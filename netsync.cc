// Copyright (C) 2004 Graydon Hoare <graydon@pobox.com>
//
// This program is made available under the GNU GPL version 2.0 or
// greater. See the accompanying file COPYING for details.
//
// This program is distributed WITHOUT ANY WARRANTY; without even the
// implied warranty of MERCHANTABILITY or FITNESS FOR A PARTICULAR
// PURPOSE.

#include "base.hh"
#include <map>
#include <cstdlib>
#include <memory>
#include <list>
#include <deque>
#include <stack>

#include <time.h>

#include "lexical_cast.hh"
#include <boost/scoped_ptr.hpp>
#include <boost/shared_ptr.hpp>
#include <boost/bind.hpp>

#include "lua_hooks.hh"
#include "key_store.hh"
#include "project.hh"
#include "cert.hh"
#include "constants.hh"
#include "enumerator.hh"
#include "keys.hh"
#include "lua.hh"
#include "merkle_tree.hh"
#include "netcmd.hh"
#include "netio.hh"
#include "numeric_vocab.hh"
#include "refiner.hh"
#include "revision.hh"
#include "sanity.hh"
#include "transforms.hh"
#include "ui.hh"
#include "xdelta.hh"
#include "epoch.hh"
#include "platform.hh"
#include "hmac.hh"
#include "globish.hh"
#include "uri.hh"

#include "botan/botan.h"

#include "netxx/address.h"
#include "netxx/peer.h"
#include "netxx/probe.h"
#include "netxx/socket.h"
#include "netxx/sockopt.h"
#include "netxx/stream.h"
#include "netxx/streamserver.h"
#include "netxx/timeout.h"
#include "netxx_pipe.hh"
// TODO: things to do that will break protocol compatibility
//   -- need some way to upgrade anonymous to keyed pull, without user having
//      to explicitly specify which they want
//      just having a way to respond "access denied, try again" might work
//      but perhaps better to have the anonymous command include a note "I
//      _could_ use key <...> if you prefer", and if that would lead to more
//      access, could reply "I do prefer".  (Does this lead to too much
//      information exposure?  Allows anonymous people to probe what branches
//      a key has access to.)
//   -- "warning" packet type?
//   -- Richard Levitte wants, when you (e.g.) request '*' but don't have
//      access to all of it, you just get the parts you have access to
//      (maybe with warnings about skipped branches).  to do this right,
//      should have a way for the server to send back to the client "right,
//      you're not getting the following branches: ...", so the client will
//      not include them in its merkle trie.
//   -- add some sort of vhost field to the client's first packet, saying who
//      they expect to talk to

//
// This is the "new" network synchronization (netsync) system in
// monotone. It is based on synchronizing pairs of merkle trees over an
// interactive connection.
//
// A netsync process between peers treats each peer as either a source, a
// sink, or both. When a peer is only a source, it will not write any new
// items to its database. when a peer is only a sink, it will not send any
// items from its database. When a peer is both a source and sink, it may
// send and write items freely.
//
// The post-state of a netsync is that each sink contains a superset of the
// items in its corresponding source; when peers are behaving as both
// source and sink, this means that the post-state of the sync is for the
// peers to have identical item sets.
//
//
// Data structure
// --------------
//
// Each node in a merkle tree contains a fixed number of slots. this number
// is derived from a global parameter of the protocol -- the tree fanout --
// such that the number of slots is 2^fanout. For now we will assume that
// fanout is 4 thus there are 16 slots in a node, because this makes
// illustration easier. The other parameter of the protocol is the size of
// a hash; we use SHA1 so the hash is 20 bytes (160 bits) long.
//
// Each slot in a merkle tree node is in one of 3 states:
//
//   - empty
//   - leaf
//   - subtree
//
// In addition, each leaf contains a hash code which identifies an element
// of the set being synchronized. Each subtree slot contains a hash code of
// the node immediately beneath it in the merkle tree. Empty slots contain
// no hash codes.
//
// Since empty slots have no hash code, they are represented implicitly by
// a bitmap at the head of each merkle tree node. As an additional
// integrity check, each merkle tree node contains a label indicating its
// prefix in the tree, and a hash of its own contents.
//
// In total, then, the byte-level representation of a <160,4> merkle tree
// node is as follows:
//
//      20 bytes       - hash of the remaining bytes in the node
//       1 byte        - type of this node (manifest, file, key, mcert, fcert)
//     1-N bytes       - level of this node in the tree (0 == "root", uleb128)
//    0-20 bytes       - the prefix of this node, 4 bits * level,
//                       rounded up to a byte
//     1-N bytes       - number of leaves under this node (uleb128)
//       4 bytes       - slot-state bitmap of the node
//   0-320 bytes       - between 0 and 16 live slots in the node
//
// So, in the worst case such a node is 367 bytes, with these parameters.
//
//
// Protocol
// --------
//
// The protocol is a binary command-packet system over TCP; each packet
// consists of a single byte which identifies the protocol version, a byte
// which identifies the command name inside that version, a size_t sent as
// a uleb128 indicating the length of the packet, that many bytes of
// payload, and finally 20 bytes of SHA-1 HMAC calculated over the payload.
// The key for the SHA-1 HMAC is 20 bytes of 0 during authentication, and a
// 20-byte random key chosen by the client after authentication (discussed
// below). Decoding involves simply buffering until a sufficient number of
// bytes are received, then advancing the buffer pointer. Any time an
// integrity check (the HMAC) fails, the protocol is assumed to have lost
// synchronization, and the connection is dropped. The parties are free to
// drop the TCP stream at any point, if too much data is received or too
// much idle time passes; no commitments or transactions are made.
//
//
// Authentication and setup
// ------------------------
//
// The exchange begins in a non-authenticated state. The server sends a
// "hello <id> <nonce>" command, which identifies the server's RSA key and
// issues a nonce which must be used for a subsequent authentication.
//
// The client then responds with either:
//
// An "auth (source|sink|both) <include_pattern> <exclude_pattern> <id>
// <nonce1> <hmac key> <sig>" command, which identifies its RSA key, notes the
// role it wishes to play in the synchronization, identifies the pattern it
// wishes to sync with, signs the previous nonce with its own key, and informs
// the server of the HMAC key it wishes to use for this session (encrypted
// with the server's public key); or
//
// An "anonymous (source|sink|both) <include_pattern> <exclude_pattern>
// <hmac key>" command, which identifies the role it wishes to play in the
// synchronization, the pattern it wishes to sync with, and the HMAC key it
// wishes to use for this session (also encrypted with the server's public
// key).
//
// The server then replies with a "confirm" command, which contains no
// other data but will only have the correct HMAC integrity code if the
// server received and properly decrypted the HMAC key offered by the
// client. This transitions the peers into an authenticated state and
// begins epoch refinement. If epoch refinement and epoch transmission
// succeed, the peers switch to data refinement and data transmission.
//
//
// Refinement
// ----------
//
// Refinement is executed by "refiners"; there is a refiner for each
// set of 'items' being exchanged: epochs, keys, certs, and revisions.
// When refinement starts, each party knows only their own set of
// items; when refinement completes, each party has learned of the
// complete set of items it needs to send, and a count of items it's
// expecting to receive.
//
// For more details on the refinement process, see refiner.cc.
//
//
// Transmission
// ------------
//
// Once the set of items to send has been determined (for keys, certs, and
// revisions) each peer switches into a transmission mode. This mode
// involves walking the revision graph in ancestry-order and sending all
// the items the local peer has which the remote one does not. Since the
// remote and local peers both know all the items which need to be
// transferred (they learned during refinement) they know what to wait for
// and what to send.  The mechanisms of the transmission phase (notably,
// enumerator.cc) simply ensure that things are sent in the proper order,
// and without over-filling the output buffer too much.
//
//
// Shutdown
// --------
//
// After transmission completes, one special command, "bye", is used to
// shut down a connection gracefully. The shutdown sequence based on "bye"
// commands is documented below in session::process_bye_cmd.
//
//
// Note on epochs
// --------------
//
// One refinement and transmission phase preceeds all the others: epochs.
// Epochs are exchanged and compared in order to be sure that further
// refinement and transmission (on certs and revisions) makes sense; they
// are a sort of "immune system" to prevent incompatible databases (say
// between rebuilds due to bugs in monotone) from cross-contaminating.  The
// later refinements are only kicked off *after* all epochs are received
// and compare correctly.
//
//
// Note on dense coding
// --------------------
//
// This protocol is "raw binary" (non-text) because coding density is
// actually important here, and each packet consists of very
// information-dense material that you wouldn't have a hope of typing in,
// or interpreting manually anyways.
//

using std::auto_ptr;
using std::deque;
using std::make_pair;
using std::map;
using std::min;
using std::pair;
using std::set;
using std::string;
using std::vector;

using boost::shared_ptr;
using boost::lexical_cast;

struct server_initiated_sync_request
{
  string what;
  string address;
  string include;
  string exclude;
};
deque<server_initiated_sync_request> server_initiated_sync_requests;
LUAEXT(server_request_sync, )
{
  char const * w = luaL_checkstring(L, 1);
  char const * a = luaL_checkstring(L, 2);
  char const * i = luaL_checkstring(L, 3);
  char const * e = luaL_checkstring(L, 4);
  server_initiated_sync_request request;
  request.what = string(w);
  request.address = string(a);
  request.include = string(i);
  request.exclude = string(e);
  server_initiated_sync_requests.push_back(request);
  return 0;
}

static inline void
require(bool check, string const & context)
{
  if (!check)
    throw bad_decode(F("check of '%s' failed") % context);
}

static void
read_pubkey(string const & in,
            rsa_keypair_id & id,
            base64<rsa_pub_key> & pub)
{
  string tmp_id, tmp_key;
  size_t pos = 0;
  extract_variable_length_string(in, tmp_id, pos, "pubkey id");
  extract_variable_length_string(in, tmp_key, pos, "pubkey value");
  id = rsa_keypair_id(tmp_id);
  encode_base64(rsa_pub_key(tmp_key), pub);
}

static void
write_pubkey(rsa_keypair_id const & id,
             base64<rsa_pub_key> const & pub,
             string & out)
{
  rsa_pub_key pub_tmp;
  decode_base64(pub, pub_tmp);
  insert_variable_length_string(id(), out);
  insert_variable_length_string(pub_tmp(), out);
}

struct netsync_error
{
  string msg;
  netsync_error(string const & s): msg(s) {}
};

struct
session:
  public refiner_callbacks,
  public enumerator_callbacks
{
  protocol_role role;
  protocol_voice const voice;
  globish our_include_pattern;
  globish our_exclude_pattern;
  globish_matcher our_matcher;

  project_set & projects;
  key_store & keys;
  lua_hooks & lua;
  bool use_transport_auth;
  rsa_keypair_id const & signing_key;
  vector<rsa_keypair_id> const & keys_to_push;

  string peer_id;
  shared_ptr<Netxx::StreamBase> str;

  string_queue inbuf;
  // deque of pair<string data, size_t cur_pos>
  deque< pair<string,size_t> > outbuf;
  // the total data stored in outbuf - this is
  // used as a valve to stop too much data
  // backing up
  size_t outbuf_size;

  netcmd cmd;
  bool armed;
  bool arm();

  id remote_peer_key_hash;
  rsa_keypair_id remote_peer_key_name;
  netsync_session_key session_key;
  chained_hmac read_hmac;
  chained_hmac write_hmac;
  bool authenticated;

  time_t last_io_time;
  auto_ptr<ticker> byte_in_ticker;
  auto_ptr<ticker> byte_out_ticker;
  auto_ptr<ticker> cert_in_ticker;
  auto_ptr<ticker> cert_out_ticker;
  auto_ptr<ticker> revision_in_ticker;
  auto_ptr<ticker> revision_out_ticker;
  size_t bytes_in, bytes_out;
  size_t certs_in, certs_out;
  size_t revs_in, revs_out;
  size_t keys_in, keys_out;
  // used to identify this session to the netsync hooks.
  // We can't just use saved_nonce, because that's blank for all
  // anonymous connections and could lead to confusion.
  size_t session_id;
  static size_t session_count;

  vector<revision_id> written_revisions;
  vector<rsa_keypair_id> written_keys;
  vector<cert> written_certs;

  id saved_nonce;

  enum
    {
      working_state,
      shutdown_state,
      confirmed_state
    }
    protocol_state;

  bool encountered_error;

  static const int no_error = 200;
  static const int partial_transfer = 211;
  static const int no_transfer = 212;

  static const int not_permitted = 412;
  static const int unknown_key = 422;
  static const int mixing_versions = 432;

  static const int role_mismatch = 512;
  static const int bad_command = 521;

  static const int failed_identification = 532;
  //static const int bad_data = 541;

  int error_code;

  bool set_totals;

  // Interface to refinement.
  refiner epoch_refiner;
  refiner key_refiner;
  refiner cert_refiner;
  refiner rev_refiner;

  // Interface to ancestry grovelling.
  revision_enumerator rev_enumerator;

  // Enumerator_callbacks methods.
  set<file_id> file_items_sent;
  bool process_this_rev(revision_id const & rev);
  bool queue_this_cert(hexenc<id> const & c);
  bool queue_this_file(hexenc<id> const & f);
  void note_file_data(file_id const & f);
  void note_file_delta(file_id const & src, file_id const & dst);
  void note_rev(revision_id const & rev);
  void note_cert(hexenc<id> const & c);

  session(protocol_role role,
          protocol_voice voice,
          globish const & our_include_pattern,
          globish const & our_exclude_pattern,
          project_set & projects,
          key_store & keys,
          lua_hooks & lua,
          options & opts,
          string const & peer,
          shared_ptr<Netxx::StreamBase> sock,
          bool initiated_by_server = false);

  virtual ~session();

  id mk_nonce();
  void mark_recent_io();

  void set_session_key(string const & key);
  void set_session_key(rsa_oaep_sha_data const & key_encrypted);

  void setup_client_tickers();
  bool done_all_refinements();
  bool queued_all_items();
  bool received_all_items();
  bool finished_working();
  void maybe_step();
  void maybe_say_goodbye(transaction_guard & guard);

  void note_item_arrived(netcmd_item_type ty, id const & i);
  void maybe_note_epochs_finished();
  void note_item_sent(netcmd_item_type ty, id const & i);

  Netxx::Probe::ready_type which_events() const;
  bool read_some();
  bool write_some();

  void error(int errcode, string const & errmsg);

  void write_netcmd_and_try_flush(netcmd const & cmd);

  // Outgoing queue-writers.
  void queue_bye_cmd(u8 phase);
  void queue_error_cmd(string const & errmsg);
  void queue_done_cmd(netcmd_item_type type, size_t n_items);
  void queue_hello_cmd(rsa_keypair_id const & key_name,
                       base64<rsa_pub_key> const & pub_encoded,
                       id const & nonce);
  void queue_anonymous_cmd(protocol_role role,
                           globish const & include_pattern,
                           globish const & exclude_pattern,
                           id const & nonce2);
  void queue_auth_cmd(protocol_role role,
                      globish const & include_pattern,
                      globish const & exclude_pattern,
                      id const & client,
                      id const & nonce1,
                      id const & nonce2,
                      string const & signature);
  void queue_confirm_cmd();
  void queue_refine_cmd(refinement_type ty, merkle_node const & node);
  void queue_data_cmd(netcmd_item_type type,
                      id const & item,
                      string const & dat);
  void queue_delta_cmd(netcmd_item_type type,
                       id const & base,
                       id const & ident,
                       delta const & del);

  // Incoming dispatch-called methods.
  bool process_error_cmd(string const & errmsg);
  bool process_hello_cmd(rsa_keypair_id const & server_keyname,
                         rsa_pub_key const & server_key,
                         id const & nonce);
  bool process_bye_cmd(u8 phase, transaction_guard & guard);
  bool process_anonymous_cmd(protocol_role role,
                             globish const & their_include_pattern,
                             globish const & their_exclude_pattern);
  bool process_auth_cmd(protocol_role role,
                        globish const & their_include_pattern,
                        globish const & their_exclude_pattern,
                        id const & client,
                        id const & nonce1,
                        string const & signature);
  bool process_refine_cmd(refinement_type ty, merkle_node const & node);
  bool process_done_cmd(netcmd_item_type type, size_t n_items);
  bool process_data_cmd(netcmd_item_type type,
                        id const & item,
                        string const & dat);
  bool process_delta_cmd(netcmd_item_type type,
                         id const & base,
                         id const & ident,
                         delta const & del);
  bool process_usher_cmd(utf8 const & msg);

  // The incoming dispatcher.
  bool dispatch_payload(netcmd const & cmd,
                        transaction_guard & guard);

  // Various helpers.
  void assume_corresponding_role(protocol_role their_role);
  void respond_to_confirm_cmd();
  bool data_exists(netcmd_item_type type,
                   id const & item);
  void load_data(netcmd_item_type type,
                 id const & item,
                 string & out);

  void rebuild_merkle_trees(set<branch_name> const & branches);

  void send_all_data(netcmd_item_type ty, set<id> const & items);
  void begin_service();
  bool process(transaction_guard & guard);

  bool initiated_by_server;
};
size_t session::session_count = 0;

session::session(protocol_role role,
                 protocol_voice voice,
                 globish const & our_include_pattern,
                 globish const & our_exclude_pattern,
                 project_set & projects,
                 key_store & keys,
                 lua_hooks & lua,
                 options & opts,
                 string const & peer,
                 shared_ptr<Netxx::StreamBase> sock,
                 bool initiated_by_server) :
  role(role),
  voice(voice),
  our_include_pattern(our_include_pattern),
  our_exclude_pattern(our_exclude_pattern),
  our_matcher(our_include_pattern, our_exclude_pattern),
  projects(projects),
  keys(keys),
  lua(lua),
  use_transport_auth(opts.use_transport_auth),
  signing_key(opts.signing_key),
  keys_to_push(opts.keys_to_push),
  peer_id(peer),
  str(sock),
  inbuf(),
  outbuf_size(0),
  armed(false),
  remote_peer_key_hash(""),
  remote_peer_key_name(""),
  session_key(constants::netsync_key_initializer),
  read_hmac(netsync_session_key(constants::netsync_key_initializer),
            use_transport_auth),
  write_hmac(netsync_session_key(constants::netsync_key_initializer),
             use_transport_auth),
  authenticated(false),
  last_io_time(::time(NULL)),
  byte_in_ticker(NULL),
  byte_out_ticker(NULL),
  cert_in_ticker(NULL),
  cert_out_ticker(NULL),
  revision_in_ticker(NULL),
  revision_out_ticker(NULL),
  bytes_in(0), bytes_out(0),
  certs_in(0), certs_out(0),
  revs_in(0), revs_out(0),
  keys_in(0), keys_out(0),
  session_id(++session_count),
  saved_nonce(""),
  protocol_state(working_state),
  encountered_error(false),
  error_code(no_transfer),
  set_totals(false),
  epoch_refiner(epoch_item, voice, *this),
  key_refiner(key_item, voice, *this),
  cert_refiner(cert_item, voice, *this),
  rev_refiner(revision_item, voice, *this),
  rev_enumerator(*this, projects.db),
  initiated_by_server(initiated_by_server)
{}

session::~session()
{
  if (protocol_state == confirmed_state)
    error_code = no_error;
  else if (error_code == no_transfer &&
           (revs_in || revs_out ||
            certs_in || certs_out ||
            keys_in || keys_out))
    error_code = partial_transfer;

  vector<cert> unattached_certs;
  map<revision_id, vector<cert> > revcerts;
  for (vector<revision_id>::iterator i = written_revisions.begin();
       i != written_revisions.end(); ++i)
    revcerts.insert(make_pair(*i, vector<cert>()));
  for (vector<cert>::iterator i = written_certs.begin();
       i != written_certs.end(); ++i)
    {
      map<revision_id, vector<cert> >::iterator j;
      j = revcerts.find(revision_id(i->ident));
      if (j == revcerts.end())
        unattached_certs.push_back(*i);
      else
        j->second.push_back(*i);
    }

  //  if (role == sink_role || role == source_and_sink_role)
  if (!written_keys.empty()
      || !written_revisions.empty()
      || !written_certs.empty())
    {

      //Keys
      for (vector<rsa_keypair_id>::iterator i = written_keys.begin();
           i != written_keys.end(); ++i)
        {
          lua.hook_note_netsync_pubkey_received(*i, session_id);
        }

      //Revisions
      for (vector<revision_id>::iterator i = written_revisions.begin();
           i != written_revisions.end(); ++i)
        {
          vector<cert> & ctmp(revcerts[*i]);
          set<pair<rsa_keypair_id, pair<cert_name, cert_value> > > certs;
          for (vector<cert>::const_iterator j = ctmp.begin();
               j != ctmp.end(); ++j)
            {
              cert_value vtmp;
              decode_base64(j->value, vtmp);
              certs.insert(make_pair(j->key, make_pair(j->name, vtmp)));
            }
          revision_data rdat;
          projects.db.get_revision(*i, rdat);
          lua.hook_note_netsync_revision_received(*i, rdat, certs,
                                                  session_id);
        }

      //Certs (not attached to a new revision)
      for (vector<cert>::iterator i = unattached_certs.begin();
           i != unattached_certs.end(); ++i)
        {
          cert_value tmp;
          decode_base64(i->value, tmp);
          lua.hook_note_netsync_cert_received(revision_id(i->ident), i->key,
                                              i->name, tmp, session_id);
        }
    }
  lua.hook_note_netsync_end(session_id, error_code,
                            bytes_in, bytes_out,
                            certs_in, certs_out,
                            revs_in, revs_out,
                            keys_in, keys_out);
}

bool
session::process_this_rev(revision_id const & rev)
{
  id item;
  decode_hexenc(rev.inner(), item);
  return (rev_refiner.items_to_send.find(item)
          != rev_refiner.items_to_send.end());
}

bool
session::queue_this_cert(hexenc<id> const & c)
{
  id item;
  decode_hexenc(c, item);
  return (cert_refiner.items_to_send.find(item)
          != cert_refiner.items_to_send.end());
}

bool
session::queue_this_file(hexenc<id> const & f)
{
  return file_items_sent.find(file_id(f)) == file_items_sent.end();
}

void
session::note_file_data(file_id const & f)
{
  if (role == sink_role)
    return;
  file_data fd;
  id item;
  decode_hexenc(f.inner(), item);
  projects.db.get_file_version(f, fd);
  queue_data_cmd(file_item, item, fd.inner()());
  file_items_sent.insert(f);
}

void
session::note_file_delta(file_id const & src, file_id const & dst)
{
  if (role == sink_role)
    return;
  file_delta fdel;
  id fid1, fid2;
  decode_hexenc(src.inner(), fid1);
  decode_hexenc(dst.inner(), fid2);
  projects.db.get_arbitrary_file_delta(src, dst, fdel);
  queue_delta_cmd(file_item, fid1, fid2, fdel.inner());
  file_items_sent.insert(dst);
}

void
session::note_rev(revision_id const & rev)
{
  if (role == sink_role)
    return;
  revision_t rs;
  id item;
  decode_hexenc(rev.inner(), item);
  projects.db.get_revision(rev, rs);
  data tmp;
  write_revision(rs, tmp);
  queue_data_cmd(revision_item, item, tmp());
}

void
session::note_cert(hexenc<id> const & c)
{
  if (role == sink_role)
    return;
  id item;
  decode_hexenc(c, item);
  revision<cert> cert;
  string str;
  projects.db.get_revision_cert(c, cert);
  write_cert(cert.inner(), str);
  queue_data_cmd(cert_item, item, str);
}


id
session::mk_nonce()
{
  I(this->saved_nonce().size() == 0);
  char buf[constants::merkle_hash_length_in_bytes];
  Botan::Global_RNG::randomize(reinterpret_cast<Botan::byte *>(buf),
          constants::merkle_hash_length_in_bytes);
  this->saved_nonce = id(string(buf, buf + constants::merkle_hash_length_in_bytes));
  I(this->saved_nonce().size() == constants::merkle_hash_length_in_bytes);
  return this->saved_nonce;
}

void
session::mark_recent_io()
{
  last_io_time = ::time(NULL);
}

void
session::set_session_key(string const & key)
{
  session_key = netsync_session_key(key);
  read_hmac.set_key(session_key);
  write_hmac.set_key(session_key);
}

void
session::set_session_key(rsa_oaep_sha_data const & hmac_key_encrypted)
{
  if (use_transport_auth)
    {
      string hmac_key;
      keys.decrypt_rsa(signing_key, hmac_key_encrypted, hmac_key);
      set_session_key(hmac_key);
    }
}

void
session::setup_client_tickers()
{
  // xgettext: please use short message and try to avoid multibytes chars
  byte_in_ticker.reset(new ticker(N_("bytes in"), ">", 1024, true));
  // xgettext: please use short message and try to avoid multibytes chars
  byte_out_ticker.reset(new ticker(N_("bytes out"), "<", 1024, true));
  if (role == sink_role)
    {
      // xgettext: please use short message and try to avoid multibytes chars
      cert_in_ticker.reset(new ticker(N_("certs in"), "c", 3));
      // xgettext: please use short message and try to avoid multibytes chars
      revision_in_ticker.reset(new ticker(N_("revs in"), "r", 1));
    }
  else if (role == source_role)
    {
      // xgettext: please use short message and try to avoid multibytes chars
      cert_out_ticker.reset(new ticker(N_("certs out"), "C", 3));
      // xgettext: please use short message and try to avoid multibytes chars
      revision_out_ticker.reset(new ticker(N_("revs out"), "R", 1));
    }
  else
    {
      I(role == source_and_sink_role);
      // xgettext: please use short message and try to avoid multibytes chars
      revision_in_ticker.reset(new ticker(N_("revs in"), "r", 1));
      // xgettext: please use short message and try to avoid multibytes chars
      revision_out_ticker.reset(new ticker(N_("revs out"), "R", 1));
    }
}

bool
session::done_all_refinements()
{
  bool all = rev_refiner.done
    && cert_refiner.done
    && key_refiner.done
    && epoch_refiner.done;

  if (all && !set_totals)
    {
      if (cert_out_ticker.get())
        cert_out_ticker->set_total(cert_refiner.items_to_send.size());

      if (revision_out_ticker.get())
        revision_out_ticker->set_total(rev_refiner.items_to_send.size());

      if (cert_in_ticker.get())
        cert_in_ticker->set_total(cert_refiner.items_to_receive);

      if (revision_in_ticker.get())
        revision_in_ticker->set_total(rev_refiner.items_to_receive);

      set_totals = true;
    }
  return all;
}



bool
session::received_all_items()
{
  if (role == source_role)
    return true;
  bool all = rev_refiner.items_to_receive == 0
    && cert_refiner.items_to_receive == 0
    && key_refiner.items_to_receive == 0
    && epoch_refiner.items_to_receive == 0;
  return all;
}

bool
session::finished_working()
{
  bool all = done_all_refinements()
    && received_all_items()
    && queued_all_items()
    && rev_enumerator.done();
  return all;
}

bool
session::queued_all_items()
{
  if (role == sink_role)
    return true;
  bool all = rev_refiner.items_to_send.empty()
    && cert_refiner.items_to_send.empty()
    && key_refiner.items_to_send.empty()
    && epoch_refiner.items_to_send.empty();
  return all;
}


void
session::maybe_note_epochs_finished()
{
  // Maybe there are outstanding epoch requests.
  // These only matter if we're in sink or source-and-sink mode.
  if (!(epoch_refiner.items_to_receive == 0) && !(role == source_role))
    return;

  // And maybe we haven't even finished the refinement.
  if (!epoch_refiner.done)
    return;

  // If we ran into an error -- say a mismatched epoch -- don't do any
  // further refinements.
  if (encountered_error)
    return;

  // But otherwise, we're ready to go. Start the next
  // set of refinements.
  if (voice == client_voice)
    {
      L(FL("epoch refinement finished; beginning other refinements"));
      key_refiner.begin_refinement();
      cert_refiner.begin_refinement();
      rev_refiner.begin_refinement();
    }
  else
    L(FL("epoch refinement finished"));
}

static void
decrement_if_nonzero(netcmd_item_type ty,
                     size_t & n)
{
  if (n == 0)
    {
      string typestr;
      netcmd_item_type_to_string(ty, typestr);
      E(false, F("underflow on count of %s items to receive") % typestr);
    }
  --n;
  if (n == 0)
    {
      string typestr;
      netcmd_item_type_to_string(ty, typestr);
      L(FL("count of %s items to receive has reached zero") % typestr);
    }
}

void
session::note_item_arrived(netcmd_item_type ty, id const & ident)
{
  switch (ty)
    {
    case cert_item:
      decrement_if_nonzero(ty, cert_refiner.items_to_receive);
      if (cert_in_ticker.get() != NULL)
        ++(*cert_in_ticker);
      ++certs_in;
      break;
    case revision_item:
      decrement_if_nonzero(ty, rev_refiner.items_to_receive);
      if (revision_in_ticker.get() != NULL)
        ++(*revision_in_ticker);
      ++revs_in;
      break;
    case key_item:
      decrement_if_nonzero(ty, key_refiner.items_to_receive);
      ++keys_in;
      break;
    case epoch_item:
      decrement_if_nonzero(ty, epoch_refiner.items_to_receive);
      break;
    default:
      // No ticker for other things.
      break;
    }
}



void
session::note_item_sent(netcmd_item_type ty, id const & ident)
{
  switch (ty)
    {
    case cert_item:
      cert_refiner.items_to_send.erase(ident);
      if (cert_out_ticker.get() != NULL)
        ++(*cert_out_ticker);
      ++certs_out;
      break;
    case revision_item:
      rev_refiner.items_to_send.erase(ident);
      if (revision_out_ticker.get() != NULL)
        ++(*revision_out_ticker);
      ++revs_out;
      break;
    case key_item:
      key_refiner.items_to_send.erase(ident);
      ++keys_out;
      break;
    case epoch_item:
      epoch_refiner.items_to_send.erase(ident);
      break;
    default:
      // No ticker for other things.
      break;
    }
}

void
session::write_netcmd_and_try_flush(netcmd const & cmd)
{
  if (!encountered_error)
  {
    string buf;
    cmd.write(buf, write_hmac);
    outbuf.push_back(make_pair(buf, 0));
    outbuf_size += buf.size();
  }
  else
    L(FL("dropping outgoing netcmd (because we're in error unwind mode)"));
  // FIXME: this helps keep the protocol pipeline full but it seems to
  // interfere with initial and final sequences. careful with it.
  // write_some();
  // read_some();
}

// This method triggers a special "error unwind" mode to netsync.  In this
// mode, all received data is ignored, and no new data is queued.  We simply
// stay connected long enough for the current write buffer to be flushed, to
// ensure that our peer receives the error message.
// Affects read_some, write_some, and process .
void
session::error(int errcode, string const & errmsg)
{
  error_code = errcode;
  throw netsync_error(errmsg);
}

Netxx::Probe::ready_type
session::which_events() const
{
  // Only ask to read if we're not armed.
  if (outbuf.empty())
    {
      if (inbuf.size() < constants::netcmd_maxsz && !armed)
        return Netxx::Probe::ready_read | Netxx::Probe::ready_oobd;
      else
        return Netxx::Probe::ready_oobd;
    }
  else
    {
      if (inbuf.size() < constants::netcmd_maxsz && !armed)
        return Netxx::Probe::ready_write | Netxx::Probe::ready_read | Netxx::Probe::ready_oobd;
      else
        return Netxx::Probe::ready_write | Netxx::Probe::ready_oobd;
    }
}

bool
session::read_some()
{
  I(inbuf.size() < constants::netcmd_maxsz);
  char tmp[constants::bufsz];
  Netxx::signed_size_type count = str->read(tmp, sizeof(tmp));
  if (count > 0)
    {
      L(FL("read %d bytes from fd %d (peer %s)") % count % str->get_socketfd() % peer_id);
      if (encountered_error)
        {
          L(FL("in error unwind mode, so throwing them into the bit bucket"));
          return true;
        }
      inbuf.append(tmp,count);
      mark_recent_io();
      if (byte_in_ticker.get() != NULL)
        (*byte_in_ticker) += count;
      bytes_in += count;
      return true;
    }
  else
    return false;
}

bool
session::write_some()
{
  I(!outbuf.empty());
  size_t writelen = outbuf.front().first.size() - outbuf.front().second;
  Netxx::signed_size_type count = str->write(outbuf.front().first.data() + outbuf.front().second,
                                            min(writelen,
                                            constants::bufsz));
  if (count > 0)
    {
      if ((size_t)count == writelen)
        {
          outbuf_size -= outbuf.front().first.size();
          outbuf.pop_front();
        }
      else
        {
          outbuf.front().second += count;
        }
      L(FL("wrote %d bytes to fd %d (peer %s)")
        % count % str->get_socketfd() % peer_id);
      mark_recent_io();
      if (byte_out_ticker.get() != NULL)
        (*byte_out_ticker) += count;
      bytes_out += count;
      if (encountered_error && outbuf.empty())
        {
          // we've flushed our error message, so it's time to get out.
          L(FL("finished flushing output queue in error unwind mode, disconnecting"));
          return false;
        }
      return true;
    }
  else
    return false;
}

// senders

void
session::queue_error_cmd(string const & errmsg)
{
  L(FL("queueing 'error' command"));
  netcmd cmd;
  cmd.write_error_cmd(errmsg);
  write_netcmd_and_try_flush(cmd);
}

void
session::queue_bye_cmd(u8 phase)
{
  L(FL("queueing 'bye' command, phase %d")
    % static_cast<size_t>(phase));
  netcmd cmd;
  cmd.write_bye_cmd(phase);
  write_netcmd_and_try_flush(cmd);
}

void
session::queue_done_cmd(netcmd_item_type type,
                        size_t n_items)
{
  string typestr;
  netcmd_item_type_to_string(type, typestr);
  L(FL("queueing 'done' command for %s (%d items)")
    % typestr % n_items);
  netcmd cmd;
  cmd.write_done_cmd(type, n_items);
  write_netcmd_and_try_flush(cmd);
}

void
session::queue_hello_cmd(rsa_keypair_id const & key_name,
                         base64<rsa_pub_key> const & pub_encoded,
                         id const & nonce)
{
  rsa_pub_key pub;
  if (use_transport_auth)
    decode_base64(pub_encoded, pub);
  cmd.write_hello_cmd(key_name, pub, nonce);
  write_netcmd_and_try_flush(cmd);
}

void
session::queue_anonymous_cmd(protocol_role role,
                             globish const & include_pattern,
                             globish const & exclude_pattern,
                             id const & nonce2)
{
  netcmd cmd;
  rsa_oaep_sha_data hmac_key_encrypted;
  if (use_transport_auth)
    projects.db.encrypt_rsa(remote_peer_key_name, nonce2(), hmac_key_encrypted);
  cmd.write_anonymous_cmd(role, include_pattern, exclude_pattern,
                          hmac_key_encrypted);
  write_netcmd_and_try_flush(cmd);
  set_session_key(nonce2());
}

void
session::queue_auth_cmd(protocol_role role,
                        globish const & include_pattern,
                        globish const & exclude_pattern,
                        id const & client,
                        id const & nonce1,
                        id const & nonce2,
                        string const & signature)
{
  netcmd cmd;
  rsa_oaep_sha_data hmac_key_encrypted;
  I(use_transport_auth);
  projects.db.encrypt_rsa(remote_peer_key_name, nonce2(), hmac_key_encrypted);
  cmd.write_auth_cmd(role, include_pattern, exclude_pattern, client,
                     nonce1, hmac_key_encrypted, signature);
  write_netcmd_and_try_flush(cmd);
  set_session_key(nonce2());
}

void
session::queue_confirm_cmd()
{
  netcmd cmd;
  cmd.write_confirm_cmd();
  write_netcmd_and_try_flush(cmd);
}

void
session::queue_refine_cmd(refinement_type ty, merkle_node const & node)
{
  string typestr;
  hexenc<prefix> hpref;
  node.get_hex_prefix(hpref);
  netcmd_item_type_to_string(node.type, typestr);
  L(FL("queueing refinement %s of %s node '%s', level %d")
    % (ty == refinement_query ? "query" : "response")
    % typestr % hpref % static_cast<int>(node.level));
  netcmd cmd;
  cmd.write_refine_cmd(ty, node);
  write_netcmd_and_try_flush(cmd);
}

void
session::queue_data_cmd(netcmd_item_type type,
                        id const & item,
                        string const & dat)
{
  string typestr;
  netcmd_item_type_to_string(type, typestr);
  hexenc<id> hid;
  encode_hexenc(item, hid);

  if (role == sink_role)
    {
      L(FL("not queueing %s data for '%s' as we are in pure sink role")
        % typestr % hid);
      return;
    }

  L(FL("queueing %d bytes of data for %s item '%s'")
    % dat.size() % typestr % hid);

  netcmd cmd;
  // TODO: This pair of functions will make two copies of a large
  // file, the first in cmd.write_data_cmd, and the second in
  // write_netcmd_and_try_flush when the data is copied from the
  // cmd.payload variable to the string buffer for output.  This
  // double copy should be collapsed out, it may be better to use
  // a string_queue for output as well as input, as that will reduce
  // the amount of mallocs that happen when the string queue is large
  // enough to just store the data.
  cmd.write_data_cmd(type, item, dat);
  write_netcmd_and_try_flush(cmd);
  note_item_sent(type, item);
}

void
session::queue_delta_cmd(netcmd_item_type type,
                         id const & base,
                         id const & ident,
                         delta const & del)
{
  I(type == file_item);
  string typestr;
  netcmd_item_type_to_string(type, typestr);
  hexenc<id> base_hid;
  encode_hexenc(base, base_hid);
  hexenc<id> ident_hid;
  encode_hexenc(ident, ident_hid);

  if (role == sink_role)
    {
      L(FL("not queueing %s delta '%s' -> '%s' as we are in pure sink role")
        % typestr % base_hid % ident_hid);
      return;
    }

  L(FL("queueing %s delta '%s' -> '%s'")
    % typestr % base_hid % ident_hid);
  netcmd cmd;
  cmd.write_delta_cmd(type, base, ident, del);
  write_netcmd_and_try_flush(cmd);
  note_item_sent(type, ident);
}


// processors

bool
session::process_error_cmd(string const & errmsg)
{
  // "xxx string" with xxx being digits means there's an error code
  if (errmsg.size() > 4 && errmsg.substr(3,1) == " ")
    {
      try
        {
          int err = boost::lexical_cast<int>(errmsg.substr(0,3));
          if (err >= 100)
            {
              error_code = err;
              throw bad_decode(F("received network error: %s")
                               % errmsg.substr(4));
            }
        }
      catch (boost::bad_lexical_cast)
        { // ok, so it wasn't a number
        }
    }
  throw bad_decode(F("received network error: %s") % errmsg);
}

static const var_domain known_servers_domain = var_domain("known-servers");

bool
session::process_hello_cmd(rsa_keypair_id const & their_keyname,
                           rsa_pub_key const & their_key,
                           id const & nonce)
{
  I(this->remote_peer_key_hash().size() == 0);
  I(this->saved_nonce().size() == 0);

  base64<rsa_pub_key> their_key_encoded;

  if (use_transport_auth)
    {
      hexenc<id> their_key_hash;
      encode_base64(their_key, their_key_encoded);
      key_hash_code(their_keyname, their_key_encoded, their_key_hash);
      L(FL("server key has name %s, hash %s") % their_keyname % their_key_hash);
      var_key their_key_key(known_servers_domain, var_name(peer_id));
      if (projects.db.var_exists(their_key_key))
        {
          var_value expected_key_hash;
          projects.db.get_var(their_key_key, expected_key_hash);
          if (expected_key_hash() != their_key_hash())
            {
              P(F("@@@@@@@@@@@@@@@@@@@@@@@@@@@@@@@@@@@@@@@@@@@@@@@@@@@@@@@@@@@\n"
                  "@ WARNING: SERVER IDENTIFICATION HAS CHANGED              @\n"
                  "@@@@@@@@@@@@@@@@@@@@@@@@@@@@@@@@@@@@@@@@@@@@@@@@@@@@@@@@@@@\n"
                  "IT IS POSSIBLE THAT SOMEONE IS DOING SOMETHING NASTY\n"
                  "it is also possible that the server key has just been changed\n"
                  "remote host sent key %s\n"
                  "I expected %s\n"
                  "'%s unset %s %s' overrides this check")
                % their_key_hash % expected_key_hash
                % ui.prog_name % their_key_key.first % their_key_key.second);
              E(false, F("server key changed"));
            }
        }
      else
        {
          P(F("first time connecting to server %s\n"
              "I'll assume it's really them, but you might want to double-check\n"
              "their key's fingerprint: %s") % peer_id % their_key_hash);
          projects.db.set_var(their_key_key, var_value(their_key_hash()));
        }
      if (projects.db.put_key(their_keyname, their_key_encoded))
        W(F("saving public key for %s to database") % their_keyname);

      {
        hexenc<id> hnonce;
        encode_hexenc(nonce, hnonce);
        L(FL("received 'hello' netcmd from server '%s' with nonce '%s'")
          % their_key_hash % hnonce);
      }

      I(projects.db.public_key_exists(their_key_hash));

      // save their identity
      id their_key_hash_decoded;
      decode_hexenc(their_key_hash, their_key_hash_decoded);
      this->remote_peer_key_hash = their_key_hash_decoded;
      this->remote_peer_key_name = their_keyname;
    }

  // clients always include in the synchronization set, every branch that the
  // user requested
  set<branch_name> all_branches, ok_branches;
  projects.get_branch_list(all_branches);
  for (set<branch_name>::const_iterator i = all_branches.begin();
      i != all_branches.end(); i++)
    {
      if (our_matcher((*i)()))
        ok_branches.insert(*i);
    }
  rebuild_merkle_trees(ok_branches);

  if (!initiated_by_server)
    setup_client_tickers();

  if (use_transport_auth && signing_key() != "")
    {
      // get our key pair
      load_key_pair(keys, signing_key);

      // make a signature with it;
      // this also ensures our public key is in the database
      base64<rsa_sha1_signature> sig;
      rsa_sha1_signature sig_raw;
      keys.make_signature(projects.db, signing_key, nonce(), sig);
      decode_base64(sig, sig_raw);

      // get the hash identifier for our pubkey
      base64<rsa_pub_key> our_pub;
      projects.db.get_key(signing_key, our_pub);
      hexenc<id> our_key_hash;
      id our_key_hash_raw;
      key_hash_code(signing_key, our_pub, our_key_hash);
      decode_hexenc(our_key_hash, our_key_hash_raw);

      // make a new nonce of our own and send off the 'auth'
      queue_auth_cmd(this->role, our_include_pattern, our_exclude_pattern,
                     our_key_hash_raw, nonce, mk_nonce(), sig_raw());
    }
  else
    {
      queue_anonymous_cmd(this->role, our_include_pattern,
                          our_exclude_pattern, mk_nonce());
    }

  lua.hook_note_netsync_start(session_id, "client", this->role,
                              peer_id, their_keyname,
                              our_include_pattern, our_exclude_pattern);

  return true;
}

bool
session::process_anonymous_cmd(protocol_role their_role,
                               globish const & their_include_pattern,
                               globish const & their_exclude_pattern)
{
  // Internally netsync thinks in terms of sources and sinks. Users like
  // thinking of repositories as "readonly", "readwrite", or "writeonly".
  //
  // We therefore use the read/write terminology when dealing with the UI:
  // if the user asks to run a "read only" service, this means they are
  // willing to be a source but not a sink.
  //
  // nb: The "role" here is the role the *client* wants to play
  //     so we need to check that the opposite role is allowed for us,
  //     in our this->role field.
  //

  lua.hook_note_netsync_start(session_id, "server", their_role,
                              peer_id, rsa_keypair_id(),
                              their_include_pattern, their_exclude_pattern);

  // Client must be a sink and server must be a source (anonymous
  // read-only), unless transport auth is disabled.
  //
  // If running in no-transport-auth mode, we operate anonymously and
  // permit adoption of any role.

  if (use_transport_auth)
    {
      if (their_role != sink_role)
        {
          this->saved_nonce = id("");
          error(not_permitted,
                F("rejected attempt at anonymous connection for write").str());
        }

      if (this->role == sink_role)
        {
          this->saved_nonce = id("");
          error(role_mismatch,
                F("rejected attempt at anonymous connection while running as sink").str());
        }
    }

  set<branch_name> all_branches, ok_branches;
  projects.get_branch_list(all_branches);
  globish_matcher their_matcher(their_include_pattern, their_exclude_pattern);
  for (set<branch_name>::const_iterator i = all_branches.begin();
      i != all_branches.end(); i++)
    {
      if (their_matcher((*i)()))
        {
          if (use_transport_auth &&
              !lua.hook_get_netsync_read_permitted((*i)()))
            {
              error(not_permitted,
                    (F("anonymous access to branch '%s' denied by server")
                     % *i).str());
            }
          else
            ok_branches.insert(*i);
        }
    }

  if (use_transport_auth)
    {
      P(F("allowed anonymous read permission for '%s' excluding '%s'")
        % their_include_pattern % their_exclude_pattern);
      this->role = source_role;
    }
  else
    {
      P(F("allowed anonymous read/write permission for '%s' excluding '%s'")
        % their_include_pattern % their_exclude_pattern);
      assume_corresponding_role(their_role);
    }

  rebuild_merkle_trees(ok_branches);

  this->remote_peer_key_name = rsa_keypair_id("");
  this->authenticated = true;
  return true;
}

void
session::assume_corresponding_role(protocol_role their_role)
{
  // Assume the (possibly degraded) opposite role.
  switch (their_role)
    {
    case source_role:
      I(this->role != source_role);
      this->role = sink_role;
      break;

    case source_and_sink_role:
      I(this->role == source_and_sink_role);
      break;

    case sink_role:
      I(this->role != sink_role);
      this->role = source_role;
      break;
    }
}

bool
session::process_auth_cmd(protocol_role their_role,
                          globish const & their_include_pattern,
                          globish const & their_exclude_pattern,
                          id const & client,
                          id const & nonce1,
                          string const & signature)
{
  I(this->remote_peer_key_hash().size() == 0);
  I(this->saved_nonce().size() == constants::merkle_hash_length_in_bytes);

  hexenc<id> their_key_hash;
  encode_hexenc(client, their_key_hash);

  globish_matcher their_matcher(their_include_pattern, their_exclude_pattern);

  if (!projects.db.public_key_exists(their_key_hash))
    {
      // If it's not in the db, it still could be in the keystore if we
      // have the private key that goes with it.
      rsa_keypair_id their_key_id;
      keypair their_keypair;
      if (keys.maybe_get_key_pair(their_key_hash, their_key_id, their_keypair))
        projects.db.put_key(their_key_id, their_keypair.pub);
      else
        {
          this->saved_nonce = id("");

          lua.hook_note_netsync_start(session_id, "server", their_role,
                                      peer_id, rsa_keypair_id("-unknown-"),
                                      their_include_pattern,
                                      their_exclude_pattern);
          error(unknown_key,
                (F("remote public key hash '%s' is unknown")
                 % their_key_hash).str());
        }
    }

  // Get their public key.
  rsa_keypair_id their_id;
  base64<rsa_pub_key> their_key;
  projects.db.get_pubkey(their_key_hash, their_id, their_key);

  lua.hook_note_netsync_start(session_id, "server", their_role,
                              peer_id, their_id,
                              their_include_pattern, their_exclude_pattern);

  // Check that they replied with the nonce we asked for.
  if (!(nonce1 == this->saved_nonce))
    {
      this->saved_nonce = id("");
      error(failed_identification,
            F("detected replay attack in auth netcmd").str());
    }

  // Internally netsync thinks in terms of sources and sinks. users like
  // thinking of repositories as "readonly", "readwrite", or "writeonly".
  //
  // We therefore use the read/write terminology when dealing with the UI:
  // if the user asks to run a "read only" service, this means they are
  // willing to be a source but not a sink.
  //
  // nb: The "their_role" here is the role the *client* wants to play
  //     so we need to check that the opposite role is allowed for us,
  //     in our this->role field.

  // Client as sink, server as source (reading).

  if (their_role == sink_role || their_role == source_and_sink_role)
    {
      if (this->role != source_role && this->role != source_and_sink_role)
        {
          this->saved_nonce = id("");
          error(not_permitted,
                (F("denied '%s' read permission for '%s' excluding '%s' while running as pure sink")
                 % their_id % their_include_pattern % their_exclude_pattern).str());
        }
    }

  set<branch_name> all_branches, ok_branches;
  projects.get_branch_list(all_branches);
  for (set<branch_name>::const_iterator i = all_branches.begin();
       i != all_branches.end(); i++)
    {
      if (their_matcher((*i)()))
        {
          if (!lua.hook_get_netsync_read_permitted((*i)(), their_id))
            {
              error(not_permitted,
                    (F("denied '%s' read permission for '%s' excluding '%s' because of branch '%s'")
                     % their_id % their_include_pattern % their_exclude_pattern % *i).str());
            }
          else
            ok_branches.insert(*i);
        }
    }

  // If we're source_and_sink_role, continue even with no branches readable
  // eg. serve --db=empty.db
  P(F("allowed '%s' read permission for '%s' excluding '%s'")
    % their_id % their_include_pattern % their_exclude_pattern);

  // Client as source, server as sink (writing).

  if (their_role == source_role || their_role == source_and_sink_role)
    {
      if (this->role != sink_role && this->role != source_and_sink_role)
        {
          this->saved_nonce = id("");
          error(not_permitted,
                (F("denied '%s' write permission for '%s' excluding '%s' while running as pure source")
                 % their_id % their_include_pattern % their_exclude_pattern).str());
        }

      if (!lua.hook_get_netsync_write_permitted(their_id))
        {
          this->saved_nonce = id("");
          error(not_permitted,
                (F("denied '%s' write permission for '%s' excluding '%s'")
                 % their_id % their_include_pattern % their_exclude_pattern).str());
        }

      P(F("allowed '%s' write permission for '%s' excluding '%s'")
        % their_id % their_include_pattern % their_exclude_pattern);
    }

  rebuild_merkle_trees(ok_branches);

  // Save their identity.
  this->remote_peer_key_hash = client;

  // Check the signature.
  base64<rsa_sha1_signature> sig;
  encode_base64(rsa_sha1_signature(signature), sig);
  if (projects.db.check_signature(their_id, nonce1(), sig) == cert_ok)
    {
      // Get our private key and sign back.
      L(FL("client signature OK, accepting authentication"));
      this->authenticated = true;
      this->remote_peer_key_name = their_id;

      assume_corresponding_role(their_role);
      return true;
    }
  else
    {
      error(failed_identification, (F("bad client signature")).str());
    }
  return false;
}

bool
session::process_refine_cmd(refinement_type ty, merkle_node const & node)
{
  string typestr;
  netcmd_item_type_to_string(node.type, typestr);
  L(FL("processing refine cmd for %s node at level %d")
    % typestr % node.level);

  switch (node.type)
    {
    case file_item:
      W(F("Unexpected 'refine' command on non-refined item type"));
      break;

    case key_item:
      key_refiner.process_refinement_command(ty, node);
      break;

    case revision_item:
      rev_refiner.process_refinement_command(ty, node);
      break;

    case cert_item:
      cert_refiner.process_refinement_command(ty, node);
      break;

    case epoch_item:
      epoch_refiner.process_refinement_command(ty, node);
      break;
    }
  return true;
}

bool
session::process_bye_cmd(u8 phase,
                         transaction_guard & guard)
{

// Ideal shutdown
// ~~~~~~~~~~~~~~~
//
//             I/O events                 state transitions
// ~~~~~~~~~~~~~~~~~~~~~~~~~~~~~~~~~~~   ~~~~~~~~~~~~~~~~~~~
//                                        client: C_WORKING
//                                        server: S_WORKING
// 0. [refinement, data, deltas, etc.]
//                                        client: C_SHUTDOWN
//                                        (client checkpoints here)
// 1. client -> "bye 0"
// 2.           "bye 0"  -> server
//                                        server: S_SHUTDOWN
//                                        (server checkpoints here)
// 3.           "bye 1"  <- server
// 4. client <- "bye 1"
//                                        client: C_CONFIRMED
// 5. client -> "bye 2"
// 6.           "bye 2"  -> server
//                                        server: S_CONFIRMED
// 7. [server drops connection]
//
//
// Affects of I/O errors or disconnections
// ~~~~~~~~~~~~~~~~~~~~~~~~~~~~~~~~~~~~~~~
//   C_WORKING: report error and fault
//   S_WORKING: report error and recover
//  C_SHUTDOWN: report error and fault
//  S_SHUTDOWN: report success and recover
//              (and warn that client might falsely see error)
// C_CONFIRMED: report success
// S_CONFIRMED: report success

  switch (phase)
    {
    case 0:
      if (voice == server_voice &&
          protocol_state == working_state)
        {
          protocol_state = shutdown_state;
          guard.do_checkpoint();
          queue_bye_cmd(1);
        }
      else
        error(bad_command, "unexpected bye phase 0 received");
      break;

    case 1:
      if (voice == client_voice &&
          protocol_state == shutdown_state)
        {
          protocol_state = confirmed_state;
          queue_bye_cmd(2);
        }
      else
        error(bad_command, "unexpected bye phase 1 received");
      break;

    case 2:
      if (voice == server_voice &&
          protocol_state == shutdown_state)
        {
          protocol_state = confirmed_state;
          return false;
        }
      else
        error(bad_command, "unexpected bye phase 2 received");
      break;

    default:
      error(bad_command, (F("unknown bye phase %d received") % phase).str());
    }

  return true;
}

bool
session::process_done_cmd(netcmd_item_type type, size_t n_items)
{
  string typestr;
  netcmd_item_type_to_string(type, typestr);
  L(FL("received 'done' command for %s (%s items)") % typestr % n_items);
  switch (type)
    {
    case file_item:
      W(F("Unexpected 'done' command on non-refined item type"));
      break;

    case key_item:
      key_refiner.process_done_command(n_items);
      if (key_refiner.done && role != sink_role)
        send_all_data(key_item, key_refiner.items_to_send);
      break;

    case revision_item:
      rev_refiner.process_done_command(n_items);
      break;

    case cert_item:
      cert_refiner.process_done_command(n_items);
      break;

    case epoch_item:
      epoch_refiner.process_done_command(n_items);
      if (epoch_refiner.done)
        {
          send_all_data(epoch_item, epoch_refiner.items_to_send);
          maybe_note_epochs_finished();
        }
      break;
    }
  return true;
}

void
session::respond_to_confirm_cmd()
{
  epoch_refiner.begin_refinement();
}

bool
session::data_exists(netcmd_item_type type,
                     id const & item)
{
  hexenc<id> hitem;
  encode_hexenc(item, hitem);
  switch (type)
    {
    case key_item:
      return key_refiner.local_item_exists(item)
        || projects.db.public_key_exists(hitem);
    case file_item:
      return projects.db.file_version_exists(file_id(hitem));
    case revision_item:
      return rev_refiner.local_item_exists(item)
        || projects.db.revision_exists(revision_id(hitem));
    case cert_item:
      return cert_refiner.local_item_exists(item)
        || projects.db.revision_cert_exists(hitem);
    case epoch_item:
      return epoch_refiner.local_item_exists(item)
        || projects.db.epoch_exists(epoch_id(hitem));
    }
  return false;
}

void
session::load_data(netcmd_item_type type,
                   id const & item,
                   string & out)
{
  string typestr;
  netcmd_item_type_to_string(type, typestr);
  hexenc<id> hitem;
  encode_hexenc(item, hitem);

  if (!data_exists(type, item))
    throw bad_decode(F("%s with hash '%s' does not exist in our database")
                     % typestr % hitem);

  switch (type)
    {
    case epoch_item:
      {
        branch_uid branch;
        epoch_data epoch;
        projects.db.get_epoch(epoch_id(hitem), branch, epoch);
        write_epoch(branch, epoch, out);
      }
      break;
    case key_item:
      {
        rsa_keypair_id keyid;
        base64<rsa_pub_key> pub_encoded;
        projects.db.get_pubkey(hitem, keyid, pub_encoded);
        L(FL("public key '%s' is also called '%s'") % hitem % keyid);
        write_pubkey(keyid, pub_encoded, out);
      }
      break;

    case revision_item:
      {
        revision_data mdat;
        data dat;
        projects.db.get_revision(revision_id(hitem), mdat);
        out = mdat.inner()();
      }
      break;

    case file_item:
      {
        file_data fdat;
        data dat;
        projects.db.get_file_version(file_id(hitem), fdat);
        out = fdat.inner()();
      }
      break;

    case cert_item:
      {
        revision<cert> c;
        projects.db.get_revision_cert(hitem, c);
        string tmp;
        write_cert(c.inner(), out);
      }
      break;
    }
}

bool
session::process_data_cmd(netcmd_item_type type,
                          id const & item,
                          string const & dat)
{
  hexenc<id> hitem;
  encode_hexenc(item, hitem);

  string typestr;
  netcmd_item_type_to_string(type, typestr);

  note_item_arrived(type, item);
  if (data_exists(type, item))
    {
      L(FL("%s '%s' already exists in our database") % typestr % hitem);
      if (type == epoch_item)
        maybe_note_epochs_finished();
      return true;
    }

  switch (type)
    {
    case epoch_item:
      {
        branch_uid branch;
        epoch_data epoch;
        read_epoch(dat, branch, epoch);
        L(FL("received epoch %s for branch %s") % epoch % branch);
        map<branch_uid, epoch_data> epochs;
        projects.db.get_epochs(epochs);
        map<branch_uid, epoch_data>::const_iterator i;
        i = epochs.find(branch);
        if (i == epochs.end())
          {
            L(FL("branch %s has no epoch; setting epoch to %s") % branch % epoch);
            projects.db.set_epoch(branch, epoch);
          }
        else
          {
            L(FL("branch %s already has an epoch; checking") % branch);
            // If we get here, then we know that the epoch must be
            // different, because if it were the same then the
            // if (epoch_exists()) branch up above would have been taken.
            // if somehow this is wrong, then we have broken epoch
            // hashing or something, which is very dangerous, so play it
            // safe...
            I(!(i->second == epoch));

            // It is safe to call 'error' here, because if we get here,
            // then the current netcmd packet cannot possibly have
            // written anything to the database.
            error(mixing_versions,
                  (F("Mismatched epoch on branch %s."
                     " Server has '%s', client has '%s'.")
                   % branch
                   % (voice == server_voice ? i->second : epoch)
                   % (voice == server_voice ? epoch : i->second)).str());
          }
      }
      maybe_note_epochs_finished();
      break;

    case key_item:
      {
        rsa_keypair_id keyid;
        base64<rsa_pub_key> pub;
        read_pubkey(dat, keyid, pub);
        hexenc<id> tmp;
        key_hash_code(keyid, pub, tmp);
        if (! (tmp == hitem))
          throw bad_decode(F("hash check failed for public key '%s' (%s);"
                             " wanted '%s' got '%s'")
                           % hitem % keyid % hitem % tmp);
        if (projects.db.put_key(keyid, pub))
          written_keys.push_back(keyid);
        else
          error(partial_transfer,
                (F("Received duplicate key %s") % keyid).str());
      }
      break;

    case cert_item:
      {
        cert c;
        read_cert(dat, c);
        hexenc<id> tmp;
        cert_hash_code(c, tmp);
        if (! (tmp == hitem))
          throw bad_decode(F("hash check failed for revision cert '%s'")  % hitem);
        if (projects.db.put_revision_cert(revision<cert>(c)))
          written_certs.push_back(c);
      }
      break;

    case revision_item:
      {
        L(FL("received revision '%s'") % hitem);
        if (projects.db.put_revision(revision_id(hitem), revision_data(dat)))
          written_revisions.push_back(revision_id(hitem));
      }
      break;

    case file_item:
      {
        L(FL("received file '%s'") % hitem);
        projects.db.put_file(file_id(hitem), file_data(dat));
      }
      break;
    }
  return true;
}

bool
session::process_delta_cmd(netcmd_item_type type,
                           id const & base,
                           id const & ident,
                           delta const & del)
{
  string typestr;
  netcmd_item_type_to_string(type, typestr);
  hexenc<id> hbase, hident;
  encode_hexenc(base, hbase);
  encode_hexenc(ident, hident);

  pair<id,id> id_pair = make_pair(base, ident);

  note_item_arrived(type, ident);

  switch (type)
    {
    case file_item:
      {
        file_id src_file(hbase), dst_file(hident);
        projects.db.put_file_version(src_file, dst_file, file_delta(del));
      }
      break;

    default:
      L(FL("ignoring delta received for item type %s") % typestr);
      break;
    }
  return true;
}

bool
session::process_usher_cmd(utf8 const & msg)
{
  if (msg().size())
    {
      if (msg()[0] == '!')
        P(F("Received warning from usher: %s") % msg().substr(1));
      else
        L(FL("Received greeting from usher: %s") % msg().substr(1));
    }
  netcmd cmdout;
  cmdout.write_usher_reply_cmd(utf8(peer_id), our_include_pattern);
  write_netcmd_and_try_flush(cmdout);
  L(FL("Sent reply."));
  return true;
}


void
session::send_all_data(netcmd_item_type ty, set<id> const & items)
{
  string typestr;
  netcmd_item_type_to_string(ty, typestr);

  // Use temporary; passed arg will be invalidated during iteration.
  set<id> tmp = items;

  for (set<id>::const_iterator i = tmp.begin();
       i != tmp.end(); ++i)
    {
      hexenc<id> hitem;
      encode_hexenc(*i, hitem);

      if (data_exists(ty, *i))
        {
          string out;
          load_data(ty, *i, out);
          queue_data_cmd(ty, *i, out);
        }
    }
}

bool
session::dispatch_payload(netcmd const & cmd,
                          transaction_guard & guard)
{

  switch (cmd.get_cmd_code())
    {

    case error_cmd:
      {
        string errmsg;
        cmd.read_error_cmd(errmsg);
        return process_error_cmd(errmsg);
      }
      break;

    case hello_cmd:
      require(! authenticated, "hello netcmd received when not authenticated");
      require(voice == client_voice, "hello netcmd received in client voice");
      {
        rsa_keypair_id server_keyname;
        rsa_pub_key server_key;
        id nonce;
        cmd.read_hello_cmd(server_keyname, server_key, nonce);
        return process_hello_cmd(server_keyname, server_key, nonce);
      }
      break;

    case bye_cmd:
      require(authenticated, "bye netcmd received when not authenticated");
      {
        u8 phase;
        cmd.read_bye_cmd(phase);
        return process_bye_cmd(phase, guard);
      }
      break;

    case anonymous_cmd:
      require(! authenticated, "anonymous netcmd received when not authenticated");
      require(voice == server_voice, "anonymous netcmd received in server voice");
      require(role == source_role ||
              role == source_and_sink_role,
              "anonymous netcmd received in source or source/sink role");
      {
        protocol_role role;
        globish their_include_pattern, their_exclude_pattern;
        rsa_oaep_sha_data hmac_key_encrypted;
        cmd.read_anonymous_cmd(role, their_include_pattern, their_exclude_pattern, hmac_key_encrypted);
        L(FL("received 'anonymous' netcmd from client for pattern '%s' excluding '%s' "
            "in %s mode\n")
          % their_include_pattern % their_exclude_pattern
          % (role == source_and_sink_role ? _("source and sink") :
             (role == source_role ? _("source") : _("sink"))));

        set_session_key(hmac_key_encrypted);
        if (!process_anonymous_cmd(role, their_include_pattern, their_exclude_pattern))
            return false;
        queue_confirm_cmd();
        return true;
      }
      break;

    case auth_cmd:
      require(! authenticated, "auth netcmd received when not authenticated");
      require(voice == server_voice, "auth netcmd received in server voice");
      {
        protocol_role role;
        string signature;
        globish their_include_pattern, their_exclude_pattern;
        id client, nonce1, nonce2;
        rsa_oaep_sha_data hmac_key_encrypted;
        cmd.read_auth_cmd(role, their_include_pattern, their_exclude_pattern,
                          client, nonce1, hmac_key_encrypted, signature);

        hexenc<id> their_key_hash;
        encode_hexenc(client, their_key_hash);
        hexenc<id> hnonce1;
        encode_hexenc(nonce1, hnonce1);

        L(FL("received 'auth(hmac)' netcmd from client '%s' for pattern '%s' "
            "exclude '%s' in %s mode with nonce1 '%s'\n")
          % their_key_hash % their_include_pattern % their_exclude_pattern
          % (role == source_and_sink_role ? _("source and sink") :
             (role == source_role ? _("source") : _("sink")))
          % hnonce1);

        set_session_key(hmac_key_encrypted);

        if (!process_auth_cmd(role, their_include_pattern, their_exclude_pattern,
                              client, nonce1, signature))
            return false;
        queue_confirm_cmd();
        return true;
      }
      break;

    case confirm_cmd:
      require(! authenticated, "confirm netcmd received when not authenticated");
      require(voice == client_voice, "confirm netcmd received in client voice");
      {
        string signature;
        cmd.read_confirm_cmd();
        this->authenticated = true;
        respond_to_confirm_cmd();
        return true;
      }
      break;

    case refine_cmd:
      require(authenticated, "refine netcmd received when authenticated");
      {
        merkle_node node;
        refinement_type ty;
        cmd.read_refine_cmd(ty, node);
        return process_refine_cmd(ty, node);
      }
      break;

    case done_cmd:
      require(authenticated, "done netcmd received when not authenticated");
      {
        size_t n_items;
        netcmd_item_type type;
        cmd.read_done_cmd(type, n_items);
        return process_done_cmd(type, n_items);
      }
      break;

    case data_cmd:
      require(authenticated, "data netcmd received when not authenticated");
      require(role == sink_role ||
              role == source_and_sink_role,
              "data netcmd received in source or source/sink role");
      {
        netcmd_item_type type;
        id item;
        string dat;
        cmd.read_data_cmd(type, item, dat);
        return process_data_cmd(type, item, dat);
      }
      break;

    case delta_cmd:
      require(authenticated, "delta netcmd received when not authenticated");
      require(role == sink_role ||
              role == source_and_sink_role,
              "delta netcmd received in source or source/sink role");
      {
        netcmd_item_type type;
        id base, ident;
        delta del;
        cmd.read_delta_cmd(type, base, ident, del);
        return process_delta_cmd(type, base, ident, del);
      }
      break;

    case usher_cmd:
      {
        utf8 greeting;
        cmd.read_usher_cmd(greeting);
        return process_usher_cmd(greeting);
      }
      break;

    case usher_reply_cmd:
      return false; // Should not happen.
      break;
    }
  return false;
}

// This kicks off the whole cascade starting from "hello".
void
session::begin_service()
{
  keypair kp;
  if (use_transport_auth)
    keys.get_key_pair(signing_key, kp);
  queue_hello_cmd(signing_key, kp.pub, mk_nonce());
}

void
session::maybe_step()
{
  while (done_all_refinements()
         && !rev_enumerator.done()
         && outbuf_size < constants::bufsz * 10)
    {
      rev_enumerator.step();
    }
}

void
session::maybe_say_goodbye(transaction_guard & guard)
{
  if (voice == client_voice
      && protocol_state == working_state
      && finished_working())
    {
      protocol_state = shutdown_state;
      guard.do_checkpoint();
      queue_bye_cmd(0);
    }
}

bool
session::arm()
{
  if (!armed)
    {
      // Don't pack the buffer unnecessarily.
      if (outbuf_size > constants::bufsz * 10)
        return false;

      if (cmd.read(inbuf, read_hmac))
        {
          armed = true;
        }
    }
  return armed;
}

bool session::process(transaction_guard & guard)
{
  if (encountered_error)
    return true;
  try
    {
      if (!arm())
        return true;

      armed = false;
      L(FL("processing %d byte input buffer from peer %s")
        % inbuf.size() % peer_id);

      size_t sz = cmd.encoded_size();
      bool ret = dispatch_payload(cmd, guard);

      if (inbuf.size() >= constants::netcmd_maxsz)
        W(F("input buffer for peer %s is overfull "
            "after netcmd dispatch") % peer_id);

      guard.maybe_checkpoint(sz);

      if (!ret)
        L(FL("finishing processing with '%d' packet")
          % cmd.get_cmd_code());
      return ret;
    }
  catch (bad_decode & bd)
    {
      W(F("protocol error while processing peer %s: '%s'")
        % peer_id % bd.what);
      return false;
    }
  catch (netsync_error & err)
    {
      W(F("error: %s") % err.msg);
      queue_error_cmd(boost::lexical_cast<string>(error_code) + " " + err.msg);
      encountered_error = true;
      return true; // Don't terminate until we've send the error_cmd.
    }
}


static shared_ptr<Netxx::StreamBase>
build_stream_to_server(lua_hooks & lua, options & opts,
                       globish const & include_pattern,
                       globish const & exclude_pattern,
                       utf8 const & address,
                       Netxx::port_type default_port,
                       Netxx::Timeout timeout)
{
  shared_ptr<Netxx::StreamBase> server;
  uri u;
  vector<string> argv;

  parse_uri(address(), u);
  if (lua.hook_get_netsync_connect_command(u,
                                           include_pattern,
                                           exclude_pattern,
                                           global_sanity.debug_p(),
                                           argv))
    {
      I(argv.size() > 0);
      string cmd = argv[0];
      argv.erase(argv.begin());
      opts.use_transport_auth = lua.hook_use_transport_auth(u);
      return shared_ptr<Netxx::StreamBase>
        (new Netxx::PipeStream(cmd, argv));

    }
  else
    {
#ifdef USE_IPV6
      bool use_ipv6=true;
#else
      bool use_ipv6=false;
#endif
      Netxx::Address addr(address().c_str(),
                          default_port, use_ipv6);
      return shared_ptr<Netxx::StreamBase>
        (new Netxx::Stream(addr, timeout));
    }
}

static void
call_server(protocol_role role,
            globish const & include_pattern,
            globish const & exclude_pattern,
            project_set & projects,
            key_store & keys,
            lua_hooks & lua,
            options & opts,
            std::list<utf8> const & addresses,
            Netxx::port_type default_port,
            unsigned long timeout_seconds)
{
  Netxx::PipeCompatibleProbe probe;
  transaction_guard guard(projects.db);
  I(addresses.size() == 1);
  utf8 address(*addresses.begin());

  Netxx::Timeout timeout(static_cast<long>(timeout_seconds)), instant(0,1);

  P(F("connecting to %s") % address);

  shared_ptr<Netxx::StreamBase> server
    = build_stream_to_server(lua, opts,
                             include_pattern,
                             exclude_pattern,
                             address, default_port,
                             timeout);


  // 'false' here means not to revert changes when the SockOpt
  // goes out of scope.
  Netxx::SockOpt socket_options(server->get_socketfd(), false);
  socket_options.set_non_blocking();

  session sess(role, client_voice,
               include_pattern,
               exclude_pattern,
               projects, keys, lua, opts, address(), server);

  while (true)
    {
      bool armed = false;
      try
        {
          armed = sess.arm();
        }
      catch (bad_decode & bd)
        {
          E(false, F("protocol error while processing peer %s: '%s'")
            % sess.peer_id % bd.what);
        }

      sess.maybe_step();
      sess.maybe_say_goodbye(guard);

      probe.clear();
      probe.add(*(sess.str), sess.which_events());
      Netxx::Probe::result_type res = probe.ready(armed ? instant : timeout);
      Netxx::Probe::ready_type event = res.second;
      Netxx::socket_type fd = res.first;

      if (fd == -1 && !armed)
        {
          E(false, (F("timed out waiting for I/O with "
                      "peer %s, disconnecting")
                    % sess.peer_id));
        }

      bool all_io_clean = (event != Netxx::Probe::ready_oobd);

      if (event & Netxx::Probe::ready_read)
        all_io_clean = all_io_clean && sess.read_some();

      if (event & Netxx::Probe::ready_write)
        all_io_clean = all_io_clean && sess.write_some();

      if (armed)
        if (!sess.process(guard))
          {
            // Commit whatever work we managed to accomplish anyways.
            guard.commit();

            // We failed during processing. This should only happen in
            // client voice when we have a decode exception, or received an
            // error from our server (which is translated to a decode
            // exception). We call these cases E() errors.
            E(false, F("processing failure while talking to "
                       "peer %s, disconnecting")
              % sess.peer_id);
            return;
          }

      if (!all_io_clean)
        {
          // Commit whatever work we managed to accomplish anyways.
          guard.commit();

          // We had an I/O error. We must decide if this represents a
          // user-reported error or a clean disconnect. See protocol
          // state diagram in session::process_bye_cmd.

          if (sess.protocol_state == session::confirmed_state)
            {
              P(F("successful exchange with %s")
                % sess.peer_id);
              return;
            }
          else if (sess.encountered_error)
            {
              P(F("peer %s disconnected after we informed them of error")
                % sess.peer_id);
              return;
            }
          else
            E(false, (F("I/O failure while talking to "
                        "peer %s, disconnecting")
                      % sess.peer_id));
        }
    }
}

static void
drop_session_associated_with_fd(map<Netxx::socket_type, shared_ptr<session> > & sessions,
                                Netxx::socket_type fd)
{
  // This is a bit of a hack. Initially all "file descriptors" in
  // netsync were full duplex, so we could get away with indexing
  // sessions by their file descriptor.
  //
  // When using pipes in unix, it's no longer true: a session gets
  // entered in the session map under its read pipe fd *and* its write
  // pipe fd. When we're in such a situation the socket fd is "-1" and
  // we downcast to a PipeStream and use its read+write fds.
  //
  // When using pipes in windows, we use a full duplex pipe (named
  // pipe) so the socket-like abstraction holds.

  I(fd != -1);
  map<Netxx::socket_type, shared_ptr<session> >::const_iterator i = sessions.find(fd);
  I(i != sessions.end());
  shared_ptr<session> sess = i->second;
  fd = sess->str->get_socketfd();
  if (fd != -1)
    {
      sessions.erase(fd);
    }
  else
    {
      shared_ptr<Netxx::PipeStream> pipe =
        boost::dynamic_pointer_cast<Netxx::PipeStream, Netxx::StreamBase>(sess->str);
      I(static_cast<bool>(pipe));
      I(pipe->get_writefd() != -1);
      I(pipe->get_readfd() != -1);
      sessions.erase(pipe->get_readfd());
      sessions.erase(pipe->get_writefd());
    }
}

static void
arm_sessions_and_calculate_probe(Netxx::PipeCompatibleProbe & probe,
                                 map<Netxx::socket_type, shared_ptr<session> > & sessions,
                                 set<Netxx::socket_type> & armed_sessions,
                                 transaction_guard & guard)
{
  set<Netxx::socket_type> arm_failed;
  for (map<Netxx::socket_type,
         shared_ptr<session> >::const_iterator i = sessions.begin();
       i != sessions.end(); ++i)
    {
      i->second->maybe_step();
      i->second->maybe_say_goodbye(guard);
      try
        {
          if (i->second->arm())
            {
              L(FL("fd %d is armed") % i->first);
              armed_sessions.insert(i->first);
            }
          probe.add(*i->second->str, i->second->which_events());
        }
      catch (bad_decode & bd)
        {
          W(F("protocol error while processing peer %s: '%s', marking as bad")
            % i->second->peer_id % bd.what);
          arm_failed.insert(i->first);
        }
    }
  for (set<Netxx::socket_type>::const_iterator i = arm_failed.begin();
       i != arm_failed.end(); ++i)
    {
      drop_session_associated_with_fd(sessions, *i);
    }
}

static void
handle_new_connection(Netxx::Address & addr,
                      Netxx::StreamServer & server,
                      Netxx::Timeout & timeout,
                      protocol_role role,
                      globish const & include_pattern,
                      globish const & exclude_pattern,
                      map<Netxx::socket_type, shared_ptr<session> > & sessions,
                      project_set & projects, key_store & keys,
                      lua_hooks & lua, options & opts)
{
  L(FL("accepting new connection on %s : %s")
    % (addr.get_name()?addr.get_name():"") % lexical_cast<string>(addr.get_port()));
  Netxx::Peer client = server.accept_connection();

  if (!client)
    {
      L(FL("accept() returned a dead client"));
    }
  else
    {
      P(F("accepted new client connection from %s : %s")
        % client.get_address() % lexical_cast<string>(client.get_port()));

      // 'false' here means not to revert changes when the SockOpt
      // goes out of scope.
      Netxx::SockOpt socket_options(client.get_socketfd(), false);
      socket_options.set_non_blocking();

      shared_ptr<Netxx::Stream> str =
        shared_ptr<Netxx::Stream>
        (new Netxx::Stream(client.get_socketfd(), timeout));

      shared_ptr<session> sess(new session(role, server_voice,
                                           include_pattern, exclude_pattern,
                                           projects, keys, lua, opts,
                                           lexical_cast<string>(client), str));
      sess->begin_service();
      sessions.insert(make_pair(client.get_socketfd(), sess));
    }
}

static void
handle_read_available(Netxx::socket_type fd,
                      shared_ptr<session> sess,
                      map<Netxx::socket_type, shared_ptr<session> > & sessions,
                      set<Netxx::socket_type> & armed_sessions,
                      bool & live_p)
{
  if (sess->read_some())
    {
      try
        {
          if (sess->arm())
            armed_sessions.insert(fd);
        }
      catch (bad_decode & bd)
        {
          W(F("protocol error while processing peer %s: '%s', disconnecting")
            % sess->peer_id % bd.what);
          drop_session_associated_with_fd(sessions, fd);
          live_p = false;
        }
    }
  else
    {
      switch (sess->protocol_state)
        {
        case session::working_state:
          P(F("peer %s read failed in working state (error)")
            % sess->peer_id);
          break;

        case session::shutdown_state:
          P(F("peer %s read failed in shutdown state "
              "(possibly client misreported error)")
            % sess->peer_id);
          break;

        case session::confirmed_state:
          P(F("peer %s read failed in confirmed state (success)")
            % sess->peer_id);
          break;
        }
      drop_session_associated_with_fd(sessions, fd);
      live_p = false;
    }
}


static void
handle_write_available(Netxx::socket_type fd,
                       shared_ptr<session> sess,
                       map<Netxx::socket_type, shared_ptr<session> > & sessions,
                       bool & live_p)
{
  if (!sess->write_some())
    {
      switch (sess->protocol_state)
        {
        case session::working_state:
          P(F("peer %s write failed in working state (error)")
            % sess->peer_id);
          break;

        case session::shutdown_state:
          P(F("peer %s write failed in shutdown state "
              "(possibly client misreported error)")
            % sess->peer_id);
          break;

        case session::confirmed_state:
          P(F("peer %s write failed in confirmed state (success)")
            % sess->peer_id);
          break;
        }

      drop_session_associated_with_fd(sessions, fd);
      live_p = false;
    }
}

static void
process_armed_sessions(map<Netxx::socket_type, shared_ptr<session> > & sessions,
                       set<Netxx::socket_type> & armed_sessions,
                       transaction_guard & guard)
{
  for (set<Netxx::socket_type>::const_iterator i = armed_sessions.begin();
       i != armed_sessions.end(); ++i)
    {
      map<Netxx::socket_type, shared_ptr<session> >::iterator j;
      j = sessions.find(*i);
      if (j == sessions.end())
        continue;
      else
        {
          shared_ptr<session> sess = j->second;
          if (!sess->process(guard))
            {
              P(F("peer %s processing finished, disconnecting")
                % sess->peer_id);
              drop_session_associated_with_fd(sessions, *i);
            }
        }
    }
}

static void
reap_dead_sessions(map<Netxx::socket_type, shared_ptr<session> > & sessions,
                   unsigned long timeout_seconds)
{
  // Kill any clients which haven't done any i/o inside the timeout period
  // or who have exchanged all items and flushed their output buffers.
  set<Netxx::socket_type> dead_clients;
  time_t now = ::time(NULL);
  for (map<Netxx::socket_type, shared_ptr<session> >::const_iterator
         i = sessions.begin(); i != sessions.end(); ++i)
    {
      if (static_cast<unsigned long>(i->second->last_io_time + timeout_seconds)
          < static_cast<unsigned long>(now))
        {
          P(F("fd %d (peer %s) has been idle too long, disconnecting")
            % i->first % i->second->peer_id);
          dead_clients.insert(i->first);
        }
    }
  for (set<Netxx::socket_type>::const_iterator i = dead_clients.begin();
       i != dead_clients.end(); ++i)
    {
      drop_session_associated_with_fd(sessions, *i);
    }
}

static void
serve_connections(protocol_role role,
                  globish const & include_pattern,
                  globish const & exclude_pattern,
                  project_set & projects,
                  key_store & keys,
                  lua_hooks & lua,
                  options & opts,
                  std::list<utf8> const & addresses,
                  Netxx::port_type default_port,
                  unsigned long timeout_seconds,
                  unsigned long session_limit)
{
  Netxx::PipeCompatibleProbe probe;

  Netxx::Timeout
    forever,
    timeout(static_cast<long>(timeout_seconds)),
    instant(0,1);

#ifdef USE_IPV6
  bool use_ipv6=true;
#else
  bool use_ipv6=false;
#endif
  // This will be true when we try to bind while using IPv6.  See comments
  // further down.
  bool try_again=false;

  do
    {
      try
        {
          try_again = false;

          Netxx::Address addr(use_ipv6);

          if (addresses.empty())
            addr.add_all_addresses(default_port);
          else
            {
              for (std::list<utf8>::const_iterator it = addresses.begin();
                   it != addresses.end(); ++it)
                {
                  const utf8 & address = *it;
                  if (!address().empty())
                    {
                      size_t l_colon = address().find(':');
                      size_t r_colon = address().rfind(':');
              
                      if (l_colon == r_colon && l_colon == 0)
                        {
                          // can't be an IPv6 address as there is only one colon
                          // must be a : followed by a port
                          string port_str = address().substr(1);
                          addr.add_all_addresses(std::atoi(port_str.c_str()));
                        }
                      else
                        addr.add_address(address().c_str(), default_port);
                    }
                }
            }

          // If se use IPv6 and the initialisation of server fails, we want
          // to try again with IPv4.  The reason is that someone may have
          // downloaded a IPv6-enabled monotone on a system that doesn't
          // have IPv6, and which might fail therefore.
          // On failure, Netxx::NetworkException is thrown, and we catch
          // it further down.
          try_again=use_ipv6;

          Netxx::StreamServer server(addr, timeout);

          // If we came this far, whatever we used (IPv6 or IPv4) was
          // accepted, so we don't need to try again any more.
          try_again=false;

          const char *name = addr.get_name();
          P(F("beginning service on %s : %s")
            % (name != NULL ? name : _("<all interfaces>"))
            % lexical_cast<string>(addr.get_port()));

          map<Netxx::socket_type, shared_ptr<session> > sessions;
          set<Netxx::socket_type> armed_sessions;

          shared_ptr<transaction_guard> guard;

          while (true)
            {
              probe.clear();
              armed_sessions.clear();

              if (sessions.size() >= session_limit)
                W(F("session limit %d reached, some connections "
                    "will be refused") % session_limit);
              else
                probe.add(server);

              if (!guard)
                guard = shared_ptr<transaction_guard>
                  (new transaction_guard(projects.db));

              I(guard);

              while (!server_initiated_sync_requests.empty())
                {
                  server_initiated_sync_request request
                    = server_initiated_sync_requests.front();
                  server_initiated_sync_requests.pop_front();

                  utf8 addr(request.address);
                  globish inc(request.include);
                  globish exc(request.exclude);

                  try
                    {
                      P(F("connecting to %s") % addr());
                      shared_ptr<Netxx::StreamBase> server
                        = build_stream_to_server(lua, opts,
                                                 inc, exc,
                                                 addr, default_port,
                                                 timeout);

                      // 'false' here means not to revert changes when
                      // the SockOpt goes out of scope.
                      Netxx::SockOpt socket_options(server->get_socketfd(), false);
                      socket_options.set_non_blocking();

                      protocol_role role = source_and_sink_role;
                      if (request.what == "sync")
                        role = source_and_sink_role;
                      else if (request.what == "push")
                        role = source_role;
                      else if (request.what == "pull")
                        role = sink_role;

                      shared_ptr<session> sess(new session(role, client_voice,
                                                           inc, exc,
                                                           projects, keys,
                                                           lua, opts,
                                                           addr(), server, true));

                      sessions.insert(make_pair(server->get_socketfd(), sess));
                    }
                  catch (Netxx::NetworkException & e)
                    {
                      P(F("Network error: %s") % e.what());
                    }
                }

              arm_sessions_and_calculate_probe(probe, sessions,
                                               armed_sessions, *guard);

              L(FL("i/o probe with %d armed") % armed_sessions.size());
              Netxx::socket_type fd;
              Netxx::Timeout how_long;
              if (sessions.empty())
                how_long = forever;
              else if (armed_sessions.empty())
                how_long = timeout;
              else
                how_long = instant;
              do
                {
                  Netxx::Probe::result_type res = probe.ready(how_long);
                  how_long = instant;
                  Netxx::Probe::ready_type event = res.second;
                  fd = res.first;

                  if (fd == -1)
                    {
                      if (armed_sessions.empty())
                        L(FL("timed out waiting for I/O (listening on %s : %s)")
                          % addr.get_name() % lexical_cast<string>(addr.get_port()));
                    }

                  // we either got a new connection
                  else if (fd == server)
                    handle_new_connection(addr, server, timeout, role,
                                          include_pattern, exclude_pattern,
                                          sessions, projects, keys,
                                          lua, opts);

                  // or an existing session woke up
                  else
                    {
                      map<Netxx::socket_type, shared_ptr<session> >::iterator i;
                      i = sessions.find(fd);
                      if (i == sessions.end())
                        {
                          L(FL("got woken up for action on unknown fd %d") % fd);
                        }
                      else
                        {
                          probe.remove(*(i->second->str));
                          shared_ptr<session> sess = i->second;
                          bool live_p = true;

                          try
                            {
                              if (event & Netxx::Probe::ready_read)
                                handle_read_available(fd, sess, sessions,
                                                      armed_sessions, live_p);

                              if (live_p && (event & Netxx::Probe::ready_write))
                                handle_write_available(fd, sess, sessions, live_p);
                            }
                          catch (Netxx::Exception &)
                            {
                              P(F("Network error on peer %s, disconnecting")
                                % sess->peer_id);
                              drop_session_associated_with_fd(sessions, fd);
                            }
                          if (live_p && (event & Netxx::Probe::ready_oobd))
                            {
                              P(F("got OOB from peer %s, disconnecting")
                                % sess->peer_id);
                              drop_session_associated_with_fd(sessions, fd);
                            }
                        }
                    }
                }
              while (fd != -1);
              process_armed_sessions(sessions, armed_sessions, *guard);
              reap_dead_sessions(sessions, timeout_seconds);

              if (sessions.empty())
                {
                  // Let the guard die completely if everything's gone quiet.
                  guard->commit();
                  guard.reset();
                }
            }
        }
      // This exception is thrown when bind() fails somewhere in Netxx.
      catch (Netxx::NetworkException &)
        {
          // If we tried with IPv6 and failed, we want to try again using IPv4.
          if (try_again)
            {
              use_ipv6 = false;
            }
          // In all other cases, just rethrow the exception.
          else
            throw;
        }
      // This exception is thrown when there is no support for the type of
      // connection we want to do in the kernel, for example when a socket()
      // call fails somewhere in Netxx.
      catch (Netxx::Exception &)
        {
          // If we tried with IPv6 and failed, we want to try again using IPv4.
          if (try_again)
            {
              use_ipv6 = false;
            }
          // In all other cases, just rethrow the exception.
          else
            throw;
        }
    }
  while(try_again);
  }

static void
serve_single_connection(shared_ptr<session> sess,
                        unsigned long timeout_seconds)
{
  Netxx::PipeCompatibleProbe probe;

  Netxx::Timeout
    forever,
    timeout(static_cast<long>(timeout_seconds)),
    instant(0,1);

  P(F("beginning service on %s") % sess->peer_id);

  sess->begin_service();

  transaction_guard guard(sess->projects.db);

  map<Netxx::socket_type, shared_ptr<session> > sessions;
  set<Netxx::socket_type> armed_sessions;

  if (sess->str->get_socketfd() == -1)
    {
      // Unix pipes are non-duplex, have two filedescriptors
      shared_ptr<Netxx::PipeStream> pipe =
        boost::dynamic_pointer_cast<Netxx::PipeStream, Netxx::StreamBase>(sess->str);
      I(pipe);
      sessions[pipe->get_writefd()]=sess;
      sessions[pipe->get_readfd()]=sess;
    }
  else
    sessions[sess->str->get_socketfd()]=sess;

  while (!sessions.empty())
    {
      probe.clear();
      armed_sessions.clear();

      arm_sessions_and_calculate_probe(probe, sessions, armed_sessions, guard);

      L(FL("i/o probe with %d armed") % armed_sessions.size());
      Netxx::Probe::result_type res = probe.ready((armed_sessions.empty() ? timeout
                                                   : instant));
      Netxx::Probe::ready_type event = res.second;
      Netxx::socket_type fd = res.first;

      if (fd == -1)
        {
          if (armed_sessions.empty())
            L(FL("timed out waiting for I/O (listening on %s)")
              % sess->peer_id);
        }

      // an existing session woke up
      else
        {
          map<Netxx::socket_type, shared_ptr<session> >::iterator i;
          i = sessions.find(fd);
          if (i == sessions.end())
            {
              L(FL("got woken up for action on unknown fd %d") % fd);
            }
          else
            {
              shared_ptr<session> sess = i->second;
              bool live_p = true;

              if (event & Netxx::Probe::ready_read)
                handle_read_available(fd, sess, sessions, armed_sessions, live_p);

              if (live_p && (event & Netxx::Probe::ready_write))
                handle_write_available(fd, sess, sessions, live_p);

              if (live_p && (event & Netxx::Probe::ready_oobd))
                {
                  P(F("got some OOB data on fd %d (peer %s), disconnecting")
                    % fd % sess->peer_id);
                  drop_session_associated_with_fd(sessions, fd);
                }
            }
        }
      process_armed_sessions(sessions, armed_sessions, guard);
      reap_dead_sessions(sessions, timeout_seconds);
    }
}


void
insert_with_parents(revision_id rev,
                    refiner & ref,
                    revision_enumerator & rev_enumerator,
                    set<revision_id> & revs,
                    ticker & revisions_ticker)
{
  deque<revision_id> work;
  work.push_back(rev);
  while (!work.empty())
    {
      revision_id rid = work.front();
      work.pop_front();

      if (!null_id(rid) && revs.find(rid) == revs.end())
        {
          revs.insert(rid);
          ++revisions_ticker;
          id rev_item;
          decode_hexenc(rid.inner(), rev_item);
          ref.note_local_item(rev_item);
          vector<revision_id> parents;
          rev_enumerator.get_revision_parents(rid, parents);
          for (vector<revision_id>::const_iterator i = parents.begin();
               i != parents.end(); ++i)
            {
              work.push_back(*i);
            }
        }
    }
}

void
session::rebuild_merkle_trees(set<branch_name> const & branchnames)
{
  P(F("finding items to synchronize:"));
  for (set<branch_name>::const_iterator i = branchnames.begin();
      i != branchnames.end(); ++i)
    L(FL("including branch %s") % *i);

  // xgettext: please use short message and try to avoid multibytes chars
  ticker revisions_ticker(N_("revisions"), "r", 64);
  // xgettext: please use short message and try to avoid multibytes chars
  ticker certs_ticker(N_("certificates"), "c", 256);
  // xgettext: please use short message and try to avoid multibytes chars
  ticker keys_ticker(N_("keys"), "k", 1);

  set<revision_id> revision_ids;
  set<rsa_keypair_id> inserted_keys;

  {
    for (set<branch_name>::const_iterator i = branchnames.begin();
         i != branchnames.end(); ++i)
      {
        // Get branch certs.
        vector< revision<cert> > certs;
<<<<<<< HEAD
        project.get_branch_certs(*i, certs);
=======
        // FIXME_PROJECTS: probably something like
        // get_project(i->project).get_branch_certs(i->branch)
        // or so.
        projects
          .get_project_of_branch(*i)
          .get_branch_certs(*i, certs);
>>>>>>> bf73e936
        for (vector< revision<cert> >::const_iterator j = certs.begin();
             j != certs.end(); j++)
          {
            revision_id rid(j->inner().ident);
            insert_with_parents(rid, rev_refiner, rev_enumerator,
                                revision_ids, revisions_ticker);
            // Branch certs go in here, others later on.
            hexenc<id> tmp;
            id item;
            cert_hash_code(j->inner(), tmp);
            decode_hexenc(tmp, item);
            cert_refiner.note_local_item(item);
            rev_enumerator.note_cert(rid, tmp);
            if (inserted_keys.find(j->inner().key) == inserted_keys.end())
              inserted_keys.insert(j->inner().key);
          }
      }
  }

  {
    map<branch_uid, epoch_data> epochs;
    projects.db.get_epochs(epochs);

    epoch_data epoch_zero(string(constants::epochlen, '0'));
    for (set<branch_name>::const_iterator i = branchnames.begin();
         i != branchnames.end(); ++i)
      {
        branch_uid branch = projects.translate_branch(*i);
        map<branch_uid, epoch_data>::const_iterator j;
        j = epochs.find(branch);

        // Set to zero any epoch which is not yet set.
        if (j == epochs.end())
          {
            L(FL("setting epoch on %s to zero") % branch);
            epochs.insert(make_pair(branch, epoch_zero));
            projects.db.set_epoch(branch, epoch_zero);
          }

        // Then insert all epochs into merkle tree.
        j = epochs.find(branch);
        I(j != epochs.end());
        epoch_id eid;
        id epoch_item;
        epoch_hash_code(j->first, j->second, eid);
        decode_hexenc(eid.inner(), epoch_item);
        epoch_refiner.note_local_item(epoch_item);
      }
  }

  {
    typedef vector< pair<hexenc<id>,
      pair<revision_id, rsa_keypair_id> > > cert_idx;

    cert_idx idx;
    projects.db.get_revision_cert_nobranch_index(idx);

    // Insert all non-branch certs reachable via these revisions
    // (branch certs were inserted earlier).

    for (cert_idx::const_iterator i = idx.begin(); i != idx.end(); ++i)
      {
        hexenc<id> const & hash = i->first;
        revision_id const & ident = i->second.first;
        rsa_keypair_id const & key = i->second.second;

        rev_enumerator.note_cert(ident, hash);

        if (revision_ids.find(ident) == revision_ids.end())
          continue;

        id item;
        decode_hexenc(hash, item);
        cert_refiner.note_local_item(item);
        ++certs_ticker;
        if (inserted_keys.find(key) == inserted_keys.end())
            inserted_keys.insert(key);
      }
  }

  // Add any keys specified on the command line.
  for (vector<rsa_keypair_id>::const_iterator key
         = keys_to_push.begin();
       key != keys_to_push.end(); ++key)
    {
      if (inserted_keys.find(*key) == inserted_keys.end())
        {
          if (!projects.db.public_key_exists(*key))
            {
              keypair kp;
              if (keys.maybe_get_key_pair(*key, kp))
                projects.db.put_key(*key, kp.pub);
              else
                W(F("Cannot find key '%s'") % *key);
            }
          inserted_keys.insert(*key);
        }
    }

  // Insert all the keys.
  for (set<rsa_keypair_id>::const_iterator key = inserted_keys.begin();
       key != inserted_keys.end(); key++)
    {
      if (projects.db.public_key_exists(*key))
        {
          base64<rsa_pub_key> pub_encoded;
          projects.db.get_key(*key, pub_encoded);
          hexenc<id> keyhash;
          key_hash_code(*key, pub_encoded, keyhash);
          L(FL("noting key '%s' = '%s' to send") % *key % keyhash);
          id key_item;
          decode_hexenc(keyhash, key_item);
          key_refiner.note_local_item(key_item);
          ++keys_ticker;
        }
    }

  rev_refiner.reindex_local_items();
  cert_refiner.reindex_local_items();
  key_refiner.reindex_local_items();
  epoch_refiner.reindex_local_items();
}

void
run_netsync_protocol(protocol_voice voice,
                     protocol_role role,
                     std::list<utf8> const & addrs,
                     globish const & include_pattern,
                     globish const & exclude_pattern,
                     project_set & projects, key_store & keys,
                     lua_hooks & lua, options & opts)
{
  if (include_pattern().find_first_of("'\"") != string::npos)
    {
      W(F("include branch pattern contains a quote character:\n"
          "%s") % include_pattern());
    }

  if (exclude_pattern().find_first_of("'\"") != string::npos)
    {
      W(F("exclude branch pattern contains a quote character:\n"
          "%s") % exclude_pattern());
    }

  // We do not want to be killed by SIGPIPE from a network disconnect.
  ignore_sigpipe();

  try
    {
      if (voice == server_voice)
        {
          if (opts.bind_stdio)
            {
              shared_ptr<Netxx::PipeStream> str(new Netxx::PipeStream(0,1));
              shared_ptr<session> sess(new session(role, server_voice,
                                                   include_pattern, exclude_pattern,
                                                   projects, keys, lua, opts,
                                                   "stdio", str));
              serve_single_connection(sess,constants::netsync_timeout_seconds);
            }
          else
            serve_connections(role, include_pattern, exclude_pattern,
                              projects, keys, lua, opts,
                              addrs, static_cast<Netxx::port_type>(constants::netsync_default_port),
                              static_cast<unsigned long>(constants::netsync_timeout_seconds),
                              static_cast<unsigned long>(constants::netsync_connection_limit));
        }
      else
        {
          I(voice == client_voice);
          call_server(role, include_pattern, exclude_pattern,
                      projects, keys, lua, opts,
                      addrs, static_cast<Netxx::port_type>(constants::netsync_default_port),
                      static_cast<unsigned long>(constants::netsync_timeout_seconds));
        }
    }
  catch (Netxx::NetworkException & e)
    {
      throw informative_failure((F("network error: %s") % e.what()).str());
    }
  catch (Netxx::Exception & e)
    {
      throw oops((F("network error: %s") % e.what()).str());;
    }
}

// Local Variables:
// mode: C++
// fill-column: 76
// c-file-style: "gnu"
// indent-tabs-mode: nil
// End:
// vim: et:sw=2:sts=2:ts=2:cino=>2s,{s,\:s,+s,t0,g0,^-2,e-2,n-2,p2s,(0,=s:<|MERGE_RESOLUTION|>--- conflicted
+++ resolved
@@ -3186,16 +3186,9 @@
       {
         // Get branch certs.
         vector< revision<cert> > certs;
-<<<<<<< HEAD
-        project.get_branch_certs(*i, certs);
-=======
-        // FIXME_PROJECTS: probably something like
-        // get_project(i->project).get_branch_certs(i->branch)
-        // or so.
         projects
           .get_project_of_branch(*i)
           .get_branch_certs(*i, certs);
->>>>>>> bf73e936
         for (vector< revision<cert> >::const_iterator j = certs.begin();
              j != certs.end(); j++)
           {
