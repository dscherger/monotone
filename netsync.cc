--- conflicted
+++ resolved
@@ -1474,7 +1474,6 @@
     this->remote_peer_key_hash = their_key_hash_decoded;
   }
       
-<<<<<<< HEAD
   if (app.signing_key() != "")
     {
       // get our public key for its hash identifier
@@ -1496,35 +1495,6 @@
       // make a new nonce of our own and send off the 'auth'
       queue_auth_cmd(this->role, this->collection(), our_key_hash_raw, 
                      nonce, mk_nonce(), sig_raw());
-=======
-      if (app.signing_key() != "")
-        {
-          // get our public key for its hash identifier
-          base64<rsa_pub_key> our_pub;
-          hexenc<id> our_key_hash;
-          id our_key_hash_raw;
-          app.db.get_key(app.signing_key, our_pub);
-          key_hash_code(app.signing_key, our_pub, our_key_hash);
-          decode_hexenc(our_key_hash, our_key_hash_raw);
-          
-          // get our private key and make a signature
-          base64<rsa_sha1_signature> sig;
-          rsa_sha1_signature sig_raw;
-          base64< arc4<rsa_priv_key> > our_priv;
-          load_priv_key(app, app.signing_key, our_priv);
-          make_signature(app, app.signing_key, our_priv, nonce(), sig);
-          decode_base64(sig, sig_raw);
-          
-          // make a new nonce of our own and send off the 'auth'
-          queue_auth_cmd(this->role, this->collection(), our_key_hash_raw, 
-                         nonce, mk_nonce(), sig_raw());
-        }
-      else
-        {
-          queue_anonymous_cmd(this->role, this->collection(), mk_nonce());
-        }
-      return true;
->>>>>>> 618d29f8
     }
   else
     {
