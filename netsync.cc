// Copyright (C) 2004 Graydon Hoare <graydon@pobox.com>
//
// This program is made available under the GNU GPL version 2.0 or
// greater. See the accompanying file COPYING for details.
//
// This program is distributed WITHOUT ANY WARRANTY; without even the
// implied warranty of MERCHANTABILITY or FITNESS FOR A PARTICULAR
// PURPOSE.

#include "base.hh"
#include <map>
#include <cstdlib>
#include <memory>
#include <list>
#include <deque>
#include <stack>

#include <time.h>

#include "lexical_cast.hh"
#include <boost/shared_ptr.hpp>

#include "lua_hooks.hh"
#include "key_store.hh"
#include "project.hh"
#include "database.hh"
#include "cert.hh"
#include "constants.hh"
#include "enumerator.hh"
#include "gsync.hh"
#include "keys.hh"
#include "lua.hh"
#include "merkle_tree.hh"
#include "netcmd.hh"
#include "net_common.hh"
#include "netio.hh"
#include "numeric_vocab.hh"
#include "refiner.hh"
#include "revision.hh"
#include "sanity.hh"
#include "transforms.hh"
#include "ui.hh"
#include "xdelta.hh"
#include "epoch.hh"
#include "platform.hh"
#include "hmac.hh"
#include "globish.hh"
#include "uri.hh"
#include "options.hh"
#include "vocab.hh"

#include "botan/botan.h"

#include "netxx/address.h"
#include "netxx/peer.h"
#include "netxx/probe.h"
#include "netxx/socket.h"
#include "netxx/sockopt.h"
#include "netxx/stream.h"
#include "netxx/streamserver.h"
#include "netxx/timeout.h"
#include "netxx_pipe.hh"
// TODO: things to do that will break protocol compatibility
//   -- need some way to upgrade anonymous to keyed pull, without user having
//      to explicitly specify which they want
//      just having a way to respond "access denied, try again" might work
//      but perhaps better to have the anonymous command include a note "I
//      _could_ use key <...> if you prefer", and if that would lead to more
//      access, could reply "I do prefer".  (Does this lead to too much
//      information exposure?  Allows anonymous people to probe what branches
//      a key has access to.)
//   -- "warning" packet type?
//   -- Richard Levitte wants, when you (e.g.) request '*' but don't have
//      access to all of it, you just get the parts you have access to
//      (maybe with warnings about skipped branches).  to do this right,
//      should have a way for the server to send back to the client "right,
//      you're not getting the following branches: ...", so the client will
//      not include them in its merkle trie.
//   -- add some sort of vhost field to the client's first packet, saying who
//      they expect to talk to

//
// This is the "new" network synchronization (netsync) system in
// monotone. It is based on synchronizing pairs of merkle trees over an
// interactive connection.
//
// A netsync process between peers treats each peer as either a source, a
// sink, or both. When a peer is only a source, it will not write any new
// items to its database. when a peer is only a sink, it will not send any
// items from its database. When a peer is both a source and sink, it may
// send and write items freely.
//
// The post-state of a netsync is that each sink contains a superset of the
// items in its corresponding source; when peers are behaving as both
// source and sink, this means that the post-state of the sync is for the
// peers to have identical item sets.
//
//
// Data structure
// --------------
//
// Each node in a merkle tree contains a fixed number of slots. this number
// is derived from a global parameter of the protocol -- the tree fanout --
// such that the number of slots is 2^fanout. For now we will assume that
// fanout is 4 thus there are 16 slots in a node, because this makes
// illustration easier. The other parameter of the protocol is the size of
// a hash; we use SHA1 so the hash is 20 bytes (160 bits) long.
//
// Each slot in a merkle tree node is in one of 3 states:
//
//   - empty
//   - leaf
//   - subtree
//
// In addition, each leaf contains a hash code which identifies an element
// of the set being synchronized. Each subtree slot contains a hash code of
// the node immediately beneath it in the merkle tree. Empty slots contain
// no hash codes.
//
// Since empty slots have no hash code, they are represented implicitly by
// a bitmap at the head of each merkle tree node. As an additional
// integrity check, each merkle tree node contains a label indicating its
// prefix in the tree, and a hash of its own contents.
//
// In total, then, the byte-level representation of a <160,4> merkle tree
// node is as follows:
//
//      20 bytes       - hash of the remaining bytes in the node
//       1 byte        - type of this node (manifest, file, key, mcert, fcert)
//     1-N bytes       - level of this node in the tree (0 == "root", uleb128)
//    0-20 bytes       - the prefix of this node, 4 bits * level,
//                       rounded up to a byte
//     1-N bytes       - number of leaves under this node (uleb128)
//       4 bytes       - slot-state bitmap of the node
//   0-320 bytes       - between 0 and 16 live slots in the node
//
// So, in the worst case such a node is 367 bytes, with these parameters.
//
//
// Protocol
// --------
//
// The protocol is a binary command-packet system over TCP; each packet
// consists of a single byte which identifies the protocol version, a byte
// which identifies the command name inside that version, a size_t sent as
// a uleb128 indicating the length of the packet, that many bytes of
// payload, and finally 20 bytes of SHA-1 HMAC calculated over the payload.
// The key for the SHA-1 HMAC is 20 bytes of 0 during authentication, and a
// 20-byte random key chosen by the client after authentication (discussed
// below). Decoding involves simply buffering until a sufficient number of
// bytes are received, then advancing the buffer pointer. Any time an
// integrity check (the HMAC) fails, the protocol is assumed to have lost
// synchronization, and the connection is dropped. The parties are free to
// drop the TCP stream at any point, if too much data is received or too
// much idle time passes; no commitments or transactions are made.
//
//
// Authentication and setup
// ------------------------
//
// The exchange begins in a non-authenticated state. The server sends a
// "hello <id> <nonce>" command, which identifies the server's RSA key and
// issues a nonce which must be used for a subsequent authentication.
//
// The client then responds with either:
//
// An "auth (source|sink|both) <include_pattern> <exclude_pattern> <id>
// <nonce1> <hmac key> <sig>" command, which identifies its RSA key, notes the
// role it wishes to play in the synchronization, identifies the pattern it
// wishes to sync with, signs the previous nonce with its own key, and informs
// the server of the HMAC key it wishes to use for this session (encrypted
// with the server's public key); or
//
// An "anonymous (source|sink|both) <include_pattern> <exclude_pattern>
// <hmac key>" command, which identifies the role it wishes to play in the
// synchronization, the pattern it wishes to sync with, and the HMAC key it
// wishes to use for this session (also encrypted with the server's public
// key).
//
// The server then replies with a "confirm" command, which contains no
// other data but will only have the correct HMAC integrity code if the
// server received and properly decrypted the HMAC key offered by the
// client. This transitions the peers into an authenticated state and
// begins epoch refinement. If epoch refinement and epoch transmission
// succeed, the peers switch to data refinement and data transmission.
//
//
// Refinement
// ----------
//
// Refinement is executed by "refiners"; there is a refiner for each
// set of 'items' being exchanged: epochs, keys, certs, and revisions.
// When refinement starts, each party knows only their own set of
// items; when refinement completes, each party has learned of the
// complete set of items it needs to send, and a count of items it's
// expecting to receive.
//
// For more details on the refinement process, see refiner.cc.
//
//
// Transmission
// ------------
//
// Once the set of items to send has been determined (for keys, certs, and
// revisions) each peer switches into a transmission mode. This mode
// involves walking the revision graph in ancestry-order and sending all
// the items the local peer has which the remote one does not. Since the
// remote and local peers both know all the items which need to be
// transferred (they learned during refinement) they know what to wait for
// and what to send.  The mechanisms of the transmission phase (notably,
// enumerator.cc) simply ensure that things are sent in the proper order,
// and without over-filling the output buffer too much.
//
//
// Shutdown
// --------
//
// After transmission completes, one special command, "bye", is used to
// shut down a connection gracefully. The shutdown sequence based on "bye"
// commands is documented below in session::process_bye_cmd.
//
//
// Note on epochs
// --------------
//
// One refinement and transmission phase preceeds all the others: epochs.
// Epochs are exchanged and compared in order to be sure that further
// refinement and transmission (on certs and revisions) makes sense; they
// are a sort of "immune system" to prevent incompatible databases (say
// between rebuilds due to bugs in monotone) from cross-contaminating.  The
// later refinements are only kicked off *after* all epochs are received
// and compare correctly.
//
//
// Note on dense coding
// --------------------
//
// This protocol is "raw binary" (non-text) because coding density is
// actually important here, and each packet consists of very
// information-dense material that you wouldn't have a hope of typing in,
// or interpreting manually anyways.
//

using std::auto_ptr;
using std::deque;
using std::make_pair;
using std::map;
using std::min;
using std::pair;
using std::set;
using std::string;
using std::vector;

using boost::shared_ptr;
using boost::lexical_cast;

struct server_initiated_sync_request
{
  string what;
  string address;
  string include;
  string exclude;
};
deque<server_initiated_sync_request> server_initiated_sync_requests;
LUAEXT(server_request_sync, )
{
  char const * w = luaL_checkstring(L, 1);
  char const * a = luaL_checkstring(L, 2);
  char const * i = luaL_checkstring(L, 3);
  char const * e = luaL_checkstring(L, 4);
  server_initiated_sync_request request;
  request.what = string(w);
  request.address = string(a);
  request.include = string(i);
  request.exclude = string(e);
  server_initiated_sync_requests.push_back(request);
  return 0;
}

static inline void
require(bool check, string const & context)
{
  if (!check)
    throw bad_decode(F("check of '%s' failed") % context);
}

static void
read_pubkey(string const & in,
            rsa_keypair_id & id,
            rsa_pub_key & pub)
{
  string tmp_id, tmp_key;
  size_t pos = 0;
  extract_variable_length_string(in, tmp_id, pos, "pubkey id");
  extract_variable_length_string(in, tmp_key, pos, "pubkey value");
  id = rsa_keypair_id(tmp_id);
  pub = rsa_pub_key(tmp_key);
}

static void
write_pubkey(rsa_keypair_id const & id,
             rsa_pub_key const & pub,
             string & out)
{
  insert_variable_length_string(id(), out);
  insert_variable_length_string(pub(), out);
}

struct netsync_error
{
  string msg;
  netsync_error(string const & s): msg(s) {}
};

struct
session:
  public refiner_callbacks,
  public enumerator_callbacks
{
  protocol_role role;
  protocol_voice const voice;
  globish our_include_pattern;
  globish our_exclude_pattern;
  globish_matcher our_matcher;

  project_t & project;
  key_store & keys;
  lua_hooks & lua;
  bool use_transport_auth;
  rsa_keypair_id const & signing_key;
  vector<rsa_keypair_id> const & keys_to_push;

  string peer_id;
  shared_ptr<Netxx::StreamBase> str;

  string_queue inbuf;
  // deque of pair<string data, size_t cur_pos>
  deque< pair<string,size_t> > outbuf;
  // the total data stored in outbuf - this is
  // used as a valve to stop too much data
  // backing up
  size_t outbuf_size;

  netcmd cmd;
  bool armed;
  bool arm();

  bool received_remote_key;
  rsa_keypair_id remote_peer_key_name;
  netsync_session_key session_key;
  chained_hmac read_hmac;
  chained_hmac write_hmac;
  bool authenticated;

  time_t last_io_time;
  auto_ptr<ticker> byte_in_ticker;
  auto_ptr<ticker> byte_out_ticker;
  auto_ptr<ticker> cert_in_ticker;
  auto_ptr<ticker> cert_out_ticker;
  auto_ptr<ticker> revision_in_ticker;
  auto_ptr<ticker> revision_out_ticker;
  size_t bytes_in, bytes_out;
  size_t certs_in, certs_out;
  size_t revs_in, revs_out;
  size_t keys_in, keys_out;
  // used to identify this session to the netsync hooks.
  // We can't just use saved_nonce, because that's blank for all
  // anonymous connections and could lead to confusion.
  size_t session_id;
  static size_t session_count;

  vector<revision_id> written_revisions;
  vector<rsa_keypair_id> written_keys;
  vector<cert> written_certs;

  id saved_nonce;

  enum
    {
      working_state,
      shutdown_state,
      confirmed_state
    }
    protocol_state;

  bool encountered_error;

  static const int no_error = 200;
  static const int partial_transfer = 211;
  static const int no_transfer = 212;

  static const int not_permitted = 412;
  static const int unknown_key = 422;
  static const int mixing_versions = 432;

  static const int role_mismatch = 512;
  static const int bad_command = 521;

  static const int failed_identification = 532;
  //static const int bad_data = 541;

  int error_code;

  bool set_totals;

  // Interface to refinement.
  refiner epoch_refiner;
  refiner key_refiner;
  refiner cert_refiner;
  refiner rev_refiner;

  // Interface to ancestry grovelling.
  revision_enumerator rev_enumerator;

  // Enumerator_callbacks methods.
  set<file_id> file_items_sent;
  bool process_this_rev(revision_id const & rev);
  bool queue_this_cert(id const & c);
  bool queue_this_file(id const & f);
  void note_file_data(file_id const & f);
  void note_file_delta(file_id const & src, file_id const & dst);
  void note_rev(revision_id const & rev);
  void note_cert(id const & c);

  session(options & opts,
          lua_hooks & lua,
          project_t & project,
          key_store & keys,
          protocol_role role,
          protocol_voice voice,
          globish const & our_include_pattern,
          globish const & our_exclude_pattern,
          string const & peer,
          shared_ptr<Netxx::StreamBase> sock,
          bool initiated_by_server = false);

  virtual ~session();

  id mk_nonce();
  void mark_recent_io();

  void set_session_key(string const & key);
  void set_session_key(rsa_oaep_sha_data const & key_encrypted);

  void setup_client_tickers();
  bool done_all_refinements();
  bool queued_all_items();
  bool received_all_items();
  bool finished_working();
  void maybe_step();
  void maybe_say_goodbye(transaction_guard & guard);

  void note_item_arrived(netcmd_item_type ty, id const & i);
  void maybe_note_epochs_finished();
  void note_item_sent(netcmd_item_type ty, id const & i);

  Netxx::Probe::ready_type which_events() const;
  bool read_some();
  bool write_some();

  void error(int errcode, string const & errmsg);

  void write_netcmd_and_try_flush(netcmd const & cmd);

  // Outgoing queue-writers.
  void queue_bye_cmd(u8 phase);
  void queue_error_cmd(string const & errmsg);
  void queue_done_cmd(netcmd_item_type type, size_t n_items);
  void queue_hello_cmd(rsa_keypair_id const & key_name,
                       rsa_pub_key const & pub_encoded,
                       id const & nonce);
  void queue_anonymous_cmd(protocol_role role,
                           globish const & include_pattern,
                           globish const & exclude_pattern,
                           id const & nonce2);
  void queue_auth_cmd(protocol_role role,
                      globish const & include_pattern,
                      globish const & exclude_pattern,
                      id const & client,
                      id const & nonce1,
                      id const & nonce2,
                      rsa_sha1_signature const & signature);
  void queue_confirm_cmd();
  void queue_refine_cmd(refinement_type ty, merkle_node const & node);
  void queue_data_cmd(netcmd_item_type type,
                      id const & item,
                      string const & dat);
  void queue_delta_cmd(netcmd_item_type type,
                       id const & base,
                       id const & ident,
                       delta const & del);

  // Incoming dispatch-called methods.
  bool process_error_cmd(string const & errmsg);
  bool process_hello_cmd(rsa_keypair_id const & server_keyname,
                         rsa_pub_key const & server_key,
                         id const & nonce);
  bool process_bye_cmd(u8 phase, transaction_guard & guard);
  bool process_anonymous_cmd(protocol_role role,
                             globish const & their_include_pattern,
                             globish const & their_exclude_pattern);
  bool process_auth_cmd(protocol_role role,
                        globish const & their_include_pattern,
                        globish const & their_exclude_pattern,
                        id const & client,
                        id const & nonce1,
                        rsa_sha1_signature const & signature);
  bool process_refine_cmd(refinement_type ty, merkle_node const & node);
  bool process_done_cmd(netcmd_item_type type, size_t n_items);
  bool process_data_cmd(netcmd_item_type type,
                        id const & item,
                        string const & dat);
  bool process_delta_cmd(netcmd_item_type type,
                         id const & base,
                         id const & ident,
                         delta const & del);
  bool process_usher_cmd(utf8 const & msg);

  // The incoming dispatcher.
  bool dispatch_payload(netcmd const & cmd,
                        transaction_guard & guard);

  // Various helpers.
  void assume_corresponding_role(protocol_role their_role);
  void respond_to_confirm_cmd();
  bool data_exists(netcmd_item_type type,
                   id const & item);
  void load_data(netcmd_item_type type,
                 id const & item,
                 string & out);

  void rebuild_merkle_trees(set<branch_name> const & branches);

  void send_all_data(netcmd_item_type ty, set<id> const & items);
  void begin_service();
  bool process(transaction_guard & guard);

  bool initiated_by_server;
};
size_t session::session_count = 0;

session::session(options & opts,
                 lua_hooks & lua,
                 project_t & project,
                 key_store & keys,
                 protocol_role role,
                 protocol_voice voice,
                 globish const & our_include_pattern,
                 globish const & our_exclude_pattern,
                 string const & peer,
                 shared_ptr<Netxx::StreamBase> sock,
                 bool initiated_by_server) :
  role(role),
  voice(voice),
  our_include_pattern(our_include_pattern),
  our_exclude_pattern(our_exclude_pattern),
  our_matcher(our_include_pattern, our_exclude_pattern),
  project(project),
  keys(keys),
  lua(lua),
  use_transport_auth(opts.use_transport_auth),
  signing_key(opts.signing_key),
  keys_to_push(opts.keys_to_push),
  peer_id(peer),
  str(sock),
  inbuf(),
  outbuf_size(0),
  armed(false),
  received_remote_key(false),
  remote_peer_key_name(""),
  session_key(constants::netsync_key_initializer),
  read_hmac(netsync_session_key(constants::netsync_key_initializer),
            use_transport_auth),
  write_hmac(netsync_session_key(constants::netsync_key_initializer),
             use_transport_auth),
  authenticated(false),
  last_io_time(::time(NULL)),
  byte_in_ticker(NULL),
  byte_out_ticker(NULL),
  cert_in_ticker(NULL),
  cert_out_ticker(NULL),
  revision_in_ticker(NULL),
  revision_out_ticker(NULL),
  bytes_in(0), bytes_out(0),
  certs_in(0), certs_out(0),
  revs_in(0), revs_out(0),
  keys_in(0), keys_out(0),
  session_id(++session_count),
  saved_nonce(""),
  protocol_state(working_state),
  encountered_error(false),
  error_code(no_transfer),
  set_totals(false),
  epoch_refiner(epoch_item, voice, *this),
  key_refiner(key_item, voice, *this),
  cert_refiner(cert_item, voice, *this),
  rev_refiner(revision_item, voice, *this),
  rev_enumerator(project, *this),
  initiated_by_server(initiated_by_server)
{}

session::~session()
{
  if (protocol_state == confirmed_state)
    error_code = no_error;
  else if (error_code == no_transfer &&
           (revs_in || revs_out ||
            certs_in || certs_out ||
            keys_in || keys_out))
    error_code = partial_transfer;

  vector<cert> unattached_certs;
  map<revision_id, vector<cert> > revcerts;
  for (vector<revision_id>::iterator i = written_revisions.begin();
       i != written_revisions.end(); ++i)
    revcerts.insert(make_pair(*i, vector<cert>()));
  for (vector<cert>::iterator i = written_certs.begin();
       i != written_certs.end(); ++i)
    {
      map<revision_id, vector<cert> >::iterator j;
      j = revcerts.find(revision_id(i->ident));
      if (j == revcerts.end())
        unattached_certs.push_back(*i);
      else
        j->second.push_back(*i);
    }

  //  if (role == sink_role || role == source_and_sink_role)
  if (!written_keys.empty()
      || !written_revisions.empty()
      || !written_certs.empty())
    {

      //Keys
      for (vector<rsa_keypair_id>::iterator i = written_keys.begin();
           i != written_keys.end(); ++i)
        {
          lua.hook_note_netsync_pubkey_received(*i, session_id);
        }

      //Revisions
      for (vector<revision_id>::iterator i = written_revisions.begin();
           i != written_revisions.end(); ++i)
        {
          vector<cert> & ctmp(revcerts[*i]);
          set<pair<rsa_keypair_id, pair<cert_name, cert_value> > > certs;
          for (vector<cert>::const_iterator j = ctmp.begin();
               j != ctmp.end(); ++j)
            certs.insert(make_pair(j->key, make_pair(j->name, j->value)));

          revision_data rdat;
          project.db.get_revision(*i, rdat);
          lua.hook_note_netsync_revision_received(*i, rdat, certs,
                                                  session_id);
        }

      //Certs (not attached to a new revision)
      for (vector<cert>::iterator i = unattached_certs.begin();
           i != unattached_certs.end(); ++i)
        lua.hook_note_netsync_cert_received(revision_id(i->ident), i->key,
                                            i->name, i->value, session_id);
    }
  lua.hook_note_netsync_end(session_id, error_code,
                            bytes_in, bytes_out,
                            certs_in, certs_out,
                            revs_in, revs_out,
                            keys_in, keys_out);
}

bool
session::process_this_rev(revision_id const & rev)
{
  return (rev_refiner.items_to_send.find(rev.inner())
          != rev_refiner.items_to_send.end());
}

bool
session::queue_this_cert(id const & c)
{
  return (cert_refiner.items_to_send.find(c)
          != cert_refiner.items_to_send.end());
}

bool
session::queue_this_file(id const & f)
{
  return file_items_sent.find(file_id(f)) == file_items_sent.end();
}

void
session::note_file_data(file_id const & f)
{
  if (role == sink_role)
    return;
  file_data fd;
  project.db.get_file_version(f, fd);
  queue_data_cmd(file_item, f.inner(), fd.inner()());
  file_items_sent.insert(f);
}

void
session::note_file_delta(file_id const & src, file_id const & dst)
{
  if (role == sink_role)
    return;
  file_delta fdel;
  project.db.get_arbitrary_file_delta(src, dst, fdel);
  queue_delta_cmd(file_item, src.inner(), dst.inner(), fdel.inner());
  file_items_sent.insert(dst);
}

void
session::note_rev(revision_id const & rev)
{
  if (role == sink_role)
    return;
  revision_t rs;
  project.db.get_revision(rev, rs);
  data tmp;
  write_revision(rs, tmp);
  queue_data_cmd(revision_item, rev.inner(), tmp());
}

void
session::note_cert(id const & c)
{
  if (role == sink_role)
    return;
  revision<cert> cert;
  string str;
  project.db.get_revision_cert(c, cert);
  write_cert(cert.inner(), str);
  queue_data_cmd(cert_item, c, str);
}


id
session::mk_nonce()
{
  I(this->saved_nonce().size() == 0);
  char buf[constants::merkle_hash_length_in_bytes];
  Botan::Global_RNG::randomize(reinterpret_cast<Botan::byte *>(buf),
          constants::merkle_hash_length_in_bytes);
  this->saved_nonce = id(string(buf, buf + constants::merkle_hash_length_in_bytes));
  I(this->saved_nonce().size() == constants::merkle_hash_length_in_bytes);
  return this->saved_nonce;
}

void
session::mark_recent_io()
{
  last_io_time = ::time(NULL);
}

void
session::set_session_key(string const & key)
{
  session_key = netsync_session_key(key);
  read_hmac.set_key(session_key);
  write_hmac.set_key(session_key);
}

void
session::set_session_key(rsa_oaep_sha_data const & hmac_key_encrypted)
{
  if (use_transport_auth)
    {
      string hmac_key;
      keys.decrypt_rsa(signing_key, hmac_key_encrypted, hmac_key);
      set_session_key(hmac_key);
    }
}

void
session::setup_client_tickers()
{
  // xgettext: please use short message and try to avoid multibytes chars
  byte_in_ticker.reset(new ticker(N_("bytes in"), ">", 1024, true));
  // xgettext: please use short message and try to avoid multibytes chars
  byte_out_ticker.reset(new ticker(N_("bytes out"), "<", 1024, true));
  if (role == sink_role)
    {
      // xgettext: please use short message and try to avoid multibytes chars
      cert_in_ticker.reset(new ticker(N_("certs in"), "c", 3));
      // xgettext: please use short message and try to avoid multibytes chars
      revision_in_ticker.reset(new ticker(N_("revs in"), "r", 1));
    }
  else if (role == source_role)
    {
      // xgettext: please use short message and try to avoid multibytes chars
      cert_out_ticker.reset(new ticker(N_("certs out"), "C", 3));
      // xgettext: please use short message and try to avoid multibytes chars
      revision_out_ticker.reset(new ticker(N_("revs out"), "R", 1));
    }
  else
    {
      I(role == source_and_sink_role);
      // xgettext: please use short message and try to avoid multibytes chars
      revision_in_ticker.reset(new ticker(N_("revs in"), "r", 1));
      // xgettext: please use short message and try to avoid multibytes chars
      revision_out_ticker.reset(new ticker(N_("revs out"), "R", 1));
    }
}

bool
session::done_all_refinements()
{
  bool all = rev_refiner.done
    && cert_refiner.done
    && key_refiner.done
    && epoch_refiner.done;

  if (all && !set_totals)
    {
      if (cert_out_ticker.get())
        cert_out_ticker->set_total(cert_refiner.items_to_send.size());

      if (revision_out_ticker.get())
        revision_out_ticker->set_total(rev_refiner.items_to_send.size());

      if (cert_in_ticker.get())
        cert_in_ticker->set_total(cert_refiner.items_to_receive);

      if (revision_in_ticker.get())
        revision_in_ticker->set_total(rev_refiner.items_to_receive);

      set_totals = true;
    }
  return all;
}



bool
session::received_all_items()
{
  if (role == source_role)
    return true;
  bool all = rev_refiner.items_to_receive == 0
    && cert_refiner.items_to_receive == 0
    && key_refiner.items_to_receive == 0
    && epoch_refiner.items_to_receive == 0;
  return all;
}

bool
session::finished_working()
{
  bool all = done_all_refinements()
    && received_all_items()
    && queued_all_items()
    && rev_enumerator.done();
  return all;
}

bool
session::queued_all_items()
{
  if (role == sink_role)
    return true;
  bool all = rev_refiner.items_to_send.empty()
    && cert_refiner.items_to_send.empty()
    && key_refiner.items_to_send.empty()
    && epoch_refiner.items_to_send.empty();
  return all;
}


void
session::maybe_note_epochs_finished()
{
  // Maybe there are outstanding epoch requests.
  // These only matter if we're in sink or source-and-sink mode.
  if (!(epoch_refiner.items_to_receive == 0) && !(role == source_role))
    return;

  // And maybe we haven't even finished the refinement.
  if (!epoch_refiner.done)
    return;

  // If we ran into an error -- say a mismatched epoch -- don't do any
  // further refinements.
  if (encountered_error)
    return;

  // But otherwise, we're ready to go. Start the next
  // set of refinements.
  if (voice == client_voice)
    {
      L(FL("epoch refinement finished; beginning other refinements"));
      key_refiner.begin_refinement();
      cert_refiner.begin_refinement();
      rev_refiner.begin_refinement();
    }
  else
    L(FL("epoch refinement finished"));
}

static void
decrement_if_nonzero(netcmd_item_type ty,
                     size_t & n)
{
  if (n == 0)
    {
      string typestr;
      netcmd_item_type_to_string(ty, typestr);
      E(false, F("underflow on count of %s items to receive") % typestr);
    }
  --n;
  if (n == 0)
    {
      string typestr;
      netcmd_item_type_to_string(ty, typestr);
      L(FL("count of %s items to receive has reached zero") % typestr);
    }
}

void
session::note_item_arrived(netcmd_item_type ty, id const & ident)
{
  switch (ty)
    {
    case cert_item:
      decrement_if_nonzero(ty, cert_refiner.items_to_receive);
      if (cert_in_ticker.get() != NULL)
        ++(*cert_in_ticker);
      ++certs_in;
      break;
    case revision_item:
      decrement_if_nonzero(ty, rev_refiner.items_to_receive);
      if (revision_in_ticker.get() != NULL)
        ++(*revision_in_ticker);
      ++revs_in;
      break;
    case key_item:
      decrement_if_nonzero(ty, key_refiner.items_to_receive);
      ++keys_in;
      break;
    case epoch_item:
      decrement_if_nonzero(ty, epoch_refiner.items_to_receive);
      break;
    default:
      // No ticker for other things.
      break;
    }
}



void
session::note_item_sent(netcmd_item_type ty, id const & ident)
{
  switch (ty)
    {
    case cert_item:
      cert_refiner.items_to_send.erase(ident);
      if (cert_out_ticker.get() != NULL)
        ++(*cert_out_ticker);
      ++certs_out;
      break;
    case revision_item:
      rev_refiner.items_to_send.erase(ident);
      if (revision_out_ticker.get() != NULL)
        ++(*revision_out_ticker);
      ++revs_out;
      break;
    case key_item:
      key_refiner.items_to_send.erase(ident);
      ++keys_out;
      break;
    case epoch_item:
      epoch_refiner.items_to_send.erase(ident);
      break;
    default:
      // No ticker for other things.
      break;
    }
}

void
session::write_netcmd_and_try_flush(netcmd const & cmd)
{
  if (!encountered_error)
  {
    string buf;
    cmd.write(buf, write_hmac);
    outbuf.push_back(make_pair(buf, 0));
    outbuf_size += buf.size();
  }
  else
    L(FL("dropping outgoing netcmd (because we're in error unwind mode)"));
  // FIXME: this helps keep the protocol pipeline full but it seems to
  // interfere with initial and final sequences. careful with it.
  // write_some();
  // read_some();
}

// This method triggers a special "error unwind" mode to netsync.  In this
// mode, all received data is ignored, and no new data is queued.  We simply
// stay connected long enough for the current write buffer to be flushed, to
// ensure that our peer receives the error message.
// Affects read_some, write_some, and process .
void
session::error(int errcode, string const & errmsg)
{
  error_code = errcode;
  throw netsync_error(errmsg);
}

Netxx::Probe::ready_type
session::which_events() const
{
  // Only ask to read if we're not armed.
  if (outbuf.empty())
    {
      if (inbuf.size() < constants::netcmd_maxsz && !armed)
        return Netxx::Probe::ready_read | Netxx::Probe::ready_oobd;
      else
        return Netxx::Probe::ready_oobd;
    }
  else
    {
      if (inbuf.size() < constants::netcmd_maxsz && !armed)
        return Netxx::Probe::ready_write | Netxx::Probe::ready_read | Netxx::Probe::ready_oobd;
      else
        return Netxx::Probe::ready_write | Netxx::Probe::ready_oobd;
    }
}

bool
session::read_some()
{
  I(inbuf.size() < constants::netcmd_maxsz);
  char tmp[constants::bufsz];
  Netxx::signed_size_type count = str->read(tmp, sizeof(tmp));
  if (count > 0)
    {
      L(FL("read %d bytes from fd %d (peer %s)")
        % count % str->get_socketfd() % peer_id);
      if (encountered_error)
        {
          L(FL("in error unwind mode, so throwing them into the bit bucket"));
          return true;
        }
      inbuf.append(tmp,count);
      mark_recent_io();
      if (byte_in_ticker.get() != NULL)
        (*byte_in_ticker) += count;
      bytes_in += count;
      return true;
    }
  else
    return false;
}

bool
session::write_some()
{
  I(!outbuf.empty());
  size_t writelen = outbuf.front().first.size() - outbuf.front().second;
  Netxx::signed_size_type count = str->write(outbuf.front().first.data() + outbuf.front().second,
                                            min(writelen,
                                            constants::bufsz));
  if (count > 0)
    {
      if ((size_t)count == writelen)
        {
          outbuf_size -= outbuf.front().first.size();
          outbuf.pop_front();
        }
      else
        {
          outbuf.front().second += count;
        }
      L(FL("wrote %d bytes to fd %d (peer %s)")
        % count % str->get_socketfd() % peer_id);
      mark_recent_io();
      if (byte_out_ticker.get() != NULL)
        (*byte_out_ticker) += count;
      bytes_out += count;
      if (encountered_error && outbuf.empty())
        {
          // we've flushed our error message, so it's time to get out.
          L(FL("finished flushing output queue in error unwind mode, disconnecting"));
          return false;
        }
      return true;
    }
  else
    return false;
}

// senders

void
session::queue_error_cmd(string const & errmsg)
{
  L(FL("queueing 'error' command"));
  netcmd cmd;
  cmd.write_error_cmd(errmsg);
  write_netcmd_and_try_flush(cmd);
}

void
session::queue_bye_cmd(u8 phase)
{
  L(FL("queueing 'bye' command, phase %d")
    % static_cast<size_t>(phase));
  netcmd cmd;
  cmd.write_bye_cmd(phase);
  write_netcmd_and_try_flush(cmd);
}

void
session::queue_done_cmd(netcmd_item_type type,
                        size_t n_items)
{
  string typestr;
  netcmd_item_type_to_string(type, typestr);
  L(FL("queueing 'done' command for %s (%d items)")
    % typestr % n_items);
  netcmd cmd;
  cmd.write_done_cmd(type, n_items);
  write_netcmd_and_try_flush(cmd);
}

void
session::queue_hello_cmd(rsa_keypair_id const & key_name,
                         rsa_pub_key const & pub,
                         id const & nonce)
{
  if (use_transport_auth)
    cmd.write_hello_cmd(key_name, pub, nonce);
  else
    cmd.write_hello_cmd(key_name, rsa_pub_key(), nonce);
  write_netcmd_and_try_flush(cmd);
}

void
session::queue_anonymous_cmd(protocol_role role,
                             globish const & include_pattern,
                             globish const & exclude_pattern,
                             id const & nonce2)
{
  netcmd cmd;
  rsa_oaep_sha_data hmac_key_encrypted;
  if (use_transport_auth)
    project.db.encrypt_rsa(remote_peer_key_name, nonce2(), hmac_key_encrypted);
  cmd.write_anonymous_cmd(role, include_pattern, exclude_pattern,
                          hmac_key_encrypted);
  write_netcmd_and_try_flush(cmd);
  set_session_key(nonce2());
}

void
session::queue_auth_cmd(protocol_role role,
                        globish const & include_pattern,
                        globish const & exclude_pattern,
                        id const & client,
                        id const & nonce1,
                        id const & nonce2,
                        rsa_sha1_signature const & signature)
{
  netcmd cmd;
  rsa_oaep_sha_data hmac_key_encrypted;
  I(use_transport_auth);
  project.db.encrypt_rsa(remote_peer_key_name, nonce2(), hmac_key_encrypted);
  cmd.write_auth_cmd(role, include_pattern, exclude_pattern, client,
                     nonce1, hmac_key_encrypted, signature);
  write_netcmd_and_try_flush(cmd);
  set_session_key(nonce2());
}

void
session::queue_confirm_cmd()
{
  netcmd cmd;
  cmd.write_confirm_cmd();
  write_netcmd_and_try_flush(cmd);
}

void
session::queue_refine_cmd(refinement_type ty, merkle_node const & node)
{
  string typestr;
  hexenc<prefix> hpref;
  node.get_hex_prefix(hpref);
  netcmd_item_type_to_string(node.type, typestr);
  L(FL("queueing refinement %s of %s node '%s', level %d")
    % (ty == refinement_query ? "query" : "response")
    % typestr % hpref() % static_cast<int>(node.level));
  netcmd cmd;
  cmd.write_refine_cmd(ty, node);
  write_netcmd_and_try_flush(cmd);
}

void
session::queue_data_cmd(netcmd_item_type type,
                        id const & item,
                        string const & dat)
{
  string typestr;
  netcmd_item_type_to_string(type, typestr);
  hexenc<id> hid;

  if (global_sanity.debug_p())
    encode_hexenc(item, hid);

  if (role == sink_role)
    {
      L(FL("not queueing %s data for '%s' as we are in pure sink role")
        % typestr % hid());
      return;
    }

  L(FL("queueing %d bytes of data for %s item '%s'")
    % dat.size() % typestr % hid());

  netcmd cmd;
  // TODO: This pair of functions will make two copies of a large
  // file, the first in cmd.write_data_cmd, and the second in
  // write_netcmd_and_try_flush when the data is copied from the
  // cmd.payload variable to the string buffer for output.  This
  // double copy should be collapsed out, it may be better to use
  // a string_queue for output as well as input, as that will reduce
  // the amount of mallocs that happen when the string queue is large
  // enough to just store the data.
  cmd.write_data_cmd(type, item, dat);
  write_netcmd_and_try_flush(cmd);
  note_item_sent(type, item);
}

void
session::queue_delta_cmd(netcmd_item_type type,
                         id const & base,
                         id const & ident,
                         delta const & del)
{
  I(type == file_item);
  string typestr;
  netcmd_item_type_to_string(type, typestr);
  hexenc<id> base_hid,
             ident_hid;

  if (global_sanity.debug_p())
    {
      encode_hexenc(base, base_hid);
      encode_hexenc(ident, ident_hid);
    }

  if (role == sink_role)
    {
      L(FL("not queueing %s delta '%s' -> '%s' as we are in pure sink role")
        % typestr % base_hid() % ident_hid());
      return;
    }

  L(FL("queueing %s delta '%s' -> '%s'")
    % typestr % base_hid() % ident_hid());
  netcmd cmd;
  cmd.write_delta_cmd(type, base, ident, del);
  write_netcmd_and_try_flush(cmd);
  note_item_sent(type, ident);
}


// processors

bool
session::process_error_cmd(string const & errmsg)
{
  // "xxx string" with xxx being digits means there's an error code
  if (errmsg.size() > 4 && errmsg.substr(3,1) == " ")
    {
      try
        {
          int err = boost::lexical_cast<int>(errmsg.substr(0,3));
          if (err >= 100)
            {
              error_code = err;
              throw bad_decode(F("received network error: %s")
                               % errmsg.substr(4));
            }
        }
      catch (boost::bad_lexical_cast)
        { // ok, so it wasn't a number
        }
    }
  throw bad_decode(F("received network error: %s") % errmsg);
}

static const var_domain known_servers_domain = var_domain("known-servers");

bool
session::process_hello_cmd(rsa_keypair_id const & their_keyname,
                           rsa_pub_key const & their_key,
                           id const & nonce)
{
  I(!this->received_remote_key);
  I(this->saved_nonce().size() == 0);

  if (use_transport_auth)
    {
      id their_key_hash;
      key_hash_code(their_keyname, their_key, their_key_hash);
      var_value printable_key_hash(encode_hexenc(their_key_hash()));
      L(FL("server key has name %s, hash %s")
        % their_keyname % printable_key_hash);
      var_key their_key_key(known_servers_domain, var_name(peer_id));
      if (project.db.var_exists(their_key_key))
        {
          var_value expected_key_hash;
          project.db.get_var(their_key_key, expected_key_hash);
          if (expected_key_hash != printable_key_hash)
            {
              P(F("@@@@@@@@@@@@@@@@@@@@@@@@@@@@@@@@@@@@@@@@@@@@@@@@@@@@@@@@@@@\n"
                  "@ WARNING: SERVER IDENTIFICATION HAS CHANGED              @\n"
                  "@@@@@@@@@@@@@@@@@@@@@@@@@@@@@@@@@@@@@@@@@@@@@@@@@@@@@@@@@@@\n"
                  "IT IS POSSIBLE THAT SOMEONE IS DOING SOMETHING NASTY\n"
                  "it is also possible that the server key has just been changed\n"
                  "remote host sent key %s\n"
                  "I expected %s\n"
                  "'%s unset %s %s' overrides this check")
                % printable_key_hash
                % expected_key_hash
                % ui.prog_name % their_key_key.first % their_key_key.second);
              E(false, F("server key changed"));
            }
        }
      else
        {
          P(F("first time connecting to server %s\n"
              "I'll assume it's really them, but you might want to double-check\n"
              "their key's fingerprint: %s")
            % peer_id
            % printable_key_hash);
          project.db.set_var(their_key_key, printable_key_hash);
        }

      if (project.db.public_key_exists(their_keyname))
        {
          rsa_pub_key tmp;
          project.db.get_key(their_keyname, tmp);

          E(keys_match(their_keyname, tmp, their_keyname, their_key),
            F("the server sent a key with the key id '%s'\n"
              "which is already in use in your database. you may want to execute\n"
              "  %s dropkey %s\n"
              "on your local database before you run this command again,\n"
              "assumed that your local key has NOT a private counterpart.")
            % their_keyname % ui.prog_name % their_keyname);
        }
      else
        {
          // this should now always return true since we just checked
          // for the existance of this particular key
          I(project.db.put_key(their_keyname, their_key));
          W(F("saving public key for %s to database") % their_keyname);
        }

      {
        hexenc<id> hnonce;
        encode_hexenc(nonce, hnonce);
        L(FL("received 'hello' netcmd from server '%s' with nonce '%s'")
          % printable_key_hash % hnonce);
      }

      I(project.db.public_key_exists(their_key_hash));

      // save their identity
      this->received_remote_key = true;
      this->remote_peer_key_name = their_keyname;
    }

  // clients always include in the synchronization set, every branch that the
  // user requested
  set<branch_name> all_branches, ok_branches;
  project.get_branch_list(all_branches);
  for (set<branch_name>::const_iterator i = all_branches.begin();
      i != all_branches.end(); i++)
    {
      if (our_matcher((*i)()))
        ok_branches.insert(*i);
    }
  rebuild_merkle_trees(ok_branches);

  if (!initiated_by_server)
    setup_client_tickers();

  if (use_transport_auth && signing_key() != "")
    {
      // get our key pair
      load_key_pair(keys, signing_key);

      // make a signature with it;
      // this also ensures our public key is in the database
      rsa_sha1_signature sig;
      keys.make_signature(project.db, signing_key, nonce(), sig);

      // get the hash identifier for our pubkey
      rsa_pub_key our_pub;
      project.db.get_key(signing_key, our_pub);
      id our_key_hash_raw;
      key_hash_code(signing_key, our_pub, our_key_hash_raw);

      // make a new nonce of our own and send off the 'auth'
      queue_auth_cmd(this->role, our_include_pattern, our_exclude_pattern,
                     our_key_hash_raw, nonce, mk_nonce(), sig);
    }
  else
    {
      queue_anonymous_cmd(this->role, our_include_pattern,
                          our_exclude_pattern, mk_nonce());
    }

  lua.hook_note_netsync_start(session_id, "client", this->role,
                              peer_id, their_keyname,
                              our_include_pattern, our_exclude_pattern);
  return true;
}

bool
session::process_anonymous_cmd(protocol_role their_role,
                               globish const & their_include_pattern,
                               globish const & their_exclude_pattern)
{
  // Internally netsync thinks in terms of sources and sinks. Users like
  // thinking of repositories as "readonly", "readwrite", or "writeonly".
  //
  // We therefore use the read/write terminology when dealing with the UI:
  // if the user asks to run a "read only" service, this means they are
  // willing to be a source but not a sink.
  //
  // nb: The "role" here is the role the *client* wants to play
  //     so we need to check that the opposite role is allowed for us,
  //     in our this->role field.
  //

  lua.hook_note_netsync_start(session_id, "server", their_role,
                              peer_id, rsa_keypair_id(),
                              their_include_pattern, their_exclude_pattern);

  // Client must be a sink and server must be a source (anonymous
  // read-only), unless transport auth is disabled.
  //
  // If running in no-transport-auth mode, we operate anonymously and
  // permit adoption of any role.

  if (use_transport_auth)
    {
      if (their_role != sink_role)
        {
          this->saved_nonce = id("");
          error(not_permitted,
                F("rejected attempt at anonymous connection for write").str());
        }

      if (this->role == sink_role)
        {
          this->saved_nonce = id("");
          error(role_mismatch,
                F("rejected attempt at anonymous connection while running as sink").str());
        }
    }

  set<branch_name> all_branches, ok_branches;
  project.get_branch_list(all_branches);
  globish_matcher their_matcher(their_include_pattern, their_exclude_pattern);
  for (set<branch_name>::const_iterator i = all_branches.begin();
      i != all_branches.end(); i++)
    {
      if (their_matcher((*i)()))
        {
          if (use_transport_auth &&
              !lua.hook_get_netsync_read_permitted((*i)()))
            {
              error(not_permitted,
                    (F("anonymous access to branch '%s' denied by server")
                     % *i).str());
            }
          else
            ok_branches.insert(*i);
        }
    }

  if (use_transport_auth)
    {
      P(F("allowed anonymous read permission for '%s' excluding '%s'")
        % their_include_pattern % their_exclude_pattern);
      this->role = source_role;
    }
  else
    {
      P(F("allowed anonymous read/write permission for '%s' excluding '%s'")
        % their_include_pattern % their_exclude_pattern);
      assume_corresponding_role(their_role);
    }

  rebuild_merkle_trees(ok_branches);

  this->remote_peer_key_name = rsa_keypair_id("");
  this->authenticated = true;
  return true;
}

void
session::assume_corresponding_role(protocol_role their_role)
{
  // Assume the (possibly degraded) opposite role.
  switch (their_role)
    {
    case source_role:
      I(this->role != source_role);
      this->role = sink_role;
      break;

    case source_and_sink_role:
      I(this->role == source_and_sink_role);
      break;

    case sink_role:
      I(this->role != sink_role);
      this->role = source_role;
      break;
    }
}

bool
session::process_auth_cmd(protocol_role their_role,
                          globish const & their_include_pattern,
                          globish const & their_exclude_pattern,
                          id const & client,
                          id const & nonce1,
                          rsa_sha1_signature const & signature)
{
  I(!this->received_remote_key);
  I(this->saved_nonce().size() == constants::merkle_hash_length_in_bytes);

  globish_matcher their_matcher(their_include_pattern, their_exclude_pattern);

  if (!project.db.public_key_exists(client))
    {
      // If it's not in the db, it still could be in the keystore if we
      // have the private key that goes with it.
      rsa_keypair_id their_key_id;
      keypair their_keypair;
      if (keys.maybe_get_key_pair(client, their_key_id, their_keypair))
        project.db.put_key(their_key_id, their_keypair.pub);
      else
        {
          this->saved_nonce = id("");

          lua.hook_note_netsync_start(session_id, "server", their_role,
                                      peer_id, rsa_keypair_id("-unknown-"),
                                      their_include_pattern,
                                      their_exclude_pattern);
          error(unknown_key,
                (F("remote public key hash '%s' is unknown")
                 % encode_hexenc(client())).str());
        }
    }

  // Get their public key.
  rsa_keypair_id their_id;
  rsa_pub_key their_key;
  project.db.get_pubkey(client, their_id, their_key);

  lua.hook_note_netsync_start(session_id, "server", their_role,
                              peer_id, their_id,
                              their_include_pattern, their_exclude_pattern);

  // Check that they replied with the nonce we asked for.
  if (!(nonce1 == this->saved_nonce))
    {
      this->saved_nonce = id("");
      error(failed_identification,
            F("detected replay attack in auth netcmd").str());
    }

  // Internally netsync thinks in terms of sources and sinks. users like
  // thinking of repositories as "readonly", "readwrite", or "writeonly".
  //
  // We therefore use the read/write terminology when dealing with the UI:
  // if the user asks to run a "read only" service, this means they are
  // willing to be a source but not a sink.
  //
  // nb: The "their_role" here is the role the *client* wants to play
  //     so we need to check that the opposite role is allowed for us,
  //     in our this->role field.

  // Client as sink, server as source (reading).

  if (their_role == sink_role || their_role == source_and_sink_role)
    {
      if (this->role != source_role && this->role != source_and_sink_role)
        {
          this->saved_nonce = id("");
          error(not_permitted,
                (F("denied '%s' read permission for '%s' excluding '%s' while running as pure sink")
                 % their_id % their_include_pattern % their_exclude_pattern).str());
        }
    }

  set<branch_name> all_branches, ok_branches;
  project.get_branch_list(all_branches);
  for (set<branch_name>::const_iterator i = all_branches.begin();
       i != all_branches.end(); i++)
    {
      if (their_matcher((*i)()))
        {
          if (!lua.hook_get_netsync_read_permitted((*i)(), their_id))
            {
              error(not_permitted,
                    (F("denied '%s' read permission for '%s' excluding '%s' because of branch '%s'")
                     % their_id % their_include_pattern % their_exclude_pattern % *i).str());
            }
          else
            ok_branches.insert(*i);
        }
    }

  // If we're source_and_sink_role, continue even with no branches readable
  // eg. serve --db=empty.db
  P(F("allowed '%s' read permission for '%s' excluding '%s'")
    % their_id % their_include_pattern % their_exclude_pattern);

  // Client as source, server as sink (writing).

  if (their_role == source_role || their_role == source_and_sink_role)
    {
      if (this->role != sink_role && this->role != source_and_sink_role)
        {
          this->saved_nonce = id("");
          error(not_permitted,
                (F("denied '%s' write permission for '%s' excluding '%s' while running as pure source")
                 % their_id % their_include_pattern % their_exclude_pattern).str());
        }

      if (!lua.hook_get_netsync_write_permitted(their_id))
        {
          this->saved_nonce = id("");
          error(not_permitted,
                (F("denied '%s' write permission for '%s' excluding '%s'")
                 % their_id % their_include_pattern % their_exclude_pattern).str());
        }

      P(F("allowed '%s' write permission for '%s' excluding '%s'")
        % their_id % their_include_pattern % their_exclude_pattern);
    }

  rebuild_merkle_trees(ok_branches);

  this->received_remote_key = true;

  // Check the signature.
  if (project.db.check_signature(their_id, nonce1(), signature) == cert_ok)
    {
      // Get our private key and sign back.
      L(FL("client signature OK, accepting authentication"));
      this->authenticated = true;
      this->remote_peer_key_name = their_id;

      assume_corresponding_role(their_role);
      return true;
    }
  else
    {
      error(failed_identification, (F("bad client signature")).str());
    }
  return false;
}

bool
session::process_refine_cmd(refinement_type ty, merkle_node const & node)
{
  string typestr;
  netcmd_item_type_to_string(node.type, typestr);
  L(FL("processing refine cmd for %s node at level %d")
    % typestr % node.level);

  switch (node.type)
    {
    case file_item:
      W(F("Unexpected 'refine' command on non-refined item type"));
      break;

    case key_item:
      key_refiner.process_refinement_command(ty, node);
      break;

    case revision_item:
      rev_refiner.process_refinement_command(ty, node);
      break;

    case cert_item:
      cert_refiner.process_refinement_command(ty, node);
      break;

    case epoch_item:
      epoch_refiner.process_refinement_command(ty, node);
      break;
    }
  return true;
}

bool
session::process_bye_cmd(u8 phase,
                         transaction_guard & guard)
{

// Ideal shutdown
// ~~~~~~~~~~~~~~~
//
//             I/O events                 state transitions
// ~~~~~~~~~~~~~~~~~~~~~~~~~~~~~~~~~~~   ~~~~~~~~~~~~~~~~~~~
//                                        client: C_WORKING
//                                        server: S_WORKING
// 0. [refinement, data, deltas, etc.]
//                                        client: C_SHUTDOWN
//                                        (client checkpoints here)
// 1. client -> "bye 0"
// 2.           "bye 0"  -> server
//                                        server: S_SHUTDOWN
//                                        (server checkpoints here)
// 3.           "bye 1"  <- server
// 4. client <- "bye 1"
//                                        client: C_CONFIRMED
// 5. client -> "bye 2"
// 6.           "bye 2"  -> server
//                                        server: S_CONFIRMED
// 7. [server drops connection]
//
//
// Affects of I/O errors or disconnections
// ~~~~~~~~~~~~~~~~~~~~~~~~~~~~~~~~~~~~~~~
//   C_WORKING: report error and fault
//   S_WORKING: report error and recover
//  C_SHUTDOWN: report error and fault
//  S_SHUTDOWN: report success and recover
//              (and warn that client might falsely see error)
// C_CONFIRMED: report success
// S_CONFIRMED: report success

  switch (phase)
    {
    case 0:
      if (voice == server_voice &&
          protocol_state == working_state)
        {
          protocol_state = shutdown_state;
          guard.do_checkpoint();
          queue_bye_cmd(1);
        }
      else
        error(bad_command, "unexpected bye phase 0 received");
      break;

    case 1:
      if (voice == client_voice &&
          protocol_state == shutdown_state)
        {
          protocol_state = confirmed_state;
          queue_bye_cmd(2);
        }
      else
        error(bad_command, "unexpected bye phase 1 received");
      break;

    case 2:
      if (voice == server_voice &&
          protocol_state == shutdown_state)
        {
          protocol_state = confirmed_state;
          return false;
        }
      else
        error(bad_command, "unexpected bye phase 2 received");
      break;

    default:
      error(bad_command, (F("unknown bye phase %d received") % phase).str());
    }

  return true;
}

bool
session::process_done_cmd(netcmd_item_type type, size_t n_items)
{
  string typestr;
  netcmd_item_type_to_string(type, typestr);
  L(FL("received 'done' command for %s (%s items)") % typestr % n_items);
  switch (type)
    {
    case file_item:
      W(F("Unexpected 'done' command on non-refined item type"));
      break;

    case key_item:
      key_refiner.process_done_command(n_items);
      if (key_refiner.done && role != sink_role)
        send_all_data(key_item, key_refiner.items_to_send);
      break;

    case revision_item:
      rev_refiner.process_done_command(n_items);
      break;

    case cert_item:
      cert_refiner.process_done_command(n_items);
      break;

    case epoch_item:
      epoch_refiner.process_done_command(n_items);
      if (epoch_refiner.done)
        {
          send_all_data(epoch_item, epoch_refiner.items_to_send);
          maybe_note_epochs_finished();
        }
      break;
    }
  return true;
}

void
session::respond_to_confirm_cmd()
{
  epoch_refiner.begin_refinement();
}

bool
session::data_exists(netcmd_item_type type,
                     id const & item)
{
  switch (type)
    {
    case key_item:
      return key_refiner.local_item_exists(item)
        || project.db.public_key_exists(item);
    case file_item:
      return project.db.file_version_exists(file_id(item));
    case revision_item:
      return rev_refiner.local_item_exists(item)
        || project.db.revision_exists(revision_id(item));
    case cert_item:
      return cert_refiner.local_item_exists(item)
        || project.db.revision_cert_exists(revision_id(item));
    case epoch_item:
      return epoch_refiner.local_item_exists(item)
        || project.db.epoch_exists(epoch_id(item));
    }
  return false;
}

void
session::load_data(netcmd_item_type type,
                   id const & item,
                   string & out)
{
  string typestr;
  netcmd_item_type_to_string(type, typestr);
  hexenc<id> hitem;
  encode_hexenc(item, hitem);

  if (!data_exists(type, item))
    throw bad_decode(F("%s with hash '%s' does not exist in our database")
                     % typestr % hitem());

  switch (type)
    {
    case epoch_item:
      {
        branch_name branch;
        epoch_data epoch;
        project.db.get_epoch(epoch_id(item), branch, epoch);
        write_epoch(branch, epoch, out);
      }
      break;
    case key_item:
      {
        rsa_keypair_id keyid;
        rsa_pub_key pub;
        project.db.get_pubkey(item, keyid, pub);
        L(FL("public key '%s' is also called '%s'") % hitem() % keyid);
        write_pubkey(keyid, pub, out);
      }
      break;

    case revision_item:
      {
        revision_data mdat;
        data dat;
        project.db.get_revision(revision_id(item), mdat);
        out = mdat.inner()();
      }
      break;

    case file_item:
      {
        file_data fdat;
        data dat;
        project.db.get_file_version(file_id(item), fdat);
        out = fdat.inner()();
      }
      break;

    case cert_item:
      {
        revision<cert> c;
        project.db.get_revision_cert(item, c);
        string tmp;
        write_cert(c.inner(), out);
      }
      break;
    }
}

bool
session::process_data_cmd(netcmd_item_type type,
                          id const & item,
                          string const & dat)
{
  hexenc<id> hitem;
  encode_hexenc(item, hitem);

  string typestr;
  netcmd_item_type_to_string(type, typestr);

  note_item_arrived(type, item);
  if (data_exists(type, item))
    {
      L(FL("%s '%s' already exists in our database") % typestr % hitem());
      if (type == epoch_item)
        maybe_note_epochs_finished();
      return true;
    }

  switch (type)
    {
    case epoch_item:
      {
        branch_name branch;
        epoch_data epoch;
        read_epoch(dat, branch, epoch);
        L(FL("received epoch %s for branch %s")
          % encode_hexenc(epoch.inner()()) % branch);
        map<branch_name, epoch_data> epochs;
        project.db.get_epochs(epochs);
        map<branch_name, epoch_data>::const_iterator i;
        i = epochs.find(branch);
        if (i == epochs.end())
          {
            L(FL("branch %s has no epoch; setting epoch to %s")
              % branch % encode_hexenc(epoch.inner()()));
            project.db.set_epoch(branch, epoch);
          }
        else
          {
            L(FL("branch %s already has an epoch; checking") % branch);
            // If we get here, then we know that the epoch must be
            // different, because if it were the same then the
            // if (epoch_exists()) branch up above would have been taken.
            // if somehow this is wrong, then we have broken epoch
            // hashing or something, which is very dangerous, so play it
            // safe...
            I(!(i->second == epoch));

            // It is safe to call 'error' here, because if we get here,
            // then the current netcmd packet cannot possibly have
            // written anything to the database.
            error(mixing_versions,
                  (F("Mismatched epoch on branch %s."
                     " Server has '%s', client has '%s'.")
                   % branch
                   % encode_hexenc((voice == server_voice
                                    ? i->second: epoch).inner()())
                   % encode_hexenc((voice == server_voice
                                    ? epoch : i->second).inner()())).str());
          }
      }
      maybe_note_epochs_finished();
      break;

    case key_item:
      {
        rsa_keypair_id keyid;
        rsa_pub_key pub;
        read_pubkey(dat, keyid, pub);
        id tmp;
        key_hash_code(keyid, pub, tmp);
        if (! (tmp == item))
          {
            throw bad_decode(F("hash check failed for public key '%s' (%s);"
                               " wanted '%s' got '%s'")
                               % hitem() % keyid % hitem()
                               % encode_hexenc(tmp()));
          }
        if (project.db.put_key(keyid, pub))
          written_keys.push_back(keyid);
        else
          error(partial_transfer,
                (F("Received duplicate key %s") % keyid).str());
      }
      break;

    case cert_item:
      {
        cert c;
        read_cert(dat, c);
        id tmp;
        cert_hash_code(c, tmp);
        if (! (tmp == item))
          throw bad_decode(F("hash check failed for revision cert '%s'") % hitem());
        if (project.db.put_revision_cert(revision<cert>(c)))
          written_certs.push_back(c);
      }
      break;

    case revision_item:
      {
        L(FL("received revision '%s'") % hitem());
        if (project.db.put_revision(revision_id(item), revision_data(dat)))
          written_revisions.push_back(revision_id(item));
      }
      break;

    case file_item:
      {
        L(FL("received file '%s'") % hitem());
        project.db.put_file(file_id(item), file_data(dat));
      }
      break;
    }
  return true;
}

bool
session::process_delta_cmd(netcmd_item_type type,
                           id const & base,
                           id const & ident,
                           delta const & del)
{
  string typestr;
  netcmd_item_type_to_string(type, typestr);

  pair<id,id> id_pair = make_pair(base, ident);

  note_item_arrived(type, ident);

  switch (type)
    {
    case file_item:
      {
        file_id src_file(base), dst_file(ident);
        project.db.put_file_version(src_file, dst_file, file_delta(del));
      }
      break;

    default:
      L(FL("ignoring delta received for item type %s") % typestr);
      break;
    }
  return true;
}

bool
session::process_usher_cmd(utf8 const & msg)
{
  if (msg().size())
    {
      if (msg()[0] == '!')
        P(F("Received warning from usher: %s") % msg().substr(1));
      else
        L(FL("Received greeting from usher: %s") % msg().substr(1));
    }
  netcmd cmdout;
  cmdout.write_usher_reply_cmd(utf8(peer_id), our_include_pattern);
  write_netcmd_and_try_flush(cmdout);
  L(FL("Sent reply."));
  return true;
}


void
session::send_all_data(netcmd_item_type ty, set<id> const & items)
{
  string typestr;
  netcmd_item_type_to_string(ty, typestr);

  // Use temporary; passed arg will be invalidated during iteration.
  set<id> tmp = items;

  for (set<id>::const_iterator i = tmp.begin();
       i != tmp.end(); ++i)
    {
      if (data_exists(ty, *i))
        {
          string out;
          load_data(ty, *i, out);
          queue_data_cmd(ty, *i, out);
        }
    }
}

bool
session::dispatch_payload(netcmd const & cmd,
                          transaction_guard & guard)
{

  switch (cmd.get_cmd_code())
    {

    case error_cmd:
      {
        string errmsg;
        cmd.read_error_cmd(errmsg);
        return process_error_cmd(errmsg);
      }
      break;

    case hello_cmd:
      require(! authenticated, "hello netcmd received when not authenticated");
      require(voice == client_voice, "hello netcmd received in client voice");
      {
        rsa_keypair_id server_keyname;
        rsa_pub_key server_key;
        id nonce;
        cmd.read_hello_cmd(server_keyname, server_key, nonce);
        return process_hello_cmd(server_keyname, server_key, nonce);
      }
      break;

    case bye_cmd:
      require(authenticated, "bye netcmd received when not authenticated");
      {
        u8 phase;
        cmd.read_bye_cmd(phase);
        return process_bye_cmd(phase, guard);
      }
      break;

    case anonymous_cmd:
      require(! authenticated, "anonymous netcmd received when not authenticated");
      require(voice == server_voice, "anonymous netcmd received in server voice");
      require(role == source_role ||
              role == source_and_sink_role,
              "anonymous netcmd received in source or source/sink role");
      {
        protocol_role role;
        globish their_include_pattern, their_exclude_pattern;
        rsa_oaep_sha_data hmac_key_encrypted;
        cmd.read_anonymous_cmd(role, their_include_pattern, their_exclude_pattern, hmac_key_encrypted);
        L(FL("received 'anonymous' netcmd from client for pattern '%s' excluding '%s' "
            "in %s mode\n")
          % their_include_pattern % their_exclude_pattern
          % (role == source_and_sink_role ? _("source and sink") :
             (role == source_role ? _("source") : _("sink"))));

        set_session_key(hmac_key_encrypted);
        if (!process_anonymous_cmd(role, their_include_pattern, their_exclude_pattern))
            return false;
        queue_confirm_cmd();
        return true;
      }
      break;

    case auth_cmd:
      require(! authenticated, "auth netcmd received when not authenticated");
      require(voice == server_voice, "auth netcmd received in server voice");
      {
        protocol_role role;
        rsa_sha1_signature signature;
        globish their_include_pattern, their_exclude_pattern;
        id client, nonce1, nonce2;
        rsa_oaep_sha_data hmac_key_encrypted;
        cmd.read_auth_cmd(role, their_include_pattern, their_exclude_pattern,
                          client, nonce1, hmac_key_encrypted, signature);

        hexenc<id> their_key_hash;
        encode_hexenc(client, their_key_hash);
        hexenc<id> hnonce1;
        encode_hexenc(nonce1, hnonce1);

        L(FL("received 'auth(hmac)' netcmd from client '%s' for pattern '%s' "
            "exclude '%s' in %s mode with nonce1 '%s'\n")
          % their_key_hash % their_include_pattern % their_exclude_pattern
          % (role == source_and_sink_role ? _("source and sink") :
             (role == source_role ? _("source") : _("sink")))
          % hnonce1);

        set_session_key(hmac_key_encrypted);

        if (!process_auth_cmd(role, their_include_pattern, their_exclude_pattern,
                              client, nonce1, signature))
            return false;
        queue_confirm_cmd();
        return true;
      }
      break;

    case confirm_cmd:
      require(! authenticated, "confirm netcmd received when not authenticated");
      require(voice == client_voice, "confirm netcmd received in client voice");
      {
        string signature;
        cmd.read_confirm_cmd();
        this->authenticated = true;
        respond_to_confirm_cmd();
        return true;
      }
      break;

    case refine_cmd:
      require(authenticated, "refine netcmd received when authenticated");
      {
        merkle_node node;
        refinement_type ty;
        cmd.read_refine_cmd(ty, node);
        return process_refine_cmd(ty, node);
      }
      break;

    case done_cmd:
      require(authenticated, "done netcmd received when not authenticated");
      {
        size_t n_items;
        netcmd_item_type type;
        cmd.read_done_cmd(type, n_items);
        return process_done_cmd(type, n_items);
      }
      break;

    case data_cmd:
      require(authenticated, "data netcmd received when not authenticated");
      require(role == sink_role ||
              role == source_and_sink_role,
              "data netcmd received in source or source/sink role");
      {
        netcmd_item_type type;
        id item;
        string dat;
        cmd.read_data_cmd(type, item, dat);
        return process_data_cmd(type, item, dat);
      }
      break;

    case delta_cmd:
      require(authenticated, "delta netcmd received when not authenticated");
      require(role == sink_role ||
              role == source_and_sink_role,
              "delta netcmd received in source or source/sink role");
      {
        netcmd_item_type type;
        id base, ident;
        delta del;
        cmd.read_delta_cmd(type, base, ident, del);
        return process_delta_cmd(type, base, ident, del);
      }
      break;

    case usher_cmd:
      {
        utf8 greeting;
        cmd.read_usher_cmd(greeting);
        return process_usher_cmd(greeting);
      }
      break;

    case usher_reply_cmd:
      return false; // Should not happen.
      break;
    }
  return false;
}

// This kicks off the whole cascade starting from "hello".
void
session::begin_service()
{
  keypair kp;
  if (use_transport_auth)
    keys.get_key_pair(signing_key, kp);
  queue_hello_cmd(signing_key, kp.pub, mk_nonce());
}

void
session::maybe_step()
{
  while (done_all_refinements()
         && !rev_enumerator.done()
         && outbuf_size < constants::bufsz * 10)
    {
      rev_enumerator.step();
    }
}

void
session::maybe_say_goodbye(transaction_guard & guard)
{
  if (voice == client_voice
      && protocol_state == working_state
      && finished_working())
    {
      protocol_state = shutdown_state;
      guard.do_checkpoint();
      queue_bye_cmd(0);
    }
}

bool
session::arm()
{
  if (!armed)
    {
      // Don't pack the buffer unnecessarily.
      if (outbuf_size > constants::bufsz * 10)
        return false;

      if (cmd.read(inbuf, read_hmac))
        {
          armed = true;
        }
    }
  return armed;
}

bool session::process(transaction_guard & guard)
{
  if (encountered_error)
    return true;
  try
    {
      if (!arm())
        return true;

      armed = false;
      L(FL("processing %d byte input buffer from peer %s")
        % inbuf.size() % peer_id);

      size_t sz = cmd.encoded_size();
      bool ret = dispatch_payload(cmd, guard);

      if (inbuf.size() >= constants::netcmd_maxsz)
        W(F("input buffer for peer %s is overfull "
            "after netcmd dispatch") % peer_id);

      guard.maybe_checkpoint(sz);

      if (!ret)
        L(FL("finishing processing with '%d' packet")
          % cmd.get_cmd_code());
      return ret;
    }
  catch (bad_decode & bd)
    {
      W(F("protocol error while processing peer %s: '%s'")
        % peer_id % bd.what);
      return false;
    }
  catch (netsync_error & err)
    {
      W(F("error: %s") % err.msg);
      queue_error_cmd(boost::lexical_cast<string>(error_code) + " " + err.msg);
      encountered_error = true;
      return true; // Don't terminate until we've send the error_cmd.
    }
}


<<<<<<< HEAD
=======
static shared_ptr<Netxx::StreamBase>
build_stream_to_server(options & opts, lua_hooks & lua,
                       netsync_connection_info info,
                       Netxx::port_type default_port,
                       Netxx::Timeout timeout)
{
  shared_ptr<Netxx::StreamBase> server;

  if (info.client.use_argv)
    {
      I(info.client.argv.size() > 0);
      string cmd = info.client.argv[0];
      info.client.argv.erase(info.client.argv.begin());
      return shared_ptr<Netxx::StreamBase>
        (new Netxx::PipeStream(cmd, info.client.argv));
    }
  else
    {
#ifdef USE_IPV6
      bool use_ipv6=true;
#else
      bool use_ipv6=false;
#endif
      string host(info.client.u.host);
      if (host.empty())
        host = info.client.unparsed();
      if (!info.client.u.port.empty())
        default_port = lexical_cast<Netxx::port_type>(info.client.u.port);
      Netxx::Address addr(info.client.unparsed().c_str(),
                          default_port, use_ipv6);
      return shared_ptr<Netxx::StreamBase>
        (new Netxx::Stream(addr, timeout));
    }
}

>>>>>>> e6275636
static void
call_server(options & opts,
            lua_hooks & lua,
            project_t & project,
            key_store & keys,
            protocol_role role,
            netsync_connection_info const & info,
            Netxx::port_type default_port,
            unsigned long timeout_seconds)
{
  Netxx::PipeCompatibleProbe probe;
  transaction_guard guard(project.db);

  Netxx::Timeout timeout(static_cast<long>(timeout_seconds)), instant(0,1);

  P(F("connecting to %s") % info.client.unparsed);

  shared_ptr<Netxx::StreamBase> server
    = build_stream_to_server(opts, lua,
                             info, default_port,
                             timeout);


  // 'false' here means not to revert changes when the SockOpt
  // goes out of scope.
  Netxx::SockOpt socket_options(server->get_socketfd(), false);
  socket_options.set_non_blocking();

  session sess(opts, lua, project, keys,
               role, client_voice,
               info.client.include_pattern,
               info.client.exclude_pattern,
               info.client.unparsed(), server);

  while (true)
    {
      bool armed = false;
      try
        {
          armed = sess.arm();
        }
      catch (bad_decode & bd)
        {
          E(false, F("protocol error while processing peer %s: '%s'")
            % sess.peer_id % bd.what);
        }

      sess.maybe_step();
      sess.maybe_say_goodbye(guard);

      probe.clear();
      probe.add(*(sess.str), sess.which_events());
      Netxx::Probe::result_type res = probe.ready(armed ? instant : timeout);
      Netxx::Probe::ready_type event = res.second;
      Netxx::socket_type fd = res.first;

      if (fd == -1 && !armed)
        {
          E(false, (F("timed out waiting for I/O with "
                      "peer %s, disconnecting")
                    % sess.peer_id));
        }

      bool all_io_clean = (event != Netxx::Probe::ready_oobd);

      if (event & Netxx::Probe::ready_read)
        all_io_clean = all_io_clean && sess.read_some();

      if (event & Netxx::Probe::ready_write)
        all_io_clean = all_io_clean && sess.write_some();

      if (armed)
        if (!sess.process(guard))
          {
            // Commit whatever work we managed to accomplish anyways.
            guard.commit();

            // We failed during processing. This should only happen in
            // client voice when we have a decode exception, or received an
            // error from our server (which is translated to a decode
            // exception). We call these cases E() errors.
            E(false, F("processing failure while talking to "
                       "peer %s, disconnecting")
              % sess.peer_id);
            return;
          }

      if (!all_io_clean)
        {
          // Commit whatever work we managed to accomplish anyways.
          guard.commit();

          // We had an I/O error. We must decide if this represents a
          // user-reported error or a clean disconnect. See protocol
          // state diagram in session::process_bye_cmd.

          if (sess.protocol_state == session::confirmed_state)
            {
              P(F("successful exchange with %s")
                % sess.peer_id);
              return;
            }
          else if (sess.encountered_error)
            {
              P(F("peer %s disconnected after we informed them of error")
                % sess.peer_id);
              return;
            }
          else
            E(false, (F("I/O failure while talking to "
                        "peer %s, disconnecting")
                      % sess.peer_id));
        }
    }
}

static void
drop_session_associated_with_fd(map<Netxx::socket_type, shared_ptr<session> > & sessions,
                                Netxx::socket_type fd)
{
  // This is a bit of a hack. Initially all "file descriptors" in
  // netsync were full duplex, so we could get away with indexing
  // sessions by their file descriptor.
  //
  // When using pipes in unix, it's no longer true: a session gets
  // entered in the session map under its read pipe fd *and* its write
  // pipe fd. When we're in such a situation the socket fd is "-1" and
  // we downcast to a PipeStream and use its read+write fds.
  //
  // When using pipes in windows, we use a full duplex pipe (named
  // pipe) so the socket-like abstraction holds.

  I(fd != -1);
  map<Netxx::socket_type, shared_ptr<session> >::const_iterator i = sessions.find(fd);
  I(i != sessions.end());
  shared_ptr<session> sess = i->second;
  fd = sess->str->get_socketfd();
  if (fd != -1)
    {
      sessions.erase(fd);
    }
  else
    {
      shared_ptr<Netxx::PipeStream> pipe =
        boost::dynamic_pointer_cast<Netxx::PipeStream, Netxx::StreamBase>(sess->str);
      I(static_cast<bool>(pipe));
      I(pipe->get_writefd() != -1);
      I(pipe->get_readfd() != -1);
      sessions.erase(pipe->get_readfd());
      sessions.erase(pipe->get_writefd());
    }
}

static void
arm_sessions_and_calculate_probe(Netxx::PipeCompatibleProbe & probe,
                                 map<Netxx::socket_type, shared_ptr<session> > & sessions,
                                 set<Netxx::socket_type> & armed_sessions,
                                 transaction_guard & guard)
{
  set<Netxx::socket_type> arm_failed;
  for (map<Netxx::socket_type,
         shared_ptr<session> >::const_iterator i = sessions.begin();
       i != sessions.end(); ++i)
    {
      i->second->maybe_step();
      i->second->maybe_say_goodbye(guard);
      try
        {
          if (i->second->arm())
            {
              L(FL("fd %d is armed") % i->first);
              armed_sessions.insert(i->first);
            }
          probe.add(*i->second->str, i->second->which_events());
        }
      catch (bad_decode & bd)
        {
          W(F("protocol error while processing peer %s: '%s', marking as bad")
            % i->second->peer_id % bd.what);
          arm_failed.insert(i->first);
        }
    }
  for (set<Netxx::socket_type>::const_iterator i = arm_failed.begin();
       i != arm_failed.end(); ++i)
    {
      drop_session_associated_with_fd(sessions, *i);
    }
}

static void
handle_new_connection(options & opts,
                      lua_hooks & lua,
                      project_t & project,
                      key_store & keys,
                      Netxx::Address & addr,
                      Netxx::StreamServer & server,
                      Netxx::Timeout & timeout,
                      protocol_role role,
                      map<Netxx::socket_type, shared_ptr<session> > & sessions)
{
  L(FL("accepting new connection on %s : %s")
    % (addr.get_name()?addr.get_name():"") % lexical_cast<string>(addr.get_port()));
  Netxx::Peer client = server.accept_connection();

  if (!client)
    {
      L(FL("accept() returned a dead client"));
    }
  else
    {
      P(F("accepted new client connection from %s : %s")
        % client.get_address() % lexical_cast<string>(client.get_port()));

      // 'false' here means not to revert changes when the SockOpt
      // goes out of scope.
      Netxx::SockOpt socket_options(client.get_socketfd(), false);
      socket_options.set_non_blocking();

      shared_ptr<Netxx::Stream> str =
        shared_ptr<Netxx::Stream>
        (new Netxx::Stream(client.get_socketfd(), timeout));

      shared_ptr<session> sess(new session(opts, lua, project, keys,
                                           role, server_voice,
                                           globish("*"), globish(""),
                                           lexical_cast<string>(client), str));
      sess->begin_service();
      sessions.insert(make_pair(client.get_socketfd(), sess));
    }
}

static void
handle_read_available(Netxx::socket_type fd,
                      shared_ptr<session> sess,
                      map<Netxx::socket_type, shared_ptr<session> > & sessions,
                      set<Netxx::socket_type> & armed_sessions,
                      bool & live_p)
{
  if (sess->read_some())
    {
      try
        {
          if (sess->arm())
            armed_sessions.insert(fd);
        }
      catch (bad_decode & bd)
        {
          W(F("protocol error while processing peer %s: '%s', disconnecting")
            % sess->peer_id % bd.what);
          drop_session_associated_with_fd(sessions, fd);
          live_p = false;
        }
    }
  else
    {
      switch (sess->protocol_state)
        {
        case session::working_state:
          P(F("peer %s read failed in working state (error)")
            % sess->peer_id);
          break;

        case session::shutdown_state:
          P(F("peer %s read failed in shutdown state "
              "(possibly client misreported error)")
            % sess->peer_id);
          break;

        case session::confirmed_state:
          P(F("peer %s read failed in confirmed state (success)")
            % sess->peer_id);
          break;
        }
      drop_session_associated_with_fd(sessions, fd);
      live_p = false;
    }
}


static void
handle_write_available(Netxx::socket_type fd,
                       shared_ptr<session> sess,
                       map<Netxx::socket_type, shared_ptr<session> > & sessions,
                       bool & live_p)
{
  if (!sess->write_some())
    {
      switch (sess->protocol_state)
        {
        case session::working_state:
          P(F("peer %s write failed in working state (error)")
            % sess->peer_id);
          break;

        case session::shutdown_state:
          P(F("peer %s write failed in shutdown state "
              "(possibly client misreported error)")
            % sess->peer_id);
          break;

        case session::confirmed_state:
          P(F("peer %s write failed in confirmed state (success)")
            % sess->peer_id);
          break;
        }

      drop_session_associated_with_fd(sessions, fd);
      live_p = false;
    }
}

static void
process_armed_sessions(map<Netxx::socket_type, shared_ptr<session> > & sessions,
                       set<Netxx::socket_type> & armed_sessions,
                       transaction_guard & guard)
{
  for (set<Netxx::socket_type>::const_iterator i = armed_sessions.begin();
       i != armed_sessions.end(); ++i)
    {
      map<Netxx::socket_type, shared_ptr<session> >::iterator j;
      j = sessions.find(*i);
      if (j == sessions.end())
        continue;
      else
        {
          shared_ptr<session> sess = j->second;
          if (!sess->process(guard))
            {
              P(F("peer %s processing finished, disconnecting")
                % sess->peer_id);
              drop_session_associated_with_fd(sessions, *i);
            }
        }
    }
}

static void
reap_dead_sessions(map<Netxx::socket_type, shared_ptr<session> > & sessions,
                   unsigned long timeout_seconds)
{
  // Kill any clients which haven't done any i/o inside the timeout period
  // or who have exchanged all items and flushed their output buffers.
  set<Netxx::socket_type> dead_clients;
  time_t now = ::time(NULL);
  for (map<Netxx::socket_type, shared_ptr<session> >::const_iterator
         i = sessions.begin(); i != sessions.end(); ++i)
    {
      if (static_cast<unsigned long>(i->second->last_io_time + timeout_seconds)
          < static_cast<unsigned long>(now))
        {
          P(F("fd %d (peer %s) has been idle too long, disconnecting")
            % i->first % i->second->peer_id);
          dead_clients.insert(i->first);
        }
    }
  for (set<Netxx::socket_type>::const_iterator i = dead_clients.begin();
       i != dead_clients.end(); ++i)
    {
      drop_session_associated_with_fd(sessions, *i);
    }
}

static void
serve_connections(options & opts,
                  lua_hooks & lua,
                  project_t & project,
                  key_store & keys,
                  protocol_role role,
                  std::list<utf8> const & addresses,
                  Netxx::port_type default_port,
                  unsigned long timeout_seconds,
                  unsigned long session_limit)
{
  Netxx::PipeCompatibleProbe probe;

  Netxx::Timeout
    forever,
    timeout(static_cast<long>(timeout_seconds)),
    instant(0,1);

#ifdef USE_IPV6
  bool use_ipv6=true;
#else
  bool use_ipv6=false;
#endif
  // This will be true when we try to bind while using IPv6.  See comments
  // further down.
  bool try_again=false;

  do
    {
      try
        {
          try_again = false;

          Netxx::Address addr(use_ipv6);
<<<<<<< HEAD
          add_address_names(addr, addresses, default_port);
=======

          if (addresses.empty())
            addr.add_all_addresses(default_port);
          else
            {
              for (std::list<utf8>::const_iterator it = addresses.begin(); it != addresses.end(); ++it)
                {
                  const utf8 & address = *it;
                  if (!address().empty())
                    {
                      size_t l_colon = address().find(':');
                      size_t r_colon = address().rfind(':');

                      if (l_colon == r_colon && l_colon == 0)
                        {
                          // can't be an IPv6 address as there is only one colon
                          // must be a : followed by a port
                          string port_str = address().substr(1);
                          addr.add_all_addresses(std::atoi(port_str.c_str()));
                        }
                      else
                        addr.add_address(address().c_str(), default_port);
                    }
                }
            }
>>>>>>> e6275636

          // If se use IPv6 and the initialisation of server fails, we want
          // to try again with IPv4.  The reason is that someone may have
          // downloaded a IPv6-enabled monotone on a system that doesn't
          // have IPv6, and which might fail therefore.
          // On failure, Netxx::NetworkException is thrown, and we catch
          // it further down.
          try_again=use_ipv6;

          Netxx::StreamServer server(addr, timeout);

          // If we came this far, whatever we used (IPv6 or IPv4) was
          // accepted, so we don't need to try again any more.
          try_again=false;

          const char *name = addr.get_name();
          P(F("beginning service on %s : %s")
            % (name != NULL ? name : _("<all interfaces>"))
            % lexical_cast<string>(addr.get_port()));

          map<Netxx::socket_type, shared_ptr<session> > sessions;
          set<Netxx::socket_type> armed_sessions;

          shared_ptr<transaction_guard> guard;

          while (true)
            {
              probe.clear();
              armed_sessions.clear();

              if (sessions.size() >= session_limit)
                W(F("session limit %d reached, some connections "
                    "will be refused") % session_limit);
              else
                probe.add(server);

              if (!guard)
                guard = shared_ptr<transaction_guard>
                  (new transaction_guard(project.db));

              I(guard);

              while (!server_initiated_sync_requests.empty())
                {
                  server_initiated_sync_request request
                    = server_initiated_sync_requests.front();
                  server_initiated_sync_requests.pop_front();

                  netsync_connection_info info;
                  info.client.unparsed = utf8(request.address);
                  info.client.include_pattern = globish(request.include);
                  info.client.exclude_pattern = globish(request.exclude);
                  info.client.use_argv = false;
                  parse_uri(info.client.unparsed(), info.client.u);

                  try
                    {
                      P(F("connecting to %s") % info.client.unparsed);
                      shared_ptr<Netxx::StreamBase> server
                        = build_stream_to_server(opts, lua,
                                                 info, default_port,
                                                 timeout);

                      // 'false' here means not to revert changes when
                      // the SockOpt goes out of scope.
                      Netxx::SockOpt socket_options(server->get_socketfd(), false);
                      socket_options.set_non_blocking();

                      protocol_role role = source_and_sink_role;
                      if (request.what == "sync")
                        role = source_and_sink_role;
                      else if (request.what == "push")
                        role = source_role;
                      else if (request.what == "pull")
                        role = sink_role;

                      shared_ptr<session> sess(new session(opts, lua,
                                                           project, keys,
                                                           role, client_voice,
                                                           info.client.include_pattern,
                                                           info.client.exclude_pattern,
                                                           info.client.unparsed(),
                                                           server, true));

                      sessions.insert(make_pair(server->get_socketfd(), sess));
                    }
                  catch (Netxx::NetworkException & e)
                    {
                      P(F("Network error: %s") % e.what());
                    }
                }

              arm_sessions_and_calculate_probe(probe, sessions, armed_sessions, *guard);

              L(FL("i/o probe with %d armed") % armed_sessions.size());
              Netxx::socket_type fd;
              Netxx::Timeout how_long;
              if (sessions.empty())
                how_long = forever;
              else if (armed_sessions.empty())
                how_long = timeout;
              else
                how_long = instant;
              do
                {
                  Netxx::Probe::result_type res = probe.ready(how_long);
                  how_long = instant;
                  Netxx::Probe::ready_type event = res.second;
                  fd = res.first;

                  if (fd == -1)
                    {
                      if (armed_sessions.empty())
                        L(FL("timed out waiting for I/O (listening on %s : %s)")
                          % addr.get_name() % lexical_cast<string>(addr.get_port()));
                    }

                  // we either got a new connection
                  else if (fd == server)
                    handle_new_connection(opts, lua, project, keys,
                                          addr, server, timeout, role,
                                          sessions);

                  // or an existing session woke up
                  else
                    {
                      map<Netxx::socket_type, shared_ptr<session> >::iterator i;
                      i = sessions.find(fd);
                      if (i == sessions.end())
                        {
                          L(FL("got woken up for action on unknown fd %d") % fd);
                        }
                      else
                        {
                          probe.remove(*(i->second->str));
                          shared_ptr<session> sess = i->second;
                          bool live_p = true;

                          try
                            {
                              if (event & Netxx::Probe::ready_read)
                                handle_read_available(fd, sess, sessions,
                                                      armed_sessions, live_p);

                              if (live_p && (event & Netxx::Probe::ready_write))
                                handle_write_available(fd, sess, sessions, live_p);
                            }
                          catch (Netxx::Exception &)
                            {
                              P(F("Network error on peer %s, disconnecting")
                                % sess->peer_id);
                              drop_session_associated_with_fd(sessions, fd);
                            }
                          if (live_p && (event & Netxx::Probe::ready_oobd))
                            {
                              P(F("got OOB from peer %s, disconnecting")
                                % sess->peer_id);
                              drop_session_associated_with_fd(sessions, fd);
                            }
                        }
                    }
                }
              while (fd != -1);
              process_armed_sessions(sessions, armed_sessions, *guard);
              reap_dead_sessions(sessions, timeout_seconds);

              if (sessions.empty())
                {
                  // Let the guard die completely if everything's gone quiet.
                  guard->commit();
                  guard.reset();
                }
            }
        }
      // Possibly loop around if we get exceptions from Netxx and we're
      // attempting to use ipv6, or have some other reason to try again.
      catch (Netxx::NetworkException &)
        {
          if (try_again)
            use_ipv6 = false;
          else
            throw;
        }
      catch (Netxx::Exception &)
        {
          if (try_again)
              use_ipv6 = false;
          else
            throw;
        }
    }
  while(try_again);
  }

static void
serve_single_connection(shared_ptr<session> sess,
                        unsigned long timeout_seconds)
{
  Netxx::PipeCompatibleProbe probe;

  Netxx::Timeout
    forever,
    timeout(static_cast<long>(timeout_seconds)),
    instant(0,1);

  P(F("beginning service on %s") % sess->peer_id);

  sess->begin_service();

  transaction_guard guard(sess->project.db);

  map<Netxx::socket_type, shared_ptr<session> > sessions;
  set<Netxx::socket_type> armed_sessions;

  if (sess->str->get_socketfd() == -1)
    {
      // Unix pipes are non-duplex, have two filedescriptors
      shared_ptr<Netxx::PipeStream> pipe =
        boost::dynamic_pointer_cast<Netxx::PipeStream, Netxx::StreamBase>(sess->str);
      I(pipe);
      sessions[pipe->get_writefd()]=sess;
      sessions[pipe->get_readfd()]=sess;
    }
  else
    sessions[sess->str->get_socketfd()]=sess;

  while (!sessions.empty())
    {
      probe.clear();
      armed_sessions.clear();

      arm_sessions_and_calculate_probe(probe, sessions, armed_sessions, guard);

      L(FL("i/o probe with %d armed") % armed_sessions.size());
      Netxx::Probe::result_type res = probe.ready((armed_sessions.empty() ? timeout
                                                   : instant));
      Netxx::Probe::ready_type event = res.second;
      Netxx::socket_type fd = res.first;

      if (fd == -1)
        {
          if (armed_sessions.empty())
            L(FL("timed out waiting for I/O (listening on %s)")
              % sess->peer_id);
        }

      // an existing session woke up
      else
        {
          map<Netxx::socket_type, shared_ptr<session> >::iterator i;
          i = sessions.find(fd);
          if (i == sessions.end())
            {
              L(FL("got woken up for action on unknown fd %d") % fd);
            }
          else
            {
              shared_ptr<session> sess = i->second;
              bool live_p = true;

              if (event & Netxx::Probe::ready_read)
                handle_read_available(fd, sess, sessions, armed_sessions, live_p);

              if (live_p && (event & Netxx::Probe::ready_write))
                handle_write_available(fd, sess, sessions, live_p);

              if (live_p && (event & Netxx::Probe::ready_oobd))
                {
                  P(F("got some OOB data on fd %d (peer %s), disconnecting")
                    % fd % sess->peer_id);
                  drop_session_associated_with_fd(sessions, fd);
                }
            }
        }
      process_armed_sessions(sessions, armed_sessions, guard);
      reap_dead_sessions(sessions, timeout_seconds);
    }
}


void
insert_with_parents(revision_id rev,
                    refiner & ref,
                    revision_enumerator & rev_enumerator,
                    set<revision_id> & revs,
                    ticker & revisions_ticker)
{
  deque<revision_id> work;
  work.push_back(rev);
  while (!work.empty())
    {
      revision_id rid = work.front();
      work.pop_front();

      if (!null_id(rid) && revs.find(rid) == revs.end())
        {
          revs.insert(rid);
          ++revisions_ticker;
          ref.note_local_item(rid.inner());
          vector<revision_id> parents;
          rev_enumerator.get_revision_parents(rid, parents);
          for (vector<revision_id>::const_iterator i = parents.begin();
               i != parents.end(); ++i)
            {
              work.push_back(*i);
            }
        }
    }
}

void
session::rebuild_merkle_trees(set<branch_name> const & branchnames)
{
  P(F("finding items to synchronize:"));
  for (set<branch_name>::const_iterator i = branchnames.begin();
      i != branchnames.end(); ++i)
    L(FL("including branch %s") % *i);

  // xgettext: please use short message and try to avoid multibytes chars
  ticker revisions_ticker(N_("revisions"), "r", 64);
  // xgettext: please use short message and try to avoid multibytes chars
  ticker certs_ticker(N_("certificates"), "c", 256);
  // xgettext: please use short message and try to avoid multibytes chars
  ticker keys_ticker(N_("keys"), "k", 1);

  set<revision_id> revision_ids;
  set<rsa_keypair_id> inserted_keys;

  {
    for (set<branch_name>::const_iterator i = branchnames.begin();
         i != branchnames.end(); ++i)
      {
        // Get branch certs.
        vector< revision<cert> > certs;
        project.get_branch_certs(*i, certs);
        for (vector< revision<cert> >::const_iterator j = certs.begin();
             j != certs.end(); j++)
          {
            revision_id rid(j->inner().ident);
            insert_with_parents(rid, rev_refiner, rev_enumerator,
                                revision_ids, revisions_ticker);
            // Branch certs go in here, others later on.
            id item;
            cert_hash_code(j->inner(), item);
            cert_refiner.note_local_item(item);
            rev_enumerator.note_cert(rid, item);
            if (inserted_keys.find(j->inner().key) == inserted_keys.end())
              inserted_keys.insert(j->inner().key);
          }
      }
  }

  {
    map<branch_name, epoch_data> epochs;
    project.db.get_epochs(epochs);

    epoch_data epoch_zero(string(constants::epochlen_bytes, '\x00'));
    for (set<branch_name>::const_iterator i = branchnames.begin();
         i != branchnames.end(); ++i)
      {
        branch_name const & branch(*i);
        map<branch_name, epoch_data>::const_iterator j;
        j = epochs.find(branch);

        // Set to zero any epoch which is not yet set.
        if (j == epochs.end())
          {
            L(FL("setting epoch on %s to zero") % branch);
            epochs.insert(make_pair(branch, epoch_zero));
            project.db.set_epoch(branch, epoch_zero);
          }

        // Then insert all epochs into merkle tree.
        j = epochs.find(branch);
        I(j != epochs.end());
        epoch_id eid;
        epoch_hash_code(j->first, j->second, eid);
        epoch_refiner.note_local_item(eid.inner());
      }
  }

  {
    typedef vector< pair<revision_id,
      pair<revision_id, rsa_keypair_id> > > cert_idx;

    cert_idx idx;
    project.db.get_revision_cert_nobranch_index(idx);

    // Insert all non-branch certs reachable via these revisions
    // (branch certs were inserted earlier).

    for (cert_idx::const_iterator i = idx.begin(); i != idx.end(); ++i)
      {
        revision_id const & hash = i->first;
        revision_id const & ident = i->second.first;
        rsa_keypair_id const & key = i->second.second;

        rev_enumerator.note_cert(ident, hash.inner());

        if (revision_ids.find(ident) == revision_ids.end())
          continue;

        cert_refiner.note_local_item(hash.inner());
        ++certs_ticker;
        if (inserted_keys.find(key) == inserted_keys.end())
            inserted_keys.insert(key);
      }
  }

  // Add any keys specified on the command line.
  for (vector<rsa_keypair_id>::const_iterator key
         = keys_to_push.begin();
       key != keys_to_push.end(); ++key)
    {
      if (inserted_keys.find(*key) == inserted_keys.end())
        {
          if (!project.db.public_key_exists(*key))
            {
              keypair kp;
              if (keys.maybe_get_key_pair(*key, kp))
                project.db.put_key(*key, kp.pub);
              else
                W(F("Cannot find key '%s'") % *key);
            }
          inserted_keys.insert(*key);
        }
    }

  // Insert all the keys.
  for (set<rsa_keypair_id>::const_iterator key = inserted_keys.begin();
       key != inserted_keys.end(); key++)
    {
      if (project.db.public_key_exists(*key))
        {
          rsa_pub_key pub;
          project.db.get_key(*key, pub);
          id keyhash;
          key_hash_code(*key, pub, keyhash);

          if (global_sanity.debug_p())
            L(FL("noting key '%s' = '%s' to send")
              % *key
              % encode_hexenc(keyhash()));

          key_refiner.note_local_item(keyhash);
          ++keys_ticker;
        }
    }

  rev_refiner.reindex_local_items();
  cert_refiner.reindex_local_items();
  key_refiner.reindex_local_items();
  epoch_refiner.reindex_local_items();
}

void
run_netsync_protocol(options & opts, lua_hooks & lua,
                     project_t & project, key_store & keys,
                     protocol_voice voice,
                     protocol_role role,
                     netsync_connection_info const & info)
{
  if (info.client.include_pattern().find_first_of("'\"") != string::npos)
    {
      W(F("include branch pattern contains a quote character:\n"
          "%s") % info.client.include_pattern());
    }

  if (info.client.exclude_pattern().find_first_of("'\"") != string::npos)
    {
      W(F("exclude branch pattern contains a quote character:\n"
          "%s") % info.client.exclude_pattern());
    }

  // We do not want to be killed by SIGPIPE from a network disconnect.
  ignore_sigpipe();

  try
    {
      if (voice == server_voice)
        {
          if (opts.bind_stdio)
            {
              shared_ptr<Netxx::PipeStream> str(new Netxx::PipeStream(0,1));
              shared_ptr<session> sess(new session(opts, lua, project, keys,
                                                   role, server_voice,
                                                   globish("*"), globish(""),
                                                   "stdio", str));
              serve_single_connection(sess,constants::netsync_timeout_seconds);
            }
          else
            serve_connections(opts, lua, project, keys,
                              role,
                              info.server.addrs,
                              static_cast<Netxx::port_type>(constants::netsync_default_port),
                              static_cast<unsigned long>(constants::netsync_timeout_seconds),
                              static_cast<unsigned long>(constants::netsync_connection_limit));
        }
      else
        {
          I(voice == client_voice);
          call_server(opts, lua, project, keys,
                      role, info,
                      static_cast<Netxx::port_type>(constants::netsync_default_port),
                      static_cast<unsigned long>(constants::netsync_timeout_seconds));
        }
    }
  catch (Netxx::NetworkException & e)
    {
      throw informative_failure((F("network error: %s") % e.what()).str());
    }
  catch (Netxx::Exception & e)
    {
      throw oops((F("network error: %s") % e.what()).str());;
    }
}

// Local Variables:
// mode: C++
// fill-column: 76
// c-file-style: "gnu"
// indent-tabs-mode: nil
// End:
// vim: et:sw=2:sts=2:ts=2:cino=>2s,{s,\:s,+s,t0,g0,^-2,e-2,n-2,p2s,(0,=s:<|MERGE_RESOLUTION|>--- conflicted
+++ resolved
@@ -2367,44 +2367,6 @@
 }
 
 
-<<<<<<< HEAD
-=======
-static shared_ptr<Netxx::StreamBase>
-build_stream_to_server(options & opts, lua_hooks & lua,
-                       netsync_connection_info info,
-                       Netxx::port_type default_port,
-                       Netxx::Timeout timeout)
-{
-  shared_ptr<Netxx::StreamBase> server;
-
-  if (info.client.use_argv)
-    {
-      I(info.client.argv.size() > 0);
-      string cmd = info.client.argv[0];
-      info.client.argv.erase(info.client.argv.begin());
-      return shared_ptr<Netxx::StreamBase>
-        (new Netxx::PipeStream(cmd, info.client.argv));
-    }
-  else
-    {
-#ifdef USE_IPV6
-      bool use_ipv6=true;
-#else
-      bool use_ipv6=false;
-#endif
-      string host(info.client.u.host);
-      if (host.empty())
-        host = info.client.unparsed();
-      if (!info.client.u.port.empty())
-        default_port = lexical_cast<Netxx::port_type>(info.client.u.port);
-      Netxx::Address addr(info.client.unparsed().c_str(),
-                          default_port, use_ipv6);
-      return shared_ptr<Netxx::StreamBase>
-        (new Netxx::Stream(addr, timeout));
-    }
-}
-
->>>>>>> e6275636
 static void
 call_server(options & opts,
             lua_hooks & lua,
@@ -2801,35 +2763,7 @@
           try_again = false;
 
           Netxx::Address addr(use_ipv6);
-<<<<<<< HEAD
           add_address_names(addr, addresses, default_port);
-=======
-
-          if (addresses.empty())
-            addr.add_all_addresses(default_port);
-          else
-            {
-              for (std::list<utf8>::const_iterator it = addresses.begin(); it != addresses.end(); ++it)
-                {
-                  const utf8 & address = *it;
-                  if (!address().empty())
-                    {
-                      size_t l_colon = address().find(':');
-                      size_t r_colon = address().rfind(':');
-
-                      if (l_colon == r_colon && l_colon == 0)
-                        {
-                          // can't be an IPv6 address as there is only one colon
-                          // must be a : followed by a port
-                          string port_str = address().substr(1);
-                          addr.add_all_addresses(std::atoi(port_str.c_str()));
-                        }
-                      else
-                        addr.add_address(address().c_str(), default_port);
-                    }
-                }
-            }
->>>>>>> e6275636
 
           // If se use IPv6 and the initialisation of server fails, we want
           // to try again with IPv4.  The reason is that someone may have
