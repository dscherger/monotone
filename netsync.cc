// copyright (C) 2004 graydon hoare <graydon@pobox.com>
// all rights reserved.
// licensed to the public under the terms of the GNU GPL (>= 2)
// see the file COPYING for details

#include <map>
#include <string>

#include <time.h>

#include <boost/dynamic_bitset.hpp>
#include <boost/lexical_cast.hpp>
#include <boost/scoped_ptr.hpp>
#include <boost/shared_ptr.hpp>

#include "app_state.hh"
#include "cert.hh"
#include "constants.hh"
#include "keys.hh"
#include "merkle_tree.hh"
#include "netcmd.hh"
#include "netio.hh"
#include "netsync.hh"
#include "numeric_vocab.hh"
#include "packet.hh"
#include "patch_set.hh"
#include "sanity.hh"
#include "transforms.hh"
#include "ui.hh"
#include "xdelta.hh"

#include "cryptopp/osrng.h"

#include "netxx/address.h"
#include "netxx/peer.h"
#include "netxx/probe.h"
#include "netxx/socket.h"
#include "netxx/stream.h"
#include "netxx/streamserver.h"
#include "netxx/timeout.h"

//
// this is the "new" network synchronization (netsync) system in
// monotone. it is based on synchronizing a pair of merkle trees over an
// interactive connection.
//
// a netsync process between peers treats each peer as either a source, a
// sink, or both. when a peer is only a source, it will not write any new
// items to its database. when a peer is only a sink, it will not send any
// items from its database. when a peer is both a source and sink, it may
// send and write items freely.
//
// the post-state of a netsync is that each sink contains a superset of the
// items in its corresponding source; when peers are behaving as both
// source and sink, this means that the post-state of the sync is for the
// peers to have identical item sets.
//
// a peer can be a sink in at most one netsync process at a time; it can
// however be a source for multiple netsyncs simultaneously.
//
//
// data structure
// --------------
//
// each node in a merkle tree contains a fixed number of slots. this number
// is derived from a global parameter of the protocol -- the tree fanout --
// such that the number of slots is 2^fanout. for now we will assume that
// fanout is 4 thus there are 16 slots in a node, because this makes
// illustration easier. the other parameter of the protocol is the size of
// a hash; we use SHA1 so the hash is 20 bytes (160 bits) long.
//
// each slot in a merkle tree node is in one of 4 states:
//
//   - empty
//   - live leaf
//   - dead leaf
//   - subtree
//   
// in addition, each live or dead leaf contains a hash code which
// identifies an element of the set being synchronized. each subtree slot
// contains a hash code of the node immediately beneath it in the merkle
// tree. empty slots contain no hash codes.
//
// each node also summarizes, for sake of statistic-gathering, the number
// of set elements and total number of bytes in all of its subtrees, each
// stored as a size_t and sent as a uleb128.
//
// since empty slots have no hash code, they are represented implicitly by
// a bitmap at the head of each merkle tree node. as an additional
// integrity check, each merkle tree node contains a label indicating its
// prefix in the tree, and a hash of its own contents.
//
// in total, then, the byte-level representation of a <160,4> merkle tree
// node is as follows:
//
//      20 bytes       - hash of the remaining bytes in the node
//       1 byte        - type of this node (manifest, file, key, mcert, fcert)
//     1-N bytes       - level of this node in the tree (0 == "root", uleb128)
//    0-20 bytes       - the prefix of this node, 4 bits * level, 
//                       rounded up to a byte
//     1-N bytes       - number of leaves under this node (uleb128)
//       4 bytes       - slot-state bitmap of the node
//   0-320 bytes       - between 0 and 16 live slots in the node
//
// so, in the worst case such a node is 367 bytes, with these parameters.
//
//
// protocol
// --------
//
// the protocol is a simple binary command-packet system over tcp; each
// packet consists of a byte which identifies the protocol version, a byte
// which identifies the command name inside that version, a size_t sent as
// a uleb128 indicating the length of the packet, and then that many bytes
// of payload, and finally 4 bytes of adler32 checksum (in LSB order) over
// the payload. decoding involves simply buffering until a sufficient
// number of bytes are received, then advancing the buffer pointer. any
// time an adler32 check fails, the protocol is assumed to have lost
// synchronization, and the connection is dropped. the parties are free to
// drop the tcp stream at any point, if too much data is received or too
// much idle time passes; no commitments or transactions are made.
//
// one special command, "bye", is used to shut down a connection
// gracefully.  once each side has received all the data they want, they
// can send a "bye" command to the other side. as soon as either side has
// both sent and received a "bye" command, they drop the connection. if
// either side sees an i/o failure (dropped connection) after they have
// sent a "bye" command, they consider the shutdown successful.
//
// the exchange begins in a non-authenticated state. the server sends a
// "hello <id> <nonce>" command, which identifies the server's RSA key and
// issues a nonce which must be used for a subsequent authentication.
//
// the client can then respond with an "auth (source|sink|both)
// <collection> <id> <nonce1> <nonce2> <sig>" command which identifies its
// RSA key, notes the role it wishes to play in the synchronization,
// identifies the collection it wishes to sync with, signs the previous
// nonce with its own key, and issues a nonce of its own for mutual
// authentication.
//
// the server can then respond with a "confirm <sig>" command, which is
// the signature of the second nonce sent by the client. this
// transitions the peers into an authenticated state and begins refinement.
//
// refinement begins with the client sending its root public key and
// manifest certificate merkle nodes to the server. the server then
// compares the root to each slot in *its* root node, and for each slot
// either sends refined subtrees to the client, or (if it detects a missing
// item in one collection or the other) sends either "data" or "send_data"
// commands corresponding to the role of the missing item (source or
// sink). the client then receives each refined subtree and compares it
// with its own, performing similar description/request behavior depending
// on role, and the cycle continues.
//
// detecting the end of refinement is subtle: after sending the refinement
// of the root node, the server sends a "done 0" command (queued behind all
// the other refinement traffic). when either peer receives a "done N"
// command it immediately responds with a "done N+1" command. when two done
// commands for a given merkle tree arrive with no interveining refinements,
// the entire merkle tree is considered complete.
//
// any "send_data" command received prompts a "data" command in response,
// if the requested item exists. if an item does not exist, a "nonexistant"
// response command is sent. 
//
// once a response is received for each requested key and manifest cert
// (either data or nonexistant) the requesting party walks the graph of
// received manifest certs and transmits send_data or send_delta commands
// for all the manifests mentionned in the certs which it does not already
// have in its database.
//
// for each manifest edge it receives, the recipient builds a patch_set 
// out of the manifests and then requests all the file data or deltas
// described in that patch_set.
//
// once all requested files, manifests and certs are received (or noted as
// nonexistant), the recipient closes its connection.
//
// (aside: this protocol is raw binary because coding density is actually
// important here, and each packet consists of very information-dense
// material that you wouldn't have a hope of typing in manually anyways)
//

using namespace boost;
using namespace std;

static inline void 
require(bool check, string const & context)
{
  if (!check) 
    throw bad_decode(F("check of '%s' failed") % context);
}

struct 
done_marker
{
  bool current_level_had_refinements;
  bool tree_is_done;
  done_marker() : 
    current_level_had_refinements(false), 
    tree_is_done(false) 
  {}
};

struct 
session :
  public manifest_edge_analyzer
{
  protocol_role role;
  protocol_voice const voice;
  vector<utf8> const & collections;
  set<string> const & all_collections;
  app_state & app;

  string peer_id;
  Netxx::socket_type fd;
  Netxx::Stream str;  

  string inbuf; 
  string outbuf;

  netcmd cmd;
  bool armed;
  bool arm();

  utf8 collection;
  id remote_peer_key_hash;
  bool authenticated;

  time_t last_io_time;
  ticker * in_ticker;
  ticker * out_ticker;

  map<netcmd_item_type, done_marker> done_refinements;
  set< pair<netcmd_item_type, id> > requested_items;
  multimap<id,id> ancestry_edges;
  set<id> extra_manifests;

  id saved_nonce;
  bool received_goodbye;
  bool sent_goodbye;
  boost::scoped_ptr<CryptoPP::AutoSeededRandomPool> prng;

  packet_db_writer dbw;

  session(protocol_role role,
	  protocol_voice voice,
	  vector<utf8> const & collections,
	  set<string> const & all_collections,
	  app_state & app,
	  string const & peer,
	  Netxx::socket_type sock, 
	  Netxx::Timeout const & to);

  virtual ~session() {}

  id mk_nonce();
  void mark_recent_io();
  bool done_all_refinements();
  bool got_all_data();
  void maybe_say_goodbye();
  void analyze_ancestry_graph();
  void analyze_manifest(manifest_map const & man);
  virtual void analyze_manifest_edge(manifest_map const & parent,
				     manifest_map const & child);
  void request_manifests_recursive(id const & i, set<id> & visited);

<<<<<<< HEAD
  Netxx::Probe::ready_type which_events() const;
  bool read_some(ticker * t = NULL);
  bool write_some(ticker * t = NULL);
=======
  Probe::ready_type which_events() const;
  bool read_some();
  bool write_some();
>>>>>>> f7163cfa
  void update_merkle_trees(netcmd_item_type type,
			   hexenc<id> const & hident,
			   bool live_p);

  void write_netcmd_and_try_flush(netcmd const & cmd);
  void queue_bye_cmd();
  void queue_error_cmd(string const & errmsg);
  void queue_done_cmd(size_t level, netcmd_item_type type);
  void queue_hello_cmd(id const & server, 
		       id const & nonce);
  void queue_anonymous_cmd(protocol_role role, 
			   string const & collection, 
			   id const & nonce2);
  void queue_auth_cmd(protocol_role role, 
		      string const & collection, 
		      id const & client, 
		      id const & nonce1, 
		      id const & nonce2, 
		      string const & signature);
  void queue_confirm_cmd(string const & signature);
  void queue_refine_cmd(merkle_node const & node);
  void queue_send_data_cmd(netcmd_item_type type, 
			   id const & item);
  void queue_send_delta_cmd(netcmd_item_type type, 
			    id const & base, 
			    id const & ident);
  void queue_data_cmd(netcmd_item_type type, 
		      id const & item,
		      string const & dat);
  void queue_delta_cmd(netcmd_item_type type, 
		       id const & base, 
		       id const & ident, 
		       delta const & del);
  void queue_nonexistant_cmd(netcmd_item_type type, 
			     id const & item);

  bool process_bye_cmd();
  bool process_error_cmd(string const & errmsg);
  bool process_done_cmd(size_t level, netcmd_item_type type);
  bool process_hello_cmd(id const & server, 
			 id const & nonce);
  bool process_anonymous_cmd(protocol_role role, 
			     string const & collection, 
			     id const & nonce2);
  bool process_auth_cmd(protocol_role role, 
			string const & collection, 
			id const & client, 
			id const & nonce1, 
			id const & nonce2, 
			string const & signature);
  bool process_confirm_cmd(string const & signature);
  bool process_refine_cmd(merkle_node const & node);
  bool process_send_data_cmd(netcmd_item_type type,
			     id const & item);
  bool process_send_delta_cmd(netcmd_item_type type,
			      id const & base, 
			      id const & ident);
  bool process_data_cmd(netcmd_item_type type,
			id const & item, 
			string const & dat);
  bool process_delta_cmd(netcmd_item_type type,
			 id const & base, 
			 id const & ident, 
			 delta const & del);
  bool process_nonexistant_cmd(netcmd_item_type type,
			       id const & item);

  
  bool dispatch_payload(netcmd const & cmd);
  void begin_service();
  bool process();
};


struct 
root_prefix
{
  hexenc<prefix> val;
  root_prefix()
    {
      encode_hexenc(prefix(""), val);
    }
};

static root_prefix const & 
get_root_prefix()
{ 
  // this is not a static variable for a bizarre reason: mac OSX runs
  // static initializers in the "wrong" order (application before
  // libraries), so the initializer for a static string in cryptopp runs
  // after the initializer for a static variable outside a function
  // here. therefore encode_hexenc() fails in the static initializer here
  // and the program crashes. curious, eh?
  static root_prefix ROOT_PREFIX;
  return ROOT_PREFIX;
}

  
session::session(protocol_role role,
		 protocol_voice voice,
		 vector<utf8> const & collections,
		 set<string> const & all_coll,
		 app_state & app,
		 string const & peer,
		 Netxx::socket_type sock, 
		 Netxx::Timeout const & to) : 
  role(role),
  voice(voice),
  collections(collections),
  all_collections(all_coll),
  app(app),
  peer_id(peer),
  fd(sock),
  str(sock, to),
  inbuf(""),
  outbuf(""),
  armed(false),
  collection(""),
  remote_peer_key_hash(""),
  authenticated(false),
  last_io_time(::time(NULL)),
  in_ticker(NULL),
  out_ticker(NULL),
  saved_nonce(""),
  received_goodbye(false),
  sent_goodbye(false),
  dbw(app, true, this)
{
  if (voice == client_voice)
    {
      N(collections.size() == 1,
          F("client can only sync one collection at a time"));
      this->collection = idx(collections, 0);
    }
  
  // we will panic here if the user doesn't like urandom and we can't give
  // them a real entropy-driven random.  
  bool request_blocking_rng = false;
  if (!app.lua.hook_non_blocking_rng_ok())
    {
#ifndef BLOCKING_RNG_AVAILABLE 
      throw oops("no blocking RNG available and non-blocking RNG rejected");
#else
      request_blocking_rng = true;
#endif
    }  
  prng.reset(new CryptoPP::AutoSeededRandomPool(request_blocking_rng));

  done_refinements.insert(make_pair(mcert_item, done_marker()));
  done_refinements.insert(make_pair(fcert_item, done_marker()));
  done_refinements.insert(make_pair(key_item, done_marker()));
}

id 
session::mk_nonce()
{
  I(this->saved_nonce().size() == 0);
  char buf[constants::merkle_hash_length_in_bytes];
  prng->GenerateBlock(reinterpret_cast<byte *>(buf), constants::merkle_hash_length_in_bytes);
  this->saved_nonce = string(buf, buf + constants::merkle_hash_length_in_bytes);
  I(this->saved_nonce().size() == constants::merkle_hash_length_in_bytes);
  return this->saved_nonce;
}

void 
session::mark_recent_io()
{
  last_io_time = ::time(NULL);
}

bool 
session::done_all_refinements()
{
  bool all = true;
  for(map< netcmd_item_type, done_marker>::const_iterator j = done_refinements.begin();
      j != done_refinements.end(); ++j)
    {
      if (j->second.tree_is_done == false)
	all = false;
    }
  return all;
}

bool 
session::got_all_data()
{
  return requested_items.empty();
}

struct 
always_true_version_check :
  public version_existence_check
{
  virtual bool check(file_id i)
  {
    return true;
  }
};

void 
session::write_netcmd_and_try_flush(netcmd const & cmd)
{
  write_netcmd(cmd, outbuf);
  // FIXME: this helps keep the protocol pipeline full but it seems to
  // interfere with initial and final sequences. disable for now.
  //   write_some();
  //   read_some();
}

void 
session::analyze_manifest_edge(manifest_map const & parent,
			       manifest_map const & child)
{
  L(F("analyzing %d parent, %d child manifest entries\n") 
    % parent.size() % child.size());

  always_true_version_check atc;
  patch_set ps;
  manifests_to_patch_set(parent, child, this->app, atc, ps);

  for (set<patch_delta>::const_iterator i = ps.f_deltas.begin();
       i != ps.f_deltas.end(); ++i)
    {
      if (this->app.db.file_version_exists(i->id_new))
	{
	  L(F("file delta target '%s' already exists on our side\n")
	    % i->id_new);
	}
      else
	{
	  L(F("requesting file delta from '%s' -> '%s' (path %s)\n") 
	    % i->id_old % i->id_new % i->path);
	  id tmp1, tmp2;
	  decode_hexenc(i->id_old.inner(), tmp1);
	  decode_hexenc(i->id_new.inner(), tmp2);
	  queue_send_delta_cmd(file_item, tmp1, tmp2);
	}
    }

  for (set<patch_addition>::const_iterator i = ps.f_adds.begin();
       i != ps.f_adds.end(); ++i)
    {      
      if (this->app.db.file_version_exists(i->ident))
	{
	  L(F("added file version '%s' already exists on our side\n")
	    % i->ident);
	}
      else
	{
	  L(F("requesting missing data for file '%s' (path %s)\n") 
	    % i->ident % i->path);
	  id tmp;
	  decode_hexenc(i->ident.inner(), tmp);
	  queue_send_data_cmd(file_item, tmp);
	}
    }
}

void 
session::analyze_manifest(manifest_map const & man)
{
  L(F("analyzing %d entries in manifest\n") % man.size());
  for (manifest_map::const_iterator i = man.begin();
       i != man.end(); ++i)
    {
      path_id_pair pip(i);
      if (! this->app.db.file_version_exists(pip.ident()))
	{
	  id tmp;
	  decode_hexenc(pip.ident().inner(), tmp);
	  queue_send_data_cmd(file_item, tmp);
	}
    }
}

void 
session::request_manifests_recursive(id const & i, 
				     set<id> & visited)
{
  if (visited.find(i) != visited.end())
    return;

  visited.insert(i);

  hexenc<id> hid;
  encode_hexenc(i, hid);

  L(F("visiting manifest '%s'\n") % hid);

  typedef multimap<id,id>::const_iterator ite;

  if (ancestry_edges.find(i) == ancestry_edges.end())
    {
      // we are at a root, request full data
      if (this->app.db.manifest_version_exists(manifest_id(hid)))
	{
	  L(F("not requesting manifest '%s' as we already have it\n") % hid);
	}
      else
	{
	  queue_send_data_cmd(manifest_item, i);
	}
    }
  else
    {
      // first make sure we've requested enough to get to here by
      // calling ourselves recursively
      pair<ite,ite> range = ancestry_edges.equal_range(i);
      for (ite p = range.first; p != range.second; ++p)
	{
	  id const & child = p->first;
	  id const & parent = p->second;
	  I(i == child);
	  request_manifests_recursive(parent, visited);
	}

      // then perhaps request the edge that leads from an arbitrary parent
      // to here. we'll pick the first parent, why not?
      id const & child = range.first->first;
      id const & parent = range.first->second;
      I(i == child);
      if (this->app.db.manifest_version_exists(manifest_id(hid)))
	{
	  L(F("not requesting manifest delta to '%s' as we already have it\n") % hid);
	}
      else
	{
	  queue_send_delta_cmd(manifest_item, parent, child);
	}      
    }
}

void 
session::analyze_ancestry_graph()
{
  set<id> heads;

  L(F("analyzing %d ancestry edges\n") % ancestry_edges.size());

  // each ancestry edge goes from child -> parent

  for (multimap<id,id>::const_iterator i = ancestry_edges.begin();
       i != ancestry_edges.end(); ++i)
    {
      // first we add all children we're aware of to the heads set
      heads.insert(i->first);
    }

  for (set<id>::const_iterator i = extra_manifests.begin();
       i != extra_manifests.end(); ++i)
    {
      // throw in any disconnected extras
      heads.insert(*i);
    }

  for (multimap<id,id>::const_iterator i = ancestry_edges.begin();
       i != ancestry_edges.end(); ++i)
    {
      // then we remove any which are also parents
      heads.erase(i->second);
    }

  L(F("isolated %d heads\n") % heads.size());

  // then we walk the graph upwards, recursively, starting from
  // each of the heads

  set<id> visited;
  for (set<id>::const_iterator i = heads.begin();
       i != heads.end(); ++i)
    {
      hexenc<id> hid;
      encode_hexenc(*i, hid);
      L(F("walking upwards from '%s'\n") % hid);
      request_manifests_recursive(*i, visited);
    }
}

Netxx::Probe::ready_type 
session::which_events() const
{    
  if (outbuf.empty())
    {
      if (inbuf.size() < constants::netcmd_maxsz)
	return Netxx::Probe::ready_read | Netxx::Probe::ready_oobd;
      else
	return Netxx::Probe::ready_oobd;
    }
  else
    {
      if (inbuf.size() < constants::netcmd_maxsz)
	return Netxx::Probe::ready_write | Netxx::Probe::ready_read | Netxx::Probe::ready_oobd;
      else
	return Netxx::Probe::ready_write | Netxx::Probe::ready_oobd;
    }	    
}

bool 
session::read_some()
{
  I(inbuf.size() < constants::netcmd_maxsz);
  char tmp[constants::bufsz];
  Netxx::signed_size_type count = str.read(tmp, sizeof(tmp));
  if(count > 0)
    {
      L(F("read %d bytes from fd %d (peer %s)\n") % count % fd % peer_id);
      inbuf.append(string(tmp, tmp + count));
      mark_recent_io();
      if (in_ticker != NULL)
	(*in_ticker) += count;
      return true;
    }
  else
    return false;
}

bool 
session::write_some()
{
  I(!outbuf.empty());    
  Netxx::signed_size_type count = str.write(outbuf.data(), 
					    std::min(outbuf.size(), constants::bufsz));
  if(count > 0)
    {
      outbuf.erase(0, count);
      L(F("wrote %d bytes to fd %d (peer %s), %d remain in output buffer\n") 
	% count % fd % peer_id % outbuf.size());
      mark_recent_io();
      if (out_ticker != NULL)
	(*out_ticker) += count;
      return true;
    }
  else
    return false;
}

// senders

void 
session::queue_bye_cmd() 
{
  L(F("queueing 'bye' command\n"));
  netcmd cmd;
  cmd.cmd_code = bye_cmd;
  write_netcmd_and_try_flush(cmd);
  this->sent_goodbye = true;
}

void 
session::queue_error_cmd(string const & errmsg)
{
  L(F("queueing 'error' command\n"));
  netcmd cmd;
  cmd.cmd_code = error_cmd;
  write_error_cmd_payload(errmsg, cmd.payload);
  write_netcmd_and_try_flush(cmd);
}

void 
session::queue_done_cmd(size_t level, 
			netcmd_item_type type) 
{
  string typestr;
  netcmd_item_type_to_string(type, typestr);
  L(F("queueing 'done' command for %s level %s\n") % typestr % level);
  netcmd cmd;
  cmd.cmd_code = done_cmd;
  write_done_cmd_payload(level, type, cmd.payload);
  write_netcmd_and_try_flush(cmd);
}

void 
session::queue_hello_cmd(id const & server, 
			 id const & nonce) 
{
  netcmd cmd;
  cmd.cmd_code = hello_cmd;
  write_hello_cmd_payload(server, nonce, cmd.payload);
  write_netcmd_and_try_flush(cmd);
}

void 
session::queue_anonymous_cmd(protocol_role role, 
			     string const & collection, 
			     id const & nonce2)
{
  netcmd cmd;
  cmd.cmd_code = anonymous_cmd;
  write_anonymous_cmd_payload(role, collection, nonce2, cmd.payload);
  write_netcmd_and_try_flush(cmd);
}

void 
session::queue_auth_cmd(protocol_role role, 
			string const & collection, 
			id const & client, 
			id const & nonce1, 
			id const & nonce2, 
			string const & signature)
{
  netcmd cmd;
  cmd.cmd_code = auth_cmd;
  write_auth_cmd_payload(role, collection, client, 
			 nonce1, nonce2, signature, 
			 cmd.payload);
  write_netcmd_and_try_flush(cmd);
}

void 
session::queue_confirm_cmd(string const & signature)
{
  netcmd cmd;
  cmd.cmd_code = confirm_cmd;
  write_confirm_cmd_payload(signature, cmd.payload);
  write_netcmd_and_try_flush(cmd);
}

void 
session::queue_refine_cmd(merkle_node const & node)
{
  string typestr;
  hexenc<prefix> hpref;
  node.get_hex_prefix(hpref);
  netcmd_item_type_to_string(node.type, typestr);
  L(F("queueing request for refinement of %s node '%s', level %d\n")
    % typestr % hpref % static_cast<int>(node.level));
  netcmd cmd;
  cmd.cmd_code = refine_cmd;
  write_refine_cmd_payload(node, cmd.payload);
  write_netcmd_and_try_flush(cmd);
}

void 
session::queue_send_data_cmd(netcmd_item_type type,
			     id const & item)
{
  string typestr;
  netcmd_item_type_to_string(type, typestr);
  hexenc<id> hid;
  encode_hexenc(item, hid);

  if (role == source_role)
    {
      L(F("not queueing request for %s '%s' as we are in pure source role\n") 
	% typestr % hid);
      return;
    }

  if (this->requested_items.find(make_pair(type, item)) != 
      this->requested_items.end())
    {
      L(F("not queueing request for %s '%s' as we already requested it\n") 
	% typestr % hid);
      return;
    }

  L(F("queueing request for data of %s item '%s'\n")
    % typestr % hid);
  netcmd cmd;
  cmd.cmd_code = send_data_cmd;
  write_send_data_cmd_payload(type, item, cmd.payload);
  write_netcmd_and_try_flush(cmd);
  this->requested_items.insert(make_pair(type, item));
}
    
void 
session::queue_send_delta_cmd(netcmd_item_type type,
			      id const & base, 
			      id const & ident)
{
  I(type == manifest_item || type == file_item);

  string typestr;
  netcmd_item_type_to_string(type, typestr);
  hexenc<id> base_hid;
  encode_hexenc(base, base_hid);
  hexenc<id> ident_hid;
  encode_hexenc(ident, ident_hid);
  
  if (role == source_role)
    {
      L(F("not queueing request for %s delta '%s' -> '%s' as we are in pure source role\n") 
	% typestr % base_hid % ident_hid);
      return;
    }

  if (this->requested_items.find(make_pair(type, ident)) != 
      this->requested_items.end())
    {
      L(F("not queueing request for %s delta '%s' -> '%s' as we already requested the target\n") 
	% typestr % base_hid % ident_hid);
      return;
    }

  L(F("queueing request for contents of %s delta '%s' -> '%s'\n")
    % typestr % base_hid % ident_hid);
  netcmd cmd;
  cmd.cmd_code = send_delta_cmd;
  write_send_delta_cmd_payload(type, base, ident, cmd.payload);
  write_netcmd_and_try_flush(cmd);
  this->requested_items.insert(make_pair(type, ident));
}

void 
session::queue_data_cmd(netcmd_item_type type,
			id const & item, 
			string const & dat)
{
  string typestr;
  netcmd_item_type_to_string(type, typestr);
  hexenc<id> hid;
  encode_hexenc(item, hid);

  if (role == sink_role)
    {
      L(F("not queueing %s data for '%s' as we are in pure sink role\n") 
	% typestr % hid);
      return;
    }

  L(F("queueing %d bytes of data for %s item '%s'\n")
    % dat.size() % typestr % hid);
  netcmd cmd;
  cmd.cmd_code = data_cmd;
  write_data_cmd_payload(type, item, dat, cmd.payload);
  write_netcmd_and_try_flush(cmd);
}

void
session::queue_delta_cmd(netcmd_item_type type,
			 id const & base, 
			 id const & ident, 
			 delta const & del)
{
  I(type == manifest_item || type == file_item);
  I(! del().empty() || ident == base);
  string typestr;
  netcmd_item_type_to_string(type, typestr);
  hexenc<id> base_hid;
  encode_hexenc(base, base_hid);
  hexenc<id> ident_hid;
  encode_hexenc(ident, ident_hid);

  if (role == sink_role)
    {
      L(F("not queueing %s delta '%s' -> '%s' as we are in pure sink role\n") 
	% typestr % base_hid % ident_hid);
      return;
    }

  L(F("queueing %s delta '%s' -> '%s'\n")
    % typestr % base_hid % ident_hid);
  netcmd cmd;
  cmd.cmd_code = delta_cmd;  
  write_delta_cmd_payload(type, base, ident, del, cmd.payload);
  write_netcmd_and_try_flush(cmd);
}

void 
session::queue_nonexistant_cmd(netcmd_item_type type,
			       id const & item)
{
  string typestr;
  netcmd_item_type_to_string(type, typestr);
  hexenc<id> hid;
  encode_hexenc(item, hid);
  if (role == sink_role)
    {
      L(F("not queueing note of nonexistence of %s item '%s' as we are in pure sink role\n") 
	% typestr % hid);
      return;
    }

  L(F("queueing note of nonexistance of %s item '%s'\n")
    % typestr % hid);
  netcmd cmd;
  cmd.cmd_code = nonexistant_cmd;
  write_nonexistant_cmd_payload(type, item, cmd.payload);
  write_netcmd_and_try_flush(cmd);
}

// processors

bool 
session::process_bye_cmd() 
{
  L(F("received 'bye' netcmd\n"));
  this->received_goodbye = true;
  return true;
}

bool 
session::process_error_cmd(string const & errmsg) 
{
  W(F("received network error: %s\n") % errmsg);
  this->received_goodbye = true;
  return true;
}

bool 
session::process_done_cmd(size_t level, netcmd_item_type type) 
{

  map< netcmd_item_type, done_marker>::iterator i = done_refinements.find(type);
  I(i != done_refinements.end());

  string typestr;
  netcmd_item_type_to_string(type, typestr);

  if ((! i->second.current_level_had_refinements) || (level >= 0xff))
    {
      // we received *no* refinements on this level -- or we ran out of
      // levels -- so refinement for this type is finished.
      L(F("received 'done' for empty %s level %d, marking as complete\n") 
	% typestr % static_cast<int>(level));

      // possibly echo it back one last time, for shutdown purposes
      if (!i->second.tree_is_done)
	queue_done_cmd(level + 1, type);

      // tombstone it
      i->second.current_level_had_refinements = false;
      i->second.tree_is_done = true;
      
      // if it's mcerts, look over the ancestry graph
      if (type == mcert_item)
	analyze_ancestry_graph();
    }

  else if (i->second.current_level_had_refinements 
      && (! i->second.tree_is_done))
    {
      // we *did* receive some refinements on this level, reset to zero and
      // queue an echo of the 'done' marker.
      L(F("received 'done' for %s level %d, which had refinements; "
	  "sending echo of done for level %d\n") 
	% typestr 
	% static_cast<int>(level) 
	% static_cast<int>(level + 1));
      i->second.current_level_had_refinements = false;
      queue_done_cmd(level + 1, type);
      return true;
    }
  return true;
}

bool 
session::process_hello_cmd(id const & server, 
			   id const & nonce) 
{
  I(this->remote_peer_key_hash().size() == 0);
  I(this->saved_nonce().size() == 0);
  
  hexenc<id> hnonce;
  encode_hexenc(nonce, hnonce);
  hexenc<id> their_key_hash;
  encode_hexenc(server, their_key_hash);
  
  L(F("received 'hello' netcmd from server '%s' with nonce '%s'\n") 
    % their_key_hash % hnonce);
  
  if (app.db.public_key_exists(their_key_hash))
    {
      // save their identity 
      this->remote_peer_key_hash = server;
      
      if (app.signing_key() != "")
	{
	  // get our public key for its hash identifier
	  base64<rsa_pub_key> our_pub;
	  hexenc<id> our_key_hash;
	  id our_key_hash_raw;
	  app.db.get_key(app.signing_key, our_pub);
	  key_hash_code(app.signing_key, our_pub, our_key_hash);
	  decode_hexenc(our_key_hash, our_key_hash_raw);
	  
	  // get our private key and make a signature
	  base64<rsa_sha1_signature> sig;
	  rsa_sha1_signature sig_raw;
	  base64< arc4<rsa_priv_key> > our_priv;
	  app.db.get_key(app.signing_key, our_priv);
	  make_signature(app.lua, app.signing_key, our_priv, nonce(), sig);
	  decode_base64(sig, sig_raw);
	  
	  // make a new nonce of our own and send off the 'auth'
	  queue_auth_cmd(this->role, this->collection(), our_key_hash_raw, 
			 nonce, mk_nonce(), sig_raw());
	}
      else
	{
	  queue_anonymous_cmd(this->role, this->collection(), mk_nonce());
	}
      return true;
    }
  else
    {
      W(F("unknown server key\n"));
    }
  return false;
}

bool 
session::process_anonymous_cmd(protocol_role role, 
			       string const & collection, 
			       id const & nonce2)
{
  hexenc<id> hnonce2;
  encode_hexenc(nonce2, hnonce2);

  L(F("received 'anonymous' netcmd from client for collection '%s' "
      "in %s mode with nonce2 '%s'\n")
    %  collection % (role == source_and_sink_role ? "source and sink" :
		     (role == source_role ? "source " : "sink"))
    % hnonce2);

  // check they're asking for a collection we're serving
  bool collection_ok = false;
  for (vector<utf8>::const_iterator i = collections.begin(); 
       i != collections.end(); ++i)
    {
      if (*i == collection)
	{
	  collection_ok = true;
	  break;
	}
    }
  if (!collection_ok)
    {
      W(F("not currently serving requested collection '%s'\n") % collection);
      this->saved_nonce = id("");
      return false;	  
    }
  
  //
  // internally netsync thinks in terms of sources and sinks. users like
  // thinking of repositories as "readonly", "readwrite", or "writeonly".
  //
  // we therefore use the read/write terminology when dealing with the UI:
  // if the user asks to run a "read only" service, this means they are
  // willing to be a source but not a sink.
  //
  // nb: the "role" here is the role the *client* wants to play
  //     so we need to check that the opposite role is allowed for us,
  //     in our this->role field.
  //

  if (role != sink_role)
    {
      W(F("rejected attempt at anonymous connection for write\n"));
      this->saved_nonce = id("");
      return false;
    }

  if (! ((this->role == source_role || this->role == source_and_sink_role)
	 && app.lua.hook_get_netsync_anonymous_read_permitted(collection)))
    {
      W(F("anonymous read permission denied for '%s'\n") % collection);
      this->saved_nonce = id("");
      return false;
    }

  // get our private key and sign back
  L(F("anonymous read permitted, signing back nonce\n"));
  base64<rsa_sha1_signature> sig;
  rsa_sha1_signature sig_raw;
  base64< arc4<rsa_priv_key> > our_priv;
  app.db.get_key(app.signing_key, our_priv);
  make_signature(app.lua, app.signing_key, our_priv, nonce2(), sig);
  decode_base64(sig, sig_raw);
  queue_confirm_cmd(sig_raw());
  this->collection = collection;
  this->authenticated = true;
  this->role = source_role;
  return true;
}

bool 
session::process_auth_cmd(protocol_role role, 
			  string const & collection, 
			  id const & client, 
			  id const & nonce1, 
			  id const & nonce2, 
			  string const & signature)
{
  I(this->remote_peer_key_hash().size() == 0);
  I(this->saved_nonce().size() == constants::merkle_hash_length_in_bytes);
  
  hexenc<id> hnonce1, hnonce2;
  encode_hexenc(nonce1, hnonce1);
  encode_hexenc(nonce2, hnonce2);
  hexenc<id> their_key_hash;
  encode_hexenc(client, their_key_hash);
  
  L(F("received 'auth' netcmd from client '%s' for collection '%s' "
      "in %s mode with nonce1 '%s' and nonce2 '%s'\n")
    % their_key_hash % collection % (role == source_and_sink_role ? "source and sink" :
				     (role == source_role ? "source " : "sink"))
    % hnonce1 % hnonce2);
  
  // check that they replied with the nonce we asked for
  if (!(nonce1 == this->saved_nonce))
    {
      W(F("detected replay attack in auth netcmd\n"));
      this->saved_nonce = id("");
      return false;
    }
  
  // check they're asking for a collection we're serving
  bool collection_ok = false;
  for (vector<utf8>::const_iterator i = collections.begin(); 
       i != collections.end(); ++i)
    {
      if (*i == collection)
	{
	  collection_ok = true;
	  break;
	}
    }
  if (!collection_ok)
    {
      W(F("not currently serving requested collection '%s'\n") % collection);
      this->saved_nonce = id("");
      return false;	  
    }

  //
  // internally netsync thinks in terms of sources and sinks. users like
  // thinking of repositories as "readonly", "readwrite", or "writeonly".
  //
  // we therefore use the read/write terminology when dealing with the UI:
  // if the user asks to run a "read only" service, this means they are
  // willing to be a source but not a sink.
  //
  // nb: the "role" here is the role the *client* wants to play
  //     so we need to check that the opposite role is allowed for us,
  //     in our this->role field.
  //

  if (!app.db.public_key_exists(their_key_hash))
    {
      W(F("unknown key hash '%s'\n") % their_key_hash);
      this->saved_nonce = id("");
      return false;
    }
  
  // get their public key
  rsa_keypair_id their_id;
  base64<rsa_pub_key> their_key;
  app.db.get_pubkey(their_key_hash, their_id, their_key);

  if (role == sink_role || role == source_and_sink_role)
    {
      if (! ((this->role == source_role || this->role == source_and_sink_role)
	     && app.lua.hook_get_netsync_read_permitted(collection, 
							their_id())))
	{
	  W(F("read permission denied for '%s'\n") % collection);
	  this->saved_nonce = id("");
	  return false;
	}
    }
  
  if (role == source_role || role == source_and_sink_role)
    {
      if (! ((this->role == sink_role || this->role == source_and_sink_role)
	     && app.lua.hook_get_netsync_write_permitted(collection, 
							 their_id())))
	{
	  W(F("write permission denied for '%s'\n") % collection);
	  this->saved_nonce = id("");
	  return false;
	}
    }
  
  // save their identity 
  this->remote_peer_key_hash = client;
  
  // check the signature
  base64<rsa_sha1_signature> sig;
  encode_base64(rsa_sha1_signature(signature), sig);
  if (check_signature(app.lua, their_id, their_key, nonce1(), sig))
    {
      // get our private key and sign back
      L(F("client signature OK, accepting authentication\n"));
      base64<rsa_sha1_signature> sig;
      rsa_sha1_signature sig_raw;
      base64< arc4<rsa_priv_key> > our_priv;
      app.db.get_key(app.signing_key, our_priv);
      make_signature(app.lua, app.signing_key, our_priv, nonce2(), sig);
      decode_base64(sig, sig_raw);
      queue_confirm_cmd(sig_raw());
      this->collection = collection;
      this->authenticated = true;
      // assume the (possibly degraded) opposite role
      switch (role)
	{
	case source_role:
	  I(this->role != source_role);
	  this->role = sink_role;
	  break;
	case source_and_sink_role:
	  I(this->role == source_and_sink_role);
	  break;
	case sink_role:
	  I(this->role != sink_role);
	  this->role = source_role;
	  break;	  
	}
      return true;
    }
  else
    {
      W(F("bad client signature\n"));	      
    }  
  return false;
}

bool 
session::process_confirm_cmd(string const & signature)
{
  I(this->remote_peer_key_hash().size() == constants::merkle_hash_length_in_bytes);
  I(this->saved_nonce().size() == constants::merkle_hash_length_in_bytes);
  
  hexenc<id> their_key_hash;
  encode_hexenc(id(remote_peer_key_hash), their_key_hash);
  
  // nb. this->role is our role, the server is in the opposite role
  L(F("received 'confirm' netcmd from server '%s' for collection '%s' in %s mode\n")
    % their_key_hash % this->collection % (this->role == source_and_sink_role ? "source and sink" :
					   (this->role == source_role ? "sink" : "source")));
  
  // check their signature
  if (app.db.public_key_exists(their_key_hash))
    {
      // get their public key and check the signature
      rsa_keypair_id their_id;
      base64<rsa_pub_key> their_key;
      app.db.get_pubkey(their_key_hash, their_id, their_key);
      base64<rsa_sha1_signature> sig;
      encode_base64(rsa_sha1_signature(signature), sig);
      if (check_signature(app.lua, their_id, their_key, this->saved_nonce(), sig))
	{
	  L(F("server signature OK, accepting authentication\n"));
	  this->authenticated = true;
	  merkle_node root;
	  load_merkle_node(app, key_item, this->collection, 0, get_root_prefix().val, root);
	  queue_refine_cmd(root);
	  queue_done_cmd(0, key_item);

	  load_merkle_node(app, mcert_item, this->collection, 0, get_root_prefix().val, root);
	  queue_refine_cmd(root);
	  queue_done_cmd(0, mcert_item);

	  load_merkle_node(app, fcert_item, this->collection, 0, get_root_prefix().val, root);
	  queue_refine_cmd(root);
	  queue_done_cmd(0, fcert_item);
	  return true;
	}
      else
	{
	  W(F("bad server signature\n"));	      
	}
    }
  else
    {
      W(F("unknown server key\n"));
    }
  return false;
}

static bool 
data_exists(netcmd_item_type type, 
	    id const & item, 
	    app_state & app)
{
  hexenc<id> hitem;
  encode_hexenc(item, hitem);
  switch (type)
    {
    case key_item:
      return app.db.public_key_exists(hitem);
    case fcert_item:
      return app.db.file_cert_exists(hitem);
    case mcert_item:
      return app.db.manifest_cert_exists(hitem);
    case manifest_item:
      return app.db.manifest_version_exists(manifest_id(hitem));
    case file_item:
      return app.db.file_version_exists(file_id(hitem));
    }
  return false;
}

static void 
load_data(netcmd_item_type type, 
	  id const & item, 
	  app_state & app, 
	  string & out)
{
  string typestr;
  netcmd_item_type_to_string(type, typestr);
  hexenc<id> hitem;
  encode_hexenc(item, hitem);
  switch (type)
    {
    case key_item:
      if (app.db.public_key_exists(hitem))
	{
	  rsa_keypair_id keyid;
	  base64<rsa_pub_key> pub_encoded;
	  app.db.get_pubkey(hitem, keyid, pub_encoded);
	  L(F("public key '%s' is also called '%s'\n") % hitem % keyid);
	  write_pubkey(keyid, pub_encoded, out);
	}
      else
	{
	  throw bad_decode(F("public key '%s' does not exist in our database") % hitem);
	}
      break;

    case manifest_item:
      if (app.db.manifest_version_exists(manifest_id(hitem)))
	{
	  manifest_data mdat;
	  data dat;
	  app.db.get_manifest_version(manifest_id(hitem), mdat);
	  unpack(mdat.inner(), dat);
	  out = dat();
	}
      else
	{
	  throw bad_decode(F("manifest '%s' does not exist in our database") % hitem);
	}
      break;

    case file_item:
      if (app.db.file_version_exists(file_id(hitem)))
	{
	  file_data fdat;
	  data dat;
	  app.db.get_file_version(file_id(hitem), fdat);
	  unpack(fdat.inner(), dat);
	  out = dat();
	}
      else
	{
	  throw bad_decode(F("file '%s' does not exist in our database") % hitem);
	}
      break;

    case mcert_item:
      if(app.db.manifest_cert_exists(hitem))
	{
	  manifest<cert> c;
	  app.db.get_manifest_cert(hitem, c);
	  string tmp;
	  write_cert(c.inner(), out);
	}
      else
	{
	  throw bad_decode(F("mcert '%s' does not exist in our database") % hitem);
	}
      break;

    case fcert_item:
      if(app.db.file_cert_exists(hitem))
	{
	  file<cert> c;
	  app.db.get_file_cert(hitem, c);
	  string tmp;
	  write_cert(c.inner(), out);
	}
      else
	{
	  throw bad_decode(F("fcert '%s' does not exist in our database") % hitem);
	}
      break;
    }
}


bool 
session::process_refine_cmd(merkle_node const & their_node)
{
  hexenc<prefix> hpref;
  their_node.get_hex_prefix(hpref);
  string typestr;

  netcmd_item_type_to_string(their_node.type, typestr);
  size_t lev = static_cast<size_t>(their_node.level);
  
  L(F("received 'refine' netcmd on %s node '%s', level %d\n") 
    % typestr % hpref % lev);
  
  if (!app.db.merkle_node_exists(typestr, this->collection, 
				 their_node.level, hpref))
    {
      L(F("no corresponding %s merkle node for prefix '%s', level %d\n")
	% typestr % hpref % lev);

      for (size_t slot = 0; slot < constants::merkle_num_slots; ++slot)
	{
	  switch (their_node.get_slot_state(slot))
	    {
	    case empty_state:
	      {
		// we agree, this slot is empty
		L(F("(#0) they have an empty slot %d (in a %s node '%s', level %d, we do not have)\n")
		  % slot % typestr % hpref % lev);
		continue;
	      }
	      break;
	    case live_leaf_state:
	      {
		// we want what *they* have
		id slotval;
		hexenc<id> hslotval;
		their_node.get_raw_slot(slot, slotval);
		their_node.get_hex_slot(slot, hslotval);
		L(F("(#0) they have a live leaf at slot %d (in a %s node '%s', level %d, we do not have)\n")
		  % slot % typestr % hpref % lev);
		L(F("(#0) requesting their %s leaf %s\n") % typestr % hslotval);
		queue_send_data_cmd(their_node.type, slotval);
	      }
	      break;
	    case dead_leaf_state:
	      {
		// we cannot ask for what they have, it is dead
		L(F("(#0) they have a dead leaf at slot %d (in a %s node '%s', level %d, we do not have)\n")
		  % slot % typestr % hpref % lev);
		continue;
	      }
	      break;
	    case subtree_state:
	      {
		// they have a subtree; might as well ask for that
		L(F("(#0) they have a subtree at slot %d (in a %s node '%s', level %d, we do not have)\n")
		  % slot % typestr % hpref % lev);
		merkle_node our_fake_subtree;
		their_node.extended_prefix(slot, our_fake_subtree.pref);
		our_fake_subtree.level = their_node.level + 1;
		our_fake_subtree.type = their_node.type;
		queue_refine_cmd(our_fake_subtree);
	      }
	      break;
	    }
	}
    }
  else
    {
      // we have a corresponding merkle node. there are 16 branches
      // to the following switch condition. it is awful. sorry.
      L(F("found corresponding %s merkle node for prefix '%s', level %d\n")
	% typestr % hpref % lev);
      merkle_node our_node;
      load_merkle_node(app, their_node.type, this->collection, 
		       their_node.level, hpref, our_node);
      for (size_t slot = 0; slot < constants::merkle_num_slots; ++slot)
	{	  
	  switch (their_node.get_slot_state(slot))
	    {
	    case empty_state:
	      switch (our_node.get_slot_state(slot))
		{

		case empty_state:
		  // 1: theirs == empty, ours == empty 
		  L(F("(#1) they have an empty slot %d in %s node '%s', level %d, and so do we\n")
		    % slot % typestr % hpref % lev);
		  continue;
		  break;

		case live_leaf_state:
		  // 2: theirs == empty, ours == live 
		  L(F("(#2) they have an empty slot %d in %s node '%s', level %d, we have a live leaf\n")
		    % slot % typestr % hpref % lev);
		  {
		    I(their_node.type == our_node.type);
		    string tmp;
		    id slotval;
		    our_node.get_raw_slot(slot, slotval);
		    load_data(their_node.type, slotval, this->app, tmp);
		    queue_data_cmd(their_node.type, slotval, tmp);
		  }
		  break;

		case dead_leaf_state:
		  // 3: theirs == empty, ours == dead 
		  L(F("(#3) they have an empty slot %d in %s node '%s', level %d, we have a dead leaf\n")
		    % slot % typestr % hpref % lev);
		  continue;
		  break;

		case subtree_state:
		  // 4: theirs == empty, ours == subtree 
		  L(F("(#4) they have an empty slot %d in %s node '%s', level %d, we have a subtree\n")
		    % slot % typestr % hpref % lev);
		  {
		    hexenc<prefix> subprefix;
		    our_node.extended_hex_prefix(slot, subprefix);
		    merkle_node our_subtree;
		    I(our_node.type == their_node.type);
		    load_merkle_node(app, their_node.type, this->collection, 
				     our_node.level + 1, subprefix, our_subtree);
		    I(our_node.type == our_subtree.type);
		    queue_refine_cmd(our_subtree);
		  }
		  break;

		}
	      break;


	    case live_leaf_state:
	      switch (our_node.get_slot_state(slot))
		{

		case empty_state:
		  // 5: theirs == live, ours == empty 
		  L(F("(#5) they have a live leaf at slot %d in %s node '%s', level %d, we have nothing\n")
		    % slot % typestr % hpref % lev);
		  {
		    id slotval;
		    their_node.get_raw_slot(slot, slotval);
		    queue_send_data_cmd(their_node.type, slotval);
		  }
		  break;

		case live_leaf_state:
		  // 6: theirs == live, ours == live 
		  L(F("(#6) they have a live leaf at slot %d in %s node '%s', and so do we\n")
		    % slot % typestr % hpref);
		  {
		    id our_slotval, their_slotval;
		    their_node.get_raw_slot(slot, their_slotval);
		    our_node.get_raw_slot(slot, our_slotval);		    
		    if (their_slotval == our_slotval)
		      {
			hexenc<id> hslotval;
			their_node.get_hex_slot(slot, hslotval);
			L(F("(#6) we both have live %s leaf '%s'\n") % typestr % hslotval);
			continue;
		      }
		    else
		      {
			I(their_node.type == our_node.type);
			string tmp;
			id our_slotval, their_slotval;
			our_node.get_raw_slot(slot, our_slotval);
			our_node.get_raw_slot(slot, their_slotval);			
			load_data(our_node.type, our_slotval, this->app, tmp);
			queue_send_data_cmd(their_node.type, their_slotval);
			queue_data_cmd(our_node.type, our_slotval, tmp);
		      }
		  }
		  break;

		case dead_leaf_state:
		  // 7: theirs == live, ours == dead 
		  L(F("(#7) they have a live leaf at slot %d in %s node %s, level %d, we have a dead one\n")
		    % slot % typestr % hpref % lev);
		  {
		    id our_slotval, their_slotval;
		    our_node.get_raw_slot(slot, our_slotval);
		    their_node.get_raw_slot(slot, their_slotval);
		    if (their_slotval == our_slotval)
		      {
			hexenc<id> hslotval;
			their_node.get_hex_slot(slot, hslotval);
			L(F("(#7) it's the same %s leaf '%s', but ours is dead\n") 
			  % typestr % hslotval);
			continue;
		      }
		    else
		      {
			queue_send_data_cmd(their_node.type, their_slotval);
		      }
		  }
		  break;

		case subtree_state:
		  // 8: theirs == live, ours == subtree 
		  L(F("(#8) they have a live leaf in slot %d of %s node '%s', level %d, we have a subtree\n")
		    % slot % typestr % hpref % lev);
		  {
		    hexenc<prefix> subprefix;
		    our_node.extended_hex_prefix(slot, subprefix);
		    merkle_node our_subtree;
		    load_merkle_node(app, our_node.type, this->collection, 
				     our_node.level + 1, subprefix, our_subtree);
		    queue_refine_cmd(our_subtree);
		  }
		  break;
		}
	      break;


	    case dead_leaf_state:
	      switch (our_node.get_slot_state(slot))
		{
		case empty_state:
		  // 9: theirs == dead, ours == empty 
		  L(F("(#9) they have a dead leaf at slot %d in %s node '%s', level %d, we have nothing\n")
		    % slot % typestr % hpref % lev);
		  continue;
		  break;

		case live_leaf_state:
		  // 10: theirs == dead, ours == live 
		  L(F("(#10) they have a dead leaf at slot %d in %s node '%s', level %d, we have a live one\n")
		    % slot % typestr % hpref % lev);
		  {
		    id our_slotval, their_slotval;
		    their_node.get_raw_slot(slot, their_slotval);
		    our_node.get_raw_slot(slot, our_slotval);
		    hexenc<id> hslotval;
		    our_node.get_hex_slot(slot, hslotval);
		    if (their_slotval == our_slotval)
		      {
			L(F("(#10) we both have %s leaf %s, theirs is dead\n") 
			  % typestr % hslotval);
			continue;
		      }
		    else
		      {
			I(their_node.type == our_node.type);
			string tmp;
			load_data(our_node.type, our_slotval, this->app, tmp);
			queue_data_cmd(our_node.type, our_slotval, tmp);
		      }
		  }
		  break;

		case dead_leaf_state:
		  // 11: theirs == dead, ours == dead 
		  L(F("(#11) they have a dead leaf at slot %d in %s node '%s', level %d, so do we\n")
		    % slot % typestr % hpref % lev);
		  continue;
		  break;

		case subtree_state:
		  // theirs == dead, ours == subtree 
		  L(F("(#12) they have a dead leaf in slot %d of %s node '%s', we have a subtree\n")
		    % slot % typestr % hpref % lev);
		  {
		    hexenc<prefix> subprefix;
		    our_node.extended_hex_prefix(slot, subprefix);
		    merkle_node our_subtree;
		    load_merkle_node(app, our_node.type, this->collection, 
				     our_node.level + 1, subprefix, our_subtree);
		    queue_refine_cmd(our_subtree);
		  }
		  break;
		}
	      break;


	    case subtree_state:
	      switch (our_node.get_slot_state(slot))
		{
		case empty_state:
		  // 13: theirs == subtree, ours == empty 
		  L(F("(#13) they have a subtree at slot %d in %s node '%s', level %d, we have nothing\n")
		    % slot % typestr % hpref % lev);
		  {
		    merkle_node our_fake_subtree;
		    their_node.extended_prefix(slot, our_fake_subtree.pref);
		    our_fake_subtree.level = their_node.level + 1;
		    our_fake_subtree.type = their_node.type;
		    queue_refine_cmd(our_fake_subtree);
		  }
		  break;

		case live_leaf_state:
		  // 14: theirs == subtree, ours == live 
		  L(F("(#14) they have a subtree at slot %d in %s node '%s', level %d, we have a live leaf\n")
		    % slot % typestr % hpref % lev);
		  {
		    size_t subslot;
		    id our_slotval;
		    merkle_node our_fake_subtree;
		    our_node.get_raw_slot(slot, our_slotval);
		    pick_slot_and_prefix_for_value(our_slotval, our_node.level + 1, subslot, 
						   our_fake_subtree.pref);
		    our_fake_subtree.type = their_node.type;
		    our_fake_subtree.level = our_node.level + 1;
		    our_fake_subtree.set_raw_slot(subslot, our_slotval);
		    our_fake_subtree.set_slot_state(subslot, our_node.get_slot_state(slot));
		    queue_refine_cmd(our_fake_subtree);
		  }
		  break;

		case dead_leaf_state:
		  // 15: theirs == subtree, ours == dead 
		  L(F("(#15) they have a subtree at slot %d in %s node '%s', level %d, we have a dead leaf\n")
		    % slot % typestr % hpref % lev);
		  {
		    size_t subslot;
		    id our_slotval;
		    merkle_node our_fake_subtree;
		    our_node.get_raw_slot(slot, our_slotval);
		    pick_slot_and_prefix_for_value(our_slotval, our_node.level + 1, subslot, 
						   our_fake_subtree.pref);
		    our_fake_subtree.type = their_node.type;
		    our_fake_subtree.level = our_node.level + 1;
		    our_fake_subtree.set_raw_slot(subslot, our_slotval);
		    our_fake_subtree.set_slot_state(subslot, our_node.get_slot_state(slot));
		    queue_refine_cmd(our_fake_subtree);    
		  }
		  break;

		case subtree_state:
		  // 16: theirs == subtree, ours == subtree 
		  L(F("(#16) they have a subtree at slot %d in %s node '%s', level %d, and so do we\n")
		    % slot % typestr % hpref % lev);
		  {
		    id our_slotval, their_slotval;
		    hexenc<id> hslotval;
		    their_node.get_raw_slot(slot, their_slotval);
		    our_node.get_raw_slot(slot, our_slotval);
		    our_node.get_hex_slot(slot, hslotval);
		    if (their_slotval == our_slotval)
		      {
			L(F("(#16) we both have %s subtree '%s'\n") % typestr % hslotval);
			continue;
		      }
		    else
		      {
			L(F("(#16) %s subtrees at slot %d differ, refining ours\n") % typestr % slot);
			hexenc<prefix> subprefix;
			our_node.extended_hex_prefix(slot, subprefix);
			merkle_node our_subtree;
			load_merkle_node(app, our_node.type, this->collection, 
					 our_node.level + 1, subprefix, our_subtree);
			queue_refine_cmd(our_subtree);
		      }
		  }
		  break;
		}
	      break;
	    }
	}
    }
  return true;
}


bool 
session::process_send_data_cmd(netcmd_item_type type,
			       id const & item)
{
  string typestr;
  netcmd_item_type_to_string(type, typestr);
  hexenc<id> hitem;
  encode_hexenc(item, hitem);
  L(F("received 'send_data' netcmd requesting %s '%s'\n") 
    % typestr % hitem);
  if (data_exists(type, item, this->app))
    {
      string out;
      load_data(type, item, this->app, out);
      queue_data_cmd(type, item, out);
    }
  else
    {
      queue_nonexistant_cmd(type, item);
    }
  return true;
}

bool 
session::process_send_delta_cmd(netcmd_item_type type,
				id const & base,
				id const & ident)
{
  string typestr;
  netcmd_item_type_to_string(type, typestr);
  delta del;

  hexenc<id> hbase, hident;
  encode_hexenc(base, hbase);
  encode_hexenc(ident, hident);

  L(F("received 'send_delta' netcmd requesting %s edge '%s' -> '%s'\n") 
    % typestr % hbase % hident);

  switch (type)
    {
    case file_item:
      {
	file_id fbase(hbase), fident(hident);
	file_delta fdel;
	if (this->app.db.file_version_exists(fbase) 
	    && this->app.db.file_version_exists(fident))
	  {
	    file_data base_fdat, ident_fdat;
	    data base_dat, ident_dat;
	    this->app.db.get_file_version(fbase, base_fdat);
	    this->app.db.get_file_version(fident, ident_fdat);	    
	    string tmp;	    
	    unpack(base_fdat.inner(), base_dat);
	    unpack(ident_fdat.inner(), ident_dat);
	    compute_delta(base_dat(), ident_dat(), tmp);
	    del = delta(tmp);
	  }
	else
	  {
	    return process_send_data_cmd(type, ident);
	  }
      }
      break;

    case manifest_item:
      {
	manifest_id mbase(hbase), mident(hident);
	manifest_delta mdel;
	if (this->app.db.manifest_version_exists(mbase) 
	    && this->app.db.manifest_version_exists(mident))
	  {
	    manifest_data base_mdat, ident_mdat;
	    data base_dat, ident_dat;
	    this->app.db.get_manifest_version(mbase, base_mdat);
	    this->app.db.get_manifest_version(mident, ident_mdat);
	    string tmp;
	    unpack(base_mdat.inner(), base_dat);
	    unpack(ident_mdat.inner(), ident_dat);
	    compute_delta(base_dat(), ident_dat(), tmp);
	    del = delta(tmp);
	  }
	else
	  {
	    return process_send_data_cmd(type, ident);
	  }
      }
      break;
      
    default:
      throw bad_decode(F("delta requested for item type %s\n") % typestr);
    }
  queue_delta_cmd(type, base, ident, del);
  return true;
}

void 
session::update_merkle_trees(netcmd_item_type type,
			     hexenc<id> const & hident,
			     bool live_p)
{
  id raw_id;
  decode_hexenc(hident, raw_id);
  string typestr;
  netcmd_item_type_to_string(type, typestr);
  for (set<string>::const_iterator i = this->all_collections.begin();
       i != this->all_collections.end(); ++i)
    {
      if (this->collection().find(*i) == 0)
	{
	  L(F("updating %s collection '%s' with item %s\n")
	    % typestr % *i % hident);
	  insert_into_merkle_tree(this->app, live_p, type, *i, raw_id(), 0); 
	}
    }
}

bool 
session::process_data_cmd(netcmd_item_type type,
			  id const & item, 
			  string const & dat)
{  
  hexenc<id> hitem;
  encode_hexenc(item, hitem);

  // it's ok if we received something we didn't ask for; it might
  // be a spontaneous transmission from refinement
  requested_items.erase(make_pair(type, item));
			   
  switch (type)
    {
    case key_item:
      if (this->app.db.public_key_exists(hitem))
	L(F("public key '%s' already exists in our database\n")  % hitem);
      else
	{
	  rsa_keypair_id keyid;
	  base64<rsa_pub_key> pub;
	  read_pubkey(dat, keyid, pub);
	  hexenc<id> tmp;
	  key_hash_code(keyid, pub, tmp);
	  if (! (tmp == hitem))
	    throw bad_decode(F("hash check failed for public key '%s' (%s);"
			       " wanted '%s' got '%s'")  
			     % hitem % keyid % hitem % tmp);
	  this->dbw.consume_public_key(keyid, pub);
	  update_merkle_trees(key_item, tmp, true);
	}
      break;

    case mcert_item:
      if (this->app.db.manifest_cert_exists(hitem))
	L(F("manifest cert '%s' already exists in our database\n")  % hitem);
      else
	{
	  cert c;
	  read_cert(dat, c);
	  hexenc<id> tmp;
	  cert_hash_code(c, tmp);
	  if (! (tmp == hitem))
	    throw bad_decode(F("hash check failed for manifest cert '%s'")  % hitem);
	  this->dbw.consume_manifest_cert(manifest<cert>(c));
	  update_merkle_trees(mcert_item, tmp, true);
	  if (c.name == ancestor_cert_name)
	    {
	      cert_value tmp_value;
	      hexenc<id> tmp_parent;
	      id child, parent;

	      decode_base64(c.value, tmp_value);
	      tmp_parent = tmp_value();
	      decode_hexenc(c.ident, child);
	      decode_hexenc(tmp_parent, parent);
	      L(F("noticed ancestry edge from '%s' -> '%s'\n") % tmp_parent % c.ident);
	      this->ancestry_edges.insert(make_pair(child, parent));
	    }
	  else
	    {
	      id tmp;
	      decode_hexenc(c.ident, tmp);
	      if (this->ancestry_edges.find(tmp) == this->ancestry_edges.end())
		{
		  L(F("noticed lone manifest '%s'\n") % c.ident);
		  this->extra_manifests.insert(tmp);
		}
	    }
	}
      break;

    case fcert_item:
      if (this->app.db.file_cert_exists(hitem))
	L(F("file cert '%s' already exists in our database\n")  % hitem);
      else
	{
	  cert c;
	  read_cert(dat, c);
	  hexenc<id> tmp;
	  cert_hash_code(c, tmp);
	  if (! (tmp == hitem))
	    throw bad_decode(F("hash check failed for file cert '%s'")  % hitem);
	  this->dbw.consume_file_cert(file<cert>(c));
	  update_merkle_trees(fcert_item, tmp, true);
	}
      break;

    case manifest_item:
      {
	manifest_id mid(hitem);
	if (this->app.db.manifest_version_exists(mid))
	  L(F("manifest version '%s' already exists in our database\n") % hitem);
	else
	  {
	    base64< gzip<data> > packed_dat;
	    pack(data(dat), packed_dat);
	    this->dbw.consume_manifest_data(mid, manifest_data(packed_dat));
	    manifest_map man;
	    read_manifest_map(data(dat), man);
	    analyze_manifest(man);
	  }
      }
      break;

    case file_item:
      {
	file_id fid(hitem);
	if (this->app.db.file_version_exists(fid))
	  L(F("file version '%s' already exists in our database\n") % hitem);
	else
	  {
	    base64< gzip<data> > packed_dat;
	    pack(data(dat), packed_dat);
	    this->dbw.consume_file_data(fid, file_data(packed_dat));
	  }
      }
      break;

    }
      return true;
}

bool 
session::process_delta_cmd(netcmd_item_type type,
			   id const & base, 
			   id const & ident, 
			   delta const & del)
{
  string typestr;
  netcmd_item_type_to_string(type, typestr);
  hexenc<id> hbase, hident;
  encode_hexenc(base, hbase);
  encode_hexenc(ident, hident);

  // it's ok if we received something we didn't ask for; it might
  // be a spontaneous transmission from refinement
  requested_items.erase(make_pair(type, ident));

  switch (type)
    {
    case manifest_item:
      {
	manifest_id old_manifest(hbase), new_manifest(hident);
	base64< gzip<delta> > packed_del;
	pack(del, packed_del);
	this->dbw.consume_manifest_delta(old_manifest, 
					 new_manifest,
					 manifest_delta(packed_del));
	
      }
      break;

    case file_item:
      {
	file_id old_file(hbase), new_file(hident);
	base64< gzip<delta> > packed_del;
	pack(del, packed_del);
	this->dbw.consume_file_delta(old_file, 
				     new_file,
				     file_delta(packed_del));
      }
      break;
      
    default:
      L(F("ignoring delta received for item type %s\n") % typestr);
      break;
    }
  return true;
}

bool 
session::process_nonexistant_cmd(netcmd_item_type type,
				 id const & item)
{
  string typestr;
  netcmd_item_type_to_string(type, typestr);
  hexenc<id> hitem;
  encode_hexenc(item, hitem);
  L(F("received 'nonexistant' netcmd for %s '%s'\n") 
    % typestr % hitem);
  requested_items.erase(make_pair(type, item));
  return true;
}



bool 
session::dispatch_payload(netcmd const & cmd)
{
  
  switch (cmd.cmd_code)
    {
      
    case bye_cmd:
      return process_bye_cmd();
      break;

    case error_cmd:
      {
	string errmsg;
	read_error_cmd_payload(cmd.payload, errmsg);
	return process_error_cmd(errmsg);
      }
      break;

    case hello_cmd:
      require(! authenticated, "hello netcmd received when not authenticated");
      require(voice == client_voice, "hello netcmd received in client voice");
      {
	id server, nonce;
	read_hello_cmd_payload(cmd.payload, server, nonce);
	return process_hello_cmd(server, nonce);
      }
      break;

    case anonymous_cmd:
      require(! authenticated, "anonymous netcmd received when not authenticated");
      require(voice == server_voice, "anonymous netcmd received in server voice");
      require(role == source_role ||
	      role == source_and_sink_role, 
	      "anonymous netcmd received in source or source/sink role");
      {
	protocol_role role;
	string collection;
	id nonce2;
	read_anonymous_cmd_payload(cmd.payload, role, collection, nonce2);
	return process_anonymous_cmd(role, collection, nonce2);
      }
      break;

    case auth_cmd:
      require(! authenticated, "auth netcmd received when not authenticated");
      require(voice == server_voice, "auth netcmd received in server voice");
      {
	protocol_role role;
	string collection, signature;
	id client, nonce1, nonce2;
	read_auth_cmd_payload(cmd.payload, role, collection, client, nonce1, nonce2, signature);
	return process_auth_cmd(role, collection, client, nonce1, nonce2, signature);
      }
      break;

    case confirm_cmd:
      require(! authenticated, "confirm netcmd received when not authenticated");
      require(voice == client_voice, "confirm netcmd received in client voice");
      {
	string signature;
	read_confirm_cmd_payload(cmd.payload, signature);
	return process_confirm_cmd(signature);
      }
      break;

    case refine_cmd:
      require(authenticated, "refine netcmd received when authenticated");
      {
	merkle_node node;
	read_refine_cmd_payload(cmd.payload, node);
	map< netcmd_item_type, done_marker>::iterator i = done_refinements.find(node.type);
	require(i != done_refinements.end(), "refinement netcmd refers to valid type");
	require(i->second.tree_is_done == false, "refinement netcmd received when tree is live");
	i->second.current_level_had_refinements = true;
	return process_refine_cmd(node);
      }
      break;

    case done_cmd:
      require(authenticated, "done netcmd received when authenticated");
      {
	size_t level;
	netcmd_item_type type;
	read_done_cmd_payload(cmd.payload, level, type);
	return process_done_cmd(level, type);
      }
      break;

    case send_data_cmd:
      require(authenticated, "send_data netcmd received when authenticated");
      require(role == source_role ||
	      role == source_and_sink_role, 
	      "send_data netcmd received in source or source/sink role");
      {
	netcmd_item_type type;
	id item;
	read_send_data_cmd_payload(cmd.payload, type, item);
	return process_send_data_cmd(type, item);
      }
      break;

    case send_delta_cmd:
      require(authenticated, "send_delta netcmd received when authenticated");
      require(role == source_role ||
	      role == source_and_sink_role, 
	      "send_delta netcmd received in source or source/sink role");
      {
	netcmd_item_type type;
	id base, ident;
	read_send_delta_cmd_payload(cmd.payload, type, base, ident);
	return process_send_delta_cmd(type, base, ident);
      }

    case data_cmd:
      require(authenticated, "data netcmd received when authenticated");
      require(role == sink_role ||
	      role == source_and_sink_role, 
	      "data netcmd received in source or source/sink role");
      {
	netcmd_item_type type;
	id item;
	string dat;
	read_data_cmd_payload(cmd.payload, type, item, dat);
	return process_data_cmd(type, item, dat);
      }
      break;

    case delta_cmd:
      require(authenticated, "delta netcmd received when authenticated");
      require(role == sink_role ||
	      role == source_and_sink_role, 
	      "delta netcmd received in source or source/sink role");
      {
	netcmd_item_type type;
	id base, ident;
	delta del;
	read_delta_cmd_payload(cmd.payload, type, base, ident, del);
	return process_delta_cmd(type, base, ident, del);
      }
      break;	  

    case nonexistant_cmd:
      require(authenticated, "nonexistant netcmd received when authenticated");
      require(role == sink_role ||
	      role == source_and_sink_role, 
	      "nonexistant netcmd received in sink or source/sink role");
      {
	netcmd_item_type type;
	id item;
	read_nonexistant_cmd_payload(cmd.payload, type, item);
	return process_nonexistant_cmd(type, item);
      }
      break;
    }
  return false;
}

// this kicks off the whole cascade starting from "hello"
void 
session::begin_service()
{
  base64<rsa_pub_key> pub_encoded;
  app.db.get_key(app.signing_key, pub_encoded);
  hexenc<id> keyhash;
  id keyhash_raw;
  key_hash_code(app.signing_key, pub_encoded, keyhash);
  decode_hexenc(keyhash, keyhash_raw);
  queue_hello_cmd(keyhash_raw(), mk_nonce());
}

void 
session::maybe_say_goodbye()
{
  if (done_all_refinements() &&
      got_all_data())
    queue_bye_cmd();
}

bool 
session::arm()
{
  if (!armed)
    {
      if (read_netcmd(inbuf, cmd))
	{
	  inbuf.erase(0, cmd.encoded_size());	  
	  armed = true;
	}
    }
  return armed;
}      

bool session::process()
{
  try 
    {      
      if (!arm())
	return true;
      
      transaction_guard guard(app.db);
      armed = false;
      L(F("processing %d byte input buffer from peer %s\n") % inbuf.size() % peer_id);
      bool ret = dispatch_payload(cmd);
      if (inbuf.size() >= constants::netcmd_maxsz)
	W(F("input buffer for peer %s is overfull after netcmd dispatch\n") % peer_id);
      guard.commit();
      maybe_say_goodbye();
      return ret;
    }
  catch (bad_decode & bd)
    {
      W(F("caught bad_decode exception processing peer %s: '%s'\n") % peer_id % bd.what);
      return false;
    }
}


static void 
call_server(protocol_role role,
	    vector<utf8> const & collections,
	    set<string> const & all_collections,
	    app_state & app,
	    utf8 const & address,
	    Netxx::port_type default_port,
	    unsigned long timeout_seconds)
{
  Netxx::Probe probe;
  Netxx::Timeout timeout(static_cast<long>(timeout_seconds)), instant(0,1);

  // FIXME: split into labels and convert to ace here.

  P(F("connecting to %s\n") % address());
  Netxx::Stream server(address().c_str(), default_port, timeout); 
  session sess(role, client_voice, collections, all_collections, app, 
	       address(), server.get_socketfd(), timeout);

  ticker input("bytes in"), output("bytes out");
  sess.in_ticker = &input;
  sess.out_ticker = &output;

  while (true)
    {       
      bool armed = false;
      try 
	{
	  armed = sess.arm();
	}
      catch (bad_decode & bd)
	{
	  W(F("caught bad_decode exception decoding input from peer %s: '%s'\n") 
	    % sess.peer_id % bd.what);
	  return;	  
	}

      probe.clear();
      probe.add(sess.str, sess.which_events());
      Netxx::Probe::result_type res = probe.ready(armed ? instant : timeout);
      Netxx::Probe::ready_type event = res.second;
      Netxx::socket_type fd = res.first;
      
      if (fd == -1 && !armed) 
	{
	  P(F("timed out waiting for I/O with peer %s, disconnecting\n") % sess.peer_id);
	  return;
	}
      
      if (event & Netxx::Probe::ready_read)
	{
	  if (sess.read_some())
	    {
	      try 
		{
		  armed = sess.arm();
		}
	      catch (bad_decode & bd)
		{
		  W(F("caught bad_decode exception decoding input from peer %s: '%s'\n") 
		    % sess.peer_id % bd.what);
		  return;	  
		}
	    }
	  else
	    {	      
	      if (sess.sent_goodbye)
		P(F("read from fd %d (peer %s) closed OK after goodbye\n") % fd % sess.peer_id);
	      else
		P(F("read from fd %d (peer %s) failed, disconnecting\n") % fd % sess.peer_id);
	      return;
	    }
	}
      
      if (event & Netxx::Probe::ready_write)
	{
	  if (! sess.write_some())
	    {
	      if (sess.sent_goodbye)
		P(F("write on fd %d (peer %s) closed OK after goodbye\n") % fd % sess.peer_id);
	      else
		P(F("write on fd %d (peer %s) failed, disconnecting\n") % fd % sess.peer_id);
	      return;
	    }
	}
      
      if (event & Netxx::Probe::ready_oobd)
	{
	  P(F("got OOB data on fd %d (peer %s), disconnecting\n") 
	    % fd % sess.peer_id);
	  return;
	}      

      if (armed)
	{
	  if (!sess.process())
	    {
	      P(F("processing on fd %d (peer %s) finished, disconnecting\n") 
		% fd % sess.peer_id);
	      return;
	    }
	}

      if (sess.sent_goodbye && sess.outbuf.empty() && sess.received_goodbye)
	{
	  P(F("exchanged goodbyes and flushed output on fd %d (peer %s), disconnecting\n") 
	    % fd % sess.peer_id);
	  return;
	}	  
    }  
}

static void 
arm_sessions_and_calculate_probe(Netxx::Probe & probe,
				 map<Netxx::socket_type, shared_ptr<session> > & sessions,
				 set<Netxx::socket_type> & armed_sessions)
{
  set<Netxx::socket_type> arm_failed;
  for (map<Netxx::socket_type, 
	 shared_ptr<session> >::const_iterator i = sessions.begin();
       i != sessions.end(); ++i)
    {
      try 
	{
	  if (i->second->arm())
	    {
	      L(F("fd %d is armed\n") % i->first);
	      armed_sessions.insert(i->first);
	    }
	  probe.add(i->second->str, i->second->which_events());
	}
      catch (bad_decode & bd)
	{
	  W(F("caught bad_decode exception decoding input from peer %s: '%s', marking as bad\n") 
	    % i->second->peer_id % bd.what);
	  arm_failed.insert(i->first);
	}	  
    }
  for (set<Netxx::socket_type>::const_iterator i = arm_failed.begin();
       i != arm_failed.end(); ++i)
    {
      sessions.erase(*i);
    }
}

static void
handle_new_connection(Netxx::Address & addr,
		      Netxx::StreamServer & server,
		      Netxx::Timeout & timeout,
		      protocol_role role,
		      vector<utf8> const & collections,
		      set<string> const & all_collections,		      
		      map<Netxx::socket_type, shared_ptr<session> > & sessions,
		      app_state & app)
{
  L(F("accepting new connection on %s : %d\n") 
    % addr.get_name() % addr.get_port());
  Netxx::Peer client = server.accept_connection();
  
  if (!client) 
    {
      L(F("accept() returned a dead client\n"));
    }
  else
    {
      P(F("accepted new client connection from %s\n") % client);      
      shared_ptr<session> sess(new session(role, server_voice, collections, 
					   all_collections, app,
					   lexical_cast<string>(client), 
					   client.get_socketfd(), timeout));
      sess->begin_service();
      sessions.insert(make_pair(client.get_socketfd(), sess));
    }
}

static void 
handle_read_available(Netxx::socket_type fd,
		      shared_ptr<session> sess,
		      map<Netxx::socket_type, shared_ptr<session> > & sessions,
		      set<Netxx::socket_type> & armed_sessions,
		      bool & live_p)
{
  if (sess->read_some())
    {
      try
	{
	  if (sess->arm())
	    armed_sessions.insert(fd);
	}
      catch (bad_decode & bd)
	{
	  W(F("caught bad_decode exception decoding input from peer %s: '%s', disconnecting\n") 
	    % sess->peer_id % bd.what);
	  sessions.erase(fd);
	  live_p = false;
	}
    }
  else
    {
      P(F("fd %d (peer %s) read failed, disconnecting\n") 
	% fd % sess->peer_id);
      sessions.erase(fd);
      live_p = false;
    }
}


static void 
handle_write_available(Netxx::socket_type fd,
		       shared_ptr<session> sess,
		       map<Netxx::socket_type, shared_ptr<session> > & sessions,
		       bool & live_p)
{
  if (! sess->write_some())
    {
      P(F("fd %d (peer %s) write failed, disconnecting\n") 
	% fd % sess->peer_id);
      sessions.erase(fd);
      live_p = false;
    }
}

static void
process_armed_sessions(map<Netxx::socket_type, shared_ptr<session> > & sessions,
		       set<Netxx::socket_type> & armed_sessions)
{
  for (set<Netxx::socket_type>::const_iterator i = armed_sessions.begin();
       i != armed_sessions.end(); ++i)
    {
      map<Netxx::socket_type, shared_ptr<session> >::iterator j;
      j = sessions.find(*i);
      if (j == sessions.end())
	continue;
      else
	{
	  Netxx::socket_type fd = j->first;
	  shared_ptr<session> sess = j->second;
	  if (!sess->process())
	    {
	      P(F("fd %d (peer %s) processing finished, disconnecting\n") 
		% fd % sess->peer_id);
	      sessions.erase(j);
	    }
	}
    }
}

static void
reap_dead_sessions(map<Netxx::socket_type, shared_ptr<session> > & sessions,
		   unsigned long timeout_seconds)
{
  // kill any clients which haven't done any i/o inside the timeout period
  // or who have said goodbye and flushed their output buffers
  set<Netxx::socket_type> dead_clients;
  time_t now = ::time(NULL);
  for (map<Netxx::socket_type, shared_ptr<session> >::const_iterator i = sessions.begin();
       i != sessions.end(); ++i)
    {
      if (static_cast<unsigned long>(i->second->last_io_time + timeout_seconds) 
	  < static_cast<unsigned long>(now))
	{
	  P(F("fd %d (peer %s) has been idle too long, disconnecting\n") 
	    % i->first % i->second->peer_id);
	  dead_clients.insert(i->first);
	}
      if (i->second->sent_goodbye && i->second->outbuf.empty() && i->second->received_goodbye)
	{
	  P(F("fd %d (peer %s) exchanged goodbyes and flushed output, disconnecting\n") 
	    % i->first % i->second->peer_id);
	  dead_clients.insert(i->first);
	}
    }
  for (set<Netxx::socket_type>::const_iterator i = dead_clients.begin();
       i != dead_clients.end(); ++i)
    {
      sessions.erase(*i);
    }
}

static void 
serve_connections(protocol_role role,
		  vector<utf8> const & collections,
		  set<string> const & all_collections,
		  app_state & app,
		  utf8 const & address,
		  Netxx::port_type default_port,
		  unsigned long timeout_seconds,
		  unsigned long session_limit)
{
  Netxx::Probe probe;  

  Netxx::Timeout 
    forever, 
    timeout(static_cast<long>(timeout_seconds)), 
    instant(0,1);

  Netxx::Address addr(address().c_str(), default_port, true);
  Netxx::StreamServer server(addr, timeout);
  
  map<Netxx::socket_type, shared_ptr<session> > sessions;
  set<Netxx::socket_type> armed_sessions;

  P(F("beginning service on %s : %d\n") 
    % addr.get_name() % addr.get_port());
  
  while (true)
    {      
      probe.clear();
      armed_sessions.clear();

      if (sessions.size() >= session_limit)
	W(F("session limit %d reached, some connections will be refused\n") % session_limit);
      else
	probe.add(server);

      arm_sessions_and_calculate_probe(probe, sessions, armed_sessions);

      L(F("i/o probe with %d armed\n") % armed_sessions.size());      
      Netxx::Probe::result_type res = probe.ready(sessions.empty() ? forever 
					   : (armed_sessions.empty() ? timeout 
					      : instant));
      Netxx::Probe::ready_type event = res.second;
      Netxx::socket_type fd = res.first;
      
      if (fd == -1)
	{
	  if (armed_sessions.empty()) 
	    L(F("timed out waiting for I/O (listening on %s : %d)\n") 
	      % addr.get_name() % addr.get_port());
	}
      
      // we either got a new connection
      else if (fd == server)
	handle_new_connection(addr, server, timeout, role, 
			      collections, all_collections, sessions, app);
      
      // or an existing session woke up
      else
	{
	  map<Netxx::socket_type, shared_ptr<session> >::iterator i;
	  i = sessions.find(fd);
	  if (i == sessions.end())
	    {
	      L(F("got woken up for action on unknown fd %d\n") % fd);
	    }
	  else
	    {
	      shared_ptr<session> sess = i->second;
	      bool live_p = true;

	      if (event & Netxx::Probe::ready_read)
		handle_read_available(fd, sess, sessions, armed_sessions, live_p);
		
	      if (live_p && (event & Netxx::Probe::ready_write))
		handle_write_available(fd, sess, sessions, live_p);
		
	      if (live_p && (event & Netxx::Probe::ready_oobd))
		{
		  P(F("got some OOB data on fd %d (peer %s), disconnecting\n") 
		    % fd % sess->peer_id);
		  sessions.erase(i);
		}
	    }
	}
      process_armed_sessions(sessions, armed_sessions);
      reap_dead_sessions(sessions, timeout_seconds);
    }
}


/////////////////////////////////////////////////
//
// layer 4: monotone interface layer
//
/////////////////////////////////////////////////

void 
rebuild_merkle_trees(app_state & app,
		     utf8 const & collection)
{
  transaction_guard guard(app.db);

  P(F("rebuilding merkle trees for collection %s\n") % collection);

  string typestr;
  merkle_node empty_root_node;

  empty_root_node.type = mcert_item;
  netcmd_item_type_to_string(mcert_item, typestr);
  app.db.erase_merkle_nodes(typestr, collection);
  store_merkle_node(app, collection, empty_root_node);

  empty_root_node.type = fcert_item;
  netcmd_item_type_to_string(fcert_item, typestr);
  app.db.erase_merkle_nodes(typestr, collection);
  store_merkle_node(app, collection, empty_root_node);

  empty_root_node.type = key_item;
  netcmd_item_type_to_string(key_item, typestr);
  app.db.erase_merkle_nodes(typestr, collection);
  store_merkle_node(app, collection, empty_root_node);

  // FIXME: do fcerts later 
  // ticker fcerts("fcerts");

  ticker mcerts("mcerts");
  ticker keys("keys");

  set<manifest_id> manifest_ids;
  set<rsa_keypair_id> inserted_keys;

  {
    // get all matching branch names
    vector< manifest<cert> > certs;
    set<string> branchnames;
    app.db.get_manifest_certs(branch_cert_name, certs);
    for (size_t i = 0; i < certs.size(); ++i)
      {
	cert_value name;
	decode_base64(idx(certs, i).inner().value, name);
	if (name().find(collection()) == 0)
	  {
	    if (branchnames.find(name()) == branchnames.end())
	      P(F("including branch %s\n") % name());
	    branchnames.insert(name());
	    manifest_ids.insert(manifest_id(idx(certs, i).inner().ident));
	  }
      }

    // insert all certs and keys reachable via these manifests
    for (set<manifest_id>::const_iterator man = manifest_ids.begin();
	 man != manifest_ids.end(); ++man)
      {
	app.db.get_manifest_certs(*man, certs);
	for (size_t i = 0; i < certs.size(); ++i)
	  {
	    hexenc<id> certhash;
	    id raw_id;
	    cert_hash_code(idx(certs, i).inner(), certhash);
	    decode_hexenc(certhash, raw_id);
	    insert_into_merkle_tree(app, true, mcert_item, collection, raw_id(), 0);
	    ++mcerts;
	    rsa_keypair_id const & k = idx(certs, i).inner().key;
	    if (inserted_keys.find(k) == inserted_keys.end())
	      {
		if (app.db.public_key_exists(k))
		  {
		    base64<rsa_pub_key> pub_encoded;
		    app.db.get_key(k, pub_encoded);
		    hexenc<id> keyhash;
		    key_hash_code(k, pub_encoded, keyhash);
		    decode_hexenc(keyhash, raw_id);
		    insert_into_merkle_tree(app, true, key_item, collection, raw_id(), 0);
		    ++keys;
		  }
		inserted_keys.insert(k);
	      }
	  }
      }
  }  
  guard.commit();
}
			
static void 
ensure_merkle_tree_ready(app_state & app,
			 utf8 const & collection)
{
  string mcert_item_str, fcert_item_str, key_item_str;
  netcmd_item_type_to_string(mcert_item, mcert_item_str);
  netcmd_item_type_to_string(mcert_item, fcert_item_str);
  netcmd_item_type_to_string(mcert_item, key_item_str);

//   if (! (app.db.merkle_node_exists(mcert_item_str, collection, 0, get_root_prefix().val)
// 	 && app.db.merkle_node_exists(fcert_item_str, collection, 0, get_root_prefix().val)
// 	 && app.db.merkle_node_exists(key_item_str, collection, 0, get_root_prefix().val)))
//     {

  // FIXME: for now we always rebuild merkle trees. that's a bit coarse but it 
  // saves us having to hunt down all the possible write conditions in the packet
  // writers and make sure they update the indices properly

      rebuild_merkle_trees(app, collection);

//     }
}

void 
run_netsync_protocol(protocol_voice voice, 
		     protocol_role role, 
		     utf8 const & addr, 
		     vector<utf8> collections,
		     app_state & app)
{  
  for (vector<utf8>::const_iterator i = collections.begin();
       i != collections.end(); ++i)
    ensure_merkle_tree_ready(app, *i);

  set<string> all_collections;
  for (vector<utf8>::const_iterator j = collections.begin(); 
       j != collections.end(); ++j)
    {
      all_collections.insert((*j)());
    }

  vector< manifest<cert> > certs;
  app.db.get_manifest_certs(branch_cert_name, certs);
  for (vector< manifest<cert> >::const_iterator i = certs.begin();
       i != certs.end(); ++i)
    {
      cert_value name;
      decode_base64(i->inner().value, name);
      for (vector<utf8>::const_iterator j = collections.begin(); 
	   j != collections.end(); ++j)
	{	
	  if ((*j)().find(name()) == 0 
	      && all_collections.find(name()) == all_collections.end())
	    {
	      if (name() != (*j)())
		P(F("%s included in collection %s\n") % (*j) % name);
	      all_collections.insert(name());
	    }
	}
    }

  try 
    {
      if (voice == server_voice)
	{
	  serve_connections(role, collections, all_collections, app,
			    addr, static_cast<Netxx::port_type>(constants::netsync_default_port), 
			    static_cast<unsigned long>(constants::netsync_timeout_seconds), 
			    static_cast<unsigned long>(constants::netsync_connection_limit));
	}
      else    
	{
	  I(voice == client_voice);
	  transaction_guard guard(app.db);
	  call_server(role, collections, all_collections, app, 
		      addr, static_cast<Netxx::port_type>(constants::netsync_default_port), 
		      static_cast<unsigned long>(constants::netsync_timeout_seconds));
	  guard.commit();
	}
    }
  catch (Netxx::Exception & e)
    {      
      throw oops((F("trapped network exception: %s\n") % e.what()).str());;
    }
}
<|MERGE_RESOLUTION|>--- conflicted
+++ resolved
@@ -265,15 +265,9 @@
 				     manifest_map const & child);
   void request_manifests_recursive(id const & i, set<id> & visited);
 
-<<<<<<< HEAD
   Netxx::Probe::ready_type which_events() const;
-  bool read_some(ticker * t = NULL);
-  bool write_some(ticker * t = NULL);
-=======
-  Probe::ready_type which_events() const;
   bool read_some();
   bool write_some();
->>>>>>> f7163cfa
   void update_merkle_trees(netcmd_item_type type,
 			   hexenc<id> const & hident,
 			   bool live_p);
