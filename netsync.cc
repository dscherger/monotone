// Copyright (C) 2004 Graydon Hoare <graydon@pobox.com>
//
// This program is made available under the GNU GPL version 2.0 or
// greater. See the accompanying file COPYING for details.
//
// This program is distributed WITHOUT ANY WARRANTY; without even the
// implied warranty of MERCHANTABILITY or FITNESS FOR A PARTICULAR
// PURPOSE.

#include "base.hh"
#include <map>
#include <cstdlib>
#include <memory>
#include <list>
#include <deque>
#include <stack>

#include <time.h>

#include "lexical_cast.hh"
#include <boost/shared_ptr.hpp>

#include "lua_hooks.hh"
#include "key_store.hh"
#include "project.hh"
#include "database.hh"
#include "cert.hh"
#include "constants.hh"
#include "enumerator.hh"
#include "gsync.hh"
#include "keys.hh"
#include "lua.hh"
#include "merkle_tree.hh"
#include "netcmd.hh"
#include "net_common.hh"
#include "netio.hh"
#include "numeric_vocab.hh"
#include "refiner.hh"
#include "revision.hh"
#include "sanity.hh"
#include "transforms.hh"
#include "ui.hh"
#include "xdelta.hh"
#include "epoch.hh"
#include "platform.hh"
#include "hmac.hh"
#include "globish.hh"
#include "uri.hh"
#include "options.hh"
#include "vocab.hh"

#include "botan/botan.h"

#include "netxx/address.h"
#include "netxx/peer.h"
#include "netxx/probe.h"
#include "netxx/socket.h"
#include "netxx/sockopt.h"
#include "netxx/stream.h"
#include "netxx/streamserver.h"
#include "netxx/timeout.h"
#include "netxx_pipe.hh"
// TODO: things to do that will break protocol compatibility
//   -- need some way to upgrade anonymous to keyed pull, without user having
//      to explicitly specify which they want
//      just having a way to respond "access denied, try again" might work
//      but perhaps better to have the anonymous command include a note "I
//      _could_ use key <...> if you prefer", and if that would lead to more
//      access, could reply "I do prefer".  (Does this lead to too much
//      information exposure?  Allows anonymous people to probe what branches
//      a key has access to.)
//   -- "warning" packet type?
//   -- Richard Levitte wants, when you (e.g.) request '*' but don't have
//      access to all of it, you just get the parts you have access to
//      (maybe with warnings about skipped branches).  to do this right,
//      should have a way for the server to send back to the client "right,
//      you're not getting the following branches: ...", so the client will
//      not include them in its merkle trie.
//   -- add some sort of vhost field to the client's first packet, saying who
//      they expect to talk to

//
// This is the "new" network synchronization (netsync) system in
// monotone. It is based on synchronizing pairs of merkle trees over an
// interactive connection.
//
// A netsync process between peers treats each peer as either a source, a
// sink, or both. When a peer is only a source, it will not write any new
// items to its database. when a peer is only a sink, it will not send any
// items from its database. When a peer is both a source and sink, it may
// send and write items freely.
//
// The post-state of a netsync is that each sink contains a superset of the
// items in its corresponding source; when peers are behaving as both
// source and sink, this means that the post-state of the sync is for the
// peers to have identical item sets.
//
//
// Data structure
// --------------
//
// Each node in a merkle tree contains a fixed number of slots. this number
// is derived from a global parameter of the protocol -- the tree fanout --
// such that the number of slots is 2^fanout. For now we will assume that
// fanout is 4 thus there are 16 slots in a node, because this makes
// illustration easier. The other parameter of the protocol is the size of
// a hash; we use SHA1 so the hash is 20 bytes (160 bits) long.
//
// Each slot in a merkle tree node is in one of 3 states:
//
//   - empty
//   - leaf
//   - subtree
//
// In addition, each leaf contains a hash code which identifies an element
// of the set being synchronized. Each subtree slot contains a hash code of
// the node immediately beneath it in the merkle tree. Empty slots contain
// no hash codes.
//
// Since empty slots have no hash code, they are represented implicitly by
// a bitmap at the head of each merkle tree node. As an additional
// integrity check, each merkle tree node contains a label indicating its
// prefix in the tree, and a hash of its own contents.
//
// In total, then, the byte-level representation of a <160,4> merkle tree
// node is as follows:
//
//      20 bytes       - hash of the remaining bytes in the node
//       1 byte        - type of this node (manifest, file, key, mcert, fcert)
//     1-N bytes       - level of this node in the tree (0 == "root", uleb128)
//    0-20 bytes       - the prefix of this node, 4 bits * level,
//                       rounded up to a byte
//     1-N bytes       - number of leaves under this node (uleb128)
//       4 bytes       - slot-state bitmap of the node
//   0-320 bytes       - between 0 and 16 live slots in the node
//
// So, in the worst case such a node is 367 bytes, with these parameters.
//
//
// Protocol
// --------
//
// The protocol is a binary command-packet system over TCP; each packet
// consists of a single byte which identifies the protocol version, a byte
// which identifies the command name inside that version, a size_t sent as
// a uleb128 indicating the length of the packet, that many bytes of
// payload, and finally 20 bytes of SHA-1 HMAC calculated over the payload.
// The key for the SHA-1 HMAC is 20 bytes of 0 during authentication, and a
// 20-byte random key chosen by the client after authentication (discussed
// below). Decoding involves simply buffering until a sufficient number of
// bytes are received, then advancing the buffer pointer. Any time an
// integrity check (the HMAC) fails, the protocol is assumed to have lost
// synchronization, and the connection is dropped. The parties are free to
// drop the TCP stream at any point, if too much data is received or too
// much idle time passes; no commitments or transactions are made.
//
//
// Authentication and setup
// ------------------------
//
// The exchange begins in a non-authenticated state. The server sends a
// "hello <id> <nonce>" command, which identifies the server's RSA key and
// issues a nonce which must be used for a subsequent authentication.
//
// The client then responds with either:
//
// An "auth (source|sink|both) <include_pattern> <exclude_pattern> <id>
// <nonce1> <hmac key> <sig>" command, which identifies its RSA key, notes the
// role it wishes to play in the synchronization, identifies the pattern it
// wishes to sync with, signs the previous nonce with its own key, and informs
// the server of the HMAC key it wishes to use for this session (encrypted
// with the server's public key); or
//
// An "anonymous (source|sink|both) <include_pattern> <exclude_pattern>
// <hmac key>" command, which identifies the role it wishes to play in the
// synchronization, the pattern it wishes to sync with, and the HMAC key it
// wishes to use for this session (also encrypted with the server's public
// key).
//
// The server then replies with a "confirm" command, which contains no
// other data but will only have the correct HMAC integrity code if the
// server received and properly decrypted the HMAC key offered by the
// client. This transitions the peers into an authenticated state and
// begins epoch refinement. If epoch refinement and epoch transmission
// succeed, the peers switch to data refinement and data transmission.
//
//
// Refinement
// ----------
//
// Refinement is executed by "refiners"; there is a refiner for each
// set of 'items' being exchanged: epochs, keys, certs, and revisions.
// When refinement starts, each party knows only their own set of
// items; when refinement completes, each party has learned of the
// complete set of items it needs to send, and a count of items it's
// expecting to receive.
//
// For more details on the refinement process, see refiner.cc.
//
//
// Transmission
// ------------
//
// Once the set of items to send has been determined (for keys, certs, and
// revisions) each peer switches into a transmission mode. This mode
// involves walking the revision graph in ancestry-order and sending all
// the items the local peer has which the remote one does not. Since the
// remote and local peers both know all the items which need to be
// transferred (they learned during refinement) they know what to wait for
// and what to send.  The mechanisms of the transmission phase (notably,
// enumerator.cc) simply ensure that things are sent in the proper order,
// and without over-filling the output buffer too much.
//
//
// Shutdown
// --------
//
// After transmission completes, one special command, "bye", is used to
// shut down a connection gracefully. The shutdown sequence based on "bye"
// commands is documented below in session::process_bye_cmd.
//
//
// Note on epochs
// --------------
//
// One refinement and transmission phase preceeds all the others: epochs.
// Epochs are exchanged and compared in order to be sure that further
// refinement and transmission (on certs and revisions) makes sense; they
// are a sort of "immune system" to prevent incompatible databases (say
// between rebuilds due to bugs in monotone) from cross-contaminating.  The
// later refinements are only kicked off *after* all epochs are received
// and compare correctly.
//
//
// Note on dense coding
// --------------------
//
// This protocol is "raw binary" (non-text) because coding density is
// actually important here, and each packet consists of very
// information-dense material that you wouldn't have a hope of typing in,
// or interpreting manually anyways.
//

using std::auto_ptr;
using std::deque;
using std::make_pair;
using std::map;
using std::min;
using std::pair;
using std::set;
using std::string;
using std::vector;

using boost::shared_ptr;
using boost::lexical_cast;

struct server_initiated_sync_request
{
  string what;
  string address;
  string include;
  string exclude;
};
deque<server_initiated_sync_request> server_initiated_sync_requests;
LUAEXT(server_request_sync, )
{
  char const * w = luaL_checkstring(L, 1);
  char const * a = luaL_checkstring(L, 2);
  char const * i = luaL_checkstring(L, 3);
  char const * e = luaL_checkstring(L, 4);
  server_initiated_sync_request request;
  request.what = string(w);
  request.address = string(a);
  request.include = string(i);
  request.exclude = string(e);
  server_initiated_sync_requests.push_back(request);
  return 0;
}

static inline void
require(bool check, string const & context)
{
  if (!check)
    throw bad_decode(F("check of '%s' failed") % context);
}

static void
read_pubkey(string const & in,
            rsa_keypair_id & id,
            rsa_pub_key & pub)
{
  string tmp_id, tmp_key;
  size_t pos = 0;
  extract_variable_length_string(in, tmp_id, pos, "pubkey id");
  extract_variable_length_string(in, tmp_key, pos, "pubkey value");
  id = rsa_keypair_id(tmp_id);
  pub = rsa_pub_key(tmp_key);
}

static void
write_pubkey(rsa_keypair_id const & id,
             rsa_pub_key const & pub,
             string & out)
{
  insert_variable_length_string(id(), out);
  insert_variable_length_string(pub(), out);
}

struct netsync_error
{
  string msg;
  netsync_error(string const & s): msg(s) {}
};

struct
session:
  public refiner_callbacks,
  public enumerator_callbacks
{
  protocol_role role;
  protocol_voice const voice;
  globish our_include_pattern;
  globish our_exclude_pattern;
  globish_matcher our_matcher;

  project_t & project;
  key_store & keys;
  lua_hooks & lua;
  bool use_transport_auth;
  rsa_keypair_id const & signing_key;
  vector<rsa_keypair_id> const & keys_to_push;

  string peer_id;
  shared_ptr<Netxx::StreamBase> str;

  string_queue inbuf;
  // deque of pair<string data, size_t cur_pos>
  deque< pair<string,size_t> > outbuf;
  // the total data stored in outbuf - this is
  // used as a valve to stop too much data
  // backing up
  size_t outbuf_size;

  netcmd cmd;
  bool armed;
  bool arm();

  bool received_remote_key;
  rsa_keypair_id remote_peer_key_name;
  netsync_session_key session_key;
  chained_hmac read_hmac;
  chained_hmac write_hmac;
  bool authenticated;

  time_t last_io_time;
  auto_ptr<ticker> byte_in_ticker;
  auto_ptr<ticker> byte_out_ticker;
  auto_ptr<ticker> cert_in_ticker;
  auto_ptr<ticker> cert_out_ticker;
  auto_ptr<ticker> revision_in_ticker;
  auto_ptr<ticker> revision_out_ticker;
  size_t bytes_in, bytes_out;
  size_t certs_in, certs_out;
  size_t revs_in, revs_out;
  size_t keys_in, keys_out;
  // used to identify this session to the netsync hooks.
  // We can't just use saved_nonce, because that's blank for all
  // anonymous connections and could lead to confusion.
  size_t session_id;
  static size_t session_count;

  vector<revision_id> written_revisions;
  vector<rsa_keypair_id> written_keys;
  vector<cert> written_certs;

  id saved_nonce;

  enum
    {
      working_state,
      shutdown_state,
      confirmed_state
    }
    protocol_state;

  bool encountered_error;

  static const int no_error = 200;
  static const int partial_transfer = 211;
  static const int no_transfer = 212;

  static const int not_permitted = 412;
  static const int unknown_key = 422;
  static const int mixing_versions = 432;

  static const int role_mismatch = 512;
  static const int bad_command = 521;

  static const int failed_identification = 532;
  //static const int bad_data = 541;

  int error_code;

  bool set_totals;

  // Interface to refinement.
  refiner epoch_refiner;
  refiner key_refiner;
  refiner cert_refiner;
  refiner rev_refiner;

  // Interface to ancestry grovelling.
  revision_enumerator rev_enumerator;

  // Enumerator_callbacks methods.
  set<file_id> file_items_sent;
  bool process_this_rev(revision_id const & rev);
  bool queue_this_cert(id const & c);
  bool queue_this_file(id const & f);
  void note_file_data(file_id const & f);
  void note_file_delta(file_id const & src, file_id const & dst);
  void note_rev(revision_id const & rev);
  void note_cert(id const & c);

  session(options & opts,
          lua_hooks & lua,
          project_t & project,
          key_store & keys,
          protocol_role role,
          protocol_voice voice,
          globish const & our_include_pattern,
          globish const & our_exclude_pattern,
          string const & peer,
          shared_ptr<Netxx::StreamBase> sock,
          bool initiated_by_server = false);

  virtual ~session();

  id mk_nonce();
  void mark_recent_io();

  void set_session_key(string const & key);
  void set_session_key(rsa_oaep_sha_data const & key_encrypted);

  void setup_client_tickers();
  bool done_all_refinements();
  bool queued_all_items();
  bool received_all_items();
  bool finished_working();
  void maybe_step();
  void maybe_say_goodbye(transaction_guard & guard);

  void note_item_arrived(netcmd_item_type ty, id const & i);
  void maybe_note_epochs_finished();
  void note_item_sent(netcmd_item_type ty, id const & i);

  Netxx::Probe::ready_type which_events() const;
  bool read_some();
  bool write_some();

  void error(int errcode, string const & errmsg);

  void write_netcmd_and_try_flush(netcmd const & cmd);

  // Outgoing queue-writers.
  void queue_bye_cmd(u8 phase);
  void queue_error_cmd(string const & errmsg);
  void queue_done_cmd(netcmd_item_type type, size_t n_items);
  void queue_hello_cmd(rsa_keypair_id const & key_name,
                       rsa_pub_key const & pub_encoded,
                       id const & nonce);
  void queue_anonymous_cmd(protocol_role role,
                           globish const & include_pattern,
                           globish const & exclude_pattern,
                           id const & nonce2);
  void queue_auth_cmd(protocol_role role,
                      globish const & include_pattern,
                      globish const & exclude_pattern,
                      id const & client,
                      id const & nonce1,
                      id const & nonce2,
                      rsa_sha1_signature const & signature);
  void queue_confirm_cmd();
  void queue_refine_cmd(refinement_type ty, merkle_node const & node);
  void queue_data_cmd(netcmd_item_type type,
                      id const & item,
                      string const & dat);
  void queue_delta_cmd(netcmd_item_type type,
                       id const & base,
                       id const & ident,
                       delta const & del);

  // Incoming dispatch-called methods.
  bool process_error_cmd(string const & errmsg);
  bool process_hello_cmd(rsa_keypair_id const & server_keyname,
                         rsa_pub_key const & server_key,
                         id const & nonce);
  bool process_bye_cmd(u8 phase, transaction_guard & guard);
  bool process_anonymous_cmd(protocol_role role,
                             globish const & their_include_pattern,
                             globish const & their_exclude_pattern);
  bool process_auth_cmd(protocol_role role,
                        globish const & their_include_pattern,
                        globish const & their_exclude_pattern,
                        id const & client,
                        id const & nonce1,
                        rsa_sha1_signature const & signature);
  bool process_refine_cmd(refinement_type ty, merkle_node const & node);
  bool process_done_cmd(netcmd_item_type type, size_t n_items);
  bool process_data_cmd(netcmd_item_type type,
                        id const & item,
                        string const & dat);
  bool process_delta_cmd(netcmd_item_type type,
                         id const & base,
                         id const & ident,
                         delta const & del);
  bool process_usher_cmd(utf8 const & msg);

  // The incoming dispatcher.
  bool dispatch_payload(netcmd const & cmd,
                        transaction_guard & guard);

  // Various helpers.
  void assume_corresponding_role(protocol_role their_role);
  void respond_to_confirm_cmd();
  bool data_exists(netcmd_item_type type,
                   id const & item);
  void load_data(netcmd_item_type type,
                 id const & item,
                 string & out);

  void rebuild_merkle_trees(set<branch_name> const & branches);

  void send_all_data(netcmd_item_type ty, set<id> const & items);
  void begin_service();
  bool process(transaction_guard & guard);

  bool initiated_by_server;
};
size_t session::session_count = 0;

session::session(options & opts,
                 lua_hooks & lua,
                 project_t & project,
                 key_store & keys,
                 protocol_role role,
                 protocol_voice voice,
                 globish const & our_include_pattern,
                 globish const & our_exclude_pattern,
                 string const & peer,
                 shared_ptr<Netxx::StreamBase> sock,
                 bool initiated_by_server) :
  role(role),
  voice(voice),
  our_include_pattern(our_include_pattern),
  our_exclude_pattern(our_exclude_pattern),
  our_matcher(our_include_pattern, our_exclude_pattern),
  project(project),
  keys(keys),
  lua(lua),
  use_transport_auth(opts.use_transport_auth),
  signing_key(opts.signing_key),
  keys_to_push(opts.keys_to_push),
  peer_id(peer),
  str(sock),
  inbuf(),
  outbuf_size(0),
  armed(false),
  received_remote_key(false),
  remote_peer_key_name(""),
  session_key(constants::netsync_key_initializer),
  read_hmac(netsync_session_key(constants::netsync_key_initializer),
            use_transport_auth),
  write_hmac(netsync_session_key(constants::netsync_key_initializer),
             use_transport_auth),
  authenticated(false),
  last_io_time(::time(NULL)),
  byte_in_ticker(NULL),
  byte_out_ticker(NULL),
  cert_in_ticker(NULL),
  cert_out_ticker(NULL),
  revision_in_ticker(NULL),
  revision_out_ticker(NULL),
  bytes_in(0), bytes_out(0),
  certs_in(0), certs_out(0),
  revs_in(0), revs_out(0),
  keys_in(0), keys_out(0),
  session_id(++session_count),
  saved_nonce(""),
  protocol_state(working_state),
  encountered_error(false),
  error_code(no_transfer),
  set_totals(false),
  epoch_refiner(epoch_item, voice, *this),
  key_refiner(key_item, voice, *this),
  cert_refiner(cert_item, voice, *this),
  rev_refiner(revision_item, voice, *this),
  rev_enumerator(project, *this),
  initiated_by_server(initiated_by_server)
{}

session::~session()
{
  if (protocol_state == confirmed_state)
    error_code = no_error;
  else if (error_code == no_transfer &&
           (revs_in || revs_out ||
            certs_in || certs_out ||
            keys_in || keys_out))
    error_code = partial_transfer;

  vector<cert> unattached_certs;
  map<revision_id, vector<cert> > revcerts;
  for (vector<revision_id>::iterator i = written_revisions.begin();
       i != written_revisions.end(); ++i)
    revcerts.insert(make_pair(*i, vector<cert>()));
  for (vector<cert>::iterator i = written_certs.begin();
       i != written_certs.end(); ++i)
    {
      map<revision_id, vector<cert> >::iterator j;
      j = revcerts.find(revision_id(i->ident));
      if (j == revcerts.end())
        unattached_certs.push_back(*i);
      else
        j->second.push_back(*i);
    }

  //  if (role == sink_role || role == source_and_sink_role)
  if (!written_keys.empty()
      || !written_revisions.empty()
      || !written_certs.empty())
    {

      //Keys
      for (vector<rsa_keypair_id>::iterator i = written_keys.begin();
           i != written_keys.end(); ++i)
        {
          lua.hook_note_netsync_pubkey_received(*i, session_id);
        }

      //Revisions
      for (vector<revision_id>::iterator i = written_revisions.begin();
           i != written_revisions.end(); ++i)
        {
          vector<cert> & ctmp(revcerts[*i]);
          set<pair<rsa_keypair_id, pair<cert_name, cert_value> > > certs;
          for (vector<cert>::const_iterator j = ctmp.begin();
               j != ctmp.end(); ++j)
            certs.insert(make_pair(j->key, make_pair(j->name, j->value)));

          revision_data rdat;
          project.db.get_revision(*i, rdat);
          lua.hook_note_netsync_revision_received(*i, rdat, certs,
                                                  session_id);
        }

      //Certs (not attached to a new revision)
      for (vector<cert>::iterator i = unattached_certs.begin();
           i != unattached_certs.end(); ++i)
        lua.hook_note_netsync_cert_received(revision_id(i->ident), i->key,
                                            i->name, i->value, session_id);
    }
  lua.hook_note_netsync_end(session_id, error_code,
                            bytes_in, bytes_out,
                            certs_in, certs_out,
                            revs_in, revs_out,
                            keys_in, keys_out);
}

bool
session::process_this_rev(revision_id const & rev)
{
  return (rev_refiner.items_to_send.find(rev.inner())
          != rev_refiner.items_to_send.end());
}

bool
session::queue_this_cert(id const & c)
{
  return (cert_refiner.items_to_send.find(c)
          != cert_refiner.items_to_send.end());
}

bool
session::queue_this_file(id const & f)
{
  return file_items_sent.find(file_id(f)) == file_items_sent.end();
}

void
session::note_file_data(file_id const & f)
{
  if (role == sink_role)
    return;
  file_data fd;
  project.db.get_file_version(f, fd);
  queue_data_cmd(file_item, f.inner(), fd.inner()());
  file_items_sent.insert(f);
}

void
session::note_file_delta(file_id const & src, file_id const & dst)
{
  if (role == sink_role)
    return;
  file_delta fdel;
  project.db.get_arbitrary_file_delta(src, dst, fdel);
  queue_delta_cmd(file_item, src.inner(), dst.inner(), fdel.inner());
  file_items_sent.insert(dst);
}

void
session::note_rev(revision_id const & rev)
{
  if (role == sink_role)
    return;
  revision_t rs;
  project.db.get_revision(rev, rs);
  data tmp;
  write_revision(rs, tmp);
  queue_data_cmd(revision_item, rev.inner(), tmp());
}

void
session::note_cert(id const & c)
{
  if (role == sink_role)
    return;
  revision<cert> cert;
  string str;
  project.db.get_revision_cert(c, cert);
  write_cert(cert.inner(), str);
  queue_data_cmd(cert_item, c, str);
}


id
session::mk_nonce()
{
  I(this->saved_nonce().size() == 0);
  char buf[constants::merkle_hash_length_in_bytes];
  Botan::Global_RNG::randomize(reinterpret_cast<Botan::byte *>(buf),
          constants::merkle_hash_length_in_bytes);
  this->saved_nonce = id(string(buf, buf + constants::merkle_hash_length_in_bytes));
  I(this->saved_nonce().size() == constants::merkle_hash_length_in_bytes);
  return this->saved_nonce;
}

void
session::mark_recent_io()
{
  last_io_time = ::time(NULL);
}

void
session::set_session_key(string const & key)
{
  session_key = netsync_session_key(key);
  read_hmac.set_key(session_key);
  write_hmac.set_key(session_key);
}

void
session::set_session_key(rsa_oaep_sha_data const & hmac_key_encrypted)
{
  if (use_transport_auth)
    {
      string hmac_key;
      keys.decrypt_rsa(signing_key, hmac_key_encrypted, hmac_key);
      set_session_key(hmac_key);
    }
}

void
session::setup_client_tickers()
{
  // xgettext: please use short message and try to avoid multibytes chars
  byte_in_ticker.reset(new ticker(N_("bytes in"), ">", 1024, true));
  // xgettext: please use short message and try to avoid multibytes chars
  byte_out_ticker.reset(new ticker(N_("bytes out"), "<", 1024, true));
  if (role == sink_role)
    {
      // xgettext: please use short message and try to avoid multibytes chars
      cert_in_ticker.reset(new ticker(N_("certs in"), "c", 3));
      // xgettext: please use short message and try to avoid multibytes chars
      revision_in_ticker.reset(new ticker(N_("revs in"), "r", 1));
    }
  else if (role == source_role)
    {
      // xgettext: please use short message and try to avoid multibytes chars
      cert_out_ticker.reset(new ticker(N_("certs out"), "C", 3));
      // xgettext: please use short message and try to avoid multibytes chars
      revision_out_ticker.reset(new ticker(N_("revs out"), "R", 1));
    }
  else
    {
      I(role == source_and_sink_role);
      // xgettext: please use short message and try to avoid multibytes chars
      revision_in_ticker.reset(new ticker(N_("revs in"), "r", 1));
      // xgettext: please use short message and try to avoid multibytes chars
      revision_out_ticker.reset(new ticker(N_("revs out"), "R", 1));
    }
}

bool
session::done_all_refinements()
{
  bool all = rev_refiner.done
    && cert_refiner.done
    && key_refiner.done
    && epoch_refiner.done;

  if (all && !set_totals)
    {
      if (cert_out_ticker.get())
        cert_out_ticker->set_total(cert_refiner.items_to_send.size());

      if (revision_out_ticker.get())
        revision_out_ticker->set_total(rev_refiner.items_to_send.size());

      if (cert_in_ticker.get())
        cert_in_ticker->set_total(cert_refiner.items_to_receive);

      if (revision_in_ticker.get())
        revision_in_ticker->set_total(rev_refiner.items_to_receive);

      set_totals = true;
    }
  return all;
}



bool
session::received_all_items()
{
  if (role == source_role)
    return true;
  bool all = rev_refiner.items_to_receive == 0
    && cert_refiner.items_to_receive == 0
    && key_refiner.items_to_receive == 0
    && epoch_refiner.items_to_receive == 0;
  return all;
}

bool
session::finished_working()
{
  bool all = done_all_refinements()
    && received_all_items()
    && queued_all_items()
    && rev_enumerator.done();
  return all;
}

bool
session::queued_all_items()
{
  if (role == sink_role)
    return true;
  bool all = rev_refiner.items_to_send.empty()
    && cert_refiner.items_to_send.empty()
    && key_refiner.items_to_send.empty()
    && epoch_refiner.items_to_send.empty();
  return all;
}


void
session::maybe_note_epochs_finished()
{
  // Maybe there are outstanding epoch requests.
  // These only matter if we're in sink or source-and-sink mode.
  if (!(epoch_refiner.items_to_receive == 0) && !(role == source_role))
    return;

  // And maybe we haven't even finished the refinement.
  if (!epoch_refiner.done)
    return;

  // If we ran into an error -- say a mismatched epoch -- don't do any
  // further refinements.
  if (encountered_error)
    return;

  // But otherwise, we're ready to go. Start the next
  // set of refinements.
  if (voice == client_voice)
    {
      L(FL("epoch refinement finished; beginning other refinements"));
      key_refiner.begin_refinement();
      cert_refiner.begin_refinement();
      rev_refiner.begin_refinement();
    }
  else
    L(FL("epoch refinement finished"));
}

static void
decrement_if_nonzero(netcmd_item_type ty,
                     size_t & n)
{
  if (n == 0)
    {
      string typestr;
      netcmd_item_type_to_string(ty, typestr);
      E(false, F("underflow on count of %s items to receive") % typestr);
    }
  --n;
  if (n == 0)
    {
      string typestr;
      netcmd_item_type_to_string(ty, typestr);
      L(FL("count of %s items to receive has reached zero") % typestr);
    }
}

void
session::note_item_arrived(netcmd_item_type ty, id const & ident)
{
  switch (ty)
    {
    case cert_item:
      decrement_if_nonzero(ty, cert_refiner.items_to_receive);
      if (cert_in_ticker.get() != NULL)
        ++(*cert_in_ticker);
      ++certs_in;
      break;
    case revision_item:
      decrement_if_nonzero(ty, rev_refiner.items_to_receive);
      if (revision_in_ticker.get() != NULL)
        ++(*revision_in_ticker);
      ++revs_in;
      break;
    case key_item:
      decrement_if_nonzero(ty, key_refiner.items_to_receive);
      ++keys_in;
      break;
    case epoch_item:
      decrement_if_nonzero(ty, epoch_refiner.items_to_receive);
      break;
    default:
      // No ticker for other things.
      break;
    }
}



void
session::note_item_sent(netcmd_item_type ty, id const & ident)
{
  switch (ty)
    {
    case cert_item:
      cert_refiner.items_to_send.erase(ident);
      if (cert_out_ticker.get() != NULL)
        ++(*cert_out_ticker);
      ++certs_out;
      break;
    case revision_item:
      rev_refiner.items_to_send.erase(ident);
      if (revision_out_ticker.get() != NULL)
        ++(*revision_out_ticker);
      ++revs_out;
      break;
    case key_item:
      key_refiner.items_to_send.erase(ident);
      ++keys_out;
      break;
    case epoch_item:
      epoch_refiner.items_to_send.erase(ident);
      break;
    default:
      // No ticker for other things.
      break;
    }
}

void
session::write_netcmd_and_try_flush(netcmd const & cmd)
{
  if (!encountered_error)
  {
    string buf;
    cmd.write(buf, write_hmac);
    outbuf.push_back(make_pair(buf, 0));
    outbuf_size += buf.size();
  }
  else
    L(FL("dropping outgoing netcmd (because we're in error unwind mode)"));
  // FIXME: this helps keep the protocol pipeline full but it seems to
  // interfere with initial and final sequences. careful with it.
  // write_some();
  // read_some();
}

// This method triggers a special "error unwind" mode to netsync.  In this
// mode, all received data is ignored, and no new data is queued.  We simply
// stay connected long enough for the current write buffer to be flushed, to
// ensure that our peer receives the error message.
// Affects read_some, write_some, and process .
void
session::error(int errcode, string const & errmsg)
{
  error_code = errcode;
  throw netsync_error(errmsg);
}

Netxx::Probe::ready_type
session::which_events() const
{
  // Only ask to read if we're not armed.
  if (outbuf.empty())
    {
      if (inbuf.size() < constants::netcmd_maxsz && !armed)
        return Netxx::Probe::ready_read | Netxx::Probe::ready_oobd;
      else
        return Netxx::Probe::ready_oobd;
    }
  else
    {
      if (inbuf.size() < constants::netcmd_maxsz && !armed)
        return Netxx::Probe::ready_write | Netxx::Probe::ready_read | Netxx::Probe::ready_oobd;
      else
        return Netxx::Probe::ready_write | Netxx::Probe::ready_oobd;
    }
}

bool
session::read_some()
{
  I(inbuf.size() < constants::netcmd_maxsz);
  char tmp[constants::bufsz];
  Netxx::signed_size_type count = str->read(tmp, sizeof(tmp));
  if (count > 0)
    {
      L(FL("read %d bytes from fd %d (peer %s)")
        % count % str->get_socketfd() % peer_id);
      if (encountered_error)
        {
          L(FL("in error unwind mode, so throwing them into the bit bucket"));
          return true;
        }
      inbuf.append(tmp,count);
      mark_recent_io();
      if (byte_in_ticker.get() != NULL)
        (*byte_in_ticker) += count;
      bytes_in += count;
      return true;
    }
  else
    return false;
}

bool
session::write_some()
{
  I(!outbuf.empty());
  size_t writelen = outbuf.front().first.size() - outbuf.front().second;
  Netxx::signed_size_type count = str->write(outbuf.front().first.data() + outbuf.front().second,
                                            min(writelen,
                                            constants::bufsz));
  if (count > 0)
    {
      if ((size_t)count == writelen)
        {
          outbuf_size -= outbuf.front().first.size();
          outbuf.pop_front();
        }
      else
        {
          outbuf.front().second += count;
        }
      L(FL("wrote %d bytes to fd %d (peer %s)")
        % count % str->get_socketfd() % peer_id);
      mark_recent_io();
      if (byte_out_ticker.get() != NULL)
        (*byte_out_ticker) += count;
      bytes_out += count;
      if (encountered_error && outbuf.empty())
        {
          // we've flushed our error message, so it's time to get out.
          L(FL("finished flushing output queue in error unwind mode, disconnecting"));
          return false;
        }
      return true;
    }
  else
    return false;
}

// senders

void
session::queue_error_cmd(string const & errmsg)
{
  L(FL("queueing 'error' command"));
  netcmd cmd;
  cmd.write_error_cmd(errmsg);
  write_netcmd_and_try_flush(cmd);
}

void
session::queue_bye_cmd(u8 phase)
{
  L(FL("queueing 'bye' command, phase %d")
    % static_cast<size_t>(phase));
  netcmd cmd;
  cmd.write_bye_cmd(phase);
  write_netcmd_and_try_flush(cmd);
}

void
session::queue_done_cmd(netcmd_item_type type,
                        size_t n_items)
{
  string typestr;
  netcmd_item_type_to_string(type, typestr);
  L(FL("queueing 'done' command for %s (%d items)")
    % typestr % n_items);
  netcmd cmd;
  cmd.write_done_cmd(type, n_items);
  write_netcmd_and_try_flush(cmd);
}

void
session::queue_hello_cmd(rsa_keypair_id const & key_name,
                         rsa_pub_key const & pub,
                         id const & nonce)
{
  if (use_transport_auth)
    cmd.write_hello_cmd(key_name, pub, nonce);
  else
    cmd.write_hello_cmd(key_name, rsa_pub_key(), nonce);
  write_netcmd_and_try_flush(cmd);
}

void
session::queue_anonymous_cmd(protocol_role role,
                             globish const & include_pattern,
                             globish const & exclude_pattern,
                             id const & nonce2)
{
  netcmd cmd;
  rsa_oaep_sha_data hmac_key_encrypted;
  if (use_transport_auth)
    project.db.encrypt_rsa(remote_peer_key_name, nonce2(), hmac_key_encrypted);
  cmd.write_anonymous_cmd(role, include_pattern, exclude_pattern,
                          hmac_key_encrypted);
  write_netcmd_and_try_flush(cmd);
  set_session_key(nonce2());
}

void
session::queue_auth_cmd(protocol_role role,
                        globish const & include_pattern,
                        globish const & exclude_pattern,
                        id const & client,
                        id const & nonce1,
                        id const & nonce2,
                        rsa_sha1_signature const & signature)
{
  netcmd cmd;
  rsa_oaep_sha_data hmac_key_encrypted;
  I(use_transport_auth);
  project.db.encrypt_rsa(remote_peer_key_name, nonce2(), hmac_key_encrypted);
  cmd.write_auth_cmd(role, include_pattern, exclude_pattern, client,
                     nonce1, hmac_key_encrypted, signature);
  write_netcmd_and_try_flush(cmd);
  set_session_key(nonce2());
}

void
session::queue_confirm_cmd()
{
  netcmd cmd;
  cmd.write_confirm_cmd();
  write_netcmd_and_try_flush(cmd);
}

void
session::queue_refine_cmd(refinement_type ty, merkle_node const & node)
{
  string typestr;
  hexenc<prefix> hpref;
  node.get_hex_prefix(hpref);
  netcmd_item_type_to_string(node.type, typestr);
  L(FL("queueing refinement %s of %s node '%s', level %d")
    % (ty == refinement_query ? "query" : "response")
    % typestr % hpref() % static_cast<int>(node.level));
  netcmd cmd;
  cmd.write_refine_cmd(ty, node);
  write_netcmd_and_try_flush(cmd);
}

void
session::queue_data_cmd(netcmd_item_type type,
                        id const & item,
                        string const & dat)
{
  string typestr;
  netcmd_item_type_to_string(type, typestr);
  hexenc<id> hid;

  if (global_sanity.debug_p())
    encode_hexenc(item, hid);

  if (role == sink_role)
    {
      L(FL("not queueing %s data for '%s' as we are in pure sink role")
        % typestr % hid());
      return;
    }

  L(FL("queueing %d bytes of data for %s item '%s'")
    % dat.size() % typestr % hid());

  netcmd cmd;
  // TODO: This pair of functions will make two copies of a large
  // file, the first in cmd.write_data_cmd, and the second in
  // write_netcmd_and_try_flush when the data is copied from the
  // cmd.payload variable to the string buffer for output.  This
  // double copy should be collapsed out, it may be better to use
  // a string_queue for output as well as input, as that will reduce
  // the amount of mallocs that happen when the string queue is large
  // enough to just store the data.
  cmd.write_data_cmd(type, item, dat);
  write_netcmd_and_try_flush(cmd);
  note_item_sent(type, item);
}

void
session::queue_delta_cmd(netcmd_item_type type,
                         id const & base,
                         id const & ident,
                         delta const & del)
{
  I(type == file_item);
  string typestr;
  netcmd_item_type_to_string(type, typestr);
  hexenc<id> base_hid,
             ident_hid;

  if (global_sanity.debug_p())
    {
      encode_hexenc(base, base_hid);
      encode_hexenc(ident, ident_hid);
    }

  if (role == sink_role)
    {
      L(FL("not queueing %s delta '%s' -> '%s' as we are in pure sink role")
        % typestr % base_hid() % ident_hid());
      return;
    }

  L(FL("queueing %s delta '%s' -> '%s'")
    % typestr % base_hid() % ident_hid());
  netcmd cmd;
  cmd.write_delta_cmd(type, base, ident, del);
  write_netcmd_and_try_flush(cmd);
  note_item_sent(type, ident);
}


// processors

bool
session::process_error_cmd(string const & errmsg)
{
  // "xxx string" with xxx being digits means there's an error code
  if (errmsg.size() > 4 && errmsg.substr(3,1) == " ")
    {
      try
        {
          int err = boost::lexical_cast<int>(errmsg.substr(0,3));
          if (err >= 100)
            {
              error_code = err;
              throw bad_decode(F("received network error: %s")
                               % errmsg.substr(4));
            }
        }
      catch (boost::bad_lexical_cast)
        { // ok, so it wasn't a number
        }
    }
  throw bad_decode(F("received network error: %s") % errmsg);
}

static const var_domain known_servers_domain = var_domain("known-servers");

bool
session::process_hello_cmd(rsa_keypair_id const & their_keyname,
                           rsa_pub_key const & their_key,
                           id const & nonce)
{
  I(!this->received_remote_key);
  I(this->saved_nonce().size() == 0);

  if (use_transport_auth)
    {
      id their_key_hash;
      key_hash_code(their_keyname, their_key, their_key_hash);
      var_value printable_key_hash(encode_hexenc(their_key_hash()));
      L(FL("server key has name %s, hash %s")
        % their_keyname % printable_key_hash);
      var_key their_key_key(known_servers_domain, var_name(peer_id));
      if (project.db.var_exists(their_key_key))
        {
          var_value expected_key_hash;
          project.db.get_var(their_key_key, expected_key_hash);
          if (expected_key_hash != printable_key_hash)
            {
              P(F("@@@@@@@@@@@@@@@@@@@@@@@@@@@@@@@@@@@@@@@@@@@@@@@@@@@@@@@@@@@\n"
                  "@ WARNING: SERVER IDENTIFICATION HAS CHANGED              @\n"
                  "@@@@@@@@@@@@@@@@@@@@@@@@@@@@@@@@@@@@@@@@@@@@@@@@@@@@@@@@@@@\n"
                  "IT IS POSSIBLE THAT SOMEONE IS DOING SOMETHING NASTY\n"
                  "it is also possible that the server key has just been changed\n"
                  "remote host sent key %s\n"
                  "I expected %s\n"
                  "'%s unset %s %s' overrides this check")
                % printable_key_hash
                % expected_key_hash
                % ui.prog_name % their_key_key.first % their_key_key.second);
              E(false, F("server key changed"));
            }
        }
      else
        {
          P(F("first time connecting to server %s\n"
              "I'll assume it's really them, but you might want to double-check\n"
              "their key's fingerprint: %s")
            % peer_id
            % printable_key_hash);
          project.db.set_var(their_key_key, printable_key_hash);
        }
      if (project.db.put_key(their_keyname, their_key))
        W(F("saving public key for %s to database") % their_keyname);

      {
        hexenc<id> hnonce;
        encode_hexenc(nonce, hnonce);
        L(FL("received 'hello' netcmd from server '%s' with nonce '%s'")
          % printable_key_hash % hnonce);
      }

      I(project.db.public_key_exists(their_key_hash));

      // save their identity
      this->received_remote_key = true;
      this->remote_peer_key_name = their_keyname;
    }

  // clients always include in the synchronization set, every branch that the
  // user requested
  set<branch_name> all_branches, ok_branches;
  project.get_branch_list(all_branches);
  for (set<branch_name>::const_iterator i = all_branches.begin();
      i != all_branches.end(); i++)
    {
      if (our_matcher((*i)()))
        ok_branches.insert(*i);
    }
  rebuild_merkle_trees(ok_branches);

  if (!initiated_by_server)
    setup_client_tickers();

  if (use_transport_auth && signing_key() != "")
    {
      // get our key pair
      load_key_pair(keys, signing_key);

      // make a signature with it;
      // this also ensures our public key is in the database
      rsa_sha1_signature sig;
      keys.make_signature(project.db, signing_key, nonce(), sig);

      // get the hash identifier for our pubkey
      rsa_pub_key our_pub;
      project.db.get_key(signing_key, our_pub);
      id our_key_hash_raw;
      key_hash_code(signing_key, our_pub, our_key_hash_raw);

      // make a new nonce of our own and send off the 'auth'
      queue_auth_cmd(this->role, our_include_pattern, our_exclude_pattern,
                     our_key_hash_raw, nonce, mk_nonce(), sig);
    }
  else
    {
      queue_anonymous_cmd(this->role, our_include_pattern,
                          our_exclude_pattern, mk_nonce());
    }

  lua.hook_note_netsync_start(session_id, "client", this->role,
                              peer_id, their_keyname,
                              our_include_pattern, our_exclude_pattern);
  return true;
}

bool
session::process_anonymous_cmd(protocol_role their_role,
                               globish const & their_include_pattern,
                               globish const & their_exclude_pattern)
{
  // Internally netsync thinks in terms of sources and sinks. Users like
  // thinking of repositories as "readonly", "readwrite", or "writeonly".
  //
  // We therefore use the read/write terminology when dealing with the UI:
  // if the user asks to run a "read only" service, this means they are
  // willing to be a source but not a sink.
  //
  // nb: The "role" here is the role the *client* wants to play
  //     so we need to check that the opposite role is allowed for us,
  //     in our this->role field.
  //

  lua.hook_note_netsync_start(session_id, "server", their_role,
                              peer_id, rsa_keypair_id(),
                              their_include_pattern, their_exclude_pattern);

  // Client must be a sink and server must be a source (anonymous
  // read-only), unless transport auth is disabled.
  //
  // If running in no-transport-auth mode, we operate anonymously and
  // permit adoption of any role.

  if (use_transport_auth)
    {
      if (their_role != sink_role)
        {
          this->saved_nonce = id("");
          error(not_permitted,
                F("rejected attempt at anonymous connection for write").str());
        }

      if (this->role == sink_role)
        {
          this->saved_nonce = id("");
          error(role_mismatch,
                F("rejected attempt at anonymous connection while running as sink").str());
        }
    }

  set<branch_name> all_branches, ok_branches;
  project.get_branch_list(all_branches);
  globish_matcher their_matcher(their_include_pattern, their_exclude_pattern);
  for (set<branch_name>::const_iterator i = all_branches.begin();
      i != all_branches.end(); i++)
    {
      if (their_matcher((*i)()))
        {
          if (use_transport_auth &&
              !lua.hook_get_netsync_read_permitted((*i)()))
            {
              error(not_permitted,
                    (F("anonymous access to branch '%s' denied by server")
                     % *i).str());
            }
          else
            ok_branches.insert(*i);
        }
    }

  if (use_transport_auth)
    {
      P(F("allowed anonymous read permission for '%s' excluding '%s'")
        % their_include_pattern % their_exclude_pattern);
      this->role = source_role;
    }
  else
    {
      P(F("allowed anonymous read/write permission for '%s' excluding '%s'")
        % their_include_pattern % their_exclude_pattern);
      assume_corresponding_role(their_role);
    }

  rebuild_merkle_trees(ok_branches);

  this->remote_peer_key_name = rsa_keypair_id("");
  this->authenticated = true;
  return true;
}

void
session::assume_corresponding_role(protocol_role their_role)
{
  // Assume the (possibly degraded) opposite role.
  switch (their_role)
    {
    case source_role:
      I(this->role != source_role);
      this->role = sink_role;
      break;

    case source_and_sink_role:
      I(this->role == source_and_sink_role);
      break;

    case sink_role:
      I(this->role != sink_role);
      this->role = source_role;
      break;
    }
}

bool
session::process_auth_cmd(protocol_role their_role,
                          globish const & their_include_pattern,
                          globish const & their_exclude_pattern,
                          id const & client,
                          id const & nonce1,
                          rsa_sha1_signature const & signature)
{
  I(!this->received_remote_key);
  I(this->saved_nonce().size() == constants::merkle_hash_length_in_bytes);

  globish_matcher their_matcher(their_include_pattern, their_exclude_pattern);

  if (!project.db.public_key_exists(client))
    {
      // If it's not in the db, it still could be in the keystore if we
      // have the private key that goes with it.
      rsa_keypair_id their_key_id;
      keypair their_keypair;
      if (keys.maybe_get_key_pair(client, their_key_id, their_keypair))
        project.db.put_key(their_key_id, their_keypair.pub);
      else
        {
          this->saved_nonce = id("");

          lua.hook_note_netsync_start(session_id, "server", their_role,
                                      peer_id, rsa_keypair_id("-unknown-"),
                                      their_include_pattern,
                                      their_exclude_pattern);
          error(unknown_key,
                (F("remote public key hash '%s' is unknown")
                 % encode_hexenc(client())).str());
        }
    }

  // Get their public key.
  rsa_keypair_id their_id;
  rsa_pub_key their_key;
  project.db.get_pubkey(client, their_id, their_key);

  lua.hook_note_netsync_start(session_id, "server", their_role,
                              peer_id, their_id,
                              their_include_pattern, their_exclude_pattern);

  // Check that they replied with the nonce we asked for.
  if (!(nonce1 == this->saved_nonce))
    {
      this->saved_nonce = id("");
      error(failed_identification,
            F("detected replay attack in auth netcmd").str());
    }

  // Internally netsync thinks in terms of sources and sinks. users like
  // thinking of repositories as "readonly", "readwrite", or "writeonly".
  //
  // We therefore use the read/write terminology when dealing with the UI:
  // if the user asks to run a "read only" service, this means they are
  // willing to be a source but not a sink.
  //
  // nb: The "their_role" here is the role the *client* wants to play
  //     so we need to check that the opposite role is allowed for us,
  //     in our this->role field.

  // Client as sink, server as source (reading).

  if (their_role == sink_role || their_role == source_and_sink_role)
    {
      if (this->role != source_role && this->role != source_and_sink_role)
        {
          this->saved_nonce = id("");
          error(not_permitted,
                (F("denied '%s' read permission for '%s' excluding '%s' while running as pure sink")
                 % their_id % their_include_pattern % their_exclude_pattern).str());
        }
    }

  set<branch_name> all_branches, ok_branches;
  project.get_branch_list(all_branches);
  for (set<branch_name>::const_iterator i = all_branches.begin();
       i != all_branches.end(); i++)
    {
      if (their_matcher((*i)()))
        {
          if (!lua.hook_get_netsync_read_permitted((*i)(), their_id))
            {
              error(not_permitted,
                    (F("denied '%s' read permission for '%s' excluding '%s' because of branch '%s'")
                     % their_id % their_include_pattern % their_exclude_pattern % *i).str());
            }
          else
            ok_branches.insert(*i);
        }
    }

  // If we're source_and_sink_role, continue even with no branches readable
  // eg. serve --db=empty.db
  P(F("allowed '%s' read permission for '%s' excluding '%s'")
    % their_id % their_include_pattern % their_exclude_pattern);

  // Client as source, server as sink (writing).

  if (their_role == source_role || their_role == source_and_sink_role)
    {
      if (this->role != sink_role && this->role != source_and_sink_role)
        {
          this->saved_nonce = id("");
          error(not_permitted,
                (F("denied '%s' write permission for '%s' excluding '%s' while running as pure source")
                 % their_id % their_include_pattern % their_exclude_pattern).str());
        }

      if (!lua.hook_get_netsync_write_permitted(their_id))
        {
          this->saved_nonce = id("");
          error(not_permitted,
                (F("denied '%s' write permission for '%s' excluding '%s'")
                 % their_id % their_include_pattern % their_exclude_pattern).str());
        }

      P(F("allowed '%s' write permission for '%s' excluding '%s'")
        % their_id % their_include_pattern % their_exclude_pattern);
    }

  rebuild_merkle_trees(ok_branches);

  this->received_remote_key = true;

  // Check the signature.
  if (project.db.check_signature(their_id, nonce1(), signature) == cert_ok)
    {
      // Get our private key and sign back.
      L(FL("client signature OK, accepting authentication"));
      this->authenticated = true;
      this->remote_peer_key_name = their_id;

      assume_corresponding_role(their_role);
      return true;
    }
  else
    {
      error(failed_identification, (F("bad client signature")).str());
    }
  return false;
}

bool
session::process_refine_cmd(refinement_type ty, merkle_node const & node)
{
  string typestr;
  netcmd_item_type_to_string(node.type, typestr);
  L(FL("processing refine cmd for %s node at level %d")
    % typestr % node.level);

  switch (node.type)
    {
    case file_item:
      W(F("Unexpected 'refine' command on non-refined item type"));
      break;

    case key_item:
      key_refiner.process_refinement_command(ty, node);
      break;

    case revision_item:
      rev_refiner.process_refinement_command(ty, node);
      break;

    case cert_item:
      cert_refiner.process_refinement_command(ty, node);
      break;

    case epoch_item:
      epoch_refiner.process_refinement_command(ty, node);
      break;
    }
  return true;
}

bool
session::process_bye_cmd(u8 phase,
                         transaction_guard & guard)
{

// Ideal shutdown
// ~~~~~~~~~~~~~~~
//
//             I/O events                 state transitions
// ~~~~~~~~~~~~~~~~~~~~~~~~~~~~~~~~~~~   ~~~~~~~~~~~~~~~~~~~
//                                        client: C_WORKING
//                                        server: S_WORKING
// 0. [refinement, data, deltas, etc.]
//                                        client: C_SHUTDOWN
//                                        (client checkpoints here)
// 1. client -> "bye 0"
// 2.           "bye 0"  -> server
//                                        server: S_SHUTDOWN
//                                        (server checkpoints here)
// 3.           "bye 1"  <- server
// 4. client <- "bye 1"
//                                        client: C_CONFIRMED
// 5. client -> "bye 2"
// 6.           "bye 2"  -> server
//                                        server: S_CONFIRMED
// 7. [server drops connection]
//
//
// Affects of I/O errors or disconnections
// ~~~~~~~~~~~~~~~~~~~~~~~~~~~~~~~~~~~~~~~
//   C_WORKING: report error and fault
//   S_WORKING: report error and recover
//  C_SHUTDOWN: report error and fault
//  S_SHUTDOWN: report success and recover
//              (and warn that client might falsely see error)
// C_CONFIRMED: report success
// S_CONFIRMED: report success

  switch (phase)
    {
    case 0:
      if (voice == server_voice &&
          protocol_state == working_state)
        {
          protocol_state = shutdown_state;
          guard.do_checkpoint();
          queue_bye_cmd(1);
        }
      else
        error(bad_command, "unexpected bye phase 0 received");
      break;

    case 1:
      if (voice == client_voice &&
          protocol_state == shutdown_state)
        {
          protocol_state = confirmed_state;
          queue_bye_cmd(2);
        }
      else
        error(bad_command, "unexpected bye phase 1 received");
      break;

    case 2:
      if (voice == server_voice &&
          protocol_state == shutdown_state)
        {
          protocol_state = confirmed_state;
          return false;
        }
      else
        error(bad_command, "unexpected bye phase 2 received");
      break;

    default:
      error(bad_command, (F("unknown bye phase %d received") % phase).str());
    }

  return true;
}

bool
session::process_done_cmd(netcmd_item_type type, size_t n_items)
{
  string typestr;
  netcmd_item_type_to_string(type, typestr);
  L(FL("received 'done' command for %s (%s items)") % typestr % n_items);
  switch (type)
    {
    case file_item:
      W(F("Unexpected 'done' command on non-refined item type"));
      break;

    case key_item:
      key_refiner.process_done_command(n_items);
      if (key_refiner.done && role != sink_role)
        send_all_data(key_item, key_refiner.items_to_send);
      break;

    case revision_item:
      rev_refiner.process_done_command(n_items);
      break;

    case cert_item:
      cert_refiner.process_done_command(n_items);
      break;

    case epoch_item:
      epoch_refiner.process_done_command(n_items);
      if (epoch_refiner.done)
        {
          send_all_data(epoch_item, epoch_refiner.items_to_send);
          maybe_note_epochs_finished();
        }
      break;
    }
  return true;
}

void
session::respond_to_confirm_cmd()
{
  epoch_refiner.begin_refinement();
}

bool
session::data_exists(netcmd_item_type type,
                     id const & item)
{
  switch (type)
    {
    case key_item:
      return key_refiner.local_item_exists(item)
        || project.db.public_key_exists(item);
    case file_item:
      return project.db.file_version_exists(file_id(item));
    case revision_item:
      return rev_refiner.local_item_exists(item)
        || project.db.revision_exists(revision_id(item));
    case cert_item:
      return cert_refiner.local_item_exists(item)
        || project.db.revision_cert_exists(revision_id(item));
    case epoch_item:
      return epoch_refiner.local_item_exists(item)
        || project.db.epoch_exists(epoch_id(item));
    }
  return false;
}

void
session::load_data(netcmd_item_type type,
                   id const & item,
                   string & out)
{
  string typestr;
  netcmd_item_type_to_string(type, typestr);
  hexenc<id> hitem;
  encode_hexenc(item, hitem);

  if (!data_exists(type, item))
    throw bad_decode(F("%s with hash '%s' does not exist in our database")
                     % typestr % hitem());

  switch (type)
    {
    case epoch_item:
      {
        branch_name branch;
        epoch_data epoch;
        project.db.get_epoch(epoch_id(item), branch, epoch);
        write_epoch(branch, epoch, out);
      }
      break;
    case key_item:
      {
        rsa_keypair_id keyid;
        rsa_pub_key pub;
        project.db.get_pubkey(item, keyid, pub);
        L(FL("public key '%s' is also called '%s'") % hitem() % keyid);
        write_pubkey(keyid, pub, out);
      }
      break;

    case revision_item:
      {
        revision_data mdat;
        data dat;
        project.db.get_revision(revision_id(item), mdat);
        out = mdat.inner()();
      }
      break;

    case file_item:
      {
        file_data fdat;
        data dat;
        project.db.get_file_version(file_id(item), fdat);
        out = fdat.inner()();
      }
      break;

    case cert_item:
      {
        revision<cert> c;
        project.db.get_revision_cert(item, c);
        string tmp;
        write_cert(c.inner(), out);
      }
      break;
    }
}

bool
session::process_data_cmd(netcmd_item_type type,
                          id const & item,
                          string const & dat)
{
  hexenc<id> hitem;
  encode_hexenc(item, hitem);

  string typestr;
  netcmd_item_type_to_string(type, typestr);

  note_item_arrived(type, item);
  if (data_exists(type, item))
    {
      L(FL("%s '%s' already exists in our database") % typestr % hitem());
      if (type == epoch_item)
        maybe_note_epochs_finished();
      return true;
    }

  switch (type)
    {
    case epoch_item:
      {
        branch_name branch;
        epoch_data epoch;
        read_epoch(dat, branch, epoch);
        L(FL("received epoch %s for branch %s")
          % encode_hexenc(epoch.inner()()) % branch);
        map<branch_name, epoch_data> epochs;
        project.db.get_epochs(epochs);
        map<branch_name, epoch_data>::const_iterator i;
        i = epochs.find(branch);
        if (i == epochs.end())
          {
            L(FL("branch %s has no epoch; setting epoch to %s")
              % branch % encode_hexenc(epoch.inner()()));
            project.db.set_epoch(branch, epoch);
          }
        else
          {
            L(FL("branch %s already has an epoch; checking") % branch);
            // If we get here, then we know that the epoch must be
            // different, because if it were the same then the
            // if (epoch_exists()) branch up above would have been taken.
            // if somehow this is wrong, then we have broken epoch
            // hashing or something, which is very dangerous, so play it
            // safe...
            I(!(i->second == epoch));

            // It is safe to call 'error' here, because if we get here,
            // then the current netcmd packet cannot possibly have
            // written anything to the database.
            error(mixing_versions,
                  (F("Mismatched epoch on branch %s."
                     " Server has '%s', client has '%s'.")
                   % branch
                   % encode_hexenc((voice == server_voice
                                    ? i->second: epoch).inner()())
                   % encode_hexenc((voice == server_voice
                                    ? epoch : i->second).inner()())).str());
          }
      }
      maybe_note_epochs_finished();
      break;

    case key_item:
      {
        rsa_keypair_id keyid;
        rsa_pub_key pub;
        read_pubkey(dat, keyid, pub);
        id tmp;
        key_hash_code(keyid, pub, tmp);
        if (! (tmp == item))
          {
            throw bad_decode(F("hash check failed for public key '%s' (%s);"
                               " wanted '%s' got '%s'")
                               % hitem() % keyid % hitem()
                               % encode_hexenc(tmp()));
          }
        if (project.db.put_key(keyid, pub))
          written_keys.push_back(keyid);
        else
          error(partial_transfer,
                (F("Received duplicate key %s") % keyid).str());
      }
      break;

    case cert_item:
      {
        cert c;
        read_cert(dat, c);
        id tmp;
        cert_hash_code(c, tmp);
        if (! (tmp == item))
          throw bad_decode(F("hash check failed for revision cert '%s'") % hitem());
        if (project.db.put_revision_cert(revision<cert>(c)))
          written_certs.push_back(c);
      }
      break;

    case revision_item:
      {
        L(FL("received revision '%s'") % hitem());
        if (project.db.put_revision(revision_id(item), revision_data(dat)))
          written_revisions.push_back(revision_id(item));
      }
      break;

    case file_item:
      {
        L(FL("received file '%s'") % hitem());
        project.db.put_file(file_id(item), file_data(dat));
      }
      break;
    }
  return true;
}

bool
session::process_delta_cmd(netcmd_item_type type,
                           id const & base,
                           id const & ident,
                           delta const & del)
{
  string typestr;
  netcmd_item_type_to_string(type, typestr);

  pair<id,id> id_pair = make_pair(base, ident);

  note_item_arrived(type, ident);

  switch (type)
    {
    case file_item:
      {
        file_id src_file(base), dst_file(ident);
        project.db.put_file_version(src_file, dst_file, file_delta(del));
      }
      break;

    default:
      L(FL("ignoring delta received for item type %s") % typestr);
      break;
    }
  return true;
}

bool
session::process_usher_cmd(utf8 const & msg)
{
  if (msg().size())
    {
      if (msg()[0] == '!')
        P(F("Received warning from usher: %s") % msg().substr(1));
      else
        L(FL("Received greeting from usher: %s") % msg().substr(1));
    }
  netcmd cmdout;
  cmdout.write_usher_reply_cmd(utf8(peer_id), our_include_pattern);
  write_netcmd_and_try_flush(cmdout);
  L(FL("Sent reply."));
  return true;
}


void
session::send_all_data(netcmd_item_type ty, set<id> const & items)
{
  string typestr;
  netcmd_item_type_to_string(ty, typestr);

  // Use temporary; passed arg will be invalidated during iteration.
  set<id> tmp = items;

  for (set<id>::const_iterator i = tmp.begin();
       i != tmp.end(); ++i)
    {
      if (data_exists(ty, *i))
        {
          string out;
          load_data(ty, *i, out);
          queue_data_cmd(ty, *i, out);
        }
    }
}

bool
session::dispatch_payload(netcmd const & cmd,
                          transaction_guard & guard)
{

  switch (cmd.get_cmd_code())
    {

    case error_cmd:
      {
        string errmsg;
        cmd.read_error_cmd(errmsg);
        return process_error_cmd(errmsg);
      }
      break;

    case hello_cmd:
      require(! authenticated, "hello netcmd received when not authenticated");
      require(voice == client_voice, "hello netcmd received in client voice");
      {
        rsa_keypair_id server_keyname;
        rsa_pub_key server_key;
        id nonce;
        cmd.read_hello_cmd(server_keyname, server_key, nonce);
        return process_hello_cmd(server_keyname, server_key, nonce);
      }
      break;

    case bye_cmd:
      require(authenticated, "bye netcmd received when not authenticated");
      {
        u8 phase;
        cmd.read_bye_cmd(phase);
        return process_bye_cmd(phase, guard);
      }
      break;

    case anonymous_cmd:
      require(! authenticated, "anonymous netcmd received when not authenticated");
      require(voice == server_voice, "anonymous netcmd received in server voice");
      require(role == source_role ||
              role == source_and_sink_role,
              "anonymous netcmd received in source or source/sink role");
      {
        protocol_role role;
        globish their_include_pattern, their_exclude_pattern;
        rsa_oaep_sha_data hmac_key_encrypted;
        cmd.read_anonymous_cmd(role, their_include_pattern, their_exclude_pattern, hmac_key_encrypted);
        L(FL("received 'anonymous' netcmd from client for pattern '%s' excluding '%s' "
            "in %s mode\n")
          % their_include_pattern % their_exclude_pattern
          % (role == source_and_sink_role ? _("source and sink") :
             (role == source_role ? _("source") : _("sink"))));

        set_session_key(hmac_key_encrypted);
        if (!process_anonymous_cmd(role, their_include_pattern, their_exclude_pattern))
            return false;
        queue_confirm_cmd();
        return true;
      }
      break;

    case auth_cmd:
      require(! authenticated, "auth netcmd received when not authenticated");
      require(voice == server_voice, "auth netcmd received in server voice");
      {
        protocol_role role;
        rsa_sha1_signature signature;
        globish their_include_pattern, their_exclude_pattern;
        id client, nonce1, nonce2;
        rsa_oaep_sha_data hmac_key_encrypted;
        cmd.read_auth_cmd(role, their_include_pattern, their_exclude_pattern,
                          client, nonce1, hmac_key_encrypted, signature);

        hexenc<id> their_key_hash;
        encode_hexenc(client, their_key_hash);
        hexenc<id> hnonce1;
        encode_hexenc(nonce1, hnonce1);

        L(FL("received 'auth(hmac)' netcmd from client '%s' for pattern '%s' "
            "exclude '%s' in %s mode with nonce1 '%s'\n")
          % their_key_hash % their_include_pattern % their_exclude_pattern
          % (role == source_and_sink_role ? _("source and sink") :
             (role == source_role ? _("source") : _("sink")))
          % hnonce1);

        set_session_key(hmac_key_encrypted);

        if (!process_auth_cmd(role, their_include_pattern, their_exclude_pattern,
                              client, nonce1, signature))
            return false;
        queue_confirm_cmd();
        return true;
      }
      break;

    case confirm_cmd:
      require(! authenticated, "confirm netcmd received when not authenticated");
      require(voice == client_voice, "confirm netcmd received in client voice");
      {
        string signature;
        cmd.read_confirm_cmd();
        this->authenticated = true;
        respond_to_confirm_cmd();
        return true;
      }
      break;

    case refine_cmd:
      require(authenticated, "refine netcmd received when authenticated");
      {
        merkle_node node;
        refinement_type ty;
        cmd.read_refine_cmd(ty, node);
        return process_refine_cmd(ty, node);
      }
      break;

    case done_cmd:
      require(authenticated, "done netcmd received when not authenticated");
      {
        size_t n_items;
        netcmd_item_type type;
        cmd.read_done_cmd(type, n_items);
        return process_done_cmd(type, n_items);
      }
      break;

    case data_cmd:
      require(authenticated, "data netcmd received when not authenticated");
      require(role == sink_role ||
              role == source_and_sink_role,
              "data netcmd received in source or source/sink role");
      {
        netcmd_item_type type;
        id item;
        string dat;
        cmd.read_data_cmd(type, item, dat);
        return process_data_cmd(type, item, dat);
      }
      break;

    case delta_cmd:
      require(authenticated, "delta netcmd received when not authenticated");
      require(role == sink_role ||
              role == source_and_sink_role,
              "delta netcmd received in source or source/sink role");
      {
        netcmd_item_type type;
        id base, ident;
        delta del;
        cmd.read_delta_cmd(type, base, ident, del);
        return process_delta_cmd(type, base, ident, del);
      }
      break;

    case usher_cmd:
      {
        utf8 greeting;
        cmd.read_usher_cmd(greeting);
        return process_usher_cmd(greeting);
      }
      break;

    case usher_reply_cmd:
      return false; // Should not happen.
      break;
    }
  return false;
}

// This kicks off the whole cascade starting from "hello".
void
session::begin_service()
{
  keypair kp;
  if (use_transport_auth)
    keys.get_key_pair(signing_key, kp);
  queue_hello_cmd(signing_key, kp.pub, mk_nonce());
}

void
session::maybe_step()
{
  while (done_all_refinements()
         && !rev_enumerator.done()
         && outbuf_size < constants::bufsz * 10)
    {
      rev_enumerator.step();
    }
}

void
session::maybe_say_goodbye(transaction_guard & guard)
{
  if (voice == client_voice
      && protocol_state == working_state
      && finished_working())
    {
      protocol_state = shutdown_state;
      guard.do_checkpoint();
      queue_bye_cmd(0);
    }
}

bool
session::arm()
{
  if (!armed)
    {
      // Don't pack the buffer unnecessarily.
      if (outbuf_size > constants::bufsz * 10)
        return false;

      if (cmd.read(inbuf, read_hmac))
        {
          armed = true;
        }
    }
  return armed;
}

bool session::process(transaction_guard & guard)
{
  if (encountered_error)
    return true;
  try
    {
      if (!arm())
        return true;

      armed = false;
      L(FL("processing %d byte input buffer from peer %s")
        % inbuf.size() % peer_id);

      size_t sz = cmd.encoded_size();
      bool ret = dispatch_payload(cmd, guard);

      if (inbuf.size() >= constants::netcmd_maxsz)
        W(F("input buffer for peer %s is overfull "
            "after netcmd dispatch") % peer_id);

      guard.maybe_checkpoint(sz);

      if (!ret)
        L(FL("finishing processing with '%d' packet")
          % cmd.get_cmd_code());
      return ret;
    }
  catch (bad_decode & bd)
    {
      W(F("protocol error while processing peer %s: '%s'")
        % peer_id % bd.what);
      return false;
    }
  catch (netsync_error & err)
    {
      W(F("error: %s") % err.msg);
      queue_error_cmd(boost::lexical_cast<string>(error_code) + " " + err.msg);
      encountered_error = true;
      return true; // Don't terminate until we've send the error_cmd.
    }
}


<<<<<<< HEAD
=======
static shared_ptr<Netxx::StreamBase>
build_stream_to_server(options & opts, lua_hooks & lua,
                       netsync_connection_info info,
                       Netxx::port_type default_port,
                       Netxx::Timeout timeout)
{
  shared_ptr<Netxx::StreamBase> server;
  
  if (info.client.use_argv)
    {
      I(info.client.argv.size() > 0);
      string cmd = info.client.argv[0];
      info.client.argv.erase(info.client.argv.begin());
      return shared_ptr<Netxx::StreamBase>
        (new Netxx::PipeStream(cmd, info.client.argv));
    }
  else
    {
#ifdef USE_IPV6
      bool use_ipv6=true;
#else
      bool use_ipv6=false;
#endif
      string host(info.client.u.host);
      if (host.empty())
        host = info.client.unparsed();
      if (!info.client.u.port.empty())
        default_port = lexical_cast<Netxx::port_type>(info.client.u.port);
      Netxx::Address addr(info.client.unparsed().c_str(),
                          default_port, use_ipv6);
      return shared_ptr<Netxx::StreamBase>
        (new Netxx::Stream(addr, timeout));
    }
}

>>>>>>> 225f1322
static void
call_server(options & opts,
            lua_hooks & lua,
            project_t & project,
            key_store & keys,
            protocol_role role,
            netsync_connection_info const & info,
            Netxx::port_type default_port,
            unsigned long timeout_seconds)
{
  Netxx::PipeCompatibleProbe probe;
  transaction_guard guard(project.db);

  Netxx::Timeout timeout(static_cast<long>(timeout_seconds)), instant(0,1);

<<<<<<< HEAD
  uri u;
  parse_uri(address(), u);
  P(F("connecting to %s") % address);  

  shared_ptr<Netxx::StreamBase> server
    = build_stream_to_server(opts, lua,
                             u,
                             include_pattern,
                             exclude_pattern,
                             default_port,
=======
  P(F("connecting to %s") % info.client.unparsed);

  shared_ptr<Netxx::StreamBase> server
    = build_stream_to_server(opts, lua,
                             info, default_port,
>>>>>>> 225f1322
                             timeout);


  // 'false' here means not to revert changes when the SockOpt
  // goes out of scope.
  Netxx::SockOpt socket_options(server->get_socketfd(), false);
  socket_options.set_non_blocking();

  session sess(opts, lua, project, keys,
               role, client_voice,
               info.client.include_pattern,
               info.client.exclude_pattern,
               info.client.unparsed(), server);

  while (true)
    {
      bool armed = false;
      try
        {
          armed = sess.arm();
        }
      catch (bad_decode & bd)
        {
          E(false, F("protocol error while processing peer %s: '%s'")
            % sess.peer_id % bd.what);
        }

      sess.maybe_step();
      sess.maybe_say_goodbye(guard);

      probe.clear();
      probe.add(*(sess.str), sess.which_events());
      Netxx::Probe::result_type res = probe.ready(armed ? instant : timeout);
      Netxx::Probe::ready_type event = res.second;
      Netxx::socket_type fd = res.first;

      if (fd == -1 && !armed)
        {
          E(false, (F("timed out waiting for I/O with "
                      "peer %s, disconnecting")
                    % sess.peer_id));
        }

      bool all_io_clean = (event != Netxx::Probe::ready_oobd);

      if (event & Netxx::Probe::ready_read)
        all_io_clean = all_io_clean && sess.read_some();

      if (event & Netxx::Probe::ready_write)
        all_io_clean = all_io_clean && sess.write_some();

      if (armed)
        if (!sess.process(guard))
          {
            // Commit whatever work we managed to accomplish anyways.
            guard.commit();

            // We failed during processing. This should only happen in
            // client voice when we have a decode exception, or received an
            // error from our server (which is translated to a decode
            // exception). We call these cases E() errors.
            E(false, F("processing failure while talking to "
                       "peer %s, disconnecting")
              % sess.peer_id);
            return;
          }

      if (!all_io_clean)
        {
          // Commit whatever work we managed to accomplish anyways.
          guard.commit();

          // We had an I/O error. We must decide if this represents a
          // user-reported error or a clean disconnect. See protocol
          // state diagram in session::process_bye_cmd.

          if (sess.protocol_state == session::confirmed_state)
            {
              P(F("successful exchange with %s")
                % sess.peer_id);
              return;
            }
          else if (sess.encountered_error)
            {
              P(F("peer %s disconnected after we informed them of error")
                % sess.peer_id);
              return;
            }
          else
            E(false, (F("I/O failure while talking to "
                        "peer %s, disconnecting")
                      % sess.peer_id));
        }
    }
}

static void
drop_session_associated_with_fd(map<Netxx::socket_type, shared_ptr<session> > & sessions,
                                Netxx::socket_type fd)
{
  // This is a bit of a hack. Initially all "file descriptors" in
  // netsync were full duplex, so we could get away with indexing
  // sessions by their file descriptor.
  //
  // When using pipes in unix, it's no longer true: a session gets
  // entered in the session map under its read pipe fd *and* its write
  // pipe fd. When we're in such a situation the socket fd is "-1" and
  // we downcast to a PipeStream and use its read+write fds.
  //
  // When using pipes in windows, we use a full duplex pipe (named
  // pipe) so the socket-like abstraction holds.

  I(fd != -1);
  map<Netxx::socket_type, shared_ptr<session> >::const_iterator i = sessions.find(fd);
  I(i != sessions.end());
  shared_ptr<session> sess = i->second;
  fd = sess->str->get_socketfd();
  if (fd != -1)
    {
      sessions.erase(fd);
    }
  else
    {
      shared_ptr<Netxx::PipeStream> pipe =
        boost::dynamic_pointer_cast<Netxx::PipeStream, Netxx::StreamBase>(sess->str);
      I(static_cast<bool>(pipe));
      I(pipe->get_writefd() != -1);
      I(pipe->get_readfd() != -1);
      sessions.erase(pipe->get_readfd());
      sessions.erase(pipe->get_writefd());
    }
}

static void
arm_sessions_and_calculate_probe(Netxx::PipeCompatibleProbe & probe,
                                 map<Netxx::socket_type, shared_ptr<session> > & sessions,
                                 set<Netxx::socket_type> & armed_sessions,
                                 transaction_guard & guard)
{
  set<Netxx::socket_type> arm_failed;
  for (map<Netxx::socket_type,
         shared_ptr<session> >::const_iterator i = sessions.begin();
       i != sessions.end(); ++i)
    {
      i->second->maybe_step();
      i->second->maybe_say_goodbye(guard);
      try
        {
          if (i->second->arm())
            {
              L(FL("fd %d is armed") % i->first);
              armed_sessions.insert(i->first);
            }
          probe.add(*i->second->str, i->second->which_events());
        }
      catch (bad_decode & bd)
        {
          W(F("protocol error while processing peer %s: '%s', marking as bad")
            % i->second->peer_id % bd.what);
          arm_failed.insert(i->first);
        }
    }
  for (set<Netxx::socket_type>::const_iterator i = arm_failed.begin();
       i != arm_failed.end(); ++i)
    {
      drop_session_associated_with_fd(sessions, *i);
    }
}

static void
handle_new_connection(options & opts,
                      lua_hooks & lua,
                      project_t & project,
                      key_store & keys,
                      Netxx::Address & addr,
                      Netxx::StreamServer & server,
                      Netxx::Timeout & timeout,
                      protocol_role role,
                      map<Netxx::socket_type, shared_ptr<session> > & sessions)
{
  L(FL("accepting new connection on %s : %s")
    % (addr.get_name()?addr.get_name():"") % lexical_cast<string>(addr.get_port()));
  Netxx::Peer client = server.accept_connection();

  if (!client)
    {
      L(FL("accept() returned a dead client"));
    }
  else
    {
      P(F("accepted new client connection from %s : %s")
        % client.get_address() % lexical_cast<string>(client.get_port()));

      // 'false' here means not to revert changes when the SockOpt
      // goes out of scope.
      Netxx::SockOpt socket_options(client.get_socketfd(), false);
      socket_options.set_non_blocking();

      shared_ptr<Netxx::Stream> str =
        shared_ptr<Netxx::Stream>
        (new Netxx::Stream(client.get_socketfd(), timeout));

      shared_ptr<session> sess(new session(opts, lua, project, keys,
                                           role, server_voice,
                                           globish("*"), globish(""),
                                           lexical_cast<string>(client), str));
      sess->begin_service();
      sessions.insert(make_pair(client.get_socketfd(), sess));
    }
}

static void
handle_read_available(Netxx::socket_type fd,
                      shared_ptr<session> sess,
                      map<Netxx::socket_type, shared_ptr<session> > & sessions,
                      set<Netxx::socket_type> & armed_sessions,
                      bool & live_p)
{
  if (sess->read_some())
    {
      try
        {
          if (sess->arm())
            armed_sessions.insert(fd);
        }
      catch (bad_decode & bd)
        {
          W(F("protocol error while processing peer %s: '%s', disconnecting")
            % sess->peer_id % bd.what);
          drop_session_associated_with_fd(sessions, fd);
          live_p = false;
        }
    }
  else
    {
      switch (sess->protocol_state)
        {
        case session::working_state:
          P(F("peer %s read failed in working state (error)")
            % sess->peer_id);
          break;

        case session::shutdown_state:
          P(F("peer %s read failed in shutdown state "
              "(possibly client misreported error)")
            % sess->peer_id);
          break;

        case session::confirmed_state:
          P(F("peer %s read failed in confirmed state (success)")
            % sess->peer_id);
          break;
        }
      drop_session_associated_with_fd(sessions, fd);
      live_p = false;
    }
}


static void
handle_write_available(Netxx::socket_type fd,
                       shared_ptr<session> sess,
                       map<Netxx::socket_type, shared_ptr<session> > & sessions,
                       bool & live_p)
{
  if (!sess->write_some())
    {
      switch (sess->protocol_state)
        {
        case session::working_state:
          P(F("peer %s write failed in working state (error)")
            % sess->peer_id);
          break;

        case session::shutdown_state:
          P(F("peer %s write failed in shutdown state "
              "(possibly client misreported error)")
            % sess->peer_id);
          break;

        case session::confirmed_state:
          P(F("peer %s write failed in confirmed state (success)")
            % sess->peer_id);
          break;
        }

      drop_session_associated_with_fd(sessions, fd);
      live_p = false;
    }
}

static void
process_armed_sessions(map<Netxx::socket_type, shared_ptr<session> > & sessions,
                       set<Netxx::socket_type> & armed_sessions,
                       transaction_guard & guard)
{
  for (set<Netxx::socket_type>::const_iterator i = armed_sessions.begin();
       i != armed_sessions.end(); ++i)
    {
      map<Netxx::socket_type, shared_ptr<session> >::iterator j;
      j = sessions.find(*i);
      if (j == sessions.end())
        continue;
      else
        {
          shared_ptr<session> sess = j->second;
          if (!sess->process(guard))
            {
              P(F("peer %s processing finished, disconnecting")
                % sess->peer_id);
              drop_session_associated_with_fd(sessions, *i);
            }
        }
    }
}

static void
reap_dead_sessions(map<Netxx::socket_type, shared_ptr<session> > & sessions,
                   unsigned long timeout_seconds)
{
  // Kill any clients which haven't done any i/o inside the timeout period
  // or who have exchanged all items and flushed their output buffers.
  set<Netxx::socket_type> dead_clients;
  time_t now = ::time(NULL);
  for (map<Netxx::socket_type, shared_ptr<session> >::const_iterator
         i = sessions.begin(); i != sessions.end(); ++i)
    {
      if (static_cast<unsigned long>(i->second->last_io_time + timeout_seconds)
          < static_cast<unsigned long>(now))
        {
          P(F("fd %d (peer %s) has been idle too long, disconnecting")
            % i->first % i->second->peer_id);
          dead_clients.insert(i->first);
        }
    }
  for (set<Netxx::socket_type>::const_iterator i = dead_clients.begin();
       i != dead_clients.end(); ++i)
    {
      drop_session_associated_with_fd(sessions, *i);
    }
}

static void
serve_connections(options & opts,
                  lua_hooks & lua,
                  project_t & project,
                  key_store & keys,
                  protocol_role role,
                  std::list<utf8> const & addresses,
                  Netxx::port_type default_port,
                  unsigned long timeout_seconds,
                  unsigned long session_limit)
{
  Netxx::PipeCompatibleProbe probe;

  Netxx::Timeout
    forever,
    timeout(static_cast<long>(timeout_seconds)),
    instant(0,1);

#ifdef USE_IPV6
  bool use_ipv6=true;
#else
  bool use_ipv6=false;
#endif
  // This will be true when we try to bind while using IPv6.  See comments
  // further down.
  bool try_again=false;

  do
    {
      try
        {
          try_again = false;

          Netxx::Address addr(use_ipv6);
          add_address_names(addr, addresses, default_port);

          // If se use IPv6 and the initialisation of server fails, we want
          // to try again with IPv4.  The reason is that someone may have
          // downloaded a IPv6-enabled monotone on a system that doesn't
          // have IPv6, and which might fail therefore.
          // On failure, Netxx::NetworkException is thrown, and we catch
          // it further down.
          try_again=use_ipv6;

          Netxx::StreamServer server(addr, timeout);

          // If we came this far, whatever we used (IPv6 or IPv4) was
          // accepted, so we don't need to try again any more.
          try_again=false;

          const char *name = addr.get_name();
          P(F("beginning service on %s : %s")
            % (name != NULL ? name : _("<all interfaces>"))
            % lexical_cast<string>(addr.get_port()));

          map<Netxx::socket_type, shared_ptr<session> > sessions;
          set<Netxx::socket_type> armed_sessions;

          shared_ptr<transaction_guard> guard;

          while (true)
            {
              probe.clear();
              armed_sessions.clear();

              if (sessions.size() >= session_limit)
                W(F("session limit %d reached, some connections "
                    "will be refused") % session_limit);
              else
                probe.add(server);

              if (!guard)
                guard = shared_ptr<transaction_guard>
                  (new transaction_guard(project.db));

              I(guard);

              while (!server_initiated_sync_requests.empty())
                {
                  server_initiated_sync_request request
                    = server_initiated_sync_requests.front();
                  server_initiated_sync_requests.pop_front();

                  netsync_connection_info info;
                  info.client.unparsed = utf8(request.address);
                  info.client.include_pattern = globish(request.include);
                  info.client.exclude_pattern = globish(request.exclude);
                  info.client.use_argv = false;
                  parse_uri(info.client.unparsed(), info.client.u);
                  
                  try
                    {
<<<<<<< HEAD
                      uri u;
                      parse_uri(addr(), u);
                      P(F("connecting to %s") % addr());
                      shared_ptr<Netxx::StreamBase> server
                        = build_stream_to_server(opts, lua, u,
                                                 inc, exc,
                                                 default_port,
=======
                      P(F("connecting to %s") % info.client.unparsed);
                      shared_ptr<Netxx::StreamBase> server
                        = build_stream_to_server(opts, lua,
                                                 info, default_port,
>>>>>>> 225f1322
                                                 timeout);

                      // 'false' here means not to revert changes when
                      // the SockOpt goes out of scope.
                      Netxx::SockOpt socket_options(server->get_socketfd(), false);
                      socket_options.set_non_blocking();

                      protocol_role role = source_and_sink_role;
                      if (request.what == "sync")
                        role = source_and_sink_role;
                      else if (request.what == "push")
                        role = source_role;
                      else if (request.what == "pull")
                        role = sink_role;

                      shared_ptr<session> sess(new session(opts, lua,
                                                           project, keys,
                                                           role, client_voice,
                                                           info.client.include_pattern,
                                                           info.client.exclude_pattern,
                                                           info.client.unparsed(),
                                                           server, true));

                      sessions.insert(make_pair(server->get_socketfd(), sess));
                    }
                  catch (Netxx::NetworkException & e)
                    {
                      P(F("Network error: %s") % e.what());
                    }
                }

              arm_sessions_and_calculate_probe(probe, sessions, armed_sessions, *guard);

              L(FL("i/o probe with %d armed") % armed_sessions.size());
              Netxx::socket_type fd;
              Netxx::Timeout how_long;
              if (sessions.empty())
                how_long = forever;
              else if (armed_sessions.empty())
                how_long = timeout;
              else
                how_long = instant;
              do
                {
                  Netxx::Probe::result_type res = probe.ready(how_long);
                  how_long = instant;
                  Netxx::Probe::ready_type event = res.second;
                  fd = res.first;

                  if (fd == -1)
                    {
                      if (armed_sessions.empty())
                        L(FL("timed out waiting for I/O (listening on %s : %s)")
                          % addr.get_name() % lexical_cast<string>(addr.get_port()));
                    }

                  // we either got a new connection
                  else if (fd == server)
                    handle_new_connection(opts, lua, project, keys,
                                          addr, server, timeout, role,
                                          sessions);

                  // or an existing session woke up
                  else
                    {
                      map<Netxx::socket_type, shared_ptr<session> >::iterator i;
                      i = sessions.find(fd);
                      if (i == sessions.end())
                        {
                          L(FL("got woken up for action on unknown fd %d") % fd);
                        }
                      else
                        {
                          probe.remove(*(i->second->str));
                          shared_ptr<session> sess = i->second;
                          bool live_p = true;

                          try
                            {
                              if (event & Netxx::Probe::ready_read)
                                handle_read_available(fd, sess, sessions,
                                                      armed_sessions, live_p);

                              if (live_p && (event & Netxx::Probe::ready_write))
                                handle_write_available(fd, sess, sessions, live_p);
                            }
                          catch (Netxx::Exception &)
                            {
                              P(F("Network error on peer %s, disconnecting")
                                % sess->peer_id);
                              drop_session_associated_with_fd(sessions, fd);
                            }
                          if (live_p && (event & Netxx::Probe::ready_oobd))
                            {
                              P(F("got OOB from peer %s, disconnecting")
                                % sess->peer_id);
                              drop_session_associated_with_fd(sessions, fd);
                            }
                        }
                    }
                }
              while (fd != -1);
              process_armed_sessions(sessions, armed_sessions, *guard);
              reap_dead_sessions(sessions, timeout_seconds);

              if (sessions.empty())
                {
                  // Let the guard die completely if everything's gone quiet.
                  guard->commit();
                  guard.reset();
                }
            }
        }
      // Possibly loop around if we get exceptions from Netxx and we're 
      // attempting to use ipv6, or have some other reason to try again. 
      catch (Netxx::NetworkException &)
        {
          if (try_again)
            use_ipv6 = false;
          else
            throw;
        }
      catch (Netxx::Exception &)
        {
          if (try_again)
              use_ipv6 = false;
          else
            throw;
        }
    }
  while(try_again);
  }

static void
serve_single_connection(shared_ptr<session> sess,
                        unsigned long timeout_seconds)
{
  Netxx::PipeCompatibleProbe probe;

  Netxx::Timeout
    forever,
    timeout(static_cast<long>(timeout_seconds)),
    instant(0,1);

  P(F("beginning service on %s") % sess->peer_id);

  sess->begin_service();

  transaction_guard guard(sess->project.db);

  map<Netxx::socket_type, shared_ptr<session> > sessions;
  set<Netxx::socket_type> armed_sessions;

  if (sess->str->get_socketfd() == -1)
    {
      // Unix pipes are non-duplex, have two filedescriptors
      shared_ptr<Netxx::PipeStream> pipe =
        boost::dynamic_pointer_cast<Netxx::PipeStream, Netxx::StreamBase>(sess->str);
      I(pipe);
      sessions[pipe->get_writefd()]=sess;
      sessions[pipe->get_readfd()]=sess;
    }
  else
    sessions[sess->str->get_socketfd()]=sess;

  while (!sessions.empty())
    {
      probe.clear();
      armed_sessions.clear();

      arm_sessions_and_calculate_probe(probe, sessions, armed_sessions, guard);

      L(FL("i/o probe with %d armed") % armed_sessions.size());
      Netxx::Probe::result_type res = probe.ready((armed_sessions.empty() ? timeout
                                                   : instant));
      Netxx::Probe::ready_type event = res.second;
      Netxx::socket_type fd = res.first;

      if (fd == -1)
        {
          if (armed_sessions.empty())
            L(FL("timed out waiting for I/O (listening on %s)")
              % sess->peer_id);
        }

      // an existing session woke up
      else
        {
          map<Netxx::socket_type, shared_ptr<session> >::iterator i;
          i = sessions.find(fd);
          if (i == sessions.end())
            {
              L(FL("got woken up for action on unknown fd %d") % fd);
            }
          else
            {
              shared_ptr<session> sess = i->second;
              bool live_p = true;

              if (event & Netxx::Probe::ready_read)
                handle_read_available(fd, sess, sessions, armed_sessions, live_p);

              if (live_p && (event & Netxx::Probe::ready_write))
                handle_write_available(fd, sess, sessions, live_p);

              if (live_p && (event & Netxx::Probe::ready_oobd))
                {
                  P(F("got some OOB data on fd %d (peer %s), disconnecting")
                    % fd % sess->peer_id);
                  drop_session_associated_with_fd(sessions, fd);
                }
            }
        }
      process_armed_sessions(sessions, armed_sessions, guard);
      reap_dead_sessions(sessions, timeout_seconds);
    }
}


void
insert_with_parents(revision_id rev,
                    refiner & ref,
                    revision_enumerator & rev_enumerator,
                    set<revision_id> & revs,
                    ticker & revisions_ticker)
{
  deque<revision_id> work;
  work.push_back(rev);
  while (!work.empty())
    {
      revision_id rid = work.front();
      work.pop_front();

      if (!null_id(rid) && revs.find(rid) == revs.end())
        {
          revs.insert(rid);
          ++revisions_ticker;
          ref.note_local_item(rid.inner());
          vector<revision_id> parents;
          rev_enumerator.get_revision_parents(rid, parents);
          for (vector<revision_id>::const_iterator i = parents.begin();
               i != parents.end(); ++i)
            {
              work.push_back(*i);
            }
        }
    }
}

void
session::rebuild_merkle_trees(set<branch_name> const & branchnames)
{
  P(F("finding items to synchronize:"));
  for (set<branch_name>::const_iterator i = branchnames.begin();
      i != branchnames.end(); ++i)
    L(FL("including branch %s") % *i);

  // xgettext: please use short message and try to avoid multibytes chars
  ticker revisions_ticker(N_("revisions"), "r", 64);
  // xgettext: please use short message and try to avoid multibytes chars
  ticker certs_ticker(N_("certificates"), "c", 256);
  // xgettext: please use short message and try to avoid multibytes chars
  ticker keys_ticker(N_("keys"), "k", 1);

  set<revision_id> revision_ids;
  set<rsa_keypair_id> inserted_keys;

  {
    for (set<branch_name>::const_iterator i = branchnames.begin();
         i != branchnames.end(); ++i)
      {
        // Get branch certs.
        vector< revision<cert> > certs;
        project.get_branch_certs(*i, certs);
        for (vector< revision<cert> >::const_iterator j = certs.begin();
             j != certs.end(); j++)
          {
            revision_id rid(j->inner().ident);
            insert_with_parents(rid, rev_refiner, rev_enumerator,
                                revision_ids, revisions_ticker);
            // Branch certs go in here, others later on.
            id item;
            cert_hash_code(j->inner(), item);
            cert_refiner.note_local_item(item);
            rev_enumerator.note_cert(rid, item);
            if (inserted_keys.find(j->inner().key) == inserted_keys.end())
              inserted_keys.insert(j->inner().key);
          }
      }
  }

  {
    map<branch_name, epoch_data> epochs;
    project.db.get_epochs(epochs);

    epoch_data epoch_zero(string(constants::epochlen_bytes, '\x00'));
    for (set<branch_name>::const_iterator i = branchnames.begin();
         i != branchnames.end(); ++i)
      {
        branch_name const & branch(*i);
        map<branch_name, epoch_data>::const_iterator j;
        j = epochs.find(branch);

        // Set to zero any epoch which is not yet set.
        if (j == epochs.end())
          {
            L(FL("setting epoch on %s to zero") % branch);
            epochs.insert(make_pair(branch, epoch_zero));
            project.db.set_epoch(branch, epoch_zero);
          }

        // Then insert all epochs into merkle tree.
        j = epochs.find(branch);
        I(j != epochs.end());
        epoch_id eid;
        epoch_hash_code(j->first, j->second, eid);
        epoch_refiner.note_local_item(eid.inner());
      }
  }

  {
    typedef vector< pair<revision_id,
      pair<revision_id, rsa_keypair_id> > > cert_idx;

    cert_idx idx;
    project.db.get_revision_cert_nobranch_index(idx);

    // Insert all non-branch certs reachable via these revisions
    // (branch certs were inserted earlier).

    for (cert_idx::const_iterator i = idx.begin(); i != idx.end(); ++i)
      {
        revision_id const & hash = i->first;
        revision_id const & ident = i->second.first;
        rsa_keypair_id const & key = i->second.second;

        rev_enumerator.note_cert(ident, hash.inner());

        if (revision_ids.find(ident) == revision_ids.end())
          continue;

        cert_refiner.note_local_item(hash.inner());
        ++certs_ticker;
        if (inserted_keys.find(key) == inserted_keys.end())
            inserted_keys.insert(key);
      }
  }

  // Add any keys specified on the command line.
  for (vector<rsa_keypair_id>::const_iterator key
         = keys_to_push.begin();
       key != keys_to_push.end(); ++key)
    {
      if (inserted_keys.find(*key) == inserted_keys.end())
        {
          if (!project.db.public_key_exists(*key))
            {
              keypair kp;
              if (keys.maybe_get_key_pair(*key, kp))
                project.db.put_key(*key, kp.pub);
              else
                W(F("Cannot find key '%s'") % *key);
            }
          inserted_keys.insert(*key);
        }
    }

  // Insert all the keys.
  for (set<rsa_keypair_id>::const_iterator key = inserted_keys.begin();
       key != inserted_keys.end(); key++)
    {
      if (project.db.public_key_exists(*key))
        {
          rsa_pub_key pub;
          project.db.get_key(*key, pub);
          id keyhash;
          key_hash_code(*key, pub, keyhash);

          if (global_sanity.debug_p())
            L(FL("noting key '%s' = '%s' to send")
              % *key
              % encode_hexenc(keyhash()));

          key_refiner.note_local_item(keyhash);
          ++keys_ticker;
        }
    }

  rev_refiner.reindex_local_items();
  cert_refiner.reindex_local_items();
  key_refiner.reindex_local_items();
  epoch_refiner.reindex_local_items();
}

void
run_netsync_protocol(options & opts, lua_hooks & lua,
                     project_t & project, key_store & keys,
                     protocol_voice voice,
                     protocol_role role,
                     netsync_connection_info const & info)
{
  if (info.client.include_pattern().find_first_of("'\"") != string::npos)
    {
      W(F("include branch pattern contains a quote character:\n"
          "%s") % info.client.include_pattern());
    }

  if (info.client.exclude_pattern().find_first_of("'\"") != string::npos)
    {
      W(F("exclude branch pattern contains a quote character:\n"
          "%s") % info.client.exclude_pattern());
    }

  // We do not want to be killed by SIGPIPE from a network disconnect.
  ignore_sigpipe();

  try
    {
      if (voice == server_voice)
        {
          if (opts.bind_stdio)
            {
              shared_ptr<Netxx::PipeStream> str(new Netxx::PipeStream(0,1));
              shared_ptr<session> sess(new session(opts, lua, project, keys,
                                                   role, server_voice,
                                                   globish("*"), globish(""),
                                                   "stdio", str));
              serve_single_connection(sess,constants::netsync_timeout_seconds);
            }
          else
            serve_connections(opts, lua, project, keys,
                              role,
                              info.server.addrs,
                              static_cast<Netxx::port_type>(constants::netsync_default_port),
                              static_cast<unsigned long>(constants::netsync_timeout_seconds),
                              static_cast<unsigned long>(constants::netsync_connection_limit));
        }
      else
        {
          I(voice == client_voice);
          call_server(opts, lua, project, keys,
                      role, info,
                      static_cast<Netxx::port_type>(constants::netsync_default_port),
                      static_cast<unsigned long>(constants::netsync_timeout_seconds));
        }
    }
  catch (Netxx::NetworkException & e)
    {
      throw informative_failure((F("network error: %s") % e.what()).str());
    }
  catch (Netxx::Exception & e)
    {
      throw oops((F("network error: %s") % e.what()).str());;
    }
}

// Local Variables:
// mode: C++
// fill-column: 76
// c-file-style: "gnu"
// indent-tabs-mode: nil
// End:
// vim: et:sw=2:sts=2:ts=2:cino=>2s,{s,\:s,+s,t0,g0,^-2,e-2,n-2,p2s,(0,=s:<|MERGE_RESOLUTION|>--- conflicted
+++ resolved
@@ -2348,8 +2348,6 @@
 }
 
 
-<<<<<<< HEAD
-=======
 static shared_ptr<Netxx::StreamBase>
 build_stream_to_server(options & opts, lua_hooks & lua,
                        netsync_connection_info info,
@@ -2385,7 +2383,6 @@
     }
 }
 
->>>>>>> 225f1322
 static void
 call_server(options & opts,
             lua_hooks & lua,
@@ -2401,24 +2398,18 @@
 
   Netxx::Timeout timeout(static_cast<long>(timeout_seconds)), instant(0,1);
 
-<<<<<<< HEAD
+  P(F("connecting to %s") % info.client.unparsed);
   uri u;
   parse_uri(address(), u);
   P(F("connecting to %s") % address);  
 
   shared_ptr<Netxx::StreamBase> server
     = build_stream_to_server(opts, lua,
+                             info, default_port,
                              u,
                              include_pattern,
                              exclude_pattern,
                              default_port,
-=======
-  P(F("connecting to %s") % info.client.unparsed);
-
-  shared_ptr<Netxx::StreamBase> server
-    = build_stream_to_server(opts, lua,
-                             info, default_port,
->>>>>>> 225f1322
                              timeout);
 
 
@@ -2853,20 +2844,16 @@
                   
                   try
                     {
-<<<<<<< HEAD
+                      P(F("connecting to %s") % info.client.unparsed);
                       uri u;
                       parse_uri(addr(), u);
                       P(F("connecting to %s") % addr());
                       shared_ptr<Netxx::StreamBase> server
+                        = build_stream_to_server(opts, lua,
+                                                 info, default_port,
                         = build_stream_to_server(opts, lua, u,
                                                  inc, exc,
                                                  default_port,
-=======
-                      P(F("connecting to %s") % info.client.unparsed);
-                      shared_ptr<Netxx::StreamBase> server
-                        = build_stream_to_server(opts, lua,
-                                                 info, default_port,
->>>>>>> 225f1322
                                                  timeout);
 
                       // 'false' here means not to revert changes when
