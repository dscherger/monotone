--- conflicted
+++ resolved
@@ -601,14 +601,8 @@
   app(app),
   remote_peer_key_hash(""),
   remote_peer_key_name(""),
-<<<<<<< HEAD
-  session_key(constants::netsync_key_initializer),
-  read_hmac(netsync_session_key(constants::netsync_key_initializer),
-            app.opts.use_transport_auth),
   write_hmac(netsync_session_key(constants::netsync_key_initializer),
              app.opts.use_transport_auth),
-=======
->>>>>>> 14cf81cc
   authenticated(false),
   byte_in_ticker(NULL),
   byte_out_ticker(NULL),
@@ -2305,220 +2299,9 @@
     }
 }
 
-<<<<<<< HEAD
-
-static shared_ptr<Netxx::StreamBase>
-build_stream_to_server(app_state & app,
-                       globish const & include_pattern,
-                       globish const & exclude_pattern,
-                       utf8 const & address,
-                       Netxx::port_type default_port,
-                       Netxx::Timeout timeout)
-{
-  shared_ptr<Netxx::StreamBase> server;
-  uri u;
-  vector<string> argv;
-
-  parse_uri(address(), u);
   if (app.lua.hook_get_netsync_connect_command(u,
-                                               include_pattern,
-                                               exclude_pattern,
-                                               global_sanity.debug_p(),
-                                               argv))
-    {
-      I(argv.size() > 0);
-      string cmd = argv[0];
-      argv.erase(argv.begin());
-      app.opts.use_transport_auth = app.lua.hook_use_transport_auth(u);
-      return shared_ptr<Netxx::StreamBase>
-        (new Netxx::PipeStream(cmd, argv));
-
-    }
-  else
-    {
-#ifdef USE_IPV6
-      bool use_ipv6=true;
-#else
-      bool use_ipv6=false;
-#endif
-      Netxx::Address addr(address().c_str(),
-                          default_port, use_ipv6);
-      return shared_ptr<Netxx::StreamBase>
-        (new Netxx::Stream(addr, timeout));
-    }
-}
-
-static void
-call_server(protocol_role role,
-            globish const & include_pattern,
-            globish const & exclude_pattern,
-            app_state & app,
-            std::list<utf8> const & addresses,
-            Netxx::port_type default_port,
-            unsigned long timeout_seconds)
-{
-  Netxx::PipeCompatibleProbe probe;
-  transaction_guard guard(app.db);
   I(addresses.size() == 1);
   utf8 address(*addresses.begin());
-
-  Netxx::Timeout timeout(static_cast<long>(timeout_seconds)), instant(0,1);
-
-  P(F("connecting to %s") % address);
-
-  shared_ptr<Netxx::StreamBase> server
-    = build_stream_to_server(app,
-                             include_pattern,
-                             exclude_pattern,
-                             address, default_port,
-                             timeout);
-
-
-  // 'false' here means not to revert changes when the SockOpt
-  // goes out of scope.
-  Netxx::SockOpt socket_options(server->get_socketfd(), false);
-  socket_options.set_non_blocking();
-
-  session sess(role, client_voice,
-               include_pattern,
-               exclude_pattern,
-               app, address(), server);
-
-  while (true)
-    {
-      bool armed = false;
-      try
-        {
-          armed = sess.arm();
-        }
-      catch (bad_decode & bd)
-        {
-          E(false, F("protocol error while processing peer %s: '%s'")
-            % sess.peer_id % bd.what);
-        }
-
-      sess.maybe_step();
-      sess.maybe_say_goodbye(guard);
-
-      probe.clear();
-      probe.add(*(sess.str), sess.which_events());
-      Netxx::Probe::result_type res = probe.ready(armed ? instant : timeout);
-      Netxx::Probe::ready_type event = res.second;
-      Netxx::socket_type fd = res.first;
-
-      if (fd == -1 && !armed)
-        {
-          E(false, (F("timed out waiting for I/O with "
-                      "peer %s, disconnecting")
-                    % sess.peer_id));
-        }
-
-      bool all_io_clean = (event != Netxx::Probe::ready_oobd);
-
-      if (event & Netxx::Probe::ready_read)
-        all_io_clean = all_io_clean && sess.read_some();
-
-      if (event & Netxx::Probe::ready_write)
-        all_io_clean = all_io_clean && sess.write_some();
-
-      if (armed)
-        if (!sess.process(guard))
-          {
-            // Commit whatever work we managed to accomplish anyways.
-            guard.commit();
-
-            // We failed during processing. This should only happen in
-            // client voice when we have a decode exception, or received an
-            // error from our server (which is translated to a decode
-            // exception). We call these cases E() errors.
-            E(false, F("processing failure while talking to "
-                       "peer %s, disconnecting")
-              % sess.peer_id);
-            return;
-          }
-
-      if (!all_io_clean)
-        {
-          // Commit whatever work we managed to accomplish anyways.
-          guard.commit();
-
-          // We had an I/O error. We must decide if this represents a
-          // user-reported error or a clean disconnect. See protocol
-          // state diagram in session::process_bye_cmd.
-
-          if (sess.protocol_state == session::confirmed_state)
-            {
-              P(F("successful exchange with %s")
-                % sess.peer_id);
-              return;
-            }
-          else if (sess.encountered_error)
-            {
-              P(F("peer %s disconnected after we informed them of error")
-                % sess.peer_id);
-              return;
-            }
-          else
-            E(false, (F("I/O failure while talking to "
-                        "peer %s, disconnecting")
-                      % sess.peer_id));
-        }
-    }
-}
-
-static void
-drop_session_associated_with_fd(map<Netxx::socket_type, shared_ptr<session> > & sessions,
-                                Netxx::socket_type fd)
-{
-  // This is a bit of a hack. Initially all "file descriptors" in
-  // netsync were full duplex, so we could get away with indexing
-  // sessions by their file descriptor.
-  //
-  // When using pipes in unix, it's no longer true: a session gets
-  // entered in the session map under its read pipe fd *and* its write
-  // pipe fd. When we're in such a situation the socket fd is "-1" and
-  // we downcast to a PipeStream and use its read+write fds.
-  //
-  // When using pipes in windows, we use a full duplex pipe (named
-  // pipe) so the socket-like abstraction holds.
-
-  I(fd != -1);
-  map<Netxx::socket_type, shared_ptr<session> >::const_iterator i = sessions.find(fd);
-  I(i != sessions.end());
-  shared_ptr<session> sess = i->second;
-  fd = sess->str->get_socketfd();
-  if (fd != -1)
-    {
-      sessions.erase(fd);
-    }
-  else
-    {
-      shared_ptr<Netxx::PipeStream> pipe =
-        boost::dynamic_pointer_cast<Netxx::PipeStream, Netxx::StreamBase>(sess->str);
-      I(static_cast<bool>(pipe));
-      I(pipe->get_writefd() != -1);
-      I(pipe->get_readfd() != -1);
-      sessions.erase(pipe->get_readfd());
-      sessions.erase(pipe->get_writefd());
-    }
-}
-
-static void
-arm_sessions_and_calculate_probe(Netxx::PipeCompatibleProbe & probe,
-                                 map<Netxx::socket_type, shared_ptr<session> > & sessions,
-                                 set<Netxx::socket_type> & armed_sessions,
-                                 transaction_guard & guard)
-{
-  set<Netxx::socket_type> arm_failed;
-  for (map<Netxx::socket_type,
-         shared_ptr<session> >::const_iterator i = sessions.begin();
-       i != sessions.end(); ++i)
-    {
-      i->second->maybe_step();
-=======
-  I(addresses.size() == 1);
-  utf8 address(*addresses.begin());
->>>>>>> 14cf81cc
       i->second->maybe_say_goodbye(guard);
           else
             {
