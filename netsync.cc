--- conflicted
+++ resolved
@@ -3287,14 +3287,9 @@
     }
   else
     {
-<<<<<<< HEAD
       P(F("accepted new client connection from %s : %s\n")
         % client.get_address() % lexical_cast<string>(client.get_port()));
-=======
-      P(F("accepted new client connection from %s\n") % client);
-      shared_ptr<Netxx::StreamBase> str(new Netxx::Stream(client.get_socketfd(), 
                                                           timeout));
->>>>>>> 4104470c
       shared_ptr<session> sess(new session(role, server_voice,
                                            include_pattern, exclude_pattern,
                                            app,
