--- conflicted
+++ resolved
@@ -3097,10 +3097,6 @@
   // FIXME: split into labels and convert to ace here.
 
   P(F("connecting to %s\n") % address());
-<<<<<<< HEAD
-  Netxx::Address addr(address().c_str(), default_port, use_ipv6);
-  Netxx::Stream server(addr, timeout);
-=======
   shared_ptr<Netxx::StreamBase> server;
   if (address().substr(0,5)=="file:")
   {  std::vector<std::string> args;
@@ -3151,8 +3147,10 @@
 //        dup2(open("monotone-server.log",O_WRONLY|O_CREAT|O_NOCTTY|O_APPEND,0666),2);
      server=shared_ptr<Netxx::StreamBase>(new Netxx::PipeStream("ssh",args));
   }
-  else server=shared_ptr<Netxx::StreamBase>(new Netxx::Stream(address().c_str(), default_port, timeout)); 
->>>>>>> 1ef42be7
+  else 
+  { Netxx::Address addr(address().c_str(), default_port, use_ipv6);
+    server=shared_ptr<Netxx::StreamBase>(new Netxx::Stream(addr, timeout));
+  }
   session sess(role, client_voice, include_pattern, exclude_pattern,
                app, address(), server);
   
