#include "base.hh"
#include "cmd.hh"

#include "diff_patch.hh"
#include "netcmd.hh"
#include "globish.hh"
#include "keys.hh"
#include "key_store.hh"
#include "cert.hh"
#include "revision.hh"
#include "ui.hh"
#include "uri.hh"
#include "vocab_cast.hh"
#include "platform-wrapped.hh"
#include "app_state.hh"
#include "project.hh"

#include <fstream>

using std::ifstream;
using std::ofstream;
using std::map;
using std::set;
using std::string;
using std::vector;

using boost::shared_ptr;

static const var_key default_server_key(var_domain("database"),
                                        var_name("default-server"));
static const var_key default_include_pattern_key(var_domain("database"),
                                                 var_name("default-include-pattern"));
static const var_key default_exclude_pattern_key(var_domain("database"),
                                                 var_name("default-exclude-pattern"));

static char const ws_internal_db_file_name[] = "mtn.db";

static void
extract_address(options & opts, database & db,
                args_vector const & args, utf8 & addr)
{
  if (args.size() >= 1)
    {
      addr = idx(args, 0);
      if (!db.var_exists(default_server_key) || opts.set_default)
        {
          P(F("setting default server to %s") % addr());
          db.set_var(default_server_key, var_value(addr()));
        }
    }
  else
    {
      N(db.var_exists(default_server_key),
        F("no server given and no default server set"));
      var_value addr_value;
      db.get_var(default_server_key, addr_value);
      addr = utf8(addr_value());
      L(FL("using default server address: %s") % addr());
    }
}

static void
find_key(options & opts,
         lua_hooks & lua,
         database & db,
         key_store & keys,
         utf8 const & addr,
         globish const & include,
         globish const & exclude,
         bool needed = true)
{
  if (!opts.signing_key().empty())
    return;

  rsa_keypair_id key;
  uri u;
  utf8 host(addr);

  parse_uri(addr(), u);
  if (!u.host.empty())
    host = utf8(u.host);
  if (needed
      && (key().empty()
          || !lua.hook_get_netsync_key(host, include, exclude, key)))
    get_user_key(opts, lua, db, keys, key);

  opts.signing_key = key;
}

static void
find_key_if_needed(options & opts,
                   lua_hooks & lua,
                   database & db,
                   key_store & keys,
                   utf8 const & addr,
                   globish const & include,
                   globish const & exclude,
                   bool needed = true)
{
  uri u;
  parse_uri(addr(), u);

  if (lua.hook_use_transport_auth(u))
    find_key(opts, lua, db, keys, addr, include, exclude, needed);
}

static void
extract_patterns(options & opts, database & db, args_vector const & args,
                 globish & include_pattern, globish & exclude_pattern)
{
  if (args.size() >= 2 || opts.exclude_given)
    {
      E(args.size() >= 2, F("no branch pattern given"));

      include_pattern = globish(args.begin() + 1, args.end());
      exclude_pattern = globish(opts.exclude_patterns);

      if (!db.var_exists(default_include_pattern_key)
          || opts.set_default)
        {
          P(F("setting default branch include pattern to '%s'") % include_pattern);
          db.set_var(default_include_pattern_key, var_value(include_pattern()));
        }
      if (!db.var_exists(default_exclude_pattern_key)
          || opts.set_default)
        {
          P(F("setting default branch exclude pattern to '%s'") % exclude_pattern);
          db.set_var(default_exclude_pattern_key, var_value(exclude_pattern()));
        }
    }
  else
    {
      N(db.var_exists(default_include_pattern_key),
        F("no branch pattern given and no default pattern set"));
      var_value pattern_value;
      db.get_var(default_include_pattern_key, pattern_value);
      include_pattern = globish(pattern_value());
      L(FL("using default branch include pattern: '%s'") % include_pattern);
      if (db.var_exists(default_exclude_pattern_key))
        {
          db.get_var(default_exclude_pattern_key, pattern_value);
          exclude_pattern = globish(pattern_value());
        }
      else
        exclude_pattern = globish();
      L(FL("excluding: %s") % exclude_pattern);
    }
}

CMD(push, "push", "", CMD_REF(network),
    N_("[ADDRESS[:PORTNUMBER] [PATTERN ...]]"),
    N_("Pushes branches to a netsync server"),
    N_("This will push all branches that match the pattern given in PATTERN "
       "to the netsync server at the address ADDRESS."),
    options::opts::set_default | options::opts::exclude |
    options::opts::key_to_push)
{
  database db(app);
  key_store keys(app);
  project_t project(db);

  utf8 addr;
  globish include_pattern, exclude_pattern;
  extract_address(app.opts, db, args, addr);
  extract_patterns(app.opts, db, args, include_pattern, exclude_pattern);
  find_key_if_needed(app.opts, app.lua, db, keys,
                     addr, include_pattern, exclude_pattern);

  std::list<utf8> uris;
  uris.push_back(addr);

<<<<<<< HEAD
  run_netsync_protocol(app.opts, app.lua, project, keys,
                       client_voice, source_role, uris,
                       include_pattern, exclude_pattern);
=======
  project_set projects(app.db, app.lua, app.opts);
  run_netsync_protocol(client_voice, source_role, uris,
                       include_pattern, exclude_pattern,
                       projects, app.keys, app.lua, app.opts);
>>>>>>> 2b18d067
}

CMD(pull, "pull", "", CMD_REF(network),
    N_("[ADDRESS[:PORTNUMBER] [PATTERN ...]]"),
    N_("Pulls branches from a netsync server"),
    N_("This pulls all branches that match the pattern given in PATTERN "
       "from the netsync server at the address ADDRESS."),
    options::opts::set_default | options::opts::exclude)
{
  database db(app);
  key_store keys(app);
  project_t project(db);

  utf8 addr;
  globish include_pattern, exclude_pattern;
  extract_address(app.opts, db, args, addr);
  extract_patterns(app.opts, db, args, include_pattern, exclude_pattern);
  find_key_if_needed(app.opts, app.lua, db, keys,
                     addr, include_pattern, exclude_pattern, false);

  if (app.opts.signing_key() == "")
    P(F("doing anonymous pull; use -kKEYNAME if you need authentication"));

  std::list<utf8> uris;
  uris.push_back(addr);

<<<<<<< HEAD
  run_netsync_protocol(app.opts, app.lua, project, keys,
                       client_voice, sink_role, uris,
                       include_pattern, exclude_pattern);
=======
  project_set projects(app.db, app.lua, app.opts);
  run_netsync_protocol(client_voice, sink_role, uris,
                       include_pattern, exclude_pattern,
                       projects, app.keys, app.lua, app.opts);
>>>>>>> 2b18d067
}

CMD(sync, "sync", "", CMD_REF(network),
    N_("[ADDRESS[:PORTNUMBER] [PATTERN ...]]"),
    N_("Synchronizes branches with a netsync server"),
    N_("This synchronizes branches that match the pattern given in PATTERN "
       "with the netsync server at the address ADDRESS."),
    options::opts::set_default | options::opts::exclude |
    options::opts::key_to_push)
{
  database db(app);
  key_store keys(app);
  project_t project(db);

  utf8 addr;
  globish include_pattern, exclude_pattern;
  extract_address(app.opts, db, args, addr);
  extract_patterns(app.opts, db, args, include_pattern, exclude_pattern);
  find_key_if_needed(app.opts, app.lua, db, keys,
                     addr, include_pattern, exclude_pattern, false);

  std::list<utf8> uris;
  uris.push_back(addr);

<<<<<<< HEAD
  run_netsync_protocol(app.opts, app.lua, project, keys,
                       client_voice, source_and_sink_role, uris,
                       include_pattern, exclude_pattern);
=======
  project_set projects(app.db, app.lua, app.opts);
  run_netsync_protocol(client_voice, source_and_sink_role, uris,
                       include_pattern, exclude_pattern,
                       projects, app.keys, app.lua, app.opts);
>>>>>>> 2b18d067
}

class dir_cleanup_helper
{
public:
  dir_cleanup_helper(system_path const & new_dir, bool i_db) :
                  commited(false), internal_db(i_db), dir(new_dir) {}
  ~dir_cleanup_helper()
  {
    if (!commited && directory_exists(dir))
      {
#ifdef WIN32
        if (!internal_db)
          delete_dir_recursive(dir);
#else
        delete_dir_recursive(dir);
#endif /* WIN32 */
      }
  }
  void commit(void)
  {
    commited = true;
  }
private:
  bool commited;
  bool internal_db;
  system_path dir;
};

CMD(clone, "clone", "", CMD_REF(network),
    N_("ADDRESS[:PORTNUMBER] [DIRECTORY]"),
    N_("Checks out a revision from a remote database into a directory"),
    N_("If a revision is given, that's the one that will be checked out.  "
       "Otherwise, it will be the head of the branch supplied.  "
       "If no directory is given, the branch name will be used as directory"),
    options::opts::exclude | options::opts::branch | options::opts::revision)
{
  if (args.size() < 1 || args.size() > 2 || app.opts.revision_selectors.size() > 1)
    throw usage(execid);

  revision_id ident;
  system_path workspace_dir;
  utf8 addr = idx(args, 0);

  N(app.opts.branch_given && !app.opts.branchname().empty(),
    F("you must specify a branch to clone"));

  if (args.size() == 1)
    {
      // No checkout dir specified, use branch name for dir.
      workspace_dir = system_path(app.opts.branchname());
    }
  else
    {
      // Checkout to specified dir.
      workspace_dir = system_path(idx(args, 1));
    }

  require_path_is_nonexistent
    (workspace_dir, F("clone destination directory '%s' already exists") % workspace_dir);

  // remember the initial working dir so that relative file://
  // db URIs will work
  system_path start_dir(get_current_working_dir());

  bool internal_db = !app.opts.dbname_given || app.opts.dbname.empty();

  dir_cleanup_helper remove_on_fail(workspace_dir, internal_db);

  // paths.cc's idea of the current workspace root is wrong at this point
  if (internal_db)
    app.opts.dbname = system_path(workspace_dir
                                  / bookkeeping_root_component
                                  / ws_internal_db_file_name);

  // must do this after setting dbname so that _MTN/options is written
  // correctly
  app.create_workspace(workspace_dir);

  database db(app);
  if (get_path_status(db.get_filename()) == path::nonexistent)
    db.initialize();

  db.ensure_open();

  if (!db.var_exists(default_server_key) || app.opts.set_default)
    {
      P(F("setting default server to %s") % addr);
      db.set_var(default_server_key, var_value(addr()));
    }

  key_store keys(app);
  project_t project(db);
  globish include_pattern(app.opts.branchname());
  globish exclude_pattern(app.opts.exclude_patterns);

  find_key_if_needed(app.opts, app.lua, db, keys,
                     addr, include_pattern, exclude_pattern, false);

  if (app.opts.signing_key() == "")
    P(F("doing anonymous pull; use -kKEYNAME if you need authentication"));

  if (!db.var_exists(default_include_pattern_key)
      || app.opts.set_default)
    {
      P(F("setting default branch include pattern to '%s'") % include_pattern);
      db.set_var(default_include_pattern_key, var_value(include_pattern()));
    }

  if (app.opts.exclude_given)
    {
      if (!db.var_exists(default_exclude_pattern_key)
          || app.opts.set_default)
        {
          P(F("setting default branch exclude pattern to '%s'") % exclude_pattern);
          db.set_var(default_exclude_pattern_key, var_value(exclude_pattern()));
        }
    }

  // make sure we're back in the original dir so that file: URIs work
  change_current_working_dir(start_dir);

  std::list<utf8> uris;
  uris.push_back(addr);

<<<<<<< HEAD
  run_netsync_protocol(app.opts, app.lua, project, keys,
                       client_voice, sink_role, uris,
                       include_pattern, exclude_pattern);
=======
  project_set projects(app.db, app.lua, app.opts);
  run_netsync_protocol(client_voice, sink_role, uris,
                       include_pattern, exclude_pattern,
                       projects, app.keys, app.lua, app.opts);
>>>>>>> 2b18d067

  change_current_working_dir(workspace_dir);

  transaction_guard guard(db, false);

  if (app.opts.revision_selectors.size() == 0)
    {
      // use branch head revision
      N(!app.opts.branchname().empty(),
        F("use --revision or --branch to specify what to checkout"));

      set<revision_id> heads;
      projects
        .get_project_of_branch(app.opts.branchname)
        .get_branch_heads(app.opts.branchname, heads,
                          app.opts.ignore_suspend_certs);
      N(heads.size() > 0,
        F("branch '%s' is empty") % app.opts.branchname);
      if (heads.size() > 1)
        {
          P(F("branch %s has multiple heads:") % app.opts.branchname);
          for (set<revision_id>::const_iterator i = heads.begin(); i != heads.end(); ++i)
            P(i18n_format("  %s")
              % describe_revision(projects, *i));
          P(F("choose one with '%s checkout -r<id>'") % ui.prog_name);
          E(false, F("branch %s has multiple heads") % app.opts.branchname);
        }
      ident = *(heads.begin());
    }
  else if (app.opts.revision_selectors.size() == 1)
    {
      // use specified revision
      complete(app, projects, idx(app.opts.revision_selectors, 0)(), ident);

<<<<<<< HEAD
      guess_branch(app.opts, project, ident);
=======
      guess_branch(ident, app.opts, projects);
>>>>>>> 2b18d067
      I(!app.opts.branchname().empty());

      N(projects
        .get_project_of_branch(app.opts.branchname)
        .revision_is_in_branch(ident, app.opts.branchname),
        F("revision %s is not a member of branch %s")
        % ident % app.opts.branchname);
    }

  shared_ptr<roster_t> empty_roster = shared_ptr<roster_t>(new roster_t());
  roster_t current_roster;

  L(FL("checking out revision %s to directory %s") % ident % workspace_dir);
  db.get_roster(ident, current_roster);

  revision_t workrev;
  make_revision_for_workspace(ident, cset(), workrev);
  app.work.put_work_rev(workrev);

  cset checkout;
  make_cset(*empty_roster, current_roster, checkout);

  content_merge_checkout_adaptor wca(db);

  app.work.perform_content_update(db, checkout, wca, false);

  app.work.update_any_attrs(db);
  app.work.maybe_update_inodeprints(db);
  guard.commit();
  remove_on_fail.commit();
}

struct pid_file
{
  explicit pid_file(system_path const & p)
    : path(p)
  {
    if (path.empty())
      return;
    require_path_is_nonexistent(path, F("pid file '%s' already exists") % path);
    file.open(path.as_external().c_str());
    E(file.is_open(), F("failed to create pid file '%s'") % path);
    file << get_process_id() << '\n';
    file.flush();
  }

  ~pid_file()
  {
    if (path.empty())
      return;
    pid_t pid;
    ifstream(path.as_external().c_str()) >> pid;
    if (pid == get_process_id()) {
      file.close();
      delete_file(path);
    }
  }

private:
  ofstream file;
  system_path path;
};

CMD_NO_WORKSPACE(serve, "serve", "", CMD_REF(network), "",
                 N_("Serves the database to connecting clients"),
                 "",
                 options::opts::bind | options::opts::pidfile |
                 options::opts::bind_stdio | options::opts::no_transport_auth )
{
  if (!args.empty())
    throw usage(execid);

  database db(app);
  key_store keys(app);
  project_t project(db);
  pid_file pid(app.opts.pidfile);

  db.ensure_open();

  if (app.opts.use_transport_auth)
    {
      N(app.lua.hook_persist_phrase_ok(),
	F("need permission to store persistent passphrase "
          "(see hook persist_phrase_ok())"));

      if (!app.opts.bind_uris.empty())
        find_key(app.opts, app.lua, db, keys,
                 *app.opts.bind_uris.begin(), globish("*"), globish(""));
      else
        find_key(app.opts, app.lua, db, keys,
                 utf8(), globish("*"), globish(""));
    }
  else if (!app.opts.bind_stdio)
    W(F("The --no-transport-auth option is usually only used "
        "in combination with --stdio"));

<<<<<<< HEAD
  run_netsync_protocol(app.opts, app.lua, project, keys,
                       server_voice, source_and_sink_role, app.opts.bind_uris,
                       globish("*"), globish(""));
=======
  project_set projects(app.db, app.lua, app.opts);
  run_netsync_protocol(server_voice, source_and_sink_role, app.opts.bind_uris,
                       globish("*"), globish(""),
                       projects, app.keys, app.lua, app.opts);
>>>>>>> 2b18d067
}

// Local Variables:
// mode: C++
// fill-column: 76
// c-file-style: "gnu"
// indent-tabs-mode: nil
// End:
// vim: et:sw=2:sts=2:ts=2:cino=>2s,{s,\:s,+s,t0,g0,^-2,e-2,n-2,p2s,(0,=s:<|MERGE_RESOLUTION|>--- conflicted
+++ resolved
@@ -157,7 +157,7 @@
 {
   database db(app);
   key_store keys(app);
-  project_t project(db);
+  project_set projects(db, app.lua, app.opts);
 
   utf8 addr;
   globish include_pattern, exclude_pattern;
@@ -169,16 +169,9 @@
   std::list<utf8> uris;
   uris.push_back(addr);
 
-<<<<<<< HEAD
-  run_netsync_protocol(app.opts, app.lua, project, keys,
+  run_netsync_protocol(app.opts, app.lua, projects, keys,
                        client_voice, source_role, uris,
                        include_pattern, exclude_pattern);
-=======
-  project_set projects(app.db, app.lua, app.opts);
-  run_netsync_protocol(client_voice, source_role, uris,
-                       include_pattern, exclude_pattern,
-                       projects, app.keys, app.lua, app.opts);
->>>>>>> 2b18d067
 }
 
 CMD(pull, "pull", "", CMD_REF(network),
@@ -190,7 +183,7 @@
 {
   database db(app);
   key_store keys(app);
-  project_t project(db);
+  project_set project(db, app.lua, app.opts);
 
   utf8 addr;
   globish include_pattern, exclude_pattern;
@@ -205,16 +198,9 @@
   std::list<utf8> uris;
   uris.push_back(addr);
 
-<<<<<<< HEAD
-  run_netsync_protocol(app.opts, app.lua, project, keys,
+  run_netsync_protocol(app.opts, app.lua, projects, keys,
                        client_voice, sink_role, uris,
                        include_pattern, exclude_pattern);
-=======
-  project_set projects(app.db, app.lua, app.opts);
-  run_netsync_protocol(client_voice, sink_role, uris,
-                       include_pattern, exclude_pattern,
-                       projects, app.keys, app.lua, app.opts);
->>>>>>> 2b18d067
 }
 
 CMD(sync, "sync", "", CMD_REF(network),
@@ -227,7 +213,7 @@
 {
   database db(app);
   key_store keys(app);
-  project_t project(db);
+  project_set projects(db, app.lua, app.opts);
 
   utf8 addr;
   globish include_pattern, exclude_pattern;
@@ -239,16 +225,9 @@
   std::list<utf8> uris;
   uris.push_back(addr);
 
-<<<<<<< HEAD
-  run_netsync_protocol(app.opts, app.lua, project, keys,
+  run_netsync_protocol(app.opts, app.lua, projects, keys,
                        client_voice, source_and_sink_role, uris,
                        include_pattern, exclude_pattern);
-=======
-  project_set projects(app.db, app.lua, app.opts);
-  run_netsync_protocol(client_voice, source_and_sink_role, uris,
-                       include_pattern, exclude_pattern,
-                       projects, app.keys, app.lua, app.opts);
->>>>>>> 2b18d067
 }
 
 class dir_cleanup_helper
@@ -341,7 +320,7 @@
     }
 
   key_store keys(app);
-  project_t project(db);
+  project_set projects(db, app.lua, app.opts);
   globish include_pattern(app.opts.branchname());
   globish exclude_pattern(app.opts.exclude_patterns);
 
@@ -374,16 +353,9 @@
   std::list<utf8> uris;
   uris.push_back(addr);
 
-<<<<<<< HEAD
-  run_netsync_protocol(app.opts, app.lua, project, keys,
+  run_netsync_protocol(app.opts, app.lua, projects, keys,
                        client_voice, sink_role, uris,
                        include_pattern, exclude_pattern);
-=======
-  project_set projects(app.db, app.lua, app.opts);
-  run_netsync_protocol(client_voice, sink_role, uris,
-                       include_pattern, exclude_pattern,
-                       projects, app.keys, app.lua, app.opts);
->>>>>>> 2b18d067
 
   change_current_working_dir(workspace_dir);
 
@@ -418,11 +390,7 @@
       // use specified revision
       complete(app, projects, idx(app.opts.revision_selectors, 0)(), ident);
 
-<<<<<<< HEAD
-      guess_branch(app.opts, project, ident);
-=======
-      guess_branch(ident, app.opts, projects);
->>>>>>> 2b18d067
+      guess_branch(app.opts, projects, ident);
       I(!app.opts.branchname().empty());
 
       N(projects
@@ -497,7 +465,7 @@
 
   database db(app);
   key_store keys(app);
-  project_t project(db);
+  project_set projects(db, app.lua, app.opts);
   pid_file pid(app.opts.pidfile);
 
   db.ensure_open();
@@ -519,16 +487,9 @@
     W(F("The --no-transport-auth option is usually only used "
         "in combination with --stdio"));
 
-<<<<<<< HEAD
-  run_netsync_protocol(app.opts, app.lua, project, keys,
+  run_netsync_protocol(app.opts, app.lua, projects, keys,
                        server_voice, source_and_sink_role, app.opts.bind_uris,
                        globish("*"), globish(""));
-=======
-  project_set projects(app.db, app.lua, app.opts);
-  run_netsync_protocol(server_voice, source_and_sink_role, app.opts.bind_uris,
-                       globish("*"), globish(""),
-                       projects, app.keys, app.lua, app.opts);
->>>>>>> 2b18d067
 }
 
 // Local Variables:
