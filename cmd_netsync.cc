// Copyright (C) 2002 Graydon Hoare <graydon@pobox.com>
//               2006 Timothy Brownawell <tbrownaw@gmail.com>
//               2010 Stephen Leake <stephen_leake@stephe-leake.org>
//
// This program is made available under the GNU GPL version 2.0 or
// greater. See the accompanying file COPYING for details.
//
// This program is distributed WITHOUT ANY WARRANTY; without even the
// implied warranty of MERCHANTABILITY or FITNESS FOR A PARTICULAR
// PURPOSE.

#include "base.hh"
#include "cmd.hh"

#include "automate_ostream_demuxed.hh"
#include "basic_io.hh"
#include "merge_content.hh"
#include "netsync.hh"
#include "network/connection_info.hh"
#include "file_io.hh"
#include "globish.hh"
#include "keys.hh"
#include "key_store.hh"
#include "cert.hh"
#include "revision.hh"
#include "uri.hh"
#include "vocab_cast.hh"
#include "platform-wrapped.hh"
#include "app_state.hh"
#include "maybe_workspace_updater.hh"
#include "project.hh"
#include "work.hh"
#include "database.hh"
#include "roster.hh"
#include "ui.hh"

#include <fstream>

using std::ifstream;
using std::ofstream;
using std::map;
using std::set;
using std::string;
using std::vector;

using boost::shared_ptr;

static void
extract_client_connection_info(options & opts,
                               project_t & project,
                               key_store & keys,
                               lua_hooks & lua,
                               connection_type type,
                               args_vector const & args,
                               shared_conn_info & info,
                               key_requiredness_flag key_requiredness = key_required)
{
  if (opts.remote_stdio_host_given)
    {
       netsync_connection_info::setup_from_uri(opts, project.db, lua, type,
                                               opts.remote_stdio_host, info);
    }
  else
    {
      if (args.size() == 1)
        {
          E(!opts.exclude_given, origin::user,
            F("cannot use --exclude in URL mode"));

          netsync_connection_info::setup_from_uri(opts, project.db, lua, type,
                                                  idx(args, 0), info);
        }
      else if (args.size() >= 2)
        {
          arg_type server = idx(args, 0);
          vector<arg_type> include;
          include.insert(include.begin(),
                                  args.begin() + 1,
                                  args.end());
          vector<arg_type> exclude = opts.exclude;

          netsync_connection_info::setup_from_server_and_pattern(opts, project.db,
                                                                 lua, type, server,
                                                                 include,
                                                                 exclude,
                                                                 info);
        }
      else
       {
         // if no argument has been given and the --remote_stdio_host
         // option has been left out, try to load the database defaults
         // at least
         netsync_connection_info::setup_default(opts, project.db,
                                                lua, type, info);
       }
    }

  opts.no_transport_auth =
    !lua.hook_use_transport_auth(info->client.get_uri());

  if (!opts.no_transport_auth)
    {
      cache_netsync_key(opts, project, keys, lua, info, key_requiredness);
    }
}

CMD_AUTOMATE_NO_STDIO(remote_stdio,
                      N_("[URL]\n[ADDRESS[:PORTNUMBER]]"),
                      N_("Opens an 'automate stdio' connection to a remote server"),
                      "",
                      options::opts::max_netsync_version |
                      options::opts::min_netsync_version |
                      options::opts::set_default)
{
  if (args.size() > 1)
    throw usage(execid);

  app.opts.non_interactive = true;

  if (app.opts.dbname.empty())
    {
      W(F("No database given; assuming '%s' database. This means that we can't\n"
          "verify the server key, because we have no record of what it should be.")
          % memory_db_identifier);
      app.opts.dbname_type = memory_db;
    }

  database db(app);
  key_store keys(app);
  project_t project(db);

  shared_conn_info info;
  extract_client_connection_info(app.opts, project, keys, app.lua,
                                 automate_connection, args, info);

  info->client.set_input_stream(std::cin);
  long packet_size = constants::default_stdio_packet_size;
  if (app.opts.automate_stdio_size_given)
    packet_size = app.opts.automate_stdio_size;
  automate_ostream os(output, packet_size);
  info->client.set_output_stream(os);

  run_netsync_protocol(app, app.opts, app.lua, project, keys,
                       client_voice, source_and_sink_role, info,
                       connection_counts::create());
}

// shamelessly copied and adapted from option.cc
static void
parse_options_from_args(args_vector & args,
                        std::vector<std::pair<std::string, arg_type> > & opts)
{
  bool seen_dashdash = false;
  for (args_vector::size_type i = 0; i < args.size(); )
    {
      string name;
      arg_type arg;

      if (idx(args,i)() == "--" || seen_dashdash)
        {
          if (!seen_dashdash)
            {
              seen_dashdash = true;
            }
          ++i;
          continue;
        }
      else if (idx(args,i)().substr(0,2) == "--")
        {
          string::size_type equals = idx(args,i)().find('=');
          bool has_arg;
          if (equals == string::npos)
            {
              name = idx(args,i)().substr(2);
              has_arg = false;
            }
          else
            {
              name = idx(args,i)().substr(2, equals-2);
              has_arg = true;
            }

          if (has_arg)
            {
              arg = arg_type(idx(args,i)().substr(equals+1), origin::user);
            }
        }
      else if (idx(args,i)().substr(0,1) == "-")
        {
          name = idx(args,i)().substr(1,1);
          bool has_arg = idx(args,i)().size() > 2;

          if (has_arg)
            {
              arg = arg_type(idx(args,i)().substr(2), origin::user);
            }
        }
      else
        {
          ++i;
          continue;
        }

      opts.push_back(std::pair<std::string, arg_type>(name, arg));
      args.erase(args.begin() + i);
    }
}

CMD_AUTOMATE_NO_STDIO(remote,
                      N_("COMMAND [ARGS]"),
                      N_("Executes COMMAND on a remote server"),
                      "",
                      options::opts::remote_stdio_host |
                      options::opts::max_netsync_version |
                      options::opts::min_netsync_version |
                      options::opts::set_default)
{
  E(args.size() >= 1, origin::user,
    F("wrong argument count"));

  if (app.opts.dbname.empty())
    {
      W(F("No database given; assuming '%s' database. This means that we can't\n"
          "verify the server key, because we have no record of what it should be.")
          % memory_db_identifier);
      app.opts.dbname_type = memory_db;
    }

  database db(app);
  key_store keys(app);
  project_t project(db);

  shared_conn_info info;
  extract_client_connection_info(app.opts, project, keys, app.lua,
                                 automate_connection, args_vector(), info);

  args_vector cleaned_args(args);
  std::vector<std::pair<std::string, arg_type> > opts;
  parse_options_from_args(cleaned_args, opts);

  std::stringstream ss;
  if (opts.size() > 0)
    {
      ss << 'o';
      for (unsigned int i=0; i < opts.size(); ++i)
        {
          ss << opts.at(i).first.size()  << ':' << opts.at(i).first;
          ss << opts.at(i).second().size() << ':' << opts.at(i).second();
        }
      ss << 'e' << ' ';
    }

  ss << 'l';
  for (args_vector::size_type i=0; i<cleaned_args.size(); ++i)
  {
      std::string arg = idx(cleaned_args, i)();
      ss << arg.size() << ':' << arg;
  }
  ss << 'e';

  L(FL("stdio input: %s") % ss.str());

  long packet_size = constants::default_stdio_packet_size;
  if (app.opts.automate_stdio_size_given)
    packet_size = app.opts.automate_stdio_size;
  automate_ostream_demuxed os(output, std::cerr, packet_size);

  info->client.set_input_stream(ss);
  info->client.set_output_stream(os);

  run_netsync_protocol(app, app.opts, app.lua, project, keys,
                       client_voice, source_and_sink_role, info,
                       connection_counts::create());

  E(os.get_error() == 0, origin::network,
    F("received remote error code %d") % os.get_error());
}

static void
print_dryrun_info_cmd(protocol_role role,
                      shared_conn_counts counts,
                      project_t & project)
{
  // print dryrun info for command line
  if (role != source_role)
    {
      if (counts->keys_in.can_have_more_than_min)
        {
          P(F("would receive %d revisions, %d certs, and at least %d keys")
            % counts->revs_in.min_count
            % counts->certs_in.min_count
            % counts->keys_in.min_count);
        }
      else
        {
          P(F("would receive %d revisions, %d certs, and %d keys")
            % counts->revs_in.min_count
            % counts->certs_in.min_count
            % counts->keys_in.min_count);
        }
    }
  if (role != sink_role)
    {
      P(F("would send %d certs and %d keys")
        % counts->certs_out.min_count
        % counts->keys_out.min_count);
      P(F("would send %d revisions:")
        % counts->revs_out.min_count);
      map<branch_name, int> branch_counts;
      for (vector<revision_id>::const_iterator i = counts->revs_out.items.begin();
           i != counts->revs_out.items.end(); ++i)
        {
          set<branch_name> my_branches;
          project.get_revision_branches(*i, my_branches);
          for(set<branch_name>::iterator b = my_branches.begin();
              b != my_branches.end(); ++b)
            {
              ++branch_counts[*b];
            }
        }
      for (map<branch_name, int>::iterator i = branch_counts.begin();
           i != branch_counts.end(); ++i)
        {
          P(F("%9d in branch %s") % i->second % i->first);
        }
    }
}

namespace
{
  namespace syms
  {
    symbol const branch("branch");
    symbol const cert("cert");
    symbol const dryrun("dryrun");
    symbol const estimate("estimate");
    symbol const key("key");
    symbol const name("name");
    symbol const receive("receive");
    symbol const revision("revision");
    symbol const send("send");
    symbol const value("value");
  }
}

static void
print_dryrun_info_auto(protocol_role role,
                       shared_conn_counts counts,
                       project_t & project,
                       std::ostream & output)
{
  // print dry run info for automate session
  basic_io::printer pr;
  basic_io::stanza st;

  st.push_symbol(syms::dryrun);

  if (role != source_role)
    {
      // sink or sink_and_source; print sink info
      st.push_symbol(syms::receive);

<<<<<<< HEAD
      if (counts->keys_in.can_have_more_than_min)
=======
      if (info->keys_in.can_have_more_than_min)
>>>>>>> 64609182
        {
          st.push_symbol(syms::estimate);
        }

      st.push_str_pair(syms::revision,
<<<<<<< HEAD
                       boost::lexical_cast<string>(counts->revs_in.min_count));
      st.push_str_pair(syms::cert,
                       boost::lexical_cast<string>(counts->certs_in.min_count));
      st.push_str_pair(syms::key,
                       boost::lexical_cast<string>(counts->keys_in.min_count));
=======
                       boost::lexical_cast<string>(info->revs_in.min_count));
      st.push_str_pair(syms::cert,
                       boost::lexical_cast<string>(info->certs_in.min_count));
      st.push_str_pair(syms::key,
                       boost::lexical_cast<string>(info->keys_in.min_count));
>>>>>>> 64609182
    }
  if (role != sink_role)
    {
      // source or sink_and_source; print source info
      st.push_symbol(syms::send);

      st.push_str_pair(syms::revision,
<<<<<<< HEAD
                       boost::lexical_cast<string>(counts->revs_out.items.size()));
      st.push_str_pair(syms::cert,
                       boost::lexical_cast<string>(counts->certs_out.min_count));
      st.push_str_pair(syms::key,
                       boost::lexical_cast<string>(counts->keys_out.min_count));
      map<branch_name, int> branch_counts;
      for (vector<revision_id>::const_iterator i = counts->revs_out.items.begin();
           i != counts->revs_out.items.end(); ++i)
=======
                       boost::lexical_cast<string>(info->revs_out.min_count));
      st.push_str_pair(syms::cert,
                       boost::lexical_cast<string>(info->certs_out.min_count));
      st.push_str_pair(syms::key,
                       boost::lexical_cast<string>(info->keys_out.min_count));
      map<branch_name, int> branch_counts;
      for (vector<revision_id>::const_iterator i = info->revs_out.items.begin();
           i != info->revs_out.items.end(); ++i)
>>>>>>> 64609182
        {
          set<branch_name> my_branches;
          project.get_revision_branches(*i, my_branches);
          for(set<branch_name>::iterator b = my_branches.begin();
              b != my_branches.end(); ++b)
            {
              ++branch_counts[*b];
            }
        }
      for (map<branch_name, int>::iterator i = branch_counts.begin();
           i != branch_counts.end(); ++i)
        {
          st.push_str_triple(syms::branch, i->first(), boost::lexical_cast<string>(i->second));
        }
    }
  pr.print_stanza(st);
  output.write(pr.buf.data(), pr.buf.size());
}

static void
print_cert(cert const & item,
           basic_io::printer & pr)
{
  basic_io::stanza st;
  st.push_symbol(syms::cert);
  st.push_binary_pair(syms::revision, item.ident.inner());
  st.push_str_pair(syms::name, item.name());
  st.push_str_pair(syms::value, item.value());
  st.push_binary_pair(syms::key, item.key.inner());
  pr.print_stanza(st);
}

static void
print_info_auto(protocol_role role,
                shared_conn_counts counts,
                project_t & project,
                std::ostream & output)
{
  // print info for automate session
  basic_io::printer pr;

  if (role != source_role)
    {
      // sink or sink_and_source; print sink info
      {
        basic_io::stanza st;
        st.push_symbol(syms::receive);
        pr.print_stanza(st);
      }

      {
        basic_io::stanza st;
<<<<<<< HEAD
        for (vector<revision_id>::const_iterator i = counts->revs_in.items.begin();
             i != counts->revs_in.items.end(); ++i)
=======
        for (vector<revision_id>::const_iterator i = info->revs_in.items.begin();
             i != info->revs_in.items.end(); ++i)
>>>>>>> 64609182
          {
            st.push_binary_pair(syms::revision, i->inner());
          }
        pr.print_stanza(st);
      }

<<<<<<< HEAD
      for (vector<cert>::const_iterator i = counts->certs_in.items.begin();
           i != counts->certs_in.items.end(); ++i)
=======
      for (vector<cert>::const_iterator i = info->certs_in.items.begin();
           i != info->certs_in.items.end(); ++i)
>>>>>>> 64609182
        {
          print_cert(*i, pr);
        }

      {
        basic_io::stanza st;
<<<<<<< HEAD
        for (vector<key_id>::const_iterator i = counts->keys_in.items.begin();
             i != counts->keys_in.items.end(); ++i)
=======
        for (vector<key_id>::const_iterator i = info->keys_in.items.begin();
             i != info->keys_in.items.end(); ++i)
>>>>>>> 64609182
          {
            st.push_binary_pair(syms::key, i->inner());
          }
        pr.print_stanza(st);
      }
    }

  if (role != sink_role)
    {
      // source or sink_and_source; print source info
      {
        basic_io::stanza st;
        st.push_symbol(syms::send);
        pr.print_stanza(st);
      }

      {
        basic_io::stanza st;
<<<<<<< HEAD
        for (vector<revision_id>::const_iterator i = counts->revs_out.items.begin();
             i != counts->revs_out.items.end(); ++i)
=======
        for (vector<revision_id>::const_iterator i = info->revs_out.items.begin();
             i != info->revs_out.items.end(); ++i)
>>>>>>> 64609182
          {
            st.push_binary_pair(syms::revision, i->inner());
          }
        pr.print_stanza(st);
      }

<<<<<<< HEAD
      for (vector<cert>::const_iterator i = counts->certs_out.items.begin();
           i != counts->certs_out.items.end(); ++i)
=======
      for (vector<cert>::const_iterator i = info->certs_out.items.begin();
           i != info->certs_out.items.end(); ++i)
>>>>>>> 64609182
        {
          print_cert(*i, pr);
        }

      {
        basic_io::stanza st;
<<<<<<< HEAD
        for (vector<key_id>::const_iterator i = counts->keys_out.items.begin();
             i != counts->keys_out.items.end(); ++i)
=======
        for (vector<key_id>::const_iterator i = info->keys_out.items.begin();
             i != info->keys_out.items.end(); ++i)
>>>>>>> 64609182
          {
            st.push_binary_pair(syms::key, i->inner());
          }
        pr.print_stanza(st);
      }
    }

  output.write(pr.buf.data(), pr.buf.size());
}

CMD(push, "push", "", CMD_REF(network),
    N_("[URL]\n[ADDRESS[:PORTNUMBER] [PATTERN ...]]"),
    N_("Pushes branches to a netsync server"),
    N_("This will push all branches that match the pattern given in PATTERN "
       "to the netsync server at the address ADDRESS."),
    options::opts::max_netsync_version | options::opts::min_netsync_version |
    options::opts::set_default | options::opts::exclude |
    options::opts::keys_to_push | options::opts::dryrun)
{
  database db(app);
  key_store keys(app);
  project_t project(db);

  shared_conn_info info;
  extract_client_connection_info(app.opts, project, keys, app.lua,
                                 netsync_connection, args, info);

  shared_conn_counts counts = connection_counts::create();
  run_netsync_protocol(app, app.opts, app.lua, project, keys,
                       client_voice, source_role, info, counts);
  if (app.opts.dryrun)
    print_dryrun_info_cmd(source_role, counts, project);
}

CMD_AUTOMATE(push, N_("[URL]\n[ADDRESS[:PORTNUMBER] [PATTERN ...]]"),
             N_("Pushes branches to a netsync server"),
             "",
             options::opts::max_netsync_version |
             options::opts::min_netsync_version |
             options::opts::set_default | options::opts::exclude |
             options::opts::keys_to_push | options::opts::dryrun)
{
  database db(app);
  key_store keys(app);
  project_t project(db);

  shared_conn_info info;
  extract_client_connection_info(app.opts, project, keys, app.lua,
                                 netsync_connection, args, info);

  shared_conn_counts counts = connection_counts::create();
  run_netsync_protocol(app, app.opts, app.lua, project, keys,
                       client_voice, source_role, info, counts);
  if (app.opts.dryrun)
    print_dryrun_info_auto(source_role, counts, project, output);
  else
    print_info_auto(source_role, counts, project, output);
}

CMD(pull, "pull", "", CMD_REF(network),
    N_("[URL]\n[ADDRESS[:PORTNUMBER] [PATTERN ...]]"),
    N_("Pulls branches from a netsync server"),
    N_("This pulls all branches that match the pattern given in PATTERN "
       "from the netsync server at the address ADDRESS."),
    options::opts::max_netsync_version | options::opts::min_netsync_version |
    options::opts::set_default | options::opts::exclude |
    options::opts::auto_update | options::opts::dryrun)
{
  database db(app);
  key_store keys(app);
  project_t project(db);

  maybe_workspace_updater updater(app, project);

  shared_conn_info info;
  extract_client_connection_info(app.opts, project, keys, app.lua,
                                 netsync_connection, args, info, key_optional);

  if (!keys.have_signing_key())
    P(F("doing anonymous pull; use -kKEYNAME if you need authentication"));

  shared_conn_counts counts = connection_counts::create();
  run_netsync_protocol(app, app.opts, app.lua, project, keys,
                       client_voice, sink_role, info, counts);

  updater.maybe_do_update();
  if (app.opts.dryrun)
    print_dryrun_info_cmd(sink_role, counts, project);
}

CMD_AUTOMATE(pull, N_("[URL]\n[ADDRESS[:PORTNUMBER] [PATTERN ...]]"),
             N_("Pulls branches from a netsync server"),
             "",
             options::opts::max_netsync_version |
             options::opts::min_netsync_version |
             options::opts::set_default | options::opts::exclude |
             options::opts::dryrun)
{
  database db(app);
  key_store keys(app);
  project_t project(db);

  shared_conn_info info;
  extract_client_connection_info(app.opts, project, keys, app.lua,
                                 netsync_connection, args, info, key_optional);

  shared_conn_counts counts = connection_counts::create();
  run_netsync_protocol(app, app.opts, app.lua, project, keys,
                       client_voice, sink_role, info, counts);
  if (app.opts.dryrun)
    print_dryrun_info_auto(sink_role, counts, project, output);
  else
    print_info_auto(sink_role, counts, project, output);
}

CMD(sync, "sync", "", CMD_REF(network),
    N_("[URL]\n[ADDRESS[:PORTNUMBER] [PATTERN ...]]"),
    N_("Synchronizes branches with a netsync server"),
    N_("This synchronizes branches that match the pattern given in PATTERN "
       "with the netsync server at the address ADDRESS."),
    options::opts::max_netsync_version | options::opts::min_netsync_version |
    options::opts::set_default | options::opts::exclude |
    options::opts::keys_to_push | options::opts::auto_update |
    options::opts::dryrun)
{
  database db(app);
  key_store keys(app);
  project_t project(db);

  maybe_workspace_updater updater(app, project);

  shared_conn_info info;
  extract_client_connection_info(app.opts, project, keys, app.lua,
                                 netsync_connection, args, info);

  if (app.opts.set_default && workspace::found)
    {
      // Write workspace options, including key; this is the simplest way to
      // fix a "found multiple keys" error reported by sync.
      workspace::set_options(app.opts, app.lua);
    }

  shared_conn_counts counts = connection_counts::create();
  run_netsync_protocol(app, app.opts, app.lua, project, keys,
                       client_voice, source_and_sink_role, info, counts);

  updater.maybe_do_update();
  if (app.opts.dryrun)
    print_dryrun_info_cmd(source_and_sink_role, counts, project);
}

CMD_AUTOMATE(sync, N_("[URL]\n[ADDRESS[:PORTNUMBER] [PATTERN ...]]"),
             N_("Synchronizes branches with a netsync server"),
             "",
             options::opts::max_netsync_version | options::opts::min_netsync_version |
             options::opts::set_default | options::opts::exclude |
             options::opts::keys_to_push | options::opts::dryrun)
{
  database db(app);
  key_store keys(app);
  project_t project(db);

  shared_conn_info info;
  extract_client_connection_info(app.opts, project, keys, app.lua,
                                 netsync_connection, args, info);

  if (app.opts.set_default && workspace::found)
  {
    // Write workspace options, including key; this is the simplest way to
    // fix a "found multiple keys" error reported by sync.
    workspace::set_options(app.opts, app.lua);
  }

  shared_conn_counts counts = connection_counts::create();
  run_netsync_protocol(app, app.opts, app.lua, project, keys,
                       client_voice, source_and_sink_role, info, counts);
  if (app.opts.dryrun)
    print_dryrun_info_auto(source_and_sink_role, counts, project, output);
  else
    print_info_auto(source_and_sink_role, counts, project, output);
}

CMD_NO_WORKSPACE(clone, "clone", "", CMD_REF(network),
                 N_("URL [DIRECTORY]\nHOST[:PORTNUMBER] BRANCH [DIRECTORY]"),
                 N_("Checks out a revision from a remote database into a directory"),
                 N_("If a revision is given, that's the one that will be checked out.  "
                    "Otherwise, it will be the head of the branch supplied.  "
                    "If no directory is given, the branch name will be used as directory"),
                 options::opts::max_netsync_version | options::opts::min_netsync_version |
                 options::opts::revision | options::opts::branch)
{

  bool url_arg = (args.size() == 1 || args.size() == 2) &&
                 idx(args, 0)().find("://") != string::npos;

  bool host_branch_arg = (args.size() == 2 || args.size() == 3) &&
                         idx(args, 0)().find("://") == string::npos;

  bool no_ambigious_revision = app.opts.revision.size() < 2;

  if (!(no_ambigious_revision && (url_arg || host_branch_arg)))
    throw usage(execid);

  E(url_arg || (host_branch_arg && !app.opts.branch_given), origin::user,
    F("the --branch option is only valid with an URI to clone"));

  // we create the database before anything else, but we
  // do not clean newly created databases up if the clone fails
  // (and I think this is correct, because if the pull fails later
  // on due to some network error, the use does not have to start
  // again from the beginning)
  database_path_helper helper(app.lua);
  helper.maybe_set_default_alias(app.opts);

  database db(app);
  project_t project(db);
  key_store keys(app);

  db.create_if_not_exists();
  db.ensure_open();

  shared_conn_info info;
  arg_type server = idx(args, 0);
  arg_type workspace_arg;

   if (url_arg)
    {
      E(!app.opts.exclude_given, origin::user,
        F("cannot use --exclude in URL mode"));

      netsync_connection_info::setup_from_uri(app.opts, project.db, app.lua,
                                              netsync_connection, server, info);
      if (args.size() == 2)
        workspace_arg = idx(args, 1);
    }
  else
    {
      vector<arg_type> include;
      include.push_back(idx(args, 1));
      netsync_connection_info::setup_from_server_and_pattern(app.opts, project.db,
                                                             app.lua,
                                                             netsync_connection,
                                                             server, include,
                                                             app.opts.exclude,
                                                             info);
      if (args.size() == 3)
        workspace_arg = idx(args, 2);
    }

  if (app.opts.branch().empty())
    {
      globish include_pattern = info->client.get_include_pattern();
      E(!include_pattern().empty() && !include_pattern.contains_meta_chars(),
        origin::user, F("you must specify an unambiguous branch to clone"));
      app.opts.branch = branch_name(include_pattern(), origin::user);
    }

  I(!app.opts.branch().empty());

  app.opts.no_transport_auth =
    !app.lua.hook_use_transport_auth(info->client.get_uri());

  if (!app.opts.no_transport_auth)
    {
      cache_netsync_key(app.opts, project, keys, app.lua, info, key_optional);
    }

  bool target_is_current_dir = false;
  system_path workspace_dir;
  if (workspace_arg().empty())
    {
      // No checkout dir specified, use branch name for dir.
      workspace_dir = system_path(app.opts.branch(), origin::user);
    }
  else
    {
      target_is_current_dir =
        workspace_arg == utf8(".");
      workspace_dir = system_path(workspace_arg);
    }

  if (!target_is_current_dir)
    {
      require_path_is_nonexistent
        (workspace_dir,
         F("clone destination directory '%s' already exists")
         % workspace_dir);
    }

  system_path _MTN_dir = workspace_dir / path_component("_MTN");

  require_path_is_nonexistent
    (_MTN_dir, F("bookkeeping directory already exists in '%s'")
     % workspace_dir);

  directory_cleanup_helper remove_on_fail(
    target_is_current_dir ? _MTN_dir : workspace_dir
  );

  // remember the initial working dir so that relative file://
  // db URIs will work
  system_path start_dir(get_current_working_dir(), origin::system);

  workspace::create_workspace(app.opts, app.lua, workspace_dir);

  if (!keys.have_signing_key())
    P(F("doing anonymous pull; use -kKEYNAME if you need authentication"));

  // make sure we're back in the original dir so that file: URIs work
  change_current_working_dir(start_dir);

  run_netsync_protocol(app, app.opts, app.lua, project, keys,
                       client_voice, sink_role, info,
                       connection_counts::create());

  change_current_working_dir(workspace_dir);

  transaction_guard guard(db, false);

  revision_id ident;
  if (app.opts.revision.empty())
    {
      set<revision_id> heads;
      project.get_branch_heads(app.opts.branch, heads,
                               app.opts.ignore_suspend_certs);
      E(!heads.empty(), origin::user,
        F("branch '%s' is empty") % app.opts.branch);
      if (heads.size() > 1)
        {
          P(F("branch %s has multiple heads:") % app.opts.branch);
          for (set<revision_id>::const_iterator i = heads.begin(); i != heads.end(); ++i)
            P(i18n_format("  %s")
              % describe_revision(app.opts, app.lua, project, *i));
          P(F("choose one with '%s clone -r<id> URL'") % prog_name);
          E(false, origin::user, F("branch %s has multiple heads") % app.opts.branch);
        }
      ident = *(heads.begin());
    }
  else if (app.opts.revision.size() == 1)
    {
      // use specified revision
      complete(app.opts, app.lua, project, idx(app.opts.revision, 0)(), ident);

      E(project.revision_is_in_branch(ident, app.opts.branch),
        origin::user,
        F("revision %s is not a member of branch %s")
          % ident % app.opts.branch);
    }

  roster_t empty_roster, current_roster;

  L(FL("checking out revision %s to directory %s")
    % ident % workspace_dir);
  db.get_roster(ident, current_roster);

  workspace work(app);
  revision_t workrev;
  make_revision_for_workspace(ident, cset(), workrev);
  work.put_work_rev(workrev);

  cset checkout;
  make_cset(empty_roster, current_roster, checkout);

  content_merge_checkout_adaptor wca(db);
  work.perform_content_update(empty_roster, current_roster, checkout, wca, false);

  work.maybe_update_inodeprints(db);
  guard.commit();
  remove_on_fail.commit();
}

struct pid_file
{
  explicit pid_file(system_path const & p)
    : path(p)
  {
    if (path.empty())
      return;
    require_path_is_nonexistent(path, F("pid file '%s' already exists") % path);
    file.open(path.as_external().c_str());
    E(file.is_open(), origin::system, F("failed to create pid file '%s'") % path);
    file << get_process_id() << '\n';
    file.flush();
  }

  ~pid_file()
  {
    if (path.empty())
      return;
    pid_t pid;
    ifstream(path.as_external().c_str()) >> pid;
    if (pid == get_process_id()) {
      file.close();
      delete_file(path);
    }
  }

private:
  ofstream file;
  system_path path;
};

CMD_NO_WORKSPACE(serve, "serve", "", CMD_REF(network), "",
                 N_("Serves the database to connecting clients"),
                 "",
                 options::opts::max_netsync_version |
                 options::opts::min_netsync_version |
                 options::opts::pidfile |
                 options::opts::bind_opts)
{
  if (!args.empty())
    throw usage(execid);

  database db(app);
  key_store keys(app);
  project_t project(db);
  pid_file pid(app.opts.pidfile);

  db.ensure_open();

  shared_conn_info info;
  netsync_connection_info::setup_for_serve(app.opts, project.db, app.lua, info);

  if (!app.opts.no_transport_auth)
    {
      cache_netsync_key(app.opts, project, keys, app.lua, info, key_required);
    }

  run_netsync_protocol(app, app.opts, app.lua, project, keys,
                       server_voice, source_and_sink_role, info,
                       connection_counts::create());
}

// Local Variables:
// mode: C++
// fill-column: 76
// c-file-style: "gnu"
// indent-tabs-mode: nil
// End:
// vim: et:sw=2:sts=2:ts=2:cino=>2s,{s,\:s,+s,t0,g0,^-2,e-2,n-2,p2s,(0,=s:<|MERGE_RESOLUTION|>--- conflicted
+++ resolved
@@ -360,29 +360,17 @@
       // sink or sink_and_source; print sink info
       st.push_symbol(syms::receive);
 
-<<<<<<< HEAD
       if (counts->keys_in.can_have_more_than_min)
-=======
-      if (info->keys_in.can_have_more_than_min)
->>>>>>> 64609182
         {
           st.push_symbol(syms::estimate);
         }
 
       st.push_str_pair(syms::revision,
-<<<<<<< HEAD
                        boost::lexical_cast<string>(counts->revs_in.min_count));
       st.push_str_pair(syms::cert,
                        boost::lexical_cast<string>(counts->certs_in.min_count));
       st.push_str_pair(syms::key,
                        boost::lexical_cast<string>(counts->keys_in.min_count));
-=======
-                       boost::lexical_cast<string>(info->revs_in.min_count));
-      st.push_str_pair(syms::cert,
-                       boost::lexical_cast<string>(info->certs_in.min_count));
-      st.push_str_pair(syms::key,
-                       boost::lexical_cast<string>(info->keys_in.min_count));
->>>>>>> 64609182
     }
   if (role != sink_role)
     {
@@ -390,7 +378,6 @@
       st.push_symbol(syms::send);
 
       st.push_str_pair(syms::revision,
-<<<<<<< HEAD
                        boost::lexical_cast<string>(counts->revs_out.items.size()));
       st.push_str_pair(syms::cert,
                        boost::lexical_cast<string>(counts->certs_out.min_count));
@@ -399,16 +386,6 @@
       map<branch_name, int> branch_counts;
       for (vector<revision_id>::const_iterator i = counts->revs_out.items.begin();
            i != counts->revs_out.items.end(); ++i)
-=======
-                       boost::lexical_cast<string>(info->revs_out.min_count));
-      st.push_str_pair(syms::cert,
-                       boost::lexical_cast<string>(info->certs_out.min_count));
-      st.push_str_pair(syms::key,
-                       boost::lexical_cast<string>(info->keys_out.min_count));
-      map<branch_name, int> branch_counts;
-      for (vector<revision_id>::const_iterator i = info->revs_out.items.begin();
-           i != info->revs_out.items.end(); ++i)
->>>>>>> 64609182
         {
           set<branch_name> my_branches;
           project.get_revision_branches(*i, my_branches);
@@ -461,39 +438,24 @@
 
       {
         basic_io::stanza st;
-<<<<<<< HEAD
         for (vector<revision_id>::const_iterator i = counts->revs_in.items.begin();
              i != counts->revs_in.items.end(); ++i)
-=======
-        for (vector<revision_id>::const_iterator i = info->revs_in.items.begin();
-             i != info->revs_in.items.end(); ++i)
->>>>>>> 64609182
           {
             st.push_binary_pair(syms::revision, i->inner());
           }
         pr.print_stanza(st);
       }
 
-<<<<<<< HEAD
       for (vector<cert>::const_iterator i = counts->certs_in.items.begin();
            i != counts->certs_in.items.end(); ++i)
-=======
-      for (vector<cert>::const_iterator i = info->certs_in.items.begin();
-           i != info->certs_in.items.end(); ++i)
->>>>>>> 64609182
         {
           print_cert(*i, pr);
         }
 
       {
         basic_io::stanza st;
-<<<<<<< HEAD
         for (vector<key_id>::const_iterator i = counts->keys_in.items.begin();
              i != counts->keys_in.items.end(); ++i)
-=======
-        for (vector<key_id>::const_iterator i = info->keys_in.items.begin();
-             i != info->keys_in.items.end(); ++i)
->>>>>>> 64609182
           {
             st.push_binary_pair(syms::key, i->inner());
           }
@@ -512,39 +474,24 @@
 
       {
         basic_io::stanza st;
-<<<<<<< HEAD
         for (vector<revision_id>::const_iterator i = counts->revs_out.items.begin();
              i != counts->revs_out.items.end(); ++i)
-=======
-        for (vector<revision_id>::const_iterator i = info->revs_out.items.begin();
-             i != info->revs_out.items.end(); ++i)
->>>>>>> 64609182
           {
             st.push_binary_pair(syms::revision, i->inner());
           }
         pr.print_stanza(st);
       }
 
-<<<<<<< HEAD
       for (vector<cert>::const_iterator i = counts->certs_out.items.begin();
            i != counts->certs_out.items.end(); ++i)
-=======
-      for (vector<cert>::const_iterator i = info->certs_out.items.begin();
-           i != info->certs_out.items.end(); ++i)
->>>>>>> 64609182
         {
           print_cert(*i, pr);
         }
 
       {
         basic_io::stanza st;
-<<<<<<< HEAD
         for (vector<key_id>::const_iterator i = counts->keys_out.items.begin();
              i != counts->keys_out.items.end(); ++i)
-=======
-        for (vector<key_id>::const_iterator i = info->keys_out.items.begin();
-             i != info->keys_out.items.end(); ++i)
->>>>>>> 64609182
           {
             st.push_binary_pair(syms::key, i->inner());
           }
