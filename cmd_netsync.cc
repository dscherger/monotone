--- conflicted
+++ resolved
@@ -704,24 +704,16 @@
     target_is_current_dir ? _MTN_dir : workspace_dir
   );
 
-<<<<<<< HEAD
   // remember the initial working dir so that relative file://
   // db URIs will work
   system_path start_dir(get_current_working_dir(), origin::system);
 
-  // paths.cc's idea of the current workspace root is wrong at this point
-  if (!app.opts.dbname_given || app.opts.dbname.empty())
-    app.opts.dbname = system_path(workspace_dir
-                                  / bookkeeping_root_component
-                                  / bookkeeping_internal_db_file_name);
-=======
   database db(app);
   db.create_if_not_exists();
   db.ensure_open();
 
   // FIXME: newly created databases are not saved to _MTN/options since
   // we're not updating app.opts yet
->>>>>>> 7b741cc9
 
   // this is actually stupid, but app.opts.branch must be set here
   // otherwise it will not be written into _MTN/options, in case
