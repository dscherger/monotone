--- conflicted
+++ resolved
@@ -162,11 +162,7 @@
   project_t project(app.db);
   run_netsync_protocol(client_voice, source_role, uris,
                        include_pattern, exclude_pattern,
-<<<<<<< HEAD
-                       project, app.keys, app.lua, app.opts);
-=======
-                       app.projects, app.keys, app.lua, app.opts);
->>>>>>> bf73e936
+                       projects, app.keys, app.lua, app.opts);
 }
 
 CMD(pull, "pull", "", CMD_REF(network),
@@ -191,11 +187,7 @@
   project_t project(app.db);
   run_netsync_protocol(client_voice, sink_role, uris,
                        include_pattern, exclude_pattern,
-<<<<<<< HEAD
-                       project, app.keys, app.lua, app.opts);
-=======
-                       app.projects, app.keys, app.lua, app.opts);
->>>>>>> bf73e936
+                       projects, app.keys, app.lua, app.opts);
 }
 
 CMD(sync, "sync", "", CMD_REF(network),
@@ -218,11 +210,7 @@
   project_t project(app.db);
   run_netsync_protocol(client_voice, source_and_sink_role, uris,
                        include_pattern, exclude_pattern,
-<<<<<<< HEAD
-                       project, app.keys, app.lua, app.opts);
-=======
-                       app.projects, app.keys, app.lua, app.opts);
->>>>>>> bf73e936
+                       projects, app.keys, app.lua, app.opts);
 }
 
 class dir_cleanup_helper
@@ -343,11 +331,7 @@
   project_t project(app.db);
   run_netsync_protocol(client_voice, sink_role, uris,
                        include_pattern, exclude_pattern,
-<<<<<<< HEAD
-                       project, app.keys, app.lua, app.opts);
-=======
-                       app.projects, app.keys, app.lua, app.opts);
->>>>>>> bf73e936
+                       projects, app.keys, app.lua, app.opts);
 
   change_current_working_dir(workspace_dir);
 
@@ -360,15 +344,10 @@
         F("use --revision or --branch to specify what to checkout"));
 
       set<revision_id> heads;
-<<<<<<< HEAD
-      project.get_branch_heads(app.opts.branchname, heads,
-                               app.opts.ignore_suspend_certs);
-=======
-      app.projects
+      projects
         .get_project_of_branch(app.opts.branchname)
         .get_branch_heads(app.opts.branchname, heads,
                           app.opts.ignore_suspend_certs);
->>>>>>> bf73e936
       N(heads.size() > 0,
         F("branch '%s' is empty") % app.opts.branchname);
       if (heads.size() > 1)
@@ -376,11 +355,7 @@
           P(F("branch %s has multiple heads:") % app.opts.branchname);
           for (set<revision_id>::const_iterator i = heads.begin(); i != heads.end(); ++i)
             P(i18n_format("  %s")
-<<<<<<< HEAD
-              % describe_revision(project, *i));
-=======
-              % describe_revision(app.projects, *i));
->>>>>>> bf73e936
+              % describe_revision(projects, *i));
           P(F("choose one with '%s checkout -r<id>'") % ui.prog_name);
           E(false, F("branch %s has multiple heads") % app.opts.branchname);
         }
@@ -391,19 +366,12 @@
       // use specified revision
       complete(app, project, idx(app.opts.revision_selectors, 0)(), ident);
 
-<<<<<<< HEAD
-      guess_branch(ident, app.opts, project);
+      guess_branch(ident, app.opts, projects);
       I(!app.opts.branchname().empty());
 
-      N(project.revision_is_in_branch(ident, app.opts.branchname),
-=======
-      guess_branch(ident, app.opts, app.projects);
-      I(!app.opts.branchname().empty());
-
-      N(app.projects
+      N(projects
         .get_project_of_branch(app.opts.branchname)
         .revision_is_in_branch(ident, app.opts.branchname),
->>>>>>> bf73e936
         F("revision %s is not a member of branch %s")
         % ident % app.opts.branchname);
     }
@@ -493,11 +461,7 @@
   project_t project(app.db);
   run_netsync_protocol(server_voice, source_and_sink_role, app.opts.bind_uris,
                        globish("*"), globish(""),
-<<<<<<< HEAD
-                       project, app.keys, app.lua, app.opts);
-=======
-                       app.projects, app.keys, app.lua, app.opts);
->>>>>>> bf73e936
+                       projects, app.keys, app.lua, app.opts);
 }
 
 // Local Variables:
