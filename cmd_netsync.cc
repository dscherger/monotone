--- conflicted
+++ resolved
@@ -324,12 +324,7 @@
 
   // make sure we're back in the original dir so that file: URIs work
   change_current_working_dir(start_dir);
-<<<<<<< HEAD
-=======
-
-  std::list<utf8> uris;
-  uris.push_back(addr);
->>>>>>> 55a042c3
+
 
   netsync_service puller(netsync_service::pull,
                          include_pattern,
