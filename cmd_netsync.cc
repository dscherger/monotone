#include "base.hh"
#include "cmd.hh"

#include "diff_patch.hh"
#include "netcmd.hh"
#include "globish.hh"
#include "keys.hh"
#include "key_store.hh"
#include "cert.hh"
#include "revision.hh"
#include "ui.hh"
#include "uri.hh"
#include "vocab_cast.hh"
#include "platform-wrapped.hh"
#include "app_state.hh"
#include "project.hh"
#include "work.hh"
#include "database.hh"
#include "roster.hh"

#include <fstream>

using std::ifstream;
using std::ofstream;
using std::map;
using std::set;
using std::string;
using std::vector;

using boost::shared_ptr;

static const var_key default_server_key(var_domain("database"),
                                        var_name("default-server"));
static const var_key default_include_pattern_key(var_domain("database"),
                                                 var_name("default-include-pattern"));
static const var_key default_exclude_pattern_key(var_domain("database"),
                                                 var_name("default-exclude-pattern"));

static char const ws_internal_db_file_name[] = "mtn.db";

static void
extract_address(options & opts, database & db,
                args_vector const & args, utf8 & addr)
{
  if (args.size() >= 1)
    {
      addr = idx(args, 0);
      if (!db.var_exists(default_server_key) || opts.set_default)
        {
          P(F("setting default server to %s") % addr());
          db.set_var(default_server_key, var_value(addr()));
        }
    }
  else
    {
      N(db.var_exists(default_server_key),
        F("no server given and no default server set"));
      var_value addr_value;
      db.get_var(default_server_key, addr_value);
      addr = utf8(addr_value());
      L(FL("using default server address: %s") % addr());
    }
}

static void
find_key(options & opts,
         lua_hooks & lua,
         database & db,
         key_store & keys,
         utf8 const & addr,
         globish const & include,
         globish const & exclude,
         bool needed = true)
{
  if (!opts.signing_key().empty())
    return;

  rsa_keypair_id key;
  uri u;
  utf8 host(addr);

  parse_uri(addr(), u);
  if (!u.host.empty())
    host = utf8(u.host);
  if (needed
      && (key().empty()
          || !lua.hook_get_netsync_key(host, include, exclude, key)))
    get_user_key(opts, lua, db, keys, key);

  opts.signing_key = key;
}

static void
find_key_if_needed(options & opts,
                   lua_hooks & lua,
                   database & db,
                   key_store & keys,
                   utf8 const & addr,
                   globish const & include,
                   globish const & exclude,
                   bool needed = true)
{
  uri u;
  parse_uri(addr(), u);

  if (lua.hook_use_transport_auth(u))
    find_key(opts, lua, db, keys, addr, include, exclude, needed);
}

static void
extract_patterns(options & opts, database & db, args_vector const & args,
                 globish & include_pattern, globish & exclude_pattern)
{
  if (args.size() >= 2 || opts.exclude_given)
    {
      E(args.size() >= 2, F("no branch pattern given"));

      include_pattern = globish(args.begin() + 1, args.end());
      exclude_pattern = globish(opts.exclude_patterns);

      if (!db.var_exists(default_include_pattern_key)
          || opts.set_default)
        {
          P(F("setting default branch include pattern to '%s'") % include_pattern);
          db.set_var(default_include_pattern_key, var_value(include_pattern()));
        }
      if (!db.var_exists(default_exclude_pattern_key)
          || opts.set_default)
        {
          P(F("setting default branch exclude pattern to '%s'") % exclude_pattern);
          db.set_var(default_exclude_pattern_key, var_value(exclude_pattern()));
        }
    }
  else
    {
      N(db.var_exists(default_include_pattern_key),
        F("no branch pattern given and no default pattern set"));
      var_value pattern_value;
      db.get_var(default_include_pattern_key, pattern_value);
      include_pattern = globish(pattern_value());
      L(FL("using default branch include pattern: '%s'") % include_pattern);
      if (db.var_exists(default_exclude_pattern_key))
        {
          db.get_var(default_exclude_pattern_key, pattern_value);
          exclude_pattern = globish(pattern_value());
        }
      else
        exclude_pattern = globish();
      L(FL("excluding: %s") % exclude_pattern);
    }
}

CMD(push, "push", "", CMD_REF(network),
    N_("[ADDRESS[:PORTNUMBER] [PATTERN ...]]"),
    N_("Pushes branches to a netsync server"),
    N_("This will push all branches that match the pattern given in PATTERN "
       "to the netsync server at the address ADDRESS."),
    options::opts::set_default | options::opts::exclude |
    options::opts::key_to_push)
{
  database db(app);
  key_store keys(app);
  project_set projects(db, app.lua, app.opts);

  utf8 addr;
  globish include_pattern, exclude_pattern;
  extract_address(app.opts, db, args, addr);
  extract_patterns(app.opts, db, args, include_pattern, exclude_pattern);
  find_key_if_needed(app.opts, app.lua, db, keys,
                     addr, include_pattern, exclude_pattern);

  std::list<utf8> uris;
  uris.push_back(addr);

  run_netsync_protocol(app.opts, app.lua, projects, keys,
                       client_voice, source_role, uris,
                       include_pattern, exclude_pattern);
}

CMD(pull, "pull", "", CMD_REF(network),
    N_("[ADDRESS[:PORTNUMBER] [PATTERN ...]]"),
    N_("Pulls branches from a netsync server"),
    N_("This pulls all branches that match the pattern given in PATTERN "
       "from the netsync server at the address ADDRESS."),
    options::opts::set_default | options::opts::exclude)
{
  database db(app);
  key_store keys(app);
  project_set projects(db, app.lua, app.opts);

  utf8 addr;
  globish include_pattern, exclude_pattern;
  extract_address(app.opts, db, args, addr);
  extract_patterns(app.opts, db, args, include_pattern, exclude_pattern);
  find_key_if_needed(app.opts, app.lua, db, keys,
                     addr, include_pattern, exclude_pattern, false);

  if (app.opts.signing_key() == "")
    P(F("doing anonymous pull; use -kKEYNAME if you need authentication"));

  std::list<utf8> uris;
  uris.push_back(addr);

  run_netsync_protocol(app.opts, app.lua, projects, keys,
                       client_voice, sink_role, uris,
                       include_pattern, exclude_pattern);
}

CMD(sync, "sync", "", CMD_REF(network),
    N_("[ADDRESS[:PORTNUMBER] [PATTERN ...]]"),
    N_("Synchronizes branches with a netsync server"),
    N_("This synchronizes branches that match the pattern given in PATTERN "
       "with the netsync server at the address ADDRESS."),
    options::opts::set_default | options::opts::exclude |
    options::opts::key_to_push)
{
  database db(app);
  key_store keys(app);
  project_set projects(db, app.lua, app.opts);

  utf8 addr;
  globish include_pattern, exclude_pattern;
  extract_address(app.opts, db, args, addr);
  extract_patterns(app.opts, db, args, include_pattern, exclude_pattern);
  find_key_if_needed(app.opts, app.lua, db, keys,
                     addr, include_pattern, exclude_pattern, false);

  std::list<utf8> uris;
  uris.push_back(addr);

  run_netsync_protocol(app.opts, app.lua, projects, keys,
                       client_voice, source_and_sink_role, uris,
                       include_pattern, exclude_pattern);
}

class dir_cleanup_helper
{
public:
  dir_cleanup_helper(system_path const & new_dir, bool i_db) :
                  commited(false), internal_db(i_db), dir(new_dir) {}
  ~dir_cleanup_helper()
  {
    if (!commited && directory_exists(dir))
      {
#ifdef WIN32
        if (!internal_db)
          delete_dir_recursive(dir);
#else
        delete_dir_recursive(dir);
#endif /* WIN32 */
      }
  }
  void commit(void)
  {
    commited = true;
  }
private:
  bool commited;
  bool internal_db;
  system_path dir;
};

CMD(clone, "clone", "", CMD_REF(network),
    N_("ADDRESS[:PORTNUMBER] [DIRECTORY]"),
    N_("Checks out a revision from a remote database into a directory"),
    N_("If a revision is given, that's the one that will be checked out.  "
       "Otherwise, it will be the head of the branch supplied.  "
       "If no directory is given, the branch name will be used as directory"),
    options::opts::exclude | options::opts::branch | options::opts::revision)
{
  if (args.size() < 1 || args.size() > 2 || app.opts.revision_selectors.size() > 1)
    throw usage(execid);

  revision_id ident;
  system_path workspace_dir;
  utf8 addr = idx(args, 0);

  N(app.opts.branch_given && !app.opts.branchname().empty(),
    F("you must specify a branch to clone"));

  if (args.size() == 1)
    {
      // No checkout dir specified, use branch name for dir.
      workspace_dir = system_path(app.opts.branchname());
    }
  else
    {
      // Checkout to specified dir.
      workspace_dir = system_path(idx(args, 1));
    }

  require_path_is_nonexistent
    (workspace_dir, F("clone destination directory '%s' already exists") % workspace_dir);

  // remember the initial working dir so that relative file://
  // db URIs will work
  system_path start_dir(get_current_working_dir());

  bool internal_db = !app.opts.dbname_given || app.opts.dbname.empty();

  dir_cleanup_helper remove_on_fail(workspace_dir, internal_db);

  // paths.cc's idea of the current workspace root is wrong at this point
  if (internal_db)
    app.opts.dbname = system_path(workspace_dir
                                  / bookkeeping_root_component
                                  / ws_internal_db_file_name);

  // must do this after setting dbname so that _MTN/options is written
  // correctly
  workspace::create_workspace(app.opts, app.lua, workspace_dir);

  database db(app);
  if (get_path_status(db.get_filename()) == path::nonexistent)
    db.initialize();

  db.ensure_open();

  if (!db.var_exists(default_server_key) || app.opts.set_default)
    {
      P(F("setting default server to %s") % addr);
      db.set_var(default_server_key, var_value(addr()));
    }

  key_store keys(app);
  project_set projects(db, app.lua, app.opts);
  globish include_pattern(app.opts.branchname());
  globish exclude_pattern(app.opts.exclude_patterns);

  find_key_if_needed(app.opts, app.lua, db, keys,
                     addr, include_pattern, exclude_pattern, false);

  if (app.opts.signing_key() == "")
    P(F("doing anonymous pull; use -kKEYNAME if you need authentication"));

  if (!db.var_exists(default_include_pattern_key)
      || app.opts.set_default)
    {
      P(F("setting default branch include pattern to '%s'") % include_pattern);
      db.set_var(default_include_pattern_key, var_value(include_pattern()));
    }

  if (app.opts.exclude_given)
    {
      if (!db.var_exists(default_exclude_pattern_key)
          || app.opts.set_default)
        {
          P(F("setting default branch exclude pattern to '%s'") % exclude_pattern);
          db.set_var(default_exclude_pattern_key, var_value(exclude_pattern()));
        }
    }

  // make sure we're back in the original dir so that file: URIs work
  change_current_working_dir(start_dir);

  std::list<utf8> uris;
  uris.push_back(addr);

  run_netsync_protocol(app.opts, app.lua, projects, keys,
                       client_voice, sink_role, uris,
                       include_pattern, exclude_pattern);

  change_current_working_dir(workspace_dir);

  transaction_guard guard(db, false);

  if (app.opts.revision_selectors.size() == 0)
    {
      // use branch head revision
      N(!app.opts.branchname().empty(),
        F("use --revision or --branch to specify what to checkout"));

      set<revision_id> heads;
      projects
        .get_project_of_branch(app.opts.branchname)
        .get_branch_heads(app.opts.branchname, heads,
                          app.opts.ignore_suspend_certs);
      N(heads.size() > 0,
        F("branch '%s' is empty") % app.opts.branchname);
      if (heads.size() > 1)
        {
          P(F("branch %s has multiple heads:") % app.opts.branchname);
          for (set<revision_id>::const_iterator i = heads.begin(); i != heads.end(); ++i)
            P(i18n_format("  %s")
              % describe_revision(projects, *i));
          P(F("choose one with '%s checkout -r<id>'") % ui.prog_name);
          E(false, F("branch %s has multiple heads") % app.opts.branchname);
        }
      ident = *(heads.begin());
    }
  else if (app.opts.revision_selectors.size() == 1)
    {
      // use specified revision
<<<<<<< HEAD
      complete(app.opts, app.lua, project, idx(app.opts.revision_selectors, 0)(), ident);
=======
      complete(app, projects, idx(app.opts.revision_selectors, 0)(), ident);
>>>>>>> b6f646fb

      guess_branch(app.opts, projects, ident);
      I(!app.opts.branchname().empty());

      N(projects
        .get_project_of_branch(app.opts.branchname)
        .revision_is_in_branch(ident, app.opts.branchname),
        F("revision %s is not a member of branch %s")
        % ident % app.opts.branchname);
    }

  roster_t empty_roster, current_roster;

  L(FL("checking out revision %s to directory %s") % ident % workspace_dir);
  db.get_roster(ident, current_roster);

  workspace work(app);
  revision_t workrev;
  make_revision_for_workspace(ident, cset(), workrev);
  work.put_work_rev(workrev);

  cset checkout;
  make_cset(empty_roster, current_roster, checkout);

  content_merge_checkout_adaptor wca(db);

  work.perform_content_update(db, checkout, wca, false);

  work.update_any_attrs(db);
  work.maybe_update_inodeprints(db);
  guard.commit();
  remove_on_fail.commit();
}

struct pid_file
{
  explicit pid_file(system_path const & p)
    : path(p)
  {
    if (path.empty())
      return;
    require_path_is_nonexistent(path, F("pid file '%s' already exists") % path);
    file.open(path.as_external().c_str());
    E(file.is_open(), F("failed to create pid file '%s'") % path);
    file << get_process_id() << '\n';
    file.flush();
  }

  ~pid_file()
  {
    if (path.empty())
      return;
    pid_t pid;
    ifstream(path.as_external().c_str()) >> pid;
    if (pid == get_process_id()) {
      file.close();
      delete_file(path);
    }
  }

private:
  ofstream file;
  system_path path;
};

CMD_NO_WORKSPACE(serve, "serve", "", CMD_REF(network), "",
                 N_("Serves the database to connecting clients"),
                 "",
                 options::opts::bind | options::opts::pidfile |
                 options::opts::bind_stdio | options::opts::no_transport_auth )
{
  if (!args.empty())
    throw usage(execid);

  database db(app);
  key_store keys(app);
  project_set projects(db, app.lua, app.opts);
  pid_file pid(app.opts.pidfile);

  db.ensure_open();

  if (app.opts.use_transport_auth)
    {
      N(app.lua.hook_persist_phrase_ok(),
        F("need permission to store persistent passphrase "
          "(see hook persist_phrase_ok())"));

      if (!app.opts.bind_uris.empty())
        find_key(app.opts, app.lua, db, keys,
                 *app.opts.bind_uris.begin(), globish("*"), globish(""));
      else
        find_key(app.opts, app.lua, db, keys,
                 utf8(), globish("*"), globish(""));
    }
  else if (!app.opts.bind_stdio)
    W(F("The --no-transport-auth option is usually only used "
        "in combination with --stdio"));

  run_netsync_protocol(app.opts, app.lua, projects, keys,
                       server_voice, source_and_sink_role, app.opts.bind_uris,
                       globish("*"), globish(""));
}

// Local Variables:
// mode: C++
// fill-column: 76
// c-file-style: "gnu"
// indent-tabs-mode: nil
// End:
// vim: et:sw=2:sts=2:ts=2:cino=>2s,{s,\:s,+s,t0,g0,^-2,e-2,n-2,p2s,(0,=s:<|MERGE_RESOLUTION|>--- conflicted
+++ resolved
@@ -391,11 +391,7 @@
   else if (app.opts.revision_selectors.size() == 1)
     {
       // use specified revision
-<<<<<<< HEAD
-      complete(app.opts, app.lua, project, idx(app.opts.revision_selectors, 0)(), ident);
-=======
-      complete(app, projects, idx(app.opts.revision_selectors, 0)(), ident);
->>>>>>> b6f646fb
+      complete(app.opts, app.lua, projects, idx(app.opts.revision_selectors, 0)(), ident);
 
       guess_branch(app.opts, projects, ident);
       I(!app.opts.branchname().empty());
