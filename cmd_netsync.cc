--- conflicted
+++ resolved
@@ -229,20 +229,8 @@
   key_store keys(app);
   project_t project(db);
 
-<<<<<<< HEAD
   netsync_connection_info info;
   extract_client_connection_info(app.opts, app.lua, db, keys, args, info);
-=======
-  utf8 addr;
-  globish include_pattern, exclude_pattern;
-  extract_address(app.opts, db, args, addr);
-  extract_patterns(app.opts, db, args, include_pattern, exclude_pattern);
-  find_key_if_needed(app.opts, app.lua, db, keys,
-                     addr, include_pattern, exclude_pattern, true);
-
-  std::list<utf8> uris;
-  uris.push_back(addr);
->>>>>>> e37d0da5
 
   if (app.opts.set_default && workspace::found)
     {
