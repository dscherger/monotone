--- conflicted
+++ resolved
@@ -303,17 +303,10 @@
         % info->certs_out.min_count
         % info->keys_out.min_count);
       P(F("would send %d revisions:")
-<<<<<<< HEAD
         % info->revs_out.min_count);
       map<branch_name, int> branch_counts;
       for (vector<revision_id>::const_iterator i = info->revs_out.items.begin();
            i != info->revs_out.items.end(); ++i)
-=======
-        % info->client.outgoing_revs.size());
-      map<branch_name, int> branch_counts;
-      for (vector<revision_id>::const_iterator i = info->client.outgoing_revs.begin();
-           i != info->client.outgoing_revs.end(); ++i)
->>>>>>> c714f005
         {
           set<branch_name> my_branches;
           project.get_revision_branches(*i, my_branches);
