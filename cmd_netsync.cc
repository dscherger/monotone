// Copyright (C) 2002 Graydon Hoare <graydon@pobox.com>
//               2006 Timothy Brownawell <tbrownaw@gmail.com>
//               2010 Stephen Leake <stephen_leake@stephe-leake.org>
//
// This program is made available under the GNU GPL version 2.0 or
// greater. See the accompanying file COPYING for details.
//
// This program is distributed WITHOUT ANY WARRANTY; without even the
// implied warranty of MERCHANTABILITY or FITNESS FOR A PARTICULAR
// PURPOSE.

#include "base.hh"
#include "cmd.hh"

#include "automate_ostream_demuxed.hh"
#include "basic_io.hh"
#include "merge_content.hh"
#include "netsync.hh"
#include "network/connection_info.hh"
#include "file_io.hh"
#include "globish.hh"
#include "keys.hh"
#include "key_store.hh"
#include "cert.hh"
#include "revision.hh"
#include "uri.hh"
#include "vocab_cast.hh"
#include "platform-wrapped.hh"
#include "app_state.hh"
#include "maybe_workspace_updater.hh"
#include "project.hh"
#include "work.hh"
#include "database.hh"
#include "roster.hh"
#include "ui.hh"

#include <fstream>

using std::ifstream;
using std::ofstream;
using std::map;
using std::set;
using std::string;
using std::vector;

using boost::shared_ptr;

static void
extract_client_connection_info(options & opts,
                               project_t & project,
                               key_store & keys,
                               lua_hooks & lua,
                               connection_type type,
                               args_vector const & args,
                               shared_conn_info & info,
                               key_requiredness_flag key_requiredness = key_required)
{
  if (opts.remote_stdio_host_given)
    {
       netsync_connection_info::setup_from_uri(opts, project.db, lua, type,
                                               opts.remote_stdio_host, info);
    }
  else
    {
      if (args.size() == 1)
        {
          E(!opts.exclude_given, origin::user,
            F("cannot use --exclude in URL mode"));

          netsync_connection_info::setup_from_uri(opts, project.db, lua, type,
                                                  idx(args, 0), info);
        }
      else if (args.size() >= 2)
        {
          arg_type server = idx(args, 0);
          vector<arg_type> include;
          include.insert(include.begin(),
                                  args.begin() + 1,
                                  args.end());
          vector<arg_type> exclude = opts.exclude;

          netsync_connection_info::setup_from_server_and_pattern(opts, project.db,
                                                                 lua, type, server,
                                                                 include,
                                                                 exclude,
                                                                 info);
        }
      else
       {
         // if no argument has been given and the --remote_stdio_host
         // option has been left out, try to load the database defaults
         // at least
         netsync_connection_info::setup_default(opts, project.db,
                                                lua, type, info);
       }
    }

  opts.no_transport_auth =
    !lua.hook_use_transport_auth(info->client.get_uri());

  if (!opts.no_transport_auth)
    {
      cache_netsync_key(opts, project, keys, lua, info, key_requiredness);
    }
}

CMD_AUTOMATE_NO_STDIO(remote_stdio,
                      N_("[URL]\n[ADDRESS[:PORTNUMBER]]"),
                      N_("Opens an 'automate stdio' connection to a remote server"),
                      "",
                      options::opts::max_netsync_version |
                      options::opts::min_netsync_version |
                      options::opts::set_default)
{
  if (args.size() > 1)
    throw usage(execid);

  app.opts.non_interactive = true;

  if (app.opts.dbname.empty())
    {
      W(F("No database given; assuming '%s' database. This means that we can't\n"
          "verify the server key, because we have no record of what it should be.")
          % memory_db_identifier);
      app.opts.dbname_type = memory_db;
    }

  database db(app);
  key_store keys(app);
  project_t project(db);

  shared_conn_info info;
  extract_client_connection_info(app.opts, project, keys, app.lua,
                                 automate_connection, args, info);

  info->client.set_input_stream(std::cin);
  long packet_size = constants::default_stdio_packet_size;
  if (app.opts.automate_stdio_size_given)
    packet_size = app.opts.automate_stdio_size;
  automate_ostream os(output, packet_size);
  info->client.set_output_stream(os);

  run_netsync_protocol(app, app.opts, app.lua, project, keys,
                       client_voice, source_and_sink_role, info,
                       connection_counts::create());
}

// shamelessly copied and adapted from option.cc
static void
parse_options_from_args(args_vector & args,
                        std::vector<std::pair<std::string, arg_type> > & opts)
{
  bool seen_dashdash = false;
  for (args_vector::size_type i = 0; i < args.size(); )
    {
      string name;
      arg_type arg;

      if (idx(args,i)() == "--" || seen_dashdash)
        {
          if (!seen_dashdash)
            {
              seen_dashdash = true;
            }
          ++i;
          continue;
        }
      else if (idx(args,i)().substr(0,2) == "--")
        {
          string::size_type equals = idx(args,i)().find('=');
          bool has_arg;
          if (equals == string::npos)
            {
              name = idx(args,i)().substr(2);
              has_arg = false;
            }
          else
            {
              name = idx(args,i)().substr(2, equals-2);
              has_arg = true;
            }

          if (has_arg)
            {
              arg = arg_type(idx(args,i)().substr(equals+1), origin::user);
            }
        }
      else if (idx(args,i)().substr(0,1) == "-")
        {
          name = idx(args,i)().substr(1,1);
          bool has_arg = idx(args,i)().size() > 2;

          if (has_arg)
            {
              arg = arg_type(idx(args,i)().substr(2), origin::user);
            }
        }
      else
        {
          ++i;
          continue;
        }

      opts.push_back(std::pair<std::string, arg_type>(name, arg));
      args.erase(args.begin() + i);
    }
}

CMD_AUTOMATE_NO_STDIO(remote,
                      N_("COMMAND [ARGS]"),
                      N_("Executes COMMAND on a remote server"),
                      "",
                      options::opts::remote_stdio_host |
                      options::opts::max_netsync_version |
                      options::opts::min_netsync_version |
                      options::opts::set_default)
{
  E(args.size() >= 1, origin::user,
    F("wrong argument count"));

  if (app.opts.dbname.empty())
    {
      W(F("No database given; assuming '%s' database. This means that we can't\n"
          "verify the server key, because we have no record of what it should be.")
          % memory_db_identifier);
      app.opts.dbname_type = memory_db;
    }

  database db(app);
  key_store keys(app);
  project_t project(db);

  shared_conn_info info;
  extract_client_connection_info(app.opts, project, keys, app.lua,
                                 automate_connection, args_vector(), info);

  args_vector cleaned_args(args);
  std::vector<std::pair<std::string, arg_type> > opts;
  parse_options_from_args(cleaned_args, opts);

  std::stringstream ss;
  if (opts.size() > 0)
    {
      ss << 'o';
      for (unsigned int i=0; i < opts.size(); ++i)
        {
          ss << opts.at(i).first.size()  << ':' << opts.at(i).first;
          ss << opts.at(i).second().size() << ':' << opts.at(i).second();
        }
      ss << 'e' << ' ';
    }

  ss << 'l';
  for (args_vector::size_type i=0; i<cleaned_args.size(); ++i)
  {
      std::string arg = idx(cleaned_args, i)();
      ss << arg.size() << ':' << arg;
  }
  ss << 'e';

  L(FL("stdio input: %s") % ss.str());

  long packet_size = constants::default_stdio_packet_size;
  if (app.opts.automate_stdio_size_given)
    packet_size = app.opts.automate_stdio_size;
  automate_ostream_demuxed os(output, std::cerr, packet_size);

  info->client.set_input_stream(ss);
  info->client.set_output_stream(os);

  run_netsync_protocol(app, app.opts, app.lua, project, keys,
                       client_voice, source_and_sink_role, info,
                       connection_counts::create());

  E(os.get_error() == 0, origin::network,
    F("received remote error code %d") % os.get_error());
}

<<<<<<< HEAD
void print_dryrun_info(protocol_role role,
                       shared_conn_counts counts,
                       project_t & project)
=======
static void
print_dryrun_info_cmd(protocol_role role,
                      shared_conn_info info,
                      project_t & project)
>>>>>>> 9228d785
{
  // print dryrun info for command line
  if (role != source_role)
    {
      if (counts->keys_in.can_have_more_than_min)
        {
          P(F("would receive %d revisions, %d certs, and at least %d keys")
            % counts->revs_in.min_count
            % counts->certs_in.min_count
            % counts->keys_in.min_count);
        }
      else
        {
          P(F("would receive %d revisions, %d certs, and %d keys")
            % counts->revs_in.min_count
            % counts->certs_in.min_count
            % counts->keys_in.min_count);
        }
    }
  if (role != sink_role)
    {
      P(F("would send %d certs and %d keys")
        % counts->certs_out.min_count
        % counts->keys_out.min_count);
      P(F("would send %d revisions:")
        % counts->revs_out.min_count);
      map<branch_name, int> branch_counts;
      for (vector<revision_id>::const_iterator i = counts->revs_out.items.begin();
           i != counts->revs_out.items.end(); ++i)
        {
          set<branch_name> my_branches;
          project.get_revision_branches(*i, my_branches);
          for(set<branch_name>::iterator b = my_branches.begin();
              b != my_branches.end(); ++b)
            {
              ++branch_counts[*b];
            }
        }
      for (map<branch_name, int>::iterator i = branch_counts.begin();
           i != branch_counts.end(); ++i)
        {
          P(F("%9d in branch %s") % i->second % i->first);
        }
    }
}

namespace
{
  namespace syms
  {
    symbol const branch("branch");
    symbol const cert("cert");
    symbol const dryrun("dryrun");
    symbol const estimate("estimate");
    symbol const key("key");
    symbol const name("name");
    symbol const receive("receive");
    symbol const revision("revision");
    symbol const send("send");
    symbol const value("value");
  }
}

static void
print_dryrun_info_auto(protocol_role role,
                       shared_conn_info info,
                       project_t & project,
                       std::ostream & output)
{
  // print dry run info for automate session
  basic_io::printer pr;
  basic_io::stanza st;

  st.push_symbol(syms::dryrun);

  if (role != source_role)
    {
      // sink or sink_and_source; print sink info
      st.push_symbol(syms::receive);

      if (info->client.dryrun_incoming_keys_is_estimate)
        {
          st.push_symbol(syms::estimate);
        }

      st.push_str_pair(syms::revision,
                       boost::lexical_cast<string>(info->client.dryrun_incoming_revs));
      st.push_str_pair(syms::cert,
                       boost::lexical_cast<string>(info->client.dryrun_incoming_certs));
      st.push_str_pair(syms::key,
                       boost::lexical_cast<string>(info->client.dryrun_incoming_keys));
    }
  if (role != sink_role)
    {
      // source or sink_and_source; print source info
      st.push_symbol(syms::send);

      st.push_str_pair(syms::revision,
                       boost::lexical_cast<string>(info->client.outgoing_revs.size()));
      st.push_str_pair(syms::cert,
                       boost::lexical_cast<string>(info->client.dryrun_outgoing_certs));
      st.push_str_pair(syms::key,
                       boost::lexical_cast<string>(info->client.dryrun_outgoing_keys));
      map<branch_name, int> branch_counts;
      for (vector<revision_id>::const_iterator i = info->client.outgoing_revs.begin();
           i != info->client.outgoing_revs.end(); ++i)
        {
          set<branch_name> my_branches;
          project.get_revision_branches(*i, my_branches);
          for(set<branch_name>::iterator b = my_branches.begin();
              b != my_branches.end(); ++b)
            {
              ++branch_counts[*b];
            }
        }
      for (map<branch_name, int>::iterator i = branch_counts.begin();
           i != branch_counts.end(); ++i)
        {
          st.push_str_triple(syms::branch, i->first(), boost::lexical_cast<string>(i->second));
        }
    }
  pr.print_stanza(st);
  output.write(pr.buf.data(), pr.buf.size());
}

static void
print_cert(cert const & item,
           basic_io::printer & pr,
           std::ostream & output)
{
  basic_io::stanza st;
  st.push_symbol(syms::cert);
  st.push_binary_pair(syms::revision, item.ident.inner());
  st.push_str_pair(syms::name, item.name());
  st.push_str_pair(syms::value, item.value());
  st.push_binary_pair(syms::key, item.key.inner());
  pr.print_stanza(st);
  output.write(pr.buf.data(), pr.buf.size());
}

static void
print_info_auto(protocol_role role,
                shared_conn_info info,
                project_t & project,
                std::ostream & output)
{
  // print info for automate session
  basic_io::printer pr;

  if (role != source_role)
    {
      // sink or sink_and_source; print sink info
      {
        basic_io::stanza st;
        st.push_symbol(syms::receive);
        pr.print_stanza(st);
        output.write(pr.buf.data(), pr.buf.size());
      }

      {
        basic_io::stanza st;
        for (vector<revision_id>::const_iterator i = info->client.incoming_revs.begin();
             i != info->client.incoming_revs.end(); ++i)
          {
            st.push_binary_pair(syms::revision, i->inner());
          }
        pr.print_stanza(st);
        output.write(pr.buf.data(), pr.buf.size());
      }

      for (vector<cert>::const_iterator i = info->client.incoming_certs.begin();
           i != info->client.incoming_certs.end(); ++i)
        {
          print_cert(*i, pr, output);
        }

      {
        basic_io::stanza st;
        for (vector<key_id>::const_iterator i = info->client.incoming_keys.begin();
             i != info->client.incoming_keys.end(); ++i)
          {
            st.push_binary_pair(syms::key, i->inner());
          }
        pr.print_stanza(st);
        output.write(pr.buf.data(), pr.buf.size());
      }
    }

  if (role != sink_role)
    {
      // source or sink_and_source; print source info
      {
        basic_io::stanza st;
        st.push_symbol(syms::send);
        pr.print_stanza(st);
        output.write(pr.buf.data(), pr.buf.size());
      }

      {
        basic_io::stanza st;
        for (vector<revision_id>::const_iterator i = info->client.outgoing_revs.begin();
             i != info->client.outgoing_revs.end(); ++i)
          {
            st.push_binary_pair(syms::revision, i->inner());
          }
        pr.print_stanza(st);
        output.write(pr.buf.data(), pr.buf.size());
      }

      for (vector<cert>::const_iterator i = info->client.outgoing_certs.begin();
           i != info->client.outgoing_certs.end(); ++i)
        {
          print_cert(*i, pr, output);
        }

      {
        basic_io::stanza st;
        for (vector<key_id>::const_iterator i = info->client.outgoing_keys.begin();
             i != info->client.outgoing_keys.end(); ++i)
          {
            st.push_binary_pair(syms::key, i->inner());
          }
        pr.print_stanza(st);
        output.write(pr.buf.data(), pr.buf.size());
      }
    }
}

CMD(push, "push", "", CMD_REF(network),
    N_("[URL]\n[ADDRESS[:PORTNUMBER] [PATTERN ...]]"),
    N_("Pushes branches to a netsync server"),
    N_("This will push all branches that match the pattern given in PATTERN "
       "to the netsync server at the address ADDRESS."),
    options::opts::max_netsync_version | options::opts::min_netsync_version |
    options::opts::set_default | options::opts::exclude |
    options::opts::keys_to_push | options::opts::dryrun)
{
  database db(app);
  key_store keys(app);
  project_t project(db);

  shared_conn_info info;
  extract_client_connection_info(app.opts, project, keys, app.lua,
                                 netsync_connection, args, info);

  shared_conn_counts counts = connection_counts::create();
  run_netsync_protocol(app, app.opts, app.lua, project, keys,
                       client_voice, source_role, info, counts);
  if (app.opts.dryrun)
<<<<<<< HEAD
    print_dryrun_info(source_role, counts, project);
=======
    print_dryrun_info_cmd(source_role, info, project);
>>>>>>> 9228d785
}

CMD_AUTOMATE(push, N_("[URL]\n[ADDRESS[:PORTNUMBER] [PATTERN ...]]"),
             N_("Pushes branches to a netsync server"),
             "",
             options::opts::max_netsync_version |
             options::opts::min_netsync_version |
             options::opts::set_default | options::opts::exclude |
             options::opts::keys_to_push | options::opts::dryrun)
{
  database db(app);
  key_store keys(app);
  project_t project(db);

  shared_conn_info info;
  extract_client_connection_info(app.opts, project, keys, app.lua,
                                 netsync_connection, args, info);

  shared_conn_counts counts = connection_counts::create();
  run_netsync_protocol(app, app.opts, app.lua, project, keys,
                       client_voice, source_role, info, counts);
  if (app.opts.dryrun)
<<<<<<< HEAD
    print_dryrun_info(source_role, counts, project);
=======
    print_dryrun_info_auto(source_role, info, project, output);
  else
    print_info_auto(source_role, info, project, output);
>>>>>>> 9228d785
}

CMD(pull, "pull", "", CMD_REF(network),
    N_("[URL]\n[ADDRESS[:PORTNUMBER] [PATTERN ...]]"),
    N_("Pulls branches from a netsync server"),
    N_("This pulls all branches that match the pattern given in PATTERN "
       "from the netsync server at the address ADDRESS."),
    options::opts::max_netsync_version | options::opts::min_netsync_version |
    options::opts::set_default | options::opts::exclude |
    options::opts::auto_update | options::opts::dryrun)
{
  database db(app);
  key_store keys(app);
  project_t project(db);

  maybe_workspace_updater updater(app, project);

  shared_conn_info info;
  extract_client_connection_info(app.opts, project, keys, app.lua,
                                 netsync_connection, args, info, key_optional);

  if (!keys.have_signing_key())
    P(F("doing anonymous pull; use -kKEYNAME if you need authentication"));

  shared_conn_counts counts = connection_counts::create();
  run_netsync_protocol(app, app.opts, app.lua, project, keys,
                       client_voice, sink_role, info, counts);

  updater.maybe_do_update();
  if (app.opts.dryrun)
<<<<<<< HEAD
    print_dryrun_info(sink_role, counts, project);
=======
    print_dryrun_info_cmd(sink_role, info, project);
>>>>>>> 9228d785
}

CMD_AUTOMATE(pull, N_("[URL]\n[ADDRESS[:PORTNUMBER] [PATTERN ...]]"),
             N_("Pulls branches from a netsync server"),
             "",
             options::opts::max_netsync_version |
             options::opts::min_netsync_version |
             options::opts::set_default | options::opts::exclude |
             options::opts::dryrun)
{
  database db(app);
  key_store keys(app);
  project_t project(db);

  shared_conn_info info;
  extract_client_connection_info(app.opts, project, keys, app.lua,
                                 netsync_connection, args, info, key_optional);

  shared_conn_counts counts = connection_counts::create();
  run_netsync_protocol(app, app.opts, app.lua, project, keys,
                       client_voice, sink_role, info, counts);
  if (app.opts.dryrun)
<<<<<<< HEAD
    print_dryrun_info(sink_role, counts, project);
=======
    print_dryrun_info_auto(sink_role, info, project, output);
  else
    print_info_auto(sink_role, info, project, output);
>>>>>>> 9228d785
}

CMD(sync, "sync", "", CMD_REF(network),
    N_("[URL]\n[ADDRESS[:PORTNUMBER] [PATTERN ...]]"),
    N_("Synchronizes branches with a netsync server"),
    N_("This synchronizes branches that match the pattern given in PATTERN "
       "with the netsync server at the address ADDRESS."),
    options::opts::max_netsync_version | options::opts::min_netsync_version |
    options::opts::set_default | options::opts::exclude |
    options::opts::keys_to_push | options::opts::auto_update |
    options::opts::dryrun)
{
  database db(app);
  key_store keys(app);
  project_t project(db);

  maybe_workspace_updater updater(app, project);

  shared_conn_info info;
  extract_client_connection_info(app.opts, project, keys, app.lua,
                                 netsync_connection, args, info);

  if (app.opts.set_default && workspace::found)
    {
      // Write workspace options, including key; this is the simplest way to
      // fix a "found multiple keys" error reported by sync.
      workspace::set_options(app.opts, app.lua);
    }

  shared_conn_counts counts = connection_counts::create();
  run_netsync_protocol(app, app.opts, app.lua, project, keys,
                       client_voice, source_and_sink_role, info, counts);

  updater.maybe_do_update();
  if (app.opts.dryrun)
<<<<<<< HEAD
    print_dryrun_info(source_and_sink_role, counts, project);
=======
    print_dryrun_info_cmd(source_and_sink_role, info, project);
>>>>>>> 9228d785
}

CMD_AUTOMATE(sync, N_("[URL]\n[ADDRESS[:PORTNUMBER] [PATTERN ...]]"),
             N_("Synchronizes branches with a netsync server"),
             "",
             options::opts::max_netsync_version | options::opts::min_netsync_version |
             options::opts::set_default | options::opts::exclude |
             options::opts::keys_to_push | options::opts::dryrun)
{
  database db(app);
  key_store keys(app);
  project_t project(db);

  shared_conn_info info;
  extract_client_connection_info(app.opts, project, keys, app.lua,
                                 netsync_connection, args, info);

  if (app.opts.set_default && workspace::found)
  {
    // Write workspace options, including key; this is the simplest way to
    // fix a "found multiple keys" error reported by sync.
    workspace::set_options(app.opts, app.lua);
  }

  shared_conn_counts counts = connection_counts::create();
  run_netsync_protocol(app, app.opts, app.lua, project, keys,
                       client_voice, source_and_sink_role, info, counts);
  if (app.opts.dryrun)
<<<<<<< HEAD
    print_dryrun_info(source_and_sink_role, counts, project);
=======
    print_dryrun_info_auto(source_and_sink_role, info, project, output);
  else
    print_info_auto(source_and_sink_role, info, project, output);
>>>>>>> 9228d785
}

CMD_NO_WORKSPACE(clone, "clone", "", CMD_REF(network),
                 N_("URL [DIRECTORY]\nHOST[:PORTNUMBER] BRANCH [DIRECTORY]"),
                 N_("Checks out a revision from a remote database into a directory"),
                 N_("If a revision is given, that's the one that will be checked out.  "
                    "Otherwise, it will be the head of the branch supplied.  "
                    "If no directory is given, the branch name will be used as directory"),
                 options::opts::max_netsync_version | options::opts::min_netsync_version |
                 options::opts::revision | options::opts::branch)
{

  bool url_arg = (args.size() == 1 || args.size() == 2) &&
                 idx(args, 0)().find("://") != string::npos;

  bool host_branch_arg = (args.size() == 2 || args.size() == 3) &&
                         idx(args, 0)().find("://") == string::npos;

  bool no_ambigious_revision = app.opts.revision.size() < 2;

  if (!(no_ambigious_revision && (url_arg || host_branch_arg)))
    throw usage(execid);

  E(url_arg || (host_branch_arg && !app.opts.branch_given), origin::user,
    F("the --branch option is only valid with an URI to clone"));

  // we create the database before anything else, but we
  // do not clean newly created databases up if the clone fails
  // (and I think this is correct, because if the pull fails later
  // on due to some network error, the use does not have to start
  // again from the beginning)
  database_path_helper helper(app.lua);
  helper.maybe_set_default_alias(app.opts);

  database db(app);
  project_t project(db);
  key_store keys(app);

  db.create_if_not_exists();
  db.ensure_open();

  shared_conn_info info;
  arg_type server = idx(args, 0);
  arg_type workspace_arg;

   if (url_arg)
    {
      E(!app.opts.exclude_given, origin::user,
        F("cannot use --exclude in URL mode"));

      netsync_connection_info::setup_from_uri(app.opts, project.db, app.lua,
                                              netsync_connection, server, info);
      if (args.size() == 2)
        workspace_arg = idx(args, 1);
    }
  else
    {
      vector<arg_type> include;
      include.push_back(idx(args, 1));
      netsync_connection_info::setup_from_server_and_pattern(app.opts, project.db,
                                                             app.lua,
                                                             netsync_connection,
                                                             server, include,
                                                             app.opts.exclude,
                                                             info);
      if (args.size() == 3)
        workspace_arg = idx(args, 2);
    }

  if (app.opts.branch().empty())
    {
      globish include_pattern = info->client.get_include_pattern();
      E(!include_pattern().empty() && !include_pattern.contains_meta_chars(),
        origin::user, F("you must specify an unambiguous branch to clone"));
      app.opts.branch = branch_name(include_pattern(), origin::user);
    }

  I(!app.opts.branch().empty());

  app.opts.no_transport_auth =
    !app.lua.hook_use_transport_auth(info->client.get_uri());

  if (!app.opts.no_transport_auth)
    {
      cache_netsync_key(app.opts, project, keys, app.lua, info, key_optional);
    }

  bool target_is_current_dir = false;
  system_path workspace_dir;
  if (workspace_arg().empty())
    {
      // No checkout dir specified, use branch name for dir.
      workspace_dir = system_path(app.opts.branch(), origin::user);
    }
  else
    {
      target_is_current_dir =
        workspace_arg == utf8(".");
      workspace_dir = system_path(workspace_arg);
    }

  if (!target_is_current_dir)
    {
      require_path_is_nonexistent
        (workspace_dir,
         F("clone destination directory '%s' already exists")
         % workspace_dir);
    }

  system_path _MTN_dir = workspace_dir / path_component("_MTN");

  require_path_is_nonexistent
    (_MTN_dir, F("bookkeeping directory already exists in '%s'")
     % workspace_dir);

  directory_cleanup_helper remove_on_fail(
    target_is_current_dir ? _MTN_dir : workspace_dir
  );

  // remember the initial working dir so that relative file://
  // db URIs will work
  system_path start_dir(get_current_working_dir(), origin::system);

  workspace::create_workspace(app.opts, app.lua, workspace_dir);

  if (!keys.have_signing_key())
    P(F("doing anonymous pull; use -kKEYNAME if you need authentication"));

  // make sure we're back in the original dir so that file: URIs work
  change_current_working_dir(start_dir);

  run_netsync_protocol(app, app.opts, app.lua, project, keys,
                       client_voice, sink_role, info,
                       connection_counts::create());

  change_current_working_dir(workspace_dir);

  transaction_guard guard(db, false);

  revision_id ident;
  if (app.opts.revision.empty())
    {
      set<revision_id> heads;
      project.get_branch_heads(app.opts.branch, heads,
                               app.opts.ignore_suspend_certs);
      E(!heads.empty(), origin::user,
        F("branch '%s' is empty") % app.opts.branch);
      if (heads.size() > 1)
        {
          P(F("branch %s has multiple heads:") % app.opts.branch);
          for (set<revision_id>::const_iterator i = heads.begin(); i != heads.end(); ++i)
            P(i18n_format("  %s")
              % describe_revision(app.opts, app.lua, project, *i));
          P(F("choose one with '%s clone -r<id> URL'") % prog_name);
          E(false, origin::user, F("branch %s has multiple heads") % app.opts.branch);
        }
      ident = *(heads.begin());
    }
  else if (app.opts.revision.size() == 1)
    {
      // use specified revision
      complete(app.opts, app.lua, project, idx(app.opts.revision, 0)(), ident);

      E(project.revision_is_in_branch(ident, app.opts.branch),
        origin::user,
        F("revision %s is not a member of branch %s")
          % ident % app.opts.branch);
    }

  roster_t empty_roster, current_roster;

  L(FL("checking out revision %s to directory %s")
    % ident % workspace_dir);
  db.get_roster(ident, current_roster);

  workspace work(app);
  revision_t workrev;
  make_revision_for_workspace(ident, cset(), workrev);
  work.put_work_rev(workrev);

  cset checkout;
  make_cset(empty_roster, current_roster, checkout);

  content_merge_checkout_adaptor wca(db);
  work.perform_content_update(empty_roster, current_roster, checkout, wca, false);

  work.maybe_update_inodeprints(db);
  guard.commit();
  remove_on_fail.commit();
}

struct pid_file
{
  explicit pid_file(system_path const & p)
    : path(p)
  {
    if (path.empty())
      return;
    require_path_is_nonexistent(path, F("pid file '%s' already exists") % path);
    file.open(path.as_external().c_str());
    E(file.is_open(), origin::system, F("failed to create pid file '%s'") % path);
    file << get_process_id() << '\n';
    file.flush();
  }

  ~pid_file()
  {
    if (path.empty())
      return;
    pid_t pid;
    ifstream(path.as_external().c_str()) >> pid;
    if (pid == get_process_id()) {
      file.close();
      delete_file(path);
    }
  }

private:
  ofstream file;
  system_path path;
};

CMD_NO_WORKSPACE(serve, "serve", "", CMD_REF(network), "",
                 N_("Serves the database to connecting clients"),
                 "",
                 options::opts::max_netsync_version |
                 options::opts::min_netsync_version |
                 options::opts::pidfile |
                 options::opts::bind_opts)
{
  if (!args.empty())
    throw usage(execid);

  database db(app);
  key_store keys(app);
  project_t project(db);
  pid_file pid(app.opts.pidfile);

  db.ensure_open();

  shared_conn_info info;
  netsync_connection_info::setup_for_serve(app.opts, project.db, app.lua, info);

  if (!app.opts.no_transport_auth)
    {
      cache_netsync_key(app.opts, project, keys, app.lua, info, key_required);
    }

  run_netsync_protocol(app, app.opts, app.lua, project, keys,
                       server_voice, source_and_sink_role, info,
                       connection_counts::create());
}

// Local Variables:
// mode: C++
// fill-column: 76
// c-file-style: "gnu"
// indent-tabs-mode: nil
// End:
// vim: et:sw=2:sts=2:ts=2:cino=>2s,{s,\:s,+s,t0,g0,^-2,e-2,n-2,p2s,(0,=s:<|MERGE_RESOLUTION|>--- conflicted
+++ resolved
@@ -276,16 +276,10 @@
     F("received remote error code %d") % os.get_error());
 }
 
-<<<<<<< HEAD
-void print_dryrun_info(protocol_role role,
-                       shared_conn_counts counts,
-                       project_t & project)
-=======
 static void
 print_dryrun_info_cmd(protocol_role role,
-                      shared_conn_info info,
+                      shared_conn_counts counts,
                       project_t & project)
->>>>>>> 9228d785
 {
   // print dryrun info for command line
   if (role != source_role)
@@ -351,7 +345,7 @@
 
 static void
 print_dryrun_info_auto(protocol_role role,
-                       shared_conn_info info,
+                       shared_conn_counts counts,
                        project_t & project,
                        std::ostream & output)
 {
@@ -366,17 +360,17 @@
       // sink or sink_and_source; print sink info
       st.push_symbol(syms::receive);
 
-      if (info->client.dryrun_incoming_keys_is_estimate)
+      if (counts->keys_in.can_have_more_than_min)
         {
           st.push_symbol(syms::estimate);
         }
 
       st.push_str_pair(syms::revision,
-                       boost::lexical_cast<string>(info->client.dryrun_incoming_revs));
+                       boost::lexical_cast<string>(counts->revs_in.min_count));
       st.push_str_pair(syms::cert,
-                       boost::lexical_cast<string>(info->client.dryrun_incoming_certs));
+                       boost::lexical_cast<string>(counts->certs_in.min_count));
       st.push_str_pair(syms::key,
-                       boost::lexical_cast<string>(info->client.dryrun_incoming_keys));
+                       boost::lexical_cast<string>(counts->keys_in.min_count));
     }
   if (role != sink_role)
     {
@@ -384,14 +378,14 @@
       st.push_symbol(syms::send);
 
       st.push_str_pair(syms::revision,
-                       boost::lexical_cast<string>(info->client.outgoing_revs.size()));
+                       boost::lexical_cast<string>(counts->revs_out.items.size()));
       st.push_str_pair(syms::cert,
-                       boost::lexical_cast<string>(info->client.dryrun_outgoing_certs));
+                       boost::lexical_cast<string>(counts->certs_out.min_count));
       st.push_str_pair(syms::key,
-                       boost::lexical_cast<string>(info->client.dryrun_outgoing_keys));
+                       boost::lexical_cast<string>(counts->keys_out.min_count));
       map<branch_name, int> branch_counts;
-      for (vector<revision_id>::const_iterator i = info->client.outgoing_revs.begin();
-           i != info->client.outgoing_revs.end(); ++i)
+      for (vector<revision_id>::const_iterator i = counts->revs_out.items.begin();
+           i != counts->revs_out.items.end(); ++i)
         {
           set<branch_name> my_branches;
           project.get_revision_branches(*i, my_branches);
@@ -428,7 +422,7 @@
 
 static void
 print_info_auto(protocol_role role,
-                shared_conn_info info,
+                shared_conn_counts counts,
                 project_t & project,
                 std::ostream & output)
 {
@@ -447,8 +441,8 @@
 
       {
         basic_io::stanza st;
-        for (vector<revision_id>::const_iterator i = info->client.incoming_revs.begin();
-             i != info->client.incoming_revs.end(); ++i)
+        for (vector<revision_id>::const_iterator i = counts->revs_in.items.begin();
+             i != counts->revs_in.items.end(); ++i)
           {
             st.push_binary_pair(syms::revision, i->inner());
           }
@@ -456,16 +450,16 @@
         output.write(pr.buf.data(), pr.buf.size());
       }
 
-      for (vector<cert>::const_iterator i = info->client.incoming_certs.begin();
-           i != info->client.incoming_certs.end(); ++i)
+      for (vector<cert>::const_iterator i = counts->certs_in.items.begin();
+           i != counts->certs_in.items.end(); ++i)
         {
           print_cert(*i, pr, output);
         }
 
       {
         basic_io::stanza st;
-        for (vector<key_id>::const_iterator i = info->client.incoming_keys.begin();
-             i != info->client.incoming_keys.end(); ++i)
+        for (vector<key_id>::const_iterator i = counts->keys_in.items.begin();
+             i != counts->keys_in.items.end(); ++i)
           {
             st.push_binary_pair(syms::key, i->inner());
           }
@@ -486,8 +480,8 @@
 
       {
         basic_io::stanza st;
-        for (vector<revision_id>::const_iterator i = info->client.outgoing_revs.begin();
-             i != info->client.outgoing_revs.end(); ++i)
+        for (vector<revision_id>::const_iterator i = counts->revs_out.items.begin();
+             i != counts->revs_out.items.end(); ++i)
           {
             st.push_binary_pair(syms::revision, i->inner());
           }
@@ -495,16 +489,16 @@
         output.write(pr.buf.data(), pr.buf.size());
       }
 
-      for (vector<cert>::const_iterator i = info->client.outgoing_certs.begin();
-           i != info->client.outgoing_certs.end(); ++i)
+      for (vector<cert>::const_iterator i = counts->certs_out.items.begin();
+           i != counts->certs_out.items.end(); ++i)
         {
           print_cert(*i, pr, output);
         }
 
       {
         basic_io::stanza st;
-        for (vector<key_id>::const_iterator i = info->client.outgoing_keys.begin();
-             i != info->client.outgoing_keys.end(); ++i)
+        for (vector<key_id>::const_iterator i = counts->keys_out.items.begin();
+             i != counts->keys_out.items.end(); ++i)
           {
             st.push_binary_pair(syms::key, i->inner());
           }
@@ -535,11 +529,7 @@
   run_netsync_protocol(app, app.opts, app.lua, project, keys,
                        client_voice, source_role, info, counts);
   if (app.opts.dryrun)
-<<<<<<< HEAD
-    print_dryrun_info(source_role, counts, project);
-=======
-    print_dryrun_info_cmd(source_role, info, project);
->>>>>>> 9228d785
+    print_dryrun_info_cmd(source_role, counts, project);
 }
 
 CMD_AUTOMATE(push, N_("[URL]\n[ADDRESS[:PORTNUMBER] [PATTERN ...]]"),
@@ -562,13 +552,9 @@
   run_netsync_protocol(app, app.opts, app.lua, project, keys,
                        client_voice, source_role, info, counts);
   if (app.opts.dryrun)
-<<<<<<< HEAD
-    print_dryrun_info(source_role, counts, project);
-=======
-    print_dryrun_info_auto(source_role, info, project, output);
+    print_dryrun_info_auto(source_role, counts, project, output);
   else
-    print_info_auto(source_role, info, project, output);
->>>>>>> 9228d785
+    print_info_auto(source_role, counts, project, output);
 }
 
 CMD(pull, "pull", "", CMD_REF(network),
@@ -599,11 +585,7 @@
 
   updater.maybe_do_update();
   if (app.opts.dryrun)
-<<<<<<< HEAD
-    print_dryrun_info(sink_role, counts, project);
-=======
-    print_dryrun_info_cmd(sink_role, info, project);
->>>>>>> 9228d785
+    print_dryrun_info_cmd(sink_role, counts, project);
 }
 
 CMD_AUTOMATE(pull, N_("[URL]\n[ADDRESS[:PORTNUMBER] [PATTERN ...]]"),
@@ -626,13 +608,9 @@
   run_netsync_protocol(app, app.opts, app.lua, project, keys,
                        client_voice, sink_role, info, counts);
   if (app.opts.dryrun)
-<<<<<<< HEAD
-    print_dryrun_info(sink_role, counts, project);
-=======
-    print_dryrun_info_auto(sink_role, info, project, output);
+    print_dryrun_info_auto(sink_role, counts, project, output);
   else
-    print_info_auto(sink_role, info, project, output);
->>>>>>> 9228d785
+    print_info_auto(sink_role, counts, project, output);
 }
 
 CMD(sync, "sync", "", CMD_REF(network),
@@ -668,11 +646,7 @@
 
   updater.maybe_do_update();
   if (app.opts.dryrun)
-<<<<<<< HEAD
-    print_dryrun_info(source_and_sink_role, counts, project);
-=======
-    print_dryrun_info_cmd(source_and_sink_role, info, project);
->>>>>>> 9228d785
+    print_dryrun_info_cmd(source_and_sink_role, counts, project);
 }
 
 CMD_AUTOMATE(sync, N_("[URL]\n[ADDRESS[:PORTNUMBER] [PATTERN ...]]"),
@@ -701,13 +675,9 @@
   run_netsync_protocol(app, app.opts, app.lua, project, keys,
                        client_voice, source_and_sink_role, info, counts);
   if (app.opts.dryrun)
-<<<<<<< HEAD
-    print_dryrun_info(source_and_sink_role, counts, project);
-=======
-    print_dryrun_info_auto(source_and_sink_role, info, project, output);
+    print_dryrun_info_auto(source_and_sink_role, counts, project, output);
   else
-    print_info_auto(source_and_sink_role, info, project, output);
->>>>>>> 9228d785
+    print_info_auto(source_and_sink_role, counts, project, output);
 }
 
 CMD_NO_WORKSPACE(clone, "clone", "", CMD_REF(network),
