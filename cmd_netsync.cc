#include "base.hh"
#include "cmd.hh"

#include "diff_patch.hh"
#include "netcmd.hh"
#include "netsync.hh"
#include "globish.hh"
#include "keys.hh"
#include "cert.hh"
#include "revision.hh"
#include "ui.hh"
#include "uri.hh"
#include "vocab_cast.hh"
#include "platform-wrapped.hh"
#include "app_state.hh"

#include <fstream>

using std::ifstream;
using std::ofstream;
using std::map;
using std::set;
using std::string;
using std::vector;

static const var_key default_server_key(var_domain("database"),
                                        var_name("default-server"));
static const var_key default_include_pattern_key(var_domain("database"),
                                                 var_name("default-include-pattern"));
static const var_key default_exclude_pattern_key(var_domain("database"),
                                                 var_name("default-exclude-pattern"));

static char const ws_internal_db_file_name[] = "mtn.db";

static void
extract_address(args_vector const & args,
                utf8 & addr,
                app_state & app)
{
  if (args.size() >= 1)
    {
      addr = idx(args, 0);
      if (!app.db.var_exists(default_server_key) || app.opts.set_default)
        {
          P(F("setting default server to %s") % addr());
          app.db.set_var(default_server_key, var_value(addr()));
        }
    }
  else
    {
      N(app.db.var_exists(default_server_key),
        F("no server given and no default server set"));
      var_value addr_value;
      app.db.get_var(default_server_key, addr_value);
      addr = utf8(addr_value());
      L(FL("using default server address: %s") % addr());
    }
}

static void
find_key(utf8 const & addr,
         globish const & include,
         globish const & exclude,
         app_state & app,
         bool needed = true)
{
  if (app.opts.signing_key() != "")
    return;

  rsa_keypair_id key;
  uri u;
  utf8 host(addr);
  if (parse_uri(addr(), u))
    host = utf8(u.host);
  if (!app.lua.hook_get_netsync_key(host,
                                    include, exclude,
                                    key)
      || key() == "")
    {
      if (needed)
        {
          get_user_key(key, app);
        }
    }
  app.opts.signing_key = key;
}

static void
find_key_if_needed(utf8 const & addr,
                   globish const & include,
                   globish const & exclude,
                   app_state & app,
                   bool needed = true)
{
      uri u;
      bool transport_requires_auth(true);
      if (parse_uri(addr(), u))
        {
          transport_requires_auth = app.lua.hook_use_transport_auth(u);
        }
      if (transport_requires_auth)
        {
          find_key(addr, include, exclude, app, needed);
        }
}

static void
extract_patterns(args_vector const & args,
                 globish & include_pattern, globish & exclude_pattern,
                 app_state & app)
{
  if (args.size() >= 2 || app.opts.exclude_given)
    {
      E(args.size() >= 2, F("no branch pattern given"));
      int pattern_offset = 1;
      vector<globish> patterns;
      std::transform(args.begin() + pattern_offset, args.end(),
                     std::inserter(patterns, patterns.end()),
                     &typecast_vocab<utf8, globish>);
      combine_and_check_globish(patterns, include_pattern);
      vector<globish> excludes;
      typecast_vocab_container(app.opts.exclude_patterns, excludes);
      combine_and_check_globish(excludes, exclude_pattern);
      if (!app.db.var_exists(default_include_pattern_key)
          || app.opts.set_default)
        {
          P(F("setting default branch include pattern to '%s'") % include_pattern);
          app.db.set_var(default_include_pattern_key, var_value(include_pattern()));
        }
      if (!app.db.var_exists(default_exclude_pattern_key)
          || app.opts.set_default)
        {
          P(F("setting default branch exclude pattern to '%s'") % exclude_pattern);
          app.db.set_var(default_exclude_pattern_key, var_value(exclude_pattern()));
        }
    }
  else
    {
      N(app.db.var_exists(default_include_pattern_key),
        F("no branch pattern given and no default pattern set"));
      var_value pattern_value;
      app.db.get_var(default_include_pattern_key, pattern_value);
      include_pattern = globish(pattern_value());
      L(FL("using default branch include pattern: '%s'") % include_pattern);
      if (app.db.var_exists(default_exclude_pattern_key))
        {
          app.db.get_var(default_exclude_pattern_key, pattern_value);
          exclude_pattern = globish(pattern_value());
        }
      else
        exclude_pattern = globish();
      L(FL("excluding: %s") % exclude_pattern);
    }
}

CMD(push, "push", "", CMD_REF(network),
    N_("[ADDRESS[:PORTNUMBER] [PATTERN ...]]"),
    N_("Pushes branches to a netsync server"),
    N_("This will push all branches that match the pattern given in PATTERN "
       "to the netsync server at the address ADDRESS."),
    options::opts::set_default | options::opts::exclude |
    options::opts::key_to_push)
{
  utf8 addr;
  globish include_pattern, exclude_pattern;
  extract_address(args, addr, app);
  extract_patterns(args, include_pattern, exclude_pattern, app);
  find_key_if_needed(addr, include_pattern, exclude_pattern, app);

  std::list<utf8> uris;
  uris.push_back(addr);

<<<<<<< HEAD
  run_netsync_protocol(client_voice, source_role, uris,
                       include_pattern, exclude_pattern, app);
=======
  netsync_service pusher(netsync_service::push,
                         include_pattern,
                         exclude_pattern,
                         app);
  client_session sess(addr, app);
  sess.request_service(&pusher);
>>>>>>> f34cfa59
}

CMD(pull, "pull", "", CMD_REF(network),
    N_("[ADDRESS[:PORTNUMBER] [PATTERN ...]]"),
    N_("Pulls branches from a netsync server"),
    N_("This pulls all branches that match the pattern given in PATTERN "
       "from the netsync server at the address ADDRESS."),
    options::opts::set_default | options::opts::exclude)
{
  utf8 addr;
  globish include_pattern, exclude_pattern;
  extract_address(args, addr, app);
  extract_patterns(args, include_pattern, exclude_pattern, app);
  find_key_if_needed(addr, include_pattern, exclude_pattern, app, false);

  if (app.opts.signing_key() == "")
    P(F("doing anonymous pull; use -kKEYNAME if you need authentication"));

<<<<<<< HEAD
  std::list<utf8> uris;
  uris.push_back(addr);

  run_netsync_protocol(client_voice, sink_role, uris,
                       include_pattern, exclude_pattern, app);
=======
  netsync_service puller(netsync_service::pull,
                         include_pattern,
                         exclude_pattern,
                         app);
  client_session sess(addr, app);
  sess.request_service(&puller);
>>>>>>> f34cfa59
}

CMD(sync, "sync", "", CMD_REF(network),
    N_("[ADDRESS[:PORTNUMBER] [PATTERN ...]]"),
    N_("Synchronizes branches with a netsync server"),
    N_("This synchronizes branches that match the pattern given in PATTERN "
       "with the netsync server at the address ADDRESS."),
    options::opts::set_default | options::opts::exclude |
    options::opts::key_to_push)
{
  utf8 addr;
  globish include_pattern, exclude_pattern;
  extract_address(args, addr, app);
  extract_patterns(args, include_pattern, exclude_pattern, app);
  find_key_if_needed(addr, include_pattern, exclude_pattern, app);

  std::list<utf8> uris;
  uris.push_back(addr);

<<<<<<< HEAD
  run_netsync_protocol(client_voice, source_and_sink_role, uris,
                       include_pattern, exclude_pattern, app);
=======
  netsync_service syncer(netsync_service::sync,
                         include_pattern,
                         exclude_pattern,
                         app);
  client_session sess(addr, app);
  sess.request_service(&syncer);
>>>>>>> f34cfa59
}

class dir_cleanup_helper
{
public:
  dir_cleanup_helper(system_path const & new_dir, bool i_db) :
                  commited(false), internal_db(i_db), dir(new_dir) {}
  ~dir_cleanup_helper()
  {
    if (!commited && directory_exists(dir))
      {
#ifdef WIN32
        if (!internal_db)
          delete_dir_recursive(dir);
#else
        delete_dir_recursive(dir);
#endif /* WIN32 */
      }
  }
  void commit(void)
  {
    commited = true;
  }
private:
  bool commited;
  bool internal_db;
  system_path dir;
};

CMD(clone, "clone", "", CMD_REF(network),
    N_("ADDRESS[:PORTNUMBER] [DIRECTORY]"),
    N_("Checks out a revision from a remote database into a directory"),
    N_("If a revision is given, that's the one that will be checked out.  "
       "Otherwise, it will be the head of the branch supplied.  "
       "If no directory is given, the branch name will be used as directory"),
    options::opts::exclude | options::opts::branch | options::opts::revision)
{
  if (args.size() < 1 || args.size() > 2 || app.opts.revision_selectors.size() > 1)
    throw usage(execid);

  revision_id ident;
  system_path workspace_dir;
  utf8 addr = idx(args, 0);

  N(app.opts.branch_given && !app.opts.branchname().empty(),
    F("you must specify a branch to clone"));

  if (args.size() == 1)
    {
      // No checkout dir specified, use branch name for dir.
      workspace_dir = system_path(app.opts.branchname());
    }
  else
    {
      // Checkout to specified dir.
      workspace_dir = system_path(idx(args, 1));
    }

  require_path_is_nonexistent
    (workspace_dir, F("clone destination directory '%s' already exists") % workspace_dir);

   // remember the initial working dir so that relative file:// db URIs will work
  system_path start_dir(get_current_working_dir());

  bool internal_db = !app.opts.dbname_given || app.opts.dbname.empty();

  dir_cleanup_helper remove_on_fail(workspace_dir, internal_db);
  app.create_workspace(workspace_dir);

  if (internal_db)
    app.set_database(system_path(bookkeeping_root / ws_internal_db_file_name));
  else
    app.set_database(app.opts.dbname);

  if (get_path_status(app.db.get_filename()) == path::nonexistent)
    app.db.initialize();

  app.db.ensure_open();

  if (!app.db.var_exists(default_server_key) || app.opts.set_default)
    {
      P(F("setting default server to %s") % addr);
      app.db.set_var(default_server_key, var_value(addr()));
    }

  globish include_pattern(app.opts.branchname());

  globish exclude_pattern;
  {
    vector<globish> excludes;
    typecast_vocab_container(app.opts.exclude_patterns, excludes);
    combine_and_check_globish(excludes, exclude_pattern);
  }

  find_key_if_needed(addr, include_pattern, exclude_pattern,
                     app, false);

  if (app.opts.signing_key() == "")
    P(F("doing anonymous pull; use -kKEYNAME if you need authentication"));

  if (!app.db.var_exists(default_include_pattern_key)
      || app.opts.set_default)
    {
      P(F("setting default branch include pattern to '%s'") % include_pattern);
      app.db.set_var(default_include_pattern_key, var_value(include_pattern()));
    }
  
  if (app.opts.exclude_given)
    {
      if (!app.db.var_exists(default_exclude_pattern_key)
          || app.opts.set_default)
        {
          P(F("setting default branch exclude pattern to '%s'") % exclude_pattern);
          app.db.set_var(default_exclude_pattern_key, var_value(exclude_pattern()));
        }
    }
  
  // make sure we're back in the original dir so that file: URIs work
  change_current_working_dir(start_dir);
<<<<<<< HEAD
  
  std::list<utf8> uris;
  uris.push_back(addr);

  run_netsync_protocol(client_voice, sink_role, uris,
                       include_pattern, exclude_pattern, app);
=======

  netsync_service puller(netsync_service::pull,
                         include_pattern,
                         exclude_pattern,
                         app);
  client_session sess(addr, app);
  sess.request_service(&puller);

>>>>>>> f34cfa59

  change_current_working_dir(workspace_dir);

  transaction_guard guard(app.db, false);

  if (app.opts.revision_selectors.size() == 0)
    {
      // use branch head revision
      N(!app.opts.branchname().empty(),
        F("use --revision or --branch to specify what to checkout"));

      set<revision_id> heads;
      app.get_project().get_branch_heads(app.opts.branchname, heads);
      N(heads.size() > 0,
        F("branch '%s' is empty") % app.opts.branchname);
      if (heads.size() > 1)
        {
          P(F("branch %s has multiple heads:") % app.opts.branchname);
          for (set<revision_id>::const_iterator i = heads.begin(); i != heads.end(); ++i)
            P(i18n_format("  %s") % describe_revision(app, *i));
          P(F("choose one with '%s checkout -r<id>'") % ui.prog_name);
          E(false, F("branch %s has multiple heads") % app.opts.branchname);
        }
      ident = *(heads.begin());
    }
  else if (app.opts.revision_selectors.size() == 1)
    {
      // use specified revision
      complete(app, idx(app.opts.revision_selectors, 0)(), ident);
      N(app.db.revision_exists(ident),
        F("no such revision '%s'") % ident);

      guess_branch(ident, app);

      I(!app.opts.branchname().empty());

      N(app.get_project().revision_is_in_branch(ident, app.opts.branchname),
        F("revision %s is not a member of branch %s")
        % ident % app.opts.branchname);
    }

  shared_ptr<roster_t> empty_roster = shared_ptr<roster_t>(new roster_t());
  roster_t current_roster;

  L(FL("checking out revision %s to directory %s") % ident % workspace_dir);
  app.db.get_roster(ident, current_roster);

  revision_t workrev;
  make_revision_for_workspace(ident, cset(), workrev);
  app.work.put_work_rev(workrev);

  cset checkout;
  make_cset(*empty_roster, current_roster, checkout);

  map<file_id, file_path> paths;
  get_content_paths(*empty_roster, paths);

  content_merge_workspace_adaptor wca(app, empty_roster, paths);

  app.work.perform_content_update(checkout, wca, false);

  app.work.update_any_attrs();
  app.work.maybe_update_inodeprints();
  guard.commit();
  remove_on_fail.commit();
}

struct pid_file
{
  explicit pid_file(system_path const & p)
    : path(p)
  {
    if (path.empty())
      return;
    require_path_is_nonexistent(path, F("pid file '%s' already exists") % path);
    file.open(path.as_external().c_str());
    E(file.is_open(), F("failed to create pid file '%s'") % path);
    file << get_process_id() << '\n';
    file.flush();
  }

  ~pid_file()
  {
    if (path.empty())
      return;
    pid_t pid;
    ifstream(path.as_external().c_str()) >> pid;
    if (pid == get_process_id()) {
      file.close();
      delete_file(path);
    }
  }

private:
  ofstream file;
  system_path path;
};

CMD_NO_WORKSPACE(serve, "serve", "", CMD_REF(network), "",
                 N_("Serves the database to connecting clients"),
                 "",
                 options::opts::bind | options::opts::pidfile |
                 options::opts::bind_stdio | options::opts::no_transport_auth )
{
  if (!args.empty())
    throw usage(execid);

  pid_file pid(app.opts.pidfile);

  if (app.opts.use_transport_auth)
    {
      if (!app.opts.bind_uris.empty())
        find_key(*app.opts.bind_uris.begin(), globish("*"), globish(""), app);
      else
        find_key(utf8(), globish("*"), globish(""), app);

      N(app.lua.hook_persist_phrase_ok(),
	F("need permission to store persistent passphrase (see hook persist_phrase_ok())"));
      require_password(app.opts.signing_key, app);
    }
  else if (!app.opts.bind_stdio)
    W(F("The --no-transport-auth option is usually only used in combination with --stdio"));

  app.db.ensure_open();

<<<<<<< HEAD
  run_netsync_protocol(server_voice, source_and_sink_role, app.opts.bind_uris,
                       globish("*"), globish(""), app);
=======
  if (app.opts.bind_stdio)
    {
      serve_single_on_stdio(app);
    }
  else
    {
      serve_connections_forever(app.opts.bind_address, app);
    }
>>>>>>> f34cfa59
}

// Local Variables:
// mode: C++
// fill-column: 76
// c-file-style: "gnu"
// indent-tabs-mode: nil
// End:
// vim: et:sw=2:sts=2:ts=2:cino=>2s,{s,\:s,+s,t0,g0,^-2,e-2,n-2,p2s,(0,=s:<|MERGE_RESOLUTION|>--- conflicted
+++ resolved
@@ -167,20 +167,12 @@
   extract_patterns(args, include_pattern, exclude_pattern, app);
   find_key_if_needed(addr, include_pattern, exclude_pattern, app);
 
-  std::list<utf8> uris;
-  uris.push_back(addr);
-
-<<<<<<< HEAD
-  run_netsync_protocol(client_voice, source_role, uris,
-                       include_pattern, exclude_pattern, app);
-=======
   netsync_service pusher(netsync_service::push,
                          include_pattern,
                          exclude_pattern,
                          app);
   client_session sess(addr, app);
   sess.request_service(&pusher);
->>>>>>> f34cfa59
 }
 
 CMD(pull, "pull", "", CMD_REF(network),
@@ -199,20 +191,12 @@
   if (app.opts.signing_key() == "")
     P(F("doing anonymous pull; use -kKEYNAME if you need authentication"));
 
-<<<<<<< HEAD
-  std::list<utf8> uris;
-  uris.push_back(addr);
-
-  run_netsync_protocol(client_voice, sink_role, uris,
-                       include_pattern, exclude_pattern, app);
-=======
   netsync_service puller(netsync_service::pull,
                          include_pattern,
                          exclude_pattern,
                          app);
   client_session sess(addr, app);
   sess.request_service(&puller);
->>>>>>> f34cfa59
 }
 
 CMD(sync, "sync", "", CMD_REF(network),
@@ -226,23 +210,16 @@
   utf8 addr;
   globish include_pattern, exclude_pattern;
   extract_address(args, addr, app);
+  find_key_if_needed(addr, app);
   extract_patterns(args, include_pattern, exclude_pattern, app);
   find_key_if_needed(addr, include_pattern, exclude_pattern, app);
 
-  std::list<utf8> uris;
-  uris.push_back(addr);
-
-<<<<<<< HEAD
-  run_netsync_protocol(client_voice, source_and_sink_role, uris,
-                       include_pattern, exclude_pattern, app);
-=======
   netsync_service syncer(netsync_service::sync,
                          include_pattern,
                          exclude_pattern,
                          app);
   client_session sess(addr, app);
   sess.request_service(&syncer);
->>>>>>> f34cfa59
 }
 
 class dir_cleanup_helper
@@ -362,14 +339,6 @@
   
   // make sure we're back in the original dir so that file: URIs work
   change_current_working_dir(start_dir);
-<<<<<<< HEAD
-  
-  std::list<utf8> uris;
-  uris.push_back(addr);
-
-  run_netsync_protocol(client_voice, sink_role, uris,
-                       include_pattern, exclude_pattern, app);
-=======
 
   netsync_service puller(netsync_service::pull,
                          include_pattern,
@@ -378,7 +347,7 @@
   client_session sess(addr, app);
   sess.request_service(&puller);
 
->>>>>>> f34cfa59
+  run_netsync_protocol(client_voice, sink_role, uris,
 
   change_current_working_dir(workspace_dir);
 
@@ -504,10 +473,6 @@
 
   app.db.ensure_open();
 
-<<<<<<< HEAD
-  run_netsync_protocol(server_voice, source_and_sink_role, app.opts.bind_uris,
-                       globish("*"), globish(""), app);
-=======
   if (app.opts.bind_stdio)
     {
       serve_single_on_stdio(app);
@@ -516,7 +481,6 @@
     {
       serve_connections_forever(app.opts.bind_address, app);
     }
->>>>>>> f34cfa59
 }
 
 // Local Variables:
