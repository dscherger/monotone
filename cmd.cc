// Copyright (C) 2002 Graydon Hoare <graydon@pobox.com>
//               2007 Julio M. Merino Vidal <jmmv@NetBSD.org>
//
// This program is made available under the GNU GPL version 2.0 or
// greater. See the accompanying file COPYING for details.
//
// This program is distributed WITHOUT ANY WARRANTY; without even the
// implied warranty of MERCHANTABILITY or FITNESS FOR A PARTICULAR
// PURPOSE.

#include "base.hh"
#include "cmd.hh"

#include "lua.hh"
#include "app_state.hh"
#include "options_applicator.hh"
#include "work.hh"
#include "ui.hh"
#include "mt_version.hh"
#include "charset.hh"
#include "simplestring_xform.hh"
#include "vocab_cast.hh"

#ifndef _WIN32
#include <signal.h>
#endif

#include <iostream>

using std::string;
using std::vector;
using std::set;
using std::ostream;
<<<<<<< HEAD
using std::make_pair;
using std::set;
=======
using std::cout;
using boost::lexical_cast;
>>>>>>> d8ec943b

//
// Definition of top-level commands, used to classify the real commands
// in logical groups.
//
// These top level commands, while part of the final identifiers and defined
// as regular command groups, are handled separately.  The user should not
// see them except through the help command.
//
// XXX This is to easily maintain compatibilty with older versions.  But
// maybe this should be revised, because exposing the top level category
// (being optional, of course), may not be a bad idea.
//

CMD_GROUP(__root__, "__root__", "", NULL, "", "");

CMD_GROUP_NO_COMPLETE(automation, "automation", "", CMD_REF(__root__),
                      N_("Commands that aid in scripted execution"),
                      "");
CMD_GROUP(database, "database", "", CMD_REF(__root__),
          N_("Commands that manipulate the database"),
          "");
CMD_GROUP(debug, "debug", "", CMD_REF(__root__),
          N_("Commands that aid in program debugging"),
          "");
CMD_GROUP(informative, "informative", "", CMD_REF(__root__),
          N_("Commands for information retrieval"),
          "");
CMD_GROUP(key_and_cert, "key_and_cert", "", CMD_REF(__root__),
          N_("Commands to manage keys and certificates"),
          "");
CMD_GROUP(network, "network", "", CMD_REF(__root__),
          N_("Commands that access the network"),
          "");
CMD_GROUP(packet_io, "packet_io", "", CMD_REF(__root__),
          N_("Commands for packet reading and writing"),
          "");
CMD_GROUP(vcs, "vcs", "", CMD_REF(__root__),
          N_("Commands for interaction with other version control systems"),
          "");
CMD_GROUP(review, "review", "", CMD_REF(__root__),
          N_("Commands to review revisions"),
          "");
CMD_GROUP(tree, "tree", "", CMD_REF(__root__),
          N_("Commands to manipulate the tree"),
          "");
CMD_GROUP(variables, "variables", "", CMD_REF(__root__),
          N_("Commands to manage persistent variables"),
          "");
CMD_GROUP(workspace, "workspace", "", CMD_REF(__root__),
          N_("Commands that deal with the workspace"),
          "");
CMD_GROUP(user, "user", "", CMD_REF(__root__),
          N_("Commands defined by the user"),
          "");

namespace commands {

  void remove_command_name_from_args(command_id const & ident,
                                     args_vector & args,
                                     size_t invisible_length)
  {
    MM(ident);
    MM(args);
    MM(invisible_length);
    I(ident.empty() || args.size() >= ident.size() - invisible_length);
    for (args_vector::size_type i = invisible_length; i < ident.size(); i++)
      {
        I(ident[i]().find(args[0]()) == 0);
        args.erase(args.begin());
      }
  }

  void reapply_options(app_state & app,
                       command const * cmd,
                       command_id const & cmd_ident,
                       command const * subcmd,
                       command_id const & subcmd_full_ident,
                       size_t subcmd_invisible_length,
                       args_vector const & subcmd_cmdline,
                       vector<pair<string, string> > const * const separate_params)
  {
    I(cmd);
    options::opts::all_options().instantiate(&app.opts).reset();

    cmd->preset_options(app.opts);

    option::concrete_option_set optset
      = (options::opts::globals() | cmd->opts())
      .instantiate(&app.opts);

    optset.from_command_line(app.reset_info.default_args);

    if (subcmd)
      {
        args_vector subcmd_defaults;
        app.lua.hook_get_default_command_options(subcmd_full_ident,
                                                 subcmd_defaults);
        (options::opts::globals() | subcmd->opts())
          .instantiate(&app.opts)
          .from_command_line(subcmd_defaults);
      }

    // at this point we process the data from _MTN/options if
    // the command needs it.
    if ((subcmd ? subcmd : cmd)->use_workspace_options())
      {
        workspace::check_format();
        workspace::get_options(app.opts);
      }

    optset.from_command_line(app.reset_info.cmdline_args);

    if (subcmd)
      {
        app.opts.args.clear();
        option::concrete_option_set subcmd_optset
          = (options::opts::globals() | subcmd->opts())
          .instantiate(&app.opts);
        if (!separate_params)
          {
            /* the first argument here is only ever modified if the second is 'true' */
            subcmd_optset.from_command_line(const_cast<args_vector &>(subcmd_cmdline));
          }
        else
          {
            subcmd_optset.from_key_value_pairs(*separate_params);
            app.opts.args = subcmd_cmdline;
          }
        remove_command_name_from_args(subcmd_full_ident, app.opts.args,
                                      subcmd_invisible_length);
      }
    else
      {
        remove_command_name_from_args(cmd_ident, app.opts.args);
      }
  }

  // monotone.cc calls this function after option processing.
  void process(app_state & app, command_id const & ident,
               args_vector const & args)
  {
    static bool process_called(false);
    I(!process_called);
    process_called = true;

    command const * cmd = CMD_REF(__root__)->find_command(ident);
    app.reset_info.cmd = cmd;

    string visibleid = join_words(vector< utf8 >(ident.begin() + 1,
                                                 ident.end()))();

    I(cmd->is_leaf() || cmd->is_group());
    E(!(cmd->is_group() && cmd->parent() == CMD_REF(__root__)),
      origin::user,
      F("command '%s' is invalid; it is a group") % join_words(ident));

    if (!cmd->is_leaf())
      {
        // args used in the command name have not been stripped yet
        remove_command_name_from_args(ident, app.opts.args);

        E(!args.empty(), origin::user,
          F("no subcommand specified for '%s'") % visibleid);

        E(false, origin::user,
          F("could not match '%s' to a subcommand of '%s'") %
          join_words(args) % visibleid);
      }

    L(FL("executing command '%s'") % visibleid);

    reapply_options(app, cmd, ident);

    // intentional leak
    // we don't want the options to be reset, so don't destruct this
    new options_applicator(app.opts, options_applicator::for_primary_cmd);

    cmd->exec(app, ident, args);
  }

  // Prints the abstract description of the given command or command group
  // properly indented.  The tag starts at column two.  The description has
  // to start, at the very least, two spaces after the tag's end position;
  // this is given by the colabstract parameter.
  static void describe(const string & tag, const string & abstract,
                       const string & subcommands, size_t colabstract,
                       ostream & out)
  {
    I(colabstract > 0);

    size_t col = 0;
    out << "  " << tag << " ";
    col += display_width(utf8(tag + "   ", origin::internal));

    out << string(colabstract - col, ' ');
    col = colabstract;
    string desc(abstract);
    if (!subcommands.empty())
      {
        desc += " (" + subcommands + ')';
      }
    out << format_text(desc, colabstract, col) << '\n';
  }

  class cmd_ptr_compare
  {
  public:
    bool operator()(command const * const a, command const * const b) const
    {
      return a->primary_name()() < b->primary_name()();
    }
  };

  static void explain_children(command::children_set const & children,
                               bool show_hidden_commands,
                               ostream & out)
  {
    I(!children.empty());

    vector< command const * > sorted;

    size_t colabstract = 0;
    for (command::children_set::const_iterator i = children.begin();
         i != children.end(); i++)
      {
        command const * child = *i;

        if (child->hidden() && !show_hidden_commands)
          continue;

        size_t len = display_width(join_words(child->names(), ", ")) +
            display_width(utf8("    "));
        if (colabstract < len)
          colabstract = len;

        sorted.push_back(child);
      }

    sort(sorted.begin(), sorted.end(), cmd_ptr_compare());

    for (vector< command const * >::const_iterator i = sorted.begin();
         i != sorted.end(); i++)
      {
        command const * child = *i;
        describe(join_words(child->names(), ", ")(), child->abstract(),
                 join_words(child->subcommands(show_hidden_commands), ", ")(),
                 colabstract, out);
      }
  }

  static command const *
  find_command(command_id const & ident)
  {
    command const * cmd = CMD_REF(__root__)->find_command(ident);

    // This function is only used internally with an identifier returned
    // by complete_command.  Therefore, it must always exist.
    I(cmd != NULL);

    return cmd;
  }

  static void explain_cmd_usage(command_id const & ident,
                                bool show_hidden_commands,
                                ostream & out)
  {
    I(ident.size() >= 1);

    vector< string > lines;
    command const * cmd = find_command(ident);

    string visibleid = join_words(vector< utf8 >(ident.begin() + 1,
                                                 ident.end()))();

    // Print command parameters.
    string params = cmd->params();
    split_into_lines(params, lines);

    if (visibleid.empty())
      out << format_text(F("Commands in group '%s':") %
                         join_words(ident)())
          << "\n\n";
    else
      {
        if (!cmd->children().empty())
          out << format_text(F("Subcommands of '%s %s':") %
                             prog_name % visibleid)
              << "\n\n";
        else if (!lines.empty())
          out << format_text(F("Syntax specific to '%s %s':") %
                             prog_name % visibleid)
              << "\n\n";
      }

    // lines might be empty, but only when specific syntax is to be
    // displayed, not in the other cases.
    if (!lines.empty())
      {
        for (vector<string>::const_iterator j = lines.begin();
             j != lines.end(); ++j)
          out << "  " << visibleid << ' ' << *j << '\n';
        out << '\n';
      }

    // Explain children, if any.
    if (!cmd->is_leaf())
      {
        explain_children(cmd->children(), show_hidden_commands, out);
        out << '\n';
      }

    // Print command description.
    if (visibleid.empty())
      out << format_text(F("Purpose of group '%s':") %
                         join_words(ident)())
          << "\n\n";
    else
      out << format_text(F("Description for '%s %s':") %
                         prog_name % visibleid)
          << "\n\n";
    out << format_text(cmd->desc(), 2) << "\n\n";

    // Print all available aliases.
    if (cmd->names().size() > 1)
      {
        command::names_set othernames = cmd->names();
        othernames.erase(ident[ident.size() - 1]);
        out << format_text(F("Aliases: %s.") %
                           join_words(othernames, ", ")(), 2)
            << '\n';
      }
  }

  void explain_usage(command_id const & ident,
                     bool show_hidden_commands,
                     ostream & out)
  {
    command const * cmd = find_command(ident);

    if (ident.empty())
      {
        out << format_text(F("Command groups:")) << "\n\n";
        explain_children(CMD_REF(__root__)->children(),
                         show_hidden_commands,
                         out);
        out << '\n'
            << format_text(F("For information on a specific command, type "
                           "'mtn help <command_name> [subcommand_name ...]'."))
            << "\n\n"
            << format_text(F("To see more details about the commands of a "
                           "particular group, type 'mtn help <group_name>'."))
            << "\n\n"
            << format_text(F("Note that you can always abbreviate a command "
                           "name as long as it does not conflict with other "
                           "names."))
            << "\n";
      }
    else
      explain_cmd_usage(ident, show_hidden_commands, out);
  }

  options::options_type command_options(command_id const & ident)
  {
    command const * cmd = find_command(ident);
    return cmd->opts();
  }

  // Lua-defined user commands.
  class cmd_lua : public command
  {
    lua_State *st;
    std::string const f_name;
  public:
    cmd_lua(std::string const & primary_name,
                   std::string const & params,
                   std::string const & abstract,
                   std::string const & desc,
                   lua_State *L_st,
                   std::string const & func_name) :
         command(primary_name, "", CMD_REF(user), false, false, params,
                 abstract, desc, true,
                 options::options_type() | options::opts::none, true),
                 st(L_st), f_name(func_name)
    {
      // because user commands are inserted after the normal
      // initialisation process
      CMD_REF(user)->children().insert(this);
    }

    void exec(app_state & app, command_id const & execid,
              args_vector const & args) const
    {
      I(st);
      I(app.lua.check_lua_state(st));

      app_state* app_p = get_app_state(st);
      I(app_p == & app);

      Lua ll(st);
      ll.func(f_name);

      for (args_vector::const_iterator it = args.begin();
           it != args.end(); ++it)
        ll.push_str((*it)());

      app.mtn_automate_allowed = true;

      ll.call(args.size(),0);

      app.mtn_automate_allowed = false;

      E(ll.ok(), origin::user,
        F("Call to user command %s (lua command: %s) failed.")
        % primary_name() % f_name);
    }
  };
}

LUAEXT(alias_command, )
{
  const char *old_cmd = luaL_checkstring(LS, -2);
  const char *new_cmd = luaL_checkstring(LS, -1);
  E(old_cmd && new_cmd, origin::user,
    F("%s called with an invalid parameter") % "alias_command");

  args_vector args;
  args.push_back(arg_type(old_cmd, origin::user));
  commands::command_id id = commands::complete_command(args);
  commands::command *old_cmd_p = CMD_REF(__root__)->find_command(id);

  old_cmd_p->add_alias(utf8(new_cmd));

  lua_pushboolean(LS, true);
  return 1;
}


LUAEXT(register_command, )
{
  const char *cmd_name = luaL_checkstring(LS, -5);
  const char *cmd_params = luaL_checkstring(LS, -4);
  const char *cmd_abstract = luaL_checkstring(LS, -3);
  const char *cmd_desc = luaL_checkstring(LS, -2);
  const char *cmd_func = luaL_checkstring(LS, -1);

  E(cmd_name && cmd_params && cmd_abstract && cmd_desc && cmd_func,
    origin::user,
    F("%s called with an invalid parameter") % "register_command");

  // leak this - commands can't be removed anyway
  new commands::cmd_lua(cmd_name, cmd_params, cmd_abstract, cmd_desc,
                        LS, cmd_func);

  lua_pushboolean(LS, true);
  return 1;
}

// Miscellaneous commands and related functions for which there is no
// better file.

CMD_NO_WORKSPACE(help, "help", "", CMD_REF(informative),
                 N_("command [ARGS...]"),
    N_("Displays help about commands and options"),
    "",
    options::opts::show_hidden_commands)
{
  if (args.size() < 1)
    {
      app.opts.help = true;
      throw usage(command_id());
    }

  command_id id = commands::complete_command(args);
  app.opts.help = true;
  throw usage(id);
}

CMD_NO_WORKSPACE(version, "version", "", CMD_REF(informative), "",
    N_("Shows the program version"),
    "",
    options::opts::full)
{
  E(args.empty(), origin::user,
    F("no arguments allowed"));

  if (app.opts.full)
    print_full_version();
  else
    print_version();
}

CMD_HIDDEN(crash, "crash", "", CMD_REF(debug),
           "{ N | E | I | double-throw | exception | signal }",
           N_("Triggers the specified kind of crash"),
           "",
           options::opts::none)
{
  if (args.size() != 1)
    throw usage(execid);
  bool spoon_exists(false);
  if (idx(args,0)() == "N")
    E(spoon_exists, origin::user, i18n_format("There is no spoon."));
  else if (idx(args,0)() == "E")
    E(spoon_exists, origin::system, i18n_format("There is no spoon."));
  else if (idx(args,0)() == "I")
    {
      I(spoon_exists);
    }
  else if (idx(args,0)() == "double-throw")
    {
      // This code is rather picky, for example I(false) in the destructor
      // won't always work like it should; see http://bugs.debian.org/516862
      class throwing_dtor
      {
      public:
        throwing_dtor() {}
        ~throwing_dtor()
        {
          throw std::exception();
        }
      };
      throwing_dtor td;
      throw std::exception();
    }
#define maybe_throw(ex) if(idx(args,0)()==#ex) throw ex("There is no spoon.")
#define maybe_throw_bare(ex) if(idx(args,0)()==#ex) throw ex()
  else maybe_throw_bare(std::bad_alloc);
  else maybe_throw_bare(std::bad_cast);
  else maybe_throw_bare(std::bad_typeid);
  else maybe_throw_bare(std::bad_exception);
  else maybe_throw_bare(std::exception);
  else maybe_throw(std::domain_error);
  else maybe_throw(std::invalid_argument);
  else maybe_throw(std::length_error);
  else maybe_throw(std::out_of_range);
  else maybe_throw(std::range_error);
  else maybe_throw(std::overflow_error);
  else maybe_throw(std::underflow_error);
  else maybe_throw(std::logic_error);
  else maybe_throw(std::runtime_error);
  else
    {
#ifndef _WIN32
      try
        {
          int signo = boost::lexical_cast<int>(idx(args,0)());
          if (0 < signo && signo <= 15)
            {
              raise(signo);
              // control should not get here...
              I(!"crash: raise returned");
            }
        }
      catch (boost::bad_lexical_cast&)
        { // fall through and throw usage
        }
#endif
      throw usage(execid);
    }
#undef maybe_throw
#undef maybe_throw_bare
}

static string
man_italic(string const & content)
{
  return "\\fI" + content + "\\fP";
}

static string
man_bold(string const & content)
{
  return "\\fB" + content + "\\fP";
}

static string
man_definition(vector<string> const & labels, string const & content, int width = -1)
{
  string out;
  out += ".IP \"" + (*labels.begin()) + "\"";

  if (width != -1)
    out += " " + lexical_cast<string>(width);
  out += "\n";

  if (labels.size() > 1)
    {
      out += ".PD 0\n";
      for (vector<string>::const_iterator i = labels.begin() + 1;
           i < labels.end(); ++i)
        {
          out += ".IP \"" + (*i) + "\"\n";
        }
      out += ".PD\n";
    }
  out += content;
  if (content.rfind('\n') != (content.size() - 1))
     out += "\n";
  return out;
}

static string
man_definition(string const & label, string const & content, int width = -1)
{
  vector<string> labels;
  labels.push_back(label);
  return man_definition(labels, content, width);
}

static string
man_indent(string const & content)
{
  return ".RS\n" + content + ".RE\n";
}

static string
man_subsection(string const & content)
{
  return ".SS \"" + content + "\"\n";
}

static string
man_section(string const & content)
{
  return ".SH \"" + uppercase(content) + "\"\n";
}

static string
man_title(string const & title)
{
  return ".TH \"" + title + "\" 1 "+
         "\"" + date_t::now().as_formatted_localtime("%Y-%m-%d") + "\" " +
         "\"" + PACKAGE_STRING + "\"\n";
}

static string
get_options_string(options::options_type const & optset, options & opts, int width = -1)
{
  vector<string> names;
  vector<string> descriptions;
  unsigned int maxnamelen;

  optset.instantiate(&opts).get_usage_strings(names, descriptions, maxnamelen);

  string out;
  vector<string>::const_iterator name;
  vector<string>::const_iterator desc;
  for (name = names.begin(), desc = descriptions.begin();
       name != names.end(); ++name, ++desc)
    {
      if (name->empty())
        continue;
      out += man_definition(*name, *desc, width);
    }
  return out;
}

static string
get_commands(options & opts, commands::command const * group)
{
  vector<commands::command const *> sorted_commands;
  commands::command::children_set commands = group->children();
  for (commands::command::children_set::const_iterator i = commands.begin();
       i != commands.end(); ++i)
    {
      commands::command * command = *i;
      if (command->hidden() && !opts.show_hidden_commands)
        continue;

      // there are no top level commands, so this must be an
      // empty group - skip it
      if (group->is_leaf())
        continue;

      sorted_commands.push_back(command);
    }

  sort(sorted_commands.begin(),
       sorted_commands.end(),
       commands::cmd_ptr_compare());

  string out;
  for (vector<commands::command const * >::const_iterator i = sorted_commands.begin();
       i != sorted_commands.end(); ++i)
    {
      commands::command const * command = *i;

      // don't print sub groups explicitely, just their leaves
      if (!command->is_leaf())
        {
          out += get_commands(opts, command);
          continue;
        }

      // this builds a list of already formatted command calls
      // which are used as label for the specific command section
      vector<string> cmd_calls;

      //
      // newline characters in the parameter section mark
      // alternative call syntaxes which we expand here, i.e.
      // a command "do-foo" with an alias of "foo" and an argument
      // list of "BAR\nBAR BAZ" will be expanded to
      //
      //  do-foo BAR
      //  do-foo BAR BAZ
      //  foo BAR
      //  foo BAR BAZ
      //
      vector<string> params;
      if (!command->params().empty())
        split_into_lines(command->params(), params);

      vector<utf8> main_ident = command->ident();
      typedef set<vector<string> > ident_set;
      ident_set idents;

      commands::command::names_set allnames = command->names();
      for (set<utf8>::const_iterator i = allnames.begin();
           i != allnames.end(); ++i)
        {
          vector<string> full_ident;
          for (vector<utf8>::const_iterator j = main_ident.begin() + 1;
                j < main_ident.end() - 1;  ++j)
            {
              full_ident.push_back((*j)());
            }
          full_ident.push_back((*i)());
          idents.insert(full_ident);
        }

      for (ident_set::const_iterator i = idents.begin();
           i != idents.end();  ++i)
        {
          string call, name;
          // cannot use join_words here, since this only
          // works on containers
          join_lines(*i, name, " ");

          if (params.size() == 0)
            {
              call = man_bold(name);
              cmd_calls.push_back(call);
              continue;
            }

          for (vector<string>::const_iterator j = params.begin();
               j < params.end(); ++j)
            {
              call = man_bold(name) + " " + *j;
              cmd_calls.push_back(call);
            }
        }

      string cmd_desc;
      cmd_desc += command->desc() + "\n";

      // this prints an indented list of available command options
      options::options_type cmd_options =
        commands::command_options(main_ident);
      if (!cmd_options.empty())
        {
          cmd_desc += man_indent(get_options_string(cmd_options, opts, 4));
        }

      // compile everything into a man definition
      out += man_definition(cmd_calls, cmd_desc, 4);
    }

  return out;
}

static string
get_command_groups(options & opts)
{
  vector<commands::command const *> sorted_groups;
  commands::command::children_set groups = CMD_REF(__root__)->children();
  for (commands::command::children_set::const_iterator i = groups.begin();
       i != groups.end(); ++i)
    {
      commands::command * group = *i;
      if (group->hidden() && !opts.show_hidden_commands)
        continue;

      // there are no top level commands, so this must be an
      // empty group - skip it
      if (group->is_leaf())
        continue;

      sorted_groups.push_back(group);
    }

  sort(sorted_groups.begin(),
       sorted_groups.end(),
       commands::cmd_ptr_compare());

  string out;
  for (vector<commands::command const * >::const_iterator i = sorted_groups.begin();
       i != sorted_groups.end(); ++i)
    {
      commands::command const * group = *i;
      out += man_subsection(
        (F("command group '%s'") % group->primary_name()).str()
      );
      out += group->desc() + "\n";

      out += get_commands(opts, group);
    }

  return out;
}

CMD_HIDDEN(manpage, "manpage", "", CMD_REF(informative), "",
    N_("Dumps monotone's command tree in a (g)roff compatible format"),
    "",
    options::opts::show_hidden_commands)
{
  cout << man_title("monotone");
  cout << man_section(_("Name"));

  cout << _("monotone - a distributed version control system") << "\n";
  cout << man_section(_("Synopsis"));
  cout << man_bold(prog_name) << " "
            << man_italic(_("[options...] command [arguments...]"))
            << "\n";

  cout << man_section(_("Description"));
  cout << _("monotone is a highly reliable, very customizable distributed "
            "version control system that provides lightweight branches, "
            "history-sensitive merging and a flexible trust setup. "
            "monotone has an easy-to-learn command set and comes with a rich "
            "interface for scripting purposes and thorough documentation.")
       << "\n\n";
  cout << (F("For more information on monotone, visit %s.")
            % man_bold("http://www.monotone.ca")).str()
       << "\n\n";
  cout << (F("The complete documentation, including a tutorial for a quick start "
             "with the system, can be found online on %s.")
            % man_bold("http://www.monotone.ca/docs")).str() << "\n";

  cout << man_section(_("Global Options"));
  cout << get_options_string(options::opts::globals(), app.opts, 25) << "\n";

  cout << man_section(_("Commands"));
  cout << get_command_groups(app.opts);

  cout << man_section(_("See Also"));
  cout << (F("info %s and the documentation on %s")
                % prog_name % man_bold("http://monotone.ca/docs")).str() << "\n";

  cout << man_section("Bugs");
  cout << (F("Please report bugs to %s.")
                % man_bold("http://savannah.nongnu.org/bugs/?group=monotone")).str()<< "\n";

  cout << man_section("Authors");
  cout << _("monotone was written originally by Graydon Hoare "
            "<graydon@pobox.com> in 2004 and has since then received "
            "numerous contributions from many individuals. "
            "A complete list of authors can be found in AUTHORS.")
       << "\n\n";
  cout << _("Nowadays, monotone is maintained by a collective of enthusiastic "
            "programmers, known as the monotone developement team.") << "\n";

  cout << man_section("Copyright");
  cout << (F("monotone and this man page is Copyright (c) 2004 - %s by "
             "the monotone development team.")
             % date_t::now().as_formatted_localtime("%Y")).str() << "\n";
}

// There isn't really a better place for this function.

void
process_commit_message_args(options const & opts,
                            bool & given,
                            utf8 & log_message,
                            utf8 const & message_prefix)
{
  // can't have both a --message and a --message-file ...
  E(!opts.message_given || !opts.msgfile_given, origin::user,
    F("--message and --message-file are mutually exclusive"));

  if (opts.message_given)
    {
      string msg;
      join_lines(opts.message, msg);
      log_message = utf8(msg, origin::user);
      if (!opts.no_prefix && message_prefix().length() != 0)
        log_message = utf8(message_prefix() + "\n\n" + log_message(),
                           origin::user);
      given = true;
    }
  else if (opts.msgfile_given)
    {
      data dat;
      read_data_for_command_line(opts.msgfile, dat);
      external dat2 = typecast_vocab<external>(dat);
      system_to_utf8(dat2, log_message);
      if (!opts.no_prefix && message_prefix().length() != 0)
        log_message = utf8(message_prefix() + "\n\n" + log_message(),
                           origin::user);
      given = true;
    }
  else if (message_prefix().length() != 0)
    {
      log_message = message_prefix;
      given = true;
    }
  else
    given = false;
}

// Local Variables:
// mode: C++
// fill-column: 76
// c-file-style: "gnu"
// indent-tabs-mode: nil
// End:
// vim: et:sw=2:sts=2:ts=2:cino=>2s,{s,\:s,+s,t0,g0,^-2,e-2,n-2,p2s,(0,=s:<|MERGE_RESOLUTION|>--- conflicted
+++ resolved
@@ -31,13 +31,9 @@
 using std::vector;
 using std::set;
 using std::ostream;
-<<<<<<< HEAD
 using std::make_pair;
-using std::set;
-=======
-using std::cout;
+using std::cout
 using boost::lexical_cast;
->>>>>>> d8ec943b
 
 //
 // Definition of top-level commands, used to classify the real commands
