--- conflicted
+++ resolved
@@ -565,21 +565,19 @@
 
   database db(app);
   set<tag_t> tags;
-<<<<<<< HEAD
-  project_t project(db);
+  project_t project(db, app.lua, app.opts);
   cert_name branch = branch_cert_name;
 
-=======
-  project_t project(db, app.lua, app.opts);
->>>>>>> 80e77594
   project.get_tags(tags);
 
   for (set<tag_t>::const_iterator i = tags.begin(); i != tags.end(); ++i)
     {
-<<<<<<< HEAD
       key_identity_info identity;
       identity.id = i->key;
-      project.complete_key_identity(app.lua, identity);
+      if (!null_id(identity.id.inner()))
+        {
+          project.complete_key_identity(app.lua, branch_name(), identity);
+        }
 
       vector<cert> certs;
       project.get_revision_certs(i->ident, certs);
@@ -598,27 +596,15 @@
             {
               if (c->name == branch)
                 {
-                  cout << c->value << ' ';
+                  cout << project.translate_branch(typecast_vocab<branch_uid>(c->value)) << ' ';
                 }
             }
 
-          cout << format_key(identity)  << '\n';
-=======
-      cout << i->name << ' '
-           << i->ident;
-      if (!i->key.inner()().empty())
-        {
-          key_identity_info identity;
-          identity.id = i->key;
-          project.complete_key_identity(app.lua,
-                                        typecast_vocab<branch_name>(i->name),
-                                        identity);
-          cout << ' ' << format_key(identity)  << '\n';
-        }
-      else
-        {
+          if (!null_id(identity.id.inner()))
+            {
+              cout << format_key(identity);
+            }
           cout << '\n';
->>>>>>> 80e77594
         }
     }
 }
