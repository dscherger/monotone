// Copyright (C) 2002 Graydon Hoare <graydon@pobox.com>
//
// This program is made available under the GNU GPL version 2.0 or
// greater. See the accompanying file COPYING for details.
//
// This program is distributed WITHOUT ANY WARRANTY; without even the
// implied warranty of MERCHANTABILITY or FITNESS FOR A PARTICULAR
// PURPOSE.

#include "base.hh"
#include <algorithm>
#include "safe_map.hh"
#include <utility>
#include <iostream>
#include <iterator>

#include <boost/tuple/tuple.hpp>

#include "basic_io.hh"
#include "cert.hh"
#include "charset.hh"
#include "cmd.hh"
#include "database.hh"
#include "globish.hh"
#include "keys.hh"
#include "key_store.hh"
#include "restrictions.hh"
#include "revision.hh"
#include "simplestring_xform.hh"
#include "transforms.hh"
#include "ui.hh"
#include "vocab_cast.hh"
#include "app_state.hh"
#include "project.hh"

using std::cout;
using std::make_pair;
using std::map;
using std::ostream_iterator;
using std::pair;
using std::set;
using std::sort;
using std::copy;
using std::string;
using std::vector;

CMD_GROUP(list, "list", "ls", CMD_REF(informative),
          N_("Shows database objects"),
          N_("This command is used to query information from the database.  "
             "It shows database objects, or the current workspace manifest, "
             "or known, unknown, intentionally ignored, missing, or "
             "changed-state files."));

CMD(certs, "certs", "", CMD_REF(list), "ID",
    N_("Lists certificates attached to an identifier"),
    "",
    options::opts::depth | options::opts::exclude)
{
  if (args.size() != 1)
    throw usage(execid);

<<<<<<< HEAD
  database db(app);
  project_t project(db);
=======
  project_set projects(app.db, app.lua, app.opts);
>>>>>>> 2b18d067
  vector<cert> certs;

  transaction_guard guard(db, false);

  revision_id ident;
  complete(app,  projects, idx(args, 0)(), ident);
  vector< revision<cert> > ts;
  // FIXME_PROJECTS: after projects are implemented,
  // use the app.db version instead if no project is specified.
  projects.get_revision_certs(ident, ts);

  for (size_t i = 0; i < ts.size(); ++i)
    certs.push_back(idx(ts, i).inner());

  {
    set<rsa_keypair_id> checked;
    for (size_t i = 0; i < certs.size(); ++i)
      {
        if (checked.find(idx(certs, i).key) == checked.end() &&
            !db.public_key_exists(idx(certs, i).key))
          P(F("no public key '%s' found in database")
            % idx(certs, i).key);
        checked.insert(idx(certs, i).key);
      }
  }

  // Make the output deterministic; this is useful for the test suite, in
  // particular.
  sort(certs.begin(), certs.end());

  string str     = _("Key   : %s\n"
                     "Sig   : %s\n"
                     "Name  : %s\n"
                     "Value : %s\n");
  string extra_str = "      : %s\n";

  string::size_type colon_pos = str.find(':');

  if (colon_pos != string::npos)
    {
      string substr(str, 0, colon_pos);
      colon_pos = display_width(utf8(substr));
      extra_str = string(colon_pos, ' ') + ": %s\n";
    }

  for (size_t i = 0; i < certs.size(); ++i)
    {
      cert_status status = check_cert(db, idx(certs, i));
      cert_value tv;
      decode_base64(idx(certs, i).value, tv);
      string washed;
      if (guess_binary(tv()))
        {
          washed = "<binary data>";
        }
      else
        {
          washed = tv();
        }

      string stat;
      switch (status)
        {
        case cert_ok:
          stat = _("ok");
          break;
        case cert_bad:
          stat = _("bad");
          break;
        case cert_unknown:
          stat = _("unknown");
          break;
        }

      vector<string> lines;
      split_into_lines(washed, lines);
      std::string value_first_line = lines.size() > 0 ? idx(lines, 0) : "";

      cout << string(guess_terminal_width(), '-') << '\n'
           << (i18n_format(str)
               % idx(certs, i).key()
               % stat
               % idx(certs, i).name()
               % value_first_line);

      for (size_t i = 1; i < lines.size(); ++i)
        cout << (i18n_format(extra_str) % idx(lines, i));
    }

  if (certs.size() > 0)
    cout << '\n';

  guard.commit();
}

CMD(keys, "keys", "", CMD_REF(list), "[PATTERN]",
    N_("Lists keys that match a pattern"),
    "",
    options::opts::depth | options::opts::exclude)
{
  database db(app);
  key_store keys(app);

  vector<rsa_keypair_id> pubs;
  vector<rsa_keypair_id> privkeys;
  globish pattern("*");
  if (args.size() == 1)
    pattern = globish(idx(args, 0)());
  else if (args.size() > 1)
    throw usage(execid);

  if (db.database_specified())
    db.get_key_ids(pattern, pubs);

  keys.get_key_ids(pattern, privkeys);

  // true if it is in the database, false otherwise
  map<rsa_keypair_id, bool> pubkeys;
  for (vector<rsa_keypair_id>::const_iterator i = pubs.begin();
       i != pubs.end(); i++)
    pubkeys[*i] = true;

  set<rsa_keypair_id> bad_keys;

  bool all_in_db = true;
  for (vector<rsa_keypair_id>::const_iterator i = privkeys.begin();
       i != privkeys.end(); i++)
    {
      if (pubkeys.find(*i) == pubkeys.end())
        {
          pubkeys[*i] = false;
          all_in_db = false;
        }
      else if (db.database_specified())
        {
          // we've found a key that should have both a public and a private version
          base64<rsa_pub_key> pub_key;
          keypair priv_key;
          db.get_key(*i, pub_key);
          keys.get_key_pair(*i, priv_key);
          if (!keys_match(*i, pub_key, *i, priv_key.pub))
            bad_keys.insert(*i);
        }
    }

  if (pubkeys.size() > 0)
    {
      cout << "\n[public keys]\n";
      for (map<rsa_keypair_id, bool>::iterator i = pubkeys.begin();
           i != pubkeys.end(); i++)
        {
          base64<rsa_pub_key> pub_encoded;
          hexenc<id> hash_code;
          rsa_keypair_id keyid = i->first;
          bool indb = i->second;

          if (indb)
            db.get_key(keyid, pub_encoded);
          else
            {
              keypair kp;
              keys.get_key_pair(keyid, kp);
              pub_encoded = kp.pub;
            }
          key_hash_code(keyid, pub_encoded, hash_code);
          if (indb)
            cout << hash_code << ' ' << keyid << '\n';
          else
            cout << hash_code << ' ' << keyid << "   (*)\n";
        }
      if (!all_in_db)
        cout << (F("(*) - only in %s/")
                 % keys.get_key_dir()) << '\n';
      cout << '\n';
    }

  if (privkeys.size() > 0)
    {
      cout << "\n[private keys]\n";
      for (vector<rsa_keypair_id>::iterator i = privkeys.begin();
           i != privkeys.end(); i++)
        {
          keypair kp;
          hexenc<id> hash_code;
          keys.get_key_pair(*i, kp);
          key_hash_code(*i, kp.priv, hash_code);
          cout << hash_code << ' ' << *i << '\n';
        }
      cout << '\n';
    }

  if (!bad_keys.empty())
    {
      W(F("Some keys in the database have the same ID as, "
          "but different hashes to, keys in your local key store!"));
      for (set<rsa_keypair_id>::const_iterator i = bad_keys.begin(); i != bad_keys.end(); i++)
        {
          W(F("Mismatched Key: %s") % *i);
        }
    }

  if (pubkeys.size() == 0 &&
      privkeys.size() == 0)
    {
      if (args.size() == 0)
        P(F("no keys found"));
      else
        W(F("no keys found matching '%s'") % idx(args, 0)());
    }
}

CMD(branches, "branches", "", CMD_REF(list), "[PATTERN]",
    N_("Lists branches in the database that match a pattern"),
    "",
    options::opts::depth | options::opts::exclude)
{
  globish inc("*");
  if (args.size() == 1)
    inc = globish(idx(args,0)());
  else if (args.size() > 1)
    throw usage(execid);

<<<<<<< HEAD
  database db(app);
  project_t project(db);
=======
  project_set projects(app.db, app.lua, app.opts);
>>>>>>> 2b18d067
  globish exc(app.opts.exclude_patterns);
  set<branch_name> names;
  projects.get_branch_list(inc, names,
                           !app.opts.ignore_suspend_certs);

  for (set<branch_name>::const_iterator i = names.begin();
       i != names.end(); ++i)
    if (!exc.matches((*i)()) && !app.lua.hook_ignore_branch(*i))
      cout << *i << '\n';
}

CMD(epochs, "epochs", "", CMD_REF(list), "[BRANCH [...]]",
    N_("Lists the current epoch of branches that match a pattern"),
    "",
    options::opts::depth | options::opts::exclude)
{
<<<<<<< HEAD
  database db(app);
  map<branch_name, epoch_data> epochs;
  db.get_epochs(epochs);
=======
  map<branch_uid, epoch_data> epochs;
  app.db.get_epochs(epochs);
  project_set projects(app.db, app.lua, app.opts);
>>>>>>> 2b18d067

  if (args.size() == 0)
    {
      std::set<branch_uid> branches;
      projects.get_branch_uids(branches);
      for (map<branch_uid, epoch_data>::const_iterator
             i = epochs.begin();
           i != epochs.end(); ++i)
        {
          if (branches.find(i->first) == branches.end())
            {
              cout << i->second << ' ' << i->first << '\n';
            }
          else
            {
              branch_name branch = projects.translate_branch(i->first);
              cout << i->second << ' ' << branch << '\n';
            }
        }
    }
  else
    {
      std::set<branch_name> branches;
      projects.get_branch_list(branches, false);
      for (args_vector::const_iterator i = args.begin();
           i != args.end();
           ++i)
        {
          branch_name branch((*i)());
          N(branches.find(branch) != branches.end(),
            F("Unknown branch %s") % branch);
          branch_uid b = projects.translate_branch(branch);
          map<branch_uid, epoch_data>::const_iterator j = epochs.find(b);
          N(j != epochs.end(), F("no epoch for branch %s") % *i);
          cout << j->second << ' ' << j->first << '\n';
        }
    }
}

CMD(tags, "tags", "", CMD_REF(list), "",
    N_("Lists all tags in the database"),
    "",
    options::opts::depth | options::opts::exclude)
{
  database db(app);
  set<tag_t> tags;
<<<<<<< HEAD
  project_t project(db);
  project.get_tags(tags);
=======
  project_set projects(app.db, app.lua, app.opts);
  projects.get_tags(tags);
>>>>>>> 2b18d067

  for (set<tag_t>::const_iterator i = tags.begin(); i != tags.end(); ++i)
    {
      cout << i->name << ' '
           << i->ident  << ' '
           << i->key  << '\n';
    }
}

CMD(vars, "vars", "", CMD_REF(list), "[DOMAIN]",
    N_("Lists variables in the whole database or a domain"),
    "",
    options::opts::depth | options::opts::exclude)
{
  bool filterp;
  var_domain filter;
  if (args.size() == 0)
    {
      filterp = false;
    }
  else if (args.size() == 1)
    {
      filterp = true;
      internalize_var_domain(idx(args, 0), filter);
    }
  else
    throw usage(execid);

  database db(app);
  map<var_key, var_value> vars;
  db.get_vars(vars);
  for (map<var_key, var_value>::const_iterator i = vars.begin();
       i != vars.end(); ++i)
    {
      if (filterp && !(i->first.first == filter))
        continue;
      external ext_domain, ext_name;
      externalize_var_domain(i->first.first, ext_domain);
      cout << ext_domain << ": "
           << i->first.second << ' '
           << i->second << '\n';
    }
}

CMD(known, "known", "", CMD_REF(list), "",
    N_("Lists workspace files that belong to the current branch"),
    "",
    options::opts::depth | options::opts::exclude)
{
  database db(app);
  roster_t new_roster;
  temp_node_id_source nis;

  app.require_workspace();
  app.work.get_current_roster_shape(db, nis, new_roster);

  node_restriction mask(app.work, args_to_paths(args),
                        args_to_paths(app.opts.exclude_patterns),
                        app.opts.depth,
                        new_roster);

  // to be printed sorted
  vector<file_path> print_paths;

  node_map const & nodes = new_roster.all_nodes();
  for (node_map::const_iterator i = nodes.begin();
       i != nodes.end(); ++i)
    {
      node_id nid = i->first;

      if (!new_roster.is_root(nid)
          && mask.includes(new_roster, nid))
        {
          file_path p;
          new_roster.get_name(nid, p);
          print_paths.push_back(p);
        }
    }
    
  sort(print_paths.begin(), print_paths.end());
  copy(print_paths.begin(), print_paths.end(),
       ostream_iterator<file_path>(cout, "\n"));
}

CMD(unknown, "unknown", "ignored", CMD_REF(list), "",
    N_("Lists workspace files that do not belong to the current branch"),
    "",
    options::opts::depth | options::opts::exclude)
{
  database db(app);
  app.require_workspace();

  vector<file_path> roots = args_to_paths(args);
  path_restriction mask(app.work, roots, args_to_paths(app.opts.exclude_patterns),
                        app.opts.depth);
  set<file_path> unknown, ignored;

  // if no starting paths have been specified use the workspace root
  if (roots.empty())
    roots.push_back(file_path());

  app.work.find_unknown_and_ignored(db, mask, roots, unknown, ignored);

  utf8 const & realname = execid[execid.size() - 1];
  if (realname() == "ignored")
    copy(ignored.begin(), ignored.end(),
         ostream_iterator<file_path>(cout, "\n"));
  else
    {
      I(realname() == "unknown");
      copy(unknown.begin(), unknown.end(),
           ostream_iterator<file_path>(cout, "\n"));
    }
}

CMD(missing, "missing", "", CMD_REF(list), "",
    N_("Lists files that belong to the branch but are not in the workspace"),
    "",
    options::opts::depth | options::opts::exclude)
{
  database db(app);
  temp_node_id_source nis;
  roster_t current_roster_shape;
  app.work.get_current_roster_shape(db, nis, current_roster_shape);
  node_restriction mask(app.work, args_to_paths(args),
                        args_to_paths(app.opts.exclude_patterns),
                        app.opts.depth,
                        current_roster_shape);

  set<file_path> missing;
  app.work.find_missing(current_roster_shape, mask, missing);

  copy(missing.begin(), missing.end(),
       ostream_iterator<file_path>(cout, "\n"));
}


CMD(changed, "changed", "", CMD_REF(list), "",
    N_("Lists files that have changed with respect to the current revision"),
    "",
    options::opts::depth | options::opts::exclude)
{
  database db(app);
  parent_map parents;
  roster_t new_roster;
  temp_node_id_source nis;

  app.require_workspace();

  app.work.get_current_roster_shape(db, nis, new_roster);
  app.work.update_current_roster_from_filesystem(new_roster);

  app.work.get_parent_rosters(db, parents);

  node_restriction mask(app.work, args_to_paths(args),
                        args_to_paths(app.opts.exclude_patterns),
                        app.opts.depth,
                        parents, new_roster);

  revision_t rrev;
  make_restricted_revision(parents, new_roster, mask, rrev);

  // to be printed sorted, with duplicates removed
  set<file_path> print_paths;

  for (edge_map::const_iterator i = rrev.edges.begin();
       i != rrev.edges.end(); i++)
    {
      set<node_id> nodes;
      roster_t const & old_roster
        = *safe_get(parents, edge_old_revision(i)).first;
      select_nodes_modified_by_cset(edge_changes(i),
                                    old_roster, new_roster, nodes);

      for (set<node_id>::const_iterator i = nodes.begin(); i != nodes.end();
           ++i)
        {
          file_path p;
          if (new_roster.has_node(*i))
            new_roster.get_name(*i, p);
          else
            old_roster.get_name(*i, p);
          print_paths.insert(p);
        }
    }

  copy(print_paths.begin(), print_paths.end(),
       ostream_iterator<file_path>(cout, "\n"));
}

namespace
{
  namespace syms
  {
    symbol const key("key");
    symbol const signature("signature");
    symbol const name("name");
    symbol const value("value");
    symbol const trust("trust");

    symbol const public_hash("public_hash");
    symbol const private_hash("private_hash");
    symbol const public_location("public_location");
    symbol const private_location("private_location");
  }
};

// Name: keys
// Arguments: none
// Added in: 1.1
// Purpose: Prints all keys in the keystore, and if a database is given
//   also all keys in the database, in basic_io format.
// Output format: For each key, a basic_io stanza is printed. The items in
//   the stanza are:
//     name - the key identifier
//     public_hash - the hash of the public half of the key
//     private_hash - the hash of the private half of the key
//     public_location - where the public half of the key is stored
//     private_location - where the private half of the key is stored
//   The *_location items may have multiple values, as shown below
//   for public_location.
//   If the private key does not exist, then the private_hash and
//   private_location items will be absent.
//
// Sample output:
//               name "tbrownaw@gmail.com"
//        public_hash [475055ec71ad48f5dfaf875b0fea597b5cbbee64]
//       private_hash [7f76dae3f91bb48f80f1871856d9d519770b7f8a]
//    public_location "database" "keystore"
//   private_location "keystore"
//
//              name "njs@pobox.com"
//       public_hash [de84b575d5e47254393eba49dce9dc4db98ed42d]
//   public_location "database"
//
//               name "foo@bar.com"
//        public_hash [7b6ce0bd83240438e7a8c7c207d8654881b763f6]
//       private_hash [bfc3263e3257087f531168850801ccefc668312d]
//    public_location "keystore"
//   private_location "keystore"
//
// Error conditions: None.
CMD_AUTOMATE(keys, "",
             N_("Lists all keys in the keystore"),
             "",
             options::opts::none)
{
  N(args.size() == 0,
    F("no arguments needed"));

  database db(app);
  key_store keys(app);

  vector<rsa_keypair_id> dbkeys;
  vector<rsa_keypair_id> kskeys;
  // public_hash, private_hash, public_location, private_location
  map<string, boost::tuple<hexenc<id>, hexenc<id>,
                           vector<string>,
                           vector<string> > > items;
  if (db.database_specified())
    db.get_key_ids(dbkeys);

  keys.get_key_ids(kskeys);

  for (vector<rsa_keypair_id>::iterator i = dbkeys.begin();
       i != dbkeys.end(); i++)
    {
      base64<rsa_pub_key> pub_encoded;
      hexenc<id> hash_code;

      db.get_key(*i, pub_encoded);
      key_hash_code(*i, pub_encoded, hash_code);
      items[(*i)()].get<0>() = hash_code;
      items[(*i)()].get<2>().push_back("database");
    }

  for (vector<rsa_keypair_id>::iterator i = kskeys.begin();
       i != kskeys.end(); i++)
    {
      keypair kp;
      hexenc<id> privhash, pubhash;
      keys.get_key_pair(*i, kp);
      key_hash_code(*i, kp.pub, pubhash);
      key_hash_code(*i, kp.priv, privhash);
      items[(*i)()].get<0>() = pubhash;
      items[(*i)()].get<1>() = privhash;
      items[(*i)()].get<2>().push_back("keystore");
      items[(*i)()].get<3>().push_back("keystore");
    }
  basic_io::printer prt;
  for (map<string, boost::tuple<hexenc<id>, hexenc<id>,
                                     vector<string>,
                                     vector<string> > >::iterator
         i = items.begin(); i != items.end(); ++i)
    {
      basic_io::stanza stz;
      stz.push_str_pair(syms::name, i->first);
      stz.push_hex_pair(syms::public_hash, i->second.get<0>());
      if (!i->second.get<1>()().empty())
        stz.push_hex_pair(syms::private_hash, i->second.get<1>());
      stz.push_str_multi(syms::public_location, i->second.get<2>());
      if (!i->second.get<3>().empty())
        stz.push_str_multi(syms::private_location, i->second.get<3>());
      prt.print_stanza(stz);
    }
  output.write(prt.buf.data(), prt.buf.size());
}

// Name: certs
// Arguments:
//   1: a revision id
// Added in: 1.0
// Purpose: Prints all certificates associated with the given revision
//   ID. Each certificate is contained in a basic IO stanza. For each
//   certificate, the following values are provided:
//
//   'key' : a string indicating the key used to sign this certificate.
//   'signature': a string indicating the status of the signature.
//   Possible values of this string are:
//     'ok'        : the signature is correct
//     'bad'       : the signature is invalid
//     'unknown'   : signature was made with an unknown key
//   'name' : the name of this certificate
//   'value' : the value of this certificate
//   'trust' : is this certificate trusted by the defined trust metric
//   Possible values of this string are:
//     'trusted'   : this certificate is trusted
//     'untrusted' : this certificate is not trusted
//
// Output format: All stanzas are formatted by basic_io. Stanzas are
// seperated by a blank line. Values will be escaped, '\' -> '\\' and
// '"' -> '\"'.
//
// Error conditions: If a certificate is signed with an unknown public
// key, a warning message is printed to stderr. If the revision
// specified is unknown or invalid prints an error message to stderr
// and exits with status 1.
CMD_AUTOMATE(certs, N_("REV"),
             N_("Prints all certificates attached to a revision"),
             "",
             options::opts::none)
{
  N(args.size() == 1,
    F("wrong argument count"));

<<<<<<< HEAD
  database db(app);
  project_t project(db);
=======
  CMD_REQUIRES_DATABASE(app);
  project_set projects(app.db, app.lua, app.opts);
>>>>>>> 2b18d067

  vector<cert> certs;

  transaction_guard guard(db, false);

  revision_id rid(idx(args, 0)());
  N(db.revision_exists(rid), F("no such revision '%s'") % rid);
  hexenc<id> ident(rid.inner());

  vector< revision<cert> > ts;
  // FIXME_PROJECTS: after projects are implemented,
  // use the db version instead if no project is specified.
  projects.get_revision_certs(rid, ts);

  for (size_t i = 0; i < ts.size(); ++i)
    certs.push_back(idx(ts, i).inner());

  {
    set<rsa_keypair_id> checked;
    for (size_t i = 0; i < certs.size(); ++i)
      {
        if (checked.find(idx(certs, i).key) == checked.end() &&
            !db.public_key_exists(idx(certs, i).key))
          W(F("no public key '%s' found in database")
            % idx(certs, i).key);
        checked.insert(idx(certs, i).key);
      }
  }

  // Make the output deterministic; this is useful for the test suite,
  // in particular.
  sort(certs.begin(), certs.end());

  basic_io::printer pr;

  for (size_t i = 0; i < certs.size(); ++i)
    {
      basic_io::stanza st;
      cert_status status = check_cert(db, idx(certs, i));
      cert_value tv;
      cert_name name = idx(certs, i).name;
      set<rsa_keypair_id> signers;

      decode_base64(idx(certs, i).value, tv);

      rsa_keypair_id keyid = idx(certs, i).key;
      signers.insert(keyid);

      bool trusted =
        app.lua.hook_get_revision_cert_trust(signers, ident,
                                             name, tv);

      st.push_str_pair(syms::key, keyid());

      string stat;
      switch (status)
        {
        case cert_ok:
          stat = "ok";
          break;
        case cert_bad:
          stat = "bad";
          break;
        case cert_unknown:
          stat = "unknown";
          break;
        }
      st.push_str_pair(syms::signature, stat);

      st.push_str_pair(syms::name, name());
      st.push_str_pair(syms::value, tv());
      st.push_str_pair(syms::trust, (trusted ? "trusted" : "untrusted"));

      pr.print_stanza(st);
    }
  output.write(pr.buf.data(), pr.buf.size());

  guard.commit();
}


// Local Variables:
// mode: C++
// fill-column: 76
// c-file-style: "gnu"
// indent-tabs-mode: nil
// End:
// vim: et:sw=2:sts=2:ts=2:cino=>2s,{s,\:s,+s,t0,g0,^-2,e-2,n-2,p2s,(0,=s:<|MERGE_RESOLUTION|>--- conflicted
+++ resolved
@@ -59,12 +59,8 @@
   if (args.size() != 1)
     throw usage(execid);
 
-<<<<<<< HEAD
-  database db(app);
-  project_t project(db);
-=======
-  project_set projects(app.db, app.lua, app.opts);
->>>>>>> 2b18d067
+  database db(app);
+  project_set projects(db, app.lua, app.opts);
   vector<cert> certs;
 
   transaction_guard guard(db, false);
@@ -287,12 +283,8 @@
   else if (args.size() > 1)
     throw usage(execid);
 
-<<<<<<< HEAD
-  database db(app);
-  project_t project(db);
-=======
-  project_set projects(app.db, app.lua, app.opts);
->>>>>>> 2b18d067
+  database db(app);
+  project_set projects(db, app.lua, app.opts);
   globish exc(app.opts.exclude_patterns);
   set<branch_name> names;
   projects.get_branch_list(inc, names,
@@ -309,15 +301,10 @@
     "",
     options::opts::depth | options::opts::exclude)
 {
-<<<<<<< HEAD
-  database db(app);
-  map<branch_name, epoch_data> epochs;
+  database db(app);
+  map<branch_uid, epoch_data> epochs;
   db.get_epochs(epochs);
-=======
-  map<branch_uid, epoch_data> epochs;
-  app.db.get_epochs(epochs);
-  project_set projects(app.db, app.lua, app.opts);
->>>>>>> 2b18d067
+  project_set projects(db, app.lua, app.opts);
 
   if (args.size() == 0)
     {
@@ -364,13 +351,8 @@
 {
   database db(app);
   set<tag_t> tags;
-<<<<<<< HEAD
-  project_t project(db);
-  project.get_tags(tags);
-=======
-  project_set projects(app.db, app.lua, app.opts);
+  project_set projects(db, app.lua, app.opts);
   projects.get_tags(tags);
->>>>>>> 2b18d067
 
   for (set<tag_t>::const_iterator i = tags.begin(); i != tags.end(); ++i)
     {
@@ -716,13 +698,8 @@
   N(args.size() == 1,
     F("wrong argument count"));
 
-<<<<<<< HEAD
-  database db(app);
-  project_t project(db);
-=======
-  CMD_REQUIRES_DATABASE(app);
+  database db(app);
   project_set projects(app.db, app.lua, app.opts);
->>>>>>> 2b18d067
 
   vector<cert> certs;
 
