// Copyright (C) 2002 Graydon Hoare <graydon@pobox.com>
//
// This program is made available under the GNU GPL version 2.0 or
// greater. See the accompanying file COPYING for details.
//
// This program is distributed WITHOUT ANY WARRANTY; without even the
// implied warranty of MERCHANTABILITY or FITNESS FOR A PARTICULAR
// PURPOSE.

#include "base.hh"
#include <algorithm>
#include "safe_map.hh"
#include <utility>
#include <iostream>
#include <iterator>

#include <boost/tuple/tuple.hpp>

#include "basic_io.hh"
#include "cert.hh"
#include "charset.hh"
#include "cmd.hh"
#include "database.hh"
#include "globish.hh"
#include "keys.hh"
#include "restrictions.hh"
#include "revision.hh"
#include "simplestring_xform.hh"
#include "transforms.hh"
#include "ui.hh"
#include "vocab_cast.hh"
#include "app_state.hh"
#include "project.hh"

using std::cout;
using std::make_pair;
using std::map;
using std::ostream_iterator;
using std::pair;
using std::set;
using std::sort;
using std::copy;
using std::string;
using std::vector;

CMD_GROUP(list, "list", "ls", CMD_REF(informative),
          N_("Shows database objects"),
          N_("This command is used to query information from the database.  "
             "It shows database objects, or the current workspace manifest, "
             "or known, unknown, intentionally ignored, missing, or "
             "changed-state files."));

CMD(certs, "certs", "", CMD_REF(list), "ID",
    N_("Lists certificates attached to an identifier"),
    "",
    options::opts::depth | options::opts::exclude)
{
  if (args.size() != 1)
    throw usage(execid);

  project_t project(app.db);
  vector<cert> certs;

  transaction_guard guard(app.db, false);

  revision_id ident;
  complete(app,  project, idx(args, 0)(), ident);
  vector< revision<cert> > ts;
<<<<<<< HEAD
  project.get_revision_certs(ident, ts);
=======
  // FIXME_PROJECTS: after projects are implemented,
  // use the app.db version instead if no project is specified.
  app.projects.get_revision_certs(ident, ts);
>>>>>>> bf73e936

  for (size_t i = 0; i < ts.size(); ++i)
    certs.push_back(idx(ts, i).inner());

  {
    set<rsa_keypair_id> checked;
    for (size_t i = 0; i < certs.size(); ++i)
      {
        if (checked.find(idx(certs, i).key) == checked.end() &&
            !app.db.public_key_exists(idx(certs, i).key))
          P(F("no public key '%s' found in database")
            % idx(certs, i).key);
        checked.insert(idx(certs, i).key);
      }
  }

  // Make the output deterministic; this is useful for the test suite, in
  // particular.
  sort(certs.begin(), certs.end());

  string str     = _("Key   : %s\n"
                     "Sig   : %s\n"
                     "Name  : %s\n"
                     "Value : %s\n");
  string extra_str = "      : %s\n";

  string::size_type colon_pos = str.find(':');

  if (colon_pos != string::npos)
    {
      string substr(str, 0, colon_pos);
      colon_pos = display_width(utf8(substr));
      extra_str = string(colon_pos, ' ') + ": %s\n";
    }

  for (size_t i = 0; i < certs.size(); ++i)
    {
      cert_status status = check_cert(app.db, idx(certs, i));
      cert_value tv;
      decode_base64(idx(certs, i).value, tv);
      string washed;
      if (guess_binary(tv()))
        {
          washed = "<binary data>";
        }
      else
        {
          washed = tv();
        }

      string stat;
      switch (status)
        {
        case cert_ok:
          stat = _("ok");
          break;
        case cert_bad:
          stat = _("bad");
          break;
        case cert_unknown:
          stat = _("unknown");
          break;
        }

      vector<string> lines;
      split_into_lines(washed, lines);
      std::string value_first_line = lines.size() > 0 ? idx(lines, 0) : "";

      cout << string(guess_terminal_width(), '-') << '\n'
           << (i18n_format(str)
               % idx(certs, i).key()
               % stat
               % idx(certs, i).name()
               % value_first_line);

      for (size_t i = 1; i < lines.size(); ++i)
        cout << (i18n_format(extra_str) % idx(lines, i));
    }

  if (certs.size() > 0)
    cout << '\n';

  guard.commit();
}

CMD(keys, "keys", "", CMD_REF(list), "[PATTERN]",
    N_("Lists keys that match a pattern"),
    "",
    options::opts::depth | options::opts::exclude)
{
  vector<rsa_keypair_id> pubs;
  vector<rsa_keypair_id> privkeys;
  globish pattern("*");
  if (args.size() == 1)
    pattern = globish(idx(args, 0)());
  else if (args.size() > 1)
    throw usage(execid);

  if (app.db.database_specified())
    {
      transaction_guard guard(app.db, false);
      app.db.get_key_ids(pattern, pubs);
      guard.commit();
    }
  app.keys.get_key_ids(pattern, privkeys);

  // true if it is in the database, false otherwise
  map<rsa_keypair_id, bool> pubkeys;
  for (vector<rsa_keypair_id>::const_iterator i = pubs.begin();
       i != pubs.end(); i++)
    pubkeys[*i] = true;

  set<rsa_keypair_id> bad_keys;

  bool all_in_db = true;
  for (vector<rsa_keypair_id>::const_iterator i = privkeys.begin();
       i != privkeys.end(); i++)
    {
      if (pubkeys.find(*i) == pubkeys.end())
        {
          pubkeys[*i] = false;
          all_in_db = false;
        }
      else if (app.db.database_specified())
        {
          // we've found a key that should have both a public and a private version
          base64<rsa_pub_key> pub_key;
          keypair priv_key;
          app.db.get_key(*i, pub_key);
          app.keys.get_key_pair(*i, priv_key);
          if (!keys_match(*i, pub_key, *i, priv_key.pub))
            bad_keys.insert(*i);
        }
    }

  if (pubkeys.size() > 0)
    {
      cout << "\n[public keys]\n";
      for (map<rsa_keypair_id, bool>::iterator i = pubkeys.begin();
           i != pubkeys.end(); i++)
        {
          base64<rsa_pub_key> pub_encoded;
          hexenc<id> hash_code;
          rsa_keypair_id keyid = i->first;
          bool indb = i->second;

          if (indb)
            app.db.get_key(keyid, pub_encoded);
          else
            {
              keypair kp;
              app.keys.get_key_pair(keyid, kp);
              pub_encoded = kp.pub;
            }
          key_hash_code(keyid, pub_encoded, hash_code);
          if (indb)
            cout << hash_code << ' ' << keyid << '\n';
          else
            cout << hash_code << ' ' << keyid << "   (*)\n";
        }
      if (!all_in_db)
        cout << (F("(*) - only in %s/")
                 % app.keys.get_key_dir()) << '\n';
      cout << '\n';
    }

  if (privkeys.size() > 0)
    {
      cout << "\n[private keys]\n";
      for (vector<rsa_keypair_id>::iterator i = privkeys.begin();
           i != privkeys.end(); i++)
        {
          keypair kp;
          hexenc<id> hash_code;
          app.keys.get_key_pair(*i, kp);
          key_hash_code(*i, kp.priv, hash_code);
          cout << hash_code << ' ' << *i << '\n';
        }
      cout << '\n';
    }

  if (!bad_keys.empty())
    {
      W(F("Some keys in the database have the same ID as, "
          "but different hashes to, keys in your local key store!"));
      for (set<rsa_keypair_id>::const_iterator i = bad_keys.begin(); i != bad_keys.end(); i++)
        {
          W(F("Mismatched Key: %s") % *i);
        }
    }

  if (pubkeys.size() == 0 &&
      privkeys.size() == 0)
    {
      if (args.size() == 0)
        P(F("no keys found"));
      else
        W(F("no keys found matching '%s'") % idx(args, 0)());
    }
}

CMD(branches, "branches", "", CMD_REF(list), "[PATTERN]",
    N_("Lists branches in the database that match a pattern"),
    "",
    options::opts::depth | options::opts::exclude)
{
  globish inc("*");
  if (args.size() == 1)
    inc = globish(idx(args,0)());
  else if (args.size() > 1)
    throw usage(execid);

  project_t project(app.db);
  globish exc(app.opts.exclude_patterns);
  set<branch_name> names;
<<<<<<< HEAD
  project.get_branch_list(inc, names, !app.opts.ignore_suspend_certs);
=======
  app.projects.get_branch_list(inc, names,
                                     !app.opts.ignore_suspend_certs);
>>>>>>> bf73e936

  for (set<branch_name>::const_iterator i = names.begin();
       i != names.end(); ++i)
    if (!exc.matches((*i)()) && !app.lua.hook_ignore_branch(*i))
      cout << *i << '\n';
}

CMD(epochs, "epochs", "", CMD_REF(list), "[BRANCH [...]]",
    N_("Lists the current epoch of branches that match a pattern"),
    "",
    options::opts::depth | options::opts::exclude)
{
  map<branch_uid, epoch_data> epochs;
  app.db.get_epochs(epochs);

  if (args.size() == 0)
    {
      std::set<branch_uid> branches;
      app.projects.get_branch_uids(branches);
      for (map<branch_uid, epoch_data>::const_iterator
             i = epochs.begin();
           i != epochs.end(); ++i)
        {
          if (branches.find(i->first) == branches.end())
            {
              cout << i->second << ' ' << i->first << '\n';
            }
          else
            {
              branch_name branch = app.projects.translate_branch(i->first);
              cout << i->second << ' ' << branch << '\n';
            }
        }
    }
  else
    {
      std::set<branch_name> branches;
      app.projects.get_branch_list(branches, false);
      for (args_vector::const_iterator i = args.begin();
           i != args.end();
           ++i)
        {
          branch_name branch((*i)());
          N(branches.find(branch) != branches.end(),
            F("Unknown branch %s") % branch);
          branch_uid b = app.projects.translate_branch(branch);
          map<branch_uid, epoch_data>::const_iterator j = epochs.find(b);
          N(j != epochs.end(), F("no epoch for branch %s") % *i);
          cout << j->second << ' ' << j->first << '\n';
        }
    }
}

CMD(tags, "tags", "", CMD_REF(list), "",
    N_("Lists all tags in the database"),
    "",
    options::opts::depth | options::opts::exclude)
{
  set<tag_t> tags;
<<<<<<< HEAD
  project_t project(app.db);
  project.get_tags(tags);
=======
  app.projects.get_tags(tags);
>>>>>>> bf73e936

  for (set<tag_t>::const_iterator i = tags.begin(); i != tags.end(); ++i)
    {
      cout << i->name << ' '
           << i->ident  << ' '
           << i->key  << '\n';
    }
}

CMD(vars, "vars", "", CMD_REF(list), "[DOMAIN]",
    N_("Lists variables in the whole database or a domain"),
    "",
    options::opts::depth | options::opts::exclude)
{
  bool filterp;
  var_domain filter;
  if (args.size() == 0)
    {
      filterp = false;
    }
  else if (args.size() == 1)
    {
      filterp = true;
      internalize_var_domain(idx(args, 0), filter);
    }
  else
    throw usage(execid);

  map<var_key, var_value> vars;
  app.db.get_vars(vars);
  for (map<var_key, var_value>::const_iterator i = vars.begin();
       i != vars.end(); ++i)
    {
      if (filterp && !(i->first.first == filter))
        continue;
      external ext_domain, ext_name;
      externalize_var_domain(i->first.first, ext_domain);
      cout << ext_domain << ": "
           << i->first.second << ' '
           << i->second << '\n';
    }
}

CMD(known, "known", "", CMD_REF(list), "",
    N_("Lists workspace files that belong to the current branch"),
    "",
    options::opts::depth | options::opts::exclude)
{
  roster_t new_roster;
  temp_node_id_source nis;

  app.require_workspace();
  app.work.get_current_roster_shape(new_roster, app.db, nis);

  node_restriction mask(args_to_paths(args),
                        args_to_paths(app.opts.exclude_patterns),
                        app.opts.depth,
                        new_roster, app.work);

  // to be printed sorted
  vector<file_path> print_paths;

  node_map const & nodes = new_roster.all_nodes();
  for (node_map::const_iterator i = nodes.begin();
       i != nodes.end(); ++i)
    {
      node_id nid = i->first;

      if (!new_roster.is_root(nid)
          && mask.includes(new_roster, nid))
        {
          file_path p;
          new_roster.get_name(nid, p);
          print_paths.push_back(p);
        }
    }
    
  sort(print_paths.begin(), print_paths.end());
  copy(print_paths.begin(), print_paths.end(),
       ostream_iterator<file_path>(cout, "\n"));
}

CMD(unknown, "unknown", "ignored", CMD_REF(list), "",
    N_("Lists workspace files that do not belong to the current branch"),
    "",
    options::opts::depth | options::opts::exclude)
{
  app.require_workspace();

  vector<file_path> roots = args_to_paths(args);
  path_restriction mask(roots, args_to_paths(app.opts.exclude_patterns),
                        app.opts.depth, app.work);
  set<file_path> unknown, ignored;

  // if no starting paths have been specified use the workspace root
  if (roots.empty())
    roots.push_back(file_path());

  app.work.find_unknown_and_ignored(mask, roots, unknown, ignored, app.db);

  utf8 const & realname = execid[execid.size() - 1];
  if (realname() == "ignored")
    copy(ignored.begin(), ignored.end(),
         ostream_iterator<file_path>(cout, "\n"));
  else
    {
      I(realname() == "unknown");
      copy(unknown.begin(), unknown.end(),
           ostream_iterator<file_path>(cout, "\n"));
    }
}

CMD(missing, "missing", "", CMD_REF(list), "",
    N_("Lists files that belong to the branch but are not in the workspace"),
    "",
    options::opts::depth | options::opts::exclude)
{
  temp_node_id_source nis;
  roster_t current_roster_shape;
  app.work.get_current_roster_shape(current_roster_shape, app.db, nis);
  node_restriction mask(args_to_paths(args),
                        args_to_paths(app.opts.exclude_patterns),
                        app.opts.depth,
                        current_roster_shape, app.work);

  set<file_path> missing;
  app.work.find_missing(current_roster_shape, mask, missing);

  copy(missing.begin(), missing.end(),
       ostream_iterator<file_path>(cout, "\n"));
}


CMD(changed, "changed", "", CMD_REF(list), "",
    N_("Lists files that have changed with respect to the current revision"),
    "",
    options::opts::depth | options::opts::exclude)
{
  parent_map parents;
  roster_t new_roster;
  temp_node_id_source nis;

  app.require_workspace();

  app.work.get_current_roster_shape(new_roster, app.db, nis);
  app.work.update_current_roster_from_filesystem(new_roster);

  app.work.get_parent_rosters(parents, app.db);

  node_restriction mask(args_to_paths(args),
                        args_to_paths(app.opts.exclude_patterns),
                        app.opts.depth,
                        parents, new_roster, app.work);

  revision_t rrev;
  make_restricted_revision(parents, new_roster, mask, rrev);

  // to be printed sorted, with duplicates removed
  set<file_path> print_paths;

  for (edge_map::const_iterator i = rrev.edges.begin();
       i != rrev.edges.end(); i++)
    {
      set<node_id> nodes;
      roster_t const & old_roster
        = *safe_get(parents, edge_old_revision(i)).first;
      select_nodes_modified_by_cset(edge_changes(i),
                                    old_roster, new_roster, nodes);

      for (set<node_id>::const_iterator i = nodes.begin(); i != nodes.end();
           ++i)
        {
          file_path p;
          if (new_roster.has_node(*i))
            new_roster.get_name(*i, p);
          else
            old_roster.get_name(*i, p);
          print_paths.insert(p);
        }
    }

  copy(print_paths.begin(), print_paths.end(),
       ostream_iterator<file_path>(cout, "\n"));
}

namespace
{
  namespace syms
  {
    symbol const key("key");
    symbol const signature("signature");
    symbol const name("name");
    symbol const value("value");
    symbol const trust("trust");

    symbol const public_hash("public_hash");
    symbol const private_hash("private_hash");
    symbol const public_location("public_location");
    symbol const private_location("private_location");
  }
};

// Name: keys
// Arguments: none
// Added in: 1.1
// Purpose: Prints all keys in the keystore, and if a database is given
//   also all keys in the database, in basic_io format.
// Output format: For each key, a basic_io stanza is printed. The items in
//   the stanza are:
//     name - the key identifier
//     public_hash - the hash of the public half of the key
//     private_hash - the hash of the private half of the key
//     public_location - where the public half of the key is stored
//     private_location - where the private half of the key is stored
//   The *_location items may have multiple values, as shown below
//   for public_location.
//   If the private key does not exist, then the private_hash and
//   private_location items will be absent.
//
// Sample output:
//               name "tbrownaw@gmail.com"
//        public_hash [475055ec71ad48f5dfaf875b0fea597b5cbbee64]
//       private_hash [7f76dae3f91bb48f80f1871856d9d519770b7f8a]
//    public_location "database" "keystore"
//   private_location "keystore"
//
//              name "njs@pobox.com"
//       public_hash [de84b575d5e47254393eba49dce9dc4db98ed42d]
//   public_location "database"
//
//               name "foo@bar.com"
//        public_hash [7b6ce0bd83240438e7a8c7c207d8654881b763f6]
//       private_hash [bfc3263e3257087f531168850801ccefc668312d]
//    public_location "keystore"
//   private_location "keystore"
//
// Error conditions: None.
CMD_AUTOMATE(keys, "",
             N_("Lists all keys in the keystore"),
             "",
             options::opts::none)
{
  N(args.size() == 0,
    F("no arguments needed"));

  CMD_REQUIRES_DATABASE(app);

  vector<rsa_keypair_id> dbkeys;
  vector<rsa_keypair_id> kskeys;
  // public_hash, private_hash, public_location, private_location
  map<string, boost::tuple<hexenc<id>, hexenc<id>,
                           vector<string>,
                           vector<string> > > items;
  if (db.database_specified())
    {
      transaction_guard guard(db, false);
      db.get_key_ids(dbkeys);
      guard.commit();
    }
  key_store & keys = app.keys;
  keys.get_key_ids(kskeys);

  for (vector<rsa_keypair_id>::iterator i = dbkeys.begin();
       i != dbkeys.end(); i++)
    {
      base64<rsa_pub_key> pub_encoded;
      hexenc<id> hash_code;

      db.get_key(*i, pub_encoded);
      key_hash_code(*i, pub_encoded, hash_code);
      items[(*i)()].get<0>() = hash_code;
      items[(*i)()].get<2>().push_back("database");
    }

  for (vector<rsa_keypair_id>::iterator i = kskeys.begin();
       i != kskeys.end(); i++)
    {
      keypair kp;
      hexenc<id> privhash, pubhash;
      keys.get_key_pair(*i, kp);
      key_hash_code(*i, kp.pub, pubhash);
      key_hash_code(*i, kp.priv, privhash);
      items[(*i)()].get<0>() = pubhash;
      items[(*i)()].get<1>() = privhash;
      items[(*i)()].get<2>().push_back("keystore");
      items[(*i)()].get<3>().push_back("keystore");
    }
  basic_io::printer prt;
  for (map<string, boost::tuple<hexenc<id>, hexenc<id>,
                                     vector<string>,
                                     vector<string> > >::iterator
         i = items.begin(); i != items.end(); ++i)
    {
      basic_io::stanza stz;
      stz.push_str_pair(syms::name, i->first);
      stz.push_hex_pair(syms::public_hash, i->second.get<0>());
      if (!i->second.get<1>()().empty())
        stz.push_hex_pair(syms::private_hash, i->second.get<1>());
      stz.push_str_multi(syms::public_location, i->second.get<2>());
      if (!i->second.get<3>().empty())
        stz.push_str_multi(syms::private_location, i->second.get<3>());
      prt.print_stanza(stz);
    }
  output.write(prt.buf.data(), prt.buf.size());
}

// Name: certs
// Arguments:
//   1: a revision id
// Added in: 1.0
// Purpose: Prints all certificates associated with the given revision
//   ID. Each certificate is contained in a basic IO stanza. For each
//   certificate, the following values are provided:
//
//   'key' : a string indicating the key used to sign this certificate.
//   'signature': a string indicating the status of the signature.
//   Possible values of this string are:
//     'ok'        : the signature is correct
//     'bad'       : the signature is invalid
//     'unknown'   : signature was made with an unknown key
//   'name' : the name of this certificate
//   'value' : the value of this certificate
//   'trust' : is this certificate trusted by the defined trust metric
//   Possible values of this string are:
//     'trusted'   : this certificate is trusted
//     'untrusted' : this certificate is not trusted
//
// Output format: All stanzas are formatted by basic_io. Stanzas are
// seperated by a blank line. Values will be escaped, '\' -> '\\' and
// '"' -> '\"'.
//
// Error conditions: If a certificate is signed with an unknown public
// key, a warning message is printed to stderr. If the revision
// specified is unknown or invalid prints an error message to stderr
// and exits with status 1.
CMD_AUTOMATE(certs, N_("REV"),
             N_("Prints all certificates attached to a revision"),
             "",
             options::opts::none)
{
  N(args.size() == 1,
    F("wrong argument count"));

  CMD_REQUIRES_DATABASE(app);
  project_t project(db);

  vector<cert> certs;

  transaction_guard guard(db, false);

  revision_id rid(idx(args, 0)());
  N(db.revision_exists(rid), F("no such revision '%s'") % rid);
  hexenc<id> ident(rid.inner());

  vector< revision<cert> > ts;
  // FIXME_PROJECTS: after projects are implemented,
  // use the db version instead if no project is specified.
<<<<<<< HEAD
  project.get_revision_certs(rid, ts);
=======
  app.projects.get_revision_certs(rid, ts);
>>>>>>> bf73e936

  for (size_t i = 0; i < ts.size(); ++i)
    certs.push_back(idx(ts, i).inner());

  {
    set<rsa_keypair_id> checked;
    for (size_t i = 0; i < certs.size(); ++i)
      {
        if (checked.find(idx(certs, i).key) == checked.end() &&
            !db.public_key_exists(idx(certs, i).key))
          W(F("no public key '%s' found in database")
            % idx(certs, i).key);
        checked.insert(idx(certs, i).key);
      }
  }

  // Make the output deterministic; this is useful for the test suite,
  // in particular.
  sort(certs.begin(), certs.end());

  basic_io::printer pr;

  for (size_t i = 0; i < certs.size(); ++i)
    {
      basic_io::stanza st;
      cert_status status = check_cert(db, idx(certs, i));
      cert_value tv;
      cert_name name = idx(certs, i).name;
      set<rsa_keypair_id> signers;

      decode_base64(idx(certs, i).value, tv);

      rsa_keypair_id keyid = idx(certs, i).key;
      signers.insert(keyid);

      bool trusted =
        app.lua.hook_get_revision_cert_trust(signers, ident,
                                             name, tv);

      st.push_str_pair(syms::key, keyid());

      string stat;
      switch (status)
        {
        case cert_ok:
          stat = "ok";
          break;
        case cert_bad:
          stat = "bad";
          break;
        case cert_unknown:
          stat = "unknown";
          break;
        }
      st.push_str_pair(syms::signature, stat);

      st.push_str_pair(syms::name, name());
      st.push_str_pair(syms::value, tv());
      st.push_str_pair(syms::trust, (trusted ? "trusted" : "untrusted"));

      pr.print_stanza(st);
    }
  output.write(pr.buf.data(), pr.buf.size());

  guard.commit();
}


// Local Variables:
// mode: C++
// fill-column: 76
// c-file-style: "gnu"
// indent-tabs-mode: nil
// End:
// vim: et:sw=2:sts=2:ts=2:cino=>2s,{s,\:s,+s,t0,g0,^-2,e-2,n-2,p2s,(0,=s:<|MERGE_RESOLUTION|>--- conflicted
+++ resolved
@@ -66,13 +66,9 @@
   revision_id ident;
   complete(app,  project, idx(args, 0)(), ident);
   vector< revision<cert> > ts;
-<<<<<<< HEAD
-  project.get_revision_certs(ident, ts);
-=======
   // FIXME_PROJECTS: after projects are implemented,
   // use the app.db version instead if no project is specified.
-  app.projects.get_revision_certs(ident, ts);
->>>>>>> bf73e936
+  projects.get_revision_certs(ident, ts);
 
   for (size_t i = 0; i < ts.size(); ++i)
     certs.push_back(idx(ts, i).inner());
@@ -288,12 +284,8 @@
   project_t project(app.db);
   globish exc(app.opts.exclude_patterns);
   set<branch_name> names;
-<<<<<<< HEAD
-  project.get_branch_list(inc, names, !app.opts.ignore_suspend_certs);
-=======
-  app.projects.get_branch_list(inc, names,
-                                     !app.opts.ignore_suspend_certs);
->>>>>>> bf73e936
+  projects.get_branch_list(inc, names,
+                           !app.opts.ignore_suspend_certs);
 
   for (set<branch_name>::const_iterator i = names.begin();
        i != names.end(); ++i)
@@ -353,12 +345,8 @@
     options::opts::depth | options::opts::exclude)
 {
   set<tag_t> tags;
-<<<<<<< HEAD
   project_t project(app.db);
   project.get_tags(tags);
-=======
-  app.projects.get_tags(tags);
->>>>>>> bf73e936
 
   for (set<tag_t>::const_iterator i = tags.begin(); i != tags.end(); ++i)
     {
@@ -716,11 +704,7 @@
   vector< revision<cert> > ts;
   // FIXME_PROJECTS: after projects are implemented,
   // use the db version instead if no project is specified.
-<<<<<<< HEAD
-  project.get_revision_certs(rid, ts);
-=======
-  app.projects.get_revision_certs(rid, ts);
->>>>>>> bf73e936
+  projects.get_revision_certs(rid, ts);
 
   for (size_t i = 0; i < ts.size(); ++i)
     certs.push_back(idx(ts, i).inner());
