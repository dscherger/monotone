--- conflicted
+++ resolved
@@ -68,11 +68,7 @@
   transaction_guard guard(db, false);
 
   revision_id ident;
-<<<<<<< HEAD
-  complete(app.opts, app.lua,  project, idx(args, 0)(), ident);
-=======
-  complete(app,  projects, idx(args, 0)(), ident);
->>>>>>> b6f646fb
+  complete(app.opts, app.lua,  projects, idx(args, 0)(), ident);
   vector< revision<cert> > ts;
   // FIXME_PROJECTS: after projects are implemented,
   // use the app.db version instead if no project is specified.
