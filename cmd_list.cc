--- conflicted
+++ resolved
@@ -490,13 +490,8 @@
     throw usage(execid);
 
   database db(app);
-<<<<<<< HEAD
   project_t project(db, app.lua, app.opts);
-  globish exc(app.opts.exclude_patterns);
-=======
-  project_t project(db);
   globish exc(app.opts.exclude);
->>>>>>> f645711b
   set<branch_name> names;
   project.get_branch_list(inc, names, !app.opts.ignore_suspend_certs);
 
