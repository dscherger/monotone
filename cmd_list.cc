// Copyright (C) 2002 Graydon Hoare <graydon@pobox.com>
//
// This program is made available under the GNU GPL version 2.0 or
// greater. See the accompanying file COPYING for details.
//
// This program is distributed WITHOUT ANY WARRANTY; without even the
// implied warranty of MERCHANTABILITY or FITNESS FOR A PARTICULAR
// PURPOSE.

#include <algorithm>
#include <iostream>
#include <map>
#include <utility>

#include "cert.hh"
#include "charset.hh"
#include "cmd.hh"
#include "database.hh"
#include "globish.hh"
#include "keys.hh"
#include "restrictions.hh"
#include "revision.hh"
#include "simplestring_xform.hh"
#include "transforms.hh"
#include "ui.hh"

using std::cout;
using std::make_pair;
using std::map;
using std::ostream_iterator;
using std::pair;
using std::set;
using std::sort;
using std::string;
using std::vector;

<<<<<<< HEAD
static void 
ls_certs(string const & name, app_state & app, 
	 vector<utf8> const & args)
=======
static void
ls_certs(string const & name, app_state & app, vector<utf8> const & args)
>>>>>>> afd7b500
{
  if (args.size() != 1)
    throw usage(name);

  vector<cert> certs;

  transaction_guard guard(app.db, false);

  revision_id ident;
  complete(app, idx(args, 0)(), ident);
  vector< revision<cert> > ts;
  app.db.get_revision_certs(ident, ts);
  for (size_t i = 0; i < ts.size(); ++i)
    certs.push_back(idx(ts, i).inner());

  {
    set<rsa_keypair_id> checked;
    for (size_t i = 0; i < certs.size(); ++i)
      {
        if (checked.find(idx(certs, i).key) == checked.end() &&
            !app.db.public_key_exists(idx(certs, i).key))
          P(F("no public key '%s' found in database")
            % idx(certs, i).key);
        checked.insert(idx(certs, i).key);
      }
  }
<<<<<<< HEAD
        
  // Make the output deterministic; this is useful for the test suite,
  // in particular.
=======

  // Make the output deterministic; this is useful for the test suite, in
  // particular.
>>>>>>> afd7b500
  sort(certs.begin(), certs.end());

  string str     = _("Key   : %s\n"
                     "Sig   : %s\n"
                     "Name  : %s\n"
                     "Value : %s\n");
  string extra_str = "      : %s\n";

  string::size_type colon_pos = str.find(':');

  if (colon_pos != string::npos)
    {
      string substr(str, 0, colon_pos);
      colon_pos = display_width(substr);
      extra_str = string(colon_pos, ' ') + ": %s\n";
    }

  for (size_t i = 0; i < certs.size(); ++i)
    {
      cert_status status = check_cert(app, idx(certs, i));
      cert_value tv;
      decode_base64(idx(certs, i).value, tv);
      string washed;
      if (guess_binary(tv()))
        {
          washed = "<binary data>";
        }
      else
        {
          washed = tv();
        }

      string stat;
      switch (status)
        {
        case cert_ok:
          stat = _("ok");
          break;
        case cert_bad:
          stat = _("bad");
          break;
        case cert_unknown:
          stat = _("unknown");
          break;
        }

      vector<string> lines;
      split_into_lines(washed, lines);
      I(lines.size() > 0);

      cout << string(guess_terminal_width(), '-') << '\n'
           << (i18n_format(str)
               % idx(certs, i).key()
               % stat
               % idx(certs, i).name()
               % idx(lines, 0));

      for (size_t i = 1; i < lines.size(); ++i)
        cout << (i18n_format(extra_str) % idx(lines, i));
    }

  if (certs.size() > 0)
    cout << "\n";

  guard.commit();
}

static void
ls_keys(string const & name, app_state & app, 
	vector<utf8> const & args)
{
  vector<rsa_keypair_id> pubs;
  vector<rsa_keypair_id> privkeys;
  string pattern;
  if (args.size() == 1)
    pattern = idx(args, 0)();
  else if (args.size() > 1)
    throw usage(name);

  if (app.db.database_specified())
    {
      transaction_guard guard(app.db, false);
      app.db.get_key_ids(pattern, pubs);
      guard.commit();
    }
  app.keys.get_key_ids(pattern, privkeys);

  // true if it is in the database, false otherwise
  map<rsa_keypair_id, bool> pubkeys;
  for (vector<rsa_keypair_id>::const_iterator i = pubs.begin();
       i != pubs.end(); i++)
    pubkeys[*i] = true;

  bool all_in_db = true;
  for (vector<rsa_keypair_id>::const_iterator i = privkeys.begin();
       i != privkeys.end(); i++)
    {
      if (pubkeys.find(*i) == pubkeys.end())
        {
          pubkeys[*i] = false;
          all_in_db = false;
        }
    }

  if (pubkeys.size() > 0)
    {
      cout << "\n" << "[public keys]" << "\n";
      for (map<rsa_keypair_id, bool>::iterator i = pubkeys.begin();
           i != pubkeys.end(); i++)
        {
          base64<rsa_pub_key> pub_encoded;
          hexenc<id> hash_code;
          rsa_keypair_id keyid = i->first;
          bool indb = i->second;

          if (indb)
            app.db.get_key(keyid, pub_encoded);
          else
            {
              keypair kp;
              app.keys.get_key_pair(keyid, kp);
              pub_encoded = kp.pub;
            }
          key_hash_code(keyid, pub_encoded, hash_code);
          if (indb)
            cout << hash_code << " " << keyid << "\n";
          else
            cout << hash_code << " " << keyid << "   (*)" << "\n";
        }
      if (!all_in_db)
        cout << (F("(*) - only in %s/") 
		 % app.keys.get_key_dir()) << "\n";
      cout << "\n";
    }

  if (privkeys.size() > 0)
    {
      cout << "\n" << "[private keys]" << "\n";
      for (vector<rsa_keypair_id>::iterator i = privkeys.begin();
           i != privkeys.end(); i++)
        {
          keypair kp;
          hexenc<id> hash_code;
          app.keys.get_key_pair(*i, kp);
          key_hash_code(*i, kp.priv, hash_code);
          cout << hash_code << " " << *i << "\n";
        }
      cout << "\n";
    }

  if (pubkeys.size() == 0 &&
      privkeys.size() == 0)
    {
      if (args.size() == 0)
        P(F("no keys found"));
      else
        W(F("no keys found matching '%s'") % idx(args, 0)());
    }
}

<<<<<<< HEAD
static void 
ls_branches(string name, app_state & app, 
	    vector<utf8> const & args)
=======
static void
ls_branches(string name, app_state & app, vector<utf8> const & args)
>>>>>>> afd7b500
{
  utf8 inc("*");
  utf8 exc;
  if (args.size() == 1)
    inc = idx(args,0);
  else if (args.size() > 1)
    throw usage(name);
  combine_and_check_globish(app.exclude_patterns, exc);
  globish_matcher match(inc, exc);
  vector<string> names;
  app.db.get_branches(names);

  sort(names.begin(), names.end());
  for (size_t i = 0; i < names.size(); ++i)
    if (match(idx(names, i)) 
	&& !app.lua.hook_ignore_branch(idx(names, i)))
      cout << idx(names, i) << "\n";
}

<<<<<<< HEAD
static void 
ls_epochs(string name, app_state & app, 
	  vector<utf8> const & args)
=======
static void
ls_epochs(string name, app_state & app, vector<utf8> const & args)
>>>>>>> afd7b500
{
  map<cert_value, epoch_data> epochs;
  app.db.get_epochs(epochs);

  if (args.size() == 0)
    {
      for (map<cert_value, epoch_data>::const_iterator 
	     i = epochs.begin();
           i != epochs.end(); ++i)
        {
          cout << i->second << " " << i->first << "\n";
        }
    }
  else
    {
      for (vector<utf8>::const_iterator i = args.begin(); 
	   i != args.end();
           ++i)
        {
<<<<<<< HEAD
          map<cert_value, epoch_data>::const_iterator 
	    j = epochs.find(cert_value((*i)()));
          N(j != epochs.end(), F("no epoch for branch %s\n") % *i);
=======
          map<cert_value, epoch_data>::const_iterator j = epochs.find(cert_value((*i)()));
          N(j != epochs.end(), F("no epoch for branch %s") % *i);
>>>>>>> afd7b500
          cout << j->second << " " << j->first << "\n";
        }
    }
}

static void
ls_tags(string name, app_state & app, vector<utf8> const & args)
{
  vector< revision<cert> > certs;
  app.db.get_revision_certs(tag_cert_name, certs);

  set< pair<cert_value, pair<revision_id, rsa_keypair_id> > > 
    sorted_vals;

  for (vector< revision<cert> >::const_iterator i = certs.begin();
       i != certs.end(); ++i)
    {
      cert_value name;
      cert c = i->inner();
      decode_base64(c.value, name);
      sorted_vals.insert(make_pair(name, make_pair(c.ident, c.key)));
    }
  for (set<pair<cert_value, pair<revision_id,
         rsa_keypair_id> > >::const_iterator i = sorted_vals.begin();
       i != sorted_vals.end(); ++i)
    {
      cout << i->first << " "
           << i->second.first  << " "
           << i->second.second  << "\n";
    }
}

static void
ls_vars(string name, app_state & app, vector<utf8> const & args)
{
  bool filterp;
  var_domain filter;
  if (args.size() == 0)
    {
      filterp = false;
    }
  else if (args.size() == 1)
    {
      filterp = true;
      internalize_var_domain(idx(args, 0), filter);
    }
  else
    throw usage(name);

  map<var_key, var_value> vars;
  app.db.get_vars(vars);
  for (map<var_key, var_value>::const_iterator i = vars.begin();
       i != vars.end(); ++i)
    {
      if (filterp && !(i->first.first == filter))
        continue;
      external ext_domain, ext_name;
      externalize_var_domain(i->first.first, ext_domain);
      cout << ext_domain << ": " 
	   << i->first.second << " " 
	   << i->second << "\n";
    }
}

static void
ls_known(app_state & app, vector<utf8> const & args)
{
  roster_t old_roster, new_roster;
  temp_node_id_source nis;

  app.require_workspace();
  get_base_and_current_roster_shape(old_roster, new_roster, nis, app);

  restriction mask(args, app.exclude_patterns, new_roster, app);

  node_map const & nodes = new_roster.all_nodes();
  for (node_map::const_iterator i = nodes.begin(); 
       i != nodes.end(); ++i)
    {
      node_id nid = i->first;

      if (!new_roster.is_root(nid) 
	  && mask.includes(new_roster, nid))
        {
          split_path sp;
          new_roster.get_name(nid, sp);
          cout << file_path(sp) << "\n";
        }
    }
}

static void
ls_unknown_or_ignored(app_state & app, bool want_ignored, 
		      vector<utf8> const & args)
{
  app.require_workspace();

  path_set unknown, ignored;
  find_unknown_and_ignored(app, args, unknown, ignored);

  if (want_ignored)
    for (path_set::const_iterator i = ignored.begin(); 
	 i != ignored.end(); ++i)
      cout << file_path(*i) << "\n";
  else
    for (path_set::const_iterator i = unknown.begin(); 
	 i != unknown.end(); ++i)
      cout << file_path(*i) << "\n";
}

static void
ls_missing(app_state & app, vector<utf8> const & args)
{
  path_set missing;
  find_missing(app, args, missing);

  for (path_set::const_iterator i = missing.begin(); 
       i != missing.end(); ++i)
    {
      cout << file_path(*i) << "\n";
    }
}


static void
ls_changed(app_state & app, vector<utf8> const & args)
{
  roster_t old_roster, new_roster;
  cset included, excluded;
  set<file_path> files;
  temp_node_id_source nis;

  app.require_workspace();

  get_base_and_current_roster_shape(old_roster, 
				    new_roster, 
				    nis, app);

<<<<<<< HEAD
  restriction mask(args, app.exclude_patterns, 
		   old_roster, new_roster, app);
      
=======
  restriction mask(args, app.exclude_patterns, old_roster, new_roster, app);

>>>>>>> afd7b500
  update_current_roster_from_filesystem(new_roster, mask, app);
  make_restricted_csets(old_roster, new_roster, 
			included, excluded, mask);
  check_restricted_cset(old_roster, included);

  // FIXME: this would probably be better as a function of roster.cc
  // set<node_id> nodes;
  // select_nodes_modified_by_cset(included, old_roster, 
  // new_roster, nodes);

  for (path_set::const_iterator i = included.nodes_deleted.begin();
       i != included.nodes_deleted.end(); ++i)
    {
      if (mask.includes(*i))
        files.insert(file_path(*i));
    }
  for (map<split_path, split_path>::const_iterator
         i = included.nodes_renamed.begin();
       i != included.nodes_renamed.end(); ++i)
    {
      // FIXME: is reporting the old name the "right" thing to do?
      if (mask.includes(i->first))
        files.insert(file_path(i->first));
    }
  for (path_set::const_iterator i = included.dirs_added.begin();
       i != included.dirs_added.end(); ++i)
    {
      if (mask.includes(*i))
        files.insert(file_path(*i));
    }
  for (map<split_path, file_id>::const_iterator 
	 i = included.files_added.begin();
       i != included.files_added.end(); ++i)
    {
      if (mask.includes(i->first))
        files.insert(file_path(i->first));
    }
  for (map<split_path, pair<file_id, file_id> >::const_iterator
<<<<<<< HEAD
         i = included.deltas_applied.begin(); 
       i != included.deltas_applied.end(); 
=======
         i = included.deltas_applied.begin(); i != included.deltas_applied.end();
>>>>>>> afd7b500
       ++i)
    {
      if (mask.includes(i->first))
        files.insert(file_path(i->first));
    }
  // FIXME: should attr changes count?

  copy(files.begin(), files.end(),
       ostream_iterator<const file_path>(cout, "\n"));
}


CMD(list, N_("informative"),
    N_("certs ID\n"
       "keys [PATTERN]\n"
       "branches [PATTERN]\n"
       "epochs [BRANCH [...]]\n"
       "tags\n"
       "vars [DOMAIN]\n"
       "known\n"
       "unknown\n"
       "ignored\n"
       "missing\n"
       "changed"),
    N_("show database objects, or the current workspace manifest, \n"
       "or known, unknown, intentionally ignored, missing, or \n"
       "changed-state files"),
    OPT_DEPTH % OPT_EXCLUDE)
{
  if (args.size() == 0)
    throw usage(name);

  vector<utf8>::const_iterator i = args.begin();
  ++i;
  vector<utf8> removed (i, args.end());
  if (idx(args, 0)() == "certs")
    ls_certs(name, app, removed);
  else if (idx(args, 0)() == "keys")
    ls_keys(name, app, removed);
  else if (idx(args, 0)() == "branches")
    ls_branches(name, app, removed);
  else if (idx(args, 0)() == "epochs")
    ls_epochs(name, app, removed);
  else if (idx(args, 0)() == "tags")
    ls_tags(name, app, removed);
  else if (idx(args, 0)() == "vars")
    ls_vars(name, app, removed);
  else if (idx(args, 0)() == "known")
    ls_known(app, removed);
  else if (idx(args, 0)() == "unknown")
    ls_unknown_or_ignored(app, false, removed);
  else if (idx(args, 0)() == "ignored")
    ls_unknown_or_ignored(app, true, removed);
  else if (idx(args, 0)() == "missing")
    ls_missing(app, removed);
  else if (idx(args, 0)() == "changed")
    ls_changed(app, removed);
  else
    throw usage(name);
}

ALIAS(ls, list)

// Local Variables:
// mode: C++
// fill-column: 76
// c-file-style: "gnu"
// indent-tabs-mode: nil
// End:
// vim: et:sw=2:sts=2:ts=2:cino=>2s,{s,\:s,+s,t0,g0,^-2,e-2,n-2,p2s,(0,=s:<|MERGE_RESOLUTION|>--- conflicted
+++ resolved
@@ -34,14 +34,8 @@
 using std::string;
 using std::vector;
 
-<<<<<<< HEAD
-static void 
-ls_certs(string const & name, app_state & app, 
-	 vector<utf8> const & args)
-=======
 static void
 ls_certs(string const & name, app_state & app, vector<utf8> const & args)
->>>>>>> afd7b500
 {
   if (args.size() != 1)
     throw usage(name);
@@ -68,15 +62,9 @@
         checked.insert(idx(certs, i).key);
       }
   }
-<<<<<<< HEAD
-        
-  // Make the output deterministic; this is useful for the test suite,
-  // in particular.
-=======
 
   // Make the output deterministic; this is useful for the test suite, in
   // particular.
->>>>>>> afd7b500
   sort(certs.begin(), certs.end());
 
   string str     = _("Key   : %s\n"
@@ -237,14 +225,8 @@
     }
 }
 
-<<<<<<< HEAD
-static void 
-ls_branches(string name, app_state & app, 
-	    vector<utf8> const & args)
-=======
 static void
 ls_branches(string name, app_state & app, vector<utf8> const & args)
->>>>>>> afd7b500
 {
   utf8 inc("*");
   utf8 exc;
@@ -264,14 +246,8 @@
       cout << idx(names, i) << "\n";
 }
 
-<<<<<<< HEAD
-static void 
-ls_epochs(string name, app_state & app, 
-	  vector<utf8> const & args)
-=======
 static void
 ls_epochs(string name, app_state & app, vector<utf8> const & args)
->>>>>>> afd7b500
 {
   map<cert_value, epoch_data> epochs;
   app.db.get_epochs(epochs);
@@ -291,14 +267,8 @@
 	   i != args.end();
            ++i)
         {
-<<<<<<< HEAD
-          map<cert_value, epoch_data>::const_iterator 
-	    j = epochs.find(cert_value((*i)()));
-          N(j != epochs.end(), F("no epoch for branch %s\n") % *i);
-=======
           map<cert_value, epoch_data>::const_iterator j = epochs.find(cert_value((*i)()));
           N(j != epochs.end(), F("no epoch for branch %s") % *i);
->>>>>>> afd7b500
           cout << j->second << " " << j->first << "\n";
         }
     }
@@ -433,18 +403,10 @@
 
   app.require_workspace();
 
-  get_base_and_current_roster_shape(old_roster, 
-				    new_roster, 
-				    nis, app);
-
-<<<<<<< HEAD
-  restriction mask(args, app.exclude_patterns, 
-		   old_roster, new_roster, app);
-      
-=======
+  get_base_and_current_roster_shape(old_roster, new_roster, nis, app);
+
   restriction mask(args, app.exclude_patterns, old_roster, new_roster, app);
 
->>>>>>> afd7b500
   update_current_roster_from_filesystem(new_roster, mask, app);
   make_restricted_csets(old_roster, new_roster, 
 			included, excluded, mask);
@@ -483,12 +445,7 @@
         files.insert(file_path(i->first));
     }
   for (map<split_path, pair<file_id, file_id> >::const_iterator
-<<<<<<< HEAD
-         i = included.deltas_applied.begin(); 
-       i != included.deltas_applied.end(); 
-=======
          i = included.deltas_applied.begin(); i != included.deltas_applied.end();
->>>>>>> afd7b500
        ++i)
     {
       if (mask.includes(i->first))
