// Copyright (C) 2002 Graydon Hoare <graydon@pobox.com>
//
// This program is made available under the GNU GPL version 2.0 or
// greater. See the accompanying file COPYING for details.
//
// This program is distributed WITHOUT ANY WARRANTY; without even the
// implied warranty of MERCHANTABILITY or FITNESS FOR A PARTICULAR
// PURPOSE.

#include "base.hh"
#include <algorithm>
#include <map>
#include <utility>
#include <iostream>
#include <iterator>

#include <boost/tuple/tuple.hpp>

#include "basic_io.hh"
#include "cert.hh"
#include "charset.hh"
#include "cmd.hh"
#include "database.hh"
#include "globish.hh"
#include "keys.hh"
#include "restrictions.hh"
#include "revision.hh"
#include "simplestring_xform.hh"
#include "transforms.hh"
#include "ui.hh"
#include "vocab_cast.hh"
#include "app_state.hh"

using std::cout;
using std::make_pair;
using std::map;
using std::ostream_iterator;
using std::pair;
using std::set;
using std::sort;
using std::copy;
using std::string;
using std::vector;

CMD_GROUP(list, "list", "ls", CMD_REF(informative),
          N_("Shows database objects"),
          N_("This command is used to query information from the database.  "
             "It shows database objects, or the current workspace manifest, "
             "or known, unknown, intentionally ignored, missing, or "
             "changed-state files."));

CMD(certs, "certs", "", CMD_REF(list), "ID",
    N_("Lists certificates attached to an identifier"),
    "",
    options::opts::depth | options::opts::exclude)
{
  if (args.size() != 1)
    throw usage(execid);

  vector<cert> certs;

  transaction_guard guard(app.db, false);

  revision_id ident;
  complete(app.db, idx(args, 0)(), ident);
  vector< revision<cert> > ts;
  // FIXME_PROJECTS: after projects are implemented,
  // use the app.db version instead if no project is specified.
  app.get_project().get_revision_certs(ident, ts);

  for (size_t i = 0; i < ts.size(); ++i)
    certs.push_back(idx(ts, i).inner());

  {
    set<rsa_keypair_id> checked;
    for (size_t i = 0; i < certs.size(); ++i)
      {
        if (checked.find(idx(certs, i).key) == checked.end() &&
            !app.db.public_key_exists(idx(certs, i).key))
          P(F("no public key '%s' found in database")
            % idx(certs, i).key);
        checked.insert(idx(certs, i).key);
      }
  }

  // Make the output deterministic; this is useful for the test suite, in
  // particular.
  sort(certs.begin(), certs.end());

  string str     = _("Key   : %s\n"
                     "Sig   : %s\n"
                     "Name  : %s\n"
                     "Value : %s\n");
  string extra_str = "      : %s\n";

  string::size_type colon_pos = str.find(':');

  if (colon_pos != string::npos)
    {
      string substr(str, 0, colon_pos);
      colon_pos = display_width(utf8(substr));
      extra_str = string(colon_pos, ' ') + ": %s\n";
    }

  for (size_t i = 0; i < certs.size(); ++i)
    {
      cert_status status = check_cert(app.db, idx(certs, i));
      cert_value tv;
      decode_base64(idx(certs, i).value, tv);
      string washed;
      if (guess_binary(tv()))
        {
          washed = "<binary data>";
        }
      else
        {
          washed = tv();
        }

      string stat;
      switch (status)
        {
        case cert_ok:
          stat = _("ok");
          break;
        case cert_bad:
          stat = _("bad");
          break;
        case cert_unknown:
          stat = _("unknown");
          break;
        }

      vector<string> lines;
      split_into_lines(washed, lines);
      std::string value_first_line = lines.size() > 0 ? idx(lines, 0) : "";

      cout << string(guess_terminal_width(), '-') << '\n'
           << (i18n_format(str)
               % idx(certs, i).key()
               % stat
               % idx(certs, i).name()
               % value_first_line);

      for (size_t i = 1; i < lines.size(); ++i)
        cout << (i18n_format(extra_str) % idx(lines, i));
    }

  if (certs.size() > 0)
    cout << '\n';

  guard.commit();
}

CMD(keys, "keys", "", CMD_REF(list), "[PATTERN]",
    N_("Lists keys that match a pattern"),
    "",
    options::opts::depth | options::opts::exclude)
{
  vector<rsa_keypair_id> pubs;
  vector<rsa_keypair_id> privkeys;
  globish pattern("*");
  if (args.size() == 1)
    pattern = globish(idx(args, 0)());
  else if (args.size() > 1)
    throw usage(execid);

  if (app.db.database_specified())
    {
      transaction_guard guard(app.db, false);
      app.db.get_key_ids(pattern, pubs);
      guard.commit();
    }
  app.keys.get_key_ids(pattern, privkeys);

  // true if it is in the database, false otherwise
  map<rsa_keypair_id, bool> pubkeys;
  for (vector<rsa_keypair_id>::const_iterator i = pubs.begin();
       i != pubs.end(); i++)
    pubkeys[*i] = true;

  set<rsa_keypair_id> bad_keys;

  bool all_in_db = true;
  for (vector<rsa_keypair_id>::const_iterator i = privkeys.begin();
       i != privkeys.end(); i++)
    {
      if (pubkeys.find(*i) == pubkeys.end())
        {
          pubkeys[*i] = false;
          all_in_db = false;
        }
      else if (app.db.database_specified())
        {
          // we've found a key that should have both a public and a private version
          base64<rsa_pub_key> pub_key;
          keypair priv_key;
          app.db.get_key(*i, pub_key);
          app.keys.get_key_pair(*i, priv_key);
          if (!keys_match(*i, pub_key, *i, priv_key.pub))
            bad_keys.insert(*i);
        }
    }

  if (pubkeys.size() > 0)
    {
      cout << "\n[public keys]\n";
      for (map<rsa_keypair_id, bool>::iterator i = pubkeys.begin();
           i != pubkeys.end(); i++)
        {
          base64<rsa_pub_key> pub_encoded;
          hexenc<id> hash_code;
          rsa_keypair_id keyid = i->first;
          bool indb = i->second;

          if (indb)
            app.db.get_key(keyid, pub_encoded);
          else
            {
              keypair kp;
              app.keys.get_key_pair(keyid, kp);
              pub_encoded = kp.pub;
            }
          key_hash_code(keyid, pub_encoded, hash_code);
          if (indb)
            cout << hash_code << ' ' << keyid << '\n';
          else
            cout << hash_code << ' ' << keyid << "   (*)\n";
        }
      if (!all_in_db)
        cout << (F("(*) - only in %s/")
                 % app.keys.get_key_dir()) << '\n';
      cout << '\n';
    }

  if (privkeys.size() > 0)
    {
      cout << "\n[private keys]\n";
      for (vector<rsa_keypair_id>::iterator i = privkeys.begin();
           i != privkeys.end(); i++)
        {
          keypair kp;
          hexenc<id> hash_code;
          app.keys.get_key_pair(*i, kp);
          key_hash_code(*i, kp.priv, hash_code);
          cout << hash_code << ' ' << *i << '\n';
        }
      cout << '\n';
    }

  if (!bad_keys.empty())
    {
      W(F("Some keys in the database have the same ID as, "
          "but different hashes to, keys in your local key store!"));
      for (set<rsa_keypair_id>::const_iterator i = bad_keys.begin(); i != bad_keys.end(); i++)
        {
          W(F("Mismatched Key: %s") % *i);
        }
    }

  if (pubkeys.size() == 0 &&
      privkeys.size() == 0)
    {
      if (args.size() == 0)
        P(F("no keys found"));
      else
        W(F("no keys found matching '%s'") % idx(args, 0)());
    }
}

CMD(branches, "branches", "", CMD_REF(list), "[PATTERN]",
    N_("Lists branches in the database that match a pattern"),
    "",
    options::opts::depth | options::opts::exclude)
{
  globish inc("*");
  if (args.size() == 1)
    inc = globish(idx(args,0)());
  else if (args.size() > 1)
    throw usage(execid);

  globish exc(app.opts.exclude_patterns);
  set<branch_name> names;
  app.get_project().get_branch_list(inc, names);

  for (set<branch_name>::const_iterator i = names.begin();
       i != names.end(); ++i)
    if (!exc.matches((*i)()) && !app.lua.hook_ignore_branch(*i))
      cout << *i << '\n';
}

CMD(epochs, "epochs", "", CMD_REF(list), "[BRANCH [...]]",
    N_("Lists the current epoch of branches that match a pattern"),
    "",
    options::opts::depth | options::opts::exclude)
{
  map<branch_name, epoch_data> epochs;
  app.db.get_epochs(epochs);

  if (args.size() == 0)
    {
      for (map<branch_name, epoch_data>::const_iterator
             i = epochs.begin();
           i != epochs.end(); ++i)
        {
          cout << i->second << ' ' << i->first << '\n';
        }
    }
  else
    {
      for (args_vector::const_iterator i = args.begin();
           i != args.end();
           ++i)
        {
          map<branch_name, epoch_data>::const_iterator j = epochs.find(branch_name((*i)()));
          N(j != epochs.end(), F("no epoch for branch %s") % *i);
          cout << j->second << ' ' << j->first << '\n';
        }
    }
}

CMD(tags, "tags", "", CMD_REF(list), "",
    N_("Lists all tags in the database"),
    "",
    options::opts::depth | options::opts::exclude)
{
  set<tag_t> tags;
  app.get_project().get_tags(tags);

  for (set<tag_t>::const_iterator i = tags.begin(); i != tags.end(); ++i)
    {
      cout << i->name << ' '
           << i->ident  << ' '
           << i->key  << '\n';
    }
}

CMD(vars, "vars", "", CMD_REF(list), "[DOMAIN]",
    N_("Lists variables in the whole database or a domain"),
    "",
    options::opts::depth | options::opts::exclude)
{
  bool filterp;
  var_domain filter;
  if (args.size() == 0)
    {
      filterp = false;
    }
  else if (args.size() == 1)
    {
      filterp = true;
      internalize_var_domain(idx(args, 0), filter);
    }
  else
    throw usage(execid);

  map<var_key, var_value> vars;
  app.db.get_vars(vars);
  for (map<var_key, var_value>::const_iterator i = vars.begin();
       i != vars.end(); ++i)
    {
      if (filterp && !(i->first.first == filter))
        continue;
      external ext_domain, ext_name;
      externalize_var_domain(i->first.first, ext_domain);
      cout << ext_domain << ": "
           << i->first.second << ' '
           << i->second << '\n';
    }
}

CMD(known, "known", "", CMD_REF(list), "",
    N_("Lists workspace files that belong to the current branch"),
    "",
    options::opts::depth | options::opts::exclude)
{
  roster_t new_roster;
  temp_node_id_source nis;

  app.require_workspace();
  app.work.get_current_roster_shape(new_roster, nis);

  node_restriction mask(args_to_paths(args),
                        args_to_paths(app.opts.exclude_patterns),
                        app.opts.depth,
                        new_roster, app);

  // to be printed sorted
  vector<file_path> print_paths;

  node_map const & nodes = new_roster.all_nodes();
  for (node_map::const_iterator i = nodes.begin();
       i != nodes.end(); ++i)
    {
      node_id nid = i->first;

      if (!new_roster.is_root(nid)
          && mask.includes(new_roster, nid))
        {
          file_path p;
          new_roster.get_name(nid, p);
          print_paths.push_back(p);
        }
    }
    
  sort(print_paths.begin(), print_paths.end());
  copy(print_paths.begin(), print_paths.end(),
       ostream_iterator<file_path>(cout, "\n"));
}

CMD(unknown, "unknown", "ignored", CMD_REF(list), "",
    N_("Lists workspace files that do not belong to the current branch"),
    "",
    options::opts::depth | options::opts::exclude)
{
  app.require_workspace();

  vector<file_path> roots = args_to_paths(args);
  path_restriction mask(roots, args_to_paths(app.opts.exclude_patterns),
                        app.opts.depth, app);
  set<file_path> unknown, ignored;

  // if no starting paths have been specified use the workspace root
  if (roots.empty())
    roots.push_back(file_path());

  app.work.find_unknown_and_ignored(mask, roots, unknown, ignored);

  utf8 const & realname = execid[execid.size() - 1];
  if (realname() == "ignored")
    copy(ignored.begin(), ignored.end(),
         ostream_iterator<file_path>(cout, "\n"));
  else
    {
      I(realname() == "unknown");
      copy(unknown.begin(), unknown.end(),
           ostream_iterator<file_path>(cout, "\n"));
    }
}

CMD(missing, "missing", "", CMD_REF(list), "",
    N_("Lists files that belong to the branch but are not in the workspace"),
    "",
    options::opts::depth | options::opts::exclude)
{
  temp_node_id_source nis;
  roster_t current_roster_shape;
  app.work.get_current_roster_shape(current_roster_shape, nis);
  node_restriction mask(args_to_paths(args),
                        args_to_paths(app.opts.exclude_patterns),
                        app.opts.depth,
                        current_roster_shape, app);

  set<file_path> missing;
  app.work.find_missing(current_roster_shape, mask, missing);

  copy(missing.begin(), missing.end(),
       ostream_iterator<file_path>(cout, "\n"));
}


CMD(changed, "changed", "", CMD_REF(list), "",
    N_("Lists files that have changed with respect to the current revision"),
    "",
    options::opts::depth | options::opts::exclude)
{
  parent_map parents;
  roster_t new_roster;
  temp_node_id_source nis;

  app.require_workspace();

  app.work.get_current_roster_shape(new_roster, nis);
  app.work.update_current_roster_from_filesystem(new_roster);

  app.work.get_parent_rosters(parents);

  node_restriction mask(args_to_paths(args),
                        args_to_paths(app.opts.exclude_patterns),
                        app.opts.depth,
                        parents, new_roster, app);

  revision_t rrev;
  make_restricted_revision(parents, new_roster, mask, rrev);

  // to be printed sorted, with duplicates removed
  set<file_path> print_paths;

  for (edge_map::const_iterator i = rrev.edges.begin();
       i != rrev.edges.end(); i++)
    {
      set<node_id> nodes;
      roster_t const & old_roster
        = *safe_get(parents, edge_old_revision(i)).first;
      select_nodes_modified_by_cset(edge_changes(i),
                                    old_roster, new_roster, nodes);

      for (set<node_id>::const_iterator i = nodes.begin(); i != nodes.end();
           ++i)
        {
          file_path p;
          if (new_roster.has_node(*i))
            new_roster.get_name(*i, p);
          else
            old_roster.get_name(*i, p);
          print_paths.insert(p);
        }
    }

  copy(print_paths.begin(), print_paths.end(),
       ostream_iterator<file_path>(cout, "\n"));
}

namespace
{
  namespace syms
  {
    symbol const key("key");
    symbol const signature("signature");
    symbol const name("name");
    symbol const value("value");
    symbol const trust("trust");

    symbol const public_hash("public_hash");
    symbol const private_hash("private_hash");
    symbol const public_location("public_location");
    symbol const private_location("private_location");
  }
};

// Name: keys
// Arguments: none
// Added in: 1.1
// Purpose: Prints all keys in the keystore, and if a database is given
//   also all keys in the database, in basic_io format.
// Output format: For each key, a basic_io stanza is printed. The items in
//   the stanza are:
//     name - the key identifier
//     public_hash - the hash of the public half of the key
//     private_hash - the hash of the private half of the key
//     public_location - where the public half of the key is stored
//     private_location - where the private half of the key is stored
//   The *_location items may have multiple values, as shown below
//   for public_location.
//   If the private key does not exist, then the private_hash and
//   private_location items will be absent.
//
// Sample output:
//               name "tbrownaw@gmail.com"
//        public_hash [475055ec71ad48f5dfaf875b0fea597b5cbbee64]
//       private_hash [7f76dae3f91bb48f80f1871856d9d519770b7f8a]
//    public_location "database" "keystore"
//   private_location "keystore"
//
//              name "njs@pobox.com"
//       public_hash [de84b575d5e47254393eba49dce9dc4db98ed42d]
//   public_location "database"
//
//               name "foo@bar.com"
//        public_hash [7b6ce0bd83240438e7a8c7c207d8654881b763f6]
//       private_hash [bfc3263e3257087f531168850801ccefc668312d]
//    public_location "keystore"
//   private_location "keystore"
//
// Error conditions: None.
CMD_AUTOMATE(keys, "",
             N_("Lists all keys in the keystore"),
             "",
             options::opts::none)
{
  N(args.size() == 0,
    F("no arguments needed"));

  CMD_REQUIRES_DATABASE(app);

  vector<rsa_keypair_id> dbkeys;
  vector<rsa_keypair_id> kskeys;
  // public_hash, private_hash, public_location, private_location
  map<string, boost::tuple<hexenc<id>, hexenc<id>,
                           vector<string>,
                           vector<string> > > items;
  if (db.database_specified())
    {
<<<<<<< HEAD
      transaction_guard guard(app.db, false);
      app.db.get_key_ids(dbkeys);
      guard.commit();
    }
  app.keys.get_key_ids(kskeys);
=======
      transaction_guard guard(db, false);
      db.get_key_ids("", dbkeys);
      guard.commit();
    }
  key_store & keys = db.get_key_store();
  keys.get_key_ids("", kskeys);
>>>>>>> 813bbd9b

  for (vector<rsa_keypair_id>::iterator i = dbkeys.begin();
       i != dbkeys.end(); i++)
    {
      base64<rsa_pub_key> pub_encoded;
      hexenc<id> hash_code;

      db.get_key(*i, pub_encoded);
      key_hash_code(*i, pub_encoded, hash_code);
      items[(*i)()].get<0>() = hash_code;
      items[(*i)()].get<2>().push_back("database");
    }

  for (vector<rsa_keypair_id>::iterator i = kskeys.begin();
       i != kskeys.end(); i++)
    {
      keypair kp;
      hexenc<id> privhash, pubhash;
      keys.get_key_pair(*i, kp);
      key_hash_code(*i, kp.pub, pubhash);
      key_hash_code(*i, kp.priv, privhash);
      items[(*i)()].get<0>() = pubhash;
      items[(*i)()].get<1>() = privhash;
      items[(*i)()].get<2>().push_back("keystore");
      items[(*i)()].get<3>().push_back("keystore");
    }
  basic_io::printer prt;
  for (map<string, boost::tuple<hexenc<id>, hexenc<id>,
                                     vector<string>,
                                     vector<string> > >::iterator
         i = items.begin(); i != items.end(); ++i)
    {
      basic_io::stanza stz;
      stz.push_str_pair(syms::name, i->first);
      stz.push_hex_pair(syms::public_hash, i->second.get<0>());
      if (!i->second.get<1>()().empty())
        stz.push_hex_pair(syms::private_hash, i->second.get<1>());
      stz.push_str_multi(syms::public_location, i->second.get<2>());
      if (!i->second.get<3>().empty())
        stz.push_str_multi(syms::private_location, i->second.get<3>());
      prt.print_stanza(stz);
    }
  output.write(prt.buf.data(), prt.buf.size());
}

// Name: certs
// Arguments:
//   1: a revision id
// Added in: 1.0
// Purpose: Prints all certificates associated with the given revision
//   ID. Each certificate is contained in a basic IO stanza. For each
//   certificate, the following values are provided:
//
//   'key' : a string indicating the key used to sign this certificate.
//   'signature': a string indicating the status of the signature.
//   Possible values of this string are:
//     'ok'        : the signature is correct
//     'bad'       : the signature is invalid
//     'unknown'   : signature was made with an unknown key
//   'name' : the name of this certificate
//   'value' : the value of this certificate
//   'trust' : is this certificate trusted by the defined trust metric
//   Possible values of this string are:
//     'trusted'   : this certificate is trusted
//     'untrusted' : this certificate is not trusted
//
// Output format: All stanzas are formatted by basic_io. Stanzas are
// seperated by a blank line. Values will be escaped, '\' -> '\\' and
// '"' -> '\"'.
//
// Error conditions: If a certificate is signed with an unknown public
// key, a warning message is printed to stderr. If the revision
// specified is unknown or invalid prints an error message to stderr
// and exits with status 1.
CMD_AUTOMATE(certs, N_("REV"),
             N_("Prints all certificates attached to a revision"),
             "",
             options::opts::none)
{
  N(args.size() == 1,
    F("wrong argument count"));

  CMD_REQUIRES_DATABASE(app);

  vector<cert> certs;

  transaction_guard guard(db, false);

  revision_id rid(idx(args, 0)());
  N(db.revision_exists(rid), F("No such revision %s") % rid);
  hexenc<id> ident(rid.inner());

  vector< revision<cert> > ts;
  // FIXME_PROJECTS: after projects are implemented,
  // use the db version instead if no project is specified.
  db.get_project().get_revision_certs(rid, ts);

  for (size_t i = 0; i < ts.size(); ++i)
    certs.push_back(idx(ts, i).inner());

  {
    set<rsa_keypair_id> checked;
    for (size_t i = 0; i < certs.size(); ++i)
      {
        if (checked.find(idx(certs, i).key) == checked.end() &&
            !db.public_key_exists(idx(certs, i).key))
          W(F("no public key '%s' found in database")
            % idx(certs, i).key);
        checked.insert(idx(certs, i).key);
      }
  }

  // Make the output deterministic; this is useful for the test suite,
  // in particular.
  sort(certs.begin(), certs.end());

  basic_io::printer pr;

  for (size_t i = 0; i < certs.size(); ++i)
    {
      basic_io::stanza st;
      cert_status status = check_cert(db, idx(certs, i));
      cert_value tv;
      cert_name name = idx(certs, i).name;
      set<rsa_keypair_id> signers;

      decode_base64(idx(certs, i).value, tv);

      rsa_keypair_id keyid = idx(certs, i).key;
      signers.insert(keyid);

      bool trusted =
        db.hook_get_revision_cert_trust(signers, ident,
                                        name, tv);

      st.push_str_pair(syms::key, keyid());

      string stat;
      switch (status)
        {
        case cert_ok:
          stat = "ok";
          break;
        case cert_bad:
          stat = "bad";
          break;
        case cert_unknown:
          stat = "unknown";
          break;
        }
      st.push_str_pair(syms::signature, stat);

      st.push_str_pair(syms::name, name());
      st.push_str_pair(syms::value, tv());
      st.push_str_pair(syms::trust, (trusted ? "trusted" : "untrusted"));

      pr.print_stanza(st);
    }
  output.write(pr.buf.data(), pr.buf.size());

  guard.commit();
}


// Local Variables:
// mode: C++
// fill-column: 76
// c-file-style: "gnu"
// indent-tabs-mode: nil
// End:
// vim: et:sw=2:sts=2:ts=2:cino=>2s,{s,\:s,+s,t0,g0,^-2,e-2,n-2,p2s,(0,=s:<|MERGE_RESOLUTION|>--- conflicted
+++ resolved
@@ -581,20 +581,12 @@
                            vector<string> > > items;
   if (db.database_specified())
     {
-<<<<<<< HEAD
-      transaction_guard guard(app.db, false);
-      app.db.get_key_ids(dbkeys);
+      transaction_guard guard(db, false);
+      db.get_key_ids(dbkeys);
       guard.commit();
     }
-  app.keys.get_key_ids(kskeys);
-=======
-      transaction_guard guard(db, false);
-      db.get_key_ids("", dbkeys);
-      guard.commit();
-    }
   key_store & keys = db.get_key_store();
-  keys.get_key_ids("", kskeys);
->>>>>>> 813bbd9b
+  keys.get_key_ids(kskeys);
 
   for (vector<rsa_keypair_id>::iterator i = dbkeys.begin();
        i != dbkeys.end(); i++)
