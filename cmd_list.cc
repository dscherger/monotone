// Copyright (C) 2002 Graydon Hoare <graydon@pobox.com>
//
// This program is made available under the GNU GPL version 2.0 or
// greater. See the accompanying file COPYING for details.
//
// This program is distributed WITHOUT ANY WARRANTY; without even the
// implied warranty of MERCHANTABILITY or FITNESS FOR A PARTICULAR
// PURPOSE.

#include <algorithm>
#include <iostream>
#include <map>
#include <utility>

#include <boost/tuple/tuple.hpp>

#include "basic_io.hh"
#include "cert.hh"
#include "charset.hh"
#include "cmd.hh"
#include "database.hh"
#include "globish.hh"
#include "keys.hh"
#include "restrictions.hh"
#include "revision.hh"
#include "simplestring_xform.hh"
#include "transforms.hh"
#include "ui.hh"

using std::cout;
using std::endl;
using std::make_pair;
using std::map;
using std::ostream_iterator;
using std::pair;
using std::set;
using std::sort;
using std::string;
using std::vector;

static void
ls_certs(string const & name, app_state & app, vector<utf8> const & args)
{
  if (args.size() != 1)
    throw usage(name);

  vector<cert> certs;

  transaction_guard guard(app.db, false);

  revision_id ident;
  complete(app, idx(args, 0)(), ident);
  vector< revision<cert> > ts;
  app.db.get_revision_certs(ident, ts);
  for (size_t i = 0; i < ts.size(); ++i)
    certs.push_back(idx(ts, i).inner());

  {
    set<rsa_keypair_id> checked;
    for (size_t i = 0; i < certs.size(); ++i)
      {
        if (checked.find(idx(certs, i).key) == checked.end() &&
            !app.db.public_key_exists(idx(certs, i).key))
          P(F("no public key '%s' found in database")
            % idx(certs, i).key);
        checked.insert(idx(certs, i).key);
      }
  }

  // Make the output deterministic; this is useful for the test suite, in
  // particular.
  sort(certs.begin(), certs.end());

  string str     = _("Key   : %s\n"
                     "Sig   : %s\n"
                     "Name  : %s\n"
                     "Value : %s\n");
  string extra_str = "      : %s\n";

  string::size_type colon_pos = str.find(':');

  if (colon_pos != string::npos)
    {
      string substr(str, 0, colon_pos);
      colon_pos = display_width(substr);
      extra_str = string(colon_pos, ' ') + ": %s\n";
    }

  for (size_t i = 0; i < certs.size(); ++i)
    {
      cert_status status = check_cert(app, idx(certs, i));
      cert_value tv;
      decode_base64(idx(certs, i).value, tv);
      string washed;
      if (guess_binary(tv()))
        {
          washed = "<binary data>";
        }
      else
        {
          washed = tv();
        }

      string stat;
      switch (status)
        {
        case cert_ok:
          stat = _("ok");
          break;
        case cert_bad:
          stat = _("bad");
          break;
        case cert_unknown:
          stat = _("unknown");
          break;
        }

      vector<string> lines;
      split_into_lines(washed, lines);
      I(lines.size() > 0);

      cout << string(guess_terminal_width(), '-') << '\n'
           << (i18n_format(str)
               % idx(certs, i).key()
               % stat
               % idx(certs, i).name()
               % idx(lines, 0));

      for (size_t i = 1; i < lines.size(); ++i)
        cout << (i18n_format(extra_str) % idx(lines, i));
    }

  if (certs.size() > 0)
    cout << "\n";

  guard.commit();
}

static void
ls_keys(string const & name, app_state & app, 
        vector<utf8> const & args)
{
  vector<rsa_keypair_id> pubs;
  vector<rsa_keypair_id> privkeys;
  string pattern;
  if (args.size() == 1)
    pattern = idx(args, 0)();
  else if (args.size() > 1)
    throw usage(name);

  if (app.db.database_specified())
    {
      transaction_guard guard(app.db, false);
      app.db.get_key_ids(pattern, pubs);
      guard.commit();
    }
  app.keys.get_key_ids(pattern, privkeys);

  // true if it is in the database, false otherwise
  map<rsa_keypair_id, bool> pubkeys;
  for (vector<rsa_keypair_id>::const_iterator i = pubs.begin();
       i != pubs.end(); i++)
    pubkeys[*i] = true;

  bool all_in_db = true;
  for (vector<rsa_keypair_id>::const_iterator i = privkeys.begin();
       i != privkeys.end(); i++)
    {
      if (pubkeys.find(*i) == pubkeys.end())
        {
          pubkeys[*i] = false;
          all_in_db = false;
        }
    }

  if (pubkeys.size() > 0)
    {
      cout << "\n" << "[public keys]" << "\n";
      for (map<rsa_keypair_id, bool>::iterator i = pubkeys.begin();
           i != pubkeys.end(); i++)
        {
          base64<rsa_pub_key> pub_encoded;
          hexenc<id> hash_code;
          rsa_keypair_id keyid = i->first;
          bool indb = i->second;

          if (indb)
            app.db.get_key(keyid, pub_encoded);
          else
            {
              keypair kp;
              app.keys.get_key_pair(keyid, kp);
              pub_encoded = kp.pub;
            }
          key_hash_code(keyid, pub_encoded, hash_code);
          if (indb)
            cout << hash_code << " " << keyid << "\n";
          else
            cout << hash_code << " " << keyid << "   (*)" << "\n";
        }
      if (!all_in_db)
        cout << (F("(*) - only in %s/") 
                 % app.keys.get_key_dir()) << "\n";
      cout << "\n";
    }

  if (privkeys.size() > 0)
    {
      cout << "\n" << "[private keys]" << "\n";
      for (vector<rsa_keypair_id>::iterator i = privkeys.begin();
           i != privkeys.end(); i++)
        {
          keypair kp;
          hexenc<id> hash_code;
          app.keys.get_key_pair(*i, kp);
          key_hash_code(*i, kp.priv, hash_code);
          cout << hash_code << " " << *i << "\n";
        }
      cout << "\n";
    }

  if (pubkeys.size() == 0 &&
      privkeys.size() == 0)
    {
      if (args.size() == 0)
        P(F("no keys found"));
      else
        W(F("no keys found matching '%s'") % idx(args, 0)());
    }
}

static void
ls_branches(string name, app_state & app, vector<utf8> const & args)
{
  utf8 inc("*");
  utf8 exc;
  if (args.size() == 1)
    inc = idx(args,0);
  else if (args.size() > 1)
    throw usage(name);
  combine_and_check_globish(app.exclude_patterns, exc);
  globish_matcher match(inc, exc);
  vector<string> names;
  app.db.get_branches(names);

  sort(names.begin(), names.end());
  for (size_t i = 0; i < names.size(); ++i)
    if (match(idx(names, i)) 
        && !app.lua.hook_ignore_branch(idx(names, i)))
      cout << idx(names, i) << "\n";
}

static void
ls_epochs(string name, app_state & app, vector<utf8> const & args)
{
  map<cert_value, epoch_data> epochs;
  app.db.get_epochs(epochs);

  if (args.size() == 0)
    {
      for (map<cert_value, epoch_data>::const_iterator 
             i = epochs.begin();
           i != epochs.end(); ++i)
        {
          cout << i->second << " " << i->first << "\n";
        }
    }
  else
    {
      for (vector<utf8>::const_iterator i = args.begin(); 
           i != args.end();
           ++i)
        {
          map<cert_value, epoch_data>::const_iterator j = epochs.find(cert_value((*i)()));
          N(j != epochs.end(), F("no epoch for branch %s") % *i);
          cout << j->second << " " << j->first << "\n";
        }
    }
}

static void
ls_tags(string name, app_state & app, vector<utf8> const & args)
{
  vector< revision<cert> > certs;
  app.db.get_revision_certs(tag_cert_name, certs);

  set< pair<cert_value, pair<revision_id, rsa_keypair_id> > > 
    sorted_vals;

  for (vector< revision<cert> >::const_iterator i = certs.begin();
       i != certs.end(); ++i)
    {
      cert_value name;
      cert c = i->inner();
      decode_base64(c.value, name);
      sorted_vals.insert(make_pair(name, make_pair(c.ident, c.key)));
    }
  for (set<pair<cert_value, pair<revision_id,
         rsa_keypair_id> > >::const_iterator i = sorted_vals.begin();
       i != sorted_vals.end(); ++i)
    {
      cout << i->first << " "
           << i->second.first  << " "
           << i->second.second  << "\n";
    }
}

static void
ls_vars(string name, app_state & app, vector<utf8> const & args)
{
  bool filterp;
  var_domain filter;
  if (args.size() == 0)
    {
      filterp = false;
    }
  else if (args.size() == 1)
    {
      filterp = true;
      internalize_var_domain(idx(args, 0), filter);
    }
  else
    throw usage(name);

  map<var_key, var_value> vars;
  app.db.get_vars(vars);
  for (map<var_key, var_value>::const_iterator i = vars.begin();
       i != vars.end(); ++i)
    {
      if (filterp && !(i->first.first == filter))
        continue;
      external ext_domain, ext_name;
      externalize_var_domain(i->first.first, ext_domain);
      cout << ext_domain << ": " 
           << i->first.second << " " 
           << i->second << "\n";
    }
}

static void
ls_known(app_state & app, vector<utf8> const & args)
{
  roster_t old_roster, new_roster;
  temp_node_id_source nis;

  app.require_workspace();
  app.work.get_base_and_current_roster_shape(old_roster, new_roster, nis);

  node_restriction mask(args_to_paths(args),
                        args_to_paths(app.exclude_patterns),
                        new_roster, app);

  node_map const & nodes = new_roster.all_nodes();
  for (node_map::const_iterator i = nodes.begin(); 
       i != nodes.end(); ++i)
    {
      node_id nid = i->first;

      if (!new_roster.is_root(nid) 
          && mask.includes(new_roster, nid))
        {
          split_path sp;
          new_roster.get_name(nid, sp);
          cout << file_path(sp) << "\n";
        }
    }
}

static void
ls_unknown_or_ignored(app_state & app, bool want_ignored, 
                      vector<utf8> const & args)
{
  app.require_workspace();

  vector<file_path> roots = args_to_paths(args);
  path_restriction mask(roots, args_to_paths(app.exclude_patterns), app);
  path_set unknown, ignored;
<<<<<<< HEAD

  // if no starting paths have been specified use the workspace root
  if (roots.empty())
    roots.push_back(file_path());

  find_unknown_and_ignored(app, mask, roots, unknown, ignored);
=======
  app.work.find_unknown_and_ignored(mask, unknown, ignored);
>>>>>>> 66c6a766

  if (want_ignored)
    for (path_set::const_iterator i = ignored.begin(); 
         i != ignored.end(); ++i)
      cout << file_path(*i) << "\n";
  else
    for (path_set::const_iterator i = unknown.begin(); 
         i != unknown.end(); ++i)
      cout << file_path(*i) << "\n";
}

static void
ls_missing(app_state & app, vector<utf8> const & args)
{
  temp_node_id_source nis;
  roster_t current_roster_shape;
  app.work.get_current_roster_shape(current_roster_shape, nis);
  node_restriction mask(args_to_paths(args),
                        args_to_paths(app.exclude_patterns),
                        current_roster_shape, app);

  path_set missing;
  app.work.find_missing(current_roster_shape, mask, missing);

  for (path_set::const_iterator i = missing.begin(); 
       i != missing.end(); ++i)
    {
      cout << file_path(*i) << "\n";
    }
}


static void
ls_changed(app_state & app, vector<utf8> const & args)
{
  roster_t old_roster, new_roster;
  cset included, excluded;
  set<file_path> files;
  temp_node_id_source nis;

  app.require_workspace();

  app.work.get_base_and_current_roster_shape(old_roster, new_roster, nis);

  node_restriction mask(args_to_paths(args),
                        args_to_paths(app.exclude_patterns), 
                        old_roster, new_roster, app);

  app.work.update_current_roster_from_filesystem(new_roster, mask, app);
  make_restricted_csets(old_roster, new_roster, 
                        included, excluded, mask);
  check_restricted_cset(old_roster, included);

  set<node_id> nodes;
  select_nodes_modified_by_cset(included, old_roster, new_roster, nodes);

  for (set<node_id>::const_iterator i = nodes.begin(); i != nodes.end(); 
       ++i)
    {
      split_path sp;
      if (old_roster.has_node(*i))
        old_roster.get_name(*i, sp);
      else
        new_roster.get_name(*i, sp);
      cout << sp << endl;
    }

}


CMD(list, N_("informative"),
    N_("certs ID\n"
       "keys [PATTERN]\n"
       "branches [PATTERN]\n"
       "epochs [BRANCH [...]]\n"
       "tags\n"
       "vars [DOMAIN]\n"
       "known\n"
       "unknown\n"
       "ignored\n"
       "missing\n"
       "changed"),
    N_("show database objects, or the current workspace manifest, \n"
       "or known, unknown, intentionally ignored, missing, or \n"
       "changed-state files"),
    option::depth % option::exclude)
{
  if (args.size() == 0)
    throw usage(name);

  vector<utf8>::const_iterator i = args.begin();
  ++i;
  vector<utf8> removed (i, args.end());
  if (idx(args, 0)() == "certs")
    ls_certs(name, app, removed);
  else if (idx(args, 0)() == "keys")
    ls_keys(name, app, removed);
  else if (idx(args, 0)() == "branches")
    ls_branches(name, app, removed);
  else if (idx(args, 0)() == "epochs")
    ls_epochs(name, app, removed);
  else if (idx(args, 0)() == "tags")
    ls_tags(name, app, removed);
  else if (idx(args, 0)() == "vars")
    ls_vars(name, app, removed);
  else if (idx(args, 0)() == "known")
    ls_known(app, removed);
  else if (idx(args, 0)() == "unknown")
    ls_unknown_or_ignored(app, false, removed);
  else if (idx(args, 0)() == "ignored")
    ls_unknown_or_ignored(app, true, removed);
  else if (idx(args, 0)() == "missing")
    ls_missing(app, removed);
  else if (idx(args, 0)() == "changed")
    ls_changed(app, removed);
  else
    throw usage(name);
}

ALIAS(ls, list)

namespace
{
  namespace syms
  {
    symbol const key("key");
    symbol const signature("signature");
    symbol const name("name");
    symbol const value("value");
    symbol const trust("trust");

    symbol const public_hash("public_hash");
    symbol const private_hash("private_hash");
    symbol const public_location("public_location");
    symbol const private_location("private_location");
  }
};

// Name: keys
// Arguments: none
// Added in: 1.1
// Purpose: Prints all keys in the keystore, and if a database is given
//   also all keys in the database, in basic_io format.
// Output format: For each key, a basic_io stanza is printed. The items in
//   the stanza are:
//     name - the key identifier
//     public_hash - the hash of the public half of the key
//     private_hash - the hash of the private half of the key
//     public_location - where the public half of the key is stored
//     private_location - where the private half of the key is stored
//   The *_location items may have multiple values, as shown below
//   for public_location.
//   If the private key does not exist, then the private_hash and
//   private_location items will be absent.
//
// Sample output:
//               name "tbrownaw@gmail.com"
//        public_hash [475055ec71ad48f5dfaf875b0fea597b5cbbee64]
//       private_hash [7f76dae3f91bb48f80f1871856d9d519770b7f8a]
//    public_location "database" "keystore"
//   private_location "keystore"
//
//              name "njs@pobox.com"
//       public_hash [de84b575d5e47254393eba49dce9dc4db98ed42d]
//   public_location "database"
//
//               name "foo@bar.com"
//        public_hash [7b6ce0bd83240438e7a8c7c207d8654881b763f6]
//       private_hash [bfc3263e3257087f531168850801ccefc668312d]
//    public_location "keystore"
//   private_location "keystore"
//
// Error conditions: None.
AUTOMATE(keys, "")
{
  if (args.size() != 0)
    throw usage(help_name);
  vector<rsa_keypair_id> dbkeys;
  vector<rsa_keypair_id> kskeys;
  // public_hash, private_hash, public_location, private_location
  map<string, boost::tuple<hexenc<id>, hexenc<id>,
                           vector<string>,
                           vector<string> > > items;
  if (app.db.database_specified())
    {
      transaction_guard guard(app.db, false);
      app.db.get_key_ids("", dbkeys);
      guard.commit();
    }
  app.keys.get_key_ids("", kskeys);

  for (vector<rsa_keypair_id>::iterator i = dbkeys.begin();
       i != dbkeys.end(); i++)
    {
      base64<rsa_pub_key> pub_encoded;
      hexenc<id> hash_code;

      app.db.get_key(*i, pub_encoded);
      key_hash_code(*i, pub_encoded, hash_code);
      items[(*i)()].get<0>() = hash_code;
      items[(*i)()].get<2>().push_back("database");
    }

  for (vector<rsa_keypair_id>::iterator i = kskeys.begin();
       i != kskeys.end(); i++)
    {
      keypair kp;
      hexenc<id> privhash, pubhash;
      app.keys.get_key_pair(*i, kp);
      key_hash_code(*i, kp.pub, pubhash);
      key_hash_code(*i, kp.priv, privhash);
      items[(*i)()].get<0>() = pubhash;
      items[(*i)()].get<1>() = privhash;
      items[(*i)()].get<2>().push_back("keystore");
      items[(*i)()].get<3>().push_back("keystore");
    }
  basic_io::printer prt;
  for (map<string, boost::tuple<hexenc<id>, hexenc<id>,
                                     vector<string>,
                                     vector<string> > >::iterator
         i = items.begin(); i != items.end(); ++i)
    {
      basic_io::stanza stz;
      stz.push_str_pair(syms::name, i->first);
      stz.push_hex_pair(syms::public_hash, i->second.get<0>());
      if (!i->second.get<1>()().empty())
        stz.push_hex_pair(syms::private_hash, i->second.get<1>());
      stz.push_str_multi(syms::public_location, i->second.get<2>());
      if (!i->second.get<3>().empty())
        stz.push_str_multi(syms::private_location, i->second.get<3>());
      prt.print_stanza(stz);
    }
  output.write(prt.buf.data(), prt.buf.size());
}

// Name: certs
// Arguments:
//   1: a revision id
// Added in: 1.0
// Purpose: Prints all certificates associated with the given revision
//   ID. Each certificate is contained in a basic IO stanza. For each
//   certificate, the following values are provided:
//
//   'key' : a string indicating the key used to sign this certificate.
//   'signature': a string indicating the status of the signature.
//   Possible values of this string are:
//     'ok'        : the signature is correct
//     'bad'       : the signature is invalid
//     'unknown'   : signature was made with an unknown key
//   'name' : the name of this certificate
//   'value' : the value of this certificate
//   'trust' : is this certificate trusted by the defined trust metric
//   Possible values of this string are:
//     'trusted'   : this certificate is trusted
//     'untrusted' : this certificate is not trusted
//
// Output format: All stanzas are formatted by basic_io. Stanzas are
// seperated by a blank line. Values will be escaped, '\' -> '\\' and
// '"' -> '\"'.
//
// Error conditions: If a certificate is signed with an unknown public
// key, a warning message is printed to stderr. If the revision
// specified is unknown or invalid prints an error message to stderr
// and exits with status 1.
AUTOMATE(certs, N_("REV"))
{
  if (args.size() != 1)
    throw usage(help_name);

  vector<cert> certs;

  transaction_guard guard(app.db, false);

  revision_id rid(idx(args, 0)());
  N(app.db.revision_exists(rid), F("No such revision %s") % rid);
  hexenc<id> ident(rid.inner());

  vector< revision<cert> > ts;
  app.db.get_revision_certs(rid, ts);
  for (size_t i = 0; i < ts.size(); ++i)
    certs.push_back(idx(ts, i).inner());

  {
    set<rsa_keypair_id> checked;
    for (size_t i = 0; i < certs.size(); ++i)
      {
        if (checked.find(idx(certs, i).key) == checked.end() &&
            !app.db.public_key_exists(idx(certs, i).key))
          W(F("no public key '%s' found in database")
            % idx(certs, i).key);
        checked.insert(idx(certs, i).key);
      }
  }

  // Make the output deterministic; this is useful for the test suite,
  // in particular.
  sort(certs.begin(), certs.end());

  basic_io::printer pr;

  for (size_t i = 0; i < certs.size(); ++i)
    {
      basic_io::stanza st;
      cert_status status = check_cert(app, idx(certs, i));
      cert_value tv;
      cert_name name = idx(certs, i).name();
      set<rsa_keypair_id> signers;

      decode_base64(idx(certs, i).value, tv);

      rsa_keypair_id keyid = idx(certs, i).key();
      signers.insert(keyid);

      bool trusted =
        app.lua.hook_get_revision_cert_trust(signers, ident,
                                             name, tv);

      st.push_str_pair(syms::key, keyid());

      string stat;
      switch (status)
        {
        case cert_ok:
          stat = "ok";
          break;
        case cert_bad:
          stat = "bad";
          break;
        case cert_unknown:
          stat = "unknown";
          break;
        }
      st.push_str_pair(syms::signature, stat);

      st.push_str_pair(syms::name, name());
      st.push_str_pair(syms::value, tv());
      st.push_str_pair(syms::trust, (trusted ? "trusted" : "untrusted"));

      pr.print_stanza(st);
    }
  output.write(pr.buf.data(), pr.buf.size());

  guard.commit();
}


// Local Variables:
// mode: C++
// fill-column: 76
// c-file-style: "gnu"
// indent-tabs-mode: nil
// End:
// vim: et:sw=2:sts=2:ts=2:cino=>2s,{s,\:s,+s,t0,g0,^-2,e-2,n-2,p2s,(0,=s:<|MERGE_RESOLUTION|>--- conflicted
+++ resolved
@@ -375,16 +375,12 @@
   vector<file_path> roots = args_to_paths(args);
   path_restriction mask(roots, args_to_paths(app.exclude_patterns), app);
   path_set unknown, ignored;
-<<<<<<< HEAD
 
   // if no starting paths have been specified use the workspace root
   if (roots.empty())
     roots.push_back(file_path());
 
-  find_unknown_and_ignored(app, mask, roots, unknown, ignored);
-=======
-  app.work.find_unknown_and_ignored(mask, unknown, ignored);
->>>>>>> 66c6a766
+  app.work.find_unknown_and_ignored(mask, roots, unknown, ignored);
 
   if (want_ignored)
     for (path_set::const_iterator i = ignored.begin(); 
