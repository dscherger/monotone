--- conflicted
+++ resolved
@@ -55,44 +55,11 @@
 #define ATOMIC(ty) hh_ATOMIC(ty)
 #define ATOMIC_NOVERIFY(ty) hh_ATOMIC_NOVERIFY(ty)
 
-<<<<<<< HEAD
-inline bool is_xdigit(char x)
-{
-  return ((x >= '0' && x <= '9')
-          || (x >= 'a' && x <= 'f'));
-}
-
-inline bool is_alpha(char x)
-{
-  return ((x >= 'a' && x <= 'z')
-          || (x >= 'A' && x <= 'Z'));
-}
-
-inline bool is_alnum(char x)
-{
-  return ((x >= '0' && x <= '9')
-          || (x >= 'a' && x <= 'z')
-          || (x >= 'A' && x <= 'Z'));
-}
-
 inline bool is_num(char x)
 {
   return (x >= '0' && x <= '9');
 }
 
-inline bool is_space(char x)
-{
-  return (x == ' ')
-    || (x == '\n')
-    || (x == '\t')
-    || (x == '\r')
-    || (x == '\v')
-    || (x == '\f');
-}
-
-
-=======
->>>>>>> dba09a41
 #ifdef HAVE_EXTERN_TEMPLATE
 #define EXTERN extern
 #else
