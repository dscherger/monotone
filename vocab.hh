--- conflicted
+++ resolved
@@ -20,13 +20,12 @@
 template <typename T>
 void dump(T const &, std::string &);
 
-<<<<<<< HEAD
 #include "vocab_macros.hh"
 #define ENCODING(enc) hh_ENCODING(enc)
 #define DECORATE(dec) hh_DECORATE(dec)
 #define ATOMIC(ty) hh_ATOMIC(ty)
 #define ATOMIC_NOVERIFY(ty) hh_ATOMIC_NOVERIFY(ty)
-=======
+
 inline bool is_xdigit(char x) 
 { 
   return ((x >= '0' && x <= '9')
@@ -57,73 +56,6 @@
     || (x == '\f');
 }
       
-#define ENCODING(enc)                                  \
-                                                       \
-template<typename INNER>                               \
-class enc;                                             \
-                                                       \
-template <typename INNER>                              \
-std::ostream & operator<<(std::ostream &,              \
-                          enc<INNER> const &);         \
-                                                       \
-template <typename INNER>                              \
-void dump(enc<INNER> const &, std::string &);          \
-                                                       \
-template<typename INNER>                               \
-class enc {                                            \
-  INNER i;                                             \
-public:                                                \
-  bool ok;                                             \
-  enc() : ok(false) {}                                 \
-  enc(std::string const & s);                          \
-  enc(INNER const & inner);                            \
-  enc(enc<INNER> const & other);                       \
-  std::string const & operator()() const               \
-    { return i(); }                                    \
-  bool operator<(enc<INNER> const & x) const           \
-    { return i() < x(); }                              \
-  enc<INNER> const &                                   \
-  operator=(enc<INNER> const & other);                 \
-  bool operator==(enc<INNER> const & x) const          \
-    { return i() == x(); }                             \
-  friend std::ostream & operator<< <>(std::ostream &,  \
-                                 enc<INNER> const &);  \
-};
-
-
-#define DECORATE(dec)                                  \
-                                                       \
-template<typename INNER>                               \
-class dec;                                             \
-                                                       \
-template <typename INNER>                              \
-std::ostream & operator<<(std::ostream &,              \
-                          dec<INNER> const &);         \
-                                                       \
-template <typename INNER>                              \
-void dump(dec<INNER> const &, std::string &);          \
-                                                       \
-template<typename INNER>                               \
-class dec {                                            \
-  INNER i;                                             \
-public:                                                \
-  bool ok;                                             \
-  dec() : ok(false) {}                                 \
-  dec(INNER const & inner);                            \
-  dec(dec<INNER> const & other);                       \
-  bool operator<(dec<INNER> const & x) const           \
-    { return i < x.i; }                                \
-  INNER const & inner() const                          \
-    { return i; }                                      \
-  dec<INNER> const &                                   \
-  operator=(dec<INNER> const & other);                 \
-  bool operator==(dec<INNER> const & x) const          \
-    { return i == x.i; }                               \
-  friend std::ostream & operator<< <>(std::ostream &,  \
-                                 dec<INNER> const &);  \
-};
->>>>>>> 4b83e60e
-
 
 #ifdef HAVE_EXTERN_TEMPLATE
 #define EXTERN extern
