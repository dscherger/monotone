#include <iostream>
#include <string>
#include <map>

#include <unistd.h>
#include <string.h>

#include <boost/shared_ptr.hpp>

#include "botan/botan.h"
#include "botan/rsa.h"
#include "botan/keypair.h"

#include "constants.hh"
#include "keys.hh"
#include "lua.hh"
#include "netio.hh"
#include "platform.hh"
#include "transforms.hh"
#include "sanity.hh"
#include "ui.hh"

// copyright (C) 2002, 2003, 2004 graydon hoare <graydon@pobox.com>
// all rights reserved.
// licensed to the public under the terms of the GNU GPL (>= 2)
// see the file COPYING for details

// there will probably forever be bugs in this file. it's very
// hard to get right, portably and securely. sorry about that.

using namespace Botan;
using namespace std;

using boost::shared_ptr;
using boost::shared_dynamic_cast;

static void 
do_arc4(SecureVector<byte> & phrase,
        SecureVector<byte> & payload)
{
  L(F("running arc4 process on %d bytes of data\n") % payload.size());
  Pipe enc(get_cipher("ARC4", phrase, ENCRYPTION));
  enc.process_msg(payload);
  payload = enc.read_all();
}

static void 
get_passphrase(lua_hooks & lua,
               rsa_keypair_id const & keyid,
               SecureVector<byte> & phrase,
               bool confirm_phrase = false,
               bool force_from_user = false,
               string prompt_beginning = "enter passphrase")
{
  string lua_phrase;

  // we permit the user to relax security here, by caching a passphrase (if
  // they permit it) through the life of a program run. this helps when
  // you're making a half-dozen certs during a commit or merge or
  // something.
  bool persist_phrase = lua.hook_persist_phrase_ok();
  static std::map<rsa_keypair_id, string> phrases;
  
  if (!force_from_user && persist_phrase && phrases.find(keyid) != phrases.end())
    {
      string phr = phrases[keyid];
      phrase.set(reinterpret_cast<byte const *>(phr.data()), phr.size());
      return;
    }

  if (!force_from_user && lua.hook_get_passphrase(keyid, lua_phrase))
    {
      // user is being a slob and hooking lua to return his passphrase
      phrase.set(reinterpret_cast<const byte *>(lua_phrase.data()), 
                    lua_phrase.size());
      N(lua_phrase != "",
        F("got empty passphrase from get_passphrase() hook"));
    }
  else
    { 
      char pass1[constants::maxpasswd];
      char pass2[constants::maxpasswd];
      for (int i = 0; i < 3; ++i)
        {
          memset(pass1, 0, constants::maxpasswd);
          memset(pass2, 0, constants::maxpasswd);
          ui.ensure_clean_line();
          read_password(prompt_beginning + " for key ID [" + keyid() + "]: ",
                        pass1, constants::maxpasswd);
          cout << endl;
          N(pass1[0],
            F("empty passphrase not allowed"));
          if (confirm_phrase)
            {
              ui.ensure_clean_line();
              read_password(string("confirm passphrase for key ID [") + keyid() + "]: ",
                            pass2, constants::maxpasswd);
              cout << endl;
              if (strlen(pass1) == 0 || strlen(pass2) == 0)
                {
                  P(F("empty passphrases not allowed, try again\n"));
                  N(i < 2, F("too many failed passphrases\n"));
                }
              else if (strcmp(pass1, pass2) == 0)
                break;
              else
                {
                  P(F("passphrases do not match, try again\n"));
                  N(i < 2, F("too many failed passphrases\n"));
                }
            }
          else
            break;
        }

      try 
        {
          phrase.set(reinterpret_cast<byte const *>(pass1), strlen(pass1));

          // permit security relaxation. maybe.
          if (persist_phrase)
            {
              phrases.insert(make_pair(keyid,string(pass1)));
            }
        } 
      catch (...)
        {
          memset(pass1, 0, constants::maxpasswd);
          memset(pass2, 0, constants::maxpasswd);
          throw;
        }
      memset(pass1, 0, constants::maxpasswd);
      memset(pass2, 0, constants::maxpasswd);
    }
}  


void 
generate_key_pair(lua_hooks & lua,              // to hook for phrase
                  rsa_keypair_id const & id,    // to prompting user for phrase
                  base64<rsa_pub_key> & pub_out,
                  base64< arc4<rsa_priv_key> > & priv_out,
                  string const unit_test_passphrase)
{
  
  SecureVector<byte> phrase, pubkey, privkey;
  rsa_pub_key raw_pub_key;
  arc4<rsa_priv_key> raw_priv_key;
  
  // generate private key (and encrypt it)
  RSA_PrivateKey priv(constants::keylen);

  Pipe p;
  p.start_msg();
  PKCS8::encode(priv, p, RAW_BER);
  privkey = p.read_all();
  
  if (unit_test_passphrase.empty())
    get_passphrase(lua, id, phrase, true, true);
  else
    phrase.set(reinterpret_cast<byte const *>(unit_test_passphrase.c_str()),
                  unit_test_passphrase.size());
  do_arc4(phrase, privkey); 
  raw_priv_key = string(reinterpret_cast<char const *>(privkey.begin()), privkey.size());
  
  // generate public key
  Pipe p2;
  p2.start_msg();
  X509::encode(priv, p2, RAW_BER);
  pubkey = p2.read_all();
  raw_pub_key = string(reinterpret_cast<char const *>(pubkey.begin()), pubkey.size());
  
  // if all that worked, we can return our results to caller
  encode_base64(raw_priv_key, priv_out);
  encode_base64(raw_pub_key, pub_out);
  L(F("generated %d-byte public key\n") % pub_out().size());
  L(F("generated %d-byte (encrypted) private key\n") % priv_out().size());
}

void
change_key_passphrase(lua_hooks & lua,
                      rsa_keypair_id const & id,
                      base64< arc4<rsa_priv_key> > & encoded_key)
{
  SecureVector<byte> phrase;
  get_passphrase(lua, id, phrase, false, true, "enter old passphrase");

  arc4<rsa_priv_key> decoded_key;
  SecureVector<byte> key_block;
  decode_base64(encoded_key, decoded_key);
  key_block.set(reinterpret_cast<byte const *>(decoded_key().data()),
                   decoded_key().size());
  do_arc4(phrase, key_block);

  try
    {
      L(F("building signer from %d-byte decrypted private key\n") % key_block.size());
      Pipe p;
      p.process_msg(key_block);
      shared_ptr<PKCS8_PrivateKey> pkcs8_key = 
        shared_ptr<PKCS8_PrivateKey>(PKCS8::load_key(p));
    }
  catch (...)
    {
      throw informative_failure("failed to decrypt private RSA key, "
                                "probably incorrect passphrase");
    }

  get_passphrase(lua, id, phrase, true, true, "enter new passphrase");
  do_arc4(phrase, key_block);
  decoded_key = string(reinterpret_cast<char const *>(key_block.begin()),
                       key_block.size());
  encode_base64(decoded_key, encoded_key);
}

void 
make_signature(app_state & app,           // to hook for phrase
               rsa_keypair_id const & id, // to prompting user for phrase
               base64< arc4<rsa_priv_key> > const & priv,
               string const & tosign,
               base64<rsa_sha1_signature> & signature)
{
  arc4<rsa_priv_key> decoded_key;
  SecureVector<byte> decrypted_key;
  SecureVector<byte> phrase;
  SecureVector<byte> sig;
  string sig_string;

  // we permit the user to relax security here, by caching a decrypted key
  // (if they permit it) through the life of a program run. this helps when
  // you're making a half-dozen certs during a commit or merge or
  // something.

  bool persist_phrase = (!app.signers.empty()) || app.lua.hook_persist_phrase_ok();
  bool force = false;

  shared_ptr<PK_Signer> signer;
  shared_ptr<RSA_PrivateKey> priv_key;
  if (persist_phrase && app.signers.find(id) != app.signers.end())
    signer = app.signers[id].first;

  else
    {
      for (int i = 0; i < 3; ++i)
        {
          L(F("base64-decoding %d-byte private key\n") % priv().size());
          decode_base64(priv, decoded_key);
          decrypted_key.set(reinterpret_cast<byte const *>(decoded_key().data()), 
                               decoded_key().size());
          get_passphrase(app.lua, id, phrase);
          do_arc4(phrase, decrypted_key);


          L(F("building signer from %d-byte decrypted private key\n") % decrypted_key.size());

          shared_ptr<PKCS8_PrivateKey> pkcs8_key;
          try 
            {
              Pipe p;
              p.process_msg(decrypted_key);
              pkcs8_key = shared_ptr<PKCS8_PrivateKey>(PKCS8::load_key(p));
            }
          catch (...)
            {
              if (i >= 2)
                throw informative_failure("failed to decrypt private RSA key, "
                                          "probably incorrect passphrase");
              // don't use the cache bad one next time
              force = true;
              continue;
            }

          priv_key = shared_dynamic_cast<RSA_PrivateKey>(pkcs8_key);
          if (!priv_key)
              throw informative_failure("Failed to get RSA signing key");

          signer = shared_ptr<PK_Signer>(get_pk_signer(*priv_key, "EMSA3(SHA-1)"));
          
          /* XXX This is ugly. We need to keep the key around as long
           * as the signer is around, but the shared_ptr for the key will go
           * away after we leave this scope. Hence we store a pair of
           * <verifier,key> so they both exist. */
          if (persist_phrase)
            app.signers.insert(make_pair(id,make_pair(signer,priv_key)));
        }
    }

  sig = signer->sign_message(reinterpret_cast<byte const *>(tosign.data()), tosign.size());
  sig_string = string(reinterpret_cast<char const*>(sig.begin()), sig.size());
  
  L(F("produced %d-byte signature\n") % sig_string.size());
  encode_base64(rsa_sha1_signature(sig_string), signature);
}

bool 
check_signature(app_state &app,
                rsa_keypair_id const & id, 
                base64<rsa_pub_key> const & pub_encoded,
                string const & alleged_text,
                base64<rsa_sha1_signature> const & signature)
{
  // examine pubkey
  bool persist_phrase = (!app.verifiers.empty()) || app.lua.hook_persist_phrase_ok();

  shared_ptr<PK_Verifier> verifier;
  shared_ptr<RSA_PublicKey> pub_key;
  if (persist_phrase 
      && app.verifiers.find(id) != app.verifiers.end())
    verifier = app.verifiers[id].first;

  else
    {
      rsa_pub_key pub;
      decode_base64(pub_encoded, pub);
      SecureVector<byte> pub_block;
      pub_block.set(reinterpret_cast<byte const *>(pub().data()), pub().size());

      L(F("building verifier for %d-byte pub key\n") % pub_block.size());

      shared_ptr<X509_PublicKey> x509_key =
          shared_ptr<X509_PublicKey>(X509::load_key(pub_block));
      pub_key = shared_dynamic_cast<RSA_PublicKey>(x509_key);
      if (!pub_key)
          throw informative_failure("Failed to get RSA verifying key");

      verifier = shared_ptr<PK_Verifier>(get_pk_verifier(*pub_key, "EMSA3(SHA-1)"));

      /* XXX This is ugly. We need to keep the key around 
       * as long as the verifier is around, but the shared_ptr will go 
       * away after we leave this scope. Hence we store a pair of
       * <verifier,key> so they both exist. */
      if (persist_phrase)
        app.verifiers.insert(make_pair(id, make_pair(verifier, pub_key)));
    }

  // examine signature
  rsa_sha1_signature sig_decoded;
  decode_base64(signature, sig_decoded);

  // check the text+sig against the key
  L(F("checking %d-byte (%d decoded) signature\n") % 
    signature().size() % sig_decoded().size());

  bool valid_sig = verifier->verify_message(
          reinterpret_cast<byte const*>(alleged_text.data()), alleged_text.size(),
          reinterpret_cast<byte const*>(sig_decoded().data()), sig_decoded().size());

  return valid_sig;
}

void 
read_pubkey(string const & in, 
            rsa_keypair_id & id,
            base64<rsa_pub_key> & pub)
{
  string tmp_id, tmp_key;
  size_t pos = 0;
  extract_variable_length_string(in, tmp_id, pos, "pubkey id");
  extract_variable_length_string(in, tmp_key, pos, "pubkey value"); 
  id = tmp_id;
  encode_base64(rsa_pub_key(tmp_key), pub);
}

void 
write_pubkey(rsa_keypair_id const & id,
             base64<rsa_pub_key> const & pub,
             string & out)
{
  rsa_pub_key pub_tmp;
  decode_base64(pub, pub_tmp);
  insert_variable_length_string(id(), out);
  insert_variable_length_string(pub_tmp(), out);
}


void 
key_hash_code(rsa_keypair_id const & id,
              base64<rsa_pub_key> const & pub,
              hexenc<id> & out)
{
  data tdat(id() + ":" + remove_ws(pub()));
  calculate_ident(tdat, out);  
}

void 
key_hash_code(rsa_keypair_id const & id,
              base64< arc4<rsa_priv_key> > const & priv,
              hexenc<id> & out)
{
  data tdat(id() + ":" + remove_ws(priv()));
  calculate_ident(tdat, out);
}

void
<<<<<<< HEAD
require_password(rsa_keypair_id const & key,
                 app_state & app)
{
  N(priv_key_exists(app, key),
    F("no private key '%s' found in database or get_priv_key hook") % key);
  N(app.db.public_key_exists(key),
    F("no public key '%s' found in database") % key);
  base64<rsa_pub_key> pub;
  app.db.get_key(key, pub);
  base64< arc4<rsa_priv_key> > priv;
  load_priv_key(app, key, priv);
=======
require_password(app_state & app,
                 rsa_keypair_id const & key,
                 base64<rsa_pub_key> const & pubkey,
                 base64< arc4<rsa_priv_key> > const & privkey)
{
>>>>>>> 79c22ad4
  if (app.lua.hook_persist_phrase_ok())
    {
      string plaintext("hi maude");
      base64<rsa_sha1_signature> sig;
<<<<<<< HEAD
      make_signature(app.lua, key, priv, plaintext, sig);
      N(check_signature(app.lua, key, pub, plaintext, sig),
=======
      make_signature(app, key, privkey, plaintext, sig);
      N(check_signature(app, key, pubkey, plaintext, sig),
>>>>>>> 79c22ad4
        F("passphrase for '%s' is incorrect") % key);
    }
}

#ifdef BUILD_UNIT_TESTS
#include "unit_tests.hh"

static void
arc4_test()
{

  string pt("new fascist tidiness regime in place");
  string phr("still spring water");

  SecureVector<byte> phrase(reinterpret_cast<byte const*>(phr.data()),
    phr.size());

  SecureVector<byte> orig(reinterpret_cast<byte const*>(pt.data()),
    pt.size());

  SecureVector<byte> data(orig);

  BOOST_CHECKPOINT("encrypting data");
  do_arc4(phrase, data);

  BOOST_CHECK(data != orig);

  BOOST_CHECKPOINT("decrypting data");
  do_arc4(phrase, data);

  BOOST_CHECK(data == orig);

}

static void 
signature_round_trip_test()
{
  app_state app;
  app.lua.add_std_hooks();
  app.lua.add_test_hooks();

  BOOST_CHECKPOINT("generating key pairs");
  rsa_keypair_id key("bob123@test.com");
  base64<rsa_pub_key> pubkey;
  base64< arc4<rsa_priv_key> > privkey;
  generate_key_pair(app.lua, key, pubkey, privkey, "bob123@test.com");

  BOOST_CHECKPOINT("signing plaintext");
  string plaintext("test string to sign");
  base64<rsa_sha1_signature> sig;
  make_signature(app, key, privkey, plaintext, sig);
  
  BOOST_CHECKPOINT("checking signature");
  BOOST_CHECK(check_signature(app, key, pubkey, plaintext, sig));
  
  string broken_plaintext = plaintext + " ...with a lie";
  BOOST_CHECKPOINT("checking non-signature");
  BOOST_CHECK(!check_signature(app, key, pubkey, broken_plaintext, sig));
}

void 
add_key_tests(test_suite * suite)
{
  I(suite);
  suite->add(BOOST_TEST_CASE(&arc4_test));
  suite->add(BOOST_TEST_CASE(&signature_round_trip_test));
}

#endif // BUILD_UNIT_TESTS<|MERGE_RESOLUTION|>--- conflicted
+++ resolved
@@ -44,6 +44,8 @@
   payload = enc.read_all();
 }
 
+// 'force_from_user' means that we don't use the passphrase cache, and we
+// don't use the get_passphrase hook.
 static void 
 get_passphrase(lua_hooks & lua,
                rsa_keypair_id const & keyid,
@@ -61,7 +63,7 @@
   bool persist_phrase = lua.hook_persist_phrase_ok();
   static std::map<rsa_keypair_id, string> phrases;
   
-  if (!force_from_user && persist_phrase && phrases.find(keyid) != phrases.end())
+  if (!force_from_user && phrases.find(keyid) != phrases.end())
     {
       string phr = phrases[keyid];
       phrase.set(reinterpret_cast<byte const *>(phr.data()), phr.size());
@@ -392,7 +394,6 @@
 }
 
 void
-<<<<<<< HEAD
 require_password(rsa_keypair_id const & key,
                  app_state & app)
 {
@@ -404,24 +405,12 @@
   app.db.get_key(key, pub);
   base64< arc4<rsa_priv_key> > priv;
   load_priv_key(app, key, priv);
-=======
-require_password(app_state & app,
-                 rsa_keypair_id const & key,
-                 base64<rsa_pub_key> const & pubkey,
-                 base64< arc4<rsa_priv_key> > const & privkey)
-{
->>>>>>> 79c22ad4
   if (app.lua.hook_persist_phrase_ok())
     {
       string plaintext("hi maude");
       base64<rsa_sha1_signature> sig;
-<<<<<<< HEAD
-      make_signature(app.lua, key, priv, plaintext, sig);
-      N(check_signature(app.lua, key, pub, plaintext, sig),
-=======
-      make_signature(app, key, privkey, plaintext, sig);
-      N(check_signature(app, key, pubkey, plaintext, sig),
->>>>>>> 79c22ad4
+      make_signature(app, key, priv, plaintext, sig);
+      N(check_signature(app, key, pub, plaintext, sig),
         F("passphrase for '%s' is incorrect") % key);
     }
 }
