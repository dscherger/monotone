// Copyright (C) 2002 Graydon Hoare <graydon@pobox.com>
//
// This program is made available under the GNU GPL version 2.0 or
// greater. See the accompanying file COPYING for details.
//
// This program is distributed WITHOUT ANY WARRANTY; without even the
// implied warranty of MERCHANTABILITY or FITNESS FOR A PARTICULAR
// PURPOSE.

#include "base.hh"
#include <cstring>

#include "keys.hh"
#include "sanity.hh"
#include "ui.hh"
#include "constants.hh"
#include "platform.hh"
#include "transforms.hh"
#include "simplestring_xform.hh"
#include "charset.hh"
#include "lua_hooks.hh"
#include "options.hh"
#include "key_store.hh"
#include "database.hh"

using std::string;
using std::vector;
using std::memset;

// there will probably forever be bugs in this file. it's very
// hard to get right, portably and securely. sorry about that.

// "raw" passphrase prompter; unaware of passphrase caching or the laziness
// hook.  KEYID is used only in prompts.  CONFIRM_PHRASE causes the user to
// be prompted to type the same thing twice, and will loop if they don't
// match.  Prompts are worded slightly differently if GENERATING_KEY is true.
void
get_passphrase(utf8 & phrase,
               rsa_keypair_id const & keyid,
               bool confirm_phrase,
               bool generating_key)
{
  string prompt1, prompt2;
  char pass1[constants::maxpasswd];
  char pass2[constants::maxpasswd];
  int i = 0;

  if (confirm_phrase && !generating_key)
    prompt1 = (F("enter new passphrase for key ID [%s]: ") % keyid).str();
  else
    prompt1 = (F("enter passphrase for key ID [%s]: ") % keyid).str();

  if (confirm_phrase)
    prompt2 = (F("confirm passphrase for key ID [%s]: ") % keyid).str();
  
  try
    {
      for (;;)
        {
          memset(pass1, 0, constants::maxpasswd);
          memset(pass2, 0, constants::maxpasswd);
          ui.ensure_clean_line();

          read_password(prompt1, pass1, constants::maxpasswd);
          if (!confirm_phrase)
            break;

          ui.ensure_clean_line();
          read_password(prompt2, pass2, constants::maxpasswd);
          if (strcmp(pass1, pass2) == 0)
            break;

          N(i++ < 2, F("too many failed passphrases"));
          P(F("passphrases do not match, try again"));
        }

      external ext_phrase(pass1);
      system_to_utf8(ext_phrase, phrase);
    }
  catch (...)
    {
      memset(pass1, 0, constants::maxpasswd);
      memset(pass2, 0, constants::maxpasswd);
      throw;
    }
  memset(pass1, 0, constants::maxpasswd);
  memset(pass2, 0, constants::maxpasswd);
}

// Loads a key pair for a given key id, considering it a user error
// if that key pair is not available.

void
load_key_pair(key_store & keys, rsa_keypair_id const & id)
{
  N(keys.key_pair_exists(id),
    F("no key pair '%s' found in key store '%s'")
    % id % keys.get_key_dir());
}

void
load_key_pair(key_store & keys,
              rsa_keypair_id const & id,
              keypair & kp)
{
  load_key_pair(keys, id);
  keys.get_key_pair(id, kp);
}

// Find the key to be used for signing certs.  If possible, ensure the
// database and the key_store agree on that key, and cache it in decrypted
// form, so as not to bother the user for their passphrase later.

void
get_user_key(options const & opts, lua_hooks & lua,
             database & db, key_store & keys, rsa_keypair_id & key)
{
  if (!keys.signing_key().empty())
    {
      key = keys.signing_key;
      return;
    }

  if (!opts.signing_key().empty())
    key = opts.signing_key;
  else if (lua.hook_get_branch_key(opts.branchname, key))
    ; // the lua hook sets the key
  else
    {
      vector<rsa_keypair_id> all_privkeys;
      keys.get_key_ids(all_privkeys);
      N(all_privkeys.size() > 0, 
        F("you have no private key to make signatures with\n"
          "perhaps you need to 'genkey <your email>'"));
      N(all_privkeys.size() < 2,
        F("you have multiple private keys\n"
          "pick one to use for signatures by adding "
          "'-k<keyname>' to your command"));

      key = all_privkeys[0];
    }

  // Ensure that the specified key actually exists.
  keypair priv_key;
  load_key_pair(keys, key, priv_key);
  
  if (db.database_specified())
    {
      // If the database doesn't have this public key, add it now; otherwise
      // make sure the database and key-store agree on the public key.
      if (!db.public_key_exists(key))
        db.put_key(key, priv_key.pub);
      else
        {
          rsa_pub_key pub_key;
          db.get_key(key, pub_key);
          E(keys_match(key, pub_key, key, priv_key.pub),
            F("The key '%s' stored in your database does\n"
              "not match the version in your local key store!") % key);
        }
    }

  // Decrypt and cache the key now.
  keys.cache_decrypted_key(key);
}

// As above, but does not report which key has been selected; for use when
// the important thing is to have selected one and cached the decrypted key.
void
cache_user_key(options const & opts, lua_hooks & lua,
               database & db, key_store & keys)
{
  rsa_keypair_id key;
  get_user_key(opts, lua, db, keys, key);
}

void
key_hash_code(rsa_keypair_id const & ident,
<<<<<<< HEAD
              base64<rsa_pub_key> const & pub,
              id & out)
=======
              rsa_pub_key const & pub,
              hexenc<id> & out)
>>>>>>> 26a34a7c
{
  data tdat(ident() + ":" + remove_ws(encode_base64(pub)()));
  calculate_ident(tdat, out);
}

void
key_hash_code(rsa_keypair_id const & ident,
<<<<<<< HEAD
              base64< rsa_priv_key > const & priv,
              id & out)
=======
              rsa_priv_key const & priv,
              hexenc<id> & out)
>>>>>>> 26a34a7c
{
  data tdat(ident() + ":" + remove_ws(encode_base64(priv)()));
  calculate_ident(tdat, out);
}

// helper to compare if two keys have the same hash
// (ie are the same key)
bool
keys_match(rsa_keypair_id const & id1,
           rsa_pub_key const & key1,
           rsa_keypair_id const & id2,
           rsa_pub_key const & key2)
{
  id hash1, hash2;
  key_hash_code(id1, key1, hash1);
  key_hash_code(id2, key2, hash2);
  return hash1 == hash2;
}

bool
keys_match(rsa_keypair_id const & id1,
           rsa_priv_key const & key1,
           rsa_keypair_id const & id2,
           rsa_priv_key const & key2)
{
  id hash1, hash2;
  key_hash_code(id1, key1, hash1);
  key_hash_code(id2, key2, hash2);
  return hash1 == hash2;
}

// Local Variables:
// mode: C++
// fill-column: 76
// c-file-style: "gnu"
// indent-tabs-mode: nil
// End:
// vim: et:sw=2:sts=2:ts=2:cino=>2s,{s,\:s,+s,t0,g0,^-2,e-2,n-2,p2s,(0,=s:<|MERGE_RESOLUTION|>--- conflicted
+++ resolved
@@ -176,13 +176,8 @@
 
 void
 key_hash_code(rsa_keypair_id const & ident,
-<<<<<<< HEAD
-              base64<rsa_pub_key> const & pub,
+              rsa_pub_key const & pub,
               id & out)
-=======
-              rsa_pub_key const & pub,
-              hexenc<id> & out)
->>>>>>> 26a34a7c
 {
   data tdat(ident() + ":" + remove_ws(encode_base64(pub)()));
   calculate_ident(tdat, out);
@@ -190,13 +185,8 @@
 
 void
 key_hash_code(rsa_keypair_id const & ident,
-<<<<<<< HEAD
-              base64< rsa_priv_key > const & priv,
+              rsa_priv_key const & priv,
               id & out)
-=======
-              rsa_priv_key const & priv,
-              hexenc<id> & out)
->>>>>>> 26a34a7c
 {
   data tdat(ident() + ":" + remove_ws(encode_base64(priv)()));
   calculate_ident(tdat, out);
