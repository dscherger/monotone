--- conflicted
+++ resolved
@@ -167,11 +167,7 @@
                   keypair & kp_out)
 {
   utf8 phrase;
-<<<<<<< HEAD
-  get_passphrase(lua, id, phrase, true, true, true);
-=======
-  get_passphrase(keys, id, phrase, true, true);
->>>>>>> ee589897
+  get_passphrase(keys, id, phrase, true, true, true);
   generate_key_pair(kp_out, phrase);
 }
 
@@ -353,11 +349,7 @@
   shared_ptr<RSA_PrivateKey> priv = get_private_key(keys, id, encoded_key, true);
 
   utf8 new_phrase;
-<<<<<<< HEAD
-  get_passphrase(lua, id, new_phrase, true, true);
-=======
-  get_passphrase(keys, id, new_phrase, true, true, "enter new passphrase");
->>>>>>> ee589897
+  get_passphrase(lua, id, new_phrase, true, true, "enter new passphrase");
 
   Pipe p;
   p.start_msg();
