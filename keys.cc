--- conflicted
+++ resolved
@@ -6,8 +6,6 @@
 #include <string.h>
 
 #include <boost/shared_ptr.hpp>
-
-#include "os_specific.hh"
 
 #include "cryptopp/arc4.h"
 #include "cryptopp/base64.h"
@@ -38,85 +36,37 @@
 
 using boost::shared_ptr;
 
-static void do_arc4(SecByteBlock & phrase, SecByteBlock & payload)
-{
-   L(F("running arc4 process on %d bytes of data\n") % payload.size());
-   ARC4 a4(phrase.data(), phrase.size());
-
-   a4.ProcessString(payload.data(), payload.size());
-}
-
-<<<<<<< HEAD
-
-/* used to read passphrase for existing keys */
-/* may cache the password within one run */
-static void
-get_passphrase(lua_hooks & lua,
-               rsa_keypair_id const &keyid, SecByteBlock & phrase)
-=======
+static void 
+do_arc4(SecByteBlock & phrase,
+	SecByteBlock & payload)
+{
+  L(F("running arc4 process on %d bytes of data\n") % payload.size());
+  ARC4 a4(phrase.data(), phrase.size());
+  a4.ProcessString(payload.data(), payload.size());
+}
+
 static void 
 get_passphrase(lua_hooks & lua,
 	       rsa_keypair_id const & keyid,
 	       SecByteBlock & phrase,
 	       bool confirm_phrase = false)
->>>>>>> 06de5cac
-{
-   string lua_phrase;
-
-   // we permit the user to relax security here, by caching a passphrase (if
-   // they permit it) through the life of a program run. this helps when
-   // you're making a half-dozen certs during a commit or merge or
-   // something.
-   bool persist_phrase = lua.hook_persist_phrase_ok();;
-   static std::map < rsa_keypair_id, string > phrases;
-
-   if (persist_phrase && phrases.find(keyid) != phrases.end()) {
+{
+  string lua_phrase;
+
+  // we permit the user to relax security here, by caching a passphrase (if
+  // they permit it) through the life of a program run. this helps when
+  // you're making a half-dozen certs during a commit or merge or
+  // something.
+  bool persist_phrase = lua.hook_persist_phrase_ok();;
+  static std::map<rsa_keypair_id, string> phrases;
+  
+  if (persist_phrase && phrases.find(keyid) != phrases.end())
+    {
       string phr = phrases[keyid];
-      phrase.Assign(reinterpret_cast < byte const *>(phr.data()),
-                    phr.size());
+      phrase.Assign(reinterpret_cast<byte const *>(phr.data()), phr.size());
       return;
-   }
-
-<<<<<<< HEAD
-
-   if (lua.hook_get_passphrase(keyid, lua_phrase)) {
-      // user is being a slob and hooking lua to return his passphrase
-      phrase.Assign(reinterpret_cast <
-                    const byte * >(lua_phrase.data()), lua_phrase.size());
-   } else {
-      /* get user password from terminal */
-      char     *pass;
-      char     *text_1  = "enter passphrase for key ID [";
-      char     *text_2  = (char *) keyid().c_str();
-      char     *text_3  = "] : ";
-      size_t   text_len = strlen(text_1) + strlen(text_2) + strlen(text_3);
-      char     *tmp     = (char *) alloca(text_len+1); /* don't forget \0 .. */
-
-      strcpy(tmp,text_1);
-      strcat(tmp,text_2);
-      strcat(tmp,text_3);
-
-      pass = read_password(tmp);
-
-      try {
-         phrase.Assign(reinterpret_cast < byte const *>(pass),
-                       strlen(pass));
-
-         // permit security relaxation. maybe.
-         if (persist_phrase) {
-            phrases.insert(make_pair(keyid, string(pass)));
-         }
-      }
-      catch(...) {
-         memset(pass, 0, strlen(pass));
-         cout << endl;
-         throw;
-      }
-      cout << endl;
-      memset(pass, 0, strlen(pass));
-   }
-}
-=======
+    }
+
   if (lua.hook_get_passphrase(keyid, lua_phrase))
     {
       // user is being a slob and hooking lua to return his passphrase
@@ -171,115 +121,42 @@
       memset(pass2, 0, constants::maxpasswd);
     }
 }  
->>>>>>> 06de5cac
-
-template < typename T > static void write_der(T & val, SecByteBlock & sec)
-{
-   // FIXME: this helper is *wrong*. I don't see how to DER-encode into a
-   // SecByteBlock, so we may well wind up leaving raw key bytes in malloc
-   // regions if we're not lucky. but we want to. maybe muck with
-   // AllocatorWithCleanup<T>?  who knows..  please fix!
-   string der_encoded;
-
-   try {
+
+template <typename T>
+static void 
+write_der(T & val, SecByteBlock & sec)
+{
+  // FIXME: this helper is *wrong*. I don't see how to DER-encode into a
+  // SecByteBlock, so we may well wind up leaving raw key bytes in malloc
+  // regions if we're not lucky. but we want to. maybe muck with
+  // AllocatorWithCleanup<T>?  who knows..  please fix!
+  string der_encoded;
+  try
+    {
       StringSink der_sink(der_encoded);
-
       val.DEREncode(der_sink);
       der_sink.MessageEnd();
-      sec.Assign(reinterpret_cast < byte const *>(der_encoded.data()),
-                 der_encoded.size());
+      sec.Assign(reinterpret_cast<byte const *>(der_encoded.data()), 
+		 der_encoded.size());
       L(F("wrote %d bytes of DER-encoded data\n") % der_encoded.size());
-   }
-   catch(...) {
+    }
+  catch (...)
+    {
       for (size_t i = 0; i < der_encoded.size(); ++i)
-         der_encoded[i] = '\0';
+	der_encoded[i] = '\0';
       throw;
-   }
-   for (size_t i = 0; i < der_encoded.size(); ++i)
-      der_encoded[i] = '\0';
-}
-
-
-void generate_key_pair(lua_hooks & lua,   // to hook for phrase
-                       rsa_keypair_id const &id,   // to prompting user for phrase
-                       base64 < rsa_pub_key > &pub_out,
-                       base64 < arc4 < rsa_priv_key > >&priv_out)
-{
-<<<<<<< HEAD
-   int pass_count = 3;          /* maximal retries for entering password */
-
-   // we will panic here if the user doesn't like urandom and we can't give
-   // them a real entropy-driven random.  
-   bool request_blocking_rng = false;
-
-   if (!lua.hook_non_blocking_rng_ok()) {
-#ifndef BLOCKING_RNG_AVAILABLE
-      throw
-         oops("no blocking RNG available and non-blocking RNG rejected");
-#else
-      request_blocking_rng = true;
-#endif
-   }
-
-   AutoSeededRandomPool rng(request_blocking_rng);
-   SecByteBlock phrase, pubkey, privkey;
-   rsa_pub_key raw_pub_key;
-
-   arc4 < rsa_priv_key > raw_priv_key;
-
-   // generate private key (and encrypt it)
-   RSAES_OAEP_SHA_Decryptor priv(rng, constants::keylen);
-
-   write_der(priv, privkey);
-
-   /* don't use get_passphrase, as it could cache passwords.
-    * and that's not senseful for creating a new key
-    * give the user three tries to enter two matching passwords. 
-    * After that we'll die */
-
-   char *pass = NULL, *pass_check = NULL;
-
-   do {
-      pass_count--;
-      free(pass);
-      free(pass_check);         /* release possibly used memory */
-      pass = read_password("Enter password: ");
-      pass_check = read_password("Confirm password: ");
-
-      if (strcmp(pass, pass_check) != 0) {
-         if (pass_count < 1) {
-            throw oops("Passwords don't match");
-         } else {
-            cout << "Passwords don't match" << endl;
-         }
-      }
-   } while (strcmp(pass, pass_check) != 0);
-
-   phrase.Assign(reinterpret_cast < byte const *>(pass), strlen(pass));
-
-   /* clear passwords */
-   memset(pass, 0, strlen(pass));
-   memset(pass_check, 0, strlen(pass_check));
-
-   do_arc4(phrase, privkey);
-   raw_priv_key =
-      string(reinterpret_cast < char const *>(privkey.data()),
-             privkey.size());
-
-   // generate public key
-   RSAES_OAEP_SHA_Encryptor pub(priv);
-
-   write_der(pub, pubkey);
-   raw_pub_key =
-      string(reinterpret_cast < char const *>(pubkey.data()),
-             pubkey.size());
-
-   // if all that worked, we can return our results to caller
-   encode_base64(raw_priv_key, priv_out);
-   encode_base64(raw_pub_key, pub_out);
-   L(F("generated %d-byte public key\n") % pub_out().size());
-   L(F("generated %d-byte (encrypted) private key\n") % priv_out().size());
-=======
+    }
+  for (size_t i = 0; i < der_encoded.size(); ++i)
+    der_encoded[i] = '\0';
+}  
+
+
+void 
+generate_key_pair(lua_hooks & lua,           // to hook for phrase
+		  rsa_keypair_id const & id, // to prompting user for phrase
+		  base64<rsa_pub_key> & pub_out,
+		  base64< arc4<rsa_priv_key> > & priv_out)
+{
   // we will panic here if the user doesn't like urandom and we can't give
   // them a real entropy-driven random.  
   bool request_blocking_rng = false;
@@ -317,87 +194,41 @@
   encode_base64(raw_pub_key, pub_out);
   L(F("generated %d-byte public key\n") % pub_out().size());
   L(F("generated %d-byte (encrypted) private key\n") % priv_out().size());
->>>>>>> 06de5cac
-}
-
-void make_signature(lua_hooks & lua,   // to hook for phrase
-                    rsa_keypair_id const &id,   // to prompting user for phrase
-                    base64 < arc4 < rsa_priv_key > >const &priv,
-                    string const &tosign,
-                    base64 < rsa_sha1_signature > &signature)
-{
-   arc4 < rsa_priv_key > decoded_key;
-   SecByteBlock decrypted_key;
-   SecByteBlock phrase;
-   string sig_string;
-
-   // we will panic here if the user doesn't like urandom and we can't give
-   // them a real entropy-driven random.  
-   bool request_blocking_rng = false;
-
-   if (!lua.hook_non_blocking_rng_ok()) {
-#ifndef BLOCKING_RNG_AVAILABLE
-      throw
-         oops("no blocking RNG available and non-blocking RNG rejected");
+}
+
+void 
+make_signature(lua_hooks & lua,           // to hook for phrase
+	       rsa_keypair_id const & id, // to prompting user for phrase
+	       base64< arc4<rsa_priv_key> > const & priv,
+	       string const & tosign,
+	       base64<rsa_sha1_signature> & signature)
+{
+  arc4<rsa_priv_key> decoded_key;
+  SecByteBlock decrypted_key;
+  SecByteBlock phrase;
+  string sig_string;
+
+  // we will panic here if the user doesn't like urandom and we can't give
+  // them a real entropy-driven random.  
+  bool request_blocking_rng = false;
+  if (!lua.hook_non_blocking_rng_ok())
+    {
+#ifndef BLOCKING_RNG_AVAILABLE 
+      throw oops("no blocking RNG available and non-blocking RNG rejected");
 #else
       request_blocking_rng = true;
 #endif
-   }
-   AutoSeededRandomPool rng(request_blocking_rng);
-
-   // we permit the user to relax security here, by caching a decrypted key
-   // (if they permit it) through the life of a program run. this helps when
-   // you're making a half-dozen certs during a commit or merge or
-   // something.
-
-   static
-      std::map <
-      rsa_keypair_id, shared_ptr < RSASSA_PKCS1v15_SHA_Signer > >signers;
-
-<<<<<<< HEAD
-   bool persist_phrase = (!signers.empty())
-      || lua.hook_persist_phrase_ok();
-
-   shared_ptr < RSASSA_PKCS1v15_SHA_Signer > signer;
-   if (persist_phrase && signers.find(id) != signers.end())
-      signer = signers[id];
-
-   else {
-      L(F("base64-decoding %d-byte private key\n") % priv().size());
-      decode_base64(priv, decoded_key);
-      decrypted_key.Assign(reinterpret_cast <
-                           byte const *>(decoded_key().data()),
-                           decoded_key().size());
-      get_passphrase(lua, id, phrase);
-      do_arc4(phrase, decrypted_key);
-
-      try {
-         L(F("building signer from %d-byte decrypted private key\n")
-           % decrypted_key.size());
-         StringSource
-            keysource(decrypted_key.data(), decrypted_key.size(), true);
-         signer =
-            shared_ptr < RSASSA_PKCS1v15_SHA_Signer >
-            (new RSASSA_PKCS1v15_SHA_Signer(keysource));
-      }
-      catch(...) {
-         throw
-            informative_failure
-            ("failed to decrypt private RSA key, "
-             "probably incorrect passphrase");
-      }
-
-      if (persist_phrase)
-         signers.insert(make_pair(id, signer));
-   }
-
-   StringSource
-      tmp(tosign, true,
-          new SignerFilter(rng, *signer, new StringSink(sig_string)));
-
-   L(F("produced %d-byte signature\n") % sig_string.size());
-   encode_base64(rsa_sha1_signature(sig_string), signature);
-=======
+    }  
+  AutoSeededRandomPool rng(request_blocking_rng);
+
+  // we permit the user to relax security here, by caching a decrypted key
+  // (if they permit it) through the life of a program run. this helps when
+  // you're making a half-dozen certs during a commit or merge or
+  // something.
+
+  static std::map<rsa_keypair_id, shared_ptr<RSASSA_PKCS1v15_SHA_Signer> > signers;
+  bool persist_phrase = (!signers.empty()) || lua.hook_persist_phrase_ok();
+
   shared_ptr<RSASSA_PKCS1v15_SHA_Signer> signer;
   if (persist_phrase && signers.find(id) != signers.end())
     signer = signers[id];
@@ -439,217 +270,209 @@
   
   L(F("produced %d-byte signature\n") % sig_string.size());
   encode_base64(rsa_sha1_signature(sig_string), signature);
->>>>>>> 06de5cac
-}
-
-bool
-check_signature(lua_hooks & lua,
-                rsa_keypair_id const &id,
-                base64 < rsa_pub_key > const &pub_encoded,
-                string const &alleged_text,
-                base64 < rsa_sha1_signature > const &signature)
-{
-   // examine pubkey
-
-   static
-      std::map <
-      rsa_keypair_id,
-      shared_ptr < RSASSA_PKCS1v15_SHA_Verifier > >verifiers;
-
-   bool persist_phrase = (!verifiers.empty())
-      || lua.hook_persist_phrase_ok();
-
-   shared_ptr < RSASSA_PKCS1v15_SHA_Verifier > verifier;
-   if (persist_phrase && verifiers.find(id) != verifiers.end())
-      verifier = verifiers[id];
-
-   else {
+}
+
+bool 
+check_signature(lua_hooks & lua,           
+		rsa_keypair_id const & id, 
+		base64<rsa_pub_key> const & pub_encoded,
+		string const & alleged_text,
+		base64<rsa_sha1_signature> const & signature)
+{
+  // examine pubkey
+
+  static std::map<rsa_keypair_id, shared_ptr<RSASSA_PKCS1v15_SHA_Verifier> > verifiers;
+  bool persist_phrase = (!verifiers.empty()) || lua.hook_persist_phrase_ok();
+
+  shared_ptr<RSASSA_PKCS1v15_SHA_Verifier> verifier;
+  if (persist_phrase 
+      && verifiers.find(id) != verifiers.end())
+    verifier = verifiers[id];
+
+  else
+    {
       rsa_pub_key pub;
-
       decode_base64(pub_encoded, pub);
       SecByteBlock pub_block;
-      pub_block.Assign(reinterpret_cast <
-                       byte const *>(pub().data()), pub().size());
+      pub_block.Assign(reinterpret_cast<byte const *>(pub().data()), pub().size());
       StringSource keysource(pub_block.data(), pub_block.size(), true);
-
       L(F("building verifier for %d-byte pub key\n") % pub_block.size());
-      verifier =
-         shared_ptr < RSASSA_PKCS1v15_SHA_Verifier >
-         (new RSASSA_PKCS1v15_SHA_Verifier(keysource));
-
+      verifier = shared_ptr<RSASSA_PKCS1v15_SHA_Verifier>
+	(new RSASSA_PKCS1v15_SHA_Verifier(keysource));
+      
       if (persist_phrase)
-         verifiers.insert(make_pair(id, verifier));
-   }
-
-   // examine signature
-   rsa_sha1_signature sig_decoded;
-
-   decode_base64(signature, sig_decoded);
-   if (sig_decoded().size() != verifier->SignatureLength())
-      return false;
-
-   // check the text+sig against the key
-   L(F("checking %d-byte (%d decoded) signature\n") %
-     signature().size() % sig_decoded().size());
-   VerifierFilter *vf = NULL;
-
-   // crypto++ likes to use pointers in ways which boost and std:: smart
-   // pointers aren't really good with, unfortunately.
-   try {
+	verifiers.insert(make_pair(id, verifier));
+    }
+
+  // examine signature
+  rsa_sha1_signature sig_decoded;
+  decode_base64(signature, sig_decoded);
+  if (sig_decoded().size() != verifier->SignatureLength())
+    return false;
+
+  // check the text+sig against the key
+  L(F("checking %d-byte (%d decoded) signature\n") % 
+    signature().size() % sig_decoded().size());
+  VerifierFilter * vf = NULL;
+
+  // crypto++ likes to use pointers in ways which boost and std:: smart
+  // pointers aren't really good with, unfortunately.
+  try 
+    {
       vf = new VerifierFilter(*verifier);
-      vf->Put(reinterpret_cast < byte const *>(sig_decoded().data()),
-              sig_decoded().size());
-   }
-   catch(...) {
+      vf->Put(reinterpret_cast<byte const *>(sig_decoded().data()), sig_decoded().size());
+    } 
+  catch (...)
+    {
       if (vf)
-         delete vf;
-
+	delete vf;
       throw;
-   }
-
-   I(vf);
-   StringSource tmp(alleged_text, true, vf);
-
-   return vf->GetLastResult();
-}
-
-void
-read_pubkey(string const &in,
-            rsa_keypair_id & id, base64 < rsa_pub_key > &pub)
-{
-   string tmp_id, tmp_key;
-   size_t pos = 0;
-
-   extract_variable_length_string(in, tmp_id, pos, "pubkey id");
-   extract_variable_length_string(in, tmp_key, pos, "pubkey value");
-   id = tmp_id;
-   encode_base64(rsa_pub_key(tmp_key), pub);
-}
-
-void
-write_pubkey(rsa_keypair_id const &id,
-             base64 < rsa_pub_key > const &pub, string & out)
-{
-   rsa_pub_key pub_tmp;
-
-   decode_base64(pub, pub_tmp);
-   insert_variable_length_string(id(), out);
-   insert_variable_length_string(pub_tmp(), out);
-}
-
-
-void
-key_hash_code(rsa_keypair_id const &id,
-              base64 < rsa_pub_key > const &pub, hexenc < id > &out)
-{
-   data tdat(id() + ":" + remove_ws(pub()));
-
-   calculate_ident(tdat, out);
-}
-
-void
-key_hash_code(rsa_keypair_id const &id,
-              base64 < arc4 < rsa_priv_key > >const &priv,
-              hexenc < id > &out)
-{
-   data tdat(id() + ":" + remove_ws(priv()));
-
-   calculate_ident(tdat, out);
+    }
+
+  I(vf);
+  StringSource tmp(alleged_text, true, vf);
+  return vf->GetLastResult();
+}
+
+void 
+read_pubkey(string const & in, 
+	    rsa_keypair_id & id,
+	    base64<rsa_pub_key> & pub)
+{
+  string tmp_id, tmp_key;
+  size_t pos = 0;
+  extract_variable_length_string(in, tmp_id, pos, "pubkey id");
+  extract_variable_length_string(in, tmp_key, pos, "pubkey value"); 
+  id = tmp_id;
+  encode_base64(rsa_pub_key(tmp_key), pub);
+}
+
+void 
+write_pubkey(rsa_keypair_id const & id,
+	     base64<rsa_pub_key> const & pub,
+	     string & out)
+{
+  rsa_pub_key pub_tmp;
+  decode_base64(pub, pub_tmp);
+  insert_variable_length_string(id(), out);
+  insert_variable_length_string(pub_tmp(), out);
+}
+
+
+void 
+key_hash_code(rsa_keypair_id const & id,
+	      base64<rsa_pub_key> const & pub,
+	      hexenc<id> & out)
+{
+  data tdat(id() + ":" + remove_ws(pub()));
+  calculate_ident(tdat, out);  
+}
+
+void 
+key_hash_code(rsa_keypair_id const & id,
+	      base64< arc4<rsa_priv_key> > const & priv,
+	      hexenc<id> & out)
+{
+  data tdat(id() + ":" + remove_ws(priv()));
+  calculate_ident(tdat, out);
 }
 
 void
 require_password(lua_hooks & lua,
-                 rsa_keypair_id const &key,
-                 base64 < rsa_pub_key > const &pubkey,
-                 base64 < arc4 < rsa_priv_key > >const &privkey)
-{
-   if (lua.hook_persist_phrase_ok()) {
+		 rsa_keypair_id const & key,
+		 base64<rsa_pub_key> const & pubkey,
+		 base64< arc4<rsa_priv_key> > const & privkey)
+{
+  if (lua.hook_persist_phrase_ok())
+    {
       string plaintext("hi maude");
-
-      base64 < rsa_sha1_signature > sig;
+      base64<rsa_sha1_signature> sig;
       make_signature(lua, key, privkey, plaintext, sig);
       N(check_signature(lua, key, pubkey, plaintext, sig),
-        F("passphrase for '%s' is incorrect") % key);
-   }
+	F("passphrase for '%s' is incorrect") % key);
+    }
 }
 
 #ifdef BUILD_UNIT_TESTS
-#   include "unit_tests.hh"
-
-static void signature_round_trip_test()
-{
-   lua_hooks lua;
-
-   lua.add_std_hooks();
-   lua.add_test_hooks();
-
-   BOOST_CHECKPOINT("generating key pairs");
-   rsa_keypair_id key("bob123@test.com");
-
-   base64 < rsa_pub_key > pubkey;
-   base64 < arc4 < rsa_priv_key > >privkey;
-   generate_key_pair(lua, key, pubkey, privkey);
-
-   BOOST_CHECKPOINT("signing plaintext");
-   string plaintext("test string to sign");
-
-   base64 < rsa_sha1_signature > sig;
-   make_signature(lua, key, privkey, plaintext, sig);
-
-   BOOST_CHECKPOINT("checking signature");
-   BOOST_CHECK(check_signature(lua, key, pubkey, plaintext, sig));
-
-   string broken_plaintext = plaintext + " ...with a lie";
-
-   BOOST_CHECKPOINT("checking non-signature");
-   BOOST_CHECK(!check_signature(lua, key, pubkey, broken_plaintext, sig));
-}
-
-static void osrng_test()
-{
-   AutoSeededRandomPool rng_random(true), rng_urandom(false);
-
-   for (int round = 0; round < 20; ++round) {
+#include "unit_tests.hh"
+
+static void 
+signature_round_trip_test()
+{
+  lua_hooks lua;
+  lua.add_std_hooks();
+  lua.add_test_hooks();
+  
+  BOOST_CHECKPOINT("generating key pairs");
+  rsa_keypair_id key("bob123@test.com");
+  base64<rsa_pub_key> pubkey;
+  base64< arc4<rsa_priv_key> > privkey;
+  generate_key_pair(lua, key, pubkey, privkey);
+
+  BOOST_CHECKPOINT("signing plaintext");
+  string plaintext("test string to sign");
+  base64<rsa_sha1_signature> sig;
+  make_signature(lua, key, privkey, plaintext, sig);
+  
+  BOOST_CHECKPOINT("checking signature");
+  BOOST_CHECK(check_signature(lua, key, pubkey, plaintext, sig));
+  
+  string broken_plaintext = plaintext + " ...with a lie";
+  BOOST_CHECKPOINT("checking non-signature");
+  BOOST_CHECK(!check_signature(lua, key, pubkey, broken_plaintext, sig));
+}
+
+static void 
+osrng_test()
+{
+  AutoSeededRandomPool rng_random(true), rng_urandom(false);
+
+  for (int round = 0; round < 20; ++round)
+    {
       MaurerRandomnessTest t_blank, t_urandom, t_random;
       int i = 0;
 
-      while (t_blank.BytesNeeded() != 0) {
-         t_blank.Put(static_cast < byte > (0));
-         i++;
-      }
-      L(F("%d bytes blank input -> tests as %f randomness\n")
-        % i % t_blank.GetTestValue());
+      while (t_blank.BytesNeeded() != 0)
+	{
+	  t_blank.Put(static_cast<byte>(0));
+	  i++;
+	}
+      L(F("%d bytes blank input -> tests as %f randomness\n") 
+	% i % t_blank.GetTestValue());
 
 
       i = 0;
-      while (t_urandom.BytesNeeded() != 0) {
-         t_urandom.Put(rng_urandom.GenerateByte());
-         i++;
-      }
-      L(F("%d bytes urandom-seeded input -> tests as %f randomness\n")
-        % i % t_urandom.GetTestValue());
+      while (t_urandom.BytesNeeded() != 0)
+	{
+	  t_urandom.Put(rng_urandom.GenerateByte());
+	  i++;
+	}
+      L(F("%d bytes urandom-seeded input -> tests as %f randomness\n") 
+	% i % t_urandom.GetTestValue());
 
 
       i = 0;
-      while (t_random.BytesNeeded() != 0) {
-         t_random.Put(rng_random.GenerateByte());
-         i++;
-      }
-
-      L(F("%d bytes random-seeded input -> tests as %f randomness\n")
-        % i % t_random.GetTestValue());
+      while (t_random.BytesNeeded() != 0)
+	{
+	  t_random.Put(rng_random.GenerateByte());
+	  i++;
+	}
+
+      L(F("%d bytes random-seeded input -> tests as %f randomness\n") 
+	% i % t_random.GetTestValue());
 
       BOOST_CHECK(t_blank.GetTestValue() == 0.0);
       BOOST_CHECK(t_urandom.GetTestValue() > 0.95);
       BOOST_CHECK(t_random.GetTestValue() > 0.95);
-   }
-}
-
-void add_key_tests(test_suite * suite)
-{
-   I(suite);
-   suite->add(BOOST_TEST_CASE(&osrng_test));
-   suite->add(BOOST_TEST_CASE(&signature_round_trip_test));
-}
-
-#endif                          // BUILD_UNIT_TESTS+    }
+}
+
+void 
+add_key_tests(test_suite * suite)
+{
+  I(suite);
+  suite->add(BOOST_TEST_CASE(&osrng_test));
+  suite->add(BOOST_TEST_CASE(&signature_round_trip_test));
+}
+
+#endif // BUILD_UNIT_TESTS