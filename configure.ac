# -*- Autoconf -*-
# Process this file with autoconf to produce a configure script.

AC_PREREQ(2.58)
AC_INIT([monotone], [0.43dev], [monotone-devel@nongnu.org])
AM_INIT_AUTOMAKE([1.9 tar-ustar std-options])
AC_CONFIG_SRCDIR([app_state.cc])
AC_CONFIG_HEADERS([config.h])
AC_CONFIG_FILES([Makefile util/mtnopt])
AC_LANG([C++])

dnl AM_INIT_AUTOMAKE only provides $(MKDIR_P) in 1.10 and later.
dnl No, AC_PROG_MKDIR_P does not AC_SUBST its result variable, at least
dnl not in 2.61.  Comments in programs.m4 suggest that it was meant to
dnl but not properly implemented.
if test x"$MKDIR_P" = x; then
  if test x"$mkdir_p" != x; then
    MKDIR_P="$mkdir_p"
  else
    AC_PROG_MKDIR_P
  fi
fi
AC_SUBST([MKDIR_P])

# Operating system categorization.  Don't add more entries to this
# case statement if you can possibly avoid it.
AC_CANONICAL_HOST
AC_MSG_CHECKING([category of operating system])

WIN32_PLATFORM=false
os_err_t="int"
case "$host" in
  *-mingw32 | *-pc-pw32 | *-pc-mks | *-winnt )
    AC_MSG_RESULT([Windows])
    WIN32_PLATFORM="true"
    os_err_t="unsigned int"
  ;;

  *-ibm-aix* )
    AC_MSG_RESULT([AIX])
    LDFLAGS="$LDFLAGS -Wl,-bexpfull"
  ;;

  * )
    AC_MSG_RESULT([Unix])
  ;;
esac
AM_CONDITIONAL(WIN32_PLATFORM, $WIN32_PLATFORM)
AC_DEFINE_UNQUOTED(os_err_t, $os_err_t,
		   [Define as the best type to hold an OS error code.])


# Checks for programs.
AC_PROG_CXX
AC_PROG_CXX_WARNINGS
AC_PROG_CXX_PCH

<<<<<<< HEAD
AC_PROG_RANLIB

# ??? Shouldn't be necessary (anymore).
test "z$GCC" = "zyes" && CFLAGS="$CFLAGS -fno-strict-aliasing"
test "z$GXX" = "zyes" && CXXFLAGS="$CXXFLAGS -fno-strict-aliasing"

AC_C_CONST
AC_C_INLINE
AC_CC_FEXCEPTIONS

AC_CACHE_CHECK([whether this is Windows],
       ac_cv_win32, [
       AC_TRY_COMPILE([#ifdef WIN32
                       #include <windows.h>
                       #endif],
                      [HANDLE h; DWORD d;],
                      ac_cv_win32=yes,
                      ac_cv_win32=no)
])
if test "$ac_cv_win32" = "yes"; then
   AM_CONDITIONAL(WIN32_PLATFORM, true)
   AC_DEFINE(os_err_t, unsigned int, [OS-specific error type])
=======
dnl needed for 'txt2c'
dnl There ought to be an AC_PROG_CXX_FOR_BUILD, but there isn't.
AC_ARG_VAR([CXX_FOR_BUILD],
	   [C++ compiler command for programs to run on build machine])
if test $cross_compiling = yes; then
  CXX_FOR_BUILD='c++'
>>>>>>> b39aa944
else
  CXX_FOR_BUILD="$CXX"
fi

<<<<<<< HEAD
AC_CACHE_CHECK([whether this is AIX],
       ac_cv_aix, [
       AC_TRY_COMPILE([#ifndef _AIX
                       #error "This is not AIX"
                       #endif],
                      [int i;],
                      ac_cv_aix=yes,
                      ac_cv_aix=no)
])
if test "$ac_cv_aix" = "yes"; then
   AM_CONDITIONAL(AIX_PLATFORM, true)
   LDFLAGS="$LDFLAGS -Wl,-bexpfull"
else
   AM_CONDITIONAL(AIX_PLATFORM, false)
fi
=======
AC_PROG_RANLIB

MTN_GNU_GETTEXT

# Do library checks as early as possible so we bail out quickly if
# one is missing.

AC_SEARCH_LIBS([deflate], [z], , AC_MSG_FAILURE([zlib is required]))

BOOST_VERSION_CHECK
BOOST_VERSION_SPECIFIC_BUGS

MTN_FIND_BOTAN
MTN_FIND_IDNA
MTN_FIND_LUA
MTN_FIND_PCRE
MTN_FIND_SQLITE

MTN_NETXX_DEPENDENCIES
>>>>>>> b39aa944

# Checks for header files.
dnl It's hard these days to get AC_CHECK_HEADERS to check for just one
dnl header which should compile fine with no dependencies.
dnl Using AC_INCLUDES_DEFAULT triggers a whole bunch of tests that are
dnl pointless nowadays.  This is the best thing I can come up with.
dnl (A line with nothing but a # on it is ignored by the preprocessor.)

AC_CHECK_HEADERS([cxxabi.h fcntl.h netinet/in.h],,, [#])

# check for language features and compiler bugs
AC_CXX_TYPEOF
AC_CXX_EXTERN_TEMPLATE
AC_CXX_GNUCXX_HASHMAP
AC_CXX_STLPORT_HASHMAP
AC_CXX_TR1_UNORDERED_MAP
AC_CXX_TR1_UNORDERED_MAP_CONST_CORRECT
AC_CXX_SYNC_WITH_STDIO_WORKS
AC_CXX_TEMPLATE_STATIC_CONST_BUG

# Checks for typedefs and structures.
MTN_NUMERIC_VOCAB

dnl we don't use the stock AC_TYPE_* macros because of the AC_INCLUDES_DEFAULT
dnl problem described above.

AC_CHECK_TYPE([off_t],
  [],
  [AC_DEFINE([off_t], [long int],
	     [Define to `long int' if <sys/types.h> does not define.])],
  [#include <sys/types.h>])

AC_CHECK_TYPE([pid_t],
  [],
  [AC_DEFINE([pid_t], [int],
	     [Define to `int' if <sys/types.h> does not define.])],
  [#include <sys/types.h>])

AC_CHECK_MEMBERS([struct stat.st_ctim.tv_nsec,
		  struct stat.st_mtim.tv_nsec,
		  struct stat.st_ctimespec.tv_nsec,
		  struct stat.st_mtimespec.tv_nsec,
		  struct stat.st_ctimensec,
		  struct stat.st_mtimensec],
		  [], [], [#include <sys/stat.h>])
AC_CHECK_MEMBERS([struct dirent.d_type], [], [], [#include <dirent.h>])

# Checks for library functions.
# We don't do anything especially clever with mmap so we don't need the
# complicated check for it.

AC_CHECK_FUNCS([__cxa_current_exception_type __cxa_demangle dirfd \
		fstatat mkdtemp mmap putenv setenv strptime unsetenv])

AC_OUTPUT<|MERGE_RESOLUTION|>--- conflicted
+++ resolved
@@ -55,58 +55,16 @@
 AC_PROG_CXX_WARNINGS
 AC_PROG_CXX_PCH
 
-<<<<<<< HEAD
-AC_PROG_RANLIB
-
-# ??? Shouldn't be necessary (anymore).
-test "z$GCC" = "zyes" && CFLAGS="$CFLAGS -fno-strict-aliasing"
-test "z$GXX" = "zyes" && CXXFLAGS="$CXXFLAGS -fno-strict-aliasing"
-
-AC_C_CONST
-AC_C_INLINE
-AC_CC_FEXCEPTIONS
-
-AC_CACHE_CHECK([whether this is Windows],
-       ac_cv_win32, [
-       AC_TRY_COMPILE([#ifdef WIN32
-                       #include <windows.h>
-                       #endif],
-                      [HANDLE h; DWORD d;],
-                      ac_cv_win32=yes,
-                      ac_cv_win32=no)
-])
-if test "$ac_cv_win32" = "yes"; then
-   AM_CONDITIONAL(WIN32_PLATFORM, true)
-   AC_DEFINE(os_err_t, unsigned int, [OS-specific error type])
-=======
 dnl needed for 'txt2c'
 dnl There ought to be an AC_PROG_CXX_FOR_BUILD, but there isn't.
 AC_ARG_VAR([CXX_FOR_BUILD],
 	   [C++ compiler command for programs to run on build machine])
 if test $cross_compiling = yes; then
   CXX_FOR_BUILD='c++'
->>>>>>> b39aa944
 else
   CXX_FOR_BUILD="$CXX"
 fi
 
-<<<<<<< HEAD
-AC_CACHE_CHECK([whether this is AIX],
-       ac_cv_aix, [
-       AC_TRY_COMPILE([#ifndef _AIX
-                       #error "This is not AIX"
-                       #endif],
-                      [int i;],
-                      ac_cv_aix=yes,
-                      ac_cv_aix=no)
-])
-if test "$ac_cv_aix" = "yes"; then
-   AM_CONDITIONAL(AIX_PLATFORM, true)
-   LDFLAGS="$LDFLAGS -Wl,-bexpfull"
-else
-   AM_CONDITIONAL(AIX_PLATFORM, false)
-fi
-=======
 AC_PROG_RANLIB
 
 MTN_GNU_GETTEXT
@@ -126,7 +84,6 @@
 MTN_FIND_SQLITE
 
 MTN_NETXX_DEPENDENCIES
->>>>>>> b39aa944
 
 # Checks for header files.
 dnl It's hard these days to get AC_CHECK_HEADERS to check for just one
