--- conflicted
+++ resolved
@@ -1,4 +1,3 @@
-<<<<<<< HEAD
 2005-08-03  Timothy Brownawell  <tbrownaw@gmail.com>
 
 	* pcdv.{cc,hh}: Work on merge functions for trees.
@@ -57,7 +56,7 @@
 	(Translation of Python reference implementation posted to Revctrl.)
 	Will be moved to a more appropriate home once it works (currenty
 	has insane memory usage).
-=======
+
 2005-08-09  Richard Li  <richardl@redhat.com>
 
 	* std_hooks.lua (merge2, merge3): explain a little better why
@@ -613,7 +612,6 @@
 2005-07-16  Nathaniel Smith  <njs@pobox.com>
 
 	* ChangeLog: Fix formatting.
->>>>>>> b95c26cf
 
 2005-07-15  Matt Johnston  <matt@ucc.asn.au>
 
