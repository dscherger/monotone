--- conflicted
+++ resolved
@@ -1,4 +1,3 @@
-<<<<<<< HEAD
 2006-03-15  Matt Johnston  <matt@ucc.asn.au>
 
 	* database.cc (db::load), schema.sql: PRAGMA page_size=8192
@@ -14,12 +13,11 @@
 
 	* netsync.cc (session::maybe_note_epochs_finished): only begin the
 	other refinements if we're the client, as per the comment in refiner.cc
-=======
+
 2006-03-14  Nathaniel Smith  <njs@pobox.com>
 
 	* revision.cc (construct_revisions_from_ancestry): Now with 17%
 	more helpfulness.
->>>>>>> de9ce040
 
 2006-03-12  Richard Levitte  <richard@levitte.org>
 
