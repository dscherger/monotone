--- conflicted
+++ resolved
@@ -1,4 +1,3 @@
-<<<<<<< HEAD
 2005-11-27  Nathaniel Smith  <njs@pobox.com>
 
 	* monotone.cc: Include "i18n.h" instead of "libintl.h" directly,
@@ -22,14 +21,13 @@
 	tests/t_netsync_sigpipe.at, tests/t_update_1.at, tests/t_update_2.at:
 	Do not use test's == operator because it is not portable; use =
 	instead.
-=======
+
 2005-11-27  Matt Johnston  <matt@ucc.asn.au>
 
 	* Makefile.am, configure.ac, pch.hh: add --enable-pch configure
 	flag to enable precompiled boost headers. Based on LyX automake/autoconf
 	rules, Zbynek Winkler suggested that just boost headers would be
 	beneficial.
->>>>>>> 901114ca
 
 2005-11-27  Julio M. Merino Vidal  <jmmv@NetBSD.org>
 
