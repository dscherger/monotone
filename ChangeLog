--- conflicted
+++ resolved
@@ -1,4 +1,3 @@
-<<<<<<< HEAD
 2005-05-15  Richard Levitte  <richard@levitte.org>
 
 	* contrib/monotone-notify.pl (revision_is_in_branch): Another
@@ -98,13 +97,12 @@
 
 	* file_io.cc (write_data_impl): Use portable boost::filesystem
 	calls in place of unlink(2)/remove(2).
-=======
+
 2005-05-12  Grahame Bowland  <grahame@angrygoats.net>
 
 	* commands.cc: Modify the "log" command to accept multiple 
 	revisions on command line, and display the log for all 
 	of those revisions.
->>>>>>> 0283935e
 
 2005-05-11  Nathaniel Smith  <njs@codesourcery.com>
 
