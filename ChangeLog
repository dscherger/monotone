<<<<<<< HEAD
2005-09-02  Nathaniel Smith  <njs@pobox.com>

	* paths.{hh,cc}: Add split_path typedef.  Use it.

2005-09-02  Matt Johnston  <matt@ucc.asn.au>
=======
2005-09-03  Matthew Gregan  <kinetik@orcon.net.nz>

	* annotate.cc (build_parent_lineage): Don't access uninitialized
	memory--use resize() rather than reserve().

2005-09-02  Matthew Gregan  <kinetik@orcon.net.nz>
>>>>>>> 238db2ae

	* monotone.cc: Use consistent case in option descriptions.

2005-09-02  Matt Johnston  <matt@ucc.asn.au>

	* lua.cc (monotone_guess_binary_file_contents_for_lua): use a
	temporary char* buffer rather than &string[], extra copying seems
	to have negligible performance impact.
	* tests/perf-test.sh: change path from tests/ to contrib/, make
	executable.
	* tests/parse-accounting.pl: make executable.

2005-09-01  Timothy Brownawell  <tbrownaw@gmail.com>

	* lua.cc, std_hooks.lua: use proper regexes for .mt-ignore
	taken from a patch from Martin Dvorak
	* contrib/monotone-cvs-ignore.lua: New file, from the same patch.
	supports .cvsignore files
	* tests/t_mt_ignore.at: check that a missing .mt-ignore
	doesn't cause problems

2005-09-01  Timothy Brownawell  <tbrownaw@gmail.com>

	* tests/t_mt_ignore.at: use RAW_MONOTONE instead of ugly --rcfile
	Also actually do "mtn add" this time.

2005-09-01  Timothy Brownawell  <tbrownaw@gmail.com>

	* tests/t_mt_ignore.at: new test, checks that .mt-ignore works
	* testsuite.at: add it

2005-09-01  Timothy Brownawell  <tbrownaw@gmail.com>

	* std_hooks.lua: support .mt-ignore
	* monotone.texi: mention .mt-ignore and MT/wanted-testresults under
	"Existing control files"
	* .mt-ignore: ignore testsuite.dir

2005-09-01  Matthew Gregan  <kinetik@orcon.net.nz>

	* ui.cc (user_interface): Avoid calling sync_with_stdio(false) on
	Win32 for now to work around a bug in MinGW where unsynchronized
	std::cin returns EOF earlier when reading a stream with DOS
	newlines.  Resolves 'db load' failure reported by Howard Spindel.
	* database.cc (load): Don't bother executing an empty string.
	* commands.cc (ALIAS(import, setup)): Remove alias.

2005-09-01  Matt Johnston  <matt@ucc.asn.au>

	* schema.sql: add BEGIN, COMMIT to make it a single transaction,
	improves db init performance significantly on OS X (avoids many
	disk-cache flushes).

2005-09-01  Matthew Gregan  <kinetik@orcon.net.nz>

	* testsuite.at: Increase entropy used to generate port numbers
	where we can and increase range of port numbers generated.
	* monotone.texi: Fix a couple of minor typos.

2005-09-01  Matthew Gregan  <kinetik@orcon.net.nz>

	* monotone.texi: Update 'setup' documentation and tutorial to
	reflect new usage.  Also update much of the monotone output in the
	tutorials to reflect the output of more modern versions of
	monotone.  Correct some minor errors and typos while here.
	* commands.cc (CMD(setup)): Require database and branch arguments.
	(ALIAS(import,setup)): Add setup alias.
	* testsuite.at, tests/*.at: Update 'setup' usage.

2005-08-31  Richard Levitte  <richard@levitte.org>

	* lua.cc, std_hooks.lua: Rename
	monotone_guess_binary_filename_for_lua and guess_binary_filename
	to monotone_guess_binary_file_contents_for_lua and
	guess_binary_file_contents.

2005-08-31  Nathaniel Smith  <njs@pobox.com>

	* file_io.cc (set_char_is_binary, guess_binary): static_cast chars
	to uint8_t before using as array indices.  Also replace some ints
	with size_t's to quiet g++ warnings.

2005-08-30  Benoît Dejean  <benoit@placenet.org>

	* file_io.cc (walk_tree): Fixed format.

2005-08-31  Marcel van der Boom  <marcel@hsdev.com>

	* std_hooks.lua (execute_confirm): New function.
	(merge2_opendiff_cmd, merge3_opendiff_cmd): Add.

2005-08-31  Matthew Gregan  <kinetik@orcon.net.nz>

	* paths.cc (test_bookkeeping_path, test_system_path): Second
	attempt at compile fixes; this time the unit tests actually pass
	too.

2005-08-30  Matthew Gregan  <kinetik@orcon.net.nz>

	* paths.cc (test_bookkeeping_path, test_system_path): Shift object
	instantiation around a little to work around what seems to be a
	bug in the gcc 3.3 parser.
	* win32/inodeprint.cc (inodeprint_file): Update to use new path
	handling code.
	* win32/fs.cc (tilde_expand): Compile fix.

2005-08-30  Petr Baudis  <pasky@suse.cz>

	* std_hooks.lua: Simple support for merging using merge(1) and vim.

2005-08-30  Benoît Dejean  <benoit@placenet.org>

	* po/fr.po: Updated French translation.

2005-08-30  Benoît Dejean  <benoit@placenet.org>

	* commands.cc: Merged some error messages.

2005-08-30  Benoît Dejean  <benoit@placenet.org>

	* commands.cc: Merged complete(..., file_id) and
	complete(..., manifest_id) into template complete(..., ID).

2005-08-30  Benoît Dejean  <benoit@placenet.org>

	* commands.cc (ls_certs): Reworked for i18n.
	(CMD(commit)): Merged 2 strings.

2005-08-30  Matthew Gregan  <kinetik@orcon.net.nz>

	* revision.cc (ensure_parents_loaded): Don't reuse an iterator
	after we've invalidated it.  Fixes 'diff' crash reported by Howard
	Spindel.

2005-08-30  Matt Johnston  <matt@ucc.asn.au>

	* botan/allocate.cpp: avoid string comparison when looking up the 
	default allocator
	* monotone.cc (cpp_main): set a default allocator

2005-08-28  Nathaniel Smith  <njs@pobox.com>

	* tests/t_attributes.at: Delete checkout dir in between
	checkouts.

2005-08-28  Matt Johnston  <matt@ucc.asn.au>

	* keys.cc (keys_match): new function to compare whether two keys
	match (ignoring whitespace as the database does, etc).
	* packet.cc, keys.cc: use it for existing-key-comparison.

2005-08-27  Nathaniel Smith  <njs@pobox.com>

	* commands.cc (checkout): Special-case "checkout ."
	* tests/t_checkout_dir.at: Test it.

2005-08-26  Nathaniel Smith  <njs@pobox.com>

	* file_io.hh: Remove comment describing old path types.
	* paths.hh: Add comment describing new path types.
	
2005-08-26  Nathaniel Smith  <njs@pobox.com>

	* app_state.cc (create_working_copy): Remove
	fs::filesystem_exception catching.
	* file_io.hh (mkdir_p): Remove comment noting app_state.cc's
	dependence on a boost-based implementation.

2005-08-26  Nathaniel Smith  <njs@pobox.com>

	* paths.cc: Include <string>.  Helps build on g++ 3.3?

2005-08-26  Nathaniel Smith  <njs@pobox.com>

	* commands.cc (get_log_message): Make the log message commentary a
	little more descriptive for people who may not know what a log
	message is...
	(commit): When canceling a commit due to empty log message, say
	so.

2005-08-26  Nathaniel Smith  <njs@pobox.com>

	* std_hooks.lua: Check for both "vi" and "notepad.exe" as fallback
	editors.  If no editor was found, print a helpful message instead
	of just running "vi" anyway.  Print a message if the editor exited
	with error.

2005-08-26  Nathaniel Smith  <njs@pobox.com>

	* file_io.cc (mkdir_p, make_dir_for): Increase error checking.
	* commands.cc (checkout): Make sure that checkout target directory
	does not already exist.  Also use system_path more uniformly.
	* tests/t_checkout_dir.at: Test.
	* tests/t_setup_existing_path.at: New test.

2005-08-26  Nathaniel Smith  <njs@pobox.com>

	* commands.cc (read): Optionally take files on command line.
	* tests/t_read_from_file.at, testsuite.at: New test.
	* monotone.texi (Network Service): Show Jim using this.
	(Packet I/O, Commands): Document.
	* monotone.1: Likewise.

2005-08-26  Nathaniel Smith  <njs@pobox.com>

	* change_set.cc (move_files_from_tmp_top_down): Typo again.
	
2005-08-26  Nathaniel Smith  <njs@pobox.com>
	
	* database.cc (open): Convert stray line to paths.cc.

2005-08-26  Nathaniel Smith  <njs@pobox.com>

	* change_set.cc (move_files_from_tmp_top_down): Typo.

	* file_io.cc (move_path): New function.
	(move_file, move_dir): Minor cleanup -- use
	require_path_is_nonexistent.

	* work.cc (build_deletions): Use delete_file, rather than unlink.
	If file is already non-existent, do nothing.
	(build_rename): Use move_path, rather than rename.  If file
	already appears to have been renamed, do nothing.

2005-08-26  Nathaniel Smith  <njs@pobox.com>

	* app_state.cc (allow_working_copy): Make logging more sensible.

2005-08-26  Nathaniel Smith  <njs@pobox.com>

	* transforms.cc (length): 
	* database.cc (sql, load, open): 
	* commands.cc (rename, attr): 
	* change_set.cc (move_files_to_tmp_bottom_up) 
	(move_files_from_tmp_top_down): Merge fixups.

2005-08-26  Nathaniel Smith  <njs@pobox.com>

	* database_check.cc: Track and report on manifest and revision
	parseability.
	* tests/t_database_check_normalized.at: Update to expect "not
	parseable" messages rather than "not normalized" messages.
	All tests pass.
	
2005-08-26  Nathaniel Smith  <njs@pobox.com>

	* tests/t_unreadable_MT.at: This test was called "do not fail on
	unreadable MT/options".  I do not know why we wanted such
	behavior.  I am making it "fail cleanly on unreadable
	MT/options".

2005-08-26  Nathaniel Smith  <njs@pobox.com>

	* paths.cc (check_fp_normalizes_to, test_file_path_internal):
	Oops, there were more places testing for non-brokenness; break
	them too.

2005-08-26  Nathaniel Smith  <njs@pobox.com>

	* paths.cc (test_split_join): Test that you cannot create a path
	in MT by joining.
	(file_path): Implement it.
	(split): Break, to match broken behavior of old splitter (easier
	than fixing change_set.cc...)
	(file_path_internal): Test for brokenness accordingly.

2005-08-26  Nathaniel Smith  <njs@pobox.com>

	* commands.cc (cat): Hack so that 'cat file REV PATH' works
	correctly both inside and outside of working copy, interpreting
	path slightly differently in each case.
	
2005-08-26  Nathaniel Smith  <njs@pobox.com>

	* tests/t_normalized_filenames.at: Internal unnormalized pathnames
	are no longer silently normalized, but rather a hard error.
	Adjust test accordingly.

2005-08-26  Nathaniel Smith  <njs@pobox.com>

	* paths.hh (file_path_internal_from_user): New constructor.
	* paths.cc (test_file_path_internal): Test it.
	(file_path::file_path): Implement it.
	* commands.cc (cat): Use it to create/validate passed in
	filenames.

2005-08-26  Nathaniel Smith  <njs@pobox.com>

	* paths.cc (test_system_path): Require that system_path normalize
	out ..'s.
	(system_path): Do so.

2005-08-26  Nathaniel Smith  <njs@pobox.com>

	* work.cc (build_additions): Remove redundant (and now wrong)
	code.
	Test 53 now passes.
	
2005-08-26  Nathaniel Smith  <njs@pobox.com>

	* file_io.cc (make_dir_for): Oops, this doesn't need a
	fs::native.
	Test 37 now passes.

2005-08-26  Nathaniel Smith  <njs@pobox.com>

	* file_io.cc (mkdir): New function.  Now with extra brain-eating
	power.
	(mkdir_p, make_dir_for, delete_file, delete_dir_recursive) 
	(move_file, move_dir, write_data_impl): Use it, to make all
	fs::path's native and disable boost's random rejection of paths.

2005-08-26  Nathaniel Smith  <njs@pobox.com>

	* paths.cc (test_file_path_external_prefix_a_b) 
	(test_file_path_external_no_prefix, test_file_path_internal): Test
	for validity of more strange characters (,+@*%#$=).

2005-08-26  Nathaniel Smith  <njs@pobox.com>

	* file_io.cc (ident_existing_file): Remove accidentally-left-in
	code.  Test 26 now passes.
	* lua.cc (monotone_includedir_for_lua, load_rcfile): Add
	fs::native's.

2005-08-25  Nathaniel Smith  <njs@pobox.com>

	* paths.hh (system_path::system_path): Add new boolean argument
	controlling some access_tracker behavior.
	* app_state.cc (allow_working_copy): Use it.
	* paths.cc (system_path): Implement it.
	(test_system_path): Test it.

2005-08-25  Nathaniel Smith  <njs@pobox.com>

	* file_io.cc (walk_tree): Return properly.
	
2005-08-25  Nathaniel Smith  <njs@pobox.com>

	* paths.cc (test_file_path_internal): Add tests for
	file_path.empty().
	* file_io.cc (walk_tree_recursive): Add explicit fs::native.

2005-08-25  Nathaniel Smith  <njs@pobox.com>

	* paths.cc: Many small changes.  Unit tests now pass.  72
	unexpected autotest failures.

2005-08-25  Nathaniel Smith  <njs@pobox.com>

	* paths.cc (file_path): Fix up error reporting in external path
	normalization.
	(test_file_path_external_no_prefix): "" is always an invalid
	path.

2005-08-25  Nathaniel Smith  <njs@pobox.com>

	* database.cc (sql): Only check schema version when db actually
	exists.

2005-08-25  Nathaniel Smith  <njs@pobox.com>

	* file_io.cc (read_data_for_command_line): We are given a
	system_path.

2005-08-25  Nathaniel Smith  <njs@pobox.com>

	* paths.cc: Fix all unit test failures, except for two mysterious
	boost::too_few_args exceptions.
	
2005-08-25  Nathaniel Smith  <njs@pobox.com>

	* paths.cc, unix/fs.cc: Many, many fixes and some new tests too.	

2005-08-25  Nathaniel Smith  <njs@pobox.com>

	* paths.cc (struct access_tracker): Doh, initializer should set
	'initialized'...
	(test_file_path_internal): It's valid for a split file
	to have a null component if the file is "".

2005-08-25  Nathaniel Smith  <njs@pobox.com>

	* paths.cc (in_bookkeeping_dir): Last change didn't work out so
	well; let's remove some negatives and see if I can understand what
	the code does this way...

2005-08-25  Nathaniel Smith  <njs@pobox.com>

	* paths.cc (not_in_bookkeeping_dir): Handle "MT" case.
	Update tests to make sure it sticks...

2005-08-25  Nathaniel Smith  <njs@pobox.com>

	* unit_tests.{cc,hh} (init_unit_test_suite): Remove
	path_component_tests.
	* unix/fs.cc (tilde_expand): Another compile fix.

2005-08-25  Nathaniel Smith  <njs@pobox.com>

	* {unix,win32}/fs.cc: Misc. compile fixes.

2005-08-25  Nathaniel Smith  <njs@pobox.com>

	* Makefile.am (UNIX_PLATFORM_SOURCES): Add unix/fs.cc
	(WIN32_PLATFORM_SOURCES): Add win32/fs.cc
	* paths.hh (bookkeeping_path): Implement default constructor.

2005-08-25  Nathaniel Smith  <njs@pobox.com>

	* rcs_import.cc (import_cvs_repo): 
	* lua.cc (default_rcfilename): 
	* diff_patch.cc (get_version): Small compile fixes.

2005-08-25  Nathaniel Smith  <njs@pobox.com>

	* paths.{cc,hh} (is_bookkeeping_path): New static method.
	* file_io.cc (walk_tree_recursive): Use it.  Now compiles.
	paths.cc and file_io.cc now compile.
	
2005-08-25  Nathaniel Smith  <njs@pobox.com>

	* file_io.cc (delete_dir_recursive): Implement.
	Misc. compile fixes.
	
2005-08-25  Nathaniel Smith  <njs@pobox.com>

	* file_io.cc (test_book_keeping_file): Remove.

2005-08-25  Nathaniel Smith  <njs@pobox.com>

	* file_io.cc (walk_tree_recursive, walk_tree): Implement.

2005-08-25  Nathaniel Smith  <njs@pobox.com>

	* paths.cc (const_system_path): Do tilde expansion.

2005-08-25  Nathaniel Smith  <njs@pobox.com>

	* file_io.cc (read_localized_data, read_data_for_command_line) 
	(write_localized_data, write_data, write_data_impl): Implement.

2005-08-25  Nathaniel Smith  <njs@pobox.com>

	* file_io.cc (read_data): Implement.  Remove the base64<gzip<>>
	versions.

2005-08-25  Nathaniel Smith  <njs@pobox.com>

	* file_io.cc (move_file, move_dir): Implement.

2005-08-25  Nathaniel Smith  <njs@pobox.com>

	* file_io.cc (assert_path_is_nonexistent, assert_path_is_file) 
	(assert_path_is_directory, require_path_is_nonexistent) 
	(require_path_is_file, require_path_is_directory) 
	(ident_existing_file, mkdir_p, make_dir_for, delete_file) 
	(delete_dir_recursive): Implement.

2005-08-25  Nathaniel Smith  <njs@pobox.com>

	* Audit uses of 'file_exists', because its semantics have changed;
	it now checks to see if a path exists and is a regular file,
	rather than that it simply exists.  A fair amount of code already
	thought it meant that... other places now use 'path_exists'.
	
2005-08-25  Nathaniel Smith  <njs@pobox.com>

	* file_io.cc (path_exists, directory_exists, file_exists):
	Implement.

2005-08-25  Nathaniel Smith  <njs@pobox.com>

	* platform.hh (get_path_status): New function.
	* unix/fs.cc (get_path_status): Implement.
	* win32/fs.cc (get_path_status): Implement inefficiently (does
	win32 have stat?)

2005-08-25  Nathaniel Smith  <njs@pobox.com>

	* file_io.cc (get_homedir, tilde_expand, book_keeping_file)
	(book_keeping_dir): Remove.

2005-08-25  Nathaniel Smith  <njs@pobox.com>

	* platform.hh (get_homedir): New function.
	* {win32,unix}/fs.cc (get_homedir): Expose.

2005-08-25  Nathaniel Smith  <njs@pobox.com>

	* Minor compile fixes.
	
2005-08-25  Nathaniel Smith  <njs@pobox.com>

	* platform.hh (tilde_expand): New function.
	* win32/fs.cc, unix/fs.cc: Implement it.

2005-08-25  Nathaniel Smith  <njs@pobox.com>

	* paths.cc: Many more fixes.  Now compiles with and without unit
	tests.
	
2005-08-25  Nathaniel Smith  <njs@pobox.com>

	* paths.cc: Lots of compile fixes for unit tests.
	Add a test for access_tracker.

2005-08-25  Nathaniel Smith  <njs@pobox.com>

	* paths.cc: Many fixes.  Now compiles.

2005-08-25  Nathaniel Smith  <njs@pobox.com>

	* paths.cc (system_path): Implement.

2005-08-24  Nathaniel Smith  <njs@pobox.com>

	* paths.cc (fully_normalized_path): Use find_first_of.

2005-08-24  Nathaniel Smith  <njs@pobox.com>

	* paths.cc (find_and_go_to_working_copy, save_initial_path) 
	(go_to_working_copy): Use new checked structure.
	(operator <<): Make sure we can log our access_tracked values
	without marking them as used.

2005-08-24  Nathaniel Smith  <njs@pobox.com>

	* paths.cc (struct access_tracker): Add invariant checking on
	lifetime usage of path roots.

2005-08-24  Nathaniel Smith  <njs@pobox.com>

	* paths.hh (any_path::operator =): return *this.

2005-08-24  Nathaniel Smith  <njs@pobox.com>

	* paths.{cc,hh}: More fixes.

2005-08-24  Nathaniel Smith  <njs@pobox.com>

	* paths.{cc,hh}: Reorganize a bit.  Implement file_path and
	bookkeeping_path.

2005-08-24  Nathaniel Smith  <njs@pobox.com>

	* paths.cc (file_path): Implement basic constructor.
	Misc compile fixes.
	Add single-character names to tests.
	
2005-08-24  Nathaniel Smith  <njs@pobox.com>

	* paths.cc (go_to_working_copy): New function.  Implement.
	* app_state.cc (create_working_copy): Adjust accordingly.

2005-08-24  Nathaniel Smith  <njs@pobox.com>

	* paths.cc (find_and_go_to_working_copy): Implement.
	* app_state.cc (allow_working_copy): Adjust accordingly.
	(relative_directory): Remove.
	* file_io.cc (find_working_copy): Remove.

2005-08-24  Nathaniel Smith  <njs@pobox.com>

	* paths.cc (save_initial_path): Update for previous changes.

2005-08-24  Nathaniel Smith  <njs@pobox.com>

	* paths.cc (test_system_path): Add tests for the
	from-any_path constructor.  Add test for "~foo" handling.
	Start cleaning up path roots.
	* platform.hh: Note that get_current_working_dir() is
	charset-broken (i.e., operations started inside non-utf8
	directories are probably broken).

2005-08-24  Nathaniel Smith  <njs@pobox.com>

	* app_state.cc (allow_working_copy): 
	* change_set.cc (print_insane_change_set): Two more small compile
	fixes.
	All remaining compile errors are localized to unimplemented
	paths.cc/file_io.cc functionality.

2005-08-24  Nathaniel Smith  <njs@pobox.com>

	* database.cc (initialize): Missing ;.

2005-08-24  Nathaniel Smith  <njs@pobox.com>

	* monotone.cc (cpp_main): Handle message_file right.

2005-08-24  Nathaniel Smith  <njs@pobox.com>

	* change_set.cc (print_insane_path_rearrangement): 
	* database.cc (initialize): 
	* monotone.cc (cpp_main): More small compile fixes.

2005-08-24  Nathaniel Smith  <njs@pobox.com>

	* file_io.hh
	({assert,require}_path_is_{nonexistent,file,directory}): New
	functions.
	Use them everywhere.

2005-08-24  Nathaniel Smith  <njs@pobox.com>

	* basic_io.hh: #include "paths.hh".
	* monotone.cc (add_rcfile): Remove obsolete absolutification, etc.

2005-08-24  Nathaniel Smith  <njs@pobox.com>

	* paths.hh (system_path): Add a from-any_path constructor.
	* Makefile.am (MOST_SOURCES): Remove path_component.{cc,hh}.
	* basic_io.hh (push_file_pair): New method.
	* change_set.cc (print_insane_change_set) 
	(print_insane_path_rearrangement): Use it.

2005-08-24  Nathaniel Smith  <njs@pobox.com>

	* paths.hh (any_path::as_internal): On second thought, return a
	std::string, not a utf8 -- utf8 would be better, but should wait
	for some more general charset handling cleanup.
	* Adjust other files accordingly.
	
2005-08-24  Nathaniel Smith  <njs@pobox.com>

	* More compile fixes.  All remaing compile errors are real
	problems, yay.
	
2005-08-24  Nathaniel Smith  <njs@pobox.com>

	* Lots and lots more compile fixes.

2005-08-24  Nathaniel Smith  <njs@pobox.com>

	* paths.hh, monotone.cc, app_state.hh, app_state.cc:
	* unix/inodeprint.cc: More compile fixes.

2005-08-24  Nathaniel Smith  <njs@pobox.com>

	* manifest.hh: Include paths.hh.
	* file_io.hh: Fix syntax errors, and fixup interface.

2005-08-24  Nathaniel Smith  <njs@pobox.com>

	* paths.hh, sanity.hh: Compilation fixes.

2005-08-24  Nathaniel Smith  <njs@pobox.com>

	* paths.cc: Update tests to use path_state_* and pass utf8
	objects.
	
2005-08-24  Nathaniel Smith  <njs@pobox.com>

	* paths.hh (file_path_external): Take a utf8() object, always.

2005-08-24  Nathaniel Smith  <njs@pobox.com>

	* paths.hh (class file_path): Make "convenience functions"
	required.

2005-08-24  Nathaniel Smith  <njs@pobox.com>

	* Switch rest of instances to using convenience functions.
	
2005-08-24  Nathaniel Smith  <njs@pobox.com>
	
	* Switch many instances to using convenience functions.
	
2005-08-24  Nathaniel Smith  <njs@pobox.com>

	* paths.hh (file_path_internal, file_path_external): Define
	convenience functions.
	(file_path, bookkeeping_path, system_path): Add default
	constructors.

2005-08-24  Nathaniel Smith  <njs@pobox.com>

	* app_state.cc, change_set.cc, change_set.hh, commands.cc:
	* inodeprint.cc, manifest.cc, rcs_import.cc, restrictions.cc:
	* work.cc: Audit all calls to file_path() to add internal/external
	notation.

2005-08-24  Nathaniel Smith  <njs@pobox.com>

	* app_state.cc: More paths.hh conversion.
	(app_state::prefix): Remove.
	* commands.cc: Remove uses of app.prefix.
	* automate.cc (automate_attributes): Likewise.

2005-08-23  Nathaniel Smith  <njs@pobox.com>

	* paths.hh (any_path::as_internal): On second thought, return a
	utf8 object.
	* app_state.cc (set_database): Take a system_path.
	(set_pidfile): Likewise.
	* monotone.cc (cpp_main): Pass one.

2005-08-23  Nathaniel Smith  <njs@pobox.com>

	* file_io.hh (get_homedir): Return a system_path.
	* app_state.hh (app_state): Make pidfile a system_path.
	* sanity.hh (sanity::filename): Make a system_path.
	* monotone.cc (cpp_main): Adjust accordingly.
	* paths.hh (any_path): Add as_internal() to interface.
	* paths.cc: Add roundtripping tests.

2005-08-23  Nathaniel Smith  <njs@pobox.com>

	* platform.hh, unix/fs.cc, win32/fs.cc
	(change_current_working_dir): Take an any_path, not a string.
	* rcs_import.{cc,hh}: Convert to paths.hh.

2005-08-23  Nathaniel Smith  <njs@pobox.com>

	* commands.cc (pid_file): Remove fs::path.

2005-08-23  Nathaniel Smith  <njs@pobox.com>

	* mkstemp.cc (monotone_mkstemp): Remove references to fs::path.

2005-08-23  Nathaniel Smith  <njs@pobox.com>

	* change_set.cc (apply_rearrangement_to_filesystem): Oops, missed
	some local_path's.

2005-08-23  Nathaniel Smith  <njs@pobox.com>

	* path_component.{cc,hh}: Delete.

2005-08-23  Nathaniel Smith  <njs@pobox.com>

	* change_set.cc (move_files_to_tmp_bottom_up) 
	(move_files_from_tmp_top_down): Convert to paths.hh.
	Whole file: stop using path_component.hh.

2005-08-23  Nathaniel Smith  <njs@pobox.com>

	* paths.cc (test_bookkeeping_path): Oops, "" is an invalid
	bookkeeping_path.

2005-08-23  Nathaniel Smith  <njs@pobox.com>

	* lua.cc, paths.cc: Few more tweaks for previous change.

2005-08-23  Nathaniel Smith  <njs@pobox.com>

	* paths.{cc,hh}: Add / operators.  Make that the usual way to use
	bookkeeping_path's.
	* work.cc: Adjust accordingly.
	* lua.cc (working_copy_rcfilename): Likewise.
	* commands.cc (update): Likewise.

2005-08-23  Nathaniel Smith  <njs@pobox.com>

	* paths.{cc,hh} (operator <<): Implement for any_paths.
	* paths.hh (class bookkeeping_path): Note that current design is
	bogus to remind myself to fix it tomorrow...

2005-08-23  Nathaniel Smith  <njs@pobox.com>

	* work.{hh,cc}: Convert to paths.hh.

2005-08-23  Nathaniel Smith  <njs@pobox.com>

	* lua.{cc,hh}: Mostly convert to paths.hh.  (Still uses boost::fs
	internally for some directory iteration.)
	* app_state.cc (load_rcfiles): Update accordingly.
	* file_io.hh (path_state): De-templatify; take any_path instead of
	a T.

2005-08-23  Nathaniel Smith  <njs@pobox.com>

	* paths.cc (any_path): New base class.
	(file_path, bookkeeping_path, system_path): Inherit from it.
	* transforms.{hh,cc} (utf8_to_system): Actually, always take a
	utf8 after all (but still have two return types).

2005-08-23  Nathaniel Smith  <njs@pobox.com>

	* transforms.cc: Convert to paths.hh.

2005-08-23  Nathaniel Smith  <njs@pobox.com>

	* transforms.{cc,hh} (localized, localized_as_string): Remove.

2005-08-23  Nathaniel Smith  <njs@pobox.com>

	* transforms.cc (utf8_to_system): Make fast.

2005-08-23  Nathaniel Smith  <njs@pobox.com>

	* transforms.hh (utf8_to_system): Add a string->string version.
	* transforms.cc (utf8_to_system): Implement it.

2005-08-23  Nathaniel Smith  <njs@pobox.com>

	* paths.cc (localized_path_str): New function.
	Fix some tests.

2005-08-23  Nathaniel Smith  <njs@pobox.com>

	* commands.cc: Convert to paths.hh.
	* mkstemp.cc (monotone_mkstemp): Likewise.

2005-08-23  Nathaniel Smith  <njs@pobox.com>

	* vocab_terms.hh, vocab.cc: Remove file_path, local_path.
	* database.{hh,cc}, monotone.cc: Convert to paths.hh.
	* file_io.{hh,cc}: Start to convert to paths.hh.

2005-08-23  Nathaniel Smith  <njs@pobox.com>

	* paths.{cc,hh} (fully_normalized_path): Implement.
	(external_path): Rename to system_path.
	Misc. other updates.

2005-08-21  Eric Anderson  <anderse-monotone@cello.hpl.hp.com>
	* file_io.cc, file_io.hh, lua.cc, std_hooks.lua: determine if a
	file is binary by looking at it incrementally, rather than reading
	it in entirely.  Prepare for making it possible to control what
	characters are considered "binary"

2005-08-20  Nathaniel Smith  <njs@codesourcery.com>

	* paths.cc (is_absolute): New function.
	(file_path::file_path(vector<path_component>))
	(file_path::split): Implement.

2005-08-20  Nathaniel Smith  <njs@pobox.com>

	* interner.hh (interner): Add a scary constructor that lets us
	insert an initial value and assert that we already knew that the
	value assigned to it would be.  (This lets us make it an inlined
	constant.)

2005-08-20  Nathaniel Smith  <njs@pobox.com>

	* paths.cc: Yet more tests.

2005-08-20  Nathaniel Smith  <njs@pobox.com>
	
	* paths.cc (save_initial_path): Implement.
	Add more tests.
	
2005-08-20  Nathaniel Smith  <njs@codesourcery.com>

	* paths.{cc,hh}: New files.
	* Makefile.am (MOST_SOURCES): Add them.
	* unit_tests.hh (add_paths_tests): Declare.
	* unit_tests.cc (init_unit_test_suite): Add them.
	* platform.hh (get_current_working_dir)
	(change_current_working_dir):  New functions.
	* {unix,win32}/fs.cc: New files.

2005-08-19  Nathaniel Smith  <njs@codesourcery.com>

	* monotone.texi (Tutorial): Tweak wording, use --db at more
	appropriate places.

2005-08-26  Richard Levitte  <richard@levitte.org>

	* database.cc (version): Revert the change done earlier, as it
	aborted if the schema isn't the current one, rendering this method
	useless.

2005-08-26  Matt Johnston  <matt@ucc.asn.au>

	* change_set.cc (check_depth, confirm_proper_tree): 
	more efficient algorithm to check for no loops
	* constants.hh: new constant max_path_depth to limit
	recursion in check_depth.

2005-08-26  Benoît Dejean  <benoit@placenet.org>

	* po/fr.po: Updated French translation.

2005-08-26  Richard Levitte  <richard@levitte.org>

	* options.hh, monotone.cc: Add the '--execute' command-specific
	option.
	* monotone.cc (cpp_main): ... and process it.
	* app_state.hh (class app_state): Add the 'execute' boolean.
	* app_state.cc (app_state): Initialise it.
	* commands.cc (CMD(drop)): Add '--execute' capability.
	* commands.cc (CMD(rename)): Add '--execute' capability.  Pass
	'app' to build_rename.
	* work.hh, work.cc (build_deletions, build_rename): Do the actual
	work.  This required the addition of an app_state parameter to
	build_rename.

	* tests/t_drop_execute.at, tests/t_rename_execute.at: New tests.
	* testsuite.at: Add them.

2005-08-26  Benoît Dejean  <benoit@placenet.org>

	* mt_version.cc (print_full_version): Merged strings.
	* change_set.cc: No i18n for unittests. Wow, this saves
	21 strings (total 781).

2005-08-25  Benoît Dejean  <benoit@placenet.org>

	* commands.cc (safe_gettext): New function.
	(explain_usage): Used there to avoid _("").

2005-08-25  Benoît Dejean  <benoit@placenet.org>

	* sanity.{cc,hh} (sanity::do_format): Merged code from
	sanity::{log, warning, progress} in order to merge
	strings. Fixed exception rethrowing.

2005-08-25  Benoît Dejean  <benoit@placenet.org>

	* commands.cc (CMD(lca)): One more string for i18n.
	(CMD(trusted)): Merged all strings.

2005-08-25  Benoît Dejean  <benoit@placenet.org>

	* po/fr.po: Updated French translation.

2005-08-25  Benoît Dejean  <benoit@placenet.org>

	* database.cc (database::version): Marked string for i18n
	and simplifed.
	(database::info): Reworked to merge all strings for i18n.

2005-08-25  Benoît Dejean  <benoit@placenet.org>

	* database.{cc,hh} (database::open, database::check_filename):
	New functions to avoid error handling code and string duplicates.

2005-08-25  Matt Johnston  <matt@ucc.asn.au>

	* transform.cc ({int,ext}ernalize_rsa_keypair_id): don't 
	convert the username portion of key ids to/from ACE.
	* tests/t_genkey.at: check that foo+bar@example.com works
	and foobar@exam+ple.com doesn't.

2005-08-24  Benoît Dejean  <benoit@placenet.org>

	* database.cc (assert_sqlite3_ok): Somehow merged error messages.

2005-08-24  Benoît Dejean  <benoit@placenet.org>

	* change_set.cc (move_files_to_tmp_bottom_up): Better strings.
	* keys.cc (generate_key_pair): Merged 2 strings.

2005-08-24  Nathaniel Smith  <njs@pobox.com>

	* database.cc (assert_sqlite3_ok): Remove accidentally-left-in
	format string argument.

2005-08-24  Nathaniel Smith  <njs@pobox.com>

	* revision.cc (check_sane_history): Add MM's for calculated
	changesets.

2005-08-24  Nathaniel Smith  <njs@pobox.com>

	* database.cc (assert_sqlite3_ok): Don't print the raw sqlite
	error code.  Do add some auxiliary information when sqlite errors
	are confusing.

2005-08-24  Nathaniel Smith  <njs@pobox.com>

	* Back out most changes since
	b580c6ac5bf8eea1f442b8bddc60283b047ade1e.  Handling charsets
	properly by working in utf8 and then converting sucks.  Problems
	include
	  - gettext hates you (wants to return stuff in local charset)
	  - strerror hates you (same reason, but you can't turn it off)
	  - can't report charset conversion errors
	We thus return to our "sorta-correct, by accident" status quo.
	Only change left in is signedness fix in
	5548868ab56d939c1fd8713aa2ac8caacd1184a1.

2005-08-23  Nathaniel Smith  <njs@pobox.com>

	* ui.cc (sanitize): Fix signedness bug in comparison.
	* unix/unix.{cc,hh}: New files.
	* Makefile.am (UNIX_PLATFORM_SOURCES): Add them.
	* unix/process.cc (is_executable, make_executable): Use new
	function last_error.

2005-08-23  Nathaniel Smith  <njs@pobox.com>

	* transforms.{cc,hh} (system_charset): Expose.
	* monotone.cc (cpp_main): Use it to fiddle with gettext's charset
	conversion and make --help output actually correct.

2005-08-23  Nathaniel Smith  <njs@pobox.com>

	* transforms.cc (outprep): Don't sanitize all output; removes too
	many valid characters (\r, \t, etc.).
	* ui.cc: Call outprep on ticker output.
	(inform): Do still sanitize ui.inform() output.

2005-08-23  Nathaniel Smith  <njs@pobox.com>

	* transforms.cc (outprep): New function.
	* ui.cc (inform): Use it.
	* monotone.cc (cpp_main): Use it.
	Everything that writes user-intended output directly (i.e., via
	cout) must call outprep() on that data before printing it.
	
2005-08-23  Nathaniel Smith  <njs@pobox.com>

	* monotone.cc (cpp_main): Trick popt into converting its generated
	help messages into the current locale's charset.

2005-08-23  Nathaniel Smith  <njs@pobox.com>

	* ui.cc (inform, sanitize): Convert all output from utf8 to
	current locale's charset.

2005-08-23  Nathaniel Smith  <njs@pobox.com>

	* monotone.cc (cpp_main): Use bind_textdomain_codeset to request
	that all gettext'ed strings be returned in UTF-8.

2005-08-23  Nathaniel Smith  <njs@pobox.com>

	* idna/nfkc.c (g_utf8_strlen): Expose.
	* transforms.{cc,hh} (length): New function.
	* ui.cc (write_ticks): Use length() instead of .size() to
	calculate string widths; should support multibyte characters
	better.  (Still some problems relating to truncating strings to
	avoid overflow -- calculate truncation by length, but perform
	truncation by bytes...)

2005-08-24  Benoît Dejean  <benoit@placenet.org>

	* po/fr.po: Updated French translation.

2005-08-24  Benoît Dejean  <benoit@placenet.org>

	* monotone.cc:
	* commands.cc: Two more i18n strings.

2005-08-23  Benoît Dejean  <benoit@placenet.org>

	* lua.cc: boost::format vs. F.

2005-08-23  Nathaniel Smith  <njs@pobox.com>

	* AUTHORS: Add Benoît Dejean <benoit@placenet.org>.  Create new
	section for translators.  Add Benoît there too.

2005-08-23  Nathaniel Smith  <njs@pobox.com>

	* commands.cc: N_("") -> "".

2005-08-23  Nathaniel Smith  <njs@pobox.com>

	* commands.cc: Make all CMD() calls use N_() instead of _().
	(commands): Insert _() everywhere usage strings are used.  This is
	icky.

2005-08-23  Nathaniel Smith  <njs@pobox.com>

	* keys.cc (get_passphrase): Put back trailing ": " removed in
	recent i18n changes.

2005-08-23  Benoît Dejean  <benoit@placenet.org>

	* change_set.cc (dump_change_set): boost::format instead of F.
	* commands.cc (get_log_message, notify_if_multiple_heads,
	complete, CMD(attr)): Marked some strings for i18n. Replaced a
	multiline string by prefix_lines_with(). Merged strings.
	* diff_patch.cc (merge_provider::try_to_merge_files): Merged
	strings.
	* i18n.h: N_() stands for gettext_noop(), not plural.
	* keys.cc (get_passphrase): Fixed string surgery.
	* netsync.cc: i18nized tickers' labels. Added xgettext comment
	as tickers do not play well with multibytes characters (like é).
	(session::analyze_attachment): Fixed string surgery.
	(session::process_hello_cmd): Merged many strings.
	(session::process_data_cmd): Removed some leading/trailing
	whitespaces.
	* sanity.cc: Marked error prefixes for i18n.
	* ui.cc (tick_write_count::write_ticks): Reworked and fixed
	surgery. Merged some strings.

2005-08-23  Benoît Dejean  <benoit@placenet.org>

	* commands.cc (CMD*): _("") -> "" as _("") returns the PO
	header.

2005-08-23  Benoît Dejean  <benoit@placenet.org>

	* transforms.cc (check_idna_encoding): No i18n for unittests.

2005-08-23  Benoît Dejean  <benoit@placenet.org>

	* change_set.cc (dump_change_set): boost::format instead of F.
	* commands.cc (get_log_message, notify_if_multiple_heads,
	complete, CMD(attr)): Marked some strings for i18n. Replaced a
	multiline string by prefix_lines_with(). Merged strings.
	* diff_patch.cc (merge_provider::try_to_merge_files): Merged
	strings.
	* i18n.h: N_() stands for gettext_noop(), not plural.
	* keys.cc (get_passphrase): Fixed string surgery.
	* netsync.cc: i18nized tickers' labels. Added xgettext comment
	as tickers do not play well with multibytes characters (like é).
	(session::analyze_attachment): Fixed string surgery.
	(session::process_hello_cmd): Merged many strings.
	(session::process_data_cmd): Removed some leading/trailing
	whitespaces.
	* sanity.cc: Marked error prefixes for i18n.
	* ui.cc (tick_write_count::write_ticks): Reworked and fixed
	surgery. Merged some strings.

2005-08-23  Benoît Dejean  <benoit@placenet.org>

	* netcmd.cc (test_netcmd_functions): Don't translate unittest
	strings.
	* rcs_import.cc (cvs_commit::cvs_commit):
	* database.cc (version_cache::put):
	* lua.cc (dump_stack): boost::format vs. F for strings that are
	not messages.

2005-08-23  Benoît Dejean  <benoit@placenet.org>

	* xdelta.cc: Don't translate unittest strings.

2005-08-23  Matthew Gregan  <kinetik@orcon.net.nz>

	* monotone.texi: Bring 'update' syntax up to date.

2005-08-23  Nathaniel Smith  <njs@pobox.com>

	* tests/t_diff_external.at: --diff-args without --external is an
	error.
	* commands.cc (diff): Likewise.

2005-08-22  Nathaniel Smith  <njs@pobox.com>

	* contrib/ciabot_monotone.py (send_change_for): Handle author
	names with spaces in.

2005-08-22  Matt Johnston  <matt@ucc.asn.au>

	* HACKING: change the vim modeline to something that seems to work
	better.

2005-08-23  Olivier Andrieu  <oliv__a@users.sourceforge.net>

	* contrib/monotone.el: When running monotone commands, re-use
	*monotone* buffers. Make the "status" command use the prefix
	argument. Make the "tree"-restricted commands work in dired
	buffers. Add the "--no-merges" option in the log command. Various
	other innocuous changes.

2005-08-22  Nathaniel Smith  <njs@pobox.com>

	* mt_version.cc (print_full_version): Typo.

2005-08-22  Nathaniel Smith  <njs@pobox.com>

	* mt_version.cc: Include sanity.hh.

2005-08-22  Nathaniel Smith  <njs@pobox.com>

	* netsync.cc (process_error_cmd, run_netsync_protocol): Remove
	some newlines to avoid translation noise.

2005-08-22  Nathaniel Smith  <njs@pobox.com>

	* po/LINGUAS, po/ja.po: Remove ja translation again, it seems to
	be corrupt.

2005-08-22  Nathaniel Smith  <njs@pobox.com>

	* commands.cc (update): Don't use F() to indent things.
	
2005-08-22  Nathaniel Smith  <njs@pobox.com>

	* commands.cc (dump_diffs): Don't use F() to create diff headers.
	(commands::process): Put '' in the log message to make Benoît
	Dejean happy ;-).
	
2005-08-22  Nathaniel Smith  <njs@pobox.com>

	* po/LINGUAS, po/ja.po: Add Japanese translation by Satoru SATOH.
	
2005-08-20  Benoît Dejean  <benoit@placenet.org>

	* po/monotone.pot: Remove from version control.
	* po/POTFILES.skip: New file.
	* po/fr.po: French translation (initial version).
	* po/LINGUAS: Add fr.
	
2005-08-22  Nathaniel Smith  <njs@pobox.com>

	* commands.cc (read): Use FP (thanks to Benoît Dejean for
	catch).
	* mt_version.cc (print_version, print_full_version): Mark more
	strings for i18n (also thanks to Benoît Dejean).
	
2005-08-22  Nathaniel Smith  <njs@pobox.com>

	* commands.cc (commands): Revert previous changes, xgettext is
	buggy.
	Mark every CMD() string argument with _().
	* i18n.h, Makefile.am: New file.
	* sanity.hh: Include it.
	* po/Makevars (XGETTEXT_OPTIONS): Learn about _() and N_() as
	markers.

2005-08-22  Nathaniel Smith  <njs@pobox.com>

	* commands.cc (commands): Oops, can't call gettext on a
	std::string...

2005-08-22  Nathaniel Smith  <njs@pobox.com>

	* monotone.cc (coptions, options): Use gettext_noop to mark usage
	strings for i18n.
	* commands.cc (commands): gettextify command descriptions
	* po/Makevars (XGETTEXT_OPTIONS): Include the 2nd, 3rd, and 4th
	arguments to CMD macro as translatedable strings.

2005-08-22  Nathaniel Smith  <njs@pobox.com>

	* database.cc: Replace a bunch of F()'s by boost::format's,
	because F is only for strings displayed to user.

2005-08-22  Nathaniel Smith  <njs@pobox.com>

	* po/Makevars (XGETTEXT_OPTIONS): Extract FP'ed strings.

2005-08-22  Nathaniel Smith  <njs@pobox.com>

	* sanity.hh (FP): New macro.  Usage:
	FP("frobbed %i bar", "frobbed %s bars", num_bars) % num_bars

2005-08-22  Richard Levitte  <richard@levitte.org>

	* contrib/monotone-import.pl: When temporarly touching files that
	have disappeared since last import, don't forget to create
	intermediary directories as well (and to remove them later on).
	Make sure all file arguments are quoted.  Finally, pick up the
	newly created revision by reading MT/revision instead of relying
	on backquotes working.
	Notofication and initial correction submitted by
	BigFish <bigfische@gmail.com>.

2005-08-20  Matthew Gregan  <kinetik@orcon.net.nz>

	* revision.hh: Delete doubled line of text in comment.

2005-08-20  Benoît Dejean  <benoit@placenet.org>

	* monotone.cc (cpp_main): setlocale(LC_ALL).
	* commands.cc (dropkey): Unify warning into a single string.

2005-08-20  Nathaniel Smith  <njs@codesourcery.com>

	* contrib/monoprof.sh (test_commit): Kernel tarball unpacks to
	linux-$KVER/, not $KVER/.

2005-08-19  Nathaniel Smith  <njs@codesourcery.com>

	* contrib/monoprof.sh (SETUP): Put netsync hooks in the default
	hook file.

2005-08-19  Nathaniel Smith  <njs@codesourcery.com>

	* contrib/monoprof.sh: Give a sensible error message if $DATADIR
	doesn't exist.

2005-08-20  Matt Johnston  <matt@ucc.asn.au>

	* database.cc (put_revision): uncomment check_sane_history call
	(was accidentally committed commented out)

2005-08-19  Nathaniel Smith  <njs@codesourcery.com>

	* monotone.texi (Tutorial): Tweak wording, use --db at more
	appropriate places.

2005-08-19  Matthew Gregan  <kinetik@orcon.net.nz>

	* tests/t_crlf.at: Adjust expected line count to accomodate diff
	output change.
	* commands.cc (CMD(diff)): Include base revision ID in diff output
	header when diffing against working copy.  Useful to identify what
	revision a patch was created against.
	* std_hooks.lua (ignore_file): Ignore Visual SourceSafe junk.

2005-08-18  Timothy Brownawell  <tbrownaw@gmail.com>

	* std_hooks.lua: accept_testresult_change now only cares about
	testresults listed in MT/wanted-testresults

2005-08-18  Matthew Gregan  <kinetik@orcon.net.nz>

	* INSTALL: Remove outdated references to configure options and
	Solaris build workarounds.
	* configure.ac: Lower gettext requirement from 0.12.1 to 0.11.5.

2005-08-17  Timothy Brownawell  <tbrownaw@gmail.com>

	* sanity.cc (gasp()): When catching an error from dumping a MM'd
	variable, do not discard output generated prior to the error. This
	way, at least the header line (function name, file, line no.) is
	printed.
	* change_set.cc: write_insane_change_set: new function to write a
	change set without sanity checking it, now used by dump().

2005-08-17  Patrick Mauritz  <oxygene@studentenbude.ath.cx>

	* unix/process.cc: missing include
	* m4/fexceptions.m4, configure.ac, Makefile.am: remove hardcoded
	-fexceptions in CFLAGS and add it only if compiler doesn't freak
	out.

2005-08-17  Nathaniel Smith  <njs@pobox.com>

	* work.cc (build_additions): Tweak wording.

2005-08-17  Nathaniel Smith  <njs@pobox.com>

	* netsync.cc: Add IANA port assignment to the todo list.

2005-08-17  Nathaniel Smith  <njs@pobox.com>

	* unix/process.cc (make_executable): Open the fd read-only, avoids
	problems with read-only files, and a writeable fd doesn't seem to
	be necessary to change permission bits.

2005-08-17  Nathaniel Smith  <njs@pobox.com>

	* unix/process.cc (is_executable, make_executable): When reporting
	an error in a syscall, include the actual error message.

2005-08-17  Nathaniel Smith  <njs@pobox.com>

	* lua.cc (dump_stack): New function.
	(Lua::fail): New method; use above.
	(get, get_fn, get_tab, get_str, get_num, get_bool, extract_str)
	(extract_int, extract_double, extract_bool, begin, next, pop): Use
	it, to give better logging.
	
2005-08-17  Nathaniel Smith  <njs@pobox.com>

	* Makefile.am (lib3rdparty_a_CFLAGS): Build 3rd party C code with
	-fexceptions.

2005-08-17  Matthew Gregan  <kinetik@orcon.net.nz>

	* win32/process.cc: Slightly smarter argv->cmdline munging.
	* std_hooks.lua: Merge hooks for TortoiseMerge (part of
	TortoiseSVN).

2005-08-17  Nathaniel Smith  <njs@pobox.com>

	* lua.cc (lua_hooks): Re-enable panic thrower, we no longer
	support Lua 4.

2005-08-16  Nathaniel Smith  <njs@pobox.com>

	* netsync.cc: Add more netsync todos.

2005-08-15  Nathaniel Smith  <njs@pobox.com>

	* tests/t_explicit_merge_with_anc.at: New test.
	* testsuite.at: Add it.

2005-08-15  Nathaniel Smith  <njs@pobox.com>

	* tests/t_log_brief.at: New test.
	* testsuite.at: Add it.

2005-08-15  Nathaniel Smith  <njs@pobox.com>

	* commands.cc (fcommit): Remove.  This command has never been
	documented, tested, or maintained; it also doesn't avoid the use
	of temporary files (which was supposed to be its purpose).  Has it
	ever actually been used...?
	
2005-08-15  Nathaniel Smith  <njs@pobox.com>

	* lua.cc (hook_init_attributes): Do more logging; use begin()
	instead of starting iteration by hand.

2005-08-15  Patrick Mauritz  <oxygene@studentenbude.ath.cx>

	* testsuite.at, tests/*.at: make testsuite less demanding:
	- QGREP() and QEGREP() provide a portable [e]grep -q
	- export FOO=bar -> FOO=bar; export FOO
	- tail -n $x -> TAIL($x) with appropriate macro

2005-08-15  Patrick Mauritz  <oxygene@studentenbude.ath.cx>

	* m4/typeof.m4: new test, looks if compiler knows the typeof()
	extension
	* configure.ac: use it
	* sanity.hh: use the test, and boost's abstraction over
	__PRETTY_FUNCTION__ and similar pseudo-macros

2005-08-15  Patrick Mauritz  <oxygene@studentenbude.ath.cx>

	* configure.ac (BOOST_FIX_VERSION): only apply that fix on gcc.

2005-08-14  Nathaniel Smith  <njs@pobox.com>

	* configure.ac (BOOST_VERSION_CHECK, BOOST_FIX_VERSION): Fix for
	cross-compilation.  (Thanks to John Bowler <jbowler@acm.org>.)

2005-08-14  Matthew Gregan  <kinetik@orcon.net.nz>

	* testsuite.at: Don't use agraph.
	* Makefile.am: Minor cleanups.

2005-08-13  Patrick Mauritz  <oxygene@studentenbude.ath.cx>

	* botan/gzip.cpp, botan/mutex.cpp: c functions via c* headers need
	std:: prefix

2005-08-13  Patrick Mauritz  <oxygene@studentenbude.ath.cx>

	* schema_migration.cc (lowercase): it's only used for processing sha1
	values whos size we know: make array size constant
	* transforms.cc (encode_hexenc, decode_hexenc): they have to work with
	all kinds of string sizes, so at least make them nicer by using
	boost::scoped_array

2005-08-13  Patrick Mauritz  <oxygene@studentenbude.ath.cx>

	* revision.cc: make copy constructor of revision_set behave like
	normal constructor in case it's copying a freshly created object

2005-08-13  Nathaniel Smith  <njs@pobox.com>

	* testsuite.at: Use SEGV to kill netsync servers, in hopes it will
	give better coverage information.

2005-08-13  Julio M. Merino Vidal  <jmmv@menta.net>

	* configure.ac: Remove an obsolete check to see if SQLite was
	bundled or not, because the bundled version has been used
	exclusively for quite some time.

2005-08-13  Julio M. Merino Vidal  <jmmv@menta.net>

	* database_check.cc: Remove trailing newline from error messages
	when embedding them inside other strings, so that the trailing
	closing parenthesis is printed correctly.

2005-08-13  Julio M. Merino Vidal  <jmmv@menta.net>

	* configure.ac: Add '-mt' as another possible suffix to detect the
	Boost libraries.  It's very common when these libraries are built
	with the "native naming layout".

2005-08-13  Nathaniel Smith  <njs@pobox.com>

	* monotone.1, monotone.texi: Don't mention agraph.
	* tests/t_netsync_repeated.at: Don't use agraph.
	* tests/t_netsync_unrelated.at: Likewise.

2005-08-13  Nathaniel Smith  <njs@pobox.com>

	* commands.cc (agraph): Remove.

2005-08-13  Nathaniel Smith  <njs@pobox.com>

	* tests/t_commit_log_writeback.at: New test.
	* testsuite.at: Add it.

2005-08-12  Nathaniel Smith  <njs@pobox.com>

	* commands.cc (commit): When user uses --message or
	--message-file, don't require non-empty logs, and don't write out
	message to MT/log.  (This makes re-running a 'commit -m foo'
	command line until it works possible; otherwise the second try
	will get a 'MT/log non-empty and -m supplied' error.)

2005-08-11  Nathaniel Smith  <njs@pobox.com>

	* netsync.cc: Add a list of ideas for improvement that will break
	network compatibility and thus perhaps should go together.

2005-08-11  Nathaniel Smith  <njs@pobox.com>

	* tests/t_commit_message_file.at: Un-double file contents.

2005-08-11  Nathaniel Smith  <njs@pobox.com>

	* lua.cc (ok, extract_str, extract_int, extract_double)
	(extract_bool): Add more logging.

2005-08-11  Patrick Mauritz <oxygene@studentenbude.ath.cx>

	* INSTALL: remove section about crypto++ on solaris
	* config.rpath, mkinstalldirs, po/Makefile.in.in,
	  various files in m4, ABOUT-NLS:
	  remove as they're autogenerated
	* hash_map.hh, m4/gnucxxhashmap.m4, m4/stlporthashmap.m4:
	  new files, abstraction over hash_map differences in STL impls.
	* m4/externtemplate.m4: new file, check if compiler is happy
	  with "extern template"
	* configure.ac: hook up the new autoconf tests
	* Makefile.am: remove -Wall
	* botan/gzip.cpp, botan/mutex.cpp: add includes
	* constants.*: move values to .hh if used for array sizes
	* interner.hh, xdelta.cc: use hash_map.hh
	* merkle_tree.cc, unix/inodeprint.cc: make array size truly
	  constant 
	* sanity.hh: work-around for missing typeof() and
	  __PRETTY_FUNCTIONS on non-gcc compilers
	* schema_migration.cc, transforms.cc: moved dynamically
	  initialized array to heap
	* transforms.hh, vocab.hh: use externtemplate autoconf test

2005-08-10  Matthew Gregan  <kinetik@orcon.net.nz>

	* monotone.spec: include zlib-devel and texinfo as build
	requirements, zlib as a runtime requirement.

2005-08-09  Eric Anderson  <anderse-monotone@cello.hpl.hp.com>

	* tests/perf-test.sh: A repeatable performance test harness
	* tests/parse-accounting.pl: A script that parses the accounting
	output into a nice tabular format

2005-08-09  Eric Anderson  <anderse-monotone@cello.hpl.hp.com>
 
	* Changes to significantly improve network pull performance
	* string_queue.hh: created to store pending data and allow for
	efficient removal from the front.  The string queue automatically
	reduces its buffer size if it is very empty.  	
	* hmac.{cc,hh}: Add in a version of chained_hmac::process that can
	operate on a string_queue for use during read.
	* netcmd.{cc,hh}: update netcmd::read to use a string_queue rather
	than a string, update all the regression tests also.  This required
	the somewhat ugly creation of a read_string function because the
	netcmd read and write functions are no longer using the same type.
	* netio.hh: introduce functions for operating on a string_queue. They
	are identical to the equivalent string functions except for the type
	of the argument.
	* netsync.cc: Use a string_queue rather than a string for storing the 
	input and output buffers.

	* string_queue.cc: unit tests (Matt Johnston)

2005-08-09  Richard Li  <richardl@redhat.com>

	* std_hooks.lua (merge2, merge3): explain a little better why
	monotone can't find a merge command.

2005-08-09  Nathaniel Smith  <njs@pobox.com>

	* commands.cc (update): Fix helpful error message to suggest
	_current_ commandline syntax.

2005-08-09  Olivier Andrieu  <oliv__a@users.sourceforge.net>

	* contrib/monotone.el: a couple of fixes spotted by the compiler
	* Changelog, contrib/colorize: utf8ize

2005-08-09  Nathaniel Smith  <njs@pobox.com>

	* NEWS: Put a time in.
	* po/monotone.pot: Regenerate.
	
2005-08-08  Nathaniel Smith  <njs@pobox.com>

	* configure.ac, monotone.spec, debian/changelog:
	* win32/monotone.iss: Bump version number.

2005-08-08  Nathaniel Smith  <njs@pobox.com>

	* UPGRADE: Fix title.
	* NEWS: Add --lca.

2005-08-08  Nathaniel Smith  <njs@pobox.com>

	* commands.cc (merge, propagate): Take --lca.
	* options.hh: Add OPT_LCA.
	* monotone.cc (coptions, cpp_main): Support it it.
	* app_state.{hh,cc} (app_state::usa_lca): New variable.
	* revision.cc (find_common_ancestor_for_merge): Use LCA if user
	passed --lca.
	* tests/t_merge_lca.at: New test.
	* testsuite.at: Add it.
	* monotone.texi (Tree): Document --lca.
	
2005-08-08  Nathaniel Smith  <njs@pobox.com>

	* NEWS: First-pass for 0.22 release.
	* UPGRADE: Likewise.

2005-08-08  Nathaniel Smith  <njs@pobox.com>

	* Makefile.am (BOTAN_SOURCES): Add botan headers.
	* po/monotone.pot: Regenerate.

2005-08-07  Nathaniel Smith  <njs@pobox.com>

	* netsync.cc (rebuild_merkle_trees, insert_with_parents): Make a
	ticker for added revisions, since traversing the tree to pull in
	ancestors causes a noticeable pause before the cert/key tickers
	start up.
	(insert_with_parents): Also simplify logic.

2005-08-07  Nathaniel Smith  <njs@pobox.com>

	* commands.cc (pull): Clarify what the "doing anonymous pull"
	message means and what you might do about it.

2005-08-07  Nathaniel Smith  <njs@pobox.com>

	* monotone.texi (Network Service, Hooks): Document
	get_netsync_read_permitted as getting a nil value on anonymous
	connects.
	* lua.{cc.hh} (hook_get_netsync_anonymous_read_permitted):
	Remove. Replace with 1-argument version of
	hook_get_netsync_write_permitted.
	* netsync.cc (process_anonymous_cmd): Update.
	* tests/t_netsync_permissions.at: Likewise.

2005-08-07  Matthew Gregan  <kinetik@orcon.net.nz>

	* botan/{data_snk,es_file}.cpp: Open fstreams in binary mode.
	These changes, plus the same change for data_src.cpp and
	es_ftw.cpp, have been sent upstream.

2005-08-05  Nathaniel Smith  <njs@pobox.com>

	* commands.cc (commit): Write out the log message to MT/log
	_after_ making sure it's non-empty.
	* tests/t_commit_cancelled.at: New test.
	* testsuite.at: Add it.
	
2005-08-04  Nathaniel Smith  <njs@pobox.com>

	* netsync.cc (rebuild_merkle_trees): Typo.

2005-08-04  Nathaniel Smith  <njs@pobox.com>

	* netsync.cc (rebuild_merkle_trees): Tweak message ("rebuilding
	merkle trees" does not mean anything to J. Random User...)

2005-08-04  Nathaniel Smith  <njs@pobox.com>

	* manifest.cc (build_restricted_manifest_map): In 'missing files'
	error message, explain how to recover.

2005-08-03  Nathaniel Smith  <njs@pobox.com>

	* testsuite.at (NETSYNC_ADDRESS): New macro.
	(NETSYNC_SERVE_N_START, NETSYNC_SERVE_START)
	(NETSYNC_CLIENT_N_RUN): Use it.
	
	* tests/t_netsync_checks_server_key.at: Make sure can unset the
	known-servers entry.

2005-08-03  Matthew A. Nicholson  <matt@matt-land.com>

	* std_hooks.lua (get_preferred_merge2_command)
	(get_preferred_merge3_command): Provide more information on how to
	use vim as merge tool.

2005-08-03  graydon hoare  <graydon@pobox.com>

	* unix/process.cc (make_executable): Fix race, set user/group/other.

2005-08-03  Matthew Gregan  <kinetik@orcon.net.nz>

	* botan/data_src.cpp (DataSource_Stream::DataSourceStream): Open
	fstream as binary file.

2005-08-03  Matthew Gregan  <kinetik@orcon.net.nz>

	* win32/inodeprint.cc: Botan changes.  Also, hash individual
	FileTime structure members rather than the entire structure.
	* keys.cc: Add explicit 'using' for Botan::byte.
	* botan/es_win32.{cpp,h}: Add missing files.
	* Makefile.am: Enable entropy collection via CryptoAPI and Win32
	API.

2005-08-02  Matt Johnston  <matt@ucc.asn.au>

	* botan/gzip.cpp: forgot to commit some semicolons

2005-08-02  Matt Johnston  <matt@ucc.asn.au>

	* botan/gzip.{cpp,h}: rearranged the code to be clearer.

2005-08-01  Nathaniel Smith  <njs@pobox.com>

	* netsync.cc (get_branches): Remove warning when there are no
	branches.

2005-07-29  Nathaniel Smith  <njs@pobox.com>

	* globish.cc (matcher::operator()): Log what's happening.
	(checked_globish_to_regex_test): Fix previously added test.

2005-07-29  Nathaniel Smith  <njs@pobox.com>

	* globish.cc (checked_globish_to_regex_test): Add another test for
	quoted characters.

2005-07-28  Nathaniel Smith  <njs@pobox.com>

	* update.cc (calculate_update_set): Only include current rev in
	update set if it is an acceptable candidate.
	* commands.cc (update): Clarify error message in this case.
	* tests/t_update_branch.at: Update accordingly.

2005-07-28  Matthew Gregan  <kinetik@orcon.net.nz>

	* monotone.spec: Require boost >= 1.32.

2005-07-27  Matthew Gregan  <kinetik@orcon.net.nz>

	* tests/t_merge_add_del.at: 'drop' does not take a branch (test
	now fails in expected place).
	* tests/t_merge_add_rename_add.at: New test.
	* testsuite.at: Add it.

2005-07-27  Nathaniel Smith  <njs@pobox.com>

	* tests/t_update_branch.at: New test.
	* testsuite.at: Add it.
	(REVERT_TO): Do not preserve MT/options file (can setup invalid
	branch).
	* app_state.cc (make_branch_sticky): Call write_options when
	already have a working copy.
	* commands.cc (update): Call make_branch_sticky at appropriate
	time.

2005-07-27  Nathaniel Smith  <njs@pobox.com>
	
	* commands.cc: ALIAS(mv, rename).  ALIAS(rm, drop).

2005-07-26  Nathaniel Smith  <njs@pobox.com>

	* change_set.cc (dump): Add state_renumbering dumper.
	(merge_disjoint_analyses): Add MM().

2005-07-26  Nathaniel Smith  <njs@pobox.com>

	* change_set.cc (dump): Add path_analysis dumper.
	(merge_change_sets): Add more MM()s.

2005-07-26  Nathaniel Smith  <njs@pobox.com>

	* change_set.cc (dump): Add path_state dumper.
	(sanity_check_path_state): Add MM().

2005-07-26  Richard Levitte  <richard@levitte.org>

	* revision.cc (check_sane_history): Convert tabs to the
	appropriate amount of spaces.

2005-07-26  Richard Levitte  <richard@levitte.org>

	* sanity.hh, revision.cc (check_sane_history),
	change_set.cc (concatenate_change_sets, merge_change_sets,
	invert_change_set): Because boost currently uses the symbol M, we
	have a clash.  Therefore, let's rename M to MM, for now.

2005-07-26  Richard Levitte  <richard@levitte.org>

	* commands.cc (CMD(privkey)): Change so both the public and
	private key are printed.

	* tests/t_dropkey_2.at, tests/t_lua_privkey.at: Adapt to the new
	private key format.

2005-07-24  Nathaniel Smith  <njs@pobox.com>

	* sanity.cc (MusingI, ~MusingI): No-op when already in the middle
	of dumping.

2005-07-25  Matthew Gregan  <kinetik@orcon.net.nz>

	* Makefile.am, configure.ac: Remove BUNDLED_{LUA,SQLITE} tests and
	clarify the comment for popt.  Using external versions of these
	tools didn't work anyway, so there's no point giving the
	impression that it might.

2005-07-24  Nathaniel Smith  <njs@pobox.com>

	* sanity.cc (gasp): Handle the possibility of multiple valid calls
	to gasp(), 'db check' can trigger multiple invariants without
	dying.

2005-07-24  Nathaniel Smith  <njs@pobox.com>

	* sanity.{hh,cc} (sanity::already_dumping, gasp): Don't let gasp
	be called recursively, in case a dump triggers an invariant.

2005-07-24  Nathaniel Smith  <njs@pobox.com>

	* sanity.cc (gasp): Make more robust against new errors triggered
	during error unwind.  (write_change_set in particular likes to
	blow up when handling in invalid change_set.)

2005-07-24  Nathaniel Smith  <njs@pobox.com>

	* change_set.cc (merge_change_sets, check_sane)
	(concatenate_change_sets, invert_change_set): Add M()s.

2005-07-24  Nathaniel Smith  <njs@pobox.com>

	* sanity.{hh,cc} (dump): Remove templated version, add std::string
	version.
	* vocab.{hh,cc} (dump): Add ATOMIC/DECORATE/ENCODING dumpers.
	* change_set.{hh,cc} (dump): Add change_set dumper.
	* manifest.{hh,cc} (dump): Add manifest_map dumper.
	* revision.cc (check_sane_history): Add some M()s.

2005-07-24  Nathaniel Smith  <njs@pobox.com>

	* sanity.hh (class Musing, gasp, dump): Actually, take a
	std::string instead of a std::ostream; fits our idioms better.

2005-07-24  Nathaniel Smith  <njs@pobox.com>

	* sanity.cc (log, progress, warning): Append '\n' to strings when
	necessary.
	(gasp): Save string properly.
	(M): Apply black magic.  Now works correctly.
	(dump): Write newline.

2005-07-24  Nathaniel Smith  <njs@pobox.com>

	* sanity.hh (dump): Add a default 'dump' implementation for all
	<<able objects.

2005-07-24  Nathaniel Smith  <njs@pobox.com>

	* constants.{cc,hh} (default_terminal_width): New constant.
	* ui.cc (guess_terminal_width): Use it.

2005-07-24  Nathaniel Smith  <njs@pobox.com>

	* diff_patch.cc (unidiff_append_test): Fix typo.

2005-07-24  Nathaniel Smith  <njs@pobox.com>

	* tests/t_annotate_no_rev.at: New test.
	* testsuite.at: Add it.
	
2005-07-24  Nathaniel Smith  <njs@pobox.com>

	* sanity.{hh,cc} (sanity, dump_buffer, invariant_failure)
	(index_failure,	MusingI, Musing, M): Implement macro M(), for
	'musing', which marks data that monotone was musing over when an
	invariant tripped.
	* Makefile.am (MOST_SOURCES): Fix spacing.

2005-07-23  Nathaniel Smith  <njs@pobox.com>

	* ui.{hh,cc} (guess_terminal_width): New function.
	(tick_write_dot::chars_on_line): Make unsigned to quiet gcc warning.
	(tick_write_dot::write_ticks): Use guess_terminal_width.
	* commands.cc (dump_diffs): Take full responsibility for printing
	=== lines, and use guess_terminal_width.
	* diff_patch.cc (make_diff): Don't print === lines.
	(unidiff_append_test): Adjust accordingly.

2005-07-23  Matthew Gregan  <kinetik@orcon.net.nz>

	* commands.cc (CMD(annotate)): Check for a valid revision before
	trying to fetch it from the database.
	* lua/lundump.[ch], lua/ldump.c: Rename VERSION and VERSION0 to
	LUA_DUMP_VERSION and LUA_DUMP_VERSION0 to avoid clashes with
	VERSION from config.h.

2005-07-22  Nathaniel Smith  <njs@pobox.com>

	* monotone.texi (Committing Work): Remove discussion of manifests.

2005-07-20  Nathaniel Smith  <njs@pobox.com>

	* netsync.cc (rebuild_merkle_trees): Make 'including branch'
	message L() instead of P(); it's nice information, but too much to
	be useful with large databases.

2005-07-22  Matt Johnston  <matt@ucc.asn.au>

	* database_check.cc: check that revisions and manifests
	are normalised to the same for that they would be written as.
	* tests/t_database_check_normalized.at: a test for it.
	* testsuite.at: add it.

2005-07-21  Richard Levitte  <richard@levitte.org>

	* contrib/monotone-import.pl: Now uses the given tag.

2005-07-20  Marcel van der Boom  <marcel@hsdev.com>

	* database.{cc,hh} (get_branches): New method.
	* commands.cc (ls_branches): Use it.
	* netsync.cc (get_branches): Likewise.
	* tests/t_ls_branches.at: New test.
	* testsuite.at: Add it.
	
2005-07-20  Nathaniel Smith  <njs@pobox.com>

	* commands.cc (db): Rename kill_branch_locally to
	kill_branch_certs_locally.
	* tests/t_db_kill_branch_locally.at: Rename to...
	* tests/t_db_kill_branch_certs_locally.at: ...this.  Update.
	* testsuite.at: Update.
	* monotone.texi (Database): Update.

2005-07-19  Nathaniel Smith  <njs@pobox.com>

	* schema_migration.cc (migrator::migrate): Add a check for schemas
	that are just... wrong.
	* tests/t_migrate_broken_schema.at: New test.

2005-07-19  Nathaniel Smith  <njs@pobox.com>

	* netcmd.cc (read): Make the bad HMAC error message clearer.

2005-07-19  Matthew Gregan  <kinetik@orcon.net.nz>

	* tests/t_diff_external.at: Canonicalise output for Win32.

2005-07-18  Nathaniel Smith  <njs@pobox.com>

	* keys.cc (get_passphrase): Do still error out if they keep typing
	empty passphrases.

2005-07-18  Richard Levitte  <richard@levitte.org>

	* database.cc: Move the inclusion of stdarg.h...
	* database.hh: ... here.

2005-07-18  Matt Johnston  <matt@ucc.asn.au>

	* keys.cc (get_passphrase): don't bomb out if they type an empty passphrase.

2005-07-18  Patrick Mauritz  <oxygene@studentenbude.ath.cx>

	* work.cc, manifest.cc: Remove 'using namespace boost'.

2005-07-18  Nathaniel Smith  <njs@pobox.com>

	* netsync.cc (received_items): New instance variable.
	(session::session): Initialize it.
	(note_item_arrived): Maintain it.
	(item_request_outstanding): Rename it to...
	(item_already_received): ...this, and have it check both
	outstanding and fulfilled requests.
	(queue_send_data_cmd, queue_send_delta_cmd): Call it via new
	name.
	
	Hopefully this will eliminate cases where "revs in" is larger than
	"revs written".
	
2005-07-17  Nathaniel Smith  <njs@pobox.com>

	* constants.cc (legal_key_name_bytes): Allow + and _ to appear in
	key names.

2005-07-17  Nathaniel Smith  <njs@pobox.com>

	* ui.{cc,hh} (tick_write_dot::write_ticks): Start a new line when
	too many dots have been written.
	* netsync.cc (process_refine_cmd): Add comment noting a possible
	optimization regarding subtree refinement.

2005-07-17  Nathaniel Smith  <njs@pobox.com>

	* configure.ac, win32/monotone.iss, monotone.spec:
	* debian/changelog: Bump version numbers to 0.21.
	* NEWS: Commit to a timestamp.

2005-07-17  Nathaniel Smith  <njs@pobox.com>

	* NEWS: Add diff changes, more tweaking.
	* UPGRADE: Update for 0.21.
	* AUTHORS: Add Vladimir Vukicevic.

2005-07-18  Matt Johnston  <matt@ucc.asn.au>

	* netsync.cc: merge fixup
	* botan/pipe_rw.cpp (read_all_as_string): make it smarter and faster

2005-07-18  Matt Johnston  <matt@ucc.asn.au>

	* botan/sha160.{cpp,h}: new faster sha160 implementation from Jack Lloyd
	and Kaushik Veeraraghavan.

2005-07-17  Nathaniel Smith  <njs@pobox.com>

	* tests/t_diff_external.at: New test.
	* testsuite.at: Add it.

2005-07-17  Nathaniel Smith  <njs@pobox.com>

	* monotone.texi (Restrictions): diff -r -r does accept
	restrictions now.
	(CVS Phrasebook): Clarify diff section.
	(Informative): Document diff [--unified|--context|--external],
	--diff-args.

2005-07-17  Nathaniel Smith  <njs@pobox.com>

	* app_state.{cc,hh}: Record whether --diff-args was passed, not
	just a string value.
	* lua.{cc,hh} (hook_external_diff): Take a diff_args_provided
	variable.
	* commands.cc (do_external_diff): Pass it.

2005-07-17  Nathaniel Smith  <njs@pobox.com>

	* std_hooks.lua (external_diff_default_args): New variable.
	(external_diff): Use it as a default, and use user-provided
	diff_args otherwise.
	* monotone.texi (Hooks): Document this.

2005-07-16  Vladimir Vukicevic  <vladimirv@gmail.com>

	* lua.{cc,hh} (hook_external_diff): New hook.
	* std_hooks.lua (external_diff): Add default definition.
	* monotone.texi (Hooks): Document external_diff hook.
	* app_state.{cc,hh}, options.hh, monotone.cc: Add --context,
	--external, --unified, --diff-args options.
	* commands.cc (do_external_diff): New function.
	(dump_diffs): Put a == line between each file's diffs.
	Pass file_ids of pre- and post-states to make_diff.
	(diff): Take new options.
	(cdiff): Remove.
	* diff_patch.{cc,hh} (make_diff): Print file ids in diff file
	headers.
	(unidiff_append_test): Update.
	(enum diff_type): Move to...
	* vocab.hh: ...here.
	* tests/t_restrictions.at, tests/t_crlf.at: Update.

2005-07-16  Nathaniel Smith  <njs@pobox.com>

	* manifest.cc (build_restricted_manifest_map): Remove doubled
	comment.

2005-07-16  Nathaniel Smith  <njs@pobox.com>

	* NEWS: Mention need for 'db migrate'.

2005-07-17  Matthew Gregan  <kinetik@orcon.net.nz>

	* lua/*: Import Lua 5.0.2 from upstream.
	* lua/*: Fix up CVS $Id$ tags, which appear to have been trashed
	since monotone existed in CVS.

2005-07-16  Nathaniel Smith  <njs@pobox.com>

	* NEWS: Update for 0.21.

2005-07-16  Nathaniel Smith  <njs@pobox.com>

	* database.cc (assert_sqlite3_ok): Remove dead function.
	
2005-07-16  Nathaniel Smith  <njs@pobox.com>

	* app_state.cc (require_working_copy): Oops, make it compile.

2005-07-16  Nathaniel Smith  <njs@pobox.com>

	* app_state.{cc,hh} (require_working_copy): Take an optional
	argument to give more details about why a working copy was
	required.
	* commands.cc (log): Give said details.

2005-07-16  Nathaniel Smith  <njs@pobox.com>

	* monotone.texi (CVS Phrasebook): Include 'log'.

2005-07-16  Nathaniel Smith  <njs@pobox.com>

	* monotone.texi (Selectors): Document use of globs.
	* tests/t_selector_globbing.at: New test.
	* testsuite.at: Add it.
	
2005-07-16  Jordan Breeding  <jordan.breeding@mac.com>

	* database.cc (selector_to_certname): Make 't:' selector match
	exactly by default as well.

2005-06-25  Brian Downing <bdowning@lavos.net>

	* database.cc (selector_to_certname, complete): Makes 'b:'
	selector be interpreted as a glob instead of as a partial string
	match.
	
2005-07-16  Nathaniel Smith  <njs@pobox.com>

	* netsync.cc: Revert accidentally committed changes.

2005-07-16  Nathaniel Smith  <njs@pobox.com>

	* ChangeLog: Fix formatting.

2005-07-15  Matt Johnston  <matt@ucc.asn.au>

	* netsync.cc (rebuild_merkle_trees): bad_branch_certs is a set of cert
	hashes, not of revision idents.

2005-07-14  Nathaniel Smith  <njs@pobox.com>

	* database.cc (get_revision_cert_index): "reserve" and "resize"
	are different.

2005-07-14  Nathaniel Smith  <njs@pobox.com>

	* netsync.cc (process_delta_cmd): Remove meaningless comment.

2005-07-14  Nathaniel Smith  <njs@pobox.com>

	* database.hh: Pre-declare sqlite3_stmt, instead of including
	sqlite3.h.

2005-07-14  Derek Scherger  <derek@echologic.com>

	* commands.cc (lca,lcad,try_one_merge): call describe_revision for
	logging common ancestors
	(propagate): log final merged line after propagate completes
	to indicate that it actually worked and to be consistent with merge

2005-07-13  Derek Scherger  <derek@echologic.com>

	* ChangeLog: merge fixup

2005-07-13  Derek Scherger  <derek@echologic.com>

	* database.cc (debug): delete stale comment
	(delete_branch_named):
	(delete_tag_named): 
	(clear): replace vprintf stuff with query parameters

2005-07-13  Nathaniel Smith  <njs@pobox.com>

	* contrib/ciabot_monotone.py (main): Optimistically run 'db
	migrate' before using database.

2005-07-13  Nathaniel Smith  <njs@pobox.com>

	* schema_migration.cc (migrate_monotone_schema)
	(migrator::migrate): Move the "nothing happened" check, and don't
	vacuum unless a migration occurred.

2005-07-13  Nathaniel Smith  <njs@pobox.com>

	* tests/t_restricted_diff_unchanged.at: New test.
	* testsuite.at: Add it.

2005-07-13  graydon hoare  <graydon@pobox.com>

	* rcs_import.cc (cvs_branch::cvs_branch): Initialize bools to false.

2005-07-13  Nathaniel Smith  <njs@pobox.com>

	* monotone.texi (Database): Document kill_tag_locally.

2005-07-13  Nathaniel Smith  <njs@pobox.com>

	* tests/t_kill_tag_locally.at, tests/t_ambiguous_tags.at: New
	tests.
	* testsuite.at: Add them.

2005-07-11  graydon hoare  <graydon@pobox.com>

	* AUTHORS: Add Jordan.
	* commands.cc (ls_tags): Do not uniquify tags.
	* constants.{cc,hh} (cvs_window): Change to time_t, tighten to 5 minutes.
	* rcs_import.cc (window): Remove.
	(note_type): Remove dead code.
	(is_sbr): Add test for synthetic branch roots.
	(cvs_commit::is_synthetic_branch_root): New test.
	(process_branch): Skip synthetic branch roots, push new branch
	before picking branch to mark, rather than after.
	(cvs_history::index_branchpoint_symbols): Handle vendor branches.
	(cvs_history::push_branch): Do not duplicate root on private branches.
	(import_branch): Fix up cluster inference.
	(cluster_consumer::consume_cluster): New invariant.
	* tests/t_cvsimport_drepper2.at: Modify to reflect fixes.

2005-07-11  Jordan Breeding  <jordan.breeding@mac.com>

	* commands.cc (db): New subcommand "kill_tag_locally"
	* database.{cc,hh} (delete_tag_named): New function.

2005-07-12  Nathaniel Smith  <njs@pobox.com>

	* schema_migration.cc (migrator::migrate): When there is nothing
	to be done, do nothing.

2005-07-12  Nathaniel Smith  <njs@pobox.com>

	* netsync.cc (rebuild_merkle_trees): Reduce memory usage a bit,
	and don't insert branch certs that the other side will just end up
	throwing away (reduces network traffic).

2005-07-12  Nathaniel Smith  <njs@pobox.com>

	* testsuite.at (NETSYNC_SERVE_START, NETSYNC_SERVE_N_START):
	Really, really really fix up quoting.  Really.
	I hope.

2005-07-12  Nathaniel Smith  <njs@pobox.com>

	* contrib/ciabot_monotone.py (config.project_for_branch): Clarify
	comment text for non-Python programmers.

2005-07-12  Nathaniel Smith  <njs@pobox.com>

	* testsuite.at (NETSYNC_SERVE_START, NETSYNC_SERVE_N_START): Fixup
	quoting.

2005-07-11  Nathaniel Smith  <njs@pobox.com>

	* crypto_tests.cc: New SHA1 correctness tests from Kaushik Veeraraghavan.
	* unit_tests.cc (init_unit_test_suite): 
	* unit_tests.hh (add_crypto_tests): 
	* Makefile.am (unit_tests_SOURCES): Call them.
	* AUTHORS: Add Kaushik Veeraraghavan.

2005-07-11  Nathaniel Smith  <njs@pobox.com>

	* tests/t_netsync_exclude_default.at: New test.
	* testsuite.at: Add it.
	(NETSYNC_SERVE_N_START, NETSYNC_SERVE_START): Use '*' as pattern
	when none is passed.

2005-07-11  Nathaniel Smith  <njs@pobox.com>

	* monotone.texi (Network): Tweak documentation for netsync
	commands.

2005-07-11  Nathaniel Smith  <njs@pobox.com>

	* app_state.{hh,cc} (exclude_patterns, add_exclude): 
	* options.hh (OPT_EXCLUDE): 
	* monotone.cc (coptions, cpp_main): New option --exclude.
	* commands.cc (pull, push, sync, serve): Accept it.
	(process_netsync_args): Implement it.
	* tests/t_netsync_exclude.at: New test.
	* testsuite.at: Add it.

2005-07-11  Timothy Brownawell  <tbrownaw@gmail.com>

	* options.hh, app_state.{hh,cc}, monotone.cc: New command specific
	option, "--exclude=x", puts arg into a vector app.excludes .
	Used by the netsync commands.
	* commands.cc (netsync commands): accept said option
		(process_netsync_args): Handle excludes.
	* monotone.texi: document it

2005-07-11  Timothy Brownawell  <tbrownaw@gmail.com>

	* interner.hh: make slightly faster

2005-07-11  Matt Johnston  <matt@ucc.asn.au>

	* hmac.cc: <string> not <string.h>

2005-07-11  Matt Johnston  <matt@ucc.asn.au>

	* keys.cc (encrypt_rsa): fix typo
	* hmac.{cc,hh}: store key as SymmetricKey, pass correctly to
	MAC_Filter

2005-07-10  Nathaniel Smith  <njs@pobox.com>

	* ChangeLog, configure.ac: Re-remove mysteriously revived
	jibberish.

2005-07-10  Nathaniel Smith  <njs@pobox.com>

	* tests/t_netsync_read_permissions.at: New test.
	* testsuite.at: Run it.
	* netsync.cc (set_session_key, dispatch_payload)
	(respond_to_auth_cmd): Refactor to key HMAC earlier, so error
	packets will get the right HMAC.

2005-07-10  Richard Levitte  <richard@levitte.org>

	* Makefile.am (monotone_CPPFLAGS, unit_tests_CPPFLAGS): Re-remove
	previously removed stuff.

	* ChangeLog, configure.ac: Revert accidentally-recommitted changes.

2005-07-10  Richard Levitte  <richard@levitte.org>

	* monotone.texi (Network), monotone.1: Mention the default port
	number.

2005-07-10  Matthew Gregan  <kinetik@orcon.net.nz>

	* configure.ac: Check for boost >= 1.32.

2005-07-09  Nathaniel Smith  <njs@pobox.com>

	* schema.sql (revision_ancestry__child, revision_certs__id,
	revision_certs__name_value): New indexes.
	* database.cc (dump, dump_table_cb, dump_index_cb): Include
	indexes in dumps.
	(database::database): 
	* schema_migration.cc (migrate_monotone_schema) 
	(migrate_client_to_add_indexes): 
	* tests/t_migrate_schema.at: Corresponding migration gunk.

2005-07-09  Jordan Breeding  <jordan.breeding@mac.com>

	* Makefile.am (monotone_CPPFLAGS, unit_tests_CPPFLAGS): 
	* configure.ac (BOOST_FIX_VERSION): Restrict boost compile kluges
	to boost 1.32.

2005-07-09  Nathaniel Smith  <njs@pobox.com>

	* schema_migration.cc (calculate_schema_id): Include indexes in
	the schema id.

2005-07-09  Nathaniel Smith  <njs@pobox.com>

	* ChangeLog, configure.ac: Revert accidentally-committed changes.

2005-07-09  Nathaniel Smith  <njs@pobox.com>

	* monotone.texi (Generating Keys): Make it a little clearer that
	we aren't necessarily recommending people store their passphrase
	in plaintext.

2005-07-08  Matt Johnston  <matt@ucc.asn.au>

	* propagate mainline to botan branch

	* constants.{cc,hh}: add sha1_digest_length as botan
	doesn't provide a convenient definition.
	* hmac.{cc,hh}: convert to use botan
	* keys.cc (encrypt_rsa, decrypt_rsa): use botan
	* transforms.{cc,hh}: use botan

2005-07-08  Matt Johnston  <matt@ucc.asn.au>

	* tests/t_normalized_filenames.at: expect exit code of 1 not 3 for
	"cat manifest" with a directory in MT/work
	* file_io.cc, netcmd.cc, transforms.cc, vocab.hh: revert changes which
	used swap() for strings and atomic types since strings are
	copy-on-write.

2005-07-08  Matt Johnston  <matt@ucc.asn.au>

	* file_io.cc (ident_existing_file): new function to calculate
	the ident of a file failing gracefully if it doesn't exist
	or is a directory.
	* file_io.hh (classify_manifest_paths,
	build_restricted_manifest_map): use ident_existing_file
	* ui.cc: cast to avoid compiler warnings

2005-07-07  Nathaniel Smith  <njs@pobox.com>

	* contrib/ciabot_monotone.py (Monotone.log): Fix to work with
	0.20.

2005-07-07  Nathaniel Smith  <njs@pobox.com>

	* Makefile.am (monotone_CPPFLAGS, unit_tests_CPPFLAGS): Add
	-DBOOST_REGEX_V4_CHAR_REGEX_TRAITS_HPP to work around g++
	4.0/boost 1.32.0 lossage.

2005-07-07  Vaclav Haisman  <V.Haisman@sh.cvut.cz>

	* Makefile.am: Compile fix for FreeBSD.

2005-07-07  Nathaniel Smith  <njs@pobox.com>

	* netsync.cc (process_hello_cmd, process_anonymous_cmd) 
	(process_auth_cmd): Change permission checking -- always build
	merkle tree (even when a pure sink), send permission denied and
	abort whenever client tries to read/write a branch they don't have
	access to.

2005-07-07  Nathaniel Smith  <njs@pobox.com>

	* ChangeLog: fixup formatting.

2005-07-06  Matt Johnston  <matt@ucc.asn.au>

	* database.cc (assert_sqlite3_ok): database corruption and similar
	problems are errors, not invariants.

2005-07-06  Nathaniel Smith  <njs@pobox.com>

	* commands.cc (push, pull, sync): Fix --help description.	
	
2005-07-06  Nathaniel Smith  <njs@pobox.com>

	* options.hh (OPT_SET_DEFAULT): 
	* app_state.{hh,cc} (app_state::set_default):
	* monotone.cc (coptions, cpp_main): New option.
	* commands.cc (pull, push, sync): Accept it.
	(process_netsync_args): Use it.
	* tests/t_set_default.at, testsuite.at: New test.

2005-07-07  Matthew Gregan  <kinetik@orcon.net.nz>

	* win32/monotone.iss: Bump version number.

2005-07-05  Nathaniel Smith  <njs@pobox.com>

	* debian/rules (config.status): Use bundled sqlite.
	* debian/control (Build-Depends): Remove popt and sqlite.

2005-07-05  Nathaniel Smith  <njs@pobox.com>

	* NEWS: Add timestamp.  Barring unforeseen issues, this is 0.20.

2005-07-05  Nathaniel Smith  <njs@pobox.com>

	* Makefile.am (EXTRA_DIST): Include some missed contrib/ stuff.

2005-07-05  Nathaniel Smith  <njs@pobox.com>

	* po/monotone.pot: Regenerate for release.

2005-07-05  Nathaniel Smith  <njs@pobox.com>

	* configure.ac, debian/changelog, monotone.spec: Bump version
	number.
	* UPGRADE: Update for 0.20 release.

2005-07-05  Nathaniel Smith  <njs@pobox.com>

	* ChangeLog, NEWS, AUTHORS: Fixup Eric Anderson's email address.

2005-07-05  Nathaniel Smith  <njs@pobox.com>

	* monotone.texi (Database): Note that db kill_rev_locally also
	will trigger "unreferenced manifest" warnings from db check.

2005-07-05  Nathaniel Smith  <njs@pobox.com>

	* NEWS: Oops, 'automate select' was in 0.19 after all.

2005-07-05  Nathaniel Smith  <njs@pobox.com>
	
	* contrib/ciabot_monotone.py: Fix multiple collection support.

2005-07-05  Richard Levitte  <richard@levitte.org>

	* monotone.texi (Hooks): Add space after periods where there's
	a lack of space.

	* NEWS: Correct the blurb about
	get_netsync_{read,anonymous_read,write}_permitted

2005-07-05  Nathaniel Smith  <njs@codesourcery.com>

	* NEWS: Add more explicit note on how to upgrade.

2005-07-05  Nathaniel Smith  <njs@codesourcery.com>

	* NEWS: First cut at 0.20 release notes.

2005-07-03  Matthew Gregan  <kinetik@orcon.net.nz>

	* sqlite/*, Makefile.am: Import SQLite 3.2.2 from upstream.
	* sqlite/main.c: Compile fix.
	* sqlite/{callback.c,prepare.c}: Add new files.

2005-07-03  Matthew Gregan  <kinetik@orcon.net.nz>

	* sqlite/{sqlite3.h,tokenize.c} (sqlite3_complete_last): New
	function to find the last valid SQL statement in a string; based
	on sqlite3_complete.  This change should be offered upstream, but
	probably not before sqlite3_complete_last16 is implemented.
	* database.cc (database::load): Load and execute dump in chunks,
	fixes bug 13570.

2005-07-01  Eric Anderson  <anderse-monotone@cello.hpl.hp.com>

	* file_io.cc: Pre-allocate space for the file read so that the
	string doesn't have to be incrementally expanded during the read.

2005-07-01  Matthew Gregan  <kinetik@orcon.net.nz>

	* tests/t_cvsimport_drepper2.at: Canonicalise monotone output so
	that the test passes on Win32.

2005-06-30  Eric Kidd  <eric.kidd@dartmouth.edu>

	* contrib/monotone-import.pl: Changed $branch to
	$user_branch.  This script may need more work, but at least Perl
	compiles it now.

2005-06-30  Patrick Mauritz  <oxygene@studentenbude.ath.cx>

	* automate.cc, basic_io.hh, cert.cc, change_set.cc,
	cryptopp/config.h, cryptopp/integer.cpp, main.cc, merkle_tree.cc,
	merkle_tree.hh, monotone.cc, netcmd.cc, netsync.cc,
	netxx/osutil.h, packet.cc: Namespace and include file cleanup.

2005-06-29  graydon hoare  <graydon@pobox.com>

	* tests/t_cvsimport_drepper2.at: New test.
	* testsuite.at: Call it.

2005-06-23  graydon hoare  <graydon@pobox.com>

	* rcs_import.cc (import_cvs_repo): Put branch imports inside
	transaction blocks, add a couple tickers.

2005-06-22  graydon hoare  <graydon@pobox.com>

	* rcs_file.cc: Track file:line numbers, accept files which violate
	some lies in rcs file format.
	* rcs_import.cc (cvs_tree_walker): 
	Warn rather than crash on parse errors.
	(cvs_history)
	(cvs_commit)
	(cvs_cluster)
	(prepared_revision)
	(import_branch)
	(import_cvs_repo): Support non-branch tags.

2005-06-21  graydon hoare  <graydon@pobox.com>

	* rcs_import.{cc,hh} (import_rcs_file): Rename to test_parse_rcs_file.
	* commands.cc (rcs_import): rename call.

2005-06-19  graydon hoare  <graydon@pobox.com>

	* rcs_import.cc: Rewrite change set inference logic.

2005-06-28  Roland Illig  <roland.illig@gmx.de>

	* app_state.cc: #include <unistd.h>, needed on NetBSD.

2005-06-28  Nathaniel Smith  <njs@codesourcery.com>

	* std_hooks.lua (ignore_file): Ignore vim swap files and emacs
	temp files.

2005-06-27  Nathaniel Smith  <njs@codesourcery.com>

	* INSTALL: Bump required version of Boost to 1.32.

2005-06-26  Matthew Gregan  <kinetik@orcon.net.nz>

	* app_state.cc (app_state::app_state()): Initialise no_merges to
	false so that 'log' will show merges by default (the recently
	added --no-merges option provides a means to disable the merge
	entries).

2005-06-26  Matthew Gregan  <kinetik@orcon.net>

	* tests/t_automate_stdio.at, tests/t_cvsimport_drepper.at,
	tests/t_selector_later_earlier.at: Further canonicalisation of
	monotone output to resolve test failures on Win32.

2005-06-25  Brian Campbell  <brian.p.campbell@dartmouth.edu>

	* commands.cc (CMD(db)): Added db kill_branch_locally command. 
	* database.cc, database.hh (delete_branch_named): New function to
	delete all branch certs with a given branch name.
	* monotone.texi (Database): Added documentation for db
	kill_branch_locally.
	* tests/t_db_kill_branch_locally.at: New test for db
	kill_branch_locally.
	* testsuite.at: Add the test. 
	* AUTHORS: Add myself.
	* ChangeLog: Change my email address on an old contribution to 
	match my pubkey. 

2005-06-24  Nathaniel Smith  <njs@codesourcery.com>

	* tests/t_db_kill_rev_locally.at: Clean up style.

2005-06-24  Nathaniel Smith  <njs@codesourcery.com>

	* unix/process.cc (process_spawn): Format log output correctly.

2005-06-24  Nathaniel Smith  <njs@codesourcery.com>

	* unix/process.cc (existsonpath): Reindent.  Add logging, and use
	'command -v' instead of 'which' (as per Matt Johnston's discovery
	that it is more portable).
	(process_spawn): Handle exec failure more properly.
	* tests/t_existsonpath.at: New test.
	* testsuite.at: Add it.

2005-06-25  Matthew Gregan  <kinetik@orcon.net.nz>

	* monotone.cc: Log correct locale set for LC_MESSAGES.

2005-06-24  Nathaniel Smith  <njs@codesourcery.com>

	* unix/process.cc: Remove tabs.

2005-06-24  Nathaniel Smith  <njs@codesourcery.com>

	* std_hooks.lua (get_preferred_merge2_command)
	(get_preferred_merge3_command): Move meld to the bottom of the
	default merge tool search order.  Also, use xemacs if it appears
	in $EDITOR, otherwise use emacs.
	* revision.cc (check_sane_history): Remove stale comment.

2005-07-05  Nathaniel Smith  <njs@codesourcery.com>

	* globish.cc (combine_and_check_globish): Don't add unnecessary
	{}'s.
	* tests/t_netsync_globs.at, testsuite.at: New test.

2005-07-04  Nathaniel Smith  <njs@codesourcery.com>

	* netcmd.cc (do_netcmd_roundtrip, test_netcmd_mac): Update for new
	chained_hmac object.
	* constants.hh (netsync_key_initializer): Update comment.
	* hmac.hh (hmac_length): Expose length of MACs.
	* hmac.cc: I() that it matches what CryptoPP wants to give.
	* netcmd.cc: I() that it matches the length hard-coded into the
	netsync protocol.
	* vocab.cc (verify(netsync_hmac_value)): Fix error message.
	
2005-07-04  Nathaniel Smith  <njs@codesourcery.com>

	* tests/t_netsync_defaults.at: Update for new var names.  All
	tests now pass.

2005-07-04  Nathaniel Smith  <njs@codesourcery.com>

	* lua.cc (hook_get_netsync_write_permitted): Fix typo.

2005-07-04  Nathaniel Smith  <njs@codesourcery.com>

	* globish.cc (globish_matcher_test): Add check for {foo} (no
	commas).

2005-07-04  Nathaniel Smith  <njs@codesourcery.com>

	* globish.cc (checked_globish_to_regex): Make the special case for
	the empty pattern, actually work.  Unit tests now pass.

2005-07-04  Nathaniel Smith  <njs@codesourcery.com>

	* netcmd.cc (test_netcmd_functions): Update for new anonymous/auth
	packet formats.

2005-07-04  Nathaniel Smith  <njs@codesourcery.com>

	* monotone.texi, monotone.1: Update for new glob stuff.
	* commands.cc (process_netsync_args, push, pull, sync, serve):
	'serve' always requires arguments, rather than falling back on db
	defaults.
	
2005-07-04  Nathaniel Smith  <njs@codesourcery.com>

	* commands.cc (process_netsync_args, push, pull, sync, serve):
	Adapt for patterns instead of regexen; slight refactoring too.

2005-07-03  Nathaniel Smith  <njs@codesourcery.com>

	* netsync.cc: Finally self-consistent.

2005-07-03  Nathaniel Smith  <njs@codesourcery.com>

	* netsync.hh (run_netsync_protocol): Fix prototype.

2005-07-03  Nathaniel Smith  <njs@codesourcery.com>

	* globish.hh: Document the empty pattern as never matching.
	* globish.cc (checked_globish_to_regex): Implement it.
	(globish_matcher_test): Check it.

2005-07-03  Nathaniel Smith  <njs@codesourcery.com>

	* monotone.texi (Network Service, Hooks):
	* testsuite.at: 
	* tests/t_netsync_permissions.at: 
	* tests/t_netsync_single.at: Update to match new
	get_netsync_write_permitted definition.

2005-07-03  Nathaniel Smith  <njs@codesourcery.com>

	* lua.{cc,hh} (hook_get_netsync_write_permitted): Don't take a
	branch argument; write permission is now all or none.  (It really
	was before anyway...)
	* netsync.cc: Update accordingly.

2005-07-03  Nathaniel Smith  <njs@codesourcery.com>

	* netsync.cc: More updating for pattern stuff; getting there...

2005-06-28  Nathaniel Smith  <njs@codesourcery.com>

	* netsync.cc: Update low-level functions to use include_pattern
	and exclude_pattern.

2005-06-28  Nathaniel Smith  <njs@codesourcery.com>

	* netcmd.{cc,hh} (read_anonymous_cmd, write_anonymous_cmd)
	(read_auth_cmd, write_auth_cmd): Take include_pattern and
	exclude_pattern arguments.

2005-06-28  Nathaniel Smith  <njs@codesourcery.com>

	* globish.{cc,hh}: New files.
	* Makefile.am (MOST_SOURCES): Add them.
	* transforms.{cc,hh}: Remove glob-related stuff.
	* unit_tests.{cc,hh}: Call globish unit tests.

2005-06-27  Nathaniel Smith  <njs@codesourcery.com>

	* transforms.cc (glob_to_regex, globs_to_regex, regexes_to_regex):
	Choose "regex" as standard spelling.  Clean up code, add code for
	handling sets, start improving tests (don't currently pass).
	* transforms.hh (glob_to_regex, globs_to_regex, regexes_to_regex):
	Prototype.

2005-06-28  Matt Johnston  <matt@ucc.asn.au>

	* constants.cc: increase db_version_cache_sz to 7 MB
	* netsync.cc: use a deque<string> rather than a single
	string buffer for outbuf.
	* netsync.cc (arm): only queue data when there is
	available space
	* AUTHORS: added Eric Anderson

2005-06-26  Matt Johnston  <matt@ucc.asn.au>

	* transforms.hh: remove extraneous #ifdef
	* hmac.cc, hmac.hh: actually add them

2005-06-26  Matt Johnston  <matt@ucc.asn.au>

	* netcmd.cc (netcmd::read, netcmd::write): change to using a HMACs 
	chained by including the previous HMAC in the input data, rather
	than altering the key each time.
	* netcmd.cc ({read,write}_{data,delta}_cmd): use encode_gzip/decode_gzip
	  rather than raw xform.
	* hmac.{cc,hh}: new chained_hmac abstraction
	* Makefile.in: add them
	* netsync.cc: each session keeps a chained_hmac for read/write
	* transforms.hh: add a string variant for encode_gzip

2005-06-25  Nathaniel Smith  <njs@codesourcery.com>

	* netsync.cc: Tweak comment.

2005-06-25  Nathaniel Smith  <njs@codesourcery.com>

	* AUTHORS: Add Ethan Blanton <elb@elitists.net>.

2005-06-22  Nathaniel Smith  <njs@codesourcery.com>

	* netcmd.hh (netcmd::read, netcmd::write): Don't have defaults for
	key/hmac arguments.
	* netcmd.cc (do_netcmd_roundtrip): New function.
	(test_netcmd_functions): Use it.  Also, make work with hmac
	changes.
	(test_netcmd_mac): New test.
	(add_netcmd_tests): Call it.

2005-06-22  Nathaniel Smith  <njs@codesourcery.com>

	* netcmd.cc (read): Remove unused variable.
	* netsync.cc (call_server, process)
	(arm_sessions_and_calculate_probe, handle_read_available): Give
	better error message on bad_decode exceptions.

2005-06-22  Nathaniel Smith  <njs@codesourcery.com>

	* netcmd.cc, netsync.cc: Revert backwards compatibility code; 0.19
	and 0.20 can't be usefully compatible, and the code as it existed
	would cause real version mismatch error reporting to not work
	right.  (Old client with new server would give a generic "server
	disconnected" error message instead of something useful.)

2005-06-21  Nathaniel Smith  <njs@codesourcery.com>

	* netsync.cc (rebuild_merkle_trees): Fix FIXME comments to match
	reality.
	* tests/t_netsync_diffbranch.at: No longer a bug, remove
	priority.

2005-06-20  Nathaniel Smith  <njs@codesourcery.com>

	* monotone.texi (Hook Reference): Oops, missed a @ref.

2005-06-20  Nathaniel Smith  <njs@codesourcery.com>

	* monotone.texi (Default monotonerc): Rename section to...
	(Default hooks): ...this, to emphasize is still read even when a
	monotonerc exists.

2005-06-19  Richard Levitte  <richard@levitte.org>

	* Makefile.am: There's no reason for monotone.pdf or .dvi to
	depend on monotone.info, since they are built from the .texi
	files.  Also, make the monotone.html and html targets depend
	on version.texi and std_hooks.lua as well.

2005-06-18  Matt Johnston  <matt@ucc.asn.au>

	* INSTALL: fix typo, should be -Iboost_1_31_0 not -Iboost_1_31_2

2005-06-18  Riccardo Ghetta  <birrachiara@tin.it>
	* monotone.texi: include std_hooks.lua as an appendix and remove long
	lua excerpts from hook reference.
	* Makefile.am : make monotone.pdf/eps depend on monotone.info
	
2005-06-24  Matt Johnston  <matt@ucc.asn.au>

	* transforms.{cc,hh}: combine gzip and base64 in one
	pipe for pack()/unpack() to save memory
	* vocab.hh: add swap() to encodings/atomics
	* file_io.cc: use swap() to avoid copying

2005-06-21  Nathaniel Smith  <njs@codesourcery.com>

	* commands.cc (do_diff): Use calculate_arbitrary_change_set,
	instead of reimplementing it.

2005-06-21  Nathaniel Smith  <njs@codesourcery.com>

	* revision.cc (find_least_common_ancestor): Handle left == right
	case.
	* tests/t_diff_currev.at: Un-XFAIL.
	
2005-06-21  Nathaniel Smith  <njs@codesourcery.com>

	* netsync.cc (rebuild_merkle_trees): Fix FIXME comments to match
	reality.
	* tests/t_netsync_diffbranch.at: No longer a bug, remove
	priority.

2005-06-20  Nathaniel Smith  <njs@codesourcery.com>

	* monotone.texi (Hook Reference): Oops, missed a @ref.

2005-06-20  Nathaniel Smith  <njs@codesourcery.com>

	* monotone.texi (Default monotonerc): Rename section to...
	(Default hooks): ...this, to emphasize is still read even when a
	monotonerc exists.

2005-06-19  Richard Levitte  <richard@levitte.org>

	* Makefile.am: There's no reason for monotone.pdf or .dvi to
	depend on monotone.info, since they are built from the .texi
	files.  Also, make the monotone.html and html targets depend
	on version.texi and std_hooks.lua as well.

2005-06-18  Matt Johnston  <matt@ucc.asn.au>

	* INSTALL: fix typo, should be -Iboost_1_31_0 not -Iboost_1_31_2

2005-06-18  Riccardo Ghetta  <birrachiara@tin.it>
	* monotone.texi: include std_hooks.lua as an appendix and remove long
	lua excerpts from hook reference.
	* Makefile.am : make monotone.pdf/eps depend on monotone.info
	
2005-06-17  Matt Johnston  <matt@ucc.asn.au>

	* database.cc (database::execute()): truncate long query log messages
	before copying, saving memory. 
	Patch from Eric Anderson <anderse-monotone@cello.hpl.hp.com>

2005-06-17  Riccardo Ghetta  <birrachiara@tin.it>
	Adds include()/includedir() to lua hooks and extend --rcfile
	* lua.cc: handle --rcfile with directories, implement
	include() and includedir()
	* testsuite.at, t_lua_includedir.at, t_rcfile_dir.at:
	test new functionality
	* monotone.texi: document all functions available to hook
	writers, including the new include() and includedir()

2005-06-16  Nathaniel Smith  <njs@codesourcery.com>

	* diff_patch.cc (merge_extents): Typo caught by anonymous reader.

2005-06-16  Nathaniel Smith  <njs@codesourcery.com>

	* commands.cc (cat): Account for being in a subdir in 'cat file
	REV PATH'.
	* tests/t_cat_file_by_name.at: Test.

2005-06-17  Richard Levitte  <richard@levitte.org>

	* app_state.cc (app_state::app_state()): Avoid a gcc warning by
	having the class members initialised in the same order they are
	defined in the class.

2005-06-16  Nathaniel Smith  <njs@pobox.com>

	* std_hooks.lua (ignore_file): Add Cons/SCons cache files to
	default ignore list.

2005-06-16  Matt Johnston  <matt@ucc.asn.au>

	* ui.cc: increase the divisor as required so that we don't get spurious
	screen updates when we're using the kilobyte/megabyte tickers

2005-06-15  Matt Johnston  <matt@ucc.asn.au>

	* monotone.texi: clarify some netsync parts of the tutorial

2005-06-15  Richard Levitte  <richard@levitte.org>

	* netsync.cc (struct session): Add a pattern regex cache.
	(analyze_ancestry_graph): Use the regex cache instead of the
	pattern string itself.  This is especially important when the
	pattern is used as an old-style collection.
	(process_hello_cmd): Recreate the pattern regex cache with the
	conversion of the pattern to a regex when it's used as an
	old-style collection.
	(process_auth_cmd): When the pattern changes, change the regex
	cache as well.

2005-06-14  Richard Levitte  <richard@levitte.org>

	* std_hooks.lua (get_preferred_merge2_command,
	get_preferred_merge3_command): EDITOR may be undefined.  In that
	case, os.getenv() returns nil, on which string.lower() chokes.
	It's much better to check for that and default to an empty
	string.

2005-06-11  Derek Scherger  <derek@echologic.com>

	* commands.cc (complete_command): log command expansion messages
	with L instead of P to reduce chatter
	(status): add --brief option and corresponding output
	(identify): add trailing space to comment gcc complains about
	* monotone.cc: fix comment typo and add additional details for
	command specific options
	* monotone.texi (Automation): list inventory status code
	combinations and descriptions
	* tests/t_status.at: new test of status command and --brief option
	* testsuite.at: add it

2005-06-11  Matt Johnston  <matt@ucc.asn.au>

	* commands.cc: revert should ignore the ignore hooks, otherwise bad
	things happen (revert a single ignored file, resultant empty ignore list
	reverts the whole working copy).
	* app_state.cc, app_state.hh: give set_restriction a flag to disregard
	file-ignore hooks.
	* tests/t_revert_restrict.at, testsuite.at: a test

2005-06-09  Riccardo Ghetta  <birrachiara@tin.it>

	* std_hooks.lua: make binary_file return nil on unreadable/empty files
	
2005-06-10  Joel Reed  <joelwreed@comcast.com>

	* commands.cc (CMD(cdiff)): Add OPT_DEPTH to command options.
	* t_restrictions.at: Add to testcase.

2005-06-09  Joel Reed  <joelwreed@comcast.com>

	* commands.cc (CMD(diff)): Add OPT_DEPTH back in, as it is used.
	* t_restrictions.at: Add to testcase to increase likelihood of 
	keeping it around :)

2005-06-10  Richard Levitte  <richard@levitte.org>

	* commands.cc (CMD(diff)): Remove OPT_DEPTH, as it was never
	used.

2005-06-09  Richard Levitte  <richard@levitte.org>

	* monotone.texi (Merging): I assume that "apposite" was supposed
	to be "appropriate".

2005-06-09  Riccardo Ghetta  <birrachiara@tin.it>

	* diff_patch.cc/hh: honor the new manual_merge attribute
	* file_io.cc/hh: move here the guess_binary function
	* lua.cc: let guess_binary available to lua
	* std_hooks.lua: handle manual_merge as an add-time attribute and
	initialize by default make it true if the file appears to be binary.
	Make read_contents_of_file able to read "binary" files.
	* tests/t_merge_manual.at: tests new behaviour, superceding the
	old XFAIL t_merge_binary.at test.
	* monotone.texi: document changes, adding a small section on merging.

2005-06-07  Nathaniel Smith  <njs@codesourcery.com>

	* ChangeLog: Fixup.

2005-06-07  Nathaniel Smith  <njs@codesourcery.com>

	* monotone.texi (Storage and workflow): Attempt to thwart some
	common misconceptions.

2005-06-07  Nathaniel Smith  <njs@codesourcery.com>

	* netsync.cc (rebuild_merkle_trees): Add a comment describing how
	this code should work (and why it currently doesn't quite).

2005-06-05  Nathaniel Smith  <njs@codesourcery.com>

	* tests/t_bad_packets.at: Expect certs on a non-existent rev to
	fail.  Run db check instead.
	* commands.cc (complete): Let callers specify they're okay with
	non-existent revisions.
	(CMD(trusted)): So specify.

2005-06-05  Nathaniel Smith  <njs@codesourcery.com>

	* tests/t_tags.at: 'tag' on a non-existent revid should fail.
	* commands.cc (complete): Fail on non-existent revids.

2005-05-29  Nathaniel Smith  <njs@codesourcery.com>

	* tests/t_epoch.at: Typo.
	* tests/t_automate_certs.at, tests/t_selector_later_earlier.at:
	Throw in some calls to CANONICALISE, maybe this will help on
	Win32...

2005-06-04  Timothy Brownawell  <tbrownaw@gmail.com>

	* netsync.cc, netcmd.cc: Style cleanups (mostly whitespace).

2005-06-04  Timothy Brownawell  <tbrownaw@gmail.com>

	* netsync.cc (process_hello_cmd): Warn about collection/regex
	usage when talking to an old server.

2005-06-04  Derek Scherger  <derek@echologic.com>

	* commands.cc (update): update MT/work based on the changes
	between the chosen revision and the new merge revision
	* tests/t_update_with_pending_drop.at: 
	* tests/t_update_with_pending_add.at: 
	* tests/t_update_with_pending_rename.at: un-XFAIL and clean up now
	that things work

2005-06-04  Timothy Brownawell  <tbrownaw@gmail.com>

	* netcmd.{cc,hh}, netsync.cc: Move {read,write}_*_cmd_payload
	to netcmd::{read,write}_*_cmd .
	* netcmd.cc, netsync.cc: Compatibility infrastructure.
	* netsync.cc: Interoperate with v4 servers.

2005-06-03  Timothy Brownawell  <tbrownaw@gmail.com>

	* automate.cc (print_some_output): Fix compiler warning.

2005-06-04  Derek Scherger  <derek@echologic.com>

	* app_state.cc (app_state): initialize diffs to false; it seemed
	to be defaulting to true for me

2005-06-04  Derek Scherger  <derek@echologic.com>

	* tests/t_update_with_pending_drop.at: 
	* tests/t_update_with_pending_add.at: 
	* tests/t_update_with_pending_rename.at: 
	* tests/t_restricted_commit_with_inodeprints.at: new bug reports
	* testsuite.at: call them

2005-06-04  graydon hoare  <graydon@pobox.com>

	* rcs_import.cc 
	(note_state_at_branch_beginning): Move time back when
	there are known commits on a branch.

2005-06-03  Joel Reed  <joelwreed@comcast.com>

	* commands.cc, monotone.texi: provide --verbose option for 
	monotone complete revision which adds date and author 
	completion output
	* contrib/monotone.zsh_completion: use verbose output when
	completing revisions

2005-06-02  graydon hoare  <graydon@pobox.com>

	* rcs_import.cc
	(cvs_key::is_synthetic_branch_founding_commit): New field.
	(cvs_key::operator==): Handle synthetic case specially.
	(cvs_key::operator<): Likewise.
	(note_state_at_branch_beginning): Likewise.	
	* tests/t_cvsimport_drepper.at: Converted bug testcase.
	* testsuite.at: Call it.

	* monotone.cc, commands.cc, options.hh 
	(OPT_NO_MERGES, OPT_DIFFS): New options.
	* app_state.cc (app_state::no_merges, app_state::diffs): Likewise.
	* commands.cc (log): Honor no_merges, diffs.
	* contrib/color_logs.{sh,conf}: Helpers for reviewing work in a
	nice colorized, easy-to-read fashion.
	* contrib/colorize: A colorization script found on the net.

	* HACKING, ROADMAP: Expand a bit.
	* commands.cc (changes_summary::print): Change macro to helper fn.
	* contrib/monotone.el (monotone-cmd): Handle nil exit code.

2005-06-02  Joel Reed  <joelwreed@comcast.com>

	* commands.cc, database.cc, database.hh, vocab.hh, vocab_terms.hh:
	add complete key subcommand and provide --brief option of zsh/bash
	completion. See http://lists.gnu.org/archive/html/monotone-devel/2005-05/msg00461.html
	* tests/t_rebuild.at: add tests for complete key subcommand
	* monotone.texi: document new subcommand
	* contrib/monotone.zsh_completion: update for new complete key
	command, improve _monotone_existing_entries using new --depth=0
	option,	add revision completion for cert command, and a	bugfix 
	for cat command

2005-06-01  Matt Johnston  <matt@ucc.asn.au>

	* tests/t_i18n_changelog.at: capitalise UTF-8 CHARSET to keep
	solaris happy.

2005-06-01  Timothy Brownawell  <tbrownaw@gmail.com>

	* netsync.cc (analyze_ancestry_graph): Try to fix segfault.
	Always accept tags.

2005-06-01  Timothy Brownawell  <tbrownaw@gmail.com>

	* netsync.cc (process_auth_cmd, analyze_ancestry_graph): Move
	write-permission checking to where it belongs, *after* we know
	exactly what we're checking permissions about. Drop things we
	don't want.

2005-06-01  Matt Johnston  <matt@ucc.asn.au>

	* tests/t_cvsimport_deleted_invar.at: don't use -C with tar
	* tests/t_i18n_file.at: capitalise CHARSET=UTF-8, seems more standard.
	* tests/t_merge_normalization_edge_case.at: use known-good output
	rather than using diff3 --merge

2005-05-31  Timothy Brownawell  <tbrownaw@gmail.com>

	* tests/t_epoch_server.at: fix typo
	* netsync.cc (session::process_auth_cmd): If no branches are allowed
	for writing, also check for write permissions to branch "" (needed
	for serving empty dbs). For sync, don't refuse connection if there
	are no readable branches (only do this for pull).

2005-05-31  Timothy Brownawell  <tbrownaw@gmail.com>

	* monotone.texi: Update documentation for get_netsync_*_permitted
	hooks to reflect that they now get individual branch names.

2005-05-31  Timothy Brownawell  <tbrownaw@gmail.com>

	* netsync.cc: session::rebuild_merkle_trees now takes a set of
	branches to include as an argument. On the server, calculate
	this set at the same time the get_netsync_*_permitted hooks are
	called; call said hooks on each branch individually.

2005-05-31  Timothy Brownawell  <tbrownaw@gmail.com>

	Remove old collection support in favor of using regexes exclusively.
	* netsync.cc (convert_pattern): Remove function.
	* (14 files): collections are unexist; do not mention (potential
	for confusion)
	* constants.cc: Increase netsync protocol version.
	* monotone.texi: Update documentation.
	* tests/t_epoch_unidirectional.at: Fix to sync subbranches.
	* commands.cc (CMD update): Fix usage check.
	* tests/t_select_cert.at: Fix to use --revision.

2005-05-30  Timothy Brownawell  <tbrownaw@gmail.com>

	* netsync.cc: Call note_netsync_*_received hooks in the order they're
	written to the db (for revisions, gives topological order).

2005-05-30  Timothy Brownawell  <tbrownaw@gmail.com>

	* lua.{cc,hh}: Replace note_netsync_commit with
	note_netsync_{revision,cert,pubkey}_received
	* packet.{cc,hh}: Callbacks for cert or key written to the database.
	* netsync.cc: Use said callbacks, call note_netsync_*_received hooks.
	* monotone.texi: Update documentation.

2005-05-30  Timothy Brownawell  <tbrownaw@gmail.com>

	* packet.{cc,hh}, netsync.cc: on_revision_written callback now takes
	the revision_id as an argument.
	* lua.{cc,hh}: New Lua hook, note_netsync_commit.
	* netsync.cc: At end of netsync session, call new hook for each
	revision received.
	monotone.texi: Document new hook.

2005-05-30  Richard Levitte  <richard@levitte.org>

	* commands.cc (CMD(checkout), CMD(cdiff), CMD(diff), CMD(log)):
	Remove '[--revision=REVISION]' from command argument synopsis,
	and add more text to the help to explain what happens when
	--revision options are used.
	(CMD(update)): Instead of the optional revision argument, use
	the --revision option.  Add information on what happens when the
	--revision option is used, and when it's not.

	* tests/t_add_stomp_file.at, tests/t_add_vs_commit.at,
	tests/t_annotate.at, tests/t_lf_crlf.at,
	tests/t_update_nonexistent.at, tests/t_update_off_branch.at,
	tests/t_update_to_revision.at: Update to use --revision with
	'monotone update'.

2005-05-30  Matt Johnston  <matt@ucc.asn.au>

	* netsync.cc: cosmetic linebreak tidying for "double-check the
	fingerprint" message.
	* main.cc: make it clearer that "unknown type" refers to an exception
	* monotone.cc: catch early informative_failures (due to charset
	problems etc)

2005-05-30  Matt Johnston  <matt@ucc.asn.au>

	* tests/t_fmerge.at: scrap all the diff3/ed, just compare it with
	known-good output.

2005-05-30  Timothy Brownawell  <tbrownaw@gmail.com>

	* revision.cc (toposort): Better algorithm.

2005-05-30  Matt Johnston  <matt@ucc.asn.au>

	* tests/t_fmerge.at: make sure we write the file with the ed script.

2005-05-30  Matt Johnston  <matt@ucc.asn.au>

	* testsuite.at: use "command -v" rather than "which", since
	Solaris doesn't give useful exit codes for "which".
	* tests/t_fmerge.at: don't use --merge with diff3, pipe to ed instead
	so we don't rely on gnu diff3.

2005-05-29  Timothy Brownawell  <tbrownaw@gmail.com>

	* contrib/monoprof.sh: Add support for using valgrind for
	heap profiling.

2005-05-28  Joel Reed  <joelwreed@comcast.com>

	* app_state.cc, app_state.hh, commands.cc, monotone.cc, options.h:
	add new --depth command, and rename log's --depth to --last
	* monotone.texi: update documentation
	* tests/t_log_depth.at, tests/t_log_depth_single.at: update
	log tests to use --last instead of --depth
	* tests/t_options.at, tests/t_restrictions.at: test usage of
	--depth for commands using restrictions
	* contrib/ciabot_monotone.py, contrib/monotone-notify.pl,
	contrib/monotone.el, contrib/monotone.zsh_completion,
	contrib/mtbrowse.sh: change all occurences of "depth" to "last"

2005-05-28  Timothy Brownawell  <tbrownaw@gmail.com>

	* netcmd.cc (read_netcmd): Reserve space in the buffer if needed,
		swap buffers instead of copying (memory savings for sync
		large files)
	* netsync.cc (session::arm): Don't clear the buffer (now done
		by read_netcmd).

2005-05-27  Timothy Brownawell  <tbrownaw@gmail.com>

	* netsync.cc: Allow REGEXes as well as collections.
		Fix out-of-branch ancestor handling.
	* tests/t_netsync_diffbranch.at: Remove bug report and XFAIL (fixed).
	* commands.cc: Update description fields for netsync commands.
	* monotone.texi: Update documentation.

2005-05-25  Timothy Brownawell  <tbrownaw@gmail.com>

	* tests/t_automate_stdio.at: Make it self-contained.

2005-05-25  Timothy Brownawell  <tbrownaw@gmail.com>

	* contrib/get_stdio.pl (new file): Perl script to parse the output from
	"mtn automate stdio". Used by...
	* tests/t_automate_stdio.at (new file): Test for "mtn automate stdio".
	* testsuite.at: Add it.

2005-05-25  Timothy Brownawell  <tbrownaw@gmail.com>

	* automate.cc ("automate stdio"): Fix block size limiting.
		Honor "output.flush()" in commands.

2005-05-24  Timothy Brownawell  <tbrownaw@gmail.com>

	* automate.cc: Fix buffering for "automate stdio"

2005-05-24  Timothy Brownawell  <tbrownaw@gmail.com>

	* automate.cc: Put back lost "automate certs".

2005-05-24  Matt Johnston  <matt@ucc.asn.au>

	* commands.cc (try_one_merge, CMD(merge), CMD(explicit_merge), 
	CMD(propagate): allow --author flag.

2005-05-24  Timothy Brownawell  <tbrownaw@gmail.com>

	* automate.cc: Fix comment for automate stdio to match the code.
	* monotone.texi: Document ignored locations in automate stdio
	input as reserved.

2005-05-24  Riccardo Ghetta  <birrachiara@tin.it>

	* tests/t_merge_binary.at: new XFAIL test to cover monotone
	inclination to algorithmically merge binary files.

2005-05-24  Richard Levitte  <richard@levitte.org>

	* commands.cc (try_one_merge): Change 'rid' to 'merged_id'.

2005-05-23  Timothy Brownawell  <tbrownaw@gmail.com>

	Fix "automate stdio" input/output format according to ML discussion
	* automate.cc: changed: automate_stdio
		added: print_some_output, class my_stringbuf
	* constants.{cc,hh}: add constant for automate stdio block size
	* monotone.texi: update documentation

2005-05-23  Nathaniel Smith  <njs@codesourcery.com>

	* win32/terminal.cc (have_smart_terminal): Call _isatty on stderr,
	not stdout.

2005-05-23  Richard Levitte  <richard@levitte.org>

	* commands.cc (try_one_merge): Use the value of --date and
	--author if there are any.
	(CMD(merge), CMD(propagate), CMD(explicit_merge)): Change to
	accept --date and --author.

2005-05-23  Riccardo Ghetta  <birrachiara@tin.it>

	* selectors.cc/.hh, database.cc: add two new selectors:
	"earlier or equal than" and "later than".
	* lua.cc/.hh, std-hooks.lua: create a new "expand_date" hook
	* monotone.texi: document the changes
	* testsuite.at, tests/t_selector_later_earlier.at: add specific tests 
	for the new selectors

2005-05-21  Richard Levitte  <richard@levitte.org>

	* Makefile.am: Make monotone.pdf and monotone.dvi depend on
	version.texi.

2005-05-21  Richard Levitte  <richard@levitte.org>

	* monotone.texi: Add a note about the --brief option with
	'monotone log', and restructure the synopsis since it was getting
	a bit silly with all possible variants.

2005-05-21  Richard Levitte  <richard@levitte.org>

	* commands.cc (log_certs): Add two arguments; a separator string
	to be used in front of the second to last cert for multi-valued
	cert types, a bool to say if each cert should be ended with a
	newline.  Overload with shortcuts.
	(CMD(log)): Use the --brief option and implement it using the
	shortcut variants of log_certs.
	* monotone.cc, options.hh: Add the --brief option (OPT_BRIEF
	internally).
	* sanity.cc, sanity.hh (struct sanity): Add the member variable
	and function to hold and set the brief flag.

2005-05-21  Matt Johnston  <matt@ucc.asn.au>

	* tests/t_short_opts.at: remove the saved MT/log message
	from the failed commit.
	* Makefile.am: MAKEINFOFALGS to MAKEINFOFLAGS

2005-05-21  Matt Johnston  <matt@ucc.asn.au>

	* commands.cc (commit): write the log message to MT/log
	during the commit, so it will be available later if the commit
	fails.
	* work.{cc,hh} (write_user_log): new function

2005-05-20  Nathaniel Smith  <njs@codesourcery.com>

	* contrib/mtbrowse.sh: New file.
	* contrib/README: Document it.  Also, document some missed files,
	and re-order listing.
	* Makefile.am (EXTRA_DIST): Add several missing contrib/ files.

2005-05-21  Grahame Bowland  <grahame@angrygoats.net>

	* automate.cc: (automate_certs) change "status" field 
	to "signature". Check whether each cert is trusted, and 
	output in the "trusted" field.
	* testsuite.at: add t_automate_certs.at
	* tests/t_automate_certs.at: Test that the output of 
	"automate certs" is consistent, and that we exit with
	error when rev is incomplete or missing.
	* monotone.texi: update output documentation for 
	"automate certs"

2005-05-20  Emile Snyder  <emile@alumni.reed.edu>

	* annotate.{hh,cc}: Rework to handle lineage dependent line
	mappings and lines which split from a single line in a parent
	revision into multiple lines in some descendent.  Fixes bug where
	some lines remained unannotated.  Fixes wrong assignment of lines
	bug.
	* tests/t_annotate.at: Check no-changes since addition of file
	case.
	* tests/t_annotate_lineage_dependent.at
	* tests/t_annotate_split_lines.at:  New tests.
	* testsuite.at: Add them.
	
2005-05-20  Nathaniel Smith  <njs@codesourcery.com>

	* monotone.texi (Network): Clarify that ports can be specified on
	the command line to serve/pull/push/sync.

2005-05-21  Matt Johnston  <matt@ucc.asn.au>

	* packet.cc (db_packet_writer::~impl, prerequisite.cleanup): 
	add code to remove up circular dependencies between prerequisite
	and delayed_packet shared_ptrs upon destruction, so that unsatisified
	dependency warnings are printed.

2005-05-19  Matt Johnston  <matt@ucc.asn.au>

	* change_set.cc (merge_disjoint_analyses): handle the case where
	a file is dropped on both sides but re-added on one.
	* tests/t_drop_vs_dropadd.at: a test for it
	* testsuite.at

2005-05-19  Derek Scherger  <derek@echologic.com>

	* commands.cc (checkout): rearrange to use --revision option
	* monotone.1: 
	* monotone.texi: document checkout --revision option
	* tests/t_attr.at:
	* tests/t_attributes.at:
	* tests/t_checkout_id_sets_branch.at:
	* tests/t_checkout_noop_on_fail.at:
	* tests/t_checkout_options.at:
	* tests/t_cwork.at:
	* tests/t_delete_dir.at:
	* tests/t_delete_dir_patch.at:
	* tests/t_empty_path.at:
	* tests/t_i18n_file_data.at:
	* tests/t_inodeprints_hook.at:
	* tests/t_inodeprints_update.at:
	* tests/t_largish_file.at:
	* tests/t_lf_crlf.at:
	* tests/t_monotone_up.at:
	* tests/t_netsync_defaults.at:
	* tests/t_netsync_set_defaults.at:
	* tests/t_persistent_server_revision.at:
	* tests/t_rename_added_in_rename.at:
	* tests/t_rename_dir_cross_level.at:
	* tests/t_rename_dir_patch.at:
	* tests/t_single_char_filenames.at:
	* tests/t_subdir_add.at:
	* tests/t_subdir_attr.at:
	* tests/t_subdir_drop.at:
	* tests/t_subdir_rename.at:
	* tests/t_subdir_revert.at:
	* tests/t_tags.at:
	* tests/t_update_off_branch.at:
	* tests/t_versions.at:
	* testsuite.at: add --revision option to checkout

2005-05-18  Richard Levitte  <richard@levitte.org>

	* ui.cc: Move the copyright and license section to the top of the
	file, and add an emacs mode specifier.
	* ui.cc (write_ticks): Change the counter ticker so the trailer
	comes at the end of the counter line instead of the title line.
	This is especially important for code that changes the trailer
	a little now and then.

2005-05-17  Grahame Bowland  <grahame@angrygoats.net>

	* commands.cc: add "automate certs ID" to the help string 
	for the automate command
	* automate.cc: implement "automate certs". Add to the list 
	of commands available through "automate stdio".
	* monotone.texi: document "automate certs"

2005-05-17  Nathaniel Smith  <njs@codesourcery.com>

	* monotone.texi (Network): Document 'serve' as taking more than
	one collection argument.

2005-05-15  graydon hoare  <graydon@pobox.com>

	* rcs_import.cc (note_state_at_branch_beginning): collect
	branch beginning states into a single synthetic commit.

2005-05-15  graydon hoare  <graydon@pobox.com>

	* rcs_import.cc: rewrite most of the branch logic to 
	address issues raised in bugs 13032 and 13063.
	* tests/t_cvsimport_deleted_invar.at: un-XFAIL.

2005-05-16  Matt Johnston  <matt@ucc.asn.au>

	* commands.cc (commit): change scope of the transaction guard so that
	the transaction will fail before MT/revision is written (which could
	leave a non-committed revision/bad working dir).

2005-05-16  Grahame Bowland  <grahame@angrygoats.net>

	* monotone.texi: update "monotone log" documentation
	* commands.cc: fix "monotone log" when run with no --revision args

2005-05-15  Derek Scherger  <derek@echologic.com>

	* tests/t_update_with_blocked_rename.at: new test
	* testsuite.at: call it

2005-05-15  Derek Scherger  <derek@echologic.com>

	* netsync.cc (process_anonymous_cmd, process_auth_cmd): log
	details of permissions allowed/denied
	* tests/t_netsync_permissions.at: new test
	* testsuite.at: call it

2005-05-15  Richard Levitte  <richard@levitte.org>

	* contrib/monotone-notify.pl (revision_is_in_branch): Another
	place where --revision was missing.

2005-05-14  Timothy Brownawell  <tbrownaw@gmail.com>

	* contrib/monoprof.sh: Clean up variable definitions some.
		- Add option --datadir, should now be usable without editing
		variables to match system paths
		- Add option --setup, generates most of the needed files

2005-05-13  Timothy Brownawell  <tbrownaw@gmail.com>

	Add "monotone automate stdio", to let the automation interface
	take commands on standard input.
	* automate.cc: (automate_stdio) New function.
		(automate_command) Add it.
	* commands.cc: Add to description for "automate".
	* monotone.texi: Add to documentation.

2005-05-13  Joel Reed  <joelwreed@comcast.com>

	* tests/t_unidiff3.at: opps. forgot to add this file which
	should have been included as fix for bug 13072.

2005-05-13  Joel Reed  <joelwreed@comcast.com>

	* diff_patch.cc, transforms.cc, testsuite.at: Patch from 
	drepper@redhat.com, who writes: "The attached patch should fix bug
	13072.  I have no idea why the code in transform.cc insists on
	adding an empty line in case the file is empty. Removing the code
	didn't cause any regressions in the test suite and the
	diff_patch.cc change corrects the output format.  A new test case
	is included as well."

2005-05-13  Joel Reed  <joelwreed@comcast.com>

	* automate.cc: add automate attributes command
	* commands.cc: add attributes subcommand helptext
	* contrib/monotone.zsh_completion: use automate attributes
	for completion of monotone attr and cleanup ignore files code
	* tests/t_automate_attributes.at: add testcase
	* testsuite.at: include new testcaes

2005-05-13  Jon Bright  <jon@siliconcircus.com>
	* testsuite.at (UNGZ): Change the way the ungzipping works on
	Win32, in the hope that test 206 will no longer be given invalid
	files.

2005-05-12  Derek Scherger  <derek@echologic.com>

	* automate.cc: bump version number to 1.0
	(struct inventory_item): add pre/post states
	(inventory_paths): remove obsolete function
	(inventory_pre_state, inventory_post_state, inventory_file_state,
	inventory_renames): add fancy new functions
	(automate_inventory): rework for new output format
	* manifest.{cc,hh} (classify_paths): rename to ...
	(classify_manifest_paths): ... this and work solely from manifest
	* monotone.texi: (Automation): update inventory docs
	* tests/t_automate_inventory.at: update for new format and add
	some more tests
	
2005-05-13  Matthew Gregan  <kinetik@orcon.net.nz>

	* HACKING: New file.  First pass at a brief document to help
	newcomers hack on monotone.

2005-05-12  Riccardo Ghetta <birrachiara@tin.it>

	* options.hh (OPT_MSGFILE): New option.
	* monotone.cc (message-file): New option.
	(cpp_main): Handle it.
	* app_state.{cc,hh} (set_message_file): New function.
	* commands.cc (commit): Accept and handle new option.
	* monotone.1, monotone.texi: Document it.
	* tests/t_commit_message_file.at: New test.
	* testsuite.at: Add it.
	
2005-05-12  Timothy Brownawell  <tbrownaw@gmail.com>

	* (20 files): Do not indent with both tabs and spaces in the same file.

2005-05-13  Ulrich Drepper  <drepper@redhat.com>

	* rcs_import.cc (process_one_hunk): Improve handling of corrupt
	RCS files.

2005-05-13  Matthew Gregan  <kinetik@orcon.net.nz>

	* testsuite.at: Fix typo error in Win32 kill logic that was
	causing the testsuites to hang on Win32 machines that don't have
	pskill installed.

2005-05-12  Matthew Gregan  <kinetik@orcon.net.nz>

	* file_io.cc (write_data_impl): Use portable boost::filesystem
	calls in place of unlink(2)/remove(2).

2005-05-12  Grahame Bowland  <grahame@angrygoats.net>

	* commands.cc: Modify the "log" command to accept multiple 
	revisions on command line, and display the log for all 
	of those revisions.

2005-05-11  Nathaniel Smith  <njs@codesourcery.com>

	* std_hooks.lua (ignore_file): Organize a bit more, add
	patterns for autotools cache files, and darcs, codeville, git
	metadata directories.

2005-05-11  Timothy Brownawell  <tbrownaw@gmail.com>

	* revision.cc (expand_dominators): Fix bitmap size-matching.
		(find_common_ancestor_for_merge): Do not wait for ancestors
		to be expanded to the beginning of time before expanding
		dominators. Requires above fix for correct behavior.
	* ChangeLog: Fix date on previous entry.

2005-05-11  Timothy Brownawell  <tbrownaw@gmail.com>

	* contrib/monoprof.sh: Add profiling test for "netsync large file".
		Add options to only run specific profile tests.

2005-05-11  Stanislav Karchebny <stanislav.karchebny@skype.net>

	* contrib/monotone-notify.pl: 'monotone log' takes a revision
	through the --revision= option.

2005-05-11  Richard Levitte  <richard@levitte.org>

	* contrib/monotone-notify.pl: Change all occurences of $symbol' to
	${symbol}' to avoid a confusing Perl warning.

2005-05-11  Joel Reed  <joelwreed@comcast.com>

	* contrib/monotone.zsh_completion: add zsh completion contrib.

2005-05-11  Matt Johnston  <matt@ucc.asn.au>

	* tests/t_add_intermediate_MT_path.at: remove the drop dir part
	* tests/t_delete_dir.at: add a note about re-enabling the above test
	* tests/t_cvsimport3.at: ignore stderr

2005-05-11  Matt Johnston  <matt@ucc.asn.au>

	* rcs_import.cc (find_branchpoint): if a branch is derived from two 
	differing parent branches, take the one closest to the trunk.
	* tests/t_cvsimport3.at: add a test for cvs_importing where branches
	come off a vendor import.
	* testsuite.at: add it

2005-05-11  Nathaniel Smith  <njs@codesourcery.com>

	* work.cc (build_deletions): Disable delete_dir.

2005-05-11  Matthew Gregan  <kinetik@orcon.net.nz>

	* constants.cc (constants::bufsz): Increase buffer size.  Reduces
	the runtime to tests/t_netsync_largish_file.at by four to seven
	times on my test machines.

2005-05-10  Timothy Brownawell  <tbrownaw@gmail.com>

	* revision.cc: Make expand_{ancestors,dominators} twice as fast.
	Loop over revisions in the other direction so that changes at the
	frontier propogate fully in 1 pass, instead of one level at a time.

2005-05-10  Timothy Brownawell  <tbrownaw@gmail.com>

	* packet.{cc,hh}: Give packet_consumer and children a callback to call
	after writing out a revision.
	* netsync.cc: Use this callback to add a "revisions written" ticker,
	to provide user feedback while sanity checking.

2005-05-10  Timothy Brownawell  <tbrownaw@gmail.com>

	* ui.cc: Make tick_write_count take less horizontal space

2005-05-09  Nathaniel Smith  <njs@codesourcery.com>

	* AUTHORS: Give Riccardo his real name.
	* ChangeLog: Likewise.

2005-05-09  Riccardo Ghetta <birrachiara@tin.it>
	
	* std_hooks.lua: Support kdiff3.

2005-05-09  Matthew Gregan  <kinetik@orcon.net.nz>

	* lua.cc (loadstring, run_string): New parameter to identify the
	source of the Lua string being loaded.
	(add_{std,test}_hooks, load_rcfile): Pass an identity through.

2005-05-09  Matthew Gregan  <kinetik@orcon.net.nz>

	* monotone.cc: Absolutify and tilde expand pid file.

2005-05-09  Matthew Gregan  <kinetik@orcon.net.nz>

	* testsuite.at: Revert bogus changes committed in revision 9d478.

2005-05-09  Matt Johnston  <matt@ucc.asn.au>

	* commands.cc (pid_file): use fs::path .empty() rather than ==, since
	boost 1.31 doesn't seem to have the latter.

2005-05-08  Matthew Gregan  <kinetik@orcon.net.nz>

	* lua.cc (report_error, load{file,string}): New member functions.
	Error handling in call moved into report_error.
	(call): Call report_error.
	(run_{file,string}): Call load{file,string} member functions to
	load Lua code into the VM.  Allows us to report syntax errors when
	loading rc files.
	* testsuite.at: test_hooks.lua was calling nonexistent (obsolete)
	strfind function and failing silently.  The improved error
	reporting from Lua caught this and cause testsuite failures.

2005-05-08  Matthew Gregan  <kinetik@orcon.net.nz>

	* monotone.1: Document --pid-file option.  Also make some minor
	spelling and punctuation fixes.

2005-05-08  Timothy Brownawell  <tbrownaw@gmail.com>
	* app_state.cc: {read,write}_options now print a warning instead of
	failing on unreadable/unwritable MT/options .
	* tests/t_unreadable_MT.at: add matching test
	* testsuite.at: add test
	* tests/README: Mention that new tests must be added to testsuite.at
	* work.cc: (get_revision_id) Friendlier error message for
	unreadable MT/revision .

2005-05-08  Matthew Gregan  <kinetik@orcon.net.nz>

	* monotone.texi: Right words, wrong order.
	* testsuite.at: Drop pid mapping trickery, it doesn't work
	consistently.  We now try and use SysInternal's pskill to kill the
	process.  If pskill is not available, we fall back to the old
	'kill all monotone processes' method. These changes affect
	Win32/MingW only.

2005-05-07  Matthew Gregan  <kinetik@orcon.net.nz>

	* commands.cc (pid_file): Remove leftover debugging output.
	* configure.ac: Correct typos in TYPE_PID_T test.
	* testsuite.at: Use some trickery on MingW/Cygwin to map the
	Windows pid to the Cygwin pid.
	* win32/process.cc (process_wait): Correct return type.
	(process_spawn): Replace dropped cast on return.

2005-05-07  Matt Johnston <matt@ucc.asn.au>

	* change_set.cc: fix the code which skips deltas on deleted files,
	  it was looking at the merged filename not the ancestor
	  filename.
	* tests/t_drop_vs_patch_rename.at: a test for the above fix
	* testsuite.at: add it

2005-05-06 Timothy Brownawell <tbrownaw@gmail.com>

	* contrib/monoprof.sh: Add lcad test.
		Add options to pull/rebuild before profiling.

2005-05-06  Nathaniel Smith  <njs@codesourcery.com>

	* INSTALL: s/g++ 3.2 or 3.3/g++ 3.2 or later/.

2005-05-06  Nathaniel Smith  <njs@codesourcery.com>

	* monotone.1: 
	* monotone.texi (Commands, Importing from CVS, RCS): Clarify
	cvs_import documentation on cvsroot vs. module issues.

2005-05-05  Richard Levitte  <richard@levitte.org>

	* AUTHORS: Add rghetta.

2005-05-05  Matthew Gregan  <kinetik@orcon.net.nz>

	* monotone.texi: Document --pid-file option for serve command.
	* app_state.{cc,hh} (set_pidfile, pidfile): New function, new
	member.
	* commands.cc (pid_file): New class.
	(CMD(serve)): Use pid_file.
	* monotone.cc (coptions, cppmain): Add command-specific option
	--pid-file.
	* options.hh (OPT_PIDFILE): New option.
	* {unix,win32}/process.cc (get_process_id): New function.
	(process_{spawn,wait,kill}): Use pid_t.
	* platform.hh (process_{spawn,wait,kill}): Use pid_t.
	(get_process_id): New function
	* configure.ac: Test for pid_t.
	* lua.cc (monotone_{spawn,wait,kill}_for_lua): Use pid_t.
	* testsuite.at: Update netsync kill functions to use pid file.
	* tests/t_netsync_sigpipe.at: Update to use pid file.
	* tests/t_netsync_single.at: Update to use pid file.

2005-05-04  Nathaniel Smith  <njs@codesourcery.com>

	* tests/t_monotone_up.at: New test.
	* testsuite.at: Add it.

2005-05-05  Matthew Gregan  <kinetik@orcon.net.nz>

	* work.cc: Use attr_file_name rather than hardcoded strings.

2005-05-04  Brian Campbell  <brian.p.campbell@dartmouth.edu>

	* contrib/monotone.el (monotone-vc-register): Fix arguments to
	monotone-cmd-buf, to make work.

2005-05-03  Nathaniel Smith  <njs@codesourcery.com>

	* file_io.cc (read_data_for_command_line): Check that file exists,
	if reading a file.

2005-05-04  Matthew Gregan  <kinetik@orcon.net.nz>

	* configure.ac: Add TYPE_SOCKLEN_T function from the Autoconf
	archive.	
	* cryptopp/cryptlib.h (NameValuePairs): Change GetVoidValue from a
	pure virtual to an implemented (but never called) member function
	to work around build problem with GCC 4 on OS X 10.4
	* netxx/osutil.h: Include config.h, use new HAVE_SOCKLEN_T define
	to determine socklen_t type.

2005-05-03  Nathaniel Smith  <njs@codesourcery.com>

	* lua.cc (load_rcfile): Make a version that takes utf8 strings,
	and understands -.
	* app_state.cc (load_rcfiles): Use it.
	* file_io.{cc,hh} (absolutify_for_command_line): New function.
	* monotone.cc (cpp_main): Use it.
	* tests/t_rcfile_stdin.at: New test.
	* testsuite.at: Include it.

2005-05-03  Nathaniel Smith  <njs@codesourcery.com>

	* netsync.cc (load_epoch): Remove unused function.

2005-05-03  Matthew Gregan  <kinetik@orcon.net.nz>

	* tests/t_cvsimport_manifest_cycle.at: Add missing symbols.
	* tests/t_cvsimport_deleted_invar.at: Add new test.
	* testsuite.at: New test.

2005-05-03  Nathaniel Smith  <njs@codesourcery.com>

	* netsync.cc (run_netsync_protocol): Don't use the word
	"exception" in error messages.

2005-05-03  Nathaniel Smith  <njs@codesourcery.com>

	* UPGRADE: Fix version number.

2005-05-03  Nathaniel Smith  <njs@codesourcery.com>

	* debian/compat: New file.

2005-05-03  Nathaniel Smith  <njs@codesourcery.com>

	* UPGRADE: Mention upgrading from 0.18.
	* debian/copyright: Re-sync with AUTHORS.
	* win32/monotone.iss, monotone.spec, debian/changelog: Bump
	version numbers to 0.19.
	* NEWS: Finish updating for 0.19.

2005-05-03  Jon Bright  <jon@siliconcircus.com>
	* win32/monotone.iss: Bump version to 0.19
	
2005-05-03  Jon Bright  <jon@siliconcircus.com>
	* tests/t_automate_select.at: Use arithmetic comparison for
	checking output of wc, since wc pads its results with initial
	spaces on MinGW.
	
2005-05-03  Nathaniel Smith  <njs@codesourcery.com>

	* tests/t_cvsimport2.at: Pass correct module directory.

2005-05-02  Nathaniel Smith  <njs@codesourcery.com>

	* configure.ac: Bump version to 0.19.
	* NEWS: Tweaks.
	* Makefile.am (MOST_SOURCES): Add options.hh.
	(%.eps): Fix ps2eps calling convention.
	* po/monotone.pot: Regenerate.
	* testsuite.at (CHECK_SAME_CANONICALISED_STDOUT): New macro.

2005-05-02  Nathaniel Smith  <njs@codesourcery.com>

	* NEWS: More updates.
	* rcs_import.cc (store_manifest_edge): Fix some edge cases.
	* tests/t_cvsimport_manifest_cycle.at: Make work.  Un-XFAIL.

2005-05-01  Matt Johnston  <matt@ucc.asn.au>

	* diff_patch.cc (normalize_extents): broaden the condition when
	changes can be normalised.
	* tests/t_merge_6.at: now passes.

2005-05-01  Emile Snyder  <emile@alumni.reed.edu>

	* annotate.cc: Fix bug that njs pointed out when a merge has one
	side with no changes.  Be smarter about how we get parent
	file_id's to do file diffs; give another big speedup.
	* tests/t_annotate_copy_all.at: New test for the bug that is fixed.
	* testsuite.at: Add the new test.

2005-05-02  Richard Levitte  <richard@levitte.org>

	* tests/t_override_author_date.at: Adapt to the new way to give
	revision IDs to 'monotone log'.

2005-05-01  Richard Levitte  <richard@levitte.org>

	* monotone.texi: Document the change in 'monotone log'.

2005-05-01  Riccardo Ghetta <birrachiara@tin.it>

	* commands.cc (CMD(log)): Use --revision.

2005-05-02  Matt Johnston  <matt@ucc.asn.au>

	* netsync.cc (process_auth_cmd): make it clearer what the "unknown
	key hash" refers to.

2005-05-01  Richard Levitte  <richard@levitte.org>

	* commands.hh: Expose complete_commands().
	* commands.cc (explain_usage, command_options, process): Don't
	call complete_command().  Except the caller to have done that
	already.
	* monotone.cc (cpp_main): Start with completing the command after
	processing the options.  Use the result everywhere the command is
	required.  This avoids giving the user duplicate (or in some case,
	triplicate) messages about command expansion.

2005-04-30  Derek Scherger  <derek@echologic.com>

	* app_state.{cc,hh}: remove --all-files option
	* automate.cc: move inventory command and associated stuff here from ...
	* commands.cc: ... here, where it has been removed
	* monotone.1: relocate inventory command, remove --all-files option
	* monotone.cc: remove --all-files option
	* monotone.texi: relocate inventory documentation to automation
	section, remove --all-files option
	* tests/t_automate_inventory.at: renamed and updated for move to automate
	* testsuite.at: adjust for rename

2005-04-30  Derek Scherger  <derek@echologic.com>

	* Makefile.am (MOST_SOURCES): add restrictions.{cc,hh} 
	* commands.cc (extract_rearranged_paths): 
	(extract_delta_paths):
	(extract_changed_paths):
	(add_intermediate_paths):
	(restrict_path_set):
	(restrict_rename_set):
	(restrict_path_rearrangement):
	(restrict_delta_map):
	(calculate_restricted_rearrangement):
	(calculate_restricted_revision):
	(calculate_current_revision):
	(calculate_restricted_change_set): move to restrictions.{cc,hh}
	(maybe_update_inodeprints):
	(cat):
	(dodiff):
	(update): rename calculate_current_revision to
	calculate_unrestricted_revision
	* database_check.hh: update header guard #define
	* restrictions.{cc,hh}: add new files

2005-04-30  Nathaniel Smith  <njs@codesourcery.com>

	* commands.cc: Add a placeholder OPT_NONE for commands that don't
	take any command-specific options; use it everywhere.  Now the
	last argument to CMD never starts with %, and the last argument is
	always required to be present.

2005-04-30  Richard Levitte  <richard@levitte.org>

	* contrib/monotone-nav.el (mnav-rev-make): Move it so it's defined
	after the definition of the macro mnav-rev-id.  Otherwise, the
	byte compiler complains there is no setf method for mnav-rev-id.

2005-04-30  Nathaniel Smith  <njs@codesourcery.com>

	* monotone.texi (Database): Minor correction.

2005-04-30  Nathaniel Smith  <njs@codesourcery.com>

	* vocab.cc (trivially_safe_file_path): New function.
	(verify): Use it.
	(test_file_path_verification, test_file_path_normalization): Add a
	few more checks.

	* transforms.{cc,hh} (localized_as_string): New function.
	* {win32,unix}/inodeprint.cc (inodeprint_file): Use it, to avoid
	mkpath().

	* commands.cc (add_intermediate_paths): Hand-code intermediate
	path generator, taking advantage of normalization of file_path's,
	to avoid mkpath().

2005-04-29  Joel Rosdahl  <joel@rosdahl.net>

	* monotone.texi: Minor corrections.

2005-04-29  Nathaniel Smith  <njs@codesourcery.com>

	* commands.cc (ls_tags): Sort output.
	* tests/t_tags.at: Test that output is sorted.

2005-04-29  Derek Scherger  <derek@echologic.com>

	* commands.cc (struct file_itemizer): move to ...
	* work.hh (file_itemizer} ... here
	* work.cc (file_itemizer::visit_file} ... and here

2005-04-29  Emile Snyder  <emile@alumni.reed.edu>

	* annotate.cc (do_annotate_node): Stop doing expensive
	calculate_arbitrary_change_set when we already know we have parent
	and child revisions.  Cuts annotate run time in half.
	
2005-04-29  Nathaniel Smith  <njs@codesourcery.com>

	* commands.cc (update_inodeprints): Rename to...
	(refresh_inodeprints): ...this, so 'monotone up' continues to mean
	update.
	
	* monotone.texi (Inodeprints): Mention refresh_inodeprints in the
	Inodeprints section.
	
	* testsuite.at: 
	* tests/t_update_inodeprints.at: 
	* tests/t_refresh_inodeprints.at: 
	* monotone.texi (Working Copy, Commands): 
	* monotone.1: Update accordingly.

2005-04-29  Nathaniel Smith  <njs@codesourcery.com>

	* change_set.cc (dump_change_set): Don't truncate output.
	(invert_change_test): New unit test.
	(invert_change_set): Make it pass.  This fixes (some?)
	isect.empty() invariant failures.
	
	* NEWS: Start updating for 0.19.

	* revision.cc (check_sane_history): Make comment more
	informative.

2005-04-29  Grahame Bowland  <grahame@angrygoats.net>

	* netxx/types.h: Add new NetworkException type network 
	issue not caused by calling program
	* netsync.cc: Catch Netxx::NetworkException and display 
	as informative_error.
	* netxx/address.cxx: NetworkException for unparsable URIs.
	* netxx/datagram.cxx: NetworkException for connection failure.
	* netxx/resolve_getaddrinfo.cxx, resolve_gethostbyname.cxx:
	NetworkException when DNS resolution fails.
	* netxx/serverbase.cxx: NetworkException if unable to bind 
	to server port.
	* netxx/streambase.cxx: NetworkException if unable to 
	connect.

2005-04-28  Nathaniel Smith  <njs@codesourcery.com>

	* tests/t_netsync_error.at: New test.
	* testsuite.at: Add it.

2005-04-28  Nathaniel Smith  <njs@codesourcery.com>

	* tests/t_rename_attr.at: Fix a bit; also test that rename refuses
	to move a file to a name that already has attrs.
	* work.cc (build_rename): Cleanup a bit; refuse to move a file to
	a name that already has attrs.

	* monotone.texi (Working Copy): Document explicitly that "drop"
	and "rename" do not modify the filesystem directly, and do affect
	attributes.

2005-04-28  Derek Scherger  <derek@echologic.com>

	* commands.cc (get_work_path): 
	(get_revision_path): 
	(get_revision_id):
	(put_revision_id):
	(get_path_rearrangement):
	(remove_path_rearrangement):
	(put_path_rearrangement):
	(update_any_attrs):
	(get_base_revision):
	(get_base_manifest): move to work.{cc,hh}
	(update): indicate optional revision with [ and ]
	(explicit_merge): indicate optional ancestor with [ and ] 

	* manifest.{cc,hh} (extract_path_set): move here from work.{cc,hh}
	* revision.{cc,hh} (revision_file_name): move to work.{cc,hh}

	* work.{cc,hh} (extract_path_set): move to manifest.{cc,hh}
	(get_work_path): 
	(get_path_rearrangement): 
	(remove_path_rearrangement): 
	(put_path_rearrangement): 
	(get_revision_path): 
	(get_revision_id): 
	(put_revision_id): 
	(get_base_revision): 
	(get_base_manifest): 
	(update_any_attrs): move here from commands.cc
	
2005-04-28  Derek Scherger  <derek@echologic.com>

	* ChangeLog: 
	* Makefile.am
	* tests/t_automate_select.at: merge fixups

2005-04-28  Emile Snyder <emile@alumni.reed.edu>

	* annotate.cc: Fix broken build after propagate from .annotate
	branch to mainline.  The lcs stuff was changed to use
	quick_allocator, so our use of it had to change as well.
	
2005-04-28  Emile Snyder  <emile@alumni.reed.edu>

	* commands.cc: New command "annotate"
	* annotate.{cc,hh}: New files implement it.
	* Makefile.am: Build it.
	* monotone.texi: Document it.	
	* tests/t_annotate.at:
	* tests/t_annotate_add_collision.at:
	* tests/t_annotate_branch_collision.at: 
	* testsuite.at: Test it.
	
2005-04-28  Matt Johnston  <matt@ucc.asn.au>

	* tests/t_merge_6.at: narrow the testcase down considerably.

2005-04-28  Matt Johnston  <matt@ucc.asn.au>

	* tests/t_merge_6.at, testsuite.at: add a new test for the case where
	duplicate lines appear in a file during a merge. This testcase can
	be correctly handled by merge(1).

2005-04-28  Matt Johnston  <matt@ucc.asn.au>

	* tests/t_i18n_file.at, transforms.cc: OS X expects all paths to be
	utf-8, don't try to use other encodings in the test.

2005-04-28  Richard Levitte  <richard@levitte.org>

	* tests/t_automate_select.at: silly ignores not needed any more.

2005-04-28  Richard Levitte  <richard@levitte.org>

	* commands.cc (complete): Don't talk of there really was no
	expansion.

2005-04-28  Richard Levitte  <richard@levitte.org>

	* commands.cc, commands.hh: Selector functions and type are moved
	to...
	* selectors.cc, selectors.hh: ... these files.
	* database.cc, database.hh: Adapt to this change.
	* automate.cc (automate_select): New function, implements
	'automate select'.
	(automate_command): Use it.
	* monotone.texi (Automation): Document it.

	* tests/t_automate_select.at: New test.
	* testsuite.at: Use it.

	* Makefile.am (MOST_SOURCES): reorganise.  Add selectors.{cc,hh}.

2005-04-27  Derek Scherger  <derek@echologic.com>

	* commands.cc (ls_unknown): remove unneeded braces
	(struct inventory_item): new struct for tracking inventories
	(print_inventory): removed old output functions 
	(inventory_paths): new functions for paths, data and renames
	(inventory): rework to display two column status codes
	* monotone.texi (Informative): update for new status codes
	* tests/t_inventory.at: update for two column status codes

2005-04-27  Richard Levitte  <richard@levitte.org>

	* quick_alloc.hh: Define QA_SUPPORTED when quick allocation is
	supported.
	* sanity.hh: Only defined the QA(T) variants of checked_index()
	when QA_SUPPORTED is defined.

2005-04-27  Joel Reed  <joelwreed@comcast.com>

	* work.cc: on rename move attributes as well.
	* tests/t_rename_attr.at: No longer a bug.

2005-04-27  Nathaniel Smith  <njs@codesourcery.com>

	* monotone.texi (Working Copy, Commands): Document update_inodeprints.
	* monotone.1: Likewise.

	* tests/t_update_inodeprints.at: New test.
	* testsuite.at: Add it.

2005-04-27  Richard Levitte  <richard@levitte.org>

	* database.cc (selector_to_certname): Add a case for
	commands::sel_cert.

2005-04-27  Richard Levitte  <richard@levitte.org>

	* sanity.hh: Add a couple of variants of checked_index() to
	accomodate for indexes over vector<T, QA(T)>.

	* commands.hh: Add new selector to find arbitrary cert name and
	value pairs.  The syntax is 'c:{name}={value}'.
	* commands.cc (decode_selector): Recognise it.
	* database.cc (complete): Parse it.
	* std_hooks.lua (expand_selector): Add an expansion for it.
	* monotone.texi (Selectors): Document it.

	* tests/t_select_cert.at: Add test.
	* testsuite.at: Use it.

2005-04-27  Matt Johnston  <matt@ucc.asn.au>

	* vocab.cc (verify(file_path)): don't find() twice.
	* change_set.cc (extend_state): remove commented out line 

2005-04-27  Matthew Gregan  <kinetik@orcon.net.nz>

	* tests/t_cvsimport_manifest_cycle.at: New test.
	* testsuite.at: Add test.
	* AUTHORS: Add self.

2005-04-27  Nathaniel Smith  <njs@codesourcery.com>

	* AUTHORS: Add Timothy Brownawell.

2005-04-27  Timothy Brownawell  <tbrownaw@gmail.com>

	* ui.{cc,hh}: Delegate tick line blanking to tick_writers.

2005-04-27  Matt Johnston  <matt@ucc.asn.au>

	* change_set.cc (extend_state): don't mix find() and insert() on
	the path_state, to avoid hitting the smap's worst-case.

2005-04-27  Matt Johnston  <matt@ucc.asn.au>

	* change_set.cc (confirm_proper_tree): move things out of the loops
	for better performance.

2005-04-26  Nathaniel Smith  <njs@codesourcery.com>

	* work.cc: Don't include boost/regex.hpp.

2005-04-26  Nathaniel Smith  <njs@codesourcery.com>

	* manifest.cc, inodeprint.cc: Don't include boost/regex.hpp.

2005-04-26  Nathaniel Smith  <njs@codesourcery.com>

	* sqlite/vdbeaux.c (MAX_6BYTE): Apply patch from
	http://www.sqlite.org/cvstrac/chngview?cn=2445.  It shouldn't
	affect monotone's usage, but just in case.

2005-04-26  Nathaniel Smith  <njs@codesourcery.com>

	* rcs_import.cc (struct cvs_key, process_branch): Fix
	indentation.
	(build_change_set): Handle the case where a file is "added dead".

	* tests/t_cvsimport2.at: Un-XFAIL, improve description.

2005-04-26  Richard Levitte  <richard@levitte.org>

	* monotone.cc (cpp_main): Count the number of command specific
	options exist.  If there is any, add a title for them.

2005-04-26  Matt Johnston  <matt@ucc.asn.au>

	* change_set.cc (analyze_rearrangement): get rid of damaged_in_first
	since it is not used.

2005-04-26  Matt Johnston  <matt@ucc.asn.au>

	* monotone.texi: fix mashed up merge of docs for kill_rev_locally
	and db check.

2005-04-26  Richard Levitte  <richard@levitte.org>

	* monotone.cc, commands.cc: Make some more options global.

2005-04-25  Nathaniel Smith  <njs@codesourcery.com>

	* tests/t_i18n_file_data.at: New test.
	* testsuite.at: Add it.

2005-04-25  Nathaniel Smith  <njs@codesourcery.com>

	* automate.cc (automate_parents, automate_children) 
	(automate_graph): New automate commands.
	(automate_command): Add them.
	* commands.cc (automate): Synopsisfy them.
	* monotone.texi (Automation): Document them.
	* tests/t_automate_graph.at, test/t_parents_children.at: Test
	them.
	* testsuite.at: Add the tests.

	* tests/t_automate_ancestors.at: Remove obsolete comment.
	
2005-04-24  Derek Scherger  <derek@echologic.com>

	* tests/t_rename_file_to_dir.at:
	* tests/t_replace_file_with_dir.at:
	* tests/t_replace_dir_with_file.at: new bug reports
	* testsuite.at: include new tests

2005-04-24  Derek Scherger  <derek@echologic.com>

	* app_state.{cc,hh} (app_state): add all_files flag to the constructor
	(set_all_files): new method for setting flag

	* basic_io.{cc,hh} (escape): expose public method to quote and
	escape file_paths
	(push_str_pair): use it internally

	* commands.cc (calculate_restricted_rearrangement): new function
	factored out of calculate_restricted_revision
	(calculate_restricted_revision): use new function
	(struct unknown_itemizer): rename to ...
	(struct file_itemizer): ... this; use a path_set rather than a
	manifest map; build path sets of unknown and ignored files, rather
	than simply printing them
	(ls_unknown): adjust to compensate for itemizer changes
	(print_inventory): new functions for printing inventory lines from
	path sets and rename maps
	(inventory): new command for printing inventory of working copy
	files

	* manifest.cc (inodeprint_unchanged): new function factored out
	from build_restricted_manifest_map
	(classify_paths): new function to split paths from an old manifest
	into unchanged, changed or missing sets for inventory
	(build_restricted_manifest_map): adjust to use
	inodeprint_unchanged
	* manifest.hh (classify_paths): new public function
	
	* monotone.1: document new inventory command and associated
	--all-files option

	* monotone.cc: add new --all-files option which will be specific
	to the inventory command asap

	* monotone.texi (Informative): document new inventory command
	(Commands): add manpage entry for inventory
	(OPTIONS): add entries for --xargs, -@ and --all-files

	* tests/t_status_missing.at: remove bug priority flag
	* tests/t_inventory.at: new test
	* testsuite.at: include new test
	
2005-04-24  Nathaniel Smith  <njs@codesourcery.com>

	* monotone.texi (Database): Document 'db kill_rev_locally'.

2005-04-24  Nathaniel Smith  <njs@codesourcery.com>

	* ChangeLog: Fixup after merge.

2005-04-24  Nathaniel Smith  <njs@codesourcery.com>

	* manifest.cc (build_restricted_manifest_map): Careful to only
	stat things once on the inodeprints fast-path.
	(read_manifest_map): Hand-code a parser, instead of using
	boost::regex.
	* inodeprint.cc (read_inodeprint_map): Likewise.

2005-04-23  Derek Scherger  <derek@echologic.com>

	* (calculate_restricted_revision): remove redundant variables,
	avoiding path_rearrangement assignments and associated sanity
	checks
	(calculate_current_revision): rename empty to empty_args for
	clarity

2005-04-23  Derek Scherger  <derek@echologic.com>

	* commands.cc (calculate_base_revision): rename to ...
	(get_base_revision): ... this, since it's not calculating anything
	(calculate_base_manifest): rename to ...
	(get_base_manifest): ... this, and call get_base_revision
	(calculate_restricted_revision): call get_base_revision and remove
	missing files stuff
	(add):
	(drop):
	(rename):
	(attr): call get_base_manifest
	(ls_missing): 
	(revert): call get_base_revision
	* manifest.{cc,hh} (build_restricted_manifest_map): don't return
	missing files and don't produce invalid manifests; do report on
	all missing files before failing
	
2005-04-23  Derek Scherger  <derek@echologic.com>

	* app_state.cc:
	* database.cc:
	* file_io.{cc, hh}: fix bad merge

2005-04-23  Nathaniel Smith  <njs@codesourcery.com>

	* database.cc (put_key): Check for existence of keys with
	conflicting key ids, give more informative message than former SQL
	constraint error.

2005-04-23  Nathaniel Smith  <njs@codesourcery.com>

	* transforms.cc (filesystem_is_ascii_extension_impl): Add EUC to
	the list of ascii-extending encodings.

	* tests/t_multiple_heads_msg.at: Make more robust, add tests for
	branching.

2005-04-23  Nathaniel Smith  <njs@codesourcery.com>

	* app_state.cc (restriction_includes): Remove some L()'s that were
	taking 5-6% of time in large tree diff.

2005-04-23  Nathaniel Smith  <njs@codesourcery.com>

	* file_io.{cc,hh} (localized): Move from here...
	* transforms.{cc,hh} (localized): ...to here.  Add lots of gunk to
	avoid calling iconv whenever possible.

2005-04-23  Richard Levitte  <richard@levitte.org>

	* monotone.cc, options.hh: Move the option numbers to options.hh,
	so they can be easily retrieved by other modules.
	* monotone.cc: split the options table in global options and
	command specific options.  The former are always understood, while
	the latter are only understood by the commands that declare it
	(see below).
	(my_poptStuffArgFile): There's no need to keep a copy of the
	stuffed argv.  This was really never a problem.
	(coption_string): New function to find the option string from an
	option number.
	(cpp_main): Keep track of which command-specific options were
	given, and check that the given command really uses them.  Make
	sure that when the help is written, only the appropriate command-
	specific options are shown.  We do this by hacking the command-
	specific options table.
	Throw away sub_argvs, as it's not needed any more (and realy never
	was).

	* commands.cc: Include options.hh to get the option numbers.
	(commands_ops): New structure to hold the option
	numbers used by a command.
	(commands): Use it.
	(command_options): Function to get the set of command-specific
	options for a specific command.
	(CMD): Changed to take a new parameter describing which command-
	specific options this command takes.  Note that for commands that
	do not take command-specific options, this new parameter must
	still be given, just left empty.
	Update all commands with this new parameter.
	* commands.hh: Declare command_options.

	* tests/t_automate_heads.at: 'automate heads' never used the value
	of --branch.
	* tests/t_sticky_branch.at: and neither did 'log'...
	* tests/t_update_missing.at: nor did 'add'...

2005-04-23  Matthew Gregan  <kinetik@orcon.net.nz>

	* tests/t_diff_currev.at: Use CHECK_SAME_STDOUT.

2005-04-23  Matthew Gregan  <kinetik@orcon.net.nz>

	* tests/t_diff_currev.at: New test.
	* testsuite.at: Add new test.

2005-04-22  Christof Petig <christof@petig-baender.de>

	* sqlite/*: update to sqlite 3.2.1

2005-04-22  Nathaniel Smith  <njs@codesourcery.com>

	* manifest.cc (build_restricted_manifest_map): Fixup after merge
	-- use file_exists instead of fs::exists.

2005-04-22  Derek Scherger  <derek@echologic.com>

	* manifest.{cc,hh} (build_restricted_manifest_map): keep and
	return a set of missing files rather than failing on first missing
	file
	* commands.cc (calculate_restricted_revision): handle set of
	missing files
	* revision.hh: update comment on the format of a revision
	* tests/t_status_missing.at: un-XFAIL and add a few tests
	
2005-04-22  Nathaniel Smith  <njs@codesourcery.com>

	* vocab.cc (verify(file_path), verify(local_path)): Normalize
	paths on the way in.
	* tests/t_normalized_filenames.at: Fix to match behavior
	eventually declared "correct".

2005-04-22  Nathaniel Smith  <njs@codesourcery.com>

	* vocab.{cc,hh}: Make verify functions public, make ATOMIC(foo)'s
	verify function a friend of foo, add ATOMIC_NOVERIFY macro, add
	long comment explaining all this.
	* vocab_terms.hh: Add _NOVERIFY to some types.

2005-04-22  Nathaniel Smith  <njs@codesourcery.com>

	* file_io.{cc,hh} (localized): Take file_path/local_path instead
	of string; expose in public interface.  Adjust rest of file to
	match.
	(walk_tree): Don't convert the (OS-supplied) current directory
	from UTF-8 to current locale.
	
	* transforms.{cc,hh} (charset_convert): Be more informative on
	error.
	(calculate_ident): Localize the filename, even on the fast-path.
	Also assert file exists and is not a directory, since Crypto++
	will happily hash directories.  (They are like empty files,
	apparently.)
	
	* manifest.cc (build_restricted_manifest_map): Use file_exists
	instead of fs::exists, to handle localized paths.
	* {win32,unix}/inodeprint.cc (inodeprint_file): Use localized
	filenames to stat.

	* tests/t_i18n_file.at: Rewrite to work right.

	* tests/t_normalized_filenames.at: New test.
	* testsuite.at: Add it.
	* vocab.cc (test_file_path_verification): MT/path is not a valid
	file_path either.
	(test_file_path_normalization): New unit-test.

2005-04-22  Joel Reed  <joelwreed@comcast.net>

	* work.cc (build_deletions) : on drop FILE also drop attributes.
	* tests/t_drop_attr.at : test for success now, fixed bug.

2005-04-22  Jon Bright <jon@siliconcircus.com>
	* monotone.texi: Changed all quoting of example command lines to
	use " instead of ', since this works everywhere, but ' doesn't
	work on Win32

2005-04-21  Jeremy Cowgar  <jeremy@cowgar.com>

	* tests/t_multiple_heads_msg.at: Now checks to ensure 'multiple head'
	  message does not occur on first commit (which creates a new head
	  but not multiple heads).
	* commands.cc (CMD(commit)): renamed head_size to better described
	  old_head_size, now checks that old_head_size is larger than 0 as
	  well otherwise, on commit of a brand new project, a new head was
	  detected and a divergence message was displayed.

2005-04-21  Richard Levitte  <richard@levitte.org>

	* commands.cc (ALIAS): refactor so you don't have to repeat all
	the strings given to the original command.
	(ALIAS(ci)): added as a short form for CMD(commit).

	* Makefile.am (%.eps): create .eps files directly from .ps files,
	using ps2eps.

2005-04-21 Sebastian Spaeth <Sebastian@SSpaeth.de>

	* monotone.texi: add command reference docs about kill_rev_locally
	
2005-04-21  Nathaniel Smith  <njs@codesourcery.com>

	* change_set.cc (apply_path_rearrangement_can_fastpath) 
	(apply_path_rearrangement_fastpath) 
	(apply_path_rearrangement_slowpath, apply_path_rearrangement):
	Refactor into pieces, so all versions of apply_path_rearrangement
	can take a fast-path when possible.

2005-04-21  Jeremy Cowgar  <jeremy@cowgar.com>

	* commands.cc: Renamed maybe_show_multiple_heads to
	  notify_if_multiple_heads, renamed headSize to head_size for
	  coding standards/consistency.
	* tests/t_multiple_heads_msg.at: Added to monotone this time.

2005-04-20  Jeremy Cowgar  <jeremy@cowgar.com>

	* commands.cc: Added maybe_show_multiple_heads, update now notifies
	  user of multiple heads if they exist, commit now notifies user
	  if their commit created a divergence.
	* tests/t_multiple_heads_msg.at: Added
	* testsuite.at: Added above test

2005-04-20  Nathaniel Smith  <njs@codesourcery.com>

	* Makefile.am (EXTRA_DIST): Put $(wildcard) around "debian/*", so
	it will actually work.

2005-04-20  Nathaniel Smith  <njs@codesourcery.com>

	* Makefile.am (EXTRA_DIST): Include tests, even when not building
	packages out in the source directory.

2005-04-20  Matthew Gregan  <kinetik@orcon.net.nz>

	* commands.cc (kill_rev_locally): Move up with rest of non-CMD()
	functions.  Mark static.  Minor whitespace cleanup.
	* commands.hh (kill_rev_locally): Declaration not needed now.

2005-04-20 Sebastian Spaeth <Sebastian@SSpaeth.de>
	* automate.cc: fix typo, add sanity check to avoid empty r_id's
	bein passed in. The automate version was bumped to 0.2 due to
	popular request of a single person.
	* t_automate_ancestors.at: adapt test; it passes now

2005-04-20 Sebastian Spaeth <Sebastian@SSpaeth.de>
	* testuite.at:
	* t_automate_ancestors.at: new test; automate ancestors. This is still
	_failing_ as a) it outputs empty newlines when no ancestor exists and
	b) does not output all ancestors if multiple ids are supplied as input
	
2005-04-20 Sebastian Spaeth <Sebastian@SSpaeth.de>

	* commands.cc:
	* automate.cc: new command: automate ancestors
	* monotone.texi: adapt documentation
	
2005-04-20  Nathaniel Smith  <njs@codesourcery.com>

	* tests/t_log_depth_single.at: 
	* tests/t_add_stomp_file.at: 
	* tests/t_log_depth.at: Shorten blurbs.

2005-04-20  Nathaniel Smith  <njs@codesourcery.com>

	* std_hooks.lua (ignore_file): Ignore compiled python files.

2005-04-20  Jon Bright  <jon@siliconcircus.com>
	* tests/t_sticky_branch.at: Really fix this test

2005-04-20  Jon Bright  <jon@siliconcircus.com>
	* tests/t_sticky_branch.at: Canonicalise stdout before comparison
	* tests/t_setup_checkout_modify_new_dir.at: Ditto
	* tests/t_netsync_largish_file.at: Check the file out rather
	than catting it, so that canonicalisation is unneeded.  
	Canonicalisation is bad here, because the file is random
	binary data, not text with line-ending conventions

2005-04-20  Richard Levitte  <richard@levitte.org>

	* contrib/monotone.el: define-after-key's KEY argument has to be a
	vector with only one element.  The code I used is taken directly
	from the Emacs Lisp Reference Manual, section "Modifying Menus".

2005-04-20  Nathaniel Smith  <njs@codesourcery.com>

	* commands.cc (mdelta, mdata, fdelta, fdata, rdata): Check for
	existence of command line arguments.

	* lua.{cc,hh} (hook_use_inodeprints): New hook.
	* std_hooks.lua (use_inodeprints): Default definition.
	* monotone.texi (Inodeprints): New section.
	(Reserved Files): Document MT/inodeprints.
	(Hook Reference): Document use_inodeprints.
	* work.{cc,hh} (enable_inodeprints): New function.
	* app_state.cc (create_working_copy): Maybe call
	enable_inodeprints.
	
	* tests/t_inodeprints_hook.at: New test.
	* tests/t_bad_packets.at: New test.
	* testsuite.at: Add them.

2005-04-20  Nathaniel Smith  <njs@codesourcery.com>

	* AUTHORS: Actually add Joel Reed (oops).

2005-04-20  Nathaniel Smith  <njs@codesourcery.com>

	Most of this patch from Joel Reed, with only small tweaks myself.
	
	* AUTHORS: Add Joel Reed.

	* platform.hh (is_executable): New function.
	* {unix,win32}/process.cc: Define it.

	* lua.cc (monotone_is_executable_for_lua): New function.
	(lua_hooks): Register it.
	(Lua::push_nil): New method.
	(lua_hooks::hook_init_attributes): New hook.
	* lua.hh: Declare it.
	* monotone.texi (Hook Reference): Document it.

	* work.cc (addition_builder): Call new hook, collect attributes
	for added files.
	(build_additions): Set attributes on new files.

	* tests/t_attr_init.at: New test.
	* tests/t_add_executable.at: New test.
	* testsuite.at: Add them.
	
2005-04-19  Nathaniel Smith  <njs@codesourcery.com>

	* file_io.cc (read_localized_data, write_localized_data): Remove
	logging of complete file contents.
	* tests/t_lf_crlf.at: Remove --debugs, clean up, test more.

2005-04-19 Emile Snyder <emile@alumni.reed.edu>
	
	* file_io.cc: Fix bugs with read/write_localized_data when using
	CRLF line ending conversion.
	* transforms.cc: Fix line_end_convert to add correct end of line
	string if the split_into_lines() call causes us to lose one from
	the end.
	* tests/t_lf_crlf.at: Clean up and no longer XFAIL.
 
2005-04-19  Sebastian Spaeth  <Sebastian@SSpaeth.de>

	* monotone.texi: modified documentation to match changes due to
	previous checking.
	* AUTHORS: Adding myself
	
2005-04-19  Sebastian Spaeth  <Sebastian@SSpaeth.de>

	* automate.cc: make BRANCH optional in "automate heads BRANCH"
	we use the default branch as given in MT/options if not specified
	* commands.cc: BRANCH -> [BRANCH] in cmd description

2005-04-19  Richard Levitte  <richard@levitte.org>

	* contrib/monotone-import.pl (my_exit): As in monotone-notify.pl,
	my_exit doesn't close any network connections.

	* testsuite.at (REVERT_TO): Make it possible to revert to a
	specific branch.  This is useful to resolve ambiguities.
	* tests/t_merge_add_del.at: Use it.

2005-04-19  Matthew Gregan  <kinetik@orcon.net.nz>

	* sanity.hh: Mark {naughty,error,invariant,index}_failure methods
	as NORETURN.
	* commands.cc (string_to_datetime): Drop earlier attempt at
	warning fix, it did not work with Boost 1.31.0.  Warning fixed by
	change to sanity.hh.

2005-04-19  Matthew Gregan  <kinetik@orcon.net.nz>

	* lua.cc (default_rcfilename): Use ~/.monotone/monotonerc.  This
	change is to prepare for the upcoming support for storing user
	keys outside of the database (in ~/.monotone/keys/).
	* app_state.cc (load_rcfiles): Refer to new rc file location in
	comments.
	* monotone.cc (options): Refer to new rc file location.
	* monotone.texi: Refer to new rc file location.  Also change bare
	references to the rc file from '.monotonerc' to 'monotonerc'.

2005-04-19  Matthew Gregan  <kinetik@orcon.net.nz>

	* commands.cc (log): 'depth' option did not handle the single file
	case correctly. Also a couple of minor cleanups.
	* tests/t_log_depth_single.at: New test.
	* testsuite.at: Add test.

2005-04-18  Matthew Gregan  <kinetik@orcon.net.nz>

	* commands.cc (string_to_datetime): Fix warning.

2005-04-18  Richard Levitte  <richard@levitte.org>

	* Makefile.am (EXTRA_DIST): Add contrib/monotone-import.pl.

	* contrib/monotone-import.pl: New script to mimic "cvs import".
	* contrib/README: describe it.

	* commands.cc (CMD(attr)): Make it possible to drop file
	attributes.

	* contrib/monotone-notify.pl (my_exit): The comment was incorrect,
	there are no network connections to close gracefully.
	Implement --ignore-merges, which is on by default, and changes the
	behavior to not produce diffs on merges and propagates where the
	ancestors hve already been shown.

	* tests/t_attr_drop.at: New test to check that 'attr drop'
	correctly drops the given entry.
	* tests/t_drop_attr.at: New test, similar to t_rename_attr.at.
	* testsuite.at: Add them.

2005-04-18  Nathaniel Smith  <njs@codesourcery.com>

	* monotone.texi (Dealing with a Fork): Clarify (hopefully) what we
	mean when we say that "update" is a dangerous command.

2005-04-17  Matt Johnston  <matt@ucc.asn.au>

	* change_set.cc (confirm_proper_tree): remove incorrect code
	setting confirmed nodes.

2005-04-17  Matt Johnston  <matt@ucc.asn.au>

	* change_set.cc (confirm_proper_tree): use a std::set rather than
	dynamic_bitset for the ancestor list, improving performance for
	common tree structures.
	* basic_io.cc: reserve() a string

2005-04-17  Matt Johnston  <matt@ucc.asn.au>

	* packet.cc: fix up unit test compilation.
	* transforms.cc: fix up unit test compilation.

2005-04-17  Matt Johnston  <matt@ucc.asn.au>

	* vocab_terms.hh: remove commented out lines.

2005-04-17  Matt Johnston  <matt@ucc.asn.au>

	* Move base64<gzip> code as close to the database as possible,
	to avoid unnecessary inflating and deflating.

2005-04-17  Nathaniel Smith  <njs@codesourcery.com>

	* monotone.texi (Branching and Merging): A few small edits.

2005-04-17  Nathaniel Smith  <njs@codesourcery.com>

	* change_set.cc (path_item, sanity_check_path_item): Mark things
	inline.

2005-04-17  Henrik Holmboe <henrik@holmboe.se>

	* contrib/monotone-notify.pl: Add signal handlers.  Correct some
	typos.
	(my_exit): New function that does a cleanup and exit.

2005-04-17  Olivier Andrieu  <oliv__a@users.sourceforge.net>

	* transforms.cc: fix glob_to_regexp assertions

2005-04-17  Sebastian Spaeth <Sebastian@sspaeth.de>
	
	* tests/t_db_kill_rev_locally.at: new test; 
	make sure that db kill_rev_locally works as intended

2005-04-17  Sebastian Spaeth <Sebastian@sspaeth.de>

	* commands.cc,database.cc: add 'db kill_rev_locally <id>' command
	still missing: documentation and autotests. Otherwise seems ok.
	
2005-04-17  Richard Levitte  <richard@levitte.org>

	* transforms.cc: Remove tabs and make sure emacs doesn't add
	them.

2005-04-17  Nathaniel Smith  <njs@codesourcery.com>

	* sanity.{hh,cc} (E, error_failure): New sort of invariant.
	* netsync.cc (process_hello_cmd): Make initial pull message
	more clear and friendly.
	Also, if the key has changed, that is an error, not naughtiness.
	* database_check.cc (check_db): Database problems are also errors,
	not naughtiness.  Revamp output in case of errors, to better
	distinguish non-serious errors and serious errors.
	* tests/t_database_check.at: Update accordingly.
	* tests/t_database_check_minor.at: New test.
	* testsuite.at: Add it.
	
2005-04-17  Richard Levitte  <richard@levitte.org>

	* transforms.cc (glob_to_regexp): New function that takes a glob
	expression and transforms it into a regexp.  This will be useful
	for globbing branch expressions when collections are exchanged to
	branch globs and regexps.
	(glob_to_regexp_test): A unit test for glob_to_regexp().

2005-04-17  Matt Johnston  <matt@ucc.asn.au>

	* commands.cc: warn that dropkey won't truly erase the privkey
	from the database
	* monotone.texi: same

2005-04-17  Matt Johnston  <matt@ucc.asn.au>

	* database.cc: mention that it could be the filesystem that
	is full in the SQLITE_FULL error message

2005-04-17  Matthew Gregan  <kinetik@orcon.net.nz>

	* monotone.cc: Fix warnings: add missing initializers.
	* netsync.cc: Fix warnings: inline static vs static inline.

2005-04-16  Emile Snyder  <emile@alumni.reed.edu>

	* tests/t_add_stomp_file.at: New test for failing case.  
        If you have a file foo in your working dir (not monotone 
        controlled) and someone else adds a file foo and commits, 
        update should at least warn you before stomping your 
        non-recoverable foo file.
	* testsuite.at: Add it.
	
2005-04-16  Derek Scherger  <derek@echologic.com>

	* work.cc (known_preimage_path): rename to...
	(known_path): this, since it's image agnostic
	(build_deletions): update for renamed function
	(build_rename): ensure rename source exists in current revision
	and rename target does not exist in current revision

	* tests/t_no_rename_overwrite.at: un-XFAIL 

2005-04-16  Nathaniel Smith  <njs@codesourcery.com>

	* app_state.{cc,hh} (set_author, set_date): New methods.
	* cert.cc (cert_revision_date): Rename to...
	(cert_revision_date_time): ...an overloaded version of this.
	(cert_revision_author_default): Check app.date.
	* cert.hh: Expose cert_revision_date_time.
	* commands.cc (commit): Handle --date.
	* main.cc: Parse --date and --author options.
	* monotone.1: Document --date, --author.
	* monotone.texi (Working Copy, OPTIONS): Likewise.

	* tests/t_override_author_date.at: New test.
	* testsuite.at: Add it.
	
	This commit heavily based on a patch by Markus Schiltknecht
	<markus@bluegap.ch>.
	
2005-04-16  Nathaniel Smith  <njs@codesourcery.com>

	* ChangeLog: Fixup after merge.

2005-04-16  Nathaniel Smith  <njs@codesourcery.com>

	* tests/t_update_nonexistent.at: New test.
	* testsuite.at: Add it.
	
	* commands.cc (update): Verify that user's requested revision
	exists.

2005-04-16  Nathaniel Smith  <njs@codesourcery.com>

	* ChangeLog: Fixup after merge.

2005-04-16  Emile Snyder <emile@alumni.reed.edu>

	* tests/t_add_vs_commit.at: New test for failing case.  If you
	add a file in you working dir, someone else adds the same file
	and commits, then you do an update it messes up your working
	directory.
	* testsuite.at: Add it.
	
2005-04-16  Nathaniel Smith  <njs@codesourcery.com>

	* commands.cc (checkout): Move check for existence of revision
	earlier.
	
	* tests/t_netsync_defaults.at, tests/t_netsync_single.at:
	Don't hard-code netsync port.

2005-04-16  Nathaniel Smith  <njs@codesourcery.com>

	* testsuite.at: Use a random server port.
	
	* .mt-attrs, contrib/README: Update for Notify.pl ->
	monotone-notify.pl rename.
	
	* monotone.1: Warn people off rcs_import.
	* monotone.texi (Commands): Likewise.

2005-04-16  Nathaniel Smith  <njs@codesourcery.com>

	* AUTHORS: Add Emile Snyder <emile@alumni.reed.edu>.

2005-04-16  Nathaniel Smith  <njs@codesourcery.com>

	* tests/t_lf_crlf.at: New test from Emile Snyder
	<emile@alumni.reed.edu>, with tweaks.
	* testsuite.at: Add it.

2005-04-16  Nathaniel Smith  <njs@codesourcery.com>

	* ChangeLog: Small fixups.

2005-04-16  Sebastian Spaeth <Sebastian@sspaeth.de>
	
	* tests/t_cvsimport2.at: new test; CVS Attic files fail test
	reported by: hjlipp@web.de 15.04.2005 02:45

2005-04-16  Sebastian Spaeth <Sebastian@sspaeth.de>
	
	* tests/t_rcs_import.at: new test; problematic CVS import as
	reported in the list. However it works just fine here, so it
	really tests for a successful pass

2005-04-16  Sebastian Spaeth <Sebastian@sspaeth.de>

	* tests/README: new file, on how to create/run tests

2005-04-16  Nathaniel Smith  <njs@codesourcery.com>

	* tests/t_rename_dir_add_dir_with_old_name.at: XFAIL.

2005-04-16  Nathaniel Smith  <njs@codesourcery.com>

	* tests/t_diff_binary.at: Un-XFAIL.

2005-04-16  Nathaniel Smith  <njs@codesourcery.com>

	* monotone.texi (Network Service): Rewrite to include former
	Exchanging Keys section.
	(Branching and Merging): New tutorial section, inspired by a patch
	from Martin Kihlgren <zond@troja.ath.cx>.
	(CVS Phrasebook): Add "Importing a New Project".

	* AUTHORS: Add Martin Dvorak.
	
2005-04-16  Matt Johnston  <matt@ucc.asn.au>

	* change_set.cc (compose_rearrangement): remove logging statements
	that were using noticable CPU time.

2005-04-15 Martin Dvorak <jezek2@advel.cz>
	
	* tests/t_rename_dir_add_dir_with_old_name.at: New test.
	* testsuite.at: Add it.
	
2005-04-15  Olivier Andrieu  <oliv__a@users.sourceforge.net>

	* diff_patch.cc(guess_binary): do not use '\x00' as first
	character of a C string ...

2005-04-15  Sebastian Spaeth  <Sebastian@SSpaeth.de>

	* ui.cc: print byte progress to one decimal place
	  in k or M.
	* netsync.cc: update dot ticker every 1024 bytes.

2005-04-15  Matt Johnston  <matt@ucc.asn.au>

	* change_set.cc (confirm_proper_tree): use bitsets rather than maps
	for tracking set membership.
	* smap.hh: return reverse iterators properly, iterate over the vector
	rather than self in ensure_sort()

2005-04-14  Derek Scherger  <derek@echologic.com>

	* database_check.cc (check_db): fail with N(...) when problems are
	detected to exit with a non-zero status

2005-04-14  Derek Scherger  <derek@echologic.com>

	* monotone.texi (Informative): update description of 'diff' with
	two revision arguments
	
2005-04-14  Matthew Gregan  <kinetik@orcon.net.nz>

	* win32/process.cc: Fix build on MingW 3.2.0-rc[123] by adding
	<sstream> include.

2005-04-14  Jon Bright  <jon@siliconcircus.com>
	* win32/process.cc (process_spawn): Add some extra debug info
	* std_hooks.lua (execute): If pid is -1, don't try and wait on
	the process

2005-04-14  Matt Johnston  <matt@ucc.asn.au>

	* change_set.cc (confirm_unique_entries_in_directories): use a
	  std::vector rather than std::map for better performance (only sort
	  once).
	* smap.hh: an invariant

2005-04-14  Nathaniel Smith  <njs@codesourcery.com>

	* tests/t_vcheck.at: Update notes.

2005-04-14  Jeremy Cowgar  <jeremy@cowgar.com>

	* monotone.texi (Making Changes): Fixed duplicate paragraph
	* NEWS: Corrected spelling error in my name.

2005-04-14  Olivier Andrieu  <oliv__a@users.sourceforge.net>

	* Makefile.am: silence cmp

2005-04-14  Matthew Gregan  <kinetik@orcon.net.nz>

	* win32/terminal.cc (have_smart_terminal): Implement for Win32.

2005-04-13  Nathaniel Smith  <njs@codesourcery.com>

	* monotone.texi (Informative): 'diff' with two revision arguments
	can now be filtered by file.
	
	* constants.cc (netcmd_payload_limit): Bump to 256 megs.

2005-04-13  Matthew Gregan  <kinetik@orcon.net.nz>

	* tests/t_netsync_largish_file.at: Add test for netsyncing largish
	(32MB) files.  This test is failing at present.
	* testsuite.at: Add new test.

2005-04-13  Nathaniel Smith  <njs@codesourcery.com>

	* tests/t_setup_checkout_modify_new_dir.at:
	* tests/t_update_off_branch.at: New tests.
	* testsuite.at: Add them.
	
	* commands.cc (checkout): Tweak branch checking logic.
	(update): Make user explicitly switch branches.

2005-04-13  Nathaniel Smith  <njs@codesourcery.com>

	* rcs_import.cc (import_cvs_repo): Check that user isn't trying to
	import a whole CVS repo.
	* tests/t_cvsimport.at: Test new check.
	
2005-04-13  Richard Levitte  <richard@levitte.org>

	* contrib/Notify.pl: Rename ...
	* contrib/monotone-notify.pl: ... to this.
	* Makefile.am (EXTRA_DIST): Take note of the change.
	* debian/docs: Distribute the contributions as well.
	* debian/compat, debian/files, debian/monotone.1: Remove, since
	they are self-generated by debhelper.  They were obviously added
	by mistake.

2005-04-13  Nathaniel Smith  <njs@codesourcery.com>

	* cert.cc (guess_branch): Call app.set_branch.
	* app_state.cc (create_working_copy): Call make_branch_sticky
	here...
	* commands.cc (checkout): ...instead of here.
	(approve, disapprove, fcommit, commit): Don't call app.set_branch
	on guess_branch's output.
	(checkout): Call guess_branch.
	
	* tests/t_sticky_branch.at: 
	* tests/t_checkout_id_sets_branch.at: New tests.
	* testsuite.at: Add them.

2005-04-13  Matthew Gregan  <kinetik@orcon.net.nz>
	* cryptopp/integer.h: Fix detection of GCC version for SSE2
	builds.

2005-04-12  Florian Weimer  <fw@deneb.enyo.de>

	* app_state.cc (app_state::allow_working_copy): Only update
	branch_name from the options file if it has not yet been set.  Log
	the branch name.
	(app_state::set_branch): No longer update the options map.
	(app_state::make_branch_sticky): New function which copies the
	stored branch name to the options map.  Only commands which call
	this function change the branch default stored in the working
	copy.

	* commands.cc (CMD(checkout)): Mark branch argument as sticky.
	(CMD(commit)): Likewise.
	(CMD(update)): Likewise.

	* monotone.texi (Working Copy): Mention that the "commit" and
	"update" commands update the stored default branch ("checkout"
	does, too, but this one should be obvious).

2005-04-12  Jon Bright <jon@siliconcircus.com>
	* rcs_import.cc (find_key_and_state): Fix stupid bug in storing the
	list of files a cvs_key contains.  CVS delta invariant failure now
	really fixed.  The rearrangement failure still exists, though.

2005-04-12  Jon Bright <jon@siliconcircus.com>
	* tests/t_cvsimport_samelog.at: Add test for the deltas.find 
	cvs import problem as sent to the ML by Emile Snyder.
	* testsuite.at: Call it
	* rcs_import.cc (cvs_key): Add an ID for debug output purposes,
	sprinkle a little more debug output about what's being compared to
	what
	* rcs_import.cc (cvs_key): Maintain a map of file paths and CVS
	versions appearing in this CVS key.
	(cvs_key::similar_enough): A key is only similar enough if it doesn't
	include a different version of the same file path.
	(cvs_history::find_key_and_state): Add files to cvs_keys as
	appropriate

2005-04-12  Matthew Gregan <kinetik@orcon.net.nz>

	* win32/terminal.cc (terminal_width): Use
	GetConsoleScreenBufferInfo to request width information for
	terminals.
	
2005-04-12  Nathaniel Smith  <njs@codesourcery.com>

	* ChangeLog: Fixup after merge.

2005-04-12  Nathaniel Smith  <njs@codesourcery.com>

	* platform.hh (terminal_width): New function.
	* {unix,win32}/have_smart_terminal.cc: Rename to...
	* {unix,win32}/terminal.cc: ...these.  Implement terminal_width.
	* ui.cc (write_ticks): Call it.
	* Makefile.am: Update for renames.
	
2005-04-11  Matt Johnston <matt@ucc.asn.au>

	* ui.{cc,hh}, netsync.cc: netsync progress ticker in kilobytes to
	avoid wrapping.

2005-04-11  Jon Bright <jon@siliconcircus.com>
	* Makefile.am (EXTRA_DIST): Add debian/*

2005-04-11  Jon Bright <jon@siliconcircus.com>
	* Makefile.am (EXTRA_DIST): Add win32/monotone.iss, PNG_FIGURES
	(PNG_FIGURES): Add, constructing in same way as EPS_FIGURES
	(monotone.html): Use .perlbak workaround so that this works on Win32

2005-04-11  Matthew Gregan <kinetik@orcon.net.nz>

	* unix/inodeprint.cc, configure.ac: Use nanosecond time resolution for
	inodeprints on BSDs and other platforms if available.

2005-04-10  Nathaniel Smith  <njs@codesourcery.com>

	* Makefile.am (BUILT_SOURCES_CLEAN): Add package_revision.txt.

	This is the 0.18 release.

2005-04-10  Derek Scherger  <derek@echologic.com>

	* monotone.texi (Informative): fix typo in ls known docs

2005-04-10  Nathaniel Smith  <njs@codesourcery.com>

	* Makefile.am: Use pdftops instead of acroread.
	(EXTRA_DIST): Include new contrib/ files, and fix wildcards.
	* NEWS: Update for 0.18.
	* configure.ac: Bump version number.
	* debian/changelog: Mention new release.
	* debian/copyright: Update from AUTHORS.
	* monotone.spec: Mention new release.
	* po/monotone.pot: Regenerate.

2005-04-10  Florian Weimer  <fw@deneb.enyo.de>

	* monotone.texi (Commands): Use "working copy" instead of "working
	directory", to match the rest of the manual.

2005-04-10  Florian Weimer  <fw@deneb.enyo.de>

	* commands.cc (ls_known): New function which prints all known
	files in the working copy.
	(CMD(list)): Invoke ls_known for "list known".  Update help
	message.
	(ALIAS(ls)): Update help message.

	* monotone.texi: Document "list known".
	* tests/t_ls_known.at: New file.
	* testsuite.at: Include it.

2005-04-10  Richard Levitte  <richard@levitte.org>

	* contrib/Notify.pl: Count the number of messages sent, and
	display the count at the end.
	Version bumped to 1.0.

2005-04-10  Matt Johnston  <matt@ucc.asn.au>

	* unix/inodeprint.cc, configure.ac: don't use the nsec time
	on non-Linux-style systems (quick compile fix for OS X and probably
	others, can be made generic later).

2005-04-10  Olivier Andrieu  <oliv__a@users.sourceforge.net>

	* contrib/monotone.el: Some elisp code for running monotone from
	inside Emacs. Supports diff, status, add, drop, revert and commit.

2005-04-09  Richard Levitte  <richard@levitte.org>

	* contrib/Notify.pl: Allow globbing branches.  Make the revision
	records branch specific.  Show what records you would have updated
	even with --noupdate.  Add --before and --since, so users can
	select datetime ranges to create logs for.  Remove --to and add
	--difflogs-to and --nodifflogs-to to send logs with diffs to one
	address and logs without diffs to another (both can be given at
	once).  More and better documentation.

2005-04-08  Nathaniel Smith  <njs@codesourcery.com>

	* change_set.cc (basic_change_set): Remove problematic
	rename_dir/add combination, until directory semantics are
	fixed.

2005-04-08  Nathaniel Smith  <njs@codesourcery.com>

	* commands.cc (revert): Call maybe_update_inodeprints.
	* app_state.cc (set_restriction): Clear any old restrictions
	first.

2005-04-08  Jon Bright <jon@siliconcircus.com>
	* testsuite.at (NOT_ON_WIN32): Add a function to prevent tests from
	running on Win32 (for cases where the functionality being tested 
	makes no sense on Win32.  Not for cases where the functionality
	just isn't there yet on Win32.)
	* tests/t_final_space.at: Use NOT_ON_WIN32.  The filenames "a b" 
	and "a b " refer to the same file on Win32, obviating this test

2005-04-08  Jon Bright <jon@siliconcircus.com>
	* win32/inodeprint.cc (inodeprint_file): Still close the file if
	getting its time failed.
	* tests/t_netsync_sigpipe.at: Don't bother doing a kill -PIPE on
	Win32.  There is no real SIGPIPE on Win32 and sockets don't get this
	signal if their pipe goes away.  MinGW's kill seems to translate
	-PIPE to some signal that *does* kill monotone, so it seems like the
	easiest solution is just not to send the signal in the first place
	here.
	* tests/t_automate_ancestry_difference.at: Remove old 
	CHECK_SAME_STDOUT call which I'd left by accident.
	* tests/t_automate_leaves.at: Canonicalise monotone output before
	passing to CHECK_SAME_STDOUT
	* tests/t_log_depth.at: Check line count with arithmetic comparison
	rather than autotest's string comparison

2005-04-08  Nathaniel Smith  <njs@codesourcery.com>

	* inodeprint.cc (operator<<): Typo.

	* inodeprint.{hh,cc} (build_inodeprint_map,
	build_restricted_inodeprint_map): Remove unused functions.

2005-04-08  Nathaniel Smith  <njs@codesourcery.com>

	* work.cc: Remove doxygen comments.  Comments are good; comments
	that are longer than the function they document, and give less
	information, are not so good...

2005-04-08  Nathaniel Smith  <njs@codesourcery.com>

	* ChangeLog: Fixup after merge.

2005-04-08  Nathaniel Smith  <njs@codesourcery.com>

	* commands.cc (calculate_current_revision): Defer to
	calculate_restricted_revision instead of special casing.
	(put_revision_id): constify argument.
	(maybe_update_inodeprints): New function.
	(commit, update, checkout): Call it.
	
	* manifest.{cc,hh} (build_manifest_map): Remove, since only caller
	was removed.
	(build_restricted_manifest_map): Go faster if the user is using
	inode signatures.

	* tests/t_inodeprints.at:
	* tests/t_inodeprints_update.at: Typoes.
	
	* work.cc (read_inodeprints): Typo.

2005-04-08  Nathaniel Smith  <njs@codesourcery.com>

	* tests/t_inodeprints.at:
	* tests/t_inodeprints_update.at: New tests.
	* testsuite.at: Add them.
	
	* UPGRADE: Document 0.17 -> 0.18 upgrade path.

2005-04-08  Jon Bright <jon@siliconcircus.com>
	* tests/t_cat_file_by_name.at: CHECK_SAME_STDOUT can only be used
	to check two 'cat' processes or two monotone processes on Win32,
	not to check monotone and 'cat'.  Change to go through an 
	intermediate stdout
	* tests/t_automate_erase_ancestors.at: Ditto
	* tests/t_automate_toposort.at: Ditto
	* tests/t_automate_ancestry_difference.at: Ditto
	* tests/t_vars.at: Call CANONICALISE for stdout output.
	* tests/t_netsync_absorbs.at: Ditto.
	* tests/t_empty_env.at: For Win32, copy libiconv-2.dll to the 
	current dir before the test, otherwise Win32 will search the
	(empty) path for it and not find it.
	* tests/t_automate_descendents.at: Ditto
	* win32/inodeprint.cc: Implement inodeprint_file for Win32, based
	on mode, device, size, create time and write time.
	
	
2005-04-08  Jon Bright <jon@siliconcircus.com>
	* win32/inodeprint.cc: Change the function name to match the one
	on Unix.

2005-04-08  Nathaniel Smith  <njs@codesourcery.com>

	* {win32,unix}/fingerprint.cc: Rename to...
	* {win32,unix}/inodeprint.cc: ...this.  Change function name and
	calling conventions.
	* platform.hh (inodeprint_file): Likewise.
	* inodeprint.{cc,hh}: New files.
	* Makefile.am (MOST_SOURCES, UNIX_PLATFORM_SOURCES,
	WIN32_PLATFORM_SOURCES): Fixup accordingly.
	* vocab_terms.hh (inodeprint): New ATOMIC.
	* work.hh: Prototype inodeprint working copy functions.
	* work.cc: Implement them.

	* manifest.{hh,cc} (manifest_file_name): Remove unused variable.

2005-04-08  Jeremy Cowgar  <jeremy@cowgar.com>

	* doxygen.cfg: added
	* Makefile.am: added apidocs target (builds doxygen docs)

2005-04-07  Nathaniel Smith  <njs@codesourcery.com>

	* manifest.{hh,cc}: Remove some commented out unused functions.

	* win32/have_smart_terminal.cc: Include platform.hh.
	* unix/fingerprint.cc: New file, with new function.
	* win32/fingerprint.cc: New file, with stub function.
	* Makefile.am (UNIX_PLATFORM_SOURCES, WIN32_PLATFORM_SOURCES): Add
	them.

2005-04-07  Nathaniel Smith  <njs@codesourcery.com>

	* manifest.hh, manifest.cc: Remove tabs.

2005-04-07  Nathaniel Smith  <njs@codesourcery.com>

	* tests/t_final_space.at: New test.
	* testsuite.at: Add it.

2005-04-07  Nathaniel Smith  <njs@codesourcery.com>

	* monotone.texi (Dealing with a Fork): 'merge' has slightly
	different output.

	* NEWS: Summarize changes of last 2.5 weeks.

2005-04-07  Nathaniel Smith  <njs@codesourcery.com>

	* database.{cc,hh} (space_usage): New method.
	* database.cc (info): Use it.

2005-04-07  Nathaniel Smith  <njs@codesourcery.com>

	* vocab.cc (verify): Cache known-good strings, to speed up
	repeated processing of related changesets.

	* change_set.cc (basic_change_set_test): Revert last change; the
	old version _was_ valid.

2005-04-07  Nathaniel Smith  <njs@codesourcery.com>

	* smap.hh (insert): Fix stupid bug in assertion condition.

2005-04-07  Nathaniel Smith  <njs@codesourcery.com>

	* change_set.cc (basic_change_set_test): Test a _valid_
	change_set.
	(directory_node): Make a std::map, instead of an smap.  Add a
	comment explaining the bug that makes this temporarily necessary.

	* smap.hh (smap): Don't check for duplicates at insert time,
	unless we've decided not to mark things damaged; don't return
	iterators from insert.  Do check for duplicates at sort time, and
	always sort, instead of sometimes doing linear search.  This makes
	insert O(1), while still preserving the invariant that keys must
	be unique.
	
	* commands.cc (commit): Explain why we're aborting, in the case
	that we detect that a file has changed under us in the middle of a
	commit.

2005-04-07  Richard Levitte  <richard@levitte.org>

	* cryptopp/config.h: typo...

2005-04-06  Nathaniel Smith  <njs@codesourcery.com>

	* work.cc (build_deletions): Issue warning when generating
	delete_dir's; they're totally broken, but I don't want to disable
	them, because then our tests won't see when they're fixed...

2005-04-05  Nathaniel Smith  <njs@codesourcery.com>

	* tests/t_db_execute.at (db execute): New test.
	* testsuite.at: Add it.
	* database.cc (debug): Don't printf-interpret %-signs in input.

2005-04-05  Matt Johnston  <matt@ucc.asn.au>

	* database.cc: remove dulicated block introduced
	in rev 9ab3031f390769f1c455ec7764cc9c083f328a1b
	(merge of 76f4291b9fa56a04feb2186074a731848cced81c and
	c7917be7646df52363f39d2fc2f7d1198c9a8c27). Seems to be another
	instance of the case tested in t_merge_5.at

2005-04-05  Matt Johnston  <matt@ucc.asn.au>

	* basic_io.hh: reserve() the string which we're appending to
	frequently. Seems to give ~5% speedup in 
	diff -r t:revision-0.16 -r t:revision-0.17 - can't hurt.

2005-04-04  Nathaniel Smith  <njs@codesourcery.com>

	* monotone.spec, debian/control: We no longer need external popt.
	* INSTALL: Ditto, plus some general updating.
	
2005-04-04  Nathaniel Smith  <njs@codesourcery.com>

	* tests/t_sql_unpack.at: New test.
	* testsuite.at: Add it.

2005-04-04  Matt Johnston  <matt@ucc.asn.au>

	* file_io.cc (read_data_stdin): make it use botan
	* mkstemp.cc: merge cleanup (missed something up the manual merge)

2005-04-04  Nathaniel Smith  <njs@codesourcery.com>

	* contrib/ciabot_monotone.py (config): Genericize again, so lazy
	people using it won't start sending commits for monotone.
	* .mt-attrs: Make it executable.

2005-04-04  Richard Levitte  <richard@levitte.org>

	* Makefile.am (EXTRA_DIST): Add the extra popt files.

	* popt/popt.3, popt/popt.ps, popt/testit.sh: Include a few more
	  files from popt, mostly to have documentation on hand.  post.ps
	  is mentioned in popt/README.

2005-04-03  Nathaniel Smith  <njs@codesourcery.com>

	* Makefile.am (EXTRA_DIST): Add contrib/ stuff to distributed
	files list.
	* contrib/ciabot_monotone.py (config.delivery): Turn on.
	(send_change_for): Don't include "ChangeLog:" line when extracting
	changelog.

2005-04-03  Nathaniel Smith  <njs@codesourcery.com>

	* contrib/ciabot_monotone.py: New file.
	* contrib/README: Describe it.

2005-04-03  Richard Levitte  <richard@levitte.org>

	* AUTHORS: Add information about popt.

	* monotone.cc (my_poptStuffArgFile): Include the bundled popt.h.
	Since we now have a working popt, we can remove the restrictions
	on the use of -@.
	* tests/t_at_sign.at: Test that we can take more tha one -@.
	* monotone.1: Document it.

	* popt/poptint.h (struct poptContext_s): Add field to keep track
	  of the number of allocated leftovers elements.
	* popt/popt.c (poptGetContext): Initialise it and use it.
	  (poptGetNextOpt): Use it and realloc leftovers when needed.
	  Also make sure that the added element is a dynamically allocated
	  copy of the original string, or we may end up with a dangling
	  pointer.  These are huge bugs in popt 1.7, when using
	  poptStuffArgs().
	  (poptFreeContext): Free the leftovers elements when freeing
	  leftovers.
	  (poptSaveLong, poptSaveInt): Apply a small patch from Debian.

	* popt/CHANGES, popt/COPYING, popt/README, popt/findme.c,
	  popt/findme.h, popt/popt.c, popt/poptconfig.c, popt/popt.h,
	  popt/popthelp.c, popt/poptint.h, popt/poptparse.c,
	  popt/system.h, popt/test1.c, popt/test2.c, popt/test3.c: Bundle
	  popt 1.7.
	* configure.ac, Makefile.am: Adapt.

2005-04-01  Richard Levitte  <richard@levitte.org>

	* contrib/Notify.pl: Complete rewrite.  Among other things, it
	  makes better use of some new monotone automate features.  It's
	  also better organised and much more documented.

2005-04-01  Jeremy Cowgar  <jeremy@cowgar.com>

	* tests/t_dropkey_2.at: Updated to test dropkey instead of delkey
	* tests/t_dropkey_1.at: Updated to test dropkey instead of delkey
	* monotone.texi (Key and Cert): Changed references to delkey
	  to dropkey
	  (Commands): Changed references to delkey to dropkey
	* testsuite.at: changed references from t_delkey* to t_dropkey*
	* t_delkey_1.at: renamed to t_dropkey_1.at
	* t_delkey_2.at: renamed to t_dropkey_2.at
	* commands.cc (CMD(delkey)): renamed to dropkey to maintain
	  command consistency (with existing drop command)

2005-04-01  Richard Levitte  <richard@levitte.org>

	* monotone.cc (my_poptStuffArgFile): An argument file might be
	empty, and therefore contain no arguments to be parsed.  That's
	OK.
	* tests/t_at_sign.at: Test it.

2005-04-01  Nathaniel Smith  <njs@codesourcery.com>

	* monotone.cc: Fixup after merge.

2005-04-01  Nathaniel Smith  <njs@codesourcery.com>

	* file_io.cc (read_data_for_command_line): New function.
	(read_data_stdin): New function.
	* file_io.hh (read_data_for_command_line): Add prototype.
	
	* monotone.cc (my_poptStuffArgFile): Clean up a little.  Use
	read_data_for_command_line.  Don't free argv, but rather return
	it.
	(cpp_main): Keep a list of allocated argv's, and free them.
	(options): Tweak wording of help text on -@.
	
2005-04-01  Nathaniel Smith  <njs@codesourcery.com>

	* file_io.hh: Remove tabs.

2005-04-01  Nathaniel Smith  <njs@codesourcery.com>

	* monotone.cc (cpp_main): Actually remove newline.

2005-04-01  Nathaniel Smith  <njs@codesourcery.com>

	* ChangeLog: Fixup after merge.
	* monotone.text (Making Changes): Fix typo.
	
2005-04-01  Nathaniel Smith  <njs@codesourcery.com>

	* monotone.cc (cpp_main): Remove now-unneccessary newline.
	
	* commands.cc (commit): Fix typo.
	
	* monotone.texi (Making Changes): Don't claim that writing to
	MT/log prevents the editor from starting.  Clarify later that
	having written to MT/log still means the editor will pop up
	later.

2005-04-01  Richard Levitte  <richard@levitte.org>

	* monotone.cc: Add the long name --xargs for -@.
	* monotone.1: Document it.
	* tests/t_at_sign.at: Remove extra empty line and test --xargs.

	* monotone.texi (Making Changes): Cleanupy tweaks.

	* monotone.cc (my_poptStuffArgFile): New function to parse a file
	for more arguments and stuff them into the command line.
	(cpp_main): Add the -@ option
	* tests/t_at_sign.at, testsuite.at: Test it
	* monotone.1: Document it.

2005-03-31  Nathaniel Smith  <njs@codesourcery.com>

	* tests/t_log_depth.at: Cleanupy tweaks.

2005-03-31  Jeremy Cowgar  <jeremy@cowgar.com>

	* monotone.texi: Tutorial updated to include example of
	  editing/committing with MT/log
	* work.cc (has_contents_user_log) Added
	* work.hh (has_contents_user_log) Added
	* commands.cc (CMD(commit)): Checks to ensure both MT/log and the
	  --message option does not exist during commit.
	* transforms.hh (prefix_lines_with): Added
	* transforms.cc (prefix_lines_with): Added
	* sanity.cc (naughty_failure): Made use of prefix_lines_with()
	* ui.cc (inform): now handles messages w/embedded newlines
	* tests/t_commit_log_3.at: Created to test new functionality
	  added to CMD(commit)
	* testsuite.at: Added above test

2005-03-31  Richard Levitte  <richard@levitte.org>

	* monotone.cc: Add the --depth option...
	* app_state.hh (class app_state),
	  app_state.cc (app_state::set_depth): ... and the field and
	  method to store and set it.
	* commands.cc (CMD(log)): ... then handle it.

	* tests/t_log_depth.at: Add a test for 'log --depth=n'
	* testsuite.at: Add it.
	* monotone.texi (Informative): Document it.

2005-03-31  Nathaniel Smith  <njs@codesourcery.com>

	* automate.cc (automate_erase_ancestors): Accept zero arguments,
	and in such case print nothing.  (Important for scripting.)
	* commands.cc (automate):
	* monotone.texi (Automation):
	* tests/t_automate_erase_ancestors.at: Update accordingly.

2005-03-31  Nathaniel Smith  <njs@codesourcery.com>

	* automate.cc (automate_toposort): Accept zero arguments, and in
	such case print nothing.  (Important for scripting.)
	* commands.cc (automate):
	* monotone.texi (Automation):
	* tests/t_automate_toposort.at: Update accordingly.

2005-03-30  Richard Levitte  <richard@levitte.org>

	* contrib/Notify.pl: A new Perl hack to send change logs by
	email.

	* contrib/README: Add a quick description.

2005-03-30  Nathaniel Smith  <njs@codesourcery.com>

	* automate.cc (automate_leaves): New function.
	(automate_command): Add it.
	* commands.cc (automate): Synopsify it.
	* monotone.1: Add it.
	* monotone.texi (Automation, Commands): Likewise.
	
	* tests/t_automate_leaves.at: New test.
	* testsuite.at: Add it.

2005-03-30  Nathaniel Smith  <njs@codesourcery.com>

	* monotone.texi (Automation): Make newly added sample outputs
	verbatim also.

2005-03-30  Nathaniel Smith  <njs@codesourcery.com>

	* tests/t_automate_toposort.at: New test.
	* tests/t_automate_ancestry_difference.at: New test.
	* tests/t_diff_first_rev.at: New test.
	* testsuite.at: Add them.
	
	* revision.cc (calculate_ancestors_from_graph): Do not keep an
	"interesting" set and return only ancestors from this set;
	instead, simply return all ancestors.  Returning a limited set of
	ancestors does not speed things up, nor reduce memory usage in
	common cases.  (The only time it would reduce memory usage is when
	examining only a small ancestor set, which the important case,
	'heads', does not; even then, erase_ancestors would need to intern
	the interesting revisions first so they got low numbers, which it
	doesn't.)
	(erase_ancestors): Adjust accordingly.
	(toposort, ancestry_difference): New functions.
	* revision.hh (toposort, ancestry_difference): Declare.
	* automate.cc (automate_toposort, automate_ancestry_difference):
	New functions.
	(automate_command): Add them.
	All functions: clarify in description whether output is sorted
	alphabetically or topologically.
	* commands.cc (automate): Synopsify them.
	* monotone.1: Add them.
	* monotone.texi (Commands): Likewise.
	(Automation): Likewise.  Also, clarify for each command whether
	its output is alphabetically or topologically sorted.
	
2005-03-29  Richard Levitte  <richard@levitte.org>

	* commands.cc (CMD(ls)): Update with the same information as
	CMD(list)

	* monotone.texi (Automation): Make the sample output verbatim

2005-03-26  Nathaniel Smith  <njs@codesourcery.com>

	* automate.cc (automate_erase_ancestors): New function.
	(automate_command): Use it.
	* commands.cc (automate): Document it.

	* tests/t_automate_erase_ancestors.at: New test.
	* testsuite.at: Add it.

	* monotone.texi (Automation, Commands): Document automate
	erase_ancestors.
	* monotone.1: Document automate erase_ancestors.

2005-03-26  Nathaniel Smith  <njs@codesourcery.com>

	* automate.cc (interface_version): Bump to 0.1.
	(automate_descendents): New function.
	(automate_command): Call it.
	* commands.cc (automate): Add it to help text.

	* tests/t_automate_descendents.at: New test.
	* testsuite.at: Add it.
	
	* monotone.texi (Automation, Commands): Document automate
	descendents.
	* monotone.1: Document automate descendents, and vars stuff.

2005-03-26  Nathaniel Smith  <njs@codesourcery.com>

	* tests/t_attr.at: No longer a bug report.
	* tests/t_rename_attr.at: New test.
	* testsuite.at: Add it.

2005-03-26  Joel Crisp  <jcrisp@s-r-s.co.uk>

	* contrib/Log2Gxl.java: New file.

2005-03-26  Nathaniel Smith  <njs@pobox.com>

	* contrib/README: New file.

2005-03-25  Nathaniel Smith  <njs@pobox.com>

	* commands.cc (user_log_file_name): Remove unused variable
	again.  Hopefully it will take this time...

2005-03-25  Nathaniel Smith  <njs@pobox.com>

	* commands.cc (user_log_file_name): Remove unused variable.

2005-03-25  Jeremy Cowgar  <jeremy@cowgar.com>

	* monotone.texi: Added a bit more documentation about MT/log
	  Updated edit_comment hook and addded delkey docs
	* commands.cc: Added delkey command
	* t_delkey_1.at: Tests delkey command on public key
	* t_delkey_2.at: Tests delkey command on public and private key
	* testsuite.at: Added above tests
	* std_hooks.lua: Transposed the MT: lines and user_log_contents,
	  user_log_contents now appears first.

2005-03-25  Jeremy Cowgar  <jeremy@cowgar.com>

	* t_setup_creates_log.at: Ensures that MT/log is created
	  on setup
	* t_checkout_creates_log.at: Ensures that MT/log is created
	  on checkout
	* t_commit_log_1.at: Ensures that:
	  1. Read and entered as the ChangeLog message
	  2. Is blanked after a successful commit
	* t_commit_log_2.at: Ensures that commit works w/o MT/log being
	  present
	* testsuite.at: Added the above tests.

2005-03-25  Matt Johnston  <matt@ucc.asn.au>

        * {unix,win32}/platform_netsync.cc, platform.hh, Makefile.am: new
        functions to disable and enable sigpipe.
        * netsync.cc, main.cc: call the functions from netsync rather than
        globally, so that sigpipe still works for piping output of commands
        such as 'log'.
        * tests/t_netsync_sigpipe.at: test it.
        * testsuite.at: add it.

2005-03-25  Matt Johnston  <matt@ucc.asn.au>

	* tests/t_database_check.at: re-encode the manifestX
	data so that it doesn't use any fancy gzip features like
	filenames (so that the botan parse can handle it).
	( if it should be able to handle it, an additional test
	can be added testing it explicitly).

2005-03-25  Matt Johnston  <matt@ucc.asn.au>

	* botan/base64.h: Change default break value so that
	output is split into 72 col lines.

2005-03-25  Matt Johnston  <matt@ucc.asn.au>

	* monotone.cc: add short options -r, -b, -k, and -m
	for --revision, --branch, --key, and --message respectively.
	* monotone.texi, monotone.1: document them
	* tests/t_short_opts.at: test them
	* testsuite.at: add it

2005-03-24  Nathaniel Smith  <njs@codesourcery.com>

	* tests/t_empty_env.at: New test.
	* testsuite.at: Add it.  Absolutify path to monotone so it will
	work.
	
	* unix/have_smart_terminal.cc (have_smart_terminal): Handle the
	case where TERM is unset or empty.

2005-03-24  Nathaniel Smith  <njs@codesourcery.com>

	* ui.hh (tick_write_nothing): New class.
	* monotone.cc (cpp_main): Enable it.

2005-03-24  Nathaniel Smith  <njs@codesourcery.com>

	* work.cc (build_deletions, build_additions): Fixup after merge.

2005-03-23  Nathaniel Smith  <njs@codesourcery.com>

	* tests/t_cat_file_by_name.at: Check for attempting to cat
	non-existent files.
	* tests/t_empty_id_completion.at: New test.
	* tests/t_empty_path.at: New test.
	* testsuite.at: Add them.
	
	* database.cc (complete): Always generate some sort of limit term,
	even a degenerate one.
	
	* app_state.cc (create_working_copy): Check for null directory.

	* work.cc (build_deletion, build_addition, build_rename): Check
	for null paths.

2005-03-23  Derek Scherger  <derek@echologic.com>

	* Makefile.am UNIX_PLATFORM_SOURCES:
	WIN32_PLATFORM_SOURCES: add have_smart_terminal.cc
	* platform.hh (have_smart_terminal): prototype
	* ui.cc (user_interface): set ticker to dot/count based on
	have_smart_terminal
	* unix/have_smart_terminal.cc: 
	* win32/have_smart_terminal.cc: new file
	
2005-03-23  Derek Scherger  <derek@echologic.com>

	* commands.cc (add): pass list of prefixed file_path's to
	build_additions
	(drop): pass list of prefixed file_path's to build_deletions
	(attr): pass attr_path as a 1 element vector to build_additions
	* work.{cc,hh} (build_addition): rename to...
	(build_additions): this, and accept a vector of paths to be added
	in a single path_rearrangement
	(build_deletion): rename to ...
	(build_deletions): this, and accept a vector of paths to be
	dropped in a single path_rearrangement
	(known_preimage_path): replace manifest and path_rearrangement
	args with a path_set to avoid extracting paths for every file
	(build_rename): adjust for change to known_preimage_path

2005-03-23  Nathaniel Smith  <njs@codesourcery.com>

	* monotone.cc (my_poptFreeContext, cpp_main): Apparently
	poptFreeContext silently changed its return type at some unknown
	time.  Hack around this.

2005-03-23  Nathaniel Smith  <njs@codesourcery.com>

	* monotone.cc (cpp_main): Remove the special code to dump before
	printing exception information, since we no longer dump to the
	screen, so it's always better to have the little status message
	saying what happened to the log buffer at the end of everything.
	* sanity.cc (dump_buffer): Give a hint on how to get debug
	information, when discarding it.
	* work.{hh,cc} (get_local_dump_path): New function.
	* app_state.cc (allow_working_copy): Use it for default
	global_sanity dump path.
	* monotone.texi (Reserved Files): Document MT/debug.
	(Network): Capitalize Bob and Alice (sorry graydon).
	Document new defaulting behavior.

2005-03-23  Nathaniel Smith  <njs@codesourcery.com>

	* work.cc, sanity.cc: Remove tabs.

2005-03-23  Nathaniel Smith  <njs@codesourcery.com>

	* monotone.texi (Network Service): Mention that monotone remembers
	your server/collection.
	(Vars): New section.
	* netsync.cc (process_hello_cmd): Touch more cleaning.
	* tests/t_merge_5.at: More commentary.
	
2005-03-23  Matt Johnston  <matt@ucc.asn.au>

	* tests/t_merge_5.at: new test for a merge which ends up with
	duplicate lines.
	* testsuite.at: add it

2005-03-22  Jeremy Cowgar  <jeremy@cowgar.com>

	* AUTHORS: Added my name
	* app_state.cc, commands.cc, lua.cc, lua.hh, monotone.texi,
	  std_hooks.lua, work.cc, work.hh: Added functionality to
	  read the MT/log file for commit logs. In this revision
	  tests are not yet complete nor is documenation complete
	  but the reading, blanking and creating of MT/log is.

2005-03-22  Nathaniel Smith  <njs@codesourcery.com>

	* vocab_terms.hh: Declare base64<var_name>.
	* database.cc (clear_var, set_var, get_vars): base64-encode
	var_names in the database.
	* monotone.texi (Internationalization): Update description of
	vars.
	* transforms.{cc,hh} ({in,ex}ternalize_var_name): Remove.
	* commands.cc (set, unset, ls_vars): Update accordingly.
	(unset): Error out if the variable doesn't exist.
	* tests/t_vars.at: Verify this works.

	* netcmd.cc (test_netcmd_functions): Properly type arguments to
	{read,write}_hello_cmd_payload.
	(write_hello_cmd_payload): Properly type arguments.
	* netcmd.hh (write_hello_cmd_payload):
	* netsync.cc (queue_hello_cmd): Adjust accordingly.
	(process_hello_cmd): More cleaning.  Also, save new server keys to
	a var, and check old server keys against the var.
	
	* tests/t_netsync_checks_server_key.at: New test.
	* testsuite.at: Add it.  Better docs for some netsync macros,
	while I'm here...
	* tests/t_netsync_absorbs.at: Add 'netsync' keyword.
	
2005-03-22  Nathaniel Smith  <njs@codesourcery.com>

	* tests/t_netsync_absorbs.at: New test.
	* testsuite.at: Add it.

	* netcmd.{cc,hh} (read_hello_cmd_payload): Properly type
	arguments.
	* netsync.cc (dispatch_payload): Adjust accordingly.  Move some
	logic into process_hello_cmd.
	(known_servers_domain): New constant.
	(process_hello_cmd): Tweak arguments appropriately.  Include logic
	formerly in dispatch_payload.  Cleanup.

	No semantic changes.
	
2005-03-21  Nathaniel Smith  <njs@codesourcery.com>

	* monotone.texi (Starting a New Project): Tweak phrasing.

2005-03-21  Nathaniel Smith  <njs@codesourcery.com>

	* commands.cc (process_netsync_client_args): If user specifies
	server/collection and there is no default, set the default.
	* tests/t_netsync_set_defaults.at: New test.
	* testsuite.at: Add it.

2005-03-21  Nathaniel Smith  <njs@codesourcery.com>

	* vocab.hh (var_key): New typedef.
	* database.{cc,hh}: Use it.  Make most var commands take it.
	* commands.cc (set, unset): Adjust accordingly.
	(default_server_key, default_collection_key): New constants.
	(process_netsync_client_args): New function.
	(push, pull, sync): Use it.

	* tests/t_netsync_defaults.at: New test.
	* testsuite.at: Add it.

2005-03-21  Matt Johnston  <matt@ucc.asn.au>

	* change_set.cc: use std::map rather than smap for 
	confirm_unique_entries_in_directories() and confirm_proper_tree()
	since they perform a lot of insert()s.

2005-03-21  Nathaniel Smith  <njs@codesourcery.com>

	* monotone.texi (list tags, list vars, set, unset): Document.
	(Internationalization): Document vars.

2005-03-21  Nathaniel Smith  <njs@codesourcery.com>

	* transforms.{hh,cc} ({in,ex}ternalize_var_{name,domain}): New
	functions.
	* vocab_terms.hh (base64<var_value>): Declare template.
	* database.hh (get_vars): Simplify API.
	* database.cc (get_vars, get_var, var_exists, set_var, clear_var):
	Implement.
	* commands.cc (set, unset): New commands.
	(ls): New "vars" subcommand.
	* tests/t_vars.at: Fix.  Un-XFAIL.
	
2005-03-21  Nathaniel Smith  <njs@codesourcery.com>

	* transforms.{cc,hh}: Remove tabs.

2005-03-20  Nathaniel Smith  <njs@codesourcery.com>

	* tests/t_vars.at: New test.
	* testsuite.at: Add it.

2005-03-20  Nathaniel Smith  <njs@codesourcery.com>

	* schema.sql (db_vars): New table.
	* database.cc (database::database): Update schema id.
	* schema_migration.cc (migrate_client_to_vars): New function.
	(migrate_monotone_schema): Use it.
	* tests/t_migrate_schema.at: Another schema, another test...
	
	* vocab_terms.hh (var_domain, var_name, var_value): New types.
	* database.hh (get_vars, get_var, var_exists, set_var, clear_var):
	Prototype new functions.
	
2005-03-20  Derek Scherger  <derek@echologic.com>

	* file_io.cc (book_keeping_file): return true only if first
	element of path is MT, allowing embedded MT elements
	(walk_tree_recursive): check relative paths for ignoreable book
	keeping files, rather than absolute paths
	(test_book_keeping_file): add fs::path tests for book keeping
	files
	* tests/t_add_intermediate_MT_path.at: un-XFAIL, fix some problems
	with commas, add tests for renames and deletes with embedded MT
	path elements.

2005-03-20  Nathaniel Smith  <njs@codesourcery.com>

	* monotone.texi: Add some missing @sc{}'s.
	* cryptopp/config.h: Use "mt-stdint.h", not <stdint.h>, for
	portability.

2005-03-19  Nathaniel Smith  <njs@codesourcery.com>

	* Makefile.am (EXTRA_DIST): Add UPGRADE and README.changesets.
	* debian/files: Auto-updated by dpkg-buildpackage.

	* This is the 0.17 release.
	
2005-03-18  Nathaniel Smith  <njs@codesourcery.com>

	* Makefile.am (MOST_SOURCES): Add package_{full_,}revision.h.
	* NEWS: Fill in date.
	* debian/copyright: Update from AUTHORS.
	* configure.ac: Bump version number to 0.17.
	* debian/changelog, monotone.spec: Update for release.
	* po/monotone.pot: Auto-updated by distcheck.

2005-03-18  Christof Petig <christof@petig-baender.de>

	* sqlite/*: Imported sqlite version 3.1.6 tree

2005-03-18  Nathaniel Smith  <njs@codesourcery.com>

	* monotone.1, commands.cc, Makefile.am: Fixup after merge.

2005-03-18  Nathaniel Smith  <njs@codesourcery.com>

	* path_component (split_path): Fix bug.
	Also, add unit tests for file.
	* unit_tests.{hh,cc}: Add path_component unit tests.
	
2005-03-18  Nathaniel Smith  <njs@codesourcery.com>

	* Makefile.am: Fixup after merge.
	
2005-03-18  Nathaniel Smith  <njs@codesourcery.com>

	* change_set.cc: Move path_component stuff to...
	* path_component.{hh,cc}: ...these new files.
	* Makefile.am: Add them.

2005-03-18  Matt Johnston  <matt@ucc.asn.au>

	* txt2c.cc: add --no-static option
	* Makefile.am, package_revision.h, package_full_revision.h:
	create revision info files as standalone .c files to speed
	compilation (mt_version.cc doesn't need to recompile each time)

2005-03-17  Derek Scherger  <derek@echologic.com>

	* INSTALL: add note about creating a ./configure script

2005-03-16  Nathaniel Smith  <njs@codesourcery.com>

	* UPGRADE: Finish, hopefully.
	* monotone.texi (db check): Be more clear about what is normally
	checked, and when 'db check' is useful.

2005-03-16  Patrick Mauritz <oxygene@studentenbude.ath.cx>

	* monotone.texi (Hook Reference): Typo.

2005-03-16  Nathaniel Smith  <njs@codesourcery.com>

	* monotone.texi: Add Derek Scherger to the copyright list.
	Various tweaks.
	(Starting a New Project): Rewrite to clarify that only Jim runs
	"setup", and explain why.
	(Network Service): Add a note that most people do use a central
	server, since people on the mailing list seem to perhaps be
	getting the wrong idea.
	(Making Changes): Expand a little on what the "." in "checkout ."
	means, since people seem to accidentally checkout stuff into real
	directories.
	(db check): Add much verbiage on the implications
	of various problems, and how to fix them.  Also clarify some
	wording.
	* NEWS: Small tweaks.
	* UPGRADE: More instructions, not done yet...
	
2005-03-15  Matt Johnston  <matt@ucc.asn.au>

	* commands.cc, monotone.texi, monotone.1: mention that agraph
          output is in VCG format.

2005-03-14  Nathaniel Smith  <njs@codesourcery.com>

	* commands.cc (cat): 'cat file REV PATH'.
	* monotone.texi: Mention it.
	* tests/t_cat_file_by_name.at: New test.
	* testsuite.at: Add it.

2005-03-11  Nathaniel Smith  <njs@codesourcery.com>

	* automate.cc (automate_heads): Remove app.initialize call.
	* revision.cc, revision.hh (calculate_arbitrary_change_set): New
	function.
	(calculate_composite_change_set): Touch more sanity checking.

	* commands.cc (update): Use it.

2005-03-10  Derek Scherger  <derek@echologic.com>

	* app_state.cc (set_restriction): adjust bad path error message
	* commands.cc (get_valid_paths): refactor into ...
	(extract_rearranged_paths): ... this
	(extract_delta_paths): ... this
	(extract_changed_paths): ... this
	(add_intermediate_paths): ... and this
	(restrict_delta_map): new function
	(calculate_restricted_change_set): new function
	(calculate_restricted_revision):
	(ls_missing):
	(revert): rework using new valid path functions
	(do_diff): adjust --revision variants to work with restrictions
	* tests/t_diff_restrict.at: un-XFAIL

2005-03-09  Jon Bright <jon@siliconcircus.com>
	* win32/monotone.iss: Install the many-files version of the
	docs, install the figures, create a start-menu icon for the
	docs.
	* Makefile.am: Make docs generation work with MinGW

2005-03-09  Jon Bright <jon@siliconcircus.com>
	* win32/monotone.iss: Monotone -> monotone

2005-03-09  Jon Bright <jon@siliconcircus.com>
	* win32/monotone.iss: Added an Inno Setup script for 
	generating a Windows installer.  Inno Setup is GPLed, see
	http://www.jrsoftware.org for download

2005-03-09  Jon Bright <jon@siliconcircus.com>
	* t_diff_binary.at: binary.bz.b64 -> binary.gz.b64

2005-03-08  Derek Scherger  <derek@echologic.com>

	* Makefile.am: adjust for fsck rename
	* commands.cc (db fsck): rename to db check and add short help;
	adjust for fsck file renames
	* database.{cc,hh}: minor alignment adjustments
	(get_statistic): remove redundant method
	(info): use count in place of get_statistic
	(count): return unsigned long instead of int
	(get_keys): new method
	(get_public_keys): new method
	(get_private_keys): rewrite using get_keys
	(get_certs): new method to get all certs in database from
	specified table
	(get_revision_certs): ditto
	* fsck.{cc,hh}: rename to...
	* database_check.{cc,hh}: ...this; add key, cert and sane revision
	history checking
	* monotone.1: document db dump/load/check commands
	* monotone.texi: document db check command
	* tests/t_fsck.at: rename to...
	* tests/t_database_check.at: ...this; and add tests for key and
	cert problems
	* testsuite.at: account for new test name

2005-03-08  Nathaniel Smith  <njs@codesourcery.com>

	* ChangeLog: Insert some missing newlines.
	* NEWS: Note file format changes.
	* file_io.cc (tilde_expand): Clarify error message.

2005-03-08  Nathaniel Smith  <njs@codesourcery.com>

	* keys.{cc,hh} (require_password): Simplify interface, do more
	work.
	* rcs_import.cc (import_cvs_repo): Update accordingly.
	* commands.cc (server): Likewise.
	* revision.cc (build_changesets_from_existing_revs) 
	(build_changesets_from_manifest_ancestry): Require passphrase
	early.

2005-03-08  Nathaniel Smith  <njs@codesourcery.com>

	* NEWS, INSTALL, README.changesets: Update in preparation for
	0.17.
	* UPGRADE: New file.
	
	* tests/t_diff_restrict.at: Oops.  XFAIL it.
	
2005-03-08  Jon Bright  <jon@siliconcircus.com>
	
	* win32/process.cc (process_spawn): Escape the parameters,
	surround them with quotes before adding them to the consolidated
	command line string
	* mkstemp.cc (monotone_mkstemp): Now takes a std::string&, and
	returns the *native* form of the path in this.
	* mkstemp.hh: Now always use monotone_mkstemp
	(monotone_mkstemp): Update prototype
	* lua.cc (monotone_mkstemp_for_lua): Use new-style 
	monotone_mkstemp

2005-03-08  Jon Bright  <jon@siliconcircus.com>
	
	* win32/read_password.cc (read_password): Now correctly hides 
	password when run in a Windows console.  Does at least enough in
	a MinGW rxvt console to make sure that you can't see the password.
	* win32/process.cc: Change indentation.
	(process_spawn): Log commands executed, as for unix process.cc

2005-03-07  Nathaniel Smith  <njs@codesourcery.com>

	* tests/t_diff_restrict.at: New test.
	* testsuite.at: Add it.

2005-03-05  Nathaniel Smith  <njs@codesourcery.com>

	* netsync.cc (encountered_error, error): New variable and method.
	(session::session): Initialize encountered_error.
	(write_netcmd_and_try_flush, read_some, write_some): Check it.
	(queue_error_cmd): Consider it like sending a goodbye.
	(process_error_cmd): Throw an exception instead of considering it
	a goodbye.
	(process_data_cmd): Call error() if epochs don't match.
	* tests/t_epoch.at, tests/t_epoch_server.at: More minor tweaks.
	Expect failed pulls to exit with status 0.  This isn't really
	correct, but looks complicated to fix...

2005-03-05  Nathaniel Smith  <njs@codesourcery.com>

	* testsuite.at (NETSYNC_SERVE_N_START): New macro.
	* tests/t_epoch_server.at: Misc. fixes.

	* netsync.cc (session::session): Don't open valve yet.
	(maybe_note_epochs_finished): New method to open
	valve.
	(process_done_cmd, process_data_cmd): Call it.
	(rebuild_merkle_trees): Actually calculate hashes for epoch merkle
	trees.  Also, only include epochs that meet the branch mask.
	(session): Remove unused id_to_epoch map.
	
2005-03-05  Nathaniel Smith  <njs@codesourcery.com>

	* netcmd.cc (read_netcmd_item_type): Handle epoch_item.
	(test_netcmd_functions): Update for new confirm_cmd_payload
	format.
	* netsync.cc (process_confirm_cmd): Cut and paste error.

2005-03-05  Nathaniel Smith  <njs@codesourcery.com>

	* constants.{cc,hh}: Add new epochlen, epochlen_bytes constants.
	* vocab_terms.hh, vocab.hh: Add new epoch_data type.  Add predeclarations
	for it.
	* commands.cc (ls_epochs):
	* revision.cc (
	* database.hh:
	* database.cc: Update for epoch_data.  Add get_epoch, epoch_exists
	methods.
	* epoch.{cc,hh}: New files.
	* netsync.cc: Actually implement epochs-via-merkle code.

2005-03-04  Nathaniel Smith  <njs@codesourcery.com>

	* schema.sql (branch_epochs): Add 'hash' field.
	* schema_migration.cc: Fixup for.
	* database.cc (database): Change schemas.
	* tests/t_migrate_schema.at: Replace epoch db test case with one
	with new schema.

2005-03-03  Nathaniel Smith  <njs@codesourcery.com>

	* netsync.cc (session::id_to_epoch): New variable.
	(session::session): Create refinement and requested item tables
	for epochs.
	(rebuild_merkle_trees): Fill epoch merkle tree and id_to_epoch
	table.

	* netsync.cc (queue_confirm_cmd, process_confirm_cmd) 
	(dispatch_payload, rebuild_merkle_trees): 
	* netcmd.hh:
	* netcmd.cc (read_confirm_cmd_payload, write_confirm_cmd_payload):
	Remove epochs.

2005-02-27  Nathaniel Smith  <njs@codesourcery.com>

	* constants.cc:
	* revision.cc:
	* testsuite.at: 
	* commands.cc:
	* ChangeLog: Fixup after merge.

2005-02-27  Nathaniel Smith  <njs@codesourcery.com>

	* merkle_tree.hh (netcmd_item_type): Add epoch_item.
	* merkle_tree.cc (netcmd_item_type_to_string): Handle epoch_item.

	* packet.hh, packet.cc (struct packet_db_valve): New class.
	* netsync.cc (session): Use a valved writer.

2005-02-26  Nathaniel Smith  <njs@codesourcery.com>

	* merkle_tree.hh: Fix comment.
	Remove prototypes for non-existing functions.

2005-02-26  Nathaniel Smith  <njs@codesourcery.com>

	* tests/t_epoch_unidirectional.at: New test.
	* testsuite.at: Add it.

2005-02-26  Nathaniel Smith  <njs@codesourcery.com>

	* tests/t_epoch.at: Even more paranoid.
	* tests/t_epoch_server.at: New test.
	* testsuite.at: Add it.
	
2005-02-21  Nathaniel Smith  <njs@codesourcery.com>

	* tests/t_epoch.at: Check that netsync only sends relevant
	epochs, and be a little more paranoid.

2005-02-19  Nathaniel Smith  <njs@codesourcery.com>

	* revision.cc (struct anc_graph): Fixup after merge.

2005-02-18  graydon hoare  <graydon@pobox.com>

	* database.cc (set_epoch): Fix SQL.
	* monotone.texi (Rebuilding ancestry): Reword a bit.
	* netcmd.{cc,hh} 
	({read,write}_hello_cmd_payload): Transfer server key with hello.
	({read,write}_confirm_cmd_payload): Transfer epoch list with confirm.
	* netsync.cc: Adapt to changes in netcmd.
	(rebuild_merkle_trees): Set nonexistent epochs to zero before sync.
	* revision.cc (anc_graph): Randomize epochs on rebuild.
	* tests/t_epoch.at: Fix up to test slightly new semantics.

2005-02-07  Nathaniel Smith  <njs@codesourcery.com>

	* monotone.1: Add more db commands.
	* monotone.texi: Document db rebuild.  Add section on rebuilding
	ancestry and epochs.

2005-02-06  graydon hoare  <graydon@pobox.com>

	* commands.cc (db): Add epoch commands.
	(list): Likewise.
	Also remove some unneeded transaction guards.
	* database.{cc,hh} (get_epochs): New function.
	(set_epoch): Likewise.
	(clear_epoch): Likewise.
	Also remove all persistent merkle trie stuff.
	* schema.sql: Add epochs, remove tries.
	* schema_migration.cc: Update.
	* tests/t_epoch.at: New test.
	* tests/t_migrate_schema.at: Update.
	* testsuite.at: Add some new helpers, call t_epoch.at.
	* vocab.hh (epoch_id): Define.
	* vocab_terms.hh (epoch): Define.

2005-02-05  Nathaniel Smith  <njs@codesourcery.com>

	* merkle_tree.hh: Remove mcert_item and fcert_item, rename
	rcert_item to cert_item, renumber to remove gaps left.
	* merkle_tree.cc (netcmd_item_type_to_string):
	* netcmd.cc (read_netcmd_item_type): 
	* netsync.cc: Adjust accordingly.
	
2005-02-05  Nathaniel Smith  <njs@codesourcery.com>

	* constants.cc (constants): Bump netsync protocol version.

2005-03-07  Nathaniel Smith  <njs@codesourcery.com>

	* lua.cc (monotone_spawn_for_lua): Minimal change to get arguments
	in right order.  Still needs hygienic cleanups...
	* tests/t_can_execute.at: Run 'cp' instead of 'touch', because cp
	will actually notice if we pass arguments out of order.
	* testsuite.at: Remove mysterious blank line.
	
2005-03-07  Nathaniel Smith  <njs@codesourcery.com>

	* unix/process.cc (process_spawn): Log command line before
	executing.

2005-03-07  Nathaniel Smith  <njs@codesourcery.com>

	* revision.cc (kill_redundant_edges): Rename back to...
	(kluge_for_3_ancestor_nodes): ...this.  Go back to only cleaning
	up parents of 3+ parent nodes.
	(analyze_manifest_changes): Take a third argument, of files whose
	ancestry needs splitting.
	(construct_revision_from_ancestry): Make more more complex, in
	order to properly track file identity in merges.

2005-03-05  Nathaniel Smith  <njs@codesourcery.com>

	* revision.cc (check_sane_history): Typo.
	
2005-03-05  Nathaniel Smith  <njs@codesourcery.com>

	* revision.hh (check_sane_history): Take an app_state instead of a
	database as an argument.
	* database.cc: Pass an app_state instead of a database as its
	argument. 
	* revision.cc (check_sane_history): Update accordingly.  Add a new
	check for merges, that they are creating consistent changesets
	(even when the common ancestor is outside of the usual
	paranoia-checking search depth).

2005-03-05  Nathaniel Smith  <njs@codesourcery.com>

	* revision.cc (kluge_for_3_ancestor_nodes): Rename to...
	(kill_redundant_edges): ...this.  Kill all redundant edges, not
	just ones on nodes with 3+ parents.  Also, make it actually work.
	
2005-03-05  Nathaniel Smith  <njs@codesourcery.com>

	* revision.cc (kluge_for_3_ancestor_nodes): New method.
	(rebuild_ancestry): Call it.

2005-03-03  Nathaniel Smith  <njs@codesourcery.com>

	* revision.cc (check_sane_history): Print a warning to let the
	user know why things like 'pull' can take so long.
	* netsync.cc: Remove a few tabs.

2005-03-04  Jon Bright  <jon@siliconcircus.com>
	
	* win32/process.cc (process_spawn): Now takes 
	const char * const argv[]
	* unix/process.cc (process_spawn): Ditto.  Cast for call to
	execvp
	(existsonpath): Initialise args in a const way

2005-03-04  Jon Bright  <jon@siliconcircus.com>
	
	* win32/process.cc (process_spawn): Now takes 
	char * const argv[]
	* platform.hh (process_spawn): Ditto
	* unix/process.cc (process_spawn): Ditto
	* lua.cc (monotone_spawn_for_lua): Remove debug code
	* General: Beginning to hate C++'s const rules

2005-03-04  Jon Bright  <jon@siliconcircus.com>
	
	* win32/process.cc (process_spawn): Now takes 
	const char * const *
	* platform.hh (process_spawn): Ditto
	* unix/process.cc (process_spawn): Ditto
	* General: Sorry about all these commits, I'm syncing back and
	forth between Linux and Win32

2005-03-04  Jon Bright  <jon@siliconcircus.com>
	
	* win32/process.cc (process_spawn): Now takes char * const *
	* platform.hh (process_spawn): Ditto
	* unix/process.cc (process_spawn): Ditto
	(existsonpath): argv now const char*[]

2005-03-04  Jon Bright  <jon@siliconcircus.com>
	
	* win32/process.cc: Added forgotten file
	* unix/process.cc: Include stat.h, (process_*) fix compilation
	errors

2005-03-04  Jon Bright  <jon@siliconcircus.com>
	
	* unix/process.cc: Added forgotten file

2005-03-03  Jon Bright  <jon@siliconcircus.com>
	
	* lposix.c: Deleted
	* win32/process.cc: Created, added Win32 versions of functions
	existsonpath, make_executable, process_spawn, process_wait,
	process_kill, process_sleep
	* unix/process.cc: Ditto, for the Unix versions.
	* lua.cc: Add LUA wrappers for the above functions, register
	them with LUA
	* std_hooks.lua (execute, attr_functions->execute, 
	program_exists_in_path): Use the new functions instead of posix
	functions
	* t_can_execute.at (touchhook.lua): Ditto

2005-03-01  Derek Scherger  <derek@echologic.com>

	* app_state.cc (set_restriction): actually ignore ignored files
	rather than trying to validate them

2005-03-01  Derek Scherger  <derek@echologic.com>

	* tests/t_diff_binary.at: new test (bug report)
	* tests/t_command_completion.at: new test
	* tests/t_merge_rename_file_and_rename_dir.at: new test
	* testsuite.at: include new tests
	
2005-02-28  Richard Levitte  <richard@levitte.org>

	* Makefile.am (BUILT_SOURCES_CLEAN): Moved mt-stding.h from here...
	(DISTCLEANFILES): ... to here.  Since mt-stding.h is created by
	config.status, it should only be removed by the distclean target.

2005-02-28  Matt Johnston  <matt@ucc.asn.au>

	* std_hooks.lua: posix.iswin32() == 1, rather than plain boolean
	comparison (0 doesn't compare as false in lua it seems).

2005-02-27  Jon Bright  <jon@siliconcircus.com>
	
	* lposix.c (win32 Pspawn): Search the path
	(win32 Pexistsonpath): Added.  'which' isn't easily available,
	and not available at all from a normal Win32 command shell
	(Piswin32): Added a function for both Unix and Win32 to detect
	if running on Windows
	* std_hooks.lua (program_exists_in_path): Now calls 
	posix.iswin32.  If win32, calls posix.existsonpath, otherwise
	calls which as it always did.

2005-02-27  Jon Bright  <jon@siliconcircus.com>
	
	* lposix.c (win32 Pspawn): Remove dumb strlen bug resulting in
	AVs on commit.

2005-02-27  Jon Bright  <jon@siliconcircus.com>
	
	* t_can_execute.at: Test to see if hooks can execute things
	* testsuite.at: Add t_can_execute

2005-02-27  Jon Bright  <jon@siliconcircus.com>
	
	* lposix.c (win32 Pspawn): Ensure the command string is always
	NUL-terminated.  Also, allocate enough memory for the quotes
	around the command string.

2005-02-27  Jon Bright  <jon@siliconcircus.com>
	
	* xdelta.cc (unittests): Define BOOST_STDC_NO_NAMESPACE, needed
	to compile with the latest MinGW which uses gcc 3.4.2
	* vocab.cc (verify(local_path)): Catch fs::filesystem_error too
	and rethrow this as an informative_failure, thereby fixing the
	Win32 unit tests without disabling anything
	* idna/toutf8.c (stringprep_convert): Fix a potential segfault
	when memory allocation fails.  Potentially security-relevant.
	* tests/t_i18n_file.at: Add a SET_FUNNY_FILENAME macro, which 
	gets a platform-appropriate funny filename (with/without 
	colon).  
	Change references to utf8 to utf-8, iso88591 to iso-8859-1, and
	eucjp to euc-jp, on the grounds that MinGW's iconv knows all
	of the latter and none of the former, but Linux iconv knows all
	of them.  Test now passes one Win32.  I'm presuming we weren't
	deliberately using non-standard names for charsets here.
	* tests/t_i18n_changelog.at: Same charset name changes.
	* tests/t_dump_load.at: Canonicalise dump before loading it
	* tests/t_load_into_existing.at: Ditto
	* tests/t_fmerge.at: Canonicalise fmerge output
	* tests/t_merge_normalization_edge_case.at: Ditto
	* tests/t_unidiff.at: Canonicalise diff output
	* tests/t_largish_file.at: Instead of using dd, which MinGW
	doesn't have, I've generated the file with dd on a nearby Linux
	box, then gziped and b64ed it, and the test case now generates
	it with UNGZB64
	* testsuite.at: Add a comment every 10 tests with the test
	number.  Useful if you're trying to locate which test number
	you're trying to run and only have the filename.  If people 
	hate this, though, please do delete.
	(UNB64_COMMAND) Do special handling for Win32 to avoid
	having to canonicalise the file.
	(UNGZ_COMMAND) Canonicalise the file after ungzipping it.
	* lposix.c: (Pfork, Pexec) Removed, on the grounds that we only
	really want to support fork+exec as a single operation.  fork()
	without exec() could be risky with a child process also having
	our sqlite handles, etc.  exec() could be risky since we 
	wouldn't be exiting gracefully, just dying in the middle of a
	hook.
	(Pspawn) Implemented for both Win32 and Unix.  Does fork/exec
	for Unix, CreateProcess for Win32.  Returns -1 on error, pid on
	success in both cases.
	(Pwait, Pkill, Psleep) Implemented for Win32.  Note that pid is
	not optional for Pwait on Win32.
	* std_hooks.lua: (execute) Now uses spawn()

2005-02-25  Jon Bright  <jon@siliconcircus.com>
	
	* ChangeLog: Add all my previous changes.
	* tests/t_add_owndb.at: Add test for trying to add the db to
	itself.
	* testsuite.at: Call it
	* tests/t_automate_heads.at: Canonicalise stdout output.
	* tests/t_automate_version.at: Use arithmetic comparison against
	wc output instead of string comparison, to avoid problems with
	MinGW's wc, which outputs with initial space-padding
	* tests/t_change_empty_file.at: Canonicalise stdout output 
	and compare manually instead of letting autotest check it
	* tests/t_fmerge_normalize.at: Canonicalise stdout output.
	* tests/t_netsync_single.at: Use NETSYNC_KILLHARD instead of 
	killall, as for the NETSYNC functions in testsuite.at

2005-02-27  Matt Johnston  <matt@ucc.asn.au>

        * main.cc: ignore SIGPIPE so that monotone won't be killed
        unexpectedly upon remote disconnection for netsync

2005-02-27  Nathaniel Smith  <njs@codesourcery.com>

	* idna/idn-int.h: Oops, really add this time.

2005-02-27  Nathaniel Smith  <njs@codesourcery.com>

	* AUTHORS: Add Corey Halpin.
	
	* idna/idn-int.h: New file (don't generate from configure anymore,
	but just ship).
	* configure.ac: Don't generate idna/idn-int.h.  Do generate
	mt-stdint.h.
	* Makefile.am: Adjust for idna/idn-int.h and mt-stdint.h.
	* acinclude.m4: Remove AX_CREATE_STDINT_H, ACX_PTHREAD,
	AC_COMPILE_CHECK_SIZEOF (let aclocal pick them up from m4/
	instead).
	* m4/ax_create_stdint_h.m4:
	* m4/acx_pthread.m4: Update from http://autoconf-archive.cryp.to/
	
	* numeric_vocab.hh: Instead of dancing around which header to
	include, include mt-stdint.h.
	
	* app_state.cc (restriction_includes, set_restriction): Move
	global static 'dot' into these functions, because file_path
	depends on global book_keeping_dir being initialized already, and
	there is no guaranteed order of initialization of C++ statics.
	(Bug reported by Matt Johnston.)
	
2005-02-27  Corey Halpin  <chalpin@cs.wisc.edu>

	* numeric_vocab.hh: Try both stdint.h and inttypes.h.
	* main.cc: OpenBSD has Unix signals too.

2005-02-26  Derek Scherger  <derek@echologic.com>

	* file_io.cc (absolutify): normalize fs::path to remove ..'s
	* tests/t_db_with_dots.at: ensure database path in MT/options
	doesn't contain ..'s

2005-02-25  Jon Bright  <jon@siliconcircus.com>
	
	* ChangeLog: Add all my previous changes.
	* tests/t_add_owndb.at: Add test for trying to add the db to
	itself.
	* testsuite.at: Call it
	* tests/t_automate_heads.at: Canonicalise stdout output.
	* tests/t_automate_version.at: Use arithmetic comparison against
	wc output instead of string comparison, to avoid problems with
	MinGW's wc, which outputs with initial space-padding
	* tests/t_change_empty_file.at: Canonicalise stdout output 
	and compare manually instead of letting autotest check it
	* tests/t_fmerge_normalize.at: Canonicalise stdout output.
	* tests/t_netsync_single.at: Use NETSYNC_KILLHARD instead of 
	killall, as for the NETSYNC functions in testsuite.at

2005-02-25  Nathaniel Smith  <njs@codesourcery.com>

	* vocab.cc (test_file_path_verification): Re-enable some tests
	disabled by Jon Bright, following discussion on IRC concluding
	that they were catching a real bug.

2005-02-24  Nathaniel Smith  <njs@codesourcery.com>

	* tests/t_add_dot.at: Run "add ." in a subdirectory, so as not to
	add the test database.  (Reported by Jon Bright.)

	* AUTHORS: Fix gettext.h copyright note, to not be in the middle
	of libidn copyright note.
	Add Jon Bright.

2005-02-24  Jon Bright  <jon@siliconcircus.com>

	* app_state.cc (prefix): Use string() instead of 
	native_directory_string().  For Unix, these should be equivalent.
	For Win32, I believe string()'s correct (since we compare 
	everywhere against normalized paths with / characters, but 
	native_directory_string produces paths with \ characters on Win32.
	* rcs_file.cc (file_source): Map the map, not the mapping.
	* tests/t_i18n_file.at: Remove colon from filename with symbols.
	I need to return to this and add a proper test for Win32, so we
	only use the colon on non-Win32.
	* testsuite.at: Add a CANONICALISE function, which does nothing
	on Unix and strips out carriage returns from files on Win32.  This
	is useful for being able to compare Monotone's stdout output to
	files on disk.  Add NETSYNC_KILL and NETSYNC_KILLHARD functions,
	to deal with MinGW not having killall (Unix still uses killall,
	though).
	* tests/t_import.at: Add CANONICALISE calls before comparing
	stdout output.
	* tests/t_netsync.at: Likewise
	* tests/t_netsync_single.at: Likewise
	* tests/t_scan.at: Likewise
	* tests/t_versions.at: Likewise
	* tests/t_ls_missing.at: Likewise.  Also, generate missingfoo and
	missingbar files with expected output from ls missing for these
	files being missing and compare against those.

2005-02-24  Derek Scherger  <derek@echologic.com>

	* app_state.{cc,hh} (add_restriction): rename to ...
	(set_restriction) this; and add path validation
	* commands.cc (get_valid_paths): new function
	(get_path_rearrangement) remove restricted include/exclude variant
	(calculate_restricted_revision) get valid paths and use to set up
	restriction
	(status, ls_unknown, commit, do_diff) pass args to
	calculate_restricted_revision to valid restriction paths
	(ls_missing, revert) get valid paths and use to set up restriction
	* tests/t_checkout_options.at: remove bug report priority (it's
	fixed!)
	* tests/t_diff_added_file.at: add --revision options to diff
	* tests/t_restrictions.at: remove invalid paths from ls unknown
	and ls ignored
	* tests/t_restrictions_warn_on_unknown.at: un-XFAIL
	
2005-02-23  Derek Scherger  <derek@echologic.com>

	* commands.cc (ls_missing): replace duplicated code with call to
	calculate_base_revision

2005-02-23  Jon Bright  <jon@siliconcircus.com>
	
	* vocab.cc (test_file_path_verification): Disable foo//nonsense
	test for Win32, add tests for UNC paths.  This was the only
	failing unit test on Win32.

2005-02-23  Jon Bright  <jon@siliconcircus.com>

	* txt2c.cc (main): Don't claim the file was generated from 
	--strip-trailing if that option's used.

2005-02-23  Jon Bright  <jon@siliconcircus.com>

	* app_state.cc: Add include of io.h for Win32, for chdir()
	* file_io.cc (get_homedir): Correct assertion (remove bracket)
	* lua/lposix.c, lua/modemuncher.c: Remove all references to
	functions and modes that don't exist on Win32.
	* monotone.cc: Include libintl.h on Win32
	
2005-02-21  Nathaniel Smith  <njs@codesourcery.com>

	* file_io.cc (get_homedir): Add more comments and logging to Win32
	version.  Also, only check HOME under Cygwin/MinGW.

2005-02-21  Derek Scherger  <derek@echologic.com>

	* Makefile.am: merge fixup
	
2005-02-21  Derek Scherger  <derek@echologic.com>

	* Makefile.am: add fsck.{cc,hh}
	* commands.cc(check_db): move to ...
	* fsck.{cc,hh}: here and do lots more checking
	* database.{cc,hh}(get_ids): new method
	(get_file_ids,get_manifest_ids,get_revision_ids): more new methods
	* tests/t_fsck.at: new test
	* testsuite.at: call it
	
2005-02-21  Nathaniel Smith  <njs@codesourcery.com>

	* commands.cc (commit): Simplify chatter.

2005-02-21  Nathaniel Smith  <njs@codesourcery.com>

	* file_io.cc (get_homedir): Check more environment variables in
	Win32 version.

2005-02-21  Nathaniel Smith  <njs@codesourcery.com>

	* file_io.cc: Remove tabs.

2005-02-21  Nathaniel Smith  <njs@codesourcery.com>

	* smap.hh (smap): Remove leading underscores, add comments.

2005-02-20  Nathaniel Smith  <njs@codesourcery.com>

	* std_hooks.lua (merge2, merge3): Check for DISPLAY before
	invoking gvim.

2005-02-20  Julio M. Merino Vidal  <jmmv@menta.net>

	* ChangeLog: Use tabs for indentation rather than spaces.  Drop
	trailing whitespace.  While here, fix a date by adding zeros before
	the month and the day number.

2005-02-20  Julio M. Merino Vidal  <jmmv@menta.net>

	* gettext.h: Add file.
	* AUTHORS: Mention that it comes from the GNU Gettext package.
	* Makefile.am: Distribute it.
	* sanity.hh: Use gettext.h rather than libintl.h so that --disable-nls
	works.  Also improves portability, according to the GNU Gettext
	manual.

2005-02-19  Derek Scherger  <derek@echologic.com>

	* automate.cc (automate_heads): remove bogus call to 
	app.allow_working_copy() which is called in cpp_main
	* database.cc (check_sqlite_format_version): don't check database
	version when "file" is really a directory; add filename to error
	message
	(sql): check for empty database early, even though this seems
	impossible as absolutify changes "" into path to working dir;
	convert to use N-style assertions; add check to ensure "file" is
	not really a directory
	* tests/t_db_missing.at: new test for above problems
	* testsuite.at: call it

2005-02-19  Nathaniel Smith  <njs@codesourcery.com>

	* tests/t_add_intermediate_MT_path.at: Tighten up.

	* tests/t_merge_3.at: New test.
	* tests/t_merge_4.at: Likewise.
	* testsuite.at: Add them.

2005-02-19  Ole Dalgaard  <josua+monotone@giraffen.dk>

	* configure.ac: Check for 64-bit versions of Boost static
	libraries.

2005-02-18  Julio M. Merino Vidal  <jmmv@menta.net>

	* INSTALL:
	* configure.ac: Improve Boost detection by trying several possible
	library suffixes before aborting.

2005-02-18  graydon hoare  <graydon@pobox.com>

	* change_set.cc
	(apply_change_set): Avoid fast path when there are adds.
	(apply_path_rearrangement): Likewise.

2005-02-18  graydon hoare  <graydon@pobox.com>

	* automate.cc (automate_heads): Fix initialize() call.
	* change_set.{cc,hh}
	(apply_path_rearrangement): Add quick version.
	* revision.cc
	(check_sane_history): Use quick version of apply_change_set.
	* work.cc
	(build_addition): Use quick version of apply_path_rearrangement.
	(known_preimage_path): Likewise.
	* testsuite.at: Fix definitions of _ROOT_DIR, add --norc some
	places.
	* AUTHORS: Mention Daniel.

2005-02-18  Daniel Berlin  <dberlin@dberlin.org>

	* xdelta.cc (compute_delta_insns): Correct 1-byte-source bug.

2005-02-18  graydon hoare  <graydon@pobox.com>

	* Makefile.am (MOST_SOURCES): Add smap.hh.

2005-02-18  graydon hoare  <graydon@pobox.com>

	* basic_io.{cc,hh}: Inline some stuff.
	* change_set.cc: Use smap various places, reduce to 32-bit tids.
	* commands.cc: Use shared_ptr<change_set> everywhere.
	* netsync.cc: Likewise.
	* rcs_import.cc: Likewise.
	* revision.{cc,hh}: Likewise.
	* smap.hh: New file.

2005-02-18  Julio M. Merino Vidal  <jmmv@menta.net>

	* INSTALL:
	* configure.ac: Improve Boost detection by trying several possible
	library suffixes before aborting.

2005-02-17  Derek Scherger  <derek@echologic.com>

	* tests/t_add_intermediate_MT_path.at: new test
	* testsuite.at: call it

2005-02-17  Julio M. Merino Vidal  <jmmv@menta.net>

	* testsuite.at:
	* tests/t_change_empty_file.at: Verify that modifying an empty file
	creates a patch revision rather than an add/delete sequence.  The
	incorrect behavior was reported in bug #9964.

2005-02-17  Derek Scherger  <derek@echologic.com>

	* app_state.{cc,hh} (app_state): initialize search root
	(initialize): boolean signature variant renamed to ...
	(allow_working_copy): this; add explicit search root; move
	requirement for working copy to ...
	(require_working_copy): this new method
	(initialize): string signature variant renamed to ...
	(create_working_copy): this
	(set_root): new method
	* commands.cc: remove app.initialize(false) calls; replace
	app.initialize(true) with app.require_working_copy(); replace
	app.initialize(dir) with app.create_working_copy(dir)
	(checkout): ensure revision is member of specified branch
	* file_io.{cc,hh} (find_working_copy): stop search at --root if
	specified
	* monotone.cc (OPT_ROOT): new option
	(cpp_main): call app.allow_working_copy() before executing
	commands to always read default options
	* monotone.1: add --root option
	* monotone.texi: add --root option
	* tests/t_checkout_noop_on_fail.at: un-XFAIL
	* tests/t_checkout_options.at: un-XFAIL, add check for specified
	revision not in specified branch
	* testsuite.at: add --root option to MONOTONE to prevent searching
	above test dir
	* vocab.cc: remove redundant forward declaration

2005-02-16  Derek Scherger  <derek@echologic.com>

	* commands.cc (revert): don't rewrite unchanged files
	* tests/t_revert_unchanged.at: new test
	* testsuite.at: call it

2005-02-12  Derek Scherger  <derek@echologic.com>

	* database.cc (sqlite3_unpack_fn): new function for viewing
	base64, gzipped data
	(install_functions): install it
	(rehash): remove unused obsolete fcerts ticker

2005-02-17  Nathaniel Smith  <njs@codesourcery.com>

	* debian/changelog: s/graydon@mogo/graydon@pobox.com/, to make
	lintian happy.
	* debian/rules (config.status): Remove --with-bundled-adns.
	* debian/control (Build-Depends): Don't Build-Depend on libpopt,
	only libpopt-dev.
	* .mt-attrs (debian/control): Make executable.

2005-02-17  Nathaniel Smith  <njs@codesourcery.com>

	* tests/t_undo_update.at: Stupid typo.
	* tests/t_largish_file.at: New test.
	* testsuite.at: Add it.

	* commands.cc (push, pull, sync): Remove misleading "..." from
	help text.

2005-02-16  Julio M. Merino Vidal  <jmmv@menta.net>

	* Makefile.am: Append $(BOOST_SUFFIX) to -lboost_unit_test_framework
	to fix 'make check' on systems where boost libraries can only be
	found by passing the exact suffix as part of the name.

2005-02-16  Julio M. Merino Vidal  <jmmv@menta.net>

	* monotone.texi: Fix a typo (hexidecimal to hexadecimal).  Also
	change an example command to append stuff to ~/.monotonerc, instead
	of completely destroying the possibily existing file.  Addresses
	bug #11136.

2005-02-16  Julio M. Merino Vidal  <jmmv@menta.net>

	* cryptopp/config.h: Use uint{8,16,32,64}_t as size types instead of
	trying to match them to unsigned char/int/long/long long respectively.
	Should fix build on FreeBSD/sparc64, as seen in bug #10203.

2005-02-16  Julio M. Merino Vidal  <jmmv@menta.net>

	* INSTALL:
	* Makefile.am:
	* configure.ac: Add the --disable-large-file option to manually
	disable large file support from the builtin sqlite (compatibility
	with old systems and FAT).  Addresses bug #8380.

2005-02-16  Nathaniel Smith  <njs@codesourcery.com>

	* tests/t_undo_update.at: New todo.
	* testsuite.at: Add it.

2005-02-15  Nathaniel Smith  <njs@codesourcery.com>

	* monotone.1: Add cursory note about "automate".
	* monotone.texi: Synchronize with manpage.

2005-02-15  Nathaniel Smith  <njs@codesourcery.com>

	* automate.cc: Add "Error conditions" to the standard comment
	sections.

	* monotone.texi (Scripting): New section.
	(Automation): New section.

	* tests/t_automate_heads.at: Test behavior with nonexistent
	branch.

2005-02-14  Nathaniel Smith  <njs@codesourcery.com>

	* tests/t_merge_normalization_edge_case.at: New test.
	* testsuite.at: Add it.

	* diff_patch.cc (normalize_extents): Soften the warning message
	now that we have one test case.

2005-02-14  Matthew A. Nicholson  <mnicholson@digium.com>

	* std_hooks.lua: Add vimdiff merge hooks.

2005-02-14  Nathaniel Smith  <njs@codesourcery.com>

	* std_hooks.lua: Remove tabs.

2005-02-14  Nathaniel Smith  <njs@codesourcery.com>

	* tests/t_automate_heads.at: New test.
	* tests/t_automate_version.at: New test.
	* testsuite.at: Add then.

	* commands.cc (automate): Fix documentation string.
	* automate.cc: Much more structured documentation comments.

2005-02-13  Nathaniel Smith  <njs@codesourcery.com>

	* automate.{cc,hh}: New files.
	* commands.cc: New command "automate".

2005-02-13  Nathaniel Smith  <njs@codesourcery.com>

	* monotone.texi (Creating a Database): Fix typo, clarify
	conventions for database management following question on mailing
	list.

2005-02-12  graydon hoare  <graydon@pobox.com>

	* change_set.{cc,hh}: Correct code to pass newly-added unit tests.

2005-02-10  Derek Scherger  <derek@echologic.com>

	* monotone.1: update for restrictions
	* monotone.texi: sync with manpage

2005-02-09  Derek Scherger  <derek@echologic.com>

	* cert.cc (cert_revision_testresult): allow pass/fail testresult
	values
	* commands.cc (testresult): likewise
	* commands.cc (do_diff): disallow restriction of non-working copy
	diffs
	* monotone.texi: update for restrictions

2005-02-08  graydon hoare  <graydon@pobox.com>

	* database.cc (version_cache::set): Fix bad expiry logic.

2005-02-08  Nathaniel Smith  <njs@codesourcery.com>

	* change_set.cc (check_sane): Null sources are only valid for
	adds.

2005-02-07  Nathaniel Smith  <njs@codesourcery.com>

	* database.cc (struct version_cache): Fix invariant in cache
	clearing logic.

2005-02-06  Nathaniel Smith  <njs@codesourcery.com>

	* change_set.cc: Add a few more invariants; add lots and lots of
	unit tests.

2005-02-06  graydon hoare  <graydon@pobox.com>

	* change_set.cc: Use hash_map in a few places.
	(confirm_unique_entries_in_directories): Fix invariants.
	* constants.{cc,hh} (db_version_cache_sz): New constant.
	* database.cc (version_cache): New structure.
	(get_version): Use it.
	* interner.hh: Rewrite to use hash_map and vector.
	* tests/t_no_rename_overwrite.at: Tweak return codes.

2005-02-06  Nathaniel Smith  <njs@codesourcery.com>

	* ui.hh (ensure_clean_line): New method.
	* ui.cc (inform): Use it.
	* keys.cc (get_passphrase): Call it before prompting for passphrase.

2005-02-06  Nathaniel Smith  <njs@codesourcery.com>

	* database.cc (info): Report more statistics.

	* ROADMAP: Remove finished items.

	* revision.cc (analyze_manifest_changes): Childs cannot be null,
	that makes no sense.
	(add_node_for_old_manifest): Log node names, don't print it.
	(construct_revision_from_ancestry): Partially rewrite to handle
	root nodes explicitly.
	(build_changesets_from_existing_revs): Don't put the null revision
	in the ancestry graph, to match changesetify logic.
	(add_node_for_old_revision): Enforce decision that the ancestry
	graph not contain the null revision.

	(anc_graph::heads): Remove.
	(add_node_ancestry): Don't try creating it; logic was broken
	anyway.
	(rebuild_from_heads): Rename to...
	(rebuild_ancestry): ...this.  Calculate head set correctly.

2005-02-05  Nathaniel Smith  <njs@codesourcery.com>

	* change_set.cc (compose_path): Add more invariants.

2005-02-05  Nathaniel Smith  <njs@codesourcery.com>

	* monotone.cc (cpp_main): Log command line, to help interpret the
	logs people send in.

2005-02-05  Nathaniel Smith  <njs@codesourcery.com>

	* revision.cc (check_sane): Turn off this invariant when
	global_sanity.relaxed.

2005-02-03  Nathaniel Smith  <njs@codesourcery.com>

	* tests/t_load_into_existing.at: Oops, really add it too, sigh.

2005-02-03  Nathaniel Smith  <njs@codesourcery.com>

	* tests/t_need_mt_revision.at: Oops, really add it.

2005-02-03  Nathaniel Smith  <njs@codesourcery.com>

	* interner.hh (interner::intern): Add version taking a bool&, so
	callers can tell whether this string has previously been checked.
	* change_set.cc: Use new interned string identifier
	'path_component's instead of file_path's for components of paths;
	sanity-check each component exactly once.

2005-02-03  Nathaniel Smith  <njs@codesourcery.com>

	* database.cc (load): Check for existence of target database.
	* tests/t_load_into_existing.at: New test.
	* testsuite.at: Add it.

2005-02-03  Nathaniel Smith  <njs@codesourcery.com>

	* tests/t_checkout_dir.at: Also check that checkout to unwriteable
	directory fails.
	* tests/t_branch_checkout.at: New test.
	* testsuite.at: Add it.

	* app_state.cc (initialize): Simplify working directory
	initialization, and improve error handling.

	* keys.cc (get_passphrase): Disallow empty passphrases early
	(before they trigger an invariant down the line...).

2005-02-03  Nathaniel Smith  <njs@codesourcery.com>

	* update.cc (pick_update_candidates): Add I().
	* commands.cc (calculate_base_revision): Remove 'rev' argument,
	which was never set and callers never used.
	(calculate_base_manifest, calculate_current_revision)
	(calculate_restricted_revision, revert): Update correspondingly.
	(update): Check for null old revision.

	* main.cc (main): Make exit status 3 if we caught an unhandled
	exception, in particular so the testsuite can tell the difference
	between an error handled cleanly and an error caught by an
	invariant.
	* tests/t_update_null_revision.at: New test.
	* testsuite.at: Add it.

2005-02-03  Nathaniel Smith  <njs@codesourcery.com>

	* main.cc: Remove tabs.

2005-02-02  Nathaniel Smith  <njs@codesourcery.com>

	* change_set.cc (extract_first): Rename to...
	(extract_pairs_and_insert): ...this.
	(path_rearrangement::check_sane): Use it to add additional
	checks.

	* work.hh: Update comments (MT/manifest doesn't exist
	anymore...).

	* tests/t_need_mt_revision.at: New test.
	* testsuite.at: Add it.
	* commands.cc (get_revision_id): Require MT/revision to exist.
	(setup): Create MT/revision.

2005-02-02  Nathaniel Smith  <njs@codesourcery.com>

	* work.hh: Remove tabs.

2005-02-03  graydon hoare  <graydon@pobox.com>

	* tests/t_i18n_changelog.at: New test.
	* testsuite.at: Run it.
	* lua/lposix.c: New file.
	* lua/modemuncher.c: New file
	* lua.cc: Load posix library.
	* lua/liolib.c: Disable execute and popen.
	* std_hooks.lua: Remove io.execute uses.
	* AUTHORS: Update to mention lposix.c, modemuncher.c.
	* Makefile.am: Likewise.

2005-02-01  Nathaniel Smith  <njs@codesourcery.com>

	* tests/t_rebuild.at: Beef up test in response to possible
	problems reported by Derek Scherger.

2005-01-31  Nathaniel Smith  <njs@codesourcery.com>

	* rcs_import.cc (store_manifest_edge): Don't try to store deltas
	to the null manifest.
	(import_cvs_repo): Root revision has null manifest, not empty
	manifest.
	* revision.cc (check_sane): More invariants.

2005-01-28  graydon hoare  <graydon@pobox.com>

	* database.{cc,hh}: More netsync speed tweaks.
	* netsync.cc: Likewise.

2005-01-27  Nathaniel Smith  <njs@codesourcery.com>

	* tests/t_restrictions_warn_on_unknown.at: New test.
	* testsuite.at: Add it.

2005-01-27  Derek Scherger  <derek@echologic.com>

	* commands.cc (attr): adjust for subdir; ensure files exist
	* tests/t_attr.at: improve setup description
	* tests/t_attributes.at: improve setup description so that
	testsuite -k attr runs this test; check for attributes on missing
	files
	* tests/t_subdir_attr.at: new test
	* testsuite.at: fix dutch spelling of monotone; call new test

2005-01-27  Nathaniel Smith  <njs@codesourcery.com>

	* change_set.hh (null_id): New function.
	* revision.cc (analyze_manifest_changes): Fix typo, use null_id.
	* tests/t_rebuild.at: Un-XFAIL.

2005-01-27  Nathaniel Smith  <njs@codesourcery.com>

	* tests/t_rebuild.at: Add priority tag.

	* tests/t_cvsimport.at: Be more thorough.

	* rcs_import.cc (store_edge): Rename to...
	(store_manifest_edge): ...this.  Remove revision arguments, and
	remove storing of revision.
	(import_states_recursive): Update accordingly.
	Add 'revisions' argument; update it instead of trying to write
	revisions now.
	(import_states_by_branch): Add 'revisions' argument.
	(import_cvs_repo): Add a stage 3 that writes out the revisions
	accumulated in the 'revisions' vector.
	
2005-01-27  Matt Johnston  <matt@ucc.asn.au>

	(compile fixes for Linux/gcc 3.3.4)
	* botan/{util.cpp,primes.cpp}: give large constants ULL
	suffixes
	* botan/{gzip.cpp}: fix type for std::max() comparison

2005-01-27  graydon hoare  <graydon@pobox.com>

	* AUTHORS: Mention Georg.
	* change_set.cc: Null out names which are in null directories.
	* commands.cc (reindex): Remove COLLECTION argument.
	* database.{cc,hh} (get_revision_certs):
	Add brute force "load all certs" method.
	* merkle_tree.{cc,hh}: Modify to use memory rather than disk.
	* netsync.{cc,hh}: Likewise.
	* packet.hh (manifest_edge_analyzer): Kill dead code.

2005-01-26  Nathaniel Smith  <njs@codesourcery.com>

	* mt_version.cc (print_full_version): Include system flavour.

2005-01-26  Nathaniel Smith  <njs@codesourcery.com>

	* tests/t_rebuild.at: New test.
	* testsuite.at: Add it.

2005-01-26  Nathaniel Smith  <njs@codesourcery.com>

	* tests/t_checkout_noop_on_fail.at: Clarify description and XFAIL.

	* tests/t_approval_semantics.at: New TODO.
	* tests/t_monotone_agent.at: New TODO.
	* testsuite.at: Add them.

2005-01-25  Nathaniel Smith  <njs@codesourcery.com>

	* tests/t_checkout_noop_on_fail.at: New test.
	* testsuite.at: Add it.
	(RAW_MONOTONE): Add $PREEXECUTE to definition.

2005-01-25  Nathaniel Smith  <njs@codesourcery.com>

	* change_set.cc (extend_renumbering_from_path_identities): Add
	invariant.
	(extend_renumbering_via_added_files): Likewise.

	* constants.hh (maxbytes, postsz): Remove dead constants.
	(verify_depth): New constant.
	* constants.cc: Likewise.
	* revision.hh (check_sane_history): New function.
	* revision.cc (check_sane_history): Likewise.
	* database.cc (put_revision): Sanity check revision and revision
	history before storing it.
	This breaks cvs import.  Why?

	* update.cc (find_deepest_acceptable_descendent): Remove.
	(acceptable_descendent, calculate_update_set): New functions.
	(pick_update_candidates): Use 'calculate_update_set'.
	* tests/t_update_2.at: Un-XFAIL.
	* tests/t_ambig_update.at: Un-XFAIL.

	* tests/t_no_rename_overwrite.at: New test.
	* tests/t_cdiff.at: New test placeholder.
	* testsuite.at: Add them.
	(MONOTONE): Prefix command line with $PREEXECUTE to e.g. support
	running under Valgrind.

2005-01-25  Matt Johnston  <matt@ucc.asn.au>

	* cert.cc: ignore whitespace when comparing private keys
	from the database and with the lua hook
	* tests/t_lua_privkey.at: new test
	* testsuite.at: run it

2005-01-23  Derek Scherger  <derek@echologic.com>

	* commands.cc (restrict_rename_set): include renames if either
	name is present in restriction
	(calculate_base_revision): remove unused variant
	(calculate_current_revision): remove unsed variable
	(calculate_restricted_revision): remove unsed variable
	(ls_missing): remove unsed variable
	(revert): rewrite with restrictions
	* tests/t_revert.at: test partial reverts adjust MT/work properly
	* tests/t_revert_dirs.at: un-XFAIL
	* tests/t_revert_rename.at: un-XFAIL; revert rename via both names

2005-01-23  Derek Scherger  <derek@echologic.com>

	* tests/t_revert_rename.at: remove extra MONOTONE_SETUP
	attempt revert by both original name and new name

2005-01-23  Derek Scherger  <derek@echologic.com>

	* tests/t_revert_rename.at: New test.
	* testsuite.at: Add it.

2005-01-22  Derek Scherger  <derek@echologic.com>

	* tests/t_revert_dirs.at: New test.
	* testsuite.at: Add it.

2005-01-22  Nathaniel Smith  <njs@codesourcery.com>

	* configure.ac (AC_INIT): Set bug-reporting address to list
	address, rather than Graydon's personal email.
	* diff_patch.cc (normalize_extents): Use it.
	* ui.cc (fatal): Likewise.

	* tests/t_vcheck.at: New priority "todo", tweak descriptive text.

2005-01-23  Derek Scherger  <derek@echologic.com>

	* database.{cc,hh}: convert queries to use prepared statements

2005-01-22  Nathaniel Smith  <njs@codesourcery.com>

	* tests/t_delete_dir.at: Add more commentary.

	* tests/t_rename_dir_patch.at: New test.
	* tests/t_delete_dir_patch.at: New test.
	* testsuite.at: Add them.

2005-01-22  Nathaniel Smith  <njs@codesourcery.com>

	* change_set.cc (apply_change_set): Add invariants.
	* tests/t_rename_dir_cross_level.at: New test.
	* tests/t_rename_added_in_rename.at: New test.
	* tests/t_rename_conflict.at: New test.
	* testsuite.at: Add them.

2005-01-21  Nathaniel Smith  <njs@codesourcery.com>

	* tests/t_ambig_update.at: Update comments.

	* tests/t_update_2.at: New test from Georg-W. Koltermann
	<Georg.Koltermann@mscsoftware.com>.
	* testsuite.at: Add it.

2005-01-20  Nathaniel Smith  <njs@codesourcery.com>

	* tests/t_lca_1.at: New bug report.
	* testsuite.at: Add it.

2005-01-19  Nathaniel Smith  <njs@codesourcery.com>

	* commands.cc (merge): Improve merge chatter.
	(do_diff): Don't print anything when there are no
	changes.

2005-01-19  Nathaniel Smith  <njs@codesourcery.com>

	* tests/t_db_with_dots.at: New test.
	* testsuite.at: Add it.

2005-01-19  Patrick Mauritz <oxygene@studentenbude.ath.cx>

	* Makefile.am (%.h, package_revision.h, package_full_revision.h):
	Don't update target file if no change has occurred, to reduce
	unnecessary rebuilds.

2005-01-18  Nathaniel Smith  <njs@codesourcery.com>

	* rcs_import.cc (cvs_key): Initialize struct tm to all zeros, to
	stop garbage sneaking in -- thanks to Zack Weinberg for pointing
	this out.  Also, handle 2 digit years properly on WIN32.

2005-01-18  Nathaniel Smith  <njs@codesourcery.com>

	* rcs_import.cc: Remove tabs.

2005-01-19  Matt Johnston  <matt@ucc.asn.au>

	* database.cc: Pass filename to check_sqlite_format_version as a
	fs::path, so that it doesn't get passed as a freshly created fs::path
	with default checker (which disallows '.foo' path components)

2005-01-19  Nathaniel Smith  <njs@codesourcery.com>

	* netsync.cc (session, process_confirm_cmd, dispatch_payload):
	Back out some over-zealous changes that broke netsync
	compatibility.  Probably should redo later, when have a chance to
	bump netsync protocol number, but we're not ready for that now.

2005-01-19  Nathaniel Smith  <njs@codesourcery.com>

	* tests/t_subdir_revert.at: New test.
	* tests/t_subdir_rename.at: New test.
	* testsuite.at: Add them.

2005-01-18  Nathaniel Smith  <njs@codesourcery.com>

	* tests/t_subdir_add.at: New test.
	* tests/t_subdir_drop.at: New test.
	* testsuite.at: Add them.
	* tests/t_delete_dir.at: Implement it.

2005-01-19  Nathaniel Smith  <njs@codesourcery.com>

	* netcmd.cc: Remove tabs.

2005-01-19  Nathaniel Smith  <njs@codesourcery.com>

	* merkle_tree.cc: Remove tabs.

2005-01-18  Nathaniel Smith  <njs@codesourcery.com>

	* rcs_import.cc (cvs_key): Initialize struct tm to all zeros, to
	stop garbage sneaking in -- thanks to Zack Weinberg for pointing
	this out.  Also, handle 2 digit years properly on WIN32.

2005-01-18  Nathaniel Smith  <njs@codesourcery.com>

	* rcs_import.cc: Remove tabs.

2005-01-18  Nathaniel Smith  <njs@codesourcery.com>

	* monotone.texi: Undocument mcerts, fcerts; rename rcerts to
	certs.
	* monotone.1: Likewise.

2005-01-18  Nathaniel Smith  <njs@codesourcery.com>

	* commands.cc (restrict_rename_set): Fix types to compile with old
	rename_set gunk removed.
	Alter logic to yell if a rename crosses the restriction boundary,
	rather than silently ignore it.

2005-01-19  graydon hoare  <graydon@pobox.com>

	* commands.cc: Fix up some merge breakage.
	* tests/t_add_dot.at: Un-XFAIL.
	* testsuite.at: Run "setup ." before "db init".

2005-01-09  Derek Scherger  <derek@echologic.com>

	* commands.cc (get_path_rearrangement): new function/signature for
	splitting restricted rearrangements
	(calculate_restricted_revision): use it and update to work
	similarly to calculate_current_revision
	(trusted): call app.initialize(false)
	(ls_missing): adjust for new get_path_rearrangement
	(attr): call app.initialize(true)
	(diff): merge cleanup
	(lca, lcad, explicit_merge): call app.initialize(false)
	* app_state.cc (constructor): set database app state
	(load_rcfiles): add required booleans
	* lua.{cc,hh} (load_rcfile): add required boolean
	* tests/t_add.at:
	* tests/t_diff_added_file.at:
	* tests/t_disapprove.at:
	* tests/t_drop_missing.at:
	* tests/t_heads.at:
	* tests/t_heads_discontinuous_branch.at:
	* tests/t_i18n_file.at:
	* tests/t_log_nonexistent.at:
	* tests/t_merge_add_del.at:
	* tests/t_netsync.at:
	* tests/t_netsync_pubkey.at:
	* tests/t_netsync_single.at:
	* tests/t_persistent_server_keys.at:
	* tests/t_persistent_server_revision.at:
	* tests/t_remerge.at:
	* tests/t_tags.at:
	* tests/t_update_missing.at:
	* tests/t_update_to_revision.at: add --message option to commits
	* tests/t_merge2_add.at:
	* tests/t_merge2_data.at:
	* tests/t_netsync_unrelated.at: create working directory with new
	setup command
	* tests/t_erename.at: update for revisions
	* tests/t_no_change_deltas.at: add --revision options to diff
	* tests/t_restrictions.at: remove some cruft and update to work
	with revisions
	* tests/t_subdirs.at: pass correct --rcfile and --db options from
	within subdir
	* testsuite.at (REVERT_TO): remove MT dir before checkout, which
	now fails if MT exists, replace checkout MT/options with old
	MT/options
	(COMMIT): add --message option to commit macro
	* work.cc (read_options_map): don't overwrite option settings when
	reading options map so that command line settings take precedence

2005-01-18  Nathaniel Smith  <njs@codesourcery.com>

	* netsync.cc: Partially fix comment (s/manifest/revision/ etc.).
	(dispatch_payload): Ignore mcert and fcert refinement requests,
	instead of dying on them.  Hack, but I think it should let this
	netsync continue to interoperate with old netsync...

2005-01-18  Nathaniel Smith  <njs@codesourcery.com>

	* vocab.hh: Remove file<cert>.
	* vocab.cc: Likewise.
	* packet_types.hh: Remove file.
	* Makefile.am (MOST_SOURCES): Remove packet_types.hh and mac.hh.

2005-01-18  Nathaniel Smith  <njs@codesourcery.com>

	* netsync.cc (process_confirm_cmd): Don't try refining mcert and
	fcert trees.
	Remove other dead/pointless code.

2005-01-18  Nathaniel Smith  <njs@codesourcery.com>

	* database.hh: Remove file cert stuff.
	* netsync.cc (data_exists): We don't have file/manifest certs.
	(load_data): Likewise.

2005-01-18  Nathaniel Smith  <njs@codesourcery.com>

	* netsync.cc (process_data_cmd): Ignore file/manifest certs.

	* database.cc (struct valid_certs): Don't support file certs.
	(rehash): No file certs.
	(file_cert_exists): Remove.
	(put_file_cert): Remove.
	(get_file_certs): Remove.

2005-01-18  Nathaniel Smith  <njs@codesourcery.com>

	* packet.cc (class delayed_manifest_cert_packet):
	(class delayed_file_cert_packet): Remove.
	(packet_db_writer::consume_file_cert, consume_manifest_cert)
	(packet_writer::consume_file_cert, consume_manifest_cert)
	Remove.
	(struct feed_packet_consumer): Don't support mcert/fcert packets.
	(extract_packets): Likewise.
	(packet_roundabout_test): Test revision certs, not manifest/file
	certs.

	* packet.hh (packet_consumer::consume_file_cert):
	(packet_consumer::consume_manifest_cert):
	(packet_writer::consume_file_cert):
	(packet_writer::consume_manifest_cert):
	(packet_db_writer::consume_file_cert):
	(packet_db_writer::consume_manifest_cert):
	Remove.

	* lua.hh (hook_get_file_cert_trust): Remove.
	* lua.cc (hook_get_file_cert_trust): Remove.

2005-01-18  Nathaniel Smith  <njs@codesourcery.com>

	* cert.hh (erase_bogus_certs): Re-add manifest cert version.

	* monotone.texi (Hook Reference): Remove documentation of
	get_{file,manifest}_cert_trust.

2005-01-18  Nathaniel Smith  <njs@codesourcery.com>

	* cert.cc (erase_bogus_certs): Re-add manifest cert version.
	(bogus_cert_p): Likewise.

2005-01-18  Nathaniel Smith  <njs@codesourcery.com>

	* cert.hh (rename_edge):
	(rename_set):
	(calculate_renames):
	(rename_cert_name): Remove.
	(cert_file_comment):
	(cert_manifest_comment): Remove.
	(erase_bogus_certs): Remove manifest and file versions.
	* cert.cc (rename_cert_name): Remove.
	(bogus_cert_p): Remove manifest<cert> and file<cert> variants.
	(erase_bogus_certs): Likewise.
	(put_simple_manifest_cert):
	(put_simple_file_cert):
	(cert_file_comment): Remove.

	* commands.cc (fcerts): Remove.
	(mcerts): Likewise.
	(rcerts): Rename to...
	(certs): ...this.  s/revision certs/certs/ in help text.
	(trusted): s/revision cert/cert/.
	(ls_certs): Don't special-case rename certs.

2005-01-18  Nathaniel Smith  <njs@codesourcery.com>

	* tests/t_vcheck.at: Fix AT_XFAIL_IF typo.

2005-01-18  Nathaniel Smith  <njs@codesourcery.com>

	* monotone.texi (Reserved Certs): Remove 'vcheck'.
	(Key and Cert): Remove 'vcheck'.
	(Accidental collision): Likewise.
	(Commands): Likewise.
	* tests/t_vcheck.at: Add note about manual having useful stuff for
	when vcheck is re-added.

2005-01-18  Nathaniel Smith  <njs@codesourcery.com>

	* mac.hh:
	* cert.cc (vcheck_cert_name):
	(calculate_vcheck_mac):
	(cert_manifest_vcheck
	(check_manifest_vcheck):
	* cert.hh (cert_manifest_vcheck):
	(check_manifest_vcheck):
	* constants.cc (constants::vchecklen):
	* constants.hh (constants::vchecklen):
	* commands.cc (vcheck):
	Remove.

	* tests/t_vcheck.at: New test.
	* testsuite.at: Call it.

2005-01-18  Nathaniel Smith  <njs@codesourcery.com>

	* ROADMAP: Remove 'upgrade to sqlite3' todo item.

2005-01-18  Nathaniel Smith  <njs@codesourcery.com>

	* commands.cc (tag):
	(testresult):
	(approve):
	(disapprove):
	(comment):
	(fload):
	(fmerge):
	(cat):
	(rcs_import): Change grouping for "--help" display, to make more
	informative.
	(rcs_import): Also add more details to help text.

2005-01-17  Matt Johnston  <matt@ucc.asn.au>

	* file_io.cc: re-add accidentally removed #include
	* botan/gzip.cc: improved comments, removed unused code

2005-01-17  Nathaniel Smith  <njs@codesourcery.com>

	* diff_patch.cc (normalize_extents): Add missing ')'.

2005-01-17  Nathaniel Smith  <njs@codesourcery.com>

	* tests/t_update_1.at: New test.
	* testsuite.at: Call it.

2005-01-11  Nathaniel Smith  <njs@codesourcery.com>

	* diff_patch.cc (normalize_extents): Add warning for anyone who
	manages to trigger the untested part of the normalization code.

2005-01-14  Christian Kollee <stuka@pestilenz.org>

	* search for and link with sqlite3 when --bundle-sqlite=no

2005-01-12  Derek Scherger  <derek@echologic.com>

	* tests/t_ambig_update.at: add comments from discussion on irc
	* tests/t_status_missing.at: new test
	* testsuite.at: include it

2005-01-10  graydon hoare  <graydon@pboox.com>

	* commands.cc (explicit_merge): Tweak merge message.
	* database.cc (check_sqlite_format_version): New function.
	(database::sql): Call it.
	* sqlite/pager.hh (SQLITE_DEFAULT_PAGE_SIZE): Adjust to 8192.
	(SQLITE_MAX_PAGE_SIZE): Adjust to 65536.
	* schema_migration.cc: Post-merge cleanup.
	* Makefile.am: Likewise.

2005-01-10  Christof Petig <christof@petig-baender.de>

	* sqlite/*: SQLite 3.0.8 CVS import
	* database.{cc,hh}:
	* schema_migration.{cc,hh}: convert to use the SQLite3 API

	This does not yet use any of the more sophisticated API features
	of SQLite3 (query parameters, BLOBs), so there is plenty of room
	for optimization. This also does not change the schema (i.e.
	still uses base64 encoded values in tables)

2005-01-17  graydon hoare  <graydon@pobox.com>

	* AUTHORS: Mention Wojciech and Neil.
	* revision.cc (calculate_ancestors_from_graph): Make non-recursive.

2005-01-17  Wojciech Miłkowski  <wmilkowski@interia.pl>

	* std_hooks.lua: Teach about meld.

2005-01-17  Neil Conway  <neilc@samurai.com>

	* diff_patch.cc: add a new context diff hunk consumer. Rename
	unidiff() to make_diff().
	* diff_patch.hh: Rename unidiff() to make_diff().
	* command.cc: Add new "cdiff" command, and refactor "diff" to
	invoke a common subroutine that is parameterized on the diff
	type. Unrelated change: make a branch-based checkout default to
	using the same directory name as the branch name, unless a
	branch is specified.

2005-01-17  graydon hoare  <graydon@pobox.com>

	* cryptopp/osrng.cpp (NonblockingRng::GenerateBlock):
	Bring forward patch lost in cryptopp 5.2 upgrade.
	* revision.cc (add_bitset_to_union)
	(calculate_ancestors_from_graph): New functions.
	(erase_ancestors)
	(is_ancestor): Rewrite.
	* cert.cc (get_branch_heads): Rewrite.
	* database.{cc,hh} (get_heads): Remove
	(get_revision_ancestry): Use multimap.
	(install_views): Disable.
	Remove everything related to the trust views. Too slow.
	Also tidy up whitespace formatting in sqlite3 code.
	* views.sql: Clear out all views.
	* commands.cc: Adapt to using multimap for ancestry.
	* AUTHORS: Mention Faheem and Christian.

2005-01-17  Faheem Mitha  <faheem@email.unc.edu>

	* debian/control: Fix up build depends.

2005-01-17  Ulrich Drepper  <drepper@redhat.com>

	* acinclude.m4 (AC_CHECK_INADDR_NONE): Fix quoting.
	* Makefile.am (EXTRA_DIST): Add sqlite/keywordhash.c.

2005-01-14  Christian Kollee  <stuka@pestilenz.org>

	* search for and link with sqlite3 when --bundle-sqlite=no

2005-01-12  Derek Scherger  <derek@echologic.com>

	* tests/t_ambig_update.at: add comments from discussion on irc
	* tests/t_status_missing.at: new test
	* testsuite.at: include it

2005-01-10  graydon hoare  <graydon@pboox.com>

	* commands.cc (explicit_merge): Tweak merge message.
	* database.cc (check_sqlite_format_version): New function.
	(database::sql): Call it.
	* sqlite/pager.hh (SQLITE_DEFAULT_PAGE_SIZE): Adjust to 8192.
	(SQLITE_MAX_PAGE_SIZE): Adjust to 65536.
	* schema_migration.cc: Post-merge cleanup.
	* Makefile.am: Likewise.

2005-01-10  Christof Petig  <christof@petig-baender.de>

	* sqlite/*: SQLite 3.0.8 CVS import
	* database.{cc,hh}:
	* schema_migration.{cc,hh}: convert to use the SQLite3 API

	This does not yet use any of the more sophisticated API features
	of SQLite3 (query parameters, BLOBs), so there is plenty of room
	for optimization. This also does not change the schema (i.e.
	still uses base64 encoded values in tables)

2005-01-11  Nathaniel Smith  <njs@codesourcery.com>

	* tests/t_migrate_schema.at: Switch to using pre-dumped db's, make
	it work, un-XFAIL it.

2005-01-11  Nathaniel Smith  <njs@codesourcery.com>

	* tests/t_persistent_server_keys_2.at: XFAIL it, add commentary on
	solution.

2005-01-11  Nathaniel Smith  <njs@codesourcery.com>

	* tests/t_persistent_server_keys_2.at: New test.
	* testsuite.at: Add it.

2005-01-06  Nathaniel Smith  <njs@codesourcery.com>

	* schema_migration.cc (migrate_monotone_schema): Add comment
	pointing to t_migrate_schema.at.
	* tests/t_migrate_schema.at: Implement, mostly.  (Still broken.)

	* tests/t_heads_discontinuous_branch.at: Remove urgency
	annotation.
	* tests/t_netsync_nocerts.at: Add urgency annotation.

	* testsuite.at: Add UNGZ, UNGZB64 macros.
	* tests/t_fmerge.at: Use them.

2005-01-05  Nathaniel Smith  <njs@codesourcery.com>

	* schema_migration.cc: Update comment about depot code.
	(migrate_depot_split_seqnumbers_into_groups):
	(migrate_depot_make_seqnumbers_non_null):
	(migrate_depot_schema): Remove; all are dead code.

2005-01-05  Nathaniel Smith  <njs@codesourcery.com>

	* schema_migration.cc: Remove tabs.

2005-01-05  Nathaniel Smith  <njs@codesourcery.com>

	* tests/t_check_same_db_contents.at: Uncapitalize title to unbreak
	testsuite.

	* revision.cc (is_ancestor): Add FIXME comment.
	(erase_ancestors): New function.
	* revision.hh (erase_ancestors): Prototype it.
	* cert.cc (get_branch_heads): Call it.
	* tests/t_heads_discontinuous_branch.at: Un-XFAIL it.

	* revision.cc (find_subgraph_for_composite_search): Ignore null
	revision ids.
	* commands.cc (try_one_merge): Add invariant - never create merges
	where the left parent is an ancestor or descendent of the right.
	(explicit_merge): Same check.
	(propagate): Handle cases where no merge is necessary.  Also, make
	generated log message more readable.

	* tests/t_propagate_desc.at: Un-XFAIL it.
	* tests/t_propagate_anc.at: Un-XFAIL it.  Use new
	CHECK_SAME_DB_CONTENTS macros.
	* testsuite.at: Move t_check_same_db_contents.at to run before
	propagation tests.  Make CHECK_SAME_DB_CONTENTS more thorough.

	* tests/t_dump_load.at: Implement test.

2005-01-05  Nathaniel Smith  <njs@codesourcery.com>

	* tests/t_check_same_db_contents.at: New test.
	* testsuite.at: Add it.
	(CHECK_SAME_DB_CONTENTS): New macro.

2005-01-04  Nathaniel Smith  <njs@codesourcery.com>

	* cert.cc: Remove tabs.
	* revision.hh: Likewise.

2005-01-04  Nathaniel Smith  <njs@codesourcery.com>

	* tests/t_propagate_anc.at: Also check the case where we're
	propagating a non-strict ancestor, i.e. the heads are actually
	equal.

2005-01-04  Nathaniel Smith  <njs@codesourcery.com>

	* database.cc (get_revision_parents): Add invariant.
	(get_revision_children): Likewise.
	(get_revision): Likewise.
	(put_revision): Likewise.

	* tests/t_merge_ancestor.at: New test.
	* tests/t_propagate_desc.at: Likewise.
	* tests/t_propagate_anc.at: Likewise.
	* testsuite.at: Call them.

2005-01-04  Nathaniel Smith  <njs@codesourcery.com>

	* tests/t_netsync_diffbranch.at: Add priority, add description of
	problem and solution.
	Also, XFAIL it.
	* tests/t_netsync_unrelated.at: Add reference to discussion.
	* tests/t_cmdline_options.at: Remove priority marking from
	non-bug.
	* tests/t_checkout_dir.at: XFAIL when run as root.

	* tests/t_netsync_nocerts.at: New test.
	* testsuite.at: Call it.

2005-01-03  Matt Johnston  <matt@ucc.asn.au>

	* tests/t_netsync_diffbranch.at: add a new test for pulling a branch
	with a parent from a different branch.
	* testsuite.at: add it

2005-01-02  Derek Scherger  <derek@echologic.com>

	* commands.cc (log_certs): new function
	(log) add Ancestor: and Branch: entries to output; use above new
	function
	* tests/t_cross.at: update to work with changesets

2005-1-1  Matt Johnston  <matt@ucc.asn.au>

	* botan/base64.cpp: Include a terminating newline in all cases for
	compatibility with cryptopp

2005-1-1  Matt Johnston  <matt@ucc.asn.au>

	* keys.cc: fix merge issues propagating 0.16 to net.venge.monotone.botan
	* botan/config.h: add it
	* botan/{aes,des,dh,dsa,elgamal,lion,lubyrack,nr,rw,openpgp}*: removed
	unused files.

2004-12-30  graydon hoare  <graydon@pobox.com>

	* constants.cc (netcmd_current_protocol_version): Set to 3.
	* tests/t_crlf.at: New test of crlf line encodings.
	* testsuite.at: Call it.
	* monotone.spec: Note 0.16 release.

2004-12-30  graydon hoare  <graydon@pobox.com>

	* win32/get_system_flavour.cc: Fix little compile bugs.

2004-12-30  Julio M. Merino Vidal  <jmmv@menta.net>

	* change_set.{cc,hh}: Add the has_renamed_file_src function in
	change_set::path_rearrangement.
	* commands.cc: Make the 'log' command show nothing for renamed or
	deleted files (when asked to do so) and stop going backwards in
	history when such condition is detected; they don't exist any more,
	so there is no point in showing history (and could drive to incorrect
	logs anyway).
	* tests/t_log_nonexistent.at: New check to verify previous.
	* testsuite.at: Add it.

2004-12-30  graydon hoare  <graydon@pobox.com>

	* Makefile.am: Clean full testsuite directory and full-version.
	* configure.ac: Bump version number.
	* po/monotone.pot: Regenerate.
	* NEWS: Describe new release.

2004-12-29  Julio M. Merino Vidal  <jmmv@menta.net>

	* tests/t_cmdline_options.at: New test for previous: ensure that
	monotone is actually checking for command line correctness.
	* testsuite.at: Add it.

2004-12-29  Julio M. Merino Vidal  <jmmv@menta.net>

	* monotone.cc: Verify that the command line is syntactically correct
	as regards to options (based on error codes from popt).

2004-12-29  Matt Johnston  <matt@ucc.asn.au>

	* tests/t_drop_rename_patch.at: A test to check that deltas on
	renamed files are included in concatenate_change_sets, if there was a
	deletion of a file with the same name as the rename src.
	* testsuite.at: add it

2004-12-29  graydon hoare  <graydon@pobox.com>

	* AUTHORS: Add Jordi.
	* change_set.{cc,hh}: Make sanity helpers const.
	(normalize_change_set): Drop a->a deltas.
	(merge_change_sets): Call normalize.
	(invert_change_set): Likewise.
	* revision.cc
	(find_subgraph_for_composite_search): New fn.
	(calculate_composite_change_set): Call it.
	(calculate_change_sets_recursive): Use results.
	* tests/t_no_change_deltas.at: Fix.

2004-12-29  graydon hoare  <graydon@pobox.com>

	* change_set.cc: Fix unit tests to satisfy sanity checks.
	* std_hooks.lua: Fix status checking on external merges.

2004-12-29  Matt Johnston  <matt@ucc.asn.au>

	* change_set.{cc,hh}: Take account of files which are the
	destination of a rename_file operation, when examining
	file deletions. Added helper methods to clean up related code.

2004-12-29  Matt Johnston  <matt@ucc.asn.au>

	* change_set.cc: added a sanity check for deltas with same src/dst,
	and deleted files with deltas.

2004-12-29  Matt Johnston  <matt@ucc.asn.au>

	* testsuite.at, tests/t_netsync_single.at: don't use -q with
	killall since it isn't portable.

2004-12-28  Julio M. Merino Vidal  <jmmv@menta.net>

	* commands.cc: Make the 'log' command show all affected files
	in each revision in a nice format (easier to read than what
	'cat revision' shows).

2004-12-28  Julio M. Merino Vidal  <jmmv@menta.net>

	* commands.cc: Change the order used by the 'log' command to show
	affected files so that it matches the order in which these changes
	really happen.  Otherwise, a sequence like "rm foo; mv bar foo;
	patch foo" could be difficult to understand by the reader.

2004-12-28  Jordi Vilalta Prat  <jvprat@wanadoo.es>

	* monotone.texi: Fix a typo: "not not" should be "not".

2004-12-28  Julio M. Merino Vidal  <jmmv@menta.net>

	* commands.cc: Make the 'log' command show all affected files
	in each revision in a nice format (easier to read than what
	'cat revision' shows).

2004-12-28  graydon hoare  <graydon@pobox.com>

	* AUTHORS: Add various recent authors.

2004-12-28  Badai Aqrandista <badaiaqrandista@hotmail.com>

	* debian/*: Fix up for package building.

2004-12-28  graydon hoare  <graydon@pobox.com>

	* change_set.{cc,hh}: Add sanity checking, rework
	some of concatenation logic to accomodate.
	* revision.{cc,hh}: Likewise.
	Teach about generalized graph rebuilding.
	* database.cc (delete_existing_revs_and_certs): New fn.
	* commands.cc (db rebuild): New command.
	(db fsck) New command.
	* sanity.{cc,hh} (relaxed): New flag.
	* work.cc: Use new concatenation logic.

2004-12-25  Julio M. Merino Vidal  <jmmv@menta.net>

	* commands.cc: During 'log', print duplicate certificates (by
	different people) in separate lines, rather than showing them
	together without any spacing.  While here, homogenize new lines
	in other messages as well; this also avoids printing some of
	them in case of missing certificates).

2004-12-24  Nathaniel Smith  <njs@codesourcery.com>

	* tests/t_disapprove.at: Enable previously disabled test.

	* tests/t_no_change_deltas.at: New test.
	* testsuite.at: Call it.

2004-12-23  Nathaniel Smith  <njs@codesourcery.com>

	* win32/read_password.c: Remove unused file.

2004-12-22  Julio M. Merino Vidal  <jmmv@menta.net>

	* commands.cc: Verify that the key identifier passed to the pubkey
	and privkey commands exists in the database.  Otherwise exit with
	an informational message instead of an exception.

2004-12-20  Matt Johnston  <matt@ucc.asn.au>

	* keys.cc: don't cache bad passphrases, so prompt for a correct
	password if the first ones fail.

2004-12-19  Matt Johnston  <matt@ucc.asn.au>

	* commands.cc: print out author/date next to ambiguous revision
	lists from selectors.

2004-12-19  Julio M. Merino Vidal  <jmmv@menta.net>

	* testsuite.at:
	* tests/t_fmerge.at:
	* tests/t_netsync.at:
	* tests/t_netsync_single.at:
	* tests/t_revert.at:
	* tests/t_tags.at: Avoid usage of test's == operator.  It's a
	GNUism and causes unexpected failures in many tests.  The correct
	operator to use is just an equal sign (=).
	* tests/t_renamed.at: Don't use cp's -a flag, which is not
	supported by some implementations of this utility (such as the
	one in NetBSD).  Try to add some of its funcionality by using
	the -p flag, although everything could be fine without it.
	* tests/t_unidiff.at: Discard patch's stderr output.  Otherwise
	it's treated as errors, but NetBSD's patch uses it to print
	informative messages.

2004-12-19  Julio M. Merino Vidal  <jmmv@menta.net>

	* tests/t_scan.at: Instead of running sha1sum, use a prestored
	manifest file to do the verification.  This avoids problems in
	systems that do not have the sha1sum tool, like NetBSD.

2004-12-19  Julio M. Merino Vidal  <jmmv@menta.net>

	* Makefile.am: Remove obsolete --with-bundled-adns flag from
	DISTCHECK_CONFIGURE_FLAGS.

2004-12-18  Nathaniel Smith  <njs@codesourcery.com>

	* tests/t_checkout_dir.at: Make the test directory chdir'able
	again after the test.
	* tests/t_delete_dir.at: Add trailing newline.

	* tests/t_dump_load.at: New bug report.
	* tests/t_migrate_schema.at: Likewise.
	* testsuite.at: Call them.

2004-12-18  Nathaniel Smith  <njs@codesourcery.com>

	* change_set.hh: Remove obsolete comment.

2004-12-18  Nathaniel Smith  <njs@codesourcery.com>

	* tests/t_delete_dir.at: New bug report.
	* testsuite.at: Call it.

2004-12-18  Julio M. Merino Vidal  <jmmv@menta.net>

	* commands.cc: Homogenize help message for 'ls' with the one shown
	by 'list'.

2004-12-18  Julio M. Merino Vidal  <jmmv@menta.net>

	* ChangeLog: Add missing entries for several modifications I did
	in December 6th and 3rd.

2004-12-18  Julio M. Merino Vidal  <jmmv@menta.net>

	* tests/t_checkout_dir.at: New test triggering the bug I fixed
	  previously in the checkout command, verifying that directory
	  creation and chdir succeed.
	* testsuite.at: Add new test.

2004-12-18  Nathaniel Smith  <njs@codesourcery.com>

	* ChangeLog: Add log entry for <jmmv@menta.net>'s last change.
	* std_hooks.lua: Check exit status of external merge commands.

2004-12-18  Julio M. Merino Vidal  <jmmv@menta.net>

	* commands.cc: Include cerrno, cstring,
	boost/filesystem/exception.hpp.
	(checkout): Verify that directory creation and chdir succeeded.

2004-12-18  Nathaniel Smith  <njs@codesourcery.com>

	* diff_patch.cc (struct hunk_offset_calculator): Remove dead
	code.  (I believe it was used by the old, non-extent-based
	merging.)
	(calculate_hunk_offsets): Likewise.
	(struct hunk_consumer): Move next to rest of unidiff code.
	(walk_hunk_consumer): Likewise.

2004-12-18  Matt Johnston <matt@ucc.asn.au>

	* change_set.cc (concatenate_change_sets): Be more careful checking
	whether to discard deltas for deleted files (in particular take
	care when files are removed then re-added) - fixes tests
	t_patch_drop_add, t_add_drop_add.at, t_add_patch_drop_add,
	t_merge2_add_drop_add
	* change_set.cc (project_missing_deltas): don't copy deltas
	for deleted files, and handle the case where src file ids vary when
	files are added/removed. (fixes t_patch_vs_drop_add)
	* t_patch_drop_add.at, t_add_drop_add.at, t_add_patch_drop_add.at,
	  t_merge2_add_drop_add.at, t_patch_vs_drop_add.t: don't expect
	to fail any more.

2004-12-17  Nathaniel Smith  <njs@codesourcery.com>

	* tests/t_persistent_server_keys.at:
	* tests/t_attr.at:
	* tests/t_patch_vs_drop_add.at:
	* tests/t_merge2_add_drop_add.at:
	* tests/t_add_drop_add.at:
	* tests/t_add_patch_drop_add.at:
	* tests/t_patch_drop_add.at: Remove priority notes, since these
	are no longer bugs.

2004-12-17  graydon hoare  <graydon@pobox.com>

	* tests/t_merge_2.at: Works now, remove xfail.

2004-12-17  graydon hoare  <graydon@pobox.com>

	* tests/t_merge_1.at: Remove AT_CHECK(false) and xfail.
	* tests/t_fdiff_normalize.at: New test.
	* testsuite.at: Call it.
	* diff_patch.cc (normalize_extents): Fix the normalize bug.
	* revision.{cc,hh} (construct_revisions): Rename to prepare for
	next rebuild-the-graph migration.
	* commands.cc (db): Change call name.

2004-12-16  Joel Rosdahl  <joel@rosdahl.net>

	* revision.cc (is_ancestor): Use std::queue for the queue.

2004-12-14  Joel Rosdahl  <joel@rosdahl.net>

	Generalize the explicit_merge command with an optional ancestor
	argument:
	* revision.cc (is_ancestor): New method.
	* revision.hh (is_ancestor): Add prototype.
	* commands.cc (try_one_merge): Add ancestor argument. Empty
	ancestor means use ancestor from find_common_ancestor_for_merge.
	(merge): Pass empty ancestor to try_one_merge.
	(propagate): Likewise.
	(explicit_merge): Add optional ancestor argument.
	* monotone.texi: Document new explicit_merge argument.

2004-12-13  Joel Rosdahl  <joel@rosdahl.net>

	* tests/t_merge_2.at: New test triggering a bad merge.
	* testsuite.at: Add new test.

2004-12-13  Joel Rosdahl  <joel@rosdahl.net>

	* revision.cc (find_least_common_ancestor): Add a missing "return
	true;" that mysteriously was removed in
	c853237f9d8d155431f88aca12932d2cdaaa31fe.

2004-12-13  Joel Rosdahl  <joel@rosdahl.net>

	* revision.cc (find_least_common_ancestor): Remove unused variable.
	* commands.cc (lca): Correct negative status text.
	* commands.cc (update): Use GNU style braces.

2004-12-12  graydon hoare  <graydon@pobox.com>

	* commands.cc: Fix bug reported in t_attr.at
	* tests/t_attr.at: Remove xfail.
	* change_set.cc: Change unit tests syntax.
	(read_change_set): Assert complete read.
	* revision_ser.cc (read_revision_set): Likewise.
	* os_specific.hh: Drop obsolete file.

2004-12-12  Joel Rosdahl  <joel@rosdahl.net>

	* revision.cc (find_least_common_ancestor): New function for
	finding the vanilla LCA.
	* revision.hh: Added prototype for find_least_common_ancestor.
	* commands.cc (update): Use find_least_common_ancestor for finding
	a common ancestor.
	* commands.cc (diff): Likewise.
	* revision.cc (find_common_ancestor): Rename to...
	(find_common_ancestor_for_merge): ...this, for clarity.
	* revision.hh: find_common_ancestor -->
	find_common_ancestor_for_merge.
	* commands.cc (try_one_merge): Call find_common_ancestor_for_merge
	to find ancestor.
	* commands.cc (lcad): Rename lca command to lcad.
	* commands.cc (lca): New command for finding the vanilla LCA.

2004-12-12  Nathaniel Smith  <njs@codesourcery.com>

	* tests/t_persistent_server_keys.at: Actually test what it's
	supposed to.  Also, un-XFAIL it, since now it seems to pass.

2004-12-12  Nathaniel Smith  <njs@codesourcery.com>

	* tests/t_persistent_server_keys.at: New test.

	* testsuite.at: Call it.
	* tests/t_persistent_server_revision.at: Fix typo.

2004-12-12  Nathaniel Smith  <njs@codesourcery.com>

	* tests/t_persistent_server_revision.at: New test.
	* testsuite.at: Call it.  Tweak NETSYNC macros in support of it.

2004-12-11  Nathaniel Smith  <njs@codesourcery.com>

	* lua.hh (add_rcfile): Add 'required' argument.
	* lua.cc (add_rcfile): Implement it.  Simplify error checking
	logic while I'm there...
	* monotone.cc (cpp_main): Pass new argument to add_rcfile.

	* tests/t_rcfile_required.at: New test.
	* testsuite.at: Call it.
	Revamp netsync support macros, to allow long-running servers.
	Make netsync-killer try first with -TERM, in case that plays nicer
	with gcov.

2004-12-11  Nathaniel Smith  <njs@codesourcery.com>

	* lua.hh: Remove tabs.

2004-12-11  Nathaniel Smith  <njs@codesourcery.com>

	* monotone.texi: Document explicit_merge.

2004-12-11  Nathaniel Smith  <njs@codesourcery.com>

	* Makefile.am: Redo full-revision support again, to properly
	handle 'make dist' and caching.  Hopefully.

2004-12-11  Nathaniel Smith  <njs@codesourcery.com>

	* monotone.texi (File Attributes): Rewrite for new .mt-attrs
	syntax.

2004-12-11  Nathaniel Smith  <njs@codesourcery.com>

	* tests/t_attr.at: New test.
	* testsuite.at: Call it.

2004-12-11  Nathaniel Smith  <njs@codesourcery.com>

	* commands.cc (trusted): Print spaces between key ids.

	* lua.cc (add_rcfile): Errors while loading a user-provided rc
	file are naughtiness, not oopses.

2004-12-11  Nathaniel Smith  <njs@codesourcery.com>

	* commands.cc (commands::explain_usage): Use split_into_lines to
	do formatting of per-command usage; allow multi-line
	descriptions.
	(trusted): New command.
	* monotone.texi (Key and Cert): Document 'trusted' command.
	* tests/t_trusted.at: New test.
	* testsuite.at: Change get_revision_cert_trust to support
	t_trusted.at.  Call t_trusted.at.

2004-12-11  Derek Scherger  <derek@echologic.com>

	* app_state.{cc,hh} (restriction_includes): renamed from
	in_restriction to be less obscure; use path_set rather than
	set<file_path>
	* commands.cc
	(restrict_path_set):
	(restrict_rename_set):
	(restrict_path_rearrangement):
	(calculate_restricted_revision): new restriction functions
	(restrict_patch_set): remove old restrictions machinery
	(status): call calculate_restricted_revision
	(ls_tags): call app.initialize
	(unknown_itemizer): restriction_includes renamed
	(ls_unknown): call calculate_restricted_revision
	(ls_missing): rework for restrictions
	(commit): switch to --message option, optional paths and preserve
	restricted work
	(diff): allow restrictions for zero and one arg variants
	(revert): note some work left to do
	* manifest.{cc,hh} (build_manifest_map): hide unused things
	(build_restricted_manifest_map): new function
	* transforms.{cc,hh} (calculate_ident): clean up merge artifacts
	* work.cc (read_options_map): merge cleanup to preserve command
	line options

2004-12-10  Nathaniel Smith  <njs@codesourcery.com>

	* Makefile.am (package_full_revision.txt): Redo Joel Rosdahl
	<joel@rosdahl.net>'s change below after it got clobbered by
	merge.

2004-12-10  Nathaniel Smith  <njs@codesourcery.com>

	* commands.cc (log): Synopsize optional 'file' argument, and
	describe both arguments in help description.

2004-12-10  Matt Johnston  <matt@ucc.asn.au>

	* cert.cc: Added priv_key_exists() function
	* commands.cc, rcs_import.cc: use new privkey functions
	* netsync.cc: change some bits that were missed

2004-12-09  Derek Scherger  <derek@echologic.com>

	* .mt-nonce: delete obsolete file
	* change_set.cc (merge_deltas): add file paths in call to
	try_to_merge_files
	* commands.cc (propagate): add progress logging similar to merge
	* diff_patch.{cc,hh} (try_to_merge_files): add file paths to
	merge2 and merge3 hooks; add logging of paths before calling merge
	hooks
	* lua.{cc,hh} (hook_merge2, hook_merge3): add file paths to merge
	hooks
	* std_hooks.lua (merge2, merge3, merge2_xxdiff_cmd,
	merge3_xxdiff_cmd): pass file paths to xxdiff for use as titles
	* testsuite.at (MONOTONE_SETUP): add paths to merge2 hook

2004-12-09  Matt Johnston  <matt@ucc.asn.au>

	* cert.cc, cert.hh, lua.cc, lua.hh, netsync.cc:
	Added a new get_priv_key(keyid) lua hook to retrieve
	a private key from ~/.monotonerc

2004-12-09  Matt Johnston  <matt@ucc.asn.au>

	* change_set.cc: Don't include patch deltas on files which
	are being deleted in changesets. (partial fix for bug
	invoked by t_merge_add_del.at)

2004-12-09  Matt Johnston  <matt@ucc.asn.au>

	* configure.ac,Makefile.am: Fix iconv and intl
	handling so that the libraries are used (required for OS X).

2004-12-09  Nathaniel Smith  <njs@codesourcery.com>

	* Makefile.am (BUILT_SOURCES_NOCLEAN): add 'S'.

	* netsync.cc (session): Make ticker pointers into auto_ptr's.  Add
	cert and revision tickers.
	(session::session): Initialize new tickers.
	(session::note_item_sent): New method.  Increment tickers.
	(session::note_item_arrived): Increment tickers.
	(session::read_some): Adjust for auto_ptr.
	(session::write_some): Likewise.
	(call_server): Conditionally initialize cert and revision
	tickers.
	(queue_data_cmd): Call 'note_item_sent'.
	(queue_delta_cmd): Call 'note_item_sent'.

2004-12-09  graydon hoare  <graydon@pobox.com>

	* ROADMAP: Add file.

2004-12-08  Nathaniel Smith  <njs@codesourcery.com>

	* tests/t_patch_vs_drop_add.at:
	* tests/t_patch_drop_add.at:
	* tests/t_netsync_unrelated.at:
	* tests/t_merge_add_del.at:
	* tests/t_merge2_add_drop_add.at:
	* tests/t_merge_1.at:
	* tests/t_heads_discontinuous_branch.at:
	* tests/t_cleanup_empty_dir.at:
	* tests/t_checkout_options.at:
	* tests/t_ambig_update.at:
	* tests/t_add_patch_drop_add.at:
	* tests/t_add_drop_add.at:
	* tests/t_add_dot.at: Add (importance) markers to all bug report
	tests.

2004-12-08  Nathaniel Smith  <njs@codesourcery.com>

	* app_state.hh (write_options): Add 'force' option.
	* app_state.cc: Remove tabs.
	(write_options): Implement.
	* commands.cc (checkout): Pass force=true to 'write_options'.

	* tests/t_checkout_options.at: New test.
	* testsuite.at: Define RAW_MONOTONE.
	(t_checkout_options.at): Call it.

2004-12-08  Nathaniel Smith  <njs@codesourcery.com>

	* update.hh (pick_update_target): Rename to...
	(pick_update_candidates): ...this.  Return a set of candidates,
	rather than a single best.
	* update.cc (pick_update_candidates): Likewise.  Remove logic
	checking for unique candidate.
	* commands.cc (describe_revision): New function.
	(heads): Use it.
	(update): Use new 'pick_update_candidates' function.  Add logic
	checking for unique candidate.  On non-unique candidate, print all
	candidates, using 'describe_revision'.

	* tests/t_ambig_update.at: Check that failure messages describe
	the candidate set.

2004-12-08  Nathaniel Smith  <njs@codesourcery.com>

	* update.cc: Remove tabs.

2004-12-08  Nathaniel Smith  <njs@codesourcery.com>

	* tests/t_ambig_update.at: Also check that update fails when one
	candidate edge is deeper than the other.

2004-12-08  graydon hoare  <graydon@pobox.com>

	* change_set.cc (extend_renumbering_via_added_files):
	Look up parent tid in existing renumbering.
	* commands.cc (attr): Check index for "set" subcommand.
	(lca): New diagnostic command.
	(log): Tidy up output formatting a bit.
	* po/monotone.pot: Regenerate.
	* tests/t_add_edge.at: New test to catch add failure.
	* testsuite.at: Call it.

2004-12-08  Nathaniel Smith  <njs@codesourcery.com>

	* tests/t_ambig_update.at: New test.
	* testsuite.at: Add it.

	* tests/t_explicit_merge.at: Add, having forgotten to last time.

2004-12-08  Nathaniel Smith  <njs@codesourcery.com>

	* tests/t_explicit_merge.at: New test.
	* testsuite.at: Add it.

2004-12-08  Nathaniel Smith  <njs@codesourcery.com>

	* testsuite.at: Remove duplicate line created by merge.
	* ChangeLog: Re-sort after merges.

	* commands.cc (explicit_merge): Remove stray space.  Print id of
	merge result.
	(complete_command): Add back "}" deleted by merge.

2004-12-08  Nathaniel Smith  <njs@codesourcery.com>

	* change_set.cc: Remove tabs.
	* diff_patch.cc: Likewise.

	* commands.cc (explicit_merge): New command.

2004-12-08  graydon hoare  <graydon@pobox.com>

	* change_set.cc (extend_renumbering_via_added_files):
	Look up parent tid in existing renumbering.
	* commands.cc (attr): Check index for "set" subcommand.
	(lca): New diagnostic command.
	(log): Tidy up output formatting a bit.
	* po/monotone.pot: Regenerate.
	* tests/t_add_edge.at: New test to catch add failure.
	* testsuite.at: Call it.

2004-12-07  Richard Levitte  <richard@levitte.org>

	* Makefile.am: Keep package_*revision.{txt,h}, so they are saved
	as part of a distribution, and thereby make as sure as possible
	people who download monotone get historical information on where
	their copy of monotone came from.

2004-12-06  Richard Levitte  <richard@levitte.org>

	* monotone.cc: Add a hint on how to use --ticker.

2004-12-06  Nathaniel Smith  <njs@codesourcery.com>

	* commands.cc (ls_certs): Sort the certs before printing.
	* tests/t_netsync_repeated.at: Actually check that certs were
	transferred correctly.

2004-12-06  Julio M. Merino Vidal  <jmmv@menta.net>

	* figures/cert.pdf:
	* figures/cert.png:
	* figures/oo-figures.sxd:
	* monotone.texi: Use example host names under the
	example.{com,org,net} subdomains instead of invented names.
	These are defined in RFC 2606.

2004-12-06  Julio M. Merino Vidal  <jmmv@menta.net>

	* configure.ac: Now that we depend on GNU Autoconf >= 2.58, we
	can use the AS_HELP_STRING macro everywhere we need to pretty-print
	help strings.  Also convert old calls to AC_HELP_STRING (deprecated)
	to this one.

2004-12-06  Joel Rosdahl  <joel@rosdahl.net>

	* Makefile.am (package_full_revision.txt): Silence error messages
	when deducing full package revision.

2004-12-06  graydon hoare  <graydon@pobox.com>

	* unix/get_system_flavour.cc:
	* win32/get_system_flavour.cc: Add missing files.

2004-12-06  graydon hoare  <graydon@pobox.com>

	* commands.cc (merge): Add newline in output.
	* change_set.cc (project_missing_deltas): Fix very bad
	delta-renaming bug.

2004-12-06  graydon hoare  <graydon@pobox.com>

	* change_set.cc:
	* tests/t_merge_add_del.at:
	* netsync.cc:
	* commands.cc: Clean up from merge.

2004-12-06  Nathaniel Smith  <njs@codesourcery.com>

	* tests/t_add_patch_drop_add.at: New test.
	* tests/t_merge2_add_drop_add.at: New test.
	* tests/t_patch_drop_add.at: New test.
	* tests/t_patch_vs_drop_add.at: New test.
	* testsuite.at: Add them.

	* tests/t_add_drop_add.at: Fix to test what it was supposed to.

	* tests/t_merge2_data.at: Remove extraneous [stdout].

	* tests/t_merge_add_del.at: Fix description.
	XFAIL it.

2004-12-06  Nathaniel Smith  <njs@codesourcery.com>

	* tests/t_add_drop_add.at: New test.
	* testsuite.at: Add it.

2004-12-05  Nathaniel Smith  <njs@codesourcery.com>

	* tests/t_merge_add_del: Shorten name for better display.

2004-12-05  Matt Johnston <matt@ucc.asn.au>

	* tests/t_merge_add_del: added a new test for merging
	  branches where a file is added then removed.
	* testsuite.at: added the new test
	* configure.ac: bumped the prequisite version to 2.58 since
	  some tests use AT_XFAIL_IF

2004-12-05  graydon hoare  <graydon@pobox.com>

	* Makefile.am (package_full_revision.txt): Use top_builddir
	to locate monotone executable.

2004-12-05  Nathaniel Smith  <njs@codesourcery.com>

	* tests/t_merge_add_del: Shorten name for better display.

2004-12-05  Matt Johnston <matt@ucc.asn.au>

	* tests/t_merge_add_del: added a new test for merging
	  branches where a file is added then removed.
	* testsuite.at: added the new test
	* configure.ac: bumped the prequisite version to 2.58 since
	  some tests use AT_XFAIL_IF

2004-12-04  graydon hoare  <graydon@pobox.com>

	* commands.cc (fcommit): New command.
	(update): Finish off merge of update command.

2004-12-04  Derek Scherger  <derek@echologic.com>

	* commands.cc: (complete_command): New function.
	(explain_usage/process): Use it.

2004-12-04  Nathaniel Smith  <njs@codesourcery.com>

	* change_set.cc (merge_deltas): Call correct variant of
	try_to_merge_files depending on whether ancestor is available.
	* diff_patch.cc (try_to_merge_files -- merge3 version): Add
	assertions about ids.
	(try_to_merge_files -- merge2 version): Likewise.

	* testsuite.at: Add a trivial working merge2 hook.
	* tests/t_related_merge2_data.at: Update to use.
	Mark as expected to PASS.
	* tests/t_merge2_data.at: Likewise.

2004-12-04  Nathaniel Smith  <njs@codesourcery.com>

	* change_set.cc (merge_deltas): Call correct variant of
	try_to_merge_files depending on whether ancestor is available.
	* diff_patch.cc (try_to_merge_files -- merge3 version): Add
	assertions about ids.
	(try_to_merge_files -- merge2 version): Likewise.

	* testsuite.at: Add a trivial working merge2 hook.
	* tests/t_related_merge2_data.at: Update to use.
	Mark as expected to PASS.
	* tests/t_merge2_data.at: Likewise.

2004-12-04  Nathaniel Smith  <njs@codesourcery.com>

	* change_set.cc: Remove tabs.
	* diff_patch.cc: Likewise.

2004-12-04  Nathaniel Smith  <njs@codesourcery.com>

	* change_set.cc: Remove tabs.
	* diff_patch.cc: Likewise.

2004-12-03  Julio M. Merino Vidal  <jmmv@menta.net>

	* commands.cc: Add a missing newline to a message.

2004-12-03  Julio M. Merino Vidal  <jmmv@menta.net>

	* cryptopp/config.h:
	* configure.ac: NetBSD does not define __unix__ nor __unix, so the
	build fails.  To solve, check for __NetBSD__ where appropiate to
	detect a Unix system.

2004-12-03  Julio M. Merino Vidal  <jmmv@menta.net>

	* INSTALL: Document my latest changes: --enable-ipv6 option, ability
	to specify static boost prefix through --enable-static-boost and
	BOOST_SUFFIX variable.

2004-12-03  Julio M. Merino Vidal  <jmmv@menta.net>

	* Makefile.am:
	* configure.am: Add a variable, BOOST_SUFFIX, that identifies the
	suffix string that has to be appended to Boost library names to use
	them.  This variable can be defined on configure's command line.

2004-12-03  Julio M. Merino Vidal  <jmmv@menta.net>

	* configure.ac: Let the --enable-static-boost argument take a prefix
	to where boost libraries are located.

2004-12-03  Julio M. Merino Vidal  <jmmv@menta.net>

	* configure.ac: Add a three-state --enable-ipv6 argument to the
	configure script to explicitly enable or disable IPv6 support.

2004-12-03  Julio M. Merino Vidal  <jmmv@menta.net>

	* std_hooks.lua: Add missing newlines to two error messages.

2004-12-02  Derek Scherger  <derek@echologic.com>

	* commands.cc: more tweaking to ease changeset merge

2004-12-01  Derek Scherger  <derek@echologic.com>

	* commands.cc: reordered commands to help merge with changesets
	branch

2004-12-01  graydon hoare  <graydon@pobox.com>

	* {unix,win32}/get_system_flavour.cc: New files.
	* basic_io.{cc,hh}: Give names to input sources.
	* monotone.cc: Move app_state ctor inside try.
	* platform.hh (get_system_flavour): Declare.
	* revision.cc: Name input source "revision".
	* sanity.cc: Log flavour on startup.
	* tests/t_attributes.at: Use new syntax.
	* transforms.{cc,hh} (split_into_lines): New variant, and rewrite.
	* work.{cc,hh}: Rewrite attributes to use basic_io.
	(get_attribute_from_db):
	(get_attribute_from_working_copy): New functions.

2004-11-30  Nathaniel Smith  <njs@codesourcery.com>

	* keys.cc (get_passphrase): Simplify arguments.
	(generate_key_pair): Force new passphrases to come from the user.
	Adapt to new 'get_passphrase' arguments.
	(change_key_passphrase): Likewise.
	(generate_key_pair): Add argument specifying passphrase, for
	exclusive use of the unit tests.
	(signature_round_trip_test): Use it.
	* keys.hh (generate_key_pair): Adjust prototype correspondingly.

	* tests/t_genkey.at: Test that 'genkey' requires the passphrase to
	be entered.
	* tests/t_chkeypass.at: Check that 'chkeypass' fails if no
	passphrase is given.

2004-11-30  Nathaniel Smith  <njs@codesourcery.com>

	* keys.hh: Remove tabs.
	* keys.cc: Likewise.

2004-11-30  Nathaniel Smith  <njs@codesourcery.com>

	* monotone.texi (Hook Reference): Clarify description of
	'get_passphrase', following confusion on IRC.

2004-11-30  Joel Rosdahl  <joel@rosdahl.net>

	* ui.cc (fatal): Added missing newlines in fatal message.

2004-11-29  Nathaniel Smith  <njs@codesourcery.com>

	* monotone.texi: Add more details to documentation of 'update
	<revision>' command.

	* ui.cc (fatal): Typo in previous commit.

2004-11-29  Nathaniel Smith  <njs@codesourcery.com>

	* ui.cc (fatal): On suggestion of Zack Weinberg, add a note to
	fatal error messages 1) telling the user that it's a bug (i.e.,
	not their fault), and 2) requesting a bug report.

2004-11-29  Nathaniel Smith  <njs@codesourcery.com>

	* ui.cc: Remove tabs.

2004-11-30  Matt Johnston  <matt@ucc.asn.au>

	* change_set.cc (merge_disjoint_analyses): Prevent duplicated
	tids being used.
	(merge_disjoint_analyses): Fix typo (s/a_tmp/b_tmp/)

2004-11-27  Matt Johnston  <matt@ucc.asn.au>

	* Replaced cryptopp with botan

2004-11-24  Nathaniel Smith  <njs@codesourcery.com>

	* tests/t_cleanup_empty_dir.at: Shorten name.

2004-11-24  Nathaniel Smith  <njs@codesourcery.com>

	* Makefile.am (BUILT_SOURCES): List package_*version.{h,txt}.
	* package_{full_,}version.txt: Work when blddir != srcdir.

2004-11-24  Nathaniel Smith  <njs@codesourcery.com>

	* mt_version.hh: New file.
	* mt_version.cc: New file.
	* monotone.cc (package_revision.h): Don't include it.
	(mt_version.hh): Include it.
	(OPT_FULL_VERSION): New option.
	(options): Add it.
	(cpp_main): Implement --version and --full-version in terms of
	mt_version.hh.

	* Makefile.am (package_full_revision.h): Build it.
	(MOST_SOURCES): Add mt_version.{cc,hh}.

2004-11-24  Nathaniel Smith  <njs@codesourcery.com>

	* txt2c.cc (main): Add "--skip-trailing" option to skip trailing
	whitespace.
	* Makefile.am (package_revision.h): Generate it.
	* monotone.cc (package_revision.h): Include it.
	(cpp_main): Print it as part of --version.

2004-11-23  Nathaniel Smith  <njs@codesourcery.com>

	* tests/t_cleanup_empty_dir.at: New test.
	* testsuite.at: Call it.

2004-11-23  Nathaniel Smith  <njs@codesourcery.com>

	* monotone.texi (File Attributes): Document how restricted format
	of .mt-attrs currently is.  Also talk about 'the' .mt-attrs file
	instead of 'an', in response to confusion.

2004-11-23  Nathaniel Smith  <njs@codesourcery.com>

	* work.cc (build_deletion): Add missing newline.
	(build_rename): Likewise.
	(build_rename): Likewise.

2004-11-23  Nathaniel Smith  <njs@codesourcery.com>

	* work.cc: Remove tabs.

2004-11-23  Nathaniel Smith  <njs@codesourcery.com>

	* commands.cc: Remove tabs.

2004-11-23  Nathaniel Smith  <njs@codesourcery.com>

	* tests/t_add_dot.at: New test.
	* testsuite.at: Call it.

2004-11-22  Joel Rosdahl  <joel@rosdahl.net>

	* testsuite.at (NEED_UNB64): Check that python knows how to decode
	strings before using it.

2004-11-21  Joel Rosdahl  <joel@rosdahl.net>

	* testsuite.at (NEED_UNB64): Find more programs for decoding
	base64.

2004-11-20  Nathaniel Smith  <njs@codesourcery.com>

	* tests/t_merge_1.at: New test.
	* testsuite.at: Add it.
	(NEED_UNB64): New macro.
	(UNB64): Likewise.
	* tests/t_unidiff.at: Use them.
	* tests/t_unidiff2.at: Likewise.

2004-11-19  Nathaniel Smith  <njs@codesourcery.com>

	* tests/t_initfork.at: Remove file; redundant with
	t_merge2_add.at.
	* testsuite.at: Don't call it.

2004-11-18  Derek Scherger  <derek@echologic.com>

	* commands.cc (list tags): new command.
	* monotone.1: update.
	* monotone.texi: update.
	* std_hooks.lua: remove unused get_problem_solution hook.
	* test/t_tags.at: new test.
	* testsuite.at: call it.

2004-11-18  Nathaniel Smith  <njs@codesourcery.com>

	* monotone.texi (Committing Work): Remove mistakenly added
	redundant command line argument.

2004-11-17  Joel Rosdahl  <joel@rosdahl.net>

	* commands.cc (diff): Don't print hashes around diff output if
	there is no diff to print.

	Fix bugs #8714 "monotone update working copy to previous version"
	and #9069 "update with multiple candidates":
	* commands.cc (update): Let the update command take an optional
	revision target parameter. Without an explicit revision target,
	the current branch head is used just like before. Added logic for
	updating to an older revision or another revision reachable via a
	common ancestor.
	* tests/t_update_to_revision.at: Add regression tests for new
	update logic.
	* testsuite.at: Add new test.
	* monotone.texi: Document new update argument.

2004-11-17  Nathaniel Smith  <njs@codesourcery.com>

	* netsync.cc (request_fwd_revisions): Rename 'first_attached_edge'
	to 'an_attached_edge', because it does not represent the first
	attached edge.  Likewise for 'first_attached_cset'.
	(analyze_attachment): Remove early exit from loop; we want to
	analyze the entire graph, not just some linear subgraphs.

	* revision.cc (ensure_parents_loaded): Filter out the null
	revision when calculating parents.
	* change_set.hh (null_id): Define for 'revision_id's.

	* tests/t_merge2_add.at: New test.
	* tests/t_merge2_data.at: New test.
	* tests/t_related_merge2_data.at: New test.
	* tests/t_merge_add.at: New test.
	* tests/t_netsync_pubkey.at: New test.
	* tests/t_netsync_repeated.at: New test.
	* tests/t_netsync_unrelated.at: New test.


	* testsuite.at: Add new tests.
	(NETSYNC_SETUP): New macro.
	(MONOTONE2): New macro.
	(RUN_NETSYNC): New macro.
	(ADD_FILE): New macro.
	(SET_FILE): New macro.
	(COMMIT): New macro.
	* tests/t_netsync.at: Use them.

	* tests/t_singlenetsync.at: Add 'netsync' keyword'.  Rename to...
	* tests/t_netsync_single.at: ...this.

	* tests/t_heads_discontinuous_branch.at: XFAIL it.

2004-11-17  Nathaniel Smith  <njs@codesourcery.com>

	* netsync.cc: Remove hard tabs.

2004-11-17  Nathaniel Smith  <njs@codesourcery.com>

	* revision.cc: Remove hard tabs.
	* change_set.hh: Likewise.

2004-11-16  Nathaniel Smith  <njs@codesourcery.com>

	* tests/t_heads.at: Replace last tricky case with a less tricky case.
	* tests/t_heads_discontinuous_branch.at: New test for the really
	tricky case.
	* testsuite.at: Run it.

2004-11-16  Nathaniel Smith  <njs@codesourcery.com>

	* views.sql (trusted_parents_in_branch): Remove.
	(trusted_children_in_branch): Remove.
	(trusted_branch_members): New view.
	(trusted_branch_parents): New view.
	(branch_heads): Use the new views, not the removed ones.

	* database.cc (get_heads): Column name in 'branch_heads'
	unavoidably changed from 'id' to 'parent'; adjust SELECT statement
	to use new name.

2004-11-16  Nathaniel Smith  <njs@codesourcery.com>

	* database.cc: Remove hard tabs.

2004-11-16  Nathaniel Smith  <njs@codesourcery.com>

	* commands.cc (dump_diffs): Fetch delta destination, not source,
	on new files.

2004-11-15  Joel Rosdahl  <joel@rosdahl.net>

	* tests/t_diff_added_file.at: Added testcase exposing a bug in
	"monotone diff x y" where x is an ancestor of y and y adds a new
	file.
	* testsuite.at: Add new test.

2004-11-14  Joel Rosdahl  <joel@rosdahl.net>

	Fix bug #9092 "add command to change passphrase":
	* commands.cc (chkeypass): New command.
	* keys.cc (get_passphrase): Added parameters for prompt beginning and
	disabling hook lookup and passphrase caching.
	* keys.hh, keys.cc (change_key_passphrase): New function.
	* database.hh, database.cc (delete_private_key): New function.
	* monotone.texi (Key and Cert): Document command.
	* tests/t_chkeypass.at: Testcase for the command.
	* testsuite.at: Added new testcase.

2004-11-14  Matt Johnston <matt@ucc.asn.au>

	* tests/t_initfork.at: New test for merging two ancestor-less heads.

2004-11-13  Nathaniel Smith  <njs@codesourcery.com>

	* tests/t_heads.at: New test.
	* testsuite.at: Add it.

2004-11-13  Nathaniel Smith  <njs@codesourcery.com>

	* monotone.texi: Fix various typos.
	(Committing Work): Add missing command line argument.
	(Branch Names): New section.
	Add me to the copyright block.

2004-11-12  Joel Rosdahl  <joel@rosdahl.net>

	* monotone.texi: Fix documentation of the approve and disapprove
	commands. Fix jp.co.juicebot.jb7 branch name in examples. Other
	minor fixes.

2004-11-11  Joel Rosdahl  <joel@rosdahl.net>

	* monotone.texi: Fix typos.

2004-11-08  graydon hoare  <graydon@pobox.com>

	* monotone.texi: Some minor cleanups.
	* netsync.cc: Fix a formatter.

2004-11-07  graydon hoare  <graydon@pobox.com>

	* figures/*.txt: Drop.
	* monotone.texi: Pull ASCII figures back in conditionally.
	* NEWS, AUTHORS, monotone.spec: Update for 0.15.
	* monotone.1: Update.

2004-11-06  graydon hoare  <graydon@pobox.com>

	* README.changesets: New file.
	* config.guess, config.sub: Remove.
	* Makefile.am: Improve document-building brains.
	* cert.cc, netsync.cc: Remove include.
	* configure.ac: Bump version number.
	* merkle_tree.{cc,hh}: Use unsigned char in dynamic_bitset.
	* po/POTFILES.in: Update to remove os_specific.hh.
	* po/monotone.pot: Regenerate.

2004-11-05  graydon hoare  <graydon@pobox.com>

	* constants.cc: Up timeout, connection limit.
	* monotone.texi: Various cleanups.

2004-11-05  Ulrich Drepper  <drepper@redhat.com>

	* configure.ac: Reduce dependencies.
	* lua/lua.h: Include config.h.
	* mkstemp.{cc,hh}: Use system variant when found.
	* netxx/resolve_getaddrinfo.cxx: Check for AI_ADDRCONFIG
	definition.
	* po/POTFILES.in: Update to mention changes.
	* Makefile.am (EXTRA_DIST): Include spec file.
	* commands.cc (diff): No output if empty diff.

2004-10-31  graydon hoare  <graydon@pobox.com>

	* commands.cc (diff): Use guess_binary.
	Fix up some messages to fit on single lines.
	* Makefile.am: Make monotone.pdf depend on figures.
	* change_set.cc: Make inversion drop "delete deltas".
	* texinfo.css: Make images align nicely.
	* netsync.cc: Fix up some messages to be clearer.

2004-10-30  graydon hoare  <graydon@pobox.com>

	* figures/*: New figures.
	* monotone.texi: Rewrite much of the tutorial.

2004-10-30  Nathaniel Smith  <njs@codesourcery.com>

	* netsync.cc (process_hello_cmd): Make clear that when the
	server's key is unknown, we abort the connection.

2004-10-29  Nathaniel Smith  <njs@codesourcery.com>

	* sanity.cc (dump_buffer): Wrap bare string in call to string(),
	to disambiguate conversions (required by Boost 1.30).

2004-10-26  graydon hoare  <graydon@pobox.com>

	* tests/t_update_missing.at: New test from Bruce Stephens
	* testsuite.at: Call it.
	* change_set.cc: Fix the error exposed by it.

2004-10-26  graydon hoare  <graydon@pobox.com>

	* work.{cc,hh}: Comply with Derek's new tests.
	* commands.cc: Likewise.

2004-10-28  Derek Scherger  <derek@echologic.com>

	* tests/t_rename.at: add test for renaming a file after it has
	been moved rather than before
	* tests/t_revert.at: add test for reverting a missing file

2004-10-28  Derek Scherger  <derek@echologic.com>

	* tests/t_drop_missing.at: New test.
	* testsuite.at: Call it.

2004-10-28  Derek Scherger  <derek@echologic.com>

	* tests/t_add.at: New test.
	* testsuite.at: Call it.

2004-10-26  graydon hoare  <graydon@pobox.com>

	* basic_io.{cc,hh}: Rework to use indented stanzas.
	* change_set.cc, revision.cc: Likewise.
	* change_set.cc: Fix formatter bug.
	* commands.cc: Sanity check file ID on delta commit.
	* work.cc: Chatter a bit more on add/drop.

2004-10-17  graydon hoare  <graydon@pobox.com>

	* merkle_tree.cc: Fix bad logging.
	* netsync.cc: Fix transmission bugs.
	* work.cc: Add some progress messages back in.
	* monotone.texi: Change contents of MT/work in example.

2004-10-17  graydon hoare  <graydon@pobox.com>

	* commands.cc (log): Keep a seen list, mask frontier by it.
	* monotone.texi: Updates to cover revision terminology.

	Also various further merges from trunk, see below.

2004-10-17  Derek Scherger  <derek@echologic.com>

	* lua.{cc,hh} (hook_ignore_branch): new hook
	* commands.cc (ls_branches): call it
	* monotone.texi (Hook Reference): describe it

2004-10-17  Richard Levitte  <richard@levitte.org>

	fix bug 8715 and more
	* diff_patch.cc (struct unidiff_hunk_writer,
	unidiff_hunk_writer::flush_hunk): the skew is not just the
	size difference between added and deleted lines in the current
	hunk, it's the size difference between /all/ added and deleted
	lines so far.  Therefore, the skew needs to be a member of the
	struct rather than being something calculated for each hunk.
	Furthermore, we need to add trailing context even if the change
	only consisted of one line.

2004-10-17  Richard Levitte  <richard@levitte.org>

	* monotone.texi (Working Copy): Change the description of
	'monotone revert' to explain what happens when there are
	arguments.

2004-10-17  Richard Levitte  <richard@levitte.org>

	* monotone.texi (OPTIONS): Add a description of --ticker.

	* ui.cc, ui.hh: Rethink the writing conditions as the ticks being
	"dirty" when they have changed since the last print.  That way,
	it's very easy to see when they need being printed.  This fixes a
	small bug where, in some cases, the exact same tick output is
	produced twice, once before a separate message, and once after,
	when a ticker is actually being removed.
	(tick_write_dot::write_ticks): Add a line that describes the
	ticks, including the amount of each tick per short name.

2004-10-17  Richard Levitte  <richard@levitte.org>

	fix bug 8733
	* ui.cc, ui.hh: Define a separate tick writer struct, and two
	subclasses, one that write counters, and one that writes progress
	characters.  As a consequence, move the count to the ticker class
	itself, and have the user interface contain a map of pointers to
	tickers instead of a map of counters, so data is easier to expand
	and access in a consistent manner.  Finally, correct a few errors
	in the checks for when ticks should be written, and make sure the
	final value gets written when the tickers are removed.

	* cert.cc (write_ancestry_paths):
	* database.cc (rehash):
	* netsync.cc (call_server, rebuild_merkle_trees):
	* rcs_import.cc (import_cvs_repo, cvs_history): Adapt to the new
	tickers.

	* monotone.cc: Add the option '--ticker' which takes the values
	"dot" or "count" to express which type of tick writer to use.  As
	a result, set the tick writer to be the progress dot kind or the
	counting type.

2004-10-15  graydon hoare  <graydon@pobox.com>

	* std_hooks.lua (get_revision_cert_trust): Add.

2004-10-14  graydon hoare  <graydon@pobox.com>

	* main.cc (UNIX_STYLE_SIGNAL_HANDLING): Enable on OSX.
	* cryptopp/*: Upgrade to 5.2.1
	* Makefile.am: Adjust for a couple new files.

2004-10-13  graydon hoare  <graydon@pobox.com>

	* change_set.cc (__STDC_CONSTANT_MACROS): Further hammering.
	* commands.cc (changesetify): New subcommand to db.
	* database.{cc,hh} (sql): Install views.
	(install_views): New function.
	(get_manifest_certs): Restore old variant.
	* numeric_vocab.hh: Use stdint.h.
	* revision.{cc,hh} (analyze_manifest_changes)
	(construct_revisions)
	(build_changesets): New functions.
	* schema.sql: Remove views stuff.
	* views.sql: Put views here.
	* schema_migration.cc: Add migration code for revisions.
	* Makefile.am: Mention views.sql.

2004-10-12  graydon hoare  <graydon@pobox.com>

	* unix/read_password.cc: Don't force echo on.

2004-10-10  graydon hoare  <graydon@pobox.com>

	merge a batch of changes from trunk, see below.
	* monotone.spec: Bump to 0.14.

2004-10-10  graydon hoare  <graydon@pobox.com>

	fix bug 9884
	* tests/t_singlenetsync.at: sleep 5
	* tests/t_netsync.at: sleep 5

2004-10-10  graydon hoare  <graydon@pobox.com>

	* AUTHORS: Mention Richard Levitte.
	* Makefile.am: Remove nonce stuff.
	* NEWS: Describe changes from last release.
	* cert.cc (cert_manifest_testresult): Teach about other ways
	of writing a boolean value.
	* commands.cc (commit): Don't commit when no change.
	(debug): Rename to "db execute".
	(serve): Require passphrase on startup.
	(bump): Remove command.
	(ls keys): Handle no keys.
	* configure.ac: Bump version number.
	* keys.cc (get_passphrase): Reject empty passphrase nicely,
	from user and from hook.
	* lua.{cc,hh} (hook_get_sorter): Dead code, remove.
	* main.cc (main_with_many_flavours_of_exception): s/char/int/.
	* monotone.cc (OPT_DUMP): New option.
	(OPT_VERBOSE): Rename as OPT_DEBUG.
	* monotone.{texi,1}: Document changes, s/rdiff/xdelta/.
	* nonce.{cc,hh}: Drop.
	* sanity.hh (sanity::filename): New field.
	* sanity.cc (dump_buffer): Dump to file or be silent.
	* testsuite.at (persist_phrase_ok): Define as true.
	* tests/t_null.at: Adjust for new option names.
	* unit_tests.cc: Set debug, not verbose.

2004-10-10  graydon hoare  <graydon@pobox.com>

	* tests/t_remerge.at: New test.
	* testsuite.at: Call it.

2004-10-10  graydon hoare  <graydon@pobox.com>

	* cryptopp/algebra.cpp:
	* cryptopp/asn.h:
	* cryptopp/hmac.h:
	* cryptopp/iterhash.h:
	* cryptopp/mdc.h:
	* cryptopp/modes.h:
	* cryptopp/osrng.h:
	* cryptopp/pubkey.h:
	* cryptopp/seckey.h:
	* cryptopp/simple.h:
	* cryptopp/smartptr.h:
	* cryptopp/strciphr.cpp:
	* cryptopp/strciphr.h:
	* lcs.cc:
	* lua.cc: Fixes for g++ 3.4 from Michael Scherer.
	* AUTHORS: Mention Michael.

2004-10-10  graydon hoare  <graydon@pobox.com>

	* tests/t_movedel.at: New test.
	* testsuite.at: Call it.

2004-10-10  graydon hoare  <graydon@pobox.com>

	* tests/t_movepatch.at: New test.
	* testsuite.at: Call it.

2004-10-10  graydon hoare  <graydon@pobox.com>

	* change_set.cc:
	* file_io.{cc,hh}: Bug Fixes.

2004-10-10  graydon hoare  <graydon@pobox.com>

	* cert.{cc,hh} (cert_revision_manifest): Bug fixes.
	* commands.cc (approve)
	(disapprove)
	(testresult): Teach about revisions.
	* tests/t_disapprove.at:
	* tests/t_i18n_file.at:
	* tests/t_ls_missing.at:
	* tests/t_testresult.at: Bug fixes.

2004-10-09  graydon hoare  <graydon@pobox.com>

	* netsync.cc:
	* packet.cc:
	* tests/t_i18n_file.at:
	* tests/t_netsync.at:
	* tests/t_single_char_filenames.at:
	* tests/t_singlenetsync.at: Bug fixes.

2004-10-04  graydon hoare  <graydon@pobox.com>

	* Makefile.am: Re-enable rcs stuff.
	* cert.{cc,hh}: Bug fixes.
	* change_set.{cc,hh} (apply_change_set)
	(apply_change_set_inverse): New helper functions.
	* commands.cc (log)
	(rcs_import)
	(cvs_import): Teach about revisions.
	* database.cc (get_version): Block reconstruction loops.
	* diff_patch.cc:
	* lua.cc:
	* netsync.cc: Remove references to obsolete includes.
	* rcs_file.cc: Pick up bug fix from trunk.
	* rcs_import.cc: Teach about revisions.

2004-10-03  graydon hoare  <graydon@pobox.com>

	* change_set.{cc,hh}: Lots of little bug fixes.
	* commands.cc: Likewise.
	* database.cc: Comment some chatter.
	* file_io.{cc,hh}: Bug fixes, remove unlink / hardlink stuff.
	* netcmd.cc: Bug fixes.
	* netsync.cc: Likewise.
	* tests/t_*.at: Teach about revisions.
	* testsuite.at: Likewise.
	* work.cc: Bug fixes.

2004-09-30  graydon hoare  <graydon@pobox.com>

	* app_state.cc: Inform db of app.
	* change_set.cc: Bug fixes.
	* commands.cc: Use delete_file not unlink.
	* database.{cc,hh}: Bug fixes in trust function machinery.
	* revisions.cc: Skip consideration of empty parents.
	* file_io.{cc,hh}: Remove unlink function.
	* schema.sql: Pass pubkey data into trust call.

2004-09-29  graydon hoare  <graydon@pobox.com>

	* change_set.cc: Various bug fixes, merge unit tests.

2004-09-26  graydon hoare  <graydon@pobox.com>

	* predicament.{cc,hh}: Remove.
	* Makefile.am: Update.
	* change_set.{cc,hh}: Compilation fixes.
	* commands.cc: Likewise.
	* file_io.{cc,hh}: Likewise, and implement link/unlink.
	* lua.{cc,hh}: Implement conflict resolver hooks.

2004-09-25  graydon hoare  <graydon@pobox.com>

	* change_set.{cc,hh}: Rewrite entirely.
	* work.cc: Adjust to compensate.
	* commands.cc: Likewise.
	* numeric_vocab.hh: Ask for C99 constant ctor macros.

2004-09-24  Derek Scherger  <derek@echologic.com>

	* app_state.{cc,hh} (initialize,prefix,in_restriction): rename
	restriction vars; require explicit subdir restriction with ".";
	remove restriction if any path evaluates to working copy root
	* commands.cc (update): disallow restricted updates
	(diff): use --manifest options for initialization
	* tests/t_restrictions.at: remove restricted update test
	* tests/t_subdirs.at: added (missed previously)
	* vocab.cc (verify): allow "." elements in local_path
	(test_file_path_verification): test for "." in paths

2004-09-20  Derek Scherger  <derek@echologic.com>

	* app_state.{cc,hh}: add message and manifest options; add subdir
	restriction; use set instead of vector for path restrictions
	(prefix): new method
	(add_restriction): change signature for set of path restrictions
	(in_restriction): renamed from is_restricted; adjust path matching
	(set_message): new method
	(add_manifest): new method
	(initialize): remove code to adjust restrictions from old options
	* commands.cc
	(restrict_patch_set, struct unknown_itemizer): rename
	app.is_restricted to app.in_restriction
	(add,drop,rename,revert): prefix file args with current subdir
	(update,status,ls_unknown,ls_missing): build restriction from args
	(commit): build restriction from args; use --message option
	(diff): build restriction from args; use --manifest options
	* file_io.cc (find_working_copy): logging tweaks
	* monotone.cc: remove --include/--exclude options; add --manifest
	and --message options
	* tests/t_attributes.at: add commit --message option
	* tests/t_cross.at: commit --message
	* tests/t_cwork.at: commit --message
	* tests/t_disapprove.at: commit --message
	* tests/t_drop.at: commit --message
	* tests/t_erename.at: commit --message; diff --manifest
	* tests/t_fork.at: commit --message
	* tests/t_genkey.at: commit --message
	* tests/t_i18n_file.at: commit --message
	* tests/t_import.at: commit --message
	* tests/t_ls_missing.at: commit --message
	* tests/t_merge.at: commit --message
	* tests/t_movedel.at: commit --message
	* tests/t_movepatch.at: commit --message
	* tests/t_netsync.at: commit --message
	* tests/t_persist_phrase.at: commit --message
	* tests/t_rename.at: commit --message
	* tests/t_renamed.at: commit --message
	* tests/t_restrictions.at: remove --include/--exlclude options
	* tests/t_revert.at: commit --message
	* tests/t_scan.at: commit --message
	* tests/t_single_char_filenames.at: commit --message
	* tests/t_testresult.at: commit --message
	* tests/t_unidiff.at: commit --message
	* tests/t_unidiff2.at: commit --message
	* tests/t_update.at: commit --message
	* tests/t_versions.at: commit --message

2004-09-19  graydon hoare  <graydon@pobox.com>

	* change_set.cc: More bug fixes.
	* basic_io.cc: Improve error reporting.
	* commands.cc (complete): Teach about revisions.
	* database.{cc,hh}: Add complete variant for revisions.

2004-09-19  graydon hoare  <graydon@pobox.com>

	* change_set.cc: Add a unit test, fix some bugs.

2004-09-18  graydon hoare  <graydon@pobox.com>

	* change_set.{cc,hh} (subtract_change_sets): New function.
	(build_pure_addition_change_set): New function.
	* commands.cc (try_one_merge): Teach about revisions
	(merge): Likewise.
	(propagate): Likewise.
	(update): Change from changeset inversion to negation.
	* database.{cc,hh} (get_manifest): New function.
	* cert.cc: Use it.

2004-09-13  graydon hoare  <graydon@pobox.com>

	* change_set.cc: Bug fixes.
	* commands.cc: Likewise.

2004-09-13  graydon hoare  <graydon@pobox.com>

	* change_set.{cc,hh}: Implement delta renaming and merging.
	* commands.cc
	(update): Teach about revisions.
	(agraph): Likewise.
	* diff_patch.{cc,hh}: Tidy up interface a bit.
	* database.{cc,hh} (get_revision_ancestry): New helper.
	* file_io.{cc,hh}
	(move_dir): New function.
	(delete_dir_recursive): New function.

2004-09-10  graydon hoare  <graydon@pobox.com>

	* basic_io.{cc,hh}: Move to more "normal" looking
	quoted output.
	* change_set.{cc,hh}: Extend, bugfix.
	* commands.cc (diff): Teach about revisions.
	* revision.{cc,hh}: Extend, bugfix.

2004-09-07  Derek Scherger  <derek@echologic.com>

	subdirectory restrictions

	* file_io.{hh,cc} (find_working_copy): new function
	(absolutify) use fs::current_path
	* work.cc (add_to_options_map): use options.insert to preserve
	previous settings
	* work.hh: add note about MT/options file to header comment
	* lua.{hh,cc} (load_rcfile): renamed from add_rcfile
	* app_state.{cc,hh} (constructor): remove read of MT/options
	(initialize): new methods to find/create working copy
	(set_stdhooks,set_rcfiles,add_rcfile,load_rcfiles,read_options):
	new methods
	(set_database,set_branch,set_signing_key): update for new options
	reading
	* monotone.cc: update help for --norc option
	(cpp_main): move loading of lua hooks to app_state after book
	keeping dir is found
	* commands.cc: all commands call app initialize to relocate to
	working copy directory
	(bookdir_exists,ensure_bookdir) remove
	(setup) new command to create working copy
	* tests/t_subdirs.at: new test
	* testsuite.at: call new setup command to initialize working copy;
	call new test
	(PROBE_NODE): adjust for new checkout requirement that MT dir does
	not exist
	* tests/t_attributes.at: ditto
	* tests/t_cwork.at: ditto
	* tests/t_single_char_filenames.at: ditto
	* tests/t_versions.at: ditto

2004-09-06  graydon hoare  <graydon@pobox.com>

	* Makefile.am: Revise,
	* cert.{cc,hh}: Minor bug fixes.
	* change_set.{cc,hh}
	(apply_path_rearrangement): New variant.
	(read_path_rearrangement): New function.
	(write_path_rearrangement): New function.
	* commands.cc: Partially teach about revisions.
	* database.{cc,hh}: Bug fixes.
	* revision.cc: Print new manifest as hex.
	* schema.sql: Fix typos.
	* update.{cc,hh}: Teach about revisions.

2004-09-06  graydon hoare  <graydon@pobox.com>

	* Makefile.am (unit_tests): Revise.
	* change_set.{cc,hh}: Move accessors to header.
	* constants.cc (netcmd_current_protocol_version): Bump.
	(netcmd_minimum_bytes_to_bother_with_gzip): Expand to 0xfff.
	* database.{cc,hh}: Teach about reverse deltas, bug fixes.
	* diff_patch.{cc,hh}: Remove dead code.
	* merkle_tree.{cc,hh}: Teach about revisions.
	* netsync.cc: Teach about revisions, reverse deltas.
	* packet.{cc,hh}: Likewise.
	* unit_tests.{cc,hh}: Reactivate tests.

2004-09-02  Derek Scherger  <derek@echologic.com>

	* tests/t_restrictions.at: rework and attempt to clean things up a
	bit; add test for bug in restrict_patch_set
	* commands.cc (restrict_patch_set): fix bug in removal of
	restricted adds/dels/moves/deltas

2004-08-28  graydon hoare  <graydon@pobox.com>

	* Makefile.am (unit_tests): Split out working parts.
	* basic_io.{cc,hh}: Minor fixes.
	* cert.{cc,hh}: Fixes, remove major algorithms.
	* revision.{cc,hh}: Rewrite algorithms from cert.cc.
	* change_set.{cc,hh}: Extensive surgery, unit tests.
	* database.{cc,hh}: Minor fixes.
	* file_io.{cc,hh}: Likewise.
	* lua.cc: Likewise.
	* packet.{cc,hh}: Teach about revisions.
	* schema.sql: Drop some optimistic tables.
	* unit_tests.{cc,hh}: Add revision, change_set tests.
	* vocab.cc: Instantiate revision<cert>.
	* work.{cc,hh}: Rewrite in terms of path_rearrangement.

2004-08-17  graydon hoare  <graydon@pobox.com>

	* database.cc: Simplified.
	* schema.sql: Simplified.
	* transforms.cc: Fixed bug.
	* revision.{hh,cc}: Stripped out tid_source.
	* change_set.{cc,hh}: Oops, never committed!

2004-08-16  graydon hoare  <graydon@pobox.com>

	* change_set.{hh,cc}: Simplified, finished i/o.
	* revision.{hh,cc}: Fix to match, redo i/o.
	* basic_io.cc (basic_io::parser::key): Print trailing colon.
	* vocab.hh: Whitespace tweak.

2004-08-09  graydon hoare  <graydon@pobox.com>

	* change_set.{hh,cc}: New files.
	* basic_io.{hh,cc}: New files.
	* predicament.{hh,cc}: New files.
	* revision.{hh,cc}: Break completely, need to fix.
	* diff_patch.{hh,cc}: Minor touchups.
	* lua.{hh,cc}, std_hooks.lua: Model predicaments.
	* Makefile.am: Update.

2004-07-10  graydon hoare  <graydon@pobox.com>

	* lcs.{hh,cc}: Move lcs.hh body into lcs.cc.
	* diff_patch.cc: Modify to compensate.
	* revision.{hh,cc}: New files.
	* Makefile.am: Update
	* patch_set.{hh,cc}: Remove.
	* {cert,database,lua,packets}.{hh,cc}, commands.cc:
	Modify partially (incomplete) to use revisions.
	* manifest.{hh,cc}: Cleanup, remove dead code.
	* schema.sql: Declare new revision tables.
	* schema_migration.cc: Incomplete migrator.
	* {transforms.{hh,cc}, vocab{,_terms}.hh:
	Infrastructure for revisions.

2004-07-20  Derek Scherger  <derek@echologic.com>

	* tests/t_restrictions.at: new test
	* testsuite.at: run it
	* app_state.{cc,hh} (add_restriction, is_restricted): new functions
	* monotone.cc (--include,--exclude): new options
	* commands.cc (restrict_patch_set): new function. called by
	commit, update, status, diff commands

2004-07-05  graydon hoare  <graydon@pobox.com>

	* cert.cc (operator<): Fix wrong ordering of
	fields.

2004-06-07  graydon hoare  <graydon@pobox.com>

	* cryptopp/algebra.cpp:
	* cryptopp/asn.h:
	* cryptopp/hmac.h:
	* cryptopp/iterhash.h:
	* cryptopp/mdc.h:
	* cryptopp/modes.h:
	* cryptopp/osrng.h:
	* cryptopp/pubkey.h:
	* cryptopp/seckey.h:
	* cryptopp/simple.h:
	* cryptopp/smartptr.h:
	* cryptopp/strciphr.cpp:
	* cryptopp/strciphr.h:
	* lcs.hh:
	* lua.cc: Fixes for g++ 3.4 from Michael Scherer.
	* AUTHORS: Mention Michael.

2004-05-28  graydon hoare  <graydon@pobox.com>

	* tests/t_movedel.at: New test.
	* testsuite.at: Call it.
	* diff_patch.cc (adjust_deletes_under_renames): New function.
	(merge3): Use it.

2004-05-27  graydon hoare  <graydon@pobox.com>

	* tests/t_movepatch.at: New test.
	* testsuite.at: Call it.
	* diff_patch.cc (adjust_deltas_under_renames): New function.
	(merge3): Use it.

2004-05-20  graydon hoare  <graydon@pobox.com>

	* NEWS: Note 0.13 release.
	* configure.ac: Bump version number.
	* monotone.spec: Likewise.

2004-05-19  graydon hoare  <graydon@pobox.com>

	* file_io.cc (tilde_expand): Fix fs::path use.

2004-05-18  graydon hoare  <graydon@pobox.com>

	* diff_patch.cc (apply_directory_moves): Fix fs::path use.
	* file_io.cc (write_data_impl): Likewise.
	* packet.cc: Use explicit true/false maps in caches.
	* sanity.cc (dump_buffer): Write to clog (buffered).

2004-05-16  graydon hoare  <graydon@pobox.com>

	* keys.cc (get_passphrase): Reimplement.
	* unix/read_password.c: Remove.
	* {unix,win32}/read_password.cc: Add.
	* constants.{hh,cc} (maxpasswd): New constant.
	* Makefile.am: Teach about platform specific stuff.

2004-05-16  graydon hoare  <graydon@pobox.com>

	* diff_patch.cc (merge2): Don't discard files on one side.
	* std_hooks.lua (merge2_xxdiff_cmd): Specify merge filename.

2004-05-14  Joel Rosdahl  <joel@rosdahl.net>

	* std_hooks.lua (ignore_file): Quote dots in .svn patterns.
	* monotone.texi: Updated ignore_file hook example.

2004-05-13  Nathaniel Smith  <njs@codesourcery.com>

	* commands.cc: Include boost/filesystem/path.hpp,
	boost/filesystem/convenience.hpp.
	(checkout): Make checkout directory an fs::path, not a local_path.

2004-05-13  Nathaniel Smith  <njs@codesourcery.com>

	* testsuite.at (test_hooks.lua): Add a 'test_attr' attribute
	hook.  Add tests t_attributes and t_single_char_filenames.
	* tests/t_attributes.at: New test.
	* tests/t_single_char_filenames.at: New test.
	* manifest.cc (read_manifest_map): Replace ".+" with ".*" to
	support single-character filenames.
	* work.cc (read_work_set): Likewise.
	(read_attr_map): Likewise.

2004-05-13  Nathaniel Smith  <njs@codesourcery.com>

	* monotone.texi (Hook Reference): Update documented default
	definitions of 'merge2' and 'merge3'.

2004-05-12  graydon hoare  <graydon@pobox.com>

	* AUTHORS: Rename Netxx back to netxx. Really, look in
	the manifest; it's been renamed!
	* configure.ac: Remove prg_exec_monitor checks.

2004-05-12  Nathaniel Smith  <njs@pobox.com>

	* AUTHORS: Remove discussion of adns, since we no longer
	distribute it.  Fix capitalization of "Netxx".

2004-05-12  Nathaniel Smith  <njs@pobox.com>

	* std_hooks.lua (merge2): Support xemacs.  Add error message
	if no merge tool is found.
	(merge3): Likewise.  Also add (disabled) hook to use CVS
	'merge' command, as a demonstration of how to.

2004-05-12  graydon hoare  <graydon@pobox.com>

	* std_hooks.lua (get_author): Remove standard definition.
	* monotone.texi: Document change.

2004-05-12  graydon hoare  <graydon@pobox.com>

	* cert.cc (cert_manifest_author_default): Use default signing key
	name for default author, if lua hook fails.

2004-05-12  Joel Rosdahl  <joel@rosdahl.net>

	* file_io.cc (walk_tree): Removed extraneous newline in error
	message.

	* std_hooks.lua (edit_comment): Added missing newline in log
	message template.

	* tests/t_ls_missing.at: New test case.
	* testsuite.at: Added t_ls_missing.at.

2004-05-10  graydon hoare  <graydon@pobox.com>

	* nonce.cc, nonce.hh: New files.
	* Makefile.am: Note new files.
	* lua.cc, lua.hh (hook_get_nonce): New hook.
	* commands.cc (bump): New command.
	* commands.cc: Remove "(file|manifest)" args most places.
	* tests/t_disapprove.at
	* tests/t_genkey.at
	* tests/t_singlenetsync.at
	* tests/t_netsync.at
	* tests/t_persist_phrase.at: Adjust to compensate.
	* monotone.texi, monotone.1: Adjust to compensate.
	* work.cc, work.hh: Constify some arguments.

2004-05-09  graydon hoare  <graydon@pobox.com>

	* diff_patch.cc: Remove recording of file merge ancestry.

2004-05-09  graydon hoare  <graydon@pobox.com>

	* commands.cc (ls_missing): Modify to account for work.

2004-05-09  graydon hoare  <graydon@pobox.com>

	* commands.cc (list missing): New command.
	* monotone.texi, monotone.1: Update to document.

2004-05-08  graydon hoare  <graydon@pobox.com>

	* main.cc: New file encompassing prg_exec_monitor.
	* mkstemp.cc, mkstemp.hh: New portable implementation.
	* lua.cc: Use mkstemp from bundled version.
	* lua/liolib.c: Remove old mkstemp definition.
	* monotone.cc (cpp_main): Remove prg_exec env setting.
	* sanity.cc (sanity::dump_buffer): Dump logbuf to stderr, not stdout.
	* std_hooks.lua (temp_file): Use mkstemp not io.mkstemp.
	* Makefile.am (MOST_SOURCES): Add new files.

2004-05-03  Joel Rosdahl  <joel@rosdahl.net>

	* monotone.texi: Removed extraneous @ftable directive.

2004-05-02  graydon hoare  <graydon@pobox.com>

	* monotone.texi: Add stuff on selectors, new hooks.
	* AUTHORS: Typo fix.
	* configure.ac: Bump version number.

	Release point (v 0.12).

2004-05-02  Joel Rosdahl  <joel@rosdahl.net>

	Made it possible to rename a rename target and to undo a rename.
	I.e.: Given a rename set A -> B, "monotone rename B C" gives the
	rename set A -> C and "monotone rename B A" gives the empty rename
	set.
	* work.cc (visit_file): Implement new behavior.
	* tests/t_rename.at: Added test cases for new behavior.
	* monotone.texi: Note that a rename can be undone.

	Fix bug #8458:
	* file_io.hh, file_io.cc (walk_tree): Added require_existing_path
	parameter.
	* work.cc (build_deletion): Pass new parameter to walk_tree.
	* work.cc (build_rename): Ditto.

	* manifest.cc (build_manifest_map): Fix missing file check for
	i18n paths.

2004-05-01  Joel Rosdahl  <joel@rosdahl.net>

	Fix bug #7220:
	* manifest.cc (build_manifest_map): Handle missing file
	gracefully.

	* file_io.cc (walk_tree): Handle nonexistent file/directory
	gracefully.

2004-04-30  Christof Petig <christof@petig-baender.de>

	* rcs_import.cc (store_trunk_manifest_edge):
		skip ancestry to empty manifest
	* rcs_import.cc (process_branch):
		also follow branches of last/first versions

2004-04-29  graydon hoare  <graydon@pobox.com>

	* configure.ac: Fix up windows probe and bundling checks.
	* netxx/resolve_getaddrinfo.cxx: Local hack for stream addresses.
	* netsync.cc: Report address before listening.

2004-04-29  graydon hoare  <graydon@pobox.com>

	* cert.cc (get_branch_heads): Calculate a "disapproved version"
	attribute which culls a version with only disapproved ancestry
	edges.
	* monotone.texi: Fix some ascii-art diagrams.

2004-04-28  Christof Petig <christof@petig-baender.de>

	* command.cc (heads):
	show date and author certificates for each head

2004-04-28  Christof Petig <christof@petig-baender.de>

	* configure.ac:
	default to using the bundled SQLite

2004-04-28  Christof Petig <christof@petig-baender.de>

	* commands.cc (log):
	support optional file argument to show change log for
	e.g. monotone log [ID] cert.cc

2004-04-26  Christof Petig <christof@petig-baender.de>

	* rcs_import.cc (process branch):
	insert dummy cvs_edge to mark newly added file
	as previously non existant

2004-04-25  Joel Rosdahl  <joel@rosdahl.net>

	* po/stamp-po: Removed since it's generated.
	* std_hooks.lua (ignore_file): Corrected name of Subversion's
	administrative directory.
	* work.hh: Ditto.
	* monotone.texi (Hook Reference): Updated default definition of
	ignore_file.

2004-04-23  Christof Petig <christof@petig-baender.de>

	* rcs_import.cc (build_parent_state, build_child_state):
	remove dying files from manifest
	* rcs_import.cc (cvs_file_edge, note_file_edge):
	calculate state and remember it (alive or dead)

2004-04-23  Christof Petig <christof@petig-baender.de>

	* rcs_import.cc (import_rcs_file_with_cvs):
	do not include dead files in head_manifest

2004-04-22  Christof Petig <christof@petig-baender.de>

	* rcs_file.cc, rcs_file.hh: read and remember 'state' of revision
	* rcs_import.cc: remove Attic/ part from path

2004-04-21  Christof Petig <christof@petig-baender.de>

	* configure.ac: enable use of installed SQLite library

2004-04-20  graydon hoare  <graydon@pobox.com>

	* lua.hh, lua.cc (hook_note_commit): New hook.
	* commands.cc (commit): Call it.

2004-04-19  graydon hoare  <graydon@pobox.com>

	* cert.cc: Make trust messages nicer.
	* merkle_tree.cc: Clarify logging messages.
	* netsync.cc: Reorganize tickers, put client in txn.
	* packet.cc, packet.hh: Teach about constructability.

2004-04-16  graydon hoare  <graydon@pobox.com>

	* netsync.cc (session::extra_manifests): New member.
	(session::analyze_ancestry_graph): Use it.
	* tests/t_singlenetsync.at: New test for single manifest sync.
	* testsuite.at: Call it.

2004-04-14  Tom Tromey  <tromey@redhat.com>

	* rcs_import.cc (import_cvs_repo): Use require_password.
	Include keys.hh.
	* keys.hh (require_password): Declare.
	* keys.cc (require_password): New function.

2004-04-13  Tom Tromey  <tromey@redhat.com>

	* monotone.texi: Typo fixes.

2004-04-10  graydon hoare  <graydon@pobox.com>

	* netsync.cc: Minor bug fixes.

2004-04-10  graydon hoare  <graydon@pobox.com>

	* database.{cc,hh}:
	* commands.{cc,hh}:
	* lua.{cc,hh}:
	* std_hooks.lua:
	* vocab_terms.hh:
	Implement first cut at selectors.

2004-04-10  graydon hoare  <graydon@pobox.com>

	* cert.cc (operator<): Include name in compare.
	(operator==): Likewise.
	* packet.cc: Include shared_ptr.
	* rcs_file.cc: Rewrite by hand, no spirit.
	* rcs_import.cc: Change ticker names a bit.

2004-04-09  graydon hoare  <graydon@pobox.com>

	* app_state.cc: Fix a couple file path constructions.
	* file_io.cc (book_keeping_file): Make one variant static.
	* manifest.cc: Remove some dead code in walkers.
	* work.cc: Ditto.
	* rcs_file.cc: fcntl fix from Paul Snively for OSX.

2004-04-09  graydon hoare  <graydon@pobox.com>

	* file_io.cc: Fix boost filesystem "." and ".." breakage.
	* lua.cc: Fix format of log entry.
	* monotone.cc: Log locale settings on startup.
	* sanity.cc: Dump prefix on --verbose activation.
	* testsuite/t_i18n_file.at: Fix autotest LANG breakage.
	* testsuite/t_null.at: Account for chatter with --verbose.

2004-04-09  graydon hoare  <graydon@pobox.com>

	* configure.ac: Comment out check for sse2,
	set bundling to true by default.
	* INSTALL: describe changes to bundling.
	* Makefile.am: Remove vestiges of depot.

2004-04-07  graydon hoare  <graydon@pobox.com>

	* adns/*:
	* network.{cc,hh}:
	* proto_machine.{cc,hh}:
	* {http,smtp,nntp}_tasks.{cc,hh}:
	* tests/t_{http,smtp,nntp,proxy}.at:
	* url.{cc,hh}:
	* depot.cc:
	Delete files.
	* commands.cc:
	* lua.{cc,hh}:
	* database.{cc,hh}: Remove network/queue stuff.
	* configure.ac:
	* constants.{cc,hh}:
	* tests/t_{netsync,singlecvs,cvsimport}.at:
	* testsuite.at:
	* transforms.{cc,hh}:
	* unit_tests.{cc,hh}:
	* vocab_terms.hh:
	* vocab.{cc,hh}:
	* Makefile.am: Adjust for deletions.
	* app_state.hh: Cleanup.
	* monotone.texi: Fix some typos.
	* packet.{cc,hh}: Implement database ordering.
	* netsync.cc: Massage to use new packet logic.
	* commands.cc:
	* std_hooks.lua: Add initial selector stuff.

2004-03-29  graydon hoare  <graydon@pobox.com>

	* monotone.spec: Update for 0.11 release.

	Release point (v 0.11).

2004-03-29  graydon hoare  <graydon@pobox.com>

	* Makefile.am (DISTCHECK_CONFIGURE_FLAGS): Set.
	* commands.cc: Tidy up / narrow output width.
	* patch_set.cc: Likewise.
	* monotone.texi: Cleanups for PDF generation.

2004-03-28  graydon hoare  <graydon@pobox.com>

	* NEWS: Mention 0.11 release.
	* AUTHORS: Mention Robert.

2004-03-28  Robert Bihlmeyer  <robbe+mt@orcus.priv.at>

	* file_io.cc (walk_tree_recursive): Ignore broken symlinks.

2004-03-27  graydon hoare  <graydon@pobox.com>

	* monotone.texi: Flesh out netsync stuff, remove old network stuff.
	* monotone.1: Likewise.

2004-03-27  Robert Helgesson  <rycee@home.se>

	* Makefile.am:
	* configure.ac:
	* database.cc:
	* depot.cc:
	* lua.cc:
	* network.cc:
	* schema_migration.cc: Bundled library switch logic.

2004-03-27  graydon hoare  <graydon@pobox.com>

	* depot.cc (dump): Implement.
	* tests/t_http.at, test/t_proxy.at: Use "depot.cgi dump" rather than sqlite.
	* sqlite/pager.h: Change page size.
	* README: Massage slightly.
	* INSTALL: Write real installation instructions.
	* Makefile.am: Include build of "one big page" docs.
	* boost/circular_buffer_base.hpp: Another boost version insulation fix.
	* vocab.cc (verify): Normalize local_path's during verification on boost 1.31.0.
	* monotone.texi: Rip out some of the pre-netsync networking docs.

2004-03-24  graydon hoare  <graydon@pobox.com>

	* boost/circular_buffer_base.hpp: Boost version insulation.
	* cert.cc, cert.hh, commands.cc: Differentiate "unknown" keys from "bad".
	* xdelta.cc, proto_machine.cc: Fix boost version insulation.

2004-03-24  graydon hoare  <graydon@pobox.com>

	* rcs_import.cc (import_substates): Filter by branch.
	* xdelta.cc: Minor bits of insulation.

2004-03-24  graydon hoare  <graydon@pobox.com>

	* AUTHORS: Mention Robert.
	* configure.ac: Enable sse2 stuff.
	* monotone.spec: Adjust CFLAGS and CXXFLAGS
	* monotone.texi (Network Service): Expand a bit.

2004-03-24  Robert Helgesson  <rycee@home.se>

	* commands.cc:
	* http_tasks.cc:
	* lua.cc:
	* manifest.cc:
	* netsync.cc:
	* nntp_tasks.cc:
	* proto_machine.cc:
	* work.cc:
	* xdelta.cc:
	Portability fixes for boost 1.31.0

2004-03-22  graydon hoare  <graydon@pobox.com>

	* cryptopp/integer.cpp, integer.h: Enable SSE2 multiply code.
	* database.cc, database.hh, certs.cc: Speed up 'heads'.

2004-03-21  graydon hoare  <graydon@pobox.com>

	* lcs.hh, sanity.hh: Minor performance tweaks.

2004-03-20  graydon hoare  <graydon@pobox.com>

	* rcs_import.cc: Teach how to aggregate branches.
	* monotone.texi: Start section on netsync.

2004-03-20  Olivier Andrieu  <oliv__a@users.sourceforge.net>

	* commands.cc (log): Show tags in log.
	* AUTHORS: Mention Olivier.

2004-03-17  Nathan Myers  <ncm@cantrip.org>

	* boost/circular_buffer.hpp:
	* commands.cc:
	* cryptopp/fltrimpl.h:
	* cryptopp/iterhash.cpp:
	* quick_alloc.hh:
	Fixes for gcc 3.4 compat and warnings.

2004-03-17  graydon hoare  <graydon@pobox.com>
	* cryptopp/config.h: Fix for gcc aliasing optimization error.
	* rcs_import.cc (cvs_history::note_file_edge):
	Fix for first changelog import bug (#5813).

2004-03-15  graydon hoare  <graydon@pobox.com>

	* rcs_import.cc: Import lone versions properly.
	* tests/t_singlecvs.at: New test for it.
	* testsuite.at: Call it.

2004-03-14  graydon hoare  <graydon@pobox.com>

	* commands.cc (diff): Show added files too.
	* monotone.texi: Fix typo.

2004-03-08  graydon hoare  <graydon@pobox.com>

	* netsync.cc (analyze_manifest_edge): Fix broken formatter.

2004-03-07  graydon hoare  <graydon@pobox.com>

	* Makefile.am (BOOST_SANDBOX_SOURCES): Remove boost::socket entries.
	(NETXX_SOURCES): Predicate on IP6 support in OS (from Paul Snively).
	* boost/socket/*.[hc]pp: Remove.
	* boost/io/streambuf_wrapping.hpp: Remove.
	* AUTHORS: Remove copyright notice for boost::socket.
	* acinclude.m4 (ACX_PTHREAD): Add.
	* network.cc: Replace boost::socket machinery with Netxx.
	* network.hh (open_connection): Remove prototype, static function.
	* sanity.hh, sanity.cc: Make log formatters give file:line coords,
	throw log offending coordinate if formatting fails.

2004-03-07  graydon hoare  <graydon@pobox.com>

	* sqlite/date.c, sqlite/vdbeInt.h, sqlite/vdbeaux.c: Add.
	* sqlite/*.c: Upgrade to 2.8.12.
	* Makefile.am: Update to mention new files.
	* cert.cc
	(expand_ancestors)
	(expand_dominators): Resize child bitmaps to cover parent.

2004-03-06  graydon hoare  <graydon@pobox.com>

	* netsync.cc (get_root_prefix): Fix from Paul Snively
	to fix static initialization order on mac OSX.
	* montone.texi: Typo fix from Anders Petersson.
	* *.cc: Move all function defs into column 0.

2004-03-04  graydon hoare  <graydon@pobox.com>

	* std_hooks.lua: Fix merger execution pessimism.

2004-03-04  graydon hoare  <graydon@pobox.com>

	* adler32.hh: Modify to use u8.
	* depot.cc, netcmd.cc, xdelta.cc: Modify to use u8.
	* netio.hh, numeric_vocab.hh (widen): Move between headers.
	* netsync.cc: Correct role-assumption bugs.
	* schema_migration.cc: Strip whitespace in sha1.
	(changes received from Christof Petig)

2004-03-01  graydon hoare  <graydon@pobox.com>

	* commands.cc: Handle anonymous pulling.
	* netsync.cc: Ditto.

	Release point (v 0.10).

2004-03-01  graydon hoare  <graydon@pobox.com>

	* NEWS: Mention impending 0.10 release.
	* cert.cc, cert.hh: Bug fixes, implement trust function, QA stuff.
	* commands.cc: Tweak disapprove, approve, testresult, push, pull.
	* configure.ac: Bump version number.
	* cryptopp/rng.h, cryptopp/rng.cpp
	(MaurerRandomnessTest): Fix bitrot.
	* keys.cc: Add Maurer PRNG randomness test.
	* lua.cc, lua.hh: Add trust, testresult, anonymous netsync hooks.
	* monotone.1: Update to follow changes to commands.
	* monotone.texi: Include QA section, adjust some UI drift, clarify
	reserved cert names, document new hooks and commands.
	* netcmd.hh, netcmd.cc: Add anonymous, error commands; fix bugs.
	* netsync.cc: Process new commands, factor server loop a bit.
	* std_hooks.lua: Add new hook defaults, factor mergers.
	* tests/t_netsync.at: Check SHA1 of each edge.
	* tests/t_null.at: Call with --norc to skip ~/.monotonerc
	* tests/t_update.at: Fix glaring error.
	* tests/t_disapprove.at, tests/t_testresult.at: New tests.
	* testsuite.at: Call them.
	* ui.cc (sanitize): Clean escape chars from output (optional?)
	* update.cc: Rewrite entirely in terms of new QA definitions.

2004-02-24  graydon hoare  <graydon@pobox.com>

	* commands.cc (ls_keys): Write key hash codes.
	* constands.cc (netsync_timeout_seconds): Up to 120.
	* netsync.cc: Fix a bunch of bugs.
	* patch_set.cc (manifests_to_patch_set): Fix bug in overload
	default construction.

2004-02-22  graydon hoare  <graydon@pobox.com>

	* patch_set.cc, patch_set.hh: Parameterize yet further.
	* netsync.cc: Fix a lot of bugs, add manifest and file grovelling.
	* tests/t_netsync.at: A new test (which runs!)
	* testsuite.at: Call it.

2004-02-20  graydon hoare  <graydon@pobox.com>

	* cert.cc, cert.hh, key.cc, key.hh, database.cc, database.hh:
	Add lots of little netsync support routines.
	* commands.cc (rebuild): Rehash everything too.
	* constants.cc (netcmd_minsz): Recalculate.
	* cryptopp/osrng.cpp (NonblockingRng::GenerateBlock): Handle
	/dev/urandom a bit better.
	* netcmd.cc, netcmd.hh: Remove describe cmds, add nonexistant cmd.
	* netio.hh: Add uleb128 stuff.
	* xdelta.cc: Add randomizing unit test suite.
	* diff_patch.cc: Remove commented-out dead line-merger code.
	* merkle_tree.cc: Fix various bugs.
	* netcmd.cc: Switch everything over to uleb128s.
	* netsync.cc: Implement lots of missing stuff.

2004-02-09  graydon hoare  <graydon@pobox.com>

	* netsync.cc (ROOT_PREFIX): New variable.
	* commands.cc (merkle): New command.

2004-02-09  Ben Elliston  <bje@wasabisystems.com>

	* monotone.texi: Spelling corrections.

2004-02-09  graydon hoare  <graydon@pobox.com>

	* database.cc, database.hh
	(get_version_size)
	(get_file_version_size)
	(get_manifest_version_size): New functions.
	* xdelta.cc, xdelta.hh (measure_delta_target_size): New function.
	* merkle_tree.cc, merkle_tree.hh, netcmd.cc, netcmd.hh:
	Cleanup and typesafety.
	* netsync.cc: Cleanup, typesafety, implement refine phase.

2004-02-01  graydon hoare  <graydon@pobox.com>

	* netsync.cc: Remove a lot of stuff, implement auth phase.
	* constants.cc, constants.hh: Move constants from netsync.cc.
	* netcmd.cc, netcmd.hh: Split out of netsync.cc.
	* merkle_tree.cc, merkle_tree.hh: Likewise.
	* numeric_vocab.hh: New header.
	* adler32.hh: include numeric_vocab.hh.
	* netio.hh: Likewise.
	* unit_tests.cc, unit_tests.hh: Update.
	* Makefile.am: Likewise.
	* commands.cc: Guess signing key for auth phase.
	* database.cc, database.hh (public_key_exists)
	(get_pubkey): New functions based on key hashes.

2004-01-31  graydon hoare  <graydon@pobox.com>

	* Netxx/*: New files.
	* AUTHORS: Mention Netxx.
	* Makefile.am: Mention Netxx and netsync.{cc,hh}
	* adler32.hh: Delegate typedefs to boost.
	* cert.hh, cert.cc (cert_hash_code): New function.
	* commands.cc (find_oldest_ancestors): Block cycles.
	(netsync): New command.
	* database.cc, database.hh (schema): Update.
	(put_key): Calculate key hash on the fly.
	(put_cert): Likewise.
	(merkle_node_exists)
	(get_merkle_node)
	(put_merkle_node)
	(erase_merkle_nodes): New functions.
	* keys.hh, keys.cc (key_hash_code): New function.
	* lua.cc, lua.hh
	(hook_get_netsync_read_permitted)
	(hook_get_netsync_write_permitted): New hooks.
	* monotone.spec: Update for FC1 info conventions.
	* monotone.texi (Quality Assurance): New section.
	* netsync.cc, netsync.hh: New files, preliminary
	netsync infrastructure. Command bodies still missing.
	* schema.sql: Add intrinsic key and cert hashes, merkle nodes.
	* schema_migration.cc: Add code to migrate to new schema.
	* unit_tests.cc: Handle command-line args to limit test set.
	* vocab_terms.hh: Add merkle and prefix as new terms.

2004-01-13  Nathaniel Smith  <njs@codesourcery.com>

	* idna/idn-int.h: Remove (generated by configure).

2004-01-13  Nathaniel Smith  <njs@codesourcery.com>

	* configure.ac: Switch "if" and "else" branches in pthreads
	checks.

2004-01-12  Nathaniel Smith  <njs@codesourcery.com>

	* configure.ac: Remove check for -lpthread.
	Add check for pthread_mutex_lock and ACX_PTHREAD.
	* m4/acx_pthread.m4: New file.

2004-01-07  graydon hoare  <graydon@pobox.com>

	* Makefile.am:
	* po/POTFILES.in:
	* po/monotone.pot: Minor tweaks for distclean.
	* adns/config.h:
	* boost/socket/src/interface.cpp:
	* boost/socket/src/ip4/address.cpp:
	* boost/socket/src/ip4/protocol.cpp: OSX portability.
	* AUTHORS: Mention new contributors.
	* monotone.texi (Hook Reference): Document i18n hooks.

	Release point (v 0.9).

2004-01-07  graydon hoare  <graydon@pobox.com>

	* cert.cc (ensure_parents_loaded)
	(expand_dominators)
	(expand_ancestors)
	(find_intersecting_node): New functions.
	(find_common_ancestor): Reimplement in terms of dominator
	and ancestor bitset intersection.

2004-01-05  Christof Petig <christof@petig-baender.de>

	* vocab.cc (verify<local_path>) Fix use of val() / iterator.
	* constants.cc (illegal_path_bytes): NUL-terminate.

2004-01-02  graydon hoare  <graydon@pobox.com>

	* diff_patch.cc (normalize_extents): Improve to handle an odd case.
	* tests/t_fmerge.at: New test, to test it.
	* commands.cc (fload, fmerge): Permanently enable, for test.
	* testsuite.at: Call new test.

2004-01-01  graydon hoare  <graydon@pobox.com>

	* file_io.hh, file_io.cc (read_localized_data, write_localized_data):
	New functions
	* commands.cc, manifest.cc, transforms.cc: Use them.
	* monotone.texi: Minor update to i18n docs.
	* lua.hh, lua.cc (hook_get_linesep_conv, hook_get_charset_conv):
	New hooks.
	* acinclude.m4: Move AX_CREATE_STDINT_H in here.
	* po/monotone.pot: Regenerate.
	* NEWS, configure.ac: Prep for 0.9 release.

2003-12-30  graydon hoare  <graydon@pobox.com>

	* file_io.hh, file_io.cc (mkpath): New function.
	* commands.cc, database.cc, diff_patch.cc, file_io.cc,
	lua.cc, vocab.cc, work.cc: Use it.
	* constants.cc (illegal_path_bytes_arr): Remove leading null.
	* monotone.texi: Include i18n docs.
	* tests/t_i18n_file.at: Check colon in filename.

2003-12-29  graydon hoare  <graydon@pobox.com>

	* file_io.cc: Localize names before touching fs.
	* lua.hh, lua.cc (hook_get_system_charset): Remove useless fn.
	* test_hooks.lua: Likewise.
	* monotone.cc, transforms.cc, transforms.hh:
	Remove lua from system charset conv.
	* tests/t_i18n_file.at: New test.
	* testsuite.at: Call it.

2003-12-28  graydon hoare  <graydon@pobox.com>

	* app_state.cc, app_state.hh: Massage to use i18n vocab.
	* cert.cc, commands.cc, commands.hh, rcs_import.cc,
	update.cc, update.hh, url.cc, url.hh: Likewise.

	* work.cc, work.hh: --> Likewise, and break file format! <--

	* constants.hh, constants.cc (legal_ace_bytes): New constant.
	* vocab.cc (verify<ace>): Use it.
	(verify<urlenc>) New function.
	* vocab_terms.hh (ace, urlenc, utf8): New terms.
	* transforms.hh, transforms.cc: Use them.
	* monotone.cc (utf8_argv): Charconv argv.
	* network.hh, network.cc: Use url.{hh,cc}.

2003-12-28  graydon hoare  <graydon@pobox.com>

	* constants.hh, constants.cc (idlen): New constant.
	* commands.cc, vocab.cc: Use it.
	* manifest.cc (read_manifest_map): Tighten up regex.
	* packet.cc: Likewise.
	* transforms.cc (uppercase)
	(lowercase): Rewrite.
	(utf8_to_urlenc)
	(urlenc_to_utf8)
	(internalize_url)
	(internalize_cert_name)
	(internalize_rsa_keypair_id)
	(externalize_url)
	(externalize_cert_name)
	(externalize_rsa_keypair_id): New functions.
	* url.hh, url.cc (parse_utf8_url): New function.

2003-12-20  graydon hoare  <graydon@pobox.com>

	* diff_patch.cc (normalize_extents): New function.
	(merge_via_edit_scripts): Use it.

2003-12-19  graydon hoare  <graydon@pobox.com>

	[net.venge.monotone.i18n branch]

	* idna/*.[ch]: New files.
	* po/*: New files.
	* url.cc, url.hh, constants.cc: New files.
	* Makefile.am, configure.ac: Various fiddling for gettext.
	* lua.hh, lua.cc (hook_get_system_charset): New hook.
	(hook_get_system_linesep): New hook.
	* transforms.hh, transforms.cc
	(charset_convert)
	(system_to_utf8)
	(utf8_to_system)
	(ace_to_utf8)
	(utf8_to_ace)
	(line_end_convert): New functions.
	* vocab.cc: Refine constraints.
	* vocab_terms.hh (external): New atomic type.
	* monotone.cc (cpp_main): Initialize gettext.
	* sanity.hh (F): Call gettext() on format strings.
	* commands.cc, depot.cc, database.cc, http_tasks.cc, keys.cc,
	network.cc, rcs_import.cc, sanity.cc, mac.hh : Update to use
	'constants::' namespace.
	* config.h.in: Remove.
	* commands.cc: Various formatting cleanups.
	* unit_tests.cc, unit_tests.hh: Connect to url tests.

2003-12-19  graydon hoare  <graydon@pobox.com>

	* diff_patch.cc (merge3): Skip patches to deleted files.

2003-12-16  graydon hoare  <graydon@pobox.com>

	* commands.cc (ls_ignored, ignored_itemizer): Fold in as subcases of unknown.

2003-12-16  graydon hoare  <graydon@pobox.com>

	* lua.cc (working_copy_rcfilename): MT/monotonerc not MT/.monotonerc.

2003-12-16  graydon hoare  <graydon@pobox.com>

	* lua.hh, lua.cc (working_copy_rcfilename): New function.
	* monotone.cc: Add working copy rcfiles.
	* commands.cc (ls_unknown, unknown_itemizer): Skip ignored files.

2003-12-16  graydon hoare  <graydon@pobox.com>

	* file_io.cc (walk_tree_recursive): continue on book-keeping file.

2003-12-15  graydon hoare  <graydon@pobox.com>

	* tests/t_unidiff.at, t_unidiff2.at: Check for mimencode.

2003-12-15  graydon hoare  <graydon@pobox.com>

	* configure.ac: Add --enable-static-boost.
	* Makefile.am: Likewise.
	* AUTHORS: Mention new contributors.

2003-12-14  Lorenzo Campedelli <lorenzo.campedelli@libero.it>

	* work.cc (add_to_attr_map): Finish change to attr map format.

2003-12-10  Tom Tromey  <tromey@redhat.com>

	* commands.cc (checkout): Give better error message if branch is
	empty.

2003-12-07  Eric Kidd  <eric.kidd@pobox.com>

	* commands.cc (agraph): Handle repositories with a single version.
	* database.cc (get_head_candidates): Handle heads with no ancestors.
	* cert.cc (get_branch_heads): Handle heads with no ancestors.

2003-12-06  Eric Kidd  <eric.kidd@pobox.com>

	* update.hh, update.cc (pick_update_target): Return current
	version if no better update candidates available.
	* update.cc (pick_update_target): Always do branch filtering.
	* commands.cc (update): Notice when we're already up-to-date.
	* commands.cc (propagate): Assign branch name correctly when merging.

2003-12-05  graydon hoare  <graydon@pobox.com>

	* lcs.hh (edit_script): New entry point.
	* diff_patch.cc: Rewrite merge in terms of edit scripts.
	* network.cc (post_queued_blobs_to_network): Tidy up transient
	failure message.
	* randomfile.hh: Prohibit deletes on end of chunks.
	* sanity.cc: EOL-terminate truncated long lines.

2003-12-02  graydon hoare  <graydon@pobox.com>

	* database.cc, database.hh (reverse_queue): Copy constructor.
	* std_hooks.lua (merge3): Remove afile, not ancestor.
	* monotone.cc: Remove debugging message.
	* ui.cc (finish_ticking): Set last_write_was_a_tick to false.

2003-12-01  graydon hoare  <graydon@pobox.com>

	* app_state.hh, app_state.cc (set_signing_key): New fn, persist key.
	* monotone.cc (cpp_main): Permit commuting the --help argument around.

2003-11-30  graydon hoare  <graydon@pobox.com>

	* network.cc (post_queued_blobs_to_network): Fail when posted_ok is false.
	* database.cc (initialize): Fail when -journal file exists.
	* keys.cc (make_signature): Nicer message when privkey decrypt fails.

2003-11-29  Tom Tromey  <tromey@redhat.com>

	* rcs_import.cc (store_auxiliary_certs): Renamed to fix typo.
	Updated all callers.

	* http_tasks.cc (check_received_bytes): Allow "-" as well.
	* depot.cc (execute_post_query): Allow "-" as well.

2003-11-28  Tom Tromey  <tromey@redhat.com>

	* http_tasks.cc (check_received_bytes): Allow "-" as well.
	* depot.cc (execute_post_query): Allow "-" as well.

2003-11-28  graydon hoare  <graydon@pobox.com>

	* cert.cc: Various speedups.
	* cycle_detector.hh (edge_makes_cycle): Use visited set, too.
	* database.hh, database.cc (get_head_candidates): New, complex query.
	* keys.hh, keys.cc (check_signature): Cache verifiers.
	* sqlite/os.c (sqliteOsRandomSeed): Harmless valgrind purification.
	* tests/t_fork.at, tests/t_merge.at: Ignore stderr chatter on 'heads'.

2003-11-27  graydon hoare  <graydon@pobox.com>

	* Makefile.am (AM_LDFLAGS): No more -static, sigh.
	* cert.cc (find_relevant_edges): Keep dynamic-programming caches.
	(calculate_renames_recursive): Likewise.
	* cert.cc, cert.hh (rename_edge): Add constructor, copy constructor.
	* commands.cc (list certs): Note rename certs are binary.

2003-11-24  graydon hoare  <graydon@pobox.com>

	* network.cc: Continue fetch, post loops even if one target has
	an exception.

2003-11-24  graydon hoare  <graydon@pobox.com>

	* database.hh, database.cc (delete_posting): Change to take queue
	sequence numbers.
	* commands.cc (queue): Use new API.
	* network.cc (post_queued_blobs_to_network): Use new API.

2003-11-24  graydon hoare  <graydon@pobox.com>

	* std_hooks.lua (get_http_proxy): Return nil when no ENV var.
	* monotone.texi (get_http_proxY): Document change.

2003-11-24  graydon hoare  <graydon@pobox.com>

	* tests/t_proxy.at: Add a test for proxying with tinyproxy.
	* testsuite.at: Call it.
	* lua.cc: Fix dumb error breaking proxying.
	* network.cc: Be verbose about proxying.

2003-11-23  graydon hoare  <graydon@pobox.com>

	* http_tasks.cc (read_chunk): Tolerate 0x20* after chunk len.

2003-11-23  graydon hoare  <graydon@pobox.com>

	* network.cc: Make more informative error policy.
	* boost/socket/socketstream.hpp: Pass SocketType to streambuf template.
	* boost/socket/src/default_socket_impl.cpp: Translate EINTR.

2003-11-22  graydon hoare  <graydon@pobox.com>

	* lua.cc, lua.hh (hook_get_http_proxy): New hook.
	* std_hooks.lua (get_http_proxy): Default uses HTTP_PROXY.
	(get_connect_addr): Undefine, it's for tunnels alone now.
	* network.cc: Use new hook.
	* http_tasks.hh, http_tasks.cc: Teach about proxies (sigh).
	* monotone.texi: Document new hooks.

2003-11-22  graydon hoare  <graydon@pobox.com>

	* lua.cc, lua.hh (hook_get_connect_addr): New hook.
	* std_hooks.lua (get_connect_addr): Default uses HTTP_PROXY.
	* network.cc, network.hh: Use new hook.
	* http_tasks.cc: Teach about HTTP/1.1.
	* cert.cc (bogus_cert_p): Fix UI ugly.

2003-11-21  graydon hoare  <graydon@pobox.com>

	* constants.hh (postsz): New constant for suggested post size.
	* database.cc, database.hh (queue*): Change db API slightly.
	* commands.cc (queue): Adjust to changed db API.
	* network.cc (post_queued_blobs_to_network): Switch to doing
	incremental posts.
	* cert.cc (write_rename_edge, read_rename_edge): Put files on
	separate lines to accomodate future i18n work.
	* work.cc (add_to_attr_map, write_attr_map): Reorder fields to
	accomodate future i18n work.
	* monotone.texi: Document it.
	* configure.ac, NEWS: Mention 0.8 release.

	Release point (v 0.8).

2003-11-16  Tom Tromey  <tromey@redhat.com>

	* missing: Removed generated file.

2003-11-14  graydon hoare  <graydon@pobox.com>

	* commands.cc (vcheck): Add.
	* cert.cc, cert.hh (cert_manifest_vcheck): Add.
	(check_manifest_vcheck): Add.
	(calculate_vcheck_mac): Add.
	* constants.hh (vchecklen): New constant.
	* mac.hh: Re-add.
	* monotone.texi (Hash Integrity): New section.
	* monotone.1: Document vcheck.

2003-11-14  graydon hoare  <graydon@pobox.com>

	* database.cc, database.hh (reverse_queue): New class.
	(compute_older_version): New functions.
	(get_manifest_delta): Remove.
	* network.cc, network.hh (queue_blob_for_network): Remove.
	* packet.cc, packet.hh (queueing_packet_writer): Change UI,
	write to queue directly, accept optional<reverse_queue>.
	* cert.cc (write_paths_recursive): Rewrite to use constant
	memory.
	* commands.cc (queue, queue_edge_for_target_ancestor):
	Install optional<reverse_queue> in qpw.
	* tests/t_cross.at: Ignore new UI chatter.
	* monotone.texi (Transmitting Changes): Change UI output.

2003-11-13  graydon hoare  <graydon@pobox.com>

	* Makefile.am (AUTOMAKE_OPTIONS): Require 1.7.1
	* commands.cc (addtree): Wrap in transaction guard.
	* database.cc, database.hh (manifest_delta_exists): Add.
	(get_manifest_delta): Add.
	* cert.cc (write_paths_recursive): Use partial deltas.
	* manifest.cc, manifest.hh (read_manifest_map): New variant.
	* patch_set.cc, patch_set.hh (patch_set): Add map_new, map_old
	fields.
	(manifests_to_patch_set) Store new field.
	(patch_set_to_packets) Don't read manifest versions from db.
	* std_hooks.lua (ignore_file): ignore .a, .so, .lo, .la, ~ files.
	* tests/t_cvsimport.at: New test.
	* testsuite.at: Call it.

2003-11-10  graydon hoare  <graydon@pobox.com>

	* commands.cc (find_oldest_ancestors): New function.
	(queue): New "addtree" subcommand.
	* monotone.texi: Document it.
	* monotone.1: Document it.

2003-11-10  graydon hoare  <graydon@pobox.com>

	* file_io.cc (walk_tree_recursive): Ignore MT/

2003-11-09  graydon hoare  <graydon@pobox.com>

	* database.cc (dump, load): Implement.
	* commands.cc (db): Call db.dump, load.
	* cycle_detector.hh: Skip when no in-edge on src.
	* monotone.texi: Document dump and load, add some
	special sections.
	* monotone.1: Mention dump and load.

2003-11-09  graydon hoare  <graydon@pobox.com>

	* rcs_file.hh (rcs_symbol): New structure.
	* rcs_file.cc (symbol): New rule.
	* rcs_import.cc (find_branch_for_version): New function.
	(cvs_key::branch): New field.
	(store_auxilliary_certs): Cert branch tag.
	* cycle_detector.hh: Fix bugs, don't use quick_alloc.
	* commands.cc (checkout): Add --branch based version.
	* monotone.texi: Document new command variant.
	* monotone.1: Ditto.

2003-11-09  graydon hoare  <graydon@pobox.com>

	* quick_alloc.hh: New file.
	* Makefile.am: Add it.
	* cycle_detector.hh: Rewrite.
	* manifest.hh: Use quick_alloc.
	* vocab.cc: Relax path name requirements a bit.
	* sqlite/sqliteInt.h: Up size of row to 16mb.

2003-11-02  graydon hoare  <graydon@pobox.com>

	* commands.cc (post): Post everything if no URL given; don't base
	decision off branch name presence.
	* app_state.cc, monotone.cc, file_io.cc, file_io.hh: Support
	absolutifying args.
	* lua.hh, lua.cc, std_hooks.lua (hook_get_mail_hostname): New hook.
	* monotone.texi: Document it.
	* monotone.texi, monotone.1: Minor corrections, new sections.
	* monotone.cc: Don't look in $ENV at all.
	* network.cc: Correct MX logic.
	* nntp_tasks.cc, smtp_tasks.cc: Separate postlines state.
	* smtp_tasks.cc: Correct some SMTP logic.
	* configure.ac, NEWS: Mention 0.7 release.

	Release point (v 0.7).

2003-11-01  graydon hoare  <graydon@pobox.com>

	* http_tasks.cc: Drop extra leading slashes in HTTP messages.

2003-10-31  graydon hoare  <graydon@pobox.com>

	* commands.cc, database.cc, database.hh, lua.cc, lua.hh,
	network.cc, network.hh, packet.cc, packet.hh, schema.sql,
	schema_migration.cc, tests/t_http.at, tests/t_nntp.at, vocab.cc:
	Eliminate "groupname", use lone URL.
	* monotone.texi: Update to cover new URL rules.
	* network.cc, network.hh, lua.cc, lua.hh, smtp_tasks.cc:
	Implement "mailto" URLs.
	* tests/t_smtp.at: New test.
	* testsuite.at: Call it.

2003-10-31  graydon hoare  <graydon@pobox.com>

	* patch_set.cc (manifests_to_patch_set): Second form with explicit renames.
	(manifests_to_patch_set): Split edit+rename events when we see them.
	* commands.cc (status, commit): Include explicit rename set.
	* diff_patch.cc (merge3): Accept edit+rename events split by patch_set.cc.
	* smtp_tasks.hh, smtp_tasks.cc: New files.
	* nntp_machine.hh, nntp_machine.cc: Rename to proto_machine.{hh,cc} (woo!)
	* nntp_tasks.cc: Adjust to use proto_ prefix in various places.
	* proto_machine.cc (read_line): get() into streambuf.
	* Makefile.am: Cover renames and adds.

2003-10-31  graydon hoare  <graydon@pobox.com>

	* diff_patch.cc (merge3): Extract renames.
	* commands.cc (calculate_new_manifest_map): Extract renames.
	(try_one_merge): Extract renames, propagate to merge target.
	(commit): Extract renames, propagate to commit target.
	* cert.cc (calculate_renames_recursive): Fix wrong logic.
	(find_common_ancestor_recursive): Stall advances at top of graph.
	* patch_set.cc: (manifests_to_patch_set): Teach about historical
	renames.
	* tests/t_erename.at: New test for edit+rename events.
	* testsuite.at: Call t_erename.at.

2003-10-30  graydon hoare  <graydon@pobox.com>

	* patch_set.cc (operator<): s/a/b/ in a few places, yikes!
	* cert.cc: Add machinery for rename edge certs.
	* commands.cc: Call diff(manifest,manifest) directly.
	* tests/t_nntp.at: Kill tcpserver DNS lookups on nntp test.
	* network.cc (parse_url): Character class typo fix, from
	Johannes Winkelmann.
	* app_state.hh, cert.hh, commands.hh, cycle_detector.hh,
	database.hh, diff_patch.cc, diff_patch.hh, http_tasks.hh,
	interner.hh, keys.hh, lua.hh, manifest.hh, network.hh,
	nntp_machine.hh, nntp_tasks.hh, packet.hh, patch_set.hh,
	transforms.hh, update.hh, vocab.hh, work.hh, xdelta.hh:
	fix use of std:: prefix / "using namespace" pollution.

2003-10-27  graydon hoare  <graydon@pobox.com>

	* lua/liolib.c (io_mkstemp): Portability fix
	from Ian Main.
	* xdelta.cc,hh (compute_delta): New manifest-specific variant.
	* transforms.cc,hh (diff): Same.
	* rcs_import.cc: Various speedups to cvs import.

2003-10-26  graydon hoare  <graydon@pobox.com>

	* cert.cc (get_parents): New function.
	(write_paths_recursive): New function.
	(write_ancestry_paths): New function.
	* cert.hh (write_ancestry_paths): Declare.
	* commands.cc (queue_edge_for_target_ancestor):
	Call write_ancestry_paths for "reposting" queue
	strategy.

2003-10-25  graydon hoare  <graydon@pobox.com>

	* commands.cc (log): Skip looking inside nonexistent
	manifests for file comments.

2003-10-24  graydon hoare  <graydon@pobox.com>

	* adns/*.c, adns/*.h: Import adns library.
	* Makefile.am: Update to build adns into lib3rdparty.a.
	* AUTHORS: Mention adns.
	* network.cc: Call adns functions, not gethostbyname.

2003-10-20  Nathaniel Smith  <njs@codesourcery.com>

	* patch_set.cc (patch_set_to_text_summary): Give more detailed
	output.
	* commands.cc (get_log_message, status, diff): Use
	patch_set_to_text_summary for complete description.

2003-10-22  graydon hoare  <graydon@pobox.com>

	* monotone.texi: Document 'queue' command.
	* monotone.1: Likewise.

2003-10-22  graydon hoare  <graydon@pobox.com>

	* diff_patch.cc
	(infer_directory_moves): New function.
	(rebuild_under_directory_moves): New function.
	(apply_directory_moves): New function.
	(merge3): Handle directory moves.
	* tests/t_renamed.at: New test for dir renames.
	* testsuite.at: Call it.

2003-10-21  graydon hoare  <graydon@pobox.com>

	* commands.cc (queue): New command.
	(list): Add "queue" subcommand, too.

2003-10-21  graydon hoare  <graydon@pobox.com>

	* diff_patch.cc (merge_deltas): New function.
	(check_map_inclusion): New function.
	(check_no_intersect): New function.
	(merge3): Rewrite completely.
	* tests/t_rename.at: New test.
	* testsuite.at: Call it.
	* file_io.cc, file_io.hh (make_dir_for): New function.
	* commands.cc (update): Call make_dir_for on update.

2003-10-20  graydon hoare  <graydon@pobox.com>

	* commands.cc: Replace [] with idx() everywhere.

2003-10-20  Tom Tromey  <tromey@redhat.com>

	* cert.hh (get_branch_heads): Updated.
	Include <set>.
	* commands.cc (head): Updated for new get_branch_heads.
	(merge): Likewise.
	(propagate): Likewise.
	* cert.cc (get_branch_heads): Use set<manifest_id>.

	* commands.cc (merge): Use all caps for metasyntactic variable.
	(heads): Likewise.

	* network.cc (post_queued_blobs_to_network): Do nothing if no
	packets to post.

2003-10-20  graydon hoare  <graydon@pobox.com>

	* cert.cc (get_branch_heads): Fix dumb bug.
	* diff_patch.cc (merge3): Fix dumb bug.
	(merge2): Fix dumb bug.
	(try_to_merge_files): Fix dumb bug.

2003-10-20  graydon hoare  <graydon@pobox.com>

	* file_io.cc (tilde_expand): New function.
	* monotone.cc (cpp_main): Expand tildes in
	db and rcfile arguments.

2003-10-20  graydon hoare  <graydon@pobox.com>

	* rcs_import.cc (import_cvs_repo): Check key existence
	at beginning of import pass, to avoid wasted work.

2003-10-19  Tom Tromey  <tromey@redhat.com>

	* commands.cc (log): Add each seen id to `cycles'.

2003-10-19  graydon hoare  <graydon@pobox.com>

	* AUTHORS: Mention Tecgraf PUC-Rio and their
	copyright.
	* Makefile.am: Mention circular buffer stuff.
	* configure.ac, NEWS: Mention 0.6 release.
	* cert.hh, cert.cc (erase_bogus_certs): file<cert> variant.
	* commands.cc (log): Erase bogus certs before writing,
	cache comment-less file IDs.
	* monotone.spec: Don't specify install-info args,
	do build with optimization on RHL.

	Release point (v 0.6).

2003-10-19  Matt Kraai  <kraai@ftbfs.org>

	* commands.cc (merge): Use app.branch_name instead of args[0] for
	the branch name.

2003-10-17  graydon hoare  <graydon@pobox.com>

	* commands.cc (log): New command.
	Various other bug fixes.
	* monotone.1, monotone.texi: Minor updates.

2003-10-17  graydon hoare  <graydon@pobox.com>

	* monotone.texi: Expand command and hook references.
	* commands.cc: Disable db dump / load commands for now.

2003-10-16  graydon hoare  <graydon@pobox.com>

	* sanity.hh: Add a const version of idx().
	* diff_patch.cc: Change to using idx() everywhere.
	* cert.cc (find_common_ancestor): Rewrite to recursive
	form, stepping over historic merges.
	* tests/t_cross.at: New test for merging merges.
	* testsuite.at: Call t_cross.at.

2003-10-10  graydon hoare  <graydon@pobox.com>

	* lua.hh, lua.cc (hook_apply_attribute): New hook.
	* work.hh, work.cc (apply_attributes): New function.
	* commands.cc (update_any_attrs): Update attrs when writing to
	working copy.
	* std_hooks.lua (temp_file): Use some env vars.
	(attr_functions): Make table of attr-setting functions.

2003-10-10  graydon hoare  <graydon@pobox.com>

	* work.cc: Fix add/drop inversion bug.
	* lua/*.{c,h}: Import lua 5.0 sources.
	* lua.cc: Rewrite lua interface completely.
	* std_hooks.lua, test_hooks.lua, testsuite,
	tests/t_persist_phrase.at, configure.ac, config.h.in, Makefile.am:
	Modify to handle presence of lua 5.0.

2003-10-08  graydon hoare  <graydon@pobox.com>

	* rcs_import.cc: Attach aux certs to child, not parent.
	* manifest.cc: Speed up some calculations.
	* keys.cc: Optionally cache decoded keys.

2003-10-07  graydon hoare  <graydon@pobox.com>

	* manifest.hh, manifest.cc, rcs_import.cc: Write manifests w/o
	compression.
	* vocab.hh, vocab.cc: Don't re-verify verified data.
	* ui.hh, ui.cc: Minor efficiency tweaks.

2003-10-07  graydon hoare  <graydon@pobox.com>

	* commands.cc, work.cc, work.hh: Add some preliminary stuff
	to support explicit renaming, .mt-attrs.
	* monotone.texi: Add skeletal sections for command reference,
	hook reference, CVS phrasebook. Fill in some parts.

2003-10-02  graydon hoare  <graydon@pobox.com>

	* boost/circular_buffer*.hpp: Add.
	* AUTHORS, cert.cc, commands.cc, database.cc,
	diff_patch.cc, http_tasks.cc, keys.cc, lua.cc, manifest.cc,
	network.cc, nntp_machine.cc, packet.cc, patch_set.cc,
	rcs_import.cc, sanity.cc, sanity.hh, ui.hh, update.cc,
	vocab_terms.hh, work.cc:
	remove existing circular buffer code, replace all
	logging and asserty stuff with boost::format objects
	rather than vsnprintf.

2003-10-01  graydon hoare  <graydon@pobox.com>

	* testsuite.at: Don't use getenv("HOSTNAME").
	* database.cc (exec, fetch): Do va_end/va_start again in between
	logging and executing query.

2003-09-28  Tom Tromey  <tromey@redhat.com>

	* monotone.texi: Added @direntry.

2003-09-27  Nathaniel Smith  <njs@pobox.com>

	* monotone.cc: Remove "monotone.db" default to --db
	option in help text.

2003-09-27  graydon hoare  <graydon@pobox.com>

	* diff_patch.cc: Rework conflict detection.
	* rcs_import.cc: Remove some pointless slowness.
	* monotone.spec: Install info files properly.

	Release point (v 0.5).

2003-09-27  graydon hoare  <graydon@pobox.com>

	* AUTHORS, NEWS, configure.ac: Update for 0.5 release.
	* monotone.texi: Various updates.
	* xdelta.cc (compute_delta): Fix handling of empty data.
	* database.cc (sql): Require --db for init.
	* work.cc (read_options_map): Fix options regex.

2003-09-27  graydon hoare  <graydon@pobox.com>

	* lcs.hh: New jaffer LCS algorithm.
	* interner.hh, rcs_import.cc: Templatize interner.
	* diff_patch.hh: Use interner, new LCS.

2003-09-27  Tom Tromey  <tromey@redhat.com>

	* commands.cc (fetch): Always try lua hook; then default to all
	known URLs.

2003-09-26  Tom Tromey  <tromey@redhat.com>

	* commands.cc (tag): Use all-caps for meta-syntactic variables.
	(comment, add, cat, complete, mdelta, fdata): Likewise.

	* monotone.1: There's no default database.
	* monotone.texi (OPTIONS): There's no default database.

	* database.cc (sql): Throw informative error if database name not
	set.
	* app_state.cc (app_state): Default to no database.

2003-09-26  graydon hoare  <graydon@pobox.com>

	* debian/*, monotone.spec: Add packaging control files.

2003-09-24  graydon hoare  <graydon@pobox.com>

	* database.cc, database.hh (debug): New function.
	* commands.cc (debug): New command.
	* cert.cc, cert.hh (guess_branch): New function.
	* commands.cc (cert): Queue certs to network servers.
	* commands.cc (cert, commit): Use guess_branch.
	* commands.cc (list): List unknown, ignored files.
	* monotone.texi, monotone.1: Document.

2003-09-24  graydon hoare  <graydon@pobox.com>

	* commands.cc (queue_edge_for_target_ancestor): Queue the
	correct ancestry cert, from child to target, as well as
	patch_set.

2003-09-22  graydon hoare  <graydon@pobox.com>

	* depot_schema.sql, schema_migration.cc,
	schema_migration.hh: Add.
	* database.cc, depot.cc: Implement schema migration.
	* database.cc, commands.cc: Change to db ... cmd.
	* monotone.texi, monotone.1: Document command change.
	* depot.cc: Fix various query bugs.

2003-09-21  Nathaniel Smith  <njs@codesourcery.com>

	* depot.cc (depot_schema): Remove unique constraint on (contents),
	replace with unique constraint on (groupname, contents).

2003-09-21  Nathaniel Smith  <njs@codesourcery.com>

	* commands.cc (diff): Take manifest ids as arguments.  Add
	explanatory text on files added, removed, modified.

2003-09-19  Tom Tromey  <tromey@redhat.com>

	* commands.cc (genkey): Use all-caps for meta-syntactic variable.
	(cert, tag, approve, disapprove, comment, add, drop, commit,
	update, revert, cat, checkout, co, propagate, complete, list, ls,
	mdelta, fdelta, mdata, fdata, mcerts, fcerts, pubkey, privkey,
	fetch, post, rcs_import, rcs): Likewise.
	(explain_usage): Indent explanatory text past the command names.

2003-09-17  Tom Tromey  <tromey@redhat.com>

	* commands.cc (list): Don't compute or use "subname".

	* commands.cc (revert): Handle case where argument is a
	directory.
	* tests/t_revert.at: Test for revert of directory.

	* testsuite.at (MONOTONE_SETUP): Use "monotone initdb".
	* monotone.1: Document "initdb".
	* monotone.texi (Commands): Document initdb.
	(Creating a Database): New node.
	(Getting Started): Refer to it.
	* commands.cc (initdb): New command.
	* database.cc (database::sql): New argument `init'.
	(database::initialize): New method.
	* database.hh (database::initalize): Declare.
	(database::sql): New argument `init'.

2003-09-17  Tom Tromey  <tromey@redhat.com>

	* tests/t_persist_phrase.at: Use "ls certs".
	* tests/t_nntp.at: Use "ls certs".
	* tests/t_genkey.at: Use "ls keys" and "ls certs".

2003-09-16  Tom Tromey  <tromey@redhat.com>

	* monotone.1: Document "list branches".
	* commands.cc (ls_certs): New function, from `lscerts' command.
	(ls_keys): New function, from `lskeys' command.
	(ls_branches): New function.
	(list): New command.
	(ls): New alias.
	(explain_usage): Split parameter info at \n.
	* monotone.texi (Adding Files): Use "list certs".
	(Committing Changes): Likewise.
	(Forking and Merging): Likewise.
	(Commands): Likewise.
	(Generating Keys): Use "list keys".
	(Commands): Likewise.
	(Commands): Mention "list branches".
	(Branches): Likewise.

2003-09-15  graydon hoare  <graydon@redhat.com>

	* http_tasks.cc: Fix networking to handle long input.

	* ui.cc, ui.hh: Only pad with blanks enough to cover old output
	when ticking.

	* update.cc, cert.cc, commands.cc: Fix cert fetching functions to
	remove bogus certs.

2003-09-15  Tom Tromey  <tromey@redhat.com>

	* monotone.1: Don't mention MT_KEY or MT_BRANCH.

	* monotone.texi (Getting Started): Don't mention MT_DB or
	MT_BRANCH.
	(Adding Files): Explicitly use --db and --branch.
	* app_state.hh (app_state): New fields options, options_changed.
	Declare new methods.  Include work.hh.
	* work.cc (work_file_name): New constant.
	(add_to_options_map): New structure.
	(get_options_path): New function.
	(read_options_map, write_options_map): Likewise.
	* work.hh (options_map): New type.
	(get_options_path, read_options_map, write_options_map): Declare.
	* commands.cc (add, drop, commit, update, revert, checkout,
	merge): Write options file.
	* app_state.cc (database_option, branch_option): New constants.
	(app_state::app_state): Read options file.
	(app_state::set_database): New method.
	(app_state::set_branch): Likewise.
	(app_state::write_options): Likewise.
	Include work.hh.
	* monotone.cc (cpp_main): Don't set initial database name on
	app.  Use new settor methods.  Don't look at MT_BRANCH or MT_DB.

2003-09-14  graydon hoare  <graydon@pobox.com>

	* vocab.cc, vocab.hh: Add streamers for vocab terms in preparation
	for switch to formatter.

	* cert.cc (check_signature): Treat missing key as failed check.
	* commands.cc (lscerts): Warn when keys are missing.

	* rcs_import.cc, nntp_tasks.cc, http_tasks.cc: Tick progress.

	* sanity.cc, monotone.cc: Tidy up output a bit.

	* xdelta.cc: Add code to handle empty files. Maybe correct?

	* ui.cc, ui.hh: Add.

2003-09-13  Tom Tromey  <tromey@redhat.com>

	* tests/t_nntp.at: If we can't find tcpserver or snntpd, skip the
	test.
	* tests/t_http.at: If we can't find boa or depot.cgi, skip the
	test.

2003-09-12  graydon hoare  <graydon@pobox.com>

	* update.cc (pick_update_target): Only insert base rev as update
	candidate if it actually exists in db.

	* commands.cc, database.cc, database.hh: Implement id completion
	command, and general id completion in all other commands.

2003-09-12  Tom Tromey  <tromey@redhat.com>

	* commands.cc (revert): A deleted file always appears in the
	manifest.
	* tests/t_revert.at: Check reverting a change plus a delete; also
	test reverting by file name.

	* work.cc (deletion_builder::visit_file): Check for file in
	working add set before looking in manifest.
	* tests/t_drop.at: Added add-then-drop test.

	* testsuite.at: Include t_drop.at.
	* tests/t_drop.at: New test.
	* work.cc (visit_file): Check for file in working delete set
	before looking in manifest.

2003-09-12  Tom Tromey  <tromey@redhat.com>

	* Makefile.am ($(srcdir)/testsuite): tests/atconfig and
	tests/atlocal are not in srcdir.

	* Makefile.am (TESTS): unit_tests is not in srcdir.

2003-09-11  graydon hoare  <graydon@pobox.com>

	* commands.cc: Check for MT directory in status.
	* commands.cc: Require directory for checkout.
	* commands.cc: Delete MT/work file after checkout.
	* commands.cc: Implement 'revert', following tromey's lead.
	* commands.cc: Print base, working manifest ids in status.

	* diff_patch.cc: Further merge corrections.
	* diff_patch.cc (unidiff): Compensate for occasional miscalculation
	of LCS.

	* tests/t_merge.at: Check that heads works after a merge.
	* tests/t_fork.at:  Check that heads works after a fork.
	* tests/t_genkey.at: Remove use of 'import'.
	* tests/t_cwork.at: Check deletion of work file on checkout.
	* tests/t_revert.at: Check that revert works.

	* commands.cc, monotone.cc: Report unknown commands nicely.

2003-09-08  graydon hoare  <graydon@pobox.com>

	* tests/merge.at: Accept tromey's non-error case for update.

	* commands.cc(try_one_merge): Write merged version to packet
	writer, not directly to db.
	(merge): Write branch, changelog cert on merged version to db.

	* std_hooks.lua(merge3): Open result in mode "r", not "w+".

2003-09-06  Tom Tromey  <tromey@redhat.com>

	* update.cc (pick_update_target): Not an error if nothing to
	update.

	* monotone.texi: Use VERSION; include version.texi.

	* monotone.1: Document "co".
	* monotone.texi (Commands): Document "co".
	* commands.cc (ALIAS): New macro.
	(co): New alias.

	* README: Updated.

	* txt2c.cc: Added missing file.

	* texinfo.tex, INSTALL, Makefile.in, aclocal.m4, compile, depcomp,
	install-sh, missing, mkinstalldirs: Removed generated files.

2003-09-04  graydon hoare  <graydon@pobox.com>

	* Makefile.am, depot.cc, http_tasks.cc, http_tasks.hh,
	lua.cc, lua.hh, monotone.texi, network.cc, tests/t_http.at,
	vocab_terms.hh:

	Use public key signatures to talk to depot, not mac keys.

	* commands.cc, file_io.cc, monotone.texi, monotone.1,
	tests/t_scan.at, tests/t_import.at, work.cc, work.hh:

	Remove the 'import' and 'scan' commands, in favour of generalized
	'add' which chases subdirectories.

	* configure.ac, NEWS:

	Release point (v 0.4).

2003-09-03  graydon hoare  <graydon@pobox.com>

	* monotone.texi: Expand notes about setting up depot.

	* update.cc: Update by ancestry. Duh.

2003-09-02  graydon hoare  <graydon@pobox.com>

	* boost/socket/streambuf.hpp: Bump ppos on overflow.

	* packet.cc, transforms.cc, transforms.hh: Add function for
	canonicalization of base64 encoded strings. Use on incoming cert
	packet values.

	* commands.cc: Change fetch and post to take URL/groupname params
	rather than branchname.

	* network.cc, network.hh, depot.cc, http_tasks.cc: Fix URL parser,
	improve logging, change signatures to match needs of commands.cc

	* Makefile.am: Don't install txt2c or unit_tests.

	* Makefile.am: Build depot.cgi not depot.

	* database.cc, database.hh: Add "all known sources" fetching support.

	* patch_set.cc: Sort in a path-lexicographic order for nicer summaries.

	* monotone.texi: Expand coverage of packets and networking.

	* tests/t_nntp.at, tests/t_http.at: Update to provide URL/groupname
	pairs.

2003-09-02  Tom Tromey  <tromey@redhat.com>

	* aclocal.m4, monotone.info: Removed generated files.

2003-08-31  Nathaniel Smith  <njs@codesourcery.com>

	* configure.ac: Check for lua40/lua.h, lua40/lualib.h and -llua40,
	-lliblua40.
	* config.h.in: Add LUA_H, LIBLUA_H templates, remove HAVE_LIBLUA,
	HAVE_LIBLUALIB templates.
	* lua.cc: Include config.h.  Use LUA_H, LIBLUA_H macros.

2003-08-29  graydon hoare  <graydon@pobox.com>

	* Makefile.am, txt2c.cc, lua.cc, database.cc:
	Use a C constant-building converter rather than objcopy.

	* cert.cc, cert.hh, packet.cc, packet.hh, diff_patch.cc,
	rcs_import.cc:
	Modify cert functions to require a packet consumer, do no implicit
	database writing.

	* commands.cc, database.cc, database.hh, schema.sql, network.cc:
	Modify packet queueing strategy to select ancestors from known
	network server content, rather than most recent edge.

2003-08-25  graydon hoare  <graydon@pobox.com>

	* AUTHORS, ChangeLog, Makefile.am, NEWS, configure.ac,
	tests/t_http.at: Release point (v 0.3)

2003-08-24  graydon hoare  <graydon@pobox.com>

	* nntp_tasks.cc: Measure success from postlines state.
	* network.cc: Print summary counts of transmissions.
	* packet.cc: Count packets into database.
	* depot.cc: Add administrative commands, fix a bunch of
	little bugs.
	* t_http.at: Testcase for depot-driven communication.
	* monotone.texi: Update to reflect depot existence.
	* http_tasks.cc: Pick bugs out.

2003-08-24  graydon hoare  <graydon@pobox.com>

	* commands.cc: Wash certs before output.
	* *.cc,*.hh: Adjust cert packet format to
	be more readable, avoid superfluous gzipping.

2003-08-24  graydon hoare  <graydon@pobox.com>

	* configure, Makefile.in: Remove generated files, oops.
	* commands.cc: Implement 'propagate'.
	* lua.cc, lua.hh, network.cc, network.hh: Remove
	'aggregate posting' stuff.
	* network.cc: Batch postings into larger articles.
	* diff_patch.hh, diff_patch.cc: Implement basic
	merge2-on-manifest.

2003-08-23  graydon hoare  <graydon@pobox.com>

	* monotone.cc: Handle user-defined lua hooks as
	overriding internal / .monotonerc hooks no matter
	where on cmd line they occur.
	* update.cc: Made failures more user-friendly.
	* lua.cc: Improve logging a bit.
	* testsuite.at, tests/*.{at,in}, testsuite/: Rewrite tests in
	autotest framework, move to tests/ directory.
	* boost/io/*, cryptopp/hmac.h: Add missing files.

2003-08-23  Tom Tromey  <tromey@redhat.com>

	* monotone.cc (OPT_VERSION): New macro.
	(cpp_main): Handle OPT_VERSION.
	(options): Added `version' entry.
	Include config.h.

2003-08-21  Tom Tromey  <tromey@redhat.com>

	* database.cc: Include "sqlite/sqlite.h", not <sqlite.h>.

2003-08-20  graydon hoare  <graydon@pobox.com>

	* boost/*:
	incorporate boost sandbox bits, for now.

	* Makefile.am, Makefile.in, configure, configure.ac, diff_patch.cc,
	http_tasks.cc, http_tasks.hh, network.cc, nntp_machine.cc,
	nntp_machine.hh, nntp_tasks.cc, nntp_tasks.hh, testsuite/t_nntp.sh:

	fix up networking layer to pass nntp tests again

2003-08-19  graydon hoare  <graydon@pobox.com>

	* Makefile.am, Makefile.in, app_state.hh, cert.cc, commands.cc,
	constants.hh, cryptopp/misc.h, database.cc, depot.cc,
	http_tasks.cc, http_tasks.hh, keys.cc, lua.cc, lua.hh, monotone.cc,
	network.cc, network.hh, nntp_machine.cc, nntp_machine.hh,
	nntp_tasks.cc, nntp_tasks.hh, packet.cc, packet.hh, rcs_import.cc,
	sanity.cc, sanity.hh, schema.sql, test_hooks.lua,
	testsuite/runtest.sh, testsuite/t_null.sh, vocab_terms.hh:

	major surgery time
	- move to multi-protocol posting and fetching.
	- implement nicer failure modes for sanity.
	- redo commands to print nicer, fail nicer.

2003-08-18  graydon hoare  <graydon@pobox.com>

	* Makefile.am, Makefile.in, adler32.hh, database.cc, depot.cc,
	mac.hh, xdelta.cc, Makefile.am, Makefile.in:

	first pass at a depot (CGI-based packet service)

2003-08-08  graydon hoare  <graydon@pobox.com>

	* Makefile.am, Makefile.in AUTHORS, ChangeLog, Makefile.am,
	Makefile.in, NEWS, monotone.1, monotone.info, monotone.texi:

	release point (v 0.2)

2003-08-08  graydon hoare  <graydon@pobox.com>

	* cert.cc, cert.hh, interner.hh, rcs_import.cc:

	auxilliary certs

	* cert.cc, cert.hh, cycle_detector.hh, interner.hh, patch_set.cc,
	rcs_import.cc:

	improvements to cycle detection stuff

2003-08-05  graydon hoare  <graydon@pobox.com>

	* rcs_import.cc:

	almost even more seemingly correct CVS graph reconstruction (still slow)

	* sqlite/* cryptopp/* Makefile.am, Makefile.in, aclocal.m4,
	config.h.in, configure, configure.ac, file_io.cc, keys.cc,
	sanity.cc, sanity.hh, transforms.cc:

	minimizing dependencies on 3rd party libs by importing the
	necessary bits and rewriting others.

	* cert.cc, cert.hh, rcs_import.cc:

	cvs import seems to be working, but several linear algorithms need
	replacement

2003-07-28  graydon hoare  <graydon@pobox.com>

	* Makefile.am, Makefile.in, cert.cc, commands.cc, database.cc,
	database.hh, manifest.cc, rcs_file.cc, rcs_import.cc,
	rcs_import.hh, vocab.cc, xdelta.cc:

	cvs graph reconstruction hobbling along.

2003-07-21  graydon hoare  <graydon@pobox.com>

	* database.cc, xdelta.cc, xdelta.hh:

	piecewise xdelta; improves speed a fair bit.

2003-07-11  graydon hoare  <graydon@pobox.com>

	* Makefile.am, Makefile.in, config.h.in, configure, configure.ac,
	transforms.cc, xdelta.cc, xdelta.hh:

	implement xdelta by hand, forget 3rd party delta libs.

2003-07-02  graydon hoare  <graydon@pobox.com>

	* database.cc, rcs_import.cc, transforms.cc, transforms.hh:

	speedups all around in the storage system

2003-07-01  graydon hoare  <graydon@pobox.com>

	* database.hh, rcs_import.cc, transforms.cc, transforms.hh: speed

	improvements to RCS import

2003-06-30  graydon hoare  <graydon@pobox.com>

	* rcs_import.cc, transforms.cc:

	some speed improvements to RCS import

2003-06-29  graydon hoare  <graydon@pobox.com>

	* commands.cc, database.hh, rcs_import.cc, transforms.cc:

	RCS file import successfully (albeit slowly) pulls in some pretty
	large (multi-hundred revision, >1MB) test cases from GCC CVS

	* Makefile.in, commands.cc, rcs_file.cc, rcs_file.hh,
	rcs_import.cc, rcs_import.hh,

	Makefile.am: preliminary support for reading and walking RCS files

2003-04-09  graydon hoare  <graydon@pobox.com>

	* autogen.sh: oops
	* */*: savannah import

2003-04-06  graydon hoare  <graydon@pobox.com>

	* initial release.<|MERGE_RESOLUTION|>--- conflicted
+++ resolved
@@ -1,19 +1,15 @@
-<<<<<<< HEAD
-2005-09-02  Nathaniel Smith  <njs@pobox.com>
-
-	* paths.{hh,cc}: Add split_path typedef.  Use it.
-
-2005-09-02  Matt Johnston  <matt@ucc.asn.au>
-=======
 2005-09-03  Matthew Gregan  <kinetik@orcon.net.nz>
 
 	* annotate.cc (build_parent_lineage): Don't access uninitialized
 	memory--use resize() rather than reserve().
 
 2005-09-02  Matthew Gregan  <kinetik@orcon.net.nz>
->>>>>>> 238db2ae
 
 	* monotone.cc: Use consistent case in option descriptions.
+
+2005-09-02  Nathaniel Smith  <njs@pobox.com>
+
+	* paths.{hh,cc}: Add split_path typedef.  Use it.
 
 2005-09-02  Matt Johnston  <matt@ucc.asn.au>
 
