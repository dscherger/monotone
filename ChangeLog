--- conflicted
+++ resolved
@@ -1,4 +1,8 @@
-<<<<<<< HEAD
+2006-03-04  Derek Scherger  <derek@echologic.com>
+
+	* tests/t_revert_move_to_renamed_dir.at: new test for bug reported by Thomas Keller
+	* testsuite.at: call it
+
 2006-03-05  Richard Levitte  <richard@levitte.org>
 
 	* po/sv.po: A few changes.
@@ -19,12 +23,6 @@
 	Error, not a Naughty.
 	(checkout): If a branch has multiple heads, list candidates, give
 	usage hint, and use Error instead of Naughty.
-=======
-2006-03-04  Derek Scherger  <derek@echologic.com>
-
-	* tests/t_revert_move_to_renamed_dir.at: new test for bug reported by Thomas Keller
-	* testsuite.at: call it
->>>>>>> 97bb78d7
 
 2006-03-03  Derek Scherger  <derek@echologic.com>
 
