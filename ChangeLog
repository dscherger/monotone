<<<<<<< HEAD
2005-10-15  Nathaniel Smith  <njs@pobox.com>

	* manifest.cc (build_restricted_manifest_map): Mention the new
	--missing option in the missing files error message hint.

=======
2005-10-17  Timothy Brownawell  <tbrownaw@gmail.com>

	* commands.cc (serve): check that the db is valid before beginning
	service (would previously not know until someone connected)
	* netsync.cc (serve_connections): don't say "beginning service" until
	after opening the socket.

2005-10-16  Timothy Brownawell  <tbrownaw@gmail.com>

	* app_state.{cc,hh}, key_store.cc: change how the keystore directory
	is initialized; was using app.confdir before it was ready

2005-10-16  Timothy Brownawell  <tbrownaw@gmail.com>

	Make the configuration directory configurable and available to lua
	* lua.cc: export new function to lua, "get_confdir"
	* app_state.{cc,hh} monotone.cc options.hh: new option --confdir,
	make the configuration directory something other than ~/.monotone
	* lua.{cc,hh}: make the app_state availabe to lua callbacks
	* key_store.cc: use get_confdir instead of hardcoded
	* lua.cc: use get_confdir instead of hardcoded
	* tests/t_config_confdir.at: test --confdir and lua get_confdir
	* testsuite.at: add it

2005-10-16  Timothy Brownawell  <tbrownaw@gmail.com>

	Teach client to optionally push unused keys; new pubkeys can now be
	given to a server without restarting it.
	* app_state.{cc,hh}, monotone.cc, options.hh:
	new command-specific-option --key-to-push=<key> , used to sync/push
	a key that hasn't signed anything
	* netsync.cc: make it work
	* commands.cc: push and sync take it
	* tests/t_netsync_pubkey.at: test it

2005-10-16  Matthew Gregan  <kinetik@orcon.net.nz>

	* configure.ac: Don't add boost_unit_test_framework to global
	LIBS, we will link against it directly when needed.
	* Makefile.am: Only allow unit_tests to be built if
	boost_unit_test_framework was available at configure time.

2005-10-15  Matthew Gregan  <kinetik@orcon.net.nz>

	* configure.ac: Use boost_filesystem as the library to test for
	when trying to guess a suitable BOOST_SUFFIX.  Make a missing
	boost_unit_test_framework library a non-fatal error.

2005-10-14  Emile Snyder  <emile@alumni.reed.edu>

	* commands.cc: Fix breakage I introduced with the --unknown flag.
	Rename find_unknown to find_unknown_and_ignored, since that's what
	it's actually doing.  Likewise ls_unknown ->
	ls_unknown_or_ignored, and use find_unknown_and_ignored correctly.
	Fixes t_mt_ignore.at failures.
	
>>>>>>> 83854fe1
2005-10-14  Nathaniel Smith  <njs@pobox.com>

	* key_store.{cc,hh} (get_key_dir): New method.
	* schema_migration.cc (migrate_client_to_external_privkeys): Tell
	user that we're moving their keys.
	* commands.cc (genkey): Refer to keystore by the directory, not as
	"keystore".
	(ls_keys): Likewise.

2005-10-14  Timothy Brownawell  <tbrownaw@gmail.com>

	Add .mt-ignore, ignore most generated files, except for the *m4 files.

2005-10-14  Emile Snyder <emile@alumni.reed.edu>

	* app_state.{cc,hh}: new 'unknown' class member for --unknown flag.
	* commands.cc (CMD(add), ls_unknown, find_unknown): use new
	--unknown flag to add any files in the working copy that monotone
	doesn't know about (and isn't ignoring).
	* monotone.cc (coptions, cpp_main): add the --unknown flag handling.
	* options.hh: add OPT_UNKNOWN.
	* monotone.texi: document it.
	* tests/t_add.at: test it.
	
2005-10-14  Emile Snyder <emile@alumni.reed.edu>

	* database.cc (complete): enhance h: and b: to mean "current
	branch" (as defined by your working copy) when given empty.
	* monotone.texi: document it.
	
2005-10-14  Matthew Gregan  <kinetik@orcon.net.nz>

	* database.cc: Exclusively lock the database when performing a 'db
	dump'.
	* schema_migration.cc: Run an analyze at the end of a database
	migration to help out the SQLite query optimizer.  Also change
	schema id calculation to match 'sqlite_stat%' rather than the
	specific table 'sqlite_stat1'--the SQLite docs suggest that more
	tables will be created in the future.

2005-10-14  Matthew Gregan  <kinetik@orcon.net.nz>

	* database.cc, schema.sql, schema_migration.cc: Use SQLite 3's
	exclusive locking whereever we start a new transaction; allows
	monotone to report database locking errors earlier if a second
	monotone process attempts to perform database operations.

2005-10-14  Matthew Gregan  <kinetik@orcon.net.nz>

	* commands.cc (message_width): Refactor into display_width() and
	remove message_width().
	* transforms.{cc,hh} (display_width): Rename length() to
	display_width() and use the code from message_width().
	* ui.cc, commands.cc: Change calls to length() to display_width().
	* netsync.cc: Remove length() calls, test for string emptiness
	instead.

2005-10-13  Emile Snyder <emile@alumni.reed.edu>

	* commands.cc (CMD(revert)): use --missing for revert a'la drop.
	* monotone.texi: document it.
	* tests/t_revert_restrict.at: test it.
	
2005-10-13  Emile Snyder <emile@alumni.reed.edu>

	* app_state.{cc,hh}: new missing class member for --missing flag.
	* commands.cc (CMD(drop), ls_missing, find_missing): use new
	--missing flag to drop any files already deleted in the working copy.
	* monotone.cc (coptions, cpp_main): add the --missing flag handling.
	* options.hh: add OPT_MISSING.
	* monotone.texi: document it.
	* tests/t_drop_missing.at: test it.
	
2005-10-13  Emile Snyder <emile@alumni.reed.edu>

	* database.cc (complete): implementation for h:branch selector to
	find heads of a branch.
	* selectors.{cc,hh}: add sel_head with selector character 'h'.
	* monotone.texi: document it.
	
2005-10-13  Matt Johnston  <matt@ucc.asn.au>

	* botan/mem_pool.cpp: fix bug preventing remove_empty_buffers()
	from being called, gives significant improvements for long-running
	processes.

2005-10-12  Emile Snyder <emile@alumni.reed.edu>

	* monotone.texi: add njs's lucid definition of what the disapprove
	actually means in terms of the revision graph to it's section in
	the documentation.
	
2005-10-12  Matt Johnston  <matt@ucc.asn.au>

	* monotone.cc: return with exit code of 2 on usage output
	* testsuite.at: turn "cat_foo" into "automate get_foo"
	* tests/t_empty_env.at, tests/t_null.at, tests/t_at_sign.at,
	tests/t_unreadable_db.at, tests/t_cmdline_options.at: expect 2 exit code
	* tests/t_cross.at: update to the changeset paradigm of immutable
	ancestors.

2005-10-11  Emile Snyder <emile@alumni.reed.edu>

	* app_state.{cc,hh}: new bind_address and bind_port class members.
	* options.hh: new OPT_BIND for serve command.
	* monotone.cc: handle OPT_BIND.
	* commands.cc (process_netsync_args, CMD(serve)): use values from
	the new --bind=[addr]:port option for 'monotone serve' rather than
	the positional argument.  default to binding all interfaces.
	* monotone.texi: document new serve syntax
	* netsync.cc (serve_connections): use empty address argument to
	mean bind all interfaces.
	* netxx/address.cxx (Address::add_all_addresses): set port_ member
	from passed in port argument.
	* testsuite.at, tests/t_netsync_single.at: use new --bind syntax
	for serve commands.
	
2005-10-11  Matthew Gregan  <kinetik@orcon.net.nz>

	* commands.cc (message_width, explain_usage): New function to
	calculate display width of translated strings.  Use it in
	explain_usage.
	Patch from Thomas Moschny <thomas.moschny@gmx.de>
	* certs.cc (get_user_key): Correct logic in N() test for multiple
	keys.  Resolves bug reported by Malte Thoma.

2005-10-10  Timothy Brownawell  <tbrownaw@gmail.com>

	Make netsync shutdown work properly.
	* netsync.cc (session::which_events): Only ask to read if not armed.
	A read failure will discard all read-but-not-processed commands.
	* netsync.cc (session::maybe_say_goodbye): Only say goodbye once.
	Repeated goodbyes means that one side *will* have a full write-queue
	when the connection is torn down.

2005-10-10  Timothy Brownawell  <tbrownaw@gmail.com>

	* tests/t_automate_stdio.at: Add comment here too.

2005-10-10  Timothy Brownawell  <tbrownaw@gmail.com>

	* contrib/get_stdio.pl: Add comments. I'm told it was "obtuse",
	hopefully this will help somewhat.

2005-10-10  Matt Johnston  <matt@ucc.asn.au>

	* configure.ac, Makefile.am: add {MONOTONE,LIB3RDPARTY}_C{,XX}FLAGS
	variables.

2005-10-10  Benoît Dejean <benoit@placenet.org>

	* commands.cc: s/key store/keystore/g.

2005-10-10  Matt Johnston  <matt@ucc.asn.au>

	* netsync.cc, database.{cc,hh}: don't include unwanted branch
	certs when building the merkle tree.
	* merkle.hh: add variant of insert_into_merkle_tree
	taking non-raw id.
	* markle.cc: comment out unused bits

2005-10-10  Nathaniel Smith  <njs@pobox.com>

	* cert.{cc,hh} (get_user_key): New function, replacing
	guess_default_key.
	* revision.cc (build_changesets_from_existing_revs) 
	(build_changesets_from_manifest_ancestry): 
	* rcs_import.cc (import_cvs_repo): 
	* commands.cc (internalize_cert_name, push, sync, serve):
	* cert.cc (make_simple_cert, cert_revision_author_default): Use
	it.

2005-10-10  Matthew Gregan  <kinetik@orcon.net.nz>

	* netsync.cc: Clean up another case where port numbers were being
	munged by localized iostreams.
	* tests/t_netsync_largish_file.at: Tweak the random file
	generation so that it's a bit faster on platforms with slow awk
	implementations.
	* netsync.cc: Remove comment stating that our official IANA port
	should be renamed from 'netsync' to 'monotone'; Tomas sorted this
	out a while ago.
	* lua.cc (Lua::ok): Only log the 'Lua::ok() failed' message if
	there has been a failure.
	* monotone.texi: Fix a typo.
	* win32/fs.cc (get_homedir): Clarify comment.

2005-10-09  Matthew Gregan  <kinetik@orcon.net.nz>

	* contrib/usher.cc (main): Reset parser state for config file
	parser.
	* win32/monotone.iss: Reduce minimum OS version for installer.
	* configure.ac: Another Boost library suffix.

2005-10-08  Matthew Gregan  <kinetik@orcon.net.nz>

	* tests/t_automate_keys.at: Portability fixes.

2005-10-08  Benoît Dejean  <benoit@placenet.org>

	* commands.cc: One more i18n string.

2005-10-08  Matthew Gregan  <kinetik@orcon.net.nz>

	* tests/t_automate_keys.at: Don't rely on extended sed either!

2005-10-08  Nathaniel Smith  <njs@pobox.com>

	* database.{hh,cc}: Clean-up previous change -- switch to using a
	cleanup_ptr to hold sqlite3_stmt handles, for proper exception
	safety.

2005-10-08  Nathaniel Smith  <njs@pobox.com>

	* database.cc (fetch): Do not insert prepared statements into the
	statement table until they are successfully created, to avoid
	segfaults on database teardown.

2005-10-08  Matthew Gregan  <kinetik@orcon.net.nz>

	* tests/t_automate_keys.at: Use sed rather than relying on an
	extended grep being available.

2005-10-08  Nathaniel Smith  <njs@pobox.com>

	* contrib/ciabot_monotone.py (send_change_for): Handle branch-less
	revisions.

2005-10-08  Nathaniel Smith  <njs@pobox.com>

	* paths.cc: Make initial_rel_path an fs::path.  Adjust code
	correspondingly.  Add tests that calling monotone from inside MT
	should work.
	* tests/t_add_inside_MT.at, testsuite.at: New test.

2005-10-08  Matthew Gregan  <kinetik@orcon.net.nz>

	* win32/fs.cc: Don't consider USERPROFILE as a possible home
	directory; APPDATA is more appropriate.  Add a second method to
	get the APPDATA path.  Always use HOME if it's set (not just under
	Cygwin/MinGW).
	* tests/t_netsync_absorbs.at: Add missing CANONICALISE().

2005-10-07  Timothy Brownawell  <tbrownaw@gmail.com>

	* commands.cc (pubkey): don't insist on having a database
	* tests/t_key_management_without_db.at: check it

2005-10-07  Timothy Brownawell  <tbrownaw@gmail.com>

	* file_io.cc, vocab.cc, Makefile.am: fix merge
	* botan/algolist.cpp, botan/def_alg.cpp: fix merge

2005-10-07  Timothy Brownawell  <tbrownaw@gmail.com>

	* automate.cc: add "automate keys". like "ls keys", except it
	uses basic_io (since "ls keys" is now slightly irregular and not
	very well suited to machine interpretation).
	* monotone.texi: document it
	* tests/t_automate_keys.at: test for it
	* testsuite.at: add test
	* basic_io.{cc,hh} (stanza): add push_str_multi, for entries
	that can take a variable number of string arguments.
	* commands.cc: add "automate keys" to automate help
	misc minor whitespace cleanup

2005-10-06  Timothy Brownawell  <tbrownaw@gmail.com>

	* commands.cc (ls_keys): don't insist on having a db
	* tests/t_key_management_without_db.at: check ls keys
	* monotone.texi: update for new key storage
		* concepts :: storage and workflow
		* tutorial :: generating keys
		* tutorial :: committing work
		* command reference :: informative
		* command reference :: key and cert
		* command reference :: packet I/O

2005-10-06  Timothy Brownawell  <tbrownaw@gmail.com>

	* commands.cc (chkeypass): doesn't use the db, so we don't need a guard
	* commands.cc (dropkey): don't insist on having a db
	* tests/t_genkey_without_db.at: rename (s/genkey/key_management) and
	add checks for chkeypass and dropkey without a db

2005-10-06  Timothy Brownawell  <tbrownaw@gmail.com>

	* database.{cc,hh}: new function, database::database_specified()
	return whether we were given a database (doesn't care about validity,
	only that we were told to use one)
	* commands.cc (genkey): don't insist on having a db, but still
	check it for duplicates if we're given one.
	* tests/t_genkey_without_db.at: make sure it works
	* testsuite.at: add test

2005-09-28  Timothy Brownawell  <tbrownaw@gmail.com>

	* keys.cc (get_private_key): don't use lua hook passwords for
	chkeypass.

2005-09-28  Matt Johnston  <matt@ucc.asn.au>

	* keys.cc (get_private_keys): don't use lua hook passwords for
	chkeypass.

2005-09-28  Timothy Brownawell  <tbrownaw@gmail.com>

	* key_store.cc: fix delete_key
	* tests/t_database_check_normalized: needs 'db migrate'
	* tests/t_lua_privkey.at: update for new key location
	* tests/t_netsync_absorbs.at: use genkey instead of packets
	* tests/t_netsync_checks_server_key.at: same
	* tests/t_netsync_pubket.at: update key packet to new format

2005-09-27  Timothy Brownawell  <tbrownaw@gmail.com>

	Replace extract_keys command with a database migrator.
	* database.{cc,hh}: Remove last traces of private keys in db.
	* schema.sql: Remove private_keys table
	* commands.cc (dropkey): private keys can no longer be in the db.
	* schema_migration.cc: new migrator
	* commands.cc: remove extract_keys
	* tests/t_migrate_schema.at: update
	* keys.hh, cert.cc, key_store.cc: keys_match doesn't work well on
	privkeys. Don't use it.
	* key_store.cc: Allow duplicate insertions, if they match.

2005-09-27  Timothy Brownawell  <tbrownaw@gmail.com>

	* schema_migration.hh: migrate_depot_schema() doesn't really exist
	* database.cc, schema_migration.{cc,hh}: migrate_monotone_schema
	now takes an app_state * , so data can be moved to/from the database.

2005-09-27  Matt Johnston  <matt@ucc.asn.au>

	* botan/pkcs8.cc, keys.cc: fix monotone-specific pkcs8 key
	parsing.
	* commands.cc: ls keys shows keystore-only pubkeys as well
	* packet.cc: fix unit tests
	* testsuite.at: use keypair packet rather than privkey/pubkey 
	packets.

2005-09-26  Matt Johnston  <matt@ucc.asn.au>

	* commands.cc, keys.cc, others: use standard
	"PBE-PKCS5v20(SHA-1,TripleDES/CBC)" encoding rather than
	raw arc4. extract_keys will re-encode keys, still
	need to work on packet.cc encoding.
	* botan/{des*,pkcs5*,algolist.cpp}: required files
	from Botan 1.4.6

2005-09-25  Timothy Brownawell  <tbrownaw@gmail.com>

	Move private keys outside the database.
	They're now stored as keypairs in ~/.monotone/keys
	Details:
	* keystore.{cc,hh}: handle storage of keypairs
	* tests*: Specify keystore location when running the testsuite.
		This prevents it from polluting the user's keystore.
	* database{cc,hh}: remove ability to put privkeys. They can still
		be listed, retrieved, and deleted, to support
	* commands.cc: New command, extract_keys. Copies private keys from
		the database to the keystore.
	* vocab.hh: add keypair type, like pair<pubkey, privkey>, except that
		the members are named pub and priv.
	* packet.cc: Clean up read_packets.
	* packet.{cc,hh}: privkey packets no longer exists, handle keypair
		packets instead.
	* file_io.{cc,hh}: add read_directory because tree_walker needs to
		be in the wc. add a write_data that works outside the wc.
	* Makefile.am: add keystore.{cc,hh}
	* others: update to work with new key storage

2005-10-06  Matthew Gregan  <kinetik@orcon.net.nz>

	* std_hooks.lua (merge3_emacs_cmd): Minor cleanup.
	* std_hooks.lua: Pass '--eval' rather than '-eval' to Emacs; the
	CVS emacsclient does not consider '-eval' as valid.
	* platform.hh, unix/fs.cc, win32/fs.cc (rename_clobberingly): New
	function for best-effort atomic renames.  This will probably never
	be atomic on Win32.
	* file_io.cc (write_data_impl): Append process ID to temporary
	file name so that multiple monotone processes operating on the
	same working copy are less likely to clobber each other.  Use
	rename_clobberingly().
	* ui.cc (user_interface): Allow std::cout to raise
	ios_base::failure exceptions if stream goes bad (e.g. stream
	receives EPIPE).
	* monotone.cc (cpp_main): Catch ios_base::failure exceptions and
	exit cleanly.
	* main.cc (main_with_signal_handlers): Install handler to ignore
	SIGPIPE.
	* Makefile.am: Remove platform_netsync.cc references.
	* {unix,win32}/platform_netsync.cc: Remove files.
	* platform.hh, netsync.cc (run_netsync_protocol):
	Remove {start,end}_platform_netsync() calls.

2005-10-04  Nathaniel Smith  <njs@pobox.com>

	* monotone.texi (Automation): Document the mysterious columns of
	numbers in 'automate inventory' output format.

2005-10-04  Matt Johnston  <matt@ucc.asn.au>

	* botan/, Makefile.am: update to Botan 1.4.7

2005-10-03  Nathaniel Smith  <njs@pobox.com>

	* monotone.texi (Automation): Clean up formatting and description
	of 'automate inventory' sample output.

2005-10-02  Marcel van der Boom  <marcel@hsdev.com>

	* commands.cc (CMD(checkout)): Check for non-existant checkout dir
	earlier, so we can fail earlier.

2005-09-30  Nathaniel Smith  <njs@pobox.com>

	* Makefile.am (AM_CFLAGS, AM_CXXFLAGS): Add
	-DBOOST_SP_DISABLE_THREADS (disables thread-safe shared_ptr
	reference counting).

2005-09-30  Nathaniel Smith  <njs@pobox.com>

	* debian/README.Debian, debian/TODO.Debian: Add debian files
	left out of repository.

2005-09-30  Nathaniel Smith  <njs@pobox.com>

	* NEWS: Set date for 0.23.

2005-09-30  Nathaniel Smith  <njs@pobox.com>

	* testsuite.at: Whoops, forgot to hit save.  Remove
	t_diff_changeset_bug.at.

2005-09-30  Grahame Bowland  <grahame@angrygoats.net>

	* paths.cc: remove unit tests for 
	file_path_internal_from_user

2005-09-30  Patrick Mauritz  <oxygene@studentenbude.ath.cx>

	* configure.ac: only add gnu specific CFLAGS and CXXFLAGS for
	gnu compilers

2005-09-30  Nathaniel Smith  <njs@pobox.com>

	* tests/t_log_outside_working_dir.at: Fix summary line.
	* tests/t_diff_changeset_bug.at: Remove redundant test
	(cf. t_restricted_diff_unchanged.at).

2005-09-30  Nathaniel Smith  <njs@pobox.com>

	* Makefile.am (BOTAN_SOURCES): Add botan/hash_id.h.

2005-09-30  Nathaniel Smith  <njs@pobox.com>

	* NEWS: More additions (mention MM and the problems paths.cc will
	cause for colinux folks).

2005-09-30  Nathaniel Smith  <njs@pobox.com>

	* Makefile.am (MOST_SOURCES): Add hash_map.hh.
	(BOTAN_SOURCES): Add botan/charset.h.

2005-09-29  Nathaniel Smith  <njs@pobox.com>

	* NEWS: Fix typos pointed out by Matthew Gregan.

2005-09-29  Nathaniel Smith  <njs@pobox.com>

	* UPGRADE, configure.ac, monotone.spec, win32/monotone.iss:
	* debian/changelog: Bump version number.
	
2005-09-30  Grahame Bowland  <grahame@angrygoats.net>

	* paths.hh: update file_path documentation, 
	remove file_path_internal_from_user
	* paths.cc: remove file_path_internal_from_user
	* commands.cc CMD(cat): change file_path_internal_from_user 
	to file_path_external
	* tests/t_diff_outside_working_dir.at: check diff works outside 
	  of a working dir (with a file specified)
	* tests/t_log_outside_working_dir.at: check log works outside 
	  of a working dir (with a file specified)
	* tests/t_diff_changeset_bug.at: mysterious changeset bug
	* testsuite.at: add new tests

2005-09-29  Nathaniel Smith  <njs@pobox.com>

	* AUTHORS: Add Grahame and Marcel.
	* NEWS: Write 0.23 entry.
	* monotone.texi (Reserved Files): Mention in .mt-ignore docs that
	the patterns are regexes.
	
2005-09-30  Grahame Bowland  <grahame@angrygoats.net>

	* paths.cc (file_path::file_path): Allow external paths outside of
	a working directory, so long as we don't enter a working directory 
	later.
	(access_tracker) add new very_uninitialized state which 
	prevents subsequent initialization
	(test_access_tracker) check the very_uninitialized state works
	* paths.hh: correct mention of monotone cat file to new syntax

2005-09-29  Matthew Gregan  <kinetik@orcon.net.nz>

	* paths.cc: Restore two unit tests on Win32.

2005-09-29  Richard Levitte  <richard@levitte.org>

	* testsuite.at: Removed a spurious G...

2005-09-29  Matthew Gregan  <kinetik@orcon.net.nz>

	* paths.cc, win32/fs.cc: Fixes to allow unit tests to pass on Win32.

2005-09-29  Marcel van der Boom  <marcel@hsdev.com>

	* netsync.cc (rebuild_merkle_trees): only get matched branch
	certs, not all of them

2005-09-28  Nathaniel Smith  <njs@pobox.com>

	* tests/t_rename_diff_names.at, testsuite.at: New test.

2005-09-27  Richard Levitte  <richard@levitte.org>

	* monotone.texi (Tutorial): It seems like texi2pdf gets quite
	confused when a @chapter has a @subsection with a @section in
	between.  The resulting PDF had a Tutorial that was a indexed as a
	subsection under Concepts/Branches instead of being indexed as the
	chapter it is, and most confusingly, it's last subsection
	(Branching and Merging) ended up as a a separate chapter of it's
	own...

2005-09-27  Matt Johnston  <matt@ucc.asn.au>

	* netsync.cc (ancestry_fetcher): new approach to requesting file
	and manifest deltas and full data. Tries to be more efficient
	for the vcache of recontstructed data, and conceptually simpler

	* tests/t_netsync_unrelated.at: passes, remove XFAIL

2005-09-26  Benoît Dejean  <benoit@placenet.org>

	* database.cc: Merged 3 strings.

2005-09-26  Matt Johnston  <matt@ucc.asn.au>

	* commands.cc: add 'help' command
	* monotone.cc: add -h alias for --help
	
2005-09-25  Matt Johnston  <matt@ucc.asn.au>

	* netsync.cc: use lexical_cast on port numbers to avoid
	strange-looking "port 5,253"

2005-09-25  Matthew Gregan  <kinetik@orcon.net.nz>

	* sqlite/*: Update in-tree SQLite from 3.2.6 to 3.2.7.

2005-09-25  Benoît Dejean  <benoit@placenet.org>

	* netsync.cc: 3 more i18n strings.

2005-09-25  Benoît Dejean  <benoit@placenet.org>

	* cert.cc (cert_signable_text): F() vs. boost::format.
	* lua.cc (monotone_guess_binary_file_contents_for_lua),
	(monotone_include_for_lua), (monotone_includedir_for_lua):
	* rcs_import.cc (import_cvs_repo): Merged some strings.
	
2005-09-25  Benoît Dejean  <benoit@placenet.org>

	* lua.cc (monotone_guess_binary_file_contents_for_lua):
	Fixed signednes warning and istream usage.

2005-09-25  Matt Johnston  <matt@ucc.asn.au>

	* ui.cc: fallback to the default locale if locale("") fails.

2005-09-25  Matt Johnston  <matt@ucc.asn.au>

	* botan/arc4.cpp: increase maximum keylength to 256 bytes.

2005-09-24  Benoît Dejean  <benoit@placenet.org>

	* ChangeLog: Fixed.
	I don't understand how xxdiff works :/ Please help.

2005-09-24  Satoru SATOH <ss@gnome.gr.jp>

	* po/ja.po: Updated Japanese translation.

2005-09-23  Benoît Dejean  <benoit@placenet.org>

        * std_hooks.lua: More i18n strings.

        I don't know how to handle lua
        "multiline" ..
        "strings" because gettext doesn't join them.

2005-09-22  Benoît Dejean  <benoit@placenet.org>

        * sanity.{cc,hh}: Uninlined F() and FP().
        This happily saves ~100KB of .text on my ppc.

2005-09-22  Benoît Dejean  <benoit@placenet.org>

	* netsync.cc: Reverted changes
	from f0a632bf14468b6e03a488d6f1a64ef18b61d04c
	to   4f7f638954c79c54460d04c3be111acad8b26dd3

2005-09-22  Benoît Dejean  <benoit@placenet.org>

	* lua.cc (monotone_gettext_for_lua): New function.
	* po/POTFILES.in: Added std_hooks.lua.
	* std_hooks.lua: One more string for i18n.

2005-09-22  Benoît Dejean  <benoit@placenet.org>

	* ui.{cc,hh} (get_user_locale): Returns a const &.

2005-09-21  Timothy Brownawell  <tbrownaw@gmail.com>

	* contrib/usher.cc: better error checking

2005-09-20  Timothy Brownawell  <tbrownaw@gmail.com>

	* restrictions.cc: Make calculate_unrestricted_revision work
	with --exclude
	* tests/t_restriction_with_exclude_iprint.at: remove XFAIL

2005-09-20  Patrick Mauritz <oxygene@studentenbude.ath.cx>

	* configure.ac: solaris needs librt for fdatasync
	* sqlite/parse.c: #line and #include interactions aren't defined

2005-09-20  Matt Johnston  <matt@ucc.asn.au>

	* database.cc (space_usage): workaround the issue that in sqlite
	3.2.6, SUM({empty set}) returns NULL. (this is part of the sql spec,
	see http://www.sqlite.org/cvstrac/tktview?tn=1413 and the comment for
	SUM() in sqlite docs).

2005-09-20  Matt Johnston  <matt@ucc.asn.au>

	* ui.cc, ui.hh, sanity.hh: replace ui.user_locale with
	get_user_locale(), so that we can guarantee that it will be
	initialised when the global_sanity object (and probably other things)
	are instantiated.

2005-09-20  Matthew Gregan  <kinetik@orcon.net.nz>

	* tests/t_restriction_with_exclude_iprint.at: New test, variant of
	t_restriction_exclude.at, but with inodeprints enabled.  Mark as
	XFAILed.
	* testsuite.at: Add new test.
	* sqlite/*: Update in-tree SQLite from 3.2.2 to 3.2.6.
	* Makefile.am: Add sqlite/{analyze,vbdefifo,complete}.c to
	SQLITE_SOURCES
	* schema_migration.cc (calculate_schema_id): Explicitly exclude
	sqlite_stat1 table from schema ID calculation.  This is a new
	magic table created by the 'analyze' command in SQLite >= 3.2.3.

2005-09-18  Nathaniel Smith  <njs@pobox.com>

	* po/ja.po: New translation from Satoru SATOH <ss@gnome.gr.jp>.
	* AUTHORS: Add Satoru SATOH.
	
2005-09-18  Matthew Gregan  <kinetik@orcon.net.nz>

	* testsuite.at: Tweak default 'eveything' netsync glob to
	something that works around the MinGW/Win32 globbing issues for
	now.
	* tests/t_log_brief.at: Canonicalise output on Win32.

2005-09-17  Timothy Brownawell  <tbrownaw@gmail.com>

	* contrib/usher.cc: Remove stray "new int[2];' statements from
	debugging. Remove connections from list when finished.

2005-09-16  Timothy Brownawell  <tbrownaw@gmail.com>

	* Makefile.am (EXTRA_DIST): add contrib/monotone-cvs-ignore.lua,
	contrib/ciabot_monotone_hookversion.py, and contrib/usher.cc .
	also remove duplicate of contrib/monoprof.sh

2005-09-16  Timothy Brownawell  <tbrownaw@gmail.com>

	* netsync.cc: finish renaming things, so it compiles again...

2005-09-16  Timothy Brownawell  <tbrownaw@gmail.com>

	* contrib/usher.cc: A simple usher/proxy server. It asks connecting
	clients for their include pattern, and then forwards the connection
	to an appropriate (as given in a config file) monotone server. Note
	that all servers operating behind one usher need to have the same
	server key.

2005-09-16  Timothy Brownawell  <tbrownaw@gmail.com>

	* netcmd.{cc,hh}, netsync.cc: new netcmd types: usher_cmd and
	usher_reply_cmd. They are not included in the HMAC, and do not
	occur during normal communication. Purpose: running multiple servers
	from the same port. This allows a special server to ask for the
	client's include pattern, and then forward the connection to a real
	monotone server.

2005-09-16  Matt Johnston  <matt@ucc.asn.au>

	* botan/pkcs8.cpp: re-add the monotone-specific code for guessing if
	a key is DER encoded or not.

2005-09-16  Matt Johnston  <matt@ucc.asn.au>

	* botan/*: update to Botan 1.4.6
	* Makefile.am: ditto

2005-09-15  Timothy Brownawell  <tbrownaw@gmail.com>

	* app_state.{cc,hh}: restrictions now understand --exclude
	* commands.cc: commit and revert now take OPT_EXCLUDE
	* monotone.cc: update description of --exclude
	* tests/t_restriction_with_exclude.at: new test
	* testsuite.at: add it

2005-09-14  Timothy Brownawell  <tbrownaw@gmail.com>

	* contrib/ciabot_monotone_hookversion.py: CIA bot client script
	meant to be called from the note_netsync_revision_received hook.
	* lua.{cc,hh}: hook_note_commit and hook_note_netsync_revision_received
	now take the text of the revision as an argument.
	* netsync.cc, commands.cc: Give hooks new argument.
	* monotone.texi: Update documentation for those hooks.

2005-09-11  Benoît Dejean  <benoit@placenet.org>

	* database.cc
	* database_check.cc
	* netsync.cc
	* po/POTFILES.in
	* po/POTFILES.skip
	* rcs_import.cc: More i18n strings.

2005-09-07  Jim Meyering  <jim@meyering.net>
	
	* tests/t_rename_dir_cross_level.at: When invoking mv to rename
	a directory, do not include a trailing slash on the target -- that
	is not portable.                                                  

	* Makefile.am (TESTS_ENVIRONMENT): Ensure that PATH starts with
	the current directory, so we test the just-built monotone binary,
	not some older version.                                          

2005-09-07  Benoît Dejean  <benoit@placenet.org>

	* std_hooks.lua: Don't spawn emacs with '-no-init-file'.

2005-09-09  Matthew Gregan  <kinetik@orcon.net.nz>

	* paths.cc (save_initial_path): Default Boost's fs::path to
	fs::native grammar.
	* tests/t_unreadable_{db,MT}.at: Disable on Win32 for now.
	* paths.cc: Consistency--use WIN32 rather than _WIN32.
	* file_io.cc (walk_tree): Correct test for file existence.

2005-09-08  Matthew Gregan  <kinetik@orcon.net.nz>

	* Makefile.am: Add '-f' argument to 'mv'; avoids build waiting on
	 user confirmation in some cases.

2005-09-08  Nathaniel Smith  <njs@pobox.com>

	* monotone.texi (Certificates): Remove mention of fcerts and
	mcerts.

2005-09-07  Benoît Dejean  <benoit@placenet.org>

	* ui.{cc,hh}: Added user_inferface::user_locale.
	* sanity.hh: Made F() and FP() locale aware.

2005-09-06  Benoît Dejean  <benoit@placenet.org>

	* monotone.cc: One more i18n string.

2005-09-06  Benoît Dejean  <benoit@placenet.org>

	* po/fr.po: Updated French translation.

2005-09-06  Benoît Dejean  <benoit@placenet.org>

	* commands.cc: No i18n for cert_revision_changelog.

2005-09-06  Matthew Gregan  <kinetik@orcon.net.nz>

	* tests/t_netsync_read_permissions.at: Tweak tests so we aren't
	trying to serve a bare '*'; works around test hangs due to glob
	expansion sillyness on MinGW.
	* tests/t_netsync_globs.at: Ditto.
	* tests/t_netsync_exclude.at: Ditto.
	* std_hooks.lua (ignore_file): Add Mac OS X (.DS_Store) and
	Windows (desktop.ini) per-directory browser configuration files.


2005-09-05  Benoît Dejean  <benoit@placenet.org>

	* commands.cc: Fixed some strings (added ' around revisions).
	Removed some whitespaces.
	No i18n in diff output.

2005-09-05  Benoît Dejean  <benoit@placenet.org>

	* sanity.{cc,hh}: boost::format vs. F(). Merged boost::format
	and moved non-template code to sanity.cc.

2005-09-05  Matthew Gregan  <kinetik@orcon.net.nz>

	* win32/terminal.cc (have_smart_terminal): We were returning false
	in almost all circumstances; changed logic so that we at least
	work when running in a cmd.exe window.

2005-09-05  Matt Johnston  <matt@ucc.asn.au>

	* commands.cc (dump_diffs): don't use the terminal width to
	print ===== seperators.

2005-09-05  Matthew Gregan  <kinetik@orcon.net.nz>

	* paths.cc (find_and_go_to_working_copy): Create root and bookdir
	paths as fs::native.
	* main.cc: Tweak #ifdef to avoid exposing some unused SEH handling
	on MinGW.
	* configure.ac: Minor cleanup to Win32 configure test.

2005-09-04  Nathaniel Smith  <njs@pobox.com>

	* monotone.cc (options): Remove default from the help string for
	--count, since none of the options listed are actually the
	default.

2005-09-04  Nathaniel Smith  <njs@pobox.com>

	* tests/t_unreadable_db.at, testsuite.at: New test.

2005-09-03  Nathaniel Smith  <njs@pobox.com>

	* po/Makevars (XGETTEXT_OPTIONS): N_ != ngettext.
	Add c-format flags on F() and FP() calls (only partially
	successful on latter, because of bug in xgettext).
	
2005-09-04  Grahame Bowland  <grahame@angrygoats.net>

	* commands.cc: siplify the monotone cat command 
	to "monotone cat [-r] FIELNAME" (as in bug #12597)
	* monotone.texi: update documentation of "monotone cat"
	* tests/t_add_edge.at, tests/t_cat_file_by_name.at, 
	tests/t_change_empty_file.at, tests/t_cvsimport.at, 
	tests/t_cvsimport_deleted_invar.at, tests/t_cvsimport_drepper.at, 
	tests/t_cvsimport_drepper2.at, tests/t_cvsimport_manifest_cycle.at, 
	tests/t_cvsimport_samelog.at, tests/t_database_check.at, 
	tests/t_db_kill_rev_locally.at, tests/t_empty_id_completion.at, 
	tests/t_epoch.at, tests/t_epoch_server.at, tests/t_erename.at, 
	tests/t_i18n_file.at, tests/t_import.at, tests/t_merge_add_del.at, 
	tests/t_movedel.at, tests/t_movepatch.at, tests/t_netsync.at, 
	tests/t_netsync_exclude.at, tests/t_netsync_exclude_default.at, 
	tests/t_netsync_globs.at, tests/t_netsync_nocerts.at, 
	tests/t_netsync_permissions.at, tests/t_netsync_read_permissions.at, 
	tests/t_netsync_single.at, tests/t_normalized_filenames.at, 
	tests/t_persistent_server_revision.at, tests/t_remerge.at, 
	tests/t_rename.at, tests/t_renamed.at, tests/t_scan.at, 
	tests/t_set_default.at, tests/t_singlecvs.at, 
	tests/t_update_with_pending_add.at, tests/t_update_with_pending_drop.at, 
	tests/t_update_with_pending_rename.at, tests/t_versions.at: 
	use automation interface rather than "monotone cat"

2005-09-04  Grahame Bowland  <grahame@angrygoats.net>

	* ChangeLog: fix up screwed up three-way merge

2005-09-04  Grahame Bowland  <grahame@angrygoats.net>

	* automate.cc, commands.cc: add "automate get_file", 
	"automate get_revision" and "automate get_manifest" to 
	automation interface.
	* monotone.texi: document new automation commands
	* tests/t_automate_get_file.at, tests/t_automate_get_revision_at, 
	tests/t_automate_get_manifest.at: trivial testing of new 
	automation commands for output as specified, make sure they 
	do not complete IDs, make sure invalid IDs are caught.
	* testsuite.at: add new tests

2005-09-03  Matthew Gregan  <kinetik@orcon.net.nz>

	* tests/t_persistent_server_keys_2.at: 'commit' needs a commit
	message.  Un-XFAIL.
	* tests/t_netsync_unrelated.at: Fix 'setup' syntax.
	* tests/t_add_vs_commit.at: BASE_REVISION needs to be in the root
	of a working copy to work.  Un-XFAIL.
	* tests/t_add_stomp_file.at: 'add' does not take a --branch
	argument.  BASE_REVISION needs to be in the root of a working copy
	to work.
	* annotate.cc (build_parent_lineage): Don't access uninitialized
	memory--use resize() rather than reserve().

2005-09-02  Matthew Gregan  <kinetik@orcon.net.nz>

	* monotone.cc: Use consistent case in option descriptions.

2005-09-02  Nathaniel Smith  <njs@pobox.com>

	* paths.{hh,cc}: Add split_path typedef.  Use it.

2005-09-02  Matt Johnston  <matt@ucc.asn.au>

	* lua.cc (monotone_guess_binary_file_contents_for_lua): use a
	temporary char* buffer rather than &string[], extra copying seems
	to have negligible performance impact.
	* tests/perf-test.sh: change path from tests/ to contrib/, make
	executable.
	* tests/parse-accounting.pl: make executable.

2005-09-01  Timothy Brownawell  <tbrownaw@gmail.com>

	* lua.cc, std_hooks.lua: use proper regexes for .mt-ignore
	taken from a patch from Martin Dvorak
	* contrib/monotone-cvs-ignore.lua: New file, from the same patch.
	supports .cvsignore files
	* tests/t_mt_ignore.at: check that a missing .mt-ignore
	doesn't cause problems

2005-09-01  Timothy Brownawell  <tbrownaw@gmail.com>

	* tests/t_mt_ignore.at: use RAW_MONOTONE instead of ugly --rcfile
	Also actually do "mtn add" this time.

2005-09-01  Timothy Brownawell  <tbrownaw@gmail.com>

	* tests/t_mt_ignore.at: new test, checks that .mt-ignore works
	* testsuite.at: add it

2005-09-01  Timothy Brownawell  <tbrownaw@gmail.com>

	* std_hooks.lua: support .mt-ignore
	* monotone.texi: mention .mt-ignore and MT/wanted-testresults under
	"Existing control files"
	* .mt-ignore: ignore testsuite.dir

2005-09-03  Benoît Dejean  <benoit@placenet.org>

	* commands.cc (ls_certs):
	* netsync.cc (load_data): Merged strings.

2005-09-01  Benoît Dejean  <benoit@placenet.org>

	* commands.cc: Merged one more "no such revision '%s'" string.

2005-09-01  Benoît Dejean  <benoit@placenet.org>

	* commands.cc: Merged all "no such revision '%s'" strings.
	(string_to_datetime): Merged catch blocks in order to merge error
	messages.

2005-09-01  Benoît Dejean  <benoit@placenet.org>

	* ChangeLog: Fixed.

2005-09-01  Matthew Gregan  <kinetik@orcon.net.nz>

	* ui.cc (user_interface): Avoid calling sync_with_stdio(false) on
	Win32 for now to work around a bug in MinGW where unsynchronized
	std::cin returns EOF earlier when reading a stream with DOS
	newlines.  Resolves 'db load' failure reported by Howard Spindel.
	* database.cc (load): Don't bother executing an empty string.
	* commands.cc (ALIAS(import, setup)): Remove alias.

2005-09-01  Matt Johnston  <matt@ucc.asn.au>

	* schema.sql: add BEGIN, COMMIT to make it a single transaction,
	improves db init performance significantly on OS X (avoids many
	disk-cache flushes).

2005-09-01  Matthew Gregan  <kinetik@orcon.net.nz>

	* testsuite.at: Increase entropy used to generate port numbers
	where we can and increase range of port numbers generated.
	* monotone.texi: Fix a couple of minor typos.

2005-09-01  Matthew Gregan  <kinetik@orcon.net.nz>

	* monotone.texi: Update 'setup' documentation and tutorial to
	reflect new usage.  Also update much of the monotone output in the
	tutorials to reflect the output of more modern versions of
	monotone.  Correct some minor errors and typos while here.
	* commands.cc (CMD(setup)): Require database and branch arguments.
	(ALIAS(import,setup)): Add setup alias.
	* testsuite.at, tests/*.at: Update 'setup' usage.

2005-08-31  Richard Levitte  <richard@levitte.org>

	* lua.cc, std_hooks.lua: Rename
	monotone_guess_binary_filename_for_lua and guess_binary_filename
	to monotone_guess_binary_file_contents_for_lua and
	guess_binary_file_contents.

2005-08-31  Benoît Dejean  <benoit@placenet.org>

	* basic_io.cc (basic_io::input_source::err): Merged strings.

2005-08-31  Nathaniel Smith  <njs@pobox.com>

	* file_io.cc (set_char_is_binary, guess_binary): static_cast chars
	to uint8_t before using as array indices.  Also replace some ints
	with size_t's to quiet g++ warnings.

2005-08-30  Benoît Dejean  <benoit@placenet.org>

	In function void set_char_is_binary(char, bool)
	133: warning: array subscript has type char
	In function void init_char_is_binary()
	147: warning: comparison between signed and unsigned integer expressions
	In function bool guess_binary(const std::string&)
	160: warning: comparison between signed and unsigned integer expressions
	162: warning: array subscript has type char

2005-08-30  Benoît Dejean  <benoit@placenet.org>

	* file_io.cc (walk_tree): Fixed format.

2005-08-31  Marcel van der Boom  <marcel@hsdev.com>

	* std_hooks.lua (execute_confirm): New function.
	(merge2_opendiff_cmd, merge3_opendiff_cmd): Add.

2005-08-31  Matthew Gregan  <kinetik@orcon.net.nz>

	* paths.cc (test_bookkeeping_path, test_system_path): Second
	attempt at compile fixes; this time the unit tests actually pass
	too.

2005-08-30  Matthew Gregan  <kinetik@orcon.net.nz>

	* paths.cc (test_bookkeeping_path, test_system_path): Shift object
	instantiation around a little to work around what seems to be a
	bug in the gcc 3.3 parser.
	* win32/inodeprint.cc (inodeprint_file): Update to use new path
	handling code.
	* win32/fs.cc (tilde_expand): Compile fix.

2005-08-30  Petr Baudis  <pasky@suse.cz>

	* std_hooks.lua: Simple support for merging using merge(1) and vim.

2005-08-30  Benoît Dejean  <benoit@placenet.org>

	* po/fr.po: Updated French translation.

2005-08-30  Benoît Dejean  <benoit@placenet.org>

	* commands.cc: Merged some error messages.

2005-08-30  Benoît Dejean  <benoit@placenet.org>

	* commands.cc: Merged complete(..., file_id) and
	complete(..., manifest_id) into template complete(..., ID).

2005-08-30  Benoît Dejean  <benoit@placenet.org>

	* commands.cc (ls_certs): Reworked for i18n.
	(CMD(commit)): Merged 2 strings.

2005-08-30  Matthew Gregan  <kinetik@orcon.net.nz>

	* revision.cc (ensure_parents_loaded): Don't reuse an iterator
	after we've invalidated it.  Fixes 'diff' crash reported by Howard
	Spindel.

2005-08-30  Matt Johnston  <matt@ucc.asn.au>

	* botan/allocate.cpp: avoid string comparison when looking up the 
	default allocator
	* monotone.cc (cpp_main): set a default allocator

2005-08-28  Nathaniel Smith  <njs@pobox.com>

	* tests/t_attributes.at: Delete checkout dir in between
	checkouts.

2005-08-28  Matt Johnston  <matt@ucc.asn.au>

	* keys.cc (keys_match): new function to compare whether two keys
	match (ignoring whitespace as the database does, etc).
	* packet.cc, keys.cc: use it for existing-key-comparison.

2005-08-27  Nathaniel Smith  <njs@pobox.com>

	* commands.cc (checkout): Special-case "checkout ."
	* tests/t_checkout_dir.at: Test it.

2005-08-26  Nathaniel Smith  <njs@pobox.com>

	* file_io.hh: Remove comment describing old path types.
	* paths.hh: Add comment describing new path types.
	
2005-08-26  Nathaniel Smith  <njs@pobox.com>

	* app_state.cc (create_working_copy): Remove
	fs::filesystem_exception catching.
	* file_io.hh (mkdir_p): Remove comment noting app_state.cc's
	dependence on a boost-based implementation.

2005-08-26  Nathaniel Smith  <njs@pobox.com>

	* paths.cc: Include <string>.  Helps build on g++ 3.3?

2005-08-26  Nathaniel Smith  <njs@pobox.com>

	* commands.cc (get_log_message): Make the log message commentary a
	little more descriptive for people who may not know what a log
	message is...
	(commit): When canceling a commit due to empty log message, say
	so.

2005-08-26  Nathaniel Smith  <njs@pobox.com>

	* std_hooks.lua: Check for both "vi" and "notepad.exe" as fallback
	editors.  If no editor was found, print a helpful message instead
	of just running "vi" anyway.  Print a message if the editor exited
	with error.

2005-08-26  Nathaniel Smith  <njs@pobox.com>

	* file_io.cc (mkdir_p, make_dir_for): Increase error checking.
	* commands.cc (checkout): Make sure that checkout target directory
	does not already exist.  Also use system_path more uniformly.
	* tests/t_checkout_dir.at: Test.
	* tests/t_setup_existing_path.at: New test.

2005-08-26  Nathaniel Smith  <njs@pobox.com>

	* commands.cc (read): Optionally take files on command line.
	* tests/t_read_from_file.at, testsuite.at: New test.
	* monotone.texi (Network Service): Show Jim using this.
	(Packet I/O, Commands): Document.
	* monotone.1: Likewise.

2005-08-26  Nathaniel Smith  <njs@pobox.com>

	* change_set.cc (move_files_from_tmp_top_down): Typo again.
	
2005-08-26  Nathaniel Smith  <njs@pobox.com>
	
	* database.cc (open): Convert stray line to paths.cc.

2005-08-26  Nathaniel Smith  <njs@pobox.com>

	* change_set.cc (move_files_from_tmp_top_down): Typo.

	* file_io.cc (move_path): New function.
	(move_file, move_dir): Minor cleanup -- use
	require_path_is_nonexistent.

	* work.cc (build_deletions): Use delete_file, rather than unlink.
	If file is already non-existent, do nothing.
	(build_rename): Use move_path, rather than rename.  If file
	already appears to have been renamed, do nothing.

2005-08-26  Nathaniel Smith  <njs@pobox.com>

	* app_state.cc (allow_working_copy): Make logging more sensible.

2005-08-26  Nathaniel Smith  <njs@pobox.com>

	* transforms.cc (length): 
	* database.cc (sql, load, open): 
	* commands.cc (rename, attr): 
	* change_set.cc (move_files_to_tmp_bottom_up) 
	(move_files_from_tmp_top_down): Merge fixups.

2005-08-26  Nathaniel Smith  <njs@pobox.com>

	* database_check.cc: Track and report on manifest and revision
	parseability.
	* tests/t_database_check_normalized.at: Update to expect "not
	parseable" messages rather than "not normalized" messages.
	All tests pass.
	
2005-08-26  Nathaniel Smith  <njs@pobox.com>

	* tests/t_unreadable_MT.at: This test was called "do not fail on
	unreadable MT/options".  I do not know why we wanted such
	behavior.  I am making it "fail cleanly on unreadable
	MT/options".

2005-08-26  Nathaniel Smith  <njs@pobox.com>

	* paths.cc (check_fp_normalizes_to, test_file_path_internal):
	Oops, there were more places testing for non-brokenness; break
	them too.

2005-08-26  Nathaniel Smith  <njs@pobox.com>

	* paths.cc (test_split_join): Test that you cannot create a path
	in MT by joining.
	(file_path): Implement it.
	(split): Break, to match broken behavior of old splitter (easier
	than fixing change_set.cc...)
	(file_path_internal): Test for brokenness accordingly.

2005-08-26  Nathaniel Smith  <njs@pobox.com>

	* commands.cc (cat): Hack so that 'cat file REV PATH' works
	correctly both inside and outside of working copy, interpreting
	path slightly differently in each case.
	
2005-08-26  Nathaniel Smith  <njs@pobox.com>

	* tests/t_normalized_filenames.at: Internal unnormalized pathnames
	are no longer silently normalized, but rather a hard error.
	Adjust test accordingly.

2005-08-26  Nathaniel Smith  <njs@pobox.com>

	* paths.hh (file_path_internal_from_user): New constructor.
	* paths.cc (test_file_path_internal): Test it.
	(file_path::file_path): Implement it.
	* commands.cc (cat): Use it to create/validate passed in
	filenames.

2005-08-26  Nathaniel Smith  <njs@pobox.com>

	* paths.cc (test_system_path): Require that system_path normalize
	out ..'s.
	(system_path): Do so.

2005-08-26  Nathaniel Smith  <njs@pobox.com>

	* work.cc (build_additions): Remove redundant (and now wrong)
	code.
	Test 53 now passes.
	
2005-08-26  Nathaniel Smith  <njs@pobox.com>

	* file_io.cc (make_dir_for): Oops, this doesn't need a
	fs::native.
	Test 37 now passes.

2005-08-26  Nathaniel Smith  <njs@pobox.com>

	* file_io.cc (mkdir): New function.  Now with extra brain-eating
	power.
	(mkdir_p, make_dir_for, delete_file, delete_dir_recursive) 
	(move_file, move_dir, write_data_impl): Use it, to make all
	fs::path's native and disable boost's random rejection of paths.

2005-08-26  Nathaniel Smith  <njs@pobox.com>

	* paths.cc (test_file_path_external_prefix_a_b) 
	(test_file_path_external_no_prefix, test_file_path_internal): Test
	for validity of more strange characters (,+@*%#$=).

2005-08-26  Nathaniel Smith  <njs@pobox.com>

	* file_io.cc (ident_existing_file): Remove accidentally-left-in
	code.  Test 26 now passes.
	* lua.cc (monotone_includedir_for_lua, load_rcfile): Add
	fs::native's.

2005-08-25  Nathaniel Smith  <njs@pobox.com>

	* paths.hh (system_path::system_path): Add new boolean argument
	controlling some access_tracker behavior.
	* app_state.cc (allow_working_copy): Use it.
	* paths.cc (system_path): Implement it.
	(test_system_path): Test it.

2005-08-25  Nathaniel Smith  <njs@pobox.com>

	* file_io.cc (walk_tree): Return properly.
	
2005-08-25  Nathaniel Smith  <njs@pobox.com>

	* paths.cc (test_file_path_internal): Add tests for
	file_path.empty().
	* file_io.cc (walk_tree_recursive): Add explicit fs::native.

2005-08-25  Nathaniel Smith  <njs@pobox.com>

	* paths.cc: Many small changes.  Unit tests now pass.  72
	unexpected autotest failures.

2005-08-25  Nathaniel Smith  <njs@pobox.com>

	* paths.cc (file_path): Fix up error reporting in external path
	normalization.
	(test_file_path_external_no_prefix): "" is always an invalid
	path.

2005-08-25  Nathaniel Smith  <njs@pobox.com>

	* database.cc (sql): Only check schema version when db actually
	exists.

2005-08-25  Nathaniel Smith  <njs@pobox.com>

	* file_io.cc (read_data_for_command_line): We are given a
	system_path.

2005-08-25  Nathaniel Smith  <njs@pobox.com>

	* paths.cc: Fix all unit test failures, except for two mysterious
	boost::too_few_args exceptions.
	
2005-08-25  Nathaniel Smith  <njs@pobox.com>

	* paths.cc, unix/fs.cc: Many, many fixes and some new tests too.	

2005-08-25  Nathaniel Smith  <njs@pobox.com>

	* paths.cc (struct access_tracker): Doh, initializer should set
	'initialized'...
	(test_file_path_internal): It's valid for a split file
	to have a null component if the file is "".

2005-08-25  Nathaniel Smith  <njs@pobox.com>

	* paths.cc (in_bookkeeping_dir): Last change didn't work out so
	well; let's remove some negatives and see if I can understand what
	the code does this way...

2005-08-25  Nathaniel Smith  <njs@pobox.com>

	* paths.cc (not_in_bookkeeping_dir): Handle "MT" case.
	Update tests to make sure it sticks...

2005-08-25  Nathaniel Smith  <njs@pobox.com>

	* unit_tests.{cc,hh} (init_unit_test_suite): Remove
	path_component_tests.
	* unix/fs.cc (tilde_expand): Another compile fix.

2005-08-25  Nathaniel Smith  <njs@pobox.com>

	* {unix,win32}/fs.cc: Misc. compile fixes.

2005-08-25  Nathaniel Smith  <njs@pobox.com>

	* Makefile.am (UNIX_PLATFORM_SOURCES): Add unix/fs.cc
	(WIN32_PLATFORM_SOURCES): Add win32/fs.cc
	* paths.hh (bookkeeping_path): Implement default constructor.

2005-08-25  Nathaniel Smith  <njs@pobox.com>

	* rcs_import.cc (import_cvs_repo): 
	* lua.cc (default_rcfilename): 
	* diff_patch.cc (get_version): Small compile fixes.

2005-08-25  Nathaniel Smith  <njs@pobox.com>

	* paths.{cc,hh} (is_bookkeeping_path): New static method.
	* file_io.cc (walk_tree_recursive): Use it.  Now compiles.
	paths.cc and file_io.cc now compile.
	
2005-08-25  Nathaniel Smith  <njs@pobox.com>

	* file_io.cc (delete_dir_recursive): Implement.
	Misc. compile fixes.
	
2005-08-25  Nathaniel Smith  <njs@pobox.com>

	* file_io.cc (test_book_keeping_file): Remove.

2005-08-25  Nathaniel Smith  <njs@pobox.com>

	* file_io.cc (walk_tree_recursive, walk_tree): Implement.

2005-08-25  Nathaniel Smith  <njs@pobox.com>

	* paths.cc (const_system_path): Do tilde expansion.

2005-08-25  Nathaniel Smith  <njs@pobox.com>

	* file_io.cc (read_localized_data, read_data_for_command_line) 
	(write_localized_data, write_data, write_data_impl): Implement.

2005-08-25  Nathaniel Smith  <njs@pobox.com>

	* file_io.cc (read_data): Implement.  Remove the base64<gzip<>>
	versions.

2005-08-25  Nathaniel Smith  <njs@pobox.com>

	* file_io.cc (move_file, move_dir): Implement.

2005-08-25  Nathaniel Smith  <njs@pobox.com>

	* file_io.cc (assert_path_is_nonexistent, assert_path_is_file) 
	(assert_path_is_directory, require_path_is_nonexistent) 
	(require_path_is_file, require_path_is_directory) 
	(ident_existing_file, mkdir_p, make_dir_for, delete_file) 
	(delete_dir_recursive): Implement.

2005-08-25  Nathaniel Smith  <njs@pobox.com>

	* Audit uses of 'file_exists', because its semantics have changed;
	it now checks to see if a path exists and is a regular file,
	rather than that it simply exists.  A fair amount of code already
	thought it meant that... other places now use 'path_exists'.
	
2005-08-25  Nathaniel Smith  <njs@pobox.com>

	* file_io.cc (path_exists, directory_exists, file_exists):
	Implement.

2005-08-25  Nathaniel Smith  <njs@pobox.com>

	* platform.hh (get_path_status): New function.
	* unix/fs.cc (get_path_status): Implement.
	* win32/fs.cc (get_path_status): Implement inefficiently (does
	win32 have stat?)

2005-08-25  Nathaniel Smith  <njs@pobox.com>

	* file_io.cc (get_homedir, tilde_expand, book_keeping_file)
	(book_keeping_dir): Remove.

2005-08-25  Nathaniel Smith  <njs@pobox.com>

	* platform.hh (get_homedir): New function.
	* {win32,unix}/fs.cc (get_homedir): Expose.

2005-08-25  Nathaniel Smith  <njs@pobox.com>

	* Minor compile fixes.
	
2005-08-25  Nathaniel Smith  <njs@pobox.com>

	* platform.hh (tilde_expand): New function.
	* win32/fs.cc, unix/fs.cc: Implement it.

2005-08-25  Nathaniel Smith  <njs@pobox.com>

	* paths.cc: Many more fixes.  Now compiles with and without unit
	tests.
	
2005-08-25  Nathaniel Smith  <njs@pobox.com>

	* paths.cc: Lots of compile fixes for unit tests.
	Add a test for access_tracker.

2005-08-25  Nathaniel Smith  <njs@pobox.com>

	* paths.cc: Many fixes.  Now compiles.

2005-08-25  Nathaniel Smith  <njs@pobox.com>

	* paths.cc (system_path): Implement.

2005-08-24  Nathaniel Smith  <njs@pobox.com>

	* paths.cc (fully_normalized_path): Use find_first_of.

2005-08-24  Nathaniel Smith  <njs@pobox.com>

	* paths.cc (find_and_go_to_working_copy, save_initial_path) 
	(go_to_working_copy): Use new checked structure.
	(operator <<): Make sure we can log our access_tracked values
	without marking them as used.

2005-08-24  Nathaniel Smith  <njs@pobox.com>

	* paths.cc (struct access_tracker): Add invariant checking on
	lifetime usage of path roots.

2005-08-24  Nathaniel Smith  <njs@pobox.com>

	* paths.hh (any_path::operator =): return *this.

2005-08-24  Nathaniel Smith  <njs@pobox.com>

	* paths.{cc,hh}: More fixes.

2005-08-24  Nathaniel Smith  <njs@pobox.com>

	* paths.{cc,hh}: Reorganize a bit.  Implement file_path and
	bookkeeping_path.

2005-08-24  Nathaniel Smith  <njs@pobox.com>

	* paths.cc (file_path): Implement basic constructor.
	Misc compile fixes.
	Add single-character names to tests.
	
2005-08-24  Nathaniel Smith  <njs@pobox.com>

	* paths.cc (go_to_working_copy): New function.  Implement.
	* app_state.cc (create_working_copy): Adjust accordingly.

2005-08-24  Nathaniel Smith  <njs@pobox.com>

	* paths.cc (find_and_go_to_working_copy): Implement.
	* app_state.cc (allow_working_copy): Adjust accordingly.
	(relative_directory): Remove.
	* file_io.cc (find_working_copy): Remove.

2005-08-24  Nathaniel Smith  <njs@pobox.com>

	* paths.cc (save_initial_path): Update for previous changes.

2005-08-24  Nathaniel Smith  <njs@pobox.com>

	* paths.cc (test_system_path): Add tests for the
	from-any_path constructor.  Add test for "~foo" handling.
	Start cleaning up path roots.
	* platform.hh: Note that get_current_working_dir() is
	charset-broken (i.e., operations started inside non-utf8
	directories are probably broken).

2005-08-24  Nathaniel Smith  <njs@pobox.com>

	* app_state.cc (allow_working_copy): 
	* change_set.cc (print_insane_change_set): Two more small compile
	fixes.
	All remaining compile errors are localized to unimplemented
	paths.cc/file_io.cc functionality.

2005-08-24  Nathaniel Smith  <njs@pobox.com>

	* database.cc (initialize): Missing ;.

2005-08-24  Nathaniel Smith  <njs@pobox.com>

	* monotone.cc (cpp_main): Handle message_file right.

2005-08-24  Nathaniel Smith  <njs@pobox.com>

	* change_set.cc (print_insane_path_rearrangement): 
	* database.cc (initialize): 
	* monotone.cc (cpp_main): More small compile fixes.

2005-08-24  Nathaniel Smith  <njs@pobox.com>

	* file_io.hh
	({assert,require}_path_is_{nonexistent,file,directory}): New
	functions.
	Use them everywhere.

2005-08-24  Nathaniel Smith  <njs@pobox.com>

	* basic_io.hh: #include "paths.hh".
	* monotone.cc (add_rcfile): Remove obsolete absolutification, etc.

2005-08-24  Nathaniel Smith  <njs@pobox.com>

	* paths.hh (system_path): Add a from-any_path constructor.
	* Makefile.am (MOST_SOURCES): Remove path_component.{cc,hh}.
	* basic_io.hh (push_file_pair): New method.
	* change_set.cc (print_insane_change_set) 
	(print_insane_path_rearrangement): Use it.

2005-08-24  Nathaniel Smith  <njs@pobox.com>

	* paths.hh (any_path::as_internal): On second thought, return a
	std::string, not a utf8 -- utf8 would be better, but should wait
	for some more general charset handling cleanup.
	* Adjust other files accordingly.
	
2005-08-24  Nathaniel Smith  <njs@pobox.com>

	* More compile fixes.  All remaing compile errors are real
	problems, yay.
	
2005-08-24  Nathaniel Smith  <njs@pobox.com>

	* Lots and lots more compile fixes.

2005-08-24  Nathaniel Smith  <njs@pobox.com>

	* paths.hh, monotone.cc, app_state.hh, app_state.cc:
	* unix/inodeprint.cc: More compile fixes.

2005-08-24  Nathaniel Smith  <njs@pobox.com>

	* manifest.hh: Include paths.hh.
	* file_io.hh: Fix syntax errors, and fixup interface.

2005-08-24  Nathaniel Smith  <njs@pobox.com>

	* paths.hh, sanity.hh: Compilation fixes.

2005-08-24  Nathaniel Smith  <njs@pobox.com>

	* paths.cc: Update tests to use path_state_* and pass utf8
	objects.
	
2005-08-24  Nathaniel Smith  <njs@pobox.com>

	* paths.hh (file_path_external): Take a utf8() object, always.

2005-08-24  Nathaniel Smith  <njs@pobox.com>

	* paths.hh (class file_path): Make "convenience functions"
	required.

2005-08-24  Nathaniel Smith  <njs@pobox.com>

	* Switch rest of instances to using convenience functions.
	
2005-08-24  Nathaniel Smith  <njs@pobox.com>
	
	* Switch many instances to using convenience functions.
	
2005-08-24  Nathaniel Smith  <njs@pobox.com>

	* paths.hh (file_path_internal, file_path_external): Define
	convenience functions.
	(file_path, bookkeeping_path, system_path): Add default
	constructors.

2005-08-24  Nathaniel Smith  <njs@pobox.com>

	* app_state.cc, change_set.cc, change_set.hh, commands.cc:
	* inodeprint.cc, manifest.cc, rcs_import.cc, restrictions.cc:
	* work.cc: Audit all calls to file_path() to add internal/external
	notation.

2005-08-24  Nathaniel Smith  <njs@pobox.com>

	* app_state.cc: More paths.hh conversion.
	(app_state::prefix): Remove.
	* commands.cc: Remove uses of app.prefix.
	* automate.cc (automate_attributes): Likewise.

2005-08-23  Nathaniel Smith  <njs@pobox.com>

	* paths.hh (any_path::as_internal): On second thought, return a
	utf8 object.
	* app_state.cc (set_database): Take a system_path.
	(set_pidfile): Likewise.
	* monotone.cc (cpp_main): Pass one.

2005-08-23  Nathaniel Smith  <njs@pobox.com>

	* file_io.hh (get_homedir): Return a system_path.
	* app_state.hh (app_state): Make pidfile a system_path.
	* sanity.hh (sanity::filename): Make a system_path.
	* monotone.cc (cpp_main): Adjust accordingly.
	* paths.hh (any_path): Add as_internal() to interface.
	* paths.cc: Add roundtripping tests.

2005-08-23  Nathaniel Smith  <njs@pobox.com>

	* platform.hh, unix/fs.cc, win32/fs.cc
	(change_current_working_dir): Take an any_path, not a string.
	* rcs_import.{cc,hh}: Convert to paths.hh.

2005-08-23  Nathaniel Smith  <njs@pobox.com>

	* commands.cc (pid_file): Remove fs::path.

2005-08-23  Nathaniel Smith  <njs@pobox.com>

	* mkstemp.cc (monotone_mkstemp): Remove references to fs::path.

2005-08-23  Nathaniel Smith  <njs@pobox.com>

	* change_set.cc (apply_rearrangement_to_filesystem): Oops, missed
	some local_path's.

2005-08-23  Nathaniel Smith  <njs@pobox.com>

	* path_component.{cc,hh}: Delete.

2005-08-23  Nathaniel Smith  <njs@pobox.com>

	* change_set.cc (move_files_to_tmp_bottom_up) 
	(move_files_from_tmp_top_down): Convert to paths.hh.
	Whole file: stop using path_component.hh.

2005-08-23  Nathaniel Smith  <njs@pobox.com>

	* paths.cc (test_bookkeeping_path): Oops, "" is an invalid
	bookkeeping_path.

2005-08-23  Nathaniel Smith  <njs@pobox.com>

	* lua.cc, paths.cc: Few more tweaks for previous change.

2005-08-23  Nathaniel Smith  <njs@pobox.com>

	* paths.{cc,hh}: Add / operators.  Make that the usual way to use
	bookkeeping_path's.
	* work.cc: Adjust accordingly.
	* lua.cc (working_copy_rcfilename): Likewise.
	* commands.cc (update): Likewise.

2005-08-23  Nathaniel Smith  <njs@pobox.com>

	* paths.{cc,hh} (operator <<): Implement for any_paths.
	* paths.hh (class bookkeeping_path): Note that current design is
	bogus to remind myself to fix it tomorrow...

2005-08-23  Nathaniel Smith  <njs@pobox.com>

	* work.{hh,cc}: Convert to paths.hh.

2005-08-23  Nathaniel Smith  <njs@pobox.com>

	* lua.{cc,hh}: Mostly convert to paths.hh.  (Still uses boost::fs
	internally for some directory iteration.)
	* app_state.cc (load_rcfiles): Update accordingly.
	* file_io.hh (path_state): De-templatify; take any_path instead of
	a T.

2005-08-23  Nathaniel Smith  <njs@pobox.com>

	* paths.cc (any_path): New base class.
	(file_path, bookkeeping_path, system_path): Inherit from it.
	* transforms.{hh,cc} (utf8_to_system): Actually, always take a
	utf8 after all (but still have two return types).

2005-08-23  Nathaniel Smith  <njs@pobox.com>

	* transforms.cc: Convert to paths.hh.

2005-08-23  Nathaniel Smith  <njs@pobox.com>

	* transforms.{cc,hh} (localized, localized_as_string): Remove.

2005-08-23  Nathaniel Smith  <njs@pobox.com>

	* transforms.cc (utf8_to_system): Make fast.

2005-08-23  Nathaniel Smith  <njs@pobox.com>

	* transforms.hh (utf8_to_system): Add a string->string version.
	* transforms.cc (utf8_to_system): Implement it.

2005-08-23  Nathaniel Smith  <njs@pobox.com>

	* paths.cc (localized_path_str): New function.
	Fix some tests.

2005-08-23  Nathaniel Smith  <njs@pobox.com>

	* commands.cc: Convert to paths.hh.
	* mkstemp.cc (monotone_mkstemp): Likewise.

2005-08-23  Nathaniel Smith  <njs@pobox.com>

	* vocab_terms.hh, vocab.cc: Remove file_path, local_path.
	* database.{hh,cc}, monotone.cc: Convert to paths.hh.
	* file_io.{hh,cc}: Start to convert to paths.hh.

2005-08-23  Nathaniel Smith  <njs@pobox.com>

	* paths.{cc,hh} (fully_normalized_path): Implement.
	(external_path): Rename to system_path.
	Misc. other updates.

2005-08-21  Eric Anderson  <anderse-monotone@cello.hpl.hp.com>
	* file_io.cc, file_io.hh, lua.cc, std_hooks.lua: determine if a
	file is binary by looking at it incrementally, rather than reading
	it in entirely.  Prepare for making it possible to control what
	characters are considered "binary"

2005-08-20  Nathaniel Smith  <njs@codesourcery.com>

	* paths.cc (is_absolute): New function.
	(file_path::file_path(vector<path_component>))
	(file_path::split): Implement.

2005-08-20  Nathaniel Smith  <njs@pobox.com>

	* interner.hh (interner): Add a scary constructor that lets us
	insert an initial value and assert that we already knew that the
	value assigned to it would be.  (This lets us make it an inlined
	constant.)

2005-08-20  Nathaniel Smith  <njs@pobox.com>

	* paths.cc: Yet more tests.

2005-08-20  Nathaniel Smith  <njs@pobox.com>
	
	* paths.cc (save_initial_path): Implement.
	Add more tests.
	
2005-08-20  Nathaniel Smith  <njs@codesourcery.com>

	* paths.{cc,hh}: New files.
	* Makefile.am (MOST_SOURCES): Add them.
	* unit_tests.hh (add_paths_tests): Declare.
	* unit_tests.cc (init_unit_test_suite): Add them.
	* platform.hh (get_current_working_dir)
	(change_current_working_dir):  New functions.
	* {unix,win32}/fs.cc: New files.

2005-08-19  Nathaniel Smith  <njs@codesourcery.com>

	* monotone.texi (Tutorial): Tweak wording, use --db at more
	appropriate places.

2005-08-26  Richard Levitte  <richard@levitte.org>

	* database.cc (version): Revert the change done earlier, as it
	aborted if the schema isn't the current one, rendering this method
	useless.

2005-08-26  Matt Johnston  <matt@ucc.asn.au>

	* change_set.cc (check_depth, confirm_proper_tree): 
	more efficient algorithm to check for no loops
	* constants.hh: new constant max_path_depth to limit
	recursion in check_depth.

2005-08-26  Benoît Dejean  <benoit@placenet.org>

	* po/fr.po: Updated French translation.

2005-08-26  Richard Levitte  <richard@levitte.org>

	* options.hh, monotone.cc: Add the '--execute' command-specific
	option.
	* monotone.cc (cpp_main): ... and process it.
	* app_state.hh (class app_state): Add the 'execute' boolean.
	* app_state.cc (app_state): Initialise it.
	* commands.cc (CMD(drop)): Add '--execute' capability.
	* commands.cc (CMD(rename)): Add '--execute' capability.  Pass
	'app' to build_rename.
	* work.hh, work.cc (build_deletions, build_rename): Do the actual
	work.  This required the addition of an app_state parameter to
	build_rename.

	* tests/t_drop_execute.at, tests/t_rename_execute.at: New tests.
	* testsuite.at: Add them.

2005-08-26  Benoît Dejean  <benoit@placenet.org>

	* mt_version.cc (print_full_version): Merged strings.
	* change_set.cc: No i18n for unittests. Wow, this saves
	21 strings (total 781).

2005-08-25  Benoît Dejean  <benoit@placenet.org>

	* commands.cc (safe_gettext): New function.
	(explain_usage): Used there to avoid _("").

2005-08-25  Benoît Dejean  <benoit@placenet.org>

	* sanity.{cc,hh} (sanity::do_format): Merged code from
	sanity::{log, warning, progress} in order to merge
	strings. Fixed exception rethrowing.

2005-08-25  Benoît Dejean  <benoit@placenet.org>

	* commands.cc (CMD(lca)): One more string for i18n.
	(CMD(trusted)): Merged all strings.

2005-08-25  Benoît Dejean  <benoit@placenet.org>

	* po/fr.po: Updated French translation.

2005-08-25  Benoît Dejean  <benoit@placenet.org>

	* database.cc (database::version): Marked string for i18n
	and simplifed.
	(database::info): Reworked to merge all strings for i18n.

2005-08-25  Benoît Dejean  <benoit@placenet.org>

	* database.{cc,hh} (database::open, database::check_filename):
	New functions to avoid error handling code and string duplicates.

2005-08-25  Matt Johnston  <matt@ucc.asn.au>

	* transform.cc ({int,ext}ernalize_rsa_keypair_id): don't 
	convert the username portion of key ids to/from ACE.
	* tests/t_genkey.at: check that foo+bar@example.com works
	and foobar@exam+ple.com doesn't.

2005-08-24  Benoît Dejean  <benoit@placenet.org>

	* database.cc (assert_sqlite3_ok): Somehow merged error messages.

2005-08-24  Benoît Dejean  <benoit@placenet.org>

	* change_set.cc (move_files_to_tmp_bottom_up): Better strings.
	* keys.cc (generate_key_pair): Merged 2 strings.

2005-08-24  Nathaniel Smith  <njs@pobox.com>

	* database.cc (assert_sqlite3_ok): Remove accidentally-left-in
	format string argument.

2005-08-24  Nathaniel Smith  <njs@pobox.com>

	* revision.cc (check_sane_history): Add MM's for calculated
	changesets.

2005-08-24  Nathaniel Smith  <njs@pobox.com>

	* database.cc (assert_sqlite3_ok): Don't print the raw sqlite
	error code.  Do add some auxiliary information when sqlite errors
	are confusing.

2005-08-24  Nathaniel Smith  <njs@pobox.com>

	* Back out most changes since
	b580c6ac5bf8eea1f442b8bddc60283b047ade1e.  Handling charsets
	properly by working in utf8 and then converting sucks.  Problems
	include
	  - gettext hates you (wants to return stuff in local charset)
	  - strerror hates you (same reason, but you can't turn it off)
	  - can't report charset conversion errors
	We thus return to our "sorta-correct, by accident" status quo.
	Only change left in is signedness fix in
	5548868ab56d939c1fd8713aa2ac8caacd1184a1.

2005-08-23  Nathaniel Smith  <njs@pobox.com>

	* ui.cc (sanitize): Fix signedness bug in comparison.
	* unix/unix.{cc,hh}: New files.
	* Makefile.am (UNIX_PLATFORM_SOURCES): Add them.
	* unix/process.cc (is_executable, make_executable): Use new
	function last_error.

2005-08-23  Nathaniel Smith  <njs@pobox.com>

	* transforms.{cc,hh} (system_charset): Expose.
	* monotone.cc (cpp_main): Use it to fiddle with gettext's charset
	conversion and make --help output actually correct.

2005-08-23  Nathaniel Smith  <njs@pobox.com>

	* transforms.cc (outprep): Don't sanitize all output; removes too
	many valid characters (\r, \t, etc.).
	* ui.cc: Call outprep on ticker output.
	(inform): Do still sanitize ui.inform() output.

2005-08-23  Nathaniel Smith  <njs@pobox.com>

	* transforms.cc (outprep): New function.
	* ui.cc (inform): Use it.
	* monotone.cc (cpp_main): Use it.
	Everything that writes user-intended output directly (i.e., via
	cout) must call outprep() on that data before printing it.
	
2005-08-23  Nathaniel Smith  <njs@pobox.com>

	* monotone.cc (cpp_main): Trick popt into converting its generated
	help messages into the current locale's charset.

2005-08-23  Nathaniel Smith  <njs@pobox.com>

	* ui.cc (inform, sanitize): Convert all output from utf8 to
	current locale's charset.

2005-08-23  Nathaniel Smith  <njs@pobox.com>

	* monotone.cc (cpp_main): Use bind_textdomain_codeset to request
	that all gettext'ed strings be returned in UTF-8.

2005-08-23  Nathaniel Smith  <njs@pobox.com>

	* idna/nfkc.c (g_utf8_strlen): Expose.
	* transforms.{cc,hh} (length): New function.
	* ui.cc (write_ticks): Use length() instead of .size() to
	calculate string widths; should support multibyte characters
	better.  (Still some problems relating to truncating strings to
	avoid overflow -- calculate truncation by length, but perform
	truncation by bytes...)

2005-08-24  Benoît Dejean  <benoit@placenet.org>

	* po/fr.po: Updated French translation.

2005-08-24  Benoît Dejean  <benoit@placenet.org>

	* monotone.cc:
	* commands.cc: Two more i18n strings.

2005-08-23  Benoît Dejean  <benoit@placenet.org>

	* lua.cc: boost::format vs. F.

2005-08-23  Nathaniel Smith  <njs@pobox.com>

	* AUTHORS: Add Benoît Dejean <benoit@placenet.org>.  Create new
	section for translators.  Add Benoît there too.

2005-08-23  Nathaniel Smith  <njs@pobox.com>

	* commands.cc: N_("") -> "".

2005-08-23  Nathaniel Smith  <njs@pobox.com>

	* commands.cc: Make all CMD() calls use N_() instead of _().
	(commands): Insert _() everywhere usage strings are used.  This is
	icky.

2005-08-23  Nathaniel Smith  <njs@pobox.com>

	* keys.cc (get_passphrase): Put back trailing ": " removed in
	recent i18n changes.

2005-08-23  Benoît Dejean  <benoit@placenet.org>

	* change_set.cc (dump_change_set): boost::format instead of F.
	* commands.cc (get_log_message, notify_if_multiple_heads,
	complete, CMD(attr)): Marked some strings for i18n. Replaced a
	multiline string by prefix_lines_with(). Merged strings.
	* diff_patch.cc (merge_provider::try_to_merge_files): Merged
	strings.
	* i18n.h: N_() stands for gettext_noop(), not plural.
	* keys.cc (get_passphrase): Fixed string surgery.
	* netsync.cc: i18nized tickers' labels. Added xgettext comment
	as tickers do not play well with multibytes characters (like é).
	(session::analyze_attachment): Fixed string surgery.
	(session::process_hello_cmd): Merged many strings.
	(session::process_data_cmd): Removed some leading/trailing
	whitespaces.
	* sanity.cc: Marked error prefixes for i18n.
	* ui.cc (tick_write_count::write_ticks): Reworked and fixed
	surgery. Merged some strings.

2005-08-23  Benoît Dejean  <benoit@placenet.org>

	* commands.cc (CMD*): _("") -> "" as _("") returns the PO
	header.

2005-08-23  Benoît Dejean  <benoit@placenet.org>

	* transforms.cc (check_idna_encoding): No i18n for unittests.

2005-08-23  Benoît Dejean  <benoit@placenet.org>

	* change_set.cc (dump_change_set): boost::format instead of F.
	* commands.cc (get_log_message, notify_if_multiple_heads,
	complete, CMD(attr)): Marked some strings for i18n. Replaced a
	multiline string by prefix_lines_with(). Merged strings.
	* diff_patch.cc (merge_provider::try_to_merge_files): Merged
	strings.
	* i18n.h: N_() stands for gettext_noop(), not plural.
	* keys.cc (get_passphrase): Fixed string surgery.
	* netsync.cc: i18nized tickers' labels. Added xgettext comment
	as tickers do not play well with multibytes characters (like é).
	(session::analyze_attachment): Fixed string surgery.
	(session::process_hello_cmd): Merged many strings.
	(session::process_data_cmd): Removed some leading/trailing
	whitespaces.
	* sanity.cc: Marked error prefixes for i18n.
	* ui.cc (tick_write_count::write_ticks): Reworked and fixed
	surgery. Merged some strings.

2005-08-23  Benoît Dejean  <benoit@placenet.org>

	* netcmd.cc (test_netcmd_functions): Don't translate unittest
	strings.
	* rcs_import.cc (cvs_commit::cvs_commit):
	* database.cc (version_cache::put):
	* lua.cc (dump_stack): boost::format vs. F for strings that are
	not messages.

2005-08-23  Benoît Dejean  <benoit@placenet.org>

	* xdelta.cc: Don't translate unittest strings.

2005-08-23  Matthew Gregan  <kinetik@orcon.net.nz>

	* monotone.texi: Bring 'update' syntax up to date.

2005-08-23  Nathaniel Smith  <njs@pobox.com>

	* tests/t_diff_external.at: --diff-args without --external is an
	error.
	* commands.cc (diff): Likewise.

2005-08-22  Nathaniel Smith  <njs@pobox.com>

	* contrib/ciabot_monotone.py (send_change_for): Handle author
	names with spaces in.

2005-08-22  Matt Johnston  <matt@ucc.asn.au>

	* HACKING: change the vim modeline to something that seems to work
	better.

2005-08-23  Olivier Andrieu  <oliv__a@users.sourceforge.net>

	* contrib/monotone.el: When running monotone commands, re-use
	*monotone* buffers. Make the "status" command use the prefix
	argument. Make the "tree"-restricted commands work in dired
	buffers. Add the "--no-merges" option in the log command. Various
	other innocuous changes.

2005-08-22  Nathaniel Smith  <njs@pobox.com>

	* mt_version.cc (print_full_version): Typo.

2005-08-22  Nathaniel Smith  <njs@pobox.com>

	* mt_version.cc: Include sanity.hh.

2005-08-22  Nathaniel Smith  <njs@pobox.com>

	* netsync.cc (process_error_cmd, run_netsync_protocol): Remove
	some newlines to avoid translation noise.

2005-08-22  Nathaniel Smith  <njs@pobox.com>

	* po/LINGUAS, po/ja.po: Remove ja translation again, it seems to
	be corrupt.

2005-08-22  Nathaniel Smith  <njs@pobox.com>

	* commands.cc (update): Don't use F() to indent things.
	
2005-08-22  Nathaniel Smith  <njs@pobox.com>

	* commands.cc (dump_diffs): Don't use F() to create diff headers.
	(commands::process): Put '' in the log message to make Benoît
	Dejean happy ;-).
	
2005-08-22  Nathaniel Smith  <njs@pobox.com>

	* po/LINGUAS, po/ja.po: Add Japanese translation by Satoru SATOH.
	
2005-08-20  Benoît Dejean  <benoit@placenet.org>

	* po/monotone.pot: Remove from version control.
	* po/POTFILES.skip: New file.
	* po/fr.po: French translation (initial version).
	* po/LINGUAS: Add fr.
	
2005-08-22  Nathaniel Smith  <njs@pobox.com>

	* commands.cc (read): Use FP (thanks to Benoît Dejean for
	catch).
	* mt_version.cc (print_version, print_full_version): Mark more
	strings for i18n (also thanks to Benoît Dejean).
	
2005-08-22  Nathaniel Smith  <njs@pobox.com>

	* commands.cc (commands): Revert previous changes, xgettext is
	buggy.
	Mark every CMD() string argument with _().
	* i18n.h, Makefile.am: New file.
	* sanity.hh: Include it.
	* po/Makevars (XGETTEXT_OPTIONS): Learn about _() and N_() as
	markers.

2005-08-22  Nathaniel Smith  <njs@pobox.com>

	* commands.cc (commands): Oops, can't call gettext on a
	std::string...

2005-08-22  Nathaniel Smith  <njs@pobox.com>

	* monotone.cc (coptions, options): Use gettext_noop to mark usage
	strings for i18n.
	* commands.cc (commands): gettextify command descriptions
	* po/Makevars (XGETTEXT_OPTIONS): Include the 2nd, 3rd, and 4th
	arguments to CMD macro as translatedable strings.

2005-08-22  Nathaniel Smith  <njs@pobox.com>

	* database.cc: Replace a bunch of F()'s by boost::format's,
	because F is only for strings displayed to user.

2005-08-22  Nathaniel Smith  <njs@pobox.com>

	* po/Makevars (XGETTEXT_OPTIONS): Extract FP'ed strings.

2005-08-22  Nathaniel Smith  <njs@pobox.com>

	* sanity.hh (FP): New macro.  Usage:
	FP("frobbed %i bar", "frobbed %s bars", num_bars) % num_bars

2005-08-22  Richard Levitte  <richard@levitte.org>

	* contrib/monotone-import.pl: When temporarly touching files that
	have disappeared since last import, don't forget to create
	intermediary directories as well (and to remove them later on).
	Make sure all file arguments are quoted.  Finally, pick up the
	newly created revision by reading MT/revision instead of relying
	on backquotes working.
	Notofication and initial correction submitted by
	BigFish <bigfische@gmail.com>.

2005-08-20  Matthew Gregan  <kinetik@orcon.net.nz>

	* revision.hh: Delete doubled line of text in comment.

2005-08-20  Benoît Dejean  <benoit@placenet.org>

	* monotone.cc (cpp_main): setlocale(LC_ALL).
	* commands.cc (dropkey): Unify warning into a single string.

2005-08-20  Nathaniel Smith  <njs@codesourcery.com>

	* contrib/monoprof.sh (test_commit): Kernel tarball unpacks to
	linux-$KVER/, not $KVER/.

2005-08-19  Nathaniel Smith  <njs@codesourcery.com>

	* contrib/monoprof.sh (SETUP): Put netsync hooks in the default
	hook file.

2005-08-19  Nathaniel Smith  <njs@codesourcery.com>

	* contrib/monoprof.sh: Give a sensible error message if $DATADIR
	doesn't exist.

2005-08-20  Matt Johnston  <matt@ucc.asn.au>

	* database.cc (put_revision): uncomment check_sane_history call
	(was accidentally committed commented out)

2005-08-19  Nathaniel Smith  <njs@codesourcery.com>

	* monotone.texi (Tutorial): Tweak wording, use --db at more
	appropriate places.

2005-08-19  Matthew Gregan  <kinetik@orcon.net.nz>

	* tests/t_crlf.at: Adjust expected line count to accomodate diff
	output change.
	* commands.cc (CMD(diff)): Include base revision ID in diff output
	header when diffing against working copy.  Useful to identify what
	revision a patch was created against.
	* std_hooks.lua (ignore_file): Ignore Visual SourceSafe junk.

2005-08-18  Timothy Brownawell  <tbrownaw@gmail.com>

	* std_hooks.lua: accept_testresult_change now only cares about
	testresults listed in MT/wanted-testresults

2005-08-18  Matthew Gregan  <kinetik@orcon.net.nz>

	* INSTALL: Remove outdated references to configure options and
	Solaris build workarounds.
	* configure.ac: Lower gettext requirement from 0.12.1 to 0.11.5.

2005-08-17  Timothy Brownawell  <tbrownaw@gmail.com>

	* sanity.cc (gasp()): When catching an error from dumping a MM'd
	variable, do not discard output generated prior to the error. This
	way, at least the header line (function name, file, line no.) is
	printed.
	* change_set.cc: write_insane_change_set: new function to write a
	change set without sanity checking it, now used by dump().

2005-08-17  Patrick Mauritz  <oxygene@studentenbude.ath.cx>

	* unix/process.cc: missing include
	* m4/fexceptions.m4, configure.ac, Makefile.am: remove hardcoded
	-fexceptions in CFLAGS and add it only if compiler doesn't freak
	out.

2005-08-17  Nathaniel Smith  <njs@pobox.com>

	* work.cc (build_additions): Tweak wording.

2005-08-17  Nathaniel Smith  <njs@pobox.com>

	* netsync.cc: Add IANA port assignment to the todo list.

2005-08-17  Nathaniel Smith  <njs@pobox.com>

	* unix/process.cc (make_executable): Open the fd read-only, avoids
	problems with read-only files, and a writeable fd doesn't seem to
	be necessary to change permission bits.

2005-08-17  Nathaniel Smith  <njs@pobox.com>

	* unix/process.cc (is_executable, make_executable): When reporting
	an error in a syscall, include the actual error message.

2005-08-17  Nathaniel Smith  <njs@pobox.com>

	* lua.cc (dump_stack): New function.
	(Lua::fail): New method; use above.
	(get, get_fn, get_tab, get_str, get_num, get_bool, extract_str)
	(extract_int, extract_double, extract_bool, begin, next, pop): Use
	it, to give better logging.
	
2005-08-17  Nathaniel Smith  <njs@pobox.com>

	* Makefile.am (lib3rdparty_a_CFLAGS): Build 3rd party C code with
	-fexceptions.

2005-08-17  Matthew Gregan  <kinetik@orcon.net.nz>

	* win32/process.cc: Slightly smarter argv->cmdline munging.
	* std_hooks.lua: Merge hooks for TortoiseMerge (part of
	TortoiseSVN).

2005-08-17  Nathaniel Smith  <njs@pobox.com>

	* lua.cc (lua_hooks): Re-enable panic thrower, we no longer
	support Lua 4.

2005-08-16  Nathaniel Smith  <njs@pobox.com>

	* netsync.cc: Add more netsync todos.

2005-08-15  Nathaniel Smith  <njs@pobox.com>

	* tests/t_explicit_merge_with_anc.at: New test.
	* testsuite.at: Add it.

2005-08-15  Nathaniel Smith  <njs@pobox.com>

	* tests/t_log_brief.at: New test.
	* testsuite.at: Add it.

2005-08-15  Nathaniel Smith  <njs@pobox.com>

	* commands.cc (fcommit): Remove.  This command has never been
	documented, tested, or maintained; it also doesn't avoid the use
	of temporary files (which was supposed to be its purpose).  Has it
	ever actually been used...?
	
2005-08-15  Nathaniel Smith  <njs@pobox.com>

	* lua.cc (hook_init_attributes): Do more logging; use begin()
	instead of starting iteration by hand.

2005-08-15  Patrick Mauritz  <oxygene@studentenbude.ath.cx>

	* testsuite.at, tests/*.at: make testsuite less demanding:
	- QGREP() and QEGREP() provide a portable [e]grep -q
	- export FOO=bar -> FOO=bar; export FOO
	- tail -n $x -> TAIL($x) with appropriate macro

2005-08-15  Patrick Mauritz  <oxygene@studentenbude.ath.cx>

	* m4/typeof.m4: new test, looks if compiler knows the typeof()
	extension
	* configure.ac: use it
	* sanity.hh: use the test, and boost's abstraction over
	__PRETTY_FUNCTION__ and similar pseudo-macros

2005-08-15  Patrick Mauritz  <oxygene@studentenbude.ath.cx>

	* configure.ac (BOOST_FIX_VERSION): only apply that fix on gcc.

2005-08-14  Nathaniel Smith  <njs@pobox.com>

	* configure.ac (BOOST_VERSION_CHECK, BOOST_FIX_VERSION): Fix for
	cross-compilation.  (Thanks to John Bowler <jbowler@acm.org>.)

2005-08-14  Matthew Gregan  <kinetik@orcon.net.nz>

	* testsuite.at: Don't use agraph.
	* Makefile.am: Minor cleanups.

2005-08-13  Patrick Mauritz  <oxygene@studentenbude.ath.cx>

	* botan/gzip.cpp, botan/mutex.cpp: c functions via c* headers need
	std:: prefix

2005-08-13  Patrick Mauritz  <oxygene@studentenbude.ath.cx>

	* schema_migration.cc (lowercase): it's only used for processing sha1
	values whos size we know: make array size constant
	* transforms.cc (encode_hexenc, decode_hexenc): they have to work with
	all kinds of string sizes, so at least make them nicer by using
	boost::scoped_array

2005-08-13  Patrick Mauritz  <oxygene@studentenbude.ath.cx>

	* revision.cc: make copy constructor of revision_set behave like
	normal constructor in case it's copying a freshly created object

2005-08-13  Nathaniel Smith  <njs@pobox.com>

	* testsuite.at: Use SEGV to kill netsync servers, in hopes it will
	give better coverage information.

2005-08-13  Julio M. Merino Vidal  <jmmv@menta.net>

	* configure.ac: Remove an obsolete check to see if SQLite was
	bundled or not, because the bundled version has been used
	exclusively for quite some time.

2005-08-13  Julio M. Merino Vidal  <jmmv@menta.net>

	* database_check.cc: Remove trailing newline from error messages
	when embedding them inside other strings, so that the trailing
	closing parenthesis is printed correctly.

2005-08-13  Julio M. Merino Vidal  <jmmv@menta.net>

	* configure.ac: Add '-mt' as another possible suffix to detect the
	Boost libraries.  It's very common when these libraries are built
	with the "native naming layout".

2005-08-13  Nathaniel Smith  <njs@pobox.com>

	* monotone.1, monotone.texi: Don't mention agraph.
	* tests/t_netsync_repeated.at: Don't use agraph.
	* tests/t_netsync_unrelated.at: Likewise.

2005-08-13  Nathaniel Smith  <njs@pobox.com>

	* commands.cc (agraph): Remove.

2005-08-13  Nathaniel Smith  <njs@pobox.com>

	* tests/t_commit_log_writeback.at: New test.
	* testsuite.at: Add it.

2005-08-12  Nathaniel Smith  <njs@pobox.com>

	* commands.cc (commit): When user uses --message or
	--message-file, don't require non-empty logs, and don't write out
	message to MT/log.  (This makes re-running a 'commit -m foo'
	command line until it works possible; otherwise the second try
	will get a 'MT/log non-empty and -m supplied' error.)

2005-08-11  Nathaniel Smith  <njs@pobox.com>

	* netsync.cc: Add a list of ideas for improvement that will break
	network compatibility and thus perhaps should go together.

2005-08-11  Nathaniel Smith  <njs@pobox.com>

	* tests/t_commit_message_file.at: Un-double file contents.

2005-08-11  Nathaniel Smith  <njs@pobox.com>

	* lua.cc (ok, extract_str, extract_int, extract_double)
	(extract_bool): Add more logging.

2005-08-11  Patrick Mauritz <oxygene@studentenbude.ath.cx>

	* INSTALL: remove section about crypto++ on solaris
	* config.rpath, mkinstalldirs, po/Makefile.in.in,
	  various files in m4, ABOUT-NLS:
	  remove as they're autogenerated
	* hash_map.hh, m4/gnucxxhashmap.m4, m4/stlporthashmap.m4:
	  new files, abstraction over hash_map differences in STL impls.
	* m4/externtemplate.m4: new file, check if compiler is happy
	  with "extern template"
	* configure.ac: hook up the new autoconf tests
	* Makefile.am: remove -Wall
	* botan/gzip.cpp, botan/mutex.cpp: add includes
	* constants.*: move values to .hh if used for array sizes
	* interner.hh, xdelta.cc: use hash_map.hh
	* merkle_tree.cc, unix/inodeprint.cc: make array size truly
	  constant 
	* sanity.hh: work-around for missing typeof() and
	  __PRETTY_FUNCTIONS on non-gcc compilers
	* schema_migration.cc, transforms.cc: moved dynamically
	  initialized array to heap
	* transforms.hh, vocab.hh: use externtemplate autoconf test

2005-08-10  Matthew Gregan  <kinetik@orcon.net.nz>

	* monotone.spec: include zlib-devel and texinfo as build
	requirements, zlib as a runtime requirement.

2005-08-09  Eric Anderson  <anderse-monotone@cello.hpl.hp.com>

	* tests/perf-test.sh: A repeatable performance test harness
	* tests/parse-accounting.pl: A script that parses the accounting
	output into a nice tabular format

2005-08-09  Eric Anderson  <anderse-monotone@cello.hpl.hp.com>
 
	* Changes to significantly improve network pull performance
	* string_queue.hh: created to store pending data and allow for
	efficient removal from the front.  The string queue automatically
	reduces its buffer size if it is very empty.  	
	* hmac.{cc,hh}: Add in a version of chained_hmac::process that can
	operate on a string_queue for use during read.
	* netcmd.{cc,hh}: update netcmd::read to use a string_queue rather
	than a string, update all the regression tests also.  This required
	the somewhat ugly creation of a read_string function because the
	netcmd read and write functions are no longer using the same type.
	* netio.hh: introduce functions for operating on a string_queue. They
	are identical to the equivalent string functions except for the type
	of the argument.
	* netsync.cc: Use a string_queue rather than a string for storing the 
	input and output buffers.

	* string_queue.cc: unit tests (Matt Johnston)

2005-08-09  Richard Li  <richardl@redhat.com>

	* std_hooks.lua (merge2, merge3): explain a little better why
	monotone can't find a merge command.

2005-08-09  Nathaniel Smith  <njs@pobox.com>

	* commands.cc (update): Fix helpful error message to suggest
	_current_ commandline syntax.

2005-08-09  Olivier Andrieu  <oliv__a@users.sourceforge.net>

	* contrib/monotone.el: a couple of fixes spotted by the compiler
	* Changelog, contrib/colorize: utf8ize

2005-08-09  Nathaniel Smith  <njs@pobox.com>

	* NEWS: Put a time in.
	* po/monotone.pot: Regenerate.
	
2005-08-08  Nathaniel Smith  <njs@pobox.com>

	* configure.ac, monotone.spec, debian/changelog:
	* win32/monotone.iss: Bump version number.

2005-08-08  Nathaniel Smith  <njs@pobox.com>

	* UPGRADE: Fix title.
	* NEWS: Add --lca.

2005-08-08  Nathaniel Smith  <njs@pobox.com>

	* commands.cc (merge, propagate): Take --lca.
	* options.hh: Add OPT_LCA.
	* monotone.cc (coptions, cpp_main): Support it it.
	* app_state.{hh,cc} (app_state::usa_lca): New variable.
	* revision.cc (find_common_ancestor_for_merge): Use LCA if user
	passed --lca.
	* tests/t_merge_lca.at: New test.
	* testsuite.at: Add it.
	* monotone.texi (Tree): Document --lca.
	
2005-08-08  Nathaniel Smith  <njs@pobox.com>

	* NEWS: First-pass for 0.22 release.
	* UPGRADE: Likewise.

2005-08-08  Nathaniel Smith  <njs@pobox.com>

	* Makefile.am (BOTAN_SOURCES): Add botan headers.
	* po/monotone.pot: Regenerate.

2005-08-07  Nathaniel Smith  <njs@pobox.com>

	* netsync.cc (rebuild_merkle_trees, insert_with_parents): Make a
	ticker for added revisions, since traversing the tree to pull in
	ancestors causes a noticeable pause before the cert/key tickers
	start up.
	(insert_with_parents): Also simplify logic.

2005-08-07  Nathaniel Smith  <njs@pobox.com>

	* commands.cc (pull): Clarify what the "doing anonymous pull"
	message means and what you might do about it.

2005-08-07  Nathaniel Smith  <njs@pobox.com>

	* monotone.texi (Network Service, Hooks): Document
	get_netsync_read_permitted as getting a nil value on anonymous
	connects.
	* lua.{cc.hh} (hook_get_netsync_anonymous_read_permitted):
	Remove. Replace with 1-argument version of
	hook_get_netsync_write_permitted.
	* netsync.cc (process_anonymous_cmd): Update.
	* tests/t_netsync_permissions.at: Likewise.

2005-08-07  Matthew Gregan  <kinetik@orcon.net.nz>

	* botan/{data_snk,es_file}.cpp: Open fstreams in binary mode.
	These changes, plus the same change for data_src.cpp and
	es_ftw.cpp, have been sent upstream.

2005-08-05  Nathaniel Smith  <njs@pobox.com>

	* commands.cc (commit): Write out the log message to MT/log
	_after_ making sure it's non-empty.
	* tests/t_commit_cancelled.at: New test.
	* testsuite.at: Add it.
	
2005-08-04  Nathaniel Smith  <njs@pobox.com>

	* netsync.cc (rebuild_merkle_trees): Typo.

2005-08-04  Nathaniel Smith  <njs@pobox.com>

	* netsync.cc (rebuild_merkle_trees): Tweak message ("rebuilding
	merkle trees" does not mean anything to J. Random User...)

2005-08-04  Nathaniel Smith  <njs@pobox.com>

	* manifest.cc (build_restricted_manifest_map): In 'missing files'
	error message, explain how to recover.

2005-08-03  Nathaniel Smith  <njs@pobox.com>

	* testsuite.at (NETSYNC_ADDRESS): New macro.
	(NETSYNC_SERVE_N_START, NETSYNC_SERVE_START)
	(NETSYNC_CLIENT_N_RUN): Use it.
	
	* tests/t_netsync_checks_server_key.at: Make sure can unset the
	known-servers entry.

2005-08-03  Matthew A. Nicholson  <matt@matt-land.com>

	* std_hooks.lua (get_preferred_merge2_command)
	(get_preferred_merge3_command): Provide more information on how to
	use vim as merge tool.

2005-08-03  graydon hoare  <graydon@pobox.com>

	* unix/process.cc (make_executable): Fix race, set user/group/other.

2005-08-03  Matthew Gregan  <kinetik@orcon.net.nz>

	* botan/data_src.cpp (DataSource_Stream::DataSourceStream): Open
	fstream as binary file.

2005-08-03  Matthew Gregan  <kinetik@orcon.net.nz>

	* win32/inodeprint.cc: Botan changes.  Also, hash individual
	FileTime structure members rather than the entire structure.
	* keys.cc: Add explicit 'using' for Botan::byte.
	* botan/es_win32.{cpp,h}: Add missing files.
	* Makefile.am: Enable entropy collection via CryptoAPI and Win32
	API.

2005-08-02  Matt Johnston  <matt@ucc.asn.au>

	* botan/gzip.cpp: forgot to commit some semicolons

2005-08-02  Matt Johnston  <matt@ucc.asn.au>

	* botan/gzip.{cpp,h}: rearranged the code to be clearer.

2005-08-01  Nathaniel Smith  <njs@pobox.com>

	* netsync.cc (get_branches): Remove warning when there are no
	branches.

2005-07-29  Nathaniel Smith  <njs@pobox.com>

	* globish.cc (matcher::operator()): Log what's happening.
	(checked_globish_to_regex_test): Fix previously added test.

2005-07-29  Nathaniel Smith  <njs@pobox.com>

	* globish.cc (checked_globish_to_regex_test): Add another test for
	quoted characters.

2005-07-28  Nathaniel Smith  <njs@pobox.com>

	* update.cc (calculate_update_set): Only include current rev in
	update set if it is an acceptable candidate.
	* commands.cc (update): Clarify error message in this case.
	* tests/t_update_branch.at: Update accordingly.

2005-07-28  Matthew Gregan  <kinetik@orcon.net.nz>

	* monotone.spec: Require boost >= 1.32.

2005-07-27  Matthew Gregan  <kinetik@orcon.net.nz>

	* tests/t_merge_add_del.at: 'drop' does not take a branch (test
	now fails in expected place).
	* tests/t_merge_add_rename_add.at: New test.
	* testsuite.at: Add it.

2005-07-27  Nathaniel Smith  <njs@pobox.com>

	* tests/t_update_branch.at: New test.
	* testsuite.at: Add it.
	(REVERT_TO): Do not preserve MT/options file (can setup invalid
	branch).
	* app_state.cc (make_branch_sticky): Call write_options when
	already have a working copy.
	* commands.cc (update): Call make_branch_sticky at appropriate
	time.

2005-07-27  Nathaniel Smith  <njs@pobox.com>
	
	* commands.cc: ALIAS(mv, rename).  ALIAS(rm, drop).

2005-07-26  Nathaniel Smith  <njs@pobox.com>

	* change_set.cc (dump): Add state_renumbering dumper.
	(merge_disjoint_analyses): Add MM().

2005-07-26  Nathaniel Smith  <njs@pobox.com>

	* change_set.cc (dump): Add path_analysis dumper.
	(merge_change_sets): Add more MM()s.

2005-07-26  Nathaniel Smith  <njs@pobox.com>

	* change_set.cc (dump): Add path_state dumper.
	(sanity_check_path_state): Add MM().

2005-07-26  Richard Levitte  <richard@levitte.org>

	* revision.cc (check_sane_history): Convert tabs to the
	appropriate amount of spaces.

2005-07-26  Richard Levitte  <richard@levitte.org>

	* sanity.hh, revision.cc (check_sane_history),
	change_set.cc (concatenate_change_sets, merge_change_sets,
	invert_change_set): Because boost currently uses the symbol M, we
	have a clash.  Therefore, let's rename M to MM, for now.

2005-07-26  Richard Levitte  <richard@levitte.org>

	* commands.cc (CMD(privkey)): Change so both the public and
	private key are printed.

	* tests/t_dropkey_2.at, tests/t_lua_privkey.at: Adapt to the new
	private key format.

2005-07-24  Nathaniel Smith  <njs@pobox.com>

	* sanity.cc (MusingI, ~MusingI): No-op when already in the middle
	of dumping.

2005-07-25  Matthew Gregan  <kinetik@orcon.net.nz>

	* Makefile.am, configure.ac: Remove BUNDLED_{LUA,SQLITE} tests and
	clarify the comment for popt.  Using external versions of these
	tools didn't work anyway, so there's no point giving the
	impression that it might.

2005-07-24  Nathaniel Smith  <njs@pobox.com>

	* sanity.cc (gasp): Handle the possibility of multiple valid calls
	to gasp(), 'db check' can trigger multiple invariants without
	dying.

2005-07-24  Nathaniel Smith  <njs@pobox.com>

	* sanity.{hh,cc} (sanity::already_dumping, gasp): Don't let gasp
	be called recursively, in case a dump triggers an invariant.

2005-07-24  Nathaniel Smith  <njs@pobox.com>

	* sanity.cc (gasp): Make more robust against new errors triggered
	during error unwind.  (write_change_set in particular likes to
	blow up when handling in invalid change_set.)

2005-07-24  Nathaniel Smith  <njs@pobox.com>

	* change_set.cc (merge_change_sets, check_sane)
	(concatenate_change_sets, invert_change_set): Add M()s.

2005-07-24  Nathaniel Smith  <njs@pobox.com>

	* sanity.{hh,cc} (dump): Remove templated version, add std::string
	version.
	* vocab.{hh,cc} (dump): Add ATOMIC/DECORATE/ENCODING dumpers.
	* change_set.{hh,cc} (dump): Add change_set dumper.
	* manifest.{hh,cc} (dump): Add manifest_map dumper.
	* revision.cc (check_sane_history): Add some M()s.

2005-07-24  Nathaniel Smith  <njs@pobox.com>

	* sanity.hh (class Musing, gasp, dump): Actually, take a
	std::string instead of a std::ostream; fits our idioms better.

2005-07-24  Nathaniel Smith  <njs@pobox.com>

	* sanity.cc (log, progress, warning): Append '\n' to strings when
	necessary.
	(gasp): Save string properly.
	(M): Apply black magic.  Now works correctly.
	(dump): Write newline.

2005-07-24  Nathaniel Smith  <njs@pobox.com>

	* sanity.hh (dump): Add a default 'dump' implementation for all
	<<able objects.

2005-07-24  Nathaniel Smith  <njs@pobox.com>

	* constants.{cc,hh} (default_terminal_width): New constant.
	* ui.cc (guess_terminal_width): Use it.

2005-07-24  Nathaniel Smith  <njs@pobox.com>

	* diff_patch.cc (unidiff_append_test): Fix typo.

2005-07-24  Nathaniel Smith  <njs@pobox.com>

	* tests/t_annotate_no_rev.at: New test.
	* testsuite.at: Add it.
	
2005-07-24  Nathaniel Smith  <njs@pobox.com>

	* sanity.{hh,cc} (sanity, dump_buffer, invariant_failure)
	(index_failure,	MusingI, Musing, M): Implement macro M(), for
	'musing', which marks data that monotone was musing over when an
	invariant tripped.
	* Makefile.am (MOST_SOURCES): Fix spacing.

2005-07-23  Nathaniel Smith  <njs@pobox.com>

	* ui.{hh,cc} (guess_terminal_width): New function.
	(tick_write_dot::chars_on_line): Make unsigned to quiet gcc warning.
	(tick_write_dot::write_ticks): Use guess_terminal_width.
	* commands.cc (dump_diffs): Take full responsibility for printing
	=== lines, and use guess_terminal_width.
	* diff_patch.cc (make_diff): Don't print === lines.
	(unidiff_append_test): Adjust accordingly.

2005-07-23  Matthew Gregan  <kinetik@orcon.net.nz>

	* commands.cc (CMD(annotate)): Check for a valid revision before
	trying to fetch it from the database.
	* lua/lundump.[ch], lua/ldump.c: Rename VERSION and VERSION0 to
	LUA_DUMP_VERSION and LUA_DUMP_VERSION0 to avoid clashes with
	VERSION from config.h.

2005-07-22  Nathaniel Smith  <njs@pobox.com>

	* monotone.texi (Committing Work): Remove discussion of manifests.

2005-07-20  Nathaniel Smith  <njs@pobox.com>

	* netsync.cc (rebuild_merkle_trees): Make 'including branch'
	message L() instead of P(); it's nice information, but too much to
	be useful with large databases.

2005-07-22  Matt Johnston  <matt@ucc.asn.au>

	* database_check.cc: check that revisions and manifests
	are normalised to the same for that they would be written as.
	* tests/t_database_check_normalized.at: a test for it.
	* testsuite.at: add it.

2005-07-21  Richard Levitte  <richard@levitte.org>

	* contrib/monotone-import.pl: Now uses the given tag.

2005-07-20  Marcel van der Boom  <marcel@hsdev.com>

	* database.{cc,hh} (get_branches): New method.
	* commands.cc (ls_branches): Use it.
	* netsync.cc (get_branches): Likewise.
	* tests/t_ls_branches.at: New test.
	* testsuite.at: Add it.
	
2005-07-20  Nathaniel Smith  <njs@pobox.com>

	* commands.cc (db): Rename kill_branch_locally to
	kill_branch_certs_locally.
	* tests/t_db_kill_branch_locally.at: Rename to...
	* tests/t_db_kill_branch_certs_locally.at: ...this.  Update.
	* testsuite.at: Update.
	* monotone.texi (Database): Update.

2005-07-19  Nathaniel Smith  <njs@pobox.com>

	* schema_migration.cc (migrator::migrate): Add a check for schemas
	that are just... wrong.
	* tests/t_migrate_broken_schema.at: New test.

2005-07-19  Nathaniel Smith  <njs@pobox.com>

	* netcmd.cc (read): Make the bad HMAC error message clearer.

2005-07-19  Matthew Gregan  <kinetik@orcon.net.nz>

	* tests/t_diff_external.at: Canonicalise output for Win32.

2005-07-18  Nathaniel Smith  <njs@pobox.com>

	* keys.cc (get_passphrase): Do still error out if they keep typing
	empty passphrases.

2005-07-18  Richard Levitte  <richard@levitte.org>

	* database.cc: Move the inclusion of stdarg.h...
	* database.hh: ... here.

2005-07-18  Matt Johnston  <matt@ucc.asn.au>

	* keys.cc (get_passphrase): don't bomb out if they type an empty passphrase.

2005-07-18  Patrick Mauritz  <oxygene@studentenbude.ath.cx>

	* work.cc, manifest.cc: Remove 'using namespace boost'.

2005-07-18  Nathaniel Smith  <njs@pobox.com>

	* netsync.cc (received_items): New instance variable.
	(session::session): Initialize it.
	(note_item_arrived): Maintain it.
	(item_request_outstanding): Rename it to...
	(item_already_received): ...this, and have it check both
	outstanding and fulfilled requests.
	(queue_send_data_cmd, queue_send_delta_cmd): Call it via new
	name.
	
	Hopefully this will eliminate cases where "revs in" is larger than
	"revs written".
	
2005-07-17  Nathaniel Smith  <njs@pobox.com>

	* constants.cc (legal_key_name_bytes): Allow + and _ to appear in
	key names.

2005-07-17  Nathaniel Smith  <njs@pobox.com>

	* ui.{cc,hh} (tick_write_dot::write_ticks): Start a new line when
	too many dots have been written.
	* netsync.cc (process_refine_cmd): Add comment noting a possible
	optimization regarding subtree refinement.

2005-07-17  Nathaniel Smith  <njs@pobox.com>

	* configure.ac, win32/monotone.iss, monotone.spec:
	* debian/changelog: Bump version numbers to 0.21.
	* NEWS: Commit to a timestamp.

2005-07-17  Nathaniel Smith  <njs@pobox.com>

	* NEWS: Add diff changes, more tweaking.
	* UPGRADE: Update for 0.21.
	* AUTHORS: Add Vladimir Vukicevic.

2005-07-18  Matt Johnston  <matt@ucc.asn.au>

	* netsync.cc: merge fixup
	* botan/pipe_rw.cpp (read_all_as_string): make it smarter and faster

2005-07-18  Matt Johnston  <matt@ucc.asn.au>

	* botan/sha160.{cpp,h}: new faster sha160 implementation from Jack Lloyd
	and Kaushik Veeraraghavan.

2005-07-17  Nathaniel Smith  <njs@pobox.com>

	* tests/t_diff_external.at: New test.
	* testsuite.at: Add it.

2005-07-17  Nathaniel Smith  <njs@pobox.com>

	* monotone.texi (Restrictions): diff -r -r does accept
	restrictions now.
	(CVS Phrasebook): Clarify diff section.
	(Informative): Document diff [--unified|--context|--external],
	--diff-args.

2005-07-17  Nathaniel Smith  <njs@pobox.com>

	* app_state.{cc,hh}: Record whether --diff-args was passed, not
	just a string value.
	* lua.{cc,hh} (hook_external_diff): Take a diff_args_provided
	variable.
	* commands.cc (do_external_diff): Pass it.

2005-07-17  Nathaniel Smith  <njs@pobox.com>

	* std_hooks.lua (external_diff_default_args): New variable.
	(external_diff): Use it as a default, and use user-provided
	diff_args otherwise.
	* monotone.texi (Hooks): Document this.

2005-07-16  Vladimir Vukicevic  <vladimirv@gmail.com>

	* lua.{cc,hh} (hook_external_diff): New hook.
	* std_hooks.lua (external_diff): Add default definition.
	* monotone.texi (Hooks): Document external_diff hook.
	* app_state.{cc,hh}, options.hh, monotone.cc: Add --context,
	--external, --unified, --diff-args options.
	* commands.cc (do_external_diff): New function.
	(dump_diffs): Put a == line between each file's diffs.
	Pass file_ids of pre- and post-states to make_diff.
	(diff): Take new options.
	(cdiff): Remove.
	* diff_patch.{cc,hh} (make_diff): Print file ids in diff file
	headers.
	(unidiff_append_test): Update.
	(enum diff_type): Move to...
	* vocab.hh: ...here.
	* tests/t_restrictions.at, tests/t_crlf.at: Update.

2005-07-16  Nathaniel Smith  <njs@pobox.com>

	* manifest.cc (build_restricted_manifest_map): Remove doubled
	comment.

2005-07-16  Nathaniel Smith  <njs@pobox.com>

	* NEWS: Mention need for 'db migrate'.

2005-07-17  Matthew Gregan  <kinetik@orcon.net.nz>

	* lua/*: Import Lua 5.0.2 from upstream.
	* lua/*: Fix up CVS $Id$ tags, which appear to have been trashed
	since monotone existed in CVS.

2005-07-16  Nathaniel Smith  <njs@pobox.com>

	* NEWS: Update for 0.21.

2005-07-16  Nathaniel Smith  <njs@pobox.com>

	* database.cc (assert_sqlite3_ok): Remove dead function.
	
2005-07-16  Nathaniel Smith  <njs@pobox.com>

	* app_state.cc (require_working_copy): Oops, make it compile.

2005-07-16  Nathaniel Smith  <njs@pobox.com>

	* app_state.{cc,hh} (require_working_copy): Take an optional
	argument to give more details about why a working copy was
	required.
	* commands.cc (log): Give said details.

2005-07-16  Nathaniel Smith  <njs@pobox.com>

	* monotone.texi (CVS Phrasebook): Include 'log'.

2005-07-16  Nathaniel Smith  <njs@pobox.com>

	* monotone.texi (Selectors): Document use of globs.
	* tests/t_selector_globbing.at: New test.
	* testsuite.at: Add it.
	
2005-07-16  Jordan Breeding  <jordan.breeding@mac.com>

	* database.cc (selector_to_certname): Make 't:' selector match
	exactly by default as well.

2005-06-25  Brian Downing <bdowning@lavos.net>

	* database.cc (selector_to_certname, complete): Makes 'b:'
	selector be interpreted as a glob instead of as a partial string
	match.
	
2005-07-16  Nathaniel Smith  <njs@pobox.com>

	* netsync.cc: Revert accidentally committed changes.

2005-07-16  Nathaniel Smith  <njs@pobox.com>

	* ChangeLog: Fix formatting.

2005-07-15  Matt Johnston  <matt@ucc.asn.au>

	* netsync.cc (rebuild_merkle_trees): bad_branch_certs is a set of cert
	hashes, not of revision idents.

2005-07-14  Nathaniel Smith  <njs@pobox.com>

	* database.cc (get_revision_cert_index): "reserve" and "resize"
	are different.

2005-07-14  Nathaniel Smith  <njs@pobox.com>

	* netsync.cc (process_delta_cmd): Remove meaningless comment.

2005-07-14  Nathaniel Smith  <njs@pobox.com>

	* database.hh: Pre-declare sqlite3_stmt, instead of including
	sqlite3.h.

2005-07-14  Derek Scherger  <derek@echologic.com>

	* commands.cc (lca,lcad,try_one_merge): call describe_revision for
	logging common ancestors
	(propagate): log final merged line after propagate completes
	to indicate that it actually worked and to be consistent with merge

2005-07-13  Derek Scherger  <derek@echologic.com>

	* ChangeLog: merge fixup

2005-07-13  Derek Scherger  <derek@echologic.com>

	* database.cc (debug): delete stale comment
	(delete_branch_named):
	(delete_tag_named): 
	(clear): replace vprintf stuff with query parameters

2005-07-13  Nathaniel Smith  <njs@pobox.com>

	* contrib/ciabot_monotone.py (main): Optimistically run 'db
	migrate' before using database.

2005-07-13  Nathaniel Smith  <njs@pobox.com>

	* schema_migration.cc (migrate_monotone_schema)
	(migrator::migrate): Move the "nothing happened" check, and don't
	vacuum unless a migration occurred.

2005-07-13  Nathaniel Smith  <njs@pobox.com>

	* tests/t_restricted_diff_unchanged.at: New test.
	* testsuite.at: Add it.

2005-07-13  graydon hoare  <graydon@pobox.com>

	* rcs_import.cc (cvs_branch::cvs_branch): Initialize bools to false.

2005-07-13  Nathaniel Smith  <njs@pobox.com>

	* monotone.texi (Database): Document kill_tag_locally.

2005-07-13  Nathaniel Smith  <njs@pobox.com>

	* tests/t_kill_tag_locally.at, tests/t_ambiguous_tags.at: New
	tests.
	* testsuite.at: Add them.

2005-07-11  graydon hoare  <graydon@pobox.com>

	* AUTHORS: Add Jordan.
	* commands.cc (ls_tags): Do not uniquify tags.
	* constants.{cc,hh} (cvs_window): Change to time_t, tighten to 5 minutes.
	* rcs_import.cc (window): Remove.
	(note_type): Remove dead code.
	(is_sbr): Add test for synthetic branch roots.
	(cvs_commit::is_synthetic_branch_root): New test.
	(process_branch): Skip synthetic branch roots, push new branch
	before picking branch to mark, rather than after.
	(cvs_history::index_branchpoint_symbols): Handle vendor branches.
	(cvs_history::push_branch): Do not duplicate root on private branches.
	(import_branch): Fix up cluster inference.
	(cluster_consumer::consume_cluster): New invariant.
	* tests/t_cvsimport_drepper2.at: Modify to reflect fixes.

2005-07-11  Jordan Breeding  <jordan.breeding@mac.com>

	* commands.cc (db): New subcommand "kill_tag_locally"
	* database.{cc,hh} (delete_tag_named): New function.

2005-07-12  Nathaniel Smith  <njs@pobox.com>

	* schema_migration.cc (migrator::migrate): When there is nothing
	to be done, do nothing.

2005-07-12  Nathaniel Smith  <njs@pobox.com>

	* netsync.cc (rebuild_merkle_trees): Reduce memory usage a bit,
	and don't insert branch certs that the other side will just end up
	throwing away (reduces network traffic).

2005-07-12  Nathaniel Smith  <njs@pobox.com>

	* testsuite.at (NETSYNC_SERVE_START, NETSYNC_SERVE_N_START):
	Really, really really fix up quoting.  Really.
	I hope.

2005-07-12  Nathaniel Smith  <njs@pobox.com>

	* contrib/ciabot_monotone.py (config.project_for_branch): Clarify
	comment text for non-Python programmers.

2005-07-12  Nathaniel Smith  <njs@pobox.com>

	* testsuite.at (NETSYNC_SERVE_START, NETSYNC_SERVE_N_START): Fixup
	quoting.

2005-07-11  Nathaniel Smith  <njs@pobox.com>

	* crypto_tests.cc: New SHA1 correctness tests from Kaushik Veeraraghavan.
	* unit_tests.cc (init_unit_test_suite): 
	* unit_tests.hh (add_crypto_tests): 
	* Makefile.am (unit_tests_SOURCES): Call them.
	* AUTHORS: Add Kaushik Veeraraghavan.

2005-07-11  Nathaniel Smith  <njs@pobox.com>

	* tests/t_netsync_exclude_default.at: New test.
	* testsuite.at: Add it.
	(NETSYNC_SERVE_N_START, NETSYNC_SERVE_START): Use '*' as pattern
	when none is passed.

2005-07-11  Nathaniel Smith  <njs@pobox.com>

	* monotone.texi (Network): Tweak documentation for netsync
	commands.

2005-07-11  Nathaniel Smith  <njs@pobox.com>

	* app_state.{hh,cc} (exclude_patterns, add_exclude): 
	* options.hh (OPT_EXCLUDE): 
	* monotone.cc (coptions, cpp_main): New option --exclude.
	* commands.cc (pull, push, sync, serve): Accept it.
	(process_netsync_args): Implement it.
	* tests/t_netsync_exclude.at: New test.
	* testsuite.at: Add it.

2005-07-11  Timothy Brownawell  <tbrownaw@gmail.com>

	* options.hh, app_state.{hh,cc}, monotone.cc: New command specific
	option, "--exclude=x", puts arg into a vector app.excludes .
	Used by the netsync commands.
	* commands.cc (netsync commands): accept said option
		(process_netsync_args): Handle excludes.
	* monotone.texi: document it

2005-07-11  Timothy Brownawell  <tbrownaw@gmail.com>

	* interner.hh: make slightly faster

2005-07-11  Matt Johnston  <matt@ucc.asn.au>

	* hmac.cc: <string> not <string.h>

2005-07-11  Matt Johnston  <matt@ucc.asn.au>

	* keys.cc (encrypt_rsa): fix typo
	* hmac.{cc,hh}: store key as SymmetricKey, pass correctly to
	MAC_Filter

2005-07-10  Nathaniel Smith  <njs@pobox.com>

	* ChangeLog, configure.ac: Re-remove mysteriously revived
	jibberish.

2005-07-10  Nathaniel Smith  <njs@pobox.com>

	* tests/t_netsync_read_permissions.at: New test.
	* testsuite.at: Run it.
	* netsync.cc (set_session_key, dispatch_payload)
	(respond_to_auth_cmd): Refactor to key HMAC earlier, so error
	packets will get the right HMAC.

2005-07-10  Richard Levitte  <richard@levitte.org>

	* Makefile.am (monotone_CPPFLAGS, unit_tests_CPPFLAGS): Re-remove
	previously removed stuff.

	* ChangeLog, configure.ac: Revert accidentally-recommitted changes.

2005-07-10  Richard Levitte  <richard@levitte.org>

	* monotone.texi (Network), monotone.1: Mention the default port
	number.

2005-07-10  Matthew Gregan  <kinetik@orcon.net.nz>

	* configure.ac: Check for boost >= 1.32.

2005-07-09  Nathaniel Smith  <njs@pobox.com>

	* schema.sql (revision_ancestry__child, revision_certs__id,
	revision_certs__name_value): New indexes.
	* database.cc (dump, dump_table_cb, dump_index_cb): Include
	indexes in dumps.
	(database::database): 
	* schema_migration.cc (migrate_monotone_schema) 
	(migrate_client_to_add_indexes): 
	* tests/t_migrate_schema.at: Corresponding migration gunk.

2005-07-09  Jordan Breeding  <jordan.breeding@mac.com>

	* Makefile.am (monotone_CPPFLAGS, unit_tests_CPPFLAGS): 
	* configure.ac (BOOST_FIX_VERSION): Restrict boost compile kluges
	to boost 1.32.

2005-07-09  Nathaniel Smith  <njs@pobox.com>

	* schema_migration.cc (calculate_schema_id): Include indexes in
	the schema id.

2005-07-09  Nathaniel Smith  <njs@pobox.com>

	* ChangeLog, configure.ac: Revert accidentally-committed changes.

2005-07-09  Nathaniel Smith  <njs@pobox.com>

	* monotone.texi (Generating Keys): Make it a little clearer that
	we aren't necessarily recommending people store their passphrase
	in plaintext.

2005-07-08  Matt Johnston  <matt@ucc.asn.au>

	* propagate mainline to botan branch

	* constants.{cc,hh}: add sha1_digest_length as botan
	doesn't provide a convenient definition.
	* hmac.{cc,hh}: convert to use botan
	* keys.cc (encrypt_rsa, decrypt_rsa): use botan
	* transforms.{cc,hh}: use botan

2005-07-08  Matt Johnston  <matt@ucc.asn.au>

	* tests/t_normalized_filenames.at: expect exit code of 1 not 3 for
	"cat manifest" with a directory in MT/work
	* file_io.cc, netcmd.cc, transforms.cc, vocab.hh: revert changes which
	used swap() for strings and atomic types since strings are
	copy-on-write.

2005-07-08  Matt Johnston  <matt@ucc.asn.au>

	* file_io.cc (ident_existing_file): new function to calculate
	the ident of a file failing gracefully if it doesn't exist
	or is a directory.
	* file_io.hh (classify_manifest_paths,
	build_restricted_manifest_map): use ident_existing_file
	* ui.cc: cast to avoid compiler warnings

2005-07-07  Nathaniel Smith  <njs@pobox.com>

	* contrib/ciabot_monotone.py (Monotone.log): Fix to work with
	0.20.

2005-07-07  Nathaniel Smith  <njs@pobox.com>

	* Makefile.am (monotone_CPPFLAGS, unit_tests_CPPFLAGS): Add
	-DBOOST_REGEX_V4_CHAR_REGEX_TRAITS_HPP to work around g++
	4.0/boost 1.32.0 lossage.

2005-07-07  Vaclav Haisman  <V.Haisman@sh.cvut.cz>

	* Makefile.am: Compile fix for FreeBSD.

2005-07-07  Nathaniel Smith  <njs@pobox.com>

	* netsync.cc (process_hello_cmd, process_anonymous_cmd) 
	(process_auth_cmd): Change permission checking -- always build
	merkle tree (even when a pure sink), send permission denied and
	abort whenever client tries to read/write a branch they don't have
	access to.

2005-07-07  Nathaniel Smith  <njs@pobox.com>

	* ChangeLog: fixup formatting.

2005-07-06  Matt Johnston  <matt@ucc.asn.au>

	* database.cc (assert_sqlite3_ok): database corruption and similar
	problems are errors, not invariants.

2005-07-06  Nathaniel Smith  <njs@pobox.com>

	* commands.cc (push, pull, sync): Fix --help description.	
	
2005-07-06  Nathaniel Smith  <njs@pobox.com>

	* options.hh (OPT_SET_DEFAULT): 
	* app_state.{hh,cc} (app_state::set_default):
	* monotone.cc (coptions, cpp_main): New option.
	* commands.cc (pull, push, sync): Accept it.
	(process_netsync_args): Use it.
	* tests/t_set_default.at, testsuite.at: New test.

2005-07-07  Matthew Gregan  <kinetik@orcon.net.nz>

	* win32/monotone.iss: Bump version number.

2005-07-05  Nathaniel Smith  <njs@pobox.com>

	* debian/rules (config.status): Use bundled sqlite.
	* debian/control (Build-Depends): Remove popt and sqlite.

2005-07-05  Nathaniel Smith  <njs@pobox.com>

	* NEWS: Add timestamp.  Barring unforeseen issues, this is 0.20.

2005-07-05  Nathaniel Smith  <njs@pobox.com>

	* Makefile.am (EXTRA_DIST): Include some missed contrib/ stuff.

2005-07-05  Nathaniel Smith  <njs@pobox.com>

	* po/monotone.pot: Regenerate for release.

2005-07-05  Nathaniel Smith  <njs@pobox.com>

	* configure.ac, debian/changelog, monotone.spec: Bump version
	number.
	* UPGRADE: Update for 0.20 release.

2005-07-05  Nathaniel Smith  <njs@pobox.com>

	* ChangeLog, NEWS, AUTHORS: Fixup Eric Anderson's email address.

2005-07-05  Nathaniel Smith  <njs@pobox.com>

	* monotone.texi (Database): Note that db kill_rev_locally also
	will trigger "unreferenced manifest" warnings from db check.

2005-07-05  Nathaniel Smith  <njs@pobox.com>

	* NEWS: Oops, 'automate select' was in 0.19 after all.

2005-07-05  Nathaniel Smith  <njs@pobox.com>
	
	* contrib/ciabot_monotone.py: Fix multiple collection support.

2005-07-05  Richard Levitte  <richard@levitte.org>

	* monotone.texi (Hooks): Add space after periods where there's
	a lack of space.

	* NEWS: Correct the blurb about
	get_netsync_{read,anonymous_read,write}_permitted

2005-07-05  Nathaniel Smith  <njs@codesourcery.com>

	* NEWS: Add more explicit note on how to upgrade.

2005-07-05  Nathaniel Smith  <njs@codesourcery.com>

	* NEWS: First cut at 0.20 release notes.

2005-07-03  Matthew Gregan  <kinetik@orcon.net.nz>

	* sqlite/*, Makefile.am: Import SQLite 3.2.2 from upstream.
	* sqlite/main.c: Compile fix.
	* sqlite/{callback.c,prepare.c}: Add new files.

2005-07-03  Matthew Gregan  <kinetik@orcon.net.nz>

	* sqlite/{sqlite3.h,tokenize.c} (sqlite3_complete_last): New
	function to find the last valid SQL statement in a string; based
	on sqlite3_complete.  This change should be offered upstream, but
	probably not before sqlite3_complete_last16 is implemented.
	* database.cc (database::load): Load and execute dump in chunks,
	fixes bug 13570.

2005-07-01  Eric Anderson  <anderse-monotone@cello.hpl.hp.com>

	* file_io.cc: Pre-allocate space for the file read so that the
	string doesn't have to be incrementally expanded during the read.

2005-07-01  Matthew Gregan  <kinetik@orcon.net.nz>

	* tests/t_cvsimport_drepper2.at: Canonicalise monotone output so
	that the test passes on Win32.

2005-06-30  Eric Kidd  <eric.kidd@dartmouth.edu>

	* contrib/monotone-import.pl: Changed $branch to
	$user_branch.  This script may need more work, but at least Perl
	compiles it now.

2005-06-30  Patrick Mauritz  <oxygene@studentenbude.ath.cx>

	* automate.cc, basic_io.hh, cert.cc, change_set.cc,
	cryptopp/config.h, cryptopp/integer.cpp, main.cc, merkle_tree.cc,
	merkle_tree.hh, monotone.cc, netcmd.cc, netsync.cc,
	netxx/osutil.h, packet.cc: Namespace and include file cleanup.

2005-06-29  graydon hoare  <graydon@pobox.com>

	* tests/t_cvsimport_drepper2.at: New test.
	* testsuite.at: Call it.

2005-06-23  graydon hoare  <graydon@pobox.com>

	* rcs_import.cc (import_cvs_repo): Put branch imports inside
	transaction blocks, add a couple tickers.

2005-06-22  graydon hoare  <graydon@pobox.com>

	* rcs_file.cc: Track file:line numbers, accept files which violate
	some lies in rcs file format.
	* rcs_import.cc (cvs_tree_walker): 
	Warn rather than crash on parse errors.
	(cvs_history)
	(cvs_commit)
	(cvs_cluster)
	(prepared_revision)
	(import_branch)
	(import_cvs_repo): Support non-branch tags.

2005-06-21  graydon hoare  <graydon@pobox.com>

	* rcs_import.{cc,hh} (import_rcs_file): Rename to test_parse_rcs_file.
	* commands.cc (rcs_import): rename call.

2005-06-19  graydon hoare  <graydon@pobox.com>

	* rcs_import.cc: Rewrite change set inference logic.

2005-06-28  Roland Illig  <roland.illig@gmx.de>

	* app_state.cc: #include <unistd.h>, needed on NetBSD.

2005-06-28  Nathaniel Smith  <njs@codesourcery.com>

	* std_hooks.lua (ignore_file): Ignore vim swap files and emacs
	temp files.

2005-06-27  Nathaniel Smith  <njs@codesourcery.com>

	* INSTALL: Bump required version of Boost to 1.32.

2005-06-26  Matthew Gregan  <kinetik@orcon.net.nz>

	* app_state.cc (app_state::app_state()): Initialise no_merges to
	false so that 'log' will show merges by default (the recently
	added --no-merges option provides a means to disable the merge
	entries).

2005-06-26  Matthew Gregan  <kinetik@orcon.net>

	* tests/t_automate_stdio.at, tests/t_cvsimport_drepper.at,
	tests/t_selector_later_earlier.at: Further canonicalisation of
	monotone output to resolve test failures on Win32.

2005-06-25  Brian Campbell  <brian.p.campbell@dartmouth.edu>

	* commands.cc (CMD(db)): Added db kill_branch_locally command. 
	* database.cc, database.hh (delete_branch_named): New function to
	delete all branch certs with a given branch name.
	* monotone.texi (Database): Added documentation for db
	kill_branch_locally.
	* tests/t_db_kill_branch_locally.at: New test for db
	kill_branch_locally.
	* testsuite.at: Add the test. 
	* AUTHORS: Add myself.
	* ChangeLog: Change my email address on an old contribution to 
	match my pubkey. 

2005-06-24  Nathaniel Smith  <njs@codesourcery.com>

	* tests/t_db_kill_rev_locally.at: Clean up style.

2005-06-24  Nathaniel Smith  <njs@codesourcery.com>

	* unix/process.cc (process_spawn): Format log output correctly.

2005-06-24  Nathaniel Smith  <njs@codesourcery.com>

	* unix/process.cc (existsonpath): Reindent.  Add logging, and use
	'command -v' instead of 'which' (as per Matt Johnston's discovery
	that it is more portable).
	(process_spawn): Handle exec failure more properly.
	* tests/t_existsonpath.at: New test.
	* testsuite.at: Add it.

2005-06-25  Matthew Gregan  <kinetik@orcon.net.nz>

	* monotone.cc: Log correct locale set for LC_MESSAGES.

2005-06-24  Nathaniel Smith  <njs@codesourcery.com>

	* unix/process.cc: Remove tabs.

2005-06-24  Nathaniel Smith  <njs@codesourcery.com>

	* std_hooks.lua (get_preferred_merge2_command)
	(get_preferred_merge3_command): Move meld to the bottom of the
	default merge tool search order.  Also, use xemacs if it appears
	in $EDITOR, otherwise use emacs.
	* revision.cc (check_sane_history): Remove stale comment.

2005-07-05  Nathaniel Smith  <njs@codesourcery.com>

	* globish.cc (combine_and_check_globish): Don't add unnecessary
	{}'s.
	* tests/t_netsync_globs.at, testsuite.at: New test.

2005-07-04  Nathaniel Smith  <njs@codesourcery.com>

	* netcmd.cc (do_netcmd_roundtrip, test_netcmd_mac): Update for new
	chained_hmac object.
	* constants.hh (netsync_key_initializer): Update comment.
	* hmac.hh (hmac_length): Expose length of MACs.
	* hmac.cc: I() that it matches what CryptoPP wants to give.
	* netcmd.cc: I() that it matches the length hard-coded into the
	netsync protocol.
	* vocab.cc (verify(netsync_hmac_value)): Fix error message.
	
2005-07-04  Nathaniel Smith  <njs@codesourcery.com>

	* tests/t_netsync_defaults.at: Update for new var names.  All
	tests now pass.

2005-07-04  Nathaniel Smith  <njs@codesourcery.com>

	* lua.cc (hook_get_netsync_write_permitted): Fix typo.

2005-07-04  Nathaniel Smith  <njs@codesourcery.com>

	* globish.cc (globish_matcher_test): Add check for {foo} (no
	commas).

2005-07-04  Nathaniel Smith  <njs@codesourcery.com>

	* globish.cc (checked_globish_to_regex): Make the special case for
	the empty pattern, actually work.  Unit tests now pass.

2005-07-04  Nathaniel Smith  <njs@codesourcery.com>

	* netcmd.cc (test_netcmd_functions): Update for new anonymous/auth
	packet formats.

2005-07-04  Nathaniel Smith  <njs@codesourcery.com>

	* monotone.texi, monotone.1: Update for new glob stuff.
	* commands.cc (process_netsync_args, push, pull, sync, serve):
	'serve' always requires arguments, rather than falling back on db
	defaults.
	
2005-07-04  Nathaniel Smith  <njs@codesourcery.com>

	* commands.cc (process_netsync_args, push, pull, sync, serve):
	Adapt for patterns instead of regexen; slight refactoring too.

2005-07-03  Nathaniel Smith  <njs@codesourcery.com>

	* netsync.cc: Finally self-consistent.

2005-07-03  Nathaniel Smith  <njs@codesourcery.com>

	* netsync.hh (run_netsync_protocol): Fix prototype.

2005-07-03  Nathaniel Smith  <njs@codesourcery.com>

	* globish.hh: Document the empty pattern as never matching.
	* globish.cc (checked_globish_to_regex): Implement it.
	(globish_matcher_test): Check it.

2005-07-03  Nathaniel Smith  <njs@codesourcery.com>

	* monotone.texi (Network Service, Hooks):
	* testsuite.at: 
	* tests/t_netsync_permissions.at: 
	* tests/t_netsync_single.at: Update to match new
	get_netsync_write_permitted definition.

2005-07-03  Nathaniel Smith  <njs@codesourcery.com>

	* lua.{cc,hh} (hook_get_netsync_write_permitted): Don't take a
	branch argument; write permission is now all or none.  (It really
	was before anyway...)
	* netsync.cc: Update accordingly.

2005-07-03  Nathaniel Smith  <njs@codesourcery.com>

	* netsync.cc: More updating for pattern stuff; getting there...

2005-06-28  Nathaniel Smith  <njs@codesourcery.com>

	* netsync.cc: Update low-level functions to use include_pattern
	and exclude_pattern.

2005-06-28  Nathaniel Smith  <njs@codesourcery.com>

	* netcmd.{cc,hh} (read_anonymous_cmd, write_anonymous_cmd)
	(read_auth_cmd, write_auth_cmd): Take include_pattern and
	exclude_pattern arguments.

2005-06-28  Nathaniel Smith  <njs@codesourcery.com>

	* globish.{cc,hh}: New files.
	* Makefile.am (MOST_SOURCES): Add them.
	* transforms.{cc,hh}: Remove glob-related stuff.
	* unit_tests.{cc,hh}: Call globish unit tests.

2005-06-27  Nathaniel Smith  <njs@codesourcery.com>

	* transforms.cc (glob_to_regex, globs_to_regex, regexes_to_regex):
	Choose "regex" as standard spelling.  Clean up code, add code for
	handling sets, start improving tests (don't currently pass).
	* transforms.hh (glob_to_regex, globs_to_regex, regexes_to_regex):
	Prototype.

2005-06-28  Matt Johnston  <matt@ucc.asn.au>

	* constants.cc: increase db_version_cache_sz to 7 MB
	* netsync.cc: use a deque<string> rather than a single
	string buffer for outbuf.
	* netsync.cc (arm): only queue data when there is
	available space
	* AUTHORS: added Eric Anderson

2005-06-26  Matt Johnston  <matt@ucc.asn.au>

	* transforms.hh: remove extraneous #ifdef
	* hmac.cc, hmac.hh: actually add them

2005-06-26  Matt Johnston  <matt@ucc.asn.au>

	* netcmd.cc (netcmd::read, netcmd::write): change to using a HMACs 
	chained by including the previous HMAC in the input data, rather
	than altering the key each time.
	* netcmd.cc ({read,write}_{data,delta}_cmd): use encode_gzip/decode_gzip
	  rather than raw xform.
	* hmac.{cc,hh}: new chained_hmac abstraction
	* Makefile.in: add them
	* netsync.cc: each session keeps a chained_hmac for read/write
	* transforms.hh: add a string variant for encode_gzip

2005-06-25  Nathaniel Smith  <njs@codesourcery.com>

	* netsync.cc: Tweak comment.

2005-06-25  Nathaniel Smith  <njs@codesourcery.com>

	* AUTHORS: Add Ethan Blanton <elb@elitists.net>.

2005-06-22  Nathaniel Smith  <njs@codesourcery.com>

	* netcmd.hh (netcmd::read, netcmd::write): Don't have defaults for
	key/hmac arguments.
	* netcmd.cc (do_netcmd_roundtrip): New function.
	(test_netcmd_functions): Use it.  Also, make work with hmac
	changes.
	(test_netcmd_mac): New test.
	(add_netcmd_tests): Call it.

2005-06-22  Nathaniel Smith  <njs@codesourcery.com>

	* netcmd.cc (read): Remove unused variable.
	* netsync.cc (call_server, process)
	(arm_sessions_and_calculate_probe, handle_read_available): Give
	better error message on bad_decode exceptions.

2005-06-22  Nathaniel Smith  <njs@codesourcery.com>

	* netcmd.cc, netsync.cc: Revert backwards compatibility code; 0.19
	and 0.20 can't be usefully compatible, and the code as it existed
	would cause real version mismatch error reporting to not work
	right.  (Old client with new server would give a generic "server
	disconnected" error message instead of something useful.)

2005-06-21  Nathaniel Smith  <njs@codesourcery.com>

	* netsync.cc (rebuild_merkle_trees): Fix FIXME comments to match
	reality.
	* tests/t_netsync_diffbranch.at: No longer a bug, remove
	priority.

2005-06-20  Nathaniel Smith  <njs@codesourcery.com>

	* monotone.texi (Hook Reference): Oops, missed a @ref.

2005-06-20  Nathaniel Smith  <njs@codesourcery.com>

	* monotone.texi (Default monotonerc): Rename section to...
	(Default hooks): ...this, to emphasize is still read even when a
	monotonerc exists.

2005-06-19  Richard Levitte  <richard@levitte.org>

	* Makefile.am: There's no reason for monotone.pdf or .dvi to
	depend on monotone.info, since they are built from the .texi
	files.  Also, make the monotone.html and html targets depend
	on version.texi and std_hooks.lua as well.

2005-06-18  Matt Johnston  <matt@ucc.asn.au>

	* INSTALL: fix typo, should be -Iboost_1_31_0 not -Iboost_1_31_2

2005-06-18  Riccardo Ghetta  <birrachiara@tin.it>
	* monotone.texi: include std_hooks.lua as an appendix and remove long
	lua excerpts from hook reference.
	* Makefile.am : make monotone.pdf/eps depend on monotone.info
	
2005-06-24  Matt Johnston  <matt@ucc.asn.au>

	* transforms.{cc,hh}: combine gzip and base64 in one
	pipe for pack()/unpack() to save memory
	* vocab.hh: add swap() to encodings/atomics
	* file_io.cc: use swap() to avoid copying

2005-06-21  Nathaniel Smith  <njs@codesourcery.com>

	* commands.cc (do_diff): Use calculate_arbitrary_change_set,
	instead of reimplementing it.

2005-06-21  Nathaniel Smith  <njs@codesourcery.com>

	* revision.cc (find_least_common_ancestor): Handle left == right
	case.
	* tests/t_diff_currev.at: Un-XFAIL.
	
2005-06-21  Nathaniel Smith  <njs@codesourcery.com>

	* netsync.cc (rebuild_merkle_trees): Fix FIXME comments to match
	reality.
	* tests/t_netsync_diffbranch.at: No longer a bug, remove
	priority.

2005-06-20  Nathaniel Smith  <njs@codesourcery.com>

	* monotone.texi (Hook Reference): Oops, missed a @ref.

2005-06-20  Nathaniel Smith  <njs@codesourcery.com>

	* monotone.texi (Default monotonerc): Rename section to...
	(Default hooks): ...this, to emphasize is still read even when a
	monotonerc exists.

2005-06-19  Richard Levitte  <richard@levitte.org>

	* Makefile.am: There's no reason for monotone.pdf or .dvi to
	depend on monotone.info, since they are built from the .texi
	files.  Also, make the monotone.html and html targets depend
	on version.texi and std_hooks.lua as well.

2005-06-18  Matt Johnston  <matt@ucc.asn.au>

	* INSTALL: fix typo, should be -Iboost_1_31_0 not -Iboost_1_31_2

2005-06-18  Riccardo Ghetta  <birrachiara@tin.it>
	* monotone.texi: include std_hooks.lua as an appendix and remove long
	lua excerpts from hook reference.
	* Makefile.am : make monotone.pdf/eps depend on monotone.info
	
2005-06-17  Matt Johnston  <matt@ucc.asn.au>

	* database.cc (database::execute()): truncate long query log messages
	before copying, saving memory. 
	Patch from Eric Anderson <anderse-monotone@cello.hpl.hp.com>

2005-06-17  Riccardo Ghetta  <birrachiara@tin.it>
	Adds include()/includedir() to lua hooks and extend --rcfile
	* lua.cc: handle --rcfile with directories, implement
	include() and includedir()
	* testsuite.at, t_lua_includedir.at, t_rcfile_dir.at:
	test new functionality
	* monotone.texi: document all functions available to hook
	writers, including the new include() and includedir()

2005-06-16  Nathaniel Smith  <njs@codesourcery.com>

	* diff_patch.cc (merge_extents): Typo caught by anonymous reader.

2005-06-16  Nathaniel Smith  <njs@codesourcery.com>

	* commands.cc (cat): Account for being in a subdir in 'cat file
	REV PATH'.
	* tests/t_cat_file_by_name.at: Test.

2005-06-17  Richard Levitte  <richard@levitte.org>

	* app_state.cc (app_state::app_state()): Avoid a gcc warning by
	having the class members initialised in the same order they are
	defined in the class.

2005-06-16  Nathaniel Smith  <njs@pobox.com>

	* std_hooks.lua (ignore_file): Add Cons/SCons cache files to
	default ignore list.

2005-06-16  Matt Johnston  <matt@ucc.asn.au>

	* ui.cc: increase the divisor as required so that we don't get spurious
	screen updates when we're using the kilobyte/megabyte tickers

2005-06-15  Matt Johnston  <matt@ucc.asn.au>

	* monotone.texi: clarify some netsync parts of the tutorial

2005-06-15  Richard Levitte  <richard@levitte.org>

	* netsync.cc (struct session): Add a pattern regex cache.
	(analyze_ancestry_graph): Use the regex cache instead of the
	pattern string itself.  This is especially important when the
	pattern is used as an old-style collection.
	(process_hello_cmd): Recreate the pattern regex cache with the
	conversion of the pattern to a regex when it's used as an
	old-style collection.
	(process_auth_cmd): When the pattern changes, change the regex
	cache as well.

2005-06-14  Richard Levitte  <richard@levitte.org>

	* std_hooks.lua (get_preferred_merge2_command,
	get_preferred_merge3_command): EDITOR may be undefined.  In that
	case, os.getenv() returns nil, on which string.lower() chokes.
	It's much better to check for that and default to an empty
	string.

2005-06-11  Derek Scherger  <derek@echologic.com>

	* commands.cc (complete_command): log command expansion messages
	with L instead of P to reduce chatter
	(status): add --brief option and corresponding output
	(identify): add trailing space to comment gcc complains about
	* monotone.cc: fix comment typo and add additional details for
	command specific options
	* monotone.texi (Automation): list inventory status code
	combinations and descriptions
	* tests/t_status.at: new test of status command and --brief option
	* testsuite.at: add it

2005-06-11  Matt Johnston  <matt@ucc.asn.au>

	* commands.cc: revert should ignore the ignore hooks, otherwise bad
	things happen (revert a single ignored file, resultant empty ignore list
	reverts the whole working copy).
	* app_state.cc, app_state.hh: give set_restriction a flag to disregard
	file-ignore hooks.
	* tests/t_revert_restrict.at, testsuite.at: a test

2005-06-09  Riccardo Ghetta  <birrachiara@tin.it>

	* std_hooks.lua: make binary_file return nil on unreadable/empty files
	
2005-06-10  Joel Reed  <joelwreed@comcast.com>

	* commands.cc (CMD(cdiff)): Add OPT_DEPTH to command options.
	* t_restrictions.at: Add to testcase.

2005-06-09  Joel Reed  <joelwreed@comcast.com>

	* commands.cc (CMD(diff)): Add OPT_DEPTH back in, as it is used.
	* t_restrictions.at: Add to testcase to increase likelihood of 
	keeping it around :)

2005-06-10  Richard Levitte  <richard@levitte.org>

	* commands.cc (CMD(diff)): Remove OPT_DEPTH, as it was never
	used.

2005-06-09  Richard Levitte  <richard@levitte.org>

	* monotone.texi (Merging): I assume that "apposite" was supposed
	to be "appropriate".

2005-06-09  Riccardo Ghetta  <birrachiara@tin.it>

	* diff_patch.cc/hh: honor the new manual_merge attribute
	* file_io.cc/hh: move here the guess_binary function
	* lua.cc: let guess_binary available to lua
	* std_hooks.lua: handle manual_merge as an add-time attribute and
	initialize by default make it true if the file appears to be binary.
	Make read_contents_of_file able to read "binary" files.
	* tests/t_merge_manual.at: tests new behaviour, superceding the
	old XFAIL t_merge_binary.at test.
	* monotone.texi: document changes, adding a small section on merging.

2005-06-07  Nathaniel Smith  <njs@codesourcery.com>

	* ChangeLog: Fixup.

2005-06-07  Nathaniel Smith  <njs@codesourcery.com>

	* monotone.texi (Storage and workflow): Attempt to thwart some
	common misconceptions.

2005-06-07  Nathaniel Smith  <njs@codesourcery.com>

	* netsync.cc (rebuild_merkle_trees): Add a comment describing how
	this code should work (and why it currently doesn't quite).

2005-06-05  Nathaniel Smith  <njs@codesourcery.com>

	* tests/t_bad_packets.at: Expect certs on a non-existent rev to
	fail.  Run db check instead.
	* commands.cc (complete): Let callers specify they're okay with
	non-existent revisions.
	(CMD(trusted)): So specify.

2005-06-05  Nathaniel Smith  <njs@codesourcery.com>

	* tests/t_tags.at: 'tag' on a non-existent revid should fail.
	* commands.cc (complete): Fail on non-existent revids.

2005-05-29  Nathaniel Smith  <njs@codesourcery.com>

	* tests/t_epoch.at: Typo.
	* tests/t_automate_certs.at, tests/t_selector_later_earlier.at:
	Throw in some calls to CANONICALISE, maybe this will help on
	Win32...

2005-06-04  Timothy Brownawell  <tbrownaw@gmail.com>

	* netsync.cc, netcmd.cc: Style cleanups (mostly whitespace).

2005-06-04  Timothy Brownawell  <tbrownaw@gmail.com>

	* netsync.cc (process_hello_cmd): Warn about collection/regex
	usage when talking to an old server.

2005-06-04  Derek Scherger  <derek@echologic.com>

	* commands.cc (update): update MT/work based on the changes
	between the chosen revision and the new merge revision
	* tests/t_update_with_pending_drop.at: 
	* tests/t_update_with_pending_add.at: 
	* tests/t_update_with_pending_rename.at: un-XFAIL and clean up now
	that things work

2005-06-04  Timothy Brownawell  <tbrownaw@gmail.com>

	* netcmd.{cc,hh}, netsync.cc: Move {read,write}_*_cmd_payload
	to netcmd::{read,write}_*_cmd .
	* netcmd.cc, netsync.cc: Compatibility infrastructure.
	* netsync.cc: Interoperate with v4 servers.

2005-06-03  Timothy Brownawell  <tbrownaw@gmail.com>

	* automate.cc (print_some_output): Fix compiler warning.

2005-06-04  Derek Scherger  <derek@echologic.com>

	* app_state.cc (app_state): initialize diffs to false; it seemed
	to be defaulting to true for me

2005-06-04  Derek Scherger  <derek@echologic.com>

	* tests/t_update_with_pending_drop.at: 
	* tests/t_update_with_pending_add.at: 
	* tests/t_update_with_pending_rename.at: 
	* tests/t_restricted_commit_with_inodeprints.at: new bug reports
	* testsuite.at: call them

2005-06-04  graydon hoare  <graydon@pobox.com>

	* rcs_import.cc 
	(note_state_at_branch_beginning): Move time back when
	there are known commits on a branch.

2005-06-03  Joel Reed  <joelwreed@comcast.com>

	* commands.cc, monotone.texi: provide --verbose option for 
	monotone complete revision which adds date and author 
	completion output
	* contrib/monotone.zsh_completion: use verbose output when
	completing revisions

2005-06-02  graydon hoare  <graydon@pobox.com>

	* rcs_import.cc
	(cvs_key::is_synthetic_branch_founding_commit): New field.
	(cvs_key::operator==): Handle synthetic case specially.
	(cvs_key::operator<): Likewise.
	(note_state_at_branch_beginning): Likewise.	
	* tests/t_cvsimport_drepper.at: Converted bug testcase.
	* testsuite.at: Call it.

	* monotone.cc, commands.cc, options.hh 
	(OPT_NO_MERGES, OPT_DIFFS): New options.
	* app_state.cc (app_state::no_merges, app_state::diffs): Likewise.
	* commands.cc (log): Honor no_merges, diffs.
	* contrib/color_logs.{sh,conf}: Helpers for reviewing work in a
	nice colorized, easy-to-read fashion.
	* contrib/colorize: A colorization script found on the net.

	* HACKING, ROADMAP: Expand a bit.
	* commands.cc (changes_summary::print): Change macro to helper fn.
	* contrib/monotone.el (monotone-cmd): Handle nil exit code.

2005-06-02  Joel Reed  <joelwreed@comcast.com>

	* commands.cc, database.cc, database.hh, vocab.hh, vocab_terms.hh:
	add complete key subcommand and provide --brief option of zsh/bash
	completion. See http://lists.gnu.org/archive/html/monotone-devel/2005-05/msg00461.html
	* tests/t_rebuild.at: add tests for complete key subcommand
	* monotone.texi: document new subcommand
	* contrib/monotone.zsh_completion: update for new complete key
	command, improve _monotone_existing_entries using new --depth=0
	option,	add revision completion for cert command, and a	bugfix 
	for cat command

2005-06-01  Matt Johnston  <matt@ucc.asn.au>

	* tests/t_i18n_changelog.at: capitalise UTF-8 CHARSET to keep
	solaris happy.

2005-06-01  Timothy Brownawell  <tbrownaw@gmail.com>

	* netsync.cc (analyze_ancestry_graph): Try to fix segfault.
	Always accept tags.

2005-06-01  Timothy Brownawell  <tbrownaw@gmail.com>

	* netsync.cc (process_auth_cmd, analyze_ancestry_graph): Move
	write-permission checking to where it belongs, *after* we know
	exactly what we're checking permissions about. Drop things we
	don't want.

2005-06-01  Matt Johnston  <matt@ucc.asn.au>

	* tests/t_cvsimport_deleted_invar.at: don't use -C with tar
	* tests/t_i18n_file.at: capitalise CHARSET=UTF-8, seems more standard.
	* tests/t_merge_normalization_edge_case.at: use known-good output
	rather than using diff3 --merge

2005-05-31  Timothy Brownawell  <tbrownaw@gmail.com>

	* tests/t_epoch_server.at: fix typo
	* netsync.cc (session::process_auth_cmd): If no branches are allowed
	for writing, also check for write permissions to branch "" (needed
	for serving empty dbs). For sync, don't refuse connection if there
	are no readable branches (only do this for pull).

2005-05-31  Timothy Brownawell  <tbrownaw@gmail.com>

	* monotone.texi: Update documentation for get_netsync_*_permitted
	hooks to reflect that they now get individual branch names.

2005-05-31  Timothy Brownawell  <tbrownaw@gmail.com>

	* netsync.cc: session::rebuild_merkle_trees now takes a set of
	branches to include as an argument. On the server, calculate
	this set at the same time the get_netsync_*_permitted hooks are
	called; call said hooks on each branch individually.

2005-05-31  Timothy Brownawell  <tbrownaw@gmail.com>

	Remove old collection support in favor of using regexes exclusively.
	* netsync.cc (convert_pattern): Remove function.
	* (14 files): collections are unexist; do not mention (potential
	for confusion)
	* constants.cc: Increase netsync protocol version.
	* monotone.texi: Update documentation.
	* tests/t_epoch_unidirectional.at: Fix to sync subbranches.
	* commands.cc (CMD update): Fix usage check.
	* tests/t_select_cert.at: Fix to use --revision.

2005-05-30  Timothy Brownawell  <tbrownaw@gmail.com>

	* netsync.cc: Call note_netsync_*_received hooks in the order they're
	written to the db (for revisions, gives topological order).

2005-05-30  Timothy Brownawell  <tbrownaw@gmail.com>

	* lua.{cc,hh}: Replace note_netsync_commit with
	note_netsync_{revision,cert,pubkey}_received
	* packet.{cc,hh}: Callbacks for cert or key written to the database.
	* netsync.cc: Use said callbacks, call note_netsync_*_received hooks.
	* monotone.texi: Update documentation.

2005-05-30  Timothy Brownawell  <tbrownaw@gmail.com>

	* packet.{cc,hh}, netsync.cc: on_revision_written callback now takes
	the revision_id as an argument.
	* lua.{cc,hh}: New Lua hook, note_netsync_commit.
	* netsync.cc: At end of netsync session, call new hook for each
	revision received.
	monotone.texi: Document new hook.

2005-05-30  Richard Levitte  <richard@levitte.org>

	* commands.cc (CMD(checkout), CMD(cdiff), CMD(diff), CMD(log)):
	Remove '[--revision=REVISION]' from command argument synopsis,
	and add more text to the help to explain what happens when
	--revision options are used.
	(CMD(update)): Instead of the optional revision argument, use
	the --revision option.  Add information on what happens when the
	--revision option is used, and when it's not.

	* tests/t_add_stomp_file.at, tests/t_add_vs_commit.at,
	tests/t_annotate.at, tests/t_lf_crlf.at,
	tests/t_update_nonexistent.at, tests/t_update_off_branch.at,
	tests/t_update_to_revision.at: Update to use --revision with
	'monotone update'.

2005-05-30  Matt Johnston  <matt@ucc.asn.au>

	* netsync.cc: cosmetic linebreak tidying for "double-check the
	fingerprint" message.
	* main.cc: make it clearer that "unknown type" refers to an exception
	* monotone.cc: catch early informative_failures (due to charset
	problems etc)

2005-05-30  Matt Johnston  <matt@ucc.asn.au>

	* tests/t_fmerge.at: scrap all the diff3/ed, just compare it with
	known-good output.

2005-05-30  Timothy Brownawell  <tbrownaw@gmail.com>

	* revision.cc (toposort): Better algorithm.

2005-05-30  Matt Johnston  <matt@ucc.asn.au>

	* tests/t_fmerge.at: make sure we write the file with the ed script.

2005-05-30  Matt Johnston  <matt@ucc.asn.au>

	* testsuite.at: use "command -v" rather than "which", since
	Solaris doesn't give useful exit codes for "which".
	* tests/t_fmerge.at: don't use --merge with diff3, pipe to ed instead
	so we don't rely on gnu diff3.

2005-05-29  Timothy Brownawell  <tbrownaw@gmail.com>

	* contrib/monoprof.sh: Add support for using valgrind for
	heap profiling.

2005-05-28  Joel Reed  <joelwreed@comcast.com>

	* app_state.cc, app_state.hh, commands.cc, monotone.cc, options.h:
	add new --depth command, and rename log's --depth to --last
	* monotone.texi: update documentation
	* tests/t_log_depth.at, tests/t_log_depth_single.at: update
	log tests to use --last instead of --depth
	* tests/t_options.at, tests/t_restrictions.at: test usage of
	--depth for commands using restrictions
	* contrib/ciabot_monotone.py, contrib/monotone-notify.pl,
	contrib/monotone.el, contrib/monotone.zsh_completion,
	contrib/mtbrowse.sh: change all occurences of "depth" to "last"

2005-05-28  Timothy Brownawell  <tbrownaw@gmail.com>

	* netcmd.cc (read_netcmd): Reserve space in the buffer if needed,
		swap buffers instead of copying (memory savings for sync
		large files)
	* netsync.cc (session::arm): Don't clear the buffer (now done
		by read_netcmd).

2005-05-27  Timothy Brownawell  <tbrownaw@gmail.com>

	* netsync.cc: Allow REGEXes as well as collections.
		Fix out-of-branch ancestor handling.
	* tests/t_netsync_diffbranch.at: Remove bug report and XFAIL (fixed).
	* commands.cc: Update description fields for netsync commands.
	* monotone.texi: Update documentation.

2005-05-25  Timothy Brownawell  <tbrownaw@gmail.com>

	* tests/t_automate_stdio.at: Make it self-contained.

2005-05-25  Timothy Brownawell  <tbrownaw@gmail.com>

	* contrib/get_stdio.pl (new file): Perl script to parse the output from
	"mtn automate stdio". Used by...
	* tests/t_automate_stdio.at (new file): Test for "mtn automate stdio".
	* testsuite.at: Add it.

2005-05-25  Timothy Brownawell  <tbrownaw@gmail.com>

	* automate.cc ("automate stdio"): Fix block size limiting.
		Honor "output.flush()" in commands.

2005-05-24  Timothy Brownawell  <tbrownaw@gmail.com>

	* automate.cc: Fix buffering for "automate stdio"

2005-05-24  Timothy Brownawell  <tbrownaw@gmail.com>

	* automate.cc: Put back lost "automate certs".

2005-05-24  Matt Johnston  <matt@ucc.asn.au>

	* commands.cc (try_one_merge, CMD(merge), CMD(explicit_merge), 
	CMD(propagate): allow --author flag.

2005-05-24  Timothy Brownawell  <tbrownaw@gmail.com>

	* automate.cc: Fix comment for automate stdio to match the code.
	* monotone.texi: Document ignored locations in automate stdio
	input as reserved.

2005-05-24  Riccardo Ghetta  <birrachiara@tin.it>

	* tests/t_merge_binary.at: new XFAIL test to cover monotone
	inclination to algorithmically merge binary files.

2005-05-24  Richard Levitte  <richard@levitte.org>

	* commands.cc (try_one_merge): Change 'rid' to 'merged_id'.

2005-05-23  Timothy Brownawell  <tbrownaw@gmail.com>

	Fix "automate stdio" input/output format according to ML discussion
	* automate.cc: changed: automate_stdio
		added: print_some_output, class my_stringbuf
	* constants.{cc,hh}: add constant for automate stdio block size
	* monotone.texi: update documentation

2005-05-23  Nathaniel Smith  <njs@codesourcery.com>

	* win32/terminal.cc (have_smart_terminal): Call _isatty on stderr,
	not stdout.

2005-05-23  Richard Levitte  <richard@levitte.org>

	* commands.cc (try_one_merge): Use the value of --date and
	--author if there are any.
	(CMD(merge), CMD(propagate), CMD(explicit_merge)): Change to
	accept --date and --author.

2005-05-23  Riccardo Ghetta  <birrachiara@tin.it>

	* selectors.cc/.hh, database.cc: add two new selectors:
	"earlier or equal than" and "later than".
	* lua.cc/.hh, std-hooks.lua: create a new "expand_date" hook
	* monotone.texi: document the changes
	* testsuite.at, tests/t_selector_later_earlier.at: add specific tests 
	for the new selectors

2005-05-21  Richard Levitte  <richard@levitte.org>

	* Makefile.am: Make monotone.pdf and monotone.dvi depend on
	version.texi.

2005-05-21  Richard Levitte  <richard@levitte.org>

	* monotone.texi: Add a note about the --brief option with
	'monotone log', and restructure the synopsis since it was getting
	a bit silly with all possible variants.

2005-05-21  Richard Levitte  <richard@levitte.org>

	* commands.cc (log_certs): Add two arguments; a separator string
	to be used in front of the second to last cert for multi-valued
	cert types, a bool to say if each cert should be ended with a
	newline.  Overload with shortcuts.
	(CMD(log)): Use the --brief option and implement it using the
	shortcut variants of log_certs.
	* monotone.cc, options.hh: Add the --brief option (OPT_BRIEF
	internally).
	* sanity.cc, sanity.hh (struct sanity): Add the member variable
	and function to hold and set the brief flag.

2005-05-21  Matt Johnston  <matt@ucc.asn.au>

	* tests/t_short_opts.at: remove the saved MT/log message
	from the failed commit.
	* Makefile.am: MAKEINFOFALGS to MAKEINFOFLAGS

2005-05-21  Matt Johnston  <matt@ucc.asn.au>

	* commands.cc (commit): write the log message to MT/log
	during the commit, so it will be available later if the commit
	fails.
	* work.{cc,hh} (write_user_log): new function

2005-05-20  Nathaniel Smith  <njs@codesourcery.com>

	* contrib/mtbrowse.sh: New file.
	* contrib/README: Document it.  Also, document some missed files,
	and re-order listing.
	* Makefile.am (EXTRA_DIST): Add several missing contrib/ files.

2005-05-21  Grahame Bowland  <grahame@angrygoats.net>

	* automate.cc: (automate_certs) change "status" field 
	to "signature". Check whether each cert is trusted, and 
	output in the "trusted" field.
	* testsuite.at: add t_automate_certs.at
	* tests/t_automate_certs.at: Test that the output of 
	"automate certs" is consistent, and that we exit with
	error when rev is incomplete or missing.
	* monotone.texi: update output documentation for 
	"automate certs"

2005-05-20  Emile Snyder  <emile@alumni.reed.edu>

	* annotate.{hh,cc}: Rework to handle lineage dependent line
	mappings and lines which split from a single line in a parent
	revision into multiple lines in some descendent.  Fixes bug where
	some lines remained unannotated.  Fixes wrong assignment of lines
	bug.
	* tests/t_annotate.at: Check no-changes since addition of file
	case.
	* tests/t_annotate_lineage_dependent.at
	* tests/t_annotate_split_lines.at:  New tests.
	* testsuite.at: Add them.
	
2005-05-20  Nathaniel Smith  <njs@codesourcery.com>

	* monotone.texi (Network): Clarify that ports can be specified on
	the command line to serve/pull/push/sync.

2005-05-21  Matt Johnston  <matt@ucc.asn.au>

	* packet.cc (db_packet_writer::~impl, prerequisite.cleanup): 
	add code to remove up circular dependencies between prerequisite
	and delayed_packet shared_ptrs upon destruction, so that unsatisified
	dependency warnings are printed.

2005-05-19  Matt Johnston  <matt@ucc.asn.au>

	* change_set.cc (merge_disjoint_analyses): handle the case where
	a file is dropped on both sides but re-added on one.
	* tests/t_drop_vs_dropadd.at: a test for it
	* testsuite.at

2005-05-19  Derek Scherger  <derek@echologic.com>

	* commands.cc (checkout): rearrange to use --revision option
	* monotone.1: 
	* monotone.texi: document checkout --revision option
	* tests/t_attr.at:
	* tests/t_attributes.at:
	* tests/t_checkout_id_sets_branch.at:
	* tests/t_checkout_noop_on_fail.at:
	* tests/t_checkout_options.at:
	* tests/t_cwork.at:
	* tests/t_delete_dir.at:
	* tests/t_delete_dir_patch.at:
	* tests/t_empty_path.at:
	* tests/t_i18n_file_data.at:
	* tests/t_inodeprints_hook.at:
	* tests/t_inodeprints_update.at:
	* tests/t_largish_file.at:
	* tests/t_lf_crlf.at:
	* tests/t_monotone_up.at:
	* tests/t_netsync_defaults.at:
	* tests/t_netsync_set_defaults.at:
	* tests/t_persistent_server_revision.at:
	* tests/t_rename_added_in_rename.at:
	* tests/t_rename_dir_cross_level.at:
	* tests/t_rename_dir_patch.at:
	* tests/t_single_char_filenames.at:
	* tests/t_subdir_add.at:
	* tests/t_subdir_attr.at:
	* tests/t_subdir_drop.at:
	* tests/t_subdir_rename.at:
	* tests/t_subdir_revert.at:
	* tests/t_tags.at:
	* tests/t_update_off_branch.at:
	* tests/t_versions.at:
	* testsuite.at: add --revision option to checkout

2005-05-18  Richard Levitte  <richard@levitte.org>

	* ui.cc: Move the copyright and license section to the top of the
	file, and add an emacs mode specifier.
	* ui.cc (write_ticks): Change the counter ticker so the trailer
	comes at the end of the counter line instead of the title line.
	This is especially important for code that changes the trailer
	a little now and then.

2005-05-17  Grahame Bowland  <grahame@angrygoats.net>

	* commands.cc: add "automate certs ID" to the help string 
	for the automate command
	* automate.cc: implement "automate certs". Add to the list 
	of commands available through "automate stdio".
	* monotone.texi: document "automate certs"

2005-05-17  Nathaniel Smith  <njs@codesourcery.com>

	* monotone.texi (Network): Document 'serve' as taking more than
	one collection argument.

2005-05-15  graydon hoare  <graydon@pobox.com>

	* rcs_import.cc (note_state_at_branch_beginning): collect
	branch beginning states into a single synthetic commit.

2005-05-15  graydon hoare  <graydon@pobox.com>

	* rcs_import.cc: rewrite most of the branch logic to 
	address issues raised in bugs 13032 and 13063.
	* tests/t_cvsimport_deleted_invar.at: un-XFAIL.

2005-05-16  Matt Johnston  <matt@ucc.asn.au>

	* commands.cc (commit): change scope of the transaction guard so that
	the transaction will fail before MT/revision is written (which could
	leave a non-committed revision/bad working dir).

2005-05-16  Grahame Bowland  <grahame@angrygoats.net>

	* monotone.texi: update "monotone log" documentation
	* commands.cc: fix "monotone log" when run with no --revision args

2005-05-15  Derek Scherger  <derek@echologic.com>

	* tests/t_update_with_blocked_rename.at: new test
	* testsuite.at: call it

2005-05-15  Derek Scherger  <derek@echologic.com>

	* netsync.cc (process_anonymous_cmd, process_auth_cmd): log
	details of permissions allowed/denied
	* tests/t_netsync_permissions.at: new test
	* testsuite.at: call it

2005-05-15  Richard Levitte  <richard@levitte.org>

	* contrib/monotone-notify.pl (revision_is_in_branch): Another
	place where --revision was missing.

2005-05-14  Timothy Brownawell  <tbrownaw@gmail.com>

	* contrib/monoprof.sh: Clean up variable definitions some.
		- Add option --datadir, should now be usable without editing
		variables to match system paths
		- Add option --setup, generates most of the needed files

2005-05-13  Timothy Brownawell  <tbrownaw@gmail.com>

	Add "monotone automate stdio", to let the automation interface
	take commands on standard input.
	* automate.cc: (automate_stdio) New function.
		(automate_command) Add it.
	* commands.cc: Add to description for "automate".
	* monotone.texi: Add to documentation.

2005-05-13  Joel Reed  <joelwreed@comcast.com>

	* tests/t_unidiff3.at: opps. forgot to add this file which
	should have been included as fix for bug 13072.

2005-05-13  Joel Reed  <joelwreed@comcast.com>

	* diff_patch.cc, transforms.cc, testsuite.at: Patch from 
	drepper@redhat.com, who writes: "The attached patch should fix bug
	13072.  I have no idea why the code in transform.cc insists on
	adding an empty line in case the file is empty. Removing the code
	didn't cause any regressions in the test suite and the
	diff_patch.cc change corrects the output format.  A new test case
	is included as well."

2005-05-13  Joel Reed  <joelwreed@comcast.com>

	* automate.cc: add automate attributes command
	* commands.cc: add attributes subcommand helptext
	* contrib/monotone.zsh_completion: use automate attributes
	for completion of monotone attr and cleanup ignore files code
	* tests/t_automate_attributes.at: add testcase
	* testsuite.at: include new testcaes

2005-05-13  Jon Bright  <jon@siliconcircus.com>
	* testsuite.at (UNGZ): Change the way the ungzipping works on
	Win32, in the hope that test 206 will no longer be given invalid
	files.

2005-05-12  Derek Scherger  <derek@echologic.com>

	* automate.cc: bump version number to 1.0
	(struct inventory_item): add pre/post states
	(inventory_paths): remove obsolete function
	(inventory_pre_state, inventory_post_state, inventory_file_state,
	inventory_renames): add fancy new functions
	(automate_inventory): rework for new output format
	* manifest.{cc,hh} (classify_paths): rename to ...
	(classify_manifest_paths): ... this and work solely from manifest
	* monotone.texi: (Automation): update inventory docs
	* tests/t_automate_inventory.at: update for new format and add
	some more tests
	
2005-05-13  Matthew Gregan  <kinetik@orcon.net.nz>

	* HACKING: New file.  First pass at a brief document to help
	newcomers hack on monotone.

2005-05-12  Riccardo Ghetta <birrachiara@tin.it>

	* options.hh (OPT_MSGFILE): New option.
	* monotone.cc (message-file): New option.
	(cpp_main): Handle it.
	* app_state.{cc,hh} (set_message_file): New function.
	* commands.cc (commit): Accept and handle new option.
	* monotone.1, monotone.texi: Document it.
	* tests/t_commit_message_file.at: New test.
	* testsuite.at: Add it.
	
2005-05-12  Timothy Brownawell  <tbrownaw@gmail.com>

	* (20 files): Do not indent with both tabs and spaces in the same file.

2005-05-13  Ulrich Drepper  <drepper@redhat.com>

	* rcs_import.cc (process_one_hunk): Improve handling of corrupt
	RCS files.

2005-05-13  Matthew Gregan  <kinetik@orcon.net.nz>

	* testsuite.at: Fix typo error in Win32 kill logic that was
	causing the testsuites to hang on Win32 machines that don't have
	pskill installed.

2005-05-12  Matthew Gregan  <kinetik@orcon.net.nz>

	* file_io.cc (write_data_impl): Use portable boost::filesystem
	calls in place of unlink(2)/remove(2).

2005-05-12  Grahame Bowland  <grahame@angrygoats.net>

	* commands.cc: Modify the "log" command to accept multiple 
	revisions on command line, and display the log for all 
	of those revisions.

2005-05-11  Nathaniel Smith  <njs@codesourcery.com>

	* std_hooks.lua (ignore_file): Organize a bit more, add
	patterns for autotools cache files, and darcs, codeville, git
	metadata directories.

2005-05-11  Timothy Brownawell  <tbrownaw@gmail.com>

	* revision.cc (expand_dominators): Fix bitmap size-matching.
		(find_common_ancestor_for_merge): Do not wait for ancestors
		to be expanded to the beginning of time before expanding
		dominators. Requires above fix for correct behavior.
	* ChangeLog: Fix date on previous entry.

2005-05-11  Timothy Brownawell  <tbrownaw@gmail.com>

	* contrib/monoprof.sh: Add profiling test for "netsync large file".
		Add options to only run specific profile tests.

2005-05-11  Stanislav Karchebny <stanislav.karchebny@skype.net>

	* contrib/monotone-notify.pl: 'monotone log' takes a revision
	through the --revision= option.

2005-05-11  Richard Levitte  <richard@levitte.org>

	* contrib/monotone-notify.pl: Change all occurences of $symbol' to
	${symbol}' to avoid a confusing Perl warning.

2005-05-11  Joel Reed  <joelwreed@comcast.com>

	* contrib/monotone.zsh_completion: add zsh completion contrib.

2005-05-11  Matt Johnston  <matt@ucc.asn.au>

	* tests/t_add_intermediate_MT_path.at: remove the drop dir part
	* tests/t_delete_dir.at: add a note about re-enabling the above test
	* tests/t_cvsimport3.at: ignore stderr

2005-05-11  Matt Johnston  <matt@ucc.asn.au>

	* rcs_import.cc (find_branchpoint): if a branch is derived from two 
	differing parent branches, take the one closest to the trunk.
	* tests/t_cvsimport3.at: add a test for cvs_importing where branches
	come off a vendor import.
	* testsuite.at: add it

2005-05-11  Nathaniel Smith  <njs@codesourcery.com>

	* work.cc (build_deletions): Disable delete_dir.

2005-05-11  Matthew Gregan  <kinetik@orcon.net.nz>

	* constants.cc (constants::bufsz): Increase buffer size.  Reduces
	the runtime to tests/t_netsync_largish_file.at by four to seven
	times on my test machines.

2005-05-10  Timothy Brownawell  <tbrownaw@gmail.com>

	* revision.cc: Make expand_{ancestors,dominators} twice as fast.
	Loop over revisions in the other direction so that changes at the
	frontier propogate fully in 1 pass, instead of one level at a time.

2005-05-10  Timothy Brownawell  <tbrownaw@gmail.com>

	* packet.{cc,hh}: Give packet_consumer and children a callback to call
	after writing out a revision.
	* netsync.cc: Use this callback to add a "revisions written" ticker,
	to provide user feedback while sanity checking.

2005-05-10  Timothy Brownawell  <tbrownaw@gmail.com>

	* ui.cc: Make tick_write_count take less horizontal space

2005-05-09  Nathaniel Smith  <njs@codesourcery.com>

	* AUTHORS: Give Riccardo his real name.
	* ChangeLog: Likewise.

2005-05-09  Riccardo Ghetta <birrachiara@tin.it>
	
	* std_hooks.lua: Support kdiff3.

2005-05-09  Matthew Gregan  <kinetik@orcon.net.nz>

	* lua.cc (loadstring, run_string): New parameter to identify the
	source of the Lua string being loaded.
	(add_{std,test}_hooks, load_rcfile): Pass an identity through.

2005-05-09  Matthew Gregan  <kinetik@orcon.net.nz>

	* monotone.cc: Absolutify and tilde expand pid file.

2005-05-09  Matthew Gregan  <kinetik@orcon.net.nz>

	* testsuite.at: Revert bogus changes committed in revision 9d478.

2005-05-09  Matt Johnston  <matt@ucc.asn.au>

	* commands.cc (pid_file): use fs::path .empty() rather than ==, since
	boost 1.31 doesn't seem to have the latter.

2005-05-08  Matthew Gregan  <kinetik@orcon.net.nz>

	* lua.cc (report_error, load{file,string}): New member functions.
	Error handling in call moved into report_error.
	(call): Call report_error.
	(run_{file,string}): Call load{file,string} member functions to
	load Lua code into the VM.  Allows us to report syntax errors when
	loading rc files.
	* testsuite.at: test_hooks.lua was calling nonexistent (obsolete)
	strfind function and failing silently.  The improved error
	reporting from Lua caught this and cause testsuite failures.

2005-05-08  Matthew Gregan  <kinetik@orcon.net.nz>

	* monotone.1: Document --pid-file option.  Also make some minor
	spelling and punctuation fixes.

2005-05-08  Timothy Brownawell  <tbrownaw@gmail.com>
	* app_state.cc: {read,write}_options now print a warning instead of
	failing on unreadable/unwritable MT/options .
	* tests/t_unreadable_MT.at: add matching test
	* testsuite.at: add test
	* tests/README: Mention that new tests must be added to testsuite.at
	* work.cc: (get_revision_id) Friendlier error message for
	unreadable MT/revision .

2005-05-08  Matthew Gregan  <kinetik@orcon.net.nz>

	* monotone.texi: Right words, wrong order.
	* testsuite.at: Drop pid mapping trickery, it doesn't work
	consistently.  We now try and use SysInternal's pskill to kill the
	process.  If pskill is not available, we fall back to the old
	'kill all monotone processes' method. These changes affect
	Win32/MingW only.

2005-05-07  Matthew Gregan  <kinetik@orcon.net.nz>

	* commands.cc (pid_file): Remove leftover debugging output.
	* configure.ac: Correct typos in TYPE_PID_T test.
	* testsuite.at: Use some trickery on MingW/Cygwin to map the
	Windows pid to the Cygwin pid.
	* win32/process.cc (process_wait): Correct return type.
	(process_spawn): Replace dropped cast on return.

2005-05-07  Matt Johnston <matt@ucc.asn.au>

	* change_set.cc: fix the code which skips deltas on deleted files,
	  it was looking at the merged filename not the ancestor
	  filename.
	* tests/t_drop_vs_patch_rename.at: a test for the above fix
	* testsuite.at: add it

2005-05-06 Timothy Brownawell <tbrownaw@gmail.com>

	* contrib/monoprof.sh: Add lcad test.
		Add options to pull/rebuild before profiling.

2005-05-06  Nathaniel Smith  <njs@codesourcery.com>

	* INSTALL: s/g++ 3.2 or 3.3/g++ 3.2 or later/.

2005-05-06  Nathaniel Smith  <njs@codesourcery.com>

	* monotone.1: 
	* monotone.texi (Commands, Importing from CVS, RCS): Clarify
	cvs_import documentation on cvsroot vs. module issues.

2005-05-05  Richard Levitte  <richard@levitte.org>

	* AUTHORS: Add rghetta.

2005-05-05  Matthew Gregan  <kinetik@orcon.net.nz>

	* monotone.texi: Document --pid-file option for serve command.
	* app_state.{cc,hh} (set_pidfile, pidfile): New function, new
	member.
	* commands.cc (pid_file): New class.
	(CMD(serve)): Use pid_file.
	* monotone.cc (coptions, cppmain): Add command-specific option
	--pid-file.
	* options.hh (OPT_PIDFILE): New option.
	* {unix,win32}/process.cc (get_process_id): New function.
	(process_{spawn,wait,kill}): Use pid_t.
	* platform.hh (process_{spawn,wait,kill}): Use pid_t.
	(get_process_id): New function
	* configure.ac: Test for pid_t.
	* lua.cc (monotone_{spawn,wait,kill}_for_lua): Use pid_t.
	* testsuite.at: Update netsync kill functions to use pid file.
	* tests/t_netsync_sigpipe.at: Update to use pid file.
	* tests/t_netsync_single.at: Update to use pid file.

2005-05-04  Nathaniel Smith  <njs@codesourcery.com>

	* tests/t_monotone_up.at: New test.
	* testsuite.at: Add it.

2005-05-05  Matthew Gregan  <kinetik@orcon.net.nz>

	* work.cc: Use attr_file_name rather than hardcoded strings.

2005-05-04  Brian Campbell  <brian.p.campbell@dartmouth.edu>

	* contrib/monotone.el (monotone-vc-register): Fix arguments to
	monotone-cmd-buf, to make work.

2005-05-03  Nathaniel Smith  <njs@codesourcery.com>

	* file_io.cc (read_data_for_command_line): Check that file exists,
	if reading a file.

2005-05-04  Matthew Gregan  <kinetik@orcon.net.nz>

	* configure.ac: Add TYPE_SOCKLEN_T function from the Autoconf
	archive.	
	* cryptopp/cryptlib.h (NameValuePairs): Change GetVoidValue from a
	pure virtual to an implemented (but never called) member function
	to work around build problem with GCC 4 on OS X 10.4
	* netxx/osutil.h: Include config.h, use new HAVE_SOCKLEN_T define
	to determine socklen_t type.

2005-05-03  Nathaniel Smith  <njs@codesourcery.com>

	* lua.cc (load_rcfile): Make a version that takes utf8 strings,
	and understands -.
	* app_state.cc (load_rcfiles): Use it.
	* file_io.{cc,hh} (absolutify_for_command_line): New function.
	* monotone.cc (cpp_main): Use it.
	* tests/t_rcfile_stdin.at: New test.
	* testsuite.at: Include it.

2005-05-03  Nathaniel Smith  <njs@codesourcery.com>

	* netsync.cc (load_epoch): Remove unused function.

2005-05-03  Matthew Gregan  <kinetik@orcon.net.nz>

	* tests/t_cvsimport_manifest_cycle.at: Add missing symbols.
	* tests/t_cvsimport_deleted_invar.at: Add new test.
	* testsuite.at: New test.

2005-05-03  Nathaniel Smith  <njs@codesourcery.com>

	* netsync.cc (run_netsync_protocol): Don't use the word
	"exception" in error messages.

2005-05-03  Nathaniel Smith  <njs@codesourcery.com>

	* UPGRADE: Fix version number.

2005-05-03  Nathaniel Smith  <njs@codesourcery.com>

	* debian/compat: New file.

2005-05-03  Nathaniel Smith  <njs@codesourcery.com>

	* UPGRADE: Mention upgrading from 0.18.
	* debian/copyright: Re-sync with AUTHORS.
	* win32/monotone.iss, monotone.spec, debian/changelog: Bump
	version numbers to 0.19.
	* NEWS: Finish updating for 0.19.

2005-05-03  Jon Bright  <jon@siliconcircus.com>
	* win32/monotone.iss: Bump version to 0.19
	
2005-05-03  Jon Bright  <jon@siliconcircus.com>
	* tests/t_automate_select.at: Use arithmetic comparison for
	checking output of wc, since wc pads its results with initial
	spaces on MinGW.
	
2005-05-03  Nathaniel Smith  <njs@codesourcery.com>

	* tests/t_cvsimport2.at: Pass correct module directory.

2005-05-02  Nathaniel Smith  <njs@codesourcery.com>

	* configure.ac: Bump version to 0.19.
	* NEWS: Tweaks.
	* Makefile.am (MOST_SOURCES): Add options.hh.
	(%.eps): Fix ps2eps calling convention.
	* po/monotone.pot: Regenerate.
	* testsuite.at (CHECK_SAME_CANONICALISED_STDOUT): New macro.

2005-05-02  Nathaniel Smith  <njs@codesourcery.com>

	* NEWS: More updates.
	* rcs_import.cc (store_manifest_edge): Fix some edge cases.
	* tests/t_cvsimport_manifest_cycle.at: Make work.  Un-XFAIL.

2005-05-01  Matt Johnston  <matt@ucc.asn.au>

	* diff_patch.cc (normalize_extents): broaden the condition when
	changes can be normalised.
	* tests/t_merge_6.at: now passes.

2005-05-01  Emile Snyder  <emile@alumni.reed.edu>

	* annotate.cc: Fix bug that njs pointed out when a merge has one
	side with no changes.  Be smarter about how we get parent
	file_id's to do file diffs; give another big speedup.
	* tests/t_annotate_copy_all.at: New test for the bug that is fixed.
	* testsuite.at: Add the new test.

2005-05-02  Richard Levitte  <richard@levitte.org>

	* tests/t_override_author_date.at: Adapt to the new way to give
	revision IDs to 'monotone log'.

2005-05-01  Richard Levitte  <richard@levitte.org>

	* monotone.texi: Document the change in 'monotone log'.

2005-05-01  Riccardo Ghetta <birrachiara@tin.it>

	* commands.cc (CMD(log)): Use --revision.

2005-05-02  Matt Johnston  <matt@ucc.asn.au>

	* netsync.cc (process_auth_cmd): make it clearer what the "unknown
	key hash" refers to.

2005-05-01  Richard Levitte  <richard@levitte.org>

	* commands.hh: Expose complete_commands().
	* commands.cc (explain_usage, command_options, process): Don't
	call complete_command().  Except the caller to have done that
	already.
	* monotone.cc (cpp_main): Start with completing the command after
	processing the options.  Use the result everywhere the command is
	required.  This avoids giving the user duplicate (or in some case,
	triplicate) messages about command expansion.

2005-04-30  Derek Scherger  <derek@echologic.com>

	* app_state.{cc,hh}: remove --all-files option
	* automate.cc: move inventory command and associated stuff here from ...
	* commands.cc: ... here, where it has been removed
	* monotone.1: relocate inventory command, remove --all-files option
	* monotone.cc: remove --all-files option
	* monotone.texi: relocate inventory documentation to automation
	section, remove --all-files option
	* tests/t_automate_inventory.at: renamed and updated for move to automate
	* testsuite.at: adjust for rename

2005-04-30  Derek Scherger  <derek@echologic.com>

	* Makefile.am (MOST_SOURCES): add restrictions.{cc,hh} 
	* commands.cc (extract_rearranged_paths): 
	(extract_delta_paths):
	(extract_changed_paths):
	(add_intermediate_paths):
	(restrict_path_set):
	(restrict_rename_set):
	(restrict_path_rearrangement):
	(restrict_delta_map):
	(calculate_restricted_rearrangement):
	(calculate_restricted_revision):
	(calculate_current_revision):
	(calculate_restricted_change_set): move to restrictions.{cc,hh}
	(maybe_update_inodeprints):
	(cat):
	(dodiff):
	(update): rename calculate_current_revision to
	calculate_unrestricted_revision
	* database_check.hh: update header guard #define
	* restrictions.{cc,hh}: add new files

2005-04-30  Nathaniel Smith  <njs@codesourcery.com>

	* commands.cc: Add a placeholder OPT_NONE for commands that don't
	take any command-specific options; use it everywhere.  Now the
	last argument to CMD never starts with %, and the last argument is
	always required to be present.

2005-04-30  Richard Levitte  <richard@levitte.org>

	* contrib/monotone-nav.el (mnav-rev-make): Move it so it's defined
	after the definition of the macro mnav-rev-id.  Otherwise, the
	byte compiler complains there is no setf method for mnav-rev-id.

2005-04-30  Nathaniel Smith  <njs@codesourcery.com>

	* monotone.texi (Database): Minor correction.

2005-04-30  Nathaniel Smith  <njs@codesourcery.com>

	* vocab.cc (trivially_safe_file_path): New function.
	(verify): Use it.
	(test_file_path_verification, test_file_path_normalization): Add a
	few more checks.

	* transforms.{cc,hh} (localized_as_string): New function.
	* {win32,unix}/inodeprint.cc (inodeprint_file): Use it, to avoid
	mkpath().

	* commands.cc (add_intermediate_paths): Hand-code intermediate
	path generator, taking advantage of normalization of file_path's,
	to avoid mkpath().

2005-04-29  Joel Rosdahl  <joel@rosdahl.net>

	* monotone.texi: Minor corrections.

2005-04-29  Nathaniel Smith  <njs@codesourcery.com>

	* commands.cc (ls_tags): Sort output.
	* tests/t_tags.at: Test that output is sorted.

2005-04-29  Derek Scherger  <derek@echologic.com>

	* commands.cc (struct file_itemizer): move to ...
	* work.hh (file_itemizer} ... here
	* work.cc (file_itemizer::visit_file} ... and here

2005-04-29  Emile Snyder  <emile@alumni.reed.edu>

	* annotate.cc (do_annotate_node): Stop doing expensive
	calculate_arbitrary_change_set when we already know we have parent
	and child revisions.  Cuts annotate run time in half.
	
2005-04-29  Nathaniel Smith  <njs@codesourcery.com>

	* commands.cc (update_inodeprints): Rename to...
	(refresh_inodeprints): ...this, so 'monotone up' continues to mean
	update.
	
	* monotone.texi (Inodeprints): Mention refresh_inodeprints in the
	Inodeprints section.
	
	* testsuite.at: 
	* tests/t_update_inodeprints.at: 
	* tests/t_refresh_inodeprints.at: 
	* monotone.texi (Working Copy, Commands): 
	* monotone.1: Update accordingly.

2005-04-29  Nathaniel Smith  <njs@codesourcery.com>

	* change_set.cc (dump_change_set): Don't truncate output.
	(invert_change_test): New unit test.
	(invert_change_set): Make it pass.  This fixes (some?)
	isect.empty() invariant failures.
	
	* NEWS: Start updating for 0.19.

	* revision.cc (check_sane_history): Make comment more
	informative.

2005-04-29  Grahame Bowland  <grahame@angrygoats.net>

	* netxx/types.h: Add new NetworkException type network 
	issue not caused by calling program
	* netsync.cc: Catch Netxx::NetworkException and display 
	as informative_error.
	* netxx/address.cxx: NetworkException for unparsable URIs.
	* netxx/datagram.cxx: NetworkException for connection failure.
	* netxx/resolve_getaddrinfo.cxx, resolve_gethostbyname.cxx:
	NetworkException when DNS resolution fails.
	* netxx/serverbase.cxx: NetworkException if unable to bind 
	to server port.
	* netxx/streambase.cxx: NetworkException if unable to 
	connect.

2005-04-28  Nathaniel Smith  <njs@codesourcery.com>

	* tests/t_netsync_error.at: New test.
	* testsuite.at: Add it.

2005-04-28  Nathaniel Smith  <njs@codesourcery.com>

	* tests/t_rename_attr.at: Fix a bit; also test that rename refuses
	to move a file to a name that already has attrs.
	* work.cc (build_rename): Cleanup a bit; refuse to move a file to
	a name that already has attrs.

	* monotone.texi (Working Copy): Document explicitly that "drop"
	and "rename" do not modify the filesystem directly, and do affect
	attributes.

2005-04-28  Derek Scherger  <derek@echologic.com>

	* commands.cc (get_work_path): 
	(get_revision_path): 
	(get_revision_id):
	(put_revision_id):
	(get_path_rearrangement):
	(remove_path_rearrangement):
	(put_path_rearrangement):
	(update_any_attrs):
	(get_base_revision):
	(get_base_manifest): move to work.{cc,hh}
	(update): indicate optional revision with [ and ]
	(explicit_merge): indicate optional ancestor with [ and ] 

	* manifest.{cc,hh} (extract_path_set): move here from work.{cc,hh}
	* revision.{cc,hh} (revision_file_name): move to work.{cc,hh}

	* work.{cc,hh} (extract_path_set): move to manifest.{cc,hh}
	(get_work_path): 
	(get_path_rearrangement): 
	(remove_path_rearrangement): 
	(put_path_rearrangement): 
	(get_revision_path): 
	(get_revision_id): 
	(put_revision_id): 
	(get_base_revision): 
	(get_base_manifest): 
	(update_any_attrs): move here from commands.cc
	
2005-04-28  Derek Scherger  <derek@echologic.com>

	* ChangeLog: 
	* Makefile.am
	* tests/t_automate_select.at: merge fixups

2005-04-28  Emile Snyder <emile@alumni.reed.edu>

	* annotate.cc: Fix broken build after propagate from .annotate
	branch to mainline.  The lcs stuff was changed to use
	quick_allocator, so our use of it had to change as well.
	
2005-04-28  Emile Snyder  <emile@alumni.reed.edu>

	* commands.cc: New command "annotate"
	* annotate.{cc,hh}: New files implement it.
	* Makefile.am: Build it.
	* monotone.texi: Document it.	
	* tests/t_annotate.at:
	* tests/t_annotate_add_collision.at:
	* tests/t_annotate_branch_collision.at: 
	* testsuite.at: Test it.
	
2005-04-28  Matt Johnston  <matt@ucc.asn.au>

	* tests/t_merge_6.at: narrow the testcase down considerably.

2005-04-28  Matt Johnston  <matt@ucc.asn.au>

	* tests/t_merge_6.at, testsuite.at: add a new test for the case where
	duplicate lines appear in a file during a merge. This testcase can
	be correctly handled by merge(1).

2005-04-28  Matt Johnston  <matt@ucc.asn.au>

	* tests/t_i18n_file.at, transforms.cc: OS X expects all paths to be
	utf-8, don't try to use other encodings in the test.

2005-04-28  Richard Levitte  <richard@levitte.org>

	* tests/t_automate_select.at: silly ignores not needed any more.

2005-04-28  Richard Levitte  <richard@levitte.org>

	* commands.cc (complete): Don't talk of there really was no
	expansion.

2005-04-28  Richard Levitte  <richard@levitte.org>

	* commands.cc, commands.hh: Selector functions and type are moved
	to...
	* selectors.cc, selectors.hh: ... these files.
	* database.cc, database.hh: Adapt to this change.
	* automate.cc (automate_select): New function, implements
	'automate select'.
	(automate_command): Use it.
	* monotone.texi (Automation): Document it.

	* tests/t_automate_select.at: New test.
	* testsuite.at: Use it.

	* Makefile.am (MOST_SOURCES): reorganise.  Add selectors.{cc,hh}.

2005-04-27  Derek Scherger  <derek@echologic.com>

	* commands.cc (ls_unknown): remove unneeded braces
	(struct inventory_item): new struct for tracking inventories
	(print_inventory): removed old output functions 
	(inventory_paths): new functions for paths, data and renames
	(inventory): rework to display two column status codes
	* monotone.texi (Informative): update for new status codes
	* tests/t_inventory.at: update for two column status codes

2005-04-27  Richard Levitte  <richard@levitte.org>

	* quick_alloc.hh: Define QA_SUPPORTED when quick allocation is
	supported.
	* sanity.hh: Only defined the QA(T) variants of checked_index()
	when QA_SUPPORTED is defined.

2005-04-27  Joel Reed  <joelwreed@comcast.com>

	* work.cc: on rename move attributes as well.
	* tests/t_rename_attr.at: No longer a bug.

2005-04-27  Nathaniel Smith  <njs@codesourcery.com>

	* monotone.texi (Working Copy, Commands): Document update_inodeprints.
	* monotone.1: Likewise.

	* tests/t_update_inodeprints.at: New test.
	* testsuite.at: Add it.

2005-04-27  Richard Levitte  <richard@levitte.org>

	* database.cc (selector_to_certname): Add a case for
	commands::sel_cert.

2005-04-27  Richard Levitte  <richard@levitte.org>

	* sanity.hh: Add a couple of variants of checked_index() to
	accomodate for indexes over vector<T, QA(T)>.

	* commands.hh: Add new selector to find arbitrary cert name and
	value pairs.  The syntax is 'c:{name}={value}'.
	* commands.cc (decode_selector): Recognise it.
	* database.cc (complete): Parse it.
	* std_hooks.lua (expand_selector): Add an expansion for it.
	* monotone.texi (Selectors): Document it.

	* tests/t_select_cert.at: Add test.
	* testsuite.at: Use it.

2005-04-27  Matt Johnston  <matt@ucc.asn.au>

	* vocab.cc (verify(file_path)): don't find() twice.
	* change_set.cc (extend_state): remove commented out line 

2005-04-27  Matthew Gregan  <kinetik@orcon.net.nz>

	* tests/t_cvsimport_manifest_cycle.at: New test.
	* testsuite.at: Add test.
	* AUTHORS: Add self.

2005-04-27  Nathaniel Smith  <njs@codesourcery.com>

	* AUTHORS: Add Timothy Brownawell.

2005-04-27  Timothy Brownawell  <tbrownaw@gmail.com>

	* ui.{cc,hh}: Delegate tick line blanking to tick_writers.

2005-04-27  Matt Johnston  <matt@ucc.asn.au>

	* change_set.cc (extend_state): don't mix find() and insert() on
	the path_state, to avoid hitting the smap's worst-case.

2005-04-27  Matt Johnston  <matt@ucc.asn.au>

	* change_set.cc (confirm_proper_tree): move things out of the loops
	for better performance.

2005-04-26  Nathaniel Smith  <njs@codesourcery.com>

	* work.cc: Don't include boost/regex.hpp.

2005-04-26  Nathaniel Smith  <njs@codesourcery.com>

	* manifest.cc, inodeprint.cc: Don't include boost/regex.hpp.

2005-04-26  Nathaniel Smith  <njs@codesourcery.com>

	* sqlite/vdbeaux.c (MAX_6BYTE): Apply patch from
	http://www.sqlite.org/cvstrac/chngview?cn=2445.  It shouldn't
	affect monotone's usage, but just in case.

2005-04-26  Nathaniel Smith  <njs@codesourcery.com>

	* rcs_import.cc (struct cvs_key, process_branch): Fix
	indentation.
	(build_change_set): Handle the case where a file is "added dead".

	* tests/t_cvsimport2.at: Un-XFAIL, improve description.

2005-04-26  Richard Levitte  <richard@levitte.org>

	* monotone.cc (cpp_main): Count the number of command specific
	options exist.  If there is any, add a title for them.

2005-04-26  Matt Johnston  <matt@ucc.asn.au>

	* change_set.cc (analyze_rearrangement): get rid of damaged_in_first
	since it is not used.

2005-04-26  Matt Johnston  <matt@ucc.asn.au>

	* monotone.texi: fix mashed up merge of docs for kill_rev_locally
	and db check.

2005-04-26  Richard Levitte  <richard@levitte.org>

	* monotone.cc, commands.cc: Make some more options global.

2005-04-25  Nathaniel Smith  <njs@codesourcery.com>

	* tests/t_i18n_file_data.at: New test.
	* testsuite.at: Add it.

2005-04-25  Nathaniel Smith  <njs@codesourcery.com>

	* automate.cc (automate_parents, automate_children) 
	(automate_graph): New automate commands.
	(automate_command): Add them.
	* commands.cc (automate): Synopsisfy them.
	* monotone.texi (Automation): Document them.
	* tests/t_automate_graph.at, test/t_parents_children.at: Test
	them.
	* testsuite.at: Add the tests.

	* tests/t_automate_ancestors.at: Remove obsolete comment.
	
2005-04-24  Derek Scherger  <derek@echologic.com>

	* tests/t_rename_file_to_dir.at:
	* tests/t_replace_file_with_dir.at:
	* tests/t_replace_dir_with_file.at: new bug reports
	* testsuite.at: include new tests

2005-04-24  Derek Scherger  <derek@echologic.com>

	* app_state.{cc,hh} (app_state): add all_files flag to the constructor
	(set_all_files): new method for setting flag

	* basic_io.{cc,hh} (escape): expose public method to quote and
	escape file_paths
	(push_str_pair): use it internally

	* commands.cc (calculate_restricted_rearrangement): new function
	factored out of calculate_restricted_revision
	(calculate_restricted_revision): use new function
	(struct unknown_itemizer): rename to ...
	(struct file_itemizer): ... this; use a path_set rather than a
	manifest map; build path sets of unknown and ignored files, rather
	than simply printing them
	(ls_unknown): adjust to compensate for itemizer changes
	(print_inventory): new functions for printing inventory lines from
	path sets and rename maps
	(inventory): new command for printing inventory of working copy
	files

	* manifest.cc (inodeprint_unchanged): new function factored out
	from build_restricted_manifest_map
	(classify_paths): new function to split paths from an old manifest
	into unchanged, changed or missing sets for inventory
	(build_restricted_manifest_map): adjust to use
	inodeprint_unchanged
	* manifest.hh (classify_paths): new public function
	
	* monotone.1: document new inventory command and associated
	--all-files option

	* monotone.cc: add new --all-files option which will be specific
	to the inventory command asap

	* monotone.texi (Informative): document new inventory command
	(Commands): add manpage entry for inventory
	(OPTIONS): add entries for --xargs, -@ and --all-files

	* tests/t_status_missing.at: remove bug priority flag
	* tests/t_inventory.at: new test
	* testsuite.at: include new test
	
2005-04-24  Nathaniel Smith  <njs@codesourcery.com>

	* monotone.texi (Database): Document 'db kill_rev_locally'.

2005-04-24  Nathaniel Smith  <njs@codesourcery.com>

	* ChangeLog: Fixup after merge.

2005-04-24  Nathaniel Smith  <njs@codesourcery.com>

	* manifest.cc (build_restricted_manifest_map): Careful to only
	stat things once on the inodeprints fast-path.
	(read_manifest_map): Hand-code a parser, instead of using
	boost::regex.
	* inodeprint.cc (read_inodeprint_map): Likewise.

2005-04-23  Derek Scherger  <derek@echologic.com>

	* (calculate_restricted_revision): remove redundant variables,
	avoiding path_rearrangement assignments and associated sanity
	checks
	(calculate_current_revision): rename empty to empty_args for
	clarity

2005-04-23  Derek Scherger  <derek@echologic.com>

	* commands.cc (calculate_base_revision): rename to ...
	(get_base_revision): ... this, since it's not calculating anything
	(calculate_base_manifest): rename to ...
	(get_base_manifest): ... this, and call get_base_revision
	(calculate_restricted_revision): call get_base_revision and remove
	missing files stuff
	(add):
	(drop):
	(rename):
	(attr): call get_base_manifest
	(ls_missing): 
	(revert): call get_base_revision
	* manifest.{cc,hh} (build_restricted_manifest_map): don't return
	missing files and don't produce invalid manifests; do report on
	all missing files before failing
	
2005-04-23  Derek Scherger  <derek@echologic.com>

	* app_state.cc:
	* database.cc:
	* file_io.{cc, hh}: fix bad merge

2005-04-23  Nathaniel Smith  <njs@codesourcery.com>

	* database.cc (put_key): Check for existence of keys with
	conflicting key ids, give more informative message than former SQL
	constraint error.

2005-04-23  Nathaniel Smith  <njs@codesourcery.com>

	* transforms.cc (filesystem_is_ascii_extension_impl): Add EUC to
	the list of ascii-extending encodings.

	* tests/t_multiple_heads_msg.at: Make more robust, add tests for
	branching.

2005-04-23  Nathaniel Smith  <njs@codesourcery.com>

	* app_state.cc (restriction_includes): Remove some L()'s that were
	taking 5-6% of time in large tree diff.

2005-04-23  Nathaniel Smith  <njs@codesourcery.com>

	* file_io.{cc,hh} (localized): Move from here...
	* transforms.{cc,hh} (localized): ...to here.  Add lots of gunk to
	avoid calling iconv whenever possible.

2005-04-23  Richard Levitte  <richard@levitte.org>

	* monotone.cc, options.hh: Move the option numbers to options.hh,
	so they can be easily retrieved by other modules.
	* monotone.cc: split the options table in global options and
	command specific options.  The former are always understood, while
	the latter are only understood by the commands that declare it
	(see below).
	(my_poptStuffArgFile): There's no need to keep a copy of the
	stuffed argv.  This was really never a problem.
	(coption_string): New function to find the option string from an
	option number.
	(cpp_main): Keep track of which command-specific options were
	given, and check that the given command really uses them.  Make
	sure that when the help is written, only the appropriate command-
	specific options are shown.  We do this by hacking the command-
	specific options table.
	Throw away sub_argvs, as it's not needed any more (and realy never
	was).

	* commands.cc: Include options.hh to get the option numbers.
	(commands_ops): New structure to hold the option
	numbers used by a command.
	(commands): Use it.
	(command_options): Function to get the set of command-specific
	options for a specific command.
	(CMD): Changed to take a new parameter describing which command-
	specific options this command takes.  Note that for commands that
	do not take command-specific options, this new parameter must
	still be given, just left empty.
	Update all commands with this new parameter.
	* commands.hh: Declare command_options.

	* tests/t_automate_heads.at: 'automate heads' never used the value
	of --branch.
	* tests/t_sticky_branch.at: and neither did 'log'...
	* tests/t_update_missing.at: nor did 'add'...

2005-04-23  Matthew Gregan  <kinetik@orcon.net.nz>

	* tests/t_diff_currev.at: Use CHECK_SAME_STDOUT.

2005-04-23  Matthew Gregan  <kinetik@orcon.net.nz>

	* tests/t_diff_currev.at: New test.
	* testsuite.at: Add new test.

2005-04-22  Christof Petig <christof@petig-baender.de>

	* sqlite/*: update to sqlite 3.2.1

2005-04-22  Nathaniel Smith  <njs@codesourcery.com>

	* manifest.cc (build_restricted_manifest_map): Fixup after merge
	-- use file_exists instead of fs::exists.

2005-04-22  Derek Scherger  <derek@echologic.com>

	* manifest.{cc,hh} (build_restricted_manifest_map): keep and
	return a set of missing files rather than failing on first missing
	file
	* commands.cc (calculate_restricted_revision): handle set of
	missing files
	* revision.hh: update comment on the format of a revision
	* tests/t_status_missing.at: un-XFAIL and add a few tests
	
2005-04-22  Nathaniel Smith  <njs@codesourcery.com>

	* vocab.cc (verify(file_path), verify(local_path)): Normalize
	paths on the way in.
	* tests/t_normalized_filenames.at: Fix to match behavior
	eventually declared "correct".

2005-04-22  Nathaniel Smith  <njs@codesourcery.com>

	* vocab.{cc,hh}: Make verify functions public, make ATOMIC(foo)'s
	verify function a friend of foo, add ATOMIC_NOVERIFY macro, add
	long comment explaining all this.
	* vocab_terms.hh: Add _NOVERIFY to some types.

2005-04-22  Nathaniel Smith  <njs@codesourcery.com>

	* file_io.{cc,hh} (localized): Take file_path/local_path instead
	of string; expose in public interface.  Adjust rest of file to
	match.
	(walk_tree): Don't convert the (OS-supplied) current directory
	from UTF-8 to current locale.
	
	* transforms.{cc,hh} (charset_convert): Be more informative on
	error.
	(calculate_ident): Localize the filename, even on the fast-path.
	Also assert file exists and is not a directory, since Crypto++
	will happily hash directories.  (They are like empty files,
	apparently.)
	
	* manifest.cc (build_restricted_manifest_map): Use file_exists
	instead of fs::exists, to handle localized paths.
	* {win32,unix}/inodeprint.cc (inodeprint_file): Use localized
	filenames to stat.

	* tests/t_i18n_file.at: Rewrite to work right.

	* tests/t_normalized_filenames.at: New test.
	* testsuite.at: Add it.
	* vocab.cc (test_file_path_verification): MT/path is not a valid
	file_path either.
	(test_file_path_normalization): New unit-test.

2005-04-22  Joel Reed  <joelwreed@comcast.net>

	* work.cc (build_deletions) : on drop FILE also drop attributes.
	* tests/t_drop_attr.at : test for success now, fixed bug.

2005-04-22  Jon Bright <jon@siliconcircus.com>
	* monotone.texi: Changed all quoting of example command lines to
	use " instead of ', since this works everywhere, but ' doesn't
	work on Win32

2005-04-21  Jeremy Cowgar  <jeremy@cowgar.com>

	* tests/t_multiple_heads_msg.at: Now checks to ensure 'multiple head'
	  message does not occur on first commit (which creates a new head
	  but not multiple heads).
	* commands.cc (CMD(commit)): renamed head_size to better described
	  old_head_size, now checks that old_head_size is larger than 0 as
	  well otherwise, on commit of a brand new project, a new head was
	  detected and a divergence message was displayed.

2005-04-21  Richard Levitte  <richard@levitte.org>

	* commands.cc (ALIAS): refactor so you don't have to repeat all
	the strings given to the original command.
	(ALIAS(ci)): added as a short form for CMD(commit).

	* Makefile.am (%.eps): create .eps files directly from .ps files,
	using ps2eps.

2005-04-21 Sebastian Spaeth <Sebastian@SSpaeth.de>

	* monotone.texi: add command reference docs about kill_rev_locally
	
2005-04-21  Nathaniel Smith  <njs@codesourcery.com>

	* change_set.cc (apply_path_rearrangement_can_fastpath) 
	(apply_path_rearrangement_fastpath) 
	(apply_path_rearrangement_slowpath, apply_path_rearrangement):
	Refactor into pieces, so all versions of apply_path_rearrangement
	can take a fast-path when possible.

2005-04-21  Jeremy Cowgar  <jeremy@cowgar.com>

	* commands.cc: Renamed maybe_show_multiple_heads to
	  notify_if_multiple_heads, renamed headSize to head_size for
	  coding standards/consistency.
	* tests/t_multiple_heads_msg.at: Added to monotone this time.

2005-04-20  Jeremy Cowgar  <jeremy@cowgar.com>

	* commands.cc: Added maybe_show_multiple_heads, update now notifies
	  user of multiple heads if they exist, commit now notifies user
	  if their commit created a divergence.
	* tests/t_multiple_heads_msg.at: Added
	* testsuite.at: Added above test

2005-04-20  Nathaniel Smith  <njs@codesourcery.com>

	* Makefile.am (EXTRA_DIST): Put $(wildcard) around "debian/*", so
	it will actually work.

2005-04-20  Nathaniel Smith  <njs@codesourcery.com>

	* Makefile.am (EXTRA_DIST): Include tests, even when not building
	packages out in the source directory.

2005-04-20  Matthew Gregan  <kinetik@orcon.net.nz>

	* commands.cc (kill_rev_locally): Move up with rest of non-CMD()
	functions.  Mark static.  Minor whitespace cleanup.
	* commands.hh (kill_rev_locally): Declaration not needed now.

2005-04-20 Sebastian Spaeth <Sebastian@SSpaeth.de>
	* automate.cc: fix typo, add sanity check to avoid empty r_id's
	bein passed in. The automate version was bumped to 0.2 due to
	popular request of a single person.
	* t_automate_ancestors.at: adapt test; it passes now

2005-04-20 Sebastian Spaeth <Sebastian@SSpaeth.de>
	* testuite.at:
	* t_automate_ancestors.at: new test; automate ancestors. This is still
	_failing_ as a) it outputs empty newlines when no ancestor exists and
	b) does not output all ancestors if multiple ids are supplied as input
	
2005-04-20 Sebastian Spaeth <Sebastian@SSpaeth.de>

	* commands.cc:
	* automate.cc: new command: automate ancestors
	* monotone.texi: adapt documentation
	
2005-04-20  Nathaniel Smith  <njs@codesourcery.com>

	* tests/t_log_depth_single.at: 
	* tests/t_add_stomp_file.at: 
	* tests/t_log_depth.at: Shorten blurbs.

2005-04-20  Nathaniel Smith  <njs@codesourcery.com>

	* std_hooks.lua (ignore_file): Ignore compiled python files.

2005-04-20  Jon Bright  <jon@siliconcircus.com>
	* tests/t_sticky_branch.at: Really fix this test

2005-04-20  Jon Bright  <jon@siliconcircus.com>
	* tests/t_sticky_branch.at: Canonicalise stdout before comparison
	* tests/t_setup_checkout_modify_new_dir.at: Ditto
	* tests/t_netsync_largish_file.at: Check the file out rather
	than catting it, so that canonicalisation is unneeded.  
	Canonicalisation is bad here, because the file is random
	binary data, not text with line-ending conventions

2005-04-20  Richard Levitte  <richard@levitte.org>

	* contrib/monotone.el: define-after-key's KEY argument has to be a
	vector with only one element.  The code I used is taken directly
	from the Emacs Lisp Reference Manual, section "Modifying Menus".

2005-04-20  Nathaniel Smith  <njs@codesourcery.com>

	* commands.cc (mdelta, mdata, fdelta, fdata, rdata): Check for
	existence of command line arguments.

	* lua.{cc,hh} (hook_use_inodeprints): New hook.
	* std_hooks.lua (use_inodeprints): Default definition.
	* monotone.texi (Inodeprints): New section.
	(Reserved Files): Document MT/inodeprints.
	(Hook Reference): Document use_inodeprints.
	* work.{cc,hh} (enable_inodeprints): New function.
	* app_state.cc (create_working_copy): Maybe call
	enable_inodeprints.
	
	* tests/t_inodeprints_hook.at: New test.
	* tests/t_bad_packets.at: New test.
	* testsuite.at: Add them.

2005-04-20  Nathaniel Smith  <njs@codesourcery.com>

	* AUTHORS: Actually add Joel Reed (oops).

2005-04-20  Nathaniel Smith  <njs@codesourcery.com>

	Most of this patch from Joel Reed, with only small tweaks myself.
	
	* AUTHORS: Add Joel Reed.

	* platform.hh (is_executable): New function.
	* {unix,win32}/process.cc: Define it.

	* lua.cc (monotone_is_executable_for_lua): New function.
	(lua_hooks): Register it.
	(Lua::push_nil): New method.
	(lua_hooks::hook_init_attributes): New hook.
	* lua.hh: Declare it.
	* monotone.texi (Hook Reference): Document it.

	* work.cc (addition_builder): Call new hook, collect attributes
	for added files.
	(build_additions): Set attributes on new files.

	* tests/t_attr_init.at: New test.
	* tests/t_add_executable.at: New test.
	* testsuite.at: Add them.
	
2005-04-19  Nathaniel Smith  <njs@codesourcery.com>

	* file_io.cc (read_localized_data, write_localized_data): Remove
	logging of complete file contents.
	* tests/t_lf_crlf.at: Remove --debugs, clean up, test more.

2005-04-19 Emile Snyder <emile@alumni.reed.edu>
	
	* file_io.cc: Fix bugs with read/write_localized_data when using
	CRLF line ending conversion.
	* transforms.cc: Fix line_end_convert to add correct end of line
	string if the split_into_lines() call causes us to lose one from
	the end.
	* tests/t_lf_crlf.at: Clean up and no longer XFAIL.
 
2005-04-19  Sebastian Spaeth  <Sebastian@SSpaeth.de>

	* monotone.texi: modified documentation to match changes due to
	previous checking.
	* AUTHORS: Adding myself
	
2005-04-19  Sebastian Spaeth  <Sebastian@SSpaeth.de>

	* automate.cc: make BRANCH optional in "automate heads BRANCH"
	we use the default branch as given in MT/options if not specified
	* commands.cc: BRANCH -> [BRANCH] in cmd description

2005-04-19  Richard Levitte  <richard@levitte.org>

	* contrib/monotone-import.pl (my_exit): As in monotone-notify.pl,
	my_exit doesn't close any network connections.

	* testsuite.at (REVERT_TO): Make it possible to revert to a
	specific branch.  This is useful to resolve ambiguities.
	* tests/t_merge_add_del.at: Use it.

2005-04-19  Matthew Gregan  <kinetik@orcon.net.nz>

	* sanity.hh: Mark {naughty,error,invariant,index}_failure methods
	as NORETURN.
	* commands.cc (string_to_datetime): Drop earlier attempt at
	warning fix, it did not work with Boost 1.31.0.  Warning fixed by
	change to sanity.hh.

2005-04-19  Matthew Gregan  <kinetik@orcon.net.nz>

	* lua.cc (default_rcfilename): Use ~/.monotone/monotonerc.  This
	change is to prepare for the upcoming support for storing user
	keys outside of the database (in ~/.monotone/keys/).
	* app_state.cc (load_rcfiles): Refer to new rc file location in
	comments.
	* monotone.cc (options): Refer to new rc file location.
	* monotone.texi: Refer to new rc file location.  Also change bare
	references to the rc file from '.monotonerc' to 'monotonerc'.

2005-04-19  Matthew Gregan  <kinetik@orcon.net.nz>

	* commands.cc (log): 'depth' option did not handle the single file
	case correctly. Also a couple of minor cleanups.
	* tests/t_log_depth_single.at: New test.
	* testsuite.at: Add test.

2005-04-18  Matthew Gregan  <kinetik@orcon.net.nz>

	* commands.cc (string_to_datetime): Fix warning.

2005-04-18  Richard Levitte  <richard@levitte.org>

	* Makefile.am (EXTRA_DIST): Add contrib/monotone-import.pl.

	* contrib/monotone-import.pl: New script to mimic "cvs import".
	* contrib/README: describe it.

	* commands.cc (CMD(attr)): Make it possible to drop file
	attributes.

	* contrib/monotone-notify.pl (my_exit): The comment was incorrect,
	there are no network connections to close gracefully.
	Implement --ignore-merges, which is on by default, and changes the
	behavior to not produce diffs on merges and propagates where the
	ancestors hve already been shown.

	* tests/t_attr_drop.at: New test to check that 'attr drop'
	correctly drops the given entry.
	* tests/t_drop_attr.at: New test, similar to t_rename_attr.at.
	* testsuite.at: Add them.

2005-04-18  Nathaniel Smith  <njs@codesourcery.com>

	* monotone.texi (Dealing with a Fork): Clarify (hopefully) what we
	mean when we say that "update" is a dangerous command.

2005-04-17  Matt Johnston  <matt@ucc.asn.au>

	* change_set.cc (confirm_proper_tree): remove incorrect code
	setting confirmed nodes.

2005-04-17  Matt Johnston  <matt@ucc.asn.au>

	* change_set.cc (confirm_proper_tree): use a std::set rather than
	dynamic_bitset for the ancestor list, improving performance for
	common tree structures.
	* basic_io.cc: reserve() a string

2005-04-17  Matt Johnston  <matt@ucc.asn.au>

	* packet.cc: fix up unit test compilation.
	* transforms.cc: fix up unit test compilation.

2005-04-17  Matt Johnston  <matt@ucc.asn.au>

	* vocab_terms.hh: remove commented out lines.

2005-04-17  Matt Johnston  <matt@ucc.asn.au>

	* Move base64<gzip> code as close to the database as possible,
	to avoid unnecessary inflating and deflating.

2005-04-17  Nathaniel Smith  <njs@codesourcery.com>

	* monotone.texi (Branching and Merging): A few small edits.

2005-04-17  Nathaniel Smith  <njs@codesourcery.com>

	* change_set.cc (path_item, sanity_check_path_item): Mark things
	inline.

2005-04-17  Henrik Holmboe <henrik@holmboe.se>

	* contrib/monotone-notify.pl: Add signal handlers.  Correct some
	typos.
	(my_exit): New function that does a cleanup and exit.

2005-04-17  Olivier Andrieu  <oliv__a@users.sourceforge.net>

	* transforms.cc: fix glob_to_regexp assertions

2005-04-17  Sebastian Spaeth <Sebastian@sspaeth.de>
	
	* tests/t_db_kill_rev_locally.at: new test; 
	make sure that db kill_rev_locally works as intended

2005-04-17  Sebastian Spaeth <Sebastian@sspaeth.de>

	* commands.cc,database.cc: add 'db kill_rev_locally <id>' command
	still missing: documentation and autotests. Otherwise seems ok.
	
2005-04-17  Richard Levitte  <richard@levitte.org>

	* transforms.cc: Remove tabs and make sure emacs doesn't add
	them.

2005-04-17  Nathaniel Smith  <njs@codesourcery.com>

	* sanity.{hh,cc} (E, error_failure): New sort of invariant.
	* netsync.cc (process_hello_cmd): Make initial pull message
	more clear and friendly.
	Also, if the key has changed, that is an error, not naughtiness.
	* database_check.cc (check_db): Database problems are also errors,
	not naughtiness.  Revamp output in case of errors, to better
	distinguish non-serious errors and serious errors.
	* tests/t_database_check.at: Update accordingly.
	* tests/t_database_check_minor.at: New test.
	* testsuite.at: Add it.
	
2005-04-17  Richard Levitte  <richard@levitte.org>

	* transforms.cc (glob_to_regexp): New function that takes a glob
	expression and transforms it into a regexp.  This will be useful
	for globbing branch expressions when collections are exchanged to
	branch globs and regexps.
	(glob_to_regexp_test): A unit test for glob_to_regexp().

2005-04-17  Matt Johnston  <matt@ucc.asn.au>

	* commands.cc: warn that dropkey won't truly erase the privkey
	from the database
	* monotone.texi: same

2005-04-17  Matt Johnston  <matt@ucc.asn.au>

	* database.cc: mention that it could be the filesystem that
	is full in the SQLITE_FULL error message

2005-04-17  Matthew Gregan  <kinetik@orcon.net.nz>

	* monotone.cc: Fix warnings: add missing initializers.
	* netsync.cc: Fix warnings: inline static vs static inline.

2005-04-16  Emile Snyder  <emile@alumni.reed.edu>

	* tests/t_add_stomp_file.at: New test for failing case.  
        If you have a file foo in your working dir (not monotone 
        controlled) and someone else adds a file foo and commits, 
        update should at least warn you before stomping your 
        non-recoverable foo file.
	* testsuite.at: Add it.
	
2005-04-16  Derek Scherger  <derek@echologic.com>

	* work.cc (known_preimage_path): rename to...
	(known_path): this, since it's image agnostic
	(build_deletions): update for renamed function
	(build_rename): ensure rename source exists in current revision
	and rename target does not exist in current revision

	* tests/t_no_rename_overwrite.at: un-XFAIL 

2005-04-16  Nathaniel Smith  <njs@codesourcery.com>

	* app_state.{cc,hh} (set_author, set_date): New methods.
	* cert.cc (cert_revision_date): Rename to...
	(cert_revision_date_time): ...an overloaded version of this.
	(cert_revision_author_default): Check app.date.
	* cert.hh: Expose cert_revision_date_time.
	* commands.cc (commit): Handle --date.
	* main.cc: Parse --date and --author options.
	* monotone.1: Document --date, --author.
	* monotone.texi (Working Copy, OPTIONS): Likewise.

	* tests/t_override_author_date.at: New test.
	* testsuite.at: Add it.
	
	This commit heavily based on a patch by Markus Schiltknecht
	<markus@bluegap.ch>.
	
2005-04-16  Nathaniel Smith  <njs@codesourcery.com>

	* ChangeLog: Fixup after merge.

2005-04-16  Nathaniel Smith  <njs@codesourcery.com>

	* tests/t_update_nonexistent.at: New test.
	* testsuite.at: Add it.
	
	* commands.cc (update): Verify that user's requested revision
	exists.

2005-04-16  Nathaniel Smith  <njs@codesourcery.com>

	* ChangeLog: Fixup after merge.

2005-04-16  Emile Snyder <emile@alumni.reed.edu>

	* tests/t_add_vs_commit.at: New test for failing case.  If you
	add a file in you working dir, someone else adds the same file
	and commits, then you do an update it messes up your working
	directory.
	* testsuite.at: Add it.
	
2005-04-16  Nathaniel Smith  <njs@codesourcery.com>

	* commands.cc (checkout): Move check for existence of revision
	earlier.
	
	* tests/t_netsync_defaults.at, tests/t_netsync_single.at:
	Don't hard-code netsync port.

2005-04-16  Nathaniel Smith  <njs@codesourcery.com>

	* testsuite.at: Use a random server port.
	
	* .mt-attrs, contrib/README: Update for Notify.pl ->
	monotone-notify.pl rename.
	
	* monotone.1: Warn people off rcs_import.
	* monotone.texi (Commands): Likewise.

2005-04-16  Nathaniel Smith  <njs@codesourcery.com>

	* AUTHORS: Add Emile Snyder <emile@alumni.reed.edu>.

2005-04-16  Nathaniel Smith  <njs@codesourcery.com>

	* tests/t_lf_crlf.at: New test from Emile Snyder
	<emile@alumni.reed.edu>, with tweaks.
	* testsuite.at: Add it.

2005-04-16  Nathaniel Smith  <njs@codesourcery.com>

	* ChangeLog: Small fixups.

2005-04-16  Sebastian Spaeth <Sebastian@sspaeth.de>
	
	* tests/t_cvsimport2.at: new test; CVS Attic files fail test
	reported by: hjlipp@web.de 15.04.2005 02:45

2005-04-16  Sebastian Spaeth <Sebastian@sspaeth.de>
	
	* tests/t_rcs_import.at: new test; problematic CVS import as
	reported in the list. However it works just fine here, so it
	really tests for a successful pass

2005-04-16  Sebastian Spaeth <Sebastian@sspaeth.de>

	* tests/README: new file, on how to create/run tests

2005-04-16  Nathaniel Smith  <njs@codesourcery.com>

	* tests/t_rename_dir_add_dir_with_old_name.at: XFAIL.

2005-04-16  Nathaniel Smith  <njs@codesourcery.com>

	* tests/t_diff_binary.at: Un-XFAIL.

2005-04-16  Nathaniel Smith  <njs@codesourcery.com>

	* monotone.texi (Network Service): Rewrite to include former
	Exchanging Keys section.
	(Branching and Merging): New tutorial section, inspired by a patch
	from Martin Kihlgren <zond@troja.ath.cx>.
	(CVS Phrasebook): Add "Importing a New Project".

	* AUTHORS: Add Martin Dvorak.
	
2005-04-16  Matt Johnston  <matt@ucc.asn.au>

	* change_set.cc (compose_rearrangement): remove logging statements
	that were using noticable CPU time.

2005-04-15 Martin Dvorak <jezek2@advel.cz>
	
	* tests/t_rename_dir_add_dir_with_old_name.at: New test.
	* testsuite.at: Add it.
	
2005-04-15  Olivier Andrieu  <oliv__a@users.sourceforge.net>

	* diff_patch.cc(guess_binary): do not use '\x00' as first
	character of a C string ...

2005-04-15  Sebastian Spaeth  <Sebastian@SSpaeth.de>

	* ui.cc: print byte progress to one decimal place
	  in k or M.
	* netsync.cc: update dot ticker every 1024 bytes.

2005-04-15  Matt Johnston  <matt@ucc.asn.au>

	* change_set.cc (confirm_proper_tree): use bitsets rather than maps
	for tracking set membership.
	* smap.hh: return reverse iterators properly, iterate over the vector
	rather than self in ensure_sort()

2005-04-14  Derek Scherger  <derek@echologic.com>

	* database_check.cc (check_db): fail with N(...) when problems are
	detected to exit with a non-zero status

2005-04-14  Derek Scherger  <derek@echologic.com>

	* monotone.texi (Informative): update description of 'diff' with
	two revision arguments
	
2005-04-14  Matthew Gregan  <kinetik@orcon.net.nz>

	* win32/process.cc: Fix build on MingW 3.2.0-rc[123] by adding
	<sstream> include.

2005-04-14  Jon Bright  <jon@siliconcircus.com>
	* win32/process.cc (process_spawn): Add some extra debug info
	* std_hooks.lua (execute): If pid is -1, don't try and wait on
	the process

2005-04-14  Matt Johnston  <matt@ucc.asn.au>

	* change_set.cc (confirm_unique_entries_in_directories): use a
	  std::vector rather than std::map for better performance (only sort
	  once).
	* smap.hh: an invariant

2005-04-14  Nathaniel Smith  <njs@codesourcery.com>

	* tests/t_vcheck.at: Update notes.

2005-04-14  Jeremy Cowgar  <jeremy@cowgar.com>

	* monotone.texi (Making Changes): Fixed duplicate paragraph
	* NEWS: Corrected spelling error in my name.

2005-04-14  Olivier Andrieu  <oliv__a@users.sourceforge.net>

	* Makefile.am: silence cmp

2005-04-14  Matthew Gregan  <kinetik@orcon.net.nz>

	* win32/terminal.cc (have_smart_terminal): Implement for Win32.

2005-04-13  Nathaniel Smith  <njs@codesourcery.com>

	* monotone.texi (Informative): 'diff' with two revision arguments
	can now be filtered by file.
	
	* constants.cc (netcmd_payload_limit): Bump to 256 megs.

2005-04-13  Matthew Gregan  <kinetik@orcon.net.nz>

	* tests/t_netsync_largish_file.at: Add test for netsyncing largish
	(32MB) files.  This test is failing at present.
	* testsuite.at: Add new test.

2005-04-13  Nathaniel Smith  <njs@codesourcery.com>

	* tests/t_setup_checkout_modify_new_dir.at:
	* tests/t_update_off_branch.at: New tests.
	* testsuite.at: Add them.
	
	* commands.cc (checkout): Tweak branch checking logic.
	(update): Make user explicitly switch branches.

2005-04-13  Nathaniel Smith  <njs@codesourcery.com>

	* rcs_import.cc (import_cvs_repo): Check that user isn't trying to
	import a whole CVS repo.
	* tests/t_cvsimport.at: Test new check.
	
2005-04-13  Richard Levitte  <richard@levitte.org>

	* contrib/Notify.pl: Rename ...
	* contrib/monotone-notify.pl: ... to this.
	* Makefile.am (EXTRA_DIST): Take note of the change.
	* debian/docs: Distribute the contributions as well.
	* debian/compat, debian/files, debian/monotone.1: Remove, since
	they are self-generated by debhelper.  They were obviously added
	by mistake.

2005-04-13  Nathaniel Smith  <njs@codesourcery.com>

	* cert.cc (guess_branch): Call app.set_branch.
	* app_state.cc (create_working_copy): Call make_branch_sticky
	here...
	* commands.cc (checkout): ...instead of here.
	(approve, disapprove, fcommit, commit): Don't call app.set_branch
	on guess_branch's output.
	(checkout): Call guess_branch.
	
	* tests/t_sticky_branch.at: 
	* tests/t_checkout_id_sets_branch.at: New tests.
	* testsuite.at: Add them.

2005-04-13  Matthew Gregan  <kinetik@orcon.net.nz>
	* cryptopp/integer.h: Fix detection of GCC version for SSE2
	builds.

2005-04-12  Florian Weimer  <fw@deneb.enyo.de>

	* app_state.cc (app_state::allow_working_copy): Only update
	branch_name from the options file if it has not yet been set.  Log
	the branch name.
	(app_state::set_branch): No longer update the options map.
	(app_state::make_branch_sticky): New function which copies the
	stored branch name to the options map.  Only commands which call
	this function change the branch default stored in the working
	copy.

	* commands.cc (CMD(checkout)): Mark branch argument as sticky.
	(CMD(commit)): Likewise.
	(CMD(update)): Likewise.

	* monotone.texi (Working Copy): Mention that the "commit" and
	"update" commands update the stored default branch ("checkout"
	does, too, but this one should be obvious).

2005-04-12  Jon Bright <jon@siliconcircus.com>
	* rcs_import.cc (find_key_and_state): Fix stupid bug in storing the
	list of files a cvs_key contains.  CVS delta invariant failure now
	really fixed.  The rearrangement failure still exists, though.

2005-04-12  Jon Bright <jon@siliconcircus.com>
	* tests/t_cvsimport_samelog.at: Add test for the deltas.find 
	cvs import problem as sent to the ML by Emile Snyder.
	* testsuite.at: Call it
	* rcs_import.cc (cvs_key): Add an ID for debug output purposes,
	sprinkle a little more debug output about what's being compared to
	what
	* rcs_import.cc (cvs_key): Maintain a map of file paths and CVS
	versions appearing in this CVS key.
	(cvs_key::similar_enough): A key is only similar enough if it doesn't
	include a different version of the same file path.
	(cvs_history::find_key_and_state): Add files to cvs_keys as
	appropriate

2005-04-12  Matthew Gregan <kinetik@orcon.net.nz>

	* win32/terminal.cc (terminal_width): Use
	GetConsoleScreenBufferInfo to request width information for
	terminals.
	
2005-04-12  Nathaniel Smith  <njs@codesourcery.com>

	* ChangeLog: Fixup after merge.

2005-04-12  Nathaniel Smith  <njs@codesourcery.com>

	* platform.hh (terminal_width): New function.
	* {unix,win32}/have_smart_terminal.cc: Rename to...
	* {unix,win32}/terminal.cc: ...these.  Implement terminal_width.
	* ui.cc (write_ticks): Call it.
	* Makefile.am: Update for renames.
	
2005-04-11  Matt Johnston <matt@ucc.asn.au>

	* ui.{cc,hh}, netsync.cc: netsync progress ticker in kilobytes to
	avoid wrapping.

2005-04-11  Jon Bright <jon@siliconcircus.com>
	* Makefile.am (EXTRA_DIST): Add debian/*

2005-04-11  Jon Bright <jon@siliconcircus.com>
	* Makefile.am (EXTRA_DIST): Add win32/monotone.iss, PNG_FIGURES
	(PNG_FIGURES): Add, constructing in same way as EPS_FIGURES
	(monotone.html): Use .perlbak workaround so that this works on Win32

2005-04-11  Matthew Gregan <kinetik@orcon.net.nz>

	* unix/inodeprint.cc, configure.ac: Use nanosecond time resolution for
	inodeprints on BSDs and other platforms if available.

2005-04-10  Nathaniel Smith  <njs@codesourcery.com>

	* Makefile.am (BUILT_SOURCES_CLEAN): Add package_revision.txt.

	This is the 0.18 release.

2005-04-10  Derek Scherger  <derek@echologic.com>

	* monotone.texi (Informative): fix typo in ls known docs

2005-04-10  Nathaniel Smith  <njs@codesourcery.com>

	* Makefile.am: Use pdftops instead of acroread.
	(EXTRA_DIST): Include new contrib/ files, and fix wildcards.
	* NEWS: Update for 0.18.
	* configure.ac: Bump version number.
	* debian/changelog: Mention new release.
	* debian/copyright: Update from AUTHORS.
	* monotone.spec: Mention new release.
	* po/monotone.pot: Regenerate.

2005-04-10  Florian Weimer  <fw@deneb.enyo.de>

	* monotone.texi (Commands): Use "working copy" instead of "working
	directory", to match the rest of the manual.

2005-04-10  Florian Weimer  <fw@deneb.enyo.de>

	* commands.cc (ls_known): New function which prints all known
	files in the working copy.
	(CMD(list)): Invoke ls_known for "list known".  Update help
	message.
	(ALIAS(ls)): Update help message.

	* monotone.texi: Document "list known".
	* tests/t_ls_known.at: New file.
	* testsuite.at: Include it.

2005-04-10  Richard Levitte  <richard@levitte.org>

	* contrib/Notify.pl: Count the number of messages sent, and
	display the count at the end.
	Version bumped to 1.0.

2005-04-10  Matt Johnston  <matt@ucc.asn.au>

	* unix/inodeprint.cc, configure.ac: don't use the nsec time
	on non-Linux-style systems (quick compile fix for OS X and probably
	others, can be made generic later).

2005-04-10  Olivier Andrieu  <oliv__a@users.sourceforge.net>

	* contrib/monotone.el: Some elisp code for running monotone from
	inside Emacs. Supports diff, status, add, drop, revert and commit.

2005-04-09  Richard Levitte  <richard@levitte.org>

	* contrib/Notify.pl: Allow globbing branches.  Make the revision
	records branch specific.  Show what records you would have updated
	even with --noupdate.  Add --before and --since, so users can
	select datetime ranges to create logs for.  Remove --to and add
	--difflogs-to and --nodifflogs-to to send logs with diffs to one
	address and logs without diffs to another (both can be given at
	once).  More and better documentation.

2005-04-08  Nathaniel Smith  <njs@codesourcery.com>

	* change_set.cc (basic_change_set): Remove problematic
	rename_dir/add combination, until directory semantics are
	fixed.

2005-04-08  Nathaniel Smith  <njs@codesourcery.com>

	* commands.cc (revert): Call maybe_update_inodeprints.
	* app_state.cc (set_restriction): Clear any old restrictions
	first.

2005-04-08  Jon Bright <jon@siliconcircus.com>
	* testsuite.at (NOT_ON_WIN32): Add a function to prevent tests from
	running on Win32 (for cases where the functionality being tested 
	makes no sense on Win32.  Not for cases where the functionality
	just isn't there yet on Win32.)
	* tests/t_final_space.at: Use NOT_ON_WIN32.  The filenames "a b" 
	and "a b " refer to the same file on Win32, obviating this test

2005-04-08  Jon Bright <jon@siliconcircus.com>
	* win32/inodeprint.cc (inodeprint_file): Still close the file if
	getting its time failed.
	* tests/t_netsync_sigpipe.at: Don't bother doing a kill -PIPE on
	Win32.  There is no real SIGPIPE on Win32 and sockets don't get this
	signal if their pipe goes away.  MinGW's kill seems to translate
	-PIPE to some signal that *does* kill monotone, so it seems like the
	easiest solution is just not to send the signal in the first place
	here.
	* tests/t_automate_ancestry_difference.at: Remove old 
	CHECK_SAME_STDOUT call which I'd left by accident.
	* tests/t_automate_leaves.at: Canonicalise monotone output before
	passing to CHECK_SAME_STDOUT
	* tests/t_log_depth.at: Check line count with arithmetic comparison
	rather than autotest's string comparison

2005-04-08  Nathaniel Smith  <njs@codesourcery.com>

	* inodeprint.cc (operator<<): Typo.

	* inodeprint.{hh,cc} (build_inodeprint_map,
	build_restricted_inodeprint_map): Remove unused functions.

2005-04-08  Nathaniel Smith  <njs@codesourcery.com>

	* work.cc: Remove doxygen comments.  Comments are good; comments
	that are longer than the function they document, and give less
	information, are not so good...

2005-04-08  Nathaniel Smith  <njs@codesourcery.com>

	* ChangeLog: Fixup after merge.

2005-04-08  Nathaniel Smith  <njs@codesourcery.com>

	* commands.cc (calculate_current_revision): Defer to
	calculate_restricted_revision instead of special casing.
	(put_revision_id): constify argument.
	(maybe_update_inodeprints): New function.
	(commit, update, checkout): Call it.
	
	* manifest.{cc,hh} (build_manifest_map): Remove, since only caller
	was removed.
	(build_restricted_manifest_map): Go faster if the user is using
	inode signatures.

	* tests/t_inodeprints.at:
	* tests/t_inodeprints_update.at: Typoes.
	
	* work.cc (read_inodeprints): Typo.

2005-04-08  Nathaniel Smith  <njs@codesourcery.com>

	* tests/t_inodeprints.at:
	* tests/t_inodeprints_update.at: New tests.
	* testsuite.at: Add them.
	
	* UPGRADE: Document 0.17 -> 0.18 upgrade path.

2005-04-08  Jon Bright <jon@siliconcircus.com>
	* tests/t_cat_file_by_name.at: CHECK_SAME_STDOUT can only be used
	to check two 'cat' processes or two monotone processes on Win32,
	not to check monotone and 'cat'.  Change to go through an 
	intermediate stdout
	* tests/t_automate_erase_ancestors.at: Ditto
	* tests/t_automate_toposort.at: Ditto
	* tests/t_automate_ancestry_difference.at: Ditto
	* tests/t_vars.at: Call CANONICALISE for stdout output.
	* tests/t_netsync_absorbs.at: Ditto.
	* tests/t_empty_env.at: For Win32, copy libiconv-2.dll to the 
	current dir before the test, otherwise Win32 will search the
	(empty) path for it and not find it.
	* tests/t_automate_descendents.at: Ditto
	* win32/inodeprint.cc: Implement inodeprint_file for Win32, based
	on mode, device, size, create time and write time.
	
	
2005-04-08  Jon Bright <jon@siliconcircus.com>
	* win32/inodeprint.cc: Change the function name to match the one
	on Unix.

2005-04-08  Nathaniel Smith  <njs@codesourcery.com>

	* {win32,unix}/fingerprint.cc: Rename to...
	* {win32,unix}/inodeprint.cc: ...this.  Change function name and
	calling conventions.
	* platform.hh (inodeprint_file): Likewise.
	* inodeprint.{cc,hh}: New files.
	* Makefile.am (MOST_SOURCES, UNIX_PLATFORM_SOURCES,
	WIN32_PLATFORM_SOURCES): Fixup accordingly.
	* vocab_terms.hh (inodeprint): New ATOMIC.
	* work.hh: Prototype inodeprint working copy functions.
	* work.cc: Implement them.

	* manifest.{hh,cc} (manifest_file_name): Remove unused variable.

2005-04-08  Jeremy Cowgar  <jeremy@cowgar.com>

	* doxygen.cfg: added
	* Makefile.am: added apidocs target (builds doxygen docs)

2005-04-07  Nathaniel Smith  <njs@codesourcery.com>

	* manifest.{hh,cc}: Remove some commented out unused functions.

	* win32/have_smart_terminal.cc: Include platform.hh.
	* unix/fingerprint.cc: New file, with new function.
	* win32/fingerprint.cc: New file, with stub function.
	* Makefile.am (UNIX_PLATFORM_SOURCES, WIN32_PLATFORM_SOURCES): Add
	them.

2005-04-07  Nathaniel Smith  <njs@codesourcery.com>

	* manifest.hh, manifest.cc: Remove tabs.

2005-04-07  Nathaniel Smith  <njs@codesourcery.com>

	* tests/t_final_space.at: New test.
	* testsuite.at: Add it.

2005-04-07  Nathaniel Smith  <njs@codesourcery.com>

	* monotone.texi (Dealing with a Fork): 'merge' has slightly
	different output.

	* NEWS: Summarize changes of last 2.5 weeks.

2005-04-07  Nathaniel Smith  <njs@codesourcery.com>

	* database.{cc,hh} (space_usage): New method.
	* database.cc (info): Use it.

2005-04-07  Nathaniel Smith  <njs@codesourcery.com>

	* vocab.cc (verify): Cache known-good strings, to speed up
	repeated processing of related changesets.

	* change_set.cc (basic_change_set_test): Revert last change; the
	old version _was_ valid.

2005-04-07  Nathaniel Smith  <njs@codesourcery.com>

	* smap.hh (insert): Fix stupid bug in assertion condition.

2005-04-07  Nathaniel Smith  <njs@codesourcery.com>

	* change_set.cc (basic_change_set_test): Test a _valid_
	change_set.
	(directory_node): Make a std::map, instead of an smap.  Add a
	comment explaining the bug that makes this temporarily necessary.

	* smap.hh (smap): Don't check for duplicates at insert time,
	unless we've decided not to mark things damaged; don't return
	iterators from insert.  Do check for duplicates at sort time, and
	always sort, instead of sometimes doing linear search.  This makes
	insert O(1), while still preserving the invariant that keys must
	be unique.
	
	* commands.cc (commit): Explain why we're aborting, in the case
	that we detect that a file has changed under us in the middle of a
	commit.

2005-04-07  Richard Levitte  <richard@levitte.org>

	* cryptopp/config.h: typo...

2005-04-06  Nathaniel Smith  <njs@codesourcery.com>

	* work.cc (build_deletions): Issue warning when generating
	delete_dir's; they're totally broken, but I don't want to disable
	them, because then our tests won't see when they're fixed...

2005-04-05  Nathaniel Smith  <njs@codesourcery.com>

	* tests/t_db_execute.at (db execute): New test.
	* testsuite.at: Add it.
	* database.cc (debug): Don't printf-interpret %-signs in input.

2005-04-05  Matt Johnston  <matt@ucc.asn.au>

	* database.cc: remove dulicated block introduced
	in rev 9ab3031f390769f1c455ec7764cc9c083f328a1b
	(merge of 76f4291b9fa56a04feb2186074a731848cced81c and
	c7917be7646df52363f39d2fc2f7d1198c9a8c27). Seems to be another
	instance of the case tested in t_merge_5.at

2005-04-05  Matt Johnston  <matt@ucc.asn.au>

	* basic_io.hh: reserve() the string which we're appending to
	frequently. Seems to give ~5% speedup in 
	diff -r t:revision-0.16 -r t:revision-0.17 - can't hurt.

2005-04-04  Nathaniel Smith  <njs@codesourcery.com>

	* monotone.spec, debian/control: We no longer need external popt.
	* INSTALL: Ditto, plus some general updating.
	
2005-04-04  Nathaniel Smith  <njs@codesourcery.com>

	* tests/t_sql_unpack.at: New test.
	* testsuite.at: Add it.

2005-04-04  Matt Johnston  <matt@ucc.asn.au>

	* file_io.cc (read_data_stdin): make it use botan
	* mkstemp.cc: merge cleanup (missed something up the manual merge)

2005-04-04  Nathaniel Smith  <njs@codesourcery.com>

	* contrib/ciabot_monotone.py (config): Genericize again, so lazy
	people using it won't start sending commits for monotone.
	* .mt-attrs: Make it executable.

2005-04-04  Richard Levitte  <richard@levitte.org>

	* Makefile.am (EXTRA_DIST): Add the extra popt files.

	* popt/popt.3, popt/popt.ps, popt/testit.sh: Include a few more
	  files from popt, mostly to have documentation on hand.  post.ps
	  is mentioned in popt/README.

2005-04-03  Nathaniel Smith  <njs@codesourcery.com>

	* Makefile.am (EXTRA_DIST): Add contrib/ stuff to distributed
	files list.
	* contrib/ciabot_monotone.py (config.delivery): Turn on.
	(send_change_for): Don't include "ChangeLog:" line when extracting
	changelog.

2005-04-03  Nathaniel Smith  <njs@codesourcery.com>

	* contrib/ciabot_monotone.py: New file.
	* contrib/README: Describe it.

2005-04-03  Richard Levitte  <richard@levitte.org>

	* AUTHORS: Add information about popt.

	* monotone.cc (my_poptStuffArgFile): Include the bundled popt.h.
	Since we now have a working popt, we can remove the restrictions
	on the use of -@.
	* tests/t_at_sign.at: Test that we can take more tha one -@.
	* monotone.1: Document it.

	* popt/poptint.h (struct poptContext_s): Add field to keep track
	  of the number of allocated leftovers elements.
	* popt/popt.c (poptGetContext): Initialise it and use it.
	  (poptGetNextOpt): Use it and realloc leftovers when needed.
	  Also make sure that the added element is a dynamically allocated
	  copy of the original string, or we may end up with a dangling
	  pointer.  These are huge bugs in popt 1.7, when using
	  poptStuffArgs().
	  (poptFreeContext): Free the leftovers elements when freeing
	  leftovers.
	  (poptSaveLong, poptSaveInt): Apply a small patch from Debian.

	* popt/CHANGES, popt/COPYING, popt/README, popt/findme.c,
	  popt/findme.h, popt/popt.c, popt/poptconfig.c, popt/popt.h,
	  popt/popthelp.c, popt/poptint.h, popt/poptparse.c,
	  popt/system.h, popt/test1.c, popt/test2.c, popt/test3.c: Bundle
	  popt 1.7.
	* configure.ac, Makefile.am: Adapt.

2005-04-01  Richard Levitte  <richard@levitte.org>

	* contrib/Notify.pl: Complete rewrite.  Among other things, it
	  makes better use of some new monotone automate features.  It's
	  also better organised and much more documented.

2005-04-01  Jeremy Cowgar  <jeremy@cowgar.com>

	* tests/t_dropkey_2.at: Updated to test dropkey instead of delkey
	* tests/t_dropkey_1.at: Updated to test dropkey instead of delkey
	* monotone.texi (Key and Cert): Changed references to delkey
	  to dropkey
	  (Commands): Changed references to delkey to dropkey
	* testsuite.at: changed references from t_delkey* to t_dropkey*
	* t_delkey_1.at: renamed to t_dropkey_1.at
	* t_delkey_2.at: renamed to t_dropkey_2.at
	* commands.cc (CMD(delkey)): renamed to dropkey to maintain
	  command consistency (with existing drop command)

2005-04-01  Richard Levitte  <richard@levitte.org>

	* monotone.cc (my_poptStuffArgFile): An argument file might be
	empty, and therefore contain no arguments to be parsed.  That's
	OK.
	* tests/t_at_sign.at: Test it.

2005-04-01  Nathaniel Smith  <njs@codesourcery.com>

	* monotone.cc: Fixup after merge.

2005-04-01  Nathaniel Smith  <njs@codesourcery.com>

	* file_io.cc (read_data_for_command_line): New function.
	(read_data_stdin): New function.
	* file_io.hh (read_data_for_command_line): Add prototype.
	
	* monotone.cc (my_poptStuffArgFile): Clean up a little.  Use
	read_data_for_command_line.  Don't free argv, but rather return
	it.
	(cpp_main): Keep a list of allocated argv's, and free them.
	(options): Tweak wording of help text on -@.
	
2005-04-01  Nathaniel Smith  <njs@codesourcery.com>

	* file_io.hh: Remove tabs.

2005-04-01  Nathaniel Smith  <njs@codesourcery.com>

	* monotone.cc (cpp_main): Actually remove newline.

2005-04-01  Nathaniel Smith  <njs@codesourcery.com>

	* ChangeLog: Fixup after merge.
	* monotone.text (Making Changes): Fix typo.
	
2005-04-01  Nathaniel Smith  <njs@codesourcery.com>

	* monotone.cc (cpp_main): Remove now-unneccessary newline.
	
	* commands.cc (commit): Fix typo.
	
	* monotone.texi (Making Changes): Don't claim that writing to
	MT/log prevents the editor from starting.  Clarify later that
	having written to MT/log still means the editor will pop up
	later.

2005-04-01  Richard Levitte  <richard@levitte.org>

	* monotone.cc: Add the long name --xargs for -@.
	* monotone.1: Document it.
	* tests/t_at_sign.at: Remove extra empty line and test --xargs.

	* monotone.texi (Making Changes): Cleanupy tweaks.

	* monotone.cc (my_poptStuffArgFile): New function to parse a file
	for more arguments and stuff them into the command line.
	(cpp_main): Add the -@ option
	* tests/t_at_sign.at, testsuite.at: Test it
	* monotone.1: Document it.

2005-03-31  Nathaniel Smith  <njs@codesourcery.com>

	* tests/t_log_depth.at: Cleanupy tweaks.

2005-03-31  Jeremy Cowgar  <jeremy@cowgar.com>

	* monotone.texi: Tutorial updated to include example of
	  editing/committing with MT/log
	* work.cc (has_contents_user_log) Added
	* work.hh (has_contents_user_log) Added
	* commands.cc (CMD(commit)): Checks to ensure both MT/log and the
	  --message option does not exist during commit.
	* transforms.hh (prefix_lines_with): Added
	* transforms.cc (prefix_lines_with): Added
	* sanity.cc (naughty_failure): Made use of prefix_lines_with()
	* ui.cc (inform): now handles messages w/embedded newlines
	* tests/t_commit_log_3.at: Created to test new functionality
	  added to CMD(commit)
	* testsuite.at: Added above test

2005-03-31  Richard Levitte  <richard@levitte.org>

	* monotone.cc: Add the --depth option...
	* app_state.hh (class app_state),
	  app_state.cc (app_state::set_depth): ... and the field and
	  method to store and set it.
	* commands.cc (CMD(log)): ... then handle it.

	* tests/t_log_depth.at: Add a test for 'log --depth=n'
	* testsuite.at: Add it.
	* monotone.texi (Informative): Document it.

2005-03-31  Nathaniel Smith  <njs@codesourcery.com>

	* automate.cc (automate_erase_ancestors): Accept zero arguments,
	and in such case print nothing.  (Important for scripting.)
	* commands.cc (automate):
	* monotone.texi (Automation):
	* tests/t_automate_erase_ancestors.at: Update accordingly.

2005-03-31  Nathaniel Smith  <njs@codesourcery.com>

	* automate.cc (automate_toposort): Accept zero arguments, and in
	such case print nothing.  (Important for scripting.)
	* commands.cc (automate):
	* monotone.texi (Automation):
	* tests/t_automate_toposort.at: Update accordingly.

2005-03-30  Richard Levitte  <richard@levitte.org>

	* contrib/Notify.pl: A new Perl hack to send change logs by
	email.

	* contrib/README: Add a quick description.

2005-03-30  Nathaniel Smith  <njs@codesourcery.com>

	* automate.cc (automate_leaves): New function.
	(automate_command): Add it.
	* commands.cc (automate): Synopsify it.
	* monotone.1: Add it.
	* monotone.texi (Automation, Commands): Likewise.
	
	* tests/t_automate_leaves.at: New test.
	* testsuite.at: Add it.

2005-03-30  Nathaniel Smith  <njs@codesourcery.com>

	* monotone.texi (Automation): Make newly added sample outputs
	verbatim also.

2005-03-30  Nathaniel Smith  <njs@codesourcery.com>

	* tests/t_automate_toposort.at: New test.
	* tests/t_automate_ancestry_difference.at: New test.
	* tests/t_diff_first_rev.at: New test.
	* testsuite.at: Add them.
	
	* revision.cc (calculate_ancestors_from_graph): Do not keep an
	"interesting" set and return only ancestors from this set;
	instead, simply return all ancestors.  Returning a limited set of
	ancestors does not speed things up, nor reduce memory usage in
	common cases.  (The only time it would reduce memory usage is when
	examining only a small ancestor set, which the important case,
	'heads', does not; even then, erase_ancestors would need to intern
	the interesting revisions first so they got low numbers, which it
	doesn't.)
	(erase_ancestors): Adjust accordingly.
	(toposort, ancestry_difference): New functions.
	* revision.hh (toposort, ancestry_difference): Declare.
	* automate.cc (automate_toposort, automate_ancestry_difference):
	New functions.
	(automate_command): Add them.
	All functions: clarify in description whether output is sorted
	alphabetically or topologically.
	* commands.cc (automate): Synopsify them.
	* monotone.1: Add them.
	* monotone.texi (Commands): Likewise.
	(Automation): Likewise.  Also, clarify for each command whether
	its output is alphabetically or topologically sorted.
	
2005-03-29  Richard Levitte  <richard@levitte.org>

	* commands.cc (CMD(ls)): Update with the same information as
	CMD(list)

	* monotone.texi (Automation): Make the sample output verbatim

2005-03-26  Nathaniel Smith  <njs@codesourcery.com>

	* automate.cc (automate_erase_ancestors): New function.
	(automate_command): Use it.
	* commands.cc (automate): Document it.

	* tests/t_automate_erase_ancestors.at: New test.
	* testsuite.at: Add it.

	* monotone.texi (Automation, Commands): Document automate
	erase_ancestors.
	* monotone.1: Document automate erase_ancestors.

2005-03-26  Nathaniel Smith  <njs@codesourcery.com>

	* automate.cc (interface_version): Bump to 0.1.
	(automate_descendents): New function.
	(automate_command): Call it.
	* commands.cc (automate): Add it to help text.

	* tests/t_automate_descendents.at: New test.
	* testsuite.at: Add it.
	
	* monotone.texi (Automation, Commands): Document automate
	descendents.
	* monotone.1: Document automate descendents, and vars stuff.

2005-03-26  Nathaniel Smith  <njs@codesourcery.com>

	* tests/t_attr.at: No longer a bug report.
	* tests/t_rename_attr.at: New test.
	* testsuite.at: Add it.

2005-03-26  Joel Crisp  <jcrisp@s-r-s.co.uk>

	* contrib/Log2Gxl.java: New file.

2005-03-26  Nathaniel Smith  <njs@pobox.com>

	* contrib/README: New file.

2005-03-25  Nathaniel Smith  <njs@pobox.com>

	* commands.cc (user_log_file_name): Remove unused variable
	again.  Hopefully it will take this time...

2005-03-25  Nathaniel Smith  <njs@pobox.com>

	* commands.cc (user_log_file_name): Remove unused variable.

2005-03-25  Jeremy Cowgar  <jeremy@cowgar.com>

	* monotone.texi: Added a bit more documentation about MT/log
	  Updated edit_comment hook and addded delkey docs
	* commands.cc: Added delkey command
	* t_delkey_1.at: Tests delkey command on public key
	* t_delkey_2.at: Tests delkey command on public and private key
	* testsuite.at: Added above tests
	* std_hooks.lua: Transposed the MT: lines and user_log_contents,
	  user_log_contents now appears first.

2005-03-25  Jeremy Cowgar  <jeremy@cowgar.com>

	* t_setup_creates_log.at: Ensures that MT/log is created
	  on setup
	* t_checkout_creates_log.at: Ensures that MT/log is created
	  on checkout
	* t_commit_log_1.at: Ensures that:
	  1. Read and entered as the ChangeLog message
	  2. Is blanked after a successful commit
	* t_commit_log_2.at: Ensures that commit works w/o MT/log being
	  present
	* testsuite.at: Added the above tests.

2005-03-25  Matt Johnston  <matt@ucc.asn.au>

        * {unix,win32}/platform_netsync.cc, platform.hh, Makefile.am: new
        functions to disable and enable sigpipe.
        * netsync.cc, main.cc: call the functions from netsync rather than
        globally, so that sigpipe still works for piping output of commands
        such as 'log'.
        * tests/t_netsync_sigpipe.at: test it.
        * testsuite.at: add it.

2005-03-25  Matt Johnston  <matt@ucc.asn.au>

	* tests/t_database_check.at: re-encode the manifestX
	data so that it doesn't use any fancy gzip features like
	filenames (so that the botan parse can handle it).
	( if it should be able to handle it, an additional test
	can be added testing it explicitly).

2005-03-25  Matt Johnston  <matt@ucc.asn.au>

	* botan/base64.h: Change default break value so that
	output is split into 72 col lines.

2005-03-25  Matt Johnston  <matt@ucc.asn.au>

	* monotone.cc: add short options -r, -b, -k, and -m
	for --revision, --branch, --key, and --message respectively.
	* monotone.texi, monotone.1: document them
	* tests/t_short_opts.at: test them
	* testsuite.at: add it

2005-03-24  Nathaniel Smith  <njs@codesourcery.com>

	* tests/t_empty_env.at: New test.
	* testsuite.at: Add it.  Absolutify path to monotone so it will
	work.
	
	* unix/have_smart_terminal.cc (have_smart_terminal): Handle the
	case where TERM is unset or empty.

2005-03-24  Nathaniel Smith  <njs@codesourcery.com>

	* ui.hh (tick_write_nothing): New class.
	* monotone.cc (cpp_main): Enable it.

2005-03-24  Nathaniel Smith  <njs@codesourcery.com>

	* work.cc (build_deletions, build_additions): Fixup after merge.

2005-03-23  Nathaniel Smith  <njs@codesourcery.com>

	* tests/t_cat_file_by_name.at: Check for attempting to cat
	non-existent files.
	* tests/t_empty_id_completion.at: New test.
	* tests/t_empty_path.at: New test.
	* testsuite.at: Add them.
	
	* database.cc (complete): Always generate some sort of limit term,
	even a degenerate one.
	
	* app_state.cc (create_working_copy): Check for null directory.

	* work.cc (build_deletion, build_addition, build_rename): Check
	for null paths.

2005-03-23  Derek Scherger  <derek@echologic.com>

	* Makefile.am UNIX_PLATFORM_SOURCES:
	WIN32_PLATFORM_SOURCES: add have_smart_terminal.cc
	* platform.hh (have_smart_terminal): prototype
	* ui.cc (user_interface): set ticker to dot/count based on
	have_smart_terminal
	* unix/have_smart_terminal.cc: 
	* win32/have_smart_terminal.cc: new file
	
2005-03-23  Derek Scherger  <derek@echologic.com>

	* commands.cc (add): pass list of prefixed file_path's to
	build_additions
	(drop): pass list of prefixed file_path's to build_deletions
	(attr): pass attr_path as a 1 element vector to build_additions
	* work.{cc,hh} (build_addition): rename to...
	(build_additions): this, and accept a vector of paths to be added
	in a single path_rearrangement
	(build_deletion): rename to ...
	(build_deletions): this, and accept a vector of paths to be
	dropped in a single path_rearrangement
	(known_preimage_path): replace manifest and path_rearrangement
	args with a path_set to avoid extracting paths for every file
	(build_rename): adjust for change to known_preimage_path

2005-03-23  Nathaniel Smith  <njs@codesourcery.com>

	* monotone.cc (my_poptFreeContext, cpp_main): Apparently
	poptFreeContext silently changed its return type at some unknown
	time.  Hack around this.

2005-03-23  Nathaniel Smith  <njs@codesourcery.com>

	* monotone.cc (cpp_main): Remove the special code to dump before
	printing exception information, since we no longer dump to the
	screen, so it's always better to have the little status message
	saying what happened to the log buffer at the end of everything.
	* sanity.cc (dump_buffer): Give a hint on how to get debug
	information, when discarding it.
	* work.{hh,cc} (get_local_dump_path): New function.
	* app_state.cc (allow_working_copy): Use it for default
	global_sanity dump path.
	* monotone.texi (Reserved Files): Document MT/debug.
	(Network): Capitalize Bob and Alice (sorry graydon).
	Document new defaulting behavior.

2005-03-23  Nathaniel Smith  <njs@codesourcery.com>

	* work.cc, sanity.cc: Remove tabs.

2005-03-23  Nathaniel Smith  <njs@codesourcery.com>

	* monotone.texi (Network Service): Mention that monotone remembers
	your server/collection.
	(Vars): New section.
	* netsync.cc (process_hello_cmd): Touch more cleaning.
	* tests/t_merge_5.at: More commentary.
	
2005-03-23  Matt Johnston  <matt@ucc.asn.au>

	* tests/t_merge_5.at: new test for a merge which ends up with
	duplicate lines.
	* testsuite.at: add it

2005-03-22  Jeremy Cowgar  <jeremy@cowgar.com>

	* AUTHORS: Added my name
	* app_state.cc, commands.cc, lua.cc, lua.hh, monotone.texi,
	  std_hooks.lua, work.cc, work.hh: Added functionality to
	  read the MT/log file for commit logs. In this revision
	  tests are not yet complete nor is documenation complete
	  but the reading, blanking and creating of MT/log is.

2005-03-22  Nathaniel Smith  <njs@codesourcery.com>

	* vocab_terms.hh: Declare base64<var_name>.
	* database.cc (clear_var, set_var, get_vars): base64-encode
	var_names in the database.
	* monotone.texi (Internationalization): Update description of
	vars.
	* transforms.{cc,hh} ({in,ex}ternalize_var_name): Remove.
	* commands.cc (set, unset, ls_vars): Update accordingly.
	(unset): Error out if the variable doesn't exist.
	* tests/t_vars.at: Verify this works.

	* netcmd.cc (test_netcmd_functions): Properly type arguments to
	{read,write}_hello_cmd_payload.
	(write_hello_cmd_payload): Properly type arguments.
	* netcmd.hh (write_hello_cmd_payload):
	* netsync.cc (queue_hello_cmd): Adjust accordingly.
	(process_hello_cmd): More cleaning.  Also, save new server keys to
	a var, and check old server keys against the var.
	
	* tests/t_netsync_checks_server_key.at: New test.
	* testsuite.at: Add it.  Better docs for some netsync macros,
	while I'm here...
	* tests/t_netsync_absorbs.at: Add 'netsync' keyword.
	
2005-03-22  Nathaniel Smith  <njs@codesourcery.com>

	* tests/t_netsync_absorbs.at: New test.
	* testsuite.at: Add it.

	* netcmd.{cc,hh} (read_hello_cmd_payload): Properly type
	arguments.
	* netsync.cc (dispatch_payload): Adjust accordingly.  Move some
	logic into process_hello_cmd.
	(known_servers_domain): New constant.
	(process_hello_cmd): Tweak arguments appropriately.  Include logic
	formerly in dispatch_payload.  Cleanup.

	No semantic changes.
	
2005-03-21  Nathaniel Smith  <njs@codesourcery.com>

	* monotone.texi (Starting a New Project): Tweak phrasing.

2005-03-21  Nathaniel Smith  <njs@codesourcery.com>

	* commands.cc (process_netsync_client_args): If user specifies
	server/collection and there is no default, set the default.
	* tests/t_netsync_set_defaults.at: New test.
	* testsuite.at: Add it.

2005-03-21  Nathaniel Smith  <njs@codesourcery.com>

	* vocab.hh (var_key): New typedef.
	* database.{cc,hh}: Use it.  Make most var commands take it.
	* commands.cc (set, unset): Adjust accordingly.
	(default_server_key, default_collection_key): New constants.
	(process_netsync_client_args): New function.
	(push, pull, sync): Use it.

	* tests/t_netsync_defaults.at: New test.
	* testsuite.at: Add it.

2005-03-21  Matt Johnston  <matt@ucc.asn.au>

	* change_set.cc: use std::map rather than smap for 
	confirm_unique_entries_in_directories() and confirm_proper_tree()
	since they perform a lot of insert()s.

2005-03-21  Nathaniel Smith  <njs@codesourcery.com>

	* monotone.texi (list tags, list vars, set, unset): Document.
	(Internationalization): Document vars.

2005-03-21  Nathaniel Smith  <njs@codesourcery.com>

	* transforms.{hh,cc} ({in,ex}ternalize_var_{name,domain}): New
	functions.
	* vocab_terms.hh (base64<var_value>): Declare template.
	* database.hh (get_vars): Simplify API.
	* database.cc (get_vars, get_var, var_exists, set_var, clear_var):
	Implement.
	* commands.cc (set, unset): New commands.
	(ls): New "vars" subcommand.
	* tests/t_vars.at: Fix.  Un-XFAIL.
	
2005-03-21  Nathaniel Smith  <njs@codesourcery.com>

	* transforms.{cc,hh}: Remove tabs.

2005-03-20  Nathaniel Smith  <njs@codesourcery.com>

	* tests/t_vars.at: New test.
	* testsuite.at: Add it.

2005-03-20  Nathaniel Smith  <njs@codesourcery.com>

	* schema.sql (db_vars): New table.
	* database.cc (database::database): Update schema id.
	* schema_migration.cc (migrate_client_to_vars): New function.
	(migrate_monotone_schema): Use it.
	* tests/t_migrate_schema.at: Another schema, another test...
	
	* vocab_terms.hh (var_domain, var_name, var_value): New types.
	* database.hh (get_vars, get_var, var_exists, set_var, clear_var):
	Prototype new functions.
	
2005-03-20  Derek Scherger  <derek@echologic.com>

	* file_io.cc (book_keeping_file): return true only if first
	element of path is MT, allowing embedded MT elements
	(walk_tree_recursive): check relative paths for ignoreable book
	keeping files, rather than absolute paths
	(test_book_keeping_file): add fs::path tests for book keeping
	files
	* tests/t_add_intermediate_MT_path.at: un-XFAIL, fix some problems
	with commas, add tests for renames and deletes with embedded MT
	path elements.

2005-03-20  Nathaniel Smith  <njs@codesourcery.com>

	* monotone.texi: Add some missing @sc{}'s.
	* cryptopp/config.h: Use "mt-stdint.h", not <stdint.h>, for
	portability.

2005-03-19  Nathaniel Smith  <njs@codesourcery.com>

	* Makefile.am (EXTRA_DIST): Add UPGRADE and README.changesets.
	* debian/files: Auto-updated by dpkg-buildpackage.

	* This is the 0.17 release.
	
2005-03-18  Nathaniel Smith  <njs@codesourcery.com>

	* Makefile.am (MOST_SOURCES): Add package_{full_,}revision.h.
	* NEWS: Fill in date.
	* debian/copyright: Update from AUTHORS.
	* configure.ac: Bump version number to 0.17.
	* debian/changelog, monotone.spec: Update for release.
	* po/monotone.pot: Auto-updated by distcheck.

2005-03-18  Christof Petig <christof@petig-baender.de>

	* sqlite/*: Imported sqlite version 3.1.6 tree

2005-03-18  Nathaniel Smith  <njs@codesourcery.com>

	* monotone.1, commands.cc, Makefile.am: Fixup after merge.

2005-03-18  Nathaniel Smith  <njs@codesourcery.com>

	* path_component (split_path): Fix bug.
	Also, add unit tests for file.
	* unit_tests.{hh,cc}: Add path_component unit tests.
	
2005-03-18  Nathaniel Smith  <njs@codesourcery.com>

	* Makefile.am: Fixup after merge.
	
2005-03-18  Nathaniel Smith  <njs@codesourcery.com>

	* change_set.cc: Move path_component stuff to...
	* path_component.{hh,cc}: ...these new files.
	* Makefile.am: Add them.

2005-03-18  Matt Johnston  <matt@ucc.asn.au>

	* txt2c.cc: add --no-static option
	* Makefile.am, package_revision.h, package_full_revision.h:
	create revision info files as standalone .c files to speed
	compilation (mt_version.cc doesn't need to recompile each time)

2005-03-17  Derek Scherger  <derek@echologic.com>

	* INSTALL: add note about creating a ./configure script

2005-03-16  Nathaniel Smith  <njs@codesourcery.com>

	* UPGRADE: Finish, hopefully.
	* monotone.texi (db check): Be more clear about what is normally
	checked, and when 'db check' is useful.

2005-03-16  Patrick Mauritz <oxygene@studentenbude.ath.cx>

	* monotone.texi (Hook Reference): Typo.

2005-03-16  Nathaniel Smith  <njs@codesourcery.com>

	* monotone.texi: Add Derek Scherger to the copyright list.
	Various tweaks.
	(Starting a New Project): Rewrite to clarify that only Jim runs
	"setup", and explain why.
	(Network Service): Add a note that most people do use a central
	server, since people on the mailing list seem to perhaps be
	getting the wrong idea.
	(Making Changes): Expand a little on what the "." in "checkout ."
	means, since people seem to accidentally checkout stuff into real
	directories.
	(db check): Add much verbiage on the implications
	of various problems, and how to fix them.  Also clarify some
	wording.
	* NEWS: Small tweaks.
	* UPGRADE: More instructions, not done yet...
	
2005-03-15  Matt Johnston  <matt@ucc.asn.au>

	* commands.cc, monotone.texi, monotone.1: mention that agraph
          output is in VCG format.

2005-03-14  Nathaniel Smith  <njs@codesourcery.com>

	* commands.cc (cat): 'cat file REV PATH'.
	* monotone.texi: Mention it.
	* tests/t_cat_file_by_name.at: New test.
	* testsuite.at: Add it.

2005-03-11  Nathaniel Smith  <njs@codesourcery.com>

	* automate.cc (automate_heads): Remove app.initialize call.
	* revision.cc, revision.hh (calculate_arbitrary_change_set): New
	function.
	(calculate_composite_change_set): Touch more sanity checking.

	* commands.cc (update): Use it.

2005-03-10  Derek Scherger  <derek@echologic.com>

	* app_state.cc (set_restriction): adjust bad path error message
	* commands.cc (get_valid_paths): refactor into ...
	(extract_rearranged_paths): ... this
	(extract_delta_paths): ... this
	(extract_changed_paths): ... this
	(add_intermediate_paths): ... and this
	(restrict_delta_map): new function
	(calculate_restricted_change_set): new function
	(calculate_restricted_revision):
	(ls_missing):
	(revert): rework using new valid path functions
	(do_diff): adjust --revision variants to work with restrictions
	* tests/t_diff_restrict.at: un-XFAIL

2005-03-09  Jon Bright <jon@siliconcircus.com>
	* win32/monotone.iss: Install the many-files version of the
	docs, install the figures, create a start-menu icon for the
	docs.
	* Makefile.am: Make docs generation work with MinGW

2005-03-09  Jon Bright <jon@siliconcircus.com>
	* win32/monotone.iss: Monotone -> monotone

2005-03-09  Jon Bright <jon@siliconcircus.com>
	* win32/monotone.iss: Added an Inno Setup script for 
	generating a Windows installer.  Inno Setup is GPLed, see
	http://www.jrsoftware.org for download

2005-03-09  Jon Bright <jon@siliconcircus.com>
	* t_diff_binary.at: binary.bz.b64 -> binary.gz.b64

2005-03-08  Derek Scherger  <derek@echologic.com>

	* Makefile.am: adjust for fsck rename
	* commands.cc (db fsck): rename to db check and add short help;
	adjust for fsck file renames
	* database.{cc,hh}: minor alignment adjustments
	(get_statistic): remove redundant method
	(info): use count in place of get_statistic
	(count): return unsigned long instead of int
	(get_keys): new method
	(get_public_keys): new method
	(get_private_keys): rewrite using get_keys
	(get_certs): new method to get all certs in database from
	specified table
	(get_revision_certs): ditto
	* fsck.{cc,hh}: rename to...
	* database_check.{cc,hh}: ...this; add key, cert and sane revision
	history checking
	* monotone.1: document db dump/load/check commands
	* monotone.texi: document db check command
	* tests/t_fsck.at: rename to...
	* tests/t_database_check.at: ...this; and add tests for key and
	cert problems
	* testsuite.at: account for new test name

2005-03-08  Nathaniel Smith  <njs@codesourcery.com>

	* ChangeLog: Insert some missing newlines.
	* NEWS: Note file format changes.
	* file_io.cc (tilde_expand): Clarify error message.

2005-03-08  Nathaniel Smith  <njs@codesourcery.com>

	* keys.{cc,hh} (require_password): Simplify interface, do more
	work.
	* rcs_import.cc (import_cvs_repo): Update accordingly.
	* commands.cc (server): Likewise.
	* revision.cc (build_changesets_from_existing_revs) 
	(build_changesets_from_manifest_ancestry): Require passphrase
	early.

2005-03-08  Nathaniel Smith  <njs@codesourcery.com>

	* NEWS, INSTALL, README.changesets: Update in preparation for
	0.17.
	* UPGRADE: New file.
	
	* tests/t_diff_restrict.at: Oops.  XFAIL it.
	
2005-03-08  Jon Bright  <jon@siliconcircus.com>
	
	* win32/process.cc (process_spawn): Escape the parameters,
	surround them with quotes before adding them to the consolidated
	command line string
	* mkstemp.cc (monotone_mkstemp): Now takes a std::string&, and
	returns the *native* form of the path in this.
	* mkstemp.hh: Now always use monotone_mkstemp
	(monotone_mkstemp): Update prototype
	* lua.cc (monotone_mkstemp_for_lua): Use new-style 
	monotone_mkstemp

2005-03-08  Jon Bright  <jon@siliconcircus.com>
	
	* win32/read_password.cc (read_password): Now correctly hides 
	password when run in a Windows console.  Does at least enough in
	a MinGW rxvt console to make sure that you can't see the password.
	* win32/process.cc: Change indentation.
	(process_spawn): Log commands executed, as for unix process.cc

2005-03-07  Nathaniel Smith  <njs@codesourcery.com>

	* tests/t_diff_restrict.at: New test.
	* testsuite.at: Add it.

2005-03-05  Nathaniel Smith  <njs@codesourcery.com>

	* netsync.cc (encountered_error, error): New variable and method.
	(session::session): Initialize encountered_error.
	(write_netcmd_and_try_flush, read_some, write_some): Check it.
	(queue_error_cmd): Consider it like sending a goodbye.
	(process_error_cmd): Throw an exception instead of considering it
	a goodbye.
	(process_data_cmd): Call error() if epochs don't match.
	* tests/t_epoch.at, tests/t_epoch_server.at: More minor tweaks.
	Expect failed pulls to exit with status 0.  This isn't really
	correct, but looks complicated to fix...

2005-03-05  Nathaniel Smith  <njs@codesourcery.com>

	* testsuite.at (NETSYNC_SERVE_N_START): New macro.
	* tests/t_epoch_server.at: Misc. fixes.

	* netsync.cc (session::session): Don't open valve yet.
	(maybe_note_epochs_finished): New method to open
	valve.
	(process_done_cmd, process_data_cmd): Call it.
	(rebuild_merkle_trees): Actually calculate hashes for epoch merkle
	trees.  Also, only include epochs that meet the branch mask.
	(session): Remove unused id_to_epoch map.
	
2005-03-05  Nathaniel Smith  <njs@codesourcery.com>

	* netcmd.cc (read_netcmd_item_type): Handle epoch_item.
	(test_netcmd_functions): Update for new confirm_cmd_payload
	format.
	* netsync.cc (process_confirm_cmd): Cut and paste error.

2005-03-05  Nathaniel Smith  <njs@codesourcery.com>

	* constants.{cc,hh}: Add new epochlen, epochlen_bytes constants.
	* vocab_terms.hh, vocab.hh: Add new epoch_data type.  Add predeclarations
	for it.
	* commands.cc (ls_epochs):
	* revision.cc (
	* database.hh:
	* database.cc: Update for epoch_data.  Add get_epoch, epoch_exists
	methods.
	* epoch.{cc,hh}: New files.
	* netsync.cc: Actually implement epochs-via-merkle code.

2005-03-04  Nathaniel Smith  <njs@codesourcery.com>

	* schema.sql (branch_epochs): Add 'hash' field.
	* schema_migration.cc: Fixup for.
	* database.cc (database): Change schemas.
	* tests/t_migrate_schema.at: Replace epoch db test case with one
	with new schema.

2005-03-03  Nathaniel Smith  <njs@codesourcery.com>

	* netsync.cc (session::id_to_epoch): New variable.
	(session::session): Create refinement and requested item tables
	for epochs.
	(rebuild_merkle_trees): Fill epoch merkle tree and id_to_epoch
	table.

	* netsync.cc (queue_confirm_cmd, process_confirm_cmd) 
	(dispatch_payload, rebuild_merkle_trees): 
	* netcmd.hh:
	* netcmd.cc (read_confirm_cmd_payload, write_confirm_cmd_payload):
	Remove epochs.

2005-02-27  Nathaniel Smith  <njs@codesourcery.com>

	* constants.cc:
	* revision.cc:
	* testsuite.at: 
	* commands.cc:
	* ChangeLog: Fixup after merge.

2005-02-27  Nathaniel Smith  <njs@codesourcery.com>

	* merkle_tree.hh (netcmd_item_type): Add epoch_item.
	* merkle_tree.cc (netcmd_item_type_to_string): Handle epoch_item.

	* packet.hh, packet.cc (struct packet_db_valve): New class.
	* netsync.cc (session): Use a valved writer.

2005-02-26  Nathaniel Smith  <njs@codesourcery.com>

	* merkle_tree.hh: Fix comment.
	Remove prototypes for non-existing functions.

2005-02-26  Nathaniel Smith  <njs@codesourcery.com>

	* tests/t_epoch_unidirectional.at: New test.
	* testsuite.at: Add it.

2005-02-26  Nathaniel Smith  <njs@codesourcery.com>

	* tests/t_epoch.at: Even more paranoid.
	* tests/t_epoch_server.at: New test.
	* testsuite.at: Add it.
	
2005-02-21  Nathaniel Smith  <njs@codesourcery.com>

	* tests/t_epoch.at: Check that netsync only sends relevant
	epochs, and be a little more paranoid.

2005-02-19  Nathaniel Smith  <njs@codesourcery.com>

	* revision.cc (struct anc_graph): Fixup after merge.

2005-02-18  graydon hoare  <graydon@pobox.com>

	* database.cc (set_epoch): Fix SQL.
	* monotone.texi (Rebuilding ancestry): Reword a bit.
	* netcmd.{cc,hh} 
	({read,write}_hello_cmd_payload): Transfer server key with hello.
	({read,write}_confirm_cmd_payload): Transfer epoch list with confirm.
	* netsync.cc: Adapt to changes in netcmd.
	(rebuild_merkle_trees): Set nonexistent epochs to zero before sync.
	* revision.cc (anc_graph): Randomize epochs on rebuild.
	* tests/t_epoch.at: Fix up to test slightly new semantics.

2005-02-07  Nathaniel Smith  <njs@codesourcery.com>

	* monotone.1: Add more db commands.
	* monotone.texi: Document db rebuild.  Add section on rebuilding
	ancestry and epochs.

2005-02-06  graydon hoare  <graydon@pobox.com>

	* commands.cc (db): Add epoch commands.
	(list): Likewise.
	Also remove some unneeded transaction guards.
	* database.{cc,hh} (get_epochs): New function.
	(set_epoch): Likewise.
	(clear_epoch): Likewise.
	Also remove all persistent merkle trie stuff.
	* schema.sql: Add epochs, remove tries.
	* schema_migration.cc: Update.
	* tests/t_epoch.at: New test.
	* tests/t_migrate_schema.at: Update.
	* testsuite.at: Add some new helpers, call t_epoch.at.
	* vocab.hh (epoch_id): Define.
	* vocab_terms.hh (epoch): Define.

2005-02-05  Nathaniel Smith  <njs@codesourcery.com>

	* merkle_tree.hh: Remove mcert_item and fcert_item, rename
	rcert_item to cert_item, renumber to remove gaps left.
	* merkle_tree.cc (netcmd_item_type_to_string):
	* netcmd.cc (read_netcmd_item_type): 
	* netsync.cc: Adjust accordingly.
	
2005-02-05  Nathaniel Smith  <njs@codesourcery.com>

	* constants.cc (constants): Bump netsync protocol version.

2005-03-07  Nathaniel Smith  <njs@codesourcery.com>

	* lua.cc (monotone_spawn_for_lua): Minimal change to get arguments
	in right order.  Still needs hygienic cleanups...
	* tests/t_can_execute.at: Run 'cp' instead of 'touch', because cp
	will actually notice if we pass arguments out of order.
	* testsuite.at: Remove mysterious blank line.
	
2005-03-07  Nathaniel Smith  <njs@codesourcery.com>

	* unix/process.cc (process_spawn): Log command line before
	executing.

2005-03-07  Nathaniel Smith  <njs@codesourcery.com>

	* revision.cc (kill_redundant_edges): Rename back to...
	(kluge_for_3_ancestor_nodes): ...this.  Go back to only cleaning
	up parents of 3+ parent nodes.
	(analyze_manifest_changes): Take a third argument, of files whose
	ancestry needs splitting.
	(construct_revision_from_ancestry): Make more more complex, in
	order to properly track file identity in merges.

2005-03-05  Nathaniel Smith  <njs@codesourcery.com>

	* revision.cc (check_sane_history): Typo.
	
2005-03-05  Nathaniel Smith  <njs@codesourcery.com>

	* revision.hh (check_sane_history): Take an app_state instead of a
	database as an argument.
	* database.cc: Pass an app_state instead of a database as its
	argument. 
	* revision.cc (check_sane_history): Update accordingly.  Add a new
	check for merges, that they are creating consistent changesets
	(even when the common ancestor is outside of the usual
	paranoia-checking search depth).

2005-03-05  Nathaniel Smith  <njs@codesourcery.com>

	* revision.cc (kluge_for_3_ancestor_nodes): Rename to...
	(kill_redundant_edges): ...this.  Kill all redundant edges, not
	just ones on nodes with 3+ parents.  Also, make it actually work.
	
2005-03-05  Nathaniel Smith  <njs@codesourcery.com>

	* revision.cc (kluge_for_3_ancestor_nodes): New method.
	(rebuild_ancestry): Call it.

2005-03-03  Nathaniel Smith  <njs@codesourcery.com>

	* revision.cc (check_sane_history): Print a warning to let the
	user know why things like 'pull' can take so long.
	* netsync.cc: Remove a few tabs.

2005-03-04  Jon Bright  <jon@siliconcircus.com>
	
	* win32/process.cc (process_spawn): Now takes 
	const char * const argv[]
	* unix/process.cc (process_spawn): Ditto.  Cast for call to
	execvp
	(existsonpath): Initialise args in a const way

2005-03-04  Jon Bright  <jon@siliconcircus.com>
	
	* win32/process.cc (process_spawn): Now takes 
	char * const argv[]
	* platform.hh (process_spawn): Ditto
	* unix/process.cc (process_spawn): Ditto
	* lua.cc (monotone_spawn_for_lua): Remove debug code
	* General: Beginning to hate C++'s const rules

2005-03-04  Jon Bright  <jon@siliconcircus.com>
	
	* win32/process.cc (process_spawn): Now takes 
	const char * const *
	* platform.hh (process_spawn): Ditto
	* unix/process.cc (process_spawn): Ditto
	* General: Sorry about all these commits, I'm syncing back and
	forth between Linux and Win32

2005-03-04  Jon Bright  <jon@siliconcircus.com>
	
	* win32/process.cc (process_spawn): Now takes char * const *
	* platform.hh (process_spawn): Ditto
	* unix/process.cc (process_spawn): Ditto
	(existsonpath): argv now const char*[]

2005-03-04  Jon Bright  <jon@siliconcircus.com>
	
	* win32/process.cc: Added forgotten file
	* unix/process.cc: Include stat.h, (process_*) fix compilation
	errors

2005-03-04  Jon Bright  <jon@siliconcircus.com>
	
	* unix/process.cc: Added forgotten file

2005-03-03  Jon Bright  <jon@siliconcircus.com>
	
	* lposix.c: Deleted
	* win32/process.cc: Created, added Win32 versions of functions
	existsonpath, make_executable, process_spawn, process_wait,
	process_kill, process_sleep
	* unix/process.cc: Ditto, for the Unix versions.
	* lua.cc: Add LUA wrappers for the above functions, register
	them with LUA
	* std_hooks.lua (execute, attr_functions->execute, 
	program_exists_in_path): Use the new functions instead of posix
	functions
	* t_can_execute.at (touchhook.lua): Ditto

2005-03-01  Derek Scherger  <derek@echologic.com>

	* app_state.cc (set_restriction): actually ignore ignored files
	rather than trying to validate them

2005-03-01  Derek Scherger  <derek@echologic.com>

	* tests/t_diff_binary.at: new test (bug report)
	* tests/t_command_completion.at: new test
	* tests/t_merge_rename_file_and_rename_dir.at: new test
	* testsuite.at: include new tests
	
2005-02-28  Richard Levitte  <richard@levitte.org>

	* Makefile.am (BUILT_SOURCES_CLEAN): Moved mt-stding.h from here...
	(DISTCLEANFILES): ... to here.  Since mt-stding.h is created by
	config.status, it should only be removed by the distclean target.

2005-02-28  Matt Johnston  <matt@ucc.asn.au>

	* std_hooks.lua: posix.iswin32() == 1, rather than plain boolean
	comparison (0 doesn't compare as false in lua it seems).

2005-02-27  Jon Bright  <jon@siliconcircus.com>
	
	* lposix.c (win32 Pspawn): Search the path
	(win32 Pexistsonpath): Added.  'which' isn't easily available,
	and not available at all from a normal Win32 command shell
	(Piswin32): Added a function for both Unix and Win32 to detect
	if running on Windows
	* std_hooks.lua (program_exists_in_path): Now calls 
	posix.iswin32.  If win32, calls posix.existsonpath, otherwise
	calls which as it always did.

2005-02-27  Jon Bright  <jon@siliconcircus.com>
	
	* lposix.c (win32 Pspawn): Remove dumb strlen bug resulting in
	AVs on commit.

2005-02-27  Jon Bright  <jon@siliconcircus.com>
	
	* t_can_execute.at: Test to see if hooks can execute things
	* testsuite.at: Add t_can_execute

2005-02-27  Jon Bright  <jon@siliconcircus.com>
	
	* lposix.c (win32 Pspawn): Ensure the command string is always
	NUL-terminated.  Also, allocate enough memory for the quotes
	around the command string.

2005-02-27  Jon Bright  <jon@siliconcircus.com>
	
	* xdelta.cc (unittests): Define BOOST_STDC_NO_NAMESPACE, needed
	to compile with the latest MinGW which uses gcc 3.4.2
	* vocab.cc (verify(local_path)): Catch fs::filesystem_error too
	and rethrow this as an informative_failure, thereby fixing the
	Win32 unit tests without disabling anything
	* idna/toutf8.c (stringprep_convert): Fix a potential segfault
	when memory allocation fails.  Potentially security-relevant.
	* tests/t_i18n_file.at: Add a SET_FUNNY_FILENAME macro, which 
	gets a platform-appropriate funny filename (with/without 
	colon).  
	Change references to utf8 to utf-8, iso88591 to iso-8859-1, and
	eucjp to euc-jp, on the grounds that MinGW's iconv knows all
	of the latter and none of the former, but Linux iconv knows all
	of them.  Test now passes one Win32.  I'm presuming we weren't
	deliberately using non-standard names for charsets here.
	* tests/t_i18n_changelog.at: Same charset name changes.
	* tests/t_dump_load.at: Canonicalise dump before loading it
	* tests/t_load_into_existing.at: Ditto
	* tests/t_fmerge.at: Canonicalise fmerge output
	* tests/t_merge_normalization_edge_case.at: Ditto
	* tests/t_unidiff.at: Canonicalise diff output
	* tests/t_largish_file.at: Instead of using dd, which MinGW
	doesn't have, I've generated the file with dd on a nearby Linux
	box, then gziped and b64ed it, and the test case now generates
	it with UNGZB64
	* testsuite.at: Add a comment every 10 tests with the test
	number.  Useful if you're trying to locate which test number
	you're trying to run and only have the filename.  If people 
	hate this, though, please do delete.
	(UNB64_COMMAND) Do special handling for Win32 to avoid
	having to canonicalise the file.
	(UNGZ_COMMAND) Canonicalise the file after ungzipping it.
	* lposix.c: (Pfork, Pexec) Removed, on the grounds that we only
	really want to support fork+exec as a single operation.  fork()
	without exec() could be risky with a child process also having
	our sqlite handles, etc.  exec() could be risky since we 
	wouldn't be exiting gracefully, just dying in the middle of a
	hook.
	(Pspawn) Implemented for both Win32 and Unix.  Does fork/exec
	for Unix, CreateProcess for Win32.  Returns -1 on error, pid on
	success in both cases.
	(Pwait, Pkill, Psleep) Implemented for Win32.  Note that pid is
	not optional for Pwait on Win32.
	* std_hooks.lua: (execute) Now uses spawn()

2005-02-25  Jon Bright  <jon@siliconcircus.com>
	
	* ChangeLog: Add all my previous changes.
	* tests/t_add_owndb.at: Add test for trying to add the db to
	itself.
	* testsuite.at: Call it
	* tests/t_automate_heads.at: Canonicalise stdout output.
	* tests/t_automate_version.at: Use arithmetic comparison against
	wc output instead of string comparison, to avoid problems with
	MinGW's wc, which outputs with initial space-padding
	* tests/t_change_empty_file.at: Canonicalise stdout output 
	and compare manually instead of letting autotest check it
	* tests/t_fmerge_normalize.at: Canonicalise stdout output.
	* tests/t_netsync_single.at: Use NETSYNC_KILLHARD instead of 
	killall, as for the NETSYNC functions in testsuite.at

2005-02-27  Matt Johnston  <matt@ucc.asn.au>

        * main.cc: ignore SIGPIPE so that monotone won't be killed
        unexpectedly upon remote disconnection for netsync

2005-02-27  Nathaniel Smith  <njs@codesourcery.com>

	* idna/idn-int.h: Oops, really add this time.

2005-02-27  Nathaniel Smith  <njs@codesourcery.com>

	* AUTHORS: Add Corey Halpin.
	
	* idna/idn-int.h: New file (don't generate from configure anymore,
	but just ship).
	* configure.ac: Don't generate idna/idn-int.h.  Do generate
	mt-stdint.h.
	* Makefile.am: Adjust for idna/idn-int.h and mt-stdint.h.
	* acinclude.m4: Remove AX_CREATE_STDINT_H, ACX_PTHREAD,
	AC_COMPILE_CHECK_SIZEOF (let aclocal pick them up from m4/
	instead).
	* m4/ax_create_stdint_h.m4:
	* m4/acx_pthread.m4: Update from http://autoconf-archive.cryp.to/
	
	* numeric_vocab.hh: Instead of dancing around which header to
	include, include mt-stdint.h.
	
	* app_state.cc (restriction_includes, set_restriction): Move
	global static 'dot' into these functions, because file_path
	depends on global book_keeping_dir being initialized already, and
	there is no guaranteed order of initialization of C++ statics.
	(Bug reported by Matt Johnston.)
	
2005-02-27  Corey Halpin  <chalpin@cs.wisc.edu>

	* numeric_vocab.hh: Try both stdint.h and inttypes.h.
	* main.cc: OpenBSD has Unix signals too.

2005-02-26  Derek Scherger  <derek@echologic.com>

	* file_io.cc (absolutify): normalize fs::path to remove ..'s
	* tests/t_db_with_dots.at: ensure database path in MT/options
	doesn't contain ..'s

2005-02-25  Jon Bright  <jon@siliconcircus.com>
	
	* ChangeLog: Add all my previous changes.
	* tests/t_add_owndb.at: Add test for trying to add the db to
	itself.
	* testsuite.at: Call it
	* tests/t_automate_heads.at: Canonicalise stdout output.
	* tests/t_automate_version.at: Use arithmetic comparison against
	wc output instead of string comparison, to avoid problems with
	MinGW's wc, which outputs with initial space-padding
	* tests/t_change_empty_file.at: Canonicalise stdout output 
	and compare manually instead of letting autotest check it
	* tests/t_fmerge_normalize.at: Canonicalise stdout output.
	* tests/t_netsync_single.at: Use NETSYNC_KILLHARD instead of 
	killall, as for the NETSYNC functions in testsuite.at

2005-02-25  Nathaniel Smith  <njs@codesourcery.com>

	* vocab.cc (test_file_path_verification): Re-enable some tests
	disabled by Jon Bright, following discussion on IRC concluding
	that they were catching a real bug.

2005-02-24  Nathaniel Smith  <njs@codesourcery.com>

	* tests/t_add_dot.at: Run "add ." in a subdirectory, so as not to
	add the test database.  (Reported by Jon Bright.)

	* AUTHORS: Fix gettext.h copyright note, to not be in the middle
	of libidn copyright note.
	Add Jon Bright.

2005-02-24  Jon Bright  <jon@siliconcircus.com>

	* app_state.cc (prefix): Use string() instead of 
	native_directory_string().  For Unix, these should be equivalent.
	For Win32, I believe string()'s correct (since we compare 
	everywhere against normalized paths with / characters, but 
	native_directory_string produces paths with \ characters on Win32.
	* rcs_file.cc (file_source): Map the map, not the mapping.
	* tests/t_i18n_file.at: Remove colon from filename with symbols.
	I need to return to this and add a proper test for Win32, so we
	only use the colon on non-Win32.
	* testsuite.at: Add a CANONICALISE function, which does nothing
	on Unix and strips out carriage returns from files on Win32.  This
	is useful for being able to compare Monotone's stdout output to
	files on disk.  Add NETSYNC_KILL and NETSYNC_KILLHARD functions,
	to deal with MinGW not having killall (Unix still uses killall,
	though).
	* tests/t_import.at: Add CANONICALISE calls before comparing
	stdout output.
	* tests/t_netsync.at: Likewise
	* tests/t_netsync_single.at: Likewise
	* tests/t_scan.at: Likewise
	* tests/t_versions.at: Likewise
	* tests/t_ls_missing.at: Likewise.  Also, generate missingfoo and
	missingbar files with expected output from ls missing for these
	files being missing and compare against those.

2005-02-24  Derek Scherger  <derek@echologic.com>

	* app_state.{cc,hh} (add_restriction): rename to ...
	(set_restriction) this; and add path validation
	* commands.cc (get_valid_paths): new function
	(get_path_rearrangement) remove restricted include/exclude variant
	(calculate_restricted_revision) get valid paths and use to set up
	restriction
	(status, ls_unknown, commit, do_diff) pass args to
	calculate_restricted_revision to valid restriction paths
	(ls_missing, revert) get valid paths and use to set up restriction
	* tests/t_checkout_options.at: remove bug report priority (it's
	fixed!)
	* tests/t_diff_added_file.at: add --revision options to diff
	* tests/t_restrictions.at: remove invalid paths from ls unknown
	and ls ignored
	* tests/t_restrictions_warn_on_unknown.at: un-XFAIL
	
2005-02-23  Derek Scherger  <derek@echologic.com>

	* commands.cc (ls_missing): replace duplicated code with call to
	calculate_base_revision

2005-02-23  Jon Bright  <jon@siliconcircus.com>
	
	* vocab.cc (test_file_path_verification): Disable foo//nonsense
	test for Win32, add tests for UNC paths.  This was the only
	failing unit test on Win32.

2005-02-23  Jon Bright  <jon@siliconcircus.com>

	* txt2c.cc (main): Don't claim the file was generated from 
	--strip-trailing if that option's used.

2005-02-23  Jon Bright  <jon@siliconcircus.com>

	* app_state.cc: Add include of io.h for Win32, for chdir()
	* file_io.cc (get_homedir): Correct assertion (remove bracket)
	* lua/lposix.c, lua/modemuncher.c: Remove all references to
	functions and modes that don't exist on Win32.
	* monotone.cc: Include libintl.h on Win32
	
2005-02-21  Nathaniel Smith  <njs@codesourcery.com>

	* file_io.cc (get_homedir): Add more comments and logging to Win32
	version.  Also, only check HOME under Cygwin/MinGW.

2005-02-21  Derek Scherger  <derek@echologic.com>

	* Makefile.am: merge fixup
	
2005-02-21  Derek Scherger  <derek@echologic.com>

	* Makefile.am: add fsck.{cc,hh}
	* commands.cc(check_db): move to ...
	* fsck.{cc,hh}: here and do lots more checking
	* database.{cc,hh}(get_ids): new method
	(get_file_ids,get_manifest_ids,get_revision_ids): more new methods
	* tests/t_fsck.at: new test
	* testsuite.at: call it
	
2005-02-21  Nathaniel Smith  <njs@codesourcery.com>

	* commands.cc (commit): Simplify chatter.

2005-02-21  Nathaniel Smith  <njs@codesourcery.com>

	* file_io.cc (get_homedir): Check more environment variables in
	Win32 version.

2005-02-21  Nathaniel Smith  <njs@codesourcery.com>

	* file_io.cc: Remove tabs.

2005-02-21  Nathaniel Smith  <njs@codesourcery.com>

	* smap.hh (smap): Remove leading underscores, add comments.

2005-02-20  Nathaniel Smith  <njs@codesourcery.com>

	* std_hooks.lua (merge2, merge3): Check for DISPLAY before
	invoking gvim.

2005-02-20  Julio M. Merino Vidal  <jmmv@menta.net>

	* ChangeLog: Use tabs for indentation rather than spaces.  Drop
	trailing whitespace.  While here, fix a date by adding zeros before
	the month and the day number.

2005-02-20  Julio M. Merino Vidal  <jmmv@menta.net>

	* gettext.h: Add file.
	* AUTHORS: Mention that it comes from the GNU Gettext package.
	* Makefile.am: Distribute it.
	* sanity.hh: Use gettext.h rather than libintl.h so that --disable-nls
	works.  Also improves portability, according to the GNU Gettext
	manual.

2005-02-19  Derek Scherger  <derek@echologic.com>

	* automate.cc (automate_heads): remove bogus call to 
	app.allow_working_copy() which is called in cpp_main
	* database.cc (check_sqlite_format_version): don't check database
	version when "file" is really a directory; add filename to error
	message
	(sql): check for empty database early, even though this seems
	impossible as absolutify changes "" into path to working dir;
	convert to use N-style assertions; add check to ensure "file" is
	not really a directory
	* tests/t_db_missing.at: new test for above problems
	* testsuite.at: call it

2005-02-19  Nathaniel Smith  <njs@codesourcery.com>

	* tests/t_add_intermediate_MT_path.at: Tighten up.

	* tests/t_merge_3.at: New test.
	* tests/t_merge_4.at: Likewise.
	* testsuite.at: Add them.

2005-02-19  Ole Dalgaard  <josua+monotone@giraffen.dk>

	* configure.ac: Check for 64-bit versions of Boost static
	libraries.

2005-02-18  Julio M. Merino Vidal  <jmmv@menta.net>

	* INSTALL:
	* configure.ac: Improve Boost detection by trying several possible
	library suffixes before aborting.

2005-02-18  graydon hoare  <graydon@pobox.com>

	* change_set.cc
	(apply_change_set): Avoid fast path when there are adds.
	(apply_path_rearrangement): Likewise.

2005-02-18  graydon hoare  <graydon@pobox.com>

	* automate.cc (automate_heads): Fix initialize() call.
	* change_set.{cc,hh}
	(apply_path_rearrangement): Add quick version.
	* revision.cc
	(check_sane_history): Use quick version of apply_change_set.
	* work.cc
	(build_addition): Use quick version of apply_path_rearrangement.
	(known_preimage_path): Likewise.
	* testsuite.at: Fix definitions of _ROOT_DIR, add --norc some
	places.
	* AUTHORS: Mention Daniel.

2005-02-18  Daniel Berlin  <dberlin@dberlin.org>

	* xdelta.cc (compute_delta_insns): Correct 1-byte-source bug.

2005-02-18  graydon hoare  <graydon@pobox.com>

	* Makefile.am (MOST_SOURCES): Add smap.hh.

2005-02-18  graydon hoare  <graydon@pobox.com>

	* basic_io.{cc,hh}: Inline some stuff.
	* change_set.cc: Use smap various places, reduce to 32-bit tids.
	* commands.cc: Use shared_ptr<change_set> everywhere.
	* netsync.cc: Likewise.
	* rcs_import.cc: Likewise.
	* revision.{cc,hh}: Likewise.
	* smap.hh: New file.

2005-02-18  Julio M. Merino Vidal  <jmmv@menta.net>

	* INSTALL:
	* configure.ac: Improve Boost detection by trying several possible
	library suffixes before aborting.

2005-02-17  Derek Scherger  <derek@echologic.com>

	* tests/t_add_intermediate_MT_path.at: new test
	* testsuite.at: call it

2005-02-17  Julio M. Merino Vidal  <jmmv@menta.net>

	* testsuite.at:
	* tests/t_change_empty_file.at: Verify that modifying an empty file
	creates a patch revision rather than an add/delete sequence.  The
	incorrect behavior was reported in bug #9964.

2005-02-17  Derek Scherger  <derek@echologic.com>

	* app_state.{cc,hh} (app_state): initialize search root
	(initialize): boolean signature variant renamed to ...
	(allow_working_copy): this; add explicit search root; move
	requirement for working copy to ...
	(require_working_copy): this new method
	(initialize): string signature variant renamed to ...
	(create_working_copy): this
	(set_root): new method
	* commands.cc: remove app.initialize(false) calls; replace
	app.initialize(true) with app.require_working_copy(); replace
	app.initialize(dir) with app.create_working_copy(dir)
	(checkout): ensure revision is member of specified branch
	* file_io.{cc,hh} (find_working_copy): stop search at --root if
	specified
	* monotone.cc (OPT_ROOT): new option
	(cpp_main): call app.allow_working_copy() before executing
	commands to always read default options
	* monotone.1: add --root option
	* monotone.texi: add --root option
	* tests/t_checkout_noop_on_fail.at: un-XFAIL
	* tests/t_checkout_options.at: un-XFAIL, add check for specified
	revision not in specified branch
	* testsuite.at: add --root option to MONOTONE to prevent searching
	above test dir
	* vocab.cc: remove redundant forward declaration

2005-02-16  Derek Scherger  <derek@echologic.com>

	* commands.cc (revert): don't rewrite unchanged files
	* tests/t_revert_unchanged.at: new test
	* testsuite.at: call it

2005-02-12  Derek Scherger  <derek@echologic.com>

	* database.cc (sqlite3_unpack_fn): new function for viewing
	base64, gzipped data
	(install_functions): install it
	(rehash): remove unused obsolete fcerts ticker

2005-02-17  Nathaniel Smith  <njs@codesourcery.com>

	* debian/changelog: s/graydon@mogo/graydon@pobox.com/, to make
	lintian happy.
	* debian/rules (config.status): Remove --with-bundled-adns.
	* debian/control (Build-Depends): Don't Build-Depend on libpopt,
	only libpopt-dev.
	* .mt-attrs (debian/control): Make executable.

2005-02-17  Nathaniel Smith  <njs@codesourcery.com>

	* tests/t_undo_update.at: Stupid typo.
	* tests/t_largish_file.at: New test.
	* testsuite.at: Add it.

	* commands.cc (push, pull, sync): Remove misleading "..." from
	help text.

2005-02-16  Julio M. Merino Vidal  <jmmv@menta.net>

	* Makefile.am: Append $(BOOST_SUFFIX) to -lboost_unit_test_framework
	to fix 'make check' on systems where boost libraries can only be
	found by passing the exact suffix as part of the name.

2005-02-16  Julio M. Merino Vidal  <jmmv@menta.net>

	* monotone.texi: Fix a typo (hexidecimal to hexadecimal).  Also
	change an example command to append stuff to ~/.monotonerc, instead
	of completely destroying the possibily existing file.  Addresses
	bug #11136.

2005-02-16  Julio M. Merino Vidal  <jmmv@menta.net>

	* cryptopp/config.h: Use uint{8,16,32,64}_t as size types instead of
	trying to match them to unsigned char/int/long/long long respectively.
	Should fix build on FreeBSD/sparc64, as seen in bug #10203.

2005-02-16  Julio M. Merino Vidal  <jmmv@menta.net>

	* INSTALL:
	* Makefile.am:
	* configure.ac: Add the --disable-large-file option to manually
	disable large file support from the builtin sqlite (compatibility
	with old systems and FAT).  Addresses bug #8380.

2005-02-16  Nathaniel Smith  <njs@codesourcery.com>

	* tests/t_undo_update.at: New todo.
	* testsuite.at: Add it.

2005-02-15  Nathaniel Smith  <njs@codesourcery.com>

	* monotone.1: Add cursory note about "automate".
	* monotone.texi: Synchronize with manpage.

2005-02-15  Nathaniel Smith  <njs@codesourcery.com>

	* automate.cc: Add "Error conditions" to the standard comment
	sections.

	* monotone.texi (Scripting): New section.
	(Automation): New section.

	* tests/t_automate_heads.at: Test behavior with nonexistent
	branch.

2005-02-14  Nathaniel Smith  <njs@codesourcery.com>

	* tests/t_merge_normalization_edge_case.at: New test.
	* testsuite.at: Add it.

	* diff_patch.cc (normalize_extents): Soften the warning message
	now that we have one test case.

2005-02-14  Matthew A. Nicholson  <mnicholson@digium.com>

	* std_hooks.lua: Add vimdiff merge hooks.

2005-02-14  Nathaniel Smith  <njs@codesourcery.com>

	* std_hooks.lua: Remove tabs.

2005-02-14  Nathaniel Smith  <njs@codesourcery.com>

	* tests/t_automate_heads.at: New test.
	* tests/t_automate_version.at: New test.
	* testsuite.at: Add then.

	* commands.cc (automate): Fix documentation string.
	* automate.cc: Much more structured documentation comments.

2005-02-13  Nathaniel Smith  <njs@codesourcery.com>

	* automate.{cc,hh}: New files.
	* commands.cc: New command "automate".

2005-02-13  Nathaniel Smith  <njs@codesourcery.com>

	* monotone.texi (Creating a Database): Fix typo, clarify
	conventions for database management following question on mailing
	list.

2005-02-12  graydon hoare  <graydon@pobox.com>

	* change_set.{cc,hh}: Correct code to pass newly-added unit tests.

2005-02-10  Derek Scherger  <derek@echologic.com>

	* monotone.1: update for restrictions
	* monotone.texi: sync with manpage

2005-02-09  Derek Scherger  <derek@echologic.com>

	* cert.cc (cert_revision_testresult): allow pass/fail testresult
	values
	* commands.cc (testresult): likewise
	* commands.cc (do_diff): disallow restriction of non-working copy
	diffs
	* monotone.texi: update for restrictions

2005-02-08  graydon hoare  <graydon@pobox.com>

	* database.cc (version_cache::set): Fix bad expiry logic.

2005-02-08  Nathaniel Smith  <njs@codesourcery.com>

	* change_set.cc (check_sane): Null sources are only valid for
	adds.

2005-02-07  Nathaniel Smith  <njs@codesourcery.com>

	* database.cc (struct version_cache): Fix invariant in cache
	clearing logic.

2005-02-06  Nathaniel Smith  <njs@codesourcery.com>

	* change_set.cc: Add a few more invariants; add lots and lots of
	unit tests.

2005-02-06  graydon hoare  <graydon@pobox.com>

	* change_set.cc: Use hash_map in a few places.
	(confirm_unique_entries_in_directories): Fix invariants.
	* constants.{cc,hh} (db_version_cache_sz): New constant.
	* database.cc (version_cache): New structure.
	(get_version): Use it.
	* interner.hh: Rewrite to use hash_map and vector.
	* tests/t_no_rename_overwrite.at: Tweak return codes.

2005-02-06  Nathaniel Smith  <njs@codesourcery.com>

	* ui.hh (ensure_clean_line): New method.
	* ui.cc (inform): Use it.
	* keys.cc (get_passphrase): Call it before prompting for passphrase.

2005-02-06  Nathaniel Smith  <njs@codesourcery.com>

	* database.cc (info): Report more statistics.

	* ROADMAP: Remove finished items.

	* revision.cc (analyze_manifest_changes): Childs cannot be null,
	that makes no sense.
	(add_node_for_old_manifest): Log node names, don't print it.
	(construct_revision_from_ancestry): Partially rewrite to handle
	root nodes explicitly.
	(build_changesets_from_existing_revs): Don't put the null revision
	in the ancestry graph, to match changesetify logic.
	(add_node_for_old_revision): Enforce decision that the ancestry
	graph not contain the null revision.

	(anc_graph::heads): Remove.
	(add_node_ancestry): Don't try creating it; logic was broken
	anyway.
	(rebuild_from_heads): Rename to...
	(rebuild_ancestry): ...this.  Calculate head set correctly.

2005-02-05  Nathaniel Smith  <njs@codesourcery.com>

	* change_set.cc (compose_path): Add more invariants.

2005-02-05  Nathaniel Smith  <njs@codesourcery.com>

	* monotone.cc (cpp_main): Log command line, to help interpret the
	logs people send in.

2005-02-05  Nathaniel Smith  <njs@codesourcery.com>

	* revision.cc (check_sane): Turn off this invariant when
	global_sanity.relaxed.

2005-02-03  Nathaniel Smith  <njs@codesourcery.com>

	* tests/t_load_into_existing.at: Oops, really add it too, sigh.

2005-02-03  Nathaniel Smith  <njs@codesourcery.com>

	* tests/t_need_mt_revision.at: Oops, really add it.

2005-02-03  Nathaniel Smith  <njs@codesourcery.com>

	* interner.hh (interner::intern): Add version taking a bool&, so
	callers can tell whether this string has previously been checked.
	* change_set.cc: Use new interned string identifier
	'path_component's instead of file_path's for components of paths;
	sanity-check each component exactly once.

2005-02-03  Nathaniel Smith  <njs@codesourcery.com>

	* database.cc (load): Check for existence of target database.
	* tests/t_load_into_existing.at: New test.
	* testsuite.at: Add it.

2005-02-03  Nathaniel Smith  <njs@codesourcery.com>

	* tests/t_checkout_dir.at: Also check that checkout to unwriteable
	directory fails.
	* tests/t_branch_checkout.at: New test.
	* testsuite.at: Add it.

	* app_state.cc (initialize): Simplify working directory
	initialization, and improve error handling.

	* keys.cc (get_passphrase): Disallow empty passphrases early
	(before they trigger an invariant down the line...).

2005-02-03  Nathaniel Smith  <njs@codesourcery.com>

	* update.cc (pick_update_candidates): Add I().
	* commands.cc (calculate_base_revision): Remove 'rev' argument,
	which was never set and callers never used.
	(calculate_base_manifest, calculate_current_revision)
	(calculate_restricted_revision, revert): Update correspondingly.
	(update): Check for null old revision.

	* main.cc (main): Make exit status 3 if we caught an unhandled
	exception, in particular so the testsuite can tell the difference
	between an error handled cleanly and an error caught by an
	invariant.
	* tests/t_update_null_revision.at: New test.
	* testsuite.at: Add it.

2005-02-03  Nathaniel Smith  <njs@codesourcery.com>

	* main.cc: Remove tabs.

2005-02-02  Nathaniel Smith  <njs@codesourcery.com>

	* change_set.cc (extract_first): Rename to...
	(extract_pairs_and_insert): ...this.
	(path_rearrangement::check_sane): Use it to add additional
	checks.

	* work.hh: Update comments (MT/manifest doesn't exist
	anymore...).

	* tests/t_need_mt_revision.at: New test.
	* testsuite.at: Add it.
	* commands.cc (get_revision_id): Require MT/revision to exist.
	(setup): Create MT/revision.

2005-02-02  Nathaniel Smith  <njs@codesourcery.com>

	* work.hh: Remove tabs.

2005-02-03  graydon hoare  <graydon@pobox.com>

	* tests/t_i18n_changelog.at: New test.
	* testsuite.at: Run it.
	* lua/lposix.c: New file.
	* lua/modemuncher.c: New file
	* lua.cc: Load posix library.
	* lua/liolib.c: Disable execute and popen.
	* std_hooks.lua: Remove io.execute uses.
	* AUTHORS: Update to mention lposix.c, modemuncher.c.
	* Makefile.am: Likewise.

2005-02-01  Nathaniel Smith  <njs@codesourcery.com>

	* tests/t_rebuild.at: Beef up test in response to possible
	problems reported by Derek Scherger.

2005-01-31  Nathaniel Smith  <njs@codesourcery.com>

	* rcs_import.cc (store_manifest_edge): Don't try to store deltas
	to the null manifest.
	(import_cvs_repo): Root revision has null manifest, not empty
	manifest.
	* revision.cc (check_sane): More invariants.

2005-01-28  graydon hoare  <graydon@pobox.com>

	* database.{cc,hh}: More netsync speed tweaks.
	* netsync.cc: Likewise.

2005-01-27  Nathaniel Smith  <njs@codesourcery.com>

	* tests/t_restrictions_warn_on_unknown.at: New test.
	* testsuite.at: Add it.

2005-01-27  Derek Scherger  <derek@echologic.com>

	* commands.cc (attr): adjust for subdir; ensure files exist
	* tests/t_attr.at: improve setup description
	* tests/t_attributes.at: improve setup description so that
	testsuite -k attr runs this test; check for attributes on missing
	files
	* tests/t_subdir_attr.at: new test
	* testsuite.at: fix dutch spelling of monotone; call new test

2005-01-27  Nathaniel Smith  <njs@codesourcery.com>

	* change_set.hh (null_id): New function.
	* revision.cc (analyze_manifest_changes): Fix typo, use null_id.
	* tests/t_rebuild.at: Un-XFAIL.

2005-01-27  Nathaniel Smith  <njs@codesourcery.com>

	* tests/t_rebuild.at: Add priority tag.

	* tests/t_cvsimport.at: Be more thorough.

	* rcs_import.cc (store_edge): Rename to...
	(store_manifest_edge): ...this.  Remove revision arguments, and
	remove storing of revision.
	(import_states_recursive): Update accordingly.
	Add 'revisions' argument; update it instead of trying to write
	revisions now.
	(import_states_by_branch): Add 'revisions' argument.
	(import_cvs_repo): Add a stage 3 that writes out the revisions
	accumulated in the 'revisions' vector.
	
2005-01-27  Matt Johnston  <matt@ucc.asn.au>

	(compile fixes for Linux/gcc 3.3.4)
	* botan/{util.cpp,primes.cpp}: give large constants ULL
	suffixes
	* botan/{gzip.cpp}: fix type for std::max() comparison

2005-01-27  graydon hoare  <graydon@pobox.com>

	* AUTHORS: Mention Georg.
	* change_set.cc: Null out names which are in null directories.
	* commands.cc (reindex): Remove COLLECTION argument.
	* database.{cc,hh} (get_revision_certs):
	Add brute force "load all certs" method.
	* merkle_tree.{cc,hh}: Modify to use memory rather than disk.
	* netsync.{cc,hh}: Likewise.
	* packet.hh (manifest_edge_analyzer): Kill dead code.

2005-01-26  Nathaniel Smith  <njs@codesourcery.com>

	* mt_version.cc (print_full_version): Include system flavour.

2005-01-26  Nathaniel Smith  <njs@codesourcery.com>

	* tests/t_rebuild.at: New test.
	* testsuite.at: Add it.

2005-01-26  Nathaniel Smith  <njs@codesourcery.com>

	* tests/t_checkout_noop_on_fail.at: Clarify description and XFAIL.

	* tests/t_approval_semantics.at: New TODO.
	* tests/t_monotone_agent.at: New TODO.
	* testsuite.at: Add them.

2005-01-25  Nathaniel Smith  <njs@codesourcery.com>

	* tests/t_checkout_noop_on_fail.at: New test.
	* testsuite.at: Add it.
	(RAW_MONOTONE): Add $PREEXECUTE to definition.

2005-01-25  Nathaniel Smith  <njs@codesourcery.com>

	* change_set.cc (extend_renumbering_from_path_identities): Add
	invariant.
	(extend_renumbering_via_added_files): Likewise.

	* constants.hh (maxbytes, postsz): Remove dead constants.
	(verify_depth): New constant.
	* constants.cc: Likewise.
	* revision.hh (check_sane_history): New function.
	* revision.cc (check_sane_history): Likewise.
	* database.cc (put_revision): Sanity check revision and revision
	history before storing it.
	This breaks cvs import.  Why?

	* update.cc (find_deepest_acceptable_descendent): Remove.
	(acceptable_descendent, calculate_update_set): New functions.
	(pick_update_candidates): Use 'calculate_update_set'.
	* tests/t_update_2.at: Un-XFAIL.
	* tests/t_ambig_update.at: Un-XFAIL.

	* tests/t_no_rename_overwrite.at: New test.
	* tests/t_cdiff.at: New test placeholder.
	* testsuite.at: Add them.
	(MONOTONE): Prefix command line with $PREEXECUTE to e.g. support
	running under Valgrind.

2005-01-25  Matt Johnston  <matt@ucc.asn.au>

	* cert.cc: ignore whitespace when comparing private keys
	from the database and with the lua hook
	* tests/t_lua_privkey.at: new test
	* testsuite.at: run it

2005-01-23  Derek Scherger  <derek@echologic.com>

	* commands.cc (restrict_rename_set): include renames if either
	name is present in restriction
	(calculate_base_revision): remove unused variant
	(calculate_current_revision): remove unsed variable
	(calculate_restricted_revision): remove unsed variable
	(ls_missing): remove unsed variable
	(revert): rewrite with restrictions
	* tests/t_revert.at: test partial reverts adjust MT/work properly
	* tests/t_revert_dirs.at: un-XFAIL
	* tests/t_revert_rename.at: un-XFAIL; revert rename via both names

2005-01-23  Derek Scherger  <derek@echologic.com>

	* tests/t_revert_rename.at: remove extra MONOTONE_SETUP
	attempt revert by both original name and new name

2005-01-23  Derek Scherger  <derek@echologic.com>

	* tests/t_revert_rename.at: New test.
	* testsuite.at: Add it.

2005-01-22  Derek Scherger  <derek@echologic.com>

	* tests/t_revert_dirs.at: New test.
	* testsuite.at: Add it.

2005-01-22  Nathaniel Smith  <njs@codesourcery.com>

	* configure.ac (AC_INIT): Set bug-reporting address to list
	address, rather than Graydon's personal email.
	* diff_patch.cc (normalize_extents): Use it.
	* ui.cc (fatal): Likewise.

	* tests/t_vcheck.at: New priority "todo", tweak descriptive text.

2005-01-23  Derek Scherger  <derek@echologic.com>

	* database.{cc,hh}: convert queries to use prepared statements

2005-01-22  Nathaniel Smith  <njs@codesourcery.com>

	* tests/t_delete_dir.at: Add more commentary.

	* tests/t_rename_dir_patch.at: New test.
	* tests/t_delete_dir_patch.at: New test.
	* testsuite.at: Add them.

2005-01-22  Nathaniel Smith  <njs@codesourcery.com>

	* change_set.cc (apply_change_set): Add invariants.
	* tests/t_rename_dir_cross_level.at: New test.
	* tests/t_rename_added_in_rename.at: New test.
	* tests/t_rename_conflict.at: New test.
	* testsuite.at: Add them.

2005-01-21  Nathaniel Smith  <njs@codesourcery.com>

	* tests/t_ambig_update.at: Update comments.

	* tests/t_update_2.at: New test from Georg-W. Koltermann
	<Georg.Koltermann@mscsoftware.com>.
	* testsuite.at: Add it.

2005-01-20  Nathaniel Smith  <njs@codesourcery.com>

	* tests/t_lca_1.at: New bug report.
	* testsuite.at: Add it.

2005-01-19  Nathaniel Smith  <njs@codesourcery.com>

	* commands.cc (merge): Improve merge chatter.
	(do_diff): Don't print anything when there are no
	changes.

2005-01-19  Nathaniel Smith  <njs@codesourcery.com>

	* tests/t_db_with_dots.at: New test.
	* testsuite.at: Add it.

2005-01-19  Patrick Mauritz <oxygene@studentenbude.ath.cx>

	* Makefile.am (%.h, package_revision.h, package_full_revision.h):
	Don't update target file if no change has occurred, to reduce
	unnecessary rebuilds.

2005-01-18  Nathaniel Smith  <njs@codesourcery.com>

	* rcs_import.cc (cvs_key): Initialize struct tm to all zeros, to
	stop garbage sneaking in -- thanks to Zack Weinberg for pointing
	this out.  Also, handle 2 digit years properly on WIN32.

2005-01-18  Nathaniel Smith  <njs@codesourcery.com>

	* rcs_import.cc: Remove tabs.

2005-01-19  Matt Johnston  <matt@ucc.asn.au>

	* database.cc: Pass filename to check_sqlite_format_version as a
	fs::path, so that it doesn't get passed as a freshly created fs::path
	with default checker (which disallows '.foo' path components)

2005-01-19  Nathaniel Smith  <njs@codesourcery.com>

	* netsync.cc (session, process_confirm_cmd, dispatch_payload):
	Back out some over-zealous changes that broke netsync
	compatibility.  Probably should redo later, when have a chance to
	bump netsync protocol number, but we're not ready for that now.

2005-01-19  Nathaniel Smith  <njs@codesourcery.com>

	* tests/t_subdir_revert.at: New test.
	* tests/t_subdir_rename.at: New test.
	* testsuite.at: Add them.

2005-01-18  Nathaniel Smith  <njs@codesourcery.com>

	* tests/t_subdir_add.at: New test.
	* tests/t_subdir_drop.at: New test.
	* testsuite.at: Add them.
	* tests/t_delete_dir.at: Implement it.

2005-01-19  Nathaniel Smith  <njs@codesourcery.com>

	* netcmd.cc: Remove tabs.

2005-01-19  Nathaniel Smith  <njs@codesourcery.com>

	* merkle_tree.cc: Remove tabs.

2005-01-18  Nathaniel Smith  <njs@codesourcery.com>

	* rcs_import.cc (cvs_key): Initialize struct tm to all zeros, to
	stop garbage sneaking in -- thanks to Zack Weinberg for pointing
	this out.  Also, handle 2 digit years properly on WIN32.

2005-01-18  Nathaniel Smith  <njs@codesourcery.com>

	* rcs_import.cc: Remove tabs.

2005-01-18  Nathaniel Smith  <njs@codesourcery.com>

	* monotone.texi: Undocument mcerts, fcerts; rename rcerts to
	certs.
	* monotone.1: Likewise.

2005-01-18  Nathaniel Smith  <njs@codesourcery.com>

	* commands.cc (restrict_rename_set): Fix types to compile with old
	rename_set gunk removed.
	Alter logic to yell if a rename crosses the restriction boundary,
	rather than silently ignore it.

2005-01-19  graydon hoare  <graydon@pobox.com>

	* commands.cc: Fix up some merge breakage.
	* tests/t_add_dot.at: Un-XFAIL.
	* testsuite.at: Run "setup ." before "db init".

2005-01-09  Derek Scherger  <derek@echologic.com>

	* commands.cc (get_path_rearrangement): new function/signature for
	splitting restricted rearrangements
	(calculate_restricted_revision): use it and update to work
	similarly to calculate_current_revision
	(trusted): call app.initialize(false)
	(ls_missing): adjust for new get_path_rearrangement
	(attr): call app.initialize(true)
	(diff): merge cleanup
	(lca, lcad, explicit_merge): call app.initialize(false)
	* app_state.cc (constructor): set database app state
	(load_rcfiles): add required booleans
	* lua.{cc,hh} (load_rcfile): add required boolean
	* tests/t_add.at:
	* tests/t_diff_added_file.at:
	* tests/t_disapprove.at:
	* tests/t_drop_missing.at:
	* tests/t_heads.at:
	* tests/t_heads_discontinuous_branch.at:
	* tests/t_i18n_file.at:
	* tests/t_log_nonexistent.at:
	* tests/t_merge_add_del.at:
	* tests/t_netsync.at:
	* tests/t_netsync_pubkey.at:
	* tests/t_netsync_single.at:
	* tests/t_persistent_server_keys.at:
	* tests/t_persistent_server_revision.at:
	* tests/t_remerge.at:
	* tests/t_tags.at:
	* tests/t_update_missing.at:
	* tests/t_update_to_revision.at: add --message option to commits
	* tests/t_merge2_add.at:
	* tests/t_merge2_data.at:
	* tests/t_netsync_unrelated.at: create working directory with new
	setup command
	* tests/t_erename.at: update for revisions
	* tests/t_no_change_deltas.at: add --revision options to diff
	* tests/t_restrictions.at: remove some cruft and update to work
	with revisions
	* tests/t_subdirs.at: pass correct --rcfile and --db options from
	within subdir
	* testsuite.at (REVERT_TO): remove MT dir before checkout, which
	now fails if MT exists, replace checkout MT/options with old
	MT/options
	(COMMIT): add --message option to commit macro
	* work.cc (read_options_map): don't overwrite option settings when
	reading options map so that command line settings take precedence

2005-01-18  Nathaniel Smith  <njs@codesourcery.com>

	* netsync.cc: Partially fix comment (s/manifest/revision/ etc.).
	(dispatch_payload): Ignore mcert and fcert refinement requests,
	instead of dying on them.  Hack, but I think it should let this
	netsync continue to interoperate with old netsync...

2005-01-18  Nathaniel Smith  <njs@codesourcery.com>

	* vocab.hh: Remove file<cert>.
	* vocab.cc: Likewise.
	* packet_types.hh: Remove file.
	* Makefile.am (MOST_SOURCES): Remove packet_types.hh and mac.hh.

2005-01-18  Nathaniel Smith  <njs@codesourcery.com>

	* netsync.cc (process_confirm_cmd): Don't try refining mcert and
	fcert trees.
	Remove other dead/pointless code.

2005-01-18  Nathaniel Smith  <njs@codesourcery.com>

	* database.hh: Remove file cert stuff.
	* netsync.cc (data_exists): We don't have file/manifest certs.
	(load_data): Likewise.

2005-01-18  Nathaniel Smith  <njs@codesourcery.com>

	* netsync.cc (process_data_cmd): Ignore file/manifest certs.

	* database.cc (struct valid_certs): Don't support file certs.
	(rehash): No file certs.
	(file_cert_exists): Remove.
	(put_file_cert): Remove.
	(get_file_certs): Remove.

2005-01-18  Nathaniel Smith  <njs@codesourcery.com>

	* packet.cc (class delayed_manifest_cert_packet):
	(class delayed_file_cert_packet): Remove.
	(packet_db_writer::consume_file_cert, consume_manifest_cert)
	(packet_writer::consume_file_cert, consume_manifest_cert)
	Remove.
	(struct feed_packet_consumer): Don't support mcert/fcert packets.
	(extract_packets): Likewise.
	(packet_roundabout_test): Test revision certs, not manifest/file
	certs.

	* packet.hh (packet_consumer::consume_file_cert):
	(packet_consumer::consume_manifest_cert):
	(packet_writer::consume_file_cert):
	(packet_writer::consume_manifest_cert):
	(packet_db_writer::consume_file_cert):
	(packet_db_writer::consume_manifest_cert):
	Remove.

	* lua.hh (hook_get_file_cert_trust): Remove.
	* lua.cc (hook_get_file_cert_trust): Remove.

2005-01-18  Nathaniel Smith  <njs@codesourcery.com>

	* cert.hh (erase_bogus_certs): Re-add manifest cert version.

	* monotone.texi (Hook Reference): Remove documentation of
	get_{file,manifest}_cert_trust.

2005-01-18  Nathaniel Smith  <njs@codesourcery.com>

	* cert.cc (erase_bogus_certs): Re-add manifest cert version.
	(bogus_cert_p): Likewise.

2005-01-18  Nathaniel Smith  <njs@codesourcery.com>

	* cert.hh (rename_edge):
	(rename_set):
	(calculate_renames):
	(rename_cert_name): Remove.
	(cert_file_comment):
	(cert_manifest_comment): Remove.
	(erase_bogus_certs): Remove manifest and file versions.
	* cert.cc (rename_cert_name): Remove.
	(bogus_cert_p): Remove manifest<cert> and file<cert> variants.
	(erase_bogus_certs): Likewise.
	(put_simple_manifest_cert):
	(put_simple_file_cert):
	(cert_file_comment): Remove.

	* commands.cc (fcerts): Remove.
	(mcerts): Likewise.
	(rcerts): Rename to...
	(certs): ...this.  s/revision certs/certs/ in help text.
	(trusted): s/revision cert/cert/.
	(ls_certs): Don't special-case rename certs.

2005-01-18  Nathaniel Smith  <njs@codesourcery.com>

	* tests/t_vcheck.at: Fix AT_XFAIL_IF typo.

2005-01-18  Nathaniel Smith  <njs@codesourcery.com>

	* monotone.texi (Reserved Certs): Remove 'vcheck'.
	(Key and Cert): Remove 'vcheck'.
	(Accidental collision): Likewise.
	(Commands): Likewise.
	* tests/t_vcheck.at: Add note about manual having useful stuff for
	when vcheck is re-added.

2005-01-18  Nathaniel Smith  <njs@codesourcery.com>

	* mac.hh:
	* cert.cc (vcheck_cert_name):
	(calculate_vcheck_mac):
	(cert_manifest_vcheck
	(check_manifest_vcheck):
	* cert.hh (cert_manifest_vcheck):
	(check_manifest_vcheck):
	* constants.cc (constants::vchecklen):
	* constants.hh (constants::vchecklen):
	* commands.cc (vcheck):
	Remove.

	* tests/t_vcheck.at: New test.
	* testsuite.at: Call it.

2005-01-18  Nathaniel Smith  <njs@codesourcery.com>

	* ROADMAP: Remove 'upgrade to sqlite3' todo item.

2005-01-18  Nathaniel Smith  <njs@codesourcery.com>

	* commands.cc (tag):
	(testresult):
	(approve):
	(disapprove):
	(comment):
	(fload):
	(fmerge):
	(cat):
	(rcs_import): Change grouping for "--help" display, to make more
	informative.
	(rcs_import): Also add more details to help text.

2005-01-17  Matt Johnston  <matt@ucc.asn.au>

	* file_io.cc: re-add accidentally removed #include
	* botan/gzip.cc: improved comments, removed unused code

2005-01-17  Nathaniel Smith  <njs@codesourcery.com>

	* diff_patch.cc (normalize_extents): Add missing ')'.

2005-01-17  Nathaniel Smith  <njs@codesourcery.com>

	* tests/t_update_1.at: New test.
	* testsuite.at: Call it.

2005-01-11  Nathaniel Smith  <njs@codesourcery.com>

	* diff_patch.cc (normalize_extents): Add warning for anyone who
	manages to trigger the untested part of the normalization code.

2005-01-14  Christian Kollee <stuka@pestilenz.org>

	* search for and link with sqlite3 when --bundle-sqlite=no

2005-01-12  Derek Scherger  <derek@echologic.com>

	* tests/t_ambig_update.at: add comments from discussion on irc
	* tests/t_status_missing.at: new test
	* testsuite.at: include it

2005-01-10  graydon hoare  <graydon@pboox.com>

	* commands.cc (explicit_merge): Tweak merge message.
	* database.cc (check_sqlite_format_version): New function.
	(database::sql): Call it.
	* sqlite/pager.hh (SQLITE_DEFAULT_PAGE_SIZE): Adjust to 8192.
	(SQLITE_MAX_PAGE_SIZE): Adjust to 65536.
	* schema_migration.cc: Post-merge cleanup.
	* Makefile.am: Likewise.

2005-01-10  Christof Petig <christof@petig-baender.de>

	* sqlite/*: SQLite 3.0.8 CVS import
	* database.{cc,hh}:
	* schema_migration.{cc,hh}: convert to use the SQLite3 API

	This does not yet use any of the more sophisticated API features
	of SQLite3 (query parameters, BLOBs), so there is plenty of room
	for optimization. This also does not change the schema (i.e.
	still uses base64 encoded values in tables)

2005-01-17  graydon hoare  <graydon@pobox.com>

	* AUTHORS: Mention Wojciech and Neil.
	* revision.cc (calculate_ancestors_from_graph): Make non-recursive.

2005-01-17  Wojciech Miłkowski  <wmilkowski@interia.pl>

	* std_hooks.lua: Teach about meld.

2005-01-17  Neil Conway  <neilc@samurai.com>

	* diff_patch.cc: add a new context diff hunk consumer. Rename
	unidiff() to make_diff().
	* diff_patch.hh: Rename unidiff() to make_diff().
	* command.cc: Add new "cdiff" command, and refactor "diff" to
	invoke a common subroutine that is parameterized on the diff
	type. Unrelated change: make a branch-based checkout default to
	using the same directory name as the branch name, unless a
	branch is specified.

2005-01-17  graydon hoare  <graydon@pobox.com>

	* cryptopp/osrng.cpp (NonblockingRng::GenerateBlock):
	Bring forward patch lost in cryptopp 5.2 upgrade.
	* revision.cc (add_bitset_to_union)
	(calculate_ancestors_from_graph): New functions.
	(erase_ancestors)
	(is_ancestor): Rewrite.
	* cert.cc (get_branch_heads): Rewrite.
	* database.{cc,hh} (get_heads): Remove
	(get_revision_ancestry): Use multimap.
	(install_views): Disable.
	Remove everything related to the trust views. Too slow.
	Also tidy up whitespace formatting in sqlite3 code.
	* views.sql: Clear out all views.
	* commands.cc: Adapt to using multimap for ancestry.
	* AUTHORS: Mention Faheem and Christian.

2005-01-17  Faheem Mitha  <faheem@email.unc.edu>

	* debian/control: Fix up build depends.

2005-01-17  Ulrich Drepper  <drepper@redhat.com>

	* acinclude.m4 (AC_CHECK_INADDR_NONE): Fix quoting.
	* Makefile.am (EXTRA_DIST): Add sqlite/keywordhash.c.

2005-01-14  Christian Kollee  <stuka@pestilenz.org>

	* search for and link with sqlite3 when --bundle-sqlite=no

2005-01-12  Derek Scherger  <derek@echologic.com>

	* tests/t_ambig_update.at: add comments from discussion on irc
	* tests/t_status_missing.at: new test
	* testsuite.at: include it

2005-01-10  graydon hoare  <graydon@pboox.com>

	* commands.cc (explicit_merge): Tweak merge message.
	* database.cc (check_sqlite_format_version): New function.
	(database::sql): Call it.
	* sqlite/pager.hh (SQLITE_DEFAULT_PAGE_SIZE): Adjust to 8192.
	(SQLITE_MAX_PAGE_SIZE): Adjust to 65536.
	* schema_migration.cc: Post-merge cleanup.
	* Makefile.am: Likewise.

2005-01-10  Christof Petig  <christof@petig-baender.de>

	* sqlite/*: SQLite 3.0.8 CVS import
	* database.{cc,hh}:
	* schema_migration.{cc,hh}: convert to use the SQLite3 API

	This does not yet use any of the more sophisticated API features
	of SQLite3 (query parameters, BLOBs), so there is plenty of room
	for optimization. This also does not change the schema (i.e.
	still uses base64 encoded values in tables)

2005-01-11  Nathaniel Smith  <njs@codesourcery.com>

	* tests/t_migrate_schema.at: Switch to using pre-dumped db's, make
	it work, un-XFAIL it.

2005-01-11  Nathaniel Smith  <njs@codesourcery.com>

	* tests/t_persistent_server_keys_2.at: XFAIL it, add commentary on
	solution.

2005-01-11  Nathaniel Smith  <njs@codesourcery.com>

	* tests/t_persistent_server_keys_2.at: New test.
	* testsuite.at: Add it.

2005-01-06  Nathaniel Smith  <njs@codesourcery.com>

	* schema_migration.cc (migrate_monotone_schema): Add comment
	pointing to t_migrate_schema.at.
	* tests/t_migrate_schema.at: Implement, mostly.  (Still broken.)

	* tests/t_heads_discontinuous_branch.at: Remove urgency
	annotation.
	* tests/t_netsync_nocerts.at: Add urgency annotation.

	* testsuite.at: Add UNGZ, UNGZB64 macros.
	* tests/t_fmerge.at: Use them.

2005-01-05  Nathaniel Smith  <njs@codesourcery.com>

	* schema_migration.cc: Update comment about depot code.
	(migrate_depot_split_seqnumbers_into_groups):
	(migrate_depot_make_seqnumbers_non_null):
	(migrate_depot_schema): Remove; all are dead code.

2005-01-05  Nathaniel Smith  <njs@codesourcery.com>

	* schema_migration.cc: Remove tabs.

2005-01-05  Nathaniel Smith  <njs@codesourcery.com>

	* tests/t_check_same_db_contents.at: Uncapitalize title to unbreak
	testsuite.

	* revision.cc (is_ancestor): Add FIXME comment.
	(erase_ancestors): New function.
	* revision.hh (erase_ancestors): Prototype it.
	* cert.cc (get_branch_heads): Call it.
	* tests/t_heads_discontinuous_branch.at: Un-XFAIL it.

	* revision.cc (find_subgraph_for_composite_search): Ignore null
	revision ids.
	* commands.cc (try_one_merge): Add invariant - never create merges
	where the left parent is an ancestor or descendent of the right.
	(explicit_merge): Same check.
	(propagate): Handle cases where no merge is necessary.  Also, make
	generated log message more readable.

	* tests/t_propagate_desc.at: Un-XFAIL it.
	* tests/t_propagate_anc.at: Un-XFAIL it.  Use new
	CHECK_SAME_DB_CONTENTS macros.
	* testsuite.at: Move t_check_same_db_contents.at to run before
	propagation tests.  Make CHECK_SAME_DB_CONTENTS more thorough.

	* tests/t_dump_load.at: Implement test.

2005-01-05  Nathaniel Smith  <njs@codesourcery.com>

	* tests/t_check_same_db_contents.at: New test.
	* testsuite.at: Add it.
	(CHECK_SAME_DB_CONTENTS): New macro.

2005-01-04  Nathaniel Smith  <njs@codesourcery.com>

	* cert.cc: Remove tabs.
	* revision.hh: Likewise.

2005-01-04  Nathaniel Smith  <njs@codesourcery.com>

	* tests/t_propagate_anc.at: Also check the case where we're
	propagating a non-strict ancestor, i.e. the heads are actually
	equal.

2005-01-04  Nathaniel Smith  <njs@codesourcery.com>

	* database.cc (get_revision_parents): Add invariant.
	(get_revision_children): Likewise.
	(get_revision): Likewise.
	(put_revision): Likewise.

	* tests/t_merge_ancestor.at: New test.
	* tests/t_propagate_desc.at: Likewise.
	* tests/t_propagate_anc.at: Likewise.
	* testsuite.at: Call them.

2005-01-04  Nathaniel Smith  <njs@codesourcery.com>

	* tests/t_netsync_diffbranch.at: Add priority, add description of
	problem and solution.
	Also, XFAIL it.
	* tests/t_netsync_unrelated.at: Add reference to discussion.
	* tests/t_cmdline_options.at: Remove priority marking from
	non-bug.
	* tests/t_checkout_dir.at: XFAIL when run as root.

	* tests/t_netsync_nocerts.at: New test.
	* testsuite.at: Call it.

2005-01-03  Matt Johnston  <matt@ucc.asn.au>

	* tests/t_netsync_diffbranch.at: add a new test for pulling a branch
	with a parent from a different branch.
	* testsuite.at: add it

2005-01-02  Derek Scherger  <derek@echologic.com>

	* commands.cc (log_certs): new function
	(log) add Ancestor: and Branch: entries to output; use above new
	function
	* tests/t_cross.at: update to work with changesets

2005-1-1  Matt Johnston  <matt@ucc.asn.au>

	* botan/base64.cpp: Include a terminating newline in all cases for
	compatibility with cryptopp

2005-1-1  Matt Johnston  <matt@ucc.asn.au>

	* keys.cc: fix merge issues propagating 0.16 to net.venge.monotone.botan
	* botan/config.h: add it
	* botan/{aes,des,dh,dsa,elgamal,lion,lubyrack,nr,rw,openpgp}*: removed
	unused files.

2004-12-30  graydon hoare  <graydon@pobox.com>

	* constants.cc (netcmd_current_protocol_version): Set to 3.
	* tests/t_crlf.at: New test of crlf line encodings.
	* testsuite.at: Call it.
	* monotone.spec: Note 0.16 release.

2004-12-30  graydon hoare  <graydon@pobox.com>

	* win32/get_system_flavour.cc: Fix little compile bugs.

2004-12-30  Julio M. Merino Vidal  <jmmv@menta.net>

	* change_set.{cc,hh}: Add the has_renamed_file_src function in
	change_set::path_rearrangement.
	* commands.cc: Make the 'log' command show nothing for renamed or
	deleted files (when asked to do so) and stop going backwards in
	history when such condition is detected; they don't exist any more,
	so there is no point in showing history (and could drive to incorrect
	logs anyway).
	* tests/t_log_nonexistent.at: New check to verify previous.
	* testsuite.at: Add it.

2004-12-30  graydon hoare  <graydon@pobox.com>

	* Makefile.am: Clean full testsuite directory and full-version.
	* configure.ac: Bump version number.
	* po/monotone.pot: Regenerate.
	* NEWS: Describe new release.

2004-12-29  Julio M. Merino Vidal  <jmmv@menta.net>

	* tests/t_cmdline_options.at: New test for previous: ensure that
	monotone is actually checking for command line correctness.
	* testsuite.at: Add it.

2004-12-29  Julio M. Merino Vidal  <jmmv@menta.net>

	* monotone.cc: Verify that the command line is syntactically correct
	as regards to options (based on error codes from popt).

2004-12-29  Matt Johnston  <matt@ucc.asn.au>

	* tests/t_drop_rename_patch.at: A test to check that deltas on
	renamed files are included in concatenate_change_sets, if there was a
	deletion of a file with the same name as the rename src.
	* testsuite.at: add it

2004-12-29  graydon hoare  <graydon@pobox.com>

	* AUTHORS: Add Jordi.
	* change_set.{cc,hh}: Make sanity helpers const.
	(normalize_change_set): Drop a->a deltas.
	(merge_change_sets): Call normalize.
	(invert_change_set): Likewise.
	* revision.cc
	(find_subgraph_for_composite_search): New fn.
	(calculate_composite_change_set): Call it.
	(calculate_change_sets_recursive): Use results.
	* tests/t_no_change_deltas.at: Fix.

2004-12-29  graydon hoare  <graydon@pobox.com>

	* change_set.cc: Fix unit tests to satisfy sanity checks.
	* std_hooks.lua: Fix status checking on external merges.

2004-12-29  Matt Johnston  <matt@ucc.asn.au>

	* change_set.{cc,hh}: Take account of files which are the
	destination of a rename_file operation, when examining
	file deletions. Added helper methods to clean up related code.

2004-12-29  Matt Johnston  <matt@ucc.asn.au>

	* change_set.cc: added a sanity check for deltas with same src/dst,
	and deleted files with deltas.

2004-12-29  Matt Johnston  <matt@ucc.asn.au>

	* testsuite.at, tests/t_netsync_single.at: don't use -q with
	killall since it isn't portable.

2004-12-28  Julio M. Merino Vidal  <jmmv@menta.net>

	* commands.cc: Make the 'log' command show all affected files
	in each revision in a nice format (easier to read than what
	'cat revision' shows).

2004-12-28  Julio M. Merino Vidal  <jmmv@menta.net>

	* commands.cc: Change the order used by the 'log' command to show
	affected files so that it matches the order in which these changes
	really happen.  Otherwise, a sequence like "rm foo; mv bar foo;
	patch foo" could be difficult to understand by the reader.

2004-12-28  Jordi Vilalta Prat  <jvprat@wanadoo.es>

	* monotone.texi: Fix a typo: "not not" should be "not".

2004-12-28  Julio M. Merino Vidal  <jmmv@menta.net>

	* commands.cc: Make the 'log' command show all affected files
	in each revision in a nice format (easier to read than what
	'cat revision' shows).

2004-12-28  graydon hoare  <graydon@pobox.com>

	* AUTHORS: Add various recent authors.

2004-12-28  Badai Aqrandista <badaiaqrandista@hotmail.com>

	* debian/*: Fix up for package building.

2004-12-28  graydon hoare  <graydon@pobox.com>

	* change_set.{cc,hh}: Add sanity checking, rework
	some of concatenation logic to accomodate.
	* revision.{cc,hh}: Likewise.
	Teach about generalized graph rebuilding.
	* database.cc (delete_existing_revs_and_certs): New fn.
	* commands.cc (db rebuild): New command.
	(db fsck) New command.
	* sanity.{cc,hh} (relaxed): New flag.
	* work.cc: Use new concatenation logic.

2004-12-25  Julio M. Merino Vidal  <jmmv@menta.net>

	* commands.cc: During 'log', print duplicate certificates (by
	different people) in separate lines, rather than showing them
	together without any spacing.  While here, homogenize new lines
	in other messages as well; this also avoids printing some of
	them in case of missing certificates).

2004-12-24  Nathaniel Smith  <njs@codesourcery.com>

	* tests/t_disapprove.at: Enable previously disabled test.

	* tests/t_no_change_deltas.at: New test.
	* testsuite.at: Call it.

2004-12-23  Nathaniel Smith  <njs@codesourcery.com>

	* win32/read_password.c: Remove unused file.

2004-12-22  Julio M. Merino Vidal  <jmmv@menta.net>

	* commands.cc: Verify that the key identifier passed to the pubkey
	and privkey commands exists in the database.  Otherwise exit with
	an informational message instead of an exception.

2004-12-20  Matt Johnston  <matt@ucc.asn.au>

	* keys.cc: don't cache bad passphrases, so prompt for a correct
	password if the first ones fail.

2004-12-19  Matt Johnston  <matt@ucc.asn.au>

	* commands.cc: print out author/date next to ambiguous revision
	lists from selectors.

2004-12-19  Julio M. Merino Vidal  <jmmv@menta.net>

	* testsuite.at:
	* tests/t_fmerge.at:
	* tests/t_netsync.at:
	* tests/t_netsync_single.at:
	* tests/t_revert.at:
	* tests/t_tags.at: Avoid usage of test's == operator.  It's a
	GNUism and causes unexpected failures in many tests.  The correct
	operator to use is just an equal sign (=).
	* tests/t_renamed.at: Don't use cp's -a flag, which is not
	supported by some implementations of this utility (such as the
	one in NetBSD).  Try to add some of its funcionality by using
	the -p flag, although everything could be fine without it.
	* tests/t_unidiff.at: Discard patch's stderr output.  Otherwise
	it's treated as errors, but NetBSD's patch uses it to print
	informative messages.

2004-12-19  Julio M. Merino Vidal  <jmmv@menta.net>

	* tests/t_scan.at: Instead of running sha1sum, use a prestored
	manifest file to do the verification.  This avoids problems in
	systems that do not have the sha1sum tool, like NetBSD.

2004-12-19  Julio M. Merino Vidal  <jmmv@menta.net>

	* Makefile.am: Remove obsolete --with-bundled-adns flag from
	DISTCHECK_CONFIGURE_FLAGS.

2004-12-18  Nathaniel Smith  <njs@codesourcery.com>

	* tests/t_checkout_dir.at: Make the test directory chdir'able
	again after the test.
	* tests/t_delete_dir.at: Add trailing newline.

	* tests/t_dump_load.at: New bug report.
	* tests/t_migrate_schema.at: Likewise.
	* testsuite.at: Call them.

2004-12-18  Nathaniel Smith  <njs@codesourcery.com>

	* change_set.hh: Remove obsolete comment.

2004-12-18  Nathaniel Smith  <njs@codesourcery.com>

	* tests/t_delete_dir.at: New bug report.
	* testsuite.at: Call it.

2004-12-18  Julio M. Merino Vidal  <jmmv@menta.net>

	* commands.cc: Homogenize help message for 'ls' with the one shown
	by 'list'.

2004-12-18  Julio M. Merino Vidal  <jmmv@menta.net>

	* ChangeLog: Add missing entries for several modifications I did
	in December 6th and 3rd.

2004-12-18  Julio M. Merino Vidal  <jmmv@menta.net>

	* tests/t_checkout_dir.at: New test triggering the bug I fixed
	  previously in the checkout command, verifying that directory
	  creation and chdir succeed.
	* testsuite.at: Add new test.

2004-12-18  Nathaniel Smith  <njs@codesourcery.com>

	* ChangeLog: Add log entry for <jmmv@menta.net>'s last change.
	* std_hooks.lua: Check exit status of external merge commands.

2004-12-18  Julio M. Merino Vidal  <jmmv@menta.net>

	* commands.cc: Include cerrno, cstring,
	boost/filesystem/exception.hpp.
	(checkout): Verify that directory creation and chdir succeeded.

2004-12-18  Nathaniel Smith  <njs@codesourcery.com>

	* diff_patch.cc (struct hunk_offset_calculator): Remove dead
	code.  (I believe it was used by the old, non-extent-based
	merging.)
	(calculate_hunk_offsets): Likewise.
	(struct hunk_consumer): Move next to rest of unidiff code.
	(walk_hunk_consumer): Likewise.

2004-12-18  Matt Johnston <matt@ucc.asn.au>

	* change_set.cc (concatenate_change_sets): Be more careful checking
	whether to discard deltas for deleted files (in particular take
	care when files are removed then re-added) - fixes tests
	t_patch_drop_add, t_add_drop_add.at, t_add_patch_drop_add,
	t_merge2_add_drop_add
	* change_set.cc (project_missing_deltas): don't copy deltas
	for deleted files, and handle the case where src file ids vary when
	files are added/removed. (fixes t_patch_vs_drop_add)
	* t_patch_drop_add.at, t_add_drop_add.at, t_add_patch_drop_add.at,
	  t_merge2_add_drop_add.at, t_patch_vs_drop_add.t: don't expect
	to fail any more.

2004-12-17  Nathaniel Smith  <njs@codesourcery.com>

	* tests/t_persistent_server_keys.at:
	* tests/t_attr.at:
	* tests/t_patch_vs_drop_add.at:
	* tests/t_merge2_add_drop_add.at:
	* tests/t_add_drop_add.at:
	* tests/t_add_patch_drop_add.at:
	* tests/t_patch_drop_add.at: Remove priority notes, since these
	are no longer bugs.

2004-12-17  graydon hoare  <graydon@pobox.com>

	* tests/t_merge_2.at: Works now, remove xfail.

2004-12-17  graydon hoare  <graydon@pobox.com>

	* tests/t_merge_1.at: Remove AT_CHECK(false) and xfail.
	* tests/t_fdiff_normalize.at: New test.
	* testsuite.at: Call it.
	* diff_patch.cc (normalize_extents): Fix the normalize bug.
	* revision.{cc,hh} (construct_revisions): Rename to prepare for
	next rebuild-the-graph migration.
	* commands.cc (db): Change call name.

2004-12-16  Joel Rosdahl  <joel@rosdahl.net>

	* revision.cc (is_ancestor): Use std::queue for the queue.

2004-12-14  Joel Rosdahl  <joel@rosdahl.net>

	Generalize the explicit_merge command with an optional ancestor
	argument:
	* revision.cc (is_ancestor): New method.
	* revision.hh (is_ancestor): Add prototype.
	* commands.cc (try_one_merge): Add ancestor argument. Empty
	ancestor means use ancestor from find_common_ancestor_for_merge.
	(merge): Pass empty ancestor to try_one_merge.
	(propagate): Likewise.
	(explicit_merge): Add optional ancestor argument.
	* monotone.texi: Document new explicit_merge argument.

2004-12-13  Joel Rosdahl  <joel@rosdahl.net>

	* tests/t_merge_2.at: New test triggering a bad merge.
	* testsuite.at: Add new test.

2004-12-13  Joel Rosdahl  <joel@rosdahl.net>

	* revision.cc (find_least_common_ancestor): Add a missing "return
	true;" that mysteriously was removed in
	c853237f9d8d155431f88aca12932d2cdaaa31fe.

2004-12-13  Joel Rosdahl  <joel@rosdahl.net>

	* revision.cc (find_least_common_ancestor): Remove unused variable.
	* commands.cc (lca): Correct negative status text.
	* commands.cc (update): Use GNU style braces.

2004-12-12  graydon hoare  <graydon@pobox.com>

	* commands.cc: Fix bug reported in t_attr.at
	* tests/t_attr.at: Remove xfail.
	* change_set.cc: Change unit tests syntax.
	(read_change_set): Assert complete read.
	* revision_ser.cc (read_revision_set): Likewise.
	* os_specific.hh: Drop obsolete file.

2004-12-12  Joel Rosdahl  <joel@rosdahl.net>

	* revision.cc (find_least_common_ancestor): New function for
	finding the vanilla LCA.
	* revision.hh: Added prototype for find_least_common_ancestor.
	* commands.cc (update): Use find_least_common_ancestor for finding
	a common ancestor.
	* commands.cc (diff): Likewise.
	* revision.cc (find_common_ancestor): Rename to...
	(find_common_ancestor_for_merge): ...this, for clarity.
	* revision.hh: find_common_ancestor -->
	find_common_ancestor_for_merge.
	* commands.cc (try_one_merge): Call find_common_ancestor_for_merge
	to find ancestor.
	* commands.cc (lcad): Rename lca command to lcad.
	* commands.cc (lca): New command for finding the vanilla LCA.

2004-12-12  Nathaniel Smith  <njs@codesourcery.com>

	* tests/t_persistent_server_keys.at: Actually test what it's
	supposed to.  Also, un-XFAIL it, since now it seems to pass.

2004-12-12  Nathaniel Smith  <njs@codesourcery.com>

	* tests/t_persistent_server_keys.at: New test.

	* testsuite.at: Call it.
	* tests/t_persistent_server_revision.at: Fix typo.

2004-12-12  Nathaniel Smith  <njs@codesourcery.com>

	* tests/t_persistent_server_revision.at: New test.
	* testsuite.at: Call it.  Tweak NETSYNC macros in support of it.

2004-12-11  Nathaniel Smith  <njs@codesourcery.com>

	* lua.hh (add_rcfile): Add 'required' argument.
	* lua.cc (add_rcfile): Implement it.  Simplify error checking
	logic while I'm there...
	* monotone.cc (cpp_main): Pass new argument to add_rcfile.

	* tests/t_rcfile_required.at: New test.
	* testsuite.at: Call it.
	Revamp netsync support macros, to allow long-running servers.
	Make netsync-killer try first with -TERM, in case that plays nicer
	with gcov.

2004-12-11  Nathaniel Smith  <njs@codesourcery.com>

	* lua.hh: Remove tabs.

2004-12-11  Nathaniel Smith  <njs@codesourcery.com>

	* monotone.texi: Document explicit_merge.

2004-12-11  Nathaniel Smith  <njs@codesourcery.com>

	* Makefile.am: Redo full-revision support again, to properly
	handle 'make dist' and caching.  Hopefully.

2004-12-11  Nathaniel Smith  <njs@codesourcery.com>

	* monotone.texi (File Attributes): Rewrite for new .mt-attrs
	syntax.

2004-12-11  Nathaniel Smith  <njs@codesourcery.com>

	* tests/t_attr.at: New test.
	* testsuite.at: Call it.

2004-12-11  Nathaniel Smith  <njs@codesourcery.com>

	* commands.cc (trusted): Print spaces between key ids.

	* lua.cc (add_rcfile): Errors while loading a user-provided rc
	file are naughtiness, not oopses.

2004-12-11  Nathaniel Smith  <njs@codesourcery.com>

	* commands.cc (commands::explain_usage): Use split_into_lines to
	do formatting of per-command usage; allow multi-line
	descriptions.
	(trusted): New command.
	* monotone.texi (Key and Cert): Document 'trusted' command.
	* tests/t_trusted.at: New test.
	* testsuite.at: Change get_revision_cert_trust to support
	t_trusted.at.  Call t_trusted.at.

2004-12-11  Derek Scherger  <derek@echologic.com>

	* app_state.{cc,hh} (restriction_includes): renamed from
	in_restriction to be less obscure; use path_set rather than
	set<file_path>
	* commands.cc
	(restrict_path_set):
	(restrict_rename_set):
	(restrict_path_rearrangement):
	(calculate_restricted_revision): new restriction functions
	(restrict_patch_set): remove old restrictions machinery
	(status): call calculate_restricted_revision
	(ls_tags): call app.initialize
	(unknown_itemizer): restriction_includes renamed
	(ls_unknown): call calculate_restricted_revision
	(ls_missing): rework for restrictions
	(commit): switch to --message option, optional paths and preserve
	restricted work
	(diff): allow restrictions for zero and one arg variants
	(revert): note some work left to do
	* manifest.{cc,hh} (build_manifest_map): hide unused things
	(build_restricted_manifest_map): new function
	* transforms.{cc,hh} (calculate_ident): clean up merge artifacts
	* work.cc (read_options_map): merge cleanup to preserve command
	line options

2004-12-10  Nathaniel Smith  <njs@codesourcery.com>

	* Makefile.am (package_full_revision.txt): Redo Joel Rosdahl
	<joel@rosdahl.net>'s change below after it got clobbered by
	merge.

2004-12-10  Nathaniel Smith  <njs@codesourcery.com>

	* commands.cc (log): Synopsize optional 'file' argument, and
	describe both arguments in help description.

2004-12-10  Matt Johnston  <matt@ucc.asn.au>

	* cert.cc: Added priv_key_exists() function
	* commands.cc, rcs_import.cc: use new privkey functions
	* netsync.cc: change some bits that were missed

2004-12-09  Derek Scherger  <derek@echologic.com>

	* .mt-nonce: delete obsolete file
	* change_set.cc (merge_deltas): add file paths in call to
	try_to_merge_files
	* commands.cc (propagate): add progress logging similar to merge
	* diff_patch.{cc,hh} (try_to_merge_files): add file paths to
	merge2 and merge3 hooks; add logging of paths before calling merge
	hooks
	* lua.{cc,hh} (hook_merge2, hook_merge3): add file paths to merge
	hooks
	* std_hooks.lua (merge2, merge3, merge2_xxdiff_cmd,
	merge3_xxdiff_cmd): pass file paths to xxdiff for use as titles
	* testsuite.at (MONOTONE_SETUP): add paths to merge2 hook

2004-12-09  Matt Johnston  <matt@ucc.asn.au>

	* cert.cc, cert.hh, lua.cc, lua.hh, netsync.cc:
	Added a new get_priv_key(keyid) lua hook to retrieve
	a private key from ~/.monotonerc

2004-12-09  Matt Johnston  <matt@ucc.asn.au>

	* change_set.cc: Don't include patch deltas on files which
	are being deleted in changesets. (partial fix for bug
	invoked by t_merge_add_del.at)

2004-12-09  Matt Johnston  <matt@ucc.asn.au>

	* configure.ac,Makefile.am: Fix iconv and intl
	handling so that the libraries are used (required for OS X).

2004-12-09  Nathaniel Smith  <njs@codesourcery.com>

	* Makefile.am (BUILT_SOURCES_NOCLEAN): add 'S'.

	* netsync.cc (session): Make ticker pointers into auto_ptr's.  Add
	cert and revision tickers.
	(session::session): Initialize new tickers.
	(session::note_item_sent): New method.  Increment tickers.
	(session::note_item_arrived): Increment tickers.
	(session::read_some): Adjust for auto_ptr.
	(session::write_some): Likewise.
	(call_server): Conditionally initialize cert and revision
	tickers.
	(queue_data_cmd): Call 'note_item_sent'.
	(queue_delta_cmd): Call 'note_item_sent'.

2004-12-09  graydon hoare  <graydon@pobox.com>

	* ROADMAP: Add file.

2004-12-08  Nathaniel Smith  <njs@codesourcery.com>

	* tests/t_patch_vs_drop_add.at:
	* tests/t_patch_drop_add.at:
	* tests/t_netsync_unrelated.at:
	* tests/t_merge_add_del.at:
	* tests/t_merge2_add_drop_add.at:
	* tests/t_merge_1.at:
	* tests/t_heads_discontinuous_branch.at:
	* tests/t_cleanup_empty_dir.at:
	* tests/t_checkout_options.at:
	* tests/t_ambig_update.at:
	* tests/t_add_patch_drop_add.at:
	* tests/t_add_drop_add.at:
	* tests/t_add_dot.at: Add (importance) markers to all bug report
	tests.

2004-12-08  Nathaniel Smith  <njs@codesourcery.com>

	* app_state.hh (write_options): Add 'force' option.
	* app_state.cc: Remove tabs.
	(write_options): Implement.
	* commands.cc (checkout): Pass force=true to 'write_options'.

	* tests/t_checkout_options.at: New test.
	* testsuite.at: Define RAW_MONOTONE.
	(t_checkout_options.at): Call it.

2004-12-08  Nathaniel Smith  <njs@codesourcery.com>

	* update.hh (pick_update_target): Rename to...
	(pick_update_candidates): ...this.  Return a set of candidates,
	rather than a single best.
	* update.cc (pick_update_candidates): Likewise.  Remove logic
	checking for unique candidate.
	* commands.cc (describe_revision): New function.
	(heads): Use it.
	(update): Use new 'pick_update_candidates' function.  Add logic
	checking for unique candidate.  On non-unique candidate, print all
	candidates, using 'describe_revision'.

	* tests/t_ambig_update.at: Check that failure messages describe
	the candidate set.

2004-12-08  Nathaniel Smith  <njs@codesourcery.com>

	* update.cc: Remove tabs.

2004-12-08  Nathaniel Smith  <njs@codesourcery.com>

	* tests/t_ambig_update.at: Also check that update fails when one
	candidate edge is deeper than the other.

2004-12-08  graydon hoare  <graydon@pobox.com>

	* change_set.cc (extend_renumbering_via_added_files):
	Look up parent tid in existing renumbering.
	* commands.cc (attr): Check index for "set" subcommand.
	(lca): New diagnostic command.
	(log): Tidy up output formatting a bit.
	* po/monotone.pot: Regenerate.
	* tests/t_add_edge.at: New test to catch add failure.
	* testsuite.at: Call it.

2004-12-08  Nathaniel Smith  <njs@codesourcery.com>

	* tests/t_ambig_update.at: New test.
	* testsuite.at: Add it.

	* tests/t_explicit_merge.at: Add, having forgotten to last time.

2004-12-08  Nathaniel Smith  <njs@codesourcery.com>

	* tests/t_explicit_merge.at: New test.
	* testsuite.at: Add it.

2004-12-08  Nathaniel Smith  <njs@codesourcery.com>

	* testsuite.at: Remove duplicate line created by merge.
	* ChangeLog: Re-sort after merges.

	* commands.cc (explicit_merge): Remove stray space.  Print id of
	merge result.
	(complete_command): Add back "}" deleted by merge.

2004-12-08  Nathaniel Smith  <njs@codesourcery.com>

	* change_set.cc: Remove tabs.
	* diff_patch.cc: Likewise.

	* commands.cc (explicit_merge): New command.

2004-12-08  graydon hoare  <graydon@pobox.com>

	* change_set.cc (extend_renumbering_via_added_files):
	Look up parent tid in existing renumbering.
	* commands.cc (attr): Check index for "set" subcommand.
	(lca): New diagnostic command.
	(log): Tidy up output formatting a bit.
	* po/monotone.pot: Regenerate.
	* tests/t_add_edge.at: New test to catch add failure.
	* testsuite.at: Call it.

2004-12-07  Richard Levitte  <richard@levitte.org>

	* Makefile.am: Keep package_*revision.{txt,h}, so they are saved
	as part of a distribution, and thereby make as sure as possible
	people who download monotone get historical information on where
	their copy of monotone came from.

2004-12-06  Richard Levitte  <richard@levitte.org>

	* monotone.cc: Add a hint on how to use --ticker.

2004-12-06  Nathaniel Smith  <njs@codesourcery.com>

	* commands.cc (ls_certs): Sort the certs before printing.
	* tests/t_netsync_repeated.at: Actually check that certs were
	transferred correctly.

2004-12-06  Julio M. Merino Vidal  <jmmv@menta.net>

	* figures/cert.pdf:
	* figures/cert.png:
	* figures/oo-figures.sxd:
	* monotone.texi: Use example host names under the
	example.{com,org,net} subdomains instead of invented names.
	These are defined in RFC 2606.

2004-12-06  Julio M. Merino Vidal  <jmmv@menta.net>

	* configure.ac: Now that we depend on GNU Autoconf >= 2.58, we
	can use the AS_HELP_STRING macro everywhere we need to pretty-print
	help strings.  Also convert old calls to AC_HELP_STRING (deprecated)
	to this one.

2004-12-06  Joel Rosdahl  <joel@rosdahl.net>

	* Makefile.am (package_full_revision.txt): Silence error messages
	when deducing full package revision.

2004-12-06  graydon hoare  <graydon@pobox.com>

	* unix/get_system_flavour.cc:
	* win32/get_system_flavour.cc: Add missing files.

2004-12-06  graydon hoare  <graydon@pobox.com>

	* commands.cc (merge): Add newline in output.
	* change_set.cc (project_missing_deltas): Fix very bad
	delta-renaming bug.

2004-12-06  graydon hoare  <graydon@pobox.com>

	* change_set.cc:
	* tests/t_merge_add_del.at:
	* netsync.cc:
	* commands.cc: Clean up from merge.

2004-12-06  Nathaniel Smith  <njs@codesourcery.com>

	* tests/t_add_patch_drop_add.at: New test.
	* tests/t_merge2_add_drop_add.at: New test.
	* tests/t_patch_drop_add.at: New test.
	* tests/t_patch_vs_drop_add.at: New test.
	* testsuite.at: Add them.

	* tests/t_add_drop_add.at: Fix to test what it was supposed to.

	* tests/t_merge2_data.at: Remove extraneous [stdout].

	* tests/t_merge_add_del.at: Fix description.
	XFAIL it.

2004-12-06  Nathaniel Smith  <njs@codesourcery.com>

	* tests/t_add_drop_add.at: New test.
	* testsuite.at: Add it.

2004-12-05  Nathaniel Smith  <njs@codesourcery.com>

	* tests/t_merge_add_del: Shorten name for better display.

2004-12-05  Matt Johnston <matt@ucc.asn.au>

	* tests/t_merge_add_del: added a new test for merging
	  branches where a file is added then removed.
	* testsuite.at: added the new test
	* configure.ac: bumped the prequisite version to 2.58 since
	  some tests use AT_XFAIL_IF

2004-12-05  graydon hoare  <graydon@pobox.com>

	* Makefile.am (package_full_revision.txt): Use top_builddir
	to locate monotone executable.

2004-12-05  Nathaniel Smith  <njs@codesourcery.com>

	* tests/t_merge_add_del: Shorten name for better display.

2004-12-05  Matt Johnston <matt@ucc.asn.au>

	* tests/t_merge_add_del: added a new test for merging
	  branches where a file is added then removed.
	* testsuite.at: added the new test
	* configure.ac: bumped the prequisite version to 2.58 since
	  some tests use AT_XFAIL_IF

2004-12-04  graydon hoare  <graydon@pobox.com>

	* commands.cc (fcommit): New command.
	(update): Finish off merge of update command.

2004-12-04  Derek Scherger  <derek@echologic.com>

	* commands.cc: (complete_command): New function.
	(explain_usage/process): Use it.

2004-12-04  Nathaniel Smith  <njs@codesourcery.com>

	* change_set.cc (merge_deltas): Call correct variant of
	try_to_merge_files depending on whether ancestor is available.
	* diff_patch.cc (try_to_merge_files -- merge3 version): Add
	assertions about ids.
	(try_to_merge_files -- merge2 version): Likewise.

	* testsuite.at: Add a trivial working merge2 hook.
	* tests/t_related_merge2_data.at: Update to use.
	Mark as expected to PASS.
	* tests/t_merge2_data.at: Likewise.

2004-12-04  Nathaniel Smith  <njs@codesourcery.com>

	* change_set.cc (merge_deltas): Call correct variant of
	try_to_merge_files depending on whether ancestor is available.
	* diff_patch.cc (try_to_merge_files -- merge3 version): Add
	assertions about ids.
	(try_to_merge_files -- merge2 version): Likewise.

	* testsuite.at: Add a trivial working merge2 hook.
	* tests/t_related_merge2_data.at: Update to use.
	Mark as expected to PASS.
	* tests/t_merge2_data.at: Likewise.

2004-12-04  Nathaniel Smith  <njs@codesourcery.com>

	* change_set.cc: Remove tabs.
	* diff_patch.cc: Likewise.

2004-12-04  Nathaniel Smith  <njs@codesourcery.com>

	* change_set.cc: Remove tabs.
	* diff_patch.cc: Likewise.

2004-12-03  Julio M. Merino Vidal  <jmmv@menta.net>

	* commands.cc: Add a missing newline to a message.

2004-12-03  Julio M. Merino Vidal  <jmmv@menta.net>

	* cryptopp/config.h:
	* configure.ac: NetBSD does not define __unix__ nor __unix, so the
	build fails.  To solve, check for __NetBSD__ where appropiate to
	detect a Unix system.

2004-12-03  Julio M. Merino Vidal  <jmmv@menta.net>

	* INSTALL: Document my latest changes: --enable-ipv6 option, ability
	to specify static boost prefix through --enable-static-boost and
	BOOST_SUFFIX variable.

2004-12-03  Julio M. Merino Vidal  <jmmv@menta.net>

	* Makefile.am:
	* configure.am: Add a variable, BOOST_SUFFIX, that identifies the
	suffix string that has to be appended to Boost library names to use
	them.  This variable can be defined on configure's command line.

2004-12-03  Julio M. Merino Vidal  <jmmv@menta.net>

	* configure.ac: Let the --enable-static-boost argument take a prefix
	to where boost libraries are located.

2004-12-03  Julio M. Merino Vidal  <jmmv@menta.net>

	* configure.ac: Add a three-state --enable-ipv6 argument to the
	configure script to explicitly enable or disable IPv6 support.

2004-12-03  Julio M. Merino Vidal  <jmmv@menta.net>

	* std_hooks.lua: Add missing newlines to two error messages.

2004-12-02  Derek Scherger  <derek@echologic.com>

	* commands.cc: more tweaking to ease changeset merge

2004-12-01  Derek Scherger  <derek@echologic.com>

	* commands.cc: reordered commands to help merge with changesets
	branch

2004-12-01  graydon hoare  <graydon@pobox.com>

	* {unix,win32}/get_system_flavour.cc: New files.
	* basic_io.{cc,hh}: Give names to input sources.
	* monotone.cc: Move app_state ctor inside try.
	* platform.hh (get_system_flavour): Declare.
	* revision.cc: Name input source "revision".
	* sanity.cc: Log flavour on startup.
	* tests/t_attributes.at: Use new syntax.
	* transforms.{cc,hh} (split_into_lines): New variant, and rewrite.
	* work.{cc,hh}: Rewrite attributes to use basic_io.
	(get_attribute_from_db):
	(get_attribute_from_working_copy): New functions.

2004-11-30  Nathaniel Smith  <njs@codesourcery.com>

	* keys.cc (get_passphrase): Simplify arguments.
	(generate_key_pair): Force new passphrases to come from the user.
	Adapt to new 'get_passphrase' arguments.
	(change_key_passphrase): Likewise.
	(generate_key_pair): Add argument specifying passphrase, for
	exclusive use of the unit tests.
	(signature_round_trip_test): Use it.
	* keys.hh (generate_key_pair): Adjust prototype correspondingly.

	* tests/t_genkey.at: Test that 'genkey' requires the passphrase to
	be entered.
	* tests/t_chkeypass.at: Check that 'chkeypass' fails if no
	passphrase is given.

2004-11-30  Nathaniel Smith  <njs@codesourcery.com>

	* keys.hh: Remove tabs.
	* keys.cc: Likewise.

2004-11-30  Nathaniel Smith  <njs@codesourcery.com>

	* monotone.texi (Hook Reference): Clarify description of
	'get_passphrase', following confusion on IRC.

2004-11-30  Joel Rosdahl  <joel@rosdahl.net>

	* ui.cc (fatal): Added missing newlines in fatal message.

2004-11-29  Nathaniel Smith  <njs@codesourcery.com>

	* monotone.texi: Add more details to documentation of 'update
	<revision>' command.

	* ui.cc (fatal): Typo in previous commit.

2004-11-29  Nathaniel Smith  <njs@codesourcery.com>

	* ui.cc (fatal): On suggestion of Zack Weinberg, add a note to
	fatal error messages 1) telling the user that it's a bug (i.e.,
	not their fault), and 2) requesting a bug report.

2004-11-29  Nathaniel Smith  <njs@codesourcery.com>

	* ui.cc: Remove tabs.

2004-11-30  Matt Johnston  <matt@ucc.asn.au>

	* change_set.cc (merge_disjoint_analyses): Prevent duplicated
	tids being used.
	(merge_disjoint_analyses): Fix typo (s/a_tmp/b_tmp/)

2004-11-27  Matt Johnston  <matt@ucc.asn.au>

	* Replaced cryptopp with botan

2004-11-24  Nathaniel Smith  <njs@codesourcery.com>

	* tests/t_cleanup_empty_dir.at: Shorten name.

2004-11-24  Nathaniel Smith  <njs@codesourcery.com>

	* Makefile.am (BUILT_SOURCES): List package_*version.{h,txt}.
	* package_{full_,}version.txt: Work when blddir != srcdir.

2004-11-24  Nathaniel Smith  <njs@codesourcery.com>

	* mt_version.hh: New file.
	* mt_version.cc: New file.
	* monotone.cc (package_revision.h): Don't include it.
	(mt_version.hh): Include it.
	(OPT_FULL_VERSION): New option.
	(options): Add it.
	(cpp_main): Implement --version and --full-version in terms of
	mt_version.hh.

	* Makefile.am (package_full_revision.h): Build it.
	(MOST_SOURCES): Add mt_version.{cc,hh}.

2004-11-24  Nathaniel Smith  <njs@codesourcery.com>

	* txt2c.cc (main): Add "--skip-trailing" option to skip trailing
	whitespace.
	* Makefile.am (package_revision.h): Generate it.
	* monotone.cc (package_revision.h): Include it.
	(cpp_main): Print it as part of --version.

2004-11-23  Nathaniel Smith  <njs@codesourcery.com>

	* tests/t_cleanup_empty_dir.at: New test.
	* testsuite.at: Call it.

2004-11-23  Nathaniel Smith  <njs@codesourcery.com>

	* monotone.texi (File Attributes): Document how restricted format
	of .mt-attrs currently is.  Also talk about 'the' .mt-attrs file
	instead of 'an', in response to confusion.

2004-11-23  Nathaniel Smith  <njs@codesourcery.com>

	* work.cc (build_deletion): Add missing newline.
	(build_rename): Likewise.
	(build_rename): Likewise.

2004-11-23  Nathaniel Smith  <njs@codesourcery.com>

	* work.cc: Remove tabs.

2004-11-23  Nathaniel Smith  <njs@codesourcery.com>

	* commands.cc: Remove tabs.

2004-11-23  Nathaniel Smith  <njs@codesourcery.com>

	* tests/t_add_dot.at: New test.
	* testsuite.at: Call it.

2004-11-22  Joel Rosdahl  <joel@rosdahl.net>

	* testsuite.at (NEED_UNB64): Check that python knows how to decode
	strings before using it.

2004-11-21  Joel Rosdahl  <joel@rosdahl.net>

	* testsuite.at (NEED_UNB64): Find more programs for decoding
	base64.

2004-11-20  Nathaniel Smith  <njs@codesourcery.com>

	* tests/t_merge_1.at: New test.
	* testsuite.at: Add it.
	(NEED_UNB64): New macro.
	(UNB64): Likewise.
	* tests/t_unidiff.at: Use them.
	* tests/t_unidiff2.at: Likewise.

2004-11-19  Nathaniel Smith  <njs@codesourcery.com>

	* tests/t_initfork.at: Remove file; redundant with
	t_merge2_add.at.
	* testsuite.at: Don't call it.

2004-11-18  Derek Scherger  <derek@echologic.com>

	* commands.cc (list tags): new command.
	* monotone.1: update.
	* monotone.texi: update.
	* std_hooks.lua: remove unused get_problem_solution hook.
	* test/t_tags.at: new test.
	* testsuite.at: call it.

2004-11-18  Nathaniel Smith  <njs@codesourcery.com>

	* monotone.texi (Committing Work): Remove mistakenly added
	redundant command line argument.

2004-11-17  Joel Rosdahl  <joel@rosdahl.net>

	* commands.cc (diff): Don't print hashes around diff output if
	there is no diff to print.

	Fix bugs #8714 "monotone update working copy to previous version"
	and #9069 "update with multiple candidates":
	* commands.cc (update): Let the update command take an optional
	revision target parameter. Without an explicit revision target,
	the current branch head is used just like before. Added logic for
	updating to an older revision or another revision reachable via a
	common ancestor.
	* tests/t_update_to_revision.at: Add regression tests for new
	update logic.
	* testsuite.at: Add new test.
	* monotone.texi: Document new update argument.

2004-11-17  Nathaniel Smith  <njs@codesourcery.com>

	* netsync.cc (request_fwd_revisions): Rename 'first_attached_edge'
	to 'an_attached_edge', because it does not represent the first
	attached edge.  Likewise for 'first_attached_cset'.
	(analyze_attachment): Remove early exit from loop; we want to
	analyze the entire graph, not just some linear subgraphs.

	* revision.cc (ensure_parents_loaded): Filter out the null
	revision when calculating parents.
	* change_set.hh (null_id): Define for 'revision_id's.

	* tests/t_merge2_add.at: New test.
	* tests/t_merge2_data.at: New test.
	* tests/t_related_merge2_data.at: New test.
	* tests/t_merge_add.at: New test.
	* tests/t_netsync_pubkey.at: New test.
	* tests/t_netsync_repeated.at: New test.
	* tests/t_netsync_unrelated.at: New test.


	* testsuite.at: Add new tests.
	(NETSYNC_SETUP): New macro.
	(MONOTONE2): New macro.
	(RUN_NETSYNC): New macro.
	(ADD_FILE): New macro.
	(SET_FILE): New macro.
	(COMMIT): New macro.
	* tests/t_netsync.at: Use them.

	* tests/t_singlenetsync.at: Add 'netsync' keyword'.  Rename to...
	* tests/t_netsync_single.at: ...this.

	* tests/t_heads_discontinuous_branch.at: XFAIL it.

2004-11-17  Nathaniel Smith  <njs@codesourcery.com>

	* netsync.cc: Remove hard tabs.

2004-11-17  Nathaniel Smith  <njs@codesourcery.com>

	* revision.cc: Remove hard tabs.
	* change_set.hh: Likewise.

2004-11-16  Nathaniel Smith  <njs@codesourcery.com>

	* tests/t_heads.at: Replace last tricky case with a less tricky case.
	* tests/t_heads_discontinuous_branch.at: New test for the really
	tricky case.
	* testsuite.at: Run it.

2004-11-16  Nathaniel Smith  <njs@codesourcery.com>

	* views.sql (trusted_parents_in_branch): Remove.
	(trusted_children_in_branch): Remove.
	(trusted_branch_members): New view.
	(trusted_branch_parents): New view.
	(branch_heads): Use the new views, not the removed ones.

	* database.cc (get_heads): Column name in 'branch_heads'
	unavoidably changed from 'id' to 'parent'; adjust SELECT statement
	to use new name.

2004-11-16  Nathaniel Smith  <njs@codesourcery.com>

	* database.cc: Remove hard tabs.

2004-11-16  Nathaniel Smith  <njs@codesourcery.com>

	* commands.cc (dump_diffs): Fetch delta destination, not source,
	on new files.

2004-11-15  Joel Rosdahl  <joel@rosdahl.net>

	* tests/t_diff_added_file.at: Added testcase exposing a bug in
	"monotone diff x y" where x is an ancestor of y and y adds a new
	file.
	* testsuite.at: Add new test.

2004-11-14  Joel Rosdahl  <joel@rosdahl.net>

	Fix bug #9092 "add command to change passphrase":
	* commands.cc (chkeypass): New command.
	* keys.cc (get_passphrase): Added parameters for prompt beginning and
	disabling hook lookup and passphrase caching.
	* keys.hh, keys.cc (change_key_passphrase): New function.
	* database.hh, database.cc (delete_private_key): New function.
	* monotone.texi (Key and Cert): Document command.
	* tests/t_chkeypass.at: Testcase for the command.
	* testsuite.at: Added new testcase.

2004-11-14  Matt Johnston <matt@ucc.asn.au>

	* tests/t_initfork.at: New test for merging two ancestor-less heads.

2004-11-13  Nathaniel Smith  <njs@codesourcery.com>

	* tests/t_heads.at: New test.
	* testsuite.at: Add it.

2004-11-13  Nathaniel Smith  <njs@codesourcery.com>

	* monotone.texi: Fix various typos.
	(Committing Work): Add missing command line argument.
	(Branch Names): New section.
	Add me to the copyright block.

2004-11-12  Joel Rosdahl  <joel@rosdahl.net>

	* monotone.texi: Fix documentation of the approve and disapprove
	commands. Fix jp.co.juicebot.jb7 branch name in examples. Other
	minor fixes.

2004-11-11  Joel Rosdahl  <joel@rosdahl.net>

	* monotone.texi: Fix typos.

2004-11-08  graydon hoare  <graydon@pobox.com>

	* monotone.texi: Some minor cleanups.
	* netsync.cc: Fix a formatter.

2004-11-07  graydon hoare  <graydon@pobox.com>

	* figures/*.txt: Drop.
	* monotone.texi: Pull ASCII figures back in conditionally.
	* NEWS, AUTHORS, monotone.spec: Update for 0.15.
	* monotone.1: Update.

2004-11-06  graydon hoare  <graydon@pobox.com>

	* README.changesets: New file.
	* config.guess, config.sub: Remove.
	* Makefile.am: Improve document-building brains.
	* cert.cc, netsync.cc: Remove include.
	* configure.ac: Bump version number.
	* merkle_tree.{cc,hh}: Use unsigned char in dynamic_bitset.
	* po/POTFILES.in: Update to remove os_specific.hh.
	* po/monotone.pot: Regenerate.

2004-11-05  graydon hoare  <graydon@pobox.com>

	* constants.cc: Up timeout, connection limit.
	* monotone.texi: Various cleanups.

2004-11-05  Ulrich Drepper  <drepper@redhat.com>

	* configure.ac: Reduce dependencies.
	* lua/lua.h: Include config.h.
	* mkstemp.{cc,hh}: Use system variant when found.
	* netxx/resolve_getaddrinfo.cxx: Check for AI_ADDRCONFIG
	definition.
	* po/POTFILES.in: Update to mention changes.
	* Makefile.am (EXTRA_DIST): Include spec file.
	* commands.cc (diff): No output if empty diff.

2004-10-31  graydon hoare  <graydon@pobox.com>

	* commands.cc (diff): Use guess_binary.
	Fix up some messages to fit on single lines.
	* Makefile.am: Make monotone.pdf depend on figures.
	* change_set.cc: Make inversion drop "delete deltas".
	* texinfo.css: Make images align nicely.
	* netsync.cc: Fix up some messages to be clearer.

2004-10-30  graydon hoare  <graydon@pobox.com>

	* figures/*: New figures.
	* monotone.texi: Rewrite much of the tutorial.

2004-10-30  Nathaniel Smith  <njs@codesourcery.com>

	* netsync.cc (process_hello_cmd): Make clear that when the
	server's key is unknown, we abort the connection.

2004-10-29  Nathaniel Smith  <njs@codesourcery.com>

	* sanity.cc (dump_buffer): Wrap bare string in call to string(),
	to disambiguate conversions (required by Boost 1.30).

2004-10-26  graydon hoare  <graydon@pobox.com>

	* tests/t_update_missing.at: New test from Bruce Stephens
	* testsuite.at: Call it.
	* change_set.cc: Fix the error exposed by it.

2004-10-26  graydon hoare  <graydon@pobox.com>

	* work.{cc,hh}: Comply with Derek's new tests.
	* commands.cc: Likewise.

2004-10-28  Derek Scherger  <derek@echologic.com>

	* tests/t_rename.at: add test for renaming a file after it has
	been moved rather than before
	* tests/t_revert.at: add test for reverting a missing file

2004-10-28  Derek Scherger  <derek@echologic.com>

	* tests/t_drop_missing.at: New test.
	* testsuite.at: Call it.

2004-10-28  Derek Scherger  <derek@echologic.com>

	* tests/t_add.at: New test.
	* testsuite.at: Call it.

2004-10-26  graydon hoare  <graydon@pobox.com>

	* basic_io.{cc,hh}: Rework to use indented stanzas.
	* change_set.cc, revision.cc: Likewise.
	* change_set.cc: Fix formatter bug.
	* commands.cc: Sanity check file ID on delta commit.
	* work.cc: Chatter a bit more on add/drop.

2004-10-17  graydon hoare  <graydon@pobox.com>

	* merkle_tree.cc: Fix bad logging.
	* netsync.cc: Fix transmission bugs.
	* work.cc: Add some progress messages back in.
	* monotone.texi: Change contents of MT/work in example.

2004-10-17  graydon hoare  <graydon@pobox.com>

	* commands.cc (log): Keep a seen list, mask frontier by it.
	* monotone.texi: Updates to cover revision terminology.

	Also various further merges from trunk, see below.

2004-10-17  Derek Scherger  <derek@echologic.com>

	* lua.{cc,hh} (hook_ignore_branch): new hook
	* commands.cc (ls_branches): call it
	* monotone.texi (Hook Reference): describe it

2004-10-17  Richard Levitte  <richard@levitte.org>

	fix bug 8715 and more
	* diff_patch.cc (struct unidiff_hunk_writer,
	unidiff_hunk_writer::flush_hunk): the skew is not just the
	size difference between added and deleted lines in the current
	hunk, it's the size difference between /all/ added and deleted
	lines so far.  Therefore, the skew needs to be a member of the
	struct rather than being something calculated for each hunk.
	Furthermore, we need to add trailing context even if the change
	only consisted of one line.

2004-10-17  Richard Levitte  <richard@levitte.org>

	* monotone.texi (Working Copy): Change the description of
	'monotone revert' to explain what happens when there are
	arguments.

2004-10-17  Richard Levitte  <richard@levitte.org>

	* monotone.texi (OPTIONS): Add a description of --ticker.

	* ui.cc, ui.hh: Rethink the writing conditions as the ticks being
	"dirty" when they have changed since the last print.  That way,
	it's very easy to see when they need being printed.  This fixes a
	small bug where, in some cases, the exact same tick output is
	produced twice, once before a separate message, and once after,
	when a ticker is actually being removed.
	(tick_write_dot::write_ticks): Add a line that describes the
	ticks, including the amount of each tick per short name.

2004-10-17  Richard Levitte  <richard@levitte.org>

	fix bug 8733
	* ui.cc, ui.hh: Define a separate tick writer struct, and two
	subclasses, one that write counters, and one that writes progress
	characters.  As a consequence, move the count to the ticker class
	itself, and have the user interface contain a map of pointers to
	tickers instead of a map of counters, so data is easier to expand
	and access in a consistent manner.  Finally, correct a few errors
	in the checks for when ticks should be written, and make sure the
	final value gets written when the tickers are removed.

	* cert.cc (write_ancestry_paths):
	* database.cc (rehash):
	* netsync.cc (call_server, rebuild_merkle_trees):
	* rcs_import.cc (import_cvs_repo, cvs_history): Adapt to the new
	tickers.

	* monotone.cc: Add the option '--ticker' which takes the values
	"dot" or "count" to express which type of tick writer to use.  As
	a result, set the tick writer to be the progress dot kind or the
	counting type.

2004-10-15  graydon hoare  <graydon@pobox.com>

	* std_hooks.lua (get_revision_cert_trust): Add.

2004-10-14  graydon hoare  <graydon@pobox.com>

	* main.cc (UNIX_STYLE_SIGNAL_HANDLING): Enable on OSX.
	* cryptopp/*: Upgrade to 5.2.1
	* Makefile.am: Adjust for a couple new files.

2004-10-13  graydon hoare  <graydon@pobox.com>

	* change_set.cc (__STDC_CONSTANT_MACROS): Further hammering.
	* commands.cc (changesetify): New subcommand to db.
	* database.{cc,hh} (sql): Install views.
	(install_views): New function.
	(get_manifest_certs): Restore old variant.
	* numeric_vocab.hh: Use stdint.h.
	* revision.{cc,hh} (analyze_manifest_changes)
	(construct_revisions)
	(build_changesets): New functions.
	* schema.sql: Remove views stuff.
	* views.sql: Put views here.
	* schema_migration.cc: Add migration code for revisions.
	* Makefile.am: Mention views.sql.

2004-10-12  graydon hoare  <graydon@pobox.com>

	* unix/read_password.cc: Don't force echo on.

2004-10-10  graydon hoare  <graydon@pobox.com>

	merge a batch of changes from trunk, see below.
	* monotone.spec: Bump to 0.14.

2004-10-10  graydon hoare  <graydon@pobox.com>

	fix bug 9884
	* tests/t_singlenetsync.at: sleep 5
	* tests/t_netsync.at: sleep 5

2004-10-10  graydon hoare  <graydon@pobox.com>

	* AUTHORS: Mention Richard Levitte.
	* Makefile.am: Remove nonce stuff.
	* NEWS: Describe changes from last release.
	* cert.cc (cert_manifest_testresult): Teach about other ways
	of writing a boolean value.
	* commands.cc (commit): Don't commit when no change.
	(debug): Rename to "db execute".
	(serve): Require passphrase on startup.
	(bump): Remove command.
	(ls keys): Handle no keys.
	* configure.ac: Bump version number.
	* keys.cc (get_passphrase): Reject empty passphrase nicely,
	from user and from hook.
	* lua.{cc,hh} (hook_get_sorter): Dead code, remove.
	* main.cc (main_with_many_flavours_of_exception): s/char/int/.
	* monotone.cc (OPT_DUMP): New option.
	(OPT_VERBOSE): Rename as OPT_DEBUG.
	* monotone.{texi,1}: Document changes, s/rdiff/xdelta/.
	* nonce.{cc,hh}: Drop.
	* sanity.hh (sanity::filename): New field.
	* sanity.cc (dump_buffer): Dump to file or be silent.
	* testsuite.at (persist_phrase_ok): Define as true.
	* tests/t_null.at: Adjust for new option names.
	* unit_tests.cc: Set debug, not verbose.

2004-10-10  graydon hoare  <graydon@pobox.com>

	* tests/t_remerge.at: New test.
	* testsuite.at: Call it.

2004-10-10  graydon hoare  <graydon@pobox.com>

	* cryptopp/algebra.cpp:
	* cryptopp/asn.h:
	* cryptopp/hmac.h:
	* cryptopp/iterhash.h:
	* cryptopp/mdc.h:
	* cryptopp/modes.h:
	* cryptopp/osrng.h:
	* cryptopp/pubkey.h:
	* cryptopp/seckey.h:
	* cryptopp/simple.h:
	* cryptopp/smartptr.h:
	* cryptopp/strciphr.cpp:
	* cryptopp/strciphr.h:
	* lcs.cc:
	* lua.cc: Fixes for g++ 3.4 from Michael Scherer.
	* AUTHORS: Mention Michael.

2004-10-10  graydon hoare  <graydon@pobox.com>

	* tests/t_movedel.at: New test.
	* testsuite.at: Call it.

2004-10-10  graydon hoare  <graydon@pobox.com>

	* tests/t_movepatch.at: New test.
	* testsuite.at: Call it.

2004-10-10  graydon hoare  <graydon@pobox.com>

	* change_set.cc:
	* file_io.{cc,hh}: Bug Fixes.

2004-10-10  graydon hoare  <graydon@pobox.com>

	* cert.{cc,hh} (cert_revision_manifest): Bug fixes.
	* commands.cc (approve)
	(disapprove)
	(testresult): Teach about revisions.
	* tests/t_disapprove.at:
	* tests/t_i18n_file.at:
	* tests/t_ls_missing.at:
	* tests/t_testresult.at: Bug fixes.

2004-10-09  graydon hoare  <graydon@pobox.com>

	* netsync.cc:
	* packet.cc:
	* tests/t_i18n_file.at:
	* tests/t_netsync.at:
	* tests/t_single_char_filenames.at:
	* tests/t_singlenetsync.at: Bug fixes.

2004-10-04  graydon hoare  <graydon@pobox.com>

	* Makefile.am: Re-enable rcs stuff.
	* cert.{cc,hh}: Bug fixes.
	* change_set.{cc,hh} (apply_change_set)
	(apply_change_set_inverse): New helper functions.
	* commands.cc (log)
	(rcs_import)
	(cvs_import): Teach about revisions.
	* database.cc (get_version): Block reconstruction loops.
	* diff_patch.cc:
	* lua.cc:
	* netsync.cc: Remove references to obsolete includes.
	* rcs_file.cc: Pick up bug fix from trunk.
	* rcs_import.cc: Teach about revisions.

2004-10-03  graydon hoare  <graydon@pobox.com>

	* change_set.{cc,hh}: Lots of little bug fixes.
	* commands.cc: Likewise.
	* database.cc: Comment some chatter.
	* file_io.{cc,hh}: Bug fixes, remove unlink / hardlink stuff.
	* netcmd.cc: Bug fixes.
	* netsync.cc: Likewise.
	* tests/t_*.at: Teach about revisions.
	* testsuite.at: Likewise.
	* work.cc: Bug fixes.

2004-09-30  graydon hoare  <graydon@pobox.com>

	* app_state.cc: Inform db of app.
	* change_set.cc: Bug fixes.
	* commands.cc: Use delete_file not unlink.
	* database.{cc,hh}: Bug fixes in trust function machinery.
	* revisions.cc: Skip consideration of empty parents.
	* file_io.{cc,hh}: Remove unlink function.
	* schema.sql: Pass pubkey data into trust call.

2004-09-29  graydon hoare  <graydon@pobox.com>

	* change_set.cc: Various bug fixes, merge unit tests.

2004-09-26  graydon hoare  <graydon@pobox.com>

	* predicament.{cc,hh}: Remove.
	* Makefile.am: Update.
	* change_set.{cc,hh}: Compilation fixes.
	* commands.cc: Likewise.
	* file_io.{cc,hh}: Likewise, and implement link/unlink.
	* lua.{cc,hh}: Implement conflict resolver hooks.

2004-09-25  graydon hoare  <graydon@pobox.com>

	* change_set.{cc,hh}: Rewrite entirely.
	* work.cc: Adjust to compensate.
	* commands.cc: Likewise.
	* numeric_vocab.hh: Ask for C99 constant ctor macros.

2004-09-24  Derek Scherger  <derek@echologic.com>

	* app_state.{cc,hh} (initialize,prefix,in_restriction): rename
	restriction vars; require explicit subdir restriction with ".";
	remove restriction if any path evaluates to working copy root
	* commands.cc (update): disallow restricted updates
	(diff): use --manifest options for initialization
	* tests/t_restrictions.at: remove restricted update test
	* tests/t_subdirs.at: added (missed previously)
	* vocab.cc (verify): allow "." elements in local_path
	(test_file_path_verification): test for "." in paths

2004-09-20  Derek Scherger  <derek@echologic.com>

	* app_state.{cc,hh}: add message and manifest options; add subdir
	restriction; use set instead of vector for path restrictions
	(prefix): new method
	(add_restriction): change signature for set of path restrictions
	(in_restriction): renamed from is_restricted; adjust path matching
	(set_message): new method
	(add_manifest): new method
	(initialize): remove code to adjust restrictions from old options
	* commands.cc
	(restrict_patch_set, struct unknown_itemizer): rename
	app.is_restricted to app.in_restriction
	(add,drop,rename,revert): prefix file args with current subdir
	(update,status,ls_unknown,ls_missing): build restriction from args
	(commit): build restriction from args; use --message option
	(diff): build restriction from args; use --manifest options
	* file_io.cc (find_working_copy): logging tweaks
	* monotone.cc: remove --include/--exclude options; add --manifest
	and --message options
	* tests/t_attributes.at: add commit --message option
	* tests/t_cross.at: commit --message
	* tests/t_cwork.at: commit --message
	* tests/t_disapprove.at: commit --message
	* tests/t_drop.at: commit --message
	* tests/t_erename.at: commit --message; diff --manifest
	* tests/t_fork.at: commit --message
	* tests/t_genkey.at: commit --message
	* tests/t_i18n_file.at: commit --message
	* tests/t_import.at: commit --message
	* tests/t_ls_missing.at: commit --message
	* tests/t_merge.at: commit --message
	* tests/t_movedel.at: commit --message
	* tests/t_movepatch.at: commit --message
	* tests/t_netsync.at: commit --message
	* tests/t_persist_phrase.at: commit --message
	* tests/t_rename.at: commit --message
	* tests/t_renamed.at: commit --message
	* tests/t_restrictions.at: remove --include/--exlclude options
	* tests/t_revert.at: commit --message
	* tests/t_scan.at: commit --message
	* tests/t_single_char_filenames.at: commit --message
	* tests/t_testresult.at: commit --message
	* tests/t_unidiff.at: commit --message
	* tests/t_unidiff2.at: commit --message
	* tests/t_update.at: commit --message
	* tests/t_versions.at: commit --message

2004-09-19  graydon hoare  <graydon@pobox.com>

	* change_set.cc: More bug fixes.
	* basic_io.cc: Improve error reporting.
	* commands.cc (complete): Teach about revisions.
	* database.{cc,hh}: Add complete variant for revisions.

2004-09-19  graydon hoare  <graydon@pobox.com>

	* change_set.cc: Add a unit test, fix some bugs.

2004-09-18  graydon hoare  <graydon@pobox.com>

	* change_set.{cc,hh} (subtract_change_sets): New function.
	(build_pure_addition_change_set): New function.
	* commands.cc (try_one_merge): Teach about revisions
	(merge): Likewise.
	(propagate): Likewise.
	(update): Change from changeset inversion to negation.
	* database.{cc,hh} (get_manifest): New function.
	* cert.cc: Use it.

2004-09-13  graydon hoare  <graydon@pobox.com>

	* change_set.cc: Bug fixes.
	* commands.cc: Likewise.

2004-09-13  graydon hoare  <graydon@pobox.com>

	* change_set.{cc,hh}: Implement delta renaming and merging.
	* commands.cc
	(update): Teach about revisions.
	(agraph): Likewise.
	* diff_patch.{cc,hh}: Tidy up interface a bit.
	* database.{cc,hh} (get_revision_ancestry): New helper.
	* file_io.{cc,hh}
	(move_dir): New function.
	(delete_dir_recursive): New function.

2004-09-10  graydon hoare  <graydon@pobox.com>

	* basic_io.{cc,hh}: Move to more "normal" looking
	quoted output.
	* change_set.{cc,hh}: Extend, bugfix.
	* commands.cc (diff): Teach about revisions.
	* revision.{cc,hh}: Extend, bugfix.

2004-09-07  Derek Scherger  <derek@echologic.com>

	subdirectory restrictions

	* file_io.{hh,cc} (find_working_copy): new function
	(absolutify) use fs::current_path
	* work.cc (add_to_options_map): use options.insert to preserve
	previous settings
	* work.hh: add note about MT/options file to header comment
	* lua.{hh,cc} (load_rcfile): renamed from add_rcfile
	* app_state.{cc,hh} (constructor): remove read of MT/options
	(initialize): new methods to find/create working copy
	(set_stdhooks,set_rcfiles,add_rcfile,load_rcfiles,read_options):
	new methods
	(set_database,set_branch,set_signing_key): update for new options
	reading
	* monotone.cc: update help for --norc option
	(cpp_main): move loading of lua hooks to app_state after book
	keeping dir is found
	* commands.cc: all commands call app initialize to relocate to
	working copy directory
	(bookdir_exists,ensure_bookdir) remove
	(setup) new command to create working copy
	* tests/t_subdirs.at: new test
	* testsuite.at: call new setup command to initialize working copy;
	call new test
	(PROBE_NODE): adjust for new checkout requirement that MT dir does
	not exist
	* tests/t_attributes.at: ditto
	* tests/t_cwork.at: ditto
	* tests/t_single_char_filenames.at: ditto
	* tests/t_versions.at: ditto

2004-09-06  graydon hoare  <graydon@pobox.com>

	* Makefile.am: Revise,
	* cert.{cc,hh}: Minor bug fixes.
	* change_set.{cc,hh}
	(apply_path_rearrangement): New variant.
	(read_path_rearrangement): New function.
	(write_path_rearrangement): New function.
	* commands.cc: Partially teach about revisions.
	* database.{cc,hh}: Bug fixes.
	* revision.cc: Print new manifest as hex.
	* schema.sql: Fix typos.
	* update.{cc,hh}: Teach about revisions.

2004-09-06  graydon hoare  <graydon@pobox.com>

	* Makefile.am (unit_tests): Revise.
	* change_set.{cc,hh}: Move accessors to header.
	* constants.cc (netcmd_current_protocol_version): Bump.
	(netcmd_minimum_bytes_to_bother_with_gzip): Expand to 0xfff.
	* database.{cc,hh}: Teach about reverse deltas, bug fixes.
	* diff_patch.{cc,hh}: Remove dead code.
	* merkle_tree.{cc,hh}: Teach about revisions.
	* netsync.cc: Teach about revisions, reverse deltas.
	* packet.{cc,hh}: Likewise.
	* unit_tests.{cc,hh}: Reactivate tests.

2004-09-02  Derek Scherger  <derek@echologic.com>

	* tests/t_restrictions.at: rework and attempt to clean things up a
	bit; add test for bug in restrict_patch_set
	* commands.cc (restrict_patch_set): fix bug in removal of
	restricted adds/dels/moves/deltas

2004-08-28  graydon hoare  <graydon@pobox.com>

	* Makefile.am (unit_tests): Split out working parts.
	* basic_io.{cc,hh}: Minor fixes.
	* cert.{cc,hh}: Fixes, remove major algorithms.
	* revision.{cc,hh}: Rewrite algorithms from cert.cc.
	* change_set.{cc,hh}: Extensive surgery, unit tests.
	* database.{cc,hh}: Minor fixes.
	* file_io.{cc,hh}: Likewise.
	* lua.cc: Likewise.
	* packet.{cc,hh}: Teach about revisions.
	* schema.sql: Drop some optimistic tables.
	* unit_tests.{cc,hh}: Add revision, change_set tests.
	* vocab.cc: Instantiate revision<cert>.
	* work.{cc,hh}: Rewrite in terms of path_rearrangement.

2004-08-17  graydon hoare  <graydon@pobox.com>

	* database.cc: Simplified.
	* schema.sql: Simplified.
	* transforms.cc: Fixed bug.
	* revision.{hh,cc}: Stripped out tid_source.
	* change_set.{cc,hh}: Oops, never committed!

2004-08-16  graydon hoare  <graydon@pobox.com>

	* change_set.{hh,cc}: Simplified, finished i/o.
	* revision.{hh,cc}: Fix to match, redo i/o.
	* basic_io.cc (basic_io::parser::key): Print trailing colon.
	* vocab.hh: Whitespace tweak.

2004-08-09  graydon hoare  <graydon@pobox.com>

	* change_set.{hh,cc}: New files.
	* basic_io.{hh,cc}: New files.
	* predicament.{hh,cc}: New files.
	* revision.{hh,cc}: Break completely, need to fix.
	* diff_patch.{hh,cc}: Minor touchups.
	* lua.{hh,cc}, std_hooks.lua: Model predicaments.
	* Makefile.am: Update.

2004-07-10  graydon hoare  <graydon@pobox.com>

	* lcs.{hh,cc}: Move lcs.hh body into lcs.cc.
	* diff_patch.cc: Modify to compensate.
	* revision.{hh,cc}: New files.
	* Makefile.am: Update
	* patch_set.{hh,cc}: Remove.
	* {cert,database,lua,packets}.{hh,cc}, commands.cc:
	Modify partially (incomplete) to use revisions.
	* manifest.{hh,cc}: Cleanup, remove dead code.
	* schema.sql: Declare new revision tables.
	* schema_migration.cc: Incomplete migrator.
	* {transforms.{hh,cc}, vocab{,_terms}.hh:
	Infrastructure for revisions.

2004-07-20  Derek Scherger  <derek@echologic.com>

	* tests/t_restrictions.at: new test
	* testsuite.at: run it
	* app_state.{cc,hh} (add_restriction, is_restricted): new functions
	* monotone.cc (--include,--exclude): new options
	* commands.cc (restrict_patch_set): new function. called by
	commit, update, status, diff commands

2004-07-05  graydon hoare  <graydon@pobox.com>

	* cert.cc (operator<): Fix wrong ordering of
	fields.

2004-06-07  graydon hoare  <graydon@pobox.com>

	* cryptopp/algebra.cpp:
	* cryptopp/asn.h:
	* cryptopp/hmac.h:
	* cryptopp/iterhash.h:
	* cryptopp/mdc.h:
	* cryptopp/modes.h:
	* cryptopp/osrng.h:
	* cryptopp/pubkey.h:
	* cryptopp/seckey.h:
	* cryptopp/simple.h:
	* cryptopp/smartptr.h:
	* cryptopp/strciphr.cpp:
	* cryptopp/strciphr.h:
	* lcs.hh:
	* lua.cc: Fixes for g++ 3.4 from Michael Scherer.
	* AUTHORS: Mention Michael.

2004-05-28  graydon hoare  <graydon@pobox.com>

	* tests/t_movedel.at: New test.
	* testsuite.at: Call it.
	* diff_patch.cc (adjust_deletes_under_renames): New function.
	(merge3): Use it.

2004-05-27  graydon hoare  <graydon@pobox.com>

	* tests/t_movepatch.at: New test.
	* testsuite.at: Call it.
	* diff_patch.cc (adjust_deltas_under_renames): New function.
	(merge3): Use it.

2004-05-20  graydon hoare  <graydon@pobox.com>

	* NEWS: Note 0.13 release.
	* configure.ac: Bump version number.
	* monotone.spec: Likewise.

2004-05-19  graydon hoare  <graydon@pobox.com>

	* file_io.cc (tilde_expand): Fix fs::path use.

2004-05-18  graydon hoare  <graydon@pobox.com>

	* diff_patch.cc (apply_directory_moves): Fix fs::path use.
	* file_io.cc (write_data_impl): Likewise.
	* packet.cc: Use explicit true/false maps in caches.
	* sanity.cc (dump_buffer): Write to clog (buffered).

2004-05-16  graydon hoare  <graydon@pobox.com>

	* keys.cc (get_passphrase): Reimplement.
	* unix/read_password.c: Remove.
	* {unix,win32}/read_password.cc: Add.
	* constants.{hh,cc} (maxpasswd): New constant.
	* Makefile.am: Teach about platform specific stuff.

2004-05-16  graydon hoare  <graydon@pobox.com>

	* diff_patch.cc (merge2): Don't discard files on one side.
	* std_hooks.lua (merge2_xxdiff_cmd): Specify merge filename.

2004-05-14  Joel Rosdahl  <joel@rosdahl.net>

	* std_hooks.lua (ignore_file): Quote dots in .svn patterns.
	* monotone.texi: Updated ignore_file hook example.

2004-05-13  Nathaniel Smith  <njs@codesourcery.com>

	* commands.cc: Include boost/filesystem/path.hpp,
	boost/filesystem/convenience.hpp.
	(checkout): Make checkout directory an fs::path, not a local_path.

2004-05-13  Nathaniel Smith  <njs@codesourcery.com>

	* testsuite.at (test_hooks.lua): Add a 'test_attr' attribute
	hook.  Add tests t_attributes and t_single_char_filenames.
	* tests/t_attributes.at: New test.
	* tests/t_single_char_filenames.at: New test.
	* manifest.cc (read_manifest_map): Replace ".+" with ".*" to
	support single-character filenames.
	* work.cc (read_work_set): Likewise.
	(read_attr_map): Likewise.

2004-05-13  Nathaniel Smith  <njs@codesourcery.com>

	* monotone.texi (Hook Reference): Update documented default
	definitions of 'merge2' and 'merge3'.

2004-05-12  graydon hoare  <graydon@pobox.com>

	* AUTHORS: Rename Netxx back to netxx. Really, look in
	the manifest; it's been renamed!
	* configure.ac: Remove prg_exec_monitor checks.

2004-05-12  Nathaniel Smith  <njs@pobox.com>

	* AUTHORS: Remove discussion of adns, since we no longer
	distribute it.  Fix capitalization of "Netxx".

2004-05-12  Nathaniel Smith  <njs@pobox.com>

	* std_hooks.lua (merge2): Support xemacs.  Add error message
	if no merge tool is found.
	(merge3): Likewise.  Also add (disabled) hook to use CVS
	'merge' command, as a demonstration of how to.

2004-05-12  graydon hoare  <graydon@pobox.com>

	* std_hooks.lua (get_author): Remove standard definition.
	* monotone.texi: Document change.

2004-05-12  graydon hoare  <graydon@pobox.com>

	* cert.cc (cert_manifest_author_default): Use default signing key
	name for default author, if lua hook fails.

2004-05-12  Joel Rosdahl  <joel@rosdahl.net>

	* file_io.cc (walk_tree): Removed extraneous newline in error
	message.

	* std_hooks.lua (edit_comment): Added missing newline in log
	message template.

	* tests/t_ls_missing.at: New test case.
	* testsuite.at: Added t_ls_missing.at.

2004-05-10  graydon hoare  <graydon@pobox.com>

	* nonce.cc, nonce.hh: New files.
	* Makefile.am: Note new files.
	* lua.cc, lua.hh (hook_get_nonce): New hook.
	* commands.cc (bump): New command.
	* commands.cc: Remove "(file|manifest)" args most places.
	* tests/t_disapprove.at
	* tests/t_genkey.at
	* tests/t_singlenetsync.at
	* tests/t_netsync.at
	* tests/t_persist_phrase.at: Adjust to compensate.
	* monotone.texi, monotone.1: Adjust to compensate.
	* work.cc, work.hh: Constify some arguments.

2004-05-09  graydon hoare  <graydon@pobox.com>

	* diff_patch.cc: Remove recording of file merge ancestry.

2004-05-09  graydon hoare  <graydon@pobox.com>

	* commands.cc (ls_missing): Modify to account for work.

2004-05-09  graydon hoare  <graydon@pobox.com>

	* commands.cc (list missing): New command.
	* monotone.texi, monotone.1: Update to document.

2004-05-08  graydon hoare  <graydon@pobox.com>

	* main.cc: New file encompassing prg_exec_monitor.
	* mkstemp.cc, mkstemp.hh: New portable implementation.
	* lua.cc: Use mkstemp from bundled version.
	* lua/liolib.c: Remove old mkstemp definition.
	* monotone.cc (cpp_main): Remove prg_exec env setting.
	* sanity.cc (sanity::dump_buffer): Dump logbuf to stderr, not stdout.
	* std_hooks.lua (temp_file): Use mkstemp not io.mkstemp.
	* Makefile.am (MOST_SOURCES): Add new files.

2004-05-03  Joel Rosdahl  <joel@rosdahl.net>

	* monotone.texi: Removed extraneous @ftable directive.

2004-05-02  graydon hoare  <graydon@pobox.com>

	* monotone.texi: Add stuff on selectors, new hooks.
	* AUTHORS: Typo fix.
	* configure.ac: Bump version number.

	Release point (v 0.12).

2004-05-02  Joel Rosdahl  <joel@rosdahl.net>

	Made it possible to rename a rename target and to undo a rename.
	I.e.: Given a rename set A -> B, "monotone rename B C" gives the
	rename set A -> C and "monotone rename B A" gives the empty rename
	set.
	* work.cc (visit_file): Implement new behavior.
	* tests/t_rename.at: Added test cases for new behavior.
	* monotone.texi: Note that a rename can be undone.

	Fix bug #8458:
	* file_io.hh, file_io.cc (walk_tree): Added require_existing_path
	parameter.
	* work.cc (build_deletion): Pass new parameter to walk_tree.
	* work.cc (build_rename): Ditto.

	* manifest.cc (build_manifest_map): Fix missing file check for
	i18n paths.

2004-05-01  Joel Rosdahl  <joel@rosdahl.net>

	Fix bug #7220:
	* manifest.cc (build_manifest_map): Handle missing file
	gracefully.

	* file_io.cc (walk_tree): Handle nonexistent file/directory
	gracefully.

2004-04-30  Christof Petig <christof@petig-baender.de>

	* rcs_import.cc (store_trunk_manifest_edge):
		skip ancestry to empty manifest
	* rcs_import.cc (process_branch):
		also follow branches of last/first versions

2004-04-29  graydon hoare  <graydon@pobox.com>

	* configure.ac: Fix up windows probe and bundling checks.
	* netxx/resolve_getaddrinfo.cxx: Local hack for stream addresses.
	* netsync.cc: Report address before listening.

2004-04-29  graydon hoare  <graydon@pobox.com>

	* cert.cc (get_branch_heads): Calculate a "disapproved version"
	attribute which culls a version with only disapproved ancestry
	edges.
	* monotone.texi: Fix some ascii-art diagrams.

2004-04-28  Christof Petig <christof@petig-baender.de>

	* command.cc (heads):
	show date and author certificates for each head

2004-04-28  Christof Petig <christof@petig-baender.de>

	* configure.ac:
	default to using the bundled SQLite

2004-04-28  Christof Petig <christof@petig-baender.de>

	* commands.cc (log):
	support optional file argument to show change log for
	e.g. monotone log [ID] cert.cc

2004-04-26  Christof Petig <christof@petig-baender.de>

	* rcs_import.cc (process branch):
	insert dummy cvs_edge to mark newly added file
	as previously non existant

2004-04-25  Joel Rosdahl  <joel@rosdahl.net>

	* po/stamp-po: Removed since it's generated.
	* std_hooks.lua (ignore_file): Corrected name of Subversion's
	administrative directory.
	* work.hh: Ditto.
	* monotone.texi (Hook Reference): Updated default definition of
	ignore_file.

2004-04-23  Christof Petig <christof@petig-baender.de>

	* rcs_import.cc (build_parent_state, build_child_state):
	remove dying files from manifest
	* rcs_import.cc (cvs_file_edge, note_file_edge):
	calculate state and remember it (alive or dead)

2004-04-23  Christof Petig <christof@petig-baender.de>

	* rcs_import.cc (import_rcs_file_with_cvs):
	do not include dead files in head_manifest

2004-04-22  Christof Petig <christof@petig-baender.de>

	* rcs_file.cc, rcs_file.hh: read and remember 'state' of revision
	* rcs_import.cc: remove Attic/ part from path

2004-04-21  Christof Petig <christof@petig-baender.de>

	* configure.ac: enable use of installed SQLite library

2004-04-20  graydon hoare  <graydon@pobox.com>

	* lua.hh, lua.cc (hook_note_commit): New hook.
	* commands.cc (commit): Call it.

2004-04-19  graydon hoare  <graydon@pobox.com>

	* cert.cc: Make trust messages nicer.
	* merkle_tree.cc: Clarify logging messages.
	* netsync.cc: Reorganize tickers, put client in txn.
	* packet.cc, packet.hh: Teach about constructability.

2004-04-16  graydon hoare  <graydon@pobox.com>

	* netsync.cc (session::extra_manifests): New member.
	(session::analyze_ancestry_graph): Use it.
	* tests/t_singlenetsync.at: New test for single manifest sync.
	* testsuite.at: Call it.

2004-04-14  Tom Tromey  <tromey@redhat.com>

	* rcs_import.cc (import_cvs_repo): Use require_password.
	Include keys.hh.
	* keys.hh (require_password): Declare.
	* keys.cc (require_password): New function.

2004-04-13  Tom Tromey  <tromey@redhat.com>

	* monotone.texi: Typo fixes.

2004-04-10  graydon hoare  <graydon@pobox.com>

	* netsync.cc: Minor bug fixes.

2004-04-10  graydon hoare  <graydon@pobox.com>

	* database.{cc,hh}:
	* commands.{cc,hh}:
	* lua.{cc,hh}:
	* std_hooks.lua:
	* vocab_terms.hh:
	Implement first cut at selectors.

2004-04-10  graydon hoare  <graydon@pobox.com>

	* cert.cc (operator<): Include name in compare.
	(operator==): Likewise.
	* packet.cc: Include shared_ptr.
	* rcs_file.cc: Rewrite by hand, no spirit.
	* rcs_import.cc: Change ticker names a bit.

2004-04-09  graydon hoare  <graydon@pobox.com>

	* app_state.cc: Fix a couple file path constructions.
	* file_io.cc (book_keeping_file): Make one variant static.
	* manifest.cc: Remove some dead code in walkers.
	* work.cc: Ditto.
	* rcs_file.cc: fcntl fix from Paul Snively for OSX.

2004-04-09  graydon hoare  <graydon@pobox.com>

	* file_io.cc: Fix boost filesystem "." and ".." breakage.
	* lua.cc: Fix format of log entry.
	* monotone.cc: Log locale settings on startup.
	* sanity.cc: Dump prefix on --verbose activation.
	* testsuite/t_i18n_file.at: Fix autotest LANG breakage.
	* testsuite/t_null.at: Account for chatter with --verbose.

2004-04-09  graydon hoare  <graydon@pobox.com>

	* configure.ac: Comment out check for sse2,
	set bundling to true by default.
	* INSTALL: describe changes to bundling.
	* Makefile.am: Remove vestiges of depot.

2004-04-07  graydon hoare  <graydon@pobox.com>

	* adns/*:
	* network.{cc,hh}:
	* proto_machine.{cc,hh}:
	* {http,smtp,nntp}_tasks.{cc,hh}:
	* tests/t_{http,smtp,nntp,proxy}.at:
	* url.{cc,hh}:
	* depot.cc:
	Delete files.
	* commands.cc:
	* lua.{cc,hh}:
	* database.{cc,hh}: Remove network/queue stuff.
	* configure.ac:
	* constants.{cc,hh}:
	* tests/t_{netsync,singlecvs,cvsimport}.at:
	* testsuite.at:
	* transforms.{cc,hh}:
	* unit_tests.{cc,hh}:
	* vocab_terms.hh:
	* vocab.{cc,hh}:
	* Makefile.am: Adjust for deletions.
	* app_state.hh: Cleanup.
	* monotone.texi: Fix some typos.
	* packet.{cc,hh}: Implement database ordering.
	* netsync.cc: Massage to use new packet logic.
	* commands.cc:
	* std_hooks.lua: Add initial selector stuff.

2004-03-29  graydon hoare  <graydon@pobox.com>

	* monotone.spec: Update for 0.11 release.

	Release point (v 0.11).

2004-03-29  graydon hoare  <graydon@pobox.com>

	* Makefile.am (DISTCHECK_CONFIGURE_FLAGS): Set.
	* commands.cc: Tidy up / narrow output width.
	* patch_set.cc: Likewise.
	* monotone.texi: Cleanups for PDF generation.

2004-03-28  graydon hoare  <graydon@pobox.com>

	* NEWS: Mention 0.11 release.
	* AUTHORS: Mention Robert.

2004-03-28  Robert Bihlmeyer  <robbe+mt@orcus.priv.at>

	* file_io.cc (walk_tree_recursive): Ignore broken symlinks.

2004-03-27  graydon hoare  <graydon@pobox.com>

	* monotone.texi: Flesh out netsync stuff, remove old network stuff.
	* monotone.1: Likewise.

2004-03-27  Robert Helgesson  <rycee@home.se>

	* Makefile.am:
	* configure.ac:
	* database.cc:
	* depot.cc:
	* lua.cc:
	* network.cc:
	* schema_migration.cc: Bundled library switch logic.

2004-03-27  graydon hoare  <graydon@pobox.com>

	* depot.cc (dump): Implement.
	* tests/t_http.at, test/t_proxy.at: Use "depot.cgi dump" rather than sqlite.
	* sqlite/pager.h: Change page size.
	* README: Massage slightly.
	* INSTALL: Write real installation instructions.
	* Makefile.am: Include build of "one big page" docs.
	* boost/circular_buffer_base.hpp: Another boost version insulation fix.
	* vocab.cc (verify): Normalize local_path's during verification on boost 1.31.0.
	* monotone.texi: Rip out some of the pre-netsync networking docs.

2004-03-24  graydon hoare  <graydon@pobox.com>

	* boost/circular_buffer_base.hpp: Boost version insulation.
	* cert.cc, cert.hh, commands.cc: Differentiate "unknown" keys from "bad".
	* xdelta.cc, proto_machine.cc: Fix boost version insulation.

2004-03-24  graydon hoare  <graydon@pobox.com>

	* rcs_import.cc (import_substates): Filter by branch.
	* xdelta.cc: Minor bits of insulation.

2004-03-24  graydon hoare  <graydon@pobox.com>

	* AUTHORS: Mention Robert.
	* configure.ac: Enable sse2 stuff.
	* monotone.spec: Adjust CFLAGS and CXXFLAGS
	* monotone.texi (Network Service): Expand a bit.

2004-03-24  Robert Helgesson  <rycee@home.se>

	* commands.cc:
	* http_tasks.cc:
	* lua.cc:
	* manifest.cc:
	* netsync.cc:
	* nntp_tasks.cc:
	* proto_machine.cc:
	* work.cc:
	* xdelta.cc:
	Portability fixes for boost 1.31.0

2004-03-22  graydon hoare  <graydon@pobox.com>

	* cryptopp/integer.cpp, integer.h: Enable SSE2 multiply code.
	* database.cc, database.hh, certs.cc: Speed up 'heads'.

2004-03-21  graydon hoare  <graydon@pobox.com>

	* lcs.hh, sanity.hh: Minor performance tweaks.

2004-03-20  graydon hoare  <graydon@pobox.com>

	* rcs_import.cc: Teach how to aggregate branches.
	* monotone.texi: Start section on netsync.

2004-03-20  Olivier Andrieu  <oliv__a@users.sourceforge.net>

	* commands.cc (log): Show tags in log.
	* AUTHORS: Mention Olivier.

2004-03-17  Nathan Myers  <ncm@cantrip.org>

	* boost/circular_buffer.hpp:
	* commands.cc:
	* cryptopp/fltrimpl.h:
	* cryptopp/iterhash.cpp:
	* quick_alloc.hh:
	Fixes for gcc 3.4 compat and warnings.

2004-03-17  graydon hoare  <graydon@pobox.com>
	* cryptopp/config.h: Fix for gcc aliasing optimization error.
	* rcs_import.cc (cvs_history::note_file_edge):
	Fix for first changelog import bug (#5813).

2004-03-15  graydon hoare  <graydon@pobox.com>

	* rcs_import.cc: Import lone versions properly.
	* tests/t_singlecvs.at: New test for it.
	* testsuite.at: Call it.

2004-03-14  graydon hoare  <graydon@pobox.com>

	* commands.cc (diff): Show added files too.
	* monotone.texi: Fix typo.

2004-03-08  graydon hoare  <graydon@pobox.com>

	* netsync.cc (analyze_manifest_edge): Fix broken formatter.

2004-03-07  graydon hoare  <graydon@pobox.com>

	* Makefile.am (BOOST_SANDBOX_SOURCES): Remove boost::socket entries.
	(NETXX_SOURCES): Predicate on IP6 support in OS (from Paul Snively).
	* boost/socket/*.[hc]pp: Remove.
	* boost/io/streambuf_wrapping.hpp: Remove.
	* AUTHORS: Remove copyright notice for boost::socket.
	* acinclude.m4 (ACX_PTHREAD): Add.
	* network.cc: Replace boost::socket machinery with Netxx.
	* network.hh (open_connection): Remove prototype, static function.
	* sanity.hh, sanity.cc: Make log formatters give file:line coords,
	throw log offending coordinate if formatting fails.

2004-03-07  graydon hoare  <graydon@pobox.com>

	* sqlite/date.c, sqlite/vdbeInt.h, sqlite/vdbeaux.c: Add.
	* sqlite/*.c: Upgrade to 2.8.12.
	* Makefile.am: Update to mention new files.
	* cert.cc
	(expand_ancestors)
	(expand_dominators): Resize child bitmaps to cover parent.

2004-03-06  graydon hoare  <graydon@pobox.com>

	* netsync.cc (get_root_prefix): Fix from Paul Snively
	to fix static initialization order on mac OSX.
	* montone.texi: Typo fix from Anders Petersson.
	* *.cc: Move all function defs into column 0.

2004-03-04  graydon hoare  <graydon@pobox.com>

	* std_hooks.lua: Fix merger execution pessimism.

2004-03-04  graydon hoare  <graydon@pobox.com>

	* adler32.hh: Modify to use u8.
	* depot.cc, netcmd.cc, xdelta.cc: Modify to use u8.
	* netio.hh, numeric_vocab.hh (widen): Move between headers.
	* netsync.cc: Correct role-assumption bugs.
	* schema_migration.cc: Strip whitespace in sha1.
	(changes received from Christof Petig)

2004-03-01  graydon hoare  <graydon@pobox.com>

	* commands.cc: Handle anonymous pulling.
	* netsync.cc: Ditto.

	Release point (v 0.10).

2004-03-01  graydon hoare  <graydon@pobox.com>

	* NEWS: Mention impending 0.10 release.
	* cert.cc, cert.hh: Bug fixes, implement trust function, QA stuff.
	* commands.cc: Tweak disapprove, approve, testresult, push, pull.
	* configure.ac: Bump version number.
	* cryptopp/rng.h, cryptopp/rng.cpp
	(MaurerRandomnessTest): Fix bitrot.
	* keys.cc: Add Maurer PRNG randomness test.
	* lua.cc, lua.hh: Add trust, testresult, anonymous netsync hooks.
	* monotone.1: Update to follow changes to commands.
	* monotone.texi: Include QA section, adjust some UI drift, clarify
	reserved cert names, document new hooks and commands.
	* netcmd.hh, netcmd.cc: Add anonymous, error commands; fix bugs.
	* netsync.cc: Process new commands, factor server loop a bit.
	* std_hooks.lua: Add new hook defaults, factor mergers.
	* tests/t_netsync.at: Check SHA1 of each edge.
	* tests/t_null.at: Call with --norc to skip ~/.monotonerc
	* tests/t_update.at: Fix glaring error.
	* tests/t_disapprove.at, tests/t_testresult.at: New tests.
	* testsuite.at: Call them.
	* ui.cc (sanitize): Clean escape chars from output (optional?)
	* update.cc: Rewrite entirely in terms of new QA definitions.

2004-02-24  graydon hoare  <graydon@pobox.com>

	* commands.cc (ls_keys): Write key hash codes.
	* constands.cc (netsync_timeout_seconds): Up to 120.
	* netsync.cc: Fix a bunch of bugs.
	* patch_set.cc (manifests_to_patch_set): Fix bug in overload
	default construction.

2004-02-22  graydon hoare  <graydon@pobox.com>

	* patch_set.cc, patch_set.hh: Parameterize yet further.
	* netsync.cc: Fix a lot of bugs, add manifest and file grovelling.
	* tests/t_netsync.at: A new test (which runs!)
	* testsuite.at: Call it.

2004-02-20  graydon hoare  <graydon@pobox.com>

	* cert.cc, cert.hh, key.cc, key.hh, database.cc, database.hh:
	Add lots of little netsync support routines.
	* commands.cc (rebuild): Rehash everything too.
	* constants.cc (netcmd_minsz): Recalculate.
	* cryptopp/osrng.cpp (NonblockingRng::GenerateBlock): Handle
	/dev/urandom a bit better.
	* netcmd.cc, netcmd.hh: Remove describe cmds, add nonexistant cmd.
	* netio.hh: Add uleb128 stuff.
	* xdelta.cc: Add randomizing unit test suite.
	* diff_patch.cc: Remove commented-out dead line-merger code.
	* merkle_tree.cc: Fix various bugs.
	* netcmd.cc: Switch everything over to uleb128s.
	* netsync.cc: Implement lots of missing stuff.

2004-02-09  graydon hoare  <graydon@pobox.com>

	* netsync.cc (ROOT_PREFIX): New variable.
	* commands.cc (merkle): New command.

2004-02-09  Ben Elliston  <bje@wasabisystems.com>

	* monotone.texi: Spelling corrections.

2004-02-09  graydon hoare  <graydon@pobox.com>

	* database.cc, database.hh
	(get_version_size)
	(get_file_version_size)
	(get_manifest_version_size): New functions.
	* xdelta.cc, xdelta.hh (measure_delta_target_size): New function.
	* merkle_tree.cc, merkle_tree.hh, netcmd.cc, netcmd.hh:
	Cleanup and typesafety.
	* netsync.cc: Cleanup, typesafety, implement refine phase.

2004-02-01  graydon hoare  <graydon@pobox.com>

	* netsync.cc: Remove a lot of stuff, implement auth phase.
	* constants.cc, constants.hh: Move constants from netsync.cc.
	* netcmd.cc, netcmd.hh: Split out of netsync.cc.
	* merkle_tree.cc, merkle_tree.hh: Likewise.
	* numeric_vocab.hh: New header.
	* adler32.hh: include numeric_vocab.hh.
	* netio.hh: Likewise.
	* unit_tests.cc, unit_tests.hh: Update.
	* Makefile.am: Likewise.
	* commands.cc: Guess signing key for auth phase.
	* database.cc, database.hh (public_key_exists)
	(get_pubkey): New functions based on key hashes.

2004-01-31  graydon hoare  <graydon@pobox.com>

	* Netxx/*: New files.
	* AUTHORS: Mention Netxx.
	* Makefile.am: Mention Netxx and netsync.{cc,hh}
	* adler32.hh: Delegate typedefs to boost.
	* cert.hh, cert.cc (cert_hash_code): New function.
	* commands.cc (find_oldest_ancestors): Block cycles.
	(netsync): New command.
	* database.cc, database.hh (schema): Update.
	(put_key): Calculate key hash on the fly.
	(put_cert): Likewise.
	(merkle_node_exists)
	(get_merkle_node)
	(put_merkle_node)
	(erase_merkle_nodes): New functions.
	* keys.hh, keys.cc (key_hash_code): New function.
	* lua.cc, lua.hh
	(hook_get_netsync_read_permitted)
	(hook_get_netsync_write_permitted): New hooks.
	* monotone.spec: Update for FC1 info conventions.
	* monotone.texi (Quality Assurance): New section.
	* netsync.cc, netsync.hh: New files, preliminary
	netsync infrastructure. Command bodies still missing.
	* schema.sql: Add intrinsic key and cert hashes, merkle nodes.
	* schema_migration.cc: Add code to migrate to new schema.
	* unit_tests.cc: Handle command-line args to limit test set.
	* vocab_terms.hh: Add merkle and prefix as new terms.

2004-01-13  Nathaniel Smith  <njs@codesourcery.com>

	* idna/idn-int.h: Remove (generated by configure).

2004-01-13  Nathaniel Smith  <njs@codesourcery.com>

	* configure.ac: Switch "if" and "else" branches in pthreads
	checks.

2004-01-12  Nathaniel Smith  <njs@codesourcery.com>

	* configure.ac: Remove check for -lpthread.
	Add check for pthread_mutex_lock and ACX_PTHREAD.
	* m4/acx_pthread.m4: New file.

2004-01-07  graydon hoare  <graydon@pobox.com>

	* Makefile.am:
	* po/POTFILES.in:
	* po/monotone.pot: Minor tweaks for distclean.
	* adns/config.h:
	* boost/socket/src/interface.cpp:
	* boost/socket/src/ip4/address.cpp:
	* boost/socket/src/ip4/protocol.cpp: OSX portability.
	* AUTHORS: Mention new contributors.
	* monotone.texi (Hook Reference): Document i18n hooks.

	Release point (v 0.9).

2004-01-07  graydon hoare  <graydon@pobox.com>

	* cert.cc (ensure_parents_loaded)
	(expand_dominators)
	(expand_ancestors)
	(find_intersecting_node): New functions.
	(find_common_ancestor): Reimplement in terms of dominator
	and ancestor bitset intersection.

2004-01-05  Christof Petig <christof@petig-baender.de>

	* vocab.cc (verify<local_path>) Fix use of val() / iterator.
	* constants.cc (illegal_path_bytes): NUL-terminate.

2004-01-02  graydon hoare  <graydon@pobox.com>

	* diff_patch.cc (normalize_extents): Improve to handle an odd case.
	* tests/t_fmerge.at: New test, to test it.
	* commands.cc (fload, fmerge): Permanently enable, for test.
	* testsuite.at: Call new test.

2004-01-01  graydon hoare  <graydon@pobox.com>

	* file_io.hh, file_io.cc (read_localized_data, write_localized_data):
	New functions
	* commands.cc, manifest.cc, transforms.cc: Use them.
	* monotone.texi: Minor update to i18n docs.
	* lua.hh, lua.cc (hook_get_linesep_conv, hook_get_charset_conv):
	New hooks.
	* acinclude.m4: Move AX_CREATE_STDINT_H in here.
	* po/monotone.pot: Regenerate.
	* NEWS, configure.ac: Prep for 0.9 release.

2003-12-30  graydon hoare  <graydon@pobox.com>

	* file_io.hh, file_io.cc (mkpath): New function.
	* commands.cc, database.cc, diff_patch.cc, file_io.cc,
	lua.cc, vocab.cc, work.cc: Use it.
	* constants.cc (illegal_path_bytes_arr): Remove leading null.
	* monotone.texi: Include i18n docs.
	* tests/t_i18n_file.at: Check colon in filename.

2003-12-29  graydon hoare  <graydon@pobox.com>

	* file_io.cc: Localize names before touching fs.
	* lua.hh, lua.cc (hook_get_system_charset): Remove useless fn.
	* test_hooks.lua: Likewise.
	* monotone.cc, transforms.cc, transforms.hh:
	Remove lua from system charset conv.
	* tests/t_i18n_file.at: New test.
	* testsuite.at: Call it.

2003-12-28  graydon hoare  <graydon@pobox.com>

	* app_state.cc, app_state.hh: Massage to use i18n vocab.
	* cert.cc, commands.cc, commands.hh, rcs_import.cc,
	update.cc, update.hh, url.cc, url.hh: Likewise.

	* work.cc, work.hh: --> Likewise, and break file format! <--

	* constants.hh, constants.cc (legal_ace_bytes): New constant.
	* vocab.cc (verify<ace>): Use it.
	(verify<urlenc>) New function.
	* vocab_terms.hh (ace, urlenc, utf8): New terms.
	* transforms.hh, transforms.cc: Use them.
	* monotone.cc (utf8_argv): Charconv argv.
	* network.hh, network.cc: Use url.{hh,cc}.

2003-12-28  graydon hoare  <graydon@pobox.com>

	* constants.hh, constants.cc (idlen): New constant.
	* commands.cc, vocab.cc: Use it.
	* manifest.cc (read_manifest_map): Tighten up regex.
	* packet.cc: Likewise.
	* transforms.cc (uppercase)
	(lowercase): Rewrite.
	(utf8_to_urlenc)
	(urlenc_to_utf8)
	(internalize_url)
	(internalize_cert_name)
	(internalize_rsa_keypair_id)
	(externalize_url)
	(externalize_cert_name)
	(externalize_rsa_keypair_id): New functions.
	* url.hh, url.cc (parse_utf8_url): New function.

2003-12-20  graydon hoare  <graydon@pobox.com>

	* diff_patch.cc (normalize_extents): New function.
	(merge_via_edit_scripts): Use it.

2003-12-19  graydon hoare  <graydon@pobox.com>

	[net.venge.monotone.i18n branch]

	* idna/*.[ch]: New files.
	* po/*: New files.
	* url.cc, url.hh, constants.cc: New files.
	* Makefile.am, configure.ac: Various fiddling for gettext.
	* lua.hh, lua.cc (hook_get_system_charset): New hook.
	(hook_get_system_linesep): New hook.
	* transforms.hh, transforms.cc
	(charset_convert)
	(system_to_utf8)
	(utf8_to_system)
	(ace_to_utf8)
	(utf8_to_ace)
	(line_end_convert): New functions.
	* vocab.cc: Refine constraints.
	* vocab_terms.hh (external): New atomic type.
	* monotone.cc (cpp_main): Initialize gettext.
	* sanity.hh (F): Call gettext() on format strings.
	* commands.cc, depot.cc, database.cc, http_tasks.cc, keys.cc,
	network.cc, rcs_import.cc, sanity.cc, mac.hh : Update to use
	'constants::' namespace.
	* config.h.in: Remove.
	* commands.cc: Various formatting cleanups.
	* unit_tests.cc, unit_tests.hh: Connect to url tests.

2003-12-19  graydon hoare  <graydon@pobox.com>

	* diff_patch.cc (merge3): Skip patches to deleted files.

2003-12-16  graydon hoare  <graydon@pobox.com>

	* commands.cc (ls_ignored, ignored_itemizer): Fold in as subcases of unknown.

2003-12-16  graydon hoare  <graydon@pobox.com>

	* lua.cc (working_copy_rcfilename): MT/monotonerc not MT/.monotonerc.

2003-12-16  graydon hoare  <graydon@pobox.com>

	* lua.hh, lua.cc (working_copy_rcfilename): New function.
	* monotone.cc: Add working copy rcfiles.
	* commands.cc (ls_unknown, unknown_itemizer): Skip ignored files.

2003-12-16  graydon hoare  <graydon@pobox.com>

	* file_io.cc (walk_tree_recursive): continue on book-keeping file.

2003-12-15  graydon hoare  <graydon@pobox.com>

	* tests/t_unidiff.at, t_unidiff2.at: Check for mimencode.

2003-12-15  graydon hoare  <graydon@pobox.com>

	* configure.ac: Add --enable-static-boost.
	* Makefile.am: Likewise.
	* AUTHORS: Mention new contributors.

2003-12-14  Lorenzo Campedelli <lorenzo.campedelli@libero.it>

	* work.cc (add_to_attr_map): Finish change to attr map format.

2003-12-10  Tom Tromey  <tromey@redhat.com>

	* commands.cc (checkout): Give better error message if branch is
	empty.

2003-12-07  Eric Kidd  <eric.kidd@pobox.com>

	* commands.cc (agraph): Handle repositories with a single version.
	* database.cc (get_head_candidates): Handle heads with no ancestors.
	* cert.cc (get_branch_heads): Handle heads with no ancestors.

2003-12-06  Eric Kidd  <eric.kidd@pobox.com>

	* update.hh, update.cc (pick_update_target): Return current
	version if no better update candidates available.
	* update.cc (pick_update_target): Always do branch filtering.
	* commands.cc (update): Notice when we're already up-to-date.
	* commands.cc (propagate): Assign branch name correctly when merging.

2003-12-05  graydon hoare  <graydon@pobox.com>

	* lcs.hh (edit_script): New entry point.
	* diff_patch.cc: Rewrite merge in terms of edit scripts.
	* network.cc (post_queued_blobs_to_network): Tidy up transient
	failure message.
	* randomfile.hh: Prohibit deletes on end of chunks.
	* sanity.cc: EOL-terminate truncated long lines.

2003-12-02  graydon hoare  <graydon@pobox.com>

	* database.cc, database.hh (reverse_queue): Copy constructor.
	* std_hooks.lua (merge3): Remove afile, not ancestor.
	* monotone.cc: Remove debugging message.
	* ui.cc (finish_ticking): Set last_write_was_a_tick to false.

2003-12-01  graydon hoare  <graydon@pobox.com>

	* app_state.hh, app_state.cc (set_signing_key): New fn, persist key.
	* monotone.cc (cpp_main): Permit commuting the --help argument around.

2003-11-30  graydon hoare  <graydon@pobox.com>

	* network.cc (post_queued_blobs_to_network): Fail when posted_ok is false.
	* database.cc (initialize): Fail when -journal file exists.
	* keys.cc (make_signature): Nicer message when privkey decrypt fails.

2003-11-29  Tom Tromey  <tromey@redhat.com>

	* rcs_import.cc (store_auxiliary_certs): Renamed to fix typo.
	Updated all callers.

	* http_tasks.cc (check_received_bytes): Allow "-" as well.
	* depot.cc (execute_post_query): Allow "-" as well.

2003-11-28  Tom Tromey  <tromey@redhat.com>

	* http_tasks.cc (check_received_bytes): Allow "-" as well.
	* depot.cc (execute_post_query): Allow "-" as well.

2003-11-28  graydon hoare  <graydon@pobox.com>

	* cert.cc: Various speedups.
	* cycle_detector.hh (edge_makes_cycle): Use visited set, too.
	* database.hh, database.cc (get_head_candidates): New, complex query.
	* keys.hh, keys.cc (check_signature): Cache verifiers.
	* sqlite/os.c (sqliteOsRandomSeed): Harmless valgrind purification.
	* tests/t_fork.at, tests/t_merge.at: Ignore stderr chatter on 'heads'.

2003-11-27  graydon hoare  <graydon@pobox.com>

	* Makefile.am (AM_LDFLAGS): No more -static, sigh.
	* cert.cc (find_relevant_edges): Keep dynamic-programming caches.
	(calculate_renames_recursive): Likewise.
	* cert.cc, cert.hh (rename_edge): Add constructor, copy constructor.
	* commands.cc (list certs): Note rename certs are binary.

2003-11-24  graydon hoare  <graydon@pobox.com>

	* network.cc: Continue fetch, post loops even if one target has
	an exception.

2003-11-24  graydon hoare  <graydon@pobox.com>

	* database.hh, database.cc (delete_posting): Change to take queue
	sequence numbers.
	* commands.cc (queue): Use new API.
	* network.cc (post_queued_blobs_to_network): Use new API.

2003-11-24  graydon hoare  <graydon@pobox.com>

	* std_hooks.lua (get_http_proxy): Return nil when no ENV var.
	* monotone.texi (get_http_proxY): Document change.

2003-11-24  graydon hoare  <graydon@pobox.com>

	* tests/t_proxy.at: Add a test for proxying with tinyproxy.
	* testsuite.at: Call it.
	* lua.cc: Fix dumb error breaking proxying.
	* network.cc: Be verbose about proxying.

2003-11-23  graydon hoare  <graydon@pobox.com>

	* http_tasks.cc (read_chunk): Tolerate 0x20* after chunk len.

2003-11-23  graydon hoare  <graydon@pobox.com>

	* network.cc: Make more informative error policy.
	* boost/socket/socketstream.hpp: Pass SocketType to streambuf template.
	* boost/socket/src/default_socket_impl.cpp: Translate EINTR.

2003-11-22  graydon hoare  <graydon@pobox.com>

	* lua.cc, lua.hh (hook_get_http_proxy): New hook.
	* std_hooks.lua (get_http_proxy): Default uses HTTP_PROXY.
	(get_connect_addr): Undefine, it's for tunnels alone now.
	* network.cc: Use new hook.
	* http_tasks.hh, http_tasks.cc: Teach about proxies (sigh).
	* monotone.texi: Document new hooks.

2003-11-22  graydon hoare  <graydon@pobox.com>

	* lua.cc, lua.hh (hook_get_connect_addr): New hook.
	* std_hooks.lua (get_connect_addr): Default uses HTTP_PROXY.
	* network.cc, network.hh: Use new hook.
	* http_tasks.cc: Teach about HTTP/1.1.
	* cert.cc (bogus_cert_p): Fix UI ugly.

2003-11-21  graydon hoare  <graydon@pobox.com>

	* constants.hh (postsz): New constant for suggested post size.
	* database.cc, database.hh (queue*): Change db API slightly.
	* commands.cc (queue): Adjust to changed db API.
	* network.cc (post_queued_blobs_to_network): Switch to doing
	incremental posts.
	* cert.cc (write_rename_edge, read_rename_edge): Put files on
	separate lines to accomodate future i18n work.
	* work.cc (add_to_attr_map, write_attr_map): Reorder fields to
	accomodate future i18n work.
	* monotone.texi: Document it.
	* configure.ac, NEWS: Mention 0.8 release.

	Release point (v 0.8).

2003-11-16  Tom Tromey  <tromey@redhat.com>

	* missing: Removed generated file.

2003-11-14  graydon hoare  <graydon@pobox.com>

	* commands.cc (vcheck): Add.
	* cert.cc, cert.hh (cert_manifest_vcheck): Add.
	(check_manifest_vcheck): Add.
	(calculate_vcheck_mac): Add.
	* constants.hh (vchecklen): New constant.
	* mac.hh: Re-add.
	* monotone.texi (Hash Integrity): New section.
	* monotone.1: Document vcheck.

2003-11-14  graydon hoare  <graydon@pobox.com>

	* database.cc, database.hh (reverse_queue): New class.
	(compute_older_version): New functions.
	(get_manifest_delta): Remove.
	* network.cc, network.hh (queue_blob_for_network): Remove.
	* packet.cc, packet.hh (queueing_packet_writer): Change UI,
	write to queue directly, accept optional<reverse_queue>.
	* cert.cc (write_paths_recursive): Rewrite to use constant
	memory.
	* commands.cc (queue, queue_edge_for_target_ancestor):
	Install optional<reverse_queue> in qpw.
	* tests/t_cross.at: Ignore new UI chatter.
	* monotone.texi (Transmitting Changes): Change UI output.

2003-11-13  graydon hoare  <graydon@pobox.com>

	* Makefile.am (AUTOMAKE_OPTIONS): Require 1.7.1
	* commands.cc (addtree): Wrap in transaction guard.
	* database.cc, database.hh (manifest_delta_exists): Add.
	(get_manifest_delta): Add.
	* cert.cc (write_paths_recursive): Use partial deltas.
	* manifest.cc, manifest.hh (read_manifest_map): New variant.
	* patch_set.cc, patch_set.hh (patch_set): Add map_new, map_old
	fields.
	(manifests_to_patch_set) Store new field.
	(patch_set_to_packets) Don't read manifest versions from db.
	* std_hooks.lua (ignore_file): ignore .a, .so, .lo, .la, ~ files.
	* tests/t_cvsimport.at: New test.
	* testsuite.at: Call it.

2003-11-10  graydon hoare  <graydon@pobox.com>

	* commands.cc (find_oldest_ancestors): New function.
	(queue): New "addtree" subcommand.
	* monotone.texi: Document it.
	* monotone.1: Document it.

2003-11-10  graydon hoare  <graydon@pobox.com>

	* file_io.cc (walk_tree_recursive): Ignore MT/

2003-11-09  graydon hoare  <graydon@pobox.com>

	* database.cc (dump, load): Implement.
	* commands.cc (db): Call db.dump, load.
	* cycle_detector.hh: Skip when no in-edge on src.
	* monotone.texi: Document dump and load, add some
	special sections.
	* monotone.1: Mention dump and load.

2003-11-09  graydon hoare  <graydon@pobox.com>

	* rcs_file.hh (rcs_symbol): New structure.
	* rcs_file.cc (symbol): New rule.
	* rcs_import.cc (find_branch_for_version): New function.
	(cvs_key::branch): New field.
	(store_auxilliary_certs): Cert branch tag.
	* cycle_detector.hh: Fix bugs, don't use quick_alloc.
	* commands.cc (checkout): Add --branch based version.
	* monotone.texi: Document new command variant.
	* monotone.1: Ditto.

2003-11-09  graydon hoare  <graydon@pobox.com>

	* quick_alloc.hh: New file.
	* Makefile.am: Add it.
	* cycle_detector.hh: Rewrite.
	* manifest.hh: Use quick_alloc.
	* vocab.cc: Relax path name requirements a bit.
	* sqlite/sqliteInt.h: Up size of row to 16mb.

2003-11-02  graydon hoare  <graydon@pobox.com>

	* commands.cc (post): Post everything if no URL given; don't base
	decision off branch name presence.
	* app_state.cc, monotone.cc, file_io.cc, file_io.hh: Support
	absolutifying args.
	* lua.hh, lua.cc, std_hooks.lua (hook_get_mail_hostname): New hook.
	* monotone.texi: Document it.
	* monotone.texi, monotone.1: Minor corrections, new sections.
	* monotone.cc: Don't look in $ENV at all.
	* network.cc: Correct MX logic.
	* nntp_tasks.cc, smtp_tasks.cc: Separate postlines state.
	* smtp_tasks.cc: Correct some SMTP logic.
	* configure.ac, NEWS: Mention 0.7 release.

	Release point (v 0.7).

2003-11-01  graydon hoare  <graydon@pobox.com>

	* http_tasks.cc: Drop extra leading slashes in HTTP messages.

2003-10-31  graydon hoare  <graydon@pobox.com>

	* commands.cc, database.cc, database.hh, lua.cc, lua.hh,
	network.cc, network.hh, packet.cc, packet.hh, schema.sql,
	schema_migration.cc, tests/t_http.at, tests/t_nntp.at, vocab.cc:
	Eliminate "groupname", use lone URL.
	* monotone.texi: Update to cover new URL rules.
	* network.cc, network.hh, lua.cc, lua.hh, smtp_tasks.cc:
	Implement "mailto" URLs.
	* tests/t_smtp.at: New test.
	* testsuite.at: Call it.

2003-10-31  graydon hoare  <graydon@pobox.com>

	* patch_set.cc (manifests_to_patch_set): Second form with explicit renames.
	(manifests_to_patch_set): Split edit+rename events when we see them.
	* commands.cc (status, commit): Include explicit rename set.
	* diff_patch.cc (merge3): Accept edit+rename events split by patch_set.cc.
	* smtp_tasks.hh, smtp_tasks.cc: New files.
	* nntp_machine.hh, nntp_machine.cc: Rename to proto_machine.{hh,cc} (woo!)
	* nntp_tasks.cc: Adjust to use proto_ prefix in various places.
	* proto_machine.cc (read_line): get() into streambuf.
	* Makefile.am: Cover renames and adds.

2003-10-31  graydon hoare  <graydon@pobox.com>

	* diff_patch.cc (merge3): Extract renames.
	* commands.cc (calculate_new_manifest_map): Extract renames.
	(try_one_merge): Extract renames, propagate to merge target.
	(commit): Extract renames, propagate to commit target.
	* cert.cc (calculate_renames_recursive): Fix wrong logic.
	(find_common_ancestor_recursive): Stall advances at top of graph.
	* patch_set.cc: (manifests_to_patch_set): Teach about historical
	renames.
	* tests/t_erename.at: New test for edit+rename events.
	* testsuite.at: Call t_erename.at.

2003-10-30  graydon hoare  <graydon@pobox.com>

	* patch_set.cc (operator<): s/a/b/ in a few places, yikes!
	* cert.cc: Add machinery for rename edge certs.
	* commands.cc: Call diff(manifest,manifest) directly.
	* tests/t_nntp.at: Kill tcpserver DNS lookups on nntp test.
	* network.cc (parse_url): Character class typo fix, from
	Johannes Winkelmann.
	* app_state.hh, cert.hh, commands.hh, cycle_detector.hh,
	database.hh, diff_patch.cc, diff_patch.hh, http_tasks.hh,
	interner.hh, keys.hh, lua.hh, manifest.hh, network.hh,
	nntp_machine.hh, nntp_tasks.hh, packet.hh, patch_set.hh,
	transforms.hh, update.hh, vocab.hh, work.hh, xdelta.hh:
	fix use of std:: prefix / "using namespace" pollution.

2003-10-27  graydon hoare  <graydon@pobox.com>

	* lua/liolib.c (io_mkstemp): Portability fix
	from Ian Main.
	* xdelta.cc,hh (compute_delta): New manifest-specific variant.
	* transforms.cc,hh (diff): Same.
	* rcs_import.cc: Various speedups to cvs import.

2003-10-26  graydon hoare  <graydon@pobox.com>

	* cert.cc (get_parents): New function.
	(write_paths_recursive): New function.
	(write_ancestry_paths): New function.
	* cert.hh (write_ancestry_paths): Declare.
	* commands.cc (queue_edge_for_target_ancestor):
	Call write_ancestry_paths for "reposting" queue
	strategy.

2003-10-25  graydon hoare  <graydon@pobox.com>

	* commands.cc (log): Skip looking inside nonexistent
	manifests for file comments.

2003-10-24  graydon hoare  <graydon@pobox.com>

	* adns/*.c, adns/*.h: Import adns library.
	* Makefile.am: Update to build adns into lib3rdparty.a.
	* AUTHORS: Mention adns.
	* network.cc: Call adns functions, not gethostbyname.

2003-10-20  Nathaniel Smith  <njs@codesourcery.com>

	* patch_set.cc (patch_set_to_text_summary): Give more detailed
	output.
	* commands.cc (get_log_message, status, diff): Use
	patch_set_to_text_summary for complete description.

2003-10-22  graydon hoare  <graydon@pobox.com>

	* monotone.texi: Document 'queue' command.
	* monotone.1: Likewise.

2003-10-22  graydon hoare  <graydon@pobox.com>

	* diff_patch.cc
	(infer_directory_moves): New function.
	(rebuild_under_directory_moves): New function.
	(apply_directory_moves): New function.
	(merge3): Handle directory moves.
	* tests/t_renamed.at: New test for dir renames.
	* testsuite.at: Call it.

2003-10-21  graydon hoare  <graydon@pobox.com>

	* commands.cc (queue): New command.
	(list): Add "queue" subcommand, too.

2003-10-21  graydon hoare  <graydon@pobox.com>

	* diff_patch.cc (merge_deltas): New function.
	(check_map_inclusion): New function.
	(check_no_intersect): New function.
	(merge3): Rewrite completely.
	* tests/t_rename.at: New test.
	* testsuite.at: Call it.
	* file_io.cc, file_io.hh (make_dir_for): New function.
	* commands.cc (update): Call make_dir_for on update.

2003-10-20  graydon hoare  <graydon@pobox.com>

	* commands.cc: Replace [] with idx() everywhere.

2003-10-20  Tom Tromey  <tromey@redhat.com>

	* cert.hh (get_branch_heads): Updated.
	Include <set>.
	* commands.cc (head): Updated for new get_branch_heads.
	(merge): Likewise.
	(propagate): Likewise.
	* cert.cc (get_branch_heads): Use set<manifest_id>.

	* commands.cc (merge): Use all caps for metasyntactic variable.
	(heads): Likewise.

	* network.cc (post_queued_blobs_to_network): Do nothing if no
	packets to post.

2003-10-20  graydon hoare  <graydon@pobox.com>

	* cert.cc (get_branch_heads): Fix dumb bug.
	* diff_patch.cc (merge3): Fix dumb bug.
	(merge2): Fix dumb bug.
	(try_to_merge_files): Fix dumb bug.

2003-10-20  graydon hoare  <graydon@pobox.com>

	* file_io.cc (tilde_expand): New function.
	* monotone.cc (cpp_main): Expand tildes in
	db and rcfile arguments.

2003-10-20  graydon hoare  <graydon@pobox.com>

	* rcs_import.cc (import_cvs_repo): Check key existence
	at beginning of import pass, to avoid wasted work.

2003-10-19  Tom Tromey  <tromey@redhat.com>

	* commands.cc (log): Add each seen id to `cycles'.

2003-10-19  graydon hoare  <graydon@pobox.com>

	* AUTHORS: Mention Tecgraf PUC-Rio and their
	copyright.
	* Makefile.am: Mention circular buffer stuff.
	* configure.ac, NEWS: Mention 0.6 release.
	* cert.hh, cert.cc (erase_bogus_certs): file<cert> variant.
	* commands.cc (log): Erase bogus certs before writing,
	cache comment-less file IDs.
	* monotone.spec: Don't specify install-info args,
	do build with optimization on RHL.

	Release point (v 0.6).

2003-10-19  Matt Kraai  <kraai@ftbfs.org>

	* commands.cc (merge): Use app.branch_name instead of args[0] for
	the branch name.

2003-10-17  graydon hoare  <graydon@pobox.com>

	* commands.cc (log): New command.
	Various other bug fixes.
	* monotone.1, monotone.texi: Minor updates.

2003-10-17  graydon hoare  <graydon@pobox.com>

	* monotone.texi: Expand command and hook references.
	* commands.cc: Disable db dump / load commands for now.

2003-10-16  graydon hoare  <graydon@pobox.com>

	* sanity.hh: Add a const version of idx().
	* diff_patch.cc: Change to using idx() everywhere.
	* cert.cc (find_common_ancestor): Rewrite to recursive
	form, stepping over historic merges.
	* tests/t_cross.at: New test for merging merges.
	* testsuite.at: Call t_cross.at.

2003-10-10  graydon hoare  <graydon@pobox.com>

	* lua.hh, lua.cc (hook_apply_attribute): New hook.
	* work.hh, work.cc (apply_attributes): New function.
	* commands.cc (update_any_attrs): Update attrs when writing to
	working copy.
	* std_hooks.lua (temp_file): Use some env vars.
	(attr_functions): Make table of attr-setting functions.

2003-10-10  graydon hoare  <graydon@pobox.com>

	* work.cc: Fix add/drop inversion bug.
	* lua/*.{c,h}: Import lua 5.0 sources.
	* lua.cc: Rewrite lua interface completely.
	* std_hooks.lua, test_hooks.lua, testsuite,
	tests/t_persist_phrase.at, configure.ac, config.h.in, Makefile.am:
	Modify to handle presence of lua 5.0.

2003-10-08  graydon hoare  <graydon@pobox.com>

	* rcs_import.cc: Attach aux certs to child, not parent.
	* manifest.cc: Speed up some calculations.
	* keys.cc: Optionally cache decoded keys.

2003-10-07  graydon hoare  <graydon@pobox.com>

	* manifest.hh, manifest.cc, rcs_import.cc: Write manifests w/o
	compression.
	* vocab.hh, vocab.cc: Don't re-verify verified data.
	* ui.hh, ui.cc: Minor efficiency tweaks.

2003-10-07  graydon hoare  <graydon@pobox.com>

	* commands.cc, work.cc, work.hh: Add some preliminary stuff
	to support explicit renaming, .mt-attrs.
	* monotone.texi: Add skeletal sections for command reference,
	hook reference, CVS phrasebook. Fill in some parts.

2003-10-02  graydon hoare  <graydon@pobox.com>

	* boost/circular_buffer*.hpp: Add.
	* AUTHORS, cert.cc, commands.cc, database.cc,
	diff_patch.cc, http_tasks.cc, keys.cc, lua.cc, manifest.cc,
	network.cc, nntp_machine.cc, packet.cc, patch_set.cc,
	rcs_import.cc, sanity.cc, sanity.hh, ui.hh, update.cc,
	vocab_terms.hh, work.cc:
	remove existing circular buffer code, replace all
	logging and asserty stuff with boost::format objects
	rather than vsnprintf.

2003-10-01  graydon hoare  <graydon@pobox.com>

	* testsuite.at: Don't use getenv("HOSTNAME").
	* database.cc (exec, fetch): Do va_end/va_start again in between
	logging and executing query.

2003-09-28  Tom Tromey  <tromey@redhat.com>

	* monotone.texi: Added @direntry.

2003-09-27  Nathaniel Smith  <njs@pobox.com>

	* monotone.cc: Remove "monotone.db" default to --db
	option in help text.

2003-09-27  graydon hoare  <graydon@pobox.com>

	* diff_patch.cc: Rework conflict detection.
	* rcs_import.cc: Remove some pointless slowness.
	* monotone.spec: Install info files properly.

	Release point (v 0.5).

2003-09-27  graydon hoare  <graydon@pobox.com>

	* AUTHORS, NEWS, configure.ac: Update for 0.5 release.
	* monotone.texi: Various updates.
	* xdelta.cc (compute_delta): Fix handling of empty data.
	* database.cc (sql): Require --db for init.
	* work.cc (read_options_map): Fix options regex.

2003-09-27  graydon hoare  <graydon@pobox.com>

	* lcs.hh: New jaffer LCS algorithm.
	* interner.hh, rcs_import.cc: Templatize interner.
	* diff_patch.hh: Use interner, new LCS.

2003-09-27  Tom Tromey  <tromey@redhat.com>

	* commands.cc (fetch): Always try lua hook; then default to all
	known URLs.

2003-09-26  Tom Tromey  <tromey@redhat.com>

	* commands.cc (tag): Use all-caps for meta-syntactic variables.
	(comment, add, cat, complete, mdelta, fdata): Likewise.

	* monotone.1: There's no default database.
	* monotone.texi (OPTIONS): There's no default database.

	* database.cc (sql): Throw informative error if database name not
	set.
	* app_state.cc (app_state): Default to no database.

2003-09-26  graydon hoare  <graydon@pobox.com>

	* debian/*, monotone.spec: Add packaging control files.

2003-09-24  graydon hoare  <graydon@pobox.com>

	* database.cc, database.hh (debug): New function.
	* commands.cc (debug): New command.
	* cert.cc, cert.hh (guess_branch): New function.
	* commands.cc (cert): Queue certs to network servers.
	* commands.cc (cert, commit): Use guess_branch.
	* commands.cc (list): List unknown, ignored files.
	* monotone.texi, monotone.1: Document.

2003-09-24  graydon hoare  <graydon@pobox.com>

	* commands.cc (queue_edge_for_target_ancestor): Queue the
	correct ancestry cert, from child to target, as well as
	patch_set.

2003-09-22  graydon hoare  <graydon@pobox.com>

	* depot_schema.sql, schema_migration.cc,
	schema_migration.hh: Add.
	* database.cc, depot.cc: Implement schema migration.
	* database.cc, commands.cc: Change to db ... cmd.
	* monotone.texi, monotone.1: Document command change.
	* depot.cc: Fix various query bugs.

2003-09-21  Nathaniel Smith  <njs@codesourcery.com>

	* depot.cc (depot_schema): Remove unique constraint on (contents),
	replace with unique constraint on (groupname, contents).

2003-09-21  Nathaniel Smith  <njs@codesourcery.com>

	* commands.cc (diff): Take manifest ids as arguments.  Add
	explanatory text on files added, removed, modified.

2003-09-19  Tom Tromey  <tromey@redhat.com>

	* commands.cc (genkey): Use all-caps for meta-syntactic variable.
	(cert, tag, approve, disapprove, comment, add, drop, commit,
	update, revert, cat, checkout, co, propagate, complete, list, ls,
	mdelta, fdelta, mdata, fdata, mcerts, fcerts, pubkey, privkey,
	fetch, post, rcs_import, rcs): Likewise.
	(explain_usage): Indent explanatory text past the command names.

2003-09-17  Tom Tromey  <tromey@redhat.com>

	* commands.cc (list): Don't compute or use "subname".

	* commands.cc (revert): Handle case where argument is a
	directory.
	* tests/t_revert.at: Test for revert of directory.

	* testsuite.at (MONOTONE_SETUP): Use "monotone initdb".
	* monotone.1: Document "initdb".
	* monotone.texi (Commands): Document initdb.
	(Creating a Database): New node.
	(Getting Started): Refer to it.
	* commands.cc (initdb): New command.
	* database.cc (database::sql): New argument `init'.
	(database::initialize): New method.
	* database.hh (database::initalize): Declare.
	(database::sql): New argument `init'.

2003-09-17  Tom Tromey  <tromey@redhat.com>

	* tests/t_persist_phrase.at: Use "ls certs".
	* tests/t_nntp.at: Use "ls certs".
	* tests/t_genkey.at: Use "ls keys" and "ls certs".

2003-09-16  Tom Tromey  <tromey@redhat.com>

	* monotone.1: Document "list branches".
	* commands.cc (ls_certs): New function, from `lscerts' command.
	(ls_keys): New function, from `lskeys' command.
	(ls_branches): New function.
	(list): New command.
	(ls): New alias.
	(explain_usage): Split parameter info at \n.
	* monotone.texi (Adding Files): Use "list certs".
	(Committing Changes): Likewise.
	(Forking and Merging): Likewise.
	(Commands): Likewise.
	(Generating Keys): Use "list keys".
	(Commands): Likewise.
	(Commands): Mention "list branches".
	(Branches): Likewise.

2003-09-15  graydon hoare  <graydon@redhat.com>

	* http_tasks.cc: Fix networking to handle long input.

	* ui.cc, ui.hh: Only pad with blanks enough to cover old output
	when ticking.

	* update.cc, cert.cc, commands.cc: Fix cert fetching functions to
	remove bogus certs.

2003-09-15  Tom Tromey  <tromey@redhat.com>

	* monotone.1: Don't mention MT_KEY or MT_BRANCH.

	* monotone.texi (Getting Started): Don't mention MT_DB or
	MT_BRANCH.
	(Adding Files): Explicitly use --db and --branch.
	* app_state.hh (app_state): New fields options, options_changed.
	Declare new methods.  Include work.hh.
	* work.cc (work_file_name): New constant.
	(add_to_options_map): New structure.
	(get_options_path): New function.
	(read_options_map, write_options_map): Likewise.
	* work.hh (options_map): New type.
	(get_options_path, read_options_map, write_options_map): Declare.
	* commands.cc (add, drop, commit, update, revert, checkout,
	merge): Write options file.
	* app_state.cc (database_option, branch_option): New constants.
	(app_state::app_state): Read options file.
	(app_state::set_database): New method.
	(app_state::set_branch): Likewise.
	(app_state::write_options): Likewise.
	Include work.hh.
	* monotone.cc (cpp_main): Don't set initial database name on
	app.  Use new settor methods.  Don't look at MT_BRANCH or MT_DB.

2003-09-14  graydon hoare  <graydon@pobox.com>

	* vocab.cc, vocab.hh: Add streamers for vocab terms in preparation
	for switch to formatter.

	* cert.cc (check_signature): Treat missing key as failed check.
	* commands.cc (lscerts): Warn when keys are missing.

	* rcs_import.cc, nntp_tasks.cc, http_tasks.cc: Tick progress.

	* sanity.cc, monotone.cc: Tidy up output a bit.

	* xdelta.cc: Add code to handle empty files. Maybe correct?

	* ui.cc, ui.hh: Add.

2003-09-13  Tom Tromey  <tromey@redhat.com>

	* tests/t_nntp.at: If we can't find tcpserver or snntpd, skip the
	test.
	* tests/t_http.at: If we can't find boa or depot.cgi, skip the
	test.

2003-09-12  graydon hoare  <graydon@pobox.com>

	* update.cc (pick_update_target): Only insert base rev as update
	candidate if it actually exists in db.

	* commands.cc, database.cc, database.hh: Implement id completion
	command, and general id completion in all other commands.

2003-09-12  Tom Tromey  <tromey@redhat.com>

	* commands.cc (revert): A deleted file always appears in the
	manifest.
	* tests/t_revert.at: Check reverting a change plus a delete; also
	test reverting by file name.

	* work.cc (deletion_builder::visit_file): Check for file in
	working add set before looking in manifest.
	* tests/t_drop.at: Added add-then-drop test.

	* testsuite.at: Include t_drop.at.
	* tests/t_drop.at: New test.
	* work.cc (visit_file): Check for file in working delete set
	before looking in manifest.

2003-09-12  Tom Tromey  <tromey@redhat.com>

	* Makefile.am ($(srcdir)/testsuite): tests/atconfig and
	tests/atlocal are not in srcdir.

	* Makefile.am (TESTS): unit_tests is not in srcdir.

2003-09-11  graydon hoare  <graydon@pobox.com>

	* commands.cc: Check for MT directory in status.
	* commands.cc: Require directory for checkout.
	* commands.cc: Delete MT/work file after checkout.
	* commands.cc: Implement 'revert', following tromey's lead.
	* commands.cc: Print base, working manifest ids in status.

	* diff_patch.cc: Further merge corrections.
	* diff_patch.cc (unidiff): Compensate for occasional miscalculation
	of LCS.

	* tests/t_merge.at: Check that heads works after a merge.
	* tests/t_fork.at:  Check that heads works after a fork.
	* tests/t_genkey.at: Remove use of 'import'.
	* tests/t_cwork.at: Check deletion of work file on checkout.
	* tests/t_revert.at: Check that revert works.

	* commands.cc, monotone.cc: Report unknown commands nicely.

2003-09-08  graydon hoare  <graydon@pobox.com>

	* tests/merge.at: Accept tromey's non-error case for update.

	* commands.cc(try_one_merge): Write merged version to packet
	writer, not directly to db.
	(merge): Write branch, changelog cert on merged version to db.

	* std_hooks.lua(merge3): Open result in mode "r", not "w+".

2003-09-06  Tom Tromey  <tromey@redhat.com>

	* update.cc (pick_update_target): Not an error if nothing to
	update.

	* monotone.texi: Use VERSION; include version.texi.

	* monotone.1: Document "co".
	* monotone.texi (Commands): Document "co".
	* commands.cc (ALIAS): New macro.
	(co): New alias.

	* README: Updated.

	* txt2c.cc: Added missing file.

	* texinfo.tex, INSTALL, Makefile.in, aclocal.m4, compile, depcomp,
	install-sh, missing, mkinstalldirs: Removed generated files.

2003-09-04  graydon hoare  <graydon@pobox.com>

	* Makefile.am, depot.cc, http_tasks.cc, http_tasks.hh,
	lua.cc, lua.hh, monotone.texi, network.cc, tests/t_http.at,
	vocab_terms.hh:

	Use public key signatures to talk to depot, not mac keys.

	* commands.cc, file_io.cc, monotone.texi, monotone.1,
	tests/t_scan.at, tests/t_import.at, work.cc, work.hh:

	Remove the 'import' and 'scan' commands, in favour of generalized
	'add' which chases subdirectories.

	* configure.ac, NEWS:

	Release point (v 0.4).

2003-09-03  graydon hoare  <graydon@pobox.com>

	* monotone.texi: Expand notes about setting up depot.

	* update.cc: Update by ancestry. Duh.

2003-09-02  graydon hoare  <graydon@pobox.com>

	* boost/socket/streambuf.hpp: Bump ppos on overflow.

	* packet.cc, transforms.cc, transforms.hh: Add function for
	canonicalization of base64 encoded strings. Use on incoming cert
	packet values.

	* commands.cc: Change fetch and post to take URL/groupname params
	rather than branchname.

	* network.cc, network.hh, depot.cc, http_tasks.cc: Fix URL parser,
	improve logging, change signatures to match needs of commands.cc

	* Makefile.am: Don't install txt2c or unit_tests.

	* Makefile.am: Build depot.cgi not depot.

	* database.cc, database.hh: Add "all known sources" fetching support.

	* patch_set.cc: Sort in a path-lexicographic order for nicer summaries.

	* monotone.texi: Expand coverage of packets and networking.

	* tests/t_nntp.at, tests/t_http.at: Update to provide URL/groupname
	pairs.

2003-09-02  Tom Tromey  <tromey@redhat.com>

	* aclocal.m4, monotone.info: Removed generated files.

2003-08-31  Nathaniel Smith  <njs@codesourcery.com>

	* configure.ac: Check for lua40/lua.h, lua40/lualib.h and -llua40,
	-lliblua40.
	* config.h.in: Add LUA_H, LIBLUA_H templates, remove HAVE_LIBLUA,
	HAVE_LIBLUALIB templates.
	* lua.cc: Include config.h.  Use LUA_H, LIBLUA_H macros.

2003-08-29  graydon hoare  <graydon@pobox.com>

	* Makefile.am, txt2c.cc, lua.cc, database.cc:
	Use a C constant-building converter rather than objcopy.

	* cert.cc, cert.hh, packet.cc, packet.hh, diff_patch.cc,
	rcs_import.cc:
	Modify cert functions to require a packet consumer, do no implicit
	database writing.

	* commands.cc, database.cc, database.hh, schema.sql, network.cc:
	Modify packet queueing strategy to select ancestors from known
	network server content, rather than most recent edge.

2003-08-25  graydon hoare  <graydon@pobox.com>

	* AUTHORS, ChangeLog, Makefile.am, NEWS, configure.ac,
	tests/t_http.at: Release point (v 0.3)

2003-08-24  graydon hoare  <graydon@pobox.com>

	* nntp_tasks.cc: Measure success from postlines state.
	* network.cc: Print summary counts of transmissions.
	* packet.cc: Count packets into database.
	* depot.cc: Add administrative commands, fix a bunch of
	little bugs.
	* t_http.at: Testcase for depot-driven communication.
	* monotone.texi: Update to reflect depot existence.
	* http_tasks.cc: Pick bugs out.

2003-08-24  graydon hoare  <graydon@pobox.com>

	* commands.cc: Wash certs before output.
	* *.cc,*.hh: Adjust cert packet format to
	be more readable, avoid superfluous gzipping.

2003-08-24  graydon hoare  <graydon@pobox.com>

	* configure, Makefile.in: Remove generated files, oops.
	* commands.cc: Implement 'propagate'.
	* lua.cc, lua.hh, network.cc, network.hh: Remove
	'aggregate posting' stuff.
	* network.cc: Batch postings into larger articles.
	* diff_patch.hh, diff_patch.cc: Implement basic
	merge2-on-manifest.

2003-08-23  graydon hoare  <graydon@pobox.com>

	* monotone.cc: Handle user-defined lua hooks as
	overriding internal / .monotonerc hooks no matter
	where on cmd line they occur.
	* update.cc: Made failures more user-friendly.
	* lua.cc: Improve logging a bit.
	* testsuite.at, tests/*.{at,in}, testsuite/: Rewrite tests in
	autotest framework, move to tests/ directory.
	* boost/io/*, cryptopp/hmac.h: Add missing files.

2003-08-23  Tom Tromey  <tromey@redhat.com>

	* monotone.cc (OPT_VERSION): New macro.
	(cpp_main): Handle OPT_VERSION.
	(options): Added `version' entry.
	Include config.h.

2003-08-21  Tom Tromey  <tromey@redhat.com>

	* database.cc: Include "sqlite/sqlite.h", not <sqlite.h>.

2003-08-20  graydon hoare  <graydon@pobox.com>

	* boost/*:
	incorporate boost sandbox bits, for now.

	* Makefile.am, Makefile.in, configure, configure.ac, diff_patch.cc,
	http_tasks.cc, http_tasks.hh, network.cc, nntp_machine.cc,
	nntp_machine.hh, nntp_tasks.cc, nntp_tasks.hh, testsuite/t_nntp.sh:

	fix up networking layer to pass nntp tests again

2003-08-19  graydon hoare  <graydon@pobox.com>

	* Makefile.am, Makefile.in, app_state.hh, cert.cc, commands.cc,
	constants.hh, cryptopp/misc.h, database.cc, depot.cc,
	http_tasks.cc, http_tasks.hh, keys.cc, lua.cc, lua.hh, monotone.cc,
	network.cc, network.hh, nntp_machine.cc, nntp_machine.hh,
	nntp_tasks.cc, nntp_tasks.hh, packet.cc, packet.hh, rcs_import.cc,
	sanity.cc, sanity.hh, schema.sql, test_hooks.lua,
	testsuite/runtest.sh, testsuite/t_null.sh, vocab_terms.hh:

	major surgery time
	- move to multi-protocol posting and fetching.
	- implement nicer failure modes for sanity.
	- redo commands to print nicer, fail nicer.

2003-08-18  graydon hoare  <graydon@pobox.com>

	* Makefile.am, Makefile.in, adler32.hh, database.cc, depot.cc,
	mac.hh, xdelta.cc, Makefile.am, Makefile.in:

	first pass at a depot (CGI-based packet service)

2003-08-08  graydon hoare  <graydon@pobox.com>

	* Makefile.am, Makefile.in AUTHORS, ChangeLog, Makefile.am,
	Makefile.in, NEWS, monotone.1, monotone.info, monotone.texi:

	release point (v 0.2)

2003-08-08  graydon hoare  <graydon@pobox.com>

	* cert.cc, cert.hh, interner.hh, rcs_import.cc:

	auxilliary certs

	* cert.cc, cert.hh, cycle_detector.hh, interner.hh, patch_set.cc,
	rcs_import.cc:

	improvements to cycle detection stuff

2003-08-05  graydon hoare  <graydon@pobox.com>

	* rcs_import.cc:

	almost even more seemingly correct CVS graph reconstruction (still slow)

	* sqlite/* cryptopp/* Makefile.am, Makefile.in, aclocal.m4,
	config.h.in, configure, configure.ac, file_io.cc, keys.cc,
	sanity.cc, sanity.hh, transforms.cc:

	minimizing dependencies on 3rd party libs by importing the
	necessary bits and rewriting others.

	* cert.cc, cert.hh, rcs_import.cc:

	cvs import seems to be working, but several linear algorithms need
	replacement

2003-07-28  graydon hoare  <graydon@pobox.com>

	* Makefile.am, Makefile.in, cert.cc, commands.cc, database.cc,
	database.hh, manifest.cc, rcs_file.cc, rcs_import.cc,
	rcs_import.hh, vocab.cc, xdelta.cc:

	cvs graph reconstruction hobbling along.

2003-07-21  graydon hoare  <graydon@pobox.com>

	* database.cc, xdelta.cc, xdelta.hh:

	piecewise xdelta; improves speed a fair bit.

2003-07-11  graydon hoare  <graydon@pobox.com>

	* Makefile.am, Makefile.in, config.h.in, configure, configure.ac,
	transforms.cc, xdelta.cc, xdelta.hh:

	implement xdelta by hand, forget 3rd party delta libs.

2003-07-02  graydon hoare  <graydon@pobox.com>

	* database.cc, rcs_import.cc, transforms.cc, transforms.hh:

	speedups all around in the storage system

2003-07-01  graydon hoare  <graydon@pobox.com>

	* database.hh, rcs_import.cc, transforms.cc, transforms.hh: speed

	improvements to RCS import

2003-06-30  graydon hoare  <graydon@pobox.com>

	* rcs_import.cc, transforms.cc:

	some speed improvements to RCS import

2003-06-29  graydon hoare  <graydon@pobox.com>

	* commands.cc, database.hh, rcs_import.cc, transforms.cc:

	RCS file import successfully (albeit slowly) pulls in some pretty
	large (multi-hundred revision, >1MB) test cases from GCC CVS

	* Makefile.in, commands.cc, rcs_file.cc, rcs_file.hh,
	rcs_import.cc, rcs_import.hh,

	Makefile.am: preliminary support for reading and walking RCS files

2003-04-09  graydon hoare  <graydon@pobox.com>

	* autogen.sh: oops
	* */*: savannah import

2003-04-06  graydon hoare  <graydon@pobox.com>

	* initial release.
<|MERGE_RESOLUTION|>--- conflicted
+++ resolved
@@ -1,10 +1,8 @@
-<<<<<<< HEAD
 2005-10-15  Nathaniel Smith  <njs@pobox.com>
 
 	* manifest.cc (build_restricted_manifest_map): Mention the new
 	--missing option in the missing files error message hint.
 
-=======
 2005-10-17  Timothy Brownawell  <tbrownaw@gmail.com>
 
 	* commands.cc (serve): check that the db is valid before beginning
@@ -61,7 +59,6 @@
 	ls_unknown_or_ignored, and use find_unknown_and_ignored correctly.
 	Fixes t_mt_ignore.at failures.
 	
->>>>>>> 83854fe1
 2005-10-14  Nathaniel Smith  <njs@pobox.com>
 
 	* key_store.{cc,hh} (get_key_dir): New method.
