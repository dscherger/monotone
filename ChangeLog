--- conflicted
+++ resolved
@@ -1,4 +1,10 @@
-<<<<<<< HEAD
+2006-03-03  Derek Scherger  <derek@echologic.com>
+
+	* restrictions.cc (check_for_missing_additions): new function
+	(remap_paths): make static	
+	(get_base_roster_and_working_cset): call check_for_missing_additions
+	* tests/t_restriction_excludes_parent.at: un-XFAIL
+	
 2006-03-03  Patrick Mauritz <oxygene@studentenbude.ath.cx>
 
 	* commands.cc: remove rdata, certs, fdata and fdelta commands
@@ -7,15 +13,6 @@
 	packets_for_certs, packet_for_fdata, packet_for_fdelta
 	* tests/t_bad_packets.at: adapt for 0.26 and for the changes above
 
-=======
-2006-03-03  Derek Scherger  <derek@echologic.com>
-
-	* restrictions.cc (check_for_missing_additions): new function
-	(remap_paths): make static	
-	(get_base_roster_and_working_cset): call check_for_missing_additions
-	* tests/t_restriction_excludes_parent.at: un-XFAIL
-	
->>>>>>> d1691dc6
 2006-03-02  Derek Scherger  <derek@echologic.com>
 
 	testsuite.at: fix broken include of t_restriction_excludes_parent.at
