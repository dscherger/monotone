--- conflicted
+++ resolved
@@ -1,4 +1,10 @@
-<<<<<<< HEAD
+2005-11-27  Matt Johnston  <matt@ucc.asn.au>
+
+	* Makefile.am, configure.ac, pch.hh: add --enable-pch configure
+	flag to enable precompiled boost headers. Based on LyX automake/autoconf
+	rules, Zbynek Winkler suggested that just boost headers would be
+	beneficial.
+
 2005-11-27  Julio M. Merino Vidal  <jmmv@NetBSD.org>
 
 	* app_state.cc: No need to include headers for chdir() any more.
@@ -36,14 +42,6 @@
 	(transaction_guard::transaction_guard): new argument exclusive indicating 
 	whether an immediate exclusive lock is requested, defaults to true
 	* database.hh: update prototype for transaction_guard
-=======
-2005-11-27  Matt Johnston  <matt@ucc.asn.au>
-
-	* Makefile.am, configure.ac, pch.hh: add --enable-pch configure
-	flag to enable precompiled boost headers. Based on LyX automake/autoconf
-	rules, Zbynek Winkler suggested that just boost headers would be
-	beneficial.
->>>>>>> 109f0305
 
 2005-11-26  Nathaniel Smith  <njs@pobox.com>
 
