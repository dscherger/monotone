--- conflicted
+++ resolved
@@ -1,16 +1,14 @@
-<<<<<<< HEAD
 2006-02-21  Richard Levitte  <richard@levitte.org>
 
 	* contrib/usher.cc (server::set_hosts): Erasing the list node that
 	we're iterating on, then trying to go to the next node doesn't
 	work.  Save the iterator, then increment it before erasing the
 	node using the saved value.  No more segfaults.
-=======
+
 2006-02-21  Matthew Gregan  <kinetik@orcon.net.nz>
 
 	* sanity.hh: Work around roster_merge.cc compilation failure with
 	GCC 3.4.
->>>>>>> f6c2d527
 
 2006-02-20  Richard Levitte  <richard@levitte.org>
 
