2004-05-01  Joel Rosdahl  <joel@rosdahl.net>

	* manifest.cc (build_manifest_map): Handle missing file
	gracefully.

	* file_io.cc (walk_tree): Handle nonexistent file/directory
	gracefully.

2004-04-29  graydon hoare  <graydon@pobox.com>

	* configure.ac: Fix up windows probe and bundling checks.
	* netxx/resolve_getaddrinfo.cxx: Local hack for stream addresses.
	* netsync.cc: Report address before listening.

2004-04-29  graydon hoare  <graydon@pobox.com>

	* cert.cc (get_branch_heads): Calculate a "disapproved version"
	attribute which culls a version with only disapproved ancestry
	edges.
	* monotone.texi: Fix some ascii-art diagrams.

<<<<<<< HEAD
=======
2004-04-25  Joel Rosdahl  <joel@rosdahl.net>

	* po/stamp-po: Removed since it's generated.
	* std_hooks.lua (ignore_file): Corrected name of Subversion's
	administrative directory.
	* work.hh: Ditto.
	* monotone.texi (Hook Reference): Updated default definition of
	ignore_file.

2004-04-30  Christof Petig <christof@petig-baender.de>

	* rcs_import.cc (store_trunk_manifest_edge):
		skip ancestry to empty manifest
	* rcs_import.cc (process_branch):
		also follow branches of last/first versions

>>>>>>> e49e80a7
2004-04-28  Christof Petig <christof@petig-baender.de>

	* command.cc (heads):
		show date and author certificates for each head

2004-04-28  Christof Petig <christof@petig-baender.de>

	* configure.ac:
		default to using the bundled SQLite

2004-04-28  Christof Petig <christof@petig-baender.de>

	* command.cc (log):
		support optional file argument to show change log for
		e.g. monotone log [ID] cert.cc

2004-04-26  Christof Petig <christof@petig-baender.de>

	* rcs_import.cc (process branch):
		insert dummy cvs_edge to mark newly added file 
		as previously non existant

2004-04-25  Joel Rosdahl  <joel@rosdahl.net>

	* po/stamp-po: Removed since it's generated.
	* std_hooks.lua (ignore_file): Corrected name of Subversion's
	administrative directory.
	* work.hh: Ditto.
	* monotone.texi (Hook Reference): Updated default definition of
	ignore_file.

2004-04-23  Christof Petig <christof@petig-baender.de>

	* rcs_import.cc (build_parent_state, build_child_state):
		remove dying files from manifest
	* rcs_import.cc (cvs_file_edge, note_file_edge):
		calculate state and remember it (alive or dead)

2004-04-23  Christof Petig <christof@petig-baender.de>

	* rcs_import.cc (import_rcs_file_with_cvs): 
		do not include dead files in head_manifest

2004-04-22  Christof Petig <christof@petig-baender.de>

	* rcs_file.cc, rcs_file.hh: read and remember 'state' of revision
	* rcs_import.cc: remove Attic/ part from path

2004-04-21  Christof Petig <christof@petig-baender.de>

	* configure.ac: enable use of installed SQLite library

2004-04-20  graydon hoare  <graydon@pobox.com>

	* lua.hh, lua.cc (hook_note_commit): New hook.
	* commands.cc (commit): Call it.

2004-04-19  graydon hoare  <graydon@pobox.com>

	* cert.cc: Make trust messages nicer.
	* merkle_tree.cc: Clarify logging messages.
	* netsync.cc: Reorganize tickers, put client in txn.
	* packet.cc, packet.hh: Teach about constructability.

2004-04-16  graydon hoare  <graydon@pobox.com>

	* netsync.cc (session::extra_manifests): New member.
	(session::analyze_ancestry_graph): Use it.
	* tests/t_singlenetsync.at: New test for single manifest sync.
	* testsuite.at: Call it.

2004-04-13  Tom Tromey  <tromey@redhat.com>

	* monotone.texi: Typo fixes.

2004-04-10  graydon hoare  <graydon@pobox.com>

	* netsync.cc: Minor bug fixes.

2004-04-10  graydon hoare  <graydon@pobox.com>

	* database.{cc,hh}: 
	* commands.{cc,hh}:
	* lua.{cc,hh}:
	* std_hooks.lua:
	* vocab_terms.hh:
	Implement first cut at selectors.

2004-04-10  graydon hoare  <graydon@pobox.com>

	* cert.cc (operator<): Include name in compare.
	(operator==): Likewise.
	* packet.cc: Include shared_ptr.
	* rcs_file.cc: Rewrite by hand, no spirit.
	* rcs_import.cc: Change ticker names a bit.

2004-04-09  graydon hoare  <graydon@pobox.com>

	* app_state.cc: Fix a couple file path constructions.
	* file_io.cc (book_keeping_file): Make one variant static.
	* manifest.cc: Remove some dead code in walkers.
	* work.cc: Ditto.
	* rcs_file.cc: fcntl fix from Paul Snively for OSX.

2004-04-09  graydon hoare  <graydon@pobox.com>

	* file_io.cc: Fix boost filesystem "." and ".." breakage.
	* lua.cc: Fix format of log entry.
	* monotone.cc: Log locale settings on startup.
	* sanity.cc: Dump prefix on --verbose activation.
	* testsuite/t_i18n_file.at: Fix autotest LANG breakage.
	* testsuite/t_null.at: Account for chatter with --verbose.

2004-04-09  graydon hoare  <graydon@pobox.com>

	* configure.ac: Comment out check for sse2,
	set bundling to true by default.
	* INSTALL: describe changes to bundling.
	* Makefile.am: Remove vestiges of depot.

2004-04-07  graydon hoare  <graydon@pobox.com>

	* adns/*: 
	* network.{cc,hh}:
	* proto_machine.{cc,hh}:
	* {http,smtp,nntp}_tasks.{cc,hh}:
	* tests/t_{http,smtp,nntp,proxy}.at:
	* url.{cc,hh}:
	* depot.cc:
	Delete files.
	* commands.cc:
	* lua.{cc,hh}:
	* database.{cc,hh}: Remove network/queue stuff.
	* configure.ac: 
	* constants.{cc,hh}:
	* tests/t_{netsync,singlecvs,cvsimport}.at:
	* testsuite.at:
	* transforms.{cc,hh}:
	* unit_tests.{cc,hh}:
	* vocab_terms.hh:
	* vocab.{cc,hh}:
	* Makefile.am: Adjust for deletions.
	* app_state.hh: Cleanup.
	* monotone.texi: Fix some typos.
	* packet.{cc,hh}: Implement database ordering.
	* netsync.cc: Massage to use new packet logic.
	* commands.cc:
	* std_hooks.lua: Add initial selector stuff.

2004-03-29  graydon hoare  <graydon@pobox.com>

	* monotone.spec: Update for 0.11 release.

2004-03-29  graydon hoare  <graydon@pobox.com>

	* Makefile.am (DISTCHECK_CONFIGURE_FLAGS): Set.
	* commands.cc: Tidy up / narrow output width.
	* patch_set.cc: Likewise.
	* monotone.texi: Cleanups for PDF generation.

2004-03-28  graydon hoare  <graydon@pobox.com>

	* NEWS: Mention 0.11 release.
	* AUTHORS: Mention Robert.

2004-03-28  Robert Bihlmeyer  <robbe+mt@orcus.priv.at>

	* file_io.cc (walk_tree_recursive): Ignore broken symlinks.

2004-03-27  graydon hoare  <graydon@pobox.com>

	* monotone.texi: Flesh out netsync stuff, remove old network stuff.
	* monotone.1: Likewise.

2004-03-27  Robert Helgesson  <rycee@home.se>

	* Makefile.am:
	* configure.ac:
	* database.cc:
	* depot.cc:
	* lua.cc:
	* network.cc:
	* schema_migration.cc: Bundled library switch logic.

2004-03-27  graydon hoare  <graydon@pobox.com>

	* depot.cc (dump): Implement.
	* tests/t_http.at, test/t_proxy.at: Use "depot.cgi dump" rather than sqlite.
	* sqlite/pager.h: Change page size.
	* README: Massage slightly.
	* INSTALL: Write real installation instructions.
	* Makefile.am: Include build of "one big page" docs.
	* boost/circular_buffer_base.hpp: Another boost version insulation fix.	
	* vocab.cc (verify): Normalize local_path's during verification on boost 1.31.0.
	* monotone.texi: Rip out some of the pre-netsync networking docs.

2004-03-24  graydon hoare  <graydon@pobox.com>

	* boost/circular_buffer_base.hpp: Boost version insulation.
	* cert.cc, cert.hh, commands.cc: Differentiate "unknown" keys from "bad".
	* xdelta.cc, proto_machine.cc: Fix boost version insulation.

2004-03-24  graydon hoare  <graydon@pobox.com>

	* rcs_import.cc (import_substates): Filter by branch.
	* xdelta.cc: Minor bits of insulation.

2004-03-24  graydon hoare  <graydon@pobox.com>

	* AUTHORS: Mention Robert.
	* configure.ac: Enable sse2 stuff.
	* monotone.spec: Adjust CFLAGS and CXXFLAGS
	* monotone.texi (Network Service): Expand a bit.

2004-03-24  Robert Helgesson  <rycee@home.se>

	* commands.cc:
	* http_tasks.cc:
	* lua.cc:
	* manifest.cc: 
	* netsync.cc:
	* nntp_tasks.cc: 
	* proto_machine.cc: 
	* work.cc: 
	* xdelta.cc:
	Portability fixes for boost 1.31.0 

2004-03-22  graydon hoare  <graydon@pobox.com>

	* cryptopp/integer.cpp, integer.h: Enable SSE2 multiply code.
	* database.cc, database.hh, certs.cc: Speed up 'heads'.

2004-03-21  graydon hoare  <graydon@pobox.com>

	* lcs.hh, sanity.hh: Minor performance tweaks.

2004-03-20  graydon hoare  <graydon@pobox.com>

	* rcs_import.cc: Teach how to aggregate branches.
	* monotone.texi: Start section on netsync.

2004-03-20  Olivier Andrieu  <oliv__a@users.sourceforge.net>

	* commands.cc (log): Show tags in log.
	* AUTHORS: Mention Olivier.

2004-03-17  Nathan Myers  <ncm@cantrip.org>

	* boost/circular_buffer.hpp: 
	* commands.cc:
	* cryptopp/fltrimpl.h:
	* cryptopp/iterhash.cpp:
	* quick_alloc.hh:
	Fixes for gcc 3.4 compat and warnings.

2004-03-17  graydon hoare  <graydon@pobox.com>
	* cryptopp/config.h: Fix for gcc aliasing optimization error.
	* rcs_import.cc (cvs_history::note_file_edge): 
	Fix for first changelog import bug (#5813).

2004-03-15  graydon hoare  <graydon@pobox.com>

	* rcs_import.cc: Import lone versions properly.
	* tests/t_singlecvs.at: New test for it.
	* testsuite.at: Call it.

2004-03-14  graydon hoare  <graydon@pobox.com>

	* commands.cc (diff): Show added files too.
	* monotone.texi: Fix typo.

2004-03-08  graydon hoare  <graydon@pobox.com>

	* netsync.cc (analyze_manifest_edge): Fix broken formatter.

2004-03-07  graydon hoare  <graydon@pobox.com>

	* Makefile.am (BOOST_SANDBOX_SOURCES): Remove boost::socket entries.
	(NETXX_SOURCES): Predicate on IP6 support in OS (from Paul Snively).
	* boost/socket/*.[hc]pp: Remove.
	* boost/io/streambuf_wrapping.hpp: Remove.
	* AUTHORS: Remove copyright notice for boost::socket.
	* acinclude.m4 (ACX_PTHREAD): Add.
	* network.cc: Replace boost::socket machinery with Netxx.
	* network.hh (open_connection): Remove prototype, static function.
	* sanity.hh, sanity.cc: Make log formatters give file:line coords,
	throw log offending coordinate if formatting fails.

2004-03-07  graydon hoare  <graydon@pobox.com>

	* sqlite/date.c, sqlite/vdbeInt.h, sqlite/vdbeaux.c: Add.
	* sqlite/*.c: Upgrade to 2.8.12.
	* Makefile.am: Update to mention new files.
	* cert.cc 
	(expand_ancestors)
	(expand_dominators): Resize child bitmaps to cover parent.

2004-03-06  graydon hoare  <graydon@pobox.com>

	* netsync.cc (get_root_prefix): Fix from Paul Snively
	to fix static initialization order on mac OSX.
	* montone.texi: Typo fix from Anders Petersson.
	* *.cc: Move all function defs into column 0.

2004-03-04  graydon hoare  <graydon@pobox.com>

	* std_hooks.lua: Fix merger execution pessimism.

2004-03-04  graydon hoare  <graydon@pobox.com>

	* adler32.hh: Modify to use u8.
	* depot.cc, netcmd.cc, xdelta.cc: Modify to use u8.
	* netio.hh, numeric_vocab.hh (widen): Move between headers.
	* netsync.cc: Correct role-assumption bugs.
	* schema_migration.cc: Strip whitespace in sha1.
	(changes received from Christof Petig)

2004-03-01  graydon hoare  <graydon@pobox.com>

	* commands.cc: Handle anonymous pulling.
	* netsync.cc: Ditto.

	Release point (v 0.10).

2004-03-01  graydon hoare  <graydon@pobox.com>

	* NEWS: Mention impending 0.10 release.
	* cert.cc, cert.hh: Bug fixes, implement trust function, QA stuff.
	* commands.cc: Tweak disapprove, approve, testresult, push, pull.
	* configure.ac: Bump version number.
	* cryptopp/rng.h, cryptopp/rng.cpp 
	(MaurerRandomnessTest): Fix bitrot.
	* keys.cc: Add Maurer PRNG randomness test.
	* lua.cc, lua.hh: Add trust, testresult, anonymous netsync hooks. 
	* monotone.1: Update to follow changes to commands.
	* monotone.texi: Include QA section, adjust some UI drift, clarify
	reserved cert names, document new hooks and commands.
	* netcmd.hh, netcmd.cc: Add anonymous, error commands; fix bugs.
	* netsync.cc: Process new commands, factor server loop a bit.
	* std_hooks.lua: Add new hook defaults, factor mergers.
	* tests/t_netsync.at: Check SHA1 of each edge.
	* tests/t_null.at: Call with --norc to skip ~/.monotonerc
	* tests/t_update.at: Fix glaring error.
	* tests/t_disapprove.at, tests/t_testresult.at: New tests.
	* testsuite.at: Call them.
	* ui.cc (sanitize): Clean escape chars from output (optional?)
	* update.cc: Rewrite entirely in terms of new QA definitions.

2004-02-24  graydon hoare  <graydon@pobox.com>

	* commands.cc (ls_keys): Write key hash codes.
	* constands.cc (netsync_timeout_seconds): Up to 120.
	* netsync.cc: Fix a bunch of bugs.
	* patch_set.cc (manifests_to_patch_set): Fix bug in overload
	default construction.

2004-02-22  graydon hoare  <graydon@pobox.com>

	* patch_set.cc, patch_set.hh: Parameterize yet further.
	* netsync.cc: Fix a lot of bugs, add manifest and file grovelling.
	* tests/t_netsync.at: A new test (which runs!)
	* testsuite.at: Call it.

2004-02-20  graydon hoare  <graydon@pobox.com>

	* cert.cc, cert.hh, key.cc, key.hh, database.cc, database.hh:
	Add lots of little netsync support routines.
	* commands.cc (rebuild): Rehash everything too.
	* constants.cc (netcmd_minsz): Recalculate.
	* cryptopp/osrng.cpp (NonblockingRng::GenerateBlock): Handle
	/dev/urandom a bit better.
	* netcmd.cc, netcmd.hh: Remove describe cmds, add nonexistant cmd.
	* netio.hh: Add uleb128 stuff.
	* xdelta.cc: Add randomizing unit test suite.
	* diff_patch.cc: Remove commented-out dead line-merger code.
	* merkle_tree.cc: Fix various bugs.
	* netcmd.cc: Switch everything over to uleb128s.
	* netsync.cc: Implement lots of missing stuff.

2004-02-09  graydon hoare  <graydon@pobox.com>

	* netsync.cc (ROOT_PREFIX): New variable.
	* commands.cc (merkle): New command.

2004-02-09  Ben Elliston  <bje@wasabisystems.com>

	* monotone.texi: Spelling corrections.

2004-02-09  graydon hoare  <graydon@pobox.com>

	* database.cc, database.hh 
	(get_version_size)
	(get_file_version_size)
	(get_manifest_version_size): New functions.
	* xdelta.cc, xdelta.hh (measure_delta_target_size): New function.
	* merkle_tree.cc, merkle_tree.hh, netcmd.cc, netcmd.hh: 
	Cleanup and typesafety.
	* netsync.cc: Cleanup, typesafety, implement refine phase.

2004-02-01  graydon hoare  <graydon@pobox.com>

	* netsync.cc: Remove a lot of stuff, implement auth phase.
	* constants.cc, constants.hh: Move constants from netsync.cc.
	* netcmd.cc, netcmd.hh: Split out of netsync.cc.
	* merkle_tree.cc, merkle_tree.hh: Likewise.
	* numeric_vocab.hh: New header.
	* adler32.hh: include numeric_vocab.hh.
	* netio.hh: Likewise.
	* unit_tests.cc, unit_tests.hh: Update.
	* Makefile.am: Likewise.
	* commands.cc: Guess signing key for auth phase.
	* database.cc, database.hh (public_key_exists)
	(get_pubkey): New functions based on key hashes.

2004-01-31  graydon hoare  <graydon@pobox.com>

	* Netxx/*: New files.
	* AUTHORS: Mention Netxx.
	* Makefile.am: Mention Netxx and netsync.{cc,hh}
	* adler32.hh: Delegate typedefs to boost.
	* cert.hh, cert.cc (cert_hash_code): New function.
	* commands.cc (find_oldest_ancestors): Block cycles.
	(netsync): New command.
	* database.cc, database.hh (schema): Update.
	(put_key): Calculate key hash on the fly.
	(put_cert): Likewise.
	(merkle_node_exists)
	(get_merkle_node)
	(put_merkle_node)
	(erase_merkle_nodes): New functions.
	* keys.hh, keys.cc (key_hash_code): New function.
	* lua.cc, lua.hh 
	(hook_get_netsync_read_permitted)
	(hook_get_netsync_write_permitted): New hooks.
	* monotone.spec: Update for FC1 info conventions.
	* monotone.texi (Quality Assurance): New section.
	* netsync.cc, netsync.hh: New files, preliminary
	netsync infrastructure. Command bodies still missing.
	* schema.sql: Add intrinsic key and cert hashes, merkle nodes.
	* schema_migration.cc: Add code to migrate to new schema.	
	* unit_tests.cc: Handle command-line args to limit test set.
	* vocab_terms.hh: Add merkle and prefix as new terms.

2004-01-13  Nathaniel Smith  <njs@codesourcery.com>

	* idna/idn-int.h: Remove (generated by configure).

2004-01-13  Nathaniel Smith  <njs@codesourcery.com>

	* configure.ac: Switch "if" and "else" branches in pthreads
	checks.

2004-01-12  Nathaniel Smith  <njs@codesourcery.com>

	* configure.ac: Remove check for -lpthread.
	Add check for pthread_mutex_lock and ACX_PTHREAD.
	* m4/acx_pthread.m4: New file.

2004-01-07  graydon hoare  <graydon@pobox.com>

	* Makefile.am:
	* po/POTFILES.in: 
	* po/monotone.pot: Minor tweaks for distclean.
	* adns/config.h:
	* boost/socket/src/interface.cpp:
	* boost/socket/src/ip4/address.cpp:
	* boost/socket/src/ip4/protocol.cpp: OSX portability.
	* AUTHORS: Mention new contributors.
	* monotone.texi (Hook Reference): Document i18n hooks.

	Release point (v 0.9).	

2004-01-07  graydon hoare  <graydon@pobox.com>

	* cert.cc (ensure_parents_loaded)
	(expand_dominators)
	(expand_ancestors)
	(find_intersecting_node): New functions.
	(find_common_ancestor): Reimplement in terms of dominator
	and ancestor bitset intersection.

2004-01-05  Christof Petig <christof@petig-baender.de>

	* vocab.cc (verify<local_path>) Fix use of val() / iterator.
	* constants.cc (illegal_path_bytes): NUL-terminate.

2004-01-02  graydon hoare  <graydon@pobox.com>

	* diff_patch.cc (normalize_extents): Improve to handle an odd case. 
	* tests/t_fmerge.at: New test, to test it.
	* commands.cc (fload, fmerge): Permanently enable, for test. 
	* testsuite.at: Call new test.

2004-01-01  graydon hoare  <graydon@pobox.com>

	* file_io.hh, file_io.cc (read_localized_data, write_localized_data): 
	New functions
	* commands.cc, manifest.cc, transforms.cc: Use them.
	* monotone.texi: Minor update to i18n docs.
	* lua.hh, lua.cc (hook_get_linesep_conv, hook_get_charset_conv):
	New hooks.
	* acinclude.m4: Move AX_CREATE_STDINT_H in here.
	* po/monotone.pot: Regenerate.
	* NEWS, configure.ac: Prep for 0.9 release.

2003-12-30  graydon hoare  <graydon@pobox.com>

	* file_io.hh, file_io.cc (mkpath): New function.
	* commands.cc, database.cc, diff_patch.cc, file_io.cc, 
	lua.cc, vocab.cc, work.cc: Use it.
	* constants.cc (illegal_path_bytes_arr): Remove leading null.
	* monotone.texi: Include i18n docs.
	* tests/t_i18n_file.at: Check colon in filename.

2003-12-29  graydon hoare  <graydon@pobox.com>

	* file_io.cc: Localize names before touching fs.
	* lua.hh, lua.cc (hook_get_system_charset): Remove useless fn.
	* test_hooks.lua: Likewise.
	* monotone.cc, transforms.cc, transforms.hh: 
	Remove lua from system charset conv.
	* tests/t_i18n_file.at: New test.
	* testsuite.at: Call it.

2003-12-28  graydon hoare  <graydon@pobox.com>

	* app_state.cc, app_state.hh: Massage to use i18n vocab.
	* cert.cc, commands.cc, commands.hh, rcs_import.cc, 
	update.cc, update.hh, url.cc, url.hh: Likewise.

	* work.cc, work.hh: --> Likewise, and break file format! <--

	* constants.hh, constants.cc (legal_ace_bytes): New constant.
	* vocab.cc (verify<ace>): Use it.
	(verify<urlenc>) New function.
	* vocab_terms.hh (ace, urlenc, utf8): New terms.
	* transforms.hh, transforms.cc: Use them.
	* monotone.cc (utf8_argv): Charconv argv.
	* network.hh, network.cc: Use url.{hh,cc}.

2003-12-28  graydon hoare  <graydon@pobox.com>

	* constants.hh, constants.cc (idlen): New constant.
	* commands.cc, vocab.cc: Use it.
	* manifest.cc (read_manifest_map): Tighten up regex.
	* packet.cc: Likewise.
	* transforms.cc (uppercase)
	(lowercase): Rewrite.
	(utf8_to_urlenc)
	(urlenc_to_utf8)
	(internalize_url)
	(internalize_cert_name)
	(internalize_rsa_keypair_id)
	(externalize_url)
	(externalize_cert_name)
	(externalize_rsa_keypair_id): New functions.
	* url.hh, url.cc (parse_utf8_url): New function.

2003-12-20  graydon hoare  <graydon@pobox.com>

	* diff_patch.cc (normalize_extents): New function.
	(merge_via_edit_scripts): Use it.

2003-12-19  graydon hoare  <graydon@pobox.com>

	[net.venge.monotone.i18n branch]

	* idna/*.[ch]: New files.
	* po/*: New files.
	* url.cc, url.hh, constants.cc: New files.
	* Makefile.am, configure.ac: Various fiddling for gettext.
	* lua.hh, lua.cc (hook_get_system_charset): New hook.
	(hook_get_system_linesep): New hook.
	* transforms.hh, transforms.cc
	(charset_convert)
	(system_to_utf8)
	(utf8_to_system)
	(ace_to_utf8)
	(utf8_to_ace)
	(line_end_convert): New functions.
	* vocab.cc: Refine constraints.
	* vocab_terms.hh (external): New atomic type.
	* monotone.cc (cpp_main): Initialize gettext.
	* sanity.hh (F): Call gettext() on format strings.
	* commands.cc, depot.cc, database.cc, http_tasks.cc, keys.cc,
	network.cc, rcs_import.cc, sanity.cc, mac.hh : Update to use
	'constants::' namespace.
	* config.h.in: Remove.
	* commands.cc: Various formatting cleanups.
	* unit_tests.cc, unit_tests.hh: Connect to url tests.

2003-12-19  graydon hoare  <graydon@pobox.com>

	* diff_patch.cc (merge3): Skip patches to deleted files.

2003-12-16  graydon hoare  <graydon@pobox.com>

	* commands.cc (ls_ignored, ignored_itemizer): Fold in as subcases of unknown.

2003-12-16  graydon hoare  <graydon@pobox.com>

	* lua.cc (working_copy_rcfilename): MT/monotonerc not MT/.monotonerc.

2003-12-16  graydon hoare  <graydon@pobox.com>

	* lua.hh, lua.cc (working_copy_rcfilename): New function.
	* monotone.cc: Add working copy rcfiles.
	* commands.cc (ls_unknown, unknown_itemizer): Skip ignored files.

2003-12-16  graydon hoare  <graydon@pobox.com>

	* file_io.cc (walk_tree_recursive): continue on book-keeping file.

2003-12-15  graydon hoare  <graydon@pobox.com>

	* tests/t_unidiff.at, t_unidiff2.at: Check for mimencode.

2003-12-15  graydon hoare  <graydon@pobox.com>

	* configure.ac: Add --enable-static-boost.
	* Makefile.am: Likewise.
	* AUTHORS: Mention new contributors.

2003-12-14  Lorenzo Campedelli <lorenzo.campedelli@libero.it>

	* work.cc (add_to_attr_map): Finish change to attr map format.
 
2003-12-10  Tom Tromey  <tromey@redhat.com>

	* commands.cc (checkout): Give better error message if branch is
	empty.

2003-12-07  Eric Kidd  <eric.kidd@pobox.com>

	* commands.cc (agraph): Handle repositories with a single version.
	* database.cc (get_head_candidates): Handle heads with no ancestors.
	* cert.cc (get_branch_heads): Handle heads with no ancestors.

2003-12-06  Eric Kidd  <eric.kidd@pobox.com>

	* update.hh, update.cc (pick_update_target): Return current
	version if no better update candidates available.
	* update.cc (pick_update_target): Always do branch filtering.
	* commands.cc (update): Notice when we're already up-to-date.
	* commands.cc (propagate): Assign branch name correctly when merging.

2003-12-05  graydon hoare  <graydon@pobox.com>

	* lcs.hh (edit_script): New entry point.
	* diff_patch.cc: Rewrite merge in terms of edit scripts.
	* network.cc (post_queued_blobs_to_network): Tidy up transient
	failure message.
	* randomfile.hh: Prohibit deletes on end of chunks.
	* sanity.cc: EOL-terminate truncated long lines.

2003-12-02  graydon hoare  <graydon@pobox.com>

	* database.cc, database.hh (reverse_queue): Copy constructor.
	* std_hooks.lua (merge3): Remove afile, not ancestor.
	* monotone.cc: Remove debugging message.
	* ui.cc (finish_ticking): Set last_write_was_a_tick to false.

2003-12-01  graydon hoare  <graydon@pobox.com>

	* app_state.hh, app_state.cc (set_signing_key): New fn, persist key.
	* monotone.cc (cpp_main): Permit commuting the --help argument around.

2003-11-30  graydon hoare  <graydon@pobox.com>

	* network.cc (post_queued_blobs_to_network): Fail when posted_ok is false.
	* database.cc (initialize): Fail when -journal file exists.
	* keys.cc (make_signature): Nicer message when privkey decrypt fails.

2003-11-29  Tom Tromey  <tromey@redhat.com>

	* rcs_import.cc (store_auxiliary_certs): Renamed to fix typo.
	Updated all callers.

	* http_tasks.cc (check_received_bytes): Allow "-" as well.
	* depot.cc (execute_post_query): Allow "-" as well.

2003-11-28  Tom Tromey  <tromey@redhat.com>

	* http_tasks.cc (check_received_bytes): Allow "-" as well.
	* depot.cc (execute_post_query): Allow "-" as well.

2003-11-28  graydon hoare  <graydon@pobox.com>

	* cert.cc: Various speedups.
	* cycle_detector.hh (edge_makes_cycle): Use visited set, too.
	* database.hh, database.cc (get_head_candidates): New, complex query.
	* keys.hh, keys.cc (check_signature): Cache verifiers.
	* sqlite/os.c (sqliteOsRandomSeed): Harmless valgrind purification.
	* tests/t_fork.at, tests/t_merge.at: Ignore stderr chatter on 'heads'.

2003-11-27  graydon hoare  <graydon@pobox.com>

	* Makefile.am (AM_LDFLAGS): No more -static, sigh.
	* cert.cc (find_relevant_edges): Keep dynamic-programming caches.
	(calculate_renames_recursive): Likewise.
	* cert.cc, cert.hh (rename_edge): Add constructor, copy constructor.
	* commands.cc (list certs): Note rename certs are binary.

2003-11-24  graydon hoare  <graydon@pobox.com>

	* network.cc: Continue fetch, post loops even if one target has
	an exception.

2003-11-24  graydon hoare  <graydon@pobox.com>

	* database.hh, database.cc (delete_posting): Change to take queue
	sequence numbers.	
	* commands.cc (queue): Use new API.
	* network.cc (post_queued_blobs_to_network): Use new API.
	
2003-11-24  graydon hoare  <graydon@pobox.com>

	* std_hooks.lua (get_http_proxy): Return nil when no ENV var.
	* monotone.texi (get_http_proxY): Document change.

2003-11-24  graydon hoare  <graydon@pobox.com>

	* tests/t_proxy.at: Add a test for proxying with tinyproxy.
	* testsuite.at: Call it.
	* lua.cc: Fix dumb error breaking proxying.
	* network.cc: Be verbose about proxying.

2003-11-23  graydon hoare  <graydon@pobox.com>

	* http_tasks.cc (read_chunk): Tolerate 0x20* after chunk len.

2003-11-23  graydon hoare  <graydon@pobox.com>

	* network.cc: Make more informative error policy.
	* boost/socket/socketstream.hpp: Pass SocketType to streambuf template.
	* boost/socket/src/default_socket_impl.cpp: Translate EINTR.

2003-11-22  graydon hoare  <graydon@pobox.com>

	* lua.cc, lua.hh (hook_get_http_proxy): New hook.
	* std_hooks.lua (get_http_proxy): Default uses HTTP_PROXY.
	(get_connect_addr): Undefine, it's for tunnels alone now.
	* network.cc: Use new hook.
	* http_tasks.hh, http_tasks.cc: Teach about proxies (sigh).
	* monotone.texi: Document new hooks.

2003-11-22  graydon hoare  <graydon@pobox.com>

	* lua.cc, lua.hh (hook_get_connect_addr): New hook.
	* std_hooks.lua (get_connect_addr): Default uses HTTP_PROXY.
	* network.cc, network.hh: Use new hook.
	* http_tasks.cc: Teach about HTTP/1.1.
	* cert.cc (bogus_cert_p): Fix UI ugly.

2003-11-21  graydon hoare  <graydon@pobox.com>

	* constants.hh (postsz): New constant for suggested post size.
	* database.cc, database.hh (queue*): Change db API slightly.
	* commands.cc (queue): Adjust to changed db API.
	* network.cc (post_queued_blobs_to_network): Switch to doing
	incremental posts.
	* cert.cc (write_rename_edge, read_rename_edge): Put files on 
	separate lines to accomodate future i18n work.
	* work.cc (add_to_attr_map, write_attr_map): Reorder fields to
	accomodate future i18n work.
	* monotone.texi: Document it.
	* configure.ac, NEWS: Mention 0.8 release.

	Release point (v 0.8).
	
2003-11-16  Tom Tromey  <tromey@redhat.com>

	* missing: Removed generated file.

2003-11-14  graydon hoare  <graydon@pobox.com>

	* commands.cc (vcheck): Add.
	* cert.cc, cert.hh (cert_manifest_vcheck): Add.
	(check_manifest_vcheck): Add.
	(calculate_vcheck_mac): Add.
	* constants.hh (vchecklen): New constant.
	* mac.hh: Re-add.
	* monotone.texi (Hash Integrity): New section.
	* monotone.1: Document vcheck.

2003-11-14  graydon hoare  <graydon@pobox.com>

	* database.cc, database.hh (reverse_queue): New class.
	(compute_older_version): New functions.
	(get_manifest_delta): Remove.
	* network.cc, network.hh (queue_blob_for_network): Remove.
	* packet.cc, packet.hh (queueing_packet_writer): Change UI,
	write to queue directly, accept optional<reverse_queue>.
	* cert.cc (write_paths_recursive): Rewrite to use constant
	memory.
	* commands.cc (queue, queue_edge_for_target_ancestor):
	Install optional<reverse_queue> in qpw.
	* tests/t_cross.at: Ignore new UI chatter.
	* monotone.texi (Transmitting Changes): Change UI output.

2003-11-13  graydon hoare  <graydon@pobox.com>

	* Makefile.am (AUTOMAKE_OPTIONS): Require 1.7.1
	* commands.cc (addtree): Wrap in transaction guard.
	* database.cc, database.hh (manifest_delta_exists): Add.
	(get_manifest_delta): Add.
	* cert.cc (write_paths_recursive): Use partial deltas.
	* manifest.cc, manifest.hh (read_manifest_map): New variant.
	* patch_set.cc, patch_set.hh (patch_set): Add map_new, map_old
	fields.
	(manifests_to_patch_set) Store new field.
	(patch_set_to_packets) Don't read manifest versions from db.
	* std_hooks.lua (ignore_file): ignore .a, .so, .lo, .la, ~ files.
	* tests/t_cvsimport.at: New test.
	* testsuite.at: Call it.

2003-11-10  graydon hoare  <graydon@pobox.com>

	* commands.cc (find_oldest_ancestors): New function.
	(queue): New "addtree" subcommand.
	* monotone.texi: Document it.
	* monotone.1: Document it.

2003-11-10  graydon hoare  <graydon@pobox.com>

	* file_io.cc (walk_tree_recursive): Ignore MT/

2003-11-09  graydon hoare  <graydon@pobox.com>

	* database.cc (dump, load): Implement.
	* commands.cc (db): Call db.dump, load.
	* cycle_detector.hh: Skip when no in-edge on src.
	* monotone.texi: Document dump and load, add some 
	special sections.
	* monotone.1: Mention dump and load.

2003-11-09  graydon hoare  <graydon@pobox.com>

	* rcs_file.hh (rcs_symbol): New structure.
	* rcs_file.cc (symbol): New rule.
	* rcs_import.cc (find_branch_for_version): New function.
	(cvs_key::branch): New field.
	(store_auxilliary_certs): Cert branch tag.
	* cycle_detector.hh: Fix bugs, don't use quick_alloc.
	* commands.cc (checkout): Add --branch based version.
	* monotone.texi: Document new command variant.
	* monotone.1: Ditto.

2003-11-09  graydon hoare  <graydon@pobox.com>

	* quick_alloc.hh: New file.
	* Makefile.am: Add it.
	* cycle_detector.hh: Rewrite.
	* manifest.hh: Use quick_alloc.
	* vocab.cc: Relax path name requirements a bit.
	* sqlite/sqliteInt.h: Up size of row to 16mb.

2003-11-02  graydon hoare  <graydon@pobox.com>

	* commands.cc (post): Post everything if no URL given; don't base
	decision off branch name presence.	
	* app_state.cc, monotone.cc, file_io.cc, file_io.hh: Support
	absolutifying args.
	* lua.hh, lua.cc, std_hooks.lua (hook_get_mail_hostname): New hook.
	* monotone.texi: Document it.
	* monotone.texi, monotone.1: Minor corrections, new sections.
	* monotone.cc: Don't look in $ENV at all.
	* network.cc: Correct MX logic.
	* nntp_tasks.cc, smtp_tasks.cc: Separate postlines state.
	* smtp_tasks.cc: Correct some SMTP logic.
	* configure.ac, NEWS: Mention 0.7 release.

	Release point (v 0.7).

2003-11-01  graydon hoare  <graydon@pobox.com>

	* http_tasks.cc: Drop extra leading slashes in HTTP messages.

2003-10-31  graydon hoare  <graydon@pobox.com>

	* commands.cc, database.cc, database.hh, lua.cc, lua.hh,
	network.cc, network.hh, packet.cc, packet.hh, schema.sql,
	schema_migration.cc, tests/t_http.at, tests/t_nntp.at, vocab.cc:
	Eliminate "groupname", use lone URL.
	* monotone.texi: Update to cover new URL rules.
	* network.cc, network.hh, lua.cc, lua.hh, smtp_tasks.cc:
	Implement "mailto" URLs.
	* tests/t_smtp.at: New test.
	* testsuite.at: Call it.

2003-10-31  graydon hoare  <graydon@pobox.com>

	* patch_set.cc (manifests_to_patch_set): Second form with explicit renames.
	(manifests_to_patch_set): Split edit+rename events when we see them.
	* commands.cc (status, commit): Include explicit rename set.
	* diff_patch.cc (merge3): Accept edit+rename events split by patch_set.cc.
	* smtp_tasks.hh, smtp_tasks.cc: New files.
	* nntp_machine.hh, nntp_machine.cc: Rename to proto_machine.{hh,cc} (woo!)
	* nntp_tasks.cc: Adjust to use proto_ prefix in various places.
	* proto_machine.cc (read_line): get() into streambuf.
	* Makefile.am: Cover renames and adds.

2003-10-31  graydon hoare  <graydon@pobox.com>

	* diff_patch.cc (merge3): Extract renames.
	* commands.cc (calculate_new_manifest_map): Extract renames.
	(try_one_merge): Extract renames, propagate to merge target.
	(commit): Extract renames, propagate to commit target.
	* cert.cc (calculate_renames_recursive): Fix wrong logic.
	(find_common_ancestor_recursive): Stall advances at top of graph.
	* patch_set.cc: (manifests_to_patch_set): Teach about historical
	renames.
	* tests/t_erename.at: New test for edit+rename events.
	* testsuite.at: Call t_erename.at.

2003-10-30  graydon hoare  <graydon@pobox.com>

	* patch_set.cc (operator<): s/a/b/ in a few places, yikes!
	* cert.cc: Add machinery for rename edge certs.
	* commands.cc: Call diff(manifest,manifest) directly.
	* tests/t_nntp.at: Kill tcpserver DNS lookups on nntp test.
	* network.cc (parse_url): Character class typo fix, from 
	Johannes Winkelmann.
	* app_state.hh, cert.hh, commands.hh, cycle_detector.hh, 
	database.hh, diff_patch.cc, diff_patch.hh, http_tasks.hh,
	interner.hh, keys.hh, lua.hh, manifest.hh, network.hh, 
	nntp_machine.hh, nntp_tasks.hh, packet.hh, patch_set.hh, 
	transforms.hh, update.hh, vocab.hh, work.hh, xdelta.hh: 
	fix use of std:: prefix / "using namespace" pollution.	

2003-10-27  graydon hoare  <graydon@pobox.com>

	* lua/liolib.c (io_mkstemp): Portability fix
	from Ian Main.
	* xdelta.cc,hh (compute_delta): New manifest-specific variant.
	* transforms.cc,hh (diff): Same.
	* rcs_import.cc: Various speedups to cvs import.

2003-10-26  graydon hoare  <graydon@pobox.com>

	* cert.cc (get_parents): New function.
	(write_paths_recursive): New function.
	(write_ancestry_paths): New function.
	* cert.hh (write_ancestry_paths): Declare.
	* commands.cc (queue_edge_for_target_ancestor):
	Call write_ancestry_paths for "reposting" queue
	strategy.

2003-10-25  graydon hoare  <graydon@pobox.com>

	* commands.cc (log): Skip looking inside nonexistent
	manifests for file comments.

2003-10-24  graydon hoare  <graydon@pobox.com>

	* adns/*.c, adns/*.h: Import adns library.
	* Makefile.am: Update to build adns into lib3rdparty.a.
	* AUTHORS: Mention adns.
	* network.cc: Call adns functions, not gethostbyname.

2003-10-20  Nathaniel Smith  <njs@codesourcery.com>

	* patch_set.cc (patch_set_to_text_summary): Give more detailed
	output.
	* commands.cc (get_log_message, status, diff): Use
	patch_set_to_text_summary for complete description.

2003-10-22  graydon hoare  <graydon@pobox.com>

	* monotone.texi: Document 'queue' command.
	* monotone.1: Likewise.

2003-10-22  graydon hoare  <graydon@pobox.com>

	* diff_patch.cc 
	(infer_directory_moves): New function.
	(rebuild_under_directory_moves): New function.
	(apply_directory_moves): New function.
	(merge3): Handle directory moves.
	* tests/t_renamed.at: New test for dir renames.
	* testsuite.at: Call it.

2003-10-21  graydon hoare  <graydon@pobox.com>

	* commands.cc (queue): New command.
	(list): Add "queue" subcommand, too.

2003-10-21  graydon hoare  <graydon@pobox.com>

	* diff_patch.cc (merge_deltas): New function.
	(check_map_inclusion): New function.
	(check_no_intersect): New function.
	(merge3): Rewrite completely. 
	* tests/t_rename.at: New test.
	* testsuite.at: Call it.
	* file_io.cc, file_io.hh (make_dir_for): New function.
	* commands.cc (update): Call make_dir_for on update.

2003-10-20  graydon hoare  <graydon@pobox.com>

	* commands.cc: Replace [] with idx() everywhere.

2003-10-20  Tom Tromey  <tromey@redhat.com>

	* cert.hh (get_branch_heads): Updated.
	Include <set>.
	* commands.cc (head): Updated for new get_branch_heads.
	(merge): Likewise.
	(propagate): Likewise.
	* cert.cc (get_branch_heads): Use set<manifest_id>.

	* commands.cc (merge): Use all caps for metasyntactic variable.
	(heads): Likewise.

	* network.cc (post_queued_blobs_to_network): Do nothing if no
	packets to post.

2003-10-20  graydon hoare  <graydon@pobox.com>

	* cert.cc (get_branch_heads): Fix dumb bug.
	* diff_patch.cc (merge3): Fix dumb bug.
	(merge2): Fix dumb bug.
	(try_to_merge_files): Fix dumb bug.

2003-10-20  graydon hoare  <graydon@pobox.com>

	* file_io.cc (tilde_expand): New function.
	* monotone.cc (cpp_main): Expand tildes in 
	db and rcfile arguments.

2003-10-20  graydon hoare  <graydon@pobox.com>

	* rcs_import.cc (import_cvs_repo): Check key existence
	at beginning of import pass, to avoid wasted work.

2003-10-19  Tom Tromey  <tromey@redhat.com>

	* commands.cc (log): Add each seen id to `cycles'.

2003-10-19  graydon hoare  <graydon@pobox.com>

	* AUTHORS: Mention Tecgraf PUC-Rio and their
	copyright.
	* Makefile.am: Mention circular buffer stuff.
	* configure.ac, NEWS: Mention 0.6 release.
	* cert.hh, cert.cc (erase_bogus_certs): file<cert> variant.	
	* commands.cc (log): Erase bogus certs before writing,
	cache comment-less file IDs.
	* monotone.spec: Don't specify install-info args,
	do build with optimization on RHL.

	Release point (v 0.6).

2003-10-19  Matt Kraai  <kraai@ftbfs.org>

	* commands.cc (merge): Use app.branch_name instead of args[0] for
	the branch name.

2003-10-17  graydon hoare  <graydon@pobox.com>

	* commands.cc (log): New command.
	Various other bug fixes.
	* monotone.1, monotone.texi: Minor updates.

2003-10-17  graydon hoare  <graydon@pobox.com>

	* monotone.texi: Expand command and hook references.
	* commands.cc: Disable db dump / load commands for now.

2003-10-16  graydon hoare  <graydon@pobox.com>

	* sanity.hh: Add a const version of idx().
	* diff_patch.cc: Change to using idx() everywhere.
	* cert.cc (find_common_ancestor): Rewrite to recursive
	form, stepping over historic merges.
	* tests/t_cross.at: New test for merging merges.
	* testsuite.at: Call t_cross.at.

2003-10-10  graydon hoare  <graydon@pobox.com>

	* lua.hh, lua.cc (hook_apply_attribute): New hook.
	* work.hh, work.cc (apply_attributes): New function.
	* commands.cc (update_any_attrs): Update attrs when writing to
	working copy. 
	* std_hooks.lua (temp_file): Use some env vars.
	(attr_functions): Make table of attr-setting functions.

2003-10-10  graydon hoare  <graydon@pobox.com>

	* work.cc: Fix add/drop inversion bug.
	* lua/*.{c,h}: Import lua 5.0 sources.
	* lua.cc: Rewrite lua interface completely. 	
	* std_hooks.lua, test_hooks.lua, testsuite,
	tests/t_persist_phrase.at, configure.ac, config.h.in, Makefile.am:
	Modify to handle presence of lua 5.0.

2003-10-08  graydon hoare  <graydon@pobox.com>

	* rcs_import.cc: Attach aux certs to child, not parent.
	* manifest.cc: Speed up some calculations.
	* keys.cc: Optionally cache decoded keys.

2003-10-07  graydon hoare  <graydon@pobox.com>

	* manifest.hh, manifest.cc, rcs_import.cc: Write manifests w/o
	compression.
	* vocab.hh, vocab.cc: Don't re-verify verified data.
	* ui.hh, ui.cc: Minor efficiency tweaks.

2003-10-07  graydon hoare  <graydon@pobox.com>

	* commands.cc, work.cc, work.hh: Add some preliminary stuff
	to support explicit renaming, .mt-attrs.
	* monotone.texi: Add skeletal sections for command reference,
	hook reference, CVS phrasebook. Fill in some parts.

2003-10-02  graydon hoare  <graydon@pobox.com>

	* boost/circular_buffer*.hpp: Add.
	* AUTHORS, cert.cc, commands.cc, database.cc,
	diff_patch.cc, http_tasks.cc, keys.cc, lua.cc, manifest.cc,
	network.cc, nntp_machine.cc, packet.cc, patch_set.cc, 
	rcs_import.cc, sanity.cc, sanity.hh, ui.hh, update.cc,
	vocab_terms.hh, work.cc:	
	remove existing circular buffer code, replace all
	logging and asserty stuff with boost::format objects
	rather than vsnprintf.

2003-10-01  graydon hoare  <graydon@pobox.com>

	* testsuite.at: Don't use getenv("HOSTNAME").
	* database.cc (exec, fetch): Do va_end/va_start again in between
	logging and executing query.

2003-09-28  Tom Tromey  <tromey@redhat.com>

	* monotone.texi: Added @direntry.

2003-09-27  Nathaniel Smith  <njs@pobox.com>

	* monotone.cc: Remove "monotone.db" default to --db
	option in help text.

2003-09-27  graydon hoare  <graydon@pobox.com>

	* diff_patch.cc: Rework conflict detection.
	* rcs_import.cc: Remove some pointless slowness.
	* monotone.spec: Install info files properly.

	Release point (v 0.5).

2003-09-27  graydon hoare  <graydon@pobox.com>

	* AUTHORS, NEWS, configure.ac: Update for 0.5 release.
	* monotone.texi: Various updates.	
	* xdelta.cc (compute_delta): Fix handling of empty data.
	* database.cc (sql): Require --db for init.
	* work.cc (read_options_map): Fix options regex.

2003-09-27  graydon hoare  <graydon@pobox.com>

	* lcs.hh: New jaffer LCS algorithm.
	* interner.hh, rcs_import.cc: Templatize interner.
	* diff_patch.hh: Use interner, new LCS.

2003-09-27  Tom Tromey  <tromey@redhat.com>

	* commands.cc (fetch): Always try lua hook; then default to all
	known URLs.

2003-09-26  Tom Tromey  <tromey@redhat.com>

	* commands.cc (tag): Use all-caps for meta-syntactic variables.
	(comment, add, cat, complete, mdelta, fdata): Likewise.

	* monotone.1: There's no default database.
	* monotone.texi (OPTIONS): There's no default database.

	* database.cc (sql): Throw informative error if database name not
	set.
	* app_state.cc (app_state): Default to no database.

2003-09-26  graydon hoare  <graydon@pobox.com>

	* debian/*, monotone.spec: Add packaging control files.

2003-09-24  graydon hoare  <graydon@pobox.com>

	* database.cc, database.hh (debug): New function.
	* commands.cc (debug): New command.
	* cert.cc, cert.hh (guess_branch): New function.
	* commands.cc (cert): Queue certs to network servers.
	* commands.cc (cert, commit): Use guess_branch.
	* commands.cc (list): List unknown, ignored files.
	* monotone.texi, monotone.1: Document.

2003-09-24  graydon hoare  <graydon@pobox.com>

	* commands.cc (queue_edge_for_target_ancestor): Queue the
	correct ancestry cert, from child to target, as well as
	patch_set.

2003-09-22  graydon hoare  <graydon@pobox.com>

	* depot_schema.sql, schema_migration.cc, 
	schema_migration.hh: Add.
	* database.cc, depot.cc: Implement schema migration.
	* database.cc, commands.cc: Change to db ... cmd.
	* monotone.texi, monotone.1: Document command change.
	* depot.cc: Fix various query bugs.

2003-09-21  Nathaniel Smith  <njs@codesourcery.com>

	* depot.cc (depot_schema): Remove unique constraint on (contents),
	replace with unique constraint on (groupname, contents).
	
2003-09-21  Nathaniel Smith  <njs@codesourcery.com>

	* commands.cc (diff): Take manifest ids as arguments.  Add
	explanatory text on files added, removed, modified.

2003-09-19  Tom Tromey  <tromey@redhat.com>

	* commands.cc (genkey): Use all-caps for meta-syntactic variable.
	(cert, tag, approve, disapprove, comment, add, drop, commit,
	update, revert, cat, checkout, co, propagate, complete, list, ls,
	mdelta, fdelta, mdata, fdata, mcerts, fcerts, pubkey, privkey,
	fetch, post, rcs_import, rcs): Likewise.
	(explain_usage): Indent explanatory text past the command names.

2003-09-17  Tom Tromey  <tromey@redhat.com>

	* commands.cc (list): Don't compute or use "subname".

	* commands.cc (revert): Handle case where argument is a
	directory.
	* tests/t_revert.at: Test for revert of directory.

	* testsuite.at (MONOTONE_SETUP): Use "monotone initdb".
	* monotone.1: Document "initdb".
	* monotone.texi (Commands): Document initdb.
	(Creating a Database): New node.
	(Getting Started): Refer to it.
	* commands.cc (initdb): New command.
	* database.cc (database::sql): New argument `init'.
	(database::initialize): New method.
	* database.hh (database::initalize): Declare.
	(database::sql): New argument `init'.

2003-09-17  Tom Tromey  <tromey@redhat.com>

	* tests/t_persist_phrase.at: Use "ls certs".
	* tests/t_nntp.at: Use "ls certs".
	* tests/t_genkey.at: Use "ls keys" and "ls certs".

2003-09-16  Tom Tromey  <tromey@redhat.com>

	* monotone.1: Document "list branches".
	* commands.cc (ls_certs): New function, from `lscerts' command.
	(ls_keys): New function, from `lskeys' command.
	(ls_branches): New function.
	(list): New command.
	(ls): New alias.
	(explain_usage): Split parameter info at \n.
	* monotone.texi (Adding Files): Use "list certs".
	(Committing Changes): Likewise.
	(Forking and Merging): Likewise.
	(Commands): Likewise.
	(Generating Keys): Use "list keys".
	(Commands): Likewise.
	(Commands): Mention "list branches".
	(Branches): Likewise.

2003-09-15  graydon hoare  <graydon@redhat.com>

	* http_tasks.cc: Fix networking to handle long input.

	* ui.cc, ui.hh: Only pad with blanks enough to cover old output
	when ticking.

	* update.cc, cert.cc, commands.cc: Fix cert fetching functions to
	remove bogus certs.

2003-09-15  Tom Tromey  <tromey@redhat.com>

	* monotone.1: Don't mention MT_KEY or MT_BRANCH.

	* monotone.texi (Getting Started): Don't mention MT_DB or
	MT_BRANCH.
	(Adding Files): Explicitly use --db and --branch.
	* app_state.hh (app_state): New fields options, options_changed.
	Declare new methods.  Include work.hh.
	* work.cc (work_file_name): New constant.
	(add_to_options_map): New structure.
	(get_options_path): New function.
	(read_options_map, write_options_map): Likewise.
	* work.hh (options_map): New type.
	(get_options_path, read_options_map, write_options_map): Declare.
	* commands.cc (add, drop, commit, update, revert, checkout,
	merge): Write options file.
	* app_state.cc (database_option, branch_option): New constants.
	(app_state::app_state): Read options file.
	(app_state::set_database): New method.
	(app_state::set_branch): Likewise.
	(app_state::write_options): Likewise.
	Include work.hh.
	* monotone.cc (cpp_main): Don't set initial database name on
	app.  Use new settor methods.  Don't look at MT_BRANCH or MT_DB.

2003-09-14  graydon hoare  <graydon@pobox.com>

	* vocab.cc, vocab.hh: Add streamers for vocab terms in preparation
	for switch to formatter.

	* cert.cc (check_signature): Treat missing key as failed check.
	* commands.cc (lscerts): Warn when keys are missing.

	* rcs_import.cc, nntp_tasks.cc, http_tasks.cc: Tick progress.

	* sanity.cc, monotone.cc: Tidy up output a bit.

	* xdelta.cc: Add code to handle empty files. Maybe correct?

	* ui.cc, ui.hh: Add.

2003-09-13  Tom Tromey  <tromey@redhat.com>

	* tests/t_nntp.at: If we can't find tcpserver or snntpd, skip the
	test.
	* tests/t_http.at: If we can't find boa or depot.cgi, skip the
	test.

2003-09-12  graydon hoare  <graydon@pobox.com>

	* update.cc (pick_update_target): Only insert base rev as update
	candidate if it actually exists in db.

	* commands.cc, database.cc, database.hh: Implement id completion
	command, and general id completion in all other commands.

2003-09-12  Tom Tromey  <tromey@redhat.com>

	* commands.cc (revert): A deleted file always appears in the
	manifest.
	* tests/t_revert.at: Check reverting a change plus a delete; also
	test reverting by file name.

	* work.cc (deletion_builder::visit_file): Check for file in
	working add set before looking in manifest.
	* tests/t_drop.at: Added add-then-drop test.

	* testsuite.at: Include t_drop.at.
	* tests/t_drop.at: New test.
	* work.cc (visit_file): Check for file in working delete set
	before looking in manifest.

2003-09-12  Tom Tromey  <tromey@redhat.com>

	* Makefile.am ($(srcdir)/testsuite): tests/atconfig and
	tests/atlocal are not in srcdir.

	* Makefile.am (TESTS): unit_tests is not in srcdir.

2003-09-11  graydon hoare  <graydon@pobox.com>

	* commands.cc: Check for MT directory in status.
	* commands.cc: Require directory for checkout.
	* commands.cc: Delete MT/work file after checkout.
	* commands.cc: Implement 'revert', following tromey's lead.
	* commands.cc: Print base, working manifest ids in status.

	* diff_patch.cc: Further merge corrections.
	* diff_patch.cc (unidiff): Compensate for occasional miscalculation
	of LCS.

	* tests/t_merge.at: Check that heads works after a merge.
	* tests/t_fork.at:  Check that heads works after a fork.
	* tests/t_genkey.at: Remove use of 'import'.
	* tests/t_cwork.at: Check deletion of work file on checkout.
	* tests/t_revert.at: Check that revert works.

	* commands.cc, monotone.cc: Report unknown commands nicely.
	
2003-09-08  graydon hoare  <graydon@pobox.com>

	* tests/merge.at: Accept tromey's non-error case for update.

	* commands.cc(try_one_merge): Write merged version to packet
	writer, not directly to db.
	(merge): Write branch, changelog cert on merged version to db.

	* std_hooks.lua(merge3): Open result in mode "r", not "w+".
	
2003-09-06  Tom Tromey  <tromey@redhat.com>

	* update.cc (pick_update_target): Not an error if nothing to
	update.

	* monotone.texi: Use VERSION; include version.texi.

	* monotone.1: Document "co".
	* monotone.texi (Commands): Document "co".
	* commands.cc (ALIAS): New macro.
	(co): New alias.

	* README: Updated.

	* txt2c.cc: Added missing file.

	* texinfo.tex, INSTALL, Makefile.in, aclocal.m4, compile, depcomp,
	install-sh, missing, mkinstalldirs: Removed generated files.

2003-09-04  graydon hoare  <graydon@pobox.com>

	* Makefile.am, depot.cc, http_tasks.cc, http_tasks.hh,
	lua.cc, lua.hh, monotone.texi, network.cc, tests/t_http.at,
	vocab_terms.hh: 

	Use public key signatures to talk to depot, not mac keys.

	* commands.cc, file_io.cc, monotone.texi, monotone.1,
	tests/t_scan.at, tests/t_import.at, work.cc, work.hh:

	Remove the 'import' and 'scan' commands, in favour of generalized
	'add' which chases subdirectories.

	* configure.ac, NEWS: 

	Release point (v 0.4).
	
2003-09-03  graydon hoare  <graydon@pobox.com>

	* monotone.texi: Expand notes about setting up depot.

	* update.cc: Update by ancestry. Duh.

2003-09-02  graydon hoare  <graydon@pobox.com>

	* boost/socket/streambuf.hpp: Bump ppos on overflow.

	* packet.cc, transforms.cc, transforms.hh: Add function for
	canonicalization of base64 encoded strings. Use on incoming cert
	packet values.

	* commands.cc: Change fetch and post to take URL/groupname params
	rather than branchname.

	* network.cc, network.hh, depot.cc, http_tasks.cc: Fix URL parser,
	improve logging, change signatures to match needs of commands.cc

	* Makefile.am: Don't install txt2c or unit_tests. 

	* Makefile.am: Build depot.cgi not depot.

	* database.cc, database.hh: Add "all known sources" fetching support.

	* patch_set.cc: Sort in a path-lexicographic order for nicer summaries.

	* monotone.texi: Expand coverage of packets and networking.

	* tests/t_nntp.at, tests/t_http.at: Update to provide URL/groupname
	pairs.

2003-09-02  Tom Tromey  <tromey@redhat.com>

	* aclocal.m4, monotone.info: Removed generated files.

2003-08-31  Nathaniel Smith  <njs@codesourcery.com>

	* configure.ac: Check for lua40/lua.h, lua40/lualib.h and -llua40,
	-lliblua40.
	* config.h.in: Add LUA_H, LIBLUA_H templates, remove HAVE_LIBLUA,
	HAVE_LIBLUALIB templates.
	* lua.cc: Include config.h.  Use LUA_H, LIBLUA_H macros.

2003-08-29  graydon hoare  <graydon@pobox.com>

	* Makefile.am, txt2c.cc, lua.cc, database.cc:
	Use a C constant-building converter rather than objcopy.

	* cert.cc, cert.hh, packet.cc, packet.hh, diff_patch.cc,
	rcs_import.cc: 
	Modify cert functions to require a packet consumer, do no implicit
	database writing.

	* commands.cc, database.cc, database.hh, schema.sql, network.cc:
	Modify packet queueing strategy to select ancestors from known
	network server content, rather than most recent edge.

2003-08-25  graydon hoare  <graydon@pobox.com>

	* AUTHORS, ChangeLog, Makefile.am, NEWS, configure.ac,
	tests/t_http.at: Release point (v 0.3)

2003-08-24  graydon hoare  <graydon@pobox.com>

	* nntp_tasks.cc: Measure success from postlines state.
	* network.cc: Print summary counts of transmissions.
	* packet.cc: Count packets into database.
	* depot.cc: Add administrative commands, fix a bunch of
	little bugs.
	* t_http.at: Testcase for depot-driven communication.
	* monotone.texi: Update to reflect depot existence.
	* http_tasks.cc: Pick bugs out.
	
2003-08-24  graydon hoare  <graydon@pobox.com>

	* commands.cc: Wash certs before output.
	* *.cc,*.hh: Adjust cert packet format to
	be more readable, avoid superfluous gzipping.

2003-08-24  graydon hoare  <graydon@pobox.com>

	* configure, Makefile.in: Remove generated files, oops.
	* commands.cc: Implement 'propagate'.
	* lua.cc, lua.hh, network.cc, network.hh: Remove
	'aggregate posting' stuff.
	* network.cc: Batch postings into larger articles.
	* diff_patch.hh, diff_patch.cc: Implement basic
	merge2-on-manifest.
	
2003-08-23  graydon hoare  <graydon@pobox.com>

	* monotone.cc: Handle user-defined lua hooks as
	overriding internal / .monotonerc hooks no matter
	where on cmd line they occur.
	* update.cc: Made failures more user-friendly.
	* lua.cc: Improve logging a bit.
	* testsuite.at, tests/*.{at,in}, testsuite/: Rewrite tests in
	autotest framework, move to tests/ directory.
	* boost/io/*, cryptopp/hmac.h: Add missing files.
	
2003-08-23  Tom Tromey  <tromey@redhat.com>

	* monotone.cc (OPT_VERSION): New macro.
	(cpp_main): Handle OPT_VERSION.
	(options): Added `version' entry.
	Include config.h.

2003-08-21  Tom Tromey  <tromey@redhat.com>

	* database.cc: Include "sqlite/sqlite.h", not <sqlite.h>.

2003-08-20  graydon hoare  <graydon@pobox.com>

	* boost/*:
	incorporate boost sandbox bits, for now.

	* Makefile.am, Makefile.in, configure, configure.ac, diff_patch.cc,
	http_tasks.cc, http_tasks.hh, network.cc, nntp_machine.cc,
	nntp_machine.hh, nntp_tasks.cc, nntp_tasks.hh, testsuite/t_nntp.sh:

	fix up networking layer to pass nntp tests again

2003-08-19  graydon hoare  <graydon@pobox.com>

	* Makefile.am, Makefile.in, app_state.hh, cert.cc, commands.cc,
	constants.hh, cryptopp/misc.h, database.cc, depot.cc,
	http_tasks.cc, http_tasks.hh, keys.cc, lua.cc, lua.hh, monotone.cc,
	network.cc, network.hh, nntp_machine.cc, nntp_machine.hh,
	nntp_tasks.cc, nntp_tasks.hh, packet.cc, packet.hh, rcs_import.cc,
	sanity.cc, sanity.hh, schema.sql, test_hooks.lua,
	testsuite/runtest.sh, testsuite/t_null.sh, vocab_terms.hh:

	major surgery time
	- move to multi-protocol posting and fetching.
	- implement nicer failure modes for sanity.
	- redo commands to print nicer, fail nicer.	
	
2003-08-18  graydon hoare  <graydon@pobox.com>

	* Makefile.am, Makefile.in, adler32.hh, database.cc, depot.cc,
	mac.hh, xdelta.cc, Makefile.am, Makefile.in: 

	first pass at a depot (CGI-based packet service)

2003-08-08  graydon hoare  <graydon@pobox.com>

	* Makefile.am, Makefile.in AUTHORS, ChangeLog, Makefile.am,
	Makefile.in, NEWS, monotone.1, monotone.info, monotone.texi:

	release point (v 0.2)

2003-08-08  graydon hoare  <graydon@pobox.com>

	* cert.cc, cert.hh, interner.hh, rcs_import.cc: 

	auxilliary certs

	* cert.cc, cert.hh, cycle_detector.hh, interner.hh, patch_set.cc,
	rcs_import.cc: 

	improvements to cycle detection stuff

2003-08-05  graydon hoare  <graydon@pobox.com>

	* rcs_import.cc:
	
	almost even more seemingly correct CVS graph reconstruction (still slow)

	* sqlite/* cryptopp/* Makefile.am, Makefile.in, aclocal.m4,
	config.h.in, configure, configure.ac, file_io.cc, keys.cc,
	sanity.cc, sanity.hh, transforms.cc: 

	minimizing dependencies on 3rd party libs by importing the
	necessary bits and rewriting others.

	* cert.cc, cert.hh, rcs_import.cc:	
	
	cvs import seems to be working, but several linear algorithms need
	replacement

2003-07-28  graydon hoare  <graydon@pobox.com>

	* Makefile.am, Makefile.in, cert.cc, commands.cc, database.cc,
	database.hh, manifest.cc, rcs_file.cc, rcs_import.cc,
	rcs_import.hh, vocab.cc, xdelta.cc:

	cvs graph reconstruction hobbling along.

2003-07-21  graydon hoare  <graydon@pobox.com>

	* database.cc, xdelta.cc, xdelta.hh: 

	piecewise xdelta; improves speed a fair bit.

2003-07-11  graydon hoare  <graydon@pobox.com>

	* Makefile.am, Makefile.in, config.h.in, configure, configure.ac,
	transforms.cc, xdelta.cc, xdelta.hh:

	implement xdelta by hand, forget 3rd party delta libs.

2003-07-02  graydon hoare  <graydon@pobox.com>

	* database.cc, rcs_import.cc, transforms.cc, transforms.hh:

	speedups all around in the storage system

2003-07-01  graydon hoare  <graydon@pobox.com>

	* database.hh, rcs_import.cc, transforms.cc, transforms.hh: speed

	improvements to RCS import

2003-06-30  graydon hoare  <graydon@pobox.com>

	* rcs_import.cc, transforms.cc: 

	some speed improvements to RCS import

2003-06-29  graydon hoare  <graydon@pobox.com>

	* commands.cc, database.hh, rcs_import.cc, transforms.cc: 

	RCS file import successfully (albeit slowly) pulls in some pretty
	large (multi-hundred revision, >1MB) test cases from GCC CVS

	* Makefile.in, commands.cc, rcs_file.cc, rcs_file.hh,
	rcs_import.cc, rcs_import.hh, 

	Makefile.am: preliminary support for reading and walking RCS files

2003-04-09  graydon hoare  <graydon@pobox.com>

	* autogen.sh: oops
	* */*: savannah import

2003-04-06  graydon hoare  <graydon@pobox.com>

	* initial release. 
<|MERGE_RESOLUTION|>--- conflicted
+++ resolved
@@ -5,6 +5,13 @@
 
 	* file_io.cc (walk_tree): Handle nonexistent file/directory
 	gracefully.
+
+2004-04-30  Christof Petig <christof@petig-baender.de>
+
+	* rcs_import.cc (store_trunk_manifest_edge):
+		skip ancestry to empty manifest
+	* rcs_import.cc (process_branch):
+		also follow branches of last/first versions
 
 2004-04-29  graydon hoare  <graydon@pobox.com>
 
@@ -19,25 +26,6 @@
 	edges.
 	* monotone.texi: Fix some ascii-art diagrams.
 
-<<<<<<< HEAD
-=======
-2004-04-25  Joel Rosdahl  <joel@rosdahl.net>
-
-	* po/stamp-po: Removed since it's generated.
-	* std_hooks.lua (ignore_file): Corrected name of Subversion's
-	administrative directory.
-	* work.hh: Ditto.
-	* monotone.texi (Hook Reference): Updated default definition of
-	ignore_file.
-
-2004-04-30  Christof Petig <christof@petig-baender.de>
-
-	* rcs_import.cc (store_trunk_manifest_edge):
-		skip ancestry to empty manifest
-	* rcs_import.cc (process_branch):
-		also follow branches of last/first versions
-
->>>>>>> e49e80a7
 2004-04-28  Christof Petig <christof@petig-baender.de>
 
 	* command.cc (heads):
