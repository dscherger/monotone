<<<<<<< HEAD
2005-09-27  Richard Levitte  <richard@levitte.org>

	* monotone.texi (Tutorial): It seems like texi2pdf gets quite
	confused when a @chapter has a @subsection with a @section in
	between.  The resulting PDF had a Tutorial that was a indexed as a
	subsection under Concepts/Branches instead of being indexed as the
	chapter it is, and most confusingly, it's last subsection
	(Branching and Merging) ended up as a a separate chapter of it's
	own...

2005-09-26  Benoît Dejean  <benoit@placenet.org>

	* database.cc: Merged 3 strings.

2005-09-26  Matt Johnston  <matt@ucc.asn.au>

	* commands.cc: add 'help' command
	* monotone.cc: add -h alias for --help
	
2005-09-25  Matt Johnston  <matt@ucc.asn.au>

	* netsync.cc: use lexical_cast on port numbers to avoid
	strange-looking "port 5,253"

2005-09-25  Matthew Gregan  <kinetik@orcon.net.nz>

	* sqlite/*: Update in-tree SQLite from 3.2.6 to 3.2.7.

2005-09-25  Benoît Dejean  <benoit@placenet.org>

	* netsync.cc: 3 more i18n strings.

2005-09-25  Benoît Dejean  <benoit@placenet.org>

	* cert.cc (cert_signable_text): F() vs. boost::format.
	* lua.cc (monotone_guess_binary_file_contents_for_lua),
	(monotone_include_for_lua), (monotone_includedir_for_lua):
	* rcs_import.cc (import_cvs_repo): Merged some strings.
	
2005-09-25  Benoît Dejean  <benoit@placenet.org>

	* lua.cc (monotone_guess_binary_file_contents_for_lua):
	Fixed signednes warning and istream usage.

2005-09-25  Matt Johnston  <matt@ucc.asn.au>

	* ui.cc: fallback to the default locale if locale("") fails.

2005-09-25  Matt Johnston  <matt@ucc.asn.au>

	* botan/arc4.cpp: increase maximum keylength to 256 bytes.

2005-09-24  Benoît Dejean  <benoit@placenet.org>

	* ChangeLog: Fixed.
	I don't understand how xxdiff works :/ Please help.
=======
2005-09-28  Nathaniel Smith  <njs@pobox.com>

	* tests/t_rename_diff_names.at, testsuite.at: New test.
>>>>>>> 76670d2e

2005-09-24  Satoru SATOH <ss@gnome.gr.jp>

	* po/ja.po: Updated Japanese translation.

2005-09-23  Benoît Dejean  <benoit@placenet.org>

        * std_hooks.lua: More i18n strings.

        I don't know how to handle lua
        "multiline" ..
        "strings" because gettext doesn't join them.

2005-09-22  Benoît Dejean  <benoit@placenet.org>

        * sanity.{cc,hh}: Uninlined F() and FP().
        This happily saves ~100KB of .text on my ppc.

2005-09-22  Benoît Dejean  <benoit@placenet.org>

	* netsync.cc: Reverted changes
	from f0a632bf14468b6e03a488d6f1a64ef18b61d04c
	to   4f7f638954c79c54460d04c3be111acad8b26dd3

2005-09-22  Benoît Dejean  <benoit@placenet.org>

	* lua.cc (monotone_gettext_for_lua): New function.
	* po/POTFILES.in: Added std_hooks.lua.
	* std_hooks.lua: One more string for i18n.

2005-09-22  Benoît Dejean  <benoit@placenet.org>

	* ui.{cc,hh} (get_user_locale): Returns a const &.

2005-09-21  Timothy Brownawell  <tbrownaw@gmail.com>

	* contrib/usher.cc: better error checking

2005-09-20  Timothy Brownawell  <tbrownaw@gmail.com>

	* restrictions.cc: Make calculate_unrestricted_revision work
	with --exclude
	* tests/t_restriction_with_exclude_iprint.at: remove XFAIL

2005-09-20  Patrick Mauritz <oxygene@studentenbude.ath.cx>

	* configure.ac: solaris needs librt for fdatasync
	* sqlite/parse.c: #line and #include interactions aren't defined

2005-09-20  Matt Johnston  <matt@ucc.asn.au>

	* database.cc (space_usage): workaround the issue that in sqlite
	3.2.6, SUM({empty set}) returns NULL. (this is part of the sql spec,
	see http://www.sqlite.org/cvstrac/tktview?tn=1413 and the comment for
	SUM() in sqlite docs).

2005-09-20  Matt Johnston  <matt@ucc.asn.au>

	* ui.cc, ui.hh, sanity.hh: replace ui.user_locale with
	get_user_locale(), so that we can guarantee that it will be
	initialised when the global_sanity object (and probably other things)
	are instantiated.

2005-09-20  Matthew Gregan  <kinetik@orcon.net.nz>

	* tests/t_restriction_with_exclude_iprint.at: New test, variant of
	t_restriction_exclude.at, but with inodeprints enabled.  Mark as
	XFAILed.
	* testsuite.at: Add new test.
	* sqlite/*: Update in-tree SQLite from 3.2.2 to 3.2.6.
	* Makefile.am: Add sqlite/{analyze,vbdefifo,complete}.c to
	SQLITE_SOURCES
	* schema_migration.cc (calculate_schema_id): Explicitly exclude
	sqlite_stat1 table from schema ID calculation.  This is a new
	magic table created by the 'analyze' command in SQLite >= 3.2.3.

2005-09-18  Nathaniel Smith  <njs@pobox.com>

	* po/ja.po: New translation from Satoru SATOH <ss@gnome.gr.jp>.
	* AUTHORS: Add Satoru SATOH.
	
2005-09-18  Matthew Gregan  <kinetik@orcon.net.nz>

	* testsuite.at: Tweak default 'eveything' netsync glob to
	something that works around the MinGW/Win32 globbing issues for
	now.
	* tests/t_log_brief.at: Canonicalise output on Win32.

2005-09-17  Timothy Brownawell  <tbrownaw@gmail.com>

	* contrib/usher.cc: Remove stray "new int[2];' statements from
	debugging. Remove connections from list when finished.

2005-09-16  Timothy Brownawell  <tbrownaw@gmail.com>

	* Makefile.am (EXTRA_DIST): add contrib/monotone-cvs-ignore.lua,
	contrib/ciabot_monotone_hookversion.py, and contrib/usher.cc .
	also remove duplicate of contrib/monoprof.sh

2005-09-16  Timothy Brownawell  <tbrownaw@gmail.com>

	* netsync.cc: finish renaming things, so it compiles again...

2005-09-16  Timothy Brownawell  <tbrownaw@gmail.com>

	* contrib/usher.cc: A simple usher/proxy server. It asks connecting
	clients for their include pattern, and then forwards the connection
	to an appropriate (as given in a config file) monotone server. Note
	that all servers operating behind one usher need to have the same
	server key.

2005-09-16  Timothy Brownawell  <tbrownaw@gmail.com>

	* netcmd.{cc,hh}, netsync.cc: new netcmd types: usher_cmd and
	usher_reply_cmd. They are not included in the HMAC, and do not
	occur during normal communication. Purpose: running multiple servers
	from the same port. This allows a special server to ask for the
	client's include pattern, and then forward the connection to a real
	monotone server.

2005-09-16  Matt Johnston  <matt@ucc.asn.au>

	* botan/pkcs8.cpp: re-add the monotone-specific code for guessing if
	a key is DER encoded or not.

2005-09-16  Matt Johnston  <matt@ucc.asn.au>

	* botan/*: update to Botan 1.4.6
	* Makefile.am: ditto

2005-09-15  Timothy Brownawell  <tbrownaw@gmail.com>

	* app_state.{cc,hh}: restrictions now understand --exclude
	* commands.cc: commit and revert now take OPT_EXCLUDE
	* monotone.cc: update description of --exclude
	* tests/t_restriction_with_exclude.at: new test
	* testsuite.at: add it

2005-09-14  Timothy Brownawell  <tbrownaw@gmail.com>

	* contrib/ciabot_monotone_hookversion.py: CIA bot client script
	meant to be called from the note_netsync_revision_received hook.
	* lua.{cc,hh}: hook_note_commit and hook_note_netsync_revision_received
	now take the text of the revision as an argument.
	* netsync.cc, commands.cc: Give hooks new argument.
	* monotone.texi: Update documentation for those hooks.

2005-09-11  Benoît Dejean  <benoit@placenet.org>

	* database.cc
	* database_check.cc
	* netsync.cc
	* po/POTFILES.in
	* po/POTFILES.skip
	* rcs_import.cc: More i18n strings.

2005-09-07  Jim Meyering  <jim@meyering.net>
	
	* tests/t_rename_dir_cross_level.at: When invoking mv to rename
	a directory, do not include a trailing slash on the target -- that
	is not portable.                                                  

	* Makefile.am (TESTS_ENVIRONMENT): Ensure that PATH starts with
	the current directory, so we test the just-built monotone binary,
	not some older version.                                          

2005-09-07  Benoît Dejean  <benoit@placenet.org>

	* std_hooks.lua: Don't spawn emacs with '-no-init-file'.

2005-09-09  Matthew Gregan  <kinetik@orcon.net.nz>

	* paths.cc (save_initial_path): Default Boost's fs::path to
	fs::native grammar.
	* tests/t_unreadable_{db,MT}.at: Disable on Win32 for now.
	* paths.cc: Consistency--use WIN32 rather than _WIN32.
	* file_io.cc (walk_tree): Correct test for file existence.

2005-09-08  Matthew Gregan  <kinetik@orcon.net.nz>

	* Makefile.am: Add '-f' argument to 'mv'; avoids build waiting on
	 user confirmation in some cases.

2005-09-08  Nathaniel Smith  <njs@pobox.com>

	* monotone.texi (Certificates): Remove mention of fcerts and
	mcerts.

2005-09-07  Benoît Dejean  <benoit@placenet.org>

	* ui.{cc,hh}: Added user_inferface::user_locale.
	* sanity.hh: Made F() and FP() locale aware.

2005-09-06  Benoît Dejean  <benoit@placenet.org>

	* monotone.cc: One more i18n string.

2005-09-06  Benoît Dejean  <benoit@placenet.org>

	* po/fr.po: Updated French translation.

2005-09-06  Benoît Dejean  <benoit@placenet.org>

	* commands.cc: No i18n for cert_revision_changelog.

2005-09-06  Matthew Gregan  <kinetik@orcon.net.nz>

	* tests/t_netsync_read_permissions.at: Tweak tests so we aren't
	trying to serve a bare '*'; works around test hangs due to glob
	expansion sillyness on MinGW.
	* tests/t_netsync_globs.at: Ditto.
	* tests/t_netsync_exclude.at: Ditto.
	* std_hooks.lua (ignore_file): Add Mac OS X (.DS_Store) and
	Windows (desktop.ini) per-directory browser configuration files.


2005-09-05  Benoît Dejean  <benoit@placenet.org>

	* commands.cc: Fixed some strings (added ' around revisions).
	Removed some whitespaces.
	No i18n in diff output.

2005-09-05  Benoît Dejean  <benoit@placenet.org>

	* sanity.{cc,hh}: boost::format vs. F(). Merged boost::format
	and moved non-template code to sanity.cc.

2005-09-05  Matthew Gregan  <kinetik@orcon.net.nz>

	* win32/terminal.cc (have_smart_terminal): We were returning false
	in almost all circumstances; changed logic so that we at least
	work when running in a cmd.exe window.

2005-09-05  Matt Johnston  <matt@ucc.asn.au>

	* commands.cc (dump_diffs): don't use the terminal width to
	print ===== seperators.

2005-09-05  Matthew Gregan  <kinetik@orcon.net.nz>

	* paths.cc (find_and_go_to_working_copy): Create root and bookdir
	paths as fs::native.
	* main.cc: Tweak #ifdef to avoid exposing some unused SEH handling
	on MinGW.
	* configure.ac: Minor cleanup to Win32 configure test.

2005-09-04  Nathaniel Smith  <njs@pobox.com>

	* monotone.cc (options): Remove default from the help string for
	--count, since none of the options listed are actually the
	default.

2005-09-04  Nathaniel Smith  <njs@pobox.com>

	* tests/t_unreadable_db.at, testsuite.at: New test.

2005-09-03  Nathaniel Smith  <njs@pobox.com>

	* po/Makevars (XGETTEXT_OPTIONS): N_ != ngettext.
	Add c-format flags on F() and FP() calls (only partially
	successful on latter, because of bug in xgettext).
	
2005-09-04  Grahame Bowland  <grahame@angrygoats.net>

	* commands.cc: siplify the monotone cat command 
	to "monotone cat [-r] FIELNAME" (as in bug #12597)
	* monotone.texi: update documentation of "monotone cat"
	* tests/t_add_edge.at, tests/t_cat_file_by_name.at, 
	tests/t_change_empty_file.at, tests/t_cvsimport.at, 
	tests/t_cvsimport_deleted_invar.at, tests/t_cvsimport_drepper.at, 
	tests/t_cvsimport_drepper2.at, tests/t_cvsimport_manifest_cycle.at, 
	tests/t_cvsimport_samelog.at, tests/t_database_check.at, 
	tests/t_db_kill_rev_locally.at, tests/t_empty_id_completion.at, 
	tests/t_epoch.at, tests/t_epoch_server.at, tests/t_erename.at, 
	tests/t_i18n_file.at, tests/t_import.at, tests/t_merge_add_del.at, 
	tests/t_movedel.at, tests/t_movepatch.at, tests/t_netsync.at, 
	tests/t_netsync_exclude.at, tests/t_netsync_exclude_default.at, 
	tests/t_netsync_globs.at, tests/t_netsync_nocerts.at, 
	tests/t_netsync_permissions.at, tests/t_netsync_read_permissions.at, 
	tests/t_netsync_single.at, tests/t_normalized_filenames.at, 
	tests/t_persistent_server_revision.at, tests/t_remerge.at, 
	tests/t_rename.at, tests/t_renamed.at, tests/t_scan.at, 
	tests/t_set_default.at, tests/t_singlecvs.at, 
	tests/t_update_with_pending_add.at, tests/t_update_with_pending_drop.at, 
	tests/t_update_with_pending_rename.at, tests/t_versions.at: 
	use automation interface rather than "monotone cat"

2005-09-04  Grahame Bowland  <grahame@angrygoats.net>

	* ChangeLog: fix up screwed up three-way merge

2005-09-04  Grahame Bowland  <grahame@angrygoats.net>

	* automate.cc, commands.cc: add "automate get_file", 
	"automate get_revision" and "automate get_manifest" to 
	automation interface.
	* monotone.texi: document new automation commands
	* tests/t_automate_get_file.at, tests/t_automate_get_revision_at, 
	tests/t_automate_get_manifest.at: trivial testing of new 
	automation commands for output as specified, make sure they 
	do not complete IDs, make sure invalid IDs are caught.
	* testsuite.at: add new tests

2005-09-03  Matthew Gregan  <kinetik@orcon.net.nz>

	* tests/t_persistent_server_keys_2.at: 'commit' needs a commit
	message.  Un-XFAIL.
	* tests/t_netsync_unrelated.at: Fix 'setup' syntax.
	* tests/t_add_vs_commit.at: BASE_REVISION needs to be in the root
	of a working copy to work.  Un-XFAIL.
	* tests/t_add_stomp_file.at: 'add' does not take a --branch
	argument.  BASE_REVISION needs to be in the root of a working copy
	to work.
	* annotate.cc (build_parent_lineage): Don't access uninitialized
	memory--use resize() rather than reserve().

2005-09-02  Matthew Gregan  <kinetik@orcon.net.nz>

	* monotone.cc: Use consistent case in option descriptions.

2005-09-02  Nathaniel Smith  <njs@pobox.com>

	* paths.{hh,cc}: Add split_path typedef.  Use it.

2005-09-02  Matt Johnston  <matt@ucc.asn.au>

	* lua.cc (monotone_guess_binary_file_contents_for_lua): use a
	temporary char* buffer rather than &string[], extra copying seems
	to have negligible performance impact.
	* tests/perf-test.sh: change path from tests/ to contrib/, make
	executable.
	* tests/parse-accounting.pl: make executable.

2005-09-01  Timothy Brownawell  <tbrownaw@gmail.com>

	* lua.cc, std_hooks.lua: use proper regexes for .mt-ignore
	taken from a patch from Martin Dvorak
	* contrib/monotone-cvs-ignore.lua: New file, from the same patch.
	supports .cvsignore files
	* tests/t_mt_ignore.at: check that a missing .mt-ignore
	doesn't cause problems

2005-09-01  Timothy Brownawell  <tbrownaw@gmail.com>

	* tests/t_mt_ignore.at: use RAW_MONOTONE instead of ugly --rcfile
	Also actually do "mtn add" this time.

2005-09-01  Timothy Brownawell  <tbrownaw@gmail.com>

	* tests/t_mt_ignore.at: new test, checks that .mt-ignore works
	* testsuite.at: add it

2005-09-01  Timothy Brownawell  <tbrownaw@gmail.com>

	* std_hooks.lua: support .mt-ignore
	* monotone.texi: mention .mt-ignore and MT/wanted-testresults under
	"Existing control files"
	* .mt-ignore: ignore testsuite.dir

2005-09-03  Benoît Dejean  <benoit@placenet.org>

	* commands.cc (ls_certs):
	* netsync.cc (load_data): Merged strings.

2005-09-01  Benoît Dejean  <benoit@placenet.org>

	* commands.cc: Merged one more "no such revision '%s'" string.

2005-09-01  Benoît Dejean  <benoit@placenet.org>

	* commands.cc: Merged all "no such revision '%s'" strings.
	(string_to_datetime): Merged catch blocks in order to merge error
	messages.

2005-09-01  Benoît Dejean  <benoit@placenet.org>

	* ChangeLog: Fixed.

2005-09-01  Matthew Gregan  <kinetik@orcon.net.nz>

	* ui.cc (user_interface): Avoid calling sync_with_stdio(false) on
	Win32 for now to work around a bug in MinGW where unsynchronized
	std::cin returns EOF earlier when reading a stream with DOS
	newlines.  Resolves 'db load' failure reported by Howard Spindel.
	* database.cc (load): Don't bother executing an empty string.
	* commands.cc (ALIAS(import, setup)): Remove alias.

2005-09-01  Matt Johnston  <matt@ucc.asn.au>

	* schema.sql: add BEGIN, COMMIT to make it a single transaction,
	improves db init performance significantly on OS X (avoids many
	disk-cache flushes).

2005-09-01  Matthew Gregan  <kinetik@orcon.net.nz>

	* testsuite.at: Increase entropy used to generate port numbers
	where we can and increase range of port numbers generated.
	* monotone.texi: Fix a couple of minor typos.

2005-09-01  Matthew Gregan  <kinetik@orcon.net.nz>

	* monotone.texi: Update 'setup' documentation and tutorial to
	reflect new usage.  Also update much of the monotone output in the
	tutorials to reflect the output of more modern versions of
	monotone.  Correct some minor errors and typos while here.
	* commands.cc (CMD(setup)): Require database and branch arguments.
	(ALIAS(import,setup)): Add setup alias.
	* testsuite.at, tests/*.at: Update 'setup' usage.

2005-08-31  Richard Levitte  <richard@levitte.org>

	* lua.cc, std_hooks.lua: Rename
	monotone_guess_binary_filename_for_lua and guess_binary_filename
	to monotone_guess_binary_file_contents_for_lua and
	guess_binary_file_contents.

2005-08-31  Benoît Dejean  <benoit@placenet.org>

	* basic_io.cc (basic_io::input_source::err): Merged strings.

2005-08-31  Nathaniel Smith  <njs@pobox.com>

	* file_io.cc (set_char_is_binary, guess_binary): static_cast chars
	to uint8_t before using as array indices.  Also replace some ints
	with size_t's to quiet g++ warnings.

2005-08-30  Benoît Dejean  <benoit@placenet.org>

	In function void set_char_is_binary(char, bool)
	133: warning: array subscript has type char
	In function void init_char_is_binary()
	147: warning: comparison between signed and unsigned integer expressions
	In function bool guess_binary(const std::string&)
	160: warning: comparison between signed and unsigned integer expressions
	162: warning: array subscript has type char

2005-08-30  Benoît Dejean  <benoit@placenet.org>

	* file_io.cc (walk_tree): Fixed format.

2005-08-31  Marcel van der Boom  <marcel@hsdev.com>

	* std_hooks.lua (execute_confirm): New function.
	(merge2_opendiff_cmd, merge3_opendiff_cmd): Add.

2005-08-31  Matthew Gregan  <kinetik@orcon.net.nz>

	* paths.cc (test_bookkeeping_path, test_system_path): Second
	attempt at compile fixes; this time the unit tests actually pass
	too.

2005-08-30  Matthew Gregan  <kinetik@orcon.net.nz>

	* paths.cc (test_bookkeeping_path, test_system_path): Shift object
	instantiation around a little to work around what seems to be a
	bug in the gcc 3.3 parser.
	* win32/inodeprint.cc (inodeprint_file): Update to use new path
	handling code.
	* win32/fs.cc (tilde_expand): Compile fix.

2005-08-30  Petr Baudis  <pasky@suse.cz>

	* std_hooks.lua: Simple support for merging using merge(1) and vim.

2005-08-30  Benoît Dejean  <benoit@placenet.org>

	* po/fr.po: Updated French translation.

2005-08-30  Benoît Dejean  <benoit@placenet.org>

	* commands.cc: Merged some error messages.

2005-08-30  Benoît Dejean  <benoit@placenet.org>

	* commands.cc: Merged complete(..., file_id) and
	complete(..., manifest_id) into template complete(..., ID).

2005-08-30  Benoît Dejean  <benoit@placenet.org>

	* commands.cc (ls_certs): Reworked for i18n.
	(CMD(commit)): Merged 2 strings.

2005-08-30  Matthew Gregan  <kinetik@orcon.net.nz>

	* revision.cc (ensure_parents_loaded): Don't reuse an iterator
	after we've invalidated it.  Fixes 'diff' crash reported by Howard
	Spindel.

2005-08-30  Matt Johnston  <matt@ucc.asn.au>

	* botan/allocate.cpp: avoid string comparison when looking up the 
	default allocator
	* monotone.cc (cpp_main): set a default allocator

2005-08-28  Nathaniel Smith  <njs@pobox.com>

	* tests/t_attributes.at: Delete checkout dir in between
	checkouts.

2005-08-28  Matt Johnston  <matt@ucc.asn.au>

	* keys.cc (keys_match): new function to compare whether two keys
	match (ignoring whitespace as the database does, etc).
	* packet.cc, keys.cc: use it for existing-key-comparison.

2005-08-27  Nathaniel Smith  <njs@pobox.com>

	* commands.cc (checkout): Special-case "checkout ."
	* tests/t_checkout_dir.at: Test it.

2005-08-26  Nathaniel Smith  <njs@pobox.com>

	* file_io.hh: Remove comment describing old path types.
	* paths.hh: Add comment describing new path types.
	
2005-08-26  Nathaniel Smith  <njs@pobox.com>

	* app_state.cc (create_working_copy): Remove
	fs::filesystem_exception catching.
	* file_io.hh (mkdir_p): Remove comment noting app_state.cc's
	dependence on a boost-based implementation.

2005-08-26  Nathaniel Smith  <njs@pobox.com>

	* paths.cc: Include <string>.  Helps build on g++ 3.3?

2005-08-26  Nathaniel Smith  <njs@pobox.com>

	* commands.cc (get_log_message): Make the log message commentary a
	little more descriptive for people who may not know what a log
	message is...
	(commit): When canceling a commit due to empty log message, say
	so.

2005-08-26  Nathaniel Smith  <njs@pobox.com>

	* std_hooks.lua: Check for both "vi" and "notepad.exe" as fallback
	editors.  If no editor was found, print a helpful message instead
	of just running "vi" anyway.  Print a message if the editor exited
	with error.

2005-08-26  Nathaniel Smith  <njs@pobox.com>

	* file_io.cc (mkdir_p, make_dir_for): Increase error checking.
	* commands.cc (checkout): Make sure that checkout target directory
	does not already exist.  Also use system_path more uniformly.
	* tests/t_checkout_dir.at: Test.
	* tests/t_setup_existing_path.at: New test.

2005-08-26  Nathaniel Smith  <njs@pobox.com>

	* commands.cc (read): Optionally take files on command line.
	* tests/t_read_from_file.at, testsuite.at: New test.
	* monotone.texi (Network Service): Show Jim using this.
	(Packet I/O, Commands): Document.
	* monotone.1: Likewise.

2005-08-26  Nathaniel Smith  <njs@pobox.com>

	* change_set.cc (move_files_from_tmp_top_down): Typo again.
	
2005-08-26  Nathaniel Smith  <njs@pobox.com>
	
	* database.cc (open): Convert stray line to paths.cc.

2005-08-26  Nathaniel Smith  <njs@pobox.com>

	* change_set.cc (move_files_from_tmp_top_down): Typo.

	* file_io.cc (move_path): New function.
	(move_file, move_dir): Minor cleanup -- use
	require_path_is_nonexistent.

	* work.cc (build_deletions): Use delete_file, rather than unlink.
	If file is already non-existent, do nothing.
	(build_rename): Use move_path, rather than rename.  If file
	already appears to have been renamed, do nothing.

2005-08-26  Nathaniel Smith  <njs@pobox.com>

	* app_state.cc (allow_working_copy): Make logging more sensible.

2005-08-26  Nathaniel Smith  <njs@pobox.com>

	* transforms.cc (length): 
	* database.cc (sql, load, open): 
	* commands.cc (rename, attr): 
	* change_set.cc (move_files_to_tmp_bottom_up) 
	(move_files_from_tmp_top_down): Merge fixups.

2005-08-26  Nathaniel Smith  <njs@pobox.com>

	* database_check.cc: Track and report on manifest and revision
	parseability.
	* tests/t_database_check_normalized.at: Update to expect "not
	parseable" messages rather than "not normalized" messages.
	All tests pass.
	
2005-08-26  Nathaniel Smith  <njs@pobox.com>

	* tests/t_unreadable_MT.at: This test was called "do not fail on
	unreadable MT/options".  I do not know why we wanted such
	behavior.  I am making it "fail cleanly on unreadable
	MT/options".

2005-08-26  Nathaniel Smith  <njs@pobox.com>

	* paths.cc (check_fp_normalizes_to, test_file_path_internal):
	Oops, there were more places testing for non-brokenness; break
	them too.

2005-08-26  Nathaniel Smith  <njs@pobox.com>

	* paths.cc (test_split_join): Test that you cannot create a path
	in MT by joining.
	(file_path): Implement it.
	(split): Break, to match broken behavior of old splitter (easier
	than fixing change_set.cc...)
	(file_path_internal): Test for brokenness accordingly.

2005-08-26  Nathaniel Smith  <njs@pobox.com>

	* commands.cc (cat): Hack so that 'cat file REV PATH' works
	correctly both inside and outside of working copy, interpreting
	path slightly differently in each case.
	
2005-08-26  Nathaniel Smith  <njs@pobox.com>

	* tests/t_normalized_filenames.at: Internal unnormalized pathnames
	are no longer silently normalized, but rather a hard error.
	Adjust test accordingly.

2005-08-26  Nathaniel Smith  <njs@pobox.com>

	* paths.hh (file_path_internal_from_user): New constructor.
	* paths.cc (test_file_path_internal): Test it.
	(file_path::file_path): Implement it.
	* commands.cc (cat): Use it to create/validate passed in
	filenames.

2005-08-26  Nathaniel Smith  <njs@pobox.com>

	* paths.cc (test_system_path): Require that system_path normalize
	out ..'s.
	(system_path): Do so.

2005-08-26  Nathaniel Smith  <njs@pobox.com>

	* work.cc (build_additions): Remove redundant (and now wrong)
	code.
	Test 53 now passes.
	
2005-08-26  Nathaniel Smith  <njs@pobox.com>

	* file_io.cc (make_dir_for): Oops, this doesn't need a
	fs::native.
	Test 37 now passes.

2005-08-26  Nathaniel Smith  <njs@pobox.com>

	* file_io.cc (mkdir): New function.  Now with extra brain-eating
	power.
	(mkdir_p, make_dir_for, delete_file, delete_dir_recursive) 
	(move_file, move_dir, write_data_impl): Use it, to make all
	fs::path's native and disable boost's random rejection of paths.

2005-08-26  Nathaniel Smith  <njs@pobox.com>

	* paths.cc (test_file_path_external_prefix_a_b) 
	(test_file_path_external_no_prefix, test_file_path_internal): Test
	for validity of more strange characters (,+@*%#$=).

2005-08-26  Nathaniel Smith  <njs@pobox.com>

	* file_io.cc (ident_existing_file): Remove accidentally-left-in
	code.  Test 26 now passes.
	* lua.cc (monotone_includedir_for_lua, load_rcfile): Add
	fs::native's.

2005-08-25  Nathaniel Smith  <njs@pobox.com>

	* paths.hh (system_path::system_path): Add new boolean argument
	controlling some access_tracker behavior.
	* app_state.cc (allow_working_copy): Use it.
	* paths.cc (system_path): Implement it.
	(test_system_path): Test it.

2005-08-25  Nathaniel Smith  <njs@pobox.com>

	* file_io.cc (walk_tree): Return properly.
	
2005-08-25  Nathaniel Smith  <njs@pobox.com>

	* paths.cc (test_file_path_internal): Add tests for
	file_path.empty().
	* file_io.cc (walk_tree_recursive): Add explicit fs::native.

2005-08-25  Nathaniel Smith  <njs@pobox.com>

	* paths.cc: Many small changes.  Unit tests now pass.  72
	unexpected autotest failures.

2005-08-25  Nathaniel Smith  <njs@pobox.com>

	* paths.cc (file_path): Fix up error reporting in external path
	normalization.
	(test_file_path_external_no_prefix): "" is always an invalid
	path.

2005-08-25  Nathaniel Smith  <njs@pobox.com>

	* database.cc (sql): Only check schema version when db actually
	exists.

2005-08-25  Nathaniel Smith  <njs@pobox.com>

	* file_io.cc (read_data_for_command_line): We are given a
	system_path.

2005-08-25  Nathaniel Smith  <njs@pobox.com>

	* paths.cc: Fix all unit test failures, except for two mysterious
	boost::too_few_args exceptions.
	
2005-08-25  Nathaniel Smith  <njs@pobox.com>

	* paths.cc, unix/fs.cc: Many, many fixes and some new tests too.	

2005-08-25  Nathaniel Smith  <njs@pobox.com>

	* paths.cc (struct access_tracker): Doh, initializer should set
	'initialized'...
	(test_file_path_internal): It's valid for a split file
	to have a null component if the file is "".

2005-08-25  Nathaniel Smith  <njs@pobox.com>

	* paths.cc (in_bookkeeping_dir): Last change didn't work out so
	well; let's remove some negatives and see if I can understand what
	the code does this way...

2005-08-25  Nathaniel Smith  <njs@pobox.com>

	* paths.cc (not_in_bookkeeping_dir): Handle "MT" case.
	Update tests to make sure it sticks...

2005-08-25  Nathaniel Smith  <njs@pobox.com>

	* unit_tests.{cc,hh} (init_unit_test_suite): Remove
	path_component_tests.
	* unix/fs.cc (tilde_expand): Another compile fix.

2005-08-25  Nathaniel Smith  <njs@pobox.com>

	* {unix,win32}/fs.cc: Misc. compile fixes.

2005-08-25  Nathaniel Smith  <njs@pobox.com>

	* Makefile.am (UNIX_PLATFORM_SOURCES): Add unix/fs.cc
	(WIN32_PLATFORM_SOURCES): Add win32/fs.cc
	* paths.hh (bookkeeping_path): Implement default constructor.

2005-08-25  Nathaniel Smith  <njs@pobox.com>

	* rcs_import.cc (import_cvs_repo): 
	* lua.cc (default_rcfilename): 
	* diff_patch.cc (get_version): Small compile fixes.

2005-08-25  Nathaniel Smith  <njs@pobox.com>

	* paths.{cc,hh} (is_bookkeeping_path): New static method.
	* file_io.cc (walk_tree_recursive): Use it.  Now compiles.
	paths.cc and file_io.cc now compile.
	
2005-08-25  Nathaniel Smith  <njs@pobox.com>

	* file_io.cc (delete_dir_recursive): Implement.
	Misc. compile fixes.
	
2005-08-25  Nathaniel Smith  <njs@pobox.com>

	* file_io.cc (test_book_keeping_file): Remove.

2005-08-25  Nathaniel Smith  <njs@pobox.com>

	* file_io.cc (walk_tree_recursive, walk_tree): Implement.

2005-08-25  Nathaniel Smith  <njs@pobox.com>

	* paths.cc (const_system_path): Do tilde expansion.

2005-08-25  Nathaniel Smith  <njs@pobox.com>

	* file_io.cc (read_localized_data, read_data_for_command_line) 
	(write_localized_data, write_data, write_data_impl): Implement.

2005-08-25  Nathaniel Smith  <njs@pobox.com>

	* file_io.cc (read_data): Implement.  Remove the base64<gzip<>>
	versions.

2005-08-25  Nathaniel Smith  <njs@pobox.com>

	* file_io.cc (move_file, move_dir): Implement.

2005-08-25  Nathaniel Smith  <njs@pobox.com>

	* file_io.cc (assert_path_is_nonexistent, assert_path_is_file) 
	(assert_path_is_directory, require_path_is_nonexistent) 
	(require_path_is_file, require_path_is_directory) 
	(ident_existing_file, mkdir_p, make_dir_for, delete_file) 
	(delete_dir_recursive): Implement.

2005-08-25  Nathaniel Smith  <njs@pobox.com>

	* Audit uses of 'file_exists', because its semantics have changed;
	it now checks to see if a path exists and is a regular file,
	rather than that it simply exists.  A fair amount of code already
	thought it meant that... other places now use 'path_exists'.
	
2005-08-25  Nathaniel Smith  <njs@pobox.com>

	* file_io.cc (path_exists, directory_exists, file_exists):
	Implement.

2005-08-25  Nathaniel Smith  <njs@pobox.com>

	* platform.hh (get_path_status): New function.
	* unix/fs.cc (get_path_status): Implement.
	* win32/fs.cc (get_path_status): Implement inefficiently (does
	win32 have stat?)

2005-08-25  Nathaniel Smith  <njs@pobox.com>

	* file_io.cc (get_homedir, tilde_expand, book_keeping_file)
	(book_keeping_dir): Remove.

2005-08-25  Nathaniel Smith  <njs@pobox.com>

	* platform.hh (get_homedir): New function.
	* {win32,unix}/fs.cc (get_homedir): Expose.

2005-08-25  Nathaniel Smith  <njs@pobox.com>

	* Minor compile fixes.
	
2005-08-25  Nathaniel Smith  <njs@pobox.com>

	* platform.hh (tilde_expand): New function.
	* win32/fs.cc, unix/fs.cc: Implement it.

2005-08-25  Nathaniel Smith  <njs@pobox.com>

	* paths.cc: Many more fixes.  Now compiles with and without unit
	tests.
	
2005-08-25  Nathaniel Smith  <njs@pobox.com>

	* paths.cc: Lots of compile fixes for unit tests.
	Add a test for access_tracker.

2005-08-25  Nathaniel Smith  <njs@pobox.com>

	* paths.cc: Many fixes.  Now compiles.

2005-08-25  Nathaniel Smith  <njs@pobox.com>

	* paths.cc (system_path): Implement.

2005-08-24  Nathaniel Smith  <njs@pobox.com>

	* paths.cc (fully_normalized_path): Use find_first_of.

2005-08-24  Nathaniel Smith  <njs@pobox.com>

	* paths.cc (find_and_go_to_working_copy, save_initial_path) 
	(go_to_working_copy): Use new checked structure.
	(operator <<): Make sure we can log our access_tracked values
	without marking them as used.

2005-08-24  Nathaniel Smith  <njs@pobox.com>

	* paths.cc (struct access_tracker): Add invariant checking on
	lifetime usage of path roots.

2005-08-24  Nathaniel Smith  <njs@pobox.com>

	* paths.hh (any_path::operator =): return *this.

2005-08-24  Nathaniel Smith  <njs@pobox.com>

	* paths.{cc,hh}: More fixes.

2005-08-24  Nathaniel Smith  <njs@pobox.com>

	* paths.{cc,hh}: Reorganize a bit.  Implement file_path and
	bookkeeping_path.

2005-08-24  Nathaniel Smith  <njs@pobox.com>

	* paths.cc (file_path): Implement basic constructor.
	Misc compile fixes.
	Add single-character names to tests.
	
2005-08-24  Nathaniel Smith  <njs@pobox.com>

	* paths.cc (go_to_working_copy): New function.  Implement.
	* app_state.cc (create_working_copy): Adjust accordingly.

2005-08-24  Nathaniel Smith  <njs@pobox.com>

	* paths.cc (find_and_go_to_working_copy): Implement.
	* app_state.cc (allow_working_copy): Adjust accordingly.
	(relative_directory): Remove.
	* file_io.cc (find_working_copy): Remove.

2005-08-24  Nathaniel Smith  <njs@pobox.com>

	* paths.cc (save_initial_path): Update for previous changes.

2005-08-24  Nathaniel Smith  <njs@pobox.com>

	* paths.cc (test_system_path): Add tests for the
	from-any_path constructor.  Add test for "~foo" handling.
	Start cleaning up path roots.
	* platform.hh: Note that get_current_working_dir() is
	charset-broken (i.e., operations started inside non-utf8
	directories are probably broken).

2005-08-24  Nathaniel Smith  <njs@pobox.com>

	* app_state.cc (allow_working_copy): 
	* change_set.cc (print_insane_change_set): Two more small compile
	fixes.
	All remaining compile errors are localized to unimplemented
	paths.cc/file_io.cc functionality.

2005-08-24  Nathaniel Smith  <njs@pobox.com>

	* database.cc (initialize): Missing ;.

2005-08-24  Nathaniel Smith  <njs@pobox.com>

	* monotone.cc (cpp_main): Handle message_file right.

2005-08-24  Nathaniel Smith  <njs@pobox.com>

	* change_set.cc (print_insane_path_rearrangement): 
	* database.cc (initialize): 
	* monotone.cc (cpp_main): More small compile fixes.

2005-08-24  Nathaniel Smith  <njs@pobox.com>

	* file_io.hh
	({assert,require}_path_is_{nonexistent,file,directory}): New
	functions.
	Use them everywhere.

2005-08-24  Nathaniel Smith  <njs@pobox.com>

	* basic_io.hh: #include "paths.hh".
	* monotone.cc (add_rcfile): Remove obsolete absolutification, etc.

2005-08-24  Nathaniel Smith  <njs@pobox.com>

	* paths.hh (system_path): Add a from-any_path constructor.
	* Makefile.am (MOST_SOURCES): Remove path_component.{cc,hh}.
	* basic_io.hh (push_file_pair): New method.
	* change_set.cc (print_insane_change_set) 
	(print_insane_path_rearrangement): Use it.

2005-08-24  Nathaniel Smith  <njs@pobox.com>

	* paths.hh (any_path::as_internal): On second thought, return a
	std::string, not a utf8 -- utf8 would be better, but should wait
	for some more general charset handling cleanup.
	* Adjust other files accordingly.
	
2005-08-24  Nathaniel Smith  <njs@pobox.com>

	* More compile fixes.  All remaing compile errors are real
	problems, yay.
	
2005-08-24  Nathaniel Smith  <njs@pobox.com>

	* Lots and lots more compile fixes.

2005-08-24  Nathaniel Smith  <njs@pobox.com>

	* paths.hh, monotone.cc, app_state.hh, app_state.cc:
	* unix/inodeprint.cc: More compile fixes.

2005-08-24  Nathaniel Smith  <njs@pobox.com>

	* manifest.hh: Include paths.hh.
	* file_io.hh: Fix syntax errors, and fixup interface.

2005-08-24  Nathaniel Smith  <njs@pobox.com>

	* paths.hh, sanity.hh: Compilation fixes.

2005-08-24  Nathaniel Smith  <njs@pobox.com>

	* paths.cc: Update tests to use path_state_* and pass utf8
	objects.
	
2005-08-24  Nathaniel Smith  <njs@pobox.com>

	* paths.hh (file_path_external): Take a utf8() object, always.

2005-08-24  Nathaniel Smith  <njs@pobox.com>

	* paths.hh (class file_path): Make "convenience functions"
	required.

2005-08-24  Nathaniel Smith  <njs@pobox.com>

	* Switch rest of instances to using convenience functions.
	
2005-08-24  Nathaniel Smith  <njs@pobox.com>
	
	* Switch many instances to using convenience functions.
	
2005-08-24  Nathaniel Smith  <njs@pobox.com>

	* paths.hh (file_path_internal, file_path_external): Define
	convenience functions.
	(file_path, bookkeeping_path, system_path): Add default
	constructors.

2005-08-24  Nathaniel Smith  <njs@pobox.com>

	* app_state.cc, change_set.cc, change_set.hh, commands.cc:
	* inodeprint.cc, manifest.cc, rcs_import.cc, restrictions.cc:
	* work.cc: Audit all calls to file_path() to add internal/external
	notation.

2005-08-24  Nathaniel Smith  <njs@pobox.com>

	* app_state.cc: More paths.hh conversion.
	(app_state::prefix): Remove.
	* commands.cc: Remove uses of app.prefix.
	* automate.cc (automate_attributes): Likewise.

2005-08-23  Nathaniel Smith  <njs@pobox.com>

	* paths.hh (any_path::as_internal): On second thought, return a
	utf8 object.
	* app_state.cc (set_database): Take a system_path.
	(set_pidfile): Likewise.
	* monotone.cc (cpp_main): Pass one.

2005-08-23  Nathaniel Smith  <njs@pobox.com>

	* file_io.hh (get_homedir): Return a system_path.
	* app_state.hh (app_state): Make pidfile a system_path.
	* sanity.hh (sanity::filename): Make a system_path.
	* monotone.cc (cpp_main): Adjust accordingly.
	* paths.hh (any_path): Add as_internal() to interface.
	* paths.cc: Add roundtripping tests.

2005-08-23  Nathaniel Smith  <njs@pobox.com>

	* platform.hh, unix/fs.cc, win32/fs.cc
	(change_current_working_dir): Take an any_path, not a string.
	* rcs_import.{cc,hh}: Convert to paths.hh.

2005-08-23  Nathaniel Smith  <njs@pobox.com>

	* commands.cc (pid_file): Remove fs::path.

2005-08-23  Nathaniel Smith  <njs@pobox.com>

	* mkstemp.cc (monotone_mkstemp): Remove references to fs::path.

2005-08-23  Nathaniel Smith  <njs@pobox.com>

	* change_set.cc (apply_rearrangement_to_filesystem): Oops, missed
	some local_path's.

2005-08-23  Nathaniel Smith  <njs@pobox.com>

	* path_component.{cc,hh}: Delete.

2005-08-23  Nathaniel Smith  <njs@pobox.com>

	* change_set.cc (move_files_to_tmp_bottom_up) 
	(move_files_from_tmp_top_down): Convert to paths.hh.
	Whole file: stop using path_component.hh.

2005-08-23  Nathaniel Smith  <njs@pobox.com>

	* paths.cc (test_bookkeeping_path): Oops, "" is an invalid
	bookkeeping_path.

2005-08-23  Nathaniel Smith  <njs@pobox.com>

	* lua.cc, paths.cc: Few more tweaks for previous change.

2005-08-23  Nathaniel Smith  <njs@pobox.com>

	* paths.{cc,hh}: Add / operators.  Make that the usual way to use
	bookkeeping_path's.
	* work.cc: Adjust accordingly.
	* lua.cc (working_copy_rcfilename): Likewise.
	* commands.cc (update): Likewise.

2005-08-23  Nathaniel Smith  <njs@pobox.com>

	* paths.{cc,hh} (operator <<): Implement for any_paths.
	* paths.hh (class bookkeeping_path): Note that current design is
	bogus to remind myself to fix it tomorrow...

2005-08-23  Nathaniel Smith  <njs@pobox.com>

	* work.{hh,cc}: Convert to paths.hh.

2005-08-23  Nathaniel Smith  <njs@pobox.com>

	* lua.{cc,hh}: Mostly convert to paths.hh.  (Still uses boost::fs
	internally for some directory iteration.)
	* app_state.cc (load_rcfiles): Update accordingly.
	* file_io.hh (path_state): De-templatify; take any_path instead of
	a T.

2005-08-23  Nathaniel Smith  <njs@pobox.com>

	* paths.cc (any_path): New base class.
	(file_path, bookkeeping_path, system_path): Inherit from it.
	* transforms.{hh,cc} (utf8_to_system): Actually, always take a
	utf8 after all (but still have two return types).

2005-08-23  Nathaniel Smith  <njs@pobox.com>

	* transforms.cc: Convert to paths.hh.

2005-08-23  Nathaniel Smith  <njs@pobox.com>

	* transforms.{cc,hh} (localized, localized_as_string): Remove.

2005-08-23  Nathaniel Smith  <njs@pobox.com>

	* transforms.cc (utf8_to_system): Make fast.

2005-08-23  Nathaniel Smith  <njs@pobox.com>

	* transforms.hh (utf8_to_system): Add a string->string version.
	* transforms.cc (utf8_to_system): Implement it.

2005-08-23  Nathaniel Smith  <njs@pobox.com>

	* paths.cc (localized_path_str): New function.
	Fix some tests.

2005-08-23  Nathaniel Smith  <njs@pobox.com>

	* commands.cc: Convert to paths.hh.
	* mkstemp.cc (monotone_mkstemp): Likewise.

2005-08-23  Nathaniel Smith  <njs@pobox.com>

	* vocab_terms.hh, vocab.cc: Remove file_path, local_path.
	* database.{hh,cc}, monotone.cc: Convert to paths.hh.
	* file_io.{hh,cc}: Start to convert to paths.hh.

2005-08-23  Nathaniel Smith  <njs@pobox.com>

	* paths.{cc,hh} (fully_normalized_path): Implement.
	(external_path): Rename to system_path.
	Misc. other updates.

2005-08-21  Eric Anderson  <anderse-monotone@cello.hpl.hp.com>
	* file_io.cc, file_io.hh, lua.cc, std_hooks.lua: determine if a
	file is binary by looking at it incrementally, rather than reading
	it in entirely.  Prepare for making it possible to control what
	characters are considered "binary"

2005-08-20  Nathaniel Smith  <njs@codesourcery.com>

	* paths.cc (is_absolute): New function.
	(file_path::file_path(vector<path_component>))
	(file_path::split): Implement.

2005-08-20  Nathaniel Smith  <njs@pobox.com>

	* interner.hh (interner): Add a scary constructor that lets us
	insert an initial value and assert that we already knew that the
	value assigned to it would be.  (This lets us make it an inlined
	constant.)

2005-08-20  Nathaniel Smith  <njs@pobox.com>

	* paths.cc: Yet more tests.

2005-08-20  Nathaniel Smith  <njs@pobox.com>
	
	* paths.cc (save_initial_path): Implement.
	Add more tests.
	
2005-08-20  Nathaniel Smith  <njs@codesourcery.com>

	* paths.{cc,hh}: New files.
	* Makefile.am (MOST_SOURCES): Add them.
	* unit_tests.hh (add_paths_tests): Declare.
	* unit_tests.cc (init_unit_test_suite): Add them.
	* platform.hh (get_current_working_dir)
	(change_current_working_dir):  New functions.
	* {unix,win32}/fs.cc: New files.

2005-08-19  Nathaniel Smith  <njs@codesourcery.com>

	* monotone.texi (Tutorial): Tweak wording, use --db at more
	appropriate places.

2005-08-26  Richard Levitte  <richard@levitte.org>

	* database.cc (version): Revert the change done earlier, as it
	aborted if the schema isn't the current one, rendering this method
	useless.

2005-08-26  Matt Johnston  <matt@ucc.asn.au>

	* change_set.cc (check_depth, confirm_proper_tree): 
	more efficient algorithm to check for no loops
	* constants.hh: new constant max_path_depth to limit
	recursion in check_depth.

2005-08-26  Benoît Dejean  <benoit@placenet.org>

	* po/fr.po: Updated French translation.

2005-08-26  Richard Levitte  <richard@levitte.org>

	* options.hh, monotone.cc: Add the '--execute' command-specific
	option.
	* monotone.cc (cpp_main): ... and process it.
	* app_state.hh (class app_state): Add the 'execute' boolean.
	* app_state.cc (app_state): Initialise it.
	* commands.cc (CMD(drop)): Add '--execute' capability.
	* commands.cc (CMD(rename)): Add '--execute' capability.  Pass
	'app' to build_rename.
	* work.hh, work.cc (build_deletions, build_rename): Do the actual
	work.  This required the addition of an app_state parameter to
	build_rename.

	* tests/t_drop_execute.at, tests/t_rename_execute.at: New tests.
	* testsuite.at: Add them.

2005-08-26  Benoît Dejean  <benoit@placenet.org>

	* mt_version.cc (print_full_version): Merged strings.
	* change_set.cc: No i18n for unittests. Wow, this saves
	21 strings (total 781).

2005-08-25  Benoît Dejean  <benoit@placenet.org>

	* commands.cc (safe_gettext): New function.
	(explain_usage): Used there to avoid _("").

2005-08-25  Benoît Dejean  <benoit@placenet.org>

	* sanity.{cc,hh} (sanity::do_format): Merged code from
	sanity::{log, warning, progress} in order to merge
	strings. Fixed exception rethrowing.

2005-08-25  Benoît Dejean  <benoit@placenet.org>

	* commands.cc (CMD(lca)): One more string for i18n.
	(CMD(trusted)): Merged all strings.

2005-08-25  Benoît Dejean  <benoit@placenet.org>

	* po/fr.po: Updated French translation.

2005-08-25  Benoît Dejean  <benoit@placenet.org>

	* database.cc (database::version): Marked string for i18n
	and simplifed.
	(database::info): Reworked to merge all strings for i18n.

2005-08-25  Benoît Dejean  <benoit@placenet.org>

	* database.{cc,hh} (database::open, database::check_filename):
	New functions to avoid error handling code and string duplicates.

2005-08-25  Matt Johnston  <matt@ucc.asn.au>

	* transform.cc ({int,ext}ernalize_rsa_keypair_id): don't 
	convert the username portion of key ids to/from ACE.
	* tests/t_genkey.at: check that foo+bar@example.com works
	and foobar@exam+ple.com doesn't.

2005-08-24  Benoît Dejean  <benoit@placenet.org>

	* database.cc (assert_sqlite3_ok): Somehow merged error messages.

2005-08-24  Benoît Dejean  <benoit@placenet.org>

	* change_set.cc (move_files_to_tmp_bottom_up): Better strings.
	* keys.cc (generate_key_pair): Merged 2 strings.

2005-08-24  Nathaniel Smith  <njs@pobox.com>

	* database.cc (assert_sqlite3_ok): Remove accidentally-left-in
	format string argument.

2005-08-24  Nathaniel Smith  <njs@pobox.com>

	* revision.cc (check_sane_history): Add MM's for calculated
	changesets.

2005-08-24  Nathaniel Smith  <njs@pobox.com>

	* database.cc (assert_sqlite3_ok): Don't print the raw sqlite
	error code.  Do add some auxiliary information when sqlite errors
	are confusing.

2005-08-24  Nathaniel Smith  <njs@pobox.com>

	* Back out most changes since
	b580c6ac5bf8eea1f442b8bddc60283b047ade1e.  Handling charsets
	properly by working in utf8 and then converting sucks.  Problems
	include
	  - gettext hates you (wants to return stuff in local charset)
	  - strerror hates you (same reason, but you can't turn it off)
	  - can't report charset conversion errors
	We thus return to our "sorta-correct, by accident" status quo.
	Only change left in is signedness fix in
	5548868ab56d939c1fd8713aa2ac8caacd1184a1.

2005-08-23  Nathaniel Smith  <njs@pobox.com>

	* ui.cc (sanitize): Fix signedness bug in comparison.
	* unix/unix.{cc,hh}: New files.
	* Makefile.am (UNIX_PLATFORM_SOURCES): Add them.
	* unix/process.cc (is_executable, make_executable): Use new
	function last_error.

2005-08-23  Nathaniel Smith  <njs@pobox.com>

	* transforms.{cc,hh} (system_charset): Expose.
	* monotone.cc (cpp_main): Use it to fiddle with gettext's charset
	conversion and make --help output actually correct.

2005-08-23  Nathaniel Smith  <njs@pobox.com>

	* transforms.cc (outprep): Don't sanitize all output; removes too
	many valid characters (\r, \t, etc.).
	* ui.cc: Call outprep on ticker output.
	(inform): Do still sanitize ui.inform() output.

2005-08-23  Nathaniel Smith  <njs@pobox.com>

	* transforms.cc (outprep): New function.
	* ui.cc (inform): Use it.
	* monotone.cc (cpp_main): Use it.
	Everything that writes user-intended output directly (i.e., via
	cout) must call outprep() on that data before printing it.
	
2005-08-23  Nathaniel Smith  <njs@pobox.com>

	* monotone.cc (cpp_main): Trick popt into converting its generated
	help messages into the current locale's charset.

2005-08-23  Nathaniel Smith  <njs@pobox.com>

	* ui.cc (inform, sanitize): Convert all output from utf8 to
	current locale's charset.

2005-08-23  Nathaniel Smith  <njs@pobox.com>

	* monotone.cc (cpp_main): Use bind_textdomain_codeset to request
	that all gettext'ed strings be returned in UTF-8.

2005-08-23  Nathaniel Smith  <njs@pobox.com>

	* idna/nfkc.c (g_utf8_strlen): Expose.
	* transforms.{cc,hh} (length): New function.
	* ui.cc (write_ticks): Use length() instead of .size() to
	calculate string widths; should support multibyte characters
	better.  (Still some problems relating to truncating strings to
	avoid overflow -- calculate truncation by length, but perform
	truncation by bytes...)

2005-08-24  Benoît Dejean  <benoit@placenet.org>

	* po/fr.po: Updated French translation.

2005-08-24  Benoît Dejean  <benoit@placenet.org>

	* monotone.cc:
	* commands.cc: Two more i18n strings.

2005-08-23  Benoît Dejean  <benoit@placenet.org>

	* lua.cc: boost::format vs. F.

2005-08-23  Nathaniel Smith  <njs@pobox.com>

	* AUTHORS: Add Benoît Dejean <benoit@placenet.org>.  Create new
	section for translators.  Add Benoît there too.

2005-08-23  Nathaniel Smith  <njs@pobox.com>

	* commands.cc: N_("") -> "".

2005-08-23  Nathaniel Smith  <njs@pobox.com>

	* commands.cc: Make all CMD() calls use N_() instead of _().
	(commands): Insert _() everywhere usage strings are used.  This is
	icky.

2005-08-23  Nathaniel Smith  <njs@pobox.com>

	* keys.cc (get_passphrase): Put back trailing ": " removed in
	recent i18n changes.

2005-08-23  Benoît Dejean  <benoit@placenet.org>

	* change_set.cc (dump_change_set): boost::format instead of F.
	* commands.cc (get_log_message, notify_if_multiple_heads,
	complete, CMD(attr)): Marked some strings for i18n. Replaced a
	multiline string by prefix_lines_with(). Merged strings.
	* diff_patch.cc (merge_provider::try_to_merge_files): Merged
	strings.
	* i18n.h: N_() stands for gettext_noop(), not plural.
	* keys.cc (get_passphrase): Fixed string surgery.
	* netsync.cc: i18nized tickers' labels. Added xgettext comment
	as tickers do not play well with multibytes characters (like é).
	(session::analyze_attachment): Fixed string surgery.
	(session::process_hello_cmd): Merged many strings.
	(session::process_data_cmd): Removed some leading/trailing
	whitespaces.
	* sanity.cc: Marked error prefixes for i18n.
	* ui.cc (tick_write_count::write_ticks): Reworked and fixed
	surgery. Merged some strings.

2005-08-23  Benoît Dejean  <benoit@placenet.org>

	* commands.cc (CMD*): _("") -> "" as _("") returns the PO
	header.

2005-08-23  Benoît Dejean  <benoit@placenet.org>

	* transforms.cc (check_idna_encoding): No i18n for unittests.

2005-08-23  Benoît Dejean  <benoit@placenet.org>

	* change_set.cc (dump_change_set): boost::format instead of F.
	* commands.cc (get_log_message, notify_if_multiple_heads,
	complete, CMD(attr)): Marked some strings for i18n. Replaced a
	multiline string by prefix_lines_with(). Merged strings.
	* diff_patch.cc (merge_provider::try_to_merge_files): Merged
	strings.
	* i18n.h: N_() stands for gettext_noop(), not plural.
	* keys.cc (get_passphrase): Fixed string surgery.
	* netsync.cc: i18nized tickers' labels. Added xgettext comment
	as tickers do not play well with multibytes characters (like é).
	(session::analyze_attachment): Fixed string surgery.
	(session::process_hello_cmd): Merged many strings.
	(session::process_data_cmd): Removed some leading/trailing
	whitespaces.
	* sanity.cc: Marked error prefixes for i18n.
	* ui.cc (tick_write_count::write_ticks): Reworked and fixed
	surgery. Merged some strings.

2005-08-23  Benoît Dejean  <benoit@placenet.org>

	* netcmd.cc (test_netcmd_functions): Don't translate unittest
	strings.
	* rcs_import.cc (cvs_commit::cvs_commit):
	* database.cc (version_cache::put):
	* lua.cc (dump_stack): boost::format vs. F for strings that are
	not messages.

2005-08-23  Benoît Dejean  <benoit@placenet.org>

	* xdelta.cc: Don't translate unittest strings.

2005-08-23  Matthew Gregan  <kinetik@orcon.net.nz>

	* monotone.texi: Bring 'update' syntax up to date.

2005-08-23  Nathaniel Smith  <njs@pobox.com>

	* tests/t_diff_external.at: --diff-args without --external is an
	error.
	* commands.cc (diff): Likewise.

2005-08-22  Nathaniel Smith  <njs@pobox.com>

	* contrib/ciabot_monotone.py (send_change_for): Handle author
	names with spaces in.

2005-08-22  Matt Johnston  <matt@ucc.asn.au>

	* HACKING: change the vim modeline to something that seems to work
	better.

2005-08-23  Olivier Andrieu  <oliv__a@users.sourceforge.net>

	* contrib/monotone.el: When running monotone commands, re-use
	*monotone* buffers. Make the "status" command use the prefix
	argument. Make the "tree"-restricted commands work in dired
	buffers. Add the "--no-merges" option in the log command. Various
	other innocuous changes.

2005-08-22  Nathaniel Smith  <njs@pobox.com>

	* mt_version.cc (print_full_version): Typo.

2005-08-22  Nathaniel Smith  <njs@pobox.com>

	* mt_version.cc: Include sanity.hh.

2005-08-22  Nathaniel Smith  <njs@pobox.com>

	* netsync.cc (process_error_cmd, run_netsync_protocol): Remove
	some newlines to avoid translation noise.

2005-08-22  Nathaniel Smith  <njs@pobox.com>

	* po/LINGUAS, po/ja.po: Remove ja translation again, it seems to
	be corrupt.

2005-08-22  Nathaniel Smith  <njs@pobox.com>

	* commands.cc (update): Don't use F() to indent things.
	
2005-08-22  Nathaniel Smith  <njs@pobox.com>

	* commands.cc (dump_diffs): Don't use F() to create diff headers.
	(commands::process): Put '' in the log message to make Benoît
	Dejean happy ;-).
	
2005-08-22  Nathaniel Smith  <njs@pobox.com>

	* po/LINGUAS, po/ja.po: Add Japanese translation by Satoru SATOH.
	
2005-08-20  Benoît Dejean  <benoit@placenet.org>

	* po/monotone.pot: Remove from version control.
	* po/POTFILES.skip: New file.
	* po/fr.po: French translation (initial version).
	* po/LINGUAS: Add fr.
	
2005-08-22  Nathaniel Smith  <njs@pobox.com>

	* commands.cc (read): Use FP (thanks to Benoît Dejean for
	catch).
	* mt_version.cc (print_version, print_full_version): Mark more
	strings for i18n (also thanks to Benoît Dejean).
	
2005-08-22  Nathaniel Smith  <njs@pobox.com>

	* commands.cc (commands): Revert previous changes, xgettext is
	buggy.
	Mark every CMD() string argument with _().
	* i18n.h, Makefile.am: New file.
	* sanity.hh: Include it.
	* po/Makevars (XGETTEXT_OPTIONS): Learn about _() and N_() as
	markers.

2005-08-22  Nathaniel Smith  <njs@pobox.com>

	* commands.cc (commands): Oops, can't call gettext on a
	std::string...

2005-08-22  Nathaniel Smith  <njs@pobox.com>

	* monotone.cc (coptions, options): Use gettext_noop to mark usage
	strings for i18n.
	* commands.cc (commands): gettextify command descriptions
	* po/Makevars (XGETTEXT_OPTIONS): Include the 2nd, 3rd, and 4th
	arguments to CMD macro as translatedable strings.

2005-08-22  Nathaniel Smith  <njs@pobox.com>

	* database.cc: Replace a bunch of F()'s by boost::format's,
	because F is only for strings displayed to user.

2005-08-22  Nathaniel Smith  <njs@pobox.com>

	* po/Makevars (XGETTEXT_OPTIONS): Extract FP'ed strings.

2005-08-22  Nathaniel Smith  <njs@pobox.com>

	* sanity.hh (FP): New macro.  Usage:
	FP("frobbed %i bar", "frobbed %s bars", num_bars) % num_bars

2005-08-22  Richard Levitte  <richard@levitte.org>

	* contrib/monotone-import.pl: When temporarly touching files that
	have disappeared since last import, don't forget to create
	intermediary directories as well (and to remove them later on).
	Make sure all file arguments are quoted.  Finally, pick up the
	newly created revision by reading MT/revision instead of relying
	on backquotes working.
	Notofication and initial correction submitted by
	BigFish <bigfische@gmail.com>.

2005-08-20  Matthew Gregan  <kinetik@orcon.net.nz>

	* revision.hh: Delete doubled line of text in comment.

2005-08-20  Benoît Dejean  <benoit@placenet.org>

	* monotone.cc (cpp_main): setlocale(LC_ALL).
	* commands.cc (dropkey): Unify warning into a single string.

2005-08-20  Nathaniel Smith  <njs@codesourcery.com>

	* contrib/monoprof.sh (test_commit): Kernel tarball unpacks to
	linux-$KVER/, not $KVER/.

2005-08-19  Nathaniel Smith  <njs@codesourcery.com>

	* contrib/monoprof.sh (SETUP): Put netsync hooks in the default
	hook file.

2005-08-19  Nathaniel Smith  <njs@codesourcery.com>

	* contrib/monoprof.sh: Give a sensible error message if $DATADIR
	doesn't exist.

2005-08-20  Matt Johnston  <matt@ucc.asn.au>

	* database.cc (put_revision): uncomment check_sane_history call
	(was accidentally committed commented out)

2005-08-19  Nathaniel Smith  <njs@codesourcery.com>

	* monotone.texi (Tutorial): Tweak wording, use --db at more
	appropriate places.

2005-08-19  Matthew Gregan  <kinetik@orcon.net.nz>

	* tests/t_crlf.at: Adjust expected line count to accomodate diff
	output change.
	* commands.cc (CMD(diff)): Include base revision ID in diff output
	header when diffing against working copy.  Useful to identify what
	revision a patch was created against.
	* std_hooks.lua (ignore_file): Ignore Visual SourceSafe junk.

2005-08-18  Timothy Brownawell  <tbrownaw@gmail.com>

	* std_hooks.lua: accept_testresult_change now only cares about
	testresults listed in MT/wanted-testresults

2005-08-18  Matthew Gregan  <kinetik@orcon.net.nz>

	* INSTALL: Remove outdated references to configure options and
	Solaris build workarounds.
	* configure.ac: Lower gettext requirement from 0.12.1 to 0.11.5.

2005-08-17  Timothy Brownawell  <tbrownaw@gmail.com>

	* sanity.cc (gasp()): When catching an error from dumping a MM'd
	variable, do not discard output generated prior to the error. This
	way, at least the header line (function name, file, line no.) is
	printed.
	* change_set.cc: write_insane_change_set: new function to write a
	change set without sanity checking it, now used by dump().

2005-08-17  Patrick Mauritz  <oxygene@studentenbude.ath.cx>

	* unix/process.cc: missing include
	* m4/fexceptions.m4, configure.ac, Makefile.am: remove hardcoded
	-fexceptions in CFLAGS and add it only if compiler doesn't freak
	out.

2005-08-17  Nathaniel Smith  <njs@pobox.com>

	* work.cc (build_additions): Tweak wording.

2005-08-17  Nathaniel Smith  <njs@pobox.com>

	* netsync.cc: Add IANA port assignment to the todo list.

2005-08-17  Nathaniel Smith  <njs@pobox.com>

	* unix/process.cc (make_executable): Open the fd read-only, avoids
	problems with read-only files, and a writeable fd doesn't seem to
	be necessary to change permission bits.

2005-08-17  Nathaniel Smith  <njs@pobox.com>

	* unix/process.cc (is_executable, make_executable): When reporting
	an error in a syscall, include the actual error message.

2005-08-17  Nathaniel Smith  <njs@pobox.com>

	* lua.cc (dump_stack): New function.
	(Lua::fail): New method; use above.
	(get, get_fn, get_tab, get_str, get_num, get_bool, extract_str)
	(extract_int, extract_double, extract_bool, begin, next, pop): Use
	it, to give better logging.
	
2005-08-17  Nathaniel Smith  <njs@pobox.com>

	* Makefile.am (lib3rdparty_a_CFLAGS): Build 3rd party C code with
	-fexceptions.

2005-08-17  Matthew Gregan  <kinetik@orcon.net.nz>

	* win32/process.cc: Slightly smarter argv->cmdline munging.
	* std_hooks.lua: Merge hooks for TortoiseMerge (part of
	TortoiseSVN).

2005-08-17  Nathaniel Smith  <njs@pobox.com>

	* lua.cc (lua_hooks): Re-enable panic thrower, we no longer
	support Lua 4.

2005-08-16  Nathaniel Smith  <njs@pobox.com>

	* netsync.cc: Add more netsync todos.

2005-08-15  Nathaniel Smith  <njs@pobox.com>

	* tests/t_explicit_merge_with_anc.at: New test.
	* testsuite.at: Add it.

2005-08-15  Nathaniel Smith  <njs@pobox.com>

	* tests/t_log_brief.at: New test.
	* testsuite.at: Add it.

2005-08-15  Nathaniel Smith  <njs@pobox.com>

	* commands.cc (fcommit): Remove.  This command has never been
	documented, tested, or maintained; it also doesn't avoid the use
	of temporary files (which was supposed to be its purpose).  Has it
	ever actually been used...?
	
2005-08-15  Nathaniel Smith  <njs@pobox.com>

	* lua.cc (hook_init_attributes): Do more logging; use begin()
	instead of starting iteration by hand.

2005-08-15  Patrick Mauritz  <oxygene@studentenbude.ath.cx>

	* testsuite.at, tests/*.at: make testsuite less demanding:
	- QGREP() and QEGREP() provide a portable [e]grep -q
	- export FOO=bar -> FOO=bar; export FOO
	- tail -n $x -> TAIL($x) with appropriate macro

2005-08-15  Patrick Mauritz  <oxygene@studentenbude.ath.cx>

	* m4/typeof.m4: new test, looks if compiler knows the typeof()
	extension
	* configure.ac: use it
	* sanity.hh: use the test, and boost's abstraction over
	__PRETTY_FUNCTION__ and similar pseudo-macros

2005-08-15  Patrick Mauritz  <oxygene@studentenbude.ath.cx>

	* configure.ac (BOOST_FIX_VERSION): only apply that fix on gcc.

2005-08-14  Nathaniel Smith  <njs@pobox.com>

	* configure.ac (BOOST_VERSION_CHECK, BOOST_FIX_VERSION): Fix for
	cross-compilation.  (Thanks to John Bowler <jbowler@acm.org>.)

2005-08-14  Matthew Gregan  <kinetik@orcon.net.nz>

	* testsuite.at: Don't use agraph.
	* Makefile.am: Minor cleanups.

2005-08-13  Patrick Mauritz  <oxygene@studentenbude.ath.cx>

	* botan/gzip.cpp, botan/mutex.cpp: c functions via c* headers need
	std:: prefix

2005-08-13  Patrick Mauritz  <oxygene@studentenbude.ath.cx>

	* schema_migration.cc (lowercase): it's only used for processing sha1
	values whos size we know: make array size constant
	* transforms.cc (encode_hexenc, decode_hexenc): they have to work with
	all kinds of string sizes, so at least make them nicer by using
	boost::scoped_array

2005-08-13  Patrick Mauritz  <oxygene@studentenbude.ath.cx>

	* revision.cc: make copy constructor of revision_set behave like
	normal constructor in case it's copying a freshly created object

2005-08-13  Nathaniel Smith  <njs@pobox.com>

	* testsuite.at: Use SEGV to kill netsync servers, in hopes it will
	give better coverage information.

2005-08-13  Julio M. Merino Vidal  <jmmv@menta.net>

	* configure.ac: Remove an obsolete check to see if SQLite was
	bundled or not, because the bundled version has been used
	exclusively for quite some time.

2005-08-13  Julio M. Merino Vidal  <jmmv@menta.net>

	* database_check.cc: Remove trailing newline from error messages
	when embedding them inside other strings, so that the trailing
	closing parenthesis is printed correctly.

2005-08-13  Julio M. Merino Vidal  <jmmv@menta.net>

	* configure.ac: Add '-mt' as another possible suffix to detect the
	Boost libraries.  It's very common when these libraries are built
	with the "native naming layout".

2005-08-13  Nathaniel Smith  <njs@pobox.com>

	* monotone.1, monotone.texi: Don't mention agraph.
	* tests/t_netsync_repeated.at: Don't use agraph.
	* tests/t_netsync_unrelated.at: Likewise.

2005-08-13  Nathaniel Smith  <njs@pobox.com>

	* commands.cc (agraph): Remove.

2005-08-13  Nathaniel Smith  <njs@pobox.com>

	* tests/t_commit_log_writeback.at: New test.
	* testsuite.at: Add it.

2005-08-12  Nathaniel Smith  <njs@pobox.com>

	* commands.cc (commit): When user uses --message or
	--message-file, don't require non-empty logs, and don't write out
	message to MT/log.  (This makes re-running a 'commit -m foo'
	command line until it works possible; otherwise the second try
	will get a 'MT/log non-empty and -m supplied' error.)

2005-08-11  Nathaniel Smith  <njs@pobox.com>

	* netsync.cc: Add a list of ideas for improvement that will break
	network compatibility and thus perhaps should go together.

2005-08-11  Nathaniel Smith  <njs@pobox.com>

	* tests/t_commit_message_file.at: Un-double file contents.

2005-08-11  Nathaniel Smith  <njs@pobox.com>

	* lua.cc (ok, extract_str, extract_int, extract_double)
	(extract_bool): Add more logging.

2005-08-11  Patrick Mauritz <oxygene@studentenbude.ath.cx>

	* INSTALL: remove section about crypto++ on solaris
	* config.rpath, mkinstalldirs, po/Makefile.in.in,
	  various files in m4, ABOUT-NLS:
	  remove as they're autogenerated
	* hash_map.hh, m4/gnucxxhashmap.m4, m4/stlporthashmap.m4:
	  new files, abstraction over hash_map differences in STL impls.
	* m4/externtemplate.m4: new file, check if compiler is happy
	  with "extern template"
	* configure.ac: hook up the new autoconf tests
	* Makefile.am: remove -Wall
	* botan/gzip.cpp, botan/mutex.cpp: add includes
	* constants.*: move values to .hh if used for array sizes
	* interner.hh, xdelta.cc: use hash_map.hh
	* merkle_tree.cc, unix/inodeprint.cc: make array size truly
	  constant 
	* sanity.hh: work-around for missing typeof() and
	  __PRETTY_FUNCTIONS on non-gcc compilers
	* schema_migration.cc, transforms.cc: moved dynamically
	  initialized array to heap
	* transforms.hh, vocab.hh: use externtemplate autoconf test

2005-08-10  Matthew Gregan  <kinetik@orcon.net.nz>

	* monotone.spec: include zlib-devel and texinfo as build
	requirements, zlib as a runtime requirement.

2005-08-09  Eric Anderson  <anderse-monotone@cello.hpl.hp.com>

	* tests/perf-test.sh: A repeatable performance test harness
	* tests/parse-accounting.pl: A script that parses the accounting
	output into a nice tabular format

2005-08-09  Eric Anderson  <anderse-monotone@cello.hpl.hp.com>
 
	* Changes to significantly improve network pull performance
	* string_queue.hh: created to store pending data and allow for
	efficient removal from the front.  The string queue automatically
	reduces its buffer size if it is very empty.  	
	* hmac.{cc,hh}: Add in a version of chained_hmac::process that can
	operate on a string_queue for use during read.
	* netcmd.{cc,hh}: update netcmd::read to use a string_queue rather
	than a string, update all the regression tests also.  This required
	the somewhat ugly creation of a read_string function because the
	netcmd read and write functions are no longer using the same type.
	* netio.hh: introduce functions for operating on a string_queue. They
	are identical to the equivalent string functions except for the type
	of the argument.
	* netsync.cc: Use a string_queue rather than a string for storing the 
	input and output buffers.

	* string_queue.cc: unit tests (Matt Johnston)

2005-08-09  Richard Li  <richardl@redhat.com>

	* std_hooks.lua (merge2, merge3): explain a little better why
	monotone can't find a merge command.

2005-08-09  Nathaniel Smith  <njs@pobox.com>

	* commands.cc (update): Fix helpful error message to suggest
	_current_ commandline syntax.

2005-08-09  Olivier Andrieu  <oliv__a@users.sourceforge.net>

	* contrib/monotone.el: a couple of fixes spotted by the compiler
	* Changelog, contrib/colorize: utf8ize

2005-08-09  Nathaniel Smith  <njs@pobox.com>

	* NEWS: Put a time in.
	* po/monotone.pot: Regenerate.
	
2005-08-08  Nathaniel Smith  <njs@pobox.com>

	* configure.ac, monotone.spec, debian/changelog:
	* win32/monotone.iss: Bump version number.

2005-08-08  Nathaniel Smith  <njs@pobox.com>

	* UPGRADE: Fix title.
	* NEWS: Add --lca.

2005-08-08  Nathaniel Smith  <njs@pobox.com>

	* commands.cc (merge, propagate): Take --lca.
	* options.hh: Add OPT_LCA.
	* monotone.cc (coptions, cpp_main): Support it it.
	* app_state.{hh,cc} (app_state::usa_lca): New variable.
	* revision.cc (find_common_ancestor_for_merge): Use LCA if user
	passed --lca.
	* tests/t_merge_lca.at: New test.
	* testsuite.at: Add it.
	* monotone.texi (Tree): Document --lca.
	
2005-08-08  Nathaniel Smith  <njs@pobox.com>

	* NEWS: First-pass for 0.22 release.
	* UPGRADE: Likewise.

2005-08-08  Nathaniel Smith  <njs@pobox.com>

	* Makefile.am (BOTAN_SOURCES): Add botan headers.
	* po/monotone.pot: Regenerate.

2005-08-07  Nathaniel Smith  <njs@pobox.com>

	* netsync.cc (rebuild_merkle_trees, insert_with_parents): Make a
	ticker for added revisions, since traversing the tree to pull in
	ancestors causes a noticeable pause before the cert/key tickers
	start up.
	(insert_with_parents): Also simplify logic.

2005-08-07  Nathaniel Smith  <njs@pobox.com>

	* commands.cc (pull): Clarify what the "doing anonymous pull"
	message means and what you might do about it.

2005-08-07  Nathaniel Smith  <njs@pobox.com>

	* monotone.texi (Network Service, Hooks): Document
	get_netsync_read_permitted as getting a nil value on anonymous
	connects.
	* lua.{cc.hh} (hook_get_netsync_anonymous_read_permitted):
	Remove. Replace with 1-argument version of
	hook_get_netsync_write_permitted.
	* netsync.cc (process_anonymous_cmd): Update.
	* tests/t_netsync_permissions.at: Likewise.

2005-08-07  Matthew Gregan  <kinetik@orcon.net.nz>

	* botan/{data_snk,es_file}.cpp: Open fstreams in binary mode.
	These changes, plus the same change for data_src.cpp and
	es_ftw.cpp, have been sent upstream.

2005-08-05  Nathaniel Smith  <njs@pobox.com>

	* commands.cc (commit): Write out the log message to MT/log
	_after_ making sure it's non-empty.
	* tests/t_commit_cancelled.at: New test.
	* testsuite.at: Add it.
	
2005-08-04  Nathaniel Smith  <njs@pobox.com>

	* netsync.cc (rebuild_merkle_trees): Typo.

2005-08-04  Nathaniel Smith  <njs@pobox.com>

	* netsync.cc (rebuild_merkle_trees): Tweak message ("rebuilding
	merkle trees" does not mean anything to J. Random User...)

2005-08-04  Nathaniel Smith  <njs@pobox.com>

	* manifest.cc (build_restricted_manifest_map): In 'missing files'
	error message, explain how to recover.

2005-08-03  Nathaniel Smith  <njs@pobox.com>

	* testsuite.at (NETSYNC_ADDRESS): New macro.
	(NETSYNC_SERVE_N_START, NETSYNC_SERVE_START)
	(NETSYNC_CLIENT_N_RUN): Use it.
	
	* tests/t_netsync_checks_server_key.at: Make sure can unset the
	known-servers entry.

2005-08-03  Matthew A. Nicholson  <matt@matt-land.com>

	* std_hooks.lua (get_preferred_merge2_command)
	(get_preferred_merge3_command): Provide more information on how to
	use vim as merge tool.

2005-08-03  graydon hoare  <graydon@pobox.com>

	* unix/process.cc (make_executable): Fix race, set user/group/other.

2005-08-03  Matthew Gregan  <kinetik@orcon.net.nz>

	* botan/data_src.cpp (DataSource_Stream::DataSourceStream): Open
	fstream as binary file.

2005-08-03  Matthew Gregan  <kinetik@orcon.net.nz>

	* win32/inodeprint.cc: Botan changes.  Also, hash individual
	FileTime structure members rather than the entire structure.
	* keys.cc: Add explicit 'using' for Botan::byte.
	* botan/es_win32.{cpp,h}: Add missing files.
	* Makefile.am: Enable entropy collection via CryptoAPI and Win32
	API.

2005-08-02  Matt Johnston  <matt@ucc.asn.au>

	* botan/gzip.cpp: forgot to commit some semicolons

2005-08-02  Matt Johnston  <matt@ucc.asn.au>

	* botan/gzip.{cpp,h}: rearranged the code to be clearer.

2005-08-01  Nathaniel Smith  <njs@pobox.com>

	* netsync.cc (get_branches): Remove warning when there are no
	branches.

2005-07-29  Nathaniel Smith  <njs@pobox.com>

	* globish.cc (matcher::operator()): Log what's happening.
	(checked_globish_to_regex_test): Fix previously added test.

2005-07-29  Nathaniel Smith  <njs@pobox.com>

	* globish.cc (checked_globish_to_regex_test): Add another test for
	quoted characters.

2005-07-28  Nathaniel Smith  <njs@pobox.com>

	* update.cc (calculate_update_set): Only include current rev in
	update set if it is an acceptable candidate.
	* commands.cc (update): Clarify error message in this case.
	* tests/t_update_branch.at: Update accordingly.

2005-07-28  Matthew Gregan  <kinetik@orcon.net.nz>

	* monotone.spec: Require boost >= 1.32.

2005-07-27  Matthew Gregan  <kinetik@orcon.net.nz>

	* tests/t_merge_add_del.at: 'drop' does not take a branch (test
	now fails in expected place).
	* tests/t_merge_add_rename_add.at: New test.
	* testsuite.at: Add it.

2005-07-27  Nathaniel Smith  <njs@pobox.com>

	* tests/t_update_branch.at: New test.
	* testsuite.at: Add it.
	(REVERT_TO): Do not preserve MT/options file (can setup invalid
	branch).
	* app_state.cc (make_branch_sticky): Call write_options when
	already have a working copy.
	* commands.cc (update): Call make_branch_sticky at appropriate
	time.

2005-07-27  Nathaniel Smith  <njs@pobox.com>
	
	* commands.cc: ALIAS(mv, rename).  ALIAS(rm, drop).

2005-07-26  Nathaniel Smith  <njs@pobox.com>

	* change_set.cc (dump): Add state_renumbering dumper.
	(merge_disjoint_analyses): Add MM().

2005-07-26  Nathaniel Smith  <njs@pobox.com>

	* change_set.cc (dump): Add path_analysis dumper.
	(merge_change_sets): Add more MM()s.

2005-07-26  Nathaniel Smith  <njs@pobox.com>

	* change_set.cc (dump): Add path_state dumper.
	(sanity_check_path_state): Add MM().

2005-07-26  Richard Levitte  <richard@levitte.org>

	* revision.cc (check_sane_history): Convert tabs to the
	appropriate amount of spaces.

2005-07-26  Richard Levitte  <richard@levitte.org>

	* sanity.hh, revision.cc (check_sane_history),
	change_set.cc (concatenate_change_sets, merge_change_sets,
	invert_change_set): Because boost currently uses the symbol M, we
	have a clash.  Therefore, let's rename M to MM, for now.

2005-07-26  Richard Levitte  <richard@levitte.org>

	* commands.cc (CMD(privkey)): Change so both the public and
	private key are printed.

	* tests/t_dropkey_2.at, tests/t_lua_privkey.at: Adapt to the new
	private key format.

2005-07-24  Nathaniel Smith  <njs@pobox.com>

	* sanity.cc (MusingI, ~MusingI): No-op when already in the middle
	of dumping.

2005-07-25  Matthew Gregan  <kinetik@orcon.net.nz>

	* Makefile.am, configure.ac: Remove BUNDLED_{LUA,SQLITE} tests and
	clarify the comment for popt.  Using external versions of these
	tools didn't work anyway, so there's no point giving the
	impression that it might.

2005-07-24  Nathaniel Smith  <njs@pobox.com>

	* sanity.cc (gasp): Handle the possibility of multiple valid calls
	to gasp(), 'db check' can trigger multiple invariants without
	dying.

2005-07-24  Nathaniel Smith  <njs@pobox.com>

	* sanity.{hh,cc} (sanity::already_dumping, gasp): Don't let gasp
	be called recursively, in case a dump triggers an invariant.

2005-07-24  Nathaniel Smith  <njs@pobox.com>

	* sanity.cc (gasp): Make more robust against new errors triggered
	during error unwind.  (write_change_set in particular likes to
	blow up when handling in invalid change_set.)

2005-07-24  Nathaniel Smith  <njs@pobox.com>

	* change_set.cc (merge_change_sets, check_sane)
	(concatenate_change_sets, invert_change_set): Add M()s.

2005-07-24  Nathaniel Smith  <njs@pobox.com>

	* sanity.{hh,cc} (dump): Remove templated version, add std::string
	version.
	* vocab.{hh,cc} (dump): Add ATOMIC/DECORATE/ENCODING dumpers.
	* change_set.{hh,cc} (dump): Add change_set dumper.
	* manifest.{hh,cc} (dump): Add manifest_map dumper.
	* revision.cc (check_sane_history): Add some M()s.

2005-07-24  Nathaniel Smith  <njs@pobox.com>

	* sanity.hh (class Musing, gasp, dump): Actually, take a
	std::string instead of a std::ostream; fits our idioms better.

2005-07-24  Nathaniel Smith  <njs@pobox.com>

	* sanity.cc (log, progress, warning): Append '\n' to strings when
	necessary.
	(gasp): Save string properly.
	(M): Apply black magic.  Now works correctly.
	(dump): Write newline.

2005-07-24  Nathaniel Smith  <njs@pobox.com>

	* sanity.hh (dump): Add a default 'dump' implementation for all
	<<able objects.

2005-07-24  Nathaniel Smith  <njs@pobox.com>

	* constants.{cc,hh} (default_terminal_width): New constant.
	* ui.cc (guess_terminal_width): Use it.

2005-07-24  Nathaniel Smith  <njs@pobox.com>

	* diff_patch.cc (unidiff_append_test): Fix typo.

2005-07-24  Nathaniel Smith  <njs@pobox.com>

	* tests/t_annotate_no_rev.at: New test.
	* testsuite.at: Add it.
	
2005-07-24  Nathaniel Smith  <njs@pobox.com>

	* sanity.{hh,cc} (sanity, dump_buffer, invariant_failure)
	(index_failure,	MusingI, Musing, M): Implement macro M(), for
	'musing', which marks data that monotone was musing over when an
	invariant tripped.
	* Makefile.am (MOST_SOURCES): Fix spacing.

2005-07-23  Nathaniel Smith  <njs@pobox.com>

	* ui.{hh,cc} (guess_terminal_width): New function.
	(tick_write_dot::chars_on_line): Make unsigned to quiet gcc warning.
	(tick_write_dot::write_ticks): Use guess_terminal_width.
	* commands.cc (dump_diffs): Take full responsibility for printing
	=== lines, and use guess_terminal_width.
	* diff_patch.cc (make_diff): Don't print === lines.
	(unidiff_append_test): Adjust accordingly.

2005-07-23  Matthew Gregan  <kinetik@orcon.net.nz>

	* commands.cc (CMD(annotate)): Check for a valid revision before
	trying to fetch it from the database.
	* lua/lundump.[ch], lua/ldump.c: Rename VERSION and VERSION0 to
	LUA_DUMP_VERSION and LUA_DUMP_VERSION0 to avoid clashes with
	VERSION from config.h.

2005-07-22  Nathaniel Smith  <njs@pobox.com>

	* monotone.texi (Committing Work): Remove discussion of manifests.

2005-07-20  Nathaniel Smith  <njs@pobox.com>

	* netsync.cc (rebuild_merkle_trees): Make 'including branch'
	message L() instead of P(); it's nice information, but too much to
	be useful with large databases.

2005-07-22  Matt Johnston  <matt@ucc.asn.au>

	* database_check.cc: check that revisions and manifests
	are normalised to the same for that they would be written as.
	* tests/t_database_check_normalized.at: a test for it.
	* testsuite.at: add it.

2005-07-21  Richard Levitte  <richard@levitte.org>

	* contrib/monotone-import.pl: Now uses the given tag.

2005-07-20  Marcel van der Boom  <marcel@hsdev.com>

	* database.{cc,hh} (get_branches): New method.
	* commands.cc (ls_branches): Use it.
	* netsync.cc (get_branches): Likewise.
	* tests/t_ls_branches.at: New test.
	* testsuite.at: Add it.
	
2005-07-20  Nathaniel Smith  <njs@pobox.com>

	* commands.cc (db): Rename kill_branch_locally to
	kill_branch_certs_locally.
	* tests/t_db_kill_branch_locally.at: Rename to...
	* tests/t_db_kill_branch_certs_locally.at: ...this.  Update.
	* testsuite.at: Update.
	* monotone.texi (Database): Update.

2005-07-19  Nathaniel Smith  <njs@pobox.com>

	* schema_migration.cc (migrator::migrate): Add a check for schemas
	that are just... wrong.
	* tests/t_migrate_broken_schema.at: New test.

2005-07-19  Nathaniel Smith  <njs@pobox.com>

	* netcmd.cc (read): Make the bad HMAC error message clearer.

2005-07-19  Matthew Gregan  <kinetik@orcon.net.nz>

	* tests/t_diff_external.at: Canonicalise output for Win32.

2005-07-18  Nathaniel Smith  <njs@pobox.com>

	* keys.cc (get_passphrase): Do still error out if they keep typing
	empty passphrases.

2005-07-18  Richard Levitte  <richard@levitte.org>

	* database.cc: Move the inclusion of stdarg.h...
	* database.hh: ... here.

2005-07-18  Matt Johnston  <matt@ucc.asn.au>

	* keys.cc (get_passphrase): don't bomb out if they type an empty passphrase.

2005-07-18  Patrick Mauritz  <oxygene@studentenbude.ath.cx>

	* work.cc, manifest.cc: Remove 'using namespace boost'.

2005-07-18  Nathaniel Smith  <njs@pobox.com>

	* netsync.cc (received_items): New instance variable.
	(session::session): Initialize it.
	(note_item_arrived): Maintain it.
	(item_request_outstanding): Rename it to...
	(item_already_received): ...this, and have it check both
	outstanding and fulfilled requests.
	(queue_send_data_cmd, queue_send_delta_cmd): Call it via new
	name.
	
	Hopefully this will eliminate cases where "revs in" is larger than
	"revs written".
	
2005-07-17  Nathaniel Smith  <njs@pobox.com>

	* constants.cc (legal_key_name_bytes): Allow + and _ to appear in
	key names.

2005-07-17  Nathaniel Smith  <njs@pobox.com>

	* ui.{cc,hh} (tick_write_dot::write_ticks): Start a new line when
	too many dots have been written.
	* netsync.cc (process_refine_cmd): Add comment noting a possible
	optimization regarding subtree refinement.

2005-07-17  Nathaniel Smith  <njs@pobox.com>

	* configure.ac, win32/monotone.iss, monotone.spec:
	* debian/changelog: Bump version numbers to 0.21.
	* NEWS: Commit to a timestamp.

2005-07-17  Nathaniel Smith  <njs@pobox.com>

	* NEWS: Add diff changes, more tweaking.
	* UPGRADE: Update for 0.21.
	* AUTHORS: Add Vladimir Vukicevic.

2005-07-18  Matt Johnston  <matt@ucc.asn.au>

	* netsync.cc: merge fixup
	* botan/pipe_rw.cpp (read_all_as_string): make it smarter and faster

2005-07-18  Matt Johnston  <matt@ucc.asn.au>

	* botan/sha160.{cpp,h}: new faster sha160 implementation from Jack Lloyd
	and Kaushik Veeraraghavan.

2005-07-17  Nathaniel Smith  <njs@pobox.com>

	* tests/t_diff_external.at: New test.
	* testsuite.at: Add it.

2005-07-17  Nathaniel Smith  <njs@pobox.com>

	* monotone.texi (Restrictions): diff -r -r does accept
	restrictions now.
	(CVS Phrasebook): Clarify diff section.
	(Informative): Document diff [--unified|--context|--external],
	--diff-args.

2005-07-17  Nathaniel Smith  <njs@pobox.com>

	* app_state.{cc,hh}: Record whether --diff-args was passed, not
	just a string value.
	* lua.{cc,hh} (hook_external_diff): Take a diff_args_provided
	variable.
	* commands.cc (do_external_diff): Pass it.

2005-07-17  Nathaniel Smith  <njs@pobox.com>

	* std_hooks.lua (external_diff_default_args): New variable.
	(external_diff): Use it as a default, and use user-provided
	diff_args otherwise.
	* monotone.texi (Hooks): Document this.

2005-07-16  Vladimir Vukicevic  <vladimirv@gmail.com>

	* lua.{cc,hh} (hook_external_diff): New hook.
	* std_hooks.lua (external_diff): Add default definition.
	* monotone.texi (Hooks): Document external_diff hook.
	* app_state.{cc,hh}, options.hh, monotone.cc: Add --context,
	--external, --unified, --diff-args options.
	* commands.cc (do_external_diff): New function.
	(dump_diffs): Put a == line between each file's diffs.
	Pass file_ids of pre- and post-states to make_diff.
	(diff): Take new options.
	(cdiff): Remove.
	* diff_patch.{cc,hh} (make_diff): Print file ids in diff file
	headers.
	(unidiff_append_test): Update.
	(enum diff_type): Move to...
	* vocab.hh: ...here.
	* tests/t_restrictions.at, tests/t_crlf.at: Update.

2005-07-16  Nathaniel Smith  <njs@pobox.com>

	* manifest.cc (build_restricted_manifest_map): Remove doubled
	comment.

2005-07-16  Nathaniel Smith  <njs@pobox.com>

	* NEWS: Mention need for 'db migrate'.

2005-07-17  Matthew Gregan  <kinetik@orcon.net.nz>

	* lua/*: Import Lua 5.0.2 from upstream.
	* lua/*: Fix up CVS $Id$ tags, which appear to have been trashed
	since monotone existed in CVS.

2005-07-16  Nathaniel Smith  <njs@pobox.com>

	* NEWS: Update for 0.21.

2005-07-16  Nathaniel Smith  <njs@pobox.com>

	* database.cc (assert_sqlite3_ok): Remove dead function.
	
2005-07-16  Nathaniel Smith  <njs@pobox.com>

	* app_state.cc (require_working_copy): Oops, make it compile.

2005-07-16  Nathaniel Smith  <njs@pobox.com>

	* app_state.{cc,hh} (require_working_copy): Take an optional
	argument to give more details about why a working copy was
	required.
	* commands.cc (log): Give said details.

2005-07-16  Nathaniel Smith  <njs@pobox.com>

	* monotone.texi (CVS Phrasebook): Include 'log'.

2005-07-16  Nathaniel Smith  <njs@pobox.com>

	* monotone.texi (Selectors): Document use of globs.
	* tests/t_selector_globbing.at: New test.
	* testsuite.at: Add it.
	
2005-07-16  Jordan Breeding  <jordan.breeding@mac.com>

	* database.cc (selector_to_certname): Make 't:' selector match
	exactly by default as well.

2005-06-25  Brian Downing <bdowning@lavos.net>

	* database.cc (selector_to_certname, complete): Makes 'b:'
	selector be interpreted as a glob instead of as a partial string
	match.
	
2005-07-16  Nathaniel Smith  <njs@pobox.com>

	* netsync.cc: Revert accidentally committed changes.

2005-07-16  Nathaniel Smith  <njs@pobox.com>

	* ChangeLog: Fix formatting.

2005-07-15  Matt Johnston  <matt@ucc.asn.au>

	* netsync.cc (rebuild_merkle_trees): bad_branch_certs is a set of cert
	hashes, not of revision idents.

2005-07-14  Nathaniel Smith  <njs@pobox.com>

	* database.cc (get_revision_cert_index): "reserve" and "resize"
	are different.

2005-07-14  Nathaniel Smith  <njs@pobox.com>

	* netsync.cc (process_delta_cmd): Remove meaningless comment.

2005-07-14  Nathaniel Smith  <njs@pobox.com>

	* database.hh: Pre-declare sqlite3_stmt, instead of including
	sqlite3.h.

2005-07-14  Derek Scherger  <derek@echologic.com>

	* commands.cc (lca,lcad,try_one_merge): call describe_revision for
	logging common ancestors
	(propagate): log final merged line after propagate completes
	to indicate that it actually worked and to be consistent with merge

2005-07-13  Derek Scherger  <derek@echologic.com>

	* ChangeLog: merge fixup

2005-07-13  Derek Scherger  <derek@echologic.com>

	* database.cc (debug): delete stale comment
	(delete_branch_named):
	(delete_tag_named): 
	(clear): replace vprintf stuff with query parameters

2005-07-13  Nathaniel Smith  <njs@pobox.com>

	* contrib/ciabot_monotone.py (main): Optimistically run 'db
	migrate' before using database.

2005-07-13  Nathaniel Smith  <njs@pobox.com>

	* schema_migration.cc (migrate_monotone_schema)
	(migrator::migrate): Move the "nothing happened" check, and don't
	vacuum unless a migration occurred.

2005-07-13  Nathaniel Smith  <njs@pobox.com>

	* tests/t_restricted_diff_unchanged.at: New test.
	* testsuite.at: Add it.

2005-07-13  graydon hoare  <graydon@pobox.com>

	* rcs_import.cc (cvs_branch::cvs_branch): Initialize bools to false.

2005-07-13  Nathaniel Smith  <njs@pobox.com>

	* monotone.texi (Database): Document kill_tag_locally.

2005-07-13  Nathaniel Smith  <njs@pobox.com>

	* tests/t_kill_tag_locally.at, tests/t_ambiguous_tags.at: New
	tests.
	* testsuite.at: Add them.

2005-07-11  graydon hoare  <graydon@pobox.com>

	* AUTHORS: Add Jordan.
	* commands.cc (ls_tags): Do not uniquify tags.
	* constants.{cc,hh} (cvs_window): Change to time_t, tighten to 5 minutes.
	* rcs_import.cc (window): Remove.
	(note_type): Remove dead code.
	(is_sbr): Add test for synthetic branch roots.
	(cvs_commit::is_synthetic_branch_root): New test.
	(process_branch): Skip synthetic branch roots, push new branch
	before picking branch to mark, rather than after.
	(cvs_history::index_branchpoint_symbols): Handle vendor branches.
	(cvs_history::push_branch): Do not duplicate root on private branches.
	(import_branch): Fix up cluster inference.
	(cluster_consumer::consume_cluster): New invariant.
	* tests/t_cvsimport_drepper2.at: Modify to reflect fixes.

2005-07-11  Jordan Breeding  <jordan.breeding@mac.com>

	* commands.cc (db): New subcommand "kill_tag_locally"
	* database.{cc,hh} (delete_tag_named): New function.

2005-07-12  Nathaniel Smith  <njs@pobox.com>

	* schema_migration.cc (migrator::migrate): When there is nothing
	to be done, do nothing.

2005-07-12  Nathaniel Smith  <njs@pobox.com>

	* netsync.cc (rebuild_merkle_trees): Reduce memory usage a bit,
	and don't insert branch certs that the other side will just end up
	throwing away (reduces network traffic).

2005-07-12  Nathaniel Smith  <njs@pobox.com>

	* testsuite.at (NETSYNC_SERVE_START, NETSYNC_SERVE_N_START):
	Really, really really fix up quoting.  Really.
	I hope.

2005-07-12  Nathaniel Smith  <njs@pobox.com>

	* contrib/ciabot_monotone.py (config.project_for_branch): Clarify
	comment text for non-Python programmers.

2005-07-12  Nathaniel Smith  <njs@pobox.com>

	* testsuite.at (NETSYNC_SERVE_START, NETSYNC_SERVE_N_START): Fixup
	quoting.

2005-07-11  Nathaniel Smith  <njs@pobox.com>

	* crypto_tests.cc: New SHA1 correctness tests from Kaushik Veeraraghavan.
	* unit_tests.cc (init_unit_test_suite): 
	* unit_tests.hh (add_crypto_tests): 
	* Makefile.am (unit_tests_SOURCES): Call them.
	* AUTHORS: Add Kaushik Veeraraghavan.

2005-07-11  Nathaniel Smith  <njs@pobox.com>

	* tests/t_netsync_exclude_default.at: New test.
	* testsuite.at: Add it.
	(NETSYNC_SERVE_N_START, NETSYNC_SERVE_START): Use '*' as pattern
	when none is passed.

2005-07-11  Nathaniel Smith  <njs@pobox.com>

	* monotone.texi (Network): Tweak documentation for netsync
	commands.

2005-07-11  Nathaniel Smith  <njs@pobox.com>

	* app_state.{hh,cc} (exclude_patterns, add_exclude): 
	* options.hh (OPT_EXCLUDE): 
	* monotone.cc (coptions, cpp_main): New option --exclude.
	* commands.cc (pull, push, sync, serve): Accept it.
	(process_netsync_args): Implement it.
	* tests/t_netsync_exclude.at: New test.
	* testsuite.at: Add it.

2005-07-11  Timothy Brownawell  <tbrownaw@gmail.com>

	* options.hh, app_state.{hh,cc}, monotone.cc: New command specific
	option, "--exclude=x", puts arg into a vector app.excludes .
	Used by the netsync commands.
	* commands.cc (netsync commands): accept said option
		(process_netsync_args): Handle excludes.
	* monotone.texi: document it

2005-07-11  Timothy Brownawell  <tbrownaw@gmail.com>

	* interner.hh: make slightly faster

2005-07-11  Matt Johnston  <matt@ucc.asn.au>

	* hmac.cc: <string> not <string.h>

2005-07-11  Matt Johnston  <matt@ucc.asn.au>

	* keys.cc (encrypt_rsa): fix typo
	* hmac.{cc,hh}: store key as SymmetricKey, pass correctly to
	MAC_Filter

2005-07-10  Nathaniel Smith  <njs@pobox.com>

	* ChangeLog, configure.ac: Re-remove mysteriously revived
	jibberish.

2005-07-10  Nathaniel Smith  <njs@pobox.com>

	* tests/t_netsync_read_permissions.at: New test.
	* testsuite.at: Run it.
	* netsync.cc (set_session_key, dispatch_payload)
	(respond_to_auth_cmd): Refactor to key HMAC earlier, so error
	packets will get the right HMAC.

2005-07-10  Richard Levitte  <richard@levitte.org>

	* Makefile.am (monotone_CPPFLAGS, unit_tests_CPPFLAGS): Re-remove
	previously removed stuff.

	* ChangeLog, configure.ac: Revert accidentally-recommitted changes.

2005-07-10  Richard Levitte  <richard@levitte.org>

	* monotone.texi (Network), monotone.1: Mention the default port
	number.

2005-07-10  Matthew Gregan  <kinetik@orcon.net.nz>

	* configure.ac: Check for boost >= 1.32.

2005-07-09  Nathaniel Smith  <njs@pobox.com>

	* schema.sql (revision_ancestry__child, revision_certs__id,
	revision_certs__name_value): New indexes.
	* database.cc (dump, dump_table_cb, dump_index_cb): Include
	indexes in dumps.
	(database::database): 
	* schema_migration.cc (migrate_monotone_schema) 
	(migrate_client_to_add_indexes): 
	* tests/t_migrate_schema.at: Corresponding migration gunk.

2005-07-09  Jordan Breeding  <jordan.breeding@mac.com>

	* Makefile.am (monotone_CPPFLAGS, unit_tests_CPPFLAGS): 
	* configure.ac (BOOST_FIX_VERSION): Restrict boost compile kluges
	to boost 1.32.

2005-07-09  Nathaniel Smith  <njs@pobox.com>

	* schema_migration.cc (calculate_schema_id): Include indexes in
	the schema id.

2005-07-09  Nathaniel Smith  <njs@pobox.com>

	* ChangeLog, configure.ac: Revert accidentally-committed changes.

2005-07-09  Nathaniel Smith  <njs@pobox.com>

	* monotone.texi (Generating Keys): Make it a little clearer that
	we aren't necessarily recommending people store their passphrase
	in plaintext.

2005-07-08  Matt Johnston  <matt@ucc.asn.au>

	* propagate mainline to botan branch

	* constants.{cc,hh}: add sha1_digest_length as botan
	doesn't provide a convenient definition.
	* hmac.{cc,hh}: convert to use botan
	* keys.cc (encrypt_rsa, decrypt_rsa): use botan
	* transforms.{cc,hh}: use botan

2005-07-08  Matt Johnston  <matt@ucc.asn.au>

	* tests/t_normalized_filenames.at: expect exit code of 1 not 3 for
	"cat manifest" with a directory in MT/work
	* file_io.cc, netcmd.cc, transforms.cc, vocab.hh: revert changes which
	used swap() for strings and atomic types since strings are
	copy-on-write.

2005-07-08  Matt Johnston  <matt@ucc.asn.au>

	* file_io.cc (ident_existing_file): new function to calculate
	the ident of a file failing gracefully if it doesn't exist
	or is a directory.
	* file_io.hh (classify_manifest_paths,
	build_restricted_manifest_map): use ident_existing_file
	* ui.cc: cast to avoid compiler warnings

2005-07-07  Nathaniel Smith  <njs@pobox.com>

	* contrib/ciabot_monotone.py (Monotone.log): Fix to work with
	0.20.

2005-07-07  Nathaniel Smith  <njs@pobox.com>

	* Makefile.am (monotone_CPPFLAGS, unit_tests_CPPFLAGS): Add
	-DBOOST_REGEX_V4_CHAR_REGEX_TRAITS_HPP to work around g++
	4.0/boost 1.32.0 lossage.

2005-07-07  Vaclav Haisman  <V.Haisman@sh.cvut.cz>

	* Makefile.am: Compile fix for FreeBSD.

2005-07-07  Nathaniel Smith  <njs@pobox.com>

	* netsync.cc (process_hello_cmd, process_anonymous_cmd) 
	(process_auth_cmd): Change permission checking -- always build
	merkle tree (even when a pure sink), send permission denied and
	abort whenever client tries to read/write a branch they don't have
	access to.

2005-07-07  Nathaniel Smith  <njs@pobox.com>

	* ChangeLog: fixup formatting.

2005-07-06  Matt Johnston  <matt@ucc.asn.au>

	* database.cc (assert_sqlite3_ok): database corruption and similar
	problems are errors, not invariants.

2005-07-06  Nathaniel Smith  <njs@pobox.com>

	* commands.cc (push, pull, sync): Fix --help description.	
	
2005-07-06  Nathaniel Smith  <njs@pobox.com>

	* options.hh (OPT_SET_DEFAULT): 
	* app_state.{hh,cc} (app_state::set_default):
	* monotone.cc (coptions, cpp_main): New option.
	* commands.cc (pull, push, sync): Accept it.
	(process_netsync_args): Use it.
	* tests/t_set_default.at, testsuite.at: New test.

2005-07-07  Matthew Gregan  <kinetik@orcon.net.nz>

	* win32/monotone.iss: Bump version number.

2005-07-05  Nathaniel Smith  <njs@pobox.com>

	* debian/rules (config.status): Use bundled sqlite.
	* debian/control (Build-Depends): Remove popt and sqlite.

2005-07-05  Nathaniel Smith  <njs@pobox.com>

	* NEWS: Add timestamp.  Barring unforeseen issues, this is 0.20.

2005-07-05  Nathaniel Smith  <njs@pobox.com>

	* Makefile.am (EXTRA_DIST): Include some missed contrib/ stuff.

2005-07-05  Nathaniel Smith  <njs@pobox.com>

	* po/monotone.pot: Regenerate for release.

2005-07-05  Nathaniel Smith  <njs@pobox.com>

	* configure.ac, debian/changelog, monotone.spec: Bump version
	number.
	* UPGRADE: Update for 0.20 release.

2005-07-05  Nathaniel Smith  <njs@pobox.com>

	* ChangeLog, NEWS, AUTHORS: Fixup Eric Anderson's email address.

2005-07-05  Nathaniel Smith  <njs@pobox.com>

	* monotone.texi (Database): Note that db kill_rev_locally also
	will trigger "unreferenced manifest" warnings from db check.

2005-07-05  Nathaniel Smith  <njs@pobox.com>

	* NEWS: Oops, 'automate select' was in 0.19 after all.

2005-07-05  Nathaniel Smith  <njs@pobox.com>
	
	* contrib/ciabot_monotone.py: Fix multiple collection support.

2005-07-05  Richard Levitte  <richard@levitte.org>

	* monotone.texi (Hooks): Add space after periods where there's
	a lack of space.

	* NEWS: Correct the blurb about
	get_netsync_{read,anonymous_read,write}_permitted

2005-07-05  Nathaniel Smith  <njs@codesourcery.com>

	* NEWS: Add more explicit note on how to upgrade.

2005-07-05  Nathaniel Smith  <njs@codesourcery.com>

	* NEWS: First cut at 0.20 release notes.

2005-07-03  Matthew Gregan  <kinetik@orcon.net.nz>

	* sqlite/*, Makefile.am: Import SQLite 3.2.2 from upstream.
	* sqlite/main.c: Compile fix.
	* sqlite/{callback.c,prepare.c}: Add new files.

2005-07-03  Matthew Gregan  <kinetik@orcon.net.nz>

	* sqlite/{sqlite3.h,tokenize.c} (sqlite3_complete_last): New
	function to find the last valid SQL statement in a string; based
	on sqlite3_complete.  This change should be offered upstream, but
	probably not before sqlite3_complete_last16 is implemented.
	* database.cc (database::load): Load and execute dump in chunks,
	fixes bug 13570.

2005-07-01  Eric Anderson  <anderse-monotone@cello.hpl.hp.com>

	* file_io.cc: Pre-allocate space for the file read so that the
	string doesn't have to be incrementally expanded during the read.

2005-07-01  Matthew Gregan  <kinetik@orcon.net.nz>

	* tests/t_cvsimport_drepper2.at: Canonicalise monotone output so
	that the test passes on Win32.

2005-06-30  Eric Kidd  <eric.kidd@dartmouth.edu>

	* contrib/monotone-import.pl: Changed $branch to
	$user_branch.  This script may need more work, but at least Perl
	compiles it now.

2005-06-30  Patrick Mauritz  <oxygene@studentenbude.ath.cx>

	* automate.cc, basic_io.hh, cert.cc, change_set.cc,
	cryptopp/config.h, cryptopp/integer.cpp, main.cc, merkle_tree.cc,
	merkle_tree.hh, monotone.cc, netcmd.cc, netsync.cc,
	netxx/osutil.h, packet.cc: Namespace and include file cleanup.

2005-06-29  graydon hoare  <graydon@pobox.com>

	* tests/t_cvsimport_drepper2.at: New test.
	* testsuite.at: Call it.

2005-06-23  graydon hoare  <graydon@pobox.com>

	* rcs_import.cc (import_cvs_repo): Put branch imports inside
	transaction blocks, add a couple tickers.

2005-06-22  graydon hoare  <graydon@pobox.com>

	* rcs_file.cc: Track file:line numbers, accept files which violate
	some lies in rcs file format.
	* rcs_import.cc (cvs_tree_walker): 
	Warn rather than crash on parse errors.
	(cvs_history)
	(cvs_commit)
	(cvs_cluster)
	(prepared_revision)
	(import_branch)
	(import_cvs_repo): Support non-branch tags.

2005-06-21  graydon hoare  <graydon@pobox.com>

	* rcs_import.{cc,hh} (import_rcs_file): Rename to test_parse_rcs_file.
	* commands.cc (rcs_import): rename call.

2005-06-19  graydon hoare  <graydon@pobox.com>

	* rcs_import.cc: Rewrite change set inference logic.

2005-06-28  Roland Illig  <roland.illig@gmx.de>

	* app_state.cc: #include <unistd.h>, needed on NetBSD.

2005-06-28  Nathaniel Smith  <njs@codesourcery.com>

	* std_hooks.lua (ignore_file): Ignore vim swap files and emacs
	temp files.

2005-06-27  Nathaniel Smith  <njs@codesourcery.com>

	* INSTALL: Bump required version of Boost to 1.32.

2005-06-26  Matthew Gregan  <kinetik@orcon.net.nz>

	* app_state.cc (app_state::app_state()): Initialise no_merges to
	false so that 'log' will show merges by default (the recently
	added --no-merges option provides a means to disable the merge
	entries).

2005-06-26  Matthew Gregan  <kinetik@orcon.net>

	* tests/t_automate_stdio.at, tests/t_cvsimport_drepper.at,
	tests/t_selector_later_earlier.at: Further canonicalisation of
	monotone output to resolve test failures on Win32.

2005-06-25  Brian Campbell  <brian.p.campbell@dartmouth.edu>

	* commands.cc (CMD(db)): Added db kill_branch_locally command. 
	* database.cc, database.hh (delete_branch_named): New function to
	delete all branch certs with a given branch name.
	* monotone.texi (Database): Added documentation for db
	kill_branch_locally.
	* tests/t_db_kill_branch_locally.at: New test for db
	kill_branch_locally.
	* testsuite.at: Add the test. 
	* AUTHORS: Add myself.
	* ChangeLog: Change my email address on an old contribution to 
	match my pubkey. 

2005-06-24  Nathaniel Smith  <njs@codesourcery.com>

	* tests/t_db_kill_rev_locally.at: Clean up style.

2005-06-24  Nathaniel Smith  <njs@codesourcery.com>

	* unix/process.cc (process_spawn): Format log output correctly.

2005-06-24  Nathaniel Smith  <njs@codesourcery.com>

	* unix/process.cc (existsonpath): Reindent.  Add logging, and use
	'command -v' instead of 'which' (as per Matt Johnston's discovery
	that it is more portable).
	(process_spawn): Handle exec failure more properly.
	* tests/t_existsonpath.at: New test.
	* testsuite.at: Add it.

2005-06-25  Matthew Gregan  <kinetik@orcon.net.nz>

	* monotone.cc: Log correct locale set for LC_MESSAGES.

2005-06-24  Nathaniel Smith  <njs@codesourcery.com>

	* unix/process.cc: Remove tabs.

2005-06-24  Nathaniel Smith  <njs@codesourcery.com>

	* std_hooks.lua (get_preferred_merge2_command)
	(get_preferred_merge3_command): Move meld to the bottom of the
	default merge tool search order.  Also, use xemacs if it appears
	in $EDITOR, otherwise use emacs.
	* revision.cc (check_sane_history): Remove stale comment.

2005-07-05  Nathaniel Smith  <njs@codesourcery.com>

	* globish.cc (combine_and_check_globish): Don't add unnecessary
	{}'s.
	* tests/t_netsync_globs.at, testsuite.at: New test.

2005-07-04  Nathaniel Smith  <njs@codesourcery.com>

	* netcmd.cc (do_netcmd_roundtrip, test_netcmd_mac): Update for new
	chained_hmac object.
	* constants.hh (netsync_key_initializer): Update comment.
	* hmac.hh (hmac_length): Expose length of MACs.
	* hmac.cc: I() that it matches what CryptoPP wants to give.
	* netcmd.cc: I() that it matches the length hard-coded into the
	netsync protocol.
	* vocab.cc (verify(netsync_hmac_value)): Fix error message.
	
2005-07-04  Nathaniel Smith  <njs@codesourcery.com>

	* tests/t_netsync_defaults.at: Update for new var names.  All
	tests now pass.

2005-07-04  Nathaniel Smith  <njs@codesourcery.com>

	* lua.cc (hook_get_netsync_write_permitted): Fix typo.

2005-07-04  Nathaniel Smith  <njs@codesourcery.com>

	* globish.cc (globish_matcher_test): Add check for {foo} (no
	commas).

2005-07-04  Nathaniel Smith  <njs@codesourcery.com>

	* globish.cc (checked_globish_to_regex): Make the special case for
	the empty pattern, actually work.  Unit tests now pass.

2005-07-04  Nathaniel Smith  <njs@codesourcery.com>

	* netcmd.cc (test_netcmd_functions): Update for new anonymous/auth
	packet formats.

2005-07-04  Nathaniel Smith  <njs@codesourcery.com>

	* monotone.texi, monotone.1: Update for new glob stuff.
	* commands.cc (process_netsync_args, push, pull, sync, serve):
	'serve' always requires arguments, rather than falling back on db
	defaults.
	
2005-07-04  Nathaniel Smith  <njs@codesourcery.com>

	* commands.cc (process_netsync_args, push, pull, sync, serve):
	Adapt for patterns instead of regexen; slight refactoring too.

2005-07-03  Nathaniel Smith  <njs@codesourcery.com>

	* netsync.cc: Finally self-consistent.

2005-07-03  Nathaniel Smith  <njs@codesourcery.com>

	* netsync.hh (run_netsync_protocol): Fix prototype.

2005-07-03  Nathaniel Smith  <njs@codesourcery.com>

	* globish.hh: Document the empty pattern as never matching.
	* globish.cc (checked_globish_to_regex): Implement it.
	(globish_matcher_test): Check it.

2005-07-03  Nathaniel Smith  <njs@codesourcery.com>

	* monotone.texi (Network Service, Hooks):
	* testsuite.at: 
	* tests/t_netsync_permissions.at: 
	* tests/t_netsync_single.at: Update to match new
	get_netsync_write_permitted definition.

2005-07-03  Nathaniel Smith  <njs@codesourcery.com>

	* lua.{cc,hh} (hook_get_netsync_write_permitted): Don't take a
	branch argument; write permission is now all or none.  (It really
	was before anyway...)
	* netsync.cc: Update accordingly.

2005-07-03  Nathaniel Smith  <njs@codesourcery.com>

	* netsync.cc: More updating for pattern stuff; getting there...

2005-06-28  Nathaniel Smith  <njs@codesourcery.com>

	* netsync.cc: Update low-level functions to use include_pattern
	and exclude_pattern.

2005-06-28  Nathaniel Smith  <njs@codesourcery.com>

	* netcmd.{cc,hh} (read_anonymous_cmd, write_anonymous_cmd)
	(read_auth_cmd, write_auth_cmd): Take include_pattern and
	exclude_pattern arguments.

2005-06-28  Nathaniel Smith  <njs@codesourcery.com>

	* globish.{cc,hh}: New files.
	* Makefile.am (MOST_SOURCES): Add them.
	* transforms.{cc,hh}: Remove glob-related stuff.
	* unit_tests.{cc,hh}: Call globish unit tests.

2005-06-27  Nathaniel Smith  <njs@codesourcery.com>

	* transforms.cc (glob_to_regex, globs_to_regex, regexes_to_regex):
	Choose "regex" as standard spelling.  Clean up code, add code for
	handling sets, start improving tests (don't currently pass).
	* transforms.hh (glob_to_regex, globs_to_regex, regexes_to_regex):
	Prototype.

2005-06-28  Matt Johnston  <matt@ucc.asn.au>

	* constants.cc: increase db_version_cache_sz to 7 MB
	* netsync.cc: use a deque<string> rather than a single
	string buffer for outbuf.
	* netsync.cc (arm): only queue data when there is
	available space
	* AUTHORS: added Eric Anderson

2005-06-26  Matt Johnston  <matt@ucc.asn.au>

	* transforms.hh: remove extraneous #ifdef
	* hmac.cc, hmac.hh: actually add them

2005-06-26  Matt Johnston  <matt@ucc.asn.au>

	* netcmd.cc (netcmd::read, netcmd::write): change to using a HMACs 
	chained by including the previous HMAC in the input data, rather
	than altering the key each time.
	* netcmd.cc ({read,write}_{data,delta}_cmd): use encode_gzip/decode_gzip
	  rather than raw xform.
	* hmac.{cc,hh}: new chained_hmac abstraction
	* Makefile.in: add them
	* netsync.cc: each session keeps a chained_hmac for read/write
	* transforms.hh: add a string variant for encode_gzip

2005-06-25  Nathaniel Smith  <njs@codesourcery.com>

	* netsync.cc: Tweak comment.

2005-06-25  Nathaniel Smith  <njs@codesourcery.com>

	* AUTHORS: Add Ethan Blanton <elb@elitists.net>.

2005-06-22  Nathaniel Smith  <njs@codesourcery.com>

	* netcmd.hh (netcmd::read, netcmd::write): Don't have defaults for
	key/hmac arguments.
	* netcmd.cc (do_netcmd_roundtrip): New function.
	(test_netcmd_functions): Use it.  Also, make work with hmac
	changes.
	(test_netcmd_mac): New test.
	(add_netcmd_tests): Call it.

2005-06-22  Nathaniel Smith  <njs@codesourcery.com>

	* netcmd.cc (read): Remove unused variable.
	* netsync.cc (call_server, process)
	(arm_sessions_and_calculate_probe, handle_read_available): Give
	better error message on bad_decode exceptions.

2005-06-22  Nathaniel Smith  <njs@codesourcery.com>

	* netcmd.cc, netsync.cc: Revert backwards compatibility code; 0.19
	and 0.20 can't be usefully compatible, and the code as it existed
	would cause real version mismatch error reporting to not work
	right.  (Old client with new server would give a generic "server
	disconnected" error message instead of something useful.)

2005-06-21  Nathaniel Smith  <njs@codesourcery.com>

	* netsync.cc (rebuild_merkle_trees): Fix FIXME comments to match
	reality.
	* tests/t_netsync_diffbranch.at: No longer a bug, remove
	priority.

2005-06-20  Nathaniel Smith  <njs@codesourcery.com>

	* monotone.texi (Hook Reference): Oops, missed a @ref.

2005-06-20  Nathaniel Smith  <njs@codesourcery.com>

	* monotone.texi (Default monotonerc): Rename section to...
	(Default hooks): ...this, to emphasize is still read even when a
	monotonerc exists.

2005-06-19  Richard Levitte  <richard@levitte.org>

	* Makefile.am: There's no reason for monotone.pdf or .dvi to
	depend on monotone.info, since they are built from the .texi
	files.  Also, make the monotone.html and html targets depend
	on version.texi and std_hooks.lua as well.

2005-06-18  Matt Johnston  <matt@ucc.asn.au>

	* INSTALL: fix typo, should be -Iboost_1_31_0 not -Iboost_1_31_2

2005-06-18  Riccardo Ghetta  <birrachiara@tin.it>
	* monotone.texi: include std_hooks.lua as an appendix and remove long
	lua excerpts from hook reference.
	* Makefile.am : make monotone.pdf/eps depend on monotone.info
	
2005-06-24  Matt Johnston  <matt@ucc.asn.au>

	* transforms.{cc,hh}: combine gzip and base64 in one
	pipe for pack()/unpack() to save memory
	* vocab.hh: add swap() to encodings/atomics
	* file_io.cc: use swap() to avoid copying

2005-06-21  Nathaniel Smith  <njs@codesourcery.com>

	* commands.cc (do_diff): Use calculate_arbitrary_change_set,
	instead of reimplementing it.

2005-06-21  Nathaniel Smith  <njs@codesourcery.com>

	* revision.cc (find_least_common_ancestor): Handle left == right
	case.
	* tests/t_diff_currev.at: Un-XFAIL.
	
2005-06-21  Nathaniel Smith  <njs@codesourcery.com>

	* netsync.cc (rebuild_merkle_trees): Fix FIXME comments to match
	reality.
	* tests/t_netsync_diffbranch.at: No longer a bug, remove
	priority.

2005-06-20  Nathaniel Smith  <njs@codesourcery.com>

	* monotone.texi (Hook Reference): Oops, missed a @ref.

2005-06-20  Nathaniel Smith  <njs@codesourcery.com>

	* monotone.texi (Default monotonerc): Rename section to...
	(Default hooks): ...this, to emphasize is still read even when a
	monotonerc exists.

2005-06-19  Richard Levitte  <richard@levitte.org>

	* Makefile.am: There's no reason for monotone.pdf or .dvi to
	depend on monotone.info, since they are built from the .texi
	files.  Also, make the monotone.html and html targets depend
	on version.texi and std_hooks.lua as well.

2005-06-18  Matt Johnston  <matt@ucc.asn.au>

	* INSTALL: fix typo, should be -Iboost_1_31_0 not -Iboost_1_31_2

2005-06-18  Riccardo Ghetta  <birrachiara@tin.it>
	* monotone.texi: include std_hooks.lua as an appendix and remove long
	lua excerpts from hook reference.
	* Makefile.am : make monotone.pdf/eps depend on monotone.info
	
2005-06-17  Matt Johnston  <matt@ucc.asn.au>

	* database.cc (database::execute()): truncate long query log messages
	before copying, saving memory. 
	Patch from Eric Anderson <anderse-monotone@cello.hpl.hp.com>

2005-06-17  Riccardo Ghetta  <birrachiara@tin.it>
	Adds include()/includedir() to lua hooks and extend --rcfile
	* lua.cc: handle --rcfile with directories, implement
	include() and includedir()
	* testsuite.at, t_lua_includedir.at, t_rcfile_dir.at:
	test new functionality
	* monotone.texi: document all functions available to hook
	writers, including the new include() and includedir()

2005-06-16  Nathaniel Smith  <njs@codesourcery.com>

	* diff_patch.cc (merge_extents): Typo caught by anonymous reader.

2005-06-16  Nathaniel Smith  <njs@codesourcery.com>

	* commands.cc (cat): Account for being in a subdir in 'cat file
	REV PATH'.
	* tests/t_cat_file_by_name.at: Test.

2005-06-17  Richard Levitte  <richard@levitte.org>

	* app_state.cc (app_state::app_state()): Avoid a gcc warning by
	having the class members initialised in the same order they are
	defined in the class.

2005-06-16  Nathaniel Smith  <njs@pobox.com>

	* std_hooks.lua (ignore_file): Add Cons/SCons cache files to
	default ignore list.

2005-06-16  Matt Johnston  <matt@ucc.asn.au>

	* ui.cc: increase the divisor as required so that we don't get spurious
	screen updates when we're using the kilobyte/megabyte tickers

2005-06-15  Matt Johnston  <matt@ucc.asn.au>

	* monotone.texi: clarify some netsync parts of the tutorial

2005-06-15  Richard Levitte  <richard@levitte.org>

	* netsync.cc (struct session): Add a pattern regex cache.
	(analyze_ancestry_graph): Use the regex cache instead of the
	pattern string itself.  This is especially important when the
	pattern is used as an old-style collection.
	(process_hello_cmd): Recreate the pattern regex cache with the
	conversion of the pattern to a regex when it's used as an
	old-style collection.
	(process_auth_cmd): When the pattern changes, change the regex
	cache as well.

2005-06-14  Richard Levitte  <richard@levitte.org>

	* std_hooks.lua (get_preferred_merge2_command,
	get_preferred_merge3_command): EDITOR may be undefined.  In that
	case, os.getenv() returns nil, on which string.lower() chokes.
	It's much better to check for that and default to an empty
	string.

2005-06-11  Derek Scherger  <derek@echologic.com>

	* commands.cc (complete_command): log command expansion messages
	with L instead of P to reduce chatter
	(status): add --brief option and corresponding output
	(identify): add trailing space to comment gcc complains about
	* monotone.cc: fix comment typo and add additional details for
	command specific options
	* monotone.texi (Automation): list inventory status code
	combinations and descriptions
	* tests/t_status.at: new test of status command and --brief option
	* testsuite.at: add it

2005-06-11  Matt Johnston  <matt@ucc.asn.au>

	* commands.cc: revert should ignore the ignore hooks, otherwise bad
	things happen (revert a single ignored file, resultant empty ignore list
	reverts the whole working copy).
	* app_state.cc, app_state.hh: give set_restriction a flag to disregard
	file-ignore hooks.
	* tests/t_revert_restrict.at, testsuite.at: a test

2005-06-09  Riccardo Ghetta  <birrachiara@tin.it>

	* std_hooks.lua: make binary_file return nil on unreadable/empty files
	
2005-06-10  Joel Reed  <joelwreed@comcast.com>

	* commands.cc (CMD(cdiff)): Add OPT_DEPTH to command options.
	* t_restrictions.at: Add to testcase.

2005-06-09  Joel Reed  <joelwreed@comcast.com>

	* commands.cc (CMD(diff)): Add OPT_DEPTH back in, as it is used.
	* t_restrictions.at: Add to testcase to increase likelihood of 
	keeping it around :)

2005-06-10  Richard Levitte  <richard@levitte.org>

	* commands.cc (CMD(diff)): Remove OPT_DEPTH, as it was never
	used.

2005-06-09  Richard Levitte  <richard@levitte.org>

	* monotone.texi (Merging): I assume that "apposite" was supposed
	to be "appropriate".

2005-06-09  Riccardo Ghetta  <birrachiara@tin.it>

	* diff_patch.cc/hh: honor the new manual_merge attribute
	* file_io.cc/hh: move here the guess_binary function
	* lua.cc: let guess_binary available to lua
	* std_hooks.lua: handle manual_merge as an add-time attribute and
	initialize by default make it true if the file appears to be binary.
	Make read_contents_of_file able to read "binary" files.
	* tests/t_merge_manual.at: tests new behaviour, superceding the
	old XFAIL t_merge_binary.at test.
	* monotone.texi: document changes, adding a small section on merging.

2005-06-07  Nathaniel Smith  <njs@codesourcery.com>

	* ChangeLog: Fixup.

2005-06-07  Nathaniel Smith  <njs@codesourcery.com>

	* monotone.texi (Storage and workflow): Attempt to thwart some
	common misconceptions.

2005-06-07  Nathaniel Smith  <njs@codesourcery.com>

	* netsync.cc (rebuild_merkle_trees): Add a comment describing how
	this code should work (and why it currently doesn't quite).

2005-06-05  Nathaniel Smith  <njs@codesourcery.com>

	* tests/t_bad_packets.at: Expect certs on a non-existent rev to
	fail.  Run db check instead.
	* commands.cc (complete): Let callers specify they're okay with
	non-existent revisions.
	(CMD(trusted)): So specify.

2005-06-05  Nathaniel Smith  <njs@codesourcery.com>

	* tests/t_tags.at: 'tag' on a non-existent revid should fail.
	* commands.cc (complete): Fail on non-existent revids.

2005-05-29  Nathaniel Smith  <njs@codesourcery.com>

	* tests/t_epoch.at: Typo.
	* tests/t_automate_certs.at, tests/t_selector_later_earlier.at:
	Throw in some calls to CANONICALISE, maybe this will help on
	Win32...

2005-06-04  Timothy Brownawell  <tbrownaw@gmail.com>

	* netsync.cc, netcmd.cc: Style cleanups (mostly whitespace).

2005-06-04  Timothy Brownawell  <tbrownaw@gmail.com>

	* netsync.cc (process_hello_cmd): Warn about collection/regex
	usage when talking to an old server.

2005-06-04  Derek Scherger  <derek@echologic.com>

	* commands.cc (update): update MT/work based on the changes
	between the chosen revision and the new merge revision
	* tests/t_update_with_pending_drop.at: 
	* tests/t_update_with_pending_add.at: 
	* tests/t_update_with_pending_rename.at: un-XFAIL and clean up now
	that things work

2005-06-04  Timothy Brownawell  <tbrownaw@gmail.com>

	* netcmd.{cc,hh}, netsync.cc: Move {read,write}_*_cmd_payload
	to netcmd::{read,write}_*_cmd .
	* netcmd.cc, netsync.cc: Compatibility infrastructure.
	* netsync.cc: Interoperate with v4 servers.

2005-06-03  Timothy Brownawell  <tbrownaw@gmail.com>

	* automate.cc (print_some_output): Fix compiler warning.

2005-06-04  Derek Scherger  <derek@echologic.com>

	* app_state.cc (app_state): initialize diffs to false; it seemed
	to be defaulting to true for me

2005-06-04  Derek Scherger  <derek@echologic.com>

	* tests/t_update_with_pending_drop.at: 
	* tests/t_update_with_pending_add.at: 
	* tests/t_update_with_pending_rename.at: 
	* tests/t_restricted_commit_with_inodeprints.at: new bug reports
	* testsuite.at: call them

2005-06-04  graydon hoare  <graydon@pobox.com>

	* rcs_import.cc 
	(note_state_at_branch_beginning): Move time back when
	there are known commits on a branch.

2005-06-03  Joel Reed  <joelwreed@comcast.com>

	* commands.cc, monotone.texi: provide --verbose option for 
	monotone complete revision which adds date and author 
	completion output
	* contrib/monotone.zsh_completion: use verbose output when
	completing revisions

2005-06-02  graydon hoare  <graydon@pobox.com>

	* rcs_import.cc
	(cvs_key::is_synthetic_branch_founding_commit): New field.
	(cvs_key::operator==): Handle synthetic case specially.
	(cvs_key::operator<): Likewise.
	(note_state_at_branch_beginning): Likewise.	
	* tests/t_cvsimport_drepper.at: Converted bug testcase.
	* testsuite.at: Call it.

	* monotone.cc, commands.cc, options.hh 
	(OPT_NO_MERGES, OPT_DIFFS): New options.
	* app_state.cc (app_state::no_merges, app_state::diffs): Likewise.
	* commands.cc (log): Honor no_merges, diffs.
	* contrib/color_logs.{sh,conf}: Helpers for reviewing work in a
	nice colorized, easy-to-read fashion.
	* contrib/colorize: A colorization script found on the net.

	* HACKING, ROADMAP: Expand a bit.
	* commands.cc (changes_summary::print): Change macro to helper fn.
	* contrib/monotone.el (monotone-cmd): Handle nil exit code.

2005-06-02  Joel Reed  <joelwreed@comcast.com>

	* commands.cc, database.cc, database.hh, vocab.hh, vocab_terms.hh:
	add complete key subcommand and provide --brief option of zsh/bash
	completion. See http://lists.gnu.org/archive/html/monotone-devel/2005-05/msg00461.html
	* tests/t_rebuild.at: add tests for complete key subcommand
	* monotone.texi: document new subcommand
	* contrib/monotone.zsh_completion: update for new complete key
	command, improve _monotone_existing_entries using new --depth=0
	option,	add revision completion for cert command, and a	bugfix 
	for cat command

2005-06-01  Matt Johnston  <matt@ucc.asn.au>

	* tests/t_i18n_changelog.at: capitalise UTF-8 CHARSET to keep
	solaris happy.

2005-06-01  Timothy Brownawell  <tbrownaw@gmail.com>

	* netsync.cc (analyze_ancestry_graph): Try to fix segfault.
	Always accept tags.

2005-06-01  Timothy Brownawell  <tbrownaw@gmail.com>

	* netsync.cc (process_auth_cmd, analyze_ancestry_graph): Move
	write-permission checking to where it belongs, *after* we know
	exactly what we're checking permissions about. Drop things we
	don't want.

2005-06-01  Matt Johnston  <matt@ucc.asn.au>

	* tests/t_cvsimport_deleted_invar.at: don't use -C with tar
	* tests/t_i18n_file.at: capitalise CHARSET=UTF-8, seems more standard.
	* tests/t_merge_normalization_edge_case.at: use known-good output
	rather than using diff3 --merge

2005-05-31  Timothy Brownawell  <tbrownaw@gmail.com>

	* tests/t_epoch_server.at: fix typo
	* netsync.cc (session::process_auth_cmd): If no branches are allowed
	for writing, also check for write permissions to branch "" (needed
	for serving empty dbs). For sync, don't refuse connection if there
	are no readable branches (only do this for pull).

2005-05-31  Timothy Brownawell  <tbrownaw@gmail.com>

	* monotone.texi: Update documentation for get_netsync_*_permitted
	hooks to reflect that they now get individual branch names.

2005-05-31  Timothy Brownawell  <tbrownaw@gmail.com>

	* netsync.cc: session::rebuild_merkle_trees now takes a set of
	branches to include as an argument. On the server, calculate
	this set at the same time the get_netsync_*_permitted hooks are
	called; call said hooks on each branch individually.

2005-05-31  Timothy Brownawell  <tbrownaw@gmail.com>

	Remove old collection support in favor of using regexes exclusively.
	* netsync.cc (convert_pattern): Remove function.
	* (14 files): collections are unexist; do not mention (potential
	for confusion)
	* constants.cc: Increase netsync protocol version.
	* monotone.texi: Update documentation.
	* tests/t_epoch_unidirectional.at: Fix to sync subbranches.
	* commands.cc (CMD update): Fix usage check.
	* tests/t_select_cert.at: Fix to use --revision.

2005-05-30  Timothy Brownawell  <tbrownaw@gmail.com>

	* netsync.cc: Call note_netsync_*_received hooks in the order they're
	written to the db (for revisions, gives topological order).

2005-05-30  Timothy Brownawell  <tbrownaw@gmail.com>

	* lua.{cc,hh}: Replace note_netsync_commit with
	note_netsync_{revision,cert,pubkey}_received
	* packet.{cc,hh}: Callbacks for cert or key written to the database.
	* netsync.cc: Use said callbacks, call note_netsync_*_received hooks.
	* monotone.texi: Update documentation.

2005-05-30  Timothy Brownawell  <tbrownaw@gmail.com>

	* packet.{cc,hh}, netsync.cc: on_revision_written callback now takes
	the revision_id as an argument.
	* lua.{cc,hh}: New Lua hook, note_netsync_commit.
	* netsync.cc: At end of netsync session, call new hook for each
	revision received.
	monotone.texi: Document new hook.

2005-05-30  Richard Levitte  <richard@levitte.org>

	* commands.cc (CMD(checkout), CMD(cdiff), CMD(diff), CMD(log)):
	Remove '[--revision=REVISION]' from command argument synopsis,
	and add more text to the help to explain what happens when
	--revision options are used.
	(CMD(update)): Instead of the optional revision argument, use
	the --revision option.  Add information on what happens when the
	--revision option is used, and when it's not.

	* tests/t_add_stomp_file.at, tests/t_add_vs_commit.at,
	tests/t_annotate.at, tests/t_lf_crlf.at,
	tests/t_update_nonexistent.at, tests/t_update_off_branch.at,
	tests/t_update_to_revision.at: Update to use --revision with
	'monotone update'.

2005-05-30  Matt Johnston  <matt@ucc.asn.au>

	* netsync.cc: cosmetic linebreak tidying for "double-check the
	fingerprint" message.
	* main.cc: make it clearer that "unknown type" refers to an exception
	* monotone.cc: catch early informative_failures (due to charset
	problems etc)

2005-05-30  Matt Johnston  <matt@ucc.asn.au>

	* tests/t_fmerge.at: scrap all the diff3/ed, just compare it with
	known-good output.

2005-05-30  Timothy Brownawell  <tbrownaw@gmail.com>

	* revision.cc (toposort): Better algorithm.

2005-05-30  Matt Johnston  <matt@ucc.asn.au>

	* tests/t_fmerge.at: make sure we write the file with the ed script.

2005-05-30  Matt Johnston  <matt@ucc.asn.au>

	* testsuite.at: use "command -v" rather than "which", since
	Solaris doesn't give useful exit codes for "which".
	* tests/t_fmerge.at: don't use --merge with diff3, pipe to ed instead
	so we don't rely on gnu diff3.

2005-05-29  Timothy Brownawell  <tbrownaw@gmail.com>

	* contrib/monoprof.sh: Add support for using valgrind for
	heap profiling.

2005-05-28  Joel Reed  <joelwreed@comcast.com>

	* app_state.cc, app_state.hh, commands.cc, monotone.cc, options.h:
	add new --depth command, and rename log's --depth to --last
	* monotone.texi: update documentation
	* tests/t_log_depth.at, tests/t_log_depth_single.at: update
	log tests to use --last instead of --depth
	* tests/t_options.at, tests/t_restrictions.at: test usage of
	--depth for commands using restrictions
	* contrib/ciabot_monotone.py, contrib/monotone-notify.pl,
	contrib/monotone.el, contrib/monotone.zsh_completion,
	contrib/mtbrowse.sh: change all occurences of "depth" to "last"

2005-05-28  Timothy Brownawell  <tbrownaw@gmail.com>

	* netcmd.cc (read_netcmd): Reserve space in the buffer if needed,
		swap buffers instead of copying (memory savings for sync
		large files)
	* netsync.cc (session::arm): Don't clear the buffer (now done
		by read_netcmd).

2005-05-27  Timothy Brownawell  <tbrownaw@gmail.com>

	* netsync.cc: Allow REGEXes as well as collections.
		Fix out-of-branch ancestor handling.
	* tests/t_netsync_diffbranch.at: Remove bug report and XFAIL (fixed).
	* commands.cc: Update description fields for netsync commands.
	* monotone.texi: Update documentation.

2005-05-25  Timothy Brownawell  <tbrownaw@gmail.com>

	* tests/t_automate_stdio.at: Make it self-contained.

2005-05-25  Timothy Brownawell  <tbrownaw@gmail.com>

	* contrib/get_stdio.pl (new file): Perl script to parse the output from
	"mtn automate stdio". Used by...
	* tests/t_automate_stdio.at (new file): Test for "mtn automate stdio".
	* testsuite.at: Add it.

2005-05-25  Timothy Brownawell  <tbrownaw@gmail.com>

	* automate.cc ("automate stdio"): Fix block size limiting.
		Honor "output.flush()" in commands.

2005-05-24  Timothy Brownawell  <tbrownaw@gmail.com>

	* automate.cc: Fix buffering for "automate stdio"

2005-05-24  Timothy Brownawell  <tbrownaw@gmail.com>

	* automate.cc: Put back lost "automate certs".

2005-05-24  Matt Johnston  <matt@ucc.asn.au>

	* commands.cc (try_one_merge, CMD(merge), CMD(explicit_merge), 
	CMD(propagate): allow --author flag.

2005-05-24  Timothy Brownawell  <tbrownaw@gmail.com>

	* automate.cc: Fix comment for automate stdio to match the code.
	* monotone.texi: Document ignored locations in automate stdio
	input as reserved.

2005-05-24  Riccardo Ghetta  <birrachiara@tin.it>

	* tests/t_merge_binary.at: new XFAIL test to cover monotone
	inclination to algorithmically merge binary files.

2005-05-24  Richard Levitte  <richard@levitte.org>

	* commands.cc (try_one_merge): Change 'rid' to 'merged_id'.

2005-05-23  Timothy Brownawell  <tbrownaw@gmail.com>

	Fix "automate stdio" input/output format according to ML discussion
	* automate.cc: changed: automate_stdio
		added: print_some_output, class my_stringbuf
	* constants.{cc,hh}: add constant for automate stdio block size
	* monotone.texi: update documentation

2005-05-23  Nathaniel Smith  <njs@codesourcery.com>

	* win32/terminal.cc (have_smart_terminal): Call _isatty on stderr,
	not stdout.

2005-05-23  Richard Levitte  <richard@levitte.org>

	* commands.cc (try_one_merge): Use the value of --date and
	--author if there are any.
	(CMD(merge), CMD(propagate), CMD(explicit_merge)): Change to
	accept --date and --author.

2005-05-23  Riccardo Ghetta  <birrachiara@tin.it>

	* selectors.cc/.hh, database.cc: add two new selectors:
	"earlier or equal than" and "later than".
	* lua.cc/.hh, std-hooks.lua: create a new "expand_date" hook
	* monotone.texi: document the changes
	* testsuite.at, tests/t_selector_later_earlier.at: add specific tests 
	for the new selectors

2005-05-21  Richard Levitte  <richard@levitte.org>

	* Makefile.am: Make monotone.pdf and monotone.dvi depend on
	version.texi.

2005-05-21  Richard Levitte  <richard@levitte.org>

	* monotone.texi: Add a note about the --brief option with
	'monotone log', and restructure the synopsis since it was getting
	a bit silly with all possible variants.

2005-05-21  Richard Levitte  <richard@levitte.org>

	* commands.cc (log_certs): Add two arguments; a separator string
	to be used in front of the second to last cert for multi-valued
	cert types, a bool to say if each cert should be ended with a
	newline.  Overload with shortcuts.
	(CMD(log)): Use the --brief option and implement it using the
	shortcut variants of log_certs.
	* monotone.cc, options.hh: Add the --brief option (OPT_BRIEF
	internally).
	* sanity.cc, sanity.hh (struct sanity): Add the member variable
	and function to hold and set the brief flag.

2005-05-21  Matt Johnston  <matt@ucc.asn.au>

	* tests/t_short_opts.at: remove the saved MT/log message
	from the failed commit.
	* Makefile.am: MAKEINFOFALGS to MAKEINFOFLAGS

2005-05-21  Matt Johnston  <matt@ucc.asn.au>

	* commands.cc (commit): write the log message to MT/log
	during the commit, so it will be available later if the commit
	fails.
	* work.{cc,hh} (write_user_log): new function

2005-05-20  Nathaniel Smith  <njs@codesourcery.com>

	* contrib/mtbrowse.sh: New file.
	* contrib/README: Document it.  Also, document some missed files,
	and re-order listing.
	* Makefile.am (EXTRA_DIST): Add several missing contrib/ files.

2005-05-21  Grahame Bowland  <grahame@angrygoats.net>

	* automate.cc: (automate_certs) change "status" field 
	to "signature". Check whether each cert is trusted, and 
	output in the "trusted" field.
	* testsuite.at: add t_automate_certs.at
	* tests/t_automate_certs.at: Test that the output of 
	"automate certs" is consistent, and that we exit with
	error when rev is incomplete or missing.
	* monotone.texi: update output documentation for 
	"automate certs"

2005-05-20  Emile Snyder  <emile@alumni.reed.edu>

	* annotate.{hh,cc}: Rework to handle lineage dependent line
	mappings and lines which split from a single line in a parent
	revision into multiple lines in some descendent.  Fixes bug where
	some lines remained unannotated.  Fixes wrong assignment of lines
	bug.
	* tests/t_annotate.at: Check no-changes since addition of file
	case.
	* tests/t_annotate_lineage_dependent.at
	* tests/t_annotate_split_lines.at:  New tests.
	* testsuite.at: Add them.
	
2005-05-20  Nathaniel Smith  <njs@codesourcery.com>

	* monotone.texi (Network): Clarify that ports can be specified on
	the command line to serve/pull/push/sync.

2005-05-21  Matt Johnston  <matt@ucc.asn.au>

	* packet.cc (db_packet_writer::~impl, prerequisite.cleanup): 
	add code to remove up circular dependencies between prerequisite
	and delayed_packet shared_ptrs upon destruction, so that unsatisified
	dependency warnings are printed.

2005-05-19  Matt Johnston  <matt@ucc.asn.au>

	* change_set.cc (merge_disjoint_analyses): handle the case where
	a file is dropped on both sides but re-added on one.
	* tests/t_drop_vs_dropadd.at: a test for it
	* testsuite.at

2005-05-19  Derek Scherger  <derek@echologic.com>

	* commands.cc (checkout): rearrange to use --revision option
	* monotone.1: 
	* monotone.texi: document checkout --revision option
	* tests/t_attr.at:
	* tests/t_attributes.at:
	* tests/t_checkout_id_sets_branch.at:
	* tests/t_checkout_noop_on_fail.at:
	* tests/t_checkout_options.at:
	* tests/t_cwork.at:
	* tests/t_delete_dir.at:
	* tests/t_delete_dir_patch.at:
	* tests/t_empty_path.at:
	* tests/t_i18n_file_data.at:
	* tests/t_inodeprints_hook.at:
	* tests/t_inodeprints_update.at:
	* tests/t_largish_file.at:
	* tests/t_lf_crlf.at:
	* tests/t_monotone_up.at:
	* tests/t_netsync_defaults.at:
	* tests/t_netsync_set_defaults.at:
	* tests/t_persistent_server_revision.at:
	* tests/t_rename_added_in_rename.at:
	* tests/t_rename_dir_cross_level.at:
	* tests/t_rename_dir_patch.at:
	* tests/t_single_char_filenames.at:
	* tests/t_subdir_add.at:
	* tests/t_subdir_attr.at:
	* tests/t_subdir_drop.at:
	* tests/t_subdir_rename.at:
	* tests/t_subdir_revert.at:
	* tests/t_tags.at:
	* tests/t_update_off_branch.at:
	* tests/t_versions.at:
	* testsuite.at: add --revision option to checkout

2005-05-18  Richard Levitte  <richard@levitte.org>

	* ui.cc: Move the copyright and license section to the top of the
	file, and add an emacs mode specifier.
	* ui.cc (write_ticks): Change the counter ticker so the trailer
	comes at the end of the counter line instead of the title line.
	This is especially important for code that changes the trailer
	a little now and then.

2005-05-17  Grahame Bowland  <grahame@angrygoats.net>

	* commands.cc: add "automate certs ID" to the help string 
	for the automate command
	* automate.cc: implement "automate certs". Add to the list 
	of commands available through "automate stdio".
	* monotone.texi: document "automate certs"

2005-05-17  Nathaniel Smith  <njs@codesourcery.com>

	* monotone.texi (Network): Document 'serve' as taking more than
	one collection argument.

2005-05-15  graydon hoare  <graydon@pobox.com>

	* rcs_import.cc (note_state_at_branch_beginning): collect
	branch beginning states into a single synthetic commit.

2005-05-15  graydon hoare  <graydon@pobox.com>

	* rcs_import.cc: rewrite most of the branch logic to 
	address issues raised in bugs 13032 and 13063.
	* tests/t_cvsimport_deleted_invar.at: un-XFAIL.

2005-05-16  Matt Johnston  <matt@ucc.asn.au>

	* commands.cc (commit): change scope of the transaction guard so that
	the transaction will fail before MT/revision is written (which could
	leave a non-committed revision/bad working dir).

2005-05-16  Grahame Bowland  <grahame@angrygoats.net>

	* monotone.texi: update "monotone log" documentation
	* commands.cc: fix "monotone log" when run with no --revision args

2005-05-15  Derek Scherger  <derek@echologic.com>

	* tests/t_update_with_blocked_rename.at: new test
	* testsuite.at: call it

2005-05-15  Derek Scherger  <derek@echologic.com>

	* netsync.cc (process_anonymous_cmd, process_auth_cmd): log
	details of permissions allowed/denied
	* tests/t_netsync_permissions.at: new test
	* testsuite.at: call it

2005-05-15  Richard Levitte  <richard@levitte.org>

	* contrib/monotone-notify.pl (revision_is_in_branch): Another
	place where --revision was missing.

2005-05-14  Timothy Brownawell  <tbrownaw@gmail.com>

	* contrib/monoprof.sh: Clean up variable definitions some.
		- Add option --datadir, should now be usable without editing
		variables to match system paths
		- Add option --setup, generates most of the needed files

2005-05-13  Timothy Brownawell  <tbrownaw@gmail.com>

	Add "monotone automate stdio", to let the automation interface
	take commands on standard input.
	* automate.cc: (automate_stdio) New function.
		(automate_command) Add it.
	* commands.cc: Add to description for "automate".
	* monotone.texi: Add to documentation.

2005-05-13  Joel Reed  <joelwreed@comcast.com>

	* tests/t_unidiff3.at: opps. forgot to add this file which
	should have been included as fix for bug 13072.

2005-05-13  Joel Reed  <joelwreed@comcast.com>

	* diff_patch.cc, transforms.cc, testsuite.at: Patch from 
	drepper@redhat.com, who writes: "The attached patch should fix bug
	13072.  I have no idea why the code in transform.cc insists on
	adding an empty line in case the file is empty. Removing the code
	didn't cause any regressions in the test suite and the
	diff_patch.cc change corrects the output format.  A new test case
	is included as well."

2005-05-13  Joel Reed  <joelwreed@comcast.com>

	* automate.cc: add automate attributes command
	* commands.cc: add attributes subcommand helptext
	* contrib/monotone.zsh_completion: use automate attributes
	for completion of monotone attr and cleanup ignore files code
	* tests/t_automate_attributes.at: add testcase
	* testsuite.at: include new testcaes

2005-05-13  Jon Bright  <jon@siliconcircus.com>
	* testsuite.at (UNGZ): Change the way the ungzipping works on
	Win32, in the hope that test 206 will no longer be given invalid
	files.

2005-05-12  Derek Scherger  <derek@echologic.com>

	* automate.cc: bump version number to 1.0
	(struct inventory_item): add pre/post states
	(inventory_paths): remove obsolete function
	(inventory_pre_state, inventory_post_state, inventory_file_state,
	inventory_renames): add fancy new functions
	(automate_inventory): rework for new output format
	* manifest.{cc,hh} (classify_paths): rename to ...
	(classify_manifest_paths): ... this and work solely from manifest
	* monotone.texi: (Automation): update inventory docs
	* tests/t_automate_inventory.at: update for new format and add
	some more tests
	
2005-05-13  Matthew Gregan  <kinetik@orcon.net.nz>

	* HACKING: New file.  First pass at a brief document to help
	newcomers hack on monotone.

2005-05-12  Riccardo Ghetta <birrachiara@tin.it>

	* options.hh (OPT_MSGFILE): New option.
	* monotone.cc (message-file): New option.
	(cpp_main): Handle it.
	* app_state.{cc,hh} (set_message_file): New function.
	* commands.cc (commit): Accept and handle new option.
	* monotone.1, monotone.texi: Document it.
	* tests/t_commit_message_file.at: New test.
	* testsuite.at: Add it.
	
2005-05-12  Timothy Brownawell  <tbrownaw@gmail.com>

	* (20 files): Do not indent with both tabs and spaces in the same file.

2005-05-13  Ulrich Drepper  <drepper@redhat.com>

	* rcs_import.cc (process_one_hunk): Improve handling of corrupt
	RCS files.

2005-05-13  Matthew Gregan  <kinetik@orcon.net.nz>

	* testsuite.at: Fix typo error in Win32 kill logic that was
	causing the testsuites to hang on Win32 machines that don't have
	pskill installed.

2005-05-12  Matthew Gregan  <kinetik@orcon.net.nz>

	* file_io.cc (write_data_impl): Use portable boost::filesystem
	calls in place of unlink(2)/remove(2).

2005-05-12  Grahame Bowland  <grahame@angrygoats.net>

	* commands.cc: Modify the "log" command to accept multiple 
	revisions on command line, and display the log for all 
	of those revisions.

2005-05-11  Nathaniel Smith  <njs@codesourcery.com>

	* std_hooks.lua (ignore_file): Organize a bit more, add
	patterns for autotools cache files, and darcs, codeville, git
	metadata directories.

2005-05-11  Timothy Brownawell  <tbrownaw@gmail.com>

	* revision.cc (expand_dominators): Fix bitmap size-matching.
		(find_common_ancestor_for_merge): Do not wait for ancestors
		to be expanded to the beginning of time before expanding
		dominators. Requires above fix for correct behavior.
	* ChangeLog: Fix date on previous entry.

2005-05-11  Timothy Brownawell  <tbrownaw@gmail.com>

	* contrib/monoprof.sh: Add profiling test for "netsync large file".
		Add options to only run specific profile tests.

2005-05-11  Stanislav Karchebny <stanislav.karchebny@skype.net>

	* contrib/monotone-notify.pl: 'monotone log' takes a revision
	through the --revision= option.

2005-05-11  Richard Levitte  <richard@levitte.org>

	* contrib/monotone-notify.pl: Change all occurences of $symbol' to
	${symbol}' to avoid a confusing Perl warning.

2005-05-11  Joel Reed  <joelwreed@comcast.com>

	* contrib/monotone.zsh_completion: add zsh completion contrib.

2005-05-11  Matt Johnston  <matt@ucc.asn.au>

	* tests/t_add_intermediate_MT_path.at: remove the drop dir part
	* tests/t_delete_dir.at: add a note about re-enabling the above test
	* tests/t_cvsimport3.at: ignore stderr

2005-05-11  Matt Johnston  <matt@ucc.asn.au>

	* rcs_import.cc (find_branchpoint): if a branch is derived from two 
	differing parent branches, take the one closest to the trunk.
	* tests/t_cvsimport3.at: add a test for cvs_importing where branches
	come off a vendor import.
	* testsuite.at: add it

2005-05-11  Nathaniel Smith  <njs@codesourcery.com>

	* work.cc (build_deletions): Disable delete_dir.

2005-05-11  Matthew Gregan  <kinetik@orcon.net.nz>

	* constants.cc (constants::bufsz): Increase buffer size.  Reduces
	the runtime to tests/t_netsync_largish_file.at by four to seven
	times on my test machines.

2005-05-10  Timothy Brownawell  <tbrownaw@gmail.com>

	* revision.cc: Make expand_{ancestors,dominators} twice as fast.
	Loop over revisions in the other direction so that changes at the
	frontier propogate fully in 1 pass, instead of one level at a time.

2005-05-10  Timothy Brownawell  <tbrownaw@gmail.com>

	* packet.{cc,hh}: Give packet_consumer and children a callback to call
	after writing out a revision.
	* netsync.cc: Use this callback to add a "revisions written" ticker,
	to provide user feedback while sanity checking.

2005-05-10  Timothy Brownawell  <tbrownaw@gmail.com>

	* ui.cc: Make tick_write_count take less horizontal space

2005-05-09  Nathaniel Smith  <njs@codesourcery.com>

	* AUTHORS: Give Riccardo his real name.
	* ChangeLog: Likewise.

2005-05-09  Riccardo Ghetta <birrachiara@tin.it>
	
	* std_hooks.lua: Support kdiff3.

2005-05-09  Matthew Gregan  <kinetik@orcon.net.nz>

	* lua.cc (loadstring, run_string): New parameter to identify the
	source of the Lua string being loaded.
	(add_{std,test}_hooks, load_rcfile): Pass an identity through.

2005-05-09  Matthew Gregan  <kinetik@orcon.net.nz>

	* monotone.cc: Absolutify and tilde expand pid file.

2005-05-09  Matthew Gregan  <kinetik@orcon.net.nz>

	* testsuite.at: Revert bogus changes committed in revision 9d478.

2005-05-09  Matt Johnston  <matt@ucc.asn.au>

	* commands.cc (pid_file): use fs::path .empty() rather than ==, since
	boost 1.31 doesn't seem to have the latter.

2005-05-08  Matthew Gregan  <kinetik@orcon.net.nz>

	* lua.cc (report_error, load{file,string}): New member functions.
	Error handling in call moved into report_error.
	(call): Call report_error.
	(run_{file,string}): Call load{file,string} member functions to
	load Lua code into the VM.  Allows us to report syntax errors when
	loading rc files.
	* testsuite.at: test_hooks.lua was calling nonexistent (obsolete)
	strfind function and failing silently.  The improved error
	reporting from Lua caught this and cause testsuite failures.

2005-05-08  Matthew Gregan  <kinetik@orcon.net.nz>

	* monotone.1: Document --pid-file option.  Also make some minor
	spelling and punctuation fixes.

2005-05-08  Timothy Brownawell  <tbrownaw@gmail.com>
	* app_state.cc: {read,write}_options now print a warning instead of
	failing on unreadable/unwritable MT/options .
	* tests/t_unreadable_MT.at: add matching test
	* testsuite.at: add test
	* tests/README: Mention that new tests must be added to testsuite.at
	* work.cc: (get_revision_id) Friendlier error message for
	unreadable MT/revision .

2005-05-08  Matthew Gregan  <kinetik@orcon.net.nz>

	* monotone.texi: Right words, wrong order.
	* testsuite.at: Drop pid mapping trickery, it doesn't work
	consistently.  We now try and use SysInternal's pskill to kill the
	process.  If pskill is not available, we fall back to the old
	'kill all monotone processes' method. These changes affect
	Win32/MingW only.

2005-05-07  Matthew Gregan  <kinetik@orcon.net.nz>

	* commands.cc (pid_file): Remove leftover debugging output.
	* configure.ac: Correct typos in TYPE_PID_T test.
	* testsuite.at: Use some trickery on MingW/Cygwin to map the
	Windows pid to the Cygwin pid.
	* win32/process.cc (process_wait): Correct return type.
	(process_spawn): Replace dropped cast on return.

2005-05-07  Matt Johnston <matt@ucc.asn.au>

	* change_set.cc: fix the code which skips deltas on deleted files,
	  it was looking at the merged filename not the ancestor
	  filename.
	* tests/t_drop_vs_patch_rename.at: a test for the above fix
	* testsuite.at: add it

2005-05-06 Timothy Brownawell <tbrownaw@gmail.com>

	* contrib/monoprof.sh: Add lcad test.
		Add options to pull/rebuild before profiling.

2005-05-06  Nathaniel Smith  <njs@codesourcery.com>

	* INSTALL: s/g++ 3.2 or 3.3/g++ 3.2 or later/.

2005-05-06  Nathaniel Smith  <njs@codesourcery.com>

	* monotone.1: 
	* monotone.texi (Commands, Importing from CVS, RCS): Clarify
	cvs_import documentation on cvsroot vs. module issues.

2005-05-05  Richard Levitte  <richard@levitte.org>

	* AUTHORS: Add rghetta.

2005-05-05  Matthew Gregan  <kinetik@orcon.net.nz>

	* monotone.texi: Document --pid-file option for serve command.
	* app_state.{cc,hh} (set_pidfile, pidfile): New function, new
	member.
	* commands.cc (pid_file): New class.
	(CMD(serve)): Use pid_file.
	* monotone.cc (coptions, cppmain): Add command-specific option
	--pid-file.
	* options.hh (OPT_PIDFILE): New option.
	* {unix,win32}/process.cc (get_process_id): New function.
	(process_{spawn,wait,kill}): Use pid_t.
	* platform.hh (process_{spawn,wait,kill}): Use pid_t.
	(get_process_id): New function
	* configure.ac: Test for pid_t.
	* lua.cc (monotone_{spawn,wait,kill}_for_lua): Use pid_t.
	* testsuite.at: Update netsync kill functions to use pid file.
	* tests/t_netsync_sigpipe.at: Update to use pid file.
	* tests/t_netsync_single.at: Update to use pid file.

2005-05-04  Nathaniel Smith  <njs@codesourcery.com>

	* tests/t_monotone_up.at: New test.
	* testsuite.at: Add it.

2005-05-05  Matthew Gregan  <kinetik@orcon.net.nz>

	* work.cc: Use attr_file_name rather than hardcoded strings.

2005-05-04  Brian Campbell  <brian.p.campbell@dartmouth.edu>

	* contrib/monotone.el (monotone-vc-register): Fix arguments to
	monotone-cmd-buf, to make work.

2005-05-03  Nathaniel Smith  <njs@codesourcery.com>

	* file_io.cc (read_data_for_command_line): Check that file exists,
	if reading a file.

2005-05-04  Matthew Gregan  <kinetik@orcon.net.nz>

	* configure.ac: Add TYPE_SOCKLEN_T function from the Autoconf
	archive.	
	* cryptopp/cryptlib.h (NameValuePairs): Change GetVoidValue from a
	pure virtual to an implemented (but never called) member function
	to work around build problem with GCC 4 on OS X 10.4
	* netxx/osutil.h: Include config.h, use new HAVE_SOCKLEN_T define
	to determine socklen_t type.

2005-05-03  Nathaniel Smith  <njs@codesourcery.com>

	* lua.cc (load_rcfile): Make a version that takes utf8 strings,
	and understands -.
	* app_state.cc (load_rcfiles): Use it.
	* file_io.{cc,hh} (absolutify_for_command_line): New function.
	* monotone.cc (cpp_main): Use it.
	* tests/t_rcfile_stdin.at: New test.
	* testsuite.at: Include it.

2005-05-03  Nathaniel Smith  <njs@codesourcery.com>

	* netsync.cc (load_epoch): Remove unused function.

2005-05-03  Matthew Gregan  <kinetik@orcon.net.nz>

	* tests/t_cvsimport_manifest_cycle.at: Add missing symbols.
	* tests/t_cvsimport_deleted_invar.at: Add new test.
	* testsuite.at: New test.

2005-05-03  Nathaniel Smith  <njs@codesourcery.com>

	* netsync.cc (run_netsync_protocol): Don't use the word
	"exception" in error messages.

2005-05-03  Nathaniel Smith  <njs@codesourcery.com>

	* UPGRADE: Fix version number.

2005-05-03  Nathaniel Smith  <njs@codesourcery.com>

	* debian/compat: New file.

2005-05-03  Nathaniel Smith  <njs@codesourcery.com>

	* UPGRADE: Mention upgrading from 0.18.
	* debian/copyright: Re-sync with AUTHORS.
	* win32/monotone.iss, monotone.spec, debian/changelog: Bump
	version numbers to 0.19.
	* NEWS: Finish updating for 0.19.

2005-05-03  Jon Bright  <jon@siliconcircus.com>
	* win32/monotone.iss: Bump version to 0.19
	
2005-05-03  Jon Bright  <jon@siliconcircus.com>
	* tests/t_automate_select.at: Use arithmetic comparison for
	checking output of wc, since wc pads its results with initial
	spaces on MinGW.
	
2005-05-03  Nathaniel Smith  <njs@codesourcery.com>

	* tests/t_cvsimport2.at: Pass correct module directory.

2005-05-02  Nathaniel Smith  <njs@codesourcery.com>

	* configure.ac: Bump version to 0.19.
	* NEWS: Tweaks.
	* Makefile.am (MOST_SOURCES): Add options.hh.
	(%.eps): Fix ps2eps calling convention.
	* po/monotone.pot: Regenerate.
	* testsuite.at (CHECK_SAME_CANONICALISED_STDOUT): New macro.

2005-05-02  Nathaniel Smith  <njs@codesourcery.com>

	* NEWS: More updates.
	* rcs_import.cc (store_manifest_edge): Fix some edge cases.
	* tests/t_cvsimport_manifest_cycle.at: Make work.  Un-XFAIL.

2005-05-01  Matt Johnston  <matt@ucc.asn.au>

	* diff_patch.cc (normalize_extents): broaden the condition when
	changes can be normalised.
	* tests/t_merge_6.at: now passes.

2005-05-01  Emile Snyder  <emile@alumni.reed.edu>

	* annotate.cc: Fix bug that njs pointed out when a merge has one
	side with no changes.  Be smarter about how we get parent
	file_id's to do file diffs; give another big speedup.
	* tests/t_annotate_copy_all.at: New test for the bug that is fixed.
	* testsuite.at: Add the new test.

2005-05-02  Richard Levitte  <richard@levitte.org>

	* tests/t_override_author_date.at: Adapt to the new way to give
	revision IDs to 'monotone log'.

2005-05-01  Richard Levitte  <richard@levitte.org>

	* monotone.texi: Document the change in 'monotone log'.

2005-05-01  Riccardo Ghetta <birrachiara@tin.it>

	* commands.cc (CMD(log)): Use --revision.

2005-05-02  Matt Johnston  <matt@ucc.asn.au>

	* netsync.cc (process_auth_cmd): make it clearer what the "unknown
	key hash" refers to.

2005-05-01  Richard Levitte  <richard@levitte.org>

	* commands.hh: Expose complete_commands().
	* commands.cc (explain_usage, command_options, process): Don't
	call complete_command().  Except the caller to have done that
	already.
	* monotone.cc (cpp_main): Start with completing the command after
	processing the options.  Use the result everywhere the command is
	required.  This avoids giving the user duplicate (or in some case,
	triplicate) messages about command expansion.

2005-04-30  Derek Scherger  <derek@echologic.com>

	* app_state.{cc,hh}: remove --all-files option
	* automate.cc: move inventory command and associated stuff here from ...
	* commands.cc: ... here, where it has been removed
	* monotone.1: relocate inventory command, remove --all-files option
	* monotone.cc: remove --all-files option
	* monotone.texi: relocate inventory documentation to automation
	section, remove --all-files option
	* tests/t_automate_inventory.at: renamed and updated for move to automate
	* testsuite.at: adjust for rename

2005-04-30  Derek Scherger  <derek@echologic.com>

	* Makefile.am (MOST_SOURCES): add restrictions.{cc,hh} 
	* commands.cc (extract_rearranged_paths): 
	(extract_delta_paths):
	(extract_changed_paths):
	(add_intermediate_paths):
	(restrict_path_set):
	(restrict_rename_set):
	(restrict_path_rearrangement):
	(restrict_delta_map):
	(calculate_restricted_rearrangement):
	(calculate_restricted_revision):
	(calculate_current_revision):
	(calculate_restricted_change_set): move to restrictions.{cc,hh}
	(maybe_update_inodeprints):
	(cat):
	(dodiff):
	(update): rename calculate_current_revision to
	calculate_unrestricted_revision
	* database_check.hh: update header guard #define
	* restrictions.{cc,hh}: add new files

2005-04-30  Nathaniel Smith  <njs@codesourcery.com>

	* commands.cc: Add a placeholder OPT_NONE for commands that don't
	take any command-specific options; use it everywhere.  Now the
	last argument to CMD never starts with %, and the last argument is
	always required to be present.

2005-04-30  Richard Levitte  <richard@levitte.org>

	* contrib/monotone-nav.el (mnav-rev-make): Move it so it's defined
	after the definition of the macro mnav-rev-id.  Otherwise, the
	byte compiler complains there is no setf method for mnav-rev-id.

2005-04-30  Nathaniel Smith  <njs@codesourcery.com>

	* monotone.texi (Database): Minor correction.

2005-04-30  Nathaniel Smith  <njs@codesourcery.com>

	* vocab.cc (trivially_safe_file_path): New function.
	(verify): Use it.
	(test_file_path_verification, test_file_path_normalization): Add a
	few more checks.

	* transforms.{cc,hh} (localized_as_string): New function.
	* {win32,unix}/inodeprint.cc (inodeprint_file): Use it, to avoid
	mkpath().

	* commands.cc (add_intermediate_paths): Hand-code intermediate
	path generator, taking advantage of normalization of file_path's,
	to avoid mkpath().

2005-04-29  Joel Rosdahl  <joel@rosdahl.net>

	* monotone.texi: Minor corrections.

2005-04-29  Nathaniel Smith  <njs@codesourcery.com>

	* commands.cc (ls_tags): Sort output.
	* tests/t_tags.at: Test that output is sorted.

2005-04-29  Derek Scherger  <derek@echologic.com>

	* commands.cc (struct file_itemizer): move to ...
	* work.hh (file_itemizer} ... here
	* work.cc (file_itemizer::visit_file} ... and here

2005-04-29  Emile Snyder  <emile@alumni.reed.edu>

	* annotate.cc (do_annotate_node): Stop doing expensive
	calculate_arbitrary_change_set when we already know we have parent
	and child revisions.  Cuts annotate run time in half.
	
2005-04-29  Nathaniel Smith  <njs@codesourcery.com>

	* commands.cc (update_inodeprints): Rename to...
	(refresh_inodeprints): ...this, so 'monotone up' continues to mean
	update.
	
	* monotone.texi (Inodeprints): Mention refresh_inodeprints in the
	Inodeprints section.
	
	* testsuite.at: 
	* tests/t_update_inodeprints.at: 
	* tests/t_refresh_inodeprints.at: 
	* monotone.texi (Working Copy, Commands): 
	* monotone.1: Update accordingly.

2005-04-29  Nathaniel Smith  <njs@codesourcery.com>

	* change_set.cc (dump_change_set): Don't truncate output.
	(invert_change_test): New unit test.
	(invert_change_set): Make it pass.  This fixes (some?)
	isect.empty() invariant failures.
	
	* NEWS: Start updating for 0.19.

	* revision.cc (check_sane_history): Make comment more
	informative.

2005-04-29  Grahame Bowland  <grahame@angrygoats.net>

	* netxx/types.h: Add new NetworkException type network 
	issue not caused by calling program
	* netsync.cc: Catch Netxx::NetworkException and display 
	as informative_error.
	* netxx/address.cxx: NetworkException for unparsable URIs.
	* netxx/datagram.cxx: NetworkException for connection failure.
	* netxx/resolve_getaddrinfo.cxx, resolve_gethostbyname.cxx:
	NetworkException when DNS resolution fails.
	* netxx/serverbase.cxx: NetworkException if unable to bind 
	to server port.
	* netxx/streambase.cxx: NetworkException if unable to 
	connect.

2005-04-28  Nathaniel Smith  <njs@codesourcery.com>

	* tests/t_netsync_error.at: New test.
	* testsuite.at: Add it.

2005-04-28  Nathaniel Smith  <njs@codesourcery.com>

	* tests/t_rename_attr.at: Fix a bit; also test that rename refuses
	to move a file to a name that already has attrs.
	* work.cc (build_rename): Cleanup a bit; refuse to move a file to
	a name that already has attrs.

	* monotone.texi (Working Copy): Document explicitly that "drop"
	and "rename" do not modify the filesystem directly, and do affect
	attributes.

2005-04-28  Derek Scherger  <derek@echologic.com>

	* commands.cc (get_work_path): 
	(get_revision_path): 
	(get_revision_id):
	(put_revision_id):
	(get_path_rearrangement):
	(remove_path_rearrangement):
	(put_path_rearrangement):
	(update_any_attrs):
	(get_base_revision):
	(get_base_manifest): move to work.{cc,hh}
	(update): indicate optional revision with [ and ]
	(explicit_merge): indicate optional ancestor with [ and ] 

	* manifest.{cc,hh} (extract_path_set): move here from work.{cc,hh}
	* revision.{cc,hh} (revision_file_name): move to work.{cc,hh}

	* work.{cc,hh} (extract_path_set): move to manifest.{cc,hh}
	(get_work_path): 
	(get_path_rearrangement): 
	(remove_path_rearrangement): 
	(put_path_rearrangement): 
	(get_revision_path): 
	(get_revision_id): 
	(put_revision_id): 
	(get_base_revision): 
	(get_base_manifest): 
	(update_any_attrs): move here from commands.cc
	
2005-04-28  Derek Scherger  <derek@echologic.com>

	* ChangeLog: 
	* Makefile.am
	* tests/t_automate_select.at: merge fixups

2005-04-28  Emile Snyder <emile@alumni.reed.edu>

	* annotate.cc: Fix broken build after propagate from .annotate
	branch to mainline.  The lcs stuff was changed to use
	quick_allocator, so our use of it had to change as well.
	
2005-04-28  Emile Snyder  <emile@alumni.reed.edu>

	* commands.cc: New command "annotate"
	* annotate.{cc,hh}: New files implement it.
	* Makefile.am: Build it.
	* monotone.texi: Document it.	
	* tests/t_annotate.at:
	* tests/t_annotate_add_collision.at:
	* tests/t_annotate_branch_collision.at: 
	* testsuite.at: Test it.
	
2005-04-28  Matt Johnston  <matt@ucc.asn.au>

	* tests/t_merge_6.at: narrow the testcase down considerably.

2005-04-28  Matt Johnston  <matt@ucc.asn.au>

	* tests/t_merge_6.at, testsuite.at: add a new test for the case where
	duplicate lines appear in a file during a merge. This testcase can
	be correctly handled by merge(1).

2005-04-28  Matt Johnston  <matt@ucc.asn.au>

	* tests/t_i18n_file.at, transforms.cc: OS X expects all paths to be
	utf-8, don't try to use other encodings in the test.

2005-04-28  Richard Levitte  <richard@levitte.org>

	* tests/t_automate_select.at: silly ignores not needed any more.

2005-04-28  Richard Levitte  <richard@levitte.org>

	* commands.cc (complete): Don't talk of there really was no
	expansion.

2005-04-28  Richard Levitte  <richard@levitte.org>

	* commands.cc, commands.hh: Selector functions and type are moved
	to...
	* selectors.cc, selectors.hh: ... these files.
	* database.cc, database.hh: Adapt to this change.
	* automate.cc (automate_select): New function, implements
	'automate select'.
	(automate_command): Use it.
	* monotone.texi (Automation): Document it.

	* tests/t_automate_select.at: New test.
	* testsuite.at: Use it.

	* Makefile.am (MOST_SOURCES): reorganise.  Add selectors.{cc,hh}.

2005-04-27  Derek Scherger  <derek@echologic.com>

	* commands.cc (ls_unknown): remove unneeded braces
	(struct inventory_item): new struct for tracking inventories
	(print_inventory): removed old output functions 
	(inventory_paths): new functions for paths, data and renames
	(inventory): rework to display two column status codes
	* monotone.texi (Informative): update for new status codes
	* tests/t_inventory.at: update for two column status codes

2005-04-27  Richard Levitte  <richard@levitte.org>

	* quick_alloc.hh: Define QA_SUPPORTED when quick allocation is
	supported.
	* sanity.hh: Only defined the QA(T) variants of checked_index()
	when QA_SUPPORTED is defined.

2005-04-27  Joel Reed  <joelwreed@comcast.com>

	* work.cc: on rename move attributes as well.
	* tests/t_rename_attr.at: No longer a bug.

2005-04-27  Nathaniel Smith  <njs@codesourcery.com>

	* monotone.texi (Working Copy, Commands): Document update_inodeprints.
	* monotone.1: Likewise.

	* tests/t_update_inodeprints.at: New test.
	* testsuite.at: Add it.

2005-04-27  Richard Levitte  <richard@levitte.org>

	* database.cc (selector_to_certname): Add a case for
	commands::sel_cert.

2005-04-27  Richard Levitte  <richard@levitte.org>

	* sanity.hh: Add a couple of variants of checked_index() to
	accomodate for indexes over vector<T, QA(T)>.

	* commands.hh: Add new selector to find arbitrary cert name and
	value pairs.  The syntax is 'c:{name}={value}'.
	* commands.cc (decode_selector): Recognise it.
	* database.cc (complete): Parse it.
	* std_hooks.lua (expand_selector): Add an expansion for it.
	* monotone.texi (Selectors): Document it.

	* tests/t_select_cert.at: Add test.
	* testsuite.at: Use it.

2005-04-27  Matt Johnston  <matt@ucc.asn.au>

	* vocab.cc (verify(file_path)): don't find() twice.
	* change_set.cc (extend_state): remove commented out line 

2005-04-27  Matthew Gregan  <kinetik@orcon.net.nz>

	* tests/t_cvsimport_manifest_cycle.at: New test.
	* testsuite.at: Add test.
	* AUTHORS: Add self.

2005-04-27  Nathaniel Smith  <njs@codesourcery.com>

	* AUTHORS: Add Timothy Brownawell.

2005-04-27  Timothy Brownawell  <tbrownaw@gmail.com>

	* ui.{cc,hh}: Delegate tick line blanking to tick_writers.

2005-04-27  Matt Johnston  <matt@ucc.asn.au>

	* change_set.cc (extend_state): don't mix find() and insert() on
	the path_state, to avoid hitting the smap's worst-case.

2005-04-27  Matt Johnston  <matt@ucc.asn.au>

	* change_set.cc (confirm_proper_tree): move things out of the loops
	for better performance.

2005-04-26  Nathaniel Smith  <njs@codesourcery.com>

	* work.cc: Don't include boost/regex.hpp.

2005-04-26  Nathaniel Smith  <njs@codesourcery.com>

	* manifest.cc, inodeprint.cc: Don't include boost/regex.hpp.

2005-04-26  Nathaniel Smith  <njs@codesourcery.com>

	* sqlite/vdbeaux.c (MAX_6BYTE): Apply patch from
	http://www.sqlite.org/cvstrac/chngview?cn=2445.  It shouldn't
	affect monotone's usage, but just in case.

2005-04-26  Nathaniel Smith  <njs@codesourcery.com>

	* rcs_import.cc (struct cvs_key, process_branch): Fix
	indentation.
	(build_change_set): Handle the case where a file is "added dead".

	* tests/t_cvsimport2.at: Un-XFAIL, improve description.

2005-04-26  Richard Levitte  <richard@levitte.org>

	* monotone.cc (cpp_main): Count the number of command specific
	options exist.  If there is any, add a title for them.

2005-04-26  Matt Johnston  <matt@ucc.asn.au>

	* change_set.cc (analyze_rearrangement): get rid of damaged_in_first
	since it is not used.

2005-04-26  Matt Johnston  <matt@ucc.asn.au>

	* monotone.texi: fix mashed up merge of docs for kill_rev_locally
	and db check.

2005-04-26  Richard Levitte  <richard@levitte.org>

	* monotone.cc, commands.cc: Make some more options global.

2005-04-25  Nathaniel Smith  <njs@codesourcery.com>

	* tests/t_i18n_file_data.at: New test.
	* testsuite.at: Add it.

2005-04-25  Nathaniel Smith  <njs@codesourcery.com>

	* automate.cc (automate_parents, automate_children) 
	(automate_graph): New automate commands.
	(automate_command): Add them.
	* commands.cc (automate): Synopsisfy them.
	* monotone.texi (Automation): Document them.
	* tests/t_automate_graph.at, test/t_parents_children.at: Test
	them.
	* testsuite.at: Add the tests.

	* tests/t_automate_ancestors.at: Remove obsolete comment.
	
2005-04-24  Derek Scherger  <derek@echologic.com>

	* tests/t_rename_file_to_dir.at:
	* tests/t_replace_file_with_dir.at:
	* tests/t_replace_dir_with_file.at: new bug reports
	* testsuite.at: include new tests

2005-04-24  Derek Scherger  <derek@echologic.com>

	* app_state.{cc,hh} (app_state): add all_files flag to the constructor
	(set_all_files): new method for setting flag

	* basic_io.{cc,hh} (escape): expose public method to quote and
	escape file_paths
	(push_str_pair): use it internally

	* commands.cc (calculate_restricted_rearrangement): new function
	factored out of calculate_restricted_revision
	(calculate_restricted_revision): use new function
	(struct unknown_itemizer): rename to ...
	(struct file_itemizer): ... this; use a path_set rather than a
	manifest map; build path sets of unknown and ignored files, rather
	than simply printing them
	(ls_unknown): adjust to compensate for itemizer changes
	(print_inventory): new functions for printing inventory lines from
	path sets and rename maps
	(inventory): new command for printing inventory of working copy
	files

	* manifest.cc (inodeprint_unchanged): new function factored out
	from build_restricted_manifest_map
	(classify_paths): new function to split paths from an old manifest
	into unchanged, changed or missing sets for inventory
	(build_restricted_manifest_map): adjust to use
	inodeprint_unchanged
	* manifest.hh (classify_paths): new public function
	
	* monotone.1: document new inventory command and associated
	--all-files option

	* monotone.cc: add new --all-files option which will be specific
	to the inventory command asap

	* monotone.texi (Informative): document new inventory command
	(Commands): add manpage entry for inventory
	(OPTIONS): add entries for --xargs, -@ and --all-files

	* tests/t_status_missing.at: remove bug priority flag
	* tests/t_inventory.at: new test
	* testsuite.at: include new test
	
2005-04-24  Nathaniel Smith  <njs@codesourcery.com>

	* monotone.texi (Database): Document 'db kill_rev_locally'.

2005-04-24  Nathaniel Smith  <njs@codesourcery.com>

	* ChangeLog: Fixup after merge.

2005-04-24  Nathaniel Smith  <njs@codesourcery.com>

	* manifest.cc (build_restricted_manifest_map): Careful to only
	stat things once on the inodeprints fast-path.
	(read_manifest_map): Hand-code a parser, instead of using
	boost::regex.
	* inodeprint.cc (read_inodeprint_map): Likewise.

2005-04-23  Derek Scherger  <derek@echologic.com>

	* (calculate_restricted_revision): remove redundant variables,
	avoiding path_rearrangement assignments and associated sanity
	checks
	(calculate_current_revision): rename empty to empty_args for
	clarity

2005-04-23  Derek Scherger  <derek@echologic.com>

	* commands.cc (calculate_base_revision): rename to ...
	(get_base_revision): ... this, since it's not calculating anything
	(calculate_base_manifest): rename to ...
	(get_base_manifest): ... this, and call get_base_revision
	(calculate_restricted_revision): call get_base_revision and remove
	missing files stuff
	(add):
	(drop):
	(rename):
	(attr): call get_base_manifest
	(ls_missing): 
	(revert): call get_base_revision
	* manifest.{cc,hh} (build_restricted_manifest_map): don't return
	missing files and don't produce invalid manifests; do report on
	all missing files before failing
	
2005-04-23  Derek Scherger  <derek@echologic.com>

	* app_state.cc:
	* database.cc:
	* file_io.{cc, hh}: fix bad merge

2005-04-23  Nathaniel Smith  <njs@codesourcery.com>

	* database.cc (put_key): Check for existence of keys with
	conflicting key ids, give more informative message than former SQL
	constraint error.

2005-04-23  Nathaniel Smith  <njs@codesourcery.com>

	* transforms.cc (filesystem_is_ascii_extension_impl): Add EUC to
	the list of ascii-extending encodings.

	* tests/t_multiple_heads_msg.at: Make more robust, add tests for
	branching.

2005-04-23  Nathaniel Smith  <njs@codesourcery.com>

	* app_state.cc (restriction_includes): Remove some L()'s that were
	taking 5-6% of time in large tree diff.

2005-04-23  Nathaniel Smith  <njs@codesourcery.com>

	* file_io.{cc,hh} (localized): Move from here...
	* transforms.{cc,hh} (localized): ...to here.  Add lots of gunk to
	avoid calling iconv whenever possible.

2005-04-23  Richard Levitte  <richard@levitte.org>

	* monotone.cc, options.hh: Move the option numbers to options.hh,
	so they can be easily retrieved by other modules.
	* monotone.cc: split the options table in global options and
	command specific options.  The former are always understood, while
	the latter are only understood by the commands that declare it
	(see below).
	(my_poptStuffArgFile): There's no need to keep a copy of the
	stuffed argv.  This was really never a problem.
	(coption_string): New function to find the option string from an
	option number.
	(cpp_main): Keep track of which command-specific options were
	given, and check that the given command really uses them.  Make
	sure that when the help is written, only the appropriate command-
	specific options are shown.  We do this by hacking the command-
	specific options table.
	Throw away sub_argvs, as it's not needed any more (and realy never
	was).

	* commands.cc: Include options.hh to get the option numbers.
	(commands_ops): New structure to hold the option
	numbers used by a command.
	(commands): Use it.
	(command_options): Function to get the set of command-specific
	options for a specific command.
	(CMD): Changed to take a new parameter describing which command-
	specific options this command takes.  Note that for commands that
	do not take command-specific options, this new parameter must
	still be given, just left empty.
	Update all commands with this new parameter.
	* commands.hh: Declare command_options.

	* tests/t_automate_heads.at: 'automate heads' never used the value
	of --branch.
	* tests/t_sticky_branch.at: and neither did 'log'...
	* tests/t_update_missing.at: nor did 'add'...

2005-04-23  Matthew Gregan  <kinetik@orcon.net.nz>

	* tests/t_diff_currev.at: Use CHECK_SAME_STDOUT.

2005-04-23  Matthew Gregan  <kinetik@orcon.net.nz>

	* tests/t_diff_currev.at: New test.
	* testsuite.at: Add new test.

2005-04-22  Christof Petig <christof@petig-baender.de>

	* sqlite/*: update to sqlite 3.2.1

2005-04-22  Nathaniel Smith  <njs@codesourcery.com>

	* manifest.cc (build_restricted_manifest_map): Fixup after merge
	-- use file_exists instead of fs::exists.

2005-04-22  Derek Scherger  <derek@echologic.com>

	* manifest.{cc,hh} (build_restricted_manifest_map): keep and
	return a set of missing files rather than failing on first missing
	file
	* commands.cc (calculate_restricted_revision): handle set of
	missing files
	* revision.hh: update comment on the format of a revision
	* tests/t_status_missing.at: un-XFAIL and add a few tests
	
2005-04-22  Nathaniel Smith  <njs@codesourcery.com>

	* vocab.cc (verify(file_path), verify(local_path)): Normalize
	paths on the way in.
	* tests/t_normalized_filenames.at: Fix to match behavior
	eventually declared "correct".

2005-04-22  Nathaniel Smith  <njs@codesourcery.com>

	* vocab.{cc,hh}: Make verify functions public, make ATOMIC(foo)'s
	verify function a friend of foo, add ATOMIC_NOVERIFY macro, add
	long comment explaining all this.
	* vocab_terms.hh: Add _NOVERIFY to some types.

2005-04-22  Nathaniel Smith  <njs@codesourcery.com>

	* file_io.{cc,hh} (localized): Take file_path/local_path instead
	of string; expose in public interface.  Adjust rest of file to
	match.
	(walk_tree): Don't convert the (OS-supplied) current directory
	from UTF-8 to current locale.
	
	* transforms.{cc,hh} (charset_convert): Be more informative on
	error.
	(calculate_ident): Localize the filename, even on the fast-path.
	Also assert file exists and is not a directory, since Crypto++
	will happily hash directories.  (They are like empty files,
	apparently.)
	
	* manifest.cc (build_restricted_manifest_map): Use file_exists
	instead of fs::exists, to handle localized paths.
	* {win32,unix}/inodeprint.cc (inodeprint_file): Use localized
	filenames to stat.

	* tests/t_i18n_file.at: Rewrite to work right.

	* tests/t_normalized_filenames.at: New test.
	* testsuite.at: Add it.
	* vocab.cc (test_file_path_verification): MT/path is not a valid
	file_path either.
	(test_file_path_normalization): New unit-test.

2005-04-22  Joel Reed  <joelwreed@comcast.net>

	* work.cc (build_deletions) : on drop FILE also drop attributes.
	* tests/t_drop_attr.at : test for success now, fixed bug.

2005-04-22  Jon Bright <jon@siliconcircus.com>
	* monotone.texi: Changed all quoting of example command lines to
	use " instead of ', since this works everywhere, but ' doesn't
	work on Win32

2005-04-21  Jeremy Cowgar  <jeremy@cowgar.com>

	* tests/t_multiple_heads_msg.at: Now checks to ensure 'multiple head'
	  message does not occur on first commit (which creates a new head
	  but not multiple heads).
	* commands.cc (CMD(commit)): renamed head_size to better described
	  old_head_size, now checks that old_head_size is larger than 0 as
	  well otherwise, on commit of a brand new project, a new head was
	  detected and a divergence message was displayed.

2005-04-21  Richard Levitte  <richard@levitte.org>

	* commands.cc (ALIAS): refactor so you don't have to repeat all
	the strings given to the original command.
	(ALIAS(ci)): added as a short form for CMD(commit).

	* Makefile.am (%.eps): create .eps files directly from .ps files,
	using ps2eps.

2005-04-21 Sebastian Spaeth <Sebastian@SSpaeth.de>

	* monotone.texi: add command reference docs about kill_rev_locally
	
2005-04-21  Nathaniel Smith  <njs@codesourcery.com>

	* change_set.cc (apply_path_rearrangement_can_fastpath) 
	(apply_path_rearrangement_fastpath) 
	(apply_path_rearrangement_slowpath, apply_path_rearrangement):
	Refactor into pieces, so all versions of apply_path_rearrangement
	can take a fast-path when possible.

2005-04-21  Jeremy Cowgar  <jeremy@cowgar.com>

	* commands.cc: Renamed maybe_show_multiple_heads to
	  notify_if_multiple_heads, renamed headSize to head_size for
	  coding standards/consistency.
	* tests/t_multiple_heads_msg.at: Added to monotone this time.

2005-04-20  Jeremy Cowgar  <jeremy@cowgar.com>

	* commands.cc: Added maybe_show_multiple_heads, update now notifies
	  user of multiple heads if they exist, commit now notifies user
	  if their commit created a divergence.
	* tests/t_multiple_heads_msg.at: Added
	* testsuite.at: Added above test

2005-04-20  Nathaniel Smith  <njs@codesourcery.com>

	* Makefile.am (EXTRA_DIST): Put $(wildcard) around "debian/*", so
	it will actually work.

2005-04-20  Nathaniel Smith  <njs@codesourcery.com>

	* Makefile.am (EXTRA_DIST): Include tests, even when not building
	packages out in the source directory.

2005-04-20  Matthew Gregan  <kinetik@orcon.net.nz>

	* commands.cc (kill_rev_locally): Move up with rest of non-CMD()
	functions.  Mark static.  Minor whitespace cleanup.
	* commands.hh (kill_rev_locally): Declaration not needed now.

2005-04-20 Sebastian Spaeth <Sebastian@SSpaeth.de>
	* automate.cc: fix typo, add sanity check to avoid empty r_id's
	bein passed in. The automate version was bumped to 0.2 due to
	popular request of a single person.
	* t_automate_ancestors.at: adapt test; it passes now

2005-04-20 Sebastian Spaeth <Sebastian@SSpaeth.de>
	* testuite.at:
	* t_automate_ancestors.at: new test; automate ancestors. This is still
	_failing_ as a) it outputs empty newlines when no ancestor exists and
	b) does not output all ancestors if multiple ids are supplied as input
	
2005-04-20 Sebastian Spaeth <Sebastian@SSpaeth.de>

	* commands.cc:
	* automate.cc: new command: automate ancestors
	* monotone.texi: adapt documentation
	
2005-04-20  Nathaniel Smith  <njs@codesourcery.com>

	* tests/t_log_depth_single.at: 
	* tests/t_add_stomp_file.at: 
	* tests/t_log_depth.at: Shorten blurbs.

2005-04-20  Nathaniel Smith  <njs@codesourcery.com>

	* std_hooks.lua (ignore_file): Ignore compiled python files.

2005-04-20  Jon Bright  <jon@siliconcircus.com>
	* tests/t_sticky_branch.at: Really fix this test

2005-04-20  Jon Bright  <jon@siliconcircus.com>
	* tests/t_sticky_branch.at: Canonicalise stdout before comparison
	* tests/t_setup_checkout_modify_new_dir.at: Ditto
	* tests/t_netsync_largish_file.at: Check the file out rather
	than catting it, so that canonicalisation is unneeded.  
	Canonicalisation is bad here, because the file is random
	binary data, not text with line-ending conventions

2005-04-20  Richard Levitte  <richard@levitte.org>

	* contrib/monotone.el: define-after-key's KEY argument has to be a
	vector with only one element.  The code I used is taken directly
	from the Emacs Lisp Reference Manual, section "Modifying Menus".

2005-04-20  Nathaniel Smith  <njs@codesourcery.com>

	* commands.cc (mdelta, mdata, fdelta, fdata, rdata): Check for
	existence of command line arguments.

	* lua.{cc,hh} (hook_use_inodeprints): New hook.
	* std_hooks.lua (use_inodeprints): Default definition.
	* monotone.texi (Inodeprints): New section.
	(Reserved Files): Document MT/inodeprints.
	(Hook Reference): Document use_inodeprints.
	* work.{cc,hh} (enable_inodeprints): New function.
	* app_state.cc (create_working_copy): Maybe call
	enable_inodeprints.
	
	* tests/t_inodeprints_hook.at: New test.
	* tests/t_bad_packets.at: New test.
	* testsuite.at: Add them.

2005-04-20  Nathaniel Smith  <njs@codesourcery.com>

	* AUTHORS: Actually add Joel Reed (oops).

2005-04-20  Nathaniel Smith  <njs@codesourcery.com>

	Most of this patch from Joel Reed, with only small tweaks myself.
	
	* AUTHORS: Add Joel Reed.

	* platform.hh (is_executable): New function.
	* {unix,win32}/process.cc: Define it.

	* lua.cc (monotone_is_executable_for_lua): New function.
	(lua_hooks): Register it.
	(Lua::push_nil): New method.
	(lua_hooks::hook_init_attributes): New hook.
	* lua.hh: Declare it.
	* monotone.texi (Hook Reference): Document it.

	* work.cc (addition_builder): Call new hook, collect attributes
	for added files.
	(build_additions): Set attributes on new files.

	* tests/t_attr_init.at: New test.
	* tests/t_add_executable.at: New test.
	* testsuite.at: Add them.
	
2005-04-19  Nathaniel Smith  <njs@codesourcery.com>

	* file_io.cc (read_localized_data, write_localized_data): Remove
	logging of complete file contents.
	* tests/t_lf_crlf.at: Remove --debugs, clean up, test more.

2005-04-19 Emile Snyder <emile@alumni.reed.edu>
	
	* file_io.cc: Fix bugs with read/write_localized_data when using
	CRLF line ending conversion.
	* transforms.cc: Fix line_end_convert to add correct end of line
	string if the split_into_lines() call causes us to lose one from
	the end.
	* tests/t_lf_crlf.at: Clean up and no longer XFAIL.
 
2005-04-19  Sebastian Spaeth  <Sebastian@SSpaeth.de>

	* monotone.texi: modified documentation to match changes due to
	previous checking.
	* AUTHORS: Adding myself
	
2005-04-19  Sebastian Spaeth  <Sebastian@SSpaeth.de>

	* automate.cc: make BRANCH optional in "automate heads BRANCH"
	we use the default branch as given in MT/options if not specified
	* commands.cc: BRANCH -> [BRANCH] in cmd description

2005-04-19  Richard Levitte  <richard@levitte.org>

	* contrib/monotone-import.pl (my_exit): As in monotone-notify.pl,
	my_exit doesn't close any network connections.

	* testsuite.at (REVERT_TO): Make it possible to revert to a
	specific branch.  This is useful to resolve ambiguities.
	* tests/t_merge_add_del.at: Use it.

2005-04-19  Matthew Gregan  <kinetik@orcon.net.nz>

	* sanity.hh: Mark {naughty,error,invariant,index}_failure methods
	as NORETURN.
	* commands.cc (string_to_datetime): Drop earlier attempt at
	warning fix, it did not work with Boost 1.31.0.  Warning fixed by
	change to sanity.hh.

2005-04-19  Matthew Gregan  <kinetik@orcon.net.nz>

	* lua.cc (default_rcfilename): Use ~/.monotone/monotonerc.  This
	change is to prepare for the upcoming support for storing user
	keys outside of the database (in ~/.monotone/keys/).
	* app_state.cc (load_rcfiles): Refer to new rc file location in
	comments.
	* monotone.cc (options): Refer to new rc file location.
	* monotone.texi: Refer to new rc file location.  Also change bare
	references to the rc file from '.monotonerc' to 'monotonerc'.

2005-04-19  Matthew Gregan  <kinetik@orcon.net.nz>

	* commands.cc (log): 'depth' option did not handle the single file
	case correctly. Also a couple of minor cleanups.
	* tests/t_log_depth_single.at: New test.
	* testsuite.at: Add test.

2005-04-18  Matthew Gregan  <kinetik@orcon.net.nz>

	* commands.cc (string_to_datetime): Fix warning.

2005-04-18  Richard Levitte  <richard@levitte.org>

	* Makefile.am (EXTRA_DIST): Add contrib/monotone-import.pl.

	* contrib/monotone-import.pl: New script to mimic "cvs import".
	* contrib/README: describe it.

	* commands.cc (CMD(attr)): Make it possible to drop file
	attributes.

	* contrib/monotone-notify.pl (my_exit): The comment was incorrect,
	there are no network connections to close gracefully.
	Implement --ignore-merges, which is on by default, and changes the
	behavior to not produce diffs on merges and propagates where the
	ancestors hve already been shown.

	* tests/t_attr_drop.at: New test to check that 'attr drop'
	correctly drops the given entry.
	* tests/t_drop_attr.at: New test, similar to t_rename_attr.at.
	* testsuite.at: Add them.

2005-04-18  Nathaniel Smith  <njs@codesourcery.com>

	* monotone.texi (Dealing with a Fork): Clarify (hopefully) what we
	mean when we say that "update" is a dangerous command.

2005-04-17  Matt Johnston  <matt@ucc.asn.au>

	* change_set.cc (confirm_proper_tree): remove incorrect code
	setting confirmed nodes.

2005-04-17  Matt Johnston  <matt@ucc.asn.au>

	* change_set.cc (confirm_proper_tree): use a std::set rather than
	dynamic_bitset for the ancestor list, improving performance for
	common tree structures.
	* basic_io.cc: reserve() a string

2005-04-17  Matt Johnston  <matt@ucc.asn.au>

	* packet.cc: fix up unit test compilation.
	* transforms.cc: fix up unit test compilation.

2005-04-17  Matt Johnston  <matt@ucc.asn.au>

	* vocab_terms.hh: remove commented out lines.

2005-04-17  Matt Johnston  <matt@ucc.asn.au>

	* Move base64<gzip> code as close to the database as possible,
	to avoid unnecessary inflating and deflating.

2005-04-17  Nathaniel Smith  <njs@codesourcery.com>

	* monotone.texi (Branching and Merging): A few small edits.

2005-04-17  Nathaniel Smith  <njs@codesourcery.com>

	* change_set.cc (path_item, sanity_check_path_item): Mark things
	inline.

2005-04-17  Henrik Holmboe <henrik@holmboe.se>

	* contrib/monotone-notify.pl: Add signal handlers.  Correct some
	typos.
	(my_exit): New function that does a cleanup and exit.

2005-04-17  Olivier Andrieu  <oliv__a@users.sourceforge.net>

	* transforms.cc: fix glob_to_regexp assertions

2005-04-17  Sebastian Spaeth <Sebastian@sspaeth.de>
	
	* tests/t_db_kill_rev_locally.at: new test; 
	make sure that db kill_rev_locally works as intended

2005-04-17  Sebastian Spaeth <Sebastian@sspaeth.de>

	* commands.cc,database.cc: add 'db kill_rev_locally <id>' command
	still missing: documentation and autotests. Otherwise seems ok.
	
2005-04-17  Richard Levitte  <richard@levitte.org>

	* transforms.cc: Remove tabs and make sure emacs doesn't add
	them.

2005-04-17  Nathaniel Smith  <njs@codesourcery.com>

	* sanity.{hh,cc} (E, error_failure): New sort of invariant.
	* netsync.cc (process_hello_cmd): Make initial pull message
	more clear and friendly.
	Also, if the key has changed, that is an error, not naughtiness.
	* database_check.cc (check_db): Database problems are also errors,
	not naughtiness.  Revamp output in case of errors, to better
	distinguish non-serious errors and serious errors.
	* tests/t_database_check.at: Update accordingly.
	* tests/t_database_check_minor.at: New test.
	* testsuite.at: Add it.
	
2005-04-17  Richard Levitte  <richard@levitte.org>

	* transforms.cc (glob_to_regexp): New function that takes a glob
	expression and transforms it into a regexp.  This will be useful
	for globbing branch expressions when collections are exchanged to
	branch globs and regexps.
	(glob_to_regexp_test): A unit test for glob_to_regexp().

2005-04-17  Matt Johnston  <matt@ucc.asn.au>

	* commands.cc: warn that dropkey won't truly erase the privkey
	from the database
	* monotone.texi: same

2005-04-17  Matt Johnston  <matt@ucc.asn.au>

	* database.cc: mention that it could be the filesystem that
	is full in the SQLITE_FULL error message

2005-04-17  Matthew Gregan  <kinetik@orcon.net.nz>

	* monotone.cc: Fix warnings: add missing initializers.
	* netsync.cc: Fix warnings: inline static vs static inline.

2005-04-16  Emile Snyder  <emile@alumni.reed.edu>

	* tests/t_add_stomp_file.at: New test for failing case.  
        If you have a file foo in your working dir (not monotone 
        controlled) and someone else adds a file foo and commits, 
        update should at least warn you before stomping your 
        non-recoverable foo file.
	* testsuite.at: Add it.
	
2005-04-16  Derek Scherger  <derek@echologic.com>

	* work.cc (known_preimage_path): rename to...
	(known_path): this, since it's image agnostic
	(build_deletions): update for renamed function
	(build_rename): ensure rename source exists in current revision
	and rename target does not exist in current revision

	* tests/t_no_rename_overwrite.at: un-XFAIL 

2005-04-16  Nathaniel Smith  <njs@codesourcery.com>

	* app_state.{cc,hh} (set_author, set_date): New methods.
	* cert.cc (cert_revision_date): Rename to...
	(cert_revision_date_time): ...an overloaded version of this.
	(cert_revision_author_default): Check app.date.
	* cert.hh: Expose cert_revision_date_time.
	* commands.cc (commit): Handle --date.
	* main.cc: Parse --date and --author options.
	* monotone.1: Document --date, --author.
	* monotone.texi (Working Copy, OPTIONS): Likewise.

	* tests/t_override_author_date.at: New test.
	* testsuite.at: Add it.
	
	This commit heavily based on a patch by Markus Schiltknecht
	<markus@bluegap.ch>.
	
2005-04-16  Nathaniel Smith  <njs@codesourcery.com>

	* ChangeLog: Fixup after merge.

2005-04-16  Nathaniel Smith  <njs@codesourcery.com>

	* tests/t_update_nonexistent.at: New test.
	* testsuite.at: Add it.
	
	* commands.cc (update): Verify that user's requested revision
	exists.

2005-04-16  Nathaniel Smith  <njs@codesourcery.com>

	* ChangeLog: Fixup after merge.

2005-04-16  Emile Snyder <emile@alumni.reed.edu>

	* tests/t_add_vs_commit.at: New test for failing case.  If you
	add a file in you working dir, someone else adds the same file
	and commits, then you do an update it messes up your working
	directory.
	* testsuite.at: Add it.
	
2005-04-16  Nathaniel Smith  <njs@codesourcery.com>

	* commands.cc (checkout): Move check for existence of revision
	earlier.
	
	* tests/t_netsync_defaults.at, tests/t_netsync_single.at:
	Don't hard-code netsync port.

2005-04-16  Nathaniel Smith  <njs@codesourcery.com>

	* testsuite.at: Use a random server port.
	
	* .mt-attrs, contrib/README: Update for Notify.pl ->
	monotone-notify.pl rename.
	
	* monotone.1: Warn people off rcs_import.
	* monotone.texi (Commands): Likewise.

2005-04-16  Nathaniel Smith  <njs@codesourcery.com>

	* AUTHORS: Add Emile Snyder <emile@alumni.reed.edu>.

2005-04-16  Nathaniel Smith  <njs@codesourcery.com>

	* tests/t_lf_crlf.at: New test from Emile Snyder
	<emile@alumni.reed.edu>, with tweaks.
	* testsuite.at: Add it.

2005-04-16  Nathaniel Smith  <njs@codesourcery.com>

	* ChangeLog: Small fixups.

2005-04-16  Sebastian Spaeth <Sebastian@sspaeth.de>
	
	* tests/t_cvsimport2.at: new test; CVS Attic files fail test
	reported by: hjlipp@web.de 15.04.2005 02:45

2005-04-16  Sebastian Spaeth <Sebastian@sspaeth.de>
	
	* tests/t_rcs_import.at: new test; problematic CVS import as
	reported in the list. However it works just fine here, so it
	really tests for a successful pass

2005-04-16  Sebastian Spaeth <Sebastian@sspaeth.de>

	* tests/README: new file, on how to create/run tests

2005-04-16  Nathaniel Smith  <njs@codesourcery.com>

	* tests/t_rename_dir_add_dir_with_old_name.at: XFAIL.

2005-04-16  Nathaniel Smith  <njs@codesourcery.com>

	* tests/t_diff_binary.at: Un-XFAIL.

2005-04-16  Nathaniel Smith  <njs@codesourcery.com>

	* monotone.texi (Network Service): Rewrite to include former
	Exchanging Keys section.
	(Branching and Merging): New tutorial section, inspired by a patch
	from Martin Kihlgren <zond@troja.ath.cx>.
	(CVS Phrasebook): Add "Importing a New Project".

	* AUTHORS: Add Martin Dvorak.
	
2005-04-16  Matt Johnston  <matt@ucc.asn.au>

	* change_set.cc (compose_rearrangement): remove logging statements
	that were using noticable CPU time.

2005-04-15 Martin Dvorak <jezek2@advel.cz>
	
	* tests/t_rename_dir_add_dir_with_old_name.at: New test.
	* testsuite.at: Add it.
	
2005-04-15  Olivier Andrieu  <oliv__a@users.sourceforge.net>

	* diff_patch.cc(guess_binary): do not use '\x00' as first
	character of a C string ...

2005-04-15  Sebastian Spaeth  <Sebastian@SSpaeth.de>

	* ui.cc: print byte progress to one decimal place
	  in k or M.
	* netsync.cc: update dot ticker every 1024 bytes.

2005-04-15  Matt Johnston  <matt@ucc.asn.au>

	* change_set.cc (confirm_proper_tree): use bitsets rather than maps
	for tracking set membership.
	* smap.hh: return reverse iterators properly, iterate over the vector
	rather than self in ensure_sort()

2005-04-14  Derek Scherger  <derek@echologic.com>

	* database_check.cc (check_db): fail with N(...) when problems are
	detected to exit with a non-zero status

2005-04-14  Derek Scherger  <derek@echologic.com>

	* monotone.texi (Informative): update description of 'diff' with
	two revision arguments
	
2005-04-14  Matthew Gregan  <kinetik@orcon.net.nz>

	* win32/process.cc: Fix build on MingW 3.2.0-rc[123] by adding
	<sstream> include.

2005-04-14  Jon Bright  <jon@siliconcircus.com>
	* win32/process.cc (process_spawn): Add some extra debug info
	* std_hooks.lua (execute): If pid is -1, don't try and wait on
	the process

2005-04-14  Matt Johnston  <matt@ucc.asn.au>

	* change_set.cc (confirm_unique_entries_in_directories): use a
	  std::vector rather than std::map for better performance (only sort
	  once).
	* smap.hh: an invariant

2005-04-14  Nathaniel Smith  <njs@codesourcery.com>

	* tests/t_vcheck.at: Update notes.

2005-04-14  Jeremy Cowgar  <jeremy@cowgar.com>

	* monotone.texi (Making Changes): Fixed duplicate paragraph
	* NEWS: Corrected spelling error in my name.

2005-04-14  Olivier Andrieu  <oliv__a@users.sourceforge.net>

	* Makefile.am: silence cmp

2005-04-14  Matthew Gregan  <kinetik@orcon.net.nz>

	* win32/terminal.cc (have_smart_terminal): Implement for Win32.

2005-04-13  Nathaniel Smith  <njs@codesourcery.com>

	* monotone.texi (Informative): 'diff' with two revision arguments
	can now be filtered by file.
	
	* constants.cc (netcmd_payload_limit): Bump to 256 megs.

2005-04-13  Matthew Gregan  <kinetik@orcon.net.nz>

	* tests/t_netsync_largish_file.at: Add test for netsyncing largish
	(32MB) files.  This test is failing at present.
	* testsuite.at: Add new test.

2005-04-13  Nathaniel Smith  <njs@codesourcery.com>

	* tests/t_setup_checkout_modify_new_dir.at:
	* tests/t_update_off_branch.at: New tests.
	* testsuite.at: Add them.
	
	* commands.cc (checkout): Tweak branch checking logic.
	(update): Make user explicitly switch branches.

2005-04-13  Nathaniel Smith  <njs@codesourcery.com>

	* rcs_import.cc (import_cvs_repo): Check that user isn't trying to
	import a whole CVS repo.
	* tests/t_cvsimport.at: Test new check.
	
2005-04-13  Richard Levitte  <richard@levitte.org>

	* contrib/Notify.pl: Rename ...
	* contrib/monotone-notify.pl: ... to this.
	* Makefile.am (EXTRA_DIST): Take note of the change.
	* debian/docs: Distribute the contributions as well.
	* debian/compat, debian/files, debian/monotone.1: Remove, since
	they are self-generated by debhelper.  They were obviously added
	by mistake.

2005-04-13  Nathaniel Smith  <njs@codesourcery.com>

	* cert.cc (guess_branch): Call app.set_branch.
	* app_state.cc (create_working_copy): Call make_branch_sticky
	here...
	* commands.cc (checkout): ...instead of here.
	(approve, disapprove, fcommit, commit): Don't call app.set_branch
	on guess_branch's output.
	(checkout): Call guess_branch.
	
	* tests/t_sticky_branch.at: 
	* tests/t_checkout_id_sets_branch.at: New tests.
	* testsuite.at: Add them.

2005-04-13  Matthew Gregan  <kinetik@orcon.net.nz>
	* cryptopp/integer.h: Fix detection of GCC version for SSE2
	builds.

2005-04-12  Florian Weimer  <fw@deneb.enyo.de>

	* app_state.cc (app_state::allow_working_copy): Only update
	branch_name from the options file if it has not yet been set.  Log
	the branch name.
	(app_state::set_branch): No longer update the options map.
	(app_state::make_branch_sticky): New function which copies the
	stored branch name to the options map.  Only commands which call
	this function change the branch default stored in the working
	copy.

	* commands.cc (CMD(checkout)): Mark branch argument as sticky.
	(CMD(commit)): Likewise.
	(CMD(update)): Likewise.

	* monotone.texi (Working Copy): Mention that the "commit" and
	"update" commands update the stored default branch ("checkout"
	does, too, but this one should be obvious).

2005-04-12  Jon Bright <jon@siliconcircus.com>
	* rcs_import.cc (find_key_and_state): Fix stupid bug in storing the
	list of files a cvs_key contains.  CVS delta invariant failure now
	really fixed.  The rearrangement failure still exists, though.

2005-04-12  Jon Bright <jon@siliconcircus.com>
	* tests/t_cvsimport_samelog.at: Add test for the deltas.find 
	cvs import problem as sent to the ML by Emile Snyder.
	* testsuite.at: Call it
	* rcs_import.cc (cvs_key): Add an ID for debug output purposes,
	sprinkle a little more debug output about what's being compared to
	what
	* rcs_import.cc (cvs_key): Maintain a map of file paths and CVS
	versions appearing in this CVS key.
	(cvs_key::similar_enough): A key is only similar enough if it doesn't
	include a different version of the same file path.
	(cvs_history::find_key_and_state): Add files to cvs_keys as
	appropriate

2005-04-12  Matthew Gregan <kinetik@orcon.net.nz>

	* win32/terminal.cc (terminal_width): Use
	GetConsoleScreenBufferInfo to request width information for
	terminals.
	
2005-04-12  Nathaniel Smith  <njs@codesourcery.com>

	* ChangeLog: Fixup after merge.

2005-04-12  Nathaniel Smith  <njs@codesourcery.com>

	* platform.hh (terminal_width): New function.
	* {unix,win32}/have_smart_terminal.cc: Rename to...
	* {unix,win32}/terminal.cc: ...these.  Implement terminal_width.
	* ui.cc (write_ticks): Call it.
	* Makefile.am: Update for renames.
	
2005-04-11  Matt Johnston <matt@ucc.asn.au>

	* ui.{cc,hh}, netsync.cc: netsync progress ticker in kilobytes to
	avoid wrapping.

2005-04-11  Jon Bright <jon@siliconcircus.com>
	* Makefile.am (EXTRA_DIST): Add debian/*

2005-04-11  Jon Bright <jon@siliconcircus.com>
	* Makefile.am (EXTRA_DIST): Add win32/monotone.iss, PNG_FIGURES
	(PNG_FIGURES): Add, constructing in same way as EPS_FIGURES
	(monotone.html): Use .perlbak workaround so that this works on Win32

2005-04-11  Matthew Gregan <kinetik@orcon.net.nz>

	* unix/inodeprint.cc, configure.ac: Use nanosecond time resolution for
	inodeprints on BSDs and other platforms if available.

2005-04-10  Nathaniel Smith  <njs@codesourcery.com>

	* Makefile.am (BUILT_SOURCES_CLEAN): Add package_revision.txt.

	This is the 0.18 release.

2005-04-10  Derek Scherger  <derek@echologic.com>

	* monotone.texi (Informative): fix typo in ls known docs

2005-04-10  Nathaniel Smith  <njs@codesourcery.com>

	* Makefile.am: Use pdftops instead of acroread.
	(EXTRA_DIST): Include new contrib/ files, and fix wildcards.
	* NEWS: Update for 0.18.
	* configure.ac: Bump version number.
	* debian/changelog: Mention new release.
	* debian/copyright: Update from AUTHORS.
	* monotone.spec: Mention new release.
	* po/monotone.pot: Regenerate.

2005-04-10  Florian Weimer  <fw@deneb.enyo.de>

	* monotone.texi (Commands): Use "working copy" instead of "working
	directory", to match the rest of the manual.

2005-04-10  Florian Weimer  <fw@deneb.enyo.de>

	* commands.cc (ls_known): New function which prints all known
	files in the working copy.
	(CMD(list)): Invoke ls_known for "list known".  Update help
	message.
	(ALIAS(ls)): Update help message.

	* monotone.texi: Document "list known".
	* tests/t_ls_known.at: New file.
	* testsuite.at: Include it.

2005-04-10  Richard Levitte  <richard@levitte.org>

	* contrib/Notify.pl: Count the number of messages sent, and
	display the count at the end.
	Version bumped to 1.0.

2005-04-10  Matt Johnston  <matt@ucc.asn.au>

	* unix/inodeprint.cc, configure.ac: don't use the nsec time
	on non-Linux-style systems (quick compile fix for OS X and probably
	others, can be made generic later).

2005-04-10  Olivier Andrieu  <oliv__a@users.sourceforge.net>

	* contrib/monotone.el: Some elisp code for running monotone from
	inside Emacs. Supports diff, status, add, drop, revert and commit.

2005-04-09  Richard Levitte  <richard@levitte.org>

	* contrib/Notify.pl: Allow globbing branches.  Make the revision
	records branch specific.  Show what records you would have updated
	even with --noupdate.  Add --before and --since, so users can
	select datetime ranges to create logs for.  Remove --to and add
	--difflogs-to and --nodifflogs-to to send logs with diffs to one
	address and logs without diffs to another (both can be given at
	once).  More and better documentation.

2005-04-08  Nathaniel Smith  <njs@codesourcery.com>

	* change_set.cc (basic_change_set): Remove problematic
	rename_dir/add combination, until directory semantics are
	fixed.

2005-04-08  Nathaniel Smith  <njs@codesourcery.com>

	* commands.cc (revert): Call maybe_update_inodeprints.
	* app_state.cc (set_restriction): Clear any old restrictions
	first.

2005-04-08  Jon Bright <jon@siliconcircus.com>
	* testsuite.at (NOT_ON_WIN32): Add a function to prevent tests from
	running on Win32 (for cases where the functionality being tested 
	makes no sense on Win32.  Not for cases where the functionality
	just isn't there yet on Win32.)
	* tests/t_final_space.at: Use NOT_ON_WIN32.  The filenames "a b" 
	and "a b " refer to the same file on Win32, obviating this test

2005-04-08  Jon Bright <jon@siliconcircus.com>
	* win32/inodeprint.cc (inodeprint_file): Still close the file if
	getting its time failed.
	* tests/t_netsync_sigpipe.at: Don't bother doing a kill -PIPE on
	Win32.  There is no real SIGPIPE on Win32 and sockets don't get this
	signal if their pipe goes away.  MinGW's kill seems to translate
	-PIPE to some signal that *does* kill monotone, so it seems like the
	easiest solution is just not to send the signal in the first place
	here.
	* tests/t_automate_ancestry_difference.at: Remove old 
	CHECK_SAME_STDOUT call which I'd left by accident.
	* tests/t_automate_leaves.at: Canonicalise monotone output before
	passing to CHECK_SAME_STDOUT
	* tests/t_log_depth.at: Check line count with arithmetic comparison
	rather than autotest's string comparison

2005-04-08  Nathaniel Smith  <njs@codesourcery.com>

	* inodeprint.cc (operator<<): Typo.

	* inodeprint.{hh,cc} (build_inodeprint_map,
	build_restricted_inodeprint_map): Remove unused functions.

2005-04-08  Nathaniel Smith  <njs@codesourcery.com>

	* work.cc: Remove doxygen comments.  Comments are good; comments
	that are longer than the function they document, and give less
	information, are not so good...

2005-04-08  Nathaniel Smith  <njs@codesourcery.com>

	* ChangeLog: Fixup after merge.

2005-04-08  Nathaniel Smith  <njs@codesourcery.com>

	* commands.cc (calculate_current_revision): Defer to
	calculate_restricted_revision instead of special casing.
	(put_revision_id): constify argument.
	(maybe_update_inodeprints): New function.
	(commit, update, checkout): Call it.
	
	* manifest.{cc,hh} (build_manifest_map): Remove, since only caller
	was removed.
	(build_restricted_manifest_map): Go faster if the user is using
	inode signatures.

	* tests/t_inodeprints.at:
	* tests/t_inodeprints_update.at: Typoes.
	
	* work.cc (read_inodeprints): Typo.

2005-04-08  Nathaniel Smith  <njs@codesourcery.com>

	* tests/t_inodeprints.at:
	* tests/t_inodeprints_update.at: New tests.
	* testsuite.at: Add them.
	
	* UPGRADE: Document 0.17 -> 0.18 upgrade path.

2005-04-08  Jon Bright <jon@siliconcircus.com>
	* tests/t_cat_file_by_name.at: CHECK_SAME_STDOUT can only be used
	to check two 'cat' processes or two monotone processes on Win32,
	not to check monotone and 'cat'.  Change to go through an 
	intermediate stdout
	* tests/t_automate_erase_ancestors.at: Ditto
	* tests/t_automate_toposort.at: Ditto
	* tests/t_automate_ancestry_difference.at: Ditto
	* tests/t_vars.at: Call CANONICALISE for stdout output.
	* tests/t_netsync_absorbs.at: Ditto.
	* tests/t_empty_env.at: For Win32, copy libiconv-2.dll to the 
	current dir before the test, otherwise Win32 will search the
	(empty) path for it and not find it.
	* tests/t_automate_descendents.at: Ditto
	* win32/inodeprint.cc: Implement inodeprint_file for Win32, based
	on mode, device, size, create time and write time.
	
	
2005-04-08  Jon Bright <jon@siliconcircus.com>
	* win32/inodeprint.cc: Change the function name to match the one
	on Unix.

2005-04-08  Nathaniel Smith  <njs@codesourcery.com>

	* {win32,unix}/fingerprint.cc: Rename to...
	* {win32,unix}/inodeprint.cc: ...this.  Change function name and
	calling conventions.
	* platform.hh (inodeprint_file): Likewise.
	* inodeprint.{cc,hh}: New files.
	* Makefile.am (MOST_SOURCES, UNIX_PLATFORM_SOURCES,
	WIN32_PLATFORM_SOURCES): Fixup accordingly.
	* vocab_terms.hh (inodeprint): New ATOMIC.
	* work.hh: Prototype inodeprint working copy functions.
	* work.cc: Implement them.

	* manifest.{hh,cc} (manifest_file_name): Remove unused variable.

2005-04-08  Jeremy Cowgar  <jeremy@cowgar.com>

	* doxygen.cfg: added
	* Makefile.am: added apidocs target (builds doxygen docs)

2005-04-07  Nathaniel Smith  <njs@codesourcery.com>

	* manifest.{hh,cc}: Remove some commented out unused functions.

	* win32/have_smart_terminal.cc: Include platform.hh.
	* unix/fingerprint.cc: New file, with new function.
	* win32/fingerprint.cc: New file, with stub function.
	* Makefile.am (UNIX_PLATFORM_SOURCES, WIN32_PLATFORM_SOURCES): Add
	them.

2005-04-07  Nathaniel Smith  <njs@codesourcery.com>

	* manifest.hh, manifest.cc: Remove tabs.

2005-04-07  Nathaniel Smith  <njs@codesourcery.com>

	* tests/t_final_space.at: New test.
	* testsuite.at: Add it.

2005-04-07  Nathaniel Smith  <njs@codesourcery.com>

	* monotone.texi (Dealing with a Fork): 'merge' has slightly
	different output.

	* NEWS: Summarize changes of last 2.5 weeks.

2005-04-07  Nathaniel Smith  <njs@codesourcery.com>

	* database.{cc,hh} (space_usage): New method.
	* database.cc (info): Use it.

2005-04-07  Nathaniel Smith  <njs@codesourcery.com>

	* vocab.cc (verify): Cache known-good strings, to speed up
	repeated processing of related changesets.

	* change_set.cc (basic_change_set_test): Revert last change; the
	old version _was_ valid.

2005-04-07  Nathaniel Smith  <njs@codesourcery.com>

	* smap.hh (insert): Fix stupid bug in assertion condition.

2005-04-07  Nathaniel Smith  <njs@codesourcery.com>

	* change_set.cc (basic_change_set_test): Test a _valid_
	change_set.
	(directory_node): Make a std::map, instead of an smap.  Add a
	comment explaining the bug that makes this temporarily necessary.

	* smap.hh (smap): Don't check for duplicates at insert time,
	unless we've decided not to mark things damaged; don't return
	iterators from insert.  Do check for duplicates at sort time, and
	always sort, instead of sometimes doing linear search.  This makes
	insert O(1), while still preserving the invariant that keys must
	be unique.
	
	* commands.cc (commit): Explain why we're aborting, in the case
	that we detect that a file has changed under us in the middle of a
	commit.

2005-04-07  Richard Levitte  <richard@levitte.org>

	* cryptopp/config.h: typo...

2005-04-06  Nathaniel Smith  <njs@codesourcery.com>

	* work.cc (build_deletions): Issue warning when generating
	delete_dir's; they're totally broken, but I don't want to disable
	them, because then our tests won't see when they're fixed...

2005-04-05  Nathaniel Smith  <njs@codesourcery.com>

	* tests/t_db_execute.at (db execute): New test.
	* testsuite.at: Add it.
	* database.cc (debug): Don't printf-interpret %-signs in input.

2005-04-05  Matt Johnston  <matt@ucc.asn.au>

	* database.cc: remove dulicated block introduced
	in rev 9ab3031f390769f1c455ec7764cc9c083f328a1b
	(merge of 76f4291b9fa56a04feb2186074a731848cced81c and
	c7917be7646df52363f39d2fc2f7d1198c9a8c27). Seems to be another
	instance of the case tested in t_merge_5.at

2005-04-05  Matt Johnston  <matt@ucc.asn.au>

	* basic_io.hh: reserve() the string which we're appending to
	frequently. Seems to give ~5% speedup in 
	diff -r t:revision-0.16 -r t:revision-0.17 - can't hurt.

2005-04-04  Nathaniel Smith  <njs@codesourcery.com>

	* monotone.spec, debian/control: We no longer need external popt.
	* INSTALL: Ditto, plus some general updating.
	
2005-04-04  Nathaniel Smith  <njs@codesourcery.com>

	* tests/t_sql_unpack.at: New test.
	* testsuite.at: Add it.

2005-04-04  Matt Johnston  <matt@ucc.asn.au>

	* file_io.cc (read_data_stdin): make it use botan
	* mkstemp.cc: merge cleanup (missed something up the manual merge)

2005-04-04  Nathaniel Smith  <njs@codesourcery.com>

	* contrib/ciabot_monotone.py (config): Genericize again, so lazy
	people using it won't start sending commits for monotone.
	* .mt-attrs: Make it executable.

2005-04-04  Richard Levitte  <richard@levitte.org>

	* Makefile.am (EXTRA_DIST): Add the extra popt files.

	* popt/popt.3, popt/popt.ps, popt/testit.sh: Include a few more
	  files from popt, mostly to have documentation on hand.  post.ps
	  is mentioned in popt/README.

2005-04-03  Nathaniel Smith  <njs@codesourcery.com>

	* Makefile.am (EXTRA_DIST): Add contrib/ stuff to distributed
	files list.
	* contrib/ciabot_monotone.py (config.delivery): Turn on.
	(send_change_for): Don't include "ChangeLog:" line when extracting
	changelog.

2005-04-03  Nathaniel Smith  <njs@codesourcery.com>

	* contrib/ciabot_monotone.py: New file.
	* contrib/README: Describe it.

2005-04-03  Richard Levitte  <richard@levitte.org>

	* AUTHORS: Add information about popt.

	* monotone.cc (my_poptStuffArgFile): Include the bundled popt.h.
	Since we now have a working popt, we can remove the restrictions
	on the use of -@.
	* tests/t_at_sign.at: Test that we can take more tha one -@.
	* monotone.1: Document it.

	* popt/poptint.h (struct poptContext_s): Add field to keep track
	  of the number of allocated leftovers elements.
	* popt/popt.c (poptGetContext): Initialise it and use it.
	  (poptGetNextOpt): Use it and realloc leftovers when needed.
	  Also make sure that the added element is a dynamically allocated
	  copy of the original string, or we may end up with a dangling
	  pointer.  These are huge bugs in popt 1.7, when using
	  poptStuffArgs().
	  (poptFreeContext): Free the leftovers elements when freeing
	  leftovers.
	  (poptSaveLong, poptSaveInt): Apply a small patch from Debian.

	* popt/CHANGES, popt/COPYING, popt/README, popt/findme.c,
	  popt/findme.h, popt/popt.c, popt/poptconfig.c, popt/popt.h,
	  popt/popthelp.c, popt/poptint.h, popt/poptparse.c,
	  popt/system.h, popt/test1.c, popt/test2.c, popt/test3.c: Bundle
	  popt 1.7.
	* configure.ac, Makefile.am: Adapt.

2005-04-01  Richard Levitte  <richard@levitte.org>

	* contrib/Notify.pl: Complete rewrite.  Among other things, it
	  makes better use of some new monotone automate features.  It's
	  also better organised and much more documented.

2005-04-01  Jeremy Cowgar  <jeremy@cowgar.com>

	* tests/t_dropkey_2.at: Updated to test dropkey instead of delkey
	* tests/t_dropkey_1.at: Updated to test dropkey instead of delkey
	* monotone.texi (Key and Cert): Changed references to delkey
	  to dropkey
	  (Commands): Changed references to delkey to dropkey
	* testsuite.at: changed references from t_delkey* to t_dropkey*
	* t_delkey_1.at: renamed to t_dropkey_1.at
	* t_delkey_2.at: renamed to t_dropkey_2.at
	* commands.cc (CMD(delkey)): renamed to dropkey to maintain
	  command consistency (with existing drop command)

2005-04-01  Richard Levitte  <richard@levitte.org>

	* monotone.cc (my_poptStuffArgFile): An argument file might be
	empty, and therefore contain no arguments to be parsed.  That's
	OK.
	* tests/t_at_sign.at: Test it.

2005-04-01  Nathaniel Smith  <njs@codesourcery.com>

	* monotone.cc: Fixup after merge.

2005-04-01  Nathaniel Smith  <njs@codesourcery.com>

	* file_io.cc (read_data_for_command_line): New function.
	(read_data_stdin): New function.
	* file_io.hh (read_data_for_command_line): Add prototype.
	
	* monotone.cc (my_poptStuffArgFile): Clean up a little.  Use
	read_data_for_command_line.  Don't free argv, but rather return
	it.
	(cpp_main): Keep a list of allocated argv's, and free them.
	(options): Tweak wording of help text on -@.
	
2005-04-01  Nathaniel Smith  <njs@codesourcery.com>

	* file_io.hh: Remove tabs.

2005-04-01  Nathaniel Smith  <njs@codesourcery.com>

	* monotone.cc (cpp_main): Actually remove newline.

2005-04-01  Nathaniel Smith  <njs@codesourcery.com>

	* ChangeLog: Fixup after merge.
	* monotone.text (Making Changes): Fix typo.
	
2005-04-01  Nathaniel Smith  <njs@codesourcery.com>

	* monotone.cc (cpp_main): Remove now-unneccessary newline.
	
	* commands.cc (commit): Fix typo.
	
	* monotone.texi (Making Changes): Don't claim that writing to
	MT/log prevents the editor from starting.  Clarify later that
	having written to MT/log still means the editor will pop up
	later.

2005-04-01  Richard Levitte  <richard@levitte.org>

	* monotone.cc: Add the long name --xargs for -@.
	* monotone.1: Document it.
	* tests/t_at_sign.at: Remove extra empty line and test --xargs.

	* monotone.texi (Making Changes): Cleanupy tweaks.

	* monotone.cc (my_poptStuffArgFile): New function to parse a file
	for more arguments and stuff them into the command line.
	(cpp_main): Add the -@ option
	* tests/t_at_sign.at, testsuite.at: Test it
	* monotone.1: Document it.

2005-03-31  Nathaniel Smith  <njs@codesourcery.com>

	* tests/t_log_depth.at: Cleanupy tweaks.

2005-03-31  Jeremy Cowgar  <jeremy@cowgar.com>

	* monotone.texi: Tutorial updated to include example of
	  editing/committing with MT/log
	* work.cc (has_contents_user_log) Added
	* work.hh (has_contents_user_log) Added
	* commands.cc (CMD(commit)): Checks to ensure both MT/log and the
	  --message option does not exist during commit.
	* transforms.hh (prefix_lines_with): Added
	* transforms.cc (prefix_lines_with): Added
	* sanity.cc (naughty_failure): Made use of prefix_lines_with()
	* ui.cc (inform): now handles messages w/embedded newlines
	* tests/t_commit_log_3.at: Created to test new functionality
	  added to CMD(commit)
	* testsuite.at: Added above test

2005-03-31  Richard Levitte  <richard@levitte.org>

	* monotone.cc: Add the --depth option...
	* app_state.hh (class app_state),
	  app_state.cc (app_state::set_depth): ... and the field and
	  method to store and set it.
	* commands.cc (CMD(log)): ... then handle it.

	* tests/t_log_depth.at: Add a test for 'log --depth=n'
	* testsuite.at: Add it.
	* monotone.texi (Informative): Document it.

2005-03-31  Nathaniel Smith  <njs@codesourcery.com>

	* automate.cc (automate_erase_ancestors): Accept zero arguments,
	and in such case print nothing.  (Important for scripting.)
	* commands.cc (automate):
	* monotone.texi (Automation):
	* tests/t_automate_erase_ancestors.at: Update accordingly.

2005-03-31  Nathaniel Smith  <njs@codesourcery.com>

	* automate.cc (automate_toposort): Accept zero arguments, and in
	such case print nothing.  (Important for scripting.)
	* commands.cc (automate):
	* monotone.texi (Automation):
	* tests/t_automate_toposort.at: Update accordingly.

2005-03-30  Richard Levitte  <richard@levitte.org>

	* contrib/Notify.pl: A new Perl hack to send change logs by
	email.

	* contrib/README: Add a quick description.

2005-03-30  Nathaniel Smith  <njs@codesourcery.com>

	* automate.cc (automate_leaves): New function.
	(automate_command): Add it.
	* commands.cc (automate): Synopsify it.
	* monotone.1: Add it.
	* monotone.texi (Automation, Commands): Likewise.
	
	* tests/t_automate_leaves.at: New test.
	* testsuite.at: Add it.

2005-03-30  Nathaniel Smith  <njs@codesourcery.com>

	* monotone.texi (Automation): Make newly added sample outputs
	verbatim also.

2005-03-30  Nathaniel Smith  <njs@codesourcery.com>

	* tests/t_automate_toposort.at: New test.
	* tests/t_automate_ancestry_difference.at: New test.
	* tests/t_diff_first_rev.at: New test.
	* testsuite.at: Add them.
	
	* revision.cc (calculate_ancestors_from_graph): Do not keep an
	"interesting" set and return only ancestors from this set;
	instead, simply return all ancestors.  Returning a limited set of
	ancestors does not speed things up, nor reduce memory usage in
	common cases.  (The only time it would reduce memory usage is when
	examining only a small ancestor set, which the important case,
	'heads', does not; even then, erase_ancestors would need to intern
	the interesting revisions first so they got low numbers, which it
	doesn't.)
	(erase_ancestors): Adjust accordingly.
	(toposort, ancestry_difference): New functions.
	* revision.hh (toposort, ancestry_difference): Declare.
	* automate.cc (automate_toposort, automate_ancestry_difference):
	New functions.
	(automate_command): Add them.
	All functions: clarify in description whether output is sorted
	alphabetically or topologically.
	* commands.cc (automate): Synopsify them.
	* monotone.1: Add them.
	* monotone.texi (Commands): Likewise.
	(Automation): Likewise.  Also, clarify for each command whether
	its output is alphabetically or topologically sorted.
	
2005-03-29  Richard Levitte  <richard@levitte.org>

	* commands.cc (CMD(ls)): Update with the same information as
	CMD(list)

	* monotone.texi (Automation): Make the sample output verbatim

2005-03-26  Nathaniel Smith  <njs@codesourcery.com>

	* automate.cc (automate_erase_ancestors): New function.
	(automate_command): Use it.
	* commands.cc (automate): Document it.

	* tests/t_automate_erase_ancestors.at: New test.
	* testsuite.at: Add it.

	* monotone.texi (Automation, Commands): Document automate
	erase_ancestors.
	* monotone.1: Document automate erase_ancestors.

2005-03-26  Nathaniel Smith  <njs@codesourcery.com>

	* automate.cc (interface_version): Bump to 0.1.
	(automate_descendents): New function.
	(automate_command): Call it.
	* commands.cc (automate): Add it to help text.

	* tests/t_automate_descendents.at: New test.
	* testsuite.at: Add it.
	
	* monotone.texi (Automation, Commands): Document automate
	descendents.
	* monotone.1: Document automate descendents, and vars stuff.

2005-03-26  Nathaniel Smith  <njs@codesourcery.com>

	* tests/t_attr.at: No longer a bug report.
	* tests/t_rename_attr.at: New test.
	* testsuite.at: Add it.

2005-03-26  Joel Crisp  <jcrisp@s-r-s.co.uk>

	* contrib/Log2Gxl.java: New file.

2005-03-26  Nathaniel Smith  <njs@pobox.com>

	* contrib/README: New file.

2005-03-25  Nathaniel Smith  <njs@pobox.com>

	* commands.cc (user_log_file_name): Remove unused variable
	again.  Hopefully it will take this time...

2005-03-25  Nathaniel Smith  <njs@pobox.com>

	* commands.cc (user_log_file_name): Remove unused variable.

2005-03-25  Jeremy Cowgar  <jeremy@cowgar.com>

	* monotone.texi: Added a bit more documentation about MT/log
	  Updated edit_comment hook and addded delkey docs
	* commands.cc: Added delkey command
	* t_delkey_1.at: Tests delkey command on public key
	* t_delkey_2.at: Tests delkey command on public and private key
	* testsuite.at: Added above tests
	* std_hooks.lua: Transposed the MT: lines and user_log_contents,
	  user_log_contents now appears first.

2005-03-25  Jeremy Cowgar  <jeremy@cowgar.com>

	* t_setup_creates_log.at: Ensures that MT/log is created
	  on setup
	* t_checkout_creates_log.at: Ensures that MT/log is created
	  on checkout
	* t_commit_log_1.at: Ensures that:
	  1. Read and entered as the ChangeLog message
	  2. Is blanked after a successful commit
	* t_commit_log_2.at: Ensures that commit works w/o MT/log being
	  present
	* testsuite.at: Added the above tests.

2005-03-25  Matt Johnston  <matt@ucc.asn.au>

        * {unix,win32}/platform_netsync.cc, platform.hh, Makefile.am: new
        functions to disable and enable sigpipe.
        * netsync.cc, main.cc: call the functions from netsync rather than
        globally, so that sigpipe still works for piping output of commands
        such as 'log'.
        * tests/t_netsync_sigpipe.at: test it.
        * testsuite.at: add it.

2005-03-25  Matt Johnston  <matt@ucc.asn.au>

	* tests/t_database_check.at: re-encode the manifestX
	data so that it doesn't use any fancy gzip features like
	filenames (so that the botan parse can handle it).
	( if it should be able to handle it, an additional test
	can be added testing it explicitly).

2005-03-25  Matt Johnston  <matt@ucc.asn.au>

	* botan/base64.h: Change default break value so that
	output is split into 72 col lines.

2005-03-25  Matt Johnston  <matt@ucc.asn.au>

	* monotone.cc: add short options -r, -b, -k, and -m
	for --revision, --branch, --key, and --message respectively.
	* monotone.texi, monotone.1: document them
	* tests/t_short_opts.at: test them
	* testsuite.at: add it

2005-03-24  Nathaniel Smith  <njs@codesourcery.com>

	* tests/t_empty_env.at: New test.
	* testsuite.at: Add it.  Absolutify path to monotone so it will
	work.
	
	* unix/have_smart_terminal.cc (have_smart_terminal): Handle the
	case where TERM is unset or empty.

2005-03-24  Nathaniel Smith  <njs@codesourcery.com>

	* ui.hh (tick_write_nothing): New class.
	* monotone.cc (cpp_main): Enable it.

2005-03-24  Nathaniel Smith  <njs@codesourcery.com>

	* work.cc (build_deletions, build_additions): Fixup after merge.

2005-03-23  Nathaniel Smith  <njs@codesourcery.com>

	* tests/t_cat_file_by_name.at: Check for attempting to cat
	non-existent files.
	* tests/t_empty_id_completion.at: New test.
	* tests/t_empty_path.at: New test.
	* testsuite.at: Add them.
	
	* database.cc (complete): Always generate some sort of limit term,
	even a degenerate one.
	
	* app_state.cc (create_working_copy): Check for null directory.

	* work.cc (build_deletion, build_addition, build_rename): Check
	for null paths.

2005-03-23  Derek Scherger  <derek@echologic.com>

	* Makefile.am UNIX_PLATFORM_SOURCES:
	WIN32_PLATFORM_SOURCES: add have_smart_terminal.cc
	* platform.hh (have_smart_terminal): prototype
	* ui.cc (user_interface): set ticker to dot/count based on
	have_smart_terminal
	* unix/have_smart_terminal.cc: 
	* win32/have_smart_terminal.cc: new file
	
2005-03-23  Derek Scherger  <derek@echologic.com>

	* commands.cc (add): pass list of prefixed file_path's to
	build_additions
	(drop): pass list of prefixed file_path's to build_deletions
	(attr): pass attr_path as a 1 element vector to build_additions
	* work.{cc,hh} (build_addition): rename to...
	(build_additions): this, and accept a vector of paths to be added
	in a single path_rearrangement
	(build_deletion): rename to ...
	(build_deletions): this, and accept a vector of paths to be
	dropped in a single path_rearrangement
	(known_preimage_path): replace manifest and path_rearrangement
	args with a path_set to avoid extracting paths for every file
	(build_rename): adjust for change to known_preimage_path

2005-03-23  Nathaniel Smith  <njs@codesourcery.com>

	* monotone.cc (my_poptFreeContext, cpp_main): Apparently
	poptFreeContext silently changed its return type at some unknown
	time.  Hack around this.

2005-03-23  Nathaniel Smith  <njs@codesourcery.com>

	* monotone.cc (cpp_main): Remove the special code to dump before
	printing exception information, since we no longer dump to the
	screen, so it's always better to have the little status message
	saying what happened to the log buffer at the end of everything.
	* sanity.cc (dump_buffer): Give a hint on how to get debug
	information, when discarding it.
	* work.{hh,cc} (get_local_dump_path): New function.
	* app_state.cc (allow_working_copy): Use it for default
	global_sanity dump path.
	* monotone.texi (Reserved Files): Document MT/debug.
	(Network): Capitalize Bob and Alice (sorry graydon).
	Document new defaulting behavior.

2005-03-23  Nathaniel Smith  <njs@codesourcery.com>

	* work.cc, sanity.cc: Remove tabs.

2005-03-23  Nathaniel Smith  <njs@codesourcery.com>

	* monotone.texi (Network Service): Mention that monotone remembers
	your server/collection.
	(Vars): New section.
	* netsync.cc (process_hello_cmd): Touch more cleaning.
	* tests/t_merge_5.at: More commentary.
	
2005-03-23  Matt Johnston  <matt@ucc.asn.au>

	* tests/t_merge_5.at: new test for a merge which ends up with
	duplicate lines.
	* testsuite.at: add it

2005-03-22  Jeremy Cowgar  <jeremy@cowgar.com>

	* AUTHORS: Added my name
	* app_state.cc, commands.cc, lua.cc, lua.hh, monotone.texi,
	  std_hooks.lua, work.cc, work.hh: Added functionality to
	  read the MT/log file for commit logs. In this revision
	  tests are not yet complete nor is documenation complete
	  but the reading, blanking and creating of MT/log is.

2005-03-22  Nathaniel Smith  <njs@codesourcery.com>

	* vocab_terms.hh: Declare base64<var_name>.
	* database.cc (clear_var, set_var, get_vars): base64-encode
	var_names in the database.
	* monotone.texi (Internationalization): Update description of
	vars.
	* transforms.{cc,hh} ({in,ex}ternalize_var_name): Remove.
	* commands.cc (set, unset, ls_vars): Update accordingly.
	(unset): Error out if the variable doesn't exist.
	* tests/t_vars.at: Verify this works.

	* netcmd.cc (test_netcmd_functions): Properly type arguments to
	{read,write}_hello_cmd_payload.
	(write_hello_cmd_payload): Properly type arguments.
	* netcmd.hh (write_hello_cmd_payload):
	* netsync.cc (queue_hello_cmd): Adjust accordingly.
	(process_hello_cmd): More cleaning.  Also, save new server keys to
	a var, and check old server keys against the var.
	
	* tests/t_netsync_checks_server_key.at: New test.
	* testsuite.at: Add it.  Better docs for some netsync macros,
	while I'm here...
	* tests/t_netsync_absorbs.at: Add 'netsync' keyword.
	
2005-03-22  Nathaniel Smith  <njs@codesourcery.com>

	* tests/t_netsync_absorbs.at: New test.
	* testsuite.at: Add it.

	* netcmd.{cc,hh} (read_hello_cmd_payload): Properly type
	arguments.
	* netsync.cc (dispatch_payload): Adjust accordingly.  Move some
	logic into process_hello_cmd.
	(known_servers_domain): New constant.
	(process_hello_cmd): Tweak arguments appropriately.  Include logic
	formerly in dispatch_payload.  Cleanup.

	No semantic changes.
	
2005-03-21  Nathaniel Smith  <njs@codesourcery.com>

	* monotone.texi (Starting a New Project): Tweak phrasing.

2005-03-21  Nathaniel Smith  <njs@codesourcery.com>

	* commands.cc (process_netsync_client_args): If user specifies
	server/collection and there is no default, set the default.
	* tests/t_netsync_set_defaults.at: New test.
	* testsuite.at: Add it.

2005-03-21  Nathaniel Smith  <njs@codesourcery.com>

	* vocab.hh (var_key): New typedef.
	* database.{cc,hh}: Use it.  Make most var commands take it.
	* commands.cc (set, unset): Adjust accordingly.
	(default_server_key, default_collection_key): New constants.
	(process_netsync_client_args): New function.
	(push, pull, sync): Use it.

	* tests/t_netsync_defaults.at: New test.
	* testsuite.at: Add it.

2005-03-21  Matt Johnston  <matt@ucc.asn.au>

	* change_set.cc: use std::map rather than smap for 
	confirm_unique_entries_in_directories() and confirm_proper_tree()
	since they perform a lot of insert()s.

2005-03-21  Nathaniel Smith  <njs@codesourcery.com>

	* monotone.texi (list tags, list vars, set, unset): Document.
	(Internationalization): Document vars.

2005-03-21  Nathaniel Smith  <njs@codesourcery.com>

	* transforms.{hh,cc} ({in,ex}ternalize_var_{name,domain}): New
	functions.
	* vocab_terms.hh (base64<var_value>): Declare template.
	* database.hh (get_vars): Simplify API.
	* database.cc (get_vars, get_var, var_exists, set_var, clear_var):
	Implement.
	* commands.cc (set, unset): New commands.
	(ls): New "vars" subcommand.
	* tests/t_vars.at: Fix.  Un-XFAIL.
	
2005-03-21  Nathaniel Smith  <njs@codesourcery.com>

	* transforms.{cc,hh}: Remove tabs.

2005-03-20  Nathaniel Smith  <njs@codesourcery.com>

	* tests/t_vars.at: New test.
	* testsuite.at: Add it.

2005-03-20  Nathaniel Smith  <njs@codesourcery.com>

	* schema.sql (db_vars): New table.
	* database.cc (database::database): Update schema id.
	* schema_migration.cc (migrate_client_to_vars): New function.
	(migrate_monotone_schema): Use it.
	* tests/t_migrate_schema.at: Another schema, another test...
	
	* vocab_terms.hh (var_domain, var_name, var_value): New types.
	* database.hh (get_vars, get_var, var_exists, set_var, clear_var):
	Prototype new functions.
	
2005-03-20  Derek Scherger  <derek@echologic.com>

	* file_io.cc (book_keeping_file): return true only if first
	element of path is MT, allowing embedded MT elements
	(walk_tree_recursive): check relative paths for ignoreable book
	keeping files, rather than absolute paths
	(test_book_keeping_file): add fs::path tests for book keeping
	files
	* tests/t_add_intermediate_MT_path.at: un-XFAIL, fix some problems
	with commas, add tests for renames and deletes with embedded MT
	path elements.

2005-03-20  Nathaniel Smith  <njs@codesourcery.com>

	* monotone.texi: Add some missing @sc{}'s.
	* cryptopp/config.h: Use "mt-stdint.h", not <stdint.h>, for
	portability.

2005-03-19  Nathaniel Smith  <njs@codesourcery.com>

	* Makefile.am (EXTRA_DIST): Add UPGRADE and README.changesets.
	* debian/files: Auto-updated by dpkg-buildpackage.

	* This is the 0.17 release.
	
2005-03-18  Nathaniel Smith  <njs@codesourcery.com>

	* Makefile.am (MOST_SOURCES): Add package_{full_,}revision.h.
	* NEWS: Fill in date.
	* debian/copyright: Update from AUTHORS.
	* configure.ac: Bump version number to 0.17.
	* debian/changelog, monotone.spec: Update for release.
	* po/monotone.pot: Auto-updated by distcheck.

2005-03-18  Christof Petig <christof@petig-baender.de>

	* sqlite/*: Imported sqlite version 3.1.6 tree

2005-03-18  Nathaniel Smith  <njs@codesourcery.com>

	* monotone.1, commands.cc, Makefile.am: Fixup after merge.

2005-03-18  Nathaniel Smith  <njs@codesourcery.com>

	* path_component (split_path): Fix bug.
	Also, add unit tests for file.
	* unit_tests.{hh,cc}: Add path_component unit tests.
	
2005-03-18  Nathaniel Smith  <njs@codesourcery.com>

	* Makefile.am: Fixup after merge.
	
2005-03-18  Nathaniel Smith  <njs@codesourcery.com>

	* change_set.cc: Move path_component stuff to...
	* path_component.{hh,cc}: ...these new files.
	* Makefile.am: Add them.

2005-03-18  Matt Johnston  <matt@ucc.asn.au>

	* txt2c.cc: add --no-static option
	* Makefile.am, package_revision.h, package_full_revision.h:
	create revision info files as standalone .c files to speed
	compilation (mt_version.cc doesn't need to recompile each time)

2005-03-17  Derek Scherger  <derek@echologic.com>

	* INSTALL: add note about creating a ./configure script

2005-03-16  Nathaniel Smith  <njs@codesourcery.com>

	* UPGRADE: Finish, hopefully.
	* monotone.texi (db check): Be more clear about what is normally
	checked, and when 'db check' is useful.

2005-03-16  Patrick Mauritz <oxygene@studentenbude.ath.cx>

	* monotone.texi (Hook Reference): Typo.

2005-03-16  Nathaniel Smith  <njs@codesourcery.com>

	* monotone.texi: Add Derek Scherger to the copyright list.
	Various tweaks.
	(Starting a New Project): Rewrite to clarify that only Jim runs
	"setup", and explain why.
	(Network Service): Add a note that most people do use a central
	server, since people on the mailing list seem to perhaps be
	getting the wrong idea.
	(Making Changes): Expand a little on what the "." in "checkout ."
	means, since people seem to accidentally checkout stuff into real
	directories.
	(db check): Add much verbiage on the implications
	of various problems, and how to fix them.  Also clarify some
	wording.
	* NEWS: Small tweaks.
	* UPGRADE: More instructions, not done yet...
	
2005-03-15  Matt Johnston  <matt@ucc.asn.au>

	* commands.cc, monotone.texi, monotone.1: mention that agraph
          output is in VCG format.

2005-03-14  Nathaniel Smith  <njs@codesourcery.com>

	* commands.cc (cat): 'cat file REV PATH'.
	* monotone.texi: Mention it.
	* tests/t_cat_file_by_name.at: New test.
	* testsuite.at: Add it.

2005-03-11  Nathaniel Smith  <njs@codesourcery.com>

	* automate.cc (automate_heads): Remove app.initialize call.
	* revision.cc, revision.hh (calculate_arbitrary_change_set): New
	function.
	(calculate_composite_change_set): Touch more sanity checking.

	* commands.cc (update): Use it.

2005-03-10  Derek Scherger  <derek@echologic.com>

	* app_state.cc (set_restriction): adjust bad path error message
	* commands.cc (get_valid_paths): refactor into ...
	(extract_rearranged_paths): ... this
	(extract_delta_paths): ... this
	(extract_changed_paths): ... this
	(add_intermediate_paths): ... and this
	(restrict_delta_map): new function
	(calculate_restricted_change_set): new function
	(calculate_restricted_revision):
	(ls_missing):
	(revert): rework using new valid path functions
	(do_diff): adjust --revision variants to work with restrictions
	* tests/t_diff_restrict.at: un-XFAIL

2005-03-09  Jon Bright <jon@siliconcircus.com>
	* win32/monotone.iss: Install the many-files version of the
	docs, install the figures, create a start-menu icon for the
	docs.
	* Makefile.am: Make docs generation work with MinGW

2005-03-09  Jon Bright <jon@siliconcircus.com>
	* win32/monotone.iss: Monotone -> monotone

2005-03-09  Jon Bright <jon@siliconcircus.com>
	* win32/monotone.iss: Added an Inno Setup script for 
	generating a Windows installer.  Inno Setup is GPLed, see
	http://www.jrsoftware.org for download

2005-03-09  Jon Bright <jon@siliconcircus.com>
	* t_diff_binary.at: binary.bz.b64 -> binary.gz.b64

2005-03-08  Derek Scherger  <derek@echologic.com>

	* Makefile.am: adjust for fsck rename
	* commands.cc (db fsck): rename to db check and add short help;
	adjust for fsck file renames
	* database.{cc,hh}: minor alignment adjustments
	(get_statistic): remove redundant method
	(info): use count in place of get_statistic
	(count): return unsigned long instead of int
	(get_keys): new method
	(get_public_keys): new method
	(get_private_keys): rewrite using get_keys
	(get_certs): new method to get all certs in database from
	specified table
	(get_revision_certs): ditto
	* fsck.{cc,hh}: rename to...
	* database_check.{cc,hh}: ...this; add key, cert and sane revision
	history checking
	* monotone.1: document db dump/load/check commands
	* monotone.texi: document db check command
	* tests/t_fsck.at: rename to...
	* tests/t_database_check.at: ...this; and add tests for key and
	cert problems
	* testsuite.at: account for new test name

2005-03-08  Nathaniel Smith  <njs@codesourcery.com>

	* ChangeLog: Insert some missing newlines.
	* NEWS: Note file format changes.
	* file_io.cc (tilde_expand): Clarify error message.

2005-03-08  Nathaniel Smith  <njs@codesourcery.com>

	* keys.{cc,hh} (require_password): Simplify interface, do more
	work.
	* rcs_import.cc (import_cvs_repo): Update accordingly.
	* commands.cc (server): Likewise.
	* revision.cc (build_changesets_from_existing_revs) 
	(build_changesets_from_manifest_ancestry): Require passphrase
	early.

2005-03-08  Nathaniel Smith  <njs@codesourcery.com>

	* NEWS, INSTALL, README.changesets: Update in preparation for
	0.17.
	* UPGRADE: New file.
	
	* tests/t_diff_restrict.at: Oops.  XFAIL it.
	
2005-03-08  Jon Bright  <jon@siliconcircus.com>
	
	* win32/process.cc (process_spawn): Escape the parameters,
	surround them with quotes before adding them to the consolidated
	command line string
	* mkstemp.cc (monotone_mkstemp): Now takes a std::string&, and
	returns the *native* form of the path in this.
	* mkstemp.hh: Now always use monotone_mkstemp
	(monotone_mkstemp): Update prototype
	* lua.cc (monotone_mkstemp_for_lua): Use new-style 
	monotone_mkstemp

2005-03-08  Jon Bright  <jon@siliconcircus.com>
	
	* win32/read_password.cc (read_password): Now correctly hides 
	password when run in a Windows console.  Does at least enough in
	a MinGW rxvt console to make sure that you can't see the password.
	* win32/process.cc: Change indentation.
	(process_spawn): Log commands executed, as for unix process.cc

2005-03-07  Nathaniel Smith  <njs@codesourcery.com>

	* tests/t_diff_restrict.at: New test.
	* testsuite.at: Add it.

2005-03-05  Nathaniel Smith  <njs@codesourcery.com>

	* netsync.cc (encountered_error, error): New variable and method.
	(session::session): Initialize encountered_error.
	(write_netcmd_and_try_flush, read_some, write_some): Check it.
	(queue_error_cmd): Consider it like sending a goodbye.
	(process_error_cmd): Throw an exception instead of considering it
	a goodbye.
	(process_data_cmd): Call error() if epochs don't match.
	* tests/t_epoch.at, tests/t_epoch_server.at: More minor tweaks.
	Expect failed pulls to exit with status 0.  This isn't really
	correct, but looks complicated to fix...

2005-03-05  Nathaniel Smith  <njs@codesourcery.com>

	* testsuite.at (NETSYNC_SERVE_N_START): New macro.
	* tests/t_epoch_server.at: Misc. fixes.

	* netsync.cc (session::session): Don't open valve yet.
	(maybe_note_epochs_finished): New method to open
	valve.
	(process_done_cmd, process_data_cmd): Call it.
	(rebuild_merkle_trees): Actually calculate hashes for epoch merkle
	trees.  Also, only include epochs that meet the branch mask.
	(session): Remove unused id_to_epoch map.
	
2005-03-05  Nathaniel Smith  <njs@codesourcery.com>

	* netcmd.cc (read_netcmd_item_type): Handle epoch_item.
	(test_netcmd_functions): Update for new confirm_cmd_payload
	format.
	* netsync.cc (process_confirm_cmd): Cut and paste error.

2005-03-05  Nathaniel Smith  <njs@codesourcery.com>

	* constants.{cc,hh}: Add new epochlen, epochlen_bytes constants.
	* vocab_terms.hh, vocab.hh: Add new epoch_data type.  Add predeclarations
	for it.
	* commands.cc (ls_epochs):
	* revision.cc (
	* database.hh:
	* database.cc: Update for epoch_data.  Add get_epoch, epoch_exists
	methods.
	* epoch.{cc,hh}: New files.
	* netsync.cc: Actually implement epochs-via-merkle code.

2005-03-04  Nathaniel Smith  <njs@codesourcery.com>

	* schema.sql (branch_epochs): Add 'hash' field.
	* schema_migration.cc: Fixup for.
	* database.cc (database): Change schemas.
	* tests/t_migrate_schema.at: Replace epoch db test case with one
	with new schema.

2005-03-03  Nathaniel Smith  <njs@codesourcery.com>

	* netsync.cc (session::id_to_epoch): New variable.
	(session::session): Create refinement and requested item tables
	for epochs.
	(rebuild_merkle_trees): Fill epoch merkle tree and id_to_epoch
	table.

	* netsync.cc (queue_confirm_cmd, process_confirm_cmd) 
	(dispatch_payload, rebuild_merkle_trees): 
	* netcmd.hh:
	* netcmd.cc (read_confirm_cmd_payload, write_confirm_cmd_payload):
	Remove epochs.

2005-02-27  Nathaniel Smith  <njs@codesourcery.com>

	* constants.cc:
	* revision.cc:
	* testsuite.at: 
	* commands.cc:
	* ChangeLog: Fixup after merge.

2005-02-27  Nathaniel Smith  <njs@codesourcery.com>

	* merkle_tree.hh (netcmd_item_type): Add epoch_item.
	* merkle_tree.cc (netcmd_item_type_to_string): Handle epoch_item.

	* packet.hh, packet.cc (struct packet_db_valve): New class.
	* netsync.cc (session): Use a valved writer.

2005-02-26  Nathaniel Smith  <njs@codesourcery.com>

	* merkle_tree.hh: Fix comment.
	Remove prototypes for non-existing functions.

2005-02-26  Nathaniel Smith  <njs@codesourcery.com>

	* tests/t_epoch_unidirectional.at: New test.
	* testsuite.at: Add it.

2005-02-26  Nathaniel Smith  <njs@codesourcery.com>

	* tests/t_epoch.at: Even more paranoid.
	* tests/t_epoch_server.at: New test.
	* testsuite.at: Add it.
	
2005-02-21  Nathaniel Smith  <njs@codesourcery.com>

	* tests/t_epoch.at: Check that netsync only sends relevant
	epochs, and be a little more paranoid.

2005-02-19  Nathaniel Smith  <njs@codesourcery.com>

	* revision.cc (struct anc_graph): Fixup after merge.

2005-02-18  graydon hoare  <graydon@pobox.com>

	* database.cc (set_epoch): Fix SQL.
	* monotone.texi (Rebuilding ancestry): Reword a bit.
	* netcmd.{cc,hh} 
	({read,write}_hello_cmd_payload): Transfer server key with hello.
	({read,write}_confirm_cmd_payload): Transfer epoch list with confirm.
	* netsync.cc: Adapt to changes in netcmd.
	(rebuild_merkle_trees): Set nonexistent epochs to zero before sync.
	* revision.cc (anc_graph): Randomize epochs on rebuild.
	* tests/t_epoch.at: Fix up to test slightly new semantics.

2005-02-07  Nathaniel Smith  <njs@codesourcery.com>

	* monotone.1: Add more db commands.
	* monotone.texi: Document db rebuild.  Add section on rebuilding
	ancestry and epochs.

2005-02-06  graydon hoare  <graydon@pobox.com>

	* commands.cc (db): Add epoch commands.
	(list): Likewise.
	Also remove some unneeded transaction guards.
	* database.{cc,hh} (get_epochs): New function.
	(set_epoch): Likewise.
	(clear_epoch): Likewise.
	Also remove all persistent merkle trie stuff.
	* schema.sql: Add epochs, remove tries.
	* schema_migration.cc: Update.
	* tests/t_epoch.at: New test.
	* tests/t_migrate_schema.at: Update.
	* testsuite.at: Add some new helpers, call t_epoch.at.
	* vocab.hh (epoch_id): Define.
	* vocab_terms.hh (epoch): Define.

2005-02-05  Nathaniel Smith  <njs@codesourcery.com>

	* merkle_tree.hh: Remove mcert_item and fcert_item, rename
	rcert_item to cert_item, renumber to remove gaps left.
	* merkle_tree.cc (netcmd_item_type_to_string):
	* netcmd.cc (read_netcmd_item_type): 
	* netsync.cc: Adjust accordingly.
	
2005-02-05  Nathaniel Smith  <njs@codesourcery.com>

	* constants.cc (constants): Bump netsync protocol version.

2005-03-07  Nathaniel Smith  <njs@codesourcery.com>

	* lua.cc (monotone_spawn_for_lua): Minimal change to get arguments
	in right order.  Still needs hygienic cleanups...
	* tests/t_can_execute.at: Run 'cp' instead of 'touch', because cp
	will actually notice if we pass arguments out of order.
	* testsuite.at: Remove mysterious blank line.
	
2005-03-07  Nathaniel Smith  <njs@codesourcery.com>

	* unix/process.cc (process_spawn): Log command line before
	executing.

2005-03-07  Nathaniel Smith  <njs@codesourcery.com>

	* revision.cc (kill_redundant_edges): Rename back to...
	(kluge_for_3_ancestor_nodes): ...this.  Go back to only cleaning
	up parents of 3+ parent nodes.
	(analyze_manifest_changes): Take a third argument, of files whose
	ancestry needs splitting.
	(construct_revision_from_ancestry): Make more more complex, in
	order to properly track file identity in merges.

2005-03-05  Nathaniel Smith  <njs@codesourcery.com>

	* revision.cc (check_sane_history): Typo.
	
2005-03-05  Nathaniel Smith  <njs@codesourcery.com>

	* revision.hh (check_sane_history): Take an app_state instead of a
	database as an argument.
	* database.cc: Pass an app_state instead of a database as its
	argument. 
	* revision.cc (check_sane_history): Update accordingly.  Add a new
	check for merges, that they are creating consistent changesets
	(even when the common ancestor is outside of the usual
	paranoia-checking search depth).

2005-03-05  Nathaniel Smith  <njs@codesourcery.com>

	* revision.cc (kluge_for_3_ancestor_nodes): Rename to...
	(kill_redundant_edges): ...this.  Kill all redundant edges, not
	just ones on nodes with 3+ parents.  Also, make it actually work.
	
2005-03-05  Nathaniel Smith  <njs@codesourcery.com>

	* revision.cc (kluge_for_3_ancestor_nodes): New method.
	(rebuild_ancestry): Call it.

2005-03-03  Nathaniel Smith  <njs@codesourcery.com>

	* revision.cc (check_sane_history): Print a warning to let the
	user know why things like 'pull' can take so long.
	* netsync.cc: Remove a few tabs.

2005-03-04  Jon Bright  <jon@siliconcircus.com>
	
	* win32/process.cc (process_spawn): Now takes 
	const char * const argv[]
	* unix/process.cc (process_spawn): Ditto.  Cast for call to
	execvp
	(existsonpath): Initialise args in a const way

2005-03-04  Jon Bright  <jon@siliconcircus.com>
	
	* win32/process.cc (process_spawn): Now takes 
	char * const argv[]
	* platform.hh (process_spawn): Ditto
	* unix/process.cc (process_spawn): Ditto
	* lua.cc (monotone_spawn_for_lua): Remove debug code
	* General: Beginning to hate C++'s const rules

2005-03-04  Jon Bright  <jon@siliconcircus.com>
	
	* win32/process.cc (process_spawn): Now takes 
	const char * const *
	* platform.hh (process_spawn): Ditto
	* unix/process.cc (process_spawn): Ditto
	* General: Sorry about all these commits, I'm syncing back and
	forth between Linux and Win32

2005-03-04  Jon Bright  <jon@siliconcircus.com>
	
	* win32/process.cc (process_spawn): Now takes char * const *
	* platform.hh (process_spawn): Ditto
	* unix/process.cc (process_spawn): Ditto
	(existsonpath): argv now const char*[]

2005-03-04  Jon Bright  <jon@siliconcircus.com>
	
	* win32/process.cc: Added forgotten file
	* unix/process.cc: Include stat.h, (process_*) fix compilation
	errors

2005-03-04  Jon Bright  <jon@siliconcircus.com>
	
	* unix/process.cc: Added forgotten file

2005-03-03  Jon Bright  <jon@siliconcircus.com>
	
	* lposix.c: Deleted
	* win32/process.cc: Created, added Win32 versions of functions
	existsonpath, make_executable, process_spawn, process_wait,
	process_kill, process_sleep
	* unix/process.cc: Ditto, for the Unix versions.
	* lua.cc: Add LUA wrappers for the above functions, register
	them with LUA
	* std_hooks.lua (execute, attr_functions->execute, 
	program_exists_in_path): Use the new functions instead of posix
	functions
	* t_can_execute.at (touchhook.lua): Ditto

2005-03-01  Derek Scherger  <derek@echologic.com>

	* app_state.cc (set_restriction): actually ignore ignored files
	rather than trying to validate them

2005-03-01  Derek Scherger  <derek@echologic.com>

	* tests/t_diff_binary.at: new test (bug report)
	* tests/t_command_completion.at: new test
	* tests/t_merge_rename_file_and_rename_dir.at: new test
	* testsuite.at: include new tests
	
2005-02-28  Richard Levitte  <richard@levitte.org>

	* Makefile.am (BUILT_SOURCES_CLEAN): Moved mt-stding.h from here...
	(DISTCLEANFILES): ... to here.  Since mt-stding.h is created by
	config.status, it should only be removed by the distclean target.

2005-02-28  Matt Johnston  <matt@ucc.asn.au>

	* std_hooks.lua: posix.iswin32() == 1, rather than plain boolean
	comparison (0 doesn't compare as false in lua it seems).

2005-02-27  Jon Bright  <jon@siliconcircus.com>
	
	* lposix.c (win32 Pspawn): Search the path
	(win32 Pexistsonpath): Added.  'which' isn't easily available,
	and not available at all from a normal Win32 command shell
	(Piswin32): Added a function for both Unix and Win32 to detect
	if running on Windows
	* std_hooks.lua (program_exists_in_path): Now calls 
	posix.iswin32.  If win32, calls posix.existsonpath, otherwise
	calls which as it always did.

2005-02-27  Jon Bright  <jon@siliconcircus.com>
	
	* lposix.c (win32 Pspawn): Remove dumb strlen bug resulting in
	AVs on commit.

2005-02-27  Jon Bright  <jon@siliconcircus.com>
	
	* t_can_execute.at: Test to see if hooks can execute things
	* testsuite.at: Add t_can_execute

2005-02-27  Jon Bright  <jon@siliconcircus.com>
	
	* lposix.c (win32 Pspawn): Ensure the command string is always
	NUL-terminated.  Also, allocate enough memory for the quotes
	around the command string.

2005-02-27  Jon Bright  <jon@siliconcircus.com>
	
	* xdelta.cc (unittests): Define BOOST_STDC_NO_NAMESPACE, needed
	to compile with the latest MinGW which uses gcc 3.4.2
	* vocab.cc (verify(local_path)): Catch fs::filesystem_error too
	and rethrow this as an informative_failure, thereby fixing the
	Win32 unit tests without disabling anything
	* idna/toutf8.c (stringprep_convert): Fix a potential segfault
	when memory allocation fails.  Potentially security-relevant.
	* tests/t_i18n_file.at: Add a SET_FUNNY_FILENAME macro, which 
	gets a platform-appropriate funny filename (with/without 
	colon).  
	Change references to utf8 to utf-8, iso88591 to iso-8859-1, and
	eucjp to euc-jp, on the grounds that MinGW's iconv knows all
	of the latter and none of the former, but Linux iconv knows all
	of them.  Test now passes one Win32.  I'm presuming we weren't
	deliberately using non-standard names for charsets here.
	* tests/t_i18n_changelog.at: Same charset name changes.
	* tests/t_dump_load.at: Canonicalise dump before loading it
	* tests/t_load_into_existing.at: Ditto
	* tests/t_fmerge.at: Canonicalise fmerge output
	* tests/t_merge_normalization_edge_case.at: Ditto
	* tests/t_unidiff.at: Canonicalise diff output
	* tests/t_largish_file.at: Instead of using dd, which MinGW
	doesn't have, I've generated the file with dd on a nearby Linux
	box, then gziped and b64ed it, and the test case now generates
	it with UNGZB64
	* testsuite.at: Add a comment every 10 tests with the test
	number.  Useful if you're trying to locate which test number
	you're trying to run and only have the filename.  If people 
	hate this, though, please do delete.
	(UNB64_COMMAND) Do special handling for Win32 to avoid
	having to canonicalise the file.
	(UNGZ_COMMAND) Canonicalise the file after ungzipping it.
	* lposix.c: (Pfork, Pexec) Removed, on the grounds that we only
	really want to support fork+exec as a single operation.  fork()
	without exec() could be risky with a child process also having
	our sqlite handles, etc.  exec() could be risky since we 
	wouldn't be exiting gracefully, just dying in the middle of a
	hook.
	(Pspawn) Implemented for both Win32 and Unix.  Does fork/exec
	for Unix, CreateProcess for Win32.  Returns -1 on error, pid on
	success in both cases.
	(Pwait, Pkill, Psleep) Implemented for Win32.  Note that pid is
	not optional for Pwait on Win32.
	* std_hooks.lua: (execute) Now uses spawn()

2005-02-25  Jon Bright  <jon@siliconcircus.com>
	
	* ChangeLog: Add all my previous changes.
	* tests/t_add_owndb.at: Add test for trying to add the db to
	itself.
	* testsuite.at: Call it
	* tests/t_automate_heads.at: Canonicalise stdout output.
	* tests/t_automate_version.at: Use arithmetic comparison against
	wc output instead of string comparison, to avoid problems with
	MinGW's wc, which outputs with initial space-padding
	* tests/t_change_empty_file.at: Canonicalise stdout output 
	and compare manually instead of letting autotest check it
	* tests/t_fmerge_normalize.at: Canonicalise stdout output.
	* tests/t_netsync_single.at: Use NETSYNC_KILLHARD instead of 
	killall, as for the NETSYNC functions in testsuite.at

2005-02-27  Matt Johnston  <matt@ucc.asn.au>

        * main.cc: ignore SIGPIPE so that monotone won't be killed
        unexpectedly upon remote disconnection for netsync

2005-02-27  Nathaniel Smith  <njs@codesourcery.com>

	* idna/idn-int.h: Oops, really add this time.

2005-02-27  Nathaniel Smith  <njs@codesourcery.com>

	* AUTHORS: Add Corey Halpin.
	
	* idna/idn-int.h: New file (don't generate from configure anymore,
	but just ship).
	* configure.ac: Don't generate idna/idn-int.h.  Do generate
	mt-stdint.h.
	* Makefile.am: Adjust for idna/idn-int.h and mt-stdint.h.
	* acinclude.m4: Remove AX_CREATE_STDINT_H, ACX_PTHREAD,
	AC_COMPILE_CHECK_SIZEOF (let aclocal pick them up from m4/
	instead).
	* m4/ax_create_stdint_h.m4:
	* m4/acx_pthread.m4: Update from http://autoconf-archive.cryp.to/
	
	* numeric_vocab.hh: Instead of dancing around which header to
	include, include mt-stdint.h.
	
	* app_state.cc (restriction_includes, set_restriction): Move
	global static 'dot' into these functions, because file_path
	depends on global book_keeping_dir being initialized already, and
	there is no guaranteed order of initialization of C++ statics.
	(Bug reported by Matt Johnston.)
	
2005-02-27  Corey Halpin  <chalpin@cs.wisc.edu>

	* numeric_vocab.hh: Try both stdint.h and inttypes.h.
	* main.cc: OpenBSD has Unix signals too.

2005-02-26  Derek Scherger  <derek@echologic.com>

	* file_io.cc (absolutify): normalize fs::path to remove ..'s
	* tests/t_db_with_dots.at: ensure database path in MT/options
	doesn't contain ..'s

2005-02-25  Jon Bright  <jon@siliconcircus.com>
	
	* ChangeLog: Add all my previous changes.
	* tests/t_add_owndb.at: Add test for trying to add the db to
	itself.
	* testsuite.at: Call it
	* tests/t_automate_heads.at: Canonicalise stdout output.
	* tests/t_automate_version.at: Use arithmetic comparison against
	wc output instead of string comparison, to avoid problems with
	MinGW's wc, which outputs with initial space-padding
	* tests/t_change_empty_file.at: Canonicalise stdout output 
	and compare manually instead of letting autotest check it
	* tests/t_fmerge_normalize.at: Canonicalise stdout output.
	* tests/t_netsync_single.at: Use NETSYNC_KILLHARD instead of 
	killall, as for the NETSYNC functions in testsuite.at

2005-02-25  Nathaniel Smith  <njs@codesourcery.com>

	* vocab.cc (test_file_path_verification): Re-enable some tests
	disabled by Jon Bright, following discussion on IRC concluding
	that they were catching a real bug.

2005-02-24  Nathaniel Smith  <njs@codesourcery.com>

	* tests/t_add_dot.at: Run "add ." in a subdirectory, so as not to
	add the test database.  (Reported by Jon Bright.)

	* AUTHORS: Fix gettext.h copyright note, to not be in the middle
	of libidn copyright note.
	Add Jon Bright.

2005-02-24  Jon Bright  <jon@siliconcircus.com>

	* app_state.cc (prefix): Use string() instead of 
	native_directory_string().  For Unix, these should be equivalent.
	For Win32, I believe string()'s correct (since we compare 
	everywhere against normalized paths with / characters, but 
	native_directory_string produces paths with \ characters on Win32.
	* rcs_file.cc (file_source): Map the map, not the mapping.
	* tests/t_i18n_file.at: Remove colon from filename with symbols.
	I need to return to this and add a proper test for Win32, so we
	only use the colon on non-Win32.
	* testsuite.at: Add a CANONICALISE function, which does nothing
	on Unix and strips out carriage returns from files on Win32.  This
	is useful for being able to compare Monotone's stdout output to
	files on disk.  Add NETSYNC_KILL and NETSYNC_KILLHARD functions,
	to deal with MinGW not having killall (Unix still uses killall,
	though).
	* tests/t_import.at: Add CANONICALISE calls before comparing
	stdout output.
	* tests/t_netsync.at: Likewise
	* tests/t_netsync_single.at: Likewise
	* tests/t_scan.at: Likewise
	* tests/t_versions.at: Likewise
	* tests/t_ls_missing.at: Likewise.  Also, generate missingfoo and
	missingbar files with expected output from ls missing for these
	files being missing and compare against those.

2005-02-24  Derek Scherger  <derek@echologic.com>

	* app_state.{cc,hh} (add_restriction): rename to ...
	(set_restriction) this; and add path validation
	* commands.cc (get_valid_paths): new function
	(get_path_rearrangement) remove restricted include/exclude variant
	(calculate_restricted_revision) get valid paths and use to set up
	restriction
	(status, ls_unknown, commit, do_diff) pass args to
	calculate_restricted_revision to valid restriction paths
	(ls_missing, revert) get valid paths and use to set up restriction
	* tests/t_checkout_options.at: remove bug report priority (it's
	fixed!)
	* tests/t_diff_added_file.at: add --revision options to diff
	* tests/t_restrictions.at: remove invalid paths from ls unknown
	and ls ignored
	* tests/t_restrictions_warn_on_unknown.at: un-XFAIL
	
2005-02-23  Derek Scherger  <derek@echologic.com>

	* commands.cc (ls_missing): replace duplicated code with call to
	calculate_base_revision

2005-02-23  Jon Bright  <jon@siliconcircus.com>
	
	* vocab.cc (test_file_path_verification): Disable foo//nonsense
	test for Win32, add tests for UNC paths.  This was the only
	failing unit test on Win32.

2005-02-23  Jon Bright  <jon@siliconcircus.com>

	* txt2c.cc (main): Don't claim the file was generated from 
	--strip-trailing if that option's used.

2005-02-23  Jon Bright  <jon@siliconcircus.com>

	* app_state.cc: Add include of io.h for Win32, for chdir()
	* file_io.cc (get_homedir): Correct assertion (remove bracket)
	* lua/lposix.c, lua/modemuncher.c: Remove all references to
	functions and modes that don't exist on Win32.
	* monotone.cc: Include libintl.h on Win32
	
2005-02-21  Nathaniel Smith  <njs@codesourcery.com>

	* file_io.cc (get_homedir): Add more comments and logging to Win32
	version.  Also, only check HOME under Cygwin/MinGW.

2005-02-21  Derek Scherger  <derek@echologic.com>

	* Makefile.am: merge fixup
	
2005-02-21  Derek Scherger  <derek@echologic.com>

	* Makefile.am: add fsck.{cc,hh}
	* commands.cc(check_db): move to ...
	* fsck.{cc,hh}: here and do lots more checking
	* database.{cc,hh}(get_ids): new method
	(get_file_ids,get_manifest_ids,get_revision_ids): more new methods
	* tests/t_fsck.at: new test
	* testsuite.at: call it
	
2005-02-21  Nathaniel Smith  <njs@codesourcery.com>

	* commands.cc (commit): Simplify chatter.

2005-02-21  Nathaniel Smith  <njs@codesourcery.com>

	* file_io.cc (get_homedir): Check more environment variables in
	Win32 version.

2005-02-21  Nathaniel Smith  <njs@codesourcery.com>

	* file_io.cc: Remove tabs.

2005-02-21  Nathaniel Smith  <njs@codesourcery.com>

	* smap.hh (smap): Remove leading underscores, add comments.

2005-02-20  Nathaniel Smith  <njs@codesourcery.com>

	* std_hooks.lua (merge2, merge3): Check for DISPLAY before
	invoking gvim.

2005-02-20  Julio M. Merino Vidal  <jmmv@menta.net>

	* ChangeLog: Use tabs for indentation rather than spaces.  Drop
	trailing whitespace.  While here, fix a date by adding zeros before
	the month and the day number.

2005-02-20  Julio M. Merino Vidal  <jmmv@menta.net>

	* gettext.h: Add file.
	* AUTHORS: Mention that it comes from the GNU Gettext package.
	* Makefile.am: Distribute it.
	* sanity.hh: Use gettext.h rather than libintl.h so that --disable-nls
	works.  Also improves portability, according to the GNU Gettext
	manual.

2005-02-19  Derek Scherger  <derek@echologic.com>

	* automate.cc (automate_heads): remove bogus call to 
	app.allow_working_copy() which is called in cpp_main
	* database.cc (check_sqlite_format_version): don't check database
	version when "file" is really a directory; add filename to error
	message
	(sql): check for empty database early, even though this seems
	impossible as absolutify changes "" into path to working dir;
	convert to use N-style assertions; add check to ensure "file" is
	not really a directory
	* tests/t_db_missing.at: new test for above problems
	* testsuite.at: call it

2005-02-19  Nathaniel Smith  <njs@codesourcery.com>

	* tests/t_add_intermediate_MT_path.at: Tighten up.

	* tests/t_merge_3.at: New test.
	* tests/t_merge_4.at: Likewise.
	* testsuite.at: Add them.

2005-02-19  Ole Dalgaard  <josua+monotone@giraffen.dk>

	* configure.ac: Check for 64-bit versions of Boost static
	libraries.

2005-02-18  Julio M. Merino Vidal  <jmmv@menta.net>

	* INSTALL:
	* configure.ac: Improve Boost detection by trying several possible
	library suffixes before aborting.

2005-02-18  graydon hoare  <graydon@pobox.com>

	* change_set.cc
	(apply_change_set): Avoid fast path when there are adds.
	(apply_path_rearrangement): Likewise.

2005-02-18  graydon hoare  <graydon@pobox.com>

	* automate.cc (automate_heads): Fix initialize() call.
	* change_set.{cc,hh}
	(apply_path_rearrangement): Add quick version.
	* revision.cc
	(check_sane_history): Use quick version of apply_change_set.
	* work.cc
	(build_addition): Use quick version of apply_path_rearrangement.
	(known_preimage_path): Likewise.
	* testsuite.at: Fix definitions of _ROOT_DIR, add --norc some
	places.
	* AUTHORS: Mention Daniel.

2005-02-18  Daniel Berlin  <dberlin@dberlin.org>

	* xdelta.cc (compute_delta_insns): Correct 1-byte-source bug.

2005-02-18  graydon hoare  <graydon@pobox.com>

	* Makefile.am (MOST_SOURCES): Add smap.hh.

2005-02-18  graydon hoare  <graydon@pobox.com>

	* basic_io.{cc,hh}: Inline some stuff.
	* change_set.cc: Use smap various places, reduce to 32-bit tids.
	* commands.cc: Use shared_ptr<change_set> everywhere.
	* netsync.cc: Likewise.
	* rcs_import.cc: Likewise.
	* revision.{cc,hh}: Likewise.
	* smap.hh: New file.

2005-02-18  Julio M. Merino Vidal  <jmmv@menta.net>

	* INSTALL:
	* configure.ac: Improve Boost detection by trying several possible
	library suffixes before aborting.

2005-02-17  Derek Scherger  <derek@echologic.com>

	* tests/t_add_intermediate_MT_path.at: new test
	* testsuite.at: call it

2005-02-17  Julio M. Merino Vidal  <jmmv@menta.net>

	* testsuite.at:
	* tests/t_change_empty_file.at: Verify that modifying an empty file
	creates a patch revision rather than an add/delete sequence.  The
	incorrect behavior was reported in bug #9964.

2005-02-17  Derek Scherger  <derek@echologic.com>

	* app_state.{cc,hh} (app_state): initialize search root
	(initialize): boolean signature variant renamed to ...
	(allow_working_copy): this; add explicit search root; move
	requirement for working copy to ...
	(require_working_copy): this new method
	(initialize): string signature variant renamed to ...
	(create_working_copy): this
	(set_root): new method
	* commands.cc: remove app.initialize(false) calls; replace
	app.initialize(true) with app.require_working_copy(); replace
	app.initialize(dir) with app.create_working_copy(dir)
	(checkout): ensure revision is member of specified branch
	* file_io.{cc,hh} (find_working_copy): stop search at --root if
	specified
	* monotone.cc (OPT_ROOT): new option
	(cpp_main): call app.allow_working_copy() before executing
	commands to always read default options
	* monotone.1: add --root option
	* monotone.texi: add --root option
	* tests/t_checkout_noop_on_fail.at: un-XFAIL
	* tests/t_checkout_options.at: un-XFAIL, add check for specified
	revision not in specified branch
	* testsuite.at: add --root option to MONOTONE to prevent searching
	above test dir
	* vocab.cc: remove redundant forward declaration

2005-02-16  Derek Scherger  <derek@echologic.com>

	* commands.cc (revert): don't rewrite unchanged files
	* tests/t_revert_unchanged.at: new test
	* testsuite.at: call it

2005-02-12  Derek Scherger  <derek@echologic.com>

	* database.cc (sqlite3_unpack_fn): new function for viewing
	base64, gzipped data
	(install_functions): install it
	(rehash): remove unused obsolete fcerts ticker

2005-02-17  Nathaniel Smith  <njs@codesourcery.com>

	* debian/changelog: s/graydon@mogo/graydon@pobox.com/, to make
	lintian happy.
	* debian/rules (config.status): Remove --with-bundled-adns.
	* debian/control (Build-Depends): Don't Build-Depend on libpopt,
	only libpopt-dev.
	* .mt-attrs (debian/control): Make executable.

2005-02-17  Nathaniel Smith  <njs@codesourcery.com>

	* tests/t_undo_update.at: Stupid typo.
	* tests/t_largish_file.at: New test.
	* testsuite.at: Add it.

	* commands.cc (push, pull, sync): Remove misleading "..." from
	help text.

2005-02-16  Julio M. Merino Vidal  <jmmv@menta.net>

	* Makefile.am: Append $(BOOST_SUFFIX) to -lboost_unit_test_framework
	to fix 'make check' on systems where boost libraries can only be
	found by passing the exact suffix as part of the name.

2005-02-16  Julio M. Merino Vidal  <jmmv@menta.net>

	* monotone.texi: Fix a typo (hexidecimal to hexadecimal).  Also
	change an example command to append stuff to ~/.monotonerc, instead
	of completely destroying the possibily existing file.  Addresses
	bug #11136.

2005-02-16  Julio M. Merino Vidal  <jmmv@menta.net>

	* cryptopp/config.h: Use uint{8,16,32,64}_t as size types instead of
	trying to match them to unsigned char/int/long/long long respectively.
	Should fix build on FreeBSD/sparc64, as seen in bug #10203.

2005-02-16  Julio M. Merino Vidal  <jmmv@menta.net>

	* INSTALL:
	* Makefile.am:
	* configure.ac: Add the --disable-large-file option to manually
	disable large file support from the builtin sqlite (compatibility
	with old systems and FAT).  Addresses bug #8380.

2005-02-16  Nathaniel Smith  <njs@codesourcery.com>

	* tests/t_undo_update.at: New todo.
	* testsuite.at: Add it.

2005-02-15  Nathaniel Smith  <njs@codesourcery.com>

	* monotone.1: Add cursory note about "automate".
	* monotone.texi: Synchronize with manpage.

2005-02-15  Nathaniel Smith  <njs@codesourcery.com>

	* automate.cc: Add "Error conditions" to the standard comment
	sections.

	* monotone.texi (Scripting): New section.
	(Automation): New section.

	* tests/t_automate_heads.at: Test behavior with nonexistent
	branch.

2005-02-14  Nathaniel Smith  <njs@codesourcery.com>

	* tests/t_merge_normalization_edge_case.at: New test.
	* testsuite.at: Add it.

	* diff_patch.cc (normalize_extents): Soften the warning message
	now that we have one test case.

2005-02-14  Matthew A. Nicholson  <mnicholson@digium.com>

	* std_hooks.lua: Add vimdiff merge hooks.

2005-02-14  Nathaniel Smith  <njs@codesourcery.com>

	* std_hooks.lua: Remove tabs.

2005-02-14  Nathaniel Smith  <njs@codesourcery.com>

	* tests/t_automate_heads.at: New test.
	* tests/t_automate_version.at: New test.
	* testsuite.at: Add then.

	* commands.cc (automate): Fix documentation string.
	* automate.cc: Much more structured documentation comments.

2005-02-13  Nathaniel Smith  <njs@codesourcery.com>

	* automate.{cc,hh}: New files.
	* commands.cc: New command "automate".

2005-02-13  Nathaniel Smith  <njs@codesourcery.com>

	* monotone.texi (Creating a Database): Fix typo, clarify
	conventions for database management following question on mailing
	list.

2005-02-12  graydon hoare  <graydon@pobox.com>

	* change_set.{cc,hh}: Correct code to pass newly-added unit tests.

2005-02-10  Derek Scherger  <derek@echologic.com>

	* monotone.1: update for restrictions
	* monotone.texi: sync with manpage

2005-02-09  Derek Scherger  <derek@echologic.com>

	* cert.cc (cert_revision_testresult): allow pass/fail testresult
	values
	* commands.cc (testresult): likewise
	* commands.cc (do_diff): disallow restriction of non-working copy
	diffs
	* monotone.texi: update for restrictions

2005-02-08  graydon hoare  <graydon@pobox.com>

	* database.cc (version_cache::set): Fix bad expiry logic.

2005-02-08  Nathaniel Smith  <njs@codesourcery.com>

	* change_set.cc (check_sane): Null sources are only valid for
	adds.

2005-02-07  Nathaniel Smith  <njs@codesourcery.com>

	* database.cc (struct version_cache): Fix invariant in cache
	clearing logic.

2005-02-06  Nathaniel Smith  <njs@codesourcery.com>

	* change_set.cc: Add a few more invariants; add lots and lots of
	unit tests.

2005-02-06  graydon hoare  <graydon@pobox.com>

	* change_set.cc: Use hash_map in a few places.
	(confirm_unique_entries_in_directories): Fix invariants.
	* constants.{cc,hh} (db_version_cache_sz): New constant.
	* database.cc (version_cache): New structure.
	(get_version): Use it.
	* interner.hh: Rewrite to use hash_map and vector.
	* tests/t_no_rename_overwrite.at: Tweak return codes.

2005-02-06  Nathaniel Smith  <njs@codesourcery.com>

	* ui.hh (ensure_clean_line): New method.
	* ui.cc (inform): Use it.
	* keys.cc (get_passphrase): Call it before prompting for passphrase.

2005-02-06  Nathaniel Smith  <njs@codesourcery.com>

	* database.cc (info): Report more statistics.

	* ROADMAP: Remove finished items.

	* revision.cc (analyze_manifest_changes): Childs cannot be null,
	that makes no sense.
	(add_node_for_old_manifest): Log node names, don't print it.
	(construct_revision_from_ancestry): Partially rewrite to handle
	root nodes explicitly.
	(build_changesets_from_existing_revs): Don't put the null revision
	in the ancestry graph, to match changesetify logic.
	(add_node_for_old_revision): Enforce decision that the ancestry
	graph not contain the null revision.

	(anc_graph::heads): Remove.
	(add_node_ancestry): Don't try creating it; logic was broken
	anyway.
	(rebuild_from_heads): Rename to...
	(rebuild_ancestry): ...this.  Calculate head set correctly.

2005-02-05  Nathaniel Smith  <njs@codesourcery.com>

	* change_set.cc (compose_path): Add more invariants.

2005-02-05  Nathaniel Smith  <njs@codesourcery.com>

	* monotone.cc (cpp_main): Log command line, to help interpret the
	logs people send in.

2005-02-05  Nathaniel Smith  <njs@codesourcery.com>

	* revision.cc (check_sane): Turn off this invariant when
	global_sanity.relaxed.

2005-02-03  Nathaniel Smith  <njs@codesourcery.com>

	* tests/t_load_into_existing.at: Oops, really add it too, sigh.

2005-02-03  Nathaniel Smith  <njs@codesourcery.com>

	* tests/t_need_mt_revision.at: Oops, really add it.

2005-02-03  Nathaniel Smith  <njs@codesourcery.com>

	* interner.hh (interner::intern): Add version taking a bool&, so
	callers can tell whether this string has previously been checked.
	* change_set.cc: Use new interned string identifier
	'path_component's instead of file_path's for components of paths;
	sanity-check each component exactly once.

2005-02-03  Nathaniel Smith  <njs@codesourcery.com>

	* database.cc (load): Check for existence of target database.
	* tests/t_load_into_existing.at: New test.
	* testsuite.at: Add it.

2005-02-03  Nathaniel Smith  <njs@codesourcery.com>

	* tests/t_checkout_dir.at: Also check that checkout to unwriteable
	directory fails.
	* tests/t_branch_checkout.at: New test.
	* testsuite.at: Add it.

	* app_state.cc (initialize): Simplify working directory
	initialization, and improve error handling.

	* keys.cc (get_passphrase): Disallow empty passphrases early
	(before they trigger an invariant down the line...).

2005-02-03  Nathaniel Smith  <njs@codesourcery.com>

	* update.cc (pick_update_candidates): Add I().
	* commands.cc (calculate_base_revision): Remove 'rev' argument,
	which was never set and callers never used.
	(calculate_base_manifest, calculate_current_revision)
	(calculate_restricted_revision, revert): Update correspondingly.
	(update): Check for null old revision.

	* main.cc (main): Make exit status 3 if we caught an unhandled
	exception, in particular so the testsuite can tell the difference
	between an error handled cleanly and an error caught by an
	invariant.
	* tests/t_update_null_revision.at: New test.
	* testsuite.at: Add it.

2005-02-03  Nathaniel Smith  <njs@codesourcery.com>

	* main.cc: Remove tabs.

2005-02-02  Nathaniel Smith  <njs@codesourcery.com>

	* change_set.cc (extract_first): Rename to...
	(extract_pairs_and_insert): ...this.
	(path_rearrangement::check_sane): Use it to add additional
	checks.

	* work.hh: Update comments (MT/manifest doesn't exist
	anymore...).

	* tests/t_need_mt_revision.at: New test.
	* testsuite.at: Add it.
	* commands.cc (get_revision_id): Require MT/revision to exist.
	(setup): Create MT/revision.

2005-02-02  Nathaniel Smith  <njs@codesourcery.com>

	* work.hh: Remove tabs.

2005-02-03  graydon hoare  <graydon@pobox.com>

	* tests/t_i18n_changelog.at: New test.
	* testsuite.at: Run it.
	* lua/lposix.c: New file.
	* lua/modemuncher.c: New file
	* lua.cc: Load posix library.
	* lua/liolib.c: Disable execute and popen.
	* std_hooks.lua: Remove io.execute uses.
	* AUTHORS: Update to mention lposix.c, modemuncher.c.
	* Makefile.am: Likewise.

2005-02-01  Nathaniel Smith  <njs@codesourcery.com>

	* tests/t_rebuild.at: Beef up test in response to possible
	problems reported by Derek Scherger.

2005-01-31  Nathaniel Smith  <njs@codesourcery.com>

	* rcs_import.cc (store_manifest_edge): Don't try to store deltas
	to the null manifest.
	(import_cvs_repo): Root revision has null manifest, not empty
	manifest.
	* revision.cc (check_sane): More invariants.

2005-01-28  graydon hoare  <graydon@pobox.com>

	* database.{cc,hh}: More netsync speed tweaks.
	* netsync.cc: Likewise.

2005-01-27  Nathaniel Smith  <njs@codesourcery.com>

	* tests/t_restrictions_warn_on_unknown.at: New test.
	* testsuite.at: Add it.

2005-01-27  Derek Scherger  <derek@echologic.com>

	* commands.cc (attr): adjust for subdir; ensure files exist
	* tests/t_attr.at: improve setup description
	* tests/t_attributes.at: improve setup description so that
	testsuite -k attr runs this test; check for attributes on missing
	files
	* tests/t_subdir_attr.at: new test
	* testsuite.at: fix dutch spelling of monotone; call new test

2005-01-27  Nathaniel Smith  <njs@codesourcery.com>

	* change_set.hh (null_id): New function.
	* revision.cc (analyze_manifest_changes): Fix typo, use null_id.
	* tests/t_rebuild.at: Un-XFAIL.

2005-01-27  Nathaniel Smith  <njs@codesourcery.com>

	* tests/t_rebuild.at: Add priority tag.

	* tests/t_cvsimport.at: Be more thorough.

	* rcs_import.cc (store_edge): Rename to...
	(store_manifest_edge): ...this.  Remove revision arguments, and
	remove storing of revision.
	(import_states_recursive): Update accordingly.
	Add 'revisions' argument; update it instead of trying to write
	revisions now.
	(import_states_by_branch): Add 'revisions' argument.
	(import_cvs_repo): Add a stage 3 that writes out the revisions
	accumulated in the 'revisions' vector.
	
2005-01-27  Matt Johnston  <matt@ucc.asn.au>

	(compile fixes for Linux/gcc 3.3.4)
	* botan/{util.cpp,primes.cpp}: give large constants ULL
	suffixes
	* botan/{gzip.cpp}: fix type for std::max() comparison

2005-01-27  graydon hoare  <graydon@pobox.com>

	* AUTHORS: Mention Georg.
	* change_set.cc: Null out names which are in null directories.
	* commands.cc (reindex): Remove COLLECTION argument.
	* database.{cc,hh} (get_revision_certs):
	Add brute force "load all certs" method.
	* merkle_tree.{cc,hh}: Modify to use memory rather than disk.
	* netsync.{cc,hh}: Likewise.
	* packet.hh (manifest_edge_analyzer): Kill dead code.

2005-01-26  Nathaniel Smith  <njs@codesourcery.com>

	* mt_version.cc (print_full_version): Include system flavour.

2005-01-26  Nathaniel Smith  <njs@codesourcery.com>

	* tests/t_rebuild.at: New test.
	* testsuite.at: Add it.

2005-01-26  Nathaniel Smith  <njs@codesourcery.com>

	* tests/t_checkout_noop_on_fail.at: Clarify description and XFAIL.

	* tests/t_approval_semantics.at: New TODO.
	* tests/t_monotone_agent.at: New TODO.
	* testsuite.at: Add them.

2005-01-25  Nathaniel Smith  <njs@codesourcery.com>

	* tests/t_checkout_noop_on_fail.at: New test.
	* testsuite.at: Add it.
	(RAW_MONOTONE): Add $PREEXECUTE to definition.

2005-01-25  Nathaniel Smith  <njs@codesourcery.com>

	* change_set.cc (extend_renumbering_from_path_identities): Add
	invariant.
	(extend_renumbering_via_added_files): Likewise.

	* constants.hh (maxbytes, postsz): Remove dead constants.
	(verify_depth): New constant.
	* constants.cc: Likewise.
	* revision.hh (check_sane_history): New function.
	* revision.cc (check_sane_history): Likewise.
	* database.cc (put_revision): Sanity check revision and revision
	history before storing it.
	This breaks cvs import.  Why?

	* update.cc (find_deepest_acceptable_descendent): Remove.
	(acceptable_descendent, calculate_update_set): New functions.
	(pick_update_candidates): Use 'calculate_update_set'.
	* tests/t_update_2.at: Un-XFAIL.
	* tests/t_ambig_update.at: Un-XFAIL.

	* tests/t_no_rename_overwrite.at: New test.
	* tests/t_cdiff.at: New test placeholder.
	* testsuite.at: Add them.
	(MONOTONE): Prefix command line with $PREEXECUTE to e.g. support
	running under Valgrind.

2005-01-25  Matt Johnston  <matt@ucc.asn.au>

	* cert.cc: ignore whitespace when comparing private keys
	from the database and with the lua hook
	* tests/t_lua_privkey.at: new test
	* testsuite.at: run it

2005-01-23  Derek Scherger  <derek@echologic.com>

	* commands.cc (restrict_rename_set): include renames if either
	name is present in restriction
	(calculate_base_revision): remove unused variant
	(calculate_current_revision): remove unsed variable
	(calculate_restricted_revision): remove unsed variable
	(ls_missing): remove unsed variable
	(revert): rewrite with restrictions
	* tests/t_revert.at: test partial reverts adjust MT/work properly
	* tests/t_revert_dirs.at: un-XFAIL
	* tests/t_revert_rename.at: un-XFAIL; revert rename via both names

2005-01-23  Derek Scherger  <derek@echologic.com>

	* tests/t_revert_rename.at: remove extra MONOTONE_SETUP
	attempt revert by both original name and new name

2005-01-23  Derek Scherger  <derek@echologic.com>

	* tests/t_revert_rename.at: New test.
	* testsuite.at: Add it.

2005-01-22  Derek Scherger  <derek@echologic.com>

	* tests/t_revert_dirs.at: New test.
	* testsuite.at: Add it.

2005-01-22  Nathaniel Smith  <njs@codesourcery.com>

	* configure.ac (AC_INIT): Set bug-reporting address to list
	address, rather than Graydon's personal email.
	* diff_patch.cc (normalize_extents): Use it.
	* ui.cc (fatal): Likewise.

	* tests/t_vcheck.at: New priority "todo", tweak descriptive text.

2005-01-23  Derek Scherger  <derek@echologic.com>

	* database.{cc,hh}: convert queries to use prepared statements

2005-01-22  Nathaniel Smith  <njs@codesourcery.com>

	* tests/t_delete_dir.at: Add more commentary.

	* tests/t_rename_dir_patch.at: New test.
	* tests/t_delete_dir_patch.at: New test.
	* testsuite.at: Add them.

2005-01-22  Nathaniel Smith  <njs@codesourcery.com>

	* change_set.cc (apply_change_set): Add invariants.
	* tests/t_rename_dir_cross_level.at: New test.
	* tests/t_rename_added_in_rename.at: New test.
	* tests/t_rename_conflict.at: New test.
	* testsuite.at: Add them.

2005-01-21  Nathaniel Smith  <njs@codesourcery.com>

	* tests/t_ambig_update.at: Update comments.

	* tests/t_update_2.at: New test from Georg-W. Koltermann
	<Georg.Koltermann@mscsoftware.com>.
	* testsuite.at: Add it.

2005-01-20  Nathaniel Smith  <njs@codesourcery.com>

	* tests/t_lca_1.at: New bug report.
	* testsuite.at: Add it.

2005-01-19  Nathaniel Smith  <njs@codesourcery.com>

	* commands.cc (merge): Improve merge chatter.
	(do_diff): Don't print anything when there are no
	changes.

2005-01-19  Nathaniel Smith  <njs@codesourcery.com>

	* tests/t_db_with_dots.at: New test.
	* testsuite.at: Add it.

2005-01-19  Patrick Mauritz <oxygene@studentenbude.ath.cx>

	* Makefile.am (%.h, package_revision.h, package_full_revision.h):
	Don't update target file if no change has occurred, to reduce
	unnecessary rebuilds.

2005-01-18  Nathaniel Smith  <njs@codesourcery.com>

	* rcs_import.cc (cvs_key): Initialize struct tm to all zeros, to
	stop garbage sneaking in -- thanks to Zack Weinberg for pointing
	this out.  Also, handle 2 digit years properly on WIN32.

2005-01-18  Nathaniel Smith  <njs@codesourcery.com>

	* rcs_import.cc: Remove tabs.

2005-01-19  Matt Johnston  <matt@ucc.asn.au>

	* database.cc: Pass filename to check_sqlite_format_version as a
	fs::path, so that it doesn't get passed as a freshly created fs::path
	with default checker (which disallows '.foo' path components)

2005-01-19  Nathaniel Smith  <njs@codesourcery.com>

	* netsync.cc (session, process_confirm_cmd, dispatch_payload):
	Back out some over-zealous changes that broke netsync
	compatibility.  Probably should redo later, when have a chance to
	bump netsync protocol number, but we're not ready for that now.

2005-01-19  Nathaniel Smith  <njs@codesourcery.com>

	* tests/t_subdir_revert.at: New test.
	* tests/t_subdir_rename.at: New test.
	* testsuite.at: Add them.

2005-01-18  Nathaniel Smith  <njs@codesourcery.com>

	* tests/t_subdir_add.at: New test.
	* tests/t_subdir_drop.at: New test.
	* testsuite.at: Add them.
	* tests/t_delete_dir.at: Implement it.

2005-01-19  Nathaniel Smith  <njs@codesourcery.com>

	* netcmd.cc: Remove tabs.

2005-01-19  Nathaniel Smith  <njs@codesourcery.com>

	* merkle_tree.cc: Remove tabs.

2005-01-18  Nathaniel Smith  <njs@codesourcery.com>

	* rcs_import.cc (cvs_key): Initialize struct tm to all zeros, to
	stop garbage sneaking in -- thanks to Zack Weinberg for pointing
	this out.  Also, handle 2 digit years properly on WIN32.

2005-01-18  Nathaniel Smith  <njs@codesourcery.com>

	* rcs_import.cc: Remove tabs.

2005-01-18  Nathaniel Smith  <njs@codesourcery.com>

	* monotone.texi: Undocument mcerts, fcerts; rename rcerts to
	certs.
	* monotone.1: Likewise.

2005-01-18  Nathaniel Smith  <njs@codesourcery.com>

	* commands.cc (restrict_rename_set): Fix types to compile with old
	rename_set gunk removed.
	Alter logic to yell if a rename crosses the restriction boundary,
	rather than silently ignore it.

2005-01-19  graydon hoare  <graydon@pobox.com>

	* commands.cc: Fix up some merge breakage.
	* tests/t_add_dot.at: Un-XFAIL.
	* testsuite.at: Run "setup ." before "db init".

2005-01-09  Derek Scherger  <derek@echologic.com>

	* commands.cc (get_path_rearrangement): new function/signature for
	splitting restricted rearrangements
	(calculate_restricted_revision): use it and update to work
	similarly to calculate_current_revision
	(trusted): call app.initialize(false)
	(ls_missing): adjust for new get_path_rearrangement
	(attr): call app.initialize(true)
	(diff): merge cleanup
	(lca, lcad, explicit_merge): call app.initialize(false)
	* app_state.cc (constructor): set database app state
	(load_rcfiles): add required booleans
	* lua.{cc,hh} (load_rcfile): add required boolean
	* tests/t_add.at:
	* tests/t_diff_added_file.at:
	* tests/t_disapprove.at:
	* tests/t_drop_missing.at:
	* tests/t_heads.at:
	* tests/t_heads_discontinuous_branch.at:
	* tests/t_i18n_file.at:
	* tests/t_log_nonexistent.at:
	* tests/t_merge_add_del.at:
	* tests/t_netsync.at:
	* tests/t_netsync_pubkey.at:
	* tests/t_netsync_single.at:
	* tests/t_persistent_server_keys.at:
	* tests/t_persistent_server_revision.at:
	* tests/t_remerge.at:
	* tests/t_tags.at:
	* tests/t_update_missing.at:
	* tests/t_update_to_revision.at: add --message option to commits
	* tests/t_merge2_add.at:
	* tests/t_merge2_data.at:
	* tests/t_netsync_unrelated.at: create working directory with new
	setup command
	* tests/t_erename.at: update for revisions
	* tests/t_no_change_deltas.at: add --revision options to diff
	* tests/t_restrictions.at: remove some cruft and update to work
	with revisions
	* tests/t_subdirs.at: pass correct --rcfile and --db options from
	within subdir
	* testsuite.at (REVERT_TO): remove MT dir before checkout, which
	now fails if MT exists, replace checkout MT/options with old
	MT/options
	(COMMIT): add --message option to commit macro
	* work.cc (read_options_map): don't overwrite option settings when
	reading options map so that command line settings take precedence

2005-01-18  Nathaniel Smith  <njs@codesourcery.com>

	* netsync.cc: Partially fix comment (s/manifest/revision/ etc.).
	(dispatch_payload): Ignore mcert and fcert refinement requests,
	instead of dying on them.  Hack, but I think it should let this
	netsync continue to interoperate with old netsync...

2005-01-18  Nathaniel Smith  <njs@codesourcery.com>

	* vocab.hh: Remove file<cert>.
	* vocab.cc: Likewise.
	* packet_types.hh: Remove file.
	* Makefile.am (MOST_SOURCES): Remove packet_types.hh and mac.hh.

2005-01-18  Nathaniel Smith  <njs@codesourcery.com>

	* netsync.cc (process_confirm_cmd): Don't try refining mcert and
	fcert trees.
	Remove other dead/pointless code.

2005-01-18  Nathaniel Smith  <njs@codesourcery.com>

	* database.hh: Remove file cert stuff.
	* netsync.cc (data_exists): We don't have file/manifest certs.
	(load_data): Likewise.

2005-01-18  Nathaniel Smith  <njs@codesourcery.com>

	* netsync.cc (process_data_cmd): Ignore file/manifest certs.

	* database.cc (struct valid_certs): Don't support file certs.
	(rehash): No file certs.
	(file_cert_exists): Remove.
	(put_file_cert): Remove.
	(get_file_certs): Remove.

2005-01-18  Nathaniel Smith  <njs@codesourcery.com>

	* packet.cc (class delayed_manifest_cert_packet):
	(class delayed_file_cert_packet): Remove.
	(packet_db_writer::consume_file_cert, consume_manifest_cert)
	(packet_writer::consume_file_cert, consume_manifest_cert)
	Remove.
	(struct feed_packet_consumer): Don't support mcert/fcert packets.
	(extract_packets): Likewise.
	(packet_roundabout_test): Test revision certs, not manifest/file
	certs.

	* packet.hh (packet_consumer::consume_file_cert):
	(packet_consumer::consume_manifest_cert):
	(packet_writer::consume_file_cert):
	(packet_writer::consume_manifest_cert):
	(packet_db_writer::consume_file_cert):
	(packet_db_writer::consume_manifest_cert):
	Remove.

	* lua.hh (hook_get_file_cert_trust): Remove.
	* lua.cc (hook_get_file_cert_trust): Remove.

2005-01-18  Nathaniel Smith  <njs@codesourcery.com>

	* cert.hh (erase_bogus_certs): Re-add manifest cert version.

	* monotone.texi (Hook Reference): Remove documentation of
	get_{file,manifest}_cert_trust.

2005-01-18  Nathaniel Smith  <njs@codesourcery.com>

	* cert.cc (erase_bogus_certs): Re-add manifest cert version.
	(bogus_cert_p): Likewise.

2005-01-18  Nathaniel Smith  <njs@codesourcery.com>

	* cert.hh (rename_edge):
	(rename_set):
	(calculate_renames):
	(rename_cert_name): Remove.
	(cert_file_comment):
	(cert_manifest_comment): Remove.
	(erase_bogus_certs): Remove manifest and file versions.
	* cert.cc (rename_cert_name): Remove.
	(bogus_cert_p): Remove manifest<cert> and file<cert> variants.
	(erase_bogus_certs): Likewise.
	(put_simple_manifest_cert):
	(put_simple_file_cert):
	(cert_file_comment): Remove.

	* commands.cc (fcerts): Remove.
	(mcerts): Likewise.
	(rcerts): Rename to...
	(certs): ...this.  s/revision certs/certs/ in help text.
	(trusted): s/revision cert/cert/.
	(ls_certs): Don't special-case rename certs.

2005-01-18  Nathaniel Smith  <njs@codesourcery.com>

	* tests/t_vcheck.at: Fix AT_XFAIL_IF typo.

2005-01-18  Nathaniel Smith  <njs@codesourcery.com>

	* monotone.texi (Reserved Certs): Remove 'vcheck'.
	(Key and Cert): Remove 'vcheck'.
	(Accidental collision): Likewise.
	(Commands): Likewise.
	* tests/t_vcheck.at: Add note about manual having useful stuff for
	when vcheck is re-added.

2005-01-18  Nathaniel Smith  <njs@codesourcery.com>

	* mac.hh:
	* cert.cc (vcheck_cert_name):
	(calculate_vcheck_mac):
	(cert_manifest_vcheck
	(check_manifest_vcheck):
	* cert.hh (cert_manifest_vcheck):
	(check_manifest_vcheck):
	* constants.cc (constants::vchecklen):
	* constants.hh (constants::vchecklen):
	* commands.cc (vcheck):
	Remove.

	* tests/t_vcheck.at: New test.
	* testsuite.at: Call it.

2005-01-18  Nathaniel Smith  <njs@codesourcery.com>

	* ROADMAP: Remove 'upgrade to sqlite3' todo item.

2005-01-18  Nathaniel Smith  <njs@codesourcery.com>

	* commands.cc (tag):
	(testresult):
	(approve):
	(disapprove):
	(comment):
	(fload):
	(fmerge):
	(cat):
	(rcs_import): Change grouping for "--help" display, to make more
	informative.
	(rcs_import): Also add more details to help text.

2005-01-17  Matt Johnston  <matt@ucc.asn.au>

	* file_io.cc: re-add accidentally removed #include
	* botan/gzip.cc: improved comments, removed unused code

2005-01-17  Nathaniel Smith  <njs@codesourcery.com>

	* diff_patch.cc (normalize_extents): Add missing ')'.

2005-01-17  Nathaniel Smith  <njs@codesourcery.com>

	* tests/t_update_1.at: New test.
	* testsuite.at: Call it.

2005-01-11  Nathaniel Smith  <njs@codesourcery.com>

	* diff_patch.cc (normalize_extents): Add warning for anyone who
	manages to trigger the untested part of the normalization code.

2005-01-14  Christian Kollee <stuka@pestilenz.org>

	* search for and link with sqlite3 when --bundle-sqlite=no

2005-01-12  Derek Scherger  <derek@echologic.com>

	* tests/t_ambig_update.at: add comments from discussion on irc
	* tests/t_status_missing.at: new test
	* testsuite.at: include it

2005-01-10  graydon hoare  <graydon@pboox.com>

	* commands.cc (explicit_merge): Tweak merge message.
	* database.cc (check_sqlite_format_version): New function.
	(database::sql): Call it.
	* sqlite/pager.hh (SQLITE_DEFAULT_PAGE_SIZE): Adjust to 8192.
	(SQLITE_MAX_PAGE_SIZE): Adjust to 65536.
	* schema_migration.cc: Post-merge cleanup.
	* Makefile.am: Likewise.

2005-01-10  Christof Petig <christof@petig-baender.de>

	* sqlite/*: SQLite 3.0.8 CVS import
	* database.{cc,hh}:
	* schema_migration.{cc,hh}: convert to use the SQLite3 API

	This does not yet use any of the more sophisticated API features
	of SQLite3 (query parameters, BLOBs), so there is plenty of room
	for optimization. This also does not change the schema (i.e.
	still uses base64 encoded values in tables)

2005-01-17  graydon hoare  <graydon@pobox.com>

	* AUTHORS: Mention Wojciech and Neil.
	* revision.cc (calculate_ancestors_from_graph): Make non-recursive.

2005-01-17  Wojciech Miłkowski  <wmilkowski@interia.pl>

	* std_hooks.lua: Teach about meld.

2005-01-17  Neil Conway  <neilc@samurai.com>

	* diff_patch.cc: add a new context diff hunk consumer. Rename
	unidiff() to make_diff().
	* diff_patch.hh: Rename unidiff() to make_diff().
	* command.cc: Add new "cdiff" command, and refactor "diff" to
	invoke a common subroutine that is parameterized on the diff
	type. Unrelated change: make a branch-based checkout default to
	using the same directory name as the branch name, unless a
	branch is specified.

2005-01-17  graydon hoare  <graydon@pobox.com>

	* cryptopp/osrng.cpp (NonblockingRng::GenerateBlock):
	Bring forward patch lost in cryptopp 5.2 upgrade.
	* revision.cc (add_bitset_to_union)
	(calculate_ancestors_from_graph): New functions.
	(erase_ancestors)
	(is_ancestor): Rewrite.
	* cert.cc (get_branch_heads): Rewrite.
	* database.{cc,hh} (get_heads): Remove
	(get_revision_ancestry): Use multimap.
	(install_views): Disable.
	Remove everything related to the trust views. Too slow.
	Also tidy up whitespace formatting in sqlite3 code.
	* views.sql: Clear out all views.
	* commands.cc: Adapt to using multimap for ancestry.
	* AUTHORS: Mention Faheem and Christian.

2005-01-17  Faheem Mitha  <faheem@email.unc.edu>

	* debian/control: Fix up build depends.

2005-01-17  Ulrich Drepper  <drepper@redhat.com>

	* acinclude.m4 (AC_CHECK_INADDR_NONE): Fix quoting.
	* Makefile.am (EXTRA_DIST): Add sqlite/keywordhash.c.

2005-01-14  Christian Kollee  <stuka@pestilenz.org>

	* search for and link with sqlite3 when --bundle-sqlite=no

2005-01-12  Derek Scherger  <derek@echologic.com>

	* tests/t_ambig_update.at: add comments from discussion on irc
	* tests/t_status_missing.at: new test
	* testsuite.at: include it

2005-01-10  graydon hoare  <graydon@pboox.com>

	* commands.cc (explicit_merge): Tweak merge message.
	* database.cc (check_sqlite_format_version): New function.
	(database::sql): Call it.
	* sqlite/pager.hh (SQLITE_DEFAULT_PAGE_SIZE): Adjust to 8192.
	(SQLITE_MAX_PAGE_SIZE): Adjust to 65536.
	* schema_migration.cc: Post-merge cleanup.
	* Makefile.am: Likewise.

2005-01-10  Christof Petig  <christof@petig-baender.de>

	* sqlite/*: SQLite 3.0.8 CVS import
	* database.{cc,hh}:
	* schema_migration.{cc,hh}: convert to use the SQLite3 API

	This does not yet use any of the more sophisticated API features
	of SQLite3 (query parameters, BLOBs), so there is plenty of room
	for optimization. This also does not change the schema (i.e.
	still uses base64 encoded values in tables)

2005-01-11  Nathaniel Smith  <njs@codesourcery.com>

	* tests/t_migrate_schema.at: Switch to using pre-dumped db's, make
	it work, un-XFAIL it.

2005-01-11  Nathaniel Smith  <njs@codesourcery.com>

	* tests/t_persistent_server_keys_2.at: XFAIL it, add commentary on
	solution.

2005-01-11  Nathaniel Smith  <njs@codesourcery.com>

	* tests/t_persistent_server_keys_2.at: New test.
	* testsuite.at: Add it.

2005-01-06  Nathaniel Smith  <njs@codesourcery.com>

	* schema_migration.cc (migrate_monotone_schema): Add comment
	pointing to t_migrate_schema.at.
	* tests/t_migrate_schema.at: Implement, mostly.  (Still broken.)

	* tests/t_heads_discontinuous_branch.at: Remove urgency
	annotation.
	* tests/t_netsync_nocerts.at: Add urgency annotation.

	* testsuite.at: Add UNGZ, UNGZB64 macros.
	* tests/t_fmerge.at: Use them.

2005-01-05  Nathaniel Smith  <njs@codesourcery.com>

	* schema_migration.cc: Update comment about depot code.
	(migrate_depot_split_seqnumbers_into_groups):
	(migrate_depot_make_seqnumbers_non_null):
	(migrate_depot_schema): Remove; all are dead code.

2005-01-05  Nathaniel Smith  <njs@codesourcery.com>

	* schema_migration.cc: Remove tabs.

2005-01-05  Nathaniel Smith  <njs@codesourcery.com>

	* tests/t_check_same_db_contents.at: Uncapitalize title to unbreak
	testsuite.

	* revision.cc (is_ancestor): Add FIXME comment.
	(erase_ancestors): New function.
	* revision.hh (erase_ancestors): Prototype it.
	* cert.cc (get_branch_heads): Call it.
	* tests/t_heads_discontinuous_branch.at: Un-XFAIL it.

	* revision.cc (find_subgraph_for_composite_search): Ignore null
	revision ids.
	* commands.cc (try_one_merge): Add invariant - never create merges
	where the left parent is an ancestor or descendent of the right.
	(explicit_merge): Same check.
	(propagate): Handle cases where no merge is necessary.  Also, make
	generated log message more readable.

	* tests/t_propagate_desc.at: Un-XFAIL it.
	* tests/t_propagate_anc.at: Un-XFAIL it.  Use new
	CHECK_SAME_DB_CONTENTS macros.
	* testsuite.at: Move t_check_same_db_contents.at to run before
	propagation tests.  Make CHECK_SAME_DB_CONTENTS more thorough.

	* tests/t_dump_load.at: Implement test.

2005-01-05  Nathaniel Smith  <njs@codesourcery.com>

	* tests/t_check_same_db_contents.at: New test.
	* testsuite.at: Add it.
	(CHECK_SAME_DB_CONTENTS): New macro.

2005-01-04  Nathaniel Smith  <njs@codesourcery.com>

	* cert.cc: Remove tabs.
	* revision.hh: Likewise.

2005-01-04  Nathaniel Smith  <njs@codesourcery.com>

	* tests/t_propagate_anc.at: Also check the case where we're
	propagating a non-strict ancestor, i.e. the heads are actually
	equal.

2005-01-04  Nathaniel Smith  <njs@codesourcery.com>

	* database.cc (get_revision_parents): Add invariant.
	(get_revision_children): Likewise.
	(get_revision): Likewise.
	(put_revision): Likewise.

	* tests/t_merge_ancestor.at: New test.
	* tests/t_propagate_desc.at: Likewise.
	* tests/t_propagate_anc.at: Likewise.
	* testsuite.at: Call them.

2005-01-04  Nathaniel Smith  <njs@codesourcery.com>

	* tests/t_netsync_diffbranch.at: Add priority, add description of
	problem and solution.
	Also, XFAIL it.
	* tests/t_netsync_unrelated.at: Add reference to discussion.
	* tests/t_cmdline_options.at: Remove priority marking from
	non-bug.
	* tests/t_checkout_dir.at: XFAIL when run as root.

	* tests/t_netsync_nocerts.at: New test.
	* testsuite.at: Call it.

2005-01-03  Matt Johnston  <matt@ucc.asn.au>

	* tests/t_netsync_diffbranch.at: add a new test for pulling a branch
	with a parent from a different branch.
	* testsuite.at: add it

2005-01-02  Derek Scherger  <derek@echologic.com>

	* commands.cc (log_certs): new function
	(log) add Ancestor: and Branch: entries to output; use above new
	function
	* tests/t_cross.at: update to work with changesets

2005-1-1  Matt Johnston  <matt@ucc.asn.au>

	* botan/base64.cpp: Include a terminating newline in all cases for
	compatibility with cryptopp

2005-1-1  Matt Johnston  <matt@ucc.asn.au>

	* keys.cc: fix merge issues propagating 0.16 to net.venge.monotone.botan
	* botan/config.h: add it
	* botan/{aes,des,dh,dsa,elgamal,lion,lubyrack,nr,rw,openpgp}*: removed
	unused files.

2004-12-30  graydon hoare  <graydon@pobox.com>

	* constants.cc (netcmd_current_protocol_version): Set to 3.
	* tests/t_crlf.at: New test of crlf line encodings.
	* testsuite.at: Call it.
	* monotone.spec: Note 0.16 release.

2004-12-30  graydon hoare  <graydon@pobox.com>

	* win32/get_system_flavour.cc: Fix little compile bugs.

2004-12-30  Julio M. Merino Vidal  <jmmv@menta.net>

	* change_set.{cc,hh}: Add the has_renamed_file_src function in
	change_set::path_rearrangement.
	* commands.cc: Make the 'log' command show nothing for renamed or
	deleted files (when asked to do so) and stop going backwards in
	history when such condition is detected; they don't exist any more,
	so there is no point in showing history (and could drive to incorrect
	logs anyway).
	* tests/t_log_nonexistent.at: New check to verify previous.
	* testsuite.at: Add it.

2004-12-30  graydon hoare  <graydon@pobox.com>

	* Makefile.am: Clean full testsuite directory and full-version.
	* configure.ac: Bump version number.
	* po/monotone.pot: Regenerate.
	* NEWS: Describe new release.

2004-12-29  Julio M. Merino Vidal  <jmmv@menta.net>

	* tests/t_cmdline_options.at: New test for previous: ensure that
	monotone is actually checking for command line correctness.
	* testsuite.at: Add it.

2004-12-29  Julio M. Merino Vidal  <jmmv@menta.net>

	* monotone.cc: Verify that the command line is syntactically correct
	as regards to options (based on error codes from popt).

2004-12-29  Matt Johnston  <matt@ucc.asn.au>

	* tests/t_drop_rename_patch.at: A test to check that deltas on
	renamed files are included in concatenate_change_sets, if there was a
	deletion of a file with the same name as the rename src.
	* testsuite.at: add it

2004-12-29  graydon hoare  <graydon@pobox.com>

	* AUTHORS: Add Jordi.
	* change_set.{cc,hh}: Make sanity helpers const.
	(normalize_change_set): Drop a->a deltas.
	(merge_change_sets): Call normalize.
	(invert_change_set): Likewise.
	* revision.cc
	(find_subgraph_for_composite_search): New fn.
	(calculate_composite_change_set): Call it.
	(calculate_change_sets_recursive): Use results.
	* tests/t_no_change_deltas.at: Fix.

2004-12-29  graydon hoare  <graydon@pobox.com>

	* change_set.cc: Fix unit tests to satisfy sanity checks.
	* std_hooks.lua: Fix status checking on external merges.

2004-12-29  Matt Johnston  <matt@ucc.asn.au>

	* change_set.{cc,hh}: Take account of files which are the
	destination of a rename_file operation, when examining
	file deletions. Added helper methods to clean up related code.

2004-12-29  Matt Johnston  <matt@ucc.asn.au>

	* change_set.cc: added a sanity check for deltas with same src/dst,
	and deleted files with deltas.

2004-12-29  Matt Johnston  <matt@ucc.asn.au>

	* testsuite.at, tests/t_netsync_single.at: don't use -q with
	killall since it isn't portable.

2004-12-28  Julio M. Merino Vidal  <jmmv@menta.net>

	* commands.cc: Make the 'log' command show all affected files
	in each revision in a nice format (easier to read than what
	'cat revision' shows).

2004-12-28  Julio M. Merino Vidal  <jmmv@menta.net>

	* commands.cc: Change the order used by the 'log' command to show
	affected files so that it matches the order in which these changes
	really happen.  Otherwise, a sequence like "rm foo; mv bar foo;
	patch foo" could be difficult to understand by the reader.

2004-12-28  Jordi Vilalta Prat  <jvprat@wanadoo.es>

	* monotone.texi: Fix a typo: "not not" should be "not".

2004-12-28  Julio M. Merino Vidal  <jmmv@menta.net>

	* commands.cc: Make the 'log' command show all affected files
	in each revision in a nice format (easier to read than what
	'cat revision' shows).

2004-12-28  graydon hoare  <graydon@pobox.com>

	* AUTHORS: Add various recent authors.

2004-12-28  Badai Aqrandista <badaiaqrandista@hotmail.com>

	* debian/*: Fix up for package building.

2004-12-28  graydon hoare  <graydon@pobox.com>

	* change_set.{cc,hh}: Add sanity checking, rework
	some of concatenation logic to accomodate.
	* revision.{cc,hh}: Likewise.
	Teach about generalized graph rebuilding.
	* database.cc (delete_existing_revs_and_certs): New fn.
	* commands.cc (db rebuild): New command.
	(db fsck) New command.
	* sanity.{cc,hh} (relaxed): New flag.
	* work.cc: Use new concatenation logic.

2004-12-25  Julio M. Merino Vidal  <jmmv@menta.net>

	* commands.cc: During 'log', print duplicate certificates (by
	different people) in separate lines, rather than showing them
	together without any spacing.  While here, homogenize new lines
	in other messages as well; this also avoids printing some of
	them in case of missing certificates).

2004-12-24  Nathaniel Smith  <njs@codesourcery.com>

	* tests/t_disapprove.at: Enable previously disabled test.

	* tests/t_no_change_deltas.at: New test.
	* testsuite.at: Call it.

2004-12-23  Nathaniel Smith  <njs@codesourcery.com>

	* win32/read_password.c: Remove unused file.

2004-12-22  Julio M. Merino Vidal  <jmmv@menta.net>

	* commands.cc: Verify that the key identifier passed to the pubkey
	and privkey commands exists in the database.  Otherwise exit with
	an informational message instead of an exception.

2004-12-20  Matt Johnston  <matt@ucc.asn.au>

	* keys.cc: don't cache bad passphrases, so prompt for a correct
	password if the first ones fail.

2004-12-19  Matt Johnston  <matt@ucc.asn.au>

	* commands.cc: print out author/date next to ambiguous revision
	lists from selectors.

2004-12-19  Julio M. Merino Vidal  <jmmv@menta.net>

	* testsuite.at:
	* tests/t_fmerge.at:
	* tests/t_netsync.at:
	* tests/t_netsync_single.at:
	* tests/t_revert.at:
	* tests/t_tags.at: Avoid usage of test's == operator.  It's a
	GNUism and causes unexpected failures in many tests.  The correct
	operator to use is just an equal sign (=).
	* tests/t_renamed.at: Don't use cp's -a flag, which is not
	supported by some implementations of this utility (such as the
	one in NetBSD).  Try to add some of its funcionality by using
	the -p flag, although everything could be fine without it.
	* tests/t_unidiff.at: Discard patch's stderr output.  Otherwise
	it's treated as errors, but NetBSD's patch uses it to print
	informative messages.

2004-12-19  Julio M. Merino Vidal  <jmmv@menta.net>

	* tests/t_scan.at: Instead of running sha1sum, use a prestored
	manifest file to do the verification.  This avoids problems in
	systems that do not have the sha1sum tool, like NetBSD.

2004-12-19  Julio M. Merino Vidal  <jmmv@menta.net>

	* Makefile.am: Remove obsolete --with-bundled-adns flag from
	DISTCHECK_CONFIGURE_FLAGS.

2004-12-18  Nathaniel Smith  <njs@codesourcery.com>

	* tests/t_checkout_dir.at: Make the test directory chdir'able
	again after the test.
	* tests/t_delete_dir.at: Add trailing newline.

	* tests/t_dump_load.at: New bug report.
	* tests/t_migrate_schema.at: Likewise.
	* testsuite.at: Call them.

2004-12-18  Nathaniel Smith  <njs@codesourcery.com>

	* change_set.hh: Remove obsolete comment.

2004-12-18  Nathaniel Smith  <njs@codesourcery.com>

	* tests/t_delete_dir.at: New bug report.
	* testsuite.at: Call it.

2004-12-18  Julio M. Merino Vidal  <jmmv@menta.net>

	* commands.cc: Homogenize help message for 'ls' with the one shown
	by 'list'.

2004-12-18  Julio M. Merino Vidal  <jmmv@menta.net>

	* ChangeLog: Add missing entries for several modifications I did
	in December 6th and 3rd.

2004-12-18  Julio M. Merino Vidal  <jmmv@menta.net>

	* tests/t_checkout_dir.at: New test triggering the bug I fixed
	  previously in the checkout command, verifying that directory
	  creation and chdir succeed.
	* testsuite.at: Add new test.

2004-12-18  Nathaniel Smith  <njs@codesourcery.com>

	* ChangeLog: Add log entry for <jmmv@menta.net>'s last change.
	* std_hooks.lua: Check exit status of external merge commands.

2004-12-18  Julio M. Merino Vidal  <jmmv@menta.net>

	* commands.cc: Include cerrno, cstring,
	boost/filesystem/exception.hpp.
	(checkout): Verify that directory creation and chdir succeeded.

2004-12-18  Nathaniel Smith  <njs@codesourcery.com>

	* diff_patch.cc (struct hunk_offset_calculator): Remove dead
	code.  (I believe it was used by the old, non-extent-based
	merging.)
	(calculate_hunk_offsets): Likewise.
	(struct hunk_consumer): Move next to rest of unidiff code.
	(walk_hunk_consumer): Likewise.

2004-12-18  Matt Johnston <matt@ucc.asn.au>

	* change_set.cc (concatenate_change_sets): Be more careful checking
	whether to discard deltas for deleted files (in particular take
	care when files are removed then re-added) - fixes tests
	t_patch_drop_add, t_add_drop_add.at, t_add_patch_drop_add,
	t_merge2_add_drop_add
	* change_set.cc (project_missing_deltas): don't copy deltas
	for deleted files, and handle the case where src file ids vary when
	files are added/removed. (fixes t_patch_vs_drop_add)
	* t_patch_drop_add.at, t_add_drop_add.at, t_add_patch_drop_add.at,
	  t_merge2_add_drop_add.at, t_patch_vs_drop_add.t: don't expect
	to fail any more.

2004-12-17  Nathaniel Smith  <njs@codesourcery.com>

	* tests/t_persistent_server_keys.at:
	* tests/t_attr.at:
	* tests/t_patch_vs_drop_add.at:
	* tests/t_merge2_add_drop_add.at:
	* tests/t_add_drop_add.at:
	* tests/t_add_patch_drop_add.at:
	* tests/t_patch_drop_add.at: Remove priority notes, since these
	are no longer bugs.

2004-12-17  graydon hoare  <graydon@pobox.com>

	* tests/t_merge_2.at: Works now, remove xfail.

2004-12-17  graydon hoare  <graydon@pobox.com>

	* tests/t_merge_1.at: Remove AT_CHECK(false) and xfail.
	* tests/t_fdiff_normalize.at: New test.
	* testsuite.at: Call it.
	* diff_patch.cc (normalize_extents): Fix the normalize bug.
	* revision.{cc,hh} (construct_revisions): Rename to prepare for
	next rebuild-the-graph migration.
	* commands.cc (db): Change call name.

2004-12-16  Joel Rosdahl  <joel@rosdahl.net>

	* revision.cc (is_ancestor): Use std::queue for the queue.

2004-12-14  Joel Rosdahl  <joel@rosdahl.net>

	Generalize the explicit_merge command with an optional ancestor
	argument:
	* revision.cc (is_ancestor): New method.
	* revision.hh (is_ancestor): Add prototype.
	* commands.cc (try_one_merge): Add ancestor argument. Empty
	ancestor means use ancestor from find_common_ancestor_for_merge.
	(merge): Pass empty ancestor to try_one_merge.
	(propagate): Likewise.
	(explicit_merge): Add optional ancestor argument.
	* monotone.texi: Document new explicit_merge argument.

2004-12-13  Joel Rosdahl  <joel@rosdahl.net>

	* tests/t_merge_2.at: New test triggering a bad merge.
	* testsuite.at: Add new test.

2004-12-13  Joel Rosdahl  <joel@rosdahl.net>

	* revision.cc (find_least_common_ancestor): Add a missing "return
	true;" that mysteriously was removed in
	c853237f9d8d155431f88aca12932d2cdaaa31fe.

2004-12-13  Joel Rosdahl  <joel@rosdahl.net>

	* revision.cc (find_least_common_ancestor): Remove unused variable.
	* commands.cc (lca): Correct negative status text.
	* commands.cc (update): Use GNU style braces.

2004-12-12  graydon hoare  <graydon@pobox.com>

	* commands.cc: Fix bug reported in t_attr.at
	* tests/t_attr.at: Remove xfail.
	* change_set.cc: Change unit tests syntax.
	(read_change_set): Assert complete read.
	* revision_ser.cc (read_revision_set): Likewise.
	* os_specific.hh: Drop obsolete file.

2004-12-12  Joel Rosdahl  <joel@rosdahl.net>

	* revision.cc (find_least_common_ancestor): New function for
	finding the vanilla LCA.
	* revision.hh: Added prototype for find_least_common_ancestor.
	* commands.cc (update): Use find_least_common_ancestor for finding
	a common ancestor.
	* commands.cc (diff): Likewise.
	* revision.cc (find_common_ancestor): Rename to...
	(find_common_ancestor_for_merge): ...this, for clarity.
	* revision.hh: find_common_ancestor -->
	find_common_ancestor_for_merge.
	* commands.cc (try_one_merge): Call find_common_ancestor_for_merge
	to find ancestor.
	* commands.cc (lcad): Rename lca command to lcad.
	* commands.cc (lca): New command for finding the vanilla LCA.

2004-12-12  Nathaniel Smith  <njs@codesourcery.com>

	* tests/t_persistent_server_keys.at: Actually test what it's
	supposed to.  Also, un-XFAIL it, since now it seems to pass.

2004-12-12  Nathaniel Smith  <njs@codesourcery.com>

	* tests/t_persistent_server_keys.at: New test.

	* testsuite.at: Call it.
	* tests/t_persistent_server_revision.at: Fix typo.

2004-12-12  Nathaniel Smith  <njs@codesourcery.com>

	* tests/t_persistent_server_revision.at: New test.
	* testsuite.at: Call it.  Tweak NETSYNC macros in support of it.

2004-12-11  Nathaniel Smith  <njs@codesourcery.com>

	* lua.hh (add_rcfile): Add 'required' argument.
	* lua.cc (add_rcfile): Implement it.  Simplify error checking
	logic while I'm there...
	* monotone.cc (cpp_main): Pass new argument to add_rcfile.

	* tests/t_rcfile_required.at: New test.
	* testsuite.at: Call it.
	Revamp netsync support macros, to allow long-running servers.
	Make netsync-killer try first with -TERM, in case that plays nicer
	with gcov.

2004-12-11  Nathaniel Smith  <njs@codesourcery.com>

	* lua.hh: Remove tabs.

2004-12-11  Nathaniel Smith  <njs@codesourcery.com>

	* monotone.texi: Document explicit_merge.

2004-12-11  Nathaniel Smith  <njs@codesourcery.com>

	* Makefile.am: Redo full-revision support again, to properly
	handle 'make dist' and caching.  Hopefully.

2004-12-11  Nathaniel Smith  <njs@codesourcery.com>

	* monotone.texi (File Attributes): Rewrite for new .mt-attrs
	syntax.

2004-12-11  Nathaniel Smith  <njs@codesourcery.com>

	* tests/t_attr.at: New test.
	* testsuite.at: Call it.

2004-12-11  Nathaniel Smith  <njs@codesourcery.com>

	* commands.cc (trusted): Print spaces between key ids.

	* lua.cc (add_rcfile): Errors while loading a user-provided rc
	file are naughtiness, not oopses.

2004-12-11  Nathaniel Smith  <njs@codesourcery.com>

	* commands.cc (commands::explain_usage): Use split_into_lines to
	do formatting of per-command usage; allow multi-line
	descriptions.
	(trusted): New command.
	* monotone.texi (Key and Cert): Document 'trusted' command.
	* tests/t_trusted.at: New test.
	* testsuite.at: Change get_revision_cert_trust to support
	t_trusted.at.  Call t_trusted.at.

2004-12-11  Derek Scherger  <derek@echologic.com>

	* app_state.{cc,hh} (restriction_includes): renamed from
	in_restriction to be less obscure; use path_set rather than
	set<file_path>
	* commands.cc
	(restrict_path_set):
	(restrict_rename_set):
	(restrict_path_rearrangement):
	(calculate_restricted_revision): new restriction functions
	(restrict_patch_set): remove old restrictions machinery
	(status): call calculate_restricted_revision
	(ls_tags): call app.initialize
	(unknown_itemizer): restriction_includes renamed
	(ls_unknown): call calculate_restricted_revision
	(ls_missing): rework for restrictions
	(commit): switch to --message option, optional paths and preserve
	restricted work
	(diff): allow restrictions for zero and one arg variants
	(revert): note some work left to do
	* manifest.{cc,hh} (build_manifest_map): hide unused things
	(build_restricted_manifest_map): new function
	* transforms.{cc,hh} (calculate_ident): clean up merge artifacts
	* work.cc (read_options_map): merge cleanup to preserve command
	line options

2004-12-10  Nathaniel Smith  <njs@codesourcery.com>

	* Makefile.am (package_full_revision.txt): Redo Joel Rosdahl
	<joel@rosdahl.net>'s change below after it got clobbered by
	merge.

2004-12-10  Nathaniel Smith  <njs@codesourcery.com>

	* commands.cc (log): Synopsize optional 'file' argument, and
	describe both arguments in help description.

2004-12-10  Matt Johnston  <matt@ucc.asn.au>

	* cert.cc: Added priv_key_exists() function
	* commands.cc, rcs_import.cc: use new privkey functions
	* netsync.cc: change some bits that were missed

2004-12-09  Derek Scherger  <derek@echologic.com>

	* .mt-nonce: delete obsolete file
	* change_set.cc (merge_deltas): add file paths in call to
	try_to_merge_files
	* commands.cc (propagate): add progress logging similar to merge
	* diff_patch.{cc,hh} (try_to_merge_files): add file paths to
	merge2 and merge3 hooks; add logging of paths before calling merge
	hooks
	* lua.{cc,hh} (hook_merge2, hook_merge3): add file paths to merge
	hooks
	* std_hooks.lua (merge2, merge3, merge2_xxdiff_cmd,
	merge3_xxdiff_cmd): pass file paths to xxdiff for use as titles
	* testsuite.at (MONOTONE_SETUP): add paths to merge2 hook

2004-12-09  Matt Johnston  <matt@ucc.asn.au>

	* cert.cc, cert.hh, lua.cc, lua.hh, netsync.cc:
	Added a new get_priv_key(keyid) lua hook to retrieve
	a private key from ~/.monotonerc

2004-12-09  Matt Johnston  <matt@ucc.asn.au>

	* change_set.cc: Don't include patch deltas on files which
	are being deleted in changesets. (partial fix for bug
	invoked by t_merge_add_del.at)

2004-12-09  Matt Johnston  <matt@ucc.asn.au>

	* configure.ac,Makefile.am: Fix iconv and intl
	handling so that the libraries are used (required for OS X).

2004-12-09  Nathaniel Smith  <njs@codesourcery.com>

	* Makefile.am (BUILT_SOURCES_NOCLEAN): add 'S'.

	* netsync.cc (session): Make ticker pointers into auto_ptr's.  Add
	cert and revision tickers.
	(session::session): Initialize new tickers.
	(session::note_item_sent): New method.  Increment tickers.
	(session::note_item_arrived): Increment tickers.
	(session::read_some): Adjust for auto_ptr.
	(session::write_some): Likewise.
	(call_server): Conditionally initialize cert and revision
	tickers.
	(queue_data_cmd): Call 'note_item_sent'.
	(queue_delta_cmd): Call 'note_item_sent'.

2004-12-09  graydon hoare  <graydon@pobox.com>

	* ROADMAP: Add file.

2004-12-08  Nathaniel Smith  <njs@codesourcery.com>

	* tests/t_patch_vs_drop_add.at:
	* tests/t_patch_drop_add.at:
	* tests/t_netsync_unrelated.at:
	* tests/t_merge_add_del.at:
	* tests/t_merge2_add_drop_add.at:
	* tests/t_merge_1.at:
	* tests/t_heads_discontinuous_branch.at:
	* tests/t_cleanup_empty_dir.at:
	* tests/t_checkout_options.at:
	* tests/t_ambig_update.at:
	* tests/t_add_patch_drop_add.at:
	* tests/t_add_drop_add.at:
	* tests/t_add_dot.at: Add (importance) markers to all bug report
	tests.

2004-12-08  Nathaniel Smith  <njs@codesourcery.com>

	* app_state.hh (write_options): Add 'force' option.
	* app_state.cc: Remove tabs.
	(write_options): Implement.
	* commands.cc (checkout): Pass force=true to 'write_options'.

	* tests/t_checkout_options.at: New test.
	* testsuite.at: Define RAW_MONOTONE.
	(t_checkout_options.at): Call it.

2004-12-08  Nathaniel Smith  <njs@codesourcery.com>

	* update.hh (pick_update_target): Rename to...
	(pick_update_candidates): ...this.  Return a set of candidates,
	rather than a single best.
	* update.cc (pick_update_candidates): Likewise.  Remove logic
	checking for unique candidate.
	* commands.cc (describe_revision): New function.
	(heads): Use it.
	(update): Use new 'pick_update_candidates' function.  Add logic
	checking for unique candidate.  On non-unique candidate, print all
	candidates, using 'describe_revision'.

	* tests/t_ambig_update.at: Check that failure messages describe
	the candidate set.

2004-12-08  Nathaniel Smith  <njs@codesourcery.com>

	* update.cc: Remove tabs.

2004-12-08  Nathaniel Smith  <njs@codesourcery.com>

	* tests/t_ambig_update.at: Also check that update fails when one
	candidate edge is deeper than the other.

2004-12-08  graydon hoare  <graydon@pobox.com>

	* change_set.cc (extend_renumbering_via_added_files):
	Look up parent tid in existing renumbering.
	* commands.cc (attr): Check index for "set" subcommand.
	(lca): New diagnostic command.
	(log): Tidy up output formatting a bit.
	* po/monotone.pot: Regenerate.
	* tests/t_add_edge.at: New test to catch add failure.
	* testsuite.at: Call it.

2004-12-08  Nathaniel Smith  <njs@codesourcery.com>

	* tests/t_ambig_update.at: New test.
	* testsuite.at: Add it.

	* tests/t_explicit_merge.at: Add, having forgotten to last time.

2004-12-08  Nathaniel Smith  <njs@codesourcery.com>

	* tests/t_explicit_merge.at: New test.
	* testsuite.at: Add it.

2004-12-08  Nathaniel Smith  <njs@codesourcery.com>

	* testsuite.at: Remove duplicate line created by merge.
	* ChangeLog: Re-sort after merges.

	* commands.cc (explicit_merge): Remove stray space.  Print id of
	merge result.
	(complete_command): Add back "}" deleted by merge.

2004-12-08  Nathaniel Smith  <njs@codesourcery.com>

	* change_set.cc: Remove tabs.
	* diff_patch.cc: Likewise.

	* commands.cc (explicit_merge): New command.

2004-12-08  graydon hoare  <graydon@pobox.com>

	* change_set.cc (extend_renumbering_via_added_files):
	Look up parent tid in existing renumbering.
	* commands.cc (attr): Check index for "set" subcommand.
	(lca): New diagnostic command.
	(log): Tidy up output formatting a bit.
	* po/monotone.pot: Regenerate.
	* tests/t_add_edge.at: New test to catch add failure.
	* testsuite.at: Call it.

2004-12-07  Richard Levitte  <richard@levitte.org>

	* Makefile.am: Keep package_*revision.{txt,h}, so they are saved
	as part of a distribution, and thereby make as sure as possible
	people who download monotone get historical information on where
	their copy of monotone came from.

2004-12-06  Richard Levitte  <richard@levitte.org>

	* monotone.cc: Add a hint on how to use --ticker.

2004-12-06  Nathaniel Smith  <njs@codesourcery.com>

	* commands.cc (ls_certs): Sort the certs before printing.
	* tests/t_netsync_repeated.at: Actually check that certs were
	transferred correctly.

2004-12-06  Julio M. Merino Vidal  <jmmv@menta.net>

	* figures/cert.pdf:
	* figures/cert.png:
	* figures/oo-figures.sxd:
	* monotone.texi: Use example host names under the
	example.{com,org,net} subdomains instead of invented names.
	These are defined in RFC 2606.

2004-12-06  Julio M. Merino Vidal  <jmmv@menta.net>

	* configure.ac: Now that we depend on GNU Autoconf >= 2.58, we
	can use the AS_HELP_STRING macro everywhere we need to pretty-print
	help strings.  Also convert old calls to AC_HELP_STRING (deprecated)
	to this one.

2004-12-06  Joel Rosdahl  <joel@rosdahl.net>

	* Makefile.am (package_full_revision.txt): Silence error messages
	when deducing full package revision.

2004-12-06  graydon hoare  <graydon@pobox.com>

	* unix/get_system_flavour.cc:
	* win32/get_system_flavour.cc: Add missing files.

2004-12-06  graydon hoare  <graydon@pobox.com>

	* commands.cc (merge): Add newline in output.
	* change_set.cc (project_missing_deltas): Fix very bad
	delta-renaming bug.

2004-12-06  graydon hoare  <graydon@pobox.com>

	* change_set.cc:
	* tests/t_merge_add_del.at:
	* netsync.cc:
	* commands.cc: Clean up from merge.

2004-12-06  Nathaniel Smith  <njs@codesourcery.com>

	* tests/t_add_patch_drop_add.at: New test.
	* tests/t_merge2_add_drop_add.at: New test.
	* tests/t_patch_drop_add.at: New test.
	* tests/t_patch_vs_drop_add.at: New test.
	* testsuite.at: Add them.

	* tests/t_add_drop_add.at: Fix to test what it was supposed to.

	* tests/t_merge2_data.at: Remove extraneous [stdout].

	* tests/t_merge_add_del.at: Fix description.
	XFAIL it.

2004-12-06  Nathaniel Smith  <njs@codesourcery.com>

	* tests/t_add_drop_add.at: New test.
	* testsuite.at: Add it.

2004-12-05  Nathaniel Smith  <njs@codesourcery.com>

	* tests/t_merge_add_del: Shorten name for better display.

2004-12-05  Matt Johnston <matt@ucc.asn.au>

	* tests/t_merge_add_del: added a new test for merging
	  branches where a file is added then removed.
	* testsuite.at: added the new test
	* configure.ac: bumped the prequisite version to 2.58 since
	  some tests use AT_XFAIL_IF

2004-12-05  graydon hoare  <graydon@pobox.com>

	* Makefile.am (package_full_revision.txt): Use top_builddir
	to locate monotone executable.

2004-12-05  Nathaniel Smith  <njs@codesourcery.com>

	* tests/t_merge_add_del: Shorten name for better display.

2004-12-05  Matt Johnston <matt@ucc.asn.au>

	* tests/t_merge_add_del: added a new test for merging
	  branches where a file is added then removed.
	* testsuite.at: added the new test
	* configure.ac: bumped the prequisite version to 2.58 since
	  some tests use AT_XFAIL_IF

2004-12-04  graydon hoare  <graydon@pobox.com>

	* commands.cc (fcommit): New command.
	(update): Finish off merge of update command.

2004-12-04  Derek Scherger  <derek@echologic.com>

	* commands.cc: (complete_command): New function.
	(explain_usage/process): Use it.

2004-12-04  Nathaniel Smith  <njs@codesourcery.com>

	* change_set.cc (merge_deltas): Call correct variant of
	try_to_merge_files depending on whether ancestor is available.
	* diff_patch.cc (try_to_merge_files -- merge3 version): Add
	assertions about ids.
	(try_to_merge_files -- merge2 version): Likewise.

	* testsuite.at: Add a trivial working merge2 hook.
	* tests/t_related_merge2_data.at: Update to use.
	Mark as expected to PASS.
	* tests/t_merge2_data.at: Likewise.

2004-12-04  Nathaniel Smith  <njs@codesourcery.com>

	* change_set.cc (merge_deltas): Call correct variant of
	try_to_merge_files depending on whether ancestor is available.
	* diff_patch.cc (try_to_merge_files -- merge3 version): Add
	assertions about ids.
	(try_to_merge_files -- merge2 version): Likewise.

	* testsuite.at: Add a trivial working merge2 hook.
	* tests/t_related_merge2_data.at: Update to use.
	Mark as expected to PASS.
	* tests/t_merge2_data.at: Likewise.

2004-12-04  Nathaniel Smith  <njs@codesourcery.com>

	* change_set.cc: Remove tabs.
	* diff_patch.cc: Likewise.

2004-12-04  Nathaniel Smith  <njs@codesourcery.com>

	* change_set.cc: Remove tabs.
	* diff_patch.cc: Likewise.

2004-12-03  Julio M. Merino Vidal  <jmmv@menta.net>

	* commands.cc: Add a missing newline to a message.

2004-12-03  Julio M. Merino Vidal  <jmmv@menta.net>

	* cryptopp/config.h:
	* configure.ac: NetBSD does not define __unix__ nor __unix, so the
	build fails.  To solve, check for __NetBSD__ where appropiate to
	detect a Unix system.

2004-12-03  Julio M. Merino Vidal  <jmmv@menta.net>

	* INSTALL: Document my latest changes: --enable-ipv6 option, ability
	to specify static boost prefix through --enable-static-boost and
	BOOST_SUFFIX variable.

2004-12-03  Julio M. Merino Vidal  <jmmv@menta.net>

	* Makefile.am:
	* configure.am: Add a variable, BOOST_SUFFIX, that identifies the
	suffix string that has to be appended to Boost library names to use
	them.  This variable can be defined on configure's command line.

2004-12-03  Julio M. Merino Vidal  <jmmv@menta.net>

	* configure.ac: Let the --enable-static-boost argument take a prefix
	to where boost libraries are located.

2004-12-03  Julio M. Merino Vidal  <jmmv@menta.net>

	* configure.ac: Add a three-state --enable-ipv6 argument to the
	configure script to explicitly enable or disable IPv6 support.

2004-12-03  Julio M. Merino Vidal  <jmmv@menta.net>

	* std_hooks.lua: Add missing newlines to two error messages.

2004-12-02  Derek Scherger  <derek@echologic.com>

	* commands.cc: more tweaking to ease changeset merge

2004-12-01  Derek Scherger  <derek@echologic.com>

	* commands.cc: reordered commands to help merge with changesets
	branch

2004-12-01  graydon hoare  <graydon@pobox.com>

	* {unix,win32}/get_system_flavour.cc: New files.
	* basic_io.{cc,hh}: Give names to input sources.
	* monotone.cc: Move app_state ctor inside try.
	* platform.hh (get_system_flavour): Declare.
	* revision.cc: Name input source "revision".
	* sanity.cc: Log flavour on startup.
	* tests/t_attributes.at: Use new syntax.
	* transforms.{cc,hh} (split_into_lines): New variant, and rewrite.
	* work.{cc,hh}: Rewrite attributes to use basic_io.
	(get_attribute_from_db):
	(get_attribute_from_working_copy): New functions.

2004-11-30  Nathaniel Smith  <njs@codesourcery.com>

	* keys.cc (get_passphrase): Simplify arguments.
	(generate_key_pair): Force new passphrases to come from the user.
	Adapt to new 'get_passphrase' arguments.
	(change_key_passphrase): Likewise.
	(generate_key_pair): Add argument specifying passphrase, for
	exclusive use of the unit tests.
	(signature_round_trip_test): Use it.
	* keys.hh (generate_key_pair): Adjust prototype correspondingly.

	* tests/t_genkey.at: Test that 'genkey' requires the passphrase to
	be entered.
	* tests/t_chkeypass.at: Check that 'chkeypass' fails if no
	passphrase is given.

2004-11-30  Nathaniel Smith  <njs@codesourcery.com>

	* keys.hh: Remove tabs.
	* keys.cc: Likewise.

2004-11-30  Nathaniel Smith  <njs@codesourcery.com>

	* monotone.texi (Hook Reference): Clarify description of
	'get_passphrase', following confusion on IRC.

2004-11-30  Joel Rosdahl  <joel@rosdahl.net>

	* ui.cc (fatal): Added missing newlines in fatal message.

2004-11-29  Nathaniel Smith  <njs@codesourcery.com>

	* monotone.texi: Add more details to documentation of 'update
	<revision>' command.

	* ui.cc (fatal): Typo in previous commit.

2004-11-29  Nathaniel Smith  <njs@codesourcery.com>

	* ui.cc (fatal): On suggestion of Zack Weinberg, add a note to
	fatal error messages 1) telling the user that it's a bug (i.e.,
	not their fault), and 2) requesting a bug report.

2004-11-29  Nathaniel Smith  <njs@codesourcery.com>

	* ui.cc: Remove tabs.

2004-11-30  Matt Johnston  <matt@ucc.asn.au>

	* change_set.cc (merge_disjoint_analyses): Prevent duplicated
	tids being used.
	(merge_disjoint_analyses): Fix typo (s/a_tmp/b_tmp/)

2004-11-27  Matt Johnston  <matt@ucc.asn.au>

	* Replaced cryptopp with botan

2004-11-24  Nathaniel Smith  <njs@codesourcery.com>

	* tests/t_cleanup_empty_dir.at: Shorten name.

2004-11-24  Nathaniel Smith  <njs@codesourcery.com>

	* Makefile.am (BUILT_SOURCES): List package_*version.{h,txt}.
	* package_{full_,}version.txt: Work when blddir != srcdir.

2004-11-24  Nathaniel Smith  <njs@codesourcery.com>

	* mt_version.hh: New file.
	* mt_version.cc: New file.
	* monotone.cc (package_revision.h): Don't include it.
	(mt_version.hh): Include it.
	(OPT_FULL_VERSION): New option.
	(options): Add it.
	(cpp_main): Implement --version and --full-version in terms of
	mt_version.hh.

	* Makefile.am (package_full_revision.h): Build it.
	(MOST_SOURCES): Add mt_version.{cc,hh}.

2004-11-24  Nathaniel Smith  <njs@codesourcery.com>

	* txt2c.cc (main): Add "--skip-trailing" option to skip trailing
	whitespace.
	* Makefile.am (package_revision.h): Generate it.
	* monotone.cc (package_revision.h): Include it.
	(cpp_main): Print it as part of --version.

2004-11-23  Nathaniel Smith  <njs@codesourcery.com>

	* tests/t_cleanup_empty_dir.at: New test.
	* testsuite.at: Call it.

2004-11-23  Nathaniel Smith  <njs@codesourcery.com>

	* monotone.texi (File Attributes): Document how restricted format
	of .mt-attrs currently is.  Also talk about 'the' .mt-attrs file
	instead of 'an', in response to confusion.

2004-11-23  Nathaniel Smith  <njs@codesourcery.com>

	* work.cc (build_deletion): Add missing newline.
	(build_rename): Likewise.
	(build_rename): Likewise.

2004-11-23  Nathaniel Smith  <njs@codesourcery.com>

	* work.cc: Remove tabs.

2004-11-23  Nathaniel Smith  <njs@codesourcery.com>

	* commands.cc: Remove tabs.

2004-11-23  Nathaniel Smith  <njs@codesourcery.com>

	* tests/t_add_dot.at: New test.
	* testsuite.at: Call it.

2004-11-22  Joel Rosdahl  <joel@rosdahl.net>

	* testsuite.at (NEED_UNB64): Check that python knows how to decode
	strings before using it.

2004-11-21  Joel Rosdahl  <joel@rosdahl.net>

	* testsuite.at (NEED_UNB64): Find more programs for decoding
	base64.

2004-11-20  Nathaniel Smith  <njs@codesourcery.com>

	* tests/t_merge_1.at: New test.
	* testsuite.at: Add it.
	(NEED_UNB64): New macro.
	(UNB64): Likewise.
	* tests/t_unidiff.at: Use them.
	* tests/t_unidiff2.at: Likewise.

2004-11-19  Nathaniel Smith  <njs@codesourcery.com>

	* tests/t_initfork.at: Remove file; redundant with
	t_merge2_add.at.
	* testsuite.at: Don't call it.

2004-11-18  Derek Scherger  <derek@echologic.com>

	* commands.cc (list tags): new command.
	* monotone.1: update.
	* monotone.texi: update.
	* std_hooks.lua: remove unused get_problem_solution hook.
	* test/t_tags.at: new test.
	* testsuite.at: call it.

2004-11-18  Nathaniel Smith  <njs@codesourcery.com>

	* monotone.texi (Committing Work): Remove mistakenly added
	redundant command line argument.

2004-11-17  Joel Rosdahl  <joel@rosdahl.net>

	* commands.cc (diff): Don't print hashes around diff output if
	there is no diff to print.

	Fix bugs #8714 "monotone update working copy to previous version"
	and #9069 "update with multiple candidates":
	* commands.cc (update): Let the update command take an optional
	revision target parameter. Without an explicit revision target,
	the current branch head is used just like before. Added logic for
	updating to an older revision or another revision reachable via a
	common ancestor.
	* tests/t_update_to_revision.at: Add regression tests for new
	update logic.
	* testsuite.at: Add new test.
	* monotone.texi: Document new update argument.

2004-11-17  Nathaniel Smith  <njs@codesourcery.com>

	* netsync.cc (request_fwd_revisions): Rename 'first_attached_edge'
	to 'an_attached_edge', because it does not represent the first
	attached edge.  Likewise for 'first_attached_cset'.
	(analyze_attachment): Remove early exit from loop; we want to
	analyze the entire graph, not just some linear subgraphs.

	* revision.cc (ensure_parents_loaded): Filter out the null
	revision when calculating parents.
	* change_set.hh (null_id): Define for 'revision_id's.

	* tests/t_merge2_add.at: New test.
	* tests/t_merge2_data.at: New test.
	* tests/t_related_merge2_data.at: New test.
	* tests/t_merge_add.at: New test.
	* tests/t_netsync_pubkey.at: New test.
	* tests/t_netsync_repeated.at: New test.
	* tests/t_netsync_unrelated.at: New test.


	* testsuite.at: Add new tests.
	(NETSYNC_SETUP): New macro.
	(MONOTONE2): New macro.
	(RUN_NETSYNC): New macro.
	(ADD_FILE): New macro.
	(SET_FILE): New macro.
	(COMMIT): New macro.
	* tests/t_netsync.at: Use them.

	* tests/t_singlenetsync.at: Add 'netsync' keyword'.  Rename to...
	* tests/t_netsync_single.at: ...this.

	* tests/t_heads_discontinuous_branch.at: XFAIL it.

2004-11-17  Nathaniel Smith  <njs@codesourcery.com>

	* netsync.cc: Remove hard tabs.

2004-11-17  Nathaniel Smith  <njs@codesourcery.com>

	* revision.cc: Remove hard tabs.
	* change_set.hh: Likewise.

2004-11-16  Nathaniel Smith  <njs@codesourcery.com>

	* tests/t_heads.at: Replace last tricky case with a less tricky case.
	* tests/t_heads_discontinuous_branch.at: New test for the really
	tricky case.
	* testsuite.at: Run it.

2004-11-16  Nathaniel Smith  <njs@codesourcery.com>

	* views.sql (trusted_parents_in_branch): Remove.
	(trusted_children_in_branch): Remove.
	(trusted_branch_members): New view.
	(trusted_branch_parents): New view.
	(branch_heads): Use the new views, not the removed ones.

	* database.cc (get_heads): Column name in 'branch_heads'
	unavoidably changed from 'id' to 'parent'; adjust SELECT statement
	to use new name.

2004-11-16  Nathaniel Smith  <njs@codesourcery.com>

	* database.cc: Remove hard tabs.

2004-11-16  Nathaniel Smith  <njs@codesourcery.com>

	* commands.cc (dump_diffs): Fetch delta destination, not source,
	on new files.

2004-11-15  Joel Rosdahl  <joel@rosdahl.net>

	* tests/t_diff_added_file.at: Added testcase exposing a bug in
	"monotone diff x y" where x is an ancestor of y and y adds a new
	file.
	* testsuite.at: Add new test.

2004-11-14  Joel Rosdahl  <joel@rosdahl.net>

	Fix bug #9092 "add command to change passphrase":
	* commands.cc (chkeypass): New command.
	* keys.cc (get_passphrase): Added parameters for prompt beginning and
	disabling hook lookup and passphrase caching.
	* keys.hh, keys.cc (change_key_passphrase): New function.
	* database.hh, database.cc (delete_private_key): New function.
	* monotone.texi (Key and Cert): Document command.
	* tests/t_chkeypass.at: Testcase for the command.
	* testsuite.at: Added new testcase.

2004-11-14  Matt Johnston <matt@ucc.asn.au>

	* tests/t_initfork.at: New test for merging two ancestor-less heads.

2004-11-13  Nathaniel Smith  <njs@codesourcery.com>

	* tests/t_heads.at: New test.
	* testsuite.at: Add it.

2004-11-13  Nathaniel Smith  <njs@codesourcery.com>

	* monotone.texi: Fix various typos.
	(Committing Work): Add missing command line argument.
	(Branch Names): New section.
	Add me to the copyright block.

2004-11-12  Joel Rosdahl  <joel@rosdahl.net>

	* monotone.texi: Fix documentation of the approve and disapprove
	commands. Fix jp.co.juicebot.jb7 branch name in examples. Other
	minor fixes.

2004-11-11  Joel Rosdahl  <joel@rosdahl.net>

	* monotone.texi: Fix typos.

2004-11-08  graydon hoare  <graydon@pobox.com>

	* monotone.texi: Some minor cleanups.
	* netsync.cc: Fix a formatter.

2004-11-07  graydon hoare  <graydon@pobox.com>

	* figures/*.txt: Drop.
	* monotone.texi: Pull ASCII figures back in conditionally.
	* NEWS, AUTHORS, monotone.spec: Update for 0.15.
	* monotone.1: Update.

2004-11-06  graydon hoare  <graydon@pobox.com>

	* README.changesets: New file.
	* config.guess, config.sub: Remove.
	* Makefile.am: Improve document-building brains.
	* cert.cc, netsync.cc: Remove include.
	* configure.ac: Bump version number.
	* merkle_tree.{cc,hh}: Use unsigned char in dynamic_bitset.
	* po/POTFILES.in: Update to remove os_specific.hh.
	* po/monotone.pot: Regenerate.

2004-11-05  graydon hoare  <graydon@pobox.com>

	* constants.cc: Up timeout, connection limit.
	* monotone.texi: Various cleanups.

2004-11-05  Ulrich Drepper  <drepper@redhat.com>

	* configure.ac: Reduce dependencies.
	* lua/lua.h: Include config.h.
	* mkstemp.{cc,hh}: Use system variant when found.
	* netxx/resolve_getaddrinfo.cxx: Check for AI_ADDRCONFIG
	definition.
	* po/POTFILES.in: Update to mention changes.
	* Makefile.am (EXTRA_DIST): Include spec file.
	* commands.cc (diff): No output if empty diff.

2004-10-31  graydon hoare  <graydon@pobox.com>

	* commands.cc (diff): Use guess_binary.
	Fix up some messages to fit on single lines.
	* Makefile.am: Make monotone.pdf depend on figures.
	* change_set.cc: Make inversion drop "delete deltas".
	* texinfo.css: Make images align nicely.
	* netsync.cc: Fix up some messages to be clearer.

2004-10-30  graydon hoare  <graydon@pobox.com>

	* figures/*: New figures.
	* monotone.texi: Rewrite much of the tutorial.

2004-10-30  Nathaniel Smith  <njs@codesourcery.com>

	* netsync.cc (process_hello_cmd): Make clear that when the
	server's key is unknown, we abort the connection.

2004-10-29  Nathaniel Smith  <njs@codesourcery.com>

	* sanity.cc (dump_buffer): Wrap bare string in call to string(),
	to disambiguate conversions (required by Boost 1.30).

2004-10-26  graydon hoare  <graydon@pobox.com>

	* tests/t_update_missing.at: New test from Bruce Stephens
	* testsuite.at: Call it.
	* change_set.cc: Fix the error exposed by it.

2004-10-26  graydon hoare  <graydon@pobox.com>

	* work.{cc,hh}: Comply with Derek's new tests.
	* commands.cc: Likewise.

2004-10-28  Derek Scherger  <derek@echologic.com>

	* tests/t_rename.at: add test for renaming a file after it has
	been moved rather than before
	* tests/t_revert.at: add test for reverting a missing file

2004-10-28  Derek Scherger  <derek@echologic.com>

	* tests/t_drop_missing.at: New test.
	* testsuite.at: Call it.

2004-10-28  Derek Scherger  <derek@echologic.com>

	* tests/t_add.at: New test.
	* testsuite.at: Call it.

2004-10-26  graydon hoare  <graydon@pobox.com>

	* basic_io.{cc,hh}: Rework to use indented stanzas.
	* change_set.cc, revision.cc: Likewise.
	* change_set.cc: Fix formatter bug.
	* commands.cc: Sanity check file ID on delta commit.
	* work.cc: Chatter a bit more on add/drop.

2004-10-17  graydon hoare  <graydon@pobox.com>

	* merkle_tree.cc: Fix bad logging.
	* netsync.cc: Fix transmission bugs.
	* work.cc: Add some progress messages back in.
	* monotone.texi: Change contents of MT/work in example.

2004-10-17  graydon hoare  <graydon@pobox.com>

	* commands.cc (log): Keep a seen list, mask frontier by it.
	* monotone.texi: Updates to cover revision terminology.

	Also various further merges from trunk, see below.

2004-10-17  Derek Scherger  <derek@echologic.com>

	* lua.{cc,hh} (hook_ignore_branch): new hook
	* commands.cc (ls_branches): call it
	* monotone.texi (Hook Reference): describe it

2004-10-17  Richard Levitte  <richard@levitte.org>

	fix bug 8715 and more
	* diff_patch.cc (struct unidiff_hunk_writer,
	unidiff_hunk_writer::flush_hunk): the skew is not just the
	size difference between added and deleted lines in the current
	hunk, it's the size difference between /all/ added and deleted
	lines so far.  Therefore, the skew needs to be a member of the
	struct rather than being something calculated for each hunk.
	Furthermore, we need to add trailing context even if the change
	only consisted of one line.

2004-10-17  Richard Levitte  <richard@levitte.org>

	* monotone.texi (Working Copy): Change the description of
	'monotone revert' to explain what happens when there are
	arguments.

2004-10-17  Richard Levitte  <richard@levitte.org>

	* monotone.texi (OPTIONS): Add a description of --ticker.

	* ui.cc, ui.hh: Rethink the writing conditions as the ticks being
	"dirty" when they have changed since the last print.  That way,
	it's very easy to see when they need being printed.  This fixes a
	small bug where, in some cases, the exact same tick output is
	produced twice, once before a separate message, and once after,
	when a ticker is actually being removed.
	(tick_write_dot::write_ticks): Add a line that describes the
	ticks, including the amount of each tick per short name.

2004-10-17  Richard Levitte  <richard@levitte.org>

	fix bug 8733
	* ui.cc, ui.hh: Define a separate tick writer struct, and two
	subclasses, one that write counters, and one that writes progress
	characters.  As a consequence, move the count to the ticker class
	itself, and have the user interface contain a map of pointers to
	tickers instead of a map of counters, so data is easier to expand
	and access in a consistent manner.  Finally, correct a few errors
	in the checks for when ticks should be written, and make sure the
	final value gets written when the tickers are removed.

	* cert.cc (write_ancestry_paths):
	* database.cc (rehash):
	* netsync.cc (call_server, rebuild_merkle_trees):
	* rcs_import.cc (import_cvs_repo, cvs_history): Adapt to the new
	tickers.

	* monotone.cc: Add the option '--ticker' which takes the values
	"dot" or "count" to express which type of tick writer to use.  As
	a result, set the tick writer to be the progress dot kind or the
	counting type.

2004-10-15  graydon hoare  <graydon@pobox.com>

	* std_hooks.lua (get_revision_cert_trust): Add.

2004-10-14  graydon hoare  <graydon@pobox.com>

	* main.cc (UNIX_STYLE_SIGNAL_HANDLING): Enable on OSX.
	* cryptopp/*: Upgrade to 5.2.1
	* Makefile.am: Adjust for a couple new files.

2004-10-13  graydon hoare  <graydon@pobox.com>

	* change_set.cc (__STDC_CONSTANT_MACROS): Further hammering.
	* commands.cc (changesetify): New subcommand to db.
	* database.{cc,hh} (sql): Install views.
	(install_views): New function.
	(get_manifest_certs): Restore old variant.
	* numeric_vocab.hh: Use stdint.h.
	* revision.{cc,hh} (analyze_manifest_changes)
	(construct_revisions)
	(build_changesets): New functions.
	* schema.sql: Remove views stuff.
	* views.sql: Put views here.
	* schema_migration.cc: Add migration code for revisions.
	* Makefile.am: Mention views.sql.

2004-10-12  graydon hoare  <graydon@pobox.com>

	* unix/read_password.cc: Don't force echo on.

2004-10-10  graydon hoare  <graydon@pobox.com>

	merge a batch of changes from trunk, see below.
	* monotone.spec: Bump to 0.14.

2004-10-10  graydon hoare  <graydon@pobox.com>

	fix bug 9884
	* tests/t_singlenetsync.at: sleep 5
	* tests/t_netsync.at: sleep 5

2004-10-10  graydon hoare  <graydon@pobox.com>

	* AUTHORS: Mention Richard Levitte.
	* Makefile.am: Remove nonce stuff.
	* NEWS: Describe changes from last release.
	* cert.cc (cert_manifest_testresult): Teach about other ways
	of writing a boolean value.
	* commands.cc (commit): Don't commit when no change.
	(debug): Rename to "db execute".
	(serve): Require passphrase on startup.
	(bump): Remove command.
	(ls keys): Handle no keys.
	* configure.ac: Bump version number.
	* keys.cc (get_passphrase): Reject empty passphrase nicely,
	from user and from hook.
	* lua.{cc,hh} (hook_get_sorter): Dead code, remove.
	* main.cc (main_with_many_flavours_of_exception): s/char/int/.
	* monotone.cc (OPT_DUMP): New option.
	(OPT_VERBOSE): Rename as OPT_DEBUG.
	* monotone.{texi,1}: Document changes, s/rdiff/xdelta/.
	* nonce.{cc,hh}: Drop.
	* sanity.hh (sanity::filename): New field.
	* sanity.cc (dump_buffer): Dump to file or be silent.
	* testsuite.at (persist_phrase_ok): Define as true.
	* tests/t_null.at: Adjust for new option names.
	* unit_tests.cc: Set debug, not verbose.

2004-10-10  graydon hoare  <graydon@pobox.com>

	* tests/t_remerge.at: New test.
	* testsuite.at: Call it.

2004-10-10  graydon hoare  <graydon@pobox.com>

	* cryptopp/algebra.cpp:
	* cryptopp/asn.h:
	* cryptopp/hmac.h:
	* cryptopp/iterhash.h:
	* cryptopp/mdc.h:
	* cryptopp/modes.h:
	* cryptopp/osrng.h:
	* cryptopp/pubkey.h:
	* cryptopp/seckey.h:
	* cryptopp/simple.h:
	* cryptopp/smartptr.h:
	* cryptopp/strciphr.cpp:
	* cryptopp/strciphr.h:
	* lcs.cc:
	* lua.cc: Fixes for g++ 3.4 from Michael Scherer.
	* AUTHORS: Mention Michael.

2004-10-10  graydon hoare  <graydon@pobox.com>

	* tests/t_movedel.at: New test.
	* testsuite.at: Call it.

2004-10-10  graydon hoare  <graydon@pobox.com>

	* tests/t_movepatch.at: New test.
	* testsuite.at: Call it.

2004-10-10  graydon hoare  <graydon@pobox.com>

	* change_set.cc:
	* file_io.{cc,hh}: Bug Fixes.

2004-10-10  graydon hoare  <graydon@pobox.com>

	* cert.{cc,hh} (cert_revision_manifest): Bug fixes.
	* commands.cc (approve)
	(disapprove)
	(testresult): Teach about revisions.
	* tests/t_disapprove.at:
	* tests/t_i18n_file.at:
	* tests/t_ls_missing.at:
	* tests/t_testresult.at: Bug fixes.

2004-10-09  graydon hoare  <graydon@pobox.com>

	* netsync.cc:
	* packet.cc:
	* tests/t_i18n_file.at:
	* tests/t_netsync.at:
	* tests/t_single_char_filenames.at:
	* tests/t_singlenetsync.at: Bug fixes.

2004-10-04  graydon hoare  <graydon@pobox.com>

	* Makefile.am: Re-enable rcs stuff.
	* cert.{cc,hh}: Bug fixes.
	* change_set.{cc,hh} (apply_change_set)
	(apply_change_set_inverse): New helper functions.
	* commands.cc (log)
	(rcs_import)
	(cvs_import): Teach about revisions.
	* database.cc (get_version): Block reconstruction loops.
	* diff_patch.cc:
	* lua.cc:
	* netsync.cc: Remove references to obsolete includes.
	* rcs_file.cc: Pick up bug fix from trunk.
	* rcs_import.cc: Teach about revisions.

2004-10-03  graydon hoare  <graydon@pobox.com>

	* change_set.{cc,hh}: Lots of little bug fixes.
	* commands.cc: Likewise.
	* database.cc: Comment some chatter.
	* file_io.{cc,hh}: Bug fixes, remove unlink / hardlink stuff.
	* netcmd.cc: Bug fixes.
	* netsync.cc: Likewise.
	* tests/t_*.at: Teach about revisions.
	* testsuite.at: Likewise.
	* work.cc: Bug fixes.

2004-09-30  graydon hoare  <graydon@pobox.com>

	* app_state.cc: Inform db of app.
	* change_set.cc: Bug fixes.
	* commands.cc: Use delete_file not unlink.
	* database.{cc,hh}: Bug fixes in trust function machinery.
	* revisions.cc: Skip consideration of empty parents.
	* file_io.{cc,hh}: Remove unlink function.
	* schema.sql: Pass pubkey data into trust call.

2004-09-29  graydon hoare  <graydon@pobox.com>

	* change_set.cc: Various bug fixes, merge unit tests.

2004-09-26  graydon hoare  <graydon@pobox.com>

	* predicament.{cc,hh}: Remove.
	* Makefile.am: Update.
	* change_set.{cc,hh}: Compilation fixes.
	* commands.cc: Likewise.
	* file_io.{cc,hh}: Likewise, and implement link/unlink.
	* lua.{cc,hh}: Implement conflict resolver hooks.

2004-09-25  graydon hoare  <graydon@pobox.com>

	* change_set.{cc,hh}: Rewrite entirely.
	* work.cc: Adjust to compensate.
	* commands.cc: Likewise.
	* numeric_vocab.hh: Ask for C99 constant ctor macros.

2004-09-24  Derek Scherger  <derek@echologic.com>

	* app_state.{cc,hh} (initialize,prefix,in_restriction): rename
	restriction vars; require explicit subdir restriction with ".";
	remove restriction if any path evaluates to working copy root
	* commands.cc (update): disallow restricted updates
	(diff): use --manifest options for initialization
	* tests/t_restrictions.at: remove restricted update test
	* tests/t_subdirs.at: added (missed previously)
	* vocab.cc (verify): allow "." elements in local_path
	(test_file_path_verification): test for "." in paths

2004-09-20  Derek Scherger  <derek@echologic.com>

	* app_state.{cc,hh}: add message and manifest options; add subdir
	restriction; use set instead of vector for path restrictions
	(prefix): new method
	(add_restriction): change signature for set of path restrictions
	(in_restriction): renamed from is_restricted; adjust path matching
	(set_message): new method
	(add_manifest): new method
	(initialize): remove code to adjust restrictions from old options
	* commands.cc
	(restrict_patch_set, struct unknown_itemizer): rename
	app.is_restricted to app.in_restriction
	(add,drop,rename,revert): prefix file args with current subdir
	(update,status,ls_unknown,ls_missing): build restriction from args
	(commit): build restriction from args; use --message option
	(diff): build restriction from args; use --manifest options
	* file_io.cc (find_working_copy): logging tweaks
	* monotone.cc: remove --include/--exclude options; add --manifest
	and --message options
	* tests/t_attributes.at: add commit --message option
	* tests/t_cross.at: commit --message
	* tests/t_cwork.at: commit --message
	* tests/t_disapprove.at: commit --message
	* tests/t_drop.at: commit --message
	* tests/t_erename.at: commit --message; diff --manifest
	* tests/t_fork.at: commit --message
	* tests/t_genkey.at: commit --message
	* tests/t_i18n_file.at: commit --message
	* tests/t_import.at: commit --message
	* tests/t_ls_missing.at: commit --message
	* tests/t_merge.at: commit --message
	* tests/t_movedel.at: commit --message
	* tests/t_movepatch.at: commit --message
	* tests/t_netsync.at: commit --message
	* tests/t_persist_phrase.at: commit --message
	* tests/t_rename.at: commit --message
	* tests/t_renamed.at: commit --message
	* tests/t_restrictions.at: remove --include/--exlclude options
	* tests/t_revert.at: commit --message
	* tests/t_scan.at: commit --message
	* tests/t_single_char_filenames.at: commit --message
	* tests/t_testresult.at: commit --message
	* tests/t_unidiff.at: commit --message
	* tests/t_unidiff2.at: commit --message
	* tests/t_update.at: commit --message
	* tests/t_versions.at: commit --message

2004-09-19  graydon hoare  <graydon@pobox.com>

	* change_set.cc: More bug fixes.
	* basic_io.cc: Improve error reporting.
	* commands.cc (complete): Teach about revisions.
	* database.{cc,hh}: Add complete variant for revisions.

2004-09-19  graydon hoare  <graydon@pobox.com>

	* change_set.cc: Add a unit test, fix some bugs.

2004-09-18  graydon hoare  <graydon@pobox.com>

	* change_set.{cc,hh} (subtract_change_sets): New function.
	(build_pure_addition_change_set): New function.
	* commands.cc (try_one_merge): Teach about revisions
	(merge): Likewise.
	(propagate): Likewise.
	(update): Change from changeset inversion to negation.
	* database.{cc,hh} (get_manifest): New function.
	* cert.cc: Use it.

2004-09-13  graydon hoare  <graydon@pobox.com>

	* change_set.cc: Bug fixes.
	* commands.cc: Likewise.

2004-09-13  graydon hoare  <graydon@pobox.com>

	* change_set.{cc,hh}: Implement delta renaming and merging.
	* commands.cc
	(update): Teach about revisions.
	(agraph): Likewise.
	* diff_patch.{cc,hh}: Tidy up interface a bit.
	* database.{cc,hh} (get_revision_ancestry): New helper.
	* file_io.{cc,hh}
	(move_dir): New function.
	(delete_dir_recursive): New function.

2004-09-10  graydon hoare  <graydon@pobox.com>

	* basic_io.{cc,hh}: Move to more "normal" looking
	quoted output.
	* change_set.{cc,hh}: Extend, bugfix.
	* commands.cc (diff): Teach about revisions.
	* revision.{cc,hh}: Extend, bugfix.

2004-09-07  Derek Scherger  <derek@echologic.com>

	subdirectory restrictions

	* file_io.{hh,cc} (find_working_copy): new function
	(absolutify) use fs::current_path
	* work.cc (add_to_options_map): use options.insert to preserve
	previous settings
	* work.hh: add note about MT/options file to header comment
	* lua.{hh,cc} (load_rcfile): renamed from add_rcfile
	* app_state.{cc,hh} (constructor): remove read of MT/options
	(initialize): new methods to find/create working copy
	(set_stdhooks,set_rcfiles,add_rcfile,load_rcfiles,read_options):
	new methods
	(set_database,set_branch,set_signing_key): update for new options
	reading
	* monotone.cc: update help for --norc option
	(cpp_main): move loading of lua hooks to app_state after book
	keeping dir is found
	* commands.cc: all commands call app initialize to relocate to
	working copy directory
	(bookdir_exists,ensure_bookdir) remove
	(setup) new command to create working copy
	* tests/t_subdirs.at: new test
	* testsuite.at: call new setup command to initialize working copy;
	call new test
	(PROBE_NODE): adjust for new checkout requirement that MT dir does
	not exist
	* tests/t_attributes.at: ditto
	* tests/t_cwork.at: ditto
	* tests/t_single_char_filenames.at: ditto
	* tests/t_versions.at: ditto

2004-09-06  graydon hoare  <graydon@pobox.com>

	* Makefile.am: Revise,
	* cert.{cc,hh}: Minor bug fixes.
	* change_set.{cc,hh}
	(apply_path_rearrangement): New variant.
	(read_path_rearrangement): New function.
	(write_path_rearrangement): New function.
	* commands.cc: Partially teach about revisions.
	* database.{cc,hh}: Bug fixes.
	* revision.cc: Print new manifest as hex.
	* schema.sql: Fix typos.
	* update.{cc,hh}: Teach about revisions.

2004-09-06  graydon hoare  <graydon@pobox.com>

	* Makefile.am (unit_tests): Revise.
	* change_set.{cc,hh}: Move accessors to header.
	* constants.cc (netcmd_current_protocol_version): Bump.
	(netcmd_minimum_bytes_to_bother_with_gzip): Expand to 0xfff.
	* database.{cc,hh}: Teach about reverse deltas, bug fixes.
	* diff_patch.{cc,hh}: Remove dead code.
	* merkle_tree.{cc,hh}: Teach about revisions.
	* netsync.cc: Teach about revisions, reverse deltas.
	* packet.{cc,hh}: Likewise.
	* unit_tests.{cc,hh}: Reactivate tests.

2004-09-02  Derek Scherger  <derek@echologic.com>

	* tests/t_restrictions.at: rework and attempt to clean things up a
	bit; add test for bug in restrict_patch_set
	* commands.cc (restrict_patch_set): fix bug in removal of
	restricted adds/dels/moves/deltas

2004-08-28  graydon hoare  <graydon@pobox.com>

	* Makefile.am (unit_tests): Split out working parts.
	* basic_io.{cc,hh}: Minor fixes.
	* cert.{cc,hh}: Fixes, remove major algorithms.
	* revision.{cc,hh}: Rewrite algorithms from cert.cc.
	* change_set.{cc,hh}: Extensive surgery, unit tests.
	* database.{cc,hh}: Minor fixes.
	* file_io.{cc,hh}: Likewise.
	* lua.cc: Likewise.
	* packet.{cc,hh}: Teach about revisions.
	* schema.sql: Drop some optimistic tables.
	* unit_tests.{cc,hh}: Add revision, change_set tests.
	* vocab.cc: Instantiate revision<cert>.
	* work.{cc,hh}: Rewrite in terms of path_rearrangement.

2004-08-17  graydon hoare  <graydon@pobox.com>

	* database.cc: Simplified.
	* schema.sql: Simplified.
	* transforms.cc: Fixed bug.
	* revision.{hh,cc}: Stripped out tid_source.
	* change_set.{cc,hh}: Oops, never committed!

2004-08-16  graydon hoare  <graydon@pobox.com>

	* change_set.{hh,cc}: Simplified, finished i/o.
	* revision.{hh,cc}: Fix to match, redo i/o.
	* basic_io.cc (basic_io::parser::key): Print trailing colon.
	* vocab.hh: Whitespace tweak.

2004-08-09  graydon hoare  <graydon@pobox.com>

	* change_set.{hh,cc}: New files.
	* basic_io.{hh,cc}: New files.
	* predicament.{hh,cc}: New files.
	* revision.{hh,cc}: Break completely, need to fix.
	* diff_patch.{hh,cc}: Minor touchups.
	* lua.{hh,cc}, std_hooks.lua: Model predicaments.
	* Makefile.am: Update.

2004-07-10  graydon hoare  <graydon@pobox.com>

	* lcs.{hh,cc}: Move lcs.hh body into lcs.cc.
	* diff_patch.cc: Modify to compensate.
	* revision.{hh,cc}: New files.
	* Makefile.am: Update
	* patch_set.{hh,cc}: Remove.
	* {cert,database,lua,packets}.{hh,cc}, commands.cc:
	Modify partially (incomplete) to use revisions.
	* manifest.{hh,cc}: Cleanup, remove dead code.
	* schema.sql: Declare new revision tables.
	* schema_migration.cc: Incomplete migrator.
	* {transforms.{hh,cc}, vocab{,_terms}.hh:
	Infrastructure for revisions.

2004-07-20  Derek Scherger  <derek@echologic.com>

	* tests/t_restrictions.at: new test
	* testsuite.at: run it
	* app_state.{cc,hh} (add_restriction, is_restricted): new functions
	* monotone.cc (--include,--exclude): new options
	* commands.cc (restrict_patch_set): new function. called by
	commit, update, status, diff commands

2004-07-05  graydon hoare  <graydon@pobox.com>

	* cert.cc (operator<): Fix wrong ordering of
	fields.

2004-06-07  graydon hoare  <graydon@pobox.com>

	* cryptopp/algebra.cpp:
	* cryptopp/asn.h:
	* cryptopp/hmac.h:
	* cryptopp/iterhash.h:
	* cryptopp/mdc.h:
	* cryptopp/modes.h:
	* cryptopp/osrng.h:
	* cryptopp/pubkey.h:
	* cryptopp/seckey.h:
	* cryptopp/simple.h:
	* cryptopp/smartptr.h:
	* cryptopp/strciphr.cpp:
	* cryptopp/strciphr.h:
	* lcs.hh:
	* lua.cc: Fixes for g++ 3.4 from Michael Scherer.
	* AUTHORS: Mention Michael.

2004-05-28  graydon hoare  <graydon@pobox.com>

	* tests/t_movedel.at: New test.
	* testsuite.at: Call it.
	* diff_patch.cc (adjust_deletes_under_renames): New function.
	(merge3): Use it.

2004-05-27  graydon hoare  <graydon@pobox.com>

	* tests/t_movepatch.at: New test.
	* testsuite.at: Call it.
	* diff_patch.cc (adjust_deltas_under_renames): New function.
	(merge3): Use it.

2004-05-20  graydon hoare  <graydon@pobox.com>

	* NEWS: Note 0.13 release.
	* configure.ac: Bump version number.
	* monotone.spec: Likewise.

2004-05-19  graydon hoare  <graydon@pobox.com>

	* file_io.cc (tilde_expand): Fix fs::path use.

2004-05-18  graydon hoare  <graydon@pobox.com>

	* diff_patch.cc (apply_directory_moves): Fix fs::path use.
	* file_io.cc (write_data_impl): Likewise.
	* packet.cc: Use explicit true/false maps in caches.
	* sanity.cc (dump_buffer): Write to clog (buffered).

2004-05-16  graydon hoare  <graydon@pobox.com>

	* keys.cc (get_passphrase): Reimplement.
	* unix/read_password.c: Remove.
	* {unix,win32}/read_password.cc: Add.
	* constants.{hh,cc} (maxpasswd): New constant.
	* Makefile.am: Teach about platform specific stuff.

2004-05-16  graydon hoare  <graydon@pobox.com>

	* diff_patch.cc (merge2): Don't discard files on one side.
	* std_hooks.lua (merge2_xxdiff_cmd): Specify merge filename.

2004-05-14  Joel Rosdahl  <joel@rosdahl.net>

	* std_hooks.lua (ignore_file): Quote dots in .svn patterns.
	* monotone.texi: Updated ignore_file hook example.

2004-05-13  Nathaniel Smith  <njs@codesourcery.com>

	* commands.cc: Include boost/filesystem/path.hpp,
	boost/filesystem/convenience.hpp.
	(checkout): Make checkout directory an fs::path, not a local_path.

2004-05-13  Nathaniel Smith  <njs@codesourcery.com>

	* testsuite.at (test_hooks.lua): Add a 'test_attr' attribute
	hook.  Add tests t_attributes and t_single_char_filenames.
	* tests/t_attributes.at: New test.
	* tests/t_single_char_filenames.at: New test.
	* manifest.cc (read_manifest_map): Replace ".+" with ".*" to
	support single-character filenames.
	* work.cc (read_work_set): Likewise.
	(read_attr_map): Likewise.

2004-05-13  Nathaniel Smith  <njs@codesourcery.com>

	* monotone.texi (Hook Reference): Update documented default
	definitions of 'merge2' and 'merge3'.

2004-05-12  graydon hoare  <graydon@pobox.com>

	* AUTHORS: Rename Netxx back to netxx. Really, look in
	the manifest; it's been renamed!
	* configure.ac: Remove prg_exec_monitor checks.

2004-05-12  Nathaniel Smith  <njs@pobox.com>

	* AUTHORS: Remove discussion of adns, since we no longer
	distribute it.  Fix capitalization of "Netxx".

2004-05-12  Nathaniel Smith  <njs@pobox.com>

	* std_hooks.lua (merge2): Support xemacs.  Add error message
	if no merge tool is found.
	(merge3): Likewise.  Also add (disabled) hook to use CVS
	'merge' command, as a demonstration of how to.

2004-05-12  graydon hoare  <graydon@pobox.com>

	* std_hooks.lua (get_author): Remove standard definition.
	* monotone.texi: Document change.

2004-05-12  graydon hoare  <graydon@pobox.com>

	* cert.cc (cert_manifest_author_default): Use default signing key
	name for default author, if lua hook fails.

2004-05-12  Joel Rosdahl  <joel@rosdahl.net>

	* file_io.cc (walk_tree): Removed extraneous newline in error
	message.

	* std_hooks.lua (edit_comment): Added missing newline in log
	message template.

	* tests/t_ls_missing.at: New test case.
	* testsuite.at: Added t_ls_missing.at.

2004-05-10  graydon hoare  <graydon@pobox.com>

	* nonce.cc, nonce.hh: New files.
	* Makefile.am: Note new files.
	* lua.cc, lua.hh (hook_get_nonce): New hook.
	* commands.cc (bump): New command.
	* commands.cc: Remove "(file|manifest)" args most places.
	* tests/t_disapprove.at
	* tests/t_genkey.at
	* tests/t_singlenetsync.at
	* tests/t_netsync.at
	* tests/t_persist_phrase.at: Adjust to compensate.
	* monotone.texi, monotone.1: Adjust to compensate.
	* work.cc, work.hh: Constify some arguments.

2004-05-09  graydon hoare  <graydon@pobox.com>

	* diff_patch.cc: Remove recording of file merge ancestry.

2004-05-09  graydon hoare  <graydon@pobox.com>

	* commands.cc (ls_missing): Modify to account for work.

2004-05-09  graydon hoare  <graydon@pobox.com>

	* commands.cc (list missing): New command.
	* monotone.texi, monotone.1: Update to document.

2004-05-08  graydon hoare  <graydon@pobox.com>

	* main.cc: New file encompassing prg_exec_monitor.
	* mkstemp.cc, mkstemp.hh: New portable implementation.
	* lua.cc: Use mkstemp from bundled version.
	* lua/liolib.c: Remove old mkstemp definition.
	* monotone.cc (cpp_main): Remove prg_exec env setting.
	* sanity.cc (sanity::dump_buffer): Dump logbuf to stderr, not stdout.
	* std_hooks.lua (temp_file): Use mkstemp not io.mkstemp.
	* Makefile.am (MOST_SOURCES): Add new files.

2004-05-03  Joel Rosdahl  <joel@rosdahl.net>

	* monotone.texi: Removed extraneous @ftable directive.

2004-05-02  graydon hoare  <graydon@pobox.com>

	* monotone.texi: Add stuff on selectors, new hooks.
	* AUTHORS: Typo fix.
	* configure.ac: Bump version number.

	Release point (v 0.12).

2004-05-02  Joel Rosdahl  <joel@rosdahl.net>

	Made it possible to rename a rename target and to undo a rename.
	I.e.: Given a rename set A -> B, "monotone rename B C" gives the
	rename set A -> C and "monotone rename B A" gives the empty rename
	set.
	* work.cc (visit_file): Implement new behavior.
	* tests/t_rename.at: Added test cases for new behavior.
	* monotone.texi: Note that a rename can be undone.

	Fix bug #8458:
	* file_io.hh, file_io.cc (walk_tree): Added require_existing_path
	parameter.
	* work.cc (build_deletion): Pass new parameter to walk_tree.
	* work.cc (build_rename): Ditto.

	* manifest.cc (build_manifest_map): Fix missing file check for
	i18n paths.

2004-05-01  Joel Rosdahl  <joel@rosdahl.net>

	Fix bug #7220:
	* manifest.cc (build_manifest_map): Handle missing file
	gracefully.

	* file_io.cc (walk_tree): Handle nonexistent file/directory
	gracefully.

2004-04-30  Christof Petig <christof@petig-baender.de>

	* rcs_import.cc (store_trunk_manifest_edge):
		skip ancestry to empty manifest
	* rcs_import.cc (process_branch):
		also follow branches of last/first versions

2004-04-29  graydon hoare  <graydon@pobox.com>

	* configure.ac: Fix up windows probe and bundling checks.
	* netxx/resolve_getaddrinfo.cxx: Local hack for stream addresses.
	* netsync.cc: Report address before listening.

2004-04-29  graydon hoare  <graydon@pobox.com>

	* cert.cc (get_branch_heads): Calculate a "disapproved version"
	attribute which culls a version with only disapproved ancestry
	edges.
	* monotone.texi: Fix some ascii-art diagrams.

2004-04-28  Christof Petig <christof@petig-baender.de>

	* command.cc (heads):
	show date and author certificates for each head

2004-04-28  Christof Petig <christof@petig-baender.de>

	* configure.ac:
	default to using the bundled SQLite

2004-04-28  Christof Petig <christof@petig-baender.de>

	* commands.cc (log):
	support optional file argument to show change log for
	e.g. monotone log [ID] cert.cc

2004-04-26  Christof Petig <christof@petig-baender.de>

	* rcs_import.cc (process branch):
	insert dummy cvs_edge to mark newly added file
	as previously non existant

2004-04-25  Joel Rosdahl  <joel@rosdahl.net>

	* po/stamp-po: Removed since it's generated.
	* std_hooks.lua (ignore_file): Corrected name of Subversion's
	administrative directory.
	* work.hh: Ditto.
	* monotone.texi (Hook Reference): Updated default definition of
	ignore_file.

2004-04-23  Christof Petig <christof@petig-baender.de>

	* rcs_import.cc (build_parent_state, build_child_state):
	remove dying files from manifest
	* rcs_import.cc (cvs_file_edge, note_file_edge):
	calculate state and remember it (alive or dead)

2004-04-23  Christof Petig <christof@petig-baender.de>

	* rcs_import.cc (import_rcs_file_with_cvs):
	do not include dead files in head_manifest

2004-04-22  Christof Petig <christof@petig-baender.de>

	* rcs_file.cc, rcs_file.hh: read and remember 'state' of revision
	* rcs_import.cc: remove Attic/ part from path

2004-04-21  Christof Petig <christof@petig-baender.de>

	* configure.ac: enable use of installed SQLite library

2004-04-20  graydon hoare  <graydon@pobox.com>

	* lua.hh, lua.cc (hook_note_commit): New hook.
	* commands.cc (commit): Call it.

2004-04-19  graydon hoare  <graydon@pobox.com>

	* cert.cc: Make trust messages nicer.
	* merkle_tree.cc: Clarify logging messages.
	* netsync.cc: Reorganize tickers, put client in txn.
	* packet.cc, packet.hh: Teach about constructability.

2004-04-16  graydon hoare  <graydon@pobox.com>

	* netsync.cc (session::extra_manifests): New member.
	(session::analyze_ancestry_graph): Use it.
	* tests/t_singlenetsync.at: New test for single manifest sync.
	* testsuite.at: Call it.

2004-04-14  Tom Tromey  <tromey@redhat.com>

	* rcs_import.cc (import_cvs_repo): Use require_password.
	Include keys.hh.
	* keys.hh (require_password): Declare.
	* keys.cc (require_password): New function.

2004-04-13  Tom Tromey  <tromey@redhat.com>

	* monotone.texi: Typo fixes.

2004-04-10  graydon hoare  <graydon@pobox.com>

	* netsync.cc: Minor bug fixes.

2004-04-10  graydon hoare  <graydon@pobox.com>

	* database.{cc,hh}:
	* commands.{cc,hh}:
	* lua.{cc,hh}:
	* std_hooks.lua:
	* vocab_terms.hh:
	Implement first cut at selectors.

2004-04-10  graydon hoare  <graydon@pobox.com>

	* cert.cc (operator<): Include name in compare.
	(operator==): Likewise.
	* packet.cc: Include shared_ptr.
	* rcs_file.cc: Rewrite by hand, no spirit.
	* rcs_import.cc: Change ticker names a bit.

2004-04-09  graydon hoare  <graydon@pobox.com>

	* app_state.cc: Fix a couple file path constructions.
	* file_io.cc (book_keeping_file): Make one variant static.
	* manifest.cc: Remove some dead code in walkers.
	* work.cc: Ditto.
	* rcs_file.cc: fcntl fix from Paul Snively for OSX.

2004-04-09  graydon hoare  <graydon@pobox.com>

	* file_io.cc: Fix boost filesystem "." and ".." breakage.
	* lua.cc: Fix format of log entry.
	* monotone.cc: Log locale settings on startup.
	* sanity.cc: Dump prefix on --verbose activation.
	* testsuite/t_i18n_file.at: Fix autotest LANG breakage.
	* testsuite/t_null.at: Account for chatter with --verbose.

2004-04-09  graydon hoare  <graydon@pobox.com>

	* configure.ac: Comment out check for sse2,
	set bundling to true by default.
	* INSTALL: describe changes to bundling.
	* Makefile.am: Remove vestiges of depot.

2004-04-07  graydon hoare  <graydon@pobox.com>

	* adns/*:
	* network.{cc,hh}:
	* proto_machine.{cc,hh}:
	* {http,smtp,nntp}_tasks.{cc,hh}:
	* tests/t_{http,smtp,nntp,proxy}.at:
	* url.{cc,hh}:
	* depot.cc:
	Delete files.
	* commands.cc:
	* lua.{cc,hh}:
	* database.{cc,hh}: Remove network/queue stuff.
	* configure.ac:
	* constants.{cc,hh}:
	* tests/t_{netsync,singlecvs,cvsimport}.at:
	* testsuite.at:
	* transforms.{cc,hh}:
	* unit_tests.{cc,hh}:
	* vocab_terms.hh:
	* vocab.{cc,hh}:
	* Makefile.am: Adjust for deletions.
	* app_state.hh: Cleanup.
	* monotone.texi: Fix some typos.
	* packet.{cc,hh}: Implement database ordering.
	* netsync.cc: Massage to use new packet logic.
	* commands.cc:
	* std_hooks.lua: Add initial selector stuff.

2004-03-29  graydon hoare  <graydon@pobox.com>

	* monotone.spec: Update for 0.11 release.

	Release point (v 0.11).

2004-03-29  graydon hoare  <graydon@pobox.com>

	* Makefile.am (DISTCHECK_CONFIGURE_FLAGS): Set.
	* commands.cc: Tidy up / narrow output width.
	* patch_set.cc: Likewise.
	* monotone.texi: Cleanups for PDF generation.

2004-03-28  graydon hoare  <graydon@pobox.com>

	* NEWS: Mention 0.11 release.
	* AUTHORS: Mention Robert.

2004-03-28  Robert Bihlmeyer  <robbe+mt@orcus.priv.at>

	* file_io.cc (walk_tree_recursive): Ignore broken symlinks.

2004-03-27  graydon hoare  <graydon@pobox.com>

	* monotone.texi: Flesh out netsync stuff, remove old network stuff.
	* monotone.1: Likewise.

2004-03-27  Robert Helgesson  <rycee@home.se>

	* Makefile.am:
	* configure.ac:
	* database.cc:
	* depot.cc:
	* lua.cc:
	* network.cc:
	* schema_migration.cc: Bundled library switch logic.

2004-03-27  graydon hoare  <graydon@pobox.com>

	* depot.cc (dump): Implement.
	* tests/t_http.at, test/t_proxy.at: Use "depot.cgi dump" rather than sqlite.
	* sqlite/pager.h: Change page size.
	* README: Massage slightly.
	* INSTALL: Write real installation instructions.
	* Makefile.am: Include build of "one big page" docs.
	* boost/circular_buffer_base.hpp: Another boost version insulation fix.
	* vocab.cc (verify): Normalize local_path's during verification on boost 1.31.0.
	* monotone.texi: Rip out some of the pre-netsync networking docs.

2004-03-24  graydon hoare  <graydon@pobox.com>

	* boost/circular_buffer_base.hpp: Boost version insulation.
	* cert.cc, cert.hh, commands.cc: Differentiate "unknown" keys from "bad".
	* xdelta.cc, proto_machine.cc: Fix boost version insulation.

2004-03-24  graydon hoare  <graydon@pobox.com>

	* rcs_import.cc (import_substates): Filter by branch.
	* xdelta.cc: Minor bits of insulation.

2004-03-24  graydon hoare  <graydon@pobox.com>

	* AUTHORS: Mention Robert.
	* configure.ac: Enable sse2 stuff.
	* monotone.spec: Adjust CFLAGS and CXXFLAGS
	* monotone.texi (Network Service): Expand a bit.

2004-03-24  Robert Helgesson  <rycee@home.se>

	* commands.cc:
	* http_tasks.cc:
	* lua.cc:
	* manifest.cc:
	* netsync.cc:
	* nntp_tasks.cc:
	* proto_machine.cc:
	* work.cc:
	* xdelta.cc:
	Portability fixes for boost 1.31.0

2004-03-22  graydon hoare  <graydon@pobox.com>

	* cryptopp/integer.cpp, integer.h: Enable SSE2 multiply code.
	* database.cc, database.hh, certs.cc: Speed up 'heads'.

2004-03-21  graydon hoare  <graydon@pobox.com>

	* lcs.hh, sanity.hh: Minor performance tweaks.

2004-03-20  graydon hoare  <graydon@pobox.com>

	* rcs_import.cc: Teach how to aggregate branches.
	* monotone.texi: Start section on netsync.

2004-03-20  Olivier Andrieu  <oliv__a@users.sourceforge.net>

	* commands.cc (log): Show tags in log.
	* AUTHORS: Mention Olivier.

2004-03-17  Nathan Myers  <ncm@cantrip.org>

	* boost/circular_buffer.hpp:
	* commands.cc:
	* cryptopp/fltrimpl.h:
	* cryptopp/iterhash.cpp:
	* quick_alloc.hh:
	Fixes for gcc 3.4 compat and warnings.

2004-03-17  graydon hoare  <graydon@pobox.com>
	* cryptopp/config.h: Fix for gcc aliasing optimization error.
	* rcs_import.cc (cvs_history::note_file_edge):
	Fix for first changelog import bug (#5813).

2004-03-15  graydon hoare  <graydon@pobox.com>

	* rcs_import.cc: Import lone versions properly.
	* tests/t_singlecvs.at: New test for it.
	* testsuite.at: Call it.

2004-03-14  graydon hoare  <graydon@pobox.com>

	* commands.cc (diff): Show added files too.
	* monotone.texi: Fix typo.

2004-03-08  graydon hoare  <graydon@pobox.com>

	* netsync.cc (analyze_manifest_edge): Fix broken formatter.

2004-03-07  graydon hoare  <graydon@pobox.com>

	* Makefile.am (BOOST_SANDBOX_SOURCES): Remove boost::socket entries.
	(NETXX_SOURCES): Predicate on IP6 support in OS (from Paul Snively).
	* boost/socket/*.[hc]pp: Remove.
	* boost/io/streambuf_wrapping.hpp: Remove.
	* AUTHORS: Remove copyright notice for boost::socket.
	* acinclude.m4 (ACX_PTHREAD): Add.
	* network.cc: Replace boost::socket machinery with Netxx.
	* network.hh (open_connection): Remove prototype, static function.
	* sanity.hh, sanity.cc: Make log formatters give file:line coords,
	throw log offending coordinate if formatting fails.

2004-03-07  graydon hoare  <graydon@pobox.com>

	* sqlite/date.c, sqlite/vdbeInt.h, sqlite/vdbeaux.c: Add.
	* sqlite/*.c: Upgrade to 2.8.12.
	* Makefile.am: Update to mention new files.
	* cert.cc
	(expand_ancestors)
	(expand_dominators): Resize child bitmaps to cover parent.

2004-03-06  graydon hoare  <graydon@pobox.com>

	* netsync.cc (get_root_prefix): Fix from Paul Snively
	to fix static initialization order on mac OSX.
	* montone.texi: Typo fix from Anders Petersson.
	* *.cc: Move all function defs into column 0.

2004-03-04  graydon hoare  <graydon@pobox.com>

	* std_hooks.lua: Fix merger execution pessimism.

2004-03-04  graydon hoare  <graydon@pobox.com>

	* adler32.hh: Modify to use u8.
	* depot.cc, netcmd.cc, xdelta.cc: Modify to use u8.
	* netio.hh, numeric_vocab.hh (widen): Move between headers.
	* netsync.cc: Correct role-assumption bugs.
	* schema_migration.cc: Strip whitespace in sha1.
	(changes received from Christof Petig)

2004-03-01  graydon hoare  <graydon@pobox.com>

	* commands.cc: Handle anonymous pulling.
	* netsync.cc: Ditto.

	Release point (v 0.10).

2004-03-01  graydon hoare  <graydon@pobox.com>

	* NEWS: Mention impending 0.10 release.
	* cert.cc, cert.hh: Bug fixes, implement trust function, QA stuff.
	* commands.cc: Tweak disapprove, approve, testresult, push, pull.
	* configure.ac: Bump version number.
	* cryptopp/rng.h, cryptopp/rng.cpp
	(MaurerRandomnessTest): Fix bitrot.
	* keys.cc: Add Maurer PRNG randomness test.
	* lua.cc, lua.hh: Add trust, testresult, anonymous netsync hooks.
	* monotone.1: Update to follow changes to commands.
	* monotone.texi: Include QA section, adjust some UI drift, clarify
	reserved cert names, document new hooks and commands.
	* netcmd.hh, netcmd.cc: Add anonymous, error commands; fix bugs.
	* netsync.cc: Process new commands, factor server loop a bit.
	* std_hooks.lua: Add new hook defaults, factor mergers.
	* tests/t_netsync.at: Check SHA1 of each edge.
	* tests/t_null.at: Call with --norc to skip ~/.monotonerc
	* tests/t_update.at: Fix glaring error.
	* tests/t_disapprove.at, tests/t_testresult.at: New tests.
	* testsuite.at: Call them.
	* ui.cc (sanitize): Clean escape chars from output (optional?)
	* update.cc: Rewrite entirely in terms of new QA definitions.

2004-02-24  graydon hoare  <graydon@pobox.com>

	* commands.cc (ls_keys): Write key hash codes.
	* constands.cc (netsync_timeout_seconds): Up to 120.
	* netsync.cc: Fix a bunch of bugs.
	* patch_set.cc (manifests_to_patch_set): Fix bug in overload
	default construction.

2004-02-22  graydon hoare  <graydon@pobox.com>

	* patch_set.cc, patch_set.hh: Parameterize yet further.
	* netsync.cc: Fix a lot of bugs, add manifest and file grovelling.
	* tests/t_netsync.at: A new test (which runs!)
	* testsuite.at: Call it.

2004-02-20  graydon hoare  <graydon@pobox.com>

	* cert.cc, cert.hh, key.cc, key.hh, database.cc, database.hh:
	Add lots of little netsync support routines.
	* commands.cc (rebuild): Rehash everything too.
	* constants.cc (netcmd_minsz): Recalculate.
	* cryptopp/osrng.cpp (NonblockingRng::GenerateBlock): Handle
	/dev/urandom a bit better.
	* netcmd.cc, netcmd.hh: Remove describe cmds, add nonexistant cmd.
	* netio.hh: Add uleb128 stuff.
	* xdelta.cc: Add randomizing unit test suite.
	* diff_patch.cc: Remove commented-out dead line-merger code.
	* merkle_tree.cc: Fix various bugs.
	* netcmd.cc: Switch everything over to uleb128s.
	* netsync.cc: Implement lots of missing stuff.

2004-02-09  graydon hoare  <graydon@pobox.com>

	* netsync.cc (ROOT_PREFIX): New variable.
	* commands.cc (merkle): New command.

2004-02-09  Ben Elliston  <bje@wasabisystems.com>

	* monotone.texi: Spelling corrections.

2004-02-09  graydon hoare  <graydon@pobox.com>

	* database.cc, database.hh
	(get_version_size)
	(get_file_version_size)
	(get_manifest_version_size): New functions.
	* xdelta.cc, xdelta.hh (measure_delta_target_size): New function.
	* merkle_tree.cc, merkle_tree.hh, netcmd.cc, netcmd.hh:
	Cleanup and typesafety.
	* netsync.cc: Cleanup, typesafety, implement refine phase.

2004-02-01  graydon hoare  <graydon@pobox.com>

	* netsync.cc: Remove a lot of stuff, implement auth phase.
	* constants.cc, constants.hh: Move constants from netsync.cc.
	* netcmd.cc, netcmd.hh: Split out of netsync.cc.
	* merkle_tree.cc, merkle_tree.hh: Likewise.
	* numeric_vocab.hh: New header.
	* adler32.hh: include numeric_vocab.hh.
	* netio.hh: Likewise.
	* unit_tests.cc, unit_tests.hh: Update.
	* Makefile.am: Likewise.
	* commands.cc: Guess signing key for auth phase.
	* database.cc, database.hh (public_key_exists)
	(get_pubkey): New functions based on key hashes.

2004-01-31  graydon hoare  <graydon@pobox.com>

	* Netxx/*: New files.
	* AUTHORS: Mention Netxx.
	* Makefile.am: Mention Netxx and netsync.{cc,hh}
	* adler32.hh: Delegate typedefs to boost.
	* cert.hh, cert.cc (cert_hash_code): New function.
	* commands.cc (find_oldest_ancestors): Block cycles.
	(netsync): New command.
	* database.cc, database.hh (schema): Update.
	(put_key): Calculate key hash on the fly.
	(put_cert): Likewise.
	(merkle_node_exists)
	(get_merkle_node)
	(put_merkle_node)
	(erase_merkle_nodes): New functions.
	* keys.hh, keys.cc (key_hash_code): New function.
	* lua.cc, lua.hh
	(hook_get_netsync_read_permitted)
	(hook_get_netsync_write_permitted): New hooks.
	* monotone.spec: Update for FC1 info conventions.
	* monotone.texi (Quality Assurance): New section.
	* netsync.cc, netsync.hh: New files, preliminary
	netsync infrastructure. Command bodies still missing.
	* schema.sql: Add intrinsic key and cert hashes, merkle nodes.
	* schema_migration.cc: Add code to migrate to new schema.
	* unit_tests.cc: Handle command-line args to limit test set.
	* vocab_terms.hh: Add merkle and prefix as new terms.

2004-01-13  Nathaniel Smith  <njs@codesourcery.com>

	* idna/idn-int.h: Remove (generated by configure).

2004-01-13  Nathaniel Smith  <njs@codesourcery.com>

	* configure.ac: Switch "if" and "else" branches in pthreads
	checks.

2004-01-12  Nathaniel Smith  <njs@codesourcery.com>

	* configure.ac: Remove check for -lpthread.
	Add check for pthread_mutex_lock and ACX_PTHREAD.
	* m4/acx_pthread.m4: New file.

2004-01-07  graydon hoare  <graydon@pobox.com>

	* Makefile.am:
	* po/POTFILES.in:
	* po/monotone.pot: Minor tweaks for distclean.
	* adns/config.h:
	* boost/socket/src/interface.cpp:
	* boost/socket/src/ip4/address.cpp:
	* boost/socket/src/ip4/protocol.cpp: OSX portability.
	* AUTHORS: Mention new contributors.
	* monotone.texi (Hook Reference): Document i18n hooks.

	Release point (v 0.9).

2004-01-07  graydon hoare  <graydon@pobox.com>

	* cert.cc (ensure_parents_loaded)
	(expand_dominators)
	(expand_ancestors)
	(find_intersecting_node): New functions.
	(find_common_ancestor): Reimplement in terms of dominator
	and ancestor bitset intersection.

2004-01-05  Christof Petig <christof@petig-baender.de>

	* vocab.cc (verify<local_path>) Fix use of val() / iterator.
	* constants.cc (illegal_path_bytes): NUL-terminate.

2004-01-02  graydon hoare  <graydon@pobox.com>

	* diff_patch.cc (normalize_extents): Improve to handle an odd case.
	* tests/t_fmerge.at: New test, to test it.
	* commands.cc (fload, fmerge): Permanently enable, for test.
	* testsuite.at: Call new test.

2004-01-01  graydon hoare  <graydon@pobox.com>

	* file_io.hh, file_io.cc (read_localized_data, write_localized_data):
	New functions
	* commands.cc, manifest.cc, transforms.cc: Use them.
	* monotone.texi: Minor update to i18n docs.
	* lua.hh, lua.cc (hook_get_linesep_conv, hook_get_charset_conv):
	New hooks.
	* acinclude.m4: Move AX_CREATE_STDINT_H in here.
	* po/monotone.pot: Regenerate.
	* NEWS, configure.ac: Prep for 0.9 release.

2003-12-30  graydon hoare  <graydon@pobox.com>

	* file_io.hh, file_io.cc (mkpath): New function.
	* commands.cc, database.cc, diff_patch.cc, file_io.cc,
	lua.cc, vocab.cc, work.cc: Use it.
	* constants.cc (illegal_path_bytes_arr): Remove leading null.
	* monotone.texi: Include i18n docs.
	* tests/t_i18n_file.at: Check colon in filename.

2003-12-29  graydon hoare  <graydon@pobox.com>

	* file_io.cc: Localize names before touching fs.
	* lua.hh, lua.cc (hook_get_system_charset): Remove useless fn.
	* test_hooks.lua: Likewise.
	* monotone.cc, transforms.cc, transforms.hh:
	Remove lua from system charset conv.
	* tests/t_i18n_file.at: New test.
	* testsuite.at: Call it.

2003-12-28  graydon hoare  <graydon@pobox.com>

	* app_state.cc, app_state.hh: Massage to use i18n vocab.
	* cert.cc, commands.cc, commands.hh, rcs_import.cc,
	update.cc, update.hh, url.cc, url.hh: Likewise.

	* work.cc, work.hh: --> Likewise, and break file format! <--

	* constants.hh, constants.cc (legal_ace_bytes): New constant.
	* vocab.cc (verify<ace>): Use it.
	(verify<urlenc>) New function.
	* vocab_terms.hh (ace, urlenc, utf8): New terms.
	* transforms.hh, transforms.cc: Use them.
	* monotone.cc (utf8_argv): Charconv argv.
	* network.hh, network.cc: Use url.{hh,cc}.

2003-12-28  graydon hoare  <graydon@pobox.com>

	* constants.hh, constants.cc (idlen): New constant.
	* commands.cc, vocab.cc: Use it.
	* manifest.cc (read_manifest_map): Tighten up regex.
	* packet.cc: Likewise.
	* transforms.cc (uppercase)
	(lowercase): Rewrite.
	(utf8_to_urlenc)
	(urlenc_to_utf8)
	(internalize_url)
	(internalize_cert_name)
	(internalize_rsa_keypair_id)
	(externalize_url)
	(externalize_cert_name)
	(externalize_rsa_keypair_id): New functions.
	* url.hh, url.cc (parse_utf8_url): New function.

2003-12-20  graydon hoare  <graydon@pobox.com>

	* diff_patch.cc (normalize_extents): New function.
	(merge_via_edit_scripts): Use it.

2003-12-19  graydon hoare  <graydon@pobox.com>

	[net.venge.monotone.i18n branch]

	* idna/*.[ch]: New files.
	* po/*: New files.
	* url.cc, url.hh, constants.cc: New files.
	* Makefile.am, configure.ac: Various fiddling for gettext.
	* lua.hh, lua.cc (hook_get_system_charset): New hook.
	(hook_get_system_linesep): New hook.
	* transforms.hh, transforms.cc
	(charset_convert)
	(system_to_utf8)
	(utf8_to_system)
	(ace_to_utf8)
	(utf8_to_ace)
	(line_end_convert): New functions.
	* vocab.cc: Refine constraints.
	* vocab_terms.hh (external): New atomic type.
	* monotone.cc (cpp_main): Initialize gettext.
	* sanity.hh (F): Call gettext() on format strings.
	* commands.cc, depot.cc, database.cc, http_tasks.cc, keys.cc,
	network.cc, rcs_import.cc, sanity.cc, mac.hh : Update to use
	'constants::' namespace.
	* config.h.in: Remove.
	* commands.cc: Various formatting cleanups.
	* unit_tests.cc, unit_tests.hh: Connect to url tests.

2003-12-19  graydon hoare  <graydon@pobox.com>

	* diff_patch.cc (merge3): Skip patches to deleted files.

2003-12-16  graydon hoare  <graydon@pobox.com>

	* commands.cc (ls_ignored, ignored_itemizer): Fold in as subcases of unknown.

2003-12-16  graydon hoare  <graydon@pobox.com>

	* lua.cc (working_copy_rcfilename): MT/monotonerc not MT/.monotonerc.

2003-12-16  graydon hoare  <graydon@pobox.com>

	* lua.hh, lua.cc (working_copy_rcfilename): New function.
	* monotone.cc: Add working copy rcfiles.
	* commands.cc (ls_unknown, unknown_itemizer): Skip ignored files.

2003-12-16  graydon hoare  <graydon@pobox.com>

	* file_io.cc (walk_tree_recursive): continue on book-keeping file.

2003-12-15  graydon hoare  <graydon@pobox.com>

	* tests/t_unidiff.at, t_unidiff2.at: Check for mimencode.

2003-12-15  graydon hoare  <graydon@pobox.com>

	* configure.ac: Add --enable-static-boost.
	* Makefile.am: Likewise.
	* AUTHORS: Mention new contributors.

2003-12-14  Lorenzo Campedelli <lorenzo.campedelli@libero.it>

	* work.cc (add_to_attr_map): Finish change to attr map format.

2003-12-10  Tom Tromey  <tromey@redhat.com>

	* commands.cc (checkout): Give better error message if branch is
	empty.

2003-12-07  Eric Kidd  <eric.kidd@pobox.com>

	* commands.cc (agraph): Handle repositories with a single version.
	* database.cc (get_head_candidates): Handle heads with no ancestors.
	* cert.cc (get_branch_heads): Handle heads with no ancestors.

2003-12-06  Eric Kidd  <eric.kidd@pobox.com>

	* update.hh, update.cc (pick_update_target): Return current
	version if no better update candidates available.
	* update.cc (pick_update_target): Always do branch filtering.
	* commands.cc (update): Notice when we're already up-to-date.
	* commands.cc (propagate): Assign branch name correctly when merging.

2003-12-05  graydon hoare  <graydon@pobox.com>

	* lcs.hh (edit_script): New entry point.
	* diff_patch.cc: Rewrite merge in terms of edit scripts.
	* network.cc (post_queued_blobs_to_network): Tidy up transient
	failure message.
	* randomfile.hh: Prohibit deletes on end of chunks.
	* sanity.cc: EOL-terminate truncated long lines.

2003-12-02  graydon hoare  <graydon@pobox.com>

	* database.cc, database.hh (reverse_queue): Copy constructor.
	* std_hooks.lua (merge3): Remove afile, not ancestor.
	* monotone.cc: Remove debugging message.
	* ui.cc (finish_ticking): Set last_write_was_a_tick to false.

2003-12-01  graydon hoare  <graydon@pobox.com>

	* app_state.hh, app_state.cc (set_signing_key): New fn, persist key.
	* monotone.cc (cpp_main): Permit commuting the --help argument around.

2003-11-30  graydon hoare  <graydon@pobox.com>

	* network.cc (post_queued_blobs_to_network): Fail when posted_ok is false.
	* database.cc (initialize): Fail when -journal file exists.
	* keys.cc (make_signature): Nicer message when privkey decrypt fails.

2003-11-29  Tom Tromey  <tromey@redhat.com>

	* rcs_import.cc (store_auxiliary_certs): Renamed to fix typo.
	Updated all callers.

	* http_tasks.cc (check_received_bytes): Allow "-" as well.
	* depot.cc (execute_post_query): Allow "-" as well.

2003-11-28  Tom Tromey  <tromey@redhat.com>

	* http_tasks.cc (check_received_bytes): Allow "-" as well.
	* depot.cc (execute_post_query): Allow "-" as well.

2003-11-28  graydon hoare  <graydon@pobox.com>

	* cert.cc: Various speedups.
	* cycle_detector.hh (edge_makes_cycle): Use visited set, too.
	* database.hh, database.cc (get_head_candidates): New, complex query.
	* keys.hh, keys.cc (check_signature): Cache verifiers.
	* sqlite/os.c (sqliteOsRandomSeed): Harmless valgrind purification.
	* tests/t_fork.at, tests/t_merge.at: Ignore stderr chatter on 'heads'.

2003-11-27  graydon hoare  <graydon@pobox.com>

	* Makefile.am (AM_LDFLAGS): No more -static, sigh.
	* cert.cc (find_relevant_edges): Keep dynamic-programming caches.
	(calculate_renames_recursive): Likewise.
	* cert.cc, cert.hh (rename_edge): Add constructor, copy constructor.
	* commands.cc (list certs): Note rename certs are binary.

2003-11-24  graydon hoare  <graydon@pobox.com>

	* network.cc: Continue fetch, post loops even if one target has
	an exception.

2003-11-24  graydon hoare  <graydon@pobox.com>

	* database.hh, database.cc (delete_posting): Change to take queue
	sequence numbers.
	* commands.cc (queue): Use new API.
	* network.cc (post_queued_blobs_to_network): Use new API.

2003-11-24  graydon hoare  <graydon@pobox.com>

	* std_hooks.lua (get_http_proxy): Return nil when no ENV var.
	* monotone.texi (get_http_proxY): Document change.

2003-11-24  graydon hoare  <graydon@pobox.com>

	* tests/t_proxy.at: Add a test for proxying with tinyproxy.
	* testsuite.at: Call it.
	* lua.cc: Fix dumb error breaking proxying.
	* network.cc: Be verbose about proxying.

2003-11-23  graydon hoare  <graydon@pobox.com>

	* http_tasks.cc (read_chunk): Tolerate 0x20* after chunk len.

2003-11-23  graydon hoare  <graydon@pobox.com>

	* network.cc: Make more informative error policy.
	* boost/socket/socketstream.hpp: Pass SocketType to streambuf template.
	* boost/socket/src/default_socket_impl.cpp: Translate EINTR.

2003-11-22  graydon hoare  <graydon@pobox.com>

	* lua.cc, lua.hh (hook_get_http_proxy): New hook.
	* std_hooks.lua (get_http_proxy): Default uses HTTP_PROXY.
	(get_connect_addr): Undefine, it's for tunnels alone now.
	* network.cc: Use new hook.
	* http_tasks.hh, http_tasks.cc: Teach about proxies (sigh).
	* monotone.texi: Document new hooks.

2003-11-22  graydon hoare  <graydon@pobox.com>

	* lua.cc, lua.hh (hook_get_connect_addr): New hook.
	* std_hooks.lua (get_connect_addr): Default uses HTTP_PROXY.
	* network.cc, network.hh: Use new hook.
	* http_tasks.cc: Teach about HTTP/1.1.
	* cert.cc (bogus_cert_p): Fix UI ugly.

2003-11-21  graydon hoare  <graydon@pobox.com>

	* constants.hh (postsz): New constant for suggested post size.
	* database.cc, database.hh (queue*): Change db API slightly.
	* commands.cc (queue): Adjust to changed db API.
	* network.cc (post_queued_blobs_to_network): Switch to doing
	incremental posts.
	* cert.cc (write_rename_edge, read_rename_edge): Put files on
	separate lines to accomodate future i18n work.
	* work.cc (add_to_attr_map, write_attr_map): Reorder fields to
	accomodate future i18n work.
	* monotone.texi: Document it.
	* configure.ac, NEWS: Mention 0.8 release.

	Release point (v 0.8).

2003-11-16  Tom Tromey  <tromey@redhat.com>

	* missing: Removed generated file.

2003-11-14  graydon hoare  <graydon@pobox.com>

	* commands.cc (vcheck): Add.
	* cert.cc, cert.hh (cert_manifest_vcheck): Add.
	(check_manifest_vcheck): Add.
	(calculate_vcheck_mac): Add.
	* constants.hh (vchecklen): New constant.
	* mac.hh: Re-add.
	* monotone.texi (Hash Integrity): New section.
	* monotone.1: Document vcheck.

2003-11-14  graydon hoare  <graydon@pobox.com>

	* database.cc, database.hh (reverse_queue): New class.
	(compute_older_version): New functions.
	(get_manifest_delta): Remove.
	* network.cc, network.hh (queue_blob_for_network): Remove.
	* packet.cc, packet.hh (queueing_packet_writer): Change UI,
	write to queue directly, accept optional<reverse_queue>.
	* cert.cc (write_paths_recursive): Rewrite to use constant
	memory.
	* commands.cc (queue, queue_edge_for_target_ancestor):
	Install optional<reverse_queue> in qpw.
	* tests/t_cross.at: Ignore new UI chatter.
	* monotone.texi (Transmitting Changes): Change UI output.

2003-11-13  graydon hoare  <graydon@pobox.com>

	* Makefile.am (AUTOMAKE_OPTIONS): Require 1.7.1
	* commands.cc (addtree): Wrap in transaction guard.
	* database.cc, database.hh (manifest_delta_exists): Add.
	(get_manifest_delta): Add.
	* cert.cc (write_paths_recursive): Use partial deltas.
	* manifest.cc, manifest.hh (read_manifest_map): New variant.
	* patch_set.cc, patch_set.hh (patch_set): Add map_new, map_old
	fields.
	(manifests_to_patch_set) Store new field.
	(patch_set_to_packets) Don't read manifest versions from db.
	* std_hooks.lua (ignore_file): ignore .a, .so, .lo, .la, ~ files.
	* tests/t_cvsimport.at: New test.
	* testsuite.at: Call it.

2003-11-10  graydon hoare  <graydon@pobox.com>

	* commands.cc (find_oldest_ancestors): New function.
	(queue): New "addtree" subcommand.
	* monotone.texi: Document it.
	* monotone.1: Document it.

2003-11-10  graydon hoare  <graydon@pobox.com>

	* file_io.cc (walk_tree_recursive): Ignore MT/

2003-11-09  graydon hoare  <graydon@pobox.com>

	* database.cc (dump, load): Implement.
	* commands.cc (db): Call db.dump, load.
	* cycle_detector.hh: Skip when no in-edge on src.
	* monotone.texi: Document dump and load, add some
	special sections.
	* monotone.1: Mention dump and load.

2003-11-09  graydon hoare  <graydon@pobox.com>

	* rcs_file.hh (rcs_symbol): New structure.
	* rcs_file.cc (symbol): New rule.
	* rcs_import.cc (find_branch_for_version): New function.
	(cvs_key::branch): New field.
	(store_auxilliary_certs): Cert branch tag.
	* cycle_detector.hh: Fix bugs, don't use quick_alloc.
	* commands.cc (checkout): Add --branch based version.
	* monotone.texi: Document new command variant.
	* monotone.1: Ditto.

2003-11-09  graydon hoare  <graydon@pobox.com>

	* quick_alloc.hh: New file.
	* Makefile.am: Add it.
	* cycle_detector.hh: Rewrite.
	* manifest.hh: Use quick_alloc.
	* vocab.cc: Relax path name requirements a bit.
	* sqlite/sqliteInt.h: Up size of row to 16mb.

2003-11-02  graydon hoare  <graydon@pobox.com>

	* commands.cc (post): Post everything if no URL given; don't base
	decision off branch name presence.
	* app_state.cc, monotone.cc, file_io.cc, file_io.hh: Support
	absolutifying args.
	* lua.hh, lua.cc, std_hooks.lua (hook_get_mail_hostname): New hook.
	* monotone.texi: Document it.
	* monotone.texi, monotone.1: Minor corrections, new sections.
	* monotone.cc: Don't look in $ENV at all.
	* network.cc: Correct MX logic.
	* nntp_tasks.cc, smtp_tasks.cc: Separate postlines state.
	* smtp_tasks.cc: Correct some SMTP logic.
	* configure.ac, NEWS: Mention 0.7 release.

	Release point (v 0.7).

2003-11-01  graydon hoare  <graydon@pobox.com>

	* http_tasks.cc: Drop extra leading slashes in HTTP messages.

2003-10-31  graydon hoare  <graydon@pobox.com>

	* commands.cc, database.cc, database.hh, lua.cc, lua.hh,
	network.cc, network.hh, packet.cc, packet.hh, schema.sql,
	schema_migration.cc, tests/t_http.at, tests/t_nntp.at, vocab.cc:
	Eliminate "groupname", use lone URL.
	* monotone.texi: Update to cover new URL rules.
	* network.cc, network.hh, lua.cc, lua.hh, smtp_tasks.cc:
	Implement "mailto" URLs.
	* tests/t_smtp.at: New test.
	* testsuite.at: Call it.

2003-10-31  graydon hoare  <graydon@pobox.com>

	* patch_set.cc (manifests_to_patch_set): Second form with explicit renames.
	(manifests_to_patch_set): Split edit+rename events when we see them.
	* commands.cc (status, commit): Include explicit rename set.
	* diff_patch.cc (merge3): Accept edit+rename events split by patch_set.cc.
	* smtp_tasks.hh, smtp_tasks.cc: New files.
	* nntp_machine.hh, nntp_machine.cc: Rename to proto_machine.{hh,cc} (woo!)
	* nntp_tasks.cc: Adjust to use proto_ prefix in various places.
	* proto_machine.cc (read_line): get() into streambuf.
	* Makefile.am: Cover renames and adds.

2003-10-31  graydon hoare  <graydon@pobox.com>

	* diff_patch.cc (merge3): Extract renames.
	* commands.cc (calculate_new_manifest_map): Extract renames.
	(try_one_merge): Extract renames, propagate to merge target.
	(commit): Extract renames, propagate to commit target.
	* cert.cc (calculate_renames_recursive): Fix wrong logic.
	(find_common_ancestor_recursive): Stall advances at top of graph.
	* patch_set.cc: (manifests_to_patch_set): Teach about historical
	renames.
	* tests/t_erename.at: New test for edit+rename events.
	* testsuite.at: Call t_erename.at.

2003-10-30  graydon hoare  <graydon@pobox.com>

	* patch_set.cc (operator<): s/a/b/ in a few places, yikes!
	* cert.cc: Add machinery for rename edge certs.
	* commands.cc: Call diff(manifest,manifest) directly.
	* tests/t_nntp.at: Kill tcpserver DNS lookups on nntp test.
	* network.cc (parse_url): Character class typo fix, from
	Johannes Winkelmann.
	* app_state.hh, cert.hh, commands.hh, cycle_detector.hh,
	database.hh, diff_patch.cc, diff_patch.hh, http_tasks.hh,
	interner.hh, keys.hh, lua.hh, manifest.hh, network.hh,
	nntp_machine.hh, nntp_tasks.hh, packet.hh, patch_set.hh,
	transforms.hh, update.hh, vocab.hh, work.hh, xdelta.hh:
	fix use of std:: prefix / "using namespace" pollution.

2003-10-27  graydon hoare  <graydon@pobox.com>

	* lua/liolib.c (io_mkstemp): Portability fix
	from Ian Main.
	* xdelta.cc,hh (compute_delta): New manifest-specific variant.
	* transforms.cc,hh (diff): Same.
	* rcs_import.cc: Various speedups to cvs import.

2003-10-26  graydon hoare  <graydon@pobox.com>

	* cert.cc (get_parents): New function.
	(write_paths_recursive): New function.
	(write_ancestry_paths): New function.
	* cert.hh (write_ancestry_paths): Declare.
	* commands.cc (queue_edge_for_target_ancestor):
	Call write_ancestry_paths for "reposting" queue
	strategy.

2003-10-25  graydon hoare  <graydon@pobox.com>

	* commands.cc (log): Skip looking inside nonexistent
	manifests for file comments.

2003-10-24  graydon hoare  <graydon@pobox.com>

	* adns/*.c, adns/*.h: Import adns library.
	* Makefile.am: Update to build adns into lib3rdparty.a.
	* AUTHORS: Mention adns.
	* network.cc: Call adns functions, not gethostbyname.

2003-10-20  Nathaniel Smith  <njs@codesourcery.com>

	* patch_set.cc (patch_set_to_text_summary): Give more detailed
	output.
	* commands.cc (get_log_message, status, diff): Use
	patch_set_to_text_summary for complete description.

2003-10-22  graydon hoare  <graydon@pobox.com>

	* monotone.texi: Document 'queue' command.
	* monotone.1: Likewise.

2003-10-22  graydon hoare  <graydon@pobox.com>

	* diff_patch.cc
	(infer_directory_moves): New function.
	(rebuild_under_directory_moves): New function.
	(apply_directory_moves): New function.
	(merge3): Handle directory moves.
	* tests/t_renamed.at: New test for dir renames.
	* testsuite.at: Call it.

2003-10-21  graydon hoare  <graydon@pobox.com>

	* commands.cc (queue): New command.
	(list): Add "queue" subcommand, too.

2003-10-21  graydon hoare  <graydon@pobox.com>

	* diff_patch.cc (merge_deltas): New function.
	(check_map_inclusion): New function.
	(check_no_intersect): New function.
	(merge3): Rewrite completely.
	* tests/t_rename.at: New test.
	* testsuite.at: Call it.
	* file_io.cc, file_io.hh (make_dir_for): New function.
	* commands.cc (update): Call make_dir_for on update.

2003-10-20  graydon hoare  <graydon@pobox.com>

	* commands.cc: Replace [] with idx() everywhere.

2003-10-20  Tom Tromey  <tromey@redhat.com>

	* cert.hh (get_branch_heads): Updated.
	Include <set>.
	* commands.cc (head): Updated for new get_branch_heads.
	(merge): Likewise.
	(propagate): Likewise.
	* cert.cc (get_branch_heads): Use set<manifest_id>.

	* commands.cc (merge): Use all caps for metasyntactic variable.
	(heads): Likewise.

	* network.cc (post_queued_blobs_to_network): Do nothing if no
	packets to post.

2003-10-20  graydon hoare  <graydon@pobox.com>

	* cert.cc (get_branch_heads): Fix dumb bug.
	* diff_patch.cc (merge3): Fix dumb bug.
	(merge2): Fix dumb bug.
	(try_to_merge_files): Fix dumb bug.

2003-10-20  graydon hoare  <graydon@pobox.com>

	* file_io.cc (tilde_expand): New function.
	* monotone.cc (cpp_main): Expand tildes in
	db and rcfile arguments.

2003-10-20  graydon hoare  <graydon@pobox.com>

	* rcs_import.cc (import_cvs_repo): Check key existence
	at beginning of import pass, to avoid wasted work.

2003-10-19  Tom Tromey  <tromey@redhat.com>

	* commands.cc (log): Add each seen id to `cycles'.

2003-10-19  graydon hoare  <graydon@pobox.com>

	* AUTHORS: Mention Tecgraf PUC-Rio and their
	copyright.
	* Makefile.am: Mention circular buffer stuff.
	* configure.ac, NEWS: Mention 0.6 release.
	* cert.hh, cert.cc (erase_bogus_certs): file<cert> variant.
	* commands.cc (log): Erase bogus certs before writing,
	cache comment-less file IDs.
	* monotone.spec: Don't specify install-info args,
	do build with optimization on RHL.

	Release point (v 0.6).

2003-10-19  Matt Kraai  <kraai@ftbfs.org>

	* commands.cc (merge): Use app.branch_name instead of args[0] for
	the branch name.

2003-10-17  graydon hoare  <graydon@pobox.com>

	* commands.cc (log): New command.
	Various other bug fixes.
	* monotone.1, monotone.texi: Minor updates.

2003-10-17  graydon hoare  <graydon@pobox.com>

	* monotone.texi: Expand command and hook references.
	* commands.cc: Disable db dump / load commands for now.

2003-10-16  graydon hoare  <graydon@pobox.com>

	* sanity.hh: Add a const version of idx().
	* diff_patch.cc: Change to using idx() everywhere.
	* cert.cc (find_common_ancestor): Rewrite to recursive
	form, stepping over historic merges.
	* tests/t_cross.at: New test for merging merges.
	* testsuite.at: Call t_cross.at.

2003-10-10  graydon hoare  <graydon@pobox.com>

	* lua.hh, lua.cc (hook_apply_attribute): New hook.
	* work.hh, work.cc (apply_attributes): New function.
	* commands.cc (update_any_attrs): Update attrs when writing to
	working copy.
	* std_hooks.lua (temp_file): Use some env vars.
	(attr_functions): Make table of attr-setting functions.

2003-10-10  graydon hoare  <graydon@pobox.com>

	* work.cc: Fix add/drop inversion bug.
	* lua/*.{c,h}: Import lua 5.0 sources.
	* lua.cc: Rewrite lua interface completely.
	* std_hooks.lua, test_hooks.lua, testsuite,
	tests/t_persist_phrase.at, configure.ac, config.h.in, Makefile.am:
	Modify to handle presence of lua 5.0.

2003-10-08  graydon hoare  <graydon@pobox.com>

	* rcs_import.cc: Attach aux certs to child, not parent.
	* manifest.cc: Speed up some calculations.
	* keys.cc: Optionally cache decoded keys.

2003-10-07  graydon hoare  <graydon@pobox.com>

	* manifest.hh, manifest.cc, rcs_import.cc: Write manifests w/o
	compression.
	* vocab.hh, vocab.cc: Don't re-verify verified data.
	* ui.hh, ui.cc: Minor efficiency tweaks.

2003-10-07  graydon hoare  <graydon@pobox.com>

	* commands.cc, work.cc, work.hh: Add some preliminary stuff
	to support explicit renaming, .mt-attrs.
	* monotone.texi: Add skeletal sections for command reference,
	hook reference, CVS phrasebook. Fill in some parts.

2003-10-02  graydon hoare  <graydon@pobox.com>

	* boost/circular_buffer*.hpp: Add.
	* AUTHORS, cert.cc, commands.cc, database.cc,
	diff_patch.cc, http_tasks.cc, keys.cc, lua.cc, manifest.cc,
	network.cc, nntp_machine.cc, packet.cc, patch_set.cc,
	rcs_import.cc, sanity.cc, sanity.hh, ui.hh, update.cc,
	vocab_terms.hh, work.cc:
	remove existing circular buffer code, replace all
	logging and asserty stuff with boost::format objects
	rather than vsnprintf.

2003-10-01  graydon hoare  <graydon@pobox.com>

	* testsuite.at: Don't use getenv("HOSTNAME").
	* database.cc (exec, fetch): Do va_end/va_start again in between
	logging and executing query.

2003-09-28  Tom Tromey  <tromey@redhat.com>

	* monotone.texi: Added @direntry.

2003-09-27  Nathaniel Smith  <njs@pobox.com>

	* monotone.cc: Remove "monotone.db" default to --db
	option in help text.

2003-09-27  graydon hoare  <graydon@pobox.com>

	* diff_patch.cc: Rework conflict detection.
	* rcs_import.cc: Remove some pointless slowness.
	* monotone.spec: Install info files properly.

	Release point (v 0.5).

2003-09-27  graydon hoare  <graydon@pobox.com>

	* AUTHORS, NEWS, configure.ac: Update for 0.5 release.
	* monotone.texi: Various updates.
	* xdelta.cc (compute_delta): Fix handling of empty data.
	* database.cc (sql): Require --db for init.
	* work.cc (read_options_map): Fix options regex.

2003-09-27  graydon hoare  <graydon@pobox.com>

	* lcs.hh: New jaffer LCS algorithm.
	* interner.hh, rcs_import.cc: Templatize interner.
	* diff_patch.hh: Use interner, new LCS.

2003-09-27  Tom Tromey  <tromey@redhat.com>

	* commands.cc (fetch): Always try lua hook; then default to all
	known URLs.

2003-09-26  Tom Tromey  <tromey@redhat.com>

	* commands.cc (tag): Use all-caps for meta-syntactic variables.
	(comment, add, cat, complete, mdelta, fdata): Likewise.

	* monotone.1: There's no default database.
	* monotone.texi (OPTIONS): There's no default database.

	* database.cc (sql): Throw informative error if database name not
	set.
	* app_state.cc (app_state): Default to no database.

2003-09-26  graydon hoare  <graydon@pobox.com>

	* debian/*, monotone.spec: Add packaging control files.

2003-09-24  graydon hoare  <graydon@pobox.com>

	* database.cc, database.hh (debug): New function.
	* commands.cc (debug): New command.
	* cert.cc, cert.hh (guess_branch): New function.
	* commands.cc (cert): Queue certs to network servers.
	* commands.cc (cert, commit): Use guess_branch.
	* commands.cc (list): List unknown, ignored files.
	* monotone.texi, monotone.1: Document.

2003-09-24  graydon hoare  <graydon@pobox.com>

	* commands.cc (queue_edge_for_target_ancestor): Queue the
	correct ancestry cert, from child to target, as well as
	patch_set.

2003-09-22  graydon hoare  <graydon@pobox.com>

	* depot_schema.sql, schema_migration.cc,
	schema_migration.hh: Add.
	* database.cc, depot.cc: Implement schema migration.
	* database.cc, commands.cc: Change to db ... cmd.
	* monotone.texi, monotone.1: Document command change.
	* depot.cc: Fix various query bugs.

2003-09-21  Nathaniel Smith  <njs@codesourcery.com>

	* depot.cc (depot_schema): Remove unique constraint on (contents),
	replace with unique constraint on (groupname, contents).

2003-09-21  Nathaniel Smith  <njs@codesourcery.com>

	* commands.cc (diff): Take manifest ids as arguments.  Add
	explanatory text on files added, removed, modified.

2003-09-19  Tom Tromey  <tromey@redhat.com>

	* commands.cc (genkey): Use all-caps for meta-syntactic variable.
	(cert, tag, approve, disapprove, comment, add, drop, commit,
	update, revert, cat, checkout, co, propagate, complete, list, ls,
	mdelta, fdelta, mdata, fdata, mcerts, fcerts, pubkey, privkey,
	fetch, post, rcs_import, rcs): Likewise.
	(explain_usage): Indent explanatory text past the command names.

2003-09-17  Tom Tromey  <tromey@redhat.com>

	* commands.cc (list): Don't compute or use "subname".

	* commands.cc (revert): Handle case where argument is a
	directory.
	* tests/t_revert.at: Test for revert of directory.

	* testsuite.at (MONOTONE_SETUP): Use "monotone initdb".
	* monotone.1: Document "initdb".
	* monotone.texi (Commands): Document initdb.
	(Creating a Database): New node.
	(Getting Started): Refer to it.
	* commands.cc (initdb): New command.
	* database.cc (database::sql): New argument `init'.
	(database::initialize): New method.
	* database.hh (database::initalize): Declare.
	(database::sql): New argument `init'.

2003-09-17  Tom Tromey  <tromey@redhat.com>

	* tests/t_persist_phrase.at: Use "ls certs".
	* tests/t_nntp.at: Use "ls certs".
	* tests/t_genkey.at: Use "ls keys" and "ls certs".

2003-09-16  Tom Tromey  <tromey@redhat.com>

	* monotone.1: Document "list branches".
	* commands.cc (ls_certs): New function, from `lscerts' command.
	(ls_keys): New function, from `lskeys' command.
	(ls_branches): New function.
	(list): New command.
	(ls): New alias.
	(explain_usage): Split parameter info at \n.
	* monotone.texi (Adding Files): Use "list certs".
	(Committing Changes): Likewise.
	(Forking and Merging): Likewise.
	(Commands): Likewise.
	(Generating Keys): Use "list keys".
	(Commands): Likewise.
	(Commands): Mention "list branches".
	(Branches): Likewise.

2003-09-15  graydon hoare  <graydon@redhat.com>

	* http_tasks.cc: Fix networking to handle long input.

	* ui.cc, ui.hh: Only pad with blanks enough to cover old output
	when ticking.

	* update.cc, cert.cc, commands.cc: Fix cert fetching functions to
	remove bogus certs.

2003-09-15  Tom Tromey  <tromey@redhat.com>

	* monotone.1: Don't mention MT_KEY or MT_BRANCH.

	* monotone.texi (Getting Started): Don't mention MT_DB or
	MT_BRANCH.
	(Adding Files): Explicitly use --db and --branch.
	* app_state.hh (app_state): New fields options, options_changed.
	Declare new methods.  Include work.hh.
	* work.cc (work_file_name): New constant.
	(add_to_options_map): New structure.
	(get_options_path): New function.
	(read_options_map, write_options_map): Likewise.
	* work.hh (options_map): New type.
	(get_options_path, read_options_map, write_options_map): Declare.
	* commands.cc (add, drop, commit, update, revert, checkout,
	merge): Write options file.
	* app_state.cc (database_option, branch_option): New constants.
	(app_state::app_state): Read options file.
	(app_state::set_database): New method.
	(app_state::set_branch): Likewise.
	(app_state::write_options): Likewise.
	Include work.hh.
	* monotone.cc (cpp_main): Don't set initial database name on
	app.  Use new settor methods.  Don't look at MT_BRANCH or MT_DB.

2003-09-14  graydon hoare  <graydon@pobox.com>

	* vocab.cc, vocab.hh: Add streamers for vocab terms in preparation
	for switch to formatter.

	* cert.cc (check_signature): Treat missing key as failed check.
	* commands.cc (lscerts): Warn when keys are missing.

	* rcs_import.cc, nntp_tasks.cc, http_tasks.cc: Tick progress.

	* sanity.cc, monotone.cc: Tidy up output a bit.

	* xdelta.cc: Add code to handle empty files. Maybe correct?

	* ui.cc, ui.hh: Add.

2003-09-13  Tom Tromey  <tromey@redhat.com>

	* tests/t_nntp.at: If we can't find tcpserver or snntpd, skip the
	test.
	* tests/t_http.at: If we can't find boa or depot.cgi, skip the
	test.

2003-09-12  graydon hoare  <graydon@pobox.com>

	* update.cc (pick_update_target): Only insert base rev as update
	candidate if it actually exists in db.

	* commands.cc, database.cc, database.hh: Implement id completion
	command, and general id completion in all other commands.

2003-09-12  Tom Tromey  <tromey@redhat.com>

	* commands.cc (revert): A deleted file always appears in the
	manifest.
	* tests/t_revert.at: Check reverting a change plus a delete; also
	test reverting by file name.

	* work.cc (deletion_builder::visit_file): Check for file in
	working add set before looking in manifest.
	* tests/t_drop.at: Added add-then-drop test.

	* testsuite.at: Include t_drop.at.
	* tests/t_drop.at: New test.
	* work.cc (visit_file): Check for file in working delete set
	before looking in manifest.

2003-09-12  Tom Tromey  <tromey@redhat.com>

	* Makefile.am ($(srcdir)/testsuite): tests/atconfig and
	tests/atlocal are not in srcdir.

	* Makefile.am (TESTS): unit_tests is not in srcdir.

2003-09-11  graydon hoare  <graydon@pobox.com>

	* commands.cc: Check for MT directory in status.
	* commands.cc: Require directory for checkout.
	* commands.cc: Delete MT/work file after checkout.
	* commands.cc: Implement 'revert', following tromey's lead.
	* commands.cc: Print base, working manifest ids in status.

	* diff_patch.cc: Further merge corrections.
	* diff_patch.cc (unidiff): Compensate for occasional miscalculation
	of LCS.

	* tests/t_merge.at: Check that heads works after a merge.
	* tests/t_fork.at:  Check that heads works after a fork.
	* tests/t_genkey.at: Remove use of 'import'.
	* tests/t_cwork.at: Check deletion of work file on checkout.
	* tests/t_revert.at: Check that revert works.

	* commands.cc, monotone.cc: Report unknown commands nicely.

2003-09-08  graydon hoare  <graydon@pobox.com>

	* tests/merge.at: Accept tromey's non-error case for update.

	* commands.cc(try_one_merge): Write merged version to packet
	writer, not directly to db.
	(merge): Write branch, changelog cert on merged version to db.

	* std_hooks.lua(merge3): Open result in mode "r", not "w+".

2003-09-06  Tom Tromey  <tromey@redhat.com>

	* update.cc (pick_update_target): Not an error if nothing to
	update.

	* monotone.texi: Use VERSION; include version.texi.

	* monotone.1: Document "co".
	* monotone.texi (Commands): Document "co".
	* commands.cc (ALIAS): New macro.
	(co): New alias.

	* README: Updated.

	* txt2c.cc: Added missing file.

	* texinfo.tex, INSTALL, Makefile.in, aclocal.m4, compile, depcomp,
	install-sh, missing, mkinstalldirs: Removed generated files.

2003-09-04  graydon hoare  <graydon@pobox.com>

	* Makefile.am, depot.cc, http_tasks.cc, http_tasks.hh,
	lua.cc, lua.hh, monotone.texi, network.cc, tests/t_http.at,
	vocab_terms.hh:

	Use public key signatures to talk to depot, not mac keys.

	* commands.cc, file_io.cc, monotone.texi, monotone.1,
	tests/t_scan.at, tests/t_import.at, work.cc, work.hh:

	Remove the 'import' and 'scan' commands, in favour of generalized
	'add' which chases subdirectories.

	* configure.ac, NEWS:

	Release point (v 0.4).

2003-09-03  graydon hoare  <graydon@pobox.com>

	* monotone.texi: Expand notes about setting up depot.

	* update.cc: Update by ancestry. Duh.

2003-09-02  graydon hoare  <graydon@pobox.com>

	* boost/socket/streambuf.hpp: Bump ppos on overflow.

	* packet.cc, transforms.cc, transforms.hh: Add function for
	canonicalization of base64 encoded strings. Use on incoming cert
	packet values.

	* commands.cc: Change fetch and post to take URL/groupname params
	rather than branchname.

	* network.cc, network.hh, depot.cc, http_tasks.cc: Fix URL parser,
	improve logging, change signatures to match needs of commands.cc

	* Makefile.am: Don't install txt2c or unit_tests.

	* Makefile.am: Build depot.cgi not depot.

	* database.cc, database.hh: Add "all known sources" fetching support.

	* patch_set.cc: Sort in a path-lexicographic order for nicer summaries.

	* monotone.texi: Expand coverage of packets and networking.

	* tests/t_nntp.at, tests/t_http.at: Update to provide URL/groupname
	pairs.

2003-09-02  Tom Tromey  <tromey@redhat.com>

	* aclocal.m4, monotone.info: Removed generated files.

2003-08-31  Nathaniel Smith  <njs@codesourcery.com>

	* configure.ac: Check for lua40/lua.h, lua40/lualib.h and -llua40,
	-lliblua40.
	* config.h.in: Add LUA_H, LIBLUA_H templates, remove HAVE_LIBLUA,
	HAVE_LIBLUALIB templates.
	* lua.cc: Include config.h.  Use LUA_H, LIBLUA_H macros.

2003-08-29  graydon hoare  <graydon@pobox.com>

	* Makefile.am, txt2c.cc, lua.cc, database.cc:
	Use a C constant-building converter rather than objcopy.

	* cert.cc, cert.hh, packet.cc, packet.hh, diff_patch.cc,
	rcs_import.cc:
	Modify cert functions to require a packet consumer, do no implicit
	database writing.

	* commands.cc, database.cc, database.hh, schema.sql, network.cc:
	Modify packet queueing strategy to select ancestors from known
	network server content, rather than most recent edge.

2003-08-25  graydon hoare  <graydon@pobox.com>

	* AUTHORS, ChangeLog, Makefile.am, NEWS, configure.ac,
	tests/t_http.at: Release point (v 0.3)

2003-08-24  graydon hoare  <graydon@pobox.com>

	* nntp_tasks.cc: Measure success from postlines state.
	* network.cc: Print summary counts of transmissions.
	* packet.cc: Count packets into database.
	* depot.cc: Add administrative commands, fix a bunch of
	little bugs.
	* t_http.at: Testcase for depot-driven communication.
	* monotone.texi: Update to reflect depot existence.
	* http_tasks.cc: Pick bugs out.

2003-08-24  graydon hoare  <graydon@pobox.com>

	* commands.cc: Wash certs before output.
	* *.cc,*.hh: Adjust cert packet format to
	be more readable, avoid superfluous gzipping.

2003-08-24  graydon hoare  <graydon@pobox.com>

	* configure, Makefile.in: Remove generated files, oops.
	* commands.cc: Implement 'propagate'.
	* lua.cc, lua.hh, network.cc, network.hh: Remove
	'aggregate posting' stuff.
	* network.cc: Batch postings into larger articles.
	* diff_patch.hh, diff_patch.cc: Implement basic
	merge2-on-manifest.

2003-08-23  graydon hoare  <graydon@pobox.com>

	* monotone.cc: Handle user-defined lua hooks as
	overriding internal / .monotonerc hooks no matter
	where on cmd line they occur.
	* update.cc: Made failures more user-friendly.
	* lua.cc: Improve logging a bit.
	* testsuite.at, tests/*.{at,in}, testsuite/: Rewrite tests in
	autotest framework, move to tests/ directory.
	* boost/io/*, cryptopp/hmac.h: Add missing files.

2003-08-23  Tom Tromey  <tromey@redhat.com>

	* monotone.cc (OPT_VERSION): New macro.
	(cpp_main): Handle OPT_VERSION.
	(options): Added `version' entry.
	Include config.h.

2003-08-21  Tom Tromey  <tromey@redhat.com>

	* database.cc: Include "sqlite/sqlite.h", not <sqlite.h>.

2003-08-20  graydon hoare  <graydon@pobox.com>

	* boost/*:
	incorporate boost sandbox bits, for now.

	* Makefile.am, Makefile.in, configure, configure.ac, diff_patch.cc,
	http_tasks.cc, http_tasks.hh, network.cc, nntp_machine.cc,
	nntp_machine.hh, nntp_tasks.cc, nntp_tasks.hh, testsuite/t_nntp.sh:

	fix up networking layer to pass nntp tests again

2003-08-19  graydon hoare  <graydon@pobox.com>

	* Makefile.am, Makefile.in, app_state.hh, cert.cc, commands.cc,
	constants.hh, cryptopp/misc.h, database.cc, depot.cc,
	http_tasks.cc, http_tasks.hh, keys.cc, lua.cc, lua.hh, monotone.cc,
	network.cc, network.hh, nntp_machine.cc, nntp_machine.hh,
	nntp_tasks.cc, nntp_tasks.hh, packet.cc, packet.hh, rcs_import.cc,
	sanity.cc, sanity.hh, schema.sql, test_hooks.lua,
	testsuite/runtest.sh, testsuite/t_null.sh, vocab_terms.hh:

	major surgery time
	- move to multi-protocol posting and fetching.
	- implement nicer failure modes for sanity.
	- redo commands to print nicer, fail nicer.

2003-08-18  graydon hoare  <graydon@pobox.com>

	* Makefile.am, Makefile.in, adler32.hh, database.cc, depot.cc,
	mac.hh, xdelta.cc, Makefile.am, Makefile.in:

	first pass at a depot (CGI-based packet service)

2003-08-08  graydon hoare  <graydon@pobox.com>

	* Makefile.am, Makefile.in AUTHORS, ChangeLog, Makefile.am,
	Makefile.in, NEWS, monotone.1, monotone.info, monotone.texi:

	release point (v 0.2)

2003-08-08  graydon hoare  <graydon@pobox.com>

	* cert.cc, cert.hh, interner.hh, rcs_import.cc:

	auxilliary certs

	* cert.cc, cert.hh, cycle_detector.hh, interner.hh, patch_set.cc,
	rcs_import.cc:

	improvements to cycle detection stuff

2003-08-05  graydon hoare  <graydon@pobox.com>

	* rcs_import.cc:

	almost even more seemingly correct CVS graph reconstruction (still slow)

	* sqlite/* cryptopp/* Makefile.am, Makefile.in, aclocal.m4,
	config.h.in, configure, configure.ac, file_io.cc, keys.cc,
	sanity.cc, sanity.hh, transforms.cc:

	minimizing dependencies on 3rd party libs by importing the
	necessary bits and rewriting others.

	* cert.cc, cert.hh, rcs_import.cc:

	cvs import seems to be working, but several linear algorithms need
	replacement

2003-07-28  graydon hoare  <graydon@pobox.com>

	* Makefile.am, Makefile.in, cert.cc, commands.cc, database.cc,
	database.hh, manifest.cc, rcs_file.cc, rcs_import.cc,
	rcs_import.hh, vocab.cc, xdelta.cc:

	cvs graph reconstruction hobbling along.

2003-07-21  graydon hoare  <graydon@pobox.com>

	* database.cc, xdelta.cc, xdelta.hh:

	piecewise xdelta; improves speed a fair bit.

2003-07-11  graydon hoare  <graydon@pobox.com>

	* Makefile.am, Makefile.in, config.h.in, configure, configure.ac,
	transforms.cc, xdelta.cc, xdelta.hh:

	implement xdelta by hand, forget 3rd party delta libs.

2003-07-02  graydon hoare  <graydon@pobox.com>

	* database.cc, rcs_import.cc, transforms.cc, transforms.hh:

	speedups all around in the storage system

2003-07-01  graydon hoare  <graydon@pobox.com>

	* database.hh, rcs_import.cc, transforms.cc, transforms.hh: speed

	improvements to RCS import

2003-06-30  graydon hoare  <graydon@pobox.com>

	* rcs_import.cc, transforms.cc:

	some speed improvements to RCS import

2003-06-29  graydon hoare  <graydon@pobox.com>

	* commands.cc, database.hh, rcs_import.cc, transforms.cc:

	RCS file import successfully (albeit slowly) pulls in some pretty
	large (multi-hundred revision, >1MB) test cases from GCC CVS

	* Makefile.in, commands.cc, rcs_file.cc, rcs_file.hh,
	rcs_import.cc, rcs_import.hh,

	Makefile.am: preliminary support for reading and walking RCS files

2003-04-09  graydon hoare  <graydon@pobox.com>

	* autogen.sh: oops
	* */*: savannah import

2003-04-06  graydon hoare  <graydon@pobox.com>

	* initial release.<|MERGE_RESOLUTION|>--- conflicted
+++ resolved
@@ -1,4 +1,7 @@
-<<<<<<< HEAD
+2005-09-28  Nathaniel Smith  <njs@pobox.com>
+
+	* tests/t_rename_diff_names.at, testsuite.at: New test.
+
 2005-09-27  Richard Levitte  <richard@levitte.org>
 
 	* monotone.texi (Tutorial): It seems like texi2pdf gets quite
@@ -55,11 +58,6 @@
 
 	* ChangeLog: Fixed.
 	I don't understand how xxdiff works :/ Please help.
-=======
-2005-09-28  Nathaniel Smith  <njs@pobox.com>
-
-	* tests/t_rename_diff_names.at, testsuite.at: New test.
->>>>>>> 76670d2e
 
 2005-09-24  Satoru SATOH <ss@gnome.gr.jp>
 
