<<<<<<< HEAD
2005-05-11  Timothy Brownawell  <tbrownaw@gmail.com>

	* revision.cc (expand_dominators): Fix bitmap size-matching.
		(find_common_ancestor_for_merge): Do not wait for ancestors
		to be expanded to the beginning of time before expanding
		dominators. Requires above fix for correct behavior.
	* ChangeLog: Fix date on previous entry.

2005-05-11  Timothy Brownawell  <tbrownaw@gmail.com>

	* contrib/monoprof.sh: Add profiling test for "netsync large file".
		Add options to only run specific profile tests.

2005-05-11  Stanislav Karchebny <stanislav.karchebny@skype.net>

	* contrib/monotone-notify.pl: 'monotone log' takes a revision
	through the --revision= option.

2005-05-11  Richard Levitte  <richard@levitte.org>

	* contrib/monotone-notify.pl: Change all occurences of $symbol' to
	${symbol}' to avoid a confusing Perl warning.
=======
2005-05-11  Nathaniel Smith  <njs@codesourcery.com>

	* std_hooks.lua (ignore_file): Organize a bit more, add
	patterns for autotools cache files, and darcs, codeville, git
	metadata directories.
>>>>>>> 883cc238

2005-05-11  Joel Reed  <joelwreed@comcast.com>

	* contrib/monotone.zsh_completion: add zsh completion contrib.

2005-05-11  Matt Johnston  <matt@ucc.asn.au>

	* tests/t_add_intermediate_MT_path.at: remove the drop dir part
	* tests/t_delete_dir.at: add a note about re-enabling the above test
	* tests/t_cvsimport3.at: ignore stderr

2005-05-11  Matt Johnston  <matt@ucc.asn.au>

	* rcs_import.cc (find_branchpoint): if a branch is derived from two 
	differing parent branches, take the one closest to the trunk.
	* tests/t_cvsimport3.at: add a test for cvs_importing where branches
	come off a vendor import.
	* testsuite.at: add it

2005-05-11  Nathaniel Smith  <njs@codesourcery.com>

	* work.cc (build_deletions): Disable delete_dir.

2005-05-11  Matthew Gregan  <kinetik@orcon.net.nz>

	* constants.cc (constants::bufsz): Increase buffer size.  Reduces
	the runtime to tests/t_netsync_largish_file.at by four to seven
	times on my test machines.

2005-05-10  Timothy Brownawell  <tbrownaw@gmail.com>

	* revision.cc: Make expand_{ancestors,dominators} twice as fast.
	Loop over revisions in the other direction so that changes at the
	frontier propogate fully in 1 pass, instead of one level at a time.

2005-05-10  Timothy Brownawell  <tbrownaw@gmail.com>

	* packet.{cc,hh}: Give packet_consumer and children a callback to call
	after writing out a revision.
	* netsync.cc: Use this callback to add a "revisions written" ticker,
	to provide user feedback while sanity checking.

2005-05-10  Timothy Brownawell  <tbrownaw@gmail.com>

	* ui.cc: Make tick_write_count take less horizontal space

2005-05-09  Nathaniel Smith  <njs@codesourcery.com>

	* AUTHORS: Give Riccardo his real name.
	* ChangeLog: Likewise.

2005-05-09  Riccardo Ghetta <birrachiara@tin.it>
	
	* std_hooks.lua: Support kdiff3.

2005-05-09  Matthew Gregan  <kinetik@orcon.net.nz>

	* lua.cc (loadstring, run_string): New parameter to identify the
	source of the Lua string being loaded.
	(add_{std,test}_hooks, load_rcfile): Pass an identity through.

2005-05-09  Matthew Gregan  <kinetik@orcon.net.nz>

	* monotone.cc: Absolutify and tilde expand pid file.

2005-05-09  Matthew Gregan  <kinetik@orcon.net.nz>

	* testsuite.at: Revert bogus changes committed in revision 9d478.

2005-05-09  Matt Johnston  <matt@ucc.asn.au>

	* commands.cc (pid_file): use fs::path .empty() rather than ==, since
	boost 1.31 doesn't seem to have the latter.

2005-05-08  Matthew Gregan  <kinetik@orcon.net.nz>

	* lua.cc (report_error, load{file,string}): New member functions.
	Error handling in call moved into report_error.
	(call): Call report_error.
	(run_{file,string}): Call load{file,string} member functions to
	load Lua code into the VM.  Allows us to report syntax errors when
	loading rc files.
	* testsuite.at: test_hooks.lua was calling nonexistent (obsolete)
	strfind function and failing silently.  The improved error
	reporting from Lua caught this and cause testsuite failures.

2005-05-08  Matthew Gregan  <kinetik@orcon.net.nz>

	* monotone.1: Document --pid-file option.  Also make some minor
	spelling and punctuation fixes.

2005-05-08  Timothy Brownawell  <tbrownaw@gmail.com>
	* app_state.cc: {read,write}_options now print a warning instead of
	failing on unreadable/unwritable MT/options .
	* tests/t_unreadable_MT.at: add matching test
	* testsuite.at: add test
	* tests/README: Mention that new tests must be added to testsuite.at
	* work.cc: (get_revision_id) Friendlier error message for
	unreadable MT/revision .

2005-05-08  Matthew Gregan  <kinetik@orcon.net.nz>

	* monotone.texi: Right words, wrong order.
	* testsuite.at: Drop pid mapping trickery, it doesn't work
	consistently.  We now try and use SysInternal's pskill to kill the
	process.  If pskill is not available, we fall back to the old
	'kill all monotone processes' method. These changes affect
	Win32/MingW only.

2005-05-07  Matthew Gregan  <kinetik@orcon.net.nz>

	* commands.cc (pid_file): Remove leftover debugging output.
	* configure.ac: Correct typos in TYPE_PID_T test.
	* testsuite.at: Use some trickery on MingW/Cygwin to map the
	Windows pid to the Cygwin pid.
	* win32/process.cc (process_wait): Correct return type.
	(process_spawn): Replace dropped cast on return.

2005-05-07  Matt Johnston <matt@ucc.asn.au>

	* change_set.cc: fix the code which skips deltas on deleted files,
	  it was looking at the merged filename not the ancestor
	  filename.
	* tests/t_drop_vs_patch_rename.at: a test for the above fix
	* testsuite.at: add it

2005-05-06 Timothy Brownawell <tbrownaw@gmail.com>

	* contrib/monoprof.sh: Add lcad test.
		Add options to pull/rebuild before profiling.

2005-05-06  Nathaniel Smith  <njs@codesourcery.com>

	* INSTALL: s/g++ 3.2 or 3.3/g++ 3.2 or later/.

2005-05-06  Nathaniel Smith  <njs@codesourcery.com>

	* monotone.1: 
	* monotone.texi (Commands, Importing from CVS, RCS): Clarify
	cvs_import documentation on cvsroot vs. module issues.

2005-05-05  Richard Levitte  <richard@levitte.org>

	* AUTHORS: Add rghetta.

2005-05-05  Matthew Gregan  <kinetik@orcon.net.nz>

	* monotone.texi: Document --pid-file option for serve command.
	* app_state.{cc,hh} (set_pidfile, pidfile): New function, new
	member.
	* commands.cc (pid_file): New class.
	(CMD(serve)): Use pid_file.
	* monotone.cc (coptions, cppmain): Add command-specific option
	--pid-file.
	* options.hh (OPT_PIDFILE): New option.
	* {unix,win32}/process.cc (get_process_id): New function.
	(process_{spawn,wait,kill}): Use pid_t.
	* platform.hh (process_{spawn,wait,kill}): Use pid_t.
	(get_process_id): New function
	* configure.ac: Test for pid_t.
	* lua.cc (monotone_{spawn,wait,kill}_for_lua): Use pid_t.
	* testsuite.at: Update netsync kill functions to use pid file.
	* tests/t_netsync_sigpipe.at: Update to use pid file.
	* tests/t_netsync_single.at: Update to use pid file.

2005-05-04  Nathaniel Smith  <njs@codesourcery.com>

	* tests/t_monotone_up.at: New test.
	* testsuite.at: Add it.

2005-05-05  Matthew Gregan  <kinetik@orcon.net.nz>

	* work.cc: Use attr_file_name rather than hardcoded strings.

2005-05-04  Brian Campbell  <ubergeek@dartmouth.edu>

	* contrib/monotone.el (monotone-vc-register): Fix arguments to
	monotone-cmd-buf, to make work.

2005-05-03  Nathaniel Smith  <njs@codesourcery.com>

	* file_io.cc (read_data_for_command_line): Check that file exists,
	if reading a file.

2005-05-04  Matthew Gregan  <kinetik@orcon.net.nz>

	* configure.ac: Add TYPE_SOCKLEN_T function from the Autoconf
	archive.	
	* cryptopp/cryptlib.h (NameValuePairs): Change GetVoidValue from a
	pure virtual to an implemented (but never called) member function
	to work around build problem with GCC 4 on OS X 10.4
	* netxx/osutil.h: Include config.h, use new HAVE_SOCKLEN_T define
	to determine socklen_t type.

2005-05-03  Nathaniel Smith  <njs@codesourcery.com>

	* lua.cc (load_rcfile): Make a version that takes utf8 strings,
	and understands -.
	* app_state.cc (load_rcfiles): Use it.
	* file_io.{cc,hh} (absolutify_for_command_line): New function.
	* monotone.cc (cpp_main): Use it.
	* tests/t_rcfile_stdin.at: New test.
	* testsuite.at: Include it.

2005-05-03  Nathaniel Smith  <njs@codesourcery.com>

	* netsync.cc (load_epoch): Remove unused function.

2005-05-03  Matthew Gregan  <kinetik@orcon.net.nz>

	* tests/t_cvsimport_manifest_cycle.at: Add missing symbols.
	* tests/t_cvsimport_deleted_invar.at: Add new test.
	* testsuite.at: New test.

2005-05-03  Nathaniel Smith  <njs@codesourcery.com>

	* netsync.cc (run_netsync_protocol): Don't use the word
	"exception" in error messages.

2005-05-03  Nathaniel Smith  <njs@codesourcery.com>

	* UPGRADE: Fix version number.

2005-05-03  Nathaniel Smith  <njs@codesourcery.com>

	* debian/compat: New file.

2005-05-03  Nathaniel Smith  <njs@codesourcery.com>

	* UPGRADE: Mention upgrading from 0.18.
	* debian/copyright: Re-sync with AUTHORS.
	* win32/monotone.iss, monotone.spec, debian/changelog: Bump
	version numbers to 0.19.
	* NEWS: Finish updating for 0.19.

2005-05-03  Jon Bright  <jon@siliconcircus.com>
	* win32/monotone.iss: Bump version to 0.19
	
2005-05-03  Jon Bright  <jon@siliconcircus.com>
	* tests/t_automate_select.at: Use arithmetic comparison for
	checking output of wc, since wc pads its results with initial
	spaces on MinGW.
	
2005-05-03  Nathaniel Smith  <njs@codesourcery.com>

	* tests/t_cvsimport2.at: Pass correct module directory.

2005-05-02  Nathaniel Smith  <njs@codesourcery.com>

	* configure.ac: Bump version to 0.19.
	* NEWS: Tweaks.
	* Makefile.am (MOST_SOURCES): Add options.hh.
	(%.eps): Fix ps2eps calling convention.
	* po/monotone.pot: Regenerate.
	* testsuite.at (CHECK_SAME_CANONICALISED_STDOUT): New macro.

2005-05-02  Nathaniel Smith  <njs@codesourcery.com>

	* NEWS: More updates.
	* rcs_import.cc (store_manifest_edge): Fix some edge cases.
	* tests/t_cvsimport_manifest_cycle.at: Make work.  Un-XFAIL.

2005-05-01  Matt Johnston  <matt@ucc.asn.au>

	* diff_patch.cc (normalize_extents): broaden the condition when
	changes can be normalised.
	* tests/t_merge_6.at: now passes.

2005-05-01  Emile Snyder  <emile@alumni.reed.edu>

	* annotate.cc: Fix bug that njs pointed out when a merge has one
	side with no changes.  Be smarter about how we get parent
	file_id's to do file diffs; give another big speedup.
	* tests/t_annotate_copy_all.at: New test for the bug that is fixed.
	* testsuite.at: Add the new test.

2005-05-02  Richard Levitte  <richard@levitte.org>

	* tests/t_override_author_date.at: Adapt to the new way to give
	revision IDs to 'monotone log'.

2005-05-01  Richard Levitte  <richard@levitte.org>

	* monotone.texi: Document the change in 'monotone log'.

2005-05-01  Riccardo Ghetta <birrachiara@tin.it>

	* commands.cc (CMD(log)): Use --revision.

2005-05-02  Matt Johnston  <matt@ucc.asn.au>

	* netsync.cc (process_auth_cmd): make it clearer what the "unknown
	key hash" refers to.

2005-05-01  Richard Levitte  <richard@levitte.org>

	* commands.hh: Expose complete_commands().
	* commands.cc (explain_usage, command_options, process): Don't
	call complete_command().  Except the caller to have done that
	already.
	* monotone.cc (cpp_main): Start with completing the command after
	processing the options.  Use the result everywhere the command is
	required.  This avoids giving the user duplicate (or in some case,
	triplicate) messages about command expansion.

2005-04-30  Derek Scherger  <derek@echologic.com>

	* app_state.{cc,hh}: remove --all-files option
	* automate.cc: move inventory command and associated stuff here from ...
	* commands.cc: ... here, where it has been removed
	* monotone.1: relocate inventory command, remove --all-files option
	* monotone.cc: remove --all-files option
	* monotone.texi: relocate inventory documentation to automation
	section, remove --all-files option
	* tests/t_automate_inventory.at: renamed and updated for move to automate
	* testsuite.at: adjust for rename

2005-04-30  Derek Scherger  <derek@echologic.com>

	* Makefile.am (MOST_SOURCES): add restrictions.{cc,hh} 
	* commands.cc (extract_rearranged_paths): 
	(extract_delta_paths):
	(extract_changed_paths):
	(add_intermediate_paths):
	(restrict_path_set):
	(restrict_rename_set):
	(restrict_path_rearrangement):
	(restrict_delta_map):
	(calculate_restricted_rearrangement):
	(calculate_restricted_revision):
	(calculate_current_revision):
	(calculate_restricted_change_set): move to restrictions.{cc,hh}
	(maybe_update_inodeprints):
	(cat):
	(dodiff):
	(update): rename calculate_current_revision to
	calculate_unrestricted_revision
	* database_check.hh: update header guard #define
	* restrictions.{cc,hh}: add new files

2005-04-30  Nathaniel Smith  <njs@codesourcery.com>

	* commands.cc: Add a placeholder OPT_NONE for commands that don't
	take any command-specific options; use it everywhere.  Now the
	last argument to CMD never starts with %, and the last argument is
	always required to be present.

2005-04-30  Richard Levitte  <richard@levitte.org>

	* contrib/monotone-nav.el (mnav-rev-make): Move it so it's defined
	after the definition of the macro mnav-rev-id.  Otherwise, the
	byte compiler complains there is no setf method for mnav-rev-id.

2005-04-30  Nathaniel Smith  <njs@codesourcery.com>

	* monotone.texi (Database): Minor correction.

2005-04-30  Nathaniel Smith  <njs@codesourcery.com>

	* vocab.cc (trivially_safe_file_path): New function.
	(verify): Use it.
	(test_file_path_verification, test_file_path_normalization): Add a
	few more checks.

	* transforms.{cc,hh} (localized_as_string): New function.
	* {win32,unix}/inodeprint.cc (inodeprint_file): Use it, to avoid
	mkpath().

	* commands.cc (add_intermediate_paths): Hand-code intermediate
	path generator, taking advantage of normalization of file_path's,
	to avoid mkpath().

2005-04-29  Joel Rosdahl  <joel@rosdahl.net>

	* monotone.texi: Minor corrections.

2005-04-29  Nathaniel Smith  <njs@codesourcery.com>

	* commands.cc (ls_tags): Sort output.
	* tests/t_tags.at: Test that output is sorted.

2005-04-29  Derek Scherger  <derek@echologic.com>

	* commands.cc (struct file_itemizer): move to ...
	* work.hh (file_itemizer} ... here
	* work.cc (file_itemizer::visit_file} ... and here

2005-04-29  Emile Snyder  <emile@alumni.reed.edu>

	* annotate.cc (do_annotate_node): Stop doing expensive
	calculate_arbitrary_change_set when we already know we have parent
	and child revisions.  Cuts annotate run time in half.
	
2005-04-29  Nathaniel Smith  <njs@codesourcery.com>

	* commands.cc (update_inodeprints): Rename to...
	(refresh_inodeprints): ...this, so 'monotone up' continues to mean
	update.
	
	* monotone.texi (Inodeprints): Mention refresh_inodeprints in the
	Inodeprints section.
	
	* testsuite.at: 
	* tests/t_update_inodeprints.at: 
	* tests/t_refresh_inodeprints.at: 
	* monotone.texi (Working Copy, Commands): 
	* monotone.1: Update accordingly.

2005-04-29  Nathaniel Smith  <njs@codesourcery.com>

	* change_set.cc (dump_change_set): Don't truncate output.
	(invert_change_test): New unit test.
	(invert_change_set): Make it pass.  This fixes (some?)
	isect.empty() invariant failures.
	
	* NEWS: Start updating for 0.19.

	* revision.cc (check_sane_history): Make comment more
	informative.

2005-04-29  Grahame Bowland  <grahame@angrygoats.net>

	* netxx/types.h: Add new NetworkException type network 
	issue not caused by calling program
	* netsync.cc: Catch Netxx::NetworkException and display 
	as informative_error.
	* netxx/address.cxx: NetworkException for unparsable URIs.
	* netxx/datagram.cxx: NetworkException for connection failure.
	* netxx/resolve_getaddrinfo.cxx, resolve_gethostbyname.cxx:
	NetworkException when DNS resolution fails.
	* netxx/serverbase.cxx: NetworkException if unable to bind 
	to server port.
	* netxx/streambase.cxx: NetworkException if unable to 
	connect.

2005-04-28  Nathaniel Smith  <njs@codesourcery.com>

	* tests/t_netsync_error.at: New test.
	* testsuite.at: Add it.

2005-04-28  Nathaniel Smith  <njs@codesourcery.com>

	* tests/t_rename_attr.at: Fix a bit; also test that rename refuses
	to move a file to a name that already has attrs.
	* work.cc (build_rename): Cleanup a bit; refuse to move a file to
	a name that already has attrs.

	* monotone.texi (Working Copy): Document explicitly that "drop"
	and "rename" do not modify the filesystem directly, and do affect
	attributes.

2005-04-28  Derek Scherger  <derek@echologic.com>

	* commands.cc (get_work_path): 
	(get_revision_path): 
	(get_revision_id):
	(put_revision_id):
	(get_path_rearrangement):
	(remove_path_rearrangement):
	(put_path_rearrangement):
	(update_any_attrs):
	(get_base_revision):
	(get_base_manifest): move to work.{cc,hh}
	(update): indicate optional revision with [ and ]
	(explicit_merge): indicate optional ancestor with [ and ] 

	* manifest.{cc,hh} (extract_path_set): move here from work.{cc,hh}
	* revision.{cc,hh} (revision_file_name): move to work.{cc,hh}

	* work.{cc,hh} (extract_path_set): move to manifest.{cc,hh}
	(get_work_path): 
	(get_path_rearrangement): 
	(remove_path_rearrangement): 
	(put_path_rearrangement): 
	(get_revision_path): 
	(get_revision_id): 
	(put_revision_id): 
	(get_base_revision): 
	(get_base_manifest): 
	(update_any_attrs): move here from commands.cc
	
2005-04-28  Derek Scherger  <derek@echologic.com>

	* ChangeLog: 
	* Makefile.am
	* tests/t_automate_select.at: merge fixups

2005-04-28  Emile Snyder <emile@alumni.reed.edu>

	* annotate.cc: Fix broken build after propagate from .annotate
	branch to mainline.  The lcs stuff was changed to use
	quick_allocator, so our use of it had to change as well.
	
2005-04-28  Emile Snyder  <emile@alumni.reed.edu>

	* commands.cc: New command "annotate"
	* annotate.{cc,hh}: New files implement it.
	* Makefile.am: Build it.
	* monotone.texi: Document it.	
	* tests/t_annotate.at:
	* tests/t_annotate_add_collision.at:
	* tests/t_annotate_branch_collision.at: 
	* testsuite.at: Test it.
	
2005-04-28  Matt Johnston  <matt@ucc.asn.au>

	* tests/t_merge_6.at: narrow the testcase down considerably.

2005-04-28  Matt Johnston  <matt@ucc.asn.au>

	* tests/t_merge_6.at, testsuite.at: add a new test for the case where
	duplicate lines appear in a file during a merge. This testcase can
	be correctly handled by merge(1).

2005-04-28  Matt Johnston  <matt@ucc.asn.au>

	* tests/t_i18n_file.at, transforms.cc: OS X expects all paths to be
	utf-8, don't try to use other encodings in the test.

2005-04-28  Richard Levitte  <richard@levitte.org>

	* tests/t_automate_select.at: silly ignores not needed any more.

2005-04-28  Richard Levitte  <richard@levitte.org>

	* commands.cc (complete): Don't talk of there really was no
	expansion.

2005-04-28  Richard Levitte  <richard@levitte.org>

	* commands.cc, commands.hh: Selector functions and type are moved
	to...
	* selectors.cc, selectors.hh: ... these files.
	* database.cc, database.hh: Adapt to this change.
	* automate.cc (automate_select): New function, implements
	'automate select'.
	(automate_command): Use it.
	* monotone.texi (Automation): Document it.

	* tests/t_automate_select.at: New test.
	* testsuite.at: Use it.

	* Makefile.am (MOST_SOURCES): reorganise.  Add selectors.{cc,hh}.

2005-04-27  Derek Scherger  <derek@echologic.com>

	* commands.cc (ls_unknown): remove unneeded braces
	(struct inventory_item): new struct for tracking inventories
	(print_inventory): removed old output functions 
	(inventory_paths): new functions for paths, data and renames
	(inventory): rework to display two column status codes
	* monotone.texi (Informative): update for new status codes
	* tests/t_inventory.at: update for two column status codes

2005-04-27  Richard Levitte  <richard@levitte.org>

	* quick_alloc.hh: Define QA_SUPPORTED when quick allocation is
	supported.
	* sanity.hh: Only defined the QA(T) variants of checked_index()
	when QA_SUPPORTED is defined.

2005-04-27  Joel Reed  <joelwreed@comcast.com>

	* work.cc: on rename move attributes as well.
	* tests/t_rename_attr.at: No longer a bug.

2005-04-27  Nathaniel Smith  <njs@codesourcery.com>

	* monotone.texi (Working Copy, Commands): Document update_inodeprints.
	* monotone.1: Likewise.

	* tests/t_update_inodeprints.at: New test.
	* testsuite.at: Add it.

2005-04-27  Richard Levitte  <richard@levitte.org>

	* database.cc (selector_to_certname): Add a case for
	commands::sel_cert.

2005-04-27  Richard Levitte  <richard@levitte.org>

	* sanity.hh: Add a couple of variants of checked_index() to
	accomodate for indexes over vector<T, QA(T)>.

	* commands.hh: Add new selector to find arbitrary cert name and
	value pairs.  The syntax is 'c:{name}={value}'.
	* commands.cc (decode_selector): Recognise it.
	* database.cc (complete): Parse it.
	* std_hooks.lua (expand_selector): Add an expansion for it.
	* monotone.texi (Selectors): Document it.

	* tests/t_select_cert.at: Add test.
	* testsuite.at: Use it.

2005-04-27  Matt Johnston  <matt@ucc.asn.au>

	* vocab.cc (verify(file_path)): don't find() twice.
	* change_set.cc (extend_state): remove commented out line 

2005-04-27  Matthew Gregan  <kinetik@orcon.net.nz>

	* tests/t_cvsimport_manifest_cycle.at: New test.
	* testsuite.at: Add test.
	* AUTHORS: Add self.

2005-04-27  Nathaniel Smith  <njs@codesourcery.com>

	* AUTHORS: Add Timothy Brownawell.

2005-04-27  Timothy Brownawell  <tbrownaw@gmail.com>

	* ui.{cc,hh}: Delegate tick line blanking to tick_writers.

2005-04-27  Matt Johnston  <matt@ucc.asn.au>

	* change_set.cc (extend_state): don't mix find() and insert() on
	the path_state, to avoid hitting the smap's worst-case.

2005-04-27  Matt Johnston  <matt@ucc.asn.au>

	* change_set.cc (confirm_proper_tree): move things out of the loops
	for better performance.

2005-04-26  Nathaniel Smith  <njs@codesourcery.com>

	* work.cc: Don't include boost/regex.hpp.

2005-04-26  Nathaniel Smith  <njs@codesourcery.com>

	* manifest.cc, inodeprint.cc: Don't include boost/regex.hpp.

2005-04-26  Nathaniel Smith  <njs@codesourcery.com>

	* sqlite/vdbeaux.c (MAX_6BYTE): Apply patch from
	http://www.sqlite.org/cvstrac/chngview?cn=2445.  It shouldn't
	affect monotone's usage, but just in case.

2005-04-26  Nathaniel Smith  <njs@codesourcery.com>

	* rcs_import.cc (struct cvs_key, process_branch): Fix
	indentation.
	(build_change_set): Handle the case where a file is "added dead".

	* tests/t_cvsimport2.at: Un-XFAIL, improve description.

2005-04-26  Richard Levitte  <richard@levitte.org>

	* monotone.cc (cpp_main): Count the number of command specific
	options exist.  If there is any, add a title for them.

2005-04-26  Matt Johnston  <matt@ucc.asn.au>

	* change_set.cc (analyze_rearrangement): get rid of damaged_in_first
	since it is not used.

2005-04-26  Matt Johnston  <matt@ucc.asn.au>

	* monotone.texi: fix mashed up merge of docs for kill_rev_locally
	and db check.

2005-04-26  Richard Levitte  <richard@levitte.org>

	* monotone.cc, commands.cc: Make some more options global.

2005-04-25  Nathaniel Smith  <njs@codesourcery.com>

	* tests/t_i18n_file_data.at: New test.
	* testsuite.at: Add it.

2005-04-25  Nathaniel Smith  <njs@codesourcery.com>

	* automate.cc (automate_parents, automate_children) 
	(automate_graph): New automate commands.
	(automate_command): Add them.
	* commands.cc (automate): Synopsisfy them.
	* monotone.texi (Automation): Document them.
	* tests/t_automate_graph.at, test/t_parents_children.at: Test
	them.
	* testsuite.at: Add the tests.

	* tests/t_automate_ancestors.at: Remove obsolete comment.
	
2005-04-24  Derek Scherger  <derek@echologic.com>

	* tests/t_rename_file_to_dir.at:
	* tests/t_replace_file_with_dir.at:
	* tests/t_replace_dir_with_file.at: new bug reports
	* testsuite.at: include new tests

2005-04-24  Derek Scherger  <derek@echologic.com>

	* app_state.{cc,hh} (app_state): add all_files flag to the constructor
	(set_all_files): new method for setting flag

	* basic_io.{cc,hh} (escape): expose public method to quote and
	escape file_paths
	(push_str_pair): use it internally

	* commands.cc (calculate_restricted_rearrangement): new function
	factored out of calculate_restricted_revision
	(calculate_restricted_revision): use new function
	(struct unknown_itemizer): rename to ...
	(struct file_itemizer): ... this; use a path_set rather than a
	manifest map; build path sets of unknown and ignored files, rather
	than simply printing them
	(ls_unknown): adjust to compensate for itemizer changes
	(print_inventory): new functions for printing inventory lines from
	path sets and rename maps
	(inventory): new command for printing inventory of working copy
	files

	* manifest.cc (inodeprint_unchanged): new function factored out
	from build_restricted_manifest_map
	(classify_paths): new function to split paths from an old manifest
	into unchanged, changed or missing sets for inventory
	(build_restricted_manifest_map): adjust to use
	inodeprint_unchanged
	* manifest.hh (classify_paths): new public function
	
	* monotone.1: document new inventory command and associated
	--all-files option

	* monotone.cc: add new --all-files option which will be specific
	to the inventory command asap

	* monotone.texi (Informative): document new inventory command
	(Commands): add manpage entry for inventory
	(OPTIONS): add entries for --xargs, -@ and --all-files

	* tests/t_status_missing.at: remove bug priority flag
	* tests/t_inventory.at: new test
	* testsuite.at: include new test
	
2005-04-24  Nathaniel Smith  <njs@codesourcery.com>

	* monotone.texi (Database): Document 'db kill_rev_locally'.

2005-04-24  Nathaniel Smith  <njs@codesourcery.com>

	* ChangeLog: Fixup after merge.

2005-04-24  Nathaniel Smith  <njs@codesourcery.com>

	* manifest.cc (build_restricted_manifest_map): Careful to only
	stat things once on the inodeprints fast-path.
	(read_manifest_map): Hand-code a parser, instead of using
	boost::regex.
	* inodeprint.cc (read_inodeprint_map): Likewise.

2005-04-23  Derek Scherger  <derek@echologic.com>

	* (calculate_restricted_revision): remove redundant variables,
	avoiding path_rearrangement assignments and associated sanity
	checks
	(calculate_current_revision): rename empty to empty_args for
	clarity

2005-04-23  Derek Scherger  <derek@echologic.com>

	* commands.cc (calculate_base_revision): rename to ...
	(get_base_revision): ... this, since it's not calculating anything
	(calculate_base_manifest): rename to ...
	(get_base_manifest): ... this, and call get_base_revision
	(calculate_restricted_revision): call get_base_revision and remove
	missing files stuff
	(add):
	(drop):
	(rename):
	(attr): call get_base_manifest
	(ls_missing): 
	(revert): call get_base_revision
	* manifest.{cc,hh} (build_restricted_manifest_map): don't return
	missing files and don't produce invalid manifests; do report on
	all missing files before failing
	
2005-04-23  Derek Scherger  <derek@echologic.com>

	* app_state.cc:
	* database.cc:
	* file_io.{cc, hh}: fix bad merge

2005-04-23  Nathaniel Smith  <njs@codesourcery.com>

	* database.cc (put_key): Check for existence of keys with
	conflicting key ids, give more informative message than former SQL
	constraint error.

2005-04-23  Nathaniel Smith  <njs@codesourcery.com>

	* transforms.cc (filesystem_is_ascii_extension_impl): Add EUC to
	the list of ascii-extending encodings.

	* tests/t_multiple_heads_msg.at: Make more robust, add tests for
	branching.

2005-04-23  Nathaniel Smith  <njs@codesourcery.com>

	* app_state.cc (restriction_includes): Remove some L()'s that were
	taking 5-6% of time in large tree diff.

2005-04-23  Nathaniel Smith  <njs@codesourcery.com>

	* file_io.{cc,hh} (localized): Move from here...
	* transforms.{cc,hh} (localized): ...to here.  Add lots of gunk to
	avoid calling iconv whenever possible.

2005-04-23  Richard Levitte  <richard@levitte.org>

	* monotone.cc, options.hh: Move the option numbers to options.hh,
	so they can be easily retrieved by other modules.
	* monotone.cc: split the options table in global options and
	command specific options.  The former are always understood, while
	the latter are only understood by the commands that declare it
	(see below).
	(my_poptStuffArgFile): There's no need to keep a copy of the
	stuffed argv.  This was really never a problem.
	(coption_string): New function to find the option string from an
	option number.
	(cpp_main): Keep track of which command-specific options were
	given, and check that the given command really uses them.  Make
	sure that when the help is written, only the appropriate command-
	specific options are shown.  We do this by hacking the command-
	specific options table.
	Throw away sub_argvs, as it's not needed any more (and realy never
	was).

	* commands.cc: Include options.hh to get the option numbers.
	(commands_ops): New structure to hold the option
	numbers used by a command.
	(commands): Use it.
	(command_options): Function to get the set of command-specific
	options for a specific command.
	(CMD): Changed to take a new parameter describing which command-
	specific options this command takes.  Note that for commands that
	do not take command-specific options, this new parameter must
	still be given, just left empty.
	Update all commands with this new parameter.
	* commands.hh: Declare command_options.

	* tests/t_automate_heads.at: 'automate heads' never used the value
	of --branch.
	* tests/t_sticky_branch.at: and neither did 'log'...
	* tests/t_update_missing.at: nor did 'add'...

2005-04-23  Matthew Gregan  <kinetik@orcon.net.nz>

	* tests/t_diff_currev.at: Use CHECK_SAME_STDOUT.

2005-04-23  Matthew Gregan  <kinetik@orcon.net.nz>

	* tests/t_diff_currev.at: New test.
	* testsuite.at: Add new test.

2005-04-22  Christof Petig <christof@petig-baender.de>

	* sqlite/*: update to sqlite 3.2.1

2005-04-22  Nathaniel Smith  <njs@codesourcery.com>

	* manifest.cc (build_restricted_manifest_map): Fixup after merge
	-- use file_exists instead of fs::exists.

2005-04-22  Derek Scherger  <derek@echologic.com>

	* manifest.{cc,hh} (build_restricted_manifest_map): keep and
	return a set of missing files rather than failing on first missing
	file
	* commands.cc (calculate_restricted_revision): handle set of
	missing files
	* revision.hh: update comment on the format of a revision
	* tests/t_status_missing.at: un-XFAIL and add a few tests
	
2005-04-22  Nathaniel Smith  <njs@codesourcery.com>

	* vocab.cc (verify(file_path), verify(local_path)): Normalize
	paths on the way in.
	* tests/t_normalized_filenames.at: Fix to match behavior
	eventually declared "correct".

2005-04-22  Nathaniel Smith  <njs@codesourcery.com>

	* vocab.{cc,hh}: Make verify functions public, make ATOMIC(foo)'s
	verify function a friend of foo, add ATOMIC_NOVERIFY macro, add
	long comment explaining all this.
	* vocab_terms.hh: Add _NOVERIFY to some types.

2005-04-22  Nathaniel Smith  <njs@codesourcery.com>

	* file_io.{cc,hh} (localized): Take file_path/local_path instead
	of string; expose in public interface.  Adjust rest of file to
	match.
	(walk_tree): Don't convert the (OS-supplied) current directory
	from UTF-8 to current locale.
	
	* transforms.{cc,hh} (charset_convert): Be more informative on
	error.
	(calculate_ident): Localize the filename, even on the fast-path.
	Also assert file exists and is not a directory, since Crypto++
	will happily hash directories.  (They are like empty files,
	apparently.)
	
	* manifest.cc (build_restricted_manifest_map): Use file_exists
	instead of fs::exists, to handle localized paths.
	* {win32,unix}/inodeprint.cc (inodeprint_file): Use localized
	filenames to stat.

	* tests/t_i18n_file.at: Rewrite to work right.

	* tests/t_normalized_filenames.at: New test.
	* testsuite.at: Add it.
	* vocab.cc (test_file_path_verification): MT/path is not a valid
	file_path either.
	(test_file_path_normalization): New unit-test.

2005-04-22  Joel Reed  <joelwreed@comcast.net>

	* work.cc (build_deletions) : on drop FILE also drop attributes.
	* tests/t_drop_attr.at : test for success now, fixed bug.

2005-04-22  Jon Bright <jon@siliconcircus.com>
	* monotone.texi: Changed all quoting of example command lines to
	use " instead of ', since this works everywhere, but ' doesn't
	work on Win32

2005-04-21  Jeremy Cowgar  <jeremy@cowgar.com>

	* tests/t_multiple_heads_msg.at: Now checks to ensure 'multiple head'
	  message does not occur on first commit (which creates a new head
	  but not multiple heads).
	* commands.cc (CMD(commit)): renamed head_size to better described
	  old_head_size, now checks that old_head_size is larger than 0 as
	  well otherwise, on commit of a brand new project, a new head was
	  detected and a divergence message was displayed.

2005-04-21  Richard Levitte  <richard@levitte.org>

	* commands.cc (ALIAS): refactor so you don't have to repeat all
	the strings given to the original command.
	(ALIAS(ci)): added as a short form for CMD(commit).

	* Makefile.am (%.eps): create .eps files directly from .ps files,
	using ps2eps.

2005-04-21 Sebastian Spaeth <Sebastian@SSpaeth.de>

	* monotone.texi: add command reference docs about kill_rev_locally
	
2005-04-21  Nathaniel Smith  <njs@codesourcery.com>

	* change_set.cc (apply_path_rearrangement_can_fastpath) 
	(apply_path_rearrangement_fastpath) 
	(apply_path_rearrangement_slowpath, apply_path_rearrangement):
	Refactor into pieces, so all versions of apply_path_rearrangement
	can take a fast-path when possible.

2005-04-21  Jeremy Cowgar  <jeremy@cowgar.com>

	* commands.cc: Renamed maybe_show_multiple_heads to
	  notify_if_multiple_heads, renamed headSize to head_size for
	  coding standards/consistency.
	* tests/t_multiple_heads_msg.at: Added to monotone this time.

2005-04-20  Jeremy Cowgar  <jeremy@cowgar.com>

	* commands.cc: Added maybe_show_multiple_heads, update now notifies
	  user of multiple heads if they exist, commit now notifies user
	  if their commit created a divergence.
	* tests/t_multiple_heads_msg.at: Added
	* testsuite.at: Added above test

2005-04-20  Nathaniel Smith  <njs@codesourcery.com>

	* Makefile.am (EXTRA_DIST): Put $(wildcard) around "debian/*", so
	it will actually work.

2005-04-20  Nathaniel Smith  <njs@codesourcery.com>

	* Makefile.am (EXTRA_DIST): Include tests, even when not building
	packages out in the source directory.

2005-04-20  Matthew Gregan  <kinetik@orcon.net.nz>

	* commands.cc (kill_rev_locally): Move up with rest of non-CMD()
	functions.  Mark static.  Minor whitespace cleanup.
	* commands.hh (kill_rev_locally): Declaration not needed now.

2005-04-20 Sebastian Spaeth <Sebastian@SSpaeth.de>
	* automate.cc: fix typo, add sanity check to avoid empty r_id's
	bein passed in. The automate version was bumped to 0.2 due to
	popular request of a single person.
	* t_automate_ancestors.at: adapt test; it passes now

2005-04-20 Sebastian Spaeth <Sebastian@SSpaeth.de>
	* testuite.at:
	* t_automate_ancestors.at: new test; automate ancestors. This is still
	_failing_ as a) it outputs empty newlines when no ancestor exists and
	b) does not output all ancestors if multiple ids are supplied as input
	
2005-04-20 Sebastian Spaeth <Sebastian@SSpaeth.de>

	* commands.cc:
	* automate.cc: new command: automate ancestors
	* monotone.texi: adapt documentation
	
2005-04-20  Nathaniel Smith  <njs@codesourcery.com>

	* tests/t_log_depth_single.at: 
	* tests/t_add_stomp_file.at: 
	* tests/t_log_depth.at: Shorten blurbs.

2005-04-20  Nathaniel Smith  <njs@codesourcery.com>

	* std_hooks.lua (ignore_file): Ignore compiled python files.

2005-04-20  Jon Bright  <jon@siliconcircus.com>
	* tests/t_sticky_branch.at: Really fix this test

2005-04-20  Jon Bright  <jon@siliconcircus.com>
	* tests/t_sticky_branch.at: Canonicalise stdout before comparison
	* tests/t_setup_checkout_modify_new_dir.at: Ditto
	* tests/t_netsync_largish_file.at: Check the file out rather
	than catting it, so that canonicalisation is unneeded.  
	Canonicalisation is bad here, because the file is random
	binary data, not text with line-ending conventions

2005-04-20  Richard Levitte  <richard@levitte.org>

	* contrib/monotone.el: define-after-key's KEY argument has to be a
	vector with only one element.  The code I used is taken directly
	from the Emacs Lisp Reference Manual, section "Modifying Menus".

2005-04-20  Nathaniel Smith  <njs@codesourcery.com>

	* commands.cc (mdelta, mdata, fdelta, fdata, rdata): Check for
	existence of command line arguments.

	* lua.{cc,hh} (hook_use_inodeprints): New hook.
	* std_hooks.lua (use_inodeprints): Default definition.
	* monotone.texi (Inodeprints): New section.
	(Reserved Files): Document MT/inodeprints.
	(Hook Reference): Document use_inodeprints.
	* work.{cc,hh} (enable_inodeprints): New function.
	* app_state.cc (create_working_copy): Maybe call
	enable_inodeprints.
	
	* tests/t_inodeprints_hook.at: New test.
	* tests/t_bad_packets.at: New test.
	* testsuite.at: Add them.

2005-04-20  Nathaniel Smith  <njs@codesourcery.com>

	* AUTHORS: Actually add Joel Reed (oops).

2005-04-20  Nathaniel Smith  <njs@codesourcery.com>

	Most of this patch from Joel Reed, with only small tweaks myself.
	
	* AUTHORS: Add Joel Reed.

	* platform.hh (is_executable): New function.
	* {unix,win32}/process.cc: Define it.

	* lua.cc (monotone_is_executable_for_lua): New function.
	(lua_hooks): Register it.
	(Lua::push_nil): New method.
	(lua_hooks::hook_init_attributes): New hook.
	* lua.hh: Declare it.
	* monotone.texi (Hook Reference): Document it.

	* work.cc (addition_builder): Call new hook, collect attributes
	for added files.
	(build_additions): Set attributes on new files.

	* tests/t_attr_init.at: New test.
	* tests/t_add_executable.at: New test.
	* testsuite.at: Add them.
	
2005-04-19  Nathaniel Smith  <njs@codesourcery.com>

	* file_io.cc (read_localized_data, write_localized_data): Remove
	logging of complete file contents.
	* tests/t_lf_crlf.at: Remove --debugs, clean up, test more.

2005-04-19 Emile Snyder <emile@alumni.reed.edu>
	
	* file_io.cc: Fix bugs with read/write_localized_data when using
	CRLF line ending conversion.
	* transforms.cc: Fix line_end_convert to add correct end of line
	string if the split_into_lines() call causes us to lose one from
	the end.
	* tests/t_lf_crlf.at: Clean up and no longer XFAIL.
 
2005-04-19  Sebastian Spaeth  <Sebastian@SSpaeth.de>

	* monotone.texi: modified documentation to match changes due to
	previous checking.
	* AUTHORS: Adding myself
	
2005-04-19  Sebastian Spaeth  <Sebastian@SSpaeth.de>

	* automate.cc: make BRANCH optional in "automate heads BRANCH"
	we use the default branch as given in MT/options if not specified
	* commands.cc: BRANCH -> [BRANCH] in cmd description

2005-04-19  Richard Levitte  <richard@levitte.org>

	* contrib/monotone-import.pl (my_exit): As in monotone-notify.pl,
	my_exit doesn't close any network connections.

	* testsuite.at (REVERT_TO): Make it possible to revert to a
	specific branch.  This is useful to resolve ambiguities.
	* tests/t_merge_add_del.at: Use it.

2005-04-19  Matthew Gregan  <kinetik@orcon.net.nz>

	* sanity.hh: Mark {naughty,error,invariant,index}_failure methods
	as NORETURN.
	* commands.cc (string_to_datetime): Drop earlier attempt at
	warning fix, it did not work with Boost 1.31.0.  Warning fixed by
	change to sanity.hh.

2005-04-19  Matthew Gregan  <kinetik@orcon.net.nz>

	* lua.cc (default_rcfilename): Use ~/.monotone/monotonerc.  This
	change is to prepare for the upcoming support for storing user
	keys outside of the database (in ~/.monotone/keys/).
	* app_state.cc (load_rcfiles): Refer to new rc file location in
	comments.
	* monotone.cc (options): Refer to new rc file location.
	* monotone.texi: Refer to new rc file location.  Also change bare
	references to the rc file from '.monotonerc' to 'monotonerc'.

2005-04-19  Matthew Gregan  <kinetik@orcon.net.nz>

	* commands.cc (log): 'depth' option did not handle the single file
	case correctly. Also a couple of minor cleanups.
	* tests/t_log_depth_single.at: New test.
	* testsuite.at: Add test.

2005-04-18  Matthew Gregan  <kinetik@orcon.net.nz>

	* commands.cc (string_to_datetime): Fix warning.

2005-04-18  Richard Levitte  <richard@levitte.org>

	* Makefile.am (EXTRA_DIST): Add contrib/monotone-import.pl.

	* contrib/monotone-import.pl: New script to mimic "cvs import".
	* contrib/README: describe it.

	* commands.cc (CMD(attr)): Make it possible to drop file
	attributes.

	* contrib/monotone-notify.pl (my_exit): The comment was incorrect,
	there are no network connections to close gracefully.
	Implement --ignore-merges, which is on by default, and changes the
	behavior to not produce diffs on merges and propagates where the
	ancestors hve already been shown.

	* tests/t_attr_drop.at: New test to check that 'attr drop'
	correctly drops the given entry.
	* tests/t_drop_attr.at: New test, similar to t_rename_attr.at.
	* testsuite.at: Add them.

2005-04-18  Nathaniel Smith  <njs@codesourcery.com>

	* monotone.texi (Dealing with a Fork): Clarify (hopefully) what we
	mean when we say that "update" is a dangerous command.

2005-04-17  Matt Johnston  <matt@ucc.asn.au>

	* change_set.cc (confirm_proper_tree): remove incorrect code
	setting confirmed nodes.

2005-04-17  Matt Johnston  <matt@ucc.asn.au>

	* change_set.cc (confirm_proper_tree): use a std::set rather than
	dynamic_bitset for the ancestor list, improving performance for
	common tree structures.
	* basic_io.cc: reserve() a string

2005-04-17  Matt Johnston  <matt@ucc.asn.au>

	* packet.cc: fix up unit test compilation.
	* transforms.cc: fix up unit test compilation.

2005-04-17  Matt Johnston  <matt@ucc.asn.au>

	* vocab_terms.hh: remove commented out lines.

2005-04-17  Matt Johnston  <matt@ucc.asn.au>

	* Move base64<gzip> code as close to the database as possible,
	to avoid unnecessary inflating and deflating.

2005-04-17  Nathaniel Smith  <njs@codesourcery.com>

	* monotone.texi (Branching and Merging): A few small edits.

2005-04-17  Nathaniel Smith  <njs@codesourcery.com>

	* change_set.cc (path_item, sanity_check_path_item): Mark things
	inline.

2005-04-17  Henrik Holmboe <henrik@holmboe.se>

	* contrib/monotone-notify.pl: Add signal handlers.  Correct some
	typos.
	(my_exit): New function that does a cleanup and exit.

2005-04-17  Olivier Andrieu  <oliv__a@users.sourceforge.net>

	* transforms.cc: fix glob_to_regexp assertions

2005-04-17  Sebastian Spaeth <Sebastian@sspaeth.de>
	
	* tests/t_db_kill_rev_locally.at: new test; 
	make sure that db kill_rev_locally works as intended

2005-04-17  Sebastian Spaeth <Sebastian@sspaeth.de>

	* commands.cc,database.cc: add 'db kill_rev_locally <id>' command
	still missing: documentation and autotests. Otherwise seems ok.
	
2005-04-17  Richard Levitte  <richard@levitte.org>

	* transforms.cc: Remove tabs and make sure emacs doesn't add
	them.

2005-04-17  Nathaniel Smith  <njs@codesourcery.com>

	* sanity.{hh,cc} (E, error_failure): New sort of invariant.
	* netsync.cc (process_hello_cmd): Make initial pull message
	more clear and friendly.
	Also, if the key has changed, that is an error, not naughtiness.
	* database_check.cc (check_db): Database problems are also errors,
	not naughtiness.  Revamp output in case of errors, to better
	distinguish non-serious errors and serious errors.
	* tests/t_database_check.at: Update accordingly.
	* tests/t_database_check_minor.at: New test.
	* testsuite.at: Add it.
	
2005-04-17  Richard Levitte  <richard@levitte.org>

	* transforms.cc (glob_to_regexp): New function that takes a glob
	expression and transforms it into a regexp.  This will be useful
	for globbing branch expressions when collections are exchanged to
	branch globs and regexps.
	(glob_to_regexp_test): A unit test for glob_to_regexp().

2005-04-17  Matt Johnston  <matt@ucc.asn.au>

	* commands.cc: warn that dropkey won't truly erase the privkey
	from the database
	* monotone.texi: same

2005-04-17  Matt Johnston  <matt@ucc.asn.au>

	* database.cc: mention that it could be the filesystem that
	is full in the SQLITE_FULL error message

2005-04-17  Matthew Gregan  <kinetik@orcon.net.nz>

	* monotone.cc: Fix warnings: add missing initializers.
	* netsync.cc: Fix warnings: inline static vs static inline.

2005-04-16  Emile Snyder  <emile@alumni.reed.edu>

	* tests/t_add_stomp_file.at: New test for failing case.  
        If you have a file foo in your working dir (not monotone 
        controlled) and someone else adds a file foo and commits, 
        update should at least warn you before stomping your 
        non-recoverable foo file.
	* testsuite.at: Add it.
	
2005-04-16  Derek Scherger  <derek@echologic.com>

	* work.cc (known_preimage_path): rename to...
	(known_path): this, since it's image agnostic
	(build_deletions): update for renamed function
	(build_rename): ensure rename source exists in current revision
	and rename target does not exist in current revision

	* tests/t_no_rename_overwrite.at: un-XFAIL 

2005-04-16  Nathaniel Smith  <njs@codesourcery.com>

	* app_state.{cc,hh} (set_author, set_date): New methods.
	* cert.cc (cert_revision_date): Rename to...
	(cert_revision_date_time): ...an overloaded version of this.
	(cert_revision_author_default): Check app.date.
	* cert.hh: Expose cert_revision_date_time.
	* commands.cc (commit): Handle --date.
	* main.cc: Parse --date and --author options.
	* monotone.1: Document --date, --author.
	* monotone.texi (Working Copy, OPTIONS): Likewise.

	* tests/t_override_author_date.at: New test.
	* testsuite.at: Add it.
	
	This commit heavily based on a patch by Markus Schiltknecht
	<markus@bluegap.ch>.
	
2005-04-16  Nathaniel Smith  <njs@codesourcery.com>

	* ChangeLog: Fixup after merge.

2005-04-16  Nathaniel Smith  <njs@codesourcery.com>

	* tests/t_update_nonexistent.at: New test.
	* testsuite.at: Add it.
	
	* commands.cc (update): Verify that user's requested revision
	exists.

2005-04-16  Nathaniel Smith  <njs@codesourcery.com>

	* ChangeLog: Fixup after merge.

2005-04-16  Emile Snyder <emile@alumni.reed.edu>

	* tests/t_add_vs_commit.at: New test for failing case.  If you
	add a file in you working dir, someone else adds the same file
	and commits, then you do an update it messes up your working
	directory.
	* testsuite.at: Add it.
	
2005-04-16  Nathaniel Smith  <njs@codesourcery.com>

	* commands.cc (checkout): Move check for existence of revision
	earlier.
	
	* tests/t_netsync_defaults.at, tests/t_netsync_single.at:
	Don't hard-code netsync port.

2005-04-16  Nathaniel Smith  <njs@codesourcery.com>

	* testsuite.at: Use a random server port.
	
	* .mt-attrs, contrib/README: Update for Notify.pl ->
	monotone-notify.pl rename.
	
	* monotone.1: Warn people off rcs_import.
	* monotone.texi (Commands): Likewise.

2005-04-16  Nathaniel Smith  <njs@codesourcery.com>

	* AUTHORS: Add Emile Snyder <emile@alumni.reed.edu>.

2005-04-16  Nathaniel Smith  <njs@codesourcery.com>

	* tests/t_lf_crlf.at: New test from Emile Snyder
	<emile@alumni.reed.edu>, with tweaks.
	* testsuite.at: Add it.

2005-04-16  Nathaniel Smith  <njs@codesourcery.com>

	* ChangeLog: Small fixups.

2005-04-16  Sebastian Spaeth <Sebastian@sspaeth.de>
	
	* tests/t_cvsimport2.at: new test; CVS Attic files fail test
	reported by: hjlipp@web.de 15.04.2005 02:45

2005-04-16  Sebastian Spaeth <Sebastian@sspaeth.de>
	
	* tests/t_rcs_import.at: new test; problematic CVS import as
	reported in the list. However it works just fine here, so it
	really tests for a successful pass

2005-04-16  Sebastian Spaeth <Sebastian@sspaeth.de>

	* tests/README: new file, on how to create/run tests

2005-04-16  Nathaniel Smith  <njs@codesourcery.com>

	* tests/t_rename_dir_add_dir_with_old_name.at: XFAIL.

2005-04-16  Nathaniel Smith  <njs@codesourcery.com>

	* tests/t_diff_binary.at: Un-XFAIL.

2005-04-16  Nathaniel Smith  <njs@codesourcery.com>

	* monotone.texi (Network Service): Rewrite to include former
	Exchanging Keys section.
	(Branching and Merging): New tutorial section, inspired by a patch
	from Martin Kihlgren <zond@troja.ath.cx>.
	(CVS Phrasebook): Add "Importing a New Project".

	* AUTHORS: Add Martin Dvorak.
	
2005-04-16  Matt Johnston  <matt@ucc.asn.au>

	* change_set.cc (compose_rearrangement): remove logging statements
	that were using noticable CPU time.

2005-04-15 Martin Dvorak <jezek2@advel.cz>
	
	* tests/t_rename_dir_add_dir_with_old_name.at: New test.
	* testsuite.at: Add it.
	
2005-04-15  Olivier Andrieu  <oliv__a@users.sourceforge.net>

	* diff_patch.cc(guess_binary): do not use '\x00' as first
	character of a C string ...

2005-04-15  Sebastian Spaeth  <Sebastian@SSpaeth.de>

	* ui.cc: print byte progress to one decimal place
	  in k or M.
	* netsync.cc: update dot ticker every 1024 bytes.

2005-04-15  Matt Johnston  <matt@ucc.asn.au>

	* change_set.cc (confirm_proper_tree): use bitsets rather than maps
	for tracking set membership.
	* smap.hh: return reverse iterators properly, iterate over the vector
	rather than self in ensure_sort()

2005-04-14  Derek Scherger  <derek@echologic.com>

	* database_check.cc (check_db): fail with N(...) when problems are
	detected to exit with a non-zero status

2005-04-14  Derek Scherger  <derek@echologic.com>

	* monotone.texi (Informative): update description of 'diff' with
	two revision arguments
	
2005-04-14  Matthew Gregan  <kinetik@orcon.net.nz>

	* win32/process.cc: Fix build on MingW 3.2.0-rc[123] by adding
	<sstream> include.

2005-04-14  Jon Bright  <jon@siliconcircus.com>
	* win32/process.cc (process_spawn): Add some extra debug info
	* std_hooks.lua (execute): If pid is -1, don't try and wait on
	the process

2005-04-14  Matt Johnston  <matt@ucc.asn.au>

	* change_set.cc (confirm_unique_entries_in_directories): use a
	  std::vector rather than std::map for better performance (only sort
	  once).
	* smap.hh: an invariant

2005-04-14  Nathaniel Smith  <njs@codesourcery.com>

	* tests/t_vcheck.at: Update notes.

2005-04-14  Jeremy Cowgar  <jeremy@cowgar.com>

	* monotone.texi (Making Changes): Fixed duplicate paragraph
	* NEWS: Corrected spelling error in my name.

2005-04-14  Olivier Andrieu  <oliv__a@users.sourceforge.net>

	* Makefile.am: silence cmp

2005-04-14  Matthew Gregan  <kinetik@orcon.net.nz>

	* win32/terminal.cc (have_smart_terminal): Implement for Win32.

2005-04-13  Nathaniel Smith  <njs@codesourcery.com>

	* monotone.texi (Informative): 'diff' with two revision arguments
	can now be filtered by file.
	
	* constants.cc (netcmd_payload_limit): Bump to 256 megs.

2005-04-13  Matthew Gregan  <kinetik@orcon.net.nz>

	* tests/t_netsync_largish_file.at: Add test for netsyncing largish
	(32MB) files.  This test is failing at present.
	* testsuite.at: Add new test.

2005-04-13  Nathaniel Smith  <njs@codesourcery.com>

	* tests/t_setup_checkout_modify_new_dir.at:
	* tests/t_update_off_branch.at: New tests.
	* testsuite.at: Add them.
	
	* commands.cc (checkout): Tweak branch checking logic.
	(update): Make user explicitly switch branches.

2005-04-13  Nathaniel Smith  <njs@codesourcery.com>

	* rcs_import.cc (import_cvs_repo): Check that user isn't trying to
	import a whole CVS repo.
	* tests/t_cvsimport.at: Test new check.
	
2005-04-13  Richard Levitte  <richard@levitte.org>

	* contrib/Notify.pl: Rename ...
	* contrib/monotone-notify.pl: ... to this.
	* Makefile.am (EXTRA_DIST): Take note of the change.
	* debian/docs: Distribute the contributions as well.
	* debian/compat, debian/files, debian/monotone.1: Remove, since
	they are self-generated by debhelper.  They were obviously added
	by mistake.

2005-04-13  Nathaniel Smith  <njs@codesourcery.com>

	* cert.cc (guess_branch): Call app.set_branch.
	* app_state.cc (create_working_copy): Call make_branch_sticky
	here...
	* commands.cc (checkout): ...instead of here.
	(approve, disapprove, fcommit, commit): Don't call app.set_branch
	on guess_branch's output.
	(checkout): Call guess_branch.
	
	* tests/t_sticky_branch.at: 
	* tests/t_checkout_id_sets_branch.at: New tests.
	* testsuite.at: Add them.

2005-04-13  Matthew Gregan  <kinetik@orcon.net.nz>
	* cryptopp/integer.h: Fix detection of GCC version for SSE2
	builds.

2005-04-12  Florian Weimer  <fw@deneb.enyo.de>

	* app_state.cc (app_state::allow_working_copy): Only update
	branch_name from the options file if it has not yet been set.  Log
	the branch name.
	(app_state::set_branch): No longer update the options map.
	(app_state::make_branch_sticky): New function which copies the
	stored branch name to the options map.  Only commands which call
	this function change the branch default stored in the working
	copy.

	* commands.cc (CMD(checkout)): Mark branch argument as sticky.
	(CMD(commit)): Likewise.
	(CMD(update)): Likewise.

	* monotone.texi (Working Copy): Mention that the "commit" and
	"update" commands update the stored default branch ("checkout"
	does, too, but this one should be obvious).

2005-04-12  Jon Bright <jon@siliconcircus.com>
	* rcs_import.cc (find_key_and_state): Fix stupid bug in storing the
	list of files a cvs_key contains.  CVS delta invariant failure now
	really fixed.  The rearrangement failure still exists, though.

2005-04-12  Jon Bright <jon@siliconcircus.com>
	* tests/t_cvsimport_samelog.at: Add test for the deltas.find 
	cvs import problem as sent to the ML by Emile Snyder.
	* testsuite.at: Call it
	* rcs_import.cc (cvs_key): Add an ID for debug output purposes,
	sprinkle a little more debug output about what's being compared to
	what
	* rcs_import.cc (cvs_key): Maintain a map of file paths and CVS
	versions appearing in this CVS key.
	(cvs_key::similar_enough): A key is only similar enough if it doesn't
	include a different version of the same file path.
	(cvs_history::find_key_and_state): Add files to cvs_keys as
	appropriate

2005-04-12  Matthew Gregan <kinetik@orcon.net.nz>

	* win32/terminal.cc (terminal_width): Use
	GetConsoleScreenBufferInfo to request width information for
	terminals.
	
2005-04-12  Nathaniel Smith  <njs@codesourcery.com>

	* ChangeLog: Fixup after merge.

2005-04-12  Nathaniel Smith  <njs@codesourcery.com>

	* platform.hh (terminal_width): New function.
	* {unix,win32}/have_smart_terminal.cc: Rename to...
	* {unix,win32}/terminal.cc: ...these.  Implement terminal_width.
	* ui.cc (write_ticks): Call it.
	* Makefile.am: Update for renames.
	
2005-04-11  Matt Johnston <matt@ucc.asn.au>

	* ui.{cc,hh}, netsync.cc: netsync progress ticker in kilobytes to
	avoid wrapping.

2005-04-11  Jon Bright <jon@siliconcircus.com>
	* Makefile.am (EXTRA_DIST): Add debian/*

2005-04-11  Jon Bright <jon@siliconcircus.com>
	* Makefile.am (EXTRA_DIST): Add win32/monotone.iss, PNG_FIGURES
	(PNG_FIGURES): Add, constructing in same way as EPS_FIGURES
	(monotone.html): Use .perlbak workaround so that this works on Win32

2005-04-11  Matthew Gregan <kinetik@orcon.net.nz>

	* unix/inodeprint.cc, configure.ac: Use nanosecond time resolution for
	inodeprints on BSDs and other platforms if available.

2005-04-10  Nathaniel Smith  <njs@codesourcery.com>

	* Makefile.am (BUILT_SOURCES_CLEAN): Add package_revision.txt.

	This is the 0.18 release.

2005-04-10  Derek Scherger  <derek@echologic.com>

	* monotone.texi (Informative): fix typo in ls known docs

2005-04-10  Nathaniel Smith  <njs@codesourcery.com>

	* Makefile.am: Use pdftops instead of acroread.
	(EXTRA_DIST): Include new contrib/ files, and fix wildcards.
	* NEWS: Update for 0.18.
	* configure.ac: Bump version number.
	* debian/changelog: Mention new release.
	* debian/copyright: Update from AUTHORS.
	* monotone.spec: Mention new release.
	* po/monotone.pot: Regenerate.

2005-04-10  Florian Weimer  <fw@deneb.enyo.de>

	* monotone.texi (Commands): Use "working copy" instead of "working
	directory", to match the rest of the manual.

2005-04-10  Florian Weimer  <fw@deneb.enyo.de>

	* commands.cc (ls_known): New function which prints all known
	files in the working copy.
	(CMD(list)): Invoke ls_known for "list known".  Update help
	message.
	(ALIAS(ls)): Update help message.

	* monotone.texi: Document "list known".
	* tests/t_ls_known.at: New file.
	* testsuite.at: Include it.

2005-04-10  Richard Levitte  <richard@levitte.org>

	* contrib/Notify.pl: Count the number of messages sent, and
	display the count at the end.
	Version bumped to 1.0.

2005-04-10  Matt Johnston  <matt@ucc.asn.au>

	* unix/inodeprint.cc, configure.ac: don't use the nsec time
	on non-Linux-style systems (quick compile fix for OS X and probably
	others, can be made generic later).

2005-04-10  Olivier Andrieu  <oliv__a@users.sourceforge.net>

	* contrib/monotone.el: Some elisp code for running monotone from
	inside Emacs. Supports diff, status, add, drop, revert and commit.

2005-04-09  Richard Levitte  <richard@levitte.org>

	* contrib/Notify.pl: Allow globbing branches.  Make the revision
	records branch specific.  Show what records you would have updated
	even with --noupdate.  Add --before and --since, so users can
	select datetime ranges to create logs for.  Remove --to and add
	--difflogs-to and --nodifflogs-to to send logs with diffs to one
	address and logs without diffs to another (both can be given at
	once).  More and better documentation.

2005-04-08  Nathaniel Smith  <njs@codesourcery.com>

	* change_set.cc (basic_change_set): Remove problematic
	rename_dir/add combination, until directory semantics are
	fixed.

2005-04-08  Nathaniel Smith  <njs@codesourcery.com>

	* commands.cc (revert): Call maybe_update_inodeprints.
	* app_state.cc (set_restriction): Clear any old restrictions
	first.

2005-04-08  Jon Bright <jon@siliconcircus.com>
	* testsuite.at (NOT_ON_WIN32): Add a function to prevent tests from
	running on Win32 (for cases where the functionality being tested 
	makes no sense on Win32.  Not for cases where the functionality
	just isn't there yet on Win32.)
	* tests/t_final_space.at: Use NOT_ON_WIN32.  The filenames "a b" 
	and "a b " refer to the same file on Win32, obviating this test

2005-04-08  Jon Bright <jon@siliconcircus.com>
	* win32/inodeprint.cc (inodeprint_file): Still close the file if
	getting its time failed.
	* tests/t_netsync_sigpipe.at: Don't bother doing a kill -PIPE on
	Win32.  There is no real SIGPIPE on Win32 and sockets don't get this
	signal if their pipe goes away.  MinGW's kill seems to translate
	-PIPE to some signal that *does* kill monotone, so it seems like the
	easiest solution is just not to send the signal in the first place
	here.
	* tests/t_automate_ancestry_difference.at: Remove old 
	CHECK_SAME_STDOUT call which I'd left by accident.
	* tests/t_automate_leaves.at: Canonicalise monotone output before
	passing to CHECK_SAME_STDOUT
	* tests/t_log_depth.at: Check line count with arithmetic comparison
	rather than autotest's string comparison

2005-04-08  Nathaniel Smith  <njs@codesourcery.com>

	* inodeprint.cc (operator<<): Typo.

	* inodeprint.{hh,cc} (build_inodeprint_map,
	build_restricted_inodeprint_map): Remove unused functions.

2005-04-08  Nathaniel Smith  <njs@codesourcery.com>

	* work.cc: Remove doxygen comments.  Comments are good; comments
	that are longer than the function they document, and give less
	information, are not so good...

2005-04-08  Nathaniel Smith  <njs@codesourcery.com>

	* ChangeLog: Fixup after merge.

2005-04-08  Nathaniel Smith  <njs@codesourcery.com>

	* commands.cc (calculate_current_revision): Defer to
	calculate_restricted_revision instead of special casing.
	(put_revision_id): constify argument.
	(maybe_update_inodeprints): New function.
	(commit, update, checkout): Call it.
	
	* manifest.{cc,hh} (build_manifest_map): Remove, since only caller
	was removed.
	(build_restricted_manifest_map): Go faster if the user is using
	inode signatures.

	* tests/t_inodeprints.at:
	* tests/t_inodeprints_update.at: Typoes.
	
	* work.cc (read_inodeprints): Typo.

2005-04-08  Nathaniel Smith  <njs@codesourcery.com>

	* tests/t_inodeprints.at:
	* tests/t_inodeprints_update.at: New tests.
	* testsuite.at: Add them.
	
	* UPGRADE: Document 0.17 -> 0.18 upgrade path.

2005-04-08  Jon Bright <jon@siliconcircus.com>
	* tests/t_cat_file_by_name.at: CHECK_SAME_STDOUT can only be used
	to check two 'cat' processes or two monotone processes on Win32,
	not to check monotone and 'cat'.  Change to go through an 
	intermediate stdout
	* tests/t_automate_erase_ancestors.at: Ditto
	* tests/t_automate_toposort.at: Ditto
	* tests/t_automate_ancestry_difference.at: Ditto
	* tests/t_vars.at: Call CANONICALISE for stdout output.
	* tests/t_netsync_absorbs.at: Ditto.
	* tests/t_empty_env.at: For Win32, copy libiconv-2.dll to the 
	current dir before the test, otherwise Win32 will search the
	(empty) path for it and not find it.
	* tests/t_automate_descendents.at: Ditto
	* win32/inodeprint.cc: Implement inodeprint_file for Win32, based
	on mode, device, size, create time and write time.
	
	
2005-04-08  Jon Bright <jon@siliconcircus.com>
	* win32/inodeprint.cc: Change the function name to match the one
	on Unix.

2005-04-08  Nathaniel Smith  <njs@codesourcery.com>

	* {win32,unix}/fingerprint.cc: Rename to...
	* {win32,unix}/inodeprint.cc: ...this.  Change function name and
	calling conventions.
	* platform.hh (inodeprint_file): Likewise.
	* inodeprint.{cc,hh}: New files.
	* Makefile.am (MOST_SOURCES, UNIX_PLATFORM_SOURCES,
	WIN32_PLATFORM_SOURCES): Fixup accordingly.
	* vocab_terms.hh (inodeprint): New ATOMIC.
	* work.hh: Prototype inodeprint working copy functions.
	* work.cc: Implement them.

	* manifest.{hh,cc} (manifest_file_name): Remove unused variable.

2005-04-08  Jeremy Cowgar  <jeremy@cowgar.com>

	* doxygen.cfg: added
	* Makefile.am: added apidocs target (builds doxygen docs)

2005-04-07  Nathaniel Smith  <njs@codesourcery.com>

	* manifest.{hh,cc}: Remove some commented out unused functions.

	* win32/have_smart_terminal.cc: Include platform.hh.
	* unix/fingerprint.cc: New file, with new function.
	* win32/fingerprint.cc: New file, with stub function.
	* Makefile.am (UNIX_PLATFORM_SOURCES, WIN32_PLATFORM_SOURCES): Add
	them.

2005-04-07  Nathaniel Smith  <njs@codesourcery.com>

	* manifest.hh, manifest.cc: Remove tabs.

2005-04-07  Nathaniel Smith  <njs@codesourcery.com>

	* tests/t_final_space.at: New test.
	* testsuite.at: Add it.

2005-04-07  Nathaniel Smith  <njs@codesourcery.com>

	* monotone.texi (Dealing with a Fork): 'merge' has slightly
	different output.

	* NEWS: Summarize changes of last 2.5 weeks.

2005-04-07  Nathaniel Smith  <njs@codesourcery.com>

	* database.{cc,hh} (space_usage): New method.
	* database.cc (info): Use it.

2005-04-07  Nathaniel Smith  <njs@codesourcery.com>

	* vocab.cc (verify): Cache known-good strings, to speed up
	repeated processing of related changesets.

	* change_set.cc (basic_change_set_test): Revert last change; the
	old version _was_ valid.

2005-04-07  Nathaniel Smith  <njs@codesourcery.com>

	* smap.hh (insert): Fix stupid bug in assertion condition.

2005-04-07  Nathaniel Smith  <njs@codesourcery.com>

	* change_set.cc (basic_change_set_test): Test a _valid_
	change_set.
	(directory_node): Make a std::map, instead of an smap.  Add a
	comment explaining the bug that makes this temporarily necessary.

	* smap.hh (smap): Don't check for duplicates at insert time,
	unless we've decided not to mark things damaged; don't return
	iterators from insert.  Do check for duplicates at sort time, and
	always sort, instead of sometimes doing linear search.  This makes
	insert O(1), while still preserving the invariant that keys must
	be unique.
	
	* commands.cc (commit): Explain why we're aborting, in the case
	that we detect that a file has changed under us in the middle of a
	commit.

2005-04-07  Richard Levitte  <richard@levitte.org>

	* cryptopp/config.h: typo...

2005-04-06  Nathaniel Smith  <njs@codesourcery.com>

	* work.cc (build_deletions): Issue warning when generating
	delete_dir's; they're totally broken, but I don't want to disable
	them, because then our tests won't see when they're fixed...

2005-04-05  Nathaniel Smith  <njs@codesourcery.com>

	* tests/t_db_execute.at (db execute): New test.
	* testsuite.at: Add it.
	* database.cc (debug): Don't printf-interpret %-signs in input.

2005-04-05  Matt Johnston  <matt@ucc.asn.au>

	* database.cc: remove dulicated block introduced
	in rev 9ab3031f390769f1c455ec7764cc9c083f328a1b
	(merge of 76f4291b9fa56a04feb2186074a731848cced81c and
	c7917be7646df52363f39d2fc2f7d1198c9a8c27). Seems to be another
	instance of the case tested in t_merge_5.at

2005-04-05  Matt Johnston  <matt@ucc.asn.au>

	* basic_io.hh: reserve() the string which we're appending to
	frequently. Seems to give ~5% speedup in 
	diff -r t:revision-0.16 -r t:revision-0.17 - can't hurt.

2005-04-04  Nathaniel Smith  <njs@codesourcery.com>

	* monotone.spec, debian/control: We no longer need external popt.
	* INSTALL: Ditto, plus some general updating.
	
2005-04-04  Nathaniel Smith  <njs@codesourcery.com>

	* tests/t_sql_unpack.at: New test.
	* testsuite.at: Add it.

2005-04-04  Nathaniel Smith  <njs@codesourcery.com>

	* contrib/ciabot_monotone.py (config): Genericize again, so lazy
	people using it won't start sending commits for monotone.
	* .mt-attrs: Make it executable.

2005-04-04  Richard Levitte  <richard@levitte.org>

	* Makefile.am (EXTRA_DIST): Add the extra popt files.

	* popt/popt.3, popt/popt.ps, popt/testit.sh: Include a few more
	  files from popt, mostly to have documentation on hand.  post.ps
	  is mentioned in popt/README.

2005-04-03  Nathaniel Smith  <njs@codesourcery.com>

	* Makefile.am (EXTRA_DIST): Add contrib/ stuff to distributed
	files list.
	* contrib/ciabot_monotone.py (config.delivery): Turn on.
	(send_change_for): Don't include "ChangeLog:" line when extracting
	changelog.

2005-04-03  Nathaniel Smith  <njs@codesourcery.com>

	* contrib/ciabot_monotone.py: New file.
	* contrib/README: Describe it.

2005-04-03  Richard Levitte  <richard@levitte.org>

	* AUTHORS: Add information about popt.

	* monotone.cc (my_poptStuffArgFile): Include the bundled popt.h.
	Since we now have a working popt, we can remove the restrictions
	on the use of -@.
	* tests/t_at_sign.at: Test that we can take more tha one -@.
	* monotone.1: Document it.

	* popt/poptint.h (struct poptContext_s): Add field to keep track
	  of the number of allocated leftovers elements.
	* popt/popt.c (poptGetContext): Initialise it and use it.
	  (poptGetNextOpt): Use it and realloc leftovers when needed.
	  Also make sure that the added element is a dynamically allocated
	  copy of the original string, or we may end up with a dangling
	  pointer.  These are huge bugs in popt 1.7, when using
	  poptStuffArgs().
	  (poptFreeContext): Free the leftovers elements when freeing
	  leftovers.
	  (poptSaveLong, poptSaveInt): Apply a small patch from Debian.

	* popt/CHANGES, popt/COPYING, popt/README, popt/findme.c,
	  popt/findme.h, popt/popt.c, popt/poptconfig.c, popt/popt.h,
	  popt/popthelp.c, popt/poptint.h, popt/poptparse.c,
	  popt/system.h, popt/test1.c, popt/test2.c, popt/test3.c: Bundle
	  popt 1.7.
	* configure.ac, Makefile.am: Adapt.

2005-04-01  Richard Levitte  <richard@levitte.org>

	* contrib/Notify.pl: Complete rewrite.  Among other things, it
	  makes better use of some new monotone automate features.  It's
	  also better organised and much more documented.

2005-04-01  Jeremy Cowgar  <jeremy@cowgar.com>

	* tests/t_dropkey_2.at: Updated to test dropkey instead of delkey
	* tests/t_dropkey_1.at: Updated to test dropkey instead of delkey
	* monotone.texi (Key and Cert): Changed references to delkey
	  to dropkey
	  (Commands): Changed references to delkey to dropkey
	* testsuite.at: changed references from t_delkey* to t_dropkey*
	* t_delkey_1.at: renamed to t_dropkey_1.at
	* t_delkey_2.at: renamed to t_dropkey_2.at
	* commands.cc (CMD(delkey)): renamed to dropkey to maintain
	  command consistency (with existing drop command)

2005-04-01  Richard Levitte  <richard@levitte.org>

	* monotone.cc (my_poptStuffArgFile): An argument file might be
	empty, and therefore contain no arguments to be parsed.  That's
	OK.
	* tests/t_at_sign.at: Test it.

2005-04-01  Nathaniel Smith  <njs@codesourcery.com>

	* monotone.cc: Fixup after merge.

2005-04-01  Nathaniel Smith  <njs@codesourcery.com>

	* file_io.cc (read_data_for_command_line): New function.
	(read_data_stdin): New function.
	* file_io.hh (read_data_for_command_line): Add prototype.
	
	* monotone.cc (my_poptStuffArgFile): Clean up a little.  Use
	read_data_for_command_line.  Don't free argv, but rather return
	it.
	(cpp_main): Keep a list of allocated argv's, and free them.
	(options): Tweak wording of help text on -@.
	
2005-04-01  Nathaniel Smith  <njs@codesourcery.com>

	* file_io.hh: Remove tabs.

2005-04-01  Nathaniel Smith  <njs@codesourcery.com>

	* monotone.cc (cpp_main): Actually remove newline.

2005-04-01  Nathaniel Smith  <njs@codesourcery.com>

	* ChangeLog: Fixup after merge.
	* monotone.text (Making Changes): Fix typo.
	
2005-04-01  Nathaniel Smith  <njs@codesourcery.com>

	* monotone.cc (cpp_main): Remove now-unneccessary newline.
	
	* commands.cc (commit): Fix typo.
	
	* monotone.texi (Making Changes): Don't claim that writing to
	MT/log prevents the editor from starting.  Clarify later that
	having written to MT/log still means the editor will pop up
	later.

2005-04-01  Richard Levitte  <richard@levitte.org>

	* monotone.cc: Add the long name --xargs for -@.
	* monotone.1: Document it.
	* tests/t_at_sign.at: Remove extra empty line and test --xargs.

	* monotone.texi (Making Changes): Cleanupy tweaks.

	* monotone.cc (my_poptStuffArgFile): New function to parse a file
	for more arguments and stuff them into the command line.
	(cpp_main): Add the -@ option
	* tests/t_at_sign.at, testsuite.at: Test it
	* monotone.1: Document it.

2005-03-31  Nathaniel Smith  <njs@codesourcery.com>

	* tests/t_log_depth.at: Cleanupy tweaks.

2005-03-31  Jeremy Cowgar  <jeremy@cowgar.com>

	* monotone.texi: Tutorial updated to include example of
	  editing/committing with MT/log
	* work.cc (has_contents_user_log) Added
	* work.hh (has_contents_user_log) Added
	* commands.cc (CMD(commit)): Checks to ensure both MT/log and the
	  --message option does not exist during commit.
	* transforms.hh (prefix_lines_with): Added
	* transforms.cc (prefix_lines_with): Added
	* sanity.cc (naughty_failure): Made use of prefix_lines_with()
	* ui.cc (inform): now handles messages w/embedded newlines
	* tests/t_commit_log_3.at: Created to test new functionality
	  added to CMD(commit)
	* testsuite.at: Added above test

2005-03-31  Richard Levitte  <richard@levitte.org>

	* monotone.cc: Add the --depth option...
	* app_state.hh (class app_state),
	  app_state.cc (app_state::set_depth): ... and the field and
	  method to store and set it.
	* commands.cc (CMD(log)): ... then handle it.

	* tests/t_log_depth.at: Add a test for 'log --depth=n'
	* testsuite.at: Add it.
	* monotone.texi (Informative): Document it.

2005-03-31  Nathaniel Smith  <njs@codesourcery.com>

	* automate.cc (automate_erase_ancestors): Accept zero arguments,
	and in such case print nothing.  (Important for scripting.)
	* commands.cc (automate):
	* monotone.texi (Automation):
	* tests/t_automate_erase_ancestors.at: Update accordingly.

2005-03-31  Nathaniel Smith  <njs@codesourcery.com>

	* automate.cc (automate_toposort): Accept zero arguments, and in
	such case print nothing.  (Important for scripting.)
	* commands.cc (automate):
	* monotone.texi (Automation):
	* tests/t_automate_toposort.at: Update accordingly.

2005-03-30  Richard Levitte  <richard@levitte.org>

	* contrib/Notify.pl: A new Perl hack to send change logs by
	email.

	* contrib/README: Add a quick description.

2005-03-30  Nathaniel Smith  <njs@codesourcery.com>

	* automate.cc (automate_leaves): New function.
	(automate_command): Add it.
	* commands.cc (automate): Synopsify it.
	* monotone.1: Add it.
	* monotone.texi (Automation, Commands): Likewise.
	
	* tests/t_automate_leaves.at: New test.
	* testsuite.at: Add it.

2005-03-30  Nathaniel Smith  <njs@codesourcery.com>

	* monotone.texi (Automation): Make newly added sample outputs
	verbatim also.

2005-03-30  Nathaniel Smith  <njs@codesourcery.com>

	* tests/t_automate_toposort.at: New test.
	* tests/t_automate_ancestry_difference.at: New test.
	* tests/t_diff_first_rev.at: New test.
	* testsuite.at: Add them.
	
	* revision.cc (calculate_ancestors_from_graph): Do not keep an
	"interesting" set and return only ancestors from this set;
	instead, simply return all ancestors.  Returning a limited set of
	ancestors does not speed things up, nor reduce memory usage in
	common cases.  (The only time it would reduce memory usage is when
	examining only a small ancestor set, which the important case,
	'heads', does not; even then, erase_ancestors would need to intern
	the interesting revisions first so they got low numbers, which it
	doesn't.)
	(erase_ancestors): Adjust accordingly.
	(toposort, ancestry_difference): New functions.
	* revision.hh (toposort, ancestry_difference): Declare.
	* automate.cc (automate_toposort, automate_ancestry_difference):
	New functions.
	(automate_command): Add them.
	All functions: clarify in description whether output is sorted
	alphabetically or topologically.
	* commands.cc (automate): Synopsify them.
	* monotone.1: Add them.
	* monotone.texi (Commands): Likewise.
	(Automation): Likewise.  Also, clarify for each command whether
	its output is alphabetically or topologically sorted.
	
2005-03-29  Richard Levitte  <richard@levitte.org>

	* commands.cc (CMD(ls)): Update with the same information as
	CMD(list)

	* monotone.texi (Automation): Make the sample output verbatim

2005-03-26  Nathaniel Smith  <njs@codesourcery.com>

	* automate.cc (automate_erase_ancestors): New function.
	(automate_command): Use it.
	* commands.cc (automate): Document it.

	* tests/t_automate_erase_ancestors.at: New test.
	* testsuite.at: Add it.

	* monotone.texi (Automation, Commands): Document automate
	erase_ancestors.
	* monotone.1: Document automate erase_ancestors.

2005-03-26  Nathaniel Smith  <njs@codesourcery.com>

	* automate.cc (interface_version): Bump to 0.1.
	(automate_descendents): New function.
	(automate_command): Call it.
	* commands.cc (automate): Add it to help text.

	* tests/t_automate_descendents.at: New test.
	* testsuite.at: Add it.
	
	* monotone.texi (Automation, Commands): Document automate
	descendents.
	* monotone.1: Document automate descendents, and vars stuff.

2005-03-26  Nathaniel Smith  <njs@codesourcery.com>

	* tests/t_attr.at: No longer a bug report.
	* tests/t_rename_attr.at: New test.
	* testsuite.at: Add it.

2005-03-26  Joel Crisp  <jcrisp@s-r-s.co.uk>

	* contrib/Log2Gxl.java: New file.

2005-03-26  Nathaniel Smith  <njs@pobox.com>

	* contrib/README: New file.

2005-03-25  Nathaniel Smith  <njs@pobox.com>

	* commands.cc (user_log_file_name): Remove unused variable
	again.  Hopefully it will take this time...

2005-03-25  Nathaniel Smith  <njs@pobox.com>

	* commands.cc (user_log_file_name): Remove unused variable.

2005-03-25  Jeremy Cowgar  <jeremy@cowgar.com>

	* monotone.texi: Added a bit more documentation about MT/log
	  Updated edit_comment hook and addded delkey docs
	* commands.cc: Added delkey command
	* t_delkey_1.at: Tests delkey command on public key
	* t_delkey_2.at: Tests delkey command on public and private key
	* testsuite.at: Added above tests
	* std_hooks.lua: Transposed the MT: lines and user_log_contents,
	  user_log_contents now appears first.

2005-03-25  Jeremy Cowgar  <jeremy@cowgar.com>

	* t_setup_creates_log.at: Ensures that MT/log is created
	  on setup
	* t_checkout_creates_log.at: Ensures that MT/log is created
	  on checkout
	* t_commit_log_1.at: Ensures that:
	  1. Read and entered as the ChangeLog message
	  2. Is blanked after a successful commit
	* t_commit_log_2.at: Ensures that commit works w/o MT/log being
	  present
	* testsuite.at: Added the above tests.

2005-03-25  Matt Johnston  <matt@ucc.asn.au>

        * {unix,win32}/platform_netsync.cc, platform.hh, Makefile.am: new
        functions to disable and enable sigpipe.
        * netsync.cc, main.cc: call the functions from netsync rather than
        globally, so that sigpipe still works for piping output of commands
        such as 'log'.
        * tests/t_netsync_sigpipe.at: test it.
        * testsuite.at: add it.

2005-03-25  Matt Johnston  <matt@ucc.asn.au>

	* monotone.cc: add short options -r, -b, -k, and -m
	for --revision, --branch, --key, and --message respectively.
	* monotone.texi, monotone.1: document them
	* tests/t_short_opts.at: test them
	* testsuite.at: add it

2005-03-24  Nathaniel Smith  <njs@codesourcery.com>

	* tests/t_empty_env.at: New test.
	* testsuite.at: Add it.  Absolutify path to monotone so it will
	work.
	
	* unix/have_smart_terminal.cc (have_smart_terminal): Handle the
	case where TERM is unset or empty.

2005-03-24  Nathaniel Smith  <njs@codesourcery.com>

	* ui.hh (tick_write_nothing): New class.
	* monotone.cc (cpp_main): Enable it.

2005-03-24  Nathaniel Smith  <njs@codesourcery.com>

	* work.cc (build_deletions, build_additions): Fixup after merge.

2005-03-23  Nathaniel Smith  <njs@codesourcery.com>

	* tests/t_cat_file_by_name.at: Check for attempting to cat
	non-existent files.
	* tests/t_empty_id_completion.at: New test.
	* tests/t_empty_path.at: New test.
	* testsuite.at: Add them.
	
	* database.cc (complete): Always generate some sort of limit term,
	even a degenerate one.
	
	* app_state.cc (create_working_copy): Check for null directory.

	* work.cc (build_deletion, build_addition, build_rename): Check
	for null paths.

2005-03-23  Derek Scherger  <derek@echologic.com>

	* Makefile.am UNIX_PLATFORM_SOURCES:
	WIN32_PLATFORM_SOURCES: add have_smart_terminal.cc
	* platform.hh (have_smart_terminal): prototype
	* ui.cc (user_interface): set ticker to dot/count based on
	have_smart_terminal
	* unix/have_smart_terminal.cc: 
	* win32/have_smart_terminal.cc: new file
	
2005-03-23  Derek Scherger  <derek@echologic.com>

	* commands.cc (add): pass list of prefixed file_path's to
	build_additions
	(drop): pass list of prefixed file_path's to build_deletions
	(attr): pass attr_path as a 1 element vector to build_additions
	* work.{cc,hh} (build_addition): rename to...
	(build_additions): this, and accept a vector of paths to be added
	in a single path_rearrangement
	(build_deletion): rename to ...
	(build_deletions): this, and accept a vector of paths to be
	dropped in a single path_rearrangement
	(known_preimage_path): replace manifest and path_rearrangement
	args with a path_set to avoid extracting paths for every file
	(build_rename): adjust for change to known_preimage_path

2005-03-23  Nathaniel Smith  <njs@codesourcery.com>

	* monotone.cc (my_poptFreeContext, cpp_main): Apparently
	poptFreeContext silently changed its return type at some unknown
	time.  Hack around this.

2005-03-23  Nathaniel Smith  <njs@codesourcery.com>

	* monotone.cc (cpp_main): Remove the special code to dump before
	printing exception information, since we no longer dump to the
	screen, so it's always better to have the little status message
	saying what happened to the log buffer at the end of everything.
	* sanity.cc (dump_buffer): Give a hint on how to get debug
	information, when discarding it.
	* work.{hh,cc} (get_local_dump_path): New function.
	* app_state.cc (allow_working_copy): Use it for default
	global_sanity dump path.
	* monotone.texi (Reserved Files): Document MT/debug.
	(Network): Capitalize Bob and Alice (sorry graydon).
	Document new defaulting behavior.

2005-03-23  Nathaniel Smith  <njs@codesourcery.com>

	* work.cc, sanity.cc: Remove tabs.

2005-03-23  Nathaniel Smith  <njs@codesourcery.com>

	* monotone.texi (Network Service): Mention that monotone remembers
	your server/collection.
	(Vars): New section.
	* netsync.cc (process_hello_cmd): Touch more cleaning.
	* tests/t_merge_5.at: More commentary.
	
2005-03-23  Matt Johnston  <matt@ucc.asn.au>

	* tests/t_merge_5.at: new test for a merge which ends up with
	duplicate lines.
	* testsuite.at: add it

2005-03-22  Jeremy Cowgar  <jeremy@cowgar.com>

	* AUTHORS: Added my name
	* app_state.cc, commands.cc, lua.cc, lua.hh, monotone.texi,
	  std_hooks.lua, work.cc, work.hh: Added functionality to
	  read the MT/log file for commit logs. In this revision
	  tests are not yet complete nor is documenation complete
	  but the reading, blanking and creating of MT/log is.

2005-03-22  Nathaniel Smith  <njs@codesourcery.com>

	* vocab_terms.hh: Declare base64<var_name>.
	* database.cc (clear_var, set_var, get_vars): base64-encode
	var_names in the database.
	* monotone.texi (Internationalization): Update description of
	vars.
	* transforms.{cc,hh} ({in,ex}ternalize_var_name): Remove.
	* commands.cc (set, unset, ls_vars): Update accordingly.
	(unset): Error out if the variable doesn't exist.
	* tests/t_vars.at: Verify this works.

	* netcmd.cc (test_netcmd_functions): Properly type arguments to
	{read,write}_hello_cmd_payload.
	(write_hello_cmd_payload): Properly type arguments.
	* netcmd.hh (write_hello_cmd_payload):
	* netsync.cc (queue_hello_cmd): Adjust accordingly.
	(process_hello_cmd): More cleaning.  Also, save new server keys to
	a var, and check old server keys against the var.
	
	* tests/t_netsync_checks_server_key.at: New test.
	* testsuite.at: Add it.  Better docs for some netsync macros,
	while I'm here...
	* tests/t_netsync_absorbs.at: Add 'netsync' keyword.
	
2005-03-22  Nathaniel Smith  <njs@codesourcery.com>

	* tests/t_netsync_absorbs.at: New test.
	* testsuite.at: Add it.

	* netcmd.{cc,hh} (read_hello_cmd_payload): Properly type
	arguments.
	* netsync.cc (dispatch_payload): Adjust accordingly.  Move some
	logic into process_hello_cmd.
	(known_servers_domain): New constant.
	(process_hello_cmd): Tweak arguments appropriately.  Include logic
	formerly in dispatch_payload.  Cleanup.

	No semantic changes.
	
2005-03-21  Nathaniel Smith  <njs@codesourcery.com>

	* monotone.texi (Starting a New Project): Tweak phrasing.

2005-03-21  Nathaniel Smith  <njs@codesourcery.com>

	* commands.cc (process_netsync_client_args): If user specifies
	server/collection and there is no default, set the default.
	* tests/t_netsync_set_defaults.at: New test.
	* testsuite.at: Add it.

2005-03-21  Nathaniel Smith  <njs@codesourcery.com>

	* vocab.hh (var_key): New typedef.
	* database.{cc,hh}: Use it.  Make most var commands take it.
	* commands.cc (set, unset): Adjust accordingly.
	(default_server_key, default_collection_key): New constants.
	(process_netsync_client_args): New function.
	(push, pull, sync): Use it.

	* tests/t_netsync_defaults.at: New test.
	* testsuite.at: Add it.

2005-03-21  Matt Johnston  <matt@ucc.asn.au>

	* change_set.cc: use std::map rather than smap for 
	confirm_unique_entries_in_directories() and confirm_proper_tree()
	since they perform a lot of insert()s.

2005-03-21  Nathaniel Smith  <njs@codesourcery.com>

	* monotone.texi (list tags, list vars, set, unset): Document.
	(Internationalization): Document vars.

2005-03-21  Nathaniel Smith  <njs@codesourcery.com>

	* transforms.{hh,cc} ({in,ex}ternalize_var_{name,domain}): New
	functions.
	* vocab_terms.hh (base64<var_value>): Declare template.
	* database.hh (get_vars): Simplify API.
	* database.cc (get_vars, get_var, var_exists, set_var, clear_var):
	Implement.
	* commands.cc (set, unset): New commands.
	(ls): New "vars" subcommand.
	* tests/t_vars.at: Fix.  Un-XFAIL.
	
2005-03-21  Nathaniel Smith  <njs@codesourcery.com>

	* transforms.{cc,hh}: Remove tabs.

2005-03-20  Nathaniel Smith  <njs@codesourcery.com>

	* tests/t_vars.at: New test.
	* testsuite.at: Add it.

2005-03-20  Nathaniel Smith  <njs@codesourcery.com>

	* schema.sql (db_vars): New table.
	* database.cc (database::database): Update schema id.
	* schema_migration.cc (migrate_client_to_vars): New function.
	(migrate_monotone_schema): Use it.
	* tests/t_migrate_schema.at: Another schema, another test...
	
	* vocab_terms.hh (var_domain, var_name, var_value): New types.
	* database.hh (get_vars, get_var, var_exists, set_var, clear_var):
	Prototype new functions.
	
2005-03-20  Derek Scherger  <derek@echologic.com>

	* file_io.cc (book_keeping_file): return true only if first
	element of path is MT, allowing embedded MT elements
	(walk_tree_recursive): check relative paths for ignoreable book
	keeping files, rather than absolute paths
	(test_book_keeping_file): add fs::path tests for book keeping
	files
	* tests/t_add_intermediate_MT_path.at: un-XFAIL, fix some problems
	with commas, add tests for renames and deletes with embedded MT
	path elements.

2005-03-20  Nathaniel Smith  <njs@codesourcery.com>

	* monotone.texi: Add some missing @sc{}'s.
	* cryptopp/config.h: Use "mt-stdint.h", not <stdint.h>, for
	portability.

2005-03-19  Nathaniel Smith  <njs@codesourcery.com>

	* Makefile.am (EXTRA_DIST): Add UPGRADE and README.changesets.
	* debian/files: Auto-updated by dpkg-buildpackage.

	* This is the 0.17 release.
	
2005-03-18  Nathaniel Smith  <njs@codesourcery.com>

	* Makefile.am (MOST_SOURCES): Add package_{full_,}revision.h.
	* NEWS: Fill in date.
	* debian/copyright: Update from AUTHORS.
	* configure.ac: Bump version number to 0.17.
	* debian/changelog, monotone.spec: Update for release.
	* po/monotone.pot: Auto-updated by distcheck.

2005-03-18  Christof Petig <christof@petig-baender.de>

	* sqlite/*: Imported sqlite version 3.1.6 tree

2005-03-18  Nathaniel Smith  <njs@codesourcery.com>

	* monotone.1, commands.cc, Makefile.am: Fixup after merge.

2005-03-18  Nathaniel Smith  <njs@codesourcery.com>

	* path_component (split_path): Fix bug.
	Also, add unit tests for file.
	* unit_tests.{hh,cc}: Add path_component unit tests.
	
2005-03-18  Nathaniel Smith  <njs@codesourcery.com>

	* Makefile.am: Fixup after merge.
	
2005-03-18  Nathaniel Smith  <njs@codesourcery.com>

	* change_set.cc: Move path_component stuff to...
	* path_component.{hh,cc}: ...these new files.
	* Makefile.am: Add them.

2005-03-18  Matt Johnston  <matt@ucc.asn.au>

	* txt2c.cc: add --no-static option
	* Makefile.am, package_revision.h, package_full_revision.h:
	create revision info files as standalone .c files to speed
	compilation (mt_version.cc doesn't need to recompile each time)

2005-03-17  Derek Scherger  <derek@echologic.com>

	* INSTALL: add note about creating a ./configure script

2005-03-16  Nathaniel Smith  <njs@codesourcery.com>

	* UPGRADE: Finish, hopefully.
	* monotone.texi (db check): Be more clear about what is normally
	checked, and when 'db check' is useful.

2005-03-16  Patrick Mauritz <oxygene@studentenbude.ath.cx>

	* monotone.texi (Hook Reference): Typo.

2005-03-16  Nathaniel Smith  <njs@codesourcery.com>

	* monotone.texi: Add Derek Scherger to the copyright list.
	Various tweaks.
	(Starting a New Project): Rewrite to clarify that only Jim runs
	"setup", and explain why.
	(Network Service): Add a note that most people do use a central
	server, since people on the mailing list seem to perhaps be
	getting the wrong idea.
	(Making Changes): Expand a little on what the "." in "checkout ."
	means, since people seem to accidentally checkout stuff into real
	directories.
	(db check): Add much verbiage on the implications
	of various problems, and how to fix them.  Also clarify some
	wording.
	* NEWS: Small tweaks.
	* UPGRADE: More instructions, not done yet...
	
2005-03-15  Matt Johnston  <matt@ucc.asn.au>

	* commands.cc, monotone.texi, monotone.1: mention that agraph
          output is in VCG format.

2005-03-14  Nathaniel Smith  <njs@codesourcery.com>

	* commands.cc (cat): 'cat file REV PATH'.
	* monotone.texi: Mention it.
	* tests/t_cat_file_by_name.at: New test.
	* testsuite.at: Add it.

2005-03-11  Nathaniel Smith  <njs@codesourcery.com>

	* automate.cc (automate_heads): Remove app.initialize call.
	* revision.cc, revision.hh (calculate_arbitrary_change_set): New
	function.
	(calculate_composite_change_set): Touch more sanity checking.

	* commands.cc (update): Use it.

2005-03-10  Derek Scherger  <derek@echologic.com>

	* app_state.cc (set_restriction): adjust bad path error message
	* commands.cc (get_valid_paths): refactor into ...
	(extract_rearranged_paths): ... this
	(extract_delta_paths): ... this
	(extract_changed_paths): ... this
	(add_intermediate_paths): ... and this
	(restrict_delta_map): new function
	(calculate_restricted_change_set): new function
	(calculate_restricted_revision):
	(ls_missing):
	(revert): rework using new valid path functions
	(do_diff): adjust --revision variants to work with restrictions
	* tests/t_diff_restrict.at: un-XFAIL

2005-03-09  Jon Bright <jon@siliconcircus.com>
	* win32/monotone.iss: Install the many-files version of the
	docs, install the figures, create a start-menu icon for the
	docs.
	* Makefile.am: Make docs generation work with MinGW

2005-03-09  Jon Bright <jon@siliconcircus.com>
	* win32/monotone.iss: Monotone -> monotone

2005-03-09  Jon Bright <jon@siliconcircus.com>
	* win32/monotone.iss: Added an Inno Setup script for 
	generating a Windows installer.  Inno Setup is GPLed, see
	http://www.jrsoftware.org for download

2005-03-09  Jon Bright <jon@siliconcircus.com>
	* t_diff_binary.at: binary.bz.b64 -> binary.gz.b64

2005-03-08  Derek Scherger  <derek@echologic.com>

	* Makefile.am: adjust for fsck rename
	* commands.cc (db fsck): rename to db check and add short help;
	adjust for fsck file renames
	* database.{cc,hh}: minor alignment adjustments
	(get_statistic): remove redundant method
	(info): use count in place of get_statistic
	(count): return unsigned long instead of int
	(get_keys): new method
	(get_public_keys): new method
	(get_private_keys): rewrite using get_keys
	(get_certs): new method to get all certs in database from
	specified table
	(get_revision_certs): ditto
	* fsck.{cc,hh}: rename to...
	* database_check.{cc,hh}: ...this; add key, cert and sane revision
	history checking
	* monotone.1: document db dump/load/check commands
	* monotone.texi: document db check command
	* tests/t_fsck.at: rename to...
	* tests/t_database_check.at: ...this; and add tests for key and
	cert problems
	* testsuite.at: account for new test name

2005-03-08  Nathaniel Smith  <njs@codesourcery.com>

	* ChangeLog: Insert some missing newlines.
	* NEWS: Note file format changes.
	* file_io.cc (tilde_expand): Clarify error message.

2005-03-08  Nathaniel Smith  <njs@codesourcery.com>

	* keys.{cc,hh} (require_password): Simplify interface, do more
	work.
	* rcs_import.cc (import_cvs_repo): Update accordingly.
	* commands.cc (server): Likewise.
	* revision.cc (build_changesets_from_existing_revs) 
	(build_changesets_from_manifest_ancestry): Require passphrase
	early.

2005-03-08  Nathaniel Smith  <njs@codesourcery.com>

	* NEWS, INSTALL, README.changesets: Update in preparation for
	0.17.
	* UPGRADE: New file.
	
	* tests/t_diff_restrict.at: Oops.  XFAIL it.
	
2005-03-08  Jon Bright  <jon@siliconcircus.com>
	
	* win32/process.cc (process_spawn): Escape the parameters,
	surround them with quotes before adding them to the consolidated
	command line string
	* mkstemp.cc (monotone_mkstemp): Now takes a std::string&, and
	returns the *native* form of the path in this.
	* mkstemp.hh: Now always use monotone_mkstemp
	(monotone_mkstemp): Update prototype
	* lua.cc (monotone_mkstemp_for_lua): Use new-style 
	monotone_mkstemp

2005-03-08  Jon Bright  <jon@siliconcircus.com>
	
	* win32/read_password.cc (read_password): Now correctly hides 
	password when run in a Windows console.  Does at least enough in
	a MinGW rxvt console to make sure that you can't see the password.
	* win32/process.cc: Change indentation.
	(process_spawn): Log commands executed, as for unix process.cc

2005-03-07  Nathaniel Smith  <njs@codesourcery.com>

	* tests/t_diff_restrict.at: New test.
	* testsuite.at: Add it.

2005-03-05  Nathaniel Smith  <njs@codesourcery.com>

	* netsync.cc (encountered_error, error): New variable and method.
	(session::session): Initialize encountered_error.
	(write_netcmd_and_try_flush, read_some, write_some): Check it.
	(queue_error_cmd): Consider it like sending a goodbye.
	(process_error_cmd): Throw an exception instead of considering it
	a goodbye.
	(process_data_cmd): Call error() if epochs don't match.
	* tests/t_epoch.at, tests/t_epoch_server.at: More minor tweaks.
	Expect failed pulls to exit with status 0.  This isn't really
	correct, but looks complicated to fix...

2005-03-05  Nathaniel Smith  <njs@codesourcery.com>

	* testsuite.at (NETSYNC_SERVE_N_START): New macro.
	* tests/t_epoch_server.at: Misc. fixes.

	* netsync.cc (session::session): Don't open valve yet.
	(maybe_note_epochs_finished): New method to open
	valve.
	(process_done_cmd, process_data_cmd): Call it.
	(rebuild_merkle_trees): Actually calculate hashes for epoch merkle
	trees.  Also, only include epochs that meet the branch mask.
	(session): Remove unused id_to_epoch map.
	
2005-03-05  Nathaniel Smith  <njs@codesourcery.com>

	* netcmd.cc (read_netcmd_item_type): Handle epoch_item.
	(test_netcmd_functions): Update for new confirm_cmd_payload
	format.
	* netsync.cc (process_confirm_cmd): Cut and paste error.

2005-03-05  Nathaniel Smith  <njs@codesourcery.com>

	* constants.{cc,hh}: Add new epochlen, epochlen_bytes constants.
	* vocab_terms.hh, vocab.hh: Add new epoch_data type.  Add predeclarations
	for it.
	* commands.cc (ls_epochs):
	* revision.cc (
	* database.hh:
	* database.cc: Update for epoch_data.  Add get_epoch, epoch_exists
	methods.
	* epoch.{cc,hh}: New files.
	* netsync.cc: Actually implement epochs-via-merkle code.

2005-03-04  Nathaniel Smith  <njs@codesourcery.com>

	* schema.sql (branch_epochs): Add 'hash' field.
	* schema_migration.cc: Fixup for.
	* database.cc (database): Change schemas.
	* tests/t_migrate_schema.at: Replace epoch db test case with one
	with new schema.

2005-03-03  Nathaniel Smith  <njs@codesourcery.com>

	* netsync.cc (session::id_to_epoch): New variable.
	(session::session): Create refinement and requested item tables
	for epochs.
	(rebuild_merkle_trees): Fill epoch merkle tree and id_to_epoch
	table.

	* netsync.cc (queue_confirm_cmd, process_confirm_cmd) 
	(dispatch_payload, rebuild_merkle_trees): 
	* netcmd.hh:
	* netcmd.cc (read_confirm_cmd_payload, write_confirm_cmd_payload):
	Remove epochs.

2005-02-27  Nathaniel Smith  <njs@codesourcery.com>

	* constants.cc:
	* revision.cc:
	* testsuite.at: 
	* commands.cc:
	* ChangeLog: Fixup after merge.

2005-02-27  Nathaniel Smith  <njs@codesourcery.com>

	* merkle_tree.hh (netcmd_item_type): Add epoch_item.
	* merkle_tree.cc (netcmd_item_type_to_string): Handle epoch_item.

	* packet.hh, packet.cc (struct packet_db_valve): New class.
	* netsync.cc (session): Use a valved writer.

2005-02-26  Nathaniel Smith  <njs@codesourcery.com>

	* merkle_tree.hh: Fix comment.
	Remove prototypes for non-existing functions.

2005-02-26  Nathaniel Smith  <njs@codesourcery.com>

	* tests/t_epoch_unidirectional.at: New test.
	* testsuite.at: Add it.

2005-02-26  Nathaniel Smith  <njs@codesourcery.com>

	* tests/t_epoch.at: Even more paranoid.
	* tests/t_epoch_server.at: New test.
	* testsuite.at: Add it.
	
2005-02-21  Nathaniel Smith  <njs@codesourcery.com>

	* tests/t_epoch.at: Check that netsync only sends relevant
	epochs, and be a little more paranoid.

2005-02-19  Nathaniel Smith  <njs@codesourcery.com>

	* revision.cc (struct anc_graph): Fixup after merge.

2005-02-18  graydon hoare  <graydon@pobox.com>

	* database.cc (set_epoch): Fix SQL.
	* monotone.texi (Rebuilding ancestry): Reword a bit.
	* netcmd.{cc,hh} 
	({read,write}_hello_cmd_payload): Transfer server key with hello.
	({read,write}_confirm_cmd_payload): Transfer epoch list with confirm.
	* netsync.cc: Adapt to changes in netcmd.
	(rebuild_merkle_trees): Set nonexistent epochs to zero before sync.
	* revision.cc (anc_graph): Randomize epochs on rebuild.
	* tests/t_epoch.at: Fix up to test slightly new semantics.

2005-02-07  Nathaniel Smith  <njs@codesourcery.com>

	* monotone.1: Add more db commands.
	* monotone.texi: Document db rebuild.  Add section on rebuilding
	ancestry and epochs.

2005-02-06  graydon hoare  <graydon@pobox.com>

	* commands.cc (db): Add epoch commands.
	(list): Likewise.
	Also remove some unneeded transaction guards.
	* database.{cc,hh} (get_epochs): New function.
	(set_epoch): Likewise.
	(clear_epoch): Likewise.
	Also remove all persistent merkle trie stuff.
	* schema.sql: Add epochs, remove tries.
	* schema_migration.cc: Update.
	* tests/t_epoch.at: New test.
	* tests/t_migrate_schema.at: Update.
	* testsuite.at: Add some new helpers, call t_epoch.at.
	* vocab.hh (epoch_id): Define.
	* vocab_terms.hh (epoch): Define.

2005-02-05  Nathaniel Smith  <njs@codesourcery.com>

	* merkle_tree.hh: Remove mcert_item and fcert_item, rename
	rcert_item to cert_item, renumber to remove gaps left.
	* merkle_tree.cc (netcmd_item_type_to_string):
	* netcmd.cc (read_netcmd_item_type): 
	* netsync.cc: Adjust accordingly.
	
2005-02-05  Nathaniel Smith  <njs@codesourcery.com>

	* constants.cc (constants): Bump netsync protocol version.

2005-03-07  Nathaniel Smith  <njs@codesourcery.com>

	* lua.cc (monotone_spawn_for_lua): Minimal change to get arguments
	in right order.  Still needs hygienic cleanups...
	* tests/t_can_execute.at: Run 'cp' instead of 'touch', because cp
	will actually notice if we pass arguments out of order.
	* testsuite.at: Remove mysterious blank line.
	
2005-03-07  Nathaniel Smith  <njs@codesourcery.com>

	* unix/process.cc (process_spawn): Log command line before
	executing.

2005-03-07  Nathaniel Smith  <njs@codesourcery.com>

	* revision.cc (kill_redundant_edges): Rename back to...
	(kluge_for_3_ancestor_nodes): ...this.  Go back to only cleaning
	up parents of 3+ parent nodes.
	(analyze_manifest_changes): Take a third argument, of files whose
	ancestry needs splitting.
	(construct_revision_from_ancestry): Make more more complex, in
	order to properly track file identity in merges.

2005-03-05  Nathaniel Smith  <njs@codesourcery.com>

	* revision.cc (check_sane_history): Typo.
	
2005-03-05  Nathaniel Smith  <njs@codesourcery.com>

	* revision.hh (check_sane_history): Take an app_state instead of a
	database as an argument.
	* database.cc: Pass an app_state instead of a database as its
	argument. 
	* revision.cc (check_sane_history): Update accordingly.  Add a new
	check for merges, that they are creating consistent changesets
	(even when the common ancestor is outside of the usual
	paranoia-checking search depth).

2005-03-05  Nathaniel Smith  <njs@codesourcery.com>

	* revision.cc (kluge_for_3_ancestor_nodes): Rename to...
	(kill_redundant_edges): ...this.  Kill all redundant edges, not
	just ones on nodes with 3+ parents.  Also, make it actually work.
	
2005-03-05  Nathaniel Smith  <njs@codesourcery.com>

	* revision.cc (kluge_for_3_ancestor_nodes): New method.
	(rebuild_ancestry): Call it.

2005-03-03  Nathaniel Smith  <njs@codesourcery.com>

	* revision.cc (check_sane_history): Print a warning to let the
	user know why things like 'pull' can take so long.
	* netsync.cc: Remove a few tabs.

2005-03-04  Jon Bright  <jon@siliconcircus.com>
	
	* win32/process.cc (process_spawn): Now takes 
	const char * const argv[]
	* unix/process.cc (process_spawn): Ditto.  Cast for call to
	execvp
	(existsonpath): Initialise args in a const way

2005-03-04  Jon Bright  <jon@siliconcircus.com>
	
	* win32/process.cc (process_spawn): Now takes 
	char * const argv[]
	* platform.hh (process_spawn): Ditto
	* unix/process.cc (process_spawn): Ditto
	* lua.cc (monotone_spawn_for_lua): Remove debug code
	* General: Beginning to hate C++'s const rules

2005-03-04  Jon Bright  <jon@siliconcircus.com>
	
	* win32/process.cc (process_spawn): Now takes 
	const char * const *
	* platform.hh (process_spawn): Ditto
	* unix/process.cc (process_spawn): Ditto
	* General: Sorry about all these commits, I'm syncing back and
	forth between Linux and Win32

2005-03-04  Jon Bright  <jon@siliconcircus.com>
	
	* win32/process.cc (process_spawn): Now takes char * const *
	* platform.hh (process_spawn): Ditto
	* unix/process.cc (process_spawn): Ditto
	(existsonpath): argv now const char*[]

2005-03-04  Jon Bright  <jon@siliconcircus.com>
	
	* win32/process.cc: Added forgotten file
	* unix/process.cc: Include stat.h, (process_*) fix compilation
	errors

2005-03-04  Jon Bright  <jon@siliconcircus.com>
	
	* unix/process.cc: Added forgotten file

2005-03-03  Jon Bright  <jon@siliconcircus.com>
	
	* lposix.c: Deleted
	* win32/process.cc: Created, added Win32 versions of functions
	existsonpath, make_executable, process_spawn, process_wait,
	process_kill, process_sleep
	* unix/process.cc: Ditto, for the Unix versions.
	* lua.cc: Add LUA wrappers for the above functions, register
	them with LUA
	* std_hooks.lua (execute, attr_functions->execute, 
	program_exists_in_path): Use the new functions instead of posix
	functions
	* t_can_execute.at (touchhook.lua): Ditto

2005-03-01  Derek Scherger  <derek@echologic.com>

	* app_state.cc (set_restriction): actually ignore ignored files
	rather than trying to validate them

2005-03-01  Derek Scherger  <derek@echologic.com>

	* tests/t_diff_binary.at: new test (bug report)
	* tests/t_command_completion.at: new test
	* tests/t_merge_rename_file_and_rename_dir.at: new test
	* testsuite.at: include new tests
	
2005-02-28  Richard Levitte  <richard@levitte.org>

	* Makefile.am (BUILT_SOURCES_CLEAN): Moved mt-stding.h from here...
	(DISTCLEANFILES): ... to here.  Since mt-stding.h is created by
	config.status, it should only be removed by the distclean target.

2005-02-28  Matt Johnston  <matt@ucc.asn.au>

	* std_hooks.lua: posix.iswin32() == 1, rather than plain boolean
	comparison (0 doesn't compare as false in lua it seems).

2005-02-27  Jon Bright  <jon@siliconcircus.com>
	
	* lposix.c (win32 Pspawn): Search the path
	(win32 Pexistsonpath): Added.  'which' isn't easily available,
	and not available at all from a normal Win32 command shell
	(Piswin32): Added a function for both Unix and Win32 to detect
	if running on Windows
	* std_hooks.lua (program_exists_in_path): Now calls 
	posix.iswin32.  If win32, calls posix.existsonpath, otherwise
	calls which as it always did.

2005-02-27  Jon Bright  <jon@siliconcircus.com>
	
	* lposix.c (win32 Pspawn): Remove dumb strlen bug resulting in
	AVs on commit.

2005-02-27  Jon Bright  <jon@siliconcircus.com>
	
	* t_can_execute.at: Test to see if hooks can execute things
	* testsuite.at: Add t_can_execute

2005-02-27  Jon Bright  <jon@siliconcircus.com>
	
	* lposix.c (win32 Pspawn): Ensure the command string is always
	NUL-terminated.  Also, allocate enough memory for the quotes
	around the command string.

2005-02-27  Jon Bright  <jon@siliconcircus.com>
	
	* xdelta.cc (unittests): Define BOOST_STDC_NO_NAMESPACE, needed
	to compile with the latest MinGW which uses gcc 3.4.2
	* vocab.cc (verify(local_path)): Catch fs::filesystem_error too
	and rethrow this as an informative_failure, thereby fixing the
	Win32 unit tests without disabling anything
	* idna/toutf8.c (stringprep_convert): Fix a potential segfault
	when memory allocation fails.  Potentially security-relevant.
	* tests/t_i18n_file.at: Add a SET_FUNNY_FILENAME macro, which 
	gets a platform-appropriate funny filename (with/without 
	colon).  
	Change references to utf8 to utf-8, iso88591 to iso-8859-1, and
	eucjp to euc-jp, on the grounds that MinGW's iconv knows all
	of the latter and none of the former, but Linux iconv knows all
	of them.  Test now passes one Win32.  I'm presuming we weren't
	deliberately using non-standard names for charsets here.
	* tests/t_i18n_changelog.at: Same charset name changes.
	* tests/t_dump_load.at: Canonicalise dump before loading it
	* tests/t_load_into_existing.at: Ditto
	* tests/t_fmerge.at: Canonicalise fmerge output
	* tests/t_merge_normalization_edge_case.at: Ditto
	* tests/t_unidiff.at: Canonicalise diff output
	* tests/t_largish_file.at: Instead of using dd, which MinGW
	doesn't have, I've generated the file with dd on a nearby Linux
	box, then gziped and b64ed it, and the test case now generates
	it with UNGZB64
	* testsuite.at: Add a comment every 10 tests with the test
	number.  Useful if you're trying to locate which test number
	you're trying to run and only have the filename.  If people 
	hate this, though, please do delete.
	(UNB64_COMMAND) Do special handling for Win32 to avoid
	having to canonicalise the file.
	(UNGZ_COMMAND) Canonicalise the file after ungzipping it.
	* lposix.c: (Pfork, Pexec) Removed, on the grounds that we only
	really want to support fork+exec as a single operation.  fork()
	without exec() could be risky with a child process also having
	our sqlite handles, etc.  exec() could be risky since we 
	wouldn't be exiting gracefully, just dying in the middle of a
	hook.
	(Pspawn) Implemented for both Win32 and Unix.  Does fork/exec
	for Unix, CreateProcess for Win32.  Returns -1 on error, pid on
	success in both cases.
	(Pwait, Pkill, Psleep) Implemented for Win32.  Note that pid is
	not optional for Pwait on Win32.
	* std_hooks.lua: (execute) Now uses spawn()

2005-02-25  Jon Bright  <jon@siliconcircus.com>
	
	* ChangeLog: Add all my previous changes.
	* tests/t_add_owndb.at: Add test for trying to add the db to
	itself.
	* testsuite.at: Call it
	* tests/t_automate_heads.at: Canonicalise stdout output.
	* tests/t_automate_version.at: Use arithmetic comparison against
	wc output instead of string comparison, to avoid problems with
	MinGW's wc, which outputs with initial space-padding
	* tests/t_change_empty_file.at: Canonicalise stdout output 
	and compare manually instead of letting autotest check it
	* tests/t_fmerge_normalize.at: Canonicalise stdout output.
	* tests/t_netsync_single.at: Use NETSYNC_KILLHARD instead of 
	killall, as for the NETSYNC functions in testsuite.at

2005-02-27  Matt Johnston  <matt@ucc.asn.au>

        * main.cc: ignore SIGPIPE so that monotone won't be killed
        unexpectedly upon remote disconnection for netsync

2005-02-27  Nathaniel Smith  <njs@codesourcery.com>

	* idna/idn-int.h: Oops, really add this time.

2005-02-27  Nathaniel Smith  <njs@codesourcery.com>

	* AUTHORS: Add Corey Halpin.
	
	* idna/idn-int.h: New file (don't generate from configure anymore,
	but just ship).
	* configure.ac: Don't generate idna/idn-int.h.  Do generate
	mt-stdint.h.
	* Makefile.am: Adjust for idna/idn-int.h and mt-stdint.h.
	* acinclude.m4: Remove AX_CREATE_STDINT_H, ACX_PTHREAD,
	AC_COMPILE_CHECK_SIZEOF (let aclocal pick them up from m4/
	instead).
	* m4/ax_create_stdint_h.m4:
	* m4/acx_pthread.m4: Update from http://autoconf-archive.cryp.to/
	
	* numeric_vocab.hh: Instead of dancing around which header to
	include, include mt-stdint.h.
	
	* app_state.cc (restriction_includes, set_restriction): Move
	global static 'dot' into these functions, because file_path
	depends on global book_keeping_dir being initialized already, and
	there is no guaranteed order of initialization of C++ statics.
	(Bug reported by Matt Johnston.)
	
2005-02-27  Corey Halpin  <chalpin@cs.wisc.edu>

	* numeric_vocab.hh: Try both stdint.h and inttypes.h.
	* main.cc: OpenBSD has Unix signals too.

2005-02-26  Derek Scherger  <derek@echologic.com>

	* file_io.cc (absolutify): normalize fs::path to remove ..'s
	* tests/t_db_with_dots.at: ensure database path in MT/options
	doesn't contain ..'s

2005-02-25  Jon Bright  <jon@siliconcircus.com>
	
	* ChangeLog: Add all my previous changes.
	* tests/t_add_owndb.at: Add test for trying to add the db to
	itself.
	* testsuite.at: Call it
	* tests/t_automate_heads.at: Canonicalise stdout output.
	* tests/t_automate_version.at: Use arithmetic comparison against
	wc output instead of string comparison, to avoid problems with
	MinGW's wc, which outputs with initial space-padding
	* tests/t_change_empty_file.at: Canonicalise stdout output 
	and compare manually instead of letting autotest check it
	* tests/t_fmerge_normalize.at: Canonicalise stdout output.
	* tests/t_netsync_single.at: Use NETSYNC_KILLHARD instead of 
	killall, as for the NETSYNC functions in testsuite.at

2005-02-25  Nathaniel Smith  <njs@codesourcery.com>

	* vocab.cc (test_file_path_verification): Re-enable some tests
	disabled by Jon Bright, following discussion on IRC concluding
	that they were catching a real bug.

2005-02-24  Nathaniel Smith  <njs@codesourcery.com>

	* tests/t_add_dot.at: Run "add ." in a subdirectory, so as not to
	add the test database.  (Reported by Jon Bright.)

	* AUTHORS: Fix gettext.h copyright note, to not be in the middle
	of libidn copyright note.
	Add Jon Bright.

2005-02-24  Jon Bright  <jon@siliconcircus.com>

	* app_state.cc (prefix): Use string() instead of 
	native_directory_string().  For Unix, these should be equivalent.
	For Win32, I believe string()'s correct (since we compare 
	everywhere against normalized paths with / characters, but 
	native_directory_string produces paths with \ characters on Win32.
	* rcs_file.cc (file_source): Map the map, not the mapping.
	* tests/t_i18n_file.at: Remove colon from filename with symbols.
	I need to return to this and add a proper test for Win32, so we
	only use the colon on non-Win32.
	* testsuite.at: Add a CANONICALISE function, which does nothing
	on Unix and strips out carriage returns from files on Win32.  This
	is useful for being able to compare Monotone's stdout output to
	files on disk.  Add NETSYNC_KILL and NETSYNC_KILLHARD functions,
	to deal with MinGW not having killall (Unix still uses killall,
	though).
	* tests/t_import.at: Add CANONICALISE calls before comparing
	stdout output.
	* tests/t_netsync.at: Likewise
	* tests/t_netsync_single.at: Likewise
	* tests/t_scan.at: Likewise
	* tests/t_versions.at: Likewise
	* tests/t_ls_missing.at: Likewise.  Also, generate missingfoo and
	missingbar files with expected output from ls missing for these
	files being missing and compare against those.

2005-02-24  Derek Scherger  <derek@echologic.com>

	* app_state.{cc,hh} (add_restriction): rename to ...
	(set_restriction) this; and add path validation
	* commands.cc (get_valid_paths): new function
	(get_path_rearrangement) remove restricted include/exclude variant
	(calculate_restricted_revision) get valid paths and use to set up
	restriction
	(status, ls_unknown, commit, do_diff) pass args to
	calculate_restricted_revision to valid restriction paths
	(ls_missing, revert) get valid paths and use to set up restriction
	* tests/t_checkout_options.at: remove bug report priority (it's
	fixed!)
	* tests/t_diff_added_file.at: add --revision options to diff
	* tests/t_restrictions.at: remove invalid paths from ls unknown
	and ls ignored
	* tests/t_restrictions_warn_on_unknown.at: un-XFAIL
	
2005-02-23  Derek Scherger  <derek@echologic.com>

	* commands.cc (ls_missing): replace duplicated code with call to
	calculate_base_revision

2005-02-23  Jon Bright  <jon@siliconcircus.com>
	
	* vocab.cc (test_file_path_verification): Disable foo//nonsense
	test for Win32, add tests for UNC paths.  This was the only
	failing unit test on Win32.

2005-02-23  Jon Bright  <jon@siliconcircus.com>

	* txt2c.cc (main): Don't claim the file was generated from 
	--strip-trailing if that option's used.

2005-02-23  Jon Bright  <jon@siliconcircus.com>

	* app_state.cc: Add include of io.h for Win32, for chdir()
	* file_io.cc (get_homedir): Correct assertion (remove bracket)
	* lua/lposix.c, lua/modemuncher.c: Remove all references to
	functions and modes that don't exist on Win32.
	* monotone.cc: Include libintl.h on Win32
	
2005-02-21  Nathaniel Smith  <njs@codesourcery.com>

	* file_io.cc (get_homedir): Add more comments and logging to Win32
	version.  Also, only check HOME under Cygwin/MinGW.

2005-02-21  Derek Scherger  <derek@echologic.com>

	* Makefile.am: merge fixup
	
2005-02-21  Derek Scherger  <derek@echologic.com>

	* Makefile.am: add fsck.{cc,hh}
	* commands.cc(check_db): move to ...
	* fsck.{cc,hh}: here and do lots more checking
	* database.{cc,hh}(get_ids): new method
	(get_file_ids,get_manifest_ids,get_revision_ids): more new methods
	* tests/t_fsck.at: new test
	* testsuite.at: call it
	
2005-02-21  Nathaniel Smith  <njs@codesourcery.com>

	* commands.cc (commit): Simplify chatter.

2005-02-21  Nathaniel Smith  <njs@codesourcery.com>

	* file_io.cc (get_homedir): Check more environment variables in
	Win32 version.

2005-02-21  Nathaniel Smith  <njs@codesourcery.com>

	* file_io.cc: Remove tabs.

2005-02-21  Nathaniel Smith  <njs@codesourcery.com>

	* smap.hh (smap): Remove leading underscores, add comments.

2005-02-20  Nathaniel Smith  <njs@codesourcery.com>

	* std_hooks.lua (merge2, merge3): Check for DISPLAY before
	invoking gvim.

2005-02-20  Julio M. Merino Vidal  <jmmv@menta.net>

	* ChangeLog: Use tabs for indentation rather than spaces.  Drop
	trailing whitespace.  While here, fix a date by adding zeros before
	the month and the day number.

2005-02-20  Julio M. Merino Vidal  <jmmv@menta.net>

	* gettext.h: Add file.
	* AUTHORS: Mention that it comes from the GNU Gettext package.
	* Makefile.am: Distribute it.
	* sanity.hh: Use gettext.h rather than libintl.h so that --disable-nls
	works.  Also improves portability, according to the GNU Gettext
	manual.

2005-02-19  Derek Scherger  <derek@echologic.com>

	* automate.cc (automate_heads): remove bogus call to 
	app.allow_working_copy() which is called in cpp_main
	* database.cc (check_sqlite_format_version): don't check database
	version when "file" is really a directory; add filename to error
	message
	(sql): check for empty database early, even though this seems
	impossible as absolutify changes "" into path to working dir;
	convert to use N-style assertions; add check to ensure "file" is
	not really a directory
	* tests/t_db_missing.at: new test for above problems
	* testsuite.at: call it

2005-02-19  Nathaniel Smith  <njs@codesourcery.com>

	* tests/t_add_intermediate_MT_path.at: Tighten up.

	* tests/t_merge_3.at: New test.
	* tests/t_merge_4.at: Likewise.
	* testsuite.at: Add them.

2005-02-19  Ole Dalgaard  <josua+monotone@giraffen.dk>

	* configure.ac: Check for 64-bit versions of Boost static
	libraries.

2005-02-18  Julio M. Merino Vidal  <jmmv@menta.net>

	* INSTALL:
	* configure.ac: Improve Boost detection by trying several possible
	library suffixes before aborting.

2005-02-18  graydon hoare  <graydon@pobox.com>

	* change_set.cc
	(apply_change_set): Avoid fast path when there are adds.
	(apply_path_rearrangement): Likewise.

2005-02-18  graydon hoare  <graydon@pobox.com>

	* automate.cc (automate_heads): Fix initialize() call.
	* change_set.{cc,hh}
	(apply_path_rearrangement): Add quick version.
	* revision.cc
	(check_sane_history): Use quick version of apply_change_set.
	* work.cc
	(build_addition): Use quick version of apply_path_rearrangement.
	(known_preimage_path): Likewise.
	* testsuite.at: Fix definitions of _ROOT_DIR, add --norc some
	places.
	* AUTHORS: Mention Daniel.

2005-02-18  Daniel Berlin  <dberlin@dberlin.org>

	* xdelta.cc (compute_delta_insns): Correct 1-byte-source bug.

2005-02-18  graydon hoare  <graydon@pobox.com>

	* Makefile.am (MOST_SOURCES): Add smap.hh.

2005-02-18  graydon hoare  <graydon@pobox.com>

	* basic_io.{cc,hh}: Inline some stuff.
	* change_set.cc: Use smap various places, reduce to 32-bit tids.
	* commands.cc: Use shared_ptr<change_set> everywhere.
	* netsync.cc: Likewise.
	* rcs_import.cc: Likewise.
	* revision.{cc,hh}: Likewise.
	* smap.hh: New file.

2005-02-18  Julio M. Merino Vidal  <jmmv@menta.net>

	* INSTALL:
	* configure.ac: Improve Boost detection by trying several possible
	library suffixes before aborting.

2005-02-17  Derek Scherger  <derek@echologic.com>

	* tests/t_add_intermediate_MT_path.at: new test
	* testsuite.at: call it

2005-02-17  Julio M. Merino Vidal  <jmmv@menta.net>

	* testsuite.at:
	* tests/t_change_empty_file.at: Verify that modifying an empty file
	creates a patch revision rather than an add/delete sequence.  The
	incorrect behavior was reported in bug #9964.

2005-02-17  Derek Scherger  <derek@echologic.com>

	* app_state.{cc,hh} (app_state): initialize search root
	(initialize): boolean signature variant renamed to ...
	(allow_working_copy): this; add explicit search root; move
	requirement for working copy to ...
	(require_working_copy): this new method
	(initialize): string signature variant renamed to ...
	(create_working_copy): this
	(set_root): new method
	* commands.cc: remove app.initialize(false) calls; replace
	app.initialize(true) with app.require_working_copy(); replace
	app.initialize(dir) with app.create_working_copy(dir)
	(checkout): ensure revision is member of specified branch
	* file_io.{cc,hh} (find_working_copy): stop search at --root if
	specified
	* monotone.cc (OPT_ROOT): new option
	(cpp_main): call app.allow_working_copy() before executing
	commands to always read default options
	* monotone.1: add --root option
	* monotone.texi: add --root option
	* tests/t_checkout_noop_on_fail.at: un-XFAIL
	* tests/t_checkout_options.at: un-XFAIL, add check for specified
	revision not in specified branch
	* testsuite.at: add --root option to MONOTONE to prevent searching
	above test dir
	* vocab.cc: remove redundant forward declaration

2005-02-16  Derek Scherger  <derek@echologic.com>

	* commands.cc (revert): don't rewrite unchanged files
	* tests/t_revert_unchanged.at: new test
	* testsuite.at: call it

2005-02-12  Derek Scherger  <derek@echologic.com>

	* database.cc (sqlite3_unpack_fn): new function for viewing
	base64, gzipped data
	(install_functions): install it
	(rehash): remove unused obsolete fcerts ticker

2005-02-17  Nathaniel Smith  <njs@codesourcery.com>

	* debian/changelog: s/graydon@mogo/graydon@pobox.com/, to make
	lintian happy.
	* debian/rules (config.status): Remove --with-bundled-adns.
	* debian/control (Build-Depends): Don't Build-Depend on libpopt,
	only libpopt-dev.
	* .mt-attrs (debian/control): Make executable.

2005-02-17  Nathaniel Smith  <njs@codesourcery.com>

	* tests/t_undo_update.at: Stupid typo.
	* tests/t_largish_file.at: New test.
	* testsuite.at: Add it.

	* commands.cc (push, pull, sync): Remove misleading "..." from
	help text.

2005-02-16  Julio M. Merino Vidal  <jmmv@menta.net>

	* Makefile.am: Append $(BOOST_SUFFIX) to -lboost_unit_test_framework
	to fix 'make check' on systems where boost libraries can only be
	found by passing the exact suffix as part of the name.

2005-02-16  Julio M. Merino Vidal  <jmmv@menta.net>

	* monotone.texi: Fix a typo (hexidecimal to hexadecimal).  Also
	change an example command to append stuff to ~/.monotonerc, instead
	of completely destroying the possibily existing file.  Addresses
	bug #11136.

2005-02-16  Julio M. Merino Vidal  <jmmv@menta.net>

	* cryptopp/config.h: Use uint{8,16,32,64}_t as size types instead of
	trying to match them to unsigned char/int/long/long long respectively.
	Should fix build on FreeBSD/sparc64, as seen in bug #10203.

2005-02-16  Julio M. Merino Vidal  <jmmv@menta.net>

	* INSTALL:
	* Makefile.am:
	* configure.ac: Add the --disable-large-file option to manually
	disable large file support from the builtin sqlite (compatibility
	with old systems and FAT).  Addresses bug #8380.

2005-02-16  Nathaniel Smith  <njs@codesourcery.com>

	* tests/t_undo_update.at: New todo.
	* testsuite.at: Add it.

2005-02-15  Nathaniel Smith  <njs@codesourcery.com>

	* monotone.1: Add cursory note about "automate".
	* monotone.texi: Synchronize with manpage.

2005-02-15  Nathaniel Smith  <njs@codesourcery.com>

	* automate.cc: Add "Error conditions" to the standard comment
	sections.

	* monotone.texi (Scripting): New section.
	(Automation): New section.

	* tests/t_automate_heads.at: Test behavior with nonexistent
	branch.

2005-02-14  Nathaniel Smith  <njs@codesourcery.com>

	* tests/t_merge_normalization_edge_case.at: New test.
	* testsuite.at: Add it.

	* diff_patch.cc (normalize_extents): Soften the warning message
	now that we have one test case.

2005-02-14  Matthew A. Nicholson  <mnicholson@digium.com>

	* std_hooks.lua: Add vimdiff merge hooks.

2005-02-14  Nathaniel Smith  <njs@codesourcery.com>

	* std_hooks.lua: Remove tabs.

2005-02-14  Nathaniel Smith  <njs@codesourcery.com>

	* tests/t_automate_heads.at: New test.
	* tests/t_automate_version.at: New test.
	* testsuite.at: Add then.

	* commands.cc (automate): Fix documentation string.
	* automate.cc: Much more structured documentation comments.

2005-02-13  Nathaniel Smith  <njs@codesourcery.com>

	* automate.{cc,hh}: New files.
	* commands.cc: New command "automate".

2005-02-13  Nathaniel Smith  <njs@codesourcery.com>

	* monotone.texi (Creating a Database): Fix typo, clarify
	conventions for database management following question on mailing
	list.

2005-02-12  graydon hoare  <graydon@pobox.com>

	* change_set.{cc,hh}: Correct code to pass newly-added unit tests.

2005-02-10  Derek Scherger  <derek@echologic.com>

	* monotone.1: update for restrictions
	* monotone.texi: sync with manpage

2005-02-09  Derek Scherger  <derek@echologic.com>

	* cert.cc (cert_revision_testresult): allow pass/fail testresult
	values
	* commands.cc (testresult): likewise
	* commands.cc (do_diff): disallow restriction of non-working copy
	diffs
	* monotone.texi: update for restrictions

2005-02-08  graydon hoare  <graydon@pobox.com>

	* database.cc (version_cache::set): Fix bad expiry logic.

2005-02-08  Nathaniel Smith  <njs@codesourcery.com>

	* change_set.cc (check_sane): Null sources are only valid for
	adds.

2005-02-07  Nathaniel Smith  <njs@codesourcery.com>

	* database.cc (struct version_cache): Fix invariant in cache
	clearing logic.

2005-02-06  Nathaniel Smith  <njs@codesourcery.com>

	* change_set.cc: Add a few more invariants; add lots and lots of
	unit tests.

2005-02-06  graydon hoare  <graydon@pobox.com>

	* change_set.cc: Use hash_map in a few places.
	(confirm_unique_entries_in_directories): Fix invariants.
	* constants.{cc,hh} (db_version_cache_sz): New constant.
	* database.cc (version_cache): New structure.
	(get_version): Use it.
	* interner.hh: Rewrite to use hash_map and vector.
	* tests/t_no_rename_overwrite.at: Tweak return codes.

2005-02-06  Nathaniel Smith  <njs@codesourcery.com>

	* ui.hh (ensure_clean_line): New method.
	* ui.cc (inform): Use it.
	* keys.cc (get_passphrase): Call it before prompting for passphrase.

2005-02-06  Nathaniel Smith  <njs@codesourcery.com>

	* database.cc (info): Report more statistics.

	* ROADMAP: Remove finished items.

	* revision.cc (analyze_manifest_changes): Childs cannot be null,
	that makes no sense.
	(add_node_for_old_manifest): Log node names, don't print it.
	(construct_revision_from_ancestry): Partially rewrite to handle
	root nodes explicitly.
	(build_changesets_from_existing_revs): Don't put the null revision
	in the ancestry graph, to match changesetify logic.
	(add_node_for_old_revision): Enforce decision that the ancestry
	graph not contain the null revision.

	(anc_graph::heads): Remove.
	(add_node_ancestry): Don't try creating it; logic was broken
	anyway.
	(rebuild_from_heads): Rename to...
	(rebuild_ancestry): ...this.  Calculate head set correctly.

2005-02-05  Nathaniel Smith  <njs@codesourcery.com>

	* change_set.cc (compose_path): Add more invariants.

2005-02-05  Nathaniel Smith  <njs@codesourcery.com>

	* monotone.cc (cpp_main): Log command line, to help interpret the
	logs people send in.

2005-02-05  Nathaniel Smith  <njs@codesourcery.com>

	* revision.cc (check_sane): Turn off this invariant when
	global_sanity.relaxed.

2005-02-03  Nathaniel Smith  <njs@codesourcery.com>

	* tests/t_load_into_existing.at: Oops, really add it too, sigh.

2005-02-03  Nathaniel Smith  <njs@codesourcery.com>

	* tests/t_need_mt_revision.at: Oops, really add it.

2005-02-03  Nathaniel Smith  <njs@codesourcery.com>

	* interner.hh (interner::intern): Add version taking a bool&, so
	callers can tell whether this string has previously been checked.
	* change_set.cc: Use new interned string identifier
	'path_component's instead of file_path's for components of paths;
	sanity-check each component exactly once.

2005-02-03  Nathaniel Smith  <njs@codesourcery.com>

	* database.cc (load): Check for existence of target database.
	* tests/t_load_into_existing.at: New test.
	* testsuite.at: Add it.

2005-02-03  Nathaniel Smith  <njs@codesourcery.com>

	* tests/t_checkout_dir.at: Also check that checkout to unwriteable
	directory fails.
	* tests/t_branch_checkout.at: New test.
	* testsuite.at: Add it.

	* app_state.cc (initialize): Simplify working directory
	initialization, and improve error handling.

	* keys.cc (get_passphrase): Disallow empty passphrases early
	(before they trigger an invariant down the line...).

2005-02-03  Nathaniel Smith  <njs@codesourcery.com>

	* update.cc (pick_update_candidates): Add I().
	* commands.cc (calculate_base_revision): Remove 'rev' argument,
	which was never set and callers never used.
	(calculate_base_manifest, calculate_current_revision)
	(calculate_restricted_revision, revert): Update correspondingly.
	(update): Check for null old revision.

	* main.cc (main): Make exit status 3 if we caught an unhandled
	exception, in particular so the testsuite can tell the difference
	between an error handled cleanly and an error caught by an
	invariant.
	* tests/t_update_null_revision.at: New test.
	* testsuite.at: Add it.

2005-02-03  Nathaniel Smith  <njs@codesourcery.com>

	* main.cc: Remove tabs.

2005-02-02  Nathaniel Smith  <njs@codesourcery.com>

	* change_set.cc (extract_first): Rename to...
	(extract_pairs_and_insert): ...this.
	(path_rearrangement::check_sane): Use it to add additional
	checks.

	* work.hh: Update comments (MT/manifest doesn't exist
	anymore...).

	* tests/t_need_mt_revision.at: New test.
	* testsuite.at: Add it.
	* commands.cc (get_revision_id): Require MT/revision to exist.
	(setup): Create MT/revision.

2005-02-02  Nathaniel Smith  <njs@codesourcery.com>

	* work.hh: Remove tabs.

2005-02-03  graydon hoare  <graydon@pobox.com>

	* tests/t_i18n_changelog.at: New test.
	* testsuite.at: Run it.
	* lua/lposix.c: New file.
	* lua/modemuncher.c: New file
	* lua.cc: Load posix library.
	* lua/liolib.c: Disable execute and popen.
	* std_hooks.lua: Remove io.execute uses.
	* AUTHORS: Update to mention lposix.c, modemuncher.c.
	* Makefile.am: Likewise.

2005-02-01  Nathaniel Smith  <njs@codesourcery.com>

	* tests/t_rebuild.at: Beef up test in response to possible
	problems reported by Derek Scherger.

2005-01-31  Nathaniel Smith  <njs@codesourcery.com>

	* rcs_import.cc (store_manifest_edge): Don't try to store deltas
	to the null manifest.
	(import_cvs_repo): Root revision has null manifest, not empty
	manifest.
	* revision.cc (check_sane): More invariants.

2005-01-28  graydon hoare  <graydon@pobox.com>

	* database.{cc,hh}: More netsync speed tweaks.
	* netsync.cc: Likewise.

2005-01-27  Nathaniel Smith  <njs@codesourcery.com>

	* tests/t_restrictions_warn_on_unknown.at: New test.
	* testsuite.at: Add it.

2005-01-27  Derek Scherger  <derek@echologic.com>

	* commands.cc (attr): adjust for subdir; ensure files exist
	* tests/t_attr.at: improve setup description
	* tests/t_attributes.at: improve setup description so that
	testsuite -k attr runs this test; check for attributes on missing
	files
	* tests/t_subdir_attr.at: new test
	* testsuite.at: fix dutch spelling of monotone; call new test

2005-01-27  Nathaniel Smith  <njs@codesourcery.com>

	* change_set.hh (null_id): New function.
	* revision.cc (analyze_manifest_changes): Fix typo, use null_id.
	* tests/t_rebuild.at: Un-XFAIL.

2005-01-27  Nathaniel Smith  <njs@codesourcery.com>

	* tests/t_rebuild.at: Add priority tag.

	* tests/t_cvsimport.at: Be more thorough.

	* rcs_import.cc (store_edge): Rename to...
	(store_manifest_edge): ...this.  Remove revision arguments, and
	remove storing of revision.
	(import_states_recursive): Update accordingly.
	Add 'revisions' argument; update it instead of trying to write
	revisions now.
	(import_states_by_branch): Add 'revisions' argument.
	(import_cvs_repo): Add a stage 3 that writes out the revisions
	accumulated in the 'revisions' vector.

2005-01-27  graydon hoare  <graydon@pobox.com>

	* AUTHORS: Mention Georg.
	* change_set.cc: Null out names which are in null directories.
	* commands.cc (reindex): Remove COLLECTION argument.
	* database.{cc,hh} (get_revision_certs):
	Add brute force "load all certs" method.
	* merkle_tree.{cc,hh}: Modify to use memory rather than disk.
	* netsync.{cc,hh}: Likewise.
	* packet.hh (manifest_edge_analyzer): Kill dead code.

2005-01-26  Nathaniel Smith  <njs@codesourcery.com>

	* mt_version.cc (print_full_version): Include system flavour.

2005-01-26  Nathaniel Smith  <njs@codesourcery.com>

	* tests/t_rebuild.at: New test.
	* testsuite.at: Add it.

2005-01-26  Nathaniel Smith  <njs@codesourcery.com>

	* tests/t_checkout_noop_on_fail.at: Clarify description and XFAIL.

	* tests/t_approval_semantics.at: New TODO.
	* tests/t_monotone_agent.at: New TODO.
	* testsuite.at: Add them.

2005-01-25  Nathaniel Smith  <njs@codesourcery.com>

	* tests/t_checkout_noop_on_fail.at: New test.
	* testsuite.at: Add it.
	(RAW_MONOTONE): Add $PREEXECUTE to definition.

2005-01-25  Nathaniel Smith  <njs@codesourcery.com>

	* change_set.cc (extend_renumbering_from_path_identities): Add
	invariant.
	(extend_renumbering_via_added_files): Likewise.

	* constants.hh (maxbytes, postsz): Remove dead constants.
	(verify_depth): New constant.
	* constants.cc: Likewise.
	* revision.hh (check_sane_history): New function.
	* revision.cc (check_sane_history): Likewise.
	* database.cc (put_revision): Sanity check revision and revision
	history before storing it.
	This breaks cvs import.  Why?

	* update.cc (find_deepest_acceptable_descendent): Remove.
	(acceptable_descendent, calculate_update_set): New functions.
	(pick_update_candidates): Use 'calculate_update_set'.
	* tests/t_update_2.at: Un-XFAIL.
	* tests/t_ambig_update.at: Un-XFAIL.

	* tests/t_no_rename_overwrite.at: New test.
	* tests/t_cdiff.at: New test placeholder.
	* testsuite.at: Add them.
	(MONOTONE): Prefix command line with $PREEXECUTE to e.g. support
	running under Valgrind.

2005-01-25  Matt Johnston  <matt@ucc.asn.au>

	* cert.cc: ignore whitespace when comparing private keys
	from the database and with the lua hook
	* tests/t_lua_privkey.at: new test
	* testsuite.at: run it

2005-01-23  Derek Scherger  <derek@echologic.com>

	* commands.cc (restrict_rename_set): include renames if either
	name is present in restriction
	(calculate_base_revision): remove unused variant
	(calculate_current_revision): remove unsed variable
	(calculate_restricted_revision): remove unsed variable
	(ls_missing): remove unsed variable
	(revert): rewrite with restrictions
	* tests/t_revert.at: test partial reverts adjust MT/work properly
	* tests/t_revert_dirs.at: un-XFAIL
	* tests/t_revert_rename.at: un-XFAIL; revert rename via both names

2005-01-23  Derek Scherger  <derek@echologic.com>

	* tests/t_revert_rename.at: remove extra MONOTONE_SETUP
	attempt revert by both original name and new name

2005-01-23  Derek Scherger  <derek@echologic.com>

	* tests/t_revert_rename.at: New test.
	* testsuite.at: Add it.

2005-01-22  Derek Scherger  <derek@echologic.com>

	* tests/t_revert_dirs.at: New test.
	* testsuite.at: Add it.

2005-01-22  Nathaniel Smith  <njs@codesourcery.com>

	* configure.ac (AC_INIT): Set bug-reporting address to list
	address, rather than Graydon's personal email.
	* diff_patch.cc (normalize_extents): Use it.
	* ui.cc (fatal): Likewise.

	* tests/t_vcheck.at: New priority "todo", tweak descriptive text.

2005-01-22  Nathaniel Smith  <njs@codesourcery.com>

	* tests/t_delete_dir.at: Add more commentary.

	* tests/t_rename_dir_patch.at: New test.
	* tests/t_delete_dir_patch.at: New test.
	* testsuite.at: Add them.

2005-01-22  Nathaniel Smith  <njs@codesourcery.com>

	* change_set.cc (apply_change_set): Add invariants.
	* tests/t_rename_dir_cross_level.at: New test.
	* tests/t_rename_added_in_rename.at: New test.
	* tests/t_rename_conflict.at: New test.
	* testsuite.at: Add them.

2005-01-21  Nathaniel Smith  <njs@codesourcery.com>

	* tests/t_ambig_update.at: Update comments.

	* tests/t_update_2.at: New test from Georg-W. Koltermann
	<Georg.Koltermann@mscsoftware.com>.
	* testsuite.at: Add it.

2005-01-20  Nathaniel Smith  <njs@codesourcery.com>

	* tests/t_lca_1.at: New bug report.
	* testsuite.at: Add it.

2005-01-19  Nathaniel Smith  <njs@codesourcery.com>

	* commands.cc (merge): Improve merge chatter.
	(do_diff): Don't print anything when there are no
	changes.

2005-01-19  Nathaniel Smith  <njs@codesourcery.com>

	* tests/t_db_with_dots.at: New test.
	* testsuite.at: Add it.

2005-01-19  Patrick Mauritz <oxygene@studentenbude.ath.cx>

	* Makefile.am (%.h, package_revision.h, package_full_revision.h):
	Don't update target file if no change has occurred, to reduce
	unnecessary rebuilds.

2005-01-18  Nathaniel Smith  <njs@codesourcery.com>

	* rcs_import.cc (cvs_key): Initialize struct tm to all zeros, to
	stop garbage sneaking in -- thanks to Zack Weinberg for pointing
	this out.  Also, handle 2 digit years properly on WIN32.

2005-01-18  Nathaniel Smith  <njs@codesourcery.com>

	* rcs_import.cc: Remove tabs.

2005-01-19  Matt Johnston  <matt@ucc.asn.au>

	* database.cc: Pass filename to check_sqlite_format_version as a
	fs::path, so that it doesn't get passed as a freshly created fs::path
	with default checker (which disallows '.foo' path components)

2005-01-19  Nathaniel Smith  <njs@codesourcery.com>

	* netsync.cc (session, process_confirm_cmd, dispatch_payload):
	Back out some over-zealous changes that broke netsync
	compatibility.  Probably should redo later, when have a chance to
	bump netsync protocol number, but we're not ready for that now.

2005-01-19  Nathaniel Smith  <njs@codesourcery.com>

	* tests/t_subdir_revert.at: New test.
	* tests/t_subdir_rename.at: New test.
	* testsuite.at: Add them.

2005-01-18  Nathaniel Smith  <njs@codesourcery.com>

	* tests/t_subdir_add.at: New test.
	* tests/t_subdir_drop.at: New test.
	* testsuite.at: Add them.
	* tests/t_delete_dir.at: Implement it.

2005-01-19  Nathaniel Smith  <njs@codesourcery.com>

	* netcmd.cc: Remove tabs.

2005-01-19  Nathaniel Smith  <njs@codesourcery.com>

	* merkle_tree.cc: Remove tabs.

2005-01-18  Nathaniel Smith  <njs@codesourcery.com>

	* rcs_import.cc (cvs_key): Initialize struct tm to all zeros, to
	stop garbage sneaking in -- thanks to Zack Weinberg for pointing
	this out.  Also, handle 2 digit years properly on WIN32.

2005-01-18  Nathaniel Smith  <njs@codesourcery.com>

	* rcs_import.cc: Remove tabs.

2005-01-18  Nathaniel Smith  <njs@codesourcery.com>

	* monotone.texi: Undocument mcerts, fcerts; rename rcerts to
	certs.
	* monotone.1: Likewise.

2005-01-18  Nathaniel Smith  <njs@codesourcery.com>

	* commands.cc (restrict_rename_set): Fix types to compile with old
	rename_set gunk removed.
	Alter logic to yell if a rename crosses the restriction boundary,
	rather than silently ignore it.

2005-01-19  graydon hoare  <graydon@pobox.com>

	* commands.cc: Fix up some merge breakage.
	* tests/t_add_dot.at: Un-XFAIL.
	* testsuite.at: Run "setup ." before "db init".

2005-01-09  Derek Scherger  <derek@echologic.com>

	* commands.cc (get_path_rearrangement): new function/signature for
	splitting restricted rearrangements
	(calculate_restricted_revision): use it and update to work
	similarly to calculate_current_revision
	(trusted): call app.initialize(false)
	(ls_missing): adjust for new get_path_rearrangement
	(attr): call app.initialize(true)
	(diff): merge cleanup
	(lca, lcad, explicit_merge): call app.initialize(false)
	* app_state.cc (constructor): set database app state
	(load_rcfiles): add required booleans
	* lua.{cc,hh} (load_rcfile): add required boolean
	* tests/t_add.at:
	* tests/t_diff_added_file.at:
	* tests/t_disapprove.at:
	* tests/t_drop_missing.at:
	* tests/t_heads.at:
	* tests/t_heads_discontinuous_branch.at:
	* tests/t_i18n_file.at:
	* tests/t_log_nonexistent.at:
	* tests/t_merge_add_del.at:
	* tests/t_netsync.at:
	* tests/t_netsync_pubkey.at:
	* tests/t_netsync_single.at:
	* tests/t_persistent_server_keys.at:
	* tests/t_persistent_server_revision.at:
	* tests/t_remerge.at:
	* tests/t_tags.at:
	* tests/t_update_missing.at:
	* tests/t_update_to_revision.at: add --message option to commits
	* tests/t_merge2_add.at:
	* tests/t_merge2_data.at:
	* tests/t_netsync_unrelated.at: create working directory with new
	setup command
	* tests/t_erename.at: update for revisions
	* tests/t_no_change_deltas.at: add --revision options to diff
	* tests/t_restrictions.at: remove some cruft and update to work
	with revisions
	* tests/t_subdirs.at: pass correct --rcfile and --db options from
	within subdir
	* testsuite.at (REVERT_TO): remove MT dir before checkout, which
	now fails if MT exists, replace checkout MT/options with old
	MT/options
	(COMMIT): add --message option to commit macro
	* work.cc (read_options_map): don't overwrite option settings when
	reading options map so that command line settings take precedence

2005-01-18  Nathaniel Smith  <njs@codesourcery.com>

	* netsync.cc: Partially fix comment (s/manifest/revision/ etc.).
	(dispatch_payload): Ignore mcert and fcert refinement requests,
	instead of dying on them.  Hack, but I think it should let this
	netsync continue to interoperate with old netsync...

2005-01-18  Nathaniel Smith  <njs@codesourcery.com>

	* vocab.hh: Remove file<cert>.
	* vocab.cc: Likewise.
	* packet_types.hh: Remove file.
	* Makefile.am (MOST_SOURCES): Remove packet_types.hh and mac.hh.

2005-01-18  Nathaniel Smith  <njs@codesourcery.com>

	* netsync.cc (process_confirm_cmd): Don't try refining mcert and
	fcert trees.
	Remove other dead/pointless code.

2005-01-18  Nathaniel Smith  <njs@codesourcery.com>

	* database.hh: Remove file cert stuff.
	* netsync.cc (data_exists): We don't have file/manifest certs.
	(load_data): Likewise.

2005-01-18  Nathaniel Smith  <njs@codesourcery.com>

	* netsync.cc (process_data_cmd): Ignore file/manifest certs.

	* database.cc (struct valid_certs): Don't support file certs.
	(rehash): No file certs.
	(file_cert_exists): Remove.
	(put_file_cert): Remove.
	(get_file_certs): Remove.

2005-01-18  Nathaniel Smith  <njs@codesourcery.com>

	* packet.cc (class delayed_manifest_cert_packet):
	(class delayed_file_cert_packet): Remove.
	(packet_db_writer::consume_file_cert, consume_manifest_cert)
	(packet_writer::consume_file_cert, consume_manifest_cert)
	Remove.
	(struct feed_packet_consumer): Don't support mcert/fcert packets.
	(extract_packets): Likewise.
	(packet_roundabout_test): Test revision certs, not manifest/file
	certs.

	* packet.hh (packet_consumer::consume_file_cert):
	(packet_consumer::consume_manifest_cert):
	(packet_writer::consume_file_cert):
	(packet_writer::consume_manifest_cert):
	(packet_db_writer::consume_file_cert):
	(packet_db_writer::consume_manifest_cert):
	Remove.

	* lua.hh (hook_get_file_cert_trust): Remove.
	* lua.cc (hook_get_file_cert_trust): Remove.

2005-01-18  Nathaniel Smith  <njs@codesourcery.com>

	* cert.hh (erase_bogus_certs): Re-add manifest cert version.

	* monotone.texi (Hook Reference): Remove documentation of
	get_{file,manifest}_cert_trust.

2005-01-18  Nathaniel Smith  <njs@codesourcery.com>

	* cert.cc (erase_bogus_certs): Re-add manifest cert version.
	(bogus_cert_p): Likewise.

2005-01-18  Nathaniel Smith  <njs@codesourcery.com>

	* cert.hh (rename_edge):
	(rename_set):
	(calculate_renames):
	(rename_cert_name): Remove.
	(cert_file_comment):
	(cert_manifest_comment): Remove.
	(erase_bogus_certs): Remove manifest and file versions.
	* cert.cc (rename_cert_name): Remove.
	(bogus_cert_p): Remove manifest<cert> and file<cert> variants.
	(erase_bogus_certs): Likewise.
	(put_simple_manifest_cert):
	(put_simple_file_cert):
	(cert_file_comment): Remove.

	* commands.cc (fcerts): Remove.
	(mcerts): Likewise.
	(rcerts): Rename to...
	(certs): ...this.  s/revision certs/certs/ in help text.
	(trusted): s/revision cert/cert/.
	(ls_certs): Don't special-case rename certs.

2005-01-18  Nathaniel Smith  <njs@codesourcery.com>

	* tests/t_vcheck.at: Fix AT_XFAIL_IF typo.

2005-01-18  Nathaniel Smith  <njs@codesourcery.com>

	* monotone.texi (Reserved Certs): Remove 'vcheck'.
	(Key and Cert): Remove 'vcheck'.
	(Accidental collision): Likewise.
	(Commands): Likewise.
	* tests/t_vcheck.at: Add note about manual having useful stuff for
	when vcheck is re-added.

2005-01-18  Nathaniel Smith  <njs@codesourcery.com>

	* mac.hh:
	* cert.cc (vcheck_cert_name):
	(calculate_vcheck_mac):
	(cert_manifest_vcheck
	(check_manifest_vcheck):
	* cert.hh (cert_manifest_vcheck):
	(check_manifest_vcheck):
	* constants.cc (constants::vchecklen):
	* constants.hh (constants::vchecklen):
	* commands.cc (vcheck):
	Remove.

	* tests/t_vcheck.at: New test.
	* testsuite.at: Call it.

2005-01-18  Nathaniel Smith  <njs@codesourcery.com>

	* ROADMAP: Remove 'upgrade to sqlite3' todo item.

2005-01-18  Nathaniel Smith  <njs@codesourcery.com>

	* commands.cc (tag):
	(testresult):
	(approve):
	(disapprove):
	(comment):
	(fload):
	(fmerge):
	(cat):
	(rcs_import): Change grouping for "--help" display, to make more
	informative.
	(rcs_import): Also add more details to help text.

2005-01-17  Nathaniel Smith  <njs@codesourcery.com>

	* diff_patch.cc (normalize_extents): Add missing ')'.

2005-01-17  Nathaniel Smith  <njs@codesourcery.com>

	* tests/t_update_1.at: New test.
	* testsuite.at: Call it.

2005-01-11  Nathaniel Smith  <njs@codesourcery.com>

	* diff_patch.cc (normalize_extents): Add warning for anyone who
	manages to trigger the untested part of the normalization code.

2005-01-14  Christian Kollee <stuka@pestilenz.org>

	* search for and link with sqlite3 when --bundle-sqlite=no

2005-01-12  Derek Scherger  <derek@echologic.com>

	* tests/t_ambig_update.at: add comments from discussion on irc
	* tests/t_status_missing.at: new test
	* testsuite.at: include it

2005-01-10  graydon hoare  <graydon@pboox.com>

	* commands.cc (explicit_merge): Tweak merge message.
	* database.cc (check_sqlite_format_version): New function.
	(database::sql): Call it.
	* sqlite/pager.hh (SQLITE_DEFAULT_PAGE_SIZE): Adjust to 8192.
	(SQLITE_MAX_PAGE_SIZE): Adjust to 65536.
	* schema_migration.cc: Post-merge cleanup.
	* Makefile.am: Likewise.

2005-01-10  Christof Petig <christof@petig-baender.de>

	* sqlite/*: SQLite 3.0.8 CVS import
	* database.{cc,hh}:
	* schema_migration.{cc,hh}: convert to use the SQLite3 API

	This does not yet use any of the more sophisticated API features
	of SQLite3 (query parameters, BLOBs), so there is plenty of room
	for optimization. This also does not change the schema (i.e.
	still uses base64 encoded values in tables)

2005-01-17  graydon hoare  <graydon@pobox.com>

	* AUTHORS: Mention Wojciech and Neil.
	* revision.cc (calculate_ancestors_from_graph): Make non-recursive.

2005-01-17  Wojciech Miłkowski  <wmilkowski@interia.pl>

	* std_hooks.lua: Teach about meld.

2005-01-17  Neil Conway  <neilc@samurai.com>

	* diff_patch.cc: add a new context diff hunk consumer. Rename
	unidiff() to make_diff().
	* diff_patch.hh: Rename unidiff() to make_diff().
	* command.cc: Add new "cdiff" command, and refactor "diff" to
	invoke a common subroutine that is parameterized on the diff
	type. Unrelated change: make a branch-based checkout default to
	using the same directory name as the branch name, unless a
	branch is specified.

2005-01-17  graydon hoare  <graydon@pobox.com>

	* cryptopp/osrng.cpp (NonblockingRng::GenerateBlock):
	Bring forward patch lost in cryptopp 5.2 upgrade.
	* revision.cc (add_bitset_to_union)
	(calculate_ancestors_from_graph): New functions.
	(erase_ancestors)
	(is_ancestor): Rewrite.
	* cert.cc (get_branch_heads): Rewrite.
	* database.{cc,hh} (get_heads): Remove
	(get_revision_ancestry): Use multimap.
	(install_views): Disable.
	Remove everything related to the trust views. Too slow.
	Also tidy up whitespace formatting in sqlite3 code.
	* views.sql: Clear out all views.
	* commands.cc: Adapt to using multimap for ancestry.
	* AUTHORS: Mention Faheem and Christian.

2005-01-17  Faheem Mitha  <faheem@email.unc.edu>

	* debian/control: Fix up build depends.

2005-01-17  Ulrich Drepper  <drepper@redhat.com>

	* acinclude.m4 (AC_CHECK_INADDR_NONE): Fix quoting.
	* Makefile.am (EXTRA_DIST): Add sqlite/keywordhash.c.

2005-01-14  Christian Kollee  <stuka@pestilenz.org>

	* search for and link with sqlite3 when --bundle-sqlite=no

2005-01-12  Derek Scherger  <derek@echologic.com>

	* tests/t_ambig_update.at: add comments from discussion on irc
	* tests/t_status_missing.at: new test
	* testsuite.at: include it

2005-01-10  graydon hoare  <graydon@pboox.com>

	* commands.cc (explicit_merge): Tweak merge message.
	* database.cc (check_sqlite_format_version): New function.
	(database::sql): Call it.
	* sqlite/pager.hh (SQLITE_DEFAULT_PAGE_SIZE): Adjust to 8192.
	(SQLITE_MAX_PAGE_SIZE): Adjust to 65536.
	* schema_migration.cc: Post-merge cleanup.
	* Makefile.am: Likewise.

2005-01-10  Christof Petig  <christof@petig-baender.de>

	* sqlite/*: SQLite 3.0.8 CVS import
	* database.{cc,hh}:
	* schema_migration.{cc,hh}: convert to use the SQLite3 API

	This does not yet use any of the more sophisticated API features
	of SQLite3 (query parameters, BLOBs), so there is plenty of room
	for optimization. This also does not change the schema (i.e.
	still uses base64 encoded values in tables)

2005-01-11  Nathaniel Smith  <njs@codesourcery.com>

	* tests/t_migrate_schema.at: Switch to using pre-dumped db's, make
	it work, un-XFAIL it.

2005-01-11  Nathaniel Smith  <njs@codesourcery.com>

	* tests/t_persistent_server_keys_2.at: XFAIL it, add commentary on
	solution.

2005-01-11  Nathaniel Smith  <njs@codesourcery.com>

	* tests/t_persistent_server_keys_2.at: New test.
	* testsuite.at: Add it.

2005-01-06  Nathaniel Smith  <njs@codesourcery.com>

	* schema_migration.cc (migrate_monotone_schema): Add comment
	pointing to t_migrate_schema.at.
	* tests/t_migrate_schema.at: Implement, mostly.  (Still broken.)

	* tests/t_heads_discontinuous_branch.at: Remove urgency
	annotation.
	* tests/t_netsync_nocerts.at: Add urgency annotation.

	* testsuite.at: Add UNGZ, UNGZB64 macros.
	* tests/t_fmerge.at: Use them.

2005-01-05  Nathaniel Smith  <njs@codesourcery.com>

	* schema_migration.cc: Update comment about depot code.
	(migrate_depot_split_seqnumbers_into_groups):
	(migrate_depot_make_seqnumbers_non_null):
	(migrate_depot_schema): Remove; all are dead code.

2005-01-05  Nathaniel Smith  <njs@codesourcery.com>

	* schema_migration.cc: Remove tabs.

2005-01-05  Nathaniel Smith  <njs@codesourcery.com>

	* tests/t_check_same_db_contents.at: Uncapitalize title to unbreak
	testsuite.

	* revision.cc (is_ancestor): Add FIXME comment.
	(erase_ancestors): New function.
	* revision.hh (erase_ancestors): Prototype it.
	* cert.cc (get_branch_heads): Call it.
	* tests/t_heads_discontinuous_branch.at: Un-XFAIL it.

	* revision.cc (find_subgraph_for_composite_search): Ignore null
	revision ids.
	* commands.cc (try_one_merge): Add invariant - never create merges
	where the left parent is an ancestor or descendent of the right.
	(explicit_merge): Same check.
	(propagate): Handle cases where no merge is necessary.  Also, make
	generated log message more readable.

	* tests/t_propagate_desc.at: Un-XFAIL it.
	* tests/t_propagate_anc.at: Un-XFAIL it.  Use new
	CHECK_SAME_DB_CONTENTS macros.
	* testsuite.at: Move t_check_same_db_contents.at to run before
	propagation tests.  Make CHECK_SAME_DB_CONTENTS more thorough.

	* tests/t_dump_load.at: Implement test.

2005-01-05  Nathaniel Smith  <njs@codesourcery.com>

	* tests/t_check_same_db_contents.at: New test.
	* testsuite.at: Add it.
	(CHECK_SAME_DB_CONTENTS): New macro.

2005-01-04  Nathaniel Smith  <njs@codesourcery.com>

	* cert.cc: Remove tabs.
	* revision.hh: Likewise.

2005-01-04  Nathaniel Smith  <njs@codesourcery.com>

	* tests/t_propagate_anc.at: Also check the case where we're
	propagating a non-strict ancestor, i.e. the heads are actually
	equal.

2005-01-04  Nathaniel Smith  <njs@codesourcery.com>

	* database.cc (get_revision_parents): Add invariant.
	(get_revision_children): Likewise.
	(get_revision): Likewise.
	(put_revision): Likewise.

	* tests/t_merge_ancestor.at: New test.
	* tests/t_propagate_desc.at: Likewise.
	* tests/t_propagate_anc.at: Likewise.
	* testsuite.at: Call them.

2005-01-04  Nathaniel Smith  <njs@codesourcery.com>

	* tests/t_netsync_diffbranch.at: Add priority, add description of
	problem and solution.
	Also, XFAIL it.
	* tests/t_netsync_unrelated.at: Add reference to discussion.
	* tests/t_cmdline_options.at: Remove priority marking from
	non-bug.
	* tests/t_checkout_dir.at: XFAIL when run as root.

	* tests/t_netsync_nocerts.at: New test.
	* testsuite.at: Call it.

2005-01-03  Matt Johnston  <matt@ucc.asn.au>

	* tests/t_netsync_diffbranch.at: add a new test for pulling a branch
	with a parent from a different branch.
	* testsuite.at: add it

2005-01-02  Derek Scherger  <derek@echologic.com>

	* commands.cc (log_certs): new function
	(log) add Ancestor: and Branch: entries to output; use above new
	function
	* tests/t_cross.at: update to work with changesets

2004-12-30  graydon hoare  <graydon@pobox.com>

	* constants.cc (netcmd_current_protocol_version): Set to 3.
	* tests/t_crlf.at: New test of crlf line encodings.
	* testsuite.at: Call it.
	* monotone.spec: Note 0.16 release.

2004-12-30  graydon hoare  <graydon@pobox.com>

	* win32/get_system_flavour.cc: Fix little compile bugs.

2004-12-30  Julio M. Merino Vidal  <jmmv@menta.net>

	* change_set.{cc,hh}: Add the has_renamed_file_src function in
	change_set::path_rearrangement.
	* commands.cc: Make the 'log' command show nothing for renamed or
	deleted files (when asked to do so) and stop going backwards in
	history when such condition is detected; they don't exist any more,
	so there is no point in showing history (and could drive to incorrect
	logs anyway).
	* tests/t_log_nonexistent.at: New check to verify previous.
	* testsuite.at: Add it.

2004-12-30  graydon hoare  <graydon@pobox.com>

	* Makefile.am: Clean full testsuite directory and full-version.
	* configure.ac: Bump version number.
	* po/monotone.pot: Regenerate.
	* NEWS: Describe new release.

2004-12-29  Julio M. Merino Vidal  <jmmv@menta.net>

	* tests/t_cmdline_options.at: New test for previous: ensure that
	monotone is actually checking for command line correctness.
	* testsuite.at: Add it.

2004-12-29  Julio M. Merino Vidal  <jmmv@menta.net>

	* monotone.cc: Verify that the command line is syntactically correct
	as regards to options (based on error codes from popt).

2004-12-29  Matt Johnston  <matt@ucc.asn.au>

	* tests/t_drop_rename_patch.at: A test to check that deltas on
	renamed files are included in concatenate_change_sets, if there was a
	deletion of a file with the same name as the rename src.
	* testsuite.at: add it

2004-12-29  graydon hoare  <graydon@pobox.com>

	* AUTHORS: Add Jordi.
	* change_set.{cc,hh}: Make sanity helpers const.
	(normalize_change_set): Drop a->a deltas.
	(merge_change_sets): Call normalize.
	(invert_change_set): Likewise.
	* revision.cc
	(find_subgraph_for_composite_search): New fn.
	(calculate_composite_change_set): Call it.
	(calculate_change_sets_recursive): Use results.
	* tests/t_no_change_deltas.at: Fix.

2004-12-29  graydon hoare  <graydon@pobox.com>

	* change_set.cc: Fix unit tests to satisfy sanity checks.
	* std_hooks.lua: Fix status checking on external merges.

2004-12-29  Matt Johnston  <matt@ucc.asn.au>

	* change_set.{cc,hh}: Take account of files which are the
	destination of a rename_file operation, when examining
	file deletions. Added helper methods to clean up related code.

2004-12-29  Matt Johnston  <matt@ucc.asn.au>

	* change_set.cc: added a sanity check for deltas with same src/dst,
	and deleted files with deltas.

2004-12-29  Matt Johnston  <matt@ucc.asn.au>

	* testsuite.at, tests/t_netsync_single.at: don't use -q with
	killall since it isn't portable.

2004-12-28  Julio M. Merino Vidal  <jmmv@menta.net>

	* commands.cc: Make the 'log' command show all affected files
	in each revision in a nice format (easier to read than what
	'cat revision' shows).

2004-12-28  Julio M. Merino Vidal  <jmmv@menta.net>

	* commands.cc: Change the order used by the 'log' command to show
	affected files so that it matches the order in which these changes
	really happen.  Otherwise, a sequence like "rm foo; mv bar foo;
	patch foo" could be difficult to understand by the reader.

2004-12-28  Jordi Vilalta Prat  <jvprat@wanadoo.es>

	* monotone.texi: Fix a typo: "not not" should be "not".

2004-12-28  Julio M. Merino Vidal  <jmmv@menta.net>

	* commands.cc: Make the 'log' command show all affected files
	in each revision in a nice format (easier to read than what
	'cat revision' shows).

2004-12-28  graydon hoare  <graydon@pobox.com>

	* AUTHORS: Add various recent authors.

2004-12-28  Badai Aqrandista <badaiaqrandista@hotmail.com>

	* debian/*: Fix up for package building.

2004-12-28  graydon hoare  <graydon@pobox.com>

	* change_set.{cc,hh}: Add sanity checking, rework
	some of concatenation logic to accomodate.
	* revision.{cc,hh}: Likewise.
	Teach about generalized graph rebuilding.
	* database.cc (delete_existing_revs_and_certs): New fn.
	* commands.cc (db rebuild): New command.
	(db fsck) New command.
	* sanity.{cc,hh} (relaxed): New flag.
	* work.cc: Use new concatenation logic.

2004-12-25  Julio M. Merino Vidal  <jmmv@menta.net>

	* commands.cc: During 'log', print duplicate certificates (by
	different people) in separate lines, rather than showing them
	together without any spacing.  While here, homogenize new lines
	in other messages as well; this also avoids printing some of
	them in case of missing certificates).

2004-12-24  Nathaniel Smith  <njs@codesourcery.com>

	* tests/t_disapprove.at: Enable previously disabled test.

	* tests/t_no_change_deltas.at: New test.
	* testsuite.at: Call it.

2004-12-23  Nathaniel Smith  <njs@codesourcery.com>

	* win32/read_password.c: Remove unused file.

2004-12-22  Julio M. Merino Vidal  <jmmv@menta.net>

	* commands.cc: Verify that the key identifier passed to the pubkey
	and privkey commands exists in the database.  Otherwise exit with
	an informational message instead of an exception.

2004-12-20  Matt Johnston  <matt@ucc.asn.au>

	* keys.cc: don't cache bad passphrases, so prompt for a correct
	password if the first ones fail.

2004-12-19  Matt Johnston  <matt@ucc.asn.au>

	* commands.cc: print out author/date next to ambiguous revision
	lists from selectors.

2004-12-19  Julio M. Merino Vidal  <jmmv@menta.net>

	* testsuite.at:
	* tests/t_fmerge.at:
	* tests/t_netsync.at:
	* tests/t_netsync_single.at:
	* tests/t_revert.at:
	* tests/t_tags.at: Avoid usage of test's == operator.  It's a
	GNUism and causes unexpected failures in many tests.  The correct
	operator to use is just an equal sign (=).
	* tests/t_renamed.at: Don't use cp's -a flag, which is not
	supported by some implementations of this utility (such as the
	one in NetBSD).  Try to add some of its funcionality by using
	the -p flag, although everything could be fine without it.
	* tests/t_unidiff.at: Discard patch's stderr output.  Otherwise
	it's treated as errors, but NetBSD's patch uses it to print
	informative messages.

2004-12-19  Julio M. Merino Vidal  <jmmv@menta.net>

	* tests/t_scan.at: Instead of running sha1sum, use a prestored
	manifest file to do the verification.  This avoids problems in
	systems that do not have the sha1sum tool, like NetBSD.

2004-12-19  Julio M. Merino Vidal  <jmmv@menta.net>

	* Makefile.am: Remove obsolete --with-bundled-adns flag from
	DISTCHECK_CONFIGURE_FLAGS.

2004-12-18  Nathaniel Smith  <njs@codesourcery.com>

	* tests/t_checkout_dir.at: Make the test directory chdir'able
	again after the test.
	* tests/t_delete_dir.at: Add trailing newline.

	* tests/t_dump_load.at: New bug report.
	* tests/t_migrate_schema.at: Likewise.
	* testsuite.at: Call them.

2004-12-18  Nathaniel Smith  <njs@codesourcery.com>

	* change_set.hh: Remove obsolete comment.

2004-12-18  Nathaniel Smith  <njs@codesourcery.com>

	* tests/t_delete_dir.at: New bug report.
	* testsuite.at: Call it.

2004-12-18  Julio M. Merino Vidal  <jmmv@menta.net>

	* commands.cc: Homogenize help message for 'ls' with the one shown
	by 'list'.

2004-12-18  Julio M. Merino Vidal  <jmmv@menta.net>

	* ChangeLog: Add missing entries for several modifications I did
	in December 6th and 3rd.

2004-12-18  Julio M. Merino Vidal  <jmmv@menta.net>

	* tests/t_checkout_dir.at: New test triggering the bug I fixed
	  previously in the checkout command, verifying that directory
	  creation and chdir succeed.
	* testsuite.at: Add new test.

2004-12-18  Nathaniel Smith  <njs@codesourcery.com>

	* ChangeLog: Add log entry for <jmmv@menta.net>'s last change.
	* std_hooks.lua: Check exit status of external merge commands.

2004-12-18  Julio M. Merino Vidal  <jmmv@menta.net>

	* commands.cc: Include cerrno, cstring,
	boost/filesystem/exception.hpp.
	(checkout): Verify that directory creation and chdir succeeded.

2004-12-18  Nathaniel Smith  <njs@codesourcery.com>

	* diff_patch.cc (struct hunk_offset_calculator): Remove dead
	code.  (I believe it was used by the old, non-extent-based
	merging.)
	(calculate_hunk_offsets): Likewise.
	(struct hunk_consumer): Move next to rest of unidiff code.
	(walk_hunk_consumer): Likewise.

2004-12-18  Matt Johnston <matt@ucc.asn.au>

	* change_set.cc (concatenate_change_sets): Be more careful checking
	whether to discard deltas for deleted files (in particular take
	care when files are removed then re-added) - fixes tests
	t_patch_drop_add, t_add_drop_add.at, t_add_patch_drop_add,
	t_merge2_add_drop_add
	* change_set.cc (project_missing_deltas): don't copy deltas
	for deleted files, and handle the case where src file ids vary when
	files are added/removed. (fixes t_patch_vs_drop_add)
	* t_patch_drop_add.at, t_add_drop_add.at, t_add_patch_drop_add.at,
	  t_merge2_add_drop_add.at, t_patch_vs_drop_add.t: don't expect
	to fail any more.

2004-12-17  Nathaniel Smith  <njs@codesourcery.com>

	* tests/t_persistent_server_keys.at:
	* tests/t_attr.at:
	* tests/t_patch_vs_drop_add.at:
	* tests/t_merge2_add_drop_add.at:
	* tests/t_add_drop_add.at:
	* tests/t_add_patch_drop_add.at:
	* tests/t_patch_drop_add.at: Remove priority notes, since these
	are no longer bugs.

2004-12-17  graydon hoare  <graydon@pobox.com>

	* tests/t_merge_2.at: Works now, remove xfail.

2004-12-17  graydon hoare  <graydon@pobox.com>

	* tests/t_merge_1.at: Remove AT_CHECK(false) and xfail.
	* tests/t_fdiff_normalize.at: New test.
	* testsuite.at: Call it.
	* diff_patch.cc (normalize_extents): Fix the normalize bug.
	* revision.{cc,hh} (construct_revisions): Rename to prepare for
	next rebuild-the-graph migration.
	* commands.cc (db): Change call name.

2004-12-16  Joel Rosdahl  <joel@rosdahl.net>

	* revision.cc (is_ancestor): Use std::queue for the queue.

2004-12-14  Joel Rosdahl  <joel@rosdahl.net>

	Generalize the explicit_merge command with an optional ancestor
	argument:
	* revision.cc (is_ancestor): New method.
	* revision.hh (is_ancestor): Add prototype.
	* commands.cc (try_one_merge): Add ancestor argument. Empty
	ancestor means use ancestor from find_common_ancestor_for_merge.
	(merge): Pass empty ancestor to try_one_merge.
	(propagate): Likewise.
	(explicit_merge): Add optional ancestor argument.
	* monotone.texi: Document new explicit_merge argument.

2004-12-13  Joel Rosdahl  <joel@rosdahl.net>

	* tests/t_merge_2.at: New test triggering a bad merge.
	* testsuite.at: Add new test.

2004-12-13  Joel Rosdahl  <joel@rosdahl.net>

	* revision.cc (find_least_common_ancestor): Add a missing "return
	true;" that mysteriously was removed in
	c853237f9d8d155431f88aca12932d2cdaaa31fe.

2004-12-13  Joel Rosdahl  <joel@rosdahl.net>

	* revision.cc (find_least_common_ancestor): Remove unused variable.
	* commands.cc (lca): Correct negative status text.
	* commands.cc (update): Use GNU style braces.

2004-12-12  graydon hoare  <graydon@pobox.com>

	* commands.cc: Fix bug reported in t_attr.at
	* tests/t_attr.at: Remove xfail.
	* change_set.cc: Change unit tests syntax.
	(read_change_set): Assert complete read.
	* revision_ser.cc (read_revision_set): Likewise.
	* os_specific.hh: Drop obsolete file.

2004-12-12  Joel Rosdahl  <joel@rosdahl.net>

	* revision.cc (find_least_common_ancestor): New function for
	finding the vanilla LCA.
	* revision.hh: Added prototype for find_least_common_ancestor.
	* commands.cc (update): Use find_least_common_ancestor for finding
	a common ancestor.
	* commands.cc (diff): Likewise.
	* revision.cc (find_common_ancestor): Rename to...
	(find_common_ancestor_for_merge): ...this, for clarity.
	* revision.hh: find_common_ancestor -->
	find_common_ancestor_for_merge.
	* commands.cc (try_one_merge): Call find_common_ancestor_for_merge
	to find ancestor.
	* commands.cc (lcad): Rename lca command to lcad.
	* commands.cc (lca): New command for finding the vanilla LCA.

2004-12-12  Nathaniel Smith  <njs@codesourcery.com>

	* tests/t_persistent_server_keys.at: Actually test what it's
	supposed to.  Also, un-XFAIL it, since now it seems to pass.

2004-12-12  Nathaniel Smith  <njs@codesourcery.com>

	* tests/t_persistent_server_keys.at: New test.

	* testsuite.at: Call it.
	* tests/t_persistent_server_revision.at: Fix typo.

2004-12-12  Nathaniel Smith  <njs@codesourcery.com>

	* tests/t_persistent_server_revision.at: New test.
	* testsuite.at: Call it.  Tweak NETSYNC macros in support of it.

2004-12-11  Nathaniel Smith  <njs@codesourcery.com>

	* lua.hh (add_rcfile): Add 'required' argument.
	* lua.cc (add_rcfile): Implement it.  Simplify error checking
	logic while I'm there...
	* monotone.cc (cpp_main): Pass new argument to add_rcfile.

	* tests/t_rcfile_required.at: New test.
	* testsuite.at: Call it.
	Revamp netsync support macros, to allow long-running servers.
	Make netsync-killer try first with -TERM, in case that plays nicer
	with gcov.

2004-12-11  Nathaniel Smith  <njs@codesourcery.com>

	* lua.hh: Remove tabs.

2004-12-11  Nathaniel Smith  <njs@codesourcery.com>

	* monotone.texi: Document explicit_merge.

2004-12-11  Nathaniel Smith  <njs@codesourcery.com>

	* Makefile.am: Redo full-revision support again, to properly
	handle 'make dist' and caching.  Hopefully.

2004-12-11  Nathaniel Smith  <njs@codesourcery.com>

	* monotone.texi (File Attributes): Rewrite for new .mt-attrs
	syntax.

2004-12-11  Nathaniel Smith  <njs@codesourcery.com>

	* tests/t_attr.at: New test.
	* testsuite.at: Call it.

2004-12-11  Nathaniel Smith  <njs@codesourcery.com>

	* commands.cc (trusted): Print spaces between key ids.

	* lua.cc (add_rcfile): Errors while loading a user-provided rc
	file are naughtiness, not oopses.

2004-12-11  Nathaniel Smith  <njs@codesourcery.com>

	* commands.cc (commands::explain_usage): Use split_into_lines to
	do formatting of per-command usage; allow multi-line
	descriptions.
	(trusted): New command.
	* monotone.texi (Key and Cert): Document 'trusted' command.
	* tests/t_trusted.at: New test.
	* testsuite.at: Change get_revision_cert_trust to support
	t_trusted.at.  Call t_trusted.at.

2004-12-11  Derek Scherger  <derek@echologic.com>

	* app_state.{cc,hh} (restriction_includes): renamed from
	in_restriction to be less obscure; use path_set rather than
	set<file_path>
	* commands.cc
	(restrict_path_set):
	(restrict_rename_set):
	(restrict_path_rearrangement):
	(calculate_restricted_revision): new restriction functions
	(restrict_patch_set): remove old restrictions machinery
	(status): call calculate_restricted_revision
	(ls_tags): call app.initialize
	(unknown_itemizer): restriction_includes renamed
	(ls_unknown): call calculate_restricted_revision
	(ls_missing): rework for restrictions
	(commit): switch to --message option, optional paths and preserve
	restricted work
	(diff): allow restrictions for zero and one arg variants
	(revert): note some work left to do
	* manifest.{cc,hh} (build_manifest_map): hide unused things
	(build_restricted_manifest_map): new function
	* transforms.{cc,hh} (calculate_ident): clean up merge artifacts
	* work.cc (read_options_map): merge cleanup to preserve command
	line options

2004-12-10  Nathaniel Smith  <njs@codesourcery.com>

	* Makefile.am (package_full_revision.txt): Redo Joel Rosdahl
	<joel@rosdahl.net>'s change below after it got clobbered by
	merge.

2004-12-10  Nathaniel Smith  <njs@codesourcery.com>

	* commands.cc (log): Synopsize optional 'file' argument, and
	describe both arguments in help description.

2004-12-10  Matt Johnston  <matt@ucc.asn.au>

	* cert.cc: Added priv_key_exists() function
	* commands.cc, rcs_import.cc: use new privkey functions
	* netsync.cc: change some bits that were missed

2004-12-09  Derek Scherger  <derek@echologic.com>

	* .mt-nonce: delete obsolete file
	* change_set.cc (merge_deltas): add file paths in call to
	try_to_merge_files
	* commands.cc (propagate): add progress logging similar to merge
	* diff_patch.{cc,hh} (try_to_merge_files): add file paths to
	merge2 and merge3 hooks; add logging of paths before calling merge
	hooks
	* lua.{cc,hh} (hook_merge2, hook_merge3): add file paths to merge
	hooks
	* std_hooks.lua (merge2, merge3, merge2_xxdiff_cmd,
	merge3_xxdiff_cmd): pass file paths to xxdiff for use as titles
	* testsuite.at (MONOTONE_SETUP): add paths to merge2 hook

2004-12-09  Matt Johnston  <matt@ucc.asn.au>

	* cert.cc, cert.hh, lua.cc, lua.hh, netsync.cc:
	Added a new get_priv_key(keyid) lua hook to retrieve
	a private key from ~/.monotonerc

2004-12-09  Matt Johnston  <matt@ucc.asn.au>

	* change_set.cc: Don't include patch deltas on files which
	are being deleted in changesets. (partial fix for bug
	invoked by t_merge_add_del.at)

2004-12-09  Matt Johnston  <matt@ucc.asn.au>

	* configure.ac,Makefile.am: Fix iconv and intl
	handling so that the libraries are used (required for OS X).

2004-12-09  Nathaniel Smith  <njs@codesourcery.com>

	* Makefile.am (BUILT_SOURCES_NOCLEAN): add 'S'.

	* netsync.cc (session): Make ticker pointers into auto_ptr's.  Add
	cert and revision tickers.
	(session::session): Initialize new tickers.
	(session::note_item_sent): New method.  Increment tickers.
	(session::note_item_arrived): Increment tickers.
	(session::read_some): Adjust for auto_ptr.
	(session::write_some): Likewise.
	(call_server): Conditionally initialize cert and revision
	tickers.
	(queue_data_cmd): Call 'note_item_sent'.
	(queue_delta_cmd): Call 'note_item_sent'.

2004-12-09  graydon hoare  <graydon@pobox.com>

	* ROADMAP: Add file.

2004-12-08  Nathaniel Smith  <njs@codesourcery.com>

	* tests/t_patch_vs_drop_add.at:
	* tests/t_patch_drop_add.at:
	* tests/t_netsync_unrelated.at:
	* tests/t_merge_add_del.at:
	* tests/t_merge2_add_drop_add.at:
	* tests/t_merge_1.at:
	* tests/t_heads_discontinuous_branch.at:
	* tests/t_cleanup_empty_dir.at:
	* tests/t_checkout_options.at:
	* tests/t_ambig_update.at:
	* tests/t_add_patch_drop_add.at:
	* tests/t_add_drop_add.at:
	* tests/t_add_dot.at: Add (importance) markers to all bug report
	tests.

2004-12-08  Nathaniel Smith  <njs@codesourcery.com>

	* app_state.hh (write_options): Add 'force' option.
	* app_state.cc: Remove tabs.
	(write_options): Implement.
	* commands.cc (checkout): Pass force=true to 'write_options'.

	* tests/t_checkout_options.at: New test.
	* testsuite.at: Define RAW_MONOTONE.
	(t_checkout_options.at): Call it.

2004-12-08  Nathaniel Smith  <njs@codesourcery.com>

	* update.hh (pick_update_target): Rename to...
	(pick_update_candidates): ...this.  Return a set of candidates,
	rather than a single best.
	* update.cc (pick_update_candidates): Likewise.  Remove logic
	checking for unique candidate.
	* commands.cc (describe_revision): New function.
	(heads): Use it.
	(update): Use new 'pick_update_candidates' function.  Add logic
	checking for unique candidate.  On non-unique candidate, print all
	candidates, using 'describe_revision'.

	* tests/t_ambig_update.at: Check that failure messages describe
	the candidate set.

2004-12-08  Nathaniel Smith  <njs@codesourcery.com>

	* update.cc: Remove tabs.

2004-12-08  Nathaniel Smith  <njs@codesourcery.com>

	* tests/t_ambig_update.at: Also check that update fails when one
	candidate edge is deeper than the other.

2004-12-08  graydon hoare  <graydon@pobox.com>

	* change_set.cc (extend_renumbering_via_added_files):
	Look up parent tid in existing renumbering.
	* commands.cc (attr): Check index for "set" subcommand.
	(lca): New diagnostic command.
	(log): Tidy up output formatting a bit.
	* po/monotone.pot: Regenerate.
	* tests/t_add_edge.at: New test to catch add failure.
	* testsuite.at: Call it.

2004-12-08  Nathaniel Smith  <njs@codesourcery.com>

	* tests/t_ambig_update.at: New test.
	* testsuite.at: Add it.

	* tests/t_explicit_merge.at: Add, having forgotten to last time.

2004-12-08  Nathaniel Smith  <njs@codesourcery.com>

	* tests/t_explicit_merge.at: New test.
	* testsuite.at: Add it.

2004-12-08  Nathaniel Smith  <njs@codesourcery.com>

	* testsuite.at: Remove duplicate line created by merge.
	* ChangeLog: Re-sort after merges.

	* commands.cc (explicit_merge): Remove stray space.  Print id of
	merge result.
	(complete_command): Add back "}" deleted by merge.

2004-12-08  Nathaniel Smith  <njs@codesourcery.com>

	* change_set.cc: Remove tabs.
	* diff_patch.cc: Likewise.

	* commands.cc (explicit_merge): New command.

2004-12-08  graydon hoare  <graydon@pobox.com>

	* change_set.cc (extend_renumbering_via_added_files):
	Look up parent tid in existing renumbering.
	* commands.cc (attr): Check index for "set" subcommand.
	(lca): New diagnostic command.
	(log): Tidy up output formatting a bit.
	* po/monotone.pot: Regenerate.
	* tests/t_add_edge.at: New test to catch add failure.
	* testsuite.at: Call it.

2004-12-07  Richard Levitte  <richard@levitte.org>

	* Makefile.am: Keep package_*revision.{txt,h}, so they are saved
	as part of a distribution, and thereby make as sure as possible
	people who download monotone get historical information on where
	their copy of monotone came from.

2004-12-06  Richard Levitte  <richard@levitte.org>

	* monotone.cc: Add a hint on how to use --ticker.

2004-12-06  Nathaniel Smith  <njs@codesourcery.com>

	* commands.cc (ls_certs): Sort the certs before printing.
	* tests/t_netsync_repeated.at: Actually check that certs were
	transferred correctly.

2004-12-06  Julio M. Merino Vidal  <jmmv@menta.net>

	* figures/cert.pdf:
	* figures/cert.png:
	* figures/oo-figures.sxd:
	* monotone.texi: Use example host names under the
	example.{com,org,net} subdomains instead of invented names.
	These are defined in RFC 2606.

2004-12-06  Julio M. Merino Vidal  <jmmv@menta.net>

	* configure.ac: Now that we depend on GNU Autoconf >= 2.58, we
	can use the AS_HELP_STRING macro everywhere we need to pretty-print
	help strings.  Also convert old calls to AC_HELP_STRING (deprecated)
	to this one.

2004-12-06  Joel Rosdahl  <joel@rosdahl.net>

	* Makefile.am (package_full_revision.txt): Silence error messages
	when deducing full package revision.

2004-12-06  graydon hoare  <graydon@pobox.com>

	* unix/get_system_flavour.cc:
	* win32/get_system_flavour.cc: Add missing files.

2004-12-06  graydon hoare  <graydon@pobox.com>

	* commands.cc (merge): Add newline in output.
	* change_set.cc (project_missing_deltas): Fix very bad
	delta-renaming bug.

2004-12-06  graydon hoare  <graydon@pobox.com>

	* change_set.cc:
	* tests/t_merge_add_del.at:
	* netsync.cc:
	* commands.cc: Clean up from merge.

2004-12-06  Nathaniel Smith  <njs@codesourcery.com>

	* tests/t_add_patch_drop_add.at: New test.
	* tests/t_merge2_add_drop_add.at: New test.
	* tests/t_patch_drop_add.at: New test.
	* tests/t_patch_vs_drop_add.at: New test.
	* testsuite.at: Add them.

	* tests/t_add_drop_add.at: Fix to test what it was supposed to.

	* tests/t_merge2_data.at: Remove extraneous [stdout].

	* tests/t_merge_add_del.at: Fix description.
	XFAIL it.

2004-12-06  Nathaniel Smith  <njs@codesourcery.com>

	* tests/t_add_drop_add.at: New test.
	* testsuite.at: Add it.

2004-12-05  Nathaniel Smith  <njs@codesourcery.com>

	* tests/t_merge_add_del: Shorten name for better display.

2004-12-05  Matt Johnston <matt@ucc.asn.au>

	* tests/t_merge_add_del: added a new test for merging
	  branches where a file is added then removed.
	* testsuite.at: added the new test
	* configure.ac: bumped the prequisite version to 2.58 since
	  some tests use AT_XFAIL_IF

2004-12-05  graydon hoare  <graydon@pobox.com>

	* Makefile.am (package_full_revision.txt): Use top_builddir
	to locate monotone executable.

2004-12-05  Nathaniel Smith  <njs@codesourcery.com>

	* tests/t_merge_add_del: Shorten name for better display.

2004-12-05  Matt Johnston <matt@ucc.asn.au>

	* tests/t_merge_add_del: added a new test for merging
	  branches where a file is added then removed.
	* testsuite.at: added the new test
	* configure.ac: bumped the prequisite version to 2.58 since
	  some tests use AT_XFAIL_IF

2004-12-04  graydon hoare  <graydon@pobox.com>

	* commands.cc (fcommit): New command.
	(update): Finish off merge of update command.

2004-12-04  Derek Scherger  <derek@echologic.com>

	* commands.cc: (complete_command): New function.
	(explain_usage/process): Use it.

2004-12-04  Nathaniel Smith  <njs@codesourcery.com>

	* change_set.cc (merge_deltas): Call correct variant of
	try_to_merge_files depending on whether ancestor is available.
	* diff_patch.cc (try_to_merge_files -- merge3 version): Add
	assertions about ids.
	(try_to_merge_files -- merge2 version): Likewise.

	* testsuite.at: Add a trivial working merge2 hook.
	* tests/t_related_merge2_data.at: Update to use.
	Mark as expected to PASS.
	* tests/t_merge2_data.at: Likewise.

2004-12-04  Nathaniel Smith  <njs@codesourcery.com>

	* change_set.cc (merge_deltas): Call correct variant of
	try_to_merge_files depending on whether ancestor is available.
	* diff_patch.cc (try_to_merge_files -- merge3 version): Add
	assertions about ids.
	(try_to_merge_files -- merge2 version): Likewise.

	* testsuite.at: Add a trivial working merge2 hook.
	* tests/t_related_merge2_data.at: Update to use.
	Mark as expected to PASS.
	* tests/t_merge2_data.at: Likewise.

2004-12-04  Nathaniel Smith  <njs@codesourcery.com>

	* change_set.cc: Remove tabs.
	* diff_patch.cc: Likewise.

2004-12-04  Nathaniel Smith  <njs@codesourcery.com>

	* change_set.cc: Remove tabs.
	* diff_patch.cc: Likewise.

2004-12-03  Julio M. Merino Vidal  <jmmv@menta.net>

	* commands.cc: Add a missing newline to a message.

2004-12-03  Julio M. Merino Vidal  <jmmv@menta.net>

	* cryptopp/config.h:
	* configure.ac: NetBSD does not define __unix__ nor __unix, so the
	build fails.  To solve, check for __NetBSD__ where appropiate to
	detect a Unix system.

2004-12-03  Julio M. Merino Vidal  <jmmv@menta.net>

	* INSTALL: Document my latest changes: --enable-ipv6 option, ability
	to specify static boost prefix through --enable-static-boost and
	BOOST_SUFFIX variable.

2004-12-03  Julio M. Merino Vidal  <jmmv@menta.net>

	* Makefile.am:
	* configure.am: Add a variable, BOOST_SUFFIX, that identifies the
	suffix string that has to be appended to Boost library names to use
	them.  This variable can be defined on configure's command line.

2004-12-03  Julio M. Merino Vidal  <jmmv@menta.net>

	* configure.ac: Let the --enable-static-boost argument take a prefix
	to where boost libraries are located.

2004-12-03  Julio M. Merino Vidal  <jmmv@menta.net>

	* configure.ac: Add a three-state --enable-ipv6 argument to the
	configure script to explicitly enable or disable IPv6 support.

2004-12-03  Julio M. Merino Vidal  <jmmv@menta.net>

	* std_hooks.lua: Add missing newlines to two error messages.

2004-12-02  Derek Scherger  <derek@echologic.com>

	* commands.cc: more tweaking to ease changeset merge

2004-12-01  Derek Scherger  <derek@echologic.com>

	* commands.cc: reordered commands to help merge with changesets
	branch

2004-12-01  graydon hoare  <graydon@pobox.com>

	* {unix,win32}/get_system_flavour.cc: New files.
	* basic_io.{cc,hh}: Give names to input sources.
	* monotone.cc: Move app_state ctor inside try.
	* platform.hh (get_system_flavour): Declare.
	* revision.cc: Name input source "revision".
	* sanity.cc: Log flavour on startup.
	* tests/t_attributes.at: Use new syntax.
	* transforms.{cc,hh} (split_into_lines): New variant, and rewrite.
	* work.{cc,hh}: Rewrite attributes to use basic_io.
	(get_attribute_from_db):
	(get_attribute_from_working_copy): New functions.

2004-11-30  Nathaniel Smith  <njs@codesourcery.com>

	* keys.cc (get_passphrase): Simplify arguments.
	(generate_key_pair): Force new passphrases to come from the user.
	Adapt to new 'get_passphrase' arguments.
	(change_key_passphrase): Likewise.
	(generate_key_pair): Add argument specifying passphrase, for
	exclusive use of the unit tests.
	(signature_round_trip_test): Use it.
	* keys.hh (generate_key_pair): Adjust prototype correspondingly.

	* tests/t_genkey.at: Test that 'genkey' requires the passphrase to
	be entered.
	* tests/t_chkeypass.at: Check that 'chkeypass' fails if no
	passphrase is given.

2004-11-30  Nathaniel Smith  <njs@codesourcery.com>

	* keys.hh: Remove tabs.
	* keys.cc: Likewise.

2004-11-30  Nathaniel Smith  <njs@codesourcery.com>

	* monotone.texi (Hook Reference): Clarify description of
	'get_passphrase', following confusion on IRC.

2004-11-30  Joel Rosdahl  <joel@rosdahl.net>

	* ui.cc (fatal): Added missing newlines in fatal message.

2004-11-29  Nathaniel Smith  <njs@codesourcery.com>

	* monotone.texi: Add more details to documentation of 'update
	<revision>' command.

	* ui.cc (fatal): Typo in previous commit.

2004-11-29  Nathaniel Smith  <njs@codesourcery.com>

	* ui.cc (fatal): On suggestion of Zack Weinberg, add a note to
	fatal error messages 1) telling the user that it's a bug (i.e.,
	not their fault), and 2) requesting a bug report.

2004-11-29  Nathaniel Smith  <njs@codesourcery.com>

	* ui.cc: Remove tabs.

2004-11-30  Matt Johnston  <matt@ucc.asn.au>

	* change_set.cc (merge_disjoint_analyses): Prevent duplicated
	tids being used.
	(merge_disjoint_analyses): Fix typo (s/a_tmp/b_tmp/)

2004-11-24  Nathaniel Smith  <njs@codesourcery.com>

	* tests/t_cleanup_empty_dir.at: Shorten name.

2004-11-24  Nathaniel Smith  <njs@codesourcery.com>

	* Makefile.am (BUILT_SOURCES): List package_*version.{h,txt}.
	* package_{full_,}version.txt: Work when blddir != srcdir.

2004-11-24  Nathaniel Smith  <njs@codesourcery.com>

	* mt_version.hh: New file.
	* mt_version.cc: New file.
	* monotone.cc (package_revision.h): Don't include it.
	(mt_version.hh): Include it.
	(OPT_FULL_VERSION): New option.
	(options): Add it.
	(cpp_main): Implement --version and --full-version in terms of
	mt_version.hh.

	* Makefile.am (package_full_revision.h): Build it.
	(MOST_SOURCES): Add mt_version.{cc,hh}.

2004-11-24  Nathaniel Smith  <njs@codesourcery.com>

	* txt2c.cc (main): Add "--skip-trailing" option to skip trailing
	whitespace.
	* Makefile.am (package_revision.h): Generate it.
	* monotone.cc (package_revision.h): Include it.
	(cpp_main): Print it as part of --version.

2004-11-23  Nathaniel Smith  <njs@codesourcery.com>

	* tests/t_cleanup_empty_dir.at: New test.
	* testsuite.at: Call it.

2004-11-23  Nathaniel Smith  <njs@codesourcery.com>

	* monotone.texi (File Attributes): Document how restricted format
	of .mt-attrs currently is.  Also talk about 'the' .mt-attrs file
	instead of 'an', in response to confusion.

2004-11-23  Nathaniel Smith  <njs@codesourcery.com>

	* work.cc (build_deletion): Add missing newline.
	(build_rename): Likewise.
	(build_rename): Likewise.

2004-11-23  Nathaniel Smith  <njs@codesourcery.com>

	* work.cc: Remove tabs.

2004-11-23  Nathaniel Smith  <njs@codesourcery.com>

	* commands.cc: Remove tabs.

2004-11-23  Nathaniel Smith  <njs@codesourcery.com>

	* tests/t_add_dot.at: New test.
	* testsuite.at: Call it.

2004-11-22  Joel Rosdahl  <joel@rosdahl.net>

	* testsuite.at (NEED_UNB64): Check that python knows how to decode
	strings before using it.

2004-11-21  Joel Rosdahl  <joel@rosdahl.net>

	* testsuite.at (NEED_UNB64): Find more programs for decoding
	base64.

2004-11-20  Nathaniel Smith  <njs@codesourcery.com>

	* tests/t_merge_1.at: New test.
	* testsuite.at: Add it.
	(NEED_UNB64): New macro.
	(UNB64): Likewise.
	* tests/t_unidiff.at: Use them.
	* tests/t_unidiff2.at: Likewise.

2004-11-19  Nathaniel Smith  <njs@codesourcery.com>

	* tests/t_initfork.at: Remove file; redundant with
	t_merge2_add.at.
	* testsuite.at: Don't call it.

2004-11-18  Derek Scherger  <derek@echologic.com>

	* commands.cc (list tags): new command.
	* monotone.1: update.
	* monotone.texi: update.
	* std_hooks.lua: remove unused get_problem_solution hook.
	* test/t_tags.at: new test.
	* testsuite.at: call it.

2004-11-18  Nathaniel Smith  <njs@codesourcery.com>

	* monotone.texi (Committing Work): Remove mistakenly added
	redundant command line argument.

2004-11-17  Joel Rosdahl  <joel@rosdahl.net>

	* commands.cc (diff): Don't print hashes around diff output if
	there is no diff to print.

	Fix bugs #8714 "monotone update working copy to previous version"
	and #9069 "update with multiple candidates":
	* commands.cc (update): Let the update command take an optional
	revision target parameter. Without an explicit revision target,
	the current branch head is used just like before. Added logic for
	updating to an older revision or another revision reachable via a
	common ancestor.
	* tests/t_update_to_revision.at: Add regression tests for new
	update logic.
	* testsuite.at: Add new test.
	* monotone.texi: Document new update argument.

2004-11-17  Nathaniel Smith  <njs@codesourcery.com>

	* netsync.cc (request_fwd_revisions): Rename 'first_attached_edge'
	to 'an_attached_edge', because it does not represent the first
	attached edge.  Likewise for 'first_attached_cset'.
	(analyze_attachment): Remove early exit from loop; we want to
	analyze the entire graph, not just some linear subgraphs.

	* revision.cc (ensure_parents_loaded): Filter out the null
	revision when calculating parents.
	* change_set.hh (null_id): Define for 'revision_id's.

	* tests/t_merge2_add.at: New test.
	* tests/t_merge2_data.at: New test.
	* tests/t_related_merge2_data.at: New test.
	* tests/t_merge_add.at: New test.
	* tests/t_netsync_pubkey.at: New test.
	* tests/t_netsync_repeated.at: New test.
	* tests/t_netsync_unrelated.at: New test.


	* testsuite.at: Add new tests.
	(NETSYNC_SETUP): New macro.
	(MONOTONE2): New macro.
	(RUN_NETSYNC): New macro.
	(ADD_FILE): New macro.
	(SET_FILE): New macro.
	(COMMIT): New macro.
	* tests/t_netsync.at: Use them.

	* tests/t_singlenetsync.at: Add 'netsync' keyword'.  Rename to...
	* tests/t_netsync_single.at: ...this.

	* tests/t_heads_discontinuous_branch.at: XFAIL it.

2004-11-17  Nathaniel Smith  <njs@codesourcery.com>

	* netsync.cc: Remove hard tabs.

2004-11-17  Nathaniel Smith  <njs@codesourcery.com>

	* revision.cc: Remove hard tabs.
	* change_set.hh: Likewise.

2004-11-16  Nathaniel Smith  <njs@codesourcery.com>

	* tests/t_heads.at: Replace last tricky case with a less tricky case.
	* tests/t_heads_discontinuous_branch.at: New test for the really
	tricky case.
	* testsuite.at: Run it.

2004-11-16  Nathaniel Smith  <njs@codesourcery.com>

	* views.sql (trusted_parents_in_branch): Remove.
	(trusted_children_in_branch): Remove.
	(trusted_branch_members): New view.
	(trusted_branch_parents): New view.
	(branch_heads): Use the new views, not the removed ones.

	* database.cc (get_heads): Column name in 'branch_heads'
	unavoidably changed from 'id' to 'parent'; adjust SELECT statement
	to use new name.

2004-11-16  Nathaniel Smith  <njs@codesourcery.com>

	* database.cc: Remove hard tabs.

2004-11-16  Nathaniel Smith  <njs@codesourcery.com>

	* commands.cc (dump_diffs): Fetch delta destination, not source,
	on new files.

2004-11-15  Joel Rosdahl  <joel@rosdahl.net>

	* tests/t_diff_added_file.at: Added testcase exposing a bug in
	"monotone diff x y" where x is an ancestor of y and y adds a new
	file.
	* testsuite.at: Add new test.

2004-11-14  Joel Rosdahl  <joel@rosdahl.net>

	Fix bug #9092 "add command to change passphrase":
	* commands.cc (chkeypass): New command.
	* keys.cc (get_passphrase): Added parameters for prompt beginning and
	disabling hook lookup and passphrase caching.
	* keys.hh, keys.cc (change_key_passphrase): New function.
	* database.hh, database.cc (delete_private_key): New function.
	* monotone.texi (Key and Cert): Document command.
	* tests/t_chkeypass.at: Testcase for the command.
	* testsuite.at: Added new testcase.

2004-11-14  Matt Johnston <matt@ucc.asn.au>

	* tests/t_initfork.at: New test for merging two ancestor-less heads.

2004-11-13  Nathaniel Smith  <njs@codesourcery.com>

	* tests/t_heads.at: New test.
	* testsuite.at: Add it.

2004-11-13  Nathaniel Smith  <njs@codesourcery.com>

	* monotone.texi: Fix various typos.
	(Committing Work): Add missing command line argument.
	(Branch Names): New section.
	Add me to the copyright block.

2004-11-12  Joel Rosdahl  <joel@rosdahl.net>

	* monotone.texi: Fix documentation of the approve and disapprove
	commands. Fix jp.co.juicebot.jb7 branch name in examples. Other
	minor fixes.

2004-11-11  Joel Rosdahl  <joel@rosdahl.net>

	* monotone.texi: Fix typos.

2004-11-08  graydon hoare  <graydon@pobox.com>

	* monotone.texi: Some minor cleanups.
	* netsync.cc: Fix a formatter.

2004-11-07  graydon hoare  <graydon@pobox.com>

	* figures/*.txt: Drop.
	* monotone.texi: Pull ASCII figures back in conditionally.
	* NEWS, AUTHORS, monotone.spec: Update for 0.15.
	* monotone.1: Update.

2004-11-06  graydon hoare  <graydon@pobox.com>

	* README.changesets: New file.
	* config.guess, config.sub: Remove.
	* Makefile.am: Improve document-building brains.
	* cert.cc, netsync.cc: Remove include.
	* configure.ac: Bump version number.
	* merkle_tree.{cc,hh}: Use unsigned char in dynamic_bitset.
	* po/POTFILES.in: Update to remove os_specific.hh.
	* po/monotone.pot: Regenerate.

2004-11-05  graydon hoare  <graydon@pobox.com>

	* constants.cc: Up timeout, connection limit.
	* monotone.texi: Various cleanups.

2004-11-05  Ulrich Drepper  <drepper@redhat.com>

	* configure.ac: Reduce dependencies.
	* lua/lua.h: Include config.h.
	* mkstemp.{cc,hh}: Use system variant when found.
	* netxx/resolve_getaddrinfo.cxx: Check for AI_ADDRCONFIG
	definition.
	* po/POTFILES.in: Update to mention changes.
	* Makefile.am (EXTRA_DIST): Include spec file.
	* commands.cc (diff): No output if empty diff.

2004-10-31  graydon hoare  <graydon@pobox.com>

	* commands.cc (diff): Use guess_binary.
	Fix up some messages to fit on single lines.
	* Makefile.am: Make monotone.pdf depend on figures.
	* change_set.cc: Make inversion drop "delete deltas".
	* texinfo.css: Make images align nicely.
	* netsync.cc: Fix up some messages to be clearer.

2004-10-30  graydon hoare  <graydon@pobox.com>

	* figures/*: New figures.
	* monotone.texi: Rewrite much of the tutorial.

2004-10-30  Nathaniel Smith  <njs@codesourcery.com>

	* netsync.cc (process_hello_cmd): Make clear that when the
	server's key is unknown, we abort the connection.

2004-10-29  Nathaniel Smith  <njs@codesourcery.com>

	* sanity.cc (dump_buffer): Wrap bare string in call to string(),
	to disambiguate conversions (required by Boost 1.30).

2004-10-26  graydon hoare  <graydon@pobox.com>

	* tests/t_update_missing.at: New test from Bruce Stephens
	* testsuite.at: Call it.
	* change_set.cc: Fix the error exposed by it.

2004-10-26  graydon hoare  <graydon@pobox.com>

	* work.{cc,hh}: Comply with Derek's new tests.
	* commands.cc: Likewise.

2004-10-28  Derek Scherger  <derek@echologic.com>

	* tests/t_rename.at: add test for renaming a file after it has
	been moved rather than before
	* tests/t_revert.at: add test for reverting a missing file

2004-10-28  Derek Scherger  <derek@echologic.com>

	* tests/t_drop_missing.at: New test.
	* testsuite.at: Call it.

2004-10-28  Derek Scherger  <derek@echologic.com>

	* tests/t_add.at: New test.
	* testsuite.at: Call it.

2004-10-26  graydon hoare  <graydon@pobox.com>

	* basic_io.{cc,hh}: Rework to use indented stanzas.
	* change_set.cc, revision.cc: Likewise.
	* change_set.cc: Fix formatter bug.
	* commands.cc: Sanity check file ID on delta commit.
	* work.cc: Chatter a bit more on add/drop.

2004-10-17  graydon hoare  <graydon@pobox.com>

	* merkle_tree.cc: Fix bad logging.
	* netsync.cc: Fix transmission bugs.
	* work.cc: Add some progress messages back in.
	* monotone.texi: Change contents of MT/work in example.

2004-10-17  graydon hoare  <graydon@pobox.com>

	* commands.cc (log): Keep a seen list, mask frontier by it.
	* monotone.texi: Updates to cover revision terminology.

	Also various further merges from trunk, see below.

2004-10-17  Derek Scherger  <derek@echologic.com>

	* lua.{cc,hh} (hook_ignore_branch): new hook
	* commands.cc (ls_branches): call it
	* monotone.texi (Hook Reference): describe it

2004-10-17  Richard Levitte  <richard@levitte.org>

	fix bug 8715 and more
	* diff_patch.cc (struct unidiff_hunk_writer,
	unidiff_hunk_writer::flush_hunk): the skew is not just the
	size difference between added and deleted lines in the current
	hunk, it's the size difference between /all/ added and deleted
	lines so far.  Therefore, the skew needs to be a member of the
	struct rather than being something calculated for each hunk.
	Furthermore, we need to add trailing context even if the change
	only consisted of one line.

2004-10-17  Richard Levitte  <richard@levitte.org>

	* monotone.texi (Working Copy): Change the description of
	'monotone revert' to explain what happens when there are
	arguments.

2004-10-17  Richard Levitte  <richard@levitte.org>

	* monotone.texi (OPTIONS): Add a description of --ticker.

	* ui.cc, ui.hh: Rethink the writing conditions as the ticks being
	"dirty" when they have changed since the last print.  That way,
	it's very easy to see when they need being printed.  This fixes a
	small bug where, in some cases, the exact same tick output is
	produced twice, once before a separate message, and once after,
	when a ticker is actually being removed.
	(tick_write_dot::write_ticks): Add a line that describes the
	ticks, including the amount of each tick per short name.

2004-10-17  Richard Levitte  <richard@levitte.org>

	fix bug 8733
	* ui.cc, ui.hh: Define a separate tick writer struct, and two
	subclasses, one that write counters, and one that writes progress
	characters.  As a consequence, move the count to the ticker class
	itself, and have the user interface contain a map of pointers to
	tickers instead of a map of counters, so data is easier to expand
	and access in a consistent manner.  Finally, correct a few errors
	in the checks for when ticks should be written, and make sure the
	final value gets written when the tickers are removed.

	* cert.cc (write_ancestry_paths):
	* database.cc (rehash):
	* netsync.cc (call_server, rebuild_merkle_trees):
	* rcs_import.cc (import_cvs_repo, cvs_history): Adapt to the new
	tickers.

	* monotone.cc: Add the option '--ticker' which takes the values
	"dot" or "count" to express which type of tick writer to use.  As
	a result, set the tick writer to be the progress dot kind or the
	counting type.

2004-10-15  graydon hoare  <graydon@pobox.com>

	* std_hooks.lua (get_revision_cert_trust): Add.

2004-10-14  graydon hoare  <graydon@pobox.com>

	* main.cc (UNIX_STYLE_SIGNAL_HANDLING): Enable on OSX.
	* cryptopp/*: Upgrade to 5.2.1
	* Makefile.am: Adjust for a couple new files.

2004-10-13  graydon hoare  <graydon@pobox.com>

	* change_set.cc (__STDC_CONSTANT_MACROS): Further hammering.
	* commands.cc (changesetify): New subcommand to db.
	* database.{cc,hh} (sql): Install views.
	(install_views): New function.
	(get_manifest_certs): Restore old variant.
	* numeric_vocab.hh: Use stdint.h.
	* revision.{cc,hh} (analyze_manifest_changes)
	(construct_revisions)
	(build_changesets): New functions.
	* schema.sql: Remove views stuff.
	* views.sql: Put views here.
	* schema_migration.cc: Add migration code for revisions.
	* Makefile.am: Mention views.sql.

2004-10-12  graydon hoare  <graydon@pobox.com>

	* unix/read_password.cc: Don't force echo on.

2004-10-10  graydon hoare  <graydon@pobox.com>

	merge a batch of changes from trunk, see below.
	* monotone.spec: Bump to 0.14.

2004-10-10  graydon hoare  <graydon@pobox.com>

	fix bug 9884
	* tests/t_singlenetsync.at: sleep 5
	* tests/t_netsync.at: sleep 5

2004-10-10  graydon hoare  <graydon@pobox.com>

	* AUTHORS: Mention Richard Levitte.
	* Makefile.am: Remove nonce stuff.
	* NEWS: Describe changes from last release.
	* cert.cc (cert_manifest_testresult): Teach about other ways
	of writing a boolean value.
	* commands.cc (commit): Don't commit when no change.
	(debug): Rename to "db execute".
	(serve): Require passphrase on startup.
	(bump): Remove command.
	(ls keys): Handle no keys.
	* configure.ac: Bump version number.
	* keys.cc (get_passphrase): Reject empty passphrase nicely,
	from user and from hook.
	* lua.{cc,hh} (hook_get_sorter): Dead code, remove.
	* main.cc (main_with_many_flavours_of_exception): s/char/int/.
	* monotone.cc (OPT_DUMP): New option.
	(OPT_VERBOSE): Rename as OPT_DEBUG.
	* monotone.{texi,1}: Document changes, s/rdiff/xdelta/.
	* nonce.{cc,hh}: Drop.
	* sanity.hh (sanity::filename): New field.
	* sanity.cc (dump_buffer): Dump to file or be silent.
	* testsuite.at (persist_phrase_ok): Define as true.
	* tests/t_null.at: Adjust for new option names.
	* unit_tests.cc: Set debug, not verbose.

2004-10-10  graydon hoare  <graydon@pobox.com>

	* tests/t_remerge.at: New test.
	* testsuite.at: Call it.

2004-10-10  graydon hoare  <graydon@pobox.com>

	* cryptopp/algebra.cpp:
	* cryptopp/asn.h:
	* cryptopp/hmac.h:
	* cryptopp/iterhash.h:
	* cryptopp/mdc.h:
	* cryptopp/modes.h:
	* cryptopp/osrng.h:
	* cryptopp/pubkey.h:
	* cryptopp/seckey.h:
	* cryptopp/simple.h:
	* cryptopp/smartptr.h:
	* cryptopp/strciphr.cpp:
	* cryptopp/strciphr.h:
	* lcs.cc:
	* lua.cc: Fixes for g++ 3.4 from Michael Scherer.
	* AUTHORS: Mention Michael.

2004-10-10  graydon hoare  <graydon@pobox.com>

	* tests/t_movedel.at: New test.
	* testsuite.at: Call it.

2004-10-10  graydon hoare  <graydon@pobox.com>

	* tests/t_movepatch.at: New test.
	* testsuite.at: Call it.

2004-10-10  graydon hoare  <graydon@pobox.com>

	* change_set.cc:
	* file_io.{cc,hh}: Bug Fixes.

2004-10-10  graydon hoare  <graydon@pobox.com>

	* cert.{cc,hh} (cert_revision_manifest): Bug fixes.
	* commands.cc (approve)
	(disapprove)
	(testresult): Teach about revisions.
	* tests/t_disapprove.at:
	* tests/t_i18n_file.at:
	* tests/t_ls_missing.at:
	* tests/t_testresult.at: Bug fixes.

2004-10-09  graydon hoare  <graydon@pobox.com>

	* netsync.cc:
	* packet.cc:
	* tests/t_i18n_file.at:
	* tests/t_netsync.at:
	* tests/t_single_char_filenames.at:
	* tests/t_singlenetsync.at: Bug fixes.

2004-10-04  graydon hoare  <graydon@pobox.com>

	* Makefile.am: Re-enable rcs stuff.
	* cert.{cc,hh}: Bug fixes.
	* change_set.{cc,hh} (apply_change_set)
	(apply_change_set_inverse): New helper functions.
	* commands.cc (log)
	(rcs_import)
	(cvs_import): Teach about revisions.
	* database.cc (get_version): Block reconstruction loops.
	* diff_patch.cc:
	* lua.cc:
	* netsync.cc: Remove references to obsolete includes.
	* rcs_file.cc: Pick up bug fix from trunk.
	* rcs_import.cc: Teach about revisions.

2004-10-03  graydon hoare  <graydon@pobox.com>

	* change_set.{cc,hh}: Lots of little bug fixes.
	* commands.cc: Likewise.
	* database.cc: Comment some chatter.
	* file_io.{cc,hh}: Bug fixes, remove unlink / hardlink stuff.
	* netcmd.cc: Bug fixes.
	* netsync.cc: Likewise.
	* tests/t_*.at: Teach about revisions.
	* testsuite.at: Likewise.
	* work.cc: Bug fixes.

2004-09-30  graydon hoare  <graydon@pobox.com>

	* app_state.cc: Inform db of app.
	* change_set.cc: Bug fixes.
	* commands.cc: Use delete_file not unlink.
	* database.{cc,hh}: Bug fixes in trust function machinery.
	* revisions.cc: Skip consideration of empty parents.
	* file_io.{cc,hh}: Remove unlink function.
	* schema.sql: Pass pubkey data into trust call.

2004-09-29  graydon hoare  <graydon@pobox.com>

	* change_set.cc: Various bug fixes, merge unit tests.

2004-09-26  graydon hoare  <graydon@pobox.com>

	* predicament.{cc,hh}: Remove.
	* Makefile.am: Update.
	* change_set.{cc,hh}: Compilation fixes.
	* commands.cc: Likewise.
	* file_io.{cc,hh}: Likewise, and implement link/unlink.
	* lua.{cc,hh}: Implement conflict resolver hooks.

2004-09-25  graydon hoare  <graydon@pobox.com>

	* change_set.{cc,hh}: Rewrite entirely.
	* work.cc: Adjust to compensate.
	* commands.cc: Likewise.
	* numeric_vocab.hh: Ask for C99 constant ctor macros.

2004-09-24  Derek Scherger  <derek@echologic.com>

	* app_state.{cc,hh} (initialize,prefix,in_restriction): rename
	restriction vars; require explicit subdir restriction with ".";
	remove restriction if any path evaluates to working copy root
	* commands.cc (update): disallow restricted updates
	(diff): use --manifest options for initialization
	* tests/t_restrictions.at: remove restricted update test
	* tests/t_subdirs.at: added (missed previously)
	* vocab.cc (verify): allow "." elements in local_path
	(test_file_path_verification): test for "." in paths

2004-09-20  Derek Scherger  <derek@echologic.com>

	* app_state.{cc,hh}: add message and manifest options; add subdir
	restriction; use set instead of vector for path restrictions
	(prefix): new method
	(add_restriction): change signature for set of path restrictions
	(in_restriction): renamed from is_restricted; adjust path matching
	(set_message): new method
	(add_manifest): new method
	(initialize): remove code to adjust restrictions from old options
	* commands.cc
	(restrict_patch_set, struct unknown_itemizer): rename
	app.is_restricted to app.in_restriction
	(add,drop,rename,revert): prefix file args with current subdir
	(update,status,ls_unknown,ls_missing): build restriction from args
	(commit): build restriction from args; use --message option
	(diff): build restriction from args; use --manifest options
	* file_io.cc (find_working_copy): logging tweaks
	* monotone.cc: remove --include/--exclude options; add --manifest
	and --message options
	* tests/t_attributes.at: add commit --message option
	* tests/t_cross.at: commit --message
	* tests/t_cwork.at: commit --message
	* tests/t_disapprove.at: commit --message
	* tests/t_drop.at: commit --message
	* tests/t_erename.at: commit --message; diff --manifest
	* tests/t_fork.at: commit --message
	* tests/t_genkey.at: commit --message
	* tests/t_i18n_file.at: commit --message
	* tests/t_import.at: commit --message
	* tests/t_ls_missing.at: commit --message
	* tests/t_merge.at: commit --message
	* tests/t_movedel.at: commit --message
	* tests/t_movepatch.at: commit --message
	* tests/t_netsync.at: commit --message
	* tests/t_persist_phrase.at: commit --message
	* tests/t_rename.at: commit --message
	* tests/t_renamed.at: commit --message
	* tests/t_restrictions.at: remove --include/--exlclude options
	* tests/t_revert.at: commit --message
	* tests/t_scan.at: commit --message
	* tests/t_single_char_filenames.at: commit --message
	* tests/t_testresult.at: commit --message
	* tests/t_unidiff.at: commit --message
	* tests/t_unidiff2.at: commit --message
	* tests/t_update.at: commit --message
	* tests/t_versions.at: commit --message

2004-09-19  graydon hoare  <graydon@pobox.com>

	* change_set.cc: More bug fixes.
	* basic_io.cc: Improve error reporting.
	* commands.cc (complete): Teach about revisions.
	* database.{cc,hh}: Add complete variant for revisions.

2004-09-19  graydon hoare  <graydon@pobox.com>

	* change_set.cc: Add a unit test, fix some bugs.

2004-09-18  graydon hoare  <graydon@pobox.com>

	* change_set.{cc,hh} (subtract_change_sets): New function.
	(build_pure_addition_change_set): New function.
	* commands.cc (try_one_merge): Teach about revisions
	(merge): Likewise.
	(propagate): Likewise.
	(update): Change from changeset inversion to negation.
	* database.{cc,hh} (get_manifest): New function.
	* cert.cc: Use it.

2004-09-13  graydon hoare  <graydon@pobox.com>

	* change_set.cc: Bug fixes.
	* commands.cc: Likewise.

2004-09-13  graydon hoare  <graydon@pobox.com>

	* change_set.{cc,hh}: Implement delta renaming and merging.
	* commands.cc
	(update): Teach about revisions.
	(agraph): Likewise.
	* diff_patch.{cc,hh}: Tidy up interface a bit.
	* database.{cc,hh} (get_revision_ancestry): New helper.
	* file_io.{cc,hh}
	(move_dir): New function.
	(delete_dir_recursive): New function.

2004-09-10  graydon hoare  <graydon@pobox.com>

	* basic_io.{cc,hh}: Move to more "normal" looking
	quoted output.
	* change_set.{cc,hh}: Extend, bugfix.
	* commands.cc (diff): Teach about revisions.
	* revision.{cc,hh}: Extend, bugfix.

2004-09-07  Derek Scherger  <derek@echologic.com>

	subdirectory restrictions

	* file_io.{hh,cc} (find_working_copy): new function
	(absolutify) use fs::current_path
	* work.cc (add_to_options_map): use options.insert to preserve
	previous settings
	* work.hh: add note about MT/options file to header comment
	* lua.{hh,cc} (load_rcfile): renamed from add_rcfile
	* app_state.{cc,hh} (constructor): remove read of MT/options
	(initialize): new methods to find/create working copy
	(set_stdhooks,set_rcfiles,add_rcfile,load_rcfiles,read_options):
	new methods
	(set_database,set_branch,set_signing_key): update for new options
	reading
	* monotone.cc: update help for --norc option
	(cpp_main): move loading of lua hooks to app_state after book
	keeping dir is found
	* commands.cc: all commands call app initialize to relocate to
	working copy directory
	(bookdir_exists,ensure_bookdir) remove
	(setup) new command to create working copy
	* tests/t_subdirs.at: new test
	* testsuite.at: call new setup command to initialize working copy;
	call new test
	(PROBE_NODE): adjust for new checkout requirement that MT dir does
	not exist
	* tests/t_attributes.at: ditto
	* tests/t_cwork.at: ditto
	* tests/t_single_char_filenames.at: ditto
	* tests/t_versions.at: ditto

2004-09-06  graydon hoare  <graydon@pobox.com>

	* Makefile.am: Revise,
	* cert.{cc,hh}: Minor bug fixes.
	* change_set.{cc,hh}
	(apply_path_rearrangement): New variant.
	(read_path_rearrangement): New function.
	(write_path_rearrangement): New function.
	* commands.cc: Partially teach about revisions.
	* database.{cc,hh}: Bug fixes.
	* revision.cc: Print new manifest as hex.
	* schema.sql: Fix typos.
	* update.{cc,hh}: Teach about revisions.

2004-09-06  graydon hoare  <graydon@pobox.com>

	* Makefile.am (unit_tests): Revise.
	* change_set.{cc,hh}: Move accessors to header.
	* constants.cc (netcmd_current_protocol_version): Bump.
	(netcmd_minimum_bytes_to_bother_with_gzip): Expand to 0xfff.
	* database.{cc,hh}: Teach about reverse deltas, bug fixes.
	* diff_patch.{cc,hh}: Remove dead code.
	* merkle_tree.{cc,hh}: Teach about revisions.
	* netsync.cc: Teach about revisions, reverse deltas.
	* packet.{cc,hh}: Likewise.
	* unit_tests.{cc,hh}: Reactivate tests.

2004-09-02  Derek Scherger  <derek@echologic.com>

	* tests/t_restrictions.at: rework and attempt to clean things up a
	bit; add test for bug in restrict_patch_set
	* commands.cc (restrict_patch_set): fix bug in removal of
	restricted adds/dels/moves/deltas

2004-08-28  graydon hoare  <graydon@pobox.com>

	* Makefile.am (unit_tests): Split out working parts.
	* basic_io.{cc,hh}: Minor fixes.
	* cert.{cc,hh}: Fixes, remove major algorithms.
	* revision.{cc,hh}: Rewrite algorithms from cert.cc.
	* change_set.{cc,hh}: Extensive surgery, unit tests.
	* database.{cc,hh}: Minor fixes.
	* file_io.{cc,hh}: Likewise.
	* lua.cc: Likewise.
	* packet.{cc,hh}: Teach about revisions.
	* schema.sql: Drop some optimistic tables.
	* unit_tests.{cc,hh}: Add revision, change_set tests.
	* vocab.cc: Instantiate revision<cert>.
	* work.{cc,hh}: Rewrite in terms of path_rearrangement.

2004-08-17  graydon hoare  <graydon@pobox.com>

	* database.cc: Simplified.
	* schema.sql: Simplified.
	* transforms.cc: Fixed bug.
	* revision.{hh,cc}: Stripped out tid_source.
	* change_set.{cc,hh}: Oops, never committed!

2004-08-16  graydon hoare  <graydon@pobox.com>

	* change_set.{hh,cc}: Simplified, finished i/o.
	* revision.{hh,cc}: Fix to match, redo i/o.
	* basic_io.cc (basic_io::parser::key): Print trailing colon.
	* vocab.hh: Whitespace tweak.

2004-08-09  graydon hoare  <graydon@pobox.com>

	* change_set.{hh,cc}: New files.
	* basic_io.{hh,cc}: New files.
	* predicament.{hh,cc}: New files.
	* revision.{hh,cc}: Break completely, need to fix.
	* diff_patch.{hh,cc}: Minor touchups.
	* lua.{hh,cc}, std_hooks.lua: Model predicaments.
	* Makefile.am: Update.

2004-07-10  graydon hoare  <graydon@pobox.com>

	* lcs.{hh,cc}: Move lcs.hh body into lcs.cc.
	* diff_patch.cc: Modify to compensate.
	* revision.{hh,cc}: New files.
	* Makefile.am: Update
	* patch_set.{hh,cc}: Remove.
	* {cert,database,lua,packets}.{hh,cc}, commands.cc:
	Modify partially (incomplete) to use revisions.
	* manifest.{hh,cc}: Cleanup, remove dead code.
	* schema.sql: Declare new revision tables.
	* schema_migration.cc: Incomplete migrator.
	* {transforms.{hh,cc}, vocab{,_terms}.hh:
	Infrastructure for revisions.

2004-07-20  Derek Scherger  <derek@echologic.com>

	* tests/t_restrictions.at: new test
	* testsuite.at: run it
	* app_state.{cc,hh} (add_restriction, is_restricted): new functions
	* monotone.cc (--include,--exclude): new options
	* commands.cc (restrict_patch_set): new function. called by
	commit, update, status, diff commands

2004-07-05  graydon hoare  <graydon@pobox.com>

	* cert.cc (operator<): Fix wrong ordering of
	fields.

2004-06-07  graydon hoare  <graydon@pobox.com>

	* cryptopp/algebra.cpp:
	* cryptopp/asn.h:
	* cryptopp/hmac.h:
	* cryptopp/iterhash.h:
	* cryptopp/mdc.h:
	* cryptopp/modes.h:
	* cryptopp/osrng.h:
	* cryptopp/pubkey.h:
	* cryptopp/seckey.h:
	* cryptopp/simple.h:
	* cryptopp/smartptr.h:
	* cryptopp/strciphr.cpp:
	* cryptopp/strciphr.h:
	* lcs.hh:
	* lua.cc: Fixes for g++ 3.4 from Michael Scherer.
	* AUTHORS: Mention Michael.

2004-05-28  graydon hoare  <graydon@pobox.com>

	* tests/t_movedel.at: New test.
	* testsuite.at: Call it.
	* diff_patch.cc (adjust_deletes_under_renames): New function.
	(merge3): Use it.

2004-05-27  graydon hoare  <graydon@pobox.com>

	* tests/t_movepatch.at: New test.
	* testsuite.at: Call it.
	* diff_patch.cc (adjust_deltas_under_renames): New function.
	(merge3): Use it.

2004-05-20  graydon hoare  <graydon@pobox.com>

	* NEWS: Note 0.13 release.
	* configure.ac: Bump version number.
	* monotone.spec: Likewise.

2004-05-19  graydon hoare  <graydon@pobox.com>

	* file_io.cc (tilde_expand): Fix fs::path use.

2004-05-18  graydon hoare  <graydon@pobox.com>

	* diff_patch.cc (apply_directory_moves): Fix fs::path use.
	* file_io.cc (write_data_impl): Likewise.
	* packet.cc: Use explicit true/false maps in caches.
	* sanity.cc (dump_buffer): Write to clog (buffered).

2004-05-16  graydon hoare  <graydon@pobox.com>

	* keys.cc (get_passphrase): Reimplement.
	* unix/read_password.c: Remove.
	* {unix,win32}/read_password.cc: Add.
	* constants.{hh,cc} (maxpasswd): New constant.
	* Makefile.am: Teach about platform specific stuff.

2004-05-16  graydon hoare  <graydon@pobox.com>

	* diff_patch.cc (merge2): Don't discard files on one side.
	* std_hooks.lua (merge2_xxdiff_cmd): Specify merge filename.

2004-05-14  Joel Rosdahl  <joel@rosdahl.net>

	* std_hooks.lua (ignore_file): Quote dots in .svn patterns.
	* monotone.texi: Updated ignore_file hook example.

2004-05-13  Nathaniel Smith  <njs@codesourcery.com>

	* commands.cc: Include boost/filesystem/path.hpp,
	boost/filesystem/convenience.hpp.
	(checkout): Make checkout directory an fs::path, not a local_path.

2004-05-13  Nathaniel Smith  <njs@codesourcery.com>

	* testsuite.at (test_hooks.lua): Add a 'test_attr' attribute
	hook.  Add tests t_attributes and t_single_char_filenames.
	* tests/t_attributes.at: New test.
	* tests/t_single_char_filenames.at: New test.
	* manifest.cc (read_manifest_map): Replace ".+" with ".*" to
	support single-character filenames.
	* work.cc (read_work_set): Likewise.
	(read_attr_map): Likewise.

2004-05-13  Nathaniel Smith  <njs@codesourcery.com>

	* monotone.texi (Hook Reference): Update documented default
	definitions of 'merge2' and 'merge3'.

2004-05-12  graydon hoare  <graydon@pobox.com>

	* AUTHORS: Rename Netxx back to netxx. Really, look in
	the manifest; it's been renamed!
	* configure.ac: Remove prg_exec_monitor checks.

2004-05-12  Nathaniel Smith  <njs@pobox.com>

	* AUTHORS: Remove discussion of adns, since we no longer
	distribute it.  Fix capitalization of "Netxx".

2004-05-12  Nathaniel Smith  <njs@pobox.com>

	* std_hooks.lua (merge2): Support xemacs.  Add error message
	if no merge tool is found.
	(merge3): Likewise.  Also add (disabled) hook to use CVS
	'merge' command, as a demonstration of how to.

2004-05-12  graydon hoare  <graydon@pobox.com>

	* std_hooks.lua (get_author): Remove standard definition.
	* monotone.texi: Document change.

2004-05-12  graydon hoare  <graydon@pobox.com>

	* cert.cc (cert_manifest_author_default): Use default signing key
	name for default author, if lua hook fails.

2004-05-12  Joel Rosdahl  <joel@rosdahl.net>

	* file_io.cc (walk_tree): Removed extraneous newline in error
	message.

	* std_hooks.lua (edit_comment): Added missing newline in log
	message template.

	* tests/t_ls_missing.at: New test case.
	* testsuite.at: Added t_ls_missing.at.

2004-05-10  graydon hoare  <graydon@pobox.com>

	* nonce.cc, nonce.hh: New files.
	* Makefile.am: Note new files.
	* lua.cc, lua.hh (hook_get_nonce): New hook.
	* commands.cc (bump): New command.
	* commands.cc: Remove "(file|manifest)" args most places.
	* tests/t_disapprove.at
	* tests/t_genkey.at
	* tests/t_singlenetsync.at
	* tests/t_netsync.at
	* tests/t_persist_phrase.at: Adjust to compensate.
	* monotone.texi, monotone.1: Adjust to compensate.
	* work.cc, work.hh: Constify some arguments.

2004-05-09  graydon hoare  <graydon@pobox.com>

	* diff_patch.cc: Remove recording of file merge ancestry.

2004-05-09  graydon hoare  <graydon@pobox.com>

	* commands.cc (ls_missing): Modify to account for work.

2004-05-09  graydon hoare  <graydon@pobox.com>

	* commands.cc (list missing): New command.
	* monotone.texi, monotone.1: Update to document.

2004-05-08  graydon hoare  <graydon@pobox.com>

	* main.cc: New file encompassing prg_exec_monitor.
	* mkstemp.cc, mkstemp.hh: New portable implementation.
	* lua.cc: Use mkstemp from bundled version.
	* lua/liolib.c: Remove old mkstemp definition.
	* monotone.cc (cpp_main): Remove prg_exec env setting.
	* sanity.cc (sanity::dump_buffer): Dump logbuf to stderr, not stdout.
	* std_hooks.lua (temp_file): Use mkstemp not io.mkstemp.
	* Makefile.am (MOST_SOURCES): Add new files.

2004-05-03  Joel Rosdahl  <joel@rosdahl.net>

	* monotone.texi: Removed extraneous @ftable directive.

2004-05-02  graydon hoare  <graydon@pobox.com>

	* monotone.texi: Add stuff on selectors, new hooks.
	* AUTHORS: Typo fix.
	* configure.ac: Bump version number.

	Release point (v 0.12).

2004-05-02  Joel Rosdahl  <joel@rosdahl.net>

	Made it possible to rename a rename target and to undo a rename.
	I.e.: Given a rename set A -> B, "monotone rename B C" gives the
	rename set A -> C and "monotone rename B A" gives the empty rename
	set.
	* work.cc (visit_file): Implement new behavior.
	* tests/t_rename.at: Added test cases for new behavior.
	* monotone.texi: Note that a rename can be undone.

	Fix bug #8458:
	* file_io.hh, file_io.cc (walk_tree): Added require_existing_path
	parameter.
	* work.cc (build_deletion): Pass new parameter to walk_tree.
	* work.cc (build_rename): Ditto.

	* manifest.cc (build_manifest_map): Fix missing file check for
	i18n paths.

2004-05-01  Joel Rosdahl  <joel@rosdahl.net>

	Fix bug #7220:
	* manifest.cc (build_manifest_map): Handle missing file
	gracefully.

	* file_io.cc (walk_tree): Handle nonexistent file/directory
	gracefully.

2004-04-30  Christof Petig <christof@petig-baender.de>

	* rcs_import.cc (store_trunk_manifest_edge):
		skip ancestry to empty manifest
	* rcs_import.cc (process_branch):
		also follow branches of last/first versions

2004-04-29  graydon hoare  <graydon@pobox.com>

	* configure.ac: Fix up windows probe and bundling checks.
	* netxx/resolve_getaddrinfo.cxx: Local hack for stream addresses.
	* netsync.cc: Report address before listening.

2004-04-29  graydon hoare  <graydon@pobox.com>

	* cert.cc (get_branch_heads): Calculate a "disapproved version"
	attribute which culls a version with only disapproved ancestry
	edges.
	* monotone.texi: Fix some ascii-art diagrams.

2004-04-28  Christof Petig <christof@petig-baender.de>

	* command.cc (heads):
	show date and author certificates for each head

2004-04-28  Christof Petig <christof@petig-baender.de>

	* configure.ac:
	default to using the bundled SQLite

2004-04-28  Christof Petig <christof@petig-baender.de>

	* commands.cc (log):
	support optional file argument to show change log for
	e.g. monotone log [ID] cert.cc

2004-04-26  Christof Petig <christof@petig-baender.de>

	* rcs_import.cc (process branch):
	insert dummy cvs_edge to mark newly added file
	as previously non existant

2004-04-25  Joel Rosdahl  <joel@rosdahl.net>

	* po/stamp-po: Removed since it's generated.
	* std_hooks.lua (ignore_file): Corrected name of Subversion's
	administrative directory.
	* work.hh: Ditto.
	* monotone.texi (Hook Reference): Updated default definition of
	ignore_file.

2004-04-23  Christof Petig <christof@petig-baender.de>

	* rcs_import.cc (build_parent_state, build_child_state):
	remove dying files from manifest
	* rcs_import.cc (cvs_file_edge, note_file_edge):
	calculate state and remember it (alive or dead)

2004-04-23  Christof Petig <christof@petig-baender.de>

	* rcs_import.cc (import_rcs_file_with_cvs):
	do not include dead files in head_manifest

2004-04-22  Christof Petig <christof@petig-baender.de>

	* rcs_file.cc, rcs_file.hh: read and remember 'state' of revision
	* rcs_import.cc: remove Attic/ part from path

2004-04-21  Christof Petig <christof@petig-baender.de>

	* configure.ac: enable use of installed SQLite library

2004-04-20  graydon hoare  <graydon@pobox.com>

	* lua.hh, lua.cc (hook_note_commit): New hook.
	* commands.cc (commit): Call it.

2004-04-19  graydon hoare  <graydon@pobox.com>

	* cert.cc: Make trust messages nicer.
	* merkle_tree.cc: Clarify logging messages.
	* netsync.cc: Reorganize tickers, put client in txn.
	* packet.cc, packet.hh: Teach about constructability.

2004-04-16  graydon hoare  <graydon@pobox.com>

	* netsync.cc (session::extra_manifests): New member.
	(session::analyze_ancestry_graph): Use it.
	* tests/t_singlenetsync.at: New test for single manifest sync.
	* testsuite.at: Call it.

2004-04-14  Tom Tromey  <tromey@redhat.com>

	* rcs_import.cc (import_cvs_repo): Use require_password.
	Include keys.hh.
	* keys.hh (require_password): Declare.
	* keys.cc (require_password): New function.

2004-04-13  Tom Tromey  <tromey@redhat.com>

	* monotone.texi: Typo fixes.

2004-04-10  graydon hoare  <graydon@pobox.com>

	* netsync.cc: Minor bug fixes.

2004-04-10  graydon hoare  <graydon@pobox.com>

	* database.{cc,hh}:
	* commands.{cc,hh}:
	* lua.{cc,hh}:
	* std_hooks.lua:
	* vocab_terms.hh:
	Implement first cut at selectors.

2004-04-10  graydon hoare  <graydon@pobox.com>

	* cert.cc (operator<): Include name in compare.
	(operator==): Likewise.
	* packet.cc: Include shared_ptr.
	* rcs_file.cc: Rewrite by hand, no spirit.
	* rcs_import.cc: Change ticker names a bit.

2004-04-09  graydon hoare  <graydon@pobox.com>

	* app_state.cc: Fix a couple file path constructions.
	* file_io.cc (book_keeping_file): Make one variant static.
	* manifest.cc: Remove some dead code in walkers.
	* work.cc: Ditto.
	* rcs_file.cc: fcntl fix from Paul Snively for OSX.

2004-04-09  graydon hoare  <graydon@pobox.com>

	* file_io.cc: Fix boost filesystem "." and ".." breakage.
	* lua.cc: Fix format of log entry.
	* monotone.cc: Log locale settings on startup.
	* sanity.cc: Dump prefix on --verbose activation.
	* testsuite/t_i18n_file.at: Fix autotest LANG breakage.
	* testsuite/t_null.at: Account for chatter with --verbose.

2004-04-09  graydon hoare  <graydon@pobox.com>

	* configure.ac: Comment out check for sse2,
	set bundling to true by default.
	* INSTALL: describe changes to bundling.
	* Makefile.am: Remove vestiges of depot.

2004-04-07  graydon hoare  <graydon@pobox.com>

	* adns/*:
	* network.{cc,hh}:
	* proto_machine.{cc,hh}:
	* {http,smtp,nntp}_tasks.{cc,hh}:
	* tests/t_{http,smtp,nntp,proxy}.at:
	* url.{cc,hh}:
	* depot.cc:
	Delete files.
	* commands.cc:
	* lua.{cc,hh}:
	* database.{cc,hh}: Remove network/queue stuff.
	* configure.ac:
	* constants.{cc,hh}:
	* tests/t_{netsync,singlecvs,cvsimport}.at:
	* testsuite.at:
	* transforms.{cc,hh}:
	* unit_tests.{cc,hh}:
	* vocab_terms.hh:
	* vocab.{cc,hh}:
	* Makefile.am: Adjust for deletions.
	* app_state.hh: Cleanup.
	* monotone.texi: Fix some typos.
	* packet.{cc,hh}: Implement database ordering.
	* netsync.cc: Massage to use new packet logic.
	* commands.cc:
	* std_hooks.lua: Add initial selector stuff.

2004-03-29  graydon hoare  <graydon@pobox.com>

	* monotone.spec: Update for 0.11 release.

	Release point (v 0.11).

2004-03-29  graydon hoare  <graydon@pobox.com>

	* Makefile.am (DISTCHECK_CONFIGURE_FLAGS): Set.
	* commands.cc: Tidy up / narrow output width.
	* patch_set.cc: Likewise.
	* monotone.texi: Cleanups for PDF generation.

2004-03-28  graydon hoare  <graydon@pobox.com>

	* NEWS: Mention 0.11 release.
	* AUTHORS: Mention Robert.

2004-03-28  Robert Bihlmeyer  <robbe+mt@orcus.priv.at>

	* file_io.cc (walk_tree_recursive): Ignore broken symlinks.

2004-03-27  graydon hoare  <graydon@pobox.com>

	* monotone.texi: Flesh out netsync stuff, remove old network stuff.
	* monotone.1: Likewise.

2004-03-27  Robert Helgesson  <rycee@home.se>

	* Makefile.am:
	* configure.ac:
	* database.cc:
	* depot.cc:
	* lua.cc:
	* network.cc:
	* schema_migration.cc: Bundled library switch logic.

2004-03-27  graydon hoare  <graydon@pobox.com>

	* depot.cc (dump): Implement.
	* tests/t_http.at, test/t_proxy.at: Use "depot.cgi dump" rather than sqlite.
	* sqlite/pager.h: Change page size.
	* README: Massage slightly.
	* INSTALL: Write real installation instructions.
	* Makefile.am: Include build of "one big page" docs.
	* boost/circular_buffer_base.hpp: Another boost version insulation fix.
	* vocab.cc (verify): Normalize local_path's during verification on boost 1.31.0.
	* monotone.texi: Rip out some of the pre-netsync networking docs.

2004-03-24  graydon hoare  <graydon@pobox.com>

	* boost/circular_buffer_base.hpp: Boost version insulation.
	* cert.cc, cert.hh, commands.cc: Differentiate "unknown" keys from "bad".
	* xdelta.cc, proto_machine.cc: Fix boost version insulation.

2004-03-24  graydon hoare  <graydon@pobox.com>

	* rcs_import.cc (import_substates): Filter by branch.
	* xdelta.cc: Minor bits of insulation.

2004-03-24  graydon hoare  <graydon@pobox.com>

	* AUTHORS: Mention Robert.
	* configure.ac: Enable sse2 stuff.
	* monotone.spec: Adjust CFLAGS and CXXFLAGS
	* monotone.texi (Network Service): Expand a bit.

2004-03-24  Robert Helgesson  <rycee@home.se>

	* commands.cc:
	* http_tasks.cc:
	* lua.cc:
	* manifest.cc:
	* netsync.cc:
	* nntp_tasks.cc:
	* proto_machine.cc:
	* work.cc:
	* xdelta.cc:
	Portability fixes for boost 1.31.0

2004-03-22  graydon hoare  <graydon@pobox.com>

	* cryptopp/integer.cpp, integer.h: Enable SSE2 multiply code.
	* database.cc, database.hh, certs.cc: Speed up 'heads'.

2004-03-21  graydon hoare  <graydon@pobox.com>

	* lcs.hh, sanity.hh: Minor performance tweaks.

2004-03-20  graydon hoare  <graydon@pobox.com>

	* rcs_import.cc: Teach how to aggregate branches.
	* monotone.texi: Start section on netsync.

2004-03-20  Olivier Andrieu  <oliv__a@users.sourceforge.net>

	* commands.cc (log): Show tags in log.
	* AUTHORS: Mention Olivier.

2004-03-17  Nathan Myers  <ncm@cantrip.org>

	* boost/circular_buffer.hpp:
	* commands.cc:
	* cryptopp/fltrimpl.h:
	* cryptopp/iterhash.cpp:
	* quick_alloc.hh:
	Fixes for gcc 3.4 compat and warnings.

2004-03-17  graydon hoare  <graydon@pobox.com>
	* cryptopp/config.h: Fix for gcc aliasing optimization error.
	* rcs_import.cc (cvs_history::note_file_edge):
	Fix for first changelog import bug (#5813).

2004-03-15  graydon hoare  <graydon@pobox.com>

	* rcs_import.cc: Import lone versions properly.
	* tests/t_singlecvs.at: New test for it.
	* testsuite.at: Call it.

2004-03-14  graydon hoare  <graydon@pobox.com>

	* commands.cc (diff): Show added files too.
	* monotone.texi: Fix typo.

2004-03-08  graydon hoare  <graydon@pobox.com>

	* netsync.cc (analyze_manifest_edge): Fix broken formatter.

2004-03-07  graydon hoare  <graydon@pobox.com>

	* Makefile.am (BOOST_SANDBOX_SOURCES): Remove boost::socket entries.
	(NETXX_SOURCES): Predicate on IP6 support in OS (from Paul Snively).
	* boost/socket/*.[hc]pp: Remove.
	* boost/io/streambuf_wrapping.hpp: Remove.
	* AUTHORS: Remove copyright notice for boost::socket.
	* acinclude.m4 (ACX_PTHREAD): Add.
	* network.cc: Replace boost::socket machinery with Netxx.
	* network.hh (open_connection): Remove prototype, static function.
	* sanity.hh, sanity.cc: Make log formatters give file:line coords,
	throw log offending coordinate if formatting fails.

2004-03-07  graydon hoare  <graydon@pobox.com>

	* sqlite/date.c, sqlite/vdbeInt.h, sqlite/vdbeaux.c: Add.
	* sqlite/*.c: Upgrade to 2.8.12.
	* Makefile.am: Update to mention new files.
	* cert.cc
	(expand_ancestors)
	(expand_dominators): Resize child bitmaps to cover parent.

2004-03-06  graydon hoare  <graydon@pobox.com>

	* netsync.cc (get_root_prefix): Fix from Paul Snively
	to fix static initialization order on mac OSX.
	* montone.texi: Typo fix from Anders Petersson.
	* *.cc: Move all function defs into column 0.

2004-03-04  graydon hoare  <graydon@pobox.com>

	* std_hooks.lua: Fix merger execution pessimism.

2004-03-04  graydon hoare  <graydon@pobox.com>

	* adler32.hh: Modify to use u8.
	* depot.cc, netcmd.cc, xdelta.cc: Modify to use u8.
	* netio.hh, numeric_vocab.hh (widen): Move between headers.
	* netsync.cc: Correct role-assumption bugs.
	* schema_migration.cc: Strip whitespace in sha1.
	(changes received from Christof Petig)

2004-03-01  graydon hoare  <graydon@pobox.com>

	* commands.cc: Handle anonymous pulling.
	* netsync.cc: Ditto.

	Release point (v 0.10).

2004-03-01  graydon hoare  <graydon@pobox.com>

	* NEWS: Mention impending 0.10 release.
	* cert.cc, cert.hh: Bug fixes, implement trust function, QA stuff.
	* commands.cc: Tweak disapprove, approve, testresult, push, pull.
	* configure.ac: Bump version number.
	* cryptopp/rng.h, cryptopp/rng.cpp
	(MaurerRandomnessTest): Fix bitrot.
	* keys.cc: Add Maurer PRNG randomness test.
	* lua.cc, lua.hh: Add trust, testresult, anonymous netsync hooks.
	* monotone.1: Update to follow changes to commands.
	* monotone.texi: Include QA section, adjust some UI drift, clarify
	reserved cert names, document new hooks and commands.
	* netcmd.hh, netcmd.cc: Add anonymous, error commands; fix bugs.
	* netsync.cc: Process new commands, factor server loop a bit.
	* std_hooks.lua: Add new hook defaults, factor mergers.
	* tests/t_netsync.at: Check SHA1 of each edge.
	* tests/t_null.at: Call with --norc to skip ~/.monotonerc
	* tests/t_update.at: Fix glaring error.
	* tests/t_disapprove.at, tests/t_testresult.at: New tests.
	* testsuite.at: Call them.
	* ui.cc (sanitize): Clean escape chars from output (optional?)
	* update.cc: Rewrite entirely in terms of new QA definitions.

2004-02-24  graydon hoare  <graydon@pobox.com>

	* commands.cc (ls_keys): Write key hash codes.
	* constands.cc (netsync_timeout_seconds): Up to 120.
	* netsync.cc: Fix a bunch of bugs.
	* patch_set.cc (manifests_to_patch_set): Fix bug in overload
	default construction.

2004-02-22  graydon hoare  <graydon@pobox.com>

	* patch_set.cc, patch_set.hh: Parameterize yet further.
	* netsync.cc: Fix a lot of bugs, add manifest and file grovelling.
	* tests/t_netsync.at: A new test (which runs!)
	* testsuite.at: Call it.

2004-02-20  graydon hoare  <graydon@pobox.com>

	* cert.cc, cert.hh, key.cc, key.hh, database.cc, database.hh:
	Add lots of little netsync support routines.
	* commands.cc (rebuild): Rehash everything too.
	* constants.cc (netcmd_minsz): Recalculate.
	* cryptopp/osrng.cpp (NonblockingRng::GenerateBlock): Handle
	/dev/urandom a bit better.
	* netcmd.cc, netcmd.hh: Remove describe cmds, add nonexistant cmd.
	* netio.hh: Add uleb128 stuff.
	* xdelta.cc: Add randomizing unit test suite.
	* diff_patch.cc: Remove commented-out dead line-merger code.
	* merkle_tree.cc: Fix various bugs.
	* netcmd.cc: Switch everything over to uleb128s.
	* netsync.cc: Implement lots of missing stuff.

2004-02-09  graydon hoare  <graydon@pobox.com>

	* netsync.cc (ROOT_PREFIX): New variable.
	* commands.cc (merkle): New command.

2004-02-09  Ben Elliston  <bje@wasabisystems.com>

	* monotone.texi: Spelling corrections.

2004-02-09  graydon hoare  <graydon@pobox.com>

	* database.cc, database.hh
	(get_version_size)
	(get_file_version_size)
	(get_manifest_version_size): New functions.
	* xdelta.cc, xdelta.hh (measure_delta_target_size): New function.
	* merkle_tree.cc, merkle_tree.hh, netcmd.cc, netcmd.hh:
	Cleanup and typesafety.
	* netsync.cc: Cleanup, typesafety, implement refine phase.

2004-02-01  graydon hoare  <graydon@pobox.com>

	* netsync.cc: Remove a lot of stuff, implement auth phase.
	* constants.cc, constants.hh: Move constants from netsync.cc.
	* netcmd.cc, netcmd.hh: Split out of netsync.cc.
	* merkle_tree.cc, merkle_tree.hh: Likewise.
	* numeric_vocab.hh: New header.
	* adler32.hh: include numeric_vocab.hh.
	* netio.hh: Likewise.
	* unit_tests.cc, unit_tests.hh: Update.
	* Makefile.am: Likewise.
	* commands.cc: Guess signing key for auth phase.
	* database.cc, database.hh (public_key_exists)
	(get_pubkey): New functions based on key hashes.

2004-01-31  graydon hoare  <graydon@pobox.com>

	* Netxx/*: New files.
	* AUTHORS: Mention Netxx.
	* Makefile.am: Mention Netxx and netsync.{cc,hh}
	* adler32.hh: Delegate typedefs to boost.
	* cert.hh, cert.cc (cert_hash_code): New function.
	* commands.cc (find_oldest_ancestors): Block cycles.
	(netsync): New command.
	* database.cc, database.hh (schema): Update.
	(put_key): Calculate key hash on the fly.
	(put_cert): Likewise.
	(merkle_node_exists)
	(get_merkle_node)
	(put_merkle_node)
	(erase_merkle_nodes): New functions.
	* keys.hh, keys.cc (key_hash_code): New function.
	* lua.cc, lua.hh
	(hook_get_netsync_read_permitted)
	(hook_get_netsync_write_permitted): New hooks.
	* monotone.spec: Update for FC1 info conventions.
	* monotone.texi (Quality Assurance): New section.
	* netsync.cc, netsync.hh: New files, preliminary
	netsync infrastructure. Command bodies still missing.
	* schema.sql: Add intrinsic key and cert hashes, merkle nodes.
	* schema_migration.cc: Add code to migrate to new schema.
	* unit_tests.cc: Handle command-line args to limit test set.
	* vocab_terms.hh: Add merkle and prefix as new terms.

2004-01-13  Nathaniel Smith  <njs@codesourcery.com>

	* idna/idn-int.h: Remove (generated by configure).

2004-01-13  Nathaniel Smith  <njs@codesourcery.com>

	* configure.ac: Switch "if" and "else" branches in pthreads
	checks.

2004-01-12  Nathaniel Smith  <njs@codesourcery.com>

	* configure.ac: Remove check for -lpthread.
	Add check for pthread_mutex_lock and ACX_PTHREAD.
	* m4/acx_pthread.m4: New file.

2004-01-07  graydon hoare  <graydon@pobox.com>

	* Makefile.am:
	* po/POTFILES.in:
	* po/monotone.pot: Minor tweaks for distclean.
	* adns/config.h:
	* boost/socket/src/interface.cpp:
	* boost/socket/src/ip4/address.cpp:
	* boost/socket/src/ip4/protocol.cpp: OSX portability.
	* AUTHORS: Mention new contributors.
	* monotone.texi (Hook Reference): Document i18n hooks.

	Release point (v 0.9).

2004-01-07  graydon hoare  <graydon@pobox.com>

	* cert.cc (ensure_parents_loaded)
	(expand_dominators)
	(expand_ancestors)
	(find_intersecting_node): New functions.
	(find_common_ancestor): Reimplement in terms of dominator
	and ancestor bitset intersection.

2004-01-05  Christof Petig <christof@petig-baender.de>

	* vocab.cc (verify<local_path>) Fix use of val() / iterator.
	* constants.cc (illegal_path_bytes): NUL-terminate.

2004-01-02  graydon hoare  <graydon@pobox.com>

	* diff_patch.cc (normalize_extents): Improve to handle an odd case.
	* tests/t_fmerge.at: New test, to test it.
	* commands.cc (fload, fmerge): Permanently enable, for test.
	* testsuite.at: Call new test.

2004-01-01  graydon hoare  <graydon@pobox.com>

	* file_io.hh, file_io.cc (read_localized_data, write_localized_data):
	New functions
	* commands.cc, manifest.cc, transforms.cc: Use them.
	* monotone.texi: Minor update to i18n docs.
	* lua.hh, lua.cc (hook_get_linesep_conv, hook_get_charset_conv):
	New hooks.
	* acinclude.m4: Move AX_CREATE_STDINT_H in here.
	* po/monotone.pot: Regenerate.
	* NEWS, configure.ac: Prep for 0.9 release.

2003-12-30  graydon hoare  <graydon@pobox.com>

	* file_io.hh, file_io.cc (mkpath): New function.
	* commands.cc, database.cc, diff_patch.cc, file_io.cc,
	lua.cc, vocab.cc, work.cc: Use it.
	* constants.cc (illegal_path_bytes_arr): Remove leading null.
	* monotone.texi: Include i18n docs.
	* tests/t_i18n_file.at: Check colon in filename.

2003-12-29  graydon hoare  <graydon@pobox.com>

	* file_io.cc: Localize names before touching fs.
	* lua.hh, lua.cc (hook_get_system_charset): Remove useless fn.
	* test_hooks.lua: Likewise.
	* monotone.cc, transforms.cc, transforms.hh:
	Remove lua from system charset conv.
	* tests/t_i18n_file.at: New test.
	* testsuite.at: Call it.

2003-12-28  graydon hoare  <graydon@pobox.com>

	* app_state.cc, app_state.hh: Massage to use i18n vocab.
	* cert.cc, commands.cc, commands.hh, rcs_import.cc,
	update.cc, update.hh, url.cc, url.hh: Likewise.

	* work.cc, work.hh: --> Likewise, and break file format! <--

	* constants.hh, constants.cc (legal_ace_bytes): New constant.
	* vocab.cc (verify<ace>): Use it.
	(verify<urlenc>) New function.
	* vocab_terms.hh (ace, urlenc, utf8): New terms.
	* transforms.hh, transforms.cc: Use them.
	* monotone.cc (utf8_argv): Charconv argv.
	* network.hh, network.cc: Use url.{hh,cc}.

2003-12-28  graydon hoare  <graydon@pobox.com>

	* constants.hh, constants.cc (idlen): New constant.
	* commands.cc, vocab.cc: Use it.
	* manifest.cc (read_manifest_map): Tighten up regex.
	* packet.cc: Likewise.
	* transforms.cc (uppercase)
	(lowercase): Rewrite.
	(utf8_to_urlenc)
	(urlenc_to_utf8)
	(internalize_url)
	(internalize_cert_name)
	(internalize_rsa_keypair_id)
	(externalize_url)
	(externalize_cert_name)
	(externalize_rsa_keypair_id): New functions.
	* url.hh, url.cc (parse_utf8_url): New function.

2003-12-20  graydon hoare  <graydon@pobox.com>

	* diff_patch.cc (normalize_extents): New function.
	(merge_via_edit_scripts): Use it.

2003-12-19  graydon hoare  <graydon@pobox.com>

	[net.venge.monotone.i18n branch]

	* idna/*.[ch]: New files.
	* po/*: New files.
	* url.cc, url.hh, constants.cc: New files.
	* Makefile.am, configure.ac: Various fiddling for gettext.
	* lua.hh, lua.cc (hook_get_system_charset): New hook.
	(hook_get_system_linesep): New hook.
	* transforms.hh, transforms.cc
	(charset_convert)
	(system_to_utf8)
	(utf8_to_system)
	(ace_to_utf8)
	(utf8_to_ace)
	(line_end_convert): New functions.
	* vocab.cc: Refine constraints.
	* vocab_terms.hh (external): New atomic type.
	* monotone.cc (cpp_main): Initialize gettext.
	* sanity.hh (F): Call gettext() on format strings.
	* commands.cc, depot.cc, database.cc, http_tasks.cc, keys.cc,
	network.cc, rcs_import.cc, sanity.cc, mac.hh : Update to use
	'constants::' namespace.
	* config.h.in: Remove.
	* commands.cc: Various formatting cleanups.
	* unit_tests.cc, unit_tests.hh: Connect to url tests.

2003-12-19  graydon hoare  <graydon@pobox.com>

	* diff_patch.cc (merge3): Skip patches to deleted files.

2003-12-16  graydon hoare  <graydon@pobox.com>

	* commands.cc (ls_ignored, ignored_itemizer): Fold in as subcases of unknown.

2003-12-16  graydon hoare  <graydon@pobox.com>

	* lua.cc (working_copy_rcfilename): MT/monotonerc not MT/.monotonerc.

2003-12-16  graydon hoare  <graydon@pobox.com>

	* lua.hh, lua.cc (working_copy_rcfilename): New function.
	* monotone.cc: Add working copy rcfiles.
	* commands.cc (ls_unknown, unknown_itemizer): Skip ignored files.

2003-12-16  graydon hoare  <graydon@pobox.com>

	* file_io.cc (walk_tree_recursive): continue on book-keeping file.

2003-12-15  graydon hoare  <graydon@pobox.com>

	* tests/t_unidiff.at, t_unidiff2.at: Check for mimencode.

2003-12-15  graydon hoare  <graydon@pobox.com>

	* configure.ac: Add --enable-static-boost.
	* Makefile.am: Likewise.
	* AUTHORS: Mention new contributors.

2003-12-14  Lorenzo Campedelli <lorenzo.campedelli@libero.it>

	* work.cc (add_to_attr_map): Finish change to attr map format.

2003-12-10  Tom Tromey  <tromey@redhat.com>

	* commands.cc (checkout): Give better error message if branch is
	empty.

2003-12-07  Eric Kidd  <eric.kidd@pobox.com>

	* commands.cc (agraph): Handle repositories with a single version.
	* database.cc (get_head_candidates): Handle heads with no ancestors.
	* cert.cc (get_branch_heads): Handle heads with no ancestors.

2003-12-06  Eric Kidd  <eric.kidd@pobox.com>

	* update.hh, update.cc (pick_update_target): Return current
	version if no better update candidates available.
	* update.cc (pick_update_target): Always do branch filtering.
	* commands.cc (update): Notice when we're already up-to-date.
	* commands.cc (propagate): Assign branch name correctly when merging.

2003-12-05  graydon hoare  <graydon@pobox.com>

	* lcs.hh (edit_script): New entry point.
	* diff_patch.cc: Rewrite merge in terms of edit scripts.
	* network.cc (post_queued_blobs_to_network): Tidy up transient
	failure message.
	* randomfile.hh: Prohibit deletes on end of chunks.
	* sanity.cc: EOL-terminate truncated long lines.

2003-12-02  graydon hoare  <graydon@pobox.com>

	* database.cc, database.hh (reverse_queue): Copy constructor.
	* std_hooks.lua (merge3): Remove afile, not ancestor.
	* monotone.cc: Remove debugging message.
	* ui.cc (finish_ticking): Set last_write_was_a_tick to false.

2003-12-01  graydon hoare  <graydon@pobox.com>

	* app_state.hh, app_state.cc (set_signing_key): New fn, persist key.
	* monotone.cc (cpp_main): Permit commuting the --help argument around.

2003-11-30  graydon hoare  <graydon@pobox.com>

	* network.cc (post_queued_blobs_to_network): Fail when posted_ok is false.
	* database.cc (initialize): Fail when -journal file exists.
	* keys.cc (make_signature): Nicer message when privkey decrypt fails.

2003-11-29  Tom Tromey  <tromey@redhat.com>

	* rcs_import.cc (store_auxiliary_certs): Renamed to fix typo.
	Updated all callers.

	* http_tasks.cc (check_received_bytes): Allow "-" as well.
	* depot.cc (execute_post_query): Allow "-" as well.

2003-11-28  Tom Tromey  <tromey@redhat.com>

	* http_tasks.cc (check_received_bytes): Allow "-" as well.
	* depot.cc (execute_post_query): Allow "-" as well.

2003-11-28  graydon hoare  <graydon@pobox.com>

	* cert.cc: Various speedups.
	* cycle_detector.hh (edge_makes_cycle): Use visited set, too.
	* database.hh, database.cc (get_head_candidates): New, complex query.
	* keys.hh, keys.cc (check_signature): Cache verifiers.
	* sqlite/os.c (sqliteOsRandomSeed): Harmless valgrind purification.
	* tests/t_fork.at, tests/t_merge.at: Ignore stderr chatter on 'heads'.

2003-11-27  graydon hoare  <graydon@pobox.com>

	* Makefile.am (AM_LDFLAGS): No more -static, sigh.
	* cert.cc (find_relevant_edges): Keep dynamic-programming caches.
	(calculate_renames_recursive): Likewise.
	* cert.cc, cert.hh (rename_edge): Add constructor, copy constructor.
	* commands.cc (list certs): Note rename certs are binary.

2003-11-24  graydon hoare  <graydon@pobox.com>

	* network.cc: Continue fetch, post loops even if one target has
	an exception.

2003-11-24  graydon hoare  <graydon@pobox.com>

	* database.hh, database.cc (delete_posting): Change to take queue
	sequence numbers.
	* commands.cc (queue): Use new API.
	* network.cc (post_queued_blobs_to_network): Use new API.

2003-11-24  graydon hoare  <graydon@pobox.com>

	* std_hooks.lua (get_http_proxy): Return nil when no ENV var.
	* monotone.texi (get_http_proxY): Document change.

2003-11-24  graydon hoare  <graydon@pobox.com>

	* tests/t_proxy.at: Add a test for proxying with tinyproxy.
	* testsuite.at: Call it.
	* lua.cc: Fix dumb error breaking proxying.
	* network.cc: Be verbose about proxying.

2003-11-23  graydon hoare  <graydon@pobox.com>

	* http_tasks.cc (read_chunk): Tolerate 0x20* after chunk len.

2003-11-23  graydon hoare  <graydon@pobox.com>

	* network.cc: Make more informative error policy.
	* boost/socket/socketstream.hpp: Pass SocketType to streambuf template.
	* boost/socket/src/default_socket_impl.cpp: Translate EINTR.

2003-11-22  graydon hoare  <graydon@pobox.com>

	* lua.cc, lua.hh (hook_get_http_proxy): New hook.
	* std_hooks.lua (get_http_proxy): Default uses HTTP_PROXY.
	(get_connect_addr): Undefine, it's for tunnels alone now.
	* network.cc: Use new hook.
	* http_tasks.hh, http_tasks.cc: Teach about proxies (sigh).
	* monotone.texi: Document new hooks.

2003-11-22  graydon hoare  <graydon@pobox.com>

	* lua.cc, lua.hh (hook_get_connect_addr): New hook.
	* std_hooks.lua (get_connect_addr): Default uses HTTP_PROXY.
	* network.cc, network.hh: Use new hook.
	* http_tasks.cc: Teach about HTTP/1.1.
	* cert.cc (bogus_cert_p): Fix UI ugly.

2003-11-21  graydon hoare  <graydon@pobox.com>

	* constants.hh (postsz): New constant for suggested post size.
	* database.cc, database.hh (queue*): Change db API slightly.
	* commands.cc (queue): Adjust to changed db API.
	* network.cc (post_queued_blobs_to_network): Switch to doing
	incremental posts.
	* cert.cc (write_rename_edge, read_rename_edge): Put files on
	separate lines to accomodate future i18n work.
	* work.cc (add_to_attr_map, write_attr_map): Reorder fields to
	accomodate future i18n work.
	* monotone.texi: Document it.
	* configure.ac, NEWS: Mention 0.8 release.

	Release point (v 0.8).

2003-11-16  Tom Tromey  <tromey@redhat.com>

	* missing: Removed generated file.

2003-11-14  graydon hoare  <graydon@pobox.com>

	* commands.cc (vcheck): Add.
	* cert.cc, cert.hh (cert_manifest_vcheck): Add.
	(check_manifest_vcheck): Add.
	(calculate_vcheck_mac): Add.
	* constants.hh (vchecklen): New constant.
	* mac.hh: Re-add.
	* monotone.texi (Hash Integrity): New section.
	* monotone.1: Document vcheck.

2003-11-14  graydon hoare  <graydon@pobox.com>

	* database.cc, database.hh (reverse_queue): New class.
	(compute_older_version): New functions.
	(get_manifest_delta): Remove.
	* network.cc, network.hh (queue_blob_for_network): Remove.
	* packet.cc, packet.hh (queueing_packet_writer): Change UI,
	write to queue directly, accept optional<reverse_queue>.
	* cert.cc (write_paths_recursive): Rewrite to use constant
	memory.
	* commands.cc (queue, queue_edge_for_target_ancestor):
	Install optional<reverse_queue> in qpw.
	* tests/t_cross.at: Ignore new UI chatter.
	* monotone.texi (Transmitting Changes): Change UI output.

2003-11-13  graydon hoare  <graydon@pobox.com>

	* Makefile.am (AUTOMAKE_OPTIONS): Require 1.7.1
	* commands.cc (addtree): Wrap in transaction guard.
	* database.cc, database.hh (manifest_delta_exists): Add.
	(get_manifest_delta): Add.
	* cert.cc (write_paths_recursive): Use partial deltas.
	* manifest.cc, manifest.hh (read_manifest_map): New variant.
	* patch_set.cc, patch_set.hh (patch_set): Add map_new, map_old
	fields.
	(manifests_to_patch_set) Store new field.
	(patch_set_to_packets) Don't read manifest versions from db.
	* std_hooks.lua (ignore_file): ignore .a, .so, .lo, .la, ~ files.
	* tests/t_cvsimport.at: New test.
	* testsuite.at: Call it.

2003-11-10  graydon hoare  <graydon@pobox.com>

	* commands.cc (find_oldest_ancestors): New function.
	(queue): New "addtree" subcommand.
	* monotone.texi: Document it.
	* monotone.1: Document it.

2003-11-10  graydon hoare  <graydon@pobox.com>

	* file_io.cc (walk_tree_recursive): Ignore MT/

2003-11-09  graydon hoare  <graydon@pobox.com>

	* database.cc (dump, load): Implement.
	* commands.cc (db): Call db.dump, load.
	* cycle_detector.hh: Skip when no in-edge on src.
	* monotone.texi: Document dump and load, add some
	special sections.
	* monotone.1: Mention dump and load.

2003-11-09  graydon hoare  <graydon@pobox.com>

	* rcs_file.hh (rcs_symbol): New structure.
	* rcs_file.cc (symbol): New rule.
	* rcs_import.cc (find_branch_for_version): New function.
	(cvs_key::branch): New field.
	(store_auxilliary_certs): Cert branch tag.
	* cycle_detector.hh: Fix bugs, don't use quick_alloc.
	* commands.cc (checkout): Add --branch based version.
	* monotone.texi: Document new command variant.
	* monotone.1: Ditto.

2003-11-09  graydon hoare  <graydon@pobox.com>

	* quick_alloc.hh: New file.
	* Makefile.am: Add it.
	* cycle_detector.hh: Rewrite.
	* manifest.hh: Use quick_alloc.
	* vocab.cc: Relax path name requirements a bit.
	* sqlite/sqliteInt.h: Up size of row to 16mb.

2003-11-02  graydon hoare  <graydon@pobox.com>

	* commands.cc (post): Post everything if no URL given; don't base
	decision off branch name presence.
	* app_state.cc, monotone.cc, file_io.cc, file_io.hh: Support
	absolutifying args.
	* lua.hh, lua.cc, std_hooks.lua (hook_get_mail_hostname): New hook.
	* monotone.texi: Document it.
	* monotone.texi, monotone.1: Minor corrections, new sections.
	* monotone.cc: Don't look in $ENV at all.
	* network.cc: Correct MX logic.
	* nntp_tasks.cc, smtp_tasks.cc: Separate postlines state.
	* smtp_tasks.cc: Correct some SMTP logic.
	* configure.ac, NEWS: Mention 0.7 release.

	Release point (v 0.7).

2003-11-01  graydon hoare  <graydon@pobox.com>

	* http_tasks.cc: Drop extra leading slashes in HTTP messages.

2003-10-31  graydon hoare  <graydon@pobox.com>

	* commands.cc, database.cc, database.hh, lua.cc, lua.hh,
	network.cc, network.hh, packet.cc, packet.hh, schema.sql,
	schema_migration.cc, tests/t_http.at, tests/t_nntp.at, vocab.cc:
	Eliminate "groupname", use lone URL.
	* monotone.texi: Update to cover new URL rules.
	* network.cc, network.hh, lua.cc, lua.hh, smtp_tasks.cc:
	Implement "mailto" URLs.
	* tests/t_smtp.at: New test.
	* testsuite.at: Call it.

2003-10-31  graydon hoare  <graydon@pobox.com>

	* patch_set.cc (manifests_to_patch_set): Second form with explicit renames.
	(manifests_to_patch_set): Split edit+rename events when we see them.
	* commands.cc (status, commit): Include explicit rename set.
	* diff_patch.cc (merge3): Accept edit+rename events split by patch_set.cc.
	* smtp_tasks.hh, smtp_tasks.cc: New files.
	* nntp_machine.hh, nntp_machine.cc: Rename to proto_machine.{hh,cc} (woo!)
	* nntp_tasks.cc: Adjust to use proto_ prefix in various places.
	* proto_machine.cc (read_line): get() into streambuf.
	* Makefile.am: Cover renames and adds.

2003-10-31  graydon hoare  <graydon@pobox.com>

	* diff_patch.cc (merge3): Extract renames.
	* commands.cc (calculate_new_manifest_map): Extract renames.
	(try_one_merge): Extract renames, propagate to merge target.
	(commit): Extract renames, propagate to commit target.
	* cert.cc (calculate_renames_recursive): Fix wrong logic.
	(find_common_ancestor_recursive): Stall advances at top of graph.
	* patch_set.cc: (manifests_to_patch_set): Teach about historical
	renames.
	* tests/t_erename.at: New test for edit+rename events.
	* testsuite.at: Call t_erename.at.

2003-10-30  graydon hoare  <graydon@pobox.com>

	* patch_set.cc (operator<): s/a/b/ in a few places, yikes!
	* cert.cc: Add machinery for rename edge certs.
	* commands.cc: Call diff(manifest,manifest) directly.
	* tests/t_nntp.at: Kill tcpserver DNS lookups on nntp test.
	* network.cc (parse_url): Character class typo fix, from
	Johannes Winkelmann.
	* app_state.hh, cert.hh, commands.hh, cycle_detector.hh,
	database.hh, diff_patch.cc, diff_patch.hh, http_tasks.hh,
	interner.hh, keys.hh, lua.hh, manifest.hh, network.hh,
	nntp_machine.hh, nntp_tasks.hh, packet.hh, patch_set.hh,
	transforms.hh, update.hh, vocab.hh, work.hh, xdelta.hh:
	fix use of std:: prefix / "using namespace" pollution.

2003-10-27  graydon hoare  <graydon@pobox.com>

	* lua/liolib.c (io_mkstemp): Portability fix
	from Ian Main.
	* xdelta.cc,hh (compute_delta): New manifest-specific variant.
	* transforms.cc,hh (diff): Same.
	* rcs_import.cc: Various speedups to cvs import.

2003-10-26  graydon hoare  <graydon@pobox.com>

	* cert.cc (get_parents): New function.
	(write_paths_recursive): New function.
	(write_ancestry_paths): New function.
	* cert.hh (write_ancestry_paths): Declare.
	* commands.cc (queue_edge_for_target_ancestor):
	Call write_ancestry_paths for "reposting" queue
	strategy.

2003-10-25  graydon hoare  <graydon@pobox.com>

	* commands.cc (log): Skip looking inside nonexistent
	manifests for file comments.

2003-10-24  graydon hoare  <graydon@pobox.com>

	* adns/*.c, adns/*.h: Import adns library.
	* Makefile.am: Update to build adns into lib3rdparty.a.
	* AUTHORS: Mention adns.
	* network.cc: Call adns functions, not gethostbyname.

2003-10-20  Nathaniel Smith  <njs@codesourcery.com>

	* patch_set.cc (patch_set_to_text_summary): Give more detailed
	output.
	* commands.cc (get_log_message, status, diff): Use
	patch_set_to_text_summary for complete description.

2003-10-22  graydon hoare  <graydon@pobox.com>

	* monotone.texi: Document 'queue' command.
	* monotone.1: Likewise.

2003-10-22  graydon hoare  <graydon@pobox.com>

	* diff_patch.cc
	(infer_directory_moves): New function.
	(rebuild_under_directory_moves): New function.
	(apply_directory_moves): New function.
	(merge3): Handle directory moves.
	* tests/t_renamed.at: New test for dir renames.
	* testsuite.at: Call it.

2003-10-21  graydon hoare  <graydon@pobox.com>

	* commands.cc (queue): New command.
	(list): Add "queue" subcommand, too.

2003-10-21  graydon hoare  <graydon@pobox.com>

	* diff_patch.cc (merge_deltas): New function.
	(check_map_inclusion): New function.
	(check_no_intersect): New function.
	(merge3): Rewrite completely.
	* tests/t_rename.at: New test.
	* testsuite.at: Call it.
	* file_io.cc, file_io.hh (make_dir_for): New function.
	* commands.cc (update): Call make_dir_for on update.

2003-10-20  graydon hoare  <graydon@pobox.com>

	* commands.cc: Replace [] with idx() everywhere.

2003-10-20  Tom Tromey  <tromey@redhat.com>

	* cert.hh (get_branch_heads): Updated.
	Include <set>.
	* commands.cc (head): Updated for new get_branch_heads.
	(merge): Likewise.
	(propagate): Likewise.
	* cert.cc (get_branch_heads): Use set<manifest_id>.

	* commands.cc (merge): Use all caps for metasyntactic variable.
	(heads): Likewise.

	* network.cc (post_queued_blobs_to_network): Do nothing if no
	packets to post.

2003-10-20  graydon hoare  <graydon@pobox.com>

	* cert.cc (get_branch_heads): Fix dumb bug.
	* diff_patch.cc (merge3): Fix dumb bug.
	(merge2): Fix dumb bug.
	(try_to_merge_files): Fix dumb bug.

2003-10-20  graydon hoare  <graydon@pobox.com>

	* file_io.cc (tilde_expand): New function.
	* monotone.cc (cpp_main): Expand tildes in
	db and rcfile arguments.

2003-10-20  graydon hoare  <graydon@pobox.com>

	* rcs_import.cc (import_cvs_repo): Check key existence
	at beginning of import pass, to avoid wasted work.

2003-10-19  Tom Tromey  <tromey@redhat.com>

	* commands.cc (log): Add each seen id to `cycles'.

2003-10-19  graydon hoare  <graydon@pobox.com>

	* AUTHORS: Mention Tecgraf PUC-Rio and their
	copyright.
	* Makefile.am: Mention circular buffer stuff.
	* configure.ac, NEWS: Mention 0.6 release.
	* cert.hh, cert.cc (erase_bogus_certs): file<cert> variant.
	* commands.cc (log): Erase bogus certs before writing,
	cache comment-less file IDs.
	* monotone.spec: Don't specify install-info args,
	do build with optimization on RHL.

	Release point (v 0.6).

2003-10-19  Matt Kraai  <kraai@ftbfs.org>

	* commands.cc (merge): Use app.branch_name instead of args[0] for
	the branch name.

2003-10-17  graydon hoare  <graydon@pobox.com>

	* commands.cc (log): New command.
	Various other bug fixes.
	* monotone.1, monotone.texi: Minor updates.

2003-10-17  graydon hoare  <graydon@pobox.com>

	* monotone.texi: Expand command and hook references.
	* commands.cc: Disable db dump / load commands for now.

2003-10-16  graydon hoare  <graydon@pobox.com>

	* sanity.hh: Add a const version of idx().
	* diff_patch.cc: Change to using idx() everywhere.
	* cert.cc (find_common_ancestor): Rewrite to recursive
	form, stepping over historic merges.
	* tests/t_cross.at: New test for merging merges.
	* testsuite.at: Call t_cross.at.

2003-10-10  graydon hoare  <graydon@pobox.com>

	* lua.hh, lua.cc (hook_apply_attribute): New hook.
	* work.hh, work.cc (apply_attributes): New function.
	* commands.cc (update_any_attrs): Update attrs when writing to
	working copy.
	* std_hooks.lua (temp_file): Use some env vars.
	(attr_functions): Make table of attr-setting functions.

2003-10-10  graydon hoare  <graydon@pobox.com>

	* work.cc: Fix add/drop inversion bug.
	* lua/*.{c,h}: Import lua 5.0 sources.
	* lua.cc: Rewrite lua interface completely.
	* std_hooks.lua, test_hooks.lua, testsuite,
	tests/t_persist_phrase.at, configure.ac, config.h.in, Makefile.am:
	Modify to handle presence of lua 5.0.

2003-10-08  graydon hoare  <graydon@pobox.com>

	* rcs_import.cc: Attach aux certs to child, not parent.
	* manifest.cc: Speed up some calculations.
	* keys.cc: Optionally cache decoded keys.

2003-10-07  graydon hoare  <graydon@pobox.com>

	* manifest.hh, manifest.cc, rcs_import.cc: Write manifests w/o
	compression.
	* vocab.hh, vocab.cc: Don't re-verify verified data.
	* ui.hh, ui.cc: Minor efficiency tweaks.

2003-10-07  graydon hoare  <graydon@pobox.com>

	* commands.cc, work.cc, work.hh: Add some preliminary stuff
	to support explicit renaming, .mt-attrs.
	* monotone.texi: Add skeletal sections for command reference,
	hook reference, CVS phrasebook. Fill in some parts.

2003-10-02  graydon hoare  <graydon@pobox.com>

	* boost/circular_buffer*.hpp: Add.
	* AUTHORS, cert.cc, commands.cc, database.cc,
	diff_patch.cc, http_tasks.cc, keys.cc, lua.cc, manifest.cc,
	network.cc, nntp_machine.cc, packet.cc, patch_set.cc,
	rcs_import.cc, sanity.cc, sanity.hh, ui.hh, update.cc,
	vocab_terms.hh, work.cc:
	remove existing circular buffer code, replace all
	logging and asserty stuff with boost::format objects
	rather than vsnprintf.

2003-10-01  graydon hoare  <graydon@pobox.com>

	* testsuite.at: Don't use getenv("HOSTNAME").
	* database.cc (exec, fetch): Do va_end/va_start again in between
	logging and executing query.

2003-09-28  Tom Tromey  <tromey@redhat.com>

	* monotone.texi: Added @direntry.

2003-09-27  Nathaniel Smith  <njs@pobox.com>

	* monotone.cc: Remove "monotone.db" default to --db
	option in help text.

2003-09-27  graydon hoare  <graydon@pobox.com>

	* diff_patch.cc: Rework conflict detection.
	* rcs_import.cc: Remove some pointless slowness.
	* monotone.spec: Install info files properly.

	Release point (v 0.5).

2003-09-27  graydon hoare  <graydon@pobox.com>

	* AUTHORS, NEWS, configure.ac: Update for 0.5 release.
	* monotone.texi: Various updates.
	* xdelta.cc (compute_delta): Fix handling of empty data.
	* database.cc (sql): Require --db for init.
	* work.cc (read_options_map): Fix options regex.

2003-09-27  graydon hoare  <graydon@pobox.com>

	* lcs.hh: New jaffer LCS algorithm.
	* interner.hh, rcs_import.cc: Templatize interner.
	* diff_patch.hh: Use interner, new LCS.

2003-09-27  Tom Tromey  <tromey@redhat.com>

	* commands.cc (fetch): Always try lua hook; then default to all
	known URLs.

2003-09-26  Tom Tromey  <tromey@redhat.com>

	* commands.cc (tag): Use all-caps for meta-syntactic variables.
	(comment, add, cat, complete, mdelta, fdata): Likewise.

	* monotone.1: There's no default database.
	* monotone.texi (OPTIONS): There's no default database.

	* database.cc (sql): Throw informative error if database name not
	set.
	* app_state.cc (app_state): Default to no database.

2003-09-26  graydon hoare  <graydon@pobox.com>

	* debian/*, monotone.spec: Add packaging control files.

2003-09-24  graydon hoare  <graydon@pobox.com>

	* database.cc, database.hh (debug): New function.
	* commands.cc (debug): New command.
	* cert.cc, cert.hh (guess_branch): New function.
	* commands.cc (cert): Queue certs to network servers.
	* commands.cc (cert, commit): Use guess_branch.
	* commands.cc (list): List unknown, ignored files.
	* monotone.texi, monotone.1: Document.

2003-09-24  graydon hoare  <graydon@pobox.com>

	* commands.cc (queue_edge_for_target_ancestor): Queue the
	correct ancestry cert, from child to target, as well as
	patch_set.

2003-09-22  graydon hoare  <graydon@pobox.com>

	* depot_schema.sql, schema_migration.cc,
	schema_migration.hh: Add.
	* database.cc, depot.cc: Implement schema migration.
	* database.cc, commands.cc: Change to db ... cmd.
	* monotone.texi, monotone.1: Document command change.
	* depot.cc: Fix various query bugs.

2003-09-21  Nathaniel Smith  <njs@codesourcery.com>

	* depot.cc (depot_schema): Remove unique constraint on (contents),
	replace with unique constraint on (groupname, contents).

2003-09-21  Nathaniel Smith  <njs@codesourcery.com>

	* commands.cc (diff): Take manifest ids as arguments.  Add
	explanatory text on files added, removed, modified.

2003-09-19  Tom Tromey  <tromey@redhat.com>

	* commands.cc (genkey): Use all-caps for meta-syntactic variable.
	(cert, tag, approve, disapprove, comment, add, drop, commit,
	update, revert, cat, checkout, co, propagate, complete, list, ls,
	mdelta, fdelta, mdata, fdata, mcerts, fcerts, pubkey, privkey,
	fetch, post, rcs_import, rcs): Likewise.
	(explain_usage): Indent explanatory text past the command names.

2003-09-17  Tom Tromey  <tromey@redhat.com>

	* commands.cc (list): Don't compute or use "subname".

	* commands.cc (revert): Handle case where argument is a
	directory.
	* tests/t_revert.at: Test for revert of directory.

	* testsuite.at (MONOTONE_SETUP): Use "monotone initdb".
	* monotone.1: Document "initdb".
	* monotone.texi (Commands): Document initdb.
	(Creating a Database): New node.
	(Getting Started): Refer to it.
	* commands.cc (initdb): New command.
	* database.cc (database::sql): New argument `init'.
	(database::initialize): New method.
	* database.hh (database::initalize): Declare.
	(database::sql): New argument `init'.

2003-09-17  Tom Tromey  <tromey@redhat.com>

	* tests/t_persist_phrase.at: Use "ls certs".
	* tests/t_nntp.at: Use "ls certs".
	* tests/t_genkey.at: Use "ls keys" and "ls certs".

2003-09-16  Tom Tromey  <tromey@redhat.com>

	* monotone.1: Document "list branches".
	* commands.cc (ls_certs): New function, from `lscerts' command.
	(ls_keys): New function, from `lskeys' command.
	(ls_branches): New function.
	(list): New command.
	(ls): New alias.
	(explain_usage): Split parameter info at \n.
	* monotone.texi (Adding Files): Use "list certs".
	(Committing Changes): Likewise.
	(Forking and Merging): Likewise.
	(Commands): Likewise.
	(Generating Keys): Use "list keys".
	(Commands): Likewise.
	(Commands): Mention "list branches".
	(Branches): Likewise.

2003-09-15  graydon hoare  <graydon@redhat.com>

	* http_tasks.cc: Fix networking to handle long input.

	* ui.cc, ui.hh: Only pad with blanks enough to cover old output
	when ticking.

	* update.cc, cert.cc, commands.cc: Fix cert fetching functions to
	remove bogus certs.

2003-09-15  Tom Tromey  <tromey@redhat.com>

	* monotone.1: Don't mention MT_KEY or MT_BRANCH.

	* monotone.texi (Getting Started): Don't mention MT_DB or
	MT_BRANCH.
	(Adding Files): Explicitly use --db and --branch.
	* app_state.hh (app_state): New fields options, options_changed.
	Declare new methods.  Include work.hh.
	* work.cc (work_file_name): New constant.
	(add_to_options_map): New structure.
	(get_options_path): New function.
	(read_options_map, write_options_map): Likewise.
	* work.hh (options_map): New type.
	(get_options_path, read_options_map, write_options_map): Declare.
	* commands.cc (add, drop, commit, update, revert, checkout,
	merge): Write options file.
	* app_state.cc (database_option, branch_option): New constants.
	(app_state::app_state): Read options file.
	(app_state::set_database): New method.
	(app_state::set_branch): Likewise.
	(app_state::write_options): Likewise.
	Include work.hh.
	* monotone.cc (cpp_main): Don't set initial database name on
	app.  Use new settor methods.  Don't look at MT_BRANCH or MT_DB.

2003-09-14  graydon hoare  <graydon@pobox.com>

	* vocab.cc, vocab.hh: Add streamers for vocab terms in preparation
	for switch to formatter.

	* cert.cc (check_signature): Treat missing key as failed check.
	* commands.cc (lscerts): Warn when keys are missing.

	* rcs_import.cc, nntp_tasks.cc, http_tasks.cc: Tick progress.

	* sanity.cc, monotone.cc: Tidy up output a bit.

	* xdelta.cc: Add code to handle empty files. Maybe correct?

	* ui.cc, ui.hh: Add.

2003-09-13  Tom Tromey  <tromey@redhat.com>

	* tests/t_nntp.at: If we can't find tcpserver or snntpd, skip the
	test.
	* tests/t_http.at: If we can't find boa or depot.cgi, skip the
	test.

2003-09-12  graydon hoare  <graydon@pobox.com>

	* update.cc (pick_update_target): Only insert base rev as update
	candidate if it actually exists in db.

	* commands.cc, database.cc, database.hh: Implement id completion
	command, and general id completion in all other commands.

2003-09-12  Tom Tromey  <tromey@redhat.com>

	* commands.cc (revert): A deleted file always appears in the
	manifest.
	* tests/t_revert.at: Check reverting a change plus a delete; also
	test reverting by file name.

	* work.cc (deletion_builder::visit_file): Check for file in
	working add set before looking in manifest.
	* tests/t_drop.at: Added add-then-drop test.

	* testsuite.at: Include t_drop.at.
	* tests/t_drop.at: New test.
	* work.cc (visit_file): Check for file in working delete set
	before looking in manifest.

2003-09-12  Tom Tromey  <tromey@redhat.com>

	* Makefile.am ($(srcdir)/testsuite): tests/atconfig and
	tests/atlocal are not in srcdir.

	* Makefile.am (TESTS): unit_tests is not in srcdir.

2003-09-11  graydon hoare  <graydon@pobox.com>

	* commands.cc: Check for MT directory in status.
	* commands.cc: Require directory for checkout.
	* commands.cc: Delete MT/work file after checkout.
	* commands.cc: Implement 'revert', following tromey's lead.
	* commands.cc: Print base, working manifest ids in status.

	* diff_patch.cc: Further merge corrections.
	* diff_patch.cc (unidiff): Compensate for occasional miscalculation
	of LCS.

	* tests/t_merge.at: Check that heads works after a merge.
	* tests/t_fork.at:  Check that heads works after a fork.
	* tests/t_genkey.at: Remove use of 'import'.
	* tests/t_cwork.at: Check deletion of work file on checkout.
	* tests/t_revert.at: Check that revert works.

	* commands.cc, monotone.cc: Report unknown commands nicely.

2003-09-08  graydon hoare  <graydon@pobox.com>

	* tests/merge.at: Accept tromey's non-error case for update.

	* commands.cc(try_one_merge): Write merged version to packet
	writer, not directly to db.
	(merge): Write branch, changelog cert on merged version to db.

	* std_hooks.lua(merge3): Open result in mode "r", not "w+".

2003-09-06  Tom Tromey  <tromey@redhat.com>

	* update.cc (pick_update_target): Not an error if nothing to
	update.

	* monotone.texi: Use VERSION; include version.texi.

	* monotone.1: Document "co".
	* monotone.texi (Commands): Document "co".
	* commands.cc (ALIAS): New macro.
	(co): New alias.

	* README: Updated.

	* txt2c.cc: Added missing file.

	* texinfo.tex, INSTALL, Makefile.in, aclocal.m4, compile, depcomp,
	install-sh, missing, mkinstalldirs: Removed generated files.

2003-09-04  graydon hoare  <graydon@pobox.com>

	* Makefile.am, depot.cc, http_tasks.cc, http_tasks.hh,
	lua.cc, lua.hh, monotone.texi, network.cc, tests/t_http.at,
	vocab_terms.hh:

	Use public key signatures to talk to depot, not mac keys.

	* commands.cc, file_io.cc, monotone.texi, monotone.1,
	tests/t_scan.at, tests/t_import.at, work.cc, work.hh:

	Remove the 'import' and 'scan' commands, in favour of generalized
	'add' which chases subdirectories.

	* configure.ac, NEWS:

	Release point (v 0.4).

2003-09-03  graydon hoare  <graydon@pobox.com>

	* monotone.texi: Expand notes about setting up depot.

	* update.cc: Update by ancestry. Duh.

2003-09-02  graydon hoare  <graydon@pobox.com>

	* boost/socket/streambuf.hpp: Bump ppos on overflow.

	* packet.cc, transforms.cc, transforms.hh: Add function for
	canonicalization of base64 encoded strings. Use on incoming cert
	packet values.

	* commands.cc: Change fetch and post to take URL/groupname params
	rather than branchname.

	* network.cc, network.hh, depot.cc, http_tasks.cc: Fix URL parser,
	improve logging, change signatures to match needs of commands.cc

	* Makefile.am: Don't install txt2c or unit_tests.

	* Makefile.am: Build depot.cgi not depot.

	* database.cc, database.hh: Add "all known sources" fetching support.

	* patch_set.cc: Sort in a path-lexicographic order for nicer summaries.

	* monotone.texi: Expand coverage of packets and networking.

	* tests/t_nntp.at, tests/t_http.at: Update to provide URL/groupname
	pairs.

2003-09-02  Tom Tromey  <tromey@redhat.com>

	* aclocal.m4, monotone.info: Removed generated files.

2003-08-31  Nathaniel Smith  <njs@codesourcery.com>

	* configure.ac: Check for lua40/lua.h, lua40/lualib.h and -llua40,
	-lliblua40.
	* config.h.in: Add LUA_H, LIBLUA_H templates, remove HAVE_LIBLUA,
	HAVE_LIBLUALIB templates.
	* lua.cc: Include config.h.  Use LUA_H, LIBLUA_H macros.

2003-08-29  graydon hoare  <graydon@pobox.com>

	* Makefile.am, txt2c.cc, lua.cc, database.cc:
	Use a C constant-building converter rather than objcopy.

	* cert.cc, cert.hh, packet.cc, packet.hh, diff_patch.cc,
	rcs_import.cc:
	Modify cert functions to require a packet consumer, do no implicit
	database writing.

	* commands.cc, database.cc, database.hh, schema.sql, network.cc:
	Modify packet queueing strategy to select ancestors from known
	network server content, rather than most recent edge.

2003-08-25  graydon hoare  <graydon@pobox.com>

	* AUTHORS, ChangeLog, Makefile.am, NEWS, configure.ac,
	tests/t_http.at: Release point (v 0.3)

2003-08-24  graydon hoare  <graydon@pobox.com>

	* nntp_tasks.cc: Measure success from postlines state.
	* network.cc: Print summary counts of transmissions.
	* packet.cc: Count packets into database.
	* depot.cc: Add administrative commands, fix a bunch of
	little bugs.
	* t_http.at: Testcase for depot-driven communication.
	* monotone.texi: Update to reflect depot existence.
	* http_tasks.cc: Pick bugs out.

2003-08-24  graydon hoare  <graydon@pobox.com>

	* commands.cc: Wash certs before output.
	* *.cc,*.hh: Adjust cert packet format to
	be more readable, avoid superfluous gzipping.

2003-08-24  graydon hoare  <graydon@pobox.com>

	* configure, Makefile.in: Remove generated files, oops.
	* commands.cc: Implement 'propagate'.
	* lua.cc, lua.hh, network.cc, network.hh: Remove
	'aggregate posting' stuff.
	* network.cc: Batch postings into larger articles.
	* diff_patch.hh, diff_patch.cc: Implement basic
	merge2-on-manifest.

2003-08-23  graydon hoare  <graydon@pobox.com>

	* monotone.cc: Handle user-defined lua hooks as
	overriding internal / .monotonerc hooks no matter
	where on cmd line they occur.
	* update.cc: Made failures more user-friendly.
	* lua.cc: Improve logging a bit.
	* testsuite.at, tests/*.{at,in}, testsuite/: Rewrite tests in
	autotest framework, move to tests/ directory.
	* boost/io/*, cryptopp/hmac.h: Add missing files.

2003-08-23  Tom Tromey  <tromey@redhat.com>

	* monotone.cc (OPT_VERSION): New macro.
	(cpp_main): Handle OPT_VERSION.
	(options): Added `version' entry.
	Include config.h.

2003-08-21  Tom Tromey  <tromey@redhat.com>

	* database.cc: Include "sqlite/sqlite.h", not <sqlite.h>.

2003-08-20  graydon hoare  <graydon@pobox.com>

	* boost/*:
	incorporate boost sandbox bits, for now.

	* Makefile.am, Makefile.in, configure, configure.ac, diff_patch.cc,
	http_tasks.cc, http_tasks.hh, network.cc, nntp_machine.cc,
	nntp_machine.hh, nntp_tasks.cc, nntp_tasks.hh, testsuite/t_nntp.sh:

	fix up networking layer to pass nntp tests again

2003-08-19  graydon hoare  <graydon@pobox.com>

	* Makefile.am, Makefile.in, app_state.hh, cert.cc, commands.cc,
	constants.hh, cryptopp/misc.h, database.cc, depot.cc,
	http_tasks.cc, http_tasks.hh, keys.cc, lua.cc, lua.hh, monotone.cc,
	network.cc, network.hh, nntp_machine.cc, nntp_machine.hh,
	nntp_tasks.cc, nntp_tasks.hh, packet.cc, packet.hh, rcs_import.cc,
	sanity.cc, sanity.hh, schema.sql, test_hooks.lua,
	testsuite/runtest.sh, testsuite/t_null.sh, vocab_terms.hh:

	major surgery time
	- move to multi-protocol posting and fetching.
	- implement nicer failure modes for sanity.
	- redo commands to print nicer, fail nicer.

2003-08-18  graydon hoare  <graydon@pobox.com>

	* Makefile.am, Makefile.in, adler32.hh, database.cc, depot.cc,
	mac.hh, xdelta.cc, Makefile.am, Makefile.in:

	first pass at a depot (CGI-based packet service)

2003-08-08  graydon hoare  <graydon@pobox.com>

	* Makefile.am, Makefile.in AUTHORS, ChangeLog, Makefile.am,
	Makefile.in, NEWS, monotone.1, monotone.info, monotone.texi:

	release point (v 0.2)

2003-08-08  graydon hoare  <graydon@pobox.com>

	* cert.cc, cert.hh, interner.hh, rcs_import.cc:

	auxilliary certs

	* cert.cc, cert.hh, cycle_detector.hh, interner.hh, patch_set.cc,
	rcs_import.cc:

	improvements to cycle detection stuff

2003-08-05  graydon hoare  <graydon@pobox.com>

	* rcs_import.cc:

	almost even more seemingly correct CVS graph reconstruction (still slow)

	* sqlite/* cryptopp/* Makefile.am, Makefile.in, aclocal.m4,
	config.h.in, configure, configure.ac, file_io.cc, keys.cc,
	sanity.cc, sanity.hh, transforms.cc:

	minimizing dependencies on 3rd party libs by importing the
	necessary bits and rewriting others.

	* cert.cc, cert.hh, rcs_import.cc:

	cvs import seems to be working, but several linear algorithms need
	replacement

2003-07-28  graydon hoare  <graydon@pobox.com>

	* Makefile.am, Makefile.in, cert.cc, commands.cc, database.cc,
	database.hh, manifest.cc, rcs_file.cc, rcs_import.cc,
	rcs_import.hh, vocab.cc, xdelta.cc:

	cvs graph reconstruction hobbling along.

2003-07-21  graydon hoare  <graydon@pobox.com>

	* database.cc, xdelta.cc, xdelta.hh:

	piecewise xdelta; improves speed a fair bit.

2003-07-11  graydon hoare  <graydon@pobox.com>

	* Makefile.am, Makefile.in, config.h.in, configure, configure.ac,
	transforms.cc, xdelta.cc, xdelta.hh:

	implement xdelta by hand, forget 3rd party delta libs.

2003-07-02  graydon hoare  <graydon@pobox.com>

	* database.cc, rcs_import.cc, transforms.cc, transforms.hh:

	speedups all around in the storage system

2003-07-01  graydon hoare  <graydon@pobox.com>

	* database.hh, rcs_import.cc, transforms.cc, transforms.hh: speed

	improvements to RCS import

2003-06-30  graydon hoare  <graydon@pobox.com>

	* rcs_import.cc, transforms.cc:

	some speed improvements to RCS import

2003-06-29  graydon hoare  <graydon@pobox.com>

	* commands.cc, database.hh, rcs_import.cc, transforms.cc:

	RCS file import successfully (albeit slowly) pulls in some pretty
	large (multi-hundred revision, >1MB) test cases from GCC CVS

	* Makefile.in, commands.cc, rcs_file.cc, rcs_file.hh,
	rcs_import.cc, rcs_import.hh,

	Makefile.am: preliminary support for reading and walking RCS files

2003-04-09  graydon hoare  <graydon@pobox.com>

	* autogen.sh: oops
	* */*: savannah import

2003-04-06  graydon hoare  <graydon@pobox.com>

	* initial release.
<|MERGE_RESOLUTION|>--- conflicted
+++ resolved
@@ -1,4 +1,9 @@
-<<<<<<< HEAD
+2005-05-11  Nathaniel Smith  <njs@codesourcery.com>
+
+	* std_hooks.lua (ignore_file): Organize a bit more, add
+	patterns for autotools cache files, and darcs, codeville, git
+	metadata directories.
+
 2005-05-11  Timothy Brownawell  <tbrownaw@gmail.com>
 
 	* revision.cc (expand_dominators): Fix bitmap size-matching.
@@ -21,13 +26,6 @@
 
 	* contrib/monotone-notify.pl: Change all occurences of $symbol' to
 	${symbol}' to avoid a confusing Perl warning.
-=======
-2005-05-11  Nathaniel Smith  <njs@codesourcery.com>
-
-	* std_hooks.lua (ignore_file): Organize a bit more, add
-	patterns for autotools cache files, and darcs, codeville, git
-	metadata directories.
->>>>>>> 883cc238
 
 2005-05-11  Joel Reed  <joelwreed@comcast.com>
 
