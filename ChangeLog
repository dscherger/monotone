2005-07-18  Richard Levitte  <richard@levitte.org>

<<<<<<< HEAD
	* tests/t_heads_of_certs.at: A better title (differing from the
	title in t_select_cert.at), and explain the presence of the last
	check.

2005-07-18  Richard Levitte  <richard@levitte.org>

	* selectors.cc (decode_selectors): If we're at the beginning of
	the composite selector string, parse h: if it's there.  Takes a
	couple of new arguments, to return a flag saying only the heads
	of the selection should be used, and an input flag saying if the
	current selector is the first or not.
	(complete_selectors, parse_selector): Adjust.
	* commands.cc (complete): Use the new "heads only" selector.
	* automate.cc (automate_select): Dito.

	* tests/t_heads_of_certs.at: New test.
	* testsuite.at: Use it.
=======
	* database.cc: Move the inclusion of stdarg.h...
	* database.hh: ... here.
>>>>>>> 48a7ec56

2005-07-18  Matt Johnston  <matt@ucc.asn.au>

	* keys.cc (get_passphrase): don't bomb out if they type an empty passphrase.

2005-07-18  Patrick Mauritz  <oxygene@studentenbude.ath.cx>

	* work.cc, manifest.cc: Remove 'using namespace boost'.

2005-07-18  Nathaniel Smith  <njs@pobox.com>

	* netsync.cc (received_items): New instance variable.
	(session::session): Initialize it.
	(note_item_arrived): Maintain it.
	(item_request_outstanding): Rename it to...
	(item_already_received): ...this, and have it check both
	outstanding and fulfilled requests.
	(queue_send_data_cmd, queue_send_delta_cmd): Call it via new
	name.
	
	Hopefully this will eliminate cases where "revs in" is larger than
	"revs written".
	
2005-07-17  Nathaniel Smith  <njs@pobox.com>

	* constants.cc (legal_key_name_bytes): Allow + and _ to appear in
	key names.

2005-07-17  Nathaniel Smith  <njs@pobox.com>

	* ui.{cc,hh} (tick_write_dot::write_ticks): Start a new line when
	too many dots have been written.
	* netsync.cc (process_refine_cmd): Add comment noting a possible
	optimization regarding subtree refinement.

2005-07-17  Nathaniel Smith  <njs@pobox.com>

	* configure.ac, win32/monotone.iss, monotone.spec:
	* debian/changelog: Bump version numbers to 0.21.
	* NEWS: Commit to a timestamp.

2005-07-17  Nathaniel Smith  <njs@pobox.com>

	* NEWS: Add diff changes, more tweaking.
	* UPGRADE: Update for 0.21.
	* AUTHORS: Add Vladimir Vukicevic.

2005-07-17  Nathaniel Smith  <njs@pobox.com>

	* tests/t_diff_external.at: New test.
	* testsuite.at: Add it.

2005-07-17  Nathaniel Smith  <njs@pobox.com>

	* monotone.texi (Restrictions): diff -r -r does accept
	restrictions now.
	(CVS Phrasebook): Clarify diff section.
	(Informative): Document diff [--unified|--context|--external],
	--diff-args.

2005-07-17  Nathaniel Smith  <njs@pobox.com>

	* app_state.{cc,hh}: Record whether --diff-args was passed, not
	just a string value.
	* lua.{cc,hh} (hook_external_diff): Take a diff_args_provided
	variable.
	* commands.cc (do_external_diff): Pass it.

2005-07-17  Nathaniel Smith  <njs@pobox.com>

	* std_hooks.lua (external_diff_default_args): New variable.
	(external_diff): Use it as a default, and use user-provided
	diff_args otherwise.
	* monotone.texi (Hooks): Document this.

2005-07-16  Vladimir Vukicevic  <vladimirv@gmail.com>

	* lua.{cc,hh} (hook_external_diff): New hook.
	* std_hooks.lua (external_diff): Add default definition.
	* monotone.texi (Hooks): Document external_diff hook.
	* app_state.{cc,hh}, options.hh, monotone.cc: Add --context,
	--external, --unified, --diff-args options.
	* commands.cc (do_external_diff): New function.
	(dump_diffs): Put a == line between each file's diffs.
	Pass file_ids of pre- and post-states to make_diff.
	(diff): Take new options.
	(cdiff): Remove.
	* diff_patch.{cc,hh} (make_diff): Print file ids in diff file
	headers.
	(unidiff_append_test): Update.
	(enum diff_type): Move to...
	* vocab.hh: ...here.
	* tests/t_restrictions.at, tests/t_crlf.at: Update.

2005-07-16  Nathaniel Smith  <njs@pobox.com>

	* manifest.cc (build_restricted_manifest_map): Remove doubled
	comment.

2005-07-16  Nathaniel Smith  <njs@pobox.com>

	* NEWS: Mention need for 'db migrate'.

2005-07-17  Matthew Gregan  <kinetik@orcon.net.nz>

	* lua/*: Import Lua 5.0.2 from upstream.
	* lua/*: Fix up CVS $Id$ tags, which appear to have been trashed
	since monotone existed in CVS.

2005-07-16  Nathaniel Smith  <njs@pobox.com>

	* NEWS: Update for 0.21.

2005-07-16  Nathaniel Smith  <njs@pobox.com>

	* database.cc (assert_sqlite3_ok): Remove dead function.
	
2005-07-16  Nathaniel Smith  <njs@pobox.com>

	* app_state.cc (require_working_copy): Oops, make it compile.

2005-07-16  Nathaniel Smith  <njs@pobox.com>

	* app_state.{cc,hh} (require_working_copy): Take an optional
	argument to give more details about why a working copy was
	required.
	* commands.cc (log): Give said details.

2005-07-16  Nathaniel Smith  <njs@pobox.com>

	* monotone.texi (CVS Phrasebook): Include 'log'.

2005-07-16  Nathaniel Smith  <njs@pobox.com>

	* monotone.texi (Selectors): Document use of globs.
	* tests/t_selector_globbing.at: New test.
	* testsuite.at: Add it.
	
2005-07-16  Jordan Breeding  <jordan.breeding@mac.com>

	* database.cc (selector_to_certname): Make 't:' selector match
	exactly by default as well.

2005-06-25  Brian Downing <bdowning@lavos.net>

	* database.cc (selector_to_certname, complete): Makes 'b:'
	selector be interpreted as a glob instead of as a partial string
	match.
	
2005-07-16  Nathaniel Smith  <njs@pobox.com>

	* netsync.cc: Revert accidentally committed changes.

2005-07-16  Nathaniel Smith  <njs@pobox.com>

	* ChangeLog: Fix formatting.

2005-07-15  Matt Johnston  <matt@ucc.asn.au>

	* netsync.cc (rebuild_merkle_trees): bad_branch_certs is a set of cert
	hashes, not of revision idents.

2005-07-14  Nathaniel Smith  <njs@pobox.com>

	* database.cc (get_revision_cert_index): "reserve" and "resize"
	are different.

2005-07-14  Nathaniel Smith  <njs@pobox.com>

	* netsync.cc (process_delta_cmd): Remove meaningless comment.

2005-07-14  Nathaniel Smith  <njs@pobox.com>

	* database.hh: Pre-declare sqlite3_stmt, instead of including
	sqlite3.h.

2005-07-14  Derek Scherger  <derek@echologic.com>

	* commands.cc (lca,lcad,try_one_merge): call describe_revision for
	logging common ancestors
	(propagate): log final merged line after propagate completes
	to indicate that it actually worked and to be consistent with merge

2005-07-13  Derek Scherger  <derek@echologic.com>

	* ChangeLog: merge fixup

2005-07-13  Derek Scherger  <derek@echologic.com>

	* database.cc (debug): delete stale comment
	(delete_branch_named):
	(delete_tag_named): 
	(clear): replace vprintf stuff with query parameters

2005-07-13  Nathaniel Smith  <njs@pobox.com>

	* contrib/ciabot_monotone.py (main): Optimistically run 'db
	migrate' before using database.

2005-07-13  Nathaniel Smith  <njs@pobox.com>

	* schema_migration.cc (migrate_monotone_schema)
	(migrator::migrate): Move the "nothing happened" check, and don't
	vacuum unless a migration occurred.

2005-07-13  Nathaniel Smith  <njs@pobox.com>

	* tests/t_restricted_diff_unchanged.at: New test.
	* testsuite.at: Add it.

2005-07-13  graydon hoare  <graydon@pobox.com>

	* rcs_import.cc (cvs_branch::cvs_branch): Initialize bools to false.

2005-07-13  Nathaniel Smith  <njs@pobox.com>

	* monotone.texi (Database): Document kill_tag_locally.

2005-07-13  Nathaniel Smith  <njs@pobox.com>

	* tests/t_kill_tag_locally.at, tests/t_ambiguous_tags.at: New
	tests.
	* testsuite.at: Add them.

2005-07-11  graydon hoare  <graydon@pobox.com>

	* AUTHORS: Add Jordan.
	* commands.cc (ls_tags): Do not uniquify tags.
	* constants.{cc,hh} (cvs_window): Change to time_t, tighten to 5 minutes.
	* rcs_import.cc (window): Remove.
	(note_type): Remove dead code.
	(is_sbr): Add test for synthetic branch roots.
	(cvs_commit::is_synthetic_branch_root): New test.
	(process_branch): Skip synthetic branch roots, push new branch
	before picking branch to mark, rather than after.
	(cvs_history::index_branchpoint_symbols): Handle vendor branches.
	(cvs_history::push_branch): Do not duplicate root on private branches.
	(import_branch): Fix up cluster inference.
	(cluster_consumer::consume_cluster): New invariant.
	* tests/t_cvsimport_drepper2.at: Modify to reflect fixes.

2005-07-11  Jordan Breeding  <jordan.breeding@mac.com>

	* commands.cc (db): New subcommand "kill_tag_locally"
	* database.{cc,hh} (delete_tag_named): New function.

2005-07-12  Nathaniel Smith  <njs@pobox.com>

	* schema_migration.cc (migrator::migrate): When there is nothing
	to be done, do nothing.

2005-07-12  Nathaniel Smith  <njs@pobox.com>

	* netsync.cc (rebuild_merkle_trees): Reduce memory usage a bit,
	and don't insert branch certs that the other side will just end up
	throwing away (reduces network traffic).

2005-07-12  Nathaniel Smith  <njs@pobox.com>

	* testsuite.at (NETSYNC_SERVE_START, NETSYNC_SERVE_N_START):
	Really, really really fix up quoting.  Really.
	I hope.

2005-07-12  Nathaniel Smith  <njs@pobox.com>

	* contrib/ciabot_monotone.py (config.project_for_branch): Clarify
	comment text for non-Python programmers.

2005-07-12  Nathaniel Smith  <njs@pobox.com>

	* testsuite.at (NETSYNC_SERVE_START, NETSYNC_SERVE_N_START): Fixup
	quoting.

2005-07-11  Nathaniel Smith  <njs@pobox.com>

	* crypto_tests.cc: New SHA1 correctness tests from Kaushik Veeraraghavan.
	* unit_tests.cc (init_unit_test_suite): 
	* unit_tests.hh (add_crypto_tests): 
	* Makefile.am (unit_tests_SOURCES): Call them.
	* AUTHORS: Add Kaushik Veeraraghavan.

2005-07-11  Nathaniel Smith  <njs@pobox.com>

	* tests/t_netsync_exclude_default.at: New test.
	* testsuite.at: Add it.
	(NETSYNC_SERVE_N_START, NETSYNC_SERVE_START): Use '*' as pattern
	when none is passed.

2005-07-11  Nathaniel Smith  <njs@pobox.com>

	* monotone.texi (Network): Tweak documentation for netsync
	commands.

2005-07-11  Nathaniel Smith  <njs@pobox.com>

	* app_state.{hh,cc} (exclude_patterns, add_exclude): 
	* options.hh (OPT_EXCLUDE): 
	* monotone.cc (coptions, cpp_main): New option --exclude.
	* commands.cc (pull, push, sync, serve): Accept it.
	(process_netsync_args): Implement it.
	* tests/t_netsync_exclude.at: New test.
	* testsuite.at: Add it.

2005-07-11  Timothy Brownawell  <tbrownaw@gmail.com>

	* options.hh, app_state.{hh,cc}, monotone.cc: New command specific
	option, "--exclude=x", puts arg into a vector app.excludes .
	Used by the netsync commands.
	* commands.cc (netsync commands): accept said option
		(process_netsync_args): Handle excludes.
	* monotone.texi: document it

2005-07-11  Timothy Brownawell  <tbrownaw@gmail.com>

	* interner.hh: make slightly faster

2005-07-10  Nathaniel Smith  <njs@pobox.com>

	* ChangeLog, configure.ac: Re-remove mysteriously revived
	jibberish.

2005-07-10  Nathaniel Smith  <njs@pobox.com>

	* tests/t_netsync_read_permissions.at: New test.
	* testsuite.at: Run it.
	* netsync.cc (set_session_key, dispatch_payload)
	(respond_to_auth_cmd): Refactor to key HMAC earlier, so error
	packets will get the right HMAC.

2005-07-10  Richard Levitte  <richard@levitte.org>

	* Makefile.am (monotone_CPPFLAGS, unit_tests_CPPFLAGS): Re-remove
	previously removed stuff.

	* ChangeLog, configure.ac: Revert accidentally-recommitted changes.

2005-07-10  Richard Levitte  <richard@levitte.org>

	* monotone.texi (Network), monotone.1: Mention the default port
	number.

2005-07-10  Matthew Gregan  <kinetik@orcon.net.nz>

	* configure.ac: Check for boost >= 1.32.

2005-07-09  Nathaniel Smith  <njs@pobox.com>

	* schema.sql (revision_ancestry__child, revision_certs__id,
	revision_certs__name_value): New indexes.
	* database.cc (dump, dump_table_cb, dump_index_cb): Include
	indexes in dumps.
	(database::database): 
	* schema_migration.cc (migrate_monotone_schema) 
	(migrate_client_to_add_indexes): 
	* tests/t_migrate_schema.at: Corresponding migration gunk.

2005-07-09  Jordan Breeding  <jordan.breeding@mac.com>

	* Makefile.am (monotone_CPPFLAGS, unit_tests_CPPFLAGS): 
	* configure.ac (BOOST_FIX_VERSION): Restrict boost compile kluges
	to boost 1.32.

2005-07-09  Nathaniel Smith  <njs@pobox.com>

	* schema_migration.cc (calculate_schema_id): Include indexes in
	the schema id.

2005-07-09  Nathaniel Smith  <njs@pobox.com>

	* ChangeLog, configure.ac: Revert accidentally-committed changes.

2005-07-09  Nathaniel Smith  <njs@pobox.com>

	* monotone.texi (Generating Keys): Make it a little clearer that
	we aren't necessarily recommending people store their passphrase
	in plaintext.

2005-07-08  Matt Johnston  <matt@ucc.asn.au>

	* tests/t_normalized_filenames.at: expect exit code of 1 not 3 for
	"cat manifest" with a directory in MT/work
	* file_io.cc, netcmd.cc, transforms.cc, vocab.hh: revert changes which
	used swap() for strings and atomic types since strings are
	copy-on-write.

2005-07-08  Matt Johnston  <matt@ucc.asn.au>

	* file_io.cc (ident_existing_file): new function to calculate
	the ident of a file failing gracefully if it doesn't exist
	or is a directory.
	* file_io.hh (classify_manifest_paths,
	build_restricted_manifest_map): use ident_existing_file
	* ui.cc: cast to avoid compiler warnings

2005-07-07  Nathaniel Smith  <njs@pobox.com>

	* contrib/ciabot_monotone.py (Monotone.log): Fix to work with
	0.20.

2005-07-07  Nathaniel Smith  <njs@pobox.com>

	* Makefile.am (monotone_CPPFLAGS, unit_tests_CPPFLAGS): Add
	-DBOOST_REGEX_V4_CHAR_REGEX_TRAITS_HPP to work around g++
	4.0/boost 1.32.0 lossage.

2005-07-07  Vaclav Haisman  <V.Haisman@sh.cvut.cz>

	* Makefile.am: Compile fix for FreeBSD.

2005-07-07  Nathaniel Smith  <njs@pobox.com>

	* netsync.cc (process_hello_cmd, process_anonymous_cmd) 
	(process_auth_cmd): Change permission checking -- always build
	merkle tree (even when a pure sink), send permission denied and
	abort whenever client tries to read/write a branch they don't have
	access to.

2005-07-07  Nathaniel Smith  <njs@pobox.com>

	* ChangeLog: fixup formatting.

2005-07-06  Matt Johnston  <matt@ucc.asn.au>

	* database.cc (assert_sqlite3_ok): database corruption and similar
	problems are errors, not invariants.

2005-07-06  Nathaniel Smith  <njs@pobox.com>

	* commands.cc (push, pull, sync): Fix --help description.	
	
2005-07-06  Nathaniel Smith  <njs@pobox.com>

	* options.hh (OPT_SET_DEFAULT): 
	* app_state.{hh,cc} (app_state::set_default):
	* monotone.cc (coptions, cpp_main): New option.
	* commands.cc (pull, push, sync): Accept it.
	(process_netsync_args): Use it.
	* tests/t_set_default.at, testsuite.at: New test.

2005-07-07  Matthew Gregan  <kinetik@orcon.net.nz>

	* win32/monotone.iss: Bump version number.

2005-07-05  Nathaniel Smith  <njs@pobox.com>

	* debian/rules (config.status): Use bundled sqlite.
	* debian/control (Build-Depends): Remove popt and sqlite.

2005-07-05  Nathaniel Smith  <njs@pobox.com>

	* NEWS: Add timestamp.  Barring unforeseen issues, this is 0.20.

2005-07-05  Nathaniel Smith  <njs@pobox.com>

	* Makefile.am (EXTRA_DIST): Include some missed contrib/ stuff.

2005-07-05  Nathaniel Smith  <njs@pobox.com>

	* po/monotone.pot: Regenerate for release.

2005-07-05  Nathaniel Smith  <njs@pobox.com>

	* configure.ac, debian/changelog, monotone.spec: Bump version
	number.
	* UPGRADE: Update for 0.20 release.

2005-07-05  Nathaniel Smith  <njs@pobox.com>

	* ChangeLog, NEWS, AUTHORS: Fixup Eric Anderson's email address.

2005-07-05  Nathaniel Smith  <njs@pobox.com>

	* monotone.texi (Database): Note that db kill_rev_locally also
	will trigger "unreferenced manifest" warnings from db check.

2005-07-05  Nathaniel Smith  <njs@pobox.com>

	* NEWS: Oops, 'automate select' was in 0.19 after all.

2005-07-05  Nathaniel Smith  <njs@pobox.com>
	
	* contrib/ciabot_monotone.py: Fix multiple collection support.

2005-07-05  Richard Levitte  <richard@levitte.org>

	* monotone.texi (Hooks): Add space after periods where there's
	a lack of space.

	* NEWS: Correct the blurb about
	get_netsync_{read,anonymous_read,write}_permitted

2005-07-05  Nathaniel Smith  <njs@codesourcery.com>

	* NEWS: Add more explicit note on how to upgrade.

2005-07-05  Nathaniel Smith  <njs@codesourcery.com>

	* NEWS: First cut at 0.20 release notes.

2005-07-03  Matthew Gregan  <kinetik@orcon.net.nz>

	* sqlite/*, Makefile.am: Import SQLite 3.2.2 from upstream.
	* sqlite/main.c: Compile fix.
	* sqlite/{callback.c,prepare.c}: Add new files.

2005-07-03  Matthew Gregan  <kinetik@orcon.net.nz>

	* sqlite/{sqlite3.h,tokenize.c} (sqlite3_complete_last): New
	function to find the last valid SQL statement in a string; based
	on sqlite3_complete.  This change should be offered upstream, but
	probably not before sqlite3_complete_last16 is implemented.
	* database.cc (database::load): Load and execute dump in chunks,
	fixes bug 13570.

2005-07-01  Eric Anderson  <anderse-monotone@cello.hpl.hp.com>

	* file_io.cc: Pre-allocate space for the file read so that the
	string doesn't have to be incrementally expanded during the read.

2005-07-01  Matthew Gregan  <kinetik@orcon.net.nz>

	* tests/t_cvsimport_drepper2.at: Canonicalise monotone output so
	that the test passes on Win32.

2005-06-30  Eric Kidd  <eric.kidd@dartmouth.edu>

	* contrib/monotone-import.pl: Changed $branch to
	$user_branch.  This script may need more work, but at least Perl
	compiles it now.

2005-06-30  Patrick Mauritz  <oxygene@studentenbude.ath.cx>

	* automate.cc, basic_io.hh, cert.cc, change_set.cc,
	cryptopp/config.h, cryptopp/integer.cpp, main.cc, merkle_tree.cc,
	merkle_tree.hh, monotone.cc, netcmd.cc, netsync.cc,
	netxx/osutil.h, packet.cc: Namespace and include file cleanup.

2005-06-29  graydon hoare  <graydon@pobox.com>

	* tests/t_cvsimport_drepper2.at: New test.
	* testsuite.at: Call it.

2005-06-23  graydon hoare  <graydon@pobox.com>

	* rcs_import.cc (import_cvs_repo): Put branch imports inside
	transaction blocks, add a couple tickers.

2005-06-22  graydon hoare  <graydon@pobox.com>

	* rcs_file.cc: Track file:line numbers, accept files which violate
	some lies in rcs file format.
	* rcs_import.cc (cvs_tree_walker): 
	Warn rather than crash on parse errors.
	(cvs_history)
	(cvs_commit)
	(cvs_cluster)
	(prepared_revision)
	(import_branch)
	(import_cvs_repo): Support non-branch tags.

2005-06-21  graydon hoare  <graydon@pobox.com>

	* rcs_import.{cc,hh} (import_rcs_file): Rename to test_parse_rcs_file.
	* commands.cc (rcs_import): rename call.

2005-06-19  graydon hoare  <graydon@pobox.com>

	* rcs_import.cc: Rewrite change set inference logic.

2005-06-28  Roland Illig  <roland.illig@gmx.de>

	* app_state.cc: #include <unistd.h>, needed on NetBSD.

2005-06-28  Nathaniel Smith  <njs@codesourcery.com>

	* std_hooks.lua (ignore_file): Ignore vim swap files and emacs
	temp files.

2005-06-27  Nathaniel Smith  <njs@codesourcery.com>

	* INSTALL: Bump required version of Boost to 1.32.

2005-06-26  Matthew Gregan  <kinetik@orcon.net.nz>

	* app_state.cc (app_state::app_state()): Initialise no_merges to
	false so that 'log' will show merges by default (the recently
	added --no-merges option provides a means to disable the merge
	entries).

2005-06-26  Matthew Gregan  <kinetik@orcon.net>

	* tests/t_automate_stdio.at, tests/t_cvsimport_drepper.at,
	tests/t_selector_later_earlier.at: Further canonicalisation of
	monotone output to resolve test failures on Win32.

2005-06-25  Brian Campbell  <brian.p.campbell@dartmouth.edu>

	* commands.cc (CMD(db)): Added db kill_branch_locally command. 
	* database.cc, database.hh (delete_branch_named): New function to
	delete all branch certs with a given branch name.
	* monotone.texi (Database): Added documentation for db
	kill_branch_locally.
	* tests/t_db_kill_branch_locally.at: New test for db
	kill_branch_locally.
	* testsuite.at: Add the test. 
	* AUTHORS: Add myself.
	* ChangeLog: Change my email address on an old contribution to 
	match my pubkey. 

2005-06-24  Nathaniel Smith  <njs@codesourcery.com>

	* tests/t_db_kill_rev_locally.at: Clean up style.

2005-06-24  Nathaniel Smith  <njs@codesourcery.com>

	* unix/process.cc (process_spawn): Format log output correctly.

2005-06-24  Nathaniel Smith  <njs@codesourcery.com>

	* unix/process.cc (existsonpath): Reindent.  Add logging, and use
	'command -v' instead of 'which' (as per Matt Johnston's discovery
	that it is more portable).
	(process_spawn): Handle exec failure more properly.
	* tests/t_existsonpath.at: New test.
	* testsuite.at: Add it.

2005-06-25  Matthew Gregan  <kinetik@orcon.net.nz>

	* monotone.cc: Log correct locale set for LC_MESSAGES.

2005-06-24  Nathaniel Smith  <njs@codesourcery.com>

	* unix/process.cc: Remove tabs.

2005-06-24  Nathaniel Smith  <njs@codesourcery.com>

	* std_hooks.lua (get_preferred_merge2_command)
	(get_preferred_merge3_command): Move meld to the bottom of the
	default merge tool search order.  Also, use xemacs if it appears
	in $EDITOR, otherwise use emacs.
	* revision.cc (check_sane_history): Remove stale comment.

2005-07-05  Nathaniel Smith  <njs@codesourcery.com>

	* globish.cc (combine_and_check_globish): Don't add unnecessary
	{}'s.
	* tests/t_netsync_globs.at, testsuite.at: New test.

2005-07-04  Nathaniel Smith  <njs@codesourcery.com>

	* netcmd.cc (do_netcmd_roundtrip, test_netcmd_mac): Update for new
	chained_hmac object.
	* constants.hh (netsync_key_initializer): Update comment.
	* hmac.hh (hmac_length): Expose length of MACs.
	* hmac.cc: I() that it matches what CryptoPP wants to give.
	* netcmd.cc: I() that it matches the length hard-coded into the
	netsync protocol.
	* vocab.cc (verify(netsync_hmac_value)): Fix error message.
	
2005-07-04  Nathaniel Smith  <njs@codesourcery.com>

	* tests/t_netsync_defaults.at: Update for new var names.  All
	tests now pass.

2005-07-04  Nathaniel Smith  <njs@codesourcery.com>

	* lua.cc (hook_get_netsync_write_permitted): Fix typo.

2005-07-04  Nathaniel Smith  <njs@codesourcery.com>

	* globish.cc (globish_matcher_test): Add check for {foo} (no
	commas).

2005-07-04  Nathaniel Smith  <njs@codesourcery.com>

	* globish.cc (checked_globish_to_regex): Make the special case for
	the empty pattern, actually work.  Unit tests now pass.

2005-07-04  Nathaniel Smith  <njs@codesourcery.com>

	* netcmd.cc (test_netcmd_functions): Update for new anonymous/auth
	packet formats.

2005-07-04  Nathaniel Smith  <njs@codesourcery.com>

	* monotone.texi, monotone.1: Update for new glob stuff.
	* commands.cc (process_netsync_args, push, pull, sync, serve):
	'serve' always requires arguments, rather than falling back on db
	defaults.
	
2005-07-04  Nathaniel Smith  <njs@codesourcery.com>

	* commands.cc (process_netsync_args, push, pull, sync, serve):
	Adapt for patterns instead of regexen; slight refactoring too.

2005-07-03  Nathaniel Smith  <njs@codesourcery.com>

	* netsync.cc: Finally self-consistent.

2005-07-03  Nathaniel Smith  <njs@codesourcery.com>

	* netsync.hh (run_netsync_protocol): Fix prototype.

2005-07-03  Nathaniel Smith  <njs@codesourcery.com>

	* globish.hh: Document the empty pattern as never matching.
	* globish.cc (checked_globish_to_regex): Implement it.
	(globish_matcher_test): Check it.

2005-07-03  Nathaniel Smith  <njs@codesourcery.com>

	* monotone.texi (Network Service, Hooks):
	* testsuite.at: 
	* tests/t_netsync_permissions.at: 
	* tests/t_netsync_single.at: Update to match new
	get_netsync_write_permitted definition.

2005-07-03  Nathaniel Smith  <njs@codesourcery.com>

	* lua.{cc,hh} (hook_get_netsync_write_permitted): Don't take a
	branch argument; write permission is now all or none.  (It really
	was before anyway...)
	* netsync.cc: Update accordingly.

2005-07-03  Nathaniel Smith  <njs@codesourcery.com>

	* netsync.cc: More updating for pattern stuff; getting there...

2005-06-28  Nathaniel Smith  <njs@codesourcery.com>

	* netsync.cc: Update low-level functions to use include_pattern
	and exclude_pattern.

2005-06-28  Nathaniel Smith  <njs@codesourcery.com>

	* netcmd.{cc,hh} (read_anonymous_cmd, write_anonymous_cmd)
	(read_auth_cmd, write_auth_cmd): Take include_pattern and
	exclude_pattern arguments.

2005-06-28  Nathaniel Smith  <njs@codesourcery.com>

	* globish.{cc,hh}: New files.
	* Makefile.am (MOST_SOURCES): Add them.
	* transforms.{cc,hh}: Remove glob-related stuff.
	* unit_tests.{cc,hh}: Call globish unit tests.

2005-06-27  Nathaniel Smith  <njs@codesourcery.com>

	* transforms.cc (glob_to_regex, globs_to_regex, regexes_to_regex):
	Choose "regex" as standard spelling.  Clean up code, add code for
	handling sets, start improving tests (don't currently pass).
	* transforms.hh (glob_to_regex, globs_to_regex, regexes_to_regex):
	Prototype.

2005-06-28  Matt Johnston  <matt@ucc.asn.au>

	* constants.cc: increase db_version_cache_sz to 7 MB
	* netsync.cc: use a deque<string> rather than a single
	string buffer for outbuf.
	* netsync.cc (arm): only queue data when there is
	available space
	* AUTHORS: added Eric Anderson

2005-06-26  Matt Johnston  <matt@ucc.asn.au>

	* transforms.hh: remove extraneous #ifdef
	* hmac.cc, hmac.hh: actually add them

2005-06-26  Matt Johnston  <matt@ucc.asn.au>

	* netcmd.cc (netcmd::read, netcmd::write): change to using a HMACs 
	chained by including the previous HMAC in the input data, rather
	than altering the key each time.
	* netcmd.cc ({read,write}_{data,delta}_cmd): use encode_gzip/decode_gzip
	  rather than raw xform.
	* hmac.{cc,hh}: new chained_hmac abstraction
	* Makefile.in: add them
	* netsync.cc: each session keeps a chained_hmac for read/write
	* transforms.hh: add a string variant for encode_gzip

2005-06-25  Nathaniel Smith  <njs@codesourcery.com>

	* netsync.cc: Tweak comment.

2005-06-25  Nathaniel Smith  <njs@codesourcery.com>

	* AUTHORS: Add Ethan Blanton <elb@elitists.net>.

2005-06-22  Nathaniel Smith  <njs@codesourcery.com>

	* netcmd.hh (netcmd::read, netcmd::write): Don't have defaults for
	key/hmac arguments.
	* netcmd.cc (do_netcmd_roundtrip): New function.
	(test_netcmd_functions): Use it.  Also, make work with hmac
	changes.
	(test_netcmd_mac): New test.
	(add_netcmd_tests): Call it.

2005-06-22  Nathaniel Smith  <njs@codesourcery.com>

	* netcmd.cc (read): Remove unused variable.
	* netsync.cc (call_server, process)
	(arm_sessions_and_calculate_probe, handle_read_available): Give
	better error message on bad_decode exceptions.

2005-06-22  Nathaniel Smith  <njs@codesourcery.com>

	* netcmd.cc, netsync.cc: Revert backwards compatibility code; 0.19
	and 0.20 can't be usefully compatible, and the code as it existed
	would cause real version mismatch error reporting to not work
	right.  (Old client with new server would give a generic "server
	disconnected" error message instead of something useful.)

2005-06-21  Nathaniel Smith  <njs@codesourcery.com>

	* netsync.cc (rebuild_merkle_trees): Fix FIXME comments to match
	reality.
	* tests/t_netsync_diffbranch.at: No longer a bug, remove
	priority.

2005-06-20  Nathaniel Smith  <njs@codesourcery.com>

	* monotone.texi (Hook Reference): Oops, missed a @ref.

2005-06-20  Nathaniel Smith  <njs@codesourcery.com>

	* monotone.texi (Default monotonerc): Rename section to...
	(Default hooks): ...this, to emphasize is still read even when a
	monotonerc exists.

2005-06-19  Richard Levitte  <richard@levitte.org>

	* Makefile.am: There's no reason for monotone.pdf or .dvi to
	depend on monotone.info, since they are built from the .texi
	files.  Also, make the monotone.html and html targets depend
	on version.texi and std_hooks.lua as well.

2005-06-18  Matt Johnston  <matt@ucc.asn.au>

	* INSTALL: fix typo, should be -Iboost_1_31_0 not -Iboost_1_31_2

2005-06-18  Riccardo Ghetta  <birrachiara@tin.it>
	* monotone.texi: include std_hooks.lua as an appendix and remove long
	lua excerpts from hook reference.
	* Makefile.am : make monotone.pdf/eps depend on monotone.info
	
2005-06-24  Matt Johnston  <matt@ucc.asn.au>

	* transforms.{cc,hh}: combine gzip and base64 in one
	pipe for pack()/unpack() to save memory
	* vocab.hh: add swap() to encodings/atomics
	* file_io.cc: use swap() to avoid copying

2005-06-21  Nathaniel Smith  <njs@codesourcery.com>

	* commands.cc (do_diff): Use calculate_arbitrary_change_set,
	instead of reimplementing it.

2005-06-21  Nathaniel Smith  <njs@codesourcery.com>

	* revision.cc (find_least_common_ancestor): Handle left == right
	case.
	* tests/t_diff_currev.at: Un-XFAIL.
	
2005-06-21  Nathaniel Smith  <njs@codesourcery.com>

	* netsync.cc (rebuild_merkle_trees): Fix FIXME comments to match
	reality.
	* tests/t_netsync_diffbranch.at: No longer a bug, remove
	priority.

2005-06-20  Nathaniel Smith  <njs@codesourcery.com>

	* monotone.texi (Hook Reference): Oops, missed a @ref.

2005-06-20  Nathaniel Smith  <njs@codesourcery.com>

	* monotone.texi (Default monotonerc): Rename section to...
	(Default hooks): ...this, to emphasize is still read even when a
	monotonerc exists.

2005-06-19  Richard Levitte  <richard@levitte.org>

	* Makefile.am: There's no reason for monotone.pdf or .dvi to
	depend on monotone.info, since they are built from the .texi
	files.  Also, make the monotone.html and html targets depend
	on version.texi and std_hooks.lua as well.

2005-06-18  Matt Johnston  <matt@ucc.asn.au>

	* INSTALL: fix typo, should be -Iboost_1_31_0 not -Iboost_1_31_2

2005-06-18  Riccardo Ghetta  <birrachiara@tin.it>
	* monotone.texi: include std_hooks.lua as an appendix and remove long
	lua excerpts from hook reference.
	* Makefile.am : make monotone.pdf/eps depend on monotone.info
	
2005-06-17  Matt Johnston  <matt@ucc.asn.au>

	* database.cc (database::execute()): truncate long query log messages
	before copying, saving memory. 
	Patch from Eric Anderson <anderse-monotone@cello.hpl.hp.com>

2005-06-17  Riccardo Ghetta  <birrachiara@tin.it>
	Adds include()/includedir() to lua hooks and extend --rcfile
	* lua.cc: handle --rcfile with directories, implement
	include() and includedir()
	* testsuite.at, t_lua_includedir.at, t_rcfile_dir.at:
	test new functionality
	* monotone.texi: document all functions available to hook
	writers, including the new include() and includedir()

2005-06-16  Nathaniel Smith  <njs@codesourcery.com>

	* diff_patch.cc (merge_extents): Typo caught by anonymous reader.

2005-06-16  Nathaniel Smith  <njs@codesourcery.com>

	* commands.cc (cat): Account for being in a subdir in 'cat file
	REV PATH'.
	* tests/t_cat_file_by_name.at: Test.

2005-06-17  Richard Levitte  <richard@levitte.org>

	* app_state.cc (app_state::app_state()): Avoid a gcc warning by
	having the class members initialised in the same order they are
	defined in the class.

2005-06-16  Nathaniel Smith  <njs@pobox.com>

	* std_hooks.lua (ignore_file): Add Cons/SCons cache files to
	default ignore list.

2005-06-16  Matt Johnston  <matt@ucc.asn.au>

	* ui.cc: increase the divisor as required so that we don't get spurious
	screen updates when we're using the kilobyte/megabyte tickers

2005-06-15  Matt Johnston  <matt@ucc.asn.au>

	* monotone.texi: clarify some netsync parts of the tutorial

2005-06-15  Richard Levitte  <richard@levitte.org>

	* netsync.cc (struct session): Add a pattern regex cache.
	(analyze_ancestry_graph): Use the regex cache instead of the
	pattern string itself.  This is especially important when the
	pattern is used as an old-style collection.
	(process_hello_cmd): Recreate the pattern regex cache with the
	conversion of the pattern to a regex when it's used as an
	old-style collection.
	(process_auth_cmd): When the pattern changes, change the regex
	cache as well.

2005-06-14  Richard Levitte  <richard@levitte.org>

	* std_hooks.lua (get_preferred_merge2_command,
	get_preferred_merge3_command): EDITOR may be undefined.  In that
	case, os.getenv() returns nil, on which string.lower() chokes.
	It's much better to check for that and default to an empty
	string.

2005-06-11  Derek Scherger  <derek@echologic.com>

	* commands.cc (complete_command): log command expansion messages
	with L instead of P to reduce chatter
	(status): add --brief option and corresponding output
	(identify): add trailing space to comment gcc complains about
	* monotone.cc: fix comment typo and add additional details for
	command specific options
	* monotone.texi (Automation): list inventory status code
	combinations and descriptions
	* tests/t_status.at: new test of status command and --brief option
	* testsuite.at: add it

2005-06-11  Matt Johnston  <matt@ucc.asn.au>

	* commands.cc: revert should ignore the ignore hooks, otherwise bad
	things happen (revert a single ignored file, resultant empty ignore list
	reverts the whole working copy).
	* app_state.cc, app_state.hh: give set_restriction a flag to disregard
	file-ignore hooks.
	* tests/t_revert_restrict.at, testsuite.at: a test

2005-06-09  Riccardo Ghetta  <birrachiara@tin.it>

	* std_hooks.lua: make binary_file return nil on unreadable/empty files
	
2005-06-10  Joel Reed  <joelwreed@comcast.com>

	* commands.cc (CMD(cdiff)): Add OPT_DEPTH to command options.
	* t_restrictions.at: Add to testcase.

2005-06-09  Joel Reed  <joelwreed@comcast.com>

	* commands.cc (CMD(diff)): Add OPT_DEPTH back in, as it is used.
	* t_restrictions.at: Add to testcase to increase likelihood of 
	keeping it around :)

2005-06-10  Richard Levitte  <richard@levitte.org>

	* commands.cc (CMD(diff)): Remove OPT_DEPTH, as it was never
	used.

2005-06-09  Richard Levitte  <richard@levitte.org>

	* monotone.texi (Merging): I assume that "apposite" was supposed
	to be "appropriate".

2005-06-09  Riccardo Ghetta  <birrachiara@tin.it>

	* diff_patch.cc/hh: honor the new manual_merge attribute
	* file_io.cc/hh: move here the guess_binary function
	* lua.cc: let guess_binary available to lua
	* std_hooks.lua: handle manual_merge as an add-time attribute and
	initialize by default make it true if the file appears to be binary.
	Make read_contents_of_file able to read "binary" files.
	* tests/t_merge_manual.at: tests new behaviour, superceding the
	old XFAIL t_merge_binary.at test.
	* monotone.texi: document changes, adding a small section on merging.

2005-06-07  Nathaniel Smith  <njs@codesourcery.com>

	* ChangeLog: Fixup.

2005-06-07  Nathaniel Smith  <njs@codesourcery.com>

	* monotone.texi (Storage and workflow): Attempt to thwart some
	common misconceptions.

2005-06-07  Nathaniel Smith  <njs@codesourcery.com>

	* netsync.cc (rebuild_merkle_trees): Add a comment describing how
	this code should work (and why it currently doesn't quite).

2005-06-05  Nathaniel Smith  <njs@codesourcery.com>

	* tests/t_bad_packets.at: Expect certs on a non-existent rev to
	fail.  Run db check instead.
	* commands.cc (complete): Let callers specify they're okay with
	non-existent revisions.
	(CMD(trusted)): So specify.

2005-06-05  Nathaniel Smith  <njs@codesourcery.com>

	* tests/t_tags.at: 'tag' on a non-existent revid should fail.
	* commands.cc (complete): Fail on non-existent revids.

2005-05-29  Nathaniel Smith  <njs@codesourcery.com>

	* tests/t_epoch.at: Typo.
	* tests/t_automate_certs.at, tests/t_selector_later_earlier.at:
	Throw in some calls to CANONICALISE, maybe this will help on
	Win32...

2005-06-04  Timothy Brownawell  <tbrownaw@gmail.com>

	* netsync.cc, netcmd.cc: Style cleanups (mostly whitespace).

2005-06-04  Timothy Brownawell  <tbrownaw@gmail.com>

	* netsync.cc (process_hello_cmd): Warn about collection/regex
	usage when talking to an old server.

2005-06-04  Derek Scherger  <derek@echologic.com>

	* commands.cc (update): update MT/work based on the changes
	between the chosen revision and the new merge revision
	* tests/t_update_with_pending_drop.at: 
	* tests/t_update_with_pending_add.at: 
	* tests/t_update_with_pending_rename.at: un-XFAIL and clean up now
	that things work

2005-06-04  Timothy Brownawell  <tbrownaw@gmail.com>

	* netcmd.{cc,hh}, netsync.cc: Move {read,write}_*_cmd_payload
	to netcmd::{read,write}_*_cmd .
	* netcmd.cc, netsync.cc: Compatibility infrastructure.
	* netsync.cc: Interoperate with v4 servers.

2005-06-03  Timothy Brownawell  <tbrownaw@gmail.com>

	* automate.cc (print_some_output): Fix compiler warning.

2005-06-04  Derek Scherger  <derek@echologic.com>

	* app_state.cc (app_state): initialize diffs to false; it seemed
	to be defaulting to true for me

2005-06-04  Derek Scherger  <derek@echologic.com>

	* tests/t_update_with_pending_drop.at: 
	* tests/t_update_with_pending_add.at: 
	* tests/t_update_with_pending_rename.at: 
	* tests/t_restricted_commit_with_inodeprints.at: new bug reports
	* testsuite.at: call them

2005-06-04  graydon hoare  <graydon@pobox.com>

	* rcs_import.cc 
	(note_state_at_branch_beginning): Move time back when
	there are known commits on a branch.

2005-06-03  Joel Reed  <joelwreed@comcast.com>

	* commands.cc, monotone.texi: provide --verbose option for 
	monotone complete revision which adds date and author 
	completion output
	* contrib/monotone.zsh_completion: use verbose output when
	completing revisions

2005-06-02  graydon hoare  <graydon@pobox.com>

	* rcs_import.cc
	(cvs_key::is_synthetic_branch_founding_commit): New field.
	(cvs_key::operator==): Handle synthetic case specially.
	(cvs_key::operator<): Likewise.
	(note_state_at_branch_beginning): Likewise.	
	* tests/t_cvsimport_drepper.at: Converted bug testcase.
	* testsuite.at: Call it.

	* monotone.cc, commands.cc, options.hh 
	(OPT_NO_MERGES, OPT_DIFFS): New options.
	* app_state.cc (app_state::no_merges, app_state::diffs): Likewise.
	* commands.cc (log): Honor no_merges, diffs.
	* contrib/color_logs.{sh,conf}: Helpers for reviewing work in a
	nice colorized, easy-to-read fashion.
	* contrib/colorize: A colorization script found on the net.

	* HACKING, ROADMAP: Expand a bit.
	* commands.cc (changes_summary::print): Change macro to helper fn.
	* contrib/monotone.el (monotone-cmd): Handle nil exit code.

2005-06-02  Joel Reed  <joelwreed@comcast.com>

	* commands.cc, database.cc, database.hh, vocab.hh, vocab_terms.hh:
	add complete key subcommand and provide --brief option of zsh/bash
	completion. See http://lists.gnu.org/archive/html/monotone-devel/2005-05/msg00461.html
	* tests/t_rebuild.at: add tests for complete key subcommand
	* monotone.texi: document new subcommand
	* contrib/monotone.zsh_completion: update for new complete key
	command, improve _monotone_existing_entries using new --depth=0
	option,	add revision completion for cert command, and a	bugfix 
	for cat command

2005-06-01  Matt Johnston  <matt@ucc.asn.au>

	* tests/t_i18n_changelog.at: capitalise UTF-8 CHARSET to keep
	solaris happy.

2005-06-01  Timothy Brownawell  <tbrownaw@gmail.com>

	* netsync.cc (analyze_ancestry_graph): Try to fix segfault.
	Always accept tags.

2005-06-01  Timothy Brownawell  <tbrownaw@gmail.com>

	* netsync.cc (process_auth_cmd, analyze_ancestry_graph): Move
	write-permission checking to where it belongs, *after* we know
	exactly what we're checking permissions about. Drop things we
	don't want.

2005-06-01  Matt Johnston  <matt@ucc.asn.au>

	* tests/t_cvsimport_deleted_invar.at: don't use -C with tar
	* tests/t_i18n_file.at: capitalise CHARSET=UTF-8, seems more standard.
	* tests/t_merge_normalization_edge_case.at: use known-good output
	rather than using diff3 --merge

2005-05-31  Timothy Brownawell  <tbrownaw@gmail.com>

	* tests/t_epoch_server.at: fix typo
	* netsync.cc (session::process_auth_cmd): If no branches are allowed
	for writing, also check for write permissions to branch "" (needed
	for serving empty dbs). For sync, don't refuse connection if there
	are no readable branches (only do this for pull).

2005-05-31  Timothy Brownawell  <tbrownaw@gmail.com>

	* monotone.texi: Update documentation for get_netsync_*_permitted
	hooks to reflect that they now get individual branch names.

2005-05-31  Timothy Brownawell  <tbrownaw@gmail.com>

	* netsync.cc: session::rebuild_merkle_trees now takes a set of
	branches to include as an argument. On the server, calculate
	this set at the same time the get_netsync_*_permitted hooks are
	called; call said hooks on each branch individually.

2005-05-31  Timothy Brownawell  <tbrownaw@gmail.com>

	Remove old collection support in favor of using regexes exclusively.
	* netsync.cc (convert_pattern): Remove function.
	* (14 files): collections are unexist; do not mention (potential
	for confusion)
	* constants.cc: Increase netsync protocol version.
	* monotone.texi: Update documentation.
	* tests/t_epoch_unidirectional.at: Fix to sync subbranches.
	* commands.cc (CMD update): Fix usage check.
	* tests/t_select_cert.at: Fix to use --revision.

2005-05-30  Timothy Brownawell  <tbrownaw@gmail.com>

	* netsync.cc: Call note_netsync_*_received hooks in the order they're
	written to the db (for revisions, gives topological order).

2005-05-30  Timothy Brownawell  <tbrownaw@gmail.com>

	* lua.{cc,hh}: Replace note_netsync_commit with
	note_netsync_{revision,cert,pubkey}_received
	* packet.{cc,hh}: Callbacks for cert or key written to the database.
	* netsync.cc: Use said callbacks, call note_netsync_*_received hooks.
	* monotone.texi: Update documentation.

2005-05-30  Timothy Brownawell  <tbrownaw@gmail.com>

	* packet.{cc,hh}, netsync.cc: on_revision_written callback now takes
	the revision_id as an argument.
	* lua.{cc,hh}: New Lua hook, note_netsync_commit.
	* netsync.cc: At end of netsync session, call new hook for each
	revision received.
	monotone.texi: Document new hook.

2005-05-30  Richard Levitte  <richard@levitte.org>

	* commands.cc (CMD(checkout), CMD(cdiff), CMD(diff), CMD(log)):
	Remove '[--revision=REVISION]' from command argument synopsis,
	and add more text to the help to explain what happens when
	--revision options are used.
	(CMD(update)): Instead of the optional revision argument, use
	the --revision option.  Add information on what happens when the
	--revision option is used, and when it's not.

	* tests/t_add_stomp_file.at, tests/t_add_vs_commit.at,
	tests/t_annotate.at, tests/t_lf_crlf.at,
	tests/t_update_nonexistent.at, tests/t_update_off_branch.at,
	tests/t_update_to_revision.at: Update to use --revision with
	'monotone update'.

2005-05-30  Matt Johnston  <matt@ucc.asn.au>

	* netsync.cc: cosmetic linebreak tidying for "double-check the
	fingerprint" message.
	* main.cc: make it clearer that "unknown type" refers to an exception
	* monotone.cc: catch early informative_failures (due to charset
	problems etc)

2005-05-30  Matt Johnston  <matt@ucc.asn.au>

	* tests/t_fmerge.at: scrap all the diff3/ed, just compare it with
	known-good output.

2005-05-30  Timothy Brownawell  <tbrownaw@gmail.com>

	* revision.cc (toposort): Better algorithm.

2005-05-30  Matt Johnston  <matt@ucc.asn.au>

	* tests/t_fmerge.at: make sure we write the file with the ed script.

2005-05-30  Matt Johnston  <matt@ucc.asn.au>

	* testsuite.at: use "command -v" rather than "which", since
	Solaris doesn't give useful exit codes for "which".
	* tests/t_fmerge.at: don't use --merge with diff3, pipe to ed instead
	so we don't rely on gnu diff3.

2005-05-29  Timothy Brownawell  <tbrownaw@gmail.com>

	* contrib/monoprof.sh: Add support for using valgrind for
	heap profiling.

2005-05-28  Joel Reed  <joelwreed@comcast.com>

	* app_state.cc, app_state.hh, commands.cc, monotone.cc, options.h:
	add new --depth command, and rename log's --depth to --last
	* monotone.texi: update documentation
	* tests/t_log_depth.at, tests/t_log_depth_single.at: update
	log tests to use --last instead of --depth
	* tests/t_options.at, tests/t_restrictions.at: test usage of
	--depth for commands using restrictions
	* contrib/ciabot_monotone.py, contrib/monotone-notify.pl,
	contrib/monotone.el, contrib/monotone.zsh_completion,
	contrib/mtbrowse.sh: change all occurences of "depth" to "last"

2005-05-28  Timothy Brownawell  <tbrownaw@gmail.com>

	* netcmd.cc (read_netcmd): Reserve space in the buffer if needed,
		swap buffers instead of copying (memory savings for sync
		large files)
	* netsync.cc (session::arm): Don't clear the buffer (now done
		by read_netcmd).

2005-05-27  Timothy Brownawell  <tbrownaw@gmail.com>

	* netsync.cc: Allow REGEXes as well as collections.
		Fix out-of-branch ancestor handling.
	* tests/t_netsync_diffbranch.at: Remove bug report and XFAIL (fixed).
	* commands.cc: Update description fields for netsync commands.
	* monotone.texi: Update documentation.

2005-05-25  Timothy Brownawell  <tbrownaw@gmail.com>

	* tests/t_automate_stdio.at: Make it self-contained.

2005-05-25  Timothy Brownawell  <tbrownaw@gmail.com>

	* contrib/get_stdio.pl (new file): Perl script to parse the output from
	"mtn automate stdio". Used by...
	* tests/t_automate_stdio.at (new file): Test for "mtn automate stdio".
	* testsuite.at: Add it.

2005-05-25  Timothy Brownawell  <tbrownaw@gmail.com>

	* automate.cc ("automate stdio"): Fix block size limiting.
		Honor "output.flush()" in commands.

2005-05-24  Timothy Brownawell  <tbrownaw@gmail.com>

	* automate.cc: Fix buffering for "automate stdio"

2005-05-24  Timothy Brownawell  <tbrownaw@gmail.com>

	* automate.cc: Put back lost "automate certs".

2005-05-24  Matt Johnston  <matt@ucc.asn.au>

	* commands.cc (try_one_merge, CMD(merge), CMD(explicit_merge), 
	CMD(propagate): allow --author flag.

2005-05-24  Timothy Brownawell  <tbrownaw@gmail.com>

	* automate.cc: Fix comment for automate stdio to match the code.
	* monotone.texi: Document ignored locations in automate stdio
	input as reserved.

2005-05-24  Riccardo Ghetta  <birrachiara@tin.it>

	* tests/t_merge_binary.at: new XFAIL test to cover monotone
	inclination to algorithmically merge binary files.

2005-05-24  Richard Levitte  <richard@levitte.org>

	* commands.cc (try_one_merge): Change 'rid' to 'merged_id'.

2005-05-23  Timothy Brownawell  <tbrownaw@gmail.com>

	Fix "automate stdio" input/output format according to ML discussion
	* automate.cc: changed: automate_stdio
		added: print_some_output, class my_stringbuf
	* constants.{cc,hh}: add constant for automate stdio block size
	* monotone.texi: update documentation

2005-05-23  Nathaniel Smith  <njs@codesourcery.com>

	* win32/terminal.cc (have_smart_terminal): Call _isatty on stderr,
	not stdout.

2005-05-23  Richard Levitte  <richard@levitte.org>

	* commands.cc (try_one_merge): Use the value of --date and
	--author if there are any.
	(CMD(merge), CMD(propagate), CMD(explicit_merge)): Change to
	accept --date and --author.

2005-05-23  Riccardo Ghetta  <birrachiara@tin.it>

	* selectors.cc/.hh, database.cc: add two new selectors:
	"earlier or equal than" and "later than".
	* lua.cc/.hh, std-hooks.lua: create a new "expand_date" hook
	* monotone.texi: document the changes
	* testsuite.at, tests/t_selector_later_earlier.at: add specific tests 
	for the new selectors

2005-05-21  Richard Levitte  <richard@levitte.org>

	* Makefile.am: Make monotone.pdf and monotone.dvi depend on
	version.texi.

2005-05-21  Richard Levitte  <richard@levitte.org>

	* monotone.texi: Add a note about the --brief option with
	'monotone log', and restructure the synopsis since it was getting
	a bit silly with all possible variants.

2005-05-21  Richard Levitte  <richard@levitte.org>

	* commands.cc (log_certs): Add two arguments; a separator string
	to be used in front of the second to last cert for multi-valued
	cert types, a bool to say if each cert should be ended with a
	newline.  Overload with shortcuts.
	(CMD(log)): Use the --brief option and implement it using the
	shortcut variants of log_certs.
	* monotone.cc, options.hh: Add the --brief option (OPT_BRIEF
	internally).
	* sanity.cc, sanity.hh (struct sanity): Add the member variable
	and function to hold and set the brief flag.

2005-05-21  Matt Johnston  <matt@ucc.asn.au>

	* tests/t_short_opts.at: remove the saved MT/log message
	from the failed commit.
	* Makefile.am: MAKEINFOFALGS to MAKEINFOFLAGS

2005-05-21  Matt Johnston  <matt@ucc.asn.au>

	* commands.cc (commit): write the log message to MT/log
	during the commit, so it will be available later if the commit
	fails.
	* work.{cc,hh} (write_user_log): new function

2005-05-20  Nathaniel Smith  <njs@codesourcery.com>

	* contrib/mtbrowse.sh: New file.
	* contrib/README: Document it.  Also, document some missed files,
	and re-order listing.
	* Makefile.am (EXTRA_DIST): Add several missing contrib/ files.

2005-05-21  Grahame Bowland  <grahame@angrygoats.net>

	* automate.cc: (automate_certs) change "status" field 
	to "signature". Check whether each cert is trusted, and 
	output in the "trusted" field.
	* testsuite.at: add t_automate_certs.at
	* tests/t_automate_certs.at: Test that the output of 
	"automate certs" is consistent, and that we exit with
	error when rev is incomplete or missing.
	* monotone.texi: update output documentation for 
	"automate certs"

2005-05-20  Emile Snyder  <emile@alumni.reed.edu>

	* annotate.{hh,cc}: Rework to handle lineage dependent line
	mappings and lines which split from a single line in a parent
	revision into multiple lines in some descendent.  Fixes bug where
	some lines remained unannotated.  Fixes wrong assignment of lines
	bug.
	* tests/t_annotate.at: Check no-changes since addition of file
	case.
	* tests/t_annotate_lineage_dependent.at
	* tests/t_annotate_split_lines.at:  New tests.
	* testsuite.at: Add them.
	
2005-05-20  Nathaniel Smith  <njs@codesourcery.com>

	* monotone.texi (Network): Clarify that ports can be specified on
	the command line to serve/pull/push/sync.

2005-05-21  Matt Johnston  <matt@ucc.asn.au>

	* packet.cc (db_packet_writer::~impl, prerequisite.cleanup): 
	add code to remove up circular dependencies between prerequisite
	and delayed_packet shared_ptrs upon destruction, so that unsatisified
	dependency warnings are printed.

2005-05-19  Matt Johnston  <matt@ucc.asn.au>

	* change_set.cc (merge_disjoint_analyses): handle the case where
	a file is dropped on both sides but re-added on one.
	* tests/t_drop_vs_dropadd.at: a test for it
	* testsuite.at

2005-05-19  Derek Scherger  <derek@echologic.com>

	* commands.cc (checkout): rearrange to use --revision option
	* monotone.1: 
	* monotone.texi: document checkout --revision option
	* tests/t_attr.at:
	* tests/t_attributes.at:
	* tests/t_checkout_id_sets_branch.at:
	* tests/t_checkout_noop_on_fail.at:
	* tests/t_checkout_options.at:
	* tests/t_cwork.at:
	* tests/t_delete_dir.at:
	* tests/t_delete_dir_patch.at:
	* tests/t_empty_path.at:
	* tests/t_i18n_file_data.at:
	* tests/t_inodeprints_hook.at:
	* tests/t_inodeprints_update.at:
	* tests/t_largish_file.at:
	* tests/t_lf_crlf.at:
	* tests/t_monotone_up.at:
	* tests/t_netsync_defaults.at:
	* tests/t_netsync_set_defaults.at:
	* tests/t_persistent_server_revision.at:
	* tests/t_rename_added_in_rename.at:
	* tests/t_rename_dir_cross_level.at:
	* tests/t_rename_dir_patch.at:
	* tests/t_single_char_filenames.at:
	* tests/t_subdir_add.at:
	* tests/t_subdir_attr.at:
	* tests/t_subdir_drop.at:
	* tests/t_subdir_rename.at:
	* tests/t_subdir_revert.at:
	* tests/t_tags.at:
	* tests/t_update_off_branch.at:
	* tests/t_versions.at:
	* testsuite.at: add --revision option to checkout

2005-05-18  Richard Levitte  <richard@levitte.org>

	* ui.cc: Move the copyright and license section to the top of the
	file, and add an emacs mode specifier.
	* ui.cc (write_ticks): Change the counter ticker so the trailer
	comes at the end of the counter line instead of the title line.
	This is especially important for code that changes the trailer
	a little now and then.

2005-05-17  Grahame Bowland  <grahame@angrygoats.net>

	* commands.cc: add "automate certs ID" to the help string 
	for the automate command
	* automate.cc: implement "automate certs". Add to the list 
	of commands available through "automate stdio".
	* monotone.texi: document "automate certs"

2005-05-17  Nathaniel Smith  <njs@codesourcery.com>

	* monotone.texi (Network): Document 'serve' as taking more than
	one collection argument.

2005-05-15  graydon hoare  <graydon@pobox.com>

	* rcs_import.cc (note_state_at_branch_beginning): collect
	branch beginning states into a single synthetic commit.

2005-05-15  graydon hoare  <graydon@pobox.com>

	* rcs_import.cc: rewrite most of the branch logic to 
	address issues raised in bugs 13032 and 13063.
	* tests/t_cvsimport_deleted_invar.at: un-XFAIL.

2005-05-16  Matt Johnston  <matt@ucc.asn.au>

	* commands.cc (commit): change scope of the transaction guard so that
	the transaction will fail before MT/revision is written (which could
	leave a non-committed revision/bad working dir).

2005-05-16  Grahame Bowland  <grahame@angrygoats.net>

	* monotone.texi: update "monotone log" documentation
	* commands.cc: fix "monotone log" when run with no --revision args

2005-05-15  Derek Scherger  <derek@echologic.com>

	* tests/t_update_with_blocked_rename.at: new test
	* testsuite.at: call it

2005-05-15  Derek Scherger  <derek@echologic.com>

	* netsync.cc (process_anonymous_cmd, process_auth_cmd): log
	details of permissions allowed/denied
	* tests/t_netsync_permissions.at: new test
	* testsuite.at: call it

2005-05-15  Richard Levitte  <richard@levitte.org>

	* contrib/monotone-notify.pl (revision_is_in_branch): Another
	place where --revision was missing.

2005-05-14  Timothy Brownawell  <tbrownaw@gmail.com>

	* contrib/monoprof.sh: Clean up variable definitions some.
		- Add option --datadir, should now be usable without editing
		variables to match system paths
		- Add option --setup, generates most of the needed files

2005-05-13  Timothy Brownawell  <tbrownaw@gmail.com>

	Add "monotone automate stdio", to let the automation interface
	take commands on standard input.
	* automate.cc: (automate_stdio) New function.
		(automate_command) Add it.
	* commands.cc: Add to description for "automate".
	* monotone.texi: Add to documentation.

2005-05-13  Joel Reed  <joelwreed@comcast.com>

	* tests/t_unidiff3.at: opps. forgot to add this file which
	should have been included as fix for bug 13072.

2005-05-13  Joel Reed  <joelwreed@comcast.com>

	* diff_patch.cc, transforms.cc, testsuite.at: Patch from 
	drepper@redhat.com, who writes: "The attached patch should fix bug
	13072.  I have no idea why the code in transform.cc insists on
	adding an empty line in case the file is empty. Removing the code
	didn't cause any regressions in the test suite and the
	diff_patch.cc change corrects the output format.  A new test case
	is included as well."

2005-05-13  Joel Reed  <joelwreed@comcast.com>

	* automate.cc: add automate attributes command
	* commands.cc: add attributes subcommand helptext
	* contrib/monotone.zsh_completion: use automate attributes
	for completion of monotone attr and cleanup ignore files code
	* tests/t_automate_attributes.at: add testcase
	* testsuite.at: include new testcaes

2005-05-13  Jon Bright  <jon@siliconcircus.com>
	* testsuite.at (UNGZ): Change the way the ungzipping works on
	Win32, in the hope that test 206 will no longer be given invalid
	files.

2005-05-12  Derek Scherger  <derek@echologic.com>

	* automate.cc: bump version number to 1.0
	(struct inventory_item): add pre/post states
	(inventory_paths): remove obsolete function
	(inventory_pre_state, inventory_post_state, inventory_file_state,
	inventory_renames): add fancy new functions
	(automate_inventory): rework for new output format
	* manifest.{cc,hh} (classify_paths): rename to ...
	(classify_manifest_paths): ... this and work solely from manifest
	* monotone.texi: (Automation): update inventory docs
	* tests/t_automate_inventory.at: update for new format and add
	some more tests
	
2005-05-13  Matthew Gregan  <kinetik@orcon.net.nz>

	* HACKING: New file.  First pass at a brief document to help
	newcomers hack on monotone.

2005-05-12  Riccardo Ghetta <birrachiara@tin.it>

	* options.hh (OPT_MSGFILE): New option.
	* monotone.cc (message-file): New option.
	(cpp_main): Handle it.
	* app_state.{cc,hh} (set_message_file): New function.
	* commands.cc (commit): Accept and handle new option.
	* monotone.1, monotone.texi: Document it.
	* tests/t_commit_message_file.at: New test.
	* testsuite.at: Add it.
	
2005-05-12  Timothy Brownawell  <tbrownaw@gmail.com>

	* (20 files): Do not indent with both tabs and spaces in the same file.

2005-05-13  Ulrich Drepper  <drepper@redhat.com>

	* rcs_import.cc (process_one_hunk): Improve handling of corrupt
	RCS files.

2005-05-13  Matthew Gregan  <kinetik@orcon.net.nz>

	* testsuite.at: Fix typo error in Win32 kill logic that was
	causing the testsuites to hang on Win32 machines that don't have
	pskill installed.

2005-05-12  Matthew Gregan  <kinetik@orcon.net.nz>

	* file_io.cc (write_data_impl): Use portable boost::filesystem
	calls in place of unlink(2)/remove(2).

2005-05-12  Grahame Bowland  <grahame@angrygoats.net>

	* commands.cc: Modify the "log" command to accept multiple 
	revisions on command line, and display the log for all 
	of those revisions.

2005-05-11  Nathaniel Smith  <njs@codesourcery.com>

	* std_hooks.lua (ignore_file): Organize a bit more, add
	patterns for autotools cache files, and darcs, codeville, git
	metadata directories.

2005-05-11  Timothy Brownawell  <tbrownaw@gmail.com>

	* revision.cc (expand_dominators): Fix bitmap size-matching.
		(find_common_ancestor_for_merge): Do not wait for ancestors
		to be expanded to the beginning of time before expanding
		dominators. Requires above fix for correct behavior.
	* ChangeLog: Fix date on previous entry.

2005-05-11  Timothy Brownawell  <tbrownaw@gmail.com>

	* contrib/monoprof.sh: Add profiling test for "netsync large file".
		Add options to only run specific profile tests.

2005-05-11  Stanislav Karchebny <stanislav.karchebny@skype.net>

	* contrib/monotone-notify.pl: 'monotone log' takes a revision
	through the --revision= option.

2005-05-11  Richard Levitte  <richard@levitte.org>

	* contrib/monotone-notify.pl: Change all occurences of $symbol' to
	${symbol}' to avoid a confusing Perl warning.

2005-05-11  Joel Reed  <joelwreed@comcast.com>

	* contrib/monotone.zsh_completion: add zsh completion contrib.

2005-05-11  Matt Johnston  <matt@ucc.asn.au>

	* tests/t_add_intermediate_MT_path.at: remove the drop dir part
	* tests/t_delete_dir.at: add a note about re-enabling the above test
	* tests/t_cvsimport3.at: ignore stderr

2005-05-11  Matt Johnston  <matt@ucc.asn.au>

	* rcs_import.cc (find_branchpoint): if a branch is derived from two 
	differing parent branches, take the one closest to the trunk.
	* tests/t_cvsimport3.at: add a test for cvs_importing where branches
	come off a vendor import.
	* testsuite.at: add it

2005-05-11  Nathaniel Smith  <njs@codesourcery.com>

	* work.cc (build_deletions): Disable delete_dir.

2005-05-11  Matthew Gregan  <kinetik@orcon.net.nz>

	* constants.cc (constants::bufsz): Increase buffer size.  Reduces
	the runtime to tests/t_netsync_largish_file.at by four to seven
	times on my test machines.

2005-05-10  Timothy Brownawell  <tbrownaw@gmail.com>

	* revision.cc: Make expand_{ancestors,dominators} twice as fast.
	Loop over revisions in the other direction so that changes at the
	frontier propogate fully in 1 pass, instead of one level at a time.

2005-05-10  Timothy Brownawell  <tbrownaw@gmail.com>

	* packet.{cc,hh}: Give packet_consumer and children a callback to call
	after writing out a revision.
	* netsync.cc: Use this callback to add a "revisions written" ticker,
	to provide user feedback while sanity checking.

2005-05-10  Timothy Brownawell  <tbrownaw@gmail.com>

	* ui.cc: Make tick_write_count take less horizontal space

2005-05-09  Nathaniel Smith  <njs@codesourcery.com>

	* AUTHORS: Give Riccardo his real name.
	* ChangeLog: Likewise.

2005-05-09  Riccardo Ghetta <birrachiara@tin.it>
	
	* std_hooks.lua: Support kdiff3.

2005-05-09  Matthew Gregan  <kinetik@orcon.net.nz>

	* lua.cc (loadstring, run_string): New parameter to identify the
	source of the Lua string being loaded.
	(add_{std,test}_hooks, load_rcfile): Pass an identity through.

2005-05-09  Matthew Gregan  <kinetik@orcon.net.nz>

	* monotone.cc: Absolutify and tilde expand pid file.

2005-05-09  Matthew Gregan  <kinetik@orcon.net.nz>

	* testsuite.at: Revert bogus changes committed in revision 9d478.

2005-05-09  Matt Johnston  <matt@ucc.asn.au>

	* commands.cc (pid_file): use fs::path .empty() rather than ==, since
	boost 1.31 doesn't seem to have the latter.

2005-05-08  Matthew Gregan  <kinetik@orcon.net.nz>

	* lua.cc (report_error, load{file,string}): New member functions.
	Error handling in call moved into report_error.
	(call): Call report_error.
	(run_{file,string}): Call load{file,string} member functions to
	load Lua code into the VM.  Allows us to report syntax errors when
	loading rc files.
	* testsuite.at: test_hooks.lua was calling nonexistent (obsolete)
	strfind function and failing silently.  The improved error
	reporting from Lua caught this and cause testsuite failures.

2005-05-08  Matthew Gregan  <kinetik@orcon.net.nz>

	* monotone.1: Document --pid-file option.  Also make some minor
	spelling and punctuation fixes.

2005-05-08  Timothy Brownawell  <tbrownaw@gmail.com>
	* app_state.cc: {read,write}_options now print a warning instead of
	failing on unreadable/unwritable MT/options .
	* tests/t_unreadable_MT.at: add matching test
	* testsuite.at: add test
	* tests/README: Mention that new tests must be added to testsuite.at
	* work.cc: (get_revision_id) Friendlier error message for
	unreadable MT/revision .

2005-05-08  Matthew Gregan  <kinetik@orcon.net.nz>

	* monotone.texi: Right words, wrong order.
	* testsuite.at: Drop pid mapping trickery, it doesn't work
	consistently.  We now try and use SysInternal's pskill to kill the
	process.  If pskill is not available, we fall back to the old
	'kill all monotone processes' method. These changes affect
	Win32/MingW only.

2005-05-07  Matthew Gregan  <kinetik@orcon.net.nz>

	* commands.cc (pid_file): Remove leftover debugging output.
	* configure.ac: Correct typos in TYPE_PID_T test.
	* testsuite.at: Use some trickery on MingW/Cygwin to map the
	Windows pid to the Cygwin pid.
	* win32/process.cc (process_wait): Correct return type.
	(process_spawn): Replace dropped cast on return.

2005-05-07  Matt Johnston <matt@ucc.asn.au>

	* change_set.cc: fix the code which skips deltas on deleted files,
	  it was looking at the merged filename not the ancestor
	  filename.
	* tests/t_drop_vs_patch_rename.at: a test for the above fix
	* testsuite.at: add it

2005-05-06 Timothy Brownawell <tbrownaw@gmail.com>

	* contrib/monoprof.sh: Add lcad test.
		Add options to pull/rebuild before profiling.

2005-05-06  Nathaniel Smith  <njs@codesourcery.com>

	* INSTALL: s/g++ 3.2 or 3.3/g++ 3.2 or later/.

2005-05-06  Nathaniel Smith  <njs@codesourcery.com>

	* monotone.1: 
	* monotone.texi (Commands, Importing from CVS, RCS): Clarify
	cvs_import documentation on cvsroot vs. module issues.

2005-05-05  Richard Levitte  <richard@levitte.org>

	* AUTHORS: Add rghetta.

2005-05-05  Matthew Gregan  <kinetik@orcon.net.nz>

	* monotone.texi: Document --pid-file option for serve command.
	* app_state.{cc,hh} (set_pidfile, pidfile): New function, new
	member.
	* commands.cc (pid_file): New class.
	(CMD(serve)): Use pid_file.
	* monotone.cc (coptions, cppmain): Add command-specific option
	--pid-file.
	* options.hh (OPT_PIDFILE): New option.
	* {unix,win32}/process.cc (get_process_id): New function.
	(process_{spawn,wait,kill}): Use pid_t.
	* platform.hh (process_{spawn,wait,kill}): Use pid_t.
	(get_process_id): New function
	* configure.ac: Test for pid_t.
	* lua.cc (monotone_{spawn,wait,kill}_for_lua): Use pid_t.
	* testsuite.at: Update netsync kill functions to use pid file.
	* tests/t_netsync_sigpipe.at: Update to use pid file.
	* tests/t_netsync_single.at: Update to use pid file.

2005-05-04  Nathaniel Smith  <njs@codesourcery.com>

	* tests/t_monotone_up.at: New test.
	* testsuite.at: Add it.

2005-05-05  Matthew Gregan  <kinetik@orcon.net.nz>

	* work.cc: Use attr_file_name rather than hardcoded strings.

2005-05-04  Brian Campbell  <brian.p.campbell@dartmouth.edu>

	* contrib/monotone.el (monotone-vc-register): Fix arguments to
	monotone-cmd-buf, to make work.

2005-05-03  Nathaniel Smith  <njs@codesourcery.com>

	* file_io.cc (read_data_for_command_line): Check that file exists,
	if reading a file.

2005-05-04  Matthew Gregan  <kinetik@orcon.net.nz>

	* configure.ac: Add TYPE_SOCKLEN_T function from the Autoconf
	archive.	
	* cryptopp/cryptlib.h (NameValuePairs): Change GetVoidValue from a
	pure virtual to an implemented (but never called) member function
	to work around build problem with GCC 4 on OS X 10.4
	* netxx/osutil.h: Include config.h, use new HAVE_SOCKLEN_T define
	to determine socklen_t type.

2005-05-03  Nathaniel Smith  <njs@codesourcery.com>

	* lua.cc (load_rcfile): Make a version that takes utf8 strings,
	and understands -.
	* app_state.cc (load_rcfiles): Use it.
	* file_io.{cc,hh} (absolutify_for_command_line): New function.
	* monotone.cc (cpp_main): Use it.
	* tests/t_rcfile_stdin.at: New test.
	* testsuite.at: Include it.

2005-05-03  Nathaniel Smith  <njs@codesourcery.com>

	* netsync.cc (load_epoch): Remove unused function.

2005-05-03  Matthew Gregan  <kinetik@orcon.net.nz>

	* tests/t_cvsimport_manifest_cycle.at: Add missing symbols.
	* tests/t_cvsimport_deleted_invar.at: Add new test.
	* testsuite.at: New test.

2005-05-03  Nathaniel Smith  <njs@codesourcery.com>

	* netsync.cc (run_netsync_protocol): Don't use the word
	"exception" in error messages.

2005-05-03  Nathaniel Smith  <njs@codesourcery.com>

	* UPGRADE: Fix version number.

2005-05-03  Nathaniel Smith  <njs@codesourcery.com>

	* debian/compat: New file.

2005-05-03  Nathaniel Smith  <njs@codesourcery.com>

	* UPGRADE: Mention upgrading from 0.18.
	* debian/copyright: Re-sync with AUTHORS.
	* win32/monotone.iss, monotone.spec, debian/changelog: Bump
	version numbers to 0.19.
	* NEWS: Finish updating for 0.19.

2005-05-03  Jon Bright  <jon@siliconcircus.com>
	* win32/monotone.iss: Bump version to 0.19
	
2005-05-03  Jon Bright  <jon@siliconcircus.com>
	* tests/t_automate_select.at: Use arithmetic comparison for
	checking output of wc, since wc pads its results with initial
	spaces on MinGW.
	
2005-05-03  Nathaniel Smith  <njs@codesourcery.com>

	* tests/t_cvsimport2.at: Pass correct module directory.

2005-05-02  Nathaniel Smith  <njs@codesourcery.com>

	* configure.ac: Bump version to 0.19.
	* NEWS: Tweaks.
	* Makefile.am (MOST_SOURCES): Add options.hh.
	(%.eps): Fix ps2eps calling convention.
	* po/monotone.pot: Regenerate.
	* testsuite.at (CHECK_SAME_CANONICALISED_STDOUT): New macro.

2005-05-02  Nathaniel Smith  <njs@codesourcery.com>

	* NEWS: More updates.
	* rcs_import.cc (store_manifest_edge): Fix some edge cases.
	* tests/t_cvsimport_manifest_cycle.at: Make work.  Un-XFAIL.

2005-05-01  Matt Johnston  <matt@ucc.asn.au>

	* diff_patch.cc (normalize_extents): broaden the condition when
	changes can be normalised.
	* tests/t_merge_6.at: now passes.

2005-05-01  Emile Snyder  <emile@alumni.reed.edu>

	* annotate.cc: Fix bug that njs pointed out when a merge has one
	side with no changes.  Be smarter about how we get parent
	file_id's to do file diffs; give another big speedup.
	* tests/t_annotate_copy_all.at: New test for the bug that is fixed.
	* testsuite.at: Add the new test.

2005-05-02  Richard Levitte  <richard@levitte.org>

	* tests/t_override_author_date.at: Adapt to the new way to give
	revision IDs to 'monotone log'.

2005-05-01  Richard Levitte  <richard@levitte.org>

	* monotone.texi: Document the change in 'monotone log'.

2005-05-01  Riccardo Ghetta <birrachiara@tin.it>

	* commands.cc (CMD(log)): Use --revision.

2005-05-02  Matt Johnston  <matt@ucc.asn.au>

	* netsync.cc (process_auth_cmd): make it clearer what the "unknown
	key hash" refers to.

2005-05-01  Richard Levitte  <richard@levitte.org>

	* commands.hh: Expose complete_commands().
	* commands.cc (explain_usage, command_options, process): Don't
	call complete_command().  Except the caller to have done that
	already.
	* monotone.cc (cpp_main): Start with completing the command after
	processing the options.  Use the result everywhere the command is
	required.  This avoids giving the user duplicate (or in some case,
	triplicate) messages about command expansion.

2005-04-30  Derek Scherger  <derek@echologic.com>

	* app_state.{cc,hh}: remove --all-files option
	* automate.cc: move inventory command and associated stuff here from ...
	* commands.cc: ... here, where it has been removed
	* monotone.1: relocate inventory command, remove --all-files option
	* monotone.cc: remove --all-files option
	* monotone.texi: relocate inventory documentation to automation
	section, remove --all-files option
	* tests/t_automate_inventory.at: renamed and updated for move to automate
	* testsuite.at: adjust for rename

2005-04-30  Derek Scherger  <derek@echologic.com>

	* Makefile.am (MOST_SOURCES): add restrictions.{cc,hh} 
	* commands.cc (extract_rearranged_paths): 
	(extract_delta_paths):
	(extract_changed_paths):
	(add_intermediate_paths):
	(restrict_path_set):
	(restrict_rename_set):
	(restrict_path_rearrangement):
	(restrict_delta_map):
	(calculate_restricted_rearrangement):
	(calculate_restricted_revision):
	(calculate_current_revision):
	(calculate_restricted_change_set): move to restrictions.{cc,hh}
	(maybe_update_inodeprints):
	(cat):
	(dodiff):
	(update): rename calculate_current_revision to
	calculate_unrestricted_revision
	* database_check.hh: update header guard #define
	* restrictions.{cc,hh}: add new files

2005-04-30  Nathaniel Smith  <njs@codesourcery.com>

	* commands.cc: Add a placeholder OPT_NONE for commands that don't
	take any command-specific options; use it everywhere.  Now the
	last argument to CMD never starts with %, and the last argument is
	always required to be present.

2005-04-30  Richard Levitte  <richard@levitte.org>

	* contrib/monotone-nav.el (mnav-rev-make): Move it so it's defined
	after the definition of the macro mnav-rev-id.  Otherwise, the
	byte compiler complains there is no setf method for mnav-rev-id.

2005-04-30  Nathaniel Smith  <njs@codesourcery.com>

	* monotone.texi (Database): Minor correction.

2005-04-30  Nathaniel Smith  <njs@codesourcery.com>

	* vocab.cc (trivially_safe_file_path): New function.
	(verify): Use it.
	(test_file_path_verification, test_file_path_normalization): Add a
	few more checks.

	* transforms.{cc,hh} (localized_as_string): New function.
	* {win32,unix}/inodeprint.cc (inodeprint_file): Use it, to avoid
	mkpath().

	* commands.cc (add_intermediate_paths): Hand-code intermediate
	path generator, taking advantage of normalization of file_path's,
	to avoid mkpath().

2005-04-29  Joel Rosdahl  <joel@rosdahl.net>

	* monotone.texi: Minor corrections.

2005-04-29  Nathaniel Smith  <njs@codesourcery.com>

	* commands.cc (ls_tags): Sort output.
	* tests/t_tags.at: Test that output is sorted.

2005-04-29  Derek Scherger  <derek@echologic.com>

	* commands.cc (struct file_itemizer): move to ...
	* work.hh (file_itemizer} ... here
	* work.cc (file_itemizer::visit_file} ... and here

2005-04-29  Emile Snyder  <emile@alumni.reed.edu>

	* annotate.cc (do_annotate_node): Stop doing expensive
	calculate_arbitrary_change_set when we already know we have parent
	and child revisions.  Cuts annotate run time in half.
	
2005-04-29  Nathaniel Smith  <njs@codesourcery.com>

	* commands.cc (update_inodeprints): Rename to...
	(refresh_inodeprints): ...this, so 'monotone up' continues to mean
	update.
	
	* monotone.texi (Inodeprints): Mention refresh_inodeprints in the
	Inodeprints section.
	
	* testsuite.at: 
	* tests/t_update_inodeprints.at: 
	* tests/t_refresh_inodeprints.at: 
	* monotone.texi (Working Copy, Commands): 
	* monotone.1: Update accordingly.

2005-04-29  Nathaniel Smith  <njs@codesourcery.com>

	* change_set.cc (dump_change_set): Don't truncate output.
	(invert_change_test): New unit test.
	(invert_change_set): Make it pass.  This fixes (some?)
	isect.empty() invariant failures.
	
	* NEWS: Start updating for 0.19.

	* revision.cc (check_sane_history): Make comment more
	informative.

2005-04-29  Grahame Bowland  <grahame@angrygoats.net>

	* netxx/types.h: Add new NetworkException type network 
	issue not caused by calling program
	* netsync.cc: Catch Netxx::NetworkException and display 
	as informative_error.
	* netxx/address.cxx: NetworkException for unparsable URIs.
	* netxx/datagram.cxx: NetworkException for connection failure.
	* netxx/resolve_getaddrinfo.cxx, resolve_gethostbyname.cxx:
	NetworkException when DNS resolution fails.
	* netxx/serverbase.cxx: NetworkException if unable to bind 
	to server port.
	* netxx/streambase.cxx: NetworkException if unable to 
	connect.

2005-04-28  Nathaniel Smith  <njs@codesourcery.com>

	* tests/t_netsync_error.at: New test.
	* testsuite.at: Add it.

2005-04-28  Nathaniel Smith  <njs@codesourcery.com>

	* tests/t_rename_attr.at: Fix a bit; also test that rename refuses
	to move a file to a name that already has attrs.
	* work.cc (build_rename): Cleanup a bit; refuse to move a file to
	a name that already has attrs.

	* monotone.texi (Working Copy): Document explicitly that "drop"
	and "rename" do not modify the filesystem directly, and do affect
	attributes.

2005-04-28  Derek Scherger  <derek@echologic.com>

	* commands.cc (get_work_path): 
	(get_revision_path): 
	(get_revision_id):
	(put_revision_id):
	(get_path_rearrangement):
	(remove_path_rearrangement):
	(put_path_rearrangement):
	(update_any_attrs):
	(get_base_revision):
	(get_base_manifest): move to work.{cc,hh}
	(update): indicate optional revision with [ and ]
	(explicit_merge): indicate optional ancestor with [ and ] 

	* manifest.{cc,hh} (extract_path_set): move here from work.{cc,hh}
	* revision.{cc,hh} (revision_file_name): move to work.{cc,hh}

	* work.{cc,hh} (extract_path_set): move to manifest.{cc,hh}
	(get_work_path): 
	(get_path_rearrangement): 
	(remove_path_rearrangement): 
	(put_path_rearrangement): 
	(get_revision_path): 
	(get_revision_id): 
	(put_revision_id): 
	(get_base_revision): 
	(get_base_manifest): 
	(update_any_attrs): move here from commands.cc
	
2005-04-28  Derek Scherger  <derek@echologic.com>

	* ChangeLog: 
	* Makefile.am
	* tests/t_automate_select.at: merge fixups

2005-04-28  Emile Snyder <emile@alumni.reed.edu>

	* annotate.cc: Fix broken build after propagate from .annotate
	branch to mainline.  The lcs stuff was changed to use
	quick_allocator, so our use of it had to change as well.
	
2005-04-28  Emile Snyder  <emile@alumni.reed.edu>

	* commands.cc: New command "annotate"
	* annotate.{cc,hh}: New files implement it.
	* Makefile.am: Build it.
	* monotone.texi: Document it.	
	* tests/t_annotate.at:
	* tests/t_annotate_add_collision.at:
	* tests/t_annotate_branch_collision.at: 
	* testsuite.at: Test it.
	
2005-04-28  Matt Johnston  <matt@ucc.asn.au>

	* tests/t_merge_6.at: narrow the testcase down considerably.

2005-04-28  Matt Johnston  <matt@ucc.asn.au>

	* tests/t_merge_6.at, testsuite.at: add a new test for the case where
	duplicate lines appear in a file during a merge. This testcase can
	be correctly handled by merge(1).

2005-04-28  Matt Johnston  <matt@ucc.asn.au>

	* tests/t_i18n_file.at, transforms.cc: OS X expects all paths to be
	utf-8, don't try to use other encodings in the test.

2005-04-28  Richard Levitte  <richard@levitte.org>

	* tests/t_automate_select.at: silly ignores not needed any more.

2005-04-28  Richard Levitte  <richard@levitte.org>

	* commands.cc (complete): Don't talk of there really was no
	expansion.

2005-04-28  Richard Levitte  <richard@levitte.org>

	* commands.cc, commands.hh: Selector functions and type are moved
	to...
	* selectors.cc, selectors.hh: ... these files.
	* database.cc, database.hh: Adapt to this change.
	* automate.cc (automate_select): New function, implements
	'automate select'.
	(automate_command): Use it.
	* monotone.texi (Automation): Document it.

	* tests/t_automate_select.at: New test.
	* testsuite.at: Use it.

	* Makefile.am (MOST_SOURCES): reorganise.  Add selectors.{cc,hh}.

2005-04-27  Derek Scherger  <derek@echologic.com>

	* commands.cc (ls_unknown): remove unneeded braces
	(struct inventory_item): new struct for tracking inventories
	(print_inventory): removed old output functions 
	(inventory_paths): new functions for paths, data and renames
	(inventory): rework to display two column status codes
	* monotone.texi (Informative): update for new status codes
	* tests/t_inventory.at: update for two column status codes

2005-04-27  Richard Levitte  <richard@levitte.org>

	* quick_alloc.hh: Define QA_SUPPORTED when quick allocation is
	supported.
	* sanity.hh: Only defined the QA(T) variants of checked_index()
	when QA_SUPPORTED is defined.

2005-04-27  Joel Reed  <joelwreed@comcast.com>

	* work.cc: on rename move attributes as well.
	* tests/t_rename_attr.at: No longer a bug.

2005-04-27  Nathaniel Smith  <njs@codesourcery.com>

	* monotone.texi (Working Copy, Commands): Document update_inodeprints.
	* monotone.1: Likewise.

	* tests/t_update_inodeprints.at: New test.
	* testsuite.at: Add it.

2005-04-27  Richard Levitte  <richard@levitte.org>

	* database.cc (selector_to_certname): Add a case for
	commands::sel_cert.

2005-04-27  Richard Levitte  <richard@levitte.org>

	* sanity.hh: Add a couple of variants of checked_index() to
	accomodate for indexes over vector<T, QA(T)>.

	* commands.hh: Add new selector to find arbitrary cert name and
	value pairs.  The syntax is 'c:{name}={value}'.
	* commands.cc (decode_selector): Recognise it.
	* database.cc (complete): Parse it.
	* std_hooks.lua (expand_selector): Add an expansion for it.
	* monotone.texi (Selectors): Document it.

	* tests/t_select_cert.at: Add test.
	* testsuite.at: Use it.

2005-04-27  Matt Johnston  <matt@ucc.asn.au>

	* vocab.cc (verify(file_path)): don't find() twice.
	* change_set.cc (extend_state): remove commented out line 

2005-04-27  Matthew Gregan  <kinetik@orcon.net.nz>

	* tests/t_cvsimport_manifest_cycle.at: New test.
	* testsuite.at: Add test.
	* AUTHORS: Add self.

2005-04-27  Nathaniel Smith  <njs@codesourcery.com>

	* AUTHORS: Add Timothy Brownawell.

2005-04-27  Timothy Brownawell  <tbrownaw@gmail.com>

	* ui.{cc,hh}: Delegate tick line blanking to tick_writers.

2005-04-27  Matt Johnston  <matt@ucc.asn.au>

	* change_set.cc (extend_state): don't mix find() and insert() on
	the path_state, to avoid hitting the smap's worst-case.

2005-04-27  Matt Johnston  <matt@ucc.asn.au>

	* change_set.cc (confirm_proper_tree): move things out of the loops
	for better performance.

2005-04-26  Nathaniel Smith  <njs@codesourcery.com>

	* work.cc: Don't include boost/regex.hpp.

2005-04-26  Nathaniel Smith  <njs@codesourcery.com>

	* manifest.cc, inodeprint.cc: Don't include boost/regex.hpp.

2005-04-26  Nathaniel Smith  <njs@codesourcery.com>

	* sqlite/vdbeaux.c (MAX_6BYTE): Apply patch from
	http://www.sqlite.org/cvstrac/chngview?cn=2445.  It shouldn't
	affect monotone's usage, but just in case.

2005-04-26  Nathaniel Smith  <njs@codesourcery.com>

	* rcs_import.cc (struct cvs_key, process_branch): Fix
	indentation.
	(build_change_set): Handle the case where a file is "added dead".

	* tests/t_cvsimport2.at: Un-XFAIL, improve description.

2005-04-26  Richard Levitte  <richard@levitte.org>

	* monotone.cc (cpp_main): Count the number of command specific
	options exist.  If there is any, add a title for them.

2005-04-26  Matt Johnston  <matt@ucc.asn.au>

	* change_set.cc (analyze_rearrangement): get rid of damaged_in_first
	since it is not used.

2005-04-26  Matt Johnston  <matt@ucc.asn.au>

	* monotone.texi: fix mashed up merge of docs for kill_rev_locally
	and db check.

2005-04-26  Richard Levitte  <richard@levitte.org>

	* monotone.cc, commands.cc: Make some more options global.

2005-04-25  Nathaniel Smith  <njs@codesourcery.com>

	* tests/t_i18n_file_data.at: New test.
	* testsuite.at: Add it.

2005-04-25  Nathaniel Smith  <njs@codesourcery.com>

	* automate.cc (automate_parents, automate_children) 
	(automate_graph): New automate commands.
	(automate_command): Add them.
	* commands.cc (automate): Synopsisfy them.
	* monotone.texi (Automation): Document them.
	* tests/t_automate_graph.at, test/t_parents_children.at: Test
	them.
	* testsuite.at: Add the tests.

	* tests/t_automate_ancestors.at: Remove obsolete comment.
	
2005-04-24  Derek Scherger  <derek@echologic.com>

	* tests/t_rename_file_to_dir.at:
	* tests/t_replace_file_with_dir.at:
	* tests/t_replace_dir_with_file.at: new bug reports
	* testsuite.at: include new tests

2005-04-24  Derek Scherger  <derek@echologic.com>

	* app_state.{cc,hh} (app_state): add all_files flag to the constructor
	(set_all_files): new method for setting flag

	* basic_io.{cc,hh} (escape): expose public method to quote and
	escape file_paths
	(push_str_pair): use it internally

	* commands.cc (calculate_restricted_rearrangement): new function
	factored out of calculate_restricted_revision
	(calculate_restricted_revision): use new function
	(struct unknown_itemizer): rename to ...
	(struct file_itemizer): ... this; use a path_set rather than a
	manifest map; build path sets of unknown and ignored files, rather
	than simply printing them
	(ls_unknown): adjust to compensate for itemizer changes
	(print_inventory): new functions for printing inventory lines from
	path sets and rename maps
	(inventory): new command for printing inventory of working copy
	files

	* manifest.cc (inodeprint_unchanged): new function factored out
	from build_restricted_manifest_map
	(classify_paths): new function to split paths from an old manifest
	into unchanged, changed or missing sets for inventory
	(build_restricted_manifest_map): adjust to use
	inodeprint_unchanged
	* manifest.hh (classify_paths): new public function
	
	* monotone.1: document new inventory command and associated
	--all-files option

	* monotone.cc: add new --all-files option which will be specific
	to the inventory command asap

	* monotone.texi (Informative): document new inventory command
	(Commands): add manpage entry for inventory
	(OPTIONS): add entries for --xargs, -@ and --all-files

	* tests/t_status_missing.at: remove bug priority flag
	* tests/t_inventory.at: new test
	* testsuite.at: include new test
	
2005-04-24  Nathaniel Smith  <njs@codesourcery.com>

	* monotone.texi (Database): Document 'db kill_rev_locally'.

2005-04-24  Nathaniel Smith  <njs@codesourcery.com>

	* ChangeLog: Fixup after merge.

2005-04-24  Nathaniel Smith  <njs@codesourcery.com>

	* manifest.cc (build_restricted_manifest_map): Careful to only
	stat things once on the inodeprints fast-path.
	(read_manifest_map): Hand-code a parser, instead of using
	boost::regex.
	* inodeprint.cc (read_inodeprint_map): Likewise.

2005-04-23  Derek Scherger  <derek@echologic.com>

	* (calculate_restricted_revision): remove redundant variables,
	avoiding path_rearrangement assignments and associated sanity
	checks
	(calculate_current_revision): rename empty to empty_args for
	clarity

2005-04-23  Derek Scherger  <derek@echologic.com>

	* commands.cc (calculate_base_revision): rename to ...
	(get_base_revision): ... this, since it's not calculating anything
	(calculate_base_manifest): rename to ...
	(get_base_manifest): ... this, and call get_base_revision
	(calculate_restricted_revision): call get_base_revision and remove
	missing files stuff
	(add):
	(drop):
	(rename):
	(attr): call get_base_manifest
	(ls_missing): 
	(revert): call get_base_revision
	* manifest.{cc,hh} (build_restricted_manifest_map): don't return
	missing files and don't produce invalid manifests; do report on
	all missing files before failing
	
2005-04-23  Derek Scherger  <derek@echologic.com>

	* app_state.cc:
	* database.cc:
	* file_io.{cc, hh}: fix bad merge

2005-04-23  Nathaniel Smith  <njs@codesourcery.com>

	* database.cc (put_key): Check for existence of keys with
	conflicting key ids, give more informative message than former SQL
	constraint error.

2005-04-23  Nathaniel Smith  <njs@codesourcery.com>

	* transforms.cc (filesystem_is_ascii_extension_impl): Add EUC to
	the list of ascii-extending encodings.

	* tests/t_multiple_heads_msg.at: Make more robust, add tests for
	branching.

2005-04-23  Nathaniel Smith  <njs@codesourcery.com>

	* app_state.cc (restriction_includes): Remove some L()'s that were
	taking 5-6% of time in large tree diff.

2005-04-23  Nathaniel Smith  <njs@codesourcery.com>

	* file_io.{cc,hh} (localized): Move from here...
	* transforms.{cc,hh} (localized): ...to here.  Add lots of gunk to
	avoid calling iconv whenever possible.

2005-04-23  Richard Levitte  <richard@levitte.org>

	* monotone.cc, options.hh: Move the option numbers to options.hh,
	so they can be easily retrieved by other modules.
	* monotone.cc: split the options table in global options and
	command specific options.  The former are always understood, while
	the latter are only understood by the commands that declare it
	(see below).
	(my_poptStuffArgFile): There's no need to keep a copy of the
	stuffed argv.  This was really never a problem.
	(coption_string): New function to find the option string from an
	option number.
	(cpp_main): Keep track of which command-specific options were
	given, and check that the given command really uses them.  Make
	sure that when the help is written, only the appropriate command-
	specific options are shown.  We do this by hacking the command-
	specific options table.
	Throw away sub_argvs, as it's not needed any more (and realy never
	was).

	* commands.cc: Include options.hh to get the option numbers.
	(commands_ops): New structure to hold the option
	numbers used by a command.
	(commands): Use it.
	(command_options): Function to get the set of command-specific
	options for a specific command.
	(CMD): Changed to take a new parameter describing which command-
	specific options this command takes.  Note that for commands that
	do not take command-specific options, this new parameter must
	still be given, just left empty.
	Update all commands with this new parameter.
	* commands.hh: Declare command_options.

	* tests/t_automate_heads.at: 'automate heads' never used the value
	of --branch.
	* tests/t_sticky_branch.at: and neither did 'log'...
	* tests/t_update_missing.at: nor did 'add'...

2005-04-23  Matthew Gregan  <kinetik@orcon.net.nz>

	* tests/t_diff_currev.at: Use CHECK_SAME_STDOUT.

2005-04-23  Matthew Gregan  <kinetik@orcon.net.nz>

	* tests/t_diff_currev.at: New test.
	* testsuite.at: Add new test.

2005-04-22  Christof Petig <christof@petig-baender.de>

	* sqlite/*: update to sqlite 3.2.1

2005-04-22  Nathaniel Smith  <njs@codesourcery.com>

	* manifest.cc (build_restricted_manifest_map): Fixup after merge
	-- use file_exists instead of fs::exists.

2005-04-22  Derek Scherger  <derek@echologic.com>

	* manifest.{cc,hh} (build_restricted_manifest_map): keep and
	return a set of missing files rather than failing on first missing
	file
	* commands.cc (calculate_restricted_revision): handle set of
	missing files
	* revision.hh: update comment on the format of a revision
	* tests/t_status_missing.at: un-XFAIL and add a few tests
	
2005-04-22  Nathaniel Smith  <njs@codesourcery.com>

	* vocab.cc (verify(file_path), verify(local_path)): Normalize
	paths on the way in.
	* tests/t_normalized_filenames.at: Fix to match behavior
	eventually declared "correct".

2005-04-22  Nathaniel Smith  <njs@codesourcery.com>

	* vocab.{cc,hh}: Make verify functions public, make ATOMIC(foo)'s
	verify function a friend of foo, add ATOMIC_NOVERIFY macro, add
	long comment explaining all this.
	* vocab_terms.hh: Add _NOVERIFY to some types.

2005-04-22  Nathaniel Smith  <njs@codesourcery.com>

	* file_io.{cc,hh} (localized): Take file_path/local_path instead
	of string; expose in public interface.  Adjust rest of file to
	match.
	(walk_tree): Don't convert the (OS-supplied) current directory
	from UTF-8 to current locale.
	
	* transforms.{cc,hh} (charset_convert): Be more informative on
	error.
	(calculate_ident): Localize the filename, even on the fast-path.
	Also assert file exists and is not a directory, since Crypto++
	will happily hash directories.  (They are like empty files,
	apparently.)
	
	* manifest.cc (build_restricted_manifest_map): Use file_exists
	instead of fs::exists, to handle localized paths.
	* {win32,unix}/inodeprint.cc (inodeprint_file): Use localized
	filenames to stat.

	* tests/t_i18n_file.at: Rewrite to work right.

	* tests/t_normalized_filenames.at: New test.
	* testsuite.at: Add it.
	* vocab.cc (test_file_path_verification): MT/path is not a valid
	file_path either.
	(test_file_path_normalization): New unit-test.

2005-04-22  Joel Reed  <joelwreed@comcast.net>

	* work.cc (build_deletions) : on drop FILE also drop attributes.
	* tests/t_drop_attr.at : test for success now, fixed bug.

2005-04-22  Jon Bright <jon@siliconcircus.com>
	* monotone.texi: Changed all quoting of example command lines to
	use " instead of ', since this works everywhere, but ' doesn't
	work on Win32

2005-04-21  Jeremy Cowgar  <jeremy@cowgar.com>

	* tests/t_multiple_heads_msg.at: Now checks to ensure 'multiple head'
	  message does not occur on first commit (which creates a new head
	  but not multiple heads).
	* commands.cc (CMD(commit)): renamed head_size to better described
	  old_head_size, now checks that old_head_size is larger than 0 as
	  well otherwise, on commit of a brand new project, a new head was
	  detected and a divergence message was displayed.

2005-04-21  Richard Levitte  <richard@levitte.org>

	* commands.cc (ALIAS): refactor so you don't have to repeat all
	the strings given to the original command.
	(ALIAS(ci)): added as a short form for CMD(commit).

	* Makefile.am (%.eps): create .eps files directly from .ps files,
	using ps2eps.

2005-04-21 Sebastian Spaeth <Sebastian@SSpaeth.de>

	* monotone.texi: add command reference docs about kill_rev_locally
	
2005-04-21  Nathaniel Smith  <njs@codesourcery.com>

	* change_set.cc (apply_path_rearrangement_can_fastpath) 
	(apply_path_rearrangement_fastpath) 
	(apply_path_rearrangement_slowpath, apply_path_rearrangement):
	Refactor into pieces, so all versions of apply_path_rearrangement
	can take a fast-path when possible.

2005-04-21  Jeremy Cowgar  <jeremy@cowgar.com>

	* commands.cc: Renamed maybe_show_multiple_heads to
	  notify_if_multiple_heads, renamed headSize to head_size for
	  coding standards/consistency.
	* tests/t_multiple_heads_msg.at: Added to monotone this time.

2005-04-20  Jeremy Cowgar  <jeremy@cowgar.com>

	* commands.cc: Added maybe_show_multiple_heads, update now notifies
	  user of multiple heads if they exist, commit now notifies user
	  if their commit created a divergence.
	* tests/t_multiple_heads_msg.at: Added
	* testsuite.at: Added above test

2005-04-20  Nathaniel Smith  <njs@codesourcery.com>

	* Makefile.am (EXTRA_DIST): Put $(wildcard) around "debian/*", so
	it will actually work.

2005-04-20  Nathaniel Smith  <njs@codesourcery.com>

	* Makefile.am (EXTRA_DIST): Include tests, even when not building
	packages out in the source directory.

2005-04-20  Matthew Gregan  <kinetik@orcon.net.nz>

	* commands.cc (kill_rev_locally): Move up with rest of non-CMD()
	functions.  Mark static.  Minor whitespace cleanup.
	* commands.hh (kill_rev_locally): Declaration not needed now.

2005-04-20 Sebastian Spaeth <Sebastian@SSpaeth.de>
	* automate.cc: fix typo, add sanity check to avoid empty r_id's
	bein passed in. The automate version was bumped to 0.2 due to
	popular request of a single person.
	* t_automate_ancestors.at: adapt test; it passes now

2005-04-20 Sebastian Spaeth <Sebastian@SSpaeth.de>
	* testuite.at:
	* t_automate_ancestors.at: new test; automate ancestors. This is still
	_failing_ as a) it outputs empty newlines when no ancestor exists and
	b) does not output all ancestors if multiple ids are supplied as input
	
2005-04-20 Sebastian Spaeth <Sebastian@SSpaeth.de>

	* commands.cc:
	* automate.cc: new command: automate ancestors
	* monotone.texi: adapt documentation
	
2005-04-20  Nathaniel Smith  <njs@codesourcery.com>

	* tests/t_log_depth_single.at: 
	* tests/t_add_stomp_file.at: 
	* tests/t_log_depth.at: Shorten blurbs.

2005-04-20  Nathaniel Smith  <njs@codesourcery.com>

	* std_hooks.lua (ignore_file): Ignore compiled python files.

2005-04-20  Jon Bright  <jon@siliconcircus.com>
	* tests/t_sticky_branch.at: Really fix this test

2005-04-20  Jon Bright  <jon@siliconcircus.com>
	* tests/t_sticky_branch.at: Canonicalise stdout before comparison
	* tests/t_setup_checkout_modify_new_dir.at: Ditto
	* tests/t_netsync_largish_file.at: Check the file out rather
	than catting it, so that canonicalisation is unneeded.  
	Canonicalisation is bad here, because the file is random
	binary data, not text with line-ending conventions

2005-04-20  Richard Levitte  <richard@levitte.org>

	* contrib/monotone.el: define-after-key's KEY argument has to be a
	vector with only one element.  The code I used is taken directly
	from the Emacs Lisp Reference Manual, section "Modifying Menus".

2005-04-20  Nathaniel Smith  <njs@codesourcery.com>

	* commands.cc (mdelta, mdata, fdelta, fdata, rdata): Check for
	existence of command line arguments.

	* lua.{cc,hh} (hook_use_inodeprints): New hook.
	* std_hooks.lua (use_inodeprints): Default definition.
	* monotone.texi (Inodeprints): New section.
	(Reserved Files): Document MT/inodeprints.
	(Hook Reference): Document use_inodeprints.
	* work.{cc,hh} (enable_inodeprints): New function.
	* app_state.cc (create_working_copy): Maybe call
	enable_inodeprints.
	
	* tests/t_inodeprints_hook.at: New test.
	* tests/t_bad_packets.at: New test.
	* testsuite.at: Add them.

2005-04-20  Nathaniel Smith  <njs@codesourcery.com>

	* AUTHORS: Actually add Joel Reed (oops).

2005-04-20  Nathaniel Smith  <njs@codesourcery.com>

	Most of this patch from Joel Reed, with only small tweaks myself.
	
	* AUTHORS: Add Joel Reed.

	* platform.hh (is_executable): New function.
	* {unix,win32}/process.cc: Define it.

	* lua.cc (monotone_is_executable_for_lua): New function.
	(lua_hooks): Register it.
	(Lua::push_nil): New method.
	(lua_hooks::hook_init_attributes): New hook.
	* lua.hh: Declare it.
	* monotone.texi (Hook Reference): Document it.

	* work.cc (addition_builder): Call new hook, collect attributes
	for added files.
	(build_additions): Set attributes on new files.

	* tests/t_attr_init.at: New test.
	* tests/t_add_executable.at: New test.
	* testsuite.at: Add them.
	
2005-04-19  Nathaniel Smith  <njs@codesourcery.com>

	* file_io.cc (read_localized_data, write_localized_data): Remove
	logging of complete file contents.
	* tests/t_lf_crlf.at: Remove --debugs, clean up, test more.

2005-04-19 Emile Snyder <emile@alumni.reed.edu>
	
	* file_io.cc: Fix bugs with read/write_localized_data when using
	CRLF line ending conversion.
	* transforms.cc: Fix line_end_convert to add correct end of line
	string if the split_into_lines() call causes us to lose one from
	the end.
	* tests/t_lf_crlf.at: Clean up and no longer XFAIL.
 
2005-04-19  Sebastian Spaeth  <Sebastian@SSpaeth.de>

	* monotone.texi: modified documentation to match changes due to
	previous checking.
	* AUTHORS: Adding myself
	
2005-04-19  Sebastian Spaeth  <Sebastian@SSpaeth.de>

	* automate.cc: make BRANCH optional in "automate heads BRANCH"
	we use the default branch as given in MT/options if not specified
	* commands.cc: BRANCH -> [BRANCH] in cmd description

2005-04-19  Richard Levitte  <richard@levitte.org>

	* contrib/monotone-import.pl (my_exit): As in monotone-notify.pl,
	my_exit doesn't close any network connections.

	* testsuite.at (REVERT_TO): Make it possible to revert to a
	specific branch.  This is useful to resolve ambiguities.
	* tests/t_merge_add_del.at: Use it.

2005-04-19  Matthew Gregan  <kinetik@orcon.net.nz>

	* sanity.hh: Mark {naughty,error,invariant,index}_failure methods
	as NORETURN.
	* commands.cc (string_to_datetime): Drop earlier attempt at
	warning fix, it did not work with Boost 1.31.0.  Warning fixed by
	change to sanity.hh.

2005-04-19  Matthew Gregan  <kinetik@orcon.net.nz>

	* lua.cc (default_rcfilename): Use ~/.monotone/monotonerc.  This
	change is to prepare for the upcoming support for storing user
	keys outside of the database (in ~/.monotone/keys/).
	* app_state.cc (load_rcfiles): Refer to new rc file location in
	comments.
	* monotone.cc (options): Refer to new rc file location.
	* monotone.texi: Refer to new rc file location.  Also change bare
	references to the rc file from '.monotonerc' to 'monotonerc'.

2005-04-19  Matthew Gregan  <kinetik@orcon.net.nz>

	* commands.cc (log): 'depth' option did not handle the single file
	case correctly. Also a couple of minor cleanups.
	* tests/t_log_depth_single.at: New test.
	* testsuite.at: Add test.

2005-04-18  Matthew Gregan  <kinetik@orcon.net.nz>

	* commands.cc (string_to_datetime): Fix warning.

2005-04-18  Richard Levitte  <richard@levitte.org>

	* Makefile.am (EXTRA_DIST): Add contrib/monotone-import.pl.

	* contrib/monotone-import.pl: New script to mimic "cvs import".
	* contrib/README: describe it.

	* commands.cc (CMD(attr)): Make it possible to drop file
	attributes.

	* contrib/monotone-notify.pl (my_exit): The comment was incorrect,
	there are no network connections to close gracefully.
	Implement --ignore-merges, which is on by default, and changes the
	behavior to not produce diffs on merges and propagates where the
	ancestors hve already been shown.

	* tests/t_attr_drop.at: New test to check that 'attr drop'
	correctly drops the given entry.
	* tests/t_drop_attr.at: New test, similar to t_rename_attr.at.
	* testsuite.at: Add them.

2005-04-18  Nathaniel Smith  <njs@codesourcery.com>

	* monotone.texi (Dealing with a Fork): Clarify (hopefully) what we
	mean when we say that "update" is a dangerous command.

2005-04-17  Matt Johnston  <matt@ucc.asn.au>

	* change_set.cc (confirm_proper_tree): remove incorrect code
	setting confirmed nodes.

2005-04-17  Matt Johnston  <matt@ucc.asn.au>

	* change_set.cc (confirm_proper_tree): use a std::set rather than
	dynamic_bitset for the ancestor list, improving performance for
	common tree structures.
	* basic_io.cc: reserve() a string

2005-04-17  Matt Johnston  <matt@ucc.asn.au>

	* packet.cc: fix up unit test compilation.
	* transforms.cc: fix up unit test compilation.

2005-04-17  Matt Johnston  <matt@ucc.asn.au>

	* vocab_terms.hh: remove commented out lines.

2005-04-17  Matt Johnston  <matt@ucc.asn.au>

	* Move base64<gzip> code as close to the database as possible,
	to avoid unnecessary inflating and deflating.

2005-04-17  Nathaniel Smith  <njs@codesourcery.com>

	* monotone.texi (Branching and Merging): A few small edits.

2005-04-17  Nathaniel Smith  <njs@codesourcery.com>

	* change_set.cc (path_item, sanity_check_path_item): Mark things
	inline.

2005-04-17  Henrik Holmboe <henrik@holmboe.se>

	* contrib/monotone-notify.pl: Add signal handlers.  Correct some
	typos.
	(my_exit): New function that does a cleanup and exit.

2005-04-17  Olivier Andrieu  <oliv__a@users.sourceforge.net>

	* transforms.cc: fix glob_to_regexp assertions

2005-04-17  Sebastian Spaeth <Sebastian@sspaeth.de>
	
	* tests/t_db_kill_rev_locally.at: new test; 
	make sure that db kill_rev_locally works as intended

2005-04-17  Sebastian Spaeth <Sebastian@sspaeth.de>

	* commands.cc,database.cc: add 'db kill_rev_locally <id>' command
	still missing: documentation and autotests. Otherwise seems ok.
	
2005-04-17  Richard Levitte  <richard@levitte.org>

	* transforms.cc: Remove tabs and make sure emacs doesn't add
	them.

2005-04-17  Nathaniel Smith  <njs@codesourcery.com>

	* sanity.{hh,cc} (E, error_failure): New sort of invariant.
	* netsync.cc (process_hello_cmd): Make initial pull message
	more clear and friendly.
	Also, if the key has changed, that is an error, not naughtiness.
	* database_check.cc (check_db): Database problems are also errors,
	not naughtiness.  Revamp output in case of errors, to better
	distinguish non-serious errors and serious errors.
	* tests/t_database_check.at: Update accordingly.
	* tests/t_database_check_minor.at: New test.
	* testsuite.at: Add it.
	
2005-04-17  Richard Levitte  <richard@levitte.org>

	* transforms.cc (glob_to_regexp): New function that takes a glob
	expression and transforms it into a regexp.  This will be useful
	for globbing branch expressions when collections are exchanged to
	branch globs and regexps.
	(glob_to_regexp_test): A unit test for glob_to_regexp().

2005-04-17  Matt Johnston  <matt@ucc.asn.au>

	* commands.cc: warn that dropkey won't truly erase the privkey
	from the database
	* monotone.texi: same

2005-04-17  Matt Johnston  <matt@ucc.asn.au>

	* database.cc: mention that it could be the filesystem that
	is full in the SQLITE_FULL error message

2005-04-17  Matthew Gregan  <kinetik@orcon.net.nz>

	* monotone.cc: Fix warnings: add missing initializers.
	* netsync.cc: Fix warnings: inline static vs static inline.

2005-04-16  Emile Snyder  <emile@alumni.reed.edu>

	* tests/t_add_stomp_file.at: New test for failing case.  
        If you have a file foo in your working dir (not monotone 
        controlled) and someone else adds a file foo and commits, 
        update should at least warn you before stomping your 
        non-recoverable foo file.
	* testsuite.at: Add it.
	
2005-04-16  Derek Scherger  <derek@echologic.com>

	* work.cc (known_preimage_path): rename to...
	(known_path): this, since it's image agnostic
	(build_deletions): update for renamed function
	(build_rename): ensure rename source exists in current revision
	and rename target does not exist in current revision

	* tests/t_no_rename_overwrite.at: un-XFAIL 

2005-04-16  Nathaniel Smith  <njs@codesourcery.com>

	* app_state.{cc,hh} (set_author, set_date): New methods.
	* cert.cc (cert_revision_date): Rename to...
	(cert_revision_date_time): ...an overloaded version of this.
	(cert_revision_author_default): Check app.date.
	* cert.hh: Expose cert_revision_date_time.
	* commands.cc (commit): Handle --date.
	* main.cc: Parse --date and --author options.
	* monotone.1: Document --date, --author.
	* monotone.texi (Working Copy, OPTIONS): Likewise.

	* tests/t_override_author_date.at: New test.
	* testsuite.at: Add it.
	
	This commit heavily based on a patch by Markus Schiltknecht
	<markus@bluegap.ch>.
	
2005-04-16  Nathaniel Smith  <njs@codesourcery.com>

	* ChangeLog: Fixup after merge.

2005-04-16  Nathaniel Smith  <njs@codesourcery.com>

	* tests/t_update_nonexistent.at: New test.
	* testsuite.at: Add it.
	
	* commands.cc (update): Verify that user's requested revision
	exists.

2005-04-16  Nathaniel Smith  <njs@codesourcery.com>

	* ChangeLog: Fixup after merge.

2005-04-16  Emile Snyder <emile@alumni.reed.edu>

	* tests/t_add_vs_commit.at: New test for failing case.  If you
	add a file in you working dir, someone else adds the same file
	and commits, then you do an update it messes up your working
	directory.
	* testsuite.at: Add it.
	
2005-04-16  Nathaniel Smith  <njs@codesourcery.com>

	* commands.cc (checkout): Move check for existence of revision
	earlier.
	
	* tests/t_netsync_defaults.at, tests/t_netsync_single.at:
	Don't hard-code netsync port.

2005-04-16  Nathaniel Smith  <njs@codesourcery.com>

	* testsuite.at: Use a random server port.
	
	* .mt-attrs, contrib/README: Update for Notify.pl ->
	monotone-notify.pl rename.
	
	* monotone.1: Warn people off rcs_import.
	* monotone.texi (Commands): Likewise.

2005-04-16  Nathaniel Smith  <njs@codesourcery.com>

	* AUTHORS: Add Emile Snyder <emile@alumni.reed.edu>.

2005-04-16  Nathaniel Smith  <njs@codesourcery.com>

	* tests/t_lf_crlf.at: New test from Emile Snyder
	<emile@alumni.reed.edu>, with tweaks.
	* testsuite.at: Add it.

2005-04-16  Nathaniel Smith  <njs@codesourcery.com>

	* ChangeLog: Small fixups.

2005-04-16  Sebastian Spaeth <Sebastian@sspaeth.de>
	
	* tests/t_cvsimport2.at: new test; CVS Attic files fail test
	reported by: hjlipp@web.de 15.04.2005 02:45

2005-04-16  Sebastian Spaeth <Sebastian@sspaeth.de>
	
	* tests/t_rcs_import.at: new test; problematic CVS import as
	reported in the list. However it works just fine here, so it
	really tests for a successful pass

2005-04-16  Sebastian Spaeth <Sebastian@sspaeth.de>

	* tests/README: new file, on how to create/run tests

2005-04-16  Nathaniel Smith  <njs@codesourcery.com>

	* tests/t_rename_dir_add_dir_with_old_name.at: XFAIL.

2005-04-16  Nathaniel Smith  <njs@codesourcery.com>

	* tests/t_diff_binary.at: Un-XFAIL.

2005-04-16  Nathaniel Smith  <njs@codesourcery.com>

	* monotone.texi (Network Service): Rewrite to include former
	Exchanging Keys section.
	(Branching and Merging): New tutorial section, inspired by a patch
	from Martin Kihlgren <zond@troja.ath.cx>.
	(CVS Phrasebook): Add "Importing a New Project".

	* AUTHORS: Add Martin Dvorak.
	
2005-04-16  Matt Johnston  <matt@ucc.asn.au>

	* change_set.cc (compose_rearrangement): remove logging statements
	that were using noticable CPU time.

2005-04-15 Martin Dvorak <jezek2@advel.cz>
	
	* tests/t_rename_dir_add_dir_with_old_name.at: New test.
	* testsuite.at: Add it.
	
2005-04-15  Olivier Andrieu  <oliv__a@users.sourceforge.net>

	* diff_patch.cc(guess_binary): do not use '\x00' as first
	character of a C string ...

2005-04-15  Sebastian Spaeth  <Sebastian@SSpaeth.de>

	* ui.cc: print byte progress to one decimal place
	  in k or M.
	* netsync.cc: update dot ticker every 1024 bytes.

2005-04-15  Matt Johnston  <matt@ucc.asn.au>

	* change_set.cc (confirm_proper_tree): use bitsets rather than maps
	for tracking set membership.
	* smap.hh: return reverse iterators properly, iterate over the vector
	rather than self in ensure_sort()

2005-04-14  Derek Scherger  <derek@echologic.com>

	* database_check.cc (check_db): fail with N(...) when problems are
	detected to exit with a non-zero status

2005-04-14  Derek Scherger  <derek@echologic.com>

	* monotone.texi (Informative): update description of 'diff' with
	two revision arguments
	
2005-04-14  Matthew Gregan  <kinetik@orcon.net.nz>

	* win32/process.cc: Fix build on MingW 3.2.0-rc[123] by adding
	<sstream> include.

2005-04-14  Jon Bright  <jon@siliconcircus.com>
	* win32/process.cc (process_spawn): Add some extra debug info
	* std_hooks.lua (execute): If pid is -1, don't try and wait on
	the process

2005-04-14  Matt Johnston  <matt@ucc.asn.au>

	* change_set.cc (confirm_unique_entries_in_directories): use a
	  std::vector rather than std::map for better performance (only sort
	  once).
	* smap.hh: an invariant

2005-04-14  Nathaniel Smith  <njs@codesourcery.com>

	* tests/t_vcheck.at: Update notes.

2005-04-14  Jeremy Cowgar  <jeremy@cowgar.com>

	* monotone.texi (Making Changes): Fixed duplicate paragraph
	* NEWS: Corrected spelling error in my name.

2005-04-14  Olivier Andrieu  <oliv__a@users.sourceforge.net>

	* Makefile.am: silence cmp

2005-04-14  Matthew Gregan  <kinetik@orcon.net.nz>

	* win32/terminal.cc (have_smart_terminal): Implement for Win32.

2005-04-13  Nathaniel Smith  <njs@codesourcery.com>

	* monotone.texi (Informative): 'diff' with two revision arguments
	can now be filtered by file.
	
	* constants.cc (netcmd_payload_limit): Bump to 256 megs.

2005-04-13  Matthew Gregan  <kinetik@orcon.net.nz>

	* tests/t_netsync_largish_file.at: Add test for netsyncing largish
	(32MB) files.  This test is failing at present.
	* testsuite.at: Add new test.

2005-04-13  Nathaniel Smith  <njs@codesourcery.com>

	* tests/t_setup_checkout_modify_new_dir.at:
	* tests/t_update_off_branch.at: New tests.
	* testsuite.at: Add them.
	
	* commands.cc (checkout): Tweak branch checking logic.
	(update): Make user explicitly switch branches.

2005-04-13  Nathaniel Smith  <njs@codesourcery.com>

	* rcs_import.cc (import_cvs_repo): Check that user isn't trying to
	import a whole CVS repo.
	* tests/t_cvsimport.at: Test new check.
	
2005-04-13  Richard Levitte  <richard@levitte.org>

	* contrib/Notify.pl: Rename ...
	* contrib/monotone-notify.pl: ... to this.
	* Makefile.am (EXTRA_DIST): Take note of the change.
	* debian/docs: Distribute the contributions as well.
	* debian/compat, debian/files, debian/monotone.1: Remove, since
	they are self-generated by debhelper.  They were obviously added
	by mistake.

2005-04-13  Nathaniel Smith  <njs@codesourcery.com>

	* cert.cc (guess_branch): Call app.set_branch.
	* app_state.cc (create_working_copy): Call make_branch_sticky
	here...
	* commands.cc (checkout): ...instead of here.
	(approve, disapprove, fcommit, commit): Don't call app.set_branch
	on guess_branch's output.
	(checkout): Call guess_branch.
	
	* tests/t_sticky_branch.at: 
	* tests/t_checkout_id_sets_branch.at: New tests.
	* testsuite.at: Add them.

2005-04-13  Matthew Gregan  <kinetik@orcon.net.nz>
	* cryptopp/integer.h: Fix detection of GCC version for SSE2
	builds.

2005-04-12  Florian Weimer  <fw@deneb.enyo.de>

	* app_state.cc (app_state::allow_working_copy): Only update
	branch_name from the options file if it has not yet been set.  Log
	the branch name.
	(app_state::set_branch): No longer update the options map.
	(app_state::make_branch_sticky): New function which copies the
	stored branch name to the options map.  Only commands which call
	this function change the branch default stored in the working
	copy.

	* commands.cc (CMD(checkout)): Mark branch argument as sticky.
	(CMD(commit)): Likewise.
	(CMD(update)): Likewise.

	* monotone.texi (Working Copy): Mention that the "commit" and
	"update" commands update the stored default branch ("checkout"
	does, too, but this one should be obvious).

2005-04-12  Jon Bright <jon@siliconcircus.com>
	* rcs_import.cc (find_key_and_state): Fix stupid bug in storing the
	list of files a cvs_key contains.  CVS delta invariant failure now
	really fixed.  The rearrangement failure still exists, though.

2005-04-12  Jon Bright <jon@siliconcircus.com>
	* tests/t_cvsimport_samelog.at: Add test for the deltas.find 
	cvs import problem as sent to the ML by Emile Snyder.
	* testsuite.at: Call it
	* rcs_import.cc (cvs_key): Add an ID for debug output purposes,
	sprinkle a little more debug output about what's being compared to
	what
	* rcs_import.cc (cvs_key): Maintain a map of file paths and CVS
	versions appearing in this CVS key.
	(cvs_key::similar_enough): A key is only similar enough if it doesn't
	include a different version of the same file path.
	(cvs_history::find_key_and_state): Add files to cvs_keys as
	appropriate

2005-04-12  Matthew Gregan <kinetik@orcon.net.nz>

	* win32/terminal.cc (terminal_width): Use
	GetConsoleScreenBufferInfo to request width information for
	terminals.
	
2005-04-12  Nathaniel Smith  <njs@codesourcery.com>

	* ChangeLog: Fixup after merge.

2005-04-12  Nathaniel Smith  <njs@codesourcery.com>

	* platform.hh (terminal_width): New function.
	* {unix,win32}/have_smart_terminal.cc: Rename to...
	* {unix,win32}/terminal.cc: ...these.  Implement terminal_width.
	* ui.cc (write_ticks): Call it.
	* Makefile.am: Update for renames.
	
2005-04-11  Matt Johnston <matt@ucc.asn.au>

	* ui.{cc,hh}, netsync.cc: netsync progress ticker in kilobytes to
	avoid wrapping.

2005-04-11  Jon Bright <jon@siliconcircus.com>
	* Makefile.am (EXTRA_DIST): Add debian/*

2005-04-11  Jon Bright <jon@siliconcircus.com>
	* Makefile.am (EXTRA_DIST): Add win32/monotone.iss, PNG_FIGURES
	(PNG_FIGURES): Add, constructing in same way as EPS_FIGURES
	(monotone.html): Use .perlbak workaround so that this works on Win32

2005-04-11  Matthew Gregan <kinetik@orcon.net.nz>

	* unix/inodeprint.cc, configure.ac: Use nanosecond time resolution for
	inodeprints on BSDs and other platforms if available.

2005-04-10  Nathaniel Smith  <njs@codesourcery.com>

	* Makefile.am (BUILT_SOURCES_CLEAN): Add package_revision.txt.

	This is the 0.18 release.

2005-04-10  Derek Scherger  <derek@echologic.com>

	* monotone.texi (Informative): fix typo in ls known docs

2005-04-10  Nathaniel Smith  <njs@codesourcery.com>

	* Makefile.am: Use pdftops instead of acroread.
	(EXTRA_DIST): Include new contrib/ files, and fix wildcards.
	* NEWS: Update for 0.18.
	* configure.ac: Bump version number.
	* debian/changelog: Mention new release.
	* debian/copyright: Update from AUTHORS.
	* monotone.spec: Mention new release.
	* po/monotone.pot: Regenerate.

2005-04-10  Florian Weimer  <fw@deneb.enyo.de>

	* monotone.texi (Commands): Use "working copy" instead of "working
	directory", to match the rest of the manual.

2005-04-10  Florian Weimer  <fw@deneb.enyo.de>

	* commands.cc (ls_known): New function which prints all known
	files in the working copy.
	(CMD(list)): Invoke ls_known for "list known".  Update help
	message.
	(ALIAS(ls)): Update help message.

	* monotone.texi: Document "list known".
	* tests/t_ls_known.at: New file.
	* testsuite.at: Include it.

2005-04-10  Richard Levitte  <richard@levitte.org>

	* contrib/Notify.pl: Count the number of messages sent, and
	display the count at the end.
	Version bumped to 1.0.

2005-04-10  Matt Johnston  <matt@ucc.asn.au>

	* unix/inodeprint.cc, configure.ac: don't use the nsec time
	on non-Linux-style systems (quick compile fix for OS X and probably
	others, can be made generic later).

2005-04-10  Olivier Andrieu  <oliv__a@users.sourceforge.net>

	* contrib/monotone.el: Some elisp code for running monotone from
	inside Emacs. Supports diff, status, add, drop, revert and commit.

2005-04-09  Richard Levitte  <richard@levitte.org>

	* contrib/Notify.pl: Allow globbing branches.  Make the revision
	records branch specific.  Show what records you would have updated
	even with --noupdate.  Add --before and --since, so users can
	select datetime ranges to create logs for.  Remove --to and add
	--difflogs-to and --nodifflogs-to to send logs with diffs to one
	address and logs without diffs to another (both can be given at
	once).  More and better documentation.

2005-04-08  Nathaniel Smith  <njs@codesourcery.com>

	* change_set.cc (basic_change_set): Remove problematic
	rename_dir/add combination, until directory semantics are
	fixed.

2005-04-08  Nathaniel Smith  <njs@codesourcery.com>

	* commands.cc (revert): Call maybe_update_inodeprints.
	* app_state.cc (set_restriction): Clear any old restrictions
	first.

2005-04-08  Jon Bright <jon@siliconcircus.com>
	* testsuite.at (NOT_ON_WIN32): Add a function to prevent tests from
	running on Win32 (for cases where the functionality being tested 
	makes no sense on Win32.  Not for cases where the functionality
	just isn't there yet on Win32.)
	* tests/t_final_space.at: Use NOT_ON_WIN32.  The filenames "a b" 
	and "a b " refer to the same file on Win32, obviating this test

2005-04-08  Jon Bright <jon@siliconcircus.com>
	* win32/inodeprint.cc (inodeprint_file): Still close the file if
	getting its time failed.
	* tests/t_netsync_sigpipe.at: Don't bother doing a kill -PIPE on
	Win32.  There is no real SIGPIPE on Win32 and sockets don't get this
	signal if their pipe goes away.  MinGW's kill seems to translate
	-PIPE to some signal that *does* kill monotone, so it seems like the
	easiest solution is just not to send the signal in the first place
	here.
	* tests/t_automate_ancestry_difference.at: Remove old 
	CHECK_SAME_STDOUT call which I'd left by accident.
	* tests/t_automate_leaves.at: Canonicalise monotone output before
	passing to CHECK_SAME_STDOUT
	* tests/t_log_depth.at: Check line count with arithmetic comparison
	rather than autotest's string comparison

2005-04-08  Nathaniel Smith  <njs@codesourcery.com>

	* inodeprint.cc (operator<<): Typo.

	* inodeprint.{hh,cc} (build_inodeprint_map,
	build_restricted_inodeprint_map): Remove unused functions.

2005-04-08  Nathaniel Smith  <njs@codesourcery.com>

	* work.cc: Remove doxygen comments.  Comments are good; comments
	that are longer than the function they document, and give less
	information, are not so good...

2005-04-08  Nathaniel Smith  <njs@codesourcery.com>

	* ChangeLog: Fixup after merge.

2005-04-08  Nathaniel Smith  <njs@codesourcery.com>

	* commands.cc (calculate_current_revision): Defer to
	calculate_restricted_revision instead of special casing.
	(put_revision_id): constify argument.
	(maybe_update_inodeprints): New function.
	(commit, update, checkout): Call it.
	
	* manifest.{cc,hh} (build_manifest_map): Remove, since only caller
	was removed.
	(build_restricted_manifest_map): Go faster if the user is using
	inode signatures.

	* tests/t_inodeprints.at:
	* tests/t_inodeprints_update.at: Typoes.
	
	* work.cc (read_inodeprints): Typo.

2005-04-08  Nathaniel Smith  <njs@codesourcery.com>

	* tests/t_inodeprints.at:
	* tests/t_inodeprints_update.at: New tests.
	* testsuite.at: Add them.
	
	* UPGRADE: Document 0.17 -> 0.18 upgrade path.

2005-04-08  Jon Bright <jon@siliconcircus.com>
	* tests/t_cat_file_by_name.at: CHECK_SAME_STDOUT can only be used
	to check two 'cat' processes or two monotone processes on Win32,
	not to check monotone and 'cat'.  Change to go through an 
	intermediate stdout
	* tests/t_automate_erase_ancestors.at: Ditto
	* tests/t_automate_toposort.at: Ditto
	* tests/t_automate_ancestry_difference.at: Ditto
	* tests/t_vars.at: Call CANONICALISE for stdout output.
	* tests/t_netsync_absorbs.at: Ditto.
	* tests/t_empty_env.at: For Win32, copy libiconv-2.dll to the 
	current dir before the test, otherwise Win32 will search the
	(empty) path for it and not find it.
	* tests/t_automate_descendents.at: Ditto
	* win32/inodeprint.cc: Implement inodeprint_file for Win32, based
	on mode, device, size, create time and write time.
	
	
2005-04-08  Jon Bright <jon@siliconcircus.com>
	* win32/inodeprint.cc: Change the function name to match the one
	on Unix.

2005-04-08  Nathaniel Smith  <njs@codesourcery.com>

	* {win32,unix}/fingerprint.cc: Rename to...
	* {win32,unix}/inodeprint.cc: ...this.  Change function name and
	calling conventions.
	* platform.hh (inodeprint_file): Likewise.
	* inodeprint.{cc,hh}: New files.
	* Makefile.am (MOST_SOURCES, UNIX_PLATFORM_SOURCES,
	WIN32_PLATFORM_SOURCES): Fixup accordingly.
	* vocab_terms.hh (inodeprint): New ATOMIC.
	* work.hh: Prototype inodeprint working copy functions.
	* work.cc: Implement them.

	* manifest.{hh,cc} (manifest_file_name): Remove unused variable.

2005-04-08  Jeremy Cowgar  <jeremy@cowgar.com>

	* doxygen.cfg: added
	* Makefile.am: added apidocs target (builds doxygen docs)

2005-04-07  Nathaniel Smith  <njs@codesourcery.com>

	* manifest.{hh,cc}: Remove some commented out unused functions.

	* win32/have_smart_terminal.cc: Include platform.hh.
	* unix/fingerprint.cc: New file, with new function.
	* win32/fingerprint.cc: New file, with stub function.
	* Makefile.am (UNIX_PLATFORM_SOURCES, WIN32_PLATFORM_SOURCES): Add
	them.

2005-04-07  Nathaniel Smith  <njs@codesourcery.com>

	* manifest.hh, manifest.cc: Remove tabs.

2005-04-07  Nathaniel Smith  <njs@codesourcery.com>

	* tests/t_final_space.at: New test.
	* testsuite.at: Add it.

2005-04-07  Nathaniel Smith  <njs@codesourcery.com>

	* monotone.texi (Dealing with a Fork): 'merge' has slightly
	different output.

	* NEWS: Summarize changes of last 2.5 weeks.

2005-04-07  Nathaniel Smith  <njs@codesourcery.com>

	* database.{cc,hh} (space_usage): New method.
	* database.cc (info): Use it.

2005-04-07  Nathaniel Smith  <njs@codesourcery.com>

	* vocab.cc (verify): Cache known-good strings, to speed up
	repeated processing of related changesets.

	* change_set.cc (basic_change_set_test): Revert last change; the
	old version _was_ valid.

2005-04-07  Nathaniel Smith  <njs@codesourcery.com>

	* smap.hh (insert): Fix stupid bug in assertion condition.

2005-04-07  Nathaniel Smith  <njs@codesourcery.com>

	* change_set.cc (basic_change_set_test): Test a _valid_
	change_set.
	(directory_node): Make a std::map, instead of an smap.  Add a
	comment explaining the bug that makes this temporarily necessary.

	* smap.hh (smap): Don't check for duplicates at insert time,
	unless we've decided not to mark things damaged; don't return
	iterators from insert.  Do check for duplicates at sort time, and
	always sort, instead of sometimes doing linear search.  This makes
	insert O(1), while still preserving the invariant that keys must
	be unique.
	
	* commands.cc (commit): Explain why we're aborting, in the case
	that we detect that a file has changed under us in the middle of a
	commit.

2005-04-07  Richard Levitte  <richard@levitte.org>

	* cryptopp/config.h: typo...

2005-04-06  Nathaniel Smith  <njs@codesourcery.com>

	* work.cc (build_deletions): Issue warning when generating
	delete_dir's; they're totally broken, but I don't want to disable
	them, because then our tests won't see when they're fixed...

2005-04-05  Nathaniel Smith  <njs@codesourcery.com>

	* tests/t_db_execute.at (db execute): New test.
	* testsuite.at: Add it.
	* database.cc (debug): Don't printf-interpret %-signs in input.

2005-04-05  Matt Johnston  <matt@ucc.asn.au>

	* database.cc: remove dulicated block introduced
	in rev 9ab3031f390769f1c455ec7764cc9c083f328a1b
	(merge of 76f4291b9fa56a04feb2186074a731848cced81c and
	c7917be7646df52363f39d2fc2f7d1198c9a8c27). Seems to be another
	instance of the case tested in t_merge_5.at

2005-04-05  Matt Johnston  <matt@ucc.asn.au>

	* basic_io.hh: reserve() the string which we're appending to
	frequently. Seems to give ~5% speedup in 
	diff -r t:revision-0.16 -r t:revision-0.17 - can't hurt.

2005-04-04  Nathaniel Smith  <njs@codesourcery.com>

	* monotone.spec, debian/control: We no longer need external popt.
	* INSTALL: Ditto, plus some general updating.
	
2005-04-04  Nathaniel Smith  <njs@codesourcery.com>

	* tests/t_sql_unpack.at: New test.
	* testsuite.at: Add it.

2005-04-04  Nathaniel Smith  <njs@codesourcery.com>

	* contrib/ciabot_monotone.py (config): Genericize again, so lazy
	people using it won't start sending commits for monotone.
	* .mt-attrs: Make it executable.

2005-04-04  Richard Levitte  <richard@levitte.org>

	* Makefile.am (EXTRA_DIST): Add the extra popt files.

	* popt/popt.3, popt/popt.ps, popt/testit.sh: Include a few more
	  files from popt, mostly to have documentation on hand.  post.ps
	  is mentioned in popt/README.

2005-04-03  Nathaniel Smith  <njs@codesourcery.com>

	* Makefile.am (EXTRA_DIST): Add contrib/ stuff to distributed
	files list.
	* contrib/ciabot_monotone.py (config.delivery): Turn on.
	(send_change_for): Don't include "ChangeLog:" line when extracting
	changelog.

2005-04-03  Nathaniel Smith  <njs@codesourcery.com>

	* contrib/ciabot_monotone.py: New file.
	* contrib/README: Describe it.

2005-04-03  Richard Levitte  <richard@levitte.org>

	* AUTHORS: Add information about popt.

	* monotone.cc (my_poptStuffArgFile): Include the bundled popt.h.
	Since we now have a working popt, we can remove the restrictions
	on the use of -@.
	* tests/t_at_sign.at: Test that we can take more tha one -@.
	* monotone.1: Document it.

	* popt/poptint.h (struct poptContext_s): Add field to keep track
	  of the number of allocated leftovers elements.
	* popt/popt.c (poptGetContext): Initialise it and use it.
	  (poptGetNextOpt): Use it and realloc leftovers when needed.
	  Also make sure that the added element is a dynamically allocated
	  copy of the original string, or we may end up with a dangling
	  pointer.  These are huge bugs in popt 1.7, when using
	  poptStuffArgs().
	  (poptFreeContext): Free the leftovers elements when freeing
	  leftovers.
	  (poptSaveLong, poptSaveInt): Apply a small patch from Debian.

	* popt/CHANGES, popt/COPYING, popt/README, popt/findme.c,
	  popt/findme.h, popt/popt.c, popt/poptconfig.c, popt/popt.h,
	  popt/popthelp.c, popt/poptint.h, popt/poptparse.c,
	  popt/system.h, popt/test1.c, popt/test2.c, popt/test3.c: Bundle
	  popt 1.7.
	* configure.ac, Makefile.am: Adapt.

2005-04-01  Richard Levitte  <richard@levitte.org>

	* contrib/Notify.pl: Complete rewrite.  Among other things, it
	  makes better use of some new monotone automate features.  It's
	  also better organised and much more documented.

2005-04-01  Jeremy Cowgar  <jeremy@cowgar.com>

	* tests/t_dropkey_2.at: Updated to test dropkey instead of delkey
	* tests/t_dropkey_1.at: Updated to test dropkey instead of delkey
	* monotone.texi (Key and Cert): Changed references to delkey
	  to dropkey
	  (Commands): Changed references to delkey to dropkey
	* testsuite.at: changed references from t_delkey* to t_dropkey*
	* t_delkey_1.at: renamed to t_dropkey_1.at
	* t_delkey_2.at: renamed to t_dropkey_2.at
	* commands.cc (CMD(delkey)): renamed to dropkey to maintain
	  command consistency (with existing drop command)

2005-04-01  Richard Levitte  <richard@levitte.org>

	* monotone.cc (my_poptStuffArgFile): An argument file might be
	empty, and therefore contain no arguments to be parsed.  That's
	OK.
	* tests/t_at_sign.at: Test it.

2005-04-01  Nathaniel Smith  <njs@codesourcery.com>

	* monotone.cc: Fixup after merge.

2005-04-01  Nathaniel Smith  <njs@codesourcery.com>

	* file_io.cc (read_data_for_command_line): New function.
	(read_data_stdin): New function.
	* file_io.hh (read_data_for_command_line): Add prototype.
	
	* monotone.cc (my_poptStuffArgFile): Clean up a little.  Use
	read_data_for_command_line.  Don't free argv, but rather return
	it.
	(cpp_main): Keep a list of allocated argv's, and free them.
	(options): Tweak wording of help text on -@.
	
2005-04-01  Nathaniel Smith  <njs@codesourcery.com>

	* file_io.hh: Remove tabs.

2005-04-01  Nathaniel Smith  <njs@codesourcery.com>

	* monotone.cc (cpp_main): Actually remove newline.

2005-04-01  Nathaniel Smith  <njs@codesourcery.com>

	* ChangeLog: Fixup after merge.
	* monotone.text (Making Changes): Fix typo.
	
2005-04-01  Nathaniel Smith  <njs@codesourcery.com>

	* monotone.cc (cpp_main): Remove now-unneccessary newline.
	
	* commands.cc (commit): Fix typo.
	
	* monotone.texi (Making Changes): Don't claim that writing to
	MT/log prevents the editor from starting.  Clarify later that
	having written to MT/log still means the editor will pop up
	later.

2005-04-01  Richard Levitte  <richard@levitte.org>

	* monotone.cc: Add the long name --xargs for -@.
	* monotone.1: Document it.
	* tests/t_at_sign.at: Remove extra empty line and test --xargs.

	* monotone.texi (Making Changes): Cleanupy tweaks.

	* monotone.cc (my_poptStuffArgFile): New function to parse a file
	for more arguments and stuff them into the command line.
	(cpp_main): Add the -@ option
	* tests/t_at_sign.at, testsuite.at: Test it
	* monotone.1: Document it.

2005-03-31  Nathaniel Smith  <njs@codesourcery.com>

	* tests/t_log_depth.at: Cleanupy tweaks.

2005-03-31  Jeremy Cowgar  <jeremy@cowgar.com>

	* monotone.texi: Tutorial updated to include example of
	  editing/committing with MT/log
	* work.cc (has_contents_user_log) Added
	* work.hh (has_contents_user_log) Added
	* commands.cc (CMD(commit)): Checks to ensure both MT/log and the
	  --message option does not exist during commit.
	* transforms.hh (prefix_lines_with): Added
	* transforms.cc (prefix_lines_with): Added
	* sanity.cc (naughty_failure): Made use of prefix_lines_with()
	* ui.cc (inform): now handles messages w/embedded newlines
	* tests/t_commit_log_3.at: Created to test new functionality
	  added to CMD(commit)
	* testsuite.at: Added above test

2005-03-31  Richard Levitte  <richard@levitte.org>

	* monotone.cc: Add the --depth option...
	* app_state.hh (class app_state),
	  app_state.cc (app_state::set_depth): ... and the field and
	  method to store and set it.
	* commands.cc (CMD(log)): ... then handle it.

	* tests/t_log_depth.at: Add a test for 'log --depth=n'
	* testsuite.at: Add it.
	* monotone.texi (Informative): Document it.

2005-03-31  Nathaniel Smith  <njs@codesourcery.com>

	* automate.cc (automate_erase_ancestors): Accept zero arguments,
	and in such case print nothing.  (Important for scripting.)
	* commands.cc (automate):
	* monotone.texi (Automation):
	* tests/t_automate_erase_ancestors.at: Update accordingly.

2005-03-31  Nathaniel Smith  <njs@codesourcery.com>

	* automate.cc (automate_toposort): Accept zero arguments, and in
	such case print nothing.  (Important for scripting.)
	* commands.cc (automate):
	* monotone.texi (Automation):
	* tests/t_automate_toposort.at: Update accordingly.

2005-03-30  Richard Levitte  <richard@levitte.org>

	* contrib/Notify.pl: A new Perl hack to send change logs by
	email.

	* contrib/README: Add a quick description.

2005-03-30  Nathaniel Smith  <njs@codesourcery.com>

	* automate.cc (automate_leaves): New function.
	(automate_command): Add it.
	* commands.cc (automate): Synopsify it.
	* monotone.1: Add it.
	* monotone.texi (Automation, Commands): Likewise.
	
	* tests/t_automate_leaves.at: New test.
	* testsuite.at: Add it.

2005-03-30  Nathaniel Smith  <njs@codesourcery.com>

	* monotone.texi (Automation): Make newly added sample outputs
	verbatim also.

2005-03-30  Nathaniel Smith  <njs@codesourcery.com>

	* tests/t_automate_toposort.at: New test.
	* tests/t_automate_ancestry_difference.at: New test.
	* tests/t_diff_first_rev.at: New test.
	* testsuite.at: Add them.
	
	* revision.cc (calculate_ancestors_from_graph): Do not keep an
	"interesting" set and return only ancestors from this set;
	instead, simply return all ancestors.  Returning a limited set of
	ancestors does not speed things up, nor reduce memory usage in
	common cases.  (The only time it would reduce memory usage is when
	examining only a small ancestor set, which the important case,
	'heads', does not; even then, erase_ancestors would need to intern
	the interesting revisions first so they got low numbers, which it
	doesn't.)
	(erase_ancestors): Adjust accordingly.
	(toposort, ancestry_difference): New functions.
	* revision.hh (toposort, ancestry_difference): Declare.
	* automate.cc (automate_toposort, automate_ancestry_difference):
	New functions.
	(automate_command): Add them.
	All functions: clarify in description whether output is sorted
	alphabetically or topologically.
	* commands.cc (automate): Synopsify them.
	* monotone.1: Add them.
	* monotone.texi (Commands): Likewise.
	(Automation): Likewise.  Also, clarify for each command whether
	its output is alphabetically or topologically sorted.
	
2005-03-29  Richard Levitte  <richard@levitte.org>

	* commands.cc (CMD(ls)): Update with the same information as
	CMD(list)

	* monotone.texi (Automation): Make the sample output verbatim

2005-03-26  Nathaniel Smith  <njs@codesourcery.com>

	* automate.cc (automate_erase_ancestors): New function.
	(automate_command): Use it.
	* commands.cc (automate): Document it.

	* tests/t_automate_erase_ancestors.at: New test.
	* testsuite.at: Add it.

	* monotone.texi (Automation, Commands): Document automate
	erase_ancestors.
	* monotone.1: Document automate erase_ancestors.

2005-03-26  Nathaniel Smith  <njs@codesourcery.com>

	* automate.cc (interface_version): Bump to 0.1.
	(automate_descendents): New function.
	(automate_command): Call it.
	* commands.cc (automate): Add it to help text.

	* tests/t_automate_descendents.at: New test.
	* testsuite.at: Add it.
	
	* monotone.texi (Automation, Commands): Document automate
	descendents.
	* monotone.1: Document automate descendents, and vars stuff.

2005-03-26  Nathaniel Smith  <njs@codesourcery.com>

	* tests/t_attr.at: No longer a bug report.
	* tests/t_rename_attr.at: New test.
	* testsuite.at: Add it.

2005-03-26  Joel Crisp  <jcrisp@s-r-s.co.uk>

	* contrib/Log2Gxl.java: New file.

2005-03-26  Nathaniel Smith  <njs@pobox.com>

	* contrib/README: New file.

2005-03-25  Nathaniel Smith  <njs@pobox.com>

	* commands.cc (user_log_file_name): Remove unused variable
	again.  Hopefully it will take this time...

2005-03-25  Nathaniel Smith  <njs@pobox.com>

	* commands.cc (user_log_file_name): Remove unused variable.

2005-03-25  Jeremy Cowgar  <jeremy@cowgar.com>

	* monotone.texi: Added a bit more documentation about MT/log
	  Updated edit_comment hook and addded delkey docs
	* commands.cc: Added delkey command
	* t_delkey_1.at: Tests delkey command on public key
	* t_delkey_2.at: Tests delkey command on public and private key
	* testsuite.at: Added above tests
	* std_hooks.lua: Transposed the MT: lines and user_log_contents,
	  user_log_contents now appears first.

2005-03-25  Jeremy Cowgar  <jeremy@cowgar.com>

	* t_setup_creates_log.at: Ensures that MT/log is created
	  on setup
	* t_checkout_creates_log.at: Ensures that MT/log is created
	  on checkout
	* t_commit_log_1.at: Ensures that:
	  1. Read and entered as the ChangeLog message
	  2. Is blanked after a successful commit
	* t_commit_log_2.at: Ensures that commit works w/o MT/log being
	  present
	* testsuite.at: Added the above tests.

2005-03-25  Matt Johnston  <matt@ucc.asn.au>

        * {unix,win32}/platform_netsync.cc, platform.hh, Makefile.am: new
        functions to disable and enable sigpipe.
        * netsync.cc, main.cc: call the functions from netsync rather than
        globally, so that sigpipe still works for piping output of commands
        such as 'log'.
        * tests/t_netsync_sigpipe.at: test it.
        * testsuite.at: add it.

2005-03-25  Matt Johnston  <matt@ucc.asn.au>

	* monotone.cc: add short options -r, -b, -k, and -m
	for --revision, --branch, --key, and --message respectively.
	* monotone.texi, monotone.1: document them
	* tests/t_short_opts.at: test them
	* testsuite.at: add it

2005-03-24  Nathaniel Smith  <njs@codesourcery.com>

	* tests/t_empty_env.at: New test.
	* testsuite.at: Add it.  Absolutify path to monotone so it will
	work.
	
	* unix/have_smart_terminal.cc (have_smart_terminal): Handle the
	case where TERM is unset or empty.

2005-03-24  Nathaniel Smith  <njs@codesourcery.com>

	* ui.hh (tick_write_nothing): New class.
	* monotone.cc (cpp_main): Enable it.

2005-03-24  Nathaniel Smith  <njs@codesourcery.com>

	* work.cc (build_deletions, build_additions): Fixup after merge.

2005-03-23  Nathaniel Smith  <njs@codesourcery.com>

	* tests/t_cat_file_by_name.at: Check for attempting to cat
	non-existent files.
	* tests/t_empty_id_completion.at: New test.
	* tests/t_empty_path.at: New test.
	* testsuite.at: Add them.
	
	* database.cc (complete): Always generate some sort of limit term,
	even a degenerate one.
	
	* app_state.cc (create_working_copy): Check for null directory.

	* work.cc (build_deletion, build_addition, build_rename): Check
	for null paths.

2005-03-23  Derek Scherger  <derek@echologic.com>

	* Makefile.am UNIX_PLATFORM_SOURCES:
	WIN32_PLATFORM_SOURCES: add have_smart_terminal.cc
	* platform.hh (have_smart_terminal): prototype
	* ui.cc (user_interface): set ticker to dot/count based on
	have_smart_terminal
	* unix/have_smart_terminal.cc: 
	* win32/have_smart_terminal.cc: new file
	
2005-03-23  Derek Scherger  <derek@echologic.com>

	* commands.cc (add): pass list of prefixed file_path's to
	build_additions
	(drop): pass list of prefixed file_path's to build_deletions
	(attr): pass attr_path as a 1 element vector to build_additions
	* work.{cc,hh} (build_addition): rename to...
	(build_additions): this, and accept a vector of paths to be added
	in a single path_rearrangement
	(build_deletion): rename to ...
	(build_deletions): this, and accept a vector of paths to be
	dropped in a single path_rearrangement
	(known_preimage_path): replace manifest and path_rearrangement
	args with a path_set to avoid extracting paths for every file
	(build_rename): adjust for change to known_preimage_path

2005-03-23  Nathaniel Smith  <njs@codesourcery.com>

	* monotone.cc (my_poptFreeContext, cpp_main): Apparently
	poptFreeContext silently changed its return type at some unknown
	time.  Hack around this.

2005-03-23  Nathaniel Smith  <njs@codesourcery.com>

	* monotone.cc (cpp_main): Remove the special code to dump before
	printing exception information, since we no longer dump to the
	screen, so it's always better to have the little status message
	saying what happened to the log buffer at the end of everything.
	* sanity.cc (dump_buffer): Give a hint on how to get debug
	information, when discarding it.
	* work.{hh,cc} (get_local_dump_path): New function.
	* app_state.cc (allow_working_copy): Use it for default
	global_sanity dump path.
	* monotone.texi (Reserved Files): Document MT/debug.
	(Network): Capitalize Bob and Alice (sorry graydon).
	Document new defaulting behavior.

2005-03-23  Nathaniel Smith  <njs@codesourcery.com>

	* work.cc, sanity.cc: Remove tabs.

2005-03-23  Nathaniel Smith  <njs@codesourcery.com>

	* monotone.texi (Network Service): Mention that monotone remembers
	your server/collection.
	(Vars): New section.
	* netsync.cc (process_hello_cmd): Touch more cleaning.
	* tests/t_merge_5.at: More commentary.
	
2005-03-23  Matt Johnston  <matt@ucc.asn.au>

	* tests/t_merge_5.at: new test for a merge which ends up with
	duplicate lines.
	* testsuite.at: add it

2005-03-22  Jeremy Cowgar  <jeremy@cowgar.com>

	* AUTHORS: Added my name
	* app_state.cc, commands.cc, lua.cc, lua.hh, monotone.texi,
	  std_hooks.lua, work.cc, work.hh: Added functionality to
	  read the MT/log file for commit logs. In this revision
	  tests are not yet complete nor is documenation complete
	  but the reading, blanking and creating of MT/log is.

2005-03-22  Nathaniel Smith  <njs@codesourcery.com>

	* vocab_terms.hh: Declare base64<var_name>.
	* database.cc (clear_var, set_var, get_vars): base64-encode
	var_names in the database.
	* monotone.texi (Internationalization): Update description of
	vars.
	* transforms.{cc,hh} ({in,ex}ternalize_var_name): Remove.
	* commands.cc (set, unset, ls_vars): Update accordingly.
	(unset): Error out if the variable doesn't exist.
	* tests/t_vars.at: Verify this works.

	* netcmd.cc (test_netcmd_functions): Properly type arguments to
	{read,write}_hello_cmd_payload.
	(write_hello_cmd_payload): Properly type arguments.
	* netcmd.hh (write_hello_cmd_payload):
	* netsync.cc (queue_hello_cmd): Adjust accordingly.
	(process_hello_cmd): More cleaning.  Also, save new server keys to
	a var, and check old server keys against the var.
	
	* tests/t_netsync_checks_server_key.at: New test.
	* testsuite.at: Add it.  Better docs for some netsync macros,
	while I'm here...
	* tests/t_netsync_absorbs.at: Add 'netsync' keyword.
	
2005-03-22  Nathaniel Smith  <njs@codesourcery.com>

	* tests/t_netsync_absorbs.at: New test.
	* testsuite.at: Add it.

	* netcmd.{cc,hh} (read_hello_cmd_payload): Properly type
	arguments.
	* netsync.cc (dispatch_payload): Adjust accordingly.  Move some
	logic into process_hello_cmd.
	(known_servers_domain): New constant.
	(process_hello_cmd): Tweak arguments appropriately.  Include logic
	formerly in dispatch_payload.  Cleanup.

	No semantic changes.
	
2005-03-21  Nathaniel Smith  <njs@codesourcery.com>

	* monotone.texi (Starting a New Project): Tweak phrasing.

2005-03-21  Nathaniel Smith  <njs@codesourcery.com>

	* commands.cc (process_netsync_client_args): If user specifies
	server/collection and there is no default, set the default.
	* tests/t_netsync_set_defaults.at: New test.
	* testsuite.at: Add it.

2005-03-21  Nathaniel Smith  <njs@codesourcery.com>

	* vocab.hh (var_key): New typedef.
	* database.{cc,hh}: Use it.  Make most var commands take it.
	* commands.cc (set, unset): Adjust accordingly.
	(default_server_key, default_collection_key): New constants.
	(process_netsync_client_args): New function.
	(push, pull, sync): Use it.

	* tests/t_netsync_defaults.at: New test.
	* testsuite.at: Add it.

2005-03-21  Matt Johnston  <matt@ucc.asn.au>

	* change_set.cc: use std::map rather than smap for 
	confirm_unique_entries_in_directories() and confirm_proper_tree()
	since they perform a lot of insert()s.

2005-03-21  Nathaniel Smith  <njs@codesourcery.com>

	* monotone.texi (list tags, list vars, set, unset): Document.
	(Internationalization): Document vars.

2005-03-21  Nathaniel Smith  <njs@codesourcery.com>

	* transforms.{hh,cc} ({in,ex}ternalize_var_{name,domain}): New
	functions.
	* vocab_terms.hh (base64<var_value>): Declare template.
	* database.hh (get_vars): Simplify API.
	* database.cc (get_vars, get_var, var_exists, set_var, clear_var):
	Implement.
	* commands.cc (set, unset): New commands.
	(ls): New "vars" subcommand.
	* tests/t_vars.at: Fix.  Un-XFAIL.
	
2005-03-21  Nathaniel Smith  <njs@codesourcery.com>

	* transforms.{cc,hh}: Remove tabs.

2005-03-20  Nathaniel Smith  <njs@codesourcery.com>

	* tests/t_vars.at: New test.
	* testsuite.at: Add it.

2005-03-20  Nathaniel Smith  <njs@codesourcery.com>

	* schema.sql (db_vars): New table.
	* database.cc (database::database): Update schema id.
	* schema_migration.cc (migrate_client_to_vars): New function.
	(migrate_monotone_schema): Use it.
	* tests/t_migrate_schema.at: Another schema, another test...
	
	* vocab_terms.hh (var_domain, var_name, var_value): New types.
	* database.hh (get_vars, get_var, var_exists, set_var, clear_var):
	Prototype new functions.
	
2005-03-20  Derek Scherger  <derek@echologic.com>

	* file_io.cc (book_keeping_file): return true only if first
	element of path is MT, allowing embedded MT elements
	(walk_tree_recursive): check relative paths for ignoreable book
	keeping files, rather than absolute paths
	(test_book_keeping_file): add fs::path tests for book keeping
	files
	* tests/t_add_intermediate_MT_path.at: un-XFAIL, fix some problems
	with commas, add tests for renames and deletes with embedded MT
	path elements.

2005-03-20  Nathaniel Smith  <njs@codesourcery.com>

	* monotone.texi: Add some missing @sc{}'s.
	* cryptopp/config.h: Use "mt-stdint.h", not <stdint.h>, for
	portability.

2005-03-19  Nathaniel Smith  <njs@codesourcery.com>

	* Makefile.am (EXTRA_DIST): Add UPGRADE and README.changesets.
	* debian/files: Auto-updated by dpkg-buildpackage.

	* This is the 0.17 release.
	
2005-03-18  Nathaniel Smith  <njs@codesourcery.com>

	* Makefile.am (MOST_SOURCES): Add package_{full_,}revision.h.
	* NEWS: Fill in date.
	* debian/copyright: Update from AUTHORS.
	* configure.ac: Bump version number to 0.17.
	* debian/changelog, monotone.spec: Update for release.
	* po/monotone.pot: Auto-updated by distcheck.

2005-03-18  Christof Petig <christof@petig-baender.de>

	* sqlite/*: Imported sqlite version 3.1.6 tree

2005-03-18  Nathaniel Smith  <njs@codesourcery.com>

	* monotone.1, commands.cc, Makefile.am: Fixup after merge.

2005-03-18  Nathaniel Smith  <njs@codesourcery.com>

	* path_component (split_path): Fix bug.
	Also, add unit tests for file.
	* unit_tests.{hh,cc}: Add path_component unit tests.
	
2005-03-18  Nathaniel Smith  <njs@codesourcery.com>

	* Makefile.am: Fixup after merge.
	
2005-03-18  Nathaniel Smith  <njs@codesourcery.com>

	* change_set.cc: Move path_component stuff to...
	* path_component.{hh,cc}: ...these new files.
	* Makefile.am: Add them.

2005-03-18  Matt Johnston  <matt@ucc.asn.au>

	* txt2c.cc: add --no-static option
	* Makefile.am, package_revision.h, package_full_revision.h:
	create revision info files as standalone .c files to speed
	compilation (mt_version.cc doesn't need to recompile each time)

2005-03-17  Derek Scherger  <derek@echologic.com>

	* INSTALL: add note about creating a ./configure script

2005-03-16  Nathaniel Smith  <njs@codesourcery.com>

	* UPGRADE: Finish, hopefully.
	* monotone.texi (db check): Be more clear about what is normally
	checked, and when 'db check' is useful.

2005-03-16  Patrick Mauritz <oxygene@studentenbude.ath.cx>

	* monotone.texi (Hook Reference): Typo.

2005-03-16  Nathaniel Smith  <njs@codesourcery.com>

	* monotone.texi: Add Derek Scherger to the copyright list.
	Various tweaks.
	(Starting a New Project): Rewrite to clarify that only Jim runs
	"setup", and explain why.
	(Network Service): Add a note that most people do use a central
	server, since people on the mailing list seem to perhaps be
	getting the wrong idea.
	(Making Changes): Expand a little on what the "." in "checkout ."
	means, since people seem to accidentally checkout stuff into real
	directories.
	(db check): Add much verbiage on the implications
	of various problems, and how to fix them.  Also clarify some
	wording.
	* NEWS: Small tweaks.
	* UPGRADE: More instructions, not done yet...
	
2005-03-15  Matt Johnston  <matt@ucc.asn.au>

	* commands.cc, monotone.texi, monotone.1: mention that agraph
          output is in VCG format.

2005-03-14  Nathaniel Smith  <njs@codesourcery.com>

	* commands.cc (cat): 'cat file REV PATH'.
	* monotone.texi: Mention it.
	* tests/t_cat_file_by_name.at: New test.
	* testsuite.at: Add it.

2005-03-11  Nathaniel Smith  <njs@codesourcery.com>

	* automate.cc (automate_heads): Remove app.initialize call.
	* revision.cc, revision.hh (calculate_arbitrary_change_set): New
	function.
	(calculate_composite_change_set): Touch more sanity checking.

	* commands.cc (update): Use it.

2005-03-10  Derek Scherger  <derek@echologic.com>

	* app_state.cc (set_restriction): adjust bad path error message
	* commands.cc (get_valid_paths): refactor into ...
	(extract_rearranged_paths): ... this
	(extract_delta_paths): ... this
	(extract_changed_paths): ... this
	(add_intermediate_paths): ... and this
	(restrict_delta_map): new function
	(calculate_restricted_change_set): new function
	(calculate_restricted_revision):
	(ls_missing):
	(revert): rework using new valid path functions
	(do_diff): adjust --revision variants to work with restrictions
	* tests/t_diff_restrict.at: un-XFAIL

2005-03-09  Jon Bright <jon@siliconcircus.com>
	* win32/monotone.iss: Install the many-files version of the
	docs, install the figures, create a start-menu icon for the
	docs.
	* Makefile.am: Make docs generation work with MinGW

2005-03-09  Jon Bright <jon@siliconcircus.com>
	* win32/monotone.iss: Monotone -> monotone

2005-03-09  Jon Bright <jon@siliconcircus.com>
	* win32/monotone.iss: Added an Inno Setup script for 
	generating a Windows installer.  Inno Setup is GPLed, see
	http://www.jrsoftware.org for download

2005-03-09  Jon Bright <jon@siliconcircus.com>
	* t_diff_binary.at: binary.bz.b64 -> binary.gz.b64

2005-03-08  Derek Scherger  <derek@echologic.com>

	* Makefile.am: adjust for fsck rename
	* commands.cc (db fsck): rename to db check and add short help;
	adjust for fsck file renames
	* database.{cc,hh}: minor alignment adjustments
	(get_statistic): remove redundant method
	(info): use count in place of get_statistic
	(count): return unsigned long instead of int
	(get_keys): new method
	(get_public_keys): new method
	(get_private_keys): rewrite using get_keys
	(get_certs): new method to get all certs in database from
	specified table
	(get_revision_certs): ditto
	* fsck.{cc,hh}: rename to...
	* database_check.{cc,hh}: ...this; add key, cert and sane revision
	history checking
	* monotone.1: document db dump/load/check commands
	* monotone.texi: document db check command
	* tests/t_fsck.at: rename to...
	* tests/t_database_check.at: ...this; and add tests for key and
	cert problems
	* testsuite.at: account for new test name

2005-03-08  Nathaniel Smith  <njs@codesourcery.com>

	* ChangeLog: Insert some missing newlines.
	* NEWS: Note file format changes.
	* file_io.cc (tilde_expand): Clarify error message.

2005-03-08  Nathaniel Smith  <njs@codesourcery.com>

	* keys.{cc,hh} (require_password): Simplify interface, do more
	work.
	* rcs_import.cc (import_cvs_repo): Update accordingly.
	* commands.cc (server): Likewise.
	* revision.cc (build_changesets_from_existing_revs) 
	(build_changesets_from_manifest_ancestry): Require passphrase
	early.

2005-03-08  Nathaniel Smith  <njs@codesourcery.com>

	* NEWS, INSTALL, README.changesets: Update in preparation for
	0.17.
	* UPGRADE: New file.
	
	* tests/t_diff_restrict.at: Oops.  XFAIL it.
	
2005-03-08  Jon Bright  <jon@siliconcircus.com>
	
	* win32/process.cc (process_spawn): Escape the parameters,
	surround them with quotes before adding them to the consolidated
	command line string
	* mkstemp.cc (monotone_mkstemp): Now takes a std::string&, and
	returns the *native* form of the path in this.
	* mkstemp.hh: Now always use monotone_mkstemp
	(monotone_mkstemp): Update prototype
	* lua.cc (monotone_mkstemp_for_lua): Use new-style 
	monotone_mkstemp

2005-03-08  Jon Bright  <jon@siliconcircus.com>
	
	* win32/read_password.cc (read_password): Now correctly hides 
	password when run in a Windows console.  Does at least enough in
	a MinGW rxvt console to make sure that you can't see the password.
	* win32/process.cc: Change indentation.
	(process_spawn): Log commands executed, as for unix process.cc

2005-03-07  Nathaniel Smith  <njs@codesourcery.com>

	* tests/t_diff_restrict.at: New test.
	* testsuite.at: Add it.

2005-03-05  Nathaniel Smith  <njs@codesourcery.com>

	* netsync.cc (encountered_error, error): New variable and method.
	(session::session): Initialize encountered_error.
	(write_netcmd_and_try_flush, read_some, write_some): Check it.
	(queue_error_cmd): Consider it like sending a goodbye.
	(process_error_cmd): Throw an exception instead of considering it
	a goodbye.
	(process_data_cmd): Call error() if epochs don't match.
	* tests/t_epoch.at, tests/t_epoch_server.at: More minor tweaks.
	Expect failed pulls to exit with status 0.  This isn't really
	correct, but looks complicated to fix...

2005-03-05  Nathaniel Smith  <njs@codesourcery.com>

	* testsuite.at (NETSYNC_SERVE_N_START): New macro.
	* tests/t_epoch_server.at: Misc. fixes.

	* netsync.cc (session::session): Don't open valve yet.
	(maybe_note_epochs_finished): New method to open
	valve.
	(process_done_cmd, process_data_cmd): Call it.
	(rebuild_merkle_trees): Actually calculate hashes for epoch merkle
	trees.  Also, only include epochs that meet the branch mask.
	(session): Remove unused id_to_epoch map.
	
2005-03-05  Nathaniel Smith  <njs@codesourcery.com>

	* netcmd.cc (read_netcmd_item_type): Handle epoch_item.
	(test_netcmd_functions): Update for new confirm_cmd_payload
	format.
	* netsync.cc (process_confirm_cmd): Cut and paste error.

2005-03-05  Nathaniel Smith  <njs@codesourcery.com>

	* constants.{cc,hh}: Add new epochlen, epochlen_bytes constants.
	* vocab_terms.hh, vocab.hh: Add new epoch_data type.  Add predeclarations
	for it.
	* commands.cc (ls_epochs):
	* revision.cc (
	* database.hh:
	* database.cc: Update for epoch_data.  Add get_epoch, epoch_exists
	methods.
	* epoch.{cc,hh}: New files.
	* netsync.cc: Actually implement epochs-via-merkle code.

2005-03-04  Nathaniel Smith  <njs@codesourcery.com>

	* schema.sql (branch_epochs): Add 'hash' field.
	* schema_migration.cc: Fixup for.
	* database.cc (database): Change schemas.
	* tests/t_migrate_schema.at: Replace epoch db test case with one
	with new schema.

2005-03-03  Nathaniel Smith  <njs@codesourcery.com>

	* netsync.cc (session::id_to_epoch): New variable.
	(session::session): Create refinement and requested item tables
	for epochs.
	(rebuild_merkle_trees): Fill epoch merkle tree and id_to_epoch
	table.

	* netsync.cc (queue_confirm_cmd, process_confirm_cmd) 
	(dispatch_payload, rebuild_merkle_trees): 
	* netcmd.hh:
	* netcmd.cc (read_confirm_cmd_payload, write_confirm_cmd_payload):
	Remove epochs.

2005-02-27  Nathaniel Smith  <njs@codesourcery.com>

	* constants.cc:
	* revision.cc:
	* testsuite.at: 
	* commands.cc:
	* ChangeLog: Fixup after merge.

2005-02-27  Nathaniel Smith  <njs@codesourcery.com>

	* merkle_tree.hh (netcmd_item_type): Add epoch_item.
	* merkle_tree.cc (netcmd_item_type_to_string): Handle epoch_item.

	* packet.hh, packet.cc (struct packet_db_valve): New class.
	* netsync.cc (session): Use a valved writer.

2005-02-26  Nathaniel Smith  <njs@codesourcery.com>

	* merkle_tree.hh: Fix comment.
	Remove prototypes for non-existing functions.

2005-02-26  Nathaniel Smith  <njs@codesourcery.com>

	* tests/t_epoch_unidirectional.at: New test.
	* testsuite.at: Add it.

2005-02-26  Nathaniel Smith  <njs@codesourcery.com>

	* tests/t_epoch.at: Even more paranoid.
	* tests/t_epoch_server.at: New test.
	* testsuite.at: Add it.
	
2005-02-21  Nathaniel Smith  <njs@codesourcery.com>

	* tests/t_epoch.at: Check that netsync only sends relevant
	epochs, and be a little more paranoid.

2005-02-19  Nathaniel Smith  <njs@codesourcery.com>

	* revision.cc (struct anc_graph): Fixup after merge.

2005-02-18  graydon hoare  <graydon@pobox.com>

	* database.cc (set_epoch): Fix SQL.
	* monotone.texi (Rebuilding ancestry): Reword a bit.
	* netcmd.{cc,hh} 
	({read,write}_hello_cmd_payload): Transfer server key with hello.
	({read,write}_confirm_cmd_payload): Transfer epoch list with confirm.
	* netsync.cc: Adapt to changes in netcmd.
	(rebuild_merkle_trees): Set nonexistent epochs to zero before sync.
	* revision.cc (anc_graph): Randomize epochs on rebuild.
	* tests/t_epoch.at: Fix up to test slightly new semantics.

2005-02-07  Nathaniel Smith  <njs@codesourcery.com>

	* monotone.1: Add more db commands.
	* monotone.texi: Document db rebuild.  Add section on rebuilding
	ancestry and epochs.

2005-02-06  graydon hoare  <graydon@pobox.com>

	* commands.cc (db): Add epoch commands.
	(list): Likewise.
	Also remove some unneeded transaction guards.
	* database.{cc,hh} (get_epochs): New function.
	(set_epoch): Likewise.
	(clear_epoch): Likewise.
	Also remove all persistent merkle trie stuff.
	* schema.sql: Add epochs, remove tries.
	* schema_migration.cc: Update.
	* tests/t_epoch.at: New test.
	* tests/t_migrate_schema.at: Update.
	* testsuite.at: Add some new helpers, call t_epoch.at.
	* vocab.hh (epoch_id): Define.
	* vocab_terms.hh (epoch): Define.

2005-02-05  Nathaniel Smith  <njs@codesourcery.com>

	* merkle_tree.hh: Remove mcert_item and fcert_item, rename
	rcert_item to cert_item, renumber to remove gaps left.
	* merkle_tree.cc (netcmd_item_type_to_string):
	* netcmd.cc (read_netcmd_item_type): 
	* netsync.cc: Adjust accordingly.
	
2005-02-05  Nathaniel Smith  <njs@codesourcery.com>

	* constants.cc (constants): Bump netsync protocol version.

2005-03-07  Nathaniel Smith  <njs@codesourcery.com>

	* lua.cc (monotone_spawn_for_lua): Minimal change to get arguments
	in right order.  Still needs hygienic cleanups...
	* tests/t_can_execute.at: Run 'cp' instead of 'touch', because cp
	will actually notice if we pass arguments out of order.
	* testsuite.at: Remove mysterious blank line.
	
2005-03-07  Nathaniel Smith  <njs@codesourcery.com>

	* unix/process.cc (process_spawn): Log command line before
	executing.

2005-03-07  Nathaniel Smith  <njs@codesourcery.com>

	* revision.cc (kill_redundant_edges): Rename back to...
	(kluge_for_3_ancestor_nodes): ...this.  Go back to only cleaning
	up parents of 3+ parent nodes.
	(analyze_manifest_changes): Take a third argument, of files whose
	ancestry needs splitting.
	(construct_revision_from_ancestry): Make more more complex, in
	order to properly track file identity in merges.

2005-03-05  Nathaniel Smith  <njs@codesourcery.com>

	* revision.cc (check_sane_history): Typo.
	
2005-03-05  Nathaniel Smith  <njs@codesourcery.com>

	* revision.hh (check_sane_history): Take an app_state instead of a
	database as an argument.
	* database.cc: Pass an app_state instead of a database as its
	argument. 
	* revision.cc (check_sane_history): Update accordingly.  Add a new
	check for merges, that they are creating consistent changesets
	(even when the common ancestor is outside of the usual
	paranoia-checking search depth).

2005-03-05  Nathaniel Smith  <njs@codesourcery.com>

	* revision.cc (kluge_for_3_ancestor_nodes): Rename to...
	(kill_redundant_edges): ...this.  Kill all redundant edges, not
	just ones on nodes with 3+ parents.  Also, make it actually work.
	
2005-03-05  Nathaniel Smith  <njs@codesourcery.com>

	* revision.cc (kluge_for_3_ancestor_nodes): New method.
	(rebuild_ancestry): Call it.

2005-03-03  Nathaniel Smith  <njs@codesourcery.com>

	* revision.cc (check_sane_history): Print a warning to let the
	user know why things like 'pull' can take so long.
	* netsync.cc: Remove a few tabs.

2005-03-04  Jon Bright  <jon@siliconcircus.com>
	
	* win32/process.cc (process_spawn): Now takes 
	const char * const argv[]
	* unix/process.cc (process_spawn): Ditto.  Cast for call to
	execvp
	(existsonpath): Initialise args in a const way

2005-03-04  Jon Bright  <jon@siliconcircus.com>
	
	* win32/process.cc (process_spawn): Now takes 
	char * const argv[]
	* platform.hh (process_spawn): Ditto
	* unix/process.cc (process_spawn): Ditto
	* lua.cc (monotone_spawn_for_lua): Remove debug code
	* General: Beginning to hate C++'s const rules

2005-03-04  Jon Bright  <jon@siliconcircus.com>
	
	* win32/process.cc (process_spawn): Now takes 
	const char * const *
	* platform.hh (process_spawn): Ditto
	* unix/process.cc (process_spawn): Ditto
	* General: Sorry about all these commits, I'm syncing back and
	forth between Linux and Win32

2005-03-04  Jon Bright  <jon@siliconcircus.com>
	
	* win32/process.cc (process_spawn): Now takes char * const *
	* platform.hh (process_spawn): Ditto
	* unix/process.cc (process_spawn): Ditto
	(existsonpath): argv now const char*[]

2005-03-04  Jon Bright  <jon@siliconcircus.com>
	
	* win32/process.cc: Added forgotten file
	* unix/process.cc: Include stat.h, (process_*) fix compilation
	errors

2005-03-04  Jon Bright  <jon@siliconcircus.com>
	
	* unix/process.cc: Added forgotten file

2005-03-03  Jon Bright  <jon@siliconcircus.com>
	
	* lposix.c: Deleted
	* win32/process.cc: Created, added Win32 versions of functions
	existsonpath, make_executable, process_spawn, process_wait,
	process_kill, process_sleep
	* unix/process.cc: Ditto, for the Unix versions.
	* lua.cc: Add LUA wrappers for the above functions, register
	them with LUA
	* std_hooks.lua (execute, attr_functions->execute, 
	program_exists_in_path): Use the new functions instead of posix
	functions
	* t_can_execute.at (touchhook.lua): Ditto

2005-03-01  Derek Scherger  <derek@echologic.com>

	* app_state.cc (set_restriction): actually ignore ignored files
	rather than trying to validate them

2005-03-01  Derek Scherger  <derek@echologic.com>

	* tests/t_diff_binary.at: new test (bug report)
	* tests/t_command_completion.at: new test
	* tests/t_merge_rename_file_and_rename_dir.at: new test
	* testsuite.at: include new tests
	
2005-02-28  Richard Levitte  <richard@levitte.org>

	* Makefile.am (BUILT_SOURCES_CLEAN): Moved mt-stding.h from here...
	(DISTCLEANFILES): ... to here.  Since mt-stding.h is created by
	config.status, it should only be removed by the distclean target.

2005-02-28  Matt Johnston  <matt@ucc.asn.au>

	* std_hooks.lua: posix.iswin32() == 1, rather than plain boolean
	comparison (0 doesn't compare as false in lua it seems).

2005-02-27  Jon Bright  <jon@siliconcircus.com>
	
	* lposix.c (win32 Pspawn): Search the path
	(win32 Pexistsonpath): Added.  'which' isn't easily available,
	and not available at all from a normal Win32 command shell
	(Piswin32): Added a function for both Unix and Win32 to detect
	if running on Windows
	* std_hooks.lua (program_exists_in_path): Now calls 
	posix.iswin32.  If win32, calls posix.existsonpath, otherwise
	calls which as it always did.

2005-02-27  Jon Bright  <jon@siliconcircus.com>
	
	* lposix.c (win32 Pspawn): Remove dumb strlen bug resulting in
	AVs on commit.

2005-02-27  Jon Bright  <jon@siliconcircus.com>
	
	* t_can_execute.at: Test to see if hooks can execute things
	* testsuite.at: Add t_can_execute

2005-02-27  Jon Bright  <jon@siliconcircus.com>
	
	* lposix.c (win32 Pspawn): Ensure the command string is always
	NUL-terminated.  Also, allocate enough memory for the quotes
	around the command string.

2005-02-27  Jon Bright  <jon@siliconcircus.com>
	
	* xdelta.cc (unittests): Define BOOST_STDC_NO_NAMESPACE, needed
	to compile with the latest MinGW which uses gcc 3.4.2
	* vocab.cc (verify(local_path)): Catch fs::filesystem_error too
	and rethrow this as an informative_failure, thereby fixing the
	Win32 unit tests without disabling anything
	* idna/toutf8.c (stringprep_convert): Fix a potential segfault
	when memory allocation fails.  Potentially security-relevant.
	* tests/t_i18n_file.at: Add a SET_FUNNY_FILENAME macro, which 
	gets a platform-appropriate funny filename (with/without 
	colon).  
	Change references to utf8 to utf-8, iso88591 to iso-8859-1, and
	eucjp to euc-jp, on the grounds that MinGW's iconv knows all
	of the latter and none of the former, but Linux iconv knows all
	of them.  Test now passes one Win32.  I'm presuming we weren't
	deliberately using non-standard names for charsets here.
	* tests/t_i18n_changelog.at: Same charset name changes.
	* tests/t_dump_load.at: Canonicalise dump before loading it
	* tests/t_load_into_existing.at: Ditto
	* tests/t_fmerge.at: Canonicalise fmerge output
	* tests/t_merge_normalization_edge_case.at: Ditto
	* tests/t_unidiff.at: Canonicalise diff output
	* tests/t_largish_file.at: Instead of using dd, which MinGW
	doesn't have, I've generated the file with dd on a nearby Linux
	box, then gziped and b64ed it, and the test case now generates
	it with UNGZB64
	* testsuite.at: Add a comment every 10 tests with the test
	number.  Useful if you're trying to locate which test number
	you're trying to run and only have the filename.  If people 
	hate this, though, please do delete.
	(UNB64_COMMAND) Do special handling for Win32 to avoid
	having to canonicalise the file.
	(UNGZ_COMMAND) Canonicalise the file after ungzipping it.
	* lposix.c: (Pfork, Pexec) Removed, on the grounds that we only
	really want to support fork+exec as a single operation.  fork()
	without exec() could be risky with a child process also having
	our sqlite handles, etc.  exec() could be risky since we 
	wouldn't be exiting gracefully, just dying in the middle of a
	hook.
	(Pspawn) Implemented for both Win32 and Unix.  Does fork/exec
	for Unix, CreateProcess for Win32.  Returns -1 on error, pid on
	success in both cases.
	(Pwait, Pkill, Psleep) Implemented for Win32.  Note that pid is
	not optional for Pwait on Win32.
	* std_hooks.lua: (execute) Now uses spawn()

2005-02-25  Jon Bright  <jon@siliconcircus.com>
	
	* ChangeLog: Add all my previous changes.
	* tests/t_add_owndb.at: Add test for trying to add the db to
	itself.
	* testsuite.at: Call it
	* tests/t_automate_heads.at: Canonicalise stdout output.
	* tests/t_automate_version.at: Use arithmetic comparison against
	wc output instead of string comparison, to avoid problems with
	MinGW's wc, which outputs with initial space-padding
	* tests/t_change_empty_file.at: Canonicalise stdout output 
	and compare manually instead of letting autotest check it
	* tests/t_fmerge_normalize.at: Canonicalise stdout output.
	* tests/t_netsync_single.at: Use NETSYNC_KILLHARD instead of 
	killall, as for the NETSYNC functions in testsuite.at

2005-02-27  Matt Johnston  <matt@ucc.asn.au>

        * main.cc: ignore SIGPIPE so that monotone won't be killed
        unexpectedly upon remote disconnection for netsync

2005-02-27  Nathaniel Smith  <njs@codesourcery.com>

	* idna/idn-int.h: Oops, really add this time.

2005-02-27  Nathaniel Smith  <njs@codesourcery.com>

	* AUTHORS: Add Corey Halpin.
	
	* idna/idn-int.h: New file (don't generate from configure anymore,
	but just ship).
	* configure.ac: Don't generate idna/idn-int.h.  Do generate
	mt-stdint.h.
	* Makefile.am: Adjust for idna/idn-int.h and mt-stdint.h.
	* acinclude.m4: Remove AX_CREATE_STDINT_H, ACX_PTHREAD,
	AC_COMPILE_CHECK_SIZEOF (let aclocal pick them up from m4/
	instead).
	* m4/ax_create_stdint_h.m4:
	* m4/acx_pthread.m4: Update from http://autoconf-archive.cryp.to/
	
	* numeric_vocab.hh: Instead of dancing around which header to
	include, include mt-stdint.h.
	
	* app_state.cc (restriction_includes, set_restriction): Move
	global static 'dot' into these functions, because file_path
	depends on global book_keeping_dir being initialized already, and
	there is no guaranteed order of initialization of C++ statics.
	(Bug reported by Matt Johnston.)
	
2005-02-27  Corey Halpin  <chalpin@cs.wisc.edu>

	* numeric_vocab.hh: Try both stdint.h and inttypes.h.
	* main.cc: OpenBSD has Unix signals too.

2005-02-26  Derek Scherger  <derek@echologic.com>

	* file_io.cc (absolutify): normalize fs::path to remove ..'s
	* tests/t_db_with_dots.at: ensure database path in MT/options
	doesn't contain ..'s

2005-02-25  Jon Bright  <jon@siliconcircus.com>
	
	* ChangeLog: Add all my previous changes.
	* tests/t_add_owndb.at: Add test for trying to add the db to
	itself.
	* testsuite.at: Call it
	* tests/t_automate_heads.at: Canonicalise stdout output.
	* tests/t_automate_version.at: Use arithmetic comparison against
	wc output instead of string comparison, to avoid problems with
	MinGW's wc, which outputs with initial space-padding
	* tests/t_change_empty_file.at: Canonicalise stdout output 
	and compare manually instead of letting autotest check it
	* tests/t_fmerge_normalize.at: Canonicalise stdout output.
	* tests/t_netsync_single.at: Use NETSYNC_KILLHARD instead of 
	killall, as for the NETSYNC functions in testsuite.at

2005-02-25  Nathaniel Smith  <njs@codesourcery.com>

	* vocab.cc (test_file_path_verification): Re-enable some tests
	disabled by Jon Bright, following discussion on IRC concluding
	that they were catching a real bug.

2005-02-24  Nathaniel Smith  <njs@codesourcery.com>

	* tests/t_add_dot.at: Run "add ." in a subdirectory, so as not to
	add the test database.  (Reported by Jon Bright.)

	* AUTHORS: Fix gettext.h copyright note, to not be in the middle
	of libidn copyright note.
	Add Jon Bright.

2005-02-24  Jon Bright  <jon@siliconcircus.com>

	* app_state.cc (prefix): Use string() instead of 
	native_directory_string().  For Unix, these should be equivalent.
	For Win32, I believe string()'s correct (since we compare 
	everywhere against normalized paths with / characters, but 
	native_directory_string produces paths with \ characters on Win32.
	* rcs_file.cc (file_source): Map the map, not the mapping.
	* tests/t_i18n_file.at: Remove colon from filename with symbols.
	I need to return to this and add a proper test for Win32, so we
	only use the colon on non-Win32.
	* testsuite.at: Add a CANONICALISE function, which does nothing
	on Unix and strips out carriage returns from files on Win32.  This
	is useful for being able to compare Monotone's stdout output to
	files on disk.  Add NETSYNC_KILL and NETSYNC_KILLHARD functions,
	to deal with MinGW not having killall (Unix still uses killall,
	though).
	* tests/t_import.at: Add CANONICALISE calls before comparing
	stdout output.
	* tests/t_netsync.at: Likewise
	* tests/t_netsync_single.at: Likewise
	* tests/t_scan.at: Likewise
	* tests/t_versions.at: Likewise
	* tests/t_ls_missing.at: Likewise.  Also, generate missingfoo and
	missingbar files with expected output from ls missing for these
	files being missing and compare against those.

2005-02-24  Derek Scherger  <derek@echologic.com>

	* app_state.{cc,hh} (add_restriction): rename to ...
	(set_restriction) this; and add path validation
	* commands.cc (get_valid_paths): new function
	(get_path_rearrangement) remove restricted include/exclude variant
	(calculate_restricted_revision) get valid paths and use to set up
	restriction
	(status, ls_unknown, commit, do_diff) pass args to
	calculate_restricted_revision to valid restriction paths
	(ls_missing, revert) get valid paths and use to set up restriction
	* tests/t_checkout_options.at: remove bug report priority (it's
	fixed!)
	* tests/t_diff_added_file.at: add --revision options to diff
	* tests/t_restrictions.at: remove invalid paths from ls unknown
	and ls ignored
	* tests/t_restrictions_warn_on_unknown.at: un-XFAIL
	
2005-02-23  Derek Scherger  <derek@echologic.com>

	* commands.cc (ls_missing): replace duplicated code with call to
	calculate_base_revision

2005-02-23  Jon Bright  <jon@siliconcircus.com>
	
	* vocab.cc (test_file_path_verification): Disable foo//nonsense
	test for Win32, add tests for UNC paths.  This was the only
	failing unit test on Win32.

2005-02-23  Jon Bright  <jon@siliconcircus.com>

	* txt2c.cc (main): Don't claim the file was generated from 
	--strip-trailing if that option's used.

2005-02-23  Jon Bright  <jon@siliconcircus.com>

	* app_state.cc: Add include of io.h for Win32, for chdir()
	* file_io.cc (get_homedir): Correct assertion (remove bracket)
	* lua/lposix.c, lua/modemuncher.c: Remove all references to
	functions and modes that don't exist on Win32.
	* monotone.cc: Include libintl.h on Win32
	
2005-02-21  Nathaniel Smith  <njs@codesourcery.com>

	* file_io.cc (get_homedir): Add more comments and logging to Win32
	version.  Also, only check HOME under Cygwin/MinGW.

2005-02-21  Derek Scherger  <derek@echologic.com>

	* Makefile.am: merge fixup
	
2005-02-21  Derek Scherger  <derek@echologic.com>

	* Makefile.am: add fsck.{cc,hh}
	* commands.cc(check_db): move to ...
	* fsck.{cc,hh}: here and do lots more checking
	* database.{cc,hh}(get_ids): new method
	(get_file_ids,get_manifest_ids,get_revision_ids): more new methods
	* tests/t_fsck.at: new test
	* testsuite.at: call it
	
2005-02-21  Nathaniel Smith  <njs@codesourcery.com>

	* commands.cc (commit): Simplify chatter.

2005-02-21  Nathaniel Smith  <njs@codesourcery.com>

	* file_io.cc (get_homedir): Check more environment variables in
	Win32 version.

2005-02-21  Nathaniel Smith  <njs@codesourcery.com>

	* file_io.cc: Remove tabs.

2005-02-21  Nathaniel Smith  <njs@codesourcery.com>

	* smap.hh (smap): Remove leading underscores, add comments.

2005-02-20  Nathaniel Smith  <njs@codesourcery.com>

	* std_hooks.lua (merge2, merge3): Check for DISPLAY before
	invoking gvim.

2005-02-20  Julio M. Merino Vidal  <jmmv@menta.net>

	* ChangeLog: Use tabs for indentation rather than spaces.  Drop
	trailing whitespace.  While here, fix a date by adding zeros before
	the month and the day number.

2005-02-20  Julio M. Merino Vidal  <jmmv@menta.net>

	* gettext.h: Add file.
	* AUTHORS: Mention that it comes from the GNU Gettext package.
	* Makefile.am: Distribute it.
	* sanity.hh: Use gettext.h rather than libintl.h so that --disable-nls
	works.  Also improves portability, according to the GNU Gettext
	manual.

2005-02-19  Derek Scherger  <derek@echologic.com>

	* automate.cc (automate_heads): remove bogus call to 
	app.allow_working_copy() which is called in cpp_main
	* database.cc (check_sqlite_format_version): don't check database
	version when "file" is really a directory; add filename to error
	message
	(sql): check for empty database early, even though this seems
	impossible as absolutify changes "" into path to working dir;
	convert to use N-style assertions; add check to ensure "file" is
	not really a directory
	* tests/t_db_missing.at: new test for above problems
	* testsuite.at: call it

2005-02-19  Nathaniel Smith  <njs@codesourcery.com>

	* tests/t_add_intermediate_MT_path.at: Tighten up.

	* tests/t_merge_3.at: New test.
	* tests/t_merge_4.at: Likewise.
	* testsuite.at: Add them.

2005-02-19  Ole Dalgaard  <josua+monotone@giraffen.dk>

	* configure.ac: Check for 64-bit versions of Boost static
	libraries.

2005-02-18  Julio M. Merino Vidal  <jmmv@menta.net>

	* INSTALL:
	* configure.ac: Improve Boost detection by trying several possible
	library suffixes before aborting.

2005-02-18  graydon hoare  <graydon@pobox.com>

	* change_set.cc
	(apply_change_set): Avoid fast path when there are adds.
	(apply_path_rearrangement): Likewise.

2005-02-18  graydon hoare  <graydon@pobox.com>

	* automate.cc (automate_heads): Fix initialize() call.
	* change_set.{cc,hh}
	(apply_path_rearrangement): Add quick version.
	* revision.cc
	(check_sane_history): Use quick version of apply_change_set.
	* work.cc
	(build_addition): Use quick version of apply_path_rearrangement.
	(known_preimage_path): Likewise.
	* testsuite.at: Fix definitions of _ROOT_DIR, add --norc some
	places.
	* AUTHORS: Mention Daniel.

2005-02-18  Daniel Berlin  <dberlin@dberlin.org>

	* xdelta.cc (compute_delta_insns): Correct 1-byte-source bug.

2005-02-18  graydon hoare  <graydon@pobox.com>

	* Makefile.am (MOST_SOURCES): Add smap.hh.

2005-02-18  graydon hoare  <graydon@pobox.com>

	* basic_io.{cc,hh}: Inline some stuff.
	* change_set.cc: Use smap various places, reduce to 32-bit tids.
	* commands.cc: Use shared_ptr<change_set> everywhere.
	* netsync.cc: Likewise.
	* rcs_import.cc: Likewise.
	* revision.{cc,hh}: Likewise.
	* smap.hh: New file.

2005-02-18  Julio M. Merino Vidal  <jmmv@menta.net>

	* INSTALL:
	* configure.ac: Improve Boost detection by trying several possible
	library suffixes before aborting.

2005-02-17  Derek Scherger  <derek@echologic.com>

	* tests/t_add_intermediate_MT_path.at: new test
	* testsuite.at: call it

2005-02-17  Julio M. Merino Vidal  <jmmv@menta.net>

	* testsuite.at:
	* tests/t_change_empty_file.at: Verify that modifying an empty file
	creates a patch revision rather than an add/delete sequence.  The
	incorrect behavior was reported in bug #9964.

2005-02-17  Derek Scherger  <derek@echologic.com>

	* app_state.{cc,hh} (app_state): initialize search root
	(initialize): boolean signature variant renamed to ...
	(allow_working_copy): this; add explicit search root; move
	requirement for working copy to ...
	(require_working_copy): this new method
	(initialize): string signature variant renamed to ...
	(create_working_copy): this
	(set_root): new method
	* commands.cc: remove app.initialize(false) calls; replace
	app.initialize(true) with app.require_working_copy(); replace
	app.initialize(dir) with app.create_working_copy(dir)
	(checkout): ensure revision is member of specified branch
	* file_io.{cc,hh} (find_working_copy): stop search at --root if
	specified
	* monotone.cc (OPT_ROOT): new option
	(cpp_main): call app.allow_working_copy() before executing
	commands to always read default options
	* monotone.1: add --root option
	* monotone.texi: add --root option
	* tests/t_checkout_noop_on_fail.at: un-XFAIL
	* tests/t_checkout_options.at: un-XFAIL, add check for specified
	revision not in specified branch
	* testsuite.at: add --root option to MONOTONE to prevent searching
	above test dir
	* vocab.cc: remove redundant forward declaration

2005-02-16  Derek Scherger  <derek@echologic.com>

	* commands.cc (revert): don't rewrite unchanged files
	* tests/t_revert_unchanged.at: new test
	* testsuite.at: call it

2005-02-12  Derek Scherger  <derek@echologic.com>

	* database.cc (sqlite3_unpack_fn): new function for viewing
	base64, gzipped data
	(install_functions): install it
	(rehash): remove unused obsolete fcerts ticker

2005-02-17  Nathaniel Smith  <njs@codesourcery.com>

	* debian/changelog: s/graydon@mogo/graydon@pobox.com/, to make
	lintian happy.
	* debian/rules (config.status): Remove --with-bundled-adns.
	* debian/control (Build-Depends): Don't Build-Depend on libpopt,
	only libpopt-dev.
	* .mt-attrs (debian/control): Make executable.

2005-02-17  Nathaniel Smith  <njs@codesourcery.com>

	* tests/t_undo_update.at: Stupid typo.
	* tests/t_largish_file.at: New test.
	* testsuite.at: Add it.

	* commands.cc (push, pull, sync): Remove misleading "..." from
	help text.

2005-02-16  Julio M. Merino Vidal  <jmmv@menta.net>

	* Makefile.am: Append $(BOOST_SUFFIX) to -lboost_unit_test_framework
	to fix 'make check' on systems where boost libraries can only be
	found by passing the exact suffix as part of the name.

2005-02-16  Julio M. Merino Vidal  <jmmv@menta.net>

	* monotone.texi: Fix a typo (hexidecimal to hexadecimal).  Also
	change an example command to append stuff to ~/.monotonerc, instead
	of completely destroying the possibily existing file.  Addresses
	bug #11136.

2005-02-16  Julio M. Merino Vidal  <jmmv@menta.net>

	* cryptopp/config.h: Use uint{8,16,32,64}_t as size types instead of
	trying to match them to unsigned char/int/long/long long respectively.
	Should fix build on FreeBSD/sparc64, as seen in bug #10203.

2005-02-16  Julio M. Merino Vidal  <jmmv@menta.net>

	* INSTALL:
	* Makefile.am:
	* configure.ac: Add the --disable-large-file option to manually
	disable large file support from the builtin sqlite (compatibility
	with old systems and FAT).  Addresses bug #8380.

2005-02-16  Nathaniel Smith  <njs@codesourcery.com>

	* tests/t_undo_update.at: New todo.
	* testsuite.at: Add it.

2005-02-15  Nathaniel Smith  <njs@codesourcery.com>

	* monotone.1: Add cursory note about "automate".
	* monotone.texi: Synchronize with manpage.

2005-02-15  Nathaniel Smith  <njs@codesourcery.com>

	* automate.cc: Add "Error conditions" to the standard comment
	sections.

	* monotone.texi (Scripting): New section.
	(Automation): New section.

	* tests/t_automate_heads.at: Test behavior with nonexistent
	branch.

2005-02-14  Nathaniel Smith  <njs@codesourcery.com>

	* tests/t_merge_normalization_edge_case.at: New test.
	* testsuite.at: Add it.

	* diff_patch.cc (normalize_extents): Soften the warning message
	now that we have one test case.

2005-02-14  Matthew A. Nicholson  <mnicholson@digium.com>

	* std_hooks.lua: Add vimdiff merge hooks.

2005-02-14  Nathaniel Smith  <njs@codesourcery.com>

	* std_hooks.lua: Remove tabs.

2005-02-14  Nathaniel Smith  <njs@codesourcery.com>

	* tests/t_automate_heads.at: New test.
	* tests/t_automate_version.at: New test.
	* testsuite.at: Add then.

	* commands.cc (automate): Fix documentation string.
	* automate.cc: Much more structured documentation comments.

2005-02-13  Nathaniel Smith  <njs@codesourcery.com>

	* automate.{cc,hh}: New files.
	* commands.cc: New command "automate".

2005-02-13  Nathaniel Smith  <njs@codesourcery.com>

	* monotone.texi (Creating a Database): Fix typo, clarify
	conventions for database management following question on mailing
	list.

2005-02-12  graydon hoare  <graydon@pobox.com>

	* change_set.{cc,hh}: Correct code to pass newly-added unit tests.

2005-02-10  Derek Scherger  <derek@echologic.com>

	* monotone.1: update for restrictions
	* monotone.texi: sync with manpage

2005-02-09  Derek Scherger  <derek@echologic.com>

	* cert.cc (cert_revision_testresult): allow pass/fail testresult
	values
	* commands.cc (testresult): likewise
	* commands.cc (do_diff): disallow restriction of non-working copy
	diffs
	* monotone.texi: update for restrictions

2005-02-08  graydon hoare  <graydon@pobox.com>

	* database.cc (version_cache::set): Fix bad expiry logic.

2005-02-08  Nathaniel Smith  <njs@codesourcery.com>

	* change_set.cc (check_sane): Null sources are only valid for
	adds.

2005-02-07  Nathaniel Smith  <njs@codesourcery.com>

	* database.cc (struct version_cache): Fix invariant in cache
	clearing logic.

2005-02-06  Nathaniel Smith  <njs@codesourcery.com>

	* change_set.cc: Add a few more invariants; add lots and lots of
	unit tests.

2005-02-06  graydon hoare  <graydon@pobox.com>

	* change_set.cc: Use hash_map in a few places.
	(confirm_unique_entries_in_directories): Fix invariants.
	* constants.{cc,hh} (db_version_cache_sz): New constant.
	* database.cc (version_cache): New structure.
	(get_version): Use it.
	* interner.hh: Rewrite to use hash_map and vector.
	* tests/t_no_rename_overwrite.at: Tweak return codes.

2005-02-06  Nathaniel Smith  <njs@codesourcery.com>

	* ui.hh (ensure_clean_line): New method.
	* ui.cc (inform): Use it.
	* keys.cc (get_passphrase): Call it before prompting for passphrase.

2005-02-06  Nathaniel Smith  <njs@codesourcery.com>

	* database.cc (info): Report more statistics.

	* ROADMAP: Remove finished items.

	* revision.cc (analyze_manifest_changes): Childs cannot be null,
	that makes no sense.
	(add_node_for_old_manifest): Log node names, don't print it.
	(construct_revision_from_ancestry): Partially rewrite to handle
	root nodes explicitly.
	(build_changesets_from_existing_revs): Don't put the null revision
	in the ancestry graph, to match changesetify logic.
	(add_node_for_old_revision): Enforce decision that the ancestry
	graph not contain the null revision.

	(anc_graph::heads): Remove.
	(add_node_ancestry): Don't try creating it; logic was broken
	anyway.
	(rebuild_from_heads): Rename to...
	(rebuild_ancestry): ...this.  Calculate head set correctly.

2005-02-05  Nathaniel Smith  <njs@codesourcery.com>

	* change_set.cc (compose_path): Add more invariants.

2005-02-05  Nathaniel Smith  <njs@codesourcery.com>

	* monotone.cc (cpp_main): Log command line, to help interpret the
	logs people send in.

2005-02-05  Nathaniel Smith  <njs@codesourcery.com>

	* revision.cc (check_sane): Turn off this invariant when
	global_sanity.relaxed.

2005-02-03  Nathaniel Smith  <njs@codesourcery.com>

	* tests/t_load_into_existing.at: Oops, really add it too, sigh.

2005-02-03  Nathaniel Smith  <njs@codesourcery.com>

	* tests/t_need_mt_revision.at: Oops, really add it.

2005-02-03  Nathaniel Smith  <njs@codesourcery.com>

	* interner.hh (interner::intern): Add version taking a bool&, so
	callers can tell whether this string has previously been checked.
	* change_set.cc: Use new interned string identifier
	'path_component's instead of file_path's for components of paths;
	sanity-check each component exactly once.

2005-02-03  Nathaniel Smith  <njs@codesourcery.com>

	* database.cc (load): Check for existence of target database.
	* tests/t_load_into_existing.at: New test.
	* testsuite.at: Add it.

2005-02-03  Nathaniel Smith  <njs@codesourcery.com>

	* tests/t_checkout_dir.at: Also check that checkout to unwriteable
	directory fails.
	* tests/t_branch_checkout.at: New test.
	* testsuite.at: Add it.

	* app_state.cc (initialize): Simplify working directory
	initialization, and improve error handling.

	* keys.cc (get_passphrase): Disallow empty passphrases early
	(before they trigger an invariant down the line...).

2005-02-03  Nathaniel Smith  <njs@codesourcery.com>

	* update.cc (pick_update_candidates): Add I().
	* commands.cc (calculate_base_revision): Remove 'rev' argument,
	which was never set and callers never used.
	(calculate_base_manifest, calculate_current_revision)
	(calculate_restricted_revision, revert): Update correspondingly.
	(update): Check for null old revision.

	* main.cc (main): Make exit status 3 if we caught an unhandled
	exception, in particular so the testsuite can tell the difference
	between an error handled cleanly and an error caught by an
	invariant.
	* tests/t_update_null_revision.at: New test.
	* testsuite.at: Add it.

2005-02-03  Nathaniel Smith  <njs@codesourcery.com>

	* main.cc: Remove tabs.

2005-02-02  Nathaniel Smith  <njs@codesourcery.com>

	* change_set.cc (extract_first): Rename to...
	(extract_pairs_and_insert): ...this.
	(path_rearrangement::check_sane): Use it to add additional
	checks.

	* work.hh: Update comments (MT/manifest doesn't exist
	anymore...).

	* tests/t_need_mt_revision.at: New test.
	* testsuite.at: Add it.
	* commands.cc (get_revision_id): Require MT/revision to exist.
	(setup): Create MT/revision.

2005-02-02  Nathaniel Smith  <njs@codesourcery.com>

	* work.hh: Remove tabs.

2005-02-03  graydon hoare  <graydon@pobox.com>

	* tests/t_i18n_changelog.at: New test.
	* testsuite.at: Run it.
	* lua/lposix.c: New file.
	* lua/modemuncher.c: New file
	* lua.cc: Load posix library.
	* lua/liolib.c: Disable execute and popen.
	* std_hooks.lua: Remove io.execute uses.
	* AUTHORS: Update to mention lposix.c, modemuncher.c.
	* Makefile.am: Likewise.

2005-02-01  Nathaniel Smith  <njs@codesourcery.com>

	* tests/t_rebuild.at: Beef up test in response to possible
	problems reported by Derek Scherger.

2005-01-31  Nathaniel Smith  <njs@codesourcery.com>

	* rcs_import.cc (store_manifest_edge): Don't try to store deltas
	to the null manifest.
	(import_cvs_repo): Root revision has null manifest, not empty
	manifest.
	* revision.cc (check_sane): More invariants.

2005-01-28  graydon hoare  <graydon@pobox.com>

	* database.{cc,hh}: More netsync speed tweaks.
	* netsync.cc: Likewise.

2005-01-27  Nathaniel Smith  <njs@codesourcery.com>

	* tests/t_restrictions_warn_on_unknown.at: New test.
	* testsuite.at: Add it.

2005-01-27  Derek Scherger  <derek@echologic.com>

	* commands.cc (attr): adjust for subdir; ensure files exist
	* tests/t_attr.at: improve setup description
	* tests/t_attributes.at: improve setup description so that
	testsuite -k attr runs this test; check for attributes on missing
	files
	* tests/t_subdir_attr.at: new test
	* testsuite.at: fix dutch spelling of monotone; call new test

2005-01-27  Nathaniel Smith  <njs@codesourcery.com>

	* change_set.hh (null_id): New function.
	* revision.cc (analyze_manifest_changes): Fix typo, use null_id.
	* tests/t_rebuild.at: Un-XFAIL.

2005-01-27  Nathaniel Smith  <njs@codesourcery.com>

	* tests/t_rebuild.at: Add priority tag.

	* tests/t_cvsimport.at: Be more thorough.

	* rcs_import.cc (store_edge): Rename to...
	(store_manifest_edge): ...this.  Remove revision arguments, and
	remove storing of revision.
	(import_states_recursive): Update accordingly.
	Add 'revisions' argument; update it instead of trying to write
	revisions now.
	(import_states_by_branch): Add 'revisions' argument.
	(import_cvs_repo): Add a stage 3 that writes out the revisions
	accumulated in the 'revisions' vector.

2005-01-27  graydon hoare  <graydon@pobox.com>

	* AUTHORS: Mention Georg.
	* change_set.cc: Null out names which are in null directories.
	* commands.cc (reindex): Remove COLLECTION argument.
	* database.{cc,hh} (get_revision_certs):
	Add brute force "load all certs" method.
	* merkle_tree.{cc,hh}: Modify to use memory rather than disk.
	* netsync.{cc,hh}: Likewise.
	* packet.hh (manifest_edge_analyzer): Kill dead code.

2005-01-26  Nathaniel Smith  <njs@codesourcery.com>

	* mt_version.cc (print_full_version): Include system flavour.

2005-01-26  Nathaniel Smith  <njs@codesourcery.com>

	* tests/t_rebuild.at: New test.
	* testsuite.at: Add it.

2005-01-26  Nathaniel Smith  <njs@codesourcery.com>

	* tests/t_checkout_noop_on_fail.at: Clarify description and XFAIL.

	* tests/t_approval_semantics.at: New TODO.
	* tests/t_monotone_agent.at: New TODO.
	* testsuite.at: Add them.

2005-01-25  Nathaniel Smith  <njs@codesourcery.com>

	* tests/t_checkout_noop_on_fail.at: New test.
	* testsuite.at: Add it.
	(RAW_MONOTONE): Add $PREEXECUTE to definition.

2005-01-25  Nathaniel Smith  <njs@codesourcery.com>

	* change_set.cc (extend_renumbering_from_path_identities): Add
	invariant.
	(extend_renumbering_via_added_files): Likewise.

	* constants.hh (maxbytes, postsz): Remove dead constants.
	(verify_depth): New constant.
	* constants.cc: Likewise.
	* revision.hh (check_sane_history): New function.
	* revision.cc (check_sane_history): Likewise.
	* database.cc (put_revision): Sanity check revision and revision
	history before storing it.
	This breaks cvs import.  Why?

	* update.cc (find_deepest_acceptable_descendent): Remove.
	(acceptable_descendent, calculate_update_set): New functions.
	(pick_update_candidates): Use 'calculate_update_set'.
	* tests/t_update_2.at: Un-XFAIL.
	* tests/t_ambig_update.at: Un-XFAIL.

	* tests/t_no_rename_overwrite.at: New test.
	* tests/t_cdiff.at: New test placeholder.
	* testsuite.at: Add them.
	(MONOTONE): Prefix command line with $PREEXECUTE to e.g. support
	running under Valgrind.

2005-01-25  Matt Johnston  <matt@ucc.asn.au>

	* cert.cc: ignore whitespace when comparing private keys
	from the database and with the lua hook
	* tests/t_lua_privkey.at: new test
	* testsuite.at: run it

2005-01-23  Derek Scherger  <derek@echologic.com>

	* commands.cc (restrict_rename_set): include renames if either
	name is present in restriction
	(calculate_base_revision): remove unused variant
	(calculate_current_revision): remove unsed variable
	(calculate_restricted_revision): remove unsed variable
	(ls_missing): remove unsed variable
	(revert): rewrite with restrictions
	* tests/t_revert.at: test partial reverts adjust MT/work properly
	* tests/t_revert_dirs.at: un-XFAIL
	* tests/t_revert_rename.at: un-XFAIL; revert rename via both names

2005-01-23  Derek Scherger  <derek@echologic.com>

	* tests/t_revert_rename.at: remove extra MONOTONE_SETUP
	attempt revert by both original name and new name

2005-01-23  Derek Scherger  <derek@echologic.com>

	* tests/t_revert_rename.at: New test.
	* testsuite.at: Add it.

2005-01-22  Derek Scherger  <derek@echologic.com>

	* tests/t_revert_dirs.at: New test.
	* testsuite.at: Add it.

2005-01-22  Nathaniel Smith  <njs@codesourcery.com>

	* configure.ac (AC_INIT): Set bug-reporting address to list
	address, rather than Graydon's personal email.
	* diff_patch.cc (normalize_extents): Use it.
	* ui.cc (fatal): Likewise.

	* tests/t_vcheck.at: New priority "todo", tweak descriptive text.

2005-01-23  Derek Scherger  <derek@echologic.com>

	* database.{cc,hh}: convert queries to use prepared statements

2005-01-22  Nathaniel Smith  <njs@codesourcery.com>

	* tests/t_delete_dir.at: Add more commentary.

	* tests/t_rename_dir_patch.at: New test.
	* tests/t_delete_dir_patch.at: New test.
	* testsuite.at: Add them.

2005-01-22  Nathaniel Smith  <njs@codesourcery.com>

	* change_set.cc (apply_change_set): Add invariants.
	* tests/t_rename_dir_cross_level.at: New test.
	* tests/t_rename_added_in_rename.at: New test.
	* tests/t_rename_conflict.at: New test.
	* testsuite.at: Add them.

2005-01-21  Nathaniel Smith  <njs@codesourcery.com>

	* tests/t_ambig_update.at: Update comments.

	* tests/t_update_2.at: New test from Georg-W. Koltermann
	<Georg.Koltermann@mscsoftware.com>.
	* testsuite.at: Add it.

2005-01-20  Nathaniel Smith  <njs@codesourcery.com>

	* tests/t_lca_1.at: New bug report.
	* testsuite.at: Add it.

2005-01-19  Nathaniel Smith  <njs@codesourcery.com>

	* commands.cc (merge): Improve merge chatter.
	(do_diff): Don't print anything when there are no
	changes.

2005-01-19  Nathaniel Smith  <njs@codesourcery.com>

	* tests/t_db_with_dots.at: New test.
	* testsuite.at: Add it.

2005-01-19  Patrick Mauritz <oxygene@studentenbude.ath.cx>

	* Makefile.am (%.h, package_revision.h, package_full_revision.h):
	Don't update target file if no change has occurred, to reduce
	unnecessary rebuilds.

2005-01-18  Nathaniel Smith  <njs@codesourcery.com>

	* rcs_import.cc (cvs_key): Initialize struct tm to all zeros, to
	stop garbage sneaking in -- thanks to Zack Weinberg for pointing
	this out.  Also, handle 2 digit years properly on WIN32.

2005-01-18  Nathaniel Smith  <njs@codesourcery.com>

	* rcs_import.cc: Remove tabs.

2005-01-19  Matt Johnston  <matt@ucc.asn.au>

	* database.cc: Pass filename to check_sqlite_format_version as a
	fs::path, so that it doesn't get passed as a freshly created fs::path
	with default checker (which disallows '.foo' path components)

2005-01-19  Nathaniel Smith  <njs@codesourcery.com>

	* netsync.cc (session, process_confirm_cmd, dispatch_payload):
	Back out some over-zealous changes that broke netsync
	compatibility.  Probably should redo later, when have a chance to
	bump netsync protocol number, but we're not ready for that now.

2005-01-19  Nathaniel Smith  <njs@codesourcery.com>

	* tests/t_subdir_revert.at: New test.
	* tests/t_subdir_rename.at: New test.
	* testsuite.at: Add them.

2005-01-18  Nathaniel Smith  <njs@codesourcery.com>

	* tests/t_subdir_add.at: New test.
	* tests/t_subdir_drop.at: New test.
	* testsuite.at: Add them.
	* tests/t_delete_dir.at: Implement it.

2005-01-19  Nathaniel Smith  <njs@codesourcery.com>

	* netcmd.cc: Remove tabs.

2005-01-19  Nathaniel Smith  <njs@codesourcery.com>

	* merkle_tree.cc: Remove tabs.

2005-01-18  Nathaniel Smith  <njs@codesourcery.com>

	* rcs_import.cc (cvs_key): Initialize struct tm to all zeros, to
	stop garbage sneaking in -- thanks to Zack Weinberg for pointing
	this out.  Also, handle 2 digit years properly on WIN32.

2005-01-18  Nathaniel Smith  <njs@codesourcery.com>

	* rcs_import.cc: Remove tabs.

2005-01-18  Nathaniel Smith  <njs@codesourcery.com>

	* monotone.texi: Undocument mcerts, fcerts; rename rcerts to
	certs.
	* monotone.1: Likewise.

2005-01-18  Nathaniel Smith  <njs@codesourcery.com>

	* commands.cc (restrict_rename_set): Fix types to compile with old
	rename_set gunk removed.
	Alter logic to yell if a rename crosses the restriction boundary,
	rather than silently ignore it.

2005-01-19  graydon hoare  <graydon@pobox.com>

	* commands.cc: Fix up some merge breakage.
	* tests/t_add_dot.at: Un-XFAIL.
	* testsuite.at: Run "setup ." before "db init".

2005-01-09  Derek Scherger  <derek@echologic.com>

	* commands.cc (get_path_rearrangement): new function/signature for
	splitting restricted rearrangements
	(calculate_restricted_revision): use it and update to work
	similarly to calculate_current_revision
	(trusted): call app.initialize(false)
	(ls_missing): adjust for new get_path_rearrangement
	(attr): call app.initialize(true)
	(diff): merge cleanup
	(lca, lcad, explicit_merge): call app.initialize(false)
	* app_state.cc (constructor): set database app state
	(load_rcfiles): add required booleans
	* lua.{cc,hh} (load_rcfile): add required boolean
	* tests/t_add.at:
	* tests/t_diff_added_file.at:
	* tests/t_disapprove.at:
	* tests/t_drop_missing.at:
	* tests/t_heads.at:
	* tests/t_heads_discontinuous_branch.at:
	* tests/t_i18n_file.at:
	* tests/t_log_nonexistent.at:
	* tests/t_merge_add_del.at:
	* tests/t_netsync.at:
	* tests/t_netsync_pubkey.at:
	* tests/t_netsync_single.at:
	* tests/t_persistent_server_keys.at:
	* tests/t_persistent_server_revision.at:
	* tests/t_remerge.at:
	* tests/t_tags.at:
	* tests/t_update_missing.at:
	* tests/t_update_to_revision.at: add --message option to commits
	* tests/t_merge2_add.at:
	* tests/t_merge2_data.at:
	* tests/t_netsync_unrelated.at: create working directory with new
	setup command
	* tests/t_erename.at: update for revisions
	* tests/t_no_change_deltas.at: add --revision options to diff
	* tests/t_restrictions.at: remove some cruft and update to work
	with revisions
	* tests/t_subdirs.at: pass correct --rcfile and --db options from
	within subdir
	* testsuite.at (REVERT_TO): remove MT dir before checkout, which
	now fails if MT exists, replace checkout MT/options with old
	MT/options
	(COMMIT): add --message option to commit macro
	* work.cc (read_options_map): don't overwrite option settings when
	reading options map so that command line settings take precedence

2005-01-18  Nathaniel Smith  <njs@codesourcery.com>

	* netsync.cc: Partially fix comment (s/manifest/revision/ etc.).
	(dispatch_payload): Ignore mcert and fcert refinement requests,
	instead of dying on them.  Hack, but I think it should let this
	netsync continue to interoperate with old netsync...

2005-01-18  Nathaniel Smith  <njs@codesourcery.com>

	* vocab.hh: Remove file<cert>.
	* vocab.cc: Likewise.
	* packet_types.hh: Remove file.
	* Makefile.am (MOST_SOURCES): Remove packet_types.hh and mac.hh.

2005-01-18  Nathaniel Smith  <njs@codesourcery.com>

	* netsync.cc (process_confirm_cmd): Don't try refining mcert and
	fcert trees.
	Remove other dead/pointless code.

2005-01-18  Nathaniel Smith  <njs@codesourcery.com>

	* database.hh: Remove file cert stuff.
	* netsync.cc (data_exists): We don't have file/manifest certs.
	(load_data): Likewise.

2005-01-18  Nathaniel Smith  <njs@codesourcery.com>

	* netsync.cc (process_data_cmd): Ignore file/manifest certs.

	* database.cc (struct valid_certs): Don't support file certs.
	(rehash): No file certs.
	(file_cert_exists): Remove.
	(put_file_cert): Remove.
	(get_file_certs): Remove.

2005-01-18  Nathaniel Smith  <njs@codesourcery.com>

	* packet.cc (class delayed_manifest_cert_packet):
	(class delayed_file_cert_packet): Remove.
	(packet_db_writer::consume_file_cert, consume_manifest_cert)
	(packet_writer::consume_file_cert, consume_manifest_cert)
	Remove.
	(struct feed_packet_consumer): Don't support mcert/fcert packets.
	(extract_packets): Likewise.
	(packet_roundabout_test): Test revision certs, not manifest/file
	certs.

	* packet.hh (packet_consumer::consume_file_cert):
	(packet_consumer::consume_manifest_cert):
	(packet_writer::consume_file_cert):
	(packet_writer::consume_manifest_cert):
	(packet_db_writer::consume_file_cert):
	(packet_db_writer::consume_manifest_cert):
	Remove.

	* lua.hh (hook_get_file_cert_trust): Remove.
	* lua.cc (hook_get_file_cert_trust): Remove.

2005-01-18  Nathaniel Smith  <njs@codesourcery.com>

	* cert.hh (erase_bogus_certs): Re-add manifest cert version.

	* monotone.texi (Hook Reference): Remove documentation of
	get_{file,manifest}_cert_trust.

2005-01-18  Nathaniel Smith  <njs@codesourcery.com>

	* cert.cc (erase_bogus_certs): Re-add manifest cert version.
	(bogus_cert_p): Likewise.

2005-01-18  Nathaniel Smith  <njs@codesourcery.com>

	* cert.hh (rename_edge):
	(rename_set):
	(calculate_renames):
	(rename_cert_name): Remove.
	(cert_file_comment):
	(cert_manifest_comment): Remove.
	(erase_bogus_certs): Remove manifest and file versions.
	* cert.cc (rename_cert_name): Remove.
	(bogus_cert_p): Remove manifest<cert> and file<cert> variants.
	(erase_bogus_certs): Likewise.
	(put_simple_manifest_cert):
	(put_simple_file_cert):
	(cert_file_comment): Remove.

	* commands.cc (fcerts): Remove.
	(mcerts): Likewise.
	(rcerts): Rename to...
	(certs): ...this.  s/revision certs/certs/ in help text.
	(trusted): s/revision cert/cert/.
	(ls_certs): Don't special-case rename certs.

2005-01-18  Nathaniel Smith  <njs@codesourcery.com>

	* tests/t_vcheck.at: Fix AT_XFAIL_IF typo.

2005-01-18  Nathaniel Smith  <njs@codesourcery.com>

	* monotone.texi (Reserved Certs): Remove 'vcheck'.
	(Key and Cert): Remove 'vcheck'.
	(Accidental collision): Likewise.
	(Commands): Likewise.
	* tests/t_vcheck.at: Add note about manual having useful stuff for
	when vcheck is re-added.

2005-01-18  Nathaniel Smith  <njs@codesourcery.com>

	* mac.hh:
	* cert.cc (vcheck_cert_name):
	(calculate_vcheck_mac):
	(cert_manifest_vcheck
	(check_manifest_vcheck):
	* cert.hh (cert_manifest_vcheck):
	(check_manifest_vcheck):
	* constants.cc (constants::vchecklen):
	* constants.hh (constants::vchecklen):
	* commands.cc (vcheck):
	Remove.

	* tests/t_vcheck.at: New test.
	* testsuite.at: Call it.

2005-01-18  Nathaniel Smith  <njs@codesourcery.com>

	* ROADMAP: Remove 'upgrade to sqlite3' todo item.

2005-01-18  Nathaniel Smith  <njs@codesourcery.com>

	* commands.cc (tag):
	(testresult):
	(approve):
	(disapprove):
	(comment):
	(fload):
	(fmerge):
	(cat):
	(rcs_import): Change grouping for "--help" display, to make more
	informative.
	(rcs_import): Also add more details to help text.

2005-01-17  Nathaniel Smith  <njs@codesourcery.com>

	* diff_patch.cc (normalize_extents): Add missing ')'.

2005-01-17  Nathaniel Smith  <njs@codesourcery.com>

	* tests/t_update_1.at: New test.
	* testsuite.at: Call it.

2005-01-11  Nathaniel Smith  <njs@codesourcery.com>

	* diff_patch.cc (normalize_extents): Add warning for anyone who
	manages to trigger the untested part of the normalization code.

2005-01-14  Christian Kollee <stuka@pestilenz.org>

	* search for and link with sqlite3 when --bundle-sqlite=no

2005-01-12  Derek Scherger  <derek@echologic.com>

	* tests/t_ambig_update.at: add comments from discussion on irc
	* tests/t_status_missing.at: new test
	* testsuite.at: include it

2005-01-10  graydon hoare  <graydon@pboox.com>

	* commands.cc (explicit_merge): Tweak merge message.
	* database.cc (check_sqlite_format_version): New function.
	(database::sql): Call it.
	* sqlite/pager.hh (SQLITE_DEFAULT_PAGE_SIZE): Adjust to 8192.
	(SQLITE_MAX_PAGE_SIZE): Adjust to 65536.
	* schema_migration.cc: Post-merge cleanup.
	* Makefile.am: Likewise.

2005-01-10  Christof Petig <christof@petig-baender.de>

	* sqlite/*: SQLite 3.0.8 CVS import
	* database.{cc,hh}:
	* schema_migration.{cc,hh}: convert to use the SQLite3 API

	This does not yet use any of the more sophisticated API features
	of SQLite3 (query parameters, BLOBs), so there is plenty of room
	for optimization. This also does not change the schema (i.e.
	still uses base64 encoded values in tables)

2005-01-17  graydon hoare  <graydon@pobox.com>

	* AUTHORS: Mention Wojciech and Neil.
	* revision.cc (calculate_ancestors_from_graph): Make non-recursive.

2005-01-17  Wojciech MiÃkowski  <wmilkowski@interia.pl>

	* std_hooks.lua: Teach about meld.

2005-01-17  Neil Conway  <neilc@samurai.com>

	* diff_patch.cc: add a new context diff hunk consumer. Rename
	unidiff() to make_diff().
	* diff_patch.hh: Rename unidiff() to make_diff().
	* command.cc: Add new "cdiff" command, and refactor "diff" to
	invoke a common subroutine that is parameterized on the diff
	type. Unrelated change: make a branch-based checkout default to
	using the same directory name as the branch name, unless a
	branch is specified.

2005-01-17  graydon hoare  <graydon@pobox.com>

	* cryptopp/osrng.cpp (NonblockingRng::GenerateBlock):
	Bring forward patch lost in cryptopp 5.2 upgrade.
	* revision.cc (add_bitset_to_union)
	(calculate_ancestors_from_graph): New functions.
	(erase_ancestors)
	(is_ancestor): Rewrite.
	* cert.cc (get_branch_heads): Rewrite.
	* database.{cc,hh} (get_heads): Remove
	(get_revision_ancestry): Use multimap.
	(install_views): Disable.
	Remove everything related to the trust views. Too slow.
	Also tidy up whitespace formatting in sqlite3 code.
	* views.sql: Clear out all views.
	* commands.cc: Adapt to using multimap for ancestry.
	* AUTHORS: Mention Faheem and Christian.

2005-01-17  Faheem Mitha  <faheem@email.unc.edu>

	* debian/control: Fix up build depends.

2005-01-17  Ulrich Drepper  <drepper@redhat.com>

	* acinclude.m4 (AC_CHECK_INADDR_NONE): Fix quoting.
	* Makefile.am (EXTRA_DIST): Add sqlite/keywordhash.c.

2005-01-14  Christian Kollee  <stuka@pestilenz.org>

	* search for and link with sqlite3 when --bundle-sqlite=no

2005-01-12  Derek Scherger  <derek@echologic.com>

	* tests/t_ambig_update.at: add comments from discussion on irc
	* tests/t_status_missing.at: new test
	* testsuite.at: include it

2005-01-10  graydon hoare  <graydon@pboox.com>

	* commands.cc (explicit_merge): Tweak merge message.
	* database.cc (check_sqlite_format_version): New function.
	(database::sql): Call it.
	* sqlite/pager.hh (SQLITE_DEFAULT_PAGE_SIZE): Adjust to 8192.
	(SQLITE_MAX_PAGE_SIZE): Adjust to 65536.
	* schema_migration.cc: Post-merge cleanup.
	* Makefile.am: Likewise.

2005-01-10  Christof Petig  <christof@petig-baender.de>

	* sqlite/*: SQLite 3.0.8 CVS import
	* database.{cc,hh}:
	* schema_migration.{cc,hh}: convert to use the SQLite3 API

	This does not yet use any of the more sophisticated API features
	of SQLite3 (query parameters, BLOBs), so there is plenty of room
	for optimization. This also does not change the schema (i.e.
	still uses base64 encoded values in tables)

2005-01-11  Nathaniel Smith  <njs@codesourcery.com>

	* tests/t_migrate_schema.at: Switch to using pre-dumped db's, make
	it work, un-XFAIL it.

2005-01-11  Nathaniel Smith  <njs@codesourcery.com>

	* tests/t_persistent_server_keys_2.at: XFAIL it, add commentary on
	solution.

2005-01-11  Nathaniel Smith  <njs@codesourcery.com>

	* tests/t_persistent_server_keys_2.at: New test.
	* testsuite.at: Add it.

2005-01-06  Nathaniel Smith  <njs@codesourcery.com>

	* schema_migration.cc (migrate_monotone_schema): Add comment
	pointing to t_migrate_schema.at.
	* tests/t_migrate_schema.at: Implement, mostly.  (Still broken.)

	* tests/t_heads_discontinuous_branch.at: Remove urgency
	annotation.
	* tests/t_netsync_nocerts.at: Add urgency annotation.

	* testsuite.at: Add UNGZ, UNGZB64 macros.
	* tests/t_fmerge.at: Use them.

2005-01-05  Nathaniel Smith  <njs@codesourcery.com>

	* schema_migration.cc: Update comment about depot code.
	(migrate_depot_split_seqnumbers_into_groups):
	(migrate_depot_make_seqnumbers_non_null):
	(migrate_depot_schema): Remove; all are dead code.

2005-01-05  Nathaniel Smith  <njs@codesourcery.com>

	* schema_migration.cc: Remove tabs.

2005-01-05  Nathaniel Smith  <njs@codesourcery.com>

	* tests/t_check_same_db_contents.at: Uncapitalize title to unbreak
	testsuite.

	* revision.cc (is_ancestor): Add FIXME comment.
	(erase_ancestors): New function.
	* revision.hh (erase_ancestors): Prototype it.
	* cert.cc (get_branch_heads): Call it.
	* tests/t_heads_discontinuous_branch.at: Un-XFAIL it.

	* revision.cc (find_subgraph_for_composite_search): Ignore null
	revision ids.
	* commands.cc (try_one_merge): Add invariant - never create merges
	where the left parent is an ancestor or descendent of the right.
	(explicit_merge): Same check.
	(propagate): Handle cases where no merge is necessary.  Also, make
	generated log message more readable.

	* tests/t_propagate_desc.at: Un-XFAIL it.
	* tests/t_propagate_anc.at: Un-XFAIL it.  Use new
	CHECK_SAME_DB_CONTENTS macros.
	* testsuite.at: Move t_check_same_db_contents.at to run before
	propagation tests.  Make CHECK_SAME_DB_CONTENTS more thorough.

	* tests/t_dump_load.at: Implement test.

2005-01-05  Nathaniel Smith  <njs@codesourcery.com>

	* tests/t_check_same_db_contents.at: New test.
	* testsuite.at: Add it.
	(CHECK_SAME_DB_CONTENTS): New macro.

2005-01-04  Nathaniel Smith  <njs@codesourcery.com>

	* cert.cc: Remove tabs.
	* revision.hh: Likewise.

2005-01-04  Nathaniel Smith  <njs@codesourcery.com>

	* tests/t_propagate_anc.at: Also check the case where we're
	propagating a non-strict ancestor, i.e. the heads are actually
	equal.

2005-01-04  Nathaniel Smith  <njs@codesourcery.com>

	* database.cc (get_revision_parents): Add invariant.
	(get_revision_children): Likewise.
	(get_revision): Likewise.
	(put_revision): Likewise.

	* tests/t_merge_ancestor.at: New test.
	* tests/t_propagate_desc.at: Likewise.
	* tests/t_propagate_anc.at: Likewise.
	* testsuite.at: Call them.

2005-01-04  Nathaniel Smith  <njs@codesourcery.com>

	* tests/t_netsync_diffbranch.at: Add priority, add description of
	problem and solution.
	Also, XFAIL it.
	* tests/t_netsync_unrelated.at: Add reference to discussion.
	* tests/t_cmdline_options.at: Remove priority marking from
	non-bug.
	* tests/t_checkout_dir.at: XFAIL when run as root.

	* tests/t_netsync_nocerts.at: New test.
	* testsuite.at: Call it.

2005-01-03  Matt Johnston  <matt@ucc.asn.au>

	* tests/t_netsync_diffbranch.at: add a new test for pulling a branch
	with a parent from a different branch.
	* testsuite.at: add it

2005-01-02  Derek Scherger  <derek@echologic.com>

	* commands.cc (log_certs): new function
	(log) add Ancestor: and Branch: entries to output; use above new
	function
	* tests/t_cross.at: update to work with changesets

2004-12-30  graydon hoare  <graydon@pobox.com>

	* constants.cc (netcmd_current_protocol_version): Set to 3.
	* tests/t_crlf.at: New test of crlf line encodings.
	* testsuite.at: Call it.
	* monotone.spec: Note 0.16 release.

2004-12-30  graydon hoare  <graydon@pobox.com>

	* win32/get_system_flavour.cc: Fix little compile bugs.

2004-12-30  Julio M. Merino Vidal  <jmmv@menta.net>

	* change_set.{cc,hh}: Add the has_renamed_file_src function in
	change_set::path_rearrangement.
	* commands.cc: Make the 'log' command show nothing for renamed or
	deleted files (when asked to do so) and stop going backwards in
	history when such condition is detected; they don't exist any more,
	so there is no point in showing history (and could drive to incorrect
	logs anyway).
	* tests/t_log_nonexistent.at: New check to verify previous.
	* testsuite.at: Add it.

2004-12-30  graydon hoare  <graydon@pobox.com>

	* Makefile.am: Clean full testsuite directory and full-version.
	* configure.ac: Bump version number.
	* po/monotone.pot: Regenerate.
	* NEWS: Describe new release.

2004-12-29  Julio M. Merino Vidal  <jmmv@menta.net>

	* tests/t_cmdline_options.at: New test for previous: ensure that
	monotone is actually checking for command line correctness.
	* testsuite.at: Add it.

2004-12-29  Julio M. Merino Vidal  <jmmv@menta.net>

	* monotone.cc: Verify that the command line is syntactically correct
	as regards to options (based on error codes from popt).

2004-12-29  Matt Johnston  <matt@ucc.asn.au>

	* tests/t_drop_rename_patch.at: A test to check that deltas on
	renamed files are included in concatenate_change_sets, if there was a
	deletion of a file with the same name as the rename src.
	* testsuite.at: add it

2004-12-29  graydon hoare  <graydon@pobox.com>

	* AUTHORS: Add Jordi.
	* change_set.{cc,hh}: Make sanity helpers const.
	(normalize_change_set): Drop a->a deltas.
	(merge_change_sets): Call normalize.
	(invert_change_set): Likewise.
	* revision.cc
	(find_subgraph_for_composite_search): New fn.
	(calculate_composite_change_set): Call it.
	(calculate_change_sets_recursive): Use results.
	* tests/t_no_change_deltas.at: Fix.

2004-12-29  graydon hoare  <graydon@pobox.com>

	* change_set.cc: Fix unit tests to satisfy sanity checks.
	* std_hooks.lua: Fix status checking on external merges.

2004-12-29  Matt Johnston  <matt@ucc.asn.au>

	* change_set.{cc,hh}: Take account of files which are the
	destination of a rename_file operation, when examining
	file deletions. Added helper methods to clean up related code.

2004-12-29  Matt Johnston  <matt@ucc.asn.au>

	* change_set.cc: added a sanity check for deltas with same src/dst,
	and deleted files with deltas.

2004-12-29  Matt Johnston  <matt@ucc.asn.au>

	* testsuite.at, tests/t_netsync_single.at: don't use -q with
	killall since it isn't portable.

2004-12-28  Julio M. Merino Vidal  <jmmv@menta.net>

	* commands.cc: Make the 'log' command show all affected files
	in each revision in a nice format (easier to read than what
	'cat revision' shows).

2004-12-28  Julio M. Merino Vidal  <jmmv@menta.net>

	* commands.cc: Change the order used by the 'log' command to show
	affected files so that it matches the order in which these changes
	really happen.  Otherwise, a sequence like "rm foo; mv bar foo;
	patch foo" could be difficult to understand by the reader.

2004-12-28  Jordi Vilalta Prat  <jvprat@wanadoo.es>

	* monotone.texi: Fix a typo: "not not" should be "not".

2004-12-28  Julio M. Merino Vidal  <jmmv@menta.net>

	* commands.cc: Make the 'log' command show all affected files
	in each revision in a nice format (easier to read than what
	'cat revision' shows).

2004-12-28  graydon hoare  <graydon@pobox.com>

	* AUTHORS: Add various recent authors.

2004-12-28  Badai Aqrandista <badaiaqrandista@hotmail.com>

	* debian/*: Fix up for package building.

2004-12-28  graydon hoare  <graydon@pobox.com>

	* change_set.{cc,hh}: Add sanity checking, rework
	some of concatenation logic to accomodate.
	* revision.{cc,hh}: Likewise.
	Teach about generalized graph rebuilding.
	* database.cc (delete_existing_revs_and_certs): New fn.
	* commands.cc (db rebuild): New command.
	(db fsck) New command.
	* sanity.{cc,hh} (relaxed): New flag.
	* work.cc: Use new concatenation logic.

2004-12-25  Julio M. Merino Vidal  <jmmv@menta.net>

	* commands.cc: During 'log', print duplicate certificates (by
	different people) in separate lines, rather than showing them
	together without any spacing.  While here, homogenize new lines
	in other messages as well; this also avoids printing some of
	them in case of missing certificates).

2004-12-24  Nathaniel Smith  <njs@codesourcery.com>

	* tests/t_disapprove.at: Enable previously disabled test.

	* tests/t_no_change_deltas.at: New test.
	* testsuite.at: Call it.

2004-12-23  Nathaniel Smith  <njs@codesourcery.com>

	* win32/read_password.c: Remove unused file.

2004-12-22  Julio M. Merino Vidal  <jmmv@menta.net>

	* commands.cc: Verify that the key identifier passed to the pubkey
	and privkey commands exists in the database.  Otherwise exit with
	an informational message instead of an exception.

2004-12-20  Matt Johnston  <matt@ucc.asn.au>

	* keys.cc: don't cache bad passphrases, so prompt for a correct
	password if the first ones fail.

2004-12-19  Matt Johnston  <matt@ucc.asn.au>

	* commands.cc: print out author/date next to ambiguous revision
	lists from selectors.

2004-12-19  Julio M. Merino Vidal  <jmmv@menta.net>

	* testsuite.at:
	* tests/t_fmerge.at:
	* tests/t_netsync.at:
	* tests/t_netsync_single.at:
	* tests/t_revert.at:
	* tests/t_tags.at: Avoid usage of test's == operator.  It's a
	GNUism and causes unexpected failures in many tests.  The correct
	operator to use is just an equal sign (=).
	* tests/t_renamed.at: Don't use cp's -a flag, which is not
	supported by some implementations of this utility (such as the
	one in NetBSD).  Try to add some of its funcionality by using
	the -p flag, although everything could be fine without it.
	* tests/t_unidiff.at: Discard patch's stderr output.  Otherwise
	it's treated as errors, but NetBSD's patch uses it to print
	informative messages.

2004-12-19  Julio M. Merino Vidal  <jmmv@menta.net>

	* tests/t_scan.at: Instead of running sha1sum, use a prestored
	manifest file to do the verification.  This avoids problems in
	systems that do not have the sha1sum tool, like NetBSD.

2004-12-19  Julio M. Merino Vidal  <jmmv@menta.net>

	* Makefile.am: Remove obsolete --with-bundled-adns flag from
	DISTCHECK_CONFIGURE_FLAGS.

2004-12-18  Nathaniel Smith  <njs@codesourcery.com>

	* tests/t_checkout_dir.at: Make the test directory chdir'able
	again after the test.
	* tests/t_delete_dir.at: Add trailing newline.

	* tests/t_dump_load.at: New bug report.
	* tests/t_migrate_schema.at: Likewise.
	* testsuite.at: Call them.

2004-12-18  Nathaniel Smith  <njs@codesourcery.com>

	* change_set.hh: Remove obsolete comment.

2004-12-18  Nathaniel Smith  <njs@codesourcery.com>

	* tests/t_delete_dir.at: New bug report.
	* testsuite.at: Call it.

2004-12-18  Julio M. Merino Vidal  <jmmv@menta.net>

	* commands.cc: Homogenize help message for 'ls' with the one shown
	by 'list'.

2004-12-18  Julio M. Merino Vidal  <jmmv@menta.net>

	* ChangeLog: Add missing entries for several modifications I did
	in December 6th and 3rd.

2004-12-18  Julio M. Merino Vidal  <jmmv@menta.net>

	* tests/t_checkout_dir.at: New test triggering the bug I fixed
	  previously in the checkout command, verifying that directory
	  creation and chdir succeed.
	* testsuite.at: Add new test.

2004-12-18  Nathaniel Smith  <njs@codesourcery.com>

	* ChangeLog: Add log entry for <jmmv@menta.net>'s last change.
	* std_hooks.lua: Check exit status of external merge commands.

2004-12-18  Julio M. Merino Vidal  <jmmv@menta.net>

	* commands.cc: Include cerrno, cstring,
	boost/filesystem/exception.hpp.
	(checkout): Verify that directory creation and chdir succeeded.

2004-12-18  Nathaniel Smith  <njs@codesourcery.com>

	* diff_patch.cc (struct hunk_offset_calculator): Remove dead
	code.  (I believe it was used by the old, non-extent-based
	merging.)
	(calculate_hunk_offsets): Likewise.
	(struct hunk_consumer): Move next to rest of unidiff code.
	(walk_hunk_consumer): Likewise.

2004-12-18  Matt Johnston <matt@ucc.asn.au>

	* change_set.cc (concatenate_change_sets): Be more careful checking
	whether to discard deltas for deleted files (in particular take
	care when files are removed then re-added) - fixes tests
	t_patch_drop_add, t_add_drop_add.at, t_add_patch_drop_add,
	t_merge2_add_drop_add
	* change_set.cc (project_missing_deltas): don't copy deltas
	for deleted files, and handle the case where src file ids vary when
	files are added/removed. (fixes t_patch_vs_drop_add)
	* t_patch_drop_add.at, t_add_drop_add.at, t_add_patch_drop_add.at,
	  t_merge2_add_drop_add.at, t_patch_vs_drop_add.t: don't expect
	to fail any more.

2004-12-17  Nathaniel Smith  <njs@codesourcery.com>

	* tests/t_persistent_server_keys.at:
	* tests/t_attr.at:
	* tests/t_patch_vs_drop_add.at:
	* tests/t_merge2_add_drop_add.at:
	* tests/t_add_drop_add.at:
	* tests/t_add_patch_drop_add.at:
	* tests/t_patch_drop_add.at: Remove priority notes, since these
	are no longer bugs.

2004-12-17  graydon hoare  <graydon@pobox.com>

	* tests/t_merge_2.at: Works now, remove xfail.

2004-12-17  graydon hoare  <graydon@pobox.com>

	* tests/t_merge_1.at: Remove AT_CHECK(false) and xfail.
	* tests/t_fdiff_normalize.at: New test.
	* testsuite.at: Call it.
	* diff_patch.cc (normalize_extents): Fix the normalize bug.
	* revision.{cc,hh} (construct_revisions): Rename to prepare for
	next rebuild-the-graph migration.
	* commands.cc (db): Change call name.

2004-12-16  Joel Rosdahl  <joel@rosdahl.net>

	* revision.cc (is_ancestor): Use std::queue for the queue.

2004-12-14  Joel Rosdahl  <joel@rosdahl.net>

	Generalize the explicit_merge command with an optional ancestor
	argument:
	* revision.cc (is_ancestor): New method.
	* revision.hh (is_ancestor): Add prototype.
	* commands.cc (try_one_merge): Add ancestor argument. Empty
	ancestor means use ancestor from find_common_ancestor_for_merge.
	(merge): Pass empty ancestor to try_one_merge.
	(propagate): Likewise.
	(explicit_merge): Add optional ancestor argument.
	* monotone.texi: Document new explicit_merge argument.

2004-12-13  Joel Rosdahl  <joel@rosdahl.net>

	* tests/t_merge_2.at: New test triggering a bad merge.
	* testsuite.at: Add new test.

2004-12-13  Joel Rosdahl  <joel@rosdahl.net>

	* revision.cc (find_least_common_ancestor): Add a missing "return
	true;" that mysteriously was removed in
	c853237f9d8d155431f88aca12932d2cdaaa31fe.

2004-12-13  Joel Rosdahl  <joel@rosdahl.net>

	* revision.cc (find_least_common_ancestor): Remove unused variable.
	* commands.cc (lca): Correct negative status text.
	* commands.cc (update): Use GNU style braces.

2004-12-12  graydon hoare  <graydon@pobox.com>

	* commands.cc: Fix bug reported in t_attr.at
	* tests/t_attr.at: Remove xfail.
	* change_set.cc: Change unit tests syntax.
	(read_change_set): Assert complete read.
	* revision_ser.cc (read_revision_set): Likewise.
	* os_specific.hh: Drop obsolete file.

2004-12-12  Joel Rosdahl  <joel@rosdahl.net>

	* revision.cc (find_least_common_ancestor): New function for
	finding the vanilla LCA.
	* revision.hh: Added prototype for find_least_common_ancestor.
	* commands.cc (update): Use find_least_common_ancestor for finding
	a common ancestor.
	* commands.cc (diff): Likewise.
	* revision.cc (find_common_ancestor): Rename to...
	(find_common_ancestor_for_merge): ...this, for clarity.
	* revision.hh: find_common_ancestor -->
	find_common_ancestor_for_merge.
	* commands.cc (try_one_merge): Call find_common_ancestor_for_merge
	to find ancestor.
	* commands.cc (lcad): Rename lca command to lcad.
	* commands.cc (lca): New command for finding the vanilla LCA.

2004-12-12  Nathaniel Smith  <njs@codesourcery.com>

	* tests/t_persistent_server_keys.at: Actually test what it's
	supposed to.  Also, un-XFAIL it, since now it seems to pass.

2004-12-12  Nathaniel Smith  <njs@codesourcery.com>

	* tests/t_persistent_server_keys.at: New test.

	* testsuite.at: Call it.
	* tests/t_persistent_server_revision.at: Fix typo.

2004-12-12  Nathaniel Smith  <njs@codesourcery.com>

	* tests/t_persistent_server_revision.at: New test.
	* testsuite.at: Call it.  Tweak NETSYNC macros in support of it.

2004-12-11  Nathaniel Smith  <njs@codesourcery.com>

	* lua.hh (add_rcfile): Add 'required' argument.
	* lua.cc (add_rcfile): Implement it.  Simplify error checking
	logic while I'm there...
	* monotone.cc (cpp_main): Pass new argument to add_rcfile.

	* tests/t_rcfile_required.at: New test.
	* testsuite.at: Call it.
	Revamp netsync support macros, to allow long-running servers.
	Make netsync-killer try first with -TERM, in case that plays nicer
	with gcov.

2004-12-11  Nathaniel Smith  <njs@codesourcery.com>

	* lua.hh: Remove tabs.

2004-12-11  Nathaniel Smith  <njs@codesourcery.com>

	* monotone.texi: Document explicit_merge.

2004-12-11  Nathaniel Smith  <njs@codesourcery.com>

	* Makefile.am: Redo full-revision support again, to properly
	handle 'make dist' and caching.  Hopefully.

2004-12-11  Nathaniel Smith  <njs@codesourcery.com>

	* monotone.texi (File Attributes): Rewrite for new .mt-attrs
	syntax.

2004-12-11  Nathaniel Smith  <njs@codesourcery.com>

	* tests/t_attr.at: New test.
	* testsuite.at: Call it.

2004-12-11  Nathaniel Smith  <njs@codesourcery.com>

	* commands.cc (trusted): Print spaces between key ids.

	* lua.cc (add_rcfile): Errors while loading a user-provided rc
	file are naughtiness, not oopses.

2004-12-11  Nathaniel Smith  <njs@codesourcery.com>

	* commands.cc (commands::explain_usage): Use split_into_lines to
	do formatting of per-command usage; allow multi-line
	descriptions.
	(trusted): New command.
	* monotone.texi (Key and Cert): Document 'trusted' command.
	* tests/t_trusted.at: New test.
	* testsuite.at: Change get_revision_cert_trust to support
	t_trusted.at.  Call t_trusted.at.

2004-12-11  Derek Scherger  <derek@echologic.com>

	* app_state.{cc,hh} (restriction_includes): renamed from
	in_restriction to be less obscure; use path_set rather than
	set<file_path>
	* commands.cc
	(restrict_path_set):
	(restrict_rename_set):
	(restrict_path_rearrangement):
	(calculate_restricted_revision): new restriction functions
	(restrict_patch_set): remove old restrictions machinery
	(status): call calculate_restricted_revision
	(ls_tags): call app.initialize
	(unknown_itemizer): restriction_includes renamed
	(ls_unknown): call calculate_restricted_revision
	(ls_missing): rework for restrictions
	(commit): switch to --message option, optional paths and preserve
	restricted work
	(diff): allow restrictions for zero and one arg variants
	(revert): note some work left to do
	* manifest.{cc,hh} (build_manifest_map): hide unused things
	(build_restricted_manifest_map): new function
	* transforms.{cc,hh} (calculate_ident): clean up merge artifacts
	* work.cc (read_options_map): merge cleanup to preserve command
	line options

2004-12-10  Nathaniel Smith  <njs@codesourcery.com>

	* Makefile.am (package_full_revision.txt): Redo Joel Rosdahl
	<joel@rosdahl.net>'s change below after it got clobbered by
	merge.

2004-12-10  Nathaniel Smith  <njs@codesourcery.com>

	* commands.cc (log): Synopsize optional 'file' argument, and
	describe both arguments in help description.

2004-12-10  Matt Johnston  <matt@ucc.asn.au>

	* cert.cc: Added priv_key_exists() function
	* commands.cc, rcs_import.cc: use new privkey functions
	* netsync.cc: change some bits that were missed

2004-12-09  Derek Scherger  <derek@echologic.com>

	* .mt-nonce: delete obsolete file
	* change_set.cc (merge_deltas): add file paths in call to
	try_to_merge_files
	* commands.cc (propagate): add progress logging similar to merge
	* diff_patch.{cc,hh} (try_to_merge_files): add file paths to
	merge2 and merge3 hooks; add logging of paths before calling merge
	hooks
	* lua.{cc,hh} (hook_merge2, hook_merge3): add file paths to merge
	hooks
	* std_hooks.lua (merge2, merge3, merge2_xxdiff_cmd,
	merge3_xxdiff_cmd): pass file paths to xxdiff for use as titles
	* testsuite.at (MONOTONE_SETUP): add paths to merge2 hook

2004-12-09  Matt Johnston  <matt@ucc.asn.au>

	* cert.cc, cert.hh, lua.cc, lua.hh, netsync.cc:
	Added a new get_priv_key(keyid) lua hook to retrieve
	a private key from ~/.monotonerc

2004-12-09  Matt Johnston  <matt@ucc.asn.au>

	* change_set.cc: Don't include patch deltas on files which
	are being deleted in changesets. (partial fix for bug
	invoked by t_merge_add_del.at)

2004-12-09  Matt Johnston  <matt@ucc.asn.au>

	* configure.ac,Makefile.am: Fix iconv and intl
	handling so that the libraries are used (required for OS X).

2004-12-09  Nathaniel Smith  <njs@codesourcery.com>

	* Makefile.am (BUILT_SOURCES_NOCLEAN): add 'S'.

	* netsync.cc (session): Make ticker pointers into auto_ptr's.  Add
	cert and revision tickers.
	(session::session): Initialize new tickers.
	(session::note_item_sent): New method.  Increment tickers.
	(session::note_item_arrived): Increment tickers.
	(session::read_some): Adjust for auto_ptr.
	(session::write_some): Likewise.
	(call_server): Conditionally initialize cert and revision
	tickers.
	(queue_data_cmd): Call 'note_item_sent'.
	(queue_delta_cmd): Call 'note_item_sent'.

2004-12-09  graydon hoare  <graydon@pobox.com>

	* ROADMAP: Add file.

2004-12-08  Nathaniel Smith  <njs@codesourcery.com>

	* tests/t_patch_vs_drop_add.at:
	* tests/t_patch_drop_add.at:
	* tests/t_netsync_unrelated.at:
	* tests/t_merge_add_del.at:
	* tests/t_merge2_add_drop_add.at:
	* tests/t_merge_1.at:
	* tests/t_heads_discontinuous_branch.at:
	* tests/t_cleanup_empty_dir.at:
	* tests/t_checkout_options.at:
	* tests/t_ambig_update.at:
	* tests/t_add_patch_drop_add.at:
	* tests/t_add_drop_add.at:
	* tests/t_add_dot.at: Add (importance) markers to all bug report
	tests.

2004-12-08  Nathaniel Smith  <njs@codesourcery.com>

	* app_state.hh (write_options): Add 'force' option.
	* app_state.cc: Remove tabs.
	(write_options): Implement.
	* commands.cc (checkout): Pass force=true to 'write_options'.

	* tests/t_checkout_options.at: New test.
	* testsuite.at: Define RAW_MONOTONE.
	(t_checkout_options.at): Call it.

2004-12-08  Nathaniel Smith  <njs@codesourcery.com>

	* update.hh (pick_update_target): Rename to...
	(pick_update_candidates): ...this.  Return a set of candidates,
	rather than a single best.
	* update.cc (pick_update_candidates): Likewise.  Remove logic
	checking for unique candidate.
	* commands.cc (describe_revision): New function.
	(heads): Use it.
	(update): Use new 'pick_update_candidates' function.  Add logic
	checking for unique candidate.  On non-unique candidate, print all
	candidates, using 'describe_revision'.

	* tests/t_ambig_update.at: Check that failure messages describe
	the candidate set.

2004-12-08  Nathaniel Smith  <njs@codesourcery.com>

	* update.cc: Remove tabs.

2004-12-08  Nathaniel Smith  <njs@codesourcery.com>

	* tests/t_ambig_update.at: Also check that update fails when one
	candidate edge is deeper than the other.

2004-12-08  graydon hoare  <graydon@pobox.com>

	* change_set.cc (extend_renumbering_via_added_files):
	Look up parent tid in existing renumbering.
	* commands.cc (attr): Check index for "set" subcommand.
	(lca): New diagnostic command.
	(log): Tidy up output formatting a bit.
	* po/monotone.pot: Regenerate.
	* tests/t_add_edge.at: New test to catch add failure.
	* testsuite.at: Call it.

2004-12-08  Nathaniel Smith  <njs@codesourcery.com>

	* tests/t_ambig_update.at: New test.
	* testsuite.at: Add it.

	* tests/t_explicit_merge.at: Add, having forgotten to last time.

2004-12-08  Nathaniel Smith  <njs@codesourcery.com>

	* tests/t_explicit_merge.at: New test.
	* testsuite.at: Add it.

2004-12-08  Nathaniel Smith  <njs@codesourcery.com>

	* testsuite.at: Remove duplicate line created by merge.
	* ChangeLog: Re-sort after merges.

	* commands.cc (explicit_merge): Remove stray space.  Print id of
	merge result.
	(complete_command): Add back "}" deleted by merge.

2004-12-08  Nathaniel Smith  <njs@codesourcery.com>

	* change_set.cc: Remove tabs.
	* diff_patch.cc: Likewise.

	* commands.cc (explicit_merge): New command.

2004-12-08  graydon hoare  <graydon@pobox.com>

	* change_set.cc (extend_renumbering_via_added_files):
	Look up parent tid in existing renumbering.
	* commands.cc (attr): Check index for "set" subcommand.
	(lca): New diagnostic command.
	(log): Tidy up output formatting a bit.
	* po/monotone.pot: Regenerate.
	* tests/t_add_edge.at: New test to catch add failure.
	* testsuite.at: Call it.

2004-12-07  Richard Levitte  <richard@levitte.org>

	* Makefile.am: Keep package_*revision.{txt,h}, so they are saved
	as part of a distribution, and thereby make as sure as possible
	people who download monotone get historical information on where
	their copy of monotone came from.

2004-12-06  Richard Levitte  <richard@levitte.org>

	* monotone.cc: Add a hint on how to use --ticker.

2004-12-06  Nathaniel Smith  <njs@codesourcery.com>

	* commands.cc (ls_certs): Sort the certs before printing.
	* tests/t_netsync_repeated.at: Actually check that certs were
	transferred correctly.

2004-12-06  Julio M. Merino Vidal  <jmmv@menta.net>

	* figures/cert.pdf:
	* figures/cert.png:
	* figures/oo-figures.sxd:
	* monotone.texi: Use example host names under the
	example.{com,org,net} subdomains instead of invented names.
	These are defined in RFC 2606.

2004-12-06  Julio M. Merino Vidal  <jmmv@menta.net>

	* configure.ac: Now that we depend on GNU Autoconf >= 2.58, we
	can use the AS_HELP_STRING macro everywhere we need to pretty-print
	help strings.  Also convert old calls to AC_HELP_STRING (deprecated)
	to this one.

2004-12-06  Joel Rosdahl  <joel@rosdahl.net>

	* Makefile.am (package_full_revision.txt): Silence error messages
	when deducing full package revision.

2004-12-06  graydon hoare  <graydon@pobox.com>

	* unix/get_system_flavour.cc:
	* win32/get_system_flavour.cc: Add missing files.

2004-12-06  graydon hoare  <graydon@pobox.com>

	* commands.cc (merge): Add newline in output.
	* change_set.cc (project_missing_deltas): Fix very bad
	delta-renaming bug.

2004-12-06  graydon hoare  <graydon@pobox.com>

	* change_set.cc:
	* tests/t_merge_add_del.at:
	* netsync.cc:
	* commands.cc: Clean up from merge.

2004-12-06  Nathaniel Smith  <njs@codesourcery.com>

	* tests/t_add_patch_drop_add.at: New test.
	* tests/t_merge2_add_drop_add.at: New test.
	* tests/t_patch_drop_add.at: New test.
	* tests/t_patch_vs_drop_add.at: New test.
	* testsuite.at: Add them.

	* tests/t_add_drop_add.at: Fix to test what it was supposed to.

	* tests/t_merge2_data.at: Remove extraneous [stdout].

	* tests/t_merge_add_del.at: Fix description.
	XFAIL it.

2004-12-06  Nathaniel Smith  <njs@codesourcery.com>

	* tests/t_add_drop_add.at: New test.
	* testsuite.at: Add it.

2004-12-05  Nathaniel Smith  <njs@codesourcery.com>

	* tests/t_merge_add_del: Shorten name for better display.

2004-12-05  Matt Johnston <matt@ucc.asn.au>

	* tests/t_merge_add_del: added a new test for merging
	  branches where a file is added then removed.
	* testsuite.at: added the new test
	* configure.ac: bumped the prequisite version to 2.58 since
	  some tests use AT_XFAIL_IF

2004-12-05  graydon hoare  <graydon@pobox.com>

	* Makefile.am (package_full_revision.txt): Use top_builddir
	to locate monotone executable.

2004-12-05  Nathaniel Smith  <njs@codesourcery.com>

	* tests/t_merge_add_del: Shorten name for better display.

2004-12-05  Matt Johnston <matt@ucc.asn.au>

	* tests/t_merge_add_del: added a new test for merging
	  branches where a file is added then removed.
	* testsuite.at: added the new test
	* configure.ac: bumped the prequisite version to 2.58 since
	  some tests use AT_XFAIL_IF

2004-12-04  graydon hoare  <graydon@pobox.com>

	* commands.cc (fcommit): New command.
	(update): Finish off merge of update command.

2004-12-04  Derek Scherger  <derek@echologic.com>

	* commands.cc: (complete_command): New function.
	(explain_usage/process): Use it.

2004-12-04  Nathaniel Smith  <njs@codesourcery.com>

	* change_set.cc (merge_deltas): Call correct variant of
	try_to_merge_files depending on whether ancestor is available.
	* diff_patch.cc (try_to_merge_files -- merge3 version): Add
	assertions about ids.
	(try_to_merge_files -- merge2 version): Likewise.

	* testsuite.at: Add a trivial working merge2 hook.
	* tests/t_related_merge2_data.at: Update to use.
	Mark as expected to PASS.
	* tests/t_merge2_data.at: Likewise.

2004-12-04  Nathaniel Smith  <njs@codesourcery.com>

	* change_set.cc (merge_deltas): Call correct variant of
	try_to_merge_files depending on whether ancestor is available.
	* diff_patch.cc (try_to_merge_files -- merge3 version): Add
	assertions about ids.
	(try_to_merge_files -- merge2 version): Likewise.

	* testsuite.at: Add a trivial working merge2 hook.
	* tests/t_related_merge2_data.at: Update to use.
	Mark as expected to PASS.
	* tests/t_merge2_data.at: Likewise.

2004-12-04  Nathaniel Smith  <njs@codesourcery.com>

	* change_set.cc: Remove tabs.
	* diff_patch.cc: Likewise.

2004-12-04  Nathaniel Smith  <njs@codesourcery.com>

	* change_set.cc: Remove tabs.
	* diff_patch.cc: Likewise.

2004-12-03  Julio M. Merino Vidal  <jmmv@menta.net>

	* commands.cc: Add a missing newline to a message.

2004-12-03  Julio M. Merino Vidal  <jmmv@menta.net>

	* cryptopp/config.h:
	* configure.ac: NetBSD does not define __unix__ nor __unix, so the
	build fails.  To solve, check for __NetBSD__ where appropiate to
	detect a Unix system.

2004-12-03  Julio M. Merino Vidal  <jmmv@menta.net>

	* INSTALL: Document my latest changes: --enable-ipv6 option, ability
	to specify static boost prefix through --enable-static-boost and
	BOOST_SUFFIX variable.

2004-12-03  Julio M. Merino Vidal  <jmmv@menta.net>

	* Makefile.am:
	* configure.am: Add a variable, BOOST_SUFFIX, that identifies the
	suffix string that has to be appended to Boost library names to use
	them.  This variable can be defined on configure's command line.

2004-12-03  Julio M. Merino Vidal  <jmmv@menta.net>

	* configure.ac: Let the --enable-static-boost argument take a prefix
	to where boost libraries are located.

2004-12-03  Julio M. Merino Vidal  <jmmv@menta.net>

	* configure.ac: Add a three-state --enable-ipv6 argument to the
	configure script to explicitly enable or disable IPv6 support.

2004-12-03  Julio M. Merino Vidal  <jmmv@menta.net>

	* std_hooks.lua: Add missing newlines to two error messages.

2004-12-02  Derek Scherger  <derek@echologic.com>

	* commands.cc: more tweaking to ease changeset merge

2004-12-01  Derek Scherger  <derek@echologic.com>

	* commands.cc: reordered commands to help merge with changesets
	branch

2004-12-01  graydon hoare  <graydon@pobox.com>

	* {unix,win32}/get_system_flavour.cc: New files.
	* basic_io.{cc,hh}: Give names to input sources.
	* monotone.cc: Move app_state ctor inside try.
	* platform.hh (get_system_flavour): Declare.
	* revision.cc: Name input source "revision".
	* sanity.cc: Log flavour on startup.
	* tests/t_attributes.at: Use new syntax.
	* transforms.{cc,hh} (split_into_lines): New variant, and rewrite.
	* work.{cc,hh}: Rewrite attributes to use basic_io.
	(get_attribute_from_db):
	(get_attribute_from_working_copy): New functions.

2004-11-30  Nathaniel Smith  <njs@codesourcery.com>

	* keys.cc (get_passphrase): Simplify arguments.
	(generate_key_pair): Force new passphrases to come from the user.
	Adapt to new 'get_passphrase' arguments.
	(change_key_passphrase): Likewise.
	(generate_key_pair): Add argument specifying passphrase, for
	exclusive use of the unit tests.
	(signature_round_trip_test): Use it.
	* keys.hh (generate_key_pair): Adjust prototype correspondingly.

	* tests/t_genkey.at: Test that 'genkey' requires the passphrase to
	be entered.
	* tests/t_chkeypass.at: Check that 'chkeypass' fails if no
	passphrase is given.

2004-11-30  Nathaniel Smith  <njs@codesourcery.com>

	* keys.hh: Remove tabs.
	* keys.cc: Likewise.

2004-11-30  Nathaniel Smith  <njs@codesourcery.com>

	* monotone.texi (Hook Reference): Clarify description of
	'get_passphrase', following confusion on IRC.

2004-11-30  Joel Rosdahl  <joel@rosdahl.net>

	* ui.cc (fatal): Added missing newlines in fatal message.

2004-11-29  Nathaniel Smith  <njs@codesourcery.com>

	* monotone.texi: Add more details to documentation of 'update
	<revision>' command.

	* ui.cc (fatal): Typo in previous commit.

2004-11-29  Nathaniel Smith  <njs@codesourcery.com>

	* ui.cc (fatal): On suggestion of Zack Weinberg, add a note to
	fatal error messages 1) telling the user that it's a bug (i.e.,
	not their fault), and 2) requesting a bug report.

2004-11-29  Nathaniel Smith  <njs@codesourcery.com>

	* ui.cc: Remove tabs.

2004-11-30  Matt Johnston  <matt@ucc.asn.au>

	* change_set.cc (merge_disjoint_analyses): Prevent duplicated
	tids being used.
	(merge_disjoint_analyses): Fix typo (s/a_tmp/b_tmp/)

2004-11-24  Nathaniel Smith  <njs@codesourcery.com>

	* tests/t_cleanup_empty_dir.at: Shorten name.

2004-11-24  Nathaniel Smith  <njs@codesourcery.com>

	* Makefile.am (BUILT_SOURCES): List package_*version.{h,txt}.
	* package_{full_,}version.txt: Work when blddir != srcdir.

2004-11-24  Nathaniel Smith  <njs@codesourcery.com>

	* mt_version.hh: New file.
	* mt_version.cc: New file.
	* monotone.cc (package_revision.h): Don't include it.
	(mt_version.hh): Include it.
	(OPT_FULL_VERSION): New option.
	(options): Add it.
	(cpp_main): Implement --version and --full-version in terms of
	mt_version.hh.

	* Makefile.am (package_full_revision.h): Build it.
	(MOST_SOURCES): Add mt_version.{cc,hh}.

2004-11-24  Nathaniel Smith  <njs@codesourcery.com>

	* txt2c.cc (main): Add "--skip-trailing" option to skip trailing
	whitespace.
	* Makefile.am (package_revision.h): Generate it.
	* monotone.cc (package_revision.h): Include it.
	(cpp_main): Print it as part of --version.

2004-11-23  Nathaniel Smith  <njs@codesourcery.com>

	* tests/t_cleanup_empty_dir.at: New test.
	* testsuite.at: Call it.

2004-11-23  Nathaniel Smith  <njs@codesourcery.com>

	* monotone.texi (File Attributes): Document how restricted format
	of .mt-attrs currently is.  Also talk about 'the' .mt-attrs file
	instead of 'an', in response to confusion.

2004-11-23  Nathaniel Smith  <njs@codesourcery.com>

	* work.cc (build_deletion): Add missing newline.
	(build_rename): Likewise.
	(build_rename): Likewise.

2004-11-23  Nathaniel Smith  <njs@codesourcery.com>

	* work.cc: Remove tabs.

2004-11-23  Nathaniel Smith  <njs@codesourcery.com>

	* commands.cc: Remove tabs.

2004-11-23  Nathaniel Smith  <njs@codesourcery.com>

	* tests/t_add_dot.at: New test.
	* testsuite.at: Call it.

2004-11-22  Joel Rosdahl  <joel@rosdahl.net>

	* testsuite.at (NEED_UNB64): Check that python knows how to decode
	strings before using it.

2004-11-21  Joel Rosdahl  <joel@rosdahl.net>

	* testsuite.at (NEED_UNB64): Find more programs for decoding
	base64.

2004-11-20  Nathaniel Smith  <njs@codesourcery.com>

	* tests/t_merge_1.at: New test.
	* testsuite.at: Add it.
	(NEED_UNB64): New macro.
	(UNB64): Likewise.
	* tests/t_unidiff.at: Use them.
	* tests/t_unidiff2.at: Likewise.

2004-11-19  Nathaniel Smith  <njs@codesourcery.com>

	* tests/t_initfork.at: Remove file; redundant with
	t_merge2_add.at.
	* testsuite.at: Don't call it.

2004-11-18  Derek Scherger  <derek@echologic.com>

	* commands.cc (list tags): new command.
	* monotone.1: update.
	* monotone.texi: update.
	* std_hooks.lua: remove unused get_problem_solution hook.
	* test/t_tags.at: new test.
	* testsuite.at: call it.

2004-11-18  Nathaniel Smith  <njs@codesourcery.com>

	* monotone.texi (Committing Work): Remove mistakenly added
	redundant command line argument.

2004-11-17  Joel Rosdahl  <joel@rosdahl.net>

	* commands.cc (diff): Don't print hashes around diff output if
	there is no diff to print.

	Fix bugs #8714 "monotone update working copy to previous version"
	and #9069 "update with multiple candidates":
	* commands.cc (update): Let the update command take an optional
	revision target parameter. Without an explicit revision target,
	the current branch head is used just like before. Added logic for
	updating to an older revision or another revision reachable via a
	common ancestor.
	* tests/t_update_to_revision.at: Add regression tests for new
	update logic.
	* testsuite.at: Add new test.
	* monotone.texi: Document new update argument.

2004-11-17  Nathaniel Smith  <njs@codesourcery.com>

	* netsync.cc (request_fwd_revisions): Rename 'first_attached_edge'
	to 'an_attached_edge', because it does not represent the first
	attached edge.  Likewise for 'first_attached_cset'.
	(analyze_attachment): Remove early exit from loop; we want to
	analyze the entire graph, not just some linear subgraphs.

	* revision.cc (ensure_parents_loaded): Filter out the null
	revision when calculating parents.
	* change_set.hh (null_id): Define for 'revision_id's.

	* tests/t_merge2_add.at: New test.
	* tests/t_merge2_data.at: New test.
	* tests/t_related_merge2_data.at: New test.
	* tests/t_merge_add.at: New test.
	* tests/t_netsync_pubkey.at: New test.
	* tests/t_netsync_repeated.at: New test.
	* tests/t_netsync_unrelated.at: New test.


	* testsuite.at: Add new tests.
	(NETSYNC_SETUP): New macro.
	(MONOTONE2): New macro.
	(RUN_NETSYNC): New macro.
	(ADD_FILE): New macro.
	(SET_FILE): New macro.
	(COMMIT): New macro.
	* tests/t_netsync.at: Use them.

	* tests/t_singlenetsync.at: Add 'netsync' keyword'.  Rename to...
	* tests/t_netsync_single.at: ...this.

	* tests/t_heads_discontinuous_branch.at: XFAIL it.

2004-11-17  Nathaniel Smith  <njs@codesourcery.com>

	* netsync.cc: Remove hard tabs.

2004-11-17  Nathaniel Smith  <njs@codesourcery.com>

	* revision.cc: Remove hard tabs.
	* change_set.hh: Likewise.

2004-11-16  Nathaniel Smith  <njs@codesourcery.com>

	* tests/t_heads.at: Replace last tricky case with a less tricky case.
	* tests/t_heads_discontinuous_branch.at: New test for the really
	tricky case.
	* testsuite.at: Run it.

2004-11-16  Nathaniel Smith  <njs@codesourcery.com>

	* views.sql (trusted_parents_in_branch): Remove.
	(trusted_children_in_branch): Remove.
	(trusted_branch_members): New view.
	(trusted_branch_parents): New view.
	(branch_heads): Use the new views, not the removed ones.

	* database.cc (get_heads): Column name in 'branch_heads'
	unavoidably changed from 'id' to 'parent'; adjust SELECT statement
	to use new name.

2004-11-16  Nathaniel Smith  <njs@codesourcery.com>

	* database.cc: Remove hard tabs.

2004-11-16  Nathaniel Smith  <njs@codesourcery.com>

	* commands.cc (dump_diffs): Fetch delta destination, not source,
	on new files.

2004-11-15  Joel Rosdahl  <joel@rosdahl.net>

	* tests/t_diff_added_file.at: Added testcase exposing a bug in
	"monotone diff x y" where x is an ancestor of y and y adds a new
	file.
	* testsuite.at: Add new test.

2004-11-14  Joel Rosdahl  <joel@rosdahl.net>

	Fix bug #9092 "add command to change passphrase":
	* commands.cc (chkeypass): New command.
	* keys.cc (get_passphrase): Added parameters for prompt beginning and
	disabling hook lookup and passphrase caching.
	* keys.hh, keys.cc (change_key_passphrase): New function.
	* database.hh, database.cc (delete_private_key): New function.
	* monotone.texi (Key and Cert): Document command.
	* tests/t_chkeypass.at: Testcase for the command.
	* testsuite.at: Added new testcase.

2004-11-14  Matt Johnston <matt@ucc.asn.au>

	* tests/t_initfork.at: New test for merging two ancestor-less heads.

2004-11-13  Nathaniel Smith  <njs@codesourcery.com>

	* tests/t_heads.at: New test.
	* testsuite.at: Add it.

2004-11-13  Nathaniel Smith  <njs@codesourcery.com>

	* monotone.texi: Fix various typos.
	(Committing Work): Add missing command line argument.
	(Branch Names): New section.
	Add me to the copyright block.

2004-11-12  Joel Rosdahl  <joel@rosdahl.net>

	* monotone.texi: Fix documentation of the approve and disapprove
	commands. Fix jp.co.juicebot.jb7 branch name in examples. Other
	minor fixes.

2004-11-11  Joel Rosdahl  <joel@rosdahl.net>

	* monotone.texi: Fix typos.

2004-11-08  graydon hoare  <graydon@pobox.com>

	* monotone.texi: Some minor cleanups.
	* netsync.cc: Fix a formatter.

2004-11-07  graydon hoare  <graydon@pobox.com>

	* figures/*.txt: Drop.
	* monotone.texi: Pull ASCII figures back in conditionally.
	* NEWS, AUTHORS, monotone.spec: Update for 0.15.
	* monotone.1: Update.

2004-11-06  graydon hoare  <graydon@pobox.com>

	* README.changesets: New file.
	* config.guess, config.sub: Remove.
	* Makefile.am: Improve document-building brains.
	* cert.cc, netsync.cc: Remove include.
	* configure.ac: Bump version number.
	* merkle_tree.{cc,hh}: Use unsigned char in dynamic_bitset.
	* po/POTFILES.in: Update to remove os_specific.hh.
	* po/monotone.pot: Regenerate.

2004-11-05  graydon hoare  <graydon@pobox.com>

	* constants.cc: Up timeout, connection limit.
	* monotone.texi: Various cleanups.

2004-11-05  Ulrich Drepper  <drepper@redhat.com>

	* configure.ac: Reduce dependencies.
	* lua/lua.h: Include config.h.
	* mkstemp.{cc,hh}: Use system variant when found.
	* netxx/resolve_getaddrinfo.cxx: Check for AI_ADDRCONFIG
	definition.
	* po/POTFILES.in: Update to mention changes.
	* Makefile.am (EXTRA_DIST): Include spec file.
	* commands.cc (diff): No output if empty diff.

2004-10-31  graydon hoare  <graydon@pobox.com>

	* commands.cc (diff): Use guess_binary.
	Fix up some messages to fit on single lines.
	* Makefile.am: Make monotone.pdf depend on figures.
	* change_set.cc: Make inversion drop "delete deltas".
	* texinfo.css: Make images align nicely.
	* netsync.cc: Fix up some messages to be clearer.

2004-10-30  graydon hoare  <graydon@pobox.com>

	* figures/*: New figures.
	* monotone.texi: Rewrite much of the tutorial.

2004-10-30  Nathaniel Smith  <njs@codesourcery.com>

	* netsync.cc (process_hello_cmd): Make clear that when the
	server's key is unknown, we abort the connection.

2004-10-29  Nathaniel Smith  <njs@codesourcery.com>

	* sanity.cc (dump_buffer): Wrap bare string in call to string(),
	to disambiguate conversions (required by Boost 1.30).

2004-10-26  graydon hoare  <graydon@pobox.com>

	* tests/t_update_missing.at: New test from Bruce Stephens
	* testsuite.at: Call it.
	* change_set.cc: Fix the error exposed by it.

2004-10-26  graydon hoare  <graydon@pobox.com>

	* work.{cc,hh}: Comply with Derek's new tests.
	* commands.cc: Likewise.

2004-10-28  Derek Scherger  <derek@echologic.com>

	* tests/t_rename.at: add test for renaming a file after it has
	been moved rather than before
	* tests/t_revert.at: add test for reverting a missing file

2004-10-28  Derek Scherger  <derek@echologic.com>

	* tests/t_drop_missing.at: New test.
	* testsuite.at: Call it.

2004-10-28  Derek Scherger  <derek@echologic.com>

	* tests/t_add.at: New test.
	* testsuite.at: Call it.

2004-10-26  graydon hoare  <graydon@pobox.com>

	* basic_io.{cc,hh}: Rework to use indented stanzas.
	* change_set.cc, revision.cc: Likewise.
	* change_set.cc: Fix formatter bug.
	* commands.cc: Sanity check file ID on delta commit.
	* work.cc: Chatter a bit more on add/drop.

2004-10-17  graydon hoare  <graydon@pobox.com>

	* merkle_tree.cc: Fix bad logging.
	* netsync.cc: Fix transmission bugs.
	* work.cc: Add some progress messages back in.
	* monotone.texi: Change contents of MT/work in example.

2004-10-17  graydon hoare  <graydon@pobox.com>

	* commands.cc (log): Keep a seen list, mask frontier by it.
	* monotone.texi: Updates to cover revision terminology.

	Also various further merges from trunk, see below.

2004-10-17  Derek Scherger  <derek@echologic.com>

	* lua.{cc,hh} (hook_ignore_branch): new hook
	* commands.cc (ls_branches): call it
	* monotone.texi (Hook Reference): describe it

2004-10-17  Richard Levitte  <richard@levitte.org>

	fix bug 8715 and more
	* diff_patch.cc (struct unidiff_hunk_writer,
	unidiff_hunk_writer::flush_hunk): the skew is not just the
	size difference between added and deleted lines in the current
	hunk, it's the size difference between /all/ added and deleted
	lines so far.  Therefore, the skew needs to be a member of the
	struct rather than being something calculated for each hunk.
	Furthermore, we need to add trailing context even if the change
	only consisted of one line.

2004-10-17  Richard Levitte  <richard@levitte.org>

	* monotone.texi (Working Copy): Change the description of
	'monotone revert' to explain what happens when there are
	arguments.

2004-10-17  Richard Levitte  <richard@levitte.org>

	* monotone.texi (OPTIONS): Add a description of --ticker.

	* ui.cc, ui.hh: Rethink the writing conditions as the ticks being
	"dirty" when they have changed since the last print.  That way,
	it's very easy to see when they need being printed.  This fixes a
	small bug where, in some cases, the exact same tick output is
	produced twice, once before a separate message, and once after,
	when a ticker is actually being removed.
	(tick_write_dot::write_ticks): Add a line that describes the
	ticks, including the amount of each tick per short name.

2004-10-17  Richard Levitte  <richard@levitte.org>

	fix bug 8733
	* ui.cc, ui.hh: Define a separate tick writer struct, and two
	subclasses, one that write counters, and one that writes progress
	characters.  As a consequence, move the count to the ticker class
	itself, and have the user interface contain a map of pointers to
	tickers instead of a map of counters, so data is easier to expand
	and access in a consistent manner.  Finally, correct a few errors
	in the checks for when ticks should be written, and make sure the
	final value gets written when the tickers are removed.

	* cert.cc (write_ancestry_paths):
	* database.cc (rehash):
	* netsync.cc (call_server, rebuild_merkle_trees):
	* rcs_import.cc (import_cvs_repo, cvs_history): Adapt to the new
	tickers.

	* monotone.cc: Add the option '--ticker' which takes the values
	"dot" or "count" to express which type of tick writer to use.  As
	a result, set the tick writer to be the progress dot kind or the
	counting type.

2004-10-15  graydon hoare  <graydon@pobox.com>

	* std_hooks.lua (get_revision_cert_trust): Add.

2004-10-14  graydon hoare  <graydon@pobox.com>

	* main.cc (UNIX_STYLE_SIGNAL_HANDLING): Enable on OSX.
	* cryptopp/*: Upgrade to 5.2.1
	* Makefile.am: Adjust for a couple new files.

2004-10-13  graydon hoare  <graydon@pobox.com>

	* change_set.cc (__STDC_CONSTANT_MACROS): Further hammering.
	* commands.cc (changesetify): New subcommand to db.
	* database.{cc,hh} (sql): Install views.
	(install_views): New function.
	(get_manifest_certs): Restore old variant.
	* numeric_vocab.hh: Use stdint.h.
	* revision.{cc,hh} (analyze_manifest_changes)
	(construct_revisions)
	(build_changesets): New functions.
	* schema.sql: Remove views stuff.
	* views.sql: Put views here.
	* schema_migration.cc: Add migration code for revisions.
	* Makefile.am: Mention views.sql.

2004-10-12  graydon hoare  <graydon@pobox.com>

	* unix/read_password.cc: Don't force echo on.

2004-10-10  graydon hoare  <graydon@pobox.com>

	merge a batch of changes from trunk, see below.
	* monotone.spec: Bump to 0.14.

2004-10-10  graydon hoare  <graydon@pobox.com>

	fix bug 9884
	* tests/t_singlenetsync.at: sleep 5
	* tests/t_netsync.at: sleep 5

2004-10-10  graydon hoare  <graydon@pobox.com>

	* AUTHORS: Mention Richard Levitte.
	* Makefile.am: Remove nonce stuff.
	* NEWS: Describe changes from last release.
	* cert.cc (cert_manifest_testresult): Teach about other ways
	of writing a boolean value.
	* commands.cc (commit): Don't commit when no change.
	(debug): Rename to "db execute".
	(serve): Require passphrase on startup.
	(bump): Remove command.
	(ls keys): Handle no keys.
	* configure.ac: Bump version number.
	* keys.cc (get_passphrase): Reject empty passphrase nicely,
	from user and from hook.
	* lua.{cc,hh} (hook_get_sorter): Dead code, remove.
	* main.cc (main_with_many_flavours_of_exception): s/char/int/.
	* monotone.cc (OPT_DUMP): New option.
	(OPT_VERBOSE): Rename as OPT_DEBUG.
	* monotone.{texi,1}: Document changes, s/rdiff/xdelta/.
	* nonce.{cc,hh}: Drop.
	* sanity.hh (sanity::filename): New field.
	* sanity.cc (dump_buffer): Dump to file or be silent.
	* testsuite.at (persist_phrase_ok): Define as true.
	* tests/t_null.at: Adjust for new option names.
	* unit_tests.cc: Set debug, not verbose.

2004-10-10  graydon hoare  <graydon@pobox.com>

	* tests/t_remerge.at: New test.
	* testsuite.at: Call it.

2004-10-10  graydon hoare  <graydon@pobox.com>

	* cryptopp/algebra.cpp:
	* cryptopp/asn.h:
	* cryptopp/hmac.h:
	* cryptopp/iterhash.h:
	* cryptopp/mdc.h:
	* cryptopp/modes.h:
	* cryptopp/osrng.h:
	* cryptopp/pubkey.h:
	* cryptopp/seckey.h:
	* cryptopp/simple.h:
	* cryptopp/smartptr.h:
	* cryptopp/strciphr.cpp:
	* cryptopp/strciphr.h:
	* lcs.cc:
	* lua.cc: Fixes for g++ 3.4 from Michael Scherer.
	* AUTHORS: Mention Michael.

2004-10-10  graydon hoare  <graydon@pobox.com>

	* tests/t_movedel.at: New test.
	* testsuite.at: Call it.

2004-10-10  graydon hoare  <graydon@pobox.com>

	* tests/t_movepatch.at: New test.
	* testsuite.at: Call it.

2004-10-10  graydon hoare  <graydon@pobox.com>

	* change_set.cc:
	* file_io.{cc,hh}: Bug Fixes.

2004-10-10  graydon hoare  <graydon@pobox.com>

	* cert.{cc,hh} (cert_revision_manifest): Bug fixes.
	* commands.cc (approve)
	(disapprove)
	(testresult): Teach about revisions.
	* tests/t_disapprove.at:
	* tests/t_i18n_file.at:
	* tests/t_ls_missing.at:
	* tests/t_testresult.at: Bug fixes.

2004-10-09  graydon hoare  <graydon@pobox.com>

	* netsync.cc:
	* packet.cc:
	* tests/t_i18n_file.at:
	* tests/t_netsync.at:
	* tests/t_single_char_filenames.at:
	* tests/t_singlenetsync.at: Bug fixes.

2004-10-04  graydon hoare  <graydon@pobox.com>

	* Makefile.am: Re-enable rcs stuff.
	* cert.{cc,hh}: Bug fixes.
	* change_set.{cc,hh} (apply_change_set)
	(apply_change_set_inverse): New helper functions.
	* commands.cc (log)
	(rcs_import)
	(cvs_import): Teach about revisions.
	* database.cc (get_version): Block reconstruction loops.
	* diff_patch.cc:
	* lua.cc:
	* netsync.cc: Remove references to obsolete includes.
	* rcs_file.cc: Pick up bug fix from trunk.
	* rcs_import.cc: Teach about revisions.

2004-10-03  graydon hoare  <graydon@pobox.com>

	* change_set.{cc,hh}: Lots of little bug fixes.
	* commands.cc: Likewise.
	* database.cc: Comment some chatter.
	* file_io.{cc,hh}: Bug fixes, remove unlink / hardlink stuff.
	* netcmd.cc: Bug fixes.
	* netsync.cc: Likewise.
	* tests/t_*.at: Teach about revisions.
	* testsuite.at: Likewise.
	* work.cc: Bug fixes.

2004-09-30  graydon hoare  <graydon@pobox.com>

	* app_state.cc: Inform db of app.
	* change_set.cc: Bug fixes.
	* commands.cc: Use delete_file not unlink.
	* database.{cc,hh}: Bug fixes in trust function machinery.
	* revisions.cc: Skip consideration of empty parents.
	* file_io.{cc,hh}: Remove unlink function.
	* schema.sql: Pass pubkey data into trust call.

2004-09-29  graydon hoare  <graydon@pobox.com>

	* change_set.cc: Various bug fixes, merge unit tests.

2004-09-26  graydon hoare  <graydon@pobox.com>

	* predicament.{cc,hh}: Remove.
	* Makefile.am: Update.
	* change_set.{cc,hh}: Compilation fixes.
	* commands.cc: Likewise.
	* file_io.{cc,hh}: Likewise, and implement link/unlink.
	* lua.{cc,hh}: Implement conflict resolver hooks.

2004-09-25  graydon hoare  <graydon@pobox.com>

	* change_set.{cc,hh}: Rewrite entirely.
	* work.cc: Adjust to compensate.
	* commands.cc: Likewise.
	* numeric_vocab.hh: Ask for C99 constant ctor macros.

2004-09-24  Derek Scherger  <derek@echologic.com>

	* app_state.{cc,hh} (initialize,prefix,in_restriction): rename
	restriction vars; require explicit subdir restriction with ".";
	remove restriction if any path evaluates to working copy root
	* commands.cc (update): disallow restricted updates
	(diff): use --manifest options for initialization
	* tests/t_restrictions.at: remove restricted update test
	* tests/t_subdirs.at: added (missed previously)
	* vocab.cc (verify): allow "." elements in local_path
	(test_file_path_verification): test for "." in paths

2004-09-20  Derek Scherger  <derek@echologic.com>

	* app_state.{cc,hh}: add message and manifest options; add subdir
	restriction; use set instead of vector for path restrictions
	(prefix): new method
	(add_restriction): change signature for set of path restrictions
	(in_restriction): renamed from is_restricted; adjust path matching
	(set_message): new method
	(add_manifest): new method
	(initialize): remove code to adjust restrictions from old options
	* commands.cc
	(restrict_patch_set, struct unknown_itemizer): rename
	app.is_restricted to app.in_restriction
	(add,drop,rename,revert): prefix file args with current subdir
	(update,status,ls_unknown,ls_missing): build restriction from args
	(commit): build restriction from args; use --message option
	(diff): build restriction from args; use --manifest options
	* file_io.cc (find_working_copy): logging tweaks
	* monotone.cc: remove --include/--exclude options; add --manifest
	and --message options
	* tests/t_attributes.at: add commit --message option
	* tests/t_cross.at: commit --message
	* tests/t_cwork.at: commit --message
	* tests/t_disapprove.at: commit --message
	* tests/t_drop.at: commit --message
	* tests/t_erename.at: commit --message; diff --manifest
	* tests/t_fork.at: commit --message
	* tests/t_genkey.at: commit --message
	* tests/t_i18n_file.at: commit --message
	* tests/t_import.at: commit --message
	* tests/t_ls_missing.at: commit --message
	* tests/t_merge.at: commit --message
	* tests/t_movedel.at: commit --message
	* tests/t_movepatch.at: commit --message
	* tests/t_netsync.at: commit --message
	* tests/t_persist_phrase.at: commit --message
	* tests/t_rename.at: commit --message
	* tests/t_renamed.at: commit --message
	* tests/t_restrictions.at: remove --include/--exlclude options
	* tests/t_revert.at: commit --message
	* tests/t_scan.at: commit --message
	* tests/t_single_char_filenames.at: commit --message
	* tests/t_testresult.at: commit --message
	* tests/t_unidiff.at: commit --message
	* tests/t_unidiff2.at: commit --message
	* tests/t_update.at: commit --message
	* tests/t_versions.at: commit --message

2004-09-19  graydon hoare  <graydon@pobox.com>

	* change_set.cc: More bug fixes.
	* basic_io.cc: Improve error reporting.
	* commands.cc (complete): Teach about revisions.
	* database.{cc,hh}: Add complete variant for revisions.

2004-09-19  graydon hoare  <graydon@pobox.com>

	* change_set.cc: Add a unit test, fix some bugs.

2004-09-18  graydon hoare  <graydon@pobox.com>

	* change_set.{cc,hh} (subtract_change_sets): New function.
	(build_pure_addition_change_set): New function.
	* commands.cc (try_one_merge): Teach about revisions
	(merge): Likewise.
	(propagate): Likewise.
	(update): Change from changeset inversion to negation.
	* database.{cc,hh} (get_manifest): New function.
	* cert.cc: Use it.

2004-09-13  graydon hoare  <graydon@pobox.com>

	* change_set.cc: Bug fixes.
	* commands.cc: Likewise.

2004-09-13  graydon hoare  <graydon@pobox.com>

	* change_set.{cc,hh}: Implement delta renaming and merging.
	* commands.cc
	(update): Teach about revisions.
	(agraph): Likewise.
	* diff_patch.{cc,hh}: Tidy up interface a bit.
	* database.{cc,hh} (get_revision_ancestry): New helper.
	* file_io.{cc,hh}
	(move_dir): New function.
	(delete_dir_recursive): New function.

2004-09-10  graydon hoare  <graydon@pobox.com>

	* basic_io.{cc,hh}: Move to more "normal" looking
	quoted output.
	* change_set.{cc,hh}: Extend, bugfix.
	* commands.cc (diff): Teach about revisions.
	* revision.{cc,hh}: Extend, bugfix.

2004-09-07  Derek Scherger  <derek@echologic.com>

	subdirectory restrictions

	* file_io.{hh,cc} (find_working_copy): new function
	(absolutify) use fs::current_path
	* work.cc (add_to_options_map): use options.insert to preserve
	previous settings
	* work.hh: add note about MT/options file to header comment
	* lua.{hh,cc} (load_rcfile): renamed from add_rcfile
	* app_state.{cc,hh} (constructor): remove read of MT/options
	(initialize): new methods to find/create working copy
	(set_stdhooks,set_rcfiles,add_rcfile,load_rcfiles,read_options):
	new methods
	(set_database,set_branch,set_signing_key): update for new options
	reading
	* monotone.cc: update help for --norc option
	(cpp_main): move loading of lua hooks to app_state after book
	keeping dir is found
	* commands.cc: all commands call app initialize to relocate to
	working copy directory
	(bookdir_exists,ensure_bookdir) remove
	(setup) new command to create working copy
	* tests/t_subdirs.at: new test
	* testsuite.at: call new setup command to initialize working copy;
	call new test
	(PROBE_NODE): adjust for new checkout requirement that MT dir does
	not exist
	* tests/t_attributes.at: ditto
	* tests/t_cwork.at: ditto
	* tests/t_single_char_filenames.at: ditto
	* tests/t_versions.at: ditto

2004-09-06  graydon hoare  <graydon@pobox.com>

	* Makefile.am: Revise,
	* cert.{cc,hh}: Minor bug fixes.
	* change_set.{cc,hh}
	(apply_path_rearrangement): New variant.
	(read_path_rearrangement): New function.
	(write_path_rearrangement): New function.
	* commands.cc: Partially teach about revisions.
	* database.{cc,hh}: Bug fixes.
	* revision.cc: Print new manifest as hex.
	* schema.sql: Fix typos.
	* update.{cc,hh}: Teach about revisions.

2004-09-06  graydon hoare  <graydon@pobox.com>

	* Makefile.am (unit_tests): Revise.
	* change_set.{cc,hh}: Move accessors to header.
	* constants.cc (netcmd_current_protocol_version): Bump.
	(netcmd_minimum_bytes_to_bother_with_gzip): Expand to 0xfff.
	* database.{cc,hh}: Teach about reverse deltas, bug fixes.
	* diff_patch.{cc,hh}: Remove dead code.
	* merkle_tree.{cc,hh}: Teach about revisions.
	* netsync.cc: Teach about revisions, reverse deltas.
	* packet.{cc,hh}: Likewise.
	* unit_tests.{cc,hh}: Reactivate tests.

2004-09-02  Derek Scherger  <derek@echologic.com>

	* tests/t_restrictions.at: rework and attempt to clean things up a
	bit; add test for bug in restrict_patch_set
	* commands.cc (restrict_patch_set): fix bug in removal of
	restricted adds/dels/moves/deltas

2004-08-28  graydon hoare  <graydon@pobox.com>

	* Makefile.am (unit_tests): Split out working parts.
	* basic_io.{cc,hh}: Minor fixes.
	* cert.{cc,hh}: Fixes, remove major algorithms.
	* revision.{cc,hh}: Rewrite algorithms from cert.cc.
	* change_set.{cc,hh}: Extensive surgery, unit tests.
	* database.{cc,hh}: Minor fixes.
	* file_io.{cc,hh}: Likewise.
	* lua.cc: Likewise.
	* packet.{cc,hh}: Teach about revisions.
	* schema.sql: Drop some optimistic tables.
	* unit_tests.{cc,hh}: Add revision, change_set tests.
	* vocab.cc: Instantiate revision<cert>.
	* work.{cc,hh}: Rewrite in terms of path_rearrangement.

2004-08-17  graydon hoare  <graydon@pobox.com>

	* database.cc: Simplified.
	* schema.sql: Simplified.
	* transforms.cc: Fixed bug.
	* revision.{hh,cc}: Stripped out tid_source.
	* change_set.{cc,hh}: Oops, never committed!

2004-08-16  graydon hoare  <graydon@pobox.com>

	* change_set.{hh,cc}: Simplified, finished i/o.
	* revision.{hh,cc}: Fix to match, redo i/o.
	* basic_io.cc (basic_io::parser::key): Print trailing colon.
	* vocab.hh: Whitespace tweak.

2004-08-09  graydon hoare  <graydon@pobox.com>

	* change_set.{hh,cc}: New files.
	* basic_io.{hh,cc}: New files.
	* predicament.{hh,cc}: New files.
	* revision.{hh,cc}: Break completely, need to fix.
	* diff_patch.{hh,cc}: Minor touchups.
	* lua.{hh,cc}, std_hooks.lua: Model predicaments.
	* Makefile.am: Update.

2004-07-10  graydon hoare  <graydon@pobox.com>

	* lcs.{hh,cc}: Move lcs.hh body into lcs.cc.
	* diff_patch.cc: Modify to compensate.
	* revision.{hh,cc}: New files.
	* Makefile.am: Update
	* patch_set.{hh,cc}: Remove.
	* {cert,database,lua,packets}.{hh,cc}, commands.cc:
	Modify partially (incomplete) to use revisions.
	* manifest.{hh,cc}: Cleanup, remove dead code.
	* schema.sql: Declare new revision tables.
	* schema_migration.cc: Incomplete migrator.
	* {transforms.{hh,cc}, vocab{,_terms}.hh:
	Infrastructure for revisions.

2004-07-20  Derek Scherger  <derek@echologic.com>

	* tests/t_restrictions.at: new test
	* testsuite.at: run it
	* app_state.{cc,hh} (add_restriction, is_restricted): new functions
	* monotone.cc (--include,--exclude): new options
	* commands.cc (restrict_patch_set): new function. called by
	commit, update, status, diff commands

2004-07-05  graydon hoare  <graydon@pobox.com>

	* cert.cc (operator<): Fix wrong ordering of
	fields.

2004-06-07  graydon hoare  <graydon@pobox.com>

	* cryptopp/algebra.cpp:
	* cryptopp/asn.h:
	* cryptopp/hmac.h:
	* cryptopp/iterhash.h:
	* cryptopp/mdc.h:
	* cryptopp/modes.h:
	* cryptopp/osrng.h:
	* cryptopp/pubkey.h:
	* cryptopp/seckey.h:
	* cryptopp/simple.h:
	* cryptopp/smartptr.h:
	* cryptopp/strciphr.cpp:
	* cryptopp/strciphr.h:
	* lcs.hh:
	* lua.cc: Fixes for g++ 3.4 from Michael Scherer.
	* AUTHORS: Mention Michael.

2004-05-28  graydon hoare  <graydon@pobox.com>

	* tests/t_movedel.at: New test.
	* testsuite.at: Call it.
	* diff_patch.cc (adjust_deletes_under_renames): New function.
	(merge3): Use it.

2004-05-27  graydon hoare  <graydon@pobox.com>

	* tests/t_movepatch.at: New test.
	* testsuite.at: Call it.
	* diff_patch.cc (adjust_deltas_under_renames): New function.
	(merge3): Use it.

2004-05-20  graydon hoare  <graydon@pobox.com>

	* NEWS: Note 0.13 release.
	* configure.ac: Bump version number.
	* monotone.spec: Likewise.

2004-05-19  graydon hoare  <graydon@pobox.com>

	* file_io.cc (tilde_expand): Fix fs::path use.

2004-05-18  graydon hoare  <graydon@pobox.com>

	* diff_patch.cc (apply_directory_moves): Fix fs::path use.
	* file_io.cc (write_data_impl): Likewise.
	* packet.cc: Use explicit true/false maps in caches.
	* sanity.cc (dump_buffer): Write to clog (buffered).

2004-05-16  graydon hoare  <graydon@pobox.com>

	* keys.cc (get_passphrase): Reimplement.
	* unix/read_password.c: Remove.
	* {unix,win32}/read_password.cc: Add.
	* constants.{hh,cc} (maxpasswd): New constant.
	* Makefile.am: Teach about platform specific stuff.

2004-05-16  graydon hoare  <graydon@pobox.com>

	* diff_patch.cc (merge2): Don't discard files on one side.
	* std_hooks.lua (merge2_xxdiff_cmd): Specify merge filename.

2004-05-14  Joel Rosdahl  <joel@rosdahl.net>

	* std_hooks.lua (ignore_file): Quote dots in .svn patterns.
	* monotone.texi: Updated ignore_file hook example.

2004-05-13  Nathaniel Smith  <njs@codesourcery.com>

	* commands.cc: Include boost/filesystem/path.hpp,
	boost/filesystem/convenience.hpp.
	(checkout): Make checkout directory an fs::path, not a local_path.

2004-05-13  Nathaniel Smith  <njs@codesourcery.com>

	* testsuite.at (test_hooks.lua): Add a 'test_attr' attribute
	hook.  Add tests t_attributes and t_single_char_filenames.
	* tests/t_attributes.at: New test.
	* tests/t_single_char_filenames.at: New test.
	* manifest.cc (read_manifest_map): Replace ".+" with ".*" to
	support single-character filenames.
	* work.cc (read_work_set): Likewise.
	(read_attr_map): Likewise.

2004-05-13  Nathaniel Smith  <njs@codesourcery.com>

	* monotone.texi (Hook Reference): Update documented default
	definitions of 'merge2' and 'merge3'.

2004-05-12  graydon hoare  <graydon@pobox.com>

	* AUTHORS: Rename Netxx back to netxx. Really, look in
	the manifest; it's been renamed!
	* configure.ac: Remove prg_exec_monitor checks.

2004-05-12  Nathaniel Smith  <njs@pobox.com>

	* AUTHORS: Remove discussion of adns, since we no longer
	distribute it.  Fix capitalization of "Netxx".

2004-05-12  Nathaniel Smith  <njs@pobox.com>

	* std_hooks.lua (merge2): Support xemacs.  Add error message
	if no merge tool is found.
	(merge3): Likewise.  Also add (disabled) hook to use CVS
	'merge' command, as a demonstration of how to.

2004-05-12  graydon hoare  <graydon@pobox.com>

	* std_hooks.lua (get_author): Remove standard definition.
	* monotone.texi: Document change.

2004-05-12  graydon hoare  <graydon@pobox.com>

	* cert.cc (cert_manifest_author_default): Use default signing key
	name for default author, if lua hook fails.

2004-05-12  Joel Rosdahl  <joel@rosdahl.net>

	* file_io.cc (walk_tree): Removed extraneous newline in error
	message.

	* std_hooks.lua (edit_comment): Added missing newline in log
	message template.

	* tests/t_ls_missing.at: New test case.
	* testsuite.at: Added t_ls_missing.at.

2004-05-10  graydon hoare  <graydon@pobox.com>

	* nonce.cc, nonce.hh: New files.
	* Makefile.am: Note new files.
	* lua.cc, lua.hh (hook_get_nonce): New hook.
	* commands.cc (bump): New command.
	* commands.cc: Remove "(file|manifest)" args most places.
	* tests/t_disapprove.at
	* tests/t_genkey.at
	* tests/t_singlenetsync.at
	* tests/t_netsync.at
	* tests/t_persist_phrase.at: Adjust to compensate.
	* monotone.texi, monotone.1: Adjust to compensate.
	* work.cc, work.hh: Constify some arguments.

2004-05-09  graydon hoare  <graydon@pobox.com>

	* diff_patch.cc: Remove recording of file merge ancestry.

2004-05-09  graydon hoare  <graydon@pobox.com>

	* commands.cc (ls_missing): Modify to account for work.

2004-05-09  graydon hoare  <graydon@pobox.com>

	* commands.cc (list missing): New command.
	* monotone.texi, monotone.1: Update to document.

2004-05-08  graydon hoare  <graydon@pobox.com>

	* main.cc: New file encompassing prg_exec_monitor.
	* mkstemp.cc, mkstemp.hh: New portable implementation.
	* lua.cc: Use mkstemp from bundled version.
	* lua/liolib.c: Remove old mkstemp definition.
	* monotone.cc (cpp_main): Remove prg_exec env setting.
	* sanity.cc (sanity::dump_buffer): Dump logbuf to stderr, not stdout.
	* std_hooks.lua (temp_file): Use mkstemp not io.mkstemp.
	* Makefile.am (MOST_SOURCES): Add new files.

2004-05-03  Joel Rosdahl  <joel@rosdahl.net>

	* monotone.texi: Removed extraneous @ftable directive.

2004-05-02  graydon hoare  <graydon@pobox.com>

	* monotone.texi: Add stuff on selectors, new hooks.
	* AUTHORS: Typo fix.
	* configure.ac: Bump version number.

	Release point (v 0.12).

2004-05-02  Joel Rosdahl  <joel@rosdahl.net>

	Made it possible to rename a rename target and to undo a rename.
	I.e.: Given a rename set A -> B, "monotone rename B C" gives the
	rename set A -> C and "monotone rename B A" gives the empty rename
	set.
	* work.cc (visit_file): Implement new behavior.
	* tests/t_rename.at: Added test cases for new behavior.
	* monotone.texi: Note that a rename can be undone.

	Fix bug #8458:
	* file_io.hh, file_io.cc (walk_tree): Added require_existing_path
	parameter.
	* work.cc (build_deletion): Pass new parameter to walk_tree.
	* work.cc (build_rename): Ditto.

	* manifest.cc (build_manifest_map): Fix missing file check for
	i18n paths.

2004-05-01  Joel Rosdahl  <joel@rosdahl.net>

	Fix bug #7220:
	* manifest.cc (build_manifest_map): Handle missing file
	gracefully.

	* file_io.cc (walk_tree): Handle nonexistent file/directory
	gracefully.

2004-04-30  Christof Petig <christof@petig-baender.de>

	* rcs_import.cc (store_trunk_manifest_edge):
		skip ancestry to empty manifest
	* rcs_import.cc (process_branch):
		also follow branches of last/first versions

2004-04-29  graydon hoare  <graydon@pobox.com>

	* configure.ac: Fix up windows probe and bundling checks.
	* netxx/resolve_getaddrinfo.cxx: Local hack for stream addresses.
	* netsync.cc: Report address before listening.

2004-04-29  graydon hoare  <graydon@pobox.com>

	* cert.cc (get_branch_heads): Calculate a "disapproved version"
	attribute which culls a version with only disapproved ancestry
	edges.
	* monotone.texi: Fix some ascii-art diagrams.

2004-04-28  Christof Petig <christof@petig-baender.de>

	* command.cc (heads):
	show date and author certificates for each head

2004-04-28  Christof Petig <christof@petig-baender.de>

	* configure.ac:
	default to using the bundled SQLite

2004-04-28  Christof Petig <christof@petig-baender.de>

	* commands.cc (log):
	support optional file argument to show change log for
	e.g. monotone log [ID] cert.cc

2004-04-26  Christof Petig <christof@petig-baender.de>

	* rcs_import.cc (process branch):
	insert dummy cvs_edge to mark newly added file
	as previously non existant

2004-04-25  Joel Rosdahl  <joel@rosdahl.net>

	* po/stamp-po: Removed since it's generated.
	* std_hooks.lua (ignore_file): Corrected name of Subversion's
	administrative directory.
	* work.hh: Ditto.
	* monotone.texi (Hook Reference): Updated default definition of
	ignore_file.

2004-04-23  Christof Petig <christof@petig-baender.de>

	* rcs_import.cc (build_parent_state, build_child_state):
	remove dying files from manifest
	* rcs_import.cc (cvs_file_edge, note_file_edge):
	calculate state and remember it (alive or dead)

2004-04-23  Christof Petig <christof@petig-baender.de>

	* rcs_import.cc (import_rcs_file_with_cvs):
	do not include dead files in head_manifest

2004-04-22  Christof Petig <christof@petig-baender.de>

	* rcs_file.cc, rcs_file.hh: read and remember 'state' of revision
	* rcs_import.cc: remove Attic/ part from path

2004-04-21  Christof Petig <christof@petig-baender.de>

	* configure.ac: enable use of installed SQLite library

2004-04-20  graydon hoare  <graydon@pobox.com>

	* lua.hh, lua.cc (hook_note_commit): New hook.
	* commands.cc (commit): Call it.

2004-04-19  graydon hoare  <graydon@pobox.com>

	* cert.cc: Make trust messages nicer.
	* merkle_tree.cc: Clarify logging messages.
	* netsync.cc: Reorganize tickers, put client in txn.
	* packet.cc, packet.hh: Teach about constructability.

2004-04-16  graydon hoare  <graydon@pobox.com>

	* netsync.cc (session::extra_manifests): New member.
	(session::analyze_ancestry_graph): Use it.
	* tests/t_singlenetsync.at: New test for single manifest sync.
	* testsuite.at: Call it.

2004-04-14  Tom Tromey  <tromey@redhat.com>

	* rcs_import.cc (import_cvs_repo): Use require_password.
	Include keys.hh.
	* keys.hh (require_password): Declare.
	* keys.cc (require_password): New function.

2004-04-13  Tom Tromey  <tromey@redhat.com>

	* monotone.texi: Typo fixes.

2004-04-10  graydon hoare  <graydon@pobox.com>

	* netsync.cc: Minor bug fixes.

2004-04-10  graydon hoare  <graydon@pobox.com>

	* database.{cc,hh}:
	* commands.{cc,hh}:
	* lua.{cc,hh}:
	* std_hooks.lua:
	* vocab_terms.hh:
	Implement first cut at selectors.

2004-04-10  graydon hoare  <graydon@pobox.com>

	* cert.cc (operator<): Include name in compare.
	(operator==): Likewise.
	* packet.cc: Include shared_ptr.
	* rcs_file.cc: Rewrite by hand, no spirit.
	* rcs_import.cc: Change ticker names a bit.

2004-04-09  graydon hoare  <graydon@pobox.com>

	* app_state.cc: Fix a couple file path constructions.
	* file_io.cc (book_keeping_file): Make one variant static.
	* manifest.cc: Remove some dead code in walkers.
	* work.cc: Ditto.
	* rcs_file.cc: fcntl fix from Paul Snively for OSX.

2004-04-09  graydon hoare  <graydon@pobox.com>

	* file_io.cc: Fix boost filesystem "." and ".." breakage.
	* lua.cc: Fix format of log entry.
	* monotone.cc: Log locale settings on startup.
	* sanity.cc: Dump prefix on --verbose activation.
	* testsuite/t_i18n_file.at: Fix autotest LANG breakage.
	* testsuite/t_null.at: Account for chatter with --verbose.

2004-04-09  graydon hoare  <graydon@pobox.com>

	* configure.ac: Comment out check for sse2,
	set bundling to true by default.
	* INSTALL: describe changes to bundling.
	* Makefile.am: Remove vestiges of depot.

2004-04-07  graydon hoare  <graydon@pobox.com>

	* adns/*:
	* network.{cc,hh}:
	* proto_machine.{cc,hh}:
	* {http,smtp,nntp}_tasks.{cc,hh}:
	* tests/t_{http,smtp,nntp,proxy}.at:
	* url.{cc,hh}:
	* depot.cc:
	Delete files.
	* commands.cc:
	* lua.{cc,hh}:
	* database.{cc,hh}: Remove network/queue stuff.
	* configure.ac:
	* constants.{cc,hh}:
	* tests/t_{netsync,singlecvs,cvsimport}.at:
	* testsuite.at:
	* transforms.{cc,hh}:
	* unit_tests.{cc,hh}:
	* vocab_terms.hh:
	* vocab.{cc,hh}:
	* Makefile.am: Adjust for deletions.
	* app_state.hh: Cleanup.
	* monotone.texi: Fix some typos.
	* packet.{cc,hh}: Implement database ordering.
	* netsync.cc: Massage to use new packet logic.
	* commands.cc:
	* std_hooks.lua: Add initial selector stuff.

2004-03-29  graydon hoare  <graydon@pobox.com>

	* monotone.spec: Update for 0.11 release.

	Release point (v 0.11).

2004-03-29  graydon hoare  <graydon@pobox.com>

	* Makefile.am (DISTCHECK_CONFIGURE_FLAGS): Set.
	* commands.cc: Tidy up / narrow output width.
	* patch_set.cc: Likewise.
	* monotone.texi: Cleanups for PDF generation.

2004-03-28  graydon hoare  <graydon@pobox.com>

	* NEWS: Mention 0.11 release.
	* AUTHORS: Mention Robert.

2004-03-28  Robert Bihlmeyer  <robbe+mt@orcus.priv.at>

	* file_io.cc (walk_tree_recursive): Ignore broken symlinks.

2004-03-27  graydon hoare  <graydon@pobox.com>

	* monotone.texi: Flesh out netsync stuff, remove old network stuff.
	* monotone.1: Likewise.

2004-03-27  Robert Helgesson  <rycee@home.se>

	* Makefile.am:
	* configure.ac:
	* database.cc:
	* depot.cc:
	* lua.cc:
	* network.cc:
	* schema_migration.cc: Bundled library switch logic.

2004-03-27  graydon hoare  <graydon@pobox.com>

	* depot.cc (dump): Implement.
	* tests/t_http.at, test/t_proxy.at: Use "depot.cgi dump" rather than sqlite.
	* sqlite/pager.h: Change page size.
	* README: Massage slightly.
	* INSTALL: Write real installation instructions.
	* Makefile.am: Include build of "one big page" docs.
	* boost/circular_buffer_base.hpp: Another boost version insulation fix.
	* vocab.cc (verify): Normalize local_path's during verification on boost 1.31.0.
	* monotone.texi: Rip out some of the pre-netsync networking docs.

2004-03-24  graydon hoare  <graydon@pobox.com>

	* boost/circular_buffer_base.hpp: Boost version insulation.
	* cert.cc, cert.hh, commands.cc: Differentiate "unknown" keys from "bad".
	* xdelta.cc, proto_machine.cc: Fix boost version insulation.

2004-03-24  graydon hoare  <graydon@pobox.com>

	* rcs_import.cc (import_substates): Filter by branch.
	* xdelta.cc: Minor bits of insulation.

2004-03-24  graydon hoare  <graydon@pobox.com>

	* AUTHORS: Mention Robert.
	* configure.ac: Enable sse2 stuff.
	* monotone.spec: Adjust CFLAGS and CXXFLAGS
	* monotone.texi (Network Service): Expand a bit.

2004-03-24  Robert Helgesson  <rycee@home.se>

	* commands.cc:
	* http_tasks.cc:
	* lua.cc:
	* manifest.cc:
	* netsync.cc:
	* nntp_tasks.cc:
	* proto_machine.cc:
	* work.cc:
	* xdelta.cc:
	Portability fixes for boost 1.31.0

2004-03-22  graydon hoare  <graydon@pobox.com>

	* cryptopp/integer.cpp, integer.h: Enable SSE2 multiply code.
	* database.cc, database.hh, certs.cc: Speed up 'heads'.

2004-03-21  graydon hoare  <graydon@pobox.com>

	* lcs.hh, sanity.hh: Minor performance tweaks.

2004-03-20  graydon hoare  <graydon@pobox.com>

	* rcs_import.cc: Teach how to aggregate branches.
	* monotone.texi: Start section on netsync.

2004-03-20  Olivier Andrieu  <oliv__a@users.sourceforge.net>

	* commands.cc (log): Show tags in log.
	* AUTHORS: Mention Olivier.

2004-03-17  Nathan Myers  <ncm@cantrip.org>

	* boost/circular_buffer.hpp:
	* commands.cc:
	* cryptopp/fltrimpl.h:
	* cryptopp/iterhash.cpp:
	* quick_alloc.hh:
	Fixes for gcc 3.4 compat and warnings.

2004-03-17  graydon hoare  <graydon@pobox.com>
	* cryptopp/config.h: Fix for gcc aliasing optimization error.
	* rcs_import.cc (cvs_history::note_file_edge):
	Fix for first changelog import bug (#5813).

2004-03-15  graydon hoare  <graydon@pobox.com>

	* rcs_import.cc: Import lone versions properly.
	* tests/t_singlecvs.at: New test for it.
	* testsuite.at: Call it.

2004-03-14  graydon hoare  <graydon@pobox.com>

	* commands.cc (diff): Show added files too.
	* monotone.texi: Fix typo.

2004-03-08  graydon hoare  <graydon@pobox.com>

	* netsync.cc (analyze_manifest_edge): Fix broken formatter.

2004-03-07  graydon hoare  <graydon@pobox.com>

	* Makefile.am (BOOST_SANDBOX_SOURCES): Remove boost::socket entries.
	(NETXX_SOURCES): Predicate on IP6 support in OS (from Paul Snively).
	* boost/socket/*.[hc]pp: Remove.
	* boost/io/streambuf_wrapping.hpp: Remove.
	* AUTHORS: Remove copyright notice for boost::socket.
	* acinclude.m4 (ACX_PTHREAD): Add.
	* network.cc: Replace boost::socket machinery with Netxx.
	* network.hh (open_connection): Remove prototype, static function.
	* sanity.hh, sanity.cc: Make log formatters give file:line coords,
	throw log offending coordinate if formatting fails.

2004-03-07  graydon hoare  <graydon@pobox.com>

	* sqlite/date.c, sqlite/vdbeInt.h, sqlite/vdbeaux.c: Add.
	* sqlite/*.c: Upgrade to 2.8.12.
	* Makefile.am: Update to mention new files.
	* cert.cc
	(expand_ancestors)
	(expand_dominators): Resize child bitmaps to cover parent.

2004-03-06  graydon hoare  <graydon@pobox.com>

	* netsync.cc (get_root_prefix): Fix from Paul Snively
	to fix static initialization order on mac OSX.
	* montone.texi: Typo fix from Anders Petersson.
	* *.cc: Move all function defs into column 0.

2004-03-04  graydon hoare  <graydon@pobox.com>

	* std_hooks.lua: Fix merger execution pessimism.

2004-03-04  graydon hoare  <graydon@pobox.com>

	* adler32.hh: Modify to use u8.
	* depot.cc, netcmd.cc, xdelta.cc: Modify to use u8.
	* netio.hh, numeric_vocab.hh (widen): Move between headers.
	* netsync.cc: Correct role-assumption bugs.
	* schema_migration.cc: Strip whitespace in sha1.
	(changes received from Christof Petig)

2004-03-01  graydon hoare  <graydon@pobox.com>

	* commands.cc: Handle anonymous pulling.
	* netsync.cc: Ditto.

	Release point (v 0.10).

2004-03-01  graydon hoare  <graydon@pobox.com>

	* NEWS: Mention impending 0.10 release.
	* cert.cc, cert.hh: Bug fixes, implement trust function, QA stuff.
	* commands.cc: Tweak disapprove, approve, testresult, push, pull.
	* configure.ac: Bump version number.
	* cryptopp/rng.h, cryptopp/rng.cpp
	(MaurerRandomnessTest): Fix bitrot.
	* keys.cc: Add Maurer PRNG randomness test.
	* lua.cc, lua.hh: Add trust, testresult, anonymous netsync hooks.
	* monotone.1: Update to follow changes to commands.
	* monotone.texi: Include QA section, adjust some UI drift, clarify
	reserved cert names, document new hooks and commands.
	* netcmd.hh, netcmd.cc: Add anonymous, error commands; fix bugs.
	* netsync.cc: Process new commands, factor server loop a bit.
	* std_hooks.lua: Add new hook defaults, factor mergers.
	* tests/t_netsync.at: Check SHA1 of each edge.
	* tests/t_null.at: Call with --norc to skip ~/.monotonerc
	* tests/t_update.at: Fix glaring error.
	* tests/t_disapprove.at, tests/t_testresult.at: New tests.
	* testsuite.at: Call them.
	* ui.cc (sanitize): Clean escape chars from output (optional?)
	* update.cc: Rewrite entirely in terms of new QA definitions.

2004-02-24  graydon hoare  <graydon@pobox.com>

	* commands.cc (ls_keys): Write key hash codes.
	* constands.cc (netsync_timeout_seconds): Up to 120.
	* netsync.cc: Fix a bunch of bugs.
	* patch_set.cc (manifests_to_patch_set): Fix bug in overload
	default construction.

2004-02-22  graydon hoare  <graydon@pobox.com>

	* patch_set.cc, patch_set.hh: Parameterize yet further.
	* netsync.cc: Fix a lot of bugs, add manifest and file grovelling.
	* tests/t_netsync.at: A new test (which runs!)
	* testsuite.at: Call it.

2004-02-20  graydon hoare  <graydon@pobox.com>

	* cert.cc, cert.hh, key.cc, key.hh, database.cc, database.hh:
	Add lots of little netsync support routines.
	* commands.cc (rebuild): Rehash everything too.
	* constants.cc (netcmd_minsz): Recalculate.
	* cryptopp/osrng.cpp (NonblockingRng::GenerateBlock): Handle
	/dev/urandom a bit better.
	* netcmd.cc, netcmd.hh: Remove describe cmds, add nonexistant cmd.
	* netio.hh: Add uleb128 stuff.
	* xdelta.cc: Add randomizing unit test suite.
	* diff_patch.cc: Remove commented-out dead line-merger code.
	* merkle_tree.cc: Fix various bugs.
	* netcmd.cc: Switch everything over to uleb128s.
	* netsync.cc: Implement lots of missing stuff.

2004-02-09  graydon hoare  <graydon@pobox.com>

	* netsync.cc (ROOT_PREFIX): New variable.
	* commands.cc (merkle): New command.

2004-02-09  Ben Elliston  <bje@wasabisystems.com>

	* monotone.texi: Spelling corrections.

2004-02-09  graydon hoare  <graydon@pobox.com>

	* database.cc, database.hh
	(get_version_size)
	(get_file_version_size)
	(get_manifest_version_size): New functions.
	* xdelta.cc, xdelta.hh (measure_delta_target_size): New function.
	* merkle_tree.cc, merkle_tree.hh, netcmd.cc, netcmd.hh:
	Cleanup and typesafety.
	* netsync.cc: Cleanup, typesafety, implement refine phase.

2004-02-01  graydon hoare  <graydon@pobox.com>

	* netsync.cc: Remove a lot of stuff, implement auth phase.
	* constants.cc, constants.hh: Move constants from netsync.cc.
	* netcmd.cc, netcmd.hh: Split out of netsync.cc.
	* merkle_tree.cc, merkle_tree.hh: Likewise.
	* numeric_vocab.hh: New header.
	* adler32.hh: include numeric_vocab.hh.
	* netio.hh: Likewise.
	* unit_tests.cc, unit_tests.hh: Update.
	* Makefile.am: Likewise.
	* commands.cc: Guess signing key for auth phase.
	* database.cc, database.hh (public_key_exists)
	(get_pubkey): New functions based on key hashes.

2004-01-31  graydon hoare  <graydon@pobox.com>

	* Netxx/*: New files.
	* AUTHORS: Mention Netxx.
	* Makefile.am: Mention Netxx and netsync.{cc,hh}
	* adler32.hh: Delegate typedefs to boost.
	* cert.hh, cert.cc (cert_hash_code): New function.
	* commands.cc (find_oldest_ancestors): Block cycles.
	(netsync): New command.
	* database.cc, database.hh (schema): Update.
	(put_key): Calculate key hash on the fly.
	(put_cert): Likewise.
	(merkle_node_exists)
	(get_merkle_node)
	(put_merkle_node)
	(erase_merkle_nodes): New functions.
	* keys.hh, keys.cc (key_hash_code): New function.
	* lua.cc, lua.hh
	(hook_get_netsync_read_permitted)
	(hook_get_netsync_write_permitted): New hooks.
	* monotone.spec: Update for FC1 info conventions.
	* monotone.texi (Quality Assurance): New section.
	* netsync.cc, netsync.hh: New files, preliminary
	netsync infrastructure. Command bodies still missing.
	* schema.sql: Add intrinsic key and cert hashes, merkle nodes.
	* schema_migration.cc: Add code to migrate to new schema.
	* unit_tests.cc: Handle command-line args to limit test set.
	* vocab_terms.hh: Add merkle and prefix as new terms.

2004-01-13  Nathaniel Smith  <njs@codesourcery.com>

	* idna/idn-int.h: Remove (generated by configure).

2004-01-13  Nathaniel Smith  <njs@codesourcery.com>

	* configure.ac: Switch "if" and "else" branches in pthreads
	checks.

2004-01-12  Nathaniel Smith  <njs@codesourcery.com>

	* configure.ac: Remove check for -lpthread.
	Add check for pthread_mutex_lock and ACX_PTHREAD.
	* m4/acx_pthread.m4: New file.

2004-01-07  graydon hoare  <graydon@pobox.com>

	* Makefile.am:
	* po/POTFILES.in:
	* po/monotone.pot: Minor tweaks for distclean.
	* adns/config.h:
	* boost/socket/src/interface.cpp:
	* boost/socket/src/ip4/address.cpp:
	* boost/socket/src/ip4/protocol.cpp: OSX portability.
	* AUTHORS: Mention new contributors.
	* monotone.texi (Hook Reference): Document i18n hooks.

	Release point (v 0.9).

2004-01-07  graydon hoare  <graydon@pobox.com>

	* cert.cc (ensure_parents_loaded)
	(expand_dominators)
	(expand_ancestors)
	(find_intersecting_node): New functions.
	(find_common_ancestor): Reimplement in terms of dominator
	and ancestor bitset intersection.

2004-01-05  Christof Petig <christof@petig-baender.de>

	* vocab.cc (verify<local_path>) Fix use of val() / iterator.
	* constants.cc (illegal_path_bytes): NUL-terminate.

2004-01-02  graydon hoare  <graydon@pobox.com>

	* diff_patch.cc (normalize_extents): Improve to handle an odd case.
	* tests/t_fmerge.at: New test, to test it.
	* commands.cc (fload, fmerge): Permanently enable, for test.
	* testsuite.at: Call new test.

2004-01-01  graydon hoare  <graydon@pobox.com>

	* file_io.hh, file_io.cc (read_localized_data, write_localized_data):
	New functions
	* commands.cc, manifest.cc, transforms.cc: Use them.
	* monotone.texi: Minor update to i18n docs.
	* lua.hh, lua.cc (hook_get_linesep_conv, hook_get_charset_conv):
	New hooks.
	* acinclude.m4: Move AX_CREATE_STDINT_H in here.
	* po/monotone.pot: Regenerate.
	* NEWS, configure.ac: Prep for 0.9 release.

2003-12-30  graydon hoare  <graydon@pobox.com>

	* file_io.hh, file_io.cc (mkpath): New function.
	* commands.cc, database.cc, diff_patch.cc, file_io.cc,
	lua.cc, vocab.cc, work.cc: Use it.
	* constants.cc (illegal_path_bytes_arr): Remove leading null.
	* monotone.texi: Include i18n docs.
	* tests/t_i18n_file.at: Check colon in filename.

2003-12-29  graydon hoare  <graydon@pobox.com>

	* file_io.cc: Localize names before touching fs.
	* lua.hh, lua.cc (hook_get_system_charset): Remove useless fn.
	* test_hooks.lua: Likewise.
	* monotone.cc, transforms.cc, transforms.hh:
	Remove lua from system charset conv.
	* tests/t_i18n_file.at: New test.
	* testsuite.at: Call it.

2003-12-28  graydon hoare  <graydon@pobox.com>

	* app_state.cc, app_state.hh: Massage to use i18n vocab.
	* cert.cc, commands.cc, commands.hh, rcs_import.cc,
	update.cc, update.hh, url.cc, url.hh: Likewise.

	* work.cc, work.hh: --> Likewise, and break file format! <--

	* constants.hh, constants.cc (legal_ace_bytes): New constant.
	* vocab.cc (verify<ace>): Use it.
	(verify<urlenc>) New function.
	* vocab_terms.hh (ace, urlenc, utf8): New terms.
	* transforms.hh, transforms.cc: Use them.
	* monotone.cc (utf8_argv): Charconv argv.
	* network.hh, network.cc: Use url.{hh,cc}.

2003-12-28  graydon hoare  <graydon@pobox.com>

	* constants.hh, constants.cc (idlen): New constant.
	* commands.cc, vocab.cc: Use it.
	* manifest.cc (read_manifest_map): Tighten up regex.
	* packet.cc: Likewise.
	* transforms.cc (uppercase)
	(lowercase): Rewrite.
	(utf8_to_urlenc)
	(urlenc_to_utf8)
	(internalize_url)
	(internalize_cert_name)
	(internalize_rsa_keypair_id)
	(externalize_url)
	(externalize_cert_name)
	(externalize_rsa_keypair_id): New functions.
	* url.hh, url.cc (parse_utf8_url): New function.

2003-12-20  graydon hoare  <graydon@pobox.com>

	* diff_patch.cc (normalize_extents): New function.
	(merge_via_edit_scripts): Use it.

2003-12-19  graydon hoare  <graydon@pobox.com>

	[net.venge.monotone.i18n branch]

	* idna/*.[ch]: New files.
	* po/*: New files.
	* url.cc, url.hh, constants.cc: New files.
	* Makefile.am, configure.ac: Various fiddling for gettext.
	* lua.hh, lua.cc (hook_get_system_charset): New hook.
	(hook_get_system_linesep): New hook.
	* transforms.hh, transforms.cc
	(charset_convert)
	(system_to_utf8)
	(utf8_to_system)
	(ace_to_utf8)
	(utf8_to_ace)
	(line_end_convert): New functions.
	* vocab.cc: Refine constraints.
	* vocab_terms.hh (external): New atomic type.
	* monotone.cc (cpp_main): Initialize gettext.
	* sanity.hh (F): Call gettext() on format strings.
	* commands.cc, depot.cc, database.cc, http_tasks.cc, keys.cc,
	network.cc, rcs_import.cc, sanity.cc, mac.hh : Update to use
	'constants::' namespace.
	* config.h.in: Remove.
	* commands.cc: Various formatting cleanups.
	* unit_tests.cc, unit_tests.hh: Connect to url tests.

2003-12-19  graydon hoare  <graydon@pobox.com>

	* diff_patch.cc (merge3): Skip patches to deleted files.

2003-12-16  graydon hoare  <graydon@pobox.com>

	* commands.cc (ls_ignored, ignored_itemizer): Fold in as subcases of unknown.

2003-12-16  graydon hoare  <graydon@pobox.com>

	* lua.cc (working_copy_rcfilename): MT/monotonerc not MT/.monotonerc.

2003-12-16  graydon hoare  <graydon@pobox.com>

	* lua.hh, lua.cc (working_copy_rcfilename): New function.
	* monotone.cc: Add working copy rcfiles.
	* commands.cc (ls_unknown, unknown_itemizer): Skip ignored files.

2003-12-16  graydon hoare  <graydon@pobox.com>

	* file_io.cc (walk_tree_recursive): continue on book-keeping file.

2003-12-15  graydon hoare  <graydon@pobox.com>

	* tests/t_unidiff.at, t_unidiff2.at: Check for mimencode.

2003-12-15  graydon hoare  <graydon@pobox.com>

	* configure.ac: Add --enable-static-boost.
	* Makefile.am: Likewise.
	* AUTHORS: Mention new contributors.

2003-12-14  Lorenzo Campedelli <lorenzo.campedelli@libero.it>

	* work.cc (add_to_attr_map): Finish change to attr map format.

2003-12-10  Tom Tromey  <tromey@redhat.com>

	* commands.cc (checkout): Give better error message if branch is
	empty.

2003-12-07  Eric Kidd  <eric.kidd@pobox.com>

	* commands.cc (agraph): Handle repositories with a single version.
	* database.cc (get_head_candidates): Handle heads with no ancestors.
	* cert.cc (get_branch_heads): Handle heads with no ancestors.

2003-12-06  Eric Kidd  <eric.kidd@pobox.com>

	* update.hh, update.cc (pick_update_target): Return current
	version if no better update candidates available.
	* update.cc (pick_update_target): Always do branch filtering.
	* commands.cc (update): Notice when we're already up-to-date.
	* commands.cc (propagate): Assign branch name correctly when merging.

2003-12-05  graydon hoare  <graydon@pobox.com>

	* lcs.hh (edit_script): New entry point.
	* diff_patch.cc: Rewrite merge in terms of edit scripts.
	* network.cc (post_queued_blobs_to_network): Tidy up transient
	failure message.
	* randomfile.hh: Prohibit deletes on end of chunks.
	* sanity.cc: EOL-terminate truncated long lines.

2003-12-02  graydon hoare  <graydon@pobox.com>

	* database.cc, database.hh (reverse_queue): Copy constructor.
	* std_hooks.lua (merge3): Remove afile, not ancestor.
	* monotone.cc: Remove debugging message.
	* ui.cc (finish_ticking): Set last_write_was_a_tick to false.

2003-12-01  graydon hoare  <graydon@pobox.com>

	* app_state.hh, app_state.cc (set_signing_key): New fn, persist key.
	* monotone.cc (cpp_main): Permit commuting the --help argument around.

2003-11-30  graydon hoare  <graydon@pobox.com>

	* network.cc (post_queued_blobs_to_network): Fail when posted_ok is false.
	* database.cc (initialize): Fail when -journal file exists.
	* keys.cc (make_signature): Nicer message when privkey decrypt fails.

2003-11-29  Tom Tromey  <tromey@redhat.com>

	* rcs_import.cc (store_auxiliary_certs): Renamed to fix typo.
	Updated all callers.

	* http_tasks.cc (check_received_bytes): Allow "-" as well.
	* depot.cc (execute_post_query): Allow "-" as well.

2003-11-28  Tom Tromey  <tromey@redhat.com>

	* http_tasks.cc (check_received_bytes): Allow "-" as well.
	* depot.cc (execute_post_query): Allow "-" as well.

2003-11-28  graydon hoare  <graydon@pobox.com>

	* cert.cc: Various speedups.
	* cycle_detector.hh (edge_makes_cycle): Use visited set, too.
	* database.hh, database.cc (get_head_candidates): New, complex query.
	* keys.hh, keys.cc (check_signature): Cache verifiers.
	* sqlite/os.c (sqliteOsRandomSeed): Harmless valgrind purification.
	* tests/t_fork.at, tests/t_merge.at: Ignore stderr chatter on 'heads'.

2003-11-27  graydon hoare  <graydon@pobox.com>

	* Makefile.am (AM_LDFLAGS): No more -static, sigh.
	* cert.cc (find_relevant_edges): Keep dynamic-programming caches.
	(calculate_renames_recursive): Likewise.
	* cert.cc, cert.hh (rename_edge): Add constructor, copy constructor.
	* commands.cc (list certs): Note rename certs are binary.

2003-11-24  graydon hoare  <graydon@pobox.com>

	* network.cc: Continue fetch, post loops even if one target has
	an exception.

2003-11-24  graydon hoare  <graydon@pobox.com>

	* database.hh, database.cc (delete_posting): Change to take queue
	sequence numbers.
	* commands.cc (queue): Use new API.
	* network.cc (post_queued_blobs_to_network): Use new API.

2003-11-24  graydon hoare  <graydon@pobox.com>

	* std_hooks.lua (get_http_proxy): Return nil when no ENV var.
	* monotone.texi (get_http_proxY): Document change.

2003-11-24  graydon hoare  <graydon@pobox.com>

	* tests/t_proxy.at: Add a test for proxying with tinyproxy.
	* testsuite.at: Call it.
	* lua.cc: Fix dumb error breaking proxying.
	* network.cc: Be verbose about proxying.

2003-11-23  graydon hoare  <graydon@pobox.com>

	* http_tasks.cc (read_chunk): Tolerate 0x20* after chunk len.

2003-11-23  graydon hoare  <graydon@pobox.com>

	* network.cc: Make more informative error policy.
	* boost/socket/socketstream.hpp: Pass SocketType to streambuf template.
	* boost/socket/src/default_socket_impl.cpp: Translate EINTR.

2003-11-22  graydon hoare  <graydon@pobox.com>

	* lua.cc, lua.hh (hook_get_http_proxy): New hook.
	* std_hooks.lua (get_http_proxy): Default uses HTTP_PROXY.
	(get_connect_addr): Undefine, it's for tunnels alone now.
	* network.cc: Use new hook.
	* http_tasks.hh, http_tasks.cc: Teach about proxies (sigh).
	* monotone.texi: Document new hooks.

2003-11-22  graydon hoare  <graydon@pobox.com>

	* lua.cc, lua.hh (hook_get_connect_addr): New hook.
	* std_hooks.lua (get_connect_addr): Default uses HTTP_PROXY.
	* network.cc, network.hh: Use new hook.
	* http_tasks.cc: Teach about HTTP/1.1.
	* cert.cc (bogus_cert_p): Fix UI ugly.

2003-11-21  graydon hoare  <graydon@pobox.com>

	* constants.hh (postsz): New constant for suggested post size.
	* database.cc, database.hh (queue*): Change db API slightly.
	* commands.cc (queue): Adjust to changed db API.
	* network.cc (post_queued_blobs_to_network): Switch to doing
	incremental posts.
	* cert.cc (write_rename_edge, read_rename_edge): Put files on
	separate lines to accomodate future i18n work.
	* work.cc (add_to_attr_map, write_attr_map): Reorder fields to
	accomodate future i18n work.
	* monotone.texi: Document it.
	* configure.ac, NEWS: Mention 0.8 release.

	Release point (v 0.8).

2003-11-16  Tom Tromey  <tromey@redhat.com>

	* missing: Removed generated file.

2003-11-14  graydon hoare  <graydon@pobox.com>

	* commands.cc (vcheck): Add.
	* cert.cc, cert.hh (cert_manifest_vcheck): Add.
	(check_manifest_vcheck): Add.
	(calculate_vcheck_mac): Add.
	* constants.hh (vchecklen): New constant.
	* mac.hh: Re-add.
	* monotone.texi (Hash Integrity): New section.
	* monotone.1: Document vcheck.

2003-11-14  graydon hoare  <graydon@pobox.com>

	* database.cc, database.hh (reverse_queue): New class.
	(compute_older_version): New functions.
	(get_manifest_delta): Remove.
	* network.cc, network.hh (queue_blob_for_network): Remove.
	* packet.cc, packet.hh (queueing_packet_writer): Change UI,
	write to queue directly, accept optional<reverse_queue>.
	* cert.cc (write_paths_recursive): Rewrite to use constant
	memory.
	* commands.cc (queue, queue_edge_for_target_ancestor):
	Install optional<reverse_queue> in qpw.
	* tests/t_cross.at: Ignore new UI chatter.
	* monotone.texi (Transmitting Changes): Change UI output.

2003-11-13  graydon hoare  <graydon@pobox.com>

	* Makefile.am (AUTOMAKE_OPTIONS): Require 1.7.1
	* commands.cc (addtree): Wrap in transaction guard.
	* database.cc, database.hh (manifest_delta_exists): Add.
	(get_manifest_delta): Add.
	* cert.cc (write_paths_recursive): Use partial deltas.
	* manifest.cc, manifest.hh (read_manifest_map): New variant.
	* patch_set.cc, patch_set.hh (patch_set): Add map_new, map_old
	fields.
	(manifests_to_patch_set) Store new field.
	(patch_set_to_packets) Don't read manifest versions from db.
	* std_hooks.lua (ignore_file): ignore .a, .so, .lo, .la, ~ files.
	* tests/t_cvsimport.at: New test.
	* testsuite.at: Call it.

2003-11-10  graydon hoare  <graydon@pobox.com>

	* commands.cc (find_oldest_ancestors): New function.
	(queue): New "addtree" subcommand.
	* monotone.texi: Document it.
	* monotone.1: Document it.

2003-11-10  graydon hoare  <graydon@pobox.com>

	* file_io.cc (walk_tree_recursive): Ignore MT/

2003-11-09  graydon hoare  <graydon@pobox.com>

	* database.cc (dump, load): Implement.
	* commands.cc (db): Call db.dump, load.
	* cycle_detector.hh: Skip when no in-edge on src.
	* monotone.texi: Document dump and load, add some
	special sections.
	* monotone.1: Mention dump and load.

2003-11-09  graydon hoare  <graydon@pobox.com>

	* rcs_file.hh (rcs_symbol): New structure.
	* rcs_file.cc (symbol): New rule.
	* rcs_import.cc (find_branch_for_version): New function.
	(cvs_key::branch): New field.
	(store_auxilliary_certs): Cert branch tag.
	* cycle_detector.hh: Fix bugs, don't use quick_alloc.
	* commands.cc (checkout): Add --branch based version.
	* monotone.texi: Document new command variant.
	* monotone.1: Ditto.

2003-11-09  graydon hoare  <graydon@pobox.com>

	* quick_alloc.hh: New file.
	* Makefile.am: Add it.
	* cycle_detector.hh: Rewrite.
	* manifest.hh: Use quick_alloc.
	* vocab.cc: Relax path name requirements a bit.
	* sqlite/sqliteInt.h: Up size of row to 16mb.

2003-11-02  graydon hoare  <graydon@pobox.com>

	* commands.cc (post): Post everything if no URL given; don't base
	decision off branch name presence.
	* app_state.cc, monotone.cc, file_io.cc, file_io.hh: Support
	absolutifying args.
	* lua.hh, lua.cc, std_hooks.lua (hook_get_mail_hostname): New hook.
	* monotone.texi: Document it.
	* monotone.texi, monotone.1: Minor corrections, new sections.
	* monotone.cc: Don't look in $ENV at all.
	* network.cc: Correct MX logic.
	* nntp_tasks.cc, smtp_tasks.cc: Separate postlines state.
	* smtp_tasks.cc: Correct some SMTP logic.
	* configure.ac, NEWS: Mention 0.7 release.

	Release point (v 0.7).

2003-11-01  graydon hoare  <graydon@pobox.com>

	* http_tasks.cc: Drop extra leading slashes in HTTP messages.

2003-10-31  graydon hoare  <graydon@pobox.com>

	* commands.cc, database.cc, database.hh, lua.cc, lua.hh,
	network.cc, network.hh, packet.cc, packet.hh, schema.sql,
	schema_migration.cc, tests/t_http.at, tests/t_nntp.at, vocab.cc:
	Eliminate "groupname", use lone URL.
	* monotone.texi: Update to cover new URL rules.
	* network.cc, network.hh, lua.cc, lua.hh, smtp_tasks.cc:
	Implement "mailto" URLs.
	* tests/t_smtp.at: New test.
	* testsuite.at: Call it.

2003-10-31  graydon hoare  <graydon@pobox.com>

	* patch_set.cc (manifests_to_patch_set): Second form with explicit renames.
	(manifests_to_patch_set): Split edit+rename events when we see them.
	* commands.cc (status, commit): Include explicit rename set.
	* diff_patch.cc (merge3): Accept edit+rename events split by patch_set.cc.
	* smtp_tasks.hh, smtp_tasks.cc: New files.
	* nntp_machine.hh, nntp_machine.cc: Rename to proto_machine.{hh,cc} (woo!)
	* nntp_tasks.cc: Adjust to use proto_ prefix in various places.
	* proto_machine.cc (read_line): get() into streambuf.
	* Makefile.am: Cover renames and adds.

2003-10-31  graydon hoare  <graydon@pobox.com>

	* diff_patch.cc (merge3): Extract renames.
	* commands.cc (calculate_new_manifest_map): Extract renames.
	(try_one_merge): Extract renames, propagate to merge target.
	(commit): Extract renames, propagate to commit target.
	* cert.cc (calculate_renames_recursive): Fix wrong logic.
	(find_common_ancestor_recursive): Stall advances at top of graph.
	* patch_set.cc: (manifests_to_patch_set): Teach about historical
	renames.
	* tests/t_erename.at: New test for edit+rename events.
	* testsuite.at: Call t_erename.at.

2003-10-30  graydon hoare  <graydon@pobox.com>

	* patch_set.cc (operator<): s/a/b/ in a few places, yikes!
	* cert.cc: Add machinery for rename edge certs.
	* commands.cc: Call diff(manifest,manifest) directly.
	* tests/t_nntp.at: Kill tcpserver DNS lookups on nntp test.
	* network.cc (parse_url): Character class typo fix, from
	Johannes Winkelmann.
	* app_state.hh, cert.hh, commands.hh, cycle_detector.hh,
	database.hh, diff_patch.cc, diff_patch.hh, http_tasks.hh,
	interner.hh, keys.hh, lua.hh, manifest.hh, network.hh,
	nntp_machine.hh, nntp_tasks.hh, packet.hh, patch_set.hh,
	transforms.hh, update.hh, vocab.hh, work.hh, xdelta.hh:
	fix use of std:: prefix / "using namespace" pollution.

2003-10-27  graydon hoare  <graydon@pobox.com>

	* lua/liolib.c (io_mkstemp): Portability fix
	from Ian Main.
	* xdelta.cc,hh (compute_delta): New manifest-specific variant.
	* transforms.cc,hh (diff): Same.
	* rcs_import.cc: Various speedups to cvs import.

2003-10-26  graydon hoare  <graydon@pobox.com>

	* cert.cc (get_parents): New function.
	(write_paths_recursive): New function.
	(write_ancestry_paths): New function.
	* cert.hh (write_ancestry_paths): Declare.
	* commands.cc (queue_edge_for_target_ancestor):
	Call write_ancestry_paths for "reposting" queue
	strategy.

2003-10-25  graydon hoare  <graydon@pobox.com>

	* commands.cc (log): Skip looking inside nonexistent
	manifests for file comments.

2003-10-24  graydon hoare  <graydon@pobox.com>

	* adns/*.c, adns/*.h: Import adns library.
	* Makefile.am: Update to build adns into lib3rdparty.a.
	* AUTHORS: Mention adns.
	* network.cc: Call adns functions, not gethostbyname.

2003-10-20  Nathaniel Smith  <njs@codesourcery.com>

	* patch_set.cc (patch_set_to_text_summary): Give more detailed
	output.
	* commands.cc (get_log_message, status, diff): Use
	patch_set_to_text_summary for complete description.

2003-10-22  graydon hoare  <graydon@pobox.com>

	* monotone.texi: Document 'queue' command.
	* monotone.1: Likewise.

2003-10-22  graydon hoare  <graydon@pobox.com>

	* diff_patch.cc
	(infer_directory_moves): New function.
	(rebuild_under_directory_moves): New function.
	(apply_directory_moves): New function.
	(merge3): Handle directory moves.
	* tests/t_renamed.at: New test for dir renames.
	* testsuite.at: Call it.

2003-10-21  graydon hoare  <graydon@pobox.com>

	* commands.cc (queue): New command.
	(list): Add "queue" subcommand, too.

2003-10-21  graydon hoare  <graydon@pobox.com>

	* diff_patch.cc (merge_deltas): New function.
	(check_map_inclusion): New function.
	(check_no_intersect): New function.
	(merge3): Rewrite completely.
	* tests/t_rename.at: New test.
	* testsuite.at: Call it.
	* file_io.cc, file_io.hh (make_dir_for): New function.
	* commands.cc (update): Call make_dir_for on update.

2003-10-20  graydon hoare  <graydon@pobox.com>

	* commands.cc: Replace [] with idx() everywhere.

2003-10-20  Tom Tromey  <tromey@redhat.com>

	* cert.hh (get_branch_heads): Updated.
	Include <set>.
	* commands.cc (head): Updated for new get_branch_heads.
	(merge): Likewise.
	(propagate): Likewise.
	* cert.cc (get_branch_heads): Use set<manifest_id>.

	* commands.cc (merge): Use all caps for metasyntactic variable.
	(heads): Likewise.

	* network.cc (post_queued_blobs_to_network): Do nothing if no
	packets to post.

2003-10-20  graydon hoare  <graydon@pobox.com>

	* cert.cc (get_branch_heads): Fix dumb bug.
	* diff_patch.cc (merge3): Fix dumb bug.
	(merge2): Fix dumb bug.
	(try_to_merge_files): Fix dumb bug.

2003-10-20  graydon hoare  <graydon@pobox.com>

	* file_io.cc (tilde_expand): New function.
	* monotone.cc (cpp_main): Expand tildes in
	db and rcfile arguments.

2003-10-20  graydon hoare  <graydon@pobox.com>

	* rcs_import.cc (import_cvs_repo): Check key existence
	at beginning of import pass, to avoid wasted work.

2003-10-19  Tom Tromey  <tromey@redhat.com>

	* commands.cc (log): Add each seen id to `cycles'.

2003-10-19  graydon hoare  <graydon@pobox.com>

	* AUTHORS: Mention Tecgraf PUC-Rio and their
	copyright.
	* Makefile.am: Mention circular buffer stuff.
	* configure.ac, NEWS: Mention 0.6 release.
	* cert.hh, cert.cc (erase_bogus_certs): file<cert> variant.
	* commands.cc (log): Erase bogus certs before writing,
	cache comment-less file IDs.
	* monotone.spec: Don't specify install-info args,
	do build with optimization on RHL.

	Release point (v 0.6).

2003-10-19  Matt Kraai  <kraai@ftbfs.org>

	* commands.cc (merge): Use app.branch_name instead of args[0] for
	the branch name.

2003-10-17  graydon hoare  <graydon@pobox.com>

	* commands.cc (log): New command.
	Various other bug fixes.
	* monotone.1, monotone.texi: Minor updates.

2003-10-17  graydon hoare  <graydon@pobox.com>

	* monotone.texi: Expand command and hook references.
	* commands.cc: Disable db dump / load commands for now.

2003-10-16  graydon hoare  <graydon@pobox.com>

	* sanity.hh: Add a const version of idx().
	* diff_patch.cc: Change to using idx() everywhere.
	* cert.cc (find_common_ancestor): Rewrite to recursive
	form, stepping over historic merges.
	* tests/t_cross.at: New test for merging merges.
	* testsuite.at: Call t_cross.at.

2003-10-10  graydon hoare  <graydon@pobox.com>

	* lua.hh, lua.cc (hook_apply_attribute): New hook.
	* work.hh, work.cc (apply_attributes): New function.
	* commands.cc (update_any_attrs): Update attrs when writing to
	working copy.
	* std_hooks.lua (temp_file): Use some env vars.
	(attr_functions): Make table of attr-setting functions.

2003-10-10  graydon hoare  <graydon@pobox.com>

	* work.cc: Fix add/drop inversion bug.
	* lua/*.{c,h}: Import lua 5.0 sources.
	* lua.cc: Rewrite lua interface completely.
	* std_hooks.lua, test_hooks.lua, testsuite,
	tests/t_persist_phrase.at, configure.ac, config.h.in, Makefile.am:
	Modify to handle presence of lua 5.0.

2003-10-08  graydon hoare  <graydon@pobox.com>

	* rcs_import.cc: Attach aux certs to child, not parent.
	* manifest.cc: Speed up some calculations.
	* keys.cc: Optionally cache decoded keys.

2003-10-07  graydon hoare  <graydon@pobox.com>

	* manifest.hh, manifest.cc, rcs_import.cc: Write manifests w/o
	compression.
	* vocab.hh, vocab.cc: Don't re-verify verified data.
	* ui.hh, ui.cc: Minor efficiency tweaks.

2003-10-07  graydon hoare  <graydon@pobox.com>

	* commands.cc, work.cc, work.hh: Add some preliminary stuff
	to support explicit renaming, .mt-attrs.
	* monotone.texi: Add skeletal sections for command reference,
	hook reference, CVS phrasebook. Fill in some parts.

2003-10-02  graydon hoare  <graydon@pobox.com>

	* boost/circular_buffer*.hpp: Add.
	* AUTHORS, cert.cc, commands.cc, database.cc,
	diff_patch.cc, http_tasks.cc, keys.cc, lua.cc, manifest.cc,
	network.cc, nntp_machine.cc, packet.cc, patch_set.cc,
	rcs_import.cc, sanity.cc, sanity.hh, ui.hh, update.cc,
	vocab_terms.hh, work.cc:
	remove existing circular buffer code, replace all
	logging and asserty stuff with boost::format objects
	rather than vsnprintf.

2003-10-01  graydon hoare  <graydon@pobox.com>

	* testsuite.at: Don't use getenv("HOSTNAME").
	* database.cc (exec, fetch): Do va_end/va_start again in between
	logging and executing query.

2003-09-28  Tom Tromey  <tromey@redhat.com>

	* monotone.texi: Added @direntry.

2003-09-27  Nathaniel Smith  <njs@pobox.com>

	* monotone.cc: Remove "monotone.db" default to --db
	option in help text.

2003-09-27  graydon hoare  <graydon@pobox.com>

	* diff_patch.cc: Rework conflict detection.
	* rcs_import.cc: Remove some pointless slowness.
	* monotone.spec: Install info files properly.

	Release point (v 0.5).

2003-09-27  graydon hoare  <graydon@pobox.com>

	* AUTHORS, NEWS, configure.ac: Update for 0.5 release.
	* monotone.texi: Various updates.
	* xdelta.cc (compute_delta): Fix handling of empty data.
	* database.cc (sql): Require --db for init.
	* work.cc (read_options_map): Fix options regex.

2003-09-27  graydon hoare  <graydon@pobox.com>

	* lcs.hh: New jaffer LCS algorithm.
	* interner.hh, rcs_import.cc: Templatize interner.
	* diff_patch.hh: Use interner, new LCS.

2003-09-27  Tom Tromey  <tromey@redhat.com>

	* commands.cc (fetch): Always try lua hook; then default to all
	known URLs.

2003-09-26  Tom Tromey  <tromey@redhat.com>

	* commands.cc (tag): Use all-caps for meta-syntactic variables.
	(comment, add, cat, complete, mdelta, fdata): Likewise.

	* monotone.1: There's no default database.
	* monotone.texi (OPTIONS): There's no default database.

	* database.cc (sql): Throw informative error if database name not
	set.
	* app_state.cc (app_state): Default to no database.

2003-09-26  graydon hoare  <graydon@pobox.com>

	* debian/*, monotone.spec: Add packaging control files.

2003-09-24  graydon hoare  <graydon@pobox.com>

	* database.cc, database.hh (debug): New function.
	* commands.cc (debug): New command.
	* cert.cc, cert.hh (guess_branch): New function.
	* commands.cc (cert): Queue certs to network servers.
	* commands.cc (cert, commit): Use guess_branch.
	* commands.cc (list): List unknown, ignored files.
	* monotone.texi, monotone.1: Document.

2003-09-24  graydon hoare  <graydon@pobox.com>

	* commands.cc (queue_edge_for_target_ancestor): Queue the
	correct ancestry cert, from child to target, as well as
	patch_set.

2003-09-22  graydon hoare  <graydon@pobox.com>

	* depot_schema.sql, schema_migration.cc,
	schema_migration.hh: Add.
	* database.cc, depot.cc: Implement schema migration.
	* database.cc, commands.cc: Change to db ... cmd.
	* monotone.texi, monotone.1: Document command change.
	* depot.cc: Fix various query bugs.

2003-09-21  Nathaniel Smith  <njs@codesourcery.com>

	* depot.cc (depot_schema): Remove unique constraint on (contents),
	replace with unique constraint on (groupname, contents).

2003-09-21  Nathaniel Smith  <njs@codesourcery.com>

	* commands.cc (diff): Take manifest ids as arguments.  Add
	explanatory text on files added, removed, modified.

2003-09-19  Tom Tromey  <tromey@redhat.com>

	* commands.cc (genkey): Use all-caps for meta-syntactic variable.
	(cert, tag, approve, disapprove, comment, add, drop, commit,
	update, revert, cat, checkout, co, propagate, complete, list, ls,
	mdelta, fdelta, mdata, fdata, mcerts, fcerts, pubkey, privkey,
	fetch, post, rcs_import, rcs): Likewise.
	(explain_usage): Indent explanatory text past the command names.

2003-09-17  Tom Tromey  <tromey@redhat.com>

	* commands.cc (list): Don't compute or use "subname".

	* commands.cc (revert): Handle case where argument is a
	directory.
	* tests/t_revert.at: Test for revert of directory.

	* testsuite.at (MONOTONE_SETUP): Use "monotone initdb".
	* monotone.1: Document "initdb".
	* monotone.texi (Commands): Document initdb.
	(Creating a Database): New node.
	(Getting Started): Refer to it.
	* commands.cc (initdb): New command.
	* database.cc (database::sql): New argument `init'.
	(database::initialize): New method.
	* database.hh (database::initalize): Declare.
	(database::sql): New argument `init'.

2003-09-17  Tom Tromey  <tromey@redhat.com>

	* tests/t_persist_phrase.at: Use "ls certs".
	* tests/t_nntp.at: Use "ls certs".
	* tests/t_genkey.at: Use "ls keys" and "ls certs".

2003-09-16  Tom Tromey  <tromey@redhat.com>

	* monotone.1: Document "list branches".
	* commands.cc (ls_certs): New function, from `lscerts' command.
	(ls_keys): New function, from `lskeys' command.
	(ls_branches): New function.
	(list): New command.
	(ls): New alias.
	(explain_usage): Split parameter info at \n.
	* monotone.texi (Adding Files): Use "list certs".
	(Committing Changes): Likewise.
	(Forking and Merging): Likewise.
	(Commands): Likewise.
	(Generating Keys): Use "list keys".
	(Commands): Likewise.
	(Commands): Mention "list branches".
	(Branches): Likewise.

2003-09-15  graydon hoare  <graydon@redhat.com>

	* http_tasks.cc: Fix networking to handle long input.

	* ui.cc, ui.hh: Only pad with blanks enough to cover old output
	when ticking.

	* update.cc, cert.cc, commands.cc: Fix cert fetching functions to
	remove bogus certs.

2003-09-15  Tom Tromey  <tromey@redhat.com>

	* monotone.1: Don't mention MT_KEY or MT_BRANCH.

	* monotone.texi (Getting Started): Don't mention MT_DB or
	MT_BRANCH.
	(Adding Files): Explicitly use --db and --branch.
	* app_state.hh (app_state): New fields options, options_changed.
	Declare new methods.  Include work.hh.
	* work.cc (work_file_name): New constant.
	(add_to_options_map): New structure.
	(get_options_path): New function.
	(read_options_map, write_options_map): Likewise.
	* work.hh (options_map): New type.
	(get_options_path, read_options_map, write_options_map): Declare.
	* commands.cc (add, drop, commit, update, revert, checkout,
	merge): Write options file.
	* app_state.cc (database_option, branch_option): New constants.
	(app_state::app_state): Read options file.
	(app_state::set_database): New method.
	(app_state::set_branch): Likewise.
	(app_state::write_options): Likewise.
	Include work.hh.
	* monotone.cc (cpp_main): Don't set initial database name on
	app.  Use new settor methods.  Don't look at MT_BRANCH or MT_DB.

2003-09-14  graydon hoare  <graydon@pobox.com>

	* vocab.cc, vocab.hh: Add streamers for vocab terms in preparation
	for switch to formatter.

	* cert.cc (check_signature): Treat missing key as failed check.
	* commands.cc (lscerts): Warn when keys are missing.

	* rcs_import.cc, nntp_tasks.cc, http_tasks.cc: Tick progress.

	* sanity.cc, monotone.cc: Tidy up output a bit.

	* xdelta.cc: Add code to handle empty files. Maybe correct?

	* ui.cc, ui.hh: Add.

2003-09-13  Tom Tromey  <tromey@redhat.com>

	* tests/t_nntp.at: If we can't find tcpserver or snntpd, skip the
	test.
	* tests/t_http.at: If we can't find boa or depot.cgi, skip the
	test.

2003-09-12  graydon hoare  <graydon@pobox.com>

	* update.cc (pick_update_target): Only insert base rev as update
	candidate if it actually exists in db.

	* commands.cc, database.cc, database.hh: Implement id completion
	command, and general id completion in all other commands.

2003-09-12  Tom Tromey  <tromey@redhat.com>

	* commands.cc (revert): A deleted file always appears in the
	manifest.
	* tests/t_revert.at: Check reverting a change plus a delete; also
	test reverting by file name.

	* work.cc (deletion_builder::visit_file): Check for file in
	working add set before looking in manifest.
	* tests/t_drop.at: Added add-then-drop test.

	* testsuite.at: Include t_drop.at.
	* tests/t_drop.at: New test.
	* work.cc (visit_file): Check for file in working delete set
	before looking in manifest.

2003-09-12  Tom Tromey  <tromey@redhat.com>

	* Makefile.am ($(srcdir)/testsuite): tests/atconfig and
	tests/atlocal are not in srcdir.

	* Makefile.am (TESTS): unit_tests is not in srcdir.

2003-09-11  graydon hoare  <graydon@pobox.com>

	* commands.cc: Check for MT directory in status.
	* commands.cc: Require directory for checkout.
	* commands.cc: Delete MT/work file after checkout.
	* commands.cc: Implement 'revert', following tromey's lead.
	* commands.cc: Print base, working manifest ids in status.

	* diff_patch.cc: Further merge corrections.
	* diff_patch.cc (unidiff): Compensate for occasional miscalculation
	of LCS.

	* tests/t_merge.at: Check that heads works after a merge.
	* tests/t_fork.at:  Check that heads works after a fork.
	* tests/t_genkey.at: Remove use of 'import'.
	* tests/t_cwork.at: Check deletion of work file on checkout.
	* tests/t_revert.at: Check that revert works.

	* commands.cc, monotone.cc: Report unknown commands nicely.

2003-09-08  graydon hoare  <graydon@pobox.com>

	* tests/merge.at: Accept tromey's non-error case for update.

	* commands.cc(try_one_merge): Write merged version to packet
	writer, not directly to db.
	(merge): Write branch, changelog cert on merged version to db.

	* std_hooks.lua(merge3): Open result in mode "r", not "w+".

2003-09-06  Tom Tromey  <tromey@redhat.com>

	* update.cc (pick_update_target): Not an error if nothing to
	update.

	* monotone.texi: Use VERSION; include version.texi.

	* monotone.1: Document "co".
	* monotone.texi (Commands): Document "co".
	* commands.cc (ALIAS): New macro.
	(co): New alias.

	* README: Updated.

	* txt2c.cc: Added missing file.

	* texinfo.tex, INSTALL, Makefile.in, aclocal.m4, compile, depcomp,
	install-sh, missing, mkinstalldirs: Removed generated files.

2003-09-04  graydon hoare  <graydon@pobox.com>

	* Makefile.am, depot.cc, http_tasks.cc, http_tasks.hh,
	lua.cc, lua.hh, monotone.texi, network.cc, tests/t_http.at,
	vocab_terms.hh:

	Use public key signatures to talk to depot, not mac keys.

	* commands.cc, file_io.cc, monotone.texi, monotone.1,
	tests/t_scan.at, tests/t_import.at, work.cc, work.hh:

	Remove the 'import' and 'scan' commands, in favour of generalized
	'add' which chases subdirectories.

	* configure.ac, NEWS:

	Release point (v 0.4).

2003-09-03  graydon hoare  <graydon@pobox.com>

	* monotone.texi: Expand notes about setting up depot.

	* update.cc: Update by ancestry. Duh.

2003-09-02  graydon hoare  <graydon@pobox.com>

	* boost/socket/streambuf.hpp: Bump ppos on overflow.

	* packet.cc, transforms.cc, transforms.hh: Add function for
	canonicalization of base64 encoded strings. Use on incoming cert
	packet values.

	* commands.cc: Change fetch and post to take URL/groupname params
	rather than branchname.

	* network.cc, network.hh, depot.cc, http_tasks.cc: Fix URL parser,
	improve logging, change signatures to match needs of commands.cc

	* Makefile.am: Don't install txt2c or unit_tests.

	* Makefile.am: Build depot.cgi not depot.

	* database.cc, database.hh: Add "all known sources" fetching support.

	* patch_set.cc: Sort in a path-lexicographic order for nicer summaries.

	* monotone.texi: Expand coverage of packets and networking.

	* tests/t_nntp.at, tests/t_http.at: Update to provide URL/groupname
	pairs.

2003-09-02  Tom Tromey  <tromey@redhat.com>

	* aclocal.m4, monotone.info: Removed generated files.

2003-08-31  Nathaniel Smith  <njs@codesourcery.com>

	* configure.ac: Check for lua40/lua.h, lua40/lualib.h and -llua40,
	-lliblua40.
	* config.h.in: Add LUA_H, LIBLUA_H templates, remove HAVE_LIBLUA,
	HAVE_LIBLUALIB templates.
	* lua.cc: Include config.h.  Use LUA_H, LIBLUA_H macros.

2003-08-29  graydon hoare  <graydon@pobox.com>

	* Makefile.am, txt2c.cc, lua.cc, database.cc:
	Use a C constant-building converter rather than objcopy.

	* cert.cc, cert.hh, packet.cc, packet.hh, diff_patch.cc,
	rcs_import.cc:
	Modify cert functions to require a packet consumer, do no implicit
	database writing.

	* commands.cc, database.cc, database.hh, schema.sql, network.cc:
	Modify packet queueing strategy to select ancestors from known
	network server content, rather than most recent edge.

2003-08-25  graydon hoare  <graydon@pobox.com>

	* AUTHORS, ChangeLog, Makefile.am, NEWS, configure.ac,
	tests/t_http.at: Release point (v 0.3)

2003-08-24  graydon hoare  <graydon@pobox.com>

	* nntp_tasks.cc: Measure success from postlines state.
	* network.cc: Print summary counts of transmissions.
	* packet.cc: Count packets into database.
	* depot.cc: Add administrative commands, fix a bunch of
	little bugs.
	* t_http.at: Testcase for depot-driven communication.
	* monotone.texi: Update to reflect depot existence.
	* http_tasks.cc: Pick bugs out.

2003-08-24  graydon hoare  <graydon@pobox.com>

	* commands.cc: Wash certs before output.
	* *.cc,*.hh: Adjust cert packet format to
	be more readable, avoid superfluous gzipping.

2003-08-24  graydon hoare  <graydon@pobox.com>

	* configure, Makefile.in: Remove generated files, oops.
	* commands.cc: Implement 'propagate'.
	* lua.cc, lua.hh, network.cc, network.hh: Remove
	'aggregate posting' stuff.
	* network.cc: Batch postings into larger articles.
	* diff_patch.hh, diff_patch.cc: Implement basic
	merge2-on-manifest.

2003-08-23  graydon hoare  <graydon@pobox.com>

	* monotone.cc: Handle user-defined lua hooks as
	overriding internal / .monotonerc hooks no matter
	where on cmd line they occur.
	* update.cc: Made failures more user-friendly.
	* lua.cc: Improve logging a bit.
	* testsuite.at, tests/*.{at,in}, testsuite/: Rewrite tests in
	autotest framework, move to tests/ directory.
	* boost/io/*, cryptopp/hmac.h: Add missing files.

2003-08-23  Tom Tromey  <tromey@redhat.com>

	* monotone.cc (OPT_VERSION): New macro.
	(cpp_main): Handle OPT_VERSION.
	(options): Added `version' entry.
	Include config.h.

2003-08-21  Tom Tromey  <tromey@redhat.com>

	* database.cc: Include "sqlite/sqlite.h", not <sqlite.h>.

2003-08-20  graydon hoare  <graydon@pobox.com>

	* boost/*:
	incorporate boost sandbox bits, for now.

	* Makefile.am, Makefile.in, configure, configure.ac, diff_patch.cc,
	http_tasks.cc, http_tasks.hh, network.cc, nntp_machine.cc,
	nntp_machine.hh, nntp_tasks.cc, nntp_tasks.hh, testsuite/t_nntp.sh:

	fix up networking layer to pass nntp tests again

2003-08-19  graydon hoare  <graydon@pobox.com>

	* Makefile.am, Makefile.in, app_state.hh, cert.cc, commands.cc,
	constants.hh, cryptopp/misc.h, database.cc, depot.cc,
	http_tasks.cc, http_tasks.hh, keys.cc, lua.cc, lua.hh, monotone.cc,
	network.cc, network.hh, nntp_machine.cc, nntp_machine.hh,
	nntp_tasks.cc, nntp_tasks.hh, packet.cc, packet.hh, rcs_import.cc,
	sanity.cc, sanity.hh, schema.sql, test_hooks.lua,
	testsuite/runtest.sh, testsuite/t_null.sh, vocab_terms.hh:

	major surgery time
	- move to multi-protocol posting and fetching.
	- implement nicer failure modes for sanity.
	- redo commands to print nicer, fail nicer.

2003-08-18  graydon hoare  <graydon@pobox.com>

	* Makefile.am, Makefile.in, adler32.hh, database.cc, depot.cc,
	mac.hh, xdelta.cc, Makefile.am, Makefile.in:

	first pass at a depot (CGI-based packet service)

2003-08-08  graydon hoare  <graydon@pobox.com>

	* Makefile.am, Makefile.in AUTHORS, ChangeLog, Makefile.am,
	Makefile.in, NEWS, monotone.1, monotone.info, monotone.texi:

	release point (v 0.2)

2003-08-08  graydon hoare  <graydon@pobox.com>

	* cert.cc, cert.hh, interner.hh, rcs_import.cc:

	auxilliary certs

	* cert.cc, cert.hh, cycle_detector.hh, interner.hh, patch_set.cc,
	rcs_import.cc:

	improvements to cycle detection stuff

2003-08-05  graydon hoare  <graydon@pobox.com>

	* rcs_import.cc:

	almost even more seemingly correct CVS graph reconstruction (still slow)

	* sqlite/* cryptopp/* Makefile.am, Makefile.in, aclocal.m4,
	config.h.in, configure, configure.ac, file_io.cc, keys.cc,
	sanity.cc, sanity.hh, transforms.cc:

	minimizing dependencies on 3rd party libs by importing the
	necessary bits and rewriting others.

	* cert.cc, cert.hh, rcs_import.cc:

	cvs import seems to be working, but several linear algorithms need
	replacement

2003-07-28  graydon hoare  <graydon@pobox.com>

	* Makefile.am, Makefile.in, cert.cc, commands.cc, database.cc,
	database.hh, manifest.cc, rcs_file.cc, rcs_import.cc,
	rcs_import.hh, vocab.cc, xdelta.cc:

	cvs graph reconstruction hobbling along.

2003-07-21  graydon hoare  <graydon@pobox.com>

	* database.cc, xdelta.cc, xdelta.hh:

	piecewise xdelta; improves speed a fair bit.

2003-07-11  graydon hoare  <graydon@pobox.com>

	* Makefile.am, Makefile.in, config.h.in, configure, configure.ac,
	transforms.cc, xdelta.cc, xdelta.hh:

	implement xdelta by hand, forget 3rd party delta libs.

2003-07-02  graydon hoare  <graydon@pobox.com>

	* database.cc, rcs_import.cc, transforms.cc, transforms.hh:

	speedups all around in the storage system

2003-07-01  graydon hoare  <graydon@pobox.com>

	* database.hh, rcs_import.cc, transforms.cc, transforms.hh: speed

	improvements to RCS import

2003-06-30  graydon hoare  <graydon@pobox.com>

	* rcs_import.cc, transforms.cc:

	some speed improvements to RCS import

2003-06-29  graydon hoare  <graydon@pobox.com>

	* commands.cc, database.hh, rcs_import.cc, transforms.cc:

	RCS file import successfully (albeit slowly) pulls in some pretty
	large (multi-hundred revision, >1MB) test cases from GCC CVS

	* Makefile.in, commands.cc, rcs_file.cc, rcs_file.hh,
	rcs_import.cc, rcs_import.hh,

	Makefile.am: preliminary support for reading and walking RCS files

2003-04-09  graydon hoare  <graydon@pobox.com>

	* autogen.sh: oops
	* */*: savannah import

2003-04-06  graydon hoare  <graydon@pobox.com>

	* initial release.<|MERGE_RESOLUTION|>--- conflicted
+++ resolved
@@ -1,6 +1,10 @@
 2005-07-18  Richard Levitte  <richard@levitte.org>
 
-<<<<<<< HEAD
+	* database.cc: Move the inclusion of stdarg.h...
+	* database.hh: ... here.
+
+2005-07-18  Richard Levitte  <richard@levitte.org>
+
 	* tests/t_heads_of_certs.at: A better title (differing from the
 	title in t_select_cert.at), and explain the presence of the last
 	check.
@@ -18,10 +22,6 @@
 
 	* tests/t_heads_of_certs.at: New test.
 	* testsuite.at: Use it.
-=======
-	* database.cc: Move the inclusion of stdarg.h...
-	* database.hh: ... here.
->>>>>>> 48a7ec56
 
 2005-07-18  Matt Johnston  <matt@ucc.asn.au>
 
