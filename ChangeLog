<<<<<<< HEAD
2005-04-28  Richard Levitte  <richard@levitte.org>

	* commands.cc, commands.hh: Selector functions and type are moved
	to...
	* selectors.cc, selectors.hh: ... these files.
	* database.cc, database.hh: Adapt to this change.
	* automate.cc (automate_select): New function, implements
	'automate select'.
	(automate_command): Use it.
	* monotone.texi (Automation): Document it.

	* tests/t_automate_select.at: New test.
	* testsuite.at: Use it.

	* Makefile.am (MOST_SOURCES): reorganise.  Add selectors.{cc,hh}.

2005-04-27  Richard Levitte  <richard@levitte.org>

	* quick_alloc.hh: Define QA_SUPPORTED when quick allocation is
	supported.
	* sanity.hh: Only defined the QA(T) variants of checked_index()
	when QA_SUPPORTED is defined.

2005-04-27  Joel Reed  <joelwreed@comcast.com>

	* work.cc: on rename move attributes as well.
	* tests/t_rename_attr.at: No longer a bug.

2005-04-27  Nathaniel Smith  <njs@codesourcery.com>

	* monotone.texi (Working Copy, Commands): Document update_inodeprints.
	* monotone.1: Likewise.

	* tests/t_update_inodeprints.at: New test.
	* testsuite.at: Add it.

2005-04-27  Richard Levitte  <richard@levitte.org>

	* database.cc (selector_to_certname): Add a case for
	commands::sel_cert.

2005-04-27  Richard Levitte  <richard@levitte.org>

	* sanity.hh: Add a couple of variants of checked_index() to
	accomodate for indexes over vector<T, QA(T)>.

	* commands.hh: Add new selector to find arbitrary cert name and
	value pairs.  The syntax is 'c:{name}={value}'.
	* commands.cc (decode_selector): Recognise it.
	* database.cc (complete): Parse it.
	* std_hooks.lua (expand_selector): Add an expansion for it.
	* monotone.texi (Selectors): Document it.

	* tests/t_select_cert.at: Add test.
	* testsuite.at: Use it.

2005-04-27  Matt Johnston  <matt@ucc.asn.au>

	* vocab.cc (verify(file_path)): don't find() twice.
	* change_set.cc (extend_state): remove commented out line 

2005-04-27  Matthew Gregan  <kinetik@orcon.net.nz>

	* tests/t_cvsimport_manifest_cycle.at: New test.
	* testsuite.at: Add test.
	* AUTHORS: Add self.

2005-04-27  Nathaniel Smith  <njs@codesourcery.com>

	* AUTHORS: Add Timothy Brownawell.

2005-04-27  Timothy Brownawell  <tbrownaw@gmail.com>

	* ui.{cc,hh}: Delegate tick line blanking to tick_writers.

2005-04-26  Nathaniel Smith  <njs@codesourcery.com>

	* work.cc: Don't include boost/regex.hpp.

2005-04-26  Nathaniel Smith  <njs@codesourcery.com>

	* manifest.cc, inodeprint.cc: Don't include boost/regex.hpp.

2005-04-26  Nathaniel Smith  <njs@codesourcery.com>

	* sqlite/vdbeaux.c (MAX_6BYTE): Apply patch from
	http://www.sqlite.org/cvstrac/chngview?cn=2445.  It shouldn't
	affect monotone's usage, but just in case.

2005-04-26  Nathaniel Smith  <njs@codesourcery.com>

	* rcs_import.cc (struct cvs_key, process_branch): Fix
	indentation.
	(build_change_set): Handle the case where a file is "added dead".

	* tests/t_cvsimport2.at: Un-XFAIL, improve description.

2005-04-22  Christof Petig <christof@petig-baender.de>

	* sqlite/*: update to sqlite 3.2.1

2005-04-25  Nathaniel Smith  <njs@codesourcery.com>

	* tests/t_i18n_file_data.at: New test.
	* testsuite.at: Add it.

2005-04-27  Matt Johnston  <matt@ucc.asn.au>

	* change_set.cc (extend_state): don't mix find() and insert() on
	the path_state, to avoid hitting the smap's worst-case.

2005-04-27  Matt Johnston  <matt@ucc.asn.au>

	* change_set.cc (confirm_proper_tree): move things out of the loops
	for better performance.

2005-04-26  Matt Johnston  <matt@ucc.asn.au>

	* change_set.cc (analyze_rearrangement): get rid of damaged_in_first
	since it is not used.

2005-04-26  Matt Johnston  <matt@ucc.asn.au>

	* monotone.texi: fix mashed up merge of docs for kill_rev_locally
	and db check.

=======
2005-04-27  Derek Scherger  <derek@echologic.com>

	* commands.cc (ls_unknown): remove unneeded braces
	(struct inventory_item): new struct for tracking inventories
	(print_inventory): removed old output functions 
	(inventory_paths): new functions for paths, data and renames
	(inventory): rework to display two column status codes
	* monotone.texi (Informative): update for new status codes
	* tests/t_inventory.at: update for two column status codes
	
>>>>>>> fa63eb53
2005-04-25  Nathaniel Smith  <njs@codesourcery.com>

	* automate.cc (automate_parents, automate_children) 
	(automate_graph): New automate commands.
	(automate_command): Add them.
	* commands.cc (automate): Synopsisfy them.
	* monotone.texi (Automation): Document them.
	* tests/t_automate_graph.at, test/t_parents_children.at: Test
	them.
	* testsuite.at: Add the tests.

	* tests/t_automate_ancestors.at: Remove obsolete comment.
	
2005-04-24  Derek Scherger  <derek@echologic.com>

	* tests/t_rename_file_to_dir.at:
	* tests/t_replace_file_with_dir.at:
	* tests/t_replace_dir_with_file.at: new bug reports
	* testsuite.at: include new tests

2005-04-24  Derek Scherger  <derek@echologic.com>

	* app_state.{cc,hh} (app_state): add all_files flag to the constructor
	(set_all_files): new method for setting flag

	* basic_io.{cc,hh} (escape): expose public method to quote and
	escape file_paths
	(push_str_pair): use it internally

	* commands.cc (calculate_restricted_rearrangement): new function
	factored out of calculate_restricted_revision
	(calculate_restricted_revision): use new function
	(struct unknown_itemizer): rename to ...
	(struct file_itemizer): ... this; use a path_set rather than a
	manifest map; build path sets of unknown and ignored files, rather
	than simply printing them
	(ls_unknown): adjust to compensate for itemizer changes
	(print_inventory): new functions for printing inventory lines from
	path sets and rename maps
	(inventory): new command for printing inventory of working copy
	files

	* manifest.cc (inodeprint_unchanged): new function factored out
	from build_restricted_manifest_map
	(classify_paths): new function to split paths from an old manifest
	into unchanged, changed or missing sets for inventory
	(build_restricted_manifest_map): adjust to use
	inodeprint_unchanged
	* manifest.hh (classify_paths): new public function
	
	* monotone.1: document new inventory command and associated
	--all-files option

	* monotone.cc: add new --all-files option which will be specific
	to the inventory command asap

	* monotone.texi (Informative): document new inventory command
	(Commands): add manpage entry for inventory
	(OPTIONS): add entries for --xargs, -@ and --all-files

	* tests/t_status_missing.at: remove bug priority flag
	* tests/t_inventory.at: new test
	* testsuite.at: include new test
	
2005-04-24  Nathaniel Smith  <njs@codesourcery.com>

	* monotone.texi (Database): Document 'db kill_rev_locally'.

2005-04-24  Nathaniel Smith  <njs@codesourcery.com>

	* ChangeLog: Fixup after merge.

2005-04-24  Nathaniel Smith  <njs@codesourcery.com>

	* manifest.cc (build_restricted_manifest_map): Careful to only
	stat things once on the inodeprints fast-path.
	(read_manifest_map): Hand-code a parser, instead of using
	boost::regex.
	* inodeprint.cc (read_inodeprint_map): Likewise.

2005-04-23  Derek Scherger  <derek@echologic.com>

	* (calculate_restricted_revision): remove redundant variables,
	avoiding path_rearrangement assignments and associated sanity
	checks
	(calculate_current_revision): rename empty to empty_args for
	clarity

2005-04-23  Derek Scherger  <derek@echologic.com>

	* commands.cc (calculate_base_revision): rename to ...
	(get_base_revision): ... this, since it's not calculating anything
	(calculate_base_manifest): rename to ...
	(get_base_manifest): ... this, and call get_base_revision
	(calculate_restricted_revision): call get_base_revision and remove
	missing files stuff
	(add):
	(drop):
	(rename):
	(attr): call get_base_manifest
	(ls_missing): 
	(revert): call get_base_revision
	* manifest.{cc,hh} (build_restricted_manifest_map): don't return
	missing files and don't produce invalid manifests; do report on
	all missing files before failing
	
2005-04-23  Derek Scherger  <derek@echologic.com>

	* app_state.cc:
	* database.cc:
	* file_io.{cc, hh}: fix bad merge

2005-04-23  Nathaniel Smith  <njs@codesourcery.com>

	* database.cc (put_key): Check for existence of keys with
	conflicting key ids, give more informative message than former SQL
	constraint error.

2005-04-23  Nathaniel Smith  <njs@codesourcery.com>

	* transforms.cc (filesystem_is_ascii_extension_impl): Add EUC to
	the list of ascii-extending encodings.

	* tests/t_multiple_heads_msg.at: Make more robust, add tests for
	branching.

2005-04-23  Nathaniel Smith  <njs@codesourcery.com>

	* app_state.cc (restriction_includes): Remove some L()'s that were
	taking 5-6% of time in large tree diff.

2005-04-23  Nathaniel Smith  <njs@codesourcery.com>

	* file_io.{cc,hh} (localized): Move from here...
	* transforms.{cc,hh} (localized): ...to here.  Add lots of gunk to
	avoid calling iconv whenever possible.

2005-04-22  Nathaniel Smith  <njs@codesourcery.com>

	* manifest.cc (build_restricted_manifest_map): Fixup after merge
	-- use file_exists instead of fs::exists.

2005-04-22  Derek Scherger  <derek@echologic.com>

	* manifest.{cc,hh} (build_restricted_manifest_map): keep and
	return a set of missing files rather than failing on first missing
	file
	* commands.cc (calculate_restricted_revision): handle set of
	missing files
	* revision.hh: update comment on the format of a revision
	* tests/t_status_missing.at: un-XFAIL and add a few tests
	
2005-04-22  Nathaniel Smith  <njs@codesourcery.com>

	* vocab.cc (verify(file_path), verify(local_path)): Normalize
	paths on the way in.
	* tests/t_normalized_filenames.at: Fix to match behavior
	eventually declared "correct".

2005-04-22  Nathaniel Smith  <njs@codesourcery.com>

	* vocab.{cc,hh}: Make verify functions public, make ATOMIC(foo)'s
	verify function a friend of foo, add ATOMIC_NOVERIFY macro, add
	long comment explaining all this.
	* vocab_terms.hh: Add _NOVERIFY to some types.

2005-04-22  Nathaniel Smith  <njs@codesourcery.com>

	* file_io.{cc,hh} (localized): Take file_path/local_path instead
	of string; expose in public interface.  Adjust rest of file to
	match.
	(walk_tree): Don't convert the (OS-supplied) current directory
	from UTF-8 to current locale.
	
	* transforms.{cc,hh} (charset_convert): Be more informative on
	error.
	(calculate_ident): Localize the filename, even on the fast-path.
	Also assert file exists and is not a directory, since Crypto++
	will happily hash directories.  (They are like empty files,
	apparently.)
	
	* manifest.cc (build_restricted_manifest_map): Use file_exists
	instead of fs::exists, to handle localized paths.
	* {win32,unix}/inodeprint.cc (inodeprint_file): Use localized
	filenames to stat.

	* tests/t_i18n_file.at: Rewrite to work right.

	* tests/t_normalized_filenames.at: New test.
	* testsuite.at: Add it.
	* vocab.cc (test_file_path_verification): MT/path is not a valid
	file_path either.
	(test_file_path_normalization): New unit-test.

2005-04-23  Matthew Gregan  <kinetik@orcon.net.nz>

	* tests/t_diff_currev.at: Use CHECK_SAME_STDOUT.

2005-04-23  Matthew Gregan  <kinetik@orcon.net.nz>

	* tests/t_diff_currev.at: New test.
	* testsuite.at: Add new test.

2005-04-22  Joel Reed  <joelwreed@comcast.net>

	* work.cc (build_deletions) : on drop FILE also drop attributes.
	* tests/t_drop_attr.at : test for success now, fixed bug.

2005-04-22  Jon Bright <jon@siliconcircus.com>
	* monotone.texi: Changed all quoting of example command lines to
	use " instead of ', since this works everywhere, but ' doesn't
	work on Win32

2005-04-21  Jeremy Cowgar  <jeremy@cowgar.com>

	* tests/t_multiple_heads_msg.at: Now checks to ensure 'multiple head'
	  message does not occur on first commit (which creates a new head
	  but not multiple heads).
	* commands.cc (CMD(commit)): renamed head_size to better described
	  old_head_size, now checks that old_head_size is larger than 0 as
	  well otherwise, on commit of a brand new project, a new head was
	  detected and a divergence message was displayed.

2005-04-21  Richard Levitte  <richard@levitte.org>

	* commands.cc (ALIAS): refactor so you don't have to repeat all
	the strings given to the original command.
	(ALIAS(ci)): added as a short form for CMD(commit).

	* Makefile.am (%.eps): create .eps files directly from .ps files,
	using ps2eps.

2005-04-21 Sebastian Spaeth <Sebastian@SSpaeth.de>

	* monotone.texi: add command reference docs about kill_rev_locally
	
2005-04-21  Nathaniel Smith  <njs@codesourcery.com>

	* change_set.cc (apply_path_rearrangement_can_fastpath) 
	(apply_path_rearrangement_fastpath) 
	(apply_path_rearrangement_slowpath, apply_path_rearrangement):
	Refactor into pieces, so all versions of apply_path_rearrangement
	can take a fast-path when possible.

2005-04-21  Jeremy Cowgar  <jeremy@cowgar.com>

	* commands.cc: Renamed maybe_show_multiple_heads to
	  notify_if_multiple_heads, renamed headSize to head_size for
	  coding standards/consistency.
	* tests/t_multiple_heads_msg.at: Added to monotone this time.

2005-04-20  Jeremy Cowgar  <jeremy@cowgar.com>

	* commands.cc: Added maybe_show_multiple_heads, update now notifies
	  user of multiple heads if they exist, commit now notifies user
	  if their commit created a divergence.
	* tests/t_multiple_heads_msg.at: Added
	* testsuite.at: Added above test

2005-04-20  Nathaniel Smith  <njs@codesourcery.com>

	* Makefile.am (EXTRA_DIST): Put $(wildcard) around "debian/*", so
	it will actually work.

2005-04-20  Nathaniel Smith  <njs@codesourcery.com>

	* Makefile.am (EXTRA_DIST): Include tests, even when not building
	packages out in the source directory.

2005-04-20  Matthew Gregan  <kinetik@orcon.net.nz>

	* commands.cc (kill_rev_locally): Move up with rest of non-CMD()
	functions.  Mark static.  Minor whitespace cleanup.
	* commands.hh (kill_rev_locally): Declaration not needed now.

2005-04-20 Sebastian Spaeth <Sebastian@SSpaeth.de>
	* automate.cc: fix typo, add sanity check to avoid empty r_id's
	bein passed in. The automate version was bumped to 0.2 due to
	popular request of a single person.
	* t_automate_ancestors.at: adapt test; it passes now

2005-04-20 Sebastian Spaeth <Sebastian@SSpaeth.de>
	* testuite.at:
	* t_automate_ancestors.at: new test; automate ancestors. This is still
	_failing_ as a) it outputs empty newlines when no ancestor exists and
	b) does not output all ancestors if multiple ids are supplied as input
	
2005-04-20 Sebastian Spaeth <Sebastian@SSpaeth.de>

	* commands.cc:
	* automate.cc: new command: automate ancestors
	* monotone.texi: adapt documentation
	
2005-04-20  Nathaniel Smith  <njs@codesourcery.com>

	* tests/t_log_depth_single.at: 
	* tests/t_add_stomp_file.at: 
	* tests/t_log_depth.at: Shorten blurbs.

2005-04-20  Nathaniel Smith  <njs@codesourcery.com>

	* std_hooks.lua (ignore_file): Ignore compiled python files.

2005-04-20  Jon Bright  <jon@siliconcircus.com>
	* tests/t_sticky_branch.at: Really fix this test

2005-04-20  Jon Bright  <jon@siliconcircus.com>
	* tests/t_sticky_branch.at: Canonicalise stdout before comparison
	* tests/t_setup_checkout_modify_new_dir.at: Ditto
	* tests/t_netsync_largish_file.at: Check the file out rather
	than catting it, so that canonicalisation is unneeded.  
	Canonicalisation is bad here, because the file is random
	binary data, not text with line-ending conventions

2005-04-20  Richard Levitte  <richard@levitte.org>

	* contrib/monotone.el: define-after-key's KEY argument has to be a
	vector with only one element.  The code I used is taken directly
	from the Emacs Lisp Reference Manual, section "Modifying Menus".

2005-04-20  Nathaniel Smith  <njs@codesourcery.com>

	* commands.cc (mdelta, mdata, fdelta, fdata, rdata): Check for
	existence of command line arguments.

	* lua.{cc,hh} (hook_use_inodeprints): New hook.
	* std_hooks.lua (use_inodeprints): Default definition.
	* monotone.texi (Inodeprints): New section.
	(Reserved Files): Document MT/inodeprints.
	(Hook Reference): Document use_inodeprints.
	* work.{cc,hh} (enable_inodeprints): New function.
	* app_state.cc (create_working_copy): Maybe call
	enable_inodeprints.
	
	* tests/t_inodeprints_hook.at: New test.
	* tests/t_bad_packets.at: New test.
	* testsuite.at: Add them.

2005-04-20  Nathaniel Smith  <njs@codesourcery.com>

	* AUTHORS: Actually add Joel Reed (oops).

2005-04-20  Nathaniel Smith  <njs@codesourcery.com>

	Most of this patch from Joel Reed, with only small tweaks myself.
	
	* AUTHORS: Add Joel Reed.

	* platform.hh (is_executable): New function.
	* {unix,win32}/process.cc: Define it.

	* lua.cc (monotone_is_executable_for_lua): New function.
	(lua_hooks): Register it.
	(Lua::push_nil): New method.
	(lua_hooks::hook_init_attributes): New hook.
	* lua.hh: Declare it.
	* monotone.texi (Hook Reference): Document it.

	* work.cc (addition_builder): Call new hook, collect attributes
	for added files.
	(build_additions): Set attributes on new files.

	* tests/t_attr_init.at: New test.
	* tests/t_add_executable.at: New test.
	* testsuite.at: Add them.
	
2005-04-19  Nathaniel Smith  <njs@codesourcery.com>

	* file_io.cc (read_localized_data, write_localized_data): Remove
	logging of complete file contents.
	* tests/t_lf_crlf.at: Remove --debugs, clean up, test more.

2005-04-19 Emile Snyder <emile@alumni.reed.edu>
	
	* file_io.cc: Fix bugs with read/write_localized_data when using
	CRLF line ending conversion.
	* transforms.cc: Fix line_end_convert to add correct end of line
	string if the split_into_lines() call causes us to lose one from
	the end.
	* tests/t_lf_crlf.at: Clean up and no longer XFAIL.
 
2005-04-19  Sebastian Spaeth  <Sebastian@SSpaeth.de>

	* monotone.texi: modified documentation to match changes due to
	previous checking.
	* AUTHORS: Adding myself
	
2005-04-19  Sebastian Spaeth  <Sebastian@SSpaeth.de>

	* automate.cc: make BRANCH optional in "automate heads BRANCH"
	we use the default branch as given in MT/options if not specified
	* commands.cc: BRANCH -> [BRANCH] in cmd description

2005-04-19  Richard Levitte  <richard@levitte.org>

	* contrib/monotone-import.pl (my_exit): As in monotone-notify.pl,
	my_exit doesn't close any network connections.

	* testsuite.at (REVERT_TO): Make it possible to revert to a
	specific branch.  This is useful to resolve ambiguities.
	* tests/t_merge_add_del.at: Use it.

2005-04-19  Matthew Gregan  <kinetik@orcon.net.nz>

	* sanity.hh: Mark {naughty,error,invariant,index}_failure methods
	as NORETURN.
	* commands.cc (string_to_datetime): Drop earlier attempt at
	warning fix, it did not work with Boost 1.31.0.  Warning fixed by
	change to sanity.hh.

2005-04-19  Matthew Gregan  <kinetik@orcon.net.nz>

	* lua.cc (default_rcfilename): Use ~/.monotone/monotonerc.  This
	change is to prepare for the upcoming support for storing user
	keys outside of the database (in ~/.monotone/keys/).
	* app_state.cc (load_rcfiles): Refer to new rc file location in
	comments.
	* monotone.cc (options): Refer to new rc file location.
	* monotone.texi: Refer to new rc file location.  Also change bare
	references to the rc file from '.monotonerc' to 'monotonerc'.

2005-04-19  Matthew Gregan  <kinetik@orcon.net.nz>

	* commands.cc (log): 'depth' option did not handle the single file
	case correctly. Also a couple of minor cleanups.
	* tests/t_log_depth_single.at: New test.
	* testsuite.at: Add test.

2005-04-18  Matthew Gregan  <kinetik@orcon.net.nz>

	* commands.cc (string_to_datetime): Fix warning.

2005-04-18  Richard Levitte  <richard@levitte.org>

	* Makefile.am (EXTRA_DIST): Add contrib/monotone-import.pl.

	* contrib/monotone-import.pl: New script to mimic "cvs import".
	* contrib/README: describe it.

	* commands.cc (CMD(attr)): Make it possible to drop file
	attributes.

	* contrib/monotone-notify.pl (my_exit): The comment was incorrect,
	there are no network connections to close gracefully.
	Implement --ignore-merges, which is on by default, and changes the
	behavior to not produce diffs on merges and propagates where the
	ancestors hve already been shown.

	* tests/t_attr_drop.at: New test to check that 'attr drop'
	correctly drops the given entry.
	* tests/t_drop_attr.at: New test, similar to t_rename_attr.at.
	* testsuite.at: Add them.

2005-04-18  Nathaniel Smith  <njs@codesourcery.com>

	* monotone.texi (Dealing with a Fork): Clarify (hopefully) what we
	mean when we say that "update" is a dangerous command.

2005-04-17  Matt Johnston  <matt@ucc.asn.au>

	* change_set.cc (confirm_proper_tree): remove incorrect code
	setting confirmed nodes.

2005-04-17  Matt Johnston  <matt@ucc.asn.au>

	* change_set.cc (confirm_proper_tree): use a std::set rather than
	dynamic_bitset for the ancestor list, improving performance for
	common tree structures.
	* basic_io.cc: reserve() a string

2005-04-17  Matt Johnston  <matt@ucc.asn.au>

	* packet.cc: fix up unit test compilation.
	* transforms.cc: fix up unit test compilation.

2005-04-17  Matt Johnston  <matt@ucc.asn.au>

	* vocab_terms.hh: remove commented out lines.

2005-04-17  Matt Johnston  <matt@ucc.asn.au>

	* Move base64<gzip> code as close to the database as possible,
	to avoid unnecessary inflating and deflating.

2005-04-17  Nathaniel Smith  <njs@codesourcery.com>

	* monotone.texi (Branching and Merging): A few small edits.

2005-04-17  Nathaniel Smith  <njs@codesourcery.com>

	* change_set.cc (path_item, sanity_check_path_item): Mark things
	inline.

2005-04-17  Henrik Holmboe <henrik@holmboe.se>

	* contrib/monotone-notify.pl: Add signal handlers.  Correct some
	typos.
	(my_exit): New function that does a cleanup and exit.

2005-04-17  Olivier Andrieu  <oliv__a@users.sourceforge.net>

	* transforms.cc: fix glob_to_regexp assertions

2005-04-17  Sebastian Spaeth <Sebastian@sspaeth.de>
	
	* tests/t_db_kill_rev_locally.at: new test; 
	make sure that db kill_rev_locally works as intended

2005-04-17  Sebastian Spaeth <Sebastian@sspaeth.de>

	* commands.cc,database.cc: add 'db kill_rev_locally <id>' command
	still missing: documentation and autotests. Otherwise seems ok.
	
2005-04-17  Richard Levitte  <richard@levitte.org>

	* transforms.cc: Remove tabs and make sure emacs doesn't add
	them.

2005-04-17  Nathaniel Smith  <njs@codesourcery.com>

	* sanity.{hh,cc} (E, error_failure): New sort of invariant.
	* netsync.cc (process_hello_cmd): Make initial pull message
	more clear and friendly.
	Also, if the key has changed, that is an error, not naughtiness.
	* database_check.cc (check_db): Database problems are also errors,
	not naughtiness.  Revamp output in case of errors, to better
	distinguish non-serious errors and serious errors.
	* tests/t_database_check.at: Update accordingly.
	* tests/t_database_check_minor.at: New test.
	* testsuite.at: Add it.
	
2005-04-17  Richard Levitte  <richard@levitte.org>

	* transforms.cc (glob_to_regexp): New function that takes a glob
	expression and transforms it into a regexp.  This will be useful
	for globbing branch expressions when collections are exchanged to
	branch globs and regexps.
	(glob_to_regexp_test): A unit test for glob_to_regexp().

2005-04-16  Emile Snyder  <emile@alumni.reed.edu>

	* tests/t_add_stomp_file.at: New test for failing case.  
        If you have a file foo in your working dir (not monotone 
        controlled) and someone else adds a file foo and commits, 
        update should at least warn you before stomping your 
        non-recoverable foo file.
	* testsuite.at: Add it.
	
2005-04-17  Matt Johnston  <matt@ucc.asn.au>

	* commands.cc: warn that dropkey won't truly erase the privkey
	from the database
	* monotone.texi: same

2005-04-17  Matt Johnston  <matt@ucc.asn.au>

	* database.cc: mention that it could be the filesystem that
	is full in the SQLITE_FULL error message

2005-04-16  Derek Scherger  <derek@echologic.com>

	* work.cc (known_preimage_path): rename to...
	(known_path): this, since it's image agnostic
	(build_deletions): update for renamed function
	(build_rename): ensure rename source exists in current revision
	and rename target does not exist in current revision

	* tests/t_no_rename_overwrite.at: un-XFAIL 

2005-04-16  Nathaniel Smith  <njs@codesourcery.com>

	* app_state.{cc,hh} (set_author, set_date): New methods.
	* cert.cc (cert_revision_date): Rename to...
	(cert_revision_date_time): ...an overloaded version of this.
	(cert_revision_author_default): Check app.date.
	* cert.hh: Expose cert_revision_date_time.
	* commands.cc (commit): Handle --date.
	* main.cc: Parse --date and --author options.
	* monotone.1: Document --date, --author.
	* monotone.texi (Working Copy, OPTIONS): Likewise.

	* tests/t_override_author_date.at: New test.
	* testsuite.at: Add it.
	
	This commit heavily based on a patch by Markus Schiltknecht
	<markus@bluegap.ch>.
	
2005-04-16  Nathaniel Smith  <njs@codesourcery.com>

	* ChangeLog: Fixup after merge.

2005-04-17  Matthew Gregan  <kinetik@orcon.net.nz>

	* monotone.cc: Fix warnings: add missing initializers.
	* netsync.cc: Fix warnings: inline static vs static inline.

2005-04-16  Nathaniel Smith  <njs@codesourcery.com>

	* tests/t_update_nonexistent.at: New test.
	* testsuite.at: Add it.
	
	* commands.cc (update): Verify that user's requested revision
	exists.

2005-04-16  Nathaniel Smith  <njs@codesourcery.com>

	* ChangeLog: Fixup after merge.

2005-04-16  Emile Snyder <emile@alumni.reed.edu>

	* tests/t_add_vs_commit.at: New test for failing case.  If you
	add a file in you working dir, someone else adds the same file
	and commits, then you do an update it messes up your working
	directory.
	* testsuite.at: Add it.
	
2005-04-16  Nathaniel Smith  <njs@codesourcery.com>

	* commands.cc (checkout): Move check for existence of revision
	earlier.
	
	* tests/t_netsync_defaults.at, tests/t_netsync_single.at:
	Don't hard-code netsync port.

2005-04-16  Nathaniel Smith  <njs@codesourcery.com>

	* testsuite.at: Use a random server port.
	
	* .mt-attrs, contrib/README: Update for Notify.pl ->
	monotone-notify.pl rename.
	
	* monotone.1: Warn people off rcs_import.
	* monotone.texi (Commands): Likewise.

2005-04-16  Nathaniel Smith  <njs@codesourcery.com>

	* AUTHORS: Add Emile Snyder <emile@alumni.reed.edu>.

2005-04-16  Nathaniel Smith  <njs@codesourcery.com>

	* tests/t_lf_crlf.at: New test from Emile Snyder
	<emile@alumni.reed.edu>, with tweaks.
	* testsuite.at: Add it.

2005-04-16  Nathaniel Smith  <njs@codesourcery.com>

	* ChangeLog: Small fixups.

2005-04-16  Sebastian Spaeth <Sebastian@sspaeth.de>
	
	* tests/t_cvsimport2.at: new test; CVS Attic files fail test
	reported by: hjlipp@web.de 15.04.2005 02:45

2005-04-16  Sebastian Spaeth <Sebastian@sspaeth.de>
	
	* tests/t_rcs_import.at: new test; problematic CVS import as
	reported in the list. However it works just fine here, so it
	really tests for a successful pass

2005-04-16  Sebastian Spaeth <Sebastian@sspaeth.de>

	* tests/README: new file, on how to create/run tests

2005-04-16  Nathaniel Smith  <njs@codesourcery.com>

	* tests/t_rename_dir_add_dir_with_old_name.at: XFAIL.

2005-04-16  Nathaniel Smith  <njs@codesourcery.com>

	* tests/t_diff_binary.at: Un-XFAIL.

2005-04-16  Nathaniel Smith  <njs@codesourcery.com>

	* monotone.texi (Network Service): Rewrite to include former
	Exchanging Keys section.
	(Branching and Merging): New tutorial section, inspired by a patch
	from Martin Kihlgren <zond@troja.ath.cx>.
	(CVS Phrasebook): Add "Importing a New Project".

	* AUTHORS: Add Martin Dvorak.
	
2005-04-15 Martin Dvorak <jezek2@advel.cz>
	
	* tests/t_rename_dir_add_dir_with_old_name.at: New test.
	* testsuite.at: Add it.
	
2005-04-16  Matt Johnston  <matt@ucc.asn.au>

	* change_set.cc (compose_rearrangement): remove logging statements
	that were using noticable CPU time.

2005-04-15  Olivier Andrieu  <oliv__a@users.sourceforge.net>

	* diff_patch.cc(guess_binary): do not use '\x00' as first
	character of a C string ...

2005-04-15  Sebastian Spaeth  <Sebastian@SSpaeth.de>

	* ui.cc: print byte progress to one decimal place
	  in k or M.
	* netsync.cc: update dot ticker every 1024 bytes.

2005-04-15  Matt Johnston  <matt@ucc.asn.au>

	* change_set.cc (confirm_proper_tree): use bitsets rather than maps
	for tracking set membership.
	* smap.hh: return reverse iterators properly, iterate over the vector
	rather than self in ensure_sort()

2005-04-14  Derek Scherger  <derek@echologic.com>

	* database_check.cc (check_db): fail with N(...) when problems are
	detected to exit with a non-zero status

2005-04-14  Derek Scherger  <derek@echologic.com>

	* monotone.texi (Informative): update description of 'diff' with
	two revision arguments
	
2005-04-14  Matthew Gregan  <kinetik@orcon.net.nz>

	* win32/process.cc: Fix build on MingW 3.2.0-rc[123] by adding
	<sstream> include.

2005-04-14  Jon Bright  <jon@siliconcircus.com>
	* win32/process.cc (process_spawn): Add some extra debug info
	* std_hooks.lua (execute): If pid is -1, don't try and wait on
	the process

2005-04-14  Matt Johnston  <matt@ucc.asn.au>

	* change_set.cc (confirm_unique_entries_in_directories): use a
	  std::vector rather than std::map for better performance (only sort
	  once).
	* smap.hh: an invariant

2005-04-14  Nathaniel Smith  <njs@codesourcery.com>

	* tests/t_vcheck.at: Update notes.

2005-04-14  Jeremy Cowgar  <jeremy@cowgar.com>

	* monotone.texi (Making Changes): Fixed duplicate paragraph
	* NEWS: Corrected spelling error in my name.

2005-04-13  Nathaniel Smith  <njs@codesourcery.com>

	* monotone.texi (Informative): 'diff' with two revision arguments
	can now be filtered by file.
	
	* constants.cc (netcmd_payload_limit): Bump to 256 megs.

2005-04-14  Olivier Andrieu  <oliv__a@users.sourceforge.net>

	* Makefile.am: silence cmp

2005-04-14  Matthew Gregan  <kinetik@orcon.net.nz>

	* win32/terminal.cc (have_smart_terminal): Implement for Win32.

2005-04-13  Matthew Gregan  <kinetik@orcon.net.nz>

	* tests/t_netsync_largish_file.at: Add test for netsyncing largish
	(32MB) files.  This test is failing at present.
	* testsuite.at: Add new test.

2005-04-13  Nathaniel Smith  <njs@codesourcery.com>

	* tests/t_setup_checkout_modify_new_dir.at:
	* tests/t_update_off_branch.at: New tests.
	* testsuite.at: Add them.
	
	* commands.cc (checkout): Tweak branch checking logic.
	(update): Make user explicitly switch branches.

2005-04-13  Nathaniel Smith  <njs@codesourcery.com>

	* rcs_import.cc (import_cvs_repo): Check that user isn't trying to
	import a whole CVS repo.
	* tests/t_cvsimport.at: Test new check.
	
2005-04-13  Richard Levitte  <richard@levitte.org>

	* contrib/Notify.pl: Rename ...
	* contrib/monotone-notify.pl: ... to this.
	* Makefile.am (EXTRA_DIST): Take note of the change.
	* debian/docs: Distribute the contributions as well.
	* debian/compat, debian/files, debian/monotone.1: Remove, since
	they are self-generated by debhelper.  They were obviously added
	by mistake.

2005-04-13  Nathaniel Smith  <njs@codesourcery.com>

	* cert.cc (guess_branch): Call app.set_branch.
	* app_state.cc (create_working_copy): Call make_branch_sticky
	here...
	* commands.cc (checkout): ...instead of here.
	(approve, disapprove, fcommit, commit): Don't call app.set_branch
	on guess_branch's output.
	(checkout): Call guess_branch.
	
	* tests/t_sticky_branch.at: 
	* tests/t_checkout_id_sets_branch.at: New tests.
	* testsuite.at: Add them.

2005-04-12  Florian Weimer  <fw@deneb.enyo.de>

	* app_state.cc (app_state::allow_working_copy): Only update
	branch_name from the options file if it has not yet been set.  Log
	the branch name.
	(app_state::set_branch): No longer update the options map.
	(app_state::make_branch_sticky): New function which copies the
	stored branch name to the options map.  Only commands which call
	this function change the branch default stored in the working
	copy.

	* commands.cc (CMD(checkout)): Mark branch argument as sticky.
	(CMD(commit)): Likewise.
	(CMD(update)): Likewise.

	* monotone.texi (Working Copy): Mention that the "commit" and
	"update" commands update the stored default branch ("checkout"
	does, too, but this one should be obvious).

2005-04-13  Matthew Gregan  <kinetik@orcon.net.nz>
	* cryptopp/integer.h: Fix detection of GCC version for SSE2
	builds.

2005-04-12  Jon Bright <jon@siliconcircus.com>
	* rcs_import.cc (find_key_and_state): Fix stupid bug in storing the
	list of files a cvs_key contains.  CVS delta invariant failure now
	really fixed.  The rearrangement failure still exists, though.

2005-04-12  Jon Bright <jon@siliconcircus.com>
	* tests/t_cvsimport_samelog.at: Add test for the deltas.find 
	cvs import problem as sent to the ML by Emile Snyder.
	* testsuite.at: Call it
	* rcs_import.cc (cvs_key): Add an ID for debug output purposes,
	sprinkle a little more debug output about what's being compared to
	what
	* rcs_import.cc (cvs_key): Maintain a map of file paths and CVS
	versions appearing in this CVS key.
	(cvs_key::similar_enough): A key is only similar enough if it doesn't
	include a different version of the same file path.
	(cvs_history::find_key_and_state): Add files to cvs_keys as
	appropriate

2005-04-12  Matthew Gregan <kinetik@orcon.net.nz>

	* win32/terminal.cc (terminal_width): Use
	GetConsoleScreenBufferInfo to request width information for
	terminals.
	
2005-04-12  Nathaniel Smith  <njs@codesourcery.com>

	* ChangeLog: Fixup after merge.

2005-04-12  Nathaniel Smith  <njs@codesourcery.com>

	* platform.hh (terminal_width): New function.
	* {unix,win32}/have_smart_terminal.cc: Rename to...
	* {unix,win32}/terminal.cc: ...these.  Implement terminal_width.
	* ui.cc (write_ticks): Call it.
	* Makefile.am: Update for renames.
	
2005-04-11  Matt Johnston <matt@ucc.asn.au>

	* ui.{cc,hh}, netsync.cc: netsync progress ticker in kilobytes to
	avoid wrapping.

2005-04-11  Jon Bright <jon@siliconcircus.com>
	* Makefile.am (EXTRA_DIST): Add debian/*

2005-04-11  Jon Bright <jon@siliconcircus.com>
	* Makefile.am (EXTRA_DIST): Add win32/monotone.iss, PNG_FIGURES
	(PNG_FIGURES): Add, constructing in same way as EPS_FIGURES
	(monotone.html): Use .perlbak workaround so that this works on Win32

2005-04-10  Nathaniel Smith  <njs@codesourcery.com>

	* Makefile.am (BUILT_SOURCES_CLEAN): Add package_revision.txt.

	This is the 0.18 release.

2005-04-11  Matthew Gregan <kinetik@orcon.net.nz>

	* unix/inodeprint.cc, configure.ac: Use nanosecond time resolution for
	inodeprints on BSDs and other platforms if available.

2005-04-10  Derek Scherger  <derek@echologic.com>

	* monotone.texi (Informative): fix typo in ls known docs

2005-04-10  Nathaniel Smith  <njs@codesourcery.com>

	* Makefile.am: Use pdftops instead of acroread.
	(EXTRA_DIST): Include new contrib/ files, and fix wildcards.
	* NEWS: Update for 0.18.
	* configure.ac: Bump version number.
	* debian/changelog: Mention new release.
	* debian/copyright: Update from AUTHORS.
	* monotone.spec: Mention new release.
	* po/monotone.pot: Regenerate.

2005-04-10  Florian Weimer  <fw@deneb.enyo.de>

	* monotone.texi (Commands): Use "working copy" instead of "working
	directory", to match the rest of the manual.

2005-04-10  Florian Weimer  <fw@deneb.enyo.de>

	* commands.cc (ls_known): New function which prints all known
	files in the working copy.
	(CMD(list)): Invoke ls_known for "list known".  Update help
	message.
	(ALIAS(ls)): Update help message.

	* monotone.texi: Document "list known".
	* tests/t_ls_known.at: New file.
	* testsuite.at: Include it.

2005-04-10  Richard Levitte  <richard@levitte.org>

	* contrib/Notify.pl: Count the number of messages sent, and
	display the count at the end.
	Version bumped to 1.0.

2005-04-10  Matt Johnston  <matt@ucc.asn.au>

	* unix/inodeprint.cc, configure.ac: don't use the nsec time
	on non-Linux-style systems (quick compile fix for OS X and probably
	others, can be made generic later).

2005-04-10  Olivier Andrieu  <oliv__a@users.sourceforge.net>

	* contrib/monotone.el: Some elisp code for running monotone from
	inside Emacs. Supports diff, status, add, drop, revert and commit.

2005-04-09  Richard Levitte  <richard@levitte.org>

	* contrib/Notify.pl: Allow globbing branches.  Make the revision
	records branch specific.  Show what records you would have updated
	even with --noupdate.  Add --before and --since, so users can
	select datetime ranges to create logs for.  Remove --to and add
	--difflogs-to and --nodifflogs-to to send logs with diffs to one
	address and logs without diffs to another (both can be given at
	once).  More and better documentation.

2005-04-08  Nathaniel Smith  <njs@codesourcery.com>

	* change_set.cc (basic_change_set): Remove problematic
	rename_dir/add combination, until directory semantics are
	fixed.

2005-04-08  Nathaniel Smith  <njs@codesourcery.com>

	* commands.cc (revert): Call maybe_update_inodeprints.
	* app_state.cc (set_restriction): Clear any old restrictions
	first.

2005-04-08  Jon Bright <jon@siliconcircus.com>
	* testsuite.at (NOT_ON_WIN32): Add a function to prevent tests from
	running on Win32 (for cases where the functionality being tested 
	makes no sense on Win32.  Not for cases where the functionality
	just isn't there yet on Win32.)
	* tests/t_final_space.at: Use NOT_ON_WIN32.  The filenames "a b" 
	and "a b " refer to the same file on Win32, obviating this test

2005-04-08  Jon Bright <jon@siliconcircus.com>
	* win32/inodeprint.cc (inodeprint_file): Still close the file if
	getting its time failed.
	* tests/t_netsync_sigpipe.at: Don't bother doing a kill -PIPE on
	Win32.  There is no real SIGPIPE on Win32 and sockets don't get this
	signal if their pipe goes away.  MinGW's kill seems to translate
	-PIPE to some signal that *does* kill monotone, so it seems like the
	easiest solution is just not to send the signal in the first place
	here.
	* tests/t_automate_ancestry_difference.at: Remove old 
	CHECK_SAME_STDOUT call which I'd left by accident.
	* tests/t_automate_leaves.at: Canonicalise monotone output before
	passing to CHECK_SAME_STDOUT
	* tests/t_log_depth.at: Check line count with arithmetic comparison
	rather than autotest's string comparison

2005-04-08  Nathaniel Smith  <njs@codesourcery.com>

	* inodeprint.cc (operator<<): Typo.

	* inodeprint.{hh,cc} (build_inodeprint_map,
	build_restricted_inodeprint_map): Remove unused functions.

2005-04-08  Nathaniel Smith  <njs@codesourcery.com>

	* work.cc: Remove doxygen comments.  Comments are good; comments
	that are longer than the function they document, and give less
	information, are not so good...

2005-04-08  Nathaniel Smith  <njs@codesourcery.com>

	* ChangeLog: Fixup after merge.

2005-04-08  Nathaniel Smith  <njs@codesourcery.com>

	* commands.cc (calculate_current_revision): Defer to
	calculate_restricted_revision instead of special casing.
	(put_revision_id): constify argument.
	(maybe_update_inodeprints): New function.
	(commit, update, checkout): Call it.
	
	* manifest.{cc,hh} (build_manifest_map): Remove, since only caller
	was removed.
	(build_restricted_manifest_map): Go faster if the user is using
	inode signatures.

	* tests/t_inodeprints.at:
	* tests/t_inodeprints_update.at: Typoes.
	
	* work.cc (read_inodeprints): Typo.

2005-04-08  Nathaniel Smith  <njs@codesourcery.com>

	* tests/t_inodeprints.at:
	* tests/t_inodeprints_update.at: New tests.
	* testsuite.at: Add them.
	
	* UPGRADE: Document 0.17 -> 0.18 upgrade path.

2005-04-08  Jon Bright <jon@siliconcircus.com>
	* tests/t_cat_file_by_name.at: CHECK_SAME_STDOUT can only be used
	to check two 'cat' processes or two monotone processes on Win32,
	not to check monotone and 'cat'.  Change to go through an 
	intermediate stdout
	* tests/t_automate_erase_ancestors.at: Ditto
	* tests/t_automate_toposort.at: Ditto
	* tests/t_automate_ancestry_difference.at: Ditto
	* tests/t_vars.at: Call CANONICALISE for stdout output.
	* tests/t_netsync_absorbs.at: Ditto.
	* tests/t_empty_env.at: For Win32, copy libiconv-2.dll to the 
	current dir before the test, otherwise Win32 will search the
	(empty) path for it and not find it.
	* tests/t_automate_descendents.at: Ditto
	* win32/inodeprint.cc: Implement inodeprint_file for Win32, based
	on mode, device, size, create time and write time.
	
	
2005-04-08  Jon Bright <jon@siliconcircus.com>
	* win32/inodeprint.cc: Change the function name to match the one
	on Unix.

2005-04-08  Nathaniel Smith  <njs@codesourcery.com>

	* {win32,unix}/fingerprint.cc: Rename to...
	* {win32,unix}/inodeprint.cc: ...this.  Change function name and
	calling conventions.
	* platform.hh (inodeprint_file): Likewise.
	* inodeprint.{cc,hh}: New files.
	* Makefile.am (MOST_SOURCES, UNIX_PLATFORM_SOURCES,
	WIN32_PLATFORM_SOURCES): Fixup accordingly.
	* vocab_terms.hh (inodeprint): New ATOMIC.
	* work.hh: Prototype inodeprint working copy functions.
	* work.cc: Implement them.

	* manifest.{hh,cc} (manifest_file_name): Remove unused variable.

2005-04-07  Nathaniel Smith  <njs@codesourcery.com>

	* manifest.{hh,cc}: Remove some commented out unused functions.

	* win32/have_smart_terminal.cc: Include platform.hh.
	* unix/fingerprint.cc: New file, with new function.
	* win32/fingerprint.cc: New file, with stub function.
	* Makefile.am (UNIX_PLATFORM_SOURCES, WIN32_PLATFORM_SOURCES): Add
	them.

2005-04-07  Nathaniel Smith  <njs@codesourcery.com>

	* manifest.hh, manifest.cc: Remove tabs.

2005-04-08  Jeremy Cowgar  <jeremy@cowgar.com>

	* doxygen.cfg: added
	* Makefile.am: added apidocs target (builds doxygen docs)

2005-04-07  Nathaniel Smith  <njs@codesourcery.com>

	* tests/t_final_space.at: New test.
	* testsuite.at: Add it.

2005-04-07  Nathaniel Smith  <njs@codesourcery.com>

	* monotone.texi (Dealing with a Fork): 'merge' has slightly
	different output.

	* NEWS: Summarize changes of last 2.5 weeks.

2005-04-07  Nathaniel Smith  <njs@codesourcery.com>

	* database.{cc,hh} (space_usage): New method.
	* database.cc (info): Use it.

2005-04-07  Nathaniel Smith  <njs@codesourcery.com>

	* vocab.cc (verify): Cache known-good strings, to speed up
	repeated processing of related changesets.

	* change_set.cc (basic_change_set_test): Revert last change; the
	old version _was_ valid.

2005-04-06  Nathaniel Smith  <njs@codesourcery.com>

	* work.cc (build_deletions): Issue warning when generating
	delete_dir's; they're totally broken, but I don't want to disable
	them, because then our tests won't see when they're fixed...

2005-04-07  Nathaniel Smith  <njs@codesourcery.com>

	* smap.hh (insert): Fix stupid bug in assertion condition.

2005-04-07  Nathaniel Smith  <njs@codesourcery.com>

	* change_set.cc (basic_change_set_test): Test a _valid_
	change_set.
	(directory_node): Make a std::map, instead of an smap.  Add a
	comment explaining the bug that makes this temporarily necessary.

	* smap.hh (smap): Don't check for duplicates at insert time,
	unless we've decided not to mark things damaged; don't return
	iterators from insert.  Do check for duplicates at sort time, and
	always sort, instead of sometimes doing linear search.  This makes
	insert O(1), while still preserving the invariant that keys must
	be unique.
	
	* commands.cc (commit): Explain why we're aborting, in the case
	that we detect that a file has changed under us in the middle of a
	commit.

2005-04-07  Richard Levitte  <richard@levitte.org>

	* cryptopp/config.h: typo...

2005-04-05  Nathaniel Smith  <njs@codesourcery.com>

	* tests/t_db_execute.at (db execute): New test.
	* testsuite.at: Add it.
	* database.cc (debug): Don't printf-interpret %-signs in input.

2005-04-05  Matt Johnston  <matt@ucc.asn.au>

	* database.cc: remove dulicated block introduced
	in rev 9ab3031f390769f1c455ec7764cc9c083f328a1b
	(merge of 76f4291b9fa56a04feb2186074a731848cced81c and
	c7917be7646df52363f39d2fc2f7d1198c9a8c27). Seems to be another
	instance of the case tested in t_merge_5.at

2005-04-05  Matt Johnston  <matt@ucc.asn.au>

	* basic_io.hh: reserve() the string which we're appending to
	frequently. Seems to give ~5% speedup in 
	diff -r t:revision-0.16 -r t:revision-0.17 - can't hurt.

2005-04-04  Nathaniel Smith  <njs@codesourcery.com>

	* monotone.spec, debian/control: We no longer need external popt.
	* INSTALL: Ditto, plus some general updating.
	
2005-04-04  Nathaniel Smith  <njs@codesourcery.com>

	* tests/t_sql_unpack.at: New test.
	* testsuite.at: Add it.

2005-04-04  Nathaniel Smith  <njs@codesourcery.com>

	* contrib/ciabot_monotone.py (config): Genericize again, so lazy
	people using it won't start sending commits for monotone.
	* .mt-attrs: Make it executable.

2005-04-04  Richard Levitte  <richard@levitte.org>

	* Makefile.am (EXTRA_DIST): Add the extra popt files.

	* popt/popt.3, popt/popt.ps, popt/testit.sh: Include a few more
	  files from popt, mostly to have documentation on hand.  post.ps
	  is mentioned in popt/README.

2005-04-03  Nathaniel Smith  <njs@codesourcery.com>

	* Makefile.am (EXTRA_DIST): Add contrib/ stuff to distributed
	files list.
	* contrib/ciabot_monotone.py (config.delivery): Turn on.
	(send_change_for): Don't include "ChangeLog:" line when extracting
	changelog.

2005-04-03  Nathaniel Smith  <njs@codesourcery.com>

	* contrib/ciabot_monotone.py: New file.
	* contrib/README: Describe it.

2005-04-03  Richard Levitte  <richard@levitte.org>

	* AUTHORS: Add information about popt.

	* monotone.cc (my_poptStuffArgFile): Include the bundled popt.h.
	Since we now have a working popt, we can remove the restrictions
	on the use of -@.
	* tests/t_at_sign.at: Test that we can take more tha one -@.
	* monotone.1: Document it.

	* popt/poptint.h (struct poptContext_s): Add field to keep track
	  of the number of allocated leftovers elements.
	* popt/popt.c (poptGetContext): Initialise it and use it.
	  (poptGetNextOpt): Use it and realloc leftovers when needed.
	  Also make sure that the added element is a dynamically allocated
	  copy of the original string, or we may end up with a dangling
	  pointer.  These are huge bugs in popt 1.7, when using
	  poptStuffArgs().
	  (poptFreeContext): Free the leftovers elements when freeing
	  leftovers.
	  (poptSaveLong, poptSaveInt): Apply a small patch from Debian.

	* popt/CHANGES, popt/COPYING, popt/README, popt/findme.c,
	  popt/findme.h, popt/popt.c, popt/poptconfig.c, popt/popt.h,
	  popt/popthelp.c, popt/poptint.h, popt/poptparse.c,
	  popt/system.h, popt/test1.c, popt/test2.c, popt/test3.c: Bundle
	  popt 1.7.
	* configure.ac, Makefile.am: Adapt.

2005-04-01  Richard Levitte  <richard@levitte.org>

	* contrib/Notify.pl: Complete rewrite.  Among other things, it
	  makes better use of some new monotone automate features.  It's
	  also better organised and much more documented.

2005-04-01  Jeremy Cowgar  <jeremy@cowgar.com>

	* tests/t_dropkey_2.at: Updated to test dropkey instead of delkey
	* tests/t_dropkey_1.at: Updated to test dropkey instead of delkey
	* monotone.texi (Key and Cert): Changed references to delkey
	  to dropkey
	  (Commands): Changed references to delkey to dropkey
	* testsuite.at: changed references from t_delkey* to t_dropkey*
	* t_delkey_1.at: renamed to t_dropkey_1.at
	* t_delkey_2.at: renamed to t_dropkey_2.at
	* commands.cc (CMD(delkey)): renamed to dropkey to maintain
	  command consistency (with existing drop command)

2005-04-01  Richard Levitte  <richard@levitte.org>

	* monotone.cc (my_poptStuffArgFile): An argument file might be
	empty, and therefore contain no arguments to be parsed.  That's
	OK.
	* tests/t_at_sign.at: Test it.

2005-04-01  Nathaniel Smith  <njs@codesourcery.com>

	* monotone.cc: Fixup after merge.

2005-04-01  Nathaniel Smith  <njs@codesourcery.com>

	* file_io.cc (read_data_for_command_line): New function.
	(read_data_stdin): New function.
	* file_io.hh (read_data_for_command_line): Add prototype.
	
	* monotone.cc (my_poptStuffArgFile): Clean up a little.  Use
	read_data_for_command_line.  Don't free argv, but rather return
	it.
	(cpp_main): Keep a list of allocated argv's, and free them.
	(options): Tweak wording of help text on -@.
	
2005-04-01  Nathaniel Smith  <njs@codesourcery.com>

	* file_io.hh: Remove tabs.

2005-04-01  Nathaniel Smith  <njs@codesourcery.com>

	* monotone.cc (cpp_main): Actually remove newline.

2005-04-01  Nathaniel Smith  <njs@codesourcery.com>

	* ChangeLog: Fixup after merge.
	* monotone.text (Making Changes): Fix typo.
	
2005-04-01  Nathaniel Smith  <njs@codesourcery.com>

	* monotone.cc (cpp_main): Remove now-unneccessary newline.
	
	* commands.cc (commit): Fix typo.
	
	* monotone.texi (Making Changes): Don't claim that writing to
	MT/log prevents the editor from starting.  Clarify later that
	having written to MT/log still means the editor will pop up
	later.

2005-04-01  Richard Levitte  <richard@levitte.org>

	* monotone.cc: Add the long name --xargs for -@.
	* monotone.1: Document it.
	* tests/t_at_sign.at: Remove extra empty line and test --xargs.

	* monotone.texi (Making Changes): Cleanupy tweaks.

	* monotone.cc (my_poptStuffArgFile): New function to parse a file
	for more arguments and stuff them into the command line.
	(cpp_main): Add the -@ option
	* tests/t_at_sign.at, testsuite.at: Test it
	* monotone.1: Document it.

2005-03-31  Nathaniel Smith  <njs@codesourcery.com>

	* tests/t_log_depth.at: Cleanupy tweaks.

2005-03-31  Jeremy Cowgar  <jeremy@cowgar.com>

	* monotone.texi: Tutorial updated to include example of
	  editing/committing with MT/log
	* work.cc (has_contents_user_log) Added
	* work.hh (has_contents_user_log) Added
	* commands.cc (CMD(commit)): Checks to ensure both MT/log and the
	  --message option does not exist during commit.
	* transforms.hh (prefix_lines_with): Added
	* transforms.cc (prefix_lines_with): Added
	* sanity.cc (naughty_failure): Made use of prefix_lines_with()
	* ui.cc (inform): now handles messages w/embedded newlines
	* tests/t_commit_log_3.at: Created to test new functionality
	  added to CMD(commit)
	* testsuite.at: Added above test

2005-03-31  Richard Levitte  <richard@levitte.org>

	* monotone.cc: Add the --depth option...
	* app_state.hh (class app_state),
	  app_state.cc (app_state::set_depth): ... and the field and
	  method to store and set it.
	* commands.cc (CMD(log)): ... then handle it.

	* tests/t_log_depth.at: Add a test for 'log --depth=n'
	* testsuite.at: Add it.
	* monotone.texi (Informative): Document it.

2005-03-31  Nathaniel Smith  <njs@codesourcery.com>

	* automate.cc (automate_erase_ancestors): Accept zero arguments,
	and in such case print nothing.  (Important for scripting.)
	* commands.cc (automate):
	* monotone.texi (Automation):
	* tests/t_automate_erase_ancestors.at: Update accordingly.

2005-03-31  Nathaniel Smith  <njs@codesourcery.com>

	* automate.cc (automate_toposort): Accept zero arguments, and in
	such case print nothing.  (Important for scripting.)
	* commands.cc (automate):
	* monotone.texi (Automation):
	* tests/t_automate_toposort.at: Update accordingly.

2005-03-30  Richard Levitte  <richard@levitte.org>

	* contrib/Notify.pl: A new Perl hack to send change logs by
	email.

	* contrib/README: Add a quick description.

2005-03-30  Nathaniel Smith  <njs@codesourcery.com>

	* automate.cc (automate_leaves): New function.
	(automate_command): Add it.
	* commands.cc (automate): Synopsify it.
	* monotone.1: Add it.
	* monotone.texi (Automation, Commands): Likewise.
	
	* tests/t_automate_leaves.at: New test.
	* testsuite.at: Add it.

2005-03-30  Nathaniel Smith  <njs@codesourcery.com>

	* monotone.texi (Automation): Make newly added sample outputs
	verbatim also.

2005-03-30  Nathaniel Smith  <njs@codesourcery.com>

	* tests/t_automate_toposort.at: New test.
	* tests/t_automate_ancestry_difference.at: New test.
	* tests/t_diff_first_rev.at: New test.
	* testsuite.at: Add them.
	
	* revision.cc (calculate_ancestors_from_graph): Do not keep an
	"interesting" set and return only ancestors from this set;
	instead, simply return all ancestors.  Returning a limited set of
	ancestors does not speed things up, nor reduce memory usage in
	common cases.  (The only time it would reduce memory usage is when
	examining only a small ancestor set, which the important case,
	'heads', does not; even then, erase_ancestors would need to intern
	the interesting revisions first so they got low numbers, which it
	doesn't.)
	(erase_ancestors): Adjust accordingly.
	(toposort, ancestry_difference): New functions.
	* revision.hh (toposort, ancestry_difference): Declare.
	* automate.cc (automate_toposort, automate_ancestry_difference):
	New functions.
	(automate_command): Add them.
	All functions: clarify in description whether output is sorted
	alphabetically or topologically.
	* commands.cc (automate): Synopsify them.
	* monotone.1: Add them.
	* monotone.texi (Commands): Likewise.
	(Automation): Likewise.  Also, clarify for each command whether
	its output is alphabetically or topologically sorted.
	
2005-03-29  Richard Levitte  <richard@levitte.org>

	* commands.cc (CMD(ls)): Update with the same information as
	CMD(list)

	* monotone.texi (Automation): Make the sample output verbatim

2005-03-26  Nathaniel Smith  <njs@codesourcery.com>

	* automate.cc (automate_erase_ancestors): New function.
	(automate_command): Use it.
	* commands.cc (automate): Document it.

	* tests/t_automate_erase_ancestors.at: New test.
	* testsuite.at: Add it.

	* monotone.texi (Automation, Commands): Document automate
	erase_ancestors.
	* monotone.1: Document automate erase_ancestors.

2005-03-26  Nathaniel Smith  <njs@codesourcery.com>

	* automate.cc (interface_version): Bump to 0.1.
	(automate_descendents): New function.
	(automate_command): Call it.
	* commands.cc (automate): Add it to help text.

	* tests/t_automate_descendents.at: New test.
	* testsuite.at: Add it.
	
	* monotone.texi (Automation, Commands): Document automate
	descendents.
	* monotone.1: Document automate descendents, and vars stuff.

2005-03-26  Nathaniel Smith  <njs@codesourcery.com>

	* tests/t_attr.at: No longer a bug report.
	* tests/t_rename_attr.at: New test.
	* testsuite.at: Add it.

2005-03-26  Joel Crisp  <jcrisp@s-r-s.co.uk>

	* contrib/Log2Gxl.java: New file.

2005-03-26  Nathaniel Smith  <njs@pobox.com>

	* contrib/README: New file.

2005-03-25  Nathaniel Smith  <njs@pobox.com>

	* commands.cc (user_log_file_name): Remove unused variable
	again.  Hopefully it will take this time...

2005-03-25  Nathaniel Smith  <njs@pobox.com>

	* commands.cc (user_log_file_name): Remove unused variable.

2005-03-25  Jeremy Cowgar  <jeremy@cowgar.com>

	* monotone.texi: Added a bit more documentation about MT/log
	  Updated edit_comment hook and addded delkey docs
	* commands.cc: Added delkey command
	* t_delkey_1.at: Tests delkey command on public key
	* t_delkey_2.at: Tests delkey command on public and private key
	* testsuite.at: Added above tests
	* std_hooks.lua: Transposed the MT: lines and user_log_contents,
	  user_log_contents now appears first.

2005-03-25  Jeremy Cowgar  <jeremy@cowgar.com>

	* t_setup_creates_log.at: Ensures that MT/log is created
	  on setup
	* t_checkout_creates_log.at: Ensures that MT/log is created
	  on checkout
	* t_commit_log_1.at: Ensures that:
	  1. Read and entered as the ChangeLog message
	  2. Is blanked after a successful commit
	* t_commit_log_2.at: Ensures that commit works w/o MT/log being
	  present
	* testsuite.at: Added the above tests.

2005-03-25  Matt Johnston  <matt@ucc.asn.au>

        * {unix,win32}/platform_netsync.cc, platform.hh, Makefile.am: new
        functions to disable and enable sigpipe.
        * netsync.cc, main.cc: call the functions from netsync rather than
        globally, so that sigpipe still works for piping output of commands
        such as 'log'.
        * tests/t_netsync_sigpipe.at: test it.
        * testsuite.at: add it.

2005-03-25  Matt Johnston  <matt@ucc.asn.au>

	* monotone.cc: add short options -r, -b, -k, and -m
	for --revision, --branch, --key, and --message respectively.
	* monotone.texi, monotone.1: document them
	* tests/t_short_opts.at: test them
	* testsuite.at: add it

2005-03-24  Nathaniel Smith  <njs@codesourcery.com>

	* tests/t_empty_env.at: New test.
	* testsuite.at: Add it.  Absolutify path to monotone so it will
	work.
	
	* unix/have_smart_terminal.cc (have_smart_terminal): Handle the
	case where TERM is unset or empty.

2005-03-24  Nathaniel Smith  <njs@codesourcery.com>

	* ui.hh (tick_write_nothing): New class.
	* monotone.cc (cpp_main): Enable it.

2005-03-24  Nathaniel Smith  <njs@codesourcery.com>

	* work.cc (build_deletions, build_additions): Fixup after merge.

2005-03-23  Nathaniel Smith  <njs@codesourcery.com>

	* tests/t_cat_file_by_name.at: Check for attempting to cat
	non-existent files.
	* tests/t_empty_id_completion.at: New test.
	* tests/t_empty_path.at: New test.
	* testsuite.at: Add them.
	
	* database.cc (complete): Always generate some sort of limit term,
	even a degenerate one.
	
	* app_state.cc (create_working_copy): Check for null directory.

	* work.cc (build_deletion, build_addition, build_rename): Check
	for null paths.

2005-03-23  Derek Scherger  <derek@echologic.com>

	* Makefile.am UNIX_PLATFORM_SOURCES:
	WIN32_PLATFORM_SOURCES: add have_smart_terminal.cc
	* platform.hh (have_smart_terminal): prototype
	* ui.cc (user_interface): set ticker to dot/count based on
	have_smart_terminal
	* unix/have_smart_terminal.cc: 
	* win32/have_smart_terminal.cc: new file
	
2005-03-23  Derek Scherger  <derek@echologic.com>

	* commands.cc (add): pass list of prefixed file_path's to
	build_additions
	(drop): pass list of prefixed file_path's to build_deletions
	(attr): pass attr_path as a 1 element vector to build_additions
	* work.{cc,hh} (build_addition): rename to...
	(build_additions): this, and accept a vector of paths to be added
	in a single path_rearrangement
	(build_deletion): rename to ...
	(build_deletions): this, and accept a vector of paths to be
	dropped in a single path_rearrangement
	(known_preimage_path): replace manifest and path_rearrangement
	args with a path_set to avoid extracting paths for every file
	(build_rename): adjust for change to known_preimage_path

2005-03-23  Nathaniel Smith  <njs@codesourcery.com>

	* monotone.cc (my_poptFreeContext, cpp_main): Apparently
	poptFreeContext silently changed its return type at some unknown
	time.  Hack around this.

2005-03-23  Nathaniel Smith  <njs@codesourcery.com>

	* monotone.cc (cpp_main): Remove the special code to dump before
	printing exception information, since we no longer dump to the
	screen, so it's always better to have the little status message
	saying what happened to the log buffer at the end of everything.
	* sanity.cc (dump_buffer): Give a hint on how to get debug
	information, when discarding it.
	* work.{hh,cc} (get_local_dump_path): New function.
	* app_state.cc (allow_working_copy): Use it for default
	global_sanity dump path.
	* monotone.texi (Reserved Files): Document MT/debug.
	(Network): Capitalize Bob and Alice (sorry graydon).
	Document new defaulting behavior.

2005-03-23  Nathaniel Smith  <njs@codesourcery.com>

	* work.cc, sanity.cc: Remove tabs.

2005-03-23  Nathaniel Smith  <njs@codesourcery.com>

	* monotone.texi (Network Service): Mention that monotone remembers
	your server/collection.
	(Vars): New section.
	* netsync.cc (process_hello_cmd): Touch more cleaning.
	* tests/t_merge_5.at: More commentary.
	
2005-03-23  Matt Johnston  <matt@ucc.asn.au>

	* tests/t_merge_5.at: new test for a merge which ends up with
	duplicate lines.
	* testsuite.at: add it

2005-03-22  Jeremy Cowgar  <jeremy@cowgar.com>

	* AUTHORS: Added my name
	* app_state.cc, commands.cc, lua.cc, lua.hh, monotone.texi,
	  std_hooks.lua, work.cc, work.hh: Added functionality to
	  read the MT/log file for commit logs. In this revision
	  tests are not yet complete nor is documenation complete
	  but the reading, blanking and creating of MT/log is.

2005-03-22  Nathaniel Smith  <njs@codesourcery.com>

	* vocab_terms.hh: Declare base64<var_name>.
	* database.cc (clear_var, set_var, get_vars): base64-encode
	var_names in the database.
	* monotone.texi (Internationalization): Update description of
	vars.
	* transforms.{cc,hh} ({in,ex}ternalize_var_name): Remove.
	* commands.cc (set, unset, ls_vars): Update accordingly.
	(unset): Error out if the variable doesn't exist.
	* tests/t_vars.at: Verify this works.

	* netcmd.cc (test_netcmd_functions): Properly type arguments to
	{read,write}_hello_cmd_payload.
	(write_hello_cmd_payload): Properly type arguments.
	* netcmd.hh (write_hello_cmd_payload):
	* netsync.cc (queue_hello_cmd): Adjust accordingly.
	(process_hello_cmd): More cleaning.  Also, save new server keys to
	a var, and check old server keys against the var.
	
	* tests/t_netsync_checks_server_key.at: New test.
	* testsuite.at: Add it.  Better docs for some netsync macros,
	while I'm here...
	* tests/t_netsync_absorbs.at: Add 'netsync' keyword.
	
2005-03-22  Nathaniel Smith  <njs@codesourcery.com>

	* tests/t_netsync_absorbs.at: New test.
	* testsuite.at: Add it.

	* netcmd.{cc,hh} (read_hello_cmd_payload): Properly type
	arguments.
	* netsync.cc (dispatch_payload): Adjust accordingly.  Move some
	logic into process_hello_cmd.
	(known_servers_domain): New constant.
	(process_hello_cmd): Tweak arguments appropriately.  Include logic
	formerly in dispatch_payload.  Cleanup.

	No semantic changes.
	
2005-03-21  Nathaniel Smith  <njs@codesourcery.com>

	* monotone.texi (Starting a New Project): Tweak phrasing.

2005-03-21  Nathaniel Smith  <njs@codesourcery.com>

	* commands.cc (process_netsync_client_args): If user specifies
	server/collection and there is no default, set the default.
	* tests/t_netsync_set_defaults.at: New test.
	* testsuite.at: Add it.

2005-03-21  Nathaniel Smith  <njs@codesourcery.com>

	* vocab.hh (var_key): New typedef.
	* database.{cc,hh}: Use it.  Make most var commands take it.
	* commands.cc (set, unset): Adjust accordingly.
	(default_server_key, default_collection_key): New constants.
	(process_netsync_client_args): New function.
	(push, pull, sync): Use it.

	* tests/t_netsync_defaults.at: New test.
	* testsuite.at: Add it.

2005-03-21  Matt Johnston  <matt@ucc.asn.au>

	* change_set.cc: use std::map rather than smap for 
	confirm_unique_entries_in_directories() and confirm_proper_tree()
	since they perform a lot of insert()s.

2005-03-21  Nathaniel Smith  <njs@codesourcery.com>

	* monotone.texi (list tags, list vars, set, unset): Document.
	(Internationalization): Document vars.

2005-03-21  Nathaniel Smith  <njs@codesourcery.com>

	* transforms.{hh,cc} ({in,ex}ternalize_var_{name,domain}): New
	functions.
	* vocab_terms.hh (base64<var_value>): Declare template.
	* database.hh (get_vars): Simplify API.
	* database.cc (get_vars, get_var, var_exists, set_var, clear_var):
	Implement.
	* commands.cc (set, unset): New commands.
	(ls): New "vars" subcommand.
	* tests/t_vars.at: Fix.  Un-XFAIL.
	
2005-03-21  Nathaniel Smith  <njs@codesourcery.com>

	* transforms.{cc,hh}: Remove tabs.

2005-03-20  Nathaniel Smith  <njs@codesourcery.com>

	* tests/t_vars.at: New test.
	* testsuite.at: Add it.

2005-03-20  Nathaniel Smith  <njs@codesourcery.com>

	* schema.sql (db_vars): New table.
	* database.cc (database::database): Update schema id.
	* schema_migration.cc (migrate_client_to_vars): New function.
	(migrate_monotone_schema): Use it.
	* tests/t_migrate_schema.at: Another schema, another test...
	
	* vocab_terms.hh (var_domain, var_name, var_value): New types.
	* database.hh (get_vars, get_var, var_exists, set_var, clear_var):
	Prototype new functions.
	
2005-03-20  Derek Scherger  <derek@echologic.com>

	* file_io.cc (book_keeping_file): return true only if first
	element of path is MT, allowing embedded MT elements
	(walk_tree_recursive): check relative paths for ignoreable book
	keeping files, rather than absolute paths
	(test_book_keeping_file): add fs::path tests for book keeping
	files
	* tests/t_add_intermediate_MT_path.at: un-XFAIL, fix some problems
	with commas, add tests for renames and deletes with embedded MT
	path elements.

2005-03-20  Nathaniel Smith  <njs@codesourcery.com>

	* monotone.texi: Add some missing @sc{}'s.
	* cryptopp/config.h: Use "mt-stdint.h", not <stdint.h>, for
	portability.

2005-03-19  Nathaniel Smith  <njs@codesourcery.com>

	* Makefile.am (EXTRA_DIST): Add UPGRADE and README.changesets.
	* debian/files: Auto-updated by dpkg-buildpackage.

	* This is the 0.17 release.
	
2005-03-18  Nathaniel Smith  <njs@codesourcery.com>

	* Makefile.am (MOST_SOURCES): Add package_{full_,}revision.h.
	* NEWS: Fill in date.
	* debian/copyright: Update from AUTHORS.
	* configure.ac: Bump version number to 0.17.
	* debian/changelog, monotone.spec: Update for release.
	* po/monotone.pot: Auto-updated by distcheck.

2005-03-18  Christof Petig <christof@petig-baender.de>

	* sqlite/*: Imported sqlite version 3.1.6 tree

2005-03-18  Nathaniel Smith  <njs@codesourcery.com>

	* monotone.1, commands.cc, Makefile.am: Fixup after merge.

2005-03-18  Nathaniel Smith  <njs@codesourcery.com>

	* path_component (split_path): Fix bug.
	Also, add unit tests for file.
	* unit_tests.{hh,cc}: Add path_component unit tests.
	
2005-03-18  Nathaniel Smith  <njs@codesourcery.com>

	* Makefile.am: Fixup after merge.
	
2005-03-18  Nathaniel Smith  <njs@codesourcery.com>

	* change_set.cc: Move path_component stuff to...
	* path_component.{hh,cc}: ...these new files.
	* Makefile.am: Add them.

2005-03-18  Matt Johnston  <matt@ucc.asn.au>

	* txt2c.cc: add --no-static option
	* Makefile.am, package_revision.h, package_full_revision.h:
	create revision info files as standalone .c files to speed
	compilation (mt_version.cc doesn't need to recompile each time)

2005-03-17  Derek Scherger  <derek@echologic.com>

	* INSTALL: add note about creating a ./configure script

2005-03-16  Nathaniel Smith  <njs@codesourcery.com>

	* UPGRADE: Finish, hopefully.
	* monotone.texi (db check): Be more clear about what is normally
	checked, and when 'db check' is useful.

2005-03-16  Patrick Mauritz <oxygene@studentenbude.ath.cx>

	* monotone.texi (Hook Reference): Typo.

2005-03-16  Nathaniel Smith  <njs@codesourcery.com>

	* monotone.texi: Add Derek Scherger to the copyright list.
	Various tweaks.
	(Starting a New Project): Rewrite to clarify that only Jim runs
	"setup", and explain why.
	(Network Service): Add a note that most people do use a central
	server, since people on the mailing list seem to perhaps be
	getting the wrong idea.
	(Making Changes): Expand a little on what the "." in "checkout ."
	means, since people seem to accidentally checkout stuff into real
	directories.
	(db check): Add much verbiage on the implications
	of various problems, and how to fix them.  Also clarify some
	wording.
	* NEWS: Small tweaks.
	* UPGRADE: More instructions, not done yet...
	
2005-03-15  Matt Johnston  <matt@ucc.asn.au>

	* commands.cc, monotone.texi, monotone.1: mention that agraph
          output is in VCG format.

2005-03-14  Nathaniel Smith  <njs@codesourcery.com>

	* commands.cc (cat): 'cat file REV PATH'.
	* monotone.texi: Mention it.
	* tests/t_cat_file_by_name.at: New test.
	* testsuite.at: Add it.

2005-03-11  Nathaniel Smith  <njs@codesourcery.com>

	* automate.cc (automate_heads): Remove app.initialize call.
	* revision.cc, revision.hh (calculate_arbitrary_change_set): New
	function.
	(calculate_composite_change_set): Touch more sanity checking.

	* commands.cc (update): Use it.

2005-03-10  Derek Scherger  <derek@echologic.com>

	* app_state.cc (set_restriction): adjust bad path error message
	* commands.cc (get_valid_paths): refactor into ...
	(extract_rearranged_paths): ... this
	(extract_delta_paths): ... this
	(extract_changed_paths): ... this
	(add_intermediate_paths): ... and this
	(restrict_delta_map): new function
	(calculate_restricted_change_set): new function
	(calculate_restricted_revision):
	(ls_missing):
	(revert): rework using new valid path functions
	(do_diff): adjust --revision variants to work with restrictions
	* tests/t_diff_restrict.at: un-XFAIL

2005-03-09  Jon Bright <jon@siliconcircus.com>
	* win32/monotone.iss: Install the many-files version of the
	docs, install the figures, create a start-menu icon for the
	docs.
	* Makefile.am: Make docs generation work with MinGW

2005-03-09  Jon Bright <jon@siliconcircus.com>
	* win32/monotone.iss: Monotone -> monotone

2005-03-09  Jon Bright <jon@siliconcircus.com>
	* win32/monotone.iss: Added an Inno Setup script for 
	generating a Windows installer.  Inno Setup is GPLed, see
	http://www.jrsoftware.org for download

2005-03-09  Jon Bright <jon@siliconcircus.com>
	* t_diff_binary.at: binary.bz.b64 -> binary.gz.b64

2005-03-08  Derek Scherger  <derek@echologic.com>

	* Makefile.am: adjust for fsck rename
	* commands.cc (db fsck): rename to db check and add short help;
	adjust for fsck file renames
	* database.{cc,hh}: minor alignment adjustments
	(get_statistic): remove redundant method
	(info): use count in place of get_statistic
	(count): return unsigned long instead of int
	(get_keys): new method
	(get_public_keys): new method
	(get_private_keys): rewrite using get_keys
	(get_certs): new method to get all certs in database from
	specified table
	(get_revision_certs): ditto
	* fsck.{cc,hh}: rename to...
	* database_check.{cc,hh}: ...this; add key, cert and sane revision
	history checking
	* monotone.1: document db dump/load/check commands
	* monotone.texi: document db check command
	* tests/t_fsck.at: rename to...
	* tests/t_database_check.at: ...this; and add tests for key and
	cert problems
	* testsuite.at: account for new test name

2005-03-08  Nathaniel Smith  <njs@codesourcery.com>

	* ChangeLog: Insert some missing newlines.
	* NEWS: Note file format changes.
	* file_io.cc (tilde_expand): Clarify error message.

2005-03-08  Nathaniel Smith  <njs@codesourcery.com>

	* keys.{cc,hh} (require_password): Simplify interface, do more
	work.
	* rcs_import.cc (import_cvs_repo): Update accordingly.
	* commands.cc (server): Likewise.
	* revision.cc (build_changesets_from_existing_revs) 
	(build_changesets_from_manifest_ancestry): Require passphrase
	early.

2005-03-08  Nathaniel Smith  <njs@codesourcery.com>

	* NEWS, INSTALL, README.changesets: Update in preparation for
	0.17.
	* UPGRADE: New file.
	
	* tests/t_diff_restrict.at: Oops.  XFAIL it.
	
2005-03-08  Jon Bright  <jon@siliconcircus.com>
	
	* win32/process.cc (process_spawn): Escape the parameters,
	surround them with quotes before adding them to the consolidated
	command line string
	* mkstemp.cc (monotone_mkstemp): Now takes a std::string&, and
	returns the *native* form of the path in this.
	* mkstemp.hh: Now always use monotone_mkstemp
	(monotone_mkstemp): Update prototype
	* lua.cc (monotone_mkstemp_for_lua): Use new-style 
	monotone_mkstemp

2005-03-08  Jon Bright  <jon@siliconcircus.com>
	
	* win32/read_password.cc (read_password): Now correctly hides 
	password when run in a Windows console.  Does at least enough in
	a MinGW rxvt console to make sure that you can't see the password.
	* win32/process.cc: Change indentation.
	(process_spawn): Log commands executed, as for unix process.cc

2005-03-07  Nathaniel Smith  <njs@codesourcery.com>

	* tests/t_diff_restrict.at: New test.
	* testsuite.at: Add it.

2005-03-05  Nathaniel Smith  <njs@codesourcery.com>

	* netsync.cc (encountered_error, error): New variable and method.
	(session::session): Initialize encountered_error.
	(write_netcmd_and_try_flush, read_some, write_some): Check it.
	(queue_error_cmd): Consider it like sending a goodbye.
	(process_error_cmd): Throw an exception instead of considering it
	a goodbye.
	(process_data_cmd): Call error() if epochs don't match.
	* tests/t_epoch.at, tests/t_epoch_server.at: More minor tweaks.
	Expect failed pulls to exit with status 0.  This isn't really
	correct, but looks complicated to fix...

2005-03-05  Nathaniel Smith  <njs@codesourcery.com>

	* testsuite.at (NETSYNC_SERVE_N_START): New macro.
	* tests/t_epoch_server.at: Misc. fixes.

	* netsync.cc (session::session): Don't open valve yet.
	(maybe_note_epochs_finished): New method to open
	valve.
	(process_done_cmd, process_data_cmd): Call it.
	(rebuild_merkle_trees): Actually calculate hashes for epoch merkle
	trees.  Also, only include epochs that meet the branch mask.
	(session): Remove unused id_to_epoch map.
	
2005-03-05  Nathaniel Smith  <njs@codesourcery.com>

	* netcmd.cc (read_netcmd_item_type): Handle epoch_item.
	(test_netcmd_functions): Update for new confirm_cmd_payload
	format.
	* netsync.cc (process_confirm_cmd): Cut and paste error.

2005-03-05  Nathaniel Smith  <njs@codesourcery.com>

	* constants.{cc,hh}: Add new epochlen, epochlen_bytes constants.
	* vocab_terms.hh, vocab.hh: Add new epoch_data type.  Add predeclarations
	for it.
	* commands.cc (ls_epochs):
	* revision.cc (
	* database.hh:
	* database.cc: Update for epoch_data.  Add get_epoch, epoch_exists
	methods.
	* epoch.{cc,hh}: New files.
	* netsync.cc: Actually implement epochs-via-merkle code.

2005-03-04  Nathaniel Smith  <njs@codesourcery.com>

	* schema.sql (branch_epochs): Add 'hash' field.
	* schema_migration.cc: Fixup for.
	* database.cc (database): Change schemas.
	* tests/t_migrate_schema.at: Replace epoch db test case with one
	with new schema.

2005-03-03  Nathaniel Smith  <njs@codesourcery.com>

	* netsync.cc (session::id_to_epoch): New variable.
	(session::session): Create refinement and requested item tables
	for epochs.
	(rebuild_merkle_trees): Fill epoch merkle tree and id_to_epoch
	table.

	* netsync.cc (queue_confirm_cmd, process_confirm_cmd) 
	(dispatch_payload, rebuild_merkle_trees): 
	* netcmd.hh:
	* netcmd.cc (read_confirm_cmd_payload, write_confirm_cmd_payload):
	Remove epochs.

2005-02-27  Nathaniel Smith  <njs@codesourcery.com>

	* constants.cc:
	* revision.cc:
	* testsuite.at: 
	* commands.cc:
	* ChangeLog: Fixup after merge.

2005-02-27  Nathaniel Smith  <njs@codesourcery.com>

	* merkle_tree.hh (netcmd_item_type): Add epoch_item.
	* merkle_tree.cc (netcmd_item_type_to_string): Handle epoch_item.

	* packet.hh, packet.cc (struct packet_db_valve): New class.
	* netsync.cc (session): Use a valved writer.

2005-02-26  Nathaniel Smith  <njs@codesourcery.com>

	* merkle_tree.hh: Fix comment.
	Remove prototypes for non-existing functions.

2005-02-26  Nathaniel Smith  <njs@codesourcery.com>

	* tests/t_epoch_unidirectional.at: New test.
	* testsuite.at: Add it.

2005-02-26  Nathaniel Smith  <njs@codesourcery.com>

	* tests/t_epoch.at: Even more paranoid.
	* tests/t_epoch_server.at: New test.
	* testsuite.at: Add it.
	
2005-02-21  Nathaniel Smith  <njs@codesourcery.com>

	* tests/t_epoch.at: Check that netsync only sends relevant
	epochs, and be a little more paranoid.

2005-02-19  Nathaniel Smith  <njs@codesourcery.com>

	* revision.cc (struct anc_graph): Fixup after merge.

2005-02-18  graydon hoare  <graydon@pobox.com>

	* database.cc (set_epoch): Fix SQL.
	* monotone.texi (Rebuilding ancestry): Reword a bit.
	* netcmd.{cc,hh} 
	({read,write}_hello_cmd_payload): Transfer server key with hello.
	({read,write}_confirm_cmd_payload): Transfer epoch list with confirm.
	* netsync.cc: Adapt to changes in netcmd.
	(rebuild_merkle_trees): Set nonexistent epochs to zero before sync.
	* revision.cc (anc_graph): Randomize epochs on rebuild.
	* tests/t_epoch.at: Fix up to test slightly new semantics.

2005-02-07  Nathaniel Smith  <njs@codesourcery.com>

	* monotone.1: Add more db commands.
	* monotone.texi: Document db rebuild.  Add section on rebuilding
	ancestry and epochs.

2005-02-06  graydon hoare  <graydon@pobox.com>

	* commands.cc (db): Add epoch commands.
	(list): Likewise.
	Also remove some unneeded transaction guards.
	* database.{cc,hh} (get_epochs): New function.
	(set_epoch): Likewise.
	(clear_epoch): Likewise.
	Also remove all persistent merkle trie stuff.
	* schema.sql: Add epochs, remove tries.
	* schema_migration.cc: Update.
	* tests/t_epoch.at: New test.
	* tests/t_migrate_schema.at: Update.
	* testsuite.at: Add some new helpers, call t_epoch.at.
	* vocab.hh (epoch_id): Define.
	* vocab_terms.hh (epoch): Define.

2005-02-05  Nathaniel Smith  <njs@codesourcery.com>

	* merkle_tree.hh: Remove mcert_item and fcert_item, rename
	rcert_item to cert_item, renumber to remove gaps left.
	* merkle_tree.cc (netcmd_item_type_to_string):
	* netcmd.cc (read_netcmd_item_type): 
	* netsync.cc: Adjust accordingly.
	
2005-02-05  Nathaniel Smith  <njs@codesourcery.com>

	* constants.cc (constants): Bump netsync protocol version.

2005-03-07  Nathaniel Smith  <njs@codesourcery.com>

	* lua.cc (monotone_spawn_for_lua): Minimal change to get arguments
	in right order.  Still needs hygienic cleanups...
	* tests/t_can_execute.at: Run 'cp' instead of 'touch', because cp
	will actually notice if we pass arguments out of order.
	* testsuite.at: Remove mysterious blank line.
	
2005-03-07  Nathaniel Smith  <njs@codesourcery.com>

	* unix/process.cc (process_spawn): Log command line before
	executing.

2005-03-07  Nathaniel Smith  <njs@codesourcery.com>

	* revision.cc (kill_redundant_edges): Rename back to...
	(kluge_for_3_ancestor_nodes): ...this.  Go back to only cleaning
	up parents of 3+ parent nodes.
	(analyze_manifest_changes): Take a third argument, of files whose
	ancestry needs splitting.
	(construct_revision_from_ancestry): Make more more complex, in
	order to properly track file identity in merges.

2005-03-05  Nathaniel Smith  <njs@codesourcery.com>

	* revision.cc (check_sane_history): Typo.
	
2005-03-05  Nathaniel Smith  <njs@codesourcery.com>

	* revision.hh (check_sane_history): Take an app_state instead of a
	database as an argument.
	* database.cc: Pass an app_state instead of a database as its
	argument. 
	* revision.cc (check_sane_history): Update accordingly.  Add a new
	check for merges, that they are creating consistent changesets
	(even when the common ancestor is outside of the usual
	paranoia-checking search depth).

2005-03-05  Nathaniel Smith  <njs@codesourcery.com>

	* revision.cc (kluge_for_3_ancestor_nodes): Rename to...
	(kill_redundant_edges): ...this.  Kill all redundant edges, not
	just ones on nodes with 3+ parents.  Also, make it actually work.
	
2005-03-05  Nathaniel Smith  <njs@codesourcery.com>

	* revision.cc (kluge_for_3_ancestor_nodes): New method.
	(rebuild_ancestry): Call it.

2005-03-03  Nathaniel Smith  <njs@codesourcery.com>

	* revision.cc (check_sane_history): Print a warning to let the
	user know why things like 'pull' can take so long.
	* netsync.cc: Remove a few tabs.

2005-03-04  Jon Bright  <jon@siliconcircus.com>
	
	* win32/process.cc (process_spawn): Now takes 
	const char * const argv[]
	* unix/process.cc (process_spawn): Ditto.  Cast for call to
	execvp
	(existsonpath): Initialise args in a const way

2005-03-04  Jon Bright  <jon@siliconcircus.com>
	
	* win32/process.cc (process_spawn): Now takes 
	char * const argv[]
	* platform.hh (process_spawn): Ditto
	* unix/process.cc (process_spawn): Ditto
	* lua.cc (monotone_spawn_for_lua): Remove debug code
	* General: Beginning to hate C++'s const rules

2005-03-04  Jon Bright  <jon@siliconcircus.com>
	
	* win32/process.cc (process_spawn): Now takes 
	const char * const *
	* platform.hh (process_spawn): Ditto
	* unix/process.cc (process_spawn): Ditto
	* General: Sorry about all these commits, I'm syncing back and
	forth between Linux and Win32

2005-03-04  Jon Bright  <jon@siliconcircus.com>
	
	* win32/process.cc (process_spawn): Now takes char * const *
	* platform.hh (process_spawn): Ditto
	* unix/process.cc (process_spawn): Ditto
	(existsonpath): argv now const char*[]

2005-03-04  Jon Bright  <jon@siliconcircus.com>
	
	* win32/process.cc: Added forgotten file
	* unix/process.cc: Include stat.h, (process_*) fix compilation
	errors

2005-03-04  Jon Bright  <jon@siliconcircus.com>
	
	* unix/process.cc: Added forgotten file

2005-03-03  Jon Bright  <jon@siliconcircus.com>
	
	* lposix.c: Deleted
	* win32/process.cc: Created, added Win32 versions of functions
	existsonpath, make_executable, process_spawn, process_wait,
	process_kill, process_sleep
	* unix/process.cc: Ditto, for the Unix versions.
	* lua.cc: Add LUA wrappers for the above functions, register
	them with LUA
	* std_hooks.lua (execute, attr_functions->execute, 
	program_exists_in_path): Use the new functions instead of posix
	functions
	* t_can_execute.at (touchhook.lua): Ditto

2005-03-01  Derek Scherger  <derek@echologic.com>

	* app_state.cc (set_restriction): actually ignore ignored files
	rather than trying to validate them

2005-03-01  Derek Scherger  <derek@echologic.com>

	* tests/t_diff_binary.at: new test (bug report)
	* tests/t_command_completion.at: new test
	* tests/t_merge_rename_file_and_rename_dir.at: new test
	* testsuite.at: include new tests
	
2005-02-28  Richard Levitte  <richard@levitte.org>

	* Makefile.am (BUILT_SOURCES_CLEAN): Moved mt-stding.h from here...
	(DISTCLEANFILES): ... to here.  Since mt-stding.h is created by
	config.status, it should only be removed by the distclean target.

2005-02-28  Matt Johnston  <matt@ucc.asn.au>

	* std_hooks.lua: posix.iswin32() == 1, rather than plain boolean
	comparison (0 doesn't compare as false in lua it seems).

2005-02-27  Jon Bright  <jon@siliconcircus.com>
	
	* lposix.c (win32 Pspawn): Search the path
	(win32 Pexistsonpath): Added.  'which' isn't easily available,
	and not available at all from a normal Win32 command shell
	(Piswin32): Added a function for both Unix and Win32 to detect
	if running on Windows
	* std_hooks.lua (program_exists_in_path): Now calls 
	posix.iswin32.  If win32, calls posix.existsonpath, otherwise
	calls which as it always did.

2005-02-27  Jon Bright  <jon@siliconcircus.com>
	
	* lposix.c (win32 Pspawn): Remove dumb strlen bug resulting in
	AVs on commit.

2005-02-27  Jon Bright  <jon@siliconcircus.com>
	
	* t_can_execute.at: Test to see if hooks can execute things
	* testsuite.at: Add t_can_execute

2005-02-27  Jon Bright  <jon@siliconcircus.com>
	
	* lposix.c (win32 Pspawn): Ensure the command string is always
	NUL-terminated.  Also, allocate enough memory for the quotes
	around the command string.

2005-02-27  Jon Bright  <jon@siliconcircus.com>
	
	* xdelta.cc (unittests): Define BOOST_STDC_NO_NAMESPACE, needed
	to compile with the latest MinGW which uses gcc 3.4.2
	* vocab.cc (verify(local_path)): Catch fs::filesystem_error too
	and rethrow this as an informative_failure, thereby fixing the
	Win32 unit tests without disabling anything
	* idna/toutf8.c (stringprep_convert): Fix a potential segfault
	when memory allocation fails.  Potentially security-relevant.
	* tests/t_i18n_file.at: Add a SET_FUNNY_FILENAME macro, which 
	gets a platform-appropriate funny filename (with/without 
	colon).  
	Change references to utf8 to utf-8, iso88591 to iso-8859-1, and
	eucjp to euc-jp, on the grounds that MinGW's iconv knows all
	of the latter and none of the former, but Linux iconv knows all
	of them.  Test now passes one Win32.  I'm presuming we weren't
	deliberately using non-standard names for charsets here.
	* tests/t_i18n_changelog.at: Same charset name changes.
	* tests/t_dump_load.at: Canonicalise dump before loading it
	* tests/t_load_into_existing.at: Ditto
	* tests/t_fmerge.at: Canonicalise fmerge output
	* tests/t_merge_normalization_edge_case.at: Ditto
	* tests/t_unidiff.at: Canonicalise diff output
	* tests/t_largish_file.at: Instead of using dd, which MinGW
	doesn't have, I've generated the file with dd on a nearby Linux
	box, then gziped and b64ed it, and the test case now generates
	it with UNGZB64
	* testsuite.at: Add a comment every 10 tests with the test
	number.  Useful if you're trying to locate which test number
	you're trying to run and only have the filename.  If people 
	hate this, though, please do delete.
	(UNB64_COMMAND) Do special handling for Win32 to avoid
	having to canonicalise the file.
	(UNGZ_COMMAND) Canonicalise the file after ungzipping it.
	* lposix.c: (Pfork, Pexec) Removed, on the grounds that we only
	really want to support fork+exec as a single operation.  fork()
	without exec() could be risky with a child process also having
	our sqlite handles, etc.  exec() could be risky since we 
	wouldn't be exiting gracefully, just dying in the middle of a
	hook.
	(Pspawn) Implemented for both Win32 and Unix.  Does fork/exec
	for Unix, CreateProcess for Win32.  Returns -1 on error, pid on
	success in both cases.
	(Pwait, Pkill, Psleep) Implemented for Win32.  Note that pid is
	not optional for Pwait on Win32.
	* std_hooks.lua: (execute) Now uses spawn()

2005-02-25  Jon Bright  <jon@siliconcircus.com>
	
	* ChangeLog: Add all my previous changes.
	* tests/t_add_owndb.at: Add test for trying to add the db to
	itself.
	* testsuite.at: Call it
	* tests/t_automate_heads.at: Canonicalise stdout output.
	* tests/t_automate_version.at: Use arithmetic comparison against
	wc output instead of string comparison, to avoid problems with
	MinGW's wc, which outputs with initial space-padding
	* tests/t_change_empty_file.at: Canonicalise stdout output 
	and compare manually instead of letting autotest check it
	* tests/t_fmerge_normalize.at: Canonicalise stdout output.
	* tests/t_netsync_single.at: Use NETSYNC_KILLHARD instead of 
	killall, as for the NETSYNC functions in testsuite.at

2005-02-27  Matt Johnston  <matt@ucc.asn.au>

        * main.cc: ignore SIGPIPE so that monotone won't be killed
        unexpectedly upon remote disconnection for netsync

2005-02-27  Nathaniel Smith  <njs@codesourcery.com>

	* idna/idn-int.h: Oops, really add this time.

2005-02-27  Nathaniel Smith  <njs@codesourcery.com>

	* AUTHORS: Add Corey Halpin.
	
	* idna/idn-int.h: New file (don't generate from configure anymore,
	but just ship).
	* configure.ac: Don't generate idna/idn-int.h.  Do generate
	mt-stdint.h.
	* Makefile.am: Adjust for idna/idn-int.h and mt-stdint.h.
	* acinclude.m4: Remove AX_CREATE_STDINT_H, ACX_PTHREAD,
	AC_COMPILE_CHECK_SIZEOF (let aclocal pick them up from m4/
	instead).
	* m4/ax_create_stdint_h.m4:
	* m4/acx_pthread.m4: Update from http://autoconf-archive.cryp.to/
	
	* numeric_vocab.hh: Instead of dancing around which header to
	include, include mt-stdint.h.
	
	* app_state.cc (restriction_includes, set_restriction): Move
	global static 'dot' into these functions, because file_path
	depends on global book_keeping_dir being initialized already, and
	there is no guaranteed order of initialization of C++ statics.
	(Bug reported by Matt Johnston.)
	
2005-02-27  Corey Halpin  <chalpin@cs.wisc.edu>

	* numeric_vocab.hh: Try both stdint.h and inttypes.h.
	* main.cc: OpenBSD has Unix signals too.

2005-02-26  Derek Scherger  <derek@echologic.com>

	* file_io.cc (absolutify): normalize fs::path to remove ..'s
	* tests/t_db_with_dots.at: ensure database path in MT/options
	doesn't contain ..'s

2005-02-25  Jon Bright  <jon@siliconcircus.com>
	
	* ChangeLog: Add all my previous changes.
	* tests/t_add_owndb.at: Add test for trying to add the db to
	itself.
	* testsuite.at: Call it
	* tests/t_automate_heads.at: Canonicalise stdout output.
	* tests/t_automate_version.at: Use arithmetic comparison against
	wc output instead of string comparison, to avoid problems with
	MinGW's wc, which outputs with initial space-padding
	* tests/t_change_empty_file.at: Canonicalise stdout output 
	and compare manually instead of letting autotest check it
	* tests/t_fmerge_normalize.at: Canonicalise stdout output.
	* tests/t_netsync_single.at: Use NETSYNC_KILLHARD instead of 
	killall, as for the NETSYNC functions in testsuite.at

2005-02-25  Nathaniel Smith  <njs@codesourcery.com>

	* vocab.cc (test_file_path_verification): Re-enable some tests
	disabled by Jon Bright, following discussion on IRC concluding
	that they were catching a real bug.

2005-02-24  Nathaniel Smith  <njs@codesourcery.com>

	* tests/t_add_dot.at: Run "add ." in a subdirectory, so as not to
	add the test database.  (Reported by Jon Bright.)

	* AUTHORS: Fix gettext.h copyright note, to not be in the middle
	of libidn copyright note.
	Add Jon Bright.

2005-02-24  Jon Bright  <jon@siliconcircus.com>

	* app_state.cc (prefix): Use string() instead of 
	native_directory_string().  For Unix, these should be equivalent.
	For Win32, I believe string()'s correct (since we compare 
	everywhere against normalized paths with / characters, but 
	native_directory_string produces paths with \ characters on Win32.
	* rcs_file.cc (file_source): Map the map, not the mapping.
	* tests/t_i18n_file.at: Remove colon from filename with symbols.
	I need to return to this and add a proper test for Win32, so we
	only use the colon on non-Win32.
	* testsuite.at: Add a CANONICALISE function, which does nothing
	on Unix and strips out carriage returns from files on Win32.  This
	is useful for being able to compare Monotone's stdout output to
	files on disk.  Add NETSYNC_KILL and NETSYNC_KILLHARD functions,
	to deal with MinGW not having killall (Unix still uses killall,
	though).
	* tests/t_import.at: Add CANONICALISE calls before comparing
	stdout output.
	* tests/t_netsync.at: Likewise
	* tests/t_netsync_single.at: Likewise
	* tests/t_scan.at: Likewise
	* tests/t_versions.at: Likewise
	* tests/t_ls_missing.at: Likewise.  Also, generate missingfoo and
	missingbar files with expected output from ls missing for these
	files being missing and compare against those.

2005-02-24  Derek Scherger  <derek@echologic.com>

	* app_state.{cc,hh} (add_restriction): rename to ...
	(set_restriction) this; and add path validation
	* commands.cc (get_valid_paths): new function
	(get_path_rearrangement) remove restricted include/exclude variant
	(calculate_restricted_revision) get valid paths and use to set up
	restriction
	(status, ls_unknown, commit, do_diff) pass args to
	calculate_restricted_revision to valid restriction paths
	(ls_missing, revert) get valid paths and use to set up restriction
	* tests/t_checkout_options.at: remove bug report priority (it's
	fixed!)
	* tests/t_diff_added_file.at: add --revision options to diff
	* tests/t_restrictions.at: remove invalid paths from ls unknown
	and ls ignored
	* tests/t_restrictions_warn_on_unknown.at: un-XFAIL
	
2005-02-23  Derek Scherger  <derek@echologic.com>

	* commands.cc (ls_missing): replace duplicated code with call to
	calculate_base_revision

2005-02-23  Jon Bright  <jon@siliconcircus.com>
	
	* vocab.cc (test_file_path_verification): Disable foo//nonsense
	test for Win32, add tests for UNC paths.  This was the only
	failing unit test on Win32.

2005-02-23  Jon Bright  <jon@siliconcircus.com>

	* txt2c.cc (main): Don't claim the file was generated from 
	--strip-trailing if that option's used.

2005-02-23  Jon Bright  <jon@siliconcircus.com>

	* app_state.cc: Add include of io.h for Win32, for chdir()
	* file_io.cc (get_homedir): Correct assertion (remove bracket)
	* lua/lposix.c, lua/modemuncher.c: Remove all references to
	functions and modes that don't exist on Win32.
	* monotone.cc: Include libintl.h on Win32
	
2005-02-21  Nathaniel Smith  <njs@codesourcery.com>

	* file_io.cc (get_homedir): Add more comments and logging to Win32
	version.  Also, only check HOME under Cygwin/MinGW.

2005-02-21  Derek Scherger  <derek@echologic.com>

	* Makefile.am: merge fixup
	
2005-02-21  Derek Scherger  <derek@echologic.com>

	* Makefile.am: add fsck.{cc,hh}
	* commands.cc(check_db): move to ...
	* fsck.{cc,hh}: here and do lots more checking
	* database.{cc,hh}(get_ids): new method
	(get_file_ids,get_manifest_ids,get_revision_ids): more new methods
	* tests/t_fsck.at: new test
	* testsuite.at: call it
	
2005-02-21  Nathaniel Smith  <njs@codesourcery.com>

	* commands.cc (commit): Simplify chatter.

2005-02-21  Nathaniel Smith  <njs@codesourcery.com>

	* file_io.cc (get_homedir): Check more environment variables in
	Win32 version.

2005-02-21  Nathaniel Smith  <njs@codesourcery.com>

	* file_io.cc: Remove tabs.

2005-02-21  Nathaniel Smith  <njs@codesourcery.com>

	* smap.hh (smap): Remove leading underscores, add comments.

2005-02-20  Nathaniel Smith  <njs@codesourcery.com>

	* std_hooks.lua (merge2, merge3): Check for DISPLAY before
	invoking gvim.

2005-02-20  Julio M. Merino Vidal  <jmmv@menta.net>

	* ChangeLog: Use tabs for indentation rather than spaces.  Drop
	trailing whitespace.  While here, fix a date by adding zeros before
	the month and the day number.

2005-02-20  Julio M. Merino Vidal  <jmmv@menta.net>

	* gettext.h: Add file.
	* AUTHORS: Mention that it comes from the GNU Gettext package.
	* Makefile.am: Distribute it.
	* sanity.hh: Use gettext.h rather than libintl.h so that --disable-nls
	works.  Also improves portability, according to the GNU Gettext
	manual.

2005-02-19  Derek Scherger  <derek@echologic.com>

	* automate.cc (automate_heads): remove bogus call to 
	app.allow_working_copy() which is called in cpp_main
	* database.cc (check_sqlite_format_version): don't check database
	version when "file" is really a directory; add filename to error
	message
	(sql): check for empty database early, even though this seems
	impossible as absolutify changes "" into path to working dir;
	convert to use N-style assertions; add check to ensure "file" is
	not really a directory
	* tests/t_db_missing.at: new test for above problems
	* testsuite.at: call it

2005-02-19  Nathaniel Smith  <njs@codesourcery.com>

	* tests/t_add_intermediate_MT_path.at: Tighten up.

	* tests/t_merge_3.at: New test.
	* tests/t_merge_4.at: Likewise.
	* testsuite.at: Add them.

2005-02-19  Ole Dalgaard  <josua+monotone@giraffen.dk>

	* configure.ac: Check for 64-bit versions of Boost static
	libraries.

2005-02-18  Julio M. Merino Vidal  <jmmv@menta.net>

	* INSTALL:
	* configure.ac: Improve Boost detection by trying several possible
	library suffixes before aborting.

2005-02-18  graydon hoare  <graydon@pobox.com>

	* change_set.cc
	(apply_change_set): Avoid fast path when there are adds.
	(apply_path_rearrangement): Likewise.

2005-02-18  graydon hoare  <graydon@pobox.com>

	* automate.cc (automate_heads): Fix initialize() call.
	* change_set.{cc,hh}
	(apply_path_rearrangement): Add quick version.
	* revision.cc
	(check_sane_history): Use quick version of apply_change_set.
	* work.cc
	(build_addition): Use quick version of apply_path_rearrangement.
	(known_preimage_path): Likewise.
	* testsuite.at: Fix definitions of _ROOT_DIR, add --norc some
	places.
	* AUTHORS: Mention Daniel.

2005-02-18  Daniel Berlin  <dberlin@dberlin.org>

	* xdelta.cc (compute_delta_insns): Correct 1-byte-source bug.

2005-02-18  graydon hoare  <graydon@pobox.com>

	* Makefile.am (MOST_SOURCES): Add smap.hh.

2005-02-18  graydon hoare  <graydon@pobox.com>

	* basic_io.{cc,hh}: Inline some stuff.
	* change_set.cc: Use smap various places, reduce to 32-bit tids.
	* commands.cc: Use shared_ptr<change_set> everywhere.
	* netsync.cc: Likewise.
	* rcs_import.cc: Likewise.
	* revision.{cc,hh}: Likewise.
	* smap.hh: New file.

2005-02-18  Julio M. Merino Vidal  <jmmv@menta.net>

	* INSTALL:
	* configure.ac: Improve Boost detection by trying several possible
	library suffixes before aborting.

2005-02-17  Derek Scherger  <derek@echologic.com>

	* tests/t_add_intermediate_MT_path.at: new test
	* testsuite.at: call it

2005-02-17  Julio M. Merino Vidal  <jmmv@menta.net>

	* testsuite.at:
	* tests/t_change_empty_file.at: Verify that modifying an empty file
	creates a patch revision rather than an add/delete sequence.  The
	incorrect behavior was reported in bug #9964.

2005-02-17  Derek Scherger  <derek@echologic.com>

	* app_state.{cc,hh} (app_state): initialize search root
	(initialize): boolean signature variant renamed to ...
	(allow_working_copy): this; add explicit search root; move
	requirement for working copy to ...
	(require_working_copy): this new method
	(initialize): string signature variant renamed to ...
	(create_working_copy): this
	(set_root): new method
	* commands.cc: remove app.initialize(false) calls; replace
	app.initialize(true) with app.require_working_copy(); replace
	app.initialize(dir) with app.create_working_copy(dir)
	(checkout): ensure revision is member of specified branch
	* file_io.{cc,hh} (find_working_copy): stop search at --root if
	specified
	* monotone.cc (OPT_ROOT): new option
	(cpp_main): call app.allow_working_copy() before executing
	commands to always read default options
	* monotone.1: add --root option
	* monotone.texi: add --root option
	* tests/t_checkout_noop_on_fail.at: un-XFAIL
	* tests/t_checkout_options.at: un-XFAIL, add check for specified
	revision not in specified branch
	* testsuite.at: add --root option to MONOTONE to prevent searching
	above test dir
	* vocab.cc: remove redundant forward declaration

2005-02-16  Derek Scherger  <derek@echologic.com>

	* commands.cc (revert): don't rewrite unchanged files
	* tests/t_revert_unchanged.at: new test
	* testsuite.at: call it

2005-02-12  Derek Scherger  <derek@echologic.com>

	* database.cc (sqlite3_unpack_fn): new function for viewing
	base64, gzipped data
	(install_functions): install it
	(rehash): remove unused obsolete fcerts ticker

2005-02-17  Nathaniel Smith  <njs@codesourcery.com>

	* debian/changelog: s/graydon@mogo/graydon@pobox.com/, to make
	lintian happy.
	* debian/rules (config.status): Remove --with-bundled-adns.
	* debian/control (Build-Depends): Don't Build-Depend on libpopt,
	only libpopt-dev.
	* .mt-attrs (debian/control): Make executable.

2005-02-17  Nathaniel Smith  <njs@codesourcery.com>

	* tests/t_undo_update.at: Stupid typo.
	* tests/t_largish_file.at: New test.
	* testsuite.at: Add it.

	* commands.cc (push, pull, sync): Remove misleading "..." from
	help text.

2005-02-16  Julio M. Merino Vidal  <jmmv@menta.net>

	* Makefile.am: Append $(BOOST_SUFFIX) to -lboost_unit_test_framework
	to fix 'make check' on systems where boost libraries can only be
	found by passing the exact suffix as part of the name.

2005-02-16  Julio M. Merino Vidal  <jmmv@menta.net>

	* monotone.texi: Fix a typo (hexidecimal to hexadecimal).  Also
	change an example command to append stuff to ~/.monotonerc, instead
	of completely destroying the possibily existing file.  Addresses
	bug #11136.

2005-02-16  Julio M. Merino Vidal  <jmmv@menta.net>

	* cryptopp/config.h: Use uint{8,16,32,64}_t as size types instead of
	trying to match them to unsigned char/int/long/long long respectively.
	Should fix build on FreeBSD/sparc64, as seen in bug #10203.

2005-02-16  Julio M. Merino Vidal  <jmmv@menta.net>

	* INSTALL:
	* Makefile.am:
	* configure.ac: Add the --disable-large-file option to manually
	disable large file support from the builtin sqlite (compatibility
	with old systems and FAT).  Addresses bug #8380.

2005-02-16  Nathaniel Smith  <njs@codesourcery.com>

	* tests/t_undo_update.at: New todo.
	* testsuite.at: Add it.

2005-02-15  Nathaniel Smith  <njs@codesourcery.com>

	* monotone.1: Add cursory note about "automate".
	* monotone.texi: Synchronize with manpage.

2005-02-15  Nathaniel Smith  <njs@codesourcery.com>

	* automate.cc: Add "Error conditions" to the standard comment
	sections.

	* monotone.texi (Scripting): New section.
	(Automation): New section.

	* tests/t_automate_heads.at: Test behavior with nonexistent
	branch.

2005-02-14  Nathaniel Smith  <njs@codesourcery.com>

	* tests/t_merge_normalization_edge_case.at: New test.
	* testsuite.at: Add it.

	* diff_patch.cc (normalize_extents): Soften the warning message
	now that we have one test case.

2005-02-14  Matthew A. Nicholson  <mnicholson@digium.com>

	* std_hooks.lua: Add vimdiff merge hooks.

2005-02-14  Nathaniel Smith  <njs@codesourcery.com>

	* std_hooks.lua: Remove tabs.

2005-02-14  Nathaniel Smith  <njs@codesourcery.com>

	* tests/t_automate_heads.at: New test.
	* tests/t_automate_version.at: New test.
	* testsuite.at: Add then.

	* commands.cc (automate): Fix documentation string.
	* automate.cc: Much more structured documentation comments.

2005-02-13  Nathaniel Smith  <njs@codesourcery.com>

	* automate.{cc,hh}: New files.
	* commands.cc: New command "automate".

2005-02-13  Nathaniel Smith  <njs@codesourcery.com>

	* monotone.texi (Creating a Database): Fix typo, clarify
	conventions for database management following question on mailing
	list.

2005-02-12  graydon hoare  <graydon@pobox.com>

	* change_set.{cc,hh}: Correct code to pass newly-added unit tests.

2005-02-10  Derek Scherger  <derek@echologic.com>

	* monotone.1: update for restrictions
	* monotone.texi: sync with manpage

2005-02-09  Derek Scherger  <derek@echologic.com>

	* cert.cc (cert_revision_testresult): allow pass/fail testresult
	values
	* commands.cc (testresult): likewise
	* commands.cc (do_diff): disallow restriction of non-working copy
	diffs
	* monotone.texi: update for restrictions

2005-02-08  graydon hoare  <graydon@pobox.com>

	* database.cc (version_cache::set): Fix bad expiry logic.

2005-02-08  Nathaniel Smith  <njs@codesourcery.com>

	* change_set.cc (check_sane): Null sources are only valid for
	adds.

2005-02-07  Nathaniel Smith  <njs@codesourcery.com>

	* database.cc (struct version_cache): Fix invariant in cache
	clearing logic.

2005-02-06  Nathaniel Smith  <njs@codesourcery.com>

	* change_set.cc: Add a few more invariants; add lots and lots of
	unit tests.

2005-02-06  graydon hoare  <graydon@pobox.com>

	* change_set.cc: Use hash_map in a few places.
	(confirm_unique_entries_in_directories): Fix invariants.
	* constants.{cc,hh} (db_version_cache_sz): New constant.
	* database.cc (version_cache): New structure.
	(get_version): Use it.
	* interner.hh: Rewrite to use hash_map and vector.
	* tests/t_no_rename_overwrite.at: Tweak return codes.

2005-02-06  Nathaniel Smith  <njs@codesourcery.com>

	* ui.hh (ensure_clean_line): New method.
	* ui.cc (inform): Use it.
	* keys.cc (get_passphrase): Call it before prompting for passphrase.

2005-02-06  Nathaniel Smith  <njs@codesourcery.com>

	* database.cc (info): Report more statistics.

	* ROADMAP: Remove finished items.

	* revision.cc (analyze_manifest_changes): Childs cannot be null,
	that makes no sense.
	(add_node_for_old_manifest): Log node names, don't print it.
	(construct_revision_from_ancestry): Partially rewrite to handle
	root nodes explicitly.
	(build_changesets_from_existing_revs): Don't put the null revision
	in the ancestry graph, to match changesetify logic.
	(add_node_for_old_revision): Enforce decision that the ancestry
	graph not contain the null revision.

	(anc_graph::heads): Remove.
	(add_node_ancestry): Don't try creating it; logic was broken
	anyway.
	(rebuild_from_heads): Rename to...
	(rebuild_ancestry): ...this.  Calculate head set correctly.

2005-02-05  Nathaniel Smith  <njs@codesourcery.com>

	* change_set.cc (compose_path): Add more invariants.

2005-02-05  Nathaniel Smith  <njs@codesourcery.com>

	* monotone.cc (cpp_main): Log command line, to help interpret the
	logs people send in.

2005-02-05  Nathaniel Smith  <njs@codesourcery.com>

	* revision.cc (check_sane): Turn off this invariant when
	global_sanity.relaxed.

2005-02-03  Nathaniel Smith  <njs@codesourcery.com>

	* tests/t_load_into_existing.at: Oops, really add it too, sigh.

2005-02-03  Nathaniel Smith  <njs@codesourcery.com>

	* tests/t_need_mt_revision.at: Oops, really add it.

2005-02-03  Nathaniel Smith  <njs@codesourcery.com>

	* interner.hh (interner::intern): Add version taking a bool&, so
	callers can tell whether this string has previously been checked.
	* change_set.cc: Use new interned string identifier
	'path_component's instead of file_path's for components of paths;
	sanity-check each component exactly once.

2005-02-03  Nathaniel Smith  <njs@codesourcery.com>

	* database.cc (load): Check for existence of target database.
	* tests/t_load_into_existing.at: New test.
	* testsuite.at: Add it.

2005-02-03  Nathaniel Smith  <njs@codesourcery.com>

	* tests/t_checkout_dir.at: Also check that checkout to unwriteable
	directory fails.
	* tests/t_branch_checkout.at: New test.
	* testsuite.at: Add it.

	* app_state.cc (initialize): Simplify working directory
	initialization, and improve error handling.

	* keys.cc (get_passphrase): Disallow empty passphrases early
	(before they trigger an invariant down the line...).

2005-02-03  Nathaniel Smith  <njs@codesourcery.com>

	* update.cc (pick_update_candidates): Add I().
	* commands.cc (calculate_base_revision): Remove 'rev' argument,
	which was never set and callers never used.
	(calculate_base_manifest, calculate_current_revision)
	(calculate_restricted_revision, revert): Update correspondingly.
	(update): Check for null old revision.

	* main.cc (main): Make exit status 3 if we caught an unhandled
	exception, in particular so the testsuite can tell the difference
	between an error handled cleanly and an error caught by an
	invariant.
	* tests/t_update_null_revision.at: New test.
	* testsuite.at: Add it.

2005-02-03  Nathaniel Smith  <njs@codesourcery.com>

	* main.cc: Remove tabs.

2005-02-02  Nathaniel Smith  <njs@codesourcery.com>

	* change_set.cc (extract_first): Rename to...
	(extract_pairs_and_insert): ...this.
	(path_rearrangement::check_sane): Use it to add additional
	checks.

	* work.hh: Update comments (MT/manifest doesn't exist
	anymore...).

	* tests/t_need_mt_revision.at: New test.
	* testsuite.at: Add it.
	* commands.cc (get_revision_id): Require MT/revision to exist.
	(setup): Create MT/revision.

2005-02-02  Nathaniel Smith  <njs@codesourcery.com>

	* work.hh: Remove tabs.

2005-02-03  graydon hoare  <graydon@pobox.com>

	* tests/t_i18n_changelog.at: New test.
	* testsuite.at: Run it.
	* lua/lposix.c: New file.
	* lua/modemuncher.c: New file
	* lua.cc: Load posix library.
	* lua/liolib.c: Disable execute and popen.
	* std_hooks.lua: Remove io.execute uses.
	* AUTHORS: Update to mention lposix.c, modemuncher.c.
	* Makefile.am: Likewise.

2005-02-01  Nathaniel Smith  <njs@codesourcery.com>

	* tests/t_rebuild.at: Beef up test in response to possible
	problems reported by Derek Scherger.

2005-01-31  Nathaniel Smith  <njs@codesourcery.com>

	* rcs_import.cc (store_manifest_edge): Don't try to store deltas
	to the null manifest.
	(import_cvs_repo): Root revision has null manifest, not empty
	manifest.
	* revision.cc (check_sane): More invariants.

2005-01-28  graydon hoare  <graydon@pobox.com>

	* database.{cc,hh}: More netsync speed tweaks.
	* netsync.cc: Likewise.

2005-01-27  Nathaniel Smith  <njs@codesourcery.com>

	* tests/t_restrictions_warn_on_unknown.at: New test.
	* testsuite.at: Add it.

2005-01-27  Derek Scherger  <derek@echologic.com>

	* commands.cc (attr): adjust for subdir; ensure files exist
	* tests/t_attr.at: improve setup description
	* tests/t_attributes.at: improve setup description so that
	testsuite -k attr runs this test; check for attributes on missing
	files
	* tests/t_subdir_attr.at: new test
	* testsuite.at: fix dutch spelling of monotone; call new test

2005-01-27  Nathaniel Smith  <njs@codesourcery.com>

	* change_set.hh (null_id): New function.
	* revision.cc (analyze_manifest_changes): Fix typo, use null_id.
	* tests/t_rebuild.at: Un-XFAIL.

2005-01-27  Nathaniel Smith  <njs@codesourcery.com>

	* tests/t_rebuild.at: Add priority tag.

	* tests/t_cvsimport.at: Be more thorough.

	* rcs_import.cc (store_edge): Rename to...
	(store_manifest_edge): ...this.  Remove revision arguments, and
	remove storing of revision.
	(import_states_recursive): Update accordingly.
	Add 'revisions' argument; update it instead of trying to write
	revisions now.
	(import_states_by_branch): Add 'revisions' argument.
	(import_cvs_repo): Add a stage 3 that writes out the revisions
	accumulated in the 'revisions' vector.

2005-01-27  graydon hoare  <graydon@pobox.com>

	* AUTHORS: Mention Georg.
	* change_set.cc: Null out names which are in null directories.
	* commands.cc (reindex): Remove COLLECTION argument.
	* database.{cc,hh} (get_revision_certs):
	Add brute force "load all certs" method.
	* merkle_tree.{cc,hh}: Modify to use memory rather than disk.
	* netsync.{cc,hh}: Likewise.
	* packet.hh (manifest_edge_analyzer): Kill dead code.

2005-01-26  Nathaniel Smith  <njs@codesourcery.com>

	* mt_version.cc (print_full_version): Include system flavour.

2005-01-26  Nathaniel Smith  <njs@codesourcery.com>

	* tests/t_rebuild.at: New test.
	* testsuite.at: Add it.

2005-01-26  Nathaniel Smith  <njs@codesourcery.com>

	* tests/t_checkout_noop_on_fail.at: Clarify description and XFAIL.

	* tests/t_approval_semantics.at: New TODO.
	* tests/t_monotone_agent.at: New TODO.
	* testsuite.at: Add them.

2005-01-25  Nathaniel Smith  <njs@codesourcery.com>

	* tests/t_checkout_noop_on_fail.at: New test.
	* testsuite.at: Add it.
	(RAW_MONOTONE): Add $PREEXECUTE to definition.

2005-01-25  Nathaniel Smith  <njs@codesourcery.com>

	* change_set.cc (extend_renumbering_from_path_identities): Add
	invariant.
	(extend_renumbering_via_added_files): Likewise.

	* constants.hh (maxbytes, postsz): Remove dead constants.
	(verify_depth): New constant.
	* constants.cc: Likewise.
	* revision.hh (check_sane_history): New function.
	* revision.cc (check_sane_history): Likewise.
	* database.cc (put_revision): Sanity check revision and revision
	history before storing it.
	This breaks cvs import.  Why?

	* update.cc (find_deepest_acceptable_descendent): Remove.
	(acceptable_descendent, calculate_update_set): New functions.
	(pick_update_candidates): Use 'calculate_update_set'.
	* tests/t_update_2.at: Un-XFAIL.
	* tests/t_ambig_update.at: Un-XFAIL.

	* tests/t_no_rename_overwrite.at: New test.
	* tests/t_cdiff.at: New test placeholder.
	* testsuite.at: Add them.
	(MONOTONE): Prefix command line with $PREEXECUTE to e.g. support
	running under Valgrind.

2005-01-25  Matt Johnston  <matt@ucc.asn.au>

	* cert.cc: ignore whitespace when comparing private keys
	from the database and with the lua hook
	* tests/t_lua_privkey.at: new test
	* testsuite.at: run it

2005-01-23  Derek Scherger  <derek@echologic.com>

	* commands.cc (restrict_rename_set): include renames if either
	name is present in restriction
	(calculate_base_revision): remove unused variant
	(calculate_current_revision): remove unsed variable
	(calculate_restricted_revision): remove unsed variable
	(ls_missing): remove unsed variable
	(revert): rewrite with restrictions
	* tests/t_revert.at: test partial reverts adjust MT/work properly
	* tests/t_revert_dirs.at: un-XFAIL
	* tests/t_revert_rename.at: un-XFAIL; revert rename via both names

2005-01-23  Derek Scherger  <derek@echologic.com>

	* tests/t_revert_rename.at: remove extra MONOTONE_SETUP
	attempt revert by both original name and new name

2005-01-23  Derek Scherger  <derek@echologic.com>

	* tests/t_revert_rename.at: New test.
	* testsuite.at: Add it.

2005-01-22  Derek Scherger  <derek@echologic.com>

	* tests/t_revert_dirs.at: New test.
	* testsuite.at: Add it.

2005-01-22  Nathaniel Smith  <njs@codesourcery.com>

	* configure.ac (AC_INIT): Set bug-reporting address to list
	address, rather than Graydon's personal email.
	* diff_patch.cc (normalize_extents): Use it.
	* ui.cc (fatal): Likewise.

	* tests/t_vcheck.at: New priority "todo", tweak descriptive text.

2005-01-22  Nathaniel Smith  <njs@codesourcery.com>

	* tests/t_delete_dir.at: Add more commentary.

	* tests/t_rename_dir_patch.at: New test.
	* tests/t_delete_dir_patch.at: New test.
	* testsuite.at: Add them.

2005-01-22  Nathaniel Smith  <njs@codesourcery.com>

	* change_set.cc (apply_change_set): Add invariants.
	* tests/t_rename_dir_cross_level.at: New test.
	* tests/t_rename_added_in_rename.at: New test.
	* tests/t_rename_conflict.at: New test.
	* testsuite.at: Add them.

2005-01-21  Nathaniel Smith  <njs@codesourcery.com>

	* tests/t_ambig_update.at: Update comments.

	* tests/t_update_2.at: New test from Georg-W. Koltermann
	<Georg.Koltermann@mscsoftware.com>.
	* testsuite.at: Add it.

2005-01-20  Nathaniel Smith  <njs@codesourcery.com>

	* tests/t_lca_1.at: New bug report.
	* testsuite.at: Add it.

2005-01-19  Nathaniel Smith  <njs@codesourcery.com>

	* commands.cc (merge): Improve merge chatter.
	(do_diff): Don't print anything when there are no
	changes.

2005-01-19  Nathaniel Smith  <njs@codesourcery.com>

	* tests/t_db_with_dots.at: New test.
	* testsuite.at: Add it.

2005-01-19  Patrick Mauritz <oxygene@studentenbude.ath.cx>

	* Makefile.am (%.h, package_revision.h, package_full_revision.h):
	Don't update target file if no change has occurred, to reduce
	unnecessary rebuilds.

2005-01-18  Nathaniel Smith  <njs@codesourcery.com>

	* rcs_import.cc (cvs_key): Initialize struct tm to all zeros, to
	stop garbage sneaking in -- thanks to Zack Weinberg for pointing
	this out.  Also, handle 2 digit years properly on WIN32.

2005-01-18  Nathaniel Smith  <njs@codesourcery.com>

	* rcs_import.cc: Remove tabs.

2005-01-19  Matt Johnston  <matt@ucc.asn.au>

	* database.cc: Pass filename to check_sqlite_format_version as a
	fs::path, so that it doesn't get passed as a freshly created fs::path
	with default checker (which disallows '.foo' path components)

2005-01-19  Nathaniel Smith  <njs@codesourcery.com>

	* netsync.cc (session, process_confirm_cmd, dispatch_payload):
	Back out some over-zealous changes that broke netsync
	compatibility.  Probably should redo later, when have a chance to
	bump netsync protocol number, but we're not ready for that now.

2005-01-19  Nathaniel Smith  <njs@codesourcery.com>

	* tests/t_subdir_revert.at: New test.
	* tests/t_subdir_rename.at: New test.
	* testsuite.at: Add them.

2005-01-18  Nathaniel Smith  <njs@codesourcery.com>

	* tests/t_subdir_add.at: New test.
	* tests/t_subdir_drop.at: New test.
	* testsuite.at: Add them.
	* tests/t_delete_dir.at: Implement it.

2005-01-19  Nathaniel Smith  <njs@codesourcery.com>

	* netcmd.cc: Remove tabs.

2005-01-19  Nathaniel Smith  <njs@codesourcery.com>

	* merkle_tree.cc: Remove tabs.

2005-01-18  Nathaniel Smith  <njs@codesourcery.com>

	* rcs_import.cc (cvs_key): Initialize struct tm to all zeros, to
	stop garbage sneaking in -- thanks to Zack Weinberg for pointing
	this out.  Also, handle 2 digit years properly on WIN32.

2005-01-18  Nathaniel Smith  <njs@codesourcery.com>

	* rcs_import.cc: Remove tabs.

2005-01-18  Nathaniel Smith  <njs@codesourcery.com>

	* monotone.texi: Undocument mcerts, fcerts; rename rcerts to
	certs.
	* monotone.1: Likewise.

2005-01-18  Nathaniel Smith  <njs@codesourcery.com>

	* commands.cc (restrict_rename_set): Fix types to compile with old
	rename_set gunk removed.
	Alter logic to yell if a rename crosses the restriction boundary,
	rather than silently ignore it.

2005-01-19  graydon hoare  <graydon@pobox.com>

	* commands.cc: Fix up some merge breakage.
	* tests/t_add_dot.at: Un-XFAIL.
	* testsuite.at: Run "setup ." before "db init".

2005-01-09  Derek Scherger  <derek@echologic.com>

	* commands.cc (get_path_rearrangement): new function/signature for
	splitting restricted rearrangements
	(calculate_restricted_revision): use it and update to work
	similarly to calculate_current_revision
	(trusted): call app.initialize(false)
	(ls_missing): adjust for new get_path_rearrangement
	(attr): call app.initialize(true)
	(diff): merge cleanup
	(lca, lcad, explicit_merge): call app.initialize(false)
	* app_state.cc (constructor): set database app state
	(load_rcfiles): add required booleans
	* lua.{cc,hh} (load_rcfile): add required boolean
	* tests/t_add.at:
	* tests/t_diff_added_file.at:
	* tests/t_disapprove.at:
	* tests/t_drop_missing.at:
	* tests/t_heads.at:
	* tests/t_heads_discontinuous_branch.at:
	* tests/t_i18n_file.at:
	* tests/t_log_nonexistent.at:
	* tests/t_merge_add_del.at:
	* tests/t_netsync.at:
	* tests/t_netsync_pubkey.at:
	* tests/t_netsync_single.at:
	* tests/t_persistent_server_keys.at:
	* tests/t_persistent_server_revision.at:
	* tests/t_remerge.at:
	* tests/t_tags.at:
	* tests/t_update_missing.at:
	* tests/t_update_to_revision.at: add --message option to commits
	* tests/t_merge2_add.at:
	* tests/t_merge2_data.at:
	* tests/t_netsync_unrelated.at: create working directory with new
	setup command
	* tests/t_erename.at: update for revisions
	* tests/t_no_change_deltas.at: add --revision options to diff
	* tests/t_restrictions.at: remove some cruft and update to work
	with revisions
	* tests/t_subdirs.at: pass correct --rcfile and --db options from
	within subdir
	* testsuite.at (REVERT_TO): remove MT dir before checkout, which
	now fails if MT exists, replace checkout MT/options with old
	MT/options
	(COMMIT): add --message option to commit macro
	* work.cc (read_options_map): don't overwrite option settings when
	reading options map so that command line settings take precedence

2005-01-18  Nathaniel Smith  <njs@codesourcery.com>

	* netsync.cc: Partially fix comment (s/manifest/revision/ etc.).
	(dispatch_payload): Ignore mcert and fcert refinement requests,
	instead of dying on them.  Hack, but I think it should let this
	netsync continue to interoperate with old netsync...

2005-01-18  Nathaniel Smith  <njs@codesourcery.com>

	* vocab.hh: Remove file<cert>.
	* vocab.cc: Likewise.
	* packet_types.hh: Remove file.
	* Makefile.am (MOST_SOURCES): Remove packet_types.hh and mac.hh.

2005-01-18  Nathaniel Smith  <njs@codesourcery.com>

	* netsync.cc (process_confirm_cmd): Don't try refining mcert and
	fcert trees.
	Remove other dead/pointless code.

2005-01-18  Nathaniel Smith  <njs@codesourcery.com>

	* database.hh: Remove file cert stuff.
	* netsync.cc (data_exists): We don't have file/manifest certs.
	(load_data): Likewise.

2005-01-18  Nathaniel Smith  <njs@codesourcery.com>

	* netsync.cc (process_data_cmd): Ignore file/manifest certs.

	* database.cc (struct valid_certs): Don't support file certs.
	(rehash): No file certs.
	(file_cert_exists): Remove.
	(put_file_cert): Remove.
	(get_file_certs): Remove.

2005-01-18  Nathaniel Smith  <njs@codesourcery.com>

	* packet.cc (class delayed_manifest_cert_packet):
	(class delayed_file_cert_packet): Remove.
	(packet_db_writer::consume_file_cert, consume_manifest_cert)
	(packet_writer::consume_file_cert, consume_manifest_cert)
	Remove.
	(struct feed_packet_consumer): Don't support mcert/fcert packets.
	(extract_packets): Likewise.
	(packet_roundabout_test): Test revision certs, not manifest/file
	certs.

	* packet.hh (packet_consumer::consume_file_cert):
	(packet_consumer::consume_manifest_cert):
	(packet_writer::consume_file_cert):
	(packet_writer::consume_manifest_cert):
	(packet_db_writer::consume_file_cert):
	(packet_db_writer::consume_manifest_cert):
	Remove.

	* lua.hh (hook_get_file_cert_trust): Remove.
	* lua.cc (hook_get_file_cert_trust): Remove.

2005-01-18  Nathaniel Smith  <njs@codesourcery.com>

	* cert.hh (erase_bogus_certs): Re-add manifest cert version.

	* monotone.texi (Hook Reference): Remove documentation of
	get_{file,manifest}_cert_trust.

2005-01-18  Nathaniel Smith  <njs@codesourcery.com>

	* cert.cc (erase_bogus_certs): Re-add manifest cert version.
	(bogus_cert_p): Likewise.

2005-01-18  Nathaniel Smith  <njs@codesourcery.com>

	* cert.hh (rename_edge):
	(rename_set):
	(calculate_renames):
	(rename_cert_name): Remove.
	(cert_file_comment):
	(cert_manifest_comment): Remove.
	(erase_bogus_certs): Remove manifest and file versions.
	* cert.cc (rename_cert_name): Remove.
	(bogus_cert_p): Remove manifest<cert> and file<cert> variants.
	(erase_bogus_certs): Likewise.
	(put_simple_manifest_cert):
	(put_simple_file_cert):
	(cert_file_comment): Remove.

	* commands.cc (fcerts): Remove.
	(mcerts): Likewise.
	(rcerts): Rename to...
	(certs): ...this.  s/revision certs/certs/ in help text.
	(trusted): s/revision cert/cert/.
	(ls_certs): Don't special-case rename certs.

2005-01-18  Nathaniel Smith  <njs@codesourcery.com>

	* tests/t_vcheck.at: Fix AT_XFAIL_IF typo.

2005-01-18  Nathaniel Smith  <njs@codesourcery.com>

	* monotone.texi (Reserved Certs): Remove 'vcheck'.
	(Key and Cert): Remove 'vcheck'.
	(Accidental collision): Likewise.
	(Commands): Likewise.
	* tests/t_vcheck.at: Add note about manual having useful stuff for
	when vcheck is re-added.

2005-01-18  Nathaniel Smith  <njs@codesourcery.com>

	* mac.hh:
	* cert.cc (vcheck_cert_name):
	(calculate_vcheck_mac):
	(cert_manifest_vcheck
	(check_manifest_vcheck):
	* cert.hh (cert_manifest_vcheck):
	(check_manifest_vcheck):
	* constants.cc (constants::vchecklen):
	* constants.hh (constants::vchecklen):
	* commands.cc (vcheck):
	Remove.

	* tests/t_vcheck.at: New test.
	* testsuite.at: Call it.

2005-01-18  Nathaniel Smith  <njs@codesourcery.com>

	* ROADMAP: Remove 'upgrade to sqlite3' todo item.

2005-01-18  Nathaniel Smith  <njs@codesourcery.com>

	* commands.cc (tag):
	(testresult):
	(approve):
	(disapprove):
	(comment):
	(fload):
	(fmerge):
	(cat):
	(rcs_import): Change grouping for "--help" display, to make more
	informative.
	(rcs_import): Also add more details to help text.

2005-01-17  Nathaniel Smith  <njs@codesourcery.com>

	* diff_patch.cc (normalize_extents): Add missing ')'.

2005-01-17  Nathaniel Smith  <njs@codesourcery.com>

	* tests/t_update_1.at: New test.
	* testsuite.at: Call it.

2005-01-11  Nathaniel Smith  <njs@codesourcery.com>

	* diff_patch.cc (normalize_extents): Add warning for anyone who
	manages to trigger the untested part of the normalization code.

2005-01-14  Christian Kollee <stuka@pestilenz.org>

	* search for and link with sqlite3 when --bundle-sqlite=no

2005-01-12  Derek Scherger  <derek@echologic.com>

	* tests/t_ambig_update.at: add comments from discussion on irc
	* tests/t_status_missing.at: new test
	* testsuite.at: include it

2005-01-10  graydon hoare  <graydon@pboox.com>

	* commands.cc (explicit_merge): Tweak merge message.
	* database.cc (check_sqlite_format_version): New function.
	(database::sql): Call it.
	* sqlite/pager.hh (SQLITE_DEFAULT_PAGE_SIZE): Adjust to 8192.
	(SQLITE_MAX_PAGE_SIZE): Adjust to 65536.
	* schema_migration.cc: Post-merge cleanup.
	* Makefile.am: Likewise.

2005-01-10  Christof Petig <christof@petig-baender.de>

	* sqlite/*: SQLite 3.0.8 CVS import
	* database.{cc,hh}:
	* schema_migration.{cc,hh}: convert to use the SQLite3 API

	This does not yet use any of the more sophisticated API features
	of SQLite3 (query parameters, BLOBs), so there is plenty of room
	for optimization. This also does not change the schema (i.e.
	still uses base64 encoded values in tables)

2005-01-17  graydon hoare  <graydon@pobox.com>

	* AUTHORS: Mention Wojciech and Neil.
	* revision.cc (calculate_ancestors_from_graph): Make non-recursive.

2005-01-17  Wojciech MiÂkowski  <wmilkowski@interia.pl>

	* std_hooks.lua: Teach about meld.

2005-01-17  Neil Conway  <neilc@samurai.com>

	* diff_patch.cc: add a new context diff hunk consumer. Rename
	unidiff() to make_diff().
	* diff_patch.hh: Rename unidiff() to make_diff().
	* command.cc: Add new "cdiff" command, and refactor "diff" to
	invoke a common subroutine that is parameterized on the diff
	type. Unrelated change: make a branch-based checkout default to
	using the same directory name as the branch name, unless a
	branch is specified.

2005-01-17  graydon hoare  <graydon@pobox.com>

	* cryptopp/osrng.cpp (NonblockingRng::GenerateBlock):
	Bring forward patch lost in cryptopp 5.2 upgrade.
	* revision.cc (add_bitset_to_union)
	(calculate_ancestors_from_graph): New functions.
	(erase_ancestors)
	(is_ancestor): Rewrite.
	* cert.cc (get_branch_heads): Rewrite.
	* database.{cc,hh} (get_heads): Remove
	(get_revision_ancestry): Use multimap.
	(install_views): Disable.
	Remove everything related to the trust views. Too slow.
	Also tidy up whitespace formatting in sqlite3 code.
	* views.sql: Clear out all views.
	* commands.cc: Adapt to using multimap for ancestry.
	* AUTHORS: Mention Faheem and Christian.

2005-01-17  Faheem Mitha  <faheem@email.unc.edu>

	* debian/control: Fix up build depends.

2005-01-17  Ulrich Drepper  <drepper@redhat.com>

	* acinclude.m4 (AC_CHECK_INADDR_NONE): Fix quoting.
	* Makefile.am (EXTRA_DIST): Add sqlite/keywordhash.c.

2005-01-14  Christian Kollee  <stuka@pestilenz.org>

	* search for and link with sqlite3 when --bundle-sqlite=no

2005-01-12  Derek Scherger  <derek@echologic.com>

	* tests/t_ambig_update.at: add comments from discussion on irc
	* tests/t_status_missing.at: new test
	* testsuite.at: include it

2005-01-10  graydon hoare  <graydon@pboox.com>

	* commands.cc (explicit_merge): Tweak merge message.
	* database.cc (check_sqlite_format_version): New function.
	(database::sql): Call it.
	* sqlite/pager.hh (SQLITE_DEFAULT_PAGE_SIZE): Adjust to 8192.
	(SQLITE_MAX_PAGE_SIZE): Adjust to 65536.
	* schema_migration.cc: Post-merge cleanup.
	* Makefile.am: Likewise.

2005-01-10  Christof Petig  <christof@petig-baender.de>

	* sqlite/*: SQLite 3.0.8 CVS import
	* database.{cc,hh}:
	* schema_migration.{cc,hh}: convert to use the SQLite3 API

	This does not yet use any of the more sophisticated API features
	of SQLite3 (query parameters, BLOBs), so there is plenty of room
	for optimization. This also does not change the schema (i.e.
	still uses base64 encoded values in tables)

2005-01-11  Nathaniel Smith  <njs@codesourcery.com>

	* tests/t_migrate_schema.at: Switch to using pre-dumped db's, make
	it work, un-XFAIL it.

2005-01-11  Nathaniel Smith  <njs@codesourcery.com>

	* tests/t_persistent_server_keys_2.at: XFAIL it, add commentary on
	solution.

2005-01-11  Nathaniel Smith  <njs@codesourcery.com>

	* tests/t_persistent_server_keys_2.at: New test.
	* testsuite.at: Add it.

2005-01-06  Nathaniel Smith  <njs@codesourcery.com>

	* schema_migration.cc (migrate_monotone_schema): Add comment
	pointing to t_migrate_schema.at.
	* tests/t_migrate_schema.at: Implement, mostly.  (Still broken.)

	* tests/t_heads_discontinuous_branch.at: Remove urgency
	annotation.
	* tests/t_netsync_nocerts.at: Add urgency annotation.

	* testsuite.at: Add UNGZ, UNGZB64 macros.
	* tests/t_fmerge.at: Use them.

2005-01-05  Nathaniel Smith  <njs@codesourcery.com>

	* schema_migration.cc: Update comment about depot code.
	(migrate_depot_split_seqnumbers_into_groups):
	(migrate_depot_make_seqnumbers_non_null):
	(migrate_depot_schema): Remove; all are dead code.

2005-01-05  Nathaniel Smith  <njs@codesourcery.com>

	* schema_migration.cc: Remove tabs.

2005-01-05  Nathaniel Smith  <njs@codesourcery.com>

	* tests/t_check_same_db_contents.at: Uncapitalize title to unbreak
	testsuite.

	* revision.cc (is_ancestor): Add FIXME comment.
	(erase_ancestors): New function.
	* revision.hh (erase_ancestors): Prototype it.
	* cert.cc (get_branch_heads): Call it.
	* tests/t_heads_discontinuous_branch.at: Un-XFAIL it.

	* revision.cc (find_subgraph_for_composite_search): Ignore null
	revision ids.
	* commands.cc (try_one_merge): Add invariant - never create merges
	where the left parent is an ancestor or descendent of the right.
	(explicit_merge): Same check.
	(propagate): Handle cases where no merge is necessary.  Also, make
	generated log message more readable.

	* tests/t_propagate_desc.at: Un-XFAIL it.
	* tests/t_propagate_anc.at: Un-XFAIL it.  Use new
	CHECK_SAME_DB_CONTENTS macros.
	* testsuite.at: Move t_check_same_db_contents.at to run before
	propagation tests.  Make CHECK_SAME_DB_CONTENTS more thorough.

	* tests/t_dump_load.at: Implement test.

2005-01-05  Nathaniel Smith  <njs@codesourcery.com>

	* tests/t_check_same_db_contents.at: New test.
	* testsuite.at: Add it.
	(CHECK_SAME_DB_CONTENTS): New macro.

2005-01-04  Nathaniel Smith  <njs@codesourcery.com>

	* cert.cc: Remove tabs.
	* revision.hh: Likewise.

2005-01-04  Nathaniel Smith  <njs@codesourcery.com>

	* tests/t_propagate_anc.at: Also check the case where we're
	propagating a non-strict ancestor, i.e. the heads are actually
	equal.

2005-01-04  Nathaniel Smith  <njs@codesourcery.com>

	* database.cc (get_revision_parents): Add invariant.
	(get_revision_children): Likewise.
	(get_revision): Likewise.
	(put_revision): Likewise.

	* tests/t_merge_ancestor.at: New test.
	* tests/t_propagate_desc.at: Likewise.
	* tests/t_propagate_anc.at: Likewise.
	* testsuite.at: Call them.

2005-01-04  Nathaniel Smith  <njs@codesourcery.com>

	* tests/t_netsync_diffbranch.at: Add priority, add description of
	problem and solution.
	Also, XFAIL it.
	* tests/t_netsync_unrelated.at: Add reference to discussion.
	* tests/t_cmdline_options.at: Remove priority marking from
	non-bug.
	* tests/t_checkout_dir.at: XFAIL when run as root.

	* tests/t_netsync_nocerts.at: New test.
	* testsuite.at: Call it.

2005-01-03  Matt Johnston  <matt@ucc.asn.au>

	* tests/t_netsync_diffbranch.at: add a new test for pulling a branch
	with a parent from a different branch.
	* testsuite.at: add it

2005-01-02  Derek Scherger  <derek@echologic.com>

	* commands.cc (log_certs): new function
	(log) add Ancestor: and Branch: entries to output; use above new
	function
	* tests/t_cross.at: update to work with changesets

2004-12-30  graydon hoare  <graydon@pobox.com>

	* constants.cc (netcmd_current_protocol_version): Set to 3.
	* tests/t_crlf.at: New test of crlf line encodings.
	* testsuite.at: Call it.
	* monotone.spec: Note 0.16 release.

2004-12-30  graydon hoare  <graydon@pobox.com>

	* win32/get_system_flavour.cc: Fix little compile bugs.

2004-12-30  Julio M. Merino Vidal  <jmmv@menta.net>

	* change_set.{cc,hh}: Add the has_renamed_file_src function in
	change_set::path_rearrangement.
	* commands.cc: Make the 'log' command show nothing for renamed or
	deleted files (when asked to do so) and stop going backwards in
	history when such condition is detected; they don't exist any more,
	so there is no point in showing history (and could drive to incorrect
	logs anyway).
	* tests/t_log_nonexistent.at: New check to verify previous.
	* testsuite.at: Add it.

2004-12-30  graydon hoare  <graydon@pobox.com>

	* Makefile.am: Clean full testsuite directory and full-version.
	* configure.ac: Bump version number.
	* po/monotone.pot: Regenerate.
	* NEWS: Describe new release.

2004-12-29  Julio M. Merino Vidal  <jmmv@menta.net>

	* tests/t_cmdline_options.at: New test for previous: ensure that
	monotone is actually checking for command line correctness.
	* testsuite.at: Add it.

2004-12-29  Julio M. Merino Vidal  <jmmv@menta.net>

	* monotone.cc: Verify that the command line is syntactically correct
	as regards to options (based on error codes from popt).

2004-12-29  Matt Johnston  <matt@ucc.asn.au>

	* tests/t_drop_rename_patch.at: A test to check that deltas on
	renamed files are included in concatenate_change_sets, if there was a
	deletion of a file with the same name as the rename src.
	* testsuite.at: add it

2004-12-29  graydon hoare  <graydon@pobox.com>

	* AUTHORS: Add Jordi.
	* change_set.{cc,hh}: Make sanity helpers const.
	(normalize_change_set): Drop a->a deltas.
	(merge_change_sets): Call normalize.
	(invert_change_set): Likewise.
	* revision.cc
	(find_subgraph_for_composite_search): New fn.
	(calculate_composite_change_set): Call it.
	(calculate_change_sets_recursive): Use results.
	* tests/t_no_change_deltas.at: Fix.

2004-12-29  graydon hoare  <graydon@pobox.com>

	* change_set.cc: Fix unit tests to satisfy sanity checks.
	* std_hooks.lua: Fix status checking on external merges.

2004-12-29  Matt Johnston  <matt@ucc.asn.au>

	* change_set.{cc,hh}: Take account of files which are the
	destination of a rename_file operation, when examining
	file deletions. Added helper methods to clean up related code.

2004-12-29  Matt Johnston  <matt@ucc.asn.au>

	* change_set.cc: added a sanity check for deltas with same src/dst,
	and deleted files with deltas.

2004-12-29  Matt Johnston  <matt@ucc.asn.au>

	* testsuite.at, tests/t_netsync_single.at: don't use -q with
	killall since it isn't portable.

2004-12-28  Julio M. Merino Vidal  <jmmv@menta.net>

	* commands.cc: Make the 'log' command show all affected files
	in each revision in a nice format (easier to read than what
	'cat revision' shows).

2004-12-28  Julio M. Merino Vidal  <jmmv@menta.net>

	* commands.cc: Change the order used by the 'log' command to show
	affected files so that it matches the order in which these changes
	really happen.  Otherwise, a sequence like "rm foo; mv bar foo;
	patch foo" could be difficult to understand by the reader.

2004-12-28  Jordi Vilalta Prat  <jvprat@wanadoo.es>

	* monotone.texi: Fix a typo: "not not" should be "not".

2004-12-28  Julio M. Merino Vidal  <jmmv@menta.net>

	* commands.cc: Make the 'log' command show all affected files
	in each revision in a nice format (easier to read than what
	'cat revision' shows).

2004-12-28  graydon hoare  <graydon@pobox.com>

	* AUTHORS: Add various recent authors.

2004-12-28  Badai Aqrandista <badaiaqrandista@hotmail.com>

	* debian/*: Fix up for package building.

2004-12-28  graydon hoare  <graydon@pobox.com>

	* change_set.{cc,hh}: Add sanity checking, rework
	some of concatenation logic to accomodate.
	* revision.{cc,hh}: Likewise.
	Teach about generalized graph rebuilding.
	* database.cc (delete_existing_revs_and_certs): New fn.
	* commands.cc (db rebuild): New command.
	(db fsck) New command.
	* sanity.{cc,hh} (relaxed): New flag.
	* work.cc: Use new concatenation logic.

2004-12-25  Julio M. Merino Vidal  <jmmv@menta.net>

	* commands.cc: During 'log', print duplicate certificates (by
	different people) in separate lines, rather than showing them
	together without any spacing.  While here, homogenize new lines
	in other messages as well; this also avoids printing some of
	them in case of missing certificates).

2004-12-24  Nathaniel Smith  <njs@codesourcery.com>

	* tests/t_disapprove.at: Enable previously disabled test.

	* tests/t_no_change_deltas.at: New test.
	* testsuite.at: Call it.

2004-12-23  Nathaniel Smith  <njs@codesourcery.com>

	* win32/read_password.c: Remove unused file.

2004-12-22  Julio M. Merino Vidal  <jmmv@menta.net>

	* commands.cc: Verify that the key identifier passed to the pubkey
	and privkey commands exists in the database.  Otherwise exit with
	an informational message instead of an exception.

2004-12-20  Matt Johnston  <matt@ucc.asn.au>

	* keys.cc: don't cache bad passphrases, so prompt for a correct
	password if the first ones fail.

2004-12-19  Matt Johnston  <matt@ucc.asn.au>

	* commands.cc: print out author/date next to ambiguous revision
	lists from selectors.

2004-12-19  Julio M. Merino Vidal  <jmmv@menta.net>

	* testsuite.at:
	* tests/t_fmerge.at:
	* tests/t_netsync.at:
	* tests/t_netsync_single.at:
	* tests/t_revert.at:
	* tests/t_tags.at: Avoid usage of test's == operator.  It's a
	GNUism and causes unexpected failures in many tests.  The correct
	operator to use is just an equal sign (=).
	* tests/t_renamed.at: Don't use cp's -a flag, which is not
	supported by some implementations of this utility (such as the
	one in NetBSD).  Try to add some of its funcionality by using
	the -p flag, although everything could be fine without it.
	* tests/t_unidiff.at: Discard patch's stderr output.  Otherwise
	it's treated as errors, but NetBSD's patch uses it to print
	informative messages.

2004-12-19  Julio M. Merino Vidal  <jmmv@menta.net>

	* tests/t_scan.at: Instead of running sha1sum, use a prestored
	manifest file to do the verification.  This avoids problems in
	systems that do not have the sha1sum tool, like NetBSD.

2004-12-19  Julio M. Merino Vidal  <jmmv@menta.net>

	* Makefile.am: Remove obsolete --with-bundled-adns flag from
	DISTCHECK_CONFIGURE_FLAGS.

2004-12-18  Nathaniel Smith  <njs@codesourcery.com>

	* tests/t_checkout_dir.at: Make the test directory chdir'able
	again after the test.
	* tests/t_delete_dir.at: Add trailing newline.

	* tests/t_dump_load.at: New bug report.
	* tests/t_migrate_schema.at: Likewise.
	* testsuite.at: Call them.

2004-12-18  Nathaniel Smith  <njs@codesourcery.com>

	* change_set.hh: Remove obsolete comment.

2004-12-18  Nathaniel Smith  <njs@codesourcery.com>

	* tests/t_delete_dir.at: New bug report.
	* testsuite.at: Call it.

2004-12-18  Julio M. Merino Vidal  <jmmv@menta.net>

	* commands.cc: Homogenize help message for 'ls' with the one shown
	by 'list'.

2004-12-18  Julio M. Merino Vidal  <jmmv@menta.net>

	* ChangeLog: Add missing entries for several modifications I did
	in December 6th and 3rd.

2004-12-18  Julio M. Merino Vidal  <jmmv@menta.net>

	* tests/t_checkout_dir.at: New test triggering the bug I fixed
	  previously in the checkout command, verifying that directory
	  creation and chdir succeed.
	* testsuite.at: Add new test.

2004-12-18  Nathaniel Smith  <njs@codesourcery.com>

	* ChangeLog: Add log entry for <jmmv@menta.net>'s last change.
	* std_hooks.lua: Check exit status of external merge commands.

2004-12-18  Julio M. Merino Vidal  <jmmv@menta.net>

	* commands.cc: Include cerrno, cstring,
	boost/filesystem/exception.hpp.
	(checkout): Verify that directory creation and chdir succeeded.

2004-12-18  Nathaniel Smith  <njs@codesourcery.com>

	* diff_patch.cc (struct hunk_offset_calculator): Remove dead
	code.  (I believe it was used by the old, non-extent-based
	merging.)
	(calculate_hunk_offsets): Likewise.
	(struct hunk_consumer): Move next to rest of unidiff code.
	(walk_hunk_consumer): Likewise.

2004-12-18  Matt Johnston <matt@ucc.asn.au>

	* change_set.cc (concatenate_change_sets): Be more careful checking
	whether to discard deltas for deleted files (in particular take
	care when files are removed then re-added) - fixes tests
	t_patch_drop_add, t_add_drop_add.at, t_add_patch_drop_add,
	t_merge2_add_drop_add
	* change_set.cc (project_missing_deltas): don't copy deltas
	for deleted files, and handle the case where src file ids vary when
	files are added/removed. (fixes t_patch_vs_drop_add)
	* t_patch_drop_add.at, t_add_drop_add.at, t_add_patch_drop_add.at,
	  t_merge2_add_drop_add.at, t_patch_vs_drop_add.t: don't expect
	to fail any more.

2004-12-17  Nathaniel Smith  <njs@codesourcery.com>

	* tests/t_persistent_server_keys.at:
	* tests/t_attr.at:
	* tests/t_patch_vs_drop_add.at:
	* tests/t_merge2_add_drop_add.at:
	* tests/t_add_drop_add.at:
	* tests/t_add_patch_drop_add.at:
	* tests/t_patch_drop_add.at: Remove priority notes, since these
	are no longer bugs.

2004-12-17  graydon hoare  <graydon@pobox.com>

	* tests/t_merge_2.at: Works now, remove xfail.

2004-12-17  graydon hoare  <graydon@pobox.com>

	* tests/t_merge_1.at: Remove AT_CHECK(false) and xfail.
	* tests/t_fdiff_normalize.at: New test.
	* testsuite.at: Call it.
	* diff_patch.cc (normalize_extents): Fix the normalize bug.
	* revision.{cc,hh} (construct_revisions): Rename to prepare for
	next rebuild-the-graph migration.
	* commands.cc (db): Change call name.

2004-12-16  Joel Rosdahl  <joel@rosdahl.net>

	* revision.cc (is_ancestor): Use std::queue for the queue.

2004-12-14  Joel Rosdahl  <joel@rosdahl.net>

	Generalize the explicit_merge command with an optional ancestor
	argument:
	* revision.cc (is_ancestor): New method.
	* revision.hh (is_ancestor): Add prototype.
	* commands.cc (try_one_merge): Add ancestor argument. Empty
	ancestor means use ancestor from find_common_ancestor_for_merge.
	(merge): Pass empty ancestor to try_one_merge.
	(propagate): Likewise.
	(explicit_merge): Add optional ancestor argument.
	* monotone.texi: Document new explicit_merge argument.

2004-12-13  Joel Rosdahl  <joel@rosdahl.net>

	* tests/t_merge_2.at: New test triggering a bad merge.
	* testsuite.at: Add new test.

2004-12-13  Joel Rosdahl  <joel@rosdahl.net>

	* revision.cc (find_least_common_ancestor): Add a missing "return
	true;" that mysteriously was removed in
	c853237f9d8d155431f88aca12932d2cdaaa31fe.

2004-12-13  Joel Rosdahl  <joel@rosdahl.net>

	* revision.cc (find_least_common_ancestor): Remove unused variable.
	* commands.cc (lca): Correct negative status text.
	* commands.cc (update): Use GNU style braces.

2004-12-12  graydon hoare  <graydon@pobox.com>

	* commands.cc: Fix bug reported in t_attr.at
	* tests/t_attr.at: Remove xfail.
	* change_set.cc: Change unit tests syntax.
	(read_change_set): Assert complete read.
	* revision_ser.cc (read_revision_set): Likewise.
	* os_specific.hh: Drop obsolete file.

2004-12-12  Joel Rosdahl  <joel@rosdahl.net>

	* revision.cc (find_least_common_ancestor): New function for
	finding the vanilla LCA.
	* revision.hh: Added prototype for find_least_common_ancestor.
	* commands.cc (update): Use find_least_common_ancestor for finding
	a common ancestor.
	* commands.cc (diff): Likewise.
	* revision.cc (find_common_ancestor): Rename to...
	(find_common_ancestor_for_merge): ...this, for clarity.
	* revision.hh: find_common_ancestor -->
	find_common_ancestor_for_merge.
	* commands.cc (try_one_merge): Call find_common_ancestor_for_merge
	to find ancestor.
	* commands.cc (lcad): Rename lca command to lcad.
	* commands.cc (lca): New command for finding the vanilla LCA.

2004-12-12  Nathaniel Smith  <njs@codesourcery.com>

	* tests/t_persistent_server_keys.at: Actually test what it's
	supposed to.  Also, un-XFAIL it, since now it seems to pass.

2004-12-12  Nathaniel Smith  <njs@codesourcery.com>

	* tests/t_persistent_server_keys.at: New test.

	* testsuite.at: Call it.
	* tests/t_persistent_server_revision.at: Fix typo.

2004-12-12  Nathaniel Smith  <njs@codesourcery.com>

	* tests/t_persistent_server_revision.at: New test.
	* testsuite.at: Call it.  Tweak NETSYNC macros in support of it.

2004-12-11  Nathaniel Smith  <njs@codesourcery.com>

	* lua.hh (add_rcfile): Add 'required' argument.
	* lua.cc (add_rcfile): Implement it.  Simplify error checking
	logic while I'm there...
	* monotone.cc (cpp_main): Pass new argument to add_rcfile.

	* tests/t_rcfile_required.at: New test.
	* testsuite.at: Call it.
	Revamp netsync support macros, to allow long-running servers.
	Make netsync-killer try first with -TERM, in case that plays nicer
	with gcov.

2004-12-11  Nathaniel Smith  <njs@codesourcery.com>

	* lua.hh: Remove tabs.

2004-12-11  Nathaniel Smith  <njs@codesourcery.com>

	* monotone.texi: Document explicit_merge.

2004-12-11  Nathaniel Smith  <njs@codesourcery.com>

	* Makefile.am: Redo full-revision support again, to properly
	handle 'make dist' and caching.  Hopefully.

2004-12-11  Nathaniel Smith  <njs@codesourcery.com>

	* monotone.texi (File Attributes): Rewrite for new .mt-attrs
	syntax.

2004-12-11  Nathaniel Smith  <njs@codesourcery.com>

	* tests/t_attr.at: New test.
	* testsuite.at: Call it.

2004-12-11  Nathaniel Smith  <njs@codesourcery.com>

	* commands.cc (trusted): Print spaces between key ids.

	* lua.cc (add_rcfile): Errors while loading a user-provided rc
	file are naughtiness, not oopses.

2004-12-11  Nathaniel Smith  <njs@codesourcery.com>

	* commands.cc (commands::explain_usage): Use split_into_lines to
	do formatting of per-command usage; allow multi-line
	descriptions.
	(trusted): New command.
	* monotone.texi (Key and Cert): Document 'trusted' command.
	* tests/t_trusted.at: New test.
	* testsuite.at: Change get_revision_cert_trust to support
	t_trusted.at.  Call t_trusted.at.

2004-12-11  Derek Scherger  <derek@echologic.com>

	* app_state.{cc,hh} (restriction_includes): renamed from
	in_restriction to be less obscure; use path_set rather than
	set<file_path>
	* commands.cc
	(restrict_path_set):
	(restrict_rename_set):
	(restrict_path_rearrangement):
	(calculate_restricted_revision): new restriction functions
	(restrict_patch_set): remove old restrictions machinery
	(status): call calculate_restricted_revision
	(ls_tags): call app.initialize
	(unknown_itemizer): restriction_includes renamed
	(ls_unknown): call calculate_restricted_revision
	(ls_missing): rework for restrictions
	(commit): switch to --message option, optional paths and preserve
	restricted work
	(diff): allow restrictions for zero and one arg variants
	(revert): note some work left to do
	* manifest.{cc,hh} (build_manifest_map): hide unused things
	(build_restricted_manifest_map): new function
	* transforms.{cc,hh} (calculate_ident): clean up merge artifacts
	* work.cc (read_options_map): merge cleanup to preserve command
	line options

2004-12-10  Nathaniel Smith  <njs@codesourcery.com>

	* Makefile.am (package_full_revision.txt): Redo Joel Rosdahl
	<joel@rosdahl.net>'s change below after it got clobbered by
	merge.

2004-12-10  Nathaniel Smith  <njs@codesourcery.com>

	* commands.cc (log): Synopsize optional 'file' argument, and
	describe both arguments in help description.

2004-12-10  Matt Johnston  <matt@ucc.asn.au>

	* cert.cc: Added priv_key_exists() function
	* commands.cc, rcs_import.cc: use new privkey functions
	* netsync.cc: change some bits that were missed

2004-12-09  Derek Scherger  <derek@echologic.com>

	* .mt-nonce: delete obsolete file
	* change_set.cc (merge_deltas): add file paths in call to
	try_to_merge_files
	* commands.cc (propagate): add progress logging similar to merge
	* diff_patch.{cc,hh} (try_to_merge_files): add file paths to
	merge2 and merge3 hooks; add logging of paths before calling merge
	hooks
	* lua.{cc,hh} (hook_merge2, hook_merge3): add file paths to merge
	hooks
	* std_hooks.lua (merge2, merge3, merge2_xxdiff_cmd,
	merge3_xxdiff_cmd): pass file paths to xxdiff for use as titles
	* testsuite.at (MONOTONE_SETUP): add paths to merge2 hook

2004-12-09  Matt Johnston  <matt@ucc.asn.au>

	* cert.cc, cert.hh, lua.cc, lua.hh, netsync.cc:
	Added a new get_priv_key(keyid) lua hook to retrieve
	a private key from ~/.monotonerc

2004-12-09  Matt Johnston  <matt@ucc.asn.au>

	* change_set.cc: Don't include patch deltas on files which
	are being deleted in changesets. (partial fix for bug
	invoked by t_merge_add_del.at)

2004-12-09  Matt Johnston  <matt@ucc.asn.au>

	* configure.ac,Makefile.am: Fix iconv and intl
	handling so that the libraries are used (required for OS X).

2004-12-09  Nathaniel Smith  <njs@codesourcery.com>

	* Makefile.am (BUILT_SOURCES_NOCLEAN): add 'S'.

	* netsync.cc (session): Make ticker pointers into auto_ptr's.  Add
	cert and revision tickers.
	(session::session): Initialize new tickers.
	(session::note_item_sent): New method.  Increment tickers.
	(session::note_item_arrived): Increment tickers.
	(session::read_some): Adjust for auto_ptr.
	(session::write_some): Likewise.
	(call_server): Conditionally initialize cert and revision
	tickers.
	(queue_data_cmd): Call 'note_item_sent'.
	(queue_delta_cmd): Call 'note_item_sent'.

2004-12-09  graydon hoare  <graydon@pobox.com>

	* ROADMAP: Add file.

2004-12-08  Nathaniel Smith  <njs@codesourcery.com>

	* tests/t_patch_vs_drop_add.at:
	* tests/t_patch_drop_add.at:
	* tests/t_netsync_unrelated.at:
	* tests/t_merge_add_del.at:
	* tests/t_merge2_add_drop_add.at:
	* tests/t_merge_1.at:
	* tests/t_heads_discontinuous_branch.at:
	* tests/t_cleanup_empty_dir.at:
	* tests/t_checkout_options.at:
	* tests/t_ambig_update.at:
	* tests/t_add_patch_drop_add.at:
	* tests/t_add_drop_add.at:
	* tests/t_add_dot.at: Add (importance) markers to all bug report
	tests.

2004-12-08  Nathaniel Smith  <njs@codesourcery.com>

	* app_state.hh (write_options): Add 'force' option.
	* app_state.cc: Remove tabs.
	(write_options): Implement.
	* commands.cc (checkout): Pass force=true to 'write_options'.

	* tests/t_checkout_options.at: New test.
	* testsuite.at: Define RAW_MONOTONE.
	(t_checkout_options.at): Call it.

2004-12-08  Nathaniel Smith  <njs@codesourcery.com>

	* update.hh (pick_update_target): Rename to...
	(pick_update_candidates): ...this.  Return a set of candidates,
	rather than a single best.
	* update.cc (pick_update_candidates): Likewise.  Remove logic
	checking for unique candidate.
	* commands.cc (describe_revision): New function.
	(heads): Use it.
	(update): Use new 'pick_update_candidates' function.  Add logic
	checking for unique candidate.  On non-unique candidate, print all
	candidates, using 'describe_revision'.

	* tests/t_ambig_update.at: Check that failure messages describe
	the candidate set.

2004-12-08  Nathaniel Smith  <njs@codesourcery.com>

	* update.cc: Remove tabs.

2004-12-08  Nathaniel Smith  <njs@codesourcery.com>

	* tests/t_ambig_update.at: Also check that update fails when one
	candidate edge is deeper than the other.

2004-12-08  graydon hoare  <graydon@pobox.com>

	* change_set.cc (extend_renumbering_via_added_files):
	Look up parent tid in existing renumbering.
	* commands.cc (attr): Check index for "set" subcommand.
	(lca): New diagnostic command.
	(log): Tidy up output formatting a bit.
	* po/monotone.pot: Regenerate.
	* tests/t_add_edge.at: New test to catch add failure.
	* testsuite.at: Call it.

2004-12-08  Nathaniel Smith  <njs@codesourcery.com>

	* tests/t_ambig_update.at: New test.
	* testsuite.at: Add it.

	* tests/t_explicit_merge.at: Add, having forgotten to last time.

2004-12-08  Nathaniel Smith  <njs@codesourcery.com>

	* tests/t_explicit_merge.at: New test.
	* testsuite.at: Add it.

2004-12-08  Nathaniel Smith  <njs@codesourcery.com>

	* testsuite.at: Remove duplicate line created by merge.
	* ChangeLog: Re-sort after merges.

	* commands.cc (explicit_merge): Remove stray space.  Print id of
	merge result.
	(complete_command): Add back "}" deleted by merge.

2004-12-08  Nathaniel Smith  <njs@codesourcery.com>

	* change_set.cc: Remove tabs.
	* diff_patch.cc: Likewise.

	* commands.cc (explicit_merge): New command.

2004-12-08  graydon hoare  <graydon@pobox.com>

	* change_set.cc (extend_renumbering_via_added_files):
	Look up parent tid in existing renumbering.
	* commands.cc (attr): Check index for "set" subcommand.
	(lca): New diagnostic command.
	(log): Tidy up output formatting a bit.
	* po/monotone.pot: Regenerate.
	* tests/t_add_edge.at: New test to catch add failure.
	* testsuite.at: Call it.

2004-12-07  Richard Levitte  <richard@levitte.org>

	* Makefile.am: Keep package_*revision.{txt,h}, so they are saved
	as part of a distribution, and thereby make as sure as possible
	people who download monotone get historical information on where
	their copy of monotone came from.

2004-12-06  Richard Levitte  <richard@levitte.org>

	* monotone.cc: Add a hint on how to use --ticker.

2004-12-06  Nathaniel Smith  <njs@codesourcery.com>

	* commands.cc (ls_certs): Sort the certs before printing.
	* tests/t_netsync_repeated.at: Actually check that certs were
	transferred correctly.

2004-12-06  Julio M. Merino Vidal  <jmmv@menta.net>

	* figures/cert.pdf:
	* figures/cert.png:
	* figures/oo-figures.sxd:
	* monotone.texi: Use example host names under the
	example.{com,org,net} subdomains instead of invented names.
	These are defined in RFC 2606.

2004-12-06  Julio M. Merino Vidal  <jmmv@menta.net>

	* configure.ac: Now that we depend on GNU Autoconf >= 2.58, we
	can use the AS_HELP_STRING macro everywhere we need to pretty-print
	help strings.  Also convert old calls to AC_HELP_STRING (deprecated)
	to this one.

2004-12-06  Joel Rosdahl  <joel@rosdahl.net>

	* Makefile.am (package_full_revision.txt): Silence error messages
	when deducing full package revision.

2004-12-06  graydon hoare  <graydon@pobox.com>

	* unix/get_system_flavour.cc:
	* win32/get_system_flavour.cc: Add missing files.

2004-12-06  graydon hoare  <graydon@pobox.com>

	* commands.cc (merge): Add newline in output.
	* change_set.cc (project_missing_deltas): Fix very bad
	delta-renaming bug.

2004-12-06  graydon hoare  <graydon@pobox.com>

	* change_set.cc:
	* tests/t_merge_add_del.at:
	* netsync.cc:
	* commands.cc: Clean up from merge.

2004-12-06  Nathaniel Smith  <njs@codesourcery.com>

	* tests/t_add_patch_drop_add.at: New test.
	* tests/t_merge2_add_drop_add.at: New test.
	* tests/t_patch_drop_add.at: New test.
	* tests/t_patch_vs_drop_add.at: New test.
	* testsuite.at: Add them.

	* tests/t_add_drop_add.at: Fix to test what it was supposed to.

	* tests/t_merge2_data.at: Remove extraneous [stdout].

	* tests/t_merge_add_del.at: Fix description.
	XFAIL it.

2004-12-06  Nathaniel Smith  <njs@codesourcery.com>

	* tests/t_add_drop_add.at: New test.
	* testsuite.at: Add it.

2004-12-05  Nathaniel Smith  <njs@codesourcery.com>

	* tests/t_merge_add_del: Shorten name for better display.

2004-12-05  Matt Johnston <matt@ucc.asn.au>

	* tests/t_merge_add_del: added a new test for merging
	  branches where a file is added then removed.
	* testsuite.at: added the new test
	* configure.ac: bumped the prequisite version to 2.58 since
	  some tests use AT_XFAIL_IF

2004-12-05  graydon hoare  <graydon@pobox.com>

	* Makefile.am (package_full_revision.txt): Use top_builddir
	to locate monotone executable.

2004-12-05  Nathaniel Smith  <njs@codesourcery.com>

	* tests/t_merge_add_del: Shorten name for better display.

2004-12-05  Matt Johnston <matt@ucc.asn.au>

	* tests/t_merge_add_del: added a new test for merging
	  branches where a file is added then removed.
	* testsuite.at: added the new test
	* configure.ac: bumped the prequisite version to 2.58 since
	  some tests use AT_XFAIL_IF

2004-12-04  graydon hoare  <graydon@pobox.com>

	* commands.cc (fcommit): New command.
	(update): Finish off merge of update command.

2004-12-04  Derek Scherger  <derek@echologic.com>

	* commands.cc: (complete_command): New function.
	(explain_usage/process): Use it.

2004-12-04  Nathaniel Smith  <njs@codesourcery.com>

	* change_set.cc (merge_deltas): Call correct variant of
	try_to_merge_files depending on whether ancestor is available.
	* diff_patch.cc (try_to_merge_files -- merge3 version): Add
	assertions about ids.
	(try_to_merge_files -- merge2 version): Likewise.

	* testsuite.at: Add a trivial working merge2 hook.
	* tests/t_related_merge2_data.at: Update to use.
	Mark as expected to PASS.
	* tests/t_merge2_data.at: Likewise.

2004-12-04  Nathaniel Smith  <njs@codesourcery.com>

	* change_set.cc (merge_deltas): Call correct variant of
	try_to_merge_files depending on whether ancestor is available.
	* diff_patch.cc (try_to_merge_files -- merge3 version): Add
	assertions about ids.
	(try_to_merge_files -- merge2 version): Likewise.

	* testsuite.at: Add a trivial working merge2 hook.
	* tests/t_related_merge2_data.at: Update to use.
	Mark as expected to PASS.
	* tests/t_merge2_data.at: Likewise.

2004-12-04  Nathaniel Smith  <njs@codesourcery.com>

	* change_set.cc: Remove tabs.
	* diff_patch.cc: Likewise.

2004-12-04  Nathaniel Smith  <njs@codesourcery.com>

	* change_set.cc: Remove tabs.
	* diff_patch.cc: Likewise.

2004-12-03  Julio M. Merino Vidal  <jmmv@menta.net>

	* commands.cc: Add a missing newline to a message.

2004-12-03  Julio M. Merino Vidal  <jmmv@menta.net>

	* cryptopp/config.h:
	* configure.ac: NetBSD does not define __unix__ nor __unix, so the
	build fails.  To solve, check for __NetBSD__ where appropiate to
	detect a Unix system.

2004-12-03  Julio M. Merino Vidal  <jmmv@menta.net>

	* INSTALL: Document my latest changes: --enable-ipv6 option, ability
	to specify static boost prefix through --enable-static-boost and
	BOOST_SUFFIX variable.

2004-12-03  Julio M. Merino Vidal  <jmmv@menta.net>

	* Makefile.am:
	* configure.am: Add a variable, BOOST_SUFFIX, that identifies the
	suffix string that has to be appended to Boost library names to use
	them.  This variable can be defined on configure's command line.

2004-12-03  Julio M. Merino Vidal  <jmmv@menta.net>

	* configure.ac: Let the --enable-static-boost argument take a prefix
	to where boost libraries are located.

2004-12-03  Julio M. Merino Vidal  <jmmv@menta.net>

	* configure.ac: Add a three-state --enable-ipv6 argument to the
	configure script to explicitly enable or disable IPv6 support.

2004-12-03  Julio M. Merino Vidal  <jmmv@menta.net>

	* std_hooks.lua: Add missing newlines to two error messages.

2004-12-02  Derek Scherger  <derek@echologic.com>

	* commands.cc: more tweaking to ease changeset merge

2004-12-01  Derek Scherger  <derek@echologic.com>

	* commands.cc: reordered commands to help merge with changesets
	branch

2004-12-01  graydon hoare  <graydon@pobox.com>

	* {unix,win32}/get_system_flavour.cc: New files.
	* basic_io.{cc,hh}: Give names to input sources.
	* monotone.cc: Move app_state ctor inside try.
	* platform.hh (get_system_flavour): Declare.
	* revision.cc: Name input source "revision".
	* sanity.cc: Log flavour on startup.
	* tests/t_attributes.at: Use new syntax.
	* transforms.{cc,hh} (split_into_lines): New variant, and rewrite.
	* work.{cc,hh}: Rewrite attributes to use basic_io.
	(get_attribute_from_db):
	(get_attribute_from_working_copy): New functions.

2004-11-30  Nathaniel Smith  <njs@codesourcery.com>

	* keys.cc (get_passphrase): Simplify arguments.
	(generate_key_pair): Force new passphrases to come from the user.
	Adapt to new 'get_passphrase' arguments.
	(change_key_passphrase): Likewise.
	(generate_key_pair): Add argument specifying passphrase, for
	exclusive use of the unit tests.
	(signature_round_trip_test): Use it.
	* keys.hh (generate_key_pair): Adjust prototype correspondingly.

	* tests/t_genkey.at: Test that 'genkey' requires the passphrase to
	be entered.
	* tests/t_chkeypass.at: Check that 'chkeypass' fails if no
	passphrase is given.

2004-11-30  Nathaniel Smith  <njs@codesourcery.com>

	* keys.hh: Remove tabs.
	* keys.cc: Likewise.

2004-11-30  Nathaniel Smith  <njs@codesourcery.com>

	* monotone.texi (Hook Reference): Clarify description of
	'get_passphrase', following confusion on IRC.

2004-11-30  Joel Rosdahl  <joel@rosdahl.net>

	* ui.cc (fatal): Added missing newlines in fatal message.

2004-11-29  Nathaniel Smith  <njs@codesourcery.com>

	* monotone.texi: Add more details to documentation of 'update
	<revision>' command.

	* ui.cc (fatal): Typo in previous commit.

2004-11-29  Nathaniel Smith  <njs@codesourcery.com>

	* ui.cc (fatal): On suggestion of Zack Weinberg, add a note to
	fatal error messages 1) telling the user that it's a bug (i.e.,
	not their fault), and 2) requesting a bug report.

2004-11-29  Nathaniel Smith  <njs@codesourcery.com>

	* ui.cc: Remove tabs.

2004-11-30  Matt Johnston  <matt@ucc.asn.au>

	* change_set.cc (merge_disjoint_analyses): Prevent duplicated
	tids being used.
	(merge_disjoint_analyses): Fix typo (s/a_tmp/b_tmp/)

2004-11-24  Nathaniel Smith  <njs@codesourcery.com>

	* tests/t_cleanup_empty_dir.at: Shorten name.

2004-11-24  Nathaniel Smith  <njs@codesourcery.com>

	* Makefile.am (BUILT_SOURCES): List package_*version.{h,txt}.
	* package_{full_,}version.txt: Work when blddir != srcdir.

2004-11-24  Nathaniel Smith  <njs@codesourcery.com>

	* mt_version.hh: New file.
	* mt_version.cc: New file.
	* monotone.cc (package_revision.h): Don't include it.
	(mt_version.hh): Include it.
	(OPT_FULL_VERSION): New option.
	(options): Add it.
	(cpp_main): Implement --version and --full-version in terms of
	mt_version.hh.

	* Makefile.am (package_full_revision.h): Build it.
	(MOST_SOURCES): Add mt_version.{cc,hh}.

2004-11-24  Nathaniel Smith  <njs@codesourcery.com>

	* txt2c.cc (main): Add "--skip-trailing" option to skip trailing
	whitespace.
	* Makefile.am (package_revision.h): Generate it.
	* monotone.cc (package_revision.h): Include it.
	(cpp_main): Print it as part of --version.

2004-11-23  Nathaniel Smith  <njs@codesourcery.com>

	* tests/t_cleanup_empty_dir.at: New test.
	* testsuite.at: Call it.

2004-11-23  Nathaniel Smith  <njs@codesourcery.com>

	* monotone.texi (File Attributes): Document how restricted format
	of .mt-attrs currently is.  Also talk about 'the' .mt-attrs file
	instead of 'an', in response to confusion.

2004-11-23  Nathaniel Smith  <njs@codesourcery.com>

	* work.cc (build_deletion): Add missing newline.
	(build_rename): Likewise.
	(build_rename): Likewise.

2004-11-23  Nathaniel Smith  <njs@codesourcery.com>

	* work.cc: Remove tabs.

2004-11-23  Nathaniel Smith  <njs@codesourcery.com>

	* commands.cc: Remove tabs.

2004-11-23  Nathaniel Smith  <njs@codesourcery.com>

	* tests/t_add_dot.at: New test.
	* testsuite.at: Call it.

2004-11-22  Joel Rosdahl  <joel@rosdahl.net>

	* testsuite.at (NEED_UNB64): Check that python knows how to decode
	strings before using it.

2004-11-21  Joel Rosdahl  <joel@rosdahl.net>

	* testsuite.at (NEED_UNB64): Find more programs for decoding
	base64.

2004-11-20  Nathaniel Smith  <njs@codesourcery.com>

	* tests/t_merge_1.at: New test.
	* testsuite.at: Add it.
	(NEED_UNB64): New macro.
	(UNB64): Likewise.
	* tests/t_unidiff.at: Use them.
	* tests/t_unidiff2.at: Likewise.

2004-11-19  Nathaniel Smith  <njs@codesourcery.com>

	* tests/t_initfork.at: Remove file; redundant with
	t_merge2_add.at.
	* testsuite.at: Don't call it.

2004-11-18  Derek Scherger  <derek@echologic.com>

	* commands.cc (list tags): new command.
	* monotone.1: update.
	* monotone.texi: update.
	* std_hooks.lua: remove unused get_problem_solution hook.
	* test/t_tags.at: new test.
	* testsuite.at: call it.

2004-11-18  Nathaniel Smith  <njs@codesourcery.com>

	* monotone.texi (Committing Work): Remove mistakenly added
	redundant command line argument.

2004-11-17  Joel Rosdahl  <joel@rosdahl.net>

	* commands.cc (diff): Don't print hashes around diff output if
	there is no diff to print.

	Fix bugs #8714 "monotone update working copy to previous version"
	and #9069 "update with multiple candidates":
	* commands.cc (update): Let the update command take an optional
	revision target parameter. Without an explicit revision target,
	the current branch head is used just like before. Added logic for
	updating to an older revision or another revision reachable via a
	common ancestor.
	* tests/t_update_to_revision.at: Add regression tests for new
	update logic.
	* testsuite.at: Add new test.
	* monotone.texi: Document new update argument.

2004-11-17  Nathaniel Smith  <njs@codesourcery.com>

	* netsync.cc (request_fwd_revisions): Rename 'first_attached_edge'
	to 'an_attached_edge', because it does not represent the first
	attached edge.  Likewise for 'first_attached_cset'.
	(analyze_attachment): Remove early exit from loop; we want to
	analyze the entire graph, not just some linear subgraphs.

	* revision.cc (ensure_parents_loaded): Filter out the null
	revision when calculating parents.
	* change_set.hh (null_id): Define for 'revision_id's.

	* tests/t_merge2_add.at: New test.
	* tests/t_merge2_data.at: New test.
	* tests/t_related_merge2_data.at: New test.
	* tests/t_merge_add.at: New test.
	* tests/t_netsync_pubkey.at: New test.
	* tests/t_netsync_repeated.at: New test.
	* tests/t_netsync_unrelated.at: New test.


	* testsuite.at: Add new tests.
	(NETSYNC_SETUP): New macro.
	(MONOTONE2): New macro.
	(RUN_NETSYNC): New macro.
	(ADD_FILE): New macro.
	(SET_FILE): New macro.
	(COMMIT): New macro.
	* tests/t_netsync.at: Use them.

	* tests/t_singlenetsync.at: Add 'netsync' keyword'.  Rename to...
	* tests/t_netsync_single.at: ...this.

	* tests/t_heads_discontinuous_branch.at: XFAIL it.

2004-11-17  Nathaniel Smith  <njs@codesourcery.com>

	* netsync.cc: Remove hard tabs.

2004-11-17  Nathaniel Smith  <njs@codesourcery.com>

	* revision.cc: Remove hard tabs.
	* change_set.hh: Likewise.

2004-11-16  Nathaniel Smith  <njs@codesourcery.com>

	* tests/t_heads.at: Replace last tricky case with a less tricky case.
	* tests/t_heads_discontinuous_branch.at: New test for the really
	tricky case.
	* testsuite.at: Run it.

2004-11-16  Nathaniel Smith  <njs@codesourcery.com>

	* views.sql (trusted_parents_in_branch): Remove.
	(trusted_children_in_branch): Remove.
	(trusted_branch_members): New view.
	(trusted_branch_parents): New view.
	(branch_heads): Use the new views, not the removed ones.

	* database.cc (get_heads): Column name in 'branch_heads'
	unavoidably changed from 'id' to 'parent'; adjust SELECT statement
	to use new name.

2004-11-16  Nathaniel Smith  <njs@codesourcery.com>

	* database.cc: Remove hard tabs.

2004-11-16  Nathaniel Smith  <njs@codesourcery.com>

	* commands.cc (dump_diffs): Fetch delta destination, not source,
	on new files.

2004-11-15  Joel Rosdahl  <joel@rosdahl.net>

	* tests/t_diff_added_file.at: Added testcase exposing a bug in
	"monotone diff x y" where x is an ancestor of y and y adds a new
	file.
	* testsuite.at: Add new test.

2004-11-14  Joel Rosdahl  <joel@rosdahl.net>

	Fix bug #9092 "add command to change passphrase":
	* commands.cc (chkeypass): New command.
	* keys.cc (get_passphrase): Added parameters for prompt beginning and
	disabling hook lookup and passphrase caching.
	* keys.hh, keys.cc (change_key_passphrase): New function.
	* database.hh, database.cc (delete_private_key): New function.
	* monotone.texi (Key and Cert): Document command.
	* tests/t_chkeypass.at: Testcase for the command.
	* testsuite.at: Added new testcase.

2004-11-14  Matt Johnston <matt@ucc.asn.au>

	* tests/t_initfork.at: New test for merging two ancestor-less heads.

2004-11-13  Nathaniel Smith  <njs@codesourcery.com>

	* tests/t_heads.at: New test.
	* testsuite.at: Add it.

2004-11-13  Nathaniel Smith  <njs@codesourcery.com>

	* monotone.texi: Fix various typos.
	(Committing Work): Add missing command line argument.
	(Branch Names): New section.
	Add me to the copyright block.

2004-11-12  Joel Rosdahl  <joel@rosdahl.net>

	* monotone.texi: Fix documentation of the approve and disapprove
	commands. Fix jp.co.juicebot.jb7 branch name in examples. Other
	minor fixes.

2004-11-11  Joel Rosdahl  <joel@rosdahl.net>

	* monotone.texi: Fix typos.

2004-11-08  graydon hoare  <graydon@pobox.com>

	* monotone.texi: Some minor cleanups.
	* netsync.cc: Fix a formatter.

2004-11-07  graydon hoare  <graydon@pobox.com>

	* figures/*.txt: Drop.
	* monotone.texi: Pull ASCII figures back in conditionally.
	* NEWS, AUTHORS, monotone.spec: Update for 0.15.
	* monotone.1: Update.

2004-11-06  graydon hoare  <graydon@pobox.com>

	* README.changesets: New file.
	* config.guess, config.sub: Remove.
	* Makefile.am: Improve document-building brains.
	* cert.cc, netsync.cc: Remove include.
	* configure.ac: Bump version number.
	* merkle_tree.{cc,hh}: Use unsigned char in dynamic_bitset.
	* po/POTFILES.in: Update to remove os_specific.hh.
	* po/monotone.pot: Regenerate.

2004-11-05  graydon hoare  <graydon@pobox.com>

	* constants.cc: Up timeout, connection limit.
	* monotone.texi: Various cleanups.

2004-11-05  Ulrich Drepper  <drepper@redhat.com>

	* configure.ac: Reduce dependencies.
	* lua/lua.h: Include config.h.
	* mkstemp.{cc,hh}: Use system variant when found.
	* netxx/resolve_getaddrinfo.cxx: Check for AI_ADDRCONFIG
	definition.
	* po/POTFILES.in: Update to mention changes.
	* Makefile.am (EXTRA_DIST): Include spec file.
	* commands.cc (diff): No output if empty diff.

2004-10-31  graydon hoare  <graydon@pobox.com>

	* commands.cc (diff): Use guess_binary.
	Fix up some messages to fit on single lines.
	* Makefile.am: Make monotone.pdf depend on figures.
	* change_set.cc: Make inversion drop "delete deltas".
	* texinfo.css: Make images align nicely.
	* netsync.cc: Fix up some messages to be clearer.

2004-10-30  graydon hoare  <graydon@pobox.com>

	* figures/*: New figures.
	* monotone.texi: Rewrite much of the tutorial.

2004-10-30  Nathaniel Smith  <njs@codesourcery.com>

	* netsync.cc (process_hello_cmd): Make clear that when the
	server's key is unknown, we abort the connection.

2004-10-29  Nathaniel Smith  <njs@codesourcery.com>

	* sanity.cc (dump_buffer): Wrap bare string in call to string(),
	to disambiguate conversions (required by Boost 1.30).

2004-10-26  graydon hoare  <graydon@pobox.com>

	* tests/t_update_missing.at: New test from Bruce Stephens
	* testsuite.at: Call it.
	* change_set.cc: Fix the error exposed by it.

2004-10-26  graydon hoare  <graydon@pobox.com>

	* work.{cc,hh}: Comply with Derek's new tests.
	* commands.cc: Likewise.

2004-10-28  Derek Scherger  <derek@echologic.com>

	* tests/t_rename.at: add test for renaming a file after it has
	been moved rather than before
	* tests/t_revert.at: add test for reverting a missing file

2004-10-28  Derek Scherger  <derek@echologic.com>

	* tests/t_drop_missing.at: New test.
	* testsuite.at: Call it.

2004-10-28  Derek Scherger  <derek@echologic.com>

	* tests/t_add.at: New test.
	* testsuite.at: Call it.

2004-10-26  graydon hoare  <graydon@pobox.com>

	* basic_io.{cc,hh}: Rework to use indented stanzas.
	* change_set.cc, revision.cc: Likewise.
	* change_set.cc: Fix formatter bug.
	* commands.cc: Sanity check file ID on delta commit.
	* work.cc: Chatter a bit more on add/drop.

2004-10-17  graydon hoare  <graydon@pobox.com>

	* merkle_tree.cc: Fix bad logging.
	* netsync.cc: Fix transmission bugs.
	* work.cc: Add some progress messages back in.
	* monotone.texi: Change contents of MT/work in example.

2004-10-17  graydon hoare  <graydon@pobox.com>

	* commands.cc (log): Keep a seen list, mask frontier by it.
	* monotone.texi: Updates to cover revision terminology.

	Also various further merges from trunk, see below.

2004-10-17  Derek Scherger  <derek@echologic.com>

	* lua.{cc,hh} (hook_ignore_branch): new hook
	* commands.cc (ls_branches): call it
	* monotone.texi (Hook Reference): describe it

2004-10-17  Richard Levitte  <richard@levitte.org>

	fix bug 8715 and more
	* diff_patch.cc (struct unidiff_hunk_writer,
	unidiff_hunk_writer::flush_hunk): the skew is not just the
	size difference between added and deleted lines in the current
	hunk, it's the size difference between /all/ added and deleted
	lines so far.  Therefore, the skew needs to be a member of the
	struct rather than being something calculated for each hunk.
	Furthermore, we need to add trailing context even if the change
	only consisted of one line.

2004-10-17  Richard Levitte  <richard@levitte.org>

	* monotone.texi (Working Copy): Change the description of
	'monotone revert' to explain what happens when there are
	arguments.

2004-10-17  Richard Levitte  <richard@levitte.org>

	* monotone.texi (OPTIONS): Add a description of --ticker.

	* ui.cc, ui.hh: Rethink the writing conditions as the ticks being
	"dirty" when they have changed since the last print.  That way,
	it's very easy to see when they need being printed.  This fixes a
	small bug where, in some cases, the exact same tick output is
	produced twice, once before a separate message, and once after,
	when a ticker is actually being removed.
	(tick_write_dot::write_ticks): Add a line that describes the
	ticks, including the amount of each tick per short name.

2004-10-17  Richard Levitte  <richard@levitte.org>

	fix bug 8733
	* ui.cc, ui.hh: Define a separate tick writer struct, and two
	subclasses, one that write counters, and one that writes progress
	characters.  As a consequence, move the count to the ticker class
	itself, and have the user interface contain a map of pointers to
	tickers instead of a map of counters, so data is easier to expand
	and access in a consistent manner.  Finally, correct a few errors
	in the checks for when ticks should be written, and make sure the
	final value gets written when the tickers are removed.

	* cert.cc (write_ancestry_paths):
	* database.cc (rehash):
	* netsync.cc (call_server, rebuild_merkle_trees):
	* rcs_import.cc (import_cvs_repo, cvs_history): Adapt to the new
	tickers.

	* monotone.cc: Add the option '--ticker' which takes the values
	"dot" or "count" to express which type of tick writer to use.  As
	a result, set the tick writer to be the progress dot kind or the
	counting type.

2004-10-15  graydon hoare  <graydon@pobox.com>

	* std_hooks.lua (get_revision_cert_trust): Add.

2004-10-14  graydon hoare  <graydon@pobox.com>

	* main.cc (UNIX_STYLE_SIGNAL_HANDLING): Enable on OSX.
	* cryptopp/*: Upgrade to 5.2.1
	* Makefile.am: Adjust for a couple new files.

2004-10-13  graydon hoare  <graydon@pobox.com>

	* change_set.cc (__STDC_CONSTANT_MACROS): Further hammering.
	* commands.cc (changesetify): New subcommand to db.
	* database.{cc,hh} (sql): Install views.
	(install_views): New function.
	(get_manifest_certs): Restore old variant.
	* numeric_vocab.hh: Use stdint.h.
	* revision.{cc,hh} (analyze_manifest_changes)
	(construct_revisions)
	(build_changesets): New functions.
	* schema.sql: Remove views stuff.
	* views.sql: Put views here.
	* schema_migration.cc: Add migration code for revisions.
	* Makefile.am: Mention views.sql.

2004-10-12  graydon hoare  <graydon@pobox.com>

	* unix/read_password.cc: Don't force echo on.

2004-10-10  graydon hoare  <graydon@pobox.com>

	merge a batch of changes from trunk, see below.
	* monotone.spec: Bump to 0.14.

2004-10-10  graydon hoare  <graydon@pobox.com>

	fix bug 9884
	* tests/t_singlenetsync.at: sleep 5
	* tests/t_netsync.at: sleep 5

2004-10-10  graydon hoare  <graydon@pobox.com>

	* AUTHORS: Mention Richard Levitte.
	* Makefile.am: Remove nonce stuff.
	* NEWS: Describe changes from last release.
	* cert.cc (cert_manifest_testresult): Teach about other ways
	of writing a boolean value.
	* commands.cc (commit): Don't commit when no change.
	(debug): Rename to "db execute".
	(serve): Require passphrase on startup.
	(bump): Remove command.
	(ls keys): Handle no keys.
	* configure.ac: Bump version number.
	* keys.cc (get_passphrase): Reject empty passphrase nicely,
	from user and from hook.
	* lua.{cc,hh} (hook_get_sorter): Dead code, remove.
	* main.cc (main_with_many_flavours_of_exception): s/char/int/.
	* monotone.cc (OPT_DUMP): New option.
	(OPT_VERBOSE): Rename as OPT_DEBUG.
	* monotone.{texi,1}: Document changes, s/rdiff/xdelta/.
	* nonce.{cc,hh}: Drop.
	* sanity.hh (sanity::filename): New field.
	* sanity.cc (dump_buffer): Dump to file or be silent.
	* testsuite.at (persist_phrase_ok): Define as true.
	* tests/t_null.at: Adjust for new option names.
	* unit_tests.cc: Set debug, not verbose.

2004-10-10  graydon hoare  <graydon@pobox.com>

	* tests/t_remerge.at: New test.
	* testsuite.at: Call it.

2004-10-10  graydon hoare  <graydon@pobox.com>

	* cryptopp/algebra.cpp:
	* cryptopp/asn.h:
	* cryptopp/hmac.h:
	* cryptopp/iterhash.h:
	* cryptopp/mdc.h:
	* cryptopp/modes.h:
	* cryptopp/osrng.h:
	* cryptopp/pubkey.h:
	* cryptopp/seckey.h:
	* cryptopp/simple.h:
	* cryptopp/smartptr.h:
	* cryptopp/strciphr.cpp:
	* cryptopp/strciphr.h:
	* lcs.cc:
	* lua.cc: Fixes for g++ 3.4 from Michael Scherer.
	* AUTHORS: Mention Michael.

2004-10-10  graydon hoare  <graydon@pobox.com>

	* tests/t_movedel.at: New test.
	* testsuite.at: Call it.

2004-10-10  graydon hoare  <graydon@pobox.com>

	* tests/t_movepatch.at: New test.
	* testsuite.at: Call it.

2004-10-10  graydon hoare  <graydon@pobox.com>

	* change_set.cc:
	* file_io.{cc,hh}: Bug Fixes.

2004-10-10  graydon hoare  <graydon@pobox.com>

	* cert.{cc,hh} (cert_revision_manifest): Bug fixes.
	* commands.cc (approve)
	(disapprove)
	(testresult): Teach about revisions.
	* tests/t_disapprove.at:
	* tests/t_i18n_file.at:
	* tests/t_ls_missing.at:
	* tests/t_testresult.at: Bug fixes.

2004-10-09  graydon hoare  <graydon@pobox.com>

	* netsync.cc:
	* packet.cc:
	* tests/t_i18n_file.at:
	* tests/t_netsync.at:
	* tests/t_single_char_filenames.at:
	* tests/t_singlenetsync.at: Bug fixes.

2004-10-04  graydon hoare  <graydon@pobox.com>

	* Makefile.am: Re-enable rcs stuff.
	* cert.{cc,hh}: Bug fixes.
	* change_set.{cc,hh} (apply_change_set)
	(apply_change_set_inverse): New helper functions.
	* commands.cc (log)
	(rcs_import)
	(cvs_import): Teach about revisions.
	* database.cc (get_version): Block reconstruction loops.
	* diff_patch.cc:
	* lua.cc:
	* netsync.cc: Remove references to obsolete includes.
	* rcs_file.cc: Pick up bug fix from trunk.
	* rcs_import.cc: Teach about revisions.

2004-10-03  graydon hoare  <graydon@pobox.com>

	* change_set.{cc,hh}: Lots of little bug fixes.
	* commands.cc: Likewise.
	* database.cc: Comment some chatter.
	* file_io.{cc,hh}: Bug fixes, remove unlink / hardlink stuff.
	* netcmd.cc: Bug fixes.
	* netsync.cc: Likewise.
	* tests/t_*.at: Teach about revisions.
	* testsuite.at: Likewise.
	* work.cc: Bug fixes.

2004-09-30  graydon hoare  <graydon@pobox.com>

	* app_state.cc: Inform db of app.
	* change_set.cc: Bug fixes.
	* commands.cc: Use delete_file not unlink.
	* database.{cc,hh}: Bug fixes in trust function machinery.
	* revisions.cc: Skip consideration of empty parents.
	* file_io.{cc,hh}: Remove unlink function.
	* schema.sql: Pass pubkey data into trust call.

2004-09-29  graydon hoare  <graydon@pobox.com>

	* change_set.cc: Various bug fixes, merge unit tests.

2004-09-26  graydon hoare  <graydon@pobox.com>

	* predicament.{cc,hh}: Remove.
	* Makefile.am: Update.
	* change_set.{cc,hh}: Compilation fixes.
	* commands.cc: Likewise.
	* file_io.{cc,hh}: Likewise, and implement link/unlink.
	* lua.{cc,hh}: Implement conflict resolver hooks.

2004-09-25  graydon hoare  <graydon@pobox.com>

	* change_set.{cc,hh}: Rewrite entirely.
	* work.cc: Adjust to compensate.
	* commands.cc: Likewise.
	* numeric_vocab.hh: Ask for C99 constant ctor macros.

2004-09-24  Derek Scherger  <derek@echologic.com>

	* app_state.{cc,hh} (initialize,prefix,in_restriction): rename
	restriction vars; require explicit subdir restriction with ".";
	remove restriction if any path evaluates to working copy root
	* commands.cc (update): disallow restricted updates
	(diff): use --manifest options for initialization
	* tests/t_restrictions.at: remove restricted update test
	* tests/t_subdirs.at: added (missed previously)
	* vocab.cc (verify): allow "." elements in local_path
	(test_file_path_verification): test for "." in paths

2004-09-20  Derek Scherger  <derek@echologic.com>

	* app_state.{cc,hh}: add message and manifest options; add subdir
	restriction; use set instead of vector for path restrictions
	(prefix): new method
	(add_restriction): change signature for set of path restrictions
	(in_restriction): renamed from is_restricted; adjust path matching
	(set_message): new method
	(add_manifest): new method
	(initialize): remove code to adjust restrictions from old options
	* commands.cc
	(restrict_patch_set, struct unknown_itemizer): rename
	app.is_restricted to app.in_restriction
	(add,drop,rename,revert): prefix file args with current subdir
	(update,status,ls_unknown,ls_missing): build restriction from args
	(commit): build restriction from args; use --message option
	(diff): build restriction from args; use --manifest options
	* file_io.cc (find_working_copy): logging tweaks
	* monotone.cc: remove --include/--exclude options; add --manifest
	and --message options
	* tests/t_attributes.at: add commit --message option
	* tests/t_cross.at: commit --message
	* tests/t_cwork.at: commit --message
	* tests/t_disapprove.at: commit --message
	* tests/t_drop.at: commit --message
	* tests/t_erename.at: commit --message; diff --manifest
	* tests/t_fork.at: commit --message
	* tests/t_genkey.at: commit --message
	* tests/t_i18n_file.at: commit --message
	* tests/t_import.at: commit --message
	* tests/t_ls_missing.at: commit --message
	* tests/t_merge.at: commit --message
	* tests/t_movedel.at: commit --message
	* tests/t_movepatch.at: commit --message
	* tests/t_netsync.at: commit --message
	* tests/t_persist_phrase.at: commit --message
	* tests/t_rename.at: commit --message
	* tests/t_renamed.at: commit --message
	* tests/t_restrictions.at: remove --include/--exlclude options
	* tests/t_revert.at: commit --message
	* tests/t_scan.at: commit --message
	* tests/t_single_char_filenames.at: commit --message
	* tests/t_testresult.at: commit --message
	* tests/t_unidiff.at: commit --message
	* tests/t_unidiff2.at: commit --message
	* tests/t_update.at: commit --message
	* tests/t_versions.at: commit --message

2004-09-19  graydon hoare  <graydon@pobox.com>

	* change_set.cc: More bug fixes.
	* basic_io.cc: Improve error reporting.
	* commands.cc (complete): Teach about revisions.
	* database.{cc,hh}: Add complete variant for revisions.

2004-09-19  graydon hoare  <graydon@pobox.com>

	* change_set.cc: Add a unit test, fix some bugs.

2004-09-18  graydon hoare  <graydon@pobox.com>

	* change_set.{cc,hh} (subtract_change_sets): New function.
	(build_pure_addition_change_set): New function.
	* commands.cc (try_one_merge): Teach about revisions
	(merge): Likewise.
	(propagate): Likewise.
	(update): Change from changeset inversion to negation.
	* database.{cc,hh} (get_manifest): New function.
	* cert.cc: Use it.

2004-09-13  graydon hoare  <graydon@pobox.com>

	* change_set.cc: Bug fixes.
	* commands.cc: Likewise.

2004-09-13  graydon hoare  <graydon@pobox.com>

	* change_set.{cc,hh}: Implement delta renaming and merging.
	* commands.cc
	(update): Teach about revisions.
	(agraph): Likewise.
	* diff_patch.{cc,hh}: Tidy up interface a bit.
	* database.{cc,hh} (get_revision_ancestry): New helper.
	* file_io.{cc,hh}
	(move_dir): New function.
	(delete_dir_recursive): New function.

2004-09-10  graydon hoare  <graydon@pobox.com>

	* basic_io.{cc,hh}: Move to more "normal" looking
	quoted output.
	* change_set.{cc,hh}: Extend, bugfix.
	* commands.cc (diff): Teach about revisions.
	* revision.{cc,hh}: Extend, bugfix.

2004-09-07  Derek Scherger  <derek@echologic.com>

	subdirectory restrictions

	* file_io.{hh,cc} (find_working_copy): new function
	(absolutify) use fs::current_path
	* work.cc (add_to_options_map): use options.insert to preserve
	previous settings
	* work.hh: add note about MT/options file to header comment
	* lua.{hh,cc} (load_rcfile): renamed from add_rcfile
	* app_state.{cc,hh} (constructor): remove read of MT/options
	(initialize): new methods to find/create working copy
	(set_stdhooks,set_rcfiles,add_rcfile,load_rcfiles,read_options):
	new methods
	(set_database,set_branch,set_signing_key): update for new options
	reading
	* monotone.cc: update help for --norc option
	(cpp_main): move loading of lua hooks to app_state after book
	keeping dir is found
	* commands.cc: all commands call app initialize to relocate to
	working copy directory
	(bookdir_exists,ensure_bookdir) remove
	(setup) new command to create working copy
	* tests/t_subdirs.at: new test
	* testsuite.at: call new setup command to initialize working copy;
	call new test
	(PROBE_NODE): adjust for new checkout requirement that MT dir does
	not exist
	* tests/t_attributes.at: ditto
	* tests/t_cwork.at: ditto
	* tests/t_single_char_filenames.at: ditto
	* tests/t_versions.at: ditto

2004-09-06  graydon hoare  <graydon@pobox.com>

	* Makefile.am: Revise,
	* cert.{cc,hh}: Minor bug fixes.
	* change_set.{cc,hh}
	(apply_path_rearrangement): New variant.
	(read_path_rearrangement): New function.
	(write_path_rearrangement): New function.
	* commands.cc: Partially teach about revisions.
	* database.{cc,hh}: Bug fixes.
	* revision.cc: Print new manifest as hex.
	* schema.sql: Fix typos.
	* update.{cc,hh}: Teach about revisions.

2004-09-06  graydon hoare  <graydon@pobox.com>

	* Makefile.am (unit_tests): Revise.
	* change_set.{cc,hh}: Move accessors to header.
	* constants.cc (netcmd_current_protocol_version): Bump.
	(netcmd_minimum_bytes_to_bother_with_gzip): Expand to 0xfff.
	* database.{cc,hh}: Teach about reverse deltas, bug fixes.
	* diff_patch.{cc,hh}: Remove dead code.
	* merkle_tree.{cc,hh}: Teach about revisions.
	* netsync.cc: Teach about revisions, reverse deltas.
	* packet.{cc,hh}: Likewise.
	* unit_tests.{cc,hh}: Reactivate tests.

2004-09-02  Derek Scherger  <derek@echologic.com>

	* tests/t_restrictions.at: rework and attempt to clean things up a
	bit; add test for bug in restrict_patch_set
	* commands.cc (restrict_patch_set): fix bug in removal of
	restricted adds/dels/moves/deltas

2004-08-28  graydon hoare  <graydon@pobox.com>

	* Makefile.am (unit_tests): Split out working parts.
	* basic_io.{cc,hh}: Minor fixes.
	* cert.{cc,hh}: Fixes, remove major algorithms.
	* revision.{cc,hh}: Rewrite algorithms from cert.cc.
	* change_set.{cc,hh}: Extensive surgery, unit tests.
	* database.{cc,hh}: Minor fixes.
	* file_io.{cc,hh}: Likewise.
	* lua.cc: Likewise.
	* packet.{cc,hh}: Teach about revisions.
	* schema.sql: Drop some optimistic tables.
	* unit_tests.{cc,hh}: Add revision, change_set tests.
	* vocab.cc: Instantiate revision<cert>.
	* work.{cc,hh}: Rewrite in terms of path_rearrangement.

2004-08-17  graydon hoare  <graydon@pobox.com>

	* database.cc: Simplified.
	* schema.sql: Simplified.
	* transforms.cc: Fixed bug.
	* revision.{hh,cc}: Stripped out tid_source.
	* change_set.{cc,hh}: Oops, never committed!

2004-08-16  graydon hoare  <graydon@pobox.com>

	* change_set.{hh,cc}: Simplified, finished i/o.
	* revision.{hh,cc}: Fix to match, redo i/o.
	* basic_io.cc (basic_io::parser::key): Print trailing colon.
	* vocab.hh: Whitespace tweak.

2004-08-09  graydon hoare  <graydon@pobox.com>

	* change_set.{hh,cc}: New files.
	* basic_io.{hh,cc}: New files.
	* predicament.{hh,cc}: New files.
	* revision.{hh,cc}: Break completely, need to fix.
	* diff_patch.{hh,cc}: Minor touchups.
	* lua.{hh,cc}, std_hooks.lua: Model predicaments.
	* Makefile.am: Update.

2004-07-10  graydon hoare  <graydon@pobox.com>

	* lcs.{hh,cc}: Move lcs.hh body into lcs.cc.
	* diff_patch.cc: Modify to compensate.
	* revision.{hh,cc}: New files.
	* Makefile.am: Update
	* patch_set.{hh,cc}: Remove.
	* {cert,database,lua,packets}.{hh,cc}, commands.cc:
	Modify partially (incomplete) to use revisions.
	* manifest.{hh,cc}: Cleanup, remove dead code.
	* schema.sql: Declare new revision tables.
	* schema_migration.cc: Incomplete migrator.
	* {transforms.{hh,cc}, vocab{,_terms}.hh:
	Infrastructure for revisions.

2004-07-20  Derek Scherger  <derek@echologic.com>

	* tests/t_restrictions.at: new test
	* testsuite.at: run it
	* app_state.{cc,hh} (add_restriction, is_restricted): new functions
	* monotone.cc (--include,--exclude): new options
	* commands.cc (restrict_patch_set): new function. called by
	commit, update, status, diff commands

2004-07-05  graydon hoare  <graydon@pobox.com>

	* cert.cc (operator<): Fix wrong ordering of
	fields.

2004-06-07  graydon hoare  <graydon@pobox.com>

	* cryptopp/algebra.cpp:
	* cryptopp/asn.h:
	* cryptopp/hmac.h:
	* cryptopp/iterhash.h:
	* cryptopp/mdc.h:
	* cryptopp/modes.h:
	* cryptopp/osrng.h:
	* cryptopp/pubkey.h:
	* cryptopp/seckey.h:
	* cryptopp/simple.h:
	* cryptopp/smartptr.h:
	* cryptopp/strciphr.cpp:
	* cryptopp/strciphr.h:
	* lcs.hh:
	* lua.cc: Fixes for g++ 3.4 from Michael Scherer.
	* AUTHORS: Mention Michael.

2004-05-28  graydon hoare  <graydon@pobox.com>

	* tests/t_movedel.at: New test.
	* testsuite.at: Call it.
	* diff_patch.cc (adjust_deletes_under_renames): New function.
	(merge3): Use it.

2004-05-27  graydon hoare  <graydon@pobox.com>

	* tests/t_movepatch.at: New test.
	* testsuite.at: Call it.
	* diff_patch.cc (adjust_deltas_under_renames): New function.
	(merge3): Use it.

2004-05-20  graydon hoare  <graydon@pobox.com>

	* NEWS: Note 0.13 release.
	* configure.ac: Bump version number.
	* monotone.spec: Likewise.

2004-05-19  graydon hoare  <graydon@pobox.com>

	* file_io.cc (tilde_expand): Fix fs::path use.

2004-05-18  graydon hoare  <graydon@pobox.com>

	* diff_patch.cc (apply_directory_moves): Fix fs::path use.
	* file_io.cc (write_data_impl): Likewise.
	* packet.cc: Use explicit true/false maps in caches.
	* sanity.cc (dump_buffer): Write to clog (buffered).

2004-05-16  graydon hoare  <graydon@pobox.com>

	* keys.cc (get_passphrase): Reimplement.
	* unix/read_password.c: Remove.
	* {unix,win32}/read_password.cc: Add.
	* constants.{hh,cc} (maxpasswd): New constant.
	* Makefile.am: Teach about platform specific stuff.

2004-05-16  graydon hoare  <graydon@pobox.com>

	* diff_patch.cc (merge2): Don't discard files on one side.
	* std_hooks.lua (merge2_xxdiff_cmd): Specify merge filename.

2004-05-14  Joel Rosdahl  <joel@rosdahl.net>

	* std_hooks.lua (ignore_file): Quote dots in .svn patterns.
	* monotone.texi: Updated ignore_file hook example.

2004-05-13  Nathaniel Smith  <njs@codesourcery.com>

	* commands.cc: Include boost/filesystem/path.hpp,
	boost/filesystem/convenience.hpp.
	(checkout): Make checkout directory an fs::path, not a local_path.

2004-05-13  Nathaniel Smith  <njs@codesourcery.com>

	* testsuite.at (test_hooks.lua): Add a 'test_attr' attribute
	hook.  Add tests t_attributes and t_single_char_filenames.
	* tests/t_attributes.at: New test.
	* tests/t_single_char_filenames.at: New test.
	* manifest.cc (read_manifest_map): Replace ".+" with ".*" to
	support single-character filenames.
	* work.cc (read_work_set): Likewise.
	(read_attr_map): Likewise.

2004-05-13  Nathaniel Smith  <njs@codesourcery.com>

	* monotone.texi (Hook Reference): Update documented default
	definitions of 'merge2' and 'merge3'.

2004-05-12  graydon hoare  <graydon@pobox.com>

	* AUTHORS: Rename Netxx back to netxx. Really, look in
	the manifest; it's been renamed!
	* configure.ac: Remove prg_exec_monitor checks.

2004-05-12  Nathaniel Smith  <njs@pobox.com>

	* AUTHORS: Remove discussion of adns, since we no longer
	distribute it.  Fix capitalization of "Netxx".

2004-05-12  Nathaniel Smith  <njs@pobox.com>

	* std_hooks.lua (merge2): Support xemacs.  Add error message
	if no merge tool is found.
	(merge3): Likewise.  Also add (disabled) hook to use CVS
	'merge' command, as a demonstration of how to.

2004-05-12  graydon hoare  <graydon@pobox.com>

	* std_hooks.lua (get_author): Remove standard definition.
	* monotone.texi: Document change.

2004-05-12  graydon hoare  <graydon@pobox.com>

	* cert.cc (cert_manifest_author_default): Use default signing key
	name for default author, if lua hook fails.

2004-05-12  Joel Rosdahl  <joel@rosdahl.net>

	* file_io.cc (walk_tree): Removed extraneous newline in error
	message.

	* std_hooks.lua (edit_comment): Added missing newline in log
	message template.

	* tests/t_ls_missing.at: New test case.
	* testsuite.at: Added t_ls_missing.at.

2004-05-10  graydon hoare  <graydon@pobox.com>

	* nonce.cc, nonce.hh: New files.
	* Makefile.am: Note new files.
	* lua.cc, lua.hh (hook_get_nonce): New hook.
	* commands.cc (bump): New command.
	* commands.cc: Remove "(file|manifest)" args most places.
	* tests/t_disapprove.at
	* tests/t_genkey.at
	* tests/t_singlenetsync.at
	* tests/t_netsync.at
	* tests/t_persist_phrase.at: Adjust to compensate.
	* monotone.texi, monotone.1: Adjust to compensate.
	* work.cc, work.hh: Constify some arguments.

2004-05-09  graydon hoare  <graydon@pobox.com>

	* diff_patch.cc: Remove recording of file merge ancestry.

2004-05-09  graydon hoare  <graydon@pobox.com>

	* commands.cc (ls_missing): Modify to account for work.

2004-05-09  graydon hoare  <graydon@pobox.com>

	* commands.cc (list missing): New command.
	* monotone.texi, monotone.1: Update to document.

2004-05-08  graydon hoare  <graydon@pobox.com>

	* main.cc: New file encompassing prg_exec_monitor.
	* mkstemp.cc, mkstemp.hh: New portable implementation.
	* lua.cc: Use mkstemp from bundled version.
	* lua/liolib.c: Remove old mkstemp definition.
	* monotone.cc (cpp_main): Remove prg_exec env setting.
	* sanity.cc (sanity::dump_buffer): Dump logbuf to stderr, not stdout.
	* std_hooks.lua (temp_file): Use mkstemp not io.mkstemp.
	* Makefile.am (MOST_SOURCES): Add new files.

2004-05-03  Joel Rosdahl  <joel@rosdahl.net>

	* monotone.texi: Removed extraneous @ftable directive.

2004-05-02  graydon hoare  <graydon@pobox.com>

	* monotone.texi: Add stuff on selectors, new hooks.
	* AUTHORS: Typo fix.
	* configure.ac: Bump version number.

	Release point (v 0.12).

2004-05-02  Joel Rosdahl  <joel@rosdahl.net>

	Made it possible to rename a rename target and to undo a rename.
	I.e.: Given a rename set A -> B, "monotone rename B C" gives the
	rename set A -> C and "monotone rename B A" gives the empty rename
	set.
	* work.cc (visit_file): Implement new behavior.
	* tests/t_rename.at: Added test cases for new behavior.
	* monotone.texi: Note that a rename can be undone.

	Fix bug #8458:
	* file_io.hh, file_io.cc (walk_tree): Added require_existing_path
	parameter.
	* work.cc (build_deletion): Pass new parameter to walk_tree.
	* work.cc (build_rename): Ditto.

	* manifest.cc (build_manifest_map): Fix missing file check for
	i18n paths.

2004-05-01  Joel Rosdahl  <joel@rosdahl.net>

	Fix bug #7220:
	* manifest.cc (build_manifest_map): Handle missing file
	gracefully.

	* file_io.cc (walk_tree): Handle nonexistent file/directory
	gracefully.

2004-04-30  Christof Petig <christof@petig-baender.de>

	* rcs_import.cc (store_trunk_manifest_edge):
		skip ancestry to empty manifest
	* rcs_import.cc (process_branch):
		also follow branches of last/first versions

2004-04-29  graydon hoare  <graydon@pobox.com>

	* configure.ac: Fix up windows probe and bundling checks.
	* netxx/resolve_getaddrinfo.cxx: Local hack for stream addresses.
	* netsync.cc: Report address before listening.

2004-04-29  graydon hoare  <graydon@pobox.com>

	* cert.cc (get_branch_heads): Calculate a "disapproved version"
	attribute which culls a version with only disapproved ancestry
	edges.
	* monotone.texi: Fix some ascii-art diagrams.

2004-04-28  Christof Petig <christof@petig-baender.de>

	* command.cc (heads):
	show date and author certificates for each head

2004-04-28  Christof Petig <christof@petig-baender.de>

	* configure.ac:
	default to using the bundled SQLite

2004-04-28  Christof Petig <christof@petig-baender.de>

	* commands.cc (log):
	support optional file argument to show change log for
	e.g. monotone log [ID] cert.cc

2004-04-26  Christof Petig <christof@petig-baender.de>

	* rcs_import.cc (process branch):
	insert dummy cvs_edge to mark newly added file
	as previously non existant

2004-04-25  Joel Rosdahl  <joel@rosdahl.net>

	* po/stamp-po: Removed since it's generated.
	* std_hooks.lua (ignore_file): Corrected name of Subversion's
	administrative directory.
	* work.hh: Ditto.
	* monotone.texi (Hook Reference): Updated default definition of
	ignore_file.

2004-04-23  Christof Petig <christof@petig-baender.de>

	* rcs_import.cc (build_parent_state, build_child_state):
	remove dying files from manifest
	* rcs_import.cc (cvs_file_edge, note_file_edge):
	calculate state and remember it (alive or dead)

2004-04-23  Christof Petig <christof@petig-baender.de>

	* rcs_import.cc (import_rcs_file_with_cvs):
	do not include dead files in head_manifest

2004-04-22  Christof Petig <christof@petig-baender.de>

	* rcs_file.cc, rcs_file.hh: read and remember 'state' of revision
	* rcs_import.cc: remove Attic/ part from path

2004-04-21  Christof Petig <christof@petig-baender.de>

	* configure.ac: enable use of installed SQLite library

2004-04-20  graydon hoare  <graydon@pobox.com>

	* lua.hh, lua.cc (hook_note_commit): New hook.
	* commands.cc (commit): Call it.

2004-04-19  graydon hoare  <graydon@pobox.com>

	* cert.cc: Make trust messages nicer.
	* merkle_tree.cc: Clarify logging messages.
	* netsync.cc: Reorganize tickers, put client in txn.
	* packet.cc, packet.hh: Teach about constructability.

2004-04-16  graydon hoare  <graydon@pobox.com>

	* netsync.cc (session::extra_manifests): New member.
	(session::analyze_ancestry_graph): Use it.
	* tests/t_singlenetsync.at: New test for single manifest sync.
	* testsuite.at: Call it.

2004-04-14  Tom Tromey  <tromey@redhat.com>

	* rcs_import.cc (import_cvs_repo): Use require_password.
	Include keys.hh.
	* keys.hh (require_password): Declare.
	* keys.cc (require_password): New function.

2004-04-13  Tom Tromey  <tromey@redhat.com>

	* monotone.texi: Typo fixes.

2004-04-10  graydon hoare  <graydon@pobox.com>

	* netsync.cc: Minor bug fixes.

2004-04-10  graydon hoare  <graydon@pobox.com>

	* database.{cc,hh}:
	* commands.{cc,hh}:
	* lua.{cc,hh}:
	* std_hooks.lua:
	* vocab_terms.hh:
	Implement first cut at selectors.

2004-04-10  graydon hoare  <graydon@pobox.com>

	* cert.cc (operator<): Include name in compare.
	(operator==): Likewise.
	* packet.cc: Include shared_ptr.
	* rcs_file.cc: Rewrite by hand, no spirit.
	* rcs_import.cc: Change ticker names a bit.

2004-04-09  graydon hoare  <graydon@pobox.com>

	* app_state.cc: Fix a couple file path constructions.
	* file_io.cc (book_keeping_file): Make one variant static.
	* manifest.cc: Remove some dead code in walkers.
	* work.cc: Ditto.
	* rcs_file.cc: fcntl fix from Paul Snively for OSX.

2004-04-09  graydon hoare  <graydon@pobox.com>

	* file_io.cc: Fix boost filesystem "." and ".." breakage.
	* lua.cc: Fix format of log entry.
	* monotone.cc: Log locale settings on startup.
	* sanity.cc: Dump prefix on --verbose activation.
	* testsuite/t_i18n_file.at: Fix autotest LANG breakage.
	* testsuite/t_null.at: Account for chatter with --verbose.

2004-04-09  graydon hoare  <graydon@pobox.com>

	* configure.ac: Comment out check for sse2,
	set bundling to true by default.
	* INSTALL: describe changes to bundling.
	* Makefile.am: Remove vestiges of depot.

2004-04-07  graydon hoare  <graydon@pobox.com>

	* adns/*:
	* network.{cc,hh}:
	* proto_machine.{cc,hh}:
	* {http,smtp,nntp}_tasks.{cc,hh}:
	* tests/t_{http,smtp,nntp,proxy}.at:
	* url.{cc,hh}:
	* depot.cc:
	Delete files.
	* commands.cc:
	* lua.{cc,hh}:
	* database.{cc,hh}: Remove network/queue stuff.
	* configure.ac:
	* constants.{cc,hh}:
	* tests/t_{netsync,singlecvs,cvsimport}.at:
	* testsuite.at:
	* transforms.{cc,hh}:
	* unit_tests.{cc,hh}:
	* vocab_terms.hh:
	* vocab.{cc,hh}:
	* Makefile.am: Adjust for deletions.
	* app_state.hh: Cleanup.
	* monotone.texi: Fix some typos.
	* packet.{cc,hh}: Implement database ordering.
	* netsync.cc: Massage to use new packet logic.
	* commands.cc:
	* std_hooks.lua: Add initial selector stuff.

2004-03-29  graydon hoare  <graydon@pobox.com>

	* monotone.spec: Update for 0.11 release.

	Release point (v 0.11).

2004-03-29  graydon hoare  <graydon@pobox.com>

	* Makefile.am (DISTCHECK_CONFIGURE_FLAGS): Set.
	* commands.cc: Tidy up / narrow output width.
	* patch_set.cc: Likewise.
	* monotone.texi: Cleanups for PDF generation.

2004-03-28  graydon hoare  <graydon@pobox.com>

	* NEWS: Mention 0.11 release.
	* AUTHORS: Mention Robert.

2004-03-28  Robert Bihlmeyer  <robbe+mt@orcus.priv.at>

	* file_io.cc (walk_tree_recursive): Ignore broken symlinks.

2004-03-27  graydon hoare  <graydon@pobox.com>

	* monotone.texi: Flesh out netsync stuff, remove old network stuff.
	* monotone.1: Likewise.

2004-03-27  Robert Helgesson  <rycee@home.se>

	* Makefile.am:
	* configure.ac:
	* database.cc:
	* depot.cc:
	* lua.cc:
	* network.cc:
	* schema_migration.cc: Bundled library switch logic.

2004-03-27  graydon hoare  <graydon@pobox.com>

	* depot.cc (dump): Implement.
	* tests/t_http.at, test/t_proxy.at: Use "depot.cgi dump" rather than sqlite.
	* sqlite/pager.h: Change page size.
	* README: Massage slightly.
	* INSTALL: Write real installation instructions.
	* Makefile.am: Include build of "one big page" docs.
	* boost/circular_buffer_base.hpp: Another boost version insulation fix.
	* vocab.cc (verify): Normalize local_path's during verification on boost 1.31.0.
	* monotone.texi: Rip out some of the pre-netsync networking docs.

2004-03-24  graydon hoare  <graydon@pobox.com>

	* boost/circular_buffer_base.hpp: Boost version insulation.
	* cert.cc, cert.hh, commands.cc: Differentiate "unknown" keys from "bad".
	* xdelta.cc, proto_machine.cc: Fix boost version insulation.

2004-03-24  graydon hoare  <graydon@pobox.com>

	* rcs_import.cc (import_substates): Filter by branch.
	* xdelta.cc: Minor bits of insulation.

2004-03-24  graydon hoare  <graydon@pobox.com>

	* AUTHORS: Mention Robert.
	* configure.ac: Enable sse2 stuff.
	* monotone.spec: Adjust CFLAGS and CXXFLAGS
	* monotone.texi (Network Service): Expand a bit.

2004-03-24  Robert Helgesson  <rycee@home.se>

	* commands.cc:
	* http_tasks.cc:
	* lua.cc:
	* manifest.cc:
	* netsync.cc:
	* nntp_tasks.cc:
	* proto_machine.cc:
	* work.cc:
	* xdelta.cc:
	Portability fixes for boost 1.31.0

2004-03-22  graydon hoare  <graydon@pobox.com>

	* cryptopp/integer.cpp, integer.h: Enable SSE2 multiply code.
	* database.cc, database.hh, certs.cc: Speed up 'heads'.

2004-03-21  graydon hoare  <graydon@pobox.com>

	* lcs.hh, sanity.hh: Minor performance tweaks.

2004-03-20  graydon hoare  <graydon@pobox.com>

	* rcs_import.cc: Teach how to aggregate branches.
	* monotone.texi: Start section on netsync.

2004-03-20  Olivier Andrieu  <oliv__a@users.sourceforge.net>

	* commands.cc (log): Show tags in log.
	* AUTHORS: Mention Olivier.

2004-03-17  Nathan Myers  <ncm@cantrip.org>

	* boost/circular_buffer.hpp:
	* commands.cc:
	* cryptopp/fltrimpl.h:
	* cryptopp/iterhash.cpp:
	* quick_alloc.hh:
	Fixes for gcc 3.4 compat and warnings.

2004-03-17  graydon hoare  <graydon@pobox.com>
	* cryptopp/config.h: Fix for gcc aliasing optimization error.
	* rcs_import.cc (cvs_history::note_file_edge):
	Fix for first changelog import bug (#5813).

2004-03-15  graydon hoare  <graydon@pobox.com>

	* rcs_import.cc: Import lone versions properly.
	* tests/t_singlecvs.at: New test for it.
	* testsuite.at: Call it.

2004-03-14  graydon hoare  <graydon@pobox.com>

	* commands.cc (diff): Show added files too.
	* monotone.texi: Fix typo.

2004-03-08  graydon hoare  <graydon@pobox.com>

	* netsync.cc (analyze_manifest_edge): Fix broken formatter.

2004-03-07  graydon hoare  <graydon@pobox.com>

	* Makefile.am (BOOST_SANDBOX_SOURCES): Remove boost::socket entries.
	(NETXX_SOURCES): Predicate on IP6 support in OS (from Paul Snively).
	* boost/socket/*.[hc]pp: Remove.
	* boost/io/streambuf_wrapping.hpp: Remove.
	* AUTHORS: Remove copyright notice for boost::socket.
	* acinclude.m4 (ACX_PTHREAD): Add.
	* network.cc: Replace boost::socket machinery with Netxx.
	* network.hh (open_connection): Remove prototype, static function.
	* sanity.hh, sanity.cc: Make log formatters give file:line coords,
	throw log offending coordinate if formatting fails.

2004-03-07  graydon hoare  <graydon@pobox.com>

	* sqlite/date.c, sqlite/vdbeInt.h, sqlite/vdbeaux.c: Add.
	* sqlite/*.c: Upgrade to 2.8.12.
	* Makefile.am: Update to mention new files.
	* cert.cc
	(expand_ancestors)
	(expand_dominators): Resize child bitmaps to cover parent.

2004-03-06  graydon hoare  <graydon@pobox.com>

	* netsync.cc (get_root_prefix): Fix from Paul Snively
	to fix static initialization order on mac OSX.
	* montone.texi: Typo fix from Anders Petersson.
	* *.cc: Move all function defs into column 0.

2004-03-04  graydon hoare  <graydon@pobox.com>

	* std_hooks.lua: Fix merger execution pessimism.

2004-03-04  graydon hoare  <graydon@pobox.com>

	* adler32.hh: Modify to use u8.
	* depot.cc, netcmd.cc, xdelta.cc: Modify to use u8.
	* netio.hh, numeric_vocab.hh (widen): Move between headers.
	* netsync.cc: Correct role-assumption bugs.
	* schema_migration.cc: Strip whitespace in sha1.
	(changes received from Christof Petig)

2004-03-01  graydon hoare  <graydon@pobox.com>

	* commands.cc: Handle anonymous pulling.
	* netsync.cc: Ditto.

	Release point (v 0.10).

2004-03-01  graydon hoare  <graydon@pobox.com>

	* NEWS: Mention impending 0.10 release.
	* cert.cc, cert.hh: Bug fixes, implement trust function, QA stuff.
	* commands.cc: Tweak disapprove, approve, testresult, push, pull.
	* configure.ac: Bump version number.
	* cryptopp/rng.h, cryptopp/rng.cpp
	(MaurerRandomnessTest): Fix bitrot.
	* keys.cc: Add Maurer PRNG randomness test.
	* lua.cc, lua.hh: Add trust, testresult, anonymous netsync hooks.
	* monotone.1: Update to follow changes to commands.
	* monotone.texi: Include QA section, adjust some UI drift, clarify
	reserved cert names, document new hooks and commands.
	* netcmd.hh, netcmd.cc: Add anonymous, error commands; fix bugs.
	* netsync.cc: Process new commands, factor server loop a bit.
	* std_hooks.lua: Add new hook defaults, factor mergers.
	* tests/t_netsync.at: Check SHA1 of each edge.
	* tests/t_null.at: Call with --norc to skip ~/.monotonerc
	* tests/t_update.at: Fix glaring error.
	* tests/t_disapprove.at, tests/t_testresult.at: New tests.
	* testsuite.at: Call them.
	* ui.cc (sanitize): Clean escape chars from output (optional?)
	* update.cc: Rewrite entirely in terms of new QA definitions.

2004-02-24  graydon hoare  <graydon@pobox.com>

	* commands.cc (ls_keys): Write key hash codes.
	* constands.cc (netsync_timeout_seconds): Up to 120.
	* netsync.cc: Fix a bunch of bugs.
	* patch_set.cc (manifests_to_patch_set): Fix bug in overload
	default construction.

2004-02-22  graydon hoare  <graydon@pobox.com>

	* patch_set.cc, patch_set.hh: Parameterize yet further.
	* netsync.cc: Fix a lot of bugs, add manifest and file grovelling.
	* tests/t_netsync.at: A new test (which runs!)
	* testsuite.at: Call it.

2004-02-20  graydon hoare  <graydon@pobox.com>

	* cert.cc, cert.hh, key.cc, key.hh, database.cc, database.hh:
	Add lots of little netsync support routines.
	* commands.cc (rebuild): Rehash everything too.
	* constants.cc (netcmd_minsz): Recalculate.
	* cryptopp/osrng.cpp (NonblockingRng::GenerateBlock): Handle
	/dev/urandom a bit better.
	* netcmd.cc, netcmd.hh: Remove describe cmds, add nonexistant cmd.
	* netio.hh: Add uleb128 stuff.
	* xdelta.cc: Add randomizing unit test suite.
	* diff_patch.cc: Remove commented-out dead line-merger code.
	* merkle_tree.cc: Fix various bugs.
	* netcmd.cc: Switch everything over to uleb128s.
	* netsync.cc: Implement lots of missing stuff.

2004-02-09  graydon hoare  <graydon@pobox.com>

	* netsync.cc (ROOT_PREFIX): New variable.
	* commands.cc (merkle): New command.

2004-02-09  Ben Elliston  <bje@wasabisystems.com>

	* monotone.texi: Spelling corrections.

2004-02-09  graydon hoare  <graydon@pobox.com>

	* database.cc, database.hh
	(get_version_size)
	(get_file_version_size)
	(get_manifest_version_size): New functions.
	* xdelta.cc, xdelta.hh (measure_delta_target_size): New function.
	* merkle_tree.cc, merkle_tree.hh, netcmd.cc, netcmd.hh:
	Cleanup and typesafety.
	* netsync.cc: Cleanup, typesafety, implement refine phase.

2004-02-01  graydon hoare  <graydon@pobox.com>

	* netsync.cc: Remove a lot of stuff, implement auth phase.
	* constants.cc, constants.hh: Move constants from netsync.cc.
	* netcmd.cc, netcmd.hh: Split out of netsync.cc.
	* merkle_tree.cc, merkle_tree.hh: Likewise.
	* numeric_vocab.hh: New header.
	* adler32.hh: include numeric_vocab.hh.
	* netio.hh: Likewise.
	* unit_tests.cc, unit_tests.hh: Update.
	* Makefile.am: Likewise.
	* commands.cc: Guess signing key for auth phase.
	* database.cc, database.hh (public_key_exists)
	(get_pubkey): New functions based on key hashes.

2004-01-31  graydon hoare  <graydon@pobox.com>

	* Netxx/*: New files.
	* AUTHORS: Mention Netxx.
	* Makefile.am: Mention Netxx and netsync.{cc,hh}
	* adler32.hh: Delegate typedefs to boost.
	* cert.hh, cert.cc (cert_hash_code): New function.
	* commands.cc (find_oldest_ancestors): Block cycles.
	(netsync): New command.
	* database.cc, database.hh (schema): Update.
	(put_key): Calculate key hash on the fly.
	(put_cert): Likewise.
	(merkle_node_exists)
	(get_merkle_node)
	(put_merkle_node)
	(erase_merkle_nodes): New functions.
	* keys.hh, keys.cc (key_hash_code): New function.
	* lua.cc, lua.hh
	(hook_get_netsync_read_permitted)
	(hook_get_netsync_write_permitted): New hooks.
	* monotone.spec: Update for FC1 info conventions.
	* monotone.texi (Quality Assurance): New section.
	* netsync.cc, netsync.hh: New files, preliminary
	netsync infrastructure. Command bodies still missing.
	* schema.sql: Add intrinsic key and cert hashes, merkle nodes.
	* schema_migration.cc: Add code to migrate to new schema.
	* unit_tests.cc: Handle command-line args to limit test set.
	* vocab_terms.hh: Add merkle and prefix as new terms.

2004-01-13  Nathaniel Smith  <njs@codesourcery.com>

	* idna/idn-int.h: Remove (generated by configure).

2004-01-13  Nathaniel Smith  <njs@codesourcery.com>

	* configure.ac: Switch "if" and "else" branches in pthreads
	checks.

2004-01-12  Nathaniel Smith  <njs@codesourcery.com>

	* configure.ac: Remove check for -lpthread.
	Add check for pthread_mutex_lock and ACX_PTHREAD.
	* m4/acx_pthread.m4: New file.

2004-01-07  graydon hoare  <graydon@pobox.com>

	* Makefile.am:
	* po/POTFILES.in:
	* po/monotone.pot: Minor tweaks for distclean.
	* adns/config.h:
	* boost/socket/src/interface.cpp:
	* boost/socket/src/ip4/address.cpp:
	* boost/socket/src/ip4/protocol.cpp: OSX portability.
	* AUTHORS: Mention new contributors.
	* monotone.texi (Hook Reference): Document i18n hooks.

	Release point (v 0.9).

2004-01-07  graydon hoare  <graydon@pobox.com>

	* cert.cc (ensure_parents_loaded)
	(expand_dominators)
	(expand_ancestors)
	(find_intersecting_node): New functions.
	(find_common_ancestor): Reimplement in terms of dominator
	and ancestor bitset intersection.

2004-01-05  Christof Petig <christof@petig-baender.de>

	* vocab.cc (verify<local_path>) Fix use of val() / iterator.
	* constants.cc (illegal_path_bytes): NUL-terminate.

2004-01-02  graydon hoare  <graydon@pobox.com>

	* diff_patch.cc (normalize_extents): Improve to handle an odd case.
	* tests/t_fmerge.at: New test, to test it.
	* commands.cc (fload, fmerge): Permanently enable, for test.
	* testsuite.at: Call new test.

2004-01-01  graydon hoare  <graydon@pobox.com>

	* file_io.hh, file_io.cc (read_localized_data, write_localized_data):
	New functions
	* commands.cc, manifest.cc, transforms.cc: Use them.
	* monotone.texi: Minor update to i18n docs.
	* lua.hh, lua.cc (hook_get_linesep_conv, hook_get_charset_conv):
	New hooks.
	* acinclude.m4: Move AX_CREATE_STDINT_H in here.
	* po/monotone.pot: Regenerate.
	* NEWS, configure.ac: Prep for 0.9 release.

2003-12-30  graydon hoare  <graydon@pobox.com>

	* file_io.hh, file_io.cc (mkpath): New function.
	* commands.cc, database.cc, diff_patch.cc, file_io.cc,
	lua.cc, vocab.cc, work.cc: Use it.
	* constants.cc (illegal_path_bytes_arr): Remove leading null.
	* monotone.texi: Include i18n docs.
	* tests/t_i18n_file.at: Check colon in filename.

2003-12-29  graydon hoare  <graydon@pobox.com>

	* file_io.cc: Localize names before touching fs.
	* lua.hh, lua.cc (hook_get_system_charset): Remove useless fn.
	* test_hooks.lua: Likewise.
	* monotone.cc, transforms.cc, transforms.hh:
	Remove lua from system charset conv.
	* tests/t_i18n_file.at: New test.
	* testsuite.at: Call it.

2003-12-28  graydon hoare  <graydon@pobox.com>

	* app_state.cc, app_state.hh: Massage to use i18n vocab.
	* cert.cc, commands.cc, commands.hh, rcs_import.cc,
	update.cc, update.hh, url.cc, url.hh: Likewise.

	* work.cc, work.hh: --> Likewise, and break file format! <--

	* constants.hh, constants.cc (legal_ace_bytes): New constant.
	* vocab.cc (verify<ace>): Use it.
	(verify<urlenc>) New function.
	* vocab_terms.hh (ace, urlenc, utf8): New terms.
	* transforms.hh, transforms.cc: Use them.
	* monotone.cc (utf8_argv): Charconv argv.
	* network.hh, network.cc: Use url.{hh,cc}.

2003-12-28  graydon hoare  <graydon@pobox.com>

	* constants.hh, constants.cc (idlen): New constant.
	* commands.cc, vocab.cc: Use it.
	* manifest.cc (read_manifest_map): Tighten up regex.
	* packet.cc: Likewise.
	* transforms.cc (uppercase)
	(lowercase): Rewrite.
	(utf8_to_urlenc)
	(urlenc_to_utf8)
	(internalize_url)
	(internalize_cert_name)
	(internalize_rsa_keypair_id)
	(externalize_url)
	(externalize_cert_name)
	(externalize_rsa_keypair_id): New functions.
	* url.hh, url.cc (parse_utf8_url): New function.

2003-12-20  graydon hoare  <graydon@pobox.com>

	* diff_patch.cc (normalize_extents): New function.
	(merge_via_edit_scripts): Use it.

2003-12-19  graydon hoare  <graydon@pobox.com>

	[net.venge.monotone.i18n branch]

	* idna/*.[ch]: New files.
	* po/*: New files.
	* url.cc, url.hh, constants.cc: New files.
	* Makefile.am, configure.ac: Various fiddling for gettext.
	* lua.hh, lua.cc (hook_get_system_charset): New hook.
	(hook_get_system_linesep): New hook.
	* transforms.hh, transforms.cc
	(charset_convert)
	(system_to_utf8)
	(utf8_to_system)
	(ace_to_utf8)
	(utf8_to_ace)
	(line_end_convert): New functions.
	* vocab.cc: Refine constraints.
	* vocab_terms.hh (external): New atomic type.
	* monotone.cc (cpp_main): Initialize gettext.
	* sanity.hh (F): Call gettext() on format strings.
	* commands.cc, depot.cc, database.cc, http_tasks.cc, keys.cc,
	network.cc, rcs_import.cc, sanity.cc, mac.hh : Update to use
	'constants::' namespace.
	* config.h.in: Remove.
	* commands.cc: Various formatting cleanups.
	* unit_tests.cc, unit_tests.hh: Connect to url tests.

2003-12-19  graydon hoare  <graydon@pobox.com>

	* diff_patch.cc (merge3): Skip patches to deleted files.

2003-12-16  graydon hoare  <graydon@pobox.com>

	* commands.cc (ls_ignored, ignored_itemizer): Fold in as subcases of unknown.

2003-12-16  graydon hoare  <graydon@pobox.com>

	* lua.cc (working_copy_rcfilename): MT/monotonerc not MT/.monotonerc.

2003-12-16  graydon hoare  <graydon@pobox.com>

	* lua.hh, lua.cc (working_copy_rcfilename): New function.
	* monotone.cc: Add working copy rcfiles.
	* commands.cc (ls_unknown, unknown_itemizer): Skip ignored files.

2003-12-16  graydon hoare  <graydon@pobox.com>

	* file_io.cc (walk_tree_recursive): continue on book-keeping file.

2003-12-15  graydon hoare  <graydon@pobox.com>

	* tests/t_unidiff.at, t_unidiff2.at: Check for mimencode.

2003-12-15  graydon hoare  <graydon@pobox.com>

	* configure.ac: Add --enable-static-boost.
	* Makefile.am: Likewise.
	* AUTHORS: Mention new contributors.

2003-12-14  Lorenzo Campedelli <lorenzo.campedelli@libero.it>

	* work.cc (add_to_attr_map): Finish change to attr map format.

2003-12-10  Tom Tromey  <tromey@redhat.com>

	* commands.cc (checkout): Give better error message if branch is
	empty.

2003-12-07  Eric Kidd  <eric.kidd@pobox.com>

	* commands.cc (agraph): Handle repositories with a single version.
	* database.cc (get_head_candidates): Handle heads with no ancestors.
	* cert.cc (get_branch_heads): Handle heads with no ancestors.

2003-12-06  Eric Kidd  <eric.kidd@pobox.com>

	* update.hh, update.cc (pick_update_target): Return current
	version if no better update candidates available.
	* update.cc (pick_update_target): Always do branch filtering.
	* commands.cc (update): Notice when we're already up-to-date.
	* commands.cc (propagate): Assign branch name correctly when merging.

2003-12-05  graydon hoare  <graydon@pobox.com>

	* lcs.hh (edit_script): New entry point.
	* diff_patch.cc: Rewrite merge in terms of edit scripts.
	* network.cc (post_queued_blobs_to_network): Tidy up transient
	failure message.
	* randomfile.hh: Prohibit deletes on end of chunks.
	* sanity.cc: EOL-terminate truncated long lines.

2003-12-02  graydon hoare  <graydon@pobox.com>

	* database.cc, database.hh (reverse_queue): Copy constructor.
	* std_hooks.lua (merge3): Remove afile, not ancestor.
	* monotone.cc: Remove debugging message.
	* ui.cc (finish_ticking): Set last_write_was_a_tick to false.

2003-12-01  graydon hoare  <graydon@pobox.com>

	* app_state.hh, app_state.cc (set_signing_key): New fn, persist key.
	* monotone.cc (cpp_main): Permit commuting the --help argument around.

2003-11-30  graydon hoare  <graydon@pobox.com>

	* network.cc (post_queued_blobs_to_network): Fail when posted_ok is false.
	* database.cc (initialize): Fail when -journal file exists.
	* keys.cc (make_signature): Nicer message when privkey decrypt fails.

2003-11-29  Tom Tromey  <tromey@redhat.com>

	* rcs_import.cc (store_auxiliary_certs): Renamed to fix typo.
	Updated all callers.

	* http_tasks.cc (check_received_bytes): Allow "-" as well.
	* depot.cc (execute_post_query): Allow "-" as well.

2003-11-28  Tom Tromey  <tromey@redhat.com>

	* http_tasks.cc (check_received_bytes): Allow "-" as well.
	* depot.cc (execute_post_query): Allow "-" as well.

2003-11-28  graydon hoare  <graydon@pobox.com>

	* cert.cc: Various speedups.
	* cycle_detector.hh (edge_makes_cycle): Use visited set, too.
	* database.hh, database.cc (get_head_candidates): New, complex query.
	* keys.hh, keys.cc (check_signature): Cache verifiers.
	* sqlite/os.c (sqliteOsRandomSeed): Harmless valgrind purification.
	* tests/t_fork.at, tests/t_merge.at: Ignore stderr chatter on 'heads'.

2003-11-27  graydon hoare  <graydon@pobox.com>

	* Makefile.am (AM_LDFLAGS): No more -static, sigh.
	* cert.cc (find_relevant_edges): Keep dynamic-programming caches.
	(calculate_renames_recursive): Likewise.
	* cert.cc, cert.hh (rename_edge): Add constructor, copy constructor.
	* commands.cc (list certs): Note rename certs are binary.

2003-11-24  graydon hoare  <graydon@pobox.com>

	* network.cc: Continue fetch, post loops even if one target has
	an exception.

2003-11-24  graydon hoare  <graydon@pobox.com>

	* database.hh, database.cc (delete_posting): Change to take queue
	sequence numbers.
	* commands.cc (queue): Use new API.
	* network.cc (post_queued_blobs_to_network): Use new API.

2003-11-24  graydon hoare  <graydon@pobox.com>

	* std_hooks.lua (get_http_proxy): Return nil when no ENV var.
	* monotone.texi (get_http_proxY): Document change.

2003-11-24  graydon hoare  <graydon@pobox.com>

	* tests/t_proxy.at: Add a test for proxying with tinyproxy.
	* testsuite.at: Call it.
	* lua.cc: Fix dumb error breaking proxying.
	* network.cc: Be verbose about proxying.

2003-11-23  graydon hoare  <graydon@pobox.com>

	* http_tasks.cc (read_chunk): Tolerate 0x20* after chunk len.

2003-11-23  graydon hoare  <graydon@pobox.com>

	* network.cc: Make more informative error policy.
	* boost/socket/socketstream.hpp: Pass SocketType to streambuf template.
	* boost/socket/src/default_socket_impl.cpp: Translate EINTR.

2003-11-22  graydon hoare  <graydon@pobox.com>

	* lua.cc, lua.hh (hook_get_http_proxy): New hook.
	* std_hooks.lua (get_http_proxy): Default uses HTTP_PROXY.
	(get_connect_addr): Undefine, it's for tunnels alone now.
	* network.cc: Use new hook.
	* http_tasks.hh, http_tasks.cc: Teach about proxies (sigh).
	* monotone.texi: Document new hooks.

2003-11-22  graydon hoare  <graydon@pobox.com>

	* lua.cc, lua.hh (hook_get_connect_addr): New hook.
	* std_hooks.lua (get_connect_addr): Default uses HTTP_PROXY.
	* network.cc, network.hh: Use new hook.
	* http_tasks.cc: Teach about HTTP/1.1.
	* cert.cc (bogus_cert_p): Fix UI ugly.

2003-11-21  graydon hoare  <graydon@pobox.com>

	* constants.hh (postsz): New constant for suggested post size.
	* database.cc, database.hh (queue*): Change db API slightly.
	* commands.cc (queue): Adjust to changed db API.
	* network.cc (post_queued_blobs_to_network): Switch to doing
	incremental posts.
	* cert.cc (write_rename_edge, read_rename_edge): Put files on
	separate lines to accomodate future i18n work.
	* work.cc (add_to_attr_map, write_attr_map): Reorder fields to
	accomodate future i18n work.
	* monotone.texi: Document it.
	* configure.ac, NEWS: Mention 0.8 release.

	Release point (v 0.8).

2003-11-16  Tom Tromey  <tromey@redhat.com>

	* missing: Removed generated file.

2003-11-14  graydon hoare  <graydon@pobox.com>

	* commands.cc (vcheck): Add.
	* cert.cc, cert.hh (cert_manifest_vcheck): Add.
	(check_manifest_vcheck): Add.
	(calculate_vcheck_mac): Add.
	* constants.hh (vchecklen): New constant.
	* mac.hh: Re-add.
	* monotone.texi (Hash Integrity): New section.
	* monotone.1: Document vcheck.

2003-11-14  graydon hoare  <graydon@pobox.com>

	* database.cc, database.hh (reverse_queue): New class.
	(compute_older_version): New functions.
	(get_manifest_delta): Remove.
	* network.cc, network.hh (queue_blob_for_network): Remove.
	* packet.cc, packet.hh (queueing_packet_writer): Change UI,
	write to queue directly, accept optional<reverse_queue>.
	* cert.cc (write_paths_recursive): Rewrite to use constant
	memory.
	* commands.cc (queue, queue_edge_for_target_ancestor):
	Install optional<reverse_queue> in qpw.
	* tests/t_cross.at: Ignore new UI chatter.
	* monotone.texi (Transmitting Changes): Change UI output.

2003-11-13  graydon hoare  <graydon@pobox.com>

	* Makefile.am (AUTOMAKE_OPTIONS): Require 1.7.1
	* commands.cc (addtree): Wrap in transaction guard.
	* database.cc, database.hh (manifest_delta_exists): Add.
	(get_manifest_delta): Add.
	* cert.cc (write_paths_recursive): Use partial deltas.
	* manifest.cc, manifest.hh (read_manifest_map): New variant.
	* patch_set.cc, patch_set.hh (patch_set): Add map_new, map_old
	fields.
	(manifests_to_patch_set) Store new field.
	(patch_set_to_packets) Don't read manifest versions from db.
	* std_hooks.lua (ignore_file): ignore .a, .so, .lo, .la, ~ files.
	* tests/t_cvsimport.at: New test.
	* testsuite.at: Call it.

2003-11-10  graydon hoare  <graydon@pobox.com>

	* commands.cc (find_oldest_ancestors): New function.
	(queue): New "addtree" subcommand.
	* monotone.texi: Document it.
	* monotone.1: Document it.

2003-11-10  graydon hoare  <graydon@pobox.com>

	* file_io.cc (walk_tree_recursive): Ignore MT/

2003-11-09  graydon hoare  <graydon@pobox.com>

	* database.cc (dump, load): Implement.
	* commands.cc (db): Call db.dump, load.
	* cycle_detector.hh: Skip when no in-edge on src.
	* monotone.texi: Document dump and load, add some
	special sections.
	* monotone.1: Mention dump and load.

2003-11-09  graydon hoare  <graydon@pobox.com>

	* rcs_file.hh (rcs_symbol): New structure.
	* rcs_file.cc (symbol): New rule.
	* rcs_import.cc (find_branch_for_version): New function.
	(cvs_key::branch): New field.
	(store_auxilliary_certs): Cert branch tag.
	* cycle_detector.hh: Fix bugs, don't use quick_alloc.
	* commands.cc (checkout): Add --branch based version.
	* monotone.texi: Document new command variant.
	* monotone.1: Ditto.

2003-11-09  graydon hoare  <graydon@pobox.com>

	* quick_alloc.hh: New file.
	* Makefile.am: Add it.
	* cycle_detector.hh: Rewrite.
	* manifest.hh: Use quick_alloc.
	* vocab.cc: Relax path name requirements a bit.
	* sqlite/sqliteInt.h: Up size of row to 16mb.

2003-11-02  graydon hoare  <graydon@pobox.com>

	* commands.cc (post): Post everything if no URL given; don't base
	decision off branch name presence.
	* app_state.cc, monotone.cc, file_io.cc, file_io.hh: Support
	absolutifying args.
	* lua.hh, lua.cc, std_hooks.lua (hook_get_mail_hostname): New hook.
	* monotone.texi: Document it.
	* monotone.texi, monotone.1: Minor corrections, new sections.
	* monotone.cc: Don't look in $ENV at all.
	* network.cc: Correct MX logic.
	* nntp_tasks.cc, smtp_tasks.cc: Separate postlines state.
	* smtp_tasks.cc: Correct some SMTP logic.
	* configure.ac, NEWS: Mention 0.7 release.

	Release point (v 0.7).

2003-11-01  graydon hoare  <graydon@pobox.com>

	* http_tasks.cc: Drop extra leading slashes in HTTP messages.

2003-10-31  graydon hoare  <graydon@pobox.com>

	* commands.cc, database.cc, database.hh, lua.cc, lua.hh,
	network.cc, network.hh, packet.cc, packet.hh, schema.sql,
	schema_migration.cc, tests/t_http.at, tests/t_nntp.at, vocab.cc:
	Eliminate "groupname", use lone URL.
	* monotone.texi: Update to cover new URL rules.
	* network.cc, network.hh, lua.cc, lua.hh, smtp_tasks.cc:
	Implement "mailto" URLs.
	* tests/t_smtp.at: New test.
	* testsuite.at: Call it.

2003-10-31  graydon hoare  <graydon@pobox.com>

	* patch_set.cc (manifests_to_patch_set): Second form with explicit renames.
	(manifests_to_patch_set): Split edit+rename events when we see them.
	* commands.cc (status, commit): Include explicit rename set.
	* diff_patch.cc (merge3): Accept edit+rename events split by patch_set.cc.
	* smtp_tasks.hh, smtp_tasks.cc: New files.
	* nntp_machine.hh, nntp_machine.cc: Rename to proto_machine.{hh,cc} (woo!)
	* nntp_tasks.cc: Adjust to use proto_ prefix in various places.
	* proto_machine.cc (read_line): get() into streambuf.
	* Makefile.am: Cover renames and adds.

2003-10-31  graydon hoare  <graydon@pobox.com>

	* diff_patch.cc (merge3): Extract renames.
	* commands.cc (calculate_new_manifest_map): Extract renames.
	(try_one_merge): Extract renames, propagate to merge target.
	(commit): Extract renames, propagate to commit target.
	* cert.cc (calculate_renames_recursive): Fix wrong logic.
	(find_common_ancestor_recursive): Stall advances at top of graph.
	* patch_set.cc: (manifests_to_patch_set): Teach about historical
	renames.
	* tests/t_erename.at: New test for edit+rename events.
	* testsuite.at: Call t_erename.at.

2003-10-30  graydon hoare  <graydon@pobox.com>

	* patch_set.cc (operator<): s/a/b/ in a few places, yikes!
	* cert.cc: Add machinery for rename edge certs.
	* commands.cc: Call diff(manifest,manifest) directly.
	* tests/t_nntp.at: Kill tcpserver DNS lookups on nntp test.
	* network.cc (parse_url): Character class typo fix, from
	Johannes Winkelmann.
	* app_state.hh, cert.hh, commands.hh, cycle_detector.hh,
	database.hh, diff_patch.cc, diff_patch.hh, http_tasks.hh,
	interner.hh, keys.hh, lua.hh, manifest.hh, network.hh,
	nntp_machine.hh, nntp_tasks.hh, packet.hh, patch_set.hh,
	transforms.hh, update.hh, vocab.hh, work.hh, xdelta.hh:
	fix use of std:: prefix / "using namespace" pollution.

2003-10-27  graydon hoare  <graydon@pobox.com>

	* lua/liolib.c (io_mkstemp): Portability fix
	from Ian Main.
	* xdelta.cc,hh (compute_delta): New manifest-specific variant.
	* transforms.cc,hh (diff): Same.
	* rcs_import.cc: Various speedups to cvs import.

2003-10-26  graydon hoare  <graydon@pobox.com>

	* cert.cc (get_parents): New function.
	(write_paths_recursive): New function.
	(write_ancestry_paths): New function.
	* cert.hh (write_ancestry_paths): Declare.
	* commands.cc (queue_edge_for_target_ancestor):
	Call write_ancestry_paths for "reposting" queue
	strategy.

2003-10-25  graydon hoare  <graydon@pobox.com>

	* commands.cc (log): Skip looking inside nonexistent
	manifests for file comments.

2003-10-24  graydon hoare  <graydon@pobox.com>

	* adns/*.c, adns/*.h: Import adns library.
	* Makefile.am: Update to build adns into lib3rdparty.a.
	* AUTHORS: Mention adns.
	* network.cc: Call adns functions, not gethostbyname.

2003-10-20  Nathaniel Smith  <njs@codesourcery.com>

	* patch_set.cc (patch_set_to_text_summary): Give more detailed
	output.
	* commands.cc (get_log_message, status, diff): Use
	patch_set_to_text_summary for complete description.

2003-10-22  graydon hoare  <graydon@pobox.com>

	* monotone.texi: Document 'queue' command.
	* monotone.1: Likewise.

2003-10-22  graydon hoare  <graydon@pobox.com>

	* diff_patch.cc
	(infer_directory_moves): New function.
	(rebuild_under_directory_moves): New function.
	(apply_directory_moves): New function.
	(merge3): Handle directory moves.
	* tests/t_renamed.at: New test for dir renames.
	* testsuite.at: Call it.

2003-10-21  graydon hoare  <graydon@pobox.com>

	* commands.cc (queue): New command.
	(list): Add "queue" subcommand, too.

2003-10-21  graydon hoare  <graydon@pobox.com>

	* diff_patch.cc (merge_deltas): New function.
	(check_map_inclusion): New function.
	(check_no_intersect): New function.
	(merge3): Rewrite completely.
	* tests/t_rename.at: New test.
	* testsuite.at: Call it.
	* file_io.cc, file_io.hh (make_dir_for): New function.
	* commands.cc (update): Call make_dir_for on update.

2003-10-20  graydon hoare  <graydon@pobox.com>

	* commands.cc: Replace [] with idx() everywhere.

2003-10-20  Tom Tromey  <tromey@redhat.com>

	* cert.hh (get_branch_heads): Updated.
	Include <set>.
	* commands.cc (head): Updated for new get_branch_heads.
	(merge): Likewise.
	(propagate): Likewise.
	* cert.cc (get_branch_heads): Use set<manifest_id>.

	* commands.cc (merge): Use all caps for metasyntactic variable.
	(heads): Likewise.

	* network.cc (post_queued_blobs_to_network): Do nothing if no
	packets to post.

2003-10-20  graydon hoare  <graydon@pobox.com>

	* cert.cc (get_branch_heads): Fix dumb bug.
	* diff_patch.cc (merge3): Fix dumb bug.
	(merge2): Fix dumb bug.
	(try_to_merge_files): Fix dumb bug.

2003-10-20  graydon hoare  <graydon@pobox.com>

	* file_io.cc (tilde_expand): New function.
	* monotone.cc (cpp_main): Expand tildes in
	db and rcfile arguments.

2003-10-20  graydon hoare  <graydon@pobox.com>

	* rcs_import.cc (import_cvs_repo): Check key existence
	at beginning of import pass, to avoid wasted work.

2003-10-19  Tom Tromey  <tromey@redhat.com>

	* commands.cc (log): Add each seen id to `cycles'.

2003-10-19  graydon hoare  <graydon@pobox.com>

	* AUTHORS: Mention Tecgraf PUC-Rio and their
	copyright.
	* Makefile.am: Mention circular buffer stuff.
	* configure.ac, NEWS: Mention 0.6 release.
	* cert.hh, cert.cc (erase_bogus_certs): file<cert> variant.
	* commands.cc (log): Erase bogus certs before writing,
	cache comment-less file IDs.
	* monotone.spec: Don't specify install-info args,
	do build with optimization on RHL.

	Release point (v 0.6).

2003-10-19  Matt Kraai  <kraai@ftbfs.org>

	* commands.cc (merge): Use app.branch_name instead of args[0] for
	the branch name.

2003-10-17  graydon hoare  <graydon@pobox.com>

	* commands.cc (log): New command.
	Various other bug fixes.
	* monotone.1, monotone.texi: Minor updates.

2003-10-17  graydon hoare  <graydon@pobox.com>

	* monotone.texi: Expand command and hook references.
	* commands.cc: Disable db dump / load commands for now.

2003-10-16  graydon hoare  <graydon@pobox.com>

	* sanity.hh: Add a const version of idx().
	* diff_patch.cc: Change to using idx() everywhere.
	* cert.cc (find_common_ancestor): Rewrite to recursive
	form, stepping over historic merges.
	* tests/t_cross.at: New test for merging merges.
	* testsuite.at: Call t_cross.at.

2003-10-10  graydon hoare  <graydon@pobox.com>

	* lua.hh, lua.cc (hook_apply_attribute): New hook.
	* work.hh, work.cc (apply_attributes): New function.
	* commands.cc (update_any_attrs): Update attrs when writing to
	working copy.
	* std_hooks.lua (temp_file): Use some env vars.
	(attr_functions): Make table of attr-setting functions.

2003-10-10  graydon hoare  <graydon@pobox.com>

	* work.cc: Fix add/drop inversion bug.
	* lua/*.{c,h}: Import lua 5.0 sources.
	* lua.cc: Rewrite lua interface completely.
	* std_hooks.lua, test_hooks.lua, testsuite,
	tests/t_persist_phrase.at, configure.ac, config.h.in, Makefile.am:
	Modify to handle presence of lua 5.0.

2003-10-08  graydon hoare  <graydon@pobox.com>

	* rcs_import.cc: Attach aux certs to child, not parent.
	* manifest.cc: Speed up some calculations.
	* keys.cc: Optionally cache decoded keys.

2003-10-07  graydon hoare  <graydon@pobox.com>

	* manifest.hh, manifest.cc, rcs_import.cc: Write manifests w/o
	compression.
	* vocab.hh, vocab.cc: Don't re-verify verified data.
	* ui.hh, ui.cc: Minor efficiency tweaks.

2003-10-07  graydon hoare  <graydon@pobox.com>

	* commands.cc, work.cc, work.hh: Add some preliminary stuff
	to support explicit renaming, .mt-attrs.
	* monotone.texi: Add skeletal sections for command reference,
	hook reference, CVS phrasebook. Fill in some parts.

2003-10-02  graydon hoare  <graydon@pobox.com>

	* boost/circular_buffer*.hpp: Add.
	* AUTHORS, cert.cc, commands.cc, database.cc,
	diff_patch.cc, http_tasks.cc, keys.cc, lua.cc, manifest.cc,
	network.cc, nntp_machine.cc, packet.cc, patch_set.cc,
	rcs_import.cc, sanity.cc, sanity.hh, ui.hh, update.cc,
	vocab_terms.hh, work.cc:
	remove existing circular buffer code, replace all
	logging and asserty stuff with boost::format objects
	rather than vsnprintf.

2003-10-01  graydon hoare  <graydon@pobox.com>

	* testsuite.at: Don't use getenv("HOSTNAME").
	* database.cc (exec, fetch): Do va_end/va_start again in between
	logging and executing query.

2003-09-28  Tom Tromey  <tromey@redhat.com>

	* monotone.texi: Added @direntry.

2003-09-27  Nathaniel Smith  <njs@pobox.com>

	* monotone.cc: Remove "monotone.db" default to --db
	option in help text.

2003-09-27  graydon hoare  <graydon@pobox.com>

	* diff_patch.cc: Rework conflict detection.
	* rcs_import.cc: Remove some pointless slowness.
	* monotone.spec: Install info files properly.

	Release point (v 0.5).

2003-09-27  graydon hoare  <graydon@pobox.com>

	* AUTHORS, NEWS, configure.ac: Update for 0.5 release.
	* monotone.texi: Various updates.
	* xdelta.cc (compute_delta): Fix handling of empty data.
	* database.cc (sql): Require --db for init.
	* work.cc (read_options_map): Fix options regex.

2003-09-27  graydon hoare  <graydon@pobox.com>

	* lcs.hh: New jaffer LCS algorithm.
	* interner.hh, rcs_import.cc: Templatize interner.
	* diff_patch.hh: Use interner, new LCS.

2003-09-27  Tom Tromey  <tromey@redhat.com>

	* commands.cc (fetch): Always try lua hook; then default to all
	known URLs.

2003-09-26  Tom Tromey  <tromey@redhat.com>

	* commands.cc (tag): Use all-caps for meta-syntactic variables.
	(comment, add, cat, complete, mdelta, fdata): Likewise.

	* monotone.1: There's no default database.
	* monotone.texi (OPTIONS): There's no default database.

	* database.cc (sql): Throw informative error if database name not
	set.
	* app_state.cc (app_state): Default to no database.

2003-09-26  graydon hoare  <graydon@pobox.com>

	* debian/*, monotone.spec: Add packaging control files.

2003-09-24  graydon hoare  <graydon@pobox.com>

	* database.cc, database.hh (debug): New function.
	* commands.cc (debug): New command.
	* cert.cc, cert.hh (guess_branch): New function.
	* commands.cc (cert): Queue certs to network servers.
	* commands.cc (cert, commit): Use guess_branch.
	* commands.cc (list): List unknown, ignored files.
	* monotone.texi, monotone.1: Document.

2003-09-24  graydon hoare  <graydon@pobox.com>

	* commands.cc (queue_edge_for_target_ancestor): Queue the
	correct ancestry cert, from child to target, as well as
	patch_set.

2003-09-22  graydon hoare  <graydon@pobox.com>

	* depot_schema.sql, schema_migration.cc,
	schema_migration.hh: Add.
	* database.cc, depot.cc: Implement schema migration.
	* database.cc, commands.cc: Change to db ... cmd.
	* monotone.texi, monotone.1: Document command change.
	* depot.cc: Fix various query bugs.

2003-09-21  Nathaniel Smith  <njs@codesourcery.com>

	* depot.cc (depot_schema): Remove unique constraint on (contents),
	replace with unique constraint on (groupname, contents).

2003-09-21  Nathaniel Smith  <njs@codesourcery.com>

	* commands.cc (diff): Take manifest ids as arguments.  Add
	explanatory text on files added, removed, modified.

2003-09-19  Tom Tromey  <tromey@redhat.com>

	* commands.cc (genkey): Use all-caps for meta-syntactic variable.
	(cert, tag, approve, disapprove, comment, add, drop, commit,
	update, revert, cat, checkout, co, propagate, complete, list, ls,
	mdelta, fdelta, mdata, fdata, mcerts, fcerts, pubkey, privkey,
	fetch, post, rcs_import, rcs): Likewise.
	(explain_usage): Indent explanatory text past the command names.

2003-09-17  Tom Tromey  <tromey@redhat.com>

	* commands.cc (list): Don't compute or use "subname".

	* commands.cc (revert): Handle case where argument is a
	directory.
	* tests/t_revert.at: Test for revert of directory.

	* testsuite.at (MONOTONE_SETUP): Use "monotone initdb".
	* monotone.1: Document "initdb".
	* monotone.texi (Commands): Document initdb.
	(Creating a Database): New node.
	(Getting Started): Refer to it.
	* commands.cc (initdb): New command.
	* database.cc (database::sql): New argument `init'.
	(database::initialize): New method.
	* database.hh (database::initalize): Declare.
	(database::sql): New argument `init'.

2003-09-17  Tom Tromey  <tromey@redhat.com>

	* tests/t_persist_phrase.at: Use "ls certs".
	* tests/t_nntp.at: Use "ls certs".
	* tests/t_genkey.at: Use "ls keys" and "ls certs".

2003-09-16  Tom Tromey  <tromey@redhat.com>

	* monotone.1: Document "list branches".
	* commands.cc (ls_certs): New function, from `lscerts' command.
	(ls_keys): New function, from `lskeys' command.
	(ls_branches): New function.
	(list): New command.
	(ls): New alias.
	(explain_usage): Split parameter info at \n.
	* monotone.texi (Adding Files): Use "list certs".
	(Committing Changes): Likewise.
	(Forking and Merging): Likewise.
	(Commands): Likewise.
	(Generating Keys): Use "list keys".
	(Commands): Likewise.
	(Commands): Mention "list branches".
	(Branches): Likewise.

2003-09-15  graydon hoare  <graydon@redhat.com>

	* http_tasks.cc: Fix networking to handle long input.

	* ui.cc, ui.hh: Only pad with blanks enough to cover old output
	when ticking.

	* update.cc, cert.cc, commands.cc: Fix cert fetching functions to
	remove bogus certs.

2003-09-15  Tom Tromey  <tromey@redhat.com>

	* monotone.1: Don't mention MT_KEY or MT_BRANCH.

	* monotone.texi (Getting Started): Don't mention MT_DB or
	MT_BRANCH.
	(Adding Files): Explicitly use --db and --branch.
	* app_state.hh (app_state): New fields options, options_changed.
	Declare new methods.  Include work.hh.
	* work.cc (work_file_name): New constant.
	(add_to_options_map): New structure.
	(get_options_path): New function.
	(read_options_map, write_options_map): Likewise.
	* work.hh (options_map): New type.
	(get_options_path, read_options_map, write_options_map): Declare.
	* commands.cc (add, drop, commit, update, revert, checkout,
	merge): Write options file.
	* app_state.cc (database_option, branch_option): New constants.
	(app_state::app_state): Read options file.
	(app_state::set_database): New method.
	(app_state::set_branch): Likewise.
	(app_state::write_options): Likewise.
	Include work.hh.
	* monotone.cc (cpp_main): Don't set initial database name on
	app.  Use new settor methods.  Don't look at MT_BRANCH or MT_DB.

2003-09-14  graydon hoare  <graydon@pobox.com>

	* vocab.cc, vocab.hh: Add streamers for vocab terms in preparation
	for switch to formatter.

	* cert.cc (check_signature): Treat missing key as failed check.
	* commands.cc (lscerts): Warn when keys are missing.

	* rcs_import.cc, nntp_tasks.cc, http_tasks.cc: Tick progress.

	* sanity.cc, monotone.cc: Tidy up output a bit.

	* xdelta.cc: Add code to handle empty files. Maybe correct?

	* ui.cc, ui.hh: Add.

2003-09-13  Tom Tromey  <tromey@redhat.com>

	* tests/t_nntp.at: If we can't find tcpserver or snntpd, skip the
	test.
	* tests/t_http.at: If we can't find boa or depot.cgi, skip the
	test.

2003-09-12  graydon hoare  <graydon@pobox.com>

	* update.cc (pick_update_target): Only insert base rev as update
	candidate if it actually exists in db.

	* commands.cc, database.cc, database.hh: Implement id completion
	command, and general id completion in all other commands.

2003-09-12  Tom Tromey  <tromey@redhat.com>

	* commands.cc (revert): A deleted file always appears in the
	manifest.
	* tests/t_revert.at: Check reverting a change plus a delete; also
	test reverting by file name.

	* work.cc (deletion_builder::visit_file): Check for file in
	working add set before looking in manifest.
	* tests/t_drop.at: Added add-then-drop test.

	* testsuite.at: Include t_drop.at.
	* tests/t_drop.at: New test.
	* work.cc (visit_file): Check for file in working delete set
	before looking in manifest.

2003-09-12  Tom Tromey  <tromey@redhat.com>

	* Makefile.am ($(srcdir)/testsuite): tests/atconfig and
	tests/atlocal are not in srcdir.

	* Makefile.am (TESTS): unit_tests is not in srcdir.

2003-09-11  graydon hoare  <graydon@pobox.com>

	* commands.cc: Check for MT directory in status.
	* commands.cc: Require directory for checkout.
	* commands.cc: Delete MT/work file after checkout.
	* commands.cc: Implement 'revert', following tromey's lead.
	* commands.cc: Print base, working manifest ids in status.

	* diff_patch.cc: Further merge corrections.
	* diff_patch.cc (unidiff): Compensate for occasional miscalculation
	of LCS.

	* tests/t_merge.at: Check that heads works after a merge.
	* tests/t_fork.at:  Check that heads works after a fork.
	* tests/t_genkey.at: Remove use of 'import'.
	* tests/t_cwork.at: Check deletion of work file on checkout.
	* tests/t_revert.at: Check that revert works.

	* commands.cc, monotone.cc: Report unknown commands nicely.

2003-09-08  graydon hoare  <graydon@pobox.com>

	* tests/merge.at: Accept tromey's non-error case for update.

	* commands.cc(try_one_merge): Write merged version to packet
	writer, not directly to db.
	(merge): Write branch, changelog cert on merged version to db.

	* std_hooks.lua(merge3): Open result in mode "r", not "w+".

2003-09-06  Tom Tromey  <tromey@redhat.com>

	* update.cc (pick_update_target): Not an error if nothing to
	update.

	* monotone.texi: Use VERSION; include version.texi.

	* monotone.1: Document "co".
	* monotone.texi (Commands): Document "co".
	* commands.cc (ALIAS): New macro.
	(co): New alias.

	* README: Updated.

	* txt2c.cc: Added missing file.

	* texinfo.tex, INSTALL, Makefile.in, aclocal.m4, compile, depcomp,
	install-sh, missing, mkinstalldirs: Removed generated files.

2003-09-04  graydon hoare  <graydon@pobox.com>

	* Makefile.am, depot.cc, http_tasks.cc, http_tasks.hh,
	lua.cc, lua.hh, monotone.texi, network.cc, tests/t_http.at,
	vocab_terms.hh:

	Use public key signatures to talk to depot, not mac keys.

	* commands.cc, file_io.cc, monotone.texi, monotone.1,
	tests/t_scan.at, tests/t_import.at, work.cc, work.hh:

	Remove the 'import' and 'scan' commands, in favour of generalized
	'add' which chases subdirectories.

	* configure.ac, NEWS:

	Release point (v 0.4).

2003-09-03  graydon hoare  <graydon@pobox.com>

	* monotone.texi: Expand notes about setting up depot.

	* update.cc: Update by ancestry. Duh.

2003-09-02  graydon hoare  <graydon@pobox.com>

	* boost/socket/streambuf.hpp: Bump ppos on overflow.

	* packet.cc, transforms.cc, transforms.hh: Add function for
	canonicalization of base64 encoded strings. Use on incoming cert
	packet values.

	* commands.cc: Change fetch and post to take URL/groupname params
	rather than branchname.

	* network.cc, network.hh, depot.cc, http_tasks.cc: Fix URL parser,
	improve logging, change signatures to match needs of commands.cc

	* Makefile.am: Don't install txt2c or unit_tests.

	* Makefile.am: Build depot.cgi not depot.

	* database.cc, database.hh: Add "all known sources" fetching support.

	* patch_set.cc: Sort in a path-lexicographic order for nicer summaries.

	* monotone.texi: Expand coverage of packets and networking.

	* tests/t_nntp.at, tests/t_http.at: Update to provide URL/groupname
	pairs.

2003-09-02  Tom Tromey  <tromey@redhat.com>

	* aclocal.m4, monotone.info: Removed generated files.

2003-08-31  Nathaniel Smith  <njs@codesourcery.com>

	* configure.ac: Check for lua40/lua.h, lua40/lualib.h and -llua40,
	-lliblua40.
	* config.h.in: Add LUA_H, LIBLUA_H templates, remove HAVE_LIBLUA,
	HAVE_LIBLUALIB templates.
	* lua.cc: Include config.h.  Use LUA_H, LIBLUA_H macros.

2003-08-29  graydon hoare  <graydon@pobox.com>

	* Makefile.am, txt2c.cc, lua.cc, database.cc:
	Use a C constant-building converter rather than objcopy.

	* cert.cc, cert.hh, packet.cc, packet.hh, diff_patch.cc,
	rcs_import.cc:
	Modify cert functions to require a packet consumer, do no implicit
	database writing.

	* commands.cc, database.cc, database.hh, schema.sql, network.cc:
	Modify packet queueing strategy to select ancestors from known
	network server content, rather than most recent edge.

2003-08-25  graydon hoare  <graydon@pobox.com>

	* AUTHORS, ChangeLog, Makefile.am, NEWS, configure.ac,
	tests/t_http.at: Release point (v 0.3)

2003-08-24  graydon hoare  <graydon@pobox.com>

	* nntp_tasks.cc: Measure success from postlines state.
	* network.cc: Print summary counts of transmissions.
	* packet.cc: Count packets into database.
	* depot.cc: Add administrative commands, fix a bunch of
	little bugs.
	* t_http.at: Testcase for depot-driven communication.
	* monotone.texi: Update to reflect depot existence.
	* http_tasks.cc: Pick bugs out.

2003-08-24  graydon hoare  <graydon@pobox.com>

	* commands.cc: Wash certs before output.
	* *.cc,*.hh: Adjust cert packet format to
	be more readable, avoid superfluous gzipping.

2003-08-24  graydon hoare  <graydon@pobox.com>

	* configure, Makefile.in: Remove generated files, oops.
	* commands.cc: Implement 'propagate'.
	* lua.cc, lua.hh, network.cc, network.hh: Remove
	'aggregate posting' stuff.
	* network.cc: Batch postings into larger articles.
	* diff_patch.hh, diff_patch.cc: Implement basic
	merge2-on-manifest.

2003-08-23  graydon hoare  <graydon@pobox.com>

	* monotone.cc: Handle user-defined lua hooks as
	overriding internal / .monotonerc hooks no matter
	where on cmd line they occur.
	* update.cc: Made failures more user-friendly.
	* lua.cc: Improve logging a bit.
	* testsuite.at, tests/*.{at,in}, testsuite/: Rewrite tests in
	autotest framework, move to tests/ directory.
	* boost/io/*, cryptopp/hmac.h: Add missing files.

2003-08-23  Tom Tromey  <tromey@redhat.com>

	* monotone.cc (OPT_VERSION): New macro.
	(cpp_main): Handle OPT_VERSION.
	(options): Added `version' entry.
	Include config.h.

2003-08-21  Tom Tromey  <tromey@redhat.com>

	* database.cc: Include "sqlite/sqlite.h", not <sqlite.h>.

2003-08-20  graydon hoare  <graydon@pobox.com>

	* boost/*:
	incorporate boost sandbox bits, for now.

	* Makefile.am, Makefile.in, configure, configure.ac, diff_patch.cc,
	http_tasks.cc, http_tasks.hh, network.cc, nntp_machine.cc,
	nntp_machine.hh, nntp_tasks.cc, nntp_tasks.hh, testsuite/t_nntp.sh:

	fix up networking layer to pass nntp tests again

2003-08-19  graydon hoare  <graydon@pobox.com>

	* Makefile.am, Makefile.in, app_state.hh, cert.cc, commands.cc,
	constants.hh, cryptopp/misc.h, database.cc, depot.cc,
	http_tasks.cc, http_tasks.hh, keys.cc, lua.cc, lua.hh, monotone.cc,
	network.cc, network.hh, nntp_machine.cc, nntp_machine.hh,
	nntp_tasks.cc, nntp_tasks.hh, packet.cc, packet.hh, rcs_import.cc,
	sanity.cc, sanity.hh, schema.sql, test_hooks.lua,
	testsuite/runtest.sh, testsuite/t_null.sh, vocab_terms.hh:

	major surgery time
	- move to multi-protocol posting and fetching.
	- implement nicer failure modes for sanity.
	- redo commands to print nicer, fail nicer.

2003-08-18  graydon hoare  <graydon@pobox.com>

	* Makefile.am, Makefile.in, adler32.hh, database.cc, depot.cc,
	mac.hh, xdelta.cc, Makefile.am, Makefile.in:

	first pass at a depot (CGI-based packet service)

2003-08-08  graydon hoare  <graydon@pobox.com>

	* Makefile.am, Makefile.in AUTHORS, ChangeLog, Makefile.am,
	Makefile.in, NEWS, monotone.1, monotone.info, monotone.texi:

	release point (v 0.2)

2003-08-08  graydon hoare  <graydon@pobox.com>

	* cert.cc, cert.hh, interner.hh, rcs_import.cc:

	auxilliary certs

	* cert.cc, cert.hh, cycle_detector.hh, interner.hh, patch_set.cc,
	rcs_import.cc:

	improvements to cycle detection stuff

2003-08-05  graydon hoare  <graydon@pobox.com>

	* rcs_import.cc:

	almost even more seemingly correct CVS graph reconstruction (still slow)

	* sqlite/* cryptopp/* Makefile.am, Makefile.in, aclocal.m4,
	config.h.in, configure, configure.ac, file_io.cc, keys.cc,
	sanity.cc, sanity.hh, transforms.cc:

	minimizing dependencies on 3rd party libs by importing the
	necessary bits and rewriting others.

	* cert.cc, cert.hh, rcs_import.cc:

	cvs import seems to be working, but several linear algorithms need
	replacement

2003-07-28  graydon hoare  <graydon@pobox.com>

	* Makefile.am, Makefile.in, cert.cc, commands.cc, database.cc,
	database.hh, manifest.cc, rcs_file.cc, rcs_import.cc,
	rcs_import.hh, vocab.cc, xdelta.cc:

	cvs graph reconstruction hobbling along.

2003-07-21  graydon hoare  <graydon@pobox.com>

	* database.cc, xdelta.cc, xdelta.hh:

	piecewise xdelta; improves speed a fair bit.

2003-07-11  graydon hoare  <graydon@pobox.com>

	* Makefile.am, Makefile.in, config.h.in, configure, configure.ac,
	transforms.cc, xdelta.cc, xdelta.hh:

	implement xdelta by hand, forget 3rd party delta libs.

2003-07-02  graydon hoare  <graydon@pobox.com>

	* database.cc, rcs_import.cc, transforms.cc, transforms.hh:

	speedups all around in the storage system

2003-07-01  graydon hoare  <graydon@pobox.com>

	* database.hh, rcs_import.cc, transforms.cc, transforms.hh: speed

	improvements to RCS import

2003-06-30  graydon hoare  <graydon@pobox.com>

	* rcs_import.cc, transforms.cc:

	some speed improvements to RCS import

2003-06-29  graydon hoare  <graydon@pobox.com>

	* commands.cc, database.hh, rcs_import.cc, transforms.cc:

	RCS file import successfully (albeit slowly) pulls in some pretty
	large (multi-hundred revision, >1MB) test cases from GCC CVS

	* Makefile.in, commands.cc, rcs_file.cc, rcs_file.hh,
	rcs_import.cc, rcs_import.hh,

	Makefile.am: preliminary support for reading and walking RCS files

2003-04-09  graydon hoare  <graydon@pobox.com>

	* autogen.sh: oops
	* */*: savannah import

2003-04-06  graydon hoare  <graydon@pobox.com>

	* initial release.
<|MERGE_RESOLUTION|>--- conflicted
+++ resolved
@@ -1,4 +1,13 @@
-<<<<<<< HEAD
+2005-04-27  Derek Scherger  <derek@echologic.com>
+
+	* commands.cc (ls_unknown): remove unneeded braces
+	(struct inventory_item): new struct for tracking inventories
+	(print_inventory): removed old output functions 
+	(inventory_paths): new functions for paths, data and renames
+	(inventory): rework to display two column status codes
+	* monotone.texi (Informative): update for new status codes
+	* tests/t_inventory.at: update for two column status codes
+	
 2005-04-28  Richard Levitte  <richard@levitte.org>
 
 	* commands.cc, commands.hh: Selector functions and type are moved
@@ -125,18 +134,6 @@
 	* monotone.texi: fix mashed up merge of docs for kill_rev_locally
 	and db check.
 
-=======
-2005-04-27  Derek Scherger  <derek@echologic.com>
-
-	* commands.cc (ls_unknown): remove unneeded braces
-	(struct inventory_item): new struct for tracking inventories
-	(print_inventory): removed old output functions 
-	(inventory_paths): new functions for paths, data and renames
-	(inventory): rework to display two column status codes
-	* monotone.texi (Informative): update for new status codes
-	* tests/t_inventory.at: update for two column status codes
-	
->>>>>>> fa63eb53
 2005-04-25  Nathaniel Smith  <njs@codesourcery.com>
 
 	* automate.cc (automate_parents, automate_children) 
