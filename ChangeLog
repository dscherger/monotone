--- conflicted
+++ resolved
@@ -1,4 +1,3 @@
-<<<<<<< HEAD
 2005-08-23  Nathaniel Smith  <njs@pobox.com>
 
 	* transforms.cc (outprep): Don't sanitize all output; removes too
@@ -244,7 +243,7 @@
 
 	* sanity.hh (FP): New macro.  Usage:
 	FP("frobbed %i bar", "frobbed %s bars", num_bars) % num_bars
-=======
+
 2005-08-22  Richard Levitte  <richard@levitte.org>
 
 	* contrib/monotone-import.pl: When temporarly touching files that
@@ -255,7 +254,6 @@
 	on backquotes working.
 	Notofication and initial correction submitted by
 	BigFish <bigfische@gmail.com>.
->>>>>>> c0c699e8
 
 2005-08-20  Matthew Gregan  <kinetik@orcon.net.nz>
 
