<<<<<<< HEAD
2005-04-25  Nathaniel Smith  <njs@codesourcery.com>

	* tests/t_i18n_file_data.at: New test.
	* testsuite.at: Add it.

2005-04-26  Matt Johnston  <matt@ucc.asn.au>

	* monotone.texi: fix mashed up merge of docs for kill_rev_locally
	and db check.

2005-04-25  Nathaniel Smith  <njs@codesourcery.com>

	* automate.cc (automate_parents, automate_children) 
	(automate_graph): New automate commands.
	(automate_command): Add them.
	* commands.cc (automate): Synopsisfy them.
	* monotone.texi (Automation): Document them.
	* tests/t_automate_graph.at, test/t_parents_children.at: Test
	them.
	* testsuite.at: Add the tests.

	* tests/t_automate_ancestors.at: Remove obsolete comment.
	
=======
2005-04-22  Christof Petig <christof@petig-baender.de>

	* sqlite/*: update to sqlite 3.2.1

>>>>>>> 9d4ad4c9
2005-04-24  Derek Scherger  <derek@echologic.com>

	* tests/t_rename_file_to_dir.at:
	* tests/t_replace_file_with_dir.at:
	* tests/t_replace_dir_with_file.at: new bug reports
	* testsuite.at: include new tests

2005-04-24  Derek Scherger  <derek@echologic.com>

	* app_state.{cc,hh} (app_state): add all_files flag to the constructor
	(set_all_files): new method for setting flag

	* basic_io.{cc,hh} (escape): expose public method to quote and
	escape file_paths
	(push_str_pair): use it internally

	* commands.cc (calculate_restricted_rearrangement): new function
	factored out of calculate_restricted_revision
	(calculate_restricted_revision): use new function
	(struct unknown_itemizer): rename to ...
	(struct file_itemizer): ... this; use a path_set rather than a
	manifest map; build path sets of unknown and ignored files, rather
	than simply printing them
	(ls_unknown): adjust to compensate for itemizer changes
	(print_inventory): new functions for printing inventory lines from
	path sets and rename maps
	(inventory): new command for printing inventory of working copy
	files

	* manifest.cc (inodeprint_unchanged): new function factored out
	from build_restricted_manifest_map
	(classify_paths): new function to split paths from an old manifest
	into unchanged, changed or missing sets for inventory
	(build_restricted_manifest_map): adjust to use
	inodeprint_unchanged
	* manifest.hh (classify_paths): new public function
	
	* monotone.1: document new inventory command and associated
	--all-files option

	* monotone.cc: add new --all-files option which will be specific
	to the inventory command asap

	* monotone.texi (Informative): document new inventory command
	(Commands): add manpage entry for inventory
	(OPTIONS): add entries for --xargs, -@ and --all-files

	* tests/t_status_missing.at: remove bug priority flag
	* tests/t_inventory.at: new test
	* testsuite.at: include new test
	
2005-04-24  Nathaniel Smith  <njs@codesourcery.com>

	* monotone.texi (Database): Document 'db kill_rev_locally'.

2005-04-24  Nathaniel Smith  <njs@codesourcery.com>

	* ChangeLog: Fixup after merge.

2005-04-24  Nathaniel Smith  <njs@codesourcery.com>

	* manifest.cc (build_restricted_manifest_map): Careful to only
	stat things once on the inodeprints fast-path.
	(read_manifest_map): Hand-code a parser, instead of using
	boost::regex.
	* inodeprint.cc (read_inodeprint_map): Likewise.

2005-04-23  Derek Scherger  <derek@echologic.com>

	* (calculate_restricted_revision): remove redundant variables,
	avoiding path_rearrangement assignments and associated sanity
	checks
	(calculate_current_revision): rename empty to empty_args for
	clarity

2005-04-23  Derek Scherger  <derek@echologic.com>

	* commands.cc (calculate_base_revision): rename to ...
	(get_base_revision): ... this, since it's not calculating anything
	(calculate_base_manifest): rename to ...
	(get_base_manifest): ... this, and call get_base_revision
	(calculate_restricted_revision): call get_base_revision and remove
	missing files stuff
	(add):
	(drop):
	(rename):
	(attr): call get_base_manifest
	(ls_missing): 
	(revert): call get_base_revision
	* manifest.{cc,hh} (build_restricted_manifest_map): don't return
	missing files and don't produce invalid manifests; do report on
	all missing files before failing
	
2005-04-23  Derek Scherger  <derek@echologic.com>

	* app_state.cc:
	* database.cc:
	* file_io.{cc, hh}: fix bad merge

2005-04-23  Nathaniel Smith  <njs@codesourcery.com>

	* database.cc (put_key): Check for existence of keys with
	conflicting key ids, give more informative message than former SQL
	constraint error.

2005-04-23  Nathaniel Smith  <njs@codesourcery.com>

	* transforms.cc (filesystem_is_ascii_extension_impl): Add EUC to
	the list of ascii-extending encodings.

	* tests/t_multiple_heads_msg.at: Make more robust, add tests for
	branching.

2005-04-23  Nathaniel Smith  <njs@codesourcery.com>

	* app_state.cc (restriction_includes): Remove some L()'s that were
	taking 5-6% of time in large tree diff.

2005-04-23  Nathaniel Smith  <njs@codesourcery.com>

	* file_io.{cc,hh} (localized): Move from here...
	* transforms.{cc,hh} (localized): ...to here.  Add lots of gunk to
	avoid calling iconv whenever possible.

2005-04-22  Nathaniel Smith  <njs@codesourcery.com>

	* manifest.cc (build_restricted_manifest_map): Fixup after merge
	-- use file_exists instead of fs::exists.

2005-04-22  Derek Scherger  <derek@echologic.com>

	* manifest.{cc,hh} (build_restricted_manifest_map): keep and
	return a set of missing files rather than failing on first missing
	file
	* commands.cc (calculate_restricted_revision): handle set of
	missing files
	* revision.hh: update comment on the format of a revision
	* tests/t_status_missing.at: un-XFAIL and add a few tests
	
2005-04-22  Nathaniel Smith  <njs@codesourcery.com>

	* vocab.cc (verify(file_path), verify(local_path)): Normalize
	paths on the way in.
	* tests/t_normalized_filenames.at: Fix to match behavior
	eventually declared "correct".

2005-04-22  Nathaniel Smith  <njs@codesourcery.com>

	* vocab.{cc,hh}: Make verify functions public, make ATOMIC(foo)'s
	verify function a friend of foo, add ATOMIC_NOVERIFY macro, add
	long comment explaining all this.
	* vocab_terms.hh: Add _NOVERIFY to some types.

2005-04-22  Nathaniel Smith  <njs@codesourcery.com>

	* file_io.{cc,hh} (localized): Take file_path/local_path instead
	of string; expose in public interface.  Adjust rest of file to
	match.
	(walk_tree): Don't convert the (OS-supplied) current directory
	from UTF-8 to current locale.
	
	* transforms.{cc,hh} (charset_convert): Be more informative on
	error.
	(calculate_ident): Localize the filename, even on the fast-path.
	Also assert file exists and is not a directory, since Crypto++
	will happily hash directories.  (They are like empty files,
	apparently.)
	
	* manifest.cc (build_restricted_manifest_map): Use file_exists
	instead of fs::exists, to handle localized paths.
	* {win32,unix}/inodeprint.cc (inodeprint_file): Use localized
	filenames to stat.

	* tests/t_i18n_file.at: Rewrite to work right.

	* tests/t_normalized_filenames.at: New test.
	* testsuite.at: Add it.
	* vocab.cc (test_file_path_verification): MT/path is not a valid
	file_path either.
	(test_file_path_normalization): New unit-test.

2005-04-23  Matthew Gregan  <kinetik@orcon.net.nz>

	* tests/t_diff_currev.at: Use CHECK_SAME_STDOUT.

2005-04-23  Matthew Gregan  <kinetik@orcon.net.nz>

	* tests/t_diff_currev.at: New test.
	* testsuite.at: Add new test.

2005-04-22  Joel Reed  <joelwreed@comcast.net>

	* work.cc (build_deletions) : on drop FILE also drop attributes.
	* tests/t_drop_attr.at : test for success now, fixed bug.

2005-04-22  Jon Bright <jon@siliconcircus.com>
	* monotone.texi: Changed all quoting of example command lines to
	use " instead of ', since this works everywhere, but ' doesn't
	work on Win32

2005-04-21  Jeremy Cowgar  <jeremy@cowgar.com>

	* tests/t_multiple_heads_msg.at: Now checks to ensure 'multiple head'
	  message does not occur on first commit (which creates a new head
	  but not multiple heads).
	* commands.cc (CMD(commit)): renamed head_size to better described
	  old_head_size, now checks that old_head_size is larger than 0 as
	  well otherwise, on commit of a brand new project, a new head was
	  detected and a divergence message was displayed.

2005-04-21  Richard Levitte  <richard@levitte.org>

	* commands.cc (ALIAS): refactor so you don't have to repeat all
	the strings given to the original command.
	(ALIAS(ci)): added as a short form for CMD(commit).

	* Makefile.am (%.eps): create .eps files directly from .ps files,
	using ps2eps.

2005-04-21 Sebastian Spaeth <Sebastian@SSpaeth.de>

	* monotone.texi: add command reference docs about kill_rev_locally
	
2005-04-21  Nathaniel Smith  <njs@codesourcery.com>

	* change_set.cc (apply_path_rearrangement_can_fastpath) 
	(apply_path_rearrangement_fastpath) 
	(apply_path_rearrangement_slowpath, apply_path_rearrangement):
	Refactor into pieces, so all versions of apply_path_rearrangement
	can take a fast-path when possible.

2005-04-21  Jeremy Cowgar  <jeremy@cowgar.com>

	* commands.cc: Renamed maybe_show_multiple_heads to
	  notify_if_multiple_heads, renamed headSize to head_size for
	  coding standards/consistency.
	* tests/t_multiple_heads_msg.at: Added to monotone this time.

2005-04-20  Jeremy Cowgar  <jeremy@cowgar.com>

	* commands.cc: Added maybe_show_multiple_heads, update now notifies
	  user of multiple heads if they exist, commit now notifies user
	  if their commit created a divergence.
	* tests/t_multiple_heads_msg.at: Added
	* testsuite.at: Added above test

2005-04-20  Nathaniel Smith  <njs@codesourcery.com>

	* Makefile.am (EXTRA_DIST): Put $(wildcard) around "debian/*", so
	it will actually work.

2005-04-20  Nathaniel Smith  <njs@codesourcery.com>

	* Makefile.am (EXTRA_DIST): Include tests, even when not building
	packages out in the source directory.

2005-04-20  Matthew Gregan  <kinetik@orcon.net.nz>

	* commands.cc (kill_rev_locally): Move up with rest of non-CMD()
	functions.  Mark static.  Minor whitespace cleanup.
	* commands.hh (kill_rev_locally): Declaration not needed now.

2005-04-20 Sebastian Spaeth <Sebastian@SSpaeth.de>
	* automate.cc: fix typo, add sanity check to avoid empty r_id's
	bein passed in. The automate version was bumped to 0.2 due to
	popular request of a single person.
	* t_automate_ancestors.at: adapt test; it passes now

2005-04-20 Sebastian Spaeth <Sebastian@SSpaeth.de>
	* testuite.at:
	* t_automate_ancestors.at: new test; automate ancestors. This is still
	_failing_ as a) it outputs empty newlines when no ancestor exists and
	b) does not output all ancestors if multiple ids are supplied as input
	
2005-04-20 Sebastian Spaeth <Sebastian@SSpaeth.de>

	* commands.cc:
	* automate.cc: new command: automate ancestors
	* monotone.texi: adapt documentation
	
2005-04-20  Nathaniel Smith  <njs@codesourcery.com>

	* tests/t_log_depth_single.at: 
	* tests/t_add_stomp_file.at: 
	* tests/t_log_depth.at: Shorten blurbs.

2005-04-20  Nathaniel Smith  <njs@codesourcery.com>

	* std_hooks.lua (ignore_file): Ignore compiled python files.

2005-04-20  Jon Bright  <jon@siliconcircus.com>
	* tests/t_sticky_branch.at: Really fix this test

2005-04-20  Jon Bright  <jon@siliconcircus.com>
	* tests/t_sticky_branch.at: Canonicalise stdout before comparison
	* tests/t_setup_checkout_modify_new_dir.at: Ditto
	* tests/t_netsync_largish_file.at: Check the file out rather
	than catting it, so that canonicalisation is unneeded.  
	Canonicalisation is bad here, because the file is random
	binary data, not text with line-ending conventions

2005-04-20  Richard Levitte  <richard@levitte.org>

	* contrib/monotone.el: define-after-key's KEY argument has to be a
	vector with only one element.  The code I used is taken directly
	from the Emacs Lisp Reference Manual, section "Modifying Menus".

2005-04-20  Nathaniel Smith  <njs@codesourcery.com>

	* commands.cc (mdelta, mdata, fdelta, fdata, rdata): Check for
	existence of command line arguments.

	* lua.{cc,hh} (hook_use_inodeprints): New hook.
	* std_hooks.lua (use_inodeprints): Default definition.
	* monotone.texi (Inodeprints): New section.
	(Reserved Files): Document MT/inodeprints.
	(Hook Reference): Document use_inodeprints.
	* work.{cc,hh} (enable_inodeprints): New function.
	* app_state.cc (create_working_copy): Maybe call
	enable_inodeprints.
	
	* tests/t_inodeprints_hook.at: New test.
	* tests/t_bad_packets.at: New test.
	* testsuite.at: Add them.

2005-04-20  Nathaniel Smith  <njs@codesourcery.com>

	* AUTHORS: Actually add Joel Reed (oops).

2005-04-20  Nathaniel Smith  <njs@codesourcery.com>

	Most of this patch from Joel Reed, with only small tweaks myself.
	
	* AUTHORS: Add Joel Reed.

	* platform.hh (is_executable): New function.
	* {unix,win32}/process.cc: Define it.

	* lua.cc (monotone_is_executable_for_lua): New function.
	(lua_hooks): Register it.
	(Lua::push_nil): New method.
	(lua_hooks::hook_init_attributes): New hook.
	* lua.hh: Declare it.
	* monotone.texi (Hook Reference): Document it.

	* work.cc (addition_builder): Call new hook, collect attributes
	for added files.
	(build_additions): Set attributes on new files.

	* tests/t_attr_init.at: New test.
	* tests/t_add_executable.at: New test.
	* testsuite.at: Add them.
	
2005-04-19  Nathaniel Smith  <njs@codesourcery.com>

	* file_io.cc (read_localized_data, write_localized_data): Remove
	logging of complete file contents.
	* tests/t_lf_crlf.at: Remove --debugs, clean up, test more.

2005-04-19 Emile Snyder <emile@alumni.reed.edu>
	
	* file_io.cc: Fix bugs with read/write_localized_data when using
	CRLF line ending conversion.
	* transforms.cc: Fix line_end_convert to add correct end of line
	string if the split_into_lines() call causes us to lose one from
	the end.
	* tests/t_lf_crlf.at: Clean up and no longer XFAIL.
 
2005-04-19  Sebastian Spaeth  <Sebastian@SSpaeth.de>

	* monotone.texi: modified documentation to match changes due to
	previous checking.
	* AUTHORS: Adding myself
	
2005-04-19  Sebastian Spaeth  <Sebastian@SSpaeth.de>

	* automate.cc: make BRANCH optional in "automate heads BRANCH"
	we use the default branch as given in MT/options if not specified
	* commands.cc: BRANCH -> [BRANCH] in cmd description

2005-04-19  Richard Levitte  <richard@levitte.org>

	* contrib/monotone-import.pl (my_exit): As in monotone-notify.pl,
	my_exit doesn't close any network connections.

	* testsuite.at (REVERT_TO): Make it possible to revert to a
	specific branch.  This is useful to resolve ambiguities.
	* tests/t_merge_add_del.at: Use it.

2005-04-19  Matthew Gregan  <kinetik@orcon.net.nz>

	* sanity.hh: Mark {naughty,error,invariant,index}_failure methods
	as NORETURN.
	* commands.cc (string_to_datetime): Drop earlier attempt at
	warning fix, it did not work with Boost 1.31.0.  Warning fixed by
	change to sanity.hh.

2005-04-19  Matthew Gregan  <kinetik@orcon.net.nz>

	* lua.cc (default_rcfilename): Use ~/.monotone/monotonerc.  This
	change is to prepare for the upcoming support for storing user
	keys outside of the database (in ~/.monotone/keys/).
	* app_state.cc (load_rcfiles): Refer to new rc file location in
	comments.
	* monotone.cc (options): Refer to new rc file location.
	* monotone.texi: Refer to new rc file location.  Also change bare
	references to the rc file from '.monotonerc' to 'monotonerc'.

2005-04-19  Matthew Gregan  <kinetik@orcon.net.nz>

	* commands.cc (log): 'depth' option did not handle the single file
	case correctly. Also a couple of minor cleanups.
	* tests/t_log_depth_single.at: New test.
	* testsuite.at: Add test.

2005-04-18  Matthew Gregan  <kinetik@orcon.net.nz>

	* commands.cc (string_to_datetime): Fix warning.

2005-04-18  Richard Levitte  <richard@levitte.org>

	* Makefile.am (EXTRA_DIST): Add contrib/monotone-import.pl.

	* contrib/monotone-import.pl: New script to mimic "cvs import".
	* contrib/README: describe it.

	* commands.cc (CMD(attr)): Make it possible to drop file
	attributes.

	* contrib/monotone-notify.pl (my_exit): The comment was incorrect,
	there are no network connections to close gracefully.
	Implement --ignore-merges, which is on by default, and changes the
	behavior to not produce diffs on merges and propagates where the
	ancestors hve already been shown.

	* tests/t_attr_drop.at: New test to check that 'attr drop'
	correctly drops the given entry.
	* tests/t_drop_attr.at: New test, similar to t_rename_attr.at.
	* testsuite.at: Add them.

2005-04-18  Nathaniel Smith  <njs@codesourcery.com>

	* monotone.texi (Dealing with a Fork): Clarify (hopefully) what we
	mean when we say that "update" is a dangerous command.

2005-04-17  Matt Johnston  <matt@ucc.asn.au>

	* change_set.cc (confirm_proper_tree): remove incorrect code
	setting confirmed nodes.

2005-04-17  Matt Johnston  <matt@ucc.asn.au>

	* change_set.cc (confirm_proper_tree): use a std::set rather than
	dynamic_bitset for the ancestor list, improving performance for
	common tree structures.
	* basic_io.cc: reserve() a string

2005-04-17  Matt Johnston  <matt@ucc.asn.au>

	* packet.cc: fix up unit test compilation.
	* transforms.cc: fix up unit test compilation.

2005-04-17  Matt Johnston  <matt@ucc.asn.au>

	* vocab_terms.hh: remove commented out lines.

2005-04-17  Matt Johnston  <matt@ucc.asn.au>

	* Move base64<gzip> code as close to the database as possible,
	to avoid unnecessary inflating and deflating.

2005-04-17  Nathaniel Smith  <njs@codesourcery.com>

	* monotone.texi (Branching and Merging): A few small edits.

2005-04-17  Nathaniel Smith  <njs@codesourcery.com>

	* change_set.cc (path_item, sanity_check_path_item): Mark things
	inline.

2005-04-17  Henrik Holmboe <henrik@holmboe.se>

	* contrib/monotone-notify.pl: Add signal handlers.  Correct some
	typos.
	(my_exit): New function that does a cleanup and exit.

2005-04-17  Olivier Andrieu  <oliv__a@users.sourceforge.net>

	* transforms.cc: fix glob_to_regexp assertions

2005-04-17  Sebastian Spaeth <Sebastian@sspaeth.de>
	
	* tests/t_db_kill_rev_locally.at: new test; 
	make sure that db kill_rev_locally works as intended

2005-04-17  Sebastian Spaeth <Sebastian@sspaeth.de>

	* commands.cc,database.cc: add 'db kill_rev_locally <id>' command
	still missing: documentation and autotests. Otherwise seems ok.
	
2005-04-17  Richard Levitte  <richard@levitte.org>

	* transforms.cc: Remove tabs and make sure emacs doesn't add
	them.

2005-04-17  Nathaniel Smith  <njs@codesourcery.com>

	* sanity.{hh,cc} (E, error_failure): New sort of invariant.
	* netsync.cc (process_hello_cmd): Make initial pull message
	more clear and friendly.
	Also, if the key has changed, that is an error, not naughtiness.
	* database_check.cc (check_db): Database problems are also errors,
	not naughtiness.  Revamp output in case of errors, to better
	distinguish non-serious errors and serious errors.
	* tests/t_database_check.at: Update accordingly.
	* tests/t_database_check_minor.at: New test.
	* testsuite.at: Add it.
	
2005-04-17  Richard Levitte  <richard@levitte.org>

	* transforms.cc (glob_to_regexp): New function that takes a glob
	expression and transforms it into a regexp.  This will be useful
	for globbing branch expressions when collections are exchanged to
	branch globs and regexps.
	(glob_to_regexp_test): A unit test for glob_to_regexp().

2005-04-16  Emile Snyder  <emile@alumni.reed.edu>

	* tests/t_add_stomp_file.at: New test for failing case.  
        If you have a file foo in your working dir (not monotone 
        controlled) and someone else adds a file foo and commits, 
        update should at least warn you before stomping your 
        non-recoverable foo file.
	* testsuite.at: Add it.
	
2005-04-17  Matt Johnston  <matt@ucc.asn.au>

	* commands.cc: warn that dropkey won't truly erase the privkey
	from the database
	* monotone.texi: same

2005-04-17  Matt Johnston  <matt@ucc.asn.au>

	* database.cc: mention that it could be the filesystem that
	is full in the SQLITE_FULL error message

2005-04-16  Derek Scherger  <derek@echologic.com>

	* work.cc (known_preimage_path): rename to...
	(known_path): this, since it's image agnostic
	(build_deletions): update for renamed function
	(build_rename): ensure rename source exists in current revision
	and rename target does not exist in current revision

	* tests/t_no_rename_overwrite.at: un-XFAIL 

2005-04-16  Nathaniel Smith  <njs@codesourcery.com>

	* app_state.{cc,hh} (set_author, set_date): New methods.
	* cert.cc (cert_revision_date): Rename to...
	(cert_revision_date_time): ...an overloaded version of this.
	(cert_revision_author_default): Check app.date.
	* cert.hh: Expose cert_revision_date_time.
	* commands.cc (commit): Handle --date.
	* main.cc: Parse --date and --author options.
	* monotone.1: Document --date, --author.
	* monotone.texi (Working Copy, OPTIONS): Likewise.

	* tests/t_override_author_date.at: New test.
	* testsuite.at: Add it.
	
	This commit heavily based on a patch by Markus Schiltknecht
	<markus@bluegap.ch>.
	
2005-04-16  Nathaniel Smith  <njs@codesourcery.com>

	* ChangeLog: Fixup after merge.

2005-04-17  Matthew Gregan  <kinetik@orcon.net.nz>

	* monotone.cc: Fix warnings: add missing initializers.
	* netsync.cc: Fix warnings: inline static vs static inline.

2005-04-16  Nathaniel Smith  <njs@codesourcery.com>

	* tests/t_update_nonexistent.at: New test.
	* testsuite.at: Add it.
	
	* commands.cc (update): Verify that user's requested revision
	exists.

2005-04-16  Nathaniel Smith  <njs@codesourcery.com>

	* ChangeLog: Fixup after merge.

2005-04-16  Emile Snyder <emile@alumni.reed.edu>

	* tests/t_add_vs_commit.at: New test for failing case.  If you
	add a file in you working dir, someone else adds the same file
	and commits, then you do an update it messes up your working
	directory.
	* testsuite.at: Add it.
	
2005-04-16  Nathaniel Smith  <njs@codesourcery.com>

	* commands.cc (checkout): Move check for existence of revision
	earlier.
	
	* tests/t_netsync_defaults.at, tests/t_netsync_single.at:
	Don't hard-code netsync port.

2005-04-16  Nathaniel Smith  <njs@codesourcery.com>

	* testsuite.at: Use a random server port.
	
	* .mt-attrs, contrib/README: Update for Notify.pl ->
	monotone-notify.pl rename.
	
	* monotone.1: Warn people off rcs_import.
	* monotone.texi (Commands): Likewise.

2005-04-16  Nathaniel Smith  <njs@codesourcery.com>

	* AUTHORS: Add Emile Snyder <emile@alumni.reed.edu>.

2005-04-16  Nathaniel Smith  <njs@codesourcery.com>

	* tests/t_lf_crlf.at: New test from Emile Snyder
	<emile@alumni.reed.edu>, with tweaks.
	* testsuite.at: Add it.

2005-04-16  Nathaniel Smith  <njs@codesourcery.com>

	* ChangeLog: Small fixups.

2005-04-16  Sebastian Spaeth <Sebastian@sspaeth.de>
	
	* tests/t_cvsimport2.at: new test; CVS Attic files fail test
	reported by: hjlipp@web.de 15.04.2005 02:45

2005-04-16  Sebastian Spaeth <Sebastian@sspaeth.de>
	
	* tests/t_rcs_import.at: new test; problematic CVS import as
	reported in the list. However it works just fine here, so it
	really tests for a successful pass

2005-04-16  Sebastian Spaeth <Sebastian@sspaeth.de>

	* tests/README: new file, on how to create/run tests

2005-04-16  Nathaniel Smith  <njs@codesourcery.com>

	* tests/t_rename_dir_add_dir_with_old_name.at: XFAIL.

2005-04-16  Nathaniel Smith  <njs@codesourcery.com>

	* tests/t_diff_binary.at: Un-XFAIL.

2005-04-16  Nathaniel Smith  <njs@codesourcery.com>

	* monotone.texi (Network Service): Rewrite to include former
	Exchanging Keys section.
	(Branching and Merging): New tutorial section, inspired by a patch
	from Martin Kihlgren <zond@troja.ath.cx>.
	(CVS Phrasebook): Add "Importing a New Project".

	* AUTHORS: Add Martin Dvorak.
	
2005-04-15 Martin Dvorak <jezek2@advel.cz>
	
	* tests/t_rename_dir_add_dir_with_old_name.at: New test.
	* testsuite.at: Add it.
	
2005-04-16  Matt Johnston  <matt@ucc.asn.au>

	* change_set.cc (compose_rearrangement): remove logging statements
	that were using noticable CPU time.

2005-04-15  Olivier Andrieu  <oliv__a@users.sourceforge.net>

	* diff_patch.cc(guess_binary): do not use '\x00' as first
	character of a C string ...

2005-04-15  Sebastian Spaeth  <Sebastian@SSpaeth.de>

	* ui.cc: print byte progress to one decimal place
	  in k or M.
	* netsync.cc: update dot ticker every 1024 bytes.

2005-04-15  Matt Johnston  <matt@ucc.asn.au>

	* change_set.cc (confirm_proper_tree): use bitsets rather than maps
	for tracking set membership.
	* smap.hh: return reverse iterators properly, iterate over the vector
	rather than self in ensure_sort()

2005-04-14  Derek Scherger  <derek@echologic.com>

	* database_check.cc (check_db): fail with N(...) when problems are
	detected to exit with a non-zero status

2005-04-14  Derek Scherger  <derek@echologic.com>

	* monotone.texi (Informative): update description of 'diff' with
	two revision arguments
	
2005-04-14  Matthew Gregan  <kinetik@orcon.net.nz>

	* win32/process.cc: Fix build on MingW 3.2.0-rc[123] by adding
	<sstream> include.

2005-04-14  Jon Bright  <jon@siliconcircus.com>
	* win32/process.cc (process_spawn): Add some extra debug info
	* std_hooks.lua (execute): If pid is -1, don't try and wait on
	the process

2005-04-14  Matt Johnston  <matt@ucc.asn.au>

	* change_set.cc (confirm_unique_entries_in_directories): use a
	  std::vector rather than std::map for better performance (only sort
	  once).
	* smap.hh: an invariant

2005-04-14  Nathaniel Smith  <njs@codesourcery.com>

	* tests/t_vcheck.at: Update notes.

2005-04-14  Jeremy Cowgar  <jeremy@cowgar.com>

	* monotone.texi (Making Changes): Fixed duplicate paragraph
	* NEWS: Corrected spelling error in my name.

2005-04-13  Nathaniel Smith  <njs@codesourcery.com>

	* monotone.texi (Informative): 'diff' with two revision arguments
	can now be filtered by file.
	
	* constants.cc (netcmd_payload_limit): Bump to 256 megs.

2005-04-14  Olivier Andrieu  <oliv__a@users.sourceforge.net>

	* Makefile.am: silence cmp

2005-04-14  Matthew Gregan  <kinetik@orcon.net.nz>

	* win32/terminal.cc (have_smart_terminal): Implement for Win32.

2005-04-13  Matthew Gregan  <kinetik@orcon.net.nz>

	* tests/t_netsync_largish_file.at: Add test for netsyncing largish
	(32MB) files.  This test is failing at present.
	* testsuite.at: Add new test.

2005-04-13  Nathaniel Smith  <njs@codesourcery.com>

	* tests/t_setup_checkout_modify_new_dir.at:
	* tests/t_update_off_branch.at: New tests.
	* testsuite.at: Add them.
	
	* commands.cc (checkout): Tweak branch checking logic.
	(update): Make user explicitly switch branches.

2005-04-13  Nathaniel Smith  <njs@codesourcery.com>

	* rcs_import.cc (import_cvs_repo): Check that user isn't trying to
	import a whole CVS repo.
	* tests/t_cvsimport.at: Test new check.
	
2005-04-13  Richard Levitte  <richard@levitte.org>

	* contrib/Notify.pl: Rename ...
	* contrib/monotone-notify.pl: ... to this.
	* Makefile.am (EXTRA_DIST): Take note of the change.
	* debian/docs: Distribute the contributions as well.
	* debian/compat, debian/files, debian/monotone.1: Remove, since
	they are self-generated by debhelper.  They were obviously added
	by mistake.

2005-04-13  Nathaniel Smith  <njs@codesourcery.com>

	* cert.cc (guess_branch): Call app.set_branch.
	* app_state.cc (create_working_copy): Call make_branch_sticky
	here...
	* commands.cc (checkout): ...instead of here.
	(approve, disapprove, fcommit, commit): Don't call app.set_branch
	on guess_branch's output.
	(checkout): Call guess_branch.
	
	* tests/t_sticky_branch.at: 
	* tests/t_checkout_id_sets_branch.at: New tests.
	* testsuite.at: Add them.

2005-04-12  Florian Weimer  <fw@deneb.enyo.de>

	* app_state.cc (app_state::allow_working_copy): Only update
	branch_name from the options file if it has not yet been set.  Log
	the branch name.
	(app_state::set_branch): No longer update the options map.
	(app_state::make_branch_sticky): New function which copies the
	stored branch name to the options map.  Only commands which call
	this function change the branch default stored in the working
	copy.

	* commands.cc (CMD(checkout)): Mark branch argument as sticky.
	(CMD(commit)): Likewise.
	(CMD(update)): Likewise.

	* monotone.texi (Working Copy): Mention that the "commit" and
	"update" commands update the stored default branch ("checkout"
	does, too, but this one should be obvious).

2005-04-13  Matthew Gregan  <kinetik@orcon.net.nz>
	* cryptopp/integer.h: Fix detection of GCC version for SSE2
	builds.

2005-04-12  Jon Bright <jon@siliconcircus.com>
	* rcs_import.cc (find_key_and_state): Fix stupid bug in storing the
	list of files a cvs_key contains.  CVS delta invariant failure now
	really fixed.  The rearrangement failure still exists, though.

2005-04-12  Jon Bright <jon@siliconcircus.com>
	* tests/t_cvsimport_samelog.at: Add test for the deltas.find 
	cvs import problem as sent to the ML by Emile Snyder.
	* testsuite.at: Call it
	* rcs_import.cc (cvs_key): Add an ID for debug output purposes,
	sprinkle a little more debug output about what's being compared to
	what
	* rcs_import.cc (cvs_key): Maintain a map of file paths and CVS
	versions appearing in this CVS key.
	(cvs_key::similar_enough): A key is only similar enough if it doesn't
	include a different version of the same file path.
	(cvs_history::find_key_and_state): Add files to cvs_keys as
	appropriate

2005-04-12  Matthew Gregan <kinetik@orcon.net.nz>

	* win32/terminal.cc (terminal_width): Use
	GetConsoleScreenBufferInfo to request width information for
	terminals.
	
2005-04-12  Nathaniel Smith  <njs@codesourcery.com>

	* ChangeLog: Fixup after merge.

2005-04-12  Nathaniel Smith  <njs@codesourcery.com>

	* platform.hh (terminal_width): New function.
	* {unix,win32}/have_smart_terminal.cc: Rename to...
	* {unix,win32}/terminal.cc: ...these.  Implement terminal_width.
	* ui.cc (write_ticks): Call it.
	* Makefile.am: Update for renames.
	
2005-04-11  Matt Johnston <matt@ucc.asn.au>

	* ui.{cc,hh}, netsync.cc: netsync progress ticker in kilobytes to
	avoid wrapping.

2005-04-11  Jon Bright <jon@siliconcircus.com>
	* Makefile.am (EXTRA_DIST): Add debian/*

2005-04-11  Jon Bright <jon@siliconcircus.com>
	* Makefile.am (EXTRA_DIST): Add win32/monotone.iss, PNG_FIGURES
	(PNG_FIGURES): Add, constructing in same way as EPS_FIGURES
	(monotone.html): Use .perlbak workaround so that this works on Win32

2005-04-10  Nathaniel Smith  <njs@codesourcery.com>

	* Makefile.am (BUILT_SOURCES_CLEAN): Add package_revision.txt.

	This is the 0.18 release.

2005-04-11  Matthew Gregan <kinetik@orcon.net.nz>

	* unix/inodeprint.cc, configure.ac: Use nanosecond time resolution for
	inodeprints on BSDs and other platforms if available.

2005-04-10  Derek Scherger  <derek@echologic.com>

	* monotone.texi (Informative): fix typo in ls known docs

2005-04-10  Nathaniel Smith  <njs@codesourcery.com>

	* Makefile.am: Use pdftops instead of acroread.
	(EXTRA_DIST): Include new contrib/ files, and fix wildcards.
	* NEWS: Update for 0.18.
	* configure.ac: Bump version number.
	* debian/changelog: Mention new release.
	* debian/copyright: Update from AUTHORS.
	* monotone.spec: Mention new release.
	* po/monotone.pot: Regenerate.

2005-04-10  Florian Weimer  <fw@deneb.enyo.de>

	* monotone.texi (Commands): Use "working copy" instead of "working
	directory", to match the rest of the manual.

2005-04-10  Florian Weimer  <fw@deneb.enyo.de>

	* commands.cc (ls_known): New function which prints all known
	files in the working copy.
	(CMD(list)): Invoke ls_known for "list known".  Update help
	message.
	(ALIAS(ls)): Update help message.

	* monotone.texi: Document "list known".
	* tests/t_ls_known.at: New file.
	* testsuite.at: Include it.

2005-04-10  Richard Levitte  <richard@levitte.org>

	* contrib/Notify.pl: Count the number of messages sent, and
	display the count at the end.
	Version bumped to 1.0.

2005-04-10  Matt Johnston  <matt@ucc.asn.au>

	* unix/inodeprint.cc, configure.ac: don't use the nsec time
	on non-Linux-style systems (quick compile fix for OS X and probably
	others, can be made generic later).

2005-04-10  Olivier Andrieu  <oliv__a@users.sourceforge.net>

	* contrib/monotone.el: Some elisp code for running monotone from
	inside Emacs. Supports diff, status, add, drop, revert and commit.

2005-04-09  Richard Levitte  <richard@levitte.org>

	* contrib/Notify.pl: Allow globbing branches.  Make the revision
	records branch specific.  Show what records you would have updated
	even with --noupdate.  Add --before and --since, so users can
	select datetime ranges to create logs for.  Remove --to and add
	--difflogs-to and --nodifflogs-to to send logs with diffs to one
	address and logs without diffs to another (both can be given at
	once).  More and better documentation.

2005-04-08  Nathaniel Smith  <njs@codesourcery.com>

	* change_set.cc (basic_change_set): Remove problematic
	rename_dir/add combination, until directory semantics are
	fixed.

2005-04-08  Nathaniel Smith  <njs@codesourcery.com>

	* commands.cc (revert): Call maybe_update_inodeprints.
	* app_state.cc (set_restriction): Clear any old restrictions
	first.

2005-04-08  Jon Bright <jon@siliconcircus.com>
	* testsuite.at (NOT_ON_WIN32): Add a function to prevent tests from
	running on Win32 (for cases where the functionality being tested 
	makes no sense on Win32.  Not for cases where the functionality
	just isn't there yet on Win32.)
	* tests/t_final_space.at: Use NOT_ON_WIN32.  The filenames "a b" 
	and "a b " refer to the same file on Win32, obviating this test

2005-04-08  Jon Bright <jon@siliconcircus.com>
	* win32/inodeprint.cc (inodeprint_file): Still close the file if
	getting its time failed.
	* tests/t_netsync_sigpipe.at: Don't bother doing a kill -PIPE on
	Win32.  There is no real SIGPIPE on Win32 and sockets don't get this
	signal if their pipe goes away.  MinGW's kill seems to translate
	-PIPE to some signal that *does* kill monotone, so it seems like the
	easiest solution is just not to send the signal in the first place
	here.
	* tests/t_automate_ancestry_difference.at: Remove old 
	CHECK_SAME_STDOUT call which I'd left by accident.
	* tests/t_automate_leaves.at: Canonicalise monotone output before
	passing to CHECK_SAME_STDOUT
	* tests/t_log_depth.at: Check line count with arithmetic comparison
	rather than autotest's string comparison

2005-04-08  Nathaniel Smith  <njs@codesourcery.com>

	* inodeprint.cc (operator<<): Typo.

	* inodeprint.{hh,cc} (build_inodeprint_map,
	build_restricted_inodeprint_map): Remove unused functions.

2005-04-08  Nathaniel Smith  <njs@codesourcery.com>

	* work.cc: Remove doxygen comments.  Comments are good; comments
	that are longer than the function they document, and give less
	information, are not so good...

2005-04-08  Nathaniel Smith  <njs@codesourcery.com>

	* ChangeLog: Fixup after merge.

2005-04-08  Nathaniel Smith  <njs@codesourcery.com>

	* commands.cc (calculate_current_revision): Defer to
	calculate_restricted_revision instead of special casing.
	(put_revision_id): constify argument.
	(maybe_update_inodeprints): New function.
	(commit, update, checkout): Call it.
	
	* manifest.{cc,hh} (build_manifest_map): Remove, since only caller
	was removed.
	(build_restricted_manifest_map): Go faster if the user is using
	inode signatures.

	* tests/t_inodeprints.at:
	* tests/t_inodeprints_update.at: Typoes.
	
	* work.cc (read_inodeprints): Typo.

2005-04-08  Nathaniel Smith  <njs@codesourcery.com>

	* tests/t_inodeprints.at:
	* tests/t_inodeprints_update.at: New tests.
	* testsuite.at: Add them.
	
	* UPGRADE: Document 0.17 -> 0.18 upgrade path.

2005-04-08  Jon Bright <jon@siliconcircus.com>
	* tests/t_cat_file_by_name.at: CHECK_SAME_STDOUT can only be used
	to check two 'cat' processes or two monotone processes on Win32,
	not to check monotone and 'cat'.  Change to go through an 
	intermediate stdout
	* tests/t_automate_erase_ancestors.at: Ditto
	* tests/t_automate_toposort.at: Ditto
	* tests/t_automate_ancestry_difference.at: Ditto
	* tests/t_vars.at: Call CANONICALISE for stdout output.
	* tests/t_netsync_absorbs.at: Ditto.
	* tests/t_empty_env.at: For Win32, copy libiconv-2.dll to the 
	current dir before the test, otherwise Win32 will search the
	(empty) path for it and not find it.
	* tests/t_automate_descendents.at: Ditto
	* win32/inodeprint.cc: Implement inodeprint_file for Win32, based
	on mode, device, size, create time and write time.
	
	
2005-04-08  Jon Bright <jon@siliconcircus.com>
	* win32/inodeprint.cc: Change the function name to match the one
	on Unix.

2005-04-08  Nathaniel Smith  <njs@codesourcery.com>

	* {win32,unix}/fingerprint.cc: Rename to...
	* {win32,unix}/inodeprint.cc: ...this.  Change function name and
	calling conventions.
	* platform.hh (inodeprint_file): Likewise.
	* inodeprint.{cc,hh}: New files.
	* Makefile.am (MOST_SOURCES, UNIX_PLATFORM_SOURCES,
	WIN32_PLATFORM_SOURCES): Fixup accordingly.
	* vocab_terms.hh (inodeprint): New ATOMIC.
	* work.hh: Prototype inodeprint working copy functions.
	* work.cc: Implement them.

	* manifest.{hh,cc} (manifest_file_name): Remove unused variable.

2005-04-07  Nathaniel Smith  <njs@codesourcery.com>

	* manifest.{hh,cc}: Remove some commented out unused functions.

	* win32/have_smart_terminal.cc: Include platform.hh.
	* unix/fingerprint.cc: New file, with new function.
	* win32/fingerprint.cc: New file, with stub function.
	* Makefile.am (UNIX_PLATFORM_SOURCES, WIN32_PLATFORM_SOURCES): Add
	them.

2005-04-07  Nathaniel Smith  <njs@codesourcery.com>

	* manifest.hh, manifest.cc: Remove tabs.

2005-04-08  Jeremy Cowgar  <jeremy@cowgar.com>

	* doxygen.cfg: added
	* Makefile.am: added apidocs target (builds doxygen docs)

2005-04-07  Nathaniel Smith  <njs@codesourcery.com>

	* tests/t_final_space.at: New test.
	* testsuite.at: Add it.

2005-04-07  Nathaniel Smith  <njs@codesourcery.com>

	* monotone.texi (Dealing with a Fork): 'merge' has slightly
	different output.

	* NEWS: Summarize changes of last 2.5 weeks.

2005-04-07  Nathaniel Smith  <njs@codesourcery.com>

	* database.{cc,hh} (space_usage): New method.
	* database.cc (info): Use it.

2005-04-07  Nathaniel Smith  <njs@codesourcery.com>

	* vocab.cc (verify): Cache known-good strings, to speed up
	repeated processing of related changesets.

	* change_set.cc (basic_change_set_test): Revert last change; the
	old version _was_ valid.

2005-04-06  Nathaniel Smith  <njs@codesourcery.com>

	* work.cc (build_deletions): Issue warning when generating
	delete_dir's; they're totally broken, but I don't want to disable
	them, because then our tests won't see when they're fixed...

2005-04-07  Nathaniel Smith  <njs@codesourcery.com>

	* smap.hh (insert): Fix stupid bug in assertion condition.

2005-04-07  Nathaniel Smith  <njs@codesourcery.com>

	* change_set.cc (basic_change_set_test): Test a _valid_
	change_set.
	(directory_node): Make a std::map, instead of an smap.  Add a
	comment explaining the bug that makes this temporarily necessary.

	* smap.hh (smap): Don't check for duplicates at insert time,
	unless we've decided not to mark things damaged; don't return
	iterators from insert.  Do check for duplicates at sort time, and
	always sort, instead of sometimes doing linear search.  This makes
	insert O(1), while still preserving the invariant that keys must
	be unique.
	
	* commands.cc (commit): Explain why we're aborting, in the case
	that we detect that a file has changed under us in the middle of a
	commit.

2005-04-07  Richard Levitte  <richard@levitte.org>

	* cryptopp/config.h: typo...

2005-04-05  Nathaniel Smith  <njs@codesourcery.com>

	* tests/t_db_execute.at (db execute): New test.
	* testsuite.at: Add it.
	* database.cc (debug): Don't printf-interpret %-signs in input.

2005-04-05  Matt Johnston  <matt@ucc.asn.au>

	* database.cc: remove dulicated block introduced
	in rev 9ab3031f390769f1c455ec7764cc9c083f328a1b
	(merge of 76f4291b9fa56a04feb2186074a731848cced81c and
	c7917be7646df52363f39d2fc2f7d1198c9a8c27). Seems to be another
	instance of the case tested in t_merge_5.at

2005-04-05  Matt Johnston  <matt@ucc.asn.au>

	* basic_io.hh: reserve() the string which we're appending to
	frequently. Seems to give ~5% speedup in 
	diff -r t:revision-0.16 -r t:revision-0.17 - can't hurt.

2005-04-04  Nathaniel Smith  <njs@codesourcery.com>

	* monotone.spec, debian/control: We no longer need external popt.
	* INSTALL: Ditto, plus some general updating.
	
2005-04-04  Nathaniel Smith  <njs@codesourcery.com>

	* tests/t_sql_unpack.at: New test.
	* testsuite.at: Add it.

2005-04-04  Nathaniel Smith  <njs@codesourcery.com>

	* contrib/ciabot_monotone.py (config): Genericize again, so lazy
	people using it won't start sending commits for monotone.
	* .mt-attrs: Make it executable.

2005-04-04  Richard Levitte  <richard@levitte.org>

	* Makefile.am (EXTRA_DIST): Add the extra popt files.

	* popt/popt.3, popt/popt.ps, popt/testit.sh: Include a few more
	  files from popt, mostly to have documentation on hand.  post.ps
	  is mentioned in popt/README.

2005-04-03  Nathaniel Smith  <njs@codesourcery.com>

	* Makefile.am (EXTRA_DIST): Add contrib/ stuff to distributed
	files list.
	* contrib/ciabot_monotone.py (config.delivery): Turn on.
	(send_change_for): Don't include "ChangeLog:" line when extracting
	changelog.

2005-04-03  Nathaniel Smith  <njs@codesourcery.com>

	* contrib/ciabot_monotone.py: New file.
	* contrib/README: Describe it.

2005-04-03  Richard Levitte  <richard@levitte.org>

	* AUTHORS: Add information about popt.

	* monotone.cc (my_poptStuffArgFile): Include the bundled popt.h.
	Since we now have a working popt, we can remove the restrictions
	on the use of -@.
	* tests/t_at_sign.at: Test that we can take more tha one -@.
	* monotone.1: Document it.

	* popt/poptint.h (struct poptContext_s): Add field to keep track
	  of the number of allocated leftovers elements.
	* popt/popt.c (poptGetContext): Initialise it and use it.
	  (poptGetNextOpt): Use it and realloc leftovers when needed.
	  Also make sure that the added element is a dynamically allocated
	  copy of the original string, or we may end up with a dangling
	  pointer.  These are huge bugs in popt 1.7, when using
	  poptStuffArgs().
	  (poptFreeContext): Free the leftovers elements when freeing
	  leftovers.
	  (poptSaveLong, poptSaveInt): Apply a small patch from Debian.

	* popt/CHANGES, popt/COPYING, popt/README, popt/findme.c,
	  popt/findme.h, popt/popt.c, popt/poptconfig.c, popt/popt.h,
	  popt/popthelp.c, popt/poptint.h, popt/poptparse.c,
	  popt/system.h, popt/test1.c, popt/test2.c, popt/test3.c: Bundle
	  popt 1.7.
	* configure.ac, Makefile.am: Adapt.

2005-04-01  Richard Levitte  <richard@levitte.org>

	* contrib/Notify.pl: Complete rewrite.  Among other things, it
	  makes better use of some new monotone automate features.  It's
	  also better organised and much more documented.

2005-04-01  Jeremy Cowgar  <jeremy@cowgar.com>

	* tests/t_dropkey_2.at: Updated to test dropkey instead of delkey
	* tests/t_dropkey_1.at: Updated to test dropkey instead of delkey
	* monotone.texi (Key and Cert): Changed references to delkey
	  to dropkey
	  (Commands): Changed references to delkey to dropkey
	* testsuite.at: changed references from t_delkey* to t_dropkey*
	* t_delkey_1.at: renamed to t_dropkey_1.at
	* t_delkey_2.at: renamed to t_dropkey_2.at
	* commands.cc (CMD(delkey)): renamed to dropkey to maintain
	  command consistency (with existing drop command)

2005-04-01  Richard Levitte  <richard@levitte.org>

	* monotone.cc (my_poptStuffArgFile): An argument file might be
	empty, and therefore contain no arguments to be parsed.  That's
	OK.
	* tests/t_at_sign.at: Test it.

2005-04-01  Nathaniel Smith  <njs@codesourcery.com>

	* monotone.cc: Fixup after merge.

2005-04-01  Nathaniel Smith  <njs@codesourcery.com>

	* file_io.cc (read_data_for_command_line): New function.
	(read_data_stdin): New function.
	* file_io.hh (read_data_for_command_line): Add prototype.
	
	* monotone.cc (my_poptStuffArgFile): Clean up a little.  Use
	read_data_for_command_line.  Don't free argv, but rather return
	it.
	(cpp_main): Keep a list of allocated argv's, and free them.
	(options): Tweak wording of help text on -@.
	
2005-04-01  Nathaniel Smith  <njs@codesourcery.com>

	* file_io.hh: Remove tabs.

2005-04-01  Nathaniel Smith  <njs@codesourcery.com>

	* monotone.cc (cpp_main): Actually remove newline.

2005-04-01  Nathaniel Smith  <njs@codesourcery.com>

	* ChangeLog: Fixup after merge.
	* monotone.text (Making Changes): Fix typo.
	
2005-04-01  Nathaniel Smith  <njs@codesourcery.com>

	* monotone.cc (cpp_main): Remove now-unneccessary newline.
	
	* commands.cc (commit): Fix typo.
	
	* monotone.texi (Making Changes): Don't claim that writing to
	MT/log prevents the editor from starting.  Clarify later that
	having written to MT/log still means the editor will pop up
	later.

2005-04-01  Richard Levitte  <richard@levitte.org>

	* monotone.cc: Add the long name --xargs for -@.
	* monotone.1: Document it.
	* tests/t_at_sign.at: Remove extra empty line and test --xargs.

	* monotone.texi (Making Changes): Cleanupy tweaks.

	* monotone.cc (my_poptStuffArgFile): New function to parse a file
	for more arguments and stuff them into the command line.
	(cpp_main): Add the -@ option
	* tests/t_at_sign.at, testsuite.at: Test it
	* monotone.1: Document it.

2005-03-31  Nathaniel Smith  <njs@codesourcery.com>

	* tests/t_log_depth.at: Cleanupy tweaks.

2005-03-31  Jeremy Cowgar  <jeremy@cowgar.com>

	* monotone.texi: Tutorial updated to include example of
	  editing/committing with MT/log
	* work.cc (has_contents_user_log) Added
	* work.hh (has_contents_user_log) Added
	* commands.cc (CMD(commit)): Checks to ensure both MT/log and the
	  --message option does not exist during commit.
	* transforms.hh (prefix_lines_with): Added
	* transforms.cc (prefix_lines_with): Added
	* sanity.cc (naughty_failure): Made use of prefix_lines_with()
	* ui.cc (inform): now handles messages w/embedded newlines
	* tests/t_commit_log_3.at: Created to test new functionality
	  added to CMD(commit)
	* testsuite.at: Added above test

2005-03-31  Richard Levitte  <richard@levitte.org>

	* monotone.cc: Add the --depth option...
	* app_state.hh (class app_state),
	  app_state.cc (app_state::set_depth): ... and the field and
	  method to store and set it.
	* commands.cc (CMD(log)): ... then handle it.

	* tests/t_log_depth.at: Add a test for 'log --depth=n'
	* testsuite.at: Add it.
	* monotone.texi (Informative): Document it.

2005-03-31  Nathaniel Smith  <njs@codesourcery.com>

	* automate.cc (automate_erase_ancestors): Accept zero arguments,
	and in such case print nothing.  (Important for scripting.)
	* commands.cc (automate):
	* monotone.texi (Automation):
	* tests/t_automate_erase_ancestors.at: Update accordingly.

2005-03-31  Nathaniel Smith  <njs@codesourcery.com>

	* automate.cc (automate_toposort): Accept zero arguments, and in
	such case print nothing.  (Important for scripting.)
	* commands.cc (automate):
	* monotone.texi (Automation):
	* tests/t_automate_toposort.at: Update accordingly.

2005-03-30  Richard Levitte  <richard@levitte.org>

	* contrib/Notify.pl: A new Perl hack to send change logs by
	email.

	* contrib/README: Add a quick description.

2005-03-30  Nathaniel Smith  <njs@codesourcery.com>

	* automate.cc (automate_leaves): New function.
	(automate_command): Add it.
	* commands.cc (automate): Synopsify it.
	* monotone.1: Add it.
	* monotone.texi (Automation, Commands): Likewise.
	
	* tests/t_automate_leaves.at: New test.
	* testsuite.at: Add it.

2005-03-30  Nathaniel Smith  <njs@codesourcery.com>

	* monotone.texi (Automation): Make newly added sample outputs
	verbatim also.

2005-03-30  Nathaniel Smith  <njs@codesourcery.com>

	* tests/t_automate_toposort.at: New test.
	* tests/t_automate_ancestry_difference.at: New test.
	* tests/t_diff_first_rev.at: New test.
	* testsuite.at: Add them.
	
	* revision.cc (calculate_ancestors_from_graph): Do not keep an
	"interesting" set and return only ancestors from this set;
	instead, simply return all ancestors.  Returning a limited set of
	ancestors does not speed things up, nor reduce memory usage in
	common cases.  (The only time it would reduce memory usage is when
	examining only a small ancestor set, which the important case,
	'heads', does not; even then, erase_ancestors would need to intern
	the interesting revisions first so they got low numbers, which it
	doesn't.)
	(erase_ancestors): Adjust accordingly.
	(toposort, ancestry_difference): New functions.
	* revision.hh (toposort, ancestry_difference): Declare.
	* automate.cc (automate_toposort, automate_ancestry_difference):
	New functions.
	(automate_command): Add them.
	All functions: clarify in description whether output is sorted
	alphabetically or topologically.
	* commands.cc (automate): Synopsify them.
	* monotone.1: Add them.
	* monotone.texi (Commands): Likewise.
	(Automation): Likewise.  Also, clarify for each command whether
	its output is alphabetically or topologically sorted.
	
2005-03-29  Richard Levitte  <richard@levitte.org>

	* commands.cc (CMD(ls)): Update with the same information as
	CMD(list)

	* monotone.texi (Automation): Make the sample output verbatim

2005-03-26  Nathaniel Smith  <njs@codesourcery.com>

	* automate.cc (automate_erase_ancestors): New function.
	(automate_command): Use it.
	* commands.cc (automate): Document it.

	* tests/t_automate_erase_ancestors.at: New test.
	* testsuite.at: Add it.

	* monotone.texi (Automation, Commands): Document automate
	erase_ancestors.
	* monotone.1: Document automate erase_ancestors.

2005-03-26  Nathaniel Smith  <njs@codesourcery.com>

	* automate.cc (interface_version): Bump to 0.1.
	(automate_descendents): New function.
	(automate_command): Call it.
	* commands.cc (automate): Add it to help text.

	* tests/t_automate_descendents.at: New test.
	* testsuite.at: Add it.
	
	* monotone.texi (Automation, Commands): Document automate
	descendents.
	* monotone.1: Document automate descendents, and vars stuff.

2005-03-26  Nathaniel Smith  <njs@codesourcery.com>

	* tests/t_attr.at: No longer a bug report.
	* tests/t_rename_attr.at: New test.
	* testsuite.at: Add it.

2005-03-26  Joel Crisp  <jcrisp@s-r-s.co.uk>

	* contrib/Log2Gxl.java: New file.

2005-03-26  Nathaniel Smith  <njs@pobox.com>

	* contrib/README: New file.

2005-03-25  Nathaniel Smith  <njs@pobox.com>

	* commands.cc (user_log_file_name): Remove unused variable
	again.  Hopefully it will take this time...

2005-03-25  Nathaniel Smith  <njs@pobox.com>

	* commands.cc (user_log_file_name): Remove unused variable.

2005-03-25  Jeremy Cowgar  <jeremy@cowgar.com>

	* monotone.texi: Added a bit more documentation about MT/log
	  Updated edit_comment hook and addded delkey docs
	* commands.cc: Added delkey command
	* t_delkey_1.at: Tests delkey command on public key
	* t_delkey_2.at: Tests delkey command on public and private key
	* testsuite.at: Added above tests
	* std_hooks.lua: Transposed the MT: lines and user_log_contents,
	  user_log_contents now appears first.

2005-03-25  Jeremy Cowgar  <jeremy@cowgar.com>

	* t_setup_creates_log.at: Ensures that MT/log is created
	  on setup
	* t_checkout_creates_log.at: Ensures that MT/log is created
	  on checkout
	* t_commit_log_1.at: Ensures that:
	  1. Read and entered as the ChangeLog message
	  2. Is blanked after a successful commit
	* t_commit_log_2.at: Ensures that commit works w/o MT/log being
	  present
	* testsuite.at: Added the above tests.

2005-03-25  Matt Johnston  <matt@ucc.asn.au>

        * {unix,win32}/platform_netsync.cc, platform.hh, Makefile.am: new
        functions to disable and enable sigpipe.
        * netsync.cc, main.cc: call the functions from netsync rather than
        globally, so that sigpipe still works for piping output of commands
        such as 'log'.
        * tests/t_netsync_sigpipe.at: test it.
        * testsuite.at: add it.

2005-03-25  Matt Johnston  <matt@ucc.asn.au>

	* monotone.cc: add short options -r, -b, -k, and -m
	for --revision, --branch, --key, and --message respectively.
	* monotone.texi, monotone.1: document them
	* tests/t_short_opts.at: test them
	* testsuite.at: add it

2005-03-24  Nathaniel Smith  <njs@codesourcery.com>

	* tests/t_empty_env.at: New test.
	* testsuite.at: Add it.  Absolutify path to monotone so it will
	work.
	
	* unix/have_smart_terminal.cc (have_smart_terminal): Handle the
	case where TERM is unset or empty.

2005-03-24  Nathaniel Smith  <njs@codesourcery.com>

	* ui.hh (tick_write_nothing): New class.
	* monotone.cc (cpp_main): Enable it.

2005-03-24  Nathaniel Smith  <njs@codesourcery.com>

	* work.cc (build_deletions, build_additions): Fixup after merge.

2005-03-23  Nathaniel Smith  <njs@codesourcery.com>

	* tests/t_cat_file_by_name.at: Check for attempting to cat
	non-existent files.
	* tests/t_empty_id_completion.at: New test.
	* tests/t_empty_path.at: New test.
	* testsuite.at: Add them.
	
	* database.cc (complete): Always generate some sort of limit term,
	even a degenerate one.
	
	* app_state.cc (create_working_copy): Check for null directory.

	* work.cc (build_deletion, build_addition, build_rename): Check
	for null paths.

2005-03-23  Derek Scherger  <derek@echologic.com>

	* Makefile.am UNIX_PLATFORM_SOURCES:
	WIN32_PLATFORM_SOURCES: add have_smart_terminal.cc
	* platform.hh (have_smart_terminal): prototype
	* ui.cc (user_interface): set ticker to dot/count based on
	have_smart_terminal
	* unix/have_smart_terminal.cc: 
	* win32/have_smart_terminal.cc: new file
	
2005-03-23  Derek Scherger  <derek@echologic.com>

	* commands.cc (add): pass list of prefixed file_path's to
	build_additions
	(drop): pass list of prefixed file_path's to build_deletions
	(attr): pass attr_path as a 1 element vector to build_additions
	* work.{cc,hh} (build_addition): rename to...
	(build_additions): this, and accept a vector of paths to be added
	in a single path_rearrangement
	(build_deletion): rename to ...
	(build_deletions): this, and accept a vector of paths to be
	dropped in a single path_rearrangement
	(known_preimage_path): replace manifest and path_rearrangement
	args with a path_set to avoid extracting paths for every file
	(build_rename): adjust for change to known_preimage_path

2005-03-23  Nathaniel Smith  <njs@codesourcery.com>

	* monotone.cc (my_poptFreeContext, cpp_main): Apparently
	poptFreeContext silently changed its return type at some unknown
	time.  Hack around this.

2005-03-23  Nathaniel Smith  <njs@codesourcery.com>

	* monotone.cc (cpp_main): Remove the special code to dump before
	printing exception information, since we no longer dump to the
	screen, so it's always better to have the little status message
	saying what happened to the log buffer at the end of everything.
	* sanity.cc (dump_buffer): Give a hint on how to get debug
	information, when discarding it.
	* work.{hh,cc} (get_local_dump_path): New function.
	* app_state.cc (allow_working_copy): Use it for default
	global_sanity dump path.
	* monotone.texi (Reserved Files): Document MT/debug.
	(Network): Capitalize Bob and Alice (sorry graydon).
	Document new defaulting behavior.

2005-03-23  Nathaniel Smith  <njs@codesourcery.com>

	* work.cc, sanity.cc: Remove tabs.

2005-03-23  Nathaniel Smith  <njs@codesourcery.com>

	* monotone.texi (Network Service): Mention that monotone remembers
	your server/collection.
	(Vars): New section.
	* netsync.cc (process_hello_cmd): Touch more cleaning.
	* tests/t_merge_5.at: More commentary.
	
2005-03-23  Matt Johnston  <matt@ucc.asn.au>

	* tests/t_merge_5.at: new test for a merge which ends up with
	duplicate lines.
	* testsuite.at: add it

2005-03-22  Jeremy Cowgar  <jeremy@cowgar.com>

	* AUTHORS: Added my name
	* app_state.cc, commands.cc, lua.cc, lua.hh, monotone.texi,
	  std_hooks.lua, work.cc, work.hh: Added functionality to
	  read the MT/log file for commit logs. In this revision
	  tests are not yet complete nor is documenation complete
	  but the reading, blanking and creating of MT/log is.

2005-03-22  Nathaniel Smith  <njs@codesourcery.com>

	* vocab_terms.hh: Declare base64<var_name>.
	* database.cc (clear_var, set_var, get_vars): base64-encode
	var_names in the database.
	* monotone.texi (Internationalization): Update description of
	vars.
	* transforms.{cc,hh} ({in,ex}ternalize_var_name): Remove.
	* commands.cc (set, unset, ls_vars): Update accordingly.
	(unset): Error out if the variable doesn't exist.
	* tests/t_vars.at: Verify this works.

	* netcmd.cc (test_netcmd_functions): Properly type arguments to
	{read,write}_hello_cmd_payload.
	(write_hello_cmd_payload): Properly type arguments.
	* netcmd.hh (write_hello_cmd_payload):
	* netsync.cc (queue_hello_cmd): Adjust accordingly.
	(process_hello_cmd): More cleaning.  Also, save new server keys to
	a var, and check old server keys against the var.
	
	* tests/t_netsync_checks_server_key.at: New test.
	* testsuite.at: Add it.  Better docs for some netsync macros,
	while I'm here...
	* tests/t_netsync_absorbs.at: Add 'netsync' keyword.
	
2005-03-22  Nathaniel Smith  <njs@codesourcery.com>

	* tests/t_netsync_absorbs.at: New test.
	* testsuite.at: Add it.

	* netcmd.{cc,hh} (read_hello_cmd_payload): Properly type
	arguments.
	* netsync.cc (dispatch_payload): Adjust accordingly.  Move some
	logic into process_hello_cmd.
	(known_servers_domain): New constant.
	(process_hello_cmd): Tweak arguments appropriately.  Include logic
	formerly in dispatch_payload.  Cleanup.

	No semantic changes.
	
2005-03-21  Nathaniel Smith  <njs@codesourcery.com>

	* monotone.texi (Starting a New Project): Tweak phrasing.

2005-03-21  Nathaniel Smith  <njs@codesourcery.com>

	* commands.cc (process_netsync_client_args): If user specifies
	server/collection and there is no default, set the default.
	* tests/t_netsync_set_defaults.at: New test.
	* testsuite.at: Add it.

2005-03-21  Nathaniel Smith  <njs@codesourcery.com>

	* vocab.hh (var_key): New typedef.
	* database.{cc,hh}: Use it.  Make most var commands take it.
	* commands.cc (set, unset): Adjust accordingly.
	(default_server_key, default_collection_key): New constants.
	(process_netsync_client_args): New function.
	(push, pull, sync): Use it.

	* tests/t_netsync_defaults.at: New test.
	* testsuite.at: Add it.

2005-03-21  Matt Johnston  <matt@ucc.asn.au>

	* change_set.cc: use std::map rather than smap for 
	confirm_unique_entries_in_directories() and confirm_proper_tree()
	since they perform a lot of insert()s.

2005-03-21  Nathaniel Smith  <njs@codesourcery.com>

	* monotone.texi (list tags, list vars, set, unset): Document.
	(Internationalization): Document vars.

2005-03-21  Nathaniel Smith  <njs@codesourcery.com>

	* transforms.{hh,cc} ({in,ex}ternalize_var_{name,domain}): New
	functions.
	* vocab_terms.hh (base64<var_value>): Declare template.
	* database.hh (get_vars): Simplify API.
	* database.cc (get_vars, get_var, var_exists, set_var, clear_var):
	Implement.
	* commands.cc (set, unset): New commands.
	(ls): New "vars" subcommand.
	* tests/t_vars.at: Fix.  Un-XFAIL.
	
2005-03-21  Nathaniel Smith  <njs@codesourcery.com>

	* transforms.{cc,hh}: Remove tabs.

2005-03-20  Nathaniel Smith  <njs@codesourcery.com>

	* tests/t_vars.at: New test.
	* testsuite.at: Add it.

2005-03-20  Nathaniel Smith  <njs@codesourcery.com>

	* schema.sql (db_vars): New table.
	* database.cc (database::database): Update schema id.
	* schema_migration.cc (migrate_client_to_vars): New function.
	(migrate_monotone_schema): Use it.
	* tests/t_migrate_schema.at: Another schema, another test...
	
	* vocab_terms.hh (var_domain, var_name, var_value): New types.
	* database.hh (get_vars, get_var, var_exists, set_var, clear_var):
	Prototype new functions.
	
2005-03-20  Derek Scherger  <derek@echologic.com>

	* file_io.cc (book_keeping_file): return true only if first
	element of path is MT, allowing embedded MT elements
	(walk_tree_recursive): check relative paths for ignoreable book
	keeping files, rather than absolute paths
	(test_book_keeping_file): add fs::path tests for book keeping
	files
	* tests/t_add_intermediate_MT_path.at: un-XFAIL, fix some problems
	with commas, add tests for renames and deletes with embedded MT
	path elements.

2005-03-20  Nathaniel Smith  <njs@codesourcery.com>

	* monotone.texi: Add some missing @sc{}'s.
	* cryptopp/config.h: Use "mt-stdint.h", not <stdint.h>, for
	portability.

2005-03-19  Nathaniel Smith  <njs@codesourcery.com>

	* Makefile.am (EXTRA_DIST): Add UPGRADE and README.changesets.
	* debian/files: Auto-updated by dpkg-buildpackage.

	* This is the 0.17 release.
	
2005-03-18  Nathaniel Smith  <njs@codesourcery.com>

	* Makefile.am (MOST_SOURCES): Add package_{full_,}revision.h.
	* NEWS: Fill in date.
	* debian/copyright: Update from AUTHORS.
	* configure.ac: Bump version number to 0.17.
	* debian/changelog, monotone.spec: Update for release.
	* po/monotone.pot: Auto-updated by distcheck.

2005-03-18  Christof Petig <christof@petig-baender.de>

	* sqlite/*: Imported sqlite version 3.1.6 tree

2005-03-18  Nathaniel Smith  <njs@codesourcery.com>

	* monotone.1, commands.cc, Makefile.am: Fixup after merge.

2005-03-18  Nathaniel Smith  <njs@codesourcery.com>

	* path_component (split_path): Fix bug.
	Also, add unit tests for file.
	* unit_tests.{hh,cc}: Add path_component unit tests.
	
2005-03-18  Nathaniel Smith  <njs@codesourcery.com>

	* Makefile.am: Fixup after merge.
	
2005-03-18  Nathaniel Smith  <njs@codesourcery.com>

	* change_set.cc: Move path_component stuff to...
	* path_component.{hh,cc}: ...these new files.
	* Makefile.am: Add them.

2005-03-18  Matt Johnston  <matt@ucc.asn.au>

	* txt2c.cc: add --no-static option
	* Makefile.am, package_revision.h, package_full_revision.h:
	create revision info files as standalone .c files to speed
	compilation (mt_version.cc doesn't need to recompile each time)

2005-03-17  Derek Scherger  <derek@echologic.com>

	* INSTALL: add note about creating a ./configure script

2005-03-16  Nathaniel Smith  <njs@codesourcery.com>

	* UPGRADE: Finish, hopefully.
	* monotone.texi (db check): Be more clear about what is normally
	checked, and when 'db check' is useful.

2005-03-16  Patrick Mauritz <oxygene@studentenbude.ath.cx>

	* monotone.texi (Hook Reference): Typo.

2005-03-16  Nathaniel Smith  <njs@codesourcery.com>

	* monotone.texi: Add Derek Scherger to the copyright list.
	Various tweaks.
	(Starting a New Project): Rewrite to clarify that only Jim runs
	"setup", and explain why.
	(Network Service): Add a note that most people do use a central
	server, since people on the mailing list seem to perhaps be
	getting the wrong idea.
	(Making Changes): Expand a little on what the "." in "checkout ."
	means, since people seem to accidentally checkout stuff into real
	directories.
	(db check): Add much verbiage on the implications
	of various problems, and how to fix them.  Also clarify some
	wording.
	* NEWS: Small tweaks.
	* UPGRADE: More instructions, not done yet...
	
2005-03-15  Matt Johnston  <matt@ucc.asn.au>

	* commands.cc, monotone.texi, monotone.1: mention that agraph
          output is in VCG format.

2005-03-14  Nathaniel Smith  <njs@codesourcery.com>

	* commands.cc (cat): 'cat file REV PATH'.
	* monotone.texi: Mention it.
	* tests/t_cat_file_by_name.at: New test.
	* testsuite.at: Add it.

2005-03-11  Nathaniel Smith  <njs@codesourcery.com>

	* automate.cc (automate_heads): Remove app.initialize call.
	* revision.cc, revision.hh (calculate_arbitrary_change_set): New
	function.
	(calculate_composite_change_set): Touch more sanity checking.

	* commands.cc (update): Use it.

2005-03-10  Derek Scherger  <derek@echologic.com>

	* app_state.cc (set_restriction): adjust bad path error message
	* commands.cc (get_valid_paths): refactor into ...
	(extract_rearranged_paths): ... this
	(extract_delta_paths): ... this
	(extract_changed_paths): ... this
	(add_intermediate_paths): ... and this
	(restrict_delta_map): new function
	(calculate_restricted_change_set): new function
	(calculate_restricted_revision):
	(ls_missing):
	(revert): rework using new valid path functions
	(do_diff): adjust --revision variants to work with restrictions
	* tests/t_diff_restrict.at: un-XFAIL

2005-03-09  Jon Bright <jon@siliconcircus.com>
	* win32/monotone.iss: Install the many-files version of the
	docs, install the figures, create a start-menu icon for the
	docs.
	* Makefile.am: Make docs generation work with MinGW

2005-03-09  Jon Bright <jon@siliconcircus.com>
	* win32/monotone.iss: Monotone -> monotone

2005-03-09  Jon Bright <jon@siliconcircus.com>
	* win32/monotone.iss: Added an Inno Setup script for 
	generating a Windows installer.  Inno Setup is GPLed, see
	http://www.jrsoftware.org for download

2005-03-09  Jon Bright <jon@siliconcircus.com>
	* t_diff_binary.at: binary.bz.b64 -> binary.gz.b64

2005-03-08  Derek Scherger  <derek@echologic.com>

	* Makefile.am: adjust for fsck rename
	* commands.cc (db fsck): rename to db check and add short help;
	adjust for fsck file renames
	* database.{cc,hh}: minor alignment adjustments
	(get_statistic): remove redundant method
	(info): use count in place of get_statistic
	(count): return unsigned long instead of int
	(get_keys): new method
	(get_public_keys): new method
	(get_private_keys): rewrite using get_keys
	(get_certs): new method to get all certs in database from
	specified table
	(get_revision_certs): ditto
	* fsck.{cc,hh}: rename to...
	* database_check.{cc,hh}: ...this; add key, cert and sane revision
	history checking
	* monotone.1: document db dump/load/check commands
	* monotone.texi: document db check command
	* tests/t_fsck.at: rename to...
	* tests/t_database_check.at: ...this; and add tests for key and
	cert problems
	* testsuite.at: account for new test name

2005-03-08  Nathaniel Smith  <njs@codesourcery.com>

	* ChangeLog: Insert some missing newlines.
	* NEWS: Note file format changes.
	* file_io.cc (tilde_expand): Clarify error message.

2005-03-08  Nathaniel Smith  <njs@codesourcery.com>

	* keys.{cc,hh} (require_password): Simplify interface, do more
	work.
	* rcs_import.cc (import_cvs_repo): Update accordingly.
	* commands.cc (server): Likewise.
	* revision.cc (build_changesets_from_existing_revs) 
	(build_changesets_from_manifest_ancestry): Require passphrase
	early.

2005-03-08  Nathaniel Smith  <njs@codesourcery.com>

	* NEWS, INSTALL, README.changesets: Update in preparation for
	0.17.
	* UPGRADE: New file.
	
	* tests/t_diff_restrict.at: Oops.  XFAIL it.
	
2005-03-08  Jon Bright  <jon@siliconcircus.com>
	
	* win32/process.cc (process_spawn): Escape the parameters,
	surround them with quotes before adding them to the consolidated
	command line string
	* mkstemp.cc (monotone_mkstemp): Now takes a std::string&, and
	returns the *native* form of the path in this.
	* mkstemp.hh: Now always use monotone_mkstemp
	(monotone_mkstemp): Update prototype
	* lua.cc (monotone_mkstemp_for_lua): Use new-style 
	monotone_mkstemp

2005-03-08  Jon Bright  <jon@siliconcircus.com>
	
	* win32/read_password.cc (read_password): Now correctly hides 
	password when run in a Windows console.  Does at least enough in
	a MinGW rxvt console to make sure that you can't see the password.
	* win32/process.cc: Change indentation.
	(process_spawn): Log commands executed, as for unix process.cc

2005-03-07  Nathaniel Smith  <njs@codesourcery.com>

	* tests/t_diff_restrict.at: New test.
	* testsuite.at: Add it.

2005-03-05  Nathaniel Smith  <njs@codesourcery.com>

	* netsync.cc (encountered_error, error): New variable and method.
	(session::session): Initialize encountered_error.
	(write_netcmd_and_try_flush, read_some, write_some): Check it.
	(queue_error_cmd): Consider it like sending a goodbye.
	(process_error_cmd): Throw an exception instead of considering it
	a goodbye.
	(process_data_cmd): Call error() if epochs don't match.
	* tests/t_epoch.at, tests/t_epoch_server.at: More minor tweaks.
	Expect failed pulls to exit with status 0.  This isn't really
	correct, but looks complicated to fix...

2005-03-05  Nathaniel Smith  <njs@codesourcery.com>

	* testsuite.at (NETSYNC_SERVE_N_START): New macro.
	* tests/t_epoch_server.at: Misc. fixes.

	* netsync.cc (session::session): Don't open valve yet.
	(maybe_note_epochs_finished): New method to open
	valve.
	(process_done_cmd, process_data_cmd): Call it.
	(rebuild_merkle_trees): Actually calculate hashes for epoch merkle
	trees.  Also, only include epochs that meet the branch mask.
	(session): Remove unused id_to_epoch map.
	
2005-03-05  Nathaniel Smith  <njs@codesourcery.com>

	* netcmd.cc (read_netcmd_item_type): Handle epoch_item.
	(test_netcmd_functions): Update for new confirm_cmd_payload
	format.
	* netsync.cc (process_confirm_cmd): Cut and paste error.

2005-03-05  Nathaniel Smith  <njs@codesourcery.com>

	* constants.{cc,hh}: Add new epochlen, epochlen_bytes constants.
	* vocab_terms.hh, vocab.hh: Add new epoch_data type.  Add predeclarations
	for it.
	* commands.cc (ls_epochs):
	* revision.cc (
	* database.hh:
	* database.cc: Update for epoch_data.  Add get_epoch, epoch_exists
	methods.
	* epoch.{cc,hh}: New files.
	* netsync.cc: Actually implement epochs-via-merkle code.

2005-03-04  Nathaniel Smith  <njs@codesourcery.com>

	* schema.sql (branch_epochs): Add 'hash' field.
	* schema_migration.cc: Fixup for.
	* database.cc (database): Change schemas.
	* tests/t_migrate_schema.at: Replace epoch db test case with one
	with new schema.

2005-03-03  Nathaniel Smith  <njs@codesourcery.com>

	* netsync.cc (session::id_to_epoch): New variable.
	(session::session): Create refinement and requested item tables
	for epochs.
	(rebuild_merkle_trees): Fill epoch merkle tree and id_to_epoch
	table.

	* netsync.cc (queue_confirm_cmd, process_confirm_cmd) 
	(dispatch_payload, rebuild_merkle_trees): 
	* netcmd.hh:
	* netcmd.cc (read_confirm_cmd_payload, write_confirm_cmd_payload):
	Remove epochs.

2005-02-27  Nathaniel Smith  <njs@codesourcery.com>

	* constants.cc:
	* revision.cc:
	* testsuite.at: 
	* commands.cc:
	* ChangeLog: Fixup after merge.

2005-02-27  Nathaniel Smith  <njs@codesourcery.com>

	* merkle_tree.hh (netcmd_item_type): Add epoch_item.
	* merkle_tree.cc (netcmd_item_type_to_string): Handle epoch_item.

	* packet.hh, packet.cc (struct packet_db_valve): New class.
	* netsync.cc (session): Use a valved writer.

2005-02-26  Nathaniel Smith  <njs@codesourcery.com>

	* merkle_tree.hh: Fix comment.
	Remove prototypes for non-existing functions.

2005-02-26  Nathaniel Smith  <njs@codesourcery.com>

	* tests/t_epoch_unidirectional.at: New test.
	* testsuite.at: Add it.

2005-02-26  Nathaniel Smith  <njs@codesourcery.com>

	* tests/t_epoch.at: Even more paranoid.
	* tests/t_epoch_server.at: New test.
	* testsuite.at: Add it.
	
2005-02-21  Nathaniel Smith  <njs@codesourcery.com>

	* tests/t_epoch.at: Check that netsync only sends relevant
	epochs, and be a little more paranoid.

2005-02-19  Nathaniel Smith  <njs@codesourcery.com>

	* revision.cc (struct anc_graph): Fixup after merge.

2005-02-18  graydon hoare  <graydon@pobox.com>

	* database.cc (set_epoch): Fix SQL.
	* monotone.texi (Rebuilding ancestry): Reword a bit.
	* netcmd.{cc,hh} 
	({read,write}_hello_cmd_payload): Transfer server key with hello.
	({read,write}_confirm_cmd_payload): Transfer epoch list with confirm.
	* netsync.cc: Adapt to changes in netcmd.
	(rebuild_merkle_trees): Set nonexistent epochs to zero before sync.
	* revision.cc (anc_graph): Randomize epochs on rebuild.
	* tests/t_epoch.at: Fix up to test slightly new semantics.

2005-02-07  Nathaniel Smith  <njs@codesourcery.com>

	* monotone.1: Add more db commands.
	* monotone.texi: Document db rebuild.  Add section on rebuilding
	ancestry and epochs.

2005-02-06  graydon hoare  <graydon@pobox.com>

	* commands.cc (db): Add epoch commands.
	(list): Likewise.
	Also remove some unneeded transaction guards.
	* database.{cc,hh} (get_epochs): New function.
	(set_epoch): Likewise.
	(clear_epoch): Likewise.
	Also remove all persistent merkle trie stuff.
	* schema.sql: Add epochs, remove tries.
	* schema_migration.cc: Update.
	* tests/t_epoch.at: New test.
	* tests/t_migrate_schema.at: Update.
	* testsuite.at: Add some new helpers, call t_epoch.at.
	* vocab.hh (epoch_id): Define.
	* vocab_terms.hh (epoch): Define.

2005-02-05  Nathaniel Smith  <njs@codesourcery.com>

	* merkle_tree.hh: Remove mcert_item and fcert_item, rename
	rcert_item to cert_item, renumber to remove gaps left.
	* merkle_tree.cc (netcmd_item_type_to_string):
	* netcmd.cc (read_netcmd_item_type): 
	* netsync.cc: Adjust accordingly.
	
2005-02-05  Nathaniel Smith  <njs@codesourcery.com>

	* constants.cc (constants): Bump netsync protocol version.

2005-03-07  Nathaniel Smith  <njs@codesourcery.com>

	* lua.cc (monotone_spawn_for_lua): Minimal change to get arguments
	in right order.  Still needs hygienic cleanups...
	* tests/t_can_execute.at: Run 'cp' instead of 'touch', because cp
	will actually notice if we pass arguments out of order.
	* testsuite.at: Remove mysterious blank line.
	
2005-03-07  Nathaniel Smith  <njs@codesourcery.com>

	* unix/process.cc (process_spawn): Log command line before
	executing.

2005-03-07  Nathaniel Smith  <njs@codesourcery.com>

	* revision.cc (kill_redundant_edges): Rename back to...
	(kluge_for_3_ancestor_nodes): ...this.  Go back to only cleaning
	up parents of 3+ parent nodes.
	(analyze_manifest_changes): Take a third argument, of files whose
	ancestry needs splitting.
	(construct_revision_from_ancestry): Make more more complex, in
	order to properly track file identity in merges.

2005-03-05  Nathaniel Smith  <njs@codesourcery.com>

	* revision.cc (check_sane_history): Typo.
	
2005-03-05  Nathaniel Smith  <njs@codesourcery.com>

	* revision.hh (check_sane_history): Take an app_state instead of a
	database as an argument.
	* database.cc: Pass an app_state instead of a database as its
	argument. 
	* revision.cc (check_sane_history): Update accordingly.  Add a new
	check for merges, that they are creating consistent changesets
	(even when the common ancestor is outside of the usual
	paranoia-checking search depth).

2005-03-05  Nathaniel Smith  <njs@codesourcery.com>

	* revision.cc (kluge_for_3_ancestor_nodes): Rename to...
	(kill_redundant_edges): ...this.  Kill all redundant edges, not
	just ones on nodes with 3+ parents.  Also, make it actually work.
	
2005-03-05  Nathaniel Smith  <njs@codesourcery.com>

	* revision.cc (kluge_for_3_ancestor_nodes): New method.
	(rebuild_ancestry): Call it.

2005-03-03  Nathaniel Smith  <njs@codesourcery.com>

	* revision.cc (check_sane_history): Print a warning to let the
	user know why things like 'pull' can take so long.
	* netsync.cc: Remove a few tabs.

2005-03-04  Jon Bright  <jon@siliconcircus.com>
	
	* win32/process.cc (process_spawn): Now takes 
	const char * const argv[]
	* unix/process.cc (process_spawn): Ditto.  Cast for call to
	execvp
	(existsonpath): Initialise args in a const way

2005-03-04  Jon Bright  <jon@siliconcircus.com>
	
	* win32/process.cc (process_spawn): Now takes 
	char * const argv[]
	* platform.hh (process_spawn): Ditto
	* unix/process.cc (process_spawn): Ditto
	* lua.cc (monotone_spawn_for_lua): Remove debug code
	* General: Beginning to hate C++'s const rules

2005-03-04  Jon Bright  <jon@siliconcircus.com>
	
	* win32/process.cc (process_spawn): Now takes 
	const char * const *
	* platform.hh (process_spawn): Ditto
	* unix/process.cc (process_spawn): Ditto
	* General: Sorry about all these commits, I'm syncing back and
	forth between Linux and Win32

2005-03-04  Jon Bright  <jon@siliconcircus.com>
	
	* win32/process.cc (process_spawn): Now takes char * const *
	* platform.hh (process_spawn): Ditto
	* unix/process.cc (process_spawn): Ditto
	(existsonpath): argv now const char*[]

2005-03-04  Jon Bright  <jon@siliconcircus.com>
	
	* win32/process.cc: Added forgotten file
	* unix/process.cc: Include stat.h, (process_*) fix compilation
	errors

2005-03-04  Jon Bright  <jon@siliconcircus.com>
	
	* unix/process.cc: Added forgotten file

2005-03-03  Jon Bright  <jon@siliconcircus.com>
	
	* lposix.c: Deleted
	* win32/process.cc: Created, added Win32 versions of functions
	existsonpath, make_executable, process_spawn, process_wait,
	process_kill, process_sleep
	* unix/process.cc: Ditto, for the Unix versions.
	* lua.cc: Add LUA wrappers for the above functions, register
	them with LUA
	* std_hooks.lua (execute, attr_functions->execute, 
	program_exists_in_path): Use the new functions instead of posix
	functions
	* t_can_execute.at (touchhook.lua): Ditto

2005-03-01  Derek Scherger  <derek@echologic.com>

	* app_state.cc (set_restriction): actually ignore ignored files
	rather than trying to validate them

2005-03-01  Derek Scherger  <derek@echologic.com>

	* tests/t_diff_binary.at: new test (bug report)
	* tests/t_command_completion.at: new test
	* tests/t_merge_rename_file_and_rename_dir.at: new test
	* testsuite.at: include new tests
	
2005-02-28  Richard Levitte  <richard@levitte.org>

	* Makefile.am (BUILT_SOURCES_CLEAN): Moved mt-stding.h from here...
	(DISTCLEANFILES): ... to here.  Since mt-stding.h is created by
	config.status, it should only be removed by the distclean target.

2005-02-28  Matt Johnston  <matt@ucc.asn.au>

	* std_hooks.lua: posix.iswin32() == 1, rather than plain boolean
	comparison (0 doesn't compare as false in lua it seems).

2005-02-27  Jon Bright  <jon@siliconcircus.com>
	
	* lposix.c (win32 Pspawn): Search the path
	(win32 Pexistsonpath): Added.  'which' isn't easily available,
	and not available at all from a normal Win32 command shell
	(Piswin32): Added a function for both Unix and Win32 to detect
	if running on Windows
	* std_hooks.lua (program_exists_in_path): Now calls 
	posix.iswin32.  If win32, calls posix.existsonpath, otherwise
	calls which as it always did.

2005-02-27  Jon Bright  <jon@siliconcircus.com>
	
	* lposix.c (win32 Pspawn): Remove dumb strlen bug resulting in
	AVs on commit.

2005-02-27  Jon Bright  <jon@siliconcircus.com>
	
	* t_can_execute.at: Test to see if hooks can execute things
	* testsuite.at: Add t_can_execute

2005-02-27  Jon Bright  <jon@siliconcircus.com>
	
	* lposix.c (win32 Pspawn): Ensure the command string is always
	NUL-terminated.  Also, allocate enough memory for the quotes
	around the command string.

2005-02-27  Jon Bright  <jon@siliconcircus.com>
	
	* xdelta.cc (unittests): Define BOOST_STDC_NO_NAMESPACE, needed
	to compile with the latest MinGW which uses gcc 3.4.2
	* vocab.cc (verify(local_path)): Catch fs::filesystem_error too
	and rethrow this as an informative_failure, thereby fixing the
	Win32 unit tests without disabling anything
	* idna/toutf8.c (stringprep_convert): Fix a potential segfault
	when memory allocation fails.  Potentially security-relevant.
	* tests/t_i18n_file.at: Add a SET_FUNNY_FILENAME macro, which 
	gets a platform-appropriate funny filename (with/without 
	colon).  
	Change references to utf8 to utf-8, iso88591 to iso-8859-1, and
	eucjp to euc-jp, on the grounds that MinGW's iconv knows all
	of the latter and none of the former, but Linux iconv knows all
	of them.  Test now passes one Win32.  I'm presuming we weren't
	deliberately using non-standard names for charsets here.
	* tests/t_i18n_changelog.at: Same charset name changes.
	* tests/t_dump_load.at: Canonicalise dump before loading it
	* tests/t_load_into_existing.at: Ditto
	* tests/t_fmerge.at: Canonicalise fmerge output
	* tests/t_merge_normalization_edge_case.at: Ditto
	* tests/t_unidiff.at: Canonicalise diff output
	* tests/t_largish_file.at: Instead of using dd, which MinGW
	doesn't have, I've generated the file with dd on a nearby Linux
	box, then gziped and b64ed it, and the test case now generates
	it with UNGZB64
	* testsuite.at: Add a comment every 10 tests with the test
	number.  Useful if you're trying to locate which test number
	you're trying to run and only have the filename.  If people 
	hate this, though, please do delete.
	(UNB64_COMMAND) Do special handling for Win32 to avoid
	having to canonicalise the file.
	(UNGZ_COMMAND) Canonicalise the file after ungzipping it.
	* lposix.c: (Pfork, Pexec) Removed, on the grounds that we only
	really want to support fork+exec as a single operation.  fork()
	without exec() could be risky with a child process also having
	our sqlite handles, etc.  exec() could be risky since we 
	wouldn't be exiting gracefully, just dying in the middle of a
	hook.
	(Pspawn) Implemented for both Win32 and Unix.  Does fork/exec
	for Unix, CreateProcess for Win32.  Returns -1 on error, pid on
	success in both cases.
	(Pwait, Pkill, Psleep) Implemented for Win32.  Note that pid is
	not optional for Pwait on Win32.
	* std_hooks.lua: (execute) Now uses spawn()

2005-02-25  Jon Bright  <jon@siliconcircus.com>
	
	* ChangeLog: Add all my previous changes.
	* tests/t_add_owndb.at: Add test for trying to add the db to
	itself.
	* testsuite.at: Call it
	* tests/t_automate_heads.at: Canonicalise stdout output.
	* tests/t_automate_version.at: Use arithmetic comparison against
	wc output instead of string comparison, to avoid problems with
	MinGW's wc, which outputs with initial space-padding
	* tests/t_change_empty_file.at: Canonicalise stdout output 
	and compare manually instead of letting autotest check it
	* tests/t_fmerge_normalize.at: Canonicalise stdout output.
	* tests/t_netsync_single.at: Use NETSYNC_KILLHARD instead of 
	killall, as for the NETSYNC functions in testsuite.at

2005-02-27  Matt Johnston  <matt@ucc.asn.au>

        * main.cc: ignore SIGPIPE so that monotone won't be killed
        unexpectedly upon remote disconnection for netsync

2005-02-27  Nathaniel Smith  <njs@codesourcery.com>

	* idna/idn-int.h: Oops, really add this time.

2005-02-27  Nathaniel Smith  <njs@codesourcery.com>

	* AUTHORS: Add Corey Halpin.
	
	* idna/idn-int.h: New file (don't generate from configure anymore,
	but just ship).
	* configure.ac: Don't generate idna/idn-int.h.  Do generate
	mt-stdint.h.
	* Makefile.am: Adjust for idna/idn-int.h and mt-stdint.h.
	* acinclude.m4: Remove AX_CREATE_STDINT_H, ACX_PTHREAD,
	AC_COMPILE_CHECK_SIZEOF (let aclocal pick them up from m4/
	instead).
	* m4/ax_create_stdint_h.m4:
	* m4/acx_pthread.m4: Update from http://autoconf-archive.cryp.to/
	
	* numeric_vocab.hh: Instead of dancing around which header to
	include, include mt-stdint.h.
	
	* app_state.cc (restriction_includes, set_restriction): Move
	global static 'dot' into these functions, because file_path
	depends on global book_keeping_dir being initialized already, and
	there is no guaranteed order of initialization of C++ statics.
	(Bug reported by Matt Johnston.)
	
2005-02-27  Corey Halpin  <chalpin@cs.wisc.edu>

	* numeric_vocab.hh: Try both stdint.h and inttypes.h.
	* main.cc: OpenBSD has Unix signals too.

2005-02-26  Derek Scherger  <derek@echologic.com>

	* file_io.cc (absolutify): normalize fs::path to remove ..'s
	* tests/t_db_with_dots.at: ensure database path in MT/options
	doesn't contain ..'s

2005-02-25  Jon Bright  <jon@siliconcircus.com>
	
	* ChangeLog: Add all my previous changes.
	* tests/t_add_owndb.at: Add test for trying to add the db to
	itself.
	* testsuite.at: Call it
	* tests/t_automate_heads.at: Canonicalise stdout output.
	* tests/t_automate_version.at: Use arithmetic comparison against
	wc output instead of string comparison, to avoid problems with
	MinGW's wc, which outputs with initial space-padding
	* tests/t_change_empty_file.at: Canonicalise stdout output 
	and compare manually instead of letting autotest check it
	* tests/t_fmerge_normalize.at: Canonicalise stdout output.
	* tests/t_netsync_single.at: Use NETSYNC_KILLHARD instead of 
	killall, as for the NETSYNC functions in testsuite.at

2005-02-25  Nathaniel Smith  <njs@codesourcery.com>

	* vocab.cc (test_file_path_verification): Re-enable some tests
	disabled by Jon Bright, following discussion on IRC concluding
	that they were catching a real bug.

2005-02-24  Nathaniel Smith  <njs@codesourcery.com>

	* tests/t_add_dot.at: Run "add ." in a subdirectory, so as not to
	add the test database.  (Reported by Jon Bright.)

	* AUTHORS: Fix gettext.h copyright note, to not be in the middle
	of libidn copyright note.
	Add Jon Bright.

2005-02-24  Jon Bright  <jon@siliconcircus.com>

	* app_state.cc (prefix): Use string() instead of 
	native_directory_string().  For Unix, these should be equivalent.
	For Win32, I believe string()'s correct (since we compare 
	everywhere against normalized paths with / characters, but 
	native_directory_string produces paths with \ characters on Win32.
	* rcs_file.cc (file_source): Map the map, not the mapping.
	* tests/t_i18n_file.at: Remove colon from filename with symbols.
	I need to return to this and add a proper test for Win32, so we
	only use the colon on non-Win32.
	* testsuite.at: Add a CANONICALISE function, which does nothing
	on Unix and strips out carriage returns from files on Win32.  This
	is useful for being able to compare Monotone's stdout output to
	files on disk.  Add NETSYNC_KILL and NETSYNC_KILLHARD functions,
	to deal with MinGW not having killall (Unix still uses killall,
	though).
	* tests/t_import.at: Add CANONICALISE calls before comparing
	stdout output.
	* tests/t_netsync.at: Likewise
	* tests/t_netsync_single.at: Likewise
	* tests/t_scan.at: Likewise
	* tests/t_versions.at: Likewise
	* tests/t_ls_missing.at: Likewise.  Also, generate missingfoo and
	missingbar files with expected output from ls missing for these
	files being missing and compare against those.

2005-02-24  Derek Scherger  <derek@echologic.com>

	* app_state.{cc,hh} (add_restriction): rename to ...
	(set_restriction) this; and add path validation
	* commands.cc (get_valid_paths): new function
	(get_path_rearrangement) remove restricted include/exclude variant
	(calculate_restricted_revision) get valid paths and use to set up
	restriction
	(status, ls_unknown, commit, do_diff) pass args to
	calculate_restricted_revision to valid restriction paths
	(ls_missing, revert) get valid paths and use to set up restriction
	* tests/t_checkout_options.at: remove bug report priority (it's
	fixed!)
	* tests/t_diff_added_file.at: add --revision options to diff
	* tests/t_restrictions.at: remove invalid paths from ls unknown
	and ls ignored
	* tests/t_restrictions_warn_on_unknown.at: un-XFAIL
	
2005-02-23  Derek Scherger  <derek@echologic.com>

	* commands.cc (ls_missing): replace duplicated code with call to
	calculate_base_revision

2005-02-23  Jon Bright  <jon@siliconcircus.com>
	
	* vocab.cc (test_file_path_verification): Disable foo//nonsense
	test for Win32, add tests for UNC paths.  This was the only
	failing unit test on Win32.

2005-02-23  Jon Bright  <jon@siliconcircus.com>

	* txt2c.cc (main): Don't claim the file was generated from 
	--strip-trailing if that option's used.

2005-02-23  Jon Bright  <jon@siliconcircus.com>

	* app_state.cc: Add include of io.h for Win32, for chdir()
	* file_io.cc (get_homedir): Correct assertion (remove bracket)
	* lua/lposix.c, lua/modemuncher.c: Remove all references to
	functions and modes that don't exist on Win32.
	* monotone.cc: Include libintl.h on Win32
	
2005-02-21  Nathaniel Smith  <njs@codesourcery.com>

	* file_io.cc (get_homedir): Add more comments and logging to Win32
	version.  Also, only check HOME under Cygwin/MinGW.

2005-02-21  Derek Scherger  <derek@echologic.com>

	* Makefile.am: merge fixup
	
2005-02-21  Derek Scherger  <derek@echologic.com>

	* Makefile.am: add fsck.{cc,hh}
	* commands.cc(check_db): move to ...
	* fsck.{cc,hh}: here and do lots more checking
	* database.{cc,hh}(get_ids): new method
	(get_file_ids,get_manifest_ids,get_revision_ids): more new methods
	* tests/t_fsck.at: new test
	* testsuite.at: call it
	
2005-02-21  Nathaniel Smith  <njs@codesourcery.com>

	* commands.cc (commit): Simplify chatter.

2005-02-21  Nathaniel Smith  <njs@codesourcery.com>

	* file_io.cc (get_homedir): Check more environment variables in
	Win32 version.

2005-02-21  Nathaniel Smith  <njs@codesourcery.com>

	* file_io.cc: Remove tabs.

2005-02-21  Nathaniel Smith  <njs@codesourcery.com>

	* smap.hh (smap): Remove leading underscores, add comments.

2005-02-20  Nathaniel Smith  <njs@codesourcery.com>

	* std_hooks.lua (merge2, merge3): Check for DISPLAY before
	invoking gvim.

2005-02-20  Julio M. Merino Vidal  <jmmv@menta.net>

	* ChangeLog: Use tabs for indentation rather than spaces.  Drop
	trailing whitespace.  While here, fix a date by adding zeros before
	the month and the day number.

2005-02-20  Julio M. Merino Vidal  <jmmv@menta.net>

	* gettext.h: Add file.
	* AUTHORS: Mention that it comes from the GNU Gettext package.
	* Makefile.am: Distribute it.
	* sanity.hh: Use gettext.h rather than libintl.h so that --disable-nls
	works.  Also improves portability, according to the GNU Gettext
	manual.

2005-02-19  Derek Scherger  <derek@echologic.com>

	* automate.cc (automate_heads): remove bogus call to 
	app.allow_working_copy() which is called in cpp_main
	* database.cc (check_sqlite_format_version): don't check database
	version when "file" is really a directory; add filename to error
	message
	(sql): check for empty database early, even though this seems
	impossible as absolutify changes "" into path to working dir;
	convert to use N-style assertions; add check to ensure "file" is
	not really a directory
	* tests/t_db_missing.at: new test for above problems
	* testsuite.at: call it

2005-02-19  Nathaniel Smith  <njs@codesourcery.com>

	* tests/t_add_intermediate_MT_path.at: Tighten up.

	* tests/t_merge_3.at: New test.
	* tests/t_merge_4.at: Likewise.
	* testsuite.at: Add them.

2005-02-19  Ole Dalgaard  <josua+monotone@giraffen.dk>

	* configure.ac: Check for 64-bit versions of Boost static
	libraries.

2005-02-18  Julio M. Merino Vidal  <jmmv@menta.net>

	* INSTALL:
	* configure.ac: Improve Boost detection by trying several possible
	library suffixes before aborting.

2005-02-18  graydon hoare  <graydon@pobox.com>

	* change_set.cc
	(apply_change_set): Avoid fast path when there are adds.
	(apply_path_rearrangement): Likewise.

2005-02-18  graydon hoare  <graydon@pobox.com>

	* automate.cc (automate_heads): Fix initialize() call.
	* change_set.{cc,hh}
	(apply_path_rearrangement): Add quick version.
	* revision.cc
	(check_sane_history): Use quick version of apply_change_set.
	* work.cc
	(build_addition): Use quick version of apply_path_rearrangement.
	(known_preimage_path): Likewise.
	* testsuite.at: Fix definitions of _ROOT_DIR, add --norc some
	places.
	* AUTHORS: Mention Daniel.

2005-02-18  Daniel Berlin  <dberlin@dberlin.org>

	* xdelta.cc (compute_delta_insns): Correct 1-byte-source bug.

2005-02-18  graydon hoare  <graydon@pobox.com>

	* Makefile.am (MOST_SOURCES): Add smap.hh.

2005-02-18  graydon hoare  <graydon@pobox.com>

	* basic_io.{cc,hh}: Inline some stuff.
	* change_set.cc: Use smap various places, reduce to 32-bit tids.
	* commands.cc: Use shared_ptr<change_set> everywhere.
	* netsync.cc: Likewise.
	* rcs_import.cc: Likewise.
	* revision.{cc,hh}: Likewise.
	* smap.hh: New file.

2005-02-18  Julio M. Merino Vidal  <jmmv@menta.net>

	* INSTALL:
	* configure.ac: Improve Boost detection by trying several possible
	library suffixes before aborting.

2005-02-17  Derek Scherger  <derek@echologic.com>

	* tests/t_add_intermediate_MT_path.at: new test
	* testsuite.at: call it

2005-02-17  Julio M. Merino Vidal  <jmmv@menta.net>

	* testsuite.at:
	* tests/t_change_empty_file.at: Verify that modifying an empty file
	creates a patch revision rather than an add/delete sequence.  The
	incorrect behavior was reported in bug #9964.

2005-02-17  Derek Scherger  <derek@echologic.com>

	* app_state.{cc,hh} (app_state): initialize search root
	(initialize): boolean signature variant renamed to ...
	(allow_working_copy): this; add explicit search root; move
	requirement for working copy to ...
	(require_working_copy): this new method
	(initialize): string signature variant renamed to ...
	(create_working_copy): this
	(set_root): new method
	* commands.cc: remove app.initialize(false) calls; replace
	app.initialize(true) with app.require_working_copy(); replace
	app.initialize(dir) with app.create_working_copy(dir)
	(checkout): ensure revision is member of specified branch
	* file_io.{cc,hh} (find_working_copy): stop search at --root if
	specified
	* monotone.cc (OPT_ROOT): new option
	(cpp_main): call app.allow_working_copy() before executing
	commands to always read default options
	* monotone.1: add --root option
	* monotone.texi: add --root option
	* tests/t_checkout_noop_on_fail.at: un-XFAIL
	* tests/t_checkout_options.at: un-XFAIL, add check for specified
	revision not in specified branch
	* testsuite.at: add --root option to MONOTONE to prevent searching
	above test dir
	* vocab.cc: remove redundant forward declaration

2005-02-16  Derek Scherger  <derek@echologic.com>

	* commands.cc (revert): don't rewrite unchanged files
	* tests/t_revert_unchanged.at: new test
	* testsuite.at: call it

2005-02-12  Derek Scherger  <derek@echologic.com>

	* database.cc (sqlite3_unpack_fn): new function for viewing
	base64, gzipped data
	(install_functions): install it
	(rehash): remove unused obsolete fcerts ticker

2005-02-17  Nathaniel Smith  <njs@codesourcery.com>

	* debian/changelog: s/graydon@mogo/graydon@pobox.com/, to make
	lintian happy.
	* debian/rules (config.status): Remove --with-bundled-adns.
	* debian/control (Build-Depends): Don't Build-Depend on libpopt,
	only libpopt-dev.
	* .mt-attrs (debian/control): Make executable.

2005-02-17  Nathaniel Smith  <njs@codesourcery.com>

	* tests/t_undo_update.at: Stupid typo.
	* tests/t_largish_file.at: New test.
	* testsuite.at: Add it.

	* commands.cc (push, pull, sync): Remove misleading "..." from
	help text.

2005-02-16  Julio M. Merino Vidal  <jmmv@menta.net>

	* Makefile.am: Append $(BOOST_SUFFIX) to -lboost_unit_test_framework
	to fix 'make check' on systems where boost libraries can only be
	found by passing the exact suffix as part of the name.

2005-02-16  Julio M. Merino Vidal  <jmmv@menta.net>

	* monotone.texi: Fix a typo (hexidecimal to hexadecimal).  Also
	change an example command to append stuff to ~/.monotonerc, instead
	of completely destroying the possibily existing file.  Addresses
	bug #11136.

2005-02-16  Julio M. Merino Vidal  <jmmv@menta.net>

	* cryptopp/config.h: Use uint{8,16,32,64}_t as size types instead of
	trying to match them to unsigned char/int/long/long long respectively.
	Should fix build on FreeBSD/sparc64, as seen in bug #10203.

2005-02-16  Julio M. Merino Vidal  <jmmv@menta.net>

	* INSTALL:
	* Makefile.am:
	* configure.ac: Add the --disable-large-file option to manually
	disable large file support from the builtin sqlite (compatibility
	with old systems and FAT).  Addresses bug #8380.

2005-02-16  Nathaniel Smith  <njs@codesourcery.com>

	* tests/t_undo_update.at: New todo.
	* testsuite.at: Add it.

2005-02-15  Nathaniel Smith  <njs@codesourcery.com>

	* monotone.1: Add cursory note about "automate".
	* monotone.texi: Synchronize with manpage.

2005-02-15  Nathaniel Smith  <njs@codesourcery.com>

	* automate.cc: Add "Error conditions" to the standard comment
	sections.

	* monotone.texi (Scripting): New section.
	(Automation): New section.

	* tests/t_automate_heads.at: Test behavior with nonexistent
	branch.

2005-02-14  Nathaniel Smith  <njs@codesourcery.com>

	* tests/t_merge_normalization_edge_case.at: New test.
	* testsuite.at: Add it.

	* diff_patch.cc (normalize_extents): Soften the warning message
	now that we have one test case.

2005-02-14  Matthew A. Nicholson  <mnicholson@digium.com>

	* std_hooks.lua: Add vimdiff merge hooks.

2005-02-14  Nathaniel Smith  <njs@codesourcery.com>

	* std_hooks.lua: Remove tabs.

2005-02-14  Nathaniel Smith  <njs@codesourcery.com>

	* tests/t_automate_heads.at: New test.
	* tests/t_automate_version.at: New test.
	* testsuite.at: Add then.

	* commands.cc (automate): Fix documentation string.
	* automate.cc: Much more structured documentation comments.

2005-02-13  Nathaniel Smith  <njs@codesourcery.com>

	* automate.{cc,hh}: New files.
	* commands.cc: New command "automate".

2005-02-13  Nathaniel Smith  <njs@codesourcery.com>

	* monotone.texi (Creating a Database): Fix typo, clarify
	conventions for database management following question on mailing
	list.

2005-02-12  graydon hoare  <graydon@pobox.com>

	* change_set.{cc,hh}: Correct code to pass newly-added unit tests.

2005-02-10  Derek Scherger  <derek@echologic.com>

	* monotone.1: update for restrictions
	* monotone.texi: sync with manpage

2005-02-09  Derek Scherger  <derek@echologic.com>

	* cert.cc (cert_revision_testresult): allow pass/fail testresult
	values
	* commands.cc (testresult): likewise
	* commands.cc (do_diff): disallow restriction of non-working copy
	diffs
	* monotone.texi: update for restrictions

2005-02-08  graydon hoare  <graydon@pobox.com>

	* database.cc (version_cache::set): Fix bad expiry logic.

2005-02-08  Nathaniel Smith  <njs@codesourcery.com>

	* change_set.cc (check_sane): Null sources are only valid for
	adds.

2005-02-07  Nathaniel Smith  <njs@codesourcery.com>

	* database.cc (struct version_cache): Fix invariant in cache
	clearing logic.

2005-02-06  Nathaniel Smith  <njs@codesourcery.com>

	* change_set.cc: Add a few more invariants; add lots and lots of
	unit tests.

2005-02-06  graydon hoare  <graydon@pobox.com>

	* change_set.cc: Use hash_map in a few places.
	(confirm_unique_entries_in_directories): Fix invariants.
	* constants.{cc,hh} (db_version_cache_sz): New constant.
	* database.cc (version_cache): New structure.
	(get_version): Use it.
	* interner.hh: Rewrite to use hash_map and vector.
	* tests/t_no_rename_overwrite.at: Tweak return codes.

2005-02-06  Nathaniel Smith  <njs@codesourcery.com>

	* ui.hh (ensure_clean_line): New method.
	* ui.cc (inform): Use it.
	* keys.cc (get_passphrase): Call it before prompting for passphrase.

2005-02-06  Nathaniel Smith  <njs@codesourcery.com>

	* database.cc (info): Report more statistics.

	* ROADMAP: Remove finished items.

	* revision.cc (analyze_manifest_changes): Childs cannot be null,
	that makes no sense.
	(add_node_for_old_manifest): Log node names, don't print it.
	(construct_revision_from_ancestry): Partially rewrite to handle
	root nodes explicitly.
	(build_changesets_from_existing_revs): Don't put the null revision
	in the ancestry graph, to match changesetify logic.
	(add_node_for_old_revision): Enforce decision that the ancestry
	graph not contain the null revision.

	(anc_graph::heads): Remove.
	(add_node_ancestry): Don't try creating it; logic was broken
	anyway.
	(rebuild_from_heads): Rename to...
	(rebuild_ancestry): ...this.  Calculate head set correctly.

2005-02-05  Nathaniel Smith  <njs@codesourcery.com>

	* change_set.cc (compose_path): Add more invariants.

2005-02-05  Nathaniel Smith  <njs@codesourcery.com>

	* monotone.cc (cpp_main): Log command line, to help interpret the
	logs people send in.

2005-02-05  Nathaniel Smith  <njs@codesourcery.com>

	* revision.cc (check_sane): Turn off this invariant when
	global_sanity.relaxed.

2005-02-03  Nathaniel Smith  <njs@codesourcery.com>

	* tests/t_load_into_existing.at: Oops, really add it too, sigh.

2005-02-03  Nathaniel Smith  <njs@codesourcery.com>

	* tests/t_need_mt_revision.at: Oops, really add it.

2005-02-03  Nathaniel Smith  <njs@codesourcery.com>

	* interner.hh (interner::intern): Add version taking a bool&, so
	callers can tell whether this string has previously been checked.
	* change_set.cc: Use new interned string identifier
	'path_component's instead of file_path's for components of paths;
	sanity-check each component exactly once.

2005-02-03  Nathaniel Smith  <njs@codesourcery.com>

	* database.cc (load): Check for existence of target database.
	* tests/t_load_into_existing.at: New test.
	* testsuite.at: Add it.

2005-02-03  Nathaniel Smith  <njs@codesourcery.com>

	* tests/t_checkout_dir.at: Also check that checkout to unwriteable
	directory fails.
	* tests/t_branch_checkout.at: New test.
	* testsuite.at: Add it.

	* app_state.cc (initialize): Simplify working directory
	initialization, and improve error handling.

	* keys.cc (get_passphrase): Disallow empty passphrases early
	(before they trigger an invariant down the line...).

2005-02-03  Nathaniel Smith  <njs@codesourcery.com>

	* update.cc (pick_update_candidates): Add I().
	* commands.cc (calculate_base_revision): Remove 'rev' argument,
	which was never set and callers never used.
	(calculate_base_manifest, calculate_current_revision)
	(calculate_restricted_revision, revert): Update correspondingly.
	(update): Check for null old revision.

	* main.cc (main): Make exit status 3 if we caught an unhandled
	exception, in particular so the testsuite can tell the difference
	between an error handled cleanly and an error caught by an
	invariant.
	* tests/t_update_null_revision.at: New test.
	* testsuite.at: Add it.

2005-02-03  Nathaniel Smith  <njs@codesourcery.com>

	* main.cc: Remove tabs.

2005-02-02  Nathaniel Smith  <njs@codesourcery.com>

	* change_set.cc (extract_first): Rename to...
	(extract_pairs_and_insert): ...this.
	(path_rearrangement::check_sane): Use it to add additional
	checks.

	* work.hh: Update comments (MT/manifest doesn't exist
	anymore...).

	* tests/t_need_mt_revision.at: New test.
	* testsuite.at: Add it.
	* commands.cc (get_revision_id): Require MT/revision to exist.
	(setup): Create MT/revision.

2005-02-02  Nathaniel Smith  <njs@codesourcery.com>

	* work.hh: Remove tabs.

2005-02-03  graydon hoare  <graydon@pobox.com>

	* tests/t_i18n_changelog.at: New test.
	* testsuite.at: Run it.
	* lua/lposix.c: New file.
	* lua/modemuncher.c: New file
	* lua.cc: Load posix library.
	* lua/liolib.c: Disable execute and popen.
	* std_hooks.lua: Remove io.execute uses.
	* AUTHORS: Update to mention lposix.c, modemuncher.c.
	* Makefile.am: Likewise.

2005-02-01  Nathaniel Smith  <njs@codesourcery.com>

	* tests/t_rebuild.at: Beef up test in response to possible
	problems reported by Derek Scherger.

2005-01-31  Nathaniel Smith  <njs@codesourcery.com>

	* rcs_import.cc (store_manifest_edge): Don't try to store deltas
	to the null manifest.
	(import_cvs_repo): Root revision has null manifest, not empty
	manifest.
	* revision.cc (check_sane): More invariants.

2005-01-28  graydon hoare  <graydon@pobox.com>

	* database.{cc,hh}: More netsync speed tweaks.
	* netsync.cc: Likewise.

2005-01-27  Nathaniel Smith  <njs@codesourcery.com>

	* tests/t_restrictions_warn_on_unknown.at: New test.
	* testsuite.at: Add it.

2005-01-27  Derek Scherger  <derek@echologic.com>

	* commands.cc (attr): adjust for subdir; ensure files exist
	* tests/t_attr.at: improve setup description
	* tests/t_attributes.at: improve setup description so that
	testsuite -k attr runs this test; check for attributes on missing
	files
	* tests/t_subdir_attr.at: new test
	* testsuite.at: fix dutch spelling of monotone; call new test

2005-01-27  Nathaniel Smith  <njs@codesourcery.com>

	* change_set.hh (null_id): New function.
	* revision.cc (analyze_manifest_changes): Fix typo, use null_id.
	* tests/t_rebuild.at: Un-XFAIL.

2005-01-27  Nathaniel Smith  <njs@codesourcery.com>

	* tests/t_rebuild.at: Add priority tag.

	* tests/t_cvsimport.at: Be more thorough.

	* rcs_import.cc (store_edge): Rename to...
	(store_manifest_edge): ...this.  Remove revision arguments, and
	remove storing of revision.
	(import_states_recursive): Update accordingly.
	Add 'revisions' argument; update it instead of trying to write
	revisions now.
	(import_states_by_branch): Add 'revisions' argument.
	(import_cvs_repo): Add a stage 3 that writes out the revisions
	accumulated in the 'revisions' vector.

2005-01-27  graydon hoare  <graydon@pobox.com>

	* AUTHORS: Mention Georg.
	* change_set.cc: Null out names which are in null directories.
	* commands.cc (reindex): Remove COLLECTION argument.
	* database.{cc,hh} (get_revision_certs):
	Add brute force "load all certs" method.
	* merkle_tree.{cc,hh}: Modify to use memory rather than disk.
	* netsync.{cc,hh}: Likewise.
	* packet.hh (manifest_edge_analyzer): Kill dead code.

2005-01-26  Nathaniel Smith  <njs@codesourcery.com>

	* mt_version.cc (print_full_version): Include system flavour.

2005-01-26  Nathaniel Smith  <njs@codesourcery.com>

	* tests/t_rebuild.at: New test.
	* testsuite.at: Add it.

2005-01-26  Nathaniel Smith  <njs@codesourcery.com>

	* tests/t_checkout_noop_on_fail.at: Clarify description and XFAIL.

	* tests/t_approval_semantics.at: New TODO.
	* tests/t_monotone_agent.at: New TODO.
	* testsuite.at: Add them.

2005-01-25  Nathaniel Smith  <njs@codesourcery.com>

	* tests/t_checkout_noop_on_fail.at: New test.
	* testsuite.at: Add it.
	(RAW_MONOTONE): Add $PREEXECUTE to definition.

2005-01-25  Nathaniel Smith  <njs@codesourcery.com>

	* change_set.cc (extend_renumbering_from_path_identities): Add
	invariant.
	(extend_renumbering_via_added_files): Likewise.

	* constants.hh (maxbytes, postsz): Remove dead constants.
	(verify_depth): New constant.
	* constants.cc: Likewise.
	* revision.hh (check_sane_history): New function.
	* revision.cc (check_sane_history): Likewise.
	* database.cc (put_revision): Sanity check revision and revision
	history before storing it.
	This breaks cvs import.  Why?

	* update.cc (find_deepest_acceptable_descendent): Remove.
	(acceptable_descendent, calculate_update_set): New functions.
	(pick_update_candidates): Use 'calculate_update_set'.
	* tests/t_update_2.at: Un-XFAIL.
	* tests/t_ambig_update.at: Un-XFAIL.

	* tests/t_no_rename_overwrite.at: New test.
	* tests/t_cdiff.at: New test placeholder.
	* testsuite.at: Add them.
	(MONOTONE): Prefix command line with $PREEXECUTE to e.g. support
	running under Valgrind.

2005-01-25  Matt Johnston  <matt@ucc.asn.au>

	* cert.cc: ignore whitespace when comparing private keys
	from the database and with the lua hook
	* tests/t_lua_privkey.at: new test
	* testsuite.at: run it

2005-01-23  Derek Scherger  <derek@echologic.com>

	* commands.cc (restrict_rename_set): include renames if either
	name is present in restriction
	(calculate_base_revision): remove unused variant
	(calculate_current_revision): remove unsed variable
	(calculate_restricted_revision): remove unsed variable
	(ls_missing): remove unsed variable
	(revert): rewrite with restrictions
	* tests/t_revert.at: test partial reverts adjust MT/work properly
	* tests/t_revert_dirs.at: un-XFAIL
	* tests/t_revert_rename.at: un-XFAIL; revert rename via both names

2005-01-23  Derek Scherger  <derek@echologic.com>

	* tests/t_revert_rename.at: remove extra MONOTONE_SETUP
	attempt revert by both original name and new name

2005-01-23  Derek Scherger  <derek@echologic.com>

	* tests/t_revert_rename.at: New test.
	* testsuite.at: Add it.

2005-01-22  Derek Scherger  <derek@echologic.com>

	* tests/t_revert_dirs.at: New test.
	* testsuite.at: Add it.

2005-01-22  Nathaniel Smith  <njs@codesourcery.com>

	* configure.ac (AC_INIT): Set bug-reporting address to list
	address, rather than Graydon's personal email.
	* diff_patch.cc (normalize_extents): Use it.
	* ui.cc (fatal): Likewise.

	* tests/t_vcheck.at: New priority "todo", tweak descriptive text.

2005-01-22  Nathaniel Smith  <njs@codesourcery.com>

	* tests/t_delete_dir.at: Add more commentary.

	* tests/t_rename_dir_patch.at: New test.
	* tests/t_delete_dir_patch.at: New test.
	* testsuite.at: Add them.

2005-01-22  Nathaniel Smith  <njs@codesourcery.com>

	* change_set.cc (apply_change_set): Add invariants.
	* tests/t_rename_dir_cross_level.at: New test.
	* tests/t_rename_added_in_rename.at: New test.
	* tests/t_rename_conflict.at: New test.
	* testsuite.at: Add them.

2005-01-21  Nathaniel Smith  <njs@codesourcery.com>

	* tests/t_ambig_update.at: Update comments.

	* tests/t_update_2.at: New test from Georg-W. Koltermann
	<Georg.Koltermann@mscsoftware.com>.
	* testsuite.at: Add it.

2005-01-20  Nathaniel Smith  <njs@codesourcery.com>

	* tests/t_lca_1.at: New bug report.
	* testsuite.at: Add it.

2005-01-19  Nathaniel Smith  <njs@codesourcery.com>

	* commands.cc (merge): Improve merge chatter.
	(do_diff): Don't print anything when there are no
	changes.

2005-01-19  Nathaniel Smith  <njs@codesourcery.com>

	* tests/t_db_with_dots.at: New test.
	* testsuite.at: Add it.

2005-01-19  Patrick Mauritz <oxygene@studentenbude.ath.cx>

	* Makefile.am (%.h, package_revision.h, package_full_revision.h):
	Don't update target file if no change has occurred, to reduce
	unnecessary rebuilds.

2005-01-18  Nathaniel Smith  <njs@codesourcery.com>

	* rcs_import.cc (cvs_key): Initialize struct tm to all zeros, to
	stop garbage sneaking in -- thanks to Zack Weinberg for pointing
	this out.  Also, handle 2 digit years properly on WIN32.

2005-01-18  Nathaniel Smith  <njs@codesourcery.com>

	* rcs_import.cc: Remove tabs.

2005-01-19  Matt Johnston  <matt@ucc.asn.au>

	* database.cc: Pass filename to check_sqlite_format_version as a
	fs::path, so that it doesn't get passed as a freshly created fs::path
	with default checker (which disallows '.foo' path components)

2005-01-19  Nathaniel Smith  <njs@codesourcery.com>

	* netsync.cc (session, process_confirm_cmd, dispatch_payload):
	Back out some over-zealous changes that broke netsync
	compatibility.  Probably should redo later, when have a chance to
	bump netsync protocol number, but we're not ready for that now.

2005-01-19  Nathaniel Smith  <njs@codesourcery.com>

	* tests/t_subdir_revert.at: New test.
	* tests/t_subdir_rename.at: New test.
	* testsuite.at: Add them.

2005-01-18  Nathaniel Smith  <njs@codesourcery.com>

	* tests/t_subdir_add.at: New test.
	* tests/t_subdir_drop.at: New test.
	* testsuite.at: Add them.
	* tests/t_delete_dir.at: Implement it.

2005-01-19  Nathaniel Smith  <njs@codesourcery.com>

	* netcmd.cc: Remove tabs.

2005-01-19  Nathaniel Smith  <njs@codesourcery.com>

	* merkle_tree.cc: Remove tabs.

2005-01-18  Nathaniel Smith  <njs@codesourcery.com>

	* rcs_import.cc (cvs_key): Initialize struct tm to all zeros, to
	stop garbage sneaking in -- thanks to Zack Weinberg for pointing
	this out.  Also, handle 2 digit years properly on WIN32.

2005-01-18  Nathaniel Smith  <njs@codesourcery.com>

	* rcs_import.cc: Remove tabs.

2005-01-18  Nathaniel Smith  <njs@codesourcery.com>

	* monotone.texi: Undocument mcerts, fcerts; rename rcerts to
	certs.
	* monotone.1: Likewise.

2005-01-18  Nathaniel Smith  <njs@codesourcery.com>

	* commands.cc (restrict_rename_set): Fix types to compile with old
	rename_set gunk removed.
	Alter logic to yell if a rename crosses the restriction boundary,
	rather than silently ignore it.

2005-01-19  graydon hoare  <graydon@pobox.com>

	* commands.cc: Fix up some merge breakage.
	* tests/t_add_dot.at: Un-XFAIL.
	* testsuite.at: Run "setup ." before "db init".

2005-01-09  Derek Scherger  <derek@echologic.com>

	* commands.cc (get_path_rearrangement): new function/signature for
	splitting restricted rearrangements
	(calculate_restricted_revision): use it and update to work
	similarly to calculate_current_revision
	(trusted): call app.initialize(false)
	(ls_missing): adjust for new get_path_rearrangement
	(attr): call app.initialize(true)
	(diff): merge cleanup
	(lca, lcad, explicit_merge): call app.initialize(false)
	* app_state.cc (constructor): set database app state
	(load_rcfiles): add required booleans
	* lua.{cc,hh} (load_rcfile): add required boolean
	* tests/t_add.at:
	* tests/t_diff_added_file.at:
	* tests/t_disapprove.at:
	* tests/t_drop_missing.at:
	* tests/t_heads.at:
	* tests/t_heads_discontinuous_branch.at:
	* tests/t_i18n_file.at:
	* tests/t_log_nonexistent.at:
	* tests/t_merge_add_del.at:
	* tests/t_netsync.at:
	* tests/t_netsync_pubkey.at:
	* tests/t_netsync_single.at:
	* tests/t_persistent_server_keys.at:
	* tests/t_persistent_server_revision.at:
	* tests/t_remerge.at:
	* tests/t_tags.at:
	* tests/t_update_missing.at:
	* tests/t_update_to_revision.at: add --message option to commits
	* tests/t_merge2_add.at:
	* tests/t_merge2_data.at:
	* tests/t_netsync_unrelated.at: create working directory with new
	setup command
	* tests/t_erename.at: update for revisions
	* tests/t_no_change_deltas.at: add --revision options to diff
	* tests/t_restrictions.at: remove some cruft and update to work
	with revisions
	* tests/t_subdirs.at: pass correct --rcfile and --db options from
	within subdir
	* testsuite.at (REVERT_TO): remove MT dir before checkout, which
	now fails if MT exists, replace checkout MT/options with old
	MT/options
	(COMMIT): add --message option to commit macro
	* work.cc (read_options_map): don't overwrite option settings when
	reading options map so that command line settings take precedence

2005-01-18  Nathaniel Smith  <njs@codesourcery.com>

	* netsync.cc: Partially fix comment (s/manifest/revision/ etc.).
	(dispatch_payload): Ignore mcert and fcert refinement requests,
	instead of dying on them.  Hack, but I think it should let this
	netsync continue to interoperate with old netsync...

2005-01-18  Nathaniel Smith  <njs@codesourcery.com>

	* vocab.hh: Remove file<cert>.
	* vocab.cc: Likewise.
	* packet_types.hh: Remove file.
	* Makefile.am (MOST_SOURCES): Remove packet_types.hh and mac.hh.

2005-01-18  Nathaniel Smith  <njs@codesourcery.com>

	* netsync.cc (process_confirm_cmd): Don't try refining mcert and
	fcert trees.
	Remove other dead/pointless code.

2005-01-18  Nathaniel Smith  <njs@codesourcery.com>

	* database.hh: Remove file cert stuff.
	* netsync.cc (data_exists): We don't have file/manifest certs.
	(load_data): Likewise.

2005-01-18  Nathaniel Smith  <njs@codesourcery.com>

	* netsync.cc (process_data_cmd): Ignore file/manifest certs.

	* database.cc (struct valid_certs): Don't support file certs.
	(rehash): No file certs.
	(file_cert_exists): Remove.
	(put_file_cert): Remove.
	(get_file_certs): Remove.

2005-01-18  Nathaniel Smith  <njs@codesourcery.com>

	* packet.cc (class delayed_manifest_cert_packet):
	(class delayed_file_cert_packet): Remove.
	(packet_db_writer::consume_file_cert, consume_manifest_cert)
	(packet_writer::consume_file_cert, consume_manifest_cert)
	Remove.
	(struct feed_packet_consumer): Don't support mcert/fcert packets.
	(extract_packets): Likewise.
	(packet_roundabout_test): Test revision certs, not manifest/file
	certs.

	* packet.hh (packet_consumer::consume_file_cert):
	(packet_consumer::consume_manifest_cert):
	(packet_writer::consume_file_cert):
	(packet_writer::consume_manifest_cert):
	(packet_db_writer::consume_file_cert):
	(packet_db_writer::consume_manifest_cert):
	Remove.

	* lua.hh (hook_get_file_cert_trust): Remove.
	* lua.cc (hook_get_file_cert_trust): Remove.

2005-01-18  Nathaniel Smith  <njs@codesourcery.com>

	* cert.hh (erase_bogus_certs): Re-add manifest cert version.

	* monotone.texi (Hook Reference): Remove documentation of
	get_{file,manifest}_cert_trust.

2005-01-18  Nathaniel Smith  <njs@codesourcery.com>

	* cert.cc (erase_bogus_certs): Re-add manifest cert version.
	(bogus_cert_p): Likewise.

2005-01-18  Nathaniel Smith  <njs@codesourcery.com>

	* cert.hh (rename_edge):
	(rename_set):
	(calculate_renames):
	(rename_cert_name): Remove.
	(cert_file_comment):
	(cert_manifest_comment): Remove.
	(erase_bogus_certs): Remove manifest and file versions.
	* cert.cc (rename_cert_name): Remove.
	(bogus_cert_p): Remove manifest<cert> and file<cert> variants.
	(erase_bogus_certs): Likewise.
	(put_simple_manifest_cert):
	(put_simple_file_cert):
	(cert_file_comment): Remove.

	* commands.cc (fcerts): Remove.
	(mcerts): Likewise.
	(rcerts): Rename to...
	(certs): ...this.  s/revision certs/certs/ in help text.
	(trusted): s/revision cert/cert/.
	(ls_certs): Don't special-case rename certs.

2005-01-18  Nathaniel Smith  <njs@codesourcery.com>

	* tests/t_vcheck.at: Fix AT_XFAIL_IF typo.

2005-01-18  Nathaniel Smith  <njs@codesourcery.com>

	* monotone.texi (Reserved Certs): Remove 'vcheck'.
	(Key and Cert): Remove 'vcheck'.
	(Accidental collision): Likewise.
	(Commands): Likewise.
	* tests/t_vcheck.at: Add note about manual having useful stuff for
	when vcheck is re-added.

2005-01-18  Nathaniel Smith  <njs@codesourcery.com>

	* mac.hh:
	* cert.cc (vcheck_cert_name):
	(calculate_vcheck_mac):
	(cert_manifest_vcheck
	(check_manifest_vcheck):
	* cert.hh (cert_manifest_vcheck):
	(check_manifest_vcheck):
	* constants.cc (constants::vchecklen):
	* constants.hh (constants::vchecklen):
	* commands.cc (vcheck):
	Remove.

	* tests/t_vcheck.at: New test.
	* testsuite.at: Call it.

2005-01-18  Nathaniel Smith  <njs@codesourcery.com>

	* ROADMAP: Remove 'upgrade to sqlite3' todo item.

2005-01-18  Nathaniel Smith  <njs@codesourcery.com>

	* commands.cc (tag):
	(testresult):
	(approve):
	(disapprove):
	(comment):
	(fload):
	(fmerge):
	(cat):
	(rcs_import): Change grouping for "--help" display, to make more
	informative.
	(rcs_import): Also add more details to help text.

2005-01-17  Nathaniel Smith  <njs@codesourcery.com>

	* diff_patch.cc (normalize_extents): Add missing ')'.

2005-01-17  Nathaniel Smith  <njs@codesourcery.com>

	* tests/t_update_1.at: New test.
	* testsuite.at: Call it.

2005-01-11  Nathaniel Smith  <njs@codesourcery.com>

	* diff_patch.cc (normalize_extents): Add warning for anyone who
	manages to trigger the untested part of the normalization code.

2005-01-14  Christian Kollee <stuka@pestilenz.org>

	* search for and link with sqlite3 when --bundle-sqlite=no

2005-01-12  Derek Scherger  <derek@echologic.com>

	* tests/t_ambig_update.at: add comments from discussion on irc
	* tests/t_status_missing.at: new test
	* testsuite.at: include it

2005-01-10  graydon hoare  <graydon@pboox.com>

	* commands.cc (explicit_merge): Tweak merge message.
	* database.cc (check_sqlite_format_version): New function.
	(database::sql): Call it.
	* sqlite/pager.hh (SQLITE_DEFAULT_PAGE_SIZE): Adjust to 8192.
	(SQLITE_MAX_PAGE_SIZE): Adjust to 65536.
	* schema_migration.cc: Post-merge cleanup.
	* Makefile.am: Likewise.

2005-01-10  Christof Petig <christof@petig-baender.de>

	* sqlite/*: SQLite 3.0.8 CVS import
	* database.{cc,hh}:
	* schema_migration.{cc,hh}: convert to use the SQLite3 API

	This does not yet use any of the more sophisticated API features
	of SQLite3 (query parameters, BLOBs), so there is plenty of room
	for optimization. This also does not change the schema (i.e.
	still uses base64 encoded values in tables)

2005-01-17  graydon hoare  <graydon@pobox.com>

	* AUTHORS: Mention Wojciech and Neil.
	* revision.cc (calculate_ancestors_from_graph): Make non-recursive.

2005-01-17  Wojciech MiÅkowski  <wmilkowski@interia.pl>

	* std_hooks.lua: Teach about meld.

2005-01-17  Neil Conway  <neilc@samurai.com>

	* diff_patch.cc: add a new context diff hunk consumer. Rename
	unidiff() to make_diff().
	* diff_patch.hh: Rename unidiff() to make_diff().
	* command.cc: Add new "cdiff" command, and refactor "diff" to
	invoke a common subroutine that is parameterized on the diff
	type. Unrelated change: make a branch-based checkout default to
	using the same directory name as the branch name, unless a
	branch is specified.

2005-01-17  graydon hoare  <graydon@pobox.com>

	* cryptopp/osrng.cpp (NonblockingRng::GenerateBlock):
	Bring forward patch lost in cryptopp 5.2 upgrade.
	* revision.cc (add_bitset_to_union)
	(calculate_ancestors_from_graph): New functions.
	(erase_ancestors)
	(is_ancestor): Rewrite.
	* cert.cc (get_branch_heads): Rewrite.
	* database.{cc,hh} (get_heads): Remove
	(get_revision_ancestry): Use multimap.
	(install_views): Disable.
	Remove everything related to the trust views. Too slow.
	Also tidy up whitespace formatting in sqlite3 code.
	* views.sql: Clear out all views.
	* commands.cc: Adapt to using multimap for ancestry.
	* AUTHORS: Mention Faheem and Christian.

2005-01-17  Faheem Mitha  <faheem@email.unc.edu>

	* debian/control: Fix up build depends.

2005-01-17  Ulrich Drepper  <drepper@redhat.com>

	* acinclude.m4 (AC_CHECK_INADDR_NONE): Fix quoting.
	* Makefile.am (EXTRA_DIST): Add sqlite/keywordhash.c.

2005-01-14  Christian Kollee  <stuka@pestilenz.org>

	* search for and link with sqlite3 when --bundle-sqlite=no

2005-01-12  Derek Scherger  <derek@echologic.com>

	* tests/t_ambig_update.at: add comments from discussion on irc
	* tests/t_status_missing.at: new test
	* testsuite.at: include it

2005-01-10  graydon hoare  <graydon@pboox.com>

	* commands.cc (explicit_merge): Tweak merge message.
	* database.cc (check_sqlite_format_version): New function.
	(database::sql): Call it.
	* sqlite/pager.hh (SQLITE_DEFAULT_PAGE_SIZE): Adjust to 8192.
	(SQLITE_MAX_PAGE_SIZE): Adjust to 65536.
	* schema_migration.cc: Post-merge cleanup.
	* Makefile.am: Likewise.

2005-01-10  Christof Petig  <christof@petig-baender.de>

	* sqlite/*: SQLite 3.0.8 CVS import
	* database.{cc,hh}:
	* schema_migration.{cc,hh}: convert to use the SQLite3 API

	This does not yet use any of the more sophisticated API features
	of SQLite3 (query parameters, BLOBs), so there is plenty of room
	for optimization. This also does not change the schema (i.e.
	still uses base64 encoded values in tables)

2005-01-11  Nathaniel Smith  <njs@codesourcery.com>

	* tests/t_migrate_schema.at: Switch to using pre-dumped db's, make
	it work, un-XFAIL it.

2005-01-11  Nathaniel Smith  <njs@codesourcery.com>

	* tests/t_persistent_server_keys_2.at: XFAIL it, add commentary on
	solution.

2005-01-11  Nathaniel Smith  <njs@codesourcery.com>

	* tests/t_persistent_server_keys_2.at: New test.
	* testsuite.at: Add it.

2005-01-06  Nathaniel Smith  <njs@codesourcery.com>

	* schema_migration.cc (migrate_monotone_schema): Add comment
	pointing to t_migrate_schema.at.
	* tests/t_migrate_schema.at: Implement, mostly.  (Still broken.)

	* tests/t_heads_discontinuous_branch.at: Remove urgency
	annotation.
	* tests/t_netsync_nocerts.at: Add urgency annotation.

	* testsuite.at: Add UNGZ, UNGZB64 macros.
	* tests/t_fmerge.at: Use them.

2005-01-05  Nathaniel Smith  <njs@codesourcery.com>

	* schema_migration.cc: Update comment about depot code.
	(migrate_depot_split_seqnumbers_into_groups):
	(migrate_depot_make_seqnumbers_non_null):
	(migrate_depot_schema): Remove; all are dead code.

2005-01-05  Nathaniel Smith  <njs@codesourcery.com>

	* schema_migration.cc: Remove tabs.

2005-01-05  Nathaniel Smith  <njs@codesourcery.com>

	* tests/t_check_same_db_contents.at: Uncapitalize title to unbreak
	testsuite.

	* revision.cc (is_ancestor): Add FIXME comment.
	(erase_ancestors): New function.
	* revision.hh (erase_ancestors): Prototype it.
	* cert.cc (get_branch_heads): Call it.
	* tests/t_heads_discontinuous_branch.at: Un-XFAIL it.

	* revision.cc (find_subgraph_for_composite_search): Ignore null
	revision ids.
	* commands.cc (try_one_merge): Add invariant - never create merges
	where the left parent is an ancestor or descendent of the right.
	(explicit_merge): Same check.
	(propagate): Handle cases where no merge is necessary.  Also, make
	generated log message more readable.

	* tests/t_propagate_desc.at: Un-XFAIL it.
	* tests/t_propagate_anc.at: Un-XFAIL it.  Use new
	CHECK_SAME_DB_CONTENTS macros.
	* testsuite.at: Move t_check_same_db_contents.at to run before
	propagation tests.  Make CHECK_SAME_DB_CONTENTS more thorough.

	* tests/t_dump_load.at: Implement test.

2005-01-05  Nathaniel Smith  <njs@codesourcery.com>

	* tests/t_check_same_db_contents.at: New test.
	* testsuite.at: Add it.
	(CHECK_SAME_DB_CONTENTS): New macro.

2005-01-04  Nathaniel Smith  <njs@codesourcery.com>

	* cert.cc: Remove tabs.
	* revision.hh: Likewise.

2005-01-04  Nathaniel Smith  <njs@codesourcery.com>

	* tests/t_propagate_anc.at: Also check the case where we're
	propagating a non-strict ancestor, i.e. the heads are actually
	equal.

2005-01-04  Nathaniel Smith  <njs@codesourcery.com>

	* database.cc (get_revision_parents): Add invariant.
	(get_revision_children): Likewise.
	(get_revision): Likewise.
	(put_revision): Likewise.

	* tests/t_merge_ancestor.at: New test.
	* tests/t_propagate_desc.at: Likewise.
	* tests/t_propagate_anc.at: Likewise.
	* testsuite.at: Call them.

2005-01-04  Nathaniel Smith  <njs@codesourcery.com>

	* tests/t_netsync_diffbranch.at: Add priority, add description of
	problem and solution.
	Also, XFAIL it.
	* tests/t_netsync_unrelated.at: Add reference to discussion.
	* tests/t_cmdline_options.at: Remove priority marking from
	non-bug.
	* tests/t_checkout_dir.at: XFAIL when run as root.

	* tests/t_netsync_nocerts.at: New test.
	* testsuite.at: Call it.

2005-01-03  Matt Johnston  <matt@ucc.asn.au>

	* tests/t_netsync_diffbranch.at: add a new test for pulling a branch
	with a parent from a different branch.
	* testsuite.at: add it

2005-01-02  Derek Scherger  <derek@echologic.com>

	* commands.cc (log_certs): new function
	(log) add Ancestor: and Branch: entries to output; use above new
	function
	* tests/t_cross.at: update to work with changesets

2004-12-30  graydon hoare  <graydon@pobox.com>

	* constants.cc (netcmd_current_protocol_version): Set to 3.
	* tests/t_crlf.at: New test of crlf line encodings.
	* testsuite.at: Call it.
	* monotone.spec: Note 0.16 release.

2004-12-30  graydon hoare  <graydon@pobox.com>

	* win32/get_system_flavour.cc: Fix little compile bugs.

2004-12-30  Julio M. Merino Vidal  <jmmv@menta.net>

	* change_set.{cc,hh}: Add the has_renamed_file_src function in
	change_set::path_rearrangement.
	* commands.cc: Make the 'log' command show nothing for renamed or
	deleted files (when asked to do so) and stop going backwards in
	history when such condition is detected; they don't exist any more,
	so there is no point in showing history (and could drive to incorrect
	logs anyway).
	* tests/t_log_nonexistent.at: New check to verify previous.
	* testsuite.at: Add it.

2004-12-30  graydon hoare  <graydon@pobox.com>

	* Makefile.am: Clean full testsuite directory and full-version.
	* configure.ac: Bump version number.
	* po/monotone.pot: Regenerate.
	* NEWS: Describe new release.

2004-12-29  Julio M. Merino Vidal  <jmmv@menta.net>

	* tests/t_cmdline_options.at: New test for previous: ensure that
	monotone is actually checking for command line correctness.
	* testsuite.at: Add it.

2004-12-29  Julio M. Merino Vidal  <jmmv@menta.net>

	* monotone.cc: Verify that the command line is syntactically correct
	as regards to options (based on error codes from popt).

2004-12-29  Matt Johnston  <matt@ucc.asn.au>

	* tests/t_drop_rename_patch.at: A test to check that deltas on
	renamed files are included in concatenate_change_sets, if there was a
	deletion of a file with the same name as the rename src.
	* testsuite.at: add it

2004-12-29  graydon hoare  <graydon@pobox.com>

	* AUTHORS: Add Jordi.
	* change_set.{cc,hh}: Make sanity helpers const.
	(normalize_change_set): Drop a->a deltas.
	(merge_change_sets): Call normalize.
	(invert_change_set): Likewise.
	* revision.cc
	(find_subgraph_for_composite_search): New fn.
	(calculate_composite_change_set): Call it.
	(calculate_change_sets_recursive): Use results.
	* tests/t_no_change_deltas.at: Fix.

2004-12-29  graydon hoare  <graydon@pobox.com>

	* change_set.cc: Fix unit tests to satisfy sanity checks.
	* std_hooks.lua: Fix status checking on external merges.

2004-12-29  Matt Johnston  <matt@ucc.asn.au>

	* change_set.{cc,hh}: Take account of files which are the
	destination of a rename_file operation, when examining
	file deletions. Added helper methods to clean up related code.

2004-12-29  Matt Johnston  <matt@ucc.asn.au>

	* change_set.cc: added a sanity check for deltas with same src/dst,
	and deleted files with deltas.

2004-12-29  Matt Johnston  <matt@ucc.asn.au>

	* testsuite.at, tests/t_netsync_single.at: don't use -q with
	killall since it isn't portable.

2004-12-28  Julio M. Merino Vidal  <jmmv@menta.net>

	* commands.cc: Make the 'log' command show all affected files
	in each revision in a nice format (easier to read than what
	'cat revision' shows).

2004-12-28  Julio M. Merino Vidal  <jmmv@menta.net>

	* commands.cc: Change the order used by the 'log' command to show
	affected files so that it matches the order in which these changes
	really happen.  Otherwise, a sequence like "rm foo; mv bar foo;
	patch foo" could be difficult to understand by the reader.

2004-12-28  Jordi Vilalta Prat  <jvprat@wanadoo.es>

	* monotone.texi: Fix a typo: "not not" should be "not".

2004-12-28  Julio M. Merino Vidal  <jmmv@menta.net>

	* commands.cc: Make the 'log' command show all affected files
	in each revision in a nice format (easier to read than what
	'cat revision' shows).

2004-12-28  graydon hoare  <graydon@pobox.com>

	* AUTHORS: Add various recent authors.

2004-12-28  Badai Aqrandista <badaiaqrandista@hotmail.com>

	* debian/*: Fix up for package building.

2004-12-28  graydon hoare  <graydon@pobox.com>

	* change_set.{cc,hh}: Add sanity checking, rework
	some of concatenation logic to accomodate.
	* revision.{cc,hh}: Likewise.
	Teach about generalized graph rebuilding.
	* database.cc (delete_existing_revs_and_certs): New fn.
	* commands.cc (db rebuild): New command.
	(db fsck) New command.
	* sanity.{cc,hh} (relaxed): New flag.
	* work.cc: Use new concatenation logic.

2004-12-25  Julio M. Merino Vidal  <jmmv@menta.net>

	* commands.cc: During 'log', print duplicate certificates (by
	different people) in separate lines, rather than showing them
	together without any spacing.  While here, homogenize new lines
	in other messages as well; this also avoids printing some of
	them in case of missing certificates).

2004-12-24  Nathaniel Smith  <njs@codesourcery.com>

	* tests/t_disapprove.at: Enable previously disabled test.

	* tests/t_no_change_deltas.at: New test.
	* testsuite.at: Call it.

2004-12-23  Nathaniel Smith  <njs@codesourcery.com>

	* win32/read_password.c: Remove unused file.

2004-12-22  Julio M. Merino Vidal  <jmmv@menta.net>

	* commands.cc: Verify that the key identifier passed to the pubkey
	and privkey commands exists in the database.  Otherwise exit with
	an informational message instead of an exception.

2004-12-20  Matt Johnston  <matt@ucc.asn.au>

	* keys.cc: don't cache bad passphrases, so prompt for a correct
	password if the first ones fail.

2004-12-19  Matt Johnston  <matt@ucc.asn.au>

	* commands.cc: print out author/date next to ambiguous revision
	lists from selectors.

2004-12-19  Julio M. Merino Vidal  <jmmv@menta.net>

	* testsuite.at:
	* tests/t_fmerge.at:
	* tests/t_netsync.at:
	* tests/t_netsync_single.at:
	* tests/t_revert.at:
	* tests/t_tags.at: Avoid usage of test's == operator.  It's a
	GNUism and causes unexpected failures in many tests.  The correct
	operator to use is just an equal sign (=).
	* tests/t_renamed.at: Don't use cp's -a flag, which is not
	supported by some implementations of this utility (such as the
	one in NetBSD).  Try to add some of its funcionality by using
	the -p flag, although everything could be fine without it.
	* tests/t_unidiff.at: Discard patch's stderr output.  Otherwise
	it's treated as errors, but NetBSD's patch uses it to print
	informative messages.

2004-12-19  Julio M. Merino Vidal  <jmmv@menta.net>

	* tests/t_scan.at: Instead of running sha1sum, use a prestored
	manifest file to do the verification.  This avoids problems in
	systems that do not have the sha1sum tool, like NetBSD.

2004-12-19  Julio M. Merino Vidal  <jmmv@menta.net>

	* Makefile.am: Remove obsolete --with-bundled-adns flag from
	DISTCHECK_CONFIGURE_FLAGS.

2004-12-18  Nathaniel Smith  <njs@codesourcery.com>

	* tests/t_checkout_dir.at: Make the test directory chdir'able
	again after the test.
	* tests/t_delete_dir.at: Add trailing newline.

	* tests/t_dump_load.at: New bug report.
	* tests/t_migrate_schema.at: Likewise.
	* testsuite.at: Call them.

2004-12-18  Nathaniel Smith  <njs@codesourcery.com>

	* change_set.hh: Remove obsolete comment.

2004-12-18  Nathaniel Smith  <njs@codesourcery.com>

	* tests/t_delete_dir.at: New bug report.
	* testsuite.at: Call it.

2004-12-18  Julio M. Merino Vidal  <jmmv@menta.net>

	* commands.cc: Homogenize help message for 'ls' with the one shown
	by 'list'.

2004-12-18  Julio M. Merino Vidal  <jmmv@menta.net>

	* ChangeLog: Add missing entries for several modifications I did
	in December 6th and 3rd.

2004-12-18  Julio M. Merino Vidal  <jmmv@menta.net>

	* tests/t_checkout_dir.at: New test triggering the bug I fixed
	  previously in the checkout command, verifying that directory
	  creation and chdir succeed.
	* testsuite.at: Add new test.

2004-12-18  Nathaniel Smith  <njs@codesourcery.com>

	* ChangeLog: Add log entry for <jmmv@menta.net>'s last change.
	* std_hooks.lua: Check exit status of external merge commands.

2004-12-18  Julio M. Merino Vidal  <jmmv@menta.net>

	* commands.cc: Include cerrno, cstring,
	boost/filesystem/exception.hpp.
	(checkout): Verify that directory creation and chdir succeeded.

2004-12-18  Nathaniel Smith  <njs@codesourcery.com>

	* diff_patch.cc (struct hunk_offset_calculator): Remove dead
	code.  (I believe it was used by the old, non-extent-based
	merging.)
	(calculate_hunk_offsets): Likewise.
	(struct hunk_consumer): Move next to rest of unidiff code.
	(walk_hunk_consumer): Likewise.

2004-12-18  Matt Johnston <matt@ucc.asn.au>

	* change_set.cc (concatenate_change_sets): Be more careful checking
	whether to discard deltas for deleted files (in particular take
	care when files are removed then re-added) - fixes tests
	t_patch_drop_add, t_add_drop_add.at, t_add_patch_drop_add,
	t_merge2_add_drop_add
	* change_set.cc (project_missing_deltas): don't copy deltas
	for deleted files, and handle the case where src file ids vary when
	files are added/removed. (fixes t_patch_vs_drop_add)
	* t_patch_drop_add.at, t_add_drop_add.at, t_add_patch_drop_add.at,
	  t_merge2_add_drop_add.at, t_patch_vs_drop_add.t: don't expect
	to fail any more.

2004-12-17  Nathaniel Smith  <njs@codesourcery.com>

	* tests/t_persistent_server_keys.at:
	* tests/t_attr.at:
	* tests/t_patch_vs_drop_add.at:
	* tests/t_merge2_add_drop_add.at:
	* tests/t_add_drop_add.at:
	* tests/t_add_patch_drop_add.at:
	* tests/t_patch_drop_add.at: Remove priority notes, since these
	are no longer bugs.

2004-12-17  graydon hoare  <graydon@pobox.com>

	* tests/t_merge_2.at: Works now, remove xfail.

2004-12-17  graydon hoare  <graydon@pobox.com>

	* tests/t_merge_1.at: Remove AT_CHECK(false) and xfail.
	* tests/t_fdiff_normalize.at: New test.
	* testsuite.at: Call it.
	* diff_patch.cc (normalize_extents): Fix the normalize bug.
	* revision.{cc,hh} (construct_revisions): Rename to prepare for
	next rebuild-the-graph migration.
	* commands.cc (db): Change call name.

2004-12-16  Joel Rosdahl  <joel@rosdahl.net>

	* revision.cc (is_ancestor): Use std::queue for the queue.

2004-12-14  Joel Rosdahl  <joel@rosdahl.net>

	Generalize the explicit_merge command with an optional ancestor
	argument:
	* revision.cc (is_ancestor): New method.
	* revision.hh (is_ancestor): Add prototype.
	* commands.cc (try_one_merge): Add ancestor argument. Empty
	ancestor means use ancestor from find_common_ancestor_for_merge.
	(merge): Pass empty ancestor to try_one_merge.
	(propagate): Likewise.
	(explicit_merge): Add optional ancestor argument.
	* monotone.texi: Document new explicit_merge argument.

2004-12-13  Joel Rosdahl  <joel@rosdahl.net>

	* tests/t_merge_2.at: New test triggering a bad merge.
	* testsuite.at: Add new test.

2004-12-13  Joel Rosdahl  <joel@rosdahl.net>

	* revision.cc (find_least_common_ancestor): Add a missing "return
	true;" that mysteriously was removed in
	c853237f9d8d155431f88aca12932d2cdaaa31fe.

2004-12-13  Joel Rosdahl  <joel@rosdahl.net>

	* revision.cc (find_least_common_ancestor): Remove unused variable.
	* commands.cc (lca): Correct negative status text.
	* commands.cc (update): Use GNU style braces.

2004-12-12  graydon hoare  <graydon@pobox.com>

	* commands.cc: Fix bug reported in t_attr.at
	* tests/t_attr.at: Remove xfail.
	* change_set.cc: Change unit tests syntax.
	(read_change_set): Assert complete read.
	* revision_ser.cc (read_revision_set): Likewise.
	* os_specific.hh: Drop obsolete file.

2004-12-12  Joel Rosdahl  <joel@rosdahl.net>

	* revision.cc (find_least_common_ancestor): New function for
	finding the vanilla LCA.
	* revision.hh: Added prototype for find_least_common_ancestor.
	* commands.cc (update): Use find_least_common_ancestor for finding
	a common ancestor.
	* commands.cc (diff): Likewise.
	* revision.cc (find_common_ancestor): Rename to...
	(find_common_ancestor_for_merge): ...this, for clarity.
	* revision.hh: find_common_ancestor -->
	find_common_ancestor_for_merge.
	* commands.cc (try_one_merge): Call find_common_ancestor_for_merge
	to find ancestor.
	* commands.cc (lcad): Rename lca command to lcad.
	* commands.cc (lca): New command for finding the vanilla LCA.

2004-12-12  Nathaniel Smith  <njs@codesourcery.com>

	* tests/t_persistent_server_keys.at: Actually test what it's
	supposed to.  Also, un-XFAIL it, since now it seems to pass.

2004-12-12  Nathaniel Smith  <njs@codesourcery.com>

	* tests/t_persistent_server_keys.at: New test.

	* testsuite.at: Call it.
	* tests/t_persistent_server_revision.at: Fix typo.

2004-12-12  Nathaniel Smith  <njs@codesourcery.com>

	* tests/t_persistent_server_revision.at: New test.
	* testsuite.at: Call it.  Tweak NETSYNC macros in support of it.

2004-12-11  Nathaniel Smith  <njs@codesourcery.com>

	* lua.hh (add_rcfile): Add 'required' argument.
	* lua.cc (add_rcfile): Implement it.  Simplify error checking
	logic while I'm there...
	* monotone.cc (cpp_main): Pass new argument to add_rcfile.

	* tests/t_rcfile_required.at: New test.
	* testsuite.at: Call it.
	Revamp netsync support macros, to allow long-running servers.
	Make netsync-killer try first with -TERM, in case that plays nicer
	with gcov.

2004-12-11  Nathaniel Smith  <njs@codesourcery.com>

	* lua.hh: Remove tabs.

2004-12-11  Nathaniel Smith  <njs@codesourcery.com>

	* monotone.texi: Document explicit_merge.

2004-12-11  Nathaniel Smith  <njs@codesourcery.com>

	* Makefile.am: Redo full-revision support again, to properly
	handle 'make dist' and caching.  Hopefully.

2004-12-11  Nathaniel Smith  <njs@codesourcery.com>

	* monotone.texi (File Attributes): Rewrite for new .mt-attrs
	syntax.

2004-12-11  Nathaniel Smith  <njs@codesourcery.com>

	* tests/t_attr.at: New test.
	* testsuite.at: Call it.

2004-12-11  Nathaniel Smith  <njs@codesourcery.com>

	* commands.cc (trusted): Print spaces between key ids.

	* lua.cc (add_rcfile): Errors while loading a user-provided rc
	file are naughtiness, not oopses.

2004-12-11  Nathaniel Smith  <njs@codesourcery.com>

	* commands.cc (commands::explain_usage): Use split_into_lines to
	do formatting of per-command usage; allow multi-line
	descriptions.
	(trusted): New command.
	* monotone.texi (Key and Cert): Document 'trusted' command.
	* tests/t_trusted.at: New test.
	* testsuite.at: Change get_revision_cert_trust to support
	t_trusted.at.  Call t_trusted.at.

2004-12-11  Derek Scherger  <derek@echologic.com>

	* app_state.{cc,hh} (restriction_includes): renamed from
	in_restriction to be less obscure; use path_set rather than
	set<file_path>
	* commands.cc
	(restrict_path_set):
	(restrict_rename_set):
	(restrict_path_rearrangement):
	(calculate_restricted_revision): new restriction functions
	(restrict_patch_set): remove old restrictions machinery
	(status): call calculate_restricted_revision
	(ls_tags): call app.initialize
	(unknown_itemizer): restriction_includes renamed
	(ls_unknown): call calculate_restricted_revision
	(ls_missing): rework for restrictions
	(commit): switch to --message option, optional paths and preserve
	restricted work
	(diff): allow restrictions for zero and one arg variants
	(revert): note some work left to do
	* manifest.{cc,hh} (build_manifest_map): hide unused things
	(build_restricted_manifest_map): new function
	* transforms.{cc,hh} (calculate_ident): clean up merge artifacts
	* work.cc (read_options_map): merge cleanup to preserve command
	line options

2004-12-10  Nathaniel Smith  <njs@codesourcery.com>

	* Makefile.am (package_full_revision.txt): Redo Joel Rosdahl
	<joel@rosdahl.net>'s change below after it got clobbered by
	merge.

2004-12-10  Nathaniel Smith  <njs@codesourcery.com>

	* commands.cc (log): Synopsize optional 'file' argument, and
	describe both arguments in help description.

2004-12-10  Matt Johnston  <matt@ucc.asn.au>

	* cert.cc: Added priv_key_exists() function
	* commands.cc, rcs_import.cc: use new privkey functions
	* netsync.cc: change some bits that were missed

2004-12-09  Derek Scherger  <derek@echologic.com>

	* .mt-nonce: delete obsolete file
	* change_set.cc (merge_deltas): add file paths in call to
	try_to_merge_files
	* commands.cc (propagate): add progress logging similar to merge
	* diff_patch.{cc,hh} (try_to_merge_files): add file paths to
	merge2 and merge3 hooks; add logging of paths before calling merge
	hooks
	* lua.{cc,hh} (hook_merge2, hook_merge3): add file paths to merge
	hooks
	* std_hooks.lua (merge2, merge3, merge2_xxdiff_cmd,
	merge3_xxdiff_cmd): pass file paths to xxdiff for use as titles
	* testsuite.at (MONOTONE_SETUP): add paths to merge2 hook

2004-12-09  Matt Johnston  <matt@ucc.asn.au>

	* cert.cc, cert.hh, lua.cc, lua.hh, netsync.cc:
	Added a new get_priv_key(keyid) lua hook to retrieve
	a private key from ~/.monotonerc

2004-12-09  Matt Johnston  <matt@ucc.asn.au>

	* change_set.cc: Don't include patch deltas on files which
	are being deleted in changesets. (partial fix for bug
	invoked by t_merge_add_del.at)

2004-12-09  Matt Johnston  <matt@ucc.asn.au>

	* configure.ac,Makefile.am: Fix iconv and intl
	handling so that the libraries are used (required for OS X).

2004-12-09  Nathaniel Smith  <njs@codesourcery.com>

	* Makefile.am (BUILT_SOURCES_NOCLEAN): add 'S'.

	* netsync.cc (session): Make ticker pointers into auto_ptr's.  Add
	cert and revision tickers.
	(session::session): Initialize new tickers.
	(session::note_item_sent): New method.  Increment tickers.
	(session::note_item_arrived): Increment tickers.
	(session::read_some): Adjust for auto_ptr.
	(session::write_some): Likewise.
	(call_server): Conditionally initialize cert and revision
	tickers.
	(queue_data_cmd): Call 'note_item_sent'.
	(queue_delta_cmd): Call 'note_item_sent'.

2004-12-09  graydon hoare  <graydon@pobox.com>

	* ROADMAP: Add file.

2004-12-08  Nathaniel Smith  <njs@codesourcery.com>

	* tests/t_patch_vs_drop_add.at:
	* tests/t_patch_drop_add.at:
	* tests/t_netsync_unrelated.at:
	* tests/t_merge_add_del.at:
	* tests/t_merge2_add_drop_add.at:
	* tests/t_merge_1.at:
	* tests/t_heads_discontinuous_branch.at:
	* tests/t_cleanup_empty_dir.at:
	* tests/t_checkout_options.at:
	* tests/t_ambig_update.at:
	* tests/t_add_patch_drop_add.at:
	* tests/t_add_drop_add.at:
	* tests/t_add_dot.at: Add (importance) markers to all bug report
	tests.

2004-12-08  Nathaniel Smith  <njs@codesourcery.com>

	* app_state.hh (write_options): Add 'force' option.
	* app_state.cc: Remove tabs.
	(write_options): Implement.
	* commands.cc (checkout): Pass force=true to 'write_options'.

	* tests/t_checkout_options.at: New test.
	* testsuite.at: Define RAW_MONOTONE.
	(t_checkout_options.at): Call it.

2004-12-08  Nathaniel Smith  <njs@codesourcery.com>

	* update.hh (pick_update_target): Rename to...
	(pick_update_candidates): ...this.  Return a set of candidates,
	rather than a single best.
	* update.cc (pick_update_candidates): Likewise.  Remove logic
	checking for unique candidate.
	* commands.cc (describe_revision): New function.
	(heads): Use it.
	(update): Use new 'pick_update_candidates' function.  Add logic
	checking for unique candidate.  On non-unique candidate, print all
	candidates, using 'describe_revision'.

	* tests/t_ambig_update.at: Check that failure messages describe
	the candidate set.

2004-12-08  Nathaniel Smith  <njs@codesourcery.com>

	* update.cc: Remove tabs.

2004-12-08  Nathaniel Smith  <njs@codesourcery.com>

	* tests/t_ambig_update.at: Also check that update fails when one
	candidate edge is deeper than the other.

2004-12-08  graydon hoare  <graydon@pobox.com>

	* change_set.cc (extend_renumbering_via_added_files):
	Look up parent tid in existing renumbering.
	* commands.cc (attr): Check index for "set" subcommand.
	(lca): New diagnostic command.
	(log): Tidy up output formatting a bit.
	* po/monotone.pot: Regenerate.
	* tests/t_add_edge.at: New test to catch add failure.
	* testsuite.at: Call it.

2004-12-08  Nathaniel Smith  <njs@codesourcery.com>

	* tests/t_ambig_update.at: New test.
	* testsuite.at: Add it.

	* tests/t_explicit_merge.at: Add, having forgotten to last time.

2004-12-08  Nathaniel Smith  <njs@codesourcery.com>

	* tests/t_explicit_merge.at: New test.
	* testsuite.at: Add it.

2004-12-08  Nathaniel Smith  <njs@codesourcery.com>

	* testsuite.at: Remove duplicate line created by merge.
	* ChangeLog: Re-sort after merges.

	* commands.cc (explicit_merge): Remove stray space.  Print id of
	merge result.
	(complete_command): Add back "}" deleted by merge.

2004-12-08  Nathaniel Smith  <njs@codesourcery.com>

	* change_set.cc: Remove tabs.
	* diff_patch.cc: Likewise.

	* commands.cc (explicit_merge): New command.

2004-12-08  graydon hoare  <graydon@pobox.com>

	* change_set.cc (extend_renumbering_via_added_files):
	Look up parent tid in existing renumbering.
	* commands.cc (attr): Check index for "set" subcommand.
	(lca): New diagnostic command.
	(log): Tidy up output formatting a bit.
	* po/monotone.pot: Regenerate.
	* tests/t_add_edge.at: New test to catch add failure.
	* testsuite.at: Call it.

2004-12-07  Richard Levitte  <richard@levitte.org>

	* Makefile.am: Keep package_*revision.{txt,h}, so they are saved
	as part of a distribution, and thereby make as sure as possible
	people who download monotone get historical information on where
	their copy of monotone came from.

2004-12-06  Richard Levitte  <richard@levitte.org>

	* monotone.cc: Add a hint on how to use --ticker.

2004-12-06  Nathaniel Smith  <njs@codesourcery.com>

	* commands.cc (ls_certs): Sort the certs before printing.
	* tests/t_netsync_repeated.at: Actually check that certs were
	transferred correctly.

2004-12-06  Julio M. Merino Vidal  <jmmv@menta.net>

	* figures/cert.pdf:
	* figures/cert.png:
	* figures/oo-figures.sxd:
	* monotone.texi: Use example host names under the
	example.{com,org,net} subdomains instead of invented names.
	These are defined in RFC 2606.

2004-12-06  Julio M. Merino Vidal  <jmmv@menta.net>

	* configure.ac: Now that we depend on GNU Autoconf >= 2.58, we
	can use the AS_HELP_STRING macro everywhere we need to pretty-print
	help strings.  Also convert old calls to AC_HELP_STRING (deprecated)
	to this one.

2004-12-06  Joel Rosdahl  <joel@rosdahl.net>

	* Makefile.am (package_full_revision.txt): Silence error messages
	when deducing full package revision.

2004-12-06  graydon hoare  <graydon@pobox.com>

	* unix/get_system_flavour.cc:
	* win32/get_system_flavour.cc: Add missing files.

2004-12-06  graydon hoare  <graydon@pobox.com>

	* commands.cc (merge): Add newline in output.
	* change_set.cc (project_missing_deltas): Fix very bad
	delta-renaming bug.

2004-12-06  graydon hoare  <graydon@pobox.com>

	* change_set.cc:
	* tests/t_merge_add_del.at:
	* netsync.cc:
	* commands.cc: Clean up from merge.

2004-12-06  Nathaniel Smith  <njs@codesourcery.com>

	* tests/t_add_patch_drop_add.at: New test.
	* tests/t_merge2_add_drop_add.at: New test.
	* tests/t_patch_drop_add.at: New test.
	* tests/t_patch_vs_drop_add.at: New test.
	* testsuite.at: Add them.

	* tests/t_add_drop_add.at: Fix to test what it was supposed to.

	* tests/t_merge2_data.at: Remove extraneous [stdout].

	* tests/t_merge_add_del.at: Fix description.
	XFAIL it.

2004-12-06  Nathaniel Smith  <njs@codesourcery.com>

	* tests/t_add_drop_add.at: New test.
	* testsuite.at: Add it.

2004-12-05  Nathaniel Smith  <njs@codesourcery.com>

	* tests/t_merge_add_del: Shorten name for better display.

2004-12-05  Matt Johnston <matt@ucc.asn.au>

	* tests/t_merge_add_del: added a new test for merging
	  branches where a file is added then removed.
	* testsuite.at: added the new test
	* configure.ac: bumped the prequisite version to 2.58 since
	  some tests use AT_XFAIL_IF

2004-12-05  graydon hoare  <graydon@pobox.com>

	* Makefile.am (package_full_revision.txt): Use top_builddir
	to locate monotone executable.

2004-12-05  Nathaniel Smith  <njs@codesourcery.com>

	* tests/t_merge_add_del: Shorten name for better display.

2004-12-05  Matt Johnston <matt@ucc.asn.au>

	* tests/t_merge_add_del: added a new test for merging
	  branches where a file is added then removed.
	* testsuite.at: added the new test
	* configure.ac: bumped the prequisite version to 2.58 since
	  some tests use AT_XFAIL_IF

2004-12-04  graydon hoare  <graydon@pobox.com>

	* commands.cc (fcommit): New command.
	(update): Finish off merge of update command.

2004-12-04  Derek Scherger  <derek@echologic.com>

	* commands.cc: (complete_command): New function.
	(explain_usage/process): Use it.

2004-12-04  Nathaniel Smith  <njs@codesourcery.com>

	* change_set.cc (merge_deltas): Call correct variant of
	try_to_merge_files depending on whether ancestor is available.
	* diff_patch.cc (try_to_merge_files -- merge3 version): Add
	assertions about ids.
	(try_to_merge_files -- merge2 version): Likewise.

	* testsuite.at: Add a trivial working merge2 hook.
	* tests/t_related_merge2_data.at: Update to use.
	Mark as expected to PASS.
	* tests/t_merge2_data.at: Likewise.

2004-12-04  Nathaniel Smith  <njs@codesourcery.com>

	* change_set.cc (merge_deltas): Call correct variant of
	try_to_merge_files depending on whether ancestor is available.
	* diff_patch.cc (try_to_merge_files -- merge3 version): Add
	assertions about ids.
	(try_to_merge_files -- merge2 version): Likewise.

	* testsuite.at: Add a trivial working merge2 hook.
	* tests/t_related_merge2_data.at: Update to use.
	Mark as expected to PASS.
	* tests/t_merge2_data.at: Likewise.

2004-12-04  Nathaniel Smith  <njs@codesourcery.com>

	* change_set.cc: Remove tabs.
	* diff_patch.cc: Likewise.

2004-12-04  Nathaniel Smith  <njs@codesourcery.com>

	* change_set.cc: Remove tabs.
	* diff_patch.cc: Likewise.

2004-12-03  Julio M. Merino Vidal  <jmmv@menta.net>

	* commands.cc: Add a missing newline to a message.

2004-12-03  Julio M. Merino Vidal  <jmmv@menta.net>

	* cryptopp/config.h:
	* configure.ac: NetBSD does not define __unix__ nor __unix, so the
	build fails.  To solve, check for __NetBSD__ where appropiate to
	detect a Unix system.

2004-12-03  Julio M. Merino Vidal  <jmmv@menta.net>

	* INSTALL: Document my latest changes: --enable-ipv6 option, ability
	to specify static boost prefix through --enable-static-boost and
	BOOST_SUFFIX variable.

2004-12-03  Julio M. Merino Vidal  <jmmv@menta.net>

	* Makefile.am:
	* configure.am: Add a variable, BOOST_SUFFIX, that identifies the
	suffix string that has to be appended to Boost library names to use
	them.  This variable can be defined on configure's command line.

2004-12-03  Julio M. Merino Vidal  <jmmv@menta.net>

	* configure.ac: Let the --enable-static-boost argument take a prefix
	to where boost libraries are located.

2004-12-03  Julio M. Merino Vidal  <jmmv@menta.net>

	* configure.ac: Add a three-state --enable-ipv6 argument to the
	configure script to explicitly enable or disable IPv6 support.

2004-12-03  Julio M. Merino Vidal  <jmmv@menta.net>

	* std_hooks.lua: Add missing newlines to two error messages.

2004-12-02  Derek Scherger  <derek@echologic.com>

	* commands.cc: more tweaking to ease changeset merge

2004-12-01  Derek Scherger  <derek@echologic.com>

	* commands.cc: reordered commands to help merge with changesets
	branch

2004-12-01  graydon hoare  <graydon@pobox.com>

	* {unix,win32}/get_system_flavour.cc: New files.
	* basic_io.{cc,hh}: Give names to input sources.
	* monotone.cc: Move app_state ctor inside try.
	* platform.hh (get_system_flavour): Declare.
	* revision.cc: Name input source "revision".
	* sanity.cc: Log flavour on startup.
	* tests/t_attributes.at: Use new syntax.
	* transforms.{cc,hh} (split_into_lines): New variant, and rewrite.
	* work.{cc,hh}: Rewrite attributes to use basic_io.
	(get_attribute_from_db):
	(get_attribute_from_working_copy): New functions.

2004-11-30  Nathaniel Smith  <njs@codesourcery.com>

	* keys.cc (get_passphrase): Simplify arguments.
	(generate_key_pair): Force new passphrases to come from the user.
	Adapt to new 'get_passphrase' arguments.
	(change_key_passphrase): Likewise.
	(generate_key_pair): Add argument specifying passphrase, for
	exclusive use of the unit tests.
	(signature_round_trip_test): Use it.
	* keys.hh (generate_key_pair): Adjust prototype correspondingly.

	* tests/t_genkey.at: Test that 'genkey' requires the passphrase to
	be entered.
	* tests/t_chkeypass.at: Check that 'chkeypass' fails if no
	passphrase is given.

2004-11-30  Nathaniel Smith  <njs@codesourcery.com>

	* keys.hh: Remove tabs.
	* keys.cc: Likewise.

2004-11-30  Nathaniel Smith  <njs@codesourcery.com>

	* monotone.texi (Hook Reference): Clarify description of
	'get_passphrase', following confusion on IRC.

2004-11-30  Joel Rosdahl  <joel@rosdahl.net>

	* ui.cc (fatal): Added missing newlines in fatal message.

2004-11-29  Nathaniel Smith  <njs@codesourcery.com>

	* monotone.texi: Add more details to documentation of 'update
	<revision>' command.

	* ui.cc (fatal): Typo in previous commit.

2004-11-29  Nathaniel Smith  <njs@codesourcery.com>

	* ui.cc (fatal): On suggestion of Zack Weinberg, add a note to
	fatal error messages 1) telling the user that it's a bug (i.e.,
	not their fault), and 2) requesting a bug report.

2004-11-29  Nathaniel Smith  <njs@codesourcery.com>

	* ui.cc: Remove tabs.

2004-11-30  Matt Johnston  <matt@ucc.asn.au>

	* change_set.cc (merge_disjoint_analyses): Prevent duplicated
	tids being used.
	(merge_disjoint_analyses): Fix typo (s/a_tmp/b_tmp/)

2004-11-24  Nathaniel Smith  <njs@codesourcery.com>

	* tests/t_cleanup_empty_dir.at: Shorten name.

2004-11-24  Nathaniel Smith  <njs@codesourcery.com>

	* Makefile.am (BUILT_SOURCES): List package_*version.{h,txt}.
	* package_{full_,}version.txt: Work when blddir != srcdir.

2004-11-24  Nathaniel Smith  <njs@codesourcery.com>

	* mt_version.hh: New file.
	* mt_version.cc: New file.
	* monotone.cc (package_revision.h): Don't include it.
	(mt_version.hh): Include it.
	(OPT_FULL_VERSION): New option.
	(options): Add it.
	(cpp_main): Implement --version and --full-version in terms of
	mt_version.hh.

	* Makefile.am (package_full_revision.h): Build it.
	(MOST_SOURCES): Add mt_version.{cc,hh}.

2004-11-24  Nathaniel Smith  <njs@codesourcery.com>

	* txt2c.cc (main): Add "--skip-trailing" option to skip trailing
	whitespace.
	* Makefile.am (package_revision.h): Generate it.
	* monotone.cc (package_revision.h): Include it.
	(cpp_main): Print it as part of --version.

2004-11-23  Nathaniel Smith  <njs@codesourcery.com>

	* tests/t_cleanup_empty_dir.at: New test.
	* testsuite.at: Call it.

2004-11-23  Nathaniel Smith  <njs@codesourcery.com>

	* monotone.texi (File Attributes): Document how restricted format
	of .mt-attrs currently is.  Also talk about 'the' .mt-attrs file
	instead of 'an', in response to confusion.

2004-11-23  Nathaniel Smith  <njs@codesourcery.com>

	* work.cc (build_deletion): Add missing newline.
	(build_rename): Likewise.
	(build_rename): Likewise.

2004-11-23  Nathaniel Smith  <njs@codesourcery.com>

	* work.cc: Remove tabs.

2004-11-23  Nathaniel Smith  <njs@codesourcery.com>

	* commands.cc: Remove tabs.

2004-11-23  Nathaniel Smith  <njs@codesourcery.com>

	* tests/t_add_dot.at: New test.
	* testsuite.at: Call it.

2004-11-22  Joel Rosdahl  <joel@rosdahl.net>

	* testsuite.at (NEED_UNB64): Check that python knows how to decode
	strings before using it.

2004-11-21  Joel Rosdahl  <joel@rosdahl.net>

	* testsuite.at (NEED_UNB64): Find more programs for decoding
	base64.

2004-11-20  Nathaniel Smith  <njs@codesourcery.com>

	* tests/t_merge_1.at: New test.
	* testsuite.at: Add it.
	(NEED_UNB64): New macro.
	(UNB64): Likewise.
	* tests/t_unidiff.at: Use them.
	* tests/t_unidiff2.at: Likewise.

2004-11-19  Nathaniel Smith  <njs@codesourcery.com>

	* tests/t_initfork.at: Remove file; redundant with
	t_merge2_add.at.
	* testsuite.at: Don't call it.

2004-11-18  Derek Scherger  <derek@echologic.com>

	* commands.cc (list tags): new command.
	* monotone.1: update.
	* monotone.texi: update.
	* std_hooks.lua: remove unused get_problem_solution hook.
	* test/t_tags.at: new test.
	* testsuite.at: call it.

2004-11-18  Nathaniel Smith  <njs@codesourcery.com>

	* monotone.texi (Committing Work): Remove mistakenly added
	redundant command line argument.

2004-11-17  Joel Rosdahl  <joel@rosdahl.net>

	* commands.cc (diff): Don't print hashes around diff output if
	there is no diff to print.

	Fix bugs #8714 "monotone update working copy to previous version"
	and #9069 "update with multiple candidates":
	* commands.cc (update): Let the update command take an optional
	revision target parameter. Without an explicit revision target,
	the current branch head is used just like before. Added logic for
	updating to an older revision or another revision reachable via a
	common ancestor.
	* tests/t_update_to_revision.at: Add regression tests for new
	update logic.
	* testsuite.at: Add new test.
	* monotone.texi: Document new update argument.

2004-11-17  Nathaniel Smith  <njs@codesourcery.com>

	* netsync.cc (request_fwd_revisions): Rename 'first_attached_edge'
	to 'an_attached_edge', because it does not represent the first
	attached edge.  Likewise for 'first_attached_cset'.
	(analyze_attachment): Remove early exit from loop; we want to
	analyze the entire graph, not just some linear subgraphs.

	* revision.cc (ensure_parents_loaded): Filter out the null
	revision when calculating parents.
	* change_set.hh (null_id): Define for 'revision_id's.

	* tests/t_merge2_add.at: New test.
	* tests/t_merge2_data.at: New test.
	* tests/t_related_merge2_data.at: New test.
	* tests/t_merge_add.at: New test.
	* tests/t_netsync_pubkey.at: New test.
	* tests/t_netsync_repeated.at: New test.
	* tests/t_netsync_unrelated.at: New test.


	* testsuite.at: Add new tests.
	(NETSYNC_SETUP): New macro.
	(MONOTONE2): New macro.
	(RUN_NETSYNC): New macro.
	(ADD_FILE): New macro.
	(SET_FILE): New macro.
	(COMMIT): New macro.
	* tests/t_netsync.at: Use them.

	* tests/t_singlenetsync.at: Add 'netsync' keyword'.  Rename to...
	* tests/t_netsync_single.at: ...this.

	* tests/t_heads_discontinuous_branch.at: XFAIL it.

2004-11-17  Nathaniel Smith  <njs@codesourcery.com>

	* netsync.cc: Remove hard tabs.

2004-11-17  Nathaniel Smith  <njs@codesourcery.com>

	* revision.cc: Remove hard tabs.
	* change_set.hh: Likewise.

2004-11-16  Nathaniel Smith  <njs@codesourcery.com>

	* tests/t_heads.at: Replace last tricky case with a less tricky case.
	* tests/t_heads_discontinuous_branch.at: New test for the really
	tricky case.
	* testsuite.at: Run it.

2004-11-16  Nathaniel Smith  <njs@codesourcery.com>

	* views.sql (trusted_parents_in_branch): Remove.
	(trusted_children_in_branch): Remove.
	(trusted_branch_members): New view.
	(trusted_branch_parents): New view.
	(branch_heads): Use the new views, not the removed ones.

	* database.cc (get_heads): Column name in 'branch_heads'
	unavoidably changed from 'id' to 'parent'; adjust SELECT statement
	to use new name.

2004-11-16  Nathaniel Smith  <njs@codesourcery.com>

	* database.cc: Remove hard tabs.

2004-11-16  Nathaniel Smith  <njs@codesourcery.com>

	* commands.cc (dump_diffs): Fetch delta destination, not source,
	on new files.

2004-11-15  Joel Rosdahl  <joel@rosdahl.net>

	* tests/t_diff_added_file.at: Added testcase exposing a bug in
	"monotone diff x y" where x is an ancestor of y and y adds a new
	file.
	* testsuite.at: Add new test.

2004-11-14  Joel Rosdahl  <joel@rosdahl.net>

	Fix bug #9092 "add command to change passphrase":
	* commands.cc (chkeypass): New command.
	* keys.cc (get_passphrase): Added parameters for prompt beginning and
	disabling hook lookup and passphrase caching.
	* keys.hh, keys.cc (change_key_passphrase): New function.
	* database.hh, database.cc (delete_private_key): New function.
	* monotone.texi (Key and Cert): Document command.
	* tests/t_chkeypass.at: Testcase for the command.
	* testsuite.at: Added new testcase.

2004-11-14  Matt Johnston <matt@ucc.asn.au>

	* tests/t_initfork.at: New test for merging two ancestor-less heads.

2004-11-13  Nathaniel Smith  <njs@codesourcery.com>

	* tests/t_heads.at: New test.
	* testsuite.at: Add it.

2004-11-13  Nathaniel Smith  <njs@codesourcery.com>

	* monotone.texi: Fix various typos.
	(Committing Work): Add missing command line argument.
	(Branch Names): New section.
	Add me to the copyright block.

2004-11-12  Joel Rosdahl  <joel@rosdahl.net>

	* monotone.texi: Fix documentation of the approve and disapprove
	commands. Fix jp.co.juicebot.jb7 branch name in examples. Other
	minor fixes.

2004-11-11  Joel Rosdahl  <joel@rosdahl.net>

	* monotone.texi: Fix typos.

2004-11-08  graydon hoare  <graydon@pobox.com>

	* monotone.texi: Some minor cleanups.
	* netsync.cc: Fix a formatter.

2004-11-07  graydon hoare  <graydon@pobox.com>

	* figures/*.txt: Drop.
	* monotone.texi: Pull ASCII figures back in conditionally.
	* NEWS, AUTHORS, monotone.spec: Update for 0.15.
	* monotone.1: Update.

2004-11-06  graydon hoare  <graydon@pobox.com>

	* README.changesets: New file.
	* config.guess, config.sub: Remove.
	* Makefile.am: Improve document-building brains.
	* cert.cc, netsync.cc: Remove include.
	* configure.ac: Bump version number.
	* merkle_tree.{cc,hh}: Use unsigned char in dynamic_bitset.
	* po/POTFILES.in: Update to remove os_specific.hh.
	* po/monotone.pot: Regenerate.

2004-11-05  graydon hoare  <graydon@pobox.com>

	* constants.cc: Up timeout, connection limit.
	* monotone.texi: Various cleanups.

2004-11-05  Ulrich Drepper  <drepper@redhat.com>

	* configure.ac: Reduce dependencies.
	* lua/lua.h: Include config.h.
	* mkstemp.{cc,hh}: Use system variant when found.
	* netxx/resolve_getaddrinfo.cxx: Check for AI_ADDRCONFIG
	definition.
	* po/POTFILES.in: Update to mention changes.
	* Makefile.am (EXTRA_DIST): Include spec file.
	* commands.cc (diff): No output if empty diff.

2004-10-31  graydon hoare  <graydon@pobox.com>

	* commands.cc (diff): Use guess_binary.
	Fix up some messages to fit on single lines.
	* Makefile.am: Make monotone.pdf depend on figures.
	* change_set.cc: Make inversion drop "delete deltas".
	* texinfo.css: Make images align nicely.
	* netsync.cc: Fix up some messages to be clearer.

2004-10-30  graydon hoare  <graydon@pobox.com>

	* figures/*: New figures.
	* monotone.texi: Rewrite much of the tutorial.

2004-10-30  Nathaniel Smith  <njs@codesourcery.com>

	* netsync.cc (process_hello_cmd): Make clear that when the
	server's key is unknown, we abort the connection.

2004-10-29  Nathaniel Smith  <njs@codesourcery.com>

	* sanity.cc (dump_buffer): Wrap bare string in call to string(),
	to disambiguate conversions (required by Boost 1.30).

2004-10-26  graydon hoare  <graydon@pobox.com>

	* tests/t_update_missing.at: New test from Bruce Stephens
	* testsuite.at: Call it.
	* change_set.cc: Fix the error exposed by it.

2004-10-26  graydon hoare  <graydon@pobox.com>

	* work.{cc,hh}: Comply with Derek's new tests.
	* commands.cc: Likewise.

2004-10-28  Derek Scherger  <derek@echologic.com>

	* tests/t_rename.at: add test for renaming a file after it has
	been moved rather than before
	* tests/t_revert.at: add test for reverting a missing file

2004-10-28  Derek Scherger  <derek@echologic.com>

	* tests/t_drop_missing.at: New test.
	* testsuite.at: Call it.

2004-10-28  Derek Scherger  <derek@echologic.com>

	* tests/t_add.at: New test.
	* testsuite.at: Call it.

2004-10-26  graydon hoare  <graydon@pobox.com>

	* basic_io.{cc,hh}: Rework to use indented stanzas.
	* change_set.cc, revision.cc: Likewise.
	* change_set.cc: Fix formatter bug.
	* commands.cc: Sanity check file ID on delta commit.
	* work.cc: Chatter a bit more on add/drop.

2004-10-17  graydon hoare  <graydon@pobox.com>

	* merkle_tree.cc: Fix bad logging.
	* netsync.cc: Fix transmission bugs.
	* work.cc: Add some progress messages back in.
	* monotone.texi: Change contents of MT/work in example.

2004-10-17  graydon hoare  <graydon@pobox.com>

	* commands.cc (log): Keep a seen list, mask frontier by it.
	* monotone.texi: Updates to cover revision terminology.

	Also various further merges from trunk, see below.

2004-10-17  Derek Scherger  <derek@echologic.com>

	* lua.{cc,hh} (hook_ignore_branch): new hook
	* commands.cc (ls_branches): call it
	* monotone.texi (Hook Reference): describe it

2004-10-17  Richard Levitte  <richard@levitte.org>

	fix bug 8715 and more
	* diff_patch.cc (struct unidiff_hunk_writer,
	unidiff_hunk_writer::flush_hunk): the skew is not just the
	size difference between added and deleted lines in the current
	hunk, it's the size difference between /all/ added and deleted
	lines so far.  Therefore, the skew needs to be a member of the
	struct rather than being something calculated for each hunk.
	Furthermore, we need to add trailing context even if the change
	only consisted of one line.

2004-10-17  Richard Levitte  <richard@levitte.org>

	* monotone.texi (Working Copy): Change the description of
	'monotone revert' to explain what happens when there are
	arguments.

2004-10-17  Richard Levitte  <richard@levitte.org>

	* monotone.texi (OPTIONS): Add a description of --ticker.

	* ui.cc, ui.hh: Rethink the writing conditions as the ticks being
	"dirty" when they have changed since the last print.  That way,
	it's very easy to see when they need being printed.  This fixes a
	small bug where, in some cases, the exact same tick output is
	produced twice, once before a separate message, and once after,
	when a ticker is actually being removed.
	(tick_write_dot::write_ticks): Add a line that describes the
	ticks, including the amount of each tick per short name.

2004-10-17  Richard Levitte  <richard@levitte.org>

	fix bug 8733
	* ui.cc, ui.hh: Define a separate tick writer struct, and two
	subclasses, one that write counters, and one that writes progress
	characters.  As a consequence, move the count to the ticker class
	itself, and have the user interface contain a map of pointers to
	tickers instead of a map of counters, so data is easier to expand
	and access in a consistent manner.  Finally, correct a few errors
	in the checks for when ticks should be written, and make sure the
	final value gets written when the tickers are removed.

	* cert.cc (write_ancestry_paths):
	* database.cc (rehash):
	* netsync.cc (call_server, rebuild_merkle_trees):
	* rcs_import.cc (import_cvs_repo, cvs_history): Adapt to the new
	tickers.

	* monotone.cc: Add the option '--ticker' which takes the values
	"dot" or "count" to express which type of tick writer to use.  As
	a result, set the tick writer to be the progress dot kind or the
	counting type.

2004-10-15  graydon hoare  <graydon@pobox.com>

	* std_hooks.lua (get_revision_cert_trust): Add.

2004-10-14  graydon hoare  <graydon@pobox.com>

	* main.cc (UNIX_STYLE_SIGNAL_HANDLING): Enable on OSX.
	* cryptopp/*: Upgrade to 5.2.1
	* Makefile.am: Adjust for a couple new files.

2004-10-13  graydon hoare  <graydon@pobox.com>

	* change_set.cc (__STDC_CONSTANT_MACROS): Further hammering.
	* commands.cc (changesetify): New subcommand to db.
	* database.{cc,hh} (sql): Install views.
	(install_views): New function.
	(get_manifest_certs): Restore old variant.
	* numeric_vocab.hh: Use stdint.h.
	* revision.{cc,hh} (analyze_manifest_changes)
	(construct_revisions)
	(build_changesets): New functions.
	* schema.sql: Remove views stuff.
	* views.sql: Put views here.
	* schema_migration.cc: Add migration code for revisions.
	* Makefile.am: Mention views.sql.

2004-10-12  graydon hoare  <graydon@pobox.com>

	* unix/read_password.cc: Don't force echo on.

2004-10-10  graydon hoare  <graydon@pobox.com>

	merge a batch of changes from trunk, see below.
	* monotone.spec: Bump to 0.14.

2004-10-10  graydon hoare  <graydon@pobox.com>

	fix bug 9884
	* tests/t_singlenetsync.at: sleep 5
	* tests/t_netsync.at: sleep 5

2004-10-10  graydon hoare  <graydon@pobox.com>

	* AUTHORS: Mention Richard Levitte.
	* Makefile.am: Remove nonce stuff.
	* NEWS: Describe changes from last release.
	* cert.cc (cert_manifest_testresult): Teach about other ways
	of writing a boolean value.
	* commands.cc (commit): Don't commit when no change.
	(debug): Rename to "db execute".
	(serve): Require passphrase on startup.
	(bump): Remove command.
	(ls keys): Handle no keys.
	* configure.ac: Bump version number.
	* keys.cc (get_passphrase): Reject empty passphrase nicely,
	from user and from hook.
	* lua.{cc,hh} (hook_get_sorter): Dead code, remove.
	* main.cc (main_with_many_flavours_of_exception): s/char/int/.
	* monotone.cc (OPT_DUMP): New option.
	(OPT_VERBOSE): Rename as OPT_DEBUG.
	* monotone.{texi,1}: Document changes, s/rdiff/xdelta/.
	* nonce.{cc,hh}: Drop.
	* sanity.hh (sanity::filename): New field.
	* sanity.cc (dump_buffer): Dump to file or be silent.
	* testsuite.at (persist_phrase_ok): Define as true.
	* tests/t_null.at: Adjust for new option names.
	* unit_tests.cc: Set debug, not verbose.

2004-10-10  graydon hoare  <graydon@pobox.com>

	* tests/t_remerge.at: New test.
	* testsuite.at: Call it.

2004-10-10  graydon hoare  <graydon@pobox.com>

	* cryptopp/algebra.cpp:
	* cryptopp/asn.h:
	* cryptopp/hmac.h:
	* cryptopp/iterhash.h:
	* cryptopp/mdc.h:
	* cryptopp/modes.h:
	* cryptopp/osrng.h:
	* cryptopp/pubkey.h:
	* cryptopp/seckey.h:
	* cryptopp/simple.h:
	* cryptopp/smartptr.h:
	* cryptopp/strciphr.cpp:
	* cryptopp/strciphr.h:
	* lcs.cc:
	* lua.cc: Fixes for g++ 3.4 from Michael Scherer.
	* AUTHORS: Mention Michael.

2004-10-10  graydon hoare  <graydon@pobox.com>

	* tests/t_movedel.at: New test.
	* testsuite.at: Call it.

2004-10-10  graydon hoare  <graydon@pobox.com>

	* tests/t_movepatch.at: New test.
	* testsuite.at: Call it.

2004-10-10  graydon hoare  <graydon@pobox.com>

	* change_set.cc:
	* file_io.{cc,hh}: Bug Fixes.

2004-10-10  graydon hoare  <graydon@pobox.com>

	* cert.{cc,hh} (cert_revision_manifest): Bug fixes.
	* commands.cc (approve)
	(disapprove)
	(testresult): Teach about revisions.
	* tests/t_disapprove.at:
	* tests/t_i18n_file.at:
	* tests/t_ls_missing.at:
	* tests/t_testresult.at: Bug fixes.

2004-10-09  graydon hoare  <graydon@pobox.com>

	* netsync.cc:
	* packet.cc:
	* tests/t_i18n_file.at:
	* tests/t_netsync.at:
	* tests/t_single_char_filenames.at:
	* tests/t_singlenetsync.at: Bug fixes.

2004-10-04  graydon hoare  <graydon@pobox.com>

	* Makefile.am: Re-enable rcs stuff.
	* cert.{cc,hh}: Bug fixes.
	* change_set.{cc,hh} (apply_change_set)
	(apply_change_set_inverse): New helper functions.
	* commands.cc (log)
	(rcs_import)
	(cvs_import): Teach about revisions.
	* database.cc (get_version): Block reconstruction loops.
	* diff_patch.cc:
	* lua.cc:
	* netsync.cc: Remove references to obsolete includes.
	* rcs_file.cc: Pick up bug fix from trunk.
	* rcs_import.cc: Teach about revisions.

2004-10-03  graydon hoare  <graydon@pobox.com>

	* change_set.{cc,hh}: Lots of little bug fixes.
	* commands.cc: Likewise.
	* database.cc: Comment some chatter.
	* file_io.{cc,hh}: Bug fixes, remove unlink / hardlink stuff.
	* netcmd.cc: Bug fixes.
	* netsync.cc: Likewise.
	* tests/t_*.at: Teach about revisions.
	* testsuite.at: Likewise.
	* work.cc: Bug fixes.

2004-09-30  graydon hoare  <graydon@pobox.com>

	* app_state.cc: Inform db of app.
	* change_set.cc: Bug fixes.
	* commands.cc: Use delete_file not unlink.
	* database.{cc,hh}: Bug fixes in trust function machinery.
	* revisions.cc: Skip consideration of empty parents.
	* file_io.{cc,hh}: Remove unlink function.
	* schema.sql: Pass pubkey data into trust call.

2004-09-29  graydon hoare  <graydon@pobox.com>

	* change_set.cc: Various bug fixes, merge unit tests.

2004-09-26  graydon hoare  <graydon@pobox.com>

	* predicament.{cc,hh}: Remove.
	* Makefile.am: Update.
	* change_set.{cc,hh}: Compilation fixes.
	* commands.cc: Likewise.
	* file_io.{cc,hh}: Likewise, and implement link/unlink.
	* lua.{cc,hh}: Implement conflict resolver hooks.

2004-09-25  graydon hoare  <graydon@pobox.com>

	* change_set.{cc,hh}: Rewrite entirely.
	* work.cc: Adjust to compensate.
	* commands.cc: Likewise.
	* numeric_vocab.hh: Ask for C99 constant ctor macros.

2004-09-24  Derek Scherger  <derek@echologic.com>

	* app_state.{cc,hh} (initialize,prefix,in_restriction): rename
	restriction vars; require explicit subdir restriction with ".";
	remove restriction if any path evaluates to working copy root
	* commands.cc (update): disallow restricted updates
	(diff): use --manifest options for initialization
	* tests/t_restrictions.at: remove restricted update test
	* tests/t_subdirs.at: added (missed previously)
	* vocab.cc (verify): allow "." elements in local_path
	(test_file_path_verification): test for "." in paths

2004-09-20  Derek Scherger  <derek@echologic.com>

	* app_state.{cc,hh}: add message and manifest options; add subdir
	restriction; use set instead of vector for path restrictions
	(prefix): new method
	(add_restriction): change signature for set of path restrictions
	(in_restriction): renamed from is_restricted; adjust path matching
	(set_message): new method
	(add_manifest): new method
	(initialize): remove code to adjust restrictions from old options
	* commands.cc
	(restrict_patch_set, struct unknown_itemizer): rename
	app.is_restricted to app.in_restriction
	(add,drop,rename,revert): prefix file args with current subdir
	(update,status,ls_unknown,ls_missing): build restriction from args
	(commit): build restriction from args; use --message option
	(diff): build restriction from args; use --manifest options
	* file_io.cc (find_working_copy): logging tweaks
	* monotone.cc: remove --include/--exclude options; add --manifest
	and --message options
	* tests/t_attributes.at: add commit --message option
	* tests/t_cross.at: commit --message
	* tests/t_cwork.at: commit --message
	* tests/t_disapprove.at: commit --message
	* tests/t_drop.at: commit --message
	* tests/t_erename.at: commit --message; diff --manifest
	* tests/t_fork.at: commit --message
	* tests/t_genkey.at: commit --message
	* tests/t_i18n_file.at: commit --message
	* tests/t_import.at: commit --message
	* tests/t_ls_missing.at: commit --message
	* tests/t_merge.at: commit --message
	* tests/t_movedel.at: commit --message
	* tests/t_movepatch.at: commit --message
	* tests/t_netsync.at: commit --message
	* tests/t_persist_phrase.at: commit --message
	* tests/t_rename.at: commit --message
	* tests/t_renamed.at: commit --message
	* tests/t_restrictions.at: remove --include/--exlclude options
	* tests/t_revert.at: commit --message
	* tests/t_scan.at: commit --message
	* tests/t_single_char_filenames.at: commit --message
	* tests/t_testresult.at: commit --message
	* tests/t_unidiff.at: commit --message
	* tests/t_unidiff2.at: commit --message
	* tests/t_update.at: commit --message
	* tests/t_versions.at: commit --message

2004-09-19  graydon hoare  <graydon@pobox.com>

	* change_set.cc: More bug fixes.
	* basic_io.cc: Improve error reporting.
	* commands.cc (complete): Teach about revisions.
	* database.{cc,hh}: Add complete variant for revisions.

2004-09-19  graydon hoare  <graydon@pobox.com>

	* change_set.cc: Add a unit test, fix some bugs.

2004-09-18  graydon hoare  <graydon@pobox.com>

	* change_set.{cc,hh} (subtract_change_sets): New function.
	(build_pure_addition_change_set): New function.
	* commands.cc (try_one_merge): Teach about revisions
	(merge): Likewise.
	(propagate): Likewise.
	(update): Change from changeset inversion to negation.
	* database.{cc,hh} (get_manifest): New function.
	* cert.cc: Use it.

2004-09-13  graydon hoare  <graydon@pobox.com>

	* change_set.cc: Bug fixes.
	* commands.cc: Likewise.

2004-09-13  graydon hoare  <graydon@pobox.com>

	* change_set.{cc,hh}: Implement delta renaming and merging.
	* commands.cc
	(update): Teach about revisions.
	(agraph): Likewise.
	* diff_patch.{cc,hh}: Tidy up interface a bit.
	* database.{cc,hh} (get_revision_ancestry): New helper.
	* file_io.{cc,hh}
	(move_dir): New function.
	(delete_dir_recursive): New function.

2004-09-10  graydon hoare  <graydon@pobox.com>

	* basic_io.{cc,hh}: Move to more "normal" looking
	quoted output.
	* change_set.{cc,hh}: Extend, bugfix.
	* commands.cc (diff): Teach about revisions.
	* revision.{cc,hh}: Extend, bugfix.

2004-09-07  Derek Scherger  <derek@echologic.com>

	subdirectory restrictions

	* file_io.{hh,cc} (find_working_copy): new function
	(absolutify) use fs::current_path
	* work.cc (add_to_options_map): use options.insert to preserve
	previous settings
	* work.hh: add note about MT/options file to header comment
	* lua.{hh,cc} (load_rcfile): renamed from add_rcfile
	* app_state.{cc,hh} (constructor): remove read of MT/options
	(initialize): new methods to find/create working copy
	(set_stdhooks,set_rcfiles,add_rcfile,load_rcfiles,read_options):
	new methods
	(set_database,set_branch,set_signing_key): update for new options
	reading
	* monotone.cc: update help for --norc option
	(cpp_main): move loading of lua hooks to app_state after book
	keeping dir is found
	* commands.cc: all commands call app initialize to relocate to
	working copy directory
	(bookdir_exists,ensure_bookdir) remove
	(setup) new command to create working copy
	* tests/t_subdirs.at: new test
	* testsuite.at: call new setup command to initialize working copy;
	call new test
	(PROBE_NODE): adjust for new checkout requirement that MT dir does
	not exist
	* tests/t_attributes.at: ditto
	* tests/t_cwork.at: ditto
	* tests/t_single_char_filenames.at: ditto
	* tests/t_versions.at: ditto

2004-09-06  graydon hoare  <graydon@pobox.com>

	* Makefile.am: Revise,
	* cert.{cc,hh}: Minor bug fixes.
	* change_set.{cc,hh}
	(apply_path_rearrangement): New variant.
	(read_path_rearrangement): New function.
	(write_path_rearrangement): New function.
	* commands.cc: Partially teach about revisions.
	* database.{cc,hh}: Bug fixes.
	* revision.cc: Print new manifest as hex.
	* schema.sql: Fix typos.
	* update.{cc,hh}: Teach about revisions.

2004-09-06  graydon hoare  <graydon@pobox.com>

	* Makefile.am (unit_tests): Revise.
	* change_set.{cc,hh}: Move accessors to header.
	* constants.cc (netcmd_current_protocol_version): Bump.
	(netcmd_minimum_bytes_to_bother_with_gzip): Expand to 0xfff.
	* database.{cc,hh}: Teach about reverse deltas, bug fixes.
	* diff_patch.{cc,hh}: Remove dead code.
	* merkle_tree.{cc,hh}: Teach about revisions.
	* netsync.cc: Teach about revisions, reverse deltas.
	* packet.{cc,hh}: Likewise.
	* unit_tests.{cc,hh}: Reactivate tests.

2004-09-02  Derek Scherger  <derek@echologic.com>

	* tests/t_restrictions.at: rework and attempt to clean things up a
	bit; add test for bug in restrict_patch_set
	* commands.cc (restrict_patch_set): fix bug in removal of
	restricted adds/dels/moves/deltas

2004-08-28  graydon hoare  <graydon@pobox.com>

	* Makefile.am (unit_tests): Split out working parts.
	* basic_io.{cc,hh}: Minor fixes.
	* cert.{cc,hh}: Fixes, remove major algorithms.
	* revision.{cc,hh}: Rewrite algorithms from cert.cc.
	* change_set.{cc,hh}: Extensive surgery, unit tests.
	* database.{cc,hh}: Minor fixes.
	* file_io.{cc,hh}: Likewise.
	* lua.cc: Likewise.
	* packet.{cc,hh}: Teach about revisions.
	* schema.sql: Drop some optimistic tables.
	* unit_tests.{cc,hh}: Add revision, change_set tests.
	* vocab.cc: Instantiate revision<cert>.
	* work.{cc,hh}: Rewrite in terms of path_rearrangement.

2004-08-17  graydon hoare  <graydon@pobox.com>

	* database.cc: Simplified.
	* schema.sql: Simplified.
	* transforms.cc: Fixed bug.
	* revision.{hh,cc}: Stripped out tid_source.
	* change_set.{cc,hh}: Oops, never committed!

2004-08-16  graydon hoare  <graydon@pobox.com>

	* change_set.{hh,cc}: Simplified, finished i/o.
	* revision.{hh,cc}: Fix to match, redo i/o.
	* basic_io.cc (basic_io::parser::key): Print trailing colon.
	* vocab.hh: Whitespace tweak.

2004-08-09  graydon hoare  <graydon@pobox.com>

	* change_set.{hh,cc}: New files.
	* basic_io.{hh,cc}: New files.
	* predicament.{hh,cc}: New files.
	* revision.{hh,cc}: Break completely, need to fix.
	* diff_patch.{hh,cc}: Minor touchups.
	* lua.{hh,cc}, std_hooks.lua: Model predicaments.
	* Makefile.am: Update.

2004-07-10  graydon hoare  <graydon@pobox.com>

	* lcs.{hh,cc}: Move lcs.hh body into lcs.cc.
	* diff_patch.cc: Modify to compensate.
	* revision.{hh,cc}: New files.
	* Makefile.am: Update
	* patch_set.{hh,cc}: Remove.
	* {cert,database,lua,packets}.{hh,cc}, commands.cc:
	Modify partially (incomplete) to use revisions.
	* manifest.{hh,cc}: Cleanup, remove dead code.
	* schema.sql: Declare new revision tables.
	* schema_migration.cc: Incomplete migrator.
	* {transforms.{hh,cc}, vocab{,_terms}.hh:
	Infrastructure for revisions.

2004-07-20  Derek Scherger  <derek@echologic.com>

	* tests/t_restrictions.at: new test
	* testsuite.at: run it
	* app_state.{cc,hh} (add_restriction, is_restricted): new functions
	* monotone.cc (--include,--exclude): new options
	* commands.cc (restrict_patch_set): new function. called by
	commit, update, status, diff commands

2004-07-05  graydon hoare  <graydon@pobox.com>

	* cert.cc (operator<): Fix wrong ordering of
	fields.

2004-06-07  graydon hoare  <graydon@pobox.com>

	* cryptopp/algebra.cpp:
	* cryptopp/asn.h:
	* cryptopp/hmac.h:
	* cryptopp/iterhash.h:
	* cryptopp/mdc.h:
	* cryptopp/modes.h:
	* cryptopp/osrng.h:
	* cryptopp/pubkey.h:
	* cryptopp/seckey.h:
	* cryptopp/simple.h:
	* cryptopp/smartptr.h:
	* cryptopp/strciphr.cpp:
	* cryptopp/strciphr.h:
	* lcs.hh:
	* lua.cc: Fixes for g++ 3.4 from Michael Scherer.
	* AUTHORS: Mention Michael.

2004-05-28  graydon hoare  <graydon@pobox.com>

	* tests/t_movedel.at: New test.
	* testsuite.at: Call it.
	* diff_patch.cc (adjust_deletes_under_renames): New function.
	(merge3): Use it.

2004-05-27  graydon hoare  <graydon@pobox.com>

	* tests/t_movepatch.at: New test.
	* testsuite.at: Call it.
	* diff_patch.cc (adjust_deltas_under_renames): New function.
	(merge3): Use it.

2004-05-20  graydon hoare  <graydon@pobox.com>

	* NEWS: Note 0.13 release.
	* configure.ac: Bump version number.
	* monotone.spec: Likewise.

2004-05-19  graydon hoare  <graydon@pobox.com>

	* file_io.cc (tilde_expand): Fix fs::path use.

2004-05-18  graydon hoare  <graydon@pobox.com>

	* diff_patch.cc (apply_directory_moves): Fix fs::path use.
	* file_io.cc (write_data_impl): Likewise.
	* packet.cc: Use explicit true/false maps in caches.
	* sanity.cc (dump_buffer): Write to clog (buffered).

2004-05-16  graydon hoare  <graydon@pobox.com>

	* keys.cc (get_passphrase): Reimplement.
	* unix/read_password.c: Remove.
	* {unix,win32}/read_password.cc: Add.
	* constants.{hh,cc} (maxpasswd): New constant.
	* Makefile.am: Teach about platform specific stuff.

2004-05-16  graydon hoare  <graydon@pobox.com>

	* diff_patch.cc (merge2): Don't discard files on one side.
	* std_hooks.lua (merge2_xxdiff_cmd): Specify merge filename.

2004-05-14  Joel Rosdahl  <joel@rosdahl.net>

	* std_hooks.lua (ignore_file): Quote dots in .svn patterns.
	* monotone.texi: Updated ignore_file hook example.

2004-05-13  Nathaniel Smith  <njs@codesourcery.com>

	* commands.cc: Include boost/filesystem/path.hpp,
	boost/filesystem/convenience.hpp.
	(checkout): Make checkout directory an fs::path, not a local_path.

2004-05-13  Nathaniel Smith  <njs@codesourcery.com>

	* testsuite.at (test_hooks.lua): Add a 'test_attr' attribute
	hook.  Add tests t_attributes and t_single_char_filenames.
	* tests/t_attributes.at: New test.
	* tests/t_single_char_filenames.at: New test.
	* manifest.cc (read_manifest_map): Replace ".+" with ".*" to
	support single-character filenames.
	* work.cc (read_work_set): Likewise.
	(read_attr_map): Likewise.

2004-05-13  Nathaniel Smith  <njs@codesourcery.com>

	* monotone.texi (Hook Reference): Update documented default
	definitions of 'merge2' and 'merge3'.

2004-05-12  graydon hoare  <graydon@pobox.com>

	* AUTHORS: Rename Netxx back to netxx. Really, look in
	the manifest; it's been renamed!
	* configure.ac: Remove prg_exec_monitor checks.

2004-05-12  Nathaniel Smith  <njs@pobox.com>

	* AUTHORS: Remove discussion of adns, since we no longer
	distribute it.  Fix capitalization of "Netxx".

2004-05-12  Nathaniel Smith  <njs@pobox.com>

	* std_hooks.lua (merge2): Support xemacs.  Add error message
	if no merge tool is found.
	(merge3): Likewise.  Also add (disabled) hook to use CVS
	'merge' command, as a demonstration of how to.

2004-05-12  graydon hoare  <graydon@pobox.com>

	* std_hooks.lua (get_author): Remove standard definition.
	* monotone.texi: Document change.

2004-05-12  graydon hoare  <graydon@pobox.com>

	* cert.cc (cert_manifest_author_default): Use default signing key
	name for default author, if lua hook fails.

2004-05-12  Joel Rosdahl  <joel@rosdahl.net>

	* file_io.cc (walk_tree): Removed extraneous newline in error
	message.

	* std_hooks.lua (edit_comment): Added missing newline in log
	message template.

	* tests/t_ls_missing.at: New test case.
	* testsuite.at: Added t_ls_missing.at.

2004-05-10  graydon hoare  <graydon@pobox.com>

	* nonce.cc, nonce.hh: New files.
	* Makefile.am: Note new files.
	* lua.cc, lua.hh (hook_get_nonce): New hook.
	* commands.cc (bump): New command.
	* commands.cc: Remove "(file|manifest)" args most places.
	* tests/t_disapprove.at
	* tests/t_genkey.at
	* tests/t_singlenetsync.at
	* tests/t_netsync.at
	* tests/t_persist_phrase.at: Adjust to compensate.
	* monotone.texi, monotone.1: Adjust to compensate.
	* work.cc, work.hh: Constify some arguments.

2004-05-09  graydon hoare  <graydon@pobox.com>

	* diff_patch.cc: Remove recording of file merge ancestry.

2004-05-09  graydon hoare  <graydon@pobox.com>

	* commands.cc (ls_missing): Modify to account for work.

2004-05-09  graydon hoare  <graydon@pobox.com>

	* commands.cc (list missing): New command.
	* monotone.texi, monotone.1: Update to document.

2004-05-08  graydon hoare  <graydon@pobox.com>

	* main.cc: New file encompassing prg_exec_monitor.
	* mkstemp.cc, mkstemp.hh: New portable implementation.
	* lua.cc: Use mkstemp from bundled version.
	* lua/liolib.c: Remove old mkstemp definition.
	* monotone.cc (cpp_main): Remove prg_exec env setting.
	* sanity.cc (sanity::dump_buffer): Dump logbuf to stderr, not stdout.
	* std_hooks.lua (temp_file): Use mkstemp not io.mkstemp.
	* Makefile.am (MOST_SOURCES): Add new files.

2004-05-03  Joel Rosdahl  <joel@rosdahl.net>

	* monotone.texi: Removed extraneous @ftable directive.

2004-05-02  graydon hoare  <graydon@pobox.com>

	* monotone.texi: Add stuff on selectors, new hooks.
	* AUTHORS: Typo fix.
	* configure.ac: Bump version number.

	Release point (v 0.12).

2004-05-02  Joel Rosdahl  <joel@rosdahl.net>

	Made it possible to rename a rename target and to undo a rename.
	I.e.: Given a rename set A -> B, "monotone rename B C" gives the
	rename set A -> C and "monotone rename B A" gives the empty rename
	set.
	* work.cc (visit_file): Implement new behavior.
	* tests/t_rename.at: Added test cases for new behavior.
	* monotone.texi: Note that a rename can be undone.

	Fix bug #8458:
	* file_io.hh, file_io.cc (walk_tree): Added require_existing_path
	parameter.
	* work.cc (build_deletion): Pass new parameter to walk_tree.
	* work.cc (build_rename): Ditto.

	* manifest.cc (build_manifest_map): Fix missing file check for
	i18n paths.

2004-05-01  Joel Rosdahl  <joel@rosdahl.net>

	Fix bug #7220:
	* manifest.cc (build_manifest_map): Handle missing file
	gracefully.

	* file_io.cc (walk_tree): Handle nonexistent file/directory
	gracefully.

2004-04-30  Christof Petig <christof@petig-baender.de>

	* rcs_import.cc (store_trunk_manifest_edge):
		skip ancestry to empty manifest
	* rcs_import.cc (process_branch):
		also follow branches of last/first versions

2004-04-29  graydon hoare  <graydon@pobox.com>

	* configure.ac: Fix up windows probe and bundling checks.
	* netxx/resolve_getaddrinfo.cxx: Local hack for stream addresses.
	* netsync.cc: Report address before listening.

2004-04-29  graydon hoare  <graydon@pobox.com>

	* cert.cc (get_branch_heads): Calculate a "disapproved version"
	attribute which culls a version with only disapproved ancestry
	edges.
	* monotone.texi: Fix some ascii-art diagrams.

2004-04-28  Christof Petig <christof@petig-baender.de>

	* command.cc (heads):
	show date and author certificates for each head

2004-04-28  Christof Petig <christof@petig-baender.de>

	* configure.ac:
	default to using the bundled SQLite

2004-04-28  Christof Petig <christof@petig-baender.de>

	* commands.cc (log):
	support optional file argument to show change log for
	e.g. monotone log [ID] cert.cc

2004-04-26  Christof Petig <christof@petig-baender.de>

	* rcs_import.cc (process branch):
	insert dummy cvs_edge to mark newly added file
	as previously non existant

2004-04-25  Joel Rosdahl  <joel@rosdahl.net>

	* po/stamp-po: Removed since it's generated.
	* std_hooks.lua (ignore_file): Corrected name of Subversion's
	administrative directory.
	* work.hh: Ditto.
	* monotone.texi (Hook Reference): Updated default definition of
	ignore_file.

2004-04-23  Christof Petig <christof@petig-baender.de>

	* rcs_import.cc (build_parent_state, build_child_state):
	remove dying files from manifest
	* rcs_import.cc (cvs_file_edge, note_file_edge):
	calculate state and remember it (alive or dead)

2004-04-23  Christof Petig <christof@petig-baender.de>

	* rcs_import.cc (import_rcs_file_with_cvs):
	do not include dead files in head_manifest

2004-04-22  Christof Petig <christof@petig-baender.de>

	* rcs_file.cc, rcs_file.hh: read and remember 'state' of revision
	* rcs_import.cc: remove Attic/ part from path

2004-04-21  Christof Petig <christof@petig-baender.de>

	* configure.ac: enable use of installed SQLite library

2004-04-20  graydon hoare  <graydon@pobox.com>

	* lua.hh, lua.cc (hook_note_commit): New hook.
	* commands.cc (commit): Call it.

2004-04-19  graydon hoare  <graydon@pobox.com>

	* cert.cc: Make trust messages nicer.
	* merkle_tree.cc: Clarify logging messages.
	* netsync.cc: Reorganize tickers, put client in txn.
	* packet.cc, packet.hh: Teach about constructability.

2004-04-16  graydon hoare  <graydon@pobox.com>

	* netsync.cc (session::extra_manifests): New member.
	(session::analyze_ancestry_graph): Use it.
	* tests/t_singlenetsync.at: New test for single manifest sync.
	* testsuite.at: Call it.

2004-04-14  Tom Tromey  <tromey@redhat.com>

	* rcs_import.cc (import_cvs_repo): Use require_password.
	Include keys.hh.
	* keys.hh (require_password): Declare.
	* keys.cc (require_password): New function.

2004-04-13  Tom Tromey  <tromey@redhat.com>

	* monotone.texi: Typo fixes.

2004-04-10  graydon hoare  <graydon@pobox.com>

	* netsync.cc: Minor bug fixes.

2004-04-10  graydon hoare  <graydon@pobox.com>

	* database.{cc,hh}:
	* commands.{cc,hh}:
	* lua.{cc,hh}:
	* std_hooks.lua:
	* vocab_terms.hh:
	Implement first cut at selectors.

2004-04-10  graydon hoare  <graydon@pobox.com>

	* cert.cc (operator<): Include name in compare.
	(operator==): Likewise.
	* packet.cc: Include shared_ptr.
	* rcs_file.cc: Rewrite by hand, no spirit.
	* rcs_import.cc: Change ticker names a bit.

2004-04-09  graydon hoare  <graydon@pobox.com>

	* app_state.cc: Fix a couple file path constructions.
	* file_io.cc (book_keeping_file): Make one variant static.
	* manifest.cc: Remove some dead code in walkers.
	* work.cc: Ditto.
	* rcs_file.cc: fcntl fix from Paul Snively for OSX.

2004-04-09  graydon hoare  <graydon@pobox.com>

	* file_io.cc: Fix boost filesystem "." and ".." breakage.
	* lua.cc: Fix format of log entry.
	* monotone.cc: Log locale settings on startup.
	* sanity.cc: Dump prefix on --verbose activation.
	* testsuite/t_i18n_file.at: Fix autotest LANG breakage.
	* testsuite/t_null.at: Account for chatter with --verbose.

2004-04-09  graydon hoare  <graydon@pobox.com>

	* configure.ac: Comment out check for sse2,
	set bundling to true by default.
	* INSTALL: describe changes to bundling.
	* Makefile.am: Remove vestiges of depot.

2004-04-07  graydon hoare  <graydon@pobox.com>

	* adns/*:
	* network.{cc,hh}:
	* proto_machine.{cc,hh}:
	* {http,smtp,nntp}_tasks.{cc,hh}:
	* tests/t_{http,smtp,nntp,proxy}.at:
	* url.{cc,hh}:
	* depot.cc:
	Delete files.
	* commands.cc:
	* lua.{cc,hh}:
	* database.{cc,hh}: Remove network/queue stuff.
	* configure.ac:
	* constants.{cc,hh}:
	* tests/t_{netsync,singlecvs,cvsimport}.at:
	* testsuite.at:
	* transforms.{cc,hh}:
	* unit_tests.{cc,hh}:
	* vocab_terms.hh:
	* vocab.{cc,hh}:
	* Makefile.am: Adjust for deletions.
	* app_state.hh: Cleanup.
	* monotone.texi: Fix some typos.
	* packet.{cc,hh}: Implement database ordering.
	* netsync.cc: Massage to use new packet logic.
	* commands.cc:
	* std_hooks.lua: Add initial selector stuff.

2004-03-29  graydon hoare  <graydon@pobox.com>

	* monotone.spec: Update for 0.11 release.

	Release point (v 0.11).

2004-03-29  graydon hoare  <graydon@pobox.com>

	* Makefile.am (DISTCHECK_CONFIGURE_FLAGS): Set.
	* commands.cc: Tidy up / narrow output width.
	* patch_set.cc: Likewise.
	* monotone.texi: Cleanups for PDF generation.

2004-03-28  graydon hoare  <graydon@pobox.com>

	* NEWS: Mention 0.11 release.
	* AUTHORS: Mention Robert.

2004-03-28  Robert Bihlmeyer  <robbe+mt@orcus.priv.at>

	* file_io.cc (walk_tree_recursive): Ignore broken symlinks.

2004-03-27  graydon hoare  <graydon@pobox.com>

	* monotone.texi: Flesh out netsync stuff, remove old network stuff.
	* monotone.1: Likewise.

2004-03-27  Robert Helgesson  <rycee@home.se>

	* Makefile.am:
	* configure.ac:
	* database.cc:
	* depot.cc:
	* lua.cc:
	* network.cc:
	* schema_migration.cc: Bundled library switch logic.

2004-03-27  graydon hoare  <graydon@pobox.com>

	* depot.cc (dump): Implement.
	* tests/t_http.at, test/t_proxy.at: Use "depot.cgi dump" rather than sqlite.
	* sqlite/pager.h: Change page size.
	* README: Massage slightly.
	* INSTALL: Write real installation instructions.
	* Makefile.am: Include build of "one big page" docs.
	* boost/circular_buffer_base.hpp: Another boost version insulation fix.
	* vocab.cc (verify): Normalize local_path's during verification on boost 1.31.0.
	* monotone.texi: Rip out some of the pre-netsync networking docs.

2004-03-24  graydon hoare  <graydon@pobox.com>

	* boost/circular_buffer_base.hpp: Boost version insulation.
	* cert.cc, cert.hh, commands.cc: Differentiate "unknown" keys from "bad".
	* xdelta.cc, proto_machine.cc: Fix boost version insulation.

2004-03-24  graydon hoare  <graydon@pobox.com>

	* rcs_import.cc (import_substates): Filter by branch.
	* xdelta.cc: Minor bits of insulation.

2004-03-24  graydon hoare  <graydon@pobox.com>

	* AUTHORS: Mention Robert.
	* configure.ac: Enable sse2 stuff.
	* monotone.spec: Adjust CFLAGS and CXXFLAGS
	* monotone.texi (Network Service): Expand a bit.

2004-03-24  Robert Helgesson  <rycee@home.se>

	* commands.cc:
	* http_tasks.cc:
	* lua.cc:
	* manifest.cc:
	* netsync.cc:
	* nntp_tasks.cc:
	* proto_machine.cc:
	* work.cc:
	* xdelta.cc:
	Portability fixes for boost 1.31.0

2004-03-22  graydon hoare  <graydon@pobox.com>

	* cryptopp/integer.cpp, integer.h: Enable SSE2 multiply code.
	* database.cc, database.hh, certs.cc: Speed up 'heads'.

2004-03-21  graydon hoare  <graydon@pobox.com>

	* lcs.hh, sanity.hh: Minor performance tweaks.

2004-03-20  graydon hoare  <graydon@pobox.com>

	* rcs_import.cc: Teach how to aggregate branches.
	* monotone.texi: Start section on netsync.

2004-03-20  Olivier Andrieu  <oliv__a@users.sourceforge.net>

	* commands.cc (log): Show tags in log.
	* AUTHORS: Mention Olivier.

2004-03-17  Nathan Myers  <ncm@cantrip.org>

	* boost/circular_buffer.hpp:
	* commands.cc:
	* cryptopp/fltrimpl.h:
	* cryptopp/iterhash.cpp:
	* quick_alloc.hh:
	Fixes for gcc 3.4 compat and warnings.

2004-03-17  graydon hoare  <graydon@pobox.com>
	* cryptopp/config.h: Fix for gcc aliasing optimization error.
	* rcs_import.cc (cvs_history::note_file_edge):
	Fix for first changelog import bug (#5813).

2004-03-15  graydon hoare  <graydon@pobox.com>

	* rcs_import.cc: Import lone versions properly.
	* tests/t_singlecvs.at: New test for it.
	* testsuite.at: Call it.

2004-03-14  graydon hoare  <graydon@pobox.com>

	* commands.cc (diff): Show added files too.
	* monotone.texi: Fix typo.

2004-03-08  graydon hoare  <graydon@pobox.com>

	* netsync.cc (analyze_manifest_edge): Fix broken formatter.

2004-03-07  graydon hoare  <graydon@pobox.com>

	* Makefile.am (BOOST_SANDBOX_SOURCES): Remove boost::socket entries.
	(NETXX_SOURCES): Predicate on IP6 support in OS (from Paul Snively).
	* boost/socket/*.[hc]pp: Remove.
	* boost/io/streambuf_wrapping.hpp: Remove.
	* AUTHORS: Remove copyright notice for boost::socket.
	* acinclude.m4 (ACX_PTHREAD): Add.
	* network.cc: Replace boost::socket machinery with Netxx.
	* network.hh (open_connection): Remove prototype, static function.
	* sanity.hh, sanity.cc: Make log formatters give file:line coords,
	throw log offending coordinate if formatting fails.

2004-03-07  graydon hoare  <graydon@pobox.com>

	* sqlite/date.c, sqlite/vdbeInt.h, sqlite/vdbeaux.c: Add.
	* sqlite/*.c: Upgrade to 2.8.12.
	* Makefile.am: Update to mention new files.
	* cert.cc
	(expand_ancestors)
	(expand_dominators): Resize child bitmaps to cover parent.

2004-03-06  graydon hoare  <graydon@pobox.com>

	* netsync.cc (get_root_prefix): Fix from Paul Snively
	to fix static initialization order on mac OSX.
	* montone.texi: Typo fix from Anders Petersson.
	* *.cc: Move all function defs into column 0.

2004-03-04  graydon hoare  <graydon@pobox.com>

	* std_hooks.lua: Fix merger execution pessimism.

2004-03-04  graydon hoare  <graydon@pobox.com>

	* adler32.hh: Modify to use u8.
	* depot.cc, netcmd.cc, xdelta.cc: Modify to use u8.
	* netio.hh, numeric_vocab.hh (widen): Move between headers.
	* netsync.cc: Correct role-assumption bugs.
	* schema_migration.cc: Strip whitespace in sha1.
	(changes received from Christof Petig)

2004-03-01  graydon hoare  <graydon@pobox.com>

	* commands.cc: Handle anonymous pulling.
	* netsync.cc: Ditto.

	Release point (v 0.10).

2004-03-01  graydon hoare  <graydon@pobox.com>

	* NEWS: Mention impending 0.10 release.
	* cert.cc, cert.hh: Bug fixes, implement trust function, QA stuff.
	* commands.cc: Tweak disapprove, approve, testresult, push, pull.
	* configure.ac: Bump version number.
	* cryptopp/rng.h, cryptopp/rng.cpp
	(MaurerRandomnessTest): Fix bitrot.
	* keys.cc: Add Maurer PRNG randomness test.
	* lua.cc, lua.hh: Add trust, testresult, anonymous netsync hooks.
	* monotone.1: Update to follow changes to commands.
	* monotone.texi: Include QA section, adjust some UI drift, clarify
	reserved cert names, document new hooks and commands.
	* netcmd.hh, netcmd.cc: Add anonymous, error commands; fix bugs.
	* netsync.cc: Process new commands, factor server loop a bit.
	* std_hooks.lua: Add new hook defaults, factor mergers.
	* tests/t_netsync.at: Check SHA1 of each edge.
	* tests/t_null.at: Call with --norc to skip ~/.monotonerc
	* tests/t_update.at: Fix glaring error.
	* tests/t_disapprove.at, tests/t_testresult.at: New tests.
	* testsuite.at: Call them.
	* ui.cc (sanitize): Clean escape chars from output (optional?)
	* update.cc: Rewrite entirely in terms of new QA definitions.

2004-02-24  graydon hoare  <graydon@pobox.com>

	* commands.cc (ls_keys): Write key hash codes.
	* constands.cc (netsync_timeout_seconds): Up to 120.
	* netsync.cc: Fix a bunch of bugs.
	* patch_set.cc (manifests_to_patch_set): Fix bug in overload
	default construction.

2004-02-22  graydon hoare  <graydon@pobox.com>

	* patch_set.cc, patch_set.hh: Parameterize yet further.
	* netsync.cc: Fix a lot of bugs, add manifest and file grovelling.
	* tests/t_netsync.at: A new test (which runs!)
	* testsuite.at: Call it.

2004-02-20  graydon hoare  <graydon@pobox.com>

	* cert.cc, cert.hh, key.cc, key.hh, database.cc, database.hh:
	Add lots of little netsync support routines.
	* commands.cc (rebuild): Rehash everything too.
	* constants.cc (netcmd_minsz): Recalculate.
	* cryptopp/osrng.cpp (NonblockingRng::GenerateBlock): Handle
	/dev/urandom a bit better.
	* netcmd.cc, netcmd.hh: Remove describe cmds, add nonexistant cmd.
	* netio.hh: Add uleb128 stuff.
	* xdelta.cc: Add randomizing unit test suite.
	* diff_patch.cc: Remove commented-out dead line-merger code.
	* merkle_tree.cc: Fix various bugs.
	* netcmd.cc: Switch everything over to uleb128s.
	* netsync.cc: Implement lots of missing stuff.

2004-02-09  graydon hoare  <graydon@pobox.com>

	* netsync.cc (ROOT_PREFIX): New variable.
	* commands.cc (merkle): New command.

2004-02-09  Ben Elliston  <bje@wasabisystems.com>

	* monotone.texi: Spelling corrections.

2004-02-09  graydon hoare  <graydon@pobox.com>

	* database.cc, database.hh
	(get_version_size)
	(get_file_version_size)
	(get_manifest_version_size): New functions.
	* xdelta.cc, xdelta.hh (measure_delta_target_size): New function.
	* merkle_tree.cc, merkle_tree.hh, netcmd.cc, netcmd.hh:
	Cleanup and typesafety.
	* netsync.cc: Cleanup, typesafety, implement refine phase.

2004-02-01  graydon hoare  <graydon@pobox.com>

	* netsync.cc: Remove a lot of stuff, implement auth phase.
	* constants.cc, constants.hh: Move constants from netsync.cc.
	* netcmd.cc, netcmd.hh: Split out of netsync.cc.
	* merkle_tree.cc, merkle_tree.hh: Likewise.
	* numeric_vocab.hh: New header.
	* adler32.hh: include numeric_vocab.hh.
	* netio.hh: Likewise.
	* unit_tests.cc, unit_tests.hh: Update.
	* Makefile.am: Likewise.
	* commands.cc: Guess signing key for auth phase.
	* database.cc, database.hh (public_key_exists)
	(get_pubkey): New functions based on key hashes.

2004-01-31  graydon hoare  <graydon@pobox.com>

	* Netxx/*: New files.
	* AUTHORS: Mention Netxx.
	* Makefile.am: Mention Netxx and netsync.{cc,hh}
	* adler32.hh: Delegate typedefs to boost.
	* cert.hh, cert.cc (cert_hash_code): New function.
	* commands.cc (find_oldest_ancestors): Block cycles.
	(netsync): New command.
	* database.cc, database.hh (schema): Update.
	(put_key): Calculate key hash on the fly.
	(put_cert): Likewise.
	(merkle_node_exists)
	(get_merkle_node)
	(put_merkle_node)
	(erase_merkle_nodes): New functions.
	* keys.hh, keys.cc (key_hash_code): New function.
	* lua.cc, lua.hh
	(hook_get_netsync_read_permitted)
	(hook_get_netsync_write_permitted): New hooks.
	* monotone.spec: Update for FC1 info conventions.
	* monotone.texi (Quality Assurance): New section.
	* netsync.cc, netsync.hh: New files, preliminary
	netsync infrastructure. Command bodies still missing.
	* schema.sql: Add intrinsic key and cert hashes, merkle nodes.
	* schema_migration.cc: Add code to migrate to new schema.
	* unit_tests.cc: Handle command-line args to limit test set.
	* vocab_terms.hh: Add merkle and prefix as new terms.

2004-01-13  Nathaniel Smith  <njs@codesourcery.com>

	* idna/idn-int.h: Remove (generated by configure).

2004-01-13  Nathaniel Smith  <njs@codesourcery.com>

	* configure.ac: Switch "if" and "else" branches in pthreads
	checks.

2004-01-12  Nathaniel Smith  <njs@codesourcery.com>

	* configure.ac: Remove check for -lpthread.
	Add check for pthread_mutex_lock and ACX_PTHREAD.
	* m4/acx_pthread.m4: New file.

2004-01-07  graydon hoare  <graydon@pobox.com>

	* Makefile.am:
	* po/POTFILES.in:
	* po/monotone.pot: Minor tweaks for distclean.
	* adns/config.h:
	* boost/socket/src/interface.cpp:
	* boost/socket/src/ip4/address.cpp:
	* boost/socket/src/ip4/protocol.cpp: OSX portability.
	* AUTHORS: Mention new contributors.
	* monotone.texi (Hook Reference): Document i18n hooks.

	Release point (v 0.9).

2004-01-07  graydon hoare  <graydon@pobox.com>

	* cert.cc (ensure_parents_loaded)
	(expand_dominators)
	(expand_ancestors)
	(find_intersecting_node): New functions.
	(find_common_ancestor): Reimplement in terms of dominator
	and ancestor bitset intersection.

2004-01-05  Christof Petig <christof@petig-baender.de>

	* vocab.cc (verify<local_path>) Fix use of val() / iterator.
	* constants.cc (illegal_path_bytes): NUL-terminate.

2004-01-02  graydon hoare  <graydon@pobox.com>

	* diff_patch.cc (normalize_extents): Improve to handle an odd case.
	* tests/t_fmerge.at: New test, to test it.
	* commands.cc (fload, fmerge): Permanently enable, for test.
	* testsuite.at: Call new test.

2004-01-01  graydon hoare  <graydon@pobox.com>

	* file_io.hh, file_io.cc (read_localized_data, write_localized_data):
	New functions
	* commands.cc, manifest.cc, transforms.cc: Use them.
	* monotone.texi: Minor update to i18n docs.
	* lua.hh, lua.cc (hook_get_linesep_conv, hook_get_charset_conv):
	New hooks.
	* acinclude.m4: Move AX_CREATE_STDINT_H in here.
	* po/monotone.pot: Regenerate.
	* NEWS, configure.ac: Prep for 0.9 release.

2003-12-30  graydon hoare  <graydon@pobox.com>

	* file_io.hh, file_io.cc (mkpath): New function.
	* commands.cc, database.cc, diff_patch.cc, file_io.cc,
	lua.cc, vocab.cc, work.cc: Use it.
	* constants.cc (illegal_path_bytes_arr): Remove leading null.
	* monotone.texi: Include i18n docs.
	* tests/t_i18n_file.at: Check colon in filename.

2003-12-29  graydon hoare  <graydon@pobox.com>

	* file_io.cc: Localize names before touching fs.
	* lua.hh, lua.cc (hook_get_system_charset): Remove useless fn.
	* test_hooks.lua: Likewise.
	* monotone.cc, transforms.cc, transforms.hh:
	Remove lua from system charset conv.
	* tests/t_i18n_file.at: New test.
	* testsuite.at: Call it.

2003-12-28  graydon hoare  <graydon@pobox.com>

	* app_state.cc, app_state.hh: Massage to use i18n vocab.
	* cert.cc, commands.cc, commands.hh, rcs_import.cc,
	update.cc, update.hh, url.cc, url.hh: Likewise.

	* work.cc, work.hh: --> Likewise, and break file format! <--

	* constants.hh, constants.cc (legal_ace_bytes): New constant.
	* vocab.cc (verify<ace>): Use it.
	(verify<urlenc>) New function.
	* vocab_terms.hh (ace, urlenc, utf8): New terms.
	* transforms.hh, transforms.cc: Use them.
	* monotone.cc (utf8_argv): Charconv argv.
	* network.hh, network.cc: Use url.{hh,cc}.

2003-12-28  graydon hoare  <graydon@pobox.com>

	* constants.hh, constants.cc (idlen): New constant.
	* commands.cc, vocab.cc: Use it.
	* manifest.cc (read_manifest_map): Tighten up regex.
	* packet.cc: Likewise.
	* transforms.cc (uppercase)
	(lowercase): Rewrite.
	(utf8_to_urlenc)
	(urlenc_to_utf8)
	(internalize_url)
	(internalize_cert_name)
	(internalize_rsa_keypair_id)
	(externalize_url)
	(externalize_cert_name)
	(externalize_rsa_keypair_id): New functions.
	* url.hh, url.cc (parse_utf8_url): New function.

2003-12-20  graydon hoare  <graydon@pobox.com>

	* diff_patch.cc (normalize_extents): New function.
	(merge_via_edit_scripts): Use it.

2003-12-19  graydon hoare  <graydon@pobox.com>

	[net.venge.monotone.i18n branch]

	* idna/*.[ch]: New files.
	* po/*: New files.
	* url.cc, url.hh, constants.cc: New files.
	* Makefile.am, configure.ac: Various fiddling for gettext.
	* lua.hh, lua.cc (hook_get_system_charset): New hook.
	(hook_get_system_linesep): New hook.
	* transforms.hh, transforms.cc
	(charset_convert)
	(system_to_utf8)
	(utf8_to_system)
	(ace_to_utf8)
	(utf8_to_ace)
	(line_end_convert): New functions.
	* vocab.cc: Refine constraints.
	* vocab_terms.hh (external): New atomic type.
	* monotone.cc (cpp_main): Initialize gettext.
	* sanity.hh (F): Call gettext() on format strings.
	* commands.cc, depot.cc, database.cc, http_tasks.cc, keys.cc,
	network.cc, rcs_import.cc, sanity.cc, mac.hh : Update to use
	'constants::' namespace.
	* config.h.in: Remove.
	* commands.cc: Various formatting cleanups.
	* unit_tests.cc, unit_tests.hh: Connect to url tests.

2003-12-19  graydon hoare  <graydon@pobox.com>

	* diff_patch.cc (merge3): Skip patches to deleted files.

2003-12-16  graydon hoare  <graydon@pobox.com>

	* commands.cc (ls_ignored, ignored_itemizer): Fold in as subcases of unknown.

2003-12-16  graydon hoare  <graydon@pobox.com>

	* lua.cc (working_copy_rcfilename): MT/monotonerc not MT/.monotonerc.

2003-12-16  graydon hoare  <graydon@pobox.com>

	* lua.hh, lua.cc (working_copy_rcfilename): New function.
	* monotone.cc: Add working copy rcfiles.
	* commands.cc (ls_unknown, unknown_itemizer): Skip ignored files.

2003-12-16  graydon hoare  <graydon@pobox.com>

	* file_io.cc (walk_tree_recursive): continue on book-keeping file.

2003-12-15  graydon hoare  <graydon@pobox.com>

	* tests/t_unidiff.at, t_unidiff2.at: Check for mimencode.

2003-12-15  graydon hoare  <graydon@pobox.com>

	* configure.ac: Add --enable-static-boost.
	* Makefile.am: Likewise.
	* AUTHORS: Mention new contributors.

2003-12-14  Lorenzo Campedelli <lorenzo.campedelli@libero.it>

	* work.cc (add_to_attr_map): Finish change to attr map format.

2003-12-10  Tom Tromey  <tromey@redhat.com>

	* commands.cc (checkout): Give better error message if branch is
	empty.

2003-12-07  Eric Kidd  <eric.kidd@pobox.com>

	* commands.cc (agraph): Handle repositories with a single version.
	* database.cc (get_head_candidates): Handle heads with no ancestors.
	* cert.cc (get_branch_heads): Handle heads with no ancestors.

2003-12-06  Eric Kidd  <eric.kidd@pobox.com>

	* update.hh, update.cc (pick_update_target): Return current
	version if no better update candidates available.
	* update.cc (pick_update_target): Always do branch filtering.
	* commands.cc (update): Notice when we're already up-to-date.
	* commands.cc (propagate): Assign branch name correctly when merging.

2003-12-05  graydon hoare  <graydon@pobox.com>

	* lcs.hh (edit_script): New entry point.
	* diff_patch.cc: Rewrite merge in terms of edit scripts.
	* network.cc (post_queued_blobs_to_network): Tidy up transient
	failure message.
	* randomfile.hh: Prohibit deletes on end of chunks.
	* sanity.cc: EOL-terminate truncated long lines.

2003-12-02  graydon hoare  <graydon@pobox.com>

	* database.cc, database.hh (reverse_queue): Copy constructor.
	* std_hooks.lua (merge3): Remove afile, not ancestor.
	* monotone.cc: Remove debugging message.
	* ui.cc (finish_ticking): Set last_write_was_a_tick to false.

2003-12-01  graydon hoare  <graydon@pobox.com>

	* app_state.hh, app_state.cc (set_signing_key): New fn, persist key.
	* monotone.cc (cpp_main): Permit commuting the --help argument around.

2003-11-30  graydon hoare  <graydon@pobox.com>

	* network.cc (post_queued_blobs_to_network): Fail when posted_ok is false.
	* database.cc (initialize): Fail when -journal file exists.
	* keys.cc (make_signature): Nicer message when privkey decrypt fails.

2003-11-29  Tom Tromey  <tromey@redhat.com>

	* rcs_import.cc (store_auxiliary_certs): Renamed to fix typo.
	Updated all callers.

	* http_tasks.cc (check_received_bytes): Allow "-" as well.
	* depot.cc (execute_post_query): Allow "-" as well.

2003-11-28  Tom Tromey  <tromey@redhat.com>

	* http_tasks.cc (check_received_bytes): Allow "-" as well.
	* depot.cc (execute_post_query): Allow "-" as well.

2003-11-28  graydon hoare  <graydon@pobox.com>

	* cert.cc: Various speedups.
	* cycle_detector.hh (edge_makes_cycle): Use visited set, too.
	* database.hh, database.cc (get_head_candidates): New, complex query.
	* keys.hh, keys.cc (check_signature): Cache verifiers.
	* sqlite/os.c (sqliteOsRandomSeed): Harmless valgrind purification.
	* tests/t_fork.at, tests/t_merge.at: Ignore stderr chatter on 'heads'.

2003-11-27  graydon hoare  <graydon@pobox.com>

	* Makefile.am (AM_LDFLAGS): No more -static, sigh.
	* cert.cc (find_relevant_edges): Keep dynamic-programming caches.
	(calculate_renames_recursive): Likewise.
	* cert.cc, cert.hh (rename_edge): Add constructor, copy constructor.
	* commands.cc (list certs): Note rename certs are binary.

2003-11-24  graydon hoare  <graydon@pobox.com>

	* network.cc: Continue fetch, post loops even if one target has
	an exception.

2003-11-24  graydon hoare  <graydon@pobox.com>

	* database.hh, database.cc (delete_posting): Change to take queue
	sequence numbers.
	* commands.cc (queue): Use new API.
	* network.cc (post_queued_blobs_to_network): Use new API.

2003-11-24  graydon hoare  <graydon@pobox.com>

	* std_hooks.lua (get_http_proxy): Return nil when no ENV var.
	* monotone.texi (get_http_proxY): Document change.

2003-11-24  graydon hoare  <graydon@pobox.com>

	* tests/t_proxy.at: Add a test for proxying with tinyproxy.
	* testsuite.at: Call it.
	* lua.cc: Fix dumb error breaking proxying.
	* network.cc: Be verbose about proxying.

2003-11-23  graydon hoare  <graydon@pobox.com>

	* http_tasks.cc (read_chunk): Tolerate 0x20* after chunk len.

2003-11-23  graydon hoare  <graydon@pobox.com>

	* network.cc: Make more informative error policy.
	* boost/socket/socketstream.hpp: Pass SocketType to streambuf template.
	* boost/socket/src/default_socket_impl.cpp: Translate EINTR.

2003-11-22  graydon hoare  <graydon@pobox.com>

	* lua.cc, lua.hh (hook_get_http_proxy): New hook.
	* std_hooks.lua (get_http_proxy): Default uses HTTP_PROXY.
	(get_connect_addr): Undefine, it's for tunnels alone now.
	* network.cc: Use new hook.
	* http_tasks.hh, http_tasks.cc: Teach about proxies (sigh).
	* monotone.texi: Document new hooks.

2003-11-22  graydon hoare  <graydon@pobox.com>

	* lua.cc, lua.hh (hook_get_connect_addr): New hook.
	* std_hooks.lua (get_connect_addr): Default uses HTTP_PROXY.
	* network.cc, network.hh: Use new hook.
	* http_tasks.cc: Teach about HTTP/1.1.
	* cert.cc (bogus_cert_p): Fix UI ugly.

2003-11-21  graydon hoare  <graydon@pobox.com>

	* constants.hh (postsz): New constant for suggested post size.
	* database.cc, database.hh (queue*): Change db API slightly.
	* commands.cc (queue): Adjust to changed db API.
	* network.cc (post_queued_blobs_to_network): Switch to doing
	incremental posts.
	* cert.cc (write_rename_edge, read_rename_edge): Put files on
	separate lines to accomodate future i18n work.
	* work.cc (add_to_attr_map, write_attr_map): Reorder fields to
	accomodate future i18n work.
	* monotone.texi: Document it.
	* configure.ac, NEWS: Mention 0.8 release.

	Release point (v 0.8).

2003-11-16  Tom Tromey  <tromey@redhat.com>

	* missing: Removed generated file.

2003-11-14  graydon hoare  <graydon@pobox.com>

	* commands.cc (vcheck): Add.
	* cert.cc, cert.hh (cert_manifest_vcheck): Add.
	(check_manifest_vcheck): Add.
	(calculate_vcheck_mac): Add.
	* constants.hh (vchecklen): New constant.
	* mac.hh: Re-add.
	* monotone.texi (Hash Integrity): New section.
	* monotone.1: Document vcheck.

2003-11-14  graydon hoare  <graydon@pobox.com>

	* database.cc, database.hh (reverse_queue): New class.
	(compute_older_version): New functions.
	(get_manifest_delta): Remove.
	* network.cc, network.hh (queue_blob_for_network): Remove.
	* packet.cc, packet.hh (queueing_packet_writer): Change UI,
	write to queue directly, accept optional<reverse_queue>.
	* cert.cc (write_paths_recursive): Rewrite to use constant
	memory.
	* commands.cc (queue, queue_edge_for_target_ancestor):
	Install optional<reverse_queue> in qpw.
	* tests/t_cross.at: Ignore new UI chatter.
	* monotone.texi (Transmitting Changes): Change UI output.

2003-11-13  graydon hoare  <graydon@pobox.com>

	* Makefile.am (AUTOMAKE_OPTIONS): Require 1.7.1
	* commands.cc (addtree): Wrap in transaction guard.
	* database.cc, database.hh (manifest_delta_exists): Add.
	(get_manifest_delta): Add.
	* cert.cc (write_paths_recursive): Use partial deltas.
	* manifest.cc, manifest.hh (read_manifest_map): New variant.
	* patch_set.cc, patch_set.hh (patch_set): Add map_new, map_old
	fields.
	(manifests_to_patch_set) Store new field.
	(patch_set_to_packets) Don't read manifest versions from db.
	* std_hooks.lua (ignore_file): ignore .a, .so, .lo, .la, ~ files.
	* tests/t_cvsimport.at: New test.
	* testsuite.at: Call it.

2003-11-10  graydon hoare  <graydon@pobox.com>

	* commands.cc (find_oldest_ancestors): New function.
	(queue): New "addtree" subcommand.
	* monotone.texi: Document it.
	* monotone.1: Document it.

2003-11-10  graydon hoare  <graydon@pobox.com>

	* file_io.cc (walk_tree_recursive): Ignore MT/

2003-11-09  graydon hoare  <graydon@pobox.com>

	* database.cc (dump, load): Implement.
	* commands.cc (db): Call db.dump, load.
	* cycle_detector.hh: Skip when no in-edge on src.
	* monotone.texi: Document dump and load, add some
	special sections.
	* monotone.1: Mention dump and load.

2003-11-09  graydon hoare  <graydon@pobox.com>

	* rcs_file.hh (rcs_symbol): New structure.
	* rcs_file.cc (symbol): New rule.
	* rcs_import.cc (find_branch_for_version): New function.
	(cvs_key::branch): New field.
	(store_auxilliary_certs): Cert branch tag.
	* cycle_detector.hh: Fix bugs, don't use quick_alloc.
	* commands.cc (checkout): Add --branch based version.
	* monotone.texi: Document new command variant.
	* monotone.1: Ditto.

2003-11-09  graydon hoare  <graydon@pobox.com>

	* quick_alloc.hh: New file.
	* Makefile.am: Add it.
	* cycle_detector.hh: Rewrite.
	* manifest.hh: Use quick_alloc.
	* vocab.cc: Relax path name requirements a bit.
	* sqlite/sqliteInt.h: Up size of row to 16mb.

2003-11-02  graydon hoare  <graydon@pobox.com>

	* commands.cc (post): Post everything if no URL given; don't base
	decision off branch name presence.
	* app_state.cc, monotone.cc, file_io.cc, file_io.hh: Support
	absolutifying args.
	* lua.hh, lua.cc, std_hooks.lua (hook_get_mail_hostname): New hook.
	* monotone.texi: Document it.
	* monotone.texi, monotone.1: Minor corrections, new sections.
	* monotone.cc: Don't look in $ENV at all.
	* network.cc: Correct MX logic.
	* nntp_tasks.cc, smtp_tasks.cc: Separate postlines state.
	* smtp_tasks.cc: Correct some SMTP logic.
	* configure.ac, NEWS: Mention 0.7 release.

	Release point (v 0.7).

2003-11-01  graydon hoare  <graydon@pobox.com>

	* http_tasks.cc: Drop extra leading slashes in HTTP messages.

2003-10-31  graydon hoare  <graydon@pobox.com>

	* commands.cc, database.cc, database.hh, lua.cc, lua.hh,
	network.cc, network.hh, packet.cc, packet.hh, schema.sql,
	schema_migration.cc, tests/t_http.at, tests/t_nntp.at, vocab.cc:
	Eliminate "groupname", use lone URL.
	* monotone.texi: Update to cover new URL rules.
	* network.cc, network.hh, lua.cc, lua.hh, smtp_tasks.cc:
	Implement "mailto" URLs.
	* tests/t_smtp.at: New test.
	* testsuite.at: Call it.

2003-10-31  graydon hoare  <graydon@pobox.com>

	* patch_set.cc (manifests_to_patch_set): Second form with explicit renames.
	(manifests_to_patch_set): Split edit+rename events when we see them.
	* commands.cc (status, commit): Include explicit rename set.
	* diff_patch.cc (merge3): Accept edit+rename events split by patch_set.cc.
	* smtp_tasks.hh, smtp_tasks.cc: New files.
	* nntp_machine.hh, nntp_machine.cc: Rename to proto_machine.{hh,cc} (woo!)
	* nntp_tasks.cc: Adjust to use proto_ prefix in various places.
	* proto_machine.cc (read_line): get() into streambuf.
	* Makefile.am: Cover renames and adds.

2003-10-31  graydon hoare  <graydon@pobox.com>

	* diff_patch.cc (merge3): Extract renames.
	* commands.cc (calculate_new_manifest_map): Extract renames.
	(try_one_merge): Extract renames, propagate to merge target.
	(commit): Extract renames, propagate to commit target.
	* cert.cc (calculate_renames_recursive): Fix wrong logic.
	(find_common_ancestor_recursive): Stall advances at top of graph.
	* patch_set.cc: (manifests_to_patch_set): Teach about historical
	renames.
	* tests/t_erename.at: New test for edit+rename events.
	* testsuite.at: Call t_erename.at.

2003-10-30  graydon hoare  <graydon@pobox.com>

	* patch_set.cc (operator<): s/a/b/ in a few places, yikes!
	* cert.cc: Add machinery for rename edge certs.
	* commands.cc: Call diff(manifest,manifest) directly.
	* tests/t_nntp.at: Kill tcpserver DNS lookups on nntp test.
	* network.cc (parse_url): Character class typo fix, from
	Johannes Winkelmann.
	* app_state.hh, cert.hh, commands.hh, cycle_detector.hh,
	database.hh, diff_patch.cc, diff_patch.hh, http_tasks.hh,
	interner.hh, keys.hh, lua.hh, manifest.hh, network.hh,
	nntp_machine.hh, nntp_tasks.hh, packet.hh, patch_set.hh,
	transforms.hh, update.hh, vocab.hh, work.hh, xdelta.hh:
	fix use of std:: prefix / "using namespace" pollution.

2003-10-27  graydon hoare  <graydon@pobox.com>

	* lua/liolib.c (io_mkstemp): Portability fix
	from Ian Main.
	* xdelta.cc,hh (compute_delta): New manifest-specific variant.
	* transforms.cc,hh (diff): Same.
	* rcs_import.cc: Various speedups to cvs import.

2003-10-26  graydon hoare  <graydon@pobox.com>

	* cert.cc (get_parents): New function.
	(write_paths_recursive): New function.
	(write_ancestry_paths): New function.
	* cert.hh (write_ancestry_paths): Declare.
	* commands.cc (queue_edge_for_target_ancestor):
	Call write_ancestry_paths for "reposting" queue
	strategy.

2003-10-25  graydon hoare  <graydon@pobox.com>

	* commands.cc (log): Skip looking inside nonexistent
	manifests for file comments.

2003-10-24  graydon hoare  <graydon@pobox.com>

	* adns/*.c, adns/*.h: Import adns library.
	* Makefile.am: Update to build adns into lib3rdparty.a.
	* AUTHORS: Mention adns.
	* network.cc: Call adns functions, not gethostbyname.

2003-10-20  Nathaniel Smith  <njs@codesourcery.com>

	* patch_set.cc (patch_set_to_text_summary): Give more detailed
	output.
	* commands.cc (get_log_message, status, diff): Use
	patch_set_to_text_summary for complete description.

2003-10-22  graydon hoare  <graydon@pobox.com>

	* monotone.texi: Document 'queue' command.
	* monotone.1: Likewise.

2003-10-22  graydon hoare  <graydon@pobox.com>

	* diff_patch.cc
	(infer_directory_moves): New function.
	(rebuild_under_directory_moves): New function.
	(apply_directory_moves): New function.
	(merge3): Handle directory moves.
	* tests/t_renamed.at: New test for dir renames.
	* testsuite.at: Call it.

2003-10-21  graydon hoare  <graydon@pobox.com>

	* commands.cc (queue): New command.
	(list): Add "queue" subcommand, too.

2003-10-21  graydon hoare  <graydon@pobox.com>

	* diff_patch.cc (merge_deltas): New function.
	(check_map_inclusion): New function.
	(check_no_intersect): New function.
	(merge3): Rewrite completely.
	* tests/t_rename.at: New test.
	* testsuite.at: Call it.
	* file_io.cc, file_io.hh (make_dir_for): New function.
	* commands.cc (update): Call make_dir_for on update.

2003-10-20  graydon hoare  <graydon@pobox.com>

	* commands.cc: Replace [] with idx() everywhere.

2003-10-20  Tom Tromey  <tromey@redhat.com>

	* cert.hh (get_branch_heads): Updated.
	Include <set>.
	* commands.cc (head): Updated for new get_branch_heads.
	(merge): Likewise.
	(propagate): Likewise.
	* cert.cc (get_branch_heads): Use set<manifest_id>.

	* commands.cc (merge): Use all caps for metasyntactic variable.
	(heads): Likewise.

	* network.cc (post_queued_blobs_to_network): Do nothing if no
	packets to post.

2003-10-20  graydon hoare  <graydon@pobox.com>

	* cert.cc (get_branch_heads): Fix dumb bug.
	* diff_patch.cc (merge3): Fix dumb bug.
	(merge2): Fix dumb bug.
	(try_to_merge_files): Fix dumb bug.

2003-10-20  graydon hoare  <graydon@pobox.com>

	* file_io.cc (tilde_expand): New function.
	* monotone.cc (cpp_main): Expand tildes in
	db and rcfile arguments.

2003-10-20  graydon hoare  <graydon@pobox.com>

	* rcs_import.cc (import_cvs_repo): Check key existence
	at beginning of import pass, to avoid wasted work.

2003-10-19  Tom Tromey  <tromey@redhat.com>

	* commands.cc (log): Add each seen id to `cycles'.

2003-10-19  graydon hoare  <graydon@pobox.com>

	* AUTHORS: Mention Tecgraf PUC-Rio and their
	copyright.
	* Makefile.am: Mention circular buffer stuff.
	* configure.ac, NEWS: Mention 0.6 release.
	* cert.hh, cert.cc (erase_bogus_certs): file<cert> variant.
	* commands.cc (log): Erase bogus certs before writing,
	cache comment-less file IDs.
	* monotone.spec: Don't specify install-info args,
	do build with optimization on RHL.

	Release point (v 0.6).

2003-10-19  Matt Kraai  <kraai@ftbfs.org>

	* commands.cc (merge): Use app.branch_name instead of args[0] for
	the branch name.

2003-10-17  graydon hoare  <graydon@pobox.com>

	* commands.cc (log): New command.
	Various other bug fixes.
	* monotone.1, monotone.texi: Minor updates.

2003-10-17  graydon hoare  <graydon@pobox.com>

	* monotone.texi: Expand command and hook references.
	* commands.cc: Disable db dump / load commands for now.

2003-10-16  graydon hoare  <graydon@pobox.com>

	* sanity.hh: Add a const version of idx().
	* diff_patch.cc: Change to using idx() everywhere.
	* cert.cc (find_common_ancestor): Rewrite to recursive
	form, stepping over historic merges.
	* tests/t_cross.at: New test for merging merges.
	* testsuite.at: Call t_cross.at.

2003-10-10  graydon hoare  <graydon@pobox.com>

	* lua.hh, lua.cc (hook_apply_attribute): New hook.
	* work.hh, work.cc (apply_attributes): New function.
	* commands.cc (update_any_attrs): Update attrs when writing to
	working copy.
	* std_hooks.lua (temp_file): Use some env vars.
	(attr_functions): Make table of attr-setting functions.

2003-10-10  graydon hoare  <graydon@pobox.com>

	* work.cc: Fix add/drop inversion bug.
	* lua/*.{c,h}: Import lua 5.0 sources.
	* lua.cc: Rewrite lua interface completely.
	* std_hooks.lua, test_hooks.lua, testsuite,
	tests/t_persist_phrase.at, configure.ac, config.h.in, Makefile.am:
	Modify to handle presence of lua 5.0.

2003-10-08  graydon hoare  <graydon@pobox.com>

	* rcs_import.cc: Attach aux certs to child, not parent.
	* manifest.cc: Speed up some calculations.
	* keys.cc: Optionally cache decoded keys.

2003-10-07  graydon hoare  <graydon@pobox.com>

	* manifest.hh, manifest.cc, rcs_import.cc: Write manifests w/o
	compression.
	* vocab.hh, vocab.cc: Don't re-verify verified data.
	* ui.hh, ui.cc: Minor efficiency tweaks.

2003-10-07  graydon hoare  <graydon@pobox.com>

	* commands.cc, work.cc, work.hh: Add some preliminary stuff
	to support explicit renaming, .mt-attrs.
	* monotone.texi: Add skeletal sections for command reference,
	hook reference, CVS phrasebook. Fill in some parts.

2003-10-02  graydon hoare  <graydon@pobox.com>

	* boost/circular_buffer*.hpp: Add.
	* AUTHORS, cert.cc, commands.cc, database.cc,
	diff_patch.cc, http_tasks.cc, keys.cc, lua.cc, manifest.cc,
	network.cc, nntp_machine.cc, packet.cc, patch_set.cc,
	rcs_import.cc, sanity.cc, sanity.hh, ui.hh, update.cc,
	vocab_terms.hh, work.cc:
	remove existing circular buffer code, replace all
	logging and asserty stuff with boost::format objects
	rather than vsnprintf.

2003-10-01  graydon hoare  <graydon@pobox.com>

	* testsuite.at: Don't use getenv("HOSTNAME").
	* database.cc (exec, fetch): Do va_end/va_start again in between
	logging and executing query.

2003-09-28  Tom Tromey  <tromey@redhat.com>

	* monotone.texi: Added @direntry.

2003-09-27  Nathaniel Smith  <njs@pobox.com>

	* monotone.cc: Remove "monotone.db" default to --db
	option in help text.

2003-09-27  graydon hoare  <graydon@pobox.com>

	* diff_patch.cc: Rework conflict detection.
	* rcs_import.cc: Remove some pointless slowness.
	* monotone.spec: Install info files properly.

	Release point (v 0.5).

2003-09-27  graydon hoare  <graydon@pobox.com>

	* AUTHORS, NEWS, configure.ac: Update for 0.5 release.
	* monotone.texi: Various updates.
	* xdelta.cc (compute_delta): Fix handling of empty data.
	* database.cc (sql): Require --db for init.
	* work.cc (read_options_map): Fix options regex.

2003-09-27  graydon hoare  <graydon@pobox.com>

	* lcs.hh: New jaffer LCS algorithm.
	* interner.hh, rcs_import.cc: Templatize interner.
	* diff_patch.hh: Use interner, new LCS.

2003-09-27  Tom Tromey  <tromey@redhat.com>

	* commands.cc (fetch): Always try lua hook; then default to all
	known URLs.

2003-09-26  Tom Tromey  <tromey@redhat.com>

	* commands.cc (tag): Use all-caps for meta-syntactic variables.
	(comment, add, cat, complete, mdelta, fdata): Likewise.

	* monotone.1: There's no default database.
	* monotone.texi (OPTIONS): There's no default database.

	* database.cc (sql): Throw informative error if database name not
	set.
	* app_state.cc (app_state): Default to no database.

2003-09-26  graydon hoare  <graydon@pobox.com>

	* debian/*, monotone.spec: Add packaging control files.

2003-09-24  graydon hoare  <graydon@pobox.com>

	* database.cc, database.hh (debug): New function.
	* commands.cc (debug): New command.
	* cert.cc, cert.hh (guess_branch): New function.
	* commands.cc (cert): Queue certs to network servers.
	* commands.cc (cert, commit): Use guess_branch.
	* commands.cc (list): List unknown, ignored files.
	* monotone.texi, monotone.1: Document.

2003-09-24  graydon hoare  <graydon@pobox.com>

	* commands.cc (queue_edge_for_target_ancestor): Queue the
	correct ancestry cert, from child to target, as well as
	patch_set.

2003-09-22  graydon hoare  <graydon@pobox.com>

	* depot_schema.sql, schema_migration.cc,
	schema_migration.hh: Add.
	* database.cc, depot.cc: Implement schema migration.
	* database.cc, commands.cc: Change to db ... cmd.
	* monotone.texi, monotone.1: Document command change.
	* depot.cc: Fix various query bugs.

2003-09-21  Nathaniel Smith  <njs@codesourcery.com>

	* depot.cc (depot_schema): Remove unique constraint on (contents),
	replace with unique constraint on (groupname, contents).

2003-09-21  Nathaniel Smith  <njs@codesourcery.com>

	* commands.cc (diff): Take manifest ids as arguments.  Add
	explanatory text on files added, removed, modified.

2003-09-19  Tom Tromey  <tromey@redhat.com>

	* commands.cc (genkey): Use all-caps for meta-syntactic variable.
	(cert, tag, approve, disapprove, comment, add, drop, commit,
	update, revert, cat, checkout, co, propagate, complete, list, ls,
	mdelta, fdelta, mdata, fdata, mcerts, fcerts, pubkey, privkey,
	fetch, post, rcs_import, rcs): Likewise.
	(explain_usage): Indent explanatory text past the command names.

2003-09-17  Tom Tromey  <tromey@redhat.com>

	* commands.cc (list): Don't compute or use "subname".

	* commands.cc (revert): Handle case where argument is a
	directory.
	* tests/t_revert.at: Test for revert of directory.

	* testsuite.at (MONOTONE_SETUP): Use "monotone initdb".
	* monotone.1: Document "initdb".
	* monotone.texi (Commands): Document initdb.
	(Creating a Database): New node.
	(Getting Started): Refer to it.
	* commands.cc (initdb): New command.
	* database.cc (database::sql): New argument `init'.
	(database::initialize): New method.
	* database.hh (database::initalize): Declare.
	(database::sql): New argument `init'.

2003-09-17  Tom Tromey  <tromey@redhat.com>

	* tests/t_persist_phrase.at: Use "ls certs".
	* tests/t_nntp.at: Use "ls certs".
	* tests/t_genkey.at: Use "ls keys" and "ls certs".

2003-09-16  Tom Tromey  <tromey@redhat.com>

	* monotone.1: Document "list branches".
	* commands.cc (ls_certs): New function, from `lscerts' command.
	(ls_keys): New function, from `lskeys' command.
	(ls_branches): New function.
	(list): New command.
	(ls): New alias.
	(explain_usage): Split parameter info at \n.
	* monotone.texi (Adding Files): Use "list certs".
	(Committing Changes): Likewise.
	(Forking and Merging): Likewise.
	(Commands): Likewise.
	(Generating Keys): Use "list keys".
	(Commands): Likewise.
	(Commands): Mention "list branches".
	(Branches): Likewise.

2003-09-15  graydon hoare  <graydon@redhat.com>

	* http_tasks.cc: Fix networking to handle long input.

	* ui.cc, ui.hh: Only pad with blanks enough to cover old output
	when ticking.

	* update.cc, cert.cc, commands.cc: Fix cert fetching functions to
	remove bogus certs.

2003-09-15  Tom Tromey  <tromey@redhat.com>

	* monotone.1: Don't mention MT_KEY or MT_BRANCH.

	* monotone.texi (Getting Started): Don't mention MT_DB or
	MT_BRANCH.
	(Adding Files): Explicitly use --db and --branch.
	* app_state.hh (app_state): New fields options, options_changed.
	Declare new methods.  Include work.hh.
	* work.cc (work_file_name): New constant.
	(add_to_options_map): New structure.
	(get_options_path): New function.
	(read_options_map, write_options_map): Likewise.
	* work.hh (options_map): New type.
	(get_options_path, read_options_map, write_options_map): Declare.
	* commands.cc (add, drop, commit, update, revert, checkout,
	merge): Write options file.
	* app_state.cc (database_option, branch_option): New constants.
	(app_state::app_state): Read options file.
	(app_state::set_database): New method.
	(app_state::set_branch): Likewise.
	(app_state::write_options): Likewise.
	Include work.hh.
	* monotone.cc (cpp_main): Don't set initial database name on
	app.  Use new settor methods.  Don't look at MT_BRANCH or MT_DB.

2003-09-14  graydon hoare  <graydon@pobox.com>

	* vocab.cc, vocab.hh: Add streamers for vocab terms in preparation
	for switch to formatter.

	* cert.cc (check_signature): Treat missing key as failed check.
	* commands.cc (lscerts): Warn when keys are missing.

	* rcs_import.cc, nntp_tasks.cc, http_tasks.cc: Tick progress.

	* sanity.cc, monotone.cc: Tidy up output a bit.

	* xdelta.cc: Add code to handle empty files. Maybe correct?

	* ui.cc, ui.hh: Add.

2003-09-13  Tom Tromey  <tromey@redhat.com>

	* tests/t_nntp.at: If we can't find tcpserver or snntpd, skip the
	test.
	* tests/t_http.at: If we can't find boa or depot.cgi, skip the
	test.

2003-09-12  graydon hoare  <graydon@pobox.com>

	* update.cc (pick_update_target): Only insert base rev as update
	candidate if it actually exists in db.

	* commands.cc, database.cc, database.hh: Implement id completion
	command, and general id completion in all other commands.

2003-09-12  Tom Tromey  <tromey@redhat.com>

	* commands.cc (revert): A deleted file always appears in the
	manifest.
	* tests/t_revert.at: Check reverting a change plus a delete; also
	test reverting by file name.

	* work.cc (deletion_builder::visit_file): Check for file in
	working add set before looking in manifest.
	* tests/t_drop.at: Added add-then-drop test.

	* testsuite.at: Include t_drop.at.
	* tests/t_drop.at: New test.
	* work.cc (visit_file): Check for file in working delete set
	before looking in manifest.

2003-09-12  Tom Tromey  <tromey@redhat.com>

	* Makefile.am ($(srcdir)/testsuite): tests/atconfig and
	tests/atlocal are not in srcdir.

	* Makefile.am (TESTS): unit_tests is not in srcdir.

2003-09-11  graydon hoare  <graydon@pobox.com>

	* commands.cc: Check for MT directory in status.
	* commands.cc: Require directory for checkout.
	* commands.cc: Delete MT/work file after checkout.
	* commands.cc: Implement 'revert', following tromey's lead.
	* commands.cc: Print base, working manifest ids in status.

	* diff_patch.cc: Further merge corrections.
	* diff_patch.cc (unidiff): Compensate for occasional miscalculation
	of LCS.

	* tests/t_merge.at: Check that heads works after a merge.
	* tests/t_fork.at:  Check that heads works after a fork.
	* tests/t_genkey.at: Remove use of 'import'.
	* tests/t_cwork.at: Check deletion of work file on checkout.
	* tests/t_revert.at: Check that revert works.

	* commands.cc, monotone.cc: Report unknown commands nicely.

2003-09-08  graydon hoare  <graydon@pobox.com>

	* tests/merge.at: Accept tromey's non-error case for update.

	* commands.cc(try_one_merge): Write merged version to packet
	writer, not directly to db.
	(merge): Write branch, changelog cert on merged version to db.

	* std_hooks.lua(merge3): Open result in mode "r", not "w+".

2003-09-06  Tom Tromey  <tromey@redhat.com>

	* update.cc (pick_update_target): Not an error if nothing to
	update.

	* monotone.texi: Use VERSION; include version.texi.

	* monotone.1: Document "co".
	* monotone.texi (Commands): Document "co".
	* commands.cc (ALIAS): New macro.
	(co): New alias.

	* README: Updated.

	* txt2c.cc: Added missing file.

	* texinfo.tex, INSTALL, Makefile.in, aclocal.m4, compile, depcomp,
	install-sh, missing, mkinstalldirs: Removed generated files.

2003-09-04  graydon hoare  <graydon@pobox.com>

	* Makefile.am, depot.cc, http_tasks.cc, http_tasks.hh,
	lua.cc, lua.hh, monotone.texi, network.cc, tests/t_http.at,
	vocab_terms.hh:

	Use public key signatures to talk to depot, not mac keys.

	* commands.cc, file_io.cc, monotone.texi, monotone.1,
	tests/t_scan.at, tests/t_import.at, work.cc, work.hh:

	Remove the 'import' and 'scan' commands, in favour of generalized
	'add' which chases subdirectories.

	* configure.ac, NEWS:

	Release point (v 0.4).

2003-09-03  graydon hoare  <graydon@pobox.com>

	* monotone.texi: Expand notes about setting up depot.

	* update.cc: Update by ancestry. Duh.

2003-09-02  graydon hoare  <graydon@pobox.com>

	* boost/socket/streambuf.hpp: Bump ppos on overflow.

	* packet.cc, transforms.cc, transforms.hh: Add function for
	canonicalization of base64 encoded strings. Use on incoming cert
	packet values.

	* commands.cc: Change fetch and post to take URL/groupname params
	rather than branchname.

	* network.cc, network.hh, depot.cc, http_tasks.cc: Fix URL parser,
	improve logging, change signatures to match needs of commands.cc

	* Makefile.am: Don't install txt2c or unit_tests.

	* Makefile.am: Build depot.cgi not depot.

	* database.cc, database.hh: Add "all known sources" fetching support.

	* patch_set.cc: Sort in a path-lexicographic order for nicer summaries.

	* monotone.texi: Expand coverage of packets and networking.

	* tests/t_nntp.at, tests/t_http.at: Update to provide URL/groupname
	pairs.

2003-09-02  Tom Tromey  <tromey@redhat.com>

	* aclocal.m4, monotone.info: Removed generated files.

2003-08-31  Nathaniel Smith  <njs@codesourcery.com>

	* configure.ac: Check for lua40/lua.h, lua40/lualib.h and -llua40,
	-lliblua40.
	* config.h.in: Add LUA_H, LIBLUA_H templates, remove HAVE_LIBLUA,
	HAVE_LIBLUALIB templates.
	* lua.cc: Include config.h.  Use LUA_H, LIBLUA_H macros.

2003-08-29  graydon hoare  <graydon@pobox.com>

	* Makefile.am, txt2c.cc, lua.cc, database.cc:
	Use a C constant-building converter rather than objcopy.

	* cert.cc, cert.hh, packet.cc, packet.hh, diff_patch.cc,
	rcs_import.cc:
	Modify cert functions to require a packet consumer, do no implicit
	database writing.

	* commands.cc, database.cc, database.hh, schema.sql, network.cc:
	Modify packet queueing strategy to select ancestors from known
	network server content, rather than most recent edge.

2003-08-25  graydon hoare  <graydon@pobox.com>

	* AUTHORS, ChangeLog, Makefile.am, NEWS, configure.ac,
	tests/t_http.at: Release point (v 0.3)

2003-08-24  graydon hoare  <graydon@pobox.com>

	* nntp_tasks.cc: Measure success from postlines state.
	* network.cc: Print summary counts of transmissions.
	* packet.cc: Count packets into database.
	* depot.cc: Add administrative commands, fix a bunch of
	little bugs.
	* t_http.at: Testcase for depot-driven communication.
	* monotone.texi: Update to reflect depot existence.
	* http_tasks.cc: Pick bugs out.

2003-08-24  graydon hoare  <graydon@pobox.com>

	* commands.cc: Wash certs before output.
	* *.cc,*.hh: Adjust cert packet format to
	be more readable, avoid superfluous gzipping.

2003-08-24  graydon hoare  <graydon@pobox.com>

	* configure, Makefile.in: Remove generated files, oops.
	* commands.cc: Implement 'propagate'.
	* lua.cc, lua.hh, network.cc, network.hh: Remove
	'aggregate posting' stuff.
	* network.cc: Batch postings into larger articles.
	* diff_patch.hh, diff_patch.cc: Implement basic
	merge2-on-manifest.

2003-08-23  graydon hoare  <graydon@pobox.com>

	* monotone.cc: Handle user-defined lua hooks as
	overriding internal / .monotonerc hooks no matter
	where on cmd line they occur.
	* update.cc: Made failures more user-friendly.
	* lua.cc: Improve logging a bit.
	* testsuite.at, tests/*.{at,in}, testsuite/: Rewrite tests in
	autotest framework, move to tests/ directory.
	* boost/io/*, cryptopp/hmac.h: Add missing files.

2003-08-23  Tom Tromey  <tromey@redhat.com>

	* monotone.cc (OPT_VERSION): New macro.
	(cpp_main): Handle OPT_VERSION.
	(options): Added `version' entry.
	Include config.h.

2003-08-21  Tom Tromey  <tromey@redhat.com>

	* database.cc: Include "sqlite/sqlite.h", not <sqlite.h>.

2003-08-20  graydon hoare  <graydon@pobox.com>

	* boost/*:
	incorporate boost sandbox bits, for now.

	* Makefile.am, Makefile.in, configure, configure.ac, diff_patch.cc,
	http_tasks.cc, http_tasks.hh, network.cc, nntp_machine.cc,
	nntp_machine.hh, nntp_tasks.cc, nntp_tasks.hh, testsuite/t_nntp.sh:

	fix up networking layer to pass nntp tests again

2003-08-19  graydon hoare  <graydon@pobox.com>

	* Makefile.am, Makefile.in, app_state.hh, cert.cc, commands.cc,
	constants.hh, cryptopp/misc.h, database.cc, depot.cc,
	http_tasks.cc, http_tasks.hh, keys.cc, lua.cc, lua.hh, monotone.cc,
	network.cc, network.hh, nntp_machine.cc, nntp_machine.hh,
	nntp_tasks.cc, nntp_tasks.hh, packet.cc, packet.hh, rcs_import.cc,
	sanity.cc, sanity.hh, schema.sql, test_hooks.lua,
	testsuite/runtest.sh, testsuite/t_null.sh, vocab_terms.hh:

	major surgery time
	- move to multi-protocol posting and fetching.
	- implement nicer failure modes for sanity.
	- redo commands to print nicer, fail nicer.

2003-08-18  graydon hoare  <graydon@pobox.com>

	* Makefile.am, Makefile.in, adler32.hh, database.cc, depot.cc,
	mac.hh, xdelta.cc, Makefile.am, Makefile.in:

	first pass at a depot (CGI-based packet service)

2003-08-08  graydon hoare  <graydon@pobox.com>

	* Makefile.am, Makefile.in AUTHORS, ChangeLog, Makefile.am,
	Makefile.in, NEWS, monotone.1, monotone.info, monotone.texi:

	release point (v 0.2)

2003-08-08  graydon hoare  <graydon@pobox.com>

	* cert.cc, cert.hh, interner.hh, rcs_import.cc:

	auxilliary certs

	* cert.cc, cert.hh, cycle_detector.hh, interner.hh, patch_set.cc,
	rcs_import.cc:

	improvements to cycle detection stuff

2003-08-05  graydon hoare  <graydon@pobox.com>

	* rcs_import.cc:

	almost even more seemingly correct CVS graph reconstruction (still slow)

	* sqlite/* cryptopp/* Makefile.am, Makefile.in, aclocal.m4,
	config.h.in, configure, configure.ac, file_io.cc, keys.cc,
	sanity.cc, sanity.hh, transforms.cc:

	minimizing dependencies on 3rd party libs by importing the
	necessary bits and rewriting others.

	* cert.cc, cert.hh, rcs_import.cc:

	cvs import seems to be working, but several linear algorithms need
	replacement

2003-07-28  graydon hoare  <graydon@pobox.com>

	* Makefile.am, Makefile.in, cert.cc, commands.cc, database.cc,
	database.hh, manifest.cc, rcs_file.cc, rcs_import.cc,
	rcs_import.hh, vocab.cc, xdelta.cc:

	cvs graph reconstruction hobbling along.

2003-07-21  graydon hoare  <graydon@pobox.com>

	* database.cc, xdelta.cc, xdelta.hh:

	piecewise xdelta; improves speed a fair bit.

2003-07-11  graydon hoare  <graydon@pobox.com>

	* Makefile.am, Makefile.in, config.h.in, configure, configure.ac,
	transforms.cc, xdelta.cc, xdelta.hh:

	implement xdelta by hand, forget 3rd party delta libs.

2003-07-02  graydon hoare  <graydon@pobox.com>

	* database.cc, rcs_import.cc, transforms.cc, transforms.hh:

	speedups all around in the storage system

2003-07-01  graydon hoare  <graydon@pobox.com>

	* database.hh, rcs_import.cc, transforms.cc, transforms.hh: speed

	improvements to RCS import

2003-06-30  graydon hoare  <graydon@pobox.com>

	* rcs_import.cc, transforms.cc:

	some speed improvements to RCS import

2003-06-29  graydon hoare  <graydon@pobox.com>

	* commands.cc, database.hh, rcs_import.cc, transforms.cc:

	RCS file import successfully (albeit slowly) pulls in some pretty
	large (multi-hundred revision, >1MB) test cases from GCC CVS

	* Makefile.in, commands.cc, rcs_file.cc, rcs_file.hh,
	rcs_import.cc, rcs_import.hh,

	Makefile.am: preliminary support for reading and walking RCS files

2003-04-09  graydon hoare  <graydon@pobox.com>

	* autogen.sh: oops
	* */*: savannah import

2003-04-06  graydon hoare  <graydon@pobox.com>

	* initial release.
<|MERGE_RESOLUTION|>--- conflicted
+++ resolved
@@ -1,4 +1,7 @@
-<<<<<<< HEAD
+2005-04-22  Christof Petig <christof@petig-baender.de>
+
+	* sqlite/*: update to sqlite 3.2.1
+
 2005-04-25  Nathaniel Smith  <njs@codesourcery.com>
 
 	* tests/t_i18n_file_data.at: New test.
@@ -22,12 +25,6 @@
 
 	* tests/t_automate_ancestors.at: Remove obsolete comment.
 	
-=======
-2005-04-22  Christof Petig <christof@petig-baender.de>
-
-	* sqlite/*: update to sqlite 3.2.1
-
->>>>>>> 9d4ad4c9
 2005-04-24  Derek Scherger  <derek@echologic.com>
 
 	* tests/t_rename_file_to_dir.at:
