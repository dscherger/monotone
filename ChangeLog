--- conflicted
+++ resolved
@@ -1,11 +1,10 @@
-<<<<<<< HEAD
 2006-02-10  Richard Levitte  <richard@levitte.org>
 
 	* monotone.texi (Hooks): Change the example for
 	get_revisions_cert_trust to check "branch" certs instead of
 	"ancestor" ones, and thereby match the effect of the "approve"
 	command.
-=======
+
 2006-02-10  Matt Johnston  <matt@ucc.asn.au>
 
 	* commands.cc (CMD(checkout)): wrapping in a transaction makes
@@ -15,7 +14,6 @@
 
 	* Makefile.am (SQLITE_SOURCES): Remove header files lost in
 	latest SQLite upstream import.
->>>>>>> 92e5af2f
 
 2006-02-09  Graydon Hoare  <graydon@pobox.com>
 
