2005-05-19  Matt Johnston  <matt@ucc.asn.au>

	* change_set.cc (merge_disjoint_analyses): handle the case where
	a file is dropped on both sides but re-added on one.
	* tests/t_drop_vs_dropadd.at: a test for it
	* testsuite.at

2005-05-19  Derek Scherger  <derek@echologic.com>

	* commands.cc (checkout): rearrange to use --revision option
	* monotone.1: 
	* monotone.texi: document checkout --revision option
	* tests/t_attr.at:
	* tests/t_attributes.at:
	* tests/t_checkout_id_sets_branch.at:
	* tests/t_checkout_noop_on_fail.at:
	* tests/t_checkout_options.at:
	* tests/t_cwork.at:
	* tests/t_delete_dir.at:
	* tests/t_delete_dir_patch.at:
	* tests/t_empty_path.at:
	* tests/t_i18n_file_data.at:
	* tests/t_inodeprints_hook.at:
	* tests/t_inodeprints_update.at:
	* tests/t_largish_file.at:
	* tests/t_lf_crlf.at:
	* tests/t_monotone_up.at:
	* tests/t_netsync_defaults.at:
	* tests/t_netsync_set_defaults.at:
	* tests/t_persistent_server_revision.at:
	* tests/t_rename_added_in_rename.at:
	* tests/t_rename_dir_cross_level.at:
	* tests/t_rename_dir_patch.at:
	* tests/t_single_char_filenames.at:
	* tests/t_subdir_add.at:
	* tests/t_subdir_attr.at:
	* tests/t_subdir_drop.at:
	* tests/t_subdir_rename.at:
	* tests/t_subdir_revert.at:
	* tests/t_tags.at:
	* tests/t_update_off_branch.at:
	* tests/t_versions.at:
	* testsuite.at: add --revision option to checkout

2005-05-18  Richard Levitte  <richard@levitte.org>

	* ui.cc: Move the copyright and license section to the top of the
	file, and add an emacs mode specifier.
	* ui.cc (write_ticks): Change the counter ticker so the trailer
	comes at the end of the counter line instead of the title line.
	This is especially important for code that changes the trailer
	a little now and then.

2005-05-17  Grahame Bowland  <grahame@angrygoats.net>

	* commands.cc: add "automate certs ID" to the help string 
	for the automate command
	* automate.cc: implement "automate certs". Add to the list 
	of commands available through "automate stdio".
	* monotone.texi: document "automate certs"

2005-05-17  Nathaniel Smith  <njs@codesourcery.com>

	* monotone.texi (Network): Document 'serve' as taking more than
	one collection argument.

2005-05-15  graydon hoare  <graydon@pobox.com>

	* rcs_import.cc (note_state_at_branch_beginning): collect
	branch beginning states into a single synthetic commit.

2005-05-15  graydon hoare  <graydon@pobox.com>

	* rcs_import.cc: rewrite most of the branch logic to 
	address issues raised in bugs 13032 and 13063.
	* tests/t_cvsimport_deleted_invar.at: un-XFAIL.

2005-05-16  Matt Johnston  <matt@ucc.asn.au>

	* commands.cc (commit): change scope of the transaction guard so that
	the transaction will fail before MT/revision is written (which could
	leave a non-committed revision/bad working dir).

2005-05-16  Grahame Bowland  <grahame@angrygoats.net>

	* monotone.texi: update "monotone log" documentation
	* commands.cc: fix "monotone log" when run with no --revision args

2005-05-15  Derek Scherger  <derek@echologic.com>

	* tests/t_update_with_blocked_rename.at: new test
	* testsuite.at: call it

2005-05-15  Derek Scherger  <derek@echologic.com>

	* netsync.cc (process_anonymous_cmd, process_auth_cmd): log
	details of permissions allowed/denied
	* tests/t_netsync_permissions.at: new test
	* testsuite.at: call it

2005-05-15  Richard Levitte  <richard@levitte.org>

	* contrib/monotone-notify.pl (revision_is_in_branch): Another
	place where --revision was missing.

2005-05-14  Timothy Brownawell  <tbrownaw@gmail.com>

	* contrib/monoprof.sh: Clean up variable definitions some.
		- Add option --datadir, should now be usable without editing
		variables to match system paths
		- Add option --setup, generates most of the needed files

2005-05-13  Timothy Brownawell  <tbrownaw@gmail.com>

	Add "monotone automate stdio", to let the automation interface
	take commands on standard input.
	* automate.cc: (automate_stdio) New function.
		(automate_command) Add it.
	* commands.cc: Add to description for "automate".
	* monotone.texi: Add to documentation.

2005-05-13  Joel Reed  <joelwreed@comcast.com>

	* tests/t_unidiff3.at: opps. forgot to add this file which
	should have been included as fix for bug 13072.

2005-05-13  Joel Reed  <joelwreed@comcast.com>

	* diff_patch.cc, transforms.cc, testsuite.at: Patch from 
	drepper@redhat.com, who writes: "The attached patch should fix bug
	13072.  I have no idea why the code in transform.cc insists on
	adding an empty line in case the file is empty. Removing the code
	didn't cause any regressions in the test suite and the
	diff_patch.cc change corrects the output format.  A new test case
	is included as well."

2005-05-13  Joel Reed  <joelwreed@comcast.com>

	* automate.cc: add automate attributes command
	* commands.cc: add attributes subcommand helptext
	* contrib/monotone.zsh_completion: use automate attributes
	for completion of monotone attr and cleanup ignore files code
	* tests/t_automate_attributes.at: add testcase
	* testsuite.at: include new testcaes

2005-05-13  Jon Bright  <jon@siliconcircus.com>
	* testsuite.at (UNGZ): Change the way the ungzipping works on
	Win32, in the hope that test 206 will no longer be given invalid
	files.

2005-05-12  Derek Scherger  <derek@echologic.com>

	* automate.cc: bump version number to 1.0
	(struct inventory_item): add pre/post states
	(inventory_paths): remove obsolete function
	(inventory_pre_state, inventory_post_state, inventory_file_state,
	inventory_renames): add fancy new functions
	(automate_inventory): rework for new output format
	* manifest.{cc,hh} (classify_paths): rename to ...
	(classify_manifest_paths): ... this and work solely from manifest
	* monotone.texi: (Automation): update inventory docs
	* tests/t_automate_inventory.at: update for new format and add
	some more tests
	
2005-05-13  Matthew Gregan  <kinetik@orcon.net.nz>

	* HACKING: New file.  First pass at a brief document to help
	newcomers hack on monotone.

2005-05-12  Riccardo Ghetta <birrachiara@tin.it>

	* options.hh (OPT_MSGFILE): New option.
	* monotone.cc (message-file): New option.
	(cpp_main): Handle it.
	* app_state.{cc,hh} (set_message_file): New function.
	* commands.cc (commit): Accept and handle new option.
	* monotone.1, monotone.texi: Document it.
	* tests/t_commit_message_file.at: New test.
	* testsuite.at: Add it.
	
2005-05-12  Timothy Brownawell  <tbrownaw@gmail.com>

	* (20 files): Do not indent with both tabs and spaces in the same file.

2005-05-13  Ulrich Drepper  <drepper@redhat.com>

	* rcs_import.cc (process_one_hunk): Improve handling of corrupt
	RCS files.

2005-05-13  Matthew Gregan  <kinetik@orcon.net.nz>

	* testsuite.at: Fix typo error in Win32 kill logic that was
	causing the testsuites to hang on Win32 machines that don't have
	pskill installed.

2005-05-12  Matthew Gregan  <kinetik@orcon.net.nz>

	* file_io.cc (write_data_impl): Use portable boost::filesystem
	calls in place of unlink(2)/remove(2).

2005-05-12  Grahame Bowland  <grahame@angrygoats.net>

	* commands.cc: Modify the "log" command to accept multiple 
	revisions on command line, and display the log for all 
	of those revisions.

2005-05-11  Nathaniel Smith  <njs@codesourcery.com>

	* std_hooks.lua (ignore_file): Organize a bit more, add
	patterns for autotools cache files, and darcs, codeville, git
	metadata directories.

2005-05-11  Timothy Brownawell  <tbrownaw@gmail.com>

	* revision.cc (expand_dominators): Fix bitmap size-matching.
		(find_common_ancestor_for_merge): Do not wait for ancestors
		to be expanded to the beginning of time before expanding
		dominators. Requires above fix for correct behavior.
	* ChangeLog: Fix date on previous entry.

2005-05-11  Timothy Brownawell  <tbrownaw@gmail.com>

	* contrib/monoprof.sh: Add profiling test for "netsync large file".
		Add options to only run specific profile tests.

2005-05-11  Stanislav Karchebny <stanislav.karchebny@skype.net>

	* contrib/monotone-notify.pl: 'monotone log' takes a revision
	through the --revision= option.

2005-05-11  Richard Levitte  <richard@levitte.org>

	* contrib/monotone-notify.pl: Change all occurences of $symbol' to
	${symbol}' to avoid a confusing Perl warning.

2005-05-11  Joel Reed  <joelwreed@comcast.com>

	* contrib/monotone.zsh_completion: add zsh completion contrib.

2005-05-11  Matt Johnston  <matt@ucc.asn.au>

	* tests/t_add_intermediate_MT_path.at: remove the drop dir part
	* tests/t_delete_dir.at: add a note about re-enabling the above test
	* tests/t_cvsimport3.at: ignore stderr

2005-05-11  Matt Johnston  <matt@ucc.asn.au>

	* rcs_import.cc (find_branchpoint): if a branch is derived from two 
	differing parent branches, take the one closest to the trunk.
	* tests/t_cvsimport3.at: add a test for cvs_importing where branches
	come off a vendor import.
	* testsuite.at: add it

2005-05-11  Nathaniel Smith  <njs@codesourcery.com>

	* work.cc (build_deletions): Disable delete_dir.

2005-05-11  Matthew Gregan  <kinetik@orcon.net.nz>

	* constants.cc (constants::bufsz): Increase buffer size.  Reduces
	the runtime to tests/t_netsync_largish_file.at by four to seven
	times on my test machines.

2005-05-10  Timothy Brownawell  <tbrownaw@gmail.com>

	* revision.cc: Make expand_{ancestors,dominators} twice as fast.
	Loop over revisions in the other direction so that changes at the
	frontier propogate fully in 1 pass, instead of one level at a time.

2005-05-10  Timothy Brownawell  <tbrownaw@gmail.com>

	* packet.{cc,hh}: Give packet_consumer and children a callback to call
	after writing out a revision.
	* netsync.cc: Use this callback to add a "revisions written" ticker,
	to provide user feedback while sanity checking.

2005-05-10  Timothy Brownawell  <tbrownaw@gmail.com>

	* ui.cc: Make tick_write_count take less horizontal space

2005-05-09  Nathaniel Smith  <njs@codesourcery.com>

	* AUTHORS: Give Riccardo his real name.
	* ChangeLog: Likewise.

2005-05-09  Riccardo Ghetta <birrachiara@tin.it>
	
	* std_hooks.lua: Support kdiff3.

2005-05-09  Matthew Gregan  <kinetik@orcon.net.nz>

	* lua.cc (loadstring, run_string): New parameter to identify the
	source of the Lua string being loaded.
	(add_{std,test}_hooks, load_rcfile): Pass an identity through.

2005-05-09  Matthew Gregan  <kinetik@orcon.net.nz>

	* monotone.cc: Absolutify and tilde expand pid file.

2005-05-09  Matthew Gregan  <kinetik@orcon.net.nz>

	* testsuite.at: Revert bogus changes committed in revision 9d478.

2005-05-09  Matt Johnston  <matt@ucc.asn.au>

	* commands.cc (pid_file): use fs::path .empty() rather than ==, since
	boost 1.31 doesn't seem to have the latter.

2005-05-08  Matthew Gregan  <kinetik@orcon.net.nz>

	* lua.cc (report_error, load{file,string}): New member functions.
	Error handling in call moved into report_error.
	(call): Call report_error.
	(run_{file,string}): Call load{file,string} member functions to
	load Lua code into the VM.  Allows us to report syntax errors when
	loading rc files.
	* testsuite.at: test_hooks.lua was calling nonexistent (obsolete)
	strfind function and failing silently.  The improved error
	reporting from Lua caught this and cause testsuite failures.

2005-05-08  Matthew Gregan  <kinetik@orcon.net.nz>

	* monotone.1: Document --pid-file option.  Also make some minor
	spelling and punctuation fixes.

2005-05-08  Timothy Brownawell  <tbrownaw@gmail.com>
	* app_state.cc: {read,write}_options now print a warning instead of
	failing on unreadable/unwritable MT/options .
	* tests/t_unreadable_MT.at: add matching test
	* testsuite.at: add test
	* tests/README: Mention that new tests must be added to testsuite.at
	* work.cc: (get_revision_id) Friendlier error message for
	unreadable MT/revision .

2005-05-08  Matthew Gregan  <kinetik@orcon.net.nz>

	* monotone.texi: Right words, wrong order.
	* testsuite.at: Drop pid mapping trickery, it doesn't work
	consistently.  We now try and use SysInternal's pskill to kill the
	process.  If pskill is not available, we fall back to the old
	'kill all monotone processes' method. These changes affect
	Win32/MingW only.

2005-05-07  Matthew Gregan  <kinetik@orcon.net.nz>

	* commands.cc (pid_file): Remove leftover debugging output.
	* configure.ac: Correct typos in TYPE_PID_T test.
	* testsuite.at: Use some trickery on MingW/Cygwin to map the
	Windows pid to the Cygwin pid.
	* win32/process.cc (process_wait): Correct return type.
	(process_spawn): Replace dropped cast on return.

2005-05-07  Matt Johnston <matt@ucc.asn.au>

	* change_set.cc: fix the code which skips deltas on deleted files,
	  it was looking at the merged filename not the ancestor
	  filename.
	* tests/t_drop_vs_patch_rename.at: a test for the above fix
	* testsuite.at: add it

2005-05-06 Timothy Brownawell <tbrownaw@gmail.com>

	* contrib/monoprof.sh: Add lcad test.
		Add options to pull/rebuild before profiling.

2005-05-06  Nathaniel Smith  <njs@codesourcery.com>

	* INSTALL: s/g++ 3.2 or 3.3/g++ 3.2 or later/.

2005-05-06  Nathaniel Smith  <njs@codesourcery.com>

	* monotone.1: 
	* monotone.texi (Commands, Importing from CVS, RCS): Clarify
	cvs_import documentation on cvsroot vs. module issues.

2005-05-05  Richard Levitte  <richard@levitte.org>

	* AUTHORS: Add rghetta.

2005-05-05  Matthew Gregan  <kinetik@orcon.net.nz>

	* monotone.texi: Document --pid-file option for serve command.
	* app_state.{cc,hh} (set_pidfile, pidfile): New function, new
	member.
	* commands.cc (pid_file): New class.
	(CMD(serve)): Use pid_file.
	* monotone.cc (coptions, cppmain): Add command-specific option
	--pid-file.
	* options.hh (OPT_PIDFILE): New option.
	* {unix,win32}/process.cc (get_process_id): New function.
	(process_{spawn,wait,kill}): Use pid_t.
	* platform.hh (process_{spawn,wait,kill}): Use pid_t.
	(get_process_id): New function
	* configure.ac: Test for pid_t.
	* lua.cc (monotone_{spawn,wait,kill}_for_lua): Use pid_t.
	* testsuite.at: Update netsync kill functions to use pid file.
	* tests/t_netsync_sigpipe.at: Update to use pid file.
	* tests/t_netsync_single.at: Update to use pid file.

2005-05-04  Nathaniel Smith  <njs@codesourcery.com>

	* tests/t_monotone_up.at: New test.
	* testsuite.at: Add it.

2005-05-05  Matthew Gregan  <kinetik@orcon.net.nz>

	* work.cc: Use attr_file_name rather than hardcoded strings.

2005-05-04  Brian Campbell  <ubergeek@dartmouth.edu>

	* contrib/monotone.el (monotone-vc-register): Fix arguments to
	monotone-cmd-buf, to make work.

2005-05-03  Nathaniel Smith  <njs@codesourcery.com>

	* file_io.cc (read_data_for_command_line): Check that file exists,
	if reading a file.

2005-05-04  Matthew Gregan  <kinetik@orcon.net.nz>

	* configure.ac: Add TYPE_SOCKLEN_T function from the Autoconf
	archive.	
	* cryptopp/cryptlib.h (NameValuePairs): Change GetVoidValue from a
	pure virtual to an implemented (but never called) member function
	to work around build problem with GCC 4 on OS X 10.4
	* netxx/osutil.h: Include config.h, use new HAVE_SOCKLEN_T define
	to determine socklen_t type.

2005-05-03  Nathaniel Smith  <njs@codesourcery.com>

	* lua.cc (load_rcfile): Make a version that takes utf8 strings,
	and understands -.
	* app_state.cc (load_rcfiles): Use it.
	* file_io.{cc,hh} (absolutify_for_command_line): New function.
	* monotone.cc (cpp_main): Use it.
	* tests/t_rcfile_stdin.at: New test.
	* testsuite.at: Include it.

2005-05-03  Nathaniel Smith  <njs@codesourcery.com>

	* netsync.cc (load_epoch): Remove unused function.

2005-05-03  Matthew Gregan  <kinetik@orcon.net.nz>

	* tests/t_cvsimport_manifest_cycle.at: Add missing symbols.
	* tests/t_cvsimport_deleted_invar.at: Add new test.
	* testsuite.at: New test.

2005-05-03  Nathaniel Smith  <njs@codesourcery.com>

	* netsync.cc (run_netsync_protocol): Don't use the word
	"exception" in error messages.

2005-05-03  Nathaniel Smith  <njs@codesourcery.com>

	* UPGRADE: Fix version number.

2005-05-03  Nathaniel Smith  <njs@codesourcery.com>

	* debian/compat: New file.

2005-05-03  Nathaniel Smith  <njs@codesourcery.com>

	* UPGRADE: Mention upgrading from 0.18.
	* debian/copyright: Re-sync with AUTHORS.
	* win32/monotone.iss, monotone.spec, debian/changelog: Bump
	version numbers to 0.19.
	* NEWS: Finish updating for 0.19.

2005-05-03  Jon Bright  <jon@siliconcircus.com>
	* win32/monotone.iss: Bump version to 0.19
	
2005-05-03  Jon Bright  <jon@siliconcircus.com>
	* tests/t_automate_select.at: Use arithmetic comparison for
	checking output of wc, since wc pads its results with initial
	spaces on MinGW.
	
2005-05-03  Nathaniel Smith  <njs@codesourcery.com>

	* tests/t_cvsimport2.at: Pass correct module directory.

2005-05-02  Nathaniel Smith  <njs@codesourcery.com>

	* configure.ac: Bump version to 0.19.
	* NEWS: Tweaks.
	* Makefile.am (MOST_SOURCES): Add options.hh.
	(%.eps): Fix ps2eps calling convention.
	* po/monotone.pot: Regenerate.
	* testsuite.at (CHECK_SAME_CANONICALISED_STDOUT): New macro.

2005-05-02  Nathaniel Smith  <njs@codesourcery.com>

	* NEWS: More updates.
	* rcs_import.cc (store_manifest_edge): Fix some edge cases.
	* tests/t_cvsimport_manifest_cycle.at: Make work.  Un-XFAIL.

2005-05-01  Matt Johnston  <matt@ucc.asn.au>

	* diff_patch.cc (normalize_extents): broaden the condition when
	changes can be normalised.
	* tests/t_merge_6.at: now passes.

2005-05-01  Emile Snyder  <emile@alumni.reed.edu>

	* annotate.cc: Fix bug that njs pointed out when a merge has one
	side with no changes.  Be smarter about how we get parent
	file_id's to do file diffs; give another big speedup.
	* tests/t_annotate_copy_all.at: New test for the bug that is fixed.
	* testsuite.at: Add the new test.

2005-05-02  Richard Levitte  <richard@levitte.org>

	* tests/t_override_author_date.at: Adapt to the new way to give
	revision IDs to 'monotone log'.

2005-05-01  Richard Levitte  <richard@levitte.org>

	* monotone.texi: Document the change in 'monotone log'.

2005-05-01  Riccardo Ghetta <birrachiara@tin.it>

	* commands.cc (CMD(log)): Use --revision.

2005-05-02  Matt Johnston  <matt@ucc.asn.au>

	* netsync.cc (process_auth_cmd): make it clearer what the "unknown
	key hash" refers to.

2005-05-01  Richard Levitte  <richard@levitte.org>

	* commands.hh: Expose complete_commands().
	* commands.cc (explain_usage, command_options, process): Don't
	call complete_command().  Except the caller to have done that
	already.
	* monotone.cc (cpp_main): Start with completing the command after
	processing the options.  Use the result everywhere the command is
	required.  This avoids giving the user duplicate (or in some case,
	triplicate) messages about command expansion.

2005-04-30  Derek Scherger  <derek@echologic.com>

	* app_state.{cc,hh}: remove --all-files option
	* automate.cc: move inventory command and associated stuff here from ...
	* commands.cc: ... here, where it has been removed
	* monotone.1: relocate inventory command, remove --all-files option
	* monotone.cc: remove --all-files option
	* monotone.texi: relocate inventory documentation to automation
	section, remove --all-files option
	* tests/t_automate_inventory.at: renamed and updated for move to automate
	* testsuite.at: adjust for rename

2005-04-30  Derek Scherger  <derek@echologic.com>

	* Makefile.am (MOST_SOURCES): add restrictions.{cc,hh} 
	* commands.cc (extract_rearranged_paths): 
	(extract_delta_paths):
	(extract_changed_paths):
	(add_intermediate_paths):
	(restrict_path_set):
	(restrict_rename_set):
	(restrict_path_rearrangement):
	(restrict_delta_map):
	(calculate_restricted_rearrangement):
	(calculate_restricted_revision):
	(calculate_current_revision):
	(calculate_restricted_change_set): move to restrictions.{cc,hh}
	(maybe_update_inodeprints):
	(cat):
	(dodiff):
	(update): rename calculate_current_revision to
	calculate_unrestricted_revision
	* database_check.hh: update header guard #define
	* restrictions.{cc,hh}: add new files

2005-04-30  Nathaniel Smith  <njs@codesourcery.com>

	* commands.cc: Add a placeholder OPT_NONE for commands that don't
	take any command-specific options; use it everywhere.  Now the
	last argument to CMD never starts with %, and the last argument is
	always required to be present.

2005-04-30  Richard Levitte  <richard@levitte.org>

	* contrib/monotone-nav.el (mnav-rev-make): Move it so it's defined
	after the definition of the macro mnav-rev-id.  Otherwise, the
	byte compiler complains there is no setf method for mnav-rev-id.

2005-04-30  Nathaniel Smith  <njs@codesourcery.com>

	* monotone.texi (Database): Minor correction.

2005-04-30  Nathaniel Smith  <njs@codesourcery.com>

	* vocab.cc (trivially_safe_file_path): New function.
	(verify): Use it.
	(test_file_path_verification, test_file_path_normalization): Add a
	few more checks.

	* transforms.{cc,hh} (localized_as_string): New function.
	* {win32,unix}/inodeprint.cc (inodeprint_file): Use it, to avoid
	mkpath().

	* commands.cc (add_intermediate_paths): Hand-code intermediate
	path generator, taking advantage of normalization of file_path's,
	to avoid mkpath().

2005-04-29  Joel Rosdahl  <joel@rosdahl.net>

	* monotone.texi: Minor corrections.

2005-04-29  Nathaniel Smith  <njs@codesourcery.com>

	* commands.cc (ls_tags): Sort output.
	* tests/t_tags.at: Test that output is sorted.

2005-04-29  Derek Scherger  <derek@echologic.com>

	* commands.cc (struct file_itemizer): move to ...
	* work.hh (file_itemizer} ... here
	* work.cc (file_itemizer::visit_file} ... and here

2005-04-29  Emile Snyder  <emile@alumni.reed.edu>

	* annotate.cc (do_annotate_node): Stop doing expensive
	calculate_arbitrary_change_set when we already know we have parent
	and child revisions.  Cuts annotate run time in half.
	
2005-04-29  Nathaniel Smith  <njs@codesourcery.com>

	* commands.cc (update_inodeprints): Rename to...
	(refresh_inodeprints): ...this, so 'monotone up' continues to mean
	update.
	
	* monotone.texi (Inodeprints): Mention refresh_inodeprints in the
	Inodeprints section.
	
	* testsuite.at: 
	* tests/t_update_inodeprints.at: 
	* tests/t_refresh_inodeprints.at: 
	* monotone.texi (Working Copy, Commands): 
	* monotone.1: Update accordingly.

2005-04-29  Nathaniel Smith  <njs@codesourcery.com>

	* change_set.cc (dump_change_set): Don't truncate output.
	(invert_change_test): New unit test.
	(invert_change_set): Make it pass.  This fixes (some?)
	isect.empty() invariant failures.
	
	* NEWS: Start updating for 0.19.

	* revision.cc (check_sane_history): Make comment more
	informative.

2005-04-29  Grahame Bowland  <grahame@angrygoats.net>

	* netxx/types.h: Add new NetworkException type network 
	issue not caused by calling program
	* netsync.cc: Catch Netxx::NetworkException and display 
	as informative_error.
	* netxx/address.cxx: NetworkException for unparsable URIs.
	* netxx/datagram.cxx: NetworkException for connection failure.
	* netxx/resolve_getaddrinfo.cxx, resolve_gethostbyname.cxx:
	NetworkException when DNS resolution fails.
	* netxx/serverbase.cxx: NetworkException if unable to bind 
	to server port.
	* netxx/streambase.cxx: NetworkException if unable to 
	connect.

2005-04-28  Nathaniel Smith  <njs@codesourcery.com>

	* tests/t_netsync_error.at: New test.
	* testsuite.at: Add it.

2005-04-28  Nathaniel Smith  <njs@codesourcery.com>

	* tests/t_rename_attr.at: Fix a bit; also test that rename refuses
	to move a file to a name that already has attrs.
	* work.cc (build_rename): Cleanup a bit; refuse to move a file to
	a name that already has attrs.

	* monotone.texi (Working Copy): Document explicitly that "drop"
	and "rename" do not modify the filesystem directly, and do affect
	attributes.

2005-04-28  Derek Scherger  <derek@echologic.com>

	* commands.cc (get_work_path): 
	(get_revision_path): 
	(get_revision_id):
	(put_revision_id):
	(get_path_rearrangement):
	(remove_path_rearrangement):
	(put_path_rearrangement):
	(update_any_attrs):
	(get_base_revision):
	(get_base_manifest): move to work.{cc,hh}
	(update): indicate optional revision with [ and ]
	(explicit_merge): indicate optional ancestor with [ and ] 

	* manifest.{cc,hh} (extract_path_set): move here from work.{cc,hh}
	* revision.{cc,hh} (revision_file_name): move to work.{cc,hh}

	* work.{cc,hh} (extract_path_set): move to manifest.{cc,hh}
	(get_work_path): 
	(get_path_rearrangement): 
	(remove_path_rearrangement): 
	(put_path_rearrangement): 
	(get_revision_path): 
	(get_revision_id): 
	(put_revision_id): 
	(get_base_revision): 
	(get_base_manifest): 
	(update_any_attrs): move here from commands.cc
	
2005-04-28  Derek Scherger  <derek@echologic.com>

	* ChangeLog: 
	* Makefile.am
	* tests/t_automate_select.at: merge fixups

2005-04-28  Emile Snyder <emile@alumni.reed.edu>

	* annotate.cc: Fix broken build after propagate from .annotate
	branch to mainline.  The lcs stuff was changed to use
	quick_allocator, so our use of it had to change as well.
	
2005-04-28  Emile Snyder  <emile@alumni.reed.edu>

	* commands.cc: New command "annotate"
	* annotate.{cc,hh}: New files implement it.
	* Makefile.am: Build it.
	* monotone.texi: Document it.	
	* tests/t_annotate.at:
	* tests/t_annotate_add_collision.at:
	* tests/t_annotate_branch_collision.at: 
	* testsuite.at: Test it.
	
2005-04-28  Matt Johnston  <matt@ucc.asn.au>

	* tests/t_merge_6.at: narrow the testcase down considerably.

2005-04-28  Matt Johnston  <matt@ucc.asn.au>

	* tests/t_merge_6.at, testsuite.at: add a new test for the case where
	duplicate lines appear in a file during a merge. This testcase can
	be correctly handled by merge(1).

2005-04-28  Matt Johnston  <matt@ucc.asn.au>

	* tests/t_i18n_file.at, transforms.cc: OS X expects all paths to be
	utf-8, don't try to use other encodings in the test.

2005-04-28  Richard Levitte  <richard@levitte.org>

	* tests/t_automate_select.at: silly ignores not needed any more.

2005-04-28  Richard Levitte  <richard@levitte.org>

	* commands.cc (complete): Don't talk of there really was no
	expansion.

2005-04-28  Richard Levitte  <richard@levitte.org>

	* commands.cc, commands.hh: Selector functions and type are moved
	to...
	* selectors.cc, selectors.hh: ... these files.
	* database.cc, database.hh: Adapt to this change.
	* automate.cc (automate_select): New function, implements
	'automate select'.
	(automate_command): Use it.
	* monotone.texi (Automation): Document it.

	* tests/t_automate_select.at: New test.
	* testsuite.at: Use it.

	* Makefile.am (MOST_SOURCES): reorganise.  Add selectors.{cc,hh}.

2005-04-27  Derek Scherger  <derek@echologic.com>

	* commands.cc (ls_unknown): remove unneeded braces
	(struct inventory_item): new struct for tracking inventories
	(print_inventory): removed old output functions 
	(inventory_paths): new functions for paths, data and renames
	(inventory): rework to display two column status codes
	* monotone.texi (Informative): update for new status codes
	* tests/t_inventory.at: update for two column status codes

2005-04-27  Richard Levitte  <richard@levitte.org>

	* quick_alloc.hh: Define QA_SUPPORTED when quick allocation is
	supported.
	* sanity.hh: Only defined the QA(T) variants of checked_index()
	when QA_SUPPORTED is defined.

2005-04-27  Joel Reed  <joelwreed@comcast.com>

	* work.cc: on rename move attributes as well.
	* tests/t_rename_attr.at: No longer a bug.

2005-04-27  Nathaniel Smith  <njs@codesourcery.com>

	* monotone.texi (Working Copy, Commands): Document update_inodeprints.
	* monotone.1: Likewise.

	* tests/t_update_inodeprints.at: New test.
	* testsuite.at: Add it.

2005-04-27  Richard Levitte  <richard@levitte.org>

	* database.cc (selector_to_certname): Add a case for
	commands::sel_cert.

2005-04-27  Richard Levitte  <richard@levitte.org>

	* sanity.hh: Add a couple of variants of checked_index() to
	accomodate for indexes over vector<T, QA(T)>.

	* commands.hh: Add new selector to find arbitrary cert name and
	value pairs.  The syntax is 'c:{name}={value}'.
	* commands.cc (decode_selector): Recognise it.
	* database.cc (complete): Parse it.
	* std_hooks.lua (expand_selector): Add an expansion for it.
	* monotone.texi (Selectors): Document it.

	* tests/t_select_cert.at: Add test.
	* testsuite.at: Use it.

2005-04-27  Matt Johnston  <matt@ucc.asn.au>

	* vocab.cc (verify(file_path)): don't find() twice.
	* change_set.cc (extend_state): remove commented out line 

2005-04-27  Matthew Gregan  <kinetik@orcon.net.nz>

	* tests/t_cvsimport_manifest_cycle.at: New test.
	* testsuite.at: Add test.
	* AUTHORS: Add self.

2005-04-27  Nathaniel Smith  <njs@codesourcery.com>

	* AUTHORS: Add Timothy Brownawell.

2005-04-27  Timothy Brownawell  <tbrownaw@gmail.com>

	* ui.{cc,hh}: Delegate tick line blanking to tick_writers.

2005-04-27  Matt Johnston  <matt@ucc.asn.au>

	* change_set.cc (extend_state): don't mix find() and insert() on
	the path_state, to avoid hitting the smap's worst-case.

2005-04-27  Matt Johnston  <matt@ucc.asn.au>

	* change_set.cc (confirm_proper_tree): move things out of the loops
	for better performance.

2005-04-26  Nathaniel Smith  <njs@codesourcery.com>

	* work.cc: Don't include boost/regex.hpp.

2005-04-26  Nathaniel Smith  <njs@codesourcery.com>

	* manifest.cc, inodeprint.cc: Don't include boost/regex.hpp.

2005-04-26  Nathaniel Smith  <njs@codesourcery.com>

	* sqlite/vdbeaux.c (MAX_6BYTE): Apply patch from
	http://www.sqlite.org/cvstrac/chngview?cn=2445.  It shouldn't
	affect monotone's usage, but just in case.

2005-04-26  Nathaniel Smith  <njs@codesourcery.com>

	* rcs_import.cc (struct cvs_key, process_branch): Fix
	indentation.
	(build_change_set): Handle the case where a file is "added dead".

	* tests/t_cvsimport2.at: Un-XFAIL, improve description.

2005-04-26  Richard Levitte  <richard@levitte.org>

	* monotone.cc (cpp_main): Count the number of command specific
	options exist.  If there is any, add a title for them.

2005-04-26  Matt Johnston  <matt@ucc.asn.au>

	* change_set.cc (analyze_rearrangement): get rid of damaged_in_first
	since it is not used.

2005-04-26  Matt Johnston  <matt@ucc.asn.au>

	* monotone.texi: fix mashed up merge of docs for kill_rev_locally
	and db check.

2005-04-26  Richard Levitte  <richard@levitte.org>

	* monotone.cc, commands.cc: Make some more options global.

2005-04-25  Nathaniel Smith  <njs@codesourcery.com>

	* tests/t_i18n_file_data.at: New test.
	* testsuite.at: Add it.

2005-04-25  Nathaniel Smith  <njs@codesourcery.com>

	* automate.cc (automate_parents, automate_children) 
	(automate_graph): New automate commands.
	(automate_command): Add them.
	* commands.cc (automate): Synopsisfy them.
	* monotone.texi (Automation): Document them.
	* tests/t_automate_graph.at, test/t_parents_children.at: Test
	them.
	* testsuite.at: Add the tests.

	* tests/t_automate_ancestors.at: Remove obsolete comment.
	
2005-04-24  Derek Scherger  <derek@echologic.com>

	* tests/t_rename_file_to_dir.at:
	* tests/t_replace_file_with_dir.at:
	* tests/t_replace_dir_with_file.at: new bug reports
	* testsuite.at: include new tests

2005-04-24  Derek Scherger  <derek@echologic.com>

	* app_state.{cc,hh} (app_state): add all_files flag to the constructor
	(set_all_files): new method for setting flag

	* basic_io.{cc,hh} (escape): expose public method to quote and
	escape file_paths
	(push_str_pair): use it internally

	* commands.cc (calculate_restricted_rearrangement): new function
	factored out of calculate_restricted_revision
	(calculate_restricted_revision): use new function
	(struct unknown_itemizer): rename to ...
	(struct file_itemizer): ... this; use a path_set rather than a
	manifest map; build path sets of unknown and ignored files, rather
	than simply printing them
	(ls_unknown): adjust to compensate for itemizer changes
	(print_inventory): new functions for printing inventory lines from
	path sets and rename maps
	(inventory): new command for printing inventory of working copy
	files

	* manifest.cc (inodeprint_unchanged): new function factored out
	from build_restricted_manifest_map
	(classify_paths): new function to split paths from an old manifest
	into unchanged, changed or missing sets for inventory
	(build_restricted_manifest_map): adjust to use
	inodeprint_unchanged
	* manifest.hh (classify_paths): new public function
	
	* monotone.1: document new inventory command and associated
	--all-files option

	* monotone.cc: add new --all-files option which will be specific
	to the inventory command asap

	* monotone.texi (Informative): document new inventory command
	(Commands): add manpage entry for inventory
	(OPTIONS): add entries for --xargs, -@ and --all-files

	* tests/t_status_missing.at: remove bug priority flag
	* tests/t_inventory.at: new test
	* testsuite.at: include new test
	
2005-04-24  Nathaniel Smith  <njs@codesourcery.com>

	* monotone.texi (Database): Document 'db kill_rev_locally'.

2005-04-24  Nathaniel Smith  <njs@codesourcery.com>

	* ChangeLog: Fixup after merge.

2005-04-24  Nathaniel Smith  <njs@codesourcery.com>

	* manifest.cc (build_restricted_manifest_map): Careful to only
	stat things once on the inodeprints fast-path.
	(read_manifest_map): Hand-code a parser, instead of using
	boost::regex.
	* inodeprint.cc (read_inodeprint_map): Likewise.

2005-04-23  Derek Scherger  <derek@echologic.com>

	* (calculate_restricted_revision): remove redundant variables,
	avoiding path_rearrangement assignments and associated sanity
	checks
	(calculate_current_revision): rename empty to empty_args for
	clarity

2005-04-23  Derek Scherger  <derek@echologic.com>

	* commands.cc (calculate_base_revision): rename to ...
	(get_base_revision): ... this, since it's not calculating anything
	(calculate_base_manifest): rename to ...
	(get_base_manifest): ... this, and call get_base_revision
	(calculate_restricted_revision): call get_base_revision and remove
	missing files stuff
	(add):
	(drop):
	(rename):
	(attr): call get_base_manifest
	(ls_missing): 
	(revert): call get_base_revision
	* manifest.{cc,hh} (build_restricted_manifest_map): don't return
	missing files and don't produce invalid manifests; do report on
	all missing files before failing
	
2005-04-23  Derek Scherger  <derek@echologic.com>

	* app_state.cc:
	* database.cc:
	* file_io.{cc, hh}: fix bad merge

2005-04-23  Nathaniel Smith  <njs@codesourcery.com>

	* database.cc (put_key): Check for existence of keys with
	conflicting key ids, give more informative message than former SQL
	constraint error.

2005-04-23  Nathaniel Smith  <njs@codesourcery.com>

	* transforms.cc (filesystem_is_ascii_extension_impl): Add EUC to
	the list of ascii-extending encodings.

	* tests/t_multiple_heads_msg.at: Make more robust, add tests for
	branching.

2005-04-23  Nathaniel Smith  <njs@codesourcery.com>

	* app_state.cc (restriction_includes): Remove some L()'s that were
	taking 5-6% of time in large tree diff.

2005-04-23  Nathaniel Smith  <njs@codesourcery.com>

	* file_io.{cc,hh} (localized): Move from here...
	* transforms.{cc,hh} (localized): ...to here.  Add lots of gunk to
	avoid calling iconv whenever possible.

2005-04-23  Richard Levitte  <richard@levitte.org>

	* monotone.cc, options.hh: Move the option numbers to options.hh,
	so they can be easily retrieved by other modules.
	* monotone.cc: split the options table in global options and
	command specific options.  The former are always understood, while
	the latter are only understood by the commands that declare it
	(see below).
	(my_poptStuffArgFile): There's no need to keep a copy of the
	stuffed argv.  This was really never a problem.
	(coption_string): New function to find the option string from an
	option number.
	(cpp_main): Keep track of which command-specific options were
	given, and check that the given command really uses them.  Make
	sure that when the help is written, only the appropriate command-
	specific options are shown.  We do this by hacking the command-
	specific options table.
	Throw away sub_argvs, as it's not needed any more (and realy never
	was).

	* commands.cc: Include options.hh to get the option numbers.
	(commands_ops): New structure to hold the option
	numbers used by a command.
	(commands): Use it.
	(command_options): Function to get the set of command-specific
	options for a specific command.
	(CMD): Changed to take a new parameter describing which command-
	specific options this command takes.  Note that for commands that
	do not take command-specific options, this new parameter must
	still be given, just left empty.
	Update all commands with this new parameter.
	* commands.hh: Declare command_options.

	* tests/t_automate_heads.at: 'automate heads' never used the value
	of --branch.
	* tests/t_sticky_branch.at: and neither did 'log'...
	* tests/t_update_missing.at: nor did 'add'...

2005-04-23  Matthew Gregan  <kinetik@orcon.net.nz>

	* tests/t_diff_currev.at: Use CHECK_SAME_STDOUT.

2005-04-23  Matthew Gregan  <kinetik@orcon.net.nz>

	* tests/t_diff_currev.at: New test.
	* testsuite.at: Add new test.

2005-04-22  Christof Petig <christof@petig-baender.de>

	* sqlite/*: update to sqlite 3.2.1

2005-04-22  Nathaniel Smith  <njs@codesourcery.com>

	* manifest.cc (build_restricted_manifest_map): Fixup after merge
	-- use file_exists instead of fs::exists.

2005-04-22  Derek Scherger  <derek@echologic.com>

	* manifest.{cc,hh} (build_restricted_manifest_map): keep and
	return a set of missing files rather than failing on first missing
	file
	* commands.cc (calculate_restricted_revision): handle set of
	missing files
	* revision.hh: update comment on the format of a revision
	* tests/t_status_missing.at: un-XFAIL and add a few tests
	
2005-04-22  Nathaniel Smith  <njs@codesourcery.com>

	* vocab.cc (verify(file_path), verify(local_path)): Normalize
	paths on the way in.
	* tests/t_normalized_filenames.at: Fix to match behavior
	eventually declared "correct".

2005-04-22  Nathaniel Smith  <njs@codesourcery.com>

	* vocab.{cc,hh}: Make verify functions public, make ATOMIC(foo)'s
	verify function a friend of foo, add ATOMIC_NOVERIFY macro, add
	long comment explaining all this.
	* vocab_terms.hh: Add _NOVERIFY to some types.

2005-04-22  Nathaniel Smith  <njs@codesourcery.com>

	* file_io.{cc,hh} (localized): Take file_path/local_path instead
	of string; expose in public interface.  Adjust rest of file to
	match.
	(walk_tree): Don't convert the (OS-supplied) current directory
	from UTF-8 to current locale.
	
	* transforms.{cc,hh} (charset_convert): Be more informative on
	error.
	(calculate_ident): Localize the filename, even on the fast-path.
	Also assert file exists and is not a directory, since Crypto++
	will happily hash directories.  (They are like empty files,
	apparently.)
	
	* manifest.cc (build_restricted_manifest_map): Use file_exists
	instead of fs::exists, to handle localized paths.
	* {win32,unix}/inodeprint.cc (inodeprint_file): Use localized
	filenames to stat.

	* tests/t_i18n_file.at: Rewrite to work right.

	* tests/t_normalized_filenames.at: New test.
	* testsuite.at: Add it.
	* vocab.cc (test_file_path_verification): MT/path is not a valid
	file_path either.
	(test_file_path_normalization): New unit-test.

2005-04-22  Joel Reed  <joelwreed@comcast.net>

	* work.cc (build_deletions) : on drop FILE also drop attributes.
	* tests/t_drop_attr.at : test for success now, fixed bug.

2005-04-22  Jon Bright <jon@siliconcircus.com>
	* monotone.texi: Changed all quoting of example command lines to
	use " instead of ', since this works everywhere, but ' doesn't
	work on Win32

2005-04-21  Jeremy Cowgar  <jeremy@cowgar.com>

	* tests/t_multiple_heads_msg.at: Now checks to ensure 'multiple head'
	  message does not occur on first commit (which creates a new head
	  but not multiple heads).
	* commands.cc (CMD(commit)): renamed head_size to better described
	  old_head_size, now checks that old_head_size is larger than 0 as
	  well otherwise, on commit of a brand new project, a new head was
	  detected and a divergence message was displayed.

2005-04-21  Richard Levitte  <richard@levitte.org>

	* commands.cc (ALIAS): refactor so you don't have to repeat all
	the strings given to the original command.
	(ALIAS(ci)): added as a short form for CMD(commit).

	* Makefile.am (%.eps): create .eps files directly from .ps files,
	using ps2eps.

2005-04-21 Sebastian Spaeth <Sebastian@SSpaeth.de>

	* monotone.texi: add command reference docs about kill_rev_locally
	
2005-04-21  Nathaniel Smith  <njs@codesourcery.com>

	* change_set.cc (apply_path_rearrangement_can_fastpath) 
	(apply_path_rearrangement_fastpath) 
	(apply_path_rearrangement_slowpath, apply_path_rearrangement):
	Refactor into pieces, so all versions of apply_path_rearrangement
	can take a fast-path when possible.

2005-04-21  Jeremy Cowgar  <jeremy@cowgar.com>

	* commands.cc: Renamed maybe_show_multiple_heads to
	  notify_if_multiple_heads, renamed headSize to head_size for
	  coding standards/consistency.
	* tests/t_multiple_heads_msg.at: Added to monotone this time.

2005-04-20  Jeremy Cowgar  <jeremy@cowgar.com>

	* commands.cc: Added maybe_show_multiple_heads, update now notifies
	  user of multiple heads if they exist, commit now notifies user
	  if their commit created a divergence.
	* tests/t_multiple_heads_msg.at: Added
	* testsuite.at: Added above test

2005-04-20  Nathaniel Smith  <njs@codesourcery.com>

	* Makefile.am (EXTRA_DIST): Put $(wildcard) around "debian/*", so
	it will actually work.

2005-04-20  Nathaniel Smith  <njs@codesourcery.com>

	* Makefile.am (EXTRA_DIST): Include tests, even when not building
	packages out in the source directory.

2005-04-20  Matthew Gregan  <kinetik@orcon.net.nz>

	* commands.cc (kill_rev_locally): Move up with rest of non-CMD()
	functions.  Mark static.  Minor whitespace cleanup.
	* commands.hh (kill_rev_locally): Declaration not needed now.

2005-04-20 Sebastian Spaeth <Sebastian@SSpaeth.de>
	* automate.cc: fix typo, add sanity check to avoid empty r_id's
	bein passed in. The automate version was bumped to 0.2 due to
	popular request of a single person.
	* t_automate_ancestors.at: adapt test; it passes now

2005-04-20 Sebastian Spaeth <Sebastian@SSpaeth.de>
	* testuite.at:
	* t_automate_ancestors.at: new test; automate ancestors. This is still
	_failing_ as a) it outputs empty newlines when no ancestor exists and
	b) does not output all ancestors if multiple ids are supplied as input
	
2005-04-20 Sebastian Spaeth <Sebastian@SSpaeth.de>

	* commands.cc:
	* automate.cc: new command: automate ancestors
	* monotone.texi: adapt documentation
	
2005-04-20  Nathaniel Smith  <njs@codesourcery.com>

	* tests/t_log_depth_single.at: 
	* tests/t_add_stomp_file.at: 
	* tests/t_log_depth.at: Shorten blurbs.

2005-04-20  Nathaniel Smith  <njs@codesourcery.com>

	* std_hooks.lua (ignore_file): Ignore compiled python files.

2005-04-20  Jon Bright  <jon@siliconcircus.com>
	* tests/t_sticky_branch.at: Really fix this test

2005-04-20  Jon Bright  <jon@siliconcircus.com>
	* tests/t_sticky_branch.at: Canonicalise stdout before comparison
	* tests/t_setup_checkout_modify_new_dir.at: Ditto
	* tests/t_netsync_largish_file.at: Check the file out rather
	than catting it, so that canonicalisation is unneeded.  
	Canonicalisation is bad here, because the file is random
	binary data, not text with line-ending conventions

2005-04-20  Richard Levitte  <richard@levitte.org>

	* contrib/monotone.el: define-after-key's KEY argument has to be a
	vector with only one element.  The code I used is taken directly
	from the Emacs Lisp Reference Manual, section "Modifying Menus".

2005-04-20  Nathaniel Smith  <njs@codesourcery.com>

	* commands.cc (mdelta, mdata, fdelta, fdata, rdata): Check for
	existence of command line arguments.

	* lua.{cc,hh} (hook_use_inodeprints): New hook.
	* std_hooks.lua (use_inodeprints): Default definition.
	* monotone.texi (Inodeprints): New section.
	(Reserved Files): Document MT/inodeprints.
	(Hook Reference): Document use_inodeprints.
	* work.{cc,hh} (enable_inodeprints): New function.
	* app_state.cc (create_working_copy): Maybe call
	enable_inodeprints.
	
	* tests/t_inodeprints_hook.at: New test.
	* tests/t_bad_packets.at: New test.
	* testsuite.at: Add them.

2005-04-20  Nathaniel Smith  <njs@codesourcery.com>

	* AUTHORS: Actually add Joel Reed (oops).

2005-04-20  Nathaniel Smith  <njs@codesourcery.com>

	Most of this patch from Joel Reed, with only small tweaks myself.
	
	* AUTHORS: Add Joel Reed.

	* platform.hh (is_executable): New function.
	* {unix,win32}/process.cc: Define it.

	* lua.cc (monotone_is_executable_for_lua): New function.
	(lua_hooks): Register it.
	(Lua::push_nil): New method.
	(lua_hooks::hook_init_attributes): New hook.
	* lua.hh: Declare it.
	* monotone.texi (Hook Reference): Document it.

	* work.cc (addition_builder): Call new hook, collect attributes
	for added files.
	(build_additions): Set attributes on new files.

	* tests/t_attr_init.at: New test.
	* tests/t_add_executable.at: New test.
	* testsuite.at: Add them.
	
2005-04-19  Nathaniel Smith  <njs@codesourcery.com>

	* file_io.cc (read_localized_data, write_localized_data): Remove
	logging of complete file contents.
	* tests/t_lf_crlf.at: Remove --debugs, clean up, test more.

2005-04-19 Emile Snyder <emile@alumni.reed.edu>
	
	* file_io.cc: Fix bugs with read/write_localized_data when using
	CRLF line ending conversion.
	* transforms.cc: Fix line_end_convert to add correct end of line
	string if the split_into_lines() call causes us to lose one from
	the end.
	* tests/t_lf_crlf.at: Clean up and no longer XFAIL.
 
2005-04-19  Sebastian Spaeth  <Sebastian@SSpaeth.de>

	* monotone.texi: modified documentation to match changes due to
	previous checking.
	* AUTHORS: Adding myself
	
2005-04-19  Sebastian Spaeth  <Sebastian@SSpaeth.de>

	* automate.cc: make BRANCH optional in "automate heads BRANCH"
	we use the default branch as given in MT/options if not specified
	* commands.cc: BRANCH -> [BRANCH] in cmd description

2005-04-19  Richard Levitte  <richard@levitte.org>

	* contrib/monotone-import.pl (my_exit): As in monotone-notify.pl,
	my_exit doesn't close any network connections.

	* testsuite.at (REVERT_TO): Make it possible to revert to a
	specific branch.  This is useful to resolve ambiguities.
	* tests/t_merge_add_del.at: Use it.

2005-04-19  Matthew Gregan  <kinetik@orcon.net.nz>

	* sanity.hh: Mark {naughty,error,invariant,index}_failure methods
	as NORETURN.
	* commands.cc (string_to_datetime): Drop earlier attempt at
	warning fix, it did not work with Boost 1.31.0.  Warning fixed by
	change to sanity.hh.

2005-04-19  Matthew Gregan  <kinetik@orcon.net.nz>

	* lua.cc (default_rcfilename): Use ~/.monotone/monotonerc.  This
	change is to prepare for the upcoming support for storing user
	keys outside of the database (in ~/.monotone/keys/).
	* app_state.cc (load_rcfiles): Refer to new rc file location in
	comments.
	* monotone.cc (options): Refer to new rc file location.
	* monotone.texi: Refer to new rc file location.  Also change bare
	references to the rc file from '.monotonerc' to 'monotonerc'.

2005-04-19  Matthew Gregan  <kinetik@orcon.net.nz>

	* commands.cc (log): 'depth' option did not handle the single file
	case correctly. Also a couple of minor cleanups.
	* tests/t_log_depth_single.at: New test.
	* testsuite.at: Add test.

2005-04-18  Matthew Gregan  <kinetik@orcon.net.nz>

	* commands.cc (string_to_datetime): Fix warning.

2005-04-18  Richard Levitte  <richard@levitte.org>

	* Makefile.am (EXTRA_DIST): Add contrib/monotone-import.pl.

	* contrib/monotone-import.pl: New script to mimic "cvs import".
	* contrib/README: describe it.

	* commands.cc (CMD(attr)): Make it possible to drop file
	attributes.

	* contrib/monotone-notify.pl (my_exit): The comment was incorrect,
	there are no network connections to close gracefully.
	Implement --ignore-merges, which is on by default, and changes the
	behavior to not produce diffs on merges and propagates where the
	ancestors hve already been shown.

	* tests/t_attr_drop.at: New test to check that 'attr drop'
	correctly drops the given entry.
	* tests/t_drop_attr.at: New test, similar to t_rename_attr.at.
	* testsuite.at: Add them.

2005-04-18  Nathaniel Smith  <njs@codesourcery.com>

	* monotone.texi (Dealing with a Fork): Clarify (hopefully) what we
	mean when we say that "update" is a dangerous command.

2005-04-18  Matt Johnston  <matt@ucc.asn.au>

	* botan/gzip.cpp: renamed functions for clarity, indenting fixup

2005-04-17  Matt Johnston  <matt@ucc.asn.au>

	* change_set.cc (confirm_proper_tree): remove incorrect code
	setting confirmed nodes.

2005-04-17  Matt Johnston  <matt@ucc.asn.au>

	* change_set.cc (confirm_proper_tree): use a std::set rather than
	dynamic_bitset for the ancestor list, improving performance for
	common tree structures.
	* basic_io.cc: reserve() a string

2005-04-17  Matt Johnston  <matt@ucc.asn.au>

	* packet.cc: fix up unit test compilation.
	* transforms.cc: fix up unit test compilation.

2005-04-17  Matt Johnston  <matt@ucc.asn.au>

	* vocab_terms.hh: remove commented out lines.

2005-04-17  Matt Johnston  <matt@ucc.asn.au>

	* Move base64<gzip> code as close to the database as possible,
	to avoid unnecessary inflating and deflating.

2005-04-17  Nathaniel Smith  <njs@codesourcery.com>

	* monotone.texi (Branching and Merging): A few small edits.

2005-04-17  Nathaniel Smith  <njs@codesourcery.com>

	* change_set.cc (path_item, sanity_check_path_item): Mark things
	inline.

2005-04-17  Henrik Holmboe <henrik@holmboe.se>

	* contrib/monotone-notify.pl: Add signal handlers.  Correct some
	typos.
	(my_exit): New function that does a cleanup and exit.

2005-04-17  Olivier Andrieu  <oliv__a@users.sourceforge.net>

	* transforms.cc: fix glob_to_regexp assertions

2005-04-17  Sebastian Spaeth <Sebastian@sspaeth.de>
	
	* tests/t_db_kill_rev_locally.at: new test; 
	make sure that db kill_rev_locally works as intended

2005-04-17  Sebastian Spaeth <Sebastian@sspaeth.de>

	* commands.cc,database.cc: add 'db kill_rev_locally <id>' command
	still missing: documentation and autotests. Otherwise seems ok.
	
2005-04-17  Richard Levitte  <richard@levitte.org>

	* transforms.cc: Remove tabs and make sure emacs doesn't add
	them.

2005-04-17  Nathaniel Smith  <njs@codesourcery.com>

	* sanity.{hh,cc} (E, error_failure): New sort of invariant.
	* netsync.cc (process_hello_cmd): Make initial pull message
	more clear and friendly.
	Also, if the key has changed, that is an error, not naughtiness.
	* database_check.cc (check_db): Database problems are also errors,
	not naughtiness.  Revamp output in case of errors, to better
	distinguish non-serious errors and serious errors.
	* tests/t_database_check.at: Update accordingly.
	* tests/t_database_check_minor.at: New test.
	* testsuite.at: Add it.
	
2005-04-17  Richard Levitte  <richard@levitte.org>

	* transforms.cc (glob_to_regexp): New function that takes a glob
	expression and transforms it into a regexp.  This will be useful
	for globbing branch expressions when collections are exchanged to
	branch globs and regexps.
	(glob_to_regexp_test): A unit test for glob_to_regexp().

2005-04-17  Matt Johnston  <matt@ucc.asn.au>

	* commands.cc: warn that dropkey won't truly erase the privkey
	from the database
	* monotone.texi: same

2005-04-17  Matt Johnston  <matt@ucc.asn.au>

	* database.cc: mention that it could be the filesystem that
	is full in the SQLITE_FULL error message

2005-04-17  Matthew Gregan  <kinetik@orcon.net.nz>

	* monotone.cc: Fix warnings: add missing initializers.
	* netsync.cc: Fix warnings: inline static vs static inline.

2005-04-16  Emile Snyder  <emile@alumni.reed.edu>

	* tests/t_add_stomp_file.at: New test for failing case.  
        If you have a file foo in your working dir (not monotone 
        controlled) and someone else adds a file foo and commits, 
        update should at least warn you before stomping your 
        non-recoverable foo file.
	* testsuite.at: Add it.
	
2005-04-16  Derek Scherger  <derek@echologic.com>

	* work.cc (known_preimage_path): rename to...
	(known_path): this, since it's image agnostic
	(build_deletions): update for renamed function
	(build_rename): ensure rename source exists in current revision
	and rename target does not exist in current revision

	* tests/t_no_rename_overwrite.at: un-XFAIL 

2005-04-16  Nathaniel Smith  <njs@codesourcery.com>

	* app_state.{cc,hh} (set_author, set_date): New methods.
	* cert.cc (cert_revision_date): Rename to...
	(cert_revision_date_time): ...an overloaded version of this.
	(cert_revision_author_default): Check app.date.
	* cert.hh: Expose cert_revision_date_time.
	* commands.cc (commit): Handle --date.
	* main.cc: Parse --date and --author options.
	* monotone.1: Document --date, --author.
	* monotone.texi (Working Copy, OPTIONS): Likewise.

	* tests/t_override_author_date.at: New test.
	* testsuite.at: Add it.
	
	This commit heavily based on a patch by Markus Schiltknecht
	<markus@bluegap.ch>.
	
2005-04-16  Nathaniel Smith  <njs@codesourcery.com>

	* ChangeLog: Fixup after merge.

2005-04-16  Nathaniel Smith  <njs@codesourcery.com>

	* tests/t_update_nonexistent.at: New test.
	* testsuite.at: Add it.
	
	* commands.cc (update): Verify that user's requested revision
	exists.

2005-04-16  Nathaniel Smith  <njs@codesourcery.com>

	* ChangeLog: Fixup after merge.

2005-04-16  Emile Snyder <emile@alumni.reed.edu>

	* tests/t_add_vs_commit.at: New test for failing case.  If you
	add a file in you working dir, someone else adds the same file
	and commits, then you do an update it messes up your working
	directory.
	* testsuite.at: Add it.
	
2005-04-16  Nathaniel Smith  <njs@codesourcery.com>

	* commands.cc (checkout): Move check for existence of revision
	earlier.
	
	* tests/t_netsync_defaults.at, tests/t_netsync_single.at:
	Don't hard-code netsync port.

2005-04-16  Nathaniel Smith  <njs@codesourcery.com>

	* testsuite.at: Use a random server port.
	
	* .mt-attrs, contrib/README: Update for Notify.pl ->
	monotone-notify.pl rename.
	
	* monotone.1: Warn people off rcs_import.
	* monotone.texi (Commands): Likewise.

2005-04-16  Nathaniel Smith  <njs@codesourcery.com>

	* AUTHORS: Add Emile Snyder <emile@alumni.reed.edu>.

2005-04-16  Nathaniel Smith  <njs@codesourcery.com>

	* tests/t_lf_crlf.at: New test from Emile Snyder
	<emile@alumni.reed.edu>, with tweaks.
	* testsuite.at: Add it.

2005-04-16  Nathaniel Smith  <njs@codesourcery.com>

	* ChangeLog: Small fixups.

2005-04-16  Sebastian Spaeth <Sebastian@sspaeth.de>
	
	* tests/t_cvsimport2.at: new test; CVS Attic files fail test
	reported by: hjlipp@web.de 15.04.2005 02:45

2005-04-16  Sebastian Spaeth <Sebastian@sspaeth.de>
	
	* tests/t_rcs_import.at: new test; problematic CVS import as
	reported in the list. However it works just fine here, so it
	really tests for a successful pass

2005-04-16  Sebastian Spaeth <Sebastian@sspaeth.de>

	* tests/README: new file, on how to create/run tests

2005-04-16  Nathaniel Smith  <njs@codesourcery.com>

	* tests/t_rename_dir_add_dir_with_old_name.at: XFAIL.

2005-04-16  Nathaniel Smith  <njs@codesourcery.com>

	* tests/t_diff_binary.at: Un-XFAIL.

2005-04-16  Nathaniel Smith  <njs@codesourcery.com>

	* monotone.texi (Network Service): Rewrite to include former
	Exchanging Keys section.
	(Branching and Merging): New tutorial section, inspired by a patch
	from Martin Kihlgren <zond@troja.ath.cx>.
	(CVS Phrasebook): Add "Importing a New Project".

	* AUTHORS: Add Martin Dvorak.
	
2005-04-16  Matt Johnston  <matt@ucc.asn.au>

	* change_set.cc (compose_rearrangement): remove logging statements
	that were using noticable CPU time.

2005-04-15 Martin Dvorak <jezek2@advel.cz>
	
	* tests/t_rename_dir_add_dir_with_old_name.at: New test.
	* testsuite.at: Add it.
	
2005-04-15  Olivier Andrieu  <oliv__a@users.sourceforge.net>

	* diff_patch.cc(guess_binary): do not use '\x00' as first
	character of a C string ...

2005-04-15  Sebastian Spaeth  <Sebastian@SSpaeth.de>

	* ui.cc: print byte progress to one decimal place
	  in k or M.
	* netsync.cc: update dot ticker every 1024 bytes.

2005-04-15  Matt Johnston  <matt@ucc.asn.au>

	* change_set.cc (confirm_proper_tree): use bitsets rather than maps
	for tracking set membership.
	* smap.hh: return reverse iterators properly, iterate over the vector
	rather than self in ensure_sort()

2005-04-14  Derek Scherger  <derek@echologic.com>

	* database_check.cc (check_db): fail with N(...) when problems are
	detected to exit with a non-zero status

2005-04-14  Derek Scherger  <derek@echologic.com>

	* monotone.texi (Informative): update description of 'diff' with
	two revision arguments
	
2005-04-14  Matthew Gregan  <kinetik@orcon.net.nz>

	* win32/process.cc: Fix build on MingW 3.2.0-rc[123] by adding
	<sstream> include.

2005-04-14  Jon Bright  <jon@siliconcircus.com>
	* win32/process.cc (process_spawn): Add some extra debug info
	* std_hooks.lua (execute): If pid is -1, don't try and wait on
	the process

2005-04-14  Matt Johnston  <matt@ucc.asn.au>

	* change_set.cc (confirm_unique_entries_in_directories): use a
	  std::vector rather than std::map for better performance (only sort
	  once).
	* smap.hh: an invariant

2005-04-14  Nathaniel Smith  <njs@codesourcery.com>

	* tests/t_vcheck.at: Update notes.

2005-04-14  Jeremy Cowgar  <jeremy@cowgar.com>

	* monotone.texi (Making Changes): Fixed duplicate paragraph
	* NEWS: Corrected spelling error in my name.

2005-04-14  Olivier Andrieu  <oliv__a@users.sourceforge.net>

	* Makefile.am: silence cmp

2005-04-14  Matthew Gregan  <kinetik@orcon.net.nz>

	* win32/terminal.cc (have_smart_terminal): Implement for Win32.

2005-04-13  Nathaniel Smith  <njs@codesourcery.com>

	* monotone.texi (Informative): 'diff' with two revision arguments
	can now be filtered by file.
	
	* constants.cc (netcmd_payload_limit): Bump to 256 megs.

2005-04-13  Matthew Gregan  <kinetik@orcon.net.nz>

	* tests/t_netsync_largish_file.at: Add test for netsyncing largish
	(32MB) files.  This test is failing at present.
	* testsuite.at: Add new test.

2005-04-13  Nathaniel Smith  <njs@codesourcery.com>

	* tests/t_setup_checkout_modify_new_dir.at:
	* tests/t_update_off_branch.at: New tests.
	* testsuite.at: Add them.
	
	* commands.cc (checkout): Tweak branch checking logic.
	(update): Make user explicitly switch branches.

2005-04-13  Nathaniel Smith  <njs@codesourcery.com>

	* rcs_import.cc (import_cvs_repo): Check that user isn't trying to
	import a whole CVS repo.
	* tests/t_cvsimport.at: Test new check.
	
2005-04-13  Richard Levitte  <richard@levitte.org>

	* contrib/Notify.pl: Rename ...
	* contrib/monotone-notify.pl: ... to this.
	* Makefile.am (EXTRA_DIST): Take note of the change.
	* debian/docs: Distribute the contributions as well.
	* debian/compat, debian/files, debian/monotone.1: Remove, since
	they are self-generated by debhelper.  They were obviously added
	by mistake.

2005-04-13  Nathaniel Smith  <njs@codesourcery.com>

	* cert.cc (guess_branch): Call app.set_branch.
	* app_state.cc (create_working_copy): Call make_branch_sticky
	here...
	* commands.cc (checkout): ...instead of here.
	(approve, disapprove, fcommit, commit): Don't call app.set_branch
	on guess_branch's output.
	(checkout): Call guess_branch.
	
	* tests/t_sticky_branch.at: 
	* tests/t_checkout_id_sets_branch.at: New tests.
	* testsuite.at: Add them.

2005-04-13  Matthew Gregan  <kinetik@orcon.net.nz>
	* cryptopp/integer.h: Fix detection of GCC version for SSE2
	builds.

2005-04-12  Florian Weimer  <fw@deneb.enyo.de>

	* app_state.cc (app_state::allow_working_copy): Only update
	branch_name from the options file if it has not yet been set.  Log
	the branch name.
	(app_state::set_branch): No longer update the options map.
	(app_state::make_branch_sticky): New function which copies the
	stored branch name to the options map.  Only commands which call
	this function change the branch default stored in the working
	copy.

	* commands.cc (CMD(checkout)): Mark branch argument as sticky.
	(CMD(commit)): Likewise.
	(CMD(update)): Likewise.

	* monotone.texi (Working Copy): Mention that the "commit" and
	"update" commands update the stored default branch ("checkout"
	does, too, but this one should be obvious).

2005-04-12  Jon Bright <jon@siliconcircus.com>
	* rcs_import.cc (find_key_and_state): Fix stupid bug in storing the
	list of files a cvs_key contains.  CVS delta invariant failure now
	really fixed.  The rearrangement failure still exists, though.

2005-04-12  Jon Bright <jon@siliconcircus.com>
	* tests/t_cvsimport_samelog.at: Add test for the deltas.find 
	cvs import problem as sent to the ML by Emile Snyder.
	* testsuite.at: Call it
	* rcs_import.cc (cvs_key): Add an ID for debug output purposes,
	sprinkle a little more debug output about what's being compared to
	what
	* rcs_import.cc (cvs_key): Maintain a map of file paths and CVS
	versions appearing in this CVS key.
	(cvs_key::similar_enough): A key is only similar enough if it doesn't
	include a different version of the same file path.
	(cvs_history::find_key_and_state): Add files to cvs_keys as
	appropriate

2005-04-12  Matthew Gregan <kinetik@orcon.net.nz>

	* win32/terminal.cc (terminal_width): Use
	GetConsoleScreenBufferInfo to request width information for
	terminals.
	
2005-04-12  Nathaniel Smith  <njs@codesourcery.com>

	* ChangeLog: Fixup after merge.

2005-04-12  Nathaniel Smith  <njs@codesourcery.com>

	* platform.hh (terminal_width): New function.
	* {unix,win32}/have_smart_terminal.cc: Rename to...
	* {unix,win32}/terminal.cc: ...these.  Implement terminal_width.
	* ui.cc (write_ticks): Call it.
	* Makefile.am: Update for renames.
	
2005-04-11  Matt Johnston <matt@ucc.asn.au>

	* ui.{cc,hh}, netsync.cc: netsync progress ticker in kilobytes to
	avoid wrapping.

2005-04-11  Jon Bright <jon@siliconcircus.com>
	* Makefile.am (EXTRA_DIST): Add debian/*

2005-04-11  Jon Bright <jon@siliconcircus.com>
	* Makefile.am (EXTRA_DIST): Add win32/monotone.iss, PNG_FIGURES
	(PNG_FIGURES): Add, constructing in same way as EPS_FIGURES
	(monotone.html): Use .perlbak workaround so that this works on Win32

<<<<<<< HEAD
2005-04-11  Matthew Gregan <kinetik@orcon.net.nz>

	* unix/inodeprint.cc, configure.ac: Use nanosecond time resolution for
	inodeprints on BSDs and other platforms if available.
=======
2005-04-11  Matt Johnston  <matt@ucc.asn.au>

	* unix/inodeprint.cc: use botan for sha1
	* various merge fixups
>>>>>>> 6b649ae7

2005-04-10  Nathaniel Smith  <njs@codesourcery.com>

	* Makefile.am (BUILT_SOURCES_CLEAN): Add package_revision.txt.

	This is the 0.18 release.

2005-04-10  Derek Scherger  <derek@echologic.com>

	* monotone.texi (Informative): fix typo in ls known docs

2005-04-10  Nathaniel Smith  <njs@codesourcery.com>

	* Makefile.am: Use pdftops instead of acroread.
	(EXTRA_DIST): Include new contrib/ files, and fix wildcards.
	* NEWS: Update for 0.18.
	* configure.ac: Bump version number.
	* debian/changelog: Mention new release.
	* debian/copyright: Update from AUTHORS.
	* monotone.spec: Mention new release.
	* po/monotone.pot: Regenerate.

2005-04-10  Florian Weimer  <fw@deneb.enyo.de>

	* monotone.texi (Commands): Use "working copy" instead of "working
	directory", to match the rest of the manual.

2005-04-10  Florian Weimer  <fw@deneb.enyo.de>

	* commands.cc (ls_known): New function which prints all known
	files in the working copy.
	(CMD(list)): Invoke ls_known for "list known".  Update help
	message.
	(ALIAS(ls)): Update help message.

	* monotone.texi: Document "list known".
	* tests/t_ls_known.at: New file.
	* testsuite.at: Include it.

2005-04-10  Richard Levitte  <richard@levitte.org>

	* contrib/Notify.pl: Count the number of messages sent, and
	display the count at the end.
	Version bumped to 1.0.

2005-04-10  Matt Johnston  <matt@ucc.asn.au>

	* unix/inodeprint.cc, configure.ac: don't use the nsec time
	on non-Linux-style systems (quick compile fix for OS X and probably
	others, can be made generic later).

2005-04-10  Olivier Andrieu  <oliv__a@users.sourceforge.net>

	* contrib/monotone.el: Some elisp code for running monotone from
	inside Emacs. Supports diff, status, add, drop, revert and commit.

2005-04-09  Richard Levitte  <richard@levitte.org>

	* contrib/Notify.pl: Allow globbing branches.  Make the revision
	records branch specific.  Show what records you would have updated
	even with --noupdate.  Add --before and --since, so users can
	select datetime ranges to create logs for.  Remove --to and add
	--difflogs-to and --nodifflogs-to to send logs with diffs to one
	address and logs without diffs to another (both can be given at
	once).  More and better documentation.

2005-04-08  Nathaniel Smith  <njs@codesourcery.com>

	* change_set.cc (basic_change_set): Remove problematic
	rename_dir/add combination, until directory semantics are
	fixed.

2005-04-08  Nathaniel Smith  <njs@codesourcery.com>

	* commands.cc (revert): Call maybe_update_inodeprints.
	* app_state.cc (set_restriction): Clear any old restrictions
	first.

2005-04-08  Jon Bright <jon@siliconcircus.com>
	* testsuite.at (NOT_ON_WIN32): Add a function to prevent tests from
	running on Win32 (for cases where the functionality being tested 
	makes no sense on Win32.  Not for cases where the functionality
	just isn't there yet on Win32.)
	* tests/t_final_space.at: Use NOT_ON_WIN32.  The filenames "a b" 
	and "a b " refer to the same file on Win32, obviating this test

2005-04-08  Jon Bright <jon@siliconcircus.com>
	* win32/inodeprint.cc (inodeprint_file): Still close the file if
	getting its time failed.
	* tests/t_netsync_sigpipe.at: Don't bother doing a kill -PIPE on
	Win32.  There is no real SIGPIPE on Win32 and sockets don't get this
	signal if their pipe goes away.  MinGW's kill seems to translate
	-PIPE to some signal that *does* kill monotone, so it seems like the
	easiest solution is just not to send the signal in the first place
	here.
	* tests/t_automate_ancestry_difference.at: Remove old 
	CHECK_SAME_STDOUT call which I'd left by accident.
	* tests/t_automate_leaves.at: Canonicalise monotone output before
	passing to CHECK_SAME_STDOUT
	* tests/t_log_depth.at: Check line count with arithmetic comparison
	rather than autotest's string comparison

2005-04-08  Nathaniel Smith  <njs@codesourcery.com>

	* inodeprint.cc (operator<<): Typo.

	* inodeprint.{hh,cc} (build_inodeprint_map,
	build_restricted_inodeprint_map): Remove unused functions.

2005-04-08  Nathaniel Smith  <njs@codesourcery.com>

	* work.cc: Remove doxygen comments.  Comments are good; comments
	that are longer than the function they document, and give less
	information, are not so good...

2005-04-08  Nathaniel Smith  <njs@codesourcery.com>

	* ChangeLog: Fixup after merge.

2005-04-08  Nathaniel Smith  <njs@codesourcery.com>

	* commands.cc (calculate_current_revision): Defer to
	calculate_restricted_revision instead of special casing.
	(put_revision_id): constify argument.
	(maybe_update_inodeprints): New function.
	(commit, update, checkout): Call it.
	
	* manifest.{cc,hh} (build_manifest_map): Remove, since only caller
	was removed.
	(build_restricted_manifest_map): Go faster if the user is using
	inode signatures.

	* tests/t_inodeprints.at:
	* tests/t_inodeprints_update.at: Typoes.
	
	* work.cc (read_inodeprints): Typo.

2005-04-08  Nathaniel Smith  <njs@codesourcery.com>

	* tests/t_inodeprints.at:
	* tests/t_inodeprints_update.at: New tests.
	* testsuite.at: Add them.
	
	* UPGRADE: Document 0.17 -> 0.18 upgrade path.

2005-04-08  Jon Bright <jon@siliconcircus.com>
	* tests/t_cat_file_by_name.at: CHECK_SAME_STDOUT can only be used
	to check two 'cat' processes or two monotone processes on Win32,
	not to check monotone and 'cat'.  Change to go through an 
	intermediate stdout
	* tests/t_automate_erase_ancestors.at: Ditto
	* tests/t_automate_toposort.at: Ditto
	* tests/t_automate_ancestry_difference.at: Ditto
	* tests/t_vars.at: Call CANONICALISE for stdout output.
	* tests/t_netsync_absorbs.at: Ditto.
	* tests/t_empty_env.at: For Win32, copy libiconv-2.dll to the 
	current dir before the test, otherwise Win32 will search the
	(empty) path for it and not find it.
	* tests/t_automate_descendents.at: Ditto
	* win32/inodeprint.cc: Implement inodeprint_file for Win32, based
	on mode, device, size, create time and write time.
	
	
2005-04-08  Jon Bright <jon@siliconcircus.com>
	* win32/inodeprint.cc: Change the function name to match the one
	on Unix.

2005-04-08  Nathaniel Smith  <njs@codesourcery.com>

	* {win32,unix}/fingerprint.cc: Rename to...
	* {win32,unix}/inodeprint.cc: ...this.  Change function name and
	calling conventions.
	* platform.hh (inodeprint_file): Likewise.
	* inodeprint.{cc,hh}: New files.
	* Makefile.am (MOST_SOURCES, UNIX_PLATFORM_SOURCES,
	WIN32_PLATFORM_SOURCES): Fixup accordingly.
	* vocab_terms.hh (inodeprint): New ATOMIC.
	* work.hh: Prototype inodeprint working copy functions.
	* work.cc: Implement them.

	* manifest.{hh,cc} (manifest_file_name): Remove unused variable.

2005-04-08  Jeremy Cowgar  <jeremy@cowgar.com>

	* doxygen.cfg: added
	* Makefile.am: added apidocs target (builds doxygen docs)

2005-04-07  Nathaniel Smith  <njs@codesourcery.com>

	* manifest.{hh,cc}: Remove some commented out unused functions.

	* win32/have_smart_terminal.cc: Include platform.hh.
	* unix/fingerprint.cc: New file, with new function.
	* win32/fingerprint.cc: New file, with stub function.
	* Makefile.am (UNIX_PLATFORM_SOURCES, WIN32_PLATFORM_SOURCES): Add
	them.

2005-04-07  Nathaniel Smith  <njs@codesourcery.com>

	* manifest.hh, manifest.cc: Remove tabs.

2005-04-07  Nathaniel Smith  <njs@codesourcery.com>

	* tests/t_final_space.at: New test.
	* testsuite.at: Add it.

2005-04-07  Nathaniel Smith  <njs@codesourcery.com>

	* monotone.texi (Dealing with a Fork): 'merge' has slightly
	different output.

	* NEWS: Summarize changes of last 2.5 weeks.

2005-04-07  Nathaniel Smith  <njs@codesourcery.com>

	* database.{cc,hh} (space_usage): New method.
	* database.cc (info): Use it.

2005-04-07  Nathaniel Smith  <njs@codesourcery.com>

	* vocab.cc (verify): Cache known-good strings, to speed up
	repeated processing of related changesets.

	* change_set.cc (basic_change_set_test): Revert last change; the
	old version _was_ valid.

2005-04-07  Nathaniel Smith  <njs@codesourcery.com>

	* smap.hh (insert): Fix stupid bug in assertion condition.

2005-04-07  Nathaniel Smith  <njs@codesourcery.com>

	* change_set.cc (basic_change_set_test): Test a _valid_
	change_set.
	(directory_node): Make a std::map, instead of an smap.  Add a
	comment explaining the bug that makes this temporarily necessary.

	* smap.hh (smap): Don't check for duplicates at insert time,
	unless we've decided not to mark things damaged; don't return
	iterators from insert.  Do check for duplicates at sort time, and
	always sort, instead of sometimes doing linear search.  This makes
	insert O(1), while still preserving the invariant that keys must
	be unique.
	
	* commands.cc (commit): Explain why we're aborting, in the case
	that we detect that a file has changed under us in the middle of a
	commit.

2005-04-07  Richard Levitte  <richard@levitte.org>

	* cryptopp/config.h: typo...

2005-04-06  Nathaniel Smith  <njs@codesourcery.com>

	* work.cc (build_deletions): Issue warning when generating
	delete_dir's; they're totally broken, but I don't want to disable
	them, because then our tests won't see when they're fixed...

2005-04-05  Nathaniel Smith  <njs@codesourcery.com>

	* tests/t_db_execute.at (db execute): New test.
	* testsuite.at: Add it.
	* database.cc (debug): Don't printf-interpret %-signs in input.

2005-04-05  Matt Johnston  <matt@ucc.asn.au>

	* database.cc: remove dulicated block introduced
	in rev 9ab3031f390769f1c455ec7764cc9c083f328a1b
	(merge of 76f4291b9fa56a04feb2186074a731848cced81c and
	c7917be7646df52363f39d2fc2f7d1198c9a8c27). Seems to be another
	instance of the case tested in t_merge_5.at

2005-04-05  Matt Johnston  <matt@ucc.asn.au>

	* basic_io.hh: reserve() the string which we're appending to
	frequently. Seems to give ~5% speedup in 
	diff -r t:revision-0.16 -r t:revision-0.17 - can't hurt.

2005-04-04  Nathaniel Smith  <njs@codesourcery.com>

	* monotone.spec, debian/control: We no longer need external popt.
	* INSTALL: Ditto, plus some general updating.
	
2005-04-04  Nathaniel Smith  <njs@codesourcery.com>

	* tests/t_sql_unpack.at: New test.
	* testsuite.at: Add it.

2005-04-04  Matt Johnston  <matt@ucc.asn.au>

	* file_io.cc (read_data_stdin): make it use botan
	* mkstemp.cc: merge cleanup (missed something up the manual merge)

2005-04-04  Nathaniel Smith  <njs@codesourcery.com>

	* contrib/ciabot_monotone.py (config): Genericize again, so lazy
	people using it won't start sending commits for monotone.
	* .mt-attrs: Make it executable.

2005-04-04  Richard Levitte  <richard@levitte.org>

	* Makefile.am (EXTRA_DIST): Add the extra popt files.

	* popt/popt.3, popt/popt.ps, popt/testit.sh: Include a few more
	  files from popt, mostly to have documentation on hand.  post.ps
	  is mentioned in popt/README.

2005-04-03  Nathaniel Smith  <njs@codesourcery.com>

	* Makefile.am (EXTRA_DIST): Add contrib/ stuff to distributed
	files list.
	* contrib/ciabot_monotone.py (config.delivery): Turn on.
	(send_change_for): Don't include "ChangeLog:" line when extracting
	changelog.

2005-04-03  Nathaniel Smith  <njs@codesourcery.com>

	* contrib/ciabot_monotone.py: New file.
	* contrib/README: Describe it.

2005-04-03  Richard Levitte  <richard@levitte.org>

	* AUTHORS: Add information about popt.

	* monotone.cc (my_poptStuffArgFile): Include the bundled popt.h.
	Since we now have a working popt, we can remove the restrictions
	on the use of -@.
	* tests/t_at_sign.at: Test that we can take more tha one -@.
	* monotone.1: Document it.

	* popt/poptint.h (struct poptContext_s): Add field to keep track
	  of the number of allocated leftovers elements.
	* popt/popt.c (poptGetContext): Initialise it and use it.
	  (poptGetNextOpt): Use it and realloc leftovers when needed.
	  Also make sure that the added element is a dynamically allocated
	  copy of the original string, or we may end up with a dangling
	  pointer.  These are huge bugs in popt 1.7, when using
	  poptStuffArgs().
	  (poptFreeContext): Free the leftovers elements when freeing
	  leftovers.
	  (poptSaveLong, poptSaveInt): Apply a small patch from Debian.

	* popt/CHANGES, popt/COPYING, popt/README, popt/findme.c,
	  popt/findme.h, popt/popt.c, popt/poptconfig.c, popt/popt.h,
	  popt/popthelp.c, popt/poptint.h, popt/poptparse.c,
	  popt/system.h, popt/test1.c, popt/test2.c, popt/test3.c: Bundle
	  popt 1.7.
	* configure.ac, Makefile.am: Adapt.

2005-04-01  Richard Levitte  <richard@levitte.org>

	* contrib/Notify.pl: Complete rewrite.  Among other things, it
	  makes better use of some new monotone automate features.  It's
	  also better organised and much more documented.

2005-04-01  Jeremy Cowgar  <jeremy@cowgar.com>

	* tests/t_dropkey_2.at: Updated to test dropkey instead of delkey
	* tests/t_dropkey_1.at: Updated to test dropkey instead of delkey
	* monotone.texi (Key and Cert): Changed references to delkey
	  to dropkey
	  (Commands): Changed references to delkey to dropkey
	* testsuite.at: changed references from t_delkey* to t_dropkey*
	* t_delkey_1.at: renamed to t_dropkey_1.at
	* t_delkey_2.at: renamed to t_dropkey_2.at
	* commands.cc (CMD(delkey)): renamed to dropkey to maintain
	  command consistency (with existing drop command)

2005-04-01  Richard Levitte  <richard@levitte.org>

	* monotone.cc (my_poptStuffArgFile): An argument file might be
	empty, and therefore contain no arguments to be parsed.  That's
	OK.
	* tests/t_at_sign.at: Test it.

2005-04-01  Nathaniel Smith  <njs@codesourcery.com>

	* monotone.cc: Fixup after merge.

2005-04-01  Nathaniel Smith  <njs@codesourcery.com>

	* file_io.cc (read_data_for_command_line): New function.
	(read_data_stdin): New function.
	* file_io.hh (read_data_for_command_line): Add prototype.
	
	* monotone.cc (my_poptStuffArgFile): Clean up a little.  Use
	read_data_for_command_line.  Don't free argv, but rather return
	it.
	(cpp_main): Keep a list of allocated argv's, and free them.
	(options): Tweak wording of help text on -@.
	
2005-04-01  Nathaniel Smith  <njs@codesourcery.com>

	* file_io.hh: Remove tabs.

2005-04-01  Nathaniel Smith  <njs@codesourcery.com>

	* monotone.cc (cpp_main): Actually remove newline.

2005-04-01  Nathaniel Smith  <njs@codesourcery.com>

	* ChangeLog: Fixup after merge.
	* monotone.text (Making Changes): Fix typo.
	
2005-04-01  Nathaniel Smith  <njs@codesourcery.com>

	* monotone.cc (cpp_main): Remove now-unneccessary newline.
	
	* commands.cc (commit): Fix typo.
	
	* monotone.texi (Making Changes): Don't claim that writing to
	MT/log prevents the editor from starting.  Clarify later that
	having written to MT/log still means the editor will pop up
	later.

2005-04-01  Richard Levitte  <richard@levitte.org>

	* monotone.cc: Add the long name --xargs for -@.
	* monotone.1: Document it.
	* tests/t_at_sign.at: Remove extra empty line and test --xargs.

	* monotone.texi (Making Changes): Cleanupy tweaks.

	* monotone.cc (my_poptStuffArgFile): New function to parse a file
	for more arguments and stuff them into the command line.
	(cpp_main): Add the -@ option
	* tests/t_at_sign.at, testsuite.at: Test it
	* monotone.1: Document it.

2005-03-31  Nathaniel Smith  <njs@codesourcery.com>

	* tests/t_log_depth.at: Cleanupy tweaks.

2005-03-31  Jeremy Cowgar  <jeremy@cowgar.com>

	* monotone.texi: Tutorial updated to include example of
	  editing/committing with MT/log
	* work.cc (has_contents_user_log) Added
	* work.hh (has_contents_user_log) Added
	* commands.cc (CMD(commit)): Checks to ensure both MT/log and the
	  --message option does not exist during commit.
	* transforms.hh (prefix_lines_with): Added
	* transforms.cc (prefix_lines_with): Added
	* sanity.cc (naughty_failure): Made use of prefix_lines_with()
	* ui.cc (inform): now handles messages w/embedded newlines
	* tests/t_commit_log_3.at: Created to test new functionality
	  added to CMD(commit)
	* testsuite.at: Added above test

2005-03-31  Richard Levitte  <richard@levitte.org>

	* monotone.cc: Add the --depth option...
	* app_state.hh (class app_state),
	  app_state.cc (app_state::set_depth): ... and the field and
	  method to store and set it.
	* commands.cc (CMD(log)): ... then handle it.

	* tests/t_log_depth.at: Add a test for 'log --depth=n'
	* testsuite.at: Add it.
	* monotone.texi (Informative): Document it.

2005-03-31  Nathaniel Smith  <njs@codesourcery.com>

	* automate.cc (automate_erase_ancestors): Accept zero arguments,
	and in such case print nothing.  (Important for scripting.)
	* commands.cc (automate):
	* monotone.texi (Automation):
	* tests/t_automate_erase_ancestors.at: Update accordingly.

2005-03-31  Nathaniel Smith  <njs@codesourcery.com>

	* automate.cc (automate_toposort): Accept zero arguments, and in
	such case print nothing.  (Important for scripting.)
	* commands.cc (automate):
	* monotone.texi (Automation):
	* tests/t_automate_toposort.at: Update accordingly.

2005-03-30  Richard Levitte  <richard@levitte.org>

	* contrib/Notify.pl: A new Perl hack to send change logs by
	email.

	* contrib/README: Add a quick description.

2005-03-30  Nathaniel Smith  <njs@codesourcery.com>

	* automate.cc (automate_leaves): New function.
	(automate_command): Add it.
	* commands.cc (automate): Synopsify it.
	* monotone.1: Add it.
	* monotone.texi (Automation, Commands): Likewise.
	
	* tests/t_automate_leaves.at: New test.
	* testsuite.at: Add it.

2005-03-30  Nathaniel Smith  <njs@codesourcery.com>

	* monotone.texi (Automation): Make newly added sample outputs
	verbatim also.

2005-03-30  Nathaniel Smith  <njs@codesourcery.com>

	* tests/t_automate_toposort.at: New test.
	* tests/t_automate_ancestry_difference.at: New test.
	* tests/t_diff_first_rev.at: New test.
	* testsuite.at: Add them.
	
	* revision.cc (calculate_ancestors_from_graph): Do not keep an
	"interesting" set and return only ancestors from this set;
	instead, simply return all ancestors.  Returning a limited set of
	ancestors does not speed things up, nor reduce memory usage in
	common cases.  (The only time it would reduce memory usage is when
	examining only a small ancestor set, which the important case,
	'heads', does not; even then, erase_ancestors would need to intern
	the interesting revisions first so they got low numbers, which it
	doesn't.)
	(erase_ancestors): Adjust accordingly.
	(toposort, ancestry_difference): New functions.
	* revision.hh (toposort, ancestry_difference): Declare.
	* automate.cc (automate_toposort, automate_ancestry_difference):
	New functions.
	(automate_command): Add them.
	All functions: clarify in description whether output is sorted
	alphabetically or topologically.
	* commands.cc (automate): Synopsify them.
	* monotone.1: Add them.
	* monotone.texi (Commands): Likewise.
	(Automation): Likewise.  Also, clarify for each command whether
	its output is alphabetically or topologically sorted.
	
2005-03-29  Richard Levitte  <richard@levitte.org>

	* commands.cc (CMD(ls)): Update with the same information as
	CMD(list)

	* monotone.texi (Automation): Make the sample output verbatim

2005-03-26  Nathaniel Smith  <njs@codesourcery.com>

	* automate.cc (automate_erase_ancestors): New function.
	(automate_command): Use it.
	* commands.cc (automate): Document it.

	* tests/t_automate_erase_ancestors.at: New test.
	* testsuite.at: Add it.

	* monotone.texi (Automation, Commands): Document automate
	erase_ancestors.
	* monotone.1: Document automate erase_ancestors.

2005-03-26  Nathaniel Smith  <njs@codesourcery.com>

	* automate.cc (interface_version): Bump to 0.1.
	(automate_descendents): New function.
	(automate_command): Call it.
	* commands.cc (automate): Add it to help text.

	* tests/t_automate_descendents.at: New test.
	* testsuite.at: Add it.
	
	* monotone.texi (Automation, Commands): Document automate
	descendents.
	* monotone.1: Document automate descendents, and vars stuff.

2005-03-26  Nathaniel Smith  <njs@codesourcery.com>

	* tests/t_attr.at: No longer a bug report.
	* tests/t_rename_attr.at: New test.
	* testsuite.at: Add it.

2005-03-26  Joel Crisp  <jcrisp@s-r-s.co.uk>

	* contrib/Log2Gxl.java: New file.

2005-03-26  Nathaniel Smith  <njs@pobox.com>

	* contrib/README: New file.

2005-03-25  Nathaniel Smith  <njs@pobox.com>

	* commands.cc (user_log_file_name): Remove unused variable
	again.  Hopefully it will take this time...

2005-03-25  Nathaniel Smith  <njs@pobox.com>

	* commands.cc (user_log_file_name): Remove unused variable.

2005-03-25  Jeremy Cowgar  <jeremy@cowgar.com>

	* monotone.texi: Added a bit more documentation about MT/log
	  Updated edit_comment hook and addded delkey docs
	* commands.cc: Added delkey command
	* t_delkey_1.at: Tests delkey command on public key
	* t_delkey_2.at: Tests delkey command on public and private key
	* testsuite.at: Added above tests
	* std_hooks.lua: Transposed the MT: lines and user_log_contents,
	  user_log_contents now appears first.

2005-03-25  Jeremy Cowgar  <jeremy@cowgar.com>

	* t_setup_creates_log.at: Ensures that MT/log is created
	  on setup
	* t_checkout_creates_log.at: Ensures that MT/log is created
	  on checkout
	* t_commit_log_1.at: Ensures that:
	  1. Read and entered as the ChangeLog message
	  2. Is blanked after a successful commit
	* t_commit_log_2.at: Ensures that commit works w/o MT/log being
	  present
	* testsuite.at: Added the above tests.

2005-03-25  Matt Johnston  <matt@ucc.asn.au>

        * {unix,win32}/platform_netsync.cc, platform.hh, Makefile.am: new
        functions to disable and enable sigpipe.
        * netsync.cc, main.cc: call the functions from netsync rather than
        globally, so that sigpipe still works for piping output of commands
        such as 'log'.
        * tests/t_netsync_sigpipe.at: test it.
        * testsuite.at: add it.

2005-03-25  Matt Johnston  <matt@ucc.asn.au>

	* tests/t_database_check.at: re-encode the manifestX
	data so that it doesn't use any fancy gzip features like
	filenames (so that the botan parse can handle it).
	( if it should be able to handle it, an additional test
	can be added testing it explicitly).

2005-03-25  Matt Johnston  <matt@ucc.asn.au>

	* botan/base64.h: Change default break value so that
	output is split into 72 col lines.

2005-03-25  Matt Johnston  <matt@ucc.asn.au>

	* monotone.cc: add short options -r, -b, -k, and -m
	for --revision, --branch, --key, and --message respectively.
	* monotone.texi, monotone.1: document them
	* tests/t_short_opts.at: test them
	* testsuite.at: add it

2005-03-24  Nathaniel Smith  <njs@codesourcery.com>

	* tests/t_empty_env.at: New test.
	* testsuite.at: Add it.  Absolutify path to monotone so it will
	work.
	
	* unix/have_smart_terminal.cc (have_smart_terminal): Handle the
	case where TERM is unset or empty.

2005-03-24  Nathaniel Smith  <njs@codesourcery.com>

	* ui.hh (tick_write_nothing): New class.
	* monotone.cc (cpp_main): Enable it.

2005-03-24  Nathaniel Smith  <njs@codesourcery.com>

	* work.cc (build_deletions, build_additions): Fixup after merge.

2005-03-23  Nathaniel Smith  <njs@codesourcery.com>

	* tests/t_cat_file_by_name.at: Check for attempting to cat
	non-existent files.
	* tests/t_empty_id_completion.at: New test.
	* tests/t_empty_path.at: New test.
	* testsuite.at: Add them.
	
	* database.cc (complete): Always generate some sort of limit term,
	even a degenerate one.
	
	* app_state.cc (create_working_copy): Check for null directory.

	* work.cc (build_deletion, build_addition, build_rename): Check
	for null paths.

2005-03-23  Derek Scherger  <derek@echologic.com>

	* Makefile.am UNIX_PLATFORM_SOURCES:
	WIN32_PLATFORM_SOURCES: add have_smart_terminal.cc
	* platform.hh (have_smart_terminal): prototype
	* ui.cc (user_interface): set ticker to dot/count based on
	have_smart_terminal
	* unix/have_smart_terminal.cc: 
	* win32/have_smart_terminal.cc: new file
	
2005-03-23  Derek Scherger  <derek@echologic.com>

	* commands.cc (add): pass list of prefixed file_path's to
	build_additions
	(drop): pass list of prefixed file_path's to build_deletions
	(attr): pass attr_path as a 1 element vector to build_additions
	* work.{cc,hh} (build_addition): rename to...
	(build_additions): this, and accept a vector of paths to be added
	in a single path_rearrangement
	(build_deletion): rename to ...
	(build_deletions): this, and accept a vector of paths to be
	dropped in a single path_rearrangement
	(known_preimage_path): replace manifest and path_rearrangement
	args with a path_set to avoid extracting paths for every file
	(build_rename): adjust for change to known_preimage_path

2005-03-23  Nathaniel Smith  <njs@codesourcery.com>

	* monotone.cc (my_poptFreeContext, cpp_main): Apparently
	poptFreeContext silently changed its return type at some unknown
	time.  Hack around this.

2005-03-23  Nathaniel Smith  <njs@codesourcery.com>

	* monotone.cc (cpp_main): Remove the special code to dump before
	printing exception information, since we no longer dump to the
	screen, so it's always better to have the little status message
	saying what happened to the log buffer at the end of everything.
	* sanity.cc (dump_buffer): Give a hint on how to get debug
	information, when discarding it.
	* work.{hh,cc} (get_local_dump_path): New function.
	* app_state.cc (allow_working_copy): Use it for default
	global_sanity dump path.
	* monotone.texi (Reserved Files): Document MT/debug.
	(Network): Capitalize Bob and Alice (sorry graydon).
	Document new defaulting behavior.

2005-03-23  Nathaniel Smith  <njs@codesourcery.com>

	* work.cc, sanity.cc: Remove tabs.

2005-03-23  Nathaniel Smith  <njs@codesourcery.com>

	* monotone.texi (Network Service): Mention that monotone remembers
	your server/collection.
	(Vars): New section.
	* netsync.cc (process_hello_cmd): Touch more cleaning.
	* tests/t_merge_5.at: More commentary.
	
2005-03-23  Matt Johnston  <matt@ucc.asn.au>

	* tests/t_merge_5.at: new test for a merge which ends up with
	duplicate lines.
	* testsuite.at: add it

2005-03-22  Jeremy Cowgar  <jeremy@cowgar.com>

	* AUTHORS: Added my name
	* app_state.cc, commands.cc, lua.cc, lua.hh, monotone.texi,
	  std_hooks.lua, work.cc, work.hh: Added functionality to
	  read the MT/log file for commit logs. In this revision
	  tests are not yet complete nor is documenation complete
	  but the reading, blanking and creating of MT/log is.

2005-03-22  Nathaniel Smith  <njs@codesourcery.com>

	* vocab_terms.hh: Declare base64<var_name>.
	* database.cc (clear_var, set_var, get_vars): base64-encode
	var_names in the database.
	* monotone.texi (Internationalization): Update description of
	vars.
	* transforms.{cc,hh} ({in,ex}ternalize_var_name): Remove.
	* commands.cc (set, unset, ls_vars): Update accordingly.
	(unset): Error out if the variable doesn't exist.
	* tests/t_vars.at: Verify this works.

	* netcmd.cc (test_netcmd_functions): Properly type arguments to
	{read,write}_hello_cmd_payload.
	(write_hello_cmd_payload): Properly type arguments.
	* netcmd.hh (write_hello_cmd_payload):
	* netsync.cc (queue_hello_cmd): Adjust accordingly.
	(process_hello_cmd): More cleaning.  Also, save new server keys to
	a var, and check old server keys against the var.
	
	* tests/t_netsync_checks_server_key.at: New test.
	* testsuite.at: Add it.  Better docs for some netsync macros,
	while I'm here...
	* tests/t_netsync_absorbs.at: Add 'netsync' keyword.
	
2005-03-22  Nathaniel Smith  <njs@codesourcery.com>

	* tests/t_netsync_absorbs.at: New test.
	* testsuite.at: Add it.

	* netcmd.{cc,hh} (read_hello_cmd_payload): Properly type
	arguments.
	* netsync.cc (dispatch_payload): Adjust accordingly.  Move some
	logic into process_hello_cmd.
	(known_servers_domain): New constant.
	(process_hello_cmd): Tweak arguments appropriately.  Include logic
	formerly in dispatch_payload.  Cleanup.

	No semantic changes.
	
2005-03-21  Nathaniel Smith  <njs@codesourcery.com>

	* monotone.texi (Starting a New Project): Tweak phrasing.

2005-03-21  Nathaniel Smith  <njs@codesourcery.com>

	* commands.cc (process_netsync_client_args): If user specifies
	server/collection and there is no default, set the default.
	* tests/t_netsync_set_defaults.at: New test.
	* testsuite.at: Add it.

2005-03-21  Nathaniel Smith  <njs@codesourcery.com>

	* vocab.hh (var_key): New typedef.
	* database.{cc,hh}: Use it.  Make most var commands take it.
	* commands.cc (set, unset): Adjust accordingly.
	(default_server_key, default_collection_key): New constants.
	(process_netsync_client_args): New function.
	(push, pull, sync): Use it.

	* tests/t_netsync_defaults.at: New test.
	* testsuite.at: Add it.

2005-03-21  Matt Johnston  <matt@ucc.asn.au>

	* change_set.cc: use std::map rather than smap for 
	confirm_unique_entries_in_directories() and confirm_proper_tree()
	since they perform a lot of insert()s.

2005-03-21  Nathaniel Smith  <njs@codesourcery.com>

	* monotone.texi (list tags, list vars, set, unset): Document.
	(Internationalization): Document vars.

2005-03-21  Nathaniel Smith  <njs@codesourcery.com>

	* transforms.{hh,cc} ({in,ex}ternalize_var_{name,domain}): New
	functions.
	* vocab_terms.hh (base64<var_value>): Declare template.
	* database.hh (get_vars): Simplify API.
	* database.cc (get_vars, get_var, var_exists, set_var, clear_var):
	Implement.
	* commands.cc (set, unset): New commands.
	(ls): New "vars" subcommand.
	* tests/t_vars.at: Fix.  Un-XFAIL.
	
2005-03-21  Nathaniel Smith  <njs@codesourcery.com>

	* transforms.{cc,hh}: Remove tabs.

2005-03-20  Nathaniel Smith  <njs@codesourcery.com>

	* tests/t_vars.at: New test.
	* testsuite.at: Add it.

2005-03-20  Nathaniel Smith  <njs@codesourcery.com>

	* schema.sql (db_vars): New table.
	* database.cc (database::database): Update schema id.
	* schema_migration.cc (migrate_client_to_vars): New function.
	(migrate_monotone_schema): Use it.
	* tests/t_migrate_schema.at: Another schema, another test...
	
	* vocab_terms.hh (var_domain, var_name, var_value): New types.
	* database.hh (get_vars, get_var, var_exists, set_var, clear_var):
	Prototype new functions.
	
2005-03-20  Derek Scherger  <derek@echologic.com>

	* file_io.cc (book_keeping_file): return true only if first
	element of path is MT, allowing embedded MT elements
	(walk_tree_recursive): check relative paths for ignoreable book
	keeping files, rather than absolute paths
	(test_book_keeping_file): add fs::path tests for book keeping
	files
	* tests/t_add_intermediate_MT_path.at: un-XFAIL, fix some problems
	with commas, add tests for renames and deletes with embedded MT
	path elements.

2005-03-20  Nathaniel Smith  <njs@codesourcery.com>

	* monotone.texi: Add some missing @sc{}'s.
	* cryptopp/config.h: Use "mt-stdint.h", not <stdint.h>, for
	portability.

2005-03-19  Nathaniel Smith  <njs@codesourcery.com>

	* Makefile.am (EXTRA_DIST): Add UPGRADE and README.changesets.
	* debian/files: Auto-updated by dpkg-buildpackage.

	* This is the 0.17 release.
	
2005-03-18  Nathaniel Smith  <njs@codesourcery.com>

	* Makefile.am (MOST_SOURCES): Add package_{full_,}revision.h.
	* NEWS: Fill in date.
	* debian/copyright: Update from AUTHORS.
	* configure.ac: Bump version number to 0.17.
	* debian/changelog, monotone.spec: Update for release.
	* po/monotone.pot: Auto-updated by distcheck.

2005-03-18  Christof Petig <christof@petig-baender.de>

	* sqlite/*: Imported sqlite version 3.1.6 tree

2005-03-18  Nathaniel Smith  <njs@codesourcery.com>

	* monotone.1, commands.cc, Makefile.am: Fixup after merge.

2005-03-18  Nathaniel Smith  <njs@codesourcery.com>

	* path_component (split_path): Fix bug.
	Also, add unit tests for file.
	* unit_tests.{hh,cc}: Add path_component unit tests.
	
2005-03-18  Nathaniel Smith  <njs@codesourcery.com>

	* Makefile.am: Fixup after merge.
	
2005-03-18  Nathaniel Smith  <njs@codesourcery.com>

	* change_set.cc: Move path_component stuff to...
	* path_component.{hh,cc}: ...these new files.
	* Makefile.am: Add them.

2005-03-18  Matt Johnston  <matt@ucc.asn.au>

	* txt2c.cc: add --no-static option
	* Makefile.am, package_revision.h, package_full_revision.h:
	create revision info files as standalone .c files to speed
	compilation (mt_version.cc doesn't need to recompile each time)

2005-03-17  Derek Scherger  <derek@echologic.com>

	* INSTALL: add note about creating a ./configure script

2005-03-16  Nathaniel Smith  <njs@codesourcery.com>

	* UPGRADE: Finish, hopefully.
	* monotone.texi (db check): Be more clear about what is normally
	checked, and when 'db check' is useful.

2005-03-16  Patrick Mauritz <oxygene@studentenbude.ath.cx>

	* monotone.texi (Hook Reference): Typo.

2005-03-16  Nathaniel Smith  <njs@codesourcery.com>

	* monotone.texi: Add Derek Scherger to the copyright list.
	Various tweaks.
	(Starting a New Project): Rewrite to clarify that only Jim runs
	"setup", and explain why.
	(Network Service): Add a note that most people do use a central
	server, since people on the mailing list seem to perhaps be
	getting the wrong idea.
	(Making Changes): Expand a little on what the "." in "checkout ."
	means, since people seem to accidentally checkout stuff into real
	directories.
	(db check): Add much verbiage on the implications
	of various problems, and how to fix them.  Also clarify some
	wording.
	* NEWS: Small tweaks.
	* UPGRADE: More instructions, not done yet...
	
2005-03-15  Matt Johnston  <matt@ucc.asn.au>

	* commands.cc, monotone.texi, monotone.1: mention that agraph
          output is in VCG format.

2005-03-14  Nathaniel Smith  <njs@codesourcery.com>

	* commands.cc (cat): 'cat file REV PATH'.
	* monotone.texi: Mention it.
	* tests/t_cat_file_by_name.at: New test.
	* testsuite.at: Add it.

2005-03-11  Nathaniel Smith  <njs@codesourcery.com>

	* automate.cc (automate_heads): Remove app.initialize call.
	* revision.cc, revision.hh (calculate_arbitrary_change_set): New
	function.
	(calculate_composite_change_set): Touch more sanity checking.

	* commands.cc (update): Use it.

2005-03-10  Derek Scherger  <derek@echologic.com>

	* app_state.cc (set_restriction): adjust bad path error message
	* commands.cc (get_valid_paths): refactor into ...
	(extract_rearranged_paths): ... this
	(extract_delta_paths): ... this
	(extract_changed_paths): ... this
	(add_intermediate_paths): ... and this
	(restrict_delta_map): new function
	(calculate_restricted_change_set): new function
	(calculate_restricted_revision):
	(ls_missing):
	(revert): rework using new valid path functions
	(do_diff): adjust --revision variants to work with restrictions
	* tests/t_diff_restrict.at: un-XFAIL

2005-03-09  Jon Bright <jon@siliconcircus.com>
	* win32/monotone.iss: Install the many-files version of the
	docs, install the figures, create a start-menu icon for the
	docs.
	* Makefile.am: Make docs generation work with MinGW

2005-03-09  Jon Bright <jon@siliconcircus.com>
	* win32/monotone.iss: Monotone -> monotone

2005-03-09  Jon Bright <jon@siliconcircus.com>
	* win32/monotone.iss: Added an Inno Setup script for 
	generating a Windows installer.  Inno Setup is GPLed, see
	http://www.jrsoftware.org for download

2005-03-09  Jon Bright <jon@siliconcircus.com>
	* t_diff_binary.at: binary.bz.b64 -> binary.gz.b64

2005-03-08  Derek Scherger  <derek@echologic.com>

	* Makefile.am: adjust for fsck rename
	* commands.cc (db fsck): rename to db check and add short help;
	adjust for fsck file renames
	* database.{cc,hh}: minor alignment adjustments
	(get_statistic): remove redundant method
	(info): use count in place of get_statistic
	(count): return unsigned long instead of int
	(get_keys): new method
	(get_public_keys): new method
	(get_private_keys): rewrite using get_keys
	(get_certs): new method to get all certs in database from
	specified table
	(get_revision_certs): ditto
	* fsck.{cc,hh}: rename to...
	* database_check.{cc,hh}: ...this; add key, cert and sane revision
	history checking
	* monotone.1: document db dump/load/check commands
	* monotone.texi: document db check command
	* tests/t_fsck.at: rename to...
	* tests/t_database_check.at: ...this; and add tests for key and
	cert problems
	* testsuite.at: account for new test name

2005-03-08  Nathaniel Smith  <njs@codesourcery.com>

	* ChangeLog: Insert some missing newlines.
	* NEWS: Note file format changes.
	* file_io.cc (tilde_expand): Clarify error message.

2005-03-08  Nathaniel Smith  <njs@codesourcery.com>

	* keys.{cc,hh} (require_password): Simplify interface, do more
	work.
	* rcs_import.cc (import_cvs_repo): Update accordingly.
	* commands.cc (server): Likewise.
	* revision.cc (build_changesets_from_existing_revs) 
	(build_changesets_from_manifest_ancestry): Require passphrase
	early.

2005-03-08  Nathaniel Smith  <njs@codesourcery.com>

	* NEWS, INSTALL, README.changesets: Update in preparation for
	0.17.
	* UPGRADE: New file.
	
	* tests/t_diff_restrict.at: Oops.  XFAIL it.
	
2005-03-08  Jon Bright  <jon@siliconcircus.com>
	
	* win32/process.cc (process_spawn): Escape the parameters,
	surround them with quotes before adding them to the consolidated
	command line string
	* mkstemp.cc (monotone_mkstemp): Now takes a std::string&, and
	returns the *native* form of the path in this.
	* mkstemp.hh: Now always use monotone_mkstemp
	(monotone_mkstemp): Update prototype
	* lua.cc (monotone_mkstemp_for_lua): Use new-style 
	monotone_mkstemp

2005-03-08  Jon Bright  <jon@siliconcircus.com>
	
	* win32/read_password.cc (read_password): Now correctly hides 
	password when run in a Windows console.  Does at least enough in
	a MinGW rxvt console to make sure that you can't see the password.
	* win32/process.cc: Change indentation.
	(process_spawn): Log commands executed, as for unix process.cc

2005-03-07  Nathaniel Smith  <njs@codesourcery.com>

	* tests/t_diff_restrict.at: New test.
	* testsuite.at: Add it.

2005-03-05  Nathaniel Smith  <njs@codesourcery.com>

	* netsync.cc (encountered_error, error): New variable and method.
	(session::session): Initialize encountered_error.
	(write_netcmd_and_try_flush, read_some, write_some): Check it.
	(queue_error_cmd): Consider it like sending a goodbye.
	(process_error_cmd): Throw an exception instead of considering it
	a goodbye.
	(process_data_cmd): Call error() if epochs don't match.
	* tests/t_epoch.at, tests/t_epoch_server.at: More minor tweaks.
	Expect failed pulls to exit with status 0.  This isn't really
	correct, but looks complicated to fix...

2005-03-05  Nathaniel Smith  <njs@codesourcery.com>

	* testsuite.at (NETSYNC_SERVE_N_START): New macro.
	* tests/t_epoch_server.at: Misc. fixes.

	* netsync.cc (session::session): Don't open valve yet.
	(maybe_note_epochs_finished): New method to open
	valve.
	(process_done_cmd, process_data_cmd): Call it.
	(rebuild_merkle_trees): Actually calculate hashes for epoch merkle
	trees.  Also, only include epochs that meet the branch mask.
	(session): Remove unused id_to_epoch map.
	
2005-03-05  Nathaniel Smith  <njs@codesourcery.com>

	* netcmd.cc (read_netcmd_item_type): Handle epoch_item.
	(test_netcmd_functions): Update for new confirm_cmd_payload
	format.
	* netsync.cc (process_confirm_cmd): Cut and paste error.

2005-03-05  Nathaniel Smith  <njs@codesourcery.com>

	* constants.{cc,hh}: Add new epochlen, epochlen_bytes constants.
	* vocab_terms.hh, vocab.hh: Add new epoch_data type.  Add predeclarations
	for it.
	* commands.cc (ls_epochs):
	* revision.cc (
	* database.hh:
	* database.cc: Update for epoch_data.  Add get_epoch, epoch_exists
	methods.
	* epoch.{cc,hh}: New files.
	* netsync.cc: Actually implement epochs-via-merkle code.

2005-03-04  Nathaniel Smith  <njs@codesourcery.com>

	* schema.sql (branch_epochs): Add 'hash' field.
	* schema_migration.cc: Fixup for.
	* database.cc (database): Change schemas.
	* tests/t_migrate_schema.at: Replace epoch db test case with one
	with new schema.

2005-03-03  Nathaniel Smith  <njs@codesourcery.com>

	* netsync.cc (session::id_to_epoch): New variable.
	(session::session): Create refinement and requested item tables
	for epochs.
	(rebuild_merkle_trees): Fill epoch merkle tree and id_to_epoch
	table.

	* netsync.cc (queue_confirm_cmd, process_confirm_cmd) 
	(dispatch_payload, rebuild_merkle_trees): 
	* netcmd.hh:
	* netcmd.cc (read_confirm_cmd_payload, write_confirm_cmd_payload):
	Remove epochs.

2005-02-27  Nathaniel Smith  <njs@codesourcery.com>

	* constants.cc:
	* revision.cc:
	* testsuite.at: 
	* commands.cc:
	* ChangeLog: Fixup after merge.

2005-02-27  Nathaniel Smith  <njs@codesourcery.com>

	* merkle_tree.hh (netcmd_item_type): Add epoch_item.
	* merkle_tree.cc (netcmd_item_type_to_string): Handle epoch_item.

	* packet.hh, packet.cc (struct packet_db_valve): New class.
	* netsync.cc (session): Use a valved writer.

2005-02-26  Nathaniel Smith  <njs@codesourcery.com>

	* merkle_tree.hh: Fix comment.
	Remove prototypes for non-existing functions.

2005-02-26  Nathaniel Smith  <njs@codesourcery.com>

	* tests/t_epoch_unidirectional.at: New test.
	* testsuite.at: Add it.

2005-02-26  Nathaniel Smith  <njs@codesourcery.com>

	* tests/t_epoch.at: Even more paranoid.
	* tests/t_epoch_server.at: New test.
	* testsuite.at: Add it.
	
2005-02-21  Nathaniel Smith  <njs@codesourcery.com>

	* tests/t_epoch.at: Check that netsync only sends relevant
	epochs, and be a little more paranoid.

2005-02-19  Nathaniel Smith  <njs@codesourcery.com>

	* revision.cc (struct anc_graph): Fixup after merge.

2005-02-18  graydon hoare  <graydon@pobox.com>

	* database.cc (set_epoch): Fix SQL.
	* monotone.texi (Rebuilding ancestry): Reword a bit.
	* netcmd.{cc,hh} 
	({read,write}_hello_cmd_payload): Transfer server key with hello.
	({read,write}_confirm_cmd_payload): Transfer epoch list with confirm.
	* netsync.cc: Adapt to changes in netcmd.
	(rebuild_merkle_trees): Set nonexistent epochs to zero before sync.
	* revision.cc (anc_graph): Randomize epochs on rebuild.
	* tests/t_epoch.at: Fix up to test slightly new semantics.

2005-02-07  Nathaniel Smith  <njs@codesourcery.com>

	* monotone.1: Add more db commands.
	* monotone.texi: Document db rebuild.  Add section on rebuilding
	ancestry and epochs.

2005-02-06  graydon hoare  <graydon@pobox.com>

	* commands.cc (db): Add epoch commands.
	(list): Likewise.
	Also remove some unneeded transaction guards.
	* database.{cc,hh} (get_epochs): New function.
	(set_epoch): Likewise.
	(clear_epoch): Likewise.
	Also remove all persistent merkle trie stuff.
	* schema.sql: Add epochs, remove tries.
	* schema_migration.cc: Update.
	* tests/t_epoch.at: New test.
	* tests/t_migrate_schema.at: Update.
	* testsuite.at: Add some new helpers, call t_epoch.at.
	* vocab.hh (epoch_id): Define.
	* vocab_terms.hh (epoch): Define.

2005-02-05  Nathaniel Smith  <njs@codesourcery.com>

	* merkle_tree.hh: Remove mcert_item and fcert_item, rename
	rcert_item to cert_item, renumber to remove gaps left.
	* merkle_tree.cc (netcmd_item_type_to_string):
	* netcmd.cc (read_netcmd_item_type): 
	* netsync.cc: Adjust accordingly.
	
2005-02-05  Nathaniel Smith  <njs@codesourcery.com>

	* constants.cc (constants): Bump netsync protocol version.

2005-03-07  Nathaniel Smith  <njs@codesourcery.com>

	* lua.cc (monotone_spawn_for_lua): Minimal change to get arguments
	in right order.  Still needs hygienic cleanups...
	* tests/t_can_execute.at: Run 'cp' instead of 'touch', because cp
	will actually notice if we pass arguments out of order.
	* testsuite.at: Remove mysterious blank line.
	
2005-03-07  Nathaniel Smith  <njs@codesourcery.com>

	* unix/process.cc (process_spawn): Log command line before
	executing.

2005-03-07  Nathaniel Smith  <njs@codesourcery.com>

	* revision.cc (kill_redundant_edges): Rename back to...
	(kluge_for_3_ancestor_nodes): ...this.  Go back to only cleaning
	up parents of 3+ parent nodes.
	(analyze_manifest_changes): Take a third argument, of files whose
	ancestry needs splitting.
	(construct_revision_from_ancestry): Make more more complex, in
	order to properly track file identity in merges.

2005-03-05  Nathaniel Smith  <njs@codesourcery.com>

	* revision.cc (check_sane_history): Typo.
	
2005-03-05  Nathaniel Smith  <njs@codesourcery.com>

	* revision.hh (check_sane_history): Take an app_state instead of a
	database as an argument.
	* database.cc: Pass an app_state instead of a database as its
	argument. 
	* revision.cc (check_sane_history): Update accordingly.  Add a new
	check for merges, that they are creating consistent changesets
	(even when the common ancestor is outside of the usual
	paranoia-checking search depth).

2005-03-05  Nathaniel Smith  <njs@codesourcery.com>

	* revision.cc (kluge_for_3_ancestor_nodes): Rename to...
	(kill_redundant_edges): ...this.  Kill all redundant edges, not
	just ones on nodes with 3+ parents.  Also, make it actually work.
	
2005-03-05  Nathaniel Smith  <njs@codesourcery.com>

	* revision.cc (kluge_for_3_ancestor_nodes): New method.
	(rebuild_ancestry): Call it.

2005-03-03  Nathaniel Smith  <njs@codesourcery.com>

	* revision.cc (check_sane_history): Print a warning to let the
	user know why things like 'pull' can take so long.
	* netsync.cc: Remove a few tabs.

2005-03-04  Jon Bright  <jon@siliconcircus.com>
	
	* win32/process.cc (process_spawn): Now takes 
	const char * const argv[]
	* unix/process.cc (process_spawn): Ditto.  Cast for call to
	execvp
	(existsonpath): Initialise args in a const way

2005-03-04  Jon Bright  <jon@siliconcircus.com>
	
	* win32/process.cc (process_spawn): Now takes 
	char * const argv[]
	* platform.hh (process_spawn): Ditto
	* unix/process.cc (process_spawn): Ditto
	* lua.cc (monotone_spawn_for_lua): Remove debug code
	* General: Beginning to hate C++'s const rules

2005-03-04  Jon Bright  <jon@siliconcircus.com>
	
	* win32/process.cc (process_spawn): Now takes 
	const char * const *
	* platform.hh (process_spawn): Ditto
	* unix/process.cc (process_spawn): Ditto
	* General: Sorry about all these commits, I'm syncing back and
	forth between Linux and Win32

2005-03-04  Jon Bright  <jon@siliconcircus.com>
	
	* win32/process.cc (process_spawn): Now takes char * const *
	* platform.hh (process_spawn): Ditto
	* unix/process.cc (process_spawn): Ditto
	(existsonpath): argv now const char*[]

2005-03-04  Jon Bright  <jon@siliconcircus.com>
	
	* win32/process.cc: Added forgotten file
	* unix/process.cc: Include stat.h, (process_*) fix compilation
	errors

2005-03-04  Jon Bright  <jon@siliconcircus.com>
	
	* unix/process.cc: Added forgotten file

2005-03-03  Jon Bright  <jon@siliconcircus.com>
	
	* lposix.c: Deleted
	* win32/process.cc: Created, added Win32 versions of functions
	existsonpath, make_executable, process_spawn, process_wait,
	process_kill, process_sleep
	* unix/process.cc: Ditto, for the Unix versions.
	* lua.cc: Add LUA wrappers for the above functions, register
	them with LUA
	* std_hooks.lua (execute, attr_functions->execute, 
	program_exists_in_path): Use the new functions instead of posix
	functions
	* t_can_execute.at (touchhook.lua): Ditto

2005-03-01  Derek Scherger  <derek@echologic.com>

	* app_state.cc (set_restriction): actually ignore ignored files
	rather than trying to validate them

2005-03-01  Derek Scherger  <derek@echologic.com>

	* tests/t_diff_binary.at: new test (bug report)
	* tests/t_command_completion.at: new test
	* tests/t_merge_rename_file_and_rename_dir.at: new test
	* testsuite.at: include new tests
	
2005-02-28  Richard Levitte  <richard@levitte.org>

	* Makefile.am (BUILT_SOURCES_CLEAN): Moved mt-stding.h from here...
	(DISTCLEANFILES): ... to here.  Since mt-stding.h is created by
	config.status, it should only be removed by the distclean target.

2005-02-28  Matt Johnston  <matt@ucc.asn.au>

	* std_hooks.lua: posix.iswin32() == 1, rather than plain boolean
	comparison (0 doesn't compare as false in lua it seems).

2005-02-27  Jon Bright  <jon@siliconcircus.com>
	
	* lposix.c (win32 Pspawn): Search the path
	(win32 Pexistsonpath): Added.  'which' isn't easily available,
	and not available at all from a normal Win32 command shell
	(Piswin32): Added a function for both Unix and Win32 to detect
	if running on Windows
	* std_hooks.lua (program_exists_in_path): Now calls 
	posix.iswin32.  If win32, calls posix.existsonpath, otherwise
	calls which as it always did.

2005-02-27  Jon Bright  <jon@siliconcircus.com>
	
	* lposix.c (win32 Pspawn): Remove dumb strlen bug resulting in
	AVs on commit.

2005-02-27  Jon Bright  <jon@siliconcircus.com>
	
	* t_can_execute.at: Test to see if hooks can execute things
	* testsuite.at: Add t_can_execute

2005-02-27  Jon Bright  <jon@siliconcircus.com>
	
	* lposix.c (win32 Pspawn): Ensure the command string is always
	NUL-terminated.  Also, allocate enough memory for the quotes
	around the command string.

2005-02-27  Jon Bright  <jon@siliconcircus.com>
	
	* xdelta.cc (unittests): Define BOOST_STDC_NO_NAMESPACE, needed
	to compile with the latest MinGW which uses gcc 3.4.2
	* vocab.cc (verify(local_path)): Catch fs::filesystem_error too
	and rethrow this as an informative_failure, thereby fixing the
	Win32 unit tests without disabling anything
	* idna/toutf8.c (stringprep_convert): Fix a potential segfault
	when memory allocation fails.  Potentially security-relevant.
	* tests/t_i18n_file.at: Add a SET_FUNNY_FILENAME macro, which 
	gets a platform-appropriate funny filename (with/without 
	colon).  
	Change references to utf8 to utf-8, iso88591 to iso-8859-1, and
	eucjp to euc-jp, on the grounds that MinGW's iconv knows all
	of the latter and none of the former, but Linux iconv knows all
	of them.  Test now passes one Win32.  I'm presuming we weren't
	deliberately using non-standard names for charsets here.
	* tests/t_i18n_changelog.at: Same charset name changes.
	* tests/t_dump_load.at: Canonicalise dump before loading it
	* tests/t_load_into_existing.at: Ditto
	* tests/t_fmerge.at: Canonicalise fmerge output
	* tests/t_merge_normalization_edge_case.at: Ditto
	* tests/t_unidiff.at: Canonicalise diff output
	* tests/t_largish_file.at: Instead of using dd, which MinGW
	doesn't have, I've generated the file with dd on a nearby Linux
	box, then gziped and b64ed it, and the test case now generates
	it with UNGZB64
	* testsuite.at: Add a comment every 10 tests with the test
	number.  Useful if you're trying to locate which test number
	you're trying to run and only have the filename.  If people 
	hate this, though, please do delete.
	(UNB64_COMMAND) Do special handling for Win32 to avoid
	having to canonicalise the file.
	(UNGZ_COMMAND) Canonicalise the file after ungzipping it.
	* lposix.c: (Pfork, Pexec) Removed, on the grounds that we only
	really want to support fork+exec as a single operation.  fork()
	without exec() could be risky with a child process also having
	our sqlite handles, etc.  exec() could be risky since we 
	wouldn't be exiting gracefully, just dying in the middle of a
	hook.
	(Pspawn) Implemented for both Win32 and Unix.  Does fork/exec
	for Unix, CreateProcess for Win32.  Returns -1 on error, pid on
	success in both cases.
	(Pwait, Pkill, Psleep) Implemented for Win32.  Note that pid is
	not optional for Pwait on Win32.
	* std_hooks.lua: (execute) Now uses spawn()

2005-02-25  Jon Bright  <jon@siliconcircus.com>
	
	* ChangeLog: Add all my previous changes.
	* tests/t_add_owndb.at: Add test for trying to add the db to
	itself.
	* testsuite.at: Call it
	* tests/t_automate_heads.at: Canonicalise stdout output.
	* tests/t_automate_version.at: Use arithmetic comparison against
	wc output instead of string comparison, to avoid problems with
	MinGW's wc, which outputs with initial space-padding
	* tests/t_change_empty_file.at: Canonicalise stdout output 
	and compare manually instead of letting autotest check it
	* tests/t_fmerge_normalize.at: Canonicalise stdout output.
	* tests/t_netsync_single.at: Use NETSYNC_KILLHARD instead of 
	killall, as for the NETSYNC functions in testsuite.at

2005-02-27  Matt Johnston  <matt@ucc.asn.au>

        * main.cc: ignore SIGPIPE so that monotone won't be killed
        unexpectedly upon remote disconnection for netsync

2005-02-27  Nathaniel Smith  <njs@codesourcery.com>

	* idna/idn-int.h: Oops, really add this time.

2005-02-27  Nathaniel Smith  <njs@codesourcery.com>

	* AUTHORS: Add Corey Halpin.
	
	* idna/idn-int.h: New file (don't generate from configure anymore,
	but just ship).
	* configure.ac: Don't generate idna/idn-int.h.  Do generate
	mt-stdint.h.
	* Makefile.am: Adjust for idna/idn-int.h and mt-stdint.h.
	* acinclude.m4: Remove AX_CREATE_STDINT_H, ACX_PTHREAD,
	AC_COMPILE_CHECK_SIZEOF (let aclocal pick them up from m4/
	instead).
	* m4/ax_create_stdint_h.m4:
	* m4/acx_pthread.m4: Update from http://autoconf-archive.cryp.to/
	
	* numeric_vocab.hh: Instead of dancing around which header to
	include, include mt-stdint.h.
	
	* app_state.cc (restriction_includes, set_restriction): Move
	global static 'dot' into these functions, because file_path
	depends on global book_keeping_dir being initialized already, and
	there is no guaranteed order of initialization of C++ statics.
	(Bug reported by Matt Johnston.)
	
2005-02-27  Corey Halpin  <chalpin@cs.wisc.edu>

	* numeric_vocab.hh: Try both stdint.h and inttypes.h.
	* main.cc: OpenBSD has Unix signals too.

2005-02-26  Derek Scherger  <derek@echologic.com>

	* file_io.cc (absolutify): normalize fs::path to remove ..'s
	* tests/t_db_with_dots.at: ensure database path in MT/options
	doesn't contain ..'s

2005-02-25  Jon Bright  <jon@siliconcircus.com>
	
	* ChangeLog: Add all my previous changes.
	* tests/t_add_owndb.at: Add test for trying to add the db to
	itself.
	* testsuite.at: Call it
	* tests/t_automate_heads.at: Canonicalise stdout output.
	* tests/t_automate_version.at: Use arithmetic comparison against
	wc output instead of string comparison, to avoid problems with
	MinGW's wc, which outputs with initial space-padding
	* tests/t_change_empty_file.at: Canonicalise stdout output 
	and compare manually instead of letting autotest check it
	* tests/t_fmerge_normalize.at: Canonicalise stdout output.
	* tests/t_netsync_single.at: Use NETSYNC_KILLHARD instead of 
	killall, as for the NETSYNC functions in testsuite.at

2005-02-25  Nathaniel Smith  <njs@codesourcery.com>

	* vocab.cc (test_file_path_verification): Re-enable some tests
	disabled by Jon Bright, following discussion on IRC concluding
	that they were catching a real bug.

2005-02-24  Nathaniel Smith  <njs@codesourcery.com>

	* tests/t_add_dot.at: Run "add ." in a subdirectory, so as not to
	add the test database.  (Reported by Jon Bright.)

	* AUTHORS: Fix gettext.h copyright note, to not be in the middle
	of libidn copyright note.
	Add Jon Bright.

2005-02-24  Jon Bright  <jon@siliconcircus.com>

	* app_state.cc (prefix): Use string() instead of 
	native_directory_string().  For Unix, these should be equivalent.
	For Win32, I believe string()'s correct (since we compare 
	everywhere against normalized paths with / characters, but 
	native_directory_string produces paths with \ characters on Win32.
	* rcs_file.cc (file_source): Map the map, not the mapping.
	* tests/t_i18n_file.at: Remove colon from filename with symbols.
	I need to return to this and add a proper test for Win32, so we
	only use the colon on non-Win32.
	* testsuite.at: Add a CANONICALISE function, which does nothing
	on Unix and strips out carriage returns from files on Win32.  This
	is useful for being able to compare Monotone's stdout output to
	files on disk.  Add NETSYNC_KILL and NETSYNC_KILLHARD functions,
	to deal with MinGW not having killall (Unix still uses killall,
	though).
	* tests/t_import.at: Add CANONICALISE calls before comparing
	stdout output.
	* tests/t_netsync.at: Likewise
	* tests/t_netsync_single.at: Likewise
	* tests/t_scan.at: Likewise
	* tests/t_versions.at: Likewise
	* tests/t_ls_missing.at: Likewise.  Also, generate missingfoo and
	missingbar files with expected output from ls missing for these
	files being missing and compare against those.

2005-02-24  Derek Scherger  <derek@echologic.com>

	* app_state.{cc,hh} (add_restriction): rename to ...
	(set_restriction) this; and add path validation
	* commands.cc (get_valid_paths): new function
	(get_path_rearrangement) remove restricted include/exclude variant
	(calculate_restricted_revision) get valid paths and use to set up
	restriction
	(status, ls_unknown, commit, do_diff) pass args to
	calculate_restricted_revision to valid restriction paths
	(ls_missing, revert) get valid paths and use to set up restriction
	* tests/t_checkout_options.at: remove bug report priority (it's
	fixed!)
	* tests/t_diff_added_file.at: add --revision options to diff
	* tests/t_restrictions.at: remove invalid paths from ls unknown
	and ls ignored
	* tests/t_restrictions_warn_on_unknown.at: un-XFAIL
	
2005-02-23  Derek Scherger  <derek@echologic.com>

	* commands.cc (ls_missing): replace duplicated code with call to
	calculate_base_revision

2005-02-23  Jon Bright  <jon@siliconcircus.com>
	
	* vocab.cc (test_file_path_verification): Disable foo//nonsense
	test for Win32, add tests for UNC paths.  This was the only
	failing unit test on Win32.

2005-02-23  Jon Bright  <jon@siliconcircus.com>

	* txt2c.cc (main): Don't claim the file was generated from 
	--strip-trailing if that option's used.

2005-02-23  Jon Bright  <jon@siliconcircus.com>

	* app_state.cc: Add include of io.h for Win32, for chdir()
	* file_io.cc (get_homedir): Correct assertion (remove bracket)
	* lua/lposix.c, lua/modemuncher.c: Remove all references to
	functions and modes that don't exist on Win32.
	* monotone.cc: Include libintl.h on Win32
	
2005-02-21  Nathaniel Smith  <njs@codesourcery.com>

	* file_io.cc (get_homedir): Add more comments and logging to Win32
	version.  Also, only check HOME under Cygwin/MinGW.

2005-02-21  Derek Scherger  <derek@echologic.com>

	* Makefile.am: merge fixup
	
2005-02-21  Derek Scherger  <derek@echologic.com>

	* Makefile.am: add fsck.{cc,hh}
	* commands.cc(check_db): move to ...
	* fsck.{cc,hh}: here and do lots more checking
	* database.{cc,hh}(get_ids): new method
	(get_file_ids,get_manifest_ids,get_revision_ids): more new methods
	* tests/t_fsck.at: new test
	* testsuite.at: call it
	
2005-02-21  Nathaniel Smith  <njs@codesourcery.com>

	* commands.cc (commit): Simplify chatter.

2005-02-21  Nathaniel Smith  <njs@codesourcery.com>

	* file_io.cc (get_homedir): Check more environment variables in
	Win32 version.

2005-02-21  Nathaniel Smith  <njs@codesourcery.com>

	* file_io.cc: Remove tabs.

2005-02-21  Nathaniel Smith  <njs@codesourcery.com>

	* smap.hh (smap): Remove leading underscores, add comments.

2005-02-20  Nathaniel Smith  <njs@codesourcery.com>

	* std_hooks.lua (merge2, merge3): Check for DISPLAY before
	invoking gvim.

2005-02-20  Julio M. Merino Vidal  <jmmv@menta.net>

	* ChangeLog: Use tabs for indentation rather than spaces.  Drop
	trailing whitespace.  While here, fix a date by adding zeros before
	the month and the day number.

2005-02-20  Julio M. Merino Vidal  <jmmv@menta.net>

	* gettext.h: Add file.
	* AUTHORS: Mention that it comes from the GNU Gettext package.
	* Makefile.am: Distribute it.
	* sanity.hh: Use gettext.h rather than libintl.h so that --disable-nls
	works.  Also improves portability, according to the GNU Gettext
	manual.

2005-02-19  Derek Scherger  <derek@echologic.com>

	* automate.cc (automate_heads): remove bogus call to 
	app.allow_working_copy() which is called in cpp_main
	* database.cc (check_sqlite_format_version): don't check database
	version when "file" is really a directory; add filename to error
	message
	(sql): check for empty database early, even though this seems
	impossible as absolutify changes "" into path to working dir;
	convert to use N-style assertions; add check to ensure "file" is
	not really a directory
	* tests/t_db_missing.at: new test for above problems
	* testsuite.at: call it

2005-02-19  Nathaniel Smith  <njs@codesourcery.com>

	* tests/t_add_intermediate_MT_path.at: Tighten up.

	* tests/t_merge_3.at: New test.
	* tests/t_merge_4.at: Likewise.
	* testsuite.at: Add them.

2005-02-19  Ole Dalgaard  <josua+monotone@giraffen.dk>

	* configure.ac: Check for 64-bit versions of Boost static
	libraries.

2005-02-18  Julio M. Merino Vidal  <jmmv@menta.net>

	* INSTALL:
	* configure.ac: Improve Boost detection by trying several possible
	library suffixes before aborting.

2005-02-18  graydon hoare  <graydon@pobox.com>

	* change_set.cc
	(apply_change_set): Avoid fast path when there are adds.
	(apply_path_rearrangement): Likewise.

2005-02-18  graydon hoare  <graydon@pobox.com>

	* automate.cc (automate_heads): Fix initialize() call.
	* change_set.{cc,hh}
	(apply_path_rearrangement): Add quick version.
	* revision.cc
	(check_sane_history): Use quick version of apply_change_set.
	* work.cc
	(build_addition): Use quick version of apply_path_rearrangement.
	(known_preimage_path): Likewise.
	* testsuite.at: Fix definitions of _ROOT_DIR, add --norc some
	places.
	* AUTHORS: Mention Daniel.

2005-02-18  Daniel Berlin  <dberlin@dberlin.org>

	* xdelta.cc (compute_delta_insns): Correct 1-byte-source bug.

2005-02-18  graydon hoare  <graydon@pobox.com>

	* Makefile.am (MOST_SOURCES): Add smap.hh.

2005-02-18  graydon hoare  <graydon@pobox.com>

	* basic_io.{cc,hh}: Inline some stuff.
	* change_set.cc: Use smap various places, reduce to 32-bit tids.
	* commands.cc: Use shared_ptr<change_set> everywhere.
	* netsync.cc: Likewise.
	* rcs_import.cc: Likewise.
	* revision.{cc,hh}: Likewise.
	* smap.hh: New file.

2005-02-18  Julio M. Merino Vidal  <jmmv@menta.net>

	* INSTALL:
	* configure.ac: Improve Boost detection by trying several possible
	library suffixes before aborting.

2005-02-17  Derek Scherger  <derek@echologic.com>

	* tests/t_add_intermediate_MT_path.at: new test
	* testsuite.at: call it

2005-02-17  Julio M. Merino Vidal  <jmmv@menta.net>

	* testsuite.at:
	* tests/t_change_empty_file.at: Verify that modifying an empty file
	creates a patch revision rather than an add/delete sequence.  The
	incorrect behavior was reported in bug #9964.

2005-02-17  Derek Scherger  <derek@echologic.com>

	* app_state.{cc,hh} (app_state): initialize search root
	(initialize): boolean signature variant renamed to ...
	(allow_working_copy): this; add explicit search root; move
	requirement for working copy to ...
	(require_working_copy): this new method
	(initialize): string signature variant renamed to ...
	(create_working_copy): this
	(set_root): new method
	* commands.cc: remove app.initialize(false) calls; replace
	app.initialize(true) with app.require_working_copy(); replace
	app.initialize(dir) with app.create_working_copy(dir)
	(checkout): ensure revision is member of specified branch
	* file_io.{cc,hh} (find_working_copy): stop search at --root if
	specified
	* monotone.cc (OPT_ROOT): new option
	(cpp_main): call app.allow_working_copy() before executing
	commands to always read default options
	* monotone.1: add --root option
	* monotone.texi: add --root option
	* tests/t_checkout_noop_on_fail.at: un-XFAIL
	* tests/t_checkout_options.at: un-XFAIL, add check for specified
	revision not in specified branch
	* testsuite.at: add --root option to MONOTONE to prevent searching
	above test dir
	* vocab.cc: remove redundant forward declaration

2005-02-16  Derek Scherger  <derek@echologic.com>

	* commands.cc (revert): don't rewrite unchanged files
	* tests/t_revert_unchanged.at: new test
	* testsuite.at: call it

2005-02-12  Derek Scherger  <derek@echologic.com>

	* database.cc (sqlite3_unpack_fn): new function for viewing
	base64, gzipped data
	(install_functions): install it
	(rehash): remove unused obsolete fcerts ticker

2005-02-17  Nathaniel Smith  <njs@codesourcery.com>

	* debian/changelog: s/graydon@mogo/graydon@pobox.com/, to make
	lintian happy.
	* debian/rules (config.status): Remove --with-bundled-adns.
	* debian/control (Build-Depends): Don't Build-Depend on libpopt,
	only libpopt-dev.
	* .mt-attrs (debian/control): Make executable.

2005-02-17  Nathaniel Smith  <njs@codesourcery.com>

	* tests/t_undo_update.at: Stupid typo.
	* tests/t_largish_file.at: New test.
	* testsuite.at: Add it.

	* commands.cc (push, pull, sync): Remove misleading "..." from
	help text.

2005-02-16  Julio M. Merino Vidal  <jmmv@menta.net>

	* Makefile.am: Append $(BOOST_SUFFIX) to -lboost_unit_test_framework
	to fix 'make check' on systems where boost libraries can only be
	found by passing the exact suffix as part of the name.

2005-02-16  Julio M. Merino Vidal  <jmmv@menta.net>

	* monotone.texi: Fix a typo (hexidecimal to hexadecimal).  Also
	change an example command to append stuff to ~/.monotonerc, instead
	of completely destroying the possibily existing file.  Addresses
	bug #11136.

2005-02-16  Julio M. Merino Vidal  <jmmv@menta.net>

	* cryptopp/config.h: Use uint{8,16,32,64}_t as size types instead of
	trying to match them to unsigned char/int/long/long long respectively.
	Should fix build on FreeBSD/sparc64, as seen in bug #10203.

2005-02-16  Julio M. Merino Vidal  <jmmv@menta.net>

	* INSTALL:
	* Makefile.am:
	* configure.ac: Add the --disable-large-file option to manually
	disable large file support from the builtin sqlite (compatibility
	with old systems and FAT).  Addresses bug #8380.

2005-02-16  Nathaniel Smith  <njs@codesourcery.com>

	* tests/t_undo_update.at: New todo.
	* testsuite.at: Add it.

2005-02-15  Nathaniel Smith  <njs@codesourcery.com>

	* monotone.1: Add cursory note about "automate".
	* monotone.texi: Synchronize with manpage.

2005-02-15  Nathaniel Smith  <njs@codesourcery.com>

	* automate.cc: Add "Error conditions" to the standard comment
	sections.

	* monotone.texi (Scripting): New section.
	(Automation): New section.

	* tests/t_automate_heads.at: Test behavior with nonexistent
	branch.

2005-02-14  Nathaniel Smith  <njs@codesourcery.com>

	* tests/t_merge_normalization_edge_case.at: New test.
	* testsuite.at: Add it.

	* diff_patch.cc (normalize_extents): Soften the warning message
	now that we have one test case.

2005-02-14  Matthew A. Nicholson  <mnicholson@digium.com>

	* std_hooks.lua: Add vimdiff merge hooks.

2005-02-14  Nathaniel Smith  <njs@codesourcery.com>

	* std_hooks.lua: Remove tabs.

2005-02-14  Nathaniel Smith  <njs@codesourcery.com>

	* tests/t_automate_heads.at: New test.
	* tests/t_automate_version.at: New test.
	* testsuite.at: Add then.

	* commands.cc (automate): Fix documentation string.
	* automate.cc: Much more structured documentation comments.

2005-02-13  Nathaniel Smith  <njs@codesourcery.com>

	* automate.{cc,hh}: New files.
	* commands.cc: New command "automate".

2005-02-13  Nathaniel Smith  <njs@codesourcery.com>

	* monotone.texi (Creating a Database): Fix typo, clarify
	conventions for database management following question on mailing
	list.

2005-02-12  graydon hoare  <graydon@pobox.com>

	* change_set.{cc,hh}: Correct code to pass newly-added unit tests.

2005-02-10  Derek Scherger  <derek@echologic.com>

	* monotone.1: update for restrictions
	* monotone.texi: sync with manpage

2005-02-09  Derek Scherger  <derek@echologic.com>

	* cert.cc (cert_revision_testresult): allow pass/fail testresult
	values
	* commands.cc (testresult): likewise
	* commands.cc (do_diff): disallow restriction of non-working copy
	diffs
	* monotone.texi: update for restrictions

2005-02-08  graydon hoare  <graydon@pobox.com>

	* database.cc (version_cache::set): Fix bad expiry logic.

2005-02-08  Nathaniel Smith  <njs@codesourcery.com>

	* change_set.cc (check_sane): Null sources are only valid for
	adds.

2005-02-07  Nathaniel Smith  <njs@codesourcery.com>

	* database.cc (struct version_cache): Fix invariant in cache
	clearing logic.

2005-02-06  Nathaniel Smith  <njs@codesourcery.com>

	* change_set.cc: Add a few more invariants; add lots and lots of
	unit tests.

2005-02-06  graydon hoare  <graydon@pobox.com>

	* change_set.cc: Use hash_map in a few places.
	(confirm_unique_entries_in_directories): Fix invariants.
	* constants.{cc,hh} (db_version_cache_sz): New constant.
	* database.cc (version_cache): New structure.
	(get_version): Use it.
	* interner.hh: Rewrite to use hash_map and vector.
	* tests/t_no_rename_overwrite.at: Tweak return codes.

2005-02-06  Nathaniel Smith  <njs@codesourcery.com>

	* ui.hh (ensure_clean_line): New method.
	* ui.cc (inform): Use it.
	* keys.cc (get_passphrase): Call it before prompting for passphrase.

2005-02-06  Nathaniel Smith  <njs@codesourcery.com>

	* database.cc (info): Report more statistics.

	* ROADMAP: Remove finished items.

	* revision.cc (analyze_manifest_changes): Childs cannot be null,
	that makes no sense.
	(add_node_for_old_manifest): Log node names, don't print it.
	(construct_revision_from_ancestry): Partially rewrite to handle
	root nodes explicitly.
	(build_changesets_from_existing_revs): Don't put the null revision
	in the ancestry graph, to match changesetify logic.
	(add_node_for_old_revision): Enforce decision that the ancestry
	graph not contain the null revision.

	(anc_graph::heads): Remove.
	(add_node_ancestry): Don't try creating it; logic was broken
	anyway.
	(rebuild_from_heads): Rename to...
	(rebuild_ancestry): ...this.  Calculate head set correctly.

2005-02-05  Nathaniel Smith  <njs@codesourcery.com>

	* change_set.cc (compose_path): Add more invariants.

2005-02-05  Nathaniel Smith  <njs@codesourcery.com>

	* monotone.cc (cpp_main): Log command line, to help interpret the
	logs people send in.

2005-02-05  Nathaniel Smith  <njs@codesourcery.com>

	* revision.cc (check_sane): Turn off this invariant when
	global_sanity.relaxed.

2005-02-03  Nathaniel Smith  <njs@codesourcery.com>

	* tests/t_load_into_existing.at: Oops, really add it too, sigh.

2005-02-03  Nathaniel Smith  <njs@codesourcery.com>

	* tests/t_need_mt_revision.at: Oops, really add it.

2005-02-03  Nathaniel Smith  <njs@codesourcery.com>

	* interner.hh (interner::intern): Add version taking a bool&, so
	callers can tell whether this string has previously been checked.
	* change_set.cc: Use new interned string identifier
	'path_component's instead of file_path's for components of paths;
	sanity-check each component exactly once.

2005-02-03  Nathaniel Smith  <njs@codesourcery.com>

	* database.cc (load): Check for existence of target database.
	* tests/t_load_into_existing.at: New test.
	* testsuite.at: Add it.

2005-02-03  Nathaniel Smith  <njs@codesourcery.com>

	* tests/t_checkout_dir.at: Also check that checkout to unwriteable
	directory fails.
	* tests/t_branch_checkout.at: New test.
	* testsuite.at: Add it.

	* app_state.cc (initialize): Simplify working directory
	initialization, and improve error handling.

	* keys.cc (get_passphrase): Disallow empty passphrases early
	(before they trigger an invariant down the line...).

2005-02-03  Nathaniel Smith  <njs@codesourcery.com>

	* update.cc (pick_update_candidates): Add I().
	* commands.cc (calculate_base_revision): Remove 'rev' argument,
	which was never set and callers never used.
	(calculate_base_manifest, calculate_current_revision)
	(calculate_restricted_revision, revert): Update correspondingly.
	(update): Check for null old revision.

	* main.cc (main): Make exit status 3 if we caught an unhandled
	exception, in particular so the testsuite can tell the difference
	between an error handled cleanly and an error caught by an
	invariant.
	* tests/t_update_null_revision.at: New test.
	* testsuite.at: Add it.

2005-02-03  Nathaniel Smith  <njs@codesourcery.com>

	* main.cc: Remove tabs.

2005-02-02  Nathaniel Smith  <njs@codesourcery.com>

	* change_set.cc (extract_first): Rename to...
	(extract_pairs_and_insert): ...this.
	(path_rearrangement::check_sane): Use it to add additional
	checks.

	* work.hh: Update comments (MT/manifest doesn't exist
	anymore...).

	* tests/t_need_mt_revision.at: New test.
	* testsuite.at: Add it.
	* commands.cc (get_revision_id): Require MT/revision to exist.
	(setup): Create MT/revision.

2005-02-02  Nathaniel Smith  <njs@codesourcery.com>

	* work.hh: Remove tabs.

2005-02-03  graydon hoare  <graydon@pobox.com>

	* tests/t_i18n_changelog.at: New test.
	* testsuite.at: Run it.
	* lua/lposix.c: New file.
	* lua/modemuncher.c: New file
	* lua.cc: Load posix library.
	* lua/liolib.c: Disable execute and popen.
	* std_hooks.lua: Remove io.execute uses.
	* AUTHORS: Update to mention lposix.c, modemuncher.c.
	* Makefile.am: Likewise.

2005-02-01  Nathaniel Smith  <njs@codesourcery.com>

	* tests/t_rebuild.at: Beef up test in response to possible
	problems reported by Derek Scherger.

2005-01-31  Nathaniel Smith  <njs@codesourcery.com>

	* rcs_import.cc (store_manifest_edge): Don't try to store deltas
	to the null manifest.
	(import_cvs_repo): Root revision has null manifest, not empty
	manifest.
	* revision.cc (check_sane): More invariants.

2005-01-28  graydon hoare  <graydon@pobox.com>

	* database.{cc,hh}: More netsync speed tweaks.
	* netsync.cc: Likewise.

2005-01-27  Nathaniel Smith  <njs@codesourcery.com>

	* tests/t_restrictions_warn_on_unknown.at: New test.
	* testsuite.at: Add it.

2005-01-27  Derek Scherger  <derek@echologic.com>

	* commands.cc (attr): adjust for subdir; ensure files exist
	* tests/t_attr.at: improve setup description
	* tests/t_attributes.at: improve setup description so that
	testsuite -k attr runs this test; check for attributes on missing
	files
	* tests/t_subdir_attr.at: new test
	* testsuite.at: fix dutch spelling of monotone; call new test

2005-01-27  Nathaniel Smith  <njs@codesourcery.com>

	* change_set.hh (null_id): New function.
	* revision.cc (analyze_manifest_changes): Fix typo, use null_id.
	* tests/t_rebuild.at: Un-XFAIL.

2005-01-27  Nathaniel Smith  <njs@codesourcery.com>

	* tests/t_rebuild.at: Add priority tag.

	* tests/t_cvsimport.at: Be more thorough.

	* rcs_import.cc (store_edge): Rename to...
	(store_manifest_edge): ...this.  Remove revision arguments, and
	remove storing of revision.
	(import_states_recursive): Update accordingly.
	Add 'revisions' argument; update it instead of trying to write
	revisions now.
	(import_states_by_branch): Add 'revisions' argument.
	(import_cvs_repo): Add a stage 3 that writes out the revisions
	accumulated in the 'revisions' vector.
	
2005-01-27  Matt Johnston  <matt@ucc.asn.au>

	(compile fixes for Linux/gcc 3.3.4)
	* botan/{util.cpp,primes.cpp}: give large constants ULL
	suffixes
	* botan/{gzip.cpp}: fix type for std::max() comparison

2005-01-27  graydon hoare  <graydon@pobox.com>

	* AUTHORS: Mention Georg.
	* change_set.cc: Null out names which are in null directories.
	* commands.cc (reindex): Remove COLLECTION argument.
	* database.{cc,hh} (get_revision_certs):
	Add brute force "load all certs" method.
	* merkle_tree.{cc,hh}: Modify to use memory rather than disk.
	* netsync.{cc,hh}: Likewise.
	* packet.hh (manifest_edge_analyzer): Kill dead code.

2005-01-26  Nathaniel Smith  <njs@codesourcery.com>

	* mt_version.cc (print_full_version): Include system flavour.

2005-01-26  Nathaniel Smith  <njs@codesourcery.com>

	* tests/t_rebuild.at: New test.
	* testsuite.at: Add it.

2005-01-26  Nathaniel Smith  <njs@codesourcery.com>

	* tests/t_checkout_noop_on_fail.at: Clarify description and XFAIL.

	* tests/t_approval_semantics.at: New TODO.
	* tests/t_monotone_agent.at: New TODO.
	* testsuite.at: Add them.

2005-01-25  Nathaniel Smith  <njs@codesourcery.com>

	* tests/t_checkout_noop_on_fail.at: New test.
	* testsuite.at: Add it.
	(RAW_MONOTONE): Add $PREEXECUTE to definition.

2005-01-25  Nathaniel Smith  <njs@codesourcery.com>

	* change_set.cc (extend_renumbering_from_path_identities): Add
	invariant.
	(extend_renumbering_via_added_files): Likewise.

	* constants.hh (maxbytes, postsz): Remove dead constants.
	(verify_depth): New constant.
	* constants.cc: Likewise.
	* revision.hh (check_sane_history): New function.
	* revision.cc (check_sane_history): Likewise.
	* database.cc (put_revision): Sanity check revision and revision
	history before storing it.
	This breaks cvs import.  Why?

	* update.cc (find_deepest_acceptable_descendent): Remove.
	(acceptable_descendent, calculate_update_set): New functions.
	(pick_update_candidates): Use 'calculate_update_set'.
	* tests/t_update_2.at: Un-XFAIL.
	* tests/t_ambig_update.at: Un-XFAIL.

	* tests/t_no_rename_overwrite.at: New test.
	* tests/t_cdiff.at: New test placeholder.
	* testsuite.at: Add them.
	(MONOTONE): Prefix command line with $PREEXECUTE to e.g. support
	running under Valgrind.

2005-01-25  Matt Johnston  <matt@ucc.asn.au>

	* cert.cc: ignore whitespace when comparing private keys
	from the database and with the lua hook
	* tests/t_lua_privkey.at: new test
	* testsuite.at: run it

2005-01-23  Derek Scherger  <derek@echologic.com>

	* commands.cc (restrict_rename_set): include renames if either
	name is present in restriction
	(calculate_base_revision): remove unused variant
	(calculate_current_revision): remove unsed variable
	(calculate_restricted_revision): remove unsed variable
	(ls_missing): remove unsed variable
	(revert): rewrite with restrictions
	* tests/t_revert.at: test partial reverts adjust MT/work properly
	* tests/t_revert_dirs.at: un-XFAIL
	* tests/t_revert_rename.at: un-XFAIL; revert rename via both names

2005-01-23  Derek Scherger  <derek@echologic.com>

	* tests/t_revert_rename.at: remove extra MONOTONE_SETUP
	attempt revert by both original name and new name

2005-01-23  Derek Scherger  <derek@echologic.com>

	* tests/t_revert_rename.at: New test.
	* testsuite.at: Add it.

2005-01-22  Derek Scherger  <derek@echologic.com>

	* tests/t_revert_dirs.at: New test.
	* testsuite.at: Add it.

2005-01-22  Nathaniel Smith  <njs@codesourcery.com>

	* configure.ac (AC_INIT): Set bug-reporting address to list
	address, rather than Graydon's personal email.
	* diff_patch.cc (normalize_extents): Use it.
	* ui.cc (fatal): Likewise.

	* tests/t_vcheck.at: New priority "todo", tweak descriptive text.

2005-01-22  Nathaniel Smith  <njs@codesourcery.com>

	* tests/t_delete_dir.at: Add more commentary.

	* tests/t_rename_dir_patch.at: New test.
	* tests/t_delete_dir_patch.at: New test.
	* testsuite.at: Add them.

2005-01-22  Nathaniel Smith  <njs@codesourcery.com>

	* change_set.cc (apply_change_set): Add invariants.
	* tests/t_rename_dir_cross_level.at: New test.
	* tests/t_rename_added_in_rename.at: New test.
	* tests/t_rename_conflict.at: New test.
	* testsuite.at: Add them.

2005-01-21  Nathaniel Smith  <njs@codesourcery.com>

	* tests/t_ambig_update.at: Update comments.

	* tests/t_update_2.at: New test from Georg-W. Koltermann
	<Georg.Koltermann@mscsoftware.com>.
	* testsuite.at: Add it.

2005-01-20  Nathaniel Smith  <njs@codesourcery.com>

	* tests/t_lca_1.at: New bug report.
	* testsuite.at: Add it.

2005-01-19  Nathaniel Smith  <njs@codesourcery.com>

	* commands.cc (merge): Improve merge chatter.
	(do_diff): Don't print anything when there are no
	changes.

2005-01-19  Nathaniel Smith  <njs@codesourcery.com>

	* tests/t_db_with_dots.at: New test.
	* testsuite.at: Add it.

2005-01-19  Patrick Mauritz <oxygene@studentenbude.ath.cx>

	* Makefile.am (%.h, package_revision.h, package_full_revision.h):
	Don't update target file if no change has occurred, to reduce
	unnecessary rebuilds.

2005-01-18  Nathaniel Smith  <njs@codesourcery.com>

	* rcs_import.cc (cvs_key): Initialize struct tm to all zeros, to
	stop garbage sneaking in -- thanks to Zack Weinberg for pointing
	this out.  Also, handle 2 digit years properly on WIN32.

2005-01-18  Nathaniel Smith  <njs@codesourcery.com>

	* rcs_import.cc: Remove tabs.

2005-01-19  Matt Johnston  <matt@ucc.asn.au>

	* database.cc: Pass filename to check_sqlite_format_version as a
	fs::path, so that it doesn't get passed as a freshly created fs::path
	with default checker (which disallows '.foo' path components)

2005-01-19  Nathaniel Smith  <njs@codesourcery.com>

	* netsync.cc (session, process_confirm_cmd, dispatch_payload):
	Back out some over-zealous changes that broke netsync
	compatibility.  Probably should redo later, when have a chance to
	bump netsync protocol number, but we're not ready for that now.

2005-01-19  Nathaniel Smith  <njs@codesourcery.com>

	* tests/t_subdir_revert.at: New test.
	* tests/t_subdir_rename.at: New test.
	* testsuite.at: Add them.

2005-01-18  Nathaniel Smith  <njs@codesourcery.com>

	* tests/t_subdir_add.at: New test.
	* tests/t_subdir_drop.at: New test.
	* testsuite.at: Add them.
	* tests/t_delete_dir.at: Implement it.

2005-01-19  Nathaniel Smith  <njs@codesourcery.com>

	* netcmd.cc: Remove tabs.

2005-01-19  Nathaniel Smith  <njs@codesourcery.com>

	* merkle_tree.cc: Remove tabs.

2005-01-18  Nathaniel Smith  <njs@codesourcery.com>

	* rcs_import.cc (cvs_key): Initialize struct tm to all zeros, to
	stop garbage sneaking in -- thanks to Zack Weinberg for pointing
	this out.  Also, handle 2 digit years properly on WIN32.

2005-01-18  Nathaniel Smith  <njs@codesourcery.com>

	* rcs_import.cc: Remove tabs.

2005-01-18  Nathaniel Smith  <njs@codesourcery.com>

	* monotone.texi: Undocument mcerts, fcerts; rename rcerts to
	certs.
	* monotone.1: Likewise.

2005-01-18  Nathaniel Smith  <njs@codesourcery.com>

	* commands.cc (restrict_rename_set): Fix types to compile with old
	rename_set gunk removed.
	Alter logic to yell if a rename crosses the restriction boundary,
	rather than silently ignore it.

2005-01-19  graydon hoare  <graydon@pobox.com>

	* commands.cc: Fix up some merge breakage.
	* tests/t_add_dot.at: Un-XFAIL.
	* testsuite.at: Run "setup ." before "db init".

2005-01-09  Derek Scherger  <derek@echologic.com>

	* commands.cc (get_path_rearrangement): new function/signature for
	splitting restricted rearrangements
	(calculate_restricted_revision): use it and update to work
	similarly to calculate_current_revision
	(trusted): call app.initialize(false)
	(ls_missing): adjust for new get_path_rearrangement
	(attr): call app.initialize(true)
	(diff): merge cleanup
	(lca, lcad, explicit_merge): call app.initialize(false)
	* app_state.cc (constructor): set database app state
	(load_rcfiles): add required booleans
	* lua.{cc,hh} (load_rcfile): add required boolean
	* tests/t_add.at:
	* tests/t_diff_added_file.at:
	* tests/t_disapprove.at:
	* tests/t_drop_missing.at:
	* tests/t_heads.at:
	* tests/t_heads_discontinuous_branch.at:
	* tests/t_i18n_file.at:
	* tests/t_log_nonexistent.at:
	* tests/t_merge_add_del.at:
	* tests/t_netsync.at:
	* tests/t_netsync_pubkey.at:
	* tests/t_netsync_single.at:
	* tests/t_persistent_server_keys.at:
	* tests/t_persistent_server_revision.at:
	* tests/t_remerge.at:
	* tests/t_tags.at:
	* tests/t_update_missing.at:
	* tests/t_update_to_revision.at: add --message option to commits
	* tests/t_merge2_add.at:
	* tests/t_merge2_data.at:
	* tests/t_netsync_unrelated.at: create working directory with new
	setup command
	* tests/t_erename.at: update for revisions
	* tests/t_no_change_deltas.at: add --revision options to diff
	* tests/t_restrictions.at: remove some cruft and update to work
	with revisions
	* tests/t_subdirs.at: pass correct --rcfile and --db options from
	within subdir
	* testsuite.at (REVERT_TO): remove MT dir before checkout, which
	now fails if MT exists, replace checkout MT/options with old
	MT/options
	(COMMIT): add --message option to commit macro
	* work.cc (read_options_map): don't overwrite option settings when
	reading options map so that command line settings take precedence

2005-01-18  Nathaniel Smith  <njs@codesourcery.com>

	* netsync.cc: Partially fix comment (s/manifest/revision/ etc.).
	(dispatch_payload): Ignore mcert and fcert refinement requests,
	instead of dying on them.  Hack, but I think it should let this
	netsync continue to interoperate with old netsync...

2005-01-18  Nathaniel Smith  <njs@codesourcery.com>

	* vocab.hh: Remove file<cert>.
	* vocab.cc: Likewise.
	* packet_types.hh: Remove file.
	* Makefile.am (MOST_SOURCES): Remove packet_types.hh and mac.hh.

2005-01-18  Nathaniel Smith  <njs@codesourcery.com>

	* netsync.cc (process_confirm_cmd): Don't try refining mcert and
	fcert trees.
	Remove other dead/pointless code.

2005-01-18  Nathaniel Smith  <njs@codesourcery.com>

	* database.hh: Remove file cert stuff.
	* netsync.cc (data_exists): We don't have file/manifest certs.
	(load_data): Likewise.

2005-01-18  Nathaniel Smith  <njs@codesourcery.com>

	* netsync.cc (process_data_cmd): Ignore file/manifest certs.

	* database.cc (struct valid_certs): Don't support file certs.
	(rehash): No file certs.
	(file_cert_exists): Remove.
	(put_file_cert): Remove.
	(get_file_certs): Remove.

2005-01-18  Nathaniel Smith  <njs@codesourcery.com>

	* packet.cc (class delayed_manifest_cert_packet):
	(class delayed_file_cert_packet): Remove.
	(packet_db_writer::consume_file_cert, consume_manifest_cert)
	(packet_writer::consume_file_cert, consume_manifest_cert)
	Remove.
	(struct feed_packet_consumer): Don't support mcert/fcert packets.
	(extract_packets): Likewise.
	(packet_roundabout_test): Test revision certs, not manifest/file
	certs.

	* packet.hh (packet_consumer::consume_file_cert):
	(packet_consumer::consume_manifest_cert):
	(packet_writer::consume_file_cert):
	(packet_writer::consume_manifest_cert):
	(packet_db_writer::consume_file_cert):
	(packet_db_writer::consume_manifest_cert):
	Remove.

	* lua.hh (hook_get_file_cert_trust): Remove.
	* lua.cc (hook_get_file_cert_trust): Remove.

2005-01-18  Nathaniel Smith  <njs@codesourcery.com>

	* cert.hh (erase_bogus_certs): Re-add manifest cert version.

	* monotone.texi (Hook Reference): Remove documentation of
	get_{file,manifest}_cert_trust.

2005-01-18  Nathaniel Smith  <njs@codesourcery.com>

	* cert.cc (erase_bogus_certs): Re-add manifest cert version.
	(bogus_cert_p): Likewise.

2005-01-18  Nathaniel Smith  <njs@codesourcery.com>

	* cert.hh (rename_edge):
	(rename_set):
	(calculate_renames):
	(rename_cert_name): Remove.
	(cert_file_comment):
	(cert_manifest_comment): Remove.
	(erase_bogus_certs): Remove manifest and file versions.
	* cert.cc (rename_cert_name): Remove.
	(bogus_cert_p): Remove manifest<cert> and file<cert> variants.
	(erase_bogus_certs): Likewise.
	(put_simple_manifest_cert):
	(put_simple_file_cert):
	(cert_file_comment): Remove.

	* commands.cc (fcerts): Remove.
	(mcerts): Likewise.
	(rcerts): Rename to...
	(certs): ...this.  s/revision certs/certs/ in help text.
	(trusted): s/revision cert/cert/.
	(ls_certs): Don't special-case rename certs.

2005-01-18  Nathaniel Smith  <njs@codesourcery.com>

	* tests/t_vcheck.at: Fix AT_XFAIL_IF typo.

2005-01-18  Nathaniel Smith  <njs@codesourcery.com>

	* monotone.texi (Reserved Certs): Remove 'vcheck'.
	(Key and Cert): Remove 'vcheck'.
	(Accidental collision): Likewise.
	(Commands): Likewise.
	* tests/t_vcheck.at: Add note about manual having useful stuff for
	when vcheck is re-added.

2005-01-18  Nathaniel Smith  <njs@codesourcery.com>

	* mac.hh:
	* cert.cc (vcheck_cert_name):
	(calculate_vcheck_mac):
	(cert_manifest_vcheck
	(check_manifest_vcheck):
	* cert.hh (cert_manifest_vcheck):
	(check_manifest_vcheck):
	* constants.cc (constants::vchecklen):
	* constants.hh (constants::vchecklen):
	* commands.cc (vcheck):
	Remove.

	* tests/t_vcheck.at: New test.
	* testsuite.at: Call it.

2005-01-18  Nathaniel Smith  <njs@codesourcery.com>

	* ROADMAP: Remove 'upgrade to sqlite3' todo item.

2005-01-18  Nathaniel Smith  <njs@codesourcery.com>

	* commands.cc (tag):
	(testresult):
	(approve):
	(disapprove):
	(comment):
	(fload):
	(fmerge):
	(cat):
	(rcs_import): Change grouping for "--help" display, to make more
	informative.
	(rcs_import): Also add more details to help text.

2005-01-17  Matt Johnston  <matt@ucc.asn.au>

	* file_io.cc: re-add accidentally removed #include
	* botan/gzip.cc: improved comments, removed unused code

2005-01-17  Nathaniel Smith  <njs@codesourcery.com>

	* diff_patch.cc (normalize_extents): Add missing ')'.

2005-01-17  Nathaniel Smith  <njs@codesourcery.com>

	* tests/t_update_1.at: New test.
	* testsuite.at: Call it.

2005-01-11  Nathaniel Smith  <njs@codesourcery.com>

	* diff_patch.cc (normalize_extents): Add warning for anyone who
	manages to trigger the untested part of the normalization code.

2005-01-14  Christian Kollee <stuka@pestilenz.org>

	* search for and link with sqlite3 when --bundle-sqlite=no

2005-01-12  Derek Scherger  <derek@echologic.com>

	* tests/t_ambig_update.at: add comments from discussion on irc
	* tests/t_status_missing.at: new test
	* testsuite.at: include it

2005-01-10  graydon hoare  <graydon@pboox.com>

	* commands.cc (explicit_merge): Tweak merge message.
	* database.cc (check_sqlite_format_version): New function.
	(database::sql): Call it.
	* sqlite/pager.hh (SQLITE_DEFAULT_PAGE_SIZE): Adjust to 8192.
	(SQLITE_MAX_PAGE_SIZE): Adjust to 65536.
	* schema_migration.cc: Post-merge cleanup.
	* Makefile.am: Likewise.

2005-01-10  Christof Petig <christof@petig-baender.de>

	* sqlite/*: SQLite 3.0.8 CVS import
	* database.{cc,hh}:
	* schema_migration.{cc,hh}: convert to use the SQLite3 API

	This does not yet use any of the more sophisticated API features
	of SQLite3 (query parameters, BLOBs), so there is plenty of room
	for optimization. This also does not change the schema (i.e.
	still uses base64 encoded values in tables)

2005-01-17  graydon hoare  <graydon@pobox.com>

	* AUTHORS: Mention Wojciech and Neil.
	* revision.cc (calculate_ancestors_from_graph): Make non-recursive.

2005-01-17  Wojciech MiÃÂkowski  <wmilkowski@interia.pl>

	* std_hooks.lua: Teach about meld.

2005-01-17  Neil Conway  <neilc@samurai.com>

	* diff_patch.cc: add a new context diff hunk consumer. Rename
	unidiff() to make_diff().
	* diff_patch.hh: Rename unidiff() to make_diff().
	* command.cc: Add new "cdiff" command, and refactor "diff" to
	invoke a common subroutine that is parameterized on the diff
	type. Unrelated change: make a branch-based checkout default to
	using the same directory name as the branch name, unless a
	branch is specified.

2005-01-17  graydon hoare  <graydon@pobox.com>

	* cryptopp/osrng.cpp (NonblockingRng::GenerateBlock):
	Bring forward patch lost in cryptopp 5.2 upgrade.
	* revision.cc (add_bitset_to_union)
	(calculate_ancestors_from_graph): New functions.
	(erase_ancestors)
	(is_ancestor): Rewrite.
	* cert.cc (get_branch_heads): Rewrite.
	* database.{cc,hh} (get_heads): Remove
	(get_revision_ancestry): Use multimap.
	(install_views): Disable.
	Remove everything related to the trust views. Too slow.
	Also tidy up whitespace formatting in sqlite3 code.
	* views.sql: Clear out all views.
	* commands.cc: Adapt to using multimap for ancestry.
	* AUTHORS: Mention Faheem and Christian.

2005-01-17  Faheem Mitha  <faheem@email.unc.edu>

	* debian/control: Fix up build depends.

2005-01-17  Ulrich Drepper  <drepper@redhat.com>

	* acinclude.m4 (AC_CHECK_INADDR_NONE): Fix quoting.
	* Makefile.am (EXTRA_DIST): Add sqlite/keywordhash.c.

2005-01-14  Christian Kollee  <stuka@pestilenz.org>

	* search for and link with sqlite3 when --bundle-sqlite=no

2005-01-12  Derek Scherger  <derek@echologic.com>

	* tests/t_ambig_update.at: add comments from discussion on irc
	* tests/t_status_missing.at: new test
	* testsuite.at: include it

2005-01-10  graydon hoare  <graydon@pboox.com>

	* commands.cc (explicit_merge): Tweak merge message.
	* database.cc (check_sqlite_format_version): New function.
	(database::sql): Call it.
	* sqlite/pager.hh (SQLITE_DEFAULT_PAGE_SIZE): Adjust to 8192.
	(SQLITE_MAX_PAGE_SIZE): Adjust to 65536.
	* schema_migration.cc: Post-merge cleanup.
	* Makefile.am: Likewise.

2005-01-10  Christof Petig  <christof@petig-baender.de>

	* sqlite/*: SQLite 3.0.8 CVS import
	* database.{cc,hh}:
	* schema_migration.{cc,hh}: convert to use the SQLite3 API

	This does not yet use any of the more sophisticated API features
	of SQLite3 (query parameters, BLOBs), so there is plenty of room
	for optimization. This also does not change the schema (i.e.
	still uses base64 encoded values in tables)

2005-01-11  Nathaniel Smith  <njs@codesourcery.com>

	* tests/t_migrate_schema.at: Switch to using pre-dumped db's, make
	it work, un-XFAIL it.

2005-01-11  Nathaniel Smith  <njs@codesourcery.com>

	* tests/t_persistent_server_keys_2.at: XFAIL it, add commentary on
	solution.

2005-01-11  Nathaniel Smith  <njs@codesourcery.com>

	* tests/t_persistent_server_keys_2.at: New test.
	* testsuite.at: Add it.

2005-01-06  Nathaniel Smith  <njs@codesourcery.com>

	* schema_migration.cc (migrate_monotone_schema): Add comment
	pointing to t_migrate_schema.at.
	* tests/t_migrate_schema.at: Implement, mostly.  (Still broken.)

	* tests/t_heads_discontinuous_branch.at: Remove urgency
	annotation.
	* tests/t_netsync_nocerts.at: Add urgency annotation.

	* testsuite.at: Add UNGZ, UNGZB64 macros.
	* tests/t_fmerge.at: Use them.

2005-01-05  Nathaniel Smith  <njs@codesourcery.com>

	* schema_migration.cc: Update comment about depot code.
	(migrate_depot_split_seqnumbers_into_groups):
	(migrate_depot_make_seqnumbers_non_null):
	(migrate_depot_schema): Remove; all are dead code.

2005-01-05  Nathaniel Smith  <njs@codesourcery.com>

	* schema_migration.cc: Remove tabs.

2005-01-05  Nathaniel Smith  <njs@codesourcery.com>

	* tests/t_check_same_db_contents.at: Uncapitalize title to unbreak
	testsuite.

	* revision.cc (is_ancestor): Add FIXME comment.
	(erase_ancestors): New function.
	* revision.hh (erase_ancestors): Prototype it.
	* cert.cc (get_branch_heads): Call it.
	* tests/t_heads_discontinuous_branch.at: Un-XFAIL it.

	* revision.cc (find_subgraph_for_composite_search): Ignore null
	revision ids.
	* commands.cc (try_one_merge): Add invariant - never create merges
	where the left parent is an ancestor or descendent of the right.
	(explicit_merge): Same check.
	(propagate): Handle cases where no merge is necessary.  Also, make
	generated log message more readable.

	* tests/t_propagate_desc.at: Un-XFAIL it.
	* tests/t_propagate_anc.at: Un-XFAIL it.  Use new
	CHECK_SAME_DB_CONTENTS macros.
	* testsuite.at: Move t_check_same_db_contents.at to run before
	propagation tests.  Make CHECK_SAME_DB_CONTENTS more thorough.

	* tests/t_dump_load.at: Implement test.

2005-01-05  Nathaniel Smith  <njs@codesourcery.com>

	* tests/t_check_same_db_contents.at: New test.
	* testsuite.at: Add it.
	(CHECK_SAME_DB_CONTENTS): New macro.

2005-01-04  Nathaniel Smith  <njs@codesourcery.com>

	* cert.cc: Remove tabs.
	* revision.hh: Likewise.

2005-01-04  Nathaniel Smith  <njs@codesourcery.com>

	* tests/t_propagate_anc.at: Also check the case where we're
	propagating a non-strict ancestor, i.e. the heads are actually
	equal.

2005-01-04  Nathaniel Smith  <njs@codesourcery.com>

	* database.cc (get_revision_parents): Add invariant.
	(get_revision_children): Likewise.
	(get_revision): Likewise.
	(put_revision): Likewise.

	* tests/t_merge_ancestor.at: New test.
	* tests/t_propagate_desc.at: Likewise.
	* tests/t_propagate_anc.at: Likewise.
	* testsuite.at: Call them.

2005-01-04  Nathaniel Smith  <njs@codesourcery.com>

	* tests/t_netsync_diffbranch.at: Add priority, add description of
	problem and solution.
	Also, XFAIL it.
	* tests/t_netsync_unrelated.at: Add reference to discussion.
	* tests/t_cmdline_options.at: Remove priority marking from
	non-bug.
	* tests/t_checkout_dir.at: XFAIL when run as root.

	* tests/t_netsync_nocerts.at: New test.
	* testsuite.at: Call it.

2005-01-03  Matt Johnston  <matt@ucc.asn.au>

	* tests/t_netsync_diffbranch.at: add a new test for pulling a branch
	with a parent from a different branch.
	* testsuite.at: add it

2005-01-02  Derek Scherger  <derek@echologic.com>

	* commands.cc (log_certs): new function
	(log) add Ancestor: and Branch: entries to output; use above new
	function
	* tests/t_cross.at: update to work with changesets

2005-1-1  Matt Johnston  <matt@ucc.asn.au>

	* botan/base64.cpp: Include a terminating newline in all cases for
	compatibility with cryptopp

2005-1-1  Matt Johnston  <matt@ucc.asn.au>

	* keys.cc: fix merge issues propagating 0.16 to net.venge.monotone.botan
	* botan/config.h: add it
	* botan/{aes,des,dh,dsa,elgamal,lion,lubyrack,nr,rw,openpgp}*: removed
	unused files.

2004-12-30  graydon hoare  <graydon@pobox.com>

	* constants.cc (netcmd_current_protocol_version): Set to 3.
	* tests/t_crlf.at: New test of crlf line encodings.
	* testsuite.at: Call it.
	* monotone.spec: Note 0.16 release.

2004-12-30  graydon hoare  <graydon@pobox.com>

	* win32/get_system_flavour.cc: Fix little compile bugs.

2004-12-30  Julio M. Merino Vidal  <jmmv@menta.net>

	* change_set.{cc,hh}: Add the has_renamed_file_src function in
	change_set::path_rearrangement.
	* commands.cc: Make the 'log' command show nothing for renamed or
	deleted files (when asked to do so) and stop going backwards in
	history when such condition is detected; they don't exist any more,
	so there is no point in showing history (and could drive to incorrect
	logs anyway).
	* tests/t_log_nonexistent.at: New check to verify previous.
	* testsuite.at: Add it.

2004-12-30  graydon hoare  <graydon@pobox.com>

	* Makefile.am: Clean full testsuite directory and full-version.
	* configure.ac: Bump version number.
	* po/monotone.pot: Regenerate.
	* NEWS: Describe new release.

2004-12-29  Julio M. Merino Vidal  <jmmv@menta.net>

	* tests/t_cmdline_options.at: New test for previous: ensure that
	monotone is actually checking for command line correctness.
	* testsuite.at: Add it.

2004-12-29  Julio M. Merino Vidal  <jmmv@menta.net>

	* monotone.cc: Verify that the command line is syntactically correct
	as regards to options (based on error codes from popt).

2004-12-29  Matt Johnston  <matt@ucc.asn.au>

	* tests/t_drop_rename_patch.at: A test to check that deltas on
	renamed files are included in concatenate_change_sets, if there was a
	deletion of a file with the same name as the rename src.
	* testsuite.at: add it

2004-12-29  graydon hoare  <graydon@pobox.com>

	* AUTHORS: Add Jordi.
	* change_set.{cc,hh}: Make sanity helpers const.
	(normalize_change_set): Drop a->a deltas.
	(merge_change_sets): Call normalize.
	(invert_change_set): Likewise.
	* revision.cc
	(find_subgraph_for_composite_search): New fn.
	(calculate_composite_change_set): Call it.
	(calculate_change_sets_recursive): Use results.
	* tests/t_no_change_deltas.at: Fix.

2004-12-29  graydon hoare  <graydon@pobox.com>

	* change_set.cc: Fix unit tests to satisfy sanity checks.
	* std_hooks.lua: Fix status checking on external merges.

2004-12-29  Matt Johnston  <matt@ucc.asn.au>

	* change_set.{cc,hh}: Take account of files which are the
	destination of a rename_file operation, when examining
	file deletions. Added helper methods to clean up related code.

2004-12-29  Matt Johnston  <matt@ucc.asn.au>

	* change_set.cc: added a sanity check for deltas with same src/dst,
	and deleted files with deltas.

2004-12-29  Matt Johnston  <matt@ucc.asn.au>

	* testsuite.at, tests/t_netsync_single.at: don't use -q with
	killall since it isn't portable.

2004-12-28  Julio M. Merino Vidal  <jmmv@menta.net>

	* commands.cc: Make the 'log' command show all affected files
	in each revision in a nice format (easier to read than what
	'cat revision' shows).

2004-12-28  Julio M. Merino Vidal  <jmmv@menta.net>

	* commands.cc: Change the order used by the 'log' command to show
	affected files so that it matches the order in which these changes
	really happen.  Otherwise, a sequence like "rm foo; mv bar foo;
	patch foo" could be difficult to understand by the reader.

2004-12-28  Jordi Vilalta Prat  <jvprat@wanadoo.es>

	* monotone.texi: Fix a typo: "not not" should be "not".

2004-12-28  Julio M. Merino Vidal  <jmmv@menta.net>

	* commands.cc: Make the 'log' command show all affected files
	in each revision in a nice format (easier to read than what
	'cat revision' shows).

2004-12-28  graydon hoare  <graydon@pobox.com>

	* AUTHORS: Add various recent authors.

2004-12-28  Badai Aqrandista <badaiaqrandista@hotmail.com>

	* debian/*: Fix up for package building.

2004-12-28  graydon hoare  <graydon@pobox.com>

	* change_set.{cc,hh}: Add sanity checking, rework
	some of concatenation logic to accomodate.
	* revision.{cc,hh}: Likewise.
	Teach about generalized graph rebuilding.
	* database.cc (delete_existing_revs_and_certs): New fn.
	* commands.cc (db rebuild): New command.
	(db fsck) New command.
	* sanity.{cc,hh} (relaxed): New flag.
	* work.cc: Use new concatenation logic.

2004-12-25  Julio M. Merino Vidal  <jmmv@menta.net>

	* commands.cc: During 'log', print duplicate certificates (by
	different people) in separate lines, rather than showing them
	together without any spacing.  While here, homogenize new lines
	in other messages as well; this also avoids printing some of
	them in case of missing certificates).

2004-12-24  Nathaniel Smith  <njs@codesourcery.com>

	* tests/t_disapprove.at: Enable previously disabled test.

	* tests/t_no_change_deltas.at: New test.
	* testsuite.at: Call it.

2004-12-23  Nathaniel Smith  <njs@codesourcery.com>

	* win32/read_password.c: Remove unused file.

2004-12-22  Julio M. Merino Vidal  <jmmv@menta.net>

	* commands.cc: Verify that the key identifier passed to the pubkey
	and privkey commands exists in the database.  Otherwise exit with
	an informational message instead of an exception.

2004-12-20  Matt Johnston  <matt@ucc.asn.au>

	* keys.cc: don't cache bad passphrases, so prompt for a correct
	password if the first ones fail.

2004-12-19  Matt Johnston  <matt@ucc.asn.au>

	* commands.cc: print out author/date next to ambiguous revision
	lists from selectors.

2004-12-19  Julio M. Merino Vidal  <jmmv@menta.net>

	* testsuite.at:
	* tests/t_fmerge.at:
	* tests/t_netsync.at:
	* tests/t_netsync_single.at:
	* tests/t_revert.at:
	* tests/t_tags.at: Avoid usage of test's == operator.  It's a
	GNUism and causes unexpected failures in many tests.  The correct
	operator to use is just an equal sign (=).
	* tests/t_renamed.at: Don't use cp's -a flag, which is not
	supported by some implementations of this utility (such as the
	one in NetBSD).  Try to add some of its funcionality by using
	the -p flag, although everything could be fine without it.
	* tests/t_unidiff.at: Discard patch's stderr output.  Otherwise
	it's treated as errors, but NetBSD's patch uses it to print
	informative messages.

2004-12-19  Julio M. Merino Vidal  <jmmv@menta.net>

	* tests/t_scan.at: Instead of running sha1sum, use a prestored
	manifest file to do the verification.  This avoids problems in
	systems that do not have the sha1sum tool, like NetBSD.

2004-12-19  Julio M. Merino Vidal  <jmmv@menta.net>

	* Makefile.am: Remove obsolete --with-bundled-adns flag from
	DISTCHECK_CONFIGURE_FLAGS.

2004-12-18  Nathaniel Smith  <njs@codesourcery.com>

	* tests/t_checkout_dir.at: Make the test directory chdir'able
	again after the test.
	* tests/t_delete_dir.at: Add trailing newline.

	* tests/t_dump_load.at: New bug report.
	* tests/t_migrate_schema.at: Likewise.
	* testsuite.at: Call them.

2004-12-18  Nathaniel Smith  <njs@codesourcery.com>

	* change_set.hh: Remove obsolete comment.

2004-12-18  Nathaniel Smith  <njs@codesourcery.com>

	* tests/t_delete_dir.at: New bug report.
	* testsuite.at: Call it.

2004-12-18  Julio M. Merino Vidal  <jmmv@menta.net>

	* commands.cc: Homogenize help message for 'ls' with the one shown
	by 'list'.

2004-12-18  Julio M. Merino Vidal  <jmmv@menta.net>

	* ChangeLog: Add missing entries for several modifications I did
	in December 6th and 3rd.

2004-12-18  Julio M. Merino Vidal  <jmmv@menta.net>

	* tests/t_checkout_dir.at: New test triggering the bug I fixed
	  previously in the checkout command, verifying that directory
	  creation and chdir succeed.
	* testsuite.at: Add new test.

2004-12-18  Nathaniel Smith  <njs@codesourcery.com>

	* ChangeLog: Add log entry for <jmmv@menta.net>'s last change.
	* std_hooks.lua: Check exit status of external merge commands.

2004-12-18  Julio M. Merino Vidal  <jmmv@menta.net>

	* commands.cc: Include cerrno, cstring,
	boost/filesystem/exception.hpp.
	(checkout): Verify that directory creation and chdir succeeded.

2004-12-18  Nathaniel Smith  <njs@codesourcery.com>

	* diff_patch.cc (struct hunk_offset_calculator): Remove dead
	code.  (I believe it was used by the old, non-extent-based
	merging.)
	(calculate_hunk_offsets): Likewise.
	(struct hunk_consumer): Move next to rest of unidiff code.
	(walk_hunk_consumer): Likewise.

2004-12-18  Matt Johnston <matt@ucc.asn.au>

	* change_set.cc (concatenate_change_sets): Be more careful checking
	whether to discard deltas for deleted files (in particular take
	care when files are removed then re-added) - fixes tests
	t_patch_drop_add, t_add_drop_add.at, t_add_patch_drop_add,
	t_merge2_add_drop_add
	* change_set.cc (project_missing_deltas): don't copy deltas
	for deleted files, and handle the case where src file ids vary when
	files are added/removed. (fixes t_patch_vs_drop_add)
	* t_patch_drop_add.at, t_add_drop_add.at, t_add_patch_drop_add.at,
	  t_merge2_add_drop_add.at, t_patch_vs_drop_add.t: don't expect
	to fail any more.

2004-12-17  Nathaniel Smith  <njs@codesourcery.com>

	* tests/t_persistent_server_keys.at:
	* tests/t_attr.at:
	* tests/t_patch_vs_drop_add.at:
	* tests/t_merge2_add_drop_add.at:
	* tests/t_add_drop_add.at:
	* tests/t_add_patch_drop_add.at:
	* tests/t_patch_drop_add.at: Remove priority notes, since these
	are no longer bugs.

2004-12-17  graydon hoare  <graydon@pobox.com>

	* tests/t_merge_2.at: Works now, remove xfail.

2004-12-17  graydon hoare  <graydon@pobox.com>

	* tests/t_merge_1.at: Remove AT_CHECK(false) and xfail.
	* tests/t_fdiff_normalize.at: New test.
	* testsuite.at: Call it.
	* diff_patch.cc (normalize_extents): Fix the normalize bug.
	* revision.{cc,hh} (construct_revisions): Rename to prepare for
	next rebuild-the-graph migration.
	* commands.cc (db): Change call name.

2004-12-16  Joel Rosdahl  <joel@rosdahl.net>

	* revision.cc (is_ancestor): Use std::queue for the queue.

2004-12-14  Joel Rosdahl  <joel@rosdahl.net>

	Generalize the explicit_merge command with an optional ancestor
	argument:
	* revision.cc (is_ancestor): New method.
	* revision.hh (is_ancestor): Add prototype.
	* commands.cc (try_one_merge): Add ancestor argument. Empty
	ancestor means use ancestor from find_common_ancestor_for_merge.
	(merge): Pass empty ancestor to try_one_merge.
	(propagate): Likewise.
	(explicit_merge): Add optional ancestor argument.
	* monotone.texi: Document new explicit_merge argument.

2004-12-13  Joel Rosdahl  <joel@rosdahl.net>

	* tests/t_merge_2.at: New test triggering a bad merge.
	* testsuite.at: Add new test.

2004-12-13  Joel Rosdahl  <joel@rosdahl.net>

	* revision.cc (find_least_common_ancestor): Add a missing "return
	true;" that mysteriously was removed in
	c853237f9d8d155431f88aca12932d2cdaaa31fe.

2004-12-13  Joel Rosdahl  <joel@rosdahl.net>

	* revision.cc (find_least_common_ancestor): Remove unused variable.
	* commands.cc (lca): Correct negative status text.
	* commands.cc (update): Use GNU style braces.

2004-12-12  graydon hoare  <graydon@pobox.com>

	* commands.cc: Fix bug reported in t_attr.at
	* tests/t_attr.at: Remove xfail.
	* change_set.cc: Change unit tests syntax.
	(read_change_set): Assert complete read.
	* revision_ser.cc (read_revision_set): Likewise.
	* os_specific.hh: Drop obsolete file.

2004-12-12  Joel Rosdahl  <joel@rosdahl.net>

	* revision.cc (find_least_common_ancestor): New function for
	finding the vanilla LCA.
	* revision.hh: Added prototype for find_least_common_ancestor.
	* commands.cc (update): Use find_least_common_ancestor for finding
	a common ancestor.
	* commands.cc (diff): Likewise.
	* revision.cc (find_common_ancestor): Rename to...
	(find_common_ancestor_for_merge): ...this, for clarity.
	* revision.hh: find_common_ancestor -->
	find_common_ancestor_for_merge.
	* commands.cc (try_one_merge): Call find_common_ancestor_for_merge
	to find ancestor.
	* commands.cc (lcad): Rename lca command to lcad.
	* commands.cc (lca): New command for finding the vanilla LCA.

2004-12-12  Nathaniel Smith  <njs@codesourcery.com>

	* tests/t_persistent_server_keys.at: Actually test what it's
	supposed to.  Also, un-XFAIL it, since now it seems to pass.

2004-12-12  Nathaniel Smith  <njs@codesourcery.com>

	* tests/t_persistent_server_keys.at: New test.

	* testsuite.at: Call it.
	* tests/t_persistent_server_revision.at: Fix typo.

2004-12-12  Nathaniel Smith  <njs@codesourcery.com>

	* tests/t_persistent_server_revision.at: New test.
	* testsuite.at: Call it.  Tweak NETSYNC macros in support of it.

2004-12-11  Nathaniel Smith  <njs@codesourcery.com>

	* lua.hh (add_rcfile): Add 'required' argument.
	* lua.cc (add_rcfile): Implement it.  Simplify error checking
	logic while I'm there...
	* monotone.cc (cpp_main): Pass new argument to add_rcfile.

	* tests/t_rcfile_required.at: New test.
	* testsuite.at: Call it.
	Revamp netsync support macros, to allow long-running servers.
	Make netsync-killer try first with -TERM, in case that plays nicer
	with gcov.

2004-12-11  Nathaniel Smith  <njs@codesourcery.com>

	* lua.hh: Remove tabs.

2004-12-11  Nathaniel Smith  <njs@codesourcery.com>

	* monotone.texi: Document explicit_merge.

2004-12-11  Nathaniel Smith  <njs@codesourcery.com>

	* Makefile.am: Redo full-revision support again, to properly
	handle 'make dist' and caching.  Hopefully.

2004-12-11  Nathaniel Smith  <njs@codesourcery.com>

	* monotone.texi (File Attributes): Rewrite for new .mt-attrs
	syntax.

2004-12-11  Nathaniel Smith  <njs@codesourcery.com>

	* tests/t_attr.at: New test.
	* testsuite.at: Call it.

2004-12-11  Nathaniel Smith  <njs@codesourcery.com>

	* commands.cc (trusted): Print spaces between key ids.

	* lua.cc (add_rcfile): Errors while loading a user-provided rc
	file are naughtiness, not oopses.

2004-12-11  Nathaniel Smith  <njs@codesourcery.com>

	* commands.cc (commands::explain_usage): Use split_into_lines to
	do formatting of per-command usage; allow multi-line
	descriptions.
	(trusted): New command.
	* monotone.texi (Key and Cert): Document 'trusted' command.
	* tests/t_trusted.at: New test.
	* testsuite.at: Change get_revision_cert_trust to support
	t_trusted.at.  Call t_trusted.at.

2004-12-11  Derek Scherger  <derek@echologic.com>

	* app_state.{cc,hh} (restriction_includes): renamed from
	in_restriction to be less obscure; use path_set rather than
	set<file_path>
	* commands.cc
	(restrict_path_set):
	(restrict_rename_set):
	(restrict_path_rearrangement):
	(calculate_restricted_revision): new restriction functions
	(restrict_patch_set): remove old restrictions machinery
	(status): call calculate_restricted_revision
	(ls_tags): call app.initialize
	(unknown_itemizer): restriction_includes renamed
	(ls_unknown): call calculate_restricted_revision
	(ls_missing): rework for restrictions
	(commit): switch to --message option, optional paths and preserve
	restricted work
	(diff): allow restrictions for zero and one arg variants
	(revert): note some work left to do
	* manifest.{cc,hh} (build_manifest_map): hide unused things
	(build_restricted_manifest_map): new function
	* transforms.{cc,hh} (calculate_ident): clean up merge artifacts
	* work.cc (read_options_map): merge cleanup to preserve command
	line options

2004-12-10  Nathaniel Smith  <njs@codesourcery.com>

	* Makefile.am (package_full_revision.txt): Redo Joel Rosdahl
	<joel@rosdahl.net>'s change below after it got clobbered by
	merge.

2004-12-10  Nathaniel Smith  <njs@codesourcery.com>

	* commands.cc (log): Synopsize optional 'file' argument, and
	describe both arguments in help description.

2004-12-10  Matt Johnston  <matt@ucc.asn.au>

	* cert.cc: Added priv_key_exists() function
	* commands.cc, rcs_import.cc: use new privkey functions
	* netsync.cc: change some bits that were missed

2004-12-09  Derek Scherger  <derek@echologic.com>

	* .mt-nonce: delete obsolete file
	* change_set.cc (merge_deltas): add file paths in call to
	try_to_merge_files
	* commands.cc (propagate): add progress logging similar to merge
	* diff_patch.{cc,hh} (try_to_merge_files): add file paths to
	merge2 and merge3 hooks; add logging of paths before calling merge
	hooks
	* lua.{cc,hh} (hook_merge2, hook_merge3): add file paths to merge
	hooks
	* std_hooks.lua (merge2, merge3, merge2_xxdiff_cmd,
	merge3_xxdiff_cmd): pass file paths to xxdiff for use as titles
	* testsuite.at (MONOTONE_SETUP): add paths to merge2 hook

2004-12-09  Matt Johnston  <matt@ucc.asn.au>

	* cert.cc, cert.hh, lua.cc, lua.hh, netsync.cc:
	Added a new get_priv_key(keyid) lua hook to retrieve
	a private key from ~/.monotonerc

2004-12-09  Matt Johnston  <matt@ucc.asn.au>

	* change_set.cc: Don't include patch deltas on files which
	are being deleted in changesets. (partial fix for bug
	invoked by t_merge_add_del.at)

2004-12-09  Matt Johnston  <matt@ucc.asn.au>

	* configure.ac,Makefile.am: Fix iconv and intl
	handling so that the libraries are used (required for OS X).

2004-12-09  Nathaniel Smith  <njs@codesourcery.com>

	* Makefile.am (BUILT_SOURCES_NOCLEAN): add 'S'.

	* netsync.cc (session): Make ticker pointers into auto_ptr's.  Add
	cert and revision tickers.
	(session::session): Initialize new tickers.
	(session::note_item_sent): New method.  Increment tickers.
	(session::note_item_arrived): Increment tickers.
	(session::read_some): Adjust for auto_ptr.
	(session::write_some): Likewise.
	(call_server): Conditionally initialize cert and revision
	tickers.
	(queue_data_cmd): Call 'note_item_sent'.
	(queue_delta_cmd): Call 'note_item_sent'.

2004-12-09  graydon hoare  <graydon@pobox.com>

	* ROADMAP: Add file.

2004-12-08  Nathaniel Smith  <njs@codesourcery.com>

	* tests/t_patch_vs_drop_add.at:
	* tests/t_patch_drop_add.at:
	* tests/t_netsync_unrelated.at:
	* tests/t_merge_add_del.at:
	* tests/t_merge2_add_drop_add.at:
	* tests/t_merge_1.at:
	* tests/t_heads_discontinuous_branch.at:
	* tests/t_cleanup_empty_dir.at:
	* tests/t_checkout_options.at:
	* tests/t_ambig_update.at:
	* tests/t_add_patch_drop_add.at:
	* tests/t_add_drop_add.at:
	* tests/t_add_dot.at: Add (importance) markers to all bug report
	tests.

2004-12-08  Nathaniel Smith  <njs@codesourcery.com>

	* app_state.hh (write_options): Add 'force' option.
	* app_state.cc: Remove tabs.
	(write_options): Implement.
	* commands.cc (checkout): Pass force=true to 'write_options'.

	* tests/t_checkout_options.at: New test.
	* testsuite.at: Define RAW_MONOTONE.
	(t_checkout_options.at): Call it.

2004-12-08  Nathaniel Smith  <njs@codesourcery.com>

	* update.hh (pick_update_target): Rename to...
	(pick_update_candidates): ...this.  Return a set of candidates,
	rather than a single best.
	* update.cc (pick_update_candidates): Likewise.  Remove logic
	checking for unique candidate.
	* commands.cc (describe_revision): New function.
	(heads): Use it.
	(update): Use new 'pick_update_candidates' function.  Add logic
	checking for unique candidate.  On non-unique candidate, print all
	candidates, using 'describe_revision'.

	* tests/t_ambig_update.at: Check that failure messages describe
	the candidate set.

2004-12-08  Nathaniel Smith  <njs@codesourcery.com>

	* update.cc: Remove tabs.

2004-12-08  Nathaniel Smith  <njs@codesourcery.com>

	* tests/t_ambig_update.at: Also check that update fails when one
	candidate edge is deeper than the other.

2004-12-08  graydon hoare  <graydon@pobox.com>

	* change_set.cc (extend_renumbering_via_added_files):
	Look up parent tid in existing renumbering.
	* commands.cc (attr): Check index for "set" subcommand.
	(lca): New diagnostic command.
	(log): Tidy up output formatting a bit.
	* po/monotone.pot: Regenerate.
	* tests/t_add_edge.at: New test to catch add failure.
	* testsuite.at: Call it.

2004-12-08  Nathaniel Smith  <njs@codesourcery.com>

	* tests/t_ambig_update.at: New test.
	* testsuite.at: Add it.

	* tests/t_explicit_merge.at: Add, having forgotten to last time.

2004-12-08  Nathaniel Smith  <njs@codesourcery.com>

	* tests/t_explicit_merge.at: New test.
	* testsuite.at: Add it.

2004-12-08  Nathaniel Smith  <njs@codesourcery.com>

	* testsuite.at: Remove duplicate line created by merge.
	* ChangeLog: Re-sort after merges.

	* commands.cc (explicit_merge): Remove stray space.  Print id of
	merge result.
	(complete_command): Add back "}" deleted by merge.

2004-12-08  Nathaniel Smith  <njs@codesourcery.com>

	* change_set.cc: Remove tabs.
	* diff_patch.cc: Likewise.

	* commands.cc (explicit_merge): New command.

2004-12-08  graydon hoare  <graydon@pobox.com>

	* change_set.cc (extend_renumbering_via_added_files):
	Look up parent tid in existing renumbering.
	* commands.cc (attr): Check index for "set" subcommand.
	(lca): New diagnostic command.
	(log): Tidy up output formatting a bit.
	* po/monotone.pot: Regenerate.
	* tests/t_add_edge.at: New test to catch add failure.
	* testsuite.at: Call it.

2004-12-07  Richard Levitte  <richard@levitte.org>

	* Makefile.am: Keep package_*revision.{txt,h}, so they are saved
	as part of a distribution, and thereby make as sure as possible
	people who download monotone get historical information on where
	their copy of monotone came from.

2004-12-06  Richard Levitte  <richard@levitte.org>

	* monotone.cc: Add a hint on how to use --ticker.

2004-12-06  Nathaniel Smith  <njs@codesourcery.com>

	* commands.cc (ls_certs): Sort the certs before printing.
	* tests/t_netsync_repeated.at: Actually check that certs were
	transferred correctly.

2004-12-06  Julio M. Merino Vidal  <jmmv@menta.net>

	* figures/cert.pdf:
	* figures/cert.png:
	* figures/oo-figures.sxd:
	* monotone.texi: Use example host names under the
	example.{com,org,net} subdomains instead of invented names.
	These are defined in RFC 2606.

2004-12-06  Julio M. Merino Vidal  <jmmv@menta.net>

	* configure.ac: Now that we depend on GNU Autoconf >= 2.58, we
	can use the AS_HELP_STRING macro everywhere we need to pretty-print
	help strings.  Also convert old calls to AC_HELP_STRING (deprecated)
	to this one.

2004-12-06  Joel Rosdahl  <joel@rosdahl.net>

	* Makefile.am (package_full_revision.txt): Silence error messages
	when deducing full package revision.

2004-12-06  graydon hoare  <graydon@pobox.com>

	* unix/get_system_flavour.cc:
	* win32/get_system_flavour.cc: Add missing files.

2004-12-06  graydon hoare  <graydon@pobox.com>

	* commands.cc (merge): Add newline in output.
	* change_set.cc (project_missing_deltas): Fix very bad
	delta-renaming bug.

2004-12-06  graydon hoare  <graydon@pobox.com>

	* change_set.cc:
	* tests/t_merge_add_del.at:
	* netsync.cc:
	* commands.cc: Clean up from merge.

2004-12-06  Nathaniel Smith  <njs@codesourcery.com>

	* tests/t_add_patch_drop_add.at: New test.
	* tests/t_merge2_add_drop_add.at: New test.
	* tests/t_patch_drop_add.at: New test.
	* tests/t_patch_vs_drop_add.at: New test.
	* testsuite.at: Add them.

	* tests/t_add_drop_add.at: Fix to test what it was supposed to.

	* tests/t_merge2_data.at: Remove extraneous [stdout].

	* tests/t_merge_add_del.at: Fix description.
	XFAIL it.

2004-12-06  Nathaniel Smith  <njs@codesourcery.com>

	* tests/t_add_drop_add.at: New test.
	* testsuite.at: Add it.

2004-12-05  Nathaniel Smith  <njs@codesourcery.com>

	* tests/t_merge_add_del: Shorten name for better display.

2004-12-05  Matt Johnston <matt@ucc.asn.au>

	* tests/t_merge_add_del: added a new test for merging
	  branches where a file is added then removed.
	* testsuite.at: added the new test
	* configure.ac: bumped the prequisite version to 2.58 since
	  some tests use AT_XFAIL_IF

2004-12-05  graydon hoare  <graydon@pobox.com>

	* Makefile.am (package_full_revision.txt): Use top_builddir
	to locate monotone executable.

2004-12-05  Nathaniel Smith  <njs@codesourcery.com>

	* tests/t_merge_add_del: Shorten name for better display.

2004-12-05  Matt Johnston <matt@ucc.asn.au>

	* tests/t_merge_add_del: added a new test for merging
	  branches where a file is added then removed.
	* testsuite.at: added the new test
	* configure.ac: bumped the prequisite version to 2.58 since
	  some tests use AT_XFAIL_IF

2004-12-04  graydon hoare  <graydon@pobox.com>

	* commands.cc (fcommit): New command.
	(update): Finish off merge of update command.

2004-12-04  Derek Scherger  <derek@echologic.com>

	* commands.cc: (complete_command): New function.
	(explain_usage/process): Use it.

2004-12-04  Nathaniel Smith  <njs@codesourcery.com>

	* change_set.cc (merge_deltas): Call correct variant of
	try_to_merge_files depending on whether ancestor is available.
	* diff_patch.cc (try_to_merge_files -- merge3 version): Add
	assertions about ids.
	(try_to_merge_files -- merge2 version): Likewise.

	* testsuite.at: Add a trivial working merge2 hook.
	* tests/t_related_merge2_data.at: Update to use.
	Mark as expected to PASS.
	* tests/t_merge2_data.at: Likewise.

2004-12-04  Nathaniel Smith  <njs@codesourcery.com>

	* change_set.cc (merge_deltas): Call correct variant of
	try_to_merge_files depending on whether ancestor is available.
	* diff_patch.cc (try_to_merge_files -- merge3 version): Add
	assertions about ids.
	(try_to_merge_files -- merge2 version): Likewise.

	* testsuite.at: Add a trivial working merge2 hook.
	* tests/t_related_merge2_data.at: Update to use.
	Mark as expected to PASS.
	* tests/t_merge2_data.at: Likewise.

2004-12-04  Nathaniel Smith  <njs@codesourcery.com>

	* change_set.cc: Remove tabs.
	* diff_patch.cc: Likewise.

2004-12-04  Nathaniel Smith  <njs@codesourcery.com>

	* change_set.cc: Remove tabs.
	* diff_patch.cc: Likewise.

2004-12-03  Julio M. Merino Vidal  <jmmv@menta.net>

	* commands.cc: Add a missing newline to a message.

2004-12-03  Julio M. Merino Vidal  <jmmv@menta.net>

	* cryptopp/config.h:
	* configure.ac: NetBSD does not define __unix__ nor __unix, so the
	build fails.  To solve, check for __NetBSD__ where appropiate to
	detect a Unix system.

2004-12-03  Julio M. Merino Vidal  <jmmv@menta.net>

	* INSTALL: Document my latest changes: --enable-ipv6 option, ability
	to specify static boost prefix through --enable-static-boost and
	BOOST_SUFFIX variable.

2004-12-03  Julio M. Merino Vidal  <jmmv@menta.net>

	* Makefile.am:
	* configure.am: Add a variable, BOOST_SUFFIX, that identifies the
	suffix string that has to be appended to Boost library names to use
	them.  This variable can be defined on configure's command line.

2004-12-03  Julio M. Merino Vidal  <jmmv@menta.net>

	* configure.ac: Let the --enable-static-boost argument take a prefix
	to where boost libraries are located.

2004-12-03  Julio M. Merino Vidal  <jmmv@menta.net>

	* configure.ac: Add a three-state --enable-ipv6 argument to the
	configure script to explicitly enable or disable IPv6 support.

2004-12-03  Julio M. Merino Vidal  <jmmv@menta.net>

	* std_hooks.lua: Add missing newlines to two error messages.

2004-12-02  Derek Scherger  <derek@echologic.com>

	* commands.cc: more tweaking to ease changeset merge

2004-12-01  Derek Scherger  <derek@echologic.com>

	* commands.cc: reordered commands to help merge with changesets
	branch

2004-12-01  graydon hoare  <graydon@pobox.com>

	* {unix,win32}/get_system_flavour.cc: New files.
	* basic_io.{cc,hh}: Give names to input sources.
	* monotone.cc: Move app_state ctor inside try.
	* platform.hh (get_system_flavour): Declare.
	* revision.cc: Name input source "revision".
	* sanity.cc: Log flavour on startup.
	* tests/t_attributes.at: Use new syntax.
	* transforms.{cc,hh} (split_into_lines): New variant, and rewrite.
	* work.{cc,hh}: Rewrite attributes to use basic_io.
	(get_attribute_from_db):
	(get_attribute_from_working_copy): New functions.

2004-11-30  Nathaniel Smith  <njs@codesourcery.com>

	* keys.cc (get_passphrase): Simplify arguments.
	(generate_key_pair): Force new passphrases to come from the user.
	Adapt to new 'get_passphrase' arguments.
	(change_key_passphrase): Likewise.
	(generate_key_pair): Add argument specifying passphrase, for
	exclusive use of the unit tests.
	(signature_round_trip_test): Use it.
	* keys.hh (generate_key_pair): Adjust prototype correspondingly.

	* tests/t_genkey.at: Test that 'genkey' requires the passphrase to
	be entered.
	* tests/t_chkeypass.at: Check that 'chkeypass' fails if no
	passphrase is given.

2004-11-30  Nathaniel Smith  <njs@codesourcery.com>

	* keys.hh: Remove tabs.
	* keys.cc: Likewise.

2004-11-30  Nathaniel Smith  <njs@codesourcery.com>

	* monotone.texi (Hook Reference): Clarify description of
	'get_passphrase', following confusion on IRC.

2004-11-30  Joel Rosdahl  <joel@rosdahl.net>

	* ui.cc (fatal): Added missing newlines in fatal message.

2004-11-29  Nathaniel Smith  <njs@codesourcery.com>

	* monotone.texi: Add more details to documentation of 'update
	<revision>' command.

	* ui.cc (fatal): Typo in previous commit.

2004-11-29  Nathaniel Smith  <njs@codesourcery.com>

	* ui.cc (fatal): On suggestion of Zack Weinberg, add a note to
	fatal error messages 1) telling the user that it's a bug (i.e.,
	not their fault), and 2) requesting a bug report.

2004-11-29  Nathaniel Smith  <njs@codesourcery.com>

	* ui.cc: Remove tabs.

2004-11-30  Matt Johnston  <matt@ucc.asn.au>

	* change_set.cc (merge_disjoint_analyses): Prevent duplicated
	tids being used.
	(merge_disjoint_analyses): Fix typo (s/a_tmp/b_tmp/)

2004-11-27  Matt Johnston  <matt@ucc.asn.au>

	* Replaced cryptopp with botan

2004-11-24  Nathaniel Smith  <njs@codesourcery.com>

	* tests/t_cleanup_empty_dir.at: Shorten name.

2004-11-24  Nathaniel Smith  <njs@codesourcery.com>

	* Makefile.am (BUILT_SOURCES): List package_*version.{h,txt}.
	* package_{full_,}version.txt: Work when blddir != srcdir.

2004-11-24  Nathaniel Smith  <njs@codesourcery.com>

	* mt_version.hh: New file.
	* mt_version.cc: New file.
	* monotone.cc (package_revision.h): Don't include it.
	(mt_version.hh): Include it.
	(OPT_FULL_VERSION): New option.
	(options): Add it.
	(cpp_main): Implement --version and --full-version in terms of
	mt_version.hh.

	* Makefile.am (package_full_revision.h): Build it.
	(MOST_SOURCES): Add mt_version.{cc,hh}.

2004-11-24  Nathaniel Smith  <njs@codesourcery.com>

	* txt2c.cc (main): Add "--skip-trailing" option to skip trailing
	whitespace.
	* Makefile.am (package_revision.h): Generate it.
	* monotone.cc (package_revision.h): Include it.
	(cpp_main): Print it as part of --version.

2004-11-23  Nathaniel Smith  <njs@codesourcery.com>

	* tests/t_cleanup_empty_dir.at: New test.
	* testsuite.at: Call it.

2004-11-23  Nathaniel Smith  <njs@codesourcery.com>

	* monotone.texi (File Attributes): Document how restricted format
	of .mt-attrs currently is.  Also talk about 'the' .mt-attrs file
	instead of 'an', in response to confusion.

2004-11-23  Nathaniel Smith  <njs@codesourcery.com>

	* work.cc (build_deletion): Add missing newline.
	(build_rename): Likewise.
	(build_rename): Likewise.

2004-11-23  Nathaniel Smith  <njs@codesourcery.com>

	* work.cc: Remove tabs.

2004-11-23  Nathaniel Smith  <njs@codesourcery.com>

	* commands.cc: Remove tabs.

2004-11-23  Nathaniel Smith  <njs@codesourcery.com>

	* tests/t_add_dot.at: New test.
	* testsuite.at: Call it.

2004-11-22  Joel Rosdahl  <joel@rosdahl.net>

	* testsuite.at (NEED_UNB64): Check that python knows how to decode
	strings before using it.

2004-11-21  Joel Rosdahl  <joel@rosdahl.net>

	* testsuite.at (NEED_UNB64): Find more programs for decoding
	base64.

2004-11-20  Nathaniel Smith  <njs@codesourcery.com>

	* tests/t_merge_1.at: New test.
	* testsuite.at: Add it.
	(NEED_UNB64): New macro.
	(UNB64): Likewise.
	* tests/t_unidiff.at: Use them.
	* tests/t_unidiff2.at: Likewise.

2004-11-19  Nathaniel Smith  <njs@codesourcery.com>

	* tests/t_initfork.at: Remove file; redundant with
	t_merge2_add.at.
	* testsuite.at: Don't call it.

2004-11-18  Derek Scherger  <derek@echologic.com>

	* commands.cc (list tags): new command.
	* monotone.1: update.
	* monotone.texi: update.
	* std_hooks.lua: remove unused get_problem_solution hook.
	* test/t_tags.at: new test.
	* testsuite.at: call it.

2004-11-18  Nathaniel Smith  <njs@codesourcery.com>

	* monotone.texi (Committing Work): Remove mistakenly added
	redundant command line argument.

2004-11-17  Joel Rosdahl  <joel@rosdahl.net>

	* commands.cc (diff): Don't print hashes around diff output if
	there is no diff to print.

	Fix bugs #8714 "monotone update working copy to previous version"
	and #9069 "update with multiple candidates":
	* commands.cc (update): Let the update command take an optional
	revision target parameter. Without an explicit revision target,
	the current branch head is used just like before. Added logic for
	updating to an older revision or another revision reachable via a
	common ancestor.
	* tests/t_update_to_revision.at: Add regression tests for new
	update logic.
	* testsuite.at: Add new test.
	* monotone.texi: Document new update argument.

2004-11-17  Nathaniel Smith  <njs@codesourcery.com>

	* netsync.cc (request_fwd_revisions): Rename 'first_attached_edge'
	to 'an_attached_edge', because it does not represent the first
	attached edge.  Likewise for 'first_attached_cset'.
	(analyze_attachment): Remove early exit from loop; we want to
	analyze the entire graph, not just some linear subgraphs.

	* revision.cc (ensure_parents_loaded): Filter out the null
	revision when calculating parents.
	* change_set.hh (null_id): Define for 'revision_id's.

	* tests/t_merge2_add.at: New test.
	* tests/t_merge2_data.at: New test.
	* tests/t_related_merge2_data.at: New test.
	* tests/t_merge_add.at: New test.
	* tests/t_netsync_pubkey.at: New test.
	* tests/t_netsync_repeated.at: New test.
	* tests/t_netsync_unrelated.at: New test.


	* testsuite.at: Add new tests.
	(NETSYNC_SETUP): New macro.
	(MONOTONE2): New macro.
	(RUN_NETSYNC): New macro.
	(ADD_FILE): New macro.
	(SET_FILE): New macro.
	(COMMIT): New macro.
	* tests/t_netsync.at: Use them.

	* tests/t_singlenetsync.at: Add 'netsync' keyword'.  Rename to...
	* tests/t_netsync_single.at: ...this.

	* tests/t_heads_discontinuous_branch.at: XFAIL it.

2004-11-17  Nathaniel Smith  <njs@codesourcery.com>

	* netsync.cc: Remove hard tabs.

2004-11-17  Nathaniel Smith  <njs@codesourcery.com>

	* revision.cc: Remove hard tabs.
	* change_set.hh: Likewise.

2004-11-16  Nathaniel Smith  <njs@codesourcery.com>

	* tests/t_heads.at: Replace last tricky case with a less tricky case.
	* tests/t_heads_discontinuous_branch.at: New test for the really
	tricky case.
	* testsuite.at: Run it.

2004-11-16  Nathaniel Smith  <njs@codesourcery.com>

	* views.sql (trusted_parents_in_branch): Remove.
	(trusted_children_in_branch): Remove.
	(trusted_branch_members): New view.
	(trusted_branch_parents): New view.
	(branch_heads): Use the new views, not the removed ones.

	* database.cc (get_heads): Column name in 'branch_heads'
	unavoidably changed from 'id' to 'parent'; adjust SELECT statement
	to use new name.

2004-11-16  Nathaniel Smith  <njs@codesourcery.com>

	* database.cc: Remove hard tabs.

2004-11-16  Nathaniel Smith  <njs@codesourcery.com>

	* commands.cc (dump_diffs): Fetch delta destination, not source,
	on new files.

2004-11-15  Joel Rosdahl  <joel@rosdahl.net>

	* tests/t_diff_added_file.at: Added testcase exposing a bug in
	"monotone diff x y" where x is an ancestor of y and y adds a new
	file.
	* testsuite.at: Add new test.

2004-11-14  Joel Rosdahl  <joel@rosdahl.net>

	Fix bug #9092 "add command to change passphrase":
	* commands.cc (chkeypass): New command.
	* keys.cc (get_passphrase): Added parameters for prompt beginning and
	disabling hook lookup and passphrase caching.
	* keys.hh, keys.cc (change_key_passphrase): New function.
	* database.hh, database.cc (delete_private_key): New function.
	* monotone.texi (Key and Cert): Document command.
	* tests/t_chkeypass.at: Testcase for the command.
	* testsuite.at: Added new testcase.

2004-11-14  Matt Johnston <matt@ucc.asn.au>

	* tests/t_initfork.at: New test for merging two ancestor-less heads.

2004-11-13  Nathaniel Smith  <njs@codesourcery.com>

	* tests/t_heads.at: New test.
	* testsuite.at: Add it.

2004-11-13  Nathaniel Smith  <njs@codesourcery.com>

	* monotone.texi: Fix various typos.
	(Committing Work): Add missing command line argument.
	(Branch Names): New section.
	Add me to the copyright block.

2004-11-12  Joel Rosdahl  <joel@rosdahl.net>

	* monotone.texi: Fix documentation of the approve and disapprove
	commands. Fix jp.co.juicebot.jb7 branch name in examples. Other
	minor fixes.

2004-11-11  Joel Rosdahl  <joel@rosdahl.net>

	* monotone.texi: Fix typos.

2004-11-08  graydon hoare  <graydon@pobox.com>

	* monotone.texi: Some minor cleanups.
	* netsync.cc: Fix a formatter.

2004-11-07  graydon hoare  <graydon@pobox.com>

	* figures/*.txt: Drop.
	* monotone.texi: Pull ASCII figures back in conditionally.
	* NEWS, AUTHORS, monotone.spec: Update for 0.15.
	* monotone.1: Update.

2004-11-06  graydon hoare  <graydon@pobox.com>

	* README.changesets: New file.
	* config.guess, config.sub: Remove.
	* Makefile.am: Improve document-building brains.
	* cert.cc, netsync.cc: Remove include.
	* configure.ac: Bump version number.
	* merkle_tree.{cc,hh}: Use unsigned char in dynamic_bitset.
	* po/POTFILES.in: Update to remove os_specific.hh.
	* po/monotone.pot: Regenerate.

2004-11-05  graydon hoare  <graydon@pobox.com>

	* constants.cc: Up timeout, connection limit.
	* monotone.texi: Various cleanups.

2004-11-05  Ulrich Drepper  <drepper@redhat.com>

	* configure.ac: Reduce dependencies.
	* lua/lua.h: Include config.h.
	* mkstemp.{cc,hh}: Use system variant when found.
	* netxx/resolve_getaddrinfo.cxx: Check for AI_ADDRCONFIG
	definition.
	* po/POTFILES.in: Update to mention changes.
	* Makefile.am (EXTRA_DIST): Include spec file.
	* commands.cc (diff): No output if empty diff.

2004-10-31  graydon hoare  <graydon@pobox.com>

	* commands.cc (diff): Use guess_binary.
	Fix up some messages to fit on single lines.
	* Makefile.am: Make monotone.pdf depend on figures.
	* change_set.cc: Make inversion drop "delete deltas".
	* texinfo.css: Make images align nicely.
	* netsync.cc: Fix up some messages to be clearer.

2004-10-30  graydon hoare  <graydon@pobox.com>

	* figures/*: New figures.
	* monotone.texi: Rewrite much of the tutorial.

2004-10-30  Nathaniel Smith  <njs@codesourcery.com>

	* netsync.cc (process_hello_cmd): Make clear that when the
	server's key is unknown, we abort the connection.

2004-10-29  Nathaniel Smith  <njs@codesourcery.com>

	* sanity.cc (dump_buffer): Wrap bare string in call to string(),
	to disambiguate conversions (required by Boost 1.30).

2004-10-26  graydon hoare  <graydon@pobox.com>

	* tests/t_update_missing.at: New test from Bruce Stephens
	* testsuite.at: Call it.
	* change_set.cc: Fix the error exposed by it.

2004-10-26  graydon hoare  <graydon@pobox.com>

	* work.{cc,hh}: Comply with Derek's new tests.
	* commands.cc: Likewise.

2004-10-28  Derek Scherger  <derek@echologic.com>

	* tests/t_rename.at: add test for renaming a file after it has
	been moved rather than before
	* tests/t_revert.at: add test for reverting a missing file

2004-10-28  Derek Scherger  <derek@echologic.com>

	* tests/t_drop_missing.at: New test.
	* testsuite.at: Call it.

2004-10-28  Derek Scherger  <derek@echologic.com>

	* tests/t_add.at: New test.
	* testsuite.at: Call it.

2004-10-26  graydon hoare  <graydon@pobox.com>

	* basic_io.{cc,hh}: Rework to use indented stanzas.
	* change_set.cc, revision.cc: Likewise.
	* change_set.cc: Fix formatter bug.
	* commands.cc: Sanity check file ID on delta commit.
	* work.cc: Chatter a bit more on add/drop.

2004-10-17  graydon hoare  <graydon@pobox.com>

	* merkle_tree.cc: Fix bad logging.
	* netsync.cc: Fix transmission bugs.
	* work.cc: Add some progress messages back in.
	* monotone.texi: Change contents of MT/work in example.

2004-10-17  graydon hoare  <graydon@pobox.com>

	* commands.cc (log): Keep a seen list, mask frontier by it.
	* monotone.texi: Updates to cover revision terminology.

	Also various further merges from trunk, see below.

2004-10-17  Derek Scherger  <derek@echologic.com>

	* lua.{cc,hh} (hook_ignore_branch): new hook
	* commands.cc (ls_branches): call it
	* monotone.texi (Hook Reference): describe it

2004-10-17  Richard Levitte  <richard@levitte.org>

	fix bug 8715 and more
	* diff_patch.cc (struct unidiff_hunk_writer,
	unidiff_hunk_writer::flush_hunk): the skew is not just the
	size difference between added and deleted lines in the current
	hunk, it's the size difference between /all/ added and deleted
	lines so far.  Therefore, the skew needs to be a member of the
	struct rather than being something calculated for each hunk.
	Furthermore, we need to add trailing context even if the change
	only consisted of one line.

2004-10-17  Richard Levitte  <richard@levitte.org>

	* monotone.texi (Working Copy): Change the description of
	'monotone revert' to explain what happens when there are
	arguments.

2004-10-17  Richard Levitte  <richard@levitte.org>

	* monotone.texi (OPTIONS): Add a description of --ticker.

	* ui.cc, ui.hh: Rethink the writing conditions as the ticks being
	"dirty" when they have changed since the last print.  That way,
	it's very easy to see when they need being printed.  This fixes a
	small bug where, in some cases, the exact same tick output is
	produced twice, once before a separate message, and once after,
	when a ticker is actually being removed.
	(tick_write_dot::write_ticks): Add a line that describes the
	ticks, including the amount of each tick per short name.

2004-10-17  Richard Levitte  <richard@levitte.org>

	fix bug 8733
	* ui.cc, ui.hh: Define a separate tick writer struct, and two
	subclasses, one that write counters, and one that writes progress
	characters.  As a consequence, move the count to the ticker class
	itself, and have the user interface contain a map of pointers to
	tickers instead of a map of counters, so data is easier to expand
	and access in a consistent manner.  Finally, correct a few errors
	in the checks for when ticks should be written, and make sure the
	final value gets written when the tickers are removed.

	* cert.cc (write_ancestry_paths):
	* database.cc (rehash):
	* netsync.cc (call_server, rebuild_merkle_trees):
	* rcs_import.cc (import_cvs_repo, cvs_history): Adapt to the new
	tickers.

	* monotone.cc: Add the option '--ticker' which takes the values
	"dot" or "count" to express which type of tick writer to use.  As
	a result, set the tick writer to be the progress dot kind or the
	counting type.

2004-10-15  graydon hoare  <graydon@pobox.com>

	* std_hooks.lua (get_revision_cert_trust): Add.

2004-10-14  graydon hoare  <graydon@pobox.com>

	* main.cc (UNIX_STYLE_SIGNAL_HANDLING): Enable on OSX.
	* cryptopp/*: Upgrade to 5.2.1
	* Makefile.am: Adjust for a couple new files.

2004-10-13  graydon hoare  <graydon@pobox.com>

	* change_set.cc (__STDC_CONSTANT_MACROS): Further hammering.
	* commands.cc (changesetify): New subcommand to db.
	* database.{cc,hh} (sql): Install views.
	(install_views): New function.
	(get_manifest_certs): Restore old variant.
	* numeric_vocab.hh: Use stdint.h.
	* revision.{cc,hh} (analyze_manifest_changes)
	(construct_revisions)
	(build_changesets): New functions.
	* schema.sql: Remove views stuff.
	* views.sql: Put views here.
	* schema_migration.cc: Add migration code for revisions.
	* Makefile.am: Mention views.sql.

2004-10-12  graydon hoare  <graydon@pobox.com>

	* unix/read_password.cc: Don't force echo on.

2004-10-10  graydon hoare  <graydon@pobox.com>

	merge a batch of changes from trunk, see below.
	* monotone.spec: Bump to 0.14.

2004-10-10  graydon hoare  <graydon@pobox.com>

	fix bug 9884
	* tests/t_singlenetsync.at: sleep 5
	* tests/t_netsync.at: sleep 5

2004-10-10  graydon hoare  <graydon@pobox.com>

	* AUTHORS: Mention Richard Levitte.
	* Makefile.am: Remove nonce stuff.
	* NEWS: Describe changes from last release.
	* cert.cc (cert_manifest_testresult): Teach about other ways
	of writing a boolean value.
	* commands.cc (commit): Don't commit when no change.
	(debug): Rename to "db execute".
	(serve): Require passphrase on startup.
	(bump): Remove command.
	(ls keys): Handle no keys.
	* configure.ac: Bump version number.
	* keys.cc (get_passphrase): Reject empty passphrase nicely,
	from user and from hook.
	* lua.{cc,hh} (hook_get_sorter): Dead code, remove.
	* main.cc (main_with_many_flavours_of_exception): s/char/int/.
	* monotone.cc (OPT_DUMP): New option.
	(OPT_VERBOSE): Rename as OPT_DEBUG.
	* monotone.{texi,1}: Document changes, s/rdiff/xdelta/.
	* nonce.{cc,hh}: Drop.
	* sanity.hh (sanity::filename): New field.
	* sanity.cc (dump_buffer): Dump to file or be silent.
	* testsuite.at (persist_phrase_ok): Define as true.
	* tests/t_null.at: Adjust for new option names.
	* unit_tests.cc: Set debug, not verbose.

2004-10-10  graydon hoare  <graydon@pobox.com>

	* tests/t_remerge.at: New test.
	* testsuite.at: Call it.

2004-10-10  graydon hoare  <graydon@pobox.com>

	* cryptopp/algebra.cpp:
	* cryptopp/asn.h:
	* cryptopp/hmac.h:
	* cryptopp/iterhash.h:
	* cryptopp/mdc.h:
	* cryptopp/modes.h:
	* cryptopp/osrng.h:
	* cryptopp/pubkey.h:
	* cryptopp/seckey.h:
	* cryptopp/simple.h:
	* cryptopp/smartptr.h:
	* cryptopp/strciphr.cpp:
	* cryptopp/strciphr.h:
	* lcs.cc:
	* lua.cc: Fixes for g++ 3.4 from Michael Scherer.
	* AUTHORS: Mention Michael.

2004-10-10  graydon hoare  <graydon@pobox.com>

	* tests/t_movedel.at: New test.
	* testsuite.at: Call it.

2004-10-10  graydon hoare  <graydon@pobox.com>

	* tests/t_movepatch.at: New test.
	* testsuite.at: Call it.

2004-10-10  graydon hoare  <graydon@pobox.com>

	* change_set.cc:
	* file_io.{cc,hh}: Bug Fixes.

2004-10-10  graydon hoare  <graydon@pobox.com>

	* cert.{cc,hh} (cert_revision_manifest): Bug fixes.
	* commands.cc (approve)
	(disapprove)
	(testresult): Teach about revisions.
	* tests/t_disapprove.at:
	* tests/t_i18n_file.at:
	* tests/t_ls_missing.at:
	* tests/t_testresult.at: Bug fixes.

2004-10-09  graydon hoare  <graydon@pobox.com>

	* netsync.cc:
	* packet.cc:
	* tests/t_i18n_file.at:
	* tests/t_netsync.at:
	* tests/t_single_char_filenames.at:
	* tests/t_singlenetsync.at: Bug fixes.

2004-10-04  graydon hoare  <graydon@pobox.com>

	* Makefile.am: Re-enable rcs stuff.
	* cert.{cc,hh}: Bug fixes.
	* change_set.{cc,hh} (apply_change_set)
	(apply_change_set_inverse): New helper functions.
	* commands.cc (log)
	(rcs_import)
	(cvs_import): Teach about revisions.
	* database.cc (get_version): Block reconstruction loops.
	* diff_patch.cc:
	* lua.cc:
	* netsync.cc: Remove references to obsolete includes.
	* rcs_file.cc: Pick up bug fix from trunk.
	* rcs_import.cc: Teach about revisions.

2004-10-03  graydon hoare  <graydon@pobox.com>

	* change_set.{cc,hh}: Lots of little bug fixes.
	* commands.cc: Likewise.
	* database.cc: Comment some chatter.
	* file_io.{cc,hh}: Bug fixes, remove unlink / hardlink stuff.
	* netcmd.cc: Bug fixes.
	* netsync.cc: Likewise.
	* tests/t_*.at: Teach about revisions.
	* testsuite.at: Likewise.
	* work.cc: Bug fixes.

2004-09-30  graydon hoare  <graydon@pobox.com>

	* app_state.cc: Inform db of app.
	* change_set.cc: Bug fixes.
	* commands.cc: Use delete_file not unlink.
	* database.{cc,hh}: Bug fixes in trust function machinery.
	* revisions.cc: Skip consideration of empty parents.
	* file_io.{cc,hh}: Remove unlink function.
	* schema.sql: Pass pubkey data into trust call.

2004-09-29  graydon hoare  <graydon@pobox.com>

	* change_set.cc: Various bug fixes, merge unit tests.

2004-09-26  graydon hoare  <graydon@pobox.com>

	* predicament.{cc,hh}: Remove.
	* Makefile.am: Update.
	* change_set.{cc,hh}: Compilation fixes.
	* commands.cc: Likewise.
	* file_io.{cc,hh}: Likewise, and implement link/unlink.
	* lua.{cc,hh}: Implement conflict resolver hooks.

2004-09-25  graydon hoare  <graydon@pobox.com>

	* change_set.{cc,hh}: Rewrite entirely.
	* work.cc: Adjust to compensate.
	* commands.cc: Likewise.
	* numeric_vocab.hh: Ask for C99 constant ctor macros.

2004-09-24  Derek Scherger  <derek@echologic.com>

	* app_state.{cc,hh} (initialize,prefix,in_restriction): rename
	restriction vars; require explicit subdir restriction with ".";
	remove restriction if any path evaluates to working copy root
	* commands.cc (update): disallow restricted updates
	(diff): use --manifest options for initialization
	* tests/t_restrictions.at: remove restricted update test
	* tests/t_subdirs.at: added (missed previously)
	* vocab.cc (verify): allow "." elements in local_path
	(test_file_path_verification): test for "." in paths

2004-09-20  Derek Scherger  <derek@echologic.com>

	* app_state.{cc,hh}: add message and manifest options; add subdir
	restriction; use set instead of vector for path restrictions
	(prefix): new method
	(add_restriction): change signature for set of path restrictions
	(in_restriction): renamed from is_restricted; adjust path matching
	(set_message): new method
	(add_manifest): new method
	(initialize): remove code to adjust restrictions from old options
	* commands.cc
	(restrict_patch_set, struct unknown_itemizer): rename
	app.is_restricted to app.in_restriction
	(add,drop,rename,revert): prefix file args with current subdir
	(update,status,ls_unknown,ls_missing): build restriction from args
	(commit): build restriction from args; use --message option
	(diff): build restriction from args; use --manifest options
	* file_io.cc (find_working_copy): logging tweaks
	* monotone.cc: remove --include/--exclude options; add --manifest
	and --message options
	* tests/t_attributes.at: add commit --message option
	* tests/t_cross.at: commit --message
	* tests/t_cwork.at: commit --message
	* tests/t_disapprove.at: commit --message
	* tests/t_drop.at: commit --message
	* tests/t_erename.at: commit --message; diff --manifest
	* tests/t_fork.at: commit --message
	* tests/t_genkey.at: commit --message
	* tests/t_i18n_file.at: commit --message
	* tests/t_import.at: commit --message
	* tests/t_ls_missing.at: commit --message
	* tests/t_merge.at: commit --message
	* tests/t_movedel.at: commit --message
	* tests/t_movepatch.at: commit --message
	* tests/t_netsync.at: commit --message
	* tests/t_persist_phrase.at: commit --message
	* tests/t_rename.at: commit --message
	* tests/t_renamed.at: commit --message
	* tests/t_restrictions.at: remove --include/--exlclude options
	* tests/t_revert.at: commit --message
	* tests/t_scan.at: commit --message
	* tests/t_single_char_filenames.at: commit --message
	* tests/t_testresult.at: commit --message
	* tests/t_unidiff.at: commit --message
	* tests/t_unidiff2.at: commit --message
	* tests/t_update.at: commit --message
	* tests/t_versions.at: commit --message

2004-09-19  graydon hoare  <graydon@pobox.com>

	* change_set.cc: More bug fixes.
	* basic_io.cc: Improve error reporting.
	* commands.cc (complete): Teach about revisions.
	* database.{cc,hh}: Add complete variant for revisions.

2004-09-19  graydon hoare  <graydon@pobox.com>

	* change_set.cc: Add a unit test, fix some bugs.

2004-09-18  graydon hoare  <graydon@pobox.com>

	* change_set.{cc,hh} (subtract_change_sets): New function.
	(build_pure_addition_change_set): New function.
	* commands.cc (try_one_merge): Teach about revisions
	(merge): Likewise.
	(propagate): Likewise.
	(update): Change from changeset inversion to negation.
	* database.{cc,hh} (get_manifest): New function.
	* cert.cc: Use it.

2004-09-13  graydon hoare  <graydon@pobox.com>

	* change_set.cc: Bug fixes.
	* commands.cc: Likewise.

2004-09-13  graydon hoare  <graydon@pobox.com>

	* change_set.{cc,hh}: Implement delta renaming and merging.
	* commands.cc
	(update): Teach about revisions.
	(agraph): Likewise.
	* diff_patch.{cc,hh}: Tidy up interface a bit.
	* database.{cc,hh} (get_revision_ancestry): New helper.
	* file_io.{cc,hh}
	(move_dir): New function.
	(delete_dir_recursive): New function.

2004-09-10  graydon hoare  <graydon@pobox.com>

	* basic_io.{cc,hh}: Move to more "normal" looking
	quoted output.
	* change_set.{cc,hh}: Extend, bugfix.
	* commands.cc (diff): Teach about revisions.
	* revision.{cc,hh}: Extend, bugfix.

2004-09-07  Derek Scherger  <derek@echologic.com>

	subdirectory restrictions

	* file_io.{hh,cc} (find_working_copy): new function
	(absolutify) use fs::current_path
	* work.cc (add_to_options_map): use options.insert to preserve
	previous settings
	* work.hh: add note about MT/options file to header comment
	* lua.{hh,cc} (load_rcfile): renamed from add_rcfile
	* app_state.{cc,hh} (constructor): remove read of MT/options
	(initialize): new methods to find/create working copy
	(set_stdhooks,set_rcfiles,add_rcfile,load_rcfiles,read_options):
	new methods
	(set_database,set_branch,set_signing_key): update for new options
	reading
	* monotone.cc: update help for --norc option
	(cpp_main): move loading of lua hooks to app_state after book
	keeping dir is found
	* commands.cc: all commands call app initialize to relocate to
	working copy directory
	(bookdir_exists,ensure_bookdir) remove
	(setup) new command to create working copy
	* tests/t_subdirs.at: new test
	* testsuite.at: call new setup command to initialize working copy;
	call new test
	(PROBE_NODE): adjust for new checkout requirement that MT dir does
	not exist
	* tests/t_attributes.at: ditto
	* tests/t_cwork.at: ditto
	* tests/t_single_char_filenames.at: ditto
	* tests/t_versions.at: ditto

2004-09-06  graydon hoare  <graydon@pobox.com>

	* Makefile.am: Revise,
	* cert.{cc,hh}: Minor bug fixes.
	* change_set.{cc,hh}
	(apply_path_rearrangement): New variant.
	(read_path_rearrangement): New function.
	(write_path_rearrangement): New function.
	* commands.cc: Partially teach about revisions.
	* database.{cc,hh}: Bug fixes.
	* revision.cc: Print new manifest as hex.
	* schema.sql: Fix typos.
	* update.{cc,hh}: Teach about revisions.

2004-09-06  graydon hoare  <graydon@pobox.com>

	* Makefile.am (unit_tests): Revise.
	* change_set.{cc,hh}: Move accessors to header.
	* constants.cc (netcmd_current_protocol_version): Bump.
	(netcmd_minimum_bytes_to_bother_with_gzip): Expand to 0xfff.
	* database.{cc,hh}: Teach about reverse deltas, bug fixes.
	* diff_patch.{cc,hh}: Remove dead code.
	* merkle_tree.{cc,hh}: Teach about revisions.
	* netsync.cc: Teach about revisions, reverse deltas.
	* packet.{cc,hh}: Likewise.
	* unit_tests.{cc,hh}: Reactivate tests.

2004-09-02  Derek Scherger  <derek@echologic.com>

	* tests/t_restrictions.at: rework and attempt to clean things up a
	bit; add test for bug in restrict_patch_set
	* commands.cc (restrict_patch_set): fix bug in removal of
	restricted adds/dels/moves/deltas

2004-08-28  graydon hoare  <graydon@pobox.com>

	* Makefile.am (unit_tests): Split out working parts.
	* basic_io.{cc,hh}: Minor fixes.
	* cert.{cc,hh}: Fixes, remove major algorithms.
	* revision.{cc,hh}: Rewrite algorithms from cert.cc.
	* change_set.{cc,hh}: Extensive surgery, unit tests.
	* database.{cc,hh}: Minor fixes.
	* file_io.{cc,hh}: Likewise.
	* lua.cc: Likewise.
	* packet.{cc,hh}: Teach about revisions.
	* schema.sql: Drop some optimistic tables.
	* unit_tests.{cc,hh}: Add revision, change_set tests.
	* vocab.cc: Instantiate revision<cert>.
	* work.{cc,hh}: Rewrite in terms of path_rearrangement.

2004-08-17  graydon hoare  <graydon@pobox.com>

	* database.cc: Simplified.
	* schema.sql: Simplified.
	* transforms.cc: Fixed bug.
	* revision.{hh,cc}: Stripped out tid_source.
	* change_set.{cc,hh}: Oops, never committed!

2004-08-16  graydon hoare  <graydon@pobox.com>

	* change_set.{hh,cc}: Simplified, finished i/o.
	* revision.{hh,cc}: Fix to match, redo i/o.
	* basic_io.cc (basic_io::parser::key): Print trailing colon.
	* vocab.hh: Whitespace tweak.

2004-08-09  graydon hoare  <graydon@pobox.com>

	* change_set.{hh,cc}: New files.
	* basic_io.{hh,cc}: New files.
	* predicament.{hh,cc}: New files.
	* revision.{hh,cc}: Break completely, need to fix.
	* diff_patch.{hh,cc}: Minor touchups.
	* lua.{hh,cc}, std_hooks.lua: Model predicaments.
	* Makefile.am: Update.

2004-07-10  graydon hoare  <graydon@pobox.com>

	* lcs.{hh,cc}: Move lcs.hh body into lcs.cc.
	* diff_patch.cc: Modify to compensate.
	* revision.{hh,cc}: New files.
	* Makefile.am: Update
	* patch_set.{hh,cc}: Remove.
	* {cert,database,lua,packets}.{hh,cc}, commands.cc:
	Modify partially (incomplete) to use revisions.
	* manifest.{hh,cc}: Cleanup, remove dead code.
	* schema.sql: Declare new revision tables.
	* schema_migration.cc: Incomplete migrator.
	* {transforms.{hh,cc}, vocab{,_terms}.hh:
	Infrastructure for revisions.

2004-07-20  Derek Scherger  <derek@echologic.com>

	* tests/t_restrictions.at: new test
	* testsuite.at: run it
	* app_state.{cc,hh} (add_restriction, is_restricted): new functions
	* monotone.cc (--include,--exclude): new options
	* commands.cc (restrict_patch_set): new function. called by
	commit, update, status, diff commands

2004-07-05  graydon hoare  <graydon@pobox.com>

	* cert.cc (operator<): Fix wrong ordering of
	fields.

2004-06-07  graydon hoare  <graydon@pobox.com>

	* cryptopp/algebra.cpp:
	* cryptopp/asn.h:
	* cryptopp/hmac.h:
	* cryptopp/iterhash.h:
	* cryptopp/mdc.h:
	* cryptopp/modes.h:
	* cryptopp/osrng.h:
	* cryptopp/pubkey.h:
	* cryptopp/seckey.h:
	* cryptopp/simple.h:
	* cryptopp/smartptr.h:
	* cryptopp/strciphr.cpp:
	* cryptopp/strciphr.h:
	* lcs.hh:
	* lua.cc: Fixes for g++ 3.4 from Michael Scherer.
	* AUTHORS: Mention Michael.

2004-05-28  graydon hoare  <graydon@pobox.com>

	* tests/t_movedel.at: New test.
	* testsuite.at: Call it.
	* diff_patch.cc (adjust_deletes_under_renames): New function.
	(merge3): Use it.

2004-05-27  graydon hoare  <graydon@pobox.com>

	* tests/t_movepatch.at: New test.
	* testsuite.at: Call it.
	* diff_patch.cc (adjust_deltas_under_renames): New function.
	(merge3): Use it.

2004-05-20  graydon hoare  <graydon@pobox.com>

	* NEWS: Note 0.13 release.
	* configure.ac: Bump version number.
	* monotone.spec: Likewise.

2004-05-19  graydon hoare  <graydon@pobox.com>

	* file_io.cc (tilde_expand): Fix fs::path use.

2004-05-18  graydon hoare  <graydon@pobox.com>

	* diff_patch.cc (apply_directory_moves): Fix fs::path use.
	* file_io.cc (write_data_impl): Likewise.
	* packet.cc: Use explicit true/false maps in caches.
	* sanity.cc (dump_buffer): Write to clog (buffered).

2004-05-16  graydon hoare  <graydon@pobox.com>

	* keys.cc (get_passphrase): Reimplement.
	* unix/read_password.c: Remove.
	* {unix,win32}/read_password.cc: Add.
	* constants.{hh,cc} (maxpasswd): New constant.
	* Makefile.am: Teach about platform specific stuff.

2004-05-16  graydon hoare  <graydon@pobox.com>

	* diff_patch.cc (merge2): Don't discard files on one side.
	* std_hooks.lua (merge2_xxdiff_cmd): Specify merge filename.

2004-05-14  Joel Rosdahl  <joel@rosdahl.net>

	* std_hooks.lua (ignore_file): Quote dots in .svn patterns.
	* monotone.texi: Updated ignore_file hook example.

2004-05-13  Nathaniel Smith  <njs@codesourcery.com>

	* commands.cc: Include boost/filesystem/path.hpp,
	boost/filesystem/convenience.hpp.
	(checkout): Make checkout directory an fs::path, not a local_path.

2004-05-13  Nathaniel Smith  <njs@codesourcery.com>

	* testsuite.at (test_hooks.lua): Add a 'test_attr' attribute
	hook.  Add tests t_attributes and t_single_char_filenames.
	* tests/t_attributes.at: New test.
	* tests/t_single_char_filenames.at: New test.
	* manifest.cc (read_manifest_map): Replace ".+" with ".*" to
	support single-character filenames.
	* work.cc (read_work_set): Likewise.
	(read_attr_map): Likewise.

2004-05-13  Nathaniel Smith  <njs@codesourcery.com>

	* monotone.texi (Hook Reference): Update documented default
	definitions of 'merge2' and 'merge3'.

2004-05-12  graydon hoare  <graydon@pobox.com>

	* AUTHORS: Rename Netxx back to netxx. Really, look in
	the manifest; it's been renamed!
	* configure.ac: Remove prg_exec_monitor checks.

2004-05-12  Nathaniel Smith  <njs@pobox.com>

	* AUTHORS: Remove discussion of adns, since we no longer
	distribute it.  Fix capitalization of "Netxx".

2004-05-12  Nathaniel Smith  <njs@pobox.com>

	* std_hooks.lua (merge2): Support xemacs.  Add error message
	if no merge tool is found.
	(merge3): Likewise.  Also add (disabled) hook to use CVS
	'merge' command, as a demonstration of how to.

2004-05-12  graydon hoare  <graydon@pobox.com>

	* std_hooks.lua (get_author): Remove standard definition.
	* monotone.texi: Document change.

2004-05-12  graydon hoare  <graydon@pobox.com>

	* cert.cc (cert_manifest_author_default): Use default signing key
	name for default author, if lua hook fails.

2004-05-12  Joel Rosdahl  <joel@rosdahl.net>

	* file_io.cc (walk_tree): Removed extraneous newline in error
	message.

	* std_hooks.lua (edit_comment): Added missing newline in log
	message template.

	* tests/t_ls_missing.at: New test case.
	* testsuite.at: Added t_ls_missing.at.

2004-05-10  graydon hoare  <graydon@pobox.com>

	* nonce.cc, nonce.hh: New files.
	* Makefile.am: Note new files.
	* lua.cc, lua.hh (hook_get_nonce): New hook.
	* commands.cc (bump): New command.
	* commands.cc: Remove "(file|manifest)" args most places.
	* tests/t_disapprove.at
	* tests/t_genkey.at
	* tests/t_singlenetsync.at
	* tests/t_netsync.at
	* tests/t_persist_phrase.at: Adjust to compensate.
	* monotone.texi, monotone.1: Adjust to compensate.
	* work.cc, work.hh: Constify some arguments.

2004-05-09  graydon hoare  <graydon@pobox.com>

	* diff_patch.cc: Remove recording of file merge ancestry.

2004-05-09  graydon hoare  <graydon@pobox.com>

	* commands.cc (ls_missing): Modify to account for work.

2004-05-09  graydon hoare  <graydon@pobox.com>

	* commands.cc (list missing): New command.
	* monotone.texi, monotone.1: Update to document.

2004-05-08  graydon hoare  <graydon@pobox.com>

	* main.cc: New file encompassing prg_exec_monitor.
	* mkstemp.cc, mkstemp.hh: New portable implementation.
	* lua.cc: Use mkstemp from bundled version.
	* lua/liolib.c: Remove old mkstemp definition.
	* monotone.cc (cpp_main): Remove prg_exec env setting.
	* sanity.cc (sanity::dump_buffer): Dump logbuf to stderr, not stdout.
	* std_hooks.lua (temp_file): Use mkstemp not io.mkstemp.
	* Makefile.am (MOST_SOURCES): Add new files.

2004-05-03  Joel Rosdahl  <joel@rosdahl.net>

	* monotone.texi: Removed extraneous @ftable directive.

2004-05-02  graydon hoare  <graydon@pobox.com>

	* monotone.texi: Add stuff on selectors, new hooks.
	* AUTHORS: Typo fix.
	* configure.ac: Bump version number.

	Release point (v 0.12).

2004-05-02  Joel Rosdahl  <joel@rosdahl.net>

	Made it possible to rename a rename target and to undo a rename.
	I.e.: Given a rename set A -> B, "monotone rename B C" gives the
	rename set A -> C and "monotone rename B A" gives the empty rename
	set.
	* work.cc (visit_file): Implement new behavior.
	* tests/t_rename.at: Added test cases for new behavior.
	* monotone.texi: Note that a rename can be undone.

	Fix bug #8458:
	* file_io.hh, file_io.cc (walk_tree): Added require_existing_path
	parameter.
	* work.cc (build_deletion): Pass new parameter to walk_tree.
	* work.cc (build_rename): Ditto.

	* manifest.cc (build_manifest_map): Fix missing file check for
	i18n paths.

2004-05-01  Joel Rosdahl  <joel@rosdahl.net>

	Fix bug #7220:
	* manifest.cc (build_manifest_map): Handle missing file
	gracefully.

	* file_io.cc (walk_tree): Handle nonexistent file/directory
	gracefully.

2004-04-30  Christof Petig <christof@petig-baender.de>

	* rcs_import.cc (store_trunk_manifest_edge):
		skip ancestry to empty manifest
	* rcs_import.cc (process_branch):
		also follow branches of last/first versions

2004-04-29  graydon hoare  <graydon@pobox.com>

	* configure.ac: Fix up windows probe and bundling checks.
	* netxx/resolve_getaddrinfo.cxx: Local hack for stream addresses.
	* netsync.cc: Report address before listening.

2004-04-29  graydon hoare  <graydon@pobox.com>

	* cert.cc (get_branch_heads): Calculate a "disapproved version"
	attribute which culls a version with only disapproved ancestry
	edges.
	* monotone.texi: Fix some ascii-art diagrams.

2004-04-28  Christof Petig <christof@petig-baender.de>

	* command.cc (heads):
	show date and author certificates for each head

2004-04-28  Christof Petig <christof@petig-baender.de>

	* configure.ac:
	default to using the bundled SQLite

2004-04-28  Christof Petig <christof@petig-baender.de>

	* commands.cc (log):
	support optional file argument to show change log for
	e.g. monotone log [ID] cert.cc

2004-04-26  Christof Petig <christof@petig-baender.de>

	* rcs_import.cc (process branch):
	insert dummy cvs_edge to mark newly added file
	as previously non existant

2004-04-25  Joel Rosdahl  <joel@rosdahl.net>

	* po/stamp-po: Removed since it's generated.
	* std_hooks.lua (ignore_file): Corrected name of Subversion's
	administrative directory.
	* work.hh: Ditto.
	* monotone.texi (Hook Reference): Updated default definition of
	ignore_file.

2004-04-23  Christof Petig <christof@petig-baender.de>

	* rcs_import.cc (build_parent_state, build_child_state):
	remove dying files from manifest
	* rcs_import.cc (cvs_file_edge, note_file_edge):
	calculate state and remember it (alive or dead)

2004-04-23  Christof Petig <christof@petig-baender.de>

	* rcs_import.cc (import_rcs_file_with_cvs):
	do not include dead files in head_manifest

2004-04-22  Christof Petig <christof@petig-baender.de>

	* rcs_file.cc, rcs_file.hh: read and remember 'state' of revision
	* rcs_import.cc: remove Attic/ part from path

2004-04-21  Christof Petig <christof@petig-baender.de>

	* configure.ac: enable use of installed SQLite library

2004-04-20  graydon hoare  <graydon@pobox.com>

	* lua.hh, lua.cc (hook_note_commit): New hook.
	* commands.cc (commit): Call it.

2004-04-19  graydon hoare  <graydon@pobox.com>

	* cert.cc: Make trust messages nicer.
	* merkle_tree.cc: Clarify logging messages.
	* netsync.cc: Reorganize tickers, put client in txn.
	* packet.cc, packet.hh: Teach about constructability.

2004-04-16  graydon hoare  <graydon@pobox.com>

	* netsync.cc (session::extra_manifests): New member.
	(session::analyze_ancestry_graph): Use it.
	* tests/t_singlenetsync.at: New test for single manifest sync.
	* testsuite.at: Call it.

2004-04-14  Tom Tromey  <tromey@redhat.com>

	* rcs_import.cc (import_cvs_repo): Use require_password.
	Include keys.hh.
	* keys.hh (require_password): Declare.
	* keys.cc (require_password): New function.

2004-04-13  Tom Tromey  <tromey@redhat.com>

	* monotone.texi: Typo fixes.

2004-04-10  graydon hoare  <graydon@pobox.com>

	* netsync.cc: Minor bug fixes.

2004-04-10  graydon hoare  <graydon@pobox.com>

	* database.{cc,hh}:
	* commands.{cc,hh}:
	* lua.{cc,hh}:
	* std_hooks.lua:
	* vocab_terms.hh:
	Implement first cut at selectors.

2004-04-10  graydon hoare  <graydon@pobox.com>

	* cert.cc (operator<): Include name in compare.
	(operator==): Likewise.
	* packet.cc: Include shared_ptr.
	* rcs_file.cc: Rewrite by hand, no spirit.
	* rcs_import.cc: Change ticker names a bit.

2004-04-09  graydon hoare  <graydon@pobox.com>

	* app_state.cc: Fix a couple file path constructions.
	* file_io.cc (book_keeping_file): Make one variant static.
	* manifest.cc: Remove some dead code in walkers.
	* work.cc: Ditto.
	* rcs_file.cc: fcntl fix from Paul Snively for OSX.

2004-04-09  graydon hoare  <graydon@pobox.com>

	* file_io.cc: Fix boost filesystem "." and ".." breakage.
	* lua.cc: Fix format of log entry.
	* monotone.cc: Log locale settings on startup.
	* sanity.cc: Dump prefix on --verbose activation.
	* testsuite/t_i18n_file.at: Fix autotest LANG breakage.
	* testsuite/t_null.at: Account for chatter with --verbose.

2004-04-09  graydon hoare  <graydon@pobox.com>

	* configure.ac: Comment out check for sse2,
	set bundling to true by default.
	* INSTALL: describe changes to bundling.
	* Makefile.am: Remove vestiges of depot.

2004-04-07  graydon hoare  <graydon@pobox.com>

	* adns/*:
	* network.{cc,hh}:
	* proto_machine.{cc,hh}:
	* {http,smtp,nntp}_tasks.{cc,hh}:
	* tests/t_{http,smtp,nntp,proxy}.at:
	* url.{cc,hh}:
	* depot.cc:
	Delete files.
	* commands.cc:
	* lua.{cc,hh}:
	* database.{cc,hh}: Remove network/queue stuff.
	* configure.ac:
	* constants.{cc,hh}:
	* tests/t_{netsync,singlecvs,cvsimport}.at:
	* testsuite.at:
	* transforms.{cc,hh}:
	* unit_tests.{cc,hh}:
	* vocab_terms.hh:
	* vocab.{cc,hh}:
	* Makefile.am: Adjust for deletions.
	* app_state.hh: Cleanup.
	* monotone.texi: Fix some typos.
	* packet.{cc,hh}: Implement database ordering.
	* netsync.cc: Massage to use new packet logic.
	* commands.cc:
	* std_hooks.lua: Add initial selector stuff.

2004-03-29  graydon hoare  <graydon@pobox.com>

	* monotone.spec: Update for 0.11 release.

	Release point (v 0.11).

2004-03-29  graydon hoare  <graydon@pobox.com>

	* Makefile.am (DISTCHECK_CONFIGURE_FLAGS): Set.
	* commands.cc: Tidy up / narrow output width.
	* patch_set.cc: Likewise.
	* monotone.texi: Cleanups for PDF generation.

2004-03-28  graydon hoare  <graydon@pobox.com>

	* NEWS: Mention 0.11 release.
	* AUTHORS: Mention Robert.

2004-03-28  Robert Bihlmeyer  <robbe+mt@orcus.priv.at>

	* file_io.cc (walk_tree_recursive): Ignore broken symlinks.

2004-03-27  graydon hoare  <graydon@pobox.com>

	* monotone.texi: Flesh out netsync stuff, remove old network stuff.
	* monotone.1: Likewise.

2004-03-27  Robert Helgesson  <rycee@home.se>

	* Makefile.am:
	* configure.ac:
	* database.cc:
	* depot.cc:
	* lua.cc:
	* network.cc:
	* schema_migration.cc: Bundled library switch logic.

2004-03-27  graydon hoare  <graydon@pobox.com>

	* depot.cc (dump): Implement.
	* tests/t_http.at, test/t_proxy.at: Use "depot.cgi dump" rather than sqlite.
	* sqlite/pager.h: Change page size.
	* README: Massage slightly.
	* INSTALL: Write real installation instructions.
	* Makefile.am: Include build of "one big page" docs.
	* boost/circular_buffer_base.hpp: Another boost version insulation fix.
	* vocab.cc (verify): Normalize local_path's during verification on boost 1.31.0.
	* monotone.texi: Rip out some of the pre-netsync networking docs.

2004-03-24  graydon hoare  <graydon@pobox.com>

	* boost/circular_buffer_base.hpp: Boost version insulation.
	* cert.cc, cert.hh, commands.cc: Differentiate "unknown" keys from "bad".
	* xdelta.cc, proto_machine.cc: Fix boost version insulation.

2004-03-24  graydon hoare  <graydon@pobox.com>

	* rcs_import.cc (import_substates): Filter by branch.
	* xdelta.cc: Minor bits of insulation.

2004-03-24  graydon hoare  <graydon@pobox.com>

	* AUTHORS: Mention Robert.
	* configure.ac: Enable sse2 stuff.
	* monotone.spec: Adjust CFLAGS and CXXFLAGS
	* monotone.texi (Network Service): Expand a bit.

2004-03-24  Robert Helgesson  <rycee@home.se>

	* commands.cc:
	* http_tasks.cc:
	* lua.cc:
	* manifest.cc:
	* netsync.cc:
	* nntp_tasks.cc:
	* proto_machine.cc:
	* work.cc:
	* xdelta.cc:
	Portability fixes for boost 1.31.0

2004-03-22  graydon hoare  <graydon@pobox.com>

	* cryptopp/integer.cpp, integer.h: Enable SSE2 multiply code.
	* database.cc, database.hh, certs.cc: Speed up 'heads'.

2004-03-21  graydon hoare  <graydon@pobox.com>

	* lcs.hh, sanity.hh: Minor performance tweaks.

2004-03-20  graydon hoare  <graydon@pobox.com>

	* rcs_import.cc: Teach how to aggregate branches.
	* monotone.texi: Start section on netsync.

2004-03-20  Olivier Andrieu  <oliv__a@users.sourceforge.net>

	* commands.cc (log): Show tags in log.
	* AUTHORS: Mention Olivier.

2004-03-17  Nathan Myers  <ncm@cantrip.org>

	* boost/circular_buffer.hpp:
	* commands.cc:
	* cryptopp/fltrimpl.h:
	* cryptopp/iterhash.cpp:
	* quick_alloc.hh:
	Fixes for gcc 3.4 compat and warnings.

2004-03-17  graydon hoare  <graydon@pobox.com>
	* cryptopp/config.h: Fix for gcc aliasing optimization error.
	* rcs_import.cc (cvs_history::note_file_edge):
	Fix for first changelog import bug (#5813).

2004-03-15  graydon hoare  <graydon@pobox.com>

	* rcs_import.cc: Import lone versions properly.
	* tests/t_singlecvs.at: New test for it.
	* testsuite.at: Call it.

2004-03-14  graydon hoare  <graydon@pobox.com>

	* commands.cc (diff): Show added files too.
	* monotone.texi: Fix typo.

2004-03-08  graydon hoare  <graydon@pobox.com>

	* netsync.cc (analyze_manifest_edge): Fix broken formatter.

2004-03-07  graydon hoare  <graydon@pobox.com>

	* Makefile.am (BOOST_SANDBOX_SOURCES): Remove boost::socket entries.
	(NETXX_SOURCES): Predicate on IP6 support in OS (from Paul Snively).
	* boost/socket/*.[hc]pp: Remove.
	* boost/io/streambuf_wrapping.hpp: Remove.
	* AUTHORS: Remove copyright notice for boost::socket.
	* acinclude.m4 (ACX_PTHREAD): Add.
	* network.cc: Replace boost::socket machinery with Netxx.
	* network.hh (open_connection): Remove prototype, static function.
	* sanity.hh, sanity.cc: Make log formatters give file:line coords,
	throw log offending coordinate if formatting fails.

2004-03-07  graydon hoare  <graydon@pobox.com>

	* sqlite/date.c, sqlite/vdbeInt.h, sqlite/vdbeaux.c: Add.
	* sqlite/*.c: Upgrade to 2.8.12.
	* Makefile.am: Update to mention new files.
	* cert.cc
	(expand_ancestors)
	(expand_dominators): Resize child bitmaps to cover parent.

2004-03-06  graydon hoare  <graydon@pobox.com>

	* netsync.cc (get_root_prefix): Fix from Paul Snively
	to fix static initialization order on mac OSX.
	* montone.texi: Typo fix from Anders Petersson.
	* *.cc: Move all function defs into column 0.

2004-03-04  graydon hoare  <graydon@pobox.com>

	* std_hooks.lua: Fix merger execution pessimism.

2004-03-04  graydon hoare  <graydon@pobox.com>

	* adler32.hh: Modify to use u8.
	* depot.cc, netcmd.cc, xdelta.cc: Modify to use u8.
	* netio.hh, numeric_vocab.hh (widen): Move between headers.
	* netsync.cc: Correct role-assumption bugs.
	* schema_migration.cc: Strip whitespace in sha1.
	(changes received from Christof Petig)

2004-03-01  graydon hoare  <graydon@pobox.com>

	* commands.cc: Handle anonymous pulling.
	* netsync.cc: Ditto.

	Release point (v 0.10).

2004-03-01  graydon hoare  <graydon@pobox.com>

	* NEWS: Mention impending 0.10 release.
	* cert.cc, cert.hh: Bug fixes, implement trust function, QA stuff.
	* commands.cc: Tweak disapprove, approve, testresult, push, pull.
	* configure.ac: Bump version number.
	* cryptopp/rng.h, cryptopp/rng.cpp
	(MaurerRandomnessTest): Fix bitrot.
	* keys.cc: Add Maurer PRNG randomness test.
	* lua.cc, lua.hh: Add trust, testresult, anonymous netsync hooks.
	* monotone.1: Update to follow changes to commands.
	* monotone.texi: Include QA section, adjust some UI drift, clarify
	reserved cert names, document new hooks and commands.
	* netcmd.hh, netcmd.cc: Add anonymous, error commands; fix bugs.
	* netsync.cc: Process new commands, factor server loop a bit.
	* std_hooks.lua: Add new hook defaults, factor mergers.
	* tests/t_netsync.at: Check SHA1 of each edge.
	* tests/t_null.at: Call with --norc to skip ~/.monotonerc
	* tests/t_update.at: Fix glaring error.
	* tests/t_disapprove.at, tests/t_testresult.at: New tests.
	* testsuite.at: Call them.
	* ui.cc (sanitize): Clean escape chars from output (optional?)
	* update.cc: Rewrite entirely in terms of new QA definitions.

2004-02-24  graydon hoare  <graydon@pobox.com>

	* commands.cc (ls_keys): Write key hash codes.
	* constands.cc (netsync_timeout_seconds): Up to 120.
	* netsync.cc: Fix a bunch of bugs.
	* patch_set.cc (manifests_to_patch_set): Fix bug in overload
	default construction.

2004-02-22  graydon hoare  <graydon@pobox.com>

	* patch_set.cc, patch_set.hh: Parameterize yet further.
	* netsync.cc: Fix a lot of bugs, add manifest and file grovelling.
	* tests/t_netsync.at: A new test (which runs!)
	* testsuite.at: Call it.

2004-02-20  graydon hoare  <graydon@pobox.com>

	* cert.cc, cert.hh, key.cc, key.hh, database.cc, database.hh:
	Add lots of little netsync support routines.
	* commands.cc (rebuild): Rehash everything too.
	* constants.cc (netcmd_minsz): Recalculate.
	* cryptopp/osrng.cpp (NonblockingRng::GenerateBlock): Handle
	/dev/urandom a bit better.
	* netcmd.cc, netcmd.hh: Remove describe cmds, add nonexistant cmd.
	* netio.hh: Add uleb128 stuff.
	* xdelta.cc: Add randomizing unit test suite.
	* diff_patch.cc: Remove commented-out dead line-merger code.
	* merkle_tree.cc: Fix various bugs.
	* netcmd.cc: Switch everything over to uleb128s.
	* netsync.cc: Implement lots of missing stuff.

2004-02-09  graydon hoare  <graydon@pobox.com>

	* netsync.cc (ROOT_PREFIX): New variable.
	* commands.cc (merkle): New command.

2004-02-09  Ben Elliston  <bje@wasabisystems.com>

	* monotone.texi: Spelling corrections.

2004-02-09  graydon hoare  <graydon@pobox.com>

	* database.cc, database.hh
	(get_version_size)
	(get_file_version_size)
	(get_manifest_version_size): New functions.
	* xdelta.cc, xdelta.hh (measure_delta_target_size): New function.
	* merkle_tree.cc, merkle_tree.hh, netcmd.cc, netcmd.hh:
	Cleanup and typesafety.
	* netsync.cc: Cleanup, typesafety, implement refine phase.

2004-02-01  graydon hoare  <graydon@pobox.com>

	* netsync.cc: Remove a lot of stuff, implement auth phase.
	* constants.cc, constants.hh: Move constants from netsync.cc.
	* netcmd.cc, netcmd.hh: Split out of netsync.cc.
	* merkle_tree.cc, merkle_tree.hh: Likewise.
	* numeric_vocab.hh: New header.
	* adler32.hh: include numeric_vocab.hh.
	* netio.hh: Likewise.
	* unit_tests.cc, unit_tests.hh: Update.
	* Makefile.am: Likewise.
	* commands.cc: Guess signing key for auth phase.
	* database.cc, database.hh (public_key_exists)
	(get_pubkey): New functions based on key hashes.

2004-01-31  graydon hoare  <graydon@pobox.com>

	* Netxx/*: New files.
	* AUTHORS: Mention Netxx.
	* Makefile.am: Mention Netxx and netsync.{cc,hh}
	* adler32.hh: Delegate typedefs to boost.
	* cert.hh, cert.cc (cert_hash_code): New function.
	* commands.cc (find_oldest_ancestors): Block cycles.
	(netsync): New command.
	* database.cc, database.hh (schema): Update.
	(put_key): Calculate key hash on the fly.
	(put_cert): Likewise.
	(merkle_node_exists)
	(get_merkle_node)
	(put_merkle_node)
	(erase_merkle_nodes): New functions.
	* keys.hh, keys.cc (key_hash_code): New function.
	* lua.cc, lua.hh
	(hook_get_netsync_read_permitted)
	(hook_get_netsync_write_permitted): New hooks.
	* monotone.spec: Update for FC1 info conventions.
	* monotone.texi (Quality Assurance): New section.
	* netsync.cc, netsync.hh: New files, preliminary
	netsync infrastructure. Command bodies still missing.
	* schema.sql: Add intrinsic key and cert hashes, merkle nodes.
	* schema_migration.cc: Add code to migrate to new schema.
	* unit_tests.cc: Handle command-line args to limit test set.
	* vocab_terms.hh: Add merkle and prefix as new terms.

2004-01-13  Nathaniel Smith  <njs@codesourcery.com>

	* idna/idn-int.h: Remove (generated by configure).

2004-01-13  Nathaniel Smith  <njs@codesourcery.com>

	* configure.ac: Switch "if" and "else" branches in pthreads
	checks.

2004-01-12  Nathaniel Smith  <njs@codesourcery.com>

	* configure.ac: Remove check for -lpthread.
	Add check for pthread_mutex_lock and ACX_PTHREAD.
	* m4/acx_pthread.m4: New file.

2004-01-07  graydon hoare  <graydon@pobox.com>

	* Makefile.am:
	* po/POTFILES.in:
	* po/monotone.pot: Minor tweaks for distclean.
	* adns/config.h:
	* boost/socket/src/interface.cpp:
	* boost/socket/src/ip4/address.cpp:
	* boost/socket/src/ip4/protocol.cpp: OSX portability.
	* AUTHORS: Mention new contributors.
	* monotone.texi (Hook Reference): Document i18n hooks.

	Release point (v 0.9).

2004-01-07  graydon hoare  <graydon@pobox.com>

	* cert.cc (ensure_parents_loaded)
	(expand_dominators)
	(expand_ancestors)
	(find_intersecting_node): New functions.
	(find_common_ancestor): Reimplement in terms of dominator
	and ancestor bitset intersection.

2004-01-05  Christof Petig <christof@petig-baender.de>

	* vocab.cc (verify<local_path>) Fix use of val() / iterator.
	* constants.cc (illegal_path_bytes): NUL-terminate.

2004-01-02  graydon hoare  <graydon@pobox.com>

	* diff_patch.cc (normalize_extents): Improve to handle an odd case.
	* tests/t_fmerge.at: New test, to test it.
	* commands.cc (fload, fmerge): Permanently enable, for test.
	* testsuite.at: Call new test.

2004-01-01  graydon hoare  <graydon@pobox.com>

	* file_io.hh, file_io.cc (read_localized_data, write_localized_data):
	New functions
	* commands.cc, manifest.cc, transforms.cc: Use them.
	* monotone.texi: Minor update to i18n docs.
	* lua.hh, lua.cc (hook_get_linesep_conv, hook_get_charset_conv):
	New hooks.
	* acinclude.m4: Move AX_CREATE_STDINT_H in here.
	* po/monotone.pot: Regenerate.
	* NEWS, configure.ac: Prep for 0.9 release.

2003-12-30  graydon hoare  <graydon@pobox.com>

	* file_io.hh, file_io.cc (mkpath): New function.
	* commands.cc, database.cc, diff_patch.cc, file_io.cc,
	lua.cc, vocab.cc, work.cc: Use it.
	* constants.cc (illegal_path_bytes_arr): Remove leading null.
	* monotone.texi: Include i18n docs.
	* tests/t_i18n_file.at: Check colon in filename.

2003-12-29  graydon hoare  <graydon@pobox.com>

	* file_io.cc: Localize names before touching fs.
	* lua.hh, lua.cc (hook_get_system_charset): Remove useless fn.
	* test_hooks.lua: Likewise.
	* monotone.cc, transforms.cc, transforms.hh:
	Remove lua from system charset conv.
	* tests/t_i18n_file.at: New test.
	* testsuite.at: Call it.

2003-12-28  graydon hoare  <graydon@pobox.com>

	* app_state.cc, app_state.hh: Massage to use i18n vocab.
	* cert.cc, commands.cc, commands.hh, rcs_import.cc,
	update.cc, update.hh, url.cc, url.hh: Likewise.

	* work.cc, work.hh: --> Likewise, and break file format! <--

	* constants.hh, constants.cc (legal_ace_bytes): New constant.
	* vocab.cc (verify<ace>): Use it.
	(verify<urlenc>) New function.
	* vocab_terms.hh (ace, urlenc, utf8): New terms.
	* transforms.hh, transforms.cc: Use them.
	* monotone.cc (utf8_argv): Charconv argv.
	* network.hh, network.cc: Use url.{hh,cc}.

2003-12-28  graydon hoare  <graydon@pobox.com>

	* constants.hh, constants.cc (idlen): New constant.
	* commands.cc, vocab.cc: Use it.
	* manifest.cc (read_manifest_map): Tighten up regex.
	* packet.cc: Likewise.
	* transforms.cc (uppercase)
	(lowercase): Rewrite.
	(utf8_to_urlenc)
	(urlenc_to_utf8)
	(internalize_url)
	(internalize_cert_name)
	(internalize_rsa_keypair_id)
	(externalize_url)
	(externalize_cert_name)
	(externalize_rsa_keypair_id): New functions.
	* url.hh, url.cc (parse_utf8_url): New function.

2003-12-20  graydon hoare  <graydon@pobox.com>

	* diff_patch.cc (normalize_extents): New function.
	(merge_via_edit_scripts): Use it.

2003-12-19  graydon hoare  <graydon@pobox.com>

	[net.venge.monotone.i18n branch]

	* idna/*.[ch]: New files.
	* po/*: New files.
	* url.cc, url.hh, constants.cc: New files.
	* Makefile.am, configure.ac: Various fiddling for gettext.
	* lua.hh, lua.cc (hook_get_system_charset): New hook.
	(hook_get_system_linesep): New hook.
	* transforms.hh, transforms.cc
	(charset_convert)
	(system_to_utf8)
	(utf8_to_system)
	(ace_to_utf8)
	(utf8_to_ace)
	(line_end_convert): New functions.
	* vocab.cc: Refine constraints.
	* vocab_terms.hh (external): New atomic type.
	* monotone.cc (cpp_main): Initialize gettext.
	* sanity.hh (F): Call gettext() on format strings.
	* commands.cc, depot.cc, database.cc, http_tasks.cc, keys.cc,
	network.cc, rcs_import.cc, sanity.cc, mac.hh : Update to use
	'constants::' namespace.
	* config.h.in: Remove.
	* commands.cc: Various formatting cleanups.
	* unit_tests.cc, unit_tests.hh: Connect to url tests.

2003-12-19  graydon hoare  <graydon@pobox.com>

	* diff_patch.cc (merge3): Skip patches to deleted files.

2003-12-16  graydon hoare  <graydon@pobox.com>

	* commands.cc (ls_ignored, ignored_itemizer): Fold in as subcases of unknown.

2003-12-16  graydon hoare  <graydon@pobox.com>

	* lua.cc (working_copy_rcfilename): MT/monotonerc not MT/.monotonerc.

2003-12-16  graydon hoare  <graydon@pobox.com>

	* lua.hh, lua.cc (working_copy_rcfilename): New function.
	* monotone.cc: Add working copy rcfiles.
	* commands.cc (ls_unknown, unknown_itemizer): Skip ignored files.

2003-12-16  graydon hoare  <graydon@pobox.com>

	* file_io.cc (walk_tree_recursive): continue on book-keeping file.

2003-12-15  graydon hoare  <graydon@pobox.com>

	* tests/t_unidiff.at, t_unidiff2.at: Check for mimencode.

2003-12-15  graydon hoare  <graydon@pobox.com>

	* configure.ac: Add --enable-static-boost.
	* Makefile.am: Likewise.
	* AUTHORS: Mention new contributors.

2003-12-14  Lorenzo Campedelli <lorenzo.campedelli@libero.it>

	* work.cc (add_to_attr_map): Finish change to attr map format.

2003-12-10  Tom Tromey  <tromey@redhat.com>

	* commands.cc (checkout): Give better error message if branch is
	empty.

2003-12-07  Eric Kidd  <eric.kidd@pobox.com>

	* commands.cc (agraph): Handle repositories with a single version.
	* database.cc (get_head_candidates): Handle heads with no ancestors.
	* cert.cc (get_branch_heads): Handle heads with no ancestors.

2003-12-06  Eric Kidd  <eric.kidd@pobox.com>

	* update.hh, update.cc (pick_update_target): Return current
	version if no better update candidates available.
	* update.cc (pick_update_target): Always do branch filtering.
	* commands.cc (update): Notice when we're already up-to-date.
	* commands.cc (propagate): Assign branch name correctly when merging.

2003-12-05  graydon hoare  <graydon@pobox.com>

	* lcs.hh (edit_script): New entry point.
	* diff_patch.cc: Rewrite merge in terms of edit scripts.
	* network.cc (post_queued_blobs_to_network): Tidy up transient
	failure message.
	* randomfile.hh: Prohibit deletes on end of chunks.
	* sanity.cc: EOL-terminate truncated long lines.

2003-12-02  graydon hoare  <graydon@pobox.com>

	* database.cc, database.hh (reverse_queue): Copy constructor.
	* std_hooks.lua (merge3): Remove afile, not ancestor.
	* monotone.cc: Remove debugging message.
	* ui.cc (finish_ticking): Set last_write_was_a_tick to false.

2003-12-01  graydon hoare  <graydon@pobox.com>

	* app_state.hh, app_state.cc (set_signing_key): New fn, persist key.
	* monotone.cc (cpp_main): Permit commuting the --help argument around.

2003-11-30  graydon hoare  <graydon@pobox.com>

	* network.cc (post_queued_blobs_to_network): Fail when posted_ok is false.
	* database.cc (initialize): Fail when -journal file exists.
	* keys.cc (make_signature): Nicer message when privkey decrypt fails.

2003-11-29  Tom Tromey  <tromey@redhat.com>

	* rcs_import.cc (store_auxiliary_certs): Renamed to fix typo.
	Updated all callers.

	* http_tasks.cc (check_received_bytes): Allow "-" as well.
	* depot.cc (execute_post_query): Allow "-" as well.

2003-11-28  Tom Tromey  <tromey@redhat.com>

	* http_tasks.cc (check_received_bytes): Allow "-" as well.
	* depot.cc (execute_post_query): Allow "-" as well.

2003-11-28  graydon hoare  <graydon@pobox.com>

	* cert.cc: Various speedups.
	* cycle_detector.hh (edge_makes_cycle): Use visited set, too.
	* database.hh, database.cc (get_head_candidates): New, complex query.
	* keys.hh, keys.cc (check_signature): Cache verifiers.
	* sqlite/os.c (sqliteOsRandomSeed): Harmless valgrind purification.
	* tests/t_fork.at, tests/t_merge.at: Ignore stderr chatter on 'heads'.

2003-11-27  graydon hoare  <graydon@pobox.com>

	* Makefile.am (AM_LDFLAGS): No more -static, sigh.
	* cert.cc (find_relevant_edges): Keep dynamic-programming caches.
	(calculate_renames_recursive): Likewise.
	* cert.cc, cert.hh (rename_edge): Add constructor, copy constructor.
	* commands.cc (list certs): Note rename certs are binary.

2003-11-24  graydon hoare  <graydon@pobox.com>

	* network.cc: Continue fetch, post loops even if one target has
	an exception.

2003-11-24  graydon hoare  <graydon@pobox.com>

	* database.hh, database.cc (delete_posting): Change to take queue
	sequence numbers.
	* commands.cc (queue): Use new API.
	* network.cc (post_queued_blobs_to_network): Use new API.

2003-11-24  graydon hoare  <graydon@pobox.com>

	* std_hooks.lua (get_http_proxy): Return nil when no ENV var.
	* monotone.texi (get_http_proxY): Document change.

2003-11-24  graydon hoare  <graydon@pobox.com>

	* tests/t_proxy.at: Add a test for proxying with tinyproxy.
	* testsuite.at: Call it.
	* lua.cc: Fix dumb error breaking proxying.
	* network.cc: Be verbose about proxying.

2003-11-23  graydon hoare  <graydon@pobox.com>

	* http_tasks.cc (read_chunk): Tolerate 0x20* after chunk len.

2003-11-23  graydon hoare  <graydon@pobox.com>

	* network.cc: Make more informative error policy.
	* boost/socket/socketstream.hpp: Pass SocketType to streambuf template.
	* boost/socket/src/default_socket_impl.cpp: Translate EINTR.

2003-11-22  graydon hoare  <graydon@pobox.com>

	* lua.cc, lua.hh (hook_get_http_proxy): New hook.
	* std_hooks.lua (get_http_proxy): Default uses HTTP_PROXY.
	(get_connect_addr): Undefine, it's for tunnels alone now.
	* network.cc: Use new hook.
	* http_tasks.hh, http_tasks.cc: Teach about proxies (sigh).
	* monotone.texi: Document new hooks.

2003-11-22  graydon hoare  <graydon@pobox.com>

	* lua.cc, lua.hh (hook_get_connect_addr): New hook.
	* std_hooks.lua (get_connect_addr): Default uses HTTP_PROXY.
	* network.cc, network.hh: Use new hook.
	* http_tasks.cc: Teach about HTTP/1.1.
	* cert.cc (bogus_cert_p): Fix UI ugly.

2003-11-21  graydon hoare  <graydon@pobox.com>

	* constants.hh (postsz): New constant for suggested post size.
	* database.cc, database.hh (queue*): Change db API slightly.
	* commands.cc (queue): Adjust to changed db API.
	* network.cc (post_queued_blobs_to_network): Switch to doing
	incremental posts.
	* cert.cc (write_rename_edge, read_rename_edge): Put files on
	separate lines to accomodate future i18n work.
	* work.cc (add_to_attr_map, write_attr_map): Reorder fields to
	accomodate future i18n work.
	* monotone.texi: Document it.
	* configure.ac, NEWS: Mention 0.8 release.

	Release point (v 0.8).

2003-11-16  Tom Tromey  <tromey@redhat.com>

	* missing: Removed generated file.

2003-11-14  graydon hoare  <graydon@pobox.com>

	* commands.cc (vcheck): Add.
	* cert.cc, cert.hh (cert_manifest_vcheck): Add.
	(check_manifest_vcheck): Add.
	(calculate_vcheck_mac): Add.
	* constants.hh (vchecklen): New constant.
	* mac.hh: Re-add.
	* monotone.texi (Hash Integrity): New section.
	* monotone.1: Document vcheck.

2003-11-14  graydon hoare  <graydon@pobox.com>

	* database.cc, database.hh (reverse_queue): New class.
	(compute_older_version): New functions.
	(get_manifest_delta): Remove.
	* network.cc, network.hh (queue_blob_for_network): Remove.
	* packet.cc, packet.hh (queueing_packet_writer): Change UI,
	write to queue directly, accept optional<reverse_queue>.
	* cert.cc (write_paths_recursive): Rewrite to use constant
	memory.
	* commands.cc (queue, queue_edge_for_target_ancestor):
	Install optional<reverse_queue> in qpw.
	* tests/t_cross.at: Ignore new UI chatter.
	* monotone.texi (Transmitting Changes): Change UI output.

2003-11-13  graydon hoare  <graydon@pobox.com>

	* Makefile.am (AUTOMAKE_OPTIONS): Require 1.7.1
	* commands.cc (addtree): Wrap in transaction guard.
	* database.cc, database.hh (manifest_delta_exists): Add.
	(get_manifest_delta): Add.
	* cert.cc (write_paths_recursive): Use partial deltas.
	* manifest.cc, manifest.hh (read_manifest_map): New variant.
	* patch_set.cc, patch_set.hh (patch_set): Add map_new, map_old
	fields.
	(manifests_to_patch_set) Store new field.
	(patch_set_to_packets) Don't read manifest versions from db.
	* std_hooks.lua (ignore_file): ignore .a, .so, .lo, .la, ~ files.
	* tests/t_cvsimport.at: New test.
	* testsuite.at: Call it.

2003-11-10  graydon hoare  <graydon@pobox.com>

	* commands.cc (find_oldest_ancestors): New function.
	(queue): New "addtree" subcommand.
	* monotone.texi: Document it.
	* monotone.1: Document it.

2003-11-10  graydon hoare  <graydon@pobox.com>

	* file_io.cc (walk_tree_recursive): Ignore MT/

2003-11-09  graydon hoare  <graydon@pobox.com>

	* database.cc (dump, load): Implement.
	* commands.cc (db): Call db.dump, load.
	* cycle_detector.hh: Skip when no in-edge on src.
	* monotone.texi: Document dump and load, add some
	special sections.
	* monotone.1: Mention dump and load.

2003-11-09  graydon hoare  <graydon@pobox.com>

	* rcs_file.hh (rcs_symbol): New structure.
	* rcs_file.cc (symbol): New rule.
	* rcs_import.cc (find_branch_for_version): New function.
	(cvs_key::branch): New field.
	(store_auxilliary_certs): Cert branch tag.
	* cycle_detector.hh: Fix bugs, don't use quick_alloc.
	* commands.cc (checkout): Add --branch based version.
	* monotone.texi: Document new command variant.
	* monotone.1: Ditto.

2003-11-09  graydon hoare  <graydon@pobox.com>

	* quick_alloc.hh: New file.
	* Makefile.am: Add it.
	* cycle_detector.hh: Rewrite.
	* manifest.hh: Use quick_alloc.
	* vocab.cc: Relax path name requirements a bit.
	* sqlite/sqliteInt.h: Up size of row to 16mb.

2003-11-02  graydon hoare  <graydon@pobox.com>

	* commands.cc (post): Post everything if no URL given; don't base
	decision off branch name presence.
	* app_state.cc, monotone.cc, file_io.cc, file_io.hh: Support
	absolutifying args.
	* lua.hh, lua.cc, std_hooks.lua (hook_get_mail_hostname): New hook.
	* monotone.texi: Document it.
	* monotone.texi, monotone.1: Minor corrections, new sections.
	* monotone.cc: Don't look in $ENV at all.
	* network.cc: Correct MX logic.
	* nntp_tasks.cc, smtp_tasks.cc: Separate postlines state.
	* smtp_tasks.cc: Correct some SMTP logic.
	* configure.ac, NEWS: Mention 0.7 release.

	Release point (v 0.7).

2003-11-01  graydon hoare  <graydon@pobox.com>

	* http_tasks.cc: Drop extra leading slashes in HTTP messages.

2003-10-31  graydon hoare  <graydon@pobox.com>

	* commands.cc, database.cc, database.hh, lua.cc, lua.hh,
	network.cc, network.hh, packet.cc, packet.hh, schema.sql,
	schema_migration.cc, tests/t_http.at, tests/t_nntp.at, vocab.cc:
	Eliminate "groupname", use lone URL.
	* monotone.texi: Update to cover new URL rules.
	* network.cc, network.hh, lua.cc, lua.hh, smtp_tasks.cc:
	Implement "mailto" URLs.
	* tests/t_smtp.at: New test.
	* testsuite.at: Call it.

2003-10-31  graydon hoare  <graydon@pobox.com>

	* patch_set.cc (manifests_to_patch_set): Second form with explicit renames.
	(manifests_to_patch_set): Split edit+rename events when we see them.
	* commands.cc (status, commit): Include explicit rename set.
	* diff_patch.cc (merge3): Accept edit+rename events split by patch_set.cc.
	* smtp_tasks.hh, smtp_tasks.cc: New files.
	* nntp_machine.hh, nntp_machine.cc: Rename to proto_machine.{hh,cc} (woo!)
	* nntp_tasks.cc: Adjust to use proto_ prefix in various places.
	* proto_machine.cc (read_line): get() into streambuf.
	* Makefile.am: Cover renames and adds.

2003-10-31  graydon hoare  <graydon@pobox.com>

	* diff_patch.cc (merge3): Extract renames.
	* commands.cc (calculate_new_manifest_map): Extract renames.
	(try_one_merge): Extract renames, propagate to merge target.
	(commit): Extract renames, propagate to commit target.
	* cert.cc (calculate_renames_recursive): Fix wrong logic.
	(find_common_ancestor_recursive): Stall advances at top of graph.
	* patch_set.cc: (manifests_to_patch_set): Teach about historical
	renames.
	* tests/t_erename.at: New test for edit+rename events.
	* testsuite.at: Call t_erename.at.

2003-10-30  graydon hoare  <graydon@pobox.com>

	* patch_set.cc (operator<): s/a/b/ in a few places, yikes!
	* cert.cc: Add machinery for rename edge certs.
	* commands.cc: Call diff(manifest,manifest) directly.
	* tests/t_nntp.at: Kill tcpserver DNS lookups on nntp test.
	* network.cc (parse_url): Character class typo fix, from
	Johannes Winkelmann.
	* app_state.hh, cert.hh, commands.hh, cycle_detector.hh,
	database.hh, diff_patch.cc, diff_patch.hh, http_tasks.hh,
	interner.hh, keys.hh, lua.hh, manifest.hh, network.hh,
	nntp_machine.hh, nntp_tasks.hh, packet.hh, patch_set.hh,
	transforms.hh, update.hh, vocab.hh, work.hh, xdelta.hh:
	fix use of std:: prefix / "using namespace" pollution.

2003-10-27  graydon hoare  <graydon@pobox.com>

	* lua/liolib.c (io_mkstemp): Portability fix
	from Ian Main.
	* xdelta.cc,hh (compute_delta): New manifest-specific variant.
	* transforms.cc,hh (diff): Same.
	* rcs_import.cc: Various speedups to cvs import.

2003-10-26  graydon hoare  <graydon@pobox.com>

	* cert.cc (get_parents): New function.
	(write_paths_recursive): New function.
	(write_ancestry_paths): New function.
	* cert.hh (write_ancestry_paths): Declare.
	* commands.cc (queue_edge_for_target_ancestor):
	Call write_ancestry_paths for "reposting" queue
	strategy.

2003-10-25  graydon hoare  <graydon@pobox.com>

	* commands.cc (log): Skip looking inside nonexistent
	manifests for file comments.

2003-10-24  graydon hoare  <graydon@pobox.com>

	* adns/*.c, adns/*.h: Import adns library.
	* Makefile.am: Update to build adns into lib3rdparty.a.
	* AUTHORS: Mention adns.
	* network.cc: Call adns functions, not gethostbyname.

2003-10-20  Nathaniel Smith  <njs@codesourcery.com>

	* patch_set.cc (patch_set_to_text_summary): Give more detailed
	output.
	* commands.cc (get_log_message, status, diff): Use
	patch_set_to_text_summary for complete description.

2003-10-22  graydon hoare  <graydon@pobox.com>

	* monotone.texi: Document 'queue' command.
	* monotone.1: Likewise.

2003-10-22  graydon hoare  <graydon@pobox.com>

	* diff_patch.cc
	(infer_directory_moves): New function.
	(rebuild_under_directory_moves): New function.
	(apply_directory_moves): New function.
	(merge3): Handle directory moves.
	* tests/t_renamed.at: New test for dir renames.
	* testsuite.at: Call it.

2003-10-21  graydon hoare  <graydon@pobox.com>

	* commands.cc (queue): New command.
	(list): Add "queue" subcommand, too.

2003-10-21  graydon hoare  <graydon@pobox.com>

	* diff_patch.cc (merge_deltas): New function.
	(check_map_inclusion): New function.
	(check_no_intersect): New function.
	(merge3): Rewrite completely.
	* tests/t_rename.at: New test.
	* testsuite.at: Call it.
	* file_io.cc, file_io.hh (make_dir_for): New function.
	* commands.cc (update): Call make_dir_for on update.

2003-10-20  graydon hoare  <graydon@pobox.com>

	* commands.cc: Replace [] with idx() everywhere.

2003-10-20  Tom Tromey  <tromey@redhat.com>

	* cert.hh (get_branch_heads): Updated.
	Include <set>.
	* commands.cc (head): Updated for new get_branch_heads.
	(merge): Likewise.
	(propagate): Likewise.
	* cert.cc (get_branch_heads): Use set<manifest_id>.

	* commands.cc (merge): Use all caps for metasyntactic variable.
	(heads): Likewise.

	* network.cc (post_queued_blobs_to_network): Do nothing if no
	packets to post.

2003-10-20  graydon hoare  <graydon@pobox.com>

	* cert.cc (get_branch_heads): Fix dumb bug.
	* diff_patch.cc (merge3): Fix dumb bug.
	(merge2): Fix dumb bug.
	(try_to_merge_files): Fix dumb bug.

2003-10-20  graydon hoare  <graydon@pobox.com>

	* file_io.cc (tilde_expand): New function.
	* monotone.cc (cpp_main): Expand tildes in
	db and rcfile arguments.

2003-10-20  graydon hoare  <graydon@pobox.com>

	* rcs_import.cc (import_cvs_repo): Check key existence
	at beginning of import pass, to avoid wasted work.

2003-10-19  Tom Tromey  <tromey@redhat.com>

	* commands.cc (log): Add each seen id to `cycles'.

2003-10-19  graydon hoare  <graydon@pobox.com>

	* AUTHORS: Mention Tecgraf PUC-Rio and their
	copyright.
	* Makefile.am: Mention circular buffer stuff.
	* configure.ac, NEWS: Mention 0.6 release.
	* cert.hh, cert.cc (erase_bogus_certs): file<cert> variant.
	* commands.cc (log): Erase bogus certs before writing,
	cache comment-less file IDs.
	* monotone.spec: Don't specify install-info args,
	do build with optimization on RHL.

	Release point (v 0.6).

2003-10-19  Matt Kraai  <kraai@ftbfs.org>

	* commands.cc (merge): Use app.branch_name instead of args[0] for
	the branch name.

2003-10-17  graydon hoare  <graydon@pobox.com>

	* commands.cc (log): New command.
	Various other bug fixes.
	* monotone.1, monotone.texi: Minor updates.

2003-10-17  graydon hoare  <graydon@pobox.com>

	* monotone.texi: Expand command and hook references.
	* commands.cc: Disable db dump / load commands for now.

2003-10-16  graydon hoare  <graydon@pobox.com>

	* sanity.hh: Add a const version of idx().
	* diff_patch.cc: Change to using idx() everywhere.
	* cert.cc (find_common_ancestor): Rewrite to recursive
	form, stepping over historic merges.
	* tests/t_cross.at: New test for merging merges.
	* testsuite.at: Call t_cross.at.

2003-10-10  graydon hoare  <graydon@pobox.com>

	* lua.hh, lua.cc (hook_apply_attribute): New hook.
	* work.hh, work.cc (apply_attributes): New function.
	* commands.cc (update_any_attrs): Update attrs when writing to
	working copy.
	* std_hooks.lua (temp_file): Use some env vars.
	(attr_functions): Make table of attr-setting functions.

2003-10-10  graydon hoare  <graydon@pobox.com>

	* work.cc: Fix add/drop inversion bug.
	* lua/*.{c,h}: Import lua 5.0 sources.
	* lua.cc: Rewrite lua interface completely.
	* std_hooks.lua, test_hooks.lua, testsuite,
	tests/t_persist_phrase.at, configure.ac, config.h.in, Makefile.am:
	Modify to handle presence of lua 5.0.

2003-10-08  graydon hoare  <graydon@pobox.com>

	* rcs_import.cc: Attach aux certs to child, not parent.
	* manifest.cc: Speed up some calculations.
	* keys.cc: Optionally cache decoded keys.

2003-10-07  graydon hoare  <graydon@pobox.com>

	* manifest.hh, manifest.cc, rcs_import.cc: Write manifests w/o
	compression.
	* vocab.hh, vocab.cc: Don't re-verify verified data.
	* ui.hh, ui.cc: Minor efficiency tweaks.

2003-10-07  graydon hoare  <graydon@pobox.com>

	* commands.cc, work.cc, work.hh: Add some preliminary stuff
	to support explicit renaming, .mt-attrs.
	* monotone.texi: Add skeletal sections for command reference,
	hook reference, CVS phrasebook. Fill in some parts.

2003-10-02  graydon hoare  <graydon@pobox.com>

	* boost/circular_buffer*.hpp: Add.
	* AUTHORS, cert.cc, commands.cc, database.cc,
	diff_patch.cc, http_tasks.cc, keys.cc, lua.cc, manifest.cc,
	network.cc, nntp_machine.cc, packet.cc, patch_set.cc,
	rcs_import.cc, sanity.cc, sanity.hh, ui.hh, update.cc,
	vocab_terms.hh, work.cc:
	remove existing circular buffer code, replace all
	logging and asserty stuff with boost::format objects
	rather than vsnprintf.

2003-10-01  graydon hoare  <graydon@pobox.com>

	* testsuite.at: Don't use getenv("HOSTNAME").
	* database.cc (exec, fetch): Do va_end/va_start again in between
	logging and executing query.

2003-09-28  Tom Tromey  <tromey@redhat.com>

	* monotone.texi: Added @direntry.

2003-09-27  Nathaniel Smith  <njs@pobox.com>

	* monotone.cc: Remove "monotone.db" default to --db
	option in help text.

2003-09-27  graydon hoare  <graydon@pobox.com>

	* diff_patch.cc: Rework conflict detection.
	* rcs_import.cc: Remove some pointless slowness.
	* monotone.spec: Install info files properly.

	Release point (v 0.5).

2003-09-27  graydon hoare  <graydon@pobox.com>

	* AUTHORS, NEWS, configure.ac: Update for 0.5 release.
	* monotone.texi: Various updates.
	* xdelta.cc (compute_delta): Fix handling of empty data.
	* database.cc (sql): Require --db for init.
	* work.cc (read_options_map): Fix options regex.

2003-09-27  graydon hoare  <graydon@pobox.com>

	* lcs.hh: New jaffer LCS algorithm.
	* interner.hh, rcs_import.cc: Templatize interner.
	* diff_patch.hh: Use interner, new LCS.

2003-09-27  Tom Tromey  <tromey@redhat.com>

	* commands.cc (fetch): Always try lua hook; then default to all
	known URLs.

2003-09-26  Tom Tromey  <tromey@redhat.com>

	* commands.cc (tag): Use all-caps for meta-syntactic variables.
	(comment, add, cat, complete, mdelta, fdata): Likewise.

	* monotone.1: There's no default database.
	* monotone.texi (OPTIONS): There's no default database.

	* database.cc (sql): Throw informative error if database name not
	set.
	* app_state.cc (app_state): Default to no database.

2003-09-26  graydon hoare  <graydon@pobox.com>

	* debian/*, monotone.spec: Add packaging control files.

2003-09-24  graydon hoare  <graydon@pobox.com>

	* database.cc, database.hh (debug): New function.
	* commands.cc (debug): New command.
	* cert.cc, cert.hh (guess_branch): New function.
	* commands.cc (cert): Queue certs to network servers.
	* commands.cc (cert, commit): Use guess_branch.
	* commands.cc (list): List unknown, ignored files.
	* monotone.texi, monotone.1: Document.

2003-09-24  graydon hoare  <graydon@pobox.com>

	* commands.cc (queue_edge_for_target_ancestor): Queue the
	correct ancestry cert, from child to target, as well as
	patch_set.

2003-09-22  graydon hoare  <graydon@pobox.com>

	* depot_schema.sql, schema_migration.cc,
	schema_migration.hh: Add.
	* database.cc, depot.cc: Implement schema migration.
	* database.cc, commands.cc: Change to db ... cmd.
	* monotone.texi, monotone.1: Document command change.
	* depot.cc: Fix various query bugs.

2003-09-21  Nathaniel Smith  <njs@codesourcery.com>

	* depot.cc (depot_schema): Remove unique constraint on (contents),
	replace with unique constraint on (groupname, contents).

2003-09-21  Nathaniel Smith  <njs@codesourcery.com>

	* commands.cc (diff): Take manifest ids as arguments.  Add
	explanatory text on files added, removed, modified.

2003-09-19  Tom Tromey  <tromey@redhat.com>

	* commands.cc (genkey): Use all-caps for meta-syntactic variable.
	(cert, tag, approve, disapprove, comment, add, drop, commit,
	update, revert, cat, checkout, co, propagate, complete, list, ls,
	mdelta, fdelta, mdata, fdata, mcerts, fcerts, pubkey, privkey,
	fetch, post, rcs_import, rcs): Likewise.
	(explain_usage): Indent explanatory text past the command names.

2003-09-17  Tom Tromey  <tromey@redhat.com>

	* commands.cc (list): Don't compute or use "subname".

	* commands.cc (revert): Handle case where argument is a
	directory.
	* tests/t_revert.at: Test for revert of directory.

	* testsuite.at (MONOTONE_SETUP): Use "monotone initdb".
	* monotone.1: Document "initdb".
	* monotone.texi (Commands): Document initdb.
	(Creating a Database): New node.
	(Getting Started): Refer to it.
	* commands.cc (initdb): New command.
	* database.cc (database::sql): New argument `init'.
	(database::initialize): New method.
	* database.hh (database::initalize): Declare.
	(database::sql): New argument `init'.

2003-09-17  Tom Tromey  <tromey@redhat.com>

	* tests/t_persist_phrase.at: Use "ls certs".
	* tests/t_nntp.at: Use "ls certs".
	* tests/t_genkey.at: Use "ls keys" and "ls certs".

2003-09-16  Tom Tromey  <tromey@redhat.com>

	* monotone.1: Document "list branches".
	* commands.cc (ls_certs): New function, from `lscerts' command.
	(ls_keys): New function, from `lskeys' command.
	(ls_branches): New function.
	(list): New command.
	(ls): New alias.
	(explain_usage): Split parameter info at \n.
	* monotone.texi (Adding Files): Use "list certs".
	(Committing Changes): Likewise.
	(Forking and Merging): Likewise.
	(Commands): Likewise.
	(Generating Keys): Use "list keys".
	(Commands): Likewise.
	(Commands): Mention "list branches".
	(Branches): Likewise.

2003-09-15  graydon hoare  <graydon@redhat.com>

	* http_tasks.cc: Fix networking to handle long input.

	* ui.cc, ui.hh: Only pad with blanks enough to cover old output
	when ticking.

	* update.cc, cert.cc, commands.cc: Fix cert fetching functions to
	remove bogus certs.

2003-09-15  Tom Tromey  <tromey@redhat.com>

	* monotone.1: Don't mention MT_KEY or MT_BRANCH.

	* monotone.texi (Getting Started): Don't mention MT_DB or
	MT_BRANCH.
	(Adding Files): Explicitly use --db and --branch.
	* app_state.hh (app_state): New fields options, options_changed.
	Declare new methods.  Include work.hh.
	* work.cc (work_file_name): New constant.
	(add_to_options_map): New structure.
	(get_options_path): New function.
	(read_options_map, write_options_map): Likewise.
	* work.hh (options_map): New type.
	(get_options_path, read_options_map, write_options_map): Declare.
	* commands.cc (add, drop, commit, update, revert, checkout,
	merge): Write options file.
	* app_state.cc (database_option, branch_option): New constants.
	(app_state::app_state): Read options file.
	(app_state::set_database): New method.
	(app_state::set_branch): Likewise.
	(app_state::write_options): Likewise.
	Include work.hh.
	* monotone.cc (cpp_main): Don't set initial database name on
	app.  Use new settor methods.  Don't look at MT_BRANCH or MT_DB.

2003-09-14  graydon hoare  <graydon@pobox.com>

	* vocab.cc, vocab.hh: Add streamers for vocab terms in preparation
	for switch to formatter.

	* cert.cc (check_signature): Treat missing key as failed check.
	* commands.cc (lscerts): Warn when keys are missing.

	* rcs_import.cc, nntp_tasks.cc, http_tasks.cc: Tick progress.

	* sanity.cc, monotone.cc: Tidy up output a bit.

	* xdelta.cc: Add code to handle empty files. Maybe correct?

	* ui.cc, ui.hh: Add.

2003-09-13  Tom Tromey  <tromey@redhat.com>

	* tests/t_nntp.at: If we can't find tcpserver or snntpd, skip the
	test.
	* tests/t_http.at: If we can't find boa or depot.cgi, skip the
	test.

2003-09-12  graydon hoare  <graydon@pobox.com>

	* update.cc (pick_update_target): Only insert base rev as update
	candidate if it actually exists in db.

	* commands.cc, database.cc, database.hh: Implement id completion
	command, and general id completion in all other commands.

2003-09-12  Tom Tromey  <tromey@redhat.com>

	* commands.cc (revert): A deleted file always appears in the
	manifest.
	* tests/t_revert.at: Check reverting a change plus a delete; also
	test reverting by file name.

	* work.cc (deletion_builder::visit_file): Check for file in
	working add set before looking in manifest.
	* tests/t_drop.at: Added add-then-drop test.

	* testsuite.at: Include t_drop.at.
	* tests/t_drop.at: New test.
	* work.cc (visit_file): Check for file in working delete set
	before looking in manifest.

2003-09-12  Tom Tromey  <tromey@redhat.com>

	* Makefile.am ($(srcdir)/testsuite): tests/atconfig and
	tests/atlocal are not in srcdir.

	* Makefile.am (TESTS): unit_tests is not in srcdir.

2003-09-11  graydon hoare  <graydon@pobox.com>

	* commands.cc: Check for MT directory in status.
	* commands.cc: Require directory for checkout.
	* commands.cc: Delete MT/work file after checkout.
	* commands.cc: Implement 'revert', following tromey's lead.
	* commands.cc: Print base, working manifest ids in status.

	* diff_patch.cc: Further merge corrections.
	* diff_patch.cc (unidiff): Compensate for occasional miscalculation
	of LCS.

	* tests/t_merge.at: Check that heads works after a merge.
	* tests/t_fork.at:  Check that heads works after a fork.
	* tests/t_genkey.at: Remove use of 'import'.
	* tests/t_cwork.at: Check deletion of work file on checkout.
	* tests/t_revert.at: Check that revert works.

	* commands.cc, monotone.cc: Report unknown commands nicely.

2003-09-08  graydon hoare  <graydon@pobox.com>

	* tests/merge.at: Accept tromey's non-error case for update.

	* commands.cc(try_one_merge): Write merged version to packet
	writer, not directly to db.
	(merge): Write branch, changelog cert on merged version to db.

	* std_hooks.lua(merge3): Open result in mode "r", not "w+".

2003-09-06  Tom Tromey  <tromey@redhat.com>

	* update.cc (pick_update_target): Not an error if nothing to
	update.

	* monotone.texi: Use VERSION; include version.texi.

	* monotone.1: Document "co".
	* monotone.texi (Commands): Document "co".
	* commands.cc (ALIAS): New macro.
	(co): New alias.

	* README: Updated.

	* txt2c.cc: Added missing file.

	* texinfo.tex, INSTALL, Makefile.in, aclocal.m4, compile, depcomp,
	install-sh, missing, mkinstalldirs: Removed generated files.

2003-09-04  graydon hoare  <graydon@pobox.com>

	* Makefile.am, depot.cc, http_tasks.cc, http_tasks.hh,
	lua.cc, lua.hh, monotone.texi, network.cc, tests/t_http.at,
	vocab_terms.hh:

	Use public key signatures to talk to depot, not mac keys.

	* commands.cc, file_io.cc, monotone.texi, monotone.1,
	tests/t_scan.at, tests/t_import.at, work.cc, work.hh:

	Remove the 'import' and 'scan' commands, in favour of generalized
	'add' which chases subdirectories.

	* configure.ac, NEWS:

	Release point (v 0.4).

2003-09-03  graydon hoare  <graydon@pobox.com>

	* monotone.texi: Expand notes about setting up depot.

	* update.cc: Update by ancestry. Duh.

2003-09-02  graydon hoare  <graydon@pobox.com>

	* boost/socket/streambuf.hpp: Bump ppos on overflow.

	* packet.cc, transforms.cc, transforms.hh: Add function for
	canonicalization of base64 encoded strings. Use on incoming cert
	packet values.

	* commands.cc: Change fetch and post to take URL/groupname params
	rather than branchname.

	* network.cc, network.hh, depot.cc, http_tasks.cc: Fix URL parser,
	improve logging, change signatures to match needs of commands.cc

	* Makefile.am: Don't install txt2c or unit_tests.

	* Makefile.am: Build depot.cgi not depot.

	* database.cc, database.hh: Add "all known sources" fetching support.

	* patch_set.cc: Sort in a path-lexicographic order for nicer summaries.

	* monotone.texi: Expand coverage of packets and networking.

	* tests/t_nntp.at, tests/t_http.at: Update to provide URL/groupname
	pairs.

2003-09-02  Tom Tromey  <tromey@redhat.com>

	* aclocal.m4, monotone.info: Removed generated files.

2003-08-31  Nathaniel Smith  <njs@codesourcery.com>

	* configure.ac: Check for lua40/lua.h, lua40/lualib.h and -llua40,
	-lliblua40.
	* config.h.in: Add LUA_H, LIBLUA_H templates, remove HAVE_LIBLUA,
	HAVE_LIBLUALIB templates.
	* lua.cc: Include config.h.  Use LUA_H, LIBLUA_H macros.

2003-08-29  graydon hoare  <graydon@pobox.com>

	* Makefile.am, txt2c.cc, lua.cc, database.cc:
	Use a C constant-building converter rather than objcopy.

	* cert.cc, cert.hh, packet.cc, packet.hh, diff_patch.cc,
	rcs_import.cc:
	Modify cert functions to require a packet consumer, do no implicit
	database writing.

	* commands.cc, database.cc, database.hh, schema.sql, network.cc:
	Modify packet queueing strategy to select ancestors from known
	network server content, rather than most recent edge.

2003-08-25  graydon hoare  <graydon@pobox.com>

	* AUTHORS, ChangeLog, Makefile.am, NEWS, configure.ac,
	tests/t_http.at: Release point (v 0.3)

2003-08-24  graydon hoare  <graydon@pobox.com>

	* nntp_tasks.cc: Measure success from postlines state.
	* network.cc: Print summary counts of transmissions.
	* packet.cc: Count packets into database.
	* depot.cc: Add administrative commands, fix a bunch of
	little bugs.
	* t_http.at: Testcase for depot-driven communication.
	* monotone.texi: Update to reflect depot existence.
	* http_tasks.cc: Pick bugs out.

2003-08-24  graydon hoare  <graydon@pobox.com>

	* commands.cc: Wash certs before output.
	* *.cc,*.hh: Adjust cert packet format to
	be more readable, avoid superfluous gzipping.

2003-08-24  graydon hoare  <graydon@pobox.com>

	* configure, Makefile.in: Remove generated files, oops.
	* commands.cc: Implement 'propagate'.
	* lua.cc, lua.hh, network.cc, network.hh: Remove
	'aggregate posting' stuff.
	* network.cc: Batch postings into larger articles.
	* diff_patch.hh, diff_patch.cc: Implement basic
	merge2-on-manifest.

2003-08-23  graydon hoare  <graydon@pobox.com>

	* monotone.cc: Handle user-defined lua hooks as
	overriding internal / .monotonerc hooks no matter
	where on cmd line they occur.
	* update.cc: Made failures more user-friendly.
	* lua.cc: Improve logging a bit.
	* testsuite.at, tests/*.{at,in}, testsuite/: Rewrite tests in
	autotest framework, move to tests/ directory.
	* boost/io/*, cryptopp/hmac.h: Add missing files.

2003-08-23  Tom Tromey  <tromey@redhat.com>

	* monotone.cc (OPT_VERSION): New macro.
	(cpp_main): Handle OPT_VERSION.
	(options): Added `version' entry.
	Include config.h.

2003-08-21  Tom Tromey  <tromey@redhat.com>

	* database.cc: Include "sqlite/sqlite.h", not <sqlite.h>.

2003-08-20  graydon hoare  <graydon@pobox.com>

	* boost/*:
	incorporate boost sandbox bits, for now.

	* Makefile.am, Makefile.in, configure, configure.ac, diff_patch.cc,
	http_tasks.cc, http_tasks.hh, network.cc, nntp_machine.cc,
	nntp_machine.hh, nntp_tasks.cc, nntp_tasks.hh, testsuite/t_nntp.sh:

	fix up networking layer to pass nntp tests again

2003-08-19  graydon hoare  <graydon@pobox.com>

	* Makefile.am, Makefile.in, app_state.hh, cert.cc, commands.cc,
	constants.hh, cryptopp/misc.h, database.cc, depot.cc,
	http_tasks.cc, http_tasks.hh, keys.cc, lua.cc, lua.hh, monotone.cc,
	network.cc, network.hh, nntp_machine.cc, nntp_machine.hh,
	nntp_tasks.cc, nntp_tasks.hh, packet.cc, packet.hh, rcs_import.cc,
	sanity.cc, sanity.hh, schema.sql, test_hooks.lua,
	testsuite/runtest.sh, testsuite/t_null.sh, vocab_terms.hh:

	major surgery time
	- move to multi-protocol posting and fetching.
	- implement nicer failure modes for sanity.
	- redo commands to print nicer, fail nicer.

2003-08-18  graydon hoare  <graydon@pobox.com>

	* Makefile.am, Makefile.in, adler32.hh, database.cc, depot.cc,
	mac.hh, xdelta.cc, Makefile.am, Makefile.in:

	first pass at a depot (CGI-based packet service)

2003-08-08  graydon hoare  <graydon@pobox.com>

	* Makefile.am, Makefile.in AUTHORS, ChangeLog, Makefile.am,
	Makefile.in, NEWS, monotone.1, monotone.info, monotone.texi:

	release point (v 0.2)

2003-08-08  graydon hoare  <graydon@pobox.com>

	* cert.cc, cert.hh, interner.hh, rcs_import.cc:

	auxilliary certs

	* cert.cc, cert.hh, cycle_detector.hh, interner.hh, patch_set.cc,
	rcs_import.cc:

	improvements to cycle detection stuff

2003-08-05  graydon hoare  <graydon@pobox.com>

	* rcs_import.cc:

	almost even more seemingly correct CVS graph reconstruction (still slow)

	* sqlite/* cryptopp/* Makefile.am, Makefile.in, aclocal.m4,
	config.h.in, configure, configure.ac, file_io.cc, keys.cc,
	sanity.cc, sanity.hh, transforms.cc:

	minimizing dependencies on 3rd party libs by importing the
	necessary bits and rewriting others.

	* cert.cc, cert.hh, rcs_import.cc:

	cvs import seems to be working, but several linear algorithms need
	replacement

2003-07-28  graydon hoare  <graydon@pobox.com>

	* Makefile.am, Makefile.in, cert.cc, commands.cc, database.cc,
	database.hh, manifest.cc, rcs_file.cc, rcs_import.cc,
	rcs_import.hh, vocab.cc, xdelta.cc:

	cvs graph reconstruction hobbling along.

2003-07-21  graydon hoare  <graydon@pobox.com>

	* database.cc, xdelta.cc, xdelta.hh:

	piecewise xdelta; improves speed a fair bit.

2003-07-11  graydon hoare  <graydon@pobox.com>

	* Makefile.am, Makefile.in, config.h.in, configure, configure.ac,
	transforms.cc, xdelta.cc, xdelta.hh:

	implement xdelta by hand, forget 3rd party delta libs.

2003-07-02  graydon hoare  <graydon@pobox.com>

	* database.cc, rcs_import.cc, transforms.cc, transforms.hh:

	speedups all around in the storage system

2003-07-01  graydon hoare  <graydon@pobox.com>

	* database.hh, rcs_import.cc, transforms.cc, transforms.hh: speed

	improvements to RCS import

2003-06-30  graydon hoare  <graydon@pobox.com>

	* rcs_import.cc, transforms.cc:

	some speed improvements to RCS import

2003-06-29  graydon hoare  <graydon@pobox.com>

	* commands.cc, database.hh, rcs_import.cc, transforms.cc:

	RCS file import successfully (albeit slowly) pulls in some pretty
	large (multi-hundred revision, >1MB) test cases from GCC CVS

	* Makefile.in, commands.cc, rcs_file.cc, rcs_file.hh,
	rcs_import.cc, rcs_import.hh,

	Makefile.am: preliminary support for reading and walking RCS files

2003-04-09  graydon hoare  <graydon@pobox.com>

	* autogen.sh: oops
	* */*: savannah import

2003-04-06  graydon hoare  <graydon@pobox.com>

	* initial release.
<|MERGE_RESOLUTION|>--- conflicted
+++ resolved
@@ -1401,10 +1401,6 @@
 	* monotone.texi (Dealing with a Fork): Clarify (hopefully) what we
 	mean when we say that "update" is a dangerous command.
 
-2005-04-18  Matt Johnston  <matt@ucc.asn.au>
-
-	* botan/gzip.cpp: renamed functions for clarity, indenting fixup
-
 2005-04-17  Matt Johnston  <matt@ucc.asn.au>
 
 	* change_set.cc (confirm_proper_tree): remove incorrect code
@@ -1825,17 +1821,10 @@
 	(PNG_FIGURES): Add, constructing in same way as EPS_FIGURES
 	(monotone.html): Use .perlbak workaround so that this works on Win32
 
-<<<<<<< HEAD
 2005-04-11  Matthew Gregan <kinetik@orcon.net.nz>
 
 	* unix/inodeprint.cc, configure.ac: Use nanosecond time resolution for
 	inodeprints on BSDs and other platforms if available.
-=======
-2005-04-11  Matt Johnston  <matt@ucc.asn.au>
-
-	* unix/inodeprint.cc: use botan for sha1
-	* various merge fixups
->>>>>>> 6b649ae7
 
 2005-04-10  Nathaniel Smith  <njs@codesourcery.com>
 
@@ -4438,8 +4427,7 @@
 	* AUTHORS: Mention Wojciech and Neil.
 	* revision.cc (calculate_ancestors_from_graph): Make non-recursive.
 
-2005-01-17  Wojciech MiÃ-Âkowski  <wmilkowski@interia.pl>
+2005-01-17  Wojciech Mikowski  <wmilkowski@interia.pl>
 
 	* std_hooks.lua: Teach about meld.
 
