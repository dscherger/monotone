<<<<<<< HEAD
2005-06-01  Matt Johnston  <matt@ucc.asn.au>

	* tests/t_i18n_changelog.at: capitalise UTF-8 CHARSET to keep
	solaris happy.

2005-06-01  Timothy Brownawell  <tbrownaw@gmail.com>

	* netsync.cc (analyze_ancestry_graph): Try to fix segfault.
	Always accept tags.

2005-06-01  Timothy Brownawell  <tbrownaw@gmail.com>

	* netsync.cc (process_auth_cmd, analyze_ancestry_graph): Move
	write-permission checking to where it belongs, *after* we know
	exactly what we're checking permissions about. Drop things we
	don't want.

2005-06-01  Matt Johnston  <matt@ucc.asn.au>

	* tests/t_cvsimport_deleted_invar.at: don't use -C with tar
	* tests/t_i18n_file.at: capitalise CHARSET=UTF-8, seems more standard.
	* tests/t_merge_normalization_edge_case.at: use known-good output
	rather than using diff3 --merge

2005-05-31  Timothy Brownawell  <tbrownaw@gmail.com>

	* tests/t_epoch_server.at: fix typo
	* netsync.cc (session::process_auth_cmd): If no branches are allowed
	for writing, also check for write permissions to branch "" (needed
	for serving empty dbs). For sync, don't refuse connection if there
	are no readable branches (only do this for pull).

2005-05-31  Timothy Brownawell  <tbrownaw@gmail.com>

	* monotone.texi: Update documentation for get_netsync_*_permitted
	hooks to reflect that they now get individual branch names.

2005-05-31  Timothy Brownawell  <tbrownaw@gmail.com>

	* netsync.cc: session::rebuild_merkle_trees now takes a set of
	branches to include as an argument. On the server, calculate
	this set at the same time the get_netsync_*_permitted hooks are
	called; call said hooks on each branch individually.

2005-05-31  Timothy Brownawell  <tbrownaw@gmail.com>

	Remove old collection support in favor of using regexes exclusively.
	* netsync.cc (convert_pattern): Remove function.
	* (14 files): collections are unexist; do not mention (potential
	for confusion)
	* constants.cc: Increase netsync protocol version.
	* monotone.texi: Update documentation.
	* tests/t_epoch_unidirectional.at: Fix to sync subbranches.
	* commands.cc (CMD update): Fix usage check.
	* tests/t_select_cert.at: Fix to use --revision.

2005-05-30  Timothy Brownawell  <tbrownaw@gmail.com>

	* netsync.cc: Call note_netsync_*_received hooks in the order they're
	written to the db (for revisions, gives topological order).

2005-05-30  Timothy Brownawell  <tbrownaw@gmail.com>

	* lua.{cc,hh}: Replace note_netsync_commit with
	note_netsync_{revision,cert,pubkey}_received
	* packet.{cc,hh}: Callbacks for cert or key written to the database.
	* netsync.cc: Use said callbacks, call note_netsync_*_received hooks.
	* monotone.texi: Update documentation.

2005-05-30  Timothy Brownawell  <tbrownaw@gmail.com>

	* packet.{cc,hh}, netsync.cc: on_revision_written callback now takes
	the revision_id as an argument.
	* lua.{cc,hh}: New Lua hook, note_netsync_commit.
	* netsync.cc: At end of netsync session, call new hook for each
	revision received.
	monotone.texi: Document new hook.

2005-05-30  Richard Levitte  <richard@levitte.org>

	* commands.cc (CMD(checkout), CMD(cdiff), CMD(diff), CMD(log)):
	Remove '[--revision=REVISION]' from command argument synopsis,
	and add more text to the help to explain what happens when
	--revision options are used.
	(CMD(update)): Instead of the optional revision argument, use
	the --revision option.  Add information on what happens when the
	--revision option is used, and when it's not.

	* tests/t_add_stomp_file.at, tests/t_add_vs_commit.at,
	tests/t_annotate.at, tests/t_lf_crlf.at,
	tests/t_update_nonexistent.at, tests/t_update_off_branch.at,
	tests/t_update_to_revision.at: Update to use --revision with
	'monotone update'.

2005-05-30  Matt Johnston  <matt@ucc.asn.au>

	* netsync.cc: cosmetic linebreak tidying for "double-check the
	fingerprint" message.
	* main.cc: make it clearer that "unknown type" refers to an exception
	* monotone.cc: catch early informative_failures (due to charset
	problems etc)

2005-05-30  Matt Johnston  <matt@ucc.asn.au>

	* tests/t_fmerge.at: scrap all the diff3/ed, just compare it with
	known-good output.

2005-05-30  Timothy Brownawell  <tbrownaw@gmail.com>

	* revision.cc (toposort): Better algorithm.

2005-05-30  Matt Johnston  <matt@ucc.asn.au>

	* tests/t_fmerge.at: make sure we write the file with the ed script.

2005-05-30  Matt Johnston  <matt@ucc.asn.au>

	* testsuite.at: use "command -v" rather than "which", since
	Solaris doesn't give useful exit codes for "which".
	* tests/t_fmerge.at: don't use --merge with diff3, pipe to ed instead
	so we don't rely on gnu diff3.

2005-05-29  Timothy Brownawell  <tbrownaw@gmail.com>

	* contrib/monoprof.sh: Add support for using valgrind for
	heap profiling.
=======
2005-06-02  Joel Reed  <joelwreed@comcast.com>

	* commands.cc, database.cc, database.hh, vocab.hh, vocab_terms.hh:
	add complete key subcommand and provide --brief option of zsh/bash
	completion. See http://lists.gnu.org/archive/html/monotone-devel/2005-05/msg00461.html
	* tests/t_rebuild.at: add tests for complete key subcommand
	* monotone.texi: document new subcommand
	* contrib/monotone.zsh_completion: update for new complete key
	command, improve _monotone_existing_entries using new --depth=0
	option,	add revision completion for cert command, and a	bugfix 
	for cat command
>>>>>>> 391ff9e3

2005-05-28  Joel Reed  <joelwreed@comcast.com>

	* app_state.cc, app_state.hh, commands.cc, monotone.cc, options.h:
	add new --depth command, and rename log's --depth to --last
	* monotone.texi: update documentation
	* tests/t_log_depth.at, tests/t_log_depth_single.at: update
	log tests to use --last instead of --depth
	* tests/t_options.at, tests/t_restrictions.at: test usage of
	--depth for commands using restrictions
	* contrib/ciabot_monotone.py, contrib/monotone-notify.pl,
	contrib/monotone.el, contrib/monotone.zsh_completion,
	contrib/mtbrowse.sh: change all occurences of "depth" to "last"

2005-05-28  Timothy Brownawell  <tbrownaw@gmail.com>

	* netcmd.cc (read_netcmd): Reserve space in the buffer if needed,
		swap buffers instead of copying (memory savings for sync
		large files)
	* netsync.cc (session::arm): Don't clear the buffer (now done
		by read_netcmd).

2005-05-27  Timothy Brownawell  <tbrownaw@gmail.com>

	* netsync.cc: Allow REGEXes as well as collections.
		Fix out-of-branch ancestor handling.
	* tests/t_netsync_diffbranch.at: Remove bug report and XFAIL (fixed).
	* commands.cc: Update description fields for netsync commands.
	* monotone.texi: Update documentation.

2005-05-25  Timothy Brownawell  <tbrownaw@gmail.com>

	* tests/t_automate_stdio.at: Make it self-contained.

2005-05-25  Timothy Brownawell  <tbrownaw@gmail.com>

	* contrib/get_stdio.pl (new file): Perl script to parse the output from
	"mtn automate stdio". Used by...
	* tests/t_automate_stdio.at (new file): Test for "mtn automate stdio".
	* testsuite.at: Add it.

2005-05-25  Timothy Brownawell  <tbrownaw@gmail.com>

	* automate.cc ("automate stdio"): Fix block size limiting.
		Honor "output.flush()" in commands.

2005-05-24  Timothy Brownawell  <tbrownaw@gmail.com>

	* automate.cc: Fix buffering for "automate stdio"

2005-05-24  Timothy Brownawell  <tbrownaw@gmail.com>

	* automate.cc: Put back lost "automate certs".

2005-05-24  Matt Johnston  <matt@ucc.asn.au>

	* commands.cc (try_one_merge, CMD(merge), CMD(explicit_merge), 
	CMD(propagate): allow --author flag.

2005-05-24  Timothy Brownawell  <tbrownaw@gmail.com>

	* automate.cc: Fix comment for automate stdio to match the code.
	* monotone.texi: Document ignored locations in automate stdio
	input as reserved.

2005-05-24  Riccardo Ghetta  <birrachiara@tin.it>

	* tests/t_merge_binary.at: new XFAIL test to cover monotone
	inclination to algorithmically merge binary files.

2005-05-24  Richard Levitte  <richard@levitte.org>

	* commands.cc (try_one_merge): Change 'rid' to 'merged_id'.

2005-05-23  Timothy Brownawell  <tbrownaw@gmail.com>

	Fix "automate stdio" input/output format according to ML discussion
	* automate.cc: changed: automate_stdio
		added: print_some_output, class my_stringbuf
	* constants.{cc,hh}: add constant for automate stdio block size
	* monotone.texi: update documentation

2005-05-23  Nathaniel Smith  <njs@codesourcery.com>

	* win32/terminal.cc (have_smart_terminal): Call _isatty on stderr,
	not stdout.

2005-05-23  Richard Levitte  <richard@levitte.org>

	* commands.cc (try_one_merge): Use the value of --date and
	--author if there are any.
	(CMD(merge), CMD(propagate), CMD(explicit_merge)): Change to
	accept --date and --author.

2005-05-23  Riccardo Ghetta  <birrachiara@tin.it>

	* selectors.cc/.hh, database.cc: add two new selectors:
	"earlier or equal than" and "later than".
	* lua.cc/.hh, std-hooks.lua: create a new "expand_date" hook
	* monotone.texi: document the changes
	* testsuite.at, tests/t_selector_later_earlier.at: add specific tests 
	for the new selectors

2005-05-21  Richard Levitte  <richard@levitte.org>

	* Makefile.am: Make monotone.pdf and monotone.dvi depend on
	version.texi.

2005-05-21  Richard Levitte  <richard@levitte.org>

	* monotone.texi: Add a note about the --brief option with
	'monotone log', and restructure the synopsis since it was getting
	a bit silly with all possible variants.

2005-05-21  Richard Levitte  <richard@levitte.org>

	* commands.cc (log_certs): Add two arguments; a separator string
	to be used in front of the second to last cert for multi-valued
	cert types, a bool to say if each cert should be ended with a
	newline.  Overload with shortcuts.
	(CMD(log)): Use the --brief option and implement it using the
	shortcut variants of log_certs.
	* monotone.cc, options.hh: Add the --brief option (OPT_BRIEF
	internally).
	* sanity.cc, sanity.hh (struct sanity): Add the member variable
	and function to hold and set the brief flag.

2005-05-21  Matt Johnston  <matt@ucc.asn.au>

	* tests/t_short_opts.at: remove the saved MT/log message
	from the failed commit.
	* Makefile.am: MAKEINFOFALGS to MAKEINFOFLAGS

2005-05-21  Matt Johnston  <matt@ucc.asn.au>

	* commands.cc (commit): write the log message to MT/log
	during the commit, so it will be available later if the commit
	fails.
	* work.{cc,hh} (write_user_log): new function

2005-05-20  Nathaniel Smith  <njs@codesourcery.com>

	* contrib/mtbrowse.sh: New file.
	* contrib/README: Document it.  Also, document some missed files,
	and re-order listing.
	* Makefile.am (EXTRA_DIST): Add several missing contrib/ files.

2005-05-21  Grahame Bowland  <grahame@angrygoats.net>

	* automate.cc: (automate_certs) change "status" field 
	to "signature". Check whether each cert is trusted, and 
	output in the "trusted" field.
	* testsuite.at: add t_automate_certs.at
	* tests/t_automate_certs.at: Test that the output of 
	"automate certs" is consistent, and that we exit with
	error when rev is incomplete or missing.
	* monotone.texi: update output documentation for 
	"automate certs"

2005-05-20  Emile Snyder  <emile@alumni.reed.edu>

	* annotate.{hh,cc}: Rework to handle lineage dependent line
	mappings and lines which split from a single line in a parent
	revision into multiple lines in some descendent.  Fixes bug where
	some lines remained unannotated.  Fixes wrong assignment of lines
	bug.
	* tests/t_annotate.at: Check no-changes since addition of file
	case.
	* tests/t_annotate_lineage_dependent.at
	* tests/t_annotate_split_lines.at:  New tests.
	* testsuite.at: Add them.
	
2005-05-20  Nathaniel Smith  <njs@codesourcery.com>

	* monotone.texi (Network): Clarify that ports can be specified on
	the command line to serve/pull/push/sync.

2005-05-21  Matt Johnston  <matt@ucc.asn.au>

	* packet.cc (db_packet_writer::~impl, prerequisite.cleanup): 
	add code to remove up circular dependencies between prerequisite
	and delayed_packet shared_ptrs upon destruction, so that unsatisified
	dependency warnings are printed.

2005-05-19  Matt Johnston  <matt@ucc.asn.au>

	* change_set.cc (merge_disjoint_analyses): handle the case where
	a file is dropped on both sides but re-added on one.
	* tests/t_drop_vs_dropadd.at: a test for it
	* testsuite.at

2005-05-19  Derek Scherger  <derek@echologic.com>

	* commands.cc (checkout): rearrange to use --revision option
	* monotone.1: 
	* monotone.texi: document checkout --revision option
	* tests/t_attr.at:
	* tests/t_attributes.at:
	* tests/t_checkout_id_sets_branch.at:
	* tests/t_checkout_noop_on_fail.at:
	* tests/t_checkout_options.at:
	* tests/t_cwork.at:
	* tests/t_delete_dir.at:
	* tests/t_delete_dir_patch.at:
	* tests/t_empty_path.at:
	* tests/t_i18n_file_data.at:
	* tests/t_inodeprints_hook.at:
	* tests/t_inodeprints_update.at:
	* tests/t_largish_file.at:
	* tests/t_lf_crlf.at:
	* tests/t_monotone_up.at:
	* tests/t_netsync_defaults.at:
	* tests/t_netsync_set_defaults.at:
	* tests/t_persistent_server_revision.at:
	* tests/t_rename_added_in_rename.at:
	* tests/t_rename_dir_cross_level.at:
	* tests/t_rename_dir_patch.at:
	* tests/t_single_char_filenames.at:
	* tests/t_subdir_add.at:
	* tests/t_subdir_attr.at:
	* tests/t_subdir_drop.at:
	* tests/t_subdir_rename.at:
	* tests/t_subdir_revert.at:
	* tests/t_tags.at:
	* tests/t_update_off_branch.at:
	* tests/t_versions.at:
	* testsuite.at: add --revision option to checkout

2005-05-18  Richard Levitte  <richard@levitte.org>

	* ui.cc: Move the copyright and license section to the top of the
	file, and add an emacs mode specifier.
	* ui.cc (write_ticks): Change the counter ticker so the trailer
	comes at the end of the counter line instead of the title line.
	This is especially important for code that changes the trailer
	a little now and then.

2005-05-17  Grahame Bowland  <grahame@angrygoats.net>

	* commands.cc: add "automate certs ID" to the help string 
	for the automate command
	* automate.cc: implement "automate certs". Add to the list 
	of commands available through "automate stdio".
	* monotone.texi: document "automate certs"

2005-05-17  Nathaniel Smith  <njs@codesourcery.com>

	* monotone.texi (Network): Document 'serve' as taking more than
	one collection argument.

2005-05-15  graydon hoare  <graydon@pobox.com>

	* rcs_import.cc (note_state_at_branch_beginning): collect
	branch beginning states into a single synthetic commit.

2005-05-15  graydon hoare  <graydon@pobox.com>

	* rcs_import.cc: rewrite most of the branch logic to 
	address issues raised in bugs 13032 and 13063.
	* tests/t_cvsimport_deleted_invar.at: un-XFAIL.

2005-05-16  Matt Johnston  <matt@ucc.asn.au>

	* commands.cc (commit): change scope of the transaction guard so that
	the transaction will fail before MT/revision is written (which could
	leave a non-committed revision/bad working dir).

2005-05-16  Grahame Bowland  <grahame@angrygoats.net>

	* monotone.texi: update "monotone log" documentation
	* commands.cc: fix "monotone log" when run with no --revision args

2005-05-15  Derek Scherger  <derek@echologic.com>

	* tests/t_update_with_blocked_rename.at: new test
	* testsuite.at: call it

2005-05-15  Derek Scherger  <derek@echologic.com>

	* netsync.cc (process_anonymous_cmd, process_auth_cmd): log
	details of permissions allowed/denied
	* tests/t_netsync_permissions.at: new test
	* testsuite.at: call it

2005-05-15  Richard Levitte  <richard@levitte.org>

	* contrib/monotone-notify.pl (revision_is_in_branch): Another
	place where --revision was missing.

2005-05-14  Timothy Brownawell  <tbrownaw@gmail.com>

	* contrib/monoprof.sh: Clean up variable definitions some.
		- Add option --datadir, should now be usable without editing
		variables to match system paths
		- Add option --setup, generates most of the needed files

2005-05-13  Timothy Brownawell  <tbrownaw@gmail.com>

	Add "monotone automate stdio", to let the automation interface
	take commands on standard input.
	* automate.cc: (automate_stdio) New function.
		(automate_command) Add it.
	* commands.cc: Add to description for "automate".
	* monotone.texi: Add to documentation.

2005-05-13  Joel Reed  <joelwreed@comcast.com>

	* tests/t_unidiff3.at: opps. forgot to add this file which
	should have been included as fix for bug 13072.

2005-05-13  Joel Reed  <joelwreed@comcast.com>

	* diff_patch.cc, transforms.cc, testsuite.at: Patch from 
	drepper@redhat.com, who writes: "The attached patch should fix bug
	13072.  I have no idea why the code in transform.cc insists on
	adding an empty line in case the file is empty. Removing the code
	didn't cause any regressions in the test suite and the
	diff_patch.cc change corrects the output format.  A new test case
	is included as well."

2005-05-13  Joel Reed  <joelwreed@comcast.com>

	* automate.cc: add automate attributes command
	* commands.cc: add attributes subcommand helptext
	* contrib/monotone.zsh_completion: use automate attributes
	for completion of monotone attr and cleanup ignore files code
	* tests/t_automate_attributes.at: add testcase
	* testsuite.at: include new testcaes

2005-05-13  Jon Bright  <jon@siliconcircus.com>
	* testsuite.at (UNGZ): Change the way the ungzipping works on
	Win32, in the hope that test 206 will no longer be given invalid
	files.

2005-05-12  Derek Scherger  <derek@echologic.com>

	* automate.cc: bump version number to 1.0
	(struct inventory_item): add pre/post states
	(inventory_paths): remove obsolete function
	(inventory_pre_state, inventory_post_state, inventory_file_state,
	inventory_renames): add fancy new functions
	(automate_inventory): rework for new output format
	* manifest.{cc,hh} (classify_paths): rename to ...
	(classify_manifest_paths): ... this and work solely from manifest
	* monotone.texi: (Automation): update inventory docs
	* tests/t_automate_inventory.at: update for new format and add
	some more tests
	
2005-05-13  Matthew Gregan  <kinetik@orcon.net.nz>

	* HACKING: New file.  First pass at a brief document to help
	newcomers hack on monotone.

2005-05-12  Riccardo Ghetta <birrachiara@tin.it>

	* options.hh (OPT_MSGFILE): New option.
	* monotone.cc (message-file): New option.
	(cpp_main): Handle it.
	* app_state.{cc,hh} (set_message_file): New function.
	* commands.cc (commit): Accept and handle new option.
	* monotone.1, monotone.texi: Document it.
	* tests/t_commit_message_file.at: New test.
	* testsuite.at: Add it.
	
2005-05-12  Timothy Brownawell  <tbrownaw@gmail.com>

	* (20 files): Do not indent with both tabs and spaces in the same file.

2005-05-13  Ulrich Drepper  <drepper@redhat.com>

	* rcs_import.cc (process_one_hunk): Improve handling of corrupt
	RCS files.

2005-05-13  Matthew Gregan  <kinetik@orcon.net.nz>

	* testsuite.at: Fix typo error in Win32 kill logic that was
	causing the testsuites to hang on Win32 machines that don't have
	pskill installed.

2005-05-12  Matthew Gregan  <kinetik@orcon.net.nz>

	* file_io.cc (write_data_impl): Use portable boost::filesystem
	calls in place of unlink(2)/remove(2).

2005-05-12  Grahame Bowland  <grahame@angrygoats.net>

	* commands.cc: Modify the "log" command to accept multiple 
	revisions on command line, and display the log for all 
	of those revisions.

2005-05-11  Nathaniel Smith  <njs@codesourcery.com>

	* std_hooks.lua (ignore_file): Organize a bit more, add
	patterns for autotools cache files, and darcs, codeville, git
	metadata directories.

2005-05-11  Timothy Brownawell  <tbrownaw@gmail.com>

	* revision.cc (expand_dominators): Fix bitmap size-matching.
		(find_common_ancestor_for_merge): Do not wait for ancestors
		to be expanded to the beginning of time before expanding
		dominators. Requires above fix for correct behavior.
	* ChangeLog: Fix date on previous entry.

2005-05-11  Timothy Brownawell  <tbrownaw@gmail.com>

	* contrib/monoprof.sh: Add profiling test for "netsync large file".
		Add options to only run specific profile tests.

2005-05-11  Stanislav Karchebny <stanislav.karchebny@skype.net>

	* contrib/monotone-notify.pl: 'monotone log' takes a revision
	through the --revision= option.

2005-05-11  Richard Levitte  <richard@levitte.org>

	* contrib/monotone-notify.pl: Change all occurences of $symbol' to
	${symbol}' to avoid a confusing Perl warning.

2005-05-11  Joel Reed  <joelwreed@comcast.com>

	* contrib/monotone.zsh_completion: add zsh completion contrib.

2005-05-11  Matt Johnston  <matt@ucc.asn.au>

	* tests/t_add_intermediate_MT_path.at: remove the drop dir part
	* tests/t_delete_dir.at: add a note about re-enabling the above test
	* tests/t_cvsimport3.at: ignore stderr

2005-05-11  Matt Johnston  <matt@ucc.asn.au>

	* rcs_import.cc (find_branchpoint): if a branch is derived from two 
	differing parent branches, take the one closest to the trunk.
	* tests/t_cvsimport3.at: add a test for cvs_importing where branches
	come off a vendor import.
	* testsuite.at: add it

2005-05-11  Nathaniel Smith  <njs@codesourcery.com>

	* work.cc (build_deletions): Disable delete_dir.

2005-05-11  Matthew Gregan  <kinetik@orcon.net.nz>

	* constants.cc (constants::bufsz): Increase buffer size.  Reduces
	the runtime to tests/t_netsync_largish_file.at by four to seven
	times on my test machines.

2005-05-10  Timothy Brownawell  <tbrownaw@gmail.com>

	* revision.cc: Make expand_{ancestors,dominators} twice as fast.
	Loop over revisions in the other direction so that changes at the
	frontier propogate fully in 1 pass, instead of one level at a time.

2005-05-10  Timothy Brownawell  <tbrownaw@gmail.com>

	* packet.{cc,hh}: Give packet_consumer and children a callback to call
	after writing out a revision.
	* netsync.cc: Use this callback to add a "revisions written" ticker,
	to provide user feedback while sanity checking.

2005-05-10  Timothy Brownawell  <tbrownaw@gmail.com>

	* ui.cc: Make tick_write_count take less horizontal space

2005-05-09  Nathaniel Smith  <njs@codesourcery.com>

	* AUTHORS: Give Riccardo his real name.
	* ChangeLog: Likewise.

2005-05-09  Riccardo Ghetta <birrachiara@tin.it>
	
	* std_hooks.lua: Support kdiff3.

2005-05-09  Matthew Gregan  <kinetik@orcon.net.nz>

	* lua.cc (loadstring, run_string): New parameter to identify the
	source of the Lua string being loaded.
	(add_{std,test}_hooks, load_rcfile): Pass an identity through.

2005-05-09  Matthew Gregan  <kinetik@orcon.net.nz>

	* monotone.cc: Absolutify and tilde expand pid file.

2005-05-09  Matthew Gregan  <kinetik@orcon.net.nz>

	* testsuite.at: Revert bogus changes committed in revision 9d478.

2005-05-09  Matt Johnston  <matt@ucc.asn.au>

	* commands.cc (pid_file): use fs::path .empty() rather than ==, since
	boost 1.31 doesn't seem to have the latter.

2005-05-08  Matthew Gregan  <kinetik@orcon.net.nz>

	* lua.cc (report_error, load{file,string}): New member functions.
	Error handling in call moved into report_error.
	(call): Call report_error.
	(run_{file,string}): Call load{file,string} member functions to
	load Lua code into the VM.  Allows us to report syntax errors when
	loading rc files.
	* testsuite.at: test_hooks.lua was calling nonexistent (obsolete)
	strfind function and failing silently.  The improved error
	reporting from Lua caught this and cause testsuite failures.

2005-05-08  Matthew Gregan  <kinetik@orcon.net.nz>

	* monotone.1: Document --pid-file option.  Also make some minor
	spelling and punctuation fixes.

2005-05-08  Timothy Brownawell  <tbrownaw@gmail.com>
	* app_state.cc: {read,write}_options now print a warning instead of
	failing on unreadable/unwritable MT/options .
	* tests/t_unreadable_MT.at: add matching test
	* testsuite.at: add test
	* tests/README: Mention that new tests must be added to testsuite.at
	* work.cc: (get_revision_id) Friendlier error message for
	unreadable MT/revision .

2005-05-08  Matthew Gregan  <kinetik@orcon.net.nz>

	* monotone.texi: Right words, wrong order.
	* testsuite.at: Drop pid mapping trickery, it doesn't work
	consistently.  We now try and use SysInternal's pskill to kill the
	process.  If pskill is not available, we fall back to the old
	'kill all monotone processes' method. These changes affect
	Win32/MingW only.

2005-05-07  Matthew Gregan  <kinetik@orcon.net.nz>

	* commands.cc (pid_file): Remove leftover debugging output.
	* configure.ac: Correct typos in TYPE_PID_T test.
	* testsuite.at: Use some trickery on MingW/Cygwin to map the
	Windows pid to the Cygwin pid.
	* win32/process.cc (process_wait): Correct return type.
	(process_spawn): Replace dropped cast on return.

2005-05-07  Matt Johnston <matt@ucc.asn.au>

	* change_set.cc: fix the code which skips deltas on deleted files,
	  it was looking at the merged filename not the ancestor
	  filename.
	* tests/t_drop_vs_patch_rename.at: a test for the above fix
	* testsuite.at: add it

2005-05-06 Timothy Brownawell <tbrownaw@gmail.com>

	* contrib/monoprof.sh: Add lcad test.
		Add options to pull/rebuild before profiling.

2005-05-06  Nathaniel Smith  <njs@codesourcery.com>

	* INSTALL: s/g++ 3.2 or 3.3/g++ 3.2 or later/.

2005-05-06  Nathaniel Smith  <njs@codesourcery.com>

	* monotone.1: 
	* monotone.texi (Commands, Importing from CVS, RCS): Clarify
	cvs_import documentation on cvsroot vs. module issues.

2005-05-05  Richard Levitte  <richard@levitte.org>

	* AUTHORS: Add rghetta.

2005-05-05  Matthew Gregan  <kinetik@orcon.net.nz>

	* monotone.texi: Document --pid-file option for serve command.
	* app_state.{cc,hh} (set_pidfile, pidfile): New function, new
	member.
	* commands.cc (pid_file): New class.
	(CMD(serve)): Use pid_file.
	* monotone.cc (coptions, cppmain): Add command-specific option
	--pid-file.
	* options.hh (OPT_PIDFILE): New option.
	* {unix,win32}/process.cc (get_process_id): New function.
	(process_{spawn,wait,kill}): Use pid_t.
	* platform.hh (process_{spawn,wait,kill}): Use pid_t.
	(get_process_id): New function
	* configure.ac: Test for pid_t.
	* lua.cc (monotone_{spawn,wait,kill}_for_lua): Use pid_t.
	* testsuite.at: Update netsync kill functions to use pid file.
	* tests/t_netsync_sigpipe.at: Update to use pid file.
	* tests/t_netsync_single.at: Update to use pid file.

2005-05-04  Nathaniel Smith  <njs@codesourcery.com>

	* tests/t_monotone_up.at: New test.
	* testsuite.at: Add it.

2005-05-05  Matthew Gregan  <kinetik@orcon.net.nz>

	* work.cc: Use attr_file_name rather than hardcoded strings.

2005-05-04  Brian Campbell  <ubergeek@dartmouth.edu>

	* contrib/monotone.el (monotone-vc-register): Fix arguments to
	monotone-cmd-buf, to make work.

2005-05-03  Nathaniel Smith  <njs@codesourcery.com>

	* file_io.cc (read_data_for_command_line): Check that file exists,
	if reading a file.

2005-05-04  Matthew Gregan  <kinetik@orcon.net.nz>

	* configure.ac: Add TYPE_SOCKLEN_T function from the Autoconf
	archive.	
	* cryptopp/cryptlib.h (NameValuePairs): Change GetVoidValue from a
	pure virtual to an implemented (but never called) member function
	to work around build problem with GCC 4 on OS X 10.4
	* netxx/osutil.h: Include config.h, use new HAVE_SOCKLEN_T define
	to determine socklen_t type.

2005-05-03  Nathaniel Smith  <njs@codesourcery.com>

	* lua.cc (load_rcfile): Make a version that takes utf8 strings,
	and understands -.
	* app_state.cc (load_rcfiles): Use it.
	* file_io.{cc,hh} (absolutify_for_command_line): New function.
	* monotone.cc (cpp_main): Use it.
	* tests/t_rcfile_stdin.at: New test.
	* testsuite.at: Include it.

2005-05-03  Nathaniel Smith  <njs@codesourcery.com>

	* netsync.cc (load_epoch): Remove unused function.

2005-05-03  Matthew Gregan  <kinetik@orcon.net.nz>

	* tests/t_cvsimport_manifest_cycle.at: Add missing symbols.
	* tests/t_cvsimport_deleted_invar.at: Add new test.
	* testsuite.at: New test.

2005-05-03  Nathaniel Smith  <njs@codesourcery.com>

	* netsync.cc (run_netsync_protocol): Don't use the word
	"exception" in error messages.

2005-05-03  Nathaniel Smith  <njs@codesourcery.com>

	* UPGRADE: Fix version number.

2005-05-03  Nathaniel Smith  <njs@codesourcery.com>

	* debian/compat: New file.

2005-05-03  Nathaniel Smith  <njs@codesourcery.com>

	* UPGRADE: Mention upgrading from 0.18.
	* debian/copyright: Re-sync with AUTHORS.
	* win32/monotone.iss, monotone.spec, debian/changelog: Bump
	version numbers to 0.19.
	* NEWS: Finish updating for 0.19.

2005-05-03  Jon Bright  <jon@siliconcircus.com>
	* win32/monotone.iss: Bump version to 0.19
	
2005-05-03  Jon Bright  <jon@siliconcircus.com>
	* tests/t_automate_select.at: Use arithmetic comparison for
	checking output of wc, since wc pads its results with initial
	spaces on MinGW.
	
2005-05-03  Nathaniel Smith  <njs@codesourcery.com>

	* tests/t_cvsimport2.at: Pass correct module directory.

2005-05-02  Nathaniel Smith  <njs@codesourcery.com>

	* configure.ac: Bump version to 0.19.
	* NEWS: Tweaks.
	* Makefile.am (MOST_SOURCES): Add options.hh.
	(%.eps): Fix ps2eps calling convention.
	* po/monotone.pot: Regenerate.
	* testsuite.at (CHECK_SAME_CANONICALISED_STDOUT): New macro.

2005-05-02  Nathaniel Smith  <njs@codesourcery.com>

	* NEWS: More updates.
	* rcs_import.cc (store_manifest_edge): Fix some edge cases.
	* tests/t_cvsimport_manifest_cycle.at: Make work.  Un-XFAIL.

2005-05-01  Matt Johnston  <matt@ucc.asn.au>

	* diff_patch.cc (normalize_extents): broaden the condition when
	changes can be normalised.
	* tests/t_merge_6.at: now passes.

2005-05-01  Emile Snyder  <emile@alumni.reed.edu>

	* annotate.cc: Fix bug that njs pointed out when a merge has one
	side with no changes.  Be smarter about how we get parent
	file_id's to do file diffs; give another big speedup.
	* tests/t_annotate_copy_all.at: New test for the bug that is fixed.
	* testsuite.at: Add the new test.

2005-05-02  Richard Levitte  <richard@levitte.org>

	* tests/t_override_author_date.at: Adapt to the new way to give
	revision IDs to 'monotone log'.

2005-05-01  Richard Levitte  <richard@levitte.org>

	* monotone.texi: Document the change in 'monotone log'.

2005-05-01  Riccardo Ghetta <birrachiara@tin.it>

	* commands.cc (CMD(log)): Use --revision.

2005-05-02  Matt Johnston  <matt@ucc.asn.au>

	* netsync.cc (process_auth_cmd): make it clearer what the "unknown
	key hash" refers to.

2005-05-01  Richard Levitte  <richard@levitte.org>

	* commands.hh: Expose complete_commands().
	* commands.cc (explain_usage, command_options, process): Don't
	call complete_command().  Except the caller to have done that
	already.
	* monotone.cc (cpp_main): Start with completing the command after
	processing the options.  Use the result everywhere the command is
	required.  This avoids giving the user duplicate (or in some case,
	triplicate) messages about command expansion.

2005-04-30  Derek Scherger  <derek@echologic.com>

	* app_state.{cc,hh}: remove --all-files option
	* automate.cc: move inventory command and associated stuff here from ...
	* commands.cc: ... here, where it has been removed
	* monotone.1: relocate inventory command, remove --all-files option
	* monotone.cc: remove --all-files option
	* monotone.texi: relocate inventory documentation to automation
	section, remove --all-files option
	* tests/t_automate_inventory.at: renamed and updated for move to automate
	* testsuite.at: adjust for rename

2005-04-30  Derek Scherger  <derek@echologic.com>

	* Makefile.am (MOST_SOURCES): add restrictions.{cc,hh} 
	* commands.cc (extract_rearranged_paths): 
	(extract_delta_paths):
	(extract_changed_paths):
	(add_intermediate_paths):
	(restrict_path_set):
	(restrict_rename_set):
	(restrict_path_rearrangement):
	(restrict_delta_map):
	(calculate_restricted_rearrangement):
	(calculate_restricted_revision):
	(calculate_current_revision):
	(calculate_restricted_change_set): move to restrictions.{cc,hh}
	(maybe_update_inodeprints):
	(cat):
	(dodiff):
	(update): rename calculate_current_revision to
	calculate_unrestricted_revision
	* database_check.hh: update header guard #define
	* restrictions.{cc,hh}: add new files

2005-04-30  Nathaniel Smith  <njs@codesourcery.com>

	* commands.cc: Add a placeholder OPT_NONE for commands that don't
	take any command-specific options; use it everywhere.  Now the
	last argument to CMD never starts with %, and the last argument is
	always required to be present.

2005-04-30  Richard Levitte  <richard@levitte.org>

	* contrib/monotone-nav.el (mnav-rev-make): Move it so it's defined
	after the definition of the macro mnav-rev-id.  Otherwise, the
	byte compiler complains there is no setf method for mnav-rev-id.

2005-04-30  Nathaniel Smith  <njs@codesourcery.com>

	* monotone.texi (Database): Minor correction.

2005-04-30  Nathaniel Smith  <njs@codesourcery.com>

	* vocab.cc (trivially_safe_file_path): New function.
	(verify): Use it.
	(test_file_path_verification, test_file_path_normalization): Add a
	few more checks.

	* transforms.{cc,hh} (localized_as_string): New function.
	* {win32,unix}/inodeprint.cc (inodeprint_file): Use it, to avoid
	mkpath().

	* commands.cc (add_intermediate_paths): Hand-code intermediate
	path generator, taking advantage of normalization of file_path's,
	to avoid mkpath().

2005-04-29  Joel Rosdahl  <joel@rosdahl.net>

	* monotone.texi: Minor corrections.

2005-04-29  Nathaniel Smith  <njs@codesourcery.com>

	* commands.cc (ls_tags): Sort output.
	* tests/t_tags.at: Test that output is sorted.

2005-04-29  Derek Scherger  <derek@echologic.com>

	* commands.cc (struct file_itemizer): move to ...
	* work.hh (file_itemizer} ... here
	* work.cc (file_itemizer::visit_file} ... and here

2005-04-29  Emile Snyder  <emile@alumni.reed.edu>

	* annotate.cc (do_annotate_node): Stop doing expensive
	calculate_arbitrary_change_set when we already know we have parent
	and child revisions.  Cuts annotate run time in half.
	
2005-04-29  Nathaniel Smith  <njs@codesourcery.com>

	* commands.cc (update_inodeprints): Rename to...
	(refresh_inodeprints): ...this, so 'monotone up' continues to mean
	update.
	
	* monotone.texi (Inodeprints): Mention refresh_inodeprints in the
	Inodeprints section.
	
	* testsuite.at: 
	* tests/t_update_inodeprints.at: 
	* tests/t_refresh_inodeprints.at: 
	* monotone.texi (Working Copy, Commands): 
	* monotone.1: Update accordingly.

2005-04-29  Nathaniel Smith  <njs@codesourcery.com>

	* change_set.cc (dump_change_set): Don't truncate output.
	(invert_change_test): New unit test.
	(invert_change_set): Make it pass.  This fixes (some?)
	isect.empty() invariant failures.
	
	* NEWS: Start updating for 0.19.

	* revision.cc (check_sane_history): Make comment more
	informative.

2005-04-29  Grahame Bowland  <grahame@angrygoats.net>

	* netxx/types.h: Add new NetworkException type network 
	issue not caused by calling program
	* netsync.cc: Catch Netxx::NetworkException and display 
	as informative_error.
	* netxx/address.cxx: NetworkException for unparsable URIs.
	* netxx/datagram.cxx: NetworkException for connection failure.
	* netxx/resolve_getaddrinfo.cxx, resolve_gethostbyname.cxx:
	NetworkException when DNS resolution fails.
	* netxx/serverbase.cxx: NetworkException if unable to bind 
	to server port.
	* netxx/streambase.cxx: NetworkException if unable to 
	connect.

2005-04-28  Nathaniel Smith  <njs@codesourcery.com>

	* tests/t_netsync_error.at: New test.
	* testsuite.at: Add it.

2005-04-28  Nathaniel Smith  <njs@codesourcery.com>

	* tests/t_rename_attr.at: Fix a bit; also test that rename refuses
	to move a file to a name that already has attrs.
	* work.cc (build_rename): Cleanup a bit; refuse to move a file to
	a name that already has attrs.

	* monotone.texi (Working Copy): Document explicitly that "drop"
	and "rename" do not modify the filesystem directly, and do affect
	attributes.

2005-04-28  Derek Scherger  <derek@echologic.com>

	* commands.cc (get_work_path): 
	(get_revision_path): 
	(get_revision_id):
	(put_revision_id):
	(get_path_rearrangement):
	(remove_path_rearrangement):
	(put_path_rearrangement):
	(update_any_attrs):
	(get_base_revision):
	(get_base_manifest): move to work.{cc,hh}
	(update): indicate optional revision with [ and ]
	(explicit_merge): indicate optional ancestor with [ and ] 

	* manifest.{cc,hh} (extract_path_set): move here from work.{cc,hh}
	* revision.{cc,hh} (revision_file_name): move to work.{cc,hh}

	* work.{cc,hh} (extract_path_set): move to manifest.{cc,hh}
	(get_work_path): 
	(get_path_rearrangement): 
	(remove_path_rearrangement): 
	(put_path_rearrangement): 
	(get_revision_path): 
	(get_revision_id): 
	(put_revision_id): 
	(get_base_revision): 
	(get_base_manifest): 
	(update_any_attrs): move here from commands.cc
	
2005-04-28  Derek Scherger  <derek@echologic.com>

	* ChangeLog: 
	* Makefile.am
	* tests/t_automate_select.at: merge fixups

2005-04-28  Emile Snyder <emile@alumni.reed.edu>

	* annotate.cc: Fix broken build after propagate from .annotate
	branch to mainline.  The lcs stuff was changed to use
	quick_allocator, so our use of it had to change as well.
	
2005-04-28  Emile Snyder  <emile@alumni.reed.edu>

	* commands.cc: New command "annotate"
	* annotate.{cc,hh}: New files implement it.
	* Makefile.am: Build it.
	* monotone.texi: Document it.	
	* tests/t_annotate.at:
	* tests/t_annotate_add_collision.at:
	* tests/t_annotate_branch_collision.at: 
	* testsuite.at: Test it.
	
2005-04-28  Matt Johnston  <matt@ucc.asn.au>

	* tests/t_merge_6.at: narrow the testcase down considerably.

2005-04-28  Matt Johnston  <matt@ucc.asn.au>

	* tests/t_merge_6.at, testsuite.at: add a new test for the case where
	duplicate lines appear in a file during a merge. This testcase can
	be correctly handled by merge(1).

2005-04-28  Matt Johnston  <matt@ucc.asn.au>

	* tests/t_i18n_file.at, transforms.cc: OS X expects all paths to be
	utf-8, don't try to use other encodings in the test.

2005-04-28  Richard Levitte  <richard@levitte.org>

	* tests/t_automate_select.at: silly ignores not needed any more.

2005-04-28  Richard Levitte  <richard@levitte.org>

	* commands.cc (complete): Don't talk of there really was no
	expansion.

2005-04-28  Richard Levitte  <richard@levitte.org>

	* commands.cc, commands.hh: Selector functions and type are moved
	to...
	* selectors.cc, selectors.hh: ... these files.
	* database.cc, database.hh: Adapt to this change.
	* automate.cc (automate_select): New function, implements
	'automate select'.
	(automate_command): Use it.
	* monotone.texi (Automation): Document it.

	* tests/t_automate_select.at: New test.
	* testsuite.at: Use it.

	* Makefile.am (MOST_SOURCES): reorganise.  Add selectors.{cc,hh}.

2005-04-27  Derek Scherger  <derek@echologic.com>

	* commands.cc (ls_unknown): remove unneeded braces
	(struct inventory_item): new struct for tracking inventories
	(print_inventory): removed old output functions 
	(inventory_paths): new functions for paths, data and renames
	(inventory): rework to display two column status codes
	* monotone.texi (Informative): update for new status codes
	* tests/t_inventory.at: update for two column status codes

2005-04-27  Richard Levitte  <richard@levitte.org>

	* quick_alloc.hh: Define QA_SUPPORTED when quick allocation is
	supported.
	* sanity.hh: Only defined the QA(T) variants of checked_index()
	when QA_SUPPORTED is defined.

2005-04-27  Joel Reed  <joelwreed@comcast.com>

	* work.cc: on rename move attributes as well.
	* tests/t_rename_attr.at: No longer a bug.

2005-04-27  Nathaniel Smith  <njs@codesourcery.com>

	* monotone.texi (Working Copy, Commands): Document update_inodeprints.
	* monotone.1: Likewise.

	* tests/t_update_inodeprints.at: New test.
	* testsuite.at: Add it.

2005-04-27  Richard Levitte  <richard@levitte.org>

	* database.cc (selector_to_certname): Add a case for
	commands::sel_cert.

2005-04-27  Richard Levitte  <richard@levitte.org>

	* sanity.hh: Add a couple of variants of checked_index() to
	accomodate for indexes over vector<T, QA(T)>.

	* commands.hh: Add new selector to find arbitrary cert name and
	value pairs.  The syntax is 'c:{name}={value}'.
	* commands.cc (decode_selector): Recognise it.
	* database.cc (complete): Parse it.
	* std_hooks.lua (expand_selector): Add an expansion for it.
	* monotone.texi (Selectors): Document it.

	* tests/t_select_cert.at: Add test.
	* testsuite.at: Use it.

2005-04-27  Matt Johnston  <matt@ucc.asn.au>

	* vocab.cc (verify(file_path)): don't find() twice.
	* change_set.cc (extend_state): remove commented out line 

2005-04-27  Matthew Gregan  <kinetik@orcon.net.nz>

	* tests/t_cvsimport_manifest_cycle.at: New test.
	* testsuite.at: Add test.
	* AUTHORS: Add self.

2005-04-27  Nathaniel Smith  <njs@codesourcery.com>

	* AUTHORS: Add Timothy Brownawell.

2005-04-27  Timothy Brownawell  <tbrownaw@gmail.com>

	* ui.{cc,hh}: Delegate tick line blanking to tick_writers.

2005-04-27  Matt Johnston  <matt@ucc.asn.au>

	* change_set.cc (extend_state): don't mix find() and insert() on
	the path_state, to avoid hitting the smap's worst-case.

2005-04-27  Matt Johnston  <matt@ucc.asn.au>

	* change_set.cc (confirm_proper_tree): move things out of the loops
	for better performance.

2005-04-26  Nathaniel Smith  <njs@codesourcery.com>

	* work.cc: Don't include boost/regex.hpp.

2005-04-26  Nathaniel Smith  <njs@codesourcery.com>

	* manifest.cc, inodeprint.cc: Don't include boost/regex.hpp.

2005-04-26  Nathaniel Smith  <njs@codesourcery.com>

	* sqlite/vdbeaux.c (MAX_6BYTE): Apply patch from
	http://www.sqlite.org/cvstrac/chngview?cn=2445.  It shouldn't
	affect monotone's usage, but just in case.

2005-04-26  Nathaniel Smith  <njs@codesourcery.com>

	* rcs_import.cc (struct cvs_key, process_branch): Fix
	indentation.
	(build_change_set): Handle the case where a file is "added dead".

	* tests/t_cvsimport2.at: Un-XFAIL, improve description.

2005-04-26  Richard Levitte  <richard@levitte.org>

	* monotone.cc (cpp_main): Count the number of command specific
	options exist.  If there is any, add a title for them.

2005-04-26  Matt Johnston  <matt@ucc.asn.au>

	* change_set.cc (analyze_rearrangement): get rid of damaged_in_first
	since it is not used.

2005-04-26  Matt Johnston  <matt@ucc.asn.au>

	* monotone.texi: fix mashed up merge of docs for kill_rev_locally
	and db check.

2005-04-26  Richard Levitte  <richard@levitte.org>

	* monotone.cc, commands.cc: Make some more options global.

2005-04-25  Nathaniel Smith  <njs@codesourcery.com>

	* tests/t_i18n_file_data.at: New test.
	* testsuite.at: Add it.

2005-04-25  Nathaniel Smith  <njs@codesourcery.com>

	* automate.cc (automate_parents, automate_children) 
	(automate_graph): New automate commands.
	(automate_command): Add them.
	* commands.cc (automate): Synopsisfy them.
	* monotone.texi (Automation): Document them.
	* tests/t_automate_graph.at, test/t_parents_children.at: Test
	them.
	* testsuite.at: Add the tests.

	* tests/t_automate_ancestors.at: Remove obsolete comment.
	
2005-04-24  Derek Scherger  <derek@echologic.com>

	* tests/t_rename_file_to_dir.at:
	* tests/t_replace_file_with_dir.at:
	* tests/t_replace_dir_with_file.at: new bug reports
	* testsuite.at: include new tests

2005-04-24  Derek Scherger  <derek@echologic.com>

	* app_state.{cc,hh} (app_state): add all_files flag to the constructor
	(set_all_files): new method for setting flag

	* basic_io.{cc,hh} (escape): expose public method to quote and
	escape file_paths
	(push_str_pair): use it internally

	* commands.cc (calculate_restricted_rearrangement): new function
	factored out of calculate_restricted_revision
	(calculate_restricted_revision): use new function
	(struct unknown_itemizer): rename to ...
	(struct file_itemizer): ... this; use a path_set rather than a
	manifest map; build path sets of unknown and ignored files, rather
	than simply printing them
	(ls_unknown): adjust to compensate for itemizer changes
	(print_inventory): new functions for printing inventory lines from
	path sets and rename maps
	(inventory): new command for printing inventory of working copy
	files

	* manifest.cc (inodeprint_unchanged): new function factored out
	from build_restricted_manifest_map
	(classify_paths): new function to split paths from an old manifest
	into unchanged, changed or missing sets for inventory
	(build_restricted_manifest_map): adjust to use
	inodeprint_unchanged
	* manifest.hh (classify_paths): new public function
	
	* monotone.1: document new inventory command and associated
	--all-files option

	* monotone.cc: add new --all-files option which will be specific
	to the inventory command asap

	* monotone.texi (Informative): document new inventory command
	(Commands): add manpage entry for inventory
	(OPTIONS): add entries for --xargs, -@ and --all-files

	* tests/t_status_missing.at: remove bug priority flag
	* tests/t_inventory.at: new test
	* testsuite.at: include new test
	
2005-04-24  Nathaniel Smith  <njs@codesourcery.com>

	* monotone.texi (Database): Document 'db kill_rev_locally'.

2005-04-24  Nathaniel Smith  <njs@codesourcery.com>

	* ChangeLog: Fixup after merge.

2005-04-24  Nathaniel Smith  <njs@codesourcery.com>

	* manifest.cc (build_restricted_manifest_map): Careful to only
	stat things once on the inodeprints fast-path.
	(read_manifest_map): Hand-code a parser, instead of using
	boost::regex.
	* inodeprint.cc (read_inodeprint_map): Likewise.

2005-04-23  Derek Scherger  <derek@echologic.com>

	* (calculate_restricted_revision): remove redundant variables,
	avoiding path_rearrangement assignments and associated sanity
	checks
	(calculate_current_revision): rename empty to empty_args for
	clarity

2005-04-23  Derek Scherger  <derek@echologic.com>

	* commands.cc (calculate_base_revision): rename to ...
	(get_base_revision): ... this, since it's not calculating anything
	(calculate_base_manifest): rename to ...
	(get_base_manifest): ... this, and call get_base_revision
	(calculate_restricted_revision): call get_base_revision and remove
	missing files stuff
	(add):
	(drop):
	(rename):
	(attr): call get_base_manifest
	(ls_missing): 
	(revert): call get_base_revision
	* manifest.{cc,hh} (build_restricted_manifest_map): don't return
	missing files and don't produce invalid manifests; do report on
	all missing files before failing
	
2005-04-23  Derek Scherger  <derek@echologic.com>

	* app_state.cc:
	* database.cc:
	* file_io.{cc, hh}: fix bad merge

2005-04-23  Nathaniel Smith  <njs@codesourcery.com>

	* database.cc (put_key): Check for existence of keys with
	conflicting key ids, give more informative message than former SQL
	constraint error.

2005-04-23  Nathaniel Smith  <njs@codesourcery.com>

	* transforms.cc (filesystem_is_ascii_extension_impl): Add EUC to
	the list of ascii-extending encodings.

	* tests/t_multiple_heads_msg.at: Make more robust, add tests for
	branching.

2005-04-23  Nathaniel Smith  <njs@codesourcery.com>

	* app_state.cc (restriction_includes): Remove some L()'s that were
	taking 5-6% of time in large tree diff.

2005-04-23  Nathaniel Smith  <njs@codesourcery.com>

	* file_io.{cc,hh} (localized): Move from here...
	* transforms.{cc,hh} (localized): ...to here.  Add lots of gunk to
	avoid calling iconv whenever possible.

2005-04-23  Richard Levitte  <richard@levitte.org>

	* monotone.cc, options.hh: Move the option numbers to options.hh,
	so they can be easily retrieved by other modules.
	* monotone.cc: split the options table in global options and
	command specific options.  The former are always understood, while
	the latter are only understood by the commands that declare it
	(see below).
	(my_poptStuffArgFile): There's no need to keep a copy of the
	stuffed argv.  This was really never a problem.
	(coption_string): New function to find the option string from an
	option number.
	(cpp_main): Keep track of which command-specific options were
	given, and check that the given command really uses them.  Make
	sure that when the help is written, only the appropriate command-
	specific options are shown.  We do this by hacking the command-
	specific options table.
	Throw away sub_argvs, as it's not needed any more (and realy never
	was).

	* commands.cc: Include options.hh to get the option numbers.
	(commands_ops): New structure to hold the option
	numbers used by a command.
	(commands): Use it.
	(command_options): Function to get the set of command-specific
	options for a specific command.
	(CMD): Changed to take a new parameter describing which command-
	specific options this command takes.  Note that for commands that
	do not take command-specific options, this new parameter must
	still be given, just left empty.
	Update all commands with this new parameter.
	* commands.hh: Declare command_options.

	* tests/t_automate_heads.at: 'automate heads' never used the value
	of --branch.
	* tests/t_sticky_branch.at: and neither did 'log'...
	* tests/t_update_missing.at: nor did 'add'...

2005-04-23  Matthew Gregan  <kinetik@orcon.net.nz>

	* tests/t_diff_currev.at: Use CHECK_SAME_STDOUT.

2005-04-23  Matthew Gregan  <kinetik@orcon.net.nz>

	* tests/t_diff_currev.at: New test.
	* testsuite.at: Add new test.

2005-04-22  Christof Petig <christof@petig-baender.de>

	* sqlite/*: update to sqlite 3.2.1

2005-04-22  Nathaniel Smith  <njs@codesourcery.com>

	* manifest.cc (build_restricted_manifest_map): Fixup after merge
	-- use file_exists instead of fs::exists.

2005-04-22  Derek Scherger  <derek@echologic.com>

	* manifest.{cc,hh} (build_restricted_manifest_map): keep and
	return a set of missing files rather than failing on first missing
	file
	* commands.cc (calculate_restricted_revision): handle set of
	missing files
	* revision.hh: update comment on the format of a revision
	* tests/t_status_missing.at: un-XFAIL and add a few tests
	
2005-04-22  Nathaniel Smith  <njs@codesourcery.com>

	* vocab.cc (verify(file_path), verify(local_path)): Normalize
	paths on the way in.
	* tests/t_normalized_filenames.at: Fix to match behavior
	eventually declared "correct".

2005-04-22  Nathaniel Smith  <njs@codesourcery.com>

	* vocab.{cc,hh}: Make verify functions public, make ATOMIC(foo)'s
	verify function a friend of foo, add ATOMIC_NOVERIFY macro, add
	long comment explaining all this.
	* vocab_terms.hh: Add _NOVERIFY to some types.

2005-04-22  Nathaniel Smith  <njs@codesourcery.com>

	* file_io.{cc,hh} (localized): Take file_path/local_path instead
	of string; expose in public interface.  Adjust rest of file to
	match.
	(walk_tree): Don't convert the (OS-supplied) current directory
	from UTF-8 to current locale.
	
	* transforms.{cc,hh} (charset_convert): Be more informative on
	error.
	(calculate_ident): Localize the filename, even on the fast-path.
	Also assert file exists and is not a directory, since Crypto++
	will happily hash directories.  (They are like empty files,
	apparently.)
	
	* manifest.cc (build_restricted_manifest_map): Use file_exists
	instead of fs::exists, to handle localized paths.
	* {win32,unix}/inodeprint.cc (inodeprint_file): Use localized
	filenames to stat.

	* tests/t_i18n_file.at: Rewrite to work right.

	* tests/t_normalized_filenames.at: New test.
	* testsuite.at: Add it.
	* vocab.cc (test_file_path_verification): MT/path is not a valid
	file_path either.
	(test_file_path_normalization): New unit-test.

2005-04-22  Joel Reed  <joelwreed@comcast.net>

	* work.cc (build_deletions) : on drop FILE also drop attributes.
	* tests/t_drop_attr.at : test for success now, fixed bug.

2005-04-22  Jon Bright <jon@siliconcircus.com>
	* monotone.texi: Changed all quoting of example command lines to
	use " instead of ', since this works everywhere, but ' doesn't
	work on Win32

2005-04-21  Jeremy Cowgar  <jeremy@cowgar.com>

	* tests/t_multiple_heads_msg.at: Now checks to ensure 'multiple head'
	  message does not occur on first commit (which creates a new head
	  but not multiple heads).
	* commands.cc (CMD(commit)): renamed head_size to better described
	  old_head_size, now checks that old_head_size is larger than 0 as
	  well otherwise, on commit of a brand new project, a new head was
	  detected and a divergence message was displayed.

2005-04-21  Richard Levitte  <richard@levitte.org>

	* commands.cc (ALIAS): refactor so you don't have to repeat all
	the strings given to the original command.
	(ALIAS(ci)): added as a short form for CMD(commit).

	* Makefile.am (%.eps): create .eps files directly from .ps files,
	using ps2eps.

2005-04-21 Sebastian Spaeth <Sebastian@SSpaeth.de>

	* monotone.texi: add command reference docs about kill_rev_locally
	
2005-04-21  Nathaniel Smith  <njs@codesourcery.com>

	* change_set.cc (apply_path_rearrangement_can_fastpath) 
	(apply_path_rearrangement_fastpath) 
	(apply_path_rearrangement_slowpath, apply_path_rearrangement):
	Refactor into pieces, so all versions of apply_path_rearrangement
	can take a fast-path when possible.

2005-04-21  Jeremy Cowgar  <jeremy@cowgar.com>

	* commands.cc: Renamed maybe_show_multiple_heads to
	  notify_if_multiple_heads, renamed headSize to head_size for
	  coding standards/consistency.
	* tests/t_multiple_heads_msg.at: Added to monotone this time.

2005-04-20  Jeremy Cowgar  <jeremy@cowgar.com>

	* commands.cc: Added maybe_show_multiple_heads, update now notifies
	  user of multiple heads if they exist, commit now notifies user
	  if their commit created a divergence.
	* tests/t_multiple_heads_msg.at: Added
	* testsuite.at: Added above test

2005-04-20  Nathaniel Smith  <njs@codesourcery.com>

	* Makefile.am (EXTRA_DIST): Put $(wildcard) around "debian/*", so
	it will actually work.

2005-04-20  Nathaniel Smith  <njs@codesourcery.com>

	* Makefile.am (EXTRA_DIST): Include tests, even when not building
	packages out in the source directory.

2005-04-20  Matthew Gregan  <kinetik@orcon.net.nz>

	* commands.cc (kill_rev_locally): Move up with rest of non-CMD()
	functions.  Mark static.  Minor whitespace cleanup.
	* commands.hh (kill_rev_locally): Declaration not needed now.

2005-04-20 Sebastian Spaeth <Sebastian@SSpaeth.de>
	* automate.cc: fix typo, add sanity check to avoid empty r_id's
	bein passed in. The automate version was bumped to 0.2 due to
	popular request of a single person.
	* t_automate_ancestors.at: adapt test; it passes now

2005-04-20 Sebastian Spaeth <Sebastian@SSpaeth.de>
	* testuite.at:
	* t_automate_ancestors.at: new test; automate ancestors. This is still
	_failing_ as a) it outputs empty newlines when no ancestor exists and
	b) does not output all ancestors if multiple ids are supplied as input
	
2005-04-20 Sebastian Spaeth <Sebastian@SSpaeth.de>

	* commands.cc:
	* automate.cc: new command: automate ancestors
	* monotone.texi: adapt documentation
	
2005-04-20  Nathaniel Smith  <njs@codesourcery.com>

	* tests/t_log_depth_single.at: 
	* tests/t_add_stomp_file.at: 
	* tests/t_log_depth.at: Shorten blurbs.

2005-04-20  Nathaniel Smith  <njs@codesourcery.com>

	* std_hooks.lua (ignore_file): Ignore compiled python files.

2005-04-20  Jon Bright  <jon@siliconcircus.com>
	* tests/t_sticky_branch.at: Really fix this test

2005-04-20  Jon Bright  <jon@siliconcircus.com>
	* tests/t_sticky_branch.at: Canonicalise stdout before comparison
	* tests/t_setup_checkout_modify_new_dir.at: Ditto
	* tests/t_netsync_largish_file.at: Check the file out rather
	than catting it, so that canonicalisation is unneeded.  
	Canonicalisation is bad here, because the file is random
	binary data, not text with line-ending conventions

2005-04-20  Richard Levitte  <richard@levitte.org>

	* contrib/monotone.el: define-after-key's KEY argument has to be a
	vector with only one element.  The code I used is taken directly
	from the Emacs Lisp Reference Manual, section "Modifying Menus".

2005-04-20  Nathaniel Smith  <njs@codesourcery.com>

	* commands.cc (mdelta, mdata, fdelta, fdata, rdata): Check for
	existence of command line arguments.

	* lua.{cc,hh} (hook_use_inodeprints): New hook.
	* std_hooks.lua (use_inodeprints): Default definition.
	* monotone.texi (Inodeprints): New section.
	(Reserved Files): Document MT/inodeprints.
	(Hook Reference): Document use_inodeprints.
	* work.{cc,hh} (enable_inodeprints): New function.
	* app_state.cc (create_working_copy): Maybe call
	enable_inodeprints.
	
	* tests/t_inodeprints_hook.at: New test.
	* tests/t_bad_packets.at: New test.
	* testsuite.at: Add them.

2005-04-20  Nathaniel Smith  <njs@codesourcery.com>

	* AUTHORS: Actually add Joel Reed (oops).

2005-04-20  Nathaniel Smith  <njs@codesourcery.com>

	Most of this patch from Joel Reed, with only small tweaks myself.
	
	* AUTHORS: Add Joel Reed.

	* platform.hh (is_executable): New function.
	* {unix,win32}/process.cc: Define it.

	* lua.cc (monotone_is_executable_for_lua): New function.
	(lua_hooks): Register it.
	(Lua::push_nil): New method.
	(lua_hooks::hook_init_attributes): New hook.
	* lua.hh: Declare it.
	* monotone.texi (Hook Reference): Document it.

	* work.cc (addition_builder): Call new hook, collect attributes
	for added files.
	(build_additions): Set attributes on new files.

	* tests/t_attr_init.at: New test.
	* tests/t_add_executable.at: New test.
	* testsuite.at: Add them.
	
2005-04-19  Nathaniel Smith  <njs@codesourcery.com>

	* file_io.cc (read_localized_data, write_localized_data): Remove
	logging of complete file contents.
	* tests/t_lf_crlf.at: Remove --debugs, clean up, test more.

2005-04-19 Emile Snyder <emile@alumni.reed.edu>
	
	* file_io.cc: Fix bugs with read/write_localized_data when using
	CRLF line ending conversion.
	* transforms.cc: Fix line_end_convert to add correct end of line
	string if the split_into_lines() call causes us to lose one from
	the end.
	* tests/t_lf_crlf.at: Clean up and no longer XFAIL.
 
2005-04-19  Sebastian Spaeth  <Sebastian@SSpaeth.de>

	* monotone.texi: modified documentation to match changes due to
	previous checking.
	* AUTHORS: Adding myself
	
2005-04-19  Sebastian Spaeth  <Sebastian@SSpaeth.de>

	* automate.cc: make BRANCH optional in "automate heads BRANCH"
	we use the default branch as given in MT/options if not specified
	* commands.cc: BRANCH -> [BRANCH] in cmd description

2005-04-19  Richard Levitte  <richard@levitte.org>

	* contrib/monotone-import.pl (my_exit): As in monotone-notify.pl,
	my_exit doesn't close any network connections.

	* testsuite.at (REVERT_TO): Make it possible to revert to a
	specific branch.  This is useful to resolve ambiguities.
	* tests/t_merge_add_del.at: Use it.

2005-04-19  Matthew Gregan  <kinetik@orcon.net.nz>

	* sanity.hh: Mark {naughty,error,invariant,index}_failure methods
	as NORETURN.
	* commands.cc (string_to_datetime): Drop earlier attempt at
	warning fix, it did not work with Boost 1.31.0.  Warning fixed by
	change to sanity.hh.

2005-04-19  Matthew Gregan  <kinetik@orcon.net.nz>

	* lua.cc (default_rcfilename): Use ~/.monotone/monotonerc.  This
	change is to prepare for the upcoming support for storing user
	keys outside of the database (in ~/.monotone/keys/).
	* app_state.cc (load_rcfiles): Refer to new rc file location in
	comments.
	* monotone.cc (options): Refer to new rc file location.
	* monotone.texi: Refer to new rc file location.  Also change bare
	references to the rc file from '.monotonerc' to 'monotonerc'.

2005-04-19  Matthew Gregan  <kinetik@orcon.net.nz>

	* commands.cc (log): 'depth' option did not handle the single file
	case correctly. Also a couple of minor cleanups.
	* tests/t_log_depth_single.at: New test.
	* testsuite.at: Add test.

2005-04-18  Matthew Gregan  <kinetik@orcon.net.nz>

	* commands.cc (string_to_datetime): Fix warning.

2005-04-18  Richard Levitte  <richard@levitte.org>

	* Makefile.am (EXTRA_DIST): Add contrib/monotone-import.pl.

	* contrib/monotone-import.pl: New script to mimic "cvs import".
	* contrib/README: describe it.

	* commands.cc (CMD(attr)): Make it possible to drop file
	attributes.

	* contrib/monotone-notify.pl (my_exit): The comment was incorrect,
	there are no network connections to close gracefully.
	Implement --ignore-merges, which is on by default, and changes the
	behavior to not produce diffs on merges and propagates where the
	ancestors hve already been shown.

	* tests/t_attr_drop.at: New test to check that 'attr drop'
	correctly drops the given entry.
	* tests/t_drop_attr.at: New test, similar to t_rename_attr.at.
	* testsuite.at: Add them.

2005-04-18  Nathaniel Smith  <njs@codesourcery.com>

	* monotone.texi (Dealing with a Fork): Clarify (hopefully) what we
	mean when we say that "update" is a dangerous command.

2005-04-17  Matt Johnston  <matt@ucc.asn.au>

	* change_set.cc (confirm_proper_tree): remove incorrect code
	setting confirmed nodes.

2005-04-17  Matt Johnston  <matt@ucc.asn.au>

	* change_set.cc (confirm_proper_tree): use a std::set rather than
	dynamic_bitset for the ancestor list, improving performance for
	common tree structures.
	* basic_io.cc: reserve() a string

2005-04-17  Matt Johnston  <matt@ucc.asn.au>

	* packet.cc: fix up unit test compilation.
	* transforms.cc: fix up unit test compilation.

2005-04-17  Matt Johnston  <matt@ucc.asn.au>

	* vocab_terms.hh: remove commented out lines.

2005-04-17  Matt Johnston  <matt@ucc.asn.au>

	* Move base64<gzip> code as close to the database as possible,
	to avoid unnecessary inflating and deflating.

2005-04-17  Nathaniel Smith  <njs@codesourcery.com>

	* monotone.texi (Branching and Merging): A few small edits.

2005-04-17  Nathaniel Smith  <njs@codesourcery.com>

	* change_set.cc (path_item, sanity_check_path_item): Mark things
	inline.

2005-04-17  Henrik Holmboe <henrik@holmboe.se>

	* contrib/monotone-notify.pl: Add signal handlers.  Correct some
	typos.
	(my_exit): New function that does a cleanup and exit.

2005-04-17  Olivier Andrieu  <oliv__a@users.sourceforge.net>

	* transforms.cc: fix glob_to_regexp assertions

2005-04-17  Sebastian Spaeth <Sebastian@sspaeth.de>
	
	* tests/t_db_kill_rev_locally.at: new test; 
	make sure that db kill_rev_locally works as intended

2005-04-17  Sebastian Spaeth <Sebastian@sspaeth.de>

	* commands.cc,database.cc: add 'db kill_rev_locally <id>' command
	still missing: documentation and autotests. Otherwise seems ok.
	
2005-04-17  Richard Levitte  <richard@levitte.org>

	* transforms.cc: Remove tabs and make sure emacs doesn't add
	them.

2005-04-17  Nathaniel Smith  <njs@codesourcery.com>

	* sanity.{hh,cc} (E, error_failure): New sort of invariant.
	* netsync.cc (process_hello_cmd): Make initial pull message
	more clear and friendly.
	Also, if the key has changed, that is an error, not naughtiness.
	* database_check.cc (check_db): Database problems are also errors,
	not naughtiness.  Revamp output in case of errors, to better
	distinguish non-serious errors and serious errors.
	* tests/t_database_check.at: Update accordingly.
	* tests/t_database_check_minor.at: New test.
	* testsuite.at: Add it.
	
2005-04-17  Richard Levitte  <richard@levitte.org>

	* transforms.cc (glob_to_regexp): New function that takes a glob
	expression and transforms it into a regexp.  This will be useful
	for globbing branch expressions when collections are exchanged to
	branch globs and regexps.
	(glob_to_regexp_test): A unit test for glob_to_regexp().

2005-04-17  Matt Johnston  <matt@ucc.asn.au>

	* commands.cc: warn that dropkey won't truly erase the privkey
	from the database
	* monotone.texi: same

2005-04-17  Matt Johnston  <matt@ucc.asn.au>

	* database.cc: mention that it could be the filesystem that
	is full in the SQLITE_FULL error message

2005-04-17  Matthew Gregan  <kinetik@orcon.net.nz>

	* monotone.cc: Fix warnings: add missing initializers.
	* netsync.cc: Fix warnings: inline static vs static inline.

2005-04-16  Emile Snyder  <emile@alumni.reed.edu>

	* tests/t_add_stomp_file.at: New test for failing case.  
        If you have a file foo in your working dir (not monotone 
        controlled) and someone else adds a file foo and commits, 
        update should at least warn you before stomping your 
        non-recoverable foo file.
	* testsuite.at: Add it.
	
2005-04-16  Derek Scherger  <derek@echologic.com>

	* work.cc (known_preimage_path): rename to...
	(known_path): this, since it's image agnostic
	(build_deletions): update for renamed function
	(build_rename): ensure rename source exists in current revision
	and rename target does not exist in current revision

	* tests/t_no_rename_overwrite.at: un-XFAIL 

2005-04-16  Nathaniel Smith  <njs@codesourcery.com>

	* app_state.{cc,hh} (set_author, set_date): New methods.
	* cert.cc (cert_revision_date): Rename to...
	(cert_revision_date_time): ...an overloaded version of this.
	(cert_revision_author_default): Check app.date.
	* cert.hh: Expose cert_revision_date_time.
	* commands.cc (commit): Handle --date.
	* main.cc: Parse --date and --author options.
	* monotone.1: Document --date, --author.
	* monotone.texi (Working Copy, OPTIONS): Likewise.

	* tests/t_override_author_date.at: New test.
	* testsuite.at: Add it.
	
	This commit heavily based on a patch by Markus Schiltknecht
	<markus@bluegap.ch>.
	
2005-04-16  Nathaniel Smith  <njs@codesourcery.com>

	* ChangeLog: Fixup after merge.

2005-04-16  Nathaniel Smith  <njs@codesourcery.com>

	* tests/t_update_nonexistent.at: New test.
	* testsuite.at: Add it.
	
	* commands.cc (update): Verify that user's requested revision
	exists.

2005-04-16  Nathaniel Smith  <njs@codesourcery.com>

	* ChangeLog: Fixup after merge.

2005-04-16  Emile Snyder <emile@alumni.reed.edu>

	* tests/t_add_vs_commit.at: New test for failing case.  If you
	add a file in you working dir, someone else adds the same file
	and commits, then you do an update it messes up your working
	directory.
	* testsuite.at: Add it.
	
2005-04-16  Nathaniel Smith  <njs@codesourcery.com>

	* commands.cc (checkout): Move check for existence of revision
	earlier.
	
	* tests/t_netsync_defaults.at, tests/t_netsync_single.at:
	Don't hard-code netsync port.

2005-04-16  Nathaniel Smith  <njs@codesourcery.com>

	* testsuite.at: Use a random server port.
	
	* .mt-attrs, contrib/README: Update for Notify.pl ->
	monotone-notify.pl rename.
	
	* monotone.1: Warn people off rcs_import.
	* monotone.texi (Commands): Likewise.

2005-04-16  Nathaniel Smith  <njs@codesourcery.com>

	* AUTHORS: Add Emile Snyder <emile@alumni.reed.edu>.

2005-04-16  Nathaniel Smith  <njs@codesourcery.com>

	* tests/t_lf_crlf.at: New test from Emile Snyder
	<emile@alumni.reed.edu>, with tweaks.
	* testsuite.at: Add it.

2005-04-16  Nathaniel Smith  <njs@codesourcery.com>

	* ChangeLog: Small fixups.

2005-04-16  Sebastian Spaeth <Sebastian@sspaeth.de>
	
	* tests/t_cvsimport2.at: new test; CVS Attic files fail test
	reported by: hjlipp@web.de 15.04.2005 02:45

2005-04-16  Sebastian Spaeth <Sebastian@sspaeth.de>
	
	* tests/t_rcs_import.at: new test; problematic CVS import as
	reported in the list. However it works just fine here, so it
	really tests for a successful pass

2005-04-16  Sebastian Spaeth <Sebastian@sspaeth.de>

	* tests/README: new file, on how to create/run tests

2005-04-16  Nathaniel Smith  <njs@codesourcery.com>

	* tests/t_rename_dir_add_dir_with_old_name.at: XFAIL.

2005-04-16  Nathaniel Smith  <njs@codesourcery.com>

	* tests/t_diff_binary.at: Un-XFAIL.

2005-04-16  Nathaniel Smith  <njs@codesourcery.com>

	* monotone.texi (Network Service): Rewrite to include former
	Exchanging Keys section.
	(Branching and Merging): New tutorial section, inspired by a patch
	from Martin Kihlgren <zond@troja.ath.cx>.
	(CVS Phrasebook): Add "Importing a New Project".

	* AUTHORS: Add Martin Dvorak.
	
2005-04-16  Matt Johnston  <matt@ucc.asn.au>

	* change_set.cc (compose_rearrangement): remove logging statements
	that were using noticable CPU time.

2005-04-15 Martin Dvorak <jezek2@advel.cz>
	
	* tests/t_rename_dir_add_dir_with_old_name.at: New test.
	* testsuite.at: Add it.
	
2005-04-15  Olivier Andrieu  <oliv__a@users.sourceforge.net>

	* diff_patch.cc(guess_binary): do not use '\x00' as first
	character of a C string ...

2005-04-15  Sebastian Spaeth  <Sebastian@SSpaeth.de>

	* ui.cc: print byte progress to one decimal place
	  in k or M.
	* netsync.cc: update dot ticker every 1024 bytes.

2005-04-15  Matt Johnston  <matt@ucc.asn.au>

	* change_set.cc (confirm_proper_tree): use bitsets rather than maps
	for tracking set membership.
	* smap.hh: return reverse iterators properly, iterate over the vector
	rather than self in ensure_sort()

2005-04-14  Derek Scherger  <derek@echologic.com>

	* database_check.cc (check_db): fail with N(...) when problems are
	detected to exit with a non-zero status

2005-04-14  Derek Scherger  <derek@echologic.com>

	* monotone.texi (Informative): update description of 'diff' with
	two revision arguments
	
2005-04-14  Matthew Gregan  <kinetik@orcon.net.nz>

	* win32/process.cc: Fix build on MingW 3.2.0-rc[123] by adding
	<sstream> include.

2005-04-14  Jon Bright  <jon@siliconcircus.com>
	* win32/process.cc (process_spawn): Add some extra debug info
	* std_hooks.lua (execute): If pid is -1, don't try and wait on
	the process

2005-04-14  Matt Johnston  <matt@ucc.asn.au>

	* change_set.cc (confirm_unique_entries_in_directories): use a
	  std::vector rather than std::map for better performance (only sort
	  once).
	* smap.hh: an invariant

2005-04-14  Nathaniel Smith  <njs@codesourcery.com>

	* tests/t_vcheck.at: Update notes.

2005-04-14  Jeremy Cowgar  <jeremy@cowgar.com>

	* monotone.texi (Making Changes): Fixed duplicate paragraph
	* NEWS: Corrected spelling error in my name.

2005-04-14  Olivier Andrieu  <oliv__a@users.sourceforge.net>

	* Makefile.am: silence cmp

2005-04-14  Matthew Gregan  <kinetik@orcon.net.nz>

	* win32/terminal.cc (have_smart_terminal): Implement for Win32.

2005-04-13  Nathaniel Smith  <njs@codesourcery.com>

	* monotone.texi (Informative): 'diff' with two revision arguments
	can now be filtered by file.
	
	* constants.cc (netcmd_payload_limit): Bump to 256 megs.

2005-04-13  Matthew Gregan  <kinetik@orcon.net.nz>

	* tests/t_netsync_largish_file.at: Add test for netsyncing largish
	(32MB) files.  This test is failing at present.
	* testsuite.at: Add new test.

2005-04-13  Nathaniel Smith  <njs@codesourcery.com>

	* tests/t_setup_checkout_modify_new_dir.at:
	* tests/t_update_off_branch.at: New tests.
	* testsuite.at: Add them.
	
	* commands.cc (checkout): Tweak branch checking logic.
	(update): Make user explicitly switch branches.

2005-04-13  Nathaniel Smith  <njs@codesourcery.com>

	* rcs_import.cc (import_cvs_repo): Check that user isn't trying to
	import a whole CVS repo.
	* tests/t_cvsimport.at: Test new check.
	
2005-04-13  Richard Levitte  <richard@levitte.org>

	* contrib/Notify.pl: Rename ...
	* contrib/monotone-notify.pl: ... to this.
	* Makefile.am (EXTRA_DIST): Take note of the change.
	* debian/docs: Distribute the contributions as well.
	* debian/compat, debian/files, debian/monotone.1: Remove, since
	they are self-generated by debhelper.  They were obviously added
	by mistake.

2005-04-13  Nathaniel Smith  <njs@codesourcery.com>

	* cert.cc (guess_branch): Call app.set_branch.
	* app_state.cc (create_working_copy): Call make_branch_sticky
	here...
	* commands.cc (checkout): ...instead of here.
	(approve, disapprove, fcommit, commit): Don't call app.set_branch
	on guess_branch's output.
	(checkout): Call guess_branch.
	
	* tests/t_sticky_branch.at: 
	* tests/t_checkout_id_sets_branch.at: New tests.
	* testsuite.at: Add them.

2005-04-13  Matthew Gregan  <kinetik@orcon.net.nz>
	* cryptopp/integer.h: Fix detection of GCC version for SSE2
	builds.

2005-04-12  Florian Weimer  <fw@deneb.enyo.de>

	* app_state.cc (app_state::allow_working_copy): Only update
	branch_name from the options file if it has not yet been set.  Log
	the branch name.
	(app_state::set_branch): No longer update the options map.
	(app_state::make_branch_sticky): New function which copies the
	stored branch name to the options map.  Only commands which call
	this function change the branch default stored in the working
	copy.

	* commands.cc (CMD(checkout)): Mark branch argument as sticky.
	(CMD(commit)): Likewise.
	(CMD(update)): Likewise.

	* monotone.texi (Working Copy): Mention that the "commit" and
	"update" commands update the stored default branch ("checkout"
	does, too, but this one should be obvious).

2005-04-12  Jon Bright <jon@siliconcircus.com>
	* rcs_import.cc (find_key_and_state): Fix stupid bug in storing the
	list of files a cvs_key contains.  CVS delta invariant failure now
	really fixed.  The rearrangement failure still exists, though.

2005-04-12  Jon Bright <jon@siliconcircus.com>
	* tests/t_cvsimport_samelog.at: Add test for the deltas.find 
	cvs import problem as sent to the ML by Emile Snyder.
	* testsuite.at: Call it
	* rcs_import.cc (cvs_key): Add an ID for debug output purposes,
	sprinkle a little more debug output about what's being compared to
	what
	* rcs_import.cc (cvs_key): Maintain a map of file paths and CVS
	versions appearing in this CVS key.
	(cvs_key::similar_enough): A key is only similar enough if it doesn't
	include a different version of the same file path.
	(cvs_history::find_key_and_state): Add files to cvs_keys as
	appropriate

2005-04-12  Matthew Gregan <kinetik@orcon.net.nz>

	* win32/terminal.cc (terminal_width): Use
	GetConsoleScreenBufferInfo to request width information for
	terminals.
	
2005-04-12  Nathaniel Smith  <njs@codesourcery.com>

	* ChangeLog: Fixup after merge.

2005-04-12  Nathaniel Smith  <njs@codesourcery.com>

	* platform.hh (terminal_width): New function.
	* {unix,win32}/have_smart_terminal.cc: Rename to...
	* {unix,win32}/terminal.cc: ...these.  Implement terminal_width.
	* ui.cc (write_ticks): Call it.
	* Makefile.am: Update for renames.
	
2005-04-11  Matt Johnston <matt@ucc.asn.au>

	* ui.{cc,hh}, netsync.cc: netsync progress ticker in kilobytes to
	avoid wrapping.

2005-04-11  Jon Bright <jon@siliconcircus.com>
	* Makefile.am (EXTRA_DIST): Add debian/*

2005-04-11  Jon Bright <jon@siliconcircus.com>
	* Makefile.am (EXTRA_DIST): Add win32/monotone.iss, PNG_FIGURES
	(PNG_FIGURES): Add, constructing in same way as EPS_FIGURES
	(monotone.html): Use .perlbak workaround so that this works on Win32

2005-04-11  Matthew Gregan <kinetik@orcon.net.nz>

	* unix/inodeprint.cc, configure.ac: Use nanosecond time resolution for
	inodeprints on BSDs and other platforms if available.

2005-04-10  Nathaniel Smith  <njs@codesourcery.com>

	* Makefile.am (BUILT_SOURCES_CLEAN): Add package_revision.txt.

	This is the 0.18 release.

2005-04-10  Derek Scherger  <derek@echologic.com>

	* monotone.texi (Informative): fix typo in ls known docs

2005-04-10  Nathaniel Smith  <njs@codesourcery.com>

	* Makefile.am: Use pdftops instead of acroread.
	(EXTRA_DIST): Include new contrib/ files, and fix wildcards.
	* NEWS: Update for 0.18.
	* configure.ac: Bump version number.
	* debian/changelog: Mention new release.
	* debian/copyright: Update from AUTHORS.
	* monotone.spec: Mention new release.
	* po/monotone.pot: Regenerate.

2005-04-10  Florian Weimer  <fw@deneb.enyo.de>

	* monotone.texi (Commands): Use "working copy" instead of "working
	directory", to match the rest of the manual.

2005-04-10  Florian Weimer  <fw@deneb.enyo.de>

	* commands.cc (ls_known): New function which prints all known
	files in the working copy.
	(CMD(list)): Invoke ls_known for "list known".  Update help
	message.
	(ALIAS(ls)): Update help message.

	* monotone.texi: Document "list known".
	* tests/t_ls_known.at: New file.
	* testsuite.at: Include it.

2005-04-10  Richard Levitte  <richard@levitte.org>

	* contrib/Notify.pl: Count the number of messages sent, and
	display the count at the end.
	Version bumped to 1.0.

2005-04-10  Matt Johnston  <matt@ucc.asn.au>

	* unix/inodeprint.cc, configure.ac: don't use the nsec time
	on non-Linux-style systems (quick compile fix for OS X and probably
	others, can be made generic later).

2005-04-10  Olivier Andrieu  <oliv__a@users.sourceforge.net>

	* contrib/monotone.el: Some elisp code for running monotone from
	inside Emacs. Supports diff, status, add, drop, revert and commit.

2005-04-09  Richard Levitte  <richard@levitte.org>

	* contrib/Notify.pl: Allow globbing branches.  Make the revision
	records branch specific.  Show what records you would have updated
	even with --noupdate.  Add --before and --since, so users can
	select datetime ranges to create logs for.  Remove --to and add
	--difflogs-to and --nodifflogs-to to send logs with diffs to one
	address and logs without diffs to another (both can be given at
	once).  More and better documentation.

2005-04-08  Nathaniel Smith  <njs@codesourcery.com>

	* change_set.cc (basic_change_set): Remove problematic
	rename_dir/add combination, until directory semantics are
	fixed.

2005-04-08  Nathaniel Smith  <njs@codesourcery.com>

	* commands.cc (revert): Call maybe_update_inodeprints.
	* app_state.cc (set_restriction): Clear any old restrictions
	first.

2005-04-08  Jon Bright <jon@siliconcircus.com>
	* testsuite.at (NOT_ON_WIN32): Add a function to prevent tests from
	running on Win32 (for cases where the functionality being tested 
	makes no sense on Win32.  Not for cases where the functionality
	just isn't there yet on Win32.)
	* tests/t_final_space.at: Use NOT_ON_WIN32.  The filenames "a b" 
	and "a b " refer to the same file on Win32, obviating this test

2005-04-08  Jon Bright <jon@siliconcircus.com>
	* win32/inodeprint.cc (inodeprint_file): Still close the file if
	getting its time failed.
	* tests/t_netsync_sigpipe.at: Don't bother doing a kill -PIPE on
	Win32.  There is no real SIGPIPE on Win32 and sockets don't get this
	signal if their pipe goes away.  MinGW's kill seems to translate
	-PIPE to some signal that *does* kill monotone, so it seems like the
	easiest solution is just not to send the signal in the first place
	here.
	* tests/t_automate_ancestry_difference.at: Remove old 
	CHECK_SAME_STDOUT call which I'd left by accident.
	* tests/t_automate_leaves.at: Canonicalise monotone output before
	passing to CHECK_SAME_STDOUT
	* tests/t_log_depth.at: Check line count with arithmetic comparison
	rather than autotest's string comparison

2005-04-08  Nathaniel Smith  <njs@codesourcery.com>

	* inodeprint.cc (operator<<): Typo.

	* inodeprint.{hh,cc} (build_inodeprint_map,
	build_restricted_inodeprint_map): Remove unused functions.

2005-04-08  Nathaniel Smith  <njs@codesourcery.com>

	* work.cc: Remove doxygen comments.  Comments are good; comments
	that are longer than the function they document, and give less
	information, are not so good...

2005-04-08  Nathaniel Smith  <njs@codesourcery.com>

	* ChangeLog: Fixup after merge.

2005-04-08  Nathaniel Smith  <njs@codesourcery.com>

	* commands.cc (calculate_current_revision): Defer to
	calculate_restricted_revision instead of special casing.
	(put_revision_id): constify argument.
	(maybe_update_inodeprints): New function.
	(commit, update, checkout): Call it.
	
	* manifest.{cc,hh} (build_manifest_map): Remove, since only caller
	was removed.
	(build_restricted_manifest_map): Go faster if the user is using
	inode signatures.

	* tests/t_inodeprints.at:
	* tests/t_inodeprints_update.at: Typoes.
	
	* work.cc (read_inodeprints): Typo.

2005-04-08  Nathaniel Smith  <njs@codesourcery.com>

	* tests/t_inodeprints.at:
	* tests/t_inodeprints_update.at: New tests.
	* testsuite.at: Add them.
	
	* UPGRADE: Document 0.17 -> 0.18 upgrade path.

2005-04-08  Jon Bright <jon@siliconcircus.com>
	* tests/t_cat_file_by_name.at: CHECK_SAME_STDOUT can only be used
	to check two 'cat' processes or two monotone processes on Win32,
	not to check monotone and 'cat'.  Change to go through an 
	intermediate stdout
	* tests/t_automate_erase_ancestors.at: Ditto
	* tests/t_automate_toposort.at: Ditto
	* tests/t_automate_ancestry_difference.at: Ditto
	* tests/t_vars.at: Call CANONICALISE for stdout output.
	* tests/t_netsync_absorbs.at: Ditto.
	* tests/t_empty_env.at: For Win32, copy libiconv-2.dll to the 
	current dir before the test, otherwise Win32 will search the
	(empty) path for it and not find it.
	* tests/t_automate_descendents.at: Ditto
	* win32/inodeprint.cc: Implement inodeprint_file for Win32, based
	on mode, device, size, create time and write time.
	
	
2005-04-08  Jon Bright <jon@siliconcircus.com>
	* win32/inodeprint.cc: Change the function name to match the one
	on Unix.

2005-04-08  Nathaniel Smith  <njs@codesourcery.com>

	* {win32,unix}/fingerprint.cc: Rename to...
	* {win32,unix}/inodeprint.cc: ...this.  Change function name and
	calling conventions.
	* platform.hh (inodeprint_file): Likewise.
	* inodeprint.{cc,hh}: New files.
	* Makefile.am (MOST_SOURCES, UNIX_PLATFORM_SOURCES,
	WIN32_PLATFORM_SOURCES): Fixup accordingly.
	* vocab_terms.hh (inodeprint): New ATOMIC.
	* work.hh: Prototype inodeprint working copy functions.
	* work.cc: Implement them.

	* manifest.{hh,cc} (manifest_file_name): Remove unused variable.

2005-04-08  Jeremy Cowgar  <jeremy@cowgar.com>

	* doxygen.cfg: added
	* Makefile.am: added apidocs target (builds doxygen docs)

2005-04-07  Nathaniel Smith  <njs@codesourcery.com>

	* manifest.{hh,cc}: Remove some commented out unused functions.

	* win32/have_smart_terminal.cc: Include platform.hh.
	* unix/fingerprint.cc: New file, with new function.
	* win32/fingerprint.cc: New file, with stub function.
	* Makefile.am (UNIX_PLATFORM_SOURCES, WIN32_PLATFORM_SOURCES): Add
	them.

2005-04-07  Nathaniel Smith  <njs@codesourcery.com>

	* manifest.hh, manifest.cc: Remove tabs.

2005-04-07  Nathaniel Smith  <njs@codesourcery.com>

	* tests/t_final_space.at: New test.
	* testsuite.at: Add it.

2005-04-07  Nathaniel Smith  <njs@codesourcery.com>

	* monotone.texi (Dealing with a Fork): 'merge' has slightly
	different output.

	* NEWS: Summarize changes of last 2.5 weeks.

2005-04-07  Nathaniel Smith  <njs@codesourcery.com>

	* database.{cc,hh} (space_usage): New method.
	* database.cc (info): Use it.

2005-04-07  Nathaniel Smith  <njs@codesourcery.com>

	* vocab.cc (verify): Cache known-good strings, to speed up
	repeated processing of related changesets.

	* change_set.cc (basic_change_set_test): Revert last change; the
	old version _was_ valid.

2005-04-07  Nathaniel Smith  <njs@codesourcery.com>

	* smap.hh (insert): Fix stupid bug in assertion condition.

2005-04-07  Nathaniel Smith  <njs@codesourcery.com>

	* change_set.cc (basic_change_set_test): Test a _valid_
	change_set.
	(directory_node): Make a std::map, instead of an smap.  Add a
	comment explaining the bug that makes this temporarily necessary.

	* smap.hh (smap): Don't check for duplicates at insert time,
	unless we've decided not to mark things damaged; don't return
	iterators from insert.  Do check for duplicates at sort time, and
	always sort, instead of sometimes doing linear search.  This makes
	insert O(1), while still preserving the invariant that keys must
	be unique.
	
	* commands.cc (commit): Explain why we're aborting, in the case
	that we detect that a file has changed under us in the middle of a
	commit.

2005-04-07  Richard Levitte  <richard@levitte.org>

	* cryptopp/config.h: typo...

2005-04-06  Nathaniel Smith  <njs@codesourcery.com>

	* work.cc (build_deletions): Issue warning when generating
	delete_dir's; they're totally broken, but I don't want to disable
	them, because then our tests won't see when they're fixed...

2005-04-05  Nathaniel Smith  <njs@codesourcery.com>

	* tests/t_db_execute.at (db execute): New test.
	* testsuite.at: Add it.
	* database.cc (debug): Don't printf-interpret %-signs in input.

2005-04-05  Matt Johnston  <matt@ucc.asn.au>

	* database.cc: remove dulicated block introduced
	in rev 9ab3031f390769f1c455ec7764cc9c083f328a1b
	(merge of 76f4291b9fa56a04feb2186074a731848cced81c and
	c7917be7646df52363f39d2fc2f7d1198c9a8c27). Seems to be another
	instance of the case tested in t_merge_5.at

2005-04-05  Matt Johnston  <matt@ucc.asn.au>

	* basic_io.hh: reserve() the string which we're appending to
	frequently. Seems to give ~5% speedup in 
	diff -r t:revision-0.16 -r t:revision-0.17 - can't hurt.

2005-04-04  Nathaniel Smith  <njs@codesourcery.com>

	* monotone.spec, debian/control: We no longer need external popt.
	* INSTALL: Ditto, plus some general updating.
	
2005-04-04  Nathaniel Smith  <njs@codesourcery.com>

	* tests/t_sql_unpack.at: New test.
	* testsuite.at: Add it.

2005-04-04  Nathaniel Smith  <njs@codesourcery.com>

	* contrib/ciabot_monotone.py (config): Genericize again, so lazy
	people using it won't start sending commits for monotone.
	* .mt-attrs: Make it executable.

2005-04-04  Richard Levitte  <richard@levitte.org>

	* Makefile.am (EXTRA_DIST): Add the extra popt files.

	* popt/popt.3, popt/popt.ps, popt/testit.sh: Include a few more
	  files from popt, mostly to have documentation on hand.  post.ps
	  is mentioned in popt/README.

2005-04-03  Nathaniel Smith  <njs@codesourcery.com>

	* Makefile.am (EXTRA_DIST): Add contrib/ stuff to distributed
	files list.
	* contrib/ciabot_monotone.py (config.delivery): Turn on.
	(send_change_for): Don't include "ChangeLog:" line when extracting
	changelog.

2005-04-03  Nathaniel Smith  <njs@codesourcery.com>

	* contrib/ciabot_monotone.py: New file.
	* contrib/README: Describe it.

2005-04-03  Richard Levitte  <richard@levitte.org>

	* AUTHORS: Add information about popt.

	* monotone.cc (my_poptStuffArgFile): Include the bundled popt.h.
	Since we now have a working popt, we can remove the restrictions
	on the use of -@.
	* tests/t_at_sign.at: Test that we can take more tha one -@.
	* monotone.1: Document it.

	* popt/poptint.h (struct poptContext_s): Add field to keep track
	  of the number of allocated leftovers elements.
	* popt/popt.c (poptGetContext): Initialise it and use it.
	  (poptGetNextOpt): Use it and realloc leftovers when needed.
	  Also make sure that the added element is a dynamically allocated
	  copy of the original string, or we may end up with a dangling
	  pointer.  These are huge bugs in popt 1.7, when using
	  poptStuffArgs().
	  (poptFreeContext): Free the leftovers elements when freeing
	  leftovers.
	  (poptSaveLong, poptSaveInt): Apply a small patch from Debian.

	* popt/CHANGES, popt/COPYING, popt/README, popt/findme.c,
	  popt/findme.h, popt/popt.c, popt/poptconfig.c, popt/popt.h,
	  popt/popthelp.c, popt/poptint.h, popt/poptparse.c,
	  popt/system.h, popt/test1.c, popt/test2.c, popt/test3.c: Bundle
	  popt 1.7.
	* configure.ac, Makefile.am: Adapt.

2005-04-01  Richard Levitte  <richard@levitte.org>

	* contrib/Notify.pl: Complete rewrite.  Among other things, it
	  makes better use of some new monotone automate features.  It's
	  also better organised and much more documented.

2005-04-01  Jeremy Cowgar  <jeremy@cowgar.com>

	* tests/t_dropkey_2.at: Updated to test dropkey instead of delkey
	* tests/t_dropkey_1.at: Updated to test dropkey instead of delkey
	* monotone.texi (Key and Cert): Changed references to delkey
	  to dropkey
	  (Commands): Changed references to delkey to dropkey
	* testsuite.at: changed references from t_delkey* to t_dropkey*
	* t_delkey_1.at: renamed to t_dropkey_1.at
	* t_delkey_2.at: renamed to t_dropkey_2.at
	* commands.cc (CMD(delkey)): renamed to dropkey to maintain
	  command consistency (with existing drop command)

2005-04-01  Richard Levitte  <richard@levitte.org>

	* monotone.cc (my_poptStuffArgFile): An argument file might be
	empty, and therefore contain no arguments to be parsed.  That's
	OK.
	* tests/t_at_sign.at: Test it.

2005-04-01  Nathaniel Smith  <njs@codesourcery.com>

	* monotone.cc: Fixup after merge.

2005-04-01  Nathaniel Smith  <njs@codesourcery.com>

	* file_io.cc (read_data_for_command_line): New function.
	(read_data_stdin): New function.
	* file_io.hh (read_data_for_command_line): Add prototype.
	
	* monotone.cc (my_poptStuffArgFile): Clean up a little.  Use
	read_data_for_command_line.  Don't free argv, but rather return
	it.
	(cpp_main): Keep a list of allocated argv's, and free them.
	(options): Tweak wording of help text on -@.
	
2005-04-01  Nathaniel Smith  <njs@codesourcery.com>

	* file_io.hh: Remove tabs.

2005-04-01  Nathaniel Smith  <njs@codesourcery.com>

	* monotone.cc (cpp_main): Actually remove newline.

2005-04-01  Nathaniel Smith  <njs@codesourcery.com>

	* ChangeLog: Fixup after merge.
	* monotone.text (Making Changes): Fix typo.
	
2005-04-01  Nathaniel Smith  <njs@codesourcery.com>

	* monotone.cc (cpp_main): Remove now-unneccessary newline.
	
	* commands.cc (commit): Fix typo.
	
	* monotone.texi (Making Changes): Don't claim that writing to
	MT/log prevents the editor from starting.  Clarify later that
	having written to MT/log still means the editor will pop up
	later.

2005-04-01  Richard Levitte  <richard@levitte.org>

	* monotone.cc: Add the long name --xargs for -@.
	* monotone.1: Document it.
	* tests/t_at_sign.at: Remove extra empty line and test --xargs.

	* monotone.texi (Making Changes): Cleanupy tweaks.

	* monotone.cc (my_poptStuffArgFile): New function to parse a file
	for more arguments and stuff them into the command line.
	(cpp_main): Add the -@ option
	* tests/t_at_sign.at, testsuite.at: Test it
	* monotone.1: Document it.

2005-03-31  Nathaniel Smith  <njs@codesourcery.com>

	* tests/t_log_depth.at: Cleanupy tweaks.

2005-03-31  Jeremy Cowgar  <jeremy@cowgar.com>

	* monotone.texi: Tutorial updated to include example of
	  editing/committing with MT/log
	* work.cc (has_contents_user_log) Added
	* work.hh (has_contents_user_log) Added
	* commands.cc (CMD(commit)): Checks to ensure both MT/log and the
	  --message option does not exist during commit.
	* transforms.hh (prefix_lines_with): Added
	* transforms.cc (prefix_lines_with): Added
	* sanity.cc (naughty_failure): Made use of prefix_lines_with()
	* ui.cc (inform): now handles messages w/embedded newlines
	* tests/t_commit_log_3.at: Created to test new functionality
	  added to CMD(commit)
	* testsuite.at: Added above test

2005-03-31  Richard Levitte  <richard@levitte.org>

	* monotone.cc: Add the --depth option...
	* app_state.hh (class app_state),
	  app_state.cc (app_state::set_depth): ... and the field and
	  method to store and set it.
	* commands.cc (CMD(log)): ... then handle it.

	* tests/t_log_depth.at: Add a test for 'log --depth=n'
	* testsuite.at: Add it.
	* monotone.texi (Informative): Document it.

2005-03-31  Nathaniel Smith  <njs@codesourcery.com>

	* automate.cc (automate_erase_ancestors): Accept zero arguments,
	and in such case print nothing.  (Important for scripting.)
	* commands.cc (automate):
	* monotone.texi (Automation):
	* tests/t_automate_erase_ancestors.at: Update accordingly.

2005-03-31  Nathaniel Smith  <njs@codesourcery.com>

	* automate.cc (automate_toposort): Accept zero arguments, and in
	such case print nothing.  (Important for scripting.)
	* commands.cc (automate):
	* monotone.texi (Automation):
	* tests/t_automate_toposort.at: Update accordingly.

2005-03-30  Richard Levitte  <richard@levitte.org>

	* contrib/Notify.pl: A new Perl hack to send change logs by
	email.

	* contrib/README: Add a quick description.

2005-03-30  Nathaniel Smith  <njs@codesourcery.com>

	* automate.cc (automate_leaves): New function.
	(automate_command): Add it.
	* commands.cc (automate): Synopsify it.
	* monotone.1: Add it.
	* monotone.texi (Automation, Commands): Likewise.
	
	* tests/t_automate_leaves.at: New test.
	* testsuite.at: Add it.

2005-03-30  Nathaniel Smith  <njs@codesourcery.com>

	* monotone.texi (Automation): Make newly added sample outputs
	verbatim also.

2005-03-30  Nathaniel Smith  <njs@codesourcery.com>

	* tests/t_automate_toposort.at: New test.
	* tests/t_automate_ancestry_difference.at: New test.
	* tests/t_diff_first_rev.at: New test.
	* testsuite.at: Add them.
	
	* revision.cc (calculate_ancestors_from_graph): Do not keep an
	"interesting" set and return only ancestors from this set;
	instead, simply return all ancestors.  Returning a limited set of
	ancestors does not speed things up, nor reduce memory usage in
	common cases.  (The only time it would reduce memory usage is when
	examining only a small ancestor set, which the important case,
	'heads', does not; even then, erase_ancestors would need to intern
	the interesting revisions first so they got low numbers, which it
	doesn't.)
	(erase_ancestors): Adjust accordingly.
	(toposort, ancestry_difference): New functions.
	* revision.hh (toposort, ancestry_difference): Declare.
	* automate.cc (automate_toposort, automate_ancestry_difference):
	New functions.
	(automate_command): Add them.
	All functions: clarify in description whether output is sorted
	alphabetically or topologically.
	* commands.cc (automate): Synopsify them.
	* monotone.1: Add them.
	* monotone.texi (Commands): Likewise.
	(Automation): Likewise.  Also, clarify for each command whether
	its output is alphabetically or topologically sorted.
	
2005-03-29  Richard Levitte  <richard@levitte.org>

	* commands.cc (CMD(ls)): Update with the same information as
	CMD(list)

	* monotone.texi (Automation): Make the sample output verbatim

2005-03-26  Nathaniel Smith  <njs@codesourcery.com>

	* automate.cc (automate_erase_ancestors): New function.
	(automate_command): Use it.
	* commands.cc (automate): Document it.

	* tests/t_automate_erase_ancestors.at: New test.
	* testsuite.at: Add it.

	* monotone.texi (Automation, Commands): Document automate
	erase_ancestors.
	* monotone.1: Document automate erase_ancestors.

2005-03-26  Nathaniel Smith  <njs@codesourcery.com>

	* automate.cc (interface_version): Bump to 0.1.
	(automate_descendents): New function.
	(automate_command): Call it.
	* commands.cc (automate): Add it to help text.

	* tests/t_automate_descendents.at: New test.
	* testsuite.at: Add it.
	
	* monotone.texi (Automation, Commands): Document automate
	descendents.
	* monotone.1: Document automate descendents, and vars stuff.

2005-03-26  Nathaniel Smith  <njs@codesourcery.com>

	* tests/t_attr.at: No longer a bug report.
	* tests/t_rename_attr.at: New test.
	* testsuite.at: Add it.

2005-03-26  Joel Crisp  <jcrisp@s-r-s.co.uk>

	* contrib/Log2Gxl.java: New file.

2005-03-26  Nathaniel Smith  <njs@pobox.com>

	* contrib/README: New file.

2005-03-25  Nathaniel Smith  <njs@pobox.com>

	* commands.cc (user_log_file_name): Remove unused variable
	again.  Hopefully it will take this time...

2005-03-25  Nathaniel Smith  <njs@pobox.com>

	* commands.cc (user_log_file_name): Remove unused variable.

2005-03-25  Jeremy Cowgar  <jeremy@cowgar.com>

	* monotone.texi: Added a bit more documentation about MT/log
	  Updated edit_comment hook and addded delkey docs
	* commands.cc: Added delkey command
	* t_delkey_1.at: Tests delkey command on public key
	* t_delkey_2.at: Tests delkey command on public and private key
	* testsuite.at: Added above tests
	* std_hooks.lua: Transposed the MT: lines and user_log_contents,
	  user_log_contents now appears first.

2005-03-25  Jeremy Cowgar  <jeremy@cowgar.com>

	* t_setup_creates_log.at: Ensures that MT/log is created
	  on setup
	* t_checkout_creates_log.at: Ensures that MT/log is created
	  on checkout
	* t_commit_log_1.at: Ensures that:
	  1. Read and entered as the ChangeLog message
	  2. Is blanked after a successful commit
	* t_commit_log_2.at: Ensures that commit works w/o MT/log being
	  present
	* testsuite.at: Added the above tests.

2005-03-25  Matt Johnston  <matt@ucc.asn.au>

        * {unix,win32}/platform_netsync.cc, platform.hh, Makefile.am: new
        functions to disable and enable sigpipe.
        * netsync.cc, main.cc: call the functions from netsync rather than
        globally, so that sigpipe still works for piping output of commands
        such as 'log'.
        * tests/t_netsync_sigpipe.at: test it.
        * testsuite.at: add it.

2005-03-25  Matt Johnston  <matt@ucc.asn.au>

	* monotone.cc: add short options -r, -b, -k, and -m
	for --revision, --branch, --key, and --message respectively.
	* monotone.texi, monotone.1: document them
	* tests/t_short_opts.at: test them
	* testsuite.at: add it

2005-03-24  Nathaniel Smith  <njs@codesourcery.com>

	* tests/t_empty_env.at: New test.
	* testsuite.at: Add it.  Absolutify path to monotone so it will
	work.
	
	* unix/have_smart_terminal.cc (have_smart_terminal): Handle the
	case where TERM is unset or empty.

2005-03-24  Nathaniel Smith  <njs@codesourcery.com>

	* ui.hh (tick_write_nothing): New class.
	* monotone.cc (cpp_main): Enable it.

2005-03-24  Nathaniel Smith  <njs@codesourcery.com>

	* work.cc (build_deletions, build_additions): Fixup after merge.

2005-03-23  Nathaniel Smith  <njs@codesourcery.com>

	* tests/t_cat_file_by_name.at: Check for attempting to cat
	non-existent files.
	* tests/t_empty_id_completion.at: New test.
	* tests/t_empty_path.at: New test.
	* testsuite.at: Add them.
	
	* database.cc (complete): Always generate some sort of limit term,
	even a degenerate one.
	
	* app_state.cc (create_working_copy): Check for null directory.

	* work.cc (build_deletion, build_addition, build_rename): Check
	for null paths.

2005-03-23  Derek Scherger  <derek@echologic.com>

	* Makefile.am UNIX_PLATFORM_SOURCES:
	WIN32_PLATFORM_SOURCES: add have_smart_terminal.cc
	* platform.hh (have_smart_terminal): prototype
	* ui.cc (user_interface): set ticker to dot/count based on
	have_smart_terminal
	* unix/have_smart_terminal.cc: 
	* win32/have_smart_terminal.cc: new file
	
2005-03-23  Derek Scherger  <derek@echologic.com>

	* commands.cc (add): pass list of prefixed file_path's to
	build_additions
	(drop): pass list of prefixed file_path's to build_deletions
	(attr): pass attr_path as a 1 element vector to build_additions
	* work.{cc,hh} (build_addition): rename to...
	(build_additions): this, and accept a vector of paths to be added
	in a single path_rearrangement
	(build_deletion): rename to ...
	(build_deletions): this, and accept a vector of paths to be
	dropped in a single path_rearrangement
	(known_preimage_path): replace manifest and path_rearrangement
	args with a path_set to avoid extracting paths for every file
	(build_rename): adjust for change to known_preimage_path

2005-03-23  Nathaniel Smith  <njs@codesourcery.com>

	* monotone.cc (my_poptFreeContext, cpp_main): Apparently
	poptFreeContext silently changed its return type at some unknown
	time.  Hack around this.

2005-03-23  Nathaniel Smith  <njs@codesourcery.com>

	* monotone.cc (cpp_main): Remove the special code to dump before
	printing exception information, since we no longer dump to the
	screen, so it's always better to have the little status message
	saying what happened to the log buffer at the end of everything.
	* sanity.cc (dump_buffer): Give a hint on how to get debug
	information, when discarding it.
	* work.{hh,cc} (get_local_dump_path): New function.
	* app_state.cc (allow_working_copy): Use it for default
	global_sanity dump path.
	* monotone.texi (Reserved Files): Document MT/debug.
	(Network): Capitalize Bob and Alice (sorry graydon).
	Document new defaulting behavior.

2005-03-23  Nathaniel Smith  <njs@codesourcery.com>

	* work.cc, sanity.cc: Remove tabs.

2005-03-23  Nathaniel Smith  <njs@codesourcery.com>

	* monotone.texi (Network Service): Mention that monotone remembers
	your server/collection.
	(Vars): New section.
	* netsync.cc (process_hello_cmd): Touch more cleaning.
	* tests/t_merge_5.at: More commentary.
	
2005-03-23  Matt Johnston  <matt@ucc.asn.au>

	* tests/t_merge_5.at: new test for a merge which ends up with
	duplicate lines.
	* testsuite.at: add it

2005-03-22  Jeremy Cowgar  <jeremy@cowgar.com>

	* AUTHORS: Added my name
	* app_state.cc, commands.cc, lua.cc, lua.hh, monotone.texi,
	  std_hooks.lua, work.cc, work.hh: Added functionality to
	  read the MT/log file for commit logs. In this revision
	  tests are not yet complete nor is documenation complete
	  but the reading, blanking and creating of MT/log is.

2005-03-22  Nathaniel Smith  <njs@codesourcery.com>

	* vocab_terms.hh: Declare base64<var_name>.
	* database.cc (clear_var, set_var, get_vars): base64-encode
	var_names in the database.
	* monotone.texi (Internationalization): Update description of
	vars.
	* transforms.{cc,hh} ({in,ex}ternalize_var_name): Remove.
	* commands.cc (set, unset, ls_vars): Update accordingly.
	(unset): Error out if the variable doesn't exist.
	* tests/t_vars.at: Verify this works.

	* netcmd.cc (test_netcmd_functions): Properly type arguments to
	{read,write}_hello_cmd_payload.
	(write_hello_cmd_payload): Properly type arguments.
	* netcmd.hh (write_hello_cmd_payload):
	* netsync.cc (queue_hello_cmd): Adjust accordingly.
	(process_hello_cmd): More cleaning.  Also, save new server keys to
	a var, and check old server keys against the var.
	
	* tests/t_netsync_checks_server_key.at: New test.
	* testsuite.at: Add it.  Better docs for some netsync macros,
	while I'm here...
	* tests/t_netsync_absorbs.at: Add 'netsync' keyword.
	
2005-03-22  Nathaniel Smith  <njs@codesourcery.com>

	* tests/t_netsync_absorbs.at: New test.
	* testsuite.at: Add it.

	* netcmd.{cc,hh} (read_hello_cmd_payload): Properly type
	arguments.
	* netsync.cc (dispatch_payload): Adjust accordingly.  Move some
	logic into process_hello_cmd.
	(known_servers_domain): New constant.
	(process_hello_cmd): Tweak arguments appropriately.  Include logic
	formerly in dispatch_payload.  Cleanup.

	No semantic changes.
	
2005-03-21  Nathaniel Smith  <njs@codesourcery.com>

	* monotone.texi (Starting a New Project): Tweak phrasing.

2005-03-21  Nathaniel Smith  <njs@codesourcery.com>

	* commands.cc (process_netsync_client_args): If user specifies
	server/collection and there is no default, set the default.
	* tests/t_netsync_set_defaults.at: New test.
	* testsuite.at: Add it.

2005-03-21  Nathaniel Smith  <njs@codesourcery.com>

	* vocab.hh (var_key): New typedef.
	* database.{cc,hh}: Use it.  Make most var commands take it.
	* commands.cc (set, unset): Adjust accordingly.
	(default_server_key, default_collection_key): New constants.
	(process_netsync_client_args): New function.
	(push, pull, sync): Use it.

	* tests/t_netsync_defaults.at: New test.
	* testsuite.at: Add it.

2005-03-21  Matt Johnston  <matt@ucc.asn.au>

	* change_set.cc: use std::map rather than smap for 
	confirm_unique_entries_in_directories() and confirm_proper_tree()
	since they perform a lot of insert()s.

2005-03-21  Nathaniel Smith  <njs@codesourcery.com>

	* monotone.texi (list tags, list vars, set, unset): Document.
	(Internationalization): Document vars.

2005-03-21  Nathaniel Smith  <njs@codesourcery.com>

	* transforms.{hh,cc} ({in,ex}ternalize_var_{name,domain}): New
	functions.
	* vocab_terms.hh (base64<var_value>): Declare template.
	* database.hh (get_vars): Simplify API.
	* database.cc (get_vars, get_var, var_exists, set_var, clear_var):
	Implement.
	* commands.cc (set, unset): New commands.
	(ls): New "vars" subcommand.
	* tests/t_vars.at: Fix.  Un-XFAIL.
	
2005-03-21  Nathaniel Smith  <njs@codesourcery.com>

	* transforms.{cc,hh}: Remove tabs.

2005-03-20  Nathaniel Smith  <njs@codesourcery.com>

	* tests/t_vars.at: New test.
	* testsuite.at: Add it.

2005-03-20  Nathaniel Smith  <njs@codesourcery.com>

	* schema.sql (db_vars): New table.
	* database.cc (database::database): Update schema id.
	* schema_migration.cc (migrate_client_to_vars): New function.
	(migrate_monotone_schema): Use it.
	* tests/t_migrate_schema.at: Another schema, another test...
	
	* vocab_terms.hh (var_domain, var_name, var_value): New types.
	* database.hh (get_vars, get_var, var_exists, set_var, clear_var):
	Prototype new functions.
	
2005-03-20  Derek Scherger  <derek@echologic.com>

	* file_io.cc (book_keeping_file): return true only if first
	element of path is MT, allowing embedded MT elements
	(walk_tree_recursive): check relative paths for ignoreable book
	keeping files, rather than absolute paths
	(test_book_keeping_file): add fs::path tests for book keeping
	files
	* tests/t_add_intermediate_MT_path.at: un-XFAIL, fix some problems
	with commas, add tests for renames and deletes with embedded MT
	path elements.

2005-03-20  Nathaniel Smith  <njs@codesourcery.com>

	* monotone.texi: Add some missing @sc{}'s.
	* cryptopp/config.h: Use "mt-stdint.h", not <stdint.h>, for
	portability.

2005-03-19  Nathaniel Smith  <njs@codesourcery.com>

	* Makefile.am (EXTRA_DIST): Add UPGRADE and README.changesets.
	* debian/files: Auto-updated by dpkg-buildpackage.

	* This is the 0.17 release.
	
2005-03-18  Nathaniel Smith  <njs@codesourcery.com>

	* Makefile.am (MOST_SOURCES): Add package_{full_,}revision.h.
	* NEWS: Fill in date.
	* debian/copyright: Update from AUTHORS.
	* configure.ac: Bump version number to 0.17.
	* debian/changelog, monotone.spec: Update for release.
	* po/monotone.pot: Auto-updated by distcheck.

2005-03-18  Christof Petig <christof@petig-baender.de>

	* sqlite/*: Imported sqlite version 3.1.6 tree

2005-03-18  Nathaniel Smith  <njs@codesourcery.com>

	* monotone.1, commands.cc, Makefile.am: Fixup after merge.

2005-03-18  Nathaniel Smith  <njs@codesourcery.com>

	* path_component (split_path): Fix bug.
	Also, add unit tests for file.
	* unit_tests.{hh,cc}: Add path_component unit tests.
	
2005-03-18  Nathaniel Smith  <njs@codesourcery.com>

	* Makefile.am: Fixup after merge.
	
2005-03-18  Nathaniel Smith  <njs@codesourcery.com>

	* change_set.cc: Move path_component stuff to...
	* path_component.{hh,cc}: ...these new files.
	* Makefile.am: Add them.

2005-03-18  Matt Johnston  <matt@ucc.asn.au>

	* txt2c.cc: add --no-static option
	* Makefile.am, package_revision.h, package_full_revision.h:
	create revision info files as standalone .c files to speed
	compilation (mt_version.cc doesn't need to recompile each time)

2005-03-17  Derek Scherger  <derek@echologic.com>

	* INSTALL: add note about creating a ./configure script

2005-03-16  Nathaniel Smith  <njs@codesourcery.com>

	* UPGRADE: Finish, hopefully.
	* monotone.texi (db check): Be more clear about what is normally
	checked, and when 'db check' is useful.

2005-03-16  Patrick Mauritz <oxygene@studentenbude.ath.cx>

	* monotone.texi (Hook Reference): Typo.

2005-03-16  Nathaniel Smith  <njs@codesourcery.com>

	* monotone.texi: Add Derek Scherger to the copyright list.
	Various tweaks.
	(Starting a New Project): Rewrite to clarify that only Jim runs
	"setup", and explain why.
	(Network Service): Add a note that most people do use a central
	server, since people on the mailing list seem to perhaps be
	getting the wrong idea.
	(Making Changes): Expand a little on what the "." in "checkout ."
	means, since people seem to accidentally checkout stuff into real
	directories.
	(db check): Add much verbiage on the implications
	of various problems, and how to fix them.  Also clarify some
	wording.
	* NEWS: Small tweaks.
	* UPGRADE: More instructions, not done yet...
	
2005-03-15  Matt Johnston  <matt@ucc.asn.au>

	* commands.cc, monotone.texi, monotone.1: mention that agraph
          output is in VCG format.

2005-03-14  Nathaniel Smith  <njs@codesourcery.com>

	* commands.cc (cat): 'cat file REV PATH'.
	* monotone.texi: Mention it.
	* tests/t_cat_file_by_name.at: New test.
	* testsuite.at: Add it.

2005-03-11  Nathaniel Smith  <njs@codesourcery.com>

	* automate.cc (automate_heads): Remove app.initialize call.
	* revision.cc, revision.hh (calculate_arbitrary_change_set): New
	function.
	(calculate_composite_change_set): Touch more sanity checking.

	* commands.cc (update): Use it.

2005-03-10  Derek Scherger  <derek@echologic.com>

	* app_state.cc (set_restriction): adjust bad path error message
	* commands.cc (get_valid_paths): refactor into ...
	(extract_rearranged_paths): ... this
	(extract_delta_paths): ... this
	(extract_changed_paths): ... this
	(add_intermediate_paths): ... and this
	(restrict_delta_map): new function
	(calculate_restricted_change_set): new function
	(calculate_restricted_revision):
	(ls_missing):
	(revert): rework using new valid path functions
	(do_diff): adjust --revision variants to work with restrictions
	* tests/t_diff_restrict.at: un-XFAIL

2005-03-09  Jon Bright <jon@siliconcircus.com>
	* win32/monotone.iss: Install the many-files version of the
	docs, install the figures, create a start-menu icon for the
	docs.
	* Makefile.am: Make docs generation work with MinGW

2005-03-09  Jon Bright <jon@siliconcircus.com>
	* win32/monotone.iss: Monotone -> monotone

2005-03-09  Jon Bright <jon@siliconcircus.com>
	* win32/monotone.iss: Added an Inno Setup script for 
	generating a Windows installer.  Inno Setup is GPLed, see
	http://www.jrsoftware.org for download

2005-03-09  Jon Bright <jon@siliconcircus.com>
	* t_diff_binary.at: binary.bz.b64 -> binary.gz.b64

2005-03-08  Derek Scherger  <derek@echologic.com>

	* Makefile.am: adjust for fsck rename
	* commands.cc (db fsck): rename to db check and add short help;
	adjust for fsck file renames
	* database.{cc,hh}: minor alignment adjustments
	(get_statistic): remove redundant method
	(info): use count in place of get_statistic
	(count): return unsigned long instead of int
	(get_keys): new method
	(get_public_keys): new method
	(get_private_keys): rewrite using get_keys
	(get_certs): new method to get all certs in database from
	specified table
	(get_revision_certs): ditto
	* fsck.{cc,hh}: rename to...
	* database_check.{cc,hh}: ...this; add key, cert and sane revision
	history checking
	* monotone.1: document db dump/load/check commands
	* monotone.texi: document db check command
	* tests/t_fsck.at: rename to...
	* tests/t_database_check.at: ...this; and add tests for key and
	cert problems
	* testsuite.at: account for new test name

2005-03-08  Nathaniel Smith  <njs@codesourcery.com>

	* ChangeLog: Insert some missing newlines.
	* NEWS: Note file format changes.
	* file_io.cc (tilde_expand): Clarify error message.

2005-03-08  Nathaniel Smith  <njs@codesourcery.com>

	* keys.{cc,hh} (require_password): Simplify interface, do more
	work.
	* rcs_import.cc (import_cvs_repo): Update accordingly.
	* commands.cc (server): Likewise.
	* revision.cc (build_changesets_from_existing_revs) 
	(build_changesets_from_manifest_ancestry): Require passphrase
	early.

2005-03-08  Nathaniel Smith  <njs@codesourcery.com>

	* NEWS, INSTALL, README.changesets: Update in preparation for
	0.17.
	* UPGRADE: New file.
	
	* tests/t_diff_restrict.at: Oops.  XFAIL it.
	
2005-03-08  Jon Bright  <jon@siliconcircus.com>
	
	* win32/process.cc (process_spawn): Escape the parameters,
	surround them with quotes before adding them to the consolidated
	command line string
	* mkstemp.cc (monotone_mkstemp): Now takes a std::string&, and
	returns the *native* form of the path in this.
	* mkstemp.hh: Now always use monotone_mkstemp
	(monotone_mkstemp): Update prototype
	* lua.cc (monotone_mkstemp_for_lua): Use new-style 
	monotone_mkstemp

2005-03-08  Jon Bright  <jon@siliconcircus.com>
	
	* win32/read_password.cc (read_password): Now correctly hides 
	password when run in a Windows console.  Does at least enough in
	a MinGW rxvt console to make sure that you can't see the password.
	* win32/process.cc: Change indentation.
	(process_spawn): Log commands executed, as for unix process.cc

2005-03-07  Nathaniel Smith  <njs@codesourcery.com>

	* tests/t_diff_restrict.at: New test.
	* testsuite.at: Add it.

2005-03-05  Nathaniel Smith  <njs@codesourcery.com>

	* netsync.cc (encountered_error, error): New variable and method.
	(session::session): Initialize encountered_error.
	(write_netcmd_and_try_flush, read_some, write_some): Check it.
	(queue_error_cmd): Consider it like sending a goodbye.
	(process_error_cmd): Throw an exception instead of considering it
	a goodbye.
	(process_data_cmd): Call error() if epochs don't match.
	* tests/t_epoch.at, tests/t_epoch_server.at: More minor tweaks.
	Expect failed pulls to exit with status 0.  This isn't really
	correct, but looks complicated to fix...

2005-03-05  Nathaniel Smith  <njs@codesourcery.com>

	* testsuite.at (NETSYNC_SERVE_N_START): New macro.
	* tests/t_epoch_server.at: Misc. fixes.

	* netsync.cc (session::session): Don't open valve yet.
	(maybe_note_epochs_finished): New method to open
	valve.
	(process_done_cmd, process_data_cmd): Call it.
	(rebuild_merkle_trees): Actually calculate hashes for epoch merkle
	trees.  Also, only include epochs that meet the branch mask.
	(session): Remove unused id_to_epoch map.
	
2005-03-05  Nathaniel Smith  <njs@codesourcery.com>

	* netcmd.cc (read_netcmd_item_type): Handle epoch_item.
	(test_netcmd_functions): Update for new confirm_cmd_payload
	format.
	* netsync.cc (process_confirm_cmd): Cut and paste error.

2005-03-05  Nathaniel Smith  <njs@codesourcery.com>

	* constants.{cc,hh}: Add new epochlen, epochlen_bytes constants.
	* vocab_terms.hh, vocab.hh: Add new epoch_data type.  Add predeclarations
	for it.
	* commands.cc (ls_epochs):
	* revision.cc (
	* database.hh:
	* database.cc: Update for epoch_data.  Add get_epoch, epoch_exists
	methods.
	* epoch.{cc,hh}: New files.
	* netsync.cc: Actually implement epochs-via-merkle code.

2005-03-04  Nathaniel Smith  <njs@codesourcery.com>

	* schema.sql (branch_epochs): Add 'hash' field.
	* schema_migration.cc: Fixup for.
	* database.cc (database): Change schemas.
	* tests/t_migrate_schema.at: Replace epoch db test case with one
	with new schema.

2005-03-03  Nathaniel Smith  <njs@codesourcery.com>

	* netsync.cc (session::id_to_epoch): New variable.
	(session::session): Create refinement and requested item tables
	for epochs.
	(rebuild_merkle_trees): Fill epoch merkle tree and id_to_epoch
	table.

	* netsync.cc (queue_confirm_cmd, process_confirm_cmd) 
	(dispatch_payload, rebuild_merkle_trees): 
	* netcmd.hh:
	* netcmd.cc (read_confirm_cmd_payload, write_confirm_cmd_payload):
	Remove epochs.

2005-02-27  Nathaniel Smith  <njs@codesourcery.com>

	* constants.cc:
	* revision.cc:
	* testsuite.at: 
	* commands.cc:
	* ChangeLog: Fixup after merge.

2005-02-27  Nathaniel Smith  <njs@codesourcery.com>

	* merkle_tree.hh (netcmd_item_type): Add epoch_item.
	* merkle_tree.cc (netcmd_item_type_to_string): Handle epoch_item.

	* packet.hh, packet.cc (struct packet_db_valve): New class.
	* netsync.cc (session): Use a valved writer.

2005-02-26  Nathaniel Smith  <njs@codesourcery.com>

	* merkle_tree.hh: Fix comment.
	Remove prototypes for non-existing functions.

2005-02-26  Nathaniel Smith  <njs@codesourcery.com>

	* tests/t_epoch_unidirectional.at: New test.
	* testsuite.at: Add it.

2005-02-26  Nathaniel Smith  <njs@codesourcery.com>

	* tests/t_epoch.at: Even more paranoid.
	* tests/t_epoch_server.at: New test.
	* testsuite.at: Add it.
	
2005-02-21  Nathaniel Smith  <njs@codesourcery.com>

	* tests/t_epoch.at: Check that netsync only sends relevant
	epochs, and be a little more paranoid.

2005-02-19  Nathaniel Smith  <njs@codesourcery.com>

	* revision.cc (struct anc_graph): Fixup after merge.

2005-02-18  graydon hoare  <graydon@pobox.com>

	* database.cc (set_epoch): Fix SQL.
	* monotone.texi (Rebuilding ancestry): Reword a bit.
	* netcmd.{cc,hh} 
	({read,write}_hello_cmd_payload): Transfer server key with hello.
	({read,write}_confirm_cmd_payload): Transfer epoch list with confirm.
	* netsync.cc: Adapt to changes in netcmd.
	(rebuild_merkle_trees): Set nonexistent epochs to zero before sync.
	* revision.cc (anc_graph): Randomize epochs on rebuild.
	* tests/t_epoch.at: Fix up to test slightly new semantics.

2005-02-07  Nathaniel Smith  <njs@codesourcery.com>

	* monotone.1: Add more db commands.
	* monotone.texi: Document db rebuild.  Add section on rebuilding
	ancestry and epochs.

2005-02-06  graydon hoare  <graydon@pobox.com>

	* commands.cc (db): Add epoch commands.
	(list): Likewise.
	Also remove some unneeded transaction guards.
	* database.{cc,hh} (get_epochs): New function.
	(set_epoch): Likewise.
	(clear_epoch): Likewise.
	Also remove all persistent merkle trie stuff.
	* schema.sql: Add epochs, remove tries.
	* schema_migration.cc: Update.
	* tests/t_epoch.at: New test.
	* tests/t_migrate_schema.at: Update.
	* testsuite.at: Add some new helpers, call t_epoch.at.
	* vocab.hh (epoch_id): Define.
	* vocab_terms.hh (epoch): Define.

2005-02-05  Nathaniel Smith  <njs@codesourcery.com>

	* merkle_tree.hh: Remove mcert_item and fcert_item, rename
	rcert_item to cert_item, renumber to remove gaps left.
	* merkle_tree.cc (netcmd_item_type_to_string):
	* netcmd.cc (read_netcmd_item_type): 
	* netsync.cc: Adjust accordingly.
	
2005-02-05  Nathaniel Smith  <njs@codesourcery.com>

	* constants.cc (constants): Bump netsync protocol version.

2005-03-07  Nathaniel Smith  <njs@codesourcery.com>

	* lua.cc (monotone_spawn_for_lua): Minimal change to get arguments
	in right order.  Still needs hygienic cleanups...
	* tests/t_can_execute.at: Run 'cp' instead of 'touch', because cp
	will actually notice if we pass arguments out of order.
	* testsuite.at: Remove mysterious blank line.
	
2005-03-07  Nathaniel Smith  <njs@codesourcery.com>

	* unix/process.cc (process_spawn): Log command line before
	executing.

2005-03-07  Nathaniel Smith  <njs@codesourcery.com>

	* revision.cc (kill_redundant_edges): Rename back to...
	(kluge_for_3_ancestor_nodes): ...this.  Go back to only cleaning
	up parents of 3+ parent nodes.
	(analyze_manifest_changes): Take a third argument, of files whose
	ancestry needs splitting.
	(construct_revision_from_ancestry): Make more more complex, in
	order to properly track file identity in merges.

2005-03-05  Nathaniel Smith  <njs@codesourcery.com>

	* revision.cc (check_sane_history): Typo.
	
2005-03-05  Nathaniel Smith  <njs@codesourcery.com>

	* revision.hh (check_sane_history): Take an app_state instead of a
	database as an argument.
	* database.cc: Pass an app_state instead of a database as its
	argument. 
	* revision.cc (check_sane_history): Update accordingly.  Add a new
	check for merges, that they are creating consistent changesets
	(even when the common ancestor is outside of the usual
	paranoia-checking search depth).

2005-03-05  Nathaniel Smith  <njs@codesourcery.com>

	* revision.cc (kluge_for_3_ancestor_nodes): Rename to...
	(kill_redundant_edges): ...this.  Kill all redundant edges, not
	just ones on nodes with 3+ parents.  Also, make it actually work.
	
2005-03-05  Nathaniel Smith  <njs@codesourcery.com>

	* revision.cc (kluge_for_3_ancestor_nodes): New method.
	(rebuild_ancestry): Call it.

2005-03-03  Nathaniel Smith  <njs@codesourcery.com>

	* revision.cc (check_sane_history): Print a warning to let the
	user know why things like 'pull' can take so long.
	* netsync.cc: Remove a few tabs.

2005-03-04  Jon Bright  <jon@siliconcircus.com>
	
	* win32/process.cc (process_spawn): Now takes 
	const char * const argv[]
	* unix/process.cc (process_spawn): Ditto.  Cast for call to
	execvp
	(existsonpath): Initialise args in a const way

2005-03-04  Jon Bright  <jon@siliconcircus.com>
	
	* win32/process.cc (process_spawn): Now takes 
	char * const argv[]
	* platform.hh (process_spawn): Ditto
	* unix/process.cc (process_spawn): Ditto
	* lua.cc (monotone_spawn_for_lua): Remove debug code
	* General: Beginning to hate C++'s const rules

2005-03-04  Jon Bright  <jon@siliconcircus.com>
	
	* win32/process.cc (process_spawn): Now takes 
	const char * const *
	* platform.hh (process_spawn): Ditto
	* unix/process.cc (process_spawn): Ditto
	* General: Sorry about all these commits, I'm syncing back and
	forth between Linux and Win32

2005-03-04  Jon Bright  <jon@siliconcircus.com>
	
	* win32/process.cc (process_spawn): Now takes char * const *
	* platform.hh (process_spawn): Ditto
	* unix/process.cc (process_spawn): Ditto
	(existsonpath): argv now const char*[]

2005-03-04  Jon Bright  <jon@siliconcircus.com>
	
	* win32/process.cc: Added forgotten file
	* unix/process.cc: Include stat.h, (process_*) fix compilation
	errors

2005-03-04  Jon Bright  <jon@siliconcircus.com>
	
	* unix/process.cc: Added forgotten file

2005-03-03  Jon Bright  <jon@siliconcircus.com>
	
	* lposix.c: Deleted
	* win32/process.cc: Created, added Win32 versions of functions
	existsonpath, make_executable, process_spawn, process_wait,
	process_kill, process_sleep
	* unix/process.cc: Ditto, for the Unix versions.
	* lua.cc: Add LUA wrappers for the above functions, register
	them with LUA
	* std_hooks.lua (execute, attr_functions->execute, 
	program_exists_in_path): Use the new functions instead of posix
	functions
	* t_can_execute.at (touchhook.lua): Ditto

2005-03-01  Derek Scherger  <derek@echologic.com>

	* app_state.cc (set_restriction): actually ignore ignored files
	rather than trying to validate them

2005-03-01  Derek Scherger  <derek@echologic.com>

	* tests/t_diff_binary.at: new test (bug report)
	* tests/t_command_completion.at: new test
	* tests/t_merge_rename_file_and_rename_dir.at: new test
	* testsuite.at: include new tests
	
2005-02-28  Richard Levitte  <richard@levitte.org>

	* Makefile.am (BUILT_SOURCES_CLEAN): Moved mt-stding.h from here...
	(DISTCLEANFILES): ... to here.  Since mt-stding.h is created by
	config.status, it should only be removed by the distclean target.

2005-02-28  Matt Johnston  <matt@ucc.asn.au>

	* std_hooks.lua: posix.iswin32() == 1, rather than plain boolean
	comparison (0 doesn't compare as false in lua it seems).

2005-02-27  Jon Bright  <jon@siliconcircus.com>
	
	* lposix.c (win32 Pspawn): Search the path
	(win32 Pexistsonpath): Added.  'which' isn't easily available,
	and not available at all from a normal Win32 command shell
	(Piswin32): Added a function for both Unix and Win32 to detect
	if running on Windows
	* std_hooks.lua (program_exists_in_path): Now calls 
	posix.iswin32.  If win32, calls posix.existsonpath, otherwise
	calls which as it always did.

2005-02-27  Jon Bright  <jon@siliconcircus.com>
	
	* lposix.c (win32 Pspawn): Remove dumb strlen bug resulting in
	AVs on commit.

2005-02-27  Jon Bright  <jon@siliconcircus.com>
	
	* t_can_execute.at: Test to see if hooks can execute things
	* testsuite.at: Add t_can_execute

2005-02-27  Jon Bright  <jon@siliconcircus.com>
	
	* lposix.c (win32 Pspawn): Ensure the command string is always
	NUL-terminated.  Also, allocate enough memory for the quotes
	around the command string.

2005-02-27  Jon Bright  <jon@siliconcircus.com>
	
	* xdelta.cc (unittests): Define BOOST_STDC_NO_NAMESPACE, needed
	to compile with the latest MinGW which uses gcc 3.4.2
	* vocab.cc (verify(local_path)): Catch fs::filesystem_error too
	and rethrow this as an informative_failure, thereby fixing the
	Win32 unit tests without disabling anything
	* idna/toutf8.c (stringprep_convert): Fix a potential segfault
	when memory allocation fails.  Potentially security-relevant.
	* tests/t_i18n_file.at: Add a SET_FUNNY_FILENAME macro, which 
	gets a platform-appropriate funny filename (with/without 
	colon).  
	Change references to utf8 to utf-8, iso88591 to iso-8859-1, and
	eucjp to euc-jp, on the grounds that MinGW's iconv knows all
	of the latter and none of the former, but Linux iconv knows all
	of them.  Test now passes one Win32.  I'm presuming we weren't
	deliberately using non-standard names for charsets here.
	* tests/t_i18n_changelog.at: Same charset name changes.
	* tests/t_dump_load.at: Canonicalise dump before loading it
	* tests/t_load_into_existing.at: Ditto
	* tests/t_fmerge.at: Canonicalise fmerge output
	* tests/t_merge_normalization_edge_case.at: Ditto
	* tests/t_unidiff.at: Canonicalise diff output
	* tests/t_largish_file.at: Instead of using dd, which MinGW
	doesn't have, I've generated the file with dd on a nearby Linux
	box, then gziped and b64ed it, and the test case now generates
	it with UNGZB64
	* testsuite.at: Add a comment every 10 tests with the test
	number.  Useful if you're trying to locate which test number
	you're trying to run and only have the filename.  If people 
	hate this, though, please do delete.
	(UNB64_COMMAND) Do special handling for Win32 to avoid
	having to canonicalise the file.
	(UNGZ_COMMAND) Canonicalise the file after ungzipping it.
	* lposix.c: (Pfork, Pexec) Removed, on the grounds that we only
	really want to support fork+exec as a single operation.  fork()
	without exec() could be risky with a child process also having
	our sqlite handles, etc.  exec() could be risky since we 
	wouldn't be exiting gracefully, just dying in the middle of a
	hook.
	(Pspawn) Implemented for both Win32 and Unix.  Does fork/exec
	for Unix, CreateProcess for Win32.  Returns -1 on error, pid on
	success in both cases.
	(Pwait, Pkill, Psleep) Implemented for Win32.  Note that pid is
	not optional for Pwait on Win32.
	* std_hooks.lua: (execute) Now uses spawn()

2005-02-25  Jon Bright  <jon@siliconcircus.com>
	
	* ChangeLog: Add all my previous changes.
	* tests/t_add_owndb.at: Add test for trying to add the db to
	itself.
	* testsuite.at: Call it
	* tests/t_automate_heads.at: Canonicalise stdout output.
	* tests/t_automate_version.at: Use arithmetic comparison against
	wc output instead of string comparison, to avoid problems with
	MinGW's wc, which outputs with initial space-padding
	* tests/t_change_empty_file.at: Canonicalise stdout output 
	and compare manually instead of letting autotest check it
	* tests/t_fmerge_normalize.at: Canonicalise stdout output.
	* tests/t_netsync_single.at: Use NETSYNC_KILLHARD instead of 
	killall, as for the NETSYNC functions in testsuite.at

2005-02-27  Matt Johnston  <matt@ucc.asn.au>

        * main.cc: ignore SIGPIPE so that monotone won't be killed
        unexpectedly upon remote disconnection for netsync

2005-02-27  Nathaniel Smith  <njs@codesourcery.com>

	* idna/idn-int.h: Oops, really add this time.

2005-02-27  Nathaniel Smith  <njs@codesourcery.com>

	* AUTHORS: Add Corey Halpin.
	
	* idna/idn-int.h: New file (don't generate from configure anymore,
	but just ship).
	* configure.ac: Don't generate idna/idn-int.h.  Do generate
	mt-stdint.h.
	* Makefile.am: Adjust for idna/idn-int.h and mt-stdint.h.
	* acinclude.m4: Remove AX_CREATE_STDINT_H, ACX_PTHREAD,
	AC_COMPILE_CHECK_SIZEOF (let aclocal pick them up from m4/
	instead).
	* m4/ax_create_stdint_h.m4:
	* m4/acx_pthread.m4: Update from http://autoconf-archive.cryp.to/
	
	* numeric_vocab.hh: Instead of dancing around which header to
	include, include mt-stdint.h.
	
	* app_state.cc (restriction_includes, set_restriction): Move
	global static 'dot' into these functions, because file_path
	depends on global book_keeping_dir being initialized already, and
	there is no guaranteed order of initialization of C++ statics.
	(Bug reported by Matt Johnston.)
	
2005-02-27  Corey Halpin  <chalpin@cs.wisc.edu>

	* numeric_vocab.hh: Try both stdint.h and inttypes.h.
	* main.cc: OpenBSD has Unix signals too.

2005-02-26  Derek Scherger  <derek@echologic.com>

	* file_io.cc (absolutify): normalize fs::path to remove ..'s
	* tests/t_db_with_dots.at: ensure database path in MT/options
	doesn't contain ..'s

2005-02-25  Jon Bright  <jon@siliconcircus.com>
	
	* ChangeLog: Add all my previous changes.
	* tests/t_add_owndb.at: Add test for trying to add the db to
	itself.
	* testsuite.at: Call it
	* tests/t_automate_heads.at: Canonicalise stdout output.
	* tests/t_automate_version.at: Use arithmetic comparison against
	wc output instead of string comparison, to avoid problems with
	MinGW's wc, which outputs with initial space-padding
	* tests/t_change_empty_file.at: Canonicalise stdout output 
	and compare manually instead of letting autotest check it
	* tests/t_fmerge_normalize.at: Canonicalise stdout output.
	* tests/t_netsync_single.at: Use NETSYNC_KILLHARD instead of 
	killall, as for the NETSYNC functions in testsuite.at

2005-02-25  Nathaniel Smith  <njs@codesourcery.com>

	* vocab.cc (test_file_path_verification): Re-enable some tests
	disabled by Jon Bright, following discussion on IRC concluding
	that they were catching a real bug.

2005-02-24  Nathaniel Smith  <njs@codesourcery.com>

	* tests/t_add_dot.at: Run "add ." in a subdirectory, so as not to
	add the test database.  (Reported by Jon Bright.)

	* AUTHORS: Fix gettext.h copyright note, to not be in the middle
	of libidn copyright note.
	Add Jon Bright.

2005-02-24  Jon Bright  <jon@siliconcircus.com>

	* app_state.cc (prefix): Use string() instead of 
	native_directory_string().  For Unix, these should be equivalent.
	For Win32, I believe string()'s correct (since we compare 
	everywhere against normalized paths with / characters, but 
	native_directory_string produces paths with \ characters on Win32.
	* rcs_file.cc (file_source): Map the map, not the mapping.
	* tests/t_i18n_file.at: Remove colon from filename with symbols.
	I need to return to this and add a proper test for Win32, so we
	only use the colon on non-Win32.
	* testsuite.at: Add a CANONICALISE function, which does nothing
	on Unix and strips out carriage returns from files on Win32.  This
	is useful for being able to compare Monotone's stdout output to
	files on disk.  Add NETSYNC_KILL and NETSYNC_KILLHARD functions,
	to deal with MinGW not having killall (Unix still uses killall,
	though).
	* tests/t_import.at: Add CANONICALISE calls before comparing
	stdout output.
	* tests/t_netsync.at: Likewise
	* tests/t_netsync_single.at: Likewise
	* tests/t_scan.at: Likewise
	* tests/t_versions.at: Likewise
	* tests/t_ls_missing.at: Likewise.  Also, generate missingfoo and
	missingbar files with expected output from ls missing for these
	files being missing and compare against those.

2005-02-24  Derek Scherger  <derek@echologic.com>

	* app_state.{cc,hh} (add_restriction): rename to ...
	(set_restriction) this; and add path validation
	* commands.cc (get_valid_paths): new function
	(get_path_rearrangement) remove restricted include/exclude variant
	(calculate_restricted_revision) get valid paths and use to set up
	restriction
	(status, ls_unknown, commit, do_diff) pass args to
	calculate_restricted_revision to valid restriction paths
	(ls_missing, revert) get valid paths and use to set up restriction
	* tests/t_checkout_options.at: remove bug report priority (it's
	fixed!)
	* tests/t_diff_added_file.at: add --revision options to diff
	* tests/t_restrictions.at: remove invalid paths from ls unknown
	and ls ignored
	* tests/t_restrictions_warn_on_unknown.at: un-XFAIL
	
2005-02-23  Derek Scherger  <derek@echologic.com>

	* commands.cc (ls_missing): replace duplicated code with call to
	calculate_base_revision

2005-02-23  Jon Bright  <jon@siliconcircus.com>
	
	* vocab.cc (test_file_path_verification): Disable foo//nonsense
	test for Win32, add tests for UNC paths.  This was the only
	failing unit test on Win32.

2005-02-23  Jon Bright  <jon@siliconcircus.com>

	* txt2c.cc (main): Don't claim the file was generated from 
	--strip-trailing if that option's used.

2005-02-23  Jon Bright  <jon@siliconcircus.com>

	* app_state.cc: Add include of io.h for Win32, for chdir()
	* file_io.cc (get_homedir): Correct assertion (remove bracket)
	* lua/lposix.c, lua/modemuncher.c: Remove all references to
	functions and modes that don't exist on Win32.
	* monotone.cc: Include libintl.h on Win32
	
2005-02-21  Nathaniel Smith  <njs@codesourcery.com>

	* file_io.cc (get_homedir): Add more comments and logging to Win32
	version.  Also, only check HOME under Cygwin/MinGW.

2005-02-21  Derek Scherger  <derek@echologic.com>

	* Makefile.am: merge fixup
	
2005-02-21  Derek Scherger  <derek@echologic.com>

	* Makefile.am: add fsck.{cc,hh}
	* commands.cc(check_db): move to ...
	* fsck.{cc,hh}: here and do lots more checking
	* database.{cc,hh}(get_ids): new method
	(get_file_ids,get_manifest_ids,get_revision_ids): more new methods
	* tests/t_fsck.at: new test
	* testsuite.at: call it
	
2005-02-21  Nathaniel Smith  <njs@codesourcery.com>

	* commands.cc (commit): Simplify chatter.

2005-02-21  Nathaniel Smith  <njs@codesourcery.com>

	* file_io.cc (get_homedir): Check more environment variables in
	Win32 version.

2005-02-21  Nathaniel Smith  <njs@codesourcery.com>

	* file_io.cc: Remove tabs.

2005-02-21  Nathaniel Smith  <njs@codesourcery.com>

	* smap.hh (smap): Remove leading underscores, add comments.

2005-02-20  Nathaniel Smith  <njs@codesourcery.com>

	* std_hooks.lua (merge2, merge3): Check for DISPLAY before
	invoking gvim.

2005-02-20  Julio M. Merino Vidal  <jmmv@menta.net>

	* ChangeLog: Use tabs for indentation rather than spaces.  Drop
	trailing whitespace.  While here, fix a date by adding zeros before
	the month and the day number.

2005-02-20  Julio M. Merino Vidal  <jmmv@menta.net>

	* gettext.h: Add file.
	* AUTHORS: Mention that it comes from the GNU Gettext package.
	* Makefile.am: Distribute it.
	* sanity.hh: Use gettext.h rather than libintl.h so that --disable-nls
	works.  Also improves portability, according to the GNU Gettext
	manual.

2005-02-19  Derek Scherger  <derek@echologic.com>

	* automate.cc (automate_heads): remove bogus call to 
	app.allow_working_copy() which is called in cpp_main
	* database.cc (check_sqlite_format_version): don't check database
	version when "file" is really a directory; add filename to error
	message
	(sql): check for empty database early, even though this seems
	impossible as absolutify changes "" into path to working dir;
	convert to use N-style assertions; add check to ensure "file" is
	not really a directory
	* tests/t_db_missing.at: new test for above problems
	* testsuite.at: call it

2005-02-19  Nathaniel Smith  <njs@codesourcery.com>

	* tests/t_add_intermediate_MT_path.at: Tighten up.

	* tests/t_merge_3.at: New test.
	* tests/t_merge_4.at: Likewise.
	* testsuite.at: Add them.

2005-02-19  Ole Dalgaard  <josua+monotone@giraffen.dk>

	* configure.ac: Check for 64-bit versions of Boost static
	libraries.

2005-02-18  Julio M. Merino Vidal  <jmmv@menta.net>

	* INSTALL:
	* configure.ac: Improve Boost detection by trying several possible
	library suffixes before aborting.

2005-02-18  graydon hoare  <graydon@pobox.com>

	* change_set.cc
	(apply_change_set): Avoid fast path when there are adds.
	(apply_path_rearrangement): Likewise.

2005-02-18  graydon hoare  <graydon@pobox.com>

	* automate.cc (automate_heads): Fix initialize() call.
	* change_set.{cc,hh}
	(apply_path_rearrangement): Add quick version.
	* revision.cc
	(check_sane_history): Use quick version of apply_change_set.
	* work.cc
	(build_addition): Use quick version of apply_path_rearrangement.
	(known_preimage_path): Likewise.
	* testsuite.at: Fix definitions of _ROOT_DIR, add --norc some
	places.
	* AUTHORS: Mention Daniel.

2005-02-18  Daniel Berlin  <dberlin@dberlin.org>

	* xdelta.cc (compute_delta_insns): Correct 1-byte-source bug.

2005-02-18  graydon hoare  <graydon@pobox.com>

	* Makefile.am (MOST_SOURCES): Add smap.hh.

2005-02-18  graydon hoare  <graydon@pobox.com>

	* basic_io.{cc,hh}: Inline some stuff.
	* change_set.cc: Use smap various places, reduce to 32-bit tids.
	* commands.cc: Use shared_ptr<change_set> everywhere.
	* netsync.cc: Likewise.
	* rcs_import.cc: Likewise.
	* revision.{cc,hh}: Likewise.
	* smap.hh: New file.

2005-02-18  Julio M. Merino Vidal  <jmmv@menta.net>

	* INSTALL:
	* configure.ac: Improve Boost detection by trying several possible
	library suffixes before aborting.

2005-02-17  Derek Scherger  <derek@echologic.com>

	* tests/t_add_intermediate_MT_path.at: new test
	* testsuite.at: call it

2005-02-17  Julio M. Merino Vidal  <jmmv@menta.net>

	* testsuite.at:
	* tests/t_change_empty_file.at: Verify that modifying an empty file
	creates a patch revision rather than an add/delete sequence.  The
	incorrect behavior was reported in bug #9964.

2005-02-17  Derek Scherger  <derek@echologic.com>

	* app_state.{cc,hh} (app_state): initialize search root
	(initialize): boolean signature variant renamed to ...
	(allow_working_copy): this; add explicit search root; move
	requirement for working copy to ...
	(require_working_copy): this new method
	(initialize): string signature variant renamed to ...
	(create_working_copy): this
	(set_root): new method
	* commands.cc: remove app.initialize(false) calls; replace
	app.initialize(true) with app.require_working_copy(); replace
	app.initialize(dir) with app.create_working_copy(dir)
	(checkout): ensure revision is member of specified branch
	* file_io.{cc,hh} (find_working_copy): stop search at --root if
	specified
	* monotone.cc (OPT_ROOT): new option
	(cpp_main): call app.allow_working_copy() before executing
	commands to always read default options
	* monotone.1: add --root option
	* monotone.texi: add --root option
	* tests/t_checkout_noop_on_fail.at: un-XFAIL
	* tests/t_checkout_options.at: un-XFAIL, add check for specified
	revision not in specified branch
	* testsuite.at: add --root option to MONOTONE to prevent searching
	above test dir
	* vocab.cc: remove redundant forward declaration

2005-02-16  Derek Scherger  <derek@echologic.com>

	* commands.cc (revert): don't rewrite unchanged files
	* tests/t_revert_unchanged.at: new test
	* testsuite.at: call it

2005-02-12  Derek Scherger  <derek@echologic.com>

	* database.cc (sqlite3_unpack_fn): new function for viewing
	base64, gzipped data
	(install_functions): install it
	(rehash): remove unused obsolete fcerts ticker

2005-02-17  Nathaniel Smith  <njs@codesourcery.com>

	* debian/changelog: s/graydon@mogo/graydon@pobox.com/, to make
	lintian happy.
	* debian/rules (config.status): Remove --with-bundled-adns.
	* debian/control (Build-Depends): Don't Build-Depend on libpopt,
	only libpopt-dev.
	* .mt-attrs (debian/control): Make executable.

2005-02-17  Nathaniel Smith  <njs@codesourcery.com>

	* tests/t_undo_update.at: Stupid typo.
	* tests/t_largish_file.at: New test.
	* testsuite.at: Add it.

	* commands.cc (push, pull, sync): Remove misleading "..." from
	help text.

2005-02-16  Julio M. Merino Vidal  <jmmv@menta.net>

	* Makefile.am: Append $(BOOST_SUFFIX) to -lboost_unit_test_framework
	to fix 'make check' on systems where boost libraries can only be
	found by passing the exact suffix as part of the name.

2005-02-16  Julio M. Merino Vidal  <jmmv@menta.net>

	* monotone.texi: Fix a typo (hexidecimal to hexadecimal).  Also
	change an example command to append stuff to ~/.monotonerc, instead
	of completely destroying the possibily existing file.  Addresses
	bug #11136.

2005-02-16  Julio M. Merino Vidal  <jmmv@menta.net>

	* cryptopp/config.h: Use uint{8,16,32,64}_t as size types instead of
	trying to match them to unsigned char/int/long/long long respectively.
	Should fix build on FreeBSD/sparc64, as seen in bug #10203.

2005-02-16  Julio M. Merino Vidal  <jmmv@menta.net>

	* INSTALL:
	* Makefile.am:
	* configure.ac: Add the --disable-large-file option to manually
	disable large file support from the builtin sqlite (compatibility
	with old systems and FAT).  Addresses bug #8380.

2005-02-16  Nathaniel Smith  <njs@codesourcery.com>

	* tests/t_undo_update.at: New todo.
	* testsuite.at: Add it.

2005-02-15  Nathaniel Smith  <njs@codesourcery.com>

	* monotone.1: Add cursory note about "automate".
	* monotone.texi: Synchronize with manpage.

2005-02-15  Nathaniel Smith  <njs@codesourcery.com>

	* automate.cc: Add "Error conditions" to the standard comment
	sections.

	* monotone.texi (Scripting): New section.
	(Automation): New section.

	* tests/t_automate_heads.at: Test behavior with nonexistent
	branch.

2005-02-14  Nathaniel Smith  <njs@codesourcery.com>

	* tests/t_merge_normalization_edge_case.at: New test.
	* testsuite.at: Add it.

	* diff_patch.cc (normalize_extents): Soften the warning message
	now that we have one test case.

2005-02-14  Matthew A. Nicholson  <mnicholson@digium.com>

	* std_hooks.lua: Add vimdiff merge hooks.

2005-02-14  Nathaniel Smith  <njs@codesourcery.com>

	* std_hooks.lua: Remove tabs.

2005-02-14  Nathaniel Smith  <njs@codesourcery.com>

	* tests/t_automate_heads.at: New test.
	* tests/t_automate_version.at: New test.
	* testsuite.at: Add then.

	* commands.cc (automate): Fix documentation string.
	* automate.cc: Much more structured documentation comments.

2005-02-13  Nathaniel Smith  <njs@codesourcery.com>

	* automate.{cc,hh}: New files.
	* commands.cc: New command "automate".

2005-02-13  Nathaniel Smith  <njs@codesourcery.com>

	* monotone.texi (Creating a Database): Fix typo, clarify
	conventions for database management following question on mailing
	list.

2005-02-12  graydon hoare  <graydon@pobox.com>

	* change_set.{cc,hh}: Correct code to pass newly-added unit tests.

2005-02-10  Derek Scherger  <derek@echologic.com>

	* monotone.1: update for restrictions
	* monotone.texi: sync with manpage

2005-02-09  Derek Scherger  <derek@echologic.com>

	* cert.cc (cert_revision_testresult): allow pass/fail testresult
	values
	* commands.cc (testresult): likewise
	* commands.cc (do_diff): disallow restriction of non-working copy
	diffs
	* monotone.texi: update for restrictions

2005-02-08  graydon hoare  <graydon@pobox.com>

	* database.cc (version_cache::set): Fix bad expiry logic.

2005-02-08  Nathaniel Smith  <njs@codesourcery.com>

	* change_set.cc (check_sane): Null sources are only valid for
	adds.

2005-02-07  Nathaniel Smith  <njs@codesourcery.com>

	* database.cc (struct version_cache): Fix invariant in cache
	clearing logic.

2005-02-06  Nathaniel Smith  <njs@codesourcery.com>

	* change_set.cc: Add a few more invariants; add lots and lots of
	unit tests.

2005-02-06  graydon hoare  <graydon@pobox.com>

	* change_set.cc: Use hash_map in a few places.
	(confirm_unique_entries_in_directories): Fix invariants.
	* constants.{cc,hh} (db_version_cache_sz): New constant.
	* database.cc (version_cache): New structure.
	(get_version): Use it.
	* interner.hh: Rewrite to use hash_map and vector.
	* tests/t_no_rename_overwrite.at: Tweak return codes.

2005-02-06  Nathaniel Smith  <njs@codesourcery.com>

	* ui.hh (ensure_clean_line): New method.
	* ui.cc (inform): Use it.
	* keys.cc (get_passphrase): Call it before prompting for passphrase.

2005-02-06  Nathaniel Smith  <njs@codesourcery.com>

	* database.cc (info): Report more statistics.

	* ROADMAP: Remove finished items.

	* revision.cc (analyze_manifest_changes): Childs cannot be null,
	that makes no sense.
	(add_node_for_old_manifest): Log node names, don't print it.
	(construct_revision_from_ancestry): Partially rewrite to handle
	root nodes explicitly.
	(build_changesets_from_existing_revs): Don't put the null revision
	in the ancestry graph, to match changesetify logic.
	(add_node_for_old_revision): Enforce decision that the ancestry
	graph not contain the null revision.

	(anc_graph::heads): Remove.
	(add_node_ancestry): Don't try creating it; logic was broken
	anyway.
	(rebuild_from_heads): Rename to...
	(rebuild_ancestry): ...this.  Calculate head set correctly.

2005-02-05  Nathaniel Smith  <njs@codesourcery.com>

	* change_set.cc (compose_path): Add more invariants.

2005-02-05  Nathaniel Smith  <njs@codesourcery.com>

	* monotone.cc (cpp_main): Log command line, to help interpret the
	logs people send in.

2005-02-05  Nathaniel Smith  <njs@codesourcery.com>

	* revision.cc (check_sane): Turn off this invariant when
	global_sanity.relaxed.

2005-02-03  Nathaniel Smith  <njs@codesourcery.com>

	* tests/t_load_into_existing.at: Oops, really add it too, sigh.

2005-02-03  Nathaniel Smith  <njs@codesourcery.com>

	* tests/t_need_mt_revision.at: Oops, really add it.

2005-02-03  Nathaniel Smith  <njs@codesourcery.com>

	* interner.hh (interner::intern): Add version taking a bool&, so
	callers can tell whether this string has previously been checked.
	* change_set.cc: Use new interned string identifier
	'path_component's instead of file_path's for components of paths;
	sanity-check each component exactly once.

2005-02-03  Nathaniel Smith  <njs@codesourcery.com>

	* database.cc (load): Check for existence of target database.
	* tests/t_load_into_existing.at: New test.
	* testsuite.at: Add it.

2005-02-03  Nathaniel Smith  <njs@codesourcery.com>

	* tests/t_checkout_dir.at: Also check that checkout to unwriteable
	directory fails.
	* tests/t_branch_checkout.at: New test.
	* testsuite.at: Add it.

	* app_state.cc (initialize): Simplify working directory
	initialization, and improve error handling.

	* keys.cc (get_passphrase): Disallow empty passphrases early
	(before they trigger an invariant down the line...).

2005-02-03  Nathaniel Smith  <njs@codesourcery.com>

	* update.cc (pick_update_candidates): Add I().
	* commands.cc (calculate_base_revision): Remove 'rev' argument,
	which was never set and callers never used.
	(calculate_base_manifest, calculate_current_revision)
	(calculate_restricted_revision, revert): Update correspondingly.
	(update): Check for null old revision.

	* main.cc (main): Make exit status 3 if we caught an unhandled
	exception, in particular so the testsuite can tell the difference
	between an error handled cleanly and an error caught by an
	invariant.
	* tests/t_update_null_revision.at: New test.
	* testsuite.at: Add it.

2005-02-03  Nathaniel Smith  <njs@codesourcery.com>

	* main.cc: Remove tabs.

2005-02-02  Nathaniel Smith  <njs@codesourcery.com>

	* change_set.cc (extract_first): Rename to...
	(extract_pairs_and_insert): ...this.
	(path_rearrangement::check_sane): Use it to add additional
	checks.

	* work.hh: Update comments (MT/manifest doesn't exist
	anymore...).

	* tests/t_need_mt_revision.at: New test.
	* testsuite.at: Add it.
	* commands.cc (get_revision_id): Require MT/revision to exist.
	(setup): Create MT/revision.

2005-02-02  Nathaniel Smith  <njs@codesourcery.com>

	* work.hh: Remove tabs.

2005-02-03  graydon hoare  <graydon@pobox.com>

	* tests/t_i18n_changelog.at: New test.
	* testsuite.at: Run it.
	* lua/lposix.c: New file.
	* lua/modemuncher.c: New file
	* lua.cc: Load posix library.
	* lua/liolib.c: Disable execute and popen.
	* std_hooks.lua: Remove io.execute uses.
	* AUTHORS: Update to mention lposix.c, modemuncher.c.
	* Makefile.am: Likewise.

2005-02-01  Nathaniel Smith  <njs@codesourcery.com>

	* tests/t_rebuild.at: Beef up test in response to possible
	problems reported by Derek Scherger.

2005-01-31  Nathaniel Smith  <njs@codesourcery.com>

	* rcs_import.cc (store_manifest_edge): Don't try to store deltas
	to the null manifest.
	(import_cvs_repo): Root revision has null manifest, not empty
	manifest.
	* revision.cc (check_sane): More invariants.

2005-01-28  graydon hoare  <graydon@pobox.com>

	* database.{cc,hh}: More netsync speed tweaks.
	* netsync.cc: Likewise.

2005-01-27  Nathaniel Smith  <njs@codesourcery.com>

	* tests/t_restrictions_warn_on_unknown.at: New test.
	* testsuite.at: Add it.

2005-01-27  Derek Scherger  <derek@echologic.com>

	* commands.cc (attr): adjust for subdir; ensure files exist
	* tests/t_attr.at: improve setup description
	* tests/t_attributes.at: improve setup description so that
	testsuite -k attr runs this test; check for attributes on missing
	files
	* tests/t_subdir_attr.at: new test
	* testsuite.at: fix dutch spelling of monotone; call new test

2005-01-27  Nathaniel Smith  <njs@codesourcery.com>

	* change_set.hh (null_id): New function.
	* revision.cc (analyze_manifest_changes): Fix typo, use null_id.
	* tests/t_rebuild.at: Un-XFAIL.

2005-01-27  Nathaniel Smith  <njs@codesourcery.com>

	* tests/t_rebuild.at: Add priority tag.

	* tests/t_cvsimport.at: Be more thorough.

	* rcs_import.cc (store_edge): Rename to...
	(store_manifest_edge): ...this.  Remove revision arguments, and
	remove storing of revision.
	(import_states_recursive): Update accordingly.
	Add 'revisions' argument; update it instead of trying to write
	revisions now.
	(import_states_by_branch): Add 'revisions' argument.
	(import_cvs_repo): Add a stage 3 that writes out the revisions
	accumulated in the 'revisions' vector.

2005-01-27  graydon hoare  <graydon@pobox.com>

	* AUTHORS: Mention Georg.
	* change_set.cc: Null out names which are in null directories.
	* commands.cc (reindex): Remove COLLECTION argument.
	* database.{cc,hh} (get_revision_certs):
	Add brute force "load all certs" method.
	* merkle_tree.{cc,hh}: Modify to use memory rather than disk.
	* netsync.{cc,hh}: Likewise.
	* packet.hh (manifest_edge_analyzer): Kill dead code.

2005-01-26  Nathaniel Smith  <njs@codesourcery.com>

	* mt_version.cc (print_full_version): Include system flavour.

2005-01-26  Nathaniel Smith  <njs@codesourcery.com>

	* tests/t_rebuild.at: New test.
	* testsuite.at: Add it.

2005-01-26  Nathaniel Smith  <njs@codesourcery.com>

	* tests/t_checkout_noop_on_fail.at: Clarify description and XFAIL.

	* tests/t_approval_semantics.at: New TODO.
	* tests/t_monotone_agent.at: New TODO.
	* testsuite.at: Add them.

2005-01-25  Nathaniel Smith  <njs@codesourcery.com>

	* tests/t_checkout_noop_on_fail.at: New test.
	* testsuite.at: Add it.
	(RAW_MONOTONE): Add $PREEXECUTE to definition.

2005-01-25  Nathaniel Smith  <njs@codesourcery.com>

	* change_set.cc (extend_renumbering_from_path_identities): Add
	invariant.
	(extend_renumbering_via_added_files): Likewise.

	* constants.hh (maxbytes, postsz): Remove dead constants.
	(verify_depth): New constant.
	* constants.cc: Likewise.
	* revision.hh (check_sane_history): New function.
	* revision.cc (check_sane_history): Likewise.
	* database.cc (put_revision): Sanity check revision and revision
	history before storing it.
	This breaks cvs import.  Why?

	* update.cc (find_deepest_acceptable_descendent): Remove.
	(acceptable_descendent, calculate_update_set): New functions.
	(pick_update_candidates): Use 'calculate_update_set'.
	* tests/t_update_2.at: Un-XFAIL.
	* tests/t_ambig_update.at: Un-XFAIL.

	* tests/t_no_rename_overwrite.at: New test.
	* tests/t_cdiff.at: New test placeholder.
	* testsuite.at: Add them.
	(MONOTONE): Prefix command line with $PREEXECUTE to e.g. support
	running under Valgrind.

2005-01-25  Matt Johnston  <matt@ucc.asn.au>

	* cert.cc: ignore whitespace when comparing private keys
	from the database and with the lua hook
	* tests/t_lua_privkey.at: new test
	* testsuite.at: run it

2005-01-23  Derek Scherger  <derek@echologic.com>

	* commands.cc (restrict_rename_set): include renames if either
	name is present in restriction
	(calculate_base_revision): remove unused variant
	(calculate_current_revision): remove unsed variable
	(calculate_restricted_revision): remove unsed variable
	(ls_missing): remove unsed variable
	(revert): rewrite with restrictions
	* tests/t_revert.at: test partial reverts adjust MT/work properly
	* tests/t_revert_dirs.at: un-XFAIL
	* tests/t_revert_rename.at: un-XFAIL; revert rename via both names

2005-01-23  Derek Scherger  <derek@echologic.com>

	* tests/t_revert_rename.at: remove extra MONOTONE_SETUP
	attempt revert by both original name and new name

2005-01-23  Derek Scherger  <derek@echologic.com>

	* tests/t_revert_rename.at: New test.
	* testsuite.at: Add it.

2005-01-22  Derek Scherger  <derek@echologic.com>

	* tests/t_revert_dirs.at: New test.
	* testsuite.at: Add it.

2005-01-22  Nathaniel Smith  <njs@codesourcery.com>

	* configure.ac (AC_INIT): Set bug-reporting address to list
	address, rather than Graydon's personal email.
	* diff_patch.cc (normalize_extents): Use it.
	* ui.cc (fatal): Likewise.

	* tests/t_vcheck.at: New priority "todo", tweak descriptive text.

2005-01-22  Nathaniel Smith  <njs@codesourcery.com>

	* tests/t_delete_dir.at: Add more commentary.

	* tests/t_rename_dir_patch.at: New test.
	* tests/t_delete_dir_patch.at: New test.
	* testsuite.at: Add them.

2005-01-22  Nathaniel Smith  <njs@codesourcery.com>

	* change_set.cc (apply_change_set): Add invariants.
	* tests/t_rename_dir_cross_level.at: New test.
	* tests/t_rename_added_in_rename.at: New test.
	* tests/t_rename_conflict.at: New test.
	* testsuite.at: Add them.

2005-01-21  Nathaniel Smith  <njs@codesourcery.com>

	* tests/t_ambig_update.at: Update comments.

	* tests/t_update_2.at: New test from Georg-W. Koltermann
	<Georg.Koltermann@mscsoftware.com>.
	* testsuite.at: Add it.

2005-01-20  Nathaniel Smith  <njs@codesourcery.com>

	* tests/t_lca_1.at: New bug report.
	* testsuite.at: Add it.

2005-01-19  Nathaniel Smith  <njs@codesourcery.com>

	* commands.cc (merge): Improve merge chatter.
	(do_diff): Don't print anything when there are no
	changes.

2005-01-19  Nathaniel Smith  <njs@codesourcery.com>

	* tests/t_db_with_dots.at: New test.
	* testsuite.at: Add it.

2005-01-19  Patrick Mauritz <oxygene@studentenbude.ath.cx>

	* Makefile.am (%.h, package_revision.h, package_full_revision.h):
	Don't update target file if no change has occurred, to reduce
	unnecessary rebuilds.

2005-01-18  Nathaniel Smith  <njs@codesourcery.com>

	* rcs_import.cc (cvs_key): Initialize struct tm to all zeros, to
	stop garbage sneaking in -- thanks to Zack Weinberg for pointing
	this out.  Also, handle 2 digit years properly on WIN32.

2005-01-18  Nathaniel Smith  <njs@codesourcery.com>

	* rcs_import.cc: Remove tabs.

2005-01-19  Matt Johnston  <matt@ucc.asn.au>

	* database.cc: Pass filename to check_sqlite_format_version as a
	fs::path, so that it doesn't get passed as a freshly created fs::path
	with default checker (which disallows '.foo' path components)

2005-01-19  Nathaniel Smith  <njs@codesourcery.com>

	* netsync.cc (session, process_confirm_cmd, dispatch_payload):
	Back out some over-zealous changes that broke netsync
	compatibility.  Probably should redo later, when have a chance to
	bump netsync protocol number, but we're not ready for that now.

2005-01-19  Nathaniel Smith  <njs@codesourcery.com>

	* tests/t_subdir_revert.at: New test.
	* tests/t_subdir_rename.at: New test.
	* testsuite.at: Add them.

2005-01-18  Nathaniel Smith  <njs@codesourcery.com>

	* tests/t_subdir_add.at: New test.
	* tests/t_subdir_drop.at: New test.
	* testsuite.at: Add them.
	* tests/t_delete_dir.at: Implement it.

2005-01-19  Nathaniel Smith  <njs@codesourcery.com>

	* netcmd.cc: Remove tabs.

2005-01-19  Nathaniel Smith  <njs@codesourcery.com>

	* merkle_tree.cc: Remove tabs.

2005-01-18  Nathaniel Smith  <njs@codesourcery.com>

	* rcs_import.cc (cvs_key): Initialize struct tm to all zeros, to
	stop garbage sneaking in -- thanks to Zack Weinberg for pointing
	this out.  Also, handle 2 digit years properly on WIN32.

2005-01-18  Nathaniel Smith  <njs@codesourcery.com>

	* rcs_import.cc: Remove tabs.

2005-01-18  Nathaniel Smith  <njs@codesourcery.com>

	* monotone.texi: Undocument mcerts, fcerts; rename rcerts to
	certs.
	* monotone.1: Likewise.

2005-01-18  Nathaniel Smith  <njs@codesourcery.com>

	* commands.cc (restrict_rename_set): Fix types to compile with old
	rename_set gunk removed.
	Alter logic to yell if a rename crosses the restriction boundary,
	rather than silently ignore it.

2005-01-19  graydon hoare  <graydon@pobox.com>

	* commands.cc: Fix up some merge breakage.
	* tests/t_add_dot.at: Un-XFAIL.
	* testsuite.at: Run "setup ." before "db init".

2005-01-09  Derek Scherger  <derek@echologic.com>

	* commands.cc (get_path_rearrangement): new function/signature for
	splitting restricted rearrangements
	(calculate_restricted_revision): use it and update to work
	similarly to calculate_current_revision
	(trusted): call app.initialize(false)
	(ls_missing): adjust for new get_path_rearrangement
	(attr): call app.initialize(true)
	(diff): merge cleanup
	(lca, lcad, explicit_merge): call app.initialize(false)
	* app_state.cc (constructor): set database app state
	(load_rcfiles): add required booleans
	* lua.{cc,hh} (load_rcfile): add required boolean
	* tests/t_add.at:
	* tests/t_diff_added_file.at:
	* tests/t_disapprove.at:
	* tests/t_drop_missing.at:
	* tests/t_heads.at:
	* tests/t_heads_discontinuous_branch.at:
	* tests/t_i18n_file.at:
	* tests/t_log_nonexistent.at:
	* tests/t_merge_add_del.at:
	* tests/t_netsync.at:
	* tests/t_netsync_pubkey.at:
	* tests/t_netsync_single.at:
	* tests/t_persistent_server_keys.at:
	* tests/t_persistent_server_revision.at:
	* tests/t_remerge.at:
	* tests/t_tags.at:
	* tests/t_update_missing.at:
	* tests/t_update_to_revision.at: add --message option to commits
	* tests/t_merge2_add.at:
	* tests/t_merge2_data.at:
	* tests/t_netsync_unrelated.at: create working directory with new
	setup command
	* tests/t_erename.at: update for revisions
	* tests/t_no_change_deltas.at: add --revision options to diff
	* tests/t_restrictions.at: remove some cruft and update to work
	with revisions
	* tests/t_subdirs.at: pass correct --rcfile and --db options from
	within subdir
	* testsuite.at (REVERT_TO): remove MT dir before checkout, which
	now fails if MT exists, replace checkout MT/options with old
	MT/options
	(COMMIT): add --message option to commit macro
	* work.cc (read_options_map): don't overwrite option settings when
	reading options map so that command line settings take precedence

2005-01-18  Nathaniel Smith  <njs@codesourcery.com>

	* netsync.cc: Partially fix comment (s/manifest/revision/ etc.).
	(dispatch_payload): Ignore mcert and fcert refinement requests,
	instead of dying on them.  Hack, but I think it should let this
	netsync continue to interoperate with old netsync...

2005-01-18  Nathaniel Smith  <njs@codesourcery.com>

	* vocab.hh: Remove file<cert>.
	* vocab.cc: Likewise.
	* packet_types.hh: Remove file.
	* Makefile.am (MOST_SOURCES): Remove packet_types.hh and mac.hh.

2005-01-18  Nathaniel Smith  <njs@codesourcery.com>

	* netsync.cc (process_confirm_cmd): Don't try refining mcert and
	fcert trees.
	Remove other dead/pointless code.

2005-01-18  Nathaniel Smith  <njs@codesourcery.com>

	* database.hh: Remove file cert stuff.
	* netsync.cc (data_exists): We don't have file/manifest certs.
	(load_data): Likewise.

2005-01-18  Nathaniel Smith  <njs@codesourcery.com>

	* netsync.cc (process_data_cmd): Ignore file/manifest certs.

	* database.cc (struct valid_certs): Don't support file certs.
	(rehash): No file certs.
	(file_cert_exists): Remove.
	(put_file_cert): Remove.
	(get_file_certs): Remove.

2005-01-18  Nathaniel Smith  <njs@codesourcery.com>

	* packet.cc (class delayed_manifest_cert_packet):
	(class delayed_file_cert_packet): Remove.
	(packet_db_writer::consume_file_cert, consume_manifest_cert)
	(packet_writer::consume_file_cert, consume_manifest_cert)
	Remove.
	(struct feed_packet_consumer): Don't support mcert/fcert packets.
	(extract_packets): Likewise.
	(packet_roundabout_test): Test revision certs, not manifest/file
	certs.

	* packet.hh (packet_consumer::consume_file_cert):
	(packet_consumer::consume_manifest_cert):
	(packet_writer::consume_file_cert):
	(packet_writer::consume_manifest_cert):
	(packet_db_writer::consume_file_cert):
	(packet_db_writer::consume_manifest_cert):
	Remove.

	* lua.hh (hook_get_file_cert_trust): Remove.
	* lua.cc (hook_get_file_cert_trust): Remove.

2005-01-18  Nathaniel Smith  <njs@codesourcery.com>

	* cert.hh (erase_bogus_certs): Re-add manifest cert version.

	* monotone.texi (Hook Reference): Remove documentation of
	get_{file,manifest}_cert_trust.

2005-01-18  Nathaniel Smith  <njs@codesourcery.com>

	* cert.cc (erase_bogus_certs): Re-add manifest cert version.
	(bogus_cert_p): Likewise.

2005-01-18  Nathaniel Smith  <njs@codesourcery.com>

	* cert.hh (rename_edge):
	(rename_set):
	(calculate_renames):
	(rename_cert_name): Remove.
	(cert_file_comment):
	(cert_manifest_comment): Remove.
	(erase_bogus_certs): Remove manifest and file versions.
	* cert.cc (rename_cert_name): Remove.
	(bogus_cert_p): Remove manifest<cert> and file<cert> variants.
	(erase_bogus_certs): Likewise.
	(put_simple_manifest_cert):
	(put_simple_file_cert):
	(cert_file_comment): Remove.

	* commands.cc (fcerts): Remove.
	(mcerts): Likewise.
	(rcerts): Rename to...
	(certs): ...this.  s/revision certs/certs/ in help text.
	(trusted): s/revision cert/cert/.
	(ls_certs): Don't special-case rename certs.

2005-01-18  Nathaniel Smith  <njs@codesourcery.com>

	* tests/t_vcheck.at: Fix AT_XFAIL_IF typo.

2005-01-18  Nathaniel Smith  <njs@codesourcery.com>

	* monotone.texi (Reserved Certs): Remove 'vcheck'.
	(Key and Cert): Remove 'vcheck'.
	(Accidental collision): Likewise.
	(Commands): Likewise.
	* tests/t_vcheck.at: Add note about manual having useful stuff for
	when vcheck is re-added.

2005-01-18  Nathaniel Smith  <njs@codesourcery.com>

	* mac.hh:
	* cert.cc (vcheck_cert_name):
	(calculate_vcheck_mac):
	(cert_manifest_vcheck
	(check_manifest_vcheck):
	* cert.hh (cert_manifest_vcheck):
	(check_manifest_vcheck):
	* constants.cc (constants::vchecklen):
	* constants.hh (constants::vchecklen):
	* commands.cc (vcheck):
	Remove.

	* tests/t_vcheck.at: New test.
	* testsuite.at: Call it.

2005-01-18  Nathaniel Smith  <njs@codesourcery.com>

	* ROADMAP: Remove 'upgrade to sqlite3' todo item.

2005-01-18  Nathaniel Smith  <njs@codesourcery.com>

	* commands.cc (tag):
	(testresult):
	(approve):
	(disapprove):
	(comment):
	(fload):
	(fmerge):
	(cat):
	(rcs_import): Change grouping for "--help" display, to make more
	informative.
	(rcs_import): Also add more details to help text.

2005-01-17  Nathaniel Smith  <njs@codesourcery.com>

	* diff_patch.cc (normalize_extents): Add missing ')'.

2005-01-17  Nathaniel Smith  <njs@codesourcery.com>

	* tests/t_update_1.at: New test.
	* testsuite.at: Call it.

2005-01-11  Nathaniel Smith  <njs@codesourcery.com>

	* diff_patch.cc (normalize_extents): Add warning for anyone who
	manages to trigger the untested part of the normalization code.

2005-01-14  Christian Kollee <stuka@pestilenz.org>

	* search for and link with sqlite3 when --bundle-sqlite=no

2005-01-12  Derek Scherger  <derek@echologic.com>

	* tests/t_ambig_update.at: add comments from discussion on irc
	* tests/t_status_missing.at: new test
	* testsuite.at: include it

2005-01-10  graydon hoare  <graydon@pboox.com>

	* commands.cc (explicit_merge): Tweak merge message.
	* database.cc (check_sqlite_format_version): New function.
	(database::sql): Call it.
	* sqlite/pager.hh (SQLITE_DEFAULT_PAGE_SIZE): Adjust to 8192.
	(SQLITE_MAX_PAGE_SIZE): Adjust to 65536.
	* schema_migration.cc: Post-merge cleanup.
	* Makefile.am: Likewise.

2005-01-10  Christof Petig <christof@petig-baender.de>

	* sqlite/*: SQLite 3.0.8 CVS import
	* database.{cc,hh}:
	* schema_migration.{cc,hh}: convert to use the SQLite3 API

	This does not yet use any of the more sophisticated API features
	of SQLite3 (query parameters, BLOBs), so there is plenty of room
	for optimization. This also does not change the schema (i.e.
	still uses base64 encoded values in tables)

2005-01-17  graydon hoare  <graydon@pobox.com>

	* AUTHORS: Mention Wojciech and Neil.
	* revision.cc (calculate_ancestors_from_graph): Make non-recursive.

2005-01-17  Wojciech Miłkowski  <wmilkowski@interia.pl>

	* std_hooks.lua: Teach about meld.

2005-01-17  Neil Conway  <neilc@samurai.com>

	* diff_patch.cc: add a new context diff hunk consumer. Rename
	unidiff() to make_diff().
	* diff_patch.hh: Rename unidiff() to make_diff().
	* command.cc: Add new "cdiff" command, and refactor "diff" to
	invoke a common subroutine that is parameterized on the diff
	type. Unrelated change: make a branch-based checkout default to
	using the same directory name as the branch name, unless a
	branch is specified.

2005-01-17  graydon hoare  <graydon@pobox.com>

	* cryptopp/osrng.cpp (NonblockingRng::GenerateBlock):
	Bring forward patch lost in cryptopp 5.2 upgrade.
	* revision.cc (add_bitset_to_union)
	(calculate_ancestors_from_graph): New functions.
	(erase_ancestors)
	(is_ancestor): Rewrite.
	* cert.cc (get_branch_heads): Rewrite.
	* database.{cc,hh} (get_heads): Remove
	(get_revision_ancestry): Use multimap.
	(install_views): Disable.
	Remove everything related to the trust views. Too slow.
	Also tidy up whitespace formatting in sqlite3 code.
	* views.sql: Clear out all views.
	* commands.cc: Adapt to using multimap for ancestry.
	* AUTHORS: Mention Faheem and Christian.

2005-01-17  Faheem Mitha  <faheem@email.unc.edu>

	* debian/control: Fix up build depends.

2005-01-17  Ulrich Drepper  <drepper@redhat.com>

	* acinclude.m4 (AC_CHECK_INADDR_NONE): Fix quoting.
	* Makefile.am (EXTRA_DIST): Add sqlite/keywordhash.c.

2005-01-14  Christian Kollee  <stuka@pestilenz.org>

	* search for and link with sqlite3 when --bundle-sqlite=no

2005-01-12  Derek Scherger  <derek@echologic.com>

	* tests/t_ambig_update.at: add comments from discussion on irc
	* tests/t_status_missing.at: new test
	* testsuite.at: include it

2005-01-10  graydon hoare  <graydon@pboox.com>

	* commands.cc (explicit_merge): Tweak merge message.
	* database.cc (check_sqlite_format_version): New function.
	(database::sql): Call it.
	* sqlite/pager.hh (SQLITE_DEFAULT_PAGE_SIZE): Adjust to 8192.
	(SQLITE_MAX_PAGE_SIZE): Adjust to 65536.
	* schema_migration.cc: Post-merge cleanup.
	* Makefile.am: Likewise.

2005-01-10  Christof Petig  <christof@petig-baender.de>

	* sqlite/*: SQLite 3.0.8 CVS import
	* database.{cc,hh}:
	* schema_migration.{cc,hh}: convert to use the SQLite3 API

	This does not yet use any of the more sophisticated API features
	of SQLite3 (query parameters, BLOBs), so there is plenty of room
	for optimization. This also does not change the schema (i.e.
	still uses base64 encoded values in tables)

2005-01-11  Nathaniel Smith  <njs@codesourcery.com>

	* tests/t_migrate_schema.at: Switch to using pre-dumped db's, make
	it work, un-XFAIL it.

2005-01-11  Nathaniel Smith  <njs@codesourcery.com>

	* tests/t_persistent_server_keys_2.at: XFAIL it, add commentary on
	solution.

2005-01-11  Nathaniel Smith  <njs@codesourcery.com>

	* tests/t_persistent_server_keys_2.at: New test.
	* testsuite.at: Add it.

2005-01-06  Nathaniel Smith  <njs@codesourcery.com>

	* schema_migration.cc (migrate_monotone_schema): Add comment
	pointing to t_migrate_schema.at.
	* tests/t_migrate_schema.at: Implement, mostly.  (Still broken.)

	* tests/t_heads_discontinuous_branch.at: Remove urgency
	annotation.
	* tests/t_netsync_nocerts.at: Add urgency annotation.

	* testsuite.at: Add UNGZ, UNGZB64 macros.
	* tests/t_fmerge.at: Use them.

2005-01-05  Nathaniel Smith  <njs@codesourcery.com>

	* schema_migration.cc: Update comment about depot code.
	(migrate_depot_split_seqnumbers_into_groups):
	(migrate_depot_make_seqnumbers_non_null):
	(migrate_depot_schema): Remove; all are dead code.

2005-01-05  Nathaniel Smith  <njs@codesourcery.com>

	* schema_migration.cc: Remove tabs.

2005-01-05  Nathaniel Smith  <njs@codesourcery.com>

	* tests/t_check_same_db_contents.at: Uncapitalize title to unbreak
	testsuite.

	* revision.cc (is_ancestor): Add FIXME comment.
	(erase_ancestors): New function.
	* revision.hh (erase_ancestors): Prototype it.
	* cert.cc (get_branch_heads): Call it.
	* tests/t_heads_discontinuous_branch.at: Un-XFAIL it.

	* revision.cc (find_subgraph_for_composite_search): Ignore null
	revision ids.
	* commands.cc (try_one_merge): Add invariant - never create merges
	where the left parent is an ancestor or descendent of the right.
	(explicit_merge): Same check.
	(propagate): Handle cases where no merge is necessary.  Also, make
	generated log message more readable.

	* tests/t_propagate_desc.at: Un-XFAIL it.
	* tests/t_propagate_anc.at: Un-XFAIL it.  Use new
	CHECK_SAME_DB_CONTENTS macros.
	* testsuite.at: Move t_check_same_db_contents.at to run before
	propagation tests.  Make CHECK_SAME_DB_CONTENTS more thorough.

	* tests/t_dump_load.at: Implement test.

2005-01-05  Nathaniel Smith  <njs@codesourcery.com>

	* tests/t_check_same_db_contents.at: New test.
	* testsuite.at: Add it.
	(CHECK_SAME_DB_CONTENTS): New macro.

2005-01-04  Nathaniel Smith  <njs@codesourcery.com>

	* cert.cc: Remove tabs.
	* revision.hh: Likewise.

2005-01-04  Nathaniel Smith  <njs@codesourcery.com>

	* tests/t_propagate_anc.at: Also check the case where we're
	propagating a non-strict ancestor, i.e. the heads are actually
	equal.

2005-01-04  Nathaniel Smith  <njs@codesourcery.com>

	* database.cc (get_revision_parents): Add invariant.
	(get_revision_children): Likewise.
	(get_revision): Likewise.
	(put_revision): Likewise.

	* tests/t_merge_ancestor.at: New test.
	* tests/t_propagate_desc.at: Likewise.
	* tests/t_propagate_anc.at: Likewise.
	* testsuite.at: Call them.

2005-01-04  Nathaniel Smith  <njs@codesourcery.com>

	* tests/t_netsync_diffbranch.at: Add priority, add description of
	problem and solution.
	Also, XFAIL it.
	* tests/t_netsync_unrelated.at: Add reference to discussion.
	* tests/t_cmdline_options.at: Remove priority marking from
	non-bug.
	* tests/t_checkout_dir.at: XFAIL when run as root.

	* tests/t_netsync_nocerts.at: New test.
	* testsuite.at: Call it.

2005-01-03  Matt Johnston  <matt@ucc.asn.au>

	* tests/t_netsync_diffbranch.at: add a new test for pulling a branch
	with a parent from a different branch.
	* testsuite.at: add it

2005-01-02  Derek Scherger  <derek@echologic.com>

	* commands.cc (log_certs): new function
	(log) add Ancestor: and Branch: entries to output; use above new
	function
	* tests/t_cross.at: update to work with changesets

2004-12-30  graydon hoare  <graydon@pobox.com>

	* constants.cc (netcmd_current_protocol_version): Set to 3.
	* tests/t_crlf.at: New test of crlf line encodings.
	* testsuite.at: Call it.
	* monotone.spec: Note 0.16 release.

2004-12-30  graydon hoare  <graydon@pobox.com>

	* win32/get_system_flavour.cc: Fix little compile bugs.

2004-12-30  Julio M. Merino Vidal  <jmmv@menta.net>

	* change_set.{cc,hh}: Add the has_renamed_file_src function in
	change_set::path_rearrangement.
	* commands.cc: Make the 'log' command show nothing for renamed or
	deleted files (when asked to do so) and stop going backwards in
	history when such condition is detected; they don't exist any more,
	so there is no point in showing history (and could drive to incorrect
	logs anyway).
	* tests/t_log_nonexistent.at: New check to verify previous.
	* testsuite.at: Add it.

2004-12-30  graydon hoare  <graydon@pobox.com>

	* Makefile.am: Clean full testsuite directory and full-version.
	* configure.ac: Bump version number.
	* po/monotone.pot: Regenerate.
	* NEWS: Describe new release.

2004-12-29  Julio M. Merino Vidal  <jmmv@menta.net>

	* tests/t_cmdline_options.at: New test for previous: ensure that
	monotone is actually checking for command line correctness.
	* testsuite.at: Add it.

2004-12-29  Julio M. Merino Vidal  <jmmv@menta.net>

	* monotone.cc: Verify that the command line is syntactically correct
	as regards to options (based on error codes from popt).

2004-12-29  Matt Johnston  <matt@ucc.asn.au>

	* tests/t_drop_rename_patch.at: A test to check that deltas on
	renamed files are included in concatenate_change_sets, if there was a
	deletion of a file with the same name as the rename src.
	* testsuite.at: add it

2004-12-29  graydon hoare  <graydon@pobox.com>

	* AUTHORS: Add Jordi.
	* change_set.{cc,hh}: Make sanity helpers const.
	(normalize_change_set): Drop a->a deltas.
	(merge_change_sets): Call normalize.
	(invert_change_set): Likewise.
	* revision.cc
	(find_subgraph_for_composite_search): New fn.
	(calculate_composite_change_set): Call it.
	(calculate_change_sets_recursive): Use results.
	* tests/t_no_change_deltas.at: Fix.

2004-12-29  graydon hoare  <graydon@pobox.com>

	* change_set.cc: Fix unit tests to satisfy sanity checks.
	* std_hooks.lua: Fix status checking on external merges.

2004-12-29  Matt Johnston  <matt@ucc.asn.au>

	* change_set.{cc,hh}: Take account of files which are the
	destination of a rename_file operation, when examining
	file deletions. Added helper methods to clean up related code.

2004-12-29  Matt Johnston  <matt@ucc.asn.au>

	* change_set.cc: added a sanity check for deltas with same src/dst,
	and deleted files with deltas.

2004-12-29  Matt Johnston  <matt@ucc.asn.au>

	* testsuite.at, tests/t_netsync_single.at: don't use -q with
	killall since it isn't portable.

2004-12-28  Julio M. Merino Vidal  <jmmv@menta.net>

	* commands.cc: Make the 'log' command show all affected files
	in each revision in a nice format (easier to read than what
	'cat revision' shows).

2004-12-28  Julio M. Merino Vidal  <jmmv@menta.net>

	* commands.cc: Change the order used by the 'log' command to show
	affected files so that it matches the order in which these changes
	really happen.  Otherwise, a sequence like "rm foo; mv bar foo;
	patch foo" could be difficult to understand by the reader.

2004-12-28  Jordi Vilalta Prat  <jvprat@wanadoo.es>

	* monotone.texi: Fix a typo: "not not" should be "not".

2004-12-28  Julio M. Merino Vidal  <jmmv@menta.net>

	* commands.cc: Make the 'log' command show all affected files
	in each revision in a nice format (easier to read than what
	'cat revision' shows).

2004-12-28  graydon hoare  <graydon@pobox.com>

	* AUTHORS: Add various recent authors.

2004-12-28  Badai Aqrandista <badaiaqrandista@hotmail.com>

	* debian/*: Fix up for package building.

2004-12-28  graydon hoare  <graydon@pobox.com>

	* change_set.{cc,hh}: Add sanity checking, rework
	some of concatenation logic to accomodate.
	* revision.{cc,hh}: Likewise.
	Teach about generalized graph rebuilding.
	* database.cc (delete_existing_revs_and_certs): New fn.
	* commands.cc (db rebuild): New command.
	(db fsck) New command.
	* sanity.{cc,hh} (relaxed): New flag.
	* work.cc: Use new concatenation logic.

2004-12-25  Julio M. Merino Vidal  <jmmv@menta.net>

	* commands.cc: During 'log', print duplicate certificates (by
	different people) in separate lines, rather than showing them
	together without any spacing.  While here, homogenize new lines
	in other messages as well; this also avoids printing some of
	them in case of missing certificates).

2004-12-24  Nathaniel Smith  <njs@codesourcery.com>

	* tests/t_disapprove.at: Enable previously disabled test.

	* tests/t_no_change_deltas.at: New test.
	* testsuite.at: Call it.

2004-12-23  Nathaniel Smith  <njs@codesourcery.com>

	* win32/read_password.c: Remove unused file.

2004-12-22  Julio M. Merino Vidal  <jmmv@menta.net>

	* commands.cc: Verify that the key identifier passed to the pubkey
	and privkey commands exists in the database.  Otherwise exit with
	an informational message instead of an exception.

2004-12-20  Matt Johnston  <matt@ucc.asn.au>

	* keys.cc: don't cache bad passphrases, so prompt for a correct
	password if the first ones fail.

2004-12-19  Matt Johnston  <matt@ucc.asn.au>

	* commands.cc: print out author/date next to ambiguous revision
	lists from selectors.

2004-12-19  Julio M. Merino Vidal  <jmmv@menta.net>

	* testsuite.at:
	* tests/t_fmerge.at:
	* tests/t_netsync.at:
	* tests/t_netsync_single.at:
	* tests/t_revert.at:
	* tests/t_tags.at: Avoid usage of test's == operator.  It's a
	GNUism and causes unexpected failures in many tests.  The correct
	operator to use is just an equal sign (=).
	* tests/t_renamed.at: Don't use cp's -a flag, which is not
	supported by some implementations of this utility (such as the
	one in NetBSD).  Try to add some of its funcionality by using
	the -p flag, although everything could be fine without it.
	* tests/t_unidiff.at: Discard patch's stderr output.  Otherwise
	it's treated as errors, but NetBSD's patch uses it to print
	informative messages.

2004-12-19  Julio M. Merino Vidal  <jmmv@menta.net>

	* tests/t_scan.at: Instead of running sha1sum, use a prestored
	manifest file to do the verification.  This avoids problems in
	systems that do not have the sha1sum tool, like NetBSD.

2004-12-19  Julio M. Merino Vidal  <jmmv@menta.net>

	* Makefile.am: Remove obsolete --with-bundled-adns flag from
	DISTCHECK_CONFIGURE_FLAGS.

2004-12-18  Nathaniel Smith  <njs@codesourcery.com>

	* tests/t_checkout_dir.at: Make the test directory chdir'able
	again after the test.
	* tests/t_delete_dir.at: Add trailing newline.

	* tests/t_dump_load.at: New bug report.
	* tests/t_migrate_schema.at: Likewise.
	* testsuite.at: Call them.

2004-12-18  Nathaniel Smith  <njs@codesourcery.com>

	* change_set.hh: Remove obsolete comment.

2004-12-18  Nathaniel Smith  <njs@codesourcery.com>

	* tests/t_delete_dir.at: New bug report.
	* testsuite.at: Call it.

2004-12-18  Julio M. Merino Vidal  <jmmv@menta.net>

	* commands.cc: Homogenize help message for 'ls' with the one shown
	by 'list'.

2004-12-18  Julio M. Merino Vidal  <jmmv@menta.net>

	* ChangeLog: Add missing entries for several modifications I did
	in December 6th and 3rd.

2004-12-18  Julio M. Merino Vidal  <jmmv@menta.net>

	* tests/t_checkout_dir.at: New test triggering the bug I fixed
	  previously in the checkout command, verifying that directory
	  creation and chdir succeed.
	* testsuite.at: Add new test.

2004-12-18  Nathaniel Smith  <njs@codesourcery.com>

	* ChangeLog: Add log entry for <jmmv@menta.net>'s last change.
	* std_hooks.lua: Check exit status of external merge commands.

2004-12-18  Julio M. Merino Vidal  <jmmv@menta.net>

	* commands.cc: Include cerrno, cstring,
	boost/filesystem/exception.hpp.
	(checkout): Verify that directory creation and chdir succeeded.

2004-12-18  Nathaniel Smith  <njs@codesourcery.com>

	* diff_patch.cc (struct hunk_offset_calculator): Remove dead
	code.  (I believe it was used by the old, non-extent-based
	merging.)
	(calculate_hunk_offsets): Likewise.
	(struct hunk_consumer): Move next to rest of unidiff code.
	(walk_hunk_consumer): Likewise.

2004-12-18  Matt Johnston <matt@ucc.asn.au>

	* change_set.cc (concatenate_change_sets): Be more careful checking
	whether to discard deltas for deleted files (in particular take
	care when files are removed then re-added) - fixes tests
	t_patch_drop_add, t_add_drop_add.at, t_add_patch_drop_add,
	t_merge2_add_drop_add
	* change_set.cc (project_missing_deltas): don't copy deltas
	for deleted files, and handle the case where src file ids vary when
	files are added/removed. (fixes t_patch_vs_drop_add)
	* t_patch_drop_add.at, t_add_drop_add.at, t_add_patch_drop_add.at,
	  t_merge2_add_drop_add.at, t_patch_vs_drop_add.t: don't expect
	to fail any more.

2004-12-17  Nathaniel Smith  <njs@codesourcery.com>

	* tests/t_persistent_server_keys.at:
	* tests/t_attr.at:
	* tests/t_patch_vs_drop_add.at:
	* tests/t_merge2_add_drop_add.at:
	* tests/t_add_drop_add.at:
	* tests/t_add_patch_drop_add.at:
	* tests/t_patch_drop_add.at: Remove priority notes, since these
	are no longer bugs.

2004-12-17  graydon hoare  <graydon@pobox.com>

	* tests/t_merge_2.at: Works now, remove xfail.

2004-12-17  graydon hoare  <graydon@pobox.com>

	* tests/t_merge_1.at: Remove AT_CHECK(false) and xfail.
	* tests/t_fdiff_normalize.at: New test.
	* testsuite.at: Call it.
	* diff_patch.cc (normalize_extents): Fix the normalize bug.
	* revision.{cc,hh} (construct_revisions): Rename to prepare for
	next rebuild-the-graph migration.
	* commands.cc (db): Change call name.

2004-12-16  Joel Rosdahl  <joel@rosdahl.net>

	* revision.cc (is_ancestor): Use std::queue for the queue.

2004-12-14  Joel Rosdahl  <joel@rosdahl.net>

	Generalize the explicit_merge command with an optional ancestor
	argument:
	* revision.cc (is_ancestor): New method.
	* revision.hh (is_ancestor): Add prototype.
	* commands.cc (try_one_merge): Add ancestor argument. Empty
	ancestor means use ancestor from find_common_ancestor_for_merge.
	(merge): Pass empty ancestor to try_one_merge.
	(propagate): Likewise.
	(explicit_merge): Add optional ancestor argument.
	* monotone.texi: Document new explicit_merge argument.

2004-12-13  Joel Rosdahl  <joel@rosdahl.net>

	* tests/t_merge_2.at: New test triggering a bad merge.
	* testsuite.at: Add new test.

2004-12-13  Joel Rosdahl  <joel@rosdahl.net>

	* revision.cc (find_least_common_ancestor): Add a missing "return
	true;" that mysteriously was removed in
	c853237f9d8d155431f88aca12932d2cdaaa31fe.

2004-12-13  Joel Rosdahl  <joel@rosdahl.net>

	* revision.cc (find_least_common_ancestor): Remove unused variable.
	* commands.cc (lca): Correct negative status text.
	* commands.cc (update): Use GNU style braces.

2004-12-12  graydon hoare  <graydon@pobox.com>

	* commands.cc: Fix bug reported in t_attr.at
	* tests/t_attr.at: Remove xfail.
	* change_set.cc: Change unit tests syntax.
	(read_change_set): Assert complete read.
	* revision_ser.cc (read_revision_set): Likewise.
	* os_specific.hh: Drop obsolete file.

2004-12-12  Joel Rosdahl  <joel@rosdahl.net>

	* revision.cc (find_least_common_ancestor): New function for
	finding the vanilla LCA.
	* revision.hh: Added prototype for find_least_common_ancestor.
	* commands.cc (update): Use find_least_common_ancestor for finding
	a common ancestor.
	* commands.cc (diff): Likewise.
	* revision.cc (find_common_ancestor): Rename to...
	(find_common_ancestor_for_merge): ...this, for clarity.
	* revision.hh: find_common_ancestor -->
	find_common_ancestor_for_merge.
	* commands.cc (try_one_merge): Call find_common_ancestor_for_merge
	to find ancestor.
	* commands.cc (lcad): Rename lca command to lcad.
	* commands.cc (lca): New command for finding the vanilla LCA.

2004-12-12  Nathaniel Smith  <njs@codesourcery.com>

	* tests/t_persistent_server_keys.at: Actually test what it's
	supposed to.  Also, un-XFAIL it, since now it seems to pass.

2004-12-12  Nathaniel Smith  <njs@codesourcery.com>

	* tests/t_persistent_server_keys.at: New test.

	* testsuite.at: Call it.
	* tests/t_persistent_server_revision.at: Fix typo.

2004-12-12  Nathaniel Smith  <njs@codesourcery.com>

	* tests/t_persistent_server_revision.at: New test.
	* testsuite.at: Call it.  Tweak NETSYNC macros in support of it.

2004-12-11  Nathaniel Smith  <njs@codesourcery.com>

	* lua.hh (add_rcfile): Add 'required' argument.
	* lua.cc (add_rcfile): Implement it.  Simplify error checking
	logic while I'm there...
	* monotone.cc (cpp_main): Pass new argument to add_rcfile.

	* tests/t_rcfile_required.at: New test.
	* testsuite.at: Call it.
	Revamp netsync support macros, to allow long-running servers.
	Make netsync-killer try first with -TERM, in case that plays nicer
	with gcov.

2004-12-11  Nathaniel Smith  <njs@codesourcery.com>

	* lua.hh: Remove tabs.

2004-12-11  Nathaniel Smith  <njs@codesourcery.com>

	* monotone.texi: Document explicit_merge.

2004-12-11  Nathaniel Smith  <njs@codesourcery.com>

	* Makefile.am: Redo full-revision support again, to properly
	handle 'make dist' and caching.  Hopefully.

2004-12-11  Nathaniel Smith  <njs@codesourcery.com>

	* monotone.texi (File Attributes): Rewrite for new .mt-attrs
	syntax.

2004-12-11  Nathaniel Smith  <njs@codesourcery.com>

	* tests/t_attr.at: New test.
	* testsuite.at: Call it.

2004-12-11  Nathaniel Smith  <njs@codesourcery.com>

	* commands.cc (trusted): Print spaces between key ids.

	* lua.cc (add_rcfile): Errors while loading a user-provided rc
	file are naughtiness, not oopses.

2004-12-11  Nathaniel Smith  <njs@codesourcery.com>

	* commands.cc (commands::explain_usage): Use split_into_lines to
	do formatting of per-command usage; allow multi-line
	descriptions.
	(trusted): New command.
	* monotone.texi (Key and Cert): Document 'trusted' command.
	* tests/t_trusted.at: New test.
	* testsuite.at: Change get_revision_cert_trust to support
	t_trusted.at.  Call t_trusted.at.

2004-12-11  Derek Scherger  <derek@echologic.com>

	* app_state.{cc,hh} (restriction_includes): renamed from
	in_restriction to be less obscure; use path_set rather than
	set<file_path>
	* commands.cc
	(restrict_path_set):
	(restrict_rename_set):
	(restrict_path_rearrangement):
	(calculate_restricted_revision): new restriction functions
	(restrict_patch_set): remove old restrictions machinery
	(status): call calculate_restricted_revision
	(ls_tags): call app.initialize
	(unknown_itemizer): restriction_includes renamed
	(ls_unknown): call calculate_restricted_revision
	(ls_missing): rework for restrictions
	(commit): switch to --message option, optional paths and preserve
	restricted work
	(diff): allow restrictions for zero and one arg variants
	(revert): note some work left to do
	* manifest.{cc,hh} (build_manifest_map): hide unused things
	(build_restricted_manifest_map): new function
	* transforms.{cc,hh} (calculate_ident): clean up merge artifacts
	* work.cc (read_options_map): merge cleanup to preserve command
	line options

2004-12-10  Nathaniel Smith  <njs@codesourcery.com>

	* Makefile.am (package_full_revision.txt): Redo Joel Rosdahl
	<joel@rosdahl.net>'s change below after it got clobbered by
	merge.

2004-12-10  Nathaniel Smith  <njs@codesourcery.com>

	* commands.cc (log): Synopsize optional 'file' argument, and
	describe both arguments in help description.

2004-12-10  Matt Johnston  <matt@ucc.asn.au>

	* cert.cc: Added priv_key_exists() function
	* commands.cc, rcs_import.cc: use new privkey functions
	* netsync.cc: change some bits that were missed

2004-12-09  Derek Scherger  <derek@echologic.com>

	* .mt-nonce: delete obsolete file
	* change_set.cc (merge_deltas): add file paths in call to
	try_to_merge_files
	* commands.cc (propagate): add progress logging similar to merge
	* diff_patch.{cc,hh} (try_to_merge_files): add file paths to
	merge2 and merge3 hooks; add logging of paths before calling merge
	hooks
	* lua.{cc,hh} (hook_merge2, hook_merge3): add file paths to merge
	hooks
	* std_hooks.lua (merge2, merge3, merge2_xxdiff_cmd,
	merge3_xxdiff_cmd): pass file paths to xxdiff for use as titles
	* testsuite.at (MONOTONE_SETUP): add paths to merge2 hook

2004-12-09  Matt Johnston  <matt@ucc.asn.au>

	* cert.cc, cert.hh, lua.cc, lua.hh, netsync.cc:
	Added a new get_priv_key(keyid) lua hook to retrieve
	a private key from ~/.monotonerc

2004-12-09  Matt Johnston  <matt@ucc.asn.au>

	* change_set.cc: Don't include patch deltas on files which
	are being deleted in changesets. (partial fix for bug
	invoked by t_merge_add_del.at)

2004-12-09  Matt Johnston  <matt@ucc.asn.au>

	* configure.ac,Makefile.am: Fix iconv and intl
	handling so that the libraries are used (required for OS X).

2004-12-09  Nathaniel Smith  <njs@codesourcery.com>

	* Makefile.am (BUILT_SOURCES_NOCLEAN): add 'S'.

	* netsync.cc (session): Make ticker pointers into auto_ptr's.  Add
	cert and revision tickers.
	(session::session): Initialize new tickers.
	(session::note_item_sent): New method.  Increment tickers.
	(session::note_item_arrived): Increment tickers.
	(session::read_some): Adjust for auto_ptr.
	(session::write_some): Likewise.
	(call_server): Conditionally initialize cert and revision
	tickers.
	(queue_data_cmd): Call 'note_item_sent'.
	(queue_delta_cmd): Call 'note_item_sent'.

2004-12-09  graydon hoare  <graydon@pobox.com>

	* ROADMAP: Add file.

2004-12-08  Nathaniel Smith  <njs@codesourcery.com>

	* tests/t_patch_vs_drop_add.at:
	* tests/t_patch_drop_add.at:
	* tests/t_netsync_unrelated.at:
	* tests/t_merge_add_del.at:
	* tests/t_merge2_add_drop_add.at:
	* tests/t_merge_1.at:
	* tests/t_heads_discontinuous_branch.at:
	* tests/t_cleanup_empty_dir.at:
	* tests/t_checkout_options.at:
	* tests/t_ambig_update.at:
	* tests/t_add_patch_drop_add.at:
	* tests/t_add_drop_add.at:
	* tests/t_add_dot.at: Add (importance) markers to all bug report
	tests.

2004-12-08  Nathaniel Smith  <njs@codesourcery.com>

	* app_state.hh (write_options): Add 'force' option.
	* app_state.cc: Remove tabs.
	(write_options): Implement.
	* commands.cc (checkout): Pass force=true to 'write_options'.

	* tests/t_checkout_options.at: New test.
	* testsuite.at: Define RAW_MONOTONE.
	(t_checkout_options.at): Call it.

2004-12-08  Nathaniel Smith  <njs@codesourcery.com>

	* update.hh (pick_update_target): Rename to...
	(pick_update_candidates): ...this.  Return a set of candidates,
	rather than a single best.
	* update.cc (pick_update_candidates): Likewise.  Remove logic
	checking for unique candidate.
	* commands.cc (describe_revision): New function.
	(heads): Use it.
	(update): Use new 'pick_update_candidates' function.  Add logic
	checking for unique candidate.  On non-unique candidate, print all
	candidates, using 'describe_revision'.

	* tests/t_ambig_update.at: Check that failure messages describe
	the candidate set.

2004-12-08  Nathaniel Smith  <njs@codesourcery.com>

	* update.cc: Remove tabs.

2004-12-08  Nathaniel Smith  <njs@codesourcery.com>

	* tests/t_ambig_update.at: Also check that update fails when one
	candidate edge is deeper than the other.

2004-12-08  graydon hoare  <graydon@pobox.com>

	* change_set.cc (extend_renumbering_via_added_files):
	Look up parent tid in existing renumbering.
	* commands.cc (attr): Check index for "set" subcommand.
	(lca): New diagnostic command.
	(log): Tidy up output formatting a bit.
	* po/monotone.pot: Regenerate.
	* tests/t_add_edge.at: New test to catch add failure.
	* testsuite.at: Call it.

2004-12-08  Nathaniel Smith  <njs@codesourcery.com>

	* tests/t_ambig_update.at: New test.
	* testsuite.at: Add it.

	* tests/t_explicit_merge.at: Add, having forgotten to last time.

2004-12-08  Nathaniel Smith  <njs@codesourcery.com>

	* tests/t_explicit_merge.at: New test.
	* testsuite.at: Add it.

2004-12-08  Nathaniel Smith  <njs@codesourcery.com>

	* testsuite.at: Remove duplicate line created by merge.
	* ChangeLog: Re-sort after merges.

	* commands.cc (explicit_merge): Remove stray space.  Print id of
	merge result.
	(complete_command): Add back "}" deleted by merge.

2004-12-08  Nathaniel Smith  <njs@codesourcery.com>

	* change_set.cc: Remove tabs.
	* diff_patch.cc: Likewise.

	* commands.cc (explicit_merge): New command.

2004-12-08  graydon hoare  <graydon@pobox.com>

	* change_set.cc (extend_renumbering_via_added_files):
	Look up parent tid in existing renumbering.
	* commands.cc (attr): Check index for "set" subcommand.
	(lca): New diagnostic command.
	(log): Tidy up output formatting a bit.
	* po/monotone.pot: Regenerate.
	* tests/t_add_edge.at: New test to catch add failure.
	* testsuite.at: Call it.

2004-12-07  Richard Levitte  <richard@levitte.org>

	* Makefile.am: Keep package_*revision.{txt,h}, so they are saved
	as part of a distribution, and thereby make as sure as possible
	people who download monotone get historical information on where
	their copy of monotone came from.

2004-12-06  Richard Levitte  <richard@levitte.org>

	* monotone.cc: Add a hint on how to use --ticker.

2004-12-06  Nathaniel Smith  <njs@codesourcery.com>

	* commands.cc (ls_certs): Sort the certs before printing.
	* tests/t_netsync_repeated.at: Actually check that certs were
	transferred correctly.

2004-12-06  Julio M. Merino Vidal  <jmmv@menta.net>

	* figures/cert.pdf:
	* figures/cert.png:
	* figures/oo-figures.sxd:
	* monotone.texi: Use example host names under the
	example.{com,org,net} subdomains instead of invented names.
	These are defined in RFC 2606.

2004-12-06  Julio M. Merino Vidal  <jmmv@menta.net>

	* configure.ac: Now that we depend on GNU Autoconf >= 2.58, we
	can use the AS_HELP_STRING macro everywhere we need to pretty-print
	help strings.  Also convert old calls to AC_HELP_STRING (deprecated)
	to this one.

2004-12-06  Joel Rosdahl  <joel@rosdahl.net>

	* Makefile.am (package_full_revision.txt): Silence error messages
	when deducing full package revision.

2004-12-06  graydon hoare  <graydon@pobox.com>

	* unix/get_system_flavour.cc:
	* win32/get_system_flavour.cc: Add missing files.

2004-12-06  graydon hoare  <graydon@pobox.com>

	* commands.cc (merge): Add newline in output.
	* change_set.cc (project_missing_deltas): Fix very bad
	delta-renaming bug.

2004-12-06  graydon hoare  <graydon@pobox.com>

	* change_set.cc:
	* tests/t_merge_add_del.at:
	* netsync.cc:
	* commands.cc: Clean up from merge.

2004-12-06  Nathaniel Smith  <njs@codesourcery.com>

	* tests/t_add_patch_drop_add.at: New test.
	* tests/t_merge2_add_drop_add.at: New test.
	* tests/t_patch_drop_add.at: New test.
	* tests/t_patch_vs_drop_add.at: New test.
	* testsuite.at: Add them.

	* tests/t_add_drop_add.at: Fix to test what it was supposed to.

	* tests/t_merge2_data.at: Remove extraneous [stdout].

	* tests/t_merge_add_del.at: Fix description.
	XFAIL it.

2004-12-06  Nathaniel Smith  <njs@codesourcery.com>

	* tests/t_add_drop_add.at: New test.
	* testsuite.at: Add it.

2004-12-05  Nathaniel Smith  <njs@codesourcery.com>

	* tests/t_merge_add_del: Shorten name for better display.

2004-12-05  Matt Johnston <matt@ucc.asn.au>

	* tests/t_merge_add_del: added a new test for merging
	  branches where a file is added then removed.
	* testsuite.at: added the new test
	* configure.ac: bumped the prequisite version to 2.58 since
	  some tests use AT_XFAIL_IF

2004-12-05  graydon hoare  <graydon@pobox.com>

	* Makefile.am (package_full_revision.txt): Use top_builddir
	to locate monotone executable.

2004-12-05  Nathaniel Smith  <njs@codesourcery.com>

	* tests/t_merge_add_del: Shorten name for better display.

2004-12-05  Matt Johnston <matt@ucc.asn.au>

	* tests/t_merge_add_del: added a new test for merging
	  branches where a file is added then removed.
	* testsuite.at: added the new test
	* configure.ac: bumped the prequisite version to 2.58 since
	  some tests use AT_XFAIL_IF

2004-12-04  graydon hoare  <graydon@pobox.com>

	* commands.cc (fcommit): New command.
	(update): Finish off merge of update command.

2004-12-04  Derek Scherger  <derek@echologic.com>

	* commands.cc: (complete_command): New function.
	(explain_usage/process): Use it.

2004-12-04  Nathaniel Smith  <njs@codesourcery.com>

	* change_set.cc (merge_deltas): Call correct variant of
	try_to_merge_files depending on whether ancestor is available.
	* diff_patch.cc (try_to_merge_files -- merge3 version): Add
	assertions about ids.
	(try_to_merge_files -- merge2 version): Likewise.

	* testsuite.at: Add a trivial working merge2 hook.
	* tests/t_related_merge2_data.at: Update to use.
	Mark as expected to PASS.
	* tests/t_merge2_data.at: Likewise.

2004-12-04  Nathaniel Smith  <njs@codesourcery.com>

	* change_set.cc (merge_deltas): Call correct variant of
	try_to_merge_files depending on whether ancestor is available.
	* diff_patch.cc (try_to_merge_files -- merge3 version): Add
	assertions about ids.
	(try_to_merge_files -- merge2 version): Likewise.

	* testsuite.at: Add a trivial working merge2 hook.
	* tests/t_related_merge2_data.at: Update to use.
	Mark as expected to PASS.
	* tests/t_merge2_data.at: Likewise.

2004-12-04  Nathaniel Smith  <njs@codesourcery.com>

	* change_set.cc: Remove tabs.
	* diff_patch.cc: Likewise.

2004-12-04  Nathaniel Smith  <njs@codesourcery.com>

	* change_set.cc: Remove tabs.
	* diff_patch.cc: Likewise.

2004-12-03  Julio M. Merino Vidal  <jmmv@menta.net>

	* commands.cc: Add a missing newline to a message.

2004-12-03  Julio M. Merino Vidal  <jmmv@menta.net>

	* cryptopp/config.h:
	* configure.ac: NetBSD does not define __unix__ nor __unix, so the
	build fails.  To solve, check for __NetBSD__ where appropiate to
	detect a Unix system.

2004-12-03  Julio M. Merino Vidal  <jmmv@menta.net>

	* INSTALL: Document my latest changes: --enable-ipv6 option, ability
	to specify static boost prefix through --enable-static-boost and
	BOOST_SUFFIX variable.

2004-12-03  Julio M. Merino Vidal  <jmmv@menta.net>

	* Makefile.am:
	* configure.am: Add a variable, BOOST_SUFFIX, that identifies the
	suffix string that has to be appended to Boost library names to use
	them.  This variable can be defined on configure's command line.

2004-12-03  Julio M. Merino Vidal  <jmmv@menta.net>

	* configure.ac: Let the --enable-static-boost argument take a prefix
	to where boost libraries are located.

2004-12-03  Julio M. Merino Vidal  <jmmv@menta.net>

	* configure.ac: Add a three-state --enable-ipv6 argument to the
	configure script to explicitly enable or disable IPv6 support.

2004-12-03  Julio M. Merino Vidal  <jmmv@menta.net>

	* std_hooks.lua: Add missing newlines to two error messages.

2004-12-02  Derek Scherger  <derek@echologic.com>

	* commands.cc: more tweaking to ease changeset merge

2004-12-01  Derek Scherger  <derek@echologic.com>

	* commands.cc: reordered commands to help merge with changesets
	branch

2004-12-01  graydon hoare  <graydon@pobox.com>

	* {unix,win32}/get_system_flavour.cc: New files.
	* basic_io.{cc,hh}: Give names to input sources.
	* monotone.cc: Move app_state ctor inside try.
	* platform.hh (get_system_flavour): Declare.
	* revision.cc: Name input source "revision".
	* sanity.cc: Log flavour on startup.
	* tests/t_attributes.at: Use new syntax.
	* transforms.{cc,hh} (split_into_lines): New variant, and rewrite.
	* work.{cc,hh}: Rewrite attributes to use basic_io.
	(get_attribute_from_db):
	(get_attribute_from_working_copy): New functions.

2004-11-30  Nathaniel Smith  <njs@codesourcery.com>

	* keys.cc (get_passphrase): Simplify arguments.
	(generate_key_pair): Force new passphrases to come from the user.
	Adapt to new 'get_passphrase' arguments.
	(change_key_passphrase): Likewise.
	(generate_key_pair): Add argument specifying passphrase, for
	exclusive use of the unit tests.
	(signature_round_trip_test): Use it.
	* keys.hh (generate_key_pair): Adjust prototype correspondingly.

	* tests/t_genkey.at: Test that 'genkey' requires the passphrase to
	be entered.
	* tests/t_chkeypass.at: Check that 'chkeypass' fails if no
	passphrase is given.

2004-11-30  Nathaniel Smith  <njs@codesourcery.com>

	* keys.hh: Remove tabs.
	* keys.cc: Likewise.

2004-11-30  Nathaniel Smith  <njs@codesourcery.com>

	* monotone.texi (Hook Reference): Clarify description of
	'get_passphrase', following confusion on IRC.

2004-11-30  Joel Rosdahl  <joel@rosdahl.net>

	* ui.cc (fatal): Added missing newlines in fatal message.

2004-11-29  Nathaniel Smith  <njs@codesourcery.com>

	* monotone.texi: Add more details to documentation of 'update
	<revision>' command.

	* ui.cc (fatal): Typo in previous commit.

2004-11-29  Nathaniel Smith  <njs@codesourcery.com>

	* ui.cc (fatal): On suggestion of Zack Weinberg, add a note to
	fatal error messages 1) telling the user that it's a bug (i.e.,
	not their fault), and 2) requesting a bug report.

2004-11-29  Nathaniel Smith  <njs@codesourcery.com>

	* ui.cc: Remove tabs.

2004-11-30  Matt Johnston  <matt@ucc.asn.au>

	* change_set.cc (merge_disjoint_analyses): Prevent duplicated
	tids being used.
	(merge_disjoint_analyses): Fix typo (s/a_tmp/b_tmp/)

2004-11-24  Nathaniel Smith  <njs@codesourcery.com>

	* tests/t_cleanup_empty_dir.at: Shorten name.

2004-11-24  Nathaniel Smith  <njs@codesourcery.com>

	* Makefile.am (BUILT_SOURCES): List package_*version.{h,txt}.
	* package_{full_,}version.txt: Work when blddir != srcdir.

2004-11-24  Nathaniel Smith  <njs@codesourcery.com>

	* mt_version.hh: New file.
	* mt_version.cc: New file.
	* monotone.cc (package_revision.h): Don't include it.
	(mt_version.hh): Include it.
	(OPT_FULL_VERSION): New option.
	(options): Add it.
	(cpp_main): Implement --version and --full-version in terms of
	mt_version.hh.

	* Makefile.am (package_full_revision.h): Build it.
	(MOST_SOURCES): Add mt_version.{cc,hh}.

2004-11-24  Nathaniel Smith  <njs@codesourcery.com>

	* txt2c.cc (main): Add "--skip-trailing" option to skip trailing
	whitespace.
	* Makefile.am (package_revision.h): Generate it.
	* monotone.cc (package_revision.h): Include it.
	(cpp_main): Print it as part of --version.

2004-11-23  Nathaniel Smith  <njs@codesourcery.com>

	* tests/t_cleanup_empty_dir.at: New test.
	* testsuite.at: Call it.

2004-11-23  Nathaniel Smith  <njs@codesourcery.com>

	* monotone.texi (File Attributes): Document how restricted format
	of .mt-attrs currently is.  Also talk about 'the' .mt-attrs file
	instead of 'an', in response to confusion.

2004-11-23  Nathaniel Smith  <njs@codesourcery.com>

	* work.cc (build_deletion): Add missing newline.
	(build_rename): Likewise.
	(build_rename): Likewise.

2004-11-23  Nathaniel Smith  <njs@codesourcery.com>

	* work.cc: Remove tabs.

2004-11-23  Nathaniel Smith  <njs@codesourcery.com>

	* commands.cc: Remove tabs.

2004-11-23  Nathaniel Smith  <njs@codesourcery.com>

	* tests/t_add_dot.at: New test.
	* testsuite.at: Call it.

2004-11-22  Joel Rosdahl  <joel@rosdahl.net>

	* testsuite.at (NEED_UNB64): Check that python knows how to decode
	strings before using it.

2004-11-21  Joel Rosdahl  <joel@rosdahl.net>

	* testsuite.at (NEED_UNB64): Find more programs for decoding
	base64.

2004-11-20  Nathaniel Smith  <njs@codesourcery.com>

	* tests/t_merge_1.at: New test.
	* testsuite.at: Add it.
	(NEED_UNB64): New macro.
	(UNB64): Likewise.
	* tests/t_unidiff.at: Use them.
	* tests/t_unidiff2.at: Likewise.

2004-11-19  Nathaniel Smith  <njs@codesourcery.com>

	* tests/t_initfork.at: Remove file; redundant with
	t_merge2_add.at.
	* testsuite.at: Don't call it.

2004-11-18  Derek Scherger  <derek@echologic.com>

	* commands.cc (list tags): new command.
	* monotone.1: update.
	* monotone.texi: update.
	* std_hooks.lua: remove unused get_problem_solution hook.
	* test/t_tags.at: new test.
	* testsuite.at: call it.

2004-11-18  Nathaniel Smith  <njs@codesourcery.com>

	* monotone.texi (Committing Work): Remove mistakenly added
	redundant command line argument.

2004-11-17  Joel Rosdahl  <joel@rosdahl.net>

	* commands.cc (diff): Don't print hashes around diff output if
	there is no diff to print.

	Fix bugs #8714 "monotone update working copy to previous version"
	and #9069 "update with multiple candidates":
	* commands.cc (update): Let the update command take an optional
	revision target parameter. Without an explicit revision target,
	the current branch head is used just like before. Added logic for
	updating to an older revision or another revision reachable via a
	common ancestor.
	* tests/t_update_to_revision.at: Add regression tests for new
	update logic.
	* testsuite.at: Add new test.
	* monotone.texi: Document new update argument.

2004-11-17  Nathaniel Smith  <njs@codesourcery.com>

	* netsync.cc (request_fwd_revisions): Rename 'first_attached_edge'
	to 'an_attached_edge', because it does not represent the first
	attached edge.  Likewise for 'first_attached_cset'.
	(analyze_attachment): Remove early exit from loop; we want to
	analyze the entire graph, not just some linear subgraphs.

	* revision.cc (ensure_parents_loaded): Filter out the null
	revision when calculating parents.
	* change_set.hh (null_id): Define for 'revision_id's.

	* tests/t_merge2_add.at: New test.
	* tests/t_merge2_data.at: New test.
	* tests/t_related_merge2_data.at: New test.
	* tests/t_merge_add.at: New test.
	* tests/t_netsync_pubkey.at: New test.
	* tests/t_netsync_repeated.at: New test.
	* tests/t_netsync_unrelated.at: New test.


	* testsuite.at: Add new tests.
	(NETSYNC_SETUP): New macro.
	(MONOTONE2): New macro.
	(RUN_NETSYNC): New macro.
	(ADD_FILE): New macro.
	(SET_FILE): New macro.
	(COMMIT): New macro.
	* tests/t_netsync.at: Use them.

	* tests/t_singlenetsync.at: Add 'netsync' keyword'.  Rename to...
	* tests/t_netsync_single.at: ...this.

	* tests/t_heads_discontinuous_branch.at: XFAIL it.

2004-11-17  Nathaniel Smith  <njs@codesourcery.com>

	* netsync.cc: Remove hard tabs.

2004-11-17  Nathaniel Smith  <njs@codesourcery.com>

	* revision.cc: Remove hard tabs.
	* change_set.hh: Likewise.

2004-11-16  Nathaniel Smith  <njs@codesourcery.com>

	* tests/t_heads.at: Replace last tricky case with a less tricky case.
	* tests/t_heads_discontinuous_branch.at: New test for the really
	tricky case.
	* testsuite.at: Run it.

2004-11-16  Nathaniel Smith  <njs@codesourcery.com>

	* views.sql (trusted_parents_in_branch): Remove.
	(trusted_children_in_branch): Remove.
	(trusted_branch_members): New view.
	(trusted_branch_parents): New view.
	(branch_heads): Use the new views, not the removed ones.

	* database.cc (get_heads): Column name in 'branch_heads'
	unavoidably changed from 'id' to 'parent'; adjust SELECT statement
	to use new name.

2004-11-16  Nathaniel Smith  <njs@codesourcery.com>

	* database.cc: Remove hard tabs.

2004-11-16  Nathaniel Smith  <njs@codesourcery.com>

	* commands.cc (dump_diffs): Fetch delta destination, not source,
	on new files.

2004-11-15  Joel Rosdahl  <joel@rosdahl.net>

	* tests/t_diff_added_file.at: Added testcase exposing a bug in
	"monotone diff x y" where x is an ancestor of y and y adds a new
	file.
	* testsuite.at: Add new test.

2004-11-14  Joel Rosdahl  <joel@rosdahl.net>

	Fix bug #9092 "add command to change passphrase":
	* commands.cc (chkeypass): New command.
	* keys.cc (get_passphrase): Added parameters for prompt beginning and
	disabling hook lookup and passphrase caching.
	* keys.hh, keys.cc (change_key_passphrase): New function.
	* database.hh, database.cc (delete_private_key): New function.
	* monotone.texi (Key and Cert): Document command.
	* tests/t_chkeypass.at: Testcase for the command.
	* testsuite.at: Added new testcase.

2004-11-14  Matt Johnston <matt@ucc.asn.au>

	* tests/t_initfork.at: New test for merging two ancestor-less heads.

2004-11-13  Nathaniel Smith  <njs@codesourcery.com>

	* tests/t_heads.at: New test.
	* testsuite.at: Add it.

2004-11-13  Nathaniel Smith  <njs@codesourcery.com>

	* monotone.texi: Fix various typos.
	(Committing Work): Add missing command line argument.
	(Branch Names): New section.
	Add me to the copyright block.

2004-11-12  Joel Rosdahl  <joel@rosdahl.net>

	* monotone.texi: Fix documentation of the approve and disapprove
	commands. Fix jp.co.juicebot.jb7 branch name in examples. Other
	minor fixes.

2004-11-11  Joel Rosdahl  <joel@rosdahl.net>

	* monotone.texi: Fix typos.

2004-11-08  graydon hoare  <graydon@pobox.com>

	* monotone.texi: Some minor cleanups.
	* netsync.cc: Fix a formatter.

2004-11-07  graydon hoare  <graydon@pobox.com>

	* figures/*.txt: Drop.
	* monotone.texi: Pull ASCII figures back in conditionally.
	* NEWS, AUTHORS, monotone.spec: Update for 0.15.
	* monotone.1: Update.

2004-11-06  graydon hoare  <graydon@pobox.com>

	* README.changesets: New file.
	* config.guess, config.sub: Remove.
	* Makefile.am: Improve document-building brains.
	* cert.cc, netsync.cc: Remove include.
	* configure.ac: Bump version number.
	* merkle_tree.{cc,hh}: Use unsigned char in dynamic_bitset.
	* po/POTFILES.in: Update to remove os_specific.hh.
	* po/monotone.pot: Regenerate.

2004-11-05  graydon hoare  <graydon@pobox.com>

	* constants.cc: Up timeout, connection limit.
	* monotone.texi: Various cleanups.

2004-11-05  Ulrich Drepper  <drepper@redhat.com>

	* configure.ac: Reduce dependencies.
	* lua/lua.h: Include config.h.
	* mkstemp.{cc,hh}: Use system variant when found.
	* netxx/resolve_getaddrinfo.cxx: Check for AI_ADDRCONFIG
	definition.
	* po/POTFILES.in: Update to mention changes.
	* Makefile.am (EXTRA_DIST): Include spec file.
	* commands.cc (diff): No output if empty diff.

2004-10-31  graydon hoare  <graydon@pobox.com>

	* commands.cc (diff): Use guess_binary.
	Fix up some messages to fit on single lines.
	* Makefile.am: Make monotone.pdf depend on figures.
	* change_set.cc: Make inversion drop "delete deltas".
	* texinfo.css: Make images align nicely.
	* netsync.cc: Fix up some messages to be clearer.

2004-10-30  graydon hoare  <graydon@pobox.com>

	* figures/*: New figures.
	* monotone.texi: Rewrite much of the tutorial.

2004-10-30  Nathaniel Smith  <njs@codesourcery.com>

	* netsync.cc (process_hello_cmd): Make clear that when the
	server's key is unknown, we abort the connection.

2004-10-29  Nathaniel Smith  <njs@codesourcery.com>

	* sanity.cc (dump_buffer): Wrap bare string in call to string(),
	to disambiguate conversions (required by Boost 1.30).

2004-10-26  graydon hoare  <graydon@pobox.com>

	* tests/t_update_missing.at: New test from Bruce Stephens
	* testsuite.at: Call it.
	* change_set.cc: Fix the error exposed by it.

2004-10-26  graydon hoare  <graydon@pobox.com>

	* work.{cc,hh}: Comply with Derek's new tests.
	* commands.cc: Likewise.

2004-10-28  Derek Scherger  <derek@echologic.com>

	* tests/t_rename.at: add test for renaming a file after it has
	been moved rather than before
	* tests/t_revert.at: add test for reverting a missing file

2004-10-28  Derek Scherger  <derek@echologic.com>

	* tests/t_drop_missing.at: New test.
	* testsuite.at: Call it.

2004-10-28  Derek Scherger  <derek@echologic.com>

	* tests/t_add.at: New test.
	* testsuite.at: Call it.

2004-10-26  graydon hoare  <graydon@pobox.com>

	* basic_io.{cc,hh}: Rework to use indented stanzas.
	* change_set.cc, revision.cc: Likewise.
	* change_set.cc: Fix formatter bug.
	* commands.cc: Sanity check file ID on delta commit.
	* work.cc: Chatter a bit more on add/drop.

2004-10-17  graydon hoare  <graydon@pobox.com>

	* merkle_tree.cc: Fix bad logging.
	* netsync.cc: Fix transmission bugs.
	* work.cc: Add some progress messages back in.
	* monotone.texi: Change contents of MT/work in example.

2004-10-17  graydon hoare  <graydon@pobox.com>

	* commands.cc (log): Keep a seen list, mask frontier by it.
	* monotone.texi: Updates to cover revision terminology.

	Also various further merges from trunk, see below.

2004-10-17  Derek Scherger  <derek@echologic.com>

	* lua.{cc,hh} (hook_ignore_branch): new hook
	* commands.cc (ls_branches): call it
	* monotone.texi (Hook Reference): describe it

2004-10-17  Richard Levitte  <richard@levitte.org>

	fix bug 8715 and more
	* diff_patch.cc (struct unidiff_hunk_writer,
	unidiff_hunk_writer::flush_hunk): the skew is not just the
	size difference between added and deleted lines in the current
	hunk, it's the size difference between /all/ added and deleted
	lines so far.  Therefore, the skew needs to be a member of the
	struct rather than being something calculated for each hunk.
	Furthermore, we need to add trailing context even if the change
	only consisted of one line.

2004-10-17  Richard Levitte  <richard@levitte.org>

	* monotone.texi (Working Copy): Change the description of
	'monotone revert' to explain what happens when there are
	arguments.

2004-10-17  Richard Levitte  <richard@levitte.org>

	* monotone.texi (OPTIONS): Add a description of --ticker.

	* ui.cc, ui.hh: Rethink the writing conditions as the ticks being
	"dirty" when they have changed since the last print.  That way,
	it's very easy to see when they need being printed.  This fixes a
	small bug where, in some cases, the exact same tick output is
	produced twice, once before a separate message, and once after,
	when a ticker is actually being removed.
	(tick_write_dot::write_ticks): Add a line that describes the
	ticks, including the amount of each tick per short name.

2004-10-17  Richard Levitte  <richard@levitte.org>

	fix bug 8733
	* ui.cc, ui.hh: Define a separate tick writer struct, and two
	subclasses, one that write counters, and one that writes progress
	characters.  As a consequence, move the count to the ticker class
	itself, and have the user interface contain a map of pointers to
	tickers instead of a map of counters, so data is easier to expand
	and access in a consistent manner.  Finally, correct a few errors
	in the checks for when ticks should be written, and make sure the
	final value gets written when the tickers are removed.

	* cert.cc (write_ancestry_paths):
	* database.cc (rehash):
	* netsync.cc (call_server, rebuild_merkle_trees):
	* rcs_import.cc (import_cvs_repo, cvs_history): Adapt to the new
	tickers.

	* monotone.cc: Add the option '--ticker' which takes the values
	"dot" or "count" to express which type of tick writer to use.  As
	a result, set the tick writer to be the progress dot kind or the
	counting type.

2004-10-15  graydon hoare  <graydon@pobox.com>

	* std_hooks.lua (get_revision_cert_trust): Add.

2004-10-14  graydon hoare  <graydon@pobox.com>

	* main.cc (UNIX_STYLE_SIGNAL_HANDLING): Enable on OSX.
	* cryptopp/*: Upgrade to 5.2.1
	* Makefile.am: Adjust for a couple new files.

2004-10-13  graydon hoare  <graydon@pobox.com>

	* change_set.cc (__STDC_CONSTANT_MACROS): Further hammering.
	* commands.cc (changesetify): New subcommand to db.
	* database.{cc,hh} (sql): Install views.
	(install_views): New function.
	(get_manifest_certs): Restore old variant.
	* numeric_vocab.hh: Use stdint.h.
	* revision.{cc,hh} (analyze_manifest_changes)
	(construct_revisions)
	(build_changesets): New functions.
	* schema.sql: Remove views stuff.
	* views.sql: Put views here.
	* schema_migration.cc: Add migration code for revisions.
	* Makefile.am: Mention views.sql.

2004-10-12  graydon hoare  <graydon@pobox.com>

	* unix/read_password.cc: Don't force echo on.

2004-10-10  graydon hoare  <graydon@pobox.com>

	merge a batch of changes from trunk, see below.
	* monotone.spec: Bump to 0.14.

2004-10-10  graydon hoare  <graydon@pobox.com>

	fix bug 9884
	* tests/t_singlenetsync.at: sleep 5
	* tests/t_netsync.at: sleep 5

2004-10-10  graydon hoare  <graydon@pobox.com>

	* AUTHORS: Mention Richard Levitte.
	* Makefile.am: Remove nonce stuff.
	* NEWS: Describe changes from last release.
	* cert.cc (cert_manifest_testresult): Teach about other ways
	of writing a boolean value.
	* commands.cc (commit): Don't commit when no change.
	(debug): Rename to "db execute".
	(serve): Require passphrase on startup.
	(bump): Remove command.
	(ls keys): Handle no keys.
	* configure.ac: Bump version number.
	* keys.cc (get_passphrase): Reject empty passphrase nicely,
	from user and from hook.
	* lua.{cc,hh} (hook_get_sorter): Dead code, remove.
	* main.cc (main_with_many_flavours_of_exception): s/char/int/.
	* monotone.cc (OPT_DUMP): New option.
	(OPT_VERBOSE): Rename as OPT_DEBUG.
	* monotone.{texi,1}: Document changes, s/rdiff/xdelta/.
	* nonce.{cc,hh}: Drop.
	* sanity.hh (sanity::filename): New field.
	* sanity.cc (dump_buffer): Dump to file or be silent.
	* testsuite.at (persist_phrase_ok): Define as true.
	* tests/t_null.at: Adjust for new option names.
	* unit_tests.cc: Set debug, not verbose.

2004-10-10  graydon hoare  <graydon@pobox.com>

	* tests/t_remerge.at: New test.
	* testsuite.at: Call it.

2004-10-10  graydon hoare  <graydon@pobox.com>

	* cryptopp/algebra.cpp:
	* cryptopp/asn.h:
	* cryptopp/hmac.h:
	* cryptopp/iterhash.h:
	* cryptopp/mdc.h:
	* cryptopp/modes.h:
	* cryptopp/osrng.h:
	* cryptopp/pubkey.h:
	* cryptopp/seckey.h:
	* cryptopp/simple.h:
	* cryptopp/smartptr.h:
	* cryptopp/strciphr.cpp:
	* cryptopp/strciphr.h:
	* lcs.cc:
	* lua.cc: Fixes for g++ 3.4 from Michael Scherer.
	* AUTHORS: Mention Michael.

2004-10-10  graydon hoare  <graydon@pobox.com>

	* tests/t_movedel.at: New test.
	* testsuite.at: Call it.

2004-10-10  graydon hoare  <graydon@pobox.com>

	* tests/t_movepatch.at: New test.
	* testsuite.at: Call it.

2004-10-10  graydon hoare  <graydon@pobox.com>

	* change_set.cc:
	* file_io.{cc,hh}: Bug Fixes.

2004-10-10  graydon hoare  <graydon@pobox.com>

	* cert.{cc,hh} (cert_revision_manifest): Bug fixes.
	* commands.cc (approve)
	(disapprove)
	(testresult): Teach about revisions.
	* tests/t_disapprove.at:
	* tests/t_i18n_file.at:
	* tests/t_ls_missing.at:
	* tests/t_testresult.at: Bug fixes.

2004-10-09  graydon hoare  <graydon@pobox.com>

	* netsync.cc:
	* packet.cc:
	* tests/t_i18n_file.at:
	* tests/t_netsync.at:
	* tests/t_single_char_filenames.at:
	* tests/t_singlenetsync.at: Bug fixes.

2004-10-04  graydon hoare  <graydon@pobox.com>

	* Makefile.am: Re-enable rcs stuff.
	* cert.{cc,hh}: Bug fixes.
	* change_set.{cc,hh} (apply_change_set)
	(apply_change_set_inverse): New helper functions.
	* commands.cc (log)
	(rcs_import)
	(cvs_import): Teach about revisions.
	* database.cc (get_version): Block reconstruction loops.
	* diff_patch.cc:
	* lua.cc:
	* netsync.cc: Remove references to obsolete includes.
	* rcs_file.cc: Pick up bug fix from trunk.
	* rcs_import.cc: Teach about revisions.

2004-10-03  graydon hoare  <graydon@pobox.com>

	* change_set.{cc,hh}: Lots of little bug fixes.
	* commands.cc: Likewise.
	* database.cc: Comment some chatter.
	* file_io.{cc,hh}: Bug fixes, remove unlink / hardlink stuff.
	* netcmd.cc: Bug fixes.
	* netsync.cc: Likewise.
	* tests/t_*.at: Teach about revisions.
	* testsuite.at: Likewise.
	* work.cc: Bug fixes.

2004-09-30  graydon hoare  <graydon@pobox.com>

	* app_state.cc: Inform db of app.
	* change_set.cc: Bug fixes.
	* commands.cc: Use delete_file not unlink.
	* database.{cc,hh}: Bug fixes in trust function machinery.
	* revisions.cc: Skip consideration of empty parents.
	* file_io.{cc,hh}: Remove unlink function.
	* schema.sql: Pass pubkey data into trust call.

2004-09-29  graydon hoare  <graydon@pobox.com>

	* change_set.cc: Various bug fixes, merge unit tests.

2004-09-26  graydon hoare  <graydon@pobox.com>

	* predicament.{cc,hh}: Remove.
	* Makefile.am: Update.
	* change_set.{cc,hh}: Compilation fixes.
	* commands.cc: Likewise.
	* file_io.{cc,hh}: Likewise, and implement link/unlink.
	* lua.{cc,hh}: Implement conflict resolver hooks.

2004-09-25  graydon hoare  <graydon@pobox.com>

	* change_set.{cc,hh}: Rewrite entirely.
	* work.cc: Adjust to compensate.
	* commands.cc: Likewise.
	* numeric_vocab.hh: Ask for C99 constant ctor macros.

2004-09-24  Derek Scherger  <derek@echologic.com>

	* app_state.{cc,hh} (initialize,prefix,in_restriction): rename
	restriction vars; require explicit subdir restriction with ".";
	remove restriction if any path evaluates to working copy root
	* commands.cc (update): disallow restricted updates
	(diff): use --manifest options for initialization
	* tests/t_restrictions.at: remove restricted update test
	* tests/t_subdirs.at: added (missed previously)
	* vocab.cc (verify): allow "." elements in local_path
	(test_file_path_verification): test for "." in paths

2004-09-20  Derek Scherger  <derek@echologic.com>

	* app_state.{cc,hh}: add message and manifest options; add subdir
	restriction; use set instead of vector for path restrictions
	(prefix): new method
	(add_restriction): change signature for set of path restrictions
	(in_restriction): renamed from is_restricted; adjust path matching
	(set_message): new method
	(add_manifest): new method
	(initialize): remove code to adjust restrictions from old options
	* commands.cc
	(restrict_patch_set, struct unknown_itemizer): rename
	app.is_restricted to app.in_restriction
	(add,drop,rename,revert): prefix file args with current subdir
	(update,status,ls_unknown,ls_missing): build restriction from args
	(commit): build restriction from args; use --message option
	(diff): build restriction from args; use --manifest options
	* file_io.cc (find_working_copy): logging tweaks
	* monotone.cc: remove --include/--exclude options; add --manifest
	and --message options
	* tests/t_attributes.at: add commit --message option
	* tests/t_cross.at: commit --message
	* tests/t_cwork.at: commit --message
	* tests/t_disapprove.at: commit --message
	* tests/t_drop.at: commit --message
	* tests/t_erename.at: commit --message; diff --manifest
	* tests/t_fork.at: commit --message
	* tests/t_genkey.at: commit --message
	* tests/t_i18n_file.at: commit --message
	* tests/t_import.at: commit --message
	* tests/t_ls_missing.at: commit --message
	* tests/t_merge.at: commit --message
	* tests/t_movedel.at: commit --message
	* tests/t_movepatch.at: commit --message
	* tests/t_netsync.at: commit --message
	* tests/t_persist_phrase.at: commit --message
	* tests/t_rename.at: commit --message
	* tests/t_renamed.at: commit --message
	* tests/t_restrictions.at: remove --include/--exlclude options
	* tests/t_revert.at: commit --message
	* tests/t_scan.at: commit --message
	* tests/t_single_char_filenames.at: commit --message
	* tests/t_testresult.at: commit --message
	* tests/t_unidiff.at: commit --message
	* tests/t_unidiff2.at: commit --message
	* tests/t_update.at: commit --message
	* tests/t_versions.at: commit --message

2004-09-19  graydon hoare  <graydon@pobox.com>

	* change_set.cc: More bug fixes.
	* basic_io.cc: Improve error reporting.
	* commands.cc (complete): Teach about revisions.
	* database.{cc,hh}: Add complete variant for revisions.

2004-09-19  graydon hoare  <graydon@pobox.com>

	* change_set.cc: Add a unit test, fix some bugs.

2004-09-18  graydon hoare  <graydon@pobox.com>

	* change_set.{cc,hh} (subtract_change_sets): New function.
	(build_pure_addition_change_set): New function.
	* commands.cc (try_one_merge): Teach about revisions
	(merge): Likewise.
	(propagate): Likewise.
	(update): Change from changeset inversion to negation.
	* database.{cc,hh} (get_manifest): New function.
	* cert.cc: Use it.

2004-09-13  graydon hoare  <graydon@pobox.com>

	* change_set.cc: Bug fixes.
	* commands.cc: Likewise.

2004-09-13  graydon hoare  <graydon@pobox.com>

	* change_set.{cc,hh}: Implement delta renaming and merging.
	* commands.cc
	(update): Teach about revisions.
	(agraph): Likewise.
	* diff_patch.{cc,hh}: Tidy up interface a bit.
	* database.{cc,hh} (get_revision_ancestry): New helper.
	* file_io.{cc,hh}
	(move_dir): New function.
	(delete_dir_recursive): New function.

2004-09-10  graydon hoare  <graydon@pobox.com>

	* basic_io.{cc,hh}: Move to more "normal" looking
	quoted output.
	* change_set.{cc,hh}: Extend, bugfix.
	* commands.cc (diff): Teach about revisions.
	* revision.{cc,hh}: Extend, bugfix.

2004-09-07  Derek Scherger  <derek@echologic.com>

	subdirectory restrictions

	* file_io.{hh,cc} (find_working_copy): new function
	(absolutify) use fs::current_path
	* work.cc (add_to_options_map): use options.insert to preserve
	previous settings
	* work.hh: add note about MT/options file to header comment
	* lua.{hh,cc} (load_rcfile): renamed from add_rcfile
	* app_state.{cc,hh} (constructor): remove read of MT/options
	(initialize): new methods to find/create working copy
	(set_stdhooks,set_rcfiles,add_rcfile,load_rcfiles,read_options):
	new methods
	(set_database,set_branch,set_signing_key): update for new options
	reading
	* monotone.cc: update help for --norc option
	(cpp_main): move loading of lua hooks to app_state after book
	keeping dir is found
	* commands.cc: all commands call app initialize to relocate to
	working copy directory
	(bookdir_exists,ensure_bookdir) remove
	(setup) new command to create working copy
	* tests/t_subdirs.at: new test
	* testsuite.at: call new setup command to initialize working copy;
	call new test
	(PROBE_NODE): adjust for new checkout requirement that MT dir does
	not exist
	* tests/t_attributes.at: ditto
	* tests/t_cwork.at: ditto
	* tests/t_single_char_filenames.at: ditto
	* tests/t_versions.at: ditto

2004-09-06  graydon hoare  <graydon@pobox.com>

	* Makefile.am: Revise,
	* cert.{cc,hh}: Minor bug fixes.
	* change_set.{cc,hh}
	(apply_path_rearrangement): New variant.
	(read_path_rearrangement): New function.
	(write_path_rearrangement): New function.
	* commands.cc: Partially teach about revisions.
	* database.{cc,hh}: Bug fixes.
	* revision.cc: Print new manifest as hex.
	* schema.sql: Fix typos.
	* update.{cc,hh}: Teach about revisions.

2004-09-06  graydon hoare  <graydon@pobox.com>

	* Makefile.am (unit_tests): Revise.
	* change_set.{cc,hh}: Move accessors to header.
	* constants.cc (netcmd_current_protocol_version): Bump.
	(netcmd_minimum_bytes_to_bother_with_gzip): Expand to 0xfff.
	* database.{cc,hh}: Teach about reverse deltas, bug fixes.
	* diff_patch.{cc,hh}: Remove dead code.
	* merkle_tree.{cc,hh}: Teach about revisions.
	* netsync.cc: Teach about revisions, reverse deltas.
	* packet.{cc,hh}: Likewise.
	* unit_tests.{cc,hh}: Reactivate tests.

2004-09-02  Derek Scherger  <derek@echologic.com>

	* tests/t_restrictions.at: rework and attempt to clean things up a
	bit; add test for bug in restrict_patch_set
	* commands.cc (restrict_patch_set): fix bug in removal of
	restricted adds/dels/moves/deltas

2004-08-28  graydon hoare  <graydon@pobox.com>

	* Makefile.am (unit_tests): Split out working parts.
	* basic_io.{cc,hh}: Minor fixes.
	* cert.{cc,hh}: Fixes, remove major algorithms.
	* revision.{cc,hh}: Rewrite algorithms from cert.cc.
	* change_set.{cc,hh}: Extensive surgery, unit tests.
	* database.{cc,hh}: Minor fixes.
	* file_io.{cc,hh}: Likewise.
	* lua.cc: Likewise.
	* packet.{cc,hh}: Teach about revisions.
	* schema.sql: Drop some optimistic tables.
	* unit_tests.{cc,hh}: Add revision, change_set tests.
	* vocab.cc: Instantiate revision<cert>.
	* work.{cc,hh}: Rewrite in terms of path_rearrangement.

2004-08-17  graydon hoare  <graydon@pobox.com>

	* database.cc: Simplified.
	* schema.sql: Simplified.
	* transforms.cc: Fixed bug.
	* revision.{hh,cc}: Stripped out tid_source.
	* change_set.{cc,hh}: Oops, never committed!

2004-08-16  graydon hoare  <graydon@pobox.com>

	* change_set.{hh,cc}: Simplified, finished i/o.
	* revision.{hh,cc}: Fix to match, redo i/o.
	* basic_io.cc (basic_io::parser::key): Print trailing colon.
	* vocab.hh: Whitespace tweak.

2004-08-09  graydon hoare  <graydon@pobox.com>

	* change_set.{hh,cc}: New files.
	* basic_io.{hh,cc}: New files.
	* predicament.{hh,cc}: New files.
	* revision.{hh,cc}: Break completely, need to fix.
	* diff_patch.{hh,cc}: Minor touchups.
	* lua.{hh,cc}, std_hooks.lua: Model predicaments.
	* Makefile.am: Update.

2004-07-10  graydon hoare  <graydon@pobox.com>

	* lcs.{hh,cc}: Move lcs.hh body into lcs.cc.
	* diff_patch.cc: Modify to compensate.
	* revision.{hh,cc}: New files.
	* Makefile.am: Update
	* patch_set.{hh,cc}: Remove.
	* {cert,database,lua,packets}.{hh,cc}, commands.cc:
	Modify partially (incomplete) to use revisions.
	* manifest.{hh,cc}: Cleanup, remove dead code.
	* schema.sql: Declare new revision tables.
	* schema_migration.cc: Incomplete migrator.
	* {transforms.{hh,cc}, vocab{,_terms}.hh:
	Infrastructure for revisions.

2004-07-20  Derek Scherger  <derek@echologic.com>

	* tests/t_restrictions.at: new test
	* testsuite.at: run it
	* app_state.{cc,hh} (add_restriction, is_restricted): new functions
	* monotone.cc (--include,--exclude): new options
	* commands.cc (restrict_patch_set): new function. called by
	commit, update, status, diff commands

2004-07-05  graydon hoare  <graydon@pobox.com>

	* cert.cc (operator<): Fix wrong ordering of
	fields.

2004-06-07  graydon hoare  <graydon@pobox.com>

	* cryptopp/algebra.cpp:
	* cryptopp/asn.h:
	* cryptopp/hmac.h:
	* cryptopp/iterhash.h:
	* cryptopp/mdc.h:
	* cryptopp/modes.h:
	* cryptopp/osrng.h:
	* cryptopp/pubkey.h:
	* cryptopp/seckey.h:
	* cryptopp/simple.h:
	* cryptopp/smartptr.h:
	* cryptopp/strciphr.cpp:
	* cryptopp/strciphr.h:
	* lcs.hh:
	* lua.cc: Fixes for g++ 3.4 from Michael Scherer.
	* AUTHORS: Mention Michael.

2004-05-28  graydon hoare  <graydon@pobox.com>

	* tests/t_movedel.at: New test.
	* testsuite.at: Call it.
	* diff_patch.cc (adjust_deletes_under_renames): New function.
	(merge3): Use it.

2004-05-27  graydon hoare  <graydon@pobox.com>

	* tests/t_movepatch.at: New test.
	* testsuite.at: Call it.
	* diff_patch.cc (adjust_deltas_under_renames): New function.
	(merge3): Use it.

2004-05-20  graydon hoare  <graydon@pobox.com>

	* NEWS: Note 0.13 release.
	* configure.ac: Bump version number.
	* monotone.spec: Likewise.

2004-05-19  graydon hoare  <graydon@pobox.com>

	* file_io.cc (tilde_expand): Fix fs::path use.

2004-05-18  graydon hoare  <graydon@pobox.com>

	* diff_patch.cc (apply_directory_moves): Fix fs::path use.
	* file_io.cc (write_data_impl): Likewise.
	* packet.cc: Use explicit true/false maps in caches.
	* sanity.cc (dump_buffer): Write to clog (buffered).

2004-05-16  graydon hoare  <graydon@pobox.com>

	* keys.cc (get_passphrase): Reimplement.
	* unix/read_password.c: Remove.
	* {unix,win32}/read_password.cc: Add.
	* constants.{hh,cc} (maxpasswd): New constant.
	* Makefile.am: Teach about platform specific stuff.

2004-05-16  graydon hoare  <graydon@pobox.com>

	* diff_patch.cc (merge2): Don't discard files on one side.
	* std_hooks.lua (merge2_xxdiff_cmd): Specify merge filename.

2004-05-14  Joel Rosdahl  <joel@rosdahl.net>

	* std_hooks.lua (ignore_file): Quote dots in .svn patterns.
	* monotone.texi: Updated ignore_file hook example.

2004-05-13  Nathaniel Smith  <njs@codesourcery.com>

	* commands.cc: Include boost/filesystem/path.hpp,
	boost/filesystem/convenience.hpp.
	(checkout): Make checkout directory an fs::path, not a local_path.

2004-05-13  Nathaniel Smith  <njs@codesourcery.com>

	* testsuite.at (test_hooks.lua): Add a 'test_attr' attribute
	hook.  Add tests t_attributes and t_single_char_filenames.
	* tests/t_attributes.at: New test.
	* tests/t_single_char_filenames.at: New test.
	* manifest.cc (read_manifest_map): Replace ".+" with ".*" to
	support single-character filenames.
	* work.cc (read_work_set): Likewise.
	(read_attr_map): Likewise.

2004-05-13  Nathaniel Smith  <njs@codesourcery.com>

	* monotone.texi (Hook Reference): Update documented default
	definitions of 'merge2' and 'merge3'.

2004-05-12  graydon hoare  <graydon@pobox.com>

	* AUTHORS: Rename Netxx back to netxx. Really, look in
	the manifest; it's been renamed!
	* configure.ac: Remove prg_exec_monitor checks.

2004-05-12  Nathaniel Smith  <njs@pobox.com>

	* AUTHORS: Remove discussion of adns, since we no longer
	distribute it.  Fix capitalization of "Netxx".

2004-05-12  Nathaniel Smith  <njs@pobox.com>

	* std_hooks.lua (merge2): Support xemacs.  Add error message
	if no merge tool is found.
	(merge3): Likewise.  Also add (disabled) hook to use CVS
	'merge' command, as a demonstration of how to.

2004-05-12  graydon hoare  <graydon@pobox.com>

	* std_hooks.lua (get_author): Remove standard definition.
	* monotone.texi: Document change.

2004-05-12  graydon hoare  <graydon@pobox.com>

	* cert.cc (cert_manifest_author_default): Use default signing key
	name for default author, if lua hook fails.

2004-05-12  Joel Rosdahl  <joel@rosdahl.net>

	* file_io.cc (walk_tree): Removed extraneous newline in error
	message.

	* std_hooks.lua (edit_comment): Added missing newline in log
	message template.

	* tests/t_ls_missing.at: New test case.
	* testsuite.at: Added t_ls_missing.at.

2004-05-10  graydon hoare  <graydon@pobox.com>

	* nonce.cc, nonce.hh: New files.
	* Makefile.am: Note new files.
	* lua.cc, lua.hh (hook_get_nonce): New hook.
	* commands.cc (bump): New command.
	* commands.cc: Remove "(file|manifest)" args most places.
	* tests/t_disapprove.at
	* tests/t_genkey.at
	* tests/t_singlenetsync.at
	* tests/t_netsync.at
	* tests/t_persist_phrase.at: Adjust to compensate.
	* monotone.texi, monotone.1: Adjust to compensate.
	* work.cc, work.hh: Constify some arguments.

2004-05-09  graydon hoare  <graydon@pobox.com>

	* diff_patch.cc: Remove recording of file merge ancestry.

2004-05-09  graydon hoare  <graydon@pobox.com>

	* commands.cc (ls_missing): Modify to account for work.

2004-05-09  graydon hoare  <graydon@pobox.com>

	* commands.cc (list missing): New command.
	* monotone.texi, monotone.1: Update to document.

2004-05-08  graydon hoare  <graydon@pobox.com>

	* main.cc: New file encompassing prg_exec_monitor.
	* mkstemp.cc, mkstemp.hh: New portable implementation.
	* lua.cc: Use mkstemp from bundled version.
	* lua/liolib.c: Remove old mkstemp definition.
	* monotone.cc (cpp_main): Remove prg_exec env setting.
	* sanity.cc (sanity::dump_buffer): Dump logbuf to stderr, not stdout.
	* std_hooks.lua (temp_file): Use mkstemp not io.mkstemp.
	* Makefile.am (MOST_SOURCES): Add new files.

2004-05-03  Joel Rosdahl  <joel@rosdahl.net>

	* monotone.texi: Removed extraneous @ftable directive.

2004-05-02  graydon hoare  <graydon@pobox.com>

	* monotone.texi: Add stuff on selectors, new hooks.
	* AUTHORS: Typo fix.
	* configure.ac: Bump version number.

	Release point (v 0.12).

2004-05-02  Joel Rosdahl  <joel@rosdahl.net>

	Made it possible to rename a rename target and to undo a rename.
	I.e.: Given a rename set A -> B, "monotone rename B C" gives the
	rename set A -> C and "monotone rename B A" gives the empty rename
	set.
	* work.cc (visit_file): Implement new behavior.
	* tests/t_rename.at: Added test cases for new behavior.
	* monotone.texi: Note that a rename can be undone.

	Fix bug #8458:
	* file_io.hh, file_io.cc (walk_tree): Added require_existing_path
	parameter.
	* work.cc (build_deletion): Pass new parameter to walk_tree.
	* work.cc (build_rename): Ditto.

	* manifest.cc (build_manifest_map): Fix missing file check for
	i18n paths.

2004-05-01  Joel Rosdahl  <joel@rosdahl.net>

	Fix bug #7220:
	* manifest.cc (build_manifest_map): Handle missing file
	gracefully.

	* file_io.cc (walk_tree): Handle nonexistent file/directory
	gracefully.

2004-04-30  Christof Petig <christof@petig-baender.de>

	* rcs_import.cc (store_trunk_manifest_edge):
		skip ancestry to empty manifest
	* rcs_import.cc (process_branch):
		also follow branches of last/first versions

2004-04-29  graydon hoare  <graydon@pobox.com>

	* configure.ac: Fix up windows probe and bundling checks.
	* netxx/resolve_getaddrinfo.cxx: Local hack for stream addresses.
	* netsync.cc: Report address before listening.

2004-04-29  graydon hoare  <graydon@pobox.com>

	* cert.cc (get_branch_heads): Calculate a "disapproved version"
	attribute which culls a version with only disapproved ancestry
	edges.
	* monotone.texi: Fix some ascii-art diagrams.

2004-04-28  Christof Petig <christof@petig-baender.de>

	* command.cc (heads):
	show date and author certificates for each head

2004-04-28  Christof Petig <christof@petig-baender.de>

	* configure.ac:
	default to using the bundled SQLite

2004-04-28  Christof Petig <christof@petig-baender.de>

	* commands.cc (log):
	support optional file argument to show change log for
	e.g. monotone log [ID] cert.cc

2004-04-26  Christof Petig <christof@petig-baender.de>

	* rcs_import.cc (process branch):
	insert dummy cvs_edge to mark newly added file
	as previously non existant

2004-04-25  Joel Rosdahl  <joel@rosdahl.net>

	* po/stamp-po: Removed since it's generated.
	* std_hooks.lua (ignore_file): Corrected name of Subversion's
	administrative directory.
	* work.hh: Ditto.
	* monotone.texi (Hook Reference): Updated default definition of
	ignore_file.

2004-04-23  Christof Petig <christof@petig-baender.de>

	* rcs_import.cc (build_parent_state, build_child_state):
	remove dying files from manifest
	* rcs_import.cc (cvs_file_edge, note_file_edge):
	calculate state and remember it (alive or dead)

2004-04-23  Christof Petig <christof@petig-baender.de>

	* rcs_import.cc (import_rcs_file_with_cvs):
	do not include dead files in head_manifest

2004-04-22  Christof Petig <christof@petig-baender.de>

	* rcs_file.cc, rcs_file.hh: read and remember 'state' of revision
	* rcs_import.cc: remove Attic/ part from path

2004-04-21  Christof Petig <christof@petig-baender.de>

	* configure.ac: enable use of installed SQLite library

2004-04-20  graydon hoare  <graydon@pobox.com>

	* lua.hh, lua.cc (hook_note_commit): New hook.
	* commands.cc (commit): Call it.

2004-04-19  graydon hoare  <graydon@pobox.com>

	* cert.cc: Make trust messages nicer.
	* merkle_tree.cc: Clarify logging messages.
	* netsync.cc: Reorganize tickers, put client in txn.
	* packet.cc, packet.hh: Teach about constructability.

2004-04-16  graydon hoare  <graydon@pobox.com>

	* netsync.cc (session::extra_manifests): New member.
	(session::analyze_ancestry_graph): Use it.
	* tests/t_singlenetsync.at: New test for single manifest sync.
	* testsuite.at: Call it.

2004-04-14  Tom Tromey  <tromey@redhat.com>

	* rcs_import.cc (import_cvs_repo): Use require_password.
	Include keys.hh.
	* keys.hh (require_password): Declare.
	* keys.cc (require_password): New function.

2004-04-13  Tom Tromey  <tromey@redhat.com>

	* monotone.texi: Typo fixes.

2004-04-10  graydon hoare  <graydon@pobox.com>

	* netsync.cc: Minor bug fixes.

2004-04-10  graydon hoare  <graydon@pobox.com>

	* database.{cc,hh}:
	* commands.{cc,hh}:
	* lua.{cc,hh}:
	* std_hooks.lua:
	* vocab_terms.hh:
	Implement first cut at selectors.

2004-04-10  graydon hoare  <graydon@pobox.com>

	* cert.cc (operator<): Include name in compare.
	(operator==): Likewise.
	* packet.cc: Include shared_ptr.
	* rcs_file.cc: Rewrite by hand, no spirit.
	* rcs_import.cc: Change ticker names a bit.

2004-04-09  graydon hoare  <graydon@pobox.com>

	* app_state.cc: Fix a couple file path constructions.
	* file_io.cc (book_keeping_file): Make one variant static.
	* manifest.cc: Remove some dead code in walkers.
	* work.cc: Ditto.
	* rcs_file.cc: fcntl fix from Paul Snively for OSX.

2004-04-09  graydon hoare  <graydon@pobox.com>

	* file_io.cc: Fix boost filesystem "." and ".." breakage.
	* lua.cc: Fix format of log entry.
	* monotone.cc: Log locale settings on startup.
	* sanity.cc: Dump prefix on --verbose activation.
	* testsuite/t_i18n_file.at: Fix autotest LANG breakage.
	* testsuite/t_null.at: Account for chatter with --verbose.

2004-04-09  graydon hoare  <graydon@pobox.com>

	* configure.ac: Comment out check for sse2,
	set bundling to true by default.
	* INSTALL: describe changes to bundling.
	* Makefile.am: Remove vestiges of depot.

2004-04-07  graydon hoare  <graydon@pobox.com>

	* adns/*:
	* network.{cc,hh}:
	* proto_machine.{cc,hh}:
	* {http,smtp,nntp}_tasks.{cc,hh}:
	* tests/t_{http,smtp,nntp,proxy}.at:
	* url.{cc,hh}:
	* depot.cc:
	Delete files.
	* commands.cc:
	* lua.{cc,hh}:
	* database.{cc,hh}: Remove network/queue stuff.
	* configure.ac:
	* constants.{cc,hh}:
	* tests/t_{netsync,singlecvs,cvsimport}.at:
	* testsuite.at:
	* transforms.{cc,hh}:
	* unit_tests.{cc,hh}:
	* vocab_terms.hh:
	* vocab.{cc,hh}:
	* Makefile.am: Adjust for deletions.
	* app_state.hh: Cleanup.
	* monotone.texi: Fix some typos.
	* packet.{cc,hh}: Implement database ordering.
	* netsync.cc: Massage to use new packet logic.
	* commands.cc:
	* std_hooks.lua: Add initial selector stuff.

2004-03-29  graydon hoare  <graydon@pobox.com>

	* monotone.spec: Update for 0.11 release.

	Release point (v 0.11).

2004-03-29  graydon hoare  <graydon@pobox.com>

	* Makefile.am (DISTCHECK_CONFIGURE_FLAGS): Set.
	* commands.cc: Tidy up / narrow output width.
	* patch_set.cc: Likewise.
	* monotone.texi: Cleanups for PDF generation.

2004-03-28  graydon hoare  <graydon@pobox.com>

	* NEWS: Mention 0.11 release.
	* AUTHORS: Mention Robert.

2004-03-28  Robert Bihlmeyer  <robbe+mt@orcus.priv.at>

	* file_io.cc (walk_tree_recursive): Ignore broken symlinks.

2004-03-27  graydon hoare  <graydon@pobox.com>

	* monotone.texi: Flesh out netsync stuff, remove old network stuff.
	* monotone.1: Likewise.

2004-03-27  Robert Helgesson  <rycee@home.se>

	* Makefile.am:
	* configure.ac:
	* database.cc:
	* depot.cc:
	* lua.cc:
	* network.cc:
	* schema_migration.cc: Bundled library switch logic.

2004-03-27  graydon hoare  <graydon@pobox.com>

	* depot.cc (dump): Implement.
	* tests/t_http.at, test/t_proxy.at: Use "depot.cgi dump" rather than sqlite.
	* sqlite/pager.h: Change page size.
	* README: Massage slightly.
	* INSTALL: Write real installation instructions.
	* Makefile.am: Include build of "one big page" docs.
	* boost/circular_buffer_base.hpp: Another boost version insulation fix.
	* vocab.cc (verify): Normalize local_path's during verification on boost 1.31.0.
	* monotone.texi: Rip out some of the pre-netsync networking docs.

2004-03-24  graydon hoare  <graydon@pobox.com>

	* boost/circular_buffer_base.hpp: Boost version insulation.
	* cert.cc, cert.hh, commands.cc: Differentiate "unknown" keys from "bad".
	* xdelta.cc, proto_machine.cc: Fix boost version insulation.

2004-03-24  graydon hoare  <graydon@pobox.com>

	* rcs_import.cc (import_substates): Filter by branch.
	* xdelta.cc: Minor bits of insulation.

2004-03-24  graydon hoare  <graydon@pobox.com>

	* AUTHORS: Mention Robert.
	* configure.ac: Enable sse2 stuff.
	* monotone.spec: Adjust CFLAGS and CXXFLAGS
	* monotone.texi (Network Service): Expand a bit.

2004-03-24  Robert Helgesson  <rycee@home.se>

	* commands.cc:
	* http_tasks.cc:
	* lua.cc:
	* manifest.cc:
	* netsync.cc:
	* nntp_tasks.cc:
	* proto_machine.cc:
	* work.cc:
	* xdelta.cc:
	Portability fixes for boost 1.31.0

2004-03-22  graydon hoare  <graydon@pobox.com>

	* cryptopp/integer.cpp, integer.h: Enable SSE2 multiply code.
	* database.cc, database.hh, certs.cc: Speed up 'heads'.

2004-03-21  graydon hoare  <graydon@pobox.com>

	* lcs.hh, sanity.hh: Minor performance tweaks.

2004-03-20  graydon hoare  <graydon@pobox.com>

	* rcs_import.cc: Teach how to aggregate branches.
	* monotone.texi: Start section on netsync.

2004-03-20  Olivier Andrieu  <oliv__a@users.sourceforge.net>

	* commands.cc (log): Show tags in log.
	* AUTHORS: Mention Olivier.

2004-03-17  Nathan Myers  <ncm@cantrip.org>

	* boost/circular_buffer.hpp:
	* commands.cc:
	* cryptopp/fltrimpl.h:
	* cryptopp/iterhash.cpp:
	* quick_alloc.hh:
	Fixes for gcc 3.4 compat and warnings.

2004-03-17  graydon hoare  <graydon@pobox.com>
	* cryptopp/config.h: Fix for gcc aliasing optimization error.
	* rcs_import.cc (cvs_history::note_file_edge):
	Fix for first changelog import bug (#5813).

2004-03-15  graydon hoare  <graydon@pobox.com>

	* rcs_import.cc: Import lone versions properly.
	* tests/t_singlecvs.at: New test for it.
	* testsuite.at: Call it.

2004-03-14  graydon hoare  <graydon@pobox.com>

	* commands.cc (diff): Show added files too.
	* monotone.texi: Fix typo.

2004-03-08  graydon hoare  <graydon@pobox.com>

	* netsync.cc (analyze_manifest_edge): Fix broken formatter.

2004-03-07  graydon hoare  <graydon@pobox.com>

	* Makefile.am (BOOST_SANDBOX_SOURCES): Remove boost::socket entries.
	(NETXX_SOURCES): Predicate on IP6 support in OS (from Paul Snively).
	* boost/socket/*.[hc]pp: Remove.
	* boost/io/streambuf_wrapping.hpp: Remove.
	* AUTHORS: Remove copyright notice for boost::socket.
	* acinclude.m4 (ACX_PTHREAD): Add.
	* network.cc: Replace boost::socket machinery with Netxx.
	* network.hh (open_connection): Remove prototype, static function.
	* sanity.hh, sanity.cc: Make log formatters give file:line coords,
	throw log offending coordinate if formatting fails.

2004-03-07  graydon hoare  <graydon@pobox.com>

	* sqlite/date.c, sqlite/vdbeInt.h, sqlite/vdbeaux.c: Add.
	* sqlite/*.c: Upgrade to 2.8.12.
	* Makefile.am: Update to mention new files.
	* cert.cc
	(expand_ancestors)
	(expand_dominators): Resize child bitmaps to cover parent.

2004-03-06  graydon hoare  <graydon@pobox.com>

	* netsync.cc (get_root_prefix): Fix from Paul Snively
	to fix static initialization order on mac OSX.
	* montone.texi: Typo fix from Anders Petersson.
	* *.cc: Move all function defs into column 0.

2004-03-04  graydon hoare  <graydon@pobox.com>

	* std_hooks.lua: Fix merger execution pessimism.

2004-03-04  graydon hoare  <graydon@pobox.com>

	* adler32.hh: Modify to use u8.
	* depot.cc, netcmd.cc, xdelta.cc: Modify to use u8.
	* netio.hh, numeric_vocab.hh (widen): Move between headers.
	* netsync.cc: Correct role-assumption bugs.
	* schema_migration.cc: Strip whitespace in sha1.
	(changes received from Christof Petig)

2004-03-01  graydon hoare  <graydon@pobox.com>

	* commands.cc: Handle anonymous pulling.
	* netsync.cc: Ditto.

	Release point (v 0.10).

2004-03-01  graydon hoare  <graydon@pobox.com>

	* NEWS: Mention impending 0.10 release.
	* cert.cc, cert.hh: Bug fixes, implement trust function, QA stuff.
	* commands.cc: Tweak disapprove, approve, testresult, push, pull.
	* configure.ac: Bump version number.
	* cryptopp/rng.h, cryptopp/rng.cpp
	(MaurerRandomnessTest): Fix bitrot.
	* keys.cc: Add Maurer PRNG randomness test.
	* lua.cc, lua.hh: Add trust, testresult, anonymous netsync hooks.
	* monotone.1: Update to follow changes to commands.
	* monotone.texi: Include QA section, adjust some UI drift, clarify
	reserved cert names, document new hooks and commands.
	* netcmd.hh, netcmd.cc: Add anonymous, error commands; fix bugs.
	* netsync.cc: Process new commands, factor server loop a bit.
	* std_hooks.lua: Add new hook defaults, factor mergers.
	* tests/t_netsync.at: Check SHA1 of each edge.
	* tests/t_null.at: Call with --norc to skip ~/.monotonerc
	* tests/t_update.at: Fix glaring error.
	* tests/t_disapprove.at, tests/t_testresult.at: New tests.
	* testsuite.at: Call them.
	* ui.cc (sanitize): Clean escape chars from output (optional?)
	* update.cc: Rewrite entirely in terms of new QA definitions.

2004-02-24  graydon hoare  <graydon@pobox.com>

	* commands.cc (ls_keys): Write key hash codes.
	* constands.cc (netsync_timeout_seconds): Up to 120.
	* netsync.cc: Fix a bunch of bugs.
	* patch_set.cc (manifests_to_patch_set): Fix bug in overload
	default construction.

2004-02-22  graydon hoare  <graydon@pobox.com>

	* patch_set.cc, patch_set.hh: Parameterize yet further.
	* netsync.cc: Fix a lot of bugs, add manifest and file grovelling.
	* tests/t_netsync.at: A new test (which runs!)
	* testsuite.at: Call it.

2004-02-20  graydon hoare  <graydon@pobox.com>

	* cert.cc, cert.hh, key.cc, key.hh, database.cc, database.hh:
	Add lots of little netsync support routines.
	* commands.cc (rebuild): Rehash everything too.
	* constants.cc (netcmd_minsz): Recalculate.
	* cryptopp/osrng.cpp (NonblockingRng::GenerateBlock): Handle
	/dev/urandom a bit better.
	* netcmd.cc, netcmd.hh: Remove describe cmds, add nonexistant cmd.
	* netio.hh: Add uleb128 stuff.
	* xdelta.cc: Add randomizing unit test suite.
	* diff_patch.cc: Remove commented-out dead line-merger code.
	* merkle_tree.cc: Fix various bugs.
	* netcmd.cc: Switch everything over to uleb128s.
	* netsync.cc: Implement lots of missing stuff.

2004-02-09  graydon hoare  <graydon@pobox.com>

	* netsync.cc (ROOT_PREFIX): New variable.
	* commands.cc (merkle): New command.

2004-02-09  Ben Elliston  <bje@wasabisystems.com>

	* monotone.texi: Spelling corrections.

2004-02-09  graydon hoare  <graydon@pobox.com>

	* database.cc, database.hh
	(get_version_size)
	(get_file_version_size)
	(get_manifest_version_size): New functions.
	* xdelta.cc, xdelta.hh (measure_delta_target_size): New function.
	* merkle_tree.cc, merkle_tree.hh, netcmd.cc, netcmd.hh:
	Cleanup and typesafety.
	* netsync.cc: Cleanup, typesafety, implement refine phase.

2004-02-01  graydon hoare  <graydon@pobox.com>

	* netsync.cc: Remove a lot of stuff, implement auth phase.
	* constants.cc, constants.hh: Move constants from netsync.cc.
	* netcmd.cc, netcmd.hh: Split out of netsync.cc.
	* merkle_tree.cc, merkle_tree.hh: Likewise.
	* numeric_vocab.hh: New header.
	* adler32.hh: include numeric_vocab.hh.
	* netio.hh: Likewise.
	* unit_tests.cc, unit_tests.hh: Update.
	* Makefile.am: Likewise.
	* commands.cc: Guess signing key for auth phase.
	* database.cc, database.hh (public_key_exists)
	(get_pubkey): New functions based on key hashes.

2004-01-31  graydon hoare  <graydon@pobox.com>

	* Netxx/*: New files.
	* AUTHORS: Mention Netxx.
	* Makefile.am: Mention Netxx and netsync.{cc,hh}
	* adler32.hh: Delegate typedefs to boost.
	* cert.hh, cert.cc (cert_hash_code): New function.
	* commands.cc (find_oldest_ancestors): Block cycles.
	(netsync): New command.
	* database.cc, database.hh (schema): Update.
	(put_key): Calculate key hash on the fly.
	(put_cert): Likewise.
	(merkle_node_exists)
	(get_merkle_node)
	(put_merkle_node)
	(erase_merkle_nodes): New functions.
	* keys.hh, keys.cc (key_hash_code): New function.
	* lua.cc, lua.hh
	(hook_get_netsync_read_permitted)
	(hook_get_netsync_write_permitted): New hooks.
	* monotone.spec: Update for FC1 info conventions.
	* monotone.texi (Quality Assurance): New section.
	* netsync.cc, netsync.hh: New files, preliminary
	netsync infrastructure. Command bodies still missing.
	* schema.sql: Add intrinsic key and cert hashes, merkle nodes.
	* schema_migration.cc: Add code to migrate to new schema.
	* unit_tests.cc: Handle command-line args to limit test set.
	* vocab_terms.hh: Add merkle and prefix as new terms.

2004-01-13  Nathaniel Smith  <njs@codesourcery.com>

	* idna/idn-int.h: Remove (generated by configure).

2004-01-13  Nathaniel Smith  <njs@codesourcery.com>

	* configure.ac: Switch "if" and "else" branches in pthreads
	checks.

2004-01-12  Nathaniel Smith  <njs@codesourcery.com>

	* configure.ac: Remove check for -lpthread.
	Add check for pthread_mutex_lock and ACX_PTHREAD.
	* m4/acx_pthread.m4: New file.

2004-01-07  graydon hoare  <graydon@pobox.com>

	* Makefile.am:
	* po/POTFILES.in:
	* po/monotone.pot: Minor tweaks for distclean.
	* adns/config.h:
	* boost/socket/src/interface.cpp:
	* boost/socket/src/ip4/address.cpp:
	* boost/socket/src/ip4/protocol.cpp: OSX portability.
	* AUTHORS: Mention new contributors.
	* monotone.texi (Hook Reference): Document i18n hooks.

	Release point (v 0.9).

2004-01-07  graydon hoare  <graydon@pobox.com>

	* cert.cc (ensure_parents_loaded)
	(expand_dominators)
	(expand_ancestors)
	(find_intersecting_node): New functions.
	(find_common_ancestor): Reimplement in terms of dominator
	and ancestor bitset intersection.

2004-01-05  Christof Petig <christof@petig-baender.de>

	* vocab.cc (verify<local_path>) Fix use of val() / iterator.
	* constants.cc (illegal_path_bytes): NUL-terminate.

2004-01-02  graydon hoare  <graydon@pobox.com>

	* diff_patch.cc (normalize_extents): Improve to handle an odd case.
	* tests/t_fmerge.at: New test, to test it.
	* commands.cc (fload, fmerge): Permanently enable, for test.
	* testsuite.at: Call new test.

2004-01-01  graydon hoare  <graydon@pobox.com>

	* file_io.hh, file_io.cc (read_localized_data, write_localized_data):
	New functions
	* commands.cc, manifest.cc, transforms.cc: Use them.
	* monotone.texi: Minor update to i18n docs.
	* lua.hh, lua.cc (hook_get_linesep_conv, hook_get_charset_conv):
	New hooks.
	* acinclude.m4: Move AX_CREATE_STDINT_H in here.
	* po/monotone.pot: Regenerate.
	* NEWS, configure.ac: Prep for 0.9 release.

2003-12-30  graydon hoare  <graydon@pobox.com>

	* file_io.hh, file_io.cc (mkpath): New function.
	* commands.cc, database.cc, diff_patch.cc, file_io.cc,
	lua.cc, vocab.cc, work.cc: Use it.
	* constants.cc (illegal_path_bytes_arr): Remove leading null.
	* monotone.texi: Include i18n docs.
	* tests/t_i18n_file.at: Check colon in filename.

2003-12-29  graydon hoare  <graydon@pobox.com>

	* file_io.cc: Localize names before touching fs.
	* lua.hh, lua.cc (hook_get_system_charset): Remove useless fn.
	* test_hooks.lua: Likewise.
	* monotone.cc, transforms.cc, transforms.hh:
	Remove lua from system charset conv.
	* tests/t_i18n_file.at: New test.
	* testsuite.at: Call it.

2003-12-28  graydon hoare  <graydon@pobox.com>

	* app_state.cc, app_state.hh: Massage to use i18n vocab.
	* cert.cc, commands.cc, commands.hh, rcs_import.cc,
	update.cc, update.hh, url.cc, url.hh: Likewise.

	* work.cc, work.hh: --> Likewise, and break file format! <--

	* constants.hh, constants.cc (legal_ace_bytes): New constant.
	* vocab.cc (verify<ace>): Use it.
	(verify<urlenc>) New function.
	* vocab_terms.hh (ace, urlenc, utf8): New terms.
	* transforms.hh, transforms.cc: Use them.
	* monotone.cc (utf8_argv): Charconv argv.
	* network.hh, network.cc: Use url.{hh,cc}.

2003-12-28  graydon hoare  <graydon@pobox.com>

	* constants.hh, constants.cc (idlen): New constant.
	* commands.cc, vocab.cc: Use it.
	* manifest.cc (read_manifest_map): Tighten up regex.
	* packet.cc: Likewise.
	* transforms.cc (uppercase)
	(lowercase): Rewrite.
	(utf8_to_urlenc)
	(urlenc_to_utf8)
	(internalize_url)
	(internalize_cert_name)
	(internalize_rsa_keypair_id)
	(externalize_url)
	(externalize_cert_name)
	(externalize_rsa_keypair_id): New functions.
	* url.hh, url.cc (parse_utf8_url): New function.

2003-12-20  graydon hoare  <graydon@pobox.com>

	* diff_patch.cc (normalize_extents): New function.
	(merge_via_edit_scripts): Use it.

2003-12-19  graydon hoare  <graydon@pobox.com>

	[net.venge.monotone.i18n branch]

	* idna/*.[ch]: New files.
	* po/*: New files.
	* url.cc, url.hh, constants.cc: New files.
	* Makefile.am, configure.ac: Various fiddling for gettext.
	* lua.hh, lua.cc (hook_get_system_charset): New hook.
	(hook_get_system_linesep): New hook.
	* transforms.hh, transforms.cc
	(charset_convert)
	(system_to_utf8)
	(utf8_to_system)
	(ace_to_utf8)
	(utf8_to_ace)
	(line_end_convert): New functions.
	* vocab.cc: Refine constraints.
	* vocab_terms.hh (external): New atomic type.
	* monotone.cc (cpp_main): Initialize gettext.
	* sanity.hh (F): Call gettext() on format strings.
	* commands.cc, depot.cc, database.cc, http_tasks.cc, keys.cc,
	network.cc, rcs_import.cc, sanity.cc, mac.hh : Update to use
	'constants::' namespace.
	* config.h.in: Remove.
	* commands.cc: Various formatting cleanups.
	* unit_tests.cc, unit_tests.hh: Connect to url tests.

2003-12-19  graydon hoare  <graydon@pobox.com>

	* diff_patch.cc (merge3): Skip patches to deleted files.

2003-12-16  graydon hoare  <graydon@pobox.com>

	* commands.cc (ls_ignored, ignored_itemizer): Fold in as subcases of unknown.

2003-12-16  graydon hoare  <graydon@pobox.com>

	* lua.cc (working_copy_rcfilename): MT/monotonerc not MT/.monotonerc.

2003-12-16  graydon hoare  <graydon@pobox.com>

	* lua.hh, lua.cc (working_copy_rcfilename): New function.
	* monotone.cc: Add working copy rcfiles.
	* commands.cc (ls_unknown, unknown_itemizer): Skip ignored files.

2003-12-16  graydon hoare  <graydon@pobox.com>

	* file_io.cc (walk_tree_recursive): continue on book-keeping file.

2003-12-15  graydon hoare  <graydon@pobox.com>

	* tests/t_unidiff.at, t_unidiff2.at: Check for mimencode.

2003-12-15  graydon hoare  <graydon@pobox.com>

	* configure.ac: Add --enable-static-boost.
	* Makefile.am: Likewise.
	* AUTHORS: Mention new contributors.

2003-12-14  Lorenzo Campedelli <lorenzo.campedelli@libero.it>

	* work.cc (add_to_attr_map): Finish change to attr map format.

2003-12-10  Tom Tromey  <tromey@redhat.com>

	* commands.cc (checkout): Give better error message if branch is
	empty.

2003-12-07  Eric Kidd  <eric.kidd@pobox.com>

	* commands.cc (agraph): Handle repositories with a single version.
	* database.cc (get_head_candidates): Handle heads with no ancestors.
	* cert.cc (get_branch_heads): Handle heads with no ancestors.

2003-12-06  Eric Kidd  <eric.kidd@pobox.com>

	* update.hh, update.cc (pick_update_target): Return current
	version if no better update candidates available.
	* update.cc (pick_update_target): Always do branch filtering.
	* commands.cc (update): Notice when we're already up-to-date.
	* commands.cc (propagate): Assign branch name correctly when merging.

2003-12-05  graydon hoare  <graydon@pobox.com>

	* lcs.hh (edit_script): New entry point.
	* diff_patch.cc: Rewrite merge in terms of edit scripts.
	* network.cc (post_queued_blobs_to_network): Tidy up transient
	failure message.
	* randomfile.hh: Prohibit deletes on end of chunks.
	* sanity.cc: EOL-terminate truncated long lines.

2003-12-02  graydon hoare  <graydon@pobox.com>

	* database.cc, database.hh (reverse_queue): Copy constructor.
	* std_hooks.lua (merge3): Remove afile, not ancestor.
	* monotone.cc: Remove debugging message.
	* ui.cc (finish_ticking): Set last_write_was_a_tick to false.

2003-12-01  graydon hoare  <graydon@pobox.com>

	* app_state.hh, app_state.cc (set_signing_key): New fn, persist key.
	* monotone.cc (cpp_main): Permit commuting the --help argument around.

2003-11-30  graydon hoare  <graydon@pobox.com>

	* network.cc (post_queued_blobs_to_network): Fail when posted_ok is false.
	* database.cc (initialize): Fail when -journal file exists.
	* keys.cc (make_signature): Nicer message when privkey decrypt fails.

2003-11-29  Tom Tromey  <tromey@redhat.com>

	* rcs_import.cc (store_auxiliary_certs): Renamed to fix typo.
	Updated all callers.

	* http_tasks.cc (check_received_bytes): Allow "-" as well.
	* depot.cc (execute_post_query): Allow "-" as well.

2003-11-28  Tom Tromey  <tromey@redhat.com>

	* http_tasks.cc (check_received_bytes): Allow "-" as well.
	* depot.cc (execute_post_query): Allow "-" as well.

2003-11-28  graydon hoare  <graydon@pobox.com>

	* cert.cc: Various speedups.
	* cycle_detector.hh (edge_makes_cycle): Use visited set, too.
	* database.hh, database.cc (get_head_candidates): New, complex query.
	* keys.hh, keys.cc (check_signature): Cache verifiers.
	* sqlite/os.c (sqliteOsRandomSeed): Harmless valgrind purification.
	* tests/t_fork.at, tests/t_merge.at: Ignore stderr chatter on 'heads'.

2003-11-27  graydon hoare  <graydon@pobox.com>

	* Makefile.am (AM_LDFLAGS): No more -static, sigh.
	* cert.cc (find_relevant_edges): Keep dynamic-programming caches.
	(calculate_renames_recursive): Likewise.
	* cert.cc, cert.hh (rename_edge): Add constructor, copy constructor.
	* commands.cc (list certs): Note rename certs are binary.

2003-11-24  graydon hoare  <graydon@pobox.com>

	* network.cc: Continue fetch, post loops even if one target has
	an exception.

2003-11-24  graydon hoare  <graydon@pobox.com>

	* database.hh, database.cc (delete_posting): Change to take queue
	sequence numbers.
	* commands.cc (queue): Use new API.
	* network.cc (post_queued_blobs_to_network): Use new API.

2003-11-24  graydon hoare  <graydon@pobox.com>

	* std_hooks.lua (get_http_proxy): Return nil when no ENV var.
	* monotone.texi (get_http_proxY): Document change.

2003-11-24  graydon hoare  <graydon@pobox.com>

	* tests/t_proxy.at: Add a test for proxying with tinyproxy.
	* testsuite.at: Call it.
	* lua.cc: Fix dumb error breaking proxying.
	* network.cc: Be verbose about proxying.

2003-11-23  graydon hoare  <graydon@pobox.com>

	* http_tasks.cc (read_chunk): Tolerate 0x20* after chunk len.

2003-11-23  graydon hoare  <graydon@pobox.com>

	* network.cc: Make more informative error policy.
	* boost/socket/socketstream.hpp: Pass SocketType to streambuf template.
	* boost/socket/src/default_socket_impl.cpp: Translate EINTR.

2003-11-22  graydon hoare  <graydon@pobox.com>

	* lua.cc, lua.hh (hook_get_http_proxy): New hook.
	* std_hooks.lua (get_http_proxy): Default uses HTTP_PROXY.
	(get_connect_addr): Undefine, it's for tunnels alone now.
	* network.cc: Use new hook.
	* http_tasks.hh, http_tasks.cc: Teach about proxies (sigh).
	* monotone.texi: Document new hooks.

2003-11-22  graydon hoare  <graydon@pobox.com>

	* lua.cc, lua.hh (hook_get_connect_addr): New hook.
	* std_hooks.lua (get_connect_addr): Default uses HTTP_PROXY.
	* network.cc, network.hh: Use new hook.
	* http_tasks.cc: Teach about HTTP/1.1.
	* cert.cc (bogus_cert_p): Fix UI ugly.

2003-11-21  graydon hoare  <graydon@pobox.com>

	* constants.hh (postsz): New constant for suggested post size.
	* database.cc, database.hh (queue*): Change db API slightly.
	* commands.cc (queue): Adjust to changed db API.
	* network.cc (post_queued_blobs_to_network): Switch to doing
	incremental posts.
	* cert.cc (write_rename_edge, read_rename_edge): Put files on
	separate lines to accomodate future i18n work.
	* work.cc (add_to_attr_map, write_attr_map): Reorder fields to
	accomodate future i18n work.
	* monotone.texi: Document it.
	* configure.ac, NEWS: Mention 0.8 release.

	Release point (v 0.8).

2003-11-16  Tom Tromey  <tromey@redhat.com>

	* missing: Removed generated file.

2003-11-14  graydon hoare  <graydon@pobox.com>

	* commands.cc (vcheck): Add.
	* cert.cc, cert.hh (cert_manifest_vcheck): Add.
	(check_manifest_vcheck): Add.
	(calculate_vcheck_mac): Add.
	* constants.hh (vchecklen): New constant.
	* mac.hh: Re-add.
	* monotone.texi (Hash Integrity): New section.
	* monotone.1: Document vcheck.

2003-11-14  graydon hoare  <graydon@pobox.com>

	* database.cc, database.hh (reverse_queue): New class.
	(compute_older_version): New functions.
	(get_manifest_delta): Remove.
	* network.cc, network.hh (queue_blob_for_network): Remove.
	* packet.cc, packet.hh (queueing_packet_writer): Change UI,
	write to queue directly, accept optional<reverse_queue>.
	* cert.cc (write_paths_recursive): Rewrite to use constant
	memory.
	* commands.cc (queue, queue_edge_for_target_ancestor):
	Install optional<reverse_queue> in qpw.
	* tests/t_cross.at: Ignore new UI chatter.
	* monotone.texi (Transmitting Changes): Change UI output.

2003-11-13  graydon hoare  <graydon@pobox.com>

	* Makefile.am (AUTOMAKE_OPTIONS): Require 1.7.1
	* commands.cc (addtree): Wrap in transaction guard.
	* database.cc, database.hh (manifest_delta_exists): Add.
	(get_manifest_delta): Add.
	* cert.cc (write_paths_recursive): Use partial deltas.
	* manifest.cc, manifest.hh (read_manifest_map): New variant.
	* patch_set.cc, patch_set.hh (patch_set): Add map_new, map_old
	fields.
	(manifests_to_patch_set) Store new field.
	(patch_set_to_packets) Don't read manifest versions from db.
	* std_hooks.lua (ignore_file): ignore .a, .so, .lo, .la, ~ files.
	* tests/t_cvsimport.at: New test.
	* testsuite.at: Call it.

2003-11-10  graydon hoare  <graydon@pobox.com>

	* commands.cc (find_oldest_ancestors): New function.
	(queue): New "addtree" subcommand.
	* monotone.texi: Document it.
	* monotone.1: Document it.

2003-11-10  graydon hoare  <graydon@pobox.com>

	* file_io.cc (walk_tree_recursive): Ignore MT/

2003-11-09  graydon hoare  <graydon@pobox.com>

	* database.cc (dump, load): Implement.
	* commands.cc (db): Call db.dump, load.
	* cycle_detector.hh: Skip when no in-edge on src.
	* monotone.texi: Document dump and load, add some
	special sections.
	* monotone.1: Mention dump and load.

2003-11-09  graydon hoare  <graydon@pobox.com>

	* rcs_file.hh (rcs_symbol): New structure.
	* rcs_file.cc (symbol): New rule.
	* rcs_import.cc (find_branch_for_version): New function.
	(cvs_key::branch): New field.
	(store_auxilliary_certs): Cert branch tag.
	* cycle_detector.hh: Fix bugs, don't use quick_alloc.
	* commands.cc (checkout): Add --branch based version.
	* monotone.texi: Document new command variant.
	* monotone.1: Ditto.

2003-11-09  graydon hoare  <graydon@pobox.com>

	* quick_alloc.hh: New file.
	* Makefile.am: Add it.
	* cycle_detector.hh: Rewrite.
	* manifest.hh: Use quick_alloc.
	* vocab.cc: Relax path name requirements a bit.
	* sqlite/sqliteInt.h: Up size of row to 16mb.

2003-11-02  graydon hoare  <graydon@pobox.com>

	* commands.cc (post): Post everything if no URL given; don't base
	decision off branch name presence.
	* app_state.cc, monotone.cc, file_io.cc, file_io.hh: Support
	absolutifying args.
	* lua.hh, lua.cc, std_hooks.lua (hook_get_mail_hostname): New hook.
	* monotone.texi: Document it.
	* monotone.texi, monotone.1: Minor corrections, new sections.
	* monotone.cc: Don't look in $ENV at all.
	* network.cc: Correct MX logic.
	* nntp_tasks.cc, smtp_tasks.cc: Separate postlines state.
	* smtp_tasks.cc: Correct some SMTP logic.
	* configure.ac, NEWS: Mention 0.7 release.

	Release point (v 0.7).

2003-11-01  graydon hoare  <graydon@pobox.com>

	* http_tasks.cc: Drop extra leading slashes in HTTP messages.

2003-10-31  graydon hoare  <graydon@pobox.com>

	* commands.cc, database.cc, database.hh, lua.cc, lua.hh,
	network.cc, network.hh, packet.cc, packet.hh, schema.sql,
	schema_migration.cc, tests/t_http.at, tests/t_nntp.at, vocab.cc:
	Eliminate "groupname", use lone URL.
	* monotone.texi: Update to cover new URL rules.
	* network.cc, network.hh, lua.cc, lua.hh, smtp_tasks.cc:
	Implement "mailto" URLs.
	* tests/t_smtp.at: New test.
	* testsuite.at: Call it.

2003-10-31  graydon hoare  <graydon@pobox.com>

	* patch_set.cc (manifests_to_patch_set): Second form with explicit renames.
	(manifests_to_patch_set): Split edit+rename events when we see them.
	* commands.cc (status, commit): Include explicit rename set.
	* diff_patch.cc (merge3): Accept edit+rename events split by patch_set.cc.
	* smtp_tasks.hh, smtp_tasks.cc: New files.
	* nntp_machine.hh, nntp_machine.cc: Rename to proto_machine.{hh,cc} (woo!)
	* nntp_tasks.cc: Adjust to use proto_ prefix in various places.
	* proto_machine.cc (read_line): get() into streambuf.
	* Makefile.am: Cover renames and adds.

2003-10-31  graydon hoare  <graydon@pobox.com>

	* diff_patch.cc (merge3): Extract renames.
	* commands.cc (calculate_new_manifest_map): Extract renames.
	(try_one_merge): Extract renames, propagate to merge target.
	(commit): Extract renames, propagate to commit target.
	* cert.cc (calculate_renames_recursive): Fix wrong logic.
	(find_common_ancestor_recursive): Stall advances at top of graph.
	* patch_set.cc: (manifests_to_patch_set): Teach about historical
	renames.
	* tests/t_erename.at: New test for edit+rename events.
	* testsuite.at: Call t_erename.at.

2003-10-30  graydon hoare  <graydon@pobox.com>

	* patch_set.cc (operator<): s/a/b/ in a few places, yikes!
	* cert.cc: Add machinery for rename edge certs.
	* commands.cc: Call diff(manifest,manifest) directly.
	* tests/t_nntp.at: Kill tcpserver DNS lookups on nntp test.
	* network.cc (parse_url): Character class typo fix, from
	Johannes Winkelmann.
	* app_state.hh, cert.hh, commands.hh, cycle_detector.hh,
	database.hh, diff_patch.cc, diff_patch.hh, http_tasks.hh,
	interner.hh, keys.hh, lua.hh, manifest.hh, network.hh,
	nntp_machine.hh, nntp_tasks.hh, packet.hh, patch_set.hh,
	transforms.hh, update.hh, vocab.hh, work.hh, xdelta.hh:
	fix use of std:: prefix / "using namespace" pollution.

2003-10-27  graydon hoare  <graydon@pobox.com>

	* lua/liolib.c (io_mkstemp): Portability fix
	from Ian Main.
	* xdelta.cc,hh (compute_delta): New manifest-specific variant.
	* transforms.cc,hh (diff): Same.
	* rcs_import.cc: Various speedups to cvs import.

2003-10-26  graydon hoare  <graydon@pobox.com>

	* cert.cc (get_parents): New function.
	(write_paths_recursive): New function.
	(write_ancestry_paths): New function.
	* cert.hh (write_ancestry_paths): Declare.
	* commands.cc (queue_edge_for_target_ancestor):
	Call write_ancestry_paths for "reposting" queue
	strategy.

2003-10-25  graydon hoare  <graydon@pobox.com>

	* commands.cc (log): Skip looking inside nonexistent
	manifests for file comments.

2003-10-24  graydon hoare  <graydon@pobox.com>

	* adns/*.c, adns/*.h: Import adns library.
	* Makefile.am: Update to build adns into lib3rdparty.a.
	* AUTHORS: Mention adns.
	* network.cc: Call adns functions, not gethostbyname.

2003-10-20  Nathaniel Smith  <njs@codesourcery.com>

	* patch_set.cc (patch_set_to_text_summary): Give more detailed
	output.
	* commands.cc (get_log_message, status, diff): Use
	patch_set_to_text_summary for complete description.

2003-10-22  graydon hoare  <graydon@pobox.com>

	* monotone.texi: Document 'queue' command.
	* monotone.1: Likewise.

2003-10-22  graydon hoare  <graydon@pobox.com>

	* diff_patch.cc
	(infer_directory_moves): New function.
	(rebuild_under_directory_moves): New function.
	(apply_directory_moves): New function.
	(merge3): Handle directory moves.
	* tests/t_renamed.at: New test for dir renames.
	* testsuite.at: Call it.

2003-10-21  graydon hoare  <graydon@pobox.com>

	* commands.cc (queue): New command.
	(list): Add "queue" subcommand, too.

2003-10-21  graydon hoare  <graydon@pobox.com>

	* diff_patch.cc (merge_deltas): New function.
	(check_map_inclusion): New function.
	(check_no_intersect): New function.
	(merge3): Rewrite completely.
	* tests/t_rename.at: New test.
	* testsuite.at: Call it.
	* file_io.cc, file_io.hh (make_dir_for): New function.
	* commands.cc (update): Call make_dir_for on update.

2003-10-20  graydon hoare  <graydon@pobox.com>

	* commands.cc: Replace [] with idx() everywhere.

2003-10-20  Tom Tromey  <tromey@redhat.com>

	* cert.hh (get_branch_heads): Updated.
	Include <set>.
	* commands.cc (head): Updated for new get_branch_heads.
	(merge): Likewise.
	(propagate): Likewise.
	* cert.cc (get_branch_heads): Use set<manifest_id>.

	* commands.cc (merge): Use all caps for metasyntactic variable.
	(heads): Likewise.

	* network.cc (post_queued_blobs_to_network): Do nothing if no
	packets to post.

2003-10-20  graydon hoare  <graydon@pobox.com>

	* cert.cc (get_branch_heads): Fix dumb bug.
	* diff_patch.cc (merge3): Fix dumb bug.
	(merge2): Fix dumb bug.
	(try_to_merge_files): Fix dumb bug.

2003-10-20  graydon hoare  <graydon@pobox.com>

	* file_io.cc (tilde_expand): New function.
	* monotone.cc (cpp_main): Expand tildes in
	db and rcfile arguments.

2003-10-20  graydon hoare  <graydon@pobox.com>

	* rcs_import.cc (import_cvs_repo): Check key existence
	at beginning of import pass, to avoid wasted work.

2003-10-19  Tom Tromey  <tromey@redhat.com>

	* commands.cc (log): Add each seen id to `cycles'.

2003-10-19  graydon hoare  <graydon@pobox.com>

	* AUTHORS: Mention Tecgraf PUC-Rio and their
	copyright.
	* Makefile.am: Mention circular buffer stuff.
	* configure.ac, NEWS: Mention 0.6 release.
	* cert.hh, cert.cc (erase_bogus_certs): file<cert> variant.
	* commands.cc (log): Erase bogus certs before writing,
	cache comment-less file IDs.
	* monotone.spec: Don't specify install-info args,
	do build with optimization on RHL.

	Release point (v 0.6).

2003-10-19  Matt Kraai  <kraai@ftbfs.org>

	* commands.cc (merge): Use app.branch_name instead of args[0] for
	the branch name.

2003-10-17  graydon hoare  <graydon@pobox.com>

	* commands.cc (log): New command.
	Various other bug fixes.
	* monotone.1, monotone.texi: Minor updates.

2003-10-17  graydon hoare  <graydon@pobox.com>

	* monotone.texi: Expand command and hook references.
	* commands.cc: Disable db dump / load commands for now.

2003-10-16  graydon hoare  <graydon@pobox.com>

	* sanity.hh: Add a const version of idx().
	* diff_patch.cc: Change to using idx() everywhere.
	* cert.cc (find_common_ancestor): Rewrite to recursive
	form, stepping over historic merges.
	* tests/t_cross.at: New test for merging merges.
	* testsuite.at: Call t_cross.at.

2003-10-10  graydon hoare  <graydon@pobox.com>

	* lua.hh, lua.cc (hook_apply_attribute): New hook.
	* work.hh, work.cc (apply_attributes): New function.
	* commands.cc (update_any_attrs): Update attrs when writing to
	working copy.
	* std_hooks.lua (temp_file): Use some env vars.
	(attr_functions): Make table of attr-setting functions.

2003-10-10  graydon hoare  <graydon@pobox.com>

	* work.cc: Fix add/drop inversion bug.
	* lua/*.{c,h}: Import lua 5.0 sources.
	* lua.cc: Rewrite lua interface completely.
	* std_hooks.lua, test_hooks.lua, testsuite,
	tests/t_persist_phrase.at, configure.ac, config.h.in, Makefile.am:
	Modify to handle presence of lua 5.0.

2003-10-08  graydon hoare  <graydon@pobox.com>

	* rcs_import.cc: Attach aux certs to child, not parent.
	* manifest.cc: Speed up some calculations.
	* keys.cc: Optionally cache decoded keys.

2003-10-07  graydon hoare  <graydon@pobox.com>

	* manifest.hh, manifest.cc, rcs_import.cc: Write manifests w/o
	compression.
	* vocab.hh, vocab.cc: Don't re-verify verified data.
	* ui.hh, ui.cc: Minor efficiency tweaks.

2003-10-07  graydon hoare  <graydon@pobox.com>

	* commands.cc, work.cc, work.hh: Add some preliminary stuff
	to support explicit renaming, .mt-attrs.
	* monotone.texi: Add skeletal sections for command reference,
	hook reference, CVS phrasebook. Fill in some parts.

2003-10-02  graydon hoare  <graydon@pobox.com>

	* boost/circular_buffer*.hpp: Add.
	* AUTHORS, cert.cc, commands.cc, database.cc,
	diff_patch.cc, http_tasks.cc, keys.cc, lua.cc, manifest.cc,
	network.cc, nntp_machine.cc, packet.cc, patch_set.cc,
	rcs_import.cc, sanity.cc, sanity.hh, ui.hh, update.cc,
	vocab_terms.hh, work.cc:
	remove existing circular buffer code, replace all
	logging and asserty stuff with boost::format objects
	rather than vsnprintf.

2003-10-01  graydon hoare  <graydon@pobox.com>

	* testsuite.at: Don't use getenv("HOSTNAME").
	* database.cc (exec, fetch): Do va_end/va_start again in between
	logging and executing query.

2003-09-28  Tom Tromey  <tromey@redhat.com>

	* monotone.texi: Added @direntry.

2003-09-27  Nathaniel Smith  <njs@pobox.com>

	* monotone.cc: Remove "monotone.db" default to --db
	option in help text.

2003-09-27  graydon hoare  <graydon@pobox.com>

	* diff_patch.cc: Rework conflict detection.
	* rcs_import.cc: Remove some pointless slowness.
	* monotone.spec: Install info files properly.

	Release point (v 0.5).

2003-09-27  graydon hoare  <graydon@pobox.com>

	* AUTHORS, NEWS, configure.ac: Update for 0.5 release.
	* monotone.texi: Various updates.
	* xdelta.cc (compute_delta): Fix handling of empty data.
	* database.cc (sql): Require --db for init.
	* work.cc (read_options_map): Fix options regex.

2003-09-27  graydon hoare  <graydon@pobox.com>

	* lcs.hh: New jaffer LCS algorithm.
	* interner.hh, rcs_import.cc: Templatize interner.
	* diff_patch.hh: Use interner, new LCS.

2003-09-27  Tom Tromey  <tromey@redhat.com>

	* commands.cc (fetch): Always try lua hook; then default to all
	known URLs.

2003-09-26  Tom Tromey  <tromey@redhat.com>

	* commands.cc (tag): Use all-caps for meta-syntactic variables.
	(comment, add, cat, complete, mdelta, fdata): Likewise.

	* monotone.1: There's no default database.
	* monotone.texi (OPTIONS): There's no default database.

	* database.cc (sql): Throw informative error if database name not
	set.
	* app_state.cc (app_state): Default to no database.

2003-09-26  graydon hoare  <graydon@pobox.com>

	* debian/*, monotone.spec: Add packaging control files.

2003-09-24  graydon hoare  <graydon@pobox.com>

	* database.cc, database.hh (debug): New function.
	* commands.cc (debug): New command.
	* cert.cc, cert.hh (guess_branch): New function.
	* commands.cc (cert): Queue certs to network servers.
	* commands.cc (cert, commit): Use guess_branch.
	* commands.cc (list): List unknown, ignored files.
	* monotone.texi, monotone.1: Document.

2003-09-24  graydon hoare  <graydon@pobox.com>

	* commands.cc (queue_edge_for_target_ancestor): Queue the
	correct ancestry cert, from child to target, as well as
	patch_set.

2003-09-22  graydon hoare  <graydon@pobox.com>

	* depot_schema.sql, schema_migration.cc,
	schema_migration.hh: Add.
	* database.cc, depot.cc: Implement schema migration.
	* database.cc, commands.cc: Change to db ... cmd.
	* monotone.texi, monotone.1: Document command change.
	* depot.cc: Fix various query bugs.

2003-09-21  Nathaniel Smith  <njs@codesourcery.com>

	* depot.cc (depot_schema): Remove unique constraint on (contents),
	replace with unique constraint on (groupname, contents).

2003-09-21  Nathaniel Smith  <njs@codesourcery.com>

	* commands.cc (diff): Take manifest ids as arguments.  Add
	explanatory text on files added, removed, modified.

2003-09-19  Tom Tromey  <tromey@redhat.com>

	* commands.cc (genkey): Use all-caps for meta-syntactic variable.
	(cert, tag, approve, disapprove, comment, add, drop, commit,
	update, revert, cat, checkout, co, propagate, complete, list, ls,
	mdelta, fdelta, mdata, fdata, mcerts, fcerts, pubkey, privkey,
	fetch, post, rcs_import, rcs): Likewise.
	(explain_usage): Indent explanatory text past the command names.

2003-09-17  Tom Tromey  <tromey@redhat.com>

	* commands.cc (list): Don't compute or use "subname".

	* commands.cc (revert): Handle case where argument is a
	directory.
	* tests/t_revert.at: Test for revert of directory.

	* testsuite.at (MONOTONE_SETUP): Use "monotone initdb".
	* monotone.1: Document "initdb".
	* monotone.texi (Commands): Document initdb.
	(Creating a Database): New node.
	(Getting Started): Refer to it.
	* commands.cc (initdb): New command.
	* database.cc (database::sql): New argument `init'.
	(database::initialize): New method.
	* database.hh (database::initalize): Declare.
	(database::sql): New argument `init'.

2003-09-17  Tom Tromey  <tromey@redhat.com>

	* tests/t_persist_phrase.at: Use "ls certs".
	* tests/t_nntp.at: Use "ls certs".
	* tests/t_genkey.at: Use "ls keys" and "ls certs".

2003-09-16  Tom Tromey  <tromey@redhat.com>

	* monotone.1: Document "list branches".
	* commands.cc (ls_certs): New function, from `lscerts' command.
	(ls_keys): New function, from `lskeys' command.
	(ls_branches): New function.
	(list): New command.
	(ls): New alias.
	(explain_usage): Split parameter info at \n.
	* monotone.texi (Adding Files): Use "list certs".
	(Committing Changes): Likewise.
	(Forking and Merging): Likewise.
	(Commands): Likewise.
	(Generating Keys): Use "list keys".
	(Commands): Likewise.
	(Commands): Mention "list branches".
	(Branches): Likewise.

2003-09-15  graydon hoare  <graydon@redhat.com>

	* http_tasks.cc: Fix networking to handle long input.

	* ui.cc, ui.hh: Only pad with blanks enough to cover old output
	when ticking.

	* update.cc, cert.cc, commands.cc: Fix cert fetching functions to
	remove bogus certs.

2003-09-15  Tom Tromey  <tromey@redhat.com>

	* monotone.1: Don't mention MT_KEY or MT_BRANCH.

	* monotone.texi (Getting Started): Don't mention MT_DB or
	MT_BRANCH.
	(Adding Files): Explicitly use --db and --branch.
	* app_state.hh (app_state): New fields options, options_changed.
	Declare new methods.  Include work.hh.
	* work.cc (work_file_name): New constant.
	(add_to_options_map): New structure.
	(get_options_path): New function.
	(read_options_map, write_options_map): Likewise.
	* work.hh (options_map): New type.
	(get_options_path, read_options_map, write_options_map): Declare.
	* commands.cc (add, drop, commit, update, revert, checkout,
	merge): Write options file.
	* app_state.cc (database_option, branch_option): New constants.
	(app_state::app_state): Read options file.
	(app_state::set_database): New method.
	(app_state::set_branch): Likewise.
	(app_state::write_options): Likewise.
	Include work.hh.
	* monotone.cc (cpp_main): Don't set initial database name on
	app.  Use new settor methods.  Don't look at MT_BRANCH or MT_DB.

2003-09-14  graydon hoare  <graydon@pobox.com>

	* vocab.cc, vocab.hh: Add streamers for vocab terms in preparation
	for switch to formatter.

	* cert.cc (check_signature): Treat missing key as failed check.
	* commands.cc (lscerts): Warn when keys are missing.

	* rcs_import.cc, nntp_tasks.cc, http_tasks.cc: Tick progress.

	* sanity.cc, monotone.cc: Tidy up output a bit.

	* xdelta.cc: Add code to handle empty files. Maybe correct?

	* ui.cc, ui.hh: Add.

2003-09-13  Tom Tromey  <tromey@redhat.com>

	* tests/t_nntp.at: If we can't find tcpserver or snntpd, skip the
	test.
	* tests/t_http.at: If we can't find boa or depot.cgi, skip the
	test.

2003-09-12  graydon hoare  <graydon@pobox.com>

	* update.cc (pick_update_target): Only insert base rev as update
	candidate if it actually exists in db.

	* commands.cc, database.cc, database.hh: Implement id completion
	command, and general id completion in all other commands.

2003-09-12  Tom Tromey  <tromey@redhat.com>

	* commands.cc (revert): A deleted file always appears in the
	manifest.
	* tests/t_revert.at: Check reverting a change plus a delete; also
	test reverting by file name.

	* work.cc (deletion_builder::visit_file): Check for file in
	working add set before looking in manifest.
	* tests/t_drop.at: Added add-then-drop test.

	* testsuite.at: Include t_drop.at.
	* tests/t_drop.at: New test.
	* work.cc (visit_file): Check for file in working delete set
	before looking in manifest.

2003-09-12  Tom Tromey  <tromey@redhat.com>

	* Makefile.am ($(srcdir)/testsuite): tests/atconfig and
	tests/atlocal are not in srcdir.

	* Makefile.am (TESTS): unit_tests is not in srcdir.

2003-09-11  graydon hoare  <graydon@pobox.com>

	* commands.cc: Check for MT directory in status.
	* commands.cc: Require directory for checkout.
	* commands.cc: Delete MT/work file after checkout.
	* commands.cc: Implement 'revert', following tromey's lead.
	* commands.cc: Print base, working manifest ids in status.

	* diff_patch.cc: Further merge corrections.
	* diff_patch.cc (unidiff): Compensate for occasional miscalculation
	of LCS.

	* tests/t_merge.at: Check that heads works after a merge.
	* tests/t_fork.at:  Check that heads works after a fork.
	* tests/t_genkey.at: Remove use of 'import'.
	* tests/t_cwork.at: Check deletion of work file on checkout.
	* tests/t_revert.at: Check that revert works.

	* commands.cc, monotone.cc: Report unknown commands nicely.

2003-09-08  graydon hoare  <graydon@pobox.com>

	* tests/merge.at: Accept tromey's non-error case for update.

	* commands.cc(try_one_merge): Write merged version to packet
	writer, not directly to db.
	(merge): Write branch, changelog cert on merged version to db.

	* std_hooks.lua(merge3): Open result in mode "r", not "w+".

2003-09-06  Tom Tromey  <tromey@redhat.com>

	* update.cc (pick_update_target): Not an error if nothing to
	update.

	* monotone.texi: Use VERSION; include version.texi.

	* monotone.1: Document "co".
	* monotone.texi (Commands): Document "co".
	* commands.cc (ALIAS): New macro.
	(co): New alias.

	* README: Updated.

	* txt2c.cc: Added missing file.

	* texinfo.tex, INSTALL, Makefile.in, aclocal.m4, compile, depcomp,
	install-sh, missing, mkinstalldirs: Removed generated files.

2003-09-04  graydon hoare  <graydon@pobox.com>

	* Makefile.am, depot.cc, http_tasks.cc, http_tasks.hh,
	lua.cc, lua.hh, monotone.texi, network.cc, tests/t_http.at,
	vocab_terms.hh:

	Use public key signatures to talk to depot, not mac keys.

	* commands.cc, file_io.cc, monotone.texi, monotone.1,
	tests/t_scan.at, tests/t_import.at, work.cc, work.hh:

	Remove the 'import' and 'scan' commands, in favour of generalized
	'add' which chases subdirectories.

	* configure.ac, NEWS:

	Release point (v 0.4).

2003-09-03  graydon hoare  <graydon@pobox.com>

	* monotone.texi: Expand notes about setting up depot.

	* update.cc: Update by ancestry. Duh.

2003-09-02  graydon hoare  <graydon@pobox.com>

	* boost/socket/streambuf.hpp: Bump ppos on overflow.

	* packet.cc, transforms.cc, transforms.hh: Add function for
	canonicalization of base64 encoded strings. Use on incoming cert
	packet values.

	* commands.cc: Change fetch and post to take URL/groupname params
	rather than branchname.

	* network.cc, network.hh, depot.cc, http_tasks.cc: Fix URL parser,
	improve logging, change signatures to match needs of commands.cc

	* Makefile.am: Don't install txt2c or unit_tests.

	* Makefile.am: Build depot.cgi not depot.

	* database.cc, database.hh: Add "all known sources" fetching support.

	* patch_set.cc: Sort in a path-lexicographic order for nicer summaries.

	* monotone.texi: Expand coverage of packets and networking.

	* tests/t_nntp.at, tests/t_http.at: Update to provide URL/groupname
	pairs.

2003-09-02  Tom Tromey  <tromey@redhat.com>

	* aclocal.m4, monotone.info: Removed generated files.

2003-08-31  Nathaniel Smith  <njs@codesourcery.com>

	* configure.ac: Check for lua40/lua.h, lua40/lualib.h and -llua40,
	-lliblua40.
	* config.h.in: Add LUA_H, LIBLUA_H templates, remove HAVE_LIBLUA,
	HAVE_LIBLUALIB templates.
	* lua.cc: Include config.h.  Use LUA_H, LIBLUA_H macros.

2003-08-29  graydon hoare  <graydon@pobox.com>

	* Makefile.am, txt2c.cc, lua.cc, database.cc:
	Use a C constant-building converter rather than objcopy.

	* cert.cc, cert.hh, packet.cc, packet.hh, diff_patch.cc,
	rcs_import.cc:
	Modify cert functions to require a packet consumer, do no implicit
	database writing.

	* commands.cc, database.cc, database.hh, schema.sql, network.cc:
	Modify packet queueing strategy to select ancestors from known
	network server content, rather than most recent edge.

2003-08-25  graydon hoare  <graydon@pobox.com>

	* AUTHORS, ChangeLog, Makefile.am, NEWS, configure.ac,
	tests/t_http.at: Release point (v 0.3)

2003-08-24  graydon hoare  <graydon@pobox.com>

	* nntp_tasks.cc: Measure success from postlines state.
	* network.cc: Print summary counts of transmissions.
	* packet.cc: Count packets into database.
	* depot.cc: Add administrative commands, fix a bunch of
	little bugs.
	* t_http.at: Testcase for depot-driven communication.
	* monotone.texi: Update to reflect depot existence.
	* http_tasks.cc: Pick bugs out.

2003-08-24  graydon hoare  <graydon@pobox.com>

	* commands.cc: Wash certs before output.
	* *.cc,*.hh: Adjust cert packet format to
	be more readable, avoid superfluous gzipping.

2003-08-24  graydon hoare  <graydon@pobox.com>

	* configure, Makefile.in: Remove generated files, oops.
	* commands.cc: Implement 'propagate'.
	* lua.cc, lua.hh, network.cc, network.hh: Remove
	'aggregate posting' stuff.
	* network.cc: Batch postings into larger articles.
	* diff_patch.hh, diff_patch.cc: Implement basic
	merge2-on-manifest.

2003-08-23  graydon hoare  <graydon@pobox.com>

	* monotone.cc: Handle user-defined lua hooks as
	overriding internal / .monotonerc hooks no matter
	where on cmd line they occur.
	* update.cc: Made failures more user-friendly.
	* lua.cc: Improve logging a bit.
	* testsuite.at, tests/*.{at,in}, testsuite/: Rewrite tests in
	autotest framework, move to tests/ directory.
	* boost/io/*, cryptopp/hmac.h: Add missing files.

2003-08-23  Tom Tromey  <tromey@redhat.com>

	* monotone.cc (OPT_VERSION): New macro.
	(cpp_main): Handle OPT_VERSION.
	(options): Added `version' entry.
	Include config.h.

2003-08-21  Tom Tromey  <tromey@redhat.com>

	* database.cc: Include "sqlite/sqlite.h", not <sqlite.h>.

2003-08-20  graydon hoare  <graydon@pobox.com>

	* boost/*:
	incorporate boost sandbox bits, for now.

	* Makefile.am, Makefile.in, configure, configure.ac, diff_patch.cc,
	http_tasks.cc, http_tasks.hh, network.cc, nntp_machine.cc,
	nntp_machine.hh, nntp_tasks.cc, nntp_tasks.hh, testsuite/t_nntp.sh:

	fix up networking layer to pass nntp tests again

2003-08-19  graydon hoare  <graydon@pobox.com>

	* Makefile.am, Makefile.in, app_state.hh, cert.cc, commands.cc,
	constants.hh, cryptopp/misc.h, database.cc, depot.cc,
	http_tasks.cc, http_tasks.hh, keys.cc, lua.cc, lua.hh, monotone.cc,
	network.cc, network.hh, nntp_machine.cc, nntp_machine.hh,
	nntp_tasks.cc, nntp_tasks.hh, packet.cc, packet.hh, rcs_import.cc,
	sanity.cc, sanity.hh, schema.sql, test_hooks.lua,
	testsuite/runtest.sh, testsuite/t_null.sh, vocab_terms.hh:

	major surgery time
	- move to multi-protocol posting and fetching.
	- implement nicer failure modes for sanity.
	- redo commands to print nicer, fail nicer.

2003-08-18  graydon hoare  <graydon@pobox.com>

	* Makefile.am, Makefile.in, adler32.hh, database.cc, depot.cc,
	mac.hh, xdelta.cc, Makefile.am, Makefile.in:

	first pass at a depot (CGI-based packet service)

2003-08-08  graydon hoare  <graydon@pobox.com>

	* Makefile.am, Makefile.in AUTHORS, ChangeLog, Makefile.am,
	Makefile.in, NEWS, monotone.1, monotone.info, monotone.texi:

	release point (v 0.2)

2003-08-08  graydon hoare  <graydon@pobox.com>

	* cert.cc, cert.hh, interner.hh, rcs_import.cc:

	auxilliary certs

	* cert.cc, cert.hh, cycle_detector.hh, interner.hh, patch_set.cc,
	rcs_import.cc:

	improvements to cycle detection stuff

2003-08-05  graydon hoare  <graydon@pobox.com>

	* rcs_import.cc:

	almost even more seemingly correct CVS graph reconstruction (still slow)

	* sqlite/* cryptopp/* Makefile.am, Makefile.in, aclocal.m4,
	config.h.in, configure, configure.ac, file_io.cc, keys.cc,
	sanity.cc, sanity.hh, transforms.cc:

	minimizing dependencies on 3rd party libs by importing the
	necessary bits and rewriting others.

	* cert.cc, cert.hh, rcs_import.cc:

	cvs import seems to be working, but several linear algorithms need
	replacement

2003-07-28  graydon hoare  <graydon@pobox.com>

	* Makefile.am, Makefile.in, cert.cc, commands.cc, database.cc,
	database.hh, manifest.cc, rcs_file.cc, rcs_import.cc,
	rcs_import.hh, vocab.cc, xdelta.cc:

	cvs graph reconstruction hobbling along.

2003-07-21  graydon hoare  <graydon@pobox.com>

	* database.cc, xdelta.cc, xdelta.hh:

	piecewise xdelta; improves speed a fair bit.

2003-07-11  graydon hoare  <graydon@pobox.com>

	* Makefile.am, Makefile.in, config.h.in, configure, configure.ac,
	transforms.cc, xdelta.cc, xdelta.hh:

	implement xdelta by hand, forget 3rd party delta libs.

2003-07-02  graydon hoare  <graydon@pobox.com>

	* database.cc, rcs_import.cc, transforms.cc, transforms.hh:

	speedups all around in the storage system

2003-07-01  graydon hoare  <graydon@pobox.com>

	* database.hh, rcs_import.cc, transforms.cc, transforms.hh: speed

	improvements to RCS import

2003-06-30  graydon hoare  <graydon@pobox.com>

	* rcs_import.cc, transforms.cc:

	some speed improvements to RCS import

2003-06-29  graydon hoare  <graydon@pobox.com>

	* commands.cc, database.hh, rcs_import.cc, transforms.cc:

	RCS file import successfully (albeit slowly) pulls in some pretty
	large (multi-hundred revision, >1MB) test cases from GCC CVS

	* Makefile.in, commands.cc, rcs_file.cc, rcs_file.hh,
	rcs_import.cc, rcs_import.hh,

	Makefile.am: preliminary support for reading and walking RCS files

2003-04-09  graydon hoare  <graydon@pobox.com>

	* autogen.sh: oops
	* */*: savannah import

2003-04-06  graydon hoare  <graydon@pobox.com>

	* initial release.<|MERGE_RESOLUTION|>--- conflicted
+++ resolved
@@ -1,4 +1,15 @@
-<<<<<<< HEAD
+2005-06-02  Joel Reed  <joelwreed@comcast.com>
+
+	* commands.cc, database.cc, database.hh, vocab.hh, vocab_terms.hh:
+	add complete key subcommand and provide --brief option of zsh/bash
+	completion. See http://lists.gnu.org/archive/html/monotone-devel/2005-05/msg00461.html
+	* tests/t_rebuild.at: add tests for complete key subcommand
+	* monotone.texi: document new subcommand
+	* contrib/monotone.zsh_completion: update for new complete key
+	command, improve _monotone_existing_entries using new --depth=0
+	option,	add revision completion for cert command, and a	bugfix 
+	for cat command
+
 2005-06-01  Matt Johnston  <matt@ucc.asn.au>
 
 	* tests/t_i18n_changelog.at: capitalise UTF-8 CHARSET to keep
@@ -125,19 +136,6 @@
 
 	* contrib/monoprof.sh: Add support for using valgrind for
 	heap profiling.
-=======
-2005-06-02  Joel Reed  <joelwreed@comcast.com>
-
-	* commands.cc, database.cc, database.hh, vocab.hh, vocab_terms.hh:
-	add complete key subcommand and provide --brief option of zsh/bash
-	completion. See http://lists.gnu.org/archive/html/monotone-devel/2005-05/msg00461.html
-	* tests/t_rebuild.at: add tests for complete key subcommand
-	* monotone.texi: document new subcommand
-	* contrib/monotone.zsh_completion: update for new complete key
-	command, improve _monotone_existing_entries using new --depth=0
-	option,	add revision completion for cert command, and a	bugfix 
-	for cat command
->>>>>>> 391ff9e3
 
 2005-05-28  Joel Reed  <joelwreed@comcast.com>
 
@@ -4721,7 +4719,7 @@
 	* AUTHORS: Mention Wojciech and Neil.
 	* revision.cc (calculate_ancestors_from_graph): Make non-recursive.
 
-2005-01-17  Wojciech Miłkowski  <wmilkowski@interia.pl>
+2005-01-17  Wojciech MiÅkowski  <wmilkowski@interia.pl>
 
 	* std_hooks.lua: Teach about meld.
 
