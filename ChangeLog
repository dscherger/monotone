<<<<<<< HEAD
2005-05-23  Richard Levitte  <richard@levitte.org>

	* commands.cc (try_one_merge): Use the value of --date and
	--author if there are any.
	(CMD(merge), CMD(propagate), CMD(explicit_merge)): Change to
	accept --date and --author.
=======
2005-05-23  Timothy Brownawell  <tbrownaw@gmail.com>

	Fix "automate stdio" input/output format according to ML discussion
	* automate.cc: changed: automate_stdio
		added: print_some_output, class my_stringbuf
	* constants.{cc,hh}: add constant for automate stdio block size
	* monotone.texi: update documentation

2005-05-23  Nathaniel Smith  <njs@codesourcery.com>

	* win32/terminal.cc (have_smart_terminal): Call _isatty on stderr,
	not stdout.
>>>>>>> 7c60cd94

2005-05-23  Riccardo Ghetta  <birrachiara@tin.it>

	* selectors.cc/.hh, database.cc: add two new selectors:
	"earlier or equal than" and "later than".
	* lua.cc/.hh, std-hooks.lua: create a new "expand_date" hook
	* monotone.texi: document the changes
	* testsuite.at, tests/t_selector_later_earlier.at: add specific tests 
	for the new selectors
						
2005-05-21  Richard Levitte  <richard@levitte.org>

	* Makefile.am: Make monotone.pdf and monotone.dvi depend on
	version.texi.

2005-05-21  Richard Levitte  <richard@levitte.org>

	* monotone.texi: Add a note about the --brief option with
	'monotone log', and restructure the synopsis since it was getting
	a bit silly with all possible variants.

2005-05-21  Richard Levitte  <richard@levitte.org>

	* commands.cc (log_certs): Add two arguments; a separator string
	to be used in front of the second to last cert for multi-valued
	cert types, a bool to say if each cert should be ended with a
	newline.  Overload with shortcuts.
	(CMD(log)): Use the --brief option and implement it using the
	shortcut variants of log_certs.
	* monotone.cc, options.hh: Add the --brief option (OPT_BRIEF
	internally).
	* sanity.cc, sanity.hh (struct sanity): Add the member variable
	and function to hold and set the brief flag.

2005-05-21  Matt Johnston  <matt@ucc.asn.au>

	* tests/t_short_opts.at: remove the saved MT/log message
	from the failed commit.
	* Makefile.am: MAKEINFOFALGS to MAKEINFOFLAGS

2005-05-21  Matt Johnston  <matt@ucc.asn.au>

	* commands.cc (commit): write the log message to MT/log
	during the commit, so it will be available later if the commit
	fails.
	* work.{cc,hh} (write_user_log): new function

2005-05-20  Nathaniel Smith  <njs@codesourcery.com>

	* contrib/mtbrowse.sh: New file.
	* contrib/README: Document it.  Also, document some missed files,
	and re-order listing.
	* Makefile.am (EXTRA_DIST): Add several missing contrib/ files.

2005-05-21  Grahame Bowland  <grahame@angrygoats.net>

	* automate.cc: (automate_certs) change "status" field 
	to "signature". Check whether each cert is trusted, and 
	output in the "trusted" field.
	* testsuite.at: add t_automate_certs.at
	* tests/t_automate_certs.at: Test that the output of 
	"automate certs" is consistent, and that we exit with
	error when rev is incomplete or missing.
	* monotone.texi: update output documentation for 
	"automate certs"

2005-05-20  Emile Snyder  <emile@alumni.reed.edu>

	* annotate.{hh,cc}: Rework to handle lineage dependent line
	mappings and lines which split from a single line in a parent
	revision into multiple lines in some descendent.  Fixes bug where
	some lines remained unannotated.  Fixes wrong assignment of lines
	bug.
	* tests/t_annotate.at: Check no-changes since addition of file
	case.
	* tests/t_annotate_lineage_dependent.at
	* tests/t_annotate_split_lines.at:  New tests.
	* testsuite.at: Add them.
	
2005-05-20  Nathaniel Smith  <njs@codesourcery.com>

	* monotone.texi (Network): Clarify that ports can be specified on
	the command line to serve/pull/push/sync.

2005-05-21  Matt Johnston  <matt@ucc.asn.au>

	* packet.cc (db_packet_writer::~impl, prerequisite.cleanup): 
	add code to remove up circular dependencies between prerequisite
	and delayed_packet shared_ptrs upon destruction, so that unsatisified
	dependency warnings are printed.

2005-05-19  Matt Johnston  <matt@ucc.asn.au>

	* change_set.cc (merge_disjoint_analyses): handle the case where
	a file is dropped on both sides but re-added on one.
	* tests/t_drop_vs_dropadd.at: a test for it
	* testsuite.at

2005-05-19  Derek Scherger  <derek@echologic.com>

	* commands.cc (checkout): rearrange to use --revision option
	* monotone.1: 
	* monotone.texi: document checkout --revision option
	* tests/t_attr.at:
	* tests/t_attributes.at:
	* tests/t_checkout_id_sets_branch.at:
	* tests/t_checkout_noop_on_fail.at:
	* tests/t_checkout_options.at:
	* tests/t_cwork.at:
	* tests/t_delete_dir.at:
	* tests/t_delete_dir_patch.at:
	* tests/t_empty_path.at:
	* tests/t_i18n_file_data.at:
	* tests/t_inodeprints_hook.at:
	* tests/t_inodeprints_update.at:
	* tests/t_largish_file.at:
	* tests/t_lf_crlf.at:
	* tests/t_monotone_up.at:
	* tests/t_netsync_defaults.at:
	* tests/t_netsync_set_defaults.at:
	* tests/t_persistent_server_revision.at:
	* tests/t_rename_added_in_rename.at:
	* tests/t_rename_dir_cross_level.at:
	* tests/t_rename_dir_patch.at:
	* tests/t_single_char_filenames.at:
	* tests/t_subdir_add.at:
	* tests/t_subdir_attr.at:
	* tests/t_subdir_drop.at:
	* tests/t_subdir_rename.at:
	* tests/t_subdir_revert.at:
	* tests/t_tags.at:
	* tests/t_update_off_branch.at:
	* tests/t_versions.at:
	* testsuite.at: add --revision option to checkout

2005-05-18  Richard Levitte  <richard@levitte.org>

	* ui.cc: Move the copyright and license section to the top of the
	file, and add an emacs mode specifier.
	* ui.cc (write_ticks): Change the counter ticker so the trailer
	comes at the end of the counter line instead of the title line.
	This is especially important for code that changes the trailer
	a little now and then.

2005-05-17  Grahame Bowland  <grahame@angrygoats.net>

	* commands.cc: add "automate certs ID" to the help string 
	for the automate command
	* automate.cc: implement "automate certs". Add to the list 
	of commands available through "automate stdio".
	* monotone.texi: document "automate certs"

2005-05-17  Nathaniel Smith  <njs@codesourcery.com>

	* monotone.texi (Network): Document 'serve' as taking more than
	one collection argument.

2005-05-15  graydon hoare  <graydon@pobox.com>

	* rcs_import.cc (note_state_at_branch_beginning): collect
	branch beginning states into a single synthetic commit.

2005-05-15  graydon hoare  <graydon@pobox.com>

	* rcs_import.cc: rewrite most of the branch logic to 
	address issues raised in bugs 13032 and 13063.
	* tests/t_cvsimport_deleted_invar.at: un-XFAIL.

2005-05-16  Matt Johnston  <matt@ucc.asn.au>

	* commands.cc (commit): change scope of the transaction guard so that
	the transaction will fail before MT/revision is written (which could
	leave a non-committed revision/bad working dir).

2005-05-16  Grahame Bowland  <grahame@angrygoats.net>

	* monotone.texi: update "monotone log" documentation
	* commands.cc: fix "monotone log" when run with no --revision args

2005-05-15  Derek Scherger  <derek@echologic.com>

	* tests/t_update_with_blocked_rename.at: new test
	* testsuite.at: call it

2005-05-15  Derek Scherger  <derek@echologic.com>

	* netsync.cc (process_anonymous_cmd, process_auth_cmd): log
	details of permissions allowed/denied
	* tests/t_netsync_permissions.at: new test
	* testsuite.at: call it

2005-05-15  Richard Levitte  <richard@levitte.org>

	* contrib/monotone-notify.pl (revision_is_in_branch): Another
	place where --revision was missing.

2005-05-14  Timothy Brownawell  <tbrownaw@gmail.com>

	* contrib/monoprof.sh: Clean up variable definitions some.
		- Add option --datadir, should now be usable without editing
		variables to match system paths
		- Add option --setup, generates most of the needed files

2005-05-13  Timothy Brownawell  <tbrownaw@gmail.com>

	Add "monotone automate stdio", to let the automation interface
	take commands on standard input.
	* automate.cc: (automate_stdio) New function.
		(automate_command) Add it.
	* commands.cc: Add to description for "automate".
	* monotone.texi: Add to documentation.

2005-05-13  Joel Reed  <joelwreed@comcast.com>

	* tests/t_unidiff3.at: opps. forgot to add this file which
	should have been included as fix for bug 13072.

2005-05-13  Joel Reed  <joelwreed@comcast.com>

	* diff_patch.cc, transforms.cc, testsuite.at: Patch from 
	drepper@redhat.com, who writes: "The attached patch should fix bug
	13072.  I have no idea why the code in transform.cc insists on
	adding an empty line in case the file is empty. Removing the code
	didn't cause any regressions in the test suite and the
	diff_patch.cc change corrects the output format.  A new test case
	is included as well."

2005-05-13  Joel Reed  <joelwreed@comcast.com>

	* automate.cc: add automate attributes command
	* commands.cc: add attributes subcommand helptext
	* contrib/monotone.zsh_completion: use automate attributes
	for completion of monotone attr and cleanup ignore files code
	* tests/t_automate_attributes.at: add testcase
	* testsuite.at: include new testcaes

2005-05-13  Jon Bright  <jon@siliconcircus.com>
	* testsuite.at (UNGZ): Change the way the ungzipping works on
	Win32, in the hope that test 206 will no longer be given invalid
	files.

2005-05-12  Derek Scherger  <derek@echologic.com>

	* automate.cc: bump version number to 1.0
	(struct inventory_item): add pre/post states
	(inventory_paths): remove obsolete function
	(inventory_pre_state, inventory_post_state, inventory_file_state,
	inventory_renames): add fancy new functions
	(automate_inventory): rework for new output format
	* manifest.{cc,hh} (classify_paths): rename to ...
	(classify_manifest_paths): ... this and work solely from manifest
	* monotone.texi: (Automation): update inventory docs
	* tests/t_automate_inventory.at: update for new format and add
	some more tests
	
2005-05-13  Matthew Gregan  <kinetik@orcon.net.nz>

	* HACKING: New file.  First pass at a brief document to help
	newcomers hack on monotone.

2005-05-12  Riccardo Ghetta <birrachiara@tin.it>

	* options.hh (OPT_MSGFILE): New option.
	* monotone.cc (message-file): New option.
	(cpp_main): Handle it.
	* app_state.{cc,hh} (set_message_file): New function.
	* commands.cc (commit): Accept and handle new option.
	* monotone.1, monotone.texi: Document it.
	* tests/t_commit_message_file.at: New test.
	* testsuite.at: Add it.
	
2005-05-12  Timothy Brownawell  <tbrownaw@gmail.com>

	* (20 files): Do not indent with both tabs and spaces in the same file.

2005-05-13  Ulrich Drepper  <drepper@redhat.com>

	* rcs_import.cc (process_one_hunk): Improve handling of corrupt
	RCS files.

2005-05-13  Matthew Gregan  <kinetik@orcon.net.nz>

	* testsuite.at: Fix typo error in Win32 kill logic that was
	causing the testsuites to hang on Win32 machines that don't have
	pskill installed.

2005-05-12  Matthew Gregan  <kinetik@orcon.net.nz>

	* file_io.cc (write_data_impl): Use portable boost::filesystem
	calls in place of unlink(2)/remove(2).

2005-05-12  Grahame Bowland  <grahame@angrygoats.net>

	* commands.cc: Modify the "log" command to accept multiple 
	revisions on command line, and display the log for all 
	of those revisions.

2005-05-11  Nathaniel Smith  <njs@codesourcery.com>

	* std_hooks.lua (ignore_file): Organize a bit more, add
	patterns for autotools cache files, and darcs, codeville, git
	metadata directories.

2005-05-11  Timothy Brownawell  <tbrownaw@gmail.com>

	* revision.cc (expand_dominators): Fix bitmap size-matching.
		(find_common_ancestor_for_merge): Do not wait for ancestors
		to be expanded to the beginning of time before expanding
		dominators. Requires above fix for correct behavior.
	* ChangeLog: Fix date on previous entry.

2005-05-11  Timothy Brownawell  <tbrownaw@gmail.com>

	* contrib/monoprof.sh: Add profiling test for "netsync large file".
		Add options to only run specific profile tests.

2005-05-11  Stanislav Karchebny <stanislav.karchebny@skype.net>

	* contrib/monotone-notify.pl: 'monotone log' takes a revision
	through the --revision= option.

2005-05-11  Richard Levitte  <richard@levitte.org>

	* contrib/monotone-notify.pl: Change all occurences of $symbol' to
	${symbol}' to avoid a confusing Perl warning.

2005-05-11  Joel Reed  <joelwreed@comcast.com>

	* contrib/monotone.zsh_completion: add zsh completion contrib.

2005-05-11  Matt Johnston  <matt@ucc.asn.au>

	* tests/t_add_intermediate_MT_path.at: remove the drop dir part
	* tests/t_delete_dir.at: add a note about re-enabling the above test
	* tests/t_cvsimport3.at: ignore stderr

2005-05-11  Matt Johnston  <matt@ucc.asn.au>

	* rcs_import.cc (find_branchpoint): if a branch is derived from two 
	differing parent branches, take the one closest to the trunk.
	* tests/t_cvsimport3.at: add a test for cvs_importing where branches
	come off a vendor import.
	* testsuite.at: add it

2005-05-11  Nathaniel Smith  <njs@codesourcery.com>

	* work.cc (build_deletions): Disable delete_dir.

2005-05-11  Matthew Gregan  <kinetik@orcon.net.nz>

	* constants.cc (constants::bufsz): Increase buffer size.  Reduces
	the runtime to tests/t_netsync_largish_file.at by four to seven
	times on my test machines.

2005-05-10  Timothy Brownawell  <tbrownaw@gmail.com>

	* revision.cc: Make expand_{ancestors,dominators} twice as fast.
	Loop over revisions in the other direction so that changes at the
	frontier propogate fully in 1 pass, instead of one level at a time.

2005-05-10  Timothy Brownawell  <tbrownaw@gmail.com>

	* packet.{cc,hh}: Give packet_consumer and children a callback to call
	after writing out a revision.
	* netsync.cc: Use this callback to add a "revisions written" ticker,
	to provide user feedback while sanity checking.

2005-05-10  Timothy Brownawell  <tbrownaw@gmail.com>

	* ui.cc: Make tick_write_count take less horizontal space

2005-05-09  Nathaniel Smith  <njs@codesourcery.com>

	* AUTHORS: Give Riccardo his real name.
	* ChangeLog: Likewise.

2005-05-09  Riccardo Ghetta <birrachiara@tin.it>
	
	* std_hooks.lua: Support kdiff3.

2005-05-09  Matthew Gregan  <kinetik@orcon.net.nz>

	* lua.cc (loadstring, run_string): New parameter to identify the
	source of the Lua string being loaded.
	(add_{std,test}_hooks, load_rcfile): Pass an identity through.

2005-05-09  Matthew Gregan  <kinetik@orcon.net.nz>

	* monotone.cc: Absolutify and tilde expand pid file.

2005-05-09  Matthew Gregan  <kinetik@orcon.net.nz>

	* testsuite.at: Revert bogus changes committed in revision 9d478.

2005-05-09  Matt Johnston  <matt@ucc.asn.au>

	* commands.cc (pid_file): use fs::path .empty() rather than ==, since
	boost 1.31 doesn't seem to have the latter.

2005-05-08  Matthew Gregan  <kinetik@orcon.net.nz>

	* lua.cc (report_error, load{file,string}): New member functions.
	Error handling in call moved into report_error.
	(call): Call report_error.
	(run_{file,string}): Call load{file,string} member functions to
	load Lua code into the VM.  Allows us to report syntax errors when
	loading rc files.
	* testsuite.at: test_hooks.lua was calling nonexistent (obsolete)
	strfind function and failing silently.  The improved error
	reporting from Lua caught this and cause testsuite failures.

2005-05-08  Matthew Gregan  <kinetik@orcon.net.nz>

	* monotone.1: Document --pid-file option.  Also make some minor
	spelling and punctuation fixes.

2005-05-08  Timothy Brownawell  <tbrownaw@gmail.com>
	* app_state.cc: {read,write}_options now print a warning instead of
	failing on unreadable/unwritable MT/options .
	* tests/t_unreadable_MT.at: add matching test
	* testsuite.at: add test
	* tests/README: Mention that new tests must be added to testsuite.at
	* work.cc: (get_revision_id) Friendlier error message for
	unreadable MT/revision .

2005-05-08  Matthew Gregan  <kinetik@orcon.net.nz>

	* monotone.texi: Right words, wrong order.
	* testsuite.at: Drop pid mapping trickery, it doesn't work
	consistently.  We now try and use SysInternal's pskill to kill the
	process.  If pskill is not available, we fall back to the old
	'kill all monotone processes' method. These changes affect
	Win32/MingW only.

2005-05-07  Matthew Gregan  <kinetik@orcon.net.nz>

	* commands.cc (pid_file): Remove leftover debugging output.
	* configure.ac: Correct typos in TYPE_PID_T test.
	* testsuite.at: Use some trickery on MingW/Cygwin to map the
	Windows pid to the Cygwin pid.
	* win32/process.cc (process_wait): Correct return type.
	(process_spawn): Replace dropped cast on return.

2005-05-07  Matt Johnston <matt@ucc.asn.au>

	* change_set.cc: fix the code which skips deltas on deleted files,
	  it was looking at the merged filename not the ancestor
	  filename.
	* tests/t_drop_vs_patch_rename.at: a test for the above fix
	* testsuite.at: add it

2005-05-06 Timothy Brownawell <tbrownaw@gmail.com>

	* contrib/monoprof.sh: Add lcad test.
		Add options to pull/rebuild before profiling.

2005-05-06  Nathaniel Smith  <njs@codesourcery.com>

	* INSTALL: s/g++ 3.2 or 3.3/g++ 3.2 or later/.

2005-05-06  Nathaniel Smith  <njs@codesourcery.com>

	* monotone.1: 
	* monotone.texi (Commands, Importing from CVS, RCS): Clarify
	cvs_import documentation on cvsroot vs. module issues.

2005-05-05  Richard Levitte  <richard@levitte.org>

	* AUTHORS: Add rghetta.

2005-05-05  Matthew Gregan  <kinetik@orcon.net.nz>

	* monotone.texi: Document --pid-file option for serve command.
	* app_state.{cc,hh} (set_pidfile, pidfile): New function, new
	member.
	* commands.cc (pid_file): New class.
	(CMD(serve)): Use pid_file.
	* monotone.cc (coptions, cppmain): Add command-specific option
	--pid-file.
	* options.hh (OPT_PIDFILE): New option.
	* {unix,win32}/process.cc (get_process_id): New function.
	(process_{spawn,wait,kill}): Use pid_t.
	* platform.hh (process_{spawn,wait,kill}): Use pid_t.
	(get_process_id): New function
	* configure.ac: Test for pid_t.
	* lua.cc (monotone_{spawn,wait,kill}_for_lua): Use pid_t.
	* testsuite.at: Update netsync kill functions to use pid file.
	* tests/t_netsync_sigpipe.at: Update to use pid file.
	* tests/t_netsync_single.at: Update to use pid file.

2005-05-04  Nathaniel Smith  <njs@codesourcery.com>

	* tests/t_monotone_up.at: New test.
	* testsuite.at: Add it.

2005-05-05  Matthew Gregan  <kinetik@orcon.net.nz>

	* work.cc: Use attr_file_name rather than hardcoded strings.

2005-05-04  Brian Campbell  <ubergeek@dartmouth.edu>

	* contrib/monotone.el (monotone-vc-register): Fix arguments to
	monotone-cmd-buf, to make work.

2005-05-03  Nathaniel Smith  <njs@codesourcery.com>

	* file_io.cc (read_data_for_command_line): Check that file exists,
	if reading a file.

2005-05-04  Matthew Gregan  <kinetik@orcon.net.nz>

	* configure.ac: Add TYPE_SOCKLEN_T function from the Autoconf
	archive.	
	* cryptopp/cryptlib.h (NameValuePairs): Change GetVoidValue from a
	pure virtual to an implemented (but never called) member function
	to work around build problem with GCC 4 on OS X 10.4
	* netxx/osutil.h: Include config.h, use new HAVE_SOCKLEN_T define
	to determine socklen_t type.

2005-05-03  Nathaniel Smith  <njs@codesourcery.com>

	* lua.cc (load_rcfile): Make a version that takes utf8 strings,
	and understands -.
	* app_state.cc (load_rcfiles): Use it.
	* file_io.{cc,hh} (absolutify_for_command_line): New function.
	* monotone.cc (cpp_main): Use it.
	* tests/t_rcfile_stdin.at: New test.
	* testsuite.at: Include it.

2005-05-03  Nathaniel Smith  <njs@codesourcery.com>

	* netsync.cc (load_epoch): Remove unused function.

2005-05-03  Matthew Gregan  <kinetik@orcon.net.nz>

	* tests/t_cvsimport_manifest_cycle.at: Add missing symbols.
	* tests/t_cvsimport_deleted_invar.at: Add new test.
	* testsuite.at: New test.

2005-05-03  Nathaniel Smith  <njs@codesourcery.com>

	* netsync.cc (run_netsync_protocol): Don't use the word
	"exception" in error messages.

2005-05-03  Nathaniel Smith  <njs@codesourcery.com>

	* UPGRADE: Fix version number.

2005-05-03  Nathaniel Smith  <njs@codesourcery.com>

	* debian/compat: New file.

2005-05-03  Nathaniel Smith  <njs@codesourcery.com>

	* UPGRADE: Mention upgrading from 0.18.
	* debian/copyright: Re-sync with AUTHORS.
	* win32/monotone.iss, monotone.spec, debian/changelog: Bump
	version numbers to 0.19.
	* NEWS: Finish updating for 0.19.

2005-05-03  Jon Bright  <jon@siliconcircus.com>
	* win32/monotone.iss: Bump version to 0.19
	
2005-05-03  Jon Bright  <jon@siliconcircus.com>
	* tests/t_automate_select.at: Use arithmetic comparison for
	checking output of wc, since wc pads its results with initial
	spaces on MinGW.
	
2005-05-03  Nathaniel Smith  <njs@codesourcery.com>

	* tests/t_cvsimport2.at: Pass correct module directory.

2005-05-02  Nathaniel Smith  <njs@codesourcery.com>

	* configure.ac: Bump version to 0.19.
	* NEWS: Tweaks.
	* Makefile.am (MOST_SOURCES): Add options.hh.
	(%.eps): Fix ps2eps calling convention.
	* po/monotone.pot: Regenerate.
	* testsuite.at (CHECK_SAME_CANONICALISED_STDOUT): New macro.

2005-05-02  Nathaniel Smith  <njs@codesourcery.com>

	* NEWS: More updates.
	* rcs_import.cc (store_manifest_edge): Fix some edge cases.
	* tests/t_cvsimport_manifest_cycle.at: Make work.  Un-XFAIL.

2005-05-01  Matt Johnston  <matt@ucc.asn.au>

	* diff_patch.cc (normalize_extents): broaden the condition when
	changes can be normalised.
	* tests/t_merge_6.at: now passes.

2005-05-01  Emile Snyder  <emile@alumni.reed.edu>

	* annotate.cc: Fix bug that njs pointed out when a merge has one
	side with no changes.  Be smarter about how we get parent
	file_id's to do file diffs; give another big speedup.
	* tests/t_annotate_copy_all.at: New test for the bug that is fixed.
	* testsuite.at: Add the new test.

2005-05-02  Richard Levitte  <richard@levitte.org>

	* tests/t_override_author_date.at: Adapt to the new way to give
	revision IDs to 'monotone log'.

2005-05-01  Richard Levitte  <richard@levitte.org>

	* monotone.texi: Document the change in 'monotone log'.

2005-05-01  Riccardo Ghetta <birrachiara@tin.it>

	* commands.cc (CMD(log)): Use --revision.

2005-05-02  Matt Johnston  <matt@ucc.asn.au>

	* netsync.cc (process_auth_cmd): make it clearer what the "unknown
	key hash" refers to.

2005-05-01  Richard Levitte  <richard@levitte.org>

	* commands.hh: Expose complete_commands().
	* commands.cc (explain_usage, command_options, process): Don't
	call complete_command().  Except the caller to have done that
	already.
	* monotone.cc (cpp_main): Start with completing the command after
	processing the options.  Use the result everywhere the command is
	required.  This avoids giving the user duplicate (or in some case,
	triplicate) messages about command expansion.

2005-04-30  Derek Scherger  <derek@echologic.com>

	* app_state.{cc,hh}: remove --all-files option
	* automate.cc: move inventory command and associated stuff here from ...
	* commands.cc: ... here, where it has been removed
	* monotone.1: relocate inventory command, remove --all-files option
	* monotone.cc: remove --all-files option
	* monotone.texi: relocate inventory documentation to automation
	section, remove --all-files option
	* tests/t_automate_inventory.at: renamed and updated for move to automate
	* testsuite.at: adjust for rename

2005-04-30  Derek Scherger  <derek@echologic.com>

	* Makefile.am (MOST_SOURCES): add restrictions.{cc,hh} 
	* commands.cc (extract_rearranged_paths): 
	(extract_delta_paths):
	(extract_changed_paths):
	(add_intermediate_paths):
	(restrict_path_set):
	(restrict_rename_set):
	(restrict_path_rearrangement):
	(restrict_delta_map):
	(calculate_restricted_rearrangement):
	(calculate_restricted_revision):
	(calculate_current_revision):
	(calculate_restricted_change_set): move to restrictions.{cc,hh}
	(maybe_update_inodeprints):
	(cat):
	(dodiff):
	(update): rename calculate_current_revision to
	calculate_unrestricted_revision
	* database_check.hh: update header guard #define
	* restrictions.{cc,hh}: add new files

2005-04-30  Nathaniel Smith  <njs@codesourcery.com>

	* commands.cc: Add a placeholder OPT_NONE for commands that don't
	take any command-specific options; use it everywhere.  Now the
	last argument to CMD never starts with %, and the last argument is
	always required to be present.

2005-04-30  Richard Levitte  <richard@levitte.org>

	* contrib/monotone-nav.el (mnav-rev-make): Move it so it's defined
	after the definition of the macro mnav-rev-id.  Otherwise, the
	byte compiler complains there is no setf method for mnav-rev-id.

2005-04-30  Nathaniel Smith  <njs@codesourcery.com>

	* monotone.texi (Database): Minor correction.

2005-04-30  Nathaniel Smith  <njs@codesourcery.com>

	* vocab.cc (trivially_safe_file_path): New function.
	(verify): Use it.
	(test_file_path_verification, test_file_path_normalization): Add a
	few more checks.

	* transforms.{cc,hh} (localized_as_string): New function.
	* {win32,unix}/inodeprint.cc (inodeprint_file): Use it, to avoid
	mkpath().

	* commands.cc (add_intermediate_paths): Hand-code intermediate
	path generator, taking advantage of normalization of file_path's,
	to avoid mkpath().

2005-04-29  Joel Rosdahl  <joel@rosdahl.net>

	* monotone.texi: Minor corrections.

2005-04-29  Nathaniel Smith  <njs@codesourcery.com>

	* commands.cc (ls_tags): Sort output.
	* tests/t_tags.at: Test that output is sorted.

2005-04-29  Derek Scherger  <derek@echologic.com>

	* commands.cc (struct file_itemizer): move to ...
	* work.hh (file_itemizer} ... here
	* work.cc (file_itemizer::visit_file} ... and here

2005-04-29  Emile Snyder  <emile@alumni.reed.edu>

	* annotate.cc (do_annotate_node): Stop doing expensive
	calculate_arbitrary_change_set when we already know we have parent
	and child revisions.  Cuts annotate run time in half.
	
2005-04-29  Nathaniel Smith  <njs@codesourcery.com>

	* commands.cc (update_inodeprints): Rename to...
	(refresh_inodeprints): ...this, so 'monotone up' continues to mean
	update.
	
	* monotone.texi (Inodeprints): Mention refresh_inodeprints in the
	Inodeprints section.
	
	* testsuite.at: 
	* tests/t_update_inodeprints.at: 
	* tests/t_refresh_inodeprints.at: 
	* monotone.texi (Working Copy, Commands): 
	* monotone.1: Update accordingly.

2005-04-29  Nathaniel Smith  <njs@codesourcery.com>

	* change_set.cc (dump_change_set): Don't truncate output.
	(invert_change_test): New unit test.
	(invert_change_set): Make it pass.  This fixes (some?)
	isect.empty() invariant failures.
	
	* NEWS: Start updating for 0.19.

	* revision.cc (check_sane_history): Make comment more
	informative.

2005-04-29  Grahame Bowland  <grahame@angrygoats.net>

	* netxx/types.h: Add new NetworkException type network 
	issue not caused by calling program
	* netsync.cc: Catch Netxx::NetworkException and display 
	as informative_error.
	* netxx/address.cxx: NetworkException for unparsable URIs.
	* netxx/datagram.cxx: NetworkException for connection failure.
	* netxx/resolve_getaddrinfo.cxx, resolve_gethostbyname.cxx:
	NetworkException when DNS resolution fails.
	* netxx/serverbase.cxx: NetworkException if unable to bind 
	to server port.
	* netxx/streambase.cxx: NetworkException if unable to 
	connect.

2005-04-28  Nathaniel Smith  <njs@codesourcery.com>

	* tests/t_netsync_error.at: New test.
	* testsuite.at: Add it.

2005-04-28  Nathaniel Smith  <njs@codesourcery.com>

	* tests/t_rename_attr.at: Fix a bit; also test that rename refuses
	to move a file to a name that already has attrs.
	* work.cc (build_rename): Cleanup a bit; refuse to move a file to
	a name that already has attrs.

	* monotone.texi (Working Copy): Document explicitly that "drop"
	and "rename" do not modify the filesystem directly, and do affect
	attributes.

2005-04-28  Derek Scherger  <derek@echologic.com>

	* commands.cc (get_work_path): 
	(get_revision_path): 
	(get_revision_id):
	(put_revision_id):
	(get_path_rearrangement):
	(remove_path_rearrangement):
	(put_path_rearrangement):
	(update_any_attrs):
	(get_base_revision):
	(get_base_manifest): move to work.{cc,hh}
	(update): indicate optional revision with [ and ]
	(explicit_merge): indicate optional ancestor with [ and ] 

	* manifest.{cc,hh} (extract_path_set): move here from work.{cc,hh}
	* revision.{cc,hh} (revision_file_name): move to work.{cc,hh}

	* work.{cc,hh} (extract_path_set): move to manifest.{cc,hh}
	(get_work_path): 
	(get_path_rearrangement): 
	(remove_path_rearrangement): 
	(put_path_rearrangement): 
	(get_revision_path): 
	(get_revision_id): 
	(put_revision_id): 
	(get_base_revision): 
	(get_base_manifest): 
	(update_any_attrs): move here from commands.cc
	
2005-04-28  Derek Scherger  <derek@echologic.com>

	* ChangeLog: 
	* Makefile.am
	* tests/t_automate_select.at: merge fixups

2005-04-28  Emile Snyder <emile@alumni.reed.edu>

	* annotate.cc: Fix broken build after propagate from .annotate
	branch to mainline.  The lcs stuff was changed to use
	quick_allocator, so our use of it had to change as well.
	
2005-04-28  Emile Snyder  <emile@alumni.reed.edu>

	* commands.cc: New command "annotate"
	* annotate.{cc,hh}: New files implement it.
	* Makefile.am: Build it.
	* monotone.texi: Document it.	
	* tests/t_annotate.at:
	* tests/t_annotate_add_collision.at:
	* tests/t_annotate_branch_collision.at: 
	* testsuite.at: Test it.
	
2005-04-28  Matt Johnston  <matt@ucc.asn.au>

	* tests/t_merge_6.at: narrow the testcase down considerably.

2005-04-28  Matt Johnston  <matt@ucc.asn.au>

	* tests/t_merge_6.at, testsuite.at: add a new test for the case where
	duplicate lines appear in a file during a merge. This testcase can
	be correctly handled by merge(1).

2005-04-28  Matt Johnston  <matt@ucc.asn.au>

	* tests/t_i18n_file.at, transforms.cc: OS X expects all paths to be
	utf-8, don't try to use other encodings in the test.

2005-04-28  Richard Levitte  <richard@levitte.org>

	* tests/t_automate_select.at: silly ignores not needed any more.

2005-04-28  Richard Levitte  <richard@levitte.org>

	* commands.cc (complete): Don't talk of there really was no
	expansion.

2005-04-28  Richard Levitte  <richard@levitte.org>

	* commands.cc, commands.hh: Selector functions and type are moved
	to...
	* selectors.cc, selectors.hh: ... these files.
	* database.cc, database.hh: Adapt to this change.
	* automate.cc (automate_select): New function, implements
	'automate select'.
	(automate_command): Use it.
	* monotone.texi (Automation): Document it.

	* tests/t_automate_select.at: New test.
	* testsuite.at: Use it.

	* Makefile.am (MOST_SOURCES): reorganise.  Add selectors.{cc,hh}.

2005-04-27  Derek Scherger  <derek@echologic.com>

	* commands.cc (ls_unknown): remove unneeded braces
	(struct inventory_item): new struct for tracking inventories
	(print_inventory): removed old output functions 
	(inventory_paths): new functions for paths, data and renames
	(inventory): rework to display two column status codes
	* monotone.texi (Informative): update for new status codes
	* tests/t_inventory.at: update for two column status codes

2005-04-27  Richard Levitte  <richard@levitte.org>

	* quick_alloc.hh: Define QA_SUPPORTED when quick allocation is
	supported.
	* sanity.hh: Only defined the QA(T) variants of checked_index()
	when QA_SUPPORTED is defined.

2005-04-27  Joel Reed  <joelwreed@comcast.com>

	* work.cc: on rename move attributes as well.
	* tests/t_rename_attr.at: No longer a bug.

2005-04-27  Nathaniel Smith  <njs@codesourcery.com>

	* monotone.texi (Working Copy, Commands): Document update_inodeprints.
	* monotone.1: Likewise.

	* tests/t_update_inodeprints.at: New test.
	* testsuite.at: Add it.

2005-04-27  Richard Levitte  <richard@levitte.org>

	* database.cc (selector_to_certname): Add a case for
	commands::sel_cert.

2005-04-27  Richard Levitte  <richard@levitte.org>

	* sanity.hh: Add a couple of variants of checked_index() to
	accomodate for indexes over vector<T, QA(T)>.

	* commands.hh: Add new selector to find arbitrary cert name and
	value pairs.  The syntax is 'c:{name}={value}'.
	* commands.cc (decode_selector): Recognise it.
	* database.cc (complete): Parse it.
	* std_hooks.lua (expand_selector): Add an expansion for it.
	* monotone.texi (Selectors): Document it.

	* tests/t_select_cert.at: Add test.
	* testsuite.at: Use it.

2005-04-27  Matt Johnston  <matt@ucc.asn.au>

	* vocab.cc (verify(file_path)): don't find() twice.
	* change_set.cc (extend_state): remove commented out line 

2005-04-27  Matthew Gregan  <kinetik@orcon.net.nz>

	* tests/t_cvsimport_manifest_cycle.at: New test.
	* testsuite.at: Add test.
	* AUTHORS: Add self.

2005-04-27  Nathaniel Smith  <njs@codesourcery.com>

	* AUTHORS: Add Timothy Brownawell.

2005-04-27  Timothy Brownawell  <tbrownaw@gmail.com>

	* ui.{cc,hh}: Delegate tick line blanking to tick_writers.

2005-04-27  Matt Johnston  <matt@ucc.asn.au>

	* change_set.cc (extend_state): don't mix find() and insert() on
	the path_state, to avoid hitting the smap's worst-case.

2005-04-27  Matt Johnston  <matt@ucc.asn.au>

	* change_set.cc (confirm_proper_tree): move things out of the loops
	for better performance.

2005-04-26  Nathaniel Smith  <njs@codesourcery.com>

	* work.cc: Don't include boost/regex.hpp.

2005-04-26  Nathaniel Smith  <njs@codesourcery.com>

	* manifest.cc, inodeprint.cc: Don't include boost/regex.hpp.

2005-04-26  Nathaniel Smith  <njs@codesourcery.com>

	* sqlite/vdbeaux.c (MAX_6BYTE): Apply patch from
	http://www.sqlite.org/cvstrac/chngview?cn=2445.  It shouldn't
	affect monotone's usage, but just in case.

2005-04-26  Nathaniel Smith  <njs@codesourcery.com>

	* rcs_import.cc (struct cvs_key, process_branch): Fix
	indentation.
	(build_change_set): Handle the case where a file is "added dead".

	* tests/t_cvsimport2.at: Un-XFAIL, improve description.

2005-04-26  Richard Levitte  <richard@levitte.org>

	* monotone.cc (cpp_main): Count the number of command specific
	options exist.  If there is any, add a title for them.

2005-04-26  Matt Johnston  <matt@ucc.asn.au>

	* change_set.cc (analyze_rearrangement): get rid of damaged_in_first
	since it is not used.

2005-04-26  Matt Johnston  <matt@ucc.asn.au>

	* monotone.texi: fix mashed up merge of docs for kill_rev_locally
	and db check.

2005-04-26  Richard Levitte  <richard@levitte.org>

	* monotone.cc, commands.cc: Make some more options global.

2005-04-25  Nathaniel Smith  <njs@codesourcery.com>

	* tests/t_i18n_file_data.at: New test.
	* testsuite.at: Add it.

2005-04-25  Nathaniel Smith  <njs@codesourcery.com>

	* automate.cc (automate_parents, automate_children) 
	(automate_graph): New automate commands.
	(automate_command): Add them.
	* commands.cc (automate): Synopsisfy them.
	* monotone.texi (Automation): Document them.
	* tests/t_automate_graph.at, test/t_parents_children.at: Test
	them.
	* testsuite.at: Add the tests.

	* tests/t_automate_ancestors.at: Remove obsolete comment.
	
2005-04-24  Derek Scherger  <derek@echologic.com>

	* tests/t_rename_file_to_dir.at:
	* tests/t_replace_file_with_dir.at:
	* tests/t_replace_dir_with_file.at: new bug reports
	* testsuite.at: include new tests

2005-04-24  Derek Scherger  <derek@echologic.com>

	* app_state.{cc,hh} (app_state): add all_files flag to the constructor
	(set_all_files): new method for setting flag

	* basic_io.{cc,hh} (escape): expose public method to quote and
	escape file_paths
	(push_str_pair): use it internally

	* commands.cc (calculate_restricted_rearrangement): new function
	factored out of calculate_restricted_revision
	(calculate_restricted_revision): use new function
	(struct unknown_itemizer): rename to ...
	(struct file_itemizer): ... this; use a path_set rather than a
	manifest map; build path sets of unknown and ignored files, rather
	than simply printing them
	(ls_unknown): adjust to compensate for itemizer changes
	(print_inventory): new functions for printing inventory lines from
	path sets and rename maps
	(inventory): new command for printing inventory of working copy
	files

	* manifest.cc (inodeprint_unchanged): new function factored out
	from build_restricted_manifest_map
	(classify_paths): new function to split paths from an old manifest
	into unchanged, changed or missing sets for inventory
	(build_restricted_manifest_map): adjust to use
	inodeprint_unchanged
	* manifest.hh (classify_paths): new public function
	
	* monotone.1: document new inventory command and associated
	--all-files option

	* monotone.cc: add new --all-files option which will be specific
	to the inventory command asap

	* monotone.texi (Informative): document new inventory command
	(Commands): add manpage entry for inventory
	(OPTIONS): add entries for --xargs, -@ and --all-files

	* tests/t_status_missing.at: remove bug priority flag
	* tests/t_inventory.at: new test
	* testsuite.at: include new test
	
2005-04-24  Nathaniel Smith  <njs@codesourcery.com>

	* monotone.texi (Database): Document 'db kill_rev_locally'.

2005-04-24  Nathaniel Smith  <njs@codesourcery.com>

	* ChangeLog: Fixup after merge.

2005-04-24  Nathaniel Smith  <njs@codesourcery.com>

	* manifest.cc (build_restricted_manifest_map): Careful to only
	stat things once on the inodeprints fast-path.
	(read_manifest_map): Hand-code a parser, instead of using
	boost::regex.
	* inodeprint.cc (read_inodeprint_map): Likewise.

2005-04-23  Derek Scherger  <derek@echologic.com>

	* (calculate_restricted_revision): remove redundant variables,
	avoiding path_rearrangement assignments and associated sanity
	checks
	(calculate_current_revision): rename empty to empty_args for
	clarity

2005-04-23  Derek Scherger  <derek@echologic.com>

	* commands.cc (calculate_base_revision): rename to ...
	(get_base_revision): ... this, since it's not calculating anything
	(calculate_base_manifest): rename to ...
	(get_base_manifest): ... this, and call get_base_revision
	(calculate_restricted_revision): call get_base_revision and remove
	missing files stuff
	(add):
	(drop):
	(rename):
	(attr): call get_base_manifest
	(ls_missing): 
	(revert): call get_base_revision
	* manifest.{cc,hh} (build_restricted_manifest_map): don't return
	missing files and don't produce invalid manifests; do report on
	all missing files before failing
	
2005-04-23  Derek Scherger  <derek@echologic.com>

	* app_state.cc:
	* database.cc:
	* file_io.{cc, hh}: fix bad merge

2005-04-23  Nathaniel Smith  <njs@codesourcery.com>

	* database.cc (put_key): Check for existence of keys with
	conflicting key ids, give more informative message than former SQL
	constraint error.

2005-04-23  Nathaniel Smith  <njs@codesourcery.com>

	* transforms.cc (filesystem_is_ascii_extension_impl): Add EUC to
	the list of ascii-extending encodings.

	* tests/t_multiple_heads_msg.at: Make more robust, add tests for
	branching.

2005-04-23  Nathaniel Smith  <njs@codesourcery.com>

	* app_state.cc (restriction_includes): Remove some L()'s that were
	taking 5-6% of time in large tree diff.

2005-04-23  Nathaniel Smith  <njs@codesourcery.com>

	* file_io.{cc,hh} (localized): Move from here...
	* transforms.{cc,hh} (localized): ...to here.  Add lots of gunk to
	avoid calling iconv whenever possible.

2005-04-23  Richard Levitte  <richard@levitte.org>

	* monotone.cc, options.hh: Move the option numbers to options.hh,
	so they can be easily retrieved by other modules.
	* monotone.cc: split the options table in global options and
	command specific options.  The former are always understood, while
	the latter are only understood by the commands that declare it
	(see below).
	(my_poptStuffArgFile): There's no need to keep a copy of the
	stuffed argv.  This was really never a problem.
	(coption_string): New function to find the option string from an
	option number.
	(cpp_main): Keep track of which command-specific options were
	given, and check that the given command really uses them.  Make
	sure that when the help is written, only the appropriate command-
	specific options are shown.  We do this by hacking the command-
	specific options table.
	Throw away sub_argvs, as it's not needed any more (and realy never
	was).

	* commands.cc: Include options.hh to get the option numbers.
	(commands_ops): New structure to hold the option
	numbers used by a command.
	(commands): Use it.
	(command_options): Function to get the set of command-specific
	options for a specific command.
	(CMD): Changed to take a new parameter describing which command-
	specific options this command takes.  Note that for commands that
	do not take command-specific options, this new parameter must
	still be given, just left empty.
	Update all commands with this new parameter.
	* commands.hh: Declare command_options.

	* tests/t_automate_heads.at: 'automate heads' never used the value
	of --branch.
	* tests/t_sticky_branch.at: and neither did 'log'...
	* tests/t_update_missing.at: nor did 'add'...

2005-04-23  Matthew Gregan  <kinetik@orcon.net.nz>

	* tests/t_diff_currev.at: Use CHECK_SAME_STDOUT.

2005-04-23  Matthew Gregan  <kinetik@orcon.net.nz>

	* tests/t_diff_currev.at: New test.
	* testsuite.at: Add new test.

2005-04-22  Christof Petig <christof@petig-baender.de>

	* sqlite/*: update to sqlite 3.2.1

2005-04-22  Nathaniel Smith  <njs@codesourcery.com>

	* manifest.cc (build_restricted_manifest_map): Fixup after merge
	-- use file_exists instead of fs::exists.

2005-04-22  Derek Scherger  <derek@echologic.com>

	* manifest.{cc,hh} (build_restricted_manifest_map): keep and
	return a set of missing files rather than failing on first missing
	file
	* commands.cc (calculate_restricted_revision): handle set of
	missing files
	* revision.hh: update comment on the format of a revision
	* tests/t_status_missing.at: un-XFAIL and add a few tests
	
2005-04-22  Nathaniel Smith  <njs@codesourcery.com>

	* vocab.cc (verify(file_path), verify(local_path)): Normalize
	paths on the way in.
	* tests/t_normalized_filenames.at: Fix to match behavior
	eventually declared "correct".

2005-04-22  Nathaniel Smith  <njs@codesourcery.com>

	* vocab.{cc,hh}: Make verify functions public, make ATOMIC(foo)'s
	verify function a friend of foo, add ATOMIC_NOVERIFY macro, add
	long comment explaining all this.
	* vocab_terms.hh: Add _NOVERIFY to some types.

2005-04-22  Nathaniel Smith  <njs@codesourcery.com>

	* file_io.{cc,hh} (localized): Take file_path/local_path instead
	of string; expose in public interface.  Adjust rest of file to
	match.
	(walk_tree): Don't convert the (OS-supplied) current directory
	from UTF-8 to current locale.
	
	* transforms.{cc,hh} (charset_convert): Be more informative on
	error.
	(calculate_ident): Localize the filename, even on the fast-path.
	Also assert file exists and is not a directory, since Crypto++
	will happily hash directories.  (They are like empty files,
	apparently.)
	
	* manifest.cc (build_restricted_manifest_map): Use file_exists
	instead of fs::exists, to handle localized paths.
	* {win32,unix}/inodeprint.cc (inodeprint_file): Use localized
	filenames to stat.

	* tests/t_i18n_file.at: Rewrite to work right.

	* tests/t_normalized_filenames.at: New test.
	* testsuite.at: Add it.
	* vocab.cc (test_file_path_verification): MT/path is not a valid
	file_path either.
	(test_file_path_normalization): New unit-test.

2005-04-22  Joel Reed  <joelwreed@comcast.net>

	* work.cc (build_deletions) : on drop FILE also drop attributes.
	* tests/t_drop_attr.at : test for success now, fixed bug.

2005-04-22  Jon Bright <jon@siliconcircus.com>
	* monotone.texi: Changed all quoting of example command lines to
	use " instead of ', since this works everywhere, but ' doesn't
	work on Win32

2005-04-21  Jeremy Cowgar  <jeremy@cowgar.com>

	* tests/t_multiple_heads_msg.at: Now checks to ensure 'multiple head'
	  message does not occur on first commit (which creates a new head
	  but not multiple heads).
	* commands.cc (CMD(commit)): renamed head_size to better described
	  old_head_size, now checks that old_head_size is larger than 0 as
	  well otherwise, on commit of a brand new project, a new head was
	  detected and a divergence message was displayed.

2005-04-21  Richard Levitte  <richard@levitte.org>

	* commands.cc (ALIAS): refactor so you don't have to repeat all
	the strings given to the original command.
	(ALIAS(ci)): added as a short form for CMD(commit).

	* Makefile.am (%.eps): create .eps files directly from .ps files,
	using ps2eps.

2005-04-21 Sebastian Spaeth <Sebastian@SSpaeth.de>

	* monotone.texi: add command reference docs about kill_rev_locally
	
2005-04-21  Nathaniel Smith  <njs@codesourcery.com>

	* change_set.cc (apply_path_rearrangement_can_fastpath) 
	(apply_path_rearrangement_fastpath) 
	(apply_path_rearrangement_slowpath, apply_path_rearrangement):
	Refactor into pieces, so all versions of apply_path_rearrangement
	can take a fast-path when possible.

2005-04-21  Jeremy Cowgar  <jeremy@cowgar.com>

	* commands.cc: Renamed maybe_show_multiple_heads to
	  notify_if_multiple_heads, renamed headSize to head_size for
	  coding standards/consistency.
	* tests/t_multiple_heads_msg.at: Added to monotone this time.

2005-04-20  Jeremy Cowgar  <jeremy@cowgar.com>

	* commands.cc: Added maybe_show_multiple_heads, update now notifies
	  user of multiple heads if they exist, commit now notifies user
	  if their commit created a divergence.
	* tests/t_multiple_heads_msg.at: Added
	* testsuite.at: Added above test

2005-04-20  Nathaniel Smith  <njs@codesourcery.com>

	* Makefile.am (EXTRA_DIST): Put $(wildcard) around "debian/*", so
	it will actually work.

2005-04-20  Nathaniel Smith  <njs@codesourcery.com>

	* Makefile.am (EXTRA_DIST): Include tests, even when not building
	packages out in the source directory.

2005-04-20  Matthew Gregan  <kinetik@orcon.net.nz>

	* commands.cc (kill_rev_locally): Move up with rest of non-CMD()
	functions.  Mark static.  Minor whitespace cleanup.
	* commands.hh (kill_rev_locally): Declaration not needed now.

2005-04-20 Sebastian Spaeth <Sebastian@SSpaeth.de>
	* automate.cc: fix typo, add sanity check to avoid empty r_id's
	bein passed in. The automate version was bumped to 0.2 due to
	popular request of a single person.
	* t_automate_ancestors.at: adapt test; it passes now

2005-04-20 Sebastian Spaeth <Sebastian@SSpaeth.de>
	* testuite.at:
	* t_automate_ancestors.at: new test; automate ancestors. This is still
	_failing_ as a) it outputs empty newlines when no ancestor exists and
	b) does not output all ancestors if multiple ids are supplied as input
	
2005-04-20 Sebastian Spaeth <Sebastian@SSpaeth.de>

	* commands.cc:
	* automate.cc: new command: automate ancestors
	* monotone.texi: adapt documentation
	
2005-04-20  Nathaniel Smith  <njs@codesourcery.com>

	* tests/t_log_depth_single.at: 
	* tests/t_add_stomp_file.at: 
	* tests/t_log_depth.at: Shorten blurbs.

2005-04-20  Nathaniel Smith  <njs@codesourcery.com>

	* std_hooks.lua (ignore_file): Ignore compiled python files.

2005-04-20  Jon Bright  <jon@siliconcircus.com>
	* tests/t_sticky_branch.at: Really fix this test

2005-04-20  Jon Bright  <jon@siliconcircus.com>
	* tests/t_sticky_branch.at: Canonicalise stdout before comparison
	* tests/t_setup_checkout_modify_new_dir.at: Ditto
	* tests/t_netsync_largish_file.at: Check the file out rather
	than catting it, so that canonicalisation is unneeded.  
	Canonicalisation is bad here, because the file is random
	binary data, not text with line-ending conventions

2005-04-20  Richard Levitte  <richard@levitte.org>

	* contrib/monotone.el: define-after-key's KEY argument has to be a
	vector with only one element.  The code I used is taken directly
	from the Emacs Lisp Reference Manual, section "Modifying Menus".

2005-04-20  Nathaniel Smith  <njs@codesourcery.com>

	* commands.cc (mdelta, mdata, fdelta, fdata, rdata): Check for
	existence of command line arguments.

	* lua.{cc,hh} (hook_use_inodeprints): New hook.
	* std_hooks.lua (use_inodeprints): Default definition.
	* monotone.texi (Inodeprints): New section.
	(Reserved Files): Document MT/inodeprints.
	(Hook Reference): Document use_inodeprints.
	* work.{cc,hh} (enable_inodeprints): New function.
	* app_state.cc (create_working_copy): Maybe call
	enable_inodeprints.
	
	* tests/t_inodeprints_hook.at: New test.
	* tests/t_bad_packets.at: New test.
	* testsuite.at: Add them.

2005-04-20  Nathaniel Smith  <njs@codesourcery.com>

	* AUTHORS: Actually add Joel Reed (oops).

2005-04-20  Nathaniel Smith  <njs@codesourcery.com>

	Most of this patch from Joel Reed, with only small tweaks myself.
	
	* AUTHORS: Add Joel Reed.

	* platform.hh (is_executable): New function.
	* {unix,win32}/process.cc: Define it.

	* lua.cc (monotone_is_executable_for_lua): New function.
	(lua_hooks): Register it.
	(Lua::push_nil): New method.
	(lua_hooks::hook_init_attributes): New hook.
	* lua.hh: Declare it.
	* monotone.texi (Hook Reference): Document it.

	* work.cc (addition_builder): Call new hook, collect attributes
	for added files.
	(build_additions): Set attributes on new files.

	* tests/t_attr_init.at: New test.
	* tests/t_add_executable.at: New test.
	* testsuite.at: Add them.
	
2005-04-19  Nathaniel Smith  <njs@codesourcery.com>

	* file_io.cc (read_localized_data, write_localized_data): Remove
	logging of complete file contents.
	* tests/t_lf_crlf.at: Remove --debugs, clean up, test more.

2005-04-19 Emile Snyder <emile@alumni.reed.edu>
	
	* file_io.cc: Fix bugs with read/write_localized_data when using
	CRLF line ending conversion.
	* transforms.cc: Fix line_end_convert to add correct end of line
	string if the split_into_lines() call causes us to lose one from
	the end.
	* tests/t_lf_crlf.at: Clean up and no longer XFAIL.
 
2005-04-19  Sebastian Spaeth  <Sebastian@SSpaeth.de>

	* monotone.texi: modified documentation to match changes due to
	previous checking.
	* AUTHORS: Adding myself
	
2005-04-19  Sebastian Spaeth  <Sebastian@SSpaeth.de>

	* automate.cc: make BRANCH optional in "automate heads BRANCH"
	we use the default branch as given in MT/options if not specified
	* commands.cc: BRANCH -> [BRANCH] in cmd description

2005-04-19  Richard Levitte  <richard@levitte.org>

	* contrib/monotone-import.pl (my_exit): As in monotone-notify.pl,
	my_exit doesn't close any network connections.

	* testsuite.at (REVERT_TO): Make it possible to revert to a
	specific branch.  This is useful to resolve ambiguities.
	* tests/t_merge_add_del.at: Use it.

2005-04-19  Matthew Gregan  <kinetik@orcon.net.nz>

	* sanity.hh: Mark {naughty,error,invariant,index}_failure methods
	as NORETURN.
	* commands.cc (string_to_datetime): Drop earlier attempt at
	warning fix, it did not work with Boost 1.31.0.  Warning fixed by
	change to sanity.hh.

2005-04-19  Matthew Gregan  <kinetik@orcon.net.nz>

	* lua.cc (default_rcfilename): Use ~/.monotone/monotonerc.  This
	change is to prepare for the upcoming support for storing user
	keys outside of the database (in ~/.monotone/keys/).
	* app_state.cc (load_rcfiles): Refer to new rc file location in
	comments.
	* monotone.cc (options): Refer to new rc file location.
	* monotone.texi: Refer to new rc file location.  Also change bare
	references to the rc file from '.monotonerc' to 'monotonerc'.

2005-04-19  Matthew Gregan  <kinetik@orcon.net.nz>

	* commands.cc (log): 'depth' option did not handle the single file
	case correctly. Also a couple of minor cleanups.
	* tests/t_log_depth_single.at: New test.
	* testsuite.at: Add test.

2005-04-18  Matthew Gregan  <kinetik@orcon.net.nz>

	* commands.cc (string_to_datetime): Fix warning.

2005-04-18  Richard Levitte  <richard@levitte.org>

	* Makefile.am (EXTRA_DIST): Add contrib/monotone-import.pl.

	* contrib/monotone-import.pl: New script to mimic "cvs import".
	* contrib/README: describe it.

	* commands.cc (CMD(attr)): Make it possible to drop file
	attributes.

	* contrib/monotone-notify.pl (my_exit): The comment was incorrect,
	there are no network connections to close gracefully.
	Implement --ignore-merges, which is on by default, and changes the
	behavior to not produce diffs on merges and propagates where the
	ancestors hve already been shown.

	* tests/t_attr_drop.at: New test to check that 'attr drop'
	correctly drops the given entry.
	* tests/t_drop_attr.at: New test, similar to t_rename_attr.at.
	* testsuite.at: Add them.

2005-04-18  Nathaniel Smith  <njs@codesourcery.com>

	* monotone.texi (Dealing with a Fork): Clarify (hopefully) what we
	mean when we say that "update" is a dangerous command.

2005-04-17  Matt Johnston  <matt@ucc.asn.au>

	* change_set.cc (confirm_proper_tree): remove incorrect code
	setting confirmed nodes.

2005-04-17  Matt Johnston  <matt@ucc.asn.au>

	* change_set.cc (confirm_proper_tree): use a std::set rather than
	dynamic_bitset for the ancestor list, improving performance for
	common tree structures.
	* basic_io.cc: reserve() a string

2005-04-17  Matt Johnston  <matt@ucc.asn.au>

	* packet.cc: fix up unit test compilation.
	* transforms.cc: fix up unit test compilation.

2005-04-17  Matt Johnston  <matt@ucc.asn.au>

	* vocab_terms.hh: remove commented out lines.

2005-04-17  Matt Johnston  <matt@ucc.asn.au>

	* Move base64<gzip> code as close to the database as possible,
	to avoid unnecessary inflating and deflating.

2005-04-17  Nathaniel Smith  <njs@codesourcery.com>

	* monotone.texi (Branching and Merging): A few small edits.

2005-04-17  Nathaniel Smith  <njs@codesourcery.com>

	* change_set.cc (path_item, sanity_check_path_item): Mark things
	inline.

2005-04-17  Henrik Holmboe <henrik@holmboe.se>

	* contrib/monotone-notify.pl: Add signal handlers.  Correct some
	typos.
	(my_exit): New function that does a cleanup and exit.

2005-04-17  Olivier Andrieu  <oliv__a@users.sourceforge.net>

	* transforms.cc: fix glob_to_regexp assertions

2005-04-17  Sebastian Spaeth <Sebastian@sspaeth.de>
	
	* tests/t_db_kill_rev_locally.at: new test; 
	make sure that db kill_rev_locally works as intended

2005-04-17  Sebastian Spaeth <Sebastian@sspaeth.de>

	* commands.cc,database.cc: add 'db kill_rev_locally <id>' command
	still missing: documentation and autotests. Otherwise seems ok.
	
2005-04-17  Richard Levitte  <richard@levitte.org>

	* transforms.cc: Remove tabs and make sure emacs doesn't add
	them.

2005-04-17  Nathaniel Smith  <njs@codesourcery.com>

	* sanity.{hh,cc} (E, error_failure): New sort of invariant.
	* netsync.cc (process_hello_cmd): Make initial pull message
	more clear and friendly.
	Also, if the key has changed, that is an error, not naughtiness.
	* database_check.cc (check_db): Database problems are also errors,
	not naughtiness.  Revamp output in case of errors, to better
	distinguish non-serious errors and serious errors.
	* tests/t_database_check.at: Update accordingly.
	* tests/t_database_check_minor.at: New test.
	* testsuite.at: Add it.
	
2005-04-17  Richard Levitte  <richard@levitte.org>

	* transforms.cc (glob_to_regexp): New function that takes a glob
	expression and transforms it into a regexp.  This will be useful
	for globbing branch expressions when collections are exchanged to
	branch globs and regexps.
	(glob_to_regexp_test): A unit test for glob_to_regexp().

2005-04-17  Matt Johnston  <matt@ucc.asn.au>

	* commands.cc: warn that dropkey won't truly erase the privkey
	from the database
	* monotone.texi: same

2005-04-17  Matt Johnston  <matt@ucc.asn.au>

	* database.cc: mention that it could be the filesystem that
	is full in the SQLITE_FULL error message

2005-04-17  Matthew Gregan  <kinetik@orcon.net.nz>

	* monotone.cc: Fix warnings: add missing initializers.
	* netsync.cc: Fix warnings: inline static vs static inline.

2005-04-16  Emile Snyder  <emile@alumni.reed.edu>

	* tests/t_add_stomp_file.at: New test for failing case.  
        If you have a file foo in your working dir (not monotone 
        controlled) and someone else adds a file foo and commits, 
        update should at least warn you before stomping your 
        non-recoverable foo file.
	* testsuite.at: Add it.
	
2005-04-16  Derek Scherger  <derek@echologic.com>

	* work.cc (known_preimage_path): rename to...
	(known_path): this, since it's image agnostic
	(build_deletions): update for renamed function
	(build_rename): ensure rename source exists in current revision
	and rename target does not exist in current revision

	* tests/t_no_rename_overwrite.at: un-XFAIL 

2005-04-16  Nathaniel Smith  <njs@codesourcery.com>

	* app_state.{cc,hh} (set_author, set_date): New methods.
	* cert.cc (cert_revision_date): Rename to...
	(cert_revision_date_time): ...an overloaded version of this.
	(cert_revision_author_default): Check app.date.
	* cert.hh: Expose cert_revision_date_time.
	* commands.cc (commit): Handle --date.
	* main.cc: Parse --date and --author options.
	* monotone.1: Document --date, --author.
	* monotone.texi (Working Copy, OPTIONS): Likewise.

	* tests/t_override_author_date.at: New test.
	* testsuite.at: Add it.
	
	This commit heavily based on a patch by Markus Schiltknecht
	<markus@bluegap.ch>.
	
2005-04-16  Nathaniel Smith  <njs@codesourcery.com>

	* ChangeLog: Fixup after merge.

2005-04-16  Nathaniel Smith  <njs@codesourcery.com>

	* tests/t_update_nonexistent.at: New test.
	* testsuite.at: Add it.
	
	* commands.cc (update): Verify that user's requested revision
	exists.

2005-04-16  Nathaniel Smith  <njs@codesourcery.com>

	* ChangeLog: Fixup after merge.

2005-04-16  Emile Snyder <emile@alumni.reed.edu>

	* tests/t_add_vs_commit.at: New test for failing case.  If you
	add a file in you working dir, someone else adds the same file
	and commits, then you do an update it messes up your working
	directory.
	* testsuite.at: Add it.
	
2005-04-16  Nathaniel Smith  <njs@codesourcery.com>

	* commands.cc (checkout): Move check for existence of revision
	earlier.
	
	* tests/t_netsync_defaults.at, tests/t_netsync_single.at:
	Don't hard-code netsync port.

2005-04-16  Nathaniel Smith  <njs@codesourcery.com>

	* testsuite.at: Use a random server port.
	
	* .mt-attrs, contrib/README: Update for Notify.pl ->
	monotone-notify.pl rename.
	
	* monotone.1: Warn people off rcs_import.
	* monotone.texi (Commands): Likewise.

2005-04-16  Nathaniel Smith  <njs@codesourcery.com>

	* AUTHORS: Add Emile Snyder <emile@alumni.reed.edu>.

2005-04-16  Nathaniel Smith  <njs@codesourcery.com>

	* tests/t_lf_crlf.at: New test from Emile Snyder
	<emile@alumni.reed.edu>, with tweaks.
	* testsuite.at: Add it.

2005-04-16  Nathaniel Smith  <njs@codesourcery.com>

	* ChangeLog: Small fixups.

2005-04-16  Sebastian Spaeth <Sebastian@sspaeth.de>
	
	* tests/t_cvsimport2.at: new test; CVS Attic files fail test
	reported by: hjlipp@web.de 15.04.2005 02:45

2005-04-16  Sebastian Spaeth <Sebastian@sspaeth.de>
	
	* tests/t_rcs_import.at: new test; problematic CVS import as
	reported in the list. However it works just fine here, so it
	really tests for a successful pass

2005-04-16  Sebastian Spaeth <Sebastian@sspaeth.de>

	* tests/README: new file, on how to create/run tests

2005-04-16  Nathaniel Smith  <njs@codesourcery.com>

	* tests/t_rename_dir_add_dir_with_old_name.at: XFAIL.

2005-04-16  Nathaniel Smith  <njs@codesourcery.com>

	* tests/t_diff_binary.at: Un-XFAIL.

2005-04-16  Nathaniel Smith  <njs@codesourcery.com>

	* monotone.texi (Network Service): Rewrite to include former
	Exchanging Keys section.
	(Branching and Merging): New tutorial section, inspired by a patch
	from Martin Kihlgren <zond@troja.ath.cx>.
	(CVS Phrasebook): Add "Importing a New Project".

	* AUTHORS: Add Martin Dvorak.
	
2005-04-16  Matt Johnston  <matt@ucc.asn.au>

	* change_set.cc (compose_rearrangement): remove logging statements
	that were using noticable CPU time.

2005-04-15 Martin Dvorak <jezek2@advel.cz>
	
	* tests/t_rename_dir_add_dir_with_old_name.at: New test.
	* testsuite.at: Add it.
	
2005-04-15  Olivier Andrieu  <oliv__a@users.sourceforge.net>

	* diff_patch.cc(guess_binary): do not use '\x00' as first
	character of a C string ...

2005-04-15  Sebastian Spaeth  <Sebastian@SSpaeth.de>

	* ui.cc: print byte progress to one decimal place
	  in k or M.
	* netsync.cc: update dot ticker every 1024 bytes.

2005-04-15  Matt Johnston  <matt@ucc.asn.au>

	* change_set.cc (confirm_proper_tree): use bitsets rather than maps
	for tracking set membership.
	* smap.hh: return reverse iterators properly, iterate over the vector
	rather than self in ensure_sort()

2005-04-14  Derek Scherger  <derek@echologic.com>

	* database_check.cc (check_db): fail with N(...) when problems are
	detected to exit with a non-zero status

2005-04-14  Derek Scherger  <derek@echologic.com>

	* monotone.texi (Informative): update description of 'diff' with
	two revision arguments
	
2005-04-14  Matthew Gregan  <kinetik@orcon.net.nz>

	* win32/process.cc: Fix build on MingW 3.2.0-rc[123] by adding
	<sstream> include.

2005-04-14  Jon Bright  <jon@siliconcircus.com>
	* win32/process.cc (process_spawn): Add some extra debug info
	* std_hooks.lua (execute): If pid is -1, don't try and wait on
	the process

2005-04-14  Matt Johnston  <matt@ucc.asn.au>

	* change_set.cc (confirm_unique_entries_in_directories): use a
	  std::vector rather than std::map for better performance (only sort
	  once).
	* smap.hh: an invariant

2005-04-14  Nathaniel Smith  <njs@codesourcery.com>

	* tests/t_vcheck.at: Update notes.

2005-04-14  Jeremy Cowgar  <jeremy@cowgar.com>

	* monotone.texi (Making Changes): Fixed duplicate paragraph
	* NEWS: Corrected spelling error in my name.

2005-04-14  Olivier Andrieu  <oliv__a@users.sourceforge.net>

	* Makefile.am: silence cmp

2005-04-14  Matthew Gregan  <kinetik@orcon.net.nz>

	* win32/terminal.cc (have_smart_terminal): Implement for Win32.

2005-04-13  Nathaniel Smith  <njs@codesourcery.com>

	* monotone.texi (Informative): 'diff' with two revision arguments
	can now be filtered by file.
	
	* constants.cc (netcmd_payload_limit): Bump to 256 megs.

2005-04-13  Matthew Gregan  <kinetik@orcon.net.nz>

	* tests/t_netsync_largish_file.at: Add test for netsyncing largish
	(32MB) files.  This test is failing at present.
	* testsuite.at: Add new test.

2005-04-13  Nathaniel Smith  <njs@codesourcery.com>

	* tests/t_setup_checkout_modify_new_dir.at:
	* tests/t_update_off_branch.at: New tests.
	* testsuite.at: Add them.
	
	* commands.cc (checkout): Tweak branch checking logic.
	(update): Make user explicitly switch branches.

2005-04-13  Nathaniel Smith  <njs@codesourcery.com>

	* rcs_import.cc (import_cvs_repo): Check that user isn't trying to
	import a whole CVS repo.
	* tests/t_cvsimport.at: Test new check.
	
2005-04-13  Richard Levitte  <richard@levitte.org>

	* contrib/Notify.pl: Rename ...
	* contrib/monotone-notify.pl: ... to this.
	* Makefile.am (EXTRA_DIST): Take note of the change.
	* debian/docs: Distribute the contributions as well.
	* debian/compat, debian/files, debian/monotone.1: Remove, since
	they are self-generated by debhelper.  They were obviously added
	by mistake.

2005-04-13  Nathaniel Smith  <njs@codesourcery.com>

	* cert.cc (guess_branch): Call app.set_branch.
	* app_state.cc (create_working_copy): Call make_branch_sticky
	here...
	* commands.cc (checkout): ...instead of here.
	(approve, disapprove, fcommit, commit): Don't call app.set_branch
	on guess_branch's output.
	(checkout): Call guess_branch.
	
	* tests/t_sticky_branch.at: 
	* tests/t_checkout_id_sets_branch.at: New tests.
	* testsuite.at: Add them.

2005-04-13  Matthew Gregan  <kinetik@orcon.net.nz>
	* cryptopp/integer.h: Fix detection of GCC version for SSE2
	builds.

2005-04-12  Florian Weimer  <fw@deneb.enyo.de>

	* app_state.cc (app_state::allow_working_copy): Only update
	branch_name from the options file if it has not yet been set.  Log
	the branch name.
	(app_state::set_branch): No longer update the options map.
	(app_state::make_branch_sticky): New function which copies the
	stored branch name to the options map.  Only commands which call
	this function change the branch default stored in the working
	copy.

	* commands.cc (CMD(checkout)): Mark branch argument as sticky.
	(CMD(commit)): Likewise.
	(CMD(update)): Likewise.

	* monotone.texi (Working Copy): Mention that the "commit" and
	"update" commands update the stored default branch ("checkout"
	does, too, but this one should be obvious).

2005-04-12  Jon Bright <jon@siliconcircus.com>
	* rcs_import.cc (find_key_and_state): Fix stupid bug in storing the
	list of files a cvs_key contains.  CVS delta invariant failure now
	really fixed.  The rearrangement failure still exists, though.

2005-04-12  Jon Bright <jon@siliconcircus.com>
	* tests/t_cvsimport_samelog.at: Add test for the deltas.find 
	cvs import problem as sent to the ML by Emile Snyder.
	* testsuite.at: Call it
	* rcs_import.cc (cvs_key): Add an ID for debug output purposes,
	sprinkle a little more debug output about what's being compared to
	what
	* rcs_import.cc (cvs_key): Maintain a map of file paths and CVS
	versions appearing in this CVS key.
	(cvs_key::similar_enough): A key is only similar enough if it doesn't
	include a different version of the same file path.
	(cvs_history::find_key_and_state): Add files to cvs_keys as
	appropriate

2005-04-12  Matthew Gregan <kinetik@orcon.net.nz>

	* win32/terminal.cc (terminal_width): Use
	GetConsoleScreenBufferInfo to request width information for
	terminals.
	
2005-04-12  Nathaniel Smith  <njs@codesourcery.com>

	* ChangeLog: Fixup after merge.

2005-04-12  Nathaniel Smith  <njs@codesourcery.com>

	* platform.hh (terminal_width): New function.
	* {unix,win32}/have_smart_terminal.cc: Rename to...
	* {unix,win32}/terminal.cc: ...these.  Implement terminal_width.
	* ui.cc (write_ticks): Call it.
	* Makefile.am: Update for renames.
	
2005-04-11  Matt Johnston <matt@ucc.asn.au>

	* ui.{cc,hh}, netsync.cc: netsync progress ticker in kilobytes to
	avoid wrapping.

2005-04-11  Jon Bright <jon@siliconcircus.com>
	* Makefile.am (EXTRA_DIST): Add debian/*

2005-04-11  Jon Bright <jon@siliconcircus.com>
	* Makefile.am (EXTRA_DIST): Add win32/monotone.iss, PNG_FIGURES
	(PNG_FIGURES): Add, constructing in same way as EPS_FIGURES
	(monotone.html): Use .perlbak workaround so that this works on Win32

2005-04-11  Matthew Gregan <kinetik@orcon.net.nz>

	* unix/inodeprint.cc, configure.ac: Use nanosecond time resolution for
	inodeprints on BSDs and other platforms if available.

2005-04-10  Nathaniel Smith  <njs@codesourcery.com>

	* Makefile.am (BUILT_SOURCES_CLEAN): Add package_revision.txt.

	This is the 0.18 release.

2005-04-10  Derek Scherger  <derek@echologic.com>

	* monotone.texi (Informative): fix typo in ls known docs

2005-04-10  Nathaniel Smith  <njs@codesourcery.com>

	* Makefile.am: Use pdftops instead of acroread.
	(EXTRA_DIST): Include new contrib/ files, and fix wildcards.
	* NEWS: Update for 0.18.
	* configure.ac: Bump version number.
	* debian/changelog: Mention new release.
	* debian/copyright: Update from AUTHORS.
	* monotone.spec: Mention new release.
	* po/monotone.pot: Regenerate.

2005-04-10  Florian Weimer  <fw@deneb.enyo.de>

	* monotone.texi (Commands): Use "working copy" instead of "working
	directory", to match the rest of the manual.

2005-04-10  Florian Weimer  <fw@deneb.enyo.de>

	* commands.cc (ls_known): New function which prints all known
	files in the working copy.
	(CMD(list)): Invoke ls_known for "list known".  Update help
	message.
	(ALIAS(ls)): Update help message.

	* monotone.texi: Document "list known".
	* tests/t_ls_known.at: New file.
	* testsuite.at: Include it.

2005-04-10  Richard Levitte  <richard@levitte.org>

	* contrib/Notify.pl: Count the number of messages sent, and
	display the count at the end.
	Version bumped to 1.0.

2005-04-10  Matt Johnston  <matt@ucc.asn.au>

	* unix/inodeprint.cc, configure.ac: don't use the nsec time
	on non-Linux-style systems (quick compile fix for OS X and probably
	others, can be made generic later).

2005-04-10  Olivier Andrieu  <oliv__a@users.sourceforge.net>

	* contrib/monotone.el: Some elisp code for running monotone from
	inside Emacs. Supports diff, status, add, drop, revert and commit.

2005-04-09  Richard Levitte  <richard@levitte.org>

	* contrib/Notify.pl: Allow globbing branches.  Make the revision
	records branch specific.  Show what records you would have updated
	even with --noupdate.  Add --before and --since, so users can
	select datetime ranges to create logs for.  Remove --to and add
	--difflogs-to and --nodifflogs-to to send logs with diffs to one
	address and logs without diffs to another (both can be given at
	once).  More and better documentation.

2005-04-08  Nathaniel Smith  <njs@codesourcery.com>

	* change_set.cc (basic_change_set): Remove problematic
	rename_dir/add combination, until directory semantics are
	fixed.

2005-04-08  Nathaniel Smith  <njs@codesourcery.com>

	* commands.cc (revert): Call maybe_update_inodeprints.
	* app_state.cc (set_restriction): Clear any old restrictions
	first.

2005-04-08  Jon Bright <jon@siliconcircus.com>
	* testsuite.at (NOT_ON_WIN32): Add a function to prevent tests from
	running on Win32 (for cases where the functionality being tested 
	makes no sense on Win32.  Not for cases where the functionality
	just isn't there yet on Win32.)
	* tests/t_final_space.at: Use NOT_ON_WIN32.  The filenames "a b" 
	and "a b " refer to the same file on Win32, obviating this test

2005-04-08  Jon Bright <jon@siliconcircus.com>
	* win32/inodeprint.cc (inodeprint_file): Still close the file if
	getting its time failed.
	* tests/t_netsync_sigpipe.at: Don't bother doing a kill -PIPE on
	Win32.  There is no real SIGPIPE on Win32 and sockets don't get this
	signal if their pipe goes away.  MinGW's kill seems to translate
	-PIPE to some signal that *does* kill monotone, so it seems like the
	easiest solution is just not to send the signal in the first place
	here.
	* tests/t_automate_ancestry_difference.at: Remove old 
	CHECK_SAME_STDOUT call which I'd left by accident.
	* tests/t_automate_leaves.at: Canonicalise monotone output before
	passing to CHECK_SAME_STDOUT
	* tests/t_log_depth.at: Check line count with arithmetic comparison
	rather than autotest's string comparison

2005-04-08  Nathaniel Smith  <njs@codesourcery.com>

	* inodeprint.cc (operator<<): Typo.

	* inodeprint.{hh,cc} (build_inodeprint_map,
	build_restricted_inodeprint_map): Remove unused functions.

2005-04-08  Nathaniel Smith  <njs@codesourcery.com>

	* work.cc: Remove doxygen comments.  Comments are good; comments
	that are longer than the function they document, and give less
	information, are not so good...

2005-04-08  Nathaniel Smith  <njs@codesourcery.com>

	* ChangeLog: Fixup after merge.

2005-04-08  Nathaniel Smith  <njs@codesourcery.com>

	* commands.cc (calculate_current_revision): Defer to
	calculate_restricted_revision instead of special casing.
	(put_revision_id): constify argument.
	(maybe_update_inodeprints): New function.
	(commit, update, checkout): Call it.
	
	* manifest.{cc,hh} (build_manifest_map): Remove, since only caller
	was removed.
	(build_restricted_manifest_map): Go faster if the user is using
	inode signatures.

	* tests/t_inodeprints.at:
	* tests/t_inodeprints_update.at: Typoes.
	
	* work.cc (read_inodeprints): Typo.

2005-04-08  Nathaniel Smith  <njs@codesourcery.com>

	* tests/t_inodeprints.at:
	* tests/t_inodeprints_update.at: New tests.
	* testsuite.at: Add them.
	
	* UPGRADE: Document 0.17 -> 0.18 upgrade path.

2005-04-08  Jon Bright <jon@siliconcircus.com>
	* tests/t_cat_file_by_name.at: CHECK_SAME_STDOUT can only be used
	to check two 'cat' processes or two monotone processes on Win32,
	not to check monotone and 'cat'.  Change to go through an 
	intermediate stdout
	* tests/t_automate_erase_ancestors.at: Ditto
	* tests/t_automate_toposort.at: Ditto
	* tests/t_automate_ancestry_difference.at: Ditto
	* tests/t_vars.at: Call CANONICALISE for stdout output.
	* tests/t_netsync_absorbs.at: Ditto.
	* tests/t_empty_env.at: For Win32, copy libiconv-2.dll to the 
	current dir before the test, otherwise Win32 will search the
	(empty) path for it and not find it.
	* tests/t_automate_descendents.at: Ditto
	* win32/inodeprint.cc: Implement inodeprint_file for Win32, based
	on mode, device, size, create time and write time.
	
	
2005-04-08  Jon Bright <jon@siliconcircus.com>
	* win32/inodeprint.cc: Change the function name to match the one
	on Unix.

2005-04-08  Nathaniel Smith  <njs@codesourcery.com>

	* {win32,unix}/fingerprint.cc: Rename to...
	* {win32,unix}/inodeprint.cc: ...this.  Change function name and
	calling conventions.
	* platform.hh (inodeprint_file): Likewise.
	* inodeprint.{cc,hh}: New files.
	* Makefile.am (MOST_SOURCES, UNIX_PLATFORM_SOURCES,
	WIN32_PLATFORM_SOURCES): Fixup accordingly.
	* vocab_terms.hh (inodeprint): New ATOMIC.
	* work.hh: Prototype inodeprint working copy functions.
	* work.cc: Implement them.

	* manifest.{hh,cc} (manifest_file_name): Remove unused variable.

2005-04-08  Jeremy Cowgar  <jeremy@cowgar.com>

	* doxygen.cfg: added
	* Makefile.am: added apidocs target (builds doxygen docs)

2005-04-07  Nathaniel Smith  <njs@codesourcery.com>

	* manifest.{hh,cc}: Remove some commented out unused functions.

	* win32/have_smart_terminal.cc: Include platform.hh.
	* unix/fingerprint.cc: New file, with new function.
	* win32/fingerprint.cc: New file, with stub function.
	* Makefile.am (UNIX_PLATFORM_SOURCES, WIN32_PLATFORM_SOURCES): Add
	them.

2005-04-07  Nathaniel Smith  <njs@codesourcery.com>

	* manifest.hh, manifest.cc: Remove tabs.

2005-04-07  Nathaniel Smith  <njs@codesourcery.com>

	* tests/t_final_space.at: New test.
	* testsuite.at: Add it.

2005-04-07  Nathaniel Smith  <njs@codesourcery.com>

	* monotone.texi (Dealing with a Fork): 'merge' has slightly
	different output.

	* NEWS: Summarize changes of last 2.5 weeks.

2005-04-07  Nathaniel Smith  <njs@codesourcery.com>

	* database.{cc,hh} (space_usage): New method.
	* database.cc (info): Use it.

2005-04-07  Nathaniel Smith  <njs@codesourcery.com>

	* vocab.cc (verify): Cache known-good strings, to speed up
	repeated processing of related changesets.

	* change_set.cc (basic_change_set_test): Revert last change; the
	old version _was_ valid.

2005-04-07  Nathaniel Smith  <njs@codesourcery.com>

	* smap.hh (insert): Fix stupid bug in assertion condition.

2005-04-07  Nathaniel Smith  <njs@codesourcery.com>

	* change_set.cc (basic_change_set_test): Test a _valid_
	change_set.
	(directory_node): Make a std::map, instead of an smap.  Add a
	comment explaining the bug that makes this temporarily necessary.

	* smap.hh (smap): Don't check for duplicates at insert time,
	unless we've decided not to mark things damaged; don't return
	iterators from insert.  Do check for duplicates at sort time, and
	always sort, instead of sometimes doing linear search.  This makes
	insert O(1), while still preserving the invariant that keys must
	be unique.
	
	* commands.cc (commit): Explain why we're aborting, in the case
	that we detect that a file has changed under us in the middle of a
	commit.

2005-04-07  Richard Levitte  <richard@levitte.org>

	* cryptopp/config.h: typo...

2005-04-06  Nathaniel Smith  <njs@codesourcery.com>

	* work.cc (build_deletions): Issue warning when generating
	delete_dir's; they're totally broken, but I don't want to disable
	them, because then our tests won't see when they're fixed...

2005-04-05  Nathaniel Smith  <njs@codesourcery.com>

	* tests/t_db_execute.at (db execute): New test.
	* testsuite.at: Add it.
	* database.cc (debug): Don't printf-interpret %-signs in input.

2005-04-05  Matt Johnston  <matt@ucc.asn.au>

	* database.cc: remove dulicated block introduced
	in rev 9ab3031f390769f1c455ec7764cc9c083f328a1b
	(merge of 76f4291b9fa56a04feb2186074a731848cced81c and
	c7917be7646df52363f39d2fc2f7d1198c9a8c27). Seems to be another
	instance of the case tested in t_merge_5.at

2005-04-05  Matt Johnston  <matt@ucc.asn.au>

	* basic_io.hh: reserve() the string which we're appending to
	frequently. Seems to give ~5% speedup in 
	diff -r t:revision-0.16 -r t:revision-0.17 - can't hurt.

2005-04-04  Nathaniel Smith  <njs@codesourcery.com>

	* monotone.spec, debian/control: We no longer need external popt.
	* INSTALL: Ditto, plus some general updating.
	
2005-04-04  Nathaniel Smith  <njs@codesourcery.com>

	* tests/t_sql_unpack.at: New test.
	* testsuite.at: Add it.

2005-04-04  Nathaniel Smith  <njs@codesourcery.com>

	* contrib/ciabot_monotone.py (config): Genericize again, so lazy
	people using it won't start sending commits for monotone.
	* .mt-attrs: Make it executable.

2005-04-04  Richard Levitte  <richard@levitte.org>

	* Makefile.am (EXTRA_DIST): Add the extra popt files.

	* popt/popt.3, popt/popt.ps, popt/testit.sh: Include a few more
	  files from popt, mostly to have documentation on hand.  post.ps
	  is mentioned in popt/README.

2005-04-03  Nathaniel Smith  <njs@codesourcery.com>

	* Makefile.am (EXTRA_DIST): Add contrib/ stuff to distributed
	files list.
	* contrib/ciabot_monotone.py (config.delivery): Turn on.
	(send_change_for): Don't include "ChangeLog:" line when extracting
	changelog.

2005-04-03  Nathaniel Smith  <njs@codesourcery.com>

	* contrib/ciabot_monotone.py: New file.
	* contrib/README: Describe it.

2005-04-03  Richard Levitte  <richard@levitte.org>

	* AUTHORS: Add information about popt.

	* monotone.cc (my_poptStuffArgFile): Include the bundled popt.h.
	Since we now have a working popt, we can remove the restrictions
	on the use of -@.
	* tests/t_at_sign.at: Test that we can take more tha one -@.
	* monotone.1: Document it.

	* popt/poptint.h (struct poptContext_s): Add field to keep track
	  of the number of allocated leftovers elements.
	* popt/popt.c (poptGetContext): Initialise it and use it.
	  (poptGetNextOpt): Use it and realloc leftovers when needed.
	  Also make sure that the added element is a dynamically allocated
	  copy of the original string, or we may end up with a dangling
	  pointer.  These are huge bugs in popt 1.7, when using
	  poptStuffArgs().
	  (poptFreeContext): Free the leftovers elements when freeing
	  leftovers.
	  (poptSaveLong, poptSaveInt): Apply a small patch from Debian.

	* popt/CHANGES, popt/COPYING, popt/README, popt/findme.c,
	  popt/findme.h, popt/popt.c, popt/poptconfig.c, popt/popt.h,
	  popt/popthelp.c, popt/poptint.h, popt/poptparse.c,
	  popt/system.h, popt/test1.c, popt/test2.c, popt/test3.c: Bundle
	  popt 1.7.
	* configure.ac, Makefile.am: Adapt.

2005-04-01  Richard Levitte  <richard@levitte.org>

	* contrib/Notify.pl: Complete rewrite.  Among other things, it
	  makes better use of some new monotone automate features.  It's
	  also better organised and much more documented.

2005-04-01  Jeremy Cowgar  <jeremy@cowgar.com>

	* tests/t_dropkey_2.at: Updated to test dropkey instead of delkey
	* tests/t_dropkey_1.at: Updated to test dropkey instead of delkey
	* monotone.texi (Key and Cert): Changed references to delkey
	  to dropkey
	  (Commands): Changed references to delkey to dropkey
	* testsuite.at: changed references from t_delkey* to t_dropkey*
	* t_delkey_1.at: renamed to t_dropkey_1.at
	* t_delkey_2.at: renamed to t_dropkey_2.at
	* commands.cc (CMD(delkey)): renamed to dropkey to maintain
	  command consistency (with existing drop command)

2005-04-01  Richard Levitte  <richard@levitte.org>

	* monotone.cc (my_poptStuffArgFile): An argument file might be
	empty, and therefore contain no arguments to be parsed.  That's
	OK.
	* tests/t_at_sign.at: Test it.

2005-04-01  Nathaniel Smith  <njs@codesourcery.com>

	* monotone.cc: Fixup after merge.

2005-04-01  Nathaniel Smith  <njs@codesourcery.com>

	* file_io.cc (read_data_for_command_line): New function.
	(read_data_stdin): New function.
	* file_io.hh (read_data_for_command_line): Add prototype.
	
	* monotone.cc (my_poptStuffArgFile): Clean up a little.  Use
	read_data_for_command_line.  Don't free argv, but rather return
	it.
	(cpp_main): Keep a list of allocated argv's, and free them.
	(options): Tweak wording of help text on -@.
	
2005-04-01  Nathaniel Smith  <njs@codesourcery.com>

	* file_io.hh: Remove tabs.

2005-04-01  Nathaniel Smith  <njs@codesourcery.com>

	* monotone.cc (cpp_main): Actually remove newline.

2005-04-01  Nathaniel Smith  <njs@codesourcery.com>

	* ChangeLog: Fixup after merge.
	* monotone.text (Making Changes): Fix typo.
	
2005-04-01  Nathaniel Smith  <njs@codesourcery.com>

	* monotone.cc (cpp_main): Remove now-unneccessary newline.
	
	* commands.cc (commit): Fix typo.
	
	* monotone.texi (Making Changes): Don't claim that writing to
	MT/log prevents the editor from starting.  Clarify later that
	having written to MT/log still means the editor will pop up
	later.

2005-04-01  Richard Levitte  <richard@levitte.org>

	* monotone.cc: Add the long name --xargs for -@.
	* monotone.1: Document it.
	* tests/t_at_sign.at: Remove extra empty line and test --xargs.

	* monotone.texi (Making Changes): Cleanupy tweaks.

	* monotone.cc (my_poptStuffArgFile): New function to parse a file
	for more arguments and stuff them into the command line.
	(cpp_main): Add the -@ option
	* tests/t_at_sign.at, testsuite.at: Test it
	* monotone.1: Document it.

2005-03-31  Nathaniel Smith  <njs@codesourcery.com>

	* tests/t_log_depth.at: Cleanupy tweaks.

2005-03-31  Jeremy Cowgar  <jeremy@cowgar.com>

	* monotone.texi: Tutorial updated to include example of
	  editing/committing with MT/log
	* work.cc (has_contents_user_log) Added
	* work.hh (has_contents_user_log) Added
	* commands.cc (CMD(commit)): Checks to ensure both MT/log and the
	  --message option does not exist during commit.
	* transforms.hh (prefix_lines_with): Added
	* transforms.cc (prefix_lines_with): Added
	* sanity.cc (naughty_failure): Made use of prefix_lines_with()
	* ui.cc (inform): now handles messages w/embedded newlines
	* tests/t_commit_log_3.at: Created to test new functionality
	  added to CMD(commit)
	* testsuite.at: Added above test

2005-03-31  Richard Levitte  <richard@levitte.org>

	* monotone.cc: Add the --depth option...
	* app_state.hh (class app_state),
	  app_state.cc (app_state::set_depth): ... and the field and
	  method to store and set it.
	* commands.cc (CMD(log)): ... then handle it.

	* tests/t_log_depth.at: Add a test for 'log --depth=n'
	* testsuite.at: Add it.
	* monotone.texi (Informative): Document it.

2005-03-31  Nathaniel Smith  <njs@codesourcery.com>

	* automate.cc (automate_erase_ancestors): Accept zero arguments,
	and in such case print nothing.  (Important for scripting.)
	* commands.cc (automate):
	* monotone.texi (Automation):
	* tests/t_automate_erase_ancestors.at: Update accordingly.

2005-03-31  Nathaniel Smith  <njs@codesourcery.com>

	* automate.cc (automate_toposort): Accept zero arguments, and in
	such case print nothing.  (Important for scripting.)
	* commands.cc (automate):
	* monotone.texi (Automation):
	* tests/t_automate_toposort.at: Update accordingly.

2005-03-30  Richard Levitte  <richard@levitte.org>

	* contrib/Notify.pl: A new Perl hack to send change logs by
	email.

	* contrib/README: Add a quick description.

2005-03-30  Nathaniel Smith  <njs@codesourcery.com>

	* automate.cc (automate_leaves): New function.
	(automate_command): Add it.
	* commands.cc (automate): Synopsify it.
	* monotone.1: Add it.
	* monotone.texi (Automation, Commands): Likewise.
	
	* tests/t_automate_leaves.at: New test.
	* testsuite.at: Add it.

2005-03-30  Nathaniel Smith  <njs@codesourcery.com>

	* monotone.texi (Automation): Make newly added sample outputs
	verbatim also.

2005-03-30  Nathaniel Smith  <njs@codesourcery.com>

	* tests/t_automate_toposort.at: New test.
	* tests/t_automate_ancestry_difference.at: New test.
	* tests/t_diff_first_rev.at: New test.
	* testsuite.at: Add them.
	
	* revision.cc (calculate_ancestors_from_graph): Do not keep an
	"interesting" set and return only ancestors from this set;
	instead, simply return all ancestors.  Returning a limited set of
	ancestors does not speed things up, nor reduce memory usage in
	common cases.  (The only time it would reduce memory usage is when
	examining only a small ancestor set, which the important case,
	'heads', does not; even then, erase_ancestors would need to intern
	the interesting revisions first so they got low numbers, which it
	doesn't.)
	(erase_ancestors): Adjust accordingly.
	(toposort, ancestry_difference): New functions.
	* revision.hh (toposort, ancestry_difference): Declare.
	* automate.cc (automate_toposort, automate_ancestry_difference):
	New functions.
	(automate_command): Add them.
	All functions: clarify in description whether output is sorted
	alphabetically or topologically.
	* commands.cc (automate): Synopsify them.
	* monotone.1: Add them.
	* monotone.texi (Commands): Likewise.
	(Automation): Likewise.  Also, clarify for each command whether
	its output is alphabetically or topologically sorted.
	
2005-03-29  Richard Levitte  <richard@levitte.org>

	* commands.cc (CMD(ls)): Update with the same information as
	CMD(list)

	* monotone.texi (Automation): Make the sample output verbatim

2005-03-26  Nathaniel Smith  <njs@codesourcery.com>

	* automate.cc (automate_erase_ancestors): New function.
	(automate_command): Use it.
	* commands.cc (automate): Document it.

	* tests/t_automate_erase_ancestors.at: New test.
	* testsuite.at: Add it.

	* monotone.texi (Automation, Commands): Document automate
	erase_ancestors.
	* monotone.1: Document automate erase_ancestors.

2005-03-26  Nathaniel Smith  <njs@codesourcery.com>

	* automate.cc (interface_version): Bump to 0.1.
	(automate_descendents): New function.
	(automate_command): Call it.
	* commands.cc (automate): Add it to help text.

	* tests/t_automate_descendents.at: New test.
	* testsuite.at: Add it.
	
	* monotone.texi (Automation, Commands): Document automate
	descendents.
	* monotone.1: Document automate descendents, and vars stuff.

2005-03-26  Nathaniel Smith  <njs@codesourcery.com>

	* tests/t_attr.at: No longer a bug report.
	* tests/t_rename_attr.at: New test.
	* testsuite.at: Add it.

2005-03-26  Joel Crisp  <jcrisp@s-r-s.co.uk>

	* contrib/Log2Gxl.java: New file.

2005-03-26  Nathaniel Smith  <njs@pobox.com>

	* contrib/README: New file.

2005-03-25  Nathaniel Smith  <njs@pobox.com>

	* commands.cc (user_log_file_name): Remove unused variable
	again.  Hopefully it will take this time...

2005-03-25  Nathaniel Smith  <njs@pobox.com>

	* commands.cc (user_log_file_name): Remove unused variable.

2005-03-25  Jeremy Cowgar  <jeremy@cowgar.com>

	* monotone.texi: Added a bit more documentation about MT/log
	  Updated edit_comment hook and addded delkey docs
	* commands.cc: Added delkey command
	* t_delkey_1.at: Tests delkey command on public key
	* t_delkey_2.at: Tests delkey command on public and private key
	* testsuite.at: Added above tests
	* std_hooks.lua: Transposed the MT: lines and user_log_contents,
	  user_log_contents now appears first.

2005-03-25  Jeremy Cowgar  <jeremy@cowgar.com>

	* t_setup_creates_log.at: Ensures that MT/log is created
	  on setup
	* t_checkout_creates_log.at: Ensures that MT/log is created
	  on checkout
	* t_commit_log_1.at: Ensures that:
	  1. Read and entered as the ChangeLog message
	  2. Is blanked after a successful commit
	* t_commit_log_2.at: Ensures that commit works w/o MT/log being
	  present
	* testsuite.at: Added the above tests.

2005-03-25  Matt Johnston  <matt@ucc.asn.au>

        * {unix,win32}/platform_netsync.cc, platform.hh, Makefile.am: new
        functions to disable and enable sigpipe.
        * netsync.cc, main.cc: call the functions from netsync rather than
        globally, so that sigpipe still works for piping output of commands
        such as 'log'.
        * tests/t_netsync_sigpipe.at: test it.
        * testsuite.at: add it.

2005-03-25  Matt Johnston  <matt@ucc.asn.au>

	* monotone.cc: add short options -r, -b, -k, and -m
	for --revision, --branch, --key, and --message respectively.
	* monotone.texi, monotone.1: document them
	* tests/t_short_opts.at: test them
	* testsuite.at: add it

2005-03-24  Nathaniel Smith  <njs@codesourcery.com>

	* tests/t_empty_env.at: New test.
	* testsuite.at: Add it.  Absolutify path to monotone so it will
	work.
	
	* unix/have_smart_terminal.cc (have_smart_terminal): Handle the
	case where TERM is unset or empty.

2005-03-24  Nathaniel Smith  <njs@codesourcery.com>

	* ui.hh (tick_write_nothing): New class.
	* monotone.cc (cpp_main): Enable it.

2005-03-24  Nathaniel Smith  <njs@codesourcery.com>

	* work.cc (build_deletions, build_additions): Fixup after merge.

2005-03-23  Nathaniel Smith  <njs@codesourcery.com>

	* tests/t_cat_file_by_name.at: Check for attempting to cat
	non-existent files.
	* tests/t_empty_id_completion.at: New test.
	* tests/t_empty_path.at: New test.
	* testsuite.at: Add them.
	
	* database.cc (complete): Always generate some sort of limit term,
	even a degenerate one.
	
	* app_state.cc (create_working_copy): Check for null directory.

	* work.cc (build_deletion, build_addition, build_rename): Check
	for null paths.

2005-03-23  Derek Scherger  <derek@echologic.com>

	* Makefile.am UNIX_PLATFORM_SOURCES:
	WIN32_PLATFORM_SOURCES: add have_smart_terminal.cc
	* platform.hh (have_smart_terminal): prototype
	* ui.cc (user_interface): set ticker to dot/count based on
	have_smart_terminal
	* unix/have_smart_terminal.cc: 
	* win32/have_smart_terminal.cc: new file
	
2005-03-23  Derek Scherger  <derek@echologic.com>

	* commands.cc (add): pass list of prefixed file_path's to
	build_additions
	(drop): pass list of prefixed file_path's to build_deletions
	(attr): pass attr_path as a 1 element vector to build_additions
	* work.{cc,hh} (build_addition): rename to...
	(build_additions): this, and accept a vector of paths to be added
	in a single path_rearrangement
	(build_deletion): rename to ...
	(build_deletions): this, and accept a vector of paths to be
	dropped in a single path_rearrangement
	(known_preimage_path): replace manifest and path_rearrangement
	args with a path_set to avoid extracting paths for every file
	(build_rename): adjust for change to known_preimage_path

2005-03-23  Nathaniel Smith  <njs@codesourcery.com>

	* monotone.cc (my_poptFreeContext, cpp_main): Apparently
	poptFreeContext silently changed its return type at some unknown
	time.  Hack around this.

2005-03-23  Nathaniel Smith  <njs@codesourcery.com>

	* monotone.cc (cpp_main): Remove the special code to dump before
	printing exception information, since we no longer dump to the
	screen, so it's always better to have the little status message
	saying what happened to the log buffer at the end of everything.
	* sanity.cc (dump_buffer): Give a hint on how to get debug
	information, when discarding it.
	* work.{hh,cc} (get_local_dump_path): New function.
	* app_state.cc (allow_working_copy): Use it for default
	global_sanity dump path.
	* monotone.texi (Reserved Files): Document MT/debug.
	(Network): Capitalize Bob and Alice (sorry graydon).
	Document new defaulting behavior.

2005-03-23  Nathaniel Smith  <njs@codesourcery.com>

	* work.cc, sanity.cc: Remove tabs.

2005-03-23  Nathaniel Smith  <njs@codesourcery.com>

	* monotone.texi (Network Service): Mention that monotone remembers
	your server/collection.
	(Vars): New section.
	* netsync.cc (process_hello_cmd): Touch more cleaning.
	* tests/t_merge_5.at: More commentary.
	
2005-03-23  Matt Johnston  <matt@ucc.asn.au>

	* tests/t_merge_5.at: new test for a merge which ends up with
	duplicate lines.
	* testsuite.at: add it

2005-03-22  Jeremy Cowgar  <jeremy@cowgar.com>

	* AUTHORS: Added my name
	* app_state.cc, commands.cc, lua.cc, lua.hh, monotone.texi,
	  std_hooks.lua, work.cc, work.hh: Added functionality to
	  read the MT/log file for commit logs. In this revision
	  tests are not yet complete nor is documenation complete
	  but the reading, blanking and creating of MT/log is.

2005-03-22  Nathaniel Smith  <njs@codesourcery.com>

	* vocab_terms.hh: Declare base64<var_name>.
	* database.cc (clear_var, set_var, get_vars): base64-encode
	var_names in the database.
	* monotone.texi (Internationalization): Update description of
	vars.
	* transforms.{cc,hh} ({in,ex}ternalize_var_name): Remove.
	* commands.cc (set, unset, ls_vars): Update accordingly.
	(unset): Error out if the variable doesn't exist.
	* tests/t_vars.at: Verify this works.

	* netcmd.cc (test_netcmd_functions): Properly type arguments to
	{read,write}_hello_cmd_payload.
	(write_hello_cmd_payload): Properly type arguments.
	* netcmd.hh (write_hello_cmd_payload):
	* netsync.cc (queue_hello_cmd): Adjust accordingly.
	(process_hello_cmd): More cleaning.  Also, save new server keys to
	a var, and check old server keys against the var.
	
	* tests/t_netsync_checks_server_key.at: New test.
	* testsuite.at: Add it.  Better docs for some netsync macros,
	while I'm here...
	* tests/t_netsync_absorbs.at: Add 'netsync' keyword.
	
2005-03-22  Nathaniel Smith  <njs@codesourcery.com>

	* tests/t_netsync_absorbs.at: New test.
	* testsuite.at: Add it.

	* netcmd.{cc,hh} (read_hello_cmd_payload): Properly type
	arguments.
	* netsync.cc (dispatch_payload): Adjust accordingly.  Move some
	logic into process_hello_cmd.
	(known_servers_domain): New constant.
	(process_hello_cmd): Tweak arguments appropriately.  Include logic
	formerly in dispatch_payload.  Cleanup.

	No semantic changes.
	
2005-03-21  Nathaniel Smith  <njs@codesourcery.com>

	* monotone.texi (Starting a New Project): Tweak phrasing.

2005-03-21  Nathaniel Smith  <njs@codesourcery.com>

	* commands.cc (process_netsync_client_args): If user specifies
	server/collection and there is no default, set the default.
	* tests/t_netsync_set_defaults.at: New test.
	* testsuite.at: Add it.

2005-03-21  Nathaniel Smith  <njs@codesourcery.com>

	* vocab.hh (var_key): New typedef.
	* database.{cc,hh}: Use it.  Make most var commands take it.
	* commands.cc (set, unset): Adjust accordingly.
	(default_server_key, default_collection_key): New constants.
	(process_netsync_client_args): New function.
	(push, pull, sync): Use it.

	* tests/t_netsync_defaults.at: New test.
	* testsuite.at: Add it.

2005-03-21  Matt Johnston  <matt@ucc.asn.au>

	* change_set.cc: use std::map rather than smap for 
	confirm_unique_entries_in_directories() and confirm_proper_tree()
	since they perform a lot of insert()s.

2005-03-21  Nathaniel Smith  <njs@codesourcery.com>

	* monotone.texi (list tags, list vars, set, unset): Document.
	(Internationalization): Document vars.

2005-03-21  Nathaniel Smith  <njs@codesourcery.com>

	* transforms.{hh,cc} ({in,ex}ternalize_var_{name,domain}): New
	functions.
	* vocab_terms.hh (base64<var_value>): Declare template.
	* database.hh (get_vars): Simplify API.
	* database.cc (get_vars, get_var, var_exists, set_var, clear_var):
	Implement.
	* commands.cc (set, unset): New commands.
	(ls): New "vars" subcommand.
	* tests/t_vars.at: Fix.  Un-XFAIL.
	
2005-03-21  Nathaniel Smith  <njs@codesourcery.com>

	* transforms.{cc,hh}: Remove tabs.

2005-03-20  Nathaniel Smith  <njs@codesourcery.com>

	* tests/t_vars.at: New test.
	* testsuite.at: Add it.

2005-03-20  Nathaniel Smith  <njs@codesourcery.com>

	* schema.sql (db_vars): New table.
	* database.cc (database::database): Update schema id.
	* schema_migration.cc (migrate_client_to_vars): New function.
	(migrate_monotone_schema): Use it.
	* tests/t_migrate_schema.at: Another schema, another test...
	
	* vocab_terms.hh (var_domain, var_name, var_value): New types.
	* database.hh (get_vars, get_var, var_exists, set_var, clear_var):
	Prototype new functions.
	
2005-03-20  Derek Scherger  <derek@echologic.com>

	* file_io.cc (book_keeping_file): return true only if first
	element of path is MT, allowing embedded MT elements
	(walk_tree_recursive): check relative paths for ignoreable book
	keeping files, rather than absolute paths
	(test_book_keeping_file): add fs::path tests for book keeping
	files
	* tests/t_add_intermediate_MT_path.at: un-XFAIL, fix some problems
	with commas, add tests for renames and deletes with embedded MT
	path elements.

2005-03-20  Nathaniel Smith  <njs@codesourcery.com>

	* monotone.texi: Add some missing @sc{}'s.
	* cryptopp/config.h: Use "mt-stdint.h", not <stdint.h>, for
	portability.

2005-03-19  Nathaniel Smith  <njs@codesourcery.com>

	* Makefile.am (EXTRA_DIST): Add UPGRADE and README.changesets.
	* debian/files: Auto-updated by dpkg-buildpackage.

	* This is the 0.17 release.
	
2005-03-18  Nathaniel Smith  <njs@codesourcery.com>

	* Makefile.am (MOST_SOURCES): Add package_{full_,}revision.h.
	* NEWS: Fill in date.
	* debian/copyright: Update from AUTHORS.
	* configure.ac: Bump version number to 0.17.
	* debian/changelog, monotone.spec: Update for release.
	* po/monotone.pot: Auto-updated by distcheck.

2005-03-18  Christof Petig <christof@petig-baender.de>

	* sqlite/*: Imported sqlite version 3.1.6 tree

2005-03-18  Nathaniel Smith  <njs@codesourcery.com>

	* monotone.1, commands.cc, Makefile.am: Fixup after merge.

2005-03-18  Nathaniel Smith  <njs@codesourcery.com>

	* path_component (split_path): Fix bug.
	Also, add unit tests for file.
	* unit_tests.{hh,cc}: Add path_component unit tests.
	
2005-03-18  Nathaniel Smith  <njs@codesourcery.com>

	* Makefile.am: Fixup after merge.
	
2005-03-18  Nathaniel Smith  <njs@codesourcery.com>

	* change_set.cc: Move path_component stuff to...
	* path_component.{hh,cc}: ...these new files.
	* Makefile.am: Add them.

2005-03-18  Matt Johnston  <matt@ucc.asn.au>

	* txt2c.cc: add --no-static option
	* Makefile.am, package_revision.h, package_full_revision.h:
	create revision info files as standalone .c files to speed
	compilation (mt_version.cc doesn't need to recompile each time)

2005-03-17  Derek Scherger  <derek@echologic.com>

	* INSTALL: add note about creating a ./configure script

2005-03-16  Nathaniel Smith  <njs@codesourcery.com>

	* UPGRADE: Finish, hopefully.
	* monotone.texi (db check): Be more clear about what is normally
	checked, and when 'db check' is useful.

2005-03-16  Patrick Mauritz <oxygene@studentenbude.ath.cx>

	* monotone.texi (Hook Reference): Typo.

2005-03-16  Nathaniel Smith  <njs@codesourcery.com>

	* monotone.texi: Add Derek Scherger to the copyright list.
	Various tweaks.
	(Starting a New Project): Rewrite to clarify that only Jim runs
	"setup", and explain why.
	(Network Service): Add a note that most people do use a central
	server, since people on the mailing list seem to perhaps be
	getting the wrong idea.
	(Making Changes): Expand a little on what the "." in "checkout ."
	means, since people seem to accidentally checkout stuff into real
	directories.
	(db check): Add much verbiage on the implications
	of various problems, and how to fix them.  Also clarify some
	wording.
	* NEWS: Small tweaks.
	* UPGRADE: More instructions, not done yet...
	
2005-03-15  Matt Johnston  <matt@ucc.asn.au>

	* commands.cc, monotone.texi, monotone.1: mention that agraph
          output is in VCG format.

2005-03-14  Nathaniel Smith  <njs@codesourcery.com>

	* commands.cc (cat): 'cat file REV PATH'.
	* monotone.texi: Mention it.
	* tests/t_cat_file_by_name.at: New test.
	* testsuite.at: Add it.

2005-03-11  Nathaniel Smith  <njs@codesourcery.com>

	* automate.cc (automate_heads): Remove app.initialize call.
	* revision.cc, revision.hh (calculate_arbitrary_change_set): New
	function.
	(calculate_composite_change_set): Touch more sanity checking.

	* commands.cc (update): Use it.

2005-03-10  Derek Scherger  <derek@echologic.com>

	* app_state.cc (set_restriction): adjust bad path error message
	* commands.cc (get_valid_paths): refactor into ...
	(extract_rearranged_paths): ... this
	(extract_delta_paths): ... this
	(extract_changed_paths): ... this
	(add_intermediate_paths): ... and this
	(restrict_delta_map): new function
	(calculate_restricted_change_set): new function
	(calculate_restricted_revision):
	(ls_missing):
	(revert): rework using new valid path functions
	(do_diff): adjust --revision variants to work with restrictions
	* tests/t_diff_restrict.at: un-XFAIL

2005-03-09  Jon Bright <jon@siliconcircus.com>
	* win32/monotone.iss: Install the many-files version of the
	docs, install the figures, create a start-menu icon for the
	docs.
	* Makefile.am: Make docs generation work with MinGW

2005-03-09  Jon Bright <jon@siliconcircus.com>
	* win32/monotone.iss: Monotone -> monotone

2005-03-09  Jon Bright <jon@siliconcircus.com>
	* win32/monotone.iss: Added an Inno Setup script for 
	generating a Windows installer.  Inno Setup is GPLed, see
	http://www.jrsoftware.org for download

2005-03-09  Jon Bright <jon@siliconcircus.com>
	* t_diff_binary.at: binary.bz.b64 -> binary.gz.b64

2005-03-08  Derek Scherger  <derek@echologic.com>

	* Makefile.am: adjust for fsck rename
	* commands.cc (db fsck): rename to db check and add short help;
	adjust for fsck file renames
	* database.{cc,hh}: minor alignment adjustments
	(get_statistic): remove redundant method
	(info): use count in place of get_statistic
	(count): return unsigned long instead of int
	(get_keys): new method
	(get_public_keys): new method
	(get_private_keys): rewrite using get_keys
	(get_certs): new method to get all certs in database from
	specified table
	(get_revision_certs): ditto
	* fsck.{cc,hh}: rename to...
	* database_check.{cc,hh}: ...this; add key, cert and sane revision
	history checking
	* monotone.1: document db dump/load/check commands
	* monotone.texi: document db check command
	* tests/t_fsck.at: rename to...
	* tests/t_database_check.at: ...this; and add tests for key and
	cert problems
	* testsuite.at: account for new test name

2005-03-08  Nathaniel Smith  <njs@codesourcery.com>

	* ChangeLog: Insert some missing newlines.
	* NEWS: Note file format changes.
	* file_io.cc (tilde_expand): Clarify error message.

2005-03-08  Nathaniel Smith  <njs@codesourcery.com>

	* keys.{cc,hh} (require_password): Simplify interface, do more
	work.
	* rcs_import.cc (import_cvs_repo): Update accordingly.
	* commands.cc (server): Likewise.
	* revision.cc (build_changesets_from_existing_revs) 
	(build_changesets_from_manifest_ancestry): Require passphrase
	early.

2005-03-08  Nathaniel Smith  <njs@codesourcery.com>

	* NEWS, INSTALL, README.changesets: Update in preparation for
	0.17.
	* UPGRADE: New file.
	
	* tests/t_diff_restrict.at: Oops.  XFAIL it.
	
2005-03-08  Jon Bright  <jon@siliconcircus.com>
	
	* win32/process.cc (process_spawn): Escape the parameters,
	surround them with quotes before adding them to the consolidated
	command line string
	* mkstemp.cc (monotone_mkstemp): Now takes a std::string&, and
	returns the *native* form of the path in this.
	* mkstemp.hh: Now always use monotone_mkstemp
	(monotone_mkstemp): Update prototype
	* lua.cc (monotone_mkstemp_for_lua): Use new-style 
	monotone_mkstemp

2005-03-08  Jon Bright  <jon@siliconcircus.com>
	
	* win32/read_password.cc (read_password): Now correctly hides 
	password when run in a Windows console.  Does at least enough in
	a MinGW rxvt console to make sure that you can't see the password.
	* win32/process.cc: Change indentation.
	(process_spawn): Log commands executed, as for unix process.cc

2005-03-07  Nathaniel Smith  <njs@codesourcery.com>

	* tests/t_diff_restrict.at: New test.
	* testsuite.at: Add it.

2005-03-05  Nathaniel Smith  <njs@codesourcery.com>

	* netsync.cc (encountered_error, error): New variable and method.
	(session::session): Initialize encountered_error.
	(write_netcmd_and_try_flush, read_some, write_some): Check it.
	(queue_error_cmd): Consider it like sending a goodbye.
	(process_error_cmd): Throw an exception instead of considering it
	a goodbye.
	(process_data_cmd): Call error() if epochs don't match.
	* tests/t_epoch.at, tests/t_epoch_server.at: More minor tweaks.
	Expect failed pulls to exit with status 0.  This isn't really
	correct, but looks complicated to fix...

2005-03-05  Nathaniel Smith  <njs@codesourcery.com>

	* testsuite.at (NETSYNC_SERVE_N_START): New macro.
	* tests/t_epoch_server.at: Misc. fixes.

	* netsync.cc (session::session): Don't open valve yet.
	(maybe_note_epochs_finished): New method to open
	valve.
	(process_done_cmd, process_data_cmd): Call it.
	(rebuild_merkle_trees): Actually calculate hashes for epoch merkle
	trees.  Also, only include epochs that meet the branch mask.
	(session): Remove unused id_to_epoch map.
	
2005-03-05  Nathaniel Smith  <njs@codesourcery.com>

	* netcmd.cc (read_netcmd_item_type): Handle epoch_item.
	(test_netcmd_functions): Update for new confirm_cmd_payload
	format.
	* netsync.cc (process_confirm_cmd): Cut and paste error.

2005-03-05  Nathaniel Smith  <njs@codesourcery.com>

	* constants.{cc,hh}: Add new epochlen, epochlen_bytes constants.
	* vocab_terms.hh, vocab.hh: Add new epoch_data type.  Add predeclarations
	for it.
	* commands.cc (ls_epochs):
	* revision.cc (
	* database.hh:
	* database.cc: Update for epoch_data.  Add get_epoch, epoch_exists
	methods.
	* epoch.{cc,hh}: New files.
	* netsync.cc: Actually implement epochs-via-merkle code.

2005-03-04  Nathaniel Smith  <njs@codesourcery.com>

	* schema.sql (branch_epochs): Add 'hash' field.
	* schema_migration.cc: Fixup for.
	* database.cc (database): Change schemas.
	* tests/t_migrate_schema.at: Replace epoch db test case with one
	with new schema.

2005-03-03  Nathaniel Smith  <njs@codesourcery.com>

	* netsync.cc (session::id_to_epoch): New variable.
	(session::session): Create refinement and requested item tables
	for epochs.
	(rebuild_merkle_trees): Fill epoch merkle tree and id_to_epoch
	table.

	* netsync.cc (queue_confirm_cmd, process_confirm_cmd) 
	(dispatch_payload, rebuild_merkle_trees): 
	* netcmd.hh:
	* netcmd.cc (read_confirm_cmd_payload, write_confirm_cmd_payload):
	Remove epochs.

2005-02-27  Nathaniel Smith  <njs@codesourcery.com>

	* constants.cc:
	* revision.cc:
	* testsuite.at: 
	* commands.cc:
	* ChangeLog: Fixup after merge.

2005-02-27  Nathaniel Smith  <njs@codesourcery.com>

	* merkle_tree.hh (netcmd_item_type): Add epoch_item.
	* merkle_tree.cc (netcmd_item_type_to_string): Handle epoch_item.

	* packet.hh, packet.cc (struct packet_db_valve): New class.
	* netsync.cc (session): Use a valved writer.

2005-02-26  Nathaniel Smith  <njs@codesourcery.com>

	* merkle_tree.hh: Fix comment.
	Remove prototypes for non-existing functions.

2005-02-26  Nathaniel Smith  <njs@codesourcery.com>

	* tests/t_epoch_unidirectional.at: New test.
	* testsuite.at: Add it.

2005-02-26  Nathaniel Smith  <njs@codesourcery.com>

	* tests/t_epoch.at: Even more paranoid.
	* tests/t_epoch_server.at: New test.
	* testsuite.at: Add it.
	
2005-02-21  Nathaniel Smith  <njs@codesourcery.com>

	* tests/t_epoch.at: Check that netsync only sends relevant
	epochs, and be a little more paranoid.

2005-02-19  Nathaniel Smith  <njs@codesourcery.com>

	* revision.cc (struct anc_graph): Fixup after merge.

2005-02-18  graydon hoare  <graydon@pobox.com>

	* database.cc (set_epoch): Fix SQL.
	* monotone.texi (Rebuilding ancestry): Reword a bit.
	* netcmd.{cc,hh} 
	({read,write}_hello_cmd_payload): Transfer server key with hello.
	({read,write}_confirm_cmd_payload): Transfer epoch list with confirm.
	* netsync.cc: Adapt to changes in netcmd.
	(rebuild_merkle_trees): Set nonexistent epochs to zero before sync.
	* revision.cc (anc_graph): Randomize epochs on rebuild.
	* tests/t_epoch.at: Fix up to test slightly new semantics.

2005-02-07  Nathaniel Smith  <njs@codesourcery.com>

	* monotone.1: Add more db commands.
	* monotone.texi: Document db rebuild.  Add section on rebuilding
	ancestry and epochs.

2005-02-06  graydon hoare  <graydon@pobox.com>

	* commands.cc (db): Add epoch commands.
	(list): Likewise.
	Also remove some unneeded transaction guards.
	* database.{cc,hh} (get_epochs): New function.
	(set_epoch): Likewise.
	(clear_epoch): Likewise.
	Also remove all persistent merkle trie stuff.
	* schema.sql: Add epochs, remove tries.
	* schema_migration.cc: Update.
	* tests/t_epoch.at: New test.
	* tests/t_migrate_schema.at: Update.
	* testsuite.at: Add some new helpers, call t_epoch.at.
	* vocab.hh (epoch_id): Define.
	* vocab_terms.hh (epoch): Define.

2005-02-05  Nathaniel Smith  <njs@codesourcery.com>

	* merkle_tree.hh: Remove mcert_item and fcert_item, rename
	rcert_item to cert_item, renumber to remove gaps left.
	* merkle_tree.cc (netcmd_item_type_to_string):
	* netcmd.cc (read_netcmd_item_type): 
	* netsync.cc: Adjust accordingly.
	
2005-02-05  Nathaniel Smith  <njs@codesourcery.com>

	* constants.cc (constants): Bump netsync protocol version.

2005-03-07  Nathaniel Smith  <njs@codesourcery.com>

	* lua.cc (monotone_spawn_for_lua): Minimal change to get arguments
	in right order.  Still needs hygienic cleanups...
	* tests/t_can_execute.at: Run 'cp' instead of 'touch', because cp
	will actually notice if we pass arguments out of order.
	* testsuite.at: Remove mysterious blank line.
	
2005-03-07  Nathaniel Smith  <njs@codesourcery.com>

	* unix/process.cc (process_spawn): Log command line before
	executing.

2005-03-07  Nathaniel Smith  <njs@codesourcery.com>

	* revision.cc (kill_redundant_edges): Rename back to...
	(kluge_for_3_ancestor_nodes): ...this.  Go back to only cleaning
	up parents of 3+ parent nodes.
	(analyze_manifest_changes): Take a third argument, of files whose
	ancestry needs splitting.
	(construct_revision_from_ancestry): Make more more complex, in
	order to properly track file identity in merges.

2005-03-05  Nathaniel Smith  <njs@codesourcery.com>

	* revision.cc (check_sane_history): Typo.
	
2005-03-05  Nathaniel Smith  <njs@codesourcery.com>

	* revision.hh (check_sane_history): Take an app_state instead of a
	database as an argument.
	* database.cc: Pass an app_state instead of a database as its
	argument. 
	* revision.cc (check_sane_history): Update accordingly.  Add a new
	check for merges, that they are creating consistent changesets
	(even when the common ancestor is outside of the usual
	paranoia-checking search depth).

2005-03-05  Nathaniel Smith  <njs@codesourcery.com>

	* revision.cc (kluge_for_3_ancestor_nodes): Rename to...
	(kill_redundant_edges): ...this.  Kill all redundant edges, not
	just ones on nodes with 3+ parents.  Also, make it actually work.
	
2005-03-05  Nathaniel Smith  <njs@codesourcery.com>

	* revision.cc (kluge_for_3_ancestor_nodes): New method.
	(rebuild_ancestry): Call it.

2005-03-03  Nathaniel Smith  <njs@codesourcery.com>

	* revision.cc (check_sane_history): Print a warning to let the
	user know why things like 'pull' can take so long.
	* netsync.cc: Remove a few tabs.

2005-03-04  Jon Bright  <jon@siliconcircus.com>
	
	* win32/process.cc (process_spawn): Now takes 
	const char * const argv[]
	* unix/process.cc (process_spawn): Ditto.  Cast for call to
	execvp
	(existsonpath): Initialise args in a const way

2005-03-04  Jon Bright  <jon@siliconcircus.com>
	
	* win32/process.cc (process_spawn): Now takes 
	char * const argv[]
	* platform.hh (process_spawn): Ditto
	* unix/process.cc (process_spawn): Ditto
	* lua.cc (monotone_spawn_for_lua): Remove debug code
	* General: Beginning to hate C++'s const rules

2005-03-04  Jon Bright  <jon@siliconcircus.com>
	
	* win32/process.cc (process_spawn): Now takes 
	const char * const *
	* platform.hh (process_spawn): Ditto
	* unix/process.cc (process_spawn): Ditto
	* General: Sorry about all these commits, I'm syncing back and
	forth between Linux and Win32

2005-03-04  Jon Bright  <jon@siliconcircus.com>
	
	* win32/process.cc (process_spawn): Now takes char * const *
	* platform.hh (process_spawn): Ditto
	* unix/process.cc (process_spawn): Ditto
	(existsonpath): argv now const char*[]

2005-03-04  Jon Bright  <jon@siliconcircus.com>
	
	* win32/process.cc: Added forgotten file
	* unix/process.cc: Include stat.h, (process_*) fix compilation
	errors

2005-03-04  Jon Bright  <jon@siliconcircus.com>
	
	* unix/process.cc: Added forgotten file

2005-03-03  Jon Bright  <jon@siliconcircus.com>
	
	* lposix.c: Deleted
	* win32/process.cc: Created, added Win32 versions of functions
	existsonpath, make_executable, process_spawn, process_wait,
	process_kill, process_sleep
	* unix/process.cc: Ditto, for the Unix versions.
	* lua.cc: Add LUA wrappers for the above functions, register
	them with LUA
	* std_hooks.lua (execute, attr_functions->execute, 
	program_exists_in_path): Use the new functions instead of posix
	functions
	* t_can_execute.at (touchhook.lua): Ditto

2005-03-01  Derek Scherger  <derek@echologic.com>

	* app_state.cc (set_restriction): actually ignore ignored files
	rather than trying to validate them

2005-03-01  Derek Scherger  <derek@echologic.com>

	* tests/t_diff_binary.at: new test (bug report)
	* tests/t_command_completion.at: new test
	* tests/t_merge_rename_file_and_rename_dir.at: new test
	* testsuite.at: include new tests
	
2005-02-28  Richard Levitte  <richard@levitte.org>

	* Makefile.am (BUILT_SOURCES_CLEAN): Moved mt-stding.h from here...
	(DISTCLEANFILES): ... to here.  Since mt-stding.h is created by
	config.status, it should only be removed by the distclean target.

2005-02-28  Matt Johnston  <matt@ucc.asn.au>

	* std_hooks.lua: posix.iswin32() == 1, rather than plain boolean
	comparison (0 doesn't compare as false in lua it seems).

2005-02-27  Jon Bright  <jon@siliconcircus.com>
	
	* lposix.c (win32 Pspawn): Search the path
	(win32 Pexistsonpath): Added.  'which' isn't easily available,
	and not available at all from a normal Win32 command shell
	(Piswin32): Added a function for both Unix and Win32 to detect
	if running on Windows
	* std_hooks.lua (program_exists_in_path): Now calls 
	posix.iswin32.  If win32, calls posix.existsonpath, otherwise
	calls which as it always did.

2005-02-27  Jon Bright  <jon@siliconcircus.com>
	
	* lposix.c (win32 Pspawn): Remove dumb strlen bug resulting in
	AVs on commit.

2005-02-27  Jon Bright  <jon@siliconcircus.com>
	
	* t_can_execute.at: Test to see if hooks can execute things
	* testsuite.at: Add t_can_execute

2005-02-27  Jon Bright  <jon@siliconcircus.com>
	
	* lposix.c (win32 Pspawn): Ensure the command string is always
	NUL-terminated.  Also, allocate enough memory for the quotes
	around the command string.

2005-02-27  Jon Bright  <jon@siliconcircus.com>
	
	* xdelta.cc (unittests): Define BOOST_STDC_NO_NAMESPACE, needed
	to compile with the latest MinGW which uses gcc 3.4.2
	* vocab.cc (verify(local_path)): Catch fs::filesystem_error too
	and rethrow this as an informative_failure, thereby fixing the
	Win32 unit tests without disabling anything
	* idna/toutf8.c (stringprep_convert): Fix a potential segfault
	when memory allocation fails.  Potentially security-relevant.
	* tests/t_i18n_file.at: Add a SET_FUNNY_FILENAME macro, which 
	gets a platform-appropriate funny filename (with/without 
	colon).  
	Change references to utf8 to utf-8, iso88591 to iso-8859-1, and
	eucjp to euc-jp, on the grounds that MinGW's iconv knows all
	of the latter and none of the former, but Linux iconv knows all
	of them.  Test now passes one Win32.  I'm presuming we weren't
	deliberately using non-standard names for charsets here.
	* tests/t_i18n_changelog.at: Same charset name changes.
	* tests/t_dump_load.at: Canonicalise dump before loading it
	* tests/t_load_into_existing.at: Ditto
	* tests/t_fmerge.at: Canonicalise fmerge output
	* tests/t_merge_normalization_edge_case.at: Ditto
	* tests/t_unidiff.at: Canonicalise diff output
	* tests/t_largish_file.at: Instead of using dd, which MinGW
	doesn't have, I've generated the file with dd on a nearby Linux
	box, then gziped and b64ed it, and the test case now generates
	it with UNGZB64
	* testsuite.at: Add a comment every 10 tests with the test
	number.  Useful if you're trying to locate which test number
	you're trying to run and only have the filename.  If people 
	hate this, though, please do delete.
	(UNB64_COMMAND) Do special handling for Win32 to avoid
	having to canonicalise the file.
	(UNGZ_COMMAND) Canonicalise the file after ungzipping it.
	* lposix.c: (Pfork, Pexec) Removed, on the grounds that we only
	really want to support fork+exec as a single operation.  fork()
	without exec() could be risky with a child process also having
	our sqlite handles, etc.  exec() could be risky since we 
	wouldn't be exiting gracefully, just dying in the middle of a
	hook.
	(Pspawn) Implemented for both Win32 and Unix.  Does fork/exec
	for Unix, CreateProcess for Win32.  Returns -1 on error, pid on
	success in both cases.
	(Pwait, Pkill, Psleep) Implemented for Win32.  Note that pid is
	not optional for Pwait on Win32.
	* std_hooks.lua: (execute) Now uses spawn()

2005-02-25  Jon Bright  <jon@siliconcircus.com>
	
	* ChangeLog: Add all my previous changes.
	* tests/t_add_owndb.at: Add test for trying to add the db to
	itself.
	* testsuite.at: Call it
	* tests/t_automate_heads.at: Canonicalise stdout output.
	* tests/t_automate_version.at: Use arithmetic comparison against
	wc output instead of string comparison, to avoid problems with
	MinGW's wc, which outputs with initial space-padding
	* tests/t_change_empty_file.at: Canonicalise stdout output 
	and compare manually instead of letting autotest check it
	* tests/t_fmerge_normalize.at: Canonicalise stdout output.
	* tests/t_netsync_single.at: Use NETSYNC_KILLHARD instead of 
	killall, as for the NETSYNC functions in testsuite.at

2005-02-27  Matt Johnston  <matt@ucc.asn.au>

        * main.cc: ignore SIGPIPE so that monotone won't be killed
        unexpectedly upon remote disconnection for netsync

2005-02-27  Nathaniel Smith  <njs@codesourcery.com>

	* idna/idn-int.h: Oops, really add this time.

2005-02-27  Nathaniel Smith  <njs@codesourcery.com>

	* AUTHORS: Add Corey Halpin.
	
	* idna/idn-int.h: New file (don't generate from configure anymore,
	but just ship).
	* configure.ac: Don't generate idna/idn-int.h.  Do generate
	mt-stdint.h.
	* Makefile.am: Adjust for idna/idn-int.h and mt-stdint.h.
	* acinclude.m4: Remove AX_CREATE_STDINT_H, ACX_PTHREAD,
	AC_COMPILE_CHECK_SIZEOF (let aclocal pick them up from m4/
	instead).
	* m4/ax_create_stdint_h.m4:
	* m4/acx_pthread.m4: Update from http://autoconf-archive.cryp.to/
	
	* numeric_vocab.hh: Instead of dancing around which header to
	include, include mt-stdint.h.
	
	* app_state.cc (restriction_includes, set_restriction): Move
	global static 'dot' into these functions, because file_path
	depends on global book_keeping_dir being initialized already, and
	there is no guaranteed order of initialization of C++ statics.
	(Bug reported by Matt Johnston.)
	
2005-02-27  Corey Halpin  <chalpin@cs.wisc.edu>

	* numeric_vocab.hh: Try both stdint.h and inttypes.h.
	* main.cc: OpenBSD has Unix signals too.

2005-02-26  Derek Scherger  <derek@echologic.com>

	* file_io.cc (absolutify): normalize fs::path to remove ..'s
	* tests/t_db_with_dots.at: ensure database path in MT/options
	doesn't contain ..'s

2005-02-25  Jon Bright  <jon@siliconcircus.com>
	
	* ChangeLog: Add all my previous changes.
	* tests/t_add_owndb.at: Add test for trying to add the db to
	itself.
	* testsuite.at: Call it
	* tests/t_automate_heads.at: Canonicalise stdout output.
	* tests/t_automate_version.at: Use arithmetic comparison against
	wc output instead of string comparison, to avoid problems with
	MinGW's wc, which outputs with initial space-padding
	* tests/t_change_empty_file.at: Canonicalise stdout output 
	and compare manually instead of letting autotest check it
	* tests/t_fmerge_normalize.at: Canonicalise stdout output.
	* tests/t_netsync_single.at: Use NETSYNC_KILLHARD instead of 
	killall, as for the NETSYNC functions in testsuite.at

2005-02-25  Nathaniel Smith  <njs@codesourcery.com>

	* vocab.cc (test_file_path_verification): Re-enable some tests
	disabled by Jon Bright, following discussion on IRC concluding
	that they were catching a real bug.

2005-02-24  Nathaniel Smith  <njs@codesourcery.com>

	* tests/t_add_dot.at: Run "add ." in a subdirectory, so as not to
	add the test database.  (Reported by Jon Bright.)

	* AUTHORS: Fix gettext.h copyright note, to not be in the middle
	of libidn copyright note.
	Add Jon Bright.

2005-02-24  Jon Bright  <jon@siliconcircus.com>

	* app_state.cc (prefix): Use string() instead of 
	native_directory_string().  For Unix, these should be equivalent.
	For Win32, I believe string()'s correct (since we compare 
	everywhere against normalized paths with / characters, but 
	native_directory_string produces paths with \ characters on Win32.
	* rcs_file.cc (file_source): Map the map, not the mapping.
	* tests/t_i18n_file.at: Remove colon from filename with symbols.
	I need to return to this and add a proper test for Win32, so we
	only use the colon on non-Win32.
	* testsuite.at: Add a CANONICALISE function, which does nothing
	on Unix and strips out carriage returns from files on Win32.  This
	is useful for being able to compare Monotone's stdout output to
	files on disk.  Add NETSYNC_KILL and NETSYNC_KILLHARD functions,
	to deal with MinGW not having killall (Unix still uses killall,
	though).
	* tests/t_import.at: Add CANONICALISE calls before comparing
	stdout output.
	* tests/t_netsync.at: Likewise
	* tests/t_netsync_single.at: Likewise
	* tests/t_scan.at: Likewise
	* tests/t_versions.at: Likewise
	* tests/t_ls_missing.at: Likewise.  Also, generate missingfoo and
	missingbar files with expected output from ls missing for these
	files being missing and compare against those.

2005-02-24  Derek Scherger  <derek@echologic.com>

	* app_state.{cc,hh} (add_restriction): rename to ...
	(set_restriction) this; and add path validation
	* commands.cc (get_valid_paths): new function
	(get_path_rearrangement) remove restricted include/exclude variant
	(calculate_restricted_revision) get valid paths and use to set up
	restriction
	(status, ls_unknown, commit, do_diff) pass args to
	calculate_restricted_revision to valid restriction paths
	(ls_missing, revert) get valid paths and use to set up restriction
	* tests/t_checkout_options.at: remove bug report priority (it's
	fixed!)
	* tests/t_diff_added_file.at: add --revision options to diff
	* tests/t_restrictions.at: remove invalid paths from ls unknown
	and ls ignored
	* tests/t_restrictions_warn_on_unknown.at: un-XFAIL
	
2005-02-23  Derek Scherger  <derek@echologic.com>

	* commands.cc (ls_missing): replace duplicated code with call to
	calculate_base_revision

2005-02-23  Jon Bright  <jon@siliconcircus.com>
	
	* vocab.cc (test_file_path_verification): Disable foo//nonsense
	test for Win32, add tests for UNC paths.  This was the only
	failing unit test on Win32.

2005-02-23  Jon Bright  <jon@siliconcircus.com>

	* txt2c.cc (main): Don't claim the file was generated from 
	--strip-trailing if that option's used.

2005-02-23  Jon Bright  <jon@siliconcircus.com>

	* app_state.cc: Add include of io.h for Win32, for chdir()
	* file_io.cc (get_homedir): Correct assertion (remove bracket)
	* lua/lposix.c, lua/modemuncher.c: Remove all references to
	functions and modes that don't exist on Win32.
	* monotone.cc: Include libintl.h on Win32
	
2005-02-21  Nathaniel Smith  <njs@codesourcery.com>

	* file_io.cc (get_homedir): Add more comments and logging to Win32
	version.  Also, only check HOME under Cygwin/MinGW.

2005-02-21  Derek Scherger  <derek@echologic.com>

	* Makefile.am: merge fixup
	
2005-02-21  Derek Scherger  <derek@echologic.com>

	* Makefile.am: add fsck.{cc,hh}
	* commands.cc(check_db): move to ...
	* fsck.{cc,hh}: here and do lots more checking
	* database.{cc,hh}(get_ids): new method
	(get_file_ids,get_manifest_ids,get_revision_ids): more new methods
	* tests/t_fsck.at: new test
	* testsuite.at: call it
	
2005-02-21  Nathaniel Smith  <njs@codesourcery.com>

	* commands.cc (commit): Simplify chatter.

2005-02-21  Nathaniel Smith  <njs@codesourcery.com>

	* file_io.cc (get_homedir): Check more environment variables in
	Win32 version.

2005-02-21  Nathaniel Smith  <njs@codesourcery.com>

	* file_io.cc: Remove tabs.

2005-02-21  Nathaniel Smith  <njs@codesourcery.com>

	* smap.hh (smap): Remove leading underscores, add comments.

2005-02-20  Nathaniel Smith  <njs@codesourcery.com>

	* std_hooks.lua (merge2, merge3): Check for DISPLAY before
	invoking gvim.

2005-02-20  Julio M. Merino Vidal  <jmmv@menta.net>

	* ChangeLog: Use tabs for indentation rather than spaces.  Drop
	trailing whitespace.  While here, fix a date by adding zeros before
	the month and the day number.

2005-02-20  Julio M. Merino Vidal  <jmmv@menta.net>

	* gettext.h: Add file.
	* AUTHORS: Mention that it comes from the GNU Gettext package.
	* Makefile.am: Distribute it.
	* sanity.hh: Use gettext.h rather than libintl.h so that --disable-nls
	works.  Also improves portability, according to the GNU Gettext
	manual.

2005-02-19  Derek Scherger  <derek@echologic.com>

	* automate.cc (automate_heads): remove bogus call to 
	app.allow_working_copy() which is called in cpp_main
	* database.cc (check_sqlite_format_version): don't check database
	version when "file" is really a directory; add filename to error
	message
	(sql): check for empty database early, even though this seems
	impossible as absolutify changes "" into path to working dir;
	convert to use N-style assertions; add check to ensure "file" is
	not really a directory
	* tests/t_db_missing.at: new test for above problems
	* testsuite.at: call it

2005-02-19  Nathaniel Smith  <njs@codesourcery.com>

	* tests/t_add_intermediate_MT_path.at: Tighten up.

	* tests/t_merge_3.at: New test.
	* tests/t_merge_4.at: Likewise.
	* testsuite.at: Add them.

2005-02-19  Ole Dalgaard  <josua+monotone@giraffen.dk>

	* configure.ac: Check for 64-bit versions of Boost static
	libraries.

2005-02-18  Julio M. Merino Vidal  <jmmv@menta.net>

	* INSTALL:
	* configure.ac: Improve Boost detection by trying several possible
	library suffixes before aborting.

2005-02-18  graydon hoare  <graydon@pobox.com>

	* change_set.cc
	(apply_change_set): Avoid fast path when there are adds.
	(apply_path_rearrangement): Likewise.

2005-02-18  graydon hoare  <graydon@pobox.com>

	* automate.cc (automate_heads): Fix initialize() call.
	* change_set.{cc,hh}
	(apply_path_rearrangement): Add quick version.
	* revision.cc
	(check_sane_history): Use quick version of apply_change_set.
	* work.cc
	(build_addition): Use quick version of apply_path_rearrangement.
	(known_preimage_path): Likewise.
	* testsuite.at: Fix definitions of _ROOT_DIR, add --norc some
	places.
	* AUTHORS: Mention Daniel.

2005-02-18  Daniel Berlin  <dberlin@dberlin.org>

	* xdelta.cc (compute_delta_insns): Correct 1-byte-source bug.

2005-02-18  graydon hoare  <graydon@pobox.com>

	* Makefile.am (MOST_SOURCES): Add smap.hh.

2005-02-18  graydon hoare  <graydon@pobox.com>

	* basic_io.{cc,hh}: Inline some stuff.
	* change_set.cc: Use smap various places, reduce to 32-bit tids.
	* commands.cc: Use shared_ptr<change_set> everywhere.
	* netsync.cc: Likewise.
	* rcs_import.cc: Likewise.
	* revision.{cc,hh}: Likewise.
	* smap.hh: New file.

2005-02-18  Julio M. Merino Vidal  <jmmv@menta.net>

	* INSTALL:
	* configure.ac: Improve Boost detection by trying several possible
	library suffixes before aborting.

2005-02-17  Derek Scherger  <derek@echologic.com>

	* tests/t_add_intermediate_MT_path.at: new test
	* testsuite.at: call it

2005-02-17  Julio M. Merino Vidal  <jmmv@menta.net>

	* testsuite.at:
	* tests/t_change_empty_file.at: Verify that modifying an empty file
	creates a patch revision rather than an add/delete sequence.  The
	incorrect behavior was reported in bug #9964.

2005-02-17  Derek Scherger  <derek@echologic.com>

	* app_state.{cc,hh} (app_state): initialize search root
	(initialize): boolean signature variant renamed to ...
	(allow_working_copy): this; add explicit search root; move
	requirement for working copy to ...
	(require_working_copy): this new method
	(initialize): string signature variant renamed to ...
	(create_working_copy): this
	(set_root): new method
	* commands.cc: remove app.initialize(false) calls; replace
	app.initialize(true) with app.require_working_copy(); replace
	app.initialize(dir) with app.create_working_copy(dir)
	(checkout): ensure revision is member of specified branch
	* file_io.{cc,hh} (find_working_copy): stop search at --root if
	specified
	* monotone.cc (OPT_ROOT): new option
	(cpp_main): call app.allow_working_copy() before executing
	commands to always read default options
	* monotone.1: add --root option
	* monotone.texi: add --root option
	* tests/t_checkout_noop_on_fail.at: un-XFAIL
	* tests/t_checkout_options.at: un-XFAIL, add check for specified
	revision not in specified branch
	* testsuite.at: add --root option to MONOTONE to prevent searching
	above test dir
	* vocab.cc: remove redundant forward declaration

2005-02-16  Derek Scherger  <derek@echologic.com>

	* commands.cc (revert): don't rewrite unchanged files
	* tests/t_revert_unchanged.at: new test
	* testsuite.at: call it

2005-02-12  Derek Scherger  <derek@echologic.com>

	* database.cc (sqlite3_unpack_fn): new function for viewing
	base64, gzipped data
	(install_functions): install it
	(rehash): remove unused obsolete fcerts ticker

2005-02-17  Nathaniel Smith  <njs@codesourcery.com>

	* debian/changelog: s/graydon@mogo/graydon@pobox.com/, to make
	lintian happy.
	* debian/rules (config.status): Remove --with-bundled-adns.
	* debian/control (Build-Depends): Don't Build-Depend on libpopt,
	only libpopt-dev.
	* .mt-attrs (debian/control): Make executable.

2005-02-17  Nathaniel Smith  <njs@codesourcery.com>

	* tests/t_undo_update.at: Stupid typo.
	* tests/t_largish_file.at: New test.
	* testsuite.at: Add it.

	* commands.cc (push, pull, sync): Remove misleading "..." from
	help text.

2005-02-16  Julio M. Merino Vidal  <jmmv@menta.net>

	* Makefile.am: Append $(BOOST_SUFFIX) to -lboost_unit_test_framework
	to fix 'make check' on systems where boost libraries can only be
	found by passing the exact suffix as part of the name.

2005-02-16  Julio M. Merino Vidal  <jmmv@menta.net>

	* monotone.texi: Fix a typo (hexidecimal to hexadecimal).  Also
	change an example command to append stuff to ~/.monotonerc, instead
	of completely destroying the possibily existing file.  Addresses
	bug #11136.

2005-02-16  Julio M. Merino Vidal  <jmmv@menta.net>

	* cryptopp/config.h: Use uint{8,16,32,64}_t as size types instead of
	trying to match them to unsigned char/int/long/long long respectively.
	Should fix build on FreeBSD/sparc64, as seen in bug #10203.

2005-02-16  Julio M. Merino Vidal  <jmmv@menta.net>

	* INSTALL:
	* Makefile.am:
	* configure.ac: Add the --disable-large-file option to manually
	disable large file support from the builtin sqlite (compatibility
	with old systems and FAT).  Addresses bug #8380.

2005-02-16  Nathaniel Smith  <njs@codesourcery.com>

	* tests/t_undo_update.at: New todo.
	* testsuite.at: Add it.

2005-02-15  Nathaniel Smith  <njs@codesourcery.com>

	* monotone.1: Add cursory note about "automate".
	* monotone.texi: Synchronize with manpage.

2005-02-15  Nathaniel Smith  <njs@codesourcery.com>

	* automate.cc: Add "Error conditions" to the standard comment
	sections.

	* monotone.texi (Scripting): New section.
	(Automation): New section.

	* tests/t_automate_heads.at: Test behavior with nonexistent
	branch.

2005-02-14  Nathaniel Smith  <njs@codesourcery.com>

	* tests/t_merge_normalization_edge_case.at: New test.
	* testsuite.at: Add it.

	* diff_patch.cc (normalize_extents): Soften the warning message
	now that we have one test case.

2005-02-14  Matthew A. Nicholson  <mnicholson@digium.com>

	* std_hooks.lua: Add vimdiff merge hooks.

2005-02-14  Nathaniel Smith  <njs@codesourcery.com>

	* std_hooks.lua: Remove tabs.

2005-02-14  Nathaniel Smith  <njs@codesourcery.com>

	* tests/t_automate_heads.at: New test.
	* tests/t_automate_version.at: New test.
	* testsuite.at: Add then.

	* commands.cc (automate): Fix documentation string.
	* automate.cc: Much more structured documentation comments.

2005-02-13  Nathaniel Smith  <njs@codesourcery.com>

	* automate.{cc,hh}: New files.
	* commands.cc: New command "automate".

2005-02-13  Nathaniel Smith  <njs@codesourcery.com>

	* monotone.texi (Creating a Database): Fix typo, clarify
	conventions for database management following question on mailing
	list.

2005-02-12  graydon hoare  <graydon@pobox.com>

	* change_set.{cc,hh}: Correct code to pass newly-added unit tests.

2005-02-10  Derek Scherger  <derek@echologic.com>

	* monotone.1: update for restrictions
	* monotone.texi: sync with manpage

2005-02-09  Derek Scherger  <derek@echologic.com>

	* cert.cc (cert_revision_testresult): allow pass/fail testresult
	values
	* commands.cc (testresult): likewise
	* commands.cc (do_diff): disallow restriction of non-working copy
	diffs
	* monotone.texi: update for restrictions

2005-02-08  graydon hoare  <graydon@pobox.com>

	* database.cc (version_cache::set): Fix bad expiry logic.

2005-02-08  Nathaniel Smith  <njs@codesourcery.com>

	* change_set.cc (check_sane): Null sources are only valid for
	adds.

2005-02-07  Nathaniel Smith  <njs@codesourcery.com>

	* database.cc (struct version_cache): Fix invariant in cache
	clearing logic.

2005-02-06  Nathaniel Smith  <njs@codesourcery.com>

	* change_set.cc: Add a few more invariants; add lots and lots of
	unit tests.

2005-02-06  graydon hoare  <graydon@pobox.com>

	* change_set.cc: Use hash_map in a few places.
	(confirm_unique_entries_in_directories): Fix invariants.
	* constants.{cc,hh} (db_version_cache_sz): New constant.
	* database.cc (version_cache): New structure.
	(get_version): Use it.
	* interner.hh: Rewrite to use hash_map and vector.
	* tests/t_no_rename_overwrite.at: Tweak return codes.

2005-02-06  Nathaniel Smith  <njs@codesourcery.com>

	* ui.hh (ensure_clean_line): New method.
	* ui.cc (inform): Use it.
	* keys.cc (get_passphrase): Call it before prompting for passphrase.

2005-02-06  Nathaniel Smith  <njs@codesourcery.com>

	* database.cc (info): Report more statistics.

	* ROADMAP: Remove finished items.

	* revision.cc (analyze_manifest_changes): Childs cannot be null,
	that makes no sense.
	(add_node_for_old_manifest): Log node names, don't print it.
	(construct_revision_from_ancestry): Partially rewrite to handle
	root nodes explicitly.
	(build_changesets_from_existing_revs): Don't put the null revision
	in the ancestry graph, to match changesetify logic.
	(add_node_for_old_revision): Enforce decision that the ancestry
	graph not contain the null revision.

	(anc_graph::heads): Remove.
	(add_node_ancestry): Don't try creating it; logic was broken
	anyway.
	(rebuild_from_heads): Rename to...
	(rebuild_ancestry): ...this.  Calculate head set correctly.

2005-02-05  Nathaniel Smith  <njs@codesourcery.com>

	* change_set.cc (compose_path): Add more invariants.

2005-02-05  Nathaniel Smith  <njs@codesourcery.com>

	* monotone.cc (cpp_main): Log command line, to help interpret the
	logs people send in.

2005-02-05  Nathaniel Smith  <njs@codesourcery.com>

	* revision.cc (check_sane): Turn off this invariant when
	global_sanity.relaxed.

2005-02-03  Nathaniel Smith  <njs@codesourcery.com>

	* tests/t_load_into_existing.at: Oops, really add it too, sigh.

2005-02-03  Nathaniel Smith  <njs@codesourcery.com>

	* tests/t_need_mt_revision.at: Oops, really add it.

2005-02-03  Nathaniel Smith  <njs@codesourcery.com>

	* interner.hh (interner::intern): Add version taking a bool&, so
	callers can tell whether this string has previously been checked.
	* change_set.cc: Use new interned string identifier
	'path_component's instead of file_path's for components of paths;
	sanity-check each component exactly once.

2005-02-03  Nathaniel Smith  <njs@codesourcery.com>

	* database.cc (load): Check for existence of target database.
	* tests/t_load_into_existing.at: New test.
	* testsuite.at: Add it.

2005-02-03  Nathaniel Smith  <njs@codesourcery.com>

	* tests/t_checkout_dir.at: Also check that checkout to unwriteable
	directory fails.
	* tests/t_branch_checkout.at: New test.
	* testsuite.at: Add it.

	* app_state.cc (initialize): Simplify working directory
	initialization, and improve error handling.

	* keys.cc (get_passphrase): Disallow empty passphrases early
	(before they trigger an invariant down the line...).

2005-02-03  Nathaniel Smith  <njs@codesourcery.com>

	* update.cc (pick_update_candidates): Add I().
	* commands.cc (calculate_base_revision): Remove 'rev' argument,
	which was never set and callers never used.
	(calculate_base_manifest, calculate_current_revision)
	(calculate_restricted_revision, revert): Update correspondingly.
	(update): Check for null old revision.

	* main.cc (main): Make exit status 3 if we caught an unhandled
	exception, in particular so the testsuite can tell the difference
	between an error handled cleanly and an error caught by an
	invariant.
	* tests/t_update_null_revision.at: New test.
	* testsuite.at: Add it.

2005-02-03  Nathaniel Smith  <njs@codesourcery.com>

	* main.cc: Remove tabs.

2005-02-02  Nathaniel Smith  <njs@codesourcery.com>

	* change_set.cc (extract_first): Rename to...
	(extract_pairs_and_insert): ...this.
	(path_rearrangement::check_sane): Use it to add additional
	checks.

	* work.hh: Update comments (MT/manifest doesn't exist
	anymore...).

	* tests/t_need_mt_revision.at: New test.
	* testsuite.at: Add it.
	* commands.cc (get_revision_id): Require MT/revision to exist.
	(setup): Create MT/revision.

2005-02-02  Nathaniel Smith  <njs@codesourcery.com>

	* work.hh: Remove tabs.

2005-02-03  graydon hoare  <graydon@pobox.com>

	* tests/t_i18n_changelog.at: New test.
	* testsuite.at: Run it.
	* lua/lposix.c: New file.
	* lua/modemuncher.c: New file
	* lua.cc: Load posix library.
	* lua/liolib.c: Disable execute and popen.
	* std_hooks.lua: Remove io.execute uses.
	* AUTHORS: Update to mention lposix.c, modemuncher.c.
	* Makefile.am: Likewise.

2005-02-01  Nathaniel Smith  <njs@codesourcery.com>

	* tests/t_rebuild.at: Beef up test in response to possible
	problems reported by Derek Scherger.

2005-01-31  Nathaniel Smith  <njs@codesourcery.com>

	* rcs_import.cc (store_manifest_edge): Don't try to store deltas
	to the null manifest.
	(import_cvs_repo): Root revision has null manifest, not empty
	manifest.
	* revision.cc (check_sane): More invariants.

2005-01-28  graydon hoare  <graydon@pobox.com>

	* database.{cc,hh}: More netsync speed tweaks.
	* netsync.cc: Likewise.

2005-01-27  Nathaniel Smith  <njs@codesourcery.com>

	* tests/t_restrictions_warn_on_unknown.at: New test.
	* testsuite.at: Add it.

2005-01-27  Derek Scherger  <derek@echologic.com>

	* commands.cc (attr): adjust for subdir; ensure files exist
	* tests/t_attr.at: improve setup description
	* tests/t_attributes.at: improve setup description so that
	testsuite -k attr runs this test; check for attributes on missing
	files
	* tests/t_subdir_attr.at: new test
	* testsuite.at: fix dutch spelling of monotone; call new test

2005-01-27  Nathaniel Smith  <njs@codesourcery.com>

	* change_set.hh (null_id): New function.
	* revision.cc (analyze_manifest_changes): Fix typo, use null_id.
	* tests/t_rebuild.at: Un-XFAIL.

2005-01-27  Nathaniel Smith  <njs@codesourcery.com>

	* tests/t_rebuild.at: Add priority tag.

	* tests/t_cvsimport.at: Be more thorough.

	* rcs_import.cc (store_edge): Rename to...
	(store_manifest_edge): ...this.  Remove revision arguments, and
	remove storing of revision.
	(import_states_recursive): Update accordingly.
	Add 'revisions' argument; update it instead of trying to write
	revisions now.
	(import_states_by_branch): Add 'revisions' argument.
	(import_cvs_repo): Add a stage 3 that writes out the revisions
	accumulated in the 'revisions' vector.

2005-01-27  graydon hoare  <graydon@pobox.com>

	* AUTHORS: Mention Georg.
	* change_set.cc: Null out names which are in null directories.
	* commands.cc (reindex): Remove COLLECTION argument.
	* database.{cc,hh} (get_revision_certs):
	Add brute force "load all certs" method.
	* merkle_tree.{cc,hh}: Modify to use memory rather than disk.
	* netsync.{cc,hh}: Likewise.
	* packet.hh (manifest_edge_analyzer): Kill dead code.

2005-01-26  Nathaniel Smith  <njs@codesourcery.com>

	* mt_version.cc (print_full_version): Include system flavour.

2005-01-26  Nathaniel Smith  <njs@codesourcery.com>

	* tests/t_rebuild.at: New test.
	* testsuite.at: Add it.

2005-01-26  Nathaniel Smith  <njs@codesourcery.com>

	* tests/t_checkout_noop_on_fail.at: Clarify description and XFAIL.

	* tests/t_approval_semantics.at: New TODO.
	* tests/t_monotone_agent.at: New TODO.
	* testsuite.at: Add them.

2005-01-25  Nathaniel Smith  <njs@codesourcery.com>

	* tests/t_checkout_noop_on_fail.at: New test.
	* testsuite.at: Add it.
	(RAW_MONOTONE): Add $PREEXECUTE to definition.

2005-01-25  Nathaniel Smith  <njs@codesourcery.com>

	* change_set.cc (extend_renumbering_from_path_identities): Add
	invariant.
	(extend_renumbering_via_added_files): Likewise.

	* constants.hh (maxbytes, postsz): Remove dead constants.
	(verify_depth): New constant.
	* constants.cc: Likewise.
	* revision.hh (check_sane_history): New function.
	* revision.cc (check_sane_history): Likewise.
	* database.cc (put_revision): Sanity check revision and revision
	history before storing it.
	This breaks cvs import.  Why?

	* update.cc (find_deepest_acceptable_descendent): Remove.
	(acceptable_descendent, calculate_update_set): New functions.
	(pick_update_candidates): Use 'calculate_update_set'.
	* tests/t_update_2.at: Un-XFAIL.
	* tests/t_ambig_update.at: Un-XFAIL.

	* tests/t_no_rename_overwrite.at: New test.
	* tests/t_cdiff.at: New test placeholder.
	* testsuite.at: Add them.
	(MONOTONE): Prefix command line with $PREEXECUTE to e.g. support
	running under Valgrind.

2005-01-25  Matt Johnston  <matt@ucc.asn.au>

	* cert.cc: ignore whitespace when comparing private keys
	from the database and with the lua hook
	* tests/t_lua_privkey.at: new test
	* testsuite.at: run it

2005-01-23  Derek Scherger  <derek@echologic.com>

	* commands.cc (restrict_rename_set): include renames if either
	name is present in restriction
	(calculate_base_revision): remove unused variant
	(calculate_current_revision): remove unsed variable
	(calculate_restricted_revision): remove unsed variable
	(ls_missing): remove unsed variable
	(revert): rewrite with restrictions
	* tests/t_revert.at: test partial reverts adjust MT/work properly
	* tests/t_revert_dirs.at: un-XFAIL
	* tests/t_revert_rename.at: un-XFAIL; revert rename via both names

2005-01-23  Derek Scherger  <derek@echologic.com>

	* tests/t_revert_rename.at: remove extra MONOTONE_SETUP
	attempt revert by both original name and new name

2005-01-23  Derek Scherger  <derek@echologic.com>

	* tests/t_revert_rename.at: New test.
	* testsuite.at: Add it.

2005-01-22  Derek Scherger  <derek@echologic.com>

	* tests/t_revert_dirs.at: New test.
	* testsuite.at: Add it.

2005-01-22  Nathaniel Smith  <njs@codesourcery.com>

	* configure.ac (AC_INIT): Set bug-reporting address to list
	address, rather than Graydon's personal email.
	* diff_patch.cc (normalize_extents): Use it.
	* ui.cc (fatal): Likewise.

	* tests/t_vcheck.at: New priority "todo", tweak descriptive text.

2005-01-22  Nathaniel Smith  <njs@codesourcery.com>

	* tests/t_delete_dir.at: Add more commentary.

	* tests/t_rename_dir_patch.at: New test.
	* tests/t_delete_dir_patch.at: New test.
	* testsuite.at: Add them.

2005-01-22  Nathaniel Smith  <njs@codesourcery.com>

	* change_set.cc (apply_change_set): Add invariants.
	* tests/t_rename_dir_cross_level.at: New test.
	* tests/t_rename_added_in_rename.at: New test.
	* tests/t_rename_conflict.at: New test.
	* testsuite.at: Add them.

2005-01-21  Nathaniel Smith  <njs@codesourcery.com>

	* tests/t_ambig_update.at: Update comments.

	* tests/t_update_2.at: New test from Georg-W. Koltermann
	<Georg.Koltermann@mscsoftware.com>.
	* testsuite.at: Add it.

2005-01-20  Nathaniel Smith  <njs@codesourcery.com>

	* tests/t_lca_1.at: New bug report.
	* testsuite.at: Add it.

2005-01-19  Nathaniel Smith  <njs@codesourcery.com>

	* commands.cc (merge): Improve merge chatter.
	(do_diff): Don't print anything when there are no
	changes.

2005-01-19  Nathaniel Smith  <njs@codesourcery.com>

	* tests/t_db_with_dots.at: New test.
	* testsuite.at: Add it.

2005-01-19  Patrick Mauritz <oxygene@studentenbude.ath.cx>

	* Makefile.am (%.h, package_revision.h, package_full_revision.h):
	Don't update target file if no change has occurred, to reduce
	unnecessary rebuilds.

2005-01-18  Nathaniel Smith  <njs@codesourcery.com>

	* rcs_import.cc (cvs_key): Initialize struct tm to all zeros, to
	stop garbage sneaking in -- thanks to Zack Weinberg for pointing
	this out.  Also, handle 2 digit years properly on WIN32.

2005-01-18  Nathaniel Smith  <njs@codesourcery.com>

	* rcs_import.cc: Remove tabs.

2005-01-19  Matt Johnston  <matt@ucc.asn.au>

	* database.cc: Pass filename to check_sqlite_format_version as a
	fs::path, so that it doesn't get passed as a freshly created fs::path
	with default checker (which disallows '.foo' path components)

2005-01-19  Nathaniel Smith  <njs@codesourcery.com>

	* netsync.cc (session, process_confirm_cmd, dispatch_payload):
	Back out some over-zealous changes that broke netsync
	compatibility.  Probably should redo later, when have a chance to
	bump netsync protocol number, but we're not ready for that now.

2005-01-19  Nathaniel Smith  <njs@codesourcery.com>

	* tests/t_subdir_revert.at: New test.
	* tests/t_subdir_rename.at: New test.
	* testsuite.at: Add them.

2005-01-18  Nathaniel Smith  <njs@codesourcery.com>

	* tests/t_subdir_add.at: New test.
	* tests/t_subdir_drop.at: New test.
	* testsuite.at: Add them.
	* tests/t_delete_dir.at: Implement it.

2005-01-19  Nathaniel Smith  <njs@codesourcery.com>

	* netcmd.cc: Remove tabs.

2005-01-19  Nathaniel Smith  <njs@codesourcery.com>

	* merkle_tree.cc: Remove tabs.

2005-01-18  Nathaniel Smith  <njs@codesourcery.com>

	* rcs_import.cc (cvs_key): Initialize struct tm to all zeros, to
	stop garbage sneaking in -- thanks to Zack Weinberg for pointing
	this out.  Also, handle 2 digit years properly on WIN32.

2005-01-18  Nathaniel Smith  <njs@codesourcery.com>

	* rcs_import.cc: Remove tabs.

2005-01-18  Nathaniel Smith  <njs@codesourcery.com>

	* monotone.texi: Undocument mcerts, fcerts; rename rcerts to
	certs.
	* monotone.1: Likewise.

2005-01-18  Nathaniel Smith  <njs@codesourcery.com>

	* commands.cc (restrict_rename_set): Fix types to compile with old
	rename_set gunk removed.
	Alter logic to yell if a rename crosses the restriction boundary,
	rather than silently ignore it.

2005-01-19  graydon hoare  <graydon@pobox.com>

	* commands.cc: Fix up some merge breakage.
	* tests/t_add_dot.at: Un-XFAIL.
	* testsuite.at: Run "setup ." before "db init".

2005-01-09  Derek Scherger  <derek@echologic.com>

	* commands.cc (get_path_rearrangement): new function/signature for
	splitting restricted rearrangements
	(calculate_restricted_revision): use it and update to work
	similarly to calculate_current_revision
	(trusted): call app.initialize(false)
	(ls_missing): adjust for new get_path_rearrangement
	(attr): call app.initialize(true)
	(diff): merge cleanup
	(lca, lcad, explicit_merge): call app.initialize(false)
	* app_state.cc (constructor): set database app state
	(load_rcfiles): add required booleans
	* lua.{cc,hh} (load_rcfile): add required boolean
	* tests/t_add.at:
	* tests/t_diff_added_file.at:
	* tests/t_disapprove.at:
	* tests/t_drop_missing.at:
	* tests/t_heads.at:
	* tests/t_heads_discontinuous_branch.at:
	* tests/t_i18n_file.at:
	* tests/t_log_nonexistent.at:
	* tests/t_merge_add_del.at:
	* tests/t_netsync.at:
	* tests/t_netsync_pubkey.at:
	* tests/t_netsync_single.at:
	* tests/t_persistent_server_keys.at:
	* tests/t_persistent_server_revision.at:
	* tests/t_remerge.at:
	* tests/t_tags.at:
	* tests/t_update_missing.at:
	* tests/t_update_to_revision.at: add --message option to commits
	* tests/t_merge2_add.at:
	* tests/t_merge2_data.at:
	* tests/t_netsync_unrelated.at: create working directory with new
	setup command
	* tests/t_erename.at: update for revisions
	* tests/t_no_change_deltas.at: add --revision options to diff
	* tests/t_restrictions.at: remove some cruft and update to work
	with revisions
	* tests/t_subdirs.at: pass correct --rcfile and --db options from
	within subdir
	* testsuite.at (REVERT_TO): remove MT dir before checkout, which
	now fails if MT exists, replace checkout MT/options with old
	MT/options
	(COMMIT): add --message option to commit macro
	* work.cc (read_options_map): don't overwrite option settings when
	reading options map so that command line settings take precedence

2005-01-18  Nathaniel Smith  <njs@codesourcery.com>

	* netsync.cc: Partially fix comment (s/manifest/revision/ etc.).
	(dispatch_payload): Ignore mcert and fcert refinement requests,
	instead of dying on them.  Hack, but I think it should let this
	netsync continue to interoperate with old netsync...

2005-01-18  Nathaniel Smith  <njs@codesourcery.com>

	* vocab.hh: Remove file<cert>.
	* vocab.cc: Likewise.
	* packet_types.hh: Remove file.
	* Makefile.am (MOST_SOURCES): Remove packet_types.hh and mac.hh.

2005-01-18  Nathaniel Smith  <njs@codesourcery.com>

	* netsync.cc (process_confirm_cmd): Don't try refining mcert and
	fcert trees.
	Remove other dead/pointless code.

2005-01-18  Nathaniel Smith  <njs@codesourcery.com>

	* database.hh: Remove file cert stuff.
	* netsync.cc (data_exists): We don't have file/manifest certs.
	(load_data): Likewise.

2005-01-18  Nathaniel Smith  <njs@codesourcery.com>

	* netsync.cc (process_data_cmd): Ignore file/manifest certs.

	* database.cc (struct valid_certs): Don't support file certs.
	(rehash): No file certs.
	(file_cert_exists): Remove.
	(put_file_cert): Remove.
	(get_file_certs): Remove.

2005-01-18  Nathaniel Smith  <njs@codesourcery.com>

	* packet.cc (class delayed_manifest_cert_packet):
	(class delayed_file_cert_packet): Remove.
	(packet_db_writer::consume_file_cert, consume_manifest_cert)
	(packet_writer::consume_file_cert, consume_manifest_cert)
	Remove.
	(struct feed_packet_consumer): Don't support mcert/fcert packets.
	(extract_packets): Likewise.
	(packet_roundabout_test): Test revision certs, not manifest/file
	certs.

	* packet.hh (packet_consumer::consume_file_cert):
	(packet_consumer::consume_manifest_cert):
	(packet_writer::consume_file_cert):
	(packet_writer::consume_manifest_cert):
	(packet_db_writer::consume_file_cert):
	(packet_db_writer::consume_manifest_cert):
	Remove.

	* lua.hh (hook_get_file_cert_trust): Remove.
	* lua.cc (hook_get_file_cert_trust): Remove.

2005-01-18  Nathaniel Smith  <njs@codesourcery.com>

	* cert.hh (erase_bogus_certs): Re-add manifest cert version.

	* monotone.texi (Hook Reference): Remove documentation of
	get_{file,manifest}_cert_trust.

2005-01-18  Nathaniel Smith  <njs@codesourcery.com>

	* cert.cc (erase_bogus_certs): Re-add manifest cert version.
	(bogus_cert_p): Likewise.

2005-01-18  Nathaniel Smith  <njs@codesourcery.com>

	* cert.hh (rename_edge):
	(rename_set):
	(calculate_renames):
	(rename_cert_name): Remove.
	(cert_file_comment):
	(cert_manifest_comment): Remove.
	(erase_bogus_certs): Remove manifest and file versions.
	* cert.cc (rename_cert_name): Remove.
	(bogus_cert_p): Remove manifest<cert> and file<cert> variants.
	(erase_bogus_certs): Likewise.
	(put_simple_manifest_cert):
	(put_simple_file_cert):
	(cert_file_comment): Remove.

	* commands.cc (fcerts): Remove.
	(mcerts): Likewise.
	(rcerts): Rename to...
	(certs): ...this.  s/revision certs/certs/ in help text.
	(trusted): s/revision cert/cert/.
	(ls_certs): Don't special-case rename certs.

2005-01-18  Nathaniel Smith  <njs@codesourcery.com>

	* tests/t_vcheck.at: Fix AT_XFAIL_IF typo.

2005-01-18  Nathaniel Smith  <njs@codesourcery.com>

	* monotone.texi (Reserved Certs): Remove 'vcheck'.
	(Key and Cert): Remove 'vcheck'.
	(Accidental collision): Likewise.
	(Commands): Likewise.
	* tests/t_vcheck.at: Add note about manual having useful stuff for
	when vcheck is re-added.

2005-01-18  Nathaniel Smith  <njs@codesourcery.com>

	* mac.hh:
	* cert.cc (vcheck_cert_name):
	(calculate_vcheck_mac):
	(cert_manifest_vcheck
	(check_manifest_vcheck):
	* cert.hh (cert_manifest_vcheck):
	(check_manifest_vcheck):
	* constants.cc (constants::vchecklen):
	* constants.hh (constants::vchecklen):
	* commands.cc (vcheck):
	Remove.

	* tests/t_vcheck.at: New test.
	* testsuite.at: Call it.

2005-01-18  Nathaniel Smith  <njs@codesourcery.com>

	* ROADMAP: Remove 'upgrade to sqlite3' todo item.

2005-01-18  Nathaniel Smith  <njs@codesourcery.com>

	* commands.cc (tag):
	(testresult):
	(approve):
	(disapprove):
	(comment):
	(fload):
	(fmerge):
	(cat):
	(rcs_import): Change grouping for "--help" display, to make more
	informative.
	(rcs_import): Also add more details to help text.

2005-01-17  Nathaniel Smith  <njs@codesourcery.com>

	* diff_patch.cc (normalize_extents): Add missing ')'.

2005-01-17  Nathaniel Smith  <njs@codesourcery.com>

	* tests/t_update_1.at: New test.
	* testsuite.at: Call it.

2005-01-11  Nathaniel Smith  <njs@codesourcery.com>

	* diff_patch.cc (normalize_extents): Add warning for anyone who
	manages to trigger the untested part of the normalization code.

2005-01-14  Christian Kollee <stuka@pestilenz.org>

	* search for and link with sqlite3 when --bundle-sqlite=no

2005-01-12  Derek Scherger  <derek@echologic.com>

	* tests/t_ambig_update.at: add comments from discussion on irc
	* tests/t_status_missing.at: new test
	* testsuite.at: include it

2005-01-10  graydon hoare  <graydon@pboox.com>

	* commands.cc (explicit_merge): Tweak merge message.
	* database.cc (check_sqlite_format_version): New function.
	(database::sql): Call it.
	* sqlite/pager.hh (SQLITE_DEFAULT_PAGE_SIZE): Adjust to 8192.
	(SQLITE_MAX_PAGE_SIZE): Adjust to 65536.
	* schema_migration.cc: Post-merge cleanup.
	* Makefile.am: Likewise.

2005-01-10  Christof Petig <christof@petig-baender.de>

	* sqlite/*: SQLite 3.0.8 CVS import
	* database.{cc,hh}:
	* schema_migration.{cc,hh}: convert to use the SQLite3 API

	This does not yet use any of the more sophisticated API features
	of SQLite3 (query parameters, BLOBs), so there is plenty of room
	for optimization. This also does not change the schema (i.e.
	still uses base64 encoded values in tables)

2005-01-17  graydon hoare  <graydon@pobox.com>

	* AUTHORS: Mention Wojciech and Neil.
	* revision.cc (calculate_ancestors_from_graph): Make non-recursive.

2005-01-17  Wojciech Miłkowski  <wmilkowski@interia.pl>

	* std_hooks.lua: Teach about meld.

2005-01-17  Neil Conway  <neilc@samurai.com>

	* diff_patch.cc: add a new context diff hunk consumer. Rename
	unidiff() to make_diff().
	* diff_patch.hh: Rename unidiff() to make_diff().
	* command.cc: Add new "cdiff" command, and refactor "diff" to
	invoke a common subroutine that is parameterized on the diff
	type. Unrelated change: make a branch-based checkout default to
	using the same directory name as the branch name, unless a
	branch is specified.

2005-01-17  graydon hoare  <graydon@pobox.com>

	* cryptopp/osrng.cpp (NonblockingRng::GenerateBlock):
	Bring forward patch lost in cryptopp 5.2 upgrade.
	* revision.cc (add_bitset_to_union)
	(calculate_ancestors_from_graph): New functions.
	(erase_ancestors)
	(is_ancestor): Rewrite.
	* cert.cc (get_branch_heads): Rewrite.
	* database.{cc,hh} (get_heads): Remove
	(get_revision_ancestry): Use multimap.
	(install_views): Disable.
	Remove everything related to the trust views. Too slow.
	Also tidy up whitespace formatting in sqlite3 code.
	* views.sql: Clear out all views.
	* commands.cc: Adapt to using multimap for ancestry.
	* AUTHORS: Mention Faheem and Christian.

2005-01-17  Faheem Mitha  <faheem@email.unc.edu>

	* debian/control: Fix up build depends.

2005-01-17  Ulrich Drepper  <drepper@redhat.com>

	* acinclude.m4 (AC_CHECK_INADDR_NONE): Fix quoting.
	* Makefile.am (EXTRA_DIST): Add sqlite/keywordhash.c.

2005-01-14  Christian Kollee  <stuka@pestilenz.org>

	* search for and link with sqlite3 when --bundle-sqlite=no

2005-01-12  Derek Scherger  <derek@echologic.com>

	* tests/t_ambig_update.at: add comments from discussion on irc
	* tests/t_status_missing.at: new test
	* testsuite.at: include it

2005-01-10  graydon hoare  <graydon@pboox.com>

	* commands.cc (explicit_merge): Tweak merge message.
	* database.cc (check_sqlite_format_version): New function.
	(database::sql): Call it.
	* sqlite/pager.hh (SQLITE_DEFAULT_PAGE_SIZE): Adjust to 8192.
	(SQLITE_MAX_PAGE_SIZE): Adjust to 65536.
	* schema_migration.cc: Post-merge cleanup.
	* Makefile.am: Likewise.

2005-01-10  Christof Petig  <christof@petig-baender.de>

	* sqlite/*: SQLite 3.0.8 CVS import
	* database.{cc,hh}:
	* schema_migration.{cc,hh}: convert to use the SQLite3 API

	This does not yet use any of the more sophisticated API features
	of SQLite3 (query parameters, BLOBs), so there is plenty of room
	for optimization. This also does not change the schema (i.e.
	still uses base64 encoded values in tables)

2005-01-11  Nathaniel Smith  <njs@codesourcery.com>

	* tests/t_migrate_schema.at: Switch to using pre-dumped db's, make
	it work, un-XFAIL it.

2005-01-11  Nathaniel Smith  <njs@codesourcery.com>

	* tests/t_persistent_server_keys_2.at: XFAIL it, add commentary on
	solution.

2005-01-11  Nathaniel Smith  <njs@codesourcery.com>

	* tests/t_persistent_server_keys_2.at: New test.
	* testsuite.at: Add it.

2005-01-06  Nathaniel Smith  <njs@codesourcery.com>

	* schema_migration.cc (migrate_monotone_schema): Add comment
	pointing to t_migrate_schema.at.
	* tests/t_migrate_schema.at: Implement, mostly.  (Still broken.)

	* tests/t_heads_discontinuous_branch.at: Remove urgency
	annotation.
	* tests/t_netsync_nocerts.at: Add urgency annotation.

	* testsuite.at: Add UNGZ, UNGZB64 macros.
	* tests/t_fmerge.at: Use them.

2005-01-05  Nathaniel Smith  <njs@codesourcery.com>

	* schema_migration.cc: Update comment about depot code.
	(migrate_depot_split_seqnumbers_into_groups):
	(migrate_depot_make_seqnumbers_non_null):
	(migrate_depot_schema): Remove; all are dead code.

2005-01-05  Nathaniel Smith  <njs@codesourcery.com>

	* schema_migration.cc: Remove tabs.

2005-01-05  Nathaniel Smith  <njs@codesourcery.com>

	* tests/t_check_same_db_contents.at: Uncapitalize title to unbreak
	testsuite.

	* revision.cc (is_ancestor): Add FIXME comment.
	(erase_ancestors): New function.
	* revision.hh (erase_ancestors): Prototype it.
	* cert.cc (get_branch_heads): Call it.
	* tests/t_heads_discontinuous_branch.at: Un-XFAIL it.

	* revision.cc (find_subgraph_for_composite_search): Ignore null
	revision ids.
	* commands.cc (try_one_merge): Add invariant - never create merges
	where the left parent is an ancestor or descendent of the right.
	(explicit_merge): Same check.
	(propagate): Handle cases where no merge is necessary.  Also, make
	generated log message more readable.

	* tests/t_propagate_desc.at: Un-XFAIL it.
	* tests/t_propagate_anc.at: Un-XFAIL it.  Use new
	CHECK_SAME_DB_CONTENTS macros.
	* testsuite.at: Move t_check_same_db_contents.at to run before
	propagation tests.  Make CHECK_SAME_DB_CONTENTS more thorough.

	* tests/t_dump_load.at: Implement test.

2005-01-05  Nathaniel Smith  <njs@codesourcery.com>

	* tests/t_check_same_db_contents.at: New test.
	* testsuite.at: Add it.
	(CHECK_SAME_DB_CONTENTS): New macro.

2005-01-04  Nathaniel Smith  <njs@codesourcery.com>

	* cert.cc: Remove tabs.
	* revision.hh: Likewise.

2005-01-04  Nathaniel Smith  <njs@codesourcery.com>

	* tests/t_propagate_anc.at: Also check the case where we're
	propagating a non-strict ancestor, i.e. the heads are actually
	equal.

2005-01-04  Nathaniel Smith  <njs@codesourcery.com>

	* database.cc (get_revision_parents): Add invariant.
	(get_revision_children): Likewise.
	(get_revision): Likewise.
	(put_revision): Likewise.

	* tests/t_merge_ancestor.at: New test.
	* tests/t_propagate_desc.at: Likewise.
	* tests/t_propagate_anc.at: Likewise.
	* testsuite.at: Call them.

2005-01-04  Nathaniel Smith  <njs@codesourcery.com>

	* tests/t_netsync_diffbranch.at: Add priority, add description of
	problem and solution.
	Also, XFAIL it.
	* tests/t_netsync_unrelated.at: Add reference to discussion.
	* tests/t_cmdline_options.at: Remove priority marking from
	non-bug.
	* tests/t_checkout_dir.at: XFAIL when run as root.

	* tests/t_netsync_nocerts.at: New test.
	* testsuite.at: Call it.

2005-01-03  Matt Johnston  <matt@ucc.asn.au>

	* tests/t_netsync_diffbranch.at: add a new test for pulling a branch
	with a parent from a different branch.
	* testsuite.at: add it

2005-01-02  Derek Scherger  <derek@echologic.com>

	* commands.cc (log_certs): new function
	(log) add Ancestor: and Branch: entries to output; use above new
	function
	* tests/t_cross.at: update to work with changesets

2004-12-30  graydon hoare  <graydon@pobox.com>

	* constants.cc (netcmd_current_protocol_version): Set to 3.
	* tests/t_crlf.at: New test of crlf line encodings.
	* testsuite.at: Call it.
	* monotone.spec: Note 0.16 release.

2004-12-30  graydon hoare  <graydon@pobox.com>

	* win32/get_system_flavour.cc: Fix little compile bugs.

2004-12-30  Julio M. Merino Vidal  <jmmv@menta.net>

	* change_set.{cc,hh}: Add the has_renamed_file_src function in
	change_set::path_rearrangement.
	* commands.cc: Make the 'log' command show nothing for renamed or
	deleted files (when asked to do so) and stop going backwards in
	history when such condition is detected; they don't exist any more,
	so there is no point in showing history (and could drive to incorrect
	logs anyway).
	* tests/t_log_nonexistent.at: New check to verify previous.
	* testsuite.at: Add it.

2004-12-30  graydon hoare  <graydon@pobox.com>

	* Makefile.am: Clean full testsuite directory and full-version.
	* configure.ac: Bump version number.
	* po/monotone.pot: Regenerate.
	* NEWS: Describe new release.

2004-12-29  Julio M. Merino Vidal  <jmmv@menta.net>

	* tests/t_cmdline_options.at: New test for previous: ensure that
	monotone is actually checking for command line correctness.
	* testsuite.at: Add it.

2004-12-29  Julio M. Merino Vidal  <jmmv@menta.net>

	* monotone.cc: Verify that the command line is syntactically correct
	as regards to options (based on error codes from popt).

2004-12-29  Matt Johnston  <matt@ucc.asn.au>

	* tests/t_drop_rename_patch.at: A test to check that deltas on
	renamed files are included in concatenate_change_sets, if there was a
	deletion of a file with the same name as the rename src.
	* testsuite.at: add it

2004-12-29  graydon hoare  <graydon@pobox.com>

	* AUTHORS: Add Jordi.
	* change_set.{cc,hh}: Make sanity helpers const.
	(normalize_change_set): Drop a->a deltas.
	(merge_change_sets): Call normalize.
	(invert_change_set): Likewise.
	* revision.cc
	(find_subgraph_for_composite_search): New fn.
	(calculate_composite_change_set): Call it.
	(calculate_change_sets_recursive): Use results.
	* tests/t_no_change_deltas.at: Fix.

2004-12-29  graydon hoare  <graydon@pobox.com>

	* change_set.cc: Fix unit tests to satisfy sanity checks.
	* std_hooks.lua: Fix status checking on external merges.

2004-12-29  Matt Johnston  <matt@ucc.asn.au>

	* change_set.{cc,hh}: Take account of files which are the
	destination of a rename_file operation, when examining
	file deletions. Added helper methods to clean up related code.

2004-12-29  Matt Johnston  <matt@ucc.asn.au>

	* change_set.cc: added a sanity check for deltas with same src/dst,
	and deleted files with deltas.

2004-12-29  Matt Johnston  <matt@ucc.asn.au>

	* testsuite.at, tests/t_netsync_single.at: don't use -q with
	killall since it isn't portable.

2004-12-28  Julio M. Merino Vidal  <jmmv@menta.net>

	* commands.cc: Make the 'log' command show all affected files
	in each revision in a nice format (easier to read than what
	'cat revision' shows).

2004-12-28  Julio M. Merino Vidal  <jmmv@menta.net>

	* commands.cc: Change the order used by the 'log' command to show
	affected files so that it matches the order in which these changes
	really happen.  Otherwise, a sequence like "rm foo; mv bar foo;
	patch foo" could be difficult to understand by the reader.

2004-12-28  Jordi Vilalta Prat  <jvprat@wanadoo.es>

	* monotone.texi: Fix a typo: "not not" should be "not".

2004-12-28  Julio M. Merino Vidal  <jmmv@menta.net>

	* commands.cc: Make the 'log' command show all affected files
	in each revision in a nice format (easier to read than what
	'cat revision' shows).

2004-12-28  graydon hoare  <graydon@pobox.com>

	* AUTHORS: Add various recent authors.

2004-12-28  Badai Aqrandista <badaiaqrandista@hotmail.com>

	* debian/*: Fix up for package building.

2004-12-28  graydon hoare  <graydon@pobox.com>

	* change_set.{cc,hh}: Add sanity checking, rework
	some of concatenation logic to accomodate.
	* revision.{cc,hh}: Likewise.
	Teach about generalized graph rebuilding.
	* database.cc (delete_existing_revs_and_certs): New fn.
	* commands.cc (db rebuild): New command.
	(db fsck) New command.
	* sanity.{cc,hh} (relaxed): New flag.
	* work.cc: Use new concatenation logic.

2004-12-25  Julio M. Merino Vidal  <jmmv@menta.net>

	* commands.cc: During 'log', print duplicate certificates (by
	different people) in separate lines, rather than showing them
	together without any spacing.  While here, homogenize new lines
	in other messages as well; this also avoids printing some of
	them in case of missing certificates).

2004-12-24  Nathaniel Smith  <njs@codesourcery.com>

	* tests/t_disapprove.at: Enable previously disabled test.

	* tests/t_no_change_deltas.at: New test.
	* testsuite.at: Call it.

2004-12-23  Nathaniel Smith  <njs@codesourcery.com>

	* win32/read_password.c: Remove unused file.

2004-12-22  Julio M. Merino Vidal  <jmmv@menta.net>

	* commands.cc: Verify that the key identifier passed to the pubkey
	and privkey commands exists in the database.  Otherwise exit with
	an informational message instead of an exception.

2004-12-20  Matt Johnston  <matt@ucc.asn.au>

	* keys.cc: don't cache bad passphrases, so prompt for a correct
	password if the first ones fail.

2004-12-19  Matt Johnston  <matt@ucc.asn.au>

	* commands.cc: print out author/date next to ambiguous revision
	lists from selectors.

2004-12-19  Julio M. Merino Vidal  <jmmv@menta.net>

	* testsuite.at:
	* tests/t_fmerge.at:
	* tests/t_netsync.at:
	* tests/t_netsync_single.at:
	* tests/t_revert.at:
	* tests/t_tags.at: Avoid usage of test's == operator.  It's a
	GNUism and causes unexpected failures in many tests.  The correct
	operator to use is just an equal sign (=).
	* tests/t_renamed.at: Don't use cp's -a flag, which is not
	supported by some implementations of this utility (such as the
	one in NetBSD).  Try to add some of its funcionality by using
	the -p flag, although everything could be fine without it.
	* tests/t_unidiff.at: Discard patch's stderr output.  Otherwise
	it's treated as errors, but NetBSD's patch uses it to print
	informative messages.

2004-12-19  Julio M. Merino Vidal  <jmmv@menta.net>

	* tests/t_scan.at: Instead of running sha1sum, use a prestored
	manifest file to do the verification.  This avoids problems in
	systems that do not have the sha1sum tool, like NetBSD.

2004-12-19  Julio M. Merino Vidal  <jmmv@menta.net>

	* Makefile.am: Remove obsolete --with-bundled-adns flag from
	DISTCHECK_CONFIGURE_FLAGS.

2004-12-18  Nathaniel Smith  <njs@codesourcery.com>

	* tests/t_checkout_dir.at: Make the test directory chdir'able
	again after the test.
	* tests/t_delete_dir.at: Add trailing newline.

	* tests/t_dump_load.at: New bug report.
	* tests/t_migrate_schema.at: Likewise.
	* testsuite.at: Call them.

2004-12-18  Nathaniel Smith  <njs@codesourcery.com>

	* change_set.hh: Remove obsolete comment.

2004-12-18  Nathaniel Smith  <njs@codesourcery.com>

	* tests/t_delete_dir.at: New bug report.
	* testsuite.at: Call it.

2004-12-18  Julio M. Merino Vidal  <jmmv@menta.net>

	* commands.cc: Homogenize help message for 'ls' with the one shown
	by 'list'.

2004-12-18  Julio M. Merino Vidal  <jmmv@menta.net>

	* ChangeLog: Add missing entries for several modifications I did
	in December 6th and 3rd.

2004-12-18  Julio M. Merino Vidal  <jmmv@menta.net>

	* tests/t_checkout_dir.at: New test triggering the bug I fixed
	  previously in the checkout command, verifying that directory
	  creation and chdir succeed.
	* testsuite.at: Add new test.

2004-12-18  Nathaniel Smith  <njs@codesourcery.com>

	* ChangeLog: Add log entry for <jmmv@menta.net>'s last change.
	* std_hooks.lua: Check exit status of external merge commands.

2004-12-18  Julio M. Merino Vidal  <jmmv@menta.net>

	* commands.cc: Include cerrno, cstring,
	boost/filesystem/exception.hpp.
	(checkout): Verify that directory creation and chdir succeeded.

2004-12-18  Nathaniel Smith  <njs@codesourcery.com>

	* diff_patch.cc (struct hunk_offset_calculator): Remove dead
	code.  (I believe it was used by the old, non-extent-based
	merging.)
	(calculate_hunk_offsets): Likewise.
	(struct hunk_consumer): Move next to rest of unidiff code.
	(walk_hunk_consumer): Likewise.

2004-12-18  Matt Johnston <matt@ucc.asn.au>

	* change_set.cc (concatenate_change_sets): Be more careful checking
	whether to discard deltas for deleted files (in particular take
	care when files are removed then re-added) - fixes tests
	t_patch_drop_add, t_add_drop_add.at, t_add_patch_drop_add,
	t_merge2_add_drop_add
	* change_set.cc (project_missing_deltas): don't copy deltas
	for deleted files, and handle the case where src file ids vary when
	files are added/removed. (fixes t_patch_vs_drop_add)
	* t_patch_drop_add.at, t_add_drop_add.at, t_add_patch_drop_add.at,
	  t_merge2_add_drop_add.at, t_patch_vs_drop_add.t: don't expect
	to fail any more.

2004-12-17  Nathaniel Smith  <njs@codesourcery.com>

	* tests/t_persistent_server_keys.at:
	* tests/t_attr.at:
	* tests/t_patch_vs_drop_add.at:
	* tests/t_merge2_add_drop_add.at:
	* tests/t_add_drop_add.at:
	* tests/t_add_patch_drop_add.at:
	* tests/t_patch_drop_add.at: Remove priority notes, since these
	are no longer bugs.

2004-12-17  graydon hoare  <graydon@pobox.com>

	* tests/t_merge_2.at: Works now, remove xfail.

2004-12-17  graydon hoare  <graydon@pobox.com>

	* tests/t_merge_1.at: Remove AT_CHECK(false) and xfail.
	* tests/t_fdiff_normalize.at: New test.
	* testsuite.at: Call it.
	* diff_patch.cc (normalize_extents): Fix the normalize bug.
	* revision.{cc,hh} (construct_revisions): Rename to prepare for
	next rebuild-the-graph migration.
	* commands.cc (db): Change call name.

2004-12-16  Joel Rosdahl  <joel@rosdahl.net>

	* revision.cc (is_ancestor): Use std::queue for the queue.

2004-12-14  Joel Rosdahl  <joel@rosdahl.net>

	Generalize the explicit_merge command with an optional ancestor
	argument:
	* revision.cc (is_ancestor): New method.
	* revision.hh (is_ancestor): Add prototype.
	* commands.cc (try_one_merge): Add ancestor argument. Empty
	ancestor means use ancestor from find_common_ancestor_for_merge.
	(merge): Pass empty ancestor to try_one_merge.
	(propagate): Likewise.
	(explicit_merge): Add optional ancestor argument.
	* monotone.texi: Document new explicit_merge argument.

2004-12-13  Joel Rosdahl  <joel@rosdahl.net>

	* tests/t_merge_2.at: New test triggering a bad merge.
	* testsuite.at: Add new test.

2004-12-13  Joel Rosdahl  <joel@rosdahl.net>

	* revision.cc (find_least_common_ancestor): Add a missing "return
	true;" that mysteriously was removed in
	c853237f9d8d155431f88aca12932d2cdaaa31fe.

2004-12-13  Joel Rosdahl  <joel@rosdahl.net>

	* revision.cc (find_least_common_ancestor): Remove unused variable.
	* commands.cc (lca): Correct negative status text.
	* commands.cc (update): Use GNU style braces.

2004-12-12  graydon hoare  <graydon@pobox.com>

	* commands.cc: Fix bug reported in t_attr.at
	* tests/t_attr.at: Remove xfail.
	* change_set.cc: Change unit tests syntax.
	(read_change_set): Assert complete read.
	* revision_ser.cc (read_revision_set): Likewise.
	* os_specific.hh: Drop obsolete file.

2004-12-12  Joel Rosdahl  <joel@rosdahl.net>

	* revision.cc (find_least_common_ancestor): New function for
	finding the vanilla LCA.
	* revision.hh: Added prototype for find_least_common_ancestor.
	* commands.cc (update): Use find_least_common_ancestor for finding
	a common ancestor.
	* commands.cc (diff): Likewise.
	* revision.cc (find_common_ancestor): Rename to...
	(find_common_ancestor_for_merge): ...this, for clarity.
	* revision.hh: find_common_ancestor -->
	find_common_ancestor_for_merge.
	* commands.cc (try_one_merge): Call find_common_ancestor_for_merge
	to find ancestor.
	* commands.cc (lcad): Rename lca command to lcad.
	* commands.cc (lca): New command for finding the vanilla LCA.

2004-12-12  Nathaniel Smith  <njs@codesourcery.com>

	* tests/t_persistent_server_keys.at: Actually test what it's
	supposed to.  Also, un-XFAIL it, since now it seems to pass.

2004-12-12  Nathaniel Smith  <njs@codesourcery.com>

	* tests/t_persistent_server_keys.at: New test.

	* testsuite.at: Call it.
	* tests/t_persistent_server_revision.at: Fix typo.

2004-12-12  Nathaniel Smith  <njs@codesourcery.com>

	* tests/t_persistent_server_revision.at: New test.
	* testsuite.at: Call it.  Tweak NETSYNC macros in support of it.

2004-12-11  Nathaniel Smith  <njs@codesourcery.com>

	* lua.hh (add_rcfile): Add 'required' argument.
	* lua.cc (add_rcfile): Implement it.  Simplify error checking
	logic while I'm there...
	* monotone.cc (cpp_main): Pass new argument to add_rcfile.

	* tests/t_rcfile_required.at: New test.
	* testsuite.at: Call it.
	Revamp netsync support macros, to allow long-running servers.
	Make netsync-killer try first with -TERM, in case that plays nicer
	with gcov.

2004-12-11  Nathaniel Smith  <njs@codesourcery.com>

	* lua.hh: Remove tabs.

2004-12-11  Nathaniel Smith  <njs@codesourcery.com>

	* monotone.texi: Document explicit_merge.

2004-12-11  Nathaniel Smith  <njs@codesourcery.com>

	* Makefile.am: Redo full-revision support again, to properly
	handle 'make dist' and caching.  Hopefully.

2004-12-11  Nathaniel Smith  <njs@codesourcery.com>

	* monotone.texi (File Attributes): Rewrite for new .mt-attrs
	syntax.

2004-12-11  Nathaniel Smith  <njs@codesourcery.com>

	* tests/t_attr.at: New test.
	* testsuite.at: Call it.

2004-12-11  Nathaniel Smith  <njs@codesourcery.com>

	* commands.cc (trusted): Print spaces between key ids.

	* lua.cc (add_rcfile): Errors while loading a user-provided rc
	file are naughtiness, not oopses.

2004-12-11  Nathaniel Smith  <njs@codesourcery.com>

	* commands.cc (commands::explain_usage): Use split_into_lines to
	do formatting of per-command usage; allow multi-line
	descriptions.
	(trusted): New command.
	* monotone.texi (Key and Cert): Document 'trusted' command.
	* tests/t_trusted.at: New test.
	* testsuite.at: Change get_revision_cert_trust to support
	t_trusted.at.  Call t_trusted.at.

2004-12-11  Derek Scherger  <derek@echologic.com>

	* app_state.{cc,hh} (restriction_includes): renamed from
	in_restriction to be less obscure; use path_set rather than
	set<file_path>
	* commands.cc
	(restrict_path_set):
	(restrict_rename_set):
	(restrict_path_rearrangement):
	(calculate_restricted_revision): new restriction functions
	(restrict_patch_set): remove old restrictions machinery
	(status): call calculate_restricted_revision
	(ls_tags): call app.initialize
	(unknown_itemizer): restriction_includes renamed
	(ls_unknown): call calculate_restricted_revision
	(ls_missing): rework for restrictions
	(commit): switch to --message option, optional paths and preserve
	restricted work
	(diff): allow restrictions for zero and one arg variants
	(revert): note some work left to do
	* manifest.{cc,hh} (build_manifest_map): hide unused things
	(build_restricted_manifest_map): new function
	* transforms.{cc,hh} (calculate_ident): clean up merge artifacts
	* work.cc (read_options_map): merge cleanup to preserve command
	line options

2004-12-10  Nathaniel Smith  <njs@codesourcery.com>

	* Makefile.am (package_full_revision.txt): Redo Joel Rosdahl
	<joel@rosdahl.net>'s change below after it got clobbered by
	merge.

2004-12-10  Nathaniel Smith  <njs@codesourcery.com>

	* commands.cc (log): Synopsize optional 'file' argument, and
	describe both arguments in help description.

2004-12-10  Matt Johnston  <matt@ucc.asn.au>

	* cert.cc: Added priv_key_exists() function
	* commands.cc, rcs_import.cc: use new privkey functions
	* netsync.cc: change some bits that were missed

2004-12-09  Derek Scherger  <derek@echologic.com>

	* .mt-nonce: delete obsolete file
	* change_set.cc (merge_deltas): add file paths in call to
	try_to_merge_files
	* commands.cc (propagate): add progress logging similar to merge
	* diff_patch.{cc,hh} (try_to_merge_files): add file paths to
	merge2 and merge3 hooks; add logging of paths before calling merge
	hooks
	* lua.{cc,hh} (hook_merge2, hook_merge3): add file paths to merge
	hooks
	* std_hooks.lua (merge2, merge3, merge2_xxdiff_cmd,
	merge3_xxdiff_cmd): pass file paths to xxdiff for use as titles
	* testsuite.at (MONOTONE_SETUP): add paths to merge2 hook

2004-12-09  Matt Johnston  <matt@ucc.asn.au>

	* cert.cc, cert.hh, lua.cc, lua.hh, netsync.cc:
	Added a new get_priv_key(keyid) lua hook to retrieve
	a private key from ~/.monotonerc

2004-12-09  Matt Johnston  <matt@ucc.asn.au>

	* change_set.cc: Don't include patch deltas on files which
	are being deleted in changesets. (partial fix for bug
	invoked by t_merge_add_del.at)

2004-12-09  Matt Johnston  <matt@ucc.asn.au>

	* configure.ac,Makefile.am: Fix iconv and intl
	handling so that the libraries are used (required for OS X).

2004-12-09  Nathaniel Smith  <njs@codesourcery.com>

	* Makefile.am (BUILT_SOURCES_NOCLEAN): add 'S'.

	* netsync.cc (session): Make ticker pointers into auto_ptr's.  Add
	cert and revision tickers.
	(session::session): Initialize new tickers.
	(session::note_item_sent): New method.  Increment tickers.
	(session::note_item_arrived): Increment tickers.
	(session::read_some): Adjust for auto_ptr.
	(session::write_some): Likewise.
	(call_server): Conditionally initialize cert and revision
	tickers.
	(queue_data_cmd): Call 'note_item_sent'.
	(queue_delta_cmd): Call 'note_item_sent'.

2004-12-09  graydon hoare  <graydon@pobox.com>

	* ROADMAP: Add file.

2004-12-08  Nathaniel Smith  <njs@codesourcery.com>

	* tests/t_patch_vs_drop_add.at:
	* tests/t_patch_drop_add.at:
	* tests/t_netsync_unrelated.at:
	* tests/t_merge_add_del.at:
	* tests/t_merge2_add_drop_add.at:
	* tests/t_merge_1.at:
	* tests/t_heads_discontinuous_branch.at:
	* tests/t_cleanup_empty_dir.at:
	* tests/t_checkout_options.at:
	* tests/t_ambig_update.at:
	* tests/t_add_patch_drop_add.at:
	* tests/t_add_drop_add.at:
	* tests/t_add_dot.at: Add (importance) markers to all bug report
	tests.

2004-12-08  Nathaniel Smith  <njs@codesourcery.com>

	* app_state.hh (write_options): Add 'force' option.
	* app_state.cc: Remove tabs.
	(write_options): Implement.
	* commands.cc (checkout): Pass force=true to 'write_options'.

	* tests/t_checkout_options.at: New test.
	* testsuite.at: Define RAW_MONOTONE.
	(t_checkout_options.at): Call it.

2004-12-08  Nathaniel Smith  <njs@codesourcery.com>

	* update.hh (pick_update_target): Rename to...
	(pick_update_candidates): ...this.  Return a set of candidates,
	rather than a single best.
	* update.cc (pick_update_candidates): Likewise.  Remove logic
	checking for unique candidate.
	* commands.cc (describe_revision): New function.
	(heads): Use it.
	(update): Use new 'pick_update_candidates' function.  Add logic
	checking for unique candidate.  On non-unique candidate, print all
	candidates, using 'describe_revision'.

	* tests/t_ambig_update.at: Check that failure messages describe
	the candidate set.

2004-12-08  Nathaniel Smith  <njs@codesourcery.com>

	* update.cc: Remove tabs.

2004-12-08  Nathaniel Smith  <njs@codesourcery.com>

	* tests/t_ambig_update.at: Also check that update fails when one
	candidate edge is deeper than the other.

2004-12-08  graydon hoare  <graydon@pobox.com>

	* change_set.cc (extend_renumbering_via_added_files):
	Look up parent tid in existing renumbering.
	* commands.cc (attr): Check index for "set" subcommand.
	(lca): New diagnostic command.
	(log): Tidy up output formatting a bit.
	* po/monotone.pot: Regenerate.
	* tests/t_add_edge.at: New test to catch add failure.
	* testsuite.at: Call it.

2004-12-08  Nathaniel Smith  <njs@codesourcery.com>

	* tests/t_ambig_update.at: New test.
	* testsuite.at: Add it.

	* tests/t_explicit_merge.at: Add, having forgotten to last time.

2004-12-08  Nathaniel Smith  <njs@codesourcery.com>

	* tests/t_explicit_merge.at: New test.
	* testsuite.at: Add it.

2004-12-08  Nathaniel Smith  <njs@codesourcery.com>

	* testsuite.at: Remove duplicate line created by merge.
	* ChangeLog: Re-sort after merges.

	* commands.cc (explicit_merge): Remove stray space.  Print id of
	merge result.
	(complete_command): Add back "}" deleted by merge.

2004-12-08  Nathaniel Smith  <njs@codesourcery.com>

	* change_set.cc: Remove tabs.
	* diff_patch.cc: Likewise.

	* commands.cc (explicit_merge): New command.

2004-12-08  graydon hoare  <graydon@pobox.com>

	* change_set.cc (extend_renumbering_via_added_files):
	Look up parent tid in existing renumbering.
	* commands.cc (attr): Check index for "set" subcommand.
	(lca): New diagnostic command.
	(log): Tidy up output formatting a bit.
	* po/monotone.pot: Regenerate.
	* tests/t_add_edge.at: New test to catch add failure.
	* testsuite.at: Call it.

2004-12-07  Richard Levitte  <richard@levitte.org>

	* Makefile.am: Keep package_*revision.{txt,h}, so they are saved
	as part of a distribution, and thereby make as sure as possible
	people who download monotone get historical information on where
	their copy of monotone came from.

2004-12-06  Richard Levitte  <richard@levitte.org>

	* monotone.cc: Add a hint on how to use --ticker.

2004-12-06  Nathaniel Smith  <njs@codesourcery.com>

	* commands.cc (ls_certs): Sort the certs before printing.
	* tests/t_netsync_repeated.at: Actually check that certs were
	transferred correctly.

2004-12-06  Julio M. Merino Vidal  <jmmv@menta.net>

	* figures/cert.pdf:
	* figures/cert.png:
	* figures/oo-figures.sxd:
	* monotone.texi: Use example host names under the
	example.{com,org,net} subdomains instead of invented names.
	These are defined in RFC 2606.

2004-12-06  Julio M. Merino Vidal  <jmmv@menta.net>

	* configure.ac: Now that we depend on GNU Autoconf >= 2.58, we
	can use the AS_HELP_STRING macro everywhere we need to pretty-print
	help strings.  Also convert old calls to AC_HELP_STRING (deprecated)
	to this one.

2004-12-06  Joel Rosdahl  <joel@rosdahl.net>

	* Makefile.am (package_full_revision.txt): Silence error messages
	when deducing full package revision.

2004-12-06  graydon hoare  <graydon@pobox.com>

	* unix/get_system_flavour.cc:
	* win32/get_system_flavour.cc: Add missing files.

2004-12-06  graydon hoare  <graydon@pobox.com>

	* commands.cc (merge): Add newline in output.
	* change_set.cc (project_missing_deltas): Fix very bad
	delta-renaming bug.

2004-12-06  graydon hoare  <graydon@pobox.com>

	* change_set.cc:
	* tests/t_merge_add_del.at:
	* netsync.cc:
	* commands.cc: Clean up from merge.

2004-12-06  Nathaniel Smith  <njs@codesourcery.com>

	* tests/t_add_patch_drop_add.at: New test.
	* tests/t_merge2_add_drop_add.at: New test.
	* tests/t_patch_drop_add.at: New test.
	* tests/t_patch_vs_drop_add.at: New test.
	* testsuite.at: Add them.

	* tests/t_add_drop_add.at: Fix to test what it was supposed to.

	* tests/t_merge2_data.at: Remove extraneous [stdout].

	* tests/t_merge_add_del.at: Fix description.
	XFAIL it.

2004-12-06  Nathaniel Smith  <njs@codesourcery.com>

	* tests/t_add_drop_add.at: New test.
	* testsuite.at: Add it.

2004-12-05  Nathaniel Smith  <njs@codesourcery.com>

	* tests/t_merge_add_del: Shorten name for better display.

2004-12-05  Matt Johnston <matt@ucc.asn.au>

	* tests/t_merge_add_del: added a new test for merging
	  branches where a file is added then removed.
	* testsuite.at: added the new test
	* configure.ac: bumped the prequisite version to 2.58 since
	  some tests use AT_XFAIL_IF

2004-12-05  graydon hoare  <graydon@pobox.com>

	* Makefile.am (package_full_revision.txt): Use top_builddir
	to locate monotone executable.

2004-12-05  Nathaniel Smith  <njs@codesourcery.com>

	* tests/t_merge_add_del: Shorten name for better display.

2004-12-05  Matt Johnston <matt@ucc.asn.au>

	* tests/t_merge_add_del: added a new test for merging
	  branches where a file is added then removed.
	* testsuite.at: added the new test
	* configure.ac: bumped the prequisite version to 2.58 since
	  some tests use AT_XFAIL_IF

2004-12-04  graydon hoare  <graydon@pobox.com>

	* commands.cc (fcommit): New command.
	(update): Finish off merge of update command.

2004-12-04  Derek Scherger  <derek@echologic.com>

	* commands.cc: (complete_command): New function.
	(explain_usage/process): Use it.

2004-12-04  Nathaniel Smith  <njs@codesourcery.com>

	* change_set.cc (merge_deltas): Call correct variant of
	try_to_merge_files depending on whether ancestor is available.
	* diff_patch.cc (try_to_merge_files -- merge3 version): Add
	assertions about ids.
	(try_to_merge_files -- merge2 version): Likewise.

	* testsuite.at: Add a trivial working merge2 hook.
	* tests/t_related_merge2_data.at: Update to use.
	Mark as expected to PASS.
	* tests/t_merge2_data.at: Likewise.

2004-12-04  Nathaniel Smith  <njs@codesourcery.com>

	* change_set.cc (merge_deltas): Call correct variant of
	try_to_merge_files depending on whether ancestor is available.
	* diff_patch.cc (try_to_merge_files -- merge3 version): Add
	assertions about ids.
	(try_to_merge_files -- merge2 version): Likewise.

	* testsuite.at: Add a trivial working merge2 hook.
	* tests/t_related_merge2_data.at: Update to use.
	Mark as expected to PASS.
	* tests/t_merge2_data.at: Likewise.

2004-12-04  Nathaniel Smith  <njs@codesourcery.com>

	* change_set.cc: Remove tabs.
	* diff_patch.cc: Likewise.

2004-12-04  Nathaniel Smith  <njs@codesourcery.com>

	* change_set.cc: Remove tabs.
	* diff_patch.cc: Likewise.

2004-12-03  Julio M. Merino Vidal  <jmmv@menta.net>

	* commands.cc: Add a missing newline to a message.

2004-12-03  Julio M. Merino Vidal  <jmmv@menta.net>

	* cryptopp/config.h:
	* configure.ac: NetBSD does not define __unix__ nor __unix, so the
	build fails.  To solve, check for __NetBSD__ where appropiate to
	detect a Unix system.

2004-12-03  Julio M. Merino Vidal  <jmmv@menta.net>

	* INSTALL: Document my latest changes: --enable-ipv6 option, ability
	to specify static boost prefix through --enable-static-boost and
	BOOST_SUFFIX variable.

2004-12-03  Julio M. Merino Vidal  <jmmv@menta.net>

	* Makefile.am:
	* configure.am: Add a variable, BOOST_SUFFIX, that identifies the
	suffix string that has to be appended to Boost library names to use
	them.  This variable can be defined on configure's command line.

2004-12-03  Julio M. Merino Vidal  <jmmv@menta.net>

	* configure.ac: Let the --enable-static-boost argument take a prefix
	to where boost libraries are located.

2004-12-03  Julio M. Merino Vidal  <jmmv@menta.net>

	* configure.ac: Add a three-state --enable-ipv6 argument to the
	configure script to explicitly enable or disable IPv6 support.

2004-12-03  Julio M. Merino Vidal  <jmmv@menta.net>

	* std_hooks.lua: Add missing newlines to two error messages.

2004-12-02  Derek Scherger  <derek@echologic.com>

	* commands.cc: more tweaking to ease changeset merge

2004-12-01  Derek Scherger  <derek@echologic.com>

	* commands.cc: reordered commands to help merge with changesets
	branch

2004-12-01  graydon hoare  <graydon@pobox.com>

	* {unix,win32}/get_system_flavour.cc: New files.
	* basic_io.{cc,hh}: Give names to input sources.
	* monotone.cc: Move app_state ctor inside try.
	* platform.hh (get_system_flavour): Declare.
	* revision.cc: Name input source "revision".
	* sanity.cc: Log flavour on startup.
	* tests/t_attributes.at: Use new syntax.
	* transforms.{cc,hh} (split_into_lines): New variant, and rewrite.
	* work.{cc,hh}: Rewrite attributes to use basic_io.
	(get_attribute_from_db):
	(get_attribute_from_working_copy): New functions.

2004-11-30  Nathaniel Smith  <njs@codesourcery.com>

	* keys.cc (get_passphrase): Simplify arguments.
	(generate_key_pair): Force new passphrases to come from the user.
	Adapt to new 'get_passphrase' arguments.
	(change_key_passphrase): Likewise.
	(generate_key_pair): Add argument specifying passphrase, for
	exclusive use of the unit tests.
	(signature_round_trip_test): Use it.
	* keys.hh (generate_key_pair): Adjust prototype correspondingly.

	* tests/t_genkey.at: Test that 'genkey' requires the passphrase to
	be entered.
	* tests/t_chkeypass.at: Check that 'chkeypass' fails if no
	passphrase is given.

2004-11-30  Nathaniel Smith  <njs@codesourcery.com>

	* keys.hh: Remove tabs.
	* keys.cc: Likewise.

2004-11-30  Nathaniel Smith  <njs@codesourcery.com>

	* monotone.texi (Hook Reference): Clarify description of
	'get_passphrase', following confusion on IRC.

2004-11-30  Joel Rosdahl  <joel@rosdahl.net>

	* ui.cc (fatal): Added missing newlines in fatal message.

2004-11-29  Nathaniel Smith  <njs@codesourcery.com>

	* monotone.texi: Add more details to documentation of 'update
	<revision>' command.

	* ui.cc (fatal): Typo in previous commit.

2004-11-29  Nathaniel Smith  <njs@codesourcery.com>

	* ui.cc (fatal): On suggestion of Zack Weinberg, add a note to
	fatal error messages 1) telling the user that it's a bug (i.e.,
	not their fault), and 2) requesting a bug report.

2004-11-29  Nathaniel Smith  <njs@codesourcery.com>

	* ui.cc: Remove tabs.

2004-11-30  Matt Johnston  <matt@ucc.asn.au>

	* change_set.cc (merge_disjoint_analyses): Prevent duplicated
	tids being used.
	(merge_disjoint_analyses): Fix typo (s/a_tmp/b_tmp/)

2004-11-24  Nathaniel Smith  <njs@codesourcery.com>

	* tests/t_cleanup_empty_dir.at: Shorten name.

2004-11-24  Nathaniel Smith  <njs@codesourcery.com>

	* Makefile.am (BUILT_SOURCES): List package_*version.{h,txt}.
	* package_{full_,}version.txt: Work when blddir != srcdir.

2004-11-24  Nathaniel Smith  <njs@codesourcery.com>

	* mt_version.hh: New file.
	* mt_version.cc: New file.
	* monotone.cc (package_revision.h): Don't include it.
	(mt_version.hh): Include it.
	(OPT_FULL_VERSION): New option.
	(options): Add it.
	(cpp_main): Implement --version and --full-version in terms of
	mt_version.hh.

	* Makefile.am (package_full_revision.h): Build it.
	(MOST_SOURCES): Add mt_version.{cc,hh}.

2004-11-24  Nathaniel Smith  <njs@codesourcery.com>

	* txt2c.cc (main): Add "--skip-trailing" option to skip trailing
	whitespace.
	* Makefile.am (package_revision.h): Generate it.
	* monotone.cc (package_revision.h): Include it.
	(cpp_main): Print it as part of --version.

2004-11-23  Nathaniel Smith  <njs@codesourcery.com>

	* tests/t_cleanup_empty_dir.at: New test.
	* testsuite.at: Call it.

2004-11-23  Nathaniel Smith  <njs@codesourcery.com>

	* monotone.texi (File Attributes): Document how restricted format
	of .mt-attrs currently is.  Also talk about 'the' .mt-attrs file
	instead of 'an', in response to confusion.

2004-11-23  Nathaniel Smith  <njs@codesourcery.com>

	* work.cc (build_deletion): Add missing newline.
	(build_rename): Likewise.
	(build_rename): Likewise.

2004-11-23  Nathaniel Smith  <njs@codesourcery.com>

	* work.cc: Remove tabs.

2004-11-23  Nathaniel Smith  <njs@codesourcery.com>

	* commands.cc: Remove tabs.

2004-11-23  Nathaniel Smith  <njs@codesourcery.com>

	* tests/t_add_dot.at: New test.
	* testsuite.at: Call it.

2004-11-22  Joel Rosdahl  <joel@rosdahl.net>

	* testsuite.at (NEED_UNB64): Check that python knows how to decode
	strings before using it.

2004-11-21  Joel Rosdahl  <joel@rosdahl.net>

	* testsuite.at (NEED_UNB64): Find more programs for decoding
	base64.

2004-11-20  Nathaniel Smith  <njs@codesourcery.com>

	* tests/t_merge_1.at: New test.
	* testsuite.at: Add it.
	(NEED_UNB64): New macro.
	(UNB64): Likewise.
	* tests/t_unidiff.at: Use them.
	* tests/t_unidiff2.at: Likewise.

2004-11-19  Nathaniel Smith  <njs@codesourcery.com>

	* tests/t_initfork.at: Remove file; redundant with
	t_merge2_add.at.
	* testsuite.at: Don't call it.

2004-11-18  Derek Scherger  <derek@echologic.com>

	* commands.cc (list tags): new command.
	* monotone.1: update.
	* monotone.texi: update.
	* std_hooks.lua: remove unused get_problem_solution hook.
	* test/t_tags.at: new test.
	* testsuite.at: call it.

2004-11-18  Nathaniel Smith  <njs@codesourcery.com>

	* monotone.texi (Committing Work): Remove mistakenly added
	redundant command line argument.

2004-11-17  Joel Rosdahl  <joel@rosdahl.net>

	* commands.cc (diff): Don't print hashes around diff output if
	there is no diff to print.

	Fix bugs #8714 "monotone update working copy to previous version"
	and #9069 "update with multiple candidates":
	* commands.cc (update): Let the update command take an optional
	revision target parameter. Without an explicit revision target,
	the current branch head is used just like before. Added logic for
	updating to an older revision or another revision reachable via a
	common ancestor.
	* tests/t_update_to_revision.at: Add regression tests for new
	update logic.
	* testsuite.at: Add new test.
	* monotone.texi: Document new update argument.

2004-11-17  Nathaniel Smith  <njs@codesourcery.com>

	* netsync.cc (request_fwd_revisions): Rename 'first_attached_edge'
	to 'an_attached_edge', because it does not represent the first
	attached edge.  Likewise for 'first_attached_cset'.
	(analyze_attachment): Remove early exit from loop; we want to
	analyze the entire graph, not just some linear subgraphs.

	* revision.cc (ensure_parents_loaded): Filter out the null
	revision when calculating parents.
	* change_set.hh (null_id): Define for 'revision_id's.

	* tests/t_merge2_add.at: New test.
	* tests/t_merge2_data.at: New test.
	* tests/t_related_merge2_data.at: New test.
	* tests/t_merge_add.at: New test.
	* tests/t_netsync_pubkey.at: New test.
	* tests/t_netsync_repeated.at: New test.
	* tests/t_netsync_unrelated.at: New test.


	* testsuite.at: Add new tests.
	(NETSYNC_SETUP): New macro.
	(MONOTONE2): New macro.
	(RUN_NETSYNC): New macro.
	(ADD_FILE): New macro.
	(SET_FILE): New macro.
	(COMMIT): New macro.
	* tests/t_netsync.at: Use them.

	* tests/t_singlenetsync.at: Add 'netsync' keyword'.  Rename to...
	* tests/t_netsync_single.at: ...this.

	* tests/t_heads_discontinuous_branch.at: XFAIL it.

2004-11-17  Nathaniel Smith  <njs@codesourcery.com>

	* netsync.cc: Remove hard tabs.

2004-11-17  Nathaniel Smith  <njs@codesourcery.com>

	* revision.cc: Remove hard tabs.
	* change_set.hh: Likewise.

2004-11-16  Nathaniel Smith  <njs@codesourcery.com>

	* tests/t_heads.at: Replace last tricky case with a less tricky case.
	* tests/t_heads_discontinuous_branch.at: New test for the really
	tricky case.
	* testsuite.at: Run it.

2004-11-16  Nathaniel Smith  <njs@codesourcery.com>

	* views.sql (trusted_parents_in_branch): Remove.
	(trusted_children_in_branch): Remove.
	(trusted_branch_members): New view.
	(trusted_branch_parents): New view.
	(branch_heads): Use the new views, not the removed ones.

	* database.cc (get_heads): Column name in 'branch_heads'
	unavoidably changed from 'id' to 'parent'; adjust SELECT statement
	to use new name.

2004-11-16  Nathaniel Smith  <njs@codesourcery.com>

	* database.cc: Remove hard tabs.

2004-11-16  Nathaniel Smith  <njs@codesourcery.com>

	* commands.cc (dump_diffs): Fetch delta destination, not source,
	on new files.

2004-11-15  Joel Rosdahl  <joel@rosdahl.net>

	* tests/t_diff_added_file.at: Added testcase exposing a bug in
	"monotone diff x y" where x is an ancestor of y and y adds a new
	file.
	* testsuite.at: Add new test.

2004-11-14  Joel Rosdahl  <joel@rosdahl.net>

	Fix bug #9092 "add command to change passphrase":
	* commands.cc (chkeypass): New command.
	* keys.cc (get_passphrase): Added parameters for prompt beginning and
	disabling hook lookup and passphrase caching.
	* keys.hh, keys.cc (change_key_passphrase): New function.
	* database.hh, database.cc (delete_private_key): New function.
	* monotone.texi (Key and Cert): Document command.
	* tests/t_chkeypass.at: Testcase for the command.
	* testsuite.at: Added new testcase.

2004-11-14  Matt Johnston <matt@ucc.asn.au>

	* tests/t_initfork.at: New test for merging two ancestor-less heads.

2004-11-13  Nathaniel Smith  <njs@codesourcery.com>

	* tests/t_heads.at: New test.
	* testsuite.at: Add it.

2004-11-13  Nathaniel Smith  <njs@codesourcery.com>

	* monotone.texi: Fix various typos.
	(Committing Work): Add missing command line argument.
	(Branch Names): New section.
	Add me to the copyright block.

2004-11-12  Joel Rosdahl  <joel@rosdahl.net>

	* monotone.texi: Fix documentation of the approve and disapprove
	commands. Fix jp.co.juicebot.jb7 branch name in examples. Other
	minor fixes.

2004-11-11  Joel Rosdahl  <joel@rosdahl.net>

	* monotone.texi: Fix typos.

2004-11-08  graydon hoare  <graydon@pobox.com>

	* monotone.texi: Some minor cleanups.
	* netsync.cc: Fix a formatter.

2004-11-07  graydon hoare  <graydon@pobox.com>

	* figures/*.txt: Drop.
	* monotone.texi: Pull ASCII figures back in conditionally.
	* NEWS, AUTHORS, monotone.spec: Update for 0.15.
	* monotone.1: Update.

2004-11-06  graydon hoare  <graydon@pobox.com>

	* README.changesets: New file.
	* config.guess, config.sub: Remove.
	* Makefile.am: Improve document-building brains.
	* cert.cc, netsync.cc: Remove include.
	* configure.ac: Bump version number.
	* merkle_tree.{cc,hh}: Use unsigned char in dynamic_bitset.
	* po/POTFILES.in: Update to remove os_specific.hh.
	* po/monotone.pot: Regenerate.

2004-11-05  graydon hoare  <graydon@pobox.com>

	* constants.cc: Up timeout, connection limit.
	* monotone.texi: Various cleanups.

2004-11-05  Ulrich Drepper  <drepper@redhat.com>

	* configure.ac: Reduce dependencies.
	* lua/lua.h: Include config.h.
	* mkstemp.{cc,hh}: Use system variant when found.
	* netxx/resolve_getaddrinfo.cxx: Check for AI_ADDRCONFIG
	definition.
	* po/POTFILES.in: Update to mention changes.
	* Makefile.am (EXTRA_DIST): Include spec file.
	* commands.cc (diff): No output if empty diff.

2004-10-31  graydon hoare  <graydon@pobox.com>

	* commands.cc (diff): Use guess_binary.
	Fix up some messages to fit on single lines.
	* Makefile.am: Make monotone.pdf depend on figures.
	* change_set.cc: Make inversion drop "delete deltas".
	* texinfo.css: Make images align nicely.
	* netsync.cc: Fix up some messages to be clearer.

2004-10-30  graydon hoare  <graydon@pobox.com>

	* figures/*: New figures.
	* monotone.texi: Rewrite much of the tutorial.

2004-10-30  Nathaniel Smith  <njs@codesourcery.com>

	* netsync.cc (process_hello_cmd): Make clear that when the
	server's key is unknown, we abort the connection.

2004-10-29  Nathaniel Smith  <njs@codesourcery.com>

	* sanity.cc (dump_buffer): Wrap bare string in call to string(),
	to disambiguate conversions (required by Boost 1.30).

2004-10-26  graydon hoare  <graydon@pobox.com>

	* tests/t_update_missing.at: New test from Bruce Stephens
	* testsuite.at: Call it.
	* change_set.cc: Fix the error exposed by it.

2004-10-26  graydon hoare  <graydon@pobox.com>

	* work.{cc,hh}: Comply with Derek's new tests.
	* commands.cc: Likewise.

2004-10-28  Derek Scherger  <derek@echologic.com>

	* tests/t_rename.at: add test for renaming a file after it has
	been moved rather than before
	* tests/t_revert.at: add test for reverting a missing file

2004-10-28  Derek Scherger  <derek@echologic.com>

	* tests/t_drop_missing.at: New test.
	* testsuite.at: Call it.

2004-10-28  Derek Scherger  <derek@echologic.com>

	* tests/t_add.at: New test.
	* testsuite.at: Call it.

2004-10-26  graydon hoare  <graydon@pobox.com>

	* basic_io.{cc,hh}: Rework to use indented stanzas.
	* change_set.cc, revision.cc: Likewise.
	* change_set.cc: Fix formatter bug.
	* commands.cc: Sanity check file ID on delta commit.
	* work.cc: Chatter a bit more on add/drop.

2004-10-17  graydon hoare  <graydon@pobox.com>

	* merkle_tree.cc: Fix bad logging.
	* netsync.cc: Fix transmission bugs.
	* work.cc: Add some progress messages back in.
	* monotone.texi: Change contents of MT/work in example.

2004-10-17  graydon hoare  <graydon@pobox.com>

	* commands.cc (log): Keep a seen list, mask frontier by it.
	* monotone.texi: Updates to cover revision terminology.

	Also various further merges from trunk, see below.

2004-10-17  Derek Scherger  <derek@echologic.com>

	* lua.{cc,hh} (hook_ignore_branch): new hook
	* commands.cc (ls_branches): call it
	* monotone.texi (Hook Reference): describe it

2004-10-17  Richard Levitte  <richard@levitte.org>

	fix bug 8715 and more
	* diff_patch.cc (struct unidiff_hunk_writer,
	unidiff_hunk_writer::flush_hunk): the skew is not just the
	size difference between added and deleted lines in the current
	hunk, it's the size difference between /all/ added and deleted
	lines so far.  Therefore, the skew needs to be a member of the
	struct rather than being something calculated for each hunk.
	Furthermore, we need to add trailing context even if the change
	only consisted of one line.

2004-10-17  Richard Levitte  <richard@levitte.org>

	* monotone.texi (Working Copy): Change the description of
	'monotone revert' to explain what happens when there are
	arguments.

2004-10-17  Richard Levitte  <richard@levitte.org>

	* monotone.texi (OPTIONS): Add a description of --ticker.

	* ui.cc, ui.hh: Rethink the writing conditions as the ticks being
	"dirty" when they have changed since the last print.  That way,
	it's very easy to see when they need being printed.  This fixes a
	small bug where, in some cases, the exact same tick output is
	produced twice, once before a separate message, and once after,
	when a ticker is actually being removed.
	(tick_write_dot::write_ticks): Add a line that describes the
	ticks, including the amount of each tick per short name.

2004-10-17  Richard Levitte  <richard@levitte.org>

	fix bug 8733
	* ui.cc, ui.hh: Define a separate tick writer struct, and two
	subclasses, one that write counters, and one that writes progress
	characters.  As a consequence, move the count to the ticker class
	itself, and have the user interface contain a map of pointers to
	tickers instead of a map of counters, so data is easier to expand
	and access in a consistent manner.  Finally, correct a few errors
	in the checks for when ticks should be written, and make sure the
	final value gets written when the tickers are removed.

	* cert.cc (write_ancestry_paths):
	* database.cc (rehash):
	* netsync.cc (call_server, rebuild_merkle_trees):
	* rcs_import.cc (import_cvs_repo, cvs_history): Adapt to the new
	tickers.

	* monotone.cc: Add the option '--ticker' which takes the values
	"dot" or "count" to express which type of tick writer to use.  As
	a result, set the tick writer to be the progress dot kind or the
	counting type.

2004-10-15  graydon hoare  <graydon@pobox.com>

	* std_hooks.lua (get_revision_cert_trust): Add.

2004-10-14  graydon hoare  <graydon@pobox.com>

	* main.cc (UNIX_STYLE_SIGNAL_HANDLING): Enable on OSX.
	* cryptopp/*: Upgrade to 5.2.1
	* Makefile.am: Adjust for a couple new files.

2004-10-13  graydon hoare  <graydon@pobox.com>

	* change_set.cc (__STDC_CONSTANT_MACROS): Further hammering.
	* commands.cc (changesetify): New subcommand to db.
	* database.{cc,hh} (sql): Install views.
	(install_views): New function.
	(get_manifest_certs): Restore old variant.
	* numeric_vocab.hh: Use stdint.h.
	* revision.{cc,hh} (analyze_manifest_changes)
	(construct_revisions)
	(build_changesets): New functions.
	* schema.sql: Remove views stuff.
	* views.sql: Put views here.
	* schema_migration.cc: Add migration code for revisions.
	* Makefile.am: Mention views.sql.

2004-10-12  graydon hoare  <graydon@pobox.com>

	* unix/read_password.cc: Don't force echo on.

2004-10-10  graydon hoare  <graydon@pobox.com>

	merge a batch of changes from trunk, see below.
	* monotone.spec: Bump to 0.14.

2004-10-10  graydon hoare  <graydon@pobox.com>

	fix bug 9884
	* tests/t_singlenetsync.at: sleep 5
	* tests/t_netsync.at: sleep 5

2004-10-10  graydon hoare  <graydon@pobox.com>

	* AUTHORS: Mention Richard Levitte.
	* Makefile.am: Remove nonce stuff.
	* NEWS: Describe changes from last release.
	* cert.cc (cert_manifest_testresult): Teach about other ways
	of writing a boolean value.
	* commands.cc (commit): Don't commit when no change.
	(debug): Rename to "db execute".
	(serve): Require passphrase on startup.
	(bump): Remove command.
	(ls keys): Handle no keys.
	* configure.ac: Bump version number.
	* keys.cc (get_passphrase): Reject empty passphrase nicely,
	from user and from hook.
	* lua.{cc,hh} (hook_get_sorter): Dead code, remove.
	* main.cc (main_with_many_flavours_of_exception): s/char/int/.
	* monotone.cc (OPT_DUMP): New option.
	(OPT_VERBOSE): Rename as OPT_DEBUG.
	* monotone.{texi,1}: Document changes, s/rdiff/xdelta/.
	* nonce.{cc,hh}: Drop.
	* sanity.hh (sanity::filename): New field.
	* sanity.cc (dump_buffer): Dump to file or be silent.
	* testsuite.at (persist_phrase_ok): Define as true.
	* tests/t_null.at: Adjust for new option names.
	* unit_tests.cc: Set debug, not verbose.

2004-10-10  graydon hoare  <graydon@pobox.com>

	* tests/t_remerge.at: New test.
	* testsuite.at: Call it.

2004-10-10  graydon hoare  <graydon@pobox.com>

	* cryptopp/algebra.cpp:
	* cryptopp/asn.h:
	* cryptopp/hmac.h:
	* cryptopp/iterhash.h:
	* cryptopp/mdc.h:
	* cryptopp/modes.h:
	* cryptopp/osrng.h:
	* cryptopp/pubkey.h:
	* cryptopp/seckey.h:
	* cryptopp/simple.h:
	* cryptopp/smartptr.h:
	* cryptopp/strciphr.cpp:
	* cryptopp/strciphr.h:
	* lcs.cc:
	* lua.cc: Fixes for g++ 3.4 from Michael Scherer.
	* AUTHORS: Mention Michael.

2004-10-10  graydon hoare  <graydon@pobox.com>

	* tests/t_movedel.at: New test.
	* testsuite.at: Call it.

2004-10-10  graydon hoare  <graydon@pobox.com>

	* tests/t_movepatch.at: New test.
	* testsuite.at: Call it.

2004-10-10  graydon hoare  <graydon@pobox.com>

	* change_set.cc:
	* file_io.{cc,hh}: Bug Fixes.

2004-10-10  graydon hoare  <graydon@pobox.com>

	* cert.{cc,hh} (cert_revision_manifest): Bug fixes.
	* commands.cc (approve)
	(disapprove)
	(testresult): Teach about revisions.
	* tests/t_disapprove.at:
	* tests/t_i18n_file.at:
	* tests/t_ls_missing.at:
	* tests/t_testresult.at: Bug fixes.

2004-10-09  graydon hoare  <graydon@pobox.com>

	* netsync.cc:
	* packet.cc:
	* tests/t_i18n_file.at:
	* tests/t_netsync.at:
	* tests/t_single_char_filenames.at:
	* tests/t_singlenetsync.at: Bug fixes.

2004-10-04  graydon hoare  <graydon@pobox.com>

	* Makefile.am: Re-enable rcs stuff.
	* cert.{cc,hh}: Bug fixes.
	* change_set.{cc,hh} (apply_change_set)
	(apply_change_set_inverse): New helper functions.
	* commands.cc (log)
	(rcs_import)
	(cvs_import): Teach about revisions.
	* database.cc (get_version): Block reconstruction loops.
	* diff_patch.cc:
	* lua.cc:
	* netsync.cc: Remove references to obsolete includes.
	* rcs_file.cc: Pick up bug fix from trunk.
	* rcs_import.cc: Teach about revisions.

2004-10-03  graydon hoare  <graydon@pobox.com>

	* change_set.{cc,hh}: Lots of little bug fixes.
	* commands.cc: Likewise.
	* database.cc: Comment some chatter.
	* file_io.{cc,hh}: Bug fixes, remove unlink / hardlink stuff.
	* netcmd.cc: Bug fixes.
	* netsync.cc: Likewise.
	* tests/t_*.at: Teach about revisions.
	* testsuite.at: Likewise.
	* work.cc: Bug fixes.

2004-09-30  graydon hoare  <graydon@pobox.com>

	* app_state.cc: Inform db of app.
	* change_set.cc: Bug fixes.
	* commands.cc: Use delete_file not unlink.
	* database.{cc,hh}: Bug fixes in trust function machinery.
	* revisions.cc: Skip consideration of empty parents.
	* file_io.{cc,hh}: Remove unlink function.
	* schema.sql: Pass pubkey data into trust call.

2004-09-29  graydon hoare  <graydon@pobox.com>

	* change_set.cc: Various bug fixes, merge unit tests.

2004-09-26  graydon hoare  <graydon@pobox.com>

	* predicament.{cc,hh}: Remove.
	* Makefile.am: Update.
	* change_set.{cc,hh}: Compilation fixes.
	* commands.cc: Likewise.
	* file_io.{cc,hh}: Likewise, and implement link/unlink.
	* lua.{cc,hh}: Implement conflict resolver hooks.

2004-09-25  graydon hoare  <graydon@pobox.com>

	* change_set.{cc,hh}: Rewrite entirely.
	* work.cc: Adjust to compensate.
	* commands.cc: Likewise.
	* numeric_vocab.hh: Ask for C99 constant ctor macros.

2004-09-24  Derek Scherger  <derek@echologic.com>

	* app_state.{cc,hh} (initialize,prefix,in_restriction): rename
	restriction vars; require explicit subdir restriction with ".";
	remove restriction if any path evaluates to working copy root
	* commands.cc (update): disallow restricted updates
	(diff): use --manifest options for initialization
	* tests/t_restrictions.at: remove restricted update test
	* tests/t_subdirs.at: added (missed previously)
	* vocab.cc (verify): allow "." elements in local_path
	(test_file_path_verification): test for "." in paths

2004-09-20  Derek Scherger  <derek@echologic.com>

	* app_state.{cc,hh}: add message and manifest options; add subdir
	restriction; use set instead of vector for path restrictions
	(prefix): new method
	(add_restriction): change signature for set of path restrictions
	(in_restriction): renamed from is_restricted; adjust path matching
	(set_message): new method
	(add_manifest): new method
	(initialize): remove code to adjust restrictions from old options
	* commands.cc
	(restrict_patch_set, struct unknown_itemizer): rename
	app.is_restricted to app.in_restriction
	(add,drop,rename,revert): prefix file args with current subdir
	(update,status,ls_unknown,ls_missing): build restriction from args
	(commit): build restriction from args; use --message option
	(diff): build restriction from args; use --manifest options
	* file_io.cc (find_working_copy): logging tweaks
	* monotone.cc: remove --include/--exclude options; add --manifest
	and --message options
	* tests/t_attributes.at: add commit --message option
	* tests/t_cross.at: commit --message
	* tests/t_cwork.at: commit --message
	* tests/t_disapprove.at: commit --message
	* tests/t_drop.at: commit --message
	* tests/t_erename.at: commit --message; diff --manifest
	* tests/t_fork.at: commit --message
	* tests/t_genkey.at: commit --message
	* tests/t_i18n_file.at: commit --message
	* tests/t_import.at: commit --message
	* tests/t_ls_missing.at: commit --message
	* tests/t_merge.at: commit --message
	* tests/t_movedel.at: commit --message
	* tests/t_movepatch.at: commit --message
	* tests/t_netsync.at: commit --message
	* tests/t_persist_phrase.at: commit --message
	* tests/t_rename.at: commit --message
	* tests/t_renamed.at: commit --message
	* tests/t_restrictions.at: remove --include/--exlclude options
	* tests/t_revert.at: commit --message
	* tests/t_scan.at: commit --message
	* tests/t_single_char_filenames.at: commit --message
	* tests/t_testresult.at: commit --message
	* tests/t_unidiff.at: commit --message
	* tests/t_unidiff2.at: commit --message
	* tests/t_update.at: commit --message
	* tests/t_versions.at: commit --message

2004-09-19  graydon hoare  <graydon@pobox.com>

	* change_set.cc: More bug fixes.
	* basic_io.cc: Improve error reporting.
	* commands.cc (complete): Teach about revisions.
	* database.{cc,hh}: Add complete variant for revisions.

2004-09-19  graydon hoare  <graydon@pobox.com>

	* change_set.cc: Add a unit test, fix some bugs.

2004-09-18  graydon hoare  <graydon@pobox.com>

	* change_set.{cc,hh} (subtract_change_sets): New function.
	(build_pure_addition_change_set): New function.
	* commands.cc (try_one_merge): Teach about revisions
	(merge): Likewise.
	(propagate): Likewise.
	(update): Change from changeset inversion to negation.
	* database.{cc,hh} (get_manifest): New function.
	* cert.cc: Use it.

2004-09-13  graydon hoare  <graydon@pobox.com>

	* change_set.cc: Bug fixes.
	* commands.cc: Likewise.

2004-09-13  graydon hoare  <graydon@pobox.com>

	* change_set.{cc,hh}: Implement delta renaming and merging.
	* commands.cc
	(update): Teach about revisions.
	(agraph): Likewise.
	* diff_patch.{cc,hh}: Tidy up interface a bit.
	* database.{cc,hh} (get_revision_ancestry): New helper.
	* file_io.{cc,hh}
	(move_dir): New function.
	(delete_dir_recursive): New function.

2004-09-10  graydon hoare  <graydon@pobox.com>

	* basic_io.{cc,hh}: Move to more "normal" looking
	quoted output.
	* change_set.{cc,hh}: Extend, bugfix.
	* commands.cc (diff): Teach about revisions.
	* revision.{cc,hh}: Extend, bugfix.

2004-09-07  Derek Scherger  <derek@echologic.com>

	subdirectory restrictions

	* file_io.{hh,cc} (find_working_copy): new function
	(absolutify) use fs::current_path
	* work.cc (add_to_options_map): use options.insert to preserve
	previous settings
	* work.hh: add note about MT/options file to header comment
	* lua.{hh,cc} (load_rcfile): renamed from add_rcfile
	* app_state.{cc,hh} (constructor): remove read of MT/options
	(initialize): new methods to find/create working copy
	(set_stdhooks,set_rcfiles,add_rcfile,load_rcfiles,read_options):
	new methods
	(set_database,set_branch,set_signing_key): update for new options
	reading
	* monotone.cc: update help for --norc option
	(cpp_main): move loading of lua hooks to app_state after book
	keeping dir is found
	* commands.cc: all commands call app initialize to relocate to
	working copy directory
	(bookdir_exists,ensure_bookdir) remove
	(setup) new command to create working copy
	* tests/t_subdirs.at: new test
	* testsuite.at: call new setup command to initialize working copy;
	call new test
	(PROBE_NODE): adjust for new checkout requirement that MT dir does
	not exist
	* tests/t_attributes.at: ditto
	* tests/t_cwork.at: ditto
	* tests/t_single_char_filenames.at: ditto
	* tests/t_versions.at: ditto

2004-09-06  graydon hoare  <graydon@pobox.com>

	* Makefile.am: Revise,
	* cert.{cc,hh}: Minor bug fixes.
	* change_set.{cc,hh}
	(apply_path_rearrangement): New variant.
	(read_path_rearrangement): New function.
	(write_path_rearrangement): New function.
	* commands.cc: Partially teach about revisions.
	* database.{cc,hh}: Bug fixes.
	* revision.cc: Print new manifest as hex.
	* schema.sql: Fix typos.
	* update.{cc,hh}: Teach about revisions.

2004-09-06  graydon hoare  <graydon@pobox.com>

	* Makefile.am (unit_tests): Revise.
	* change_set.{cc,hh}: Move accessors to header.
	* constants.cc (netcmd_current_protocol_version): Bump.
	(netcmd_minimum_bytes_to_bother_with_gzip): Expand to 0xfff.
	* database.{cc,hh}: Teach about reverse deltas, bug fixes.
	* diff_patch.{cc,hh}: Remove dead code.
	* merkle_tree.{cc,hh}: Teach about revisions.
	* netsync.cc: Teach about revisions, reverse deltas.
	* packet.{cc,hh}: Likewise.
	* unit_tests.{cc,hh}: Reactivate tests.

2004-09-02  Derek Scherger  <derek@echologic.com>

	* tests/t_restrictions.at: rework and attempt to clean things up a
	bit; add test for bug in restrict_patch_set
	* commands.cc (restrict_patch_set): fix bug in removal of
	restricted adds/dels/moves/deltas

2004-08-28  graydon hoare  <graydon@pobox.com>

	* Makefile.am (unit_tests): Split out working parts.
	* basic_io.{cc,hh}: Minor fixes.
	* cert.{cc,hh}: Fixes, remove major algorithms.
	* revision.{cc,hh}: Rewrite algorithms from cert.cc.
	* change_set.{cc,hh}: Extensive surgery, unit tests.
	* database.{cc,hh}: Minor fixes.
	* file_io.{cc,hh}: Likewise.
	* lua.cc: Likewise.
	* packet.{cc,hh}: Teach about revisions.
	* schema.sql: Drop some optimistic tables.
	* unit_tests.{cc,hh}: Add revision, change_set tests.
	* vocab.cc: Instantiate revision<cert>.
	* work.{cc,hh}: Rewrite in terms of path_rearrangement.

2004-08-17  graydon hoare  <graydon@pobox.com>

	* database.cc: Simplified.
	* schema.sql: Simplified.
	* transforms.cc: Fixed bug.
	* revision.{hh,cc}: Stripped out tid_source.
	* change_set.{cc,hh}: Oops, never committed!

2004-08-16  graydon hoare  <graydon@pobox.com>

	* change_set.{hh,cc}: Simplified, finished i/o.
	* revision.{hh,cc}: Fix to match, redo i/o.
	* basic_io.cc (basic_io::parser::key): Print trailing colon.
	* vocab.hh: Whitespace tweak.

2004-08-09  graydon hoare  <graydon@pobox.com>

	* change_set.{hh,cc}: New files.
	* basic_io.{hh,cc}: New files.
	* predicament.{hh,cc}: New files.
	* revision.{hh,cc}: Break completely, need to fix.
	* diff_patch.{hh,cc}: Minor touchups.
	* lua.{hh,cc}, std_hooks.lua: Model predicaments.
	* Makefile.am: Update.

2004-07-10  graydon hoare  <graydon@pobox.com>

	* lcs.{hh,cc}: Move lcs.hh body into lcs.cc.
	* diff_patch.cc: Modify to compensate.
	* revision.{hh,cc}: New files.
	* Makefile.am: Update
	* patch_set.{hh,cc}: Remove.
	* {cert,database,lua,packets}.{hh,cc}, commands.cc:
	Modify partially (incomplete) to use revisions.
	* manifest.{hh,cc}: Cleanup, remove dead code.
	* schema.sql: Declare new revision tables.
	* schema_migration.cc: Incomplete migrator.
	* {transforms.{hh,cc}, vocab{,_terms}.hh:
	Infrastructure for revisions.

2004-07-20  Derek Scherger  <derek@echologic.com>

	* tests/t_restrictions.at: new test
	* testsuite.at: run it
	* app_state.{cc,hh} (add_restriction, is_restricted): new functions
	* monotone.cc (--include,--exclude): new options
	* commands.cc (restrict_patch_set): new function. called by
	commit, update, status, diff commands

2004-07-05  graydon hoare  <graydon@pobox.com>

	* cert.cc (operator<): Fix wrong ordering of
	fields.

2004-06-07  graydon hoare  <graydon@pobox.com>

	* cryptopp/algebra.cpp:
	* cryptopp/asn.h:
	* cryptopp/hmac.h:
	* cryptopp/iterhash.h:
	* cryptopp/mdc.h:
	* cryptopp/modes.h:
	* cryptopp/osrng.h:
	* cryptopp/pubkey.h:
	* cryptopp/seckey.h:
	* cryptopp/simple.h:
	* cryptopp/smartptr.h:
	* cryptopp/strciphr.cpp:
	* cryptopp/strciphr.h:
	* lcs.hh:
	* lua.cc: Fixes for g++ 3.4 from Michael Scherer.
	* AUTHORS: Mention Michael.

2004-05-28  graydon hoare  <graydon@pobox.com>

	* tests/t_movedel.at: New test.
	* testsuite.at: Call it.
	* diff_patch.cc (adjust_deletes_under_renames): New function.
	(merge3): Use it.

2004-05-27  graydon hoare  <graydon@pobox.com>

	* tests/t_movepatch.at: New test.
	* testsuite.at: Call it.
	* diff_patch.cc (adjust_deltas_under_renames): New function.
	(merge3): Use it.

2004-05-20  graydon hoare  <graydon@pobox.com>

	* NEWS: Note 0.13 release.
	* configure.ac: Bump version number.
	* monotone.spec: Likewise.

2004-05-19  graydon hoare  <graydon@pobox.com>

	* file_io.cc (tilde_expand): Fix fs::path use.

2004-05-18  graydon hoare  <graydon@pobox.com>

	* diff_patch.cc (apply_directory_moves): Fix fs::path use.
	* file_io.cc (write_data_impl): Likewise.
	* packet.cc: Use explicit true/false maps in caches.
	* sanity.cc (dump_buffer): Write to clog (buffered).

2004-05-16  graydon hoare  <graydon@pobox.com>

	* keys.cc (get_passphrase): Reimplement.
	* unix/read_password.c: Remove.
	* {unix,win32}/read_password.cc: Add.
	* constants.{hh,cc} (maxpasswd): New constant.
	* Makefile.am: Teach about platform specific stuff.

2004-05-16  graydon hoare  <graydon@pobox.com>

	* diff_patch.cc (merge2): Don't discard files on one side.
	* std_hooks.lua (merge2_xxdiff_cmd): Specify merge filename.

2004-05-14  Joel Rosdahl  <joel@rosdahl.net>

	* std_hooks.lua (ignore_file): Quote dots in .svn patterns.
	* monotone.texi: Updated ignore_file hook example.

2004-05-13  Nathaniel Smith  <njs@codesourcery.com>

	* commands.cc: Include boost/filesystem/path.hpp,
	boost/filesystem/convenience.hpp.
	(checkout): Make checkout directory an fs::path, not a local_path.

2004-05-13  Nathaniel Smith  <njs@codesourcery.com>

	* testsuite.at (test_hooks.lua): Add a 'test_attr' attribute
	hook.  Add tests t_attributes and t_single_char_filenames.
	* tests/t_attributes.at: New test.
	* tests/t_single_char_filenames.at: New test.
	* manifest.cc (read_manifest_map): Replace ".+" with ".*" to
	support single-character filenames.
	* work.cc (read_work_set): Likewise.
	(read_attr_map): Likewise.

2004-05-13  Nathaniel Smith  <njs@codesourcery.com>

	* monotone.texi (Hook Reference): Update documented default
	definitions of 'merge2' and 'merge3'.

2004-05-12  graydon hoare  <graydon@pobox.com>

	* AUTHORS: Rename Netxx back to netxx. Really, look in
	the manifest; it's been renamed!
	* configure.ac: Remove prg_exec_monitor checks.

2004-05-12  Nathaniel Smith  <njs@pobox.com>

	* AUTHORS: Remove discussion of adns, since we no longer
	distribute it.  Fix capitalization of "Netxx".

2004-05-12  Nathaniel Smith  <njs@pobox.com>

	* std_hooks.lua (merge2): Support xemacs.  Add error message
	if no merge tool is found.
	(merge3): Likewise.  Also add (disabled) hook to use CVS
	'merge' command, as a demonstration of how to.

2004-05-12  graydon hoare  <graydon@pobox.com>

	* std_hooks.lua (get_author): Remove standard definition.
	* monotone.texi: Document change.

2004-05-12  graydon hoare  <graydon@pobox.com>

	* cert.cc (cert_manifest_author_default): Use default signing key
	name for default author, if lua hook fails.

2004-05-12  Joel Rosdahl  <joel@rosdahl.net>

	* file_io.cc (walk_tree): Removed extraneous newline in error
	message.

	* std_hooks.lua (edit_comment): Added missing newline in log
	message template.

	* tests/t_ls_missing.at: New test case.
	* testsuite.at: Added t_ls_missing.at.

2004-05-10  graydon hoare  <graydon@pobox.com>

	* nonce.cc, nonce.hh: New files.
	* Makefile.am: Note new files.
	* lua.cc, lua.hh (hook_get_nonce): New hook.
	* commands.cc (bump): New command.
	* commands.cc: Remove "(file|manifest)" args most places.
	* tests/t_disapprove.at
	* tests/t_genkey.at
	* tests/t_singlenetsync.at
	* tests/t_netsync.at
	* tests/t_persist_phrase.at: Adjust to compensate.
	* monotone.texi, monotone.1: Adjust to compensate.
	* work.cc, work.hh: Constify some arguments.

2004-05-09  graydon hoare  <graydon@pobox.com>

	* diff_patch.cc: Remove recording of file merge ancestry.

2004-05-09  graydon hoare  <graydon@pobox.com>

	* commands.cc (ls_missing): Modify to account for work.

2004-05-09  graydon hoare  <graydon@pobox.com>

	* commands.cc (list missing): New command.
	* monotone.texi, monotone.1: Update to document.

2004-05-08  graydon hoare  <graydon@pobox.com>

	* main.cc: New file encompassing prg_exec_monitor.
	* mkstemp.cc, mkstemp.hh: New portable implementation.
	* lua.cc: Use mkstemp from bundled version.
	* lua/liolib.c: Remove old mkstemp definition.
	* monotone.cc (cpp_main): Remove prg_exec env setting.
	* sanity.cc (sanity::dump_buffer): Dump logbuf to stderr, not stdout.
	* std_hooks.lua (temp_file): Use mkstemp not io.mkstemp.
	* Makefile.am (MOST_SOURCES): Add new files.

2004-05-03  Joel Rosdahl  <joel@rosdahl.net>

	* monotone.texi: Removed extraneous @ftable directive.

2004-05-02  graydon hoare  <graydon@pobox.com>

	* monotone.texi: Add stuff on selectors, new hooks.
	* AUTHORS: Typo fix.
	* configure.ac: Bump version number.

	Release point (v 0.12).

2004-05-02  Joel Rosdahl  <joel@rosdahl.net>

	Made it possible to rename a rename target and to undo a rename.
	I.e.: Given a rename set A -> B, "monotone rename B C" gives the
	rename set A -> C and "monotone rename B A" gives the empty rename
	set.
	* work.cc (visit_file): Implement new behavior.
	* tests/t_rename.at: Added test cases for new behavior.
	* monotone.texi: Note that a rename can be undone.

	Fix bug #8458:
	* file_io.hh, file_io.cc (walk_tree): Added require_existing_path
	parameter.
	* work.cc (build_deletion): Pass new parameter to walk_tree.
	* work.cc (build_rename): Ditto.

	* manifest.cc (build_manifest_map): Fix missing file check for
	i18n paths.

2004-05-01  Joel Rosdahl  <joel@rosdahl.net>

	Fix bug #7220:
	* manifest.cc (build_manifest_map): Handle missing file
	gracefully.

	* file_io.cc (walk_tree): Handle nonexistent file/directory
	gracefully.

2004-04-30  Christof Petig <christof@petig-baender.de>

	* rcs_import.cc (store_trunk_manifest_edge):
		skip ancestry to empty manifest
	* rcs_import.cc (process_branch):
		also follow branches of last/first versions

2004-04-29  graydon hoare  <graydon@pobox.com>

	* configure.ac: Fix up windows probe and bundling checks.
	* netxx/resolve_getaddrinfo.cxx: Local hack for stream addresses.
	* netsync.cc: Report address before listening.

2004-04-29  graydon hoare  <graydon@pobox.com>

	* cert.cc (get_branch_heads): Calculate a "disapproved version"
	attribute which culls a version with only disapproved ancestry
	edges.
	* monotone.texi: Fix some ascii-art diagrams.

2004-04-28  Christof Petig <christof@petig-baender.de>

	* command.cc (heads):
	show date and author certificates for each head

2004-04-28  Christof Petig <christof@petig-baender.de>

	* configure.ac:
	default to using the bundled SQLite

2004-04-28  Christof Petig <christof@petig-baender.de>

	* commands.cc (log):
	support optional file argument to show change log for
	e.g. monotone log [ID] cert.cc

2004-04-26  Christof Petig <christof@petig-baender.de>

	* rcs_import.cc (process branch):
	insert dummy cvs_edge to mark newly added file
	as previously non existant

2004-04-25  Joel Rosdahl  <joel@rosdahl.net>

	* po/stamp-po: Removed since it's generated.
	* std_hooks.lua (ignore_file): Corrected name of Subversion's
	administrative directory.
	* work.hh: Ditto.
	* monotone.texi (Hook Reference): Updated default definition of
	ignore_file.

2004-04-23  Christof Petig <christof@petig-baender.de>

	* rcs_import.cc (build_parent_state, build_child_state):
	remove dying files from manifest
	* rcs_import.cc (cvs_file_edge, note_file_edge):
	calculate state and remember it (alive or dead)

2004-04-23  Christof Petig <christof@petig-baender.de>

	* rcs_import.cc (import_rcs_file_with_cvs):
	do not include dead files in head_manifest

2004-04-22  Christof Petig <christof@petig-baender.de>

	* rcs_file.cc, rcs_file.hh: read and remember 'state' of revision
	* rcs_import.cc: remove Attic/ part from path

2004-04-21  Christof Petig <christof@petig-baender.de>

	* configure.ac: enable use of installed SQLite library

2004-04-20  graydon hoare  <graydon@pobox.com>

	* lua.hh, lua.cc (hook_note_commit): New hook.
	* commands.cc (commit): Call it.

2004-04-19  graydon hoare  <graydon@pobox.com>

	* cert.cc: Make trust messages nicer.
	* merkle_tree.cc: Clarify logging messages.
	* netsync.cc: Reorganize tickers, put client in txn.
	* packet.cc, packet.hh: Teach about constructability.

2004-04-16  graydon hoare  <graydon@pobox.com>

	* netsync.cc (session::extra_manifests): New member.
	(session::analyze_ancestry_graph): Use it.
	* tests/t_singlenetsync.at: New test for single manifest sync.
	* testsuite.at: Call it.

2004-04-14  Tom Tromey  <tromey@redhat.com>

	* rcs_import.cc (import_cvs_repo): Use require_password.
	Include keys.hh.
	* keys.hh (require_password): Declare.
	* keys.cc (require_password): New function.

2004-04-13  Tom Tromey  <tromey@redhat.com>

	* monotone.texi: Typo fixes.

2004-04-10  graydon hoare  <graydon@pobox.com>

	* netsync.cc: Minor bug fixes.

2004-04-10  graydon hoare  <graydon@pobox.com>

	* database.{cc,hh}:
	* commands.{cc,hh}:
	* lua.{cc,hh}:
	* std_hooks.lua:
	* vocab_terms.hh:
	Implement first cut at selectors.

2004-04-10  graydon hoare  <graydon@pobox.com>

	* cert.cc (operator<): Include name in compare.
	(operator==): Likewise.
	* packet.cc: Include shared_ptr.
	* rcs_file.cc: Rewrite by hand, no spirit.
	* rcs_import.cc: Change ticker names a bit.

2004-04-09  graydon hoare  <graydon@pobox.com>

	* app_state.cc: Fix a couple file path constructions.
	* file_io.cc (book_keeping_file): Make one variant static.
	* manifest.cc: Remove some dead code in walkers.
	* work.cc: Ditto.
	* rcs_file.cc: fcntl fix from Paul Snively for OSX.

2004-04-09  graydon hoare  <graydon@pobox.com>

	* file_io.cc: Fix boost filesystem "." and ".." breakage.
	* lua.cc: Fix format of log entry.
	* monotone.cc: Log locale settings on startup.
	* sanity.cc: Dump prefix on --verbose activation.
	* testsuite/t_i18n_file.at: Fix autotest LANG breakage.
	* testsuite/t_null.at: Account for chatter with --verbose.

2004-04-09  graydon hoare  <graydon@pobox.com>

	* configure.ac: Comment out check for sse2,
	set bundling to true by default.
	* INSTALL: describe changes to bundling.
	* Makefile.am: Remove vestiges of depot.

2004-04-07  graydon hoare  <graydon@pobox.com>

	* adns/*:
	* network.{cc,hh}:
	* proto_machine.{cc,hh}:
	* {http,smtp,nntp}_tasks.{cc,hh}:
	* tests/t_{http,smtp,nntp,proxy}.at:
	* url.{cc,hh}:
	* depot.cc:
	Delete files.
	* commands.cc:
	* lua.{cc,hh}:
	* database.{cc,hh}: Remove network/queue stuff.
	* configure.ac:
	* constants.{cc,hh}:
	* tests/t_{netsync,singlecvs,cvsimport}.at:
	* testsuite.at:
	* transforms.{cc,hh}:
	* unit_tests.{cc,hh}:
	* vocab_terms.hh:
	* vocab.{cc,hh}:
	* Makefile.am: Adjust for deletions.
	* app_state.hh: Cleanup.
	* monotone.texi: Fix some typos.
	* packet.{cc,hh}: Implement database ordering.
	* netsync.cc: Massage to use new packet logic.
	* commands.cc:
	* std_hooks.lua: Add initial selector stuff.

2004-03-29  graydon hoare  <graydon@pobox.com>

	* monotone.spec: Update for 0.11 release.

	Release point (v 0.11).

2004-03-29  graydon hoare  <graydon@pobox.com>

	* Makefile.am (DISTCHECK_CONFIGURE_FLAGS): Set.
	* commands.cc: Tidy up / narrow output width.
	* patch_set.cc: Likewise.
	* monotone.texi: Cleanups for PDF generation.

2004-03-28  graydon hoare  <graydon@pobox.com>

	* NEWS: Mention 0.11 release.
	* AUTHORS: Mention Robert.

2004-03-28  Robert Bihlmeyer  <robbe+mt@orcus.priv.at>

	* file_io.cc (walk_tree_recursive): Ignore broken symlinks.

2004-03-27  graydon hoare  <graydon@pobox.com>

	* monotone.texi: Flesh out netsync stuff, remove old network stuff.
	* monotone.1: Likewise.

2004-03-27  Robert Helgesson  <rycee@home.se>

	* Makefile.am:
	* configure.ac:
	* database.cc:
	* depot.cc:
	* lua.cc:
	* network.cc:
	* schema_migration.cc: Bundled library switch logic.

2004-03-27  graydon hoare  <graydon@pobox.com>

	* depot.cc (dump): Implement.
	* tests/t_http.at, test/t_proxy.at: Use "depot.cgi dump" rather than sqlite.
	* sqlite/pager.h: Change page size.
	* README: Massage slightly.
	* INSTALL: Write real installation instructions.
	* Makefile.am: Include build of "one big page" docs.
	* boost/circular_buffer_base.hpp: Another boost version insulation fix.
	* vocab.cc (verify): Normalize local_path's during verification on boost 1.31.0.
	* monotone.texi: Rip out some of the pre-netsync networking docs.

2004-03-24  graydon hoare  <graydon@pobox.com>

	* boost/circular_buffer_base.hpp: Boost version insulation.
	* cert.cc, cert.hh, commands.cc: Differentiate "unknown" keys from "bad".
	* xdelta.cc, proto_machine.cc: Fix boost version insulation.

2004-03-24  graydon hoare  <graydon@pobox.com>

	* rcs_import.cc (import_substates): Filter by branch.
	* xdelta.cc: Minor bits of insulation.

2004-03-24  graydon hoare  <graydon@pobox.com>

	* AUTHORS: Mention Robert.
	* configure.ac: Enable sse2 stuff.
	* monotone.spec: Adjust CFLAGS and CXXFLAGS
	* monotone.texi (Network Service): Expand a bit.

2004-03-24  Robert Helgesson  <rycee@home.se>

	* commands.cc:
	* http_tasks.cc:
	* lua.cc:
	* manifest.cc:
	* netsync.cc:
	* nntp_tasks.cc:
	* proto_machine.cc:
	* work.cc:
	* xdelta.cc:
	Portability fixes for boost 1.31.0

2004-03-22  graydon hoare  <graydon@pobox.com>

	* cryptopp/integer.cpp, integer.h: Enable SSE2 multiply code.
	* database.cc, database.hh, certs.cc: Speed up 'heads'.

2004-03-21  graydon hoare  <graydon@pobox.com>

	* lcs.hh, sanity.hh: Minor performance tweaks.

2004-03-20  graydon hoare  <graydon@pobox.com>

	* rcs_import.cc: Teach how to aggregate branches.
	* monotone.texi: Start section on netsync.

2004-03-20  Olivier Andrieu  <oliv__a@users.sourceforge.net>

	* commands.cc (log): Show tags in log.
	* AUTHORS: Mention Olivier.

2004-03-17  Nathan Myers  <ncm@cantrip.org>

	* boost/circular_buffer.hpp:
	* commands.cc:
	* cryptopp/fltrimpl.h:
	* cryptopp/iterhash.cpp:
	* quick_alloc.hh:
	Fixes for gcc 3.4 compat and warnings.

2004-03-17  graydon hoare  <graydon@pobox.com>
	* cryptopp/config.h: Fix for gcc aliasing optimization error.
	* rcs_import.cc (cvs_history::note_file_edge):
	Fix for first changelog import bug (#5813).

2004-03-15  graydon hoare  <graydon@pobox.com>

	* rcs_import.cc: Import lone versions properly.
	* tests/t_singlecvs.at: New test for it.
	* testsuite.at: Call it.

2004-03-14  graydon hoare  <graydon@pobox.com>

	* commands.cc (diff): Show added files too.
	* monotone.texi: Fix typo.

2004-03-08  graydon hoare  <graydon@pobox.com>

	* netsync.cc (analyze_manifest_edge): Fix broken formatter.

2004-03-07  graydon hoare  <graydon@pobox.com>

	* Makefile.am (BOOST_SANDBOX_SOURCES): Remove boost::socket entries.
	(NETXX_SOURCES): Predicate on IP6 support in OS (from Paul Snively).
	* boost/socket/*.[hc]pp: Remove.
	* boost/io/streambuf_wrapping.hpp: Remove.
	* AUTHORS: Remove copyright notice for boost::socket.
	* acinclude.m4 (ACX_PTHREAD): Add.
	* network.cc: Replace boost::socket machinery with Netxx.
	* network.hh (open_connection): Remove prototype, static function.
	* sanity.hh, sanity.cc: Make log formatters give file:line coords,
	throw log offending coordinate if formatting fails.

2004-03-07  graydon hoare  <graydon@pobox.com>

	* sqlite/date.c, sqlite/vdbeInt.h, sqlite/vdbeaux.c: Add.
	* sqlite/*.c: Upgrade to 2.8.12.
	* Makefile.am: Update to mention new files.
	* cert.cc
	(expand_ancestors)
	(expand_dominators): Resize child bitmaps to cover parent.

2004-03-06  graydon hoare  <graydon@pobox.com>

	* netsync.cc (get_root_prefix): Fix from Paul Snively
	to fix static initialization order on mac OSX.
	* montone.texi: Typo fix from Anders Petersson.
	* *.cc: Move all function defs into column 0.

2004-03-04  graydon hoare  <graydon@pobox.com>

	* std_hooks.lua: Fix merger execution pessimism.

2004-03-04  graydon hoare  <graydon@pobox.com>

	* adler32.hh: Modify to use u8.
	* depot.cc, netcmd.cc, xdelta.cc: Modify to use u8.
	* netio.hh, numeric_vocab.hh (widen): Move between headers.
	* netsync.cc: Correct role-assumption bugs.
	* schema_migration.cc: Strip whitespace in sha1.
	(changes received from Christof Petig)

2004-03-01  graydon hoare  <graydon@pobox.com>

	* commands.cc: Handle anonymous pulling.
	* netsync.cc: Ditto.

	Release point (v 0.10).

2004-03-01  graydon hoare  <graydon@pobox.com>

	* NEWS: Mention impending 0.10 release.
	* cert.cc, cert.hh: Bug fixes, implement trust function, QA stuff.
	* commands.cc: Tweak disapprove, approve, testresult, push, pull.
	* configure.ac: Bump version number.
	* cryptopp/rng.h, cryptopp/rng.cpp
	(MaurerRandomnessTest): Fix bitrot.
	* keys.cc: Add Maurer PRNG randomness test.
	* lua.cc, lua.hh: Add trust, testresult, anonymous netsync hooks.
	* monotone.1: Update to follow changes to commands.
	* monotone.texi: Include QA section, adjust some UI drift, clarify
	reserved cert names, document new hooks and commands.
	* netcmd.hh, netcmd.cc: Add anonymous, error commands; fix bugs.
	* netsync.cc: Process new commands, factor server loop a bit.
	* std_hooks.lua: Add new hook defaults, factor mergers.
	* tests/t_netsync.at: Check SHA1 of each edge.
	* tests/t_null.at: Call with --norc to skip ~/.monotonerc
	* tests/t_update.at: Fix glaring error.
	* tests/t_disapprove.at, tests/t_testresult.at: New tests.
	* testsuite.at: Call them.
	* ui.cc (sanitize): Clean escape chars from output (optional?)
	* update.cc: Rewrite entirely in terms of new QA definitions.

2004-02-24  graydon hoare  <graydon@pobox.com>

	* commands.cc (ls_keys): Write key hash codes.
	* constands.cc (netsync_timeout_seconds): Up to 120.
	* netsync.cc: Fix a bunch of bugs.
	* patch_set.cc (manifests_to_patch_set): Fix bug in overload
	default construction.

2004-02-22  graydon hoare  <graydon@pobox.com>

	* patch_set.cc, patch_set.hh: Parameterize yet further.
	* netsync.cc: Fix a lot of bugs, add manifest and file grovelling.
	* tests/t_netsync.at: A new test (which runs!)
	* testsuite.at: Call it.

2004-02-20  graydon hoare  <graydon@pobox.com>

	* cert.cc, cert.hh, key.cc, key.hh, database.cc, database.hh:
	Add lots of little netsync support routines.
	* commands.cc (rebuild): Rehash everything too.
	* constants.cc (netcmd_minsz): Recalculate.
	* cryptopp/osrng.cpp (NonblockingRng::GenerateBlock): Handle
	/dev/urandom a bit better.
	* netcmd.cc, netcmd.hh: Remove describe cmds, add nonexistant cmd.
	* netio.hh: Add uleb128 stuff.
	* xdelta.cc: Add randomizing unit test suite.
	* diff_patch.cc: Remove commented-out dead line-merger code.
	* merkle_tree.cc: Fix various bugs.
	* netcmd.cc: Switch everything over to uleb128s.
	* netsync.cc: Implement lots of missing stuff.

2004-02-09  graydon hoare  <graydon@pobox.com>

	* netsync.cc (ROOT_PREFIX): New variable.
	* commands.cc (merkle): New command.

2004-02-09  Ben Elliston  <bje@wasabisystems.com>

	* monotone.texi: Spelling corrections.

2004-02-09  graydon hoare  <graydon@pobox.com>

	* database.cc, database.hh
	(get_version_size)
	(get_file_version_size)
	(get_manifest_version_size): New functions.
	* xdelta.cc, xdelta.hh (measure_delta_target_size): New function.
	* merkle_tree.cc, merkle_tree.hh, netcmd.cc, netcmd.hh:
	Cleanup and typesafety.
	* netsync.cc: Cleanup, typesafety, implement refine phase.

2004-02-01  graydon hoare  <graydon@pobox.com>

	* netsync.cc: Remove a lot of stuff, implement auth phase.
	* constants.cc, constants.hh: Move constants from netsync.cc.
	* netcmd.cc, netcmd.hh: Split out of netsync.cc.
	* merkle_tree.cc, merkle_tree.hh: Likewise.
	* numeric_vocab.hh: New header.
	* adler32.hh: include numeric_vocab.hh.
	* netio.hh: Likewise.
	* unit_tests.cc, unit_tests.hh: Update.
	* Makefile.am: Likewise.
	* commands.cc: Guess signing key for auth phase.
	* database.cc, database.hh (public_key_exists)
	(get_pubkey): New functions based on key hashes.

2004-01-31  graydon hoare  <graydon@pobox.com>

	* Netxx/*: New files.
	* AUTHORS: Mention Netxx.
	* Makefile.am: Mention Netxx and netsync.{cc,hh}
	* adler32.hh: Delegate typedefs to boost.
	* cert.hh, cert.cc (cert_hash_code): New function.
	* commands.cc (find_oldest_ancestors): Block cycles.
	(netsync): New command.
	* database.cc, database.hh (schema): Update.
	(put_key): Calculate key hash on the fly.
	(put_cert): Likewise.
	(merkle_node_exists)
	(get_merkle_node)
	(put_merkle_node)
	(erase_merkle_nodes): New functions.
	* keys.hh, keys.cc (key_hash_code): New function.
	* lua.cc, lua.hh
	(hook_get_netsync_read_permitted)
	(hook_get_netsync_write_permitted): New hooks.
	* monotone.spec: Update for FC1 info conventions.
	* monotone.texi (Quality Assurance): New section.
	* netsync.cc, netsync.hh: New files, preliminary
	netsync infrastructure. Command bodies still missing.
	* schema.sql: Add intrinsic key and cert hashes, merkle nodes.
	* schema_migration.cc: Add code to migrate to new schema.
	* unit_tests.cc: Handle command-line args to limit test set.
	* vocab_terms.hh: Add merkle and prefix as new terms.

2004-01-13  Nathaniel Smith  <njs@codesourcery.com>

	* idna/idn-int.h: Remove (generated by configure).

2004-01-13  Nathaniel Smith  <njs@codesourcery.com>

	* configure.ac: Switch "if" and "else" branches in pthreads
	checks.

2004-01-12  Nathaniel Smith  <njs@codesourcery.com>

	* configure.ac: Remove check for -lpthread.
	Add check for pthread_mutex_lock and ACX_PTHREAD.
	* m4/acx_pthread.m4: New file.

2004-01-07  graydon hoare  <graydon@pobox.com>

	* Makefile.am:
	* po/POTFILES.in:
	* po/monotone.pot: Minor tweaks for distclean.
	* adns/config.h:
	* boost/socket/src/interface.cpp:
	* boost/socket/src/ip4/address.cpp:
	* boost/socket/src/ip4/protocol.cpp: OSX portability.
	* AUTHORS: Mention new contributors.
	* monotone.texi (Hook Reference): Document i18n hooks.

	Release point (v 0.9).

2004-01-07  graydon hoare  <graydon@pobox.com>

	* cert.cc (ensure_parents_loaded)
	(expand_dominators)
	(expand_ancestors)
	(find_intersecting_node): New functions.
	(find_common_ancestor): Reimplement in terms of dominator
	and ancestor bitset intersection.

2004-01-05  Christof Petig <christof@petig-baender.de>

	* vocab.cc (verify<local_path>) Fix use of val() / iterator.
	* constants.cc (illegal_path_bytes): NUL-terminate.

2004-01-02  graydon hoare  <graydon@pobox.com>

	* diff_patch.cc (normalize_extents): Improve to handle an odd case.
	* tests/t_fmerge.at: New test, to test it.
	* commands.cc (fload, fmerge): Permanently enable, for test.
	* testsuite.at: Call new test.

2004-01-01  graydon hoare  <graydon@pobox.com>

	* file_io.hh, file_io.cc (read_localized_data, write_localized_data):
	New functions
	* commands.cc, manifest.cc, transforms.cc: Use them.
	* monotone.texi: Minor update to i18n docs.
	* lua.hh, lua.cc (hook_get_linesep_conv, hook_get_charset_conv):
	New hooks.
	* acinclude.m4: Move AX_CREATE_STDINT_H in here.
	* po/monotone.pot: Regenerate.
	* NEWS, configure.ac: Prep for 0.9 release.

2003-12-30  graydon hoare  <graydon@pobox.com>

	* file_io.hh, file_io.cc (mkpath): New function.
	* commands.cc, database.cc, diff_patch.cc, file_io.cc,
	lua.cc, vocab.cc, work.cc: Use it.
	* constants.cc (illegal_path_bytes_arr): Remove leading null.
	* monotone.texi: Include i18n docs.
	* tests/t_i18n_file.at: Check colon in filename.

2003-12-29  graydon hoare  <graydon@pobox.com>

	* file_io.cc: Localize names before touching fs.
	* lua.hh, lua.cc (hook_get_system_charset): Remove useless fn.
	* test_hooks.lua: Likewise.
	* monotone.cc, transforms.cc, transforms.hh:
	Remove lua from system charset conv.
	* tests/t_i18n_file.at: New test.
	* testsuite.at: Call it.

2003-12-28  graydon hoare  <graydon@pobox.com>

	* app_state.cc, app_state.hh: Massage to use i18n vocab.
	* cert.cc, commands.cc, commands.hh, rcs_import.cc,
	update.cc, update.hh, url.cc, url.hh: Likewise.

	* work.cc, work.hh: --> Likewise, and break file format! <--

	* constants.hh, constants.cc (legal_ace_bytes): New constant.
	* vocab.cc (verify<ace>): Use it.
	(verify<urlenc>) New function.
	* vocab_terms.hh (ace, urlenc, utf8): New terms.
	* transforms.hh, transforms.cc: Use them.
	* monotone.cc (utf8_argv): Charconv argv.
	* network.hh, network.cc: Use url.{hh,cc}.

2003-12-28  graydon hoare  <graydon@pobox.com>

	* constants.hh, constants.cc (idlen): New constant.
	* commands.cc, vocab.cc: Use it.
	* manifest.cc (read_manifest_map): Tighten up regex.
	* packet.cc: Likewise.
	* transforms.cc (uppercase)
	(lowercase): Rewrite.
	(utf8_to_urlenc)
	(urlenc_to_utf8)
	(internalize_url)
	(internalize_cert_name)
	(internalize_rsa_keypair_id)
	(externalize_url)
	(externalize_cert_name)
	(externalize_rsa_keypair_id): New functions.
	* url.hh, url.cc (parse_utf8_url): New function.

2003-12-20  graydon hoare  <graydon@pobox.com>

	* diff_patch.cc (normalize_extents): New function.
	(merge_via_edit_scripts): Use it.

2003-12-19  graydon hoare  <graydon@pobox.com>

	[net.venge.monotone.i18n branch]

	* idna/*.[ch]: New files.
	* po/*: New files.
	* url.cc, url.hh, constants.cc: New files.
	* Makefile.am, configure.ac: Various fiddling for gettext.
	* lua.hh, lua.cc (hook_get_system_charset): New hook.
	(hook_get_system_linesep): New hook.
	* transforms.hh, transforms.cc
	(charset_convert)
	(system_to_utf8)
	(utf8_to_system)
	(ace_to_utf8)
	(utf8_to_ace)
	(line_end_convert): New functions.
	* vocab.cc: Refine constraints.
	* vocab_terms.hh (external): New atomic type.
	* monotone.cc (cpp_main): Initialize gettext.
	* sanity.hh (F): Call gettext() on format strings.
	* commands.cc, depot.cc, database.cc, http_tasks.cc, keys.cc,
	network.cc, rcs_import.cc, sanity.cc, mac.hh : Update to use
	'constants::' namespace.
	* config.h.in: Remove.
	* commands.cc: Various formatting cleanups.
	* unit_tests.cc, unit_tests.hh: Connect to url tests.

2003-12-19  graydon hoare  <graydon@pobox.com>

	* diff_patch.cc (merge3): Skip patches to deleted files.

2003-12-16  graydon hoare  <graydon@pobox.com>

	* commands.cc (ls_ignored, ignored_itemizer): Fold in as subcases of unknown.

2003-12-16  graydon hoare  <graydon@pobox.com>

	* lua.cc (working_copy_rcfilename): MT/monotonerc not MT/.monotonerc.

2003-12-16  graydon hoare  <graydon@pobox.com>

	* lua.hh, lua.cc (working_copy_rcfilename): New function.
	* monotone.cc: Add working copy rcfiles.
	* commands.cc (ls_unknown, unknown_itemizer): Skip ignored files.

2003-12-16  graydon hoare  <graydon@pobox.com>

	* file_io.cc (walk_tree_recursive): continue on book-keeping file.

2003-12-15  graydon hoare  <graydon@pobox.com>

	* tests/t_unidiff.at, t_unidiff2.at: Check for mimencode.

2003-12-15  graydon hoare  <graydon@pobox.com>

	* configure.ac: Add --enable-static-boost.
	* Makefile.am: Likewise.
	* AUTHORS: Mention new contributors.

2003-12-14  Lorenzo Campedelli <lorenzo.campedelli@libero.it>

	* work.cc (add_to_attr_map): Finish change to attr map format.

2003-12-10  Tom Tromey  <tromey@redhat.com>

	* commands.cc (checkout): Give better error message if branch is
	empty.

2003-12-07  Eric Kidd  <eric.kidd@pobox.com>

	* commands.cc (agraph): Handle repositories with a single version.
	* database.cc (get_head_candidates): Handle heads with no ancestors.
	* cert.cc (get_branch_heads): Handle heads with no ancestors.

2003-12-06  Eric Kidd  <eric.kidd@pobox.com>

	* update.hh, update.cc (pick_update_target): Return current
	version if no better update candidates available.
	* update.cc (pick_update_target): Always do branch filtering.
	* commands.cc (update): Notice when we're already up-to-date.
	* commands.cc (propagate): Assign branch name correctly when merging.

2003-12-05  graydon hoare  <graydon@pobox.com>

	* lcs.hh (edit_script): New entry point.
	* diff_patch.cc: Rewrite merge in terms of edit scripts.
	* network.cc (post_queued_blobs_to_network): Tidy up transient
	failure message.
	* randomfile.hh: Prohibit deletes on end of chunks.
	* sanity.cc: EOL-terminate truncated long lines.

2003-12-02  graydon hoare  <graydon@pobox.com>

	* database.cc, database.hh (reverse_queue): Copy constructor.
	* std_hooks.lua (merge3): Remove afile, not ancestor.
	* monotone.cc: Remove debugging message.
	* ui.cc (finish_ticking): Set last_write_was_a_tick to false.

2003-12-01  graydon hoare  <graydon@pobox.com>

	* app_state.hh, app_state.cc (set_signing_key): New fn, persist key.
	* monotone.cc (cpp_main): Permit commuting the --help argument around.

2003-11-30  graydon hoare  <graydon@pobox.com>

	* network.cc (post_queued_blobs_to_network): Fail when posted_ok is false.
	* database.cc (initialize): Fail when -journal file exists.
	* keys.cc (make_signature): Nicer message when privkey decrypt fails.

2003-11-29  Tom Tromey  <tromey@redhat.com>

	* rcs_import.cc (store_auxiliary_certs): Renamed to fix typo.
	Updated all callers.

	* http_tasks.cc (check_received_bytes): Allow "-" as well.
	* depot.cc (execute_post_query): Allow "-" as well.

2003-11-28  Tom Tromey  <tromey@redhat.com>

	* http_tasks.cc (check_received_bytes): Allow "-" as well.
	* depot.cc (execute_post_query): Allow "-" as well.

2003-11-28  graydon hoare  <graydon@pobox.com>

	* cert.cc: Various speedups.
	* cycle_detector.hh (edge_makes_cycle): Use visited set, too.
	* database.hh, database.cc (get_head_candidates): New, complex query.
	* keys.hh, keys.cc (check_signature): Cache verifiers.
	* sqlite/os.c (sqliteOsRandomSeed): Harmless valgrind purification.
	* tests/t_fork.at, tests/t_merge.at: Ignore stderr chatter on 'heads'.

2003-11-27  graydon hoare  <graydon@pobox.com>

	* Makefile.am (AM_LDFLAGS): No more -static, sigh.
	* cert.cc (find_relevant_edges): Keep dynamic-programming caches.
	(calculate_renames_recursive): Likewise.
	* cert.cc, cert.hh (rename_edge): Add constructor, copy constructor.
	* commands.cc (list certs): Note rename certs are binary.

2003-11-24  graydon hoare  <graydon@pobox.com>

	* network.cc: Continue fetch, post loops even if one target has
	an exception.

2003-11-24  graydon hoare  <graydon@pobox.com>

	* database.hh, database.cc (delete_posting): Change to take queue
	sequence numbers.
	* commands.cc (queue): Use new API.
	* network.cc (post_queued_blobs_to_network): Use new API.

2003-11-24  graydon hoare  <graydon@pobox.com>

	* std_hooks.lua (get_http_proxy): Return nil when no ENV var.
	* monotone.texi (get_http_proxY): Document change.

2003-11-24  graydon hoare  <graydon@pobox.com>

	* tests/t_proxy.at: Add a test for proxying with tinyproxy.
	* testsuite.at: Call it.
	* lua.cc: Fix dumb error breaking proxying.
	* network.cc: Be verbose about proxying.

2003-11-23  graydon hoare  <graydon@pobox.com>

	* http_tasks.cc (read_chunk): Tolerate 0x20* after chunk len.

2003-11-23  graydon hoare  <graydon@pobox.com>

	* network.cc: Make more informative error policy.
	* boost/socket/socketstream.hpp: Pass SocketType to streambuf template.
	* boost/socket/src/default_socket_impl.cpp: Translate EINTR.

2003-11-22  graydon hoare  <graydon@pobox.com>

	* lua.cc, lua.hh (hook_get_http_proxy): New hook.
	* std_hooks.lua (get_http_proxy): Default uses HTTP_PROXY.
	(get_connect_addr): Undefine, it's for tunnels alone now.
	* network.cc: Use new hook.
	* http_tasks.hh, http_tasks.cc: Teach about proxies (sigh).
	* monotone.texi: Document new hooks.

2003-11-22  graydon hoare  <graydon@pobox.com>

	* lua.cc, lua.hh (hook_get_connect_addr): New hook.
	* std_hooks.lua (get_connect_addr): Default uses HTTP_PROXY.
	* network.cc, network.hh: Use new hook.
	* http_tasks.cc: Teach about HTTP/1.1.
	* cert.cc (bogus_cert_p): Fix UI ugly.

2003-11-21  graydon hoare  <graydon@pobox.com>

	* constants.hh (postsz): New constant for suggested post size.
	* database.cc, database.hh (queue*): Change db API slightly.
	* commands.cc (queue): Adjust to changed db API.
	* network.cc (post_queued_blobs_to_network): Switch to doing
	incremental posts.
	* cert.cc (write_rename_edge, read_rename_edge): Put files on
	separate lines to accomodate future i18n work.
	* work.cc (add_to_attr_map, write_attr_map): Reorder fields to
	accomodate future i18n work.
	* monotone.texi: Document it.
	* configure.ac, NEWS: Mention 0.8 release.

	Release point (v 0.8).

2003-11-16  Tom Tromey  <tromey@redhat.com>

	* missing: Removed generated file.

2003-11-14  graydon hoare  <graydon@pobox.com>

	* commands.cc (vcheck): Add.
	* cert.cc, cert.hh (cert_manifest_vcheck): Add.
	(check_manifest_vcheck): Add.
	(calculate_vcheck_mac): Add.
	* constants.hh (vchecklen): New constant.
	* mac.hh: Re-add.
	* monotone.texi (Hash Integrity): New section.
	* monotone.1: Document vcheck.

2003-11-14  graydon hoare  <graydon@pobox.com>

	* database.cc, database.hh (reverse_queue): New class.
	(compute_older_version): New functions.
	(get_manifest_delta): Remove.
	* network.cc, network.hh (queue_blob_for_network): Remove.
	* packet.cc, packet.hh (queueing_packet_writer): Change UI,
	write to queue directly, accept optional<reverse_queue>.
	* cert.cc (write_paths_recursive): Rewrite to use constant
	memory.
	* commands.cc (queue, queue_edge_for_target_ancestor):
	Install optional<reverse_queue> in qpw.
	* tests/t_cross.at: Ignore new UI chatter.
	* monotone.texi (Transmitting Changes): Change UI output.

2003-11-13  graydon hoare  <graydon@pobox.com>

	* Makefile.am (AUTOMAKE_OPTIONS): Require 1.7.1
	* commands.cc (addtree): Wrap in transaction guard.
	* database.cc, database.hh (manifest_delta_exists): Add.
	(get_manifest_delta): Add.
	* cert.cc (write_paths_recursive): Use partial deltas.
	* manifest.cc, manifest.hh (read_manifest_map): New variant.
	* patch_set.cc, patch_set.hh (patch_set): Add map_new, map_old
	fields.
	(manifests_to_patch_set) Store new field.
	(patch_set_to_packets) Don't read manifest versions from db.
	* std_hooks.lua (ignore_file): ignore .a, .so, .lo, .la, ~ files.
	* tests/t_cvsimport.at: New test.
	* testsuite.at: Call it.

2003-11-10  graydon hoare  <graydon@pobox.com>

	* commands.cc (find_oldest_ancestors): New function.
	(queue): New "addtree" subcommand.
	* monotone.texi: Document it.
	* monotone.1: Document it.

2003-11-10  graydon hoare  <graydon@pobox.com>

	* file_io.cc (walk_tree_recursive): Ignore MT/

2003-11-09  graydon hoare  <graydon@pobox.com>

	* database.cc (dump, load): Implement.
	* commands.cc (db): Call db.dump, load.
	* cycle_detector.hh: Skip when no in-edge on src.
	* monotone.texi: Document dump and load, add some
	special sections.
	* monotone.1: Mention dump and load.

2003-11-09  graydon hoare  <graydon@pobox.com>

	* rcs_file.hh (rcs_symbol): New structure.
	* rcs_file.cc (symbol): New rule.
	* rcs_import.cc (find_branch_for_version): New function.
	(cvs_key::branch): New field.
	(store_auxilliary_certs): Cert branch tag.
	* cycle_detector.hh: Fix bugs, don't use quick_alloc.
	* commands.cc (checkout): Add --branch based version.
	* monotone.texi: Document new command variant.
	* monotone.1: Ditto.

2003-11-09  graydon hoare  <graydon@pobox.com>

	* quick_alloc.hh: New file.
	* Makefile.am: Add it.
	* cycle_detector.hh: Rewrite.
	* manifest.hh: Use quick_alloc.
	* vocab.cc: Relax path name requirements a bit.
	* sqlite/sqliteInt.h: Up size of row to 16mb.

2003-11-02  graydon hoare  <graydon@pobox.com>

	* commands.cc (post): Post everything if no URL given; don't base
	decision off branch name presence.
	* app_state.cc, monotone.cc, file_io.cc, file_io.hh: Support
	absolutifying args.
	* lua.hh, lua.cc, std_hooks.lua (hook_get_mail_hostname): New hook.
	* monotone.texi: Document it.
	* monotone.texi, monotone.1: Minor corrections, new sections.
	* monotone.cc: Don't look in $ENV at all.
	* network.cc: Correct MX logic.
	* nntp_tasks.cc, smtp_tasks.cc: Separate postlines state.
	* smtp_tasks.cc: Correct some SMTP logic.
	* configure.ac, NEWS: Mention 0.7 release.

	Release point (v 0.7).

2003-11-01  graydon hoare  <graydon@pobox.com>

	* http_tasks.cc: Drop extra leading slashes in HTTP messages.

2003-10-31  graydon hoare  <graydon@pobox.com>

	* commands.cc, database.cc, database.hh, lua.cc, lua.hh,
	network.cc, network.hh, packet.cc, packet.hh, schema.sql,
	schema_migration.cc, tests/t_http.at, tests/t_nntp.at, vocab.cc:
	Eliminate "groupname", use lone URL.
	* monotone.texi: Update to cover new URL rules.
	* network.cc, network.hh, lua.cc, lua.hh, smtp_tasks.cc:
	Implement "mailto" URLs.
	* tests/t_smtp.at: New test.
	* testsuite.at: Call it.

2003-10-31  graydon hoare  <graydon@pobox.com>

	* patch_set.cc (manifests_to_patch_set): Second form with explicit renames.
	(manifests_to_patch_set): Split edit+rename events when we see them.
	* commands.cc (status, commit): Include explicit rename set.
	* diff_patch.cc (merge3): Accept edit+rename events split by patch_set.cc.
	* smtp_tasks.hh, smtp_tasks.cc: New files.
	* nntp_machine.hh, nntp_machine.cc: Rename to proto_machine.{hh,cc} (woo!)
	* nntp_tasks.cc: Adjust to use proto_ prefix in various places.
	* proto_machine.cc (read_line): get() into streambuf.
	* Makefile.am: Cover renames and adds.

2003-10-31  graydon hoare  <graydon@pobox.com>

	* diff_patch.cc (merge3): Extract renames.
	* commands.cc (calculate_new_manifest_map): Extract renames.
	(try_one_merge): Extract renames, propagate to merge target.
	(commit): Extract renames, propagate to commit target.
	* cert.cc (calculate_renames_recursive): Fix wrong logic.
	(find_common_ancestor_recursive): Stall advances at top of graph.
	* patch_set.cc: (manifests_to_patch_set): Teach about historical
	renames.
	* tests/t_erename.at: New test for edit+rename events.
	* testsuite.at: Call t_erename.at.

2003-10-30  graydon hoare  <graydon@pobox.com>

	* patch_set.cc (operator<): s/a/b/ in a few places, yikes!
	* cert.cc: Add machinery for rename edge certs.
	* commands.cc: Call diff(manifest,manifest) directly.
	* tests/t_nntp.at: Kill tcpserver DNS lookups on nntp test.
	* network.cc (parse_url): Character class typo fix, from
	Johannes Winkelmann.
	* app_state.hh, cert.hh, commands.hh, cycle_detector.hh,
	database.hh, diff_patch.cc, diff_patch.hh, http_tasks.hh,
	interner.hh, keys.hh, lua.hh, manifest.hh, network.hh,
	nntp_machine.hh, nntp_tasks.hh, packet.hh, patch_set.hh,
	transforms.hh, update.hh, vocab.hh, work.hh, xdelta.hh:
	fix use of std:: prefix / "using namespace" pollution.

2003-10-27  graydon hoare  <graydon@pobox.com>

	* lua/liolib.c (io_mkstemp): Portability fix
	from Ian Main.
	* xdelta.cc,hh (compute_delta): New manifest-specific variant.
	* transforms.cc,hh (diff): Same.
	* rcs_import.cc: Various speedups to cvs import.

2003-10-26  graydon hoare  <graydon@pobox.com>

	* cert.cc (get_parents): New function.
	(write_paths_recursive): New function.
	(write_ancestry_paths): New function.
	* cert.hh (write_ancestry_paths): Declare.
	* commands.cc (queue_edge_for_target_ancestor):
	Call write_ancestry_paths for "reposting" queue
	strategy.

2003-10-25  graydon hoare  <graydon@pobox.com>

	* commands.cc (log): Skip looking inside nonexistent
	manifests for file comments.

2003-10-24  graydon hoare  <graydon@pobox.com>

	* adns/*.c, adns/*.h: Import adns library.
	* Makefile.am: Update to build adns into lib3rdparty.a.
	* AUTHORS: Mention adns.
	* network.cc: Call adns functions, not gethostbyname.

2003-10-20  Nathaniel Smith  <njs@codesourcery.com>

	* patch_set.cc (patch_set_to_text_summary): Give more detailed
	output.
	* commands.cc (get_log_message, status, diff): Use
	patch_set_to_text_summary for complete description.

2003-10-22  graydon hoare  <graydon@pobox.com>

	* monotone.texi: Document 'queue' command.
	* monotone.1: Likewise.

2003-10-22  graydon hoare  <graydon@pobox.com>

	* diff_patch.cc
	(infer_directory_moves): New function.
	(rebuild_under_directory_moves): New function.
	(apply_directory_moves): New function.
	(merge3): Handle directory moves.
	* tests/t_renamed.at: New test for dir renames.
	* testsuite.at: Call it.

2003-10-21  graydon hoare  <graydon@pobox.com>

	* commands.cc (queue): New command.
	(list): Add "queue" subcommand, too.

2003-10-21  graydon hoare  <graydon@pobox.com>

	* diff_patch.cc (merge_deltas): New function.
	(check_map_inclusion): New function.
	(check_no_intersect): New function.
	(merge3): Rewrite completely.
	* tests/t_rename.at: New test.
	* testsuite.at: Call it.
	* file_io.cc, file_io.hh (make_dir_for): New function.
	* commands.cc (update): Call make_dir_for on update.

2003-10-20  graydon hoare  <graydon@pobox.com>

	* commands.cc: Replace [] with idx() everywhere.

2003-10-20  Tom Tromey  <tromey@redhat.com>

	* cert.hh (get_branch_heads): Updated.
	Include <set>.
	* commands.cc (head): Updated for new get_branch_heads.
	(merge): Likewise.
	(propagate): Likewise.
	* cert.cc (get_branch_heads): Use set<manifest_id>.

	* commands.cc (merge): Use all caps for metasyntactic variable.
	(heads): Likewise.

	* network.cc (post_queued_blobs_to_network): Do nothing if no
	packets to post.

2003-10-20  graydon hoare  <graydon@pobox.com>

	* cert.cc (get_branch_heads): Fix dumb bug.
	* diff_patch.cc (merge3): Fix dumb bug.
	(merge2): Fix dumb bug.
	(try_to_merge_files): Fix dumb bug.

2003-10-20  graydon hoare  <graydon@pobox.com>

	* file_io.cc (tilde_expand): New function.
	* monotone.cc (cpp_main): Expand tildes in
	db and rcfile arguments.

2003-10-20  graydon hoare  <graydon@pobox.com>

	* rcs_import.cc (import_cvs_repo): Check key existence
	at beginning of import pass, to avoid wasted work.

2003-10-19  Tom Tromey  <tromey@redhat.com>

	* commands.cc (log): Add each seen id to `cycles'.

2003-10-19  graydon hoare  <graydon@pobox.com>

	* AUTHORS: Mention Tecgraf PUC-Rio and their
	copyright.
	* Makefile.am: Mention circular buffer stuff.
	* configure.ac, NEWS: Mention 0.6 release.
	* cert.hh, cert.cc (erase_bogus_certs): file<cert> variant.
	* commands.cc (log): Erase bogus certs before writing,
	cache comment-less file IDs.
	* monotone.spec: Don't specify install-info args,
	do build with optimization on RHL.

	Release point (v 0.6).

2003-10-19  Matt Kraai  <kraai@ftbfs.org>

	* commands.cc (merge): Use app.branch_name instead of args[0] for
	the branch name.

2003-10-17  graydon hoare  <graydon@pobox.com>

	* commands.cc (log): New command.
	Various other bug fixes.
	* monotone.1, monotone.texi: Minor updates.

2003-10-17  graydon hoare  <graydon@pobox.com>

	* monotone.texi: Expand command and hook references.
	* commands.cc: Disable db dump / load commands for now.

2003-10-16  graydon hoare  <graydon@pobox.com>

	* sanity.hh: Add a const version of idx().
	* diff_patch.cc: Change to using idx() everywhere.
	* cert.cc (find_common_ancestor): Rewrite to recursive
	form, stepping over historic merges.
	* tests/t_cross.at: New test for merging merges.
	* testsuite.at: Call t_cross.at.

2003-10-10  graydon hoare  <graydon@pobox.com>

	* lua.hh, lua.cc (hook_apply_attribute): New hook.
	* work.hh, work.cc (apply_attributes): New function.
	* commands.cc (update_any_attrs): Update attrs when writing to
	working copy.
	* std_hooks.lua (temp_file): Use some env vars.
	(attr_functions): Make table of attr-setting functions.

2003-10-10  graydon hoare  <graydon@pobox.com>

	* work.cc: Fix add/drop inversion bug.
	* lua/*.{c,h}: Import lua 5.0 sources.
	* lua.cc: Rewrite lua interface completely.
	* std_hooks.lua, test_hooks.lua, testsuite,
	tests/t_persist_phrase.at, configure.ac, config.h.in, Makefile.am:
	Modify to handle presence of lua 5.0.

2003-10-08  graydon hoare  <graydon@pobox.com>

	* rcs_import.cc: Attach aux certs to child, not parent.
	* manifest.cc: Speed up some calculations.
	* keys.cc: Optionally cache decoded keys.

2003-10-07  graydon hoare  <graydon@pobox.com>

	* manifest.hh, manifest.cc, rcs_import.cc: Write manifests w/o
	compression.
	* vocab.hh, vocab.cc: Don't re-verify verified data.
	* ui.hh, ui.cc: Minor efficiency tweaks.

2003-10-07  graydon hoare  <graydon@pobox.com>

	* commands.cc, work.cc, work.hh: Add some preliminary stuff
	to support explicit renaming, .mt-attrs.
	* monotone.texi: Add skeletal sections for command reference,
	hook reference, CVS phrasebook. Fill in some parts.

2003-10-02  graydon hoare  <graydon@pobox.com>

	* boost/circular_buffer*.hpp: Add.
	* AUTHORS, cert.cc, commands.cc, database.cc,
	diff_patch.cc, http_tasks.cc, keys.cc, lua.cc, manifest.cc,
	network.cc, nntp_machine.cc, packet.cc, patch_set.cc,
	rcs_import.cc, sanity.cc, sanity.hh, ui.hh, update.cc,
	vocab_terms.hh, work.cc:
	remove existing circular buffer code, replace all
	logging and asserty stuff with boost::format objects
	rather than vsnprintf.

2003-10-01  graydon hoare  <graydon@pobox.com>

	* testsuite.at: Don't use getenv("HOSTNAME").
	* database.cc (exec, fetch): Do va_end/va_start again in between
	logging and executing query.

2003-09-28  Tom Tromey  <tromey@redhat.com>

	* monotone.texi: Added @direntry.

2003-09-27  Nathaniel Smith  <njs@pobox.com>

	* monotone.cc: Remove "monotone.db" default to --db
	option in help text.

2003-09-27  graydon hoare  <graydon@pobox.com>

	* diff_patch.cc: Rework conflict detection.
	* rcs_import.cc: Remove some pointless slowness.
	* monotone.spec: Install info files properly.

	Release point (v 0.5).

2003-09-27  graydon hoare  <graydon@pobox.com>

	* AUTHORS, NEWS, configure.ac: Update for 0.5 release.
	* monotone.texi: Various updates.
	* xdelta.cc (compute_delta): Fix handling of empty data.
	* database.cc (sql): Require --db for init.
	* work.cc (read_options_map): Fix options regex.

2003-09-27  graydon hoare  <graydon@pobox.com>

	* lcs.hh: New jaffer LCS algorithm.
	* interner.hh, rcs_import.cc: Templatize interner.
	* diff_patch.hh: Use interner, new LCS.

2003-09-27  Tom Tromey  <tromey@redhat.com>

	* commands.cc (fetch): Always try lua hook; then default to all
	known URLs.

2003-09-26  Tom Tromey  <tromey@redhat.com>

	* commands.cc (tag): Use all-caps for meta-syntactic variables.
	(comment, add, cat, complete, mdelta, fdata): Likewise.

	* monotone.1: There's no default database.
	* monotone.texi (OPTIONS): There's no default database.

	* database.cc (sql): Throw informative error if database name not
	set.
	* app_state.cc (app_state): Default to no database.

2003-09-26  graydon hoare  <graydon@pobox.com>

	* debian/*, monotone.spec: Add packaging control files.

2003-09-24  graydon hoare  <graydon@pobox.com>

	* database.cc, database.hh (debug): New function.
	* commands.cc (debug): New command.
	* cert.cc, cert.hh (guess_branch): New function.
	* commands.cc (cert): Queue certs to network servers.
	* commands.cc (cert, commit): Use guess_branch.
	* commands.cc (list): List unknown, ignored files.
	* monotone.texi, monotone.1: Document.

2003-09-24  graydon hoare  <graydon@pobox.com>

	* commands.cc (queue_edge_for_target_ancestor): Queue the
	correct ancestry cert, from child to target, as well as
	patch_set.

2003-09-22  graydon hoare  <graydon@pobox.com>

	* depot_schema.sql, schema_migration.cc,
	schema_migration.hh: Add.
	* database.cc, depot.cc: Implement schema migration.
	* database.cc, commands.cc: Change to db ... cmd.
	* monotone.texi, monotone.1: Document command change.
	* depot.cc: Fix various query bugs.

2003-09-21  Nathaniel Smith  <njs@codesourcery.com>

	* depot.cc (depot_schema): Remove unique constraint on (contents),
	replace with unique constraint on (groupname, contents).

2003-09-21  Nathaniel Smith  <njs@codesourcery.com>

	* commands.cc (diff): Take manifest ids as arguments.  Add
	explanatory text on files added, removed, modified.

2003-09-19  Tom Tromey  <tromey@redhat.com>

	* commands.cc (genkey): Use all-caps for meta-syntactic variable.
	(cert, tag, approve, disapprove, comment, add, drop, commit,
	update, revert, cat, checkout, co, propagate, complete, list, ls,
	mdelta, fdelta, mdata, fdata, mcerts, fcerts, pubkey, privkey,
	fetch, post, rcs_import, rcs): Likewise.
	(explain_usage): Indent explanatory text past the command names.

2003-09-17  Tom Tromey  <tromey@redhat.com>

	* commands.cc (list): Don't compute or use "subname".

	* commands.cc (revert): Handle case where argument is a
	directory.
	* tests/t_revert.at: Test for revert of directory.

	* testsuite.at (MONOTONE_SETUP): Use "monotone initdb".
	* monotone.1: Document "initdb".
	* monotone.texi (Commands): Document initdb.
	(Creating a Database): New node.
	(Getting Started): Refer to it.
	* commands.cc (initdb): New command.
	* database.cc (database::sql): New argument `init'.
	(database::initialize): New method.
	* database.hh (database::initalize): Declare.
	(database::sql): New argument `init'.

2003-09-17  Tom Tromey  <tromey@redhat.com>

	* tests/t_persist_phrase.at: Use "ls certs".
	* tests/t_nntp.at: Use "ls certs".
	* tests/t_genkey.at: Use "ls keys" and "ls certs".

2003-09-16  Tom Tromey  <tromey@redhat.com>

	* monotone.1: Document "list branches".
	* commands.cc (ls_certs): New function, from `lscerts' command.
	(ls_keys): New function, from `lskeys' command.
	(ls_branches): New function.
	(list): New command.
	(ls): New alias.
	(explain_usage): Split parameter info at \n.
	* monotone.texi (Adding Files): Use "list certs".
	(Committing Changes): Likewise.
	(Forking and Merging): Likewise.
	(Commands): Likewise.
	(Generating Keys): Use "list keys".
	(Commands): Likewise.
	(Commands): Mention "list branches".
	(Branches): Likewise.

2003-09-15  graydon hoare  <graydon@redhat.com>

	* http_tasks.cc: Fix networking to handle long input.

	* ui.cc, ui.hh: Only pad with blanks enough to cover old output
	when ticking.

	* update.cc, cert.cc, commands.cc: Fix cert fetching functions to
	remove bogus certs.

2003-09-15  Tom Tromey  <tromey@redhat.com>

	* monotone.1: Don't mention MT_KEY or MT_BRANCH.

	* monotone.texi (Getting Started): Don't mention MT_DB or
	MT_BRANCH.
	(Adding Files): Explicitly use --db and --branch.
	* app_state.hh (app_state): New fields options, options_changed.
	Declare new methods.  Include work.hh.
	* work.cc (work_file_name): New constant.
	(add_to_options_map): New structure.
	(get_options_path): New function.
	(read_options_map, write_options_map): Likewise.
	* work.hh (options_map): New type.
	(get_options_path, read_options_map, write_options_map): Declare.
	* commands.cc (add, drop, commit, update, revert, checkout,
	merge): Write options file.
	* app_state.cc (database_option, branch_option): New constants.
	(app_state::app_state): Read options file.
	(app_state::set_database): New method.
	(app_state::set_branch): Likewise.
	(app_state::write_options): Likewise.
	Include work.hh.
	* monotone.cc (cpp_main): Don't set initial database name on
	app.  Use new settor methods.  Don't look at MT_BRANCH or MT_DB.

2003-09-14  graydon hoare  <graydon@pobox.com>

	* vocab.cc, vocab.hh: Add streamers for vocab terms in preparation
	for switch to formatter.

	* cert.cc (check_signature): Treat missing key as failed check.
	* commands.cc (lscerts): Warn when keys are missing.

	* rcs_import.cc, nntp_tasks.cc, http_tasks.cc: Tick progress.

	* sanity.cc, monotone.cc: Tidy up output a bit.

	* xdelta.cc: Add code to handle empty files. Maybe correct?

	* ui.cc, ui.hh: Add.

2003-09-13  Tom Tromey  <tromey@redhat.com>

	* tests/t_nntp.at: If we can't find tcpserver or snntpd, skip the
	test.
	* tests/t_http.at: If we can't find boa or depot.cgi, skip the
	test.

2003-09-12  graydon hoare  <graydon@pobox.com>

	* update.cc (pick_update_target): Only insert base rev as update
	candidate if it actually exists in db.

	* commands.cc, database.cc, database.hh: Implement id completion
	command, and general id completion in all other commands.

2003-09-12  Tom Tromey  <tromey@redhat.com>

	* commands.cc (revert): A deleted file always appears in the
	manifest.
	* tests/t_revert.at: Check reverting a change plus a delete; also
	test reverting by file name.

	* work.cc (deletion_builder::visit_file): Check for file in
	working add set before looking in manifest.
	* tests/t_drop.at: Added add-then-drop test.

	* testsuite.at: Include t_drop.at.
	* tests/t_drop.at: New test.
	* work.cc (visit_file): Check for file in working delete set
	before looking in manifest.

2003-09-12  Tom Tromey  <tromey@redhat.com>

	* Makefile.am ($(srcdir)/testsuite): tests/atconfig and
	tests/atlocal are not in srcdir.

	* Makefile.am (TESTS): unit_tests is not in srcdir.

2003-09-11  graydon hoare  <graydon@pobox.com>

	* commands.cc: Check for MT directory in status.
	* commands.cc: Require directory for checkout.
	* commands.cc: Delete MT/work file after checkout.
	* commands.cc: Implement 'revert', following tromey's lead.
	* commands.cc: Print base, working manifest ids in status.

	* diff_patch.cc: Further merge corrections.
	* diff_patch.cc (unidiff): Compensate for occasional miscalculation
	of LCS.

	* tests/t_merge.at: Check that heads works after a merge.
	* tests/t_fork.at:  Check that heads works after a fork.
	* tests/t_genkey.at: Remove use of 'import'.
	* tests/t_cwork.at: Check deletion of work file on checkout.
	* tests/t_revert.at: Check that revert works.

	* commands.cc, monotone.cc: Report unknown commands nicely.

2003-09-08  graydon hoare  <graydon@pobox.com>

	* tests/merge.at: Accept tromey's non-error case for update.

	* commands.cc(try_one_merge): Write merged version to packet
	writer, not directly to db.
	(merge): Write branch, changelog cert on merged version to db.

	* std_hooks.lua(merge3): Open result in mode "r", not "w+".

2003-09-06  Tom Tromey  <tromey@redhat.com>

	* update.cc (pick_update_target): Not an error if nothing to
	update.

	* monotone.texi: Use VERSION; include version.texi.

	* monotone.1: Document "co".
	* monotone.texi (Commands): Document "co".
	* commands.cc (ALIAS): New macro.
	(co): New alias.

	* README: Updated.

	* txt2c.cc: Added missing file.

	* texinfo.tex, INSTALL, Makefile.in, aclocal.m4, compile, depcomp,
	install-sh, missing, mkinstalldirs: Removed generated files.

2003-09-04  graydon hoare  <graydon@pobox.com>

	* Makefile.am, depot.cc, http_tasks.cc, http_tasks.hh,
	lua.cc, lua.hh, monotone.texi, network.cc, tests/t_http.at,
	vocab_terms.hh:

	Use public key signatures to talk to depot, not mac keys.

	* commands.cc, file_io.cc, monotone.texi, monotone.1,
	tests/t_scan.at, tests/t_import.at, work.cc, work.hh:

	Remove the 'import' and 'scan' commands, in favour of generalized
	'add' which chases subdirectories.

	* configure.ac, NEWS:

	Release point (v 0.4).

2003-09-03  graydon hoare  <graydon@pobox.com>

	* monotone.texi: Expand notes about setting up depot.

	* update.cc: Update by ancestry. Duh.

2003-09-02  graydon hoare  <graydon@pobox.com>

	* boost/socket/streambuf.hpp: Bump ppos on overflow.

	* packet.cc, transforms.cc, transforms.hh: Add function for
	canonicalization of base64 encoded strings. Use on incoming cert
	packet values.

	* commands.cc: Change fetch and post to take URL/groupname params
	rather than branchname.

	* network.cc, network.hh, depot.cc, http_tasks.cc: Fix URL parser,
	improve logging, change signatures to match needs of commands.cc

	* Makefile.am: Don't install txt2c or unit_tests.

	* Makefile.am: Build depot.cgi not depot.

	* database.cc, database.hh: Add "all known sources" fetching support.

	* patch_set.cc: Sort in a path-lexicographic order for nicer summaries.

	* monotone.texi: Expand coverage of packets and networking.

	* tests/t_nntp.at, tests/t_http.at: Update to provide URL/groupname
	pairs.

2003-09-02  Tom Tromey  <tromey@redhat.com>

	* aclocal.m4, monotone.info: Removed generated files.

2003-08-31  Nathaniel Smith  <njs@codesourcery.com>

	* configure.ac: Check for lua40/lua.h, lua40/lualib.h and -llua40,
	-lliblua40.
	* config.h.in: Add LUA_H, LIBLUA_H templates, remove HAVE_LIBLUA,
	HAVE_LIBLUALIB templates.
	* lua.cc: Include config.h.  Use LUA_H, LIBLUA_H macros.

2003-08-29  graydon hoare  <graydon@pobox.com>

	* Makefile.am, txt2c.cc, lua.cc, database.cc:
	Use a C constant-building converter rather than objcopy.

	* cert.cc, cert.hh, packet.cc, packet.hh, diff_patch.cc,
	rcs_import.cc:
	Modify cert functions to require a packet consumer, do no implicit
	database writing.

	* commands.cc, database.cc, database.hh, schema.sql, network.cc:
	Modify packet queueing strategy to select ancestors from known
	network server content, rather than most recent edge.

2003-08-25  graydon hoare  <graydon@pobox.com>

	* AUTHORS, ChangeLog, Makefile.am, NEWS, configure.ac,
	tests/t_http.at: Release point (v 0.3)

2003-08-24  graydon hoare  <graydon@pobox.com>

	* nntp_tasks.cc: Measure success from postlines state.
	* network.cc: Print summary counts of transmissions.
	* packet.cc: Count packets into database.
	* depot.cc: Add administrative commands, fix a bunch of
	little bugs.
	* t_http.at: Testcase for depot-driven communication.
	* monotone.texi: Update to reflect depot existence.
	* http_tasks.cc: Pick bugs out.

2003-08-24  graydon hoare  <graydon@pobox.com>

	* commands.cc: Wash certs before output.
	* *.cc,*.hh: Adjust cert packet format to
	be more readable, avoid superfluous gzipping.

2003-08-24  graydon hoare  <graydon@pobox.com>

	* configure, Makefile.in: Remove generated files, oops.
	* commands.cc: Implement 'propagate'.
	* lua.cc, lua.hh, network.cc, network.hh: Remove
	'aggregate posting' stuff.
	* network.cc: Batch postings into larger articles.
	* diff_patch.hh, diff_patch.cc: Implement basic
	merge2-on-manifest.

2003-08-23  graydon hoare  <graydon@pobox.com>

	* monotone.cc: Handle user-defined lua hooks as
	overriding internal / .monotonerc hooks no matter
	where on cmd line they occur.
	* update.cc: Made failures more user-friendly.
	* lua.cc: Improve logging a bit.
	* testsuite.at, tests/*.{at,in}, testsuite/: Rewrite tests in
	autotest framework, move to tests/ directory.
	* boost/io/*, cryptopp/hmac.h: Add missing files.

2003-08-23  Tom Tromey  <tromey@redhat.com>

	* monotone.cc (OPT_VERSION): New macro.
	(cpp_main): Handle OPT_VERSION.
	(options): Added `version' entry.
	Include config.h.

2003-08-21  Tom Tromey  <tromey@redhat.com>

	* database.cc: Include "sqlite/sqlite.h", not <sqlite.h>.

2003-08-20  graydon hoare  <graydon@pobox.com>

	* boost/*:
	incorporate boost sandbox bits, for now.

	* Makefile.am, Makefile.in, configure, configure.ac, diff_patch.cc,
	http_tasks.cc, http_tasks.hh, network.cc, nntp_machine.cc,
	nntp_machine.hh, nntp_tasks.cc, nntp_tasks.hh, testsuite/t_nntp.sh:

	fix up networking layer to pass nntp tests again

2003-08-19  graydon hoare  <graydon@pobox.com>

	* Makefile.am, Makefile.in, app_state.hh, cert.cc, commands.cc,
	constants.hh, cryptopp/misc.h, database.cc, depot.cc,
	http_tasks.cc, http_tasks.hh, keys.cc, lua.cc, lua.hh, monotone.cc,
	network.cc, network.hh, nntp_machine.cc, nntp_machine.hh,
	nntp_tasks.cc, nntp_tasks.hh, packet.cc, packet.hh, rcs_import.cc,
	sanity.cc, sanity.hh, schema.sql, test_hooks.lua,
	testsuite/runtest.sh, testsuite/t_null.sh, vocab_terms.hh:

	major surgery time
	- move to multi-protocol posting and fetching.
	- implement nicer failure modes for sanity.
	- redo commands to print nicer, fail nicer.

2003-08-18  graydon hoare  <graydon@pobox.com>

	* Makefile.am, Makefile.in, adler32.hh, database.cc, depot.cc,
	mac.hh, xdelta.cc, Makefile.am, Makefile.in:

	first pass at a depot (CGI-based packet service)

2003-08-08  graydon hoare  <graydon@pobox.com>

	* Makefile.am, Makefile.in AUTHORS, ChangeLog, Makefile.am,
	Makefile.in, NEWS, monotone.1, monotone.info, monotone.texi:

	release point (v 0.2)

2003-08-08  graydon hoare  <graydon@pobox.com>

	* cert.cc, cert.hh, interner.hh, rcs_import.cc:

	auxilliary certs

	* cert.cc, cert.hh, cycle_detector.hh, interner.hh, patch_set.cc,
	rcs_import.cc:

	improvements to cycle detection stuff

2003-08-05  graydon hoare  <graydon@pobox.com>

	* rcs_import.cc:

	almost even more seemingly correct CVS graph reconstruction (still slow)

	* sqlite/* cryptopp/* Makefile.am, Makefile.in, aclocal.m4,
	config.h.in, configure, configure.ac, file_io.cc, keys.cc,
	sanity.cc, sanity.hh, transforms.cc:

	minimizing dependencies on 3rd party libs by importing the
	necessary bits and rewriting others.

	* cert.cc, cert.hh, rcs_import.cc:

	cvs import seems to be working, but several linear algorithms need
	replacement

2003-07-28  graydon hoare  <graydon@pobox.com>

	* Makefile.am, Makefile.in, cert.cc, commands.cc, database.cc,
	database.hh, manifest.cc, rcs_file.cc, rcs_import.cc,
	rcs_import.hh, vocab.cc, xdelta.cc:

	cvs graph reconstruction hobbling along.

2003-07-21  graydon hoare  <graydon@pobox.com>

	* database.cc, xdelta.cc, xdelta.hh:

	piecewise xdelta; improves speed a fair bit.

2003-07-11  graydon hoare  <graydon@pobox.com>

	* Makefile.am, Makefile.in, config.h.in, configure, configure.ac,
	transforms.cc, xdelta.cc, xdelta.hh:

	implement xdelta by hand, forget 3rd party delta libs.

2003-07-02  graydon hoare  <graydon@pobox.com>

	* database.cc, rcs_import.cc, transforms.cc, transforms.hh:

	speedups all around in the storage system

2003-07-01  graydon hoare  <graydon@pobox.com>

	* database.hh, rcs_import.cc, transforms.cc, transforms.hh: speed

	improvements to RCS import

2003-06-30  graydon hoare  <graydon@pobox.com>

	* rcs_import.cc, transforms.cc:

	some speed improvements to RCS import

2003-06-29  graydon hoare  <graydon@pobox.com>

	* commands.cc, database.hh, rcs_import.cc, transforms.cc:

	RCS file import successfully (albeit slowly) pulls in some pretty
	large (multi-hundred revision, >1MB) test cases from GCC CVS

	* Makefile.in, commands.cc, rcs_file.cc, rcs_file.hh,
	rcs_import.cc, rcs_import.hh,

	Makefile.am: preliminary support for reading and walking RCS files

2003-04-09  graydon hoare  <graydon@pobox.com>

	* autogen.sh: oops
	* */*: savannah import

2003-04-06  graydon hoare  <graydon@pobox.com>

	* initial release.
<|MERGE_RESOLUTION|>--- conflicted
+++ resolved
@@ -1,12 +1,4 @@
-<<<<<<< HEAD
-2005-05-23  Richard Levitte  <richard@levitte.org>
-
-	* commands.cc (try_one_merge): Use the value of --date and
-	--author if there are any.
-	(CMD(merge), CMD(propagate), CMD(explicit_merge)): Change to
-	accept --date and --author.
-=======
-2005-05-23  Timothy Brownawell  <tbrownaw@gmail.com>
+005-05-23  Timothy Brownawell  <tbrownaw@gmail.com>
 
 	Fix "automate stdio" input/output format according to ML discussion
 	* automate.cc: changed: automate_stdio
@@ -18,7 +10,13 @@
 
 	* win32/terminal.cc (have_smart_terminal): Call _isatty on stderr,
 	not stdout.
->>>>>>> 7c60cd94
+
+2005-05-23  Richard Levitte  <richard@levitte.org>
+
+	* commands.cc (try_one_merge): Use the value of --date and
+	--author if there are any.
+	(CMD(merge), CMD(propagate), CMD(explicit_merge)): Change to
+	accept --date and --author.
 
 2005-05-23  Riccardo Ghetta  <birrachiara@tin.it>
 
