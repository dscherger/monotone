--- conflicted
+++ resolved
@@ -1,110 +1,7 @@
 2003-12-19  graydon hoare  <graydon@pobox.com>
 
-<<<<<<< HEAD
-	* diff_patch.cc (merge3): Skip patches to deleted files.
-
-2003-12-10  Tom Tromey  <tromey@redhat.com>
-
-	* commands.cc (checkout): Give better error message if branch is
-	empty.
-
-2003-12-07  Eric Kidd  <eric.kidd@pobox.com>
-
-	* commands.cc (agraph): Handle repositories with a single version.
-	* database.cc (get_head_candidates): Handle heads with no ancestors.
-	* cert.cc (get_branch_heads): Handle heads with no ancestors.
-
-2003-12-06  Eric Kidd  <eric.kidd@pobox.com>
-
-	* update.hh, update.cc (pick_update_target): Return current
-	version if no better update candidates available.
-	* update.cc (pick_update_target): Always do branch filtering.
-	* commands.cc (update): Notice when we're already up-to-date.
-	* commands.cc (propagate): Assign branch name correctly when merging.
-
-2003-12-16  graydon hoare  <graydon@pobox.com>
-
-	* commands.cc (ls_ignored, ignored_itemizer): Fold in as subcases of unknown.
-
-2003-12-16  graydon hoare  <graydon@pobox.com>
-
-	* lua.cc (working_copy_rcfilename): MT/monotonerc not MT/.monotonerc.
-
-2003-12-16  graydon hoare  <graydon@pobox.com>
-
-	* lua.hh, lua.cc (working_copy_rcfilename): New function.
-	* monotone.cc: Add working copy rcfiles.
-	* commands.cc (ls_unknown, unknown_itemizer): Skip ignored files.
-
-2003-12-16  graydon hoare  <graydon@pobox.com>
-
-	* file_io.cc (walk_tree_recursive): continue on book-keeping file.
-
-2003-12-15  graydon hoare  <graydon@pobox.com>
-
-	* tests/t_unidiff.at, t_unidiff2.at: Check for mimencode.
-
-2003-12-15  graydon hoare  <graydon@pobox.com>
-
-	* configure.ac: Add --enable-static-boost.
-	* Makefile.am: Likewise.
-	* AUTHORS: Mention new contributors.
-
-2003-12-14  Lorenzo Campedelli <lorenzo.campedelli@libero.it>
-
-	* work.cc (add_to_attr_map): Finish change to attr map format.
- 
-2003-12-05  graydon hoare  <graydon@pobox.com>
-
-	* lcs.hh (edit_script): New entry point.
-	* diff_patch.cc: Rewrite merge in terms of edit scripts.
-	* network.cc (post_queued_blobs_to_network): Tidy up transient
-	failure message.
-	* randomfile.hh: Prohibit deletes on end of chunks.
-	* sanity.cc: EOL-terminate truncated long lines.
-
-2003-12-02  graydon hoare  <graydon@pobox.com>
-
-	* database.cc, database.hh (reverse_queue): Copy constructor.
-	* std_hooks.lua (merge3): Remove afile, not ancestor.
-	* monotone.cc: Remove debugging message.
-	* ui.cc (finish_ticking): Set last_write_was_a_tick to false.
-
-2003-12-01  graydon hoare  <graydon@pobox.com>
-
-	* app_state.hh, app_state.cc (set_signing_key): New fn, persist key.
-	* monotone.cc (cpp_main): Permit commuting the --help argument around.
-
-2003-11-28  Tom Tromey  <tromey@redhat.com>
-
-	* http_tasks.cc (check_received_bytes): Allow "-" as well.
-	* depot.cc (execute_post_query): Allow "-" as well.
-
-2003-11-30  graydon hoare  <graydon@pobox.com>
-
-	* network.cc (post_queued_blobs_to_network): Fail when posted_ok is false.
-	* database.cc (initialize): Fail when -journal file exists.
-	* keys.cc (make_signature): Nicer message when privkey decrypt fails.
-
-2003-11-29  Tom Tromey  <tromey@redhat.com>
-
-	* rcs_import.cc (store_auxiliary_certs): Renamed to fix typo.
-        Updated all callers.
-
-	* http_tasks.cc (check_received_bytes): Allow "-" as well.
-	* depot.cc (execute_post_query): Allow "-" as well.
-
-2003-11-28  graydon hoare  <graydon@pobox.com>
-
-	* cert.cc: Various speedups.
-	* cycle_detector.hh (edge_makes_cycle): Use visited set, too.
-	* database.hh, database.cc (get_head_candidates): New, complex query.
-	* keys.hh, keys.cc (check_signature): Cache verifiers.
-	* sqlite/os.c (sqliteOsRandomSeed): Harmless valgrind purification.
-	* tests/t_fork.at, tests/t_merge.at: Ignore stderr chatter on 'heads'.
-=======
 	[net.venge.monotone.i18n branch]
-	
+
 	* idna/*.[ch]: New files.
 	* po/*: New files.
 	* url.cc, url.hh, constants.cc: New files.
@@ -124,11 +21,114 @@
 	* sanity.hh (F): Call gettext() on format strings.
 	* commands.cc, depot.cc, database.cc, http_tasks.cc, keys.cc,
 	network.cc, rcs_import.cc, sanity.cc, mac.hh : Update to use
-	'constants::' namespace.	
+	'constants::' namespace.
 	* config.h.in: Remove.
 	* commands.cc: Various formatting cleanups.
 	* unit_tests.cc, unit_tests.hh: Connect to url tests.
->>>>>>> 4e0db9ba
+
+2003-12-19  graydon hoare  <graydon@pobox.com>
+
+	* diff_patch.cc (merge3): Skip patches to deleted files.
+
+2003-12-10  Tom Tromey  <tromey@redhat.com>
+
+	* commands.cc (checkout): Give better error message if branch is
+	empty.
+
+2003-12-07  Eric Kidd  <eric.kidd@pobox.com>
+
+	* commands.cc (agraph): Handle repositories with a single version.
+	* database.cc (get_head_candidates): Handle heads with no ancestors.
+	* cert.cc (get_branch_heads): Handle heads with no ancestors.
+
+2003-12-06  Eric Kidd  <eric.kidd@pobox.com>
+
+	* update.hh, update.cc (pick_update_target): Return current
+	version if no better update candidates available.
+	* update.cc (pick_update_target): Always do branch filtering.
+	* commands.cc (update): Notice when we're already up-to-date.
+	* commands.cc (propagate): Assign branch name correctly when merging.
+
+2003-12-16  graydon hoare  <graydon@pobox.com>
+
+	* commands.cc (ls_ignored, ignored_itemizer): Fold in as subcases of unknown.
+
+2003-12-16  graydon hoare  <graydon@pobox.com>
+
+	* lua.cc (working_copy_rcfilename): MT/monotonerc not MT/.monotonerc.
+
+2003-12-16  graydon hoare  <graydon@pobox.com>
+
+	* lua.hh, lua.cc (working_copy_rcfilename): New function.
+	* monotone.cc: Add working copy rcfiles.
+	* commands.cc (ls_unknown, unknown_itemizer): Skip ignored files.
+
+2003-12-16  graydon hoare  <graydon@pobox.com>
+
+	* file_io.cc (walk_tree_recursive): continue on book-keeping file.
+
+2003-12-15  graydon hoare  <graydon@pobox.com>
+
+	* tests/t_unidiff.at, t_unidiff2.at: Check for mimencode.
+
+2003-12-15  graydon hoare  <graydon@pobox.com>
+
+	* configure.ac: Add --enable-static-boost.
+	* Makefile.am: Likewise.
+	* AUTHORS: Mention new contributors.
+
+2003-12-14  Lorenzo Campedelli <lorenzo.campedelli@libero.it>
+
+	* work.cc (add_to_attr_map): Finish change to attr map format.
+ 
+2003-12-05  graydon hoare  <graydon@pobox.com>
+
+	* lcs.hh (edit_script): New entry point.
+	* diff_patch.cc: Rewrite merge in terms of edit scripts.
+	* network.cc (post_queued_blobs_to_network): Tidy up transient
+	failure message.
+	* randomfile.hh: Prohibit deletes on end of chunks.
+	* sanity.cc: EOL-terminate truncated long lines.
+
+2003-12-02  graydon hoare  <graydon@pobox.com>
+
+	* database.cc, database.hh (reverse_queue): Copy constructor.
+	* std_hooks.lua (merge3): Remove afile, not ancestor.
+	* monotone.cc: Remove debugging message.
+	* ui.cc (finish_ticking): Set last_write_was_a_tick to false.
+
+2003-12-01  graydon hoare  <graydon@pobox.com>
+
+	* app_state.hh, app_state.cc (set_signing_key): New fn, persist key.
+	* monotone.cc (cpp_main): Permit commuting the --help argument around.
+
+2003-11-28  Tom Tromey  <tromey@redhat.com>
+
+	* http_tasks.cc (check_received_bytes): Allow "-" as well.
+	* depot.cc (execute_post_query): Allow "-" as well.
+
+2003-11-30  graydon hoare  <graydon@pobox.com>
+
+	* network.cc (post_queued_blobs_to_network): Fail when posted_ok is false.
+	* database.cc (initialize): Fail when -journal file exists.
+	* keys.cc (make_signature): Nicer message when privkey decrypt fails.
+
+2003-11-29  Tom Tromey  <tromey@redhat.com>
+
+	* rcs_import.cc (store_auxiliary_certs): Renamed to fix typo.
+	Updated all callers.
+
+	* http_tasks.cc (check_received_bytes): Allow "-" as well.
+	* depot.cc (execute_post_query): Allow "-" as well.
+
+2003-11-28  graydon hoare  <graydon@pobox.com>
+
+	* cert.cc: Various speedups.
+	* cycle_detector.hh (edge_makes_cycle): Use visited set, too.
+	* database.hh, database.cc (get_head_candidates): New, complex query.
+	* keys.hh, keys.cc (check_signature): Cache verifiers.
+	* sqlite/os.c (sqliteOsRandomSeed): Harmless valgrind purification.
+	* tests/t_fork.at, tests/t_merge.at: Ignore stderr chatter on 'heads'.
 
 2003-11-27  graydon hoare  <graydon@pobox.com>
 
