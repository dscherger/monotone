<<<<<<< HEAD
=======
2005-05-24  Riccardo Ghetta  <birrachiara@tin.it>

	* tests/t_merge_binary.at: new XFAIL test to cover monotone
	inclination to algorithmically merge binary files.

2005-05-23  Timothy Brownawell  <tbrownaw@gmail.com>

	Fix "automate stdio" input/output format according to ML discussion
	* automate.cc: changed: automate_stdio
		added: print_some_output, class my_stringbuf
	* constants.{cc,hh}: add constant for automate stdio block size
	* monotone.texi: update documentation

2005-05-23  Nathaniel Smith  <njs@codesourcery.com>

	* win32/terminal.cc (have_smart_terminal): Call _isatty on stderr,
	not stdout.

2005-05-23  Riccardo Ghetta  <birrachiara@tin.it>

	* selectors.cc/.hh, database.cc: add two new selectors:
	"earlier or equal than" and "later than".
	* lua.cc/.hh, std-hooks.lua: create a new "expand_date" hook
	* monotone.texi: document the changes
	* testsuite.at, tests/t_selector_later_earlier.at: add specific tests 
	for the new selectors

2005-05-21  Richard Levitte  <richard@levitte.org>

	* Makefile.am: Make monotone.pdf and monotone.dvi depend on
	version.texi.

2005-05-21  Richard Levitte  <richard@levitte.org>

	* monotone.texi: Add a note about the --brief option with
	'monotone log', and restructure the synopsis since it was getting
	a bit silly with all possible variants.

2005-05-21  Richard Levitte  <richard@levitte.org>

	* commands.cc (log_certs): Add two arguments; a separator string
	to be used in front of the second to last cert for multi-valued
	cert types, a bool to say if each cert should be ended with a
	newline.  Overload with shortcuts.
	(CMD(log)): Use the --brief option and implement it using the
	shortcut variants of log_certs.
	* monotone.cc, options.hh: Add the --brief option (OPT_BRIEF
	internally).
	* sanity.cc, sanity.hh (struct sanity): Add the member variable
	and function to hold and set the brief flag.

2005-05-21  Matt Johnston  <matt@ucc.asn.au>

	* tests/t_short_opts.at: remove the saved MT/log message
	from the failed commit.
	* Makefile.am: MAKEINFOFALGS to MAKEINFOFLAGS

2005-05-21  Matt Johnston  <matt@ucc.asn.au>

	* commands.cc (commit): write the log message to MT/log
	during the commit, so it will be available later if the commit
	fails.
	* work.{cc,hh} (write_user_log): new function

2005-05-20  Nathaniel Smith  <njs@codesourcery.com>

	* contrib/mtbrowse.sh: New file.
	* contrib/README: Document it.  Also, document some missed files,
	and re-order listing.
	* Makefile.am (EXTRA_DIST): Add several missing contrib/ files.

2005-05-21  Grahame Bowland  <grahame@angrygoats.net>

	* automate.cc: (automate_certs) change "status" field 
	to "signature". Check whether each cert is trusted, and 
	output in the "trusted" field.
	* testsuite.at: add t_automate_certs.at
	* tests/t_automate_certs.at: Test that the output of 
	"automate certs" is consistent, and that we exit with
	error when rev is incomplete or missing.
	* monotone.texi: update output documentation for 
	"automate certs"

2005-05-20  Emile Snyder  <emile@alumni.reed.edu>

	* annotate.{hh,cc}: Rework to handle lineage dependent line
	mappings and lines which split from a single line in a parent
	revision into multiple lines in some descendent.  Fixes bug where
	some lines remained unannotated.  Fixes wrong assignment of lines
	bug.
	* tests/t_annotate.at: Check no-changes since addition of file
	case.
	* tests/t_annotate_lineage_dependent.at
	* tests/t_annotate_split_lines.at:  New tests.
	* testsuite.at: Add them.
	
2005-05-20  Nathaniel Smith  <njs@codesourcery.com>

	* monotone.texi (Network): Clarify that ports can be specified on
	the command line to serve/pull/push/sync.

2005-05-21  Matt Johnston  <matt@ucc.asn.au>

	* packet.cc (db_packet_writer::~impl, prerequisite.cleanup): 
	add code to remove up circular dependencies between prerequisite
	and delayed_packet shared_ptrs upon destruction, so that unsatisified
	dependency warnings are printed.

2005-05-19  Matt Johnston  <matt@ucc.asn.au>

	* change_set.cc (merge_disjoint_analyses): handle the case where
	a file is dropped on both sides but re-added on one.
	* tests/t_drop_vs_dropadd.at: a test for it
	* testsuite.at

2005-05-19  Derek Scherger  <derek@echologic.com>

	* commands.cc (checkout): rearrange to use --revision option
	* monotone.1: 
	* monotone.texi: document checkout --revision option
	* tests/t_attr.at:
	* tests/t_attributes.at:
	* tests/t_checkout_id_sets_branch.at:
	* tests/t_checkout_noop_on_fail.at:
	* tests/t_checkout_options.at:
	* tests/t_cwork.at:
	* tests/t_delete_dir.at:
	* tests/t_delete_dir_patch.at:
	* tests/t_empty_path.at:
	* tests/t_i18n_file_data.at:
	* tests/t_inodeprints_hook.at:
	* tests/t_inodeprints_update.at:
	* tests/t_largish_file.at:
	* tests/t_lf_crlf.at:
	* tests/t_monotone_up.at:
	* tests/t_netsync_defaults.at:
	* tests/t_netsync_set_defaults.at:
	* tests/t_persistent_server_revision.at:
	* tests/t_rename_added_in_rename.at:
	* tests/t_rename_dir_cross_level.at:
	* tests/t_rename_dir_patch.at:
	* tests/t_single_char_filenames.at:
	* tests/t_subdir_add.at:
	* tests/t_subdir_attr.at:
	* tests/t_subdir_drop.at:
	* tests/t_subdir_rename.at:
	* tests/t_subdir_revert.at:
	* tests/t_tags.at:
	* tests/t_update_off_branch.at:
	* tests/t_versions.at:
	* testsuite.at: add --revision option to checkout

2005-05-18  Richard Levitte  <richard@levitte.org>

	* ui.cc: Move the copyright and license section to the top of the
	file, and add an emacs mode specifier.
	* ui.cc (write_ticks): Change the counter ticker so the trailer
	comes at the end of the counter line instead of the title line.
	This is especially important for code that changes the trailer
	a little now and then.

2005-05-17  Grahame Bowland  <grahame@angrygoats.net>

	* commands.cc: add "automate certs ID" to the help string 
	for the automate command
	* automate.cc: implement "automate certs". Add to the list 
	of commands available through "automate stdio".
	* monotone.texi: document "automate certs"

2005-05-17  Nathaniel Smith  <njs@codesourcery.com>

	* monotone.texi (Network): Document 'serve' as taking more than
	one collection argument.

2005-05-15  graydon hoare  <graydon@pobox.com>

	* rcs_import.cc (note_state_at_branch_beginning): collect
	branch beginning states into a single synthetic commit.

2005-05-15  graydon hoare  <graydon@pobox.com>

	* rcs_import.cc: rewrite most of the branch logic to 
	address issues raised in bugs 13032 and 13063.
	* tests/t_cvsimport_deleted_invar.at: un-XFAIL.

2005-05-16  Matt Johnston  <matt@ucc.asn.au>

	* commands.cc (commit): change scope of the transaction guard so that
	the transaction will fail before MT/revision is written (which could
	leave a non-committed revision/bad working dir).

2005-05-16  Grahame Bowland  <grahame@angrygoats.net>

	* monotone.texi: update "monotone log" documentation
	* commands.cc: fix "monotone log" when run with no --revision args

2005-05-15  Derek Scherger  <derek@echologic.com>

	* tests/t_update_with_blocked_rename.at: new test
	* testsuite.at: call it

2005-05-15  Derek Scherger  <derek@echologic.com>

	* netsync.cc (process_anonymous_cmd, process_auth_cmd): log
	details of permissions allowed/denied
	* tests/t_netsync_permissions.at: new test
	* testsuite.at: call it

2005-05-15  Richard Levitte  <richard@levitte.org>

	* contrib/monotone-notify.pl (revision_is_in_branch): Another
	place where --revision was missing.

2005-05-14  Timothy Brownawell  <tbrownaw@gmail.com>

	* contrib/monoprof.sh: Clean up variable definitions some.
		- Add option --datadir, should now be usable without editing
		variables to match system paths
		- Add option --setup, generates most of the needed files

2005-05-13  Timothy Brownawell  <tbrownaw@gmail.com>

	Add "monotone automate stdio", to let the automation interface
	take commands on standard input.
	* automate.cc: (automate_stdio) New function.
		(automate_command) Add it.
	* commands.cc: Add to description for "automate".
	* monotone.texi: Add to documentation.

2005-05-13  Joel Reed  <joelwreed@comcast.com>

	* tests/t_unidiff3.at: opps. forgot to add this file which
	should have been included as fix for bug 13072.

2005-05-13  Joel Reed  <joelwreed@comcast.com>

	* diff_patch.cc, transforms.cc, testsuite.at: Patch from 
	drepper@redhat.com, who writes: "The attached patch should fix bug
	13072.  I have no idea why the code in transform.cc insists on
	adding an empty line in case the file is empty. Removing the code
	didn't cause any regressions in the test suite and the
	diff_patch.cc change corrects the output format.  A new test case
	is included as well."

2005-05-13  Joel Reed  <joelwreed@comcast.com>

	* automate.cc: add automate attributes command
	* commands.cc: add attributes subcommand helptext
	* contrib/monotone.zsh_completion: use automate attributes
	for completion of monotone attr and cleanup ignore files code
	* tests/t_automate_attributes.at: add testcase
	* testsuite.at: include new testcaes

2005-05-13  Jon Bright  <jon@siliconcircus.com>
	* testsuite.at (UNGZ): Change the way the ungzipping works on
	Win32, in the hope that test 206 will no longer be given invalid
	files.

2005-05-12  Derek Scherger  <derek@echologic.com>

	* automate.cc: bump version number to 1.0
	(struct inventory_item): add pre/post states
	(inventory_paths): remove obsolete function
	(inventory_pre_state, inventory_post_state, inventory_file_state,
	inventory_renames): add fancy new functions
	(automate_inventory): rework for new output format
	* manifest.{cc,hh} (classify_paths): rename to ...
	(classify_manifest_paths): ... this and work solely from manifest
	* monotone.texi: (Automation): update inventory docs
	* tests/t_automate_inventory.at: update for new format and add
	some more tests
	
2005-05-13  Matthew Gregan  <kinetik@orcon.net.nz>

	* HACKING: New file.  First pass at a brief document to help
	newcomers hack on monotone.

2005-05-12  Riccardo Ghetta <birrachiara@tin.it>

	* options.hh (OPT_MSGFILE): New option.
	* monotone.cc (message-file): New option.
	(cpp_main): Handle it.
	* app_state.{cc,hh} (set_message_file): New function.
	* commands.cc (commit): Accept and handle new option.
	* monotone.1, monotone.texi: Document it.
	* tests/t_commit_message_file.at: New test.
	* testsuite.at: Add it.
	
2005-05-12  Timothy Brownawell  <tbrownaw@gmail.com>

	* (20 files): Do not indent with both tabs and spaces in the same file.

2005-05-13  Ulrich Drepper  <drepper@redhat.com>

	* rcs_import.cc (process_one_hunk): Improve handling of corrupt
	RCS files.

2005-05-13  Matthew Gregan  <kinetik@orcon.net.nz>

	* testsuite.at: Fix typo error in Win32 kill logic that was
	causing the testsuites to hang on Win32 machines that don't have
	pskill installed.

2005-05-12  Matthew Gregan  <kinetik@orcon.net.nz>

	* file_io.cc (write_data_impl): Use portable boost::filesystem
	calls in place of unlink(2)/remove(2).

2005-05-12  Grahame Bowland  <grahame@angrygoats.net>

	* commands.cc: Modify the "log" command to accept multiple 
	revisions on command line, and display the log for all 
	of those revisions.

2005-05-11  Nathaniel Smith  <njs@codesourcery.com>

	* std_hooks.lua (ignore_file): Organize a bit more, add
	patterns for autotools cache files, and darcs, codeville, git
	metadata directories.

2005-05-11  Timothy Brownawell  <tbrownaw@gmail.com>

	* revision.cc (expand_dominators): Fix bitmap size-matching.
		(find_common_ancestor_for_merge): Do not wait for ancestors
		to be expanded to the beginning of time before expanding
		dominators. Requires above fix for correct behavior.
	* ChangeLog: Fix date on previous entry.

2005-05-11  Timothy Brownawell  <tbrownaw@gmail.com>

	* contrib/monoprof.sh: Add profiling test for "netsync large file".
		Add options to only run specific profile tests.

2005-05-11  Stanislav Karchebny <stanislav.karchebny@skype.net>

	* contrib/monotone-notify.pl: 'monotone log' takes a revision
	through the --revision= option.

2005-05-11  Richard Levitte  <richard@levitte.org>

	* contrib/monotone-notify.pl: Change all occurences of $symbol' to
	${symbol}' to avoid a confusing Perl warning.

2005-05-11  Joel Reed  <joelwreed@comcast.com>

	* contrib/monotone.zsh_completion: add zsh completion contrib.

2005-05-11  Matt Johnston  <matt@ucc.asn.au>

	* tests/t_add_intermediate_MT_path.at: remove the drop dir part
	* tests/t_delete_dir.at: add a note about re-enabling the above test
	* tests/t_cvsimport3.at: ignore stderr

2005-05-11  Matt Johnston  <matt@ucc.asn.au>

	* rcs_import.cc (find_branchpoint): if a branch is derived from two 
	differing parent branches, take the one closest to the trunk.
	* tests/t_cvsimport3.at: add a test for cvs_importing where branches
	come off a vendor import.
	* testsuite.at: add it

2005-05-11  Nathaniel Smith  <njs@codesourcery.com>

	* work.cc (build_deletions): Disable delete_dir.

2005-05-11  Matthew Gregan  <kinetik@orcon.net.nz>

	* constants.cc (constants::bufsz): Increase buffer size.  Reduces
	the runtime to tests/t_netsync_largish_file.at by four to seven
	times on my test machines.

2005-05-10  Timothy Brownawell  <tbrownaw@gmail.com>

	* revision.cc: Make expand_{ancestors,dominators} twice as fast.
	Loop over revisions in the other direction so that changes at the
	frontier propogate fully in 1 pass, instead of one level at a time.

2005-05-10  Timothy Brownawell  <tbrownaw@gmail.com>

	* packet.{cc,hh}: Give packet_consumer and children a callback to call
	after writing out a revision.
	* netsync.cc: Use this callback to add a "revisions written" ticker,
	to provide user feedback while sanity checking.

2005-05-10  Timothy Brownawell  <tbrownaw@gmail.com>

	* ui.cc: Make tick_write_count take less horizontal space

2005-05-09  Nathaniel Smith  <njs@codesourcery.com>

	* AUTHORS: Give Riccardo his real name.
	* ChangeLog: Likewise.

2005-05-09  Riccardo Ghetta <birrachiara@tin.it>
	
	* std_hooks.lua: Support kdiff3.

2005-05-09  Matthew Gregan  <kinetik@orcon.net.nz>

	* lua.cc (loadstring, run_string): New parameter to identify the
	source of the Lua string being loaded.
	(add_{std,test}_hooks, load_rcfile): Pass an identity through.

2005-05-09  Matthew Gregan  <kinetik@orcon.net.nz>

	* monotone.cc: Absolutify and tilde expand pid file.

2005-05-09  Matthew Gregan  <kinetik@orcon.net.nz>

	* testsuite.at: Revert bogus changes committed in revision 9d478.

2005-05-09  Matt Johnston  <matt@ucc.asn.au>

	* commands.cc (pid_file): use fs::path .empty() rather than ==, since
	boost 1.31 doesn't seem to have the latter.

2005-05-08  Matthew Gregan  <kinetik@orcon.net.nz>

	* lua.cc (report_error, load{file,string}): New member functions.
	Error handling in call moved into report_error.
	(call): Call report_error.
	(run_{file,string}): Call load{file,string} member functions to
	load Lua code into the VM.  Allows us to report syntax errors when
	loading rc files.
	* testsuite.at: test_hooks.lua was calling nonexistent (obsolete)
	strfind function and failing silently.  The improved error
	reporting from Lua caught this and cause testsuite failures.

2005-05-08  Matthew Gregan  <kinetik@orcon.net.nz>

	* monotone.1: Document --pid-file option.  Also make some minor
	spelling and punctuation fixes.

2005-05-08  Timothy Brownawell  <tbrownaw@gmail.com>
	* app_state.cc: {read,write}_options now print a warning instead of
	failing on unreadable/unwritable MT/options .
	* tests/t_unreadable_MT.at: add matching test
	* testsuite.at: add test
	* tests/README: Mention that new tests must be added to testsuite.at
	* work.cc: (get_revision_id) Friendlier error message for
	unreadable MT/revision .

2005-05-08  Matthew Gregan  <kinetik@orcon.net.nz>

	* monotone.texi: Right words, wrong order.
	* testsuite.at: Drop pid mapping trickery, it doesn't work
	consistently.  We now try and use SysInternal's pskill to kill the
	process.  If pskill is not available, we fall back to the old
	'kill all monotone processes' method. These changes affect
	Win32/MingW only.

2005-05-07  Matthew Gregan  <kinetik@orcon.net.nz>

	* commands.cc (pid_file): Remove leftover debugging output.
	* configure.ac: Correct typos in TYPE_PID_T test.
	* testsuite.at: Use some trickery on MingW/Cygwin to map the
	Windows pid to the Cygwin pid.
	* win32/process.cc (process_wait): Correct return type.
	(process_spawn): Replace dropped cast on return.

2005-05-07  Matt Johnston <matt@ucc.asn.au>

	* change_set.cc: fix the code which skips deltas on deleted files,
	  it was looking at the merged filename not the ancestor
	  filename.
	* tests/t_drop_vs_patch_rename.at: a test for the above fix
	* testsuite.at: add it

2005-05-06 Timothy Brownawell <tbrownaw@gmail.com>

	* contrib/monoprof.sh: Add lcad test.
		Add options to pull/rebuild before profiling.

2005-05-06  Nathaniel Smith  <njs@codesourcery.com>

	* INSTALL: s/g++ 3.2 or 3.3/g++ 3.2 or later/.

2005-05-06  Nathaniel Smith  <njs@codesourcery.com>

	* monotone.1: 
	* monotone.texi (Commands, Importing from CVS, RCS): Clarify
	cvs_import documentation on cvsroot vs. module issues.

2005-05-05  Richard Levitte  <richard@levitte.org>

	* AUTHORS: Add rghetta.

2005-05-05  Matthew Gregan  <kinetik@orcon.net.nz>

	* monotone.texi: Document --pid-file option for serve command.
	* app_state.{cc,hh} (set_pidfile, pidfile): New function, new
	member.
	* commands.cc (pid_file): New class.
	(CMD(serve)): Use pid_file.
	* monotone.cc (coptions, cppmain): Add command-specific option
	--pid-file.
	* options.hh (OPT_PIDFILE): New option.
	* {unix,win32}/process.cc (get_process_id): New function.
	(process_{spawn,wait,kill}): Use pid_t.
	* platform.hh (process_{spawn,wait,kill}): Use pid_t.
	(get_process_id): New function
	* configure.ac: Test for pid_t.
	* lua.cc (monotone_{spawn,wait,kill}_for_lua): Use pid_t.
	* testsuite.at: Update netsync kill functions to use pid file.
	* tests/t_netsync_sigpipe.at: Update to use pid file.
	* tests/t_netsync_single.at: Update to use pid file.

2005-05-04  Nathaniel Smith  <njs@codesourcery.com>

	* tests/t_monotone_up.at: New test.
	* testsuite.at: Add it.

2005-05-05  Matthew Gregan  <kinetik@orcon.net.nz>

	* work.cc: Use attr_file_name rather than hardcoded strings.

2005-05-04  Brian Campbell  <ubergeek@dartmouth.edu>

	* contrib/monotone.el (monotone-vc-register): Fix arguments to
	monotone-cmd-buf, to make work.

2005-05-03  Nathaniel Smith  <njs@codesourcery.com>

	* file_io.cc (read_data_for_command_line): Check that file exists,
	if reading a file.

2005-05-04  Matthew Gregan  <kinetik@orcon.net.nz>

	* configure.ac: Add TYPE_SOCKLEN_T function from the Autoconf
	archive.	
	* cryptopp/cryptlib.h (NameValuePairs): Change GetVoidValue from a
	pure virtual to an implemented (but never called) member function
	to work around build problem with GCC 4 on OS X 10.4
	* netxx/osutil.h: Include config.h, use new HAVE_SOCKLEN_T define
	to determine socklen_t type.

2005-05-03  Nathaniel Smith  <njs@codesourcery.com>

	* lua.cc (load_rcfile): Make a version that takes utf8 strings,
	and understands -.
	* app_state.cc (load_rcfiles): Use it.
	* file_io.{cc,hh} (absolutify_for_command_line): New function.
	* monotone.cc (cpp_main): Use it.
	* tests/t_rcfile_stdin.at: New test.
	* testsuite.at: Include it.

2005-05-03  Nathaniel Smith  <njs@codesourcery.com>

	* netsync.cc (load_epoch): Remove unused function.

2005-05-03  Matthew Gregan  <kinetik@orcon.net.nz>

	* tests/t_cvsimport_manifest_cycle.at: Add missing symbols.
	* tests/t_cvsimport_deleted_invar.at: Add new test.
	* testsuite.at: New test.

2005-05-03  Nathaniel Smith  <njs@codesourcery.com>

	* netsync.cc (run_netsync_protocol): Don't use the word
	"exception" in error messages.

2005-05-03  Nathaniel Smith  <njs@codesourcery.com>

	* UPGRADE: Fix version number.

2005-05-03  Nathaniel Smith  <njs@codesourcery.com>

	* debian/compat: New file.

2005-05-03  Nathaniel Smith  <njs@codesourcery.com>

	* UPGRADE: Mention upgrading from 0.18.
	* debian/copyright: Re-sync with AUTHORS.
	* win32/monotone.iss, monotone.spec, debian/changelog: Bump
	version numbers to 0.19.
	* NEWS: Finish updating for 0.19.

2005-05-03  Jon Bright  <jon@siliconcircus.com>
	* win32/monotone.iss: Bump version to 0.19
	
2005-05-03  Jon Bright  <jon@siliconcircus.com>
	* tests/t_automate_select.at: Use arithmetic comparison for
	checking output of wc, since wc pads its results with initial
	spaces on MinGW.
	
2005-05-03  Nathaniel Smith  <njs@codesourcery.com>

	* tests/t_cvsimport2.at: Pass correct module directory.

2005-05-02  Nathaniel Smith  <njs@codesourcery.com>

	* configure.ac: Bump version to 0.19.
	* NEWS: Tweaks.
	* Makefile.am (MOST_SOURCES): Add options.hh.
	(%.eps): Fix ps2eps calling convention.
	* po/monotone.pot: Regenerate.
	* testsuite.at (CHECK_SAME_CANONICALISED_STDOUT): New macro.

2005-05-02  Nathaniel Smith  <njs@codesourcery.com>

	* NEWS: More updates.
	* rcs_import.cc (store_manifest_edge): Fix some edge cases.
	* tests/t_cvsimport_manifest_cycle.at: Make work.  Un-XFAIL.

2005-05-01  Matt Johnston  <matt@ucc.asn.au>

	* diff_patch.cc (normalize_extents): broaden the condition when
	changes can be normalised.
	* tests/t_merge_6.at: now passes.

2005-05-01  Emile Snyder  <emile@alumni.reed.edu>

	* annotate.cc: Fix bug that njs pointed out when a merge has one
	side with no changes.  Be smarter about how we get parent
	file_id's to do file diffs; give another big speedup.
	* tests/t_annotate_copy_all.at: New test for the bug that is fixed.
	* testsuite.at: Add the new test.

2005-05-02  Richard Levitte  <richard@levitte.org>

	* tests/t_override_author_date.at: Adapt to the new way to give
	revision IDs to 'monotone log'.

2005-05-01  Richard Levitte  <richard@levitte.org>

	* monotone.texi: Document the change in 'monotone log'.

2005-05-01  Riccardo Ghetta <birrachiara@tin.it>

	* commands.cc (CMD(log)): Use --revision.

2005-05-02  Matt Johnston  <matt@ucc.asn.au>

	* netsync.cc (process_auth_cmd): make it clearer what the "unknown
	key hash" refers to.

2005-05-01  Richard Levitte  <richard@levitte.org>

	* commands.hh: Expose complete_commands().
	* commands.cc (explain_usage, command_options, process): Don't
	call complete_command().  Except the caller to have done that
	already.
	* monotone.cc (cpp_main): Start with completing the command after
	processing the options.  Use the result everywhere the command is
	required.  This avoids giving the user duplicate (or in some case,
	triplicate) messages about command expansion.

2005-04-30  Derek Scherger  <derek@echologic.com>

	* app_state.{cc,hh}: remove --all-files option
	* automate.cc: move inventory command and associated stuff here from ...
	* commands.cc: ... here, where it has been removed
	* monotone.1: relocate inventory command, remove --all-files option
	* monotone.cc: remove --all-files option
	* monotone.texi: relocate inventory documentation to automation
	section, remove --all-files option
	* tests/t_automate_inventory.at: renamed and updated for move to automate
	* testsuite.at: adjust for rename

2005-04-30  Derek Scherger  <derek@echologic.com>

	* Makefile.am (MOST_SOURCES): add restrictions.{cc,hh} 
	* commands.cc (extract_rearranged_paths): 
	(extract_delta_paths):
	(extract_changed_paths):
	(add_intermediate_paths):
	(restrict_path_set):
	(restrict_rename_set):
	(restrict_path_rearrangement):
	(restrict_delta_map):
	(calculate_restricted_rearrangement):
	(calculate_restricted_revision):
	(calculate_current_revision):
	(calculate_restricted_change_set): move to restrictions.{cc,hh}
	(maybe_update_inodeprints):
	(cat):
	(dodiff):
	(update): rename calculate_current_revision to
	calculate_unrestricted_revision
	* database_check.hh: update header guard #define
	* restrictions.{cc,hh}: add new files

2005-04-30  Nathaniel Smith  <njs@codesourcery.com>

	* commands.cc: Add a placeholder OPT_NONE for commands that don't
	take any command-specific options; use it everywhere.  Now the
	last argument to CMD never starts with %, and the last argument is
	always required to be present.

2005-04-30  Richard Levitte  <richard@levitte.org>

	* contrib/monotone-nav.el (mnav-rev-make): Move it so it's defined
	after the definition of the macro mnav-rev-id.  Otherwise, the
	byte compiler complains there is no setf method for mnav-rev-id.

2005-04-30  Nathaniel Smith  <njs@codesourcery.com>

	* monotone.texi (Database): Minor correction.

2005-04-30  Nathaniel Smith  <njs@codesourcery.com>

	* vocab.cc (trivially_safe_file_path): New function.
	(verify): Use it.
	(test_file_path_verification, test_file_path_normalization): Add a
	few more checks.

	* transforms.{cc,hh} (localized_as_string): New function.
	* {win32,unix}/inodeprint.cc (inodeprint_file): Use it, to avoid
	mkpath().

	* commands.cc (add_intermediate_paths): Hand-code intermediate
	path generator, taking advantage of normalization of file_path's,
	to avoid mkpath().

2005-04-29  Joel Rosdahl  <joel@rosdahl.net>

	* monotone.texi: Minor corrections.

2005-04-29  Nathaniel Smith  <njs@codesourcery.com>

	* commands.cc (ls_tags): Sort output.
	* tests/t_tags.at: Test that output is sorted.

2005-04-29  Derek Scherger  <derek@echologic.com>

	* commands.cc (struct file_itemizer): move to ...
	* work.hh (file_itemizer} ... here
	* work.cc (file_itemizer::visit_file} ... and here

2005-04-29  Emile Snyder  <emile@alumni.reed.edu>

	* annotate.cc (do_annotate_node): Stop doing expensive
	calculate_arbitrary_change_set when we already know we have parent
	and child revisions.  Cuts annotate run time in half.
	
2005-04-29  Nathaniel Smith  <njs@codesourcery.com>

	* commands.cc (update_inodeprints): Rename to...
	(refresh_inodeprints): ...this, so 'monotone up' continues to mean
	update.
	
	* monotone.texi (Inodeprints): Mention refresh_inodeprints in the
	Inodeprints section.
	
	* testsuite.at: 
	* tests/t_update_inodeprints.at: 
	* tests/t_refresh_inodeprints.at: 
	* monotone.texi (Working Copy, Commands): 
	* monotone.1: Update accordingly.

2005-04-29  Nathaniel Smith  <njs@codesourcery.com>

	* change_set.cc (dump_change_set): Don't truncate output.
	(invert_change_test): New unit test.
	(invert_change_set): Make it pass.  This fixes (some?)
	isect.empty() invariant failures.
	
	* NEWS: Start updating for 0.19.

	* revision.cc (check_sane_history): Make comment more
	informative.

2005-04-29  Grahame Bowland  <grahame@angrygoats.net>

	* netxx/types.h: Add new NetworkException type network 
	issue not caused by calling program
	* netsync.cc: Catch Netxx::NetworkException and display 
	as informative_error.
	* netxx/address.cxx: NetworkException for unparsable URIs.
	* netxx/datagram.cxx: NetworkException for connection failure.
	* netxx/resolve_getaddrinfo.cxx, resolve_gethostbyname.cxx:
	NetworkException when DNS resolution fails.
	* netxx/serverbase.cxx: NetworkException if unable to bind 
	to server port.
	* netxx/streambase.cxx: NetworkException if unable to 
	connect.

2005-04-28  Nathaniel Smith  <njs@codesourcery.com>

	* tests/t_netsync_error.at: New test.
	* testsuite.at: Add it.

2005-04-28  Nathaniel Smith  <njs@codesourcery.com>

	* tests/t_rename_attr.at: Fix a bit; also test that rename refuses
	to move a file to a name that already has attrs.
	* work.cc (build_rename): Cleanup a bit; refuse to move a file to
	a name that already has attrs.

	* monotone.texi (Working Copy): Document explicitly that "drop"
	and "rename" do not modify the filesystem directly, and do affect
	attributes.

2005-04-28  Derek Scherger  <derek@echologic.com>

	* commands.cc (get_work_path): 
	(get_revision_path): 
	(get_revision_id):
	(put_revision_id):
	(get_path_rearrangement):
	(remove_path_rearrangement):
	(put_path_rearrangement):
	(update_any_attrs):
	(get_base_revision):
	(get_base_manifest): move to work.{cc,hh}
	(update): indicate optional revision with [ and ]
	(explicit_merge): indicate optional ancestor with [ and ] 

	* manifest.{cc,hh} (extract_path_set): move here from work.{cc,hh}
	* revision.{cc,hh} (revision_file_name): move to work.{cc,hh}

	* work.{cc,hh} (extract_path_set): move to manifest.{cc,hh}
	(get_work_path): 
	(get_path_rearrangement): 
	(remove_path_rearrangement): 
	(put_path_rearrangement): 
	(get_revision_path): 
	(get_revision_id): 
	(put_revision_id): 
	(get_base_revision): 
	(get_base_manifest): 
	(update_any_attrs): move here from commands.cc
	
2005-04-28  Derek Scherger  <derek@echologic.com>

	* ChangeLog: 
	* Makefile.am
	* tests/t_automate_select.at: merge fixups

2005-04-28  Emile Snyder <emile@alumni.reed.edu>

	* annotate.cc: Fix broken build after propagate from .annotate
	branch to mainline.  The lcs stuff was changed to use
	quick_allocator, so our use of it had to change as well.
	
2005-04-28  Emile Snyder  <emile@alumni.reed.edu>

	* commands.cc: New command "annotate"
	* annotate.{cc,hh}: New files implement it.
	* Makefile.am: Build it.
	* monotone.texi: Document it.	
	* tests/t_annotate.at:
	* tests/t_annotate_add_collision.at:
	* tests/t_annotate_branch_collision.at: 
	* testsuite.at: Test it.
	
2005-04-28  Matt Johnston  <matt@ucc.asn.au>

	* tests/t_merge_6.at: narrow the testcase down considerably.

2005-04-28  Matt Johnston  <matt@ucc.asn.au>

	* tests/t_merge_6.at, testsuite.at: add a new test for the case where
	duplicate lines appear in a file during a merge. This testcase can
	be correctly handled by merge(1).

2005-04-28  Matt Johnston  <matt@ucc.asn.au>

	* tests/t_i18n_file.at, transforms.cc: OS X expects all paths to be
	utf-8, don't try to use other encodings in the test.

2005-04-28  Richard Levitte  <richard@levitte.org>

	* tests/t_automate_select.at: silly ignores not needed any more.

2005-04-28  Richard Levitte  <richard@levitte.org>

	* commands.cc (complete): Don't talk of there really was no
	expansion.

2005-04-28  Richard Levitte  <richard@levitte.org>

	* commands.cc, commands.hh: Selector functions and type are moved
	to...
	* selectors.cc, selectors.hh: ... these files.
	* database.cc, database.hh: Adapt to this change.
	* automate.cc (automate_select): New function, implements
	'automate select'.
	(automate_command): Use it.
	* monotone.texi (Automation): Document it.

	* tests/t_automate_select.at: New test.
	* testsuite.at: Use it.

	* Makefile.am (MOST_SOURCES): reorganise.  Add selectors.{cc,hh}.

2005-04-27  Derek Scherger  <derek@echologic.com>

	* commands.cc (ls_unknown): remove unneeded braces
	(struct inventory_item): new struct for tracking inventories
	(print_inventory): removed old output functions 
	(inventory_paths): new functions for paths, data and renames
	(inventory): rework to display two column status codes
	* monotone.texi (Informative): update for new status codes
	* tests/t_inventory.at: update for two column status codes

2005-04-27  Richard Levitte  <richard@levitte.org>

	* quick_alloc.hh: Define QA_SUPPORTED when quick allocation is
	supported.
	* sanity.hh: Only defined the QA(T) variants of checked_index()
	when QA_SUPPORTED is defined.

2005-04-27  Joel Reed  <joelwreed@comcast.com>

	* work.cc: on rename move attributes as well.
	* tests/t_rename_attr.at: No longer a bug.

2005-04-27  Nathaniel Smith  <njs@codesourcery.com>

	* monotone.texi (Working Copy, Commands): Document update_inodeprints.
	* monotone.1: Likewise.

	* tests/t_update_inodeprints.at: New test.
	* testsuite.at: Add it.

2005-04-27  Richard Levitte  <richard@levitte.org>

	* database.cc (selector_to_certname): Add a case for
	commands::sel_cert.

2005-04-27  Richard Levitte  <richard@levitte.org>

	* sanity.hh: Add a couple of variants of checked_index() to
	accomodate for indexes over vector<T, QA(T)>.

	* commands.hh: Add new selector to find arbitrary cert name and
	value pairs.  The syntax is 'c:{name}={value}'.
	* commands.cc (decode_selector): Recognise it.
	* database.cc (complete): Parse it.
	* std_hooks.lua (expand_selector): Add an expansion for it.
	* monotone.texi (Selectors): Document it.

	* tests/t_select_cert.at: Add test.
	* testsuite.at: Use it.

2005-04-27  Matt Johnston  <matt@ucc.asn.au>

	* vocab.cc (verify(file_path)): don't find() twice.
	* change_set.cc (extend_state): remove commented out line 

2005-04-27  Matthew Gregan  <kinetik@orcon.net.nz>

	* tests/t_cvsimport_manifest_cycle.at: New test.
	* testsuite.at: Add test.
	* AUTHORS: Add self.

2005-04-27  Nathaniel Smith  <njs@codesourcery.com>

	* AUTHORS: Add Timothy Brownawell.

2005-04-27  Timothy Brownawell  <tbrownaw@gmail.com>

	* ui.{cc,hh}: Delegate tick line blanking to tick_writers.

2005-04-27  Matt Johnston  <matt@ucc.asn.au>

	* change_set.cc (extend_state): don't mix find() and insert() on
	the path_state, to avoid hitting the smap's worst-case.

2005-04-27  Matt Johnston  <matt@ucc.asn.au>

	* change_set.cc (confirm_proper_tree): move things out of the loops
	for better performance.

2005-04-26  Nathaniel Smith  <njs@codesourcery.com>

	* work.cc: Don't include boost/regex.hpp.

2005-04-26  Nathaniel Smith  <njs@codesourcery.com>

	* manifest.cc, inodeprint.cc: Don't include boost/regex.hpp.

2005-04-26  Nathaniel Smith  <njs@codesourcery.com>

	* sqlite/vdbeaux.c (MAX_6BYTE): Apply patch from
	http://www.sqlite.org/cvstrac/chngview?cn=2445.  It shouldn't
	affect monotone's usage, but just in case.

2005-04-26  Nathaniel Smith  <njs@codesourcery.com>

	* rcs_import.cc (struct cvs_key, process_branch): Fix
	indentation.
	(build_change_set): Handle the case where a file is "added dead".

	* tests/t_cvsimport2.at: Un-XFAIL, improve description.

2005-04-26  Richard Levitte  <richard@levitte.org>

	* monotone.cc (cpp_main): Count the number of command specific
	options exist.  If there is any, add a title for them.

2005-04-26  Matt Johnston  <matt@ucc.asn.au>

	* change_set.cc (analyze_rearrangement): get rid of damaged_in_first
	since it is not used.

2005-04-26  Matt Johnston  <matt@ucc.asn.au>

	* monotone.texi: fix mashed up merge of docs for kill_rev_locally
	and db check.

2005-04-26  Richard Levitte  <richard@levitte.org>

	* monotone.cc, commands.cc: Make some more options global.

2005-04-25  Nathaniel Smith  <njs@codesourcery.com>

	* tests/t_i18n_file_data.at: New test.
	* testsuite.at: Add it.

2005-04-25  Nathaniel Smith  <njs@codesourcery.com>

	* automate.cc (automate_parents, automate_children) 
	(automate_graph): New automate commands.
	(automate_command): Add them.
	* commands.cc (automate): Synopsisfy them.
	* monotone.texi (Automation): Document them.
	* tests/t_automate_graph.at, test/t_parents_children.at: Test
	them.
	* testsuite.at: Add the tests.

	* tests/t_automate_ancestors.at: Remove obsolete comment.
	
2005-04-24  Derek Scherger  <derek@echologic.com>

	* tests/t_rename_file_to_dir.at:
	* tests/t_replace_file_with_dir.at:
	* tests/t_replace_dir_with_file.at: new bug reports
	* testsuite.at: include new tests

2005-04-24  Derek Scherger  <derek@echologic.com>

	* app_state.{cc,hh} (app_state): add all_files flag to the constructor
	(set_all_files): new method for setting flag

	* basic_io.{cc,hh} (escape): expose public method to quote and
	escape file_paths
	(push_str_pair): use it internally

	* commands.cc (calculate_restricted_rearrangement): new function
	factored out of calculate_restricted_revision
	(calculate_restricted_revision): use new function
	(struct unknown_itemizer): rename to ...
	(struct file_itemizer): ... this; use a path_set rather than a
	manifest map; build path sets of unknown and ignored files, rather
	than simply printing them
	(ls_unknown): adjust to compensate for itemizer changes
	(print_inventory): new functions for printing inventory lines from
	path sets and rename maps
	(inventory): new command for printing inventory of working copy
	files

	* manifest.cc (inodeprint_unchanged): new function factored out
	from build_restricted_manifest_map
	(classify_paths): new function to split paths from an old manifest
	into unchanged, changed or missing sets for inventory
	(build_restricted_manifest_map): adjust to use
	inodeprint_unchanged
	* manifest.hh (classify_paths): new public function
	
	* monotone.1: document new inventory command and associated
	--all-files option

	* monotone.cc: add new --all-files option which will be specific
	to the inventory command asap

	* monotone.texi (Informative): document new inventory command
	(Commands): add manpage entry for inventory
	(OPTIONS): add entries for --xargs, -@ and --all-files

	* tests/t_status_missing.at: remove bug priority flag
	* tests/t_inventory.at: new test
	* testsuite.at: include new test
	
2005-04-24  Nathaniel Smith  <njs@codesourcery.com>

	* monotone.texi (Database): Document 'db kill_rev_locally'.

2005-04-24  Nathaniel Smith  <njs@codesourcery.com>

	* ChangeLog: Fixup after merge.

2005-04-24  Nathaniel Smith  <njs@codesourcery.com>

	* manifest.cc (build_restricted_manifest_map): Careful to only
	stat things once on the inodeprints fast-path.
	(read_manifest_map): Hand-code a parser, instead of using
	boost::regex.
	* inodeprint.cc (read_inodeprint_map): Likewise.

2005-04-23  Derek Scherger  <derek@echologic.com>

	* (calculate_restricted_revision): remove redundant variables,
	avoiding path_rearrangement assignments and associated sanity
	checks
	(calculate_current_revision): rename empty to empty_args for
	clarity

2005-04-23  Derek Scherger  <derek@echologic.com>

	* commands.cc (calculate_base_revision): rename to ...
	(get_base_revision): ... this, since it's not calculating anything
	(calculate_base_manifest): rename to ...
	(get_base_manifest): ... this, and call get_base_revision
	(calculate_restricted_revision): call get_base_revision and remove
	missing files stuff
	(add):
	(drop):
	(rename):
	(attr): call get_base_manifest
	(ls_missing): 
	(revert): call get_base_revision
	* manifest.{cc,hh} (build_restricted_manifest_map): don't return
	missing files and don't produce invalid manifests; do report on
	all missing files before failing
	
2005-04-23  Derek Scherger  <derek@echologic.com>

	* app_state.cc:
	* database.cc:
	* file_io.{cc, hh}: fix bad merge

2005-04-23  Nathaniel Smith  <njs@codesourcery.com>

	* database.cc (put_key): Check for existence of keys with
	conflicting key ids, give more informative message than former SQL
	constraint error.

2005-04-23  Nathaniel Smith  <njs@codesourcery.com>

	* transforms.cc (filesystem_is_ascii_extension_impl): Add EUC to
	the list of ascii-extending encodings.

	* tests/t_multiple_heads_msg.at: Make more robust, add tests for
	branching.

2005-04-23  Nathaniel Smith  <njs@codesourcery.com>

	* app_state.cc (restriction_includes): Remove some L()'s that were
	taking 5-6% of time in large tree diff.

2005-04-23  Nathaniel Smith  <njs@codesourcery.com>

	* file_io.{cc,hh} (localized): Move from here...
	* transforms.{cc,hh} (localized): ...to here.  Add lots of gunk to
	avoid calling iconv whenever possible.

2005-04-23  Richard Levitte  <richard@levitte.org>

	* monotone.cc, options.hh: Move the option numbers to options.hh,
	so they can be easily retrieved by other modules.
	* monotone.cc: split the options table in global options and
	command specific options.  The former are always understood, while
	the latter are only understood by the commands that declare it
	(see below).
	(my_poptStuffArgFile): There's no need to keep a copy of the
	stuffed argv.  This was really never a problem.
	(coption_string): New function to find the option string from an
	option number.
	(cpp_main): Keep track of which command-specific options were
	given, and check that the given command really uses them.  Make
	sure that when the help is written, only the appropriate command-
	specific options are shown.  We do this by hacking the command-
	specific options table.
	Throw away sub_argvs, as it's not needed any more (and realy never
	was).

	* commands.cc: Include options.hh to get the option numbers.
	(commands_ops): New structure to hold the option
	numbers used by a command.
	(commands): Use it.
	(command_options): Function to get the set of command-specific
	options for a specific command.
	(CMD): Changed to take a new parameter describing which command-
	specific options this command takes.  Note that for commands that
	do not take command-specific options, this new parameter must
	still be given, just left empty.
	Update all commands with this new parameter.
	* commands.hh: Declare command_options.

	* tests/t_automate_heads.at: 'automate heads' never used the value
	of --branch.
	* tests/t_sticky_branch.at: and neither did 'log'...
	* tests/t_update_missing.at: nor did 'add'...

2005-04-23  Matthew Gregan  <kinetik@orcon.net.nz>

	* tests/t_diff_currev.at: Use CHECK_SAME_STDOUT.

2005-04-23  Matthew Gregan  <kinetik@orcon.net.nz>

	* tests/t_diff_currev.at: New test.
	* testsuite.at: Add new test.

2005-04-22  Christof Petig <christof@petig-baender.de>

	* sqlite/*: update to sqlite 3.2.1

2005-04-22  Nathaniel Smith  <njs@codesourcery.com>

	* manifest.cc (build_restricted_manifest_map): Fixup after merge
	-- use file_exists instead of fs::exists.

2005-04-22  Derek Scherger  <derek@echologic.com>

	* manifest.{cc,hh} (build_restricted_manifest_map): keep and
	return a set of missing files rather than failing on first missing
	file
	* commands.cc (calculate_restricted_revision): handle set of
	missing files
	* revision.hh: update comment on the format of a revision
	* tests/t_status_missing.at: un-XFAIL and add a few tests
	
2005-04-22  Nathaniel Smith  <njs@codesourcery.com>

	* vocab.cc (verify(file_path), verify(local_path)): Normalize
	paths on the way in.
	* tests/t_normalized_filenames.at: Fix to match behavior
	eventually declared "correct".

2005-04-22  Nathaniel Smith  <njs@codesourcery.com>

	* vocab.{cc,hh}: Make verify functions public, make ATOMIC(foo)'s
	verify function a friend of foo, add ATOMIC_NOVERIFY macro, add
	long comment explaining all this.
	* vocab_terms.hh: Add _NOVERIFY to some types.

2005-04-22  Nathaniel Smith  <njs@codesourcery.com>

	* file_io.{cc,hh} (localized): Take file_path/local_path instead
	of string; expose in public interface.  Adjust rest of file to
	match.
	(walk_tree): Don't convert the (OS-supplied) current directory
	from UTF-8 to current locale.
	
	* transforms.{cc,hh} (charset_convert): Be more informative on
	error.
	(calculate_ident): Localize the filename, even on the fast-path.
	Also assert file exists and is not a directory, since Crypto++
	will happily hash directories.  (They are like empty files,
	apparently.)
	
	* manifest.cc (build_restricted_manifest_map): Use file_exists
	instead of fs::exists, to handle localized paths.
	* {win32,unix}/inodeprint.cc (inodeprint_file): Use localized
	filenames to stat.

	* tests/t_i18n_file.at: Rewrite to work right.

	* tests/t_normalized_filenames.at: New test.
	* testsuite.at: Add it.
	* vocab.cc (test_file_path_verification): MT/path is not a valid
	file_path either.
	(test_file_path_normalization): New unit-test.

2005-04-22  Joel Reed  <joelwreed@comcast.net>

	* work.cc (build_deletions) : on drop FILE also drop attributes.
	* tests/t_drop_attr.at : test for success now, fixed bug.

2005-04-22  Jon Bright <jon@siliconcircus.com>
	* monotone.texi: Changed all quoting of example command lines to
	use " instead of ', since this works everywhere, but ' doesn't
	work on Win32

2005-04-21  Jeremy Cowgar  <jeremy@cowgar.com>

	* tests/t_multiple_heads_msg.at: Now checks to ensure 'multiple head'
	  message does not occur on first commit (which creates a new head
	  but not multiple heads).
	* commands.cc (CMD(commit)): renamed head_size to better described
	  old_head_size, now checks that old_head_size is larger than 0 as
	  well otherwise, on commit of a brand new project, a new head was
	  detected and a divergence message was displayed.

2005-04-21  Richard Levitte  <richard@levitte.org>

	* commands.cc (ALIAS): refactor so you don't have to repeat all
	the strings given to the original command.
	(ALIAS(ci)): added as a short form for CMD(commit).

	* Makefile.am (%.eps): create .eps files directly from .ps files,
	using ps2eps.

2005-04-21 Sebastian Spaeth <Sebastian@SSpaeth.de>

	* monotone.texi: add command reference docs about kill_rev_locally
	
2005-04-21  Nathaniel Smith  <njs@codesourcery.com>

	* change_set.cc (apply_path_rearrangement_can_fastpath) 
	(apply_path_rearrangement_fastpath) 
	(apply_path_rearrangement_slowpath, apply_path_rearrangement):
	Refactor into pieces, so all versions of apply_path_rearrangement
	can take a fast-path when possible.

2005-04-21  Jeremy Cowgar  <jeremy@cowgar.com>

	* commands.cc: Renamed maybe_show_multiple_heads to
	  notify_if_multiple_heads, renamed headSize to head_size for
	  coding standards/consistency.
	* tests/t_multiple_heads_msg.at: Added to monotone this time.

2005-04-20  Jeremy Cowgar  <jeremy@cowgar.com>

	* commands.cc: Added maybe_show_multiple_heads, update now notifies
	  user of multiple heads if they exist, commit now notifies user
	  if their commit created a divergence.
	* tests/t_multiple_heads_msg.at: Added
	* testsuite.at: Added above test

2005-04-20  Nathaniel Smith  <njs@codesourcery.com>

	* Makefile.am (EXTRA_DIST): Put $(wildcard) around "debian/*", so
	it will actually work.

2005-04-20  Nathaniel Smith  <njs@codesourcery.com>

	* Makefile.am (EXTRA_DIST): Include tests, even when not building
	packages out in the source directory.

2005-04-20  Matthew Gregan  <kinetik@orcon.net.nz>

	* commands.cc (kill_rev_locally): Move up with rest of non-CMD()
	functions.  Mark static.  Minor whitespace cleanup.
	* commands.hh (kill_rev_locally): Declaration not needed now.

2005-04-20 Sebastian Spaeth <Sebastian@SSpaeth.de>
	* automate.cc: fix typo, add sanity check to avoid empty r_id's
	bein passed in. The automate version was bumped to 0.2 due to
	popular request of a single person.
	* t_automate_ancestors.at: adapt test; it passes now

2005-04-20 Sebastian Spaeth <Sebastian@SSpaeth.de>
	* testuite.at:
	* t_automate_ancestors.at: new test; automate ancestors. This is still
	_failing_ as a) it outputs empty newlines when no ancestor exists and
	b) does not output all ancestors if multiple ids are supplied as input
	
2005-04-20 Sebastian Spaeth <Sebastian@SSpaeth.de>

	* commands.cc:
	* automate.cc: new command: automate ancestors
	* monotone.texi: adapt documentation
	
2005-04-20  Nathaniel Smith  <njs@codesourcery.com>

	* tests/t_log_depth_single.at: 
	* tests/t_add_stomp_file.at: 
	* tests/t_log_depth.at: Shorten blurbs.

2005-04-20  Nathaniel Smith  <njs@codesourcery.com>

	* std_hooks.lua (ignore_file): Ignore compiled python files.

2005-04-20  Jon Bright  <jon@siliconcircus.com>
	* tests/t_sticky_branch.at: Really fix this test

2005-04-20  Jon Bright  <jon@siliconcircus.com>
	* tests/t_sticky_branch.at: Canonicalise stdout before comparison
	* tests/t_setup_checkout_modify_new_dir.at: Ditto
	* tests/t_netsync_largish_file.at: Check the file out rather
	than catting it, so that canonicalisation is unneeded.  
	Canonicalisation is bad here, because the file is random
	binary data, not text with line-ending conventions

2005-04-20  Richard Levitte  <richard@levitte.org>

	* contrib/monotone.el: define-after-key's KEY argument has to be a
	vector with only one element.  The code I used is taken directly
	from the Emacs Lisp Reference Manual, section "Modifying Menus".

2005-04-20  Nathaniel Smith  <njs@codesourcery.com>

	* commands.cc (mdelta, mdata, fdelta, fdata, rdata): Check for
	existence of command line arguments.

	* lua.{cc,hh} (hook_use_inodeprints): New hook.
	* std_hooks.lua (use_inodeprints): Default definition.
	* monotone.texi (Inodeprints): New section.
	(Reserved Files): Document MT/inodeprints.
	(Hook Reference): Document use_inodeprints.
	* work.{cc,hh} (enable_inodeprints): New function.
	* app_state.cc (create_working_copy): Maybe call
	enable_inodeprints.
	
	* tests/t_inodeprints_hook.at: New test.
	* tests/t_bad_packets.at: New test.
	* testsuite.at: Add them.

2005-04-20  Nathaniel Smith  <njs@codesourcery.com>

	* AUTHORS: Actually add Joel Reed (oops).

2005-04-20  Nathaniel Smith  <njs@codesourcery.com>

	Most of this patch from Joel Reed, with only small tweaks myself.
	
	* AUTHORS: Add Joel Reed.

	* platform.hh (is_executable): New function.
	* {unix,win32}/process.cc: Define it.

	* lua.cc (monotone_is_executable_for_lua): New function.
	(lua_hooks): Register it.
	(Lua::push_nil): New method.
	(lua_hooks::hook_init_attributes): New hook.
	* lua.hh: Declare it.
	* monotone.texi (Hook Reference): Document it.

	* work.cc (addition_builder): Call new hook, collect attributes
	for added files.
	(build_additions): Set attributes on new files.

	* tests/t_attr_init.at: New test.
	* tests/t_add_executable.at: New test.
	* testsuite.at: Add them.
	
2005-04-19  Nathaniel Smith  <njs@codesourcery.com>

	* file_io.cc (read_localized_data, write_localized_data): Remove
	logging of complete file contents.
	* tests/t_lf_crlf.at: Remove --debugs, clean up, test more.

2005-04-19 Emile Snyder <emile@alumni.reed.edu>
	
	* file_io.cc: Fix bugs with read/write_localized_data when using
	CRLF line ending conversion.
	* transforms.cc: Fix line_end_convert to add correct end of line
	string if the split_into_lines() call causes us to lose one from
	the end.
	* tests/t_lf_crlf.at: Clean up and no longer XFAIL.
 
2005-04-19  Sebastian Spaeth  <Sebastian@SSpaeth.de>

	* monotone.texi: modified documentation to match changes due to
	previous checking.
	* AUTHORS: Adding myself
	
2005-04-19  Sebastian Spaeth  <Sebastian@SSpaeth.de>

	* automate.cc: make BRANCH optional in "automate heads BRANCH"
	we use the default branch as given in MT/options if not specified
	* commands.cc: BRANCH -> [BRANCH] in cmd description

2005-04-19  Richard Levitte  <richard@levitte.org>

	* contrib/monotone-import.pl (my_exit): As in monotone-notify.pl,
	my_exit doesn't close any network connections.

	* testsuite.at (REVERT_TO): Make it possible to revert to a
	specific branch.  This is useful to resolve ambiguities.
	* tests/t_merge_add_del.at: Use it.

2005-04-19  Matthew Gregan  <kinetik@orcon.net.nz>

	* sanity.hh: Mark {naughty,error,invariant,index}_failure methods
	as NORETURN.
	* commands.cc (string_to_datetime): Drop earlier attempt at
	warning fix, it did not work with Boost 1.31.0.  Warning fixed by
	change to sanity.hh.

2005-04-19  Matthew Gregan  <kinetik@orcon.net.nz>

	* lua.cc (default_rcfilename): Use ~/.monotone/monotonerc.  This
	change is to prepare for the upcoming support for storing user
	keys outside of the database (in ~/.monotone/keys/).
	* app_state.cc (load_rcfiles): Refer to new rc file location in
	comments.
	* monotone.cc (options): Refer to new rc file location.
	* monotone.texi: Refer to new rc file location.  Also change bare
	references to the rc file from '.monotonerc' to 'monotonerc'.

2005-04-19  Matthew Gregan  <kinetik@orcon.net.nz>

	* commands.cc (log): 'depth' option did not handle the single file
	case correctly. Also a couple of minor cleanups.
	* tests/t_log_depth_single.at: New test.
	* testsuite.at: Add test.

2005-04-18  Matthew Gregan  <kinetik@orcon.net.nz>

	* commands.cc (string_to_datetime): Fix warning.

2005-04-18  Richard Levitte  <richard@levitte.org>

	* Makefile.am (EXTRA_DIST): Add contrib/monotone-import.pl.

	* contrib/monotone-import.pl: New script to mimic "cvs import".
	* contrib/README: describe it.

	* commands.cc (CMD(attr)): Make it possible to drop file
	attributes.

	* contrib/monotone-notify.pl (my_exit): The comment was incorrect,
	there are no network connections to close gracefully.
	Implement --ignore-merges, which is on by default, and changes the
	behavior to not produce diffs on merges and propagates where the
	ancestors hve already been shown.

	* tests/t_attr_drop.at: New test to check that 'attr drop'
	correctly drops the given entry.
	* tests/t_drop_attr.at: New test, similar to t_rename_attr.at.
	* testsuite.at: Add them.

2005-04-18  Nathaniel Smith  <njs@codesourcery.com>

	* monotone.texi (Dealing with a Fork): Clarify (hopefully) what we
	mean when we say that "update" is a dangerous command.

2005-04-17  Matt Johnston  <matt@ucc.asn.au>

	* change_set.cc (confirm_proper_tree): remove incorrect code
	setting confirmed nodes.

2005-04-17  Matt Johnston  <matt@ucc.asn.au>

	* change_set.cc (confirm_proper_tree): use a std::set rather than
	dynamic_bitset for the ancestor list, improving performance for
	common tree structures.
	* basic_io.cc: reserve() a string

2005-04-17  Matt Johnston  <matt@ucc.asn.au>

	* packet.cc: fix up unit test compilation.
	* transforms.cc: fix up unit test compilation.

2005-04-17  Matt Johnston  <matt@ucc.asn.au>

	* vocab_terms.hh: remove commented out lines.

2005-04-17  Matt Johnston  <matt@ucc.asn.au>

	* Move base64<gzip> code as close to the database as possible,
	to avoid unnecessary inflating and deflating.

2005-04-17  Nathaniel Smith  <njs@codesourcery.com>

	* monotone.texi (Branching and Merging): A few small edits.

2005-04-17  Nathaniel Smith  <njs@codesourcery.com>

	* change_set.cc (path_item, sanity_check_path_item): Mark things
	inline.

2005-04-17  Henrik Holmboe <henrik@holmboe.se>

	* contrib/monotone-notify.pl: Add signal handlers.  Correct some
	typos.
	(my_exit): New function that does a cleanup and exit.

2005-04-17  Olivier Andrieu  <oliv__a@users.sourceforge.net>

	* transforms.cc: fix glob_to_regexp assertions

2005-04-17  Sebastian Spaeth <Sebastian@sspaeth.de>
	
	* tests/t_db_kill_rev_locally.at: new test; 
	make sure that db kill_rev_locally works as intended

2005-04-17  Sebastian Spaeth <Sebastian@sspaeth.de>

	* commands.cc,database.cc: add 'db kill_rev_locally <id>' command
	still missing: documentation and autotests. Otherwise seems ok.
	
2005-04-17  Richard Levitte  <richard@levitte.org>

	* transforms.cc: Remove tabs and make sure emacs doesn't add
	them.

2005-04-17  Nathaniel Smith  <njs@codesourcery.com>

	* sanity.{hh,cc} (E, error_failure): New sort of invariant.
	* netsync.cc (process_hello_cmd): Make initial pull message
	more clear and friendly.
	Also, if the key has changed, that is an error, not naughtiness.
	* database_check.cc (check_db): Database problems are also errors,
	not naughtiness.  Revamp output in case of errors, to better
	distinguish non-serious errors and serious errors.
	* tests/t_database_check.at: Update accordingly.
	* tests/t_database_check_minor.at: New test.
	* testsuite.at: Add it.
	
2005-04-17  Richard Levitte  <richard@levitte.org>

	* transforms.cc (glob_to_regexp): New function that takes a glob
	expression and transforms it into a regexp.  This will be useful
	for globbing branch expressions when collections are exchanged to
	branch globs and regexps.
	(glob_to_regexp_test): A unit test for glob_to_regexp().

2005-04-17  Matt Johnston  <matt@ucc.asn.au>

	* commands.cc: warn that dropkey won't truly erase the privkey
	from the database
	* monotone.texi: same

2005-04-17  Matt Johnston  <matt@ucc.asn.au>

	* database.cc: mention that it could be the filesystem that
	is full in the SQLITE_FULL error message

2005-04-17  Matthew Gregan  <kinetik@orcon.net.nz>

	* monotone.cc: Fix warnings: add missing initializers.
	* netsync.cc: Fix warnings: inline static vs static inline.

2005-04-16  Emile Snyder  <emile@alumni.reed.edu>

	* tests/t_add_stomp_file.at: New test for failing case.  
        If you have a file foo in your working dir (not monotone 
        controlled) and someone else adds a file foo and commits, 
        update should at least warn you before stomping your 
        non-recoverable foo file.
	* testsuite.at: Add it.
	
2005-04-16  Derek Scherger  <derek@echologic.com>

	* work.cc (known_preimage_path): rename to...
	(known_path): this, since it's image agnostic
	(build_deletions): update for renamed function
	(build_rename): ensure rename source exists in current revision
	and rename target does not exist in current revision

	* tests/t_no_rename_overwrite.at: un-XFAIL 

2005-04-16  Nathaniel Smith  <njs@codesourcery.com>

	* app_state.{cc,hh} (set_author, set_date): New methods.
	* cert.cc (cert_revision_date): Rename to...
	(cert_revision_date_time): ...an overloaded version of this.
	(cert_revision_author_default): Check app.date.
	* cert.hh: Expose cert_revision_date_time.
	* commands.cc (commit): Handle --date.
	* main.cc: Parse --date and --author options.
	* monotone.1: Document --date, --author.
	* monotone.texi (Working Copy, OPTIONS): Likewise.

	* tests/t_override_author_date.at: New test.
	* testsuite.at: Add it.
	
	This commit heavily based on a patch by Markus Schiltknecht
	<markus@bluegap.ch>.
	
2005-04-16  Nathaniel Smith  <njs@codesourcery.com>

	* ChangeLog: Fixup after merge.

2005-04-16  Nathaniel Smith  <njs@codesourcery.com>

	* tests/t_update_nonexistent.at: New test.
	* testsuite.at: Add it.
	
	* commands.cc (update): Verify that user's requested revision
	exists.

2005-04-16  Nathaniel Smith  <njs@codesourcery.com>

	* ChangeLog: Fixup after merge.

2005-04-16  Emile Snyder <emile@alumni.reed.edu>

	* tests/t_add_vs_commit.at: New test for failing case.  If you
	add a file in you working dir, someone else adds the same file
	and commits, then you do an update it messes up your working
	directory.
	* testsuite.at: Add it.
	
2005-04-16  Nathaniel Smith  <njs@codesourcery.com>

	* commands.cc (checkout): Move check for existence of revision
	earlier.
	
	* tests/t_netsync_defaults.at, tests/t_netsync_single.at:
	Don't hard-code netsync port.

2005-04-16  Nathaniel Smith  <njs@codesourcery.com>

	* testsuite.at: Use a random server port.
	
	* .mt-attrs, contrib/README: Update for Notify.pl ->
	monotone-notify.pl rename.
	
	* monotone.1: Warn people off rcs_import.
	* monotone.texi (Commands): Likewise.

2005-04-16  Nathaniel Smith  <njs@codesourcery.com>

	* AUTHORS: Add Emile Snyder <emile@alumni.reed.edu>.

2005-04-16  Nathaniel Smith  <njs@codesourcery.com>

	* tests/t_lf_crlf.at: New test from Emile Snyder
	<emile@alumni.reed.edu>, with tweaks.
	* testsuite.at: Add it.

2005-04-16  Nathaniel Smith  <njs@codesourcery.com>

	* ChangeLog: Small fixups.

2005-04-16  Sebastian Spaeth <Sebastian@sspaeth.de>
	
	* tests/t_cvsimport2.at: new test; CVS Attic files fail test
	reported by: hjlipp@web.de 15.04.2005 02:45

2005-04-16  Sebastian Spaeth <Sebastian@sspaeth.de>
	
	* tests/t_rcs_import.at: new test; problematic CVS import as
	reported in the list. However it works just fine here, so it
	really tests for a successful pass

2005-04-16  Sebastian Spaeth <Sebastian@sspaeth.de>

	* tests/README: new file, on how to create/run tests

2005-04-16  Nathaniel Smith  <njs@codesourcery.com>

	* tests/t_rename_dir_add_dir_with_old_name.at: XFAIL.

2005-04-16  Nathaniel Smith  <njs@codesourcery.com>

	* tests/t_diff_binary.at: Un-XFAIL.

2005-04-16  Nathaniel Smith  <njs@codesourcery.com>

	* monotone.texi (Network Service): Rewrite to include former
	Exchanging Keys section.
	(Branching and Merging): New tutorial section, inspired by a patch
	from Martin Kihlgren <zond@troja.ath.cx>.
	(CVS Phrasebook): Add "Importing a New Project".

	* AUTHORS: Add Martin Dvorak.
	
2005-04-16  Matt Johnston  <matt@ucc.asn.au>

	* change_set.cc (compose_rearrangement): remove logging statements
	that were using noticable CPU time.

2005-04-15 Martin Dvorak <jezek2@advel.cz>
	
	* tests/t_rename_dir_add_dir_with_old_name.at: New test.
	* testsuite.at: Add it.
	
2005-04-15  Olivier Andrieu  <oliv__a@users.sourceforge.net>

	* diff_patch.cc(guess_binary): do not use '\x00' as first
	character of a C string ...

2005-04-15  Sebastian Spaeth  <Sebastian@SSpaeth.de>

	* ui.cc: print byte progress to one decimal place
	  in k or M.
	* netsync.cc: update dot ticker every 1024 bytes.

2005-04-15  Matt Johnston  <matt@ucc.asn.au>

	* change_set.cc (confirm_proper_tree): use bitsets rather than maps
	for tracking set membership.
	* smap.hh: return reverse iterators properly, iterate over the vector
	rather than self in ensure_sort()

2005-04-14  Derek Scherger  <derek@echologic.com>

	* database_check.cc (check_db): fail with N(...) when problems are
	detected to exit with a non-zero status

2005-04-14  Derek Scherger  <derek@echologic.com>

	* monotone.texi (Informative): update description of 'diff' with
	two revision arguments
	
2005-04-14  Matthew Gregan  <kinetik@orcon.net.nz>

	* win32/process.cc: Fix build on MingW 3.2.0-rc[123] by adding
	<sstream> include.

2005-04-14  Jon Bright  <jon@siliconcircus.com>
	* win32/process.cc (process_spawn): Add some extra debug info
	* std_hooks.lua (execute): If pid is -1, don't try and wait on
	the process

2005-04-14  Matt Johnston  <matt@ucc.asn.au>

	* change_set.cc (confirm_unique_entries_in_directories): use a
	  std::vector rather than std::map for better performance (only sort
	  once).
	* smap.hh: an invariant

2005-04-14  Nathaniel Smith  <njs@codesourcery.com>

	* tests/t_vcheck.at: Update notes.

2005-04-14  Jeremy Cowgar  <jeremy@cowgar.com>

	* monotone.texi (Making Changes): Fixed duplicate paragraph
	* NEWS: Corrected spelling error in my name.

2005-04-14  Olivier Andrieu  <oliv__a@users.sourceforge.net>

	* Makefile.am: silence cmp

2005-04-14  Matthew Gregan  <kinetik@orcon.net.nz>

	* win32/terminal.cc (have_smart_terminal): Implement for Win32.

2005-04-13  Nathaniel Smith  <njs@codesourcery.com>

	* monotone.texi (Informative): 'diff' with two revision arguments
	can now be filtered by file.
	
	* constants.cc (netcmd_payload_limit): Bump to 256 megs.

2005-04-13  Matthew Gregan  <kinetik@orcon.net.nz>

	* tests/t_netsync_largish_file.at: Add test for netsyncing largish
	(32MB) files.  This test is failing at present.
	* testsuite.at: Add new test.

2005-04-13  Nathaniel Smith  <njs@codesourcery.com>

	* tests/t_setup_checkout_modify_new_dir.at:
	* tests/t_update_off_branch.at: New tests.
	* testsuite.at: Add them.
	
	* commands.cc (checkout): Tweak branch checking logic.
	(update): Make user explicitly switch branches.

2005-04-13  Nathaniel Smith  <njs@codesourcery.com>

	* rcs_import.cc (import_cvs_repo): Check that user isn't trying to
	import a whole CVS repo.
	* tests/t_cvsimport.at: Test new check.
	
2005-04-13  Richard Levitte  <richard@levitte.org>

	* contrib/Notify.pl: Rename ...
	* contrib/monotone-notify.pl: ... to this.
	* Makefile.am (EXTRA_DIST): Take note of the change.
	* debian/docs: Distribute the contributions as well.
	* debian/compat, debian/files, debian/monotone.1: Remove, since
	they are self-generated by debhelper.  They were obviously added
	by mistake.

2005-04-13  Nathaniel Smith  <njs@codesourcery.com>

	* cert.cc (guess_branch): Call app.set_branch.
	* app_state.cc (create_working_copy): Call make_branch_sticky
	here...
	* commands.cc (checkout): ...instead of here.
	(approve, disapprove, fcommit, commit): Don't call app.set_branch
	on guess_branch's output.
	(checkout): Call guess_branch.
	
	* tests/t_sticky_branch.at: 
	* tests/t_checkout_id_sets_branch.at: New tests.
	* testsuite.at: Add them.

2005-04-13  Matthew Gregan  <kinetik@orcon.net.nz>
	* cryptopp/integer.h: Fix detection of GCC version for SSE2
	builds.

2005-04-12  Florian Weimer  <fw@deneb.enyo.de>

	* app_state.cc (app_state::allow_working_copy): Only update
	branch_name from the options file if it has not yet been set.  Log
	the branch name.
	(app_state::set_branch): No longer update the options map.
	(app_state::make_branch_sticky): New function which copies the
	stored branch name to the options map.  Only commands which call
	this function change the branch default stored in the working
	copy.

	* commands.cc (CMD(checkout)): Mark branch argument as sticky.
	(CMD(commit)): Likewise.
	(CMD(update)): Likewise.

	* monotone.texi (Working Copy): Mention that the "commit" and
	"update" commands update the stored default branch ("checkout"
	does, too, but this one should be obvious).

2005-04-12  Jon Bright <jon@siliconcircus.com>
	* rcs_import.cc (find_key_and_state): Fix stupid bug in storing the
	list of files a cvs_key contains.  CVS delta invariant failure now
	really fixed.  The rearrangement failure still exists, though.

2005-04-12  Jon Bright <jon@siliconcircus.com>
	* tests/t_cvsimport_samelog.at: Add test for the deltas.find 
	cvs import problem as sent to the ML by Emile Snyder.
	* testsuite.at: Call it
	* rcs_import.cc (cvs_key): Add an ID for debug output purposes,
	sprinkle a little more debug output about what's being compared to
	what
	* rcs_import.cc (cvs_key): Maintain a map of file paths and CVS
	versions appearing in this CVS key.
	(cvs_key::similar_enough): A key is only similar enough if it doesn't
	include a different version of the same file path.
	(cvs_history::find_key_and_state): Add files to cvs_keys as
	appropriate

2005-04-12  Matthew Gregan <kinetik@orcon.net.nz>

	* win32/terminal.cc (terminal_width): Use
	GetConsoleScreenBufferInfo to request width information for
	terminals.
	
2005-04-12  Nathaniel Smith  <njs@codesourcery.com>

	* ChangeLog: Fixup after merge.

2005-04-12  Nathaniel Smith  <njs@codesourcery.com>

	* platform.hh (terminal_width): New function.
	* {unix,win32}/have_smart_terminal.cc: Rename to...
	* {unix,win32}/terminal.cc: ...these.  Implement terminal_width.
	* ui.cc (write_ticks): Call it.
	* Makefile.am: Update for renames.
	
2005-04-11  Matt Johnston <matt@ucc.asn.au>

	* ui.{cc,hh}, netsync.cc: netsync progress ticker in kilobytes to
	avoid wrapping.

2005-04-11  Jon Bright <jon@siliconcircus.com>
	* Makefile.am (EXTRA_DIST): Add debian/*

2005-04-11  Jon Bright <jon@siliconcircus.com>
	* Makefile.am (EXTRA_DIST): Add win32/monotone.iss, PNG_FIGURES
	(PNG_FIGURES): Add, constructing in same way as EPS_FIGURES
	(monotone.html): Use .perlbak workaround so that this works on Win32

2005-04-11  Matthew Gregan <kinetik@orcon.net.nz>

	* unix/inodeprint.cc, configure.ac: Use nanosecond time resolution for
	inodeprints on BSDs and other platforms if available.

2005-04-10  Nathaniel Smith  <njs@codesourcery.com>

	* Makefile.am (BUILT_SOURCES_CLEAN): Add package_revision.txt.

	This is the 0.18 release.

2005-04-10  Derek Scherger  <derek@echologic.com>

	* monotone.texi (Informative): fix typo in ls known docs

2005-04-10  Nathaniel Smith  <njs@codesourcery.com>

	* Makefile.am: Use pdftops instead of acroread.
	(EXTRA_DIST): Include new contrib/ files, and fix wildcards.
	* NEWS: Update for 0.18.
	* configure.ac: Bump version number.
	* debian/changelog: Mention new release.
	* debian/copyright: Update from AUTHORS.
	* monotone.spec: Mention new release.
	* po/monotone.pot: Regenerate.

2005-04-10  Florian Weimer  <fw@deneb.enyo.de>

	* monotone.texi (Commands): Use "working copy" instead of "working
	directory", to match the rest of the manual.

2005-04-10  Florian Weimer  <fw@deneb.enyo.de>

	* commands.cc (ls_known): New function which prints all known
	files in the working copy.
	(CMD(list)): Invoke ls_known for "list known".  Update help
	message.
	(ALIAS(ls)): Update help message.

	* monotone.texi: Document "list known".
	* tests/t_ls_known.at: New file.
	* testsuite.at: Include it.

2005-04-10  Richard Levitte  <richard@levitte.org>

	* contrib/Notify.pl: Count the number of messages sent, and
	display the count at the end.
	Version bumped to 1.0.

2005-04-10  Matt Johnston  <matt@ucc.asn.au>

	* unix/inodeprint.cc, configure.ac: don't use the nsec time
	on non-Linux-style systems (quick compile fix for OS X and probably
	others, can be made generic later).

2005-04-10  Olivier Andrieu  <oliv__a@users.sourceforge.net>

	* contrib/monotone.el: Some elisp code for running monotone from
	inside Emacs. Supports diff, status, add, drop, revert and commit.

2005-04-09  Richard Levitte  <richard@levitte.org>

	* contrib/Notify.pl: Allow globbing branches.  Make the revision
	records branch specific.  Show what records you would have updated
	even with --noupdate.  Add --before and --since, so users can
	select datetime ranges to create logs for.  Remove --to and add
	--difflogs-to and --nodifflogs-to to send logs with diffs to one
	address and logs without diffs to another (both can be given at
	once).  More and better documentation.

2005-04-08  Nathaniel Smith  <njs@codesourcery.com>

	* change_set.cc (basic_change_set): Remove problematic
	rename_dir/add combination, until directory semantics are
	fixed.

2005-04-08  Nathaniel Smith  <njs@codesourcery.com>

	* commands.cc (revert): Call maybe_update_inodeprints.
	* app_state.cc (set_restriction): Clear any old restrictions
	first.

2005-04-08  Jon Bright <jon@siliconcircus.com>
	* testsuite.at (NOT_ON_WIN32): Add a function to prevent tests from
	running on Win32 (for cases where the functionality being tested 
	makes no sense on Win32.  Not for cases where the functionality
	just isn't there yet on Win32.)
	* tests/t_final_space.at: Use NOT_ON_WIN32.  The filenames "a b" 
	and "a b " refer to the same file on Win32, obviating this test

2005-04-08  Jon Bright <jon@siliconcircus.com>
	* win32/inodeprint.cc (inodeprint_file): Still close the file if
	getting its time failed.
	* tests/t_netsync_sigpipe.at: Don't bother doing a kill -PIPE on
	Win32.  There is no real SIGPIPE on Win32 and sockets don't get this
	signal if their pipe goes away.  MinGW's kill seems to translate
	-PIPE to some signal that *does* kill monotone, so it seems like the
	easiest solution is just not to send the signal in the first place
	here.
	* tests/t_automate_ancestry_difference.at: Remove old 
	CHECK_SAME_STDOUT call which I'd left by accident.
	* tests/t_automate_leaves.at: Canonicalise monotone output before
	passing to CHECK_SAME_STDOUT
	* tests/t_log_depth.at: Check line count with arithmetic comparison
	rather than autotest's string comparison

2005-04-08  Nathaniel Smith  <njs@codesourcery.com>

	* inodeprint.cc (operator<<): Typo.

	* inodeprint.{hh,cc} (build_inodeprint_map,
	build_restricted_inodeprint_map): Remove unused functions.

2005-04-08  Nathaniel Smith  <njs@codesourcery.com>

	* work.cc: Remove doxygen comments.  Comments are good; comments
	that are longer than the function they document, and give less
	information, are not so good...

2005-04-08  Nathaniel Smith  <njs@codesourcery.com>

	* ChangeLog: Fixup after merge.

2005-04-08  Nathaniel Smith  <njs@codesourcery.com>

	* commands.cc (calculate_current_revision): Defer to
	calculate_restricted_revision instead of special casing.
	(put_revision_id): constify argument.
	(maybe_update_inodeprints): New function.
	(commit, update, checkout): Call it.
	
	* manifest.{cc,hh} (build_manifest_map): Remove, since only caller
	was removed.
	(build_restricted_manifest_map): Go faster if the user is using
	inode signatures.

	* tests/t_inodeprints.at:
	* tests/t_inodeprints_update.at: Typoes.
	
	* work.cc (read_inodeprints): Typo.

2005-04-08  Nathaniel Smith  <njs@codesourcery.com>

	* tests/t_inodeprints.at:
	* tests/t_inodeprints_update.at: New tests.
	* testsuite.at: Add them.
	
	* UPGRADE: Document 0.17 -> 0.18 upgrade path.

2005-04-08  Jon Bright <jon@siliconcircus.com>
	* tests/t_cat_file_by_name.at: CHECK_SAME_STDOUT can only be used
	to check two 'cat' processes or two monotone processes on Win32,
	not to check monotone and 'cat'.  Change to go through an 
	intermediate stdout
	* tests/t_automate_erase_ancestors.at: Ditto
	* tests/t_automate_toposort.at: Ditto
	* tests/t_automate_ancestry_difference.at: Ditto
	* tests/t_vars.at: Call CANONICALISE for stdout output.
	* tests/t_netsync_absorbs.at: Ditto.
	* tests/t_empty_env.at: For Win32, copy libiconv-2.dll to the 
	current dir before the test, otherwise Win32 will search the
	(empty) path for it and not find it.
	* tests/t_automate_descendents.at: Ditto
	* win32/inodeprint.cc: Implement inodeprint_file for Win32, based
	on mode, device, size, create time and write time.
	
	
2005-04-08  Jon Bright <jon@siliconcircus.com>
	* win32/inodeprint.cc: Change the function name to match the one
	on Unix.

2005-04-08  Nathaniel Smith  <njs@codesourcery.com>

	* {win32,unix}/fingerprint.cc: Rename to...
	* {win32,unix}/inodeprint.cc: ...this.  Change function name and
	calling conventions.
	* platform.hh (inodeprint_file): Likewise.
	* inodeprint.{cc,hh}: New files.
	* Makefile.am (MOST_SOURCES, UNIX_PLATFORM_SOURCES,
	WIN32_PLATFORM_SOURCES): Fixup accordingly.
	* vocab_terms.hh (inodeprint): New ATOMIC.
	* work.hh: Prototype inodeprint working copy functions.
	* work.cc: Implement them.

	* manifest.{hh,cc} (manifest_file_name): Remove unused variable.

2005-04-08  Jeremy Cowgar  <jeremy@cowgar.com>

	* doxygen.cfg: added
	* Makefile.am: added apidocs target (builds doxygen docs)

2005-04-07  Nathaniel Smith  <njs@codesourcery.com>

	* manifest.{hh,cc}: Remove some commented out unused functions.

	* win32/have_smart_terminal.cc: Include platform.hh.
	* unix/fingerprint.cc: New file, with new function.
	* win32/fingerprint.cc: New file, with stub function.
	* Makefile.am (UNIX_PLATFORM_SOURCES, WIN32_PLATFORM_SOURCES): Add
	them.

2005-04-07  Nathaniel Smith  <njs@codesourcery.com>

	* manifest.hh, manifest.cc: Remove tabs.

2005-04-07  Nathaniel Smith  <njs@codesourcery.com>

	* tests/t_final_space.at: New test.
	* testsuite.at: Add it.

2005-04-07  Nathaniel Smith  <njs@codesourcery.com>

	* monotone.texi (Dealing with a Fork): 'merge' has slightly
	different output.

	* NEWS: Summarize changes of last 2.5 weeks.

2005-04-07  Nathaniel Smith  <njs@codesourcery.com>

	* database.{cc,hh} (space_usage): New method.
	* database.cc (info): Use it.

2005-04-07  Nathaniel Smith  <njs@codesourcery.com>

	* vocab.cc (verify): Cache known-good strings, to speed up
	repeated processing of related changesets.

	* change_set.cc (basic_change_set_test): Revert last change; the
	old version _was_ valid.

2005-04-07  Nathaniel Smith  <njs@codesourcery.com>

	* smap.hh (insert): Fix stupid bug in assertion condition.

2005-04-07  Nathaniel Smith  <njs@codesourcery.com>

	* change_set.cc (basic_change_set_test): Test a _valid_
	change_set.
	(directory_node): Make a std::map, instead of an smap.  Add a
	comment explaining the bug that makes this temporarily necessary.

	* smap.hh (smap): Don't check for duplicates at insert time,
	unless we've decided not to mark things damaged; don't return
	iterators from insert.  Do check for duplicates at sort time, and
	always sort, instead of sometimes doing linear search.  This makes
	insert O(1), while still preserving the invariant that keys must
	be unique.
	
	* commands.cc (commit): Explain why we're aborting, in the case
	that we detect that a file has changed under us in the middle of a
	commit.

2005-04-07  Richard Levitte  <richard@levitte.org>

	* cryptopp/config.h: typo...

2005-04-06  Nathaniel Smith  <njs@codesourcery.com>

	* work.cc (build_deletions): Issue warning when generating
	delete_dir's; they're totally broken, but I don't want to disable
	them, because then our tests won't see when they're fixed...

2005-04-05  Nathaniel Smith  <njs@codesourcery.com>

	* tests/t_db_execute.at (db execute): New test.
	* testsuite.at: Add it.
	* database.cc (debug): Don't printf-interpret %-signs in input.

2005-04-05  Matt Johnston  <matt@ucc.asn.au>

	* database.cc: remove dulicated block introduced
	in rev 9ab3031f390769f1c455ec7764cc9c083f328a1b
	(merge of 76f4291b9fa56a04feb2186074a731848cced81c and
	c7917be7646df52363f39d2fc2f7d1198c9a8c27). Seems to be another
	instance of the case tested in t_merge_5.at

2005-04-05  Matt Johnston  <matt@ucc.asn.au>

	* basic_io.hh: reserve() the string which we're appending to
	frequently. Seems to give ~5% speedup in 
	diff -r t:revision-0.16 -r t:revision-0.17 - can't hurt.

2005-04-04  Nathaniel Smith  <njs@codesourcery.com>

	* monotone.spec, debian/control: We no longer need external popt.
	* INSTALL: Ditto, plus some general updating.
	
2005-04-04  Nathaniel Smith  <njs@codesourcery.com>

	* tests/t_sql_unpack.at: New test.
	* testsuite.at: Add it.

2005-04-04  Nathaniel Smith  <njs@codesourcery.com>

	* contrib/ciabot_monotone.py (config): Genericize again, so lazy
	people using it won't start sending commits for monotone.
	* .mt-attrs: Make it executable.

2005-04-04  Richard Levitte  <richard@levitte.org>

	* Makefile.am (EXTRA_DIST): Add the extra popt files.

	* popt/popt.3, popt/popt.ps, popt/testit.sh: Include a few more
	  files from popt, mostly to have documentation on hand.  post.ps
	  is mentioned in popt/README.

2005-04-03  Nathaniel Smith  <njs@codesourcery.com>

	* Makefile.am (EXTRA_DIST): Add contrib/ stuff to distributed
	files list.
	* contrib/ciabot_monotone.py (config.delivery): Turn on.
	(send_change_for): Don't include "ChangeLog:" line when extracting
	changelog.

2005-04-03  Nathaniel Smith  <njs@codesourcery.com>

	* contrib/ciabot_monotone.py: New file.
	* contrib/README: Describe it.

2005-04-03  Richard Levitte  <richard@levitte.org>

	* AUTHORS: Add information about popt.

	* monotone.cc (my_poptStuffArgFile): Include the bundled popt.h.
	Since we now have a working popt, we can remove the restrictions
	on the use of -@.
	* tests/t_at_sign.at: Test that we can take more tha one -@.
	* monotone.1: Document it.

	* popt/poptint.h (struct poptContext_s): Add field to keep track
	  of the number of allocated leftovers elements.
	* popt/popt.c (poptGetContext): Initialise it and use it.
	  (poptGetNextOpt): Use it and realloc leftovers when needed.
	  Also make sure that the added element is a dynamically allocated
	  copy of the original string, or we may end up with a dangling
	  pointer.  These are huge bugs in popt 1.7, when using
	  poptStuffArgs().
	  (poptFreeContext): Free the leftovers elements when freeing
	  leftovers.
	  (poptSaveLong, poptSaveInt): Apply a small patch from Debian.

	* popt/CHANGES, popt/COPYING, popt/README, popt/findme.c,
	  popt/findme.h, popt/popt.c, popt/poptconfig.c, popt/popt.h,
	  popt/popthelp.c, popt/poptint.h, popt/poptparse.c,
	  popt/system.h, popt/test1.c, popt/test2.c, popt/test3.c: Bundle
	  popt 1.7.
	* configure.ac, Makefile.am: Adapt.

2005-04-01  Richard Levitte  <richard@levitte.org>

	* contrib/Notify.pl: Complete rewrite.  Among other things, it
	  makes better use of some new monotone automate features.  It's
	  also better organised and much more documented.

2005-04-01  Jeremy Cowgar  <jeremy@cowgar.com>

	* tests/t_dropkey_2.at: Updated to test dropkey instead of delkey
	* tests/t_dropkey_1.at: Updated to test dropkey instead of delkey
	* monotone.texi (Key and Cert): Changed references to delkey
	  to dropkey
	  (Commands): Changed references to delkey to dropkey
	* testsuite.at: changed references from t_delkey* to t_dropkey*
	* t_delkey_1.at: renamed to t_dropkey_1.at
	* t_delkey_2.at: renamed to t_dropkey_2.at
	* commands.cc (CMD(delkey)): renamed to dropkey to maintain
	  command consistency (with existing drop command)

2005-04-01  Richard Levitte  <richard@levitte.org>

	* monotone.cc (my_poptStuffArgFile): An argument file might be
	empty, and therefore contain no arguments to be parsed.  That's
	OK.
	* tests/t_at_sign.at: Test it.

2005-04-01  Nathaniel Smith  <njs@codesourcery.com>

	* monotone.cc: Fixup after merge.

2005-04-01  Nathaniel Smith  <njs@codesourcery.com>

	* file_io.cc (read_data_for_command_line): New function.
	(read_data_stdin): New function.
	* file_io.hh (read_data_for_command_line): Add prototype.
	
	* monotone.cc (my_poptStuffArgFile): Clean up a little.  Use
	read_data_for_command_line.  Don't free argv, but rather return
	it.
	(cpp_main): Keep a list of allocated argv's, and free them.
	(options): Tweak wording of help text on -@.
	
2005-04-01  Nathaniel Smith  <njs@codesourcery.com>

	* file_io.hh: Remove tabs.

2005-04-01  Nathaniel Smith  <njs@codesourcery.com>

	* monotone.cc (cpp_main): Actually remove newline.

2005-04-01  Nathaniel Smith  <njs@codesourcery.com>

	* ChangeLog: Fixup after merge.
	* monotone.text (Making Changes): Fix typo.
	
2005-04-01  Nathaniel Smith  <njs@codesourcery.com>

	* monotone.cc (cpp_main): Remove now-unneccessary newline.
	
	* commands.cc (commit): Fix typo.
	
	* monotone.texi (Making Changes): Don't claim that writing to
	MT/log prevents the editor from starting.  Clarify later that
	having written to MT/log still means the editor will pop up
	later.

2005-04-01  Richard Levitte  <richard@levitte.org>

	* monotone.cc: Add the long name --xargs for -@.
	* monotone.1: Document it.
	* tests/t_at_sign.at: Remove extra empty line and test --xargs.

	* monotone.texi (Making Changes): Cleanupy tweaks.

	* monotone.cc (my_poptStuffArgFile): New function to parse a file
	for more arguments and stuff them into the command line.
	(cpp_main): Add the -@ option
	* tests/t_at_sign.at, testsuite.at: Test it
	* monotone.1: Document it.

2005-03-31  Nathaniel Smith  <njs@codesourcery.com>

	* tests/t_log_depth.at: Cleanupy tweaks.

2005-03-31  Jeremy Cowgar  <jeremy@cowgar.com>

	* monotone.texi: Tutorial updated to include example of
	  editing/committing with MT/log
	* work.cc (has_contents_user_log) Added
	* work.hh (has_contents_user_log) Added
	* commands.cc (CMD(commit)): Checks to ensure both MT/log and the
	  --message option does not exist during commit.
	* transforms.hh (prefix_lines_with): Added
	* transforms.cc (prefix_lines_with): Added
	* sanity.cc (naughty_failure): Made use of prefix_lines_with()
	* ui.cc (inform): now handles messages w/embedded newlines
	* tests/t_commit_log_3.at: Created to test new functionality
	  added to CMD(commit)
	* testsuite.at: Added above test

2005-03-31  Richard Levitte  <richard@levitte.org>

	* monotone.cc: Add the --depth option...
	* app_state.hh (class app_state),
	  app_state.cc (app_state::set_depth): ... and the field and
	  method to store and set it.
	* commands.cc (CMD(log)): ... then handle it.

	* tests/t_log_depth.at: Add a test for 'log --depth=n'
	* testsuite.at: Add it.
	* monotone.texi (Informative): Document it.

2005-03-31  Nathaniel Smith  <njs@codesourcery.com>

	* automate.cc (automate_erase_ancestors): Accept zero arguments,
	and in such case print nothing.  (Important for scripting.)
	* commands.cc (automate):
	* monotone.texi (Automation):
	* tests/t_automate_erase_ancestors.at: Update accordingly.

2005-03-31  Nathaniel Smith  <njs@codesourcery.com>

	* automate.cc (automate_toposort): Accept zero arguments, and in
	such case print nothing.  (Important for scripting.)
	* commands.cc (automate):
	* monotone.texi (Automation):
	* tests/t_automate_toposort.at: Update accordingly.

2005-03-30  Richard Levitte  <richard@levitte.org>

	* contrib/Notify.pl: A new Perl hack to send change logs by
	email.

	* contrib/README: Add a quick description.

2005-03-30  Nathaniel Smith  <njs@codesourcery.com>

	* automate.cc (automate_leaves): New function.
	(automate_command): Add it.
	* commands.cc (automate): Synopsify it.
	* monotone.1: Add it.
	* monotone.texi (Automation, Commands): Likewise.
	
	* tests/t_automate_leaves.at: New test.
	* testsuite.at: Add it.

2005-03-30  Nathaniel Smith  <njs@codesourcery.com>

	* monotone.texi (Automation): Make newly added sample outputs
	verbatim also.

2005-03-30  Nathaniel Smith  <njs@codesourcery.com>

	* tests/t_automate_toposort.at: New test.
	* tests/t_automate_ancestry_difference.at: New test.
	* tests/t_diff_first_rev.at: New test.
	* testsuite.at: Add them.
	
	* revision.cc (calculate_ancestors_from_graph): Do not keep an
	"interesting" set and return only ancestors from this set;
	instead, simply return all ancestors.  Returning a limited set of
	ancestors does not speed things up, nor reduce memory usage in
	common cases.  (The only time it would reduce memory usage is when
	examining only a small ancestor set, which the important case,
	'heads', does not; even then, erase_ancestors would need to intern
	the interesting revisions first so they got low numbers, which it
	doesn't.)
	(erase_ancestors): Adjust accordingly.
	(toposort, ancestry_difference): New functions.
	* revision.hh (toposort, ancestry_difference): Declare.
	* automate.cc (automate_toposort, automate_ancestry_difference):
	New functions.
	(automate_command): Add them.
	All functions: clarify in description whether output is sorted
	alphabetically or topologically.
	* commands.cc (automate): Synopsify them.
	* monotone.1: Add them.
	* monotone.texi (Commands): Likewise.
	(Automation): Likewise.  Also, clarify for each command whether
	its output is alphabetically or topologically sorted.
	
2005-03-29  Richard Levitte  <richard@levitte.org>

	* commands.cc (CMD(ls)): Update with the same information as
	CMD(list)

	* monotone.texi (Automation): Make the sample output verbatim

2005-03-26  Nathaniel Smith  <njs@codesourcery.com>

	* automate.cc (automate_erase_ancestors): New function.
	(automate_command): Use it.
	* commands.cc (automate): Document it.

	* tests/t_automate_erase_ancestors.at: New test.
	* testsuite.at: Add it.

	* monotone.texi (Automation, Commands): Document automate
	erase_ancestors.
	* monotone.1: Document automate erase_ancestors.

2005-03-26  Nathaniel Smith  <njs@codesourcery.com>

	* automate.cc (interface_version): Bump to 0.1.
	(automate_descendents): New function.
	(automate_command): Call it.
	* commands.cc (automate): Add it to help text.

	* tests/t_automate_descendents.at: New test.
	* testsuite.at: Add it.
	
	* monotone.texi (Automation, Commands): Document automate
	descendents.
	* monotone.1: Document automate descendents, and vars stuff.

2005-03-26  Nathaniel Smith  <njs@codesourcery.com>

	* tests/t_attr.at: No longer a bug report.
	* tests/t_rename_attr.at: New test.
	* testsuite.at: Add it.

2005-03-26  Joel Crisp  <jcrisp@s-r-s.co.uk>

	* contrib/Log2Gxl.java: New file.

2005-03-26  Nathaniel Smith  <njs@pobox.com>

	* contrib/README: New file.

2005-03-25  Nathaniel Smith  <njs@pobox.com>

	* commands.cc (user_log_file_name): Remove unused variable
	again.  Hopefully it will take this time...

2005-03-25  Nathaniel Smith  <njs@pobox.com>

	* commands.cc (user_log_file_name): Remove unused variable.

2005-03-25  Jeremy Cowgar  <jeremy@cowgar.com>

	* monotone.texi: Added a bit more documentation about MT/log
	  Updated edit_comment hook and addded delkey docs
	* commands.cc: Added delkey command
	* t_delkey_1.at: Tests delkey command on public key
	* t_delkey_2.at: Tests delkey command on public and private key
	* testsuite.at: Added above tests
	* std_hooks.lua: Transposed the MT: lines and user_log_contents,
	  user_log_contents now appears first.

2005-03-25  Jeremy Cowgar  <jeremy@cowgar.com>

	* t_setup_creates_log.at: Ensures that MT/log is created
	  on setup
	* t_checkout_creates_log.at: Ensures that MT/log is created
	  on checkout
	* t_commit_log_1.at: Ensures that:
	  1. Read and entered as the ChangeLog message
	  2. Is blanked after a successful commit
	* t_commit_log_2.at: Ensures that commit works w/o MT/log being
	  present
	* testsuite.at: Added the above tests.

2005-03-25  Matt Johnston  <matt@ucc.asn.au>

        * {unix,win32}/platform_netsync.cc, platform.hh, Makefile.am: new
        functions to disable and enable sigpipe.
        * netsync.cc, main.cc: call the functions from netsync rather than
        globally, so that sigpipe still works for piping output of commands
        such as 'log'.
        * tests/t_netsync_sigpipe.at: test it.
        * testsuite.at: add it.

2005-03-25  Matt Johnston  <matt@ucc.asn.au>

	* monotone.cc: add short options -r, -b, -k, and -m
	for --revision, --branch, --key, and --message respectively.
	* monotone.texi, monotone.1: document them
	* tests/t_short_opts.at: test them
	* testsuite.at: add it

2005-03-24  Nathaniel Smith  <njs@codesourcery.com>

	* tests/t_empty_env.at: New test.
	* testsuite.at: Add it.  Absolutify path to monotone so it will
	work.
	
	* unix/have_smart_terminal.cc (have_smart_terminal): Handle the
	case where TERM is unset or empty.

2005-03-24  Nathaniel Smith  <njs@codesourcery.com>

	* ui.hh (tick_write_nothing): New class.
	* monotone.cc (cpp_main): Enable it.

2005-03-24  Nathaniel Smith  <njs@codesourcery.com>

	* work.cc (build_deletions, build_additions): Fixup after merge.

2005-03-23  Nathaniel Smith  <njs@codesourcery.com>

	* tests/t_cat_file_by_name.at: Check for attempting to cat
	non-existent files.
	* tests/t_empty_id_completion.at: New test.
	* tests/t_empty_path.at: New test.
	* testsuite.at: Add them.
	
	* database.cc (complete): Always generate some sort of limit term,
	even a degenerate one.
	
	* app_state.cc (create_working_copy): Check for null directory.

	* work.cc (build_deletion, build_addition, build_rename): Check
	for null paths.

2005-03-23  Derek Scherger  <derek@echologic.com>

	* Makefile.am UNIX_PLATFORM_SOURCES:
	WIN32_PLATFORM_SOURCES: add have_smart_terminal.cc
	* platform.hh (have_smart_terminal): prototype
	* ui.cc (user_interface): set ticker to dot/count based on
	have_smart_terminal
	* unix/have_smart_terminal.cc: 
	* win32/have_smart_terminal.cc: new file
	
2005-03-23  Derek Scherger  <derek@echologic.com>

	* commands.cc (add): pass list of prefixed file_path's to
	build_additions
	(drop): pass list of prefixed file_path's to build_deletions
	(attr): pass attr_path as a 1 element vector to build_additions
	* work.{cc,hh} (build_addition): rename to...
	(build_additions): this, and accept a vector of paths to be added
	in a single path_rearrangement
	(build_deletion): rename to ...
	(build_deletions): this, and accept a vector of paths to be
	dropped in a single path_rearrangement
	(known_preimage_path): replace manifest and path_rearrangement
	args with a path_set to avoid extracting paths for every file
	(build_rename): adjust for change to known_preimage_path

2005-03-23  Nathaniel Smith  <njs@codesourcery.com>

	* monotone.cc (my_poptFreeContext, cpp_main): Apparently
	poptFreeContext silently changed its return type at some unknown
	time.  Hack around this.

2005-03-23  Nathaniel Smith  <njs@codesourcery.com>

	* monotone.cc (cpp_main): Remove the special code to dump before
	printing exception information, since we no longer dump to the
	screen, so it's always better to have the little status message
	saying what happened to the log buffer at the end of everything.
	* sanity.cc (dump_buffer): Give a hint on how to get debug
	information, when discarding it.
	* work.{hh,cc} (get_local_dump_path): New function.
	* app_state.cc (allow_working_copy): Use it for default
	global_sanity dump path.
	* monotone.texi (Reserved Files): Document MT/debug.
	(Network): Capitalize Bob and Alice (sorry graydon).
	Document new defaulting behavior.

2005-03-23  Nathaniel Smith  <njs@codesourcery.com>

	* work.cc, sanity.cc: Remove tabs.

2005-03-23  Nathaniel Smith  <njs@codesourcery.com>

	* monotone.texi (Network Service): Mention that monotone remembers
	your server/collection.
	(Vars): New section.
	* netsync.cc (process_hello_cmd): Touch more cleaning.
	* tests/t_merge_5.at: More commentary.
	
2005-03-23  Matt Johnston  <matt@ucc.asn.au>

	* tests/t_merge_5.at: new test for a merge which ends up with
	duplicate lines.
	* testsuite.at: add it

2005-03-22  Jeremy Cowgar  <jeremy@cowgar.com>

	* AUTHORS: Added my name
	* app_state.cc, commands.cc, lua.cc, lua.hh, monotone.texi,
	  std_hooks.lua, work.cc, work.hh: Added functionality to
	  read the MT/log file for commit logs. In this revision
	  tests are not yet complete nor is documenation complete
	  but the reading, blanking and creating of MT/log is.

2005-03-22  Nathaniel Smith  <njs@codesourcery.com>

	* vocab_terms.hh: Declare base64<var_name>.
	* database.cc (clear_var, set_var, get_vars): base64-encode
	var_names in the database.
	* monotone.texi (Internationalization): Update description of
	vars.
	* transforms.{cc,hh} ({in,ex}ternalize_var_name): Remove.
	* commands.cc (set, unset, ls_vars): Update accordingly.
	(unset): Error out if the variable doesn't exist.
	* tests/t_vars.at: Verify this works.

	* netcmd.cc (test_netcmd_functions): Properly type arguments to
	{read,write}_hello_cmd_payload.
	(write_hello_cmd_payload): Properly type arguments.
	* netcmd.hh (write_hello_cmd_payload):
	* netsync.cc (queue_hello_cmd): Adjust accordingly.
	(process_hello_cmd): More cleaning.  Also, save new server keys to
	a var, and check old server keys against the var.
	
	* tests/t_netsync_checks_server_key.at: New test.
	* testsuite.at: Add it.  Better docs for some netsync macros,
	while I'm here...
	* tests/t_netsync_absorbs.at: Add 'netsync' keyword.
	
2005-03-22  Nathaniel Smith  <njs@codesourcery.com>

	* tests/t_netsync_absorbs.at: New test.
	* testsuite.at: Add it.

	* netcmd.{cc,hh} (read_hello_cmd_payload): Properly type
	arguments.
	* netsync.cc (dispatch_payload): Adjust accordingly.  Move some
	logic into process_hello_cmd.
	(known_servers_domain): New constant.
	(process_hello_cmd): Tweak arguments appropriately.  Include logic
	formerly in dispatch_payload.  Cleanup.

	No semantic changes.
	
2005-03-21  Nathaniel Smith  <njs@codesourcery.com>

	* monotone.texi (Starting a New Project): Tweak phrasing.

2005-03-21  Nathaniel Smith  <njs@codesourcery.com>

	* commands.cc (process_netsync_client_args): If user specifies
	server/collection and there is no default, set the default.
	* tests/t_netsync_set_defaults.at: New test.
	* testsuite.at: Add it.

2005-03-21  Nathaniel Smith  <njs@codesourcery.com>

	* vocab.hh (var_key): New typedef.
	* database.{cc,hh}: Use it.  Make most var commands take it.
	* commands.cc (set, unset): Adjust accordingly.
	(default_server_key, default_collection_key): New constants.
	(process_netsync_client_args): New function.
	(push, pull, sync): Use it.

	* tests/t_netsync_defaults.at: New test.
	* testsuite.at: Add it.

2005-03-21  Matt Johnston  <matt@ucc.asn.au>

	* change_set.cc: use std::map rather than smap for 
	confirm_unique_entries_in_directories() and confirm_proper_tree()
	since they perform a lot of insert()s.

2005-03-21  Nathaniel Smith  <njs@codesourcery.com>

	* monotone.texi (list tags, list vars, set, unset): Document.
	(Internationalization): Document vars.

2005-03-21  Nathaniel Smith  <njs@codesourcery.com>

	* transforms.{hh,cc} ({in,ex}ternalize_var_{name,domain}): New
	functions.
	* vocab_terms.hh (base64<var_value>): Declare template.
	* database.hh (get_vars): Simplify API.
	* database.cc (get_vars, get_var, var_exists, set_var, clear_var):
	Implement.
	* commands.cc (set, unset): New commands.
	(ls): New "vars" subcommand.
	* tests/t_vars.at: Fix.  Un-XFAIL.
	
2005-03-21  Nathaniel Smith  <njs@codesourcery.com>

	* transforms.{cc,hh}: Remove tabs.

2005-03-20  Nathaniel Smith  <njs@codesourcery.com>

	* tests/t_vars.at: New test.
	* testsuite.at: Add it.

2005-03-20  Nathaniel Smith  <njs@codesourcery.com>

	* schema.sql (db_vars): New table.
	* database.cc (database::database): Update schema id.
	* schema_migration.cc (migrate_client_to_vars): New function.
	(migrate_monotone_schema): Use it.
	* tests/t_migrate_schema.at: Another schema, another test...
	
	* vocab_terms.hh (var_domain, var_name, var_value): New types.
	* database.hh (get_vars, get_var, var_exists, set_var, clear_var):
	Prototype new functions.
	
2005-03-20  Derek Scherger  <derek@echologic.com>

	* file_io.cc (book_keeping_file): return true only if first
	element of path is MT, allowing embedded MT elements
	(walk_tree_recursive): check relative paths for ignoreable book
	keeping files, rather than absolute paths
	(test_book_keeping_file): add fs::path tests for book keeping
	files
	* tests/t_add_intermediate_MT_path.at: un-XFAIL, fix some problems
	with commas, add tests for renames and deletes with embedded MT
	path elements.

2005-03-20  Nathaniel Smith  <njs@codesourcery.com>

	* monotone.texi: Add some missing @sc{}'s.
	* cryptopp/config.h: Use "mt-stdint.h", not <stdint.h>, for
	portability.

2005-03-19  Nathaniel Smith  <njs@codesourcery.com>

	* Makefile.am (EXTRA_DIST): Add UPGRADE and README.changesets.
	* debian/files: Auto-updated by dpkg-buildpackage.

	* This is the 0.17 release.
	
2005-03-18  Nathaniel Smith  <njs@codesourcery.com>

	* Makefile.am (MOST_SOURCES): Add package_{full_,}revision.h.
	* NEWS: Fill in date.
	* debian/copyright: Update from AUTHORS.
	* configure.ac: Bump version number to 0.17.
	* debian/changelog, monotone.spec: Update for release.
	* po/monotone.pot: Auto-updated by distcheck.

2005-03-18  Christof Petig <christof@petig-baender.de>

	* sqlite/*: Imported sqlite version 3.1.6 tree

2005-03-18  Nathaniel Smith  <njs@codesourcery.com>

	* monotone.1, commands.cc, Makefile.am: Fixup after merge.

2005-03-18  Nathaniel Smith  <njs@codesourcery.com>

	* path_component (split_path): Fix bug.
	Also, add unit tests for file.
	* unit_tests.{hh,cc}: Add path_component unit tests.
	
2005-03-18  Nathaniel Smith  <njs@codesourcery.com>

	* Makefile.am: Fixup after merge.
	
2005-03-18  Nathaniel Smith  <njs@codesourcery.com>

	* change_set.cc: Move path_component stuff to...
	* path_component.{hh,cc}: ...these new files.
	* Makefile.am: Add them.

2005-03-18  Matt Johnston  <matt@ucc.asn.au>

	* txt2c.cc: add --no-static option
	* Makefile.am, package_revision.h, package_full_revision.h:
	create revision info files as standalone .c files to speed
	compilation (mt_version.cc doesn't need to recompile each time)

2005-03-17  Derek Scherger  <derek@echologic.com>

	* INSTALL: add note about creating a ./configure script

2005-03-16  Nathaniel Smith  <njs@codesourcery.com>

	* UPGRADE: Finish, hopefully.
	* monotone.texi (db check): Be more clear about what is normally
	checked, and when 'db check' is useful.

2005-03-16  Patrick Mauritz <oxygene@studentenbude.ath.cx>

	* monotone.texi (Hook Reference): Typo.

2005-03-16  Nathaniel Smith  <njs@codesourcery.com>

	* monotone.texi: Add Derek Scherger to the copyright list.
	Various tweaks.
	(Starting a New Project): Rewrite to clarify that only Jim runs
	"setup", and explain why.
	(Network Service): Add a note that most people do use a central
	server, since people on the mailing list seem to perhaps be
	getting the wrong idea.
	(Making Changes): Expand a little on what the "." in "checkout ."
	means, since people seem to accidentally checkout stuff into real
	directories.
	(db check): Add much verbiage on the implications
	of various problems, and how to fix them.  Also clarify some
	wording.
	* NEWS: Small tweaks.
	* UPGRADE: More instructions, not done yet...
	
2005-03-15  Matt Johnston  <matt@ucc.asn.au>

	* commands.cc, monotone.texi, monotone.1: mention that agraph
          output is in VCG format.

2005-03-14  Nathaniel Smith  <njs@codesourcery.com>

	* commands.cc (cat): 'cat file REV PATH'.
	* monotone.texi: Mention it.
	* tests/t_cat_file_by_name.at: New test.
	* testsuite.at: Add it.

2005-03-11  Nathaniel Smith  <njs@codesourcery.com>

	* automate.cc (automate_heads): Remove app.initialize call.
	* revision.cc, revision.hh (calculate_arbitrary_change_set): New
	function.
	(calculate_composite_change_set): Touch more sanity checking.

	* commands.cc (update): Use it.

2005-03-10  Derek Scherger  <derek@echologic.com>

	* app_state.cc (set_restriction): adjust bad path error message
	* commands.cc (get_valid_paths): refactor into ...
	(extract_rearranged_paths): ... this
	(extract_delta_paths): ... this
	(extract_changed_paths): ... this
	(add_intermediate_paths): ... and this
	(restrict_delta_map): new function
	(calculate_restricted_change_set): new function
	(calculate_restricted_revision):
	(ls_missing):
	(revert): rework using new valid path functions
	(do_diff): adjust --revision variants to work with restrictions
	* tests/t_diff_restrict.at: un-XFAIL

2005-03-09  Jon Bright <jon@siliconcircus.com>
	* win32/monotone.iss: Install the many-files version of the
	docs, install the figures, create a start-menu icon for the
	docs.
	* Makefile.am: Make docs generation work with MinGW

2005-03-09  Jon Bright <jon@siliconcircus.com>
	* win32/monotone.iss: Monotone -> monotone

2005-03-09  Jon Bright <jon@siliconcircus.com>
	* win32/monotone.iss: Added an Inno Setup script for 
	generating a Windows installer.  Inno Setup is GPLed, see
	http://www.jrsoftware.org for download

2005-03-09  Jon Bright <jon@siliconcircus.com>
	* t_diff_binary.at: binary.bz.b64 -> binary.gz.b64

2005-03-08  Derek Scherger  <derek@echologic.com>

	* Makefile.am: adjust for fsck rename
	* commands.cc (db fsck): rename to db check and add short help;
	adjust for fsck file renames
	* database.{cc,hh}: minor alignment adjustments
	(get_statistic): remove redundant method
	(info): use count in place of get_statistic
	(count): return unsigned long instead of int
	(get_keys): new method
	(get_public_keys): new method
	(get_private_keys): rewrite using get_keys
	(get_certs): new method to get all certs in database from
	specified table
	(get_revision_certs): ditto
	* fsck.{cc,hh}: rename to...
	* database_check.{cc,hh}: ...this; add key, cert and sane revision
	history checking
	* monotone.1: document db dump/load/check commands
	* monotone.texi: document db check command
	* tests/t_fsck.at: rename to...
	* tests/t_database_check.at: ...this; and add tests for key and
	cert problems
	* testsuite.at: account for new test name

2005-03-08  Nathaniel Smith  <njs@codesourcery.com>

	* ChangeLog: Insert some missing newlines.
	* NEWS: Note file format changes.
	* file_io.cc (tilde_expand): Clarify error message.

2005-03-08  Nathaniel Smith  <njs@codesourcery.com>

	* keys.{cc,hh} (require_password): Simplify interface, do more
	work.
	* rcs_import.cc (import_cvs_repo): Update accordingly.
	* commands.cc (server): Likewise.
	* revision.cc (build_changesets_from_existing_revs) 
	(build_changesets_from_manifest_ancestry): Require passphrase
	early.

2005-03-08  Nathaniel Smith  <njs@codesourcery.com>

	* NEWS, INSTALL, README.changesets: Update in preparation for
	0.17.
	* UPGRADE: New file.
	
	* tests/t_diff_restrict.at: Oops.  XFAIL it.
	
2005-03-08  Jon Bright  <jon@siliconcircus.com>
	
	* win32/process.cc (process_spawn): Escape the parameters,
	surround them with quotes before adding them to the consolidated
	command line string
	* mkstemp.cc (monotone_mkstemp): Now takes a std::string&, and
	returns the *native* form of the path in this.
	* mkstemp.hh: Now always use monotone_mkstemp
	(monotone_mkstemp): Update prototype
	* lua.cc (monotone_mkstemp_for_lua): Use new-style 
	monotone_mkstemp

2005-03-08  Jon Bright  <jon@siliconcircus.com>
	
	* win32/read_password.cc (read_password): Now correctly hides 
	password when run in a Windows console.  Does at least enough in
	a MinGW rxvt console to make sure that you can't see the password.
	* win32/process.cc: Change indentation.
	(process_spawn): Log commands executed, as for unix process.cc

2005-03-07  Nathaniel Smith  <njs@codesourcery.com>

	* tests/t_diff_restrict.at: New test.
	* testsuite.at: Add it.

2005-03-05  Nathaniel Smith  <njs@codesourcery.com>

	* netsync.cc (encountered_error, error): New variable and method.
	(session::session): Initialize encountered_error.
	(write_netcmd_and_try_flush, read_some, write_some): Check it.
	(queue_error_cmd): Consider it like sending a goodbye.
	(process_error_cmd): Throw an exception instead of considering it
	a goodbye.
	(process_data_cmd): Call error() if epochs don't match.
	* tests/t_epoch.at, tests/t_epoch_server.at: More minor tweaks.
	Expect failed pulls to exit with status 0.  This isn't really
	correct, but looks complicated to fix...

2005-03-05  Nathaniel Smith  <njs@codesourcery.com>

	* testsuite.at (NETSYNC_SERVE_N_START): New macro.
	* tests/t_epoch_server.at: Misc. fixes.

	* netsync.cc (session::session): Don't open valve yet.
	(maybe_note_epochs_finished): New method to open
	valve.
	(process_done_cmd, process_data_cmd): Call it.
	(rebuild_merkle_trees): Actually calculate hashes for epoch merkle
	trees.  Also, only include epochs that meet the branch mask.
	(session): Remove unused id_to_epoch map.
	
2005-03-05  Nathaniel Smith  <njs@codesourcery.com>

	* netcmd.cc (read_netcmd_item_type): Handle epoch_item.
	(test_netcmd_functions): Update for new confirm_cmd_payload
	format.
	* netsync.cc (process_confirm_cmd): Cut and paste error.

2005-03-05  Nathaniel Smith  <njs@codesourcery.com>

	* constants.{cc,hh}: Add new epochlen, epochlen_bytes constants.
	* vocab_terms.hh, vocab.hh: Add new epoch_data type.  Add predeclarations
	for it.
	* commands.cc (ls_epochs):
	* revision.cc (
	* database.hh:
	* database.cc: Update for epoch_data.  Add get_epoch, epoch_exists
	methods.
	* epoch.{cc,hh}: New files.
	* netsync.cc: Actually implement epochs-via-merkle code.

2005-03-04  Nathaniel Smith  <njs@codesourcery.com>

	* schema.sql (branch_epochs): Add 'hash' field.
	* schema_migration.cc: Fixup for.
	* database.cc (database): Change schemas.
	* tests/t_migrate_schema.at: Replace epoch db test case with one
	with new schema.

2005-03-03  Nathaniel Smith  <njs@codesourcery.com>

	* netsync.cc (session::id_to_epoch): New variable.
	(session::session): Create refinement and requested item tables
	for epochs.
	(rebuild_merkle_trees): Fill epoch merkle tree and id_to_epoch
	table.

	* netsync.cc (queue_confirm_cmd, process_confirm_cmd) 
	(dispatch_payload, rebuild_merkle_trees): 
	* netcmd.hh:
	* netcmd.cc (read_confirm_cmd_payload, write_confirm_cmd_payload):
	Remove epochs.

2005-02-27  Nathaniel Smith  <njs@codesourcery.com>

	* constants.cc:
	* revision.cc:
	* testsuite.at: 
	* commands.cc:
	* ChangeLog: Fixup after merge.

2005-02-27  Nathaniel Smith  <njs@codesourcery.com>

	* merkle_tree.hh (netcmd_item_type): Add epoch_item.
	* merkle_tree.cc (netcmd_item_type_to_string): Handle epoch_item.

	* packet.hh, packet.cc (struct packet_db_valve): New class.
	* netsync.cc (session): Use a valved writer.

2005-02-26  Nathaniel Smith  <njs@codesourcery.com>

	* merkle_tree.hh: Fix comment.
	Remove prototypes for non-existing functions.

2005-02-26  Nathaniel Smith  <njs@codesourcery.com>

	* tests/t_epoch_unidirectional.at: New test.
	* testsuite.at: Add it.

2005-02-26  Nathaniel Smith  <njs@codesourcery.com>

	* tests/t_epoch.at: Even more paranoid.
	* tests/t_epoch_server.at: New test.
	* testsuite.at: Add it.
	
2005-02-21  Nathaniel Smith  <njs@codesourcery.com>

	* tests/t_epoch.at: Check that netsync only sends relevant
	epochs, and be a little more paranoid.

2005-02-19  Nathaniel Smith  <njs@codesourcery.com>

	* revision.cc (struct anc_graph): Fixup after merge.

2005-02-18  graydon hoare  <graydon@pobox.com>

	* database.cc (set_epoch): Fix SQL.
	* monotone.texi (Rebuilding ancestry): Reword a bit.
	* netcmd.{cc,hh} 
	({read,write}_hello_cmd_payload): Transfer server key with hello.
	({read,write}_confirm_cmd_payload): Transfer epoch list with confirm.
	* netsync.cc: Adapt to changes in netcmd.
	(rebuild_merkle_trees): Set nonexistent epochs to zero before sync.
	* revision.cc (anc_graph): Randomize epochs on rebuild.
	* tests/t_epoch.at: Fix up to test slightly new semantics.

2005-02-07  Nathaniel Smith  <njs@codesourcery.com>

	* monotone.1: Add more db commands.
	* monotone.texi: Document db rebuild.  Add section on rebuilding
	ancestry and epochs.

2005-02-06  graydon hoare  <graydon@pobox.com>

	* commands.cc (db): Add epoch commands.
	(list): Likewise.
	Also remove some unneeded transaction guards.
	* database.{cc,hh} (get_epochs): New function.
	(set_epoch): Likewise.
	(clear_epoch): Likewise.
	Also remove all persistent merkle trie stuff.
	* schema.sql: Add epochs, remove tries.
	* schema_migration.cc: Update.
	* tests/t_epoch.at: New test.
	* tests/t_migrate_schema.at: Update.
	* testsuite.at: Add some new helpers, call t_epoch.at.
	* vocab.hh (epoch_id): Define.
	* vocab_terms.hh (epoch): Define.

2005-02-05  Nathaniel Smith  <njs@codesourcery.com>

	* merkle_tree.hh: Remove mcert_item and fcert_item, rename
	rcert_item to cert_item, renumber to remove gaps left.
	* merkle_tree.cc (netcmd_item_type_to_string):
	* netcmd.cc (read_netcmd_item_type): 
	* netsync.cc: Adjust accordingly.
	
2005-02-05  Nathaniel Smith  <njs@codesourcery.com>

	* constants.cc (constants): Bump netsync protocol version.

2005-03-07  Nathaniel Smith  <njs@codesourcery.com>

	* lua.cc (monotone_spawn_for_lua): Minimal change to get arguments
	in right order.  Still needs hygienic cleanups...
	* tests/t_can_execute.at: Run 'cp' instead of 'touch', because cp
	will actually notice if we pass arguments out of order.
	* testsuite.at: Remove mysterious blank line.
	
2005-03-07  Nathaniel Smith  <njs@codesourcery.com>

	* unix/process.cc (process_spawn): Log command line before
	executing.

2005-03-07  Nathaniel Smith  <njs@codesourcery.com>

	* revision.cc (kill_redundant_edges): Rename back to...
	(kluge_for_3_ancestor_nodes): ...this.  Go back to only cleaning
	up parents of 3+ parent nodes.
	(analyze_manifest_changes): Take a third argument, of files whose
	ancestry needs splitting.
	(construct_revision_from_ancestry): Make more more complex, in
	order to properly track file identity in merges.

2005-03-05  Nathaniel Smith  <njs@codesourcery.com>

	* revision.cc (check_sane_history): Typo.
	
2005-03-05  Nathaniel Smith  <njs@codesourcery.com>

	* revision.hh (check_sane_history): Take an app_state instead of a
	database as an argument.
	* database.cc: Pass an app_state instead of a database as its
	argument. 
	* revision.cc (check_sane_history): Update accordingly.  Add a new
	check for merges, that they are creating consistent changesets
	(even when the common ancestor is outside of the usual
	paranoia-checking search depth).

2005-03-05  Nathaniel Smith  <njs@codesourcery.com>

	* revision.cc (kluge_for_3_ancestor_nodes): Rename to...
	(kill_redundant_edges): ...this.  Kill all redundant edges, not
	just ones on nodes with 3+ parents.  Also, make it actually work.
	
2005-03-05  Nathaniel Smith  <njs@codesourcery.com>

	* revision.cc (kluge_for_3_ancestor_nodes): New method.
	(rebuild_ancestry): Call it.

2005-03-03  Nathaniel Smith  <njs@codesourcery.com>

	* revision.cc (check_sane_history): Print a warning to let the
	user know why things like 'pull' can take so long.
	* netsync.cc: Remove a few tabs.

2005-03-04  Jon Bright  <jon@siliconcircus.com>
	
	* win32/process.cc (process_spawn): Now takes 
	const char * const argv[]
	* unix/process.cc (process_spawn): Ditto.  Cast for call to
	execvp
	(existsonpath): Initialise args in a const way

2005-03-04  Jon Bright  <jon@siliconcircus.com>
	
	* win32/process.cc (process_spawn): Now takes 
	char * const argv[]
	* platform.hh (process_spawn): Ditto
	* unix/process.cc (process_spawn): Ditto
	* lua.cc (monotone_spawn_for_lua): Remove debug code
	* General: Beginning to hate C++'s const rules

2005-03-04  Jon Bright  <jon@siliconcircus.com>
	
	* win32/process.cc (process_spawn): Now takes 
	const char * const *
	* platform.hh (process_spawn): Ditto
	* unix/process.cc (process_spawn): Ditto
	* General: Sorry about all these commits, I'm syncing back and
	forth between Linux and Win32

2005-03-04  Jon Bright  <jon@siliconcircus.com>
	
	* win32/process.cc (process_spawn): Now takes char * const *
	* platform.hh (process_spawn): Ditto
	* unix/process.cc (process_spawn): Ditto
	(existsonpath): argv now const char*[]

2005-03-04  Jon Bright  <jon@siliconcircus.com>
	
	* win32/process.cc: Added forgotten file
	* unix/process.cc: Include stat.h, (process_*) fix compilation
	errors

2005-03-04  Jon Bright  <jon@siliconcircus.com>
	
	* unix/process.cc: Added forgotten file

2005-03-03  Jon Bright  <jon@siliconcircus.com>
	
	* lposix.c: Deleted
	* win32/process.cc: Created, added Win32 versions of functions
	existsonpath, make_executable, process_spawn, process_wait,
	process_kill, process_sleep
	* unix/process.cc: Ditto, for the Unix versions.
	* lua.cc: Add LUA wrappers for the above functions, register
	them with LUA
	* std_hooks.lua (execute, attr_functions->execute, 
	program_exists_in_path): Use the new functions instead of posix
	functions
	* t_can_execute.at (touchhook.lua): Ditto

2005-03-01  Derek Scherger  <derek@echologic.com>

	* app_state.cc (set_restriction): actually ignore ignored files
	rather than trying to validate them

2005-03-01  Derek Scherger  <derek@echologic.com>

	* tests/t_diff_binary.at: new test (bug report)
	* tests/t_command_completion.at: new test
	* tests/t_merge_rename_file_and_rename_dir.at: new test
	* testsuite.at: include new tests
	
2005-02-28  Richard Levitte  <richard@levitte.org>

	* Makefile.am (BUILT_SOURCES_CLEAN): Moved mt-stding.h from here...
	(DISTCLEANFILES): ... to here.  Since mt-stding.h is created by
	config.status, it should only be removed by the distclean target.

2005-02-28  Matt Johnston  <matt@ucc.asn.au>

	* std_hooks.lua: posix.iswin32() == 1, rather than plain boolean
	comparison (0 doesn't compare as false in lua it seems).

2005-02-27  Jon Bright  <jon@siliconcircus.com>
	
	* lposix.c (win32 Pspawn): Search the path
	(win32 Pexistsonpath): Added.  'which' isn't easily available,
	and not available at all from a normal Win32 command shell
	(Piswin32): Added a function for both Unix and Win32 to detect
	if running on Windows
	* std_hooks.lua (program_exists_in_path): Now calls 
	posix.iswin32.  If win32, calls posix.existsonpath, otherwise
	calls which as it always did.

2005-02-27  Jon Bright  <jon@siliconcircus.com>
	
	* lposix.c (win32 Pspawn): Remove dumb strlen bug resulting in
	AVs on commit.

2005-02-27  Jon Bright  <jon@siliconcircus.com>
	
	* t_can_execute.at: Test to see if hooks can execute things
	* testsuite.at: Add t_can_execute

2005-02-27  Jon Bright  <jon@siliconcircus.com>
	
	* lposix.c (win32 Pspawn): Ensure the command string is always
	NUL-terminated.  Also, allocate enough memory for the quotes
	around the command string.

2005-02-27  Jon Bright  <jon@siliconcircus.com>
	
	* xdelta.cc (unittests): Define BOOST_STDC_NO_NAMESPACE, needed
	to compile with the latest MinGW which uses gcc 3.4.2
	* vocab.cc (verify(local_path)): Catch fs::filesystem_error too
	and rethrow this as an informative_failure, thereby fixing the
	Win32 unit tests without disabling anything
	* idna/toutf8.c (stringprep_convert): Fix a potential segfault
	when memory allocation fails.  Potentially security-relevant.
	* tests/t_i18n_file.at: Add a SET_FUNNY_FILENAME macro, which 
	gets a platform-appropriate funny filename (with/without 
	colon).  
	Change references to utf8 to utf-8, iso88591 to iso-8859-1, and
	eucjp to euc-jp, on the grounds that MinGW's iconv knows all
	of the latter and none of the former, but Linux iconv knows all
	of them.  Test now passes one Win32.  I'm presuming we weren't
	deliberately using non-standard names for charsets here.
	* tests/t_i18n_changelog.at: Same charset name changes.
	* tests/t_dump_load.at: Canonicalise dump before loading it
	* tests/t_load_into_existing.at: Ditto
	* tests/t_fmerge.at: Canonicalise fmerge output
	* tests/t_merge_normalization_edge_case.at: Ditto
	* tests/t_unidiff.at: Canonicalise diff output
	* tests/t_largish_file.at: Instead of using dd, which MinGW
	doesn't have, I've generated the file with dd on a nearby Linux
	box, then gziped and b64ed it, and the test case now generates
	it with UNGZB64
	* testsuite.at: Add a comment every 10 tests with the test
	number.  Useful if you're trying to locate which test number
	you're trying to run and only have the filename.  If people 
	hate this, though, please do delete.
	(UNB64_COMMAND) Do special handling for Win32 to avoid
	having to canonicalise the file.
	(UNGZ_COMMAND) Canonicalise the file after ungzipping it.
	* lposix.c: (Pfork, Pexec) Removed, on the grounds that we only
	really want to support fork+exec as a single operation.  fork()
	without exec() could be risky with a child process also having
	our sqlite handles, etc.  exec() could be risky since we 
	wouldn't be exiting gracefully, just dying in the middle of a
	hook.
	(Pspawn) Implemented for both Win32 and Unix.  Does fork/exec
	for Unix, CreateProcess for Win32.  Returns -1 on error, pid on
	success in both cases.
	(Pwait, Pkill, Psleep) Implemented for Win32.  Note that pid is
	not optional for Pwait on Win32.
	* std_hooks.lua: (execute) Now uses spawn()

2005-02-25  Jon Bright  <jon@siliconcircus.com>
	
	* ChangeLog: Add all my previous changes.
	* tests/t_add_owndb.at: Add test for trying to add the db to
	itself.
	* testsuite.at: Call it
	* tests/t_automate_heads.at: Canonicalise stdout output.
	* tests/t_automate_version.at: Use arithmetic comparison against
	wc output instead of string comparison, to avoid problems with
	MinGW's wc, which outputs with initial space-padding
	* tests/t_change_empty_file.at: Canonicalise stdout output 
	and compare manually instead of letting autotest check it
	* tests/t_fmerge_normalize.at: Canonicalise stdout output.
	* tests/t_netsync_single.at: Use NETSYNC_KILLHARD instead of 
	killall, as for the NETSYNC functions in testsuite.at

2005-02-27  Matt Johnston  <matt@ucc.asn.au>

        * main.cc: ignore SIGPIPE so that monotone won't be killed
        unexpectedly upon remote disconnection for netsync

2005-02-27  Nathaniel Smith  <njs@codesourcery.com>

	* idna/idn-int.h: Oops, really add this time.

2005-02-27  Nathaniel Smith  <njs@codesourcery.com>

	* AUTHORS: Add Corey Halpin.
	
	* idna/idn-int.h: New file (don't generate from configure anymore,
	but just ship).
	* configure.ac: Don't generate idna/idn-int.h.  Do generate
	mt-stdint.h.
	* Makefile.am: Adjust for idna/idn-int.h and mt-stdint.h.
	* acinclude.m4: Remove AX_CREATE_STDINT_H, ACX_PTHREAD,
	AC_COMPILE_CHECK_SIZEOF (let aclocal pick them up from m4/
	instead).
	* m4/ax_create_stdint_h.m4:
	* m4/acx_pthread.m4: Update from http://autoconf-archive.cryp.to/
	
	* numeric_vocab.hh: Instead of dancing around which header to
	include, include mt-stdint.h.
	
	* app_state.cc (restriction_includes, set_restriction): Move
	global static 'dot' into these functions, because file_path
	depends on global book_keeping_dir being initialized already, and
	there is no guaranteed order of initialization of C++ statics.
	(Bug reported by Matt Johnston.)
	
2005-02-27  Corey Halpin  <chalpin@cs.wisc.edu>

	* numeric_vocab.hh: Try both stdint.h and inttypes.h.
	* main.cc: OpenBSD has Unix signals too.

2005-02-26  Derek Scherger  <derek@echologic.com>

	* file_io.cc (absolutify): normalize fs::path to remove ..'s
	* tests/t_db_with_dots.at: ensure database path in MT/options
	doesn't contain ..'s

2005-02-25  Jon Bright  <jon@siliconcircus.com>
	
	* ChangeLog: Add all my previous changes.
	* tests/t_add_owndb.at: Add test for trying to add the db to
	itself.
	* testsuite.at: Call it
	* tests/t_automate_heads.at: Canonicalise stdout output.
	* tests/t_automate_version.at: Use arithmetic comparison against
	wc output instead of string comparison, to avoid problems with
	MinGW's wc, which outputs with initial space-padding
	* tests/t_change_empty_file.at: Canonicalise stdout output 
	and compare manually instead of letting autotest check it
	* tests/t_fmerge_normalize.at: Canonicalise stdout output.
	* tests/t_netsync_single.at: Use NETSYNC_KILLHARD instead of 
	killall, as for the NETSYNC functions in testsuite.at

2005-02-25  Nathaniel Smith  <njs@codesourcery.com>

	* vocab.cc (test_file_path_verification): Re-enable some tests
	disabled by Jon Bright, following discussion on IRC concluding
	that they were catching a real bug.

2005-02-24  Nathaniel Smith  <njs@codesourcery.com>

	* tests/t_add_dot.at: Run "add ." in a subdirectory, so as not to
	add the test database.  (Reported by Jon Bright.)

	* AUTHORS: Fix gettext.h copyright note, to not be in the middle
	of libidn copyright note.
	Add Jon Bright.

2005-02-24  Jon Bright  <jon@siliconcircus.com>

	* app_state.cc (prefix): Use string() instead of 
	native_directory_string().  For Unix, these should be equivalent.
	For Win32, I believe string()'s correct (since we compare 
	everywhere against normalized paths with / characters, but 
	native_directory_string produces paths with \ characters on Win32.
	* rcs_file.cc (file_source): Map the map, not the mapping.
	* tests/t_i18n_file.at: Remove colon from filename with symbols.
	I need to return to this and add a proper test for Win32, so we
	only use the colon on non-Win32.
	* testsuite.at: Add a CANONICALISE function, which does nothing
	on Unix and strips out carriage returns from files on Win32.  This
	is useful for being able to compare Monotone's stdout output to
	files on disk.  Add NETSYNC_KILL and NETSYNC_KILLHARD functions,
	to deal with MinGW not having killall (Unix still uses killall,
	though).
	* tests/t_import.at: Add CANONICALISE calls before comparing
	stdout output.
	* tests/t_netsync.at: Likewise
	* tests/t_netsync_single.at: Likewise
	* tests/t_scan.at: Likewise
	* tests/t_versions.at: Likewise
	* tests/t_ls_missing.at: Likewise.  Also, generate missingfoo and
	missingbar files with expected output from ls missing for these
	files being missing and compare against those.

2005-02-24  Derek Scherger  <derek@echologic.com>

	* app_state.{cc,hh} (add_restriction): rename to ...
	(set_restriction) this; and add path validation
	* commands.cc (get_valid_paths): new function
	(get_path_rearrangement) remove restricted include/exclude variant
	(calculate_restricted_revision) get valid paths and use to set up
	restriction
	(status, ls_unknown, commit, do_diff) pass args to
	calculate_restricted_revision to valid restriction paths
	(ls_missing, revert) get valid paths and use to set up restriction
	* tests/t_checkout_options.at: remove bug report priority (it's
	fixed!)
	* tests/t_diff_added_file.at: add --revision options to diff
	* tests/t_restrictions.at: remove invalid paths from ls unknown
	and ls ignored
	* tests/t_restrictions_warn_on_unknown.at: un-XFAIL
	
2005-02-23  Derek Scherger  <derek@echologic.com>

	* commands.cc (ls_missing): replace duplicated code with call to
	calculate_base_revision

2005-02-23  Jon Bright  <jon@siliconcircus.com>
	
	* vocab.cc (test_file_path_verification): Disable foo//nonsense
	test for Win32, add tests for UNC paths.  This was the only
	failing unit test on Win32.

2005-02-23  Jon Bright  <jon@siliconcircus.com>

	* txt2c.cc (main): Don't claim the file was generated from 
	--strip-trailing if that option's used.

2005-02-23  Jon Bright  <jon@siliconcircus.com>

	* app_state.cc: Add include of io.h for Win32, for chdir()
	* file_io.cc (get_homedir): Correct assertion (remove bracket)
	* lua/lposix.c, lua/modemuncher.c: Remove all references to
	functions and modes that don't exist on Win32.
	* monotone.cc: Include libintl.h on Win32
	
2005-02-21  Nathaniel Smith  <njs@codesourcery.com>

	* file_io.cc (get_homedir): Add more comments and logging to Win32
	version.  Also, only check HOME under Cygwin/MinGW.

2005-02-21  Derek Scherger  <derek@echologic.com>

	* Makefile.am: merge fixup
	
2005-02-21  Derek Scherger  <derek@echologic.com>

	* Makefile.am: add fsck.{cc,hh}
	* commands.cc(check_db): move to ...
	* fsck.{cc,hh}: here and do lots more checking
	* database.{cc,hh}(get_ids): new method
	(get_file_ids,get_manifest_ids,get_revision_ids): more new methods
	* tests/t_fsck.at: new test
	* testsuite.at: call it
	
2005-02-21  Nathaniel Smith  <njs@codesourcery.com>

	* commands.cc (commit): Simplify chatter.

2005-02-21  Nathaniel Smith  <njs@codesourcery.com>

	* file_io.cc (get_homedir): Check more environment variables in
	Win32 version.

2005-02-21  Nathaniel Smith  <njs@codesourcery.com>

	* file_io.cc: Remove tabs.

2005-02-21  Nathaniel Smith  <njs@codesourcery.com>

	* smap.hh (smap): Remove leading underscores, add comments.

2005-02-20  Nathaniel Smith  <njs@codesourcery.com>

	* std_hooks.lua (merge2, merge3): Check for DISPLAY before
	invoking gvim.

2005-02-20  Julio M. Merino Vidal  <jmmv@menta.net>

	* ChangeLog: Use tabs for indentation rather than spaces.  Drop
	trailing whitespace.  While here, fix a date by adding zeros before
	the month and the day number.

2005-02-20  Julio M. Merino Vidal  <jmmv@menta.net>

	* gettext.h: Add file.
	* AUTHORS: Mention that it comes from the GNU Gettext package.
	* Makefile.am: Distribute it.
	* sanity.hh: Use gettext.h rather than libintl.h so that --disable-nls
	works.  Also improves portability, according to the GNU Gettext
	manual.

2005-02-19  Derek Scherger  <derek@echologic.com>

	* automate.cc (automate_heads): remove bogus call to 
	app.allow_working_copy() which is called in cpp_main
	* database.cc (check_sqlite_format_version): don't check database
	version when "file" is really a directory; add filename to error
	message
	(sql): check for empty database early, even though this seems
	impossible as absolutify changes "" into path to working dir;
	convert to use N-style assertions; add check to ensure "file" is
	not really a directory
	* tests/t_db_missing.at: new test for above problems
	* testsuite.at: call it

2005-02-19  Nathaniel Smith  <njs@codesourcery.com>

	* tests/t_add_intermediate_MT_path.at: Tighten up.

	* tests/t_merge_3.at: New test.
	* tests/t_merge_4.at: Likewise.
	* testsuite.at: Add them.

2005-02-19  Ole Dalgaard  <josua+monotone@giraffen.dk>

	* configure.ac: Check for 64-bit versions of Boost static
	libraries.

2005-02-18  Julio M. Merino Vidal  <jmmv@menta.net>

	* INSTALL:
	* configure.ac: Improve Boost detection by trying several possible
	library suffixes before aborting.

2005-02-18  graydon hoare  <graydon@pobox.com>

	* change_set.cc
	(apply_change_set): Avoid fast path when there are adds.
	(apply_path_rearrangement): Likewise.

2005-02-18  graydon hoare  <graydon@pobox.com>

	* automate.cc (automate_heads): Fix initialize() call.
	* change_set.{cc,hh}
	(apply_path_rearrangement): Add quick version.
	* revision.cc
	(check_sane_history): Use quick version of apply_change_set.
	* work.cc
	(build_addition): Use quick version of apply_path_rearrangement.
	(known_preimage_path): Likewise.
	* testsuite.at: Fix definitions of _ROOT_DIR, add --norc some
	places.
	* AUTHORS: Mention Daniel.

2005-02-18  Daniel Berlin  <dberlin@dberlin.org>

	* xdelta.cc (compute_delta_insns): Correct 1-byte-source bug.

2005-02-18  graydon hoare  <graydon@pobox.com>

	* Makefile.am (MOST_SOURCES): Add smap.hh.

2005-02-18  graydon hoare  <graydon@pobox.com>

	* basic_io.{cc,hh}: Inline some stuff.
	* change_set.cc: Use smap various places, reduce to 32-bit tids.
	* commands.cc: Use shared_ptr<change_set> everywhere.
	* netsync.cc: Likewise.
	* rcs_import.cc: Likewise.
	* revision.{cc,hh}: Likewise.
	* smap.hh: New file.

2005-02-18  Julio M. Merino Vidal  <jmmv@menta.net>

	* INSTALL:
	* configure.ac: Improve Boost detection by trying several possible
	library suffixes before aborting.

2005-02-17  Derek Scherger  <derek@echologic.com>

	* tests/t_add_intermediate_MT_path.at: new test
	* testsuite.at: call it

2005-02-17  Julio M. Merino Vidal  <jmmv@menta.net>

	* testsuite.at:
	* tests/t_change_empty_file.at: Verify that modifying an empty file
	creates a patch revision rather than an add/delete sequence.  The
	incorrect behavior was reported in bug #9964.

2005-02-17  Derek Scherger  <derek@echologic.com>

	* app_state.{cc,hh} (app_state): initialize search root
	(initialize): boolean signature variant renamed to ...
	(allow_working_copy): this; add explicit search root; move
	requirement for working copy to ...
	(require_working_copy): this new method
	(initialize): string signature variant renamed to ...
	(create_working_copy): this
	(set_root): new method
	* commands.cc: remove app.initialize(false) calls; replace
	app.initialize(true) with app.require_working_copy(); replace
	app.initialize(dir) with app.create_working_copy(dir)
	(checkout): ensure revision is member of specified branch
	* file_io.{cc,hh} (find_working_copy): stop search at --root if
	specified
	* monotone.cc (OPT_ROOT): new option
	(cpp_main): call app.allow_working_copy() before executing
	commands to always read default options
	* monotone.1: add --root option
	* monotone.texi: add --root option
	* tests/t_checkout_noop_on_fail.at: un-XFAIL
	* tests/t_checkout_options.at: un-XFAIL, add check for specified
	revision not in specified branch
	* testsuite.at: add --root option to MONOTONE to prevent searching
	above test dir
	* vocab.cc: remove redundant forward declaration

2005-02-16  Derek Scherger  <derek@echologic.com>

	* commands.cc (revert): don't rewrite unchanged files
	* tests/t_revert_unchanged.at: new test
	* testsuite.at: call it

2005-02-12  Derek Scherger  <derek@echologic.com>

	* database.cc (sqlite3_unpack_fn): new function for viewing
	base64, gzipped data
	(install_functions): install it
	(rehash): remove unused obsolete fcerts ticker

2005-02-17  Nathaniel Smith  <njs@codesourcery.com>

	* debian/changelog: s/graydon@mogo/graydon@pobox.com/, to make
	lintian happy.
	* debian/rules (config.status): Remove --with-bundled-adns.
	* debian/control (Build-Depends): Don't Build-Depend on libpopt,
	only libpopt-dev.
	* .mt-attrs (debian/control): Make executable.

2005-02-17  Nathaniel Smith  <njs@codesourcery.com>

	* tests/t_undo_update.at: Stupid typo.
	* tests/t_largish_file.at: New test.
	* testsuite.at: Add it.

	* commands.cc (push, pull, sync): Remove misleading "..." from
	help text.

2005-02-16  Julio M. Merino Vidal  <jmmv@menta.net>

	* Makefile.am: Append $(BOOST_SUFFIX) to -lboost_unit_test_framework
	to fix 'make check' on systems where boost libraries can only be
	found by passing the exact suffix as part of the name.

2005-02-16  Julio M. Merino Vidal  <jmmv@menta.net>

	* monotone.texi: Fix a typo (hexidecimal to hexadecimal).  Also
	change an example command to append stuff to ~/.monotonerc, instead
	of completely destroying the possibily existing file.  Addresses
	bug #11136.

2005-02-16  Julio M. Merino Vidal  <jmmv@menta.net>

	* cryptopp/config.h: Use uint{8,16,32,64}_t as size types instead of
	trying to match them to unsigned char/int/long/long long respectively.
	Should fix build on FreeBSD/sparc64, as seen in bug #10203.

2005-02-16  Julio M. Merino Vidal  <jmmv@menta.net>

	* INSTALL:
	* Makefile.am:
	* configure.ac: Add the --disable-large-file option to manually
	disable large file support from the builtin sqlite (compatibility
	with old systems and FAT).  Addresses bug #8380.

2005-02-16  Nathaniel Smith  <njs@codesourcery.com>

	* tests/t_undo_update.at: New todo.
	* testsuite.at: Add it.

2005-02-15  Nathaniel Smith  <njs@codesourcery.com>

	* monotone.1: Add cursory note about "automate".
	* monotone.texi: Synchronize with manpage.

2005-02-15  Nathaniel Smith  <njs@codesourcery.com>

	* automate.cc: Add "Error conditions" to the standard comment
	sections.

	* monotone.texi (Scripting): New section.
	(Automation): New section.

	* tests/t_automate_heads.at: Test behavior with nonexistent
	branch.

2005-02-14  Nathaniel Smith  <njs@codesourcery.com>

	* tests/t_merge_normalization_edge_case.at: New test.
	* testsuite.at: Add it.

	* diff_patch.cc (normalize_extents): Soften the warning message
	now that we have one test case.

2005-02-14  Matthew A. Nicholson  <mnicholson@digium.com>

	* std_hooks.lua: Add vimdiff merge hooks.

2005-02-14  Nathaniel Smith  <njs@codesourcery.com>

	* std_hooks.lua: Remove tabs.

2005-02-14  Nathaniel Smith  <njs@codesourcery.com>

	* tests/t_automate_heads.at: New test.
	* tests/t_automate_version.at: New test.
	* testsuite.at: Add then.

	* commands.cc (automate): Fix documentation string.
	* automate.cc: Much more structured documentation comments.

2005-02-13  Nathaniel Smith  <njs@codesourcery.com>

	* automate.{cc,hh}: New files.
	* commands.cc: New command "automate".

2005-02-13  Nathaniel Smith  <njs@codesourcery.com>

	* monotone.texi (Creating a Database): Fix typo, clarify
	conventions for database management following question on mailing
	list.

2005-02-12  graydon hoare  <graydon@pobox.com>

	* change_set.{cc,hh}: Correct code to pass newly-added unit tests.

2005-02-10  Derek Scherger  <derek@echologic.com>

	* monotone.1: update for restrictions
	* monotone.texi: sync with manpage

2005-02-09  Derek Scherger  <derek@echologic.com>

	* cert.cc (cert_revision_testresult): allow pass/fail testresult
	values
	* commands.cc (testresult): likewise
	* commands.cc (do_diff): disallow restriction of non-working copy
	diffs
	* monotone.texi: update for restrictions

2005-02-08  graydon hoare  <graydon@pobox.com>

	* database.cc (version_cache::set): Fix bad expiry logic.

2005-02-08  Nathaniel Smith  <njs@codesourcery.com>

	* change_set.cc (check_sane): Null sources are only valid for
	adds.

2005-02-07  Nathaniel Smith  <njs@codesourcery.com>

	* database.cc (struct version_cache): Fix invariant in cache
	clearing logic.

2005-02-06  Nathaniel Smith  <njs@codesourcery.com>

	* change_set.cc: Add a few more invariants; add lots and lots of
	unit tests.

2005-02-06  graydon hoare  <graydon@pobox.com>

	* change_set.cc: Use hash_map in a few places.
	(confirm_unique_entries_in_directories): Fix invariants.
	* constants.{cc,hh} (db_version_cache_sz): New constant.
	* database.cc (version_cache): New structure.
	(get_version): Use it.
	* interner.hh: Rewrite to use hash_map and vector.
	* tests/t_no_rename_overwrite.at: Tweak return codes.

2005-02-06  Nathaniel Smith  <njs@codesourcery.com>

	* ui.hh (ensure_clean_line): New method.
	* ui.cc (inform): Use it.
	* keys.cc (get_passphrase): Call it before prompting for passphrase.

2005-02-06  Nathaniel Smith  <njs@codesourcery.com>

	* database.cc (info): Report more statistics.

	* ROADMAP: Remove finished items.

	* revision.cc (analyze_manifest_changes): Childs cannot be null,
	that makes no sense.
	(add_node_for_old_manifest): Log node names, don't print it.
	(construct_revision_from_ancestry): Partially rewrite to handle
	root nodes explicitly.
	(build_changesets_from_existing_revs): Don't put the null revision
	in the ancestry graph, to match changesetify logic.
	(add_node_for_old_revision): Enforce decision that the ancestry
	graph not contain the null revision.

	(anc_graph::heads): Remove.
	(add_node_ancestry): Don't try creating it; logic was broken
	anyway.
	(rebuild_from_heads): Rename to...
	(rebuild_ancestry): ...this.  Calculate head set correctly.

2005-02-05  Nathaniel Smith  <njs@codesourcery.com>

	* change_set.cc (compose_path): Add more invariants.

2005-02-05  Nathaniel Smith  <njs@codesourcery.com>

	* monotone.cc (cpp_main): Log command line, to help interpret the
	logs people send in.

2005-02-05  Nathaniel Smith  <njs@codesourcery.com>

	* revision.cc (check_sane): Turn off this invariant when
	global_sanity.relaxed.

2005-02-03  Nathaniel Smith  <njs@codesourcery.com>

	* tests/t_load_into_existing.at: Oops, really add it too, sigh.

2005-02-03  Nathaniel Smith  <njs@codesourcery.com>

	* tests/t_need_mt_revision.at: Oops, really add it.

2005-02-03  Nathaniel Smith  <njs@codesourcery.com>

	* interner.hh (interner::intern): Add version taking a bool&, so
	callers can tell whether this string has previously been checked.
	* change_set.cc: Use new interned string identifier
	'path_component's instead of file_path's for components of paths;
	sanity-check each component exactly once.

2005-02-03  Nathaniel Smith  <njs@codesourcery.com>

	* database.cc (load): Check for existence of target database.
	* tests/t_load_into_existing.at: New test.
	* testsuite.at: Add it.

2005-02-03  Nathaniel Smith  <njs@codesourcery.com>

	* tests/t_checkout_dir.at: Also check that checkout to unwriteable
	directory fails.
	* tests/t_branch_checkout.at: New test.
	* testsuite.at: Add it.

	* app_state.cc (initialize): Simplify working directory
	initialization, and improve error handling.

	* keys.cc (get_passphrase): Disallow empty passphrases early
	(before they trigger an invariant down the line...).

2005-02-03  Nathaniel Smith  <njs@codesourcery.com>

	* update.cc (pick_update_candidates): Add I().
	* commands.cc (calculate_base_revision): Remove 'rev' argument,
	which was never set and callers never used.
	(calculate_base_manifest, calculate_current_revision)
	(calculate_restricted_revision, revert): Update correspondingly.
	(update): Check for null old revision.

	* main.cc (main): Make exit status 3 if we caught an unhandled
	exception, in particular so the testsuite can tell the difference
	between an error handled cleanly and an error caught by an
	invariant.
	* tests/t_update_null_revision.at: New test.
	* testsuite.at: Add it.

2005-02-03  Nathaniel Smith  <njs@codesourcery.com>

	* main.cc: Remove tabs.

2005-02-02  Nathaniel Smith  <njs@codesourcery.com>

	* change_set.cc (extract_first): Rename to...
	(extract_pairs_and_insert): ...this.
	(path_rearrangement::check_sane): Use it to add additional
	checks.

	* work.hh: Update comments (MT/manifest doesn't exist
	anymore...).

	* tests/t_need_mt_revision.at: New test.
	* testsuite.at: Add it.
	* commands.cc (get_revision_id): Require MT/revision to exist.
	(setup): Create MT/revision.

2005-02-02  Nathaniel Smith  <njs@codesourcery.com>

	* work.hh: Remove tabs.

2005-02-03  graydon hoare  <graydon@pobox.com>

	* tests/t_i18n_changelog.at: New test.
	* testsuite.at: Run it.
	* lua/lposix.c: New file.
	* lua/modemuncher.c: New file
	* lua.cc: Load posix library.
	* lua/liolib.c: Disable execute and popen.
	* std_hooks.lua: Remove io.execute uses.
	* AUTHORS: Update to mention lposix.c, modemuncher.c.
	* Makefile.am: Likewise.

2005-02-01  Nathaniel Smith  <njs@codesourcery.com>

	* tests/t_rebuild.at: Beef up test in response to possible
	problems reported by Derek Scherger.

2005-01-31  Nathaniel Smith  <njs@codesourcery.com>

	* rcs_import.cc (store_manifest_edge): Don't try to store deltas
	to the null manifest.
	(import_cvs_repo): Root revision has null manifest, not empty
	manifest.
	* revision.cc (check_sane): More invariants.

2005-01-28  graydon hoare  <graydon@pobox.com>

	* database.{cc,hh}: More netsync speed tweaks.
	* netsync.cc: Likewise.

2005-01-27  Nathaniel Smith  <njs@codesourcery.com>

	* tests/t_restrictions_warn_on_unknown.at: New test.
	* testsuite.at: Add it.

2005-01-27  Derek Scherger  <derek@echologic.com>

	* commands.cc (attr): adjust for subdir; ensure files exist
	* tests/t_attr.at: improve setup description
	* tests/t_attributes.at: improve setup description so that
	testsuite -k attr runs this test; check for attributes on missing
	files
	* tests/t_subdir_attr.at: new test
	* testsuite.at: fix dutch spelling of monotone; call new test

2005-01-27  Nathaniel Smith  <njs@codesourcery.com>

	* change_set.hh (null_id): New function.
	* revision.cc (analyze_manifest_changes): Fix typo, use null_id.
	* tests/t_rebuild.at: Un-XFAIL.

2005-01-27  Nathaniel Smith  <njs@codesourcery.com>

	* tests/t_rebuild.at: Add priority tag.

	* tests/t_cvsimport.at: Be more thorough.

	* rcs_import.cc (store_edge): Rename to...
	(store_manifest_edge): ...this.  Remove revision arguments, and
	remove storing of revision.
	(import_states_recursive): Update accordingly.
	Add 'revisions' argument; update it instead of trying to write
	revisions now.
	(import_states_by_branch): Add 'revisions' argument.
	(import_cvs_repo): Add a stage 3 that writes out the revisions
	accumulated in the 'revisions' vector.

2005-01-27  graydon hoare  <graydon@pobox.com>

	* AUTHORS: Mention Georg.
	* change_set.cc: Null out names which are in null directories.
	* commands.cc (reindex): Remove COLLECTION argument.
	* database.{cc,hh} (get_revision_certs):
	Add brute force "load all certs" method.
	* merkle_tree.{cc,hh}: Modify to use memory rather than disk.
	* netsync.{cc,hh}: Likewise.
	* packet.hh (manifest_edge_analyzer): Kill dead code.

2005-01-26  Nathaniel Smith  <njs@codesourcery.com>

	* mt_version.cc (print_full_version): Include system flavour.

2005-01-26  Nathaniel Smith  <njs@codesourcery.com>

	* tests/t_rebuild.at: New test.
	* testsuite.at: Add it.

2005-01-26  Nathaniel Smith  <njs@codesourcery.com>

	* tests/t_checkout_noop_on_fail.at: Clarify description and XFAIL.

	* tests/t_approval_semantics.at: New TODO.
	* tests/t_monotone_agent.at: New TODO.
	* testsuite.at: Add them.

2005-01-25  Nathaniel Smith  <njs@codesourcery.com>

	* tests/t_checkout_noop_on_fail.at: New test.
	* testsuite.at: Add it.
	(RAW_MONOTONE): Add $PREEXECUTE to definition.

2005-01-25  Nathaniel Smith  <njs@codesourcery.com>

	* change_set.cc (extend_renumbering_from_path_identities): Add
	invariant.
	(extend_renumbering_via_added_files): Likewise.

	* constants.hh (maxbytes, postsz): Remove dead constants.
	(verify_depth): New constant.
	* constants.cc: Likewise.
	* revision.hh (check_sane_history): New function.
	* revision.cc (check_sane_history): Likewise.
	* database.cc (put_revision): Sanity check revision and revision
	history before storing it.
	This breaks cvs import.  Why?

	* update.cc (find_deepest_acceptable_descendent): Remove.
	(acceptable_descendent, calculate_update_set): New functions.
	(pick_update_candidates): Use 'calculate_update_set'.
	* tests/t_update_2.at: Un-XFAIL.
	* tests/t_ambig_update.at: Un-XFAIL.

	* tests/t_no_rename_overwrite.at: New test.
	* tests/t_cdiff.at: New test placeholder.
	* testsuite.at: Add them.
	(MONOTONE): Prefix command line with $PREEXECUTE to e.g. support
	running under Valgrind.

2005-01-25  Matt Johnston  <matt@ucc.asn.au>

	* cert.cc: ignore whitespace when comparing private keys
	from the database and with the lua hook
	* tests/t_lua_privkey.at: new test
	* testsuite.at: run it

2005-01-23  Derek Scherger  <derek@echologic.com>

	* commands.cc (restrict_rename_set): include renames if either
	name is present in restriction
	(calculate_base_revision): remove unused variant
	(calculate_current_revision): remove unsed variable
	(calculate_restricted_revision): remove unsed variable
	(ls_missing): remove unsed variable
	(revert): rewrite with restrictions
	* tests/t_revert.at: test partial reverts adjust MT/work properly
	* tests/t_revert_dirs.at: un-XFAIL
	* tests/t_revert_rename.at: un-XFAIL; revert rename via both names

2005-01-23  Derek Scherger  <derek@echologic.com>

	* tests/t_revert_rename.at: remove extra MONOTONE_SETUP
	attempt revert by both original name and new name

2005-01-23  Derek Scherger  <derek@echologic.com>

	* tests/t_revert_rename.at: New test.
	* testsuite.at: Add it.

2005-01-22  Derek Scherger  <derek@echologic.com>

	* tests/t_revert_dirs.at: New test.
	* testsuite.at: Add it.

2005-01-22  Nathaniel Smith  <njs@codesourcery.com>

	* configure.ac (AC_INIT): Set bug-reporting address to list
	address, rather than Graydon's personal email.
	* diff_patch.cc (normalize_extents): Use it.
	* ui.cc (fatal): Likewise.

	* tests/t_vcheck.at: New priority "todo", tweak descriptive text.

2005-01-22  Nathaniel Smith  <njs@codesourcery.com>

	* tests/t_delete_dir.at: Add more commentary.

	* tests/t_rename_dir_patch.at: New test.
	* tests/t_delete_dir_patch.at: New test.
	* testsuite.at: Add them.

2005-01-22  Nathaniel Smith  <njs@codesourcery.com>

	* change_set.cc (apply_change_set): Add invariants.
	* tests/t_rename_dir_cross_level.at: New test.
	* tests/t_rename_added_in_rename.at: New test.
	* tests/t_rename_conflict.at: New test.
	* testsuite.at: Add them.

2005-01-21  Nathaniel Smith  <njs@codesourcery.com>

	* tests/t_ambig_update.at: Update comments.

	* tests/t_update_2.at: New test from Georg-W. Koltermann
	<Georg.Koltermann@mscsoftware.com>.
	* testsuite.at: Add it.

2005-01-20  Nathaniel Smith  <njs@codesourcery.com>

	* tests/t_lca_1.at: New bug report.
	* testsuite.at: Add it.

2005-01-19  Nathaniel Smith  <njs@codesourcery.com>

	* commands.cc (merge): Improve merge chatter.
	(do_diff): Don't print anything when there are no
	changes.

2005-01-19  Nathaniel Smith  <njs@codesourcery.com>

	* tests/t_db_with_dots.at: New test.
	* testsuite.at: Add it.

2005-01-19  Patrick Mauritz <oxygene@studentenbude.ath.cx>

	* Makefile.am (%.h, package_revision.h, package_full_revision.h):
	Don't update target file if no change has occurred, to reduce
	unnecessary rebuilds.

2005-01-18  Nathaniel Smith  <njs@codesourcery.com>

	* rcs_import.cc (cvs_key): Initialize struct tm to all zeros, to
	stop garbage sneaking in -- thanks to Zack Weinberg for pointing
	this out.  Also, handle 2 digit years properly on WIN32.

2005-01-18  Nathaniel Smith  <njs@codesourcery.com>

	* rcs_import.cc: Remove tabs.

2005-01-19  Matt Johnston  <matt@ucc.asn.au>

	* database.cc: Pass filename to check_sqlite_format_version as a
	fs::path, so that it doesn't get passed as a freshly created fs::path
	with default checker (which disallows '.foo' path components)

2005-01-19  Nathaniel Smith  <njs@codesourcery.com>

	* netsync.cc (session, process_confirm_cmd, dispatch_payload):
	Back out some over-zealous changes that broke netsync
	compatibility.  Probably should redo later, when have a chance to
	bump netsync protocol number, but we're not ready for that now.

2005-01-19  Nathaniel Smith  <njs@codesourcery.com>

	* tests/t_subdir_revert.at: New test.
	* tests/t_subdir_rename.at: New test.
	* testsuite.at: Add them.

2005-01-18  Nathaniel Smith  <njs@codesourcery.com>

	* tests/t_subdir_add.at: New test.
	* tests/t_subdir_drop.at: New test.
	* testsuite.at: Add them.
	* tests/t_delete_dir.at: Implement it.

2005-01-19  Nathaniel Smith  <njs@codesourcery.com>

	* netcmd.cc: Remove tabs.

2005-01-19  Nathaniel Smith  <njs@codesourcery.com>

	* merkle_tree.cc: Remove tabs.

2005-01-18  Nathaniel Smith  <njs@codesourcery.com>

	* rcs_import.cc (cvs_key): Initialize struct tm to all zeros, to
	stop garbage sneaking in -- thanks to Zack Weinberg for pointing
	this out.  Also, handle 2 digit years properly on WIN32.

2005-01-18  Nathaniel Smith  <njs@codesourcery.com>

	* rcs_import.cc: Remove tabs.

2005-01-18  Nathaniel Smith  <njs@codesourcery.com>

	* monotone.texi: Undocument mcerts, fcerts; rename rcerts to
	certs.
	* monotone.1: Likewise.

2005-01-18  Nathaniel Smith  <njs@codesourcery.com>

	* commands.cc (restrict_rename_set): Fix types to compile with old
	rename_set gunk removed.
	Alter logic to yell if a rename crosses the restriction boundary,
	rather than silently ignore it.

2005-01-19  graydon hoare  <graydon@pobox.com>

	* commands.cc: Fix up some merge breakage.
	* tests/t_add_dot.at: Un-XFAIL.
	* testsuite.at: Run "setup ." before "db init".

2005-01-09  Derek Scherger  <derek@echologic.com>

	* commands.cc (get_path_rearrangement): new function/signature for
	splitting restricted rearrangements
	(calculate_restricted_revision): use it and update to work
	similarly to calculate_current_revision
	(trusted): call app.initialize(false)
	(ls_missing): adjust for new get_path_rearrangement
	(attr): call app.initialize(true)
	(diff): merge cleanup
	(lca, lcad, explicit_merge): call app.initialize(false)
	* app_state.cc (constructor): set database app state
	(load_rcfiles): add required booleans
	* lua.{cc,hh} (load_rcfile): add required boolean
	* tests/t_add.at:
	* tests/t_diff_added_file.at:
	* tests/t_disapprove.at:
	* tests/t_drop_missing.at:
	* tests/t_heads.at:
	* tests/t_heads_discontinuous_branch.at:
	* tests/t_i18n_file.at:
	* tests/t_log_nonexistent.at:
	* tests/t_merge_add_del.at:
	* tests/t_netsync.at:
	* tests/t_netsync_pubkey.at:
	* tests/t_netsync_single.at:
	* tests/t_persistent_server_keys.at:
	* tests/t_persistent_server_revision.at:
	* tests/t_remerge.at:
	* tests/t_tags.at:
	* tests/t_update_missing.at:
	* tests/t_update_to_revision.at: add --message option to commits
	* tests/t_merge2_add.at:
	* tests/t_merge2_data.at:
	* tests/t_netsync_unrelated.at: create working directory with new
	setup command
	* tests/t_erename.at: update for revisions
	* tests/t_no_change_deltas.at: add --revision options to diff
	* tests/t_restrictions.at: remove some cruft and update to work
	with revisions
	* tests/t_subdirs.at: pass correct --rcfile and --db options from
	within subdir
	* testsuite.at (REVERT_TO): remove MT dir before checkout, which
	now fails if MT exists, replace checkout MT/options with old
	MT/options
	(COMMIT): add --message option to commit macro
	* work.cc (read_options_map): don't overwrite option settings when
	reading options map so that command line settings take precedence

2005-01-18  Nathaniel Smith  <njs@codesourcery.com>

	* netsync.cc: Partially fix comment (s/manifest/revision/ etc.).
	(dispatch_payload): Ignore mcert and fcert refinement requests,
	instead of dying on them.  Hack, but I think it should let this
	netsync continue to interoperate with old netsync...

2005-01-18  Nathaniel Smith  <njs@codesourcery.com>

	* vocab.hh: Remove file<cert>.
	* vocab.cc: Likewise.
	* packet_types.hh: Remove file.
	* Makefile.am (MOST_SOURCES): Remove packet_types.hh and mac.hh.

2005-01-18  Nathaniel Smith  <njs@codesourcery.com>

	* netsync.cc (process_confirm_cmd): Don't try refining mcert and
	fcert trees.
	Remove other dead/pointless code.

2005-01-18  Nathaniel Smith  <njs@codesourcery.com>

	* database.hh: Remove file cert stuff.
	* netsync.cc (data_exists): We don't have file/manifest certs.
	(load_data): Likewise.

2005-01-18  Nathaniel Smith  <njs@codesourcery.com>

	* netsync.cc (process_data_cmd): Ignore file/manifest certs.

	* database.cc (struct valid_certs): Don't support file certs.
	(rehash): No file certs.
	(file_cert_exists): Remove.
	(put_file_cert): Remove.
	(get_file_certs): Remove.

2005-01-18  Nathaniel Smith  <njs@codesourcery.com>

	* packet.cc (class delayed_manifest_cert_packet):
	(class delayed_file_cert_packet): Remove.
	(packet_db_writer::consume_file_cert, consume_manifest_cert)
	(packet_writer::consume_file_cert, consume_manifest_cert)
	Remove.
	(struct feed_packet_consumer): Don't support mcert/fcert packets.
	(extract_packets): Likewise.
	(packet_roundabout_test): Test revision certs, not manifest/file
	certs.

	* packet.hh (packet_consumer::consume_file_cert):
	(packet_consumer::consume_manifest_cert):
	(packet_writer::consume_file_cert):
	(packet_writer::consume_manifest_cert):
	(packet_db_writer::consume_file_cert):
	(packet_db_writer::consume_manifest_cert):
	Remove.

	* lua.hh (hook_get_file_cert_trust): Remove.
	* lua.cc (hook_get_file_cert_trust): Remove.

2005-01-18  Nathaniel Smith  <njs@codesourcery.com>

	* cert.hh (erase_bogus_certs): Re-add manifest cert version.

	* monotone.texi (Hook Reference): Remove documentation of
	get_{file,manifest}_cert_trust.

2005-01-18  Nathaniel Smith  <njs@codesourcery.com>

	* cert.cc (erase_bogus_certs): Re-add manifest cert version.
	(bogus_cert_p): Likewise.

2005-01-18  Nathaniel Smith  <njs@codesourcery.com>

	* cert.hh (rename_edge):
	(rename_set):
	(calculate_renames):
	(rename_cert_name): Remove.
	(cert_file_comment):
	(cert_manifest_comment): Remove.
	(erase_bogus_certs): Remove manifest and file versions.
	* cert.cc (rename_cert_name): Remove.
	(bogus_cert_p): Remove manifest<cert> and file<cert> variants.
	(erase_bogus_certs): Likewise.
	(put_simple_manifest_cert):
	(put_simple_file_cert):
	(cert_file_comment): Remove.

	* commands.cc (fcerts): Remove.
	(mcerts): Likewise.
	(rcerts): Rename to...
	(certs): ...this.  s/revision certs/certs/ in help text.
	(trusted): s/revision cert/cert/.
	(ls_certs): Don't special-case rename certs.

2005-01-18  Nathaniel Smith  <njs@codesourcery.com>

	* tests/t_vcheck.at: Fix AT_XFAIL_IF typo.

2005-01-18  Nathaniel Smith  <njs@codesourcery.com>

	* monotone.texi (Reserved Certs): Remove 'vcheck'.
	(Key and Cert): Remove 'vcheck'.
	(Accidental collision): Likewise.
	(Commands): Likewise.
	* tests/t_vcheck.at: Add note about manual having useful stuff for
	when vcheck is re-added.

2005-01-18  Nathaniel Smith  <njs@codesourcery.com>

	* mac.hh:
	* cert.cc (vcheck_cert_name):
	(calculate_vcheck_mac):
	(cert_manifest_vcheck
	(check_manifest_vcheck):
	* cert.hh (cert_manifest_vcheck):
	(check_manifest_vcheck):
	* constants.cc (constants::vchecklen):
	* constants.hh (constants::vchecklen):
	* commands.cc (vcheck):
	Remove.

	* tests/t_vcheck.at: New test.
	* testsuite.at: Call it.

2005-01-18  Nathaniel Smith  <njs@codesourcery.com>

	* ROADMAP: Remove 'upgrade to sqlite3' todo item.

2005-01-18  Nathaniel Smith  <njs@codesourcery.com>

	* commands.cc (tag):
	(testresult):
	(approve):
	(disapprove):
	(comment):
	(fload):
	(fmerge):
	(cat):
	(rcs_import): Change grouping for "--help" display, to make more
	informative.
	(rcs_import): Also add more details to help text.

2005-01-17  Nathaniel Smith  <njs@codesourcery.com>

	* diff_patch.cc (normalize_extents): Add missing ')'.

2005-01-17  Nathaniel Smith  <njs@codesourcery.com>

	* tests/t_update_1.at: New test.
	* testsuite.at: Call it.

2005-01-11  Nathaniel Smith  <njs@codesourcery.com>

	* diff_patch.cc (normalize_extents): Add warning for anyone who
	manages to trigger the untested part of the normalization code.

2005-01-14  Christian Kollee <stuka@pestilenz.org>

	* search for and link with sqlite3 when --bundle-sqlite=no

2005-01-12  Derek Scherger  <derek@echologic.com>

	* tests/t_ambig_update.at: add comments from discussion on irc
	* tests/t_status_missing.at: new test
	* testsuite.at: include it

2005-01-10  graydon hoare  <graydon@pboox.com>

	* commands.cc (explicit_merge): Tweak merge message.
	* database.cc (check_sqlite_format_version): New function.
	(database::sql): Call it.
	* sqlite/pager.hh (SQLITE_DEFAULT_PAGE_SIZE): Adjust to 8192.
	(SQLITE_MAX_PAGE_SIZE): Adjust to 65536.
	* schema_migration.cc: Post-merge cleanup.
	* Makefile.am: Likewise.

2005-01-10  Christof Petig <christof@petig-baender.de>

	* sqlite/*: SQLite 3.0.8 CVS import
	* database.{cc,hh}:
	* schema_migration.{cc,hh}: convert to use the SQLite3 API

	This does not yet use any of the more sophisticated API features
	of SQLite3 (query parameters, BLOBs), so there is plenty of room
	for optimization. This also does not change the schema (i.e.
	still uses base64 encoded values in tables)

2005-01-17  graydon hoare  <graydon@pobox.com>

	* AUTHORS: Mention Wojciech and Neil.
	* revision.cc (calculate_ancestors_from_graph): Make non-recursive.

2005-01-17  Wojciech Miłkowski  <wmilkowski@interia.pl>

	* std_hooks.lua: Teach about meld.

2005-01-17  Neil Conway  <neilc@samurai.com>

	* diff_patch.cc: add a new context diff hunk consumer. Rename
	unidiff() to make_diff().
	* diff_patch.hh: Rename unidiff() to make_diff().
	* command.cc: Add new "cdiff" command, and refactor "diff" to
	invoke a common subroutine that is parameterized on the diff
	type. Unrelated change: make a branch-based checkout default to
	using the same directory name as the branch name, unless a
	branch is specified.

2005-01-17  graydon hoare  <graydon@pobox.com>

	* cryptopp/osrng.cpp (NonblockingRng::GenerateBlock):
	Bring forward patch lost in cryptopp 5.2 upgrade.
	* revision.cc (add_bitset_to_union)
	(calculate_ancestors_from_graph): New functions.
	(erase_ancestors)
	(is_ancestor): Rewrite.
	* cert.cc (get_branch_heads): Rewrite.
	* database.{cc,hh} (get_heads): Remove
	(get_revision_ancestry): Use multimap.
	(install_views): Disable.
	Remove everything related to the trust views. Too slow.
	Also tidy up whitespace formatting in sqlite3 code.
	* views.sql: Clear out all views.
	* commands.cc: Adapt to using multimap for ancestry.
	* AUTHORS: Mention Faheem and Christian.

2005-01-17  Faheem Mitha  <faheem@email.unc.edu>

	* debian/control: Fix up build depends.

2005-01-17  Ulrich Drepper  <drepper@redhat.com>

	* acinclude.m4 (AC_CHECK_INADDR_NONE): Fix quoting.
	* Makefile.am (EXTRA_DIST): Add sqlite/keywordhash.c.

2005-01-14  Christian Kollee  <stuka@pestilenz.org>

	* search for and link with sqlite3 when --bundle-sqlite=no

2005-01-12  Derek Scherger  <derek@echologic.com>

	* tests/t_ambig_update.at: add comments from discussion on irc
	* tests/t_status_missing.at: new test
	* testsuite.at: include it

2005-01-10  graydon hoare  <graydon@pboox.com>

	* commands.cc (explicit_merge): Tweak merge message.
	* database.cc (check_sqlite_format_version): New function.
	(database::sql): Call it.
	* sqlite/pager.hh (SQLITE_DEFAULT_PAGE_SIZE): Adjust to 8192.
	(SQLITE_MAX_PAGE_SIZE): Adjust to 65536.
	* schema_migration.cc: Post-merge cleanup.
	* Makefile.am: Likewise.

2005-01-10  Christof Petig  <christof@petig-baender.de>

	* sqlite/*: SQLite 3.0.8 CVS import
	* database.{cc,hh}:
	* schema_migration.{cc,hh}: convert to use the SQLite3 API

	This does not yet use any of the more sophisticated API features
	of SQLite3 (query parameters, BLOBs), so there is plenty of room
	for optimization. This also does not change the schema (i.e.
	still uses base64 encoded values in tables)

2005-01-11  Nathaniel Smith  <njs@codesourcery.com>

	* tests/t_migrate_schema.at: Switch to using pre-dumped db's, make
	it work, un-XFAIL it.

2005-01-11  Nathaniel Smith  <njs@codesourcery.com>

	* tests/t_persistent_server_keys_2.at: XFAIL it, add commentary on
	solution.

2005-01-11  Nathaniel Smith  <njs@codesourcery.com>

	* tests/t_persistent_server_keys_2.at: New test.
	* testsuite.at: Add it.

2005-01-06  Nathaniel Smith  <njs@codesourcery.com>

	* schema_migration.cc (migrate_monotone_schema): Add comment
	pointing to t_migrate_schema.at.
	* tests/t_migrate_schema.at: Implement, mostly.  (Still broken.)

	* tests/t_heads_discontinuous_branch.at: Remove urgency
	annotation.
	* tests/t_netsync_nocerts.at: Add urgency annotation.

	* testsuite.at: Add UNGZ, UNGZB64 macros.
	* tests/t_fmerge.at: Use them.

2005-01-05  Nathaniel Smith  <njs@codesourcery.com>

	* schema_migration.cc: Update comment about depot code.
	(migrate_depot_split_seqnumbers_into_groups):
	(migrate_depot_make_seqnumbers_non_null):
	(migrate_depot_schema): Remove; all are dead code.

2005-01-05  Nathaniel Smith  <njs@codesourcery.com>

	* schema_migration.cc: Remove tabs.

2005-01-05  Nathaniel Smith  <njs@codesourcery.com>

	* tests/t_check_same_db_contents.at: Uncapitalize title to unbreak
	testsuite.

	* revision.cc (is_ancestor): Add FIXME comment.
	(erase_ancestors): New function.
	* revision.hh (erase_ancestors): Prototype it.
	* cert.cc (get_branch_heads): Call it.
	* tests/t_heads_discontinuous_branch.at: Un-XFAIL it.

	* revision.cc (find_subgraph_for_composite_search): Ignore null
	revision ids.
	* commands.cc (try_one_merge): Add invariant - never create merges
	where the left parent is an ancestor or descendent of the right.
	(explicit_merge): Same check.
	(propagate): Handle cases where no merge is necessary.  Also, make
	generated log message more readable.

	* tests/t_propagate_desc.at: Un-XFAIL it.
	* tests/t_propagate_anc.at: Un-XFAIL it.  Use new
	CHECK_SAME_DB_CONTENTS macros.
	* testsuite.at: Move t_check_same_db_contents.at to run before
	propagation tests.  Make CHECK_SAME_DB_CONTENTS more thorough.

	* tests/t_dump_load.at: Implement test.

2005-01-05  Nathaniel Smith  <njs@codesourcery.com>

	* tests/t_check_same_db_contents.at: New test.
	* testsuite.at: Add it.
	(CHECK_SAME_DB_CONTENTS): New macro.

2005-01-04  Nathaniel Smith  <njs@codesourcery.com>

	* cert.cc: Remove tabs.
	* revision.hh: Likewise.

2005-01-04  Nathaniel Smith  <njs@codesourcery.com>

	* tests/t_propagate_anc.at: Also check the case where we're
	propagating a non-strict ancestor, i.e. the heads are actually
	equal.

2005-01-04  Nathaniel Smith  <njs@codesourcery.com>

	* database.cc (get_revision_parents): Add invariant.
	(get_revision_children): Likewise.
	(get_revision): Likewise.
	(put_revision): Likewise.

	* tests/t_merge_ancestor.at: New test.
	* tests/t_propagate_desc.at: Likewise.
	* tests/t_propagate_anc.at: Likewise.
	* testsuite.at: Call them.

2005-01-04  Nathaniel Smith  <njs@codesourcery.com>

	* tests/t_netsync_diffbranch.at: Add priority, add description of
	problem and solution.
	Also, XFAIL it.
	* tests/t_netsync_unrelated.at: Add reference to discussion.
	* tests/t_cmdline_options.at: Remove priority marking from
	non-bug.
	* tests/t_checkout_dir.at: XFAIL when run as root.

	* tests/t_netsync_nocerts.at: New test.
	* testsuite.at: Call it.

2005-01-03  Matt Johnston  <matt@ucc.asn.au>

	* tests/t_netsync_diffbranch.at: add a new test for pulling a branch
	with a parent from a different branch.
	* testsuite.at: add it

2005-01-02  Derek Scherger  <derek@echologic.com>

	* commands.cc (log_certs): new function
	(log) add Ancestor: and Branch: entries to output; use above new
	function
	* tests/t_cross.at: update to work with changesets

2004-12-30  graydon hoare  <graydon@pobox.com>

	* constants.cc (netcmd_current_protocol_version): Set to 3.
	* tests/t_crlf.at: New test of crlf line encodings.
	* testsuite.at: Call it.
	* monotone.spec: Note 0.16 release.

2004-12-30  graydon hoare  <graydon@pobox.com>

	* win32/get_system_flavour.cc: Fix little compile bugs.

2004-12-30  Julio M. Merino Vidal  <jmmv@menta.net>

	* change_set.{cc,hh}: Add the has_renamed_file_src function in
	change_set::path_rearrangement.
	* commands.cc: Make the 'log' command show nothing for renamed or
	deleted files (when asked to do so) and stop going backwards in
	history when such condition is detected; they don't exist any more,
	so there is no point in showing history (and could drive to incorrect
	logs anyway).
	* tests/t_log_nonexistent.at: New check to verify previous.
	* testsuite.at: Add it.

2004-12-30  graydon hoare  <graydon@pobox.com>

	* Makefile.am: Clean full testsuite directory and full-version.
	* configure.ac: Bump version number.
	* po/monotone.pot: Regenerate.
	* NEWS: Describe new release.

2004-12-29  Julio M. Merino Vidal  <jmmv@menta.net>

	* tests/t_cmdline_options.at: New test for previous: ensure that
	monotone is actually checking for command line correctness.
	* testsuite.at: Add it.

2004-12-29  Julio M. Merino Vidal  <jmmv@menta.net>

	* monotone.cc: Verify that the command line is syntactically correct
	as regards to options (based on error codes from popt).

2004-12-29  Matt Johnston  <matt@ucc.asn.au>

	* tests/t_drop_rename_patch.at: A test to check that deltas on
	renamed files are included in concatenate_change_sets, if there was a
	deletion of a file with the same name as the rename src.
	* testsuite.at: add it

2004-12-29  graydon hoare  <graydon@pobox.com>

	* AUTHORS: Add Jordi.
	* change_set.{cc,hh}: Make sanity helpers const.
	(normalize_change_set): Drop a->a deltas.
	(merge_change_sets): Call normalize.
	(invert_change_set): Likewise.
	* revision.cc
	(find_subgraph_for_composite_search): New fn.
	(calculate_composite_change_set): Call it.
	(calculate_change_sets_recursive): Use results.
	* tests/t_no_change_deltas.at: Fix.

2004-12-29  graydon hoare  <graydon@pobox.com>

	* change_set.cc: Fix unit tests to satisfy sanity checks.
	* std_hooks.lua: Fix status checking on external merges.

2004-12-29  Matt Johnston  <matt@ucc.asn.au>

	* change_set.{cc,hh}: Take account of files which are the
	destination of a rename_file operation, when examining
	file deletions. Added helper methods to clean up related code.

2004-12-29  Matt Johnston  <matt@ucc.asn.au>

	* change_set.cc: added a sanity check for deltas with same src/dst,
	and deleted files with deltas.

2004-12-29  Matt Johnston  <matt@ucc.asn.au>

	* testsuite.at, tests/t_netsync_single.at: don't use -q with
	killall since it isn't portable.

2004-12-28  Julio M. Merino Vidal  <jmmv@menta.net>

	* commands.cc: Make the 'log' command show all affected files
	in each revision in a nice format (easier to read than what
	'cat revision' shows).

2004-12-28  Julio M. Merino Vidal  <jmmv@menta.net>

	* commands.cc: Change the order used by the 'log' command to show
	affected files so that it matches the order in which these changes
	really happen.  Otherwise, a sequence like "rm foo; mv bar foo;
	patch foo" could be difficult to understand by the reader.

2004-12-28  Jordi Vilalta Prat  <jvprat@wanadoo.es>

	* monotone.texi: Fix a typo: "not not" should be "not".

2004-12-28  Julio M. Merino Vidal  <jmmv@menta.net>

	* commands.cc: Make the 'log' command show all affected files
	in each revision in a nice format (easier to read than what
	'cat revision' shows).

2004-12-28  graydon hoare  <graydon@pobox.com>

	* AUTHORS: Add various recent authors.

2004-12-28  Badai Aqrandista <badaiaqrandista@hotmail.com>

	* debian/*: Fix up for package building.

2004-12-28  graydon hoare  <graydon@pobox.com>

	* change_set.{cc,hh}: Add sanity checking, rework
	some of concatenation logic to accomodate.
	* revision.{cc,hh}: Likewise.
	Teach about generalized graph rebuilding.
	* database.cc (delete_existing_revs_and_certs): New fn.
	* commands.cc (db rebuild): New command.
	(db fsck) New command.
	* sanity.{cc,hh} (relaxed): New flag.
	* work.cc: Use new concatenation logic.

2004-12-25  Julio M. Merino Vidal  <jmmv@menta.net>

	* commands.cc: During 'log', print duplicate certificates (by
	different people) in separate lines, rather than showing them
	together without any spacing.  While here, homogenize new lines
	in other messages as well; this also avoids printing some of
	them in case of missing certificates).

2004-12-24  Nathaniel Smith  <njs@codesourcery.com>

	* tests/t_disapprove.at: Enable previously disabled test.

	* tests/t_no_change_deltas.at: New test.
	* testsuite.at: Call it.

2004-12-23  Nathaniel Smith  <njs@codesourcery.com>

	* win32/read_password.c: Remove unused file.

2004-12-22  Julio M. Merino Vidal  <jmmv@menta.net>

	* commands.cc: Verify that the key identifier passed to the pubkey
	and privkey commands exists in the database.  Otherwise exit with
	an informational message instead of an exception.

2004-12-20  Matt Johnston  <matt@ucc.asn.au>

	* keys.cc: don't cache bad passphrases, so prompt for a correct
	password if the first ones fail.

2004-12-19  Matt Johnston  <matt@ucc.asn.au>

	* commands.cc: print out author/date next to ambiguous revision
	lists from selectors.

2004-12-19  Julio M. Merino Vidal  <jmmv@menta.net>

	* testsuite.at:
	* tests/t_fmerge.at:
	* tests/t_netsync.at:
	* tests/t_netsync_single.at:
	* tests/t_revert.at:
	* tests/t_tags.at: Avoid usage of test's == operator.  It's a
	GNUism and causes unexpected failures in many tests.  The correct
	operator to use is just an equal sign (=).
	* tests/t_renamed.at: Don't use cp's -a flag, which is not
	supported by some implementations of this utility (such as the
	one in NetBSD).  Try to add some of its funcionality by using
	the -p flag, although everything could be fine without it.
	* tests/t_unidiff.at: Discard patch's stderr output.  Otherwise
	it's treated as errors, but NetBSD's patch uses it to print
	informative messages.

2004-12-19  Julio M. Merino Vidal  <jmmv@menta.net>

	* tests/t_scan.at: Instead of running sha1sum, use a prestored
	manifest file to do the verification.  This avoids problems in
	systems that do not have the sha1sum tool, like NetBSD.

2004-12-19  Julio M. Merino Vidal  <jmmv@menta.net>

	* Makefile.am: Remove obsolete --with-bundled-adns flag from
	DISTCHECK_CONFIGURE_FLAGS.

2004-12-18  Nathaniel Smith  <njs@codesourcery.com>

	* tests/t_checkout_dir.at: Make the test directory chdir'able
	again after the test.
	* tests/t_delete_dir.at: Add trailing newline.

	* tests/t_dump_load.at: New bug report.
	* tests/t_migrate_schema.at: Likewise.
	* testsuite.at: Call them.

2004-12-18  Nathaniel Smith  <njs@codesourcery.com>

	* change_set.hh: Remove obsolete comment.

2004-12-18  Nathaniel Smith  <njs@codesourcery.com>

	* tests/t_delete_dir.at: New bug report.
	* testsuite.at: Call it.

2004-12-18  Julio M. Merino Vidal  <jmmv@menta.net>

	* commands.cc: Homogenize help message for 'ls' with the one shown
	by 'list'.

2004-12-18  Julio M. Merino Vidal  <jmmv@menta.net>

	* ChangeLog: Add missing entries for several modifications I did
	in December 6th and 3rd.

2004-12-18  Julio M. Merino Vidal  <jmmv@menta.net>

	* tests/t_checkout_dir.at: New test triggering the bug I fixed
	  previously in the checkout command, verifying that directory
	  creation and chdir succeed.
	* testsuite.at: Add new test.

2004-12-18  Nathaniel Smith  <njs@codesourcery.com>

	* ChangeLog: Add log entry for <jmmv@menta.net>'s last change.
	* std_hooks.lua: Check exit status of external merge commands.

2004-12-18  Julio M. Merino Vidal  <jmmv@menta.net>

	* commands.cc: Include cerrno, cstring,
	boost/filesystem/exception.hpp.
	(checkout): Verify that directory creation and chdir succeeded.

2004-12-18  Nathaniel Smith  <njs@codesourcery.com>

	* diff_patch.cc (struct hunk_offset_calculator): Remove dead
	code.  (I believe it was used by the old, non-extent-based
	merging.)
	(calculate_hunk_offsets): Likewise.
	(struct hunk_consumer): Move next to rest of unidiff code.
	(walk_hunk_consumer): Likewise.

2004-12-18  Matt Johnston <matt@ucc.asn.au>

	* change_set.cc (concatenate_change_sets): Be more careful checking
	whether to discard deltas for deleted files (in particular take
	care when files are removed then re-added) - fixes tests
	t_patch_drop_add, t_add_drop_add.at, t_add_patch_drop_add,
	t_merge2_add_drop_add
	* change_set.cc (project_missing_deltas): don't copy deltas
	for deleted files, and handle the case where src file ids vary when
	files are added/removed. (fixes t_patch_vs_drop_add)
	* t_patch_drop_add.at, t_add_drop_add.at, t_add_patch_drop_add.at,
	  t_merge2_add_drop_add.at, t_patch_vs_drop_add.t: don't expect
	to fail any more.

2004-12-17  Nathaniel Smith  <njs@codesourcery.com>

	* tests/t_persistent_server_keys.at:
	* tests/t_attr.at:
	* tests/t_patch_vs_drop_add.at:
	* tests/t_merge2_add_drop_add.at:
	* tests/t_add_drop_add.at:
	* tests/t_add_patch_drop_add.at:
	* tests/t_patch_drop_add.at: Remove priority notes, since these
	are no longer bugs.

2004-12-17  graydon hoare  <graydon@pobox.com>

	* tests/t_merge_2.at: Works now, remove xfail.

2004-12-17  graydon hoare  <graydon@pobox.com>

	* tests/t_merge_1.at: Remove AT_CHECK(false) and xfail.
	* tests/t_fdiff_normalize.at: New test.
	* testsuite.at: Call it.
	* diff_patch.cc (normalize_extents): Fix the normalize bug.
	* revision.{cc,hh} (construct_revisions): Rename to prepare for
	next rebuild-the-graph migration.
	* commands.cc (db): Change call name.

2004-12-16  Joel Rosdahl  <joel@rosdahl.net>

	* revision.cc (is_ancestor): Use std::queue for the queue.

2004-12-14  Joel Rosdahl  <joel@rosdahl.net>

	Generalize the explicit_merge command with an optional ancestor
	argument:
	* revision.cc (is_ancestor): New method.
	* revision.hh (is_ancestor): Add prototype.
	* commands.cc (try_one_merge): Add ancestor argument. Empty
	ancestor means use ancestor from find_common_ancestor_for_merge.
	(merge): Pass empty ancestor to try_one_merge.
	(propagate): Likewise.
	(explicit_merge): Add optional ancestor argument.
	* monotone.texi: Document new explicit_merge argument.

2004-12-13  Joel Rosdahl  <joel@rosdahl.net>

	* tests/t_merge_2.at: New test triggering a bad merge.
	* testsuite.at: Add new test.

2004-12-13  Joel Rosdahl  <joel@rosdahl.net>

	* revision.cc (find_least_common_ancestor): Add a missing "return
	true;" that mysteriously was removed in
	c853237f9d8d155431f88aca12932d2cdaaa31fe.

2004-12-13  Joel Rosdahl  <joel@rosdahl.net>

	* revision.cc (find_least_common_ancestor): Remove unused variable.
	* commands.cc (lca): Correct negative status text.
	* commands.cc (update): Use GNU style braces.

2004-12-12  graydon hoare  <graydon@pobox.com>

	* commands.cc: Fix bug reported in t_attr.at
	* tests/t_attr.at: Remove xfail.
	* change_set.cc: Change unit tests syntax.
	(read_change_set): Assert complete read.
	* revision_ser.cc (read_revision_set): Likewise.
	* os_specific.hh: Drop obsolete file.

2004-12-12  Joel Rosdahl  <joel@rosdahl.net>

	* revision.cc (find_least_common_ancestor): New function for
	finding the vanilla LCA.
	* revision.hh: Added prototype for find_least_common_ancestor.
	* commands.cc (update): Use find_least_common_ancestor for finding
	a common ancestor.
	* commands.cc (diff): Likewise.
	* revision.cc (find_common_ancestor): Rename to...
	(find_common_ancestor_for_merge): ...this, for clarity.
	* revision.hh: find_common_ancestor -->
	find_common_ancestor_for_merge.
	* commands.cc (try_one_merge): Call find_common_ancestor_for_merge
	to find ancestor.
	* commands.cc (lcad): Rename lca command to lcad.
	* commands.cc (lca): New command for finding the vanilla LCA.

2004-12-12  Nathaniel Smith  <njs@codesourcery.com>

	* tests/t_persistent_server_keys.at: Actually test what it's
	supposed to.  Also, un-XFAIL it, since now it seems to pass.

2004-12-12  Nathaniel Smith  <njs@codesourcery.com>

	* tests/t_persistent_server_keys.at: New test.

	* testsuite.at: Call it.
	* tests/t_persistent_server_revision.at: Fix typo.

2004-12-12  Nathaniel Smith  <njs@codesourcery.com>

	* tests/t_persistent_server_revision.at: New test.
	* testsuite.at: Call it.  Tweak NETSYNC macros in support of it.

2004-12-11  Nathaniel Smith  <njs@codesourcery.com>

	* lua.hh (add_rcfile): Add 'required' argument.
	* lua.cc (add_rcfile): Implement it.  Simplify error checking
	logic while I'm there...
	* monotone.cc (cpp_main): Pass new argument to add_rcfile.

	* tests/t_rcfile_required.at: New test.
	* testsuite.at: Call it.
	Revamp netsync support macros, to allow long-running servers.
	Make netsync-killer try first with -TERM, in case that plays nicer
	with gcov.

2004-12-11  Nathaniel Smith  <njs@codesourcery.com>

	* lua.hh: Remove tabs.

2004-12-11  Nathaniel Smith  <njs@codesourcery.com>

	* monotone.texi: Document explicit_merge.

2004-12-11  Nathaniel Smith  <njs@codesourcery.com>

	* Makefile.am: Redo full-revision support again, to properly
	handle 'make dist' and caching.  Hopefully.

2004-12-11  Nathaniel Smith  <njs@codesourcery.com>

	* monotone.texi (File Attributes): Rewrite for new .mt-attrs
	syntax.

2004-12-11  Nathaniel Smith  <njs@codesourcery.com>

	* tests/t_attr.at: New test.
	* testsuite.at: Call it.

2004-12-11  Nathaniel Smith  <njs@codesourcery.com>

	* commands.cc (trusted): Print spaces between key ids.

	* lua.cc (add_rcfile): Errors while loading a user-provided rc
	file are naughtiness, not oopses.

2004-12-11  Nathaniel Smith  <njs@codesourcery.com>

	* commands.cc (commands::explain_usage): Use split_into_lines to
	do formatting of per-command usage; allow multi-line
	descriptions.
	(trusted): New command.
	* monotone.texi (Key and Cert): Document 'trusted' command.
	* tests/t_trusted.at: New test.
	* testsuite.at: Change get_revision_cert_trust to support
	t_trusted.at.  Call t_trusted.at.

2004-12-11  Derek Scherger  <derek@echologic.com>

	* app_state.{cc,hh} (restriction_includes): renamed from
	in_restriction to be less obscure; use path_set rather than
	set<file_path>
	* commands.cc
	(restrict_path_set):
	(restrict_rename_set):
	(restrict_path_rearrangement):
	(calculate_restricted_revision): new restriction functions
	(restrict_patch_set): remove old restrictions machinery
	(status): call calculate_restricted_revision
	(ls_tags): call app.initialize
	(unknown_itemizer): restriction_includes renamed
	(ls_unknown): call calculate_restricted_revision
	(ls_missing): rework for restrictions
	(commit): switch to --message option, optional paths and preserve
	restricted work
	(diff): allow restrictions for zero and one arg variants
	(revert): note some work left to do
	* manifest.{cc,hh} (build_manifest_map): hide unused things
	(build_restricted_manifest_map): new function
	* transforms.{cc,hh} (calculate_ident): clean up merge artifacts
	* work.cc (read_options_map): merge cleanup to preserve command
	line options

2004-12-10  Nathaniel Smith  <njs@codesourcery.com>

	* Makefile.am (package_full_revision.txt): Redo Joel Rosdahl
	<joel@rosdahl.net>'s change below after it got clobbered by
	merge.

2004-12-10  Nathaniel Smith  <njs@codesourcery.com>

	* commands.cc (log): Synopsize optional 'file' argument, and
	describe both arguments in help description.

2004-12-10  Matt Johnston  <matt@ucc.asn.au>

	* cert.cc: Added priv_key_exists() function
	* commands.cc, rcs_import.cc: use new privkey functions
	* netsync.cc: change some bits that were missed

2004-12-09  Derek Scherger  <derek@echologic.com>

	* .mt-nonce: delete obsolete file
	* change_set.cc (merge_deltas): add file paths in call to
	try_to_merge_files
	* commands.cc (propagate): add progress logging similar to merge
	* diff_patch.{cc,hh} (try_to_merge_files): add file paths to
	merge2 and merge3 hooks; add logging of paths before calling merge
	hooks
	* lua.{cc,hh} (hook_merge2, hook_merge3): add file paths to merge
	hooks
	* std_hooks.lua (merge2, merge3, merge2_xxdiff_cmd,
	merge3_xxdiff_cmd): pass file paths to xxdiff for use as titles
	* testsuite.at (MONOTONE_SETUP): add paths to merge2 hook

2004-12-09  Matt Johnston  <matt@ucc.asn.au>

	* cert.cc, cert.hh, lua.cc, lua.hh, netsync.cc:
	Added a new get_priv_key(keyid) lua hook to retrieve
	a private key from ~/.monotonerc

2004-12-09  Matt Johnston  <matt@ucc.asn.au>

	* change_set.cc: Don't include patch deltas on files which
	are being deleted in changesets. (partial fix for bug
	invoked by t_merge_add_del.at)

2004-12-09  Matt Johnston  <matt@ucc.asn.au>

	* configure.ac,Makefile.am: Fix iconv and intl
	handling so that the libraries are used (required for OS X).

2004-12-09  Nathaniel Smith  <njs@codesourcery.com>

	* Makefile.am (BUILT_SOURCES_NOCLEAN): add 'S'.

	* netsync.cc (session): Make ticker pointers into auto_ptr's.  Add
	cert and revision tickers.
	(session::session): Initialize new tickers.
	(session::note_item_sent): New method.  Increment tickers.
	(session::note_item_arrived): Increment tickers.
	(session::read_some): Adjust for auto_ptr.
	(session::write_some): Likewise.
	(call_server): Conditionally initialize cert and revision
	tickers.
	(queue_data_cmd): Call 'note_item_sent'.
	(queue_delta_cmd): Call 'note_item_sent'.

2004-12-09  graydon hoare  <graydon@pobox.com>

	* ROADMAP: Add file.

2004-12-08  Nathaniel Smith  <njs@codesourcery.com>

	* tests/t_patch_vs_drop_add.at:
	* tests/t_patch_drop_add.at:
	* tests/t_netsync_unrelated.at:
	* tests/t_merge_add_del.at:
	* tests/t_merge2_add_drop_add.at:
	* tests/t_merge_1.at:
	* tests/t_heads_discontinuous_branch.at:
	* tests/t_cleanup_empty_dir.at:
	* tests/t_checkout_options.at:
	* tests/t_ambig_update.at:
	* tests/t_add_patch_drop_add.at:
	* tests/t_add_drop_add.at:
	* tests/t_add_dot.at: Add (importance) markers to all bug report
	tests.

2004-12-08  Nathaniel Smith  <njs@codesourcery.com>

	* app_state.hh (write_options): Add 'force' option.
	* app_state.cc: Remove tabs.
	(write_options): Implement.
	* commands.cc (checkout): Pass force=true to 'write_options'.

	* tests/t_checkout_options.at: New test.
	* testsuite.at: Define RAW_MONOTONE.
	(t_checkout_options.at): Call it.

2004-12-08  Nathaniel Smith  <njs@codesourcery.com>

	* update.hh (pick_update_target): Rename to...
	(pick_update_candidates): ...this.  Return a set of candidates,
	rather than a single best.
	* update.cc (pick_update_candidates): Likewise.  Remove logic
	checking for unique candidate.
	* commands.cc (describe_revision): New function.
	(heads): Use it.
	(update): Use new 'pick_update_candidates' function.  Add logic
	checking for unique candidate.  On non-unique candidate, print all
	candidates, using 'describe_revision'.

	* tests/t_ambig_update.at: Check that failure messages describe
	the candidate set.

2004-12-08  Nathaniel Smith  <njs@codesourcery.com>

	* update.cc: Remove tabs.

2004-12-08  Nathaniel Smith  <njs@codesourcery.com>

	* tests/t_ambig_update.at: Also check that update fails when one
	candidate edge is deeper than the other.

2004-12-08  graydon hoare  <graydon@pobox.com>

	* change_set.cc (extend_renumbering_via_added_files):
	Look up parent tid in existing renumbering.
	* commands.cc (attr): Check index for "set" subcommand.
	(lca): New diagnostic command.
	(log): Tidy up output formatting a bit.
	* po/monotone.pot: Regenerate.
	* tests/t_add_edge.at: New test to catch add failure.
	* testsuite.at: Call it.

2004-12-08  Nathaniel Smith  <njs@codesourcery.com>

	* tests/t_ambig_update.at: New test.
	* testsuite.at: Add it.

	* tests/t_explicit_merge.at: Add, having forgotten to last time.

2004-12-08  Nathaniel Smith  <njs@codesourcery.com>

	* tests/t_explicit_merge.at: New test.
	* testsuite.at: Add it.

2004-12-08  Nathaniel Smith  <njs@codesourcery.com>

	* testsuite.at: Remove duplicate line created by merge.
	* ChangeLog: Re-sort after merges.

	* commands.cc (explicit_merge): Remove stray space.  Print id of
	merge result.
	(complete_command): Add back "}" deleted by merge.

2004-12-08  Nathaniel Smith  <njs@codesourcery.com>

	* change_set.cc: Remove tabs.
	* diff_patch.cc: Likewise.

	* commands.cc (explicit_merge): New command.

2004-12-08  graydon hoare  <graydon@pobox.com>

	* change_set.cc (extend_renumbering_via_added_files):
	Look up parent tid in existing renumbering.
	* commands.cc (attr): Check index for "set" subcommand.
	(lca): New diagnostic command.
	(log): Tidy up output formatting a bit.
	* po/monotone.pot: Regenerate.
	* tests/t_add_edge.at: New test to catch add failure.
	* testsuite.at: Call it.

2004-12-07  Richard Levitte  <richard@levitte.org>

	* Makefile.am: Keep package_*revision.{txt,h}, so they are saved
	as part of a distribution, and thereby make as sure as possible
	people who download monotone get historical information on where
	their copy of monotone came from.

2004-12-06  Richard Levitte  <richard@levitte.org>

	* monotone.cc: Add a hint on how to use --ticker.

2004-12-06  Nathaniel Smith  <njs@codesourcery.com>

	* commands.cc (ls_certs): Sort the certs before printing.
	* tests/t_netsync_repeated.at: Actually check that certs were
	transferred correctly.

2004-12-06  Julio M. Merino Vidal  <jmmv@menta.net>

	* figures/cert.pdf:
	* figures/cert.png:
	* figures/oo-figures.sxd:
	* monotone.texi: Use example host names under the
	example.{com,org,net} subdomains instead of invented names.
	These are defined in RFC 2606.

2004-12-06  Julio M. Merino Vidal  <jmmv@menta.net>

	* configure.ac: Now that we depend on GNU Autoconf >= 2.58, we
	can use the AS_HELP_STRING macro everywhere we need to pretty-print
	help strings.  Also convert old calls to AC_HELP_STRING (deprecated)
	to this one.

2004-12-06  Joel Rosdahl  <joel@rosdahl.net>

	* Makefile.am (package_full_revision.txt): Silence error messages
	when deducing full package revision.

2004-12-06  graydon hoare  <graydon@pobox.com>

	* unix/get_system_flavour.cc:
	* win32/get_system_flavour.cc: Add missing files.

2004-12-06  graydon hoare  <graydon@pobox.com>

	* commands.cc (merge): Add newline in output.
	* change_set.cc (project_missing_deltas): Fix very bad
	delta-renaming bug.

2004-12-06  graydon hoare  <graydon@pobox.com>

	* change_set.cc:
	* tests/t_merge_add_del.at:
	* netsync.cc:
	* commands.cc: Clean up from merge.

2004-12-06  Nathaniel Smith  <njs@codesourcery.com>

	* tests/t_add_patch_drop_add.at: New test.
	* tests/t_merge2_add_drop_add.at: New test.
	* tests/t_patch_drop_add.at: New test.
	* tests/t_patch_vs_drop_add.at: New test.
	* testsuite.at: Add them.

	* tests/t_add_drop_add.at: Fix to test what it was supposed to.

	* tests/t_merge2_data.at: Remove extraneous [stdout].

	* tests/t_merge_add_del.at: Fix description.
	XFAIL it.

2004-12-06  Nathaniel Smith  <njs@codesourcery.com>

	* tests/t_add_drop_add.at: New test.
	* testsuite.at: Add it.

2004-12-05  Nathaniel Smith  <njs@codesourcery.com>

	* tests/t_merge_add_del: Shorten name for better display.

2004-12-05  Matt Johnston <matt@ucc.asn.au>

	* tests/t_merge_add_del: added a new test for merging
	  branches where a file is added then removed.
	* testsuite.at: added the new test
	* configure.ac: bumped the prequisite version to 2.58 since
	  some tests use AT_XFAIL_IF

2004-12-05  graydon hoare  <graydon@pobox.com>

	* Makefile.am (package_full_revision.txt): Use top_builddir
	to locate monotone executable.

2004-12-05  Nathaniel Smith  <njs@codesourcery.com>

	* tests/t_merge_add_del: Shorten name for better display.

2004-12-05  Matt Johnston <matt@ucc.asn.au>

	* tests/t_merge_add_del: added a new test for merging
	  branches where a file is added then removed.
	* testsuite.at: added the new test
	* configure.ac: bumped the prequisite version to 2.58 since
	  some tests use AT_XFAIL_IF

2004-12-04  graydon hoare  <graydon@pobox.com>

	* commands.cc (fcommit): New command.
	(update): Finish off merge of update command.

2004-12-04  Derek Scherger  <derek@echologic.com>

	* commands.cc: (complete_command): New function.
	(explain_usage/process): Use it.

2004-12-04  Nathaniel Smith  <njs@codesourcery.com>

	* change_set.cc (merge_deltas): Call correct variant of
	try_to_merge_files depending on whether ancestor is available.
	* diff_patch.cc (try_to_merge_files -- merge3 version): Add
	assertions about ids.
	(try_to_merge_files -- merge2 version): Likewise.

	* testsuite.at: Add a trivial working merge2 hook.
	* tests/t_related_merge2_data.at: Update to use.
	Mark as expected to PASS.
	* tests/t_merge2_data.at: Likewise.

2004-12-04  Nathaniel Smith  <njs@codesourcery.com>

	* change_set.cc (merge_deltas): Call correct variant of
	try_to_merge_files depending on whether ancestor is available.
	* diff_patch.cc (try_to_merge_files -- merge3 version): Add
	assertions about ids.
	(try_to_merge_files -- merge2 version): Likewise.

	* testsuite.at: Add a trivial working merge2 hook.
	* tests/t_related_merge2_data.at: Update to use.
	Mark as expected to PASS.
	* tests/t_merge2_data.at: Likewise.

2004-12-04  Nathaniel Smith  <njs@codesourcery.com>

	* change_set.cc: Remove tabs.
	* diff_patch.cc: Likewise.

2004-12-04  Nathaniel Smith  <njs@codesourcery.com>

	* change_set.cc: Remove tabs.
	* diff_patch.cc: Likewise.

2004-12-03  Julio M. Merino Vidal  <jmmv@menta.net>

	* commands.cc: Add a missing newline to a message.

2004-12-03  Julio M. Merino Vidal  <jmmv@menta.net>

	* cryptopp/config.h:
	* configure.ac: NetBSD does not define __unix__ nor __unix, so the
	build fails.  To solve, check for __NetBSD__ where appropiate to
	detect a Unix system.

2004-12-03  Julio M. Merino Vidal  <jmmv@menta.net>

	* INSTALL: Document my latest changes: --enable-ipv6 option, ability
	to specify static boost prefix through --enable-static-boost and
	BOOST_SUFFIX variable.

2004-12-03  Julio M. Merino Vidal  <jmmv@menta.net>

	* Makefile.am:
	* configure.am: Add a variable, BOOST_SUFFIX, that identifies the
	suffix string that has to be appended to Boost library names to use
	them.  This variable can be defined on configure's command line.

2004-12-03  Julio M. Merino Vidal  <jmmv@menta.net>

	* configure.ac: Let the --enable-static-boost argument take a prefix
	to where boost libraries are located.

2004-12-03  Julio M. Merino Vidal  <jmmv@menta.net>

	* configure.ac: Add a three-state --enable-ipv6 argument to the
	configure script to explicitly enable or disable IPv6 support.

2004-12-03  Julio M. Merino Vidal  <jmmv@menta.net>

	* std_hooks.lua: Add missing newlines to two error messages.

2004-12-02  Derek Scherger  <derek@echologic.com>

	* commands.cc: more tweaking to ease changeset merge

2004-12-01  Derek Scherger  <derek@echologic.com>

	* commands.cc: reordered commands to help merge with changesets
	branch

2004-12-01  graydon hoare  <graydon@pobox.com>

	* {unix,win32}/get_system_flavour.cc: New files.
	* basic_io.{cc,hh}: Give names to input sources.
	* monotone.cc: Move app_state ctor inside try.
	* platform.hh (get_system_flavour): Declare.
	* revision.cc: Name input source "revision".
	* sanity.cc: Log flavour on startup.
	* tests/t_attributes.at: Use new syntax.
	* transforms.{cc,hh} (split_into_lines): New variant, and rewrite.
	* work.{cc,hh}: Rewrite attributes to use basic_io.
	(get_attribute_from_db):
	(get_attribute_from_working_copy): New functions.

2004-11-30  Nathaniel Smith  <njs@codesourcery.com>

	* keys.cc (get_passphrase): Simplify arguments.
	(generate_key_pair): Force new passphrases to come from the user.
	Adapt to new 'get_passphrase' arguments.
	(change_key_passphrase): Likewise.
	(generate_key_pair): Add argument specifying passphrase, for
	exclusive use of the unit tests.
	(signature_round_trip_test): Use it.
	* keys.hh (generate_key_pair): Adjust prototype correspondingly.

	* tests/t_genkey.at: Test that 'genkey' requires the passphrase to
	be entered.
	* tests/t_chkeypass.at: Check that 'chkeypass' fails if no
	passphrase is given.

2004-11-30  Nathaniel Smith  <njs@codesourcery.com>

	* keys.hh: Remove tabs.
	* keys.cc: Likewise.

2004-11-30  Nathaniel Smith  <njs@codesourcery.com>

	* monotone.texi (Hook Reference): Clarify description of
	'get_passphrase', following confusion on IRC.

2004-11-30  Joel Rosdahl  <joel@rosdahl.net>

	* ui.cc (fatal): Added missing newlines in fatal message.

2004-11-29  Nathaniel Smith  <njs@codesourcery.com>

	* monotone.texi: Add more details to documentation of 'update
	<revision>' command.

	* ui.cc (fatal): Typo in previous commit.

2004-11-29  Nathaniel Smith  <njs@codesourcery.com>

	* ui.cc (fatal): On suggestion of Zack Weinberg, add a note to
	fatal error messages 1) telling the user that it's a bug (i.e.,
	not their fault), and 2) requesting a bug report.

2004-11-29  Nathaniel Smith  <njs@codesourcery.com>

	* ui.cc: Remove tabs.

2004-11-30  Matt Johnston  <matt@ucc.asn.au>

	* change_set.cc (merge_disjoint_analyses): Prevent duplicated
	tids being used.
	(merge_disjoint_analyses): Fix typo (s/a_tmp/b_tmp/)

2004-11-24  Nathaniel Smith  <njs@codesourcery.com>

	* tests/t_cleanup_empty_dir.at: Shorten name.

2004-11-24  Nathaniel Smith  <njs@codesourcery.com>

	* Makefile.am (BUILT_SOURCES): List package_*version.{h,txt}.
	* package_{full_,}version.txt: Work when blddir != srcdir.

2004-11-24  Nathaniel Smith  <njs@codesourcery.com>

	* mt_version.hh: New file.
	* mt_version.cc: New file.
	* monotone.cc (package_revision.h): Don't include it.
	(mt_version.hh): Include it.
	(OPT_FULL_VERSION): New option.
	(options): Add it.
	(cpp_main): Implement --version and --full-version in terms of
	mt_version.hh.

	* Makefile.am (package_full_revision.h): Build it.
	(MOST_SOURCES): Add mt_version.{cc,hh}.

2004-11-24  Nathaniel Smith  <njs@codesourcery.com>

	* txt2c.cc (main): Add "--skip-trailing" option to skip trailing
	whitespace.
	* Makefile.am (package_revision.h): Generate it.
	* monotone.cc (package_revision.h): Include it.
	(cpp_main): Print it as part of --version.

2004-11-23  Nathaniel Smith  <njs@codesourcery.com>

	* tests/t_cleanup_empty_dir.at: New test.
	* testsuite.at: Call it.

2004-11-23  Nathaniel Smith  <njs@codesourcery.com>

	* monotone.texi (File Attributes): Document how restricted format
	of .mt-attrs currently is.  Also talk about 'the' .mt-attrs file
	instead of 'an', in response to confusion.

2004-11-23  Nathaniel Smith  <njs@codesourcery.com>

	* work.cc (build_deletion): Add missing newline.
	(build_rename): Likewise.
	(build_rename): Likewise.

2004-11-23  Nathaniel Smith  <njs@codesourcery.com>

	* work.cc: Remove tabs.

2004-11-23  Nathaniel Smith  <njs@codesourcery.com>

	* commands.cc: Remove tabs.

2004-11-23  Nathaniel Smith  <njs@codesourcery.com>

	* tests/t_add_dot.at: New test.
	* testsuite.at: Call it.

2004-11-22  Joel Rosdahl  <joel@rosdahl.net>

	* testsuite.at (NEED_UNB64): Check that python knows how to decode
	strings before using it.

2004-11-21  Joel Rosdahl  <joel@rosdahl.net>

	* testsuite.at (NEED_UNB64): Find more programs for decoding
	base64.

2004-11-20  Nathaniel Smith  <njs@codesourcery.com>

	* tests/t_merge_1.at: New test.
	* testsuite.at: Add it.
	(NEED_UNB64): New macro.
	(UNB64): Likewise.
	* tests/t_unidiff.at: Use them.
	* tests/t_unidiff2.at: Likewise.

2004-11-19  Nathaniel Smith  <njs@codesourcery.com>

	* tests/t_initfork.at: Remove file; redundant with
	t_merge2_add.at.
	* testsuite.at: Don't call it.

2004-11-18  Derek Scherger  <derek@echologic.com>

	* commands.cc (list tags): new command.
	* monotone.1: update.
	* monotone.texi: update.
	* std_hooks.lua: remove unused get_problem_solution hook.
	* test/t_tags.at: new test.
	* testsuite.at: call it.

2004-11-18  Nathaniel Smith  <njs@codesourcery.com>

	* monotone.texi (Committing Work): Remove mistakenly added
	redundant command line argument.

2004-11-17  Joel Rosdahl  <joel@rosdahl.net>

	* commands.cc (diff): Don't print hashes around diff output if
	there is no diff to print.

	Fix bugs #8714 "monotone update working copy to previous version"
	and #9069 "update with multiple candidates":
	* commands.cc (update): Let the update command take an optional
	revision target parameter. Without an explicit revision target,
	the current branch head is used just like before. Added logic for
	updating to an older revision or another revision reachable via a
	common ancestor.
	* tests/t_update_to_revision.at: Add regression tests for new
	update logic.
	* testsuite.at: Add new test.
	* monotone.texi: Document new update argument.

2004-11-17  Nathaniel Smith  <njs@codesourcery.com>

	* netsync.cc (request_fwd_revisions): Rename 'first_attached_edge'
	to 'an_attached_edge', because it does not represent the first
	attached edge.  Likewise for 'first_attached_cset'.
	(analyze_attachment): Remove early exit from loop; we want to
	analyze the entire graph, not just some linear subgraphs.

	* revision.cc (ensure_parents_loaded): Filter out the null
	revision when calculating parents.
	* change_set.hh (null_id): Define for 'revision_id's.

	* tests/t_merge2_add.at: New test.
	* tests/t_merge2_data.at: New test.
	* tests/t_related_merge2_data.at: New test.
	* tests/t_merge_add.at: New test.
	* tests/t_netsync_pubkey.at: New test.
	* tests/t_netsync_repeated.at: New test.
	* tests/t_netsync_unrelated.at: New test.


	* testsuite.at: Add new tests.
	(NETSYNC_SETUP): New macro.
	(MONOTONE2): New macro.
	(RUN_NETSYNC): New macro.
	(ADD_FILE): New macro.
	(SET_FILE): New macro.
	(COMMIT): New macro.
	* tests/t_netsync.at: Use them.

	* tests/t_singlenetsync.at: Add 'netsync' keyword'.  Rename to...
	* tests/t_netsync_single.at: ...this.

	* tests/t_heads_discontinuous_branch.at: XFAIL it.

2004-11-17  Nathaniel Smith  <njs@codesourcery.com>

	* netsync.cc: Remove hard tabs.

2004-11-17  Nathaniel Smith  <njs@codesourcery.com>

	* revision.cc: Remove hard tabs.
	* change_set.hh: Likewise.

2004-11-16  Nathaniel Smith  <njs@codesourcery.com>

	* tests/t_heads.at: Replace last tricky case with a less tricky case.
	* tests/t_heads_discontinuous_branch.at: New test for the really
	tricky case.
	* testsuite.at: Run it.

2004-11-16  Nathaniel Smith  <njs@codesourcery.com>

	* views.sql (trusted_parents_in_branch): Remove.
	(trusted_children_in_branch): Remove.
	(trusted_branch_members): New view.
	(trusted_branch_parents): New view.
	(branch_heads): Use the new views, not the removed ones.

	* database.cc (get_heads): Column name in 'branch_heads'
	unavoidably changed from 'id' to 'parent'; adjust SELECT statement
	to use new name.

2004-11-16  Nathaniel Smith  <njs@codesourcery.com>

	* database.cc: Remove hard tabs.

2004-11-16  Nathaniel Smith  <njs@codesourcery.com>

	* commands.cc (dump_diffs): Fetch delta destination, not source,
	on new files.

2004-11-15  Joel Rosdahl  <joel@rosdahl.net>

	* tests/t_diff_added_file.at: Added testcase exposing a bug in
	"monotone diff x y" where x is an ancestor of y and y adds a new
	file.
	* testsuite.at: Add new test.

2004-11-14  Joel Rosdahl  <joel@rosdahl.net>

	Fix bug #9092 "add command to change passphrase":
	* commands.cc (chkeypass): New command.
	* keys.cc (get_passphrase): Added parameters for prompt beginning and
	disabling hook lookup and passphrase caching.
	* keys.hh, keys.cc (change_key_passphrase): New function.
	* database.hh, database.cc (delete_private_key): New function.
	* monotone.texi (Key and Cert): Document command.
	* tests/t_chkeypass.at: Testcase for the command.
	* testsuite.at: Added new testcase.

2004-11-14  Matt Johnston <matt@ucc.asn.au>

	* tests/t_initfork.at: New test for merging two ancestor-less heads.

2004-11-13  Nathaniel Smith  <njs@codesourcery.com>

	* tests/t_heads.at: New test.
	* testsuite.at: Add it.

2004-11-13  Nathaniel Smith  <njs@codesourcery.com>

	* monotone.texi: Fix various typos.
	(Committing Work): Add missing command line argument.
	(Branch Names): New section.
	Add me to the copyright block.

2004-11-12  Joel Rosdahl  <joel@rosdahl.net>

	* monotone.texi: Fix documentation of the approve and disapprove
	commands. Fix jp.co.juicebot.jb7 branch name in examples. Other
	minor fixes.

2004-11-11  Joel Rosdahl  <joel@rosdahl.net>

	* monotone.texi: Fix typos.

2004-11-16  Christof Petig <christof@petig-baender.de>

	merge "monotone diff f225171baf37281d463a8547def213475dde2305
	 4609d78a317ad3ca9b8644f2900ca719962664d9" into changeset head

>>>>>>> 9ee9e607
2004-06-18  Christof Petig <christof@petig-baender.de>

	* netsync.cc: (struct PipeStream): New Stream that can handle two
		filedescriptors (one for reading, one for writing)
	(struct session): use PipeStream, pair of sockets
	(pipe_and_fork): new helper function for creating a pipe to/from
		a command (pipe,fork,dup,close)
	(find_wordend,parse_ssh_url): helper functions to parse an URL
	(call_server): recognize ssh: and file: URLs
	(serve_stdio): variant of serve_connections for stdio
	(run_netsync_protocol): call serve_stdio if address is -

<<<<<<< HEAD
=======

2004-11-08  graydon hoare  <graydon@pobox.com>

	* monotone.texi: Some minor cleanups.
	* netsync.cc: Fix a formatter.

2004-11-07  graydon hoare  <graydon@pobox.com>

	* figures/*.txt: Drop.
	* monotone.texi: Pull ASCII figures back in conditionally.
	* NEWS, AUTHORS, monotone.spec: Update for 0.15.
	* monotone.1: Update.

2004-11-06  graydon hoare  <graydon@pobox.com>

	* README.changesets: New file.
	* config.guess, config.sub: Remove.
	* Makefile.am: Improve document-building brains.
	* cert.cc, netsync.cc: Remove include.
	* configure.ac: Bump version number.
	* merkle_tree.{cc,hh}: Use unsigned char in dynamic_bitset.
	* po/POTFILES.in: Update to remove os_specific.hh.
	* po/monotone.pot: Regenerate.

2004-11-05  graydon hoare  <graydon@pobox.com>

	* constants.cc: Up timeout, connection limit.
	* monotone.texi: Various cleanups.

2004-11-05  Ulrich Drepper  <drepper@redhat.com>

	* configure.ac: Reduce dependencies.
	* lua/lua.h: Include config.h.
	* mkstemp.{cc,hh}: Use system variant when found.
	* netxx/resolve_getaddrinfo.cxx: Check for AI_ADDRCONFIG
	definition.
	* po/POTFILES.in: Update to mention changes.
	* Makefile.am (EXTRA_DIST): Include spec file.
	* commands.cc (diff): No output if empty diff.

2004-10-31  graydon hoare  <graydon@pobox.com>

	* commands.cc (diff): Use guess_binary.
	Fix up some messages to fit on single lines.
	* Makefile.am: Make monotone.pdf depend on figures.
	* change_set.cc: Make inversion drop "delete deltas".
	* texinfo.css: Make images align nicely.
	* netsync.cc: Fix up some messages to be clearer.

2004-10-30  graydon hoare  <graydon@pobox.com>

	* figures/*: New figures.
	* monotone.texi: Rewrite much of the tutorial.

2004-10-30  Nathaniel Smith  <njs@codesourcery.com>

	* netsync.cc (process_hello_cmd): Make clear that when the
	server's key is unknown, we abort the connection.

2004-10-29  Nathaniel Smith  <njs@codesourcery.com>

	* sanity.cc (dump_buffer): Wrap bare string in call to string(),
	to disambiguate conversions (required by Boost 1.30).

2004-10-26  graydon hoare  <graydon@pobox.com>

	* tests/t_update_missing.at: New test from Bruce Stephens
	* testsuite.at: Call it.
	* change_set.cc: Fix the error exposed by it.

2004-10-26  graydon hoare  <graydon@pobox.com>

	* work.{cc,hh}: Comply with Derek's new tests.
	* commands.cc: Likewise.

2004-10-28  Derek Scherger  <derek@echologic.com>

	* tests/t_rename.at: add test for renaming a file after it has
	been moved rather than before
	* tests/t_revert.at: add test for reverting a missing file

2004-10-28  Derek Scherger  <derek@echologic.com>

	* tests/t_drop_missing.at: New test.
	* testsuite.at: Call it.

2004-10-28  Derek Scherger  <derek@echologic.com>

	* tests/t_add.at: New test.
	* testsuite.at: Call it.

2004-10-26  graydon hoare  <graydon@pobox.com>

	* basic_io.{cc,hh}: Rework to use indented stanzas.
	* change_set.cc, revision.cc: Likewise.
	* change_set.cc: Fix formatter bug.
	* commands.cc: Sanity check file ID on delta commit.
	* work.cc: Chatter a bit more on add/drop.

2004-10-17  graydon hoare  <graydon@pobox.com>

	* merkle_tree.cc: Fix bad logging.
	* netsync.cc: Fix transmission bugs.
	* work.cc: Add some progress messages back in.
	* monotone.texi: Change contents of MT/work in example.

2004-10-17  graydon hoare  <graydon@pobox.com>

	* commands.cc (log): Keep a seen list, mask frontier by it.
	* monotone.texi: Updates to cover revision terminology.

	Also various further merges from trunk, see below.

2004-10-17  Derek Scherger  <derek@echologic.com>

	* lua.{cc,hh} (hook_ignore_branch): new hook
	* commands.cc (ls_branches): call it
	* monotone.texi (Hook Reference): describe it

2004-10-17  Richard Levitte  <richard@levitte.org>

	fix bug 8715 and more
	* diff_patch.cc (struct unidiff_hunk_writer,
	unidiff_hunk_writer::flush_hunk): the skew is not just the
	size difference between added and deleted lines in the current
	hunk, it's the size difference between /all/ added and deleted
	lines so far.  Therefore, the skew needs to be a member of the
	struct rather than being something calculated for each hunk.
	Furthermore, we need to add trailing context even if the change
	only consisted of one line.

2004-10-17  Richard Levitte  <richard@levitte.org>

	* monotone.texi (Working Copy): Change the description of
	'monotone revert' to explain what happens when there are
	arguments.

2004-10-17  Richard Levitte  <richard@levitte.org>

	* monotone.texi (OPTIONS): Add a description of --ticker.

	* ui.cc, ui.hh: Rethink the writing conditions as the ticks being
	"dirty" when they have changed since the last print.  That way,
	it's very easy to see when they need being printed.  This fixes a
	small bug where, in some cases, the exact same tick output is
	produced twice, once before a separate message, and once after,
	when a ticker is actually being removed.
	(tick_write_dot::write_ticks): Add a line that describes the
	ticks, including the amount of each tick per short name.

2004-10-17  Richard Levitte  <richard@levitte.org>

	fix bug 8733
	* ui.cc, ui.hh: Define a separate tick writer struct, and two
	subclasses, one that write counters, and one that writes progress
	characters.  As a consequence, move the count to the ticker class
	itself, and have the user interface contain a map of pointers to
	tickers instead of a map of counters, so data is easier to expand
	and access in a consistent manner.  Finally, correct a few errors
	in the checks for when ticks should be written, and make sure the
	final value gets written when the tickers are removed.

	* cert.cc (write_ancestry_paths):
	* database.cc (rehash):
	* netsync.cc (call_server, rebuild_merkle_trees):
	* rcs_import.cc (import_cvs_repo, cvs_history): Adapt to the new
	tickers.

	* monotone.cc: Add the option '--ticker' which takes the values
	"dot" or "count" to express which type of tick writer to use.  As
	a result, set the tick writer to be the progress dot kind or the
	counting type.

2004-10-15  graydon hoare  <graydon@pobox.com>

	* std_hooks.lua (get_revision_cert_trust): Add.

2004-10-14  graydon hoare  <graydon@pobox.com>

	* main.cc (UNIX_STYLE_SIGNAL_HANDLING): Enable on OSX.
	* cryptopp/*: Upgrade to 5.2.1
	* Makefile.am: Adjust for a couple new files.

2004-10-13  graydon hoare  <graydon@pobox.com>

	* change_set.cc (__STDC_CONSTANT_MACROS): Further hammering.
	* commands.cc (changesetify): New subcommand to db.
	* database.{cc,hh} (sql): Install views.
	(install_views): New function.
	(get_manifest_certs): Restore old variant.
	* numeric_vocab.hh: Use stdint.h.
	* revision.{cc,hh} (analyze_manifest_changes)
	(construct_revisions)
	(build_changesets): New functions.
	* schema.sql: Remove views stuff.
	* views.sql: Put views here.
	* schema_migration.cc: Add migration code for revisions.
	* Makefile.am: Mention views.sql.

2004-10-12  graydon hoare  <graydon@pobox.com>

	* unix/read_password.cc: Don't force echo on.

2004-10-10  graydon hoare  <graydon@pobox.com>

	merge a batch of changes from trunk, see below.
	* monotone.spec: Bump to 0.14.

2004-10-10  graydon hoare  <graydon@pobox.com>

	fix bug 9884
	* tests/t_singlenetsync.at: sleep 5
	* tests/t_netsync.at: sleep 5

2004-10-10  graydon hoare  <graydon@pobox.com>

	* AUTHORS: Mention Richard Levitte.
	* Makefile.am: Remove nonce stuff.
	* NEWS: Describe changes from last release.
	* cert.cc (cert_manifest_testresult): Teach about other ways
	of writing a boolean value.
	* commands.cc (commit): Don't commit when no change.
	(debug): Rename to "db execute".
	(serve): Require passphrase on startup.
	(bump): Remove command.
	(ls keys): Handle no keys.
	* configure.ac: Bump version number.
	* keys.cc (get_passphrase): Reject empty passphrase nicely,
	from user and from hook.
	* lua.{cc,hh} (hook_get_sorter): Dead code, remove.
	* main.cc (main_with_many_flavours_of_exception): s/char/int/.
	* monotone.cc (OPT_DUMP): New option.
	(OPT_VERBOSE): Rename as OPT_DEBUG.
	* monotone.{texi,1}: Document changes, s/rdiff/xdelta/.
	* nonce.{cc,hh}: Drop.
	* sanity.hh (sanity::filename): New field.
	* sanity.cc (dump_buffer): Dump to file or be silent.
	* testsuite.at (persist_phrase_ok): Define as true.
	* tests/t_null.at: Adjust for new option names.
	* unit_tests.cc: Set debug, not verbose.

2004-10-10  graydon hoare  <graydon@pobox.com>

	* tests/t_remerge.at: New test.
	* testsuite.at: Call it.

2004-10-10  graydon hoare  <graydon@pobox.com>

	* cryptopp/algebra.cpp:
	* cryptopp/asn.h:
	* cryptopp/hmac.h:
	* cryptopp/iterhash.h:
	* cryptopp/mdc.h:
	* cryptopp/modes.h:
	* cryptopp/osrng.h:
	* cryptopp/pubkey.h:
	* cryptopp/seckey.h:
	* cryptopp/simple.h:
	* cryptopp/smartptr.h:
	* cryptopp/strciphr.cpp:
	* cryptopp/strciphr.h:
	* lcs.cc:
	* lua.cc: Fixes for g++ 3.4 from Michael Scherer.
	* AUTHORS: Mention Michael.

2004-10-10  graydon hoare  <graydon@pobox.com>

	* tests/t_movedel.at: New test.
	* testsuite.at: Call it.

2004-10-10  graydon hoare  <graydon@pobox.com>

	* tests/t_movepatch.at: New test.
	* testsuite.at: Call it.

2004-10-10  graydon hoare  <graydon@pobox.com>

	* change_set.cc:
	* file_io.{cc,hh}: Bug Fixes.

2004-10-10  graydon hoare  <graydon@pobox.com>

	* cert.{cc,hh} (cert_revision_manifest): Bug fixes.
	* commands.cc (approve)
	(disapprove)
	(testresult): Teach about revisions.
	* tests/t_disapprove.at:
	* tests/t_i18n_file.at:
	* tests/t_ls_missing.at:
	* tests/t_testresult.at: Bug fixes.

2004-10-09  graydon hoare  <graydon@pobox.com>

	* netsync.cc:
	* packet.cc:
	* tests/t_i18n_file.at:
	* tests/t_netsync.at:
	* tests/t_single_char_filenames.at:
	* tests/t_singlenetsync.at: Bug fixes.

2004-10-04  graydon hoare  <graydon@pobox.com>

	* Makefile.am: Re-enable rcs stuff.
	* cert.{cc,hh}: Bug fixes.
	* change_set.{cc,hh} (apply_change_set)
	(apply_change_set_inverse): New helper functions.
	* commands.cc (log)
	(rcs_import)
	(cvs_import): Teach about revisions.
	* database.cc (get_version): Block reconstruction loops.
	* diff_patch.cc:
	* lua.cc:
	* netsync.cc: Remove references to obsolete includes.
	* rcs_file.cc: Pick up bug fix from trunk.
	* rcs_import.cc: Teach about revisions.

2004-10-03  graydon hoare  <graydon@pobox.com>

	* change_set.{cc,hh}: Lots of little bug fixes.
	* commands.cc: Likewise.
	* database.cc: Comment some chatter.
	* file_io.{cc,hh}: Bug fixes, remove unlink / hardlink stuff.
	* netcmd.cc: Bug fixes.
	* netsync.cc: Likewise.
	* tests/t_*.at: Teach about revisions.
	* testsuite.at: Likewise.
	* work.cc: Bug fixes.

2004-09-30  graydon hoare  <graydon@pobox.com>

	* app_state.cc: Inform db of app.
	* change_set.cc: Bug fixes.
	* commands.cc: Use delete_file not unlink.
	* database.{cc,hh}: Bug fixes in trust function machinery.
	* revisions.cc: Skip consideration of empty parents.
	* file_io.{cc,hh}: Remove unlink function.
	* schema.sql: Pass pubkey data into trust call.

2004-09-29  graydon hoare  <graydon@pobox.com>

	* change_set.cc: Various bug fixes, merge unit tests.

2004-09-26  graydon hoare  <graydon@pobox.com>

	* predicament.{cc,hh}: Remove.
	* Makefile.am: Update.
	* change_set.{cc,hh}: Compilation fixes.
	* commands.cc: Likewise.
	* file_io.{cc,hh}: Likewise, and implement link/unlink.
	* lua.{cc,hh}: Implement conflict resolver hooks.

2004-09-25  graydon hoare  <graydon@pobox.com>

	* change_set.{cc,hh}: Rewrite entirely.
	* work.cc: Adjust to compensate.
	* commands.cc: Likewise.
	* numeric_vocab.hh: Ask for C99 constant ctor macros.

2004-09-24  Derek Scherger  <derek@echologic.com>

	* app_state.{cc,hh} (initialize,prefix,in_restriction): rename
	restriction vars; require explicit subdir restriction with ".";
	remove restriction if any path evaluates to working copy root
	* commands.cc (update): disallow restricted updates
	(diff): use --manifest options for initialization
	* tests/t_restrictions.at: remove restricted update test
	* tests/t_subdirs.at: added (missed previously)
	* vocab.cc (verify): allow "." elements in local_path
	(test_file_path_verification): test for "." in paths

2004-09-20  Derek Scherger  <derek@echologic.com>

	* app_state.{cc,hh}: add message and manifest options; add subdir
	restriction; use set instead of vector for path restrictions
	(prefix): new method
	(add_restriction): change signature for set of path restrictions
	(in_restriction): renamed from is_restricted; adjust path matching
	(set_message): new method
	(add_manifest): new method
	(initialize): remove code to adjust restrictions from old options
	* commands.cc
	(restrict_patch_set, struct unknown_itemizer): rename
	app.is_restricted to app.in_restriction
	(add,drop,rename,revert): prefix file args with current subdir
	(update,status,ls_unknown,ls_missing): build restriction from args
	(commit): build restriction from args; use --message option
	(diff): build restriction from args; use --manifest options
	* file_io.cc (find_working_copy): logging tweaks
	* monotone.cc: remove --include/--exclude options; add --manifest
	and --message options
	* tests/t_attributes.at: add commit --message option
	* tests/t_cross.at: commit --message
	* tests/t_cwork.at: commit --message
	* tests/t_disapprove.at: commit --message
	* tests/t_drop.at: commit --message
	* tests/t_erename.at: commit --message; diff --manifest
	* tests/t_fork.at: commit --message
	* tests/t_genkey.at: commit --message
	* tests/t_i18n_file.at: commit --message
	* tests/t_import.at: commit --message
	* tests/t_ls_missing.at: commit --message
	* tests/t_merge.at: commit --message
	* tests/t_movedel.at: commit --message
	* tests/t_movepatch.at: commit --message
	* tests/t_netsync.at: commit --message
	* tests/t_persist_phrase.at: commit --message
	* tests/t_rename.at: commit --message
	* tests/t_renamed.at: commit --message
	* tests/t_restrictions.at: remove --include/--exlclude options
	* tests/t_revert.at: commit --message
	* tests/t_scan.at: commit --message
	* tests/t_single_char_filenames.at: commit --message
	* tests/t_testresult.at: commit --message
	* tests/t_unidiff.at: commit --message
	* tests/t_unidiff2.at: commit --message
	* tests/t_update.at: commit --message
	* tests/t_versions.at: commit --message

2004-09-19  graydon hoare  <graydon@pobox.com>

	* change_set.cc: More bug fixes.
	* basic_io.cc: Improve error reporting.
	* commands.cc (complete): Teach about revisions.
	* database.{cc,hh}: Add complete variant for revisions.

2004-09-19  graydon hoare  <graydon@pobox.com>

	* change_set.cc: Add a unit test, fix some bugs.

2004-09-18  graydon hoare  <graydon@pobox.com>

	* change_set.{cc,hh} (subtract_change_sets): New function.
	(build_pure_addition_change_set): New function.
	* commands.cc (try_one_merge): Teach about revisions
	(merge): Likewise.
	(propagate): Likewise.
	(update): Change from changeset inversion to negation.
	* database.{cc,hh} (get_manifest): New function.
	* cert.cc: Use it.

2004-09-13  graydon hoare  <graydon@pobox.com>

	* change_set.cc: Bug fixes.
	* commands.cc: Likewise.

2004-09-13  graydon hoare  <graydon@pobox.com>

	* change_set.{cc,hh}: Implement delta renaming and merging.
	* commands.cc
	(update): Teach about revisions.
	(agraph): Likewise.
	* diff_patch.{cc,hh}: Tidy up interface a bit.
	* database.{cc,hh} (get_revision_ancestry): New helper.
	* file_io.{cc,hh}
	(move_dir): New function.
	(delete_dir_recursive): New function.

2004-09-10  graydon hoare  <graydon@pobox.com>

	* basic_io.{cc,hh}: Move to more "normal" looking
	quoted output.
	* change_set.{cc,hh}: Extend, bugfix.
	* commands.cc (diff): Teach about revisions.
	* revision.{cc,hh}: Extend, bugfix.

2004-09-07  Derek Scherger  <derek@echologic.com>

	subdirectory restrictions

	* file_io.{hh,cc} (find_working_copy): new function
	(absolutify) use fs::current_path
	* work.cc (add_to_options_map): use options.insert to preserve
	previous settings
	* work.hh: add note about MT/options file to header comment
	* lua.{hh,cc} (load_rcfile): renamed from add_rcfile
	* app_state.{cc,hh} (constructor): remove read of MT/options
	(initialize): new methods to find/create working copy
	(set_stdhooks,set_rcfiles,add_rcfile,load_rcfiles,read_options):
	new methods
	(set_database,set_branch,set_signing_key): update for new options
	reading
	* monotone.cc: update help for --norc option
	(cpp_main): move loading of lua hooks to app_state after book
	keeping dir is found
	* commands.cc: all commands call app initialize to relocate to
	working copy directory
	(bookdir_exists,ensure_bookdir) remove
	(setup) new command to create working copy
	* tests/t_subdirs.at: new test
	* testsuite.at: call new setup command to initialize working copy;
	call new test
	(PROBE_NODE): adjust for new checkout requirement that MT dir does
	not exist
	* tests/t_attributes.at: ditto
	* tests/t_cwork.at: ditto
	* tests/t_single_char_filenames.at: ditto
	* tests/t_versions.at: ditto

2004-09-06  graydon hoare  <graydon@pobox.com>

	* Makefile.am: Revise,
	* cert.{cc,hh}: Minor bug fixes.
	* change_set.{cc,hh}
	(apply_path_rearrangement): New variant.
	(read_path_rearrangement): New function.
	(write_path_rearrangement): New function.
	* commands.cc: Partially teach about revisions.
	* database.{cc,hh}: Bug fixes.
	* revision.cc: Print new manifest as hex.
	* schema.sql: Fix typos.
	* update.{cc,hh}: Teach about revisions.

2004-09-06  graydon hoare  <graydon@pobox.com>

	* Makefile.am (unit_tests): Revise.
	* change_set.{cc,hh}: Move accessors to header.
	* constants.cc (netcmd_current_protocol_version): Bump.
	(netcmd_minimum_bytes_to_bother_with_gzip): Expand to 0xfff.
	* database.{cc,hh}: Teach about reverse deltas, bug fixes.
	* diff_patch.{cc,hh}: Remove dead code.
	* merkle_tree.{cc,hh}: Teach about revisions.
	* netsync.cc: Teach about revisions, reverse deltas.
	* packet.{cc,hh}: Likewise.
	* unit_tests.{cc,hh}: Reactivate tests.

2004-09-02  Derek Scherger  <derek@echologic.com>

	* tests/t_restrictions.at: rework and attempt to clean things up a
	bit; add test for bug in restrict_patch_set
	* commands.cc (restrict_patch_set): fix bug in removal of
	restricted adds/dels/moves/deltas

2004-08-28  graydon hoare  <graydon@pobox.com>

	* Makefile.am (unit_tests): Split out working parts.
	* basic_io.{cc,hh}: Minor fixes.
	* cert.{cc,hh}: Fixes, remove major algorithms.
	* revision.{cc,hh}: Rewrite algorithms from cert.cc.
	* change_set.{cc,hh}: Extensive surgery, unit tests.
	* database.{cc,hh}: Minor fixes.
	* file_io.{cc,hh}: Likewise.
	* lua.cc: Likewise.
	* packet.{cc,hh}: Teach about revisions.
	* schema.sql: Drop some optimistic tables.
	* unit_tests.{cc,hh}: Add revision, change_set tests.
	* vocab.cc: Instantiate revision<cert>.
	* work.{cc,hh}: Rewrite in terms of path_rearrangement.

2004-08-17  graydon hoare  <graydon@pobox.com>

	* database.cc: Simplified.
	* schema.sql: Simplified.
	* transforms.cc: Fixed bug.
	* revision.{hh,cc}: Stripped out tid_source.
	* change_set.{cc,hh}: Oops, never committed!

2004-08-16  graydon hoare  <graydon@pobox.com>

	* change_set.{hh,cc}: Simplified, finished i/o.
	* revision.{hh,cc}: Fix to match, redo i/o.
	* basic_io.cc (basic_io::parser::key): Print trailing colon.
	* vocab.hh: Whitespace tweak.

2004-08-09  graydon hoare  <graydon@pobox.com>

	* change_set.{hh,cc}: New files.
	* basic_io.{hh,cc}: New files.
	* predicament.{hh,cc}: New files.
	* revision.{hh,cc}: Break completely, need to fix.
	* diff_patch.{hh,cc}: Minor touchups.
	* lua.{hh,cc}, std_hooks.lua: Model predicaments.
	* Makefile.am: Update.

2004-07-10  graydon hoare  <graydon@pobox.com>

	* lcs.{hh,cc}: Move lcs.hh body into lcs.cc.
	* diff_patch.cc: Modify to compensate.
	* revision.{hh,cc}: New files.
	* Makefile.am: Update
	* patch_set.{hh,cc}: Remove.
	* {cert,database,lua,packets}.{hh,cc}, commands.cc:
	Modify partially (incomplete) to use revisions.
	* manifest.{hh,cc}: Cleanup, remove dead code.
	* schema.sql: Declare new revision tables.
	* schema_migration.cc: Incomplete migrator.
	* {transforms.{hh,cc}, vocab{,_terms}.hh:
	Infrastructure for revisions.

2004-07-20  Derek Scherger  <derek@echologic.com>

	* tests/t_restrictions.at: new test
	* testsuite.at: run it
	* app_state.{cc,hh} (add_restriction, is_restricted): new functions
	* monotone.cc (--include,--exclude): new options
	* commands.cc (restrict_patch_set): new function. called by
	commit, update, status, diff commands

2004-07-05  graydon hoare  <graydon@pobox.com>

	* cert.cc (operator<): Fix wrong ordering of
	fields.

2004-06-07  graydon hoare  <graydon@pobox.com>

	* cryptopp/algebra.cpp:
	* cryptopp/asn.h:
	* cryptopp/hmac.h:
	* cryptopp/iterhash.h:
	* cryptopp/mdc.h:
	* cryptopp/modes.h:
	* cryptopp/osrng.h:
	* cryptopp/pubkey.h:
	* cryptopp/seckey.h:
	* cryptopp/simple.h:
	* cryptopp/smartptr.h:
	* cryptopp/strciphr.cpp:
	* cryptopp/strciphr.h:
	* lcs.hh:
	* lua.cc: Fixes for g++ 3.4 from Michael Scherer.
	* AUTHORS: Mention Michael.

>>>>>>> 9ee9e607
2004-05-28  graydon hoare  <graydon@pobox.com>

	* tests/t_movedel.at: New test.
	* testsuite.at: Call it.
	* diff_patch.cc (adjust_deletes_under_renames): New function.
	(merge3): Use it.

2004-05-27  graydon hoare  <graydon@pobox.com>

	* tests/t_movepatch.at: New test.
	* testsuite.at: Call it.
	* diff_patch.cc (adjust_deltas_under_renames): New function.
	(merge3): Use it.

2004-05-20  graydon hoare  <graydon@pobox.com>

	* NEWS: Note 0.13 release.
	* configure.ac: Bump version number.
	* monotone.spec: Likewise.

2004-05-19  graydon hoare  <graydon@pobox.com>

	* file_io.cc (tilde_expand): Fix fs::path use.

2004-05-18  graydon hoare  <graydon@pobox.com>

	* diff_patch.cc (apply_directory_moves): Fix fs::path use.
	* file_io.cc (write_data_impl): Likewise.
	* packet.cc: Use explicit true/false maps in caches.
	* sanity.cc (dump_buffer): Write to clog (buffered).

2004-05-16  graydon hoare  <graydon@pobox.com>

	* keys.cc (get_passphrase): Reimplement.
	* unix/read_password.c: Remove.
	* {unix,win32}/read_password.cc: Add.
	* constants.{hh,cc} (maxpasswd): New constant.
	* Makefile.am: Teach about platform specific stuff.

2004-05-16  graydon hoare  <graydon@pobox.com>

	* diff_patch.cc (merge2): Don't discard files on one side.
	* std_hooks.lua (merge2_xxdiff_cmd): Specify merge filename.

2004-05-14  Joel Rosdahl  <joel@rosdahl.net>

	* std_hooks.lua (ignore_file): Quote dots in .svn patterns.
	* monotone.texi: Updated ignore_file hook example.

2004-05-13  Nathaniel Smith  <njs@codesourcery.com>

	* commands.cc: Include boost/filesystem/path.hpp,
	boost/filesystem/convenience.hpp.
	(checkout): Make checkout directory an fs::path, not a local_path.

2004-05-13  Nathaniel Smith  <njs@codesourcery.com>

	* testsuite.at (test_hooks.lua): Add a 'test_attr' attribute
	hook.  Add tests t_attributes and t_single_char_filenames.
	* tests/t_attributes.at: New test.
	* tests/t_single_char_filenames.at: New test.
	* manifest.cc (read_manifest_map): Replace ".+" with ".*" to
	support single-character filenames.
	* work.cc (read_work_set): Likewise.
	(read_attr_map): Likewise.

2004-05-13  Nathaniel Smith  <njs@codesourcery.com>

	* monotone.texi (Hook Reference): Update documented default
	definitions of 'merge2' and 'merge3'.

2004-05-12  graydon hoare  <graydon@pobox.com>

	* AUTHORS: Rename Netxx back to netxx. Really, look in
	the manifest; it's been renamed!
	* configure.ac: Remove prg_exec_monitor checks.

2004-05-12  Nathaniel Smith  <njs@pobox.com>

	* AUTHORS: Remove discussion of adns, since we no longer
	distribute it.  Fix capitalization of "Netxx".

2004-05-12  Nathaniel Smith  <njs@pobox.com>

	* std_hooks.lua (merge2): Support xemacs.  Add error message
	if no merge tool is found.
	(merge3): Likewise.  Also add (disabled) hook to use CVS
	'merge' command, as a demonstration of how to.

2004-05-12  graydon hoare  <graydon@pobox.com>

	* std_hooks.lua (get_author): Remove standard definition.
	* monotone.texi: Document change.

2004-05-12  graydon hoare  <graydon@pobox.com>

	* cert.cc (cert_manifest_author_default): Use default signing key
	name for default author, if lua hook fails.

2004-05-12  Joel Rosdahl  <joel@rosdahl.net>

	* file_io.cc (walk_tree): Removed extraneous newline in error
	message.

	* std_hooks.lua (edit_comment): Added missing newline in log
	message template.

	* tests/t_ls_missing.at: New test case.
	* testsuite.at: Added t_ls_missing.at.

2004-05-10  graydon hoare  <graydon@pobox.com>

	* nonce.cc, nonce.hh: New files.
	* Makefile.am: Note new files.
	* lua.cc, lua.hh (hook_get_nonce): New hook.
	* commands.cc (bump): New command.
	* commands.cc: Remove "(file|manifest)" args most places.
	* tests/t_disapprove.at
	* tests/t_genkey.at
	* tests/t_singlenetsync.at
	* tests/t_netsync.at
	* tests/t_persist_phrase.at: Adjust to compensate.
	* monotone.texi, monotone.1: Adjust to compensate.
	* work.cc, work.hh: Constify some arguments.

2004-05-09  graydon hoare  <graydon@pobox.com>

	* diff_patch.cc: Remove recording of file merge ancestry.

2004-05-09  graydon hoare  <graydon@pobox.com>

	* commands.cc (ls_missing): Modify to account for work.

2004-05-09  graydon hoare  <graydon@pobox.com>

	* commands.cc (list missing): New command.
	* monotone.texi, monotone.1: Update to document.

2004-05-08  graydon hoare  <graydon@pobox.com>

	* main.cc: New file encompassing prg_exec_monitor.
	* mkstemp.cc, mkstemp.hh: New portable implementation.
	* lua.cc: Use mkstemp from bundled version.
	* lua/liolib.c: Remove old mkstemp definition.
	* monotone.cc (cpp_main): Remove prg_exec env setting.
	* sanity.cc (sanity::dump_buffer): Dump logbuf to stderr, not stdout.
	* std_hooks.lua (temp_file): Use mkstemp not io.mkstemp.
	* Makefile.am (MOST_SOURCES): Add new files.

2004-05-03  Joel Rosdahl  <joel@rosdahl.net>

	* monotone.texi: Removed extraneous @ftable directive.

2004-05-02  graydon hoare  <graydon@pobox.com>

	* monotone.texi: Add stuff on selectors, new hooks.
	* AUTHORS: Typo fix.
	* configure.ac: Bump version number.

	Release point (v 0.12).

2004-05-02  Joel Rosdahl  <joel@rosdahl.net>

	Made it possible to rename a rename target and to undo a rename.
	I.e.: Given a rename set A -> B, "monotone rename B C" gives the
	rename set A -> C and "monotone rename B A" gives the empty rename
	set.
	* work.cc (visit_file): Implement new behavior.
	* tests/t_rename.at: Added test cases for new behavior.
	* monotone.texi: Note that a rename can be undone.

	Fix bug #8458:
	* file_io.hh, file_io.cc (walk_tree): Added require_existing_path
	parameter.
	* work.cc (build_deletion): Pass new parameter to walk_tree.
	* work.cc (build_rename): Ditto.

	* manifest.cc (build_manifest_map): Fix missing file check for
	i18n paths.

2004-05-01  Joel Rosdahl  <joel@rosdahl.net>

	Fix bug #7220:
	* manifest.cc (build_manifest_map): Handle missing file
	gracefully.

	* file_io.cc (walk_tree): Handle nonexistent file/directory
	gracefully.

2004-04-30  Christof Petig <christof@petig-baender.de>

	* rcs_import.cc (store_trunk_manifest_edge):
		skip ancestry to empty manifest
	* rcs_import.cc (process_branch):
		also follow branches of last/first versions

2004-04-29  graydon hoare  <graydon@pobox.com>

	* configure.ac: Fix up windows probe and bundling checks.
	* netxx/resolve_getaddrinfo.cxx: Local hack for stream addresses.
	* netsync.cc: Report address before listening.

2004-04-29  graydon hoare  <graydon@pobox.com>

	* cert.cc (get_branch_heads): Calculate a "disapproved version"
	attribute which culls a version with only disapproved ancestry
	edges.
	* monotone.texi: Fix some ascii-art diagrams.

2004-04-28  Christof Petig <christof@petig-baender.de>

	* command.cc (heads):
	show date and author certificates for each head

2004-04-28  Christof Petig <christof@petig-baender.de>

	* configure.ac:
	default to using the bundled SQLite

2004-04-28  Christof Petig <christof@petig-baender.de>

	* commands.cc (log):
	support optional file argument to show change log for
	e.g. monotone log [ID] cert.cc

2004-04-26  Christof Petig <christof@petig-baender.de>

	* rcs_import.cc (process branch):
	insert dummy cvs_edge to mark newly added file
	as previously non existant

2004-04-25  Joel Rosdahl  <joel@rosdahl.net>

	* po/stamp-po: Removed since it's generated.
	* std_hooks.lua (ignore_file): Corrected name of Subversion's
	administrative directory.
	* work.hh: Ditto.
	* monotone.texi (Hook Reference): Updated default definition of
	ignore_file.

2004-04-23  Christof Petig <christof@petig-baender.de>

	* rcs_import.cc (build_parent_state, build_child_state):
	remove dying files from manifest
	* rcs_import.cc (cvs_file_edge, note_file_edge):
	calculate state and remember it (alive or dead)

2004-04-23  Christof Petig <christof@petig-baender.de>

	* rcs_import.cc (import_rcs_file_with_cvs):
	do not include dead files in head_manifest

2004-04-22  Christof Petig <christof@petig-baender.de>

	* rcs_file.cc, rcs_file.hh: read and remember 'state' of revision
	* rcs_import.cc: remove Attic/ part from path

2004-04-21  Christof Petig <christof@petig-baender.de>

	* configure.ac: enable use of installed SQLite library

2004-04-20  graydon hoare  <graydon@pobox.com>

	* lua.hh, lua.cc (hook_note_commit): New hook.
	* commands.cc (commit): Call it.

2004-04-19  graydon hoare  <graydon@pobox.com>

	* cert.cc: Make trust messages nicer.
	* merkle_tree.cc: Clarify logging messages.
	* netsync.cc: Reorganize tickers, put client in txn.
	* packet.cc, packet.hh: Teach about constructability.

2004-04-16  graydon hoare  <graydon@pobox.com>

	* netsync.cc (session::extra_manifests): New member.
	(session::analyze_ancestry_graph): Use it.
	* tests/t_singlenetsync.at: New test for single manifest sync.
	* testsuite.at: Call it.

2004-04-14  Tom Tromey  <tromey@redhat.com>

	* rcs_import.cc (import_cvs_repo): Use require_password.
	Include keys.hh.
	* keys.hh (require_password): Declare.
	* keys.cc (require_password): New function.

2004-04-13  Tom Tromey  <tromey@redhat.com>

	* monotone.texi: Typo fixes.

2004-04-10  graydon hoare  <graydon@pobox.com>

	* netsync.cc: Minor bug fixes.

2004-04-10  graydon hoare  <graydon@pobox.com>

	* database.{cc,hh}:
	* commands.{cc,hh}:
	* lua.{cc,hh}:
	* std_hooks.lua:
	* vocab_terms.hh:
	Implement first cut at selectors.

2004-04-10  graydon hoare  <graydon@pobox.com>

	* cert.cc (operator<): Include name in compare.
	(operator==): Likewise.
	* packet.cc: Include shared_ptr.
	* rcs_file.cc: Rewrite by hand, no spirit.
	* rcs_import.cc: Change ticker names a bit.

2004-04-09  graydon hoare  <graydon@pobox.com>

	* app_state.cc: Fix a couple file path constructions.
	* file_io.cc (book_keeping_file): Make one variant static.
	* manifest.cc: Remove some dead code in walkers.
	* work.cc: Ditto.
	* rcs_file.cc: fcntl fix from Paul Snively for OSX.

2004-04-09  graydon hoare  <graydon@pobox.com>

	* file_io.cc: Fix boost filesystem "." and ".." breakage.
	* lua.cc: Fix format of log entry.
	* monotone.cc: Log locale settings on startup.
	* sanity.cc: Dump prefix on --verbose activation.
	* testsuite/t_i18n_file.at: Fix autotest LANG breakage.
	* testsuite/t_null.at: Account for chatter with --verbose.

2004-04-09  graydon hoare  <graydon@pobox.com>

	* configure.ac: Comment out check for sse2,
	set bundling to true by default.
	* INSTALL: describe changes to bundling.
	* Makefile.am: Remove vestiges of depot.

2004-04-07  graydon hoare  <graydon@pobox.com>

	* adns/*:
	* network.{cc,hh}:
	* proto_machine.{cc,hh}:
	* {http,smtp,nntp}_tasks.{cc,hh}:
	* tests/t_{http,smtp,nntp,proxy}.at:
	* url.{cc,hh}:
	* depot.cc:
	Delete files.
	* commands.cc:
	* lua.{cc,hh}:
	* database.{cc,hh}: Remove network/queue stuff.
	* configure.ac:
	* constants.{cc,hh}:
	* tests/t_{netsync,singlecvs,cvsimport}.at:
	* testsuite.at:
	* transforms.{cc,hh}:
	* unit_tests.{cc,hh}:
	* vocab_terms.hh:
	* vocab.{cc,hh}:
	* Makefile.am: Adjust for deletions.
	* app_state.hh: Cleanup.
	* monotone.texi: Fix some typos.
	* packet.{cc,hh}: Implement database ordering.
	* netsync.cc: Massage to use new packet logic.
	* commands.cc:
	* std_hooks.lua: Add initial selector stuff.

2004-03-29  graydon hoare  <graydon@pobox.com>

	* monotone.spec: Update for 0.11 release.

	Release point (v 0.11).

2004-03-29  graydon hoare  <graydon@pobox.com>

	* Makefile.am (DISTCHECK_CONFIGURE_FLAGS): Set.
	* commands.cc: Tidy up / narrow output width.
	* patch_set.cc: Likewise.
	* monotone.texi: Cleanups for PDF generation.

2004-03-28  graydon hoare  <graydon@pobox.com>

	* NEWS: Mention 0.11 release.
	* AUTHORS: Mention Robert.

2004-03-28  Robert Bihlmeyer  <robbe+mt@orcus.priv.at>

	* file_io.cc (walk_tree_recursive): Ignore broken symlinks.

2004-03-27  graydon hoare  <graydon@pobox.com>

	* monotone.texi: Flesh out netsync stuff, remove old network stuff.
	* monotone.1: Likewise.

2004-03-27  Robert Helgesson  <rycee@home.se>

	* Makefile.am:
	* configure.ac:
	* database.cc:
	* depot.cc:
	* lua.cc:
	* network.cc:
	* schema_migration.cc: Bundled library switch logic.

2004-03-27  graydon hoare  <graydon@pobox.com>

	* depot.cc (dump): Implement.
	* tests/t_http.at, test/t_proxy.at: Use "depot.cgi dump" rather than sqlite.
	* sqlite/pager.h: Change page size.
	* README: Massage slightly.
	* INSTALL: Write real installation instructions.
	* Makefile.am: Include build of "one big page" docs.
	* boost/circular_buffer_base.hpp: Another boost version insulation fix.
	* vocab.cc (verify): Normalize local_path's during verification on boost 1.31.0.
	* monotone.texi: Rip out some of the pre-netsync networking docs.

2004-03-24  graydon hoare  <graydon@pobox.com>

	* boost/circular_buffer_base.hpp: Boost version insulation.
	* cert.cc, cert.hh, commands.cc: Differentiate "unknown" keys from "bad".
	* xdelta.cc, proto_machine.cc: Fix boost version insulation.

2004-03-24  graydon hoare  <graydon@pobox.com>

	* rcs_import.cc (import_substates): Filter by branch.
	* xdelta.cc: Minor bits of insulation.

2004-03-24  graydon hoare  <graydon@pobox.com>

	* AUTHORS: Mention Robert.
	* configure.ac: Enable sse2 stuff.
	* monotone.spec: Adjust CFLAGS and CXXFLAGS
	* monotone.texi (Network Service): Expand a bit.

2004-03-24  Robert Helgesson  <rycee@home.se>

	* commands.cc:
	* http_tasks.cc:
	* lua.cc:
	* manifest.cc:
	* netsync.cc:
	* nntp_tasks.cc:
	* proto_machine.cc:
	* work.cc:
	* xdelta.cc:
	Portability fixes for boost 1.31.0

2004-03-22  graydon hoare  <graydon@pobox.com>

	* cryptopp/integer.cpp, integer.h: Enable SSE2 multiply code.
	* database.cc, database.hh, certs.cc: Speed up 'heads'.

2004-03-21  graydon hoare  <graydon@pobox.com>

	* lcs.hh, sanity.hh: Minor performance tweaks.

2004-03-20  graydon hoare  <graydon@pobox.com>

	* rcs_import.cc: Teach how to aggregate branches.
	* monotone.texi: Start section on netsync.

2004-03-20  Olivier Andrieu  <oliv__a@users.sourceforge.net>

	* commands.cc (log): Show tags in log.
	* AUTHORS: Mention Olivier.

2004-03-17  Nathan Myers  <ncm@cantrip.org>

	* boost/circular_buffer.hpp:
	* commands.cc:
	* cryptopp/fltrimpl.h:
	* cryptopp/iterhash.cpp:
	* quick_alloc.hh:
	Fixes for gcc 3.4 compat and warnings.

2004-03-17  graydon hoare  <graydon@pobox.com>
	* cryptopp/config.h: Fix for gcc aliasing optimization error.
	* rcs_import.cc (cvs_history::note_file_edge):
	Fix for first changelog import bug (#5813).

2004-03-15  graydon hoare  <graydon@pobox.com>

	* rcs_import.cc: Import lone versions properly.
	* tests/t_singlecvs.at: New test for it.
	* testsuite.at: Call it.

2004-03-14  graydon hoare  <graydon@pobox.com>

	* commands.cc (diff): Show added files too.
	* monotone.texi: Fix typo.

2004-03-08  graydon hoare  <graydon@pobox.com>

	* netsync.cc (analyze_manifest_edge): Fix broken formatter.

2004-03-07  graydon hoare  <graydon@pobox.com>

	* Makefile.am (BOOST_SANDBOX_SOURCES): Remove boost::socket entries.
	(NETXX_SOURCES): Predicate on IP6 support in OS (from Paul Snively).
	* boost/socket/*.[hc]pp: Remove.
	* boost/io/streambuf_wrapping.hpp: Remove.
	* AUTHORS: Remove copyright notice for boost::socket.
	* acinclude.m4 (ACX_PTHREAD): Add.
	* network.cc: Replace boost::socket machinery with Netxx.
	* network.hh (open_connection): Remove prototype, static function.
	* sanity.hh, sanity.cc: Make log formatters give file:line coords,
	throw log offending coordinate if formatting fails.

2004-03-07  graydon hoare  <graydon@pobox.com>

	* sqlite/date.c, sqlite/vdbeInt.h, sqlite/vdbeaux.c: Add.
	* sqlite/*.c: Upgrade to 2.8.12.
	* Makefile.am: Update to mention new files.
	* cert.cc
	(expand_ancestors)
	(expand_dominators): Resize child bitmaps to cover parent.

2004-03-06  graydon hoare  <graydon@pobox.com>

	* netsync.cc (get_root_prefix): Fix from Paul Snively
	to fix static initialization order on mac OSX.
	* montone.texi: Typo fix from Anders Petersson.
	* *.cc: Move all function defs into column 0.

2004-03-04  graydon hoare  <graydon@pobox.com>

	* std_hooks.lua: Fix merger execution pessimism.

2004-03-04  graydon hoare  <graydon@pobox.com>

	* adler32.hh: Modify to use u8.
	* depot.cc, netcmd.cc, xdelta.cc: Modify to use u8.
	* netio.hh, numeric_vocab.hh (widen): Move between headers.
	* netsync.cc: Correct role-assumption bugs.
	* schema_migration.cc: Strip whitespace in sha1.
	(changes received from Christof Petig)

2004-03-01  graydon hoare  <graydon@pobox.com>

	* commands.cc: Handle anonymous pulling.
	* netsync.cc: Ditto.

	Release point (v 0.10).

2004-03-01  graydon hoare  <graydon@pobox.com>

	* NEWS: Mention impending 0.10 release.
	* cert.cc, cert.hh: Bug fixes, implement trust function, QA stuff.
	* commands.cc: Tweak disapprove, approve, testresult, push, pull.
	* configure.ac: Bump version number.
	* cryptopp/rng.h, cryptopp/rng.cpp
	(MaurerRandomnessTest): Fix bitrot.
	* keys.cc: Add Maurer PRNG randomness test.
	* lua.cc, lua.hh: Add trust, testresult, anonymous netsync hooks.
	* monotone.1: Update to follow changes to commands.
	* monotone.texi: Include QA section, adjust some UI drift, clarify
	reserved cert names, document new hooks and commands.
	* netcmd.hh, netcmd.cc: Add anonymous, error commands; fix bugs.
	* netsync.cc: Process new commands, factor server loop a bit.
	* std_hooks.lua: Add new hook defaults, factor mergers.
	* tests/t_netsync.at: Check SHA1 of each edge.
	* tests/t_null.at: Call with --norc to skip ~/.monotonerc
	* tests/t_update.at: Fix glaring error.
	* tests/t_disapprove.at, tests/t_testresult.at: New tests.
	* testsuite.at: Call them.
	* ui.cc (sanitize): Clean escape chars from output (optional?)
	* update.cc: Rewrite entirely in terms of new QA definitions.

2004-02-24  graydon hoare  <graydon@pobox.com>

	* commands.cc (ls_keys): Write key hash codes.
	* constands.cc (netsync_timeout_seconds): Up to 120.
	* netsync.cc: Fix a bunch of bugs.
	* patch_set.cc (manifests_to_patch_set): Fix bug in overload
	default construction.

2004-02-22  graydon hoare  <graydon@pobox.com>

	* patch_set.cc, patch_set.hh: Parameterize yet further.
	* netsync.cc: Fix a lot of bugs, add manifest and file grovelling.
	* tests/t_netsync.at: A new test (which runs!)
	* testsuite.at: Call it.

2004-02-20  graydon hoare  <graydon@pobox.com>

	* cert.cc, cert.hh, key.cc, key.hh, database.cc, database.hh:
	Add lots of little netsync support routines.
	* commands.cc (rebuild): Rehash everything too.
	* constants.cc (netcmd_minsz): Recalculate.
	* cryptopp/osrng.cpp (NonblockingRng::GenerateBlock): Handle
	/dev/urandom a bit better.
	* netcmd.cc, netcmd.hh: Remove describe cmds, add nonexistant cmd.
	* netio.hh: Add uleb128 stuff.
	* xdelta.cc: Add randomizing unit test suite.
	* diff_patch.cc: Remove commented-out dead line-merger code.
	* merkle_tree.cc: Fix various bugs.
	* netcmd.cc: Switch everything over to uleb128s.
	* netsync.cc: Implement lots of missing stuff.

2004-02-09  graydon hoare  <graydon@pobox.com>

	* netsync.cc (ROOT_PREFIX): New variable.
	* commands.cc (merkle): New command.

2004-02-09  Ben Elliston  <bje@wasabisystems.com>

	* monotone.texi: Spelling corrections.

2004-02-09  graydon hoare  <graydon@pobox.com>

	* database.cc, database.hh
	(get_version_size)
	(get_file_version_size)
	(get_manifest_version_size): New functions.
	* xdelta.cc, xdelta.hh (measure_delta_target_size): New function.
	* merkle_tree.cc, merkle_tree.hh, netcmd.cc, netcmd.hh:
	Cleanup and typesafety.
	* netsync.cc: Cleanup, typesafety, implement refine phase.

2004-02-01  graydon hoare  <graydon@pobox.com>

	* netsync.cc: Remove a lot of stuff, implement auth phase.
	* constants.cc, constants.hh: Move constants from netsync.cc.
	* netcmd.cc, netcmd.hh: Split out of netsync.cc.
	* merkle_tree.cc, merkle_tree.hh: Likewise.
	* numeric_vocab.hh: New header.
	* adler32.hh: include numeric_vocab.hh.
	* netio.hh: Likewise.
	* unit_tests.cc, unit_tests.hh: Update.
	* Makefile.am: Likewise.
	* commands.cc: Guess signing key for auth phase.
	* database.cc, database.hh (public_key_exists)
	(get_pubkey): New functions based on key hashes.

2004-01-31  graydon hoare  <graydon@pobox.com>

	* Netxx/*: New files.
	* AUTHORS: Mention Netxx.
	* Makefile.am: Mention Netxx and netsync.{cc,hh}
	* adler32.hh: Delegate typedefs to boost.
	* cert.hh, cert.cc (cert_hash_code): New function.
	* commands.cc (find_oldest_ancestors): Block cycles.
	(netsync): New command.
	* database.cc, database.hh (schema): Update.
	(put_key): Calculate key hash on the fly.
	(put_cert): Likewise.
	(merkle_node_exists)
	(get_merkle_node)
	(put_merkle_node)
	(erase_merkle_nodes): New functions.
	* keys.hh, keys.cc (key_hash_code): New function.
	* lua.cc, lua.hh
	(hook_get_netsync_read_permitted)
	(hook_get_netsync_write_permitted): New hooks.
	* monotone.spec: Update for FC1 info conventions.
	* monotone.texi (Quality Assurance): New section.
	* netsync.cc, netsync.hh: New files, preliminary
	netsync infrastructure. Command bodies still missing.
	* schema.sql: Add intrinsic key and cert hashes, merkle nodes.
	* schema_migration.cc: Add code to migrate to new schema.
	* unit_tests.cc: Handle command-line args to limit test set.
	* vocab_terms.hh: Add merkle and prefix as new terms.

2004-01-13  Nathaniel Smith  <njs@codesourcery.com>

	* idna/idn-int.h: Remove (generated by configure).

2004-01-13  Nathaniel Smith  <njs@codesourcery.com>

	* configure.ac: Switch "if" and "else" branches in pthreads
	checks.

2004-01-12  Nathaniel Smith  <njs@codesourcery.com>

	* configure.ac: Remove check for -lpthread.
	Add check for pthread_mutex_lock and ACX_PTHREAD.
	* m4/acx_pthread.m4: New file.

2004-01-07  graydon hoare  <graydon@pobox.com>

	* Makefile.am:
	* po/POTFILES.in:
	* po/monotone.pot: Minor tweaks for distclean.
	* adns/config.h:
	* boost/socket/src/interface.cpp:
	* boost/socket/src/ip4/address.cpp:
	* boost/socket/src/ip4/protocol.cpp: OSX portability.
	* AUTHORS: Mention new contributors.
	* monotone.texi (Hook Reference): Document i18n hooks.

	Release point (v 0.9).

2004-01-07  graydon hoare  <graydon@pobox.com>

	* cert.cc (ensure_parents_loaded)
	(expand_dominators)
	(expand_ancestors)
	(find_intersecting_node): New functions.
	(find_common_ancestor): Reimplement in terms of dominator
	and ancestor bitset intersection.

2004-01-05  Christof Petig <christof@petig-baender.de>

	* vocab.cc (verify<local_path>) Fix use of val() / iterator.
	* constants.cc (illegal_path_bytes): NUL-terminate.

2004-01-02  graydon hoare  <graydon@pobox.com>

	* diff_patch.cc (normalize_extents): Improve to handle an odd case.
	* tests/t_fmerge.at: New test, to test it.
	* commands.cc (fload, fmerge): Permanently enable, for test.
	* testsuite.at: Call new test.

2004-01-01  graydon hoare  <graydon@pobox.com>

	* file_io.hh, file_io.cc (read_localized_data, write_localized_data):
	New functions
	* commands.cc, manifest.cc, transforms.cc: Use them.
	* monotone.texi: Minor update to i18n docs.
	* lua.hh, lua.cc (hook_get_linesep_conv, hook_get_charset_conv):
	New hooks.
	* acinclude.m4: Move AX_CREATE_STDINT_H in here.
	* po/monotone.pot: Regenerate.
	* NEWS, configure.ac: Prep for 0.9 release.

2003-12-30  graydon hoare  <graydon@pobox.com>

	* file_io.hh, file_io.cc (mkpath): New function.
	* commands.cc, database.cc, diff_patch.cc, file_io.cc,
	lua.cc, vocab.cc, work.cc: Use it.
	* constants.cc (illegal_path_bytes_arr): Remove leading null.
	* monotone.texi: Include i18n docs.
	* tests/t_i18n_file.at: Check colon in filename.

2003-12-29  graydon hoare  <graydon@pobox.com>

	* file_io.cc: Localize names before touching fs.
	* lua.hh, lua.cc (hook_get_system_charset): Remove useless fn.
	* test_hooks.lua: Likewise.
	* monotone.cc, transforms.cc, transforms.hh:
	Remove lua from system charset conv.
	* tests/t_i18n_file.at: New test.
	* testsuite.at: Call it.

2003-12-28  graydon hoare  <graydon@pobox.com>

	* app_state.cc, app_state.hh: Massage to use i18n vocab.
	* cert.cc, commands.cc, commands.hh, rcs_import.cc,
	update.cc, update.hh, url.cc, url.hh: Likewise.

	* work.cc, work.hh: --> Likewise, and break file format! <--

	* constants.hh, constants.cc (legal_ace_bytes): New constant.
	* vocab.cc (verify<ace>): Use it.
	(verify<urlenc>) New function.
	* vocab_terms.hh (ace, urlenc, utf8): New terms.
	* transforms.hh, transforms.cc: Use them.
	* monotone.cc (utf8_argv): Charconv argv.
	* network.hh, network.cc: Use url.{hh,cc}.

2003-12-28  graydon hoare  <graydon@pobox.com>

	* constants.hh, constants.cc (idlen): New constant.
	* commands.cc, vocab.cc: Use it.
	* manifest.cc (read_manifest_map): Tighten up regex.
	* packet.cc: Likewise.
	* transforms.cc (uppercase)
	(lowercase): Rewrite.
	(utf8_to_urlenc)
	(urlenc_to_utf8)
	(internalize_url)
	(internalize_cert_name)
	(internalize_rsa_keypair_id)
	(externalize_url)
	(externalize_cert_name)
	(externalize_rsa_keypair_id): New functions.
	* url.hh, url.cc (parse_utf8_url): New function.

2003-12-20  graydon hoare  <graydon@pobox.com>

	* diff_patch.cc (normalize_extents): New function.
	(merge_via_edit_scripts): Use it.

2003-12-19  graydon hoare  <graydon@pobox.com>

	[net.venge.monotone.i18n branch]

	* idna/*.[ch]: New files.
	* po/*: New files.
	* url.cc, url.hh, constants.cc: New files.
	* Makefile.am, configure.ac: Various fiddling for gettext.
	* lua.hh, lua.cc (hook_get_system_charset): New hook.
	(hook_get_system_linesep): New hook.
	* transforms.hh, transforms.cc
	(charset_convert)
	(system_to_utf8)
	(utf8_to_system)
	(ace_to_utf8)
	(utf8_to_ace)
	(line_end_convert): New functions.
	* vocab.cc: Refine constraints.
	* vocab_terms.hh (external): New atomic type.
	* monotone.cc (cpp_main): Initialize gettext.
	* sanity.hh (F): Call gettext() on format strings.
	* commands.cc, depot.cc, database.cc, http_tasks.cc, keys.cc,
	network.cc, rcs_import.cc, sanity.cc, mac.hh : Update to use
	'constants::' namespace.
	* config.h.in: Remove.
	* commands.cc: Various formatting cleanups.
	* unit_tests.cc, unit_tests.hh: Connect to url tests.

2003-12-19  graydon hoare  <graydon@pobox.com>

	* diff_patch.cc (merge3): Skip patches to deleted files.

2003-12-16  graydon hoare  <graydon@pobox.com>

	* commands.cc (ls_ignored, ignored_itemizer): Fold in as subcases of unknown.

2003-12-16  graydon hoare  <graydon@pobox.com>

	* lua.cc (working_copy_rcfilename): MT/monotonerc not MT/.monotonerc.

2003-12-16  graydon hoare  <graydon@pobox.com>

	* lua.hh, lua.cc (working_copy_rcfilename): New function.
	* monotone.cc: Add working copy rcfiles.
	* commands.cc (ls_unknown, unknown_itemizer): Skip ignored files.

2003-12-16  graydon hoare  <graydon@pobox.com>

	* file_io.cc (walk_tree_recursive): continue on book-keeping file.

2003-12-15  graydon hoare  <graydon@pobox.com>

	* tests/t_unidiff.at, t_unidiff2.at: Check for mimencode.

2003-12-15  graydon hoare  <graydon@pobox.com>

	* configure.ac: Add --enable-static-boost.
	* Makefile.am: Likewise.
	* AUTHORS: Mention new contributors.

2003-12-14  Lorenzo Campedelli <lorenzo.campedelli@libero.it>

	* work.cc (add_to_attr_map): Finish change to attr map format.

2003-12-10  Tom Tromey  <tromey@redhat.com>

	* commands.cc (checkout): Give better error message if branch is
	empty.

2003-12-07  Eric Kidd  <eric.kidd@pobox.com>

	* commands.cc (agraph): Handle repositories with a single version.
	* database.cc (get_head_candidates): Handle heads with no ancestors.
	* cert.cc (get_branch_heads): Handle heads with no ancestors.

2003-12-06  Eric Kidd  <eric.kidd@pobox.com>

	* update.hh, update.cc (pick_update_target): Return current
	version if no better update candidates available.
	* update.cc (pick_update_target): Always do branch filtering.
	* commands.cc (update): Notice when we're already up-to-date.
	* commands.cc (propagate): Assign branch name correctly when merging.

2003-12-05  graydon hoare  <graydon@pobox.com>

	* lcs.hh (edit_script): New entry point.
	* diff_patch.cc: Rewrite merge in terms of edit scripts.
	* network.cc (post_queued_blobs_to_network): Tidy up transient
	failure message.
	* randomfile.hh: Prohibit deletes on end of chunks.
	* sanity.cc: EOL-terminate truncated long lines.

2003-12-02  graydon hoare  <graydon@pobox.com>

	* database.cc, database.hh (reverse_queue): Copy constructor.
	* std_hooks.lua (merge3): Remove afile, not ancestor.
	* monotone.cc: Remove debugging message.
	* ui.cc (finish_ticking): Set last_write_was_a_tick to false.

2003-12-01  graydon hoare  <graydon@pobox.com>

	* app_state.hh, app_state.cc (set_signing_key): New fn, persist key.
	* monotone.cc (cpp_main): Permit commuting the --help argument around.

2003-11-30  graydon hoare  <graydon@pobox.com>

	* network.cc (post_queued_blobs_to_network): Fail when posted_ok is false.
	* database.cc (initialize): Fail when -journal file exists.
	* keys.cc (make_signature): Nicer message when privkey decrypt fails.

2003-11-29  Tom Tromey  <tromey@redhat.com>

	* rcs_import.cc (store_auxiliary_certs): Renamed to fix typo.
	Updated all callers.

	* http_tasks.cc (check_received_bytes): Allow "-" as well.
	* depot.cc (execute_post_query): Allow "-" as well.

2003-11-28  Tom Tromey  <tromey@redhat.com>

	* http_tasks.cc (check_received_bytes): Allow "-" as well.
	* depot.cc (execute_post_query): Allow "-" as well.

2003-11-28  graydon hoare  <graydon@pobox.com>

	* cert.cc: Various speedups.
	* cycle_detector.hh (edge_makes_cycle): Use visited set, too.
	* database.hh, database.cc (get_head_candidates): New, complex query.
	* keys.hh, keys.cc (check_signature): Cache verifiers.
	* sqlite/os.c (sqliteOsRandomSeed): Harmless valgrind purification.
	* tests/t_fork.at, tests/t_merge.at: Ignore stderr chatter on 'heads'.

2003-11-27  graydon hoare  <graydon@pobox.com>

	* Makefile.am (AM_LDFLAGS): No more -static, sigh.
	* cert.cc (find_relevant_edges): Keep dynamic-programming caches.
	(calculate_renames_recursive): Likewise.
	* cert.cc, cert.hh (rename_edge): Add constructor, copy constructor.
	* commands.cc (list certs): Note rename certs are binary.

2003-11-24  graydon hoare  <graydon@pobox.com>

	* network.cc: Continue fetch, post loops even if one target has
	an exception.

2003-11-24  graydon hoare  <graydon@pobox.com>

	* database.hh, database.cc (delete_posting): Change to take queue
	sequence numbers.
	* commands.cc (queue): Use new API.
	* network.cc (post_queued_blobs_to_network): Use new API.

2003-11-24  graydon hoare  <graydon@pobox.com>

	* std_hooks.lua (get_http_proxy): Return nil when no ENV var.
	* monotone.texi (get_http_proxY): Document change.

2003-11-24  graydon hoare  <graydon@pobox.com>

	* tests/t_proxy.at: Add a test for proxying with tinyproxy.
	* testsuite.at: Call it.
	* lua.cc: Fix dumb error breaking proxying.
	* network.cc: Be verbose about proxying.

2003-11-23  graydon hoare  <graydon@pobox.com>

	* http_tasks.cc (read_chunk): Tolerate 0x20* after chunk len.

2003-11-23  graydon hoare  <graydon@pobox.com>

	* network.cc: Make more informative error policy.
	* boost/socket/socketstream.hpp: Pass SocketType to streambuf template.
	* boost/socket/src/default_socket_impl.cpp: Translate EINTR.

2003-11-22  graydon hoare  <graydon@pobox.com>

	* lua.cc, lua.hh (hook_get_http_proxy): New hook.
	* std_hooks.lua (get_http_proxy): Default uses HTTP_PROXY.
	(get_connect_addr): Undefine, it's for tunnels alone now.
	* network.cc: Use new hook.
	* http_tasks.hh, http_tasks.cc: Teach about proxies (sigh).
	* monotone.texi: Document new hooks.

2003-11-22  graydon hoare  <graydon@pobox.com>

	* lua.cc, lua.hh (hook_get_connect_addr): New hook.
	* std_hooks.lua (get_connect_addr): Default uses HTTP_PROXY.
	* network.cc, network.hh: Use new hook.
	* http_tasks.cc: Teach about HTTP/1.1.
	* cert.cc (bogus_cert_p): Fix UI ugly.

2003-11-21  graydon hoare  <graydon@pobox.com>

	* constants.hh (postsz): New constant for suggested post size.
	* database.cc, database.hh (queue*): Change db API slightly.
	* commands.cc (queue): Adjust to changed db API.
	* network.cc (post_queued_blobs_to_network): Switch to doing
	incremental posts.
	* cert.cc (write_rename_edge, read_rename_edge): Put files on
	separate lines to accomodate future i18n work.
	* work.cc (add_to_attr_map, write_attr_map): Reorder fields to
	accomodate future i18n work.
	* monotone.texi: Document it.
	* configure.ac, NEWS: Mention 0.8 release.

	Release point (v 0.8).

2003-11-16  Tom Tromey  <tromey@redhat.com>

	* missing: Removed generated file.

2003-11-14  graydon hoare  <graydon@pobox.com>

	* commands.cc (vcheck): Add.
	* cert.cc, cert.hh (cert_manifest_vcheck): Add.
	(check_manifest_vcheck): Add.
	(calculate_vcheck_mac): Add.
	* constants.hh (vchecklen): New constant.
	* mac.hh: Re-add.
	* monotone.texi (Hash Integrity): New section.
	* monotone.1: Document vcheck.

2003-11-14  graydon hoare  <graydon@pobox.com>

	* database.cc, database.hh (reverse_queue): New class.
	(compute_older_version): New functions.
	(get_manifest_delta): Remove.
	* network.cc, network.hh (queue_blob_for_network): Remove.
	* packet.cc, packet.hh (queueing_packet_writer): Change UI,
	write to queue directly, accept optional<reverse_queue>.
	* cert.cc (write_paths_recursive): Rewrite to use constant
	memory.
	* commands.cc (queue, queue_edge_for_target_ancestor):
	Install optional<reverse_queue> in qpw.
	* tests/t_cross.at: Ignore new UI chatter.
	* monotone.texi (Transmitting Changes): Change UI output.

2003-11-13  graydon hoare  <graydon@pobox.com>

	* Makefile.am (AUTOMAKE_OPTIONS): Require 1.7.1
	* commands.cc (addtree): Wrap in transaction guard.
	* database.cc, database.hh (manifest_delta_exists): Add.
	(get_manifest_delta): Add.
	* cert.cc (write_paths_recursive): Use partial deltas.
	* manifest.cc, manifest.hh (read_manifest_map): New variant.
	* patch_set.cc, patch_set.hh (patch_set): Add map_new, map_old
	fields.
	(manifests_to_patch_set) Store new field.
	(patch_set_to_packets) Don't read manifest versions from db.
	* std_hooks.lua (ignore_file): ignore .a, .so, .lo, .la, ~ files.
	* tests/t_cvsimport.at: New test.
	* testsuite.at: Call it.

2003-11-10  graydon hoare  <graydon@pobox.com>

	* commands.cc (find_oldest_ancestors): New function.
	(queue): New "addtree" subcommand.
	* monotone.texi: Document it.
	* monotone.1: Document it.

2003-11-10  graydon hoare  <graydon@pobox.com>

	* file_io.cc (walk_tree_recursive): Ignore MT/

2003-11-09  graydon hoare  <graydon@pobox.com>

	* database.cc (dump, load): Implement.
	* commands.cc (db): Call db.dump, load.
	* cycle_detector.hh: Skip when no in-edge on src.
	* monotone.texi: Document dump and load, add some
	special sections.
	* monotone.1: Mention dump and load.

2003-11-09  graydon hoare  <graydon@pobox.com>

	* rcs_file.hh (rcs_symbol): New structure.
	* rcs_file.cc (symbol): New rule.
	* rcs_import.cc (find_branch_for_version): New function.
	(cvs_key::branch): New field.
	(store_auxilliary_certs): Cert branch tag.
	* cycle_detector.hh: Fix bugs, don't use quick_alloc.
	* commands.cc (checkout): Add --branch based version.
	* monotone.texi: Document new command variant.
	* monotone.1: Ditto.

2003-11-09  graydon hoare  <graydon@pobox.com>

	* quick_alloc.hh: New file.
	* Makefile.am: Add it.
	* cycle_detector.hh: Rewrite.
	* manifest.hh: Use quick_alloc.
	* vocab.cc: Relax path name requirements a bit.
	* sqlite/sqliteInt.h: Up size of row to 16mb.

2003-11-02  graydon hoare  <graydon@pobox.com>

	* commands.cc (post): Post everything if no URL given; don't base
	decision off branch name presence.
	* app_state.cc, monotone.cc, file_io.cc, file_io.hh: Support
	absolutifying args.
	* lua.hh, lua.cc, std_hooks.lua (hook_get_mail_hostname): New hook.
	* monotone.texi: Document it.
	* monotone.texi, monotone.1: Minor corrections, new sections.
	* monotone.cc: Don't look in $ENV at all.
	* network.cc: Correct MX logic.
	* nntp_tasks.cc, smtp_tasks.cc: Separate postlines state.
	* smtp_tasks.cc: Correct some SMTP logic.
	* configure.ac, NEWS: Mention 0.7 release.

	Release point (v 0.7).

2003-11-01  graydon hoare  <graydon@pobox.com>

	* http_tasks.cc: Drop extra leading slashes in HTTP messages.

2003-10-31  graydon hoare  <graydon@pobox.com>

	* commands.cc, database.cc, database.hh, lua.cc, lua.hh,
	network.cc, network.hh, packet.cc, packet.hh, schema.sql,
	schema_migration.cc, tests/t_http.at, tests/t_nntp.at, vocab.cc:
	Eliminate "groupname", use lone URL.
	* monotone.texi: Update to cover new URL rules.
	* network.cc, network.hh, lua.cc, lua.hh, smtp_tasks.cc:
	Implement "mailto" URLs.
	* tests/t_smtp.at: New test.
	* testsuite.at: Call it.

2003-10-31  graydon hoare  <graydon@pobox.com>

	* patch_set.cc (manifests_to_patch_set): Second form with explicit renames.
	(manifests_to_patch_set): Split edit+rename events when we see them.
	* commands.cc (status, commit): Include explicit rename set.
	* diff_patch.cc (merge3): Accept edit+rename events split by patch_set.cc.
	* smtp_tasks.hh, smtp_tasks.cc: New files.
	* nntp_machine.hh, nntp_machine.cc: Rename to proto_machine.{hh,cc} (woo!)
	* nntp_tasks.cc: Adjust to use proto_ prefix in various places.
	* proto_machine.cc (read_line): get() into streambuf.
	* Makefile.am: Cover renames and adds.

2003-10-31  graydon hoare  <graydon@pobox.com>

	* diff_patch.cc (merge3): Extract renames.
	* commands.cc (calculate_new_manifest_map): Extract renames.
	(try_one_merge): Extract renames, propagate to merge target.
	(commit): Extract renames, propagate to commit target.
	* cert.cc (calculate_renames_recursive): Fix wrong logic.
	(find_common_ancestor_recursive): Stall advances at top of graph.
	* patch_set.cc: (manifests_to_patch_set): Teach about historical
	renames.
	* tests/t_erename.at: New test for edit+rename events.
	* testsuite.at: Call t_erename.at.

2003-10-30  graydon hoare  <graydon@pobox.com>

	* patch_set.cc (operator<): s/a/b/ in a few places, yikes!
	* cert.cc: Add machinery for rename edge certs.
	* commands.cc: Call diff(manifest,manifest) directly.
	* tests/t_nntp.at: Kill tcpserver DNS lookups on nntp test.
	* network.cc (parse_url): Character class typo fix, from
	Johannes Winkelmann.
	* app_state.hh, cert.hh, commands.hh, cycle_detector.hh,
	database.hh, diff_patch.cc, diff_patch.hh, http_tasks.hh,
	interner.hh, keys.hh, lua.hh, manifest.hh, network.hh,
	nntp_machine.hh, nntp_tasks.hh, packet.hh, patch_set.hh,
	transforms.hh, update.hh, vocab.hh, work.hh, xdelta.hh:
	fix use of std:: prefix / "using namespace" pollution.

2003-10-27  graydon hoare  <graydon@pobox.com>

	* lua/liolib.c (io_mkstemp): Portability fix
	from Ian Main.
	* xdelta.cc,hh (compute_delta): New manifest-specific variant.
	* transforms.cc,hh (diff): Same.
	* rcs_import.cc: Various speedups to cvs import.

2003-10-26  graydon hoare  <graydon@pobox.com>

	* cert.cc (get_parents): New function.
	(write_paths_recursive): New function.
	(write_ancestry_paths): New function.
	* cert.hh (write_ancestry_paths): Declare.
	* commands.cc (queue_edge_for_target_ancestor):
	Call write_ancestry_paths for "reposting" queue
	strategy.

2003-10-25  graydon hoare  <graydon@pobox.com>

	* commands.cc (log): Skip looking inside nonexistent
	manifests for file comments.

2003-10-24  graydon hoare  <graydon@pobox.com>

	* adns/*.c, adns/*.h: Import adns library.
	* Makefile.am: Update to build adns into lib3rdparty.a.
	* AUTHORS: Mention adns.
	* network.cc: Call adns functions, not gethostbyname.

2003-10-20  Nathaniel Smith  <njs@codesourcery.com>

	* patch_set.cc (patch_set_to_text_summary): Give more detailed
	output.
	* commands.cc (get_log_message, status, diff): Use
	patch_set_to_text_summary for complete description.

2003-10-22  graydon hoare  <graydon@pobox.com>

	* monotone.texi: Document 'queue' command.
	* monotone.1: Likewise.

2003-10-22  graydon hoare  <graydon@pobox.com>

	* diff_patch.cc
	(infer_directory_moves): New function.
	(rebuild_under_directory_moves): New function.
	(apply_directory_moves): New function.
	(merge3): Handle directory moves.
	* tests/t_renamed.at: New test for dir renames.
	* testsuite.at: Call it.

2003-10-21  graydon hoare  <graydon@pobox.com>

	* commands.cc (queue): New command.
	(list): Add "queue" subcommand, too.

2003-10-21  graydon hoare  <graydon@pobox.com>

	* diff_patch.cc (merge_deltas): New function.
	(check_map_inclusion): New function.
	(check_no_intersect): New function.
	(merge3): Rewrite completely.
	* tests/t_rename.at: New test.
	* testsuite.at: Call it.
	* file_io.cc, file_io.hh (make_dir_for): New function.
	* commands.cc (update): Call make_dir_for on update.

2003-10-20  graydon hoare  <graydon@pobox.com>

	* commands.cc: Replace [] with idx() everywhere.

2003-10-20  Tom Tromey  <tromey@redhat.com>

	* cert.hh (get_branch_heads): Updated.
	Include <set>.
	* commands.cc (head): Updated for new get_branch_heads.
	(merge): Likewise.
	(propagate): Likewise.
	* cert.cc (get_branch_heads): Use set<manifest_id>.

	* commands.cc (merge): Use all caps for metasyntactic variable.
	(heads): Likewise.

	* network.cc (post_queued_blobs_to_network): Do nothing if no
	packets to post.

2003-10-20  graydon hoare  <graydon@pobox.com>

	* cert.cc (get_branch_heads): Fix dumb bug.
	* diff_patch.cc (merge3): Fix dumb bug.
	(merge2): Fix dumb bug.
	(try_to_merge_files): Fix dumb bug.

2003-10-20  graydon hoare  <graydon@pobox.com>

	* file_io.cc (tilde_expand): New function.
	* monotone.cc (cpp_main): Expand tildes in
	db and rcfile arguments.

2003-10-20  graydon hoare  <graydon@pobox.com>

	* rcs_import.cc (import_cvs_repo): Check key existence
	at beginning of import pass, to avoid wasted work.

2003-10-19  Tom Tromey  <tromey@redhat.com>

	* commands.cc (log): Add each seen id to `cycles'.

2003-10-19  graydon hoare  <graydon@pobox.com>

	* AUTHORS: Mention Tecgraf PUC-Rio and their
	copyright.
	* Makefile.am: Mention circular buffer stuff.
	* configure.ac, NEWS: Mention 0.6 release.
	* cert.hh, cert.cc (erase_bogus_certs): file<cert> variant.
	* commands.cc (log): Erase bogus certs before writing,
	cache comment-less file IDs.
	* monotone.spec: Don't specify install-info args,
	do build with optimization on RHL.

	Release point (v 0.6).

2003-10-19  Matt Kraai  <kraai@ftbfs.org>

	* commands.cc (merge): Use app.branch_name instead of args[0] for
	the branch name.

2003-10-17  graydon hoare  <graydon@pobox.com>

	* commands.cc (log): New command.
	Various other bug fixes.
	* monotone.1, monotone.texi: Minor updates.

2003-10-17  graydon hoare  <graydon@pobox.com>

	* monotone.texi: Expand command and hook references.
	* commands.cc: Disable db dump / load commands for now.

2003-10-16  graydon hoare  <graydon@pobox.com>

	* sanity.hh: Add a const version of idx().
	* diff_patch.cc: Change to using idx() everywhere.
	* cert.cc (find_common_ancestor): Rewrite to recursive
	form, stepping over historic merges.
	* tests/t_cross.at: New test for merging merges.
	* testsuite.at: Call t_cross.at.

2003-10-10  graydon hoare  <graydon@pobox.com>

	* lua.hh, lua.cc (hook_apply_attribute): New hook.
	* work.hh, work.cc (apply_attributes): New function.
	* commands.cc (update_any_attrs): Update attrs when writing to
	working copy.
	* std_hooks.lua (temp_file): Use some env vars.
	(attr_functions): Make table of attr-setting functions.

2003-10-10  graydon hoare  <graydon@pobox.com>

	* work.cc: Fix add/drop inversion bug.
	* lua/*.{c,h}: Import lua 5.0 sources.
	* lua.cc: Rewrite lua interface completely.
	* std_hooks.lua, test_hooks.lua, testsuite,
	tests/t_persist_phrase.at, configure.ac, config.h.in, Makefile.am:
	Modify to handle presence of lua 5.0.

2003-10-08  graydon hoare  <graydon@pobox.com>

	* rcs_import.cc: Attach aux certs to child, not parent.
	* manifest.cc: Speed up some calculations.
	* keys.cc: Optionally cache decoded keys.

2003-10-07  graydon hoare  <graydon@pobox.com>

	* manifest.hh, manifest.cc, rcs_import.cc: Write manifests w/o
	compression.
	* vocab.hh, vocab.cc: Don't re-verify verified data.
	* ui.hh, ui.cc: Minor efficiency tweaks.

2003-10-07  graydon hoare  <graydon@pobox.com>

	* commands.cc, work.cc, work.hh: Add some preliminary stuff
	to support explicit renaming, .mt-attrs.
	* monotone.texi: Add skeletal sections for command reference,
	hook reference, CVS phrasebook. Fill in some parts.

2003-10-02  graydon hoare  <graydon@pobox.com>

	* boost/circular_buffer*.hpp: Add.
	* AUTHORS, cert.cc, commands.cc, database.cc,
	diff_patch.cc, http_tasks.cc, keys.cc, lua.cc, manifest.cc,
	network.cc, nntp_machine.cc, packet.cc, patch_set.cc,
	rcs_import.cc, sanity.cc, sanity.hh, ui.hh, update.cc,
	vocab_terms.hh, work.cc:
	remove existing circular buffer code, replace all
	logging and asserty stuff with boost::format objects
	rather than vsnprintf.

2003-10-01  graydon hoare  <graydon@pobox.com>

	* testsuite.at: Don't use getenv("HOSTNAME").
	* database.cc (exec, fetch): Do va_end/va_start again in between
	logging and executing query.

2003-09-28  Tom Tromey  <tromey@redhat.com>

	* monotone.texi: Added @direntry.

2003-09-27  Nathaniel Smith  <njs@pobox.com>

	* monotone.cc: Remove "monotone.db" default to --db
	option in help text.

2003-09-27  graydon hoare  <graydon@pobox.com>

	* diff_patch.cc: Rework conflict detection.
	* rcs_import.cc: Remove some pointless slowness.
	* monotone.spec: Install info files properly.

	Release point (v 0.5).

2003-09-27  graydon hoare  <graydon@pobox.com>

	* AUTHORS, NEWS, configure.ac: Update for 0.5 release.
	* monotone.texi: Various updates.
	* xdelta.cc (compute_delta): Fix handling of empty data.
	* database.cc (sql): Require --db for init.
	* work.cc (read_options_map): Fix options regex.

2003-09-27  graydon hoare  <graydon@pobox.com>

	* lcs.hh: New jaffer LCS algorithm.
	* interner.hh, rcs_import.cc: Templatize interner.
	* diff_patch.hh: Use interner, new LCS.

2003-09-27  Tom Tromey  <tromey@redhat.com>

	* commands.cc (fetch): Always try lua hook; then default to all
	known URLs.

2003-09-26  Tom Tromey  <tromey@redhat.com>

	* commands.cc (tag): Use all-caps for meta-syntactic variables.
	(comment, add, cat, complete, mdelta, fdata): Likewise.

	* monotone.1: There's no default database.
	* monotone.texi (OPTIONS): There's no default database.

	* database.cc (sql): Throw informative error if database name not
	set.
	* app_state.cc (app_state): Default to no database.

2003-09-26  graydon hoare  <graydon@pobox.com>

	* debian/*, monotone.spec: Add packaging control files.

2003-09-24  graydon hoare  <graydon@pobox.com>

	* database.cc, database.hh (debug): New function.
	* commands.cc (debug): New command.
	* cert.cc, cert.hh (guess_branch): New function.
	* commands.cc (cert): Queue certs to network servers.
	* commands.cc (cert, commit): Use guess_branch.
	* commands.cc (list): List unknown, ignored files.
	* monotone.texi, monotone.1: Document.

2003-09-24  graydon hoare  <graydon@pobox.com>

	* commands.cc (queue_edge_for_target_ancestor): Queue the
	correct ancestry cert, from child to target, as well as
	patch_set.

2003-09-22  graydon hoare  <graydon@pobox.com>

	* depot_schema.sql, schema_migration.cc,
	schema_migration.hh: Add.
	* database.cc, depot.cc: Implement schema migration.
	* database.cc, commands.cc: Change to db ... cmd.
	* monotone.texi, monotone.1: Document command change.
	* depot.cc: Fix various query bugs.

2003-09-21  Nathaniel Smith  <njs@codesourcery.com>

	* depot.cc (depot_schema): Remove unique constraint on (contents),
	replace with unique constraint on (groupname, contents).

2003-09-21  Nathaniel Smith  <njs@codesourcery.com>

	* commands.cc (diff): Take manifest ids as arguments.  Add
	explanatory text on files added, removed, modified.

2003-09-19  Tom Tromey  <tromey@redhat.com>

	* commands.cc (genkey): Use all-caps for meta-syntactic variable.
	(cert, tag, approve, disapprove, comment, add, drop, commit,
	update, revert, cat, checkout, co, propagate, complete, list, ls,
	mdelta, fdelta, mdata, fdata, mcerts, fcerts, pubkey, privkey,
	fetch, post, rcs_import, rcs): Likewise.
	(explain_usage): Indent explanatory text past the command names.

2003-09-17  Tom Tromey  <tromey@redhat.com>

	* commands.cc (list): Don't compute or use "subname".

	* commands.cc (revert): Handle case where argument is a
	directory.
	* tests/t_revert.at: Test for revert of directory.

	* testsuite.at (MONOTONE_SETUP): Use "monotone initdb".
	* monotone.1: Document "initdb".
	* monotone.texi (Commands): Document initdb.
	(Creating a Database): New node.
	(Getting Started): Refer to it.
	* commands.cc (initdb): New command.
	* database.cc (database::sql): New argument `init'.
	(database::initialize): New method.
	* database.hh (database::initalize): Declare.
	(database::sql): New argument `init'.

2003-09-17  Tom Tromey  <tromey@redhat.com>

	* tests/t_persist_phrase.at: Use "ls certs".
	* tests/t_nntp.at: Use "ls certs".
	* tests/t_genkey.at: Use "ls keys" and "ls certs".

2003-09-16  Tom Tromey  <tromey@redhat.com>

	* monotone.1: Document "list branches".
	* commands.cc (ls_certs): New function, from `lscerts' command.
	(ls_keys): New function, from `lskeys' command.
	(ls_branches): New function.
	(list): New command.
	(ls): New alias.
	(explain_usage): Split parameter info at \n.
	* monotone.texi (Adding Files): Use "list certs".
	(Committing Changes): Likewise.
	(Forking and Merging): Likewise.
	(Commands): Likewise.
	(Generating Keys): Use "list keys".
	(Commands): Likewise.
	(Commands): Mention "list branches".
	(Branches): Likewise.

2003-09-15  graydon hoare  <graydon@redhat.com>

	* http_tasks.cc: Fix networking to handle long input.

	* ui.cc, ui.hh: Only pad with blanks enough to cover old output
	when ticking.

	* update.cc, cert.cc, commands.cc: Fix cert fetching functions to
	remove bogus certs.

2003-09-15  Tom Tromey  <tromey@redhat.com>

	* monotone.1: Don't mention MT_KEY or MT_BRANCH.

	* monotone.texi (Getting Started): Don't mention MT_DB or
	MT_BRANCH.
	(Adding Files): Explicitly use --db and --branch.
	* app_state.hh (app_state): New fields options, options_changed.
	Declare new methods.  Include work.hh.
	* work.cc (work_file_name): New constant.
	(add_to_options_map): New structure.
	(get_options_path): New function.
	(read_options_map, write_options_map): Likewise.
	* work.hh (options_map): New type.
	(get_options_path, read_options_map, write_options_map): Declare.
	* commands.cc (add, drop, commit, update, revert, checkout,
	merge): Write options file.
	* app_state.cc (database_option, branch_option): New constants.
	(app_state::app_state): Read options file.
	(app_state::set_database): New method.
	(app_state::set_branch): Likewise.
	(app_state::write_options): Likewise.
	Include work.hh.
	* monotone.cc (cpp_main): Don't set initial database name on
	app.  Use new settor methods.  Don't look at MT_BRANCH or MT_DB.

2003-09-14  graydon hoare  <graydon@pobox.com>

	* vocab.cc, vocab.hh: Add streamers for vocab terms in preparation
	for switch to formatter.

	* cert.cc (check_signature): Treat missing key as failed check.
	* commands.cc (lscerts): Warn when keys are missing.

	* rcs_import.cc, nntp_tasks.cc, http_tasks.cc: Tick progress.

	* sanity.cc, monotone.cc: Tidy up output a bit.

	* xdelta.cc: Add code to handle empty files. Maybe correct?

	* ui.cc, ui.hh: Add.

2003-09-13  Tom Tromey  <tromey@redhat.com>

	* tests/t_nntp.at: If we can't find tcpserver or snntpd, skip the
	test.
	* tests/t_http.at: If we can't find boa or depot.cgi, skip the
	test.

2003-09-12  graydon hoare  <graydon@pobox.com>

	* update.cc (pick_update_target): Only insert base rev as update
	candidate if it actually exists in db.

	* commands.cc, database.cc, database.hh: Implement id completion
	command, and general id completion in all other commands.

2003-09-12  Tom Tromey  <tromey@redhat.com>

	* commands.cc (revert): A deleted file always appears in the
	manifest.
	* tests/t_revert.at: Check reverting a change plus a delete; also
	test reverting by file name.

	* work.cc (deletion_builder::visit_file): Check for file in
	working add set before looking in manifest.
	* tests/t_drop.at: Added add-then-drop test.

	* testsuite.at: Include t_drop.at.
	* tests/t_drop.at: New test.
	* work.cc (visit_file): Check for file in working delete set
	before looking in manifest.

2003-09-12  Tom Tromey  <tromey@redhat.com>

	* Makefile.am ($(srcdir)/testsuite): tests/atconfig and
	tests/atlocal are not in srcdir.

	* Makefile.am (TESTS): unit_tests is not in srcdir.

2003-09-11  graydon hoare  <graydon@pobox.com>

	* commands.cc: Check for MT directory in status.
	* commands.cc: Require directory for checkout.
	* commands.cc: Delete MT/work file after checkout.
	* commands.cc: Implement 'revert', following tromey's lead.
	* commands.cc: Print base, working manifest ids in status.

	* diff_patch.cc: Further merge corrections.
	* diff_patch.cc (unidiff): Compensate for occasional miscalculation
	of LCS.

	* tests/t_merge.at: Check that heads works after a merge.
	* tests/t_fork.at:  Check that heads works after a fork.
	* tests/t_genkey.at: Remove use of 'import'.
	* tests/t_cwork.at: Check deletion of work file on checkout.
	* tests/t_revert.at: Check that revert works.

	* commands.cc, monotone.cc: Report unknown commands nicely.

2003-09-08  graydon hoare  <graydon@pobox.com>

	* tests/merge.at: Accept tromey's non-error case for update.

	* commands.cc(try_one_merge): Write merged version to packet
	writer, not directly to db.
	(merge): Write branch, changelog cert on merged version to db.

	* std_hooks.lua(merge3): Open result in mode "r", not "w+".

2003-09-06  Tom Tromey  <tromey@redhat.com>

	* update.cc (pick_update_target): Not an error if nothing to
	update.

	* monotone.texi: Use VERSION; include version.texi.

	* monotone.1: Document "co".
	* monotone.texi (Commands): Document "co".
	* commands.cc (ALIAS): New macro.
	(co): New alias.

	* README: Updated.

	* txt2c.cc: Added missing file.

	* texinfo.tex, INSTALL, Makefile.in, aclocal.m4, compile, depcomp,
	install-sh, missing, mkinstalldirs: Removed generated files.

2003-09-04  graydon hoare  <graydon@pobox.com>

	* Makefile.am, depot.cc, http_tasks.cc, http_tasks.hh,
	lua.cc, lua.hh, monotone.texi, network.cc, tests/t_http.at,
	vocab_terms.hh:

	Use public key signatures to talk to depot, not mac keys.

	* commands.cc, file_io.cc, monotone.texi, monotone.1,
	tests/t_scan.at, tests/t_import.at, work.cc, work.hh:

	Remove the 'import' and 'scan' commands, in favour of generalized
	'add' which chases subdirectories.

	* configure.ac, NEWS:

	Release point (v 0.4).

2003-09-03  graydon hoare  <graydon@pobox.com>

	* monotone.texi: Expand notes about setting up depot.

	* update.cc: Update by ancestry. Duh.

2003-09-02  graydon hoare  <graydon@pobox.com>

	* boost/socket/streambuf.hpp: Bump ppos on overflow.

	* packet.cc, transforms.cc, transforms.hh: Add function for
	canonicalization of base64 encoded strings. Use on incoming cert
	packet values.

	* commands.cc: Change fetch and post to take URL/groupname params
	rather than branchname.

	* network.cc, network.hh, depot.cc, http_tasks.cc: Fix URL parser,
	improve logging, change signatures to match needs of commands.cc

	* Makefile.am: Don't install txt2c or unit_tests.

	* Makefile.am: Build depot.cgi not depot.

	* database.cc, database.hh: Add "all known sources" fetching support.

	* patch_set.cc: Sort in a path-lexicographic order for nicer summaries.

	* monotone.texi: Expand coverage of packets and networking.

	* tests/t_nntp.at, tests/t_http.at: Update to provide URL/groupname
	pairs.

2003-09-02  Tom Tromey  <tromey@redhat.com>

	* aclocal.m4, monotone.info: Removed generated files.

2003-08-31  Nathaniel Smith  <njs@codesourcery.com>

	* configure.ac: Check for lua40/lua.h, lua40/lualib.h and -llua40,
	-lliblua40.
	* config.h.in: Add LUA_H, LIBLUA_H templates, remove HAVE_LIBLUA,
	HAVE_LIBLUALIB templates.
	* lua.cc: Include config.h.  Use LUA_H, LIBLUA_H macros.

2003-08-29  graydon hoare  <graydon@pobox.com>

	* Makefile.am, txt2c.cc, lua.cc, database.cc:
	Use a C constant-building converter rather than objcopy.

	* cert.cc, cert.hh, packet.cc, packet.hh, diff_patch.cc,
	rcs_import.cc:
	Modify cert functions to require a packet consumer, do no implicit
	database writing.

	* commands.cc, database.cc, database.hh, schema.sql, network.cc:
	Modify packet queueing strategy to select ancestors from known
	network server content, rather than most recent edge.

2003-08-25  graydon hoare  <graydon@pobox.com>

	* AUTHORS, ChangeLog, Makefile.am, NEWS, configure.ac,
	tests/t_http.at: Release point (v 0.3)

2003-08-24  graydon hoare  <graydon@pobox.com>

	* nntp_tasks.cc: Measure success from postlines state.
	* network.cc: Print summary counts of transmissions.
	* packet.cc: Count packets into database.
	* depot.cc: Add administrative commands, fix a bunch of
	little bugs.
	* t_http.at: Testcase for depot-driven communication.
	* monotone.texi: Update to reflect depot existence.
	* http_tasks.cc: Pick bugs out.

2003-08-24  graydon hoare  <graydon@pobox.com>

	* commands.cc: Wash certs before output.
	* *.cc,*.hh: Adjust cert packet format to
	be more readable, avoid superfluous gzipping.

2003-08-24  graydon hoare  <graydon@pobox.com>

	* configure, Makefile.in: Remove generated files, oops.
	* commands.cc: Implement 'propagate'.
	* lua.cc, lua.hh, network.cc, network.hh: Remove
	'aggregate posting' stuff.
	* network.cc: Batch postings into larger articles.
	* diff_patch.hh, diff_patch.cc: Implement basic
	merge2-on-manifest.

2003-08-23  graydon hoare  <graydon@pobox.com>

	* monotone.cc: Handle user-defined lua hooks as
	overriding internal / .monotonerc hooks no matter
	where on cmd line they occur.
	* update.cc: Made failures more user-friendly.
	* lua.cc: Improve logging a bit.
	* testsuite.at, tests/*.{at,in}, testsuite/: Rewrite tests in
	autotest framework, move to tests/ directory.
	* boost/io/*, cryptopp/hmac.h: Add missing files.

2003-08-23  Tom Tromey  <tromey@redhat.com>

	* monotone.cc (OPT_VERSION): New macro.
	(cpp_main): Handle OPT_VERSION.
	(options): Added `version' entry.
	Include config.h.

2003-08-21  Tom Tromey  <tromey@redhat.com>

	* database.cc: Include "sqlite/sqlite.h", not <sqlite.h>.

2003-08-20  graydon hoare  <graydon@pobox.com>

	* boost/*:
	incorporate boost sandbox bits, for now.

	* Makefile.am, Makefile.in, configure, configure.ac, diff_patch.cc,
	http_tasks.cc, http_tasks.hh, network.cc, nntp_machine.cc,
	nntp_machine.hh, nntp_tasks.cc, nntp_tasks.hh, testsuite/t_nntp.sh:

	fix up networking layer to pass nntp tests again

2003-08-19  graydon hoare  <graydon@pobox.com>

	* Makefile.am, Makefile.in, app_state.hh, cert.cc, commands.cc,
	constants.hh, cryptopp/misc.h, database.cc, depot.cc,
	http_tasks.cc, http_tasks.hh, keys.cc, lua.cc, lua.hh, monotone.cc,
	network.cc, network.hh, nntp_machine.cc, nntp_machine.hh,
	nntp_tasks.cc, nntp_tasks.hh, packet.cc, packet.hh, rcs_import.cc,
	sanity.cc, sanity.hh, schema.sql, test_hooks.lua,
	testsuite/runtest.sh, testsuite/t_null.sh, vocab_terms.hh:

	major surgery time
	- move to multi-protocol posting and fetching.
	- implement nicer failure modes for sanity.
	- redo commands to print nicer, fail nicer.

2003-08-18  graydon hoare  <graydon@pobox.com>

	* Makefile.am, Makefile.in, adler32.hh, database.cc, depot.cc,
	mac.hh, xdelta.cc, Makefile.am, Makefile.in:

	first pass at a depot (CGI-based packet service)

2003-08-08  graydon hoare  <graydon@pobox.com>

	* Makefile.am, Makefile.in AUTHORS, ChangeLog, Makefile.am,
	Makefile.in, NEWS, monotone.1, monotone.info, monotone.texi:

	release point (v 0.2)

2003-08-08  graydon hoare  <graydon@pobox.com>

	* cert.cc, cert.hh, interner.hh, rcs_import.cc:

	auxilliary certs

	* cert.cc, cert.hh, cycle_detector.hh, interner.hh, patch_set.cc,
	rcs_import.cc:

	improvements to cycle detection stuff

2003-08-05  graydon hoare  <graydon@pobox.com>

	* rcs_import.cc:

	almost even more seemingly correct CVS graph reconstruction (still slow)

	* sqlite/* cryptopp/* Makefile.am, Makefile.in, aclocal.m4,
	config.h.in, configure, configure.ac, file_io.cc, keys.cc,
	sanity.cc, sanity.hh, transforms.cc:

	minimizing dependencies on 3rd party libs by importing the
	necessary bits and rewriting others.

	* cert.cc, cert.hh, rcs_import.cc:

	cvs import seems to be working, but several linear algorithms need
	replacement

2003-07-28  graydon hoare  <graydon@pobox.com>

	* Makefile.am, Makefile.in, cert.cc, commands.cc, database.cc,
	database.hh, manifest.cc, rcs_file.cc, rcs_import.cc,
	rcs_import.hh, vocab.cc, xdelta.cc:

	cvs graph reconstruction hobbling along.

2003-07-21  graydon hoare  <graydon@pobox.com>

	* database.cc, xdelta.cc, xdelta.hh:

	piecewise xdelta; improves speed a fair bit.

2003-07-11  graydon hoare  <graydon@pobox.com>

	* Makefile.am, Makefile.in, config.h.in, configure, configure.ac,
	transforms.cc, xdelta.cc, xdelta.hh:

	implement xdelta by hand, forget 3rd party delta libs.

2003-07-02  graydon hoare  <graydon@pobox.com>

	* database.cc, rcs_import.cc, transforms.cc, transforms.hh:

	speedups all around in the storage system

2003-07-01  graydon hoare  <graydon@pobox.com>

	* database.hh, rcs_import.cc, transforms.cc, transforms.hh: speed

	improvements to RCS import

2003-06-30  graydon hoare  <graydon@pobox.com>

	* rcs_import.cc, transforms.cc:

	some speed improvements to RCS import

2003-06-29  graydon hoare  <graydon@pobox.com>

	* commands.cc, database.hh, rcs_import.cc, transforms.cc:

	RCS file import successfully (albeit slowly) pulls in some pretty
	large (multi-hundred revision, >1MB) test cases from GCC CVS

	* Makefile.in, commands.cc, rcs_file.cc, rcs_file.hh,
	rcs_import.cc, rcs_import.hh,

	Makefile.am: preliminary support for reading and walking RCS files

2003-04-09  graydon hoare  <graydon@pobox.com>

	* autogen.sh: oops
	* */*: savannah import

2003-04-06  graydon hoare  <graydon@pobox.com>

	* initial release.<|MERGE_RESOLUTION|>--- conflicted
+++ resolved
@@ -1,5 +1,3 @@
-<<<<<<< HEAD
-=======
 2005-05-24  Riccardo Ghetta  <birrachiara@tin.it>
 
 	* tests/t_merge_binary.at: new XFAIL test to cover monotone
@@ -5818,7 +5816,6 @@
 	merge "monotone diff f225171baf37281d463a8547def213475dde2305
 	 4609d78a317ad3ca9b8644f2900ca719962664d9" into changeset head
 
->>>>>>> 9ee9e607
 2004-06-18  Christof Petig <christof@petig-baender.de>
 
 	* netsync.cc: (struct PipeStream): New Stream that can handle two
@@ -5831,8 +5828,6 @@
 	(serve_stdio): variant of serve_connections for stdio
 	(run_netsync_protocol): call serve_stdio if address is -
 
-<<<<<<< HEAD
-=======
 
 2004-11-08  graydon hoare  <graydon@pobox.com>
 
@@ -6454,7 +6449,6 @@
 	* lua.cc: Fixes for g++ 3.4 from Michael Scherer.
 	* AUTHORS: Mention Michael.
 
->>>>>>> 9ee9e607
 2004-05-28  graydon hoare  <graydon@pobox.com>
 
 	* tests/t_movedel.at: New test.
