<<<<<<< HEAD
2006-03-01  Richard Levitte  <richard@levitte.org>

	* po/sv.po: One small translation change.
=======
2006-03-01  Benoît Dejean  <benoit@placenet.org>

	* po/fr.po: Updated French translation.
>>>>>>> 525c6ac4

2006-03-01  Matthew Gregan  <kinetik@orcon.net.nz>

	* transforms.cc: Better use of appropriately typedefed types.
	* transforms.cc: Don't assume wchar_t is wide enough to hold a
	UCS-4 character.
	* transforms.cc, transforms.hh: Add utf8_validate function and
	some validity unit tests.
	(system_to_utf8): Check that conversion has resulted in valid
	UTF-8.
	* paths.cc (file_path::file_path): Check that path is valid UTF-8.

2006-02-28  Matthew Gregan  <kinetik@orcon.net.nz>

	* tests/t_mt_ignore.at: Fix test on MinGW/Win32.

2006-02-28  Matt Johnston  <matt@ucc.asn.au>

	* commands.cc (CMD(merge)): don't say "misuse" if it's
	just already merged.

2006-02-27  Benoît Dejean  <benoit@placenet.org>

	* netsync.cc: Fixed string surgery.
	One more string for i18n.

2006-02-27  Richard Levitte  <richard@levitte.org>

	* po/sv.po: More translations.

2006-02-27  Timothy Brownawell  <tbrownaw@gmail.com>

	* netsync.cc: more logging

2006-02-27  Richard Levitte  <richard@levitte.org>

	* po/sv.po: Updated translation.

2006-02-26  Nathaniel Smith  <njs@pobox.com>

	* revision.cc (parse_revision): Prepare for the future by giving a
	more user-friendly error message on unknown format_version
	strings.

2006-02-27  Richard Levitte  <richard@levitte.org>

	* po/sv.po: Updated translations.

2006-02-26  Nathaniel Smith  <njs@pobox.com>

	* schema_migration.cc (migrate): Provide a little more feedback
	during migration, so it doesn't look like it's taking minutes and
	minutes just to "calculate necessary migration steps".

2006-02-26  Timothy Brownawell  <tbrownaw@gmail.com>

	Add a new command, merge_into_dir, to allow a project to include an
	unrelated project as a subdir. Also add a show_conflicts command that
	performs a dry-run merge and prints conflict counts.
	* commands.cc: new commands, merge_into_dir and show_conflicts
	* commands.cc (propagate): remove duplicated code; this now calls
	merge_into_dir with a dir of '' (the empty string).
	* monotone.texi: Document the new commands.
	* tests/t_{merge_into_dir,show_conflicts}.at: Test the new commands.
	* testsuite.at: Use the new tests.
	* merge.{cc,hh}: Factor a store_roster_merge_result function out
	of interactive_merge_and_store.

2006-02-26  Derek Scherger  <derek@echologic.com>

	* tests/t_log_dir.at: new XFAIL test of log restricted to a single
	directory
	* testsuite.at: call it

2006-02-27  Matt Johnston  <matt@ucc.asn.au>

	* monotone.cc, app_state.{cc,hh}, ...: print argv[0] when giving
	usage of commands to run, rather than just "monotone"

2006-02-27  Matt Johnston  <matt@ucc.asn.au>

	* std_hooks.lua (ignore_file, dir_matches): add dir_matches helper
	to avoid including ignored dirs such as '.svn', since dirs now
	actually exist.

2006-02-26  Nathaniel Smith  <njs@pobox.com>

	* roster_merge.cc: Update notes on tests.

2006-02-25  Nathaniel Smith  <njs@pobox.com>

	* work.cc (attach_node): Apparently the tests depend on update
	clobbering existing non-versioned files... and we don't have a
	good solution _anyway_, so just go back to clobbering them.

2006-02-25  Nathaniel Smith  <njs@pobox.com>

	* cset.cc (root_dir_test, invalid_csets_test): Don't test that
	root dir stuff fails.  Test that it works.

2006-02-25  Nathaniel Smith  <njs@pobox.com>

	* roster.cc (detach_node): Add missing invariant.

2006-02-25  Nathaniel Smith  <njs@pobox.com>

	* roster_merge.cc (roster_merge): Fix strange merge-created
	problem...

2006-02-25  Nathaniel Smith  <njs@pobox.com>

	* work.cc (attach_node): This code should use path_exists, not
	file_exists.

2006-02-24  Timothy Brownawell  <tbrownaw@gmail.com>

	* netcmd.cc: Ignore protocol version field on usher_cmd packets. It
	should now be possible to use an usher to redirect connections based
	on netsync version.
	* netcmd.hh: Remove unused netcmd::get_version() and
	unused/unimplemented netcmd::netcmd(u8 version).

2006-02-24  Richard Levitte  <richard@levitte.org>

	* commands.cc (ls_changed): I was a bit overly paranoid about the
	possibilities with C++ and defined an explicit functor for the set
	instead of relying on the automatic generation of less<file_path>.
	Derek Scherger made me realise I was a bit overzealous, and this
	change removes the explicit functor.

2006-02-23  Matthew Gregan  <kinetik@orcon.net.nz>

	* enumerator.hh: Another GCC 4.1 compile fix.

	* tests/t_log_selectors.at: UnXFAIL.

	* commands.cc (complete): Refactor selector completion to enable
	return of single or sets of completed revisions.
	(CMD(log)): Do something sensible with selectors that return
	multiple revisions.

	* tests/t_log_selectors.at: XFAILed test for bug #15877.

	* testsuite.at: Add it.

	* app_state.cc, app_state.hh, commands.cc, monotone.cc,
	options.hh: Revert failed UI experiment: reenable logging merges
	by default and rename --merges back to --no-merges.

	* contrib/color-logs.{conf,sh}, contrib/monotone-notify.pl,
	contrib/monotone.el, tests/t_log_nofiles_nomerges.at,
	testsuite.at: Handle --no-merges.

	* monotone.texi: Document --no-merges.

2006-02-23  Matt Johnston  <matt@ucc.asn.au>

	* enumerator.{cc,hh}: avoid transferring deltas on both sides of merge
	revisions, and prefer deltas to data when both are available.
	See
	https://savannah.nongnu.org/bugs/?func=detailitem&item_id=15846

2006-02-21  Nathaniel Smith  <njs@pobox.com>

	* work.cc (detach_node): This time for sure!

2006-02-21  Nathaniel Smith  <njs@pobox.com>

	* work.cc (detach_node): Oops, x != y != !(x == y).

2006-02-21  Nathaniel Smith  <njs@pobox.com>

	* roster_merge.cc: Fixup after merge.

2006-02-21  Nathaniel Smith  <njs@pobox.com>

	* work.cc (detach_node): Check if we are passed the root dir, and
	error out if so.

2006-02-21  Matt Johnston  <matt@ucc.asn.au>

	* commands.cc (pid_file): newline-terminate the pid

2006-02-21  Richard Levitte  <richard@levitte.org>

	* contrib/usher.cc (server::set_hosts): Erasing the list node that
	we're iterating on, then trying to go to the next node doesn't
	work.  Save the iterator, then increment it before erasing the
	node using the saved value.  No more segfaults.

2006-02-21  Matthew Gregan  <kinetik@orcon.net.nz>

	* sanity.hh: Work around roster_merge.cc compilation failure with
	GCC 3.4.

2006-02-20  Richard Levitte  <richard@levitte.org>

	* monotone.cc (cpp_main), options.hh, ui.cc (redirect_log_to),
	ui.hh (struct user_interface): Add --log option, to redirect the
	log lines to a file.

	* monotone.texi (OPTIONS): Document it.

	* po/sv.po: Translate help for this option to Swedish.

	* testsuite.at, tests/t_log_to_file.at: Test it.

2006-02-20  Matt Johnston  <matt@ucc.asn.au>

	* database.cc (remove_version): get rid of dangling deltas,
	don't try to put data or deltas if they already exist.
	* tests/t_db_kill_rev_locally_2.at: un-XFAIL

2006-02-20  Matthew Gregan  <kinetik@orcon.net.nz>

	* testsuite.at: Add an ADD_FILE variant that allows use of
	alternate databases.

	* tests/t_netsync_permissions.at: Missed some cases of the
	database locking race.

2006-02-19  Nathaniel Smith  <njs@pobox.com>

	* ChangeLog: Fixup after xxdiff lossage.

2006-02-19  Nathaniel Smith  <njs@pobox.com>

	* roster_merge.cc (make_lifecycle_objs): Fix test bug.

2006-02-19  Matthew Gregan  <kinetik@orcon.net.nz>

	* testsuite.at: Add a REVERT_TO variant that allows use of
	alternate databases.

	* tests/t_netsync_permissions.at: Attempt to avoid a database
	locking race in this test that is causing spurious failures by
	using the new REVERT_TO variant to cause revert to be performed
	using the "client" database.

2006-02-19  Nathaniel Smith  <njs@pobox.com>

	* roster.cc (shallow_equal): Publically expose.
	* roster.cc, roster_merge.cc: Various compile fixes.
	
2006-02-19  Nathaniel Smith  <njs@pobox.com>

	* roster_merge.{hh,cc}: Make terminology more consistent.
	"marking_map" type -> "markings" name, "marking_t" type ->
	"marking" name.
	
2006-02-19  Nathaniel Smith  <njs@pobox.com>

	* roster.{hh,cc} (testing_node_id_source): Make this node source
	available to unit tests in other files.
	* roster_merge.cc (test_roster_merge_node_lifecycle): New test.
	Still quite ugly.

2006-02-18  Nathaniel Smith  <njs@pobox.com>

	* roster_merge.cc (roster_merge): Remove obsolete FIXME.

2005-10-19  Matthew A. Nicholson  <matt@matt-land.com>

	* contrib/monotone.bash_completion: Update for 0.25.
	
2006-02-19  Matthew Gregan  <kinetik@orcon.net.nz>

	* cset.hh (struct editable_tree): Add commit() member function to
	editable_tree.

	* cset.cc (cset::apply_to): Call editable_tree::commit() after
	applying any other changes.

	* roster.hh, roster.cc: Empty implementation of
	editable_roster_base::commit().

	* work.hh, work.cc: Implementation of
	editable_working_tree::commit() that ensures all detached nodes
	have been reattached.

	* work.hh (struct editable_working_tree): Add map for tracking
	path name mappings across node detach operations.

	* work.cc (editable_working_tree::detach_node): Insert path name
	mappings into map.
	(editable_working_tree::drop_detached_node,
	editable_working_tree::attach_node): Report add/drop/rename
	operations during workspace updates.

	* lua.cc: Use the safer luaL_check* rather than lua_to* in
	monotone_*_for_lua functions.

2006-02-18  Markus Schiltknecht  <markus@bluegap.ch>

	* tests/t_cvsimport_branch.at, testsuite.at: New XFAIL test for
	cvs_import branch reconstruction.

2006-02-18  Matthew Gregan  <kinetik@orcon.net.nz>

	* tests/t_log_nofiles_merges.at: Add test for the log options
	--no-files and --merges.

	* testsuite.at: Add t_log_nofiles_merges.at.

2006-02-13  Nathaniel Smith  <njs@pobox.com>

	* roster_merge.cc (log_conflicts): Tweak string.
	Add list of tests needed.

2006-02-13  Nathaniel Smith  <njs@pobox.com>

	* roster_merge.cc (is_clean): Simplify.
	(add_roster_merge_tests): 
	* unit_tests.cc (init_unit_test_suite): 
	* unit_tests.hh (add_roster_merge_tests): Add unit test
	boilerplate.

2006-02-18  Matthew Gregan  <kinetik@orcon.net.nz>

	* tests/t_db_kill_rev_locally_2.at: Add an XFAIL test for a
	kill_rev_locally bug reported by Daniel Carosone.

	* testsuite.at: Add t_db_kill_rev_locally_2.at.

	* sqlite/parse.h: Regenerated parse.h from pristine SQLite 3.3.4
	source.  The version committed in the 3.3.4 import had a bunch of
	duplicate entries.

	* commands.cc (CMD(identify)): This isn't really a "workspace"
	command--stick it under "debug" for lack of a better place.

	* commands.cc (CMD(refresh_inodeprints)): Check for a valid
	workspace rather than failing with an invariant when run outside
	of a workspace.

	* tests/t_revert_new_project.at: Add an XFAIL test for a bug where
	reverting a file added in a new project will leave the workspace
	in a bad state until MT/work is removed manually.

	* testsuite.at: Add t_revert_new_project.at.

	* app_state.cc, app_state.hh, commands.cc, monotone.cc,
	options.hh: Add '--no-files' option to log to allow users to
	exclude the list of files changed in each revision from the log
	output.

	* monotone.texi: Document '--no-files', and '--next' and '--diffs'
	while there.

2006-02-17  Matthew Gregan  <kinetik@orcon.net.nz>

	* lua.cc, lua.hh, monotone.texi, std_hooks.lua, test_hooks.lua,
	testsuite.at: Remove unused non_blocking_rng_ok hook.

	* sqlite/*: Import SQLite 3.3.4.

2006-02-16  Patrick Mauritz  <oxygene@studentenbude.ath.cx>

	* netsync.cc (handle_new_connection): Netxx::Address.get_name()
	returns NULL every now and then. if so, continue with "" instead

	* sqlite/parse.c: move #line under all #include directives so
	the compiler can't be confused by it.

2006-02-14  Richard Levitte  <richard@levitte.org>

	* Makefile.am (htmldir): Add variables so monotone.html is created
	and installed automatically.
	This is prompted by debian/monotone.html, which indicates
	monotone.html should be available.

	* netsync.cc (serve_connections): Correct spelling.

2006-02-13  Matthew Gregan  <kinetik@orcon.net.nz>

	* sanity.cc (sanity::dump_buffer): Fix a SEGV when we're in an
	error unwind and about to ask the user to mail us the crash
	log--we must use FL() rather than F() here, since by the time this
	is called we can't rely on the i18n infrastructure being alive.

2006-02-12  Nathaniel Smith  <njs@pobox.com>

	* netsync.cc (serve_connections): Revert garbage that I
	accidentally checked in last time...

2006-02-12  Nathaniel Smith  <njs@pobox.com>

	* NEWS: Add things done since last time I did this...

2006-02-12  Matthew Gregan  <kinetik@orcon.net.nz>

	* {cset,paths,revision,roster,sanity,vocab}.{cc,hh}: GCC 4.1
	compile fixes.

2006-02-11  Richard Levitte  <richard@levitte.org>

	* NEWS: Removed my notice about netsync, as I just noticed it
	was already mentioned under Bugs:.

2006-02-11  Nathaniel Smith  <njs@pobox.com>

	* configure.ac, debian/changelog, monotone.spec:
	* win32/monotone.iss: Bump version to 0.26pre2.

2006-02-11  Nathaniel Smith  <njs@pobox.com>

	* NEWS: Add mention of validate_commit_message.

2006-02-11  Blake Kaplan <mrbkap@gmail.com>

	* monotone.texi (Hooks): Added new subsection about validation
	hooks, and describe validate_commit_message in it.

	* std_hooks.lua (validate_commit_message): Change the second
	argument to match the documentation.

2006-02-11  Matt Johnston  <matt@ucc.asn.au>

	* database.hh: increase checkpoint batch size from 100 to 1000

2006-02-11  Matt Johnston  <matt@ucc.asn.au>

	* NEWS: Fix rename example.

2006-02-11  Richard Levitte  <richard@levitte.org>

	* NEWS: Update with the netsync change.

2006-02-11  Nathaniel Smith  <njs@pobox.com>

	* NEWS: Draft for 0.26pre2.

2006-02-11  Richard Levitte  <richard@levitte.org>

	* netsync.cc (serve_connections): Enclose more or less everything
	in a try-catch block to catch if using IPv6 failed, and to try
	with just IPv4 in that case.  This is important for those who
	copy a IPv6-enabled binary to a system that doesn't use IPv6.

	* po/sv.po: Adapt translation to the newly changed messages.

2006-02-10  Derek Scherger  <derek@echologic.com>

	* tests/t_drop_missing.at:
	* tests/t_rename.at:
	* work.cc (visit_file): attempt to improve a couple of messages;
	remove some unrequired \n's
	
2006-02-10  Derek Scherger  <derek@echologic.com>

	* netsync.cc (process_anonymous_cmd, process_auth_cmd): don't
	report misleading permission denied errors for branches that are
	not being served
	* paths.cc (find_and_go_to_workspace): delete stale comment
	* tests/t_netsync_permissions.at: add test pull of branch that is
	not served

2006-02-11  Timothy Brownawell  <tbrownaw@gmail.com>

	Adding your db is silly and confusing (what should revert do?).
	So, it's not allowed any more (the db file is ignored, regardless of
	what the ignore hook says).
	* tests/t_add_owndb.at: remove XFAIL, use 'ls known' instead of
	'ls unknown'
	* testsuite.at: don't put the db in the ignore hook
	* database.{cc,hh}: is_dbfile(), check if a path is the database file
	* work.cc: check is_dbfile where we check the ignore hook when
	walking the filesystem
	* tests/t_mt_ignore.at: fix for having the db always be ignored

2006-02-10  Richard Levitte  <richard@levitte.org>

	* monotone.texi (Hooks): Change the example for
	get_revisions_cert_trust to check "branch" certs instead of
	"ancestor" ones, and thereby match the effect of the "approve"
	command.

2006-02-10  Matt Johnston  <matt@ucc.asn.au>

	* commands.cc (CMD(checkout)): wrapping in a transaction makes
	a big difference.

2006-02-09  Nathaniel Smith  <njs@pobox.com>

	* Makefile.am (SQLITE_SOURCES): Remove header files lost in
	latest SQLite upstream import.

2006-02-09  Graydon Hoare  <graydon@pobox.com>

	* lua.cc (hook_validate_commit_message): make validated the
	default.

2006-02-09  Richard Levitte  <richard@levitte.org>

	* tests/t_cvsimport.at, tests/t_cvsimport3.at,
	tests/t_cvsimport_deleted_invar.at,
	tests/t_cvsimport_manifest_cycle.at, tests/t_cvsimport_samelog.at,
	tests/t_singlecvs.at: Changed to cope with the strictness of
	CVSNT.  It doesn't create a CSVROOT/history file automagically,
	but CVSROOT/modules is created automatically both by the older CVS
	and by CVSNT.  You can't check out a group of files using revision
	numbers with CVSNT.  You MUST stand in the work directory for some
	command with CVSNT.  Finally, with CVSNT, 'cvs init' generates the
	following message if you're a normal user, at least on Debian:

	cvs init: Unable to register repository.
	cvs init: Your login may not have sufficient permissions to modify the
	cvs init: global server settings.
	cvs init: Repository /home/levitte/cvsfoo initialised

2006-02-09  Matthew Gregan  <kinetik@orcon.net.nz>

	* testsuite.at: Remove duplicate line.

2006-02-08  Matthew Gregan  <kinetik@orcon.net.nz>

	* sqlite/*: Import SQLite 3.3.3.
	* Makefile.am: Adjust for new and removed files in import.
	* NEWS: Make a note of the SQLite database format change.
	* database.cc (database::load): Rewrite so that we don't need any
	local changes to SQLite.

2006-02-08  Richard Levitte  <richard@levitte.org>

	* testsuite.at, tests/t_ls_changed.at: News test, for "list
	changed".

	* monotone.texi, monotone.1: Document "list changed".

	* po/sv.po: Correct translations of changed messages, translate
	new messages.

	* commands.cc (ls_changed, CMD(list)): Add a new command, "list
	changed", to list changed files, always sorted in lexical order.

2006-02-06  Blake Kaplan  <mrbkap@gmail.com>

	* commands.cc CMD(commit): Call a new lua hook to validate the commit
	message. Don't ignore -m "" when it's passed on the command line.
	* lua.cc, lua.hh: Add a new hook that validates a given commit message
	and passes in the added files, deleted files, and modified files.
	* std_hooks.lua: Give a default hook to validate commit messages. This
	currently disallows empty messages, as monotone currently does.

2006-02-05  Benoît Dejean  <benoit@placenet.org>

	* ui.cc (tick_write_count::write_ticks): Reverted lexical_cast,
	back to F().

2006-02-05  Benoît Dejean  <benoit@placenet.org>

	* ui.cc (tick_write_count::write_ticks): Fixed utf8 handling.
	boost::format + locale sucks, it ouputs "1\u+ffff24" for
	"%d" % 1024.

2006-02-02  Emile Snyder  <emile@alumni.reed.edu>

	* merge.cc (resolve_merge_conflicts): If the merge has non-content
	conflicts warn the user and abort before making them do content
	merges.  Move logging/warning of conflicts to methods in the
	roster_merge_result struct.

	* roster_merge.{cc,hh} (log_conflicts,
	warn_non_content_conflicts): New methods to do the busy work of
	logging or warning.

2006-02-02  Emile Snyder  <emile@alumni.reed.edu>

	* netsync.cc (run_netsync_protocol): Print a warning if either the
	include or the exclude branch pattern have a ' or a " character
	anywhere in them.  Hopefully will help users running in a Windows
	shell when they do: monotone sync myserver 'mybranch*' and nothing
	happens because the ' characters are passed in to monotone.
	
2005-01-30  Emile Snyder  <emile@alumni.reed.edu>

	* annotate.cc: (do_annotate) Add ticker for revisions processed to
	annotate command.
	
2006-01-29  Richard Levitte  <richard@levitte.org>

	* po/sv.po: Update a few translations, leave a number of fuzzy
	ones until we've decided how "workspace" should be translated.

2006-01-27  Matthew Gregan  <kinetik@orcon.net.nz>

	* *: Use the term 'workspace' consistently throughout monotone for
	the concept we previously described interchangably using the two
	terms 'working copy' and 'working directory'.  This change has
	been made everywhere except in historical documentation (NEWS and
	ChangeLog).

2006-01-27  Richard Levitte  <richard@levitte.org>

	* monotone.texi (Generating Keys): Correct small type, the keys
	are not stored in /home/jim/.monotone/monotonerc.

2006-01-26  Derek Scherger  <derek@echologic.com>

	* app_state.{cc,hh}: 
	* commands.cc (log): 
	* monotone.cc: 
	* options.hh: allow --next to view upcoming changes
	* tests/t_log_depth.at: rename to ...
	* tests/t_log_last_next.at: ... this since log now uses
	--last/--next and not --depth
	* testsuite.at: rename t_log_depth.at to t_log_last_next.at
	
2006-01-27  Matthew Gregan  <kinetik@orcon.net.nz>

	* monotone.texi: Clean up 'serve' syntax in a couple of places.

2006-01-26  Nathaniel Smith  <njs@pobox.com>

	* monotone.texi (Generating Keys, Network Service Revisited):
	Clean up some key-related stuff -- genkey doesn't need a db, so
	don't confuse the reader by giving it one, and update the sample
	output too.

2006-01-27  Stéphane Gimenez <dev@gim.name>

	* sanity.hh: fix scoping issue revealed by gcc-4.1.

2006-01-26  Richard Levitte  <richard@levitte.org>

	* po/sv.po: One more translation.

2006-01-25  Matthew Gregan  <kinetik@orcon.net.nz>

	* netsync.cc (session::rebuild_merkle_trees): Ticker header
	consistency tweak.

2005-01-25  Matt Johnston  <matt@ucc.asn.au>

	* HACKING: add some notes about compiling - precompiled headers,
	-O0, and ccache.
	* INSTALL: mention --enable-pch

2006-01-25  Richard Levitte  <richard@levitte.org>

	* po/sv.po: Fix all fuzzy translations (some needed no fix).
	Translate the last untranslated ones.

2005-01-24  Timothy Brownawell  <tbrownaw@gmail.com>

	Make a netsync client crash not hang the testsuite.
	* tests/t_netsync_single.at: use netsync macros
	* testsuite.at: Make NETSYNC_SETUP set a trap on exit to kill
	any servers.

2005-01-24  Timothy Brownawell  <tbrownaw@gmail.com>

	* commands.cc (update): Remove fixme comment.

2005-01-24  Timothy Brownawell  <tbrownaw@gmail.com>

	* commands.cc (update): Allow backwards/sideways updates.
	tests/t_update_to_revision.at: remove XFAIL

2006-01-23  Nathaniel Smith  <njs@pobox.com>

	* database.{cc,hh}: Clean up code formatting a bit, rename some
	variables, rely more on automatic conversion.

2006-01-24  Vinzenz Feenstra <evilissimo@c-plusplus.de>
	
	* query_args.hh: Introduced struct query_args and struct
	query_args_param. Used to typesafe arguments for database::execute
	and database::fetch
	* database.cc/.hh: Adjusted database to the new fetch and execute
	argument style via operator% which is more typesafe.

2006-01-23  Nathaniel Smith  <njs@pobox.com>

	* database.cc (assert_sqlite3_ok): Improve the hint message given
	for SQLITE_ERROR's.

2006-01-23  Timothy Brownawell  <tbrownaw@gmail.com>

	* tests/t_database_check_normalized.at: update included database to
	use rosters

2006-01-23  Timothy Brownawell  <tbrownaw@gmail.com>

	New ChangeLog utilities in contrib/ .
	* contrib/ChangeLog.sh: Script that takes the date, author, and
	changelog certs from the last n revisions and prints them in standard
	ChangeLog format.
	* contrib/edit_comment_from_changelog.lua: an edit_comment hook that
	takes the initial commit message from the most recent ChangeLog entry

2006-01-23  Henry Nestler  <henry@bigfoot.de>

	* monotone.texi, monotone.1: Mode none for --ticker.

2006-01-23  Nathaniel Smith  <njs@pobox.com>

	* commands.cc (update): Hopefully improve wording of help a bit.

2006-01-21  Nathaniel Smith  <njs@pobox.com>

	* netcmd.cc (read): Expand the error message we issue on protocol
	version mismatch to be a bit more informative.

2006-01-21  Matthew Gregan  <kinetik@orcon.net.nz>

	* configure.ac: Fix up Windows and IPv6 tests after the change
	from AC_TRY_RUN to AC_TRY_COMPILE.  Also a couple of other minor
	cleanups.
	* Makefile.am: Remove win32/wcwidth.c from WIN32_PLATFORM_SOURCES.

2006-01-21  Timothy Brownawell  <tbrownaw@gmail.com>

	* tests/t_db_execute.at: Play with the files table instead of the
	revisions table, so we don't trigger the has-revisions-but-no-rosters
	check.

2006-01-21  Richard Levitte  <richard@levitte.org>

	* po/sv.po: Sort the translation guidelines a little more.

2006-01-21  Joel Rosdahl  <joel@rosdahl.net>

	* po/sv.po: Corrections in translation guidelines.

2006-01-21  Joel Rosdahl  <joel@rosdahl.net>

	* AUTHORS: Added myself as a translation contributor.
	* po/sv.po: Second round of review of Swedish translation.

2006-01-20  Richard Levitte  <richard@levitte.org>

	* po/sv.po: Added a \n at the end of a msgstr that was missing
	it.

2006-01-20  Joel Rosdahl  <joel@rosdahl.net>

	* po/sv.po: Review and suggested corrections of Swedish
	translation.

2006-01-20  Timothy Brownawell  <tbrownaw@gmail.com>

	* netsync.cc: Make our sockets non-blocking.

2006-01-20  Matt Johnston  <matt@ucc.asn.au>

	* commands.cc CMD(setup): default to current dir
	* monotone.texi: update
	* t_setup_existing_path.at: add test

2006-01-19  Emile Snyder  <emile@alumni.reed.edu>

	Add a --brief mode to the annotate command which prints more
	informative annotations rather than just the raw revision ids.

	* commands.cc (CMD(annotate)): Add --brief option to the annotate
	command and remove obsolete comment lines.
	* annotate.cc (dump): Pass in app_state to allow access to db for 
	cert lookups on revisions.  Honor new --brief
	flag by printing <short id>.. by <author> <date>: as the
	annotation rather than the raw revision id, and only printing the
	annotation for the first line of each block of lines from the same
	revision.
	(cert_string_value): Given a set of certs from a revision, a cert
	name, and some detail of what part of the value we want, find and
	return that part of the cert.
	(build_revisions_to_annotations): After we finish with the
	annotations pass, build up a mapping of revision id to annotation
	string.
	* monotone.texi: Add --brief flag and description to the annotate
	section of the command reference.

2006-01-19  Matt Johnston  <matt@ucc.asn.au>

	* work.{cc,hh}, commands.cc: add "rename src1 [src2 ...] dst/"
	syntax.
	* monotone.texi: update
	* testsuite.at, tests/t_rename_destdir: new test (is incomplete).
	* tests/t_no_rename_overwrite.at: syntax should now succeed.
	* vocab.cc: add hexenc<id> dump() instantiation.

2006-01-19  Matt Johnston  <matt@ucc.asn.au>

	* HACKING: escape the colon in the cino vim modeline option.

2006-01-19  Nathaniel Smith  <njs@pobox.com>

	* database.cc (check_format): Small cleanups to previous change.

2006-01-19  Nathaniel Smith  <njs@pobox.com>

	Fix bug reported by Henry Nestler, where 'serve' did not detect
	that the user had not run 'db rosterify'.
	* database.cc (check_rosterified): Rename to...
	(check_format): ...this.  Detect unchangesetified dbs too.
	(sql, ensure_open_for_format_changes, get_roster_id_for_revision): 
	* revision.cc (build_roster_style_revs_from_manifest_style_revs) 
	(build_changesets_from_manifest_ancestry): Adjust accordingly.
	* tests/t_check_db_format.at, testsuite.at: New test.

2005-01-18  Timothy Brownawell  <tbrownaw@gmail.com>

	* tests/t_lua_privkey.at: Remove; this tests a hook that was removed.
	* testsuite: adjust accordingly

2006-01-19  Matthew Gregan  <kinetik@orcon.net.nz>

	* keys.cc (get_passphrase): Update std::map correctly--remove
	existing cached passphrase for a given keyid, then store the new
	one using safe_insert().
	(make_signature): Fix crash when running monotone with persistent
	passphrases disallowed--remove shared_ptr that was going out of
	scope too early, and shadowed and existing shared_ptr in the
	correct scope.
	* tests/t_no_persist_phrase.at: New test to check that basic no
	persistent passphrase functionality works.
	* testsuite.at: Include new test.

2006-01-18  Timothy Brownawell  <tbrownaw@gmail.com>

	* merkle_tree.{cc,hh}: Add a locate_item() function to find the
	node and slot in a merkle_table that a given item is in.
	* refiner.cc (refiner::process_refinement_command): If they have
	a leaf and we have a subtree then if their leaf is in our subtree,
	we need to tell them.

2006-01-18  Nathaniel Smith  <njs@pobox.com>

	* configure.ac: Remove some dead comments.

2006-01-18  Nathaniel Smith  <njs@pobox.com>

	* configure.ac: s/TRY_RUN/TRY_COMPILE/ a few places, for general
	cleanliness.

2006-01-18  Richard Levitte  <richard@levitte.org>

	* po/sv.po: Better translation of "branch".  Inspired from
	subversion.

2006-01-18  Nathaniel Smith  <njs@pobox.com>

	* database.cc (begin_transaction): Turn an E() into an I().

2006-01-15  Richard Levitte  <richard@levitte.org>

	* po/sv.po: Almost all translations done.  I've left a few for
	lack of inspiration.  Someone, PLEASE REVIEW!

2006-01-15  Nathaniel Smith  <njs@pobox.com>

	* AUTHORS: Add Richard as a translator.

2006-01-15  Nathaniel Smith  <njs@pobox.com>

	* roster.cc (union_corpses): New function.
	(unify_roster_oneway, unify_rosters): Remove unused new_ids
	argument.  Add call to union_corpses.  Add big comment explaining
	what's going on.
	(test_unify_rosters_end_to_end_ids) 
	(test_unify_rosters_end_to_end_attr_corpses): Split and improve
	tests.

2006-01-15  Richard Levitte  <richard@levitte.org>

	* po/sv.po: More translations done.

2006-01-15  Richard Levitte  <richard@levitte.org>

	* LINGUAS: Change sv_SE to just sv.
	* po/sv_SE.po: Rename ...
	* po/sv.po: ... to this, as there aren't so many dialects.  Update
	with more strings to translate.

	* std_hooks.lua: xgettext whines about a missing quote, so add
	one.

2006-01-15  Nathaniel Smith  <njs@pobox.com>

	* roster.cc (test_unify_rosters_end_to_end): Add failing test for
	unify_roster's handling of attr corpses.
	
2006-01-15  Nathaniel Smith  <njs@pobox.com>

	* cert.cc (load_key_pair): 
	* keys.cc (require_password): Use accessor method, so as to
	actually compile...

2006-01-15  Matt Johnston  <matt@ucc.asn.au>

	* ui.cc: make tickers saner (203 K vs 0.2 M). 
	Print full byte counts below 1 K.

2006-01-14  Nathaniel Smith  <njs@pobox.com>

	* lua.cc (hook_get_key_pair): Remove.
	* keys.cc (require_password): Adjust accordingly.
	* cert.cc (priv_key_exists, load_key_pair): Likewise.

2006-01-14  Christof Petig <christof@petig-baender.de>

	* database.cc, database.h: binary transparent infrastructure,
	store and retrieve former base64 encoded columns as BLOBs

	* schema_migration.cc: unbase64 changed columns, change comment
	on files.data which indicates a different database format

	* schema.sql: change comment on file which indicates, that
	files.data is no longer base64 encoded

2006-01-14  Richard Levitte  <richard@levitte.org>

	* configure.ac: Make sure there's an empty xgettext.opts
	when xgettext accepts --flag.  This avoids getting an error
	message later on when cat can't find it to append to
	po/Makefile.in.

	* po/LINGUAS, po/sv_SE.po: New Swedish translation.  Needs
	reviewing at this stage.

2006-01-13  Richard Levitte  <richard@levitte.org>

	* monotone-notify.pl: Make it possible for the user to say what
	the monotone binary is called or where it is.  Adapt to revision
	output changes and to changes in the monotone UI.

2006-01-12  Nathaniel Smith  <njs@pobox.com>

	* po/Makevars (XGETTEXT_OPTIONS): This time for sure!

2006-01-13  Nathaniel Smith  <njs@pobox.com>

	* database.cc (check_rosterified): Clarify message emitted when db
	has not been rosterified.

2006-01-12  Nathaniel Smith  <njs@pobox.com>

	* po/Makevars (XGETTEXT_OPTIONS): More fiddling to make
	intltool-update happy.

2006-01-13  Bruce Stephans  <monotone@cenderis.demon.co.uk>

	* lua.cc (shared_trust_function_body): Index lua arrays
	from 1, not 0.

2006-01-12  Nathaniel Smith  <njs@pobox.com>

	* sanity.cc (dump_buffer): Add forgotten newline.

2006-01-12  Nathaniel Smith  <njs@pobox.com>

	* roster.cc (make_roster_for_merge): Add more MM()'s.

2006-01-12  Matthew Gregan  <kinetik@orcon.net.nz>

	* contrib/{color-logs.{conf,sh},monotone.el}: Changes to handle
	renaming of --no-merges.
	* app_state.{cc,hh}, commands.cc, monotone.cc, options.hh: Make
	'log' default to not displaying merges.  Rename '--no-merges'
	option to '--merges'.

2006-01-11  Nathaniel Smith  <njs@pobox.com>

	* commands.cc (diff): gettext'ify the "no changes" tag.

2006-01-11  Richard Levitte  <richard@levitte.org>

	* Makefile.am: Add contrib/usher as an extra program.  This works
	as a reminder that this program exists, and provides supported
	ways to build it.

	* contrib/usher.cc: Add a -m switch, to be able to specify the
	name or complete path of/to the monotone binary, in case there
	are several floating around on the system.

2006-01-11  Matt Johnston  <matt@ucc.asn.au>

	* Makefile.am: pch.hh should be included

2006-01-11  Nathaniel Smith  <njs@pobox.com>

	* sanity.hh (struct i18n_format): Make internationalized format
	strings and non-internationalized format strings type-distinct.
	(This hopefully sets up for fixing some of the charset mess later
	down the road.)
	(FL): New macro; like F but without the i18n glue.
	Use FL with L, and F/FP with everything else.
	* *.hh, *.cc: Adjust existing F/L/etc. usage accordingly.

2006-01-11  Nathaniel Smith  <njs@pobox.com>

	* HACKING: Add section listing all the single-character macros.

2006-01-11  Nathaniel Smith  <njs@pobox.com>

	* database.cc (fetch): Don't log all SQL unless requested by
	user.

2006-01-11  Nathaniel Smith  <njs@pobox.com>

	* po/Makevars (XGETTEXT_OPTIONS):
	* configure.ac: Tweak xgettext configuration to make intltool
	happier.

2006-01-11  Nathaniel Smith  <njs@pobox.com>

	* netsync.cc (process_confirm_cmd): Remove.

2006-01-11  Matthew Gregan  <kinetik@orcon.net.nz>

	* platform.hh, win32/wcwidth.c: Remove local wcswidth
	implementation--it's no longer needed.

2006-01-10  Derek Scherger  <derek@echologic.com>

	* tests/t_revert_unchanged.at: new test to check that reverting
	nothing but unchanged files doesn't end up with an empty
	restriction and revert everything
	* testsuite.at: call it

2006-01-10  Nathaniel Smith  <njs@pobox.com>

	* packet.cc (packet_roundabout_test): Test rdata packets too.

2006-01-10  Nathaniel Smith  <njs@pobox.com>

	* netsync.cc (session): 
	* commands.cc (read): Adjust to match previous change.

2006-01-10  Nathaniel Smith  <njs@pobox.com>

	* packet.{hh,cc} (struct packet_db_writer): Remove old guard
	against accidentally ingesting public keys -- this has not been
	useful for some years.

2006-01-10  Nathaniel Smith  <njs@pobox.com>

	* diff_patch.hh (struct content_merger): Oops, forgot to remove
	the merge2 prototype.

2006-01-10  Nathaniel Smith  <njs@pobox.com>

	* std_hooks.lua: 
	* lua.cc (hook_merge2): 
	* diff_patch.cc (try_to_merge_files): Remove merge2 code, since we
	no longer do merge2's.  (We can always revive it if we add suture
	support.)

2006-01-10  Nathaniel Smith  <njs@pobox.com>

	* packet.cc (consume_file_delta): Remove unused 4-argument form.

2006-01-10  Nathaniel Smith  <njs@pobox.com>

	* lua.{cc,hh} (hook_resolve_file_conflict)
	(hook_resolve_dir_conflict): Remove dead code.

2006-01-10  Nathaniel Smith  <njs@pobox.com>

	* tests/t_selectors_b_h.at, testsuite.at: New test.

2006-01-10  Nathaniel Smith  <njs@pobox.com>

	* database.cc (manifest_cert_exists, put_manifest_cert): 
	(get_manifest_cert, get_manifest_certs): Remove unused methods.

2006-01-10  Nathaniel Smith  <njs@pobox.com>

	* database.cc (put_reverse_version, put_file_reverse_version):
	Whoops, missed some dead code.

2006-01-10  Nathaniel Smith  <njs@pobox.com>

	* revision.cc (build_roster_style_revs_from_manifest_style_revs):
	Remove unused variable; silence gcc warning.

2006-01-10  Nathaniel Smith  <njs@pobox.com>

	* packet.cc (consume_file_reverse_delta) 
	(struct feed_packet_consumer): Remove support for nonexistent
	"frdelta" packet type.
	* database.{hh,cc} (put_reverse_version)
	(put_file_reverse_version): Remove unused methods.
	* key_store.cc (struct keyreader): Remove obsolete methods.

2006-01-10  Nathaniel Smith  <njs@pobox.com>

	* database.cc (set_filename): Simplify slightly.
	(delta_exists): Remove unused 3-argument version.

2006-01-10  Nathaniel Smith  <njs@pobox.com>

	* commands.cc (reindex): Remove.
	* database.cc (database::rehash): Likewise.

2006-01-10  Nathaniel Smith  <njs@pobox.com>

	* change_set.{cc,hh}: Remove.

2006-01-10  Nathaniel Smith  <njs@pobox.com>

	* contrib/ciabot_monotone.py (Monotone.get_revision): Update to
	use 'automate get_revision' instead of 'cat revision'.

2006-01-10  Richard Levitte  <richard@levitte.org>

	* lua.cc (monotone_parse_basic_io_for_lua): Don't trust the
	returned value from lua_tostring() to stick around.  Instead, copy
	it into a regular std::string.
	* std_hooks.lua (get_netsync_read_permissions,
	get_netsync_write_permissions): Make sure to properly close the
	permission files.

2006-01-09  Richard Levitte  <richard@levitte.org>

	* contrib/usher.cc, monotone.1, monotone.cc, po/fr.po, po/ja.po,
	po/pt_BR.po, testsuite.at: Change the default port from 5253 to
	4691 (assigned to us by IANA).

2006-01-07  Patrick Mauritz  <oxygene@studentenbude.ath.cx>

	* schema_migration.cc: add safe-guard against passing a null pointer
	into string handling. (necessary with sun studio)

2006-01-05  Derek Scherger  <derek@echologic.com>

	* app_state.{cc,hh} (set_restriction): remove "respect_ignore"
	flag and don't complain about ignored files
	* commands.cc (status, list, diff): allow --exclude option for
	restrictions
	* restrictions.hh: add a comment about restricted command
	consistency
	* tests/t_restricted_commands_consistent.at: new test to give that
	bark some bite
	* testsuite.at: call it
	
2005-12-29  Nathaniel Smith  <njs@pobox.com>

	* NEWS: Write up for 0.25.

2005-12-29  Matthew Gregan  <kinetik@orcon.net.nz>

	* sqlite/{pager.c,sqlite3.h}: Upgrade to SQLite 3.2.8.

2005-12-29  Nathaniel Smith  <njs@pobox.com>

	* NEWS: Notes on what to write up for 0.25.
	* win32/monotone.iss, monotone.spec, debian/changelog:
	* configure.ac, UPGRADE: Bump.

2005-12-26  Matt Johnston  <matt@ucc.asn.au>

	* commands.cc (CMD(revert)): revert with no args prints usage,
	mention "." for entire working copy.

2005-12-21  Matt Johnston  <matt@ucc.asn.au>

	* commands.cc (dump_difs, CMD(log)): only print --diffs for the file
	of interest.

2005-12-21  Matthew Gregan  <kinetik@orcon.net.nz>

	* botan/es_capi.{cpp,h}: Windows compile fixes for Botan 1.4.10.

2005-12-21  Matt Johnston  <matt@ucc.asn.au>

	* upgrade to Botan 1.4.10

2005-12-20  Daniel Carosone  <dan@geek.com.au>

	* monotone.texi: Rearrange the description of monotone serve into
	two sections; the first one describing basic steps necessary to
	get Jim and the reader through to the next sections, and a later
	more advanced section that discusses some of the subleties and
	choices and moves them on to running a dedicated server.  Other
	small tweaks in nearby sections while here.

2005-12-18  graydon hoare  <graydon@pobox.com>

	* AUTHORS: Add Roland.

2005-12-17  Roland McGrath  <roland@redhat.com>

	* work.hh (struct file_itemizer): Remove extraneous qualifier on
	visit_file declaration.
	* app_state.hh (class app_state): Remove extraneous qualifier on
	set_restriction declaration.

2005-12-14  Matthew Gregan  <kinetik@orcon.net.nz>

	* win32/fs.cc: Handle the fact that the MoveFileEx symbol might
	exist in kernel32.dll even though it doesn't actually work.  It
	turns out that Win9x implements a bunch of NT-only symbols as
	stubs that return ERROR_CALL_NOT_IMPLEMENTED, so it's not
	sufficient to detect feature availability by doing symbol lookups
	at runtime.  Also add a missing parameter to the final error
	message.  Fixes #15063.

2005-12-13  Derek Scherger  <derek@echologic.com>

	* commands.cc (update): remove \n from F() string
	(revert): display "reverting..." messages similar to update
	* tests/t_revert.at: allow output from revert

2005-12-13  Matthew Gregan  <kinetik@orcon.net.nz>

	* testsuite.at: Use SIGTERM rather than SIGSEGV to close down
	monotone servers.
	* HACKING, tests/README: Remove references to use of SEGV for
	terminating monotone servers.

2005-12-13  Timothy Brownawell  <tbrownaw@gmail.com>

	* constants.cc: New netsync is incompatible, bump protocol version.
	* constants.hh: Change default port to the one IANA assigned us.

2005-12-10  Timothy Brownawell  <tbrownaw@gmail.com>

	* roster.cc (make_roster_for_merge): unshadow the node_id_source
	argument. Resolve usages to the argument or the local by educated guess.

2005-12-10  Timothy Brownawell  <tbrownaw@gmail.com>

	* paths.{cc,hh}: operator<() for split_path's

2005-12-10  Timothy Brownawell  <tbrownaw@gmail.com>

	* sanity.{cc,hh}: Fix musing dumps so that the header line always gets
	printed, even if printing the body throws an exception.
	* database.cc, packet,cc, revision.cc: sprinkle MMs
	* cset.cc: sanity check print_cset to match parse_cset

2005-12-08  Matthew Gregan  <kinetik@orcon.net.nz>

	* po/pt_BR.po: Add missing newline.
	* AUTHORS: Add Alex Queiroz to list of translators.

2005-12-08  Alex Queiroz  <asandroq@gmail.com>

	* po/pt_BR.po: Beginnings of the Brazilian Portuguese translation.
	* po/LINGUAS: Add it.

2005-12-06  Timothy Brownawell  <tbrownaw@gmail.com>

	* packet.cc (packet stream reading): Fix handling of privkey packets.
	It would convert pubkey+privkey to keypair, but not change the private
	key to the new encryption type. Now uses migrate_private_key to
	convert privkey->keypair. Reading privkey packets from stdin only works
	if the get_passphrase hook is defined for that key.
	Fix packet_roundabout_test; the send+receive part was using an empty
	stream, rather than the packet sequence generated in the first part.
	* packet.hh, commands.cc, key_store.cc: read_packets now takes an
	app_state argument.
	* tests/t_dropkey_2.at: use genkey instead of reading packets
	* tests/t_read_privkey.at: check that reading a privkey packet works
	* testsuite.at: add read_privkey test

2005-12-06  Matthew Gregan  <kinetik@orcon.net.nz>

	* ui.cc (write_ticks): Move CR out of tickline2; output it where
	required instead.  Fixes brokeness of 'count' ticker on Win32 (and
	perhaps elsewhere) that was causing each line redraw to be written
	on a new line.
	* contrib/usher.cc (fork_server): Avoid getting stuck in an
	infinte loop attempting to read() from a stream that has
	reached EOF before we've read anything from it.  This can occur if
	the fork()+exec() of an usher managed monotone server fails.
	* ui.cc (write_ticks): Don't call display_width() repeatedly for
	the same string--get the result once and reuse it where necessary.
	* netxx/sockopt.cxx, netxx/sockopt.h (set_ipv6_listen_for_v6_only):
	New member function to set the IPV6_V6ONLY flag on a socket.
	* netxx/serverbase.cxx (bind_to): Call set_ipv6_listen_for_v6_only
	on IPv6 sockets.
	* app_state.cc (allow_working_copy): Use keydir path from
	MT/options if set.

2005-12-05  Matthew Gregan  <kinetik@orcon.net.nz>

	* tests/t_database_sig_cleanup.at: Mark this as NOT_ON_WIN32; as
	per the MSDN link I've added to the test, we can't handle
	SIGINT/SIGTERM gracefully on Windows.

2005-12-04  Nathaniel Smith  <njs@pobox.com>

	* paths.cc (file_path): MM() the path we're validating.

2005-12-04  Nathaniel Smith  <njs@pobox.com>

	* schema_migration.cc: Modernize error checking a bit.  (Use E()
	and I() instead of throwing runtime_errors.)

2005-12-03  Nathaniel Smith  <njs@pobox.com>

	* sanity.cc (dump_buffer): If we dumped debug info, write out a
	note asking that it be included in bug reports.

2005-12-03  Nathaniel Smith  <njs@pobox.com>

	* schema_migration.cc (logged_sqlite3_exec): New function.
	Use everywhere in this file.  Enables logging of migration
	commands for debugging purposes.

2005-12-03  Nathaniel Smith  <njs@pobox.com>

	* tests/t_mixed_case_pwd.at, testsuite.at: New test.

2005-12-02  Matthew Gregan  <kinetik@orcon.net.nz>

	* Makefile.am: Make Win32 build link against shfolder.lib to get
	SHGetFolderPathA on older Windows platforms (we had previously
	been relying on it to be available in shell32.lib) .
	* packet.cc (feed_packet_consumer::feed_packet_consumer,
	extract_packets): Move duplicated sets of regexs for key IDs,
	certs, etc. into constants.cc.
	* constants.{cc,hh}: Add regex strings extracted from packet.cc.  Also
	fix the key ID regex to accept a few characters we allowed in
	legal_key_name_bytes already.
	* tests/t_genkey.at: Test good and bad keys with all characters we
	allow in the user portion of a key id.

2005-12-01  Matthew Gregan  <kinetik@orcon.net.nz>

	* database.cc: Revert last change; db version and db migrate need
	to be able to open databases with old schema versions.  Calling
	sql() directly broke this.  Moved a db existence check scattered
	through the code into db_check_exists(), and added calls to this
	into ::version and ::migrate.
	* database.cc (database::version, database::migrate): Improve
	error handling where user has supplied the path to a non-existant
	database file.  Submitted by Neil Conway.
	* win32/fs.cc (rename_clobberingly_impl): Improve error handling
	around LoadLibrary call.
	* lua/{lvm.c,lgc.c,lapi.c}: Lua post-5.0.2 bugfixes from
	http://www.lua.org/bugs.html.  Submitted by Alex Queiroz.

2005-11-29  Matt Johnston  <matt@ucc.asn.au>

	* Makefile.am: add PCH_FLAGS only when compiling monotone and
	unit_tests objects, not for libs.
	* pch.hh: define __STDC_CONSTANT_MACROS as required for UINT32_C.

2005-11-28  Nathaniel Smith  <njs@pobox.com>

	* txt2c.cc (main): Work correctly even on empty files.

2005-11-28  Nathaniel Smith  <njs@pobox.com>

	* schema_migration.cc: Provide more feedback while 'db migrate' is
	running.

2005-11-28  Matthew Gregan  <kinetik@orcon.net.nz>

	* HACKING: Make a note of the fact that we kill 'monotone serve'
	processes with a SIGSEGV.
	* tests/README: Minor cleanup, mention SIGSEGV thing here too.

2005-11-27  Nathaniel Smith  <njs@pobox.com>

	* std_hooks.lua: Make regexp matching error slightly more
	user-friendly.

2005-11-27  Nathaniel Smith  <njs@pobox.com>

	* commands.cc (diff): Remove OPT_BRANCH from diff's options.

2005-11-27  Julio M. Merino Vidal  <jmmv@NetBSD.org>

	* configure.ac: Do not use test's == operator because it is not
	compatible with many implementations; use = instead.

2005-11-27  Julio M. Merino Vidal  <jmmv@NetBSD.org>

	* configure.ac, ui.cc: Windows does have sync_with_iostream; the
	problem is that it does not behave correctly on some MinGW versions.
	Properly detect this condition.  Thanks to Matthew Gregan for the
	explanation.

2005-11-27  Matthew Gregan  <kinetik@orcon.net.nz>

	* netxx/address.cxx (parse_uri): Reset URI parser state after
	checking for IPv6 address.

2005-11-27  Matthew Gregan  <kinetik@orcon.net.nz>

	* tests/t_netsync_largish_file.at: Move LARGISH_FILE_CREATE
	definition from here...
	* testsuite.at: ...to here.
	* tests/t_dump_load.at: Use LARGISH_FILE_CREATE to create a 1MB
	file so that the db dump output is larger than a few kB.  This is
	needed to catch the iostreams-returning-EOF-early bogosity under
	MinGW when sync_with_stdio(false) has been called on the iostream.

2005-11-27  Nathaniel Smith  <njs@pobox.com>

	* monotone.cc: Include "i18n.h" instead of "libintl.h" directly,
	to theoretically play better with autoconf stuff.

2005-11-27  Julio M. Merino Vidal  <jmmv@NetBSD.org>

	* tests/t_automate_stdio.at: Don't expect perl to be in /usr/bin;
	this assumption doesn't hold breaks on several systems (such as
	NetBSD).

2005-11-27  Julio M. Merino Vidal  <jmmv@NetBSD.org>

	* tests/t_checkout_options.at: Use the [] operator instead of {} in
	a shell pattern so that it works with interpreters other than bash
	(e.g., NetBSD's sh).

2005-11-27  Julio M. Merino Vidal  <jmmv@NetBSD.org>

	* testsuite.at, tests/t_empty_env.at, tests/t_i18n_file.at,
	tests/t_netsync_sigpipe.at, tests/t_update_1.at, tests/t_update_2.at:
	Do not use test's == operator because it is not portable; use =
	instead.

2005-11-27  Matt Johnston  <matt@ucc.asn.au>

	* Makefile.am, configure.ac, pch.hh: add --enable-pch configure
	flag to enable precompiled boost headers. Based on LyX automake/autoconf
	rules, Zbynek Winkler suggested that just boost headers would be
	beneficial.

2005-11-27  Julio M. Merino Vidal  <jmmv@NetBSD.org>

	* app_state.cc: No need to include headers for chdir() any more.
	This function was replaced by change_current_working_dir.
	* monotone.cc: Unconditionally include libintl.h as this file uses
	gettext functions.
	* configure.ac, rcs_import.cc: Check for strptime(3) and use the
	check results instead of assuming that only Windows lacks this
	function.
	* configure.ac, ui.cc: Check whether C++ streams support the
	sync_with_stdio method and use the check results instead of assuming
	that only Windows lacks this function.

	Addresses part of bug #12086.

2005-11-27  Julio M. Merino Vidal  <jmmv@NetBSD.org>

	* app_state.cc: Correctly detect when MT/options does not have a
	database property instead of printing the cryptic message "misuse:
	invalid path ''".

2005-11-27  Grahame Bowland  <grahame@angrygoats.net>

	* configure.ac: expose --enable-ipv6 in config.h
	* monotone.cc (cpp_main): parse IPv6 addresses correctly 
	in --bind arguments
	* netsync.cc (call_server,serve_connections): if USE_IPV6 defined, 
	create netxx Address instances with ipv6 enabled.
	* netxx/address.cxx (parse_uri): parse IPv6 addresses as hostnames
	* closes bug #14446

2005-11-27  Grahame Bowland  <grahame@angrygoats.net>

	* automate.cc (automate_stdio_read): remove check for EINTR
	that was breaking win32 build.

2005-11-27  Grahame Bowland  <grahame@angrygoats.net>

	* automate.cc (automate_certs,automate_keys): use non-exclusive 
	transaction guard
	* commands.cc (ls_certs,ls_keys,cat): use non-exclusive 
	transaction guard
	* database.cc (begin_transaction): used BEGIN DEFERRED (only attempt 
	exclusive lock once a write is attempted on DB) when not exclusive
	(transaction_guard::transaction_guard): new argument exclusive indicating 
	whether an immediate exclusive lock is requested, defaults to true
	* database.hh: update prototype for transaction_guard

2005-11-26  Nathaniel Smith  <njs@pobox.com>

	* NEWS: Fill in date for 0.24 release.

2005-11-26  Nathaniel Smith  <njs@pobox.com>

	* UPGRADE: Add note about serve changing syntax.

2005-11-26  Nathaniel Smith  <njs@pobox.com>

	* UPGRADE: Update for 0.24.
	* configure.ac, win32/monotone.iss, monotone.spec:
	* debian/changelog: Bump version number.

2005-11-26  Nathaniel Smith  <njs@pobox.com>

	* ChangeLog: fixup after merge.

2005-11-27  Daniel Carosone  <dan@geek.com.au>

	* monotone.texi, std_hooks.lua: sync hook definitions with
	std_hooks.lua, and group the descriptions into @subsections,
	reordering a few items accordingly.

2005-11-26  Nathaniel Smith  <njs@pobox.com>

	* Makefile.am: Remove botan/{omac,fips_rng}.h.

2005-11-26  Julio M. Merino Vidal  <jmmv@NetBSD.org>

	* AUTHORS, ChangeLog: Update my email address; I don't read the
	other one any more and the new one represents better my limited
	involvement in Monotone.

2005-11-26  Julio M. Merino Vidal  <jmmv@NetBSD.org>

	* configure.ac, Makefile.am, po/Makevars: Avoid using xgettext's
	--flag option on versions that do not support it.

2005-11-26  Grahame Bowland  <grahame@angrygoats.net>

	* automate.cc (automate_stdio) add wrapper function to read()
	so that loops will not wind backwards possibly overrunning buffers
	if an error occurs. Hopefully fixes some of the strange edge cases
	seen using automate. (Closes #15062 in bug tracker)

2005-11-26  Matthew Gregan  <kinetik@orcon.net.nz>

	* botan/mem_pool.cpp (Pooling_Allocator::allocate): Botan's
	Pooling_Allocator assumes that Buffers stored in free_list are
	sorted, and uses std::inplace_merge() in deallocate() to ensure
	the recently freed Buffer is positioned in free_list
	appropriately.  This same check was not being performed when a
	Buffer was added to free_list in allocate() (it's not safe to
	assume that the address of a newly allocated Buffer will always be
	greated than existing Buffers).

2005-11-25  graydon hoare  <graydon@pobox.com>

	* database.cc (get_version): Another important fix: make sure to
	cancel overlapping paths, to avoid exponential memory requirement
	in deep, heavily-forked-and-merged storage paths.

2005-11-25  graydon hoare  <graydon@pobox.com>

	* database.cc (get_version): Another important fix: make sure to
	cancel overlapping paths, to avoid exponential memory requirement
	in deep, heavily-forked-and-merged storage paths.

2005-11-25  graydon hoare  <graydon@pobox.com>

	* database.cc (get_version): Crucial fix! Rewrite the
	delta-reconstruction algorithm to work with a DAG storage topology,
	rather than assuming an inverted tree. Counterpart to the
	delta-storage optimization made by Timothy Brownawell on
	2005-11-05.

2005-11-23  Matt Johnston  <matt@ucc.asn.au>

	* botan/*: import of Botan 1.4.9

2005-11-23  Grahame Bowland  <grahame@angrygoats.net>

	* automate.cc (automate_stdio): Fix partial reads cloberring 
	start of buffer.

2005-11-22  Matthew Gregan  <kinetik@orcon.net.nz>

	* database.cc (database::dump): Don't include SQLite internal
	tables in the dump.
	* tests/t_dump_load.at (database dump/load): Run a db analyze
	before dumping the db--catches cases where we dump internal db
	tables that we can't reload.

2005-11-21  Henry Nestler  <Henry@BigFoot.de>

	* contrib/mtbrowse.sh: Version 0.1.13
	Handle authors without '@'.  Minor box sizing.
	Get Version of monotone before starts anything.
	DEPTH_LAST detects for version >0.19, no save to config.
	'cat revision' replaced with 'automate get_revision'.
	ANCESTORS "M" changed to "A". Default "L" (monotone log --brief).
	Warn user about misconfigurations. Temp files without tailing dot.
	New option: Sort by Date/Time, up or down.
	Fix: Parents of merge, if certs list from cache (ncolor).

2005-11-21  Matthew Gregan  <kinetik@orcon.net.nz>

	* NEWS: Minor spelling tweaks.
	* platform.hh: Add get_default_confdir().
	* app_state.cc (app_state::app_state): Call get_default_confdir()
	to initialize confdir.
	* unix/fs.cc (get_default_confdir): Use the home directory as the
	base of the default configuration dir.
	* win32/fs.cc (get_default_confdir): Use either %APPDATA% or the
	result of querying SHGetFolderPath() for CISDL_APPDATA as the base
	of the default configuration dir.
	(get_homedir): More consistent method for deciding what the user's
	home directory is.  Behaviour based on the documentation for Qt's
	QDir::home().

2005-11-21  Nathaniel Smith  <njs@pobox.com>

	* NEWS: Initial draft of 0.24 release notes.

2005-11-14  Benoît Dejean  <benoit@placenet.org>

	* po/fr.po: Updated French translation.
	* netsync.cc: Removed many i18n strings.

2005-11-14  Nathaniel Smith  <njs@pobox.com>

	* monotone.texi (Historical records): Clarify wording, based on
	feedback from Daniel Phillips.

2005-11-13  Nathaniel Smith  <njs@pobox.com>

	* monotone.texi (Automation): Document sort order for 'automate
	select'.

2005-11-10  Richard Levitte  <richard@levitte.org>

	* monotone.texi (Hooks): Small correction so the text matches the
	example.

2005-11-10  Timothy Brownawell  <tbrownaw@gmail.com>

	* lua.cc, std_hooks.lua, monotone.texi: basic_io parser for lua is
	now called parse_basic_io

2005-11-10  Timothy Brownawell  <tbrownaw@gmail.com>

	* monotone.texi: document parse_basicio in the
	"Additional Lua Functions" section

2005-11-10  Timothy Brownawell  <tbrownaw@gmail.com>

	* testsuite.at: Several MINHOOKS_* macros that use the standard hooks
	and only load predefined hooks about passphrase and rng.
	* tests/t_netsync_permissions, tests/t_netsync_read_permissions: use
	the standard permission hooks and define {read,write}-permissions files.
	Check both the permissions mechanism and the standard hooks at once.

2005-11-10  Timothy Brownawell  <tbrownaw@gmail.com>

	* monotone.texi: update example project with latest read-permissions
	format. Mention comment lines in the description in the hooks section

2005-11-08  Timothy Brownawell  <tbrownaw@gmail.com>

	Make a basic_io parser available to Lua.
	* lua.cc: new function, monotone_parse_basicio_for_lua
	* std_hooks.lua: use it in get_netsync_read_permitted

2005-11-05  Timothy Brownawell  <tbrownaw@gmail.com>

	Make sure that all new revisions added to the db deltify as much as
	possible.
	* commands.cc, diff_patch.cc: deltify both sides when doing a merge
	* database.{cc,hh}: new function, database::deltify_revision()
	call it from put_revision, so all new revisions will be deltified

2005-10-30  Nathaniel Smith  <njs@pobox.com>

	* std_hooks.lua (edit_comment): Insert a blank line if there is no
	user log message, so the user doesn't have to.

2005-10-25  Emile Snyder  <emile@alumni.reed.edu>

	Fix bug reported on mailing list by Wim Oudshoorn and Tom Koelman
	where 'disapprove REV' inappropriately uses your working copy
	branch for the disapproved revision.
	* app_state.{cc,hh} (set_is_explicit_option, is_explicit_option):
	New methods to determine if a given option value was set via
	command line flag or not.
	* cert.cc (guess_branch): Only accept explicit --branch values in
	preference to the branch the given revision lives on.
	* commands.cc (CMD(commit)): Explicitly use app.branch_name() if
	it exists before calling guess_branch, so pick up MT/options
	setting.
	* monotone.cc (cpp_main): Set the explicit_option_map entries for
	select command line flag processing.
	
2005-10-26  Matt Johnston  <matt@ucc.asn.au>

	* INSTALL: mention that zlib is required
	* debian/control: monotone doesn't work over plain network protocols

2005-10-25  Timothy Brownawell  <tbrownaw@gmail.com>

	* lua.cc: make the globish matcher available to lua
	* std_hooks.lua: new (better) format for read-permissions
	* monotone.texi: update documentation

2005-10-24  Benoît Dejean  <benoit@placenet.org>

	* commands.cc: Merged 2 i18n strings.

2005-10-23  Timothy Brownawell  <tbrownaw@gmail.com>

	* std_hooks.lua: new default get_netsync_*_permitted hooks, which
	read permissions setting from $confdir/{read,write}-permissions
	* monotone.texi: document the new default hooks

2005-10-23  Timothy Brownawell  <tbrownaw@gmail.com>

	* contrib/usher.cc: new option "-p <pidfile>", catch SIGTERM and SIGINT
	and exit cleanly

2005-10-22  Timothy Brownawell  <tbrownaw@gmail.com>

	* constants.cc: increase log_line_sz so that the new unified
	"SERVER IDENTIFICATION HAS CHANGED" message doesn't get truncated.
	It used to be multiple print statements but was merged into one,
	apparently to help with translation.

2005-10-22  Timothy Brownawell  <tbrownaw@gmail.com>

	* contrib/usher.cc: Support friendly shutdown (no new connections, but
	don't kill existing ones) of local servers and the usher as a whole.
	Simple admin interface to start/stop or get the status of individual
	servers or the whole usher (listens for connections on a separate
	port, only enabled if specified on the command line).

2005-10-22  Richard Levitte  <richard@levitte.org>

	* tests/t_database_sig_cleanup.at: Two more sleeps that I forgot.

2005-10-20  Nathaniel Smith  <njs@pobox.com>

	* cert.hh (find_common_ancestor): Remove dead declaration.
	* database.cc (check_schema): Improve schema mismatch error
	message.

2005-10-20  Richard Levitte  <richard@levitte.org>

	* tests/t_database_sig_cleanup.at: Sleep for a couple of seconds,
	so monotone has a chance to clean up and die properly, even on a
	slower machine.

2005-10-19  Nathaniel Smith  <njs@pobox.com>

	* tests/t_update_switch_branch.at, testsuite.at: New test.

2005-10-19  Nathaniel Smith  <njs@pobox.com>

	* commands.cc (update): Make branch sticky even if update target
	== current rid.

2005-10-19  Matt Johnston  <matt@ucc.asn.au>

	* main.cc, database.{cc,hh}: SIGINT and SIGTERM handlers
	exit gracefully, and try to ROLLBACK+close any databases to clean up
	.db-journal files. Added new database::close() method to be used
	rather than sqlite_close() directly
	* monotone.{cc,hh}, sanity.{cc.hh}: move clean_shutdown flag to
	global_sanity
	* tests/t_database_sig_cleanup.at: test it
	* keys.cc: don't L() private key

2005-10-19  Matthew A. Nicholson  <matt@matt-land.com>

	* std_hooks.lua: Minor correction to vim warning during 3-way merge.

2005-10-18  Timothy Brownawell  <tbrownaw@gmail.com>

	* contrib/usher.cc: Update comment about client versions

2005-10-18  Timothy Brownawell  <tbrownaw@gmail.com>

	* netsync.cc netcmd.{cc,hh}: usher_reply_cmd now has both who we
	connected to *and* what pattern we asked for
	* contrib/usher.cc: new file format, allow to key servers on either
	hostname or pattern, hostname checked first
	reload config file on SIGHUP

2005-10-18  Timothy Brownawell  <tbrownaw@gmail.com>

	* netsync.cc (session::process_usher_cmd): reply with who we connected
	to (hostname or hostname:port), not what pattern we asked for.
	* contrib/usher.cc: Update comment.

2005-10-18  Timothy Brownawell  <tbrownaw@gmail.com>

	* contrib/usher.cc: support dynamic local servers
	These are started when a client attempts to connect, and killed at
	a set time interval after the last client has disconnected.

2005-10-15  Nathaniel Smith  <njs@pobox.com>

	* manifest.cc (build_restricted_manifest_map): Mention the new
	--missing option in the missing files error message hint.

2005-10-17  Timothy Brownawell  <tbrownaw@gmail.com>

	* commands.cc (serve): check that the db is valid before beginning
	service (would previously not know until someone connected)
	* netsync.cc (serve_connections): don't say "beginning service" until
	after opening the socket.

2005-10-16  Timothy Brownawell  <tbrownaw@gmail.com>

	* app_state.{cc,hh}, key_store.cc: change how the keystore directory
	is initialized; was using app.confdir before it was ready

2005-10-16  Timothy Brownawell  <tbrownaw@gmail.com>

	Make the configuration directory configurable and available to lua
	* lua.cc: export new function to lua, "get_confdir"
	* app_state.{cc,hh} monotone.cc options.hh: new option --confdir,
	make the configuration directory something other than ~/.monotone
	* lua.{cc,hh}: make the app_state availabe to lua callbacks
	* key_store.cc: use get_confdir instead of hardcoded
	* lua.cc: use get_confdir instead of hardcoded
	* tests/t_config_confdir.at: test --confdir and lua get_confdir
	* testsuite.at: add it

2005-10-16  Timothy Brownawell  <tbrownaw@gmail.com>

	Teach client to optionally push unused keys; new pubkeys can now be
	given to a server without restarting it.
	* app_state.{cc,hh}, monotone.cc, options.hh:
	new command-specific-option --key-to-push=<key> , used to sync/push
	a key that hasn't signed anything
	* netsync.cc: make it work
	* commands.cc: push and sync take it
	* tests/t_netsync_pubkey.at: test it

2005-10-16  Matthew Gregan  <kinetik@orcon.net.nz>

	* configure.ac: Don't add boost_unit_test_framework to global
	LIBS, we will link against it directly when needed.
	* Makefile.am: Only allow unit_tests to be built if
	boost_unit_test_framework was available at configure time.

2005-10-15  Matthew Gregan  <kinetik@orcon.net.nz>

	* configure.ac: Use boost_filesystem as the library to test for
	when trying to guess a suitable BOOST_SUFFIX.  Make a missing
	boost_unit_test_framework library a non-fatal error.

2005-10-14  Emile Snyder  <emile@alumni.reed.edu>

	* commands.cc: Fix breakage I introduced with the --unknown flag.
	Rename find_unknown to find_unknown_and_ignored, since that's what
	it's actually doing.  Likewise ls_unknown ->
	ls_unknown_or_ignored, and use find_unknown_and_ignored correctly.
	Fixes t_mt_ignore.at failures.
	
2005-10-14  Nathaniel Smith  <njs@pobox.com>

	* key_store.{cc,hh} (get_key_dir): New method.
	* schema_migration.cc (migrate_client_to_external_privkeys): Tell
	user that we're moving their keys.
	* commands.cc (genkey): Refer to keystore by the directory, not as
	"keystore".
	(ls_keys): Likewise.

2005-10-14  Timothy Brownawell  <tbrownaw@gmail.com>

	Add .mt-ignore, ignore most generated files, except for the *m4 files.

2005-10-14  Emile Snyder <emile@alumni.reed.edu>

	* app_state.{cc,hh}: new 'unknown' class member for --unknown flag.
	* commands.cc (CMD(add), ls_unknown, find_unknown): use new
	--unknown flag to add any files in the working copy that monotone
	doesn't know about (and isn't ignoring).
	* monotone.cc (coptions, cpp_main): add the --unknown flag handling.
	* options.hh: add OPT_UNKNOWN.
	* monotone.texi: document it.
	* tests/t_add.at: test it.
	
2005-10-14  Emile Snyder <emile@alumni.reed.edu>

	* database.cc (complete): enhance h: and b: to mean "current
	branch" (as defined by your working copy) when given empty.
	* monotone.texi: document it.
	
2005-10-14  Matthew Gregan  <kinetik@orcon.net.nz>

	* database.cc: Exclusively lock the database when performing a 'db
	dump'.
	* schema_migration.cc: Run an analyze at the end of a database
	migration to help out the SQLite query optimizer.  Also change
	schema id calculation to match 'sqlite_stat%' rather than the
	specific table 'sqlite_stat1'--the SQLite docs suggest that more
	tables will be created in the future.

2005-10-14  Matthew Gregan  <kinetik@orcon.net.nz>

	* database.cc, schema.sql, schema_migration.cc: Use SQLite 3's
	exclusive locking whereever we start a new transaction; allows
	monotone to report database locking errors earlier if a second
	monotone process attempts to perform database operations.

2005-10-14  Matthew Gregan  <kinetik@orcon.net.nz>

	* commands.cc (message_width): Refactor into display_width() and
	remove message_width().
	* transforms.{cc,hh} (display_width): Rename length() to
	display_width() and use the code from message_width().
	* ui.cc, commands.cc: Change calls to length() to display_width().
	* netsync.cc: Remove length() calls, test for string emptiness
	instead.

2005-10-13  Emile Snyder <emile@alumni.reed.edu>

	* commands.cc (CMD(revert)): use --missing for revert a'la drop.
	* monotone.texi: document it.
	* tests/t_revert_restrict.at: test it.
	
2005-10-13  Emile Snyder <emile@alumni.reed.edu>

	* app_state.{cc,hh}: new missing class member for --missing flag.
	* commands.cc (CMD(drop), ls_missing, find_missing): use new
	--missing flag to drop any files already deleted in the working copy.
	* monotone.cc (coptions, cpp_main): add the --missing flag handling.
	* options.hh: add OPT_MISSING.
	* monotone.texi: document it.
	* tests/t_drop_missing.at: test it.
	
2005-10-13  Emile Snyder <emile@alumni.reed.edu>

	* database.cc (complete): implementation for h:branch selector to
	find heads of a branch.
	* selectors.{cc,hh}: add sel_head with selector character 'h'.
	* monotone.texi: document it.
	
2005-10-12  Nathaniel Smith  <njs@pobox.com>

	* revision.hh: Oops, missed a bit.

2005-10-12  Nathaniel Smith  <njs@pobox.com>

	* revision.cc (add_node_for_old_revision): Rename to...
	(add_node_for_oldstyle_revision): ...this.
	(build_changesets_from_existing_revs): Rename to...
	(build_roster_style_revs_from_manifest_style_revs): ...this.
	* commands.cc (db): Rename "rebuild" to "rosterify".

2005-10-08  Nathaniel Smith  <njs@pobox.com>

	* revision.cc (analyze_manifest_changes): Remove.

2005-10-08  Nathaniel Smith  <njs@pobox.com>

	* revision.cc (calculate_change_sets_recursive):
	(find_subgraph_for_composite_search) 
	(calculate_composite_change_set, calculate_arbitrary_change_set):
	Remove.
	(construct_revision_from_ancestry): Likewise.

2005-10-08  Nathaniel Smith  <njs@pobox.com>

	* revision.cc (check_sane_history): Remove.

2005-10-13  Matt Johnston  <matt@ucc.asn.au>

	* botan/mem_pool.cpp: fix bug preventing remove_empty_buffers()
	from being called, gives significant improvements for long-running
	processes.

2005-10-12  Emile Snyder <emile@alumni.reed.edu>

	* monotone.texi: add njs's lucid definition of what the disapprove
	actually means in terms of the revision graph to it's section in
	the documentation.
	
2005-10-12  Matt Johnston  <matt@ucc.asn.au>

	* monotone.cc: return with exit code of 2 on usage output
	* testsuite.at: turn "cat_foo" into "automate get_foo"
	* tests/t_empty_env.at, tests/t_null.at, tests/t_at_sign.at,
	tests/t_unreadable_db.at, tests/t_cmdline_options.at: expect 2 exit code
	* tests/t_cross.at: update to the changeset paradigm of immutable
	ancestors.

2005-10-11  Emile Snyder <emile@alumni.reed.edu>

	* app_state.{cc,hh}: new bind_address and bind_port class members.
	* options.hh: new OPT_BIND for serve command.
	* monotone.cc: handle OPT_BIND.
	* commands.cc (process_netsync_args, CMD(serve)): use values from
	the new --bind=[addr]:port option for 'monotone serve' rather than
	the positional argument.  default to binding all interfaces.
	* monotone.texi: document new serve syntax
	* netsync.cc (serve_connections): use empty address argument to
	mean bind all interfaces.
	* netxx/address.cxx (Address::add_all_addresses): set port_ member
	from passed in port argument.
	* testsuite.at, tests/t_netsync_single.at: use new --bind syntax
	for serve commands.
	
2005-10-11  Matthew Gregan  <kinetik@orcon.net.nz>

	* commands.cc (message_width, explain_usage): New function to
	calculate display width of translated strings.  Use it in
	explain_usage.
	Patch from Thomas Moschny <thomas.moschny@gmx.de>
	* certs.cc (get_user_key): Correct logic in N() test for multiple
	keys.  Resolves bug reported by Malte Thoma.

2005-10-10  Timothy Brownawell  <tbrownaw@gmail.com>

	Make netsync shutdown work properly.
	* netsync.cc (session::which_events): Only ask to read if not armed.
	A read failure will discard all read-but-not-processed commands.
	* netsync.cc (session::maybe_say_goodbye): Only say goodbye once.
	Repeated goodbyes means that one side *will* have a full write-queue
	when the connection is torn down.

2005-10-10  Timothy Brownawell  <tbrownaw@gmail.com>

	* tests/t_automate_stdio.at: Add comment here too.

2005-10-10  Timothy Brownawell  <tbrownaw@gmail.com>

	* contrib/get_stdio.pl: Add comments. I'm told it was "obtuse",
	hopefully this will help somewhat.

2005-10-10  Matt Johnston  <matt@ucc.asn.au>

	* configure.ac, Makefile.am: add {MONOTONE,LIB3RDPARTY}_C{,XX}FLAGS
	variables.

2005-10-10  Benoît Dejean <benoit@placenet.org>

	* commands.cc: s/key store/keystore/g.

2005-10-10  Matt Johnston  <matt@ucc.asn.au>

	* netsync.cc, database.{cc,hh}: don't include unwanted branch
	certs when building the merkle tree.
	* merkle.hh: add variant of insert_into_merkle_tree
	taking non-raw id.
	* markle.cc: comment out unused bits

2005-10-10  Nathaniel Smith  <njs@pobox.com>

	* cert.{cc,hh} (get_user_key): New function, replacing
	guess_default_key.
	* revision.cc (build_changesets_from_existing_revs) 
	(build_changesets_from_manifest_ancestry): 
	* rcs_import.cc (import_cvs_repo): 
	* commands.cc (internalize_cert_name, push, sync, serve):
	* cert.cc (make_simple_cert, cert_revision_author_default): Use
	it.

2005-10-10  Matthew Gregan  <kinetik@orcon.net.nz>

	* netsync.cc: Clean up another case where port numbers were being
	munged by localized iostreams.
	* tests/t_netsync_largish_file.at: Tweak the random file
	generation so that it's a bit faster on platforms with slow awk
	implementations.
	* netsync.cc: Remove comment stating that our official IANA port
	should be renamed from 'netsync' to 'monotone'; Tomas sorted this
	out a while ago.
	* lua.cc (Lua::ok): Only log the 'Lua::ok() failed' message if
	there has been a failure.
	* monotone.texi: Fix a typo.
	* win32/fs.cc (get_homedir): Clarify comment.

2005-10-09  Matthew Gregan  <kinetik@orcon.net.nz>

	* contrib/usher.cc (main): Reset parser state for config file
	parser.
	* win32/monotone.iss: Reduce minimum OS version for installer.
	* configure.ac: Another Boost library suffix.

2005-10-08  Matthew Gregan  <kinetik@orcon.net.nz>

	* tests/t_automate_keys.at: Portability fixes.

2005-10-08  Benoît Dejean  <benoit@placenet.org>

	* commands.cc: One more i18n string.

2005-10-08  Matthew Gregan  <kinetik@orcon.net.nz>

	* tests/t_automate_keys.at: Don't rely on extended sed either!

2005-10-08  Nathaniel Smith  <njs@pobox.com>

	* database.{hh,cc}: Clean-up previous change -- switch to using a
	cleanup_ptr to hold sqlite3_stmt handles, for proper exception
	safety.

2005-10-08  Nathaniel Smith  <njs@pobox.com>

	* database.cc (fetch): Do not insert prepared statements into the
	statement table until they are successfully created, to avoid
	segfaults on database teardown.

2005-10-08  Matthew Gregan  <kinetik@orcon.net.nz>

	* tests/t_automate_keys.at: Use sed rather than relying on an
	extended grep being available.

2005-10-08  Nathaniel Smith  <njs@pobox.com>

	* contrib/ciabot_monotone.py (send_change_for): Handle branch-less
	revisions.

2005-10-08  Nathaniel Smith  <njs@pobox.com>

	* paths.cc: Make initial_rel_path an fs::path.  Adjust code
	correspondingly.  Add tests that calling monotone from inside MT
	should work.
	* tests/t_add_inside_MT.at, testsuite.at: New test.

2005-10-08  Matthew Gregan  <kinetik@orcon.net.nz>

	* win32/fs.cc: Don't consider USERPROFILE as a possible home
	directory; APPDATA is more appropriate.  Add a second method to
	get the APPDATA path.  Always use HOME if it's set (not just under
	Cygwin/MinGW).
	* tests/t_netsync_absorbs.at: Add missing CANONICALISE().

2005-10-07  Timothy Brownawell  <tbrownaw@gmail.com>

	* commands.cc (pubkey): don't insist on having a database
	* tests/t_key_management_without_db.at: check it

2005-10-07  Timothy Brownawell  <tbrownaw@gmail.com>

	* file_io.cc, vocab.cc, Makefile.am: fix merge
	* botan/algolist.cpp, botan/def_alg.cpp: fix merge

2005-10-07  Timothy Brownawell  <tbrownaw@gmail.com>

	* automate.cc: add "automate keys". like "ls keys", except it
	uses basic_io (since "ls keys" is now slightly irregular and not
	very well suited to machine interpretation).
	* monotone.texi: document it
	* tests/t_automate_keys.at: test for it
	* testsuite.at: add test
	* basic_io.{cc,hh} (stanza): add push_str_multi, for entries
	that can take a variable number of string arguments.
	* commands.cc: add "automate keys" to automate help
	misc minor whitespace cleanup

2005-10-06  Timothy Brownawell  <tbrownaw@gmail.com>

	* commands.cc (ls_keys): don't insist on having a db
	* tests/t_key_management_without_db.at: check ls keys
	* monotone.texi: update for new key storage
		* concepts :: storage and workflow
		* tutorial :: generating keys
		* tutorial :: committing work
		* command reference :: informative
		* command reference :: key and cert
		* command reference :: packet I/O

2005-10-06  Timothy Brownawell  <tbrownaw@gmail.com>

	* commands.cc (chkeypass): doesn't use the db, so we don't need a guard
	* commands.cc (dropkey): don't insist on having a db
	* tests/t_genkey_without_db.at: rename (s/genkey/key_management) and
	add checks for chkeypass and dropkey without a db

2005-10-06  Timothy Brownawell  <tbrownaw@gmail.com>

	* database.{cc,hh}: new function, database::database_specified()
	return whether we were given a database (doesn't care about validity,
	only that we were told to use one)
	* commands.cc (genkey): don't insist on having a db, but still
	check it for duplicates if we're given one.
	* tests/t_genkey_without_db.at: make sure it works
	* testsuite.at: add test

2005-09-28  Timothy Brownawell  <tbrownaw@gmail.com>

	* keys.cc (get_private_key): don't use lua hook passwords for
	chkeypass.

2005-09-28  Matt Johnston  <matt@ucc.asn.au>

	* keys.cc (get_private_keys): don't use lua hook passwords for
	chkeypass.

2005-09-28  Timothy Brownawell  <tbrownaw@gmail.com>

	* key_store.cc: fix delete_key
	* tests/t_database_check_normalized: needs 'db migrate'
	* tests/t_lua_privkey.at: update for new key location
	* tests/t_netsync_absorbs.at: use genkey instead of packets
	* tests/t_netsync_checks_server_key.at: same
	* tests/t_netsync_pubket.at: update key packet to new format

2005-09-27  Timothy Brownawell  <tbrownaw@gmail.com>

	Replace extract_keys command with a database migrator.
	* database.{cc,hh}: Remove last traces of private keys in db.
	* schema.sql: Remove private_keys table
	* commands.cc (dropkey): private keys can no longer be in the db.
	* schema_migration.cc: new migrator
	* commands.cc: remove extract_keys
	* tests/t_migrate_schema.at: update
	* keys.hh, cert.cc, key_store.cc: keys_match doesn't work well on
	privkeys. Don't use it.
	* key_store.cc: Allow duplicate insertions, if they match.

2005-09-27  Timothy Brownawell  <tbrownaw@gmail.com>

	* schema_migration.hh: migrate_depot_schema() doesn't really exist
	* database.cc, schema_migration.{cc,hh}: migrate_monotone_schema
	now takes an app_state * , so data can be moved to/from the database.

2005-09-27  Matt Johnston  <matt@ucc.asn.au>

	* botan/pkcs8.cc, keys.cc: fix monotone-specific pkcs8 key
	parsing.
	* commands.cc: ls keys shows keystore-only pubkeys as well
	* packet.cc: fix unit tests
	* testsuite.at: use keypair packet rather than privkey/pubkey 
	packets.

2005-09-26  Matt Johnston  <matt@ucc.asn.au>

	* commands.cc, keys.cc, others: use standard
	"PBE-PKCS5v20(SHA-1,TripleDES/CBC)" encoding rather than
	raw arc4. extract_keys will re-encode keys, still
	need to work on packet.cc encoding.
	* botan/{des*,pkcs5*,algolist.cpp}: required files
	from Botan 1.4.6

2005-09-25  Timothy Brownawell  <tbrownaw@gmail.com>

	Move private keys outside the database.
	They're now stored as keypairs in ~/.monotone/keys
	Details:
	* keystore.{cc,hh}: handle storage of keypairs
	* tests*: Specify keystore location when running the testsuite.
		This prevents it from polluting the user's keystore.
	* database{cc,hh}: remove ability to put privkeys. They can still
		be listed, retrieved, and deleted, to support
	* commands.cc: New command, extract_keys. Copies private keys from
		the database to the keystore.
	* vocab.hh: add keypair type, like pair<pubkey, privkey>, except that
		the members are named pub and priv.
	* packet.cc: Clean up read_packets.
	* packet.{cc,hh}: privkey packets no longer exists, handle keypair
		packets instead.
	* file_io.{cc,hh}: add read_directory because tree_walker needs to
		be in the wc. add a write_data that works outside the wc.
	* Makefile.am: add keystore.{cc,hh}
	* others: update to work with new key storage

2005-10-06  Matthew Gregan  <kinetik@orcon.net.nz>

	* std_hooks.lua (merge3_emacs_cmd): Minor cleanup.
	* std_hooks.lua: Pass '--eval' rather than '-eval' to Emacs; the
	CVS emacsclient does not consider '-eval' as valid.
	* platform.hh, unix/fs.cc, win32/fs.cc (rename_clobberingly): New
	function for best-effort atomic renames.  This will probably never
	be atomic on Win32.
	* file_io.cc (write_data_impl): Append process ID to temporary
	file name so that multiple monotone processes operating on the
	same working copy are less likely to clobber each other.  Use
	rename_clobberingly().
	* ui.cc (user_interface): Allow std::cout to raise
	ios_base::failure exceptions if stream goes bad (e.g. stream
	receives EPIPE).
	* monotone.cc (cpp_main): Catch ios_base::failure exceptions and
	exit cleanly.
	* main.cc (main_with_signal_handlers): Install handler to ignore
	SIGPIPE.
	* Makefile.am: Remove platform_netsync.cc references.
	* {unix,win32}/platform_netsync.cc: Remove files.
	* platform.hh, netsync.cc (run_netsync_protocol):
	Remove {start,end}_platform_netsync() calls.

2005-10-04  Nathaniel Smith  <njs@pobox.com>

	* monotone.texi (Automation): Document the mysterious columns of
	numbers in 'automate inventory' output format.

2005-10-04  Matt Johnston  <matt@ucc.asn.au>

	* botan/, Makefile.am: update to Botan 1.4.7

2005-10-03  Nathaniel Smith  <njs@pobox.com>

	* monotone.texi (Automation): Clean up formatting and description
	of 'automate inventory' sample output.

2005-10-02  Marcel van der Boom  <marcel@hsdev.com>

	* commands.cc (CMD(checkout)): Check for non-existant checkout dir
	earlier, so we can fail earlier.

2005-09-30  Nathaniel Smith  <njs@pobox.com>

	* Makefile.am (AM_CFLAGS, AM_CXXFLAGS): Add
	-DBOOST_SP_DISABLE_THREADS (disables thread-safe shared_ptr
	reference counting).

2005-09-30  Nathaniel Smith  <njs@pobox.com>

	* debian/README.Debian, debian/TODO.Debian: Add debian files
	left out of repository.

2005-09-30  Nathaniel Smith  <njs@pobox.com>

	* NEWS: Set date for 0.23.

2005-09-30  Nathaniel Smith  <njs@pobox.com>

	* testsuite.at: Whoops, forgot to hit save.  Remove
	t_diff_changeset_bug.at.

2005-09-30  Grahame Bowland  <grahame@angrygoats.net>

	* paths.cc: remove unit tests for 
	file_path_internal_from_user

2005-09-30  Patrick Mauritz  <oxygene@studentenbude.ath.cx>

	* configure.ac: only add gnu specific CFLAGS and CXXFLAGS for
	gnu compilers

2005-09-30  Nathaniel Smith  <njs@pobox.com>

	* tests/t_log_outside_working_dir.at: Fix summary line.
	* tests/t_diff_changeset_bug.at: Remove redundant test
	(cf. t_restricted_diff_unchanged.at).

2005-09-30  Nathaniel Smith  <njs@pobox.com>

	* Makefile.am (BOTAN_SOURCES): Add botan/hash_id.h.

2005-09-30  Nathaniel Smith  <njs@pobox.com>

	* NEWS: More additions (mention MM and the problems paths.cc will
	cause for colinux folks).

2005-09-30  Nathaniel Smith  <njs@pobox.com>

	* Makefile.am (MOST_SOURCES): Add hash_map.hh.
	(BOTAN_SOURCES): Add botan/charset.h.

2005-09-29  Nathaniel Smith  <njs@pobox.com>

	* NEWS: Fix typos pointed out by Matthew Gregan.

2005-09-29  Nathaniel Smith  <njs@pobox.com>

	* UPGRADE, configure.ac, monotone.spec, win32/monotone.iss:
	* debian/changelog: Bump version number.
	
2005-09-30  Grahame Bowland  <grahame@angrygoats.net>

	* paths.hh: update file_path documentation, 
	remove file_path_internal_from_user
	* paths.cc: remove file_path_internal_from_user
	* commands.cc CMD(cat): change file_path_internal_from_user 
	to file_path_external
	* tests/t_diff_outside_working_dir.at: check diff works outside 
	  of a working dir (with a file specified)
	* tests/t_log_outside_working_dir.at: check log works outside 
	  of a working dir (with a file specified)
	* tests/t_diff_changeset_bug.at: mysterious changeset bug
	* testsuite.at: add new tests

2005-09-29  Nathaniel Smith  <njs@pobox.com>

	* AUTHORS: Add Grahame and Marcel.
	* NEWS: Write 0.23 entry.
	* monotone.texi (Reserved Files): Mention in .mt-ignore docs that
	the patterns are regexes.
	
2005-09-30  Grahame Bowland  <grahame@angrygoats.net>

	* paths.cc (file_path::file_path): Allow external paths outside of
	a working directory, so long as we don't enter a working directory 
	later.
	(access_tracker) add new very_uninitialized state which 
	prevents subsequent initialization
	(test_access_tracker) check the very_uninitialized state works
	* paths.hh: correct mention of monotone cat file to new syntax

2005-09-29  Matthew Gregan  <kinetik@orcon.net.nz>

	* paths.cc: Restore two unit tests on Win32.

2005-09-29  Richard Levitte  <richard@levitte.org>

	* testsuite.at: Removed a spurious G...

2005-09-29  Matthew Gregan  <kinetik@orcon.net.nz>

	* paths.cc, win32/fs.cc: Fixes to allow unit tests to pass on Win32.

2005-09-29  Marcel van der Boom  <marcel@hsdev.com>

	* netsync.cc (rebuild_merkle_trees): only get matched branch
	certs, not all of them

2005-09-28  Nathaniel Smith  <njs@pobox.com>

	* tests/t_rename_diff_names.at, testsuite.at: New test.

2005-09-27  Richard Levitte  <richard@levitte.org>

	* monotone.texi (Tutorial): It seems like texi2pdf gets quite
	confused when a @chapter has a @subsection with a @section in
	between.  The resulting PDF had a Tutorial that was a indexed as a
	subsection under Concepts/Branches instead of being indexed as the
	chapter it is, and most confusingly, it's last subsection
	(Branching and Merging) ended up as a a separate chapter of it's
	own...

2005-09-27  Matt Johnston  <matt@ucc.asn.au>

	* netsync.cc (ancestry_fetcher): new approach to requesting file
	and manifest deltas and full data. Tries to be more efficient
	for the vcache of recontstructed data, and conceptually simpler

	* tests/t_netsync_unrelated.at: passes, remove XFAIL

2005-09-26  Benoît Dejean  <benoit@placenet.org>

	* database.cc: Merged 3 strings.

2005-09-26  Matt Johnston  <matt@ucc.asn.au>

	* commands.cc: add 'help' command
	* monotone.cc: add -h alias for --help
	
2005-09-25  Matt Johnston  <matt@ucc.asn.au>

	* netsync.cc: use lexical_cast on port numbers to avoid
	strange-looking "port 5,253"

2005-09-25  Matthew Gregan  <kinetik@orcon.net.nz>

	* sqlite/*: Update in-tree SQLite from 3.2.6 to 3.2.7.

2005-09-25  Benoît Dejean  <benoit@placenet.org>

	* netsync.cc: 3 more i18n strings.

2005-09-25  Benoît Dejean  <benoit@placenet.org>

	* cert.cc (cert_signable_text): F() vs. boost::format.
	* lua.cc (monotone_guess_binary_file_contents_for_lua),
	(monotone_include_for_lua), (monotone_includedir_for_lua):
	* rcs_import.cc (import_cvs_repo): Merged some strings.
	
2005-09-25  Benoît Dejean  <benoit@placenet.org>

	* lua.cc (monotone_guess_binary_file_contents_for_lua):
	Fixed signednes warning and istream usage.

2005-09-25  Matt Johnston  <matt@ucc.asn.au>

	* ui.cc: fallback to the default locale if locale("") fails.

2005-09-25  Matt Johnston  <matt@ucc.asn.au>

	* botan/arc4.cpp: increase maximum keylength to 256 bytes.

2005-09-24  Benoît Dejean  <benoit@placenet.org>

	* ChangeLog: Fixed.
	I don't understand how xxdiff works :/ Please help.

2005-09-24  Satoru SATOH <ss@gnome.gr.jp>

	* po/ja.po: Updated Japanese translation.

2005-09-23  Benoît Dejean  <benoit@placenet.org>

        * std_hooks.lua: More i18n strings.

        I don't know how to handle lua
        "multiline" ..
        "strings" because gettext doesn't join them.

2005-09-22  Benoît Dejean  <benoit@placenet.org>

        * sanity.{cc,hh}: Uninlined F() and FP().
        This happily saves ~100KB of .text on my ppc.

2005-09-22  Benoît Dejean  <benoit@placenet.org>

	* netsync.cc: Reverted changes
	from f0a632bf14468b6e03a488d6f1a64ef18b61d04c
	to   4f7f638954c79c54460d04c3be111acad8b26dd3

2005-09-22  Benoît Dejean  <benoit@placenet.org>

	* lua.cc (monotone_gettext_for_lua): New function.
	* po/POTFILES.in: Added std_hooks.lua.
	* std_hooks.lua: One more string for i18n.

2005-09-22  Benoît Dejean  <benoit@placenet.org>

	* ui.{cc,hh} (get_user_locale): Returns a const &.

2005-09-21  Timothy Brownawell  <tbrownaw@gmail.com>

	* contrib/usher.cc: better error checking

2005-09-20  Timothy Brownawell  <tbrownaw@gmail.com>

	* restrictions.cc: Make calculate_unrestricted_revision work
	with --exclude
	* tests/t_restriction_with_exclude_iprint.at: remove XFAIL

2005-09-20  Patrick Mauritz <oxygene@studentenbude.ath.cx>

	* configure.ac: solaris needs librt for fdatasync
	* sqlite/parse.c: #line and #include interactions aren't defined

2005-09-20  Matt Johnston  <matt@ucc.asn.au>

	* database.cc (space_usage): workaround the issue that in sqlite
	3.2.6, SUM({empty set}) returns NULL. (this is part of the sql spec,
	see http://www.sqlite.org/cvstrac/tktview?tn=1413 and the comment for
	SUM() in sqlite docs).

2005-09-20  Matt Johnston  <matt@ucc.asn.au>

	* ui.cc, ui.hh, sanity.hh: replace ui.user_locale with
	get_user_locale(), so that we can guarantee that it will be
	initialised when the global_sanity object (and probably other things)
	are instantiated.

2005-09-20  Matthew Gregan  <kinetik@orcon.net.nz>

	* tests/t_restriction_with_exclude_iprint.at: New test, variant of
	t_restriction_exclude.at, but with inodeprints enabled.  Mark as
	XFAILed.
	* testsuite.at: Add new test.
	* sqlite/*: Update in-tree SQLite from 3.2.2 to 3.2.6.
	* Makefile.am: Add sqlite/{analyze,vbdefifo,complete}.c to
	SQLITE_SOURCES
	* schema_migration.cc (calculate_schema_id): Explicitly exclude
	sqlite_stat1 table from schema ID calculation.  This is a new
	magic table created by the 'analyze' command in SQLite >= 3.2.3.

2005-09-18  Nathaniel Smith  <njs@pobox.com>

	* po/ja.po: New translation from Satoru SATOH <ss@gnome.gr.jp>.
	* AUTHORS: Add Satoru SATOH.
	
2005-09-18  Matthew Gregan  <kinetik@orcon.net.nz>

	* testsuite.at: Tweak default 'eveything' netsync glob to
	something that works around the MinGW/Win32 globbing issues for
	now.
	* tests/t_log_brief.at: Canonicalise output on Win32.

2005-09-17  Timothy Brownawell  <tbrownaw@gmail.com>

	* contrib/usher.cc: Remove stray "new int[2];' statements from
	debugging. Remove connections from list when finished.

2005-09-16  Timothy Brownawell  <tbrownaw@gmail.com>

	* Makefile.am (EXTRA_DIST): add contrib/monotone-cvs-ignore.lua,
	contrib/ciabot_monotone_hookversion.py, and contrib/usher.cc .
	also remove duplicate of contrib/monoprof.sh

2005-09-16  Timothy Brownawell  <tbrownaw@gmail.com>

	* netsync.cc: finish renaming things, so it compiles again...

2005-09-16  Timothy Brownawell  <tbrownaw@gmail.com>

	* contrib/usher.cc: A simple usher/proxy server. It asks connecting
	clients for their include pattern, and then forwards the connection
	to an appropriate (as given in a config file) monotone server. Note
	that all servers operating behind one usher need to have the same
	server key.

2005-09-16  Timothy Brownawell  <tbrownaw@gmail.com>

	* netcmd.{cc,hh}, netsync.cc: new netcmd types: usher_cmd and
	usher_reply_cmd. They are not included in the HMAC, and do not
	occur during normal communication. Purpose: running multiple servers
	from the same port. This allows a special server to ask for the
	client's include pattern, and then forward the connection to a real
	monotone server.

2005-09-16  Matt Johnston  <matt@ucc.asn.au>

	* botan/pkcs8.cpp: re-add the monotone-specific code for guessing if
	a key is DER encoded or not.

2005-09-16  Matt Johnston  <matt@ucc.asn.au>

	* botan/*: update to Botan 1.4.6
	* Makefile.am: ditto

2005-09-15  Timothy Brownawell  <tbrownaw@gmail.com>

	* app_state.{cc,hh}: restrictions now understand --exclude
	* commands.cc: commit and revert now take OPT_EXCLUDE
	* monotone.cc: update description of --exclude
	* tests/t_restriction_with_exclude.at: new test
	* testsuite.at: add it

2005-09-14  Timothy Brownawell  <tbrownaw@gmail.com>

	* contrib/ciabot_monotone_hookversion.py: CIA bot client script
	meant to be called from the note_netsync_revision_received hook.
	* lua.{cc,hh}: hook_note_commit and hook_note_netsync_revision_received
	now take the text of the revision as an argument.
	* netsync.cc, commands.cc: Give hooks new argument.
	* monotone.texi: Update documentation for those hooks.

2005-09-11  Benoît Dejean  <benoit@placenet.org>

	* database.cc
	* database_check.cc
	* netsync.cc
	* po/POTFILES.in
	* po/POTFILES.skip
	* rcs_import.cc: More i18n strings.

2005-09-07  Jim Meyering  <jim@meyering.net>
	
	* tests/t_rename_dir_cross_level.at: When invoking mv to rename
	a directory, do not include a trailing slash on the target -- that
	is not portable.                                                  

	* Makefile.am (TESTS_ENVIRONMENT): Ensure that PATH starts with
	the current directory, so we test the just-built monotone binary,
	not some older version.                                          

2005-09-07  Benoît Dejean  <benoit@placenet.org>

	* std_hooks.lua: Don't spawn emacs with '-no-init-file'.

2005-09-09  Matthew Gregan  <kinetik@orcon.net.nz>

	* paths.cc (save_initial_path): Default Boost's fs::path to
	fs::native grammar.
	* tests/t_unreadable_{db,MT}.at: Disable on Win32 for now.
	* paths.cc: Consistency--use WIN32 rather than _WIN32.
	* file_io.cc (walk_tree): Correct test for file existence.

2005-09-08  Matthew Gregan  <kinetik@orcon.net.nz>

	* Makefile.am: Add '-f' argument to 'mv'; avoids build waiting on
	 user confirmation in some cases.

2005-09-08  Nathaniel Smith  <njs@pobox.com>

	* monotone.texi (Certificates): Remove mention of fcerts and
	mcerts.

2005-09-07  Benoît Dejean  <benoit@placenet.org>

	* ui.{cc,hh}: Added user_inferface::user_locale.
	* sanity.hh: Made F() and FP() locale aware.

2005-09-06  Benoît Dejean  <benoit@placenet.org>

	* monotone.cc: One more i18n string.

2005-09-06  Benoît Dejean  <benoit@placenet.org>

	* po/fr.po: Updated French translation.

2005-09-06  Benoît Dejean  <benoit@placenet.org>

	* commands.cc: No i18n for cert_revision_changelog.

2005-09-06  Matthew Gregan  <kinetik@orcon.net.nz>

	* tests/t_netsync_read_permissions.at: Tweak tests so we aren't
	trying to serve a bare '*'; works around test hangs due to glob
	expansion sillyness on MinGW.
	* tests/t_netsync_globs.at: Ditto.
	* tests/t_netsync_exclude.at: Ditto.
	* std_hooks.lua (ignore_file): Add Mac OS X (.DS_Store) and
	Windows (desktop.ini) per-directory browser configuration files.


2005-09-05  Benoît Dejean  <benoit@placenet.org>

	* commands.cc: Fixed some strings (added ' around revisions).
	Removed some whitespaces.
	No i18n in diff output.

2005-09-05  Benoît Dejean  <benoit@placenet.org>

	* sanity.{cc,hh}: boost::format vs. F(). Merged boost::format
	and moved non-template code to sanity.cc.

2005-09-05  Matthew Gregan  <kinetik@orcon.net.nz>

	* win32/terminal.cc (have_smart_terminal): We were returning false
	in almost all circumstances; changed logic so that we at least
	work when running in a cmd.exe window.

2005-09-05  Matt Johnston  <matt@ucc.asn.au>

	* commands.cc (dump_diffs): don't use the terminal width to
	print ===== seperators.

2005-09-05  Matthew Gregan  <kinetik@orcon.net.nz>

	* paths.cc (find_and_go_to_working_copy): Create root and bookdir
	paths as fs::native.
	* main.cc: Tweak #ifdef to avoid exposing some unused SEH handling
	on MinGW.
	* configure.ac: Minor cleanup to Win32 configure test.

2005-09-04  Nathaniel Smith  <njs@pobox.com>

	* monotone.cc (options): Remove default from the help string for
	--count, since none of the options listed are actually the
	default.

2005-09-04  Nathaniel Smith  <njs@pobox.com>

	* tests/t_unreadable_db.at, testsuite.at: New test.

2005-09-03  Nathaniel Smith  <njs@pobox.com>

	* po/Makevars (XGETTEXT_OPTIONS): N_ != ngettext.
	Add c-format flags on F() and FP() calls (only partially
	successful on latter, because of bug in xgettext).
	
2005-09-04  Grahame Bowland  <grahame@angrygoats.net>

	* commands.cc: siplify the monotone cat command 
	to "monotone cat [-r] FIELNAME" (as in bug #12597)
	* monotone.texi: update documentation of "monotone cat"
	* tests/t_add_edge.at, tests/t_cat_file_by_name.at, 
	tests/t_change_empty_file.at, tests/t_cvsimport.at, 
	tests/t_cvsimport_deleted_invar.at, tests/t_cvsimport_drepper.at, 
	tests/t_cvsimport_drepper2.at, tests/t_cvsimport_manifest_cycle.at, 
	tests/t_cvsimport_samelog.at, tests/t_database_check.at, 
	tests/t_db_kill_rev_locally.at, tests/t_empty_id_completion.at, 
	tests/t_epoch.at, tests/t_epoch_server.at, tests/t_erename.at, 
	tests/t_i18n_file.at, tests/t_import.at, tests/t_merge_add_del.at, 
	tests/t_movedel.at, tests/t_movepatch.at, tests/t_netsync.at, 
	tests/t_netsync_exclude.at, tests/t_netsync_exclude_default.at, 
	tests/t_netsync_globs.at, tests/t_netsync_nocerts.at, 
	tests/t_netsync_permissions.at, tests/t_netsync_read_permissions.at, 
	tests/t_netsync_single.at, tests/t_normalized_filenames.at, 
	tests/t_persistent_server_revision.at, tests/t_remerge.at, 
	tests/t_rename.at, tests/t_renamed.at, tests/t_scan.at, 
	tests/t_set_default.at, tests/t_singlecvs.at, 
	tests/t_update_with_pending_add.at, tests/t_update_with_pending_drop.at, 
	tests/t_update_with_pending_rename.at, tests/t_versions.at: 
	use automation interface rather than "monotone cat"

2005-09-04  Grahame Bowland  <grahame@angrygoats.net>

	* ChangeLog: fix up screwed up three-way merge

2005-09-04  Grahame Bowland  <grahame@angrygoats.net>

	* automate.cc, commands.cc: add "automate get_file", 
	"automate get_revision" and "automate get_manifest" to 
	automation interface.
	* monotone.texi: document new automation commands
	* tests/t_automate_get_file.at, tests/t_automate_get_revision_at, 
	tests/t_automate_get_manifest.at: trivial testing of new 
	automation commands for output as specified, make sure they 
	do not complete IDs, make sure invalid IDs are caught.
	* testsuite.at: add new tests

2005-09-03  Matthew Gregan  <kinetik@orcon.net.nz>

	* tests/t_persistent_server_keys_2.at: 'commit' needs a commit
	message.  Un-XFAIL.
	* tests/t_netsync_unrelated.at: Fix 'setup' syntax.
	* tests/t_add_vs_commit.at: BASE_REVISION needs to be in the root
	of a working copy to work.  Un-XFAIL.
	* tests/t_add_stomp_file.at: 'add' does not take a --branch
	argument.  BASE_REVISION needs to be in the root of a working copy
	to work.
	* annotate.cc (build_parent_lineage): Don't access uninitialized
	memory--use resize() rather than reserve().

2005-09-02  Matthew Gregan  <kinetik@orcon.net.nz>

	* monotone.cc: Use consistent case in option descriptions.

2005-09-02  Nathaniel Smith  <njs@pobox.com>

	* paths.{hh,cc}: Add split_path typedef.  Use it.

2005-09-02  Matt Johnston  <matt@ucc.asn.au>

	* lua.cc (monotone_guess_binary_file_contents_for_lua): use a
	temporary char* buffer rather than &string[], extra copying seems
	to have negligible performance impact.
	* tests/perf-test.sh: change path from tests/ to contrib/, make
	executable.
	* tests/parse-accounting.pl: make executable.

2005-09-01  Timothy Brownawell  <tbrownaw@gmail.com>

	* lua.cc, std_hooks.lua: use proper regexes for .mt-ignore
	taken from a patch from Martin Dvorak
	* contrib/monotone-cvs-ignore.lua: New file, from the same patch.
	supports .cvsignore files
	* tests/t_mt_ignore.at: check that a missing .mt-ignore
	doesn't cause problems

2005-09-01  Timothy Brownawell  <tbrownaw@gmail.com>

	* tests/t_mt_ignore.at: use RAW_MONOTONE instead of ugly --rcfile
	Also actually do "mtn add" this time.

2005-09-01  Timothy Brownawell  <tbrownaw@gmail.com>

	* tests/t_mt_ignore.at: new test, checks that .mt-ignore works
	* testsuite.at: add it

2005-09-01  Timothy Brownawell  <tbrownaw@gmail.com>

	* std_hooks.lua: support .mt-ignore
	* monotone.texi: mention .mt-ignore and MT/wanted-testresults under
	"Existing control files"
	* .mt-ignore: ignore testsuite.dir

2005-09-03  Benoît Dejean  <benoit@placenet.org>

	* commands.cc (ls_certs):
	* netsync.cc (load_data): Merged strings.

2005-09-01  Benoît Dejean  <benoit@placenet.org>

	* commands.cc: Merged one more "no such revision '%s'" string.

2005-09-01  Benoît Dejean  <benoit@placenet.org>

	* commands.cc: Merged all "no such revision '%s'" strings.
	(string_to_datetime): Merged catch blocks in order to merge error
	messages.

2005-09-01  Benoît Dejean  <benoit@placenet.org>

	* ChangeLog: Fixed.

2005-09-01  Matthew Gregan  <kinetik@orcon.net.nz>

	* ui.cc (user_interface): Avoid calling sync_with_stdio(false) on
	Win32 for now to work around a bug in MinGW where unsynchronized
	std::cin returns EOF earlier when reading a stream with DOS
	newlines.  Resolves 'db load' failure reported by Howard Spindel.
	* database.cc (load): Don't bother executing an empty string.
	* commands.cc (ALIAS(import, setup)): Remove alias.

2005-09-01  Matt Johnston  <matt@ucc.asn.au>

	* schema.sql: add BEGIN, COMMIT to make it a single transaction,
	improves db init performance significantly on OS X (avoids many
	disk-cache flushes).

2005-09-01  Matthew Gregan  <kinetik@orcon.net.nz>

	* testsuite.at: Increase entropy used to generate port numbers
	where we can and increase range of port numbers generated.
	* monotone.texi: Fix a couple of minor typos.

2005-09-01  Matthew Gregan  <kinetik@orcon.net.nz>

	* monotone.texi: Update 'setup' documentation and tutorial to
	reflect new usage.  Also update much of the monotone output in the
	tutorials to reflect the output of more modern versions of
	monotone.  Correct some minor errors and typos while here.
	* commands.cc (CMD(setup)): Require database and branch arguments.
	(ALIAS(import,setup)): Add setup alias.
	* testsuite.at, tests/*.at: Update 'setup' usage.

2005-08-31  Richard Levitte  <richard@levitte.org>

	* lua.cc, std_hooks.lua: Rename
	monotone_guess_binary_filename_for_lua and guess_binary_filename
	to monotone_guess_binary_file_contents_for_lua and
	guess_binary_file_contents.

2005-08-31  Benoît Dejean  <benoit@placenet.org>

	* basic_io.cc (basic_io::input_source::err): Merged strings.

2005-08-31  Nathaniel Smith  <njs@pobox.com>

	* file_io.cc (set_char_is_binary, guess_binary): static_cast chars
	to uint8_t before using as array indices.  Also replace some ints
	with size_t's to quiet g++ warnings.

2005-08-30  Benoît Dejean  <benoit@placenet.org>

	In function void set_char_is_binary(char, bool)
	133: warning: array subscript has type char
	In function void init_char_is_binary()
	147: warning: comparison between signed and unsigned integer expressions
	In function bool guess_binary(const std::string&)
	160: warning: comparison between signed and unsigned integer expressions
	162: warning: array subscript has type char

2005-08-30  Benoît Dejean  <benoit@placenet.org>

	* file_io.cc (walk_tree): Fixed format.

2005-08-31  Marcel van der Boom  <marcel@hsdev.com>

	* std_hooks.lua (execute_confirm): New function.
	(merge2_opendiff_cmd, merge3_opendiff_cmd): Add.

2005-08-31  Matthew Gregan  <kinetik@orcon.net.nz>

	* paths.cc (test_bookkeeping_path, test_system_path): Second
	attempt at compile fixes; this time the unit tests actually pass
	too.

2005-08-30  Matthew Gregan  <kinetik@orcon.net.nz>

	* paths.cc (test_bookkeeping_path, test_system_path): Shift object
	instantiation around a little to work around what seems to be a
	bug in the gcc 3.3 parser.
	* win32/inodeprint.cc (inodeprint_file): Update to use new path
	handling code.
	* win32/fs.cc (tilde_expand): Compile fix.

2005-08-30  Petr Baudis  <pasky@suse.cz>

	* std_hooks.lua: Simple support for merging using merge(1) and vim.

2005-08-30  Benoît Dejean  <benoit@placenet.org>

	* po/fr.po: Updated French translation.

2005-08-30  Benoît Dejean  <benoit@placenet.org>

	* commands.cc: Merged some error messages.

2005-08-30  Benoît Dejean  <benoit@placenet.org>

	* commands.cc: Merged complete(..., file_id) and
	complete(..., manifest_id) into template complete(..., ID).

2005-08-30  Benoît Dejean  <benoit@placenet.org>

	* commands.cc (ls_certs): Reworked for i18n.
	(CMD(commit)): Merged 2 strings.

2005-08-30  Matthew Gregan  <kinetik@orcon.net.nz>

	* revision.cc (ensure_parents_loaded): Don't reuse an iterator
	after we've invalidated it.  Fixes 'diff' crash reported by Howard
	Spindel.

2005-08-30  Matt Johnston  <matt@ucc.asn.au>

	* botan/allocate.cpp: avoid string comparison when looking up the 
	default allocator
	* monotone.cc (cpp_main): set a default allocator

2005-08-28  Nathaniel Smith  <njs@pobox.com>

	* tests/t_attributes.at: Delete checkout dir in between
	checkouts.

2005-08-28  Matt Johnston  <matt@ucc.asn.au>

	* keys.cc (keys_match): new function to compare whether two keys
	match (ignoring whitespace as the database does, etc).
	* packet.cc, keys.cc: use it for existing-key-comparison.

2005-08-27  Nathaniel Smith  <njs@pobox.com>

	* commands.cc (checkout): Special-case "checkout ."
	* tests/t_checkout_dir.at: Test it.

2005-08-26  Nathaniel Smith  <njs@pobox.com>

	* file_io.hh: Remove comment describing old path types.
	* paths.hh: Add comment describing new path types.
	
2005-08-26  Nathaniel Smith  <njs@pobox.com>

	* app_state.cc (create_working_copy): Remove
	fs::filesystem_exception catching.
	* file_io.hh (mkdir_p): Remove comment noting app_state.cc's
	dependence on a boost-based implementation.

2005-08-26  Nathaniel Smith  <njs@pobox.com>

	* paths.cc: Include <string>.  Helps build on g++ 3.3?

2005-08-26  Nathaniel Smith  <njs@pobox.com>

	* commands.cc (get_log_message): Make the log message commentary a
	little more descriptive for people who may not know what a log
	message is...
	(commit): When canceling a commit due to empty log message, say
	so.

2005-08-26  Nathaniel Smith  <njs@pobox.com>

	* std_hooks.lua: Check for both "vi" and "notepad.exe" as fallback
	editors.  If no editor was found, print a helpful message instead
	of just running "vi" anyway.  Print a message if the editor exited
	with error.

2005-08-26  Nathaniel Smith  <njs@pobox.com>

	* file_io.cc (mkdir_p, make_dir_for): Increase error checking.
	* commands.cc (checkout): Make sure that checkout target directory
	does not already exist.  Also use system_path more uniformly.
	* tests/t_checkout_dir.at: Test.
	* tests/t_setup_existing_path.at: New test.

2005-08-26  Nathaniel Smith  <njs@pobox.com>

	* commands.cc (read): Optionally take files on command line.
	* tests/t_read_from_file.at, testsuite.at: New test.
	* monotone.texi (Network Service): Show Jim using this.
	(Packet I/O, Commands): Document.
	* monotone.1: Likewise.

2005-08-26  Nathaniel Smith  <njs@pobox.com>

	* change_set.cc (move_files_from_tmp_top_down): Typo again.
	
2005-08-26  Nathaniel Smith  <njs@pobox.com>
	
	* database.cc (open): Convert stray line to paths.cc.

2005-08-26  Nathaniel Smith  <njs@pobox.com>

	* change_set.cc (move_files_from_tmp_top_down): Typo.

	* file_io.cc (move_path): New function.
	(move_file, move_dir): Minor cleanup -- use
	require_path_is_nonexistent.

	* work.cc (build_deletions): Use delete_file, rather than unlink.
	If file is already non-existent, do nothing.
	(build_rename): Use move_path, rather than rename.  If file
	already appears to have been renamed, do nothing.

2005-08-26  Nathaniel Smith  <njs@pobox.com>

	* app_state.cc (allow_working_copy): Make logging more sensible.

2005-08-26  Nathaniel Smith  <njs@pobox.com>

	* transforms.cc (length): 
	* database.cc (sql, load, open): 
	* commands.cc (rename, attr): 
	* change_set.cc (move_files_to_tmp_bottom_up) 
	(move_files_from_tmp_top_down): Merge fixups.

2005-08-26  Nathaniel Smith  <njs@pobox.com>

	* database_check.cc: Track and report on manifest and revision
	parseability.
	* tests/t_database_check_normalized.at: Update to expect "not
	parseable" messages rather than "not normalized" messages.
	All tests pass.
	
2005-08-26  Nathaniel Smith  <njs@pobox.com>

	* tests/t_unreadable_MT.at: This test was called "do not fail on
	unreadable MT/options".  I do not know why we wanted such
	behavior.  I am making it "fail cleanly on unreadable
	MT/options".

2005-08-26  Nathaniel Smith  <njs@pobox.com>

	* paths.cc (check_fp_normalizes_to, test_file_path_internal):
	Oops, there were more places testing for non-brokenness; break
	them too.

2005-08-26  Nathaniel Smith  <njs@pobox.com>

	* paths.cc (test_split_join): Test that you cannot create a path
	in MT by joining.
	(file_path): Implement it.
	(split): Break, to match broken behavior of old splitter (easier
	than fixing change_set.cc...)
	(file_path_internal): Test for brokenness accordingly.

2005-08-26  Nathaniel Smith  <njs@pobox.com>

	* commands.cc (cat): Hack so that 'cat file REV PATH' works
	correctly both inside and outside of working copy, interpreting
	path slightly differently in each case.
	
2005-08-26  Nathaniel Smith  <njs@pobox.com>

	* tests/t_normalized_filenames.at: Internal unnormalized pathnames
	are no longer silently normalized, but rather a hard error.
	Adjust test accordingly.

2005-08-26  Nathaniel Smith  <njs@pobox.com>

	* paths.hh (file_path_internal_from_user): New constructor.
	* paths.cc (test_file_path_internal): Test it.
	(file_path::file_path): Implement it.
	* commands.cc (cat): Use it to create/validate passed in
	filenames.

2005-08-26  Nathaniel Smith  <njs@pobox.com>

	* paths.cc (test_system_path): Require that system_path normalize
	out ..'s.
	(system_path): Do so.

2005-08-26  Nathaniel Smith  <njs@pobox.com>

	* work.cc (build_additions): Remove redundant (and now wrong)
	code.
	Test 53 now passes.
	
2005-08-26  Nathaniel Smith  <njs@pobox.com>

	* file_io.cc (make_dir_for): Oops, this doesn't need a
	fs::native.
	Test 37 now passes.

2005-08-26  Nathaniel Smith  <njs@pobox.com>

	* file_io.cc (mkdir): New function.  Now with extra brain-eating
	power.
	(mkdir_p, make_dir_for, delete_file, delete_dir_recursive) 
	(move_file, move_dir, write_data_impl): Use it, to make all
	fs::path's native and disable boost's random rejection of paths.

2005-08-26  Nathaniel Smith  <njs@pobox.com>

	* paths.cc (test_file_path_external_prefix_a_b) 
	(test_file_path_external_no_prefix, test_file_path_internal): Test
	for validity of more strange characters (,+@*%#$=).

2005-08-26  Nathaniel Smith  <njs@pobox.com>

	* file_io.cc (ident_existing_file): Remove accidentally-left-in
	code.  Test 26 now passes.
	* lua.cc (monotone_includedir_for_lua, load_rcfile): Add
	fs::native's.

2005-08-25  Nathaniel Smith  <njs@pobox.com>

	* paths.hh (system_path::system_path): Add new boolean argument
	controlling some access_tracker behavior.
	* app_state.cc (allow_working_copy): Use it.
	* paths.cc (system_path): Implement it.
	(test_system_path): Test it.

2005-08-25  Nathaniel Smith  <njs@pobox.com>

	* file_io.cc (walk_tree): Return properly.
	
2005-08-25  Nathaniel Smith  <njs@pobox.com>

	* paths.cc (test_file_path_internal): Add tests for
	file_path.empty().
	* file_io.cc (walk_tree_recursive): Add explicit fs::native.

2005-08-25  Nathaniel Smith  <njs@pobox.com>

	* paths.cc: Many small changes.  Unit tests now pass.  72
	unexpected autotest failures.

2005-08-25  Nathaniel Smith  <njs@pobox.com>

	* paths.cc (file_path): Fix up error reporting in external path
	normalization.
	(test_file_path_external_no_prefix): "" is always an invalid
	path.

2005-08-25  Nathaniel Smith  <njs@pobox.com>

	* database.cc (sql): Only check schema version when db actually
	exists.

2005-08-25  Nathaniel Smith  <njs@pobox.com>

	* file_io.cc (read_data_for_command_line): We are given a
	system_path.

2005-08-25  Nathaniel Smith  <njs@pobox.com>

	* paths.cc: Fix all unit test failures, except for two mysterious
	boost::too_few_args exceptions.
	
2005-08-25  Nathaniel Smith  <njs@pobox.com>

	* paths.cc, unix/fs.cc: Many, many fixes and some new tests too.	

2005-08-25  Nathaniel Smith  <njs@pobox.com>

	* paths.cc (struct access_tracker): Doh, initializer should set
	'initialized'...
	(test_file_path_internal): It's valid for a split file
	to have a null component if the file is "".

2005-08-25  Nathaniel Smith  <njs@pobox.com>

	* paths.cc (in_bookkeeping_dir): Last change didn't work out so
	well; let's remove some negatives and see if I can understand what
	the code does this way...

2005-08-25  Nathaniel Smith  <njs@pobox.com>

	* paths.cc (not_in_bookkeeping_dir): Handle "MT" case.
	Update tests to make sure it sticks...

2005-08-25  Nathaniel Smith  <njs@pobox.com>

	* unit_tests.{cc,hh} (init_unit_test_suite): Remove
	path_component_tests.
	* unix/fs.cc (tilde_expand): Another compile fix.

2005-08-25  Nathaniel Smith  <njs@pobox.com>

	* {unix,win32}/fs.cc: Misc. compile fixes.

2005-08-25  Nathaniel Smith  <njs@pobox.com>

	* Makefile.am (UNIX_PLATFORM_SOURCES): Add unix/fs.cc
	(WIN32_PLATFORM_SOURCES): Add win32/fs.cc
	* paths.hh (bookkeeping_path): Implement default constructor.

2005-08-25  Nathaniel Smith  <njs@pobox.com>

	* rcs_import.cc (import_cvs_repo): 
	* lua.cc (default_rcfilename): 
	* diff_patch.cc (get_version): Small compile fixes.

2005-08-25  Nathaniel Smith  <njs@pobox.com>

	* paths.{cc,hh} (is_bookkeeping_path): New static method.
	* file_io.cc (walk_tree_recursive): Use it.  Now compiles.
	paths.cc and file_io.cc now compile.
	
2005-08-25  Nathaniel Smith  <njs@pobox.com>

	* file_io.cc (delete_dir_recursive): Implement.
	Misc. compile fixes.
	
2005-08-25  Nathaniel Smith  <njs@pobox.com>

	* file_io.cc (test_book_keeping_file): Remove.

2005-08-25  Nathaniel Smith  <njs@pobox.com>

	* file_io.cc (walk_tree_recursive, walk_tree): Implement.

2005-08-25  Nathaniel Smith  <njs@pobox.com>

	* paths.cc (const_system_path): Do tilde expansion.

2005-08-25  Nathaniel Smith  <njs@pobox.com>

	* file_io.cc (read_localized_data, read_data_for_command_line) 
	(write_localized_data, write_data, write_data_impl): Implement.

2005-08-25  Nathaniel Smith  <njs@pobox.com>

	* file_io.cc (read_data): Implement.  Remove the base64<gzip<>>
	versions.

2005-08-25  Nathaniel Smith  <njs@pobox.com>

	* file_io.cc (move_file, move_dir): Implement.

2005-08-25  Nathaniel Smith  <njs@pobox.com>

	* file_io.cc (assert_path_is_nonexistent, assert_path_is_file) 
	(assert_path_is_directory, require_path_is_nonexistent) 
	(require_path_is_file, require_path_is_directory) 
	(ident_existing_file, mkdir_p, make_dir_for, delete_file) 
	(delete_dir_recursive): Implement.

2005-08-25  Nathaniel Smith  <njs@pobox.com>

	* Audit uses of 'file_exists', because its semantics have changed;
	it now checks to see if a path exists and is a regular file,
	rather than that it simply exists.  A fair amount of code already
	thought it meant that... other places now use 'path_exists'.
	
2005-08-25  Nathaniel Smith  <njs@pobox.com>

	* file_io.cc (path_exists, directory_exists, file_exists):
	Implement.

2005-08-25  Nathaniel Smith  <njs@pobox.com>

	* platform.hh (get_path_status): New function.
	* unix/fs.cc (get_path_status): Implement.
	* win32/fs.cc (get_path_status): Implement inefficiently (does
	win32 have stat?)

2005-08-25  Nathaniel Smith  <njs@pobox.com>

	* file_io.cc (get_homedir, tilde_expand, book_keeping_file)
	(book_keeping_dir): Remove.

2005-08-25  Nathaniel Smith  <njs@pobox.com>

	* platform.hh (get_homedir): New function.
	* {win32,unix}/fs.cc (get_homedir): Expose.

2005-08-25  Nathaniel Smith  <njs@pobox.com>

	* Minor compile fixes.
	
2005-08-25  Nathaniel Smith  <njs@pobox.com>

	* platform.hh (tilde_expand): New function.
	* win32/fs.cc, unix/fs.cc: Implement it.

2005-08-25  Nathaniel Smith  <njs@pobox.com>

	* paths.cc: Many more fixes.  Now compiles with and without unit
	tests.
	
2005-08-25  Nathaniel Smith  <njs@pobox.com>

	* paths.cc: Lots of compile fixes for unit tests.
	Add a test for access_tracker.

2005-08-25  Nathaniel Smith  <njs@pobox.com>

	* paths.cc: Many fixes.  Now compiles.

2005-08-25  Nathaniel Smith  <njs@pobox.com>

	* paths.cc (system_path): Implement.

2005-08-24  Nathaniel Smith  <njs@pobox.com>

	* paths.cc (fully_normalized_path): Use find_first_of.

2005-08-24  Nathaniel Smith  <njs@pobox.com>

	* paths.cc (find_and_go_to_working_copy, save_initial_path) 
	(go_to_working_copy): Use new checked structure.
	(operator <<): Make sure we can log our access_tracked values
	without marking them as used.

2005-08-24  Nathaniel Smith  <njs@pobox.com>

	* paths.cc (struct access_tracker): Add invariant checking on
	lifetime usage of path roots.

2005-08-24  Nathaniel Smith  <njs@pobox.com>

	* paths.hh (any_path::operator =): return *this.

2005-08-24  Nathaniel Smith  <njs@pobox.com>

	* paths.{cc,hh}: More fixes.

2005-08-24  Nathaniel Smith  <njs@pobox.com>

	* paths.{cc,hh}: Reorganize a bit.  Implement file_path and
	bookkeeping_path.

2005-08-24  Nathaniel Smith  <njs@pobox.com>

	* paths.cc (file_path): Implement basic constructor.
	Misc compile fixes.
	Add single-character names to tests.
	
2005-08-24  Nathaniel Smith  <njs@pobox.com>

	* paths.cc (go_to_working_copy): New function.  Implement.
	* app_state.cc (create_working_copy): Adjust accordingly.

2005-08-24  Nathaniel Smith  <njs@pobox.com>

	* paths.cc (find_and_go_to_working_copy): Implement.
	* app_state.cc (allow_working_copy): Adjust accordingly.
	(relative_directory): Remove.
	* file_io.cc (find_working_copy): Remove.

2005-08-24  Nathaniel Smith  <njs@pobox.com>

	* paths.cc (save_initial_path): Update for previous changes.

2005-08-24  Nathaniel Smith  <njs@pobox.com>

	* paths.cc (test_system_path): Add tests for the
	from-any_path constructor.  Add test for "~foo" handling.
	Start cleaning up path roots.
	* platform.hh: Note that get_current_working_dir() is
	charset-broken (i.e., operations started inside non-utf8
	directories are probably broken).

2005-08-24  Nathaniel Smith  <njs@pobox.com>

	* app_state.cc (allow_working_copy): 
	* change_set.cc (print_insane_change_set): Two more small compile
	fixes.
	All remaining compile errors are localized to unimplemented
	paths.cc/file_io.cc functionality.

2005-08-24  Nathaniel Smith  <njs@pobox.com>

	* database.cc (initialize): Missing ;.

2005-08-24  Nathaniel Smith  <njs@pobox.com>

	* monotone.cc (cpp_main): Handle message_file right.

2005-08-24  Nathaniel Smith  <njs@pobox.com>

	* change_set.cc (print_insane_path_rearrangement): 
	* database.cc (initialize): 
	* monotone.cc (cpp_main): More small compile fixes.

2005-08-24  Nathaniel Smith  <njs@pobox.com>

	* file_io.hh
	({assert,require}_path_is_{nonexistent,file,directory}): New
	functions.
	Use them everywhere.

2005-08-24  Nathaniel Smith  <njs@pobox.com>

	* basic_io.hh: #include "paths.hh".
	* monotone.cc (add_rcfile): Remove obsolete absolutification, etc.

2005-08-24  Nathaniel Smith  <njs@pobox.com>

	* paths.hh (system_path): Add a from-any_path constructor.
	* Makefile.am (MOST_SOURCES): Remove path_component.{cc,hh}.
	* basic_io.hh (push_file_pair): New method.
	* change_set.cc (print_insane_change_set) 
	(print_insane_path_rearrangement): Use it.

2005-08-24  Nathaniel Smith  <njs@pobox.com>

	* paths.hh (any_path::as_internal): On second thought, return a
	std::string, not a utf8 -- utf8 would be better, but should wait
	for some more general charset handling cleanup.
	* Adjust other files accordingly.
	
2005-08-24  Nathaniel Smith  <njs@pobox.com>

	* More compile fixes.  All remaing compile errors are real
	problems, yay.
	
2005-08-24  Nathaniel Smith  <njs@pobox.com>

	* Lots and lots more compile fixes.

2005-08-24  Nathaniel Smith  <njs@pobox.com>

	* paths.hh, monotone.cc, app_state.hh, app_state.cc:
	* unix/inodeprint.cc: More compile fixes.

2005-08-24  Nathaniel Smith  <njs@pobox.com>

	* manifest.hh: Include paths.hh.
	* file_io.hh: Fix syntax errors, and fixup interface.

2005-08-24  Nathaniel Smith  <njs@pobox.com>

	* paths.hh, sanity.hh: Compilation fixes.

2005-08-24  Nathaniel Smith  <njs@pobox.com>

	* paths.cc: Update tests to use path_state_* and pass utf8
	objects.
	
2005-08-24  Nathaniel Smith  <njs@pobox.com>

	* paths.hh (file_path_external): Take a utf8() object, always.

2005-08-24  Nathaniel Smith  <njs@pobox.com>

	* paths.hh (class file_path): Make "convenience functions"
	required.

2005-08-24  Nathaniel Smith  <njs@pobox.com>

	* Switch rest of instances to using convenience functions.
	
2005-08-24  Nathaniel Smith  <njs@pobox.com>
	
	* Switch many instances to using convenience functions.
	
2005-08-24  Nathaniel Smith  <njs@pobox.com>

	* paths.hh (file_path_internal, file_path_external): Define
	convenience functions.
	(file_path, bookkeeping_path, system_path): Add default
	constructors.

2005-08-24  Nathaniel Smith  <njs@pobox.com>

	* app_state.cc, change_set.cc, change_set.hh, commands.cc:
	* inodeprint.cc, manifest.cc, rcs_import.cc, restrictions.cc:
	* work.cc: Audit all calls to file_path() to add internal/external
	notation.

2005-08-24  Nathaniel Smith  <njs@pobox.com>

	* app_state.cc: More paths.hh conversion.
	(app_state::prefix): Remove.
	* commands.cc: Remove uses of app.prefix.
	* automate.cc (automate_attributes): Likewise.

2005-08-23  Nathaniel Smith  <njs@pobox.com>

	* paths.hh (any_path::as_internal): On second thought, return a
	utf8 object.
	* app_state.cc (set_database): Take a system_path.
	(set_pidfile): Likewise.
	* monotone.cc (cpp_main): Pass one.

2005-08-23  Nathaniel Smith  <njs@pobox.com>

	* file_io.hh (get_homedir): Return a system_path.
	* app_state.hh (app_state): Make pidfile a system_path.
	* sanity.hh (sanity::filename): Make a system_path.
	* monotone.cc (cpp_main): Adjust accordingly.
	* paths.hh (any_path): Add as_internal() to interface.
	* paths.cc: Add roundtripping tests.

2005-08-23  Nathaniel Smith  <njs@pobox.com>

	* platform.hh, unix/fs.cc, win32/fs.cc
	(change_current_working_dir): Take an any_path, not a string.
	* rcs_import.{cc,hh}: Convert to paths.hh.

2005-08-23  Nathaniel Smith  <njs@pobox.com>

	* commands.cc (pid_file): Remove fs::path.

2005-08-23  Nathaniel Smith  <njs@pobox.com>

	* mkstemp.cc (monotone_mkstemp): Remove references to fs::path.

2005-08-23  Nathaniel Smith  <njs@pobox.com>

	* change_set.cc (apply_rearrangement_to_filesystem): Oops, missed
	some local_path's.

2005-08-23  Nathaniel Smith  <njs@pobox.com>

	* path_component.{cc,hh}: Delete.

2005-08-23  Nathaniel Smith  <njs@pobox.com>

	* change_set.cc (move_files_to_tmp_bottom_up) 
	(move_files_from_tmp_top_down): Convert to paths.hh.
	Whole file: stop using path_component.hh.

2005-08-23  Nathaniel Smith  <njs@pobox.com>

	* paths.cc (test_bookkeeping_path): Oops, "" is an invalid
	bookkeeping_path.

2005-08-23  Nathaniel Smith  <njs@pobox.com>

	* lua.cc, paths.cc: Few more tweaks for previous change.

2005-08-23  Nathaniel Smith  <njs@pobox.com>

	* paths.{cc,hh}: Add / operators.  Make that the usual way to use
	bookkeeping_path's.
	* work.cc: Adjust accordingly.
	* lua.cc (working_copy_rcfilename): Likewise.
	* commands.cc (update): Likewise.

2005-08-23  Nathaniel Smith  <njs@pobox.com>

	* paths.{cc,hh} (operator <<): Implement for any_paths.
	* paths.hh (class bookkeeping_path): Note that current design is
	bogus to remind myself to fix it tomorrow...

2005-08-23  Nathaniel Smith  <njs@pobox.com>

	* work.{hh,cc}: Convert to paths.hh.

2005-08-23  Nathaniel Smith  <njs@pobox.com>

	* lua.{cc,hh}: Mostly convert to paths.hh.  (Still uses boost::fs
	internally for some directory iteration.)
	* app_state.cc (load_rcfiles): Update accordingly.
	* file_io.hh (path_state): De-templatify; take any_path instead of
	a T.

2005-08-23  Nathaniel Smith  <njs@pobox.com>

	* paths.cc (any_path): New base class.
	(file_path, bookkeeping_path, system_path): Inherit from it.
	* transforms.{hh,cc} (utf8_to_system): Actually, always take a
	utf8 after all (but still have two return types).

2005-08-23  Nathaniel Smith  <njs@pobox.com>

	* transforms.cc: Convert to paths.hh.

2005-08-23  Nathaniel Smith  <njs@pobox.com>

	* transforms.{cc,hh} (localized, localized_as_string): Remove.

2005-08-23  Nathaniel Smith  <njs@pobox.com>

	* transforms.cc (utf8_to_system): Make fast.

2005-08-23  Nathaniel Smith  <njs@pobox.com>

	* transforms.hh (utf8_to_system): Add a string->string version.
	* transforms.cc (utf8_to_system): Implement it.

2005-08-23  Nathaniel Smith  <njs@pobox.com>

	* paths.cc (localized_path_str): New function.
	Fix some tests.

2005-08-23  Nathaniel Smith  <njs@pobox.com>

	* commands.cc: Convert to paths.hh.
	* mkstemp.cc (monotone_mkstemp): Likewise.

2005-08-23  Nathaniel Smith  <njs@pobox.com>

	* vocab_terms.hh, vocab.cc: Remove file_path, local_path.
	* database.{hh,cc}, monotone.cc: Convert to paths.hh.
	* file_io.{hh,cc}: Start to convert to paths.hh.

2005-08-23  Nathaniel Smith  <njs@pobox.com>

	* paths.{cc,hh} (fully_normalized_path): Implement.
	(external_path): Rename to system_path.
	Misc. other updates.

2005-08-21  Eric Anderson  <anderse-monotone@cello.hpl.hp.com>
	* file_io.cc, file_io.hh, lua.cc, std_hooks.lua: determine if a
	file is binary by looking at it incrementally, rather than reading
	it in entirely.  Prepare for making it possible to control what
	characters are considered "binary"

2005-08-20  Nathaniel Smith  <njs@codesourcery.com>

	* paths.cc (is_absolute): New function.
	(file_path::file_path(vector<path_component>))
	(file_path::split): Implement.

2005-08-20  Nathaniel Smith  <njs@pobox.com>

	* interner.hh (interner): Add a scary constructor that lets us
	insert an initial value and assert that we already knew that the
	value assigned to it would be.  (This lets us make it an inlined
	constant.)

2005-08-20  Nathaniel Smith  <njs@pobox.com>

	* paths.cc: Yet more tests.

2005-08-20  Nathaniel Smith  <njs@pobox.com>
	
	* paths.cc (save_initial_path): Implement.
	Add more tests.
	
2005-08-20  Nathaniel Smith  <njs@codesourcery.com>

	* paths.{cc,hh}: New files.
	* Makefile.am (MOST_SOURCES): Add them.
	* unit_tests.hh (add_paths_tests): Declare.
	* unit_tests.cc (init_unit_test_suite): Add them.
	* platform.hh (get_current_working_dir)
	(change_current_working_dir):  New functions.
	* {unix,win32}/fs.cc: New files.

2005-08-19  Nathaniel Smith  <njs@codesourcery.com>

	* monotone.texi (Tutorial): Tweak wording, use --db at more
	appropriate places.

2005-08-26  Richard Levitte  <richard@levitte.org>

	* database.cc (version): Revert the change done earlier, as it
	aborted if the schema isn't the current one, rendering this method
	useless.

2005-08-26  Matt Johnston  <matt@ucc.asn.au>

	* change_set.cc (check_depth, confirm_proper_tree): 
	more efficient algorithm to check for no loops
	* constants.hh: new constant max_path_depth to limit
	recursion in check_depth.

2005-08-26  Benoît Dejean  <benoit@placenet.org>

	* po/fr.po: Updated French translation.

2005-08-26  Richard Levitte  <richard@levitte.org>

	* options.hh, monotone.cc: Add the '--execute' command-specific
	option.
	* monotone.cc (cpp_main): ... and process it.
	* app_state.hh (class app_state): Add the 'execute' boolean.
	* app_state.cc (app_state): Initialise it.
	* commands.cc (CMD(drop)): Add '--execute' capability.
	* commands.cc (CMD(rename)): Add '--execute' capability.  Pass
	'app' to build_rename.
	* work.hh, work.cc (build_deletions, build_rename): Do the actual
	work.  This required the addition of an app_state parameter to
	build_rename.

	* tests/t_drop_execute.at, tests/t_rename_execute.at: New tests.
	* testsuite.at: Add them.

2005-08-26  Benoît Dejean  <benoit@placenet.org>

	* mt_version.cc (print_full_version): Merged strings.
	* change_set.cc: No i18n for unittests. Wow, this saves
	21 strings (total 781).

2005-08-25  Benoît Dejean  <benoit@placenet.org>

	* commands.cc (safe_gettext): New function.
	(explain_usage): Used there to avoid _("").

2005-08-25  Benoît Dejean  <benoit@placenet.org>

	* sanity.{cc,hh} (sanity::do_format): Merged code from
	sanity::{log, warning, progress} in order to merge
	strings. Fixed exception rethrowing.

2005-08-25  Benoît Dejean  <benoit@placenet.org>

	* commands.cc (CMD(lca)): One more string for i18n.
	(CMD(trusted)): Merged all strings.

2005-08-25  Benoît Dejean  <benoit@placenet.org>

	* po/fr.po: Updated French translation.

2005-08-25  Benoît Dejean  <benoit@placenet.org>

	* database.cc (database::version): Marked string for i18n
	and simplifed.
	(database::info): Reworked to merge all strings for i18n.

2005-08-25  Benoît Dejean  <benoit@placenet.org>

	* database.{cc,hh} (database::open, database::check_filename):
	New functions to avoid error handling code and string duplicates.

2005-08-25  Matt Johnston  <matt@ucc.asn.au>

	* transform.cc ({int,ext}ernalize_rsa_keypair_id): don't 
	convert the username portion of key ids to/from ACE.
	* tests/t_genkey.at: check that foo+bar@example.com works
	and foobar@exam+ple.com doesn't.

2005-08-24  Benoît Dejean  <benoit@placenet.org>

	* database.cc (assert_sqlite3_ok): Somehow merged error messages.

2005-08-24  Benoît Dejean  <benoit@placenet.org>

	* change_set.cc (move_files_to_tmp_bottom_up): Better strings.
	* keys.cc (generate_key_pair): Merged 2 strings.

2005-08-24  Nathaniel Smith  <njs@pobox.com>

	* database.cc (assert_sqlite3_ok): Remove accidentally-left-in
	format string argument.

2005-08-24  Nathaniel Smith  <njs@pobox.com>

	* revision.cc (check_sane_history): Add MM's for calculated
	changesets.

2005-08-24  Nathaniel Smith  <njs@pobox.com>

	* database.cc (assert_sqlite3_ok): Don't print the raw sqlite
	error code.  Do add some auxiliary information when sqlite errors
	are confusing.

2005-08-24  Nathaniel Smith  <njs@pobox.com>

	* Back out most changes since
	b580c6ac5bf8eea1f442b8bddc60283b047ade1e.  Handling charsets
	properly by working in utf8 and then converting sucks.  Problems
	include
	  - gettext hates you (wants to return stuff in local charset)
	  - strerror hates you (same reason, but you can't turn it off)
	  - can't report charset conversion errors
	We thus return to our "sorta-correct, by accident" status quo.
	Only change left in is signedness fix in
	5548868ab56d939c1fd8713aa2ac8caacd1184a1.

2005-08-23  Nathaniel Smith  <njs@pobox.com>

	* ui.cc (sanitize): Fix signedness bug in comparison.
	* unix/unix.{cc,hh}: New files.
	* Makefile.am (UNIX_PLATFORM_SOURCES): Add them.
	* unix/process.cc (is_executable, make_executable): Use new
	function last_error.

2005-08-23  Nathaniel Smith  <njs@pobox.com>

	* transforms.{cc,hh} (system_charset): Expose.
	* monotone.cc (cpp_main): Use it to fiddle with gettext's charset
	conversion and make --help output actually correct.

2005-08-23  Nathaniel Smith  <njs@pobox.com>

	* transforms.cc (outprep): Don't sanitize all output; removes too
	many valid characters (\r, \t, etc.).
	* ui.cc: Call outprep on ticker output.
	(inform): Do still sanitize ui.inform() output.

2005-08-23  Nathaniel Smith  <njs@pobox.com>

	* transforms.cc (outprep): New function.
	* ui.cc (inform): Use it.
	* monotone.cc (cpp_main): Use it.
	Everything that writes user-intended output directly (i.e., via
	cout) must call outprep() on that data before printing it.
	
2005-08-23  Nathaniel Smith  <njs@pobox.com>

	* monotone.cc (cpp_main): Trick popt into converting its generated
	help messages into the current locale's charset.

2005-08-23  Nathaniel Smith  <njs@pobox.com>

	* ui.cc (inform, sanitize): Convert all output from utf8 to
	current locale's charset.

2005-08-23  Nathaniel Smith  <njs@pobox.com>

	* monotone.cc (cpp_main): Use bind_textdomain_codeset to request
	that all gettext'ed strings be returned in UTF-8.

2005-08-23  Nathaniel Smith  <njs@pobox.com>

	* idna/nfkc.c (g_utf8_strlen): Expose.
	* transforms.{cc,hh} (length): New function.
	* ui.cc (write_ticks): Use length() instead of .size() to
	calculate string widths; should support multibyte characters
	better.  (Still some problems relating to truncating strings to
	avoid overflow -- calculate truncation by length, but perform
	truncation by bytes...)

2005-08-24  Benoît Dejean  <benoit@placenet.org>

	* po/fr.po: Updated French translation.

2005-08-24  Benoît Dejean  <benoit@placenet.org>

	* monotone.cc:
	* commands.cc: Two more i18n strings.

2005-08-23  Benoît Dejean  <benoit@placenet.org>

	* lua.cc: boost::format vs. F.

2005-08-23  Nathaniel Smith  <njs@pobox.com>

	* AUTHORS: Add Benoît Dejean <benoit@placenet.org>.  Create new
	section for translators.  Add Benoît there too.

2005-08-23  Nathaniel Smith  <njs@pobox.com>

	* commands.cc: N_("") -> "".

2005-08-23  Nathaniel Smith  <njs@pobox.com>

	* commands.cc: Make all CMD() calls use N_() instead of _().
	(commands): Insert _() everywhere usage strings are used.  This is
	icky.

2005-08-23  Nathaniel Smith  <njs@pobox.com>

	* keys.cc (get_passphrase): Put back trailing ": " removed in
	recent i18n changes.

2005-08-23  Benoît Dejean  <benoit@placenet.org>

	* change_set.cc (dump_change_set): boost::format instead of F.
	* commands.cc (get_log_message, notify_if_multiple_heads,
	complete, CMD(attr)): Marked some strings for i18n. Replaced a
	multiline string by prefix_lines_with(). Merged strings.
	* diff_patch.cc (merge_provider::try_to_merge_files): Merged
	strings.
	* i18n.h: N_() stands for gettext_noop(), not plural.
	* keys.cc (get_passphrase): Fixed string surgery.
	* netsync.cc: i18nized tickers' labels. Added xgettext comment
	as tickers do not play well with multibytes characters (like é).
	(session::analyze_attachment): Fixed string surgery.
	(session::process_hello_cmd): Merged many strings.
	(session::process_data_cmd): Removed some leading/trailing
	whitespaces.
	* sanity.cc: Marked error prefixes for i18n.
	* ui.cc (tick_write_count::write_ticks): Reworked and fixed
	surgery. Merged some strings.

2005-08-23  Benoît Dejean  <benoit@placenet.org>

	* commands.cc (CMD*): _("") -> "" as _("") returns the PO
	header.

2005-08-23  Benoît Dejean  <benoit@placenet.org>

	* transforms.cc (check_idna_encoding): No i18n for unittests.

2005-08-23  Benoît Dejean  <benoit@placenet.org>

	* change_set.cc (dump_change_set): boost::format instead of F.
	* commands.cc (get_log_message, notify_if_multiple_heads,
	complete, CMD(attr)): Marked some strings for i18n. Replaced a
	multiline string by prefix_lines_with(). Merged strings.
	* diff_patch.cc (merge_provider::try_to_merge_files): Merged
	strings.
	* i18n.h: N_() stands for gettext_noop(), not plural.
	* keys.cc (get_passphrase): Fixed string surgery.
	* netsync.cc: i18nized tickers' labels. Added xgettext comment
	as tickers do not play well with multibytes characters (like é).
	(session::analyze_attachment): Fixed string surgery.
	(session::process_hello_cmd): Merged many strings.
	(session::process_data_cmd): Removed some leading/trailing
	whitespaces.
	* sanity.cc: Marked error prefixes for i18n.
	* ui.cc (tick_write_count::write_ticks): Reworked and fixed
	surgery. Merged some strings.

2005-08-23  Benoît Dejean  <benoit@placenet.org>

	* netcmd.cc (test_netcmd_functions): Don't translate unittest
	strings.
	* rcs_import.cc (cvs_commit::cvs_commit):
	* database.cc (version_cache::put):
	* lua.cc (dump_stack): boost::format vs. F for strings that are
	not messages.

2005-08-23  Benoît Dejean  <benoit@placenet.org>

	* xdelta.cc: Don't translate unittest strings.

2005-08-23  Matthew Gregan  <kinetik@orcon.net.nz>

	* monotone.texi: Bring 'update' syntax up to date.

2005-08-23  Nathaniel Smith  <njs@pobox.com>

	* tests/t_diff_external.at: --diff-args without --external is an
	error.
	* commands.cc (diff): Likewise.

2005-08-22  Nathaniel Smith  <njs@pobox.com>

	* contrib/ciabot_monotone.py (send_change_for): Handle author
	names with spaces in.

2005-08-22  Matt Johnston  <matt@ucc.asn.au>

	* HACKING: change the vim modeline to something that seems to work
	better.

2005-08-23  Olivier Andrieu  <oliv__a@users.sourceforge.net>

	* contrib/monotone.el: When running monotone commands, re-use
	*monotone* buffers. Make the "status" command use the prefix
	argument. Make the "tree"-restricted commands work in dired
	buffers. Add the "--no-merges" option in the log command. Various
	other innocuous changes.

2005-08-22  Nathaniel Smith  <njs@pobox.com>

	* mt_version.cc (print_full_version): Typo.

2005-08-22  Nathaniel Smith  <njs@pobox.com>

	* mt_version.cc: Include sanity.hh.

2005-08-22  Nathaniel Smith  <njs@pobox.com>

	* netsync.cc (process_error_cmd, run_netsync_protocol): Remove
	some newlines to avoid translation noise.

2005-08-22  Nathaniel Smith  <njs@pobox.com>

	* po/LINGUAS, po/ja.po: Remove ja translation again, it seems to
	be corrupt.

2005-08-22  Nathaniel Smith  <njs@pobox.com>

	* commands.cc (update): Don't use F() to indent things.
	
2005-08-22  Nathaniel Smith  <njs@pobox.com>

	* commands.cc (dump_diffs): Don't use F() to create diff headers.
	(commands::process): Put '' in the log message to make Benoît
	Dejean happy ;-).
	
2005-08-22  Nathaniel Smith  <njs@pobox.com>

	* po/LINGUAS, po/ja.po: Add Japanese translation by Satoru SATOH.
	
2005-08-20  Benoît Dejean  <benoit@placenet.org>

	* po/monotone.pot: Remove from version control.
	* po/POTFILES.skip: New file.
	* po/fr.po: French translation (initial version).
	* po/LINGUAS: Add fr.
	
2005-08-22  Nathaniel Smith  <njs@pobox.com>

	* commands.cc (read): Use FP (thanks to Benoît Dejean for
	catch).
	* mt_version.cc (print_version, print_full_version): Mark more
	strings for i18n (also thanks to Benoît Dejean).
	
2005-08-22  Nathaniel Smith  <njs@pobox.com>

	* commands.cc (commands): Revert previous changes, xgettext is
	buggy.
	Mark every CMD() string argument with _().
	* i18n.h, Makefile.am: New file.
	* sanity.hh: Include it.
	* po/Makevars (XGETTEXT_OPTIONS): Learn about _() and N_() as
	markers.

2005-08-22  Nathaniel Smith  <njs@pobox.com>

	* commands.cc (commands): Oops, can't call gettext on a
	std::string...

2005-08-22  Nathaniel Smith  <njs@pobox.com>

	* monotone.cc (coptions, options): Use gettext_noop to mark usage
	strings for i18n.
	* commands.cc (commands): gettextify command descriptions
	* po/Makevars (XGETTEXT_OPTIONS): Include the 2nd, 3rd, and 4th
	arguments to CMD macro as translatedable strings.

2005-08-22  Nathaniel Smith  <njs@pobox.com>

	* database.cc: Replace a bunch of F()'s by boost::format's,
	because F is only for strings displayed to user.

2005-08-22  Nathaniel Smith  <njs@pobox.com>

	* po/Makevars (XGETTEXT_OPTIONS): Extract FP'ed strings.

2005-08-22  Nathaniel Smith  <njs@pobox.com>

	* sanity.hh (FP): New macro.  Usage:
	FP("frobbed %i bar", "frobbed %s bars", num_bars) % num_bars

2005-08-22  Richard Levitte  <richard@levitte.org>

	* contrib/monotone-import.pl: When temporarly touching files that
	have disappeared since last import, don't forget to create
	intermediary directories as well (and to remove them later on).
	Make sure all file arguments are quoted.  Finally, pick up the
	newly created revision by reading MT/revision instead of relying
	on backquotes working.
	Notofication and initial correction submitted by
	BigFish <bigfische@gmail.com>.

2005-08-20  Matthew Gregan  <kinetik@orcon.net.nz>

	* revision.hh: Delete doubled line of text in comment.

2005-08-20  Benoît Dejean  <benoit@placenet.org>

	* monotone.cc (cpp_main): setlocale(LC_ALL).
	* commands.cc (dropkey): Unify warning into a single string.

2005-08-20  Nathaniel Smith  <njs@codesourcery.com>

	* contrib/monoprof.sh (test_commit): Kernel tarball unpacks to
	linux-$KVER/, not $KVER/.

2005-08-19  Nathaniel Smith  <njs@codesourcery.com>

	* contrib/monoprof.sh (SETUP): Put netsync hooks in the default
	hook file.

2005-08-19  Nathaniel Smith  <njs@codesourcery.com>

	* contrib/monoprof.sh: Give a sensible error message if $DATADIR
	doesn't exist.

2005-08-20  Matt Johnston  <matt@ucc.asn.au>

	* database.cc (put_revision): uncomment check_sane_history call
	(was accidentally committed commented out)

2005-08-19  Nathaniel Smith  <njs@codesourcery.com>

	* monotone.texi (Tutorial): Tweak wording, use --db at more
	appropriate places.

2005-08-19  Matthew Gregan  <kinetik@orcon.net.nz>

	* tests/t_crlf.at: Adjust expected line count to accomodate diff
	output change.
	* commands.cc (CMD(diff)): Include base revision ID in diff output
	header when diffing against working copy.  Useful to identify what
	revision a patch was created against.
	* std_hooks.lua (ignore_file): Ignore Visual SourceSafe junk.

2005-08-18  Timothy Brownawell  <tbrownaw@gmail.com>

	* std_hooks.lua: accept_testresult_change now only cares about
	testresults listed in MT/wanted-testresults

2005-08-18  Matthew Gregan  <kinetik@orcon.net.nz>

	* INSTALL: Remove outdated references to configure options and
	Solaris build workarounds.
	* configure.ac: Lower gettext requirement from 0.12.1 to 0.11.5.

2005-08-17  Timothy Brownawell  <tbrownaw@gmail.com>

	* sanity.cc (gasp()): When catching an error from dumping a MM'd
	variable, do not discard output generated prior to the error. This
	way, at least the header line (function name, file, line no.) is
	printed.
	* change_set.cc: write_insane_change_set: new function to write a
	change set without sanity checking it, now used by dump().

2005-08-17  Patrick Mauritz  <oxygene@studentenbude.ath.cx>

	* unix/process.cc: missing include
	* m4/fexceptions.m4, configure.ac, Makefile.am: remove hardcoded
	-fexceptions in CFLAGS and add it only if compiler doesn't freak
	out.

2005-08-17  Nathaniel Smith  <njs@pobox.com>

	* work.cc (build_additions): Tweak wording.

2005-08-17  Nathaniel Smith  <njs@pobox.com>

	* netsync.cc: Add IANA port assignment to the todo list.

2005-08-17  Nathaniel Smith  <njs@pobox.com>

	* unix/process.cc (make_executable): Open the fd read-only, avoids
	problems with read-only files, and a writeable fd doesn't seem to
	be necessary to change permission bits.

2005-08-17  Nathaniel Smith  <njs@pobox.com>

	* unix/process.cc (is_executable, make_executable): When reporting
	an error in a syscall, include the actual error message.

2005-08-17  Nathaniel Smith  <njs@pobox.com>

	* lua.cc (dump_stack): New function.
	(Lua::fail): New method; use above.
	(get, get_fn, get_tab, get_str, get_num, get_bool, extract_str)
	(extract_int, extract_double, extract_bool, begin, next, pop): Use
	it, to give better logging.
	
2005-08-17  Nathaniel Smith  <njs@pobox.com>

	* Makefile.am (lib3rdparty_a_CFLAGS): Build 3rd party C code with
	-fexceptions.

2005-08-17  Matthew Gregan  <kinetik@orcon.net.nz>

	* win32/process.cc: Slightly smarter argv->cmdline munging.
	* std_hooks.lua: Merge hooks for TortoiseMerge (part of
	TortoiseSVN).

2005-08-17  Nathaniel Smith  <njs@pobox.com>

	* lua.cc (lua_hooks): Re-enable panic thrower, we no longer
	support Lua 4.

2005-08-16  Nathaniel Smith  <njs@pobox.com>

	* netsync.cc: Add more netsync todos.

2005-08-15  Nathaniel Smith  <njs@pobox.com>

	* tests/t_explicit_merge_with_anc.at: New test.
	* testsuite.at: Add it.

2005-08-15  Nathaniel Smith  <njs@pobox.com>

	* tests/t_log_brief.at: New test.
	* testsuite.at: Add it.

2005-08-15  Nathaniel Smith  <njs@pobox.com>

	* commands.cc (fcommit): Remove.  This command has never been
	documented, tested, or maintained; it also doesn't avoid the use
	of temporary files (which was supposed to be its purpose).  Has it
	ever actually been used...?
	
2005-08-15  Nathaniel Smith  <njs@pobox.com>

	* lua.cc (hook_init_attributes): Do more logging; use begin()
	instead of starting iteration by hand.

2005-08-15  Patrick Mauritz  <oxygene@studentenbude.ath.cx>

	* testsuite.at, tests/*.at: make testsuite less demanding:
	- QGREP() and QEGREP() provide a portable [e]grep -q
	- export FOO=bar -> FOO=bar; export FOO
	- tail -n $x -> TAIL($x) with appropriate macro

2005-08-15  Patrick Mauritz  <oxygene@studentenbude.ath.cx>

	* m4/typeof.m4: new test, looks if compiler knows the typeof()
	extension
	* configure.ac: use it
	* sanity.hh: use the test, and boost's abstraction over
	__PRETTY_FUNCTION__ and similar pseudo-macros

2005-08-15  Patrick Mauritz  <oxygene@studentenbude.ath.cx>

	* configure.ac (BOOST_FIX_VERSION): only apply that fix on gcc.

2005-08-14  Nathaniel Smith  <njs@pobox.com>

	* configure.ac (BOOST_VERSION_CHECK, BOOST_FIX_VERSION): Fix for
	cross-compilation.  (Thanks to John Bowler <jbowler@acm.org>.)

2005-08-14  Matthew Gregan  <kinetik@orcon.net.nz>

	* testsuite.at: Don't use agraph.
	* Makefile.am: Minor cleanups.

2005-08-13  Patrick Mauritz  <oxygene@studentenbude.ath.cx>

	* botan/gzip.cpp, botan/mutex.cpp: c functions via c* headers need
	std:: prefix

2005-08-13  Patrick Mauritz  <oxygene@studentenbude.ath.cx>

	* schema_migration.cc (lowercase): it's only used for processing sha1
	values whos size we know: make array size constant
	* transforms.cc (encode_hexenc, decode_hexenc): they have to work with
	all kinds of string sizes, so at least make them nicer by using
	boost::scoped_array

2005-08-13  Patrick Mauritz  <oxygene@studentenbude.ath.cx>

	* revision.cc: make copy constructor of revision_set behave like
	normal constructor in case it's copying a freshly created object

2005-08-13  Nathaniel Smith  <njs@pobox.com>

	* testsuite.at: Use SEGV to kill netsync servers, in hopes it will
	give better coverage information.

2005-08-13  Julio M. Merino Vidal  <jmmv@NetBSD.org>

	* configure.ac: Remove an obsolete check to see if SQLite was
	bundled or not, because the bundled version has been used
	exclusively for quite some time.

2005-08-13  Julio M. Merino Vidal  <jmmv@NetBSD.org>

	* database_check.cc: Remove trailing newline from error messages
	when embedding them inside other strings, so that the trailing
	closing parenthesis is printed correctly.

2005-08-13  Julio M. Merino Vidal  <jmmv@NetBSD.org>

	* configure.ac: Add '-mt' as another possible suffix to detect the
	Boost libraries.  It's very common when these libraries are built
	with the "native naming layout".

2005-08-13  Nathaniel Smith  <njs@pobox.com>

	* monotone.1, monotone.texi: Don't mention agraph.
	* tests/t_netsync_repeated.at: Don't use agraph.
	* tests/t_netsync_unrelated.at: Likewise.

2005-08-13  Nathaniel Smith  <njs@pobox.com>

	* commands.cc (agraph): Remove.

2005-08-13  Nathaniel Smith  <njs@pobox.com>

	* tests/t_commit_log_writeback.at: New test.
	* testsuite.at: Add it.

2005-08-12  Nathaniel Smith  <njs@pobox.com>

	* commands.cc (commit): When user uses --message or
	--message-file, don't require non-empty logs, and don't write out
	message to MT/log.  (This makes re-running a 'commit -m foo'
	command line until it works possible; otherwise the second try
	will get a 'MT/log non-empty and -m supplied' error.)

2005-08-11  Nathaniel Smith  <njs@pobox.com>

	* netsync.cc: Add a list of ideas for improvement that will break
	network compatibility and thus perhaps should go together.

2005-08-11  Nathaniel Smith  <njs@pobox.com>

	* tests/t_commit_message_file.at: Un-double file contents.

2005-08-11  Nathaniel Smith  <njs@pobox.com>

	* lua.cc (ok, extract_str, extract_int, extract_double)
	(extract_bool): Add more logging.

2005-08-11  Patrick Mauritz <oxygene@studentenbude.ath.cx>

	* INSTALL: remove section about crypto++ on solaris
	* config.rpath, mkinstalldirs, po/Makefile.in.in,
	  various files in m4, ABOUT-NLS:
	  remove as they're autogenerated
	* hash_map.hh, m4/gnucxxhashmap.m4, m4/stlporthashmap.m4:
	  new files, abstraction over hash_map differences in STL impls.
	* m4/externtemplate.m4: new file, check if compiler is happy
	  with "extern template"
	* configure.ac: hook up the new autoconf tests
	* Makefile.am: remove -Wall
	* botan/gzip.cpp, botan/mutex.cpp: add includes
	* constants.*: move values to .hh if used for array sizes
	* interner.hh, xdelta.cc: use hash_map.hh
	* merkle_tree.cc, unix/inodeprint.cc: make array size truly
	  constant 
	* sanity.hh: work-around for missing typeof() and
	  __PRETTY_FUNCTIONS on non-gcc compilers
	* schema_migration.cc, transforms.cc: moved dynamically
	  initialized array to heap
	* transforms.hh, vocab.hh: use externtemplate autoconf test

2005-08-10  Matthew Gregan  <kinetik@orcon.net.nz>

	* monotone.spec: include zlib-devel and texinfo as build
	requirements, zlib as a runtime requirement.

2005-08-09  Eric Anderson  <anderse-monotone@cello.hpl.hp.com>

	* tests/perf-test.sh: A repeatable performance test harness
	* tests/parse-accounting.pl: A script that parses the accounting
	output into a nice tabular format

2005-08-09  Eric Anderson  <anderse-monotone@cello.hpl.hp.com>
 
	* Changes to significantly improve network pull performance
	* string_queue.hh: created to store pending data and allow for
	efficient removal from the front.  The string queue automatically
	reduces its buffer size if it is very empty.  	
	* hmac.{cc,hh}: Add in a version of chained_hmac::process that can
	operate on a string_queue for use during read.
	* netcmd.{cc,hh}: update netcmd::read to use a string_queue rather
	than a string, update all the regression tests also.  This required
	the somewhat ugly creation of a read_string function because the
	netcmd read and write functions are no longer using the same type.
	* netio.hh: introduce functions for operating on a string_queue. They
	are identical to the equivalent string functions except for the type
	of the argument.
	* netsync.cc: Use a string_queue rather than a string for storing the 
	input and output buffers.

	* string_queue.cc: unit tests (Matt Johnston)

2005-08-09  Richard Li  <richardl@redhat.com>

	* std_hooks.lua (merge2, merge3): explain a little better why
	monotone can't find a merge command.

2005-08-09  Nathaniel Smith  <njs@pobox.com>

	* commands.cc (update): Fix helpful error message to suggest
	_current_ commandline syntax.

2005-08-09  Olivier Andrieu  <oliv__a@users.sourceforge.net>

	* contrib/monotone.el: a couple of fixes spotted by the compiler
	* Changelog, contrib/colorize: utf8ize

2005-08-09  Nathaniel Smith  <njs@pobox.com>

	* NEWS: Put a time in.
	* po/monotone.pot: Regenerate.
	
2005-08-08  Nathaniel Smith  <njs@pobox.com>

	* configure.ac, monotone.spec, debian/changelog:
	* win32/monotone.iss: Bump version number.

2005-08-08  Nathaniel Smith  <njs@pobox.com>

	* UPGRADE: Fix title.
	* NEWS: Add --lca.

2005-08-08  Nathaniel Smith  <njs@pobox.com>

	* commands.cc (merge, propagate): Take --lca.
	* options.hh: Add OPT_LCA.
	* monotone.cc (coptions, cpp_main): Support it it.
	* app_state.{hh,cc} (app_state::usa_lca): New variable.
	* revision.cc (find_common_ancestor_for_merge): Use LCA if user
	passed --lca.
	* tests/t_merge_lca.at: New test.
	* testsuite.at: Add it.
	* monotone.texi (Tree): Document --lca.
	
2005-08-08  Nathaniel Smith  <njs@pobox.com>

	* NEWS: First-pass for 0.22 release.
	* UPGRADE: Likewise.

2005-08-08  Nathaniel Smith  <njs@pobox.com>

	* Makefile.am (BOTAN_SOURCES): Add botan headers.
	* po/monotone.pot: Regenerate.

2005-08-07  Nathaniel Smith  <njs@pobox.com>

	* netsync.cc (rebuild_merkle_trees, insert_with_parents): Make a
	ticker for added revisions, since traversing the tree to pull in
	ancestors causes a noticeable pause before the cert/key tickers
	start up.
	(insert_with_parents): Also simplify logic.

2005-08-07  Nathaniel Smith  <njs@pobox.com>

	* commands.cc (pull): Clarify what the "doing anonymous pull"
	message means and what you might do about it.

2005-08-07  Nathaniel Smith  <njs@pobox.com>

	* monotone.texi (Network Service, Hooks): Document
	get_netsync_read_permitted as getting a nil value on anonymous
	connects.
	* lua.{cc.hh} (hook_get_netsync_anonymous_read_permitted):
	Remove. Replace with 1-argument version of
	hook_get_netsync_write_permitted.
	* netsync.cc (process_anonymous_cmd): Update.
	* tests/t_netsync_permissions.at: Likewise.

2005-08-07  Matthew Gregan  <kinetik@orcon.net.nz>

	* botan/{data_snk,es_file}.cpp: Open fstreams in binary mode.
	These changes, plus the same change for data_src.cpp and
	es_ftw.cpp, have been sent upstream.

2005-08-05  Nathaniel Smith  <njs@pobox.com>

	* commands.cc (commit): Write out the log message to MT/log
	_after_ making sure it's non-empty.
	* tests/t_commit_cancelled.at: New test.
	* testsuite.at: Add it.
	
2005-08-04  Nathaniel Smith  <njs@pobox.com>

	* netsync.cc (rebuild_merkle_trees): Typo.

2005-08-04  Nathaniel Smith  <njs@pobox.com>

	* netsync.cc (rebuild_merkle_trees): Tweak message ("rebuilding
	merkle trees" does not mean anything to J. Random User...)

2005-08-04  Nathaniel Smith  <njs@pobox.com>

	* manifest.cc (build_restricted_manifest_map): In 'missing files'
	error message, explain how to recover.

2005-08-03  Nathaniel Smith  <njs@pobox.com>

	* testsuite.at (NETSYNC_ADDRESS): New macro.
	(NETSYNC_SERVE_N_START, NETSYNC_SERVE_START)
	(NETSYNC_CLIENT_N_RUN): Use it.
	
	* tests/t_netsync_checks_server_key.at: Make sure can unset the
	known-servers entry.

2005-08-03  Matthew A. Nicholson  <matt@matt-land.com>

	* std_hooks.lua (get_preferred_merge2_command)
	(get_preferred_merge3_command): Provide more information on how to
	use vim as merge tool.

2005-08-03  graydon hoare  <graydon@pobox.com>

	* unix/process.cc (make_executable): Fix race, set user/group/other.

2005-08-03  Matthew Gregan  <kinetik@orcon.net.nz>

	* botan/data_src.cpp (DataSource_Stream::DataSourceStream): Open
	fstream as binary file.

2005-08-03  Matthew Gregan  <kinetik@orcon.net.nz>

	* win32/inodeprint.cc: Botan changes.  Also, hash individual
	FileTime structure members rather than the entire structure.
	* keys.cc: Add explicit 'using' for Botan::byte.
	* botan/es_win32.{cpp,h}: Add missing files.
	* Makefile.am: Enable entropy collection via CryptoAPI and Win32
	API.

2005-08-02  Matt Johnston  <matt@ucc.asn.au>

	* botan/gzip.cpp: forgot to commit some semicolons

2005-08-02  Matt Johnston  <matt@ucc.asn.au>

	* botan/gzip.{cpp,h}: rearranged the code to be clearer.

2005-08-01  Nathaniel Smith  <njs@pobox.com>

	* netsync.cc (get_branches): Remove warning when there are no
	branches.

2005-07-29  Nathaniel Smith  <njs@pobox.com>

	* globish.cc (matcher::operator()): Log what's happening.
	(checked_globish_to_regex_test): Fix previously added test.

2005-07-29  Nathaniel Smith  <njs@pobox.com>

	* globish.cc (checked_globish_to_regex_test): Add another test for
	quoted characters.

2005-07-28  Nathaniel Smith  <njs@pobox.com>

	* update.cc (calculate_update_set): Only include current rev in
	update set if it is an acceptable candidate.
	* commands.cc (update): Clarify error message in this case.
	* tests/t_update_branch.at: Update accordingly.

2005-07-28  Matthew Gregan  <kinetik@orcon.net.nz>

	* monotone.spec: Require boost >= 1.32.

2005-07-27  Matthew Gregan  <kinetik@orcon.net.nz>

	* tests/t_merge_add_del.at: 'drop' does not take a branch (test
	now fails in expected place).
	* tests/t_merge_add_rename_add.at: New test.
	* testsuite.at: Add it.

2005-07-27  Nathaniel Smith  <njs@pobox.com>

	* tests/t_update_branch.at: New test.
	* testsuite.at: Add it.
	(REVERT_TO): Do not preserve MT/options file (can setup invalid
	branch).
	* app_state.cc (make_branch_sticky): Call write_options when
	already have a working copy.
	* commands.cc (update): Call make_branch_sticky at appropriate
	time.

2005-07-27  Nathaniel Smith  <njs@pobox.com>
	
	* commands.cc: ALIAS(mv, rename).  ALIAS(rm, drop).

2005-07-26  Nathaniel Smith  <njs@pobox.com>

	* change_set.cc (dump): Add state_renumbering dumper.
	(merge_disjoint_analyses): Add MM().

2005-07-26  Nathaniel Smith  <njs@pobox.com>

	* change_set.cc (dump): Add path_analysis dumper.
	(merge_change_sets): Add more MM()s.

2005-07-26  Nathaniel Smith  <njs@pobox.com>

	* change_set.cc (dump): Add path_state dumper.
	(sanity_check_path_state): Add MM().

2005-07-26  Richard Levitte  <richard@levitte.org>

	* revision.cc (check_sane_history): Convert tabs to the
	appropriate amount of spaces.

2005-07-26  Richard Levitte  <richard@levitte.org>

	* sanity.hh, revision.cc (check_sane_history),
	change_set.cc (concatenate_change_sets, merge_change_sets,
	invert_change_set): Because boost currently uses the symbol M, we
	have a clash.  Therefore, let's rename M to MM, for now.

2005-07-26  Richard Levitte  <richard@levitte.org>

	* commands.cc (CMD(privkey)): Change so both the public and
	private key are printed.

	* tests/t_dropkey_2.at, tests/t_lua_privkey.at: Adapt to the new
	private key format.

2005-07-24  Nathaniel Smith  <njs@pobox.com>

	* sanity.cc (MusingI, ~MusingI): No-op when already in the middle
	of dumping.

2005-07-25  Matthew Gregan  <kinetik@orcon.net.nz>

	* Makefile.am, configure.ac: Remove BUNDLED_{LUA,SQLITE} tests and
	clarify the comment for popt.  Using external versions of these
	tools didn't work anyway, so there's no point giving the
	impression that it might.

2005-07-24  Nathaniel Smith  <njs@pobox.com>

	* sanity.cc (gasp): Handle the possibility of multiple valid calls
	to gasp(), 'db check' can trigger multiple invariants without
	dying.

2005-07-24  Nathaniel Smith  <njs@pobox.com>

	* sanity.{hh,cc} (sanity::already_dumping, gasp): Don't let gasp
	be called recursively, in case a dump triggers an invariant.

2005-07-24  Nathaniel Smith  <njs@pobox.com>

	* sanity.cc (gasp): Make more robust against new errors triggered
	during error unwind.  (write_change_set in particular likes to
	blow up when handling in invalid change_set.)

2005-07-24  Nathaniel Smith  <njs@pobox.com>

	* change_set.cc (merge_change_sets, check_sane)
	(concatenate_change_sets, invert_change_set): Add M()s.

2005-07-24  Nathaniel Smith  <njs@pobox.com>

	* sanity.{hh,cc} (dump): Remove templated version, add std::string
	version.
	* vocab.{hh,cc} (dump): Add ATOMIC/DECORATE/ENCODING dumpers.
	* change_set.{hh,cc} (dump): Add change_set dumper.
	* manifest.{hh,cc} (dump): Add manifest_map dumper.
	* revision.cc (check_sane_history): Add some M()s.

2005-07-24  Nathaniel Smith  <njs@pobox.com>

	* sanity.hh (class Musing, gasp, dump): Actually, take a
	std::string instead of a std::ostream; fits our idioms better.

2005-07-24  Nathaniel Smith  <njs@pobox.com>

	* sanity.cc (log, progress, warning): Append '\n' to strings when
	necessary.
	(gasp): Save string properly.
	(M): Apply black magic.  Now works correctly.
	(dump): Write newline.

2005-07-24  Nathaniel Smith  <njs@pobox.com>

	* sanity.hh (dump): Add a default 'dump' implementation for all
	<<able objects.

2005-07-24  Nathaniel Smith  <njs@pobox.com>

	* constants.{cc,hh} (default_terminal_width): New constant.
	* ui.cc (guess_terminal_width): Use it.

2005-07-24  Nathaniel Smith  <njs@pobox.com>

	* diff_patch.cc (unidiff_append_test): Fix typo.

2005-07-24  Nathaniel Smith  <njs@pobox.com>

	* tests/t_annotate_no_rev.at: New test.
	* testsuite.at: Add it.
	
2005-07-24  Nathaniel Smith  <njs@pobox.com>

	* sanity.{hh,cc} (sanity, dump_buffer, invariant_failure)
	(index_failure,	MusingI, Musing, M): Implement macro M(), for
	'musing', which marks data that monotone was musing over when an
	invariant tripped.
	* Makefile.am (MOST_SOURCES): Fix spacing.

2005-07-23  Nathaniel Smith  <njs@pobox.com>

	* ui.{hh,cc} (guess_terminal_width): New function.
	(tick_write_dot::chars_on_line): Make unsigned to quiet gcc warning.
	(tick_write_dot::write_ticks): Use guess_terminal_width.
	* commands.cc (dump_diffs): Take full responsibility for printing
	=== lines, and use guess_terminal_width.
	* diff_patch.cc (make_diff): Don't print === lines.
	(unidiff_append_test): Adjust accordingly.

2005-07-23  Matthew Gregan  <kinetik@orcon.net.nz>

	* commands.cc (CMD(annotate)): Check for a valid revision before
	trying to fetch it from the database.
	* lua/lundump.[ch], lua/ldump.c: Rename VERSION and VERSION0 to
	LUA_DUMP_VERSION and LUA_DUMP_VERSION0 to avoid clashes with
	VERSION from config.h.

2005-07-22  Nathaniel Smith  <njs@pobox.com>

	* monotone.texi (Committing Work): Remove discussion of manifests.

2005-07-20  Nathaniel Smith  <njs@pobox.com>

	* netsync.cc (rebuild_merkle_trees): Make 'including branch'
	message L() instead of P(); it's nice information, but too much to
	be useful with large databases.

2005-07-22  Matt Johnston  <matt@ucc.asn.au>

	* database_check.cc: check that revisions and manifests
	are normalised to the same for that they would be written as.
	* tests/t_database_check_normalized.at: a test for it.
	* testsuite.at: add it.

2005-07-21  Richard Levitte  <richard@levitte.org>

	* contrib/monotone-import.pl: Now uses the given tag.

2005-07-20  Marcel van der Boom  <marcel@hsdev.com>

	* database.{cc,hh} (get_branches): New method.
	* commands.cc (ls_branches): Use it.
	* netsync.cc (get_branches): Likewise.
	* tests/t_ls_branches.at: New test.
	* testsuite.at: Add it.
	
2005-07-20  Nathaniel Smith  <njs@pobox.com>

	* commands.cc (db): Rename kill_branch_locally to
	kill_branch_certs_locally.
	* tests/t_db_kill_branch_locally.at: Rename to...
	* tests/t_db_kill_branch_certs_locally.at: ...this.  Update.
	* testsuite.at: Update.
	* monotone.texi (Database): Update.

2005-07-19  Nathaniel Smith  <njs@pobox.com>

	* schema_migration.cc (migrator::migrate): Add a check for schemas
	that are just... wrong.
	* tests/t_migrate_broken_schema.at: New test.

2005-07-19  Nathaniel Smith  <njs@pobox.com>

	* netcmd.cc (read): Make the bad HMAC error message clearer.

2005-07-19  Matthew Gregan  <kinetik@orcon.net.nz>

	* tests/t_diff_external.at: Canonicalise output for Win32.

2005-07-18  Nathaniel Smith  <njs@pobox.com>

	* keys.cc (get_passphrase): Do still error out if they keep typing
	empty passphrases.

2005-07-18  Richard Levitte  <richard@levitte.org>

	* database.cc: Move the inclusion of stdarg.h...
	* database.hh: ... here.

2005-07-18  Matt Johnston  <matt@ucc.asn.au>

	* keys.cc (get_passphrase): don't bomb out if they type an empty passphrase.

2005-07-18  Patrick Mauritz  <oxygene@studentenbude.ath.cx>

	* work.cc, manifest.cc: Remove 'using namespace boost'.

2005-07-18  Nathaniel Smith  <njs@pobox.com>

	* netsync.cc (received_items): New instance variable.
	(session::session): Initialize it.
	(note_item_arrived): Maintain it.
	(item_request_outstanding): Rename it to...
	(item_already_received): ...this, and have it check both
	outstanding and fulfilled requests.
	(queue_send_data_cmd, queue_send_delta_cmd): Call it via new
	name.
	
	Hopefully this will eliminate cases where "revs in" is larger than
	"revs written".
	
2005-07-17  Nathaniel Smith  <njs@pobox.com>

	* constants.cc (legal_key_name_bytes): Allow + and _ to appear in
	key names.

2005-07-17  Nathaniel Smith  <njs@pobox.com>

	* ui.{cc,hh} (tick_write_dot::write_ticks): Start a new line when
	too many dots have been written.
	* netsync.cc (process_refine_cmd): Add comment noting a possible
	optimization regarding subtree refinement.

2005-07-17  Nathaniel Smith  <njs@pobox.com>

	* configure.ac, win32/monotone.iss, monotone.spec:
	* debian/changelog: Bump version numbers to 0.21.
	* NEWS: Commit to a timestamp.

2005-07-17  Nathaniel Smith  <njs@pobox.com>

	* NEWS: Add diff changes, more tweaking.
	* UPGRADE: Update for 0.21.
	* AUTHORS: Add Vladimir Vukicevic.

2005-07-18  Matt Johnston  <matt@ucc.asn.au>

	* netsync.cc: merge fixup
	* botan/pipe_rw.cpp (read_all_as_string): make it smarter and faster

2005-07-18  Matt Johnston  <matt@ucc.asn.au>

	* botan/sha160.{cpp,h}: new faster sha160 implementation from Jack Lloyd
	and Kaushik Veeraraghavan.

2005-07-17  Nathaniel Smith  <njs@pobox.com>

	* tests/t_diff_external.at: New test.
	* testsuite.at: Add it.

2005-07-17  Nathaniel Smith  <njs@pobox.com>

	* monotone.texi (Restrictions): diff -r -r does accept
	restrictions now.
	(CVS Phrasebook): Clarify diff section.
	(Informative): Document diff [--unified|--context|--external],
	--diff-args.

2005-07-17  Nathaniel Smith  <njs@pobox.com>

	* app_state.{cc,hh}: Record whether --diff-args was passed, not
	just a string value.
	* lua.{cc,hh} (hook_external_diff): Take a diff_args_provided
	variable.
	* commands.cc (do_external_diff): Pass it.

2005-07-17  Nathaniel Smith  <njs@pobox.com>

	* std_hooks.lua (external_diff_default_args): New variable.
	(external_diff): Use it as a default, and use user-provided
	diff_args otherwise.
	* monotone.texi (Hooks): Document this.

2005-07-16  Vladimir Vukicevic  <vladimirv@gmail.com>

	* lua.{cc,hh} (hook_external_diff): New hook.
	* std_hooks.lua (external_diff): Add default definition.
	* monotone.texi (Hooks): Document external_diff hook.
	* app_state.{cc,hh}, options.hh, monotone.cc: Add --context,
	--external, --unified, --diff-args options.
	* commands.cc (do_external_diff): New function.
	(dump_diffs): Put a == line between each file's diffs.
	Pass file_ids of pre- and post-states to make_diff.
	(diff): Take new options.
	(cdiff): Remove.
	* diff_patch.{cc,hh} (make_diff): Print file ids in diff file
	headers.
	(unidiff_append_test): Update.
	(enum diff_type): Move to...
	* vocab.hh: ...here.
	* tests/t_restrictions.at, tests/t_crlf.at: Update.

2005-07-16  Nathaniel Smith  <njs@pobox.com>

	* manifest.cc (build_restricted_manifest_map): Remove doubled
	comment.

2005-07-16  Nathaniel Smith  <njs@pobox.com>

	* NEWS: Mention need for 'db migrate'.

2005-07-17  Matthew Gregan  <kinetik@orcon.net.nz>

	* lua/*: Import Lua 5.0.2 from upstream.
	* lua/*: Fix up CVS $Id$ tags, which appear to have been trashed
	since monotone existed in CVS.

2005-07-16  Nathaniel Smith  <njs@pobox.com>

	* NEWS: Update for 0.21.

2005-07-16  Nathaniel Smith  <njs@pobox.com>

	* database.cc (assert_sqlite3_ok): Remove dead function.
	
2005-07-16  Nathaniel Smith  <njs@pobox.com>

	* app_state.cc (require_working_copy): Oops, make it compile.

2005-07-16  Nathaniel Smith  <njs@pobox.com>

	* app_state.{cc,hh} (require_working_copy): Take an optional
	argument to give more details about why a working copy was
	required.
	* commands.cc (log): Give said details.

2005-07-16  Nathaniel Smith  <njs@pobox.com>

	* monotone.texi (CVS Phrasebook): Include 'log'.

2005-07-16  Nathaniel Smith  <njs@pobox.com>

	* monotone.texi (Selectors): Document use of globs.
	* tests/t_selector_globbing.at: New test.
	* testsuite.at: Add it.
	
2005-07-16  Jordan Breeding  <jordan.breeding@mac.com>

	* database.cc (selector_to_certname): Make 't:' selector match
	exactly by default as well.

2005-06-25  Brian Downing <bdowning@lavos.net>

	* database.cc (selector_to_certname, complete): Makes 'b:'
	selector be interpreted as a glob instead of as a partial string
	match.
	
2005-07-16  Nathaniel Smith  <njs@pobox.com>

	* netsync.cc: Revert accidentally committed changes.

2005-07-16  Nathaniel Smith  <njs@pobox.com>

	* ChangeLog: Fix formatting.

2005-07-15  Matt Johnston  <matt@ucc.asn.au>

	* netsync.cc (rebuild_merkle_trees): bad_branch_certs is a set of cert
	hashes, not of revision idents.

2005-07-14  Nathaniel Smith  <njs@pobox.com>

	* database.cc (get_revision_cert_index): "reserve" and "resize"
	are different.

2005-07-14  Nathaniel Smith  <njs@pobox.com>

	* netsync.cc (process_delta_cmd): Remove meaningless comment.

2005-07-14  Nathaniel Smith  <njs@pobox.com>

	* database.hh: Pre-declare sqlite3_stmt, instead of including
	sqlite3.h.

2005-07-14  Derek Scherger  <derek@echologic.com>

	* commands.cc (lca,lcad,try_one_merge): call describe_revision for
	logging common ancestors
	(propagate): log final merged line after propagate completes
	to indicate that it actually worked and to be consistent with merge

2005-07-13  Derek Scherger  <derek@echologic.com>

	* ChangeLog: merge fixup

2005-07-13  Derek Scherger  <derek@echologic.com>

	* database.cc (debug): delete stale comment
	(delete_branch_named):
	(delete_tag_named): 
	(clear): replace vprintf stuff with query parameters

2005-07-13  Nathaniel Smith  <njs@pobox.com>

	* contrib/ciabot_monotone.py (main): Optimistically run 'db
	migrate' before using database.

2005-07-13  Nathaniel Smith  <njs@pobox.com>

	* schema_migration.cc (migrate_monotone_schema)
	(migrator::migrate): Move the "nothing happened" check, and don't
	vacuum unless a migration occurred.

2005-07-13  Nathaniel Smith  <njs@pobox.com>

	* tests/t_restricted_diff_unchanged.at: New test.
	* testsuite.at: Add it.

2005-07-13  graydon hoare  <graydon@pobox.com>

	* rcs_import.cc (cvs_branch::cvs_branch): Initialize bools to false.

2005-07-13  Nathaniel Smith  <njs@pobox.com>

	* monotone.texi (Database): Document kill_tag_locally.

2005-07-13  Nathaniel Smith  <njs@pobox.com>

	* tests/t_kill_tag_locally.at, tests/t_ambiguous_tags.at: New
	tests.
	* testsuite.at: Add them.

2005-07-11  graydon hoare  <graydon@pobox.com>

	* AUTHORS: Add Jordan.
	* commands.cc (ls_tags): Do not uniquify tags.
	* constants.{cc,hh} (cvs_window): Change to time_t, tighten to 5 minutes.
	* rcs_import.cc (window): Remove.
	(note_type): Remove dead code.
	(is_sbr): Add test for synthetic branch roots.
	(cvs_commit::is_synthetic_branch_root): New test.
	(process_branch): Skip synthetic branch roots, push new branch
	before picking branch to mark, rather than after.
	(cvs_history::index_branchpoint_symbols): Handle vendor branches.
	(cvs_history::push_branch): Do not duplicate root on private branches.
	(import_branch): Fix up cluster inference.
	(cluster_consumer::consume_cluster): New invariant.
	* tests/t_cvsimport_drepper2.at: Modify to reflect fixes.

2005-07-11  Jordan Breeding  <jordan.breeding@mac.com>

	* commands.cc (db): New subcommand "kill_tag_locally"
	* database.{cc,hh} (delete_tag_named): New function.

2005-07-12  Nathaniel Smith  <njs@pobox.com>

	* schema_migration.cc (migrator::migrate): When there is nothing
	to be done, do nothing.

2005-07-12  Nathaniel Smith  <njs@pobox.com>

	* netsync.cc (rebuild_merkle_trees): Reduce memory usage a bit,
	and don't insert branch certs that the other side will just end up
	throwing away (reduces network traffic).

2005-07-12  Nathaniel Smith  <njs@pobox.com>

	* testsuite.at (NETSYNC_SERVE_START, NETSYNC_SERVE_N_START):
	Really, really really fix up quoting.  Really.
	I hope.

2005-07-12  Nathaniel Smith  <njs@pobox.com>

	* contrib/ciabot_monotone.py (config.project_for_branch): Clarify
	comment text for non-Python programmers.

2005-07-12  Nathaniel Smith  <njs@pobox.com>

	* testsuite.at (NETSYNC_SERVE_START, NETSYNC_SERVE_N_START): Fixup
	quoting.

2005-07-11  Nathaniel Smith  <njs@pobox.com>

	* crypto_tests.cc: New SHA1 correctness tests from Kaushik Veeraraghavan.
	* unit_tests.cc (init_unit_test_suite): 
	* unit_tests.hh (add_crypto_tests): 
	* Makefile.am (unit_tests_SOURCES): Call them.
	* AUTHORS: Add Kaushik Veeraraghavan.

2005-07-11  Nathaniel Smith  <njs@pobox.com>

	* tests/t_netsync_exclude_default.at: New test.
	* testsuite.at: Add it.
	(NETSYNC_SERVE_N_START, NETSYNC_SERVE_START): Use '*' as pattern
	when none is passed.

2005-07-11  Nathaniel Smith  <njs@pobox.com>

	* monotone.texi (Network): Tweak documentation for netsync
	commands.

2005-07-11  Nathaniel Smith  <njs@pobox.com>

	* app_state.{hh,cc} (exclude_patterns, add_exclude): 
	* options.hh (OPT_EXCLUDE): 
	* monotone.cc (coptions, cpp_main): New option --exclude.
	* commands.cc (pull, push, sync, serve): Accept it.
	(process_netsync_args): Implement it.
	* tests/t_netsync_exclude.at: New test.
	* testsuite.at: Add it.

2005-07-11  Timothy Brownawell  <tbrownaw@gmail.com>

	* options.hh, app_state.{hh,cc}, monotone.cc: New command specific
	option, "--exclude=x", puts arg into a vector app.excludes .
	Used by the netsync commands.
	* commands.cc (netsync commands): accept said option
		(process_netsync_args): Handle excludes.
	* monotone.texi: document it

2005-07-11  Timothy Brownawell  <tbrownaw@gmail.com>

	* interner.hh: make slightly faster

2005-07-11  Matt Johnston  <matt@ucc.asn.au>

	* hmac.cc: <string> not <string.h>

2005-07-11  Matt Johnston  <matt@ucc.asn.au>

	* keys.cc (encrypt_rsa): fix typo
	* hmac.{cc,hh}: store key as SymmetricKey, pass correctly to
	MAC_Filter

2005-07-10  Nathaniel Smith  <njs@pobox.com>

	* ChangeLog, configure.ac: Re-remove mysteriously revived
	jibberish.

2005-07-10  Nathaniel Smith  <njs@pobox.com>

	* tests/t_netsync_read_permissions.at: New test.
	* testsuite.at: Run it.
	* netsync.cc (set_session_key, dispatch_payload)
	(respond_to_auth_cmd): Refactor to key HMAC earlier, so error
	packets will get the right HMAC.

2005-07-10  Richard Levitte  <richard@levitte.org>

	* Makefile.am (monotone_CPPFLAGS, unit_tests_CPPFLAGS): Re-remove
	previously removed stuff.

	* ChangeLog, configure.ac: Revert accidentally-recommitted changes.

2005-07-10  Richard Levitte  <richard@levitte.org>

	* monotone.texi (Network), monotone.1: Mention the default port
	number.

2005-07-10  Matthew Gregan  <kinetik@orcon.net.nz>

	* configure.ac: Check for boost >= 1.32.

2005-07-09  Nathaniel Smith  <njs@pobox.com>

	* schema.sql (revision_ancestry__child, revision_certs__id,
	revision_certs__name_value): New indexes.
	* database.cc (dump, dump_table_cb, dump_index_cb): Include
	indexes in dumps.
	(database::database): 
	* schema_migration.cc (migrate_monotone_schema) 
	(migrate_client_to_add_indexes): 
	* tests/t_migrate_schema.at: Corresponding migration gunk.

2005-07-09  Jordan Breeding  <jordan.breeding@mac.com>

	* Makefile.am (monotone_CPPFLAGS, unit_tests_CPPFLAGS): 
	* configure.ac (BOOST_FIX_VERSION): Restrict boost compile kluges
	to boost 1.32.

2005-07-09  Nathaniel Smith  <njs@pobox.com>

	* schema_migration.cc (calculate_schema_id): Include indexes in
	the schema id.

2005-07-09  Nathaniel Smith  <njs@pobox.com>

	* ChangeLog, configure.ac: Revert accidentally-committed changes.

2005-07-09  Nathaniel Smith  <njs@pobox.com>

	* monotone.texi (Generating Keys): Make it a little clearer that
	we aren't necessarily recommending people store their passphrase
	in plaintext.

2005-07-08  Matt Johnston  <matt@ucc.asn.au>

	* propagate mainline to botan branch

	* constants.{cc,hh}: add sha1_digest_length as botan
	doesn't provide a convenient definition.
	* hmac.{cc,hh}: convert to use botan
	* keys.cc (encrypt_rsa, decrypt_rsa): use botan
	* transforms.{cc,hh}: use botan

2005-07-08  Matt Johnston  <matt@ucc.asn.au>

	* tests/t_normalized_filenames.at: expect exit code of 1 not 3 for
	"cat manifest" with a directory in MT/work
	* file_io.cc, netcmd.cc, transforms.cc, vocab.hh: revert changes which
	used swap() for strings and atomic types since strings are
	copy-on-write.

2005-07-08  Matt Johnston  <matt@ucc.asn.au>

	* file_io.cc (ident_existing_file): new function to calculate
	the ident of a file failing gracefully if it doesn't exist
	or is a directory.
	* file_io.hh (classify_manifest_paths,
	build_restricted_manifest_map): use ident_existing_file
	* ui.cc: cast to avoid compiler warnings

2005-07-07  Nathaniel Smith  <njs@pobox.com>

	* contrib/ciabot_monotone.py (Monotone.log): Fix to work with
	0.20.

2005-07-07  Nathaniel Smith  <njs@pobox.com>

	* Makefile.am (monotone_CPPFLAGS, unit_tests_CPPFLAGS): Add
	-DBOOST_REGEX_V4_CHAR_REGEX_TRAITS_HPP to work around g++
	4.0/boost 1.32.0 lossage.

2005-07-07  Vaclav Haisman  <V.Haisman@sh.cvut.cz>

	* Makefile.am: Compile fix for FreeBSD.

2005-07-07  Nathaniel Smith  <njs@pobox.com>

	* netsync.cc (process_hello_cmd, process_anonymous_cmd) 
	(process_auth_cmd): Change permission checking -- always build
	merkle tree (even when a pure sink), send permission denied and
	abort whenever client tries to read/write a branch they don't have
	access to.

2005-07-07  Nathaniel Smith  <njs@pobox.com>

	* ChangeLog: fixup formatting.

2005-07-06  Matt Johnston  <matt@ucc.asn.au>

	* database.cc (assert_sqlite3_ok): database corruption and similar
	problems are errors, not invariants.

2005-07-06  Nathaniel Smith  <njs@pobox.com>

	* commands.cc (push, pull, sync): Fix --help description.	
	
2005-07-06  Nathaniel Smith  <njs@pobox.com>

	* options.hh (OPT_SET_DEFAULT): 
	* app_state.{hh,cc} (app_state::set_default):
	* monotone.cc (coptions, cpp_main): New option.
	* commands.cc (pull, push, sync): Accept it.
	(process_netsync_args): Use it.
	* tests/t_set_default.at, testsuite.at: New test.

2005-07-07  Matthew Gregan  <kinetik@orcon.net.nz>

	* win32/monotone.iss: Bump version number.

2005-07-05  Nathaniel Smith  <njs@pobox.com>

	* debian/rules (config.status): Use bundled sqlite.
	* debian/control (Build-Depends): Remove popt and sqlite.

2005-07-05  Nathaniel Smith  <njs@pobox.com>

	* NEWS: Add timestamp.  Barring unforeseen issues, this is 0.20.

2005-07-05  Nathaniel Smith  <njs@pobox.com>

	* Makefile.am (EXTRA_DIST): Include some missed contrib/ stuff.

2005-07-05  Nathaniel Smith  <njs@pobox.com>

	* po/monotone.pot: Regenerate for release.

2005-07-05  Nathaniel Smith  <njs@pobox.com>

	* configure.ac, debian/changelog, monotone.spec: Bump version
	number.
	* UPGRADE: Update for 0.20 release.

2005-07-05  Nathaniel Smith  <njs@pobox.com>

	* ChangeLog, NEWS, AUTHORS: Fixup Eric Anderson's email address.

2005-07-05  Nathaniel Smith  <njs@pobox.com>

	* monotone.texi (Database): Note that db kill_rev_locally also
	will trigger "unreferenced manifest" warnings from db check.

2005-07-05  Nathaniel Smith  <njs@pobox.com>

	* NEWS: Oops, 'automate select' was in 0.19 after all.

2005-07-05  Nathaniel Smith  <njs@pobox.com>
	
	* contrib/ciabot_monotone.py: Fix multiple collection support.

2005-07-05  Richard Levitte  <richard@levitte.org>

	* monotone.texi (Hooks): Add space after periods where there's
	a lack of space.

	* NEWS: Correct the blurb about
	get_netsync_{read,anonymous_read,write}_permitted

2005-07-05  Nathaniel Smith  <njs@codesourcery.com>

	* NEWS: Add more explicit note on how to upgrade.

2005-07-05  Nathaniel Smith  <njs@codesourcery.com>

	* NEWS: First cut at 0.20 release notes.

2005-07-03  Matthew Gregan  <kinetik@orcon.net.nz>

	* sqlite/*, Makefile.am: Import SQLite 3.2.2 from upstream.
	* sqlite/main.c: Compile fix.
	* sqlite/{callback.c,prepare.c}: Add new files.

2005-07-03  Matthew Gregan  <kinetik@orcon.net.nz>

	* sqlite/{sqlite3.h,tokenize.c} (sqlite3_complete_last): New
	function to find the last valid SQL statement in a string; based
	on sqlite3_complete.  This change should be offered upstream, but
	probably not before sqlite3_complete_last16 is implemented.
	* database.cc (database::load): Load and execute dump in chunks,
	fixes bug 13570.

2005-07-01  Eric Anderson  <anderse-monotone@cello.hpl.hp.com>

	* file_io.cc: Pre-allocate space for the file read so that the
	string doesn't have to be incrementally expanded during the read.

2005-07-01  Matthew Gregan  <kinetik@orcon.net.nz>

	* tests/t_cvsimport_drepper2.at: Canonicalise monotone output so
	that the test passes on Win32.

2005-06-30  Eric Kidd  <eric.kidd@dartmouth.edu>

	* contrib/monotone-import.pl: Changed $branch to
	$user_branch.  This script may need more work, but at least Perl
	compiles it now.

2005-06-30  Patrick Mauritz  <oxygene@studentenbude.ath.cx>

	* automate.cc, basic_io.hh, cert.cc, change_set.cc,
	cryptopp/config.h, cryptopp/integer.cpp, main.cc, merkle_tree.cc,
	merkle_tree.hh, monotone.cc, netcmd.cc, netsync.cc,
	netxx/osutil.h, packet.cc: Namespace and include file cleanup.

2005-06-29  graydon hoare  <graydon@pobox.com>

	* tests/t_cvsimport_drepper2.at: New test.
	* testsuite.at: Call it.

2005-06-23  graydon hoare  <graydon@pobox.com>

	* rcs_import.cc (import_cvs_repo): Put branch imports inside
	transaction blocks, add a couple tickers.

2005-06-22  graydon hoare  <graydon@pobox.com>

	* rcs_file.cc: Track file:line numbers, accept files which violate
	some lies in rcs file format.
	* rcs_import.cc (cvs_tree_walker): 
	Warn rather than crash on parse errors.
	(cvs_history)
	(cvs_commit)
	(cvs_cluster)
	(prepared_revision)
	(import_branch)
	(import_cvs_repo): Support non-branch tags.

2005-06-21  graydon hoare  <graydon@pobox.com>

	* rcs_import.{cc,hh} (import_rcs_file): Rename to test_parse_rcs_file.
	* commands.cc (rcs_import): rename call.

2005-06-19  graydon hoare  <graydon@pobox.com>

	* rcs_import.cc: Rewrite change set inference logic.

2005-06-28  Roland Illig  <roland.illig@gmx.de>

	* app_state.cc: #include <unistd.h>, needed on NetBSD.

2005-06-28  Nathaniel Smith  <njs@codesourcery.com>

	* std_hooks.lua (ignore_file): Ignore vim swap files and emacs
	temp files.

2005-06-27  Nathaniel Smith  <njs@codesourcery.com>

	* INSTALL: Bump required version of Boost to 1.32.

2005-06-26  Matthew Gregan  <kinetik@orcon.net.nz>

	* app_state.cc (app_state::app_state()): Initialise no_merges to
	false so that 'log' will show merges by default (the recently
	added --no-merges option provides a means to disable the merge
	entries).

2005-06-26  Matthew Gregan  <kinetik@orcon.net>

	* tests/t_automate_stdio.at, tests/t_cvsimport_drepper.at,
	tests/t_selector_later_earlier.at: Further canonicalisation of
	monotone output to resolve test failures on Win32.

2005-06-25  Brian Campbell  <brian.p.campbell@dartmouth.edu>

	* commands.cc (CMD(db)): Added db kill_branch_locally command. 
	* database.cc, database.hh (delete_branch_named): New function to
	delete all branch certs with a given branch name.
	* monotone.texi (Database): Added documentation for db
	kill_branch_locally.
	* tests/t_db_kill_branch_locally.at: New test for db
	kill_branch_locally.
	* testsuite.at: Add the test. 
	* AUTHORS: Add myself.
	* ChangeLog: Change my email address on an old contribution to 
	match my pubkey. 

2005-06-24  Nathaniel Smith  <njs@codesourcery.com>

	* tests/t_db_kill_rev_locally.at: Clean up style.

2005-06-24  Nathaniel Smith  <njs@codesourcery.com>

	* unix/process.cc (process_spawn): Format log output correctly.

2005-06-24  Nathaniel Smith  <njs@codesourcery.com>

	* unix/process.cc (existsonpath): Reindent.  Add logging, and use
	'command -v' instead of 'which' (as per Matt Johnston's discovery
	that it is more portable).
	(process_spawn): Handle exec failure more properly.
	* tests/t_existsonpath.at: New test.
	* testsuite.at: Add it.

2005-06-25  Matthew Gregan  <kinetik@orcon.net.nz>

	* monotone.cc: Log correct locale set for LC_MESSAGES.

2005-06-24  Nathaniel Smith  <njs@codesourcery.com>

	* unix/process.cc: Remove tabs.

2005-06-24  Nathaniel Smith  <njs@codesourcery.com>

	* std_hooks.lua (get_preferred_merge2_command)
	(get_preferred_merge3_command): Move meld to the bottom of the
	default merge tool search order.  Also, use xemacs if it appears
	in $EDITOR, otherwise use emacs.
	* revision.cc (check_sane_history): Remove stale comment.

2005-07-05  Nathaniel Smith  <njs@codesourcery.com>

	* globish.cc (combine_and_check_globish): Don't add unnecessary
	{}'s.
	* tests/t_netsync_globs.at, testsuite.at: New test.

2005-07-04  Nathaniel Smith  <njs@codesourcery.com>

	* netcmd.cc (do_netcmd_roundtrip, test_netcmd_mac): Update for new
	chained_hmac object.
	* constants.hh (netsync_key_initializer): Update comment.
	* hmac.hh (hmac_length): Expose length of MACs.
	* hmac.cc: I() that it matches what CryptoPP wants to give.
	* netcmd.cc: I() that it matches the length hard-coded into the
	netsync protocol.
	* vocab.cc (verify(netsync_hmac_value)): Fix error message.
	
2005-07-04  Nathaniel Smith  <njs@codesourcery.com>

	* tests/t_netsync_defaults.at: Update for new var names.  All
	tests now pass.

2005-07-04  Nathaniel Smith  <njs@codesourcery.com>

	* lua.cc (hook_get_netsync_write_permitted): Fix typo.

2005-07-04  Nathaniel Smith  <njs@codesourcery.com>

	* globish.cc (globish_matcher_test): Add check for {foo} (no
	commas).

2005-07-04  Nathaniel Smith  <njs@codesourcery.com>

	* globish.cc (checked_globish_to_regex): Make the special case for
	the empty pattern, actually work.  Unit tests now pass.

2005-07-04  Nathaniel Smith  <njs@codesourcery.com>

	* netcmd.cc (test_netcmd_functions): Update for new anonymous/auth
	packet formats.

2005-07-04  Nathaniel Smith  <njs@codesourcery.com>

	* monotone.texi, monotone.1: Update for new glob stuff.
	* commands.cc (process_netsync_args, push, pull, sync, serve):
	'serve' always requires arguments, rather than falling back on db
	defaults.
	
2005-07-04  Nathaniel Smith  <njs@codesourcery.com>

	* commands.cc (process_netsync_args, push, pull, sync, serve):
	Adapt for patterns instead of regexen; slight refactoring too.

2005-07-03  Nathaniel Smith  <njs@codesourcery.com>

	* netsync.cc: Finally self-consistent.

2005-07-03  Nathaniel Smith  <njs@codesourcery.com>

	* netsync.hh (run_netsync_protocol): Fix prototype.

2005-07-03  Nathaniel Smith  <njs@codesourcery.com>

	* globish.hh: Document the empty pattern as never matching.
	* globish.cc (checked_globish_to_regex): Implement it.
	(globish_matcher_test): Check it.

2005-07-03  Nathaniel Smith  <njs@codesourcery.com>

	* monotone.texi (Network Service, Hooks):
	* testsuite.at: 
	* tests/t_netsync_permissions.at: 
	* tests/t_netsync_single.at: Update to match new
	get_netsync_write_permitted definition.

2005-07-03  Nathaniel Smith  <njs@codesourcery.com>

	* lua.{cc,hh} (hook_get_netsync_write_permitted): Don't take a
	branch argument; write permission is now all or none.  (It really
	was before anyway...)
	* netsync.cc: Update accordingly.

2005-07-03  Nathaniel Smith  <njs@codesourcery.com>

	* netsync.cc: More updating for pattern stuff; getting there...

2005-06-28  Nathaniel Smith  <njs@codesourcery.com>

	* netsync.cc: Update low-level functions to use include_pattern
	and exclude_pattern.

2005-06-28  Nathaniel Smith  <njs@codesourcery.com>

	* netcmd.{cc,hh} (read_anonymous_cmd, write_anonymous_cmd)
	(read_auth_cmd, write_auth_cmd): Take include_pattern and
	exclude_pattern arguments.

2005-06-28  Nathaniel Smith  <njs@codesourcery.com>

	* globish.{cc,hh}: New files.
	* Makefile.am (MOST_SOURCES): Add them.
	* transforms.{cc,hh}: Remove glob-related stuff.
	* unit_tests.{cc,hh}: Call globish unit tests.

2005-06-27  Nathaniel Smith  <njs@codesourcery.com>

	* transforms.cc (glob_to_regex, globs_to_regex, regexes_to_regex):
	Choose "regex" as standard spelling.  Clean up code, add code for
	handling sets, start improving tests (don't currently pass).
	* transforms.hh (glob_to_regex, globs_to_regex, regexes_to_regex):
	Prototype.

2005-06-28  Matt Johnston  <matt@ucc.asn.au>

	* constants.cc: increase db_version_cache_sz to 7 MB
	* netsync.cc: use a deque<string> rather than a single
	string buffer for outbuf.
	* netsync.cc (arm): only queue data when there is
	available space
	* AUTHORS: added Eric Anderson

2005-06-26  Matt Johnston  <matt@ucc.asn.au>

	* transforms.hh: remove extraneous #ifdef
	* hmac.cc, hmac.hh: actually add them

2005-06-26  Matt Johnston  <matt@ucc.asn.au>

	* netcmd.cc (netcmd::read, netcmd::write): change to using a HMACs 
	chained by including the previous HMAC in the input data, rather
	than altering the key each time.
	* netcmd.cc ({read,write}_{data,delta}_cmd): use encode_gzip/decode_gzip
	  rather than raw xform.
	* hmac.{cc,hh}: new chained_hmac abstraction
	* Makefile.in: add them
	* netsync.cc: each session keeps a chained_hmac for read/write
	* transforms.hh: add a string variant for encode_gzip

2005-06-25  Nathaniel Smith  <njs@codesourcery.com>

	* netsync.cc: Tweak comment.

2005-06-25  Nathaniel Smith  <njs@codesourcery.com>

	* AUTHORS: Add Ethan Blanton <elb@elitists.net>.

2005-06-22  Nathaniel Smith  <njs@codesourcery.com>

	* netcmd.hh (netcmd::read, netcmd::write): Don't have defaults for
	key/hmac arguments.
	* netcmd.cc (do_netcmd_roundtrip): New function.
	(test_netcmd_functions): Use it.  Also, make work with hmac
	changes.
	(test_netcmd_mac): New test.
	(add_netcmd_tests): Call it.

2005-06-22  Nathaniel Smith  <njs@codesourcery.com>

	* netcmd.cc (read): Remove unused variable.
	* netsync.cc (call_server, process)
	(arm_sessions_and_calculate_probe, handle_read_available): Give
	better error message on bad_decode exceptions.

2005-06-22  Nathaniel Smith  <njs@codesourcery.com>

	* netcmd.cc, netsync.cc: Revert backwards compatibility code; 0.19
	and 0.20 can't be usefully compatible, and the code as it existed
	would cause real version mismatch error reporting to not work
	right.  (Old client with new server would give a generic "server
	disconnected" error message instead of something useful.)

2005-06-21  Nathaniel Smith  <njs@codesourcery.com>

	* netsync.cc (rebuild_merkle_trees): Fix FIXME comments to match
	reality.
	* tests/t_netsync_diffbranch.at: No longer a bug, remove
	priority.

2005-06-20  Nathaniel Smith  <njs@codesourcery.com>

	* monotone.texi (Hook Reference): Oops, missed a @ref.

2005-06-20  Nathaniel Smith  <njs@codesourcery.com>

	* monotone.texi (Default monotonerc): Rename section to...
	(Default hooks): ...this, to emphasize is still read even when a
	monotonerc exists.

2005-06-19  Richard Levitte  <richard@levitte.org>

	* Makefile.am: There's no reason for monotone.pdf or .dvi to
	depend on monotone.info, since they are built from the .texi
	files.  Also, make the monotone.html and html targets depend
	on version.texi and std_hooks.lua as well.

2005-06-18  Matt Johnston  <matt@ucc.asn.au>

	* INSTALL: fix typo, should be -Iboost_1_31_0 not -Iboost_1_31_2

2005-06-18  Riccardo Ghetta  <birrachiara@tin.it>
	* monotone.texi: include std_hooks.lua as an appendix and remove long
	lua excerpts from hook reference.
	* Makefile.am : make monotone.pdf/eps depend on monotone.info
	
2005-06-24  Matt Johnston  <matt@ucc.asn.au>

	* transforms.{cc,hh}: combine gzip and base64 in one
	pipe for pack()/unpack() to save memory
	* vocab.hh: add swap() to encodings/atomics
	* file_io.cc: use swap() to avoid copying

2005-06-21  Nathaniel Smith  <njs@codesourcery.com>

	* commands.cc (do_diff): Use calculate_arbitrary_change_set,
	instead of reimplementing it.

2005-06-21  Nathaniel Smith  <njs@codesourcery.com>

	* revision.cc (find_least_common_ancestor): Handle left == right
	case.
	* tests/t_diff_currev.at: Un-XFAIL.
	
2005-06-21  Nathaniel Smith  <njs@codesourcery.com>

	* netsync.cc (rebuild_merkle_trees): Fix FIXME comments to match
	reality.
	* tests/t_netsync_diffbranch.at: No longer a bug, remove
	priority.

2005-06-20  Nathaniel Smith  <njs@codesourcery.com>

	* monotone.texi (Hook Reference): Oops, missed a @ref.

2005-06-20  Nathaniel Smith  <njs@codesourcery.com>

	* monotone.texi (Default monotonerc): Rename section to...
	(Default hooks): ...this, to emphasize is still read even when a
	monotonerc exists.

2005-06-19  Richard Levitte  <richard@levitte.org>

	* Makefile.am: There's no reason for monotone.pdf or .dvi to
	depend on monotone.info, since they are built from the .texi
	files.  Also, make the monotone.html and html targets depend
	on version.texi and std_hooks.lua as well.

2005-06-18  Matt Johnston  <matt@ucc.asn.au>

	* INSTALL: fix typo, should be -Iboost_1_31_0 not -Iboost_1_31_2

2005-06-18  Riccardo Ghetta  <birrachiara@tin.it>
	* monotone.texi: include std_hooks.lua as an appendix and remove long
	lua excerpts from hook reference.
	* Makefile.am : make monotone.pdf/eps depend on monotone.info
	
2005-06-17  Matt Johnston  <matt@ucc.asn.au>

	* database.cc (database::execute()): truncate long query log messages
	before copying, saving memory. 
	Patch from Eric Anderson <anderse-monotone@cello.hpl.hp.com>

2005-06-17  Riccardo Ghetta  <birrachiara@tin.it>
	Adds include()/includedir() to lua hooks and extend --rcfile
	* lua.cc: handle --rcfile with directories, implement
	include() and includedir()
	* testsuite.at, t_lua_includedir.at, t_rcfile_dir.at:
	test new functionality
	* monotone.texi: document all functions available to hook
	writers, including the new include() and includedir()

2005-06-16  Nathaniel Smith  <njs@codesourcery.com>

	* diff_patch.cc (merge_extents): Typo caught by anonymous reader.

2005-06-16  Nathaniel Smith  <njs@codesourcery.com>

	* commands.cc (cat): Account for being in a subdir in 'cat file
	REV PATH'.
	* tests/t_cat_file_by_name.at: Test.

2005-06-17  Richard Levitte  <richard@levitte.org>

	* app_state.cc (app_state::app_state()): Avoid a gcc warning by
	having the class members initialised in the same order they are
	defined in the class.

2005-06-16  Nathaniel Smith  <njs@pobox.com>

	* std_hooks.lua (ignore_file): Add Cons/SCons cache files to
	default ignore list.

2005-06-16  Matt Johnston  <matt@ucc.asn.au>

	* ui.cc: increase the divisor as required so that we don't get spurious
	screen updates when we're using the kilobyte/megabyte tickers

2005-06-15  Matt Johnston  <matt@ucc.asn.au>

	* monotone.texi: clarify some netsync parts of the tutorial

2005-06-15  Richard Levitte  <richard@levitte.org>

	* netsync.cc (struct session): Add a pattern regex cache.
	(analyze_ancestry_graph): Use the regex cache instead of the
	pattern string itself.  This is especially important when the
	pattern is used as an old-style collection.
	(process_hello_cmd): Recreate the pattern regex cache with the
	conversion of the pattern to a regex when it's used as an
	old-style collection.
	(process_auth_cmd): When the pattern changes, change the regex
	cache as well.

2005-06-14  Richard Levitte  <richard@levitte.org>

	* std_hooks.lua (get_preferred_merge2_command,
	get_preferred_merge3_command): EDITOR may be undefined.  In that
	case, os.getenv() returns nil, on which string.lower() chokes.
	It's much better to check for that and default to an empty
	string.

2005-06-11  Derek Scherger  <derek@echologic.com>

	* commands.cc (complete_command): log command expansion messages
	with L instead of P to reduce chatter
	(status): add --brief option and corresponding output
	(identify): add trailing space to comment gcc complains about
	* monotone.cc: fix comment typo and add additional details for
	command specific options
	* monotone.texi (Automation): list inventory status code
	combinations and descriptions
	* tests/t_status.at: new test of status command and --brief option
	* testsuite.at: add it

2005-06-11  Matt Johnston  <matt@ucc.asn.au>

	* commands.cc: revert should ignore the ignore hooks, otherwise bad
	things happen (revert a single ignored file, resultant empty ignore list
	reverts the whole working copy).
	* app_state.cc, app_state.hh: give set_restriction a flag to disregard
	file-ignore hooks.
	* tests/t_revert_restrict.at, testsuite.at: a test

2005-06-09  Riccardo Ghetta  <birrachiara@tin.it>

	* std_hooks.lua: make binary_file return nil on unreadable/empty files
	
2005-06-10  Joel Reed  <joelwreed@comcast.com>

	* commands.cc (CMD(cdiff)): Add OPT_DEPTH to command options.
	* t_restrictions.at: Add to testcase.

2005-06-09  Joel Reed  <joelwreed@comcast.com>

	* commands.cc (CMD(diff)): Add OPT_DEPTH back in, as it is used.
	* t_restrictions.at: Add to testcase to increase likelihood of 
	keeping it around :)

2005-06-10  Richard Levitte  <richard@levitte.org>

	* commands.cc (CMD(diff)): Remove OPT_DEPTH, as it was never
	used.

2005-06-09  Richard Levitte  <richard@levitte.org>

	* monotone.texi (Merging): I assume that "apposite" was supposed
	to be "appropriate".

2005-06-09  Riccardo Ghetta  <birrachiara@tin.it>

	* diff_patch.cc/hh: honor the new manual_merge attribute
	* file_io.cc/hh: move here the guess_binary function
	* lua.cc: let guess_binary available to lua
	* std_hooks.lua: handle manual_merge as an add-time attribute and
	initialize by default make it true if the file appears to be binary.
	Make read_contents_of_file able to read "binary" files.
	* tests/t_merge_manual.at: tests new behaviour, superceding the
	old XFAIL t_merge_binary.at test.
	* monotone.texi: document changes, adding a small section on merging.

2005-06-07  Nathaniel Smith  <njs@codesourcery.com>

	* ChangeLog: Fixup.

2005-06-07  Nathaniel Smith  <njs@codesourcery.com>

	* monotone.texi (Storage and workflow): Attempt to thwart some
	common misconceptions.

2005-06-07  Nathaniel Smith  <njs@codesourcery.com>

	* netsync.cc (rebuild_merkle_trees): Add a comment describing how
	this code should work (and why it currently doesn't quite).

2005-06-05  Nathaniel Smith  <njs@codesourcery.com>

	* tests/t_bad_packets.at: Expect certs on a non-existent rev to
	fail.  Run db check instead.
	* commands.cc (complete): Let callers specify they're okay with
	non-existent revisions.
	(CMD(trusted)): So specify.

2005-06-05  Nathaniel Smith  <njs@codesourcery.com>

	* tests/t_tags.at: 'tag' on a non-existent revid should fail.
	* commands.cc (complete): Fail on non-existent revids.

2005-05-29  Nathaniel Smith  <njs@codesourcery.com>

	* tests/t_epoch.at: Typo.
	* tests/t_automate_certs.at, tests/t_selector_later_earlier.at:
	Throw in some calls to CANONICALISE, maybe this will help on
	Win32...

2005-06-04  Timothy Brownawell  <tbrownaw@gmail.com>

	* netsync.cc, netcmd.cc: Style cleanups (mostly whitespace).

2005-06-04  Timothy Brownawell  <tbrownaw@gmail.com>

	* netsync.cc (process_hello_cmd): Warn about collection/regex
	usage when talking to an old server.

2005-06-04  Derek Scherger  <derek@echologic.com>

	* commands.cc (update): update MT/work based on the changes
	between the chosen revision and the new merge revision
	* tests/t_update_with_pending_drop.at: 
	* tests/t_update_with_pending_add.at: 
	* tests/t_update_with_pending_rename.at: un-XFAIL and clean up now
	that things work

2005-06-04  Timothy Brownawell  <tbrownaw@gmail.com>

	* netcmd.{cc,hh}, netsync.cc: Move {read,write}_*_cmd_payload
	to netcmd::{read,write}_*_cmd .
	* netcmd.cc, netsync.cc: Compatibility infrastructure.
	* netsync.cc: Interoperate with v4 servers.

2005-06-03  Timothy Brownawell  <tbrownaw@gmail.com>

	* automate.cc (print_some_output): Fix compiler warning.

2005-06-04  Derek Scherger  <derek@echologic.com>

	* app_state.cc (app_state): initialize diffs to false; it seemed
	to be defaulting to true for me

2005-06-04  Derek Scherger  <derek@echologic.com>

	* tests/t_update_with_pending_drop.at: 
	* tests/t_update_with_pending_add.at: 
	* tests/t_update_with_pending_rename.at: 
	* tests/t_restricted_commit_with_inodeprints.at: new bug reports
	* testsuite.at: call them

2005-06-04  graydon hoare  <graydon@pobox.com>

	* rcs_import.cc 
	(note_state_at_branch_beginning): Move time back when
	there are known commits on a branch.

2005-06-03  Joel Reed  <joelwreed@comcast.com>

	* commands.cc, monotone.texi: provide --verbose option for 
	monotone complete revision which adds date and author 
	completion output
	* contrib/monotone.zsh_completion: use verbose output when
	completing revisions

2005-06-02  graydon hoare  <graydon@pobox.com>

	* rcs_import.cc
	(cvs_key::is_synthetic_branch_founding_commit): New field.
	(cvs_key::operator==): Handle synthetic case specially.
	(cvs_key::operator<): Likewise.
	(note_state_at_branch_beginning): Likewise.	
	* tests/t_cvsimport_drepper.at: Converted bug testcase.
	* testsuite.at: Call it.

	* monotone.cc, commands.cc, options.hh 
	(OPT_NO_MERGES, OPT_DIFFS): New options.
	* app_state.cc (app_state::no_merges, app_state::diffs): Likewise.
	* commands.cc (log): Honor no_merges, diffs.
	* contrib/color_logs.{sh,conf}: Helpers for reviewing work in a
	nice colorized, easy-to-read fashion.
	* contrib/colorize: A colorization script found on the net.

	* HACKING, ROADMAP: Expand a bit.
	* commands.cc (changes_summary::print): Change macro to helper fn.
	* contrib/monotone.el (monotone-cmd): Handle nil exit code.

2005-06-02  Joel Reed  <joelwreed@comcast.com>

	* commands.cc, database.cc, database.hh, vocab.hh, vocab_terms.hh:
	add complete key subcommand and provide --brief option of zsh/bash
	completion. See http://lists.gnu.org/archive/html/monotone-devel/2005-05/msg00461.html
	* tests/t_rebuild.at: add tests for complete key subcommand
	* monotone.texi: document new subcommand
	* contrib/monotone.zsh_completion: update for new complete key
	command, improve _monotone_existing_entries using new --depth=0
	option,	add revision completion for cert command, and a	bugfix 
	for cat command

2005-06-01  Matt Johnston  <matt@ucc.asn.au>

	* tests/t_i18n_changelog.at: capitalise UTF-8 CHARSET to keep
	solaris happy.

2005-06-01  Timothy Brownawell  <tbrownaw@gmail.com>

	* netsync.cc (analyze_ancestry_graph): Try to fix segfault.
	Always accept tags.

2005-06-01  Timothy Brownawell  <tbrownaw@gmail.com>

	* netsync.cc (process_auth_cmd, analyze_ancestry_graph): Move
	write-permission checking to where it belongs, *after* we know
	exactly what we're checking permissions about. Drop things we
	don't want.

2005-06-01  Matt Johnston  <matt@ucc.asn.au>

	* tests/t_cvsimport_deleted_invar.at: don't use -C with tar
	* tests/t_i18n_file.at: capitalise CHARSET=UTF-8, seems more standard.
	* tests/t_merge_normalization_edge_case.at: use known-good output
	rather than using diff3 --merge

2005-05-31  Timothy Brownawell  <tbrownaw@gmail.com>

	* tests/t_epoch_server.at: fix typo
	* netsync.cc (session::process_auth_cmd): If no branches are allowed
	for writing, also check for write permissions to branch "" (needed
	for serving empty dbs). For sync, don't refuse connection if there
	are no readable branches (only do this for pull).

2005-05-31  Timothy Brownawell  <tbrownaw@gmail.com>

	* monotone.texi: Update documentation for get_netsync_*_permitted
	hooks to reflect that they now get individual branch names.

2005-05-31  Timothy Brownawell  <tbrownaw@gmail.com>

	* netsync.cc: session::rebuild_merkle_trees now takes a set of
	branches to include as an argument. On the server, calculate
	this set at the same time the get_netsync_*_permitted hooks are
	called; call said hooks on each branch individually.

2005-05-31  Timothy Brownawell  <tbrownaw@gmail.com>

	Remove old collection support in favor of using regexes exclusively.
	* netsync.cc (convert_pattern): Remove function.
	* (14 files): collections are unexist; do not mention (potential
	for confusion)
	* constants.cc: Increase netsync protocol version.
	* monotone.texi: Update documentation.
	* tests/t_epoch_unidirectional.at: Fix to sync subbranches.
	* commands.cc (CMD update): Fix usage check.
	* tests/t_select_cert.at: Fix to use --revision.

2005-05-30  Timothy Brownawell  <tbrownaw@gmail.com>

	* netsync.cc: Call note_netsync_*_received hooks in the order they're
	written to the db (for revisions, gives topological order).

2005-05-30  Timothy Brownawell  <tbrownaw@gmail.com>

	* lua.{cc,hh}: Replace note_netsync_commit with
	note_netsync_{revision,cert,pubkey}_received
	* packet.{cc,hh}: Callbacks for cert or key written to the database.
	* netsync.cc: Use said callbacks, call note_netsync_*_received hooks.
	* monotone.texi: Update documentation.

2005-05-30  Timothy Brownawell  <tbrownaw@gmail.com>

	* packet.{cc,hh}, netsync.cc: on_revision_written callback now takes
	the revision_id as an argument.
	* lua.{cc,hh}: New Lua hook, note_netsync_commit.
	* netsync.cc: At end of netsync session, call new hook for each
	revision received.
	monotone.texi: Document new hook.

2005-05-30  Richard Levitte  <richard@levitte.org>

	* commands.cc (CMD(checkout), CMD(cdiff), CMD(diff), CMD(log)):
	Remove '[--revision=REVISION]' from command argument synopsis,
	and add more text to the help to explain what happens when
	--revision options are used.
	(CMD(update)): Instead of the optional revision argument, use
	the --revision option.  Add information on what happens when the
	--revision option is used, and when it's not.

	* tests/t_add_stomp_file.at, tests/t_add_vs_commit.at,
	tests/t_annotate.at, tests/t_lf_crlf.at,
	tests/t_update_nonexistent.at, tests/t_update_off_branch.at,
	tests/t_update_to_revision.at: Update to use --revision with
	'monotone update'.

2005-05-30  Matt Johnston  <matt@ucc.asn.au>

	* netsync.cc: cosmetic linebreak tidying for "double-check the
	fingerprint" message.
	* main.cc: make it clearer that "unknown type" refers to an exception
	* monotone.cc: catch early informative_failures (due to charset
	problems etc)

2005-05-30  Matt Johnston  <matt@ucc.asn.au>

	* tests/t_fmerge.at: scrap all the diff3/ed, just compare it with
	known-good output.

2005-05-30  Timothy Brownawell  <tbrownaw@gmail.com>

	* revision.cc (toposort): Better algorithm.

2005-05-30  Matt Johnston  <matt@ucc.asn.au>

	* tests/t_fmerge.at: make sure we write the file with the ed script.

2005-05-30  Matt Johnston  <matt@ucc.asn.au>

	* testsuite.at: use "command -v" rather than "which", since
	Solaris doesn't give useful exit codes for "which".
	* tests/t_fmerge.at: don't use --merge with diff3, pipe to ed instead
	so we don't rely on gnu diff3.

2005-05-29  Timothy Brownawell  <tbrownaw@gmail.com>

	* contrib/monoprof.sh: Add support for using valgrind for
	heap profiling.

2005-05-28  Joel Reed  <joelwreed@comcast.com>

	* app_state.cc, app_state.hh, commands.cc, monotone.cc, options.h:
	add new --depth command, and rename log's --depth to --last
	* monotone.texi: update documentation
	* tests/t_log_depth.at, tests/t_log_depth_single.at: update
	log tests to use --last instead of --depth
	* tests/t_options.at, tests/t_restrictions.at: test usage of
	--depth for commands using restrictions
	* contrib/ciabot_monotone.py, contrib/monotone-notify.pl,
	contrib/monotone.el, contrib/monotone.zsh_completion,
	contrib/mtbrowse.sh: change all occurences of "depth" to "last"

2005-05-28  Timothy Brownawell  <tbrownaw@gmail.com>

	* netcmd.cc (read_netcmd): Reserve space in the buffer if needed,
		swap buffers instead of copying (memory savings for sync
		large files)
	* netsync.cc (session::arm): Don't clear the buffer (now done
		by read_netcmd).

2005-05-27  Timothy Brownawell  <tbrownaw@gmail.com>

	* netsync.cc: Allow REGEXes as well as collections.
		Fix out-of-branch ancestor handling.
	* tests/t_netsync_diffbranch.at: Remove bug report and XFAIL (fixed).
	* commands.cc: Update description fields for netsync commands.
	* monotone.texi: Update documentation.

2005-05-25  Timothy Brownawell  <tbrownaw@gmail.com>

	* tests/t_automate_stdio.at: Make it self-contained.

2005-05-25  Timothy Brownawell  <tbrownaw@gmail.com>

	* contrib/get_stdio.pl (new file): Perl script to parse the output from
	"mtn automate stdio". Used by...
	* tests/t_automate_stdio.at (new file): Test for "mtn automate stdio".
	* testsuite.at: Add it.

2005-05-25  Timothy Brownawell  <tbrownaw@gmail.com>

	* automate.cc ("automate stdio"): Fix block size limiting.
		Honor "output.flush()" in commands.

2005-05-24  Timothy Brownawell  <tbrownaw@gmail.com>

	* automate.cc: Fix buffering for "automate stdio"

2005-05-24  Timothy Brownawell  <tbrownaw@gmail.com>

	* automate.cc: Put back lost "automate certs".

2005-05-24  Matt Johnston  <matt@ucc.asn.au>

	* commands.cc (try_one_merge, CMD(merge), CMD(explicit_merge), 
	CMD(propagate): allow --author flag.

2005-05-24  Timothy Brownawell  <tbrownaw@gmail.com>

	* automate.cc: Fix comment for automate stdio to match the code.
	* monotone.texi: Document ignored locations in automate stdio
	input as reserved.

2005-05-24  Riccardo Ghetta  <birrachiara@tin.it>

	* tests/t_merge_binary.at: new XFAIL test to cover monotone
	inclination to algorithmically merge binary files.

2005-05-24  Richard Levitte  <richard@levitte.org>

	* commands.cc (try_one_merge): Change 'rid' to 'merged_id'.

2005-05-23  Timothy Brownawell  <tbrownaw@gmail.com>

	Fix "automate stdio" input/output format according to ML discussion
	* automate.cc: changed: automate_stdio
		added: print_some_output, class my_stringbuf
	* constants.{cc,hh}: add constant for automate stdio block size
	* monotone.texi: update documentation

2005-05-23  Nathaniel Smith  <njs@codesourcery.com>

	* win32/terminal.cc (have_smart_terminal): Call _isatty on stderr,
	not stdout.

2005-05-23  Richard Levitte  <richard@levitte.org>

	* commands.cc (try_one_merge): Use the value of --date and
	--author if there are any.
	(CMD(merge), CMD(propagate), CMD(explicit_merge)): Change to
	accept --date and --author.

2005-05-23  Riccardo Ghetta  <birrachiara@tin.it>

	* selectors.cc/.hh, database.cc: add two new selectors:
	"earlier or equal than" and "later than".
	* lua.cc/.hh, std-hooks.lua: create a new "expand_date" hook
	* monotone.texi: document the changes
	* testsuite.at, tests/t_selector_later_earlier.at: add specific tests 
	for the new selectors

2005-05-21  Richard Levitte  <richard@levitte.org>

	* Makefile.am: Make monotone.pdf and monotone.dvi depend on
	version.texi.

2005-05-21  Richard Levitte  <richard@levitte.org>

	* monotone.texi: Add a note about the --brief option with
	'monotone log', and restructure the synopsis since it was getting
	a bit silly with all possible variants.

2005-05-21  Richard Levitte  <richard@levitte.org>

	* commands.cc (log_certs): Add two arguments; a separator string
	to be used in front of the second to last cert for multi-valued
	cert types, a bool to say if each cert should be ended with a
	newline.  Overload with shortcuts.
	(CMD(log)): Use the --brief option and implement it using the
	shortcut variants of log_certs.
	* monotone.cc, options.hh: Add the --brief option (OPT_BRIEF
	internally).
	* sanity.cc, sanity.hh (struct sanity): Add the member variable
	and function to hold and set the brief flag.

2005-05-21  Matt Johnston  <matt@ucc.asn.au>

	* tests/t_short_opts.at: remove the saved MT/log message
	from the failed commit.
	* Makefile.am: MAKEINFOFALGS to MAKEINFOFLAGS

2005-05-21  Matt Johnston  <matt@ucc.asn.au>

	* commands.cc (commit): write the log message to MT/log
	during the commit, so it will be available later if the commit
	fails.
	* work.{cc,hh} (write_user_log): new function

2005-05-20  Nathaniel Smith  <njs@codesourcery.com>

	* contrib/mtbrowse.sh: New file.
	* contrib/README: Document it.  Also, document some missed files,
	and re-order listing.
	* Makefile.am (EXTRA_DIST): Add several missing contrib/ files.

2005-05-21  Grahame Bowland  <grahame@angrygoats.net>

	* automate.cc: (automate_certs) change "status" field 
	to "signature". Check whether each cert is trusted, and 
	output in the "trusted" field.
	* testsuite.at: add t_automate_certs.at
	* tests/t_automate_certs.at: Test that the output of 
	"automate certs" is consistent, and that we exit with
	error when rev is incomplete or missing.
	* monotone.texi: update output documentation for 
	"automate certs"

2005-05-20  Emile Snyder  <emile@alumni.reed.edu>

	* annotate.{hh,cc}: Rework to handle lineage dependent line
	mappings and lines which split from a single line in a parent
	revision into multiple lines in some descendent.  Fixes bug where
	some lines remained unannotated.  Fixes wrong assignment of lines
	bug.
	* tests/t_annotate.at: Check no-changes since addition of file
	case.
	* tests/t_annotate_lineage_dependent.at
	* tests/t_annotate_split_lines.at:  New tests.
	* testsuite.at: Add them.
	
2005-05-20  Nathaniel Smith  <njs@codesourcery.com>

	* monotone.texi (Network): Clarify that ports can be specified on
	the command line to serve/pull/push/sync.

2005-05-21  Matt Johnston  <matt@ucc.asn.au>

	* packet.cc (db_packet_writer::~impl, prerequisite.cleanup): 
	add code to remove up circular dependencies between prerequisite
	and delayed_packet shared_ptrs upon destruction, so that unsatisified
	dependency warnings are printed.

2005-05-19  Matt Johnston  <matt@ucc.asn.au>

	* change_set.cc (merge_disjoint_analyses): handle the case where
	a file is dropped on both sides but re-added on one.
	* tests/t_drop_vs_dropadd.at: a test for it
	* testsuite.at

2005-05-19  Derek Scherger  <derek@echologic.com>

	* commands.cc (checkout): rearrange to use --revision option
	* monotone.1: 
	* monotone.texi: document checkout --revision option
	* tests/t_attr.at:
	* tests/t_attributes.at:
	* tests/t_checkout_id_sets_branch.at:
	* tests/t_checkout_noop_on_fail.at:
	* tests/t_checkout_options.at:
	* tests/t_cwork.at:
	* tests/t_delete_dir.at:
	* tests/t_delete_dir_patch.at:
	* tests/t_empty_path.at:
	* tests/t_i18n_file_data.at:
	* tests/t_inodeprints_hook.at:
	* tests/t_inodeprints_update.at:
	* tests/t_largish_file.at:
	* tests/t_lf_crlf.at:
	* tests/t_monotone_up.at:
	* tests/t_netsync_defaults.at:
	* tests/t_netsync_set_defaults.at:
	* tests/t_persistent_server_revision.at:
	* tests/t_rename_added_in_rename.at:
	* tests/t_rename_dir_cross_level.at:
	* tests/t_rename_dir_patch.at:
	* tests/t_single_char_filenames.at:
	* tests/t_subdir_add.at:
	* tests/t_subdir_attr.at:
	* tests/t_subdir_drop.at:
	* tests/t_subdir_rename.at:
	* tests/t_subdir_revert.at:
	* tests/t_tags.at:
	* tests/t_update_off_branch.at:
	* tests/t_versions.at:
	* testsuite.at: add --revision option to checkout

2005-05-18  Richard Levitte  <richard@levitte.org>

	* ui.cc: Move the copyright and license section to the top of the
	file, and add an emacs mode specifier.
	* ui.cc (write_ticks): Change the counter ticker so the trailer
	comes at the end of the counter line instead of the title line.
	This is especially important for code that changes the trailer
	a little now and then.

2005-05-17  Grahame Bowland  <grahame@angrygoats.net>

	* commands.cc: add "automate certs ID" to the help string 
	for the automate command
	* automate.cc: implement "automate certs". Add to the list 
	of commands available through "automate stdio".
	* monotone.texi: document "automate certs"

2005-05-17  Nathaniel Smith  <njs@codesourcery.com>

	* monotone.texi (Network): Document 'serve' as taking more than
	one collection argument.

2005-05-15  graydon hoare  <graydon@pobox.com>

	* rcs_import.cc (note_state_at_branch_beginning): collect
	branch beginning states into a single synthetic commit.

2005-05-15  graydon hoare  <graydon@pobox.com>

	* rcs_import.cc: rewrite most of the branch logic to 
	address issues raised in bugs 13032 and 13063.
	* tests/t_cvsimport_deleted_invar.at: un-XFAIL.

2005-05-16  Matt Johnston  <matt@ucc.asn.au>

	* commands.cc (commit): change scope of the transaction guard so that
	the transaction will fail before MT/revision is written (which could
	leave a non-committed revision/bad working dir).

2005-05-16  Grahame Bowland  <grahame@angrygoats.net>

	* monotone.texi: update "monotone log" documentation
	* commands.cc: fix "monotone log" when run with no --revision args

2005-05-15  Derek Scherger  <derek@echologic.com>

	* tests/t_update_with_blocked_rename.at: new test
	* testsuite.at: call it

2005-05-15  Derek Scherger  <derek@echologic.com>

	* netsync.cc (process_anonymous_cmd, process_auth_cmd): log
	details of permissions allowed/denied
	* tests/t_netsync_permissions.at: new test
	* testsuite.at: call it

2005-05-15  Richard Levitte  <richard@levitte.org>

	* contrib/monotone-notify.pl (revision_is_in_branch): Another
	place where --revision was missing.

2005-05-14  Timothy Brownawell  <tbrownaw@gmail.com>

	* contrib/monoprof.sh: Clean up variable definitions some.
		- Add option --datadir, should now be usable without editing
		variables to match system paths
		- Add option --setup, generates most of the needed files

2005-05-13  Timothy Brownawell  <tbrownaw@gmail.com>

	Add "monotone automate stdio", to let the automation interface
	take commands on standard input.
	* automate.cc: (automate_stdio) New function.
		(automate_command) Add it.
	* commands.cc: Add to description for "automate".
	* monotone.texi: Add to documentation.

2005-05-13  Joel Reed  <joelwreed@comcast.com>

	* tests/t_unidiff3.at: opps. forgot to add this file which
	should have been included as fix for bug 13072.

2005-05-13  Joel Reed  <joelwreed@comcast.com>

	* diff_patch.cc, transforms.cc, testsuite.at: Patch from 
	drepper@redhat.com, who writes: "The attached patch should fix bug
	13072.  I have no idea why the code in transform.cc insists on
	adding an empty line in case the file is empty. Removing the code
	didn't cause any regressions in the test suite and the
	diff_patch.cc change corrects the output format.  A new test case
	is included as well."

2005-05-13  Joel Reed  <joelwreed@comcast.com>

	* automate.cc: add automate attributes command
	* commands.cc: add attributes subcommand helptext
	* contrib/monotone.zsh_completion: use automate attributes
	for completion of monotone attr and cleanup ignore files code
	* tests/t_automate_attributes.at: add testcase
	* testsuite.at: include new testcaes

2005-05-13  Jon Bright  <jon@siliconcircus.com>
	* testsuite.at (UNGZ): Change the way the ungzipping works on
	Win32, in the hope that test 206 will no longer be given invalid
	files.

2005-05-12  Derek Scherger  <derek@echologic.com>

	* automate.cc: bump version number to 1.0
	(struct inventory_item): add pre/post states
	(inventory_paths): remove obsolete function
	(inventory_pre_state, inventory_post_state, inventory_file_state,
	inventory_renames): add fancy new functions
	(automate_inventory): rework for new output format
	* manifest.{cc,hh} (classify_paths): rename to ...
	(classify_manifest_paths): ... this and work solely from manifest
	* monotone.texi: (Automation): update inventory docs
	* tests/t_automate_inventory.at: update for new format and add
	some more tests
	
2005-05-13  Matthew Gregan  <kinetik@orcon.net.nz>

	* HACKING: New file.  First pass at a brief document to help
	newcomers hack on monotone.

2005-05-12  Riccardo Ghetta <birrachiara@tin.it>

	* options.hh (OPT_MSGFILE): New option.
	* monotone.cc (message-file): New option.
	(cpp_main): Handle it.
	* app_state.{cc,hh} (set_message_file): New function.
	* commands.cc (commit): Accept and handle new option.
	* monotone.1, monotone.texi: Document it.
	* tests/t_commit_message_file.at: New test.
	* testsuite.at: Add it.
	
2005-05-12  Timothy Brownawell  <tbrownaw@gmail.com>

	* (20 files): Do not indent with both tabs and spaces in the same file.

2005-05-13  Ulrich Drepper  <drepper@redhat.com>

	* rcs_import.cc (process_one_hunk): Improve handling of corrupt
	RCS files.

2005-05-13  Matthew Gregan  <kinetik@orcon.net.nz>

	* testsuite.at: Fix typo error in Win32 kill logic that was
	causing the testsuites to hang on Win32 machines that don't have
	pskill installed.

2005-05-12  Matthew Gregan  <kinetik@orcon.net.nz>

	* file_io.cc (write_data_impl): Use portable boost::filesystem
	calls in place of unlink(2)/remove(2).

2005-05-12  Grahame Bowland  <grahame@angrygoats.net>

	* commands.cc: Modify the "log" command to accept multiple 
	revisions on command line, and display the log for all 
	of those revisions.

2005-05-11  Nathaniel Smith  <njs@codesourcery.com>

	* std_hooks.lua (ignore_file): Organize a bit more, add
	patterns for autotools cache files, and darcs, codeville, git
	metadata directories.

2005-05-11  Timothy Brownawell  <tbrownaw@gmail.com>

	* revision.cc (expand_dominators): Fix bitmap size-matching.
		(find_common_ancestor_for_merge): Do not wait for ancestors
		to be expanded to the beginning of time before expanding
		dominators. Requires above fix for correct behavior.
	* ChangeLog: Fix date on previous entry.

2005-05-11  Timothy Brownawell  <tbrownaw@gmail.com>

	* contrib/monoprof.sh: Add profiling test for "netsync large file".
		Add options to only run specific profile tests.

2005-05-11  Stanislav Karchebny <stanislav.karchebny@skype.net>

	* contrib/monotone-notify.pl: 'monotone log' takes a revision
	through the --revision= option.

2005-05-11  Richard Levitte  <richard@levitte.org>

	* contrib/monotone-notify.pl: Change all occurences of $symbol' to
	${symbol}' to avoid a confusing Perl warning.

2005-05-11  Joel Reed  <joelwreed@comcast.com>

	* contrib/monotone.zsh_completion: add zsh completion contrib.

2005-05-11  Matt Johnston  <matt@ucc.asn.au>

	* tests/t_add_intermediate_MT_path.at: remove the drop dir part
	* tests/t_delete_dir.at: add a note about re-enabling the above test
	* tests/t_cvsimport3.at: ignore stderr

2005-05-11  Matt Johnston  <matt@ucc.asn.au>

	* rcs_import.cc (find_branchpoint): if a branch is derived from two 
	differing parent branches, take the one closest to the trunk.
	* tests/t_cvsimport3.at: add a test for cvs_importing where branches
	come off a vendor import.
	* testsuite.at: add it

2005-05-11  Nathaniel Smith  <njs@codesourcery.com>

	* work.cc (build_deletions): Disable delete_dir.

2005-05-11  Matthew Gregan  <kinetik@orcon.net.nz>

	* constants.cc (constants::bufsz): Increase buffer size.  Reduces
	the runtime to tests/t_netsync_largish_file.at by four to seven
	times on my test machines.

2005-05-10  Timothy Brownawell  <tbrownaw@gmail.com>

	* revision.cc: Make expand_{ancestors,dominators} twice as fast.
	Loop over revisions in the other direction so that changes at the
	frontier propogate fully in 1 pass, instead of one level at a time.

2005-05-10  Timothy Brownawell  <tbrownaw@gmail.com>

	* packet.{cc,hh}: Give packet_consumer and children a callback to call
	after writing out a revision.
	* netsync.cc: Use this callback to add a "revisions written" ticker,
	to provide user feedback while sanity checking.

2005-05-10  Timothy Brownawell  <tbrownaw@gmail.com>

	* ui.cc: Make tick_write_count take less horizontal space

2005-05-09  Nathaniel Smith  <njs@codesourcery.com>

	* AUTHORS: Give Riccardo his real name.
	* ChangeLog: Likewise.

2005-05-09  Riccardo Ghetta <birrachiara@tin.it>
	
	* std_hooks.lua: Support kdiff3.

2005-05-09  Matthew Gregan  <kinetik@orcon.net.nz>

	* lua.cc (loadstring, run_string): New parameter to identify the
	source of the Lua string being loaded.
	(add_{std,test}_hooks, load_rcfile): Pass an identity through.

2005-05-09  Matthew Gregan  <kinetik@orcon.net.nz>

	* monotone.cc: Absolutify and tilde expand pid file.

2005-05-09  Matthew Gregan  <kinetik@orcon.net.nz>

	* testsuite.at: Revert bogus changes committed in revision 9d478.

2005-05-09  Matt Johnston  <matt@ucc.asn.au>

	* commands.cc (pid_file): use fs::path .empty() rather than ==, since
	boost 1.31 doesn't seem to have the latter.

2005-05-08  Matthew Gregan  <kinetik@orcon.net.nz>

	* lua.cc (report_error, load{file,string}): New member functions.
	Error handling in call moved into report_error.
	(call): Call report_error.
	(run_{file,string}): Call load{file,string} member functions to
	load Lua code into the VM.  Allows us to report syntax errors when
	loading rc files.
	* testsuite.at: test_hooks.lua was calling nonexistent (obsolete)
	strfind function and failing silently.  The improved error
	reporting from Lua caught this and cause testsuite failures.

2005-05-08  Matthew Gregan  <kinetik@orcon.net.nz>

	* monotone.1: Document --pid-file option.  Also make some minor
	spelling and punctuation fixes.

2005-05-08  Timothy Brownawell  <tbrownaw@gmail.com>
	* app_state.cc: {read,write}_options now print a warning instead of
	failing on unreadable/unwritable MT/options .
	* tests/t_unreadable_MT.at: add matching test
	* testsuite.at: add test
	* tests/README: Mention that new tests must be added to testsuite.at
	* work.cc: (get_revision_id) Friendlier error message for
	unreadable MT/revision .

2005-05-08  Matthew Gregan  <kinetik@orcon.net.nz>

	* monotone.texi: Right words, wrong order.
	* testsuite.at: Drop pid mapping trickery, it doesn't work
	consistently.  We now try and use SysInternal's pskill to kill the
	process.  If pskill is not available, we fall back to the old
	'kill all monotone processes' method. These changes affect
	Win32/MingW only.

2005-05-07  Matthew Gregan  <kinetik@orcon.net.nz>

	* commands.cc (pid_file): Remove leftover debugging output.
	* configure.ac: Correct typos in TYPE_PID_T test.
	* testsuite.at: Use some trickery on MingW/Cygwin to map the
	Windows pid to the Cygwin pid.
	* win32/process.cc (process_wait): Correct return type.
	(process_spawn): Replace dropped cast on return.

2005-05-07  Matt Johnston <matt@ucc.asn.au>

	* change_set.cc: fix the code which skips deltas on deleted files,
	  it was looking at the merged filename not the ancestor
	  filename.
	* tests/t_drop_vs_patch_rename.at: a test for the above fix
	* testsuite.at: add it

2005-05-06 Timothy Brownawell <tbrownaw@gmail.com>

	* contrib/monoprof.sh: Add lcad test.
		Add options to pull/rebuild before profiling.

2005-05-06  Nathaniel Smith  <njs@codesourcery.com>

	* INSTALL: s/g++ 3.2 or 3.3/g++ 3.2 or later/.

2005-05-06  Nathaniel Smith  <njs@codesourcery.com>

	* monotone.1: 
	* monotone.texi (Commands, Importing from CVS, RCS): Clarify
	cvs_import documentation on cvsroot vs. module issues.

2005-05-05  Richard Levitte  <richard@levitte.org>

	* AUTHORS: Add rghetta.

2005-05-05  Matthew Gregan  <kinetik@orcon.net.nz>

	* monotone.texi: Document --pid-file option for serve command.
	* app_state.{cc,hh} (set_pidfile, pidfile): New function, new
	member.
	* commands.cc (pid_file): New class.
	(CMD(serve)): Use pid_file.
	* monotone.cc (coptions, cppmain): Add command-specific option
	--pid-file.
	* options.hh (OPT_PIDFILE): New option.
	* {unix,win32}/process.cc (get_process_id): New function.
	(process_{spawn,wait,kill}): Use pid_t.
	* platform.hh (process_{spawn,wait,kill}): Use pid_t.
	(get_process_id): New function
	* configure.ac: Test for pid_t.
	* lua.cc (monotone_{spawn,wait,kill}_for_lua): Use pid_t.
	* testsuite.at: Update netsync kill functions to use pid file.
	* tests/t_netsync_sigpipe.at: Update to use pid file.
	* tests/t_netsync_single.at: Update to use pid file.

2005-05-04  Nathaniel Smith  <njs@codesourcery.com>

	* tests/t_monotone_up.at: New test.
	* testsuite.at: Add it.

2005-05-05  Matthew Gregan  <kinetik@orcon.net.nz>

	* work.cc: Use attr_file_name rather than hardcoded strings.

2005-05-04  Brian Campbell  <brian.p.campbell@dartmouth.edu>

	* contrib/monotone.el (monotone-vc-register): Fix arguments to
	monotone-cmd-buf, to make work.

2005-05-03  Nathaniel Smith  <njs@codesourcery.com>

	* file_io.cc (read_data_for_command_line): Check that file exists,
	if reading a file.

2005-05-04  Matthew Gregan  <kinetik@orcon.net.nz>

	* configure.ac: Add TYPE_SOCKLEN_T function from the Autoconf
	archive.	
	* cryptopp/cryptlib.h (NameValuePairs): Change GetVoidValue from a
	pure virtual to an implemented (but never called) member function
	to work around build problem with GCC 4 on OS X 10.4
	* netxx/osutil.h: Include config.h, use new HAVE_SOCKLEN_T define
	to determine socklen_t type.

2005-05-03  Nathaniel Smith  <njs@codesourcery.com>

	* lua.cc (load_rcfile): Make a version that takes utf8 strings,
	and understands -.
	* app_state.cc (load_rcfiles): Use it.
	* file_io.{cc,hh} (absolutify_for_command_line): New function.
	* monotone.cc (cpp_main): Use it.
	* tests/t_rcfile_stdin.at: New test.
	* testsuite.at: Include it.

2005-05-03  Nathaniel Smith  <njs@codesourcery.com>

	* netsync.cc (load_epoch): Remove unused function.

2005-05-03  Matthew Gregan  <kinetik@orcon.net.nz>

	* tests/t_cvsimport_manifest_cycle.at: Add missing symbols.
	* tests/t_cvsimport_deleted_invar.at: Add new test.
	* testsuite.at: New test.

2005-05-03  Nathaniel Smith  <njs@codesourcery.com>

	* netsync.cc (run_netsync_protocol): Don't use the word
	"exception" in error messages.

2005-05-03  Nathaniel Smith  <njs@codesourcery.com>

	* UPGRADE: Fix version number.

2005-05-03  Nathaniel Smith  <njs@codesourcery.com>

	* debian/compat: New file.

2005-05-03  Nathaniel Smith  <njs@codesourcery.com>

	* UPGRADE: Mention upgrading from 0.18.
	* debian/copyright: Re-sync with AUTHORS.
	* win32/monotone.iss, monotone.spec, debian/changelog: Bump
	version numbers to 0.19.
	* NEWS: Finish updating for 0.19.

2005-05-03  Jon Bright  <jon@siliconcircus.com>
	* win32/monotone.iss: Bump version to 0.19
	
2005-05-03  Jon Bright  <jon@siliconcircus.com>
	* tests/t_automate_select.at: Use arithmetic comparison for
	checking output of wc, since wc pads its results with initial
	spaces on MinGW.
	
2005-05-03  Nathaniel Smith  <njs@codesourcery.com>

	* tests/t_cvsimport2.at: Pass correct module directory.

2005-05-02  Nathaniel Smith  <njs@codesourcery.com>

	* configure.ac: Bump version to 0.19.
	* NEWS: Tweaks.
	* Makefile.am (MOST_SOURCES): Add options.hh.
	(%.eps): Fix ps2eps calling convention.
	* po/monotone.pot: Regenerate.
	* testsuite.at (CHECK_SAME_CANONICALISED_STDOUT): New macro.

2005-05-02  Nathaniel Smith  <njs@codesourcery.com>

	* NEWS: More updates.
	* rcs_import.cc (store_manifest_edge): Fix some edge cases.
	* tests/t_cvsimport_manifest_cycle.at: Make work.  Un-XFAIL.

2005-05-01  Matt Johnston  <matt@ucc.asn.au>

	* diff_patch.cc (normalize_extents): broaden the condition when
	changes can be normalised.
	* tests/t_merge_6.at: now passes.

2005-05-01  Emile Snyder  <emile@alumni.reed.edu>

	* annotate.cc: Fix bug that njs pointed out when a merge has one
	side with no changes.  Be smarter about how we get parent
	file_id's to do file diffs; give another big speedup.
	* tests/t_annotate_copy_all.at: New test for the bug that is fixed.
	* testsuite.at: Add the new test.

2005-05-02  Richard Levitte  <richard@levitte.org>

	* tests/t_override_author_date.at: Adapt to the new way to give
	revision IDs to 'monotone log'.

2005-05-01  Richard Levitte  <richard@levitte.org>

	* monotone.texi: Document the change in 'monotone log'.

2005-05-01  Riccardo Ghetta <birrachiara@tin.it>

	* commands.cc (CMD(log)): Use --revision.

2005-05-02  Matt Johnston  <matt@ucc.asn.au>

	* netsync.cc (process_auth_cmd): make it clearer what the "unknown
	key hash" refers to.

2005-05-01  Richard Levitte  <richard@levitte.org>

	* commands.hh: Expose complete_commands().
	* commands.cc (explain_usage, command_options, process): Don't
	call complete_command().  Except the caller to have done that
	already.
	* monotone.cc (cpp_main): Start with completing the command after
	processing the options.  Use the result everywhere the command is
	required.  This avoids giving the user duplicate (or in some case,
	triplicate) messages about command expansion.

2005-04-30  Derek Scherger  <derek@echologic.com>

	* app_state.{cc,hh}: remove --all-files option
	* automate.cc: move inventory command and associated stuff here from ...
	* commands.cc: ... here, where it has been removed
	* monotone.1: relocate inventory command, remove --all-files option
	* monotone.cc: remove --all-files option
	* monotone.texi: relocate inventory documentation to automation
	section, remove --all-files option
	* tests/t_automate_inventory.at: renamed and updated for move to automate
	* testsuite.at: adjust for rename

2005-04-30  Derek Scherger  <derek@echologic.com>

	* Makefile.am (MOST_SOURCES): add restrictions.{cc,hh} 
	* commands.cc (extract_rearranged_paths): 
	(extract_delta_paths):
	(extract_changed_paths):
	(add_intermediate_paths):
	(restrict_path_set):
	(restrict_rename_set):
	(restrict_path_rearrangement):
	(restrict_delta_map):
	(calculate_restricted_rearrangement):
	(calculate_restricted_revision):
	(calculate_current_revision):
	(calculate_restricted_change_set): move to restrictions.{cc,hh}
	(maybe_update_inodeprints):
	(cat):
	(dodiff):
	(update): rename calculate_current_revision to
	calculate_unrestricted_revision
	* database_check.hh: update header guard #define
	* restrictions.{cc,hh}: add new files

2005-04-30  Nathaniel Smith  <njs@codesourcery.com>

	* commands.cc: Add a placeholder OPT_NONE for commands that don't
	take any command-specific options; use it everywhere.  Now the
	last argument to CMD never starts with %, and the last argument is
	always required to be present.

2005-04-30  Richard Levitte  <richard@levitte.org>

	* contrib/monotone-nav.el (mnav-rev-make): Move it so it's defined
	after the definition of the macro mnav-rev-id.  Otherwise, the
	byte compiler complains there is no setf method for mnav-rev-id.

2005-04-30  Nathaniel Smith  <njs@codesourcery.com>

	* monotone.texi (Database): Minor correction.

2005-04-30  Nathaniel Smith  <njs@codesourcery.com>

	* vocab.cc (trivially_safe_file_path): New function.
	(verify): Use it.
	(test_file_path_verification, test_file_path_normalization): Add a
	few more checks.

	* transforms.{cc,hh} (localized_as_string): New function.
	* {win32,unix}/inodeprint.cc (inodeprint_file): Use it, to avoid
	mkpath().

	* commands.cc (add_intermediate_paths): Hand-code intermediate
	path generator, taking advantage of normalization of file_path's,
	to avoid mkpath().

2005-04-29  Joel Rosdahl  <joel@rosdahl.net>

	* monotone.texi: Minor corrections.

2005-04-29  Nathaniel Smith  <njs@codesourcery.com>

	* commands.cc (ls_tags): Sort output.
	* tests/t_tags.at: Test that output is sorted.

2005-04-29  Derek Scherger  <derek@echologic.com>

	* commands.cc (struct file_itemizer): move to ...
	* work.hh (file_itemizer} ... here
	* work.cc (file_itemizer::visit_file} ... and here

2005-04-29  Emile Snyder  <emile@alumni.reed.edu>

	* annotate.cc (do_annotate_node): Stop doing expensive
	calculate_arbitrary_change_set when we already know we have parent
	and child revisions.  Cuts annotate run time in half.
	
2005-04-29  Nathaniel Smith  <njs@codesourcery.com>

	* commands.cc (update_inodeprints): Rename to...
	(refresh_inodeprints): ...this, so 'monotone up' continues to mean
	update.
	
	* monotone.texi (Inodeprints): Mention refresh_inodeprints in the
	Inodeprints section.
	
	* testsuite.at: 
	* tests/t_update_inodeprints.at: 
	* tests/t_refresh_inodeprints.at: 
	* monotone.texi (Working Copy, Commands): 
	* monotone.1: Update accordingly.

2005-04-29  Nathaniel Smith  <njs@codesourcery.com>

	* change_set.cc (dump_change_set): Don't truncate output.
	(invert_change_test): New unit test.
	(invert_change_set): Make it pass.  This fixes (some?)
	isect.empty() invariant failures.
	
	* NEWS: Start updating for 0.19.

	* revision.cc (check_sane_history): Make comment more
	informative.

2005-04-29  Grahame Bowland  <grahame@angrygoats.net>

	* netxx/types.h: Add new NetworkException type network 
	issue not caused by calling program
	* netsync.cc: Catch Netxx::NetworkException and display 
	as informative_error.
	* netxx/address.cxx: NetworkException for unparsable URIs.
	* netxx/datagram.cxx: NetworkException for connection failure.
	* netxx/resolve_getaddrinfo.cxx, resolve_gethostbyname.cxx:
	NetworkException when DNS resolution fails.
	* netxx/serverbase.cxx: NetworkException if unable to bind 
	to server port.
	* netxx/streambase.cxx: NetworkException if unable to 
	connect.

2005-04-28  Nathaniel Smith  <njs@codesourcery.com>

	* tests/t_netsync_error.at: New test.
	* testsuite.at: Add it.

2005-04-28  Nathaniel Smith  <njs@codesourcery.com>

	* tests/t_rename_attr.at: Fix a bit; also test that rename refuses
	to move a file to a name that already has attrs.
	* work.cc (build_rename): Cleanup a bit; refuse to move a file to
	a name that already has attrs.

	* monotone.texi (Working Copy): Document explicitly that "drop"
	and "rename" do not modify the filesystem directly, and do affect
	attributes.

2005-04-28  Derek Scherger  <derek@echologic.com>

	* commands.cc (get_work_path): 
	(get_revision_path): 
	(get_revision_id):
	(put_revision_id):
	(get_path_rearrangement):
	(remove_path_rearrangement):
	(put_path_rearrangement):
	(update_any_attrs):
	(get_base_revision):
	(get_base_manifest): move to work.{cc,hh}
	(update): indicate optional revision with [ and ]
	(explicit_merge): indicate optional ancestor with [ and ] 

	* manifest.{cc,hh} (extract_path_set): move here from work.{cc,hh}
	* revision.{cc,hh} (revision_file_name): move to work.{cc,hh}

	* work.{cc,hh} (extract_path_set): move to manifest.{cc,hh}
	(get_work_path): 
	(get_path_rearrangement): 
	(remove_path_rearrangement): 
	(put_path_rearrangement): 
	(get_revision_path): 
	(get_revision_id): 
	(put_revision_id): 
	(get_base_revision): 
	(get_base_manifest): 
	(update_any_attrs): move here from commands.cc
	
2005-04-28  Derek Scherger  <derek@echologic.com>

	* ChangeLog: 
	* Makefile.am
	* tests/t_automate_select.at: merge fixups

2005-04-28  Emile Snyder <emile@alumni.reed.edu>

	* annotate.cc: Fix broken build after propagate from .annotate
	branch to mainline.  The lcs stuff was changed to use
	quick_allocator, so our use of it had to change as well.
	
2005-04-28  Emile Snyder  <emile@alumni.reed.edu>

	* commands.cc: New command "annotate"
	* annotate.{cc,hh}: New files implement it.
	* Makefile.am: Build it.
	* monotone.texi: Document it.	
	* tests/t_annotate.at:
	* tests/t_annotate_add_collision.at:
	* tests/t_annotate_branch_collision.at: 
	* testsuite.at: Test it.
	
2005-04-28  Matt Johnston  <matt@ucc.asn.au>

	* tests/t_merge_6.at: narrow the testcase down considerably.

2005-04-28  Matt Johnston  <matt@ucc.asn.au>

	* tests/t_merge_6.at, testsuite.at: add a new test for the case where
	duplicate lines appear in a file during a merge. This testcase can
	be correctly handled by merge(1).

2005-04-28  Matt Johnston  <matt@ucc.asn.au>

	* tests/t_i18n_file.at, transforms.cc: OS X expects all paths to be
	utf-8, don't try to use other encodings in the test.

2005-04-28  Richard Levitte  <richard@levitte.org>

	* tests/t_automate_select.at: silly ignores not needed any more.

2005-04-28  Richard Levitte  <richard@levitte.org>

	* commands.cc (complete): Don't talk of there really was no
	expansion.

2005-04-28  Richard Levitte  <richard@levitte.org>

	* commands.cc, commands.hh: Selector functions and type are moved
	to...
	* selectors.cc, selectors.hh: ... these files.
	* database.cc, database.hh: Adapt to this change.
	* automate.cc (automate_select): New function, implements
	'automate select'.
	(automate_command): Use it.
	* monotone.texi (Automation): Document it.

	* tests/t_automate_select.at: New test.
	* testsuite.at: Use it.

	* Makefile.am (MOST_SOURCES): reorganise.  Add selectors.{cc,hh}.

2005-04-27  Derek Scherger  <derek@echologic.com>

	* commands.cc (ls_unknown): remove unneeded braces
	(struct inventory_item): new struct for tracking inventories
	(print_inventory): removed old output functions 
	(inventory_paths): new functions for paths, data and renames
	(inventory): rework to display two column status codes
	* monotone.texi (Informative): update for new status codes
	* tests/t_inventory.at: update for two column status codes

2005-04-27  Richard Levitte  <richard@levitte.org>

	* quick_alloc.hh: Define QA_SUPPORTED when quick allocation is
	supported.
	* sanity.hh: Only defined the QA(T) variants of checked_index()
	when QA_SUPPORTED is defined.

2005-04-27  Joel Reed  <joelwreed@comcast.com>

	* work.cc: on rename move attributes as well.
	* tests/t_rename_attr.at: No longer a bug.

2005-04-27  Nathaniel Smith  <njs@codesourcery.com>

	* monotone.texi (Working Copy, Commands): Document update_inodeprints.
	* monotone.1: Likewise.

	* tests/t_update_inodeprints.at: New test.
	* testsuite.at: Add it.

2005-04-27  Richard Levitte  <richard@levitte.org>

	* database.cc (selector_to_certname): Add a case for
	commands::sel_cert.

2005-04-27  Richard Levitte  <richard@levitte.org>

	* sanity.hh: Add a couple of variants of checked_index() to
	accomodate for indexes over vector<T, QA(T)>.

	* commands.hh: Add new selector to find arbitrary cert name and
	value pairs.  The syntax is 'c:{name}={value}'.
	* commands.cc (decode_selector): Recognise it.
	* database.cc (complete): Parse it.
	* std_hooks.lua (expand_selector): Add an expansion for it.
	* monotone.texi (Selectors): Document it.

	* tests/t_select_cert.at: Add test.
	* testsuite.at: Use it.

2005-04-27  Matt Johnston  <matt@ucc.asn.au>

	* vocab.cc (verify(file_path)): don't find() twice.
	* change_set.cc (extend_state): remove commented out line 

2005-04-27  Matthew Gregan  <kinetik@orcon.net.nz>

	* tests/t_cvsimport_manifest_cycle.at: New test.
	* testsuite.at: Add test.
	* AUTHORS: Add self.

2005-04-27  Nathaniel Smith  <njs@codesourcery.com>

	* AUTHORS: Add Timothy Brownawell.

2005-04-27  Timothy Brownawell  <tbrownaw@gmail.com>

	* ui.{cc,hh}: Delegate tick line blanking to tick_writers.

2005-04-27  Matt Johnston  <matt@ucc.asn.au>

	* change_set.cc (extend_state): don't mix find() and insert() on
	the path_state, to avoid hitting the smap's worst-case.

2005-04-27  Matt Johnston  <matt@ucc.asn.au>

	* change_set.cc (confirm_proper_tree): move things out of the loops
	for better performance.

2005-04-26  Nathaniel Smith  <njs@codesourcery.com>

	* work.cc: Don't include boost/regex.hpp.

2005-04-26  Nathaniel Smith  <njs@codesourcery.com>

	* manifest.cc, inodeprint.cc: Don't include boost/regex.hpp.

2005-04-26  Nathaniel Smith  <njs@codesourcery.com>

	* sqlite/vdbeaux.c (MAX_6BYTE): Apply patch from
	http://www.sqlite.org/cvstrac/chngview?cn=2445.  It shouldn't
	affect monotone's usage, but just in case.

2005-04-26  Nathaniel Smith  <njs@codesourcery.com>

	* rcs_import.cc (struct cvs_key, process_branch): Fix
	indentation.
	(build_change_set): Handle the case where a file is "added dead".

	* tests/t_cvsimport2.at: Un-XFAIL, improve description.

2005-04-26  Richard Levitte  <richard@levitte.org>

	* monotone.cc (cpp_main): Count the number of command specific
	options exist.  If there is any, add a title for them.

2005-04-26  Matt Johnston  <matt@ucc.asn.au>

	* change_set.cc (analyze_rearrangement): get rid of damaged_in_first
	since it is not used.

2005-04-26  Matt Johnston  <matt@ucc.asn.au>

	* monotone.texi: fix mashed up merge of docs for kill_rev_locally
	and db check.

2005-04-26  Richard Levitte  <richard@levitte.org>

	* monotone.cc, commands.cc: Make some more options global.

2005-04-25  Nathaniel Smith  <njs@codesourcery.com>

	* tests/t_i18n_file_data.at: New test.
	* testsuite.at: Add it.

2005-04-25  Nathaniel Smith  <njs@codesourcery.com>

	* automate.cc (automate_parents, automate_children) 
	(automate_graph): New automate commands.
	(automate_command): Add them.
	* commands.cc (automate): Synopsisfy them.
	* monotone.texi (Automation): Document them.
	* tests/t_automate_graph.at, test/t_parents_children.at: Test
	them.
	* testsuite.at: Add the tests.

	* tests/t_automate_ancestors.at: Remove obsolete comment.
	
2005-04-24  Derek Scherger  <derek@echologic.com>

	* tests/t_rename_file_to_dir.at:
	* tests/t_replace_file_with_dir.at:
	* tests/t_replace_dir_with_file.at: new bug reports
	* testsuite.at: include new tests

2005-04-24  Derek Scherger  <derek@echologic.com>

	* app_state.{cc,hh} (app_state): add all_files flag to the constructor
	(set_all_files): new method for setting flag

	* basic_io.{cc,hh} (escape): expose public method to quote and
	escape file_paths
	(push_str_pair): use it internally

	* commands.cc (calculate_restricted_rearrangement): new function
	factored out of calculate_restricted_revision
	(calculate_restricted_revision): use new function
	(struct unknown_itemizer): rename to ...
	(struct file_itemizer): ... this; use a path_set rather than a
	manifest map; build path sets of unknown and ignored files, rather
	than simply printing them
	(ls_unknown): adjust to compensate for itemizer changes
	(print_inventory): new functions for printing inventory lines from
	path sets and rename maps
	(inventory): new command for printing inventory of working copy
	files

	* manifest.cc (inodeprint_unchanged): new function factored out
	from build_restricted_manifest_map
	(classify_paths): new function to split paths from an old manifest
	into unchanged, changed or missing sets for inventory
	(build_restricted_manifest_map): adjust to use
	inodeprint_unchanged
	* manifest.hh (classify_paths): new public function
	
	* monotone.1: document new inventory command and associated
	--all-files option

	* monotone.cc: add new --all-files option which will be specific
	to the inventory command asap

	* monotone.texi (Informative): document new inventory command
	(Commands): add manpage entry for inventory
	(OPTIONS): add entries for --xargs, -@ and --all-files

	* tests/t_status_missing.at: remove bug priority flag
	* tests/t_inventory.at: new test
	* testsuite.at: include new test
	
2005-04-24  Nathaniel Smith  <njs@codesourcery.com>

	* monotone.texi (Database): Document 'db kill_rev_locally'.

2005-04-24  Nathaniel Smith  <njs@codesourcery.com>

	* ChangeLog: Fixup after merge.

2005-04-24  Nathaniel Smith  <njs@codesourcery.com>

	* manifest.cc (build_restricted_manifest_map): Careful to only
	stat things once on the inodeprints fast-path.
	(read_manifest_map): Hand-code a parser, instead of using
	boost::regex.
	* inodeprint.cc (read_inodeprint_map): Likewise.

2005-04-23  Derek Scherger  <derek@echologic.com>

	* (calculate_restricted_revision): remove redundant variables,
	avoiding path_rearrangement assignments and associated sanity
	checks
	(calculate_current_revision): rename empty to empty_args for
	clarity

2005-04-23  Derek Scherger  <derek@echologic.com>

	* commands.cc (calculate_base_revision): rename to ...
	(get_base_revision): ... this, since it's not calculating anything
	(calculate_base_manifest): rename to ...
	(get_base_manifest): ... this, and call get_base_revision
	(calculate_restricted_revision): call get_base_revision and remove
	missing files stuff
	(add):
	(drop):
	(rename):
	(attr): call get_base_manifest
	(ls_missing): 
	(revert): call get_base_revision
	* manifest.{cc,hh} (build_restricted_manifest_map): don't return
	missing files and don't produce invalid manifests; do report on
	all missing files before failing
	
2005-04-23  Derek Scherger  <derek@echologic.com>

	* app_state.cc:
	* database.cc:
	* file_io.{cc, hh}: fix bad merge

2005-04-23  Nathaniel Smith  <njs@codesourcery.com>

	* database.cc (put_key): Check for existence of keys with
	conflicting key ids, give more informative message than former SQL
	constraint error.

2005-04-23  Nathaniel Smith  <njs@codesourcery.com>

	* transforms.cc (filesystem_is_ascii_extension_impl): Add EUC to
	the list of ascii-extending encodings.

	* tests/t_multiple_heads_msg.at: Make more robust, add tests for
	branching.

2005-04-23  Nathaniel Smith  <njs@codesourcery.com>

	* app_state.cc (restriction_includes): Remove some L()'s that were
	taking 5-6% of time in large tree diff.

2005-04-23  Nathaniel Smith  <njs@codesourcery.com>

	* file_io.{cc,hh} (localized): Move from here...
	* transforms.{cc,hh} (localized): ...to here.  Add lots of gunk to
	avoid calling iconv whenever possible.

2005-04-23  Richard Levitte  <richard@levitte.org>

	* monotone.cc, options.hh: Move the option numbers to options.hh,
	so they can be easily retrieved by other modules.
	* monotone.cc: split the options table in global options and
	command specific options.  The former are always understood, while
	the latter are only understood by the commands that declare it
	(see below).
	(my_poptStuffArgFile): There's no need to keep a copy of the
	stuffed argv.  This was really never a problem.
	(coption_string): New function to find the option string from an
	option number.
	(cpp_main): Keep track of which command-specific options were
	given, and check that the given command really uses them.  Make
	sure that when the help is written, only the appropriate command-
	specific options are shown.  We do this by hacking the command-
	specific options table.
	Throw away sub_argvs, as it's not needed any more (and realy never
	was).

	* commands.cc: Include options.hh to get the option numbers.
	(commands_ops): New structure to hold the option
	numbers used by a command.
	(commands): Use it.
	(command_options): Function to get the set of command-specific
	options for a specific command.
	(CMD): Changed to take a new parameter describing which command-
	specific options this command takes.  Note that for commands that
	do not take command-specific options, this new parameter must
	still be given, just left empty.
	Update all commands with this new parameter.
	* commands.hh: Declare command_options.

	* tests/t_automate_heads.at: 'automate heads' never used the value
	of --branch.
	* tests/t_sticky_branch.at: and neither did 'log'...
	* tests/t_update_missing.at: nor did 'add'...

2005-04-23  Matthew Gregan  <kinetik@orcon.net.nz>

	* tests/t_diff_currev.at: Use CHECK_SAME_STDOUT.

2005-04-23  Matthew Gregan  <kinetik@orcon.net.nz>

	* tests/t_diff_currev.at: New test.
	* testsuite.at: Add new test.

2005-04-22  Christof Petig <christof@petig-baender.de>

	* sqlite/*: update to sqlite 3.2.1

2005-04-22  Nathaniel Smith  <njs@codesourcery.com>

	* manifest.cc (build_restricted_manifest_map): Fixup after merge
	-- use file_exists instead of fs::exists.

2005-04-22  Derek Scherger  <derek@echologic.com>

	* manifest.{cc,hh} (build_restricted_manifest_map): keep and
	return a set of missing files rather than failing on first missing
	file
	* commands.cc (calculate_restricted_revision): handle set of
	missing files
	* revision.hh: update comment on the format of a revision
	* tests/t_status_missing.at: un-XFAIL and add a few tests
	
2005-04-22  Nathaniel Smith  <njs@codesourcery.com>

	* vocab.cc (verify(file_path), verify(local_path)): Normalize
	paths on the way in.
	* tests/t_normalized_filenames.at: Fix to match behavior
	eventually declared "correct".

2005-04-22  Nathaniel Smith  <njs@codesourcery.com>

	* vocab.{cc,hh}: Make verify functions public, make ATOMIC(foo)'s
	verify function a friend of foo, add ATOMIC_NOVERIFY macro, add
	long comment explaining all this.
	* vocab_terms.hh: Add _NOVERIFY to some types.

2005-04-22  Nathaniel Smith  <njs@codesourcery.com>

	* file_io.{cc,hh} (localized): Take file_path/local_path instead
	of string; expose in public interface.  Adjust rest of file to
	match.
	(walk_tree): Don't convert the (OS-supplied) current directory
	from UTF-8 to current locale.
	
	* transforms.{cc,hh} (charset_convert): Be more informative on
	error.
	(calculate_ident): Localize the filename, even on the fast-path.
	Also assert file exists and is not a directory, since Crypto++
	will happily hash directories.  (They are like empty files,
	apparently.)
	
	* manifest.cc (build_restricted_manifest_map): Use file_exists
	instead of fs::exists, to handle localized paths.
	* {win32,unix}/inodeprint.cc (inodeprint_file): Use localized
	filenames to stat.

	* tests/t_i18n_file.at: Rewrite to work right.

	* tests/t_normalized_filenames.at: New test.
	* testsuite.at: Add it.
	* vocab.cc (test_file_path_verification): MT/path is not a valid
	file_path either.
	(test_file_path_normalization): New unit-test.

2005-04-22  Joel Reed  <joelwreed@comcast.net>

	* work.cc (build_deletions) : on drop FILE also drop attributes.
	* tests/t_drop_attr.at : test for success now, fixed bug.

2005-04-22  Jon Bright <jon@siliconcircus.com>
	* monotone.texi: Changed all quoting of example command lines to
	use " instead of ', since this works everywhere, but ' doesn't
	work on Win32

2005-04-21  Jeremy Cowgar  <jeremy@cowgar.com>

	* tests/t_multiple_heads_msg.at: Now checks to ensure 'multiple head'
	  message does not occur on first commit (which creates a new head
	  but not multiple heads).
	* commands.cc (CMD(commit)): renamed head_size to better described
	  old_head_size, now checks that old_head_size is larger than 0 as
	  well otherwise, on commit of a brand new project, a new head was
	  detected and a divergence message was displayed.

2005-04-21  Richard Levitte  <richard@levitte.org>

	* commands.cc (ALIAS): refactor so you don't have to repeat all
	the strings given to the original command.
	(ALIAS(ci)): added as a short form for CMD(commit).

	* Makefile.am (%.eps): create .eps files directly from .ps files,
	using ps2eps.

2005-04-21 Sebastian Spaeth <Sebastian@SSpaeth.de>

	* monotone.texi: add command reference docs about kill_rev_locally
	
2005-04-21  Nathaniel Smith  <njs@codesourcery.com>

	* change_set.cc (apply_path_rearrangement_can_fastpath) 
	(apply_path_rearrangement_fastpath) 
	(apply_path_rearrangement_slowpath, apply_path_rearrangement):
	Refactor into pieces, so all versions of apply_path_rearrangement
	can take a fast-path when possible.

2005-04-21  Jeremy Cowgar  <jeremy@cowgar.com>

	* commands.cc: Renamed maybe_show_multiple_heads to
	  notify_if_multiple_heads, renamed headSize to head_size for
	  coding standards/consistency.
	* tests/t_multiple_heads_msg.at: Added to monotone this time.

2005-04-20  Jeremy Cowgar  <jeremy@cowgar.com>

	* commands.cc: Added maybe_show_multiple_heads, update now notifies
	  user of multiple heads if they exist, commit now notifies user
	  if their commit created a divergence.
	* tests/t_multiple_heads_msg.at: Added
	* testsuite.at: Added above test

2005-04-20  Nathaniel Smith  <njs@codesourcery.com>

	* Makefile.am (EXTRA_DIST): Put $(wildcard) around "debian/*", so
	it will actually work.

2005-04-20  Nathaniel Smith  <njs@codesourcery.com>

	* Makefile.am (EXTRA_DIST): Include tests, even when not building
	packages out in the source directory.

2005-04-20  Matthew Gregan  <kinetik@orcon.net.nz>

	* commands.cc (kill_rev_locally): Move up with rest of non-CMD()
	functions.  Mark static.  Minor whitespace cleanup.
	* commands.hh (kill_rev_locally): Declaration not needed now.

2005-04-20 Sebastian Spaeth <Sebastian@SSpaeth.de>
	* automate.cc: fix typo, add sanity check to avoid empty r_id's
	bein passed in. The automate version was bumped to 0.2 due to
	popular request of a single person.
	* t_automate_ancestors.at: adapt test; it passes now

2005-04-20 Sebastian Spaeth <Sebastian@SSpaeth.de>
	* testuite.at:
	* t_automate_ancestors.at: new test; automate ancestors. This is still
	_failing_ as a) it outputs empty newlines when no ancestor exists and
	b) does not output all ancestors if multiple ids are supplied as input
	
2005-04-20 Sebastian Spaeth <Sebastian@SSpaeth.de>

	* commands.cc:
	* automate.cc: new command: automate ancestors
	* monotone.texi: adapt documentation
	
2005-04-20  Nathaniel Smith  <njs@codesourcery.com>

	* tests/t_log_depth_single.at: 
	* tests/t_add_stomp_file.at: 
	* tests/t_log_depth.at: Shorten blurbs.

2005-04-20  Nathaniel Smith  <njs@codesourcery.com>

	* std_hooks.lua (ignore_file): Ignore compiled python files.

2005-04-20  Jon Bright  <jon@siliconcircus.com>
	* tests/t_sticky_branch.at: Really fix this test

2005-04-20  Jon Bright  <jon@siliconcircus.com>
	* tests/t_sticky_branch.at: Canonicalise stdout before comparison
	* tests/t_setup_checkout_modify_new_dir.at: Ditto
	* tests/t_netsync_largish_file.at: Check the file out rather
	than catting it, so that canonicalisation is unneeded.  
	Canonicalisation is bad here, because the file is random
	binary data, not text with line-ending conventions

2005-04-20  Richard Levitte  <richard@levitte.org>

	* contrib/monotone.el: define-after-key's KEY argument has to be a
	vector with only one element.  The code I used is taken directly
	from the Emacs Lisp Reference Manual, section "Modifying Menus".

2005-04-20  Nathaniel Smith  <njs@codesourcery.com>

	* commands.cc (mdelta, mdata, fdelta, fdata, rdata): Check for
	existence of command line arguments.

	* lua.{cc,hh} (hook_use_inodeprints): New hook.
	* std_hooks.lua (use_inodeprints): Default definition.
	* monotone.texi (Inodeprints): New section.
	(Reserved Files): Document MT/inodeprints.
	(Hook Reference): Document use_inodeprints.
	* work.{cc,hh} (enable_inodeprints): New function.
	* app_state.cc (create_working_copy): Maybe call
	enable_inodeprints.
	
	* tests/t_inodeprints_hook.at: New test.
	* tests/t_bad_packets.at: New test.
	* testsuite.at: Add them.

2005-04-20  Nathaniel Smith  <njs@codesourcery.com>

	* AUTHORS: Actually add Joel Reed (oops).

2005-04-20  Nathaniel Smith  <njs@codesourcery.com>

	Most of this patch from Joel Reed, with only small tweaks myself.
	
	* AUTHORS: Add Joel Reed.

	* platform.hh (is_executable): New function.
	* {unix,win32}/process.cc: Define it.

	* lua.cc (monotone_is_executable_for_lua): New function.
	(lua_hooks): Register it.
	(Lua::push_nil): New method.
	(lua_hooks::hook_init_attributes): New hook.
	* lua.hh: Declare it.
	* monotone.texi (Hook Reference): Document it.

	* work.cc (addition_builder): Call new hook, collect attributes
	for added files.
	(build_additions): Set attributes on new files.

	* tests/t_attr_init.at: New test.
	* tests/t_add_executable.at: New test.
	* testsuite.at: Add them.
	
2005-04-19  Nathaniel Smith  <njs@codesourcery.com>

	* file_io.cc (read_localized_data, write_localized_data): Remove
	logging of complete file contents.
	* tests/t_lf_crlf.at: Remove --debugs, clean up, test more.

2005-04-19 Emile Snyder <emile@alumni.reed.edu>
	
	* file_io.cc: Fix bugs with read/write_localized_data when using
	CRLF line ending conversion.
	* transforms.cc: Fix line_end_convert to add correct end of line
	string if the split_into_lines() call causes us to lose one from
	the end.
	* tests/t_lf_crlf.at: Clean up and no longer XFAIL.
 
2005-04-19  Sebastian Spaeth  <Sebastian@SSpaeth.de>

	* monotone.texi: modified documentation to match changes due to
	previous checking.
	* AUTHORS: Adding myself
	
2005-04-19  Sebastian Spaeth  <Sebastian@SSpaeth.de>

	* automate.cc: make BRANCH optional in "automate heads BRANCH"
	we use the default branch as given in MT/options if not specified
	* commands.cc: BRANCH -> [BRANCH] in cmd description

2005-04-19  Richard Levitte  <richard@levitte.org>

	* contrib/monotone-import.pl (my_exit): As in monotone-notify.pl,
	my_exit doesn't close any network connections.

	* testsuite.at (REVERT_TO): Make it possible to revert to a
	specific branch.  This is useful to resolve ambiguities.
	* tests/t_merge_add_del.at: Use it.

2005-04-19  Matthew Gregan  <kinetik@orcon.net.nz>

	* sanity.hh: Mark {naughty,error,invariant,index}_failure methods
	as NORETURN.
	* commands.cc (string_to_datetime): Drop earlier attempt at
	warning fix, it did not work with Boost 1.31.0.  Warning fixed by
	change to sanity.hh.

2005-04-19  Matthew Gregan  <kinetik@orcon.net.nz>

	* lua.cc (default_rcfilename): Use ~/.monotone/monotonerc.  This
	change is to prepare for the upcoming support for storing user
	keys outside of the database (in ~/.monotone/keys/).
	* app_state.cc (load_rcfiles): Refer to new rc file location in
	comments.
	* monotone.cc (options): Refer to new rc file location.
	* monotone.texi: Refer to new rc file location.  Also change bare
	references to the rc file from '.monotonerc' to 'monotonerc'.

2005-04-19  Matthew Gregan  <kinetik@orcon.net.nz>

	* commands.cc (log): 'depth' option did not handle the single file
	case correctly. Also a couple of minor cleanups.
	* tests/t_log_depth_single.at: New test.
	* testsuite.at: Add test.

2005-04-18  Matthew Gregan  <kinetik@orcon.net.nz>

	* commands.cc (string_to_datetime): Fix warning.

2005-04-18  Richard Levitte  <richard@levitte.org>

	* Makefile.am (EXTRA_DIST): Add contrib/monotone-import.pl.

	* contrib/monotone-import.pl: New script to mimic "cvs import".
	* contrib/README: describe it.

	* commands.cc (CMD(attr)): Make it possible to drop file
	attributes.

	* contrib/monotone-notify.pl (my_exit): The comment was incorrect,
	there are no network connections to close gracefully.
	Implement --ignore-merges, which is on by default, and changes the
	behavior to not produce diffs on merges and propagates where the
	ancestors hve already been shown.

	* tests/t_attr_drop.at: New test to check that 'attr drop'
	correctly drops the given entry.
	* tests/t_drop_attr.at: New test, similar to t_rename_attr.at.
	* testsuite.at: Add them.

2005-04-18  Nathaniel Smith  <njs@codesourcery.com>

	* monotone.texi (Dealing with a Fork): Clarify (hopefully) what we
	mean when we say that "update" is a dangerous command.

2005-04-17  Matt Johnston  <matt@ucc.asn.au>

	* change_set.cc (confirm_proper_tree): remove incorrect code
	setting confirmed nodes.

2005-04-17  Matt Johnston  <matt@ucc.asn.au>

	* change_set.cc (confirm_proper_tree): use a std::set rather than
	dynamic_bitset for the ancestor list, improving performance for
	common tree structures.
	* basic_io.cc: reserve() a string

2005-04-17  Matt Johnston  <matt@ucc.asn.au>

	* packet.cc: fix up unit test compilation.
	* transforms.cc: fix up unit test compilation.

2005-04-17  Matt Johnston  <matt@ucc.asn.au>

	* vocab_terms.hh: remove commented out lines.

2005-04-17  Matt Johnston  <matt@ucc.asn.au>

	* Move base64<gzip> code as close to the database as possible,
	to avoid unnecessary inflating and deflating.

2005-04-17  Nathaniel Smith  <njs@codesourcery.com>

	* monotone.texi (Branching and Merging): A few small edits.

2005-04-17  Nathaniel Smith  <njs@codesourcery.com>

	* change_set.cc (path_item, sanity_check_path_item): Mark things
	inline.

2005-04-17  Henrik Holmboe <henrik@holmboe.se>

	* contrib/monotone-notify.pl: Add signal handlers.  Correct some
	typos.
	(my_exit): New function that does a cleanup and exit.

2005-04-17  Olivier Andrieu  <oliv__a@users.sourceforge.net>

	* transforms.cc: fix glob_to_regexp assertions

2005-04-17  Sebastian Spaeth <Sebastian@sspaeth.de>
	
	* tests/t_db_kill_rev_locally.at: new test; 
	make sure that db kill_rev_locally works as intended

2005-04-17  Sebastian Spaeth <Sebastian@sspaeth.de>

	* commands.cc,database.cc: add 'db kill_rev_locally <id>' command
	still missing: documentation and autotests. Otherwise seems ok.
	
2005-04-17  Richard Levitte  <richard@levitte.org>

	* transforms.cc: Remove tabs and make sure emacs doesn't add
	them.

2005-04-17  Nathaniel Smith  <njs@codesourcery.com>

	* sanity.{hh,cc} (E, error_failure): New sort of invariant.
	* netsync.cc (process_hello_cmd): Make initial pull message
	more clear and friendly.
	Also, if the key has changed, that is an error, not naughtiness.
	* database_check.cc (check_db): Database problems are also errors,
	not naughtiness.  Revamp output in case of errors, to better
	distinguish non-serious errors and serious errors.
	* tests/t_database_check.at: Update accordingly.
	* tests/t_database_check_minor.at: New test.
	* testsuite.at: Add it.
	
2005-04-17  Richard Levitte  <richard@levitte.org>

	* transforms.cc (glob_to_regexp): New function that takes a glob
	expression and transforms it into a regexp.  This will be useful
	for globbing branch expressions when collections are exchanged to
	branch globs and regexps.
	(glob_to_regexp_test): A unit test for glob_to_regexp().

2005-04-17  Matt Johnston  <matt@ucc.asn.au>

	* commands.cc: warn that dropkey won't truly erase the privkey
	from the database
	* monotone.texi: same

2005-04-17  Matt Johnston  <matt@ucc.asn.au>

	* database.cc: mention that it could be the filesystem that
	is full in the SQLITE_FULL error message

2005-04-17  Matthew Gregan  <kinetik@orcon.net.nz>

	* monotone.cc: Fix warnings: add missing initializers.
	* netsync.cc: Fix warnings: inline static vs static inline.

2005-04-16  Emile Snyder  <emile@alumni.reed.edu>

	* tests/t_add_stomp_file.at: New test for failing case.  
        If you have a file foo in your working dir (not monotone 
        controlled) and someone else adds a file foo and commits, 
        update should at least warn you before stomping your 
        non-recoverable foo file.
	* testsuite.at: Add it.
	
2005-04-16  Derek Scherger  <derek@echologic.com>

	* work.cc (known_preimage_path): rename to...
	(known_path): this, since it's image agnostic
	(build_deletions): update for renamed function
	(build_rename): ensure rename source exists in current revision
	and rename target does not exist in current revision

	* tests/t_no_rename_overwrite.at: un-XFAIL 

2005-04-16  Nathaniel Smith  <njs@codesourcery.com>

	* app_state.{cc,hh} (set_author, set_date): New methods.
	* cert.cc (cert_revision_date): Rename to...
	(cert_revision_date_time): ...an overloaded version of this.
	(cert_revision_author_default): Check app.date.
	* cert.hh: Expose cert_revision_date_time.
	* commands.cc (commit): Handle --date.
	* main.cc: Parse --date and --author options.
	* monotone.1: Document --date, --author.
	* monotone.texi (Working Copy, OPTIONS): Likewise.

	* tests/t_override_author_date.at: New test.
	* testsuite.at: Add it.
	
	This commit heavily based on a patch by Markus Schiltknecht
	<markus@bluegap.ch>.
	
2005-04-16  Nathaniel Smith  <njs@codesourcery.com>

	* ChangeLog: Fixup after merge.

2005-04-16  Nathaniel Smith  <njs@codesourcery.com>

	* tests/t_update_nonexistent.at: New test.
	* testsuite.at: Add it.
	
	* commands.cc (update): Verify that user's requested revision
	exists.

2005-04-16  Nathaniel Smith  <njs@codesourcery.com>

	* ChangeLog: Fixup after merge.

2005-04-16  Emile Snyder <emile@alumni.reed.edu>

	* tests/t_add_vs_commit.at: New test for failing case.  If you
	add a file in you working dir, someone else adds the same file
	and commits, then you do an update it messes up your working
	directory.
	* testsuite.at: Add it.
	
2005-04-16  Nathaniel Smith  <njs@codesourcery.com>

	* commands.cc (checkout): Move check for existence of revision
	earlier.
	
	* tests/t_netsync_defaults.at, tests/t_netsync_single.at:
	Don't hard-code netsync port.

2005-04-16  Nathaniel Smith  <njs@codesourcery.com>

	* testsuite.at: Use a random server port.
	
	* .mt-attrs, contrib/README: Update for Notify.pl ->
	monotone-notify.pl rename.
	
	* monotone.1: Warn people off rcs_import.
	* monotone.texi (Commands): Likewise.

2005-04-16  Nathaniel Smith  <njs@codesourcery.com>

	* AUTHORS: Add Emile Snyder <emile@alumni.reed.edu>.

2005-04-16  Nathaniel Smith  <njs@codesourcery.com>

	* tests/t_lf_crlf.at: New test from Emile Snyder
	<emile@alumni.reed.edu>, with tweaks.
	* testsuite.at: Add it.

2005-04-16  Nathaniel Smith  <njs@codesourcery.com>

	* ChangeLog: Small fixups.

2005-04-16  Sebastian Spaeth <Sebastian@sspaeth.de>
	
	* tests/t_cvsimport2.at: new test; CVS Attic files fail test
	reported by: hjlipp@web.de 15.04.2005 02:45

2005-04-16  Sebastian Spaeth <Sebastian@sspaeth.de>
	
	* tests/t_rcs_import.at: new test; problematic CVS import as
	reported in the list. However it works just fine here, so it
	really tests for a successful pass

2005-04-16  Sebastian Spaeth <Sebastian@sspaeth.de>

	* tests/README: new file, on how to create/run tests

2005-04-16  Nathaniel Smith  <njs@codesourcery.com>

	* tests/t_rename_dir_add_dir_with_old_name.at: XFAIL.

2005-04-16  Nathaniel Smith  <njs@codesourcery.com>

	* tests/t_diff_binary.at: Un-XFAIL.

2005-04-16  Nathaniel Smith  <njs@codesourcery.com>

	* monotone.texi (Network Service): Rewrite to include former
	Exchanging Keys section.
	(Branching and Merging): New tutorial section, inspired by a patch
	from Martin Kihlgren <zond@troja.ath.cx>.
	(CVS Phrasebook): Add "Importing a New Project".

	* AUTHORS: Add Martin Dvorak.
	
2005-04-16  Matt Johnston  <matt@ucc.asn.au>

	* change_set.cc (compose_rearrangement): remove logging statements
	that were using noticable CPU time.

2005-04-15 Martin Dvorak <jezek2@advel.cz>
	
	* tests/t_rename_dir_add_dir_with_old_name.at: New test.
	* testsuite.at: Add it.
	
2005-04-15  Olivier Andrieu  <oliv__a@users.sourceforge.net>

	* diff_patch.cc(guess_binary): do not use '\x00' as first
	character of a C string ...

2005-04-15  Sebastian Spaeth  <Sebastian@SSpaeth.de>

	* ui.cc: print byte progress to one decimal place
	  in k or M.
	* netsync.cc: update dot ticker every 1024 bytes.

2005-04-15  Matt Johnston  <matt@ucc.asn.au>

	* change_set.cc (confirm_proper_tree): use bitsets rather than maps
	for tracking set membership.
	* smap.hh: return reverse iterators properly, iterate over the vector
	rather than self in ensure_sort()

2005-04-14  Derek Scherger  <derek@echologic.com>

	* database_check.cc (check_db): fail with N(...) when problems are
	detected to exit with a non-zero status

2005-04-14  Derek Scherger  <derek@echologic.com>

	* monotone.texi (Informative): update description of 'diff' with
	two revision arguments
	
2005-04-14  Matthew Gregan  <kinetik@orcon.net.nz>

	* win32/process.cc: Fix build on MingW 3.2.0-rc[123] by adding
	<sstream> include.

2005-04-14  Jon Bright  <jon@siliconcircus.com>
	* win32/process.cc (process_spawn): Add some extra debug info
	* std_hooks.lua (execute): If pid is -1, don't try and wait on
	the process

2005-04-14  Matt Johnston  <matt@ucc.asn.au>

	* change_set.cc (confirm_unique_entries_in_directories): use a
	  std::vector rather than std::map for better performance (only sort
	  once).
	* smap.hh: an invariant

2005-04-14  Nathaniel Smith  <njs@codesourcery.com>

	* tests/t_vcheck.at: Update notes.

2005-04-14  Jeremy Cowgar  <jeremy@cowgar.com>

	* monotone.texi (Making Changes): Fixed duplicate paragraph
	* NEWS: Corrected spelling error in my name.

2005-04-14  Olivier Andrieu  <oliv__a@users.sourceforge.net>

	* Makefile.am: silence cmp

2005-04-14  Matthew Gregan  <kinetik@orcon.net.nz>

	* win32/terminal.cc (have_smart_terminal): Implement for Win32.

2005-04-13  Nathaniel Smith  <njs@codesourcery.com>

	* monotone.texi (Informative): 'diff' with two revision arguments
	can now be filtered by file.
	
	* constants.cc (netcmd_payload_limit): Bump to 256 megs.

2005-04-13  Matthew Gregan  <kinetik@orcon.net.nz>

	* tests/t_netsync_largish_file.at: Add test for netsyncing largish
	(32MB) files.  This test is failing at present.
	* testsuite.at: Add new test.

2005-04-13  Nathaniel Smith  <njs@codesourcery.com>

	* tests/t_setup_checkout_modify_new_dir.at:
	* tests/t_update_off_branch.at: New tests.
	* testsuite.at: Add them.
	
	* commands.cc (checkout): Tweak branch checking logic.
	(update): Make user explicitly switch branches.

2005-04-13  Nathaniel Smith  <njs@codesourcery.com>

	* rcs_import.cc (import_cvs_repo): Check that user isn't trying to
	import a whole CVS repo.
	* tests/t_cvsimport.at: Test new check.
	
2005-04-13  Richard Levitte  <richard@levitte.org>

	* contrib/Notify.pl: Rename ...
	* contrib/monotone-notify.pl: ... to this.
	* Makefile.am (EXTRA_DIST): Take note of the change.
	* debian/docs: Distribute the contributions as well.
	* debian/compat, debian/files, debian/monotone.1: Remove, since
	they are self-generated by debhelper.  They were obviously added
	by mistake.

2005-04-13  Nathaniel Smith  <njs@codesourcery.com>

	* cert.cc (guess_branch): Call app.set_branch.
	* app_state.cc (create_working_copy): Call make_branch_sticky
	here...
	* commands.cc (checkout): ...instead of here.
	(approve, disapprove, fcommit, commit): Don't call app.set_branch
	on guess_branch's output.
	(checkout): Call guess_branch.
	
	* tests/t_sticky_branch.at: 
	* tests/t_checkout_id_sets_branch.at: New tests.
	* testsuite.at: Add them.

2005-04-13  Matthew Gregan  <kinetik@orcon.net.nz>
	* cryptopp/integer.h: Fix detection of GCC version for SSE2
	builds.

2005-04-12  Florian Weimer  <fw@deneb.enyo.de>

	* app_state.cc (app_state::allow_working_copy): Only update
	branch_name from the options file if it has not yet been set.  Log
	the branch name.
	(app_state::set_branch): No longer update the options map.
	(app_state::make_branch_sticky): New function which copies the
	stored branch name to the options map.  Only commands which call
	this function change the branch default stored in the working
	copy.

	* commands.cc (CMD(checkout)): Mark branch argument as sticky.
	(CMD(commit)): Likewise.
	(CMD(update)): Likewise.

	* monotone.texi (Working Copy): Mention that the "commit" and
	"update" commands update the stored default branch ("checkout"
	does, too, but this one should be obvious).

2005-04-12  Jon Bright <jon@siliconcircus.com>
	* rcs_import.cc (find_key_and_state): Fix stupid bug in storing the
	list of files a cvs_key contains.  CVS delta invariant failure now
	really fixed.  The rearrangement failure still exists, though.

2005-04-12  Jon Bright <jon@siliconcircus.com>
	* tests/t_cvsimport_samelog.at: Add test for the deltas.find 
	cvs import problem as sent to the ML by Emile Snyder.
	* testsuite.at: Call it
	* rcs_import.cc (cvs_key): Add an ID for debug output purposes,
	sprinkle a little more debug output about what's being compared to
	what
	* rcs_import.cc (cvs_key): Maintain a map of file paths and CVS
	versions appearing in this CVS key.
	(cvs_key::similar_enough): A key is only similar enough if it doesn't
	include a different version of the same file path.
	(cvs_history::find_key_and_state): Add files to cvs_keys as
	appropriate

2005-04-12  Matthew Gregan <kinetik@orcon.net.nz>

	* win32/terminal.cc (terminal_width): Use
	GetConsoleScreenBufferInfo to request width information for
	terminals.
	
2005-04-12  Nathaniel Smith  <njs@codesourcery.com>

	* ChangeLog: Fixup after merge.

2005-04-12  Nathaniel Smith  <njs@codesourcery.com>

	* platform.hh (terminal_width): New function.
	* {unix,win32}/have_smart_terminal.cc: Rename to...
	* {unix,win32}/terminal.cc: ...these.  Implement terminal_width.
	* ui.cc (write_ticks): Call it.
	* Makefile.am: Update for renames.
	
2005-04-11  Matt Johnston <matt@ucc.asn.au>

	* ui.{cc,hh}, netsync.cc: netsync progress ticker in kilobytes to
	avoid wrapping.

2005-04-11  Jon Bright <jon@siliconcircus.com>
	* Makefile.am (EXTRA_DIST): Add debian/*

2005-04-11  Jon Bright <jon@siliconcircus.com>
	* Makefile.am (EXTRA_DIST): Add win32/monotone.iss, PNG_FIGURES
	(PNG_FIGURES): Add, constructing in same way as EPS_FIGURES
	(monotone.html): Use .perlbak workaround so that this works on Win32

2005-04-11  Matthew Gregan <kinetik@orcon.net.nz>

	* unix/inodeprint.cc, configure.ac: Use nanosecond time resolution for
	inodeprints on BSDs and other platforms if available.

2005-04-10  Nathaniel Smith  <njs@codesourcery.com>

	* Makefile.am (BUILT_SOURCES_CLEAN): Add package_revision.txt.

	This is the 0.18 release.

2005-04-10  Derek Scherger  <derek@echologic.com>

	* monotone.texi (Informative): fix typo in ls known docs

2005-04-10  Nathaniel Smith  <njs@codesourcery.com>

	* Makefile.am: Use pdftops instead of acroread.
	(EXTRA_DIST): Include new contrib/ files, and fix wildcards.
	* NEWS: Update for 0.18.
	* configure.ac: Bump version number.
	* debian/changelog: Mention new release.
	* debian/copyright: Update from AUTHORS.
	* monotone.spec: Mention new release.
	* po/monotone.pot: Regenerate.

2005-04-10  Florian Weimer  <fw@deneb.enyo.de>

	* monotone.texi (Commands): Use "working copy" instead of "working
	directory", to match the rest of the manual.

2005-04-10  Florian Weimer  <fw@deneb.enyo.de>

	* commands.cc (ls_known): New function which prints all known
	files in the working copy.
	(CMD(list)): Invoke ls_known for "list known".  Update help
	message.
	(ALIAS(ls)): Update help message.

	* monotone.texi: Document "list known".
	* tests/t_ls_known.at: New file.
	* testsuite.at: Include it.

2005-04-10  Richard Levitte  <richard@levitte.org>

	* contrib/Notify.pl: Count the number of messages sent, and
	display the count at the end.
	Version bumped to 1.0.

2005-04-10  Matt Johnston  <matt@ucc.asn.au>

	* unix/inodeprint.cc, configure.ac: don't use the nsec time
	on non-Linux-style systems (quick compile fix for OS X and probably
	others, can be made generic later).

2005-04-10  Olivier Andrieu  <oliv__a@users.sourceforge.net>

	* contrib/monotone.el: Some elisp code for running monotone from
	inside Emacs. Supports diff, status, add, drop, revert and commit.

2005-04-09  Richard Levitte  <richard@levitte.org>

	* contrib/Notify.pl: Allow globbing branches.  Make the revision
	records branch specific.  Show what records you would have updated
	even with --noupdate.  Add --before and --since, so users can
	select datetime ranges to create logs for.  Remove --to and add
	--difflogs-to and --nodifflogs-to to send logs with diffs to one
	address and logs without diffs to another (both can be given at
	once).  More and better documentation.

2005-04-08  Nathaniel Smith  <njs@codesourcery.com>

	* change_set.cc (basic_change_set): Remove problematic
	rename_dir/add combination, until directory semantics are
	fixed.

2005-04-08  Nathaniel Smith  <njs@codesourcery.com>

	* commands.cc (revert): Call maybe_update_inodeprints.
	* app_state.cc (set_restriction): Clear any old restrictions
	first.

2005-04-08  Jon Bright <jon@siliconcircus.com>
	* testsuite.at (NOT_ON_WIN32): Add a function to prevent tests from
	running on Win32 (for cases where the functionality being tested 
	makes no sense on Win32.  Not for cases where the functionality
	just isn't there yet on Win32.)
	* tests/t_final_space.at: Use NOT_ON_WIN32.  The filenames "a b" 
	and "a b " refer to the same file on Win32, obviating this test

2005-04-08  Jon Bright <jon@siliconcircus.com>
	* win32/inodeprint.cc (inodeprint_file): Still close the file if
	getting its time failed.
	* tests/t_netsync_sigpipe.at: Don't bother doing a kill -PIPE on
	Win32.  There is no real SIGPIPE on Win32 and sockets don't get this
	signal if their pipe goes away.  MinGW's kill seems to translate
	-PIPE to some signal that *does* kill monotone, so it seems like the
	easiest solution is just not to send the signal in the first place
	here.
	* tests/t_automate_ancestry_difference.at: Remove old 
	CHECK_SAME_STDOUT call which I'd left by accident.
	* tests/t_automate_leaves.at: Canonicalise monotone output before
	passing to CHECK_SAME_STDOUT
	* tests/t_log_depth.at: Check line count with arithmetic comparison
	rather than autotest's string comparison

2005-04-08  Nathaniel Smith  <njs@codesourcery.com>

	* inodeprint.cc (operator<<): Typo.

	* inodeprint.{hh,cc} (build_inodeprint_map,
	build_restricted_inodeprint_map): Remove unused functions.

2005-04-08  Nathaniel Smith  <njs@codesourcery.com>

	* work.cc: Remove doxygen comments.  Comments are good; comments
	that are longer than the function they document, and give less
	information, are not so good...

2005-04-08  Nathaniel Smith  <njs@codesourcery.com>

	* ChangeLog: Fixup after merge.

2005-04-08  Nathaniel Smith  <njs@codesourcery.com>

	* commands.cc (calculate_current_revision): Defer to
	calculate_restricted_revision instead of special casing.
	(put_revision_id): constify argument.
	(maybe_update_inodeprints): New function.
	(commit, update, checkout): Call it.
	
	* manifest.{cc,hh} (build_manifest_map): Remove, since only caller
	was removed.
	(build_restricted_manifest_map): Go faster if the user is using
	inode signatures.

	* tests/t_inodeprints.at:
	* tests/t_inodeprints_update.at: Typoes.
	
	* work.cc (read_inodeprints): Typo.

2005-04-08  Nathaniel Smith  <njs@codesourcery.com>

	* tests/t_inodeprints.at:
	* tests/t_inodeprints_update.at: New tests.
	* testsuite.at: Add them.
	
	* UPGRADE: Document 0.17 -> 0.18 upgrade path.

2005-04-08  Jon Bright <jon@siliconcircus.com>
	* tests/t_cat_file_by_name.at: CHECK_SAME_STDOUT can only be used
	to check two 'cat' processes or two monotone processes on Win32,
	not to check monotone and 'cat'.  Change to go through an 
	intermediate stdout
	* tests/t_automate_erase_ancestors.at: Ditto
	* tests/t_automate_toposort.at: Ditto
	* tests/t_automate_ancestry_difference.at: Ditto
	* tests/t_vars.at: Call CANONICALISE for stdout output.
	* tests/t_netsync_absorbs.at: Ditto.
	* tests/t_empty_env.at: For Win32, copy libiconv-2.dll to the 
	current dir before the test, otherwise Win32 will search the
	(empty) path for it and not find it.
	* tests/t_automate_descendents.at: Ditto
	* win32/inodeprint.cc: Implement inodeprint_file for Win32, based
	on mode, device, size, create time and write time.
	
	
2005-04-08  Jon Bright <jon@siliconcircus.com>
	* win32/inodeprint.cc: Change the function name to match the one
	on Unix.

2005-04-08  Nathaniel Smith  <njs@codesourcery.com>

	* {win32,unix}/fingerprint.cc: Rename to...
	* {win32,unix}/inodeprint.cc: ...this.  Change function name and
	calling conventions.
	* platform.hh (inodeprint_file): Likewise.
	* inodeprint.{cc,hh}: New files.
	* Makefile.am (MOST_SOURCES, UNIX_PLATFORM_SOURCES,
	WIN32_PLATFORM_SOURCES): Fixup accordingly.
	* vocab_terms.hh (inodeprint): New ATOMIC.
	* work.hh: Prototype inodeprint working copy functions.
	* work.cc: Implement them.

	* manifest.{hh,cc} (manifest_file_name): Remove unused variable.

2005-04-08  Jeremy Cowgar  <jeremy@cowgar.com>

	* doxygen.cfg: added
	* Makefile.am: added apidocs target (builds doxygen docs)

2005-04-07  Nathaniel Smith  <njs@codesourcery.com>

	* manifest.{hh,cc}: Remove some commented out unused functions.

	* win32/have_smart_terminal.cc: Include platform.hh.
	* unix/fingerprint.cc: New file, with new function.
	* win32/fingerprint.cc: New file, with stub function.
	* Makefile.am (UNIX_PLATFORM_SOURCES, WIN32_PLATFORM_SOURCES): Add
	them.

2005-04-07  Nathaniel Smith  <njs@codesourcery.com>

	* manifest.hh, manifest.cc: Remove tabs.

2005-04-07  Nathaniel Smith  <njs@codesourcery.com>

	* tests/t_final_space.at: New test.
	* testsuite.at: Add it.

2005-04-07  Nathaniel Smith  <njs@codesourcery.com>

	* monotone.texi (Dealing with a Fork): 'merge' has slightly
	different output.

	* NEWS: Summarize changes of last 2.5 weeks.

2005-04-07  Nathaniel Smith  <njs@codesourcery.com>

	* database.{cc,hh} (space_usage): New method.
	* database.cc (info): Use it.

2005-04-07  Nathaniel Smith  <njs@codesourcery.com>

	* vocab.cc (verify): Cache known-good strings, to speed up
	repeated processing of related changesets.

	* change_set.cc (basic_change_set_test): Revert last change; the
	old version _was_ valid.

2005-04-07  Nathaniel Smith  <njs@codesourcery.com>

	* smap.hh (insert): Fix stupid bug in assertion condition.

2005-04-07  Nathaniel Smith  <njs@codesourcery.com>

	* change_set.cc (basic_change_set_test): Test a _valid_
	change_set.
	(directory_node): Make a std::map, instead of an smap.  Add a
	comment explaining the bug that makes this temporarily necessary.

	* smap.hh (smap): Don't check for duplicates at insert time,
	unless we've decided not to mark things damaged; don't return
	iterators from insert.  Do check for duplicates at sort time, and
	always sort, instead of sometimes doing linear search.  This makes
	insert O(1), while still preserving the invariant that keys must
	be unique.
	
	* commands.cc (commit): Explain why we're aborting, in the case
	that we detect that a file has changed under us in the middle of a
	commit.

2005-04-07  Richard Levitte  <richard@levitte.org>

	* cryptopp/config.h: typo...

2005-04-06  Nathaniel Smith  <njs@codesourcery.com>

	* work.cc (build_deletions): Issue warning when generating
	delete_dir's; they're totally broken, but I don't want to disable
	them, because then our tests won't see when they're fixed...

2005-04-05  Nathaniel Smith  <njs@codesourcery.com>

	* tests/t_db_execute.at (db execute): New test.
	* testsuite.at: Add it.
	* database.cc (debug): Don't printf-interpret %-signs in input.

2005-04-05  Matt Johnston  <matt@ucc.asn.au>

	* database.cc: remove dulicated block introduced
	in rev 9ab3031f390769f1c455ec7764cc9c083f328a1b
	(merge of 76f4291b9fa56a04feb2186074a731848cced81c and
	c7917be7646df52363f39d2fc2f7d1198c9a8c27). Seems to be another
	instance of the case tested in t_merge_5.at

2005-04-05  Matt Johnston  <matt@ucc.asn.au>

	* basic_io.hh: reserve() the string which we're appending to
	frequently. Seems to give ~5% speedup in 
	diff -r t:revision-0.16 -r t:revision-0.17 - can't hurt.

2005-04-04  Nathaniel Smith  <njs@codesourcery.com>

	* monotone.spec, debian/control: We no longer need external popt.
	* INSTALL: Ditto, plus some general updating.
	
2005-04-04  Nathaniel Smith  <njs@codesourcery.com>

	* tests/t_sql_unpack.at: New test.
	* testsuite.at: Add it.

2005-04-04  Matt Johnston  <matt@ucc.asn.au>

	* file_io.cc (read_data_stdin): make it use botan
	* mkstemp.cc: merge cleanup (missed something up the manual merge)

2005-04-04  Nathaniel Smith  <njs@codesourcery.com>

	* contrib/ciabot_monotone.py (config): Genericize again, so lazy
	people using it won't start sending commits for monotone.
	* .mt-attrs: Make it executable.

2005-04-04  Richard Levitte  <richard@levitte.org>

	* Makefile.am (EXTRA_DIST): Add the extra popt files.

	* popt/popt.3, popt/popt.ps, popt/testit.sh: Include a few more
	  files from popt, mostly to have documentation on hand.  post.ps
	  is mentioned in popt/README.

2005-04-03  Nathaniel Smith  <njs@codesourcery.com>

	* Makefile.am (EXTRA_DIST): Add contrib/ stuff to distributed
	files list.
	* contrib/ciabot_monotone.py (config.delivery): Turn on.
	(send_change_for): Don't include "ChangeLog:" line when extracting
	changelog.

2005-04-03  Nathaniel Smith  <njs@codesourcery.com>

	* contrib/ciabot_monotone.py: New file.
	* contrib/README: Describe it.

2005-04-03  Richard Levitte  <richard@levitte.org>

	* AUTHORS: Add information about popt.

	* monotone.cc (my_poptStuffArgFile): Include the bundled popt.h.
	Since we now have a working popt, we can remove the restrictions
	on the use of -@.
	* tests/t_at_sign.at: Test that we can take more tha one -@.
	* monotone.1: Document it.

	* popt/poptint.h (struct poptContext_s): Add field to keep track
	  of the number of allocated leftovers elements.
	* popt/popt.c (poptGetContext): Initialise it and use it.
	  (poptGetNextOpt): Use it and realloc leftovers when needed.
	  Also make sure that the added element is a dynamically allocated
	  copy of the original string, or we may end up with a dangling
	  pointer.  These are huge bugs in popt 1.7, when using
	  poptStuffArgs().
	  (poptFreeContext): Free the leftovers elements when freeing
	  leftovers.
	  (poptSaveLong, poptSaveInt): Apply a small patch from Debian.

	* popt/CHANGES, popt/COPYING, popt/README, popt/findme.c,
	  popt/findme.h, popt/popt.c, popt/poptconfig.c, popt/popt.h,
	  popt/popthelp.c, popt/poptint.h, popt/poptparse.c,
	  popt/system.h, popt/test1.c, popt/test2.c, popt/test3.c: Bundle
	  popt 1.7.
	* configure.ac, Makefile.am: Adapt.

2005-04-01  Richard Levitte  <richard@levitte.org>

	* contrib/Notify.pl: Complete rewrite.  Among other things, it
	  makes better use of some new monotone automate features.  It's
	  also better organised and much more documented.

2005-04-01  Jeremy Cowgar  <jeremy@cowgar.com>

	* tests/t_dropkey_2.at: Updated to test dropkey instead of delkey
	* tests/t_dropkey_1.at: Updated to test dropkey instead of delkey
	* monotone.texi (Key and Cert): Changed references to delkey
	  to dropkey
	  (Commands): Changed references to delkey to dropkey
	* testsuite.at: changed references from t_delkey* to t_dropkey*
	* t_delkey_1.at: renamed to t_dropkey_1.at
	* t_delkey_2.at: renamed to t_dropkey_2.at
	* commands.cc (CMD(delkey)): renamed to dropkey to maintain
	  command consistency (with existing drop command)

2005-04-01  Richard Levitte  <richard@levitte.org>

	* monotone.cc (my_poptStuffArgFile): An argument file might be
	empty, and therefore contain no arguments to be parsed.  That's
	OK.
	* tests/t_at_sign.at: Test it.

2005-04-01  Nathaniel Smith  <njs@codesourcery.com>

	* monotone.cc: Fixup after merge.

2005-04-01  Nathaniel Smith  <njs@codesourcery.com>

	* file_io.cc (read_data_for_command_line): New function.
	(read_data_stdin): New function.
	* file_io.hh (read_data_for_command_line): Add prototype.
	
	* monotone.cc (my_poptStuffArgFile): Clean up a little.  Use
	read_data_for_command_line.  Don't free argv, but rather return
	it.
	(cpp_main): Keep a list of allocated argv's, and free them.
	(options): Tweak wording of help text on -@.
	
2005-04-01  Nathaniel Smith  <njs@codesourcery.com>

	* file_io.hh: Remove tabs.

2005-04-01  Nathaniel Smith  <njs@codesourcery.com>

	* monotone.cc (cpp_main): Actually remove newline.

2005-04-01  Nathaniel Smith  <njs@codesourcery.com>

	* ChangeLog: Fixup after merge.
	* monotone.text (Making Changes): Fix typo.
	
2005-04-01  Nathaniel Smith  <njs@codesourcery.com>

	* monotone.cc (cpp_main): Remove now-unneccessary newline.
	
	* commands.cc (commit): Fix typo.
	
	* monotone.texi (Making Changes): Don't claim that writing to
	MT/log prevents the editor from starting.  Clarify later that
	having written to MT/log still means the editor will pop up
	later.

2005-04-01  Richard Levitte  <richard@levitte.org>

	* monotone.cc: Add the long name --xargs for -@.
	* monotone.1: Document it.
	* tests/t_at_sign.at: Remove extra empty line and test --xargs.

	* monotone.texi (Making Changes): Cleanupy tweaks.

	* monotone.cc (my_poptStuffArgFile): New function to parse a file
	for more arguments and stuff them into the command line.
	(cpp_main): Add the -@ option
	* tests/t_at_sign.at, testsuite.at: Test it
	* monotone.1: Document it.

2005-03-31  Nathaniel Smith  <njs@codesourcery.com>

	* tests/t_log_depth.at: Cleanupy tweaks.

2005-03-31  Jeremy Cowgar  <jeremy@cowgar.com>

	* monotone.texi: Tutorial updated to include example of
	  editing/committing with MT/log
	* work.cc (has_contents_user_log) Added
	* work.hh (has_contents_user_log) Added
	* commands.cc (CMD(commit)): Checks to ensure both MT/log and the
	  --message option does not exist during commit.
	* transforms.hh (prefix_lines_with): Added
	* transforms.cc (prefix_lines_with): Added
	* sanity.cc (naughty_failure): Made use of prefix_lines_with()
	* ui.cc (inform): now handles messages w/embedded newlines
	* tests/t_commit_log_3.at: Created to test new functionality
	  added to CMD(commit)
	* testsuite.at: Added above test

2005-03-31  Richard Levitte  <richard@levitte.org>

	* monotone.cc: Add the --depth option...
	* app_state.hh (class app_state),
	  app_state.cc (app_state::set_depth): ... and the field and
	  method to store and set it.
	* commands.cc (CMD(log)): ... then handle it.

	* tests/t_log_depth.at: Add a test for 'log --depth=n'
	* testsuite.at: Add it.
	* monotone.texi (Informative): Document it.

2005-03-31  Nathaniel Smith  <njs@codesourcery.com>

	* automate.cc (automate_erase_ancestors): Accept zero arguments,
	and in such case print nothing.  (Important for scripting.)
	* commands.cc (automate):
	* monotone.texi (Automation):
	* tests/t_automate_erase_ancestors.at: Update accordingly.

2005-03-31  Nathaniel Smith  <njs@codesourcery.com>

	* automate.cc (automate_toposort): Accept zero arguments, and in
	such case print nothing.  (Important for scripting.)
	* commands.cc (automate):
	* monotone.texi (Automation):
	* tests/t_automate_toposort.at: Update accordingly.

2005-03-30  Richard Levitte  <richard@levitte.org>

	* contrib/Notify.pl: A new Perl hack to send change logs by
	email.

	* contrib/README: Add a quick description.

2005-03-30  Nathaniel Smith  <njs@codesourcery.com>

	* automate.cc (automate_leaves): New function.
	(automate_command): Add it.
	* commands.cc (automate): Synopsify it.
	* monotone.1: Add it.
	* monotone.texi (Automation, Commands): Likewise.
	
	* tests/t_automate_leaves.at: New test.
	* testsuite.at: Add it.

2005-03-30  Nathaniel Smith  <njs@codesourcery.com>

	* monotone.texi (Automation): Make newly added sample outputs
	verbatim also.

2005-03-30  Nathaniel Smith  <njs@codesourcery.com>

	* tests/t_automate_toposort.at: New test.
	* tests/t_automate_ancestry_difference.at: New test.
	* tests/t_diff_first_rev.at: New test.
	* testsuite.at: Add them.
	
	* revision.cc (calculate_ancestors_from_graph): Do not keep an
	"interesting" set and return only ancestors from this set;
	instead, simply return all ancestors.  Returning a limited set of
	ancestors does not speed things up, nor reduce memory usage in
	common cases.  (The only time it would reduce memory usage is when
	examining only a small ancestor set, which the important case,
	'heads', does not; even then, erase_ancestors would need to intern
	the interesting revisions first so they got low numbers, which it
	doesn't.)
	(erase_ancestors): Adjust accordingly.
	(toposort, ancestry_difference): New functions.
	* revision.hh (toposort, ancestry_difference): Declare.
	* automate.cc (automate_toposort, automate_ancestry_difference):
	New functions.
	(automate_command): Add them.
	All functions: clarify in description whether output is sorted
	alphabetically or topologically.
	* commands.cc (automate): Synopsify them.
	* monotone.1: Add them.
	* monotone.texi (Commands): Likewise.
	(Automation): Likewise.  Also, clarify for each command whether
	its output is alphabetically or topologically sorted.
	
2005-03-29  Richard Levitte  <richard@levitte.org>

	* commands.cc (CMD(ls)): Update with the same information as
	CMD(list)

	* monotone.texi (Automation): Make the sample output verbatim

2005-03-26  Nathaniel Smith  <njs@codesourcery.com>

	* automate.cc (automate_erase_ancestors): New function.
	(automate_command): Use it.
	* commands.cc (automate): Document it.

	* tests/t_automate_erase_ancestors.at: New test.
	* testsuite.at: Add it.

	* monotone.texi (Automation, Commands): Document automate
	erase_ancestors.
	* monotone.1: Document automate erase_ancestors.

2005-03-26  Nathaniel Smith  <njs@codesourcery.com>

	* automate.cc (interface_version): Bump to 0.1.
	(automate_descendents): New function.
	(automate_command): Call it.
	* commands.cc (automate): Add it to help text.

	* tests/t_automate_descendents.at: New test.
	* testsuite.at: Add it.
	
	* monotone.texi (Automation, Commands): Document automate
	descendents.
	* monotone.1: Document automate descendents, and vars stuff.

2005-03-26  Nathaniel Smith  <njs@codesourcery.com>

	* tests/t_attr.at: No longer a bug report.
	* tests/t_rename_attr.at: New test.
	* testsuite.at: Add it.

2005-03-26  Joel Crisp  <jcrisp@s-r-s.co.uk>

	* contrib/Log2Gxl.java: New file.

2005-03-26  Nathaniel Smith  <njs@pobox.com>

	* contrib/README: New file.

2005-03-25  Nathaniel Smith  <njs@pobox.com>

	* commands.cc (user_log_file_name): Remove unused variable
	again.  Hopefully it will take this time...

2005-03-25  Nathaniel Smith  <njs@pobox.com>

	* commands.cc (user_log_file_name): Remove unused variable.

2005-03-25  Jeremy Cowgar  <jeremy@cowgar.com>

	* monotone.texi: Added a bit more documentation about MT/log
	  Updated edit_comment hook and addded delkey docs
	* commands.cc: Added delkey command
	* t_delkey_1.at: Tests delkey command on public key
	* t_delkey_2.at: Tests delkey command on public and private key
	* testsuite.at: Added above tests
	* std_hooks.lua: Transposed the MT: lines and user_log_contents,
	  user_log_contents now appears first.

2005-03-25  Jeremy Cowgar  <jeremy@cowgar.com>

	* t_setup_creates_log.at: Ensures that MT/log is created
	  on setup
	* t_checkout_creates_log.at: Ensures that MT/log is created
	  on checkout
	* t_commit_log_1.at: Ensures that:
	  1. Read and entered as the ChangeLog message
	  2. Is blanked after a successful commit
	* t_commit_log_2.at: Ensures that commit works w/o MT/log being
	  present
	* testsuite.at: Added the above tests.

2005-03-25  Matt Johnston  <matt@ucc.asn.au>

        * {unix,win32}/platform_netsync.cc, platform.hh, Makefile.am: new
        functions to disable and enable sigpipe.
        * netsync.cc, main.cc: call the functions from netsync rather than
        globally, so that sigpipe still works for piping output of commands
        such as 'log'.
        * tests/t_netsync_sigpipe.at: test it.
        * testsuite.at: add it.

2005-03-25  Matt Johnston  <matt@ucc.asn.au>

	* tests/t_database_check.at: re-encode the manifestX
	data so that it doesn't use any fancy gzip features like
	filenames (so that the botan parse can handle it).
	( if it should be able to handle it, an additional test
	can be added testing it explicitly).

2005-03-25  Matt Johnston  <matt@ucc.asn.au>

	* botan/base64.h: Change default break value so that
	output is split into 72 col lines.

2005-03-25  Matt Johnston  <matt@ucc.asn.au>

	* monotone.cc: add short options -r, -b, -k, and -m
	for --revision, --branch, --key, and --message respectively.
	* monotone.texi, monotone.1: document them
	* tests/t_short_opts.at: test them
	* testsuite.at: add it

2005-03-24  Nathaniel Smith  <njs@codesourcery.com>

	* tests/t_empty_env.at: New test.
	* testsuite.at: Add it.  Absolutify path to monotone so it will
	work.
	
	* unix/have_smart_terminal.cc (have_smart_terminal): Handle the
	case where TERM is unset or empty.

2005-03-24  Nathaniel Smith  <njs@codesourcery.com>

	* ui.hh (tick_write_nothing): New class.
	* monotone.cc (cpp_main): Enable it.

2005-03-24  Nathaniel Smith  <njs@codesourcery.com>

	* work.cc (build_deletions, build_additions): Fixup after merge.

2005-03-23  Nathaniel Smith  <njs@codesourcery.com>

	* tests/t_cat_file_by_name.at: Check for attempting to cat
	non-existent files.
	* tests/t_empty_id_completion.at: New test.
	* tests/t_empty_path.at: New test.
	* testsuite.at: Add them.
	
	* database.cc (complete): Always generate some sort of limit term,
	even a degenerate one.
	
	* app_state.cc (create_working_copy): Check for null directory.

	* work.cc (build_deletion, build_addition, build_rename): Check
	for null paths.

2005-03-23  Derek Scherger  <derek@echologic.com>

	* Makefile.am UNIX_PLATFORM_SOURCES:
	WIN32_PLATFORM_SOURCES: add have_smart_terminal.cc
	* platform.hh (have_smart_terminal): prototype
	* ui.cc (user_interface): set ticker to dot/count based on
	have_smart_terminal
	* unix/have_smart_terminal.cc: 
	* win32/have_smart_terminal.cc: new file
	
2005-03-23  Derek Scherger  <derek@echologic.com>

	* commands.cc (add): pass list of prefixed file_path's to
	build_additions
	(drop): pass list of prefixed file_path's to build_deletions
	(attr): pass attr_path as a 1 element vector to build_additions
	* work.{cc,hh} (build_addition): rename to...
	(build_additions): this, and accept a vector of paths to be added
	in a single path_rearrangement
	(build_deletion): rename to ...
	(build_deletions): this, and accept a vector of paths to be
	dropped in a single path_rearrangement
	(known_preimage_path): replace manifest and path_rearrangement
	args with a path_set to avoid extracting paths for every file
	(build_rename): adjust for change to known_preimage_path

2005-03-23  Nathaniel Smith  <njs@codesourcery.com>

	* monotone.cc (my_poptFreeContext, cpp_main): Apparently
	poptFreeContext silently changed its return type at some unknown
	time.  Hack around this.

2005-03-23  Nathaniel Smith  <njs@codesourcery.com>

	* monotone.cc (cpp_main): Remove the special code to dump before
	printing exception information, since we no longer dump to the
	screen, so it's always better to have the little status message
	saying what happened to the log buffer at the end of everything.
	* sanity.cc (dump_buffer): Give a hint on how to get debug
	information, when discarding it.
	* work.{hh,cc} (get_local_dump_path): New function.
	* app_state.cc (allow_working_copy): Use it for default
	global_sanity dump path.
	* monotone.texi (Reserved Files): Document MT/debug.
	(Network): Capitalize Bob and Alice (sorry graydon).
	Document new defaulting behavior.

2005-03-23  Nathaniel Smith  <njs@codesourcery.com>

	* work.cc, sanity.cc: Remove tabs.

2005-03-23  Nathaniel Smith  <njs@codesourcery.com>

	* monotone.texi (Network Service): Mention that monotone remembers
	your server/collection.
	(Vars): New section.
	* netsync.cc (process_hello_cmd): Touch more cleaning.
	* tests/t_merge_5.at: More commentary.
	
2005-03-23  Matt Johnston  <matt@ucc.asn.au>

	* tests/t_merge_5.at: new test for a merge which ends up with
	duplicate lines.
	* testsuite.at: add it

2005-03-22  Jeremy Cowgar  <jeremy@cowgar.com>

	* AUTHORS: Added my name
	* app_state.cc, commands.cc, lua.cc, lua.hh, monotone.texi,
	  std_hooks.lua, work.cc, work.hh: Added functionality to
	  read the MT/log file for commit logs. In this revision
	  tests are not yet complete nor is documenation complete
	  but the reading, blanking and creating of MT/log is.

2005-03-22  Nathaniel Smith  <njs@codesourcery.com>

	* vocab_terms.hh: Declare base64<var_name>.
	* database.cc (clear_var, set_var, get_vars): base64-encode
	var_names in the database.
	* monotone.texi (Internationalization): Update description of
	vars.
	* transforms.{cc,hh} ({in,ex}ternalize_var_name): Remove.
	* commands.cc (set, unset, ls_vars): Update accordingly.
	(unset): Error out if the variable doesn't exist.
	* tests/t_vars.at: Verify this works.

	* netcmd.cc (test_netcmd_functions): Properly type arguments to
	{read,write}_hello_cmd_payload.
	(write_hello_cmd_payload): Properly type arguments.
	* netcmd.hh (write_hello_cmd_payload):
	* netsync.cc (queue_hello_cmd): Adjust accordingly.
	(process_hello_cmd): More cleaning.  Also, save new server keys to
	a var, and check old server keys against the var.
	
	* tests/t_netsync_checks_server_key.at: New test.
	* testsuite.at: Add it.  Better docs for some netsync macros,
	while I'm here...
	* tests/t_netsync_absorbs.at: Add 'netsync' keyword.
	
2005-03-22  Nathaniel Smith  <njs@codesourcery.com>

	* tests/t_netsync_absorbs.at: New test.
	* testsuite.at: Add it.

	* netcmd.{cc,hh} (read_hello_cmd_payload): Properly type
	arguments.
	* netsync.cc (dispatch_payload): Adjust accordingly.  Move some
	logic into process_hello_cmd.
	(known_servers_domain): New constant.
	(process_hello_cmd): Tweak arguments appropriately.  Include logic
	formerly in dispatch_payload.  Cleanup.

	No semantic changes.
	
2005-03-21  Nathaniel Smith  <njs@codesourcery.com>

	* monotone.texi (Starting a New Project): Tweak phrasing.

2005-03-21  Nathaniel Smith  <njs@codesourcery.com>

	* commands.cc (process_netsync_client_args): If user specifies
	server/collection and there is no default, set the default.
	* tests/t_netsync_set_defaults.at: New test.
	* testsuite.at: Add it.

2005-03-21  Nathaniel Smith  <njs@codesourcery.com>

	* vocab.hh (var_key): New typedef.
	* database.{cc,hh}: Use it.  Make most var commands take it.
	* commands.cc (set, unset): Adjust accordingly.
	(default_server_key, default_collection_key): New constants.
	(process_netsync_client_args): New function.
	(push, pull, sync): Use it.

	* tests/t_netsync_defaults.at: New test.
	* testsuite.at: Add it.

2005-03-21  Matt Johnston  <matt@ucc.asn.au>

	* change_set.cc: use std::map rather than smap for 
	confirm_unique_entries_in_directories() and confirm_proper_tree()
	since they perform a lot of insert()s.

2005-03-21  Nathaniel Smith  <njs@codesourcery.com>

	* monotone.texi (list tags, list vars, set, unset): Document.
	(Internationalization): Document vars.

2005-03-21  Nathaniel Smith  <njs@codesourcery.com>

	* transforms.{hh,cc} ({in,ex}ternalize_var_{name,domain}): New
	functions.
	* vocab_terms.hh (base64<var_value>): Declare template.
	* database.hh (get_vars): Simplify API.
	* database.cc (get_vars, get_var, var_exists, set_var, clear_var):
	Implement.
	* commands.cc (set, unset): New commands.
	(ls): New "vars" subcommand.
	* tests/t_vars.at: Fix.  Un-XFAIL.
	
2005-03-21  Nathaniel Smith  <njs@codesourcery.com>

	* transforms.{cc,hh}: Remove tabs.

2005-03-20  Nathaniel Smith  <njs@codesourcery.com>

	* tests/t_vars.at: New test.
	* testsuite.at: Add it.

2005-03-20  Nathaniel Smith  <njs@codesourcery.com>

	* schema.sql (db_vars): New table.
	* database.cc (database::database): Update schema id.
	* schema_migration.cc (migrate_client_to_vars): New function.
	(migrate_monotone_schema): Use it.
	* tests/t_migrate_schema.at: Another schema, another test...
	
	* vocab_terms.hh (var_domain, var_name, var_value): New types.
	* database.hh (get_vars, get_var, var_exists, set_var, clear_var):
	Prototype new functions.
	
2005-03-20  Derek Scherger  <derek@echologic.com>

	* file_io.cc (book_keeping_file): return true only if first
	element of path is MT, allowing embedded MT elements
	(walk_tree_recursive): check relative paths for ignoreable book
	keeping files, rather than absolute paths
	(test_book_keeping_file): add fs::path tests for book keeping
	files
	* tests/t_add_intermediate_MT_path.at: un-XFAIL, fix some problems
	with commas, add tests for renames and deletes with embedded MT
	path elements.

2005-03-20  Nathaniel Smith  <njs@codesourcery.com>

	* monotone.texi: Add some missing @sc{}'s.
	* cryptopp/config.h: Use "mt-stdint.h", not <stdint.h>, for
	portability.

2005-03-19  Nathaniel Smith  <njs@codesourcery.com>

	* Makefile.am (EXTRA_DIST): Add UPGRADE and README.changesets.
	* debian/files: Auto-updated by dpkg-buildpackage.

	* This is the 0.17 release.
	
2005-03-18  Nathaniel Smith  <njs@codesourcery.com>

	* Makefile.am (MOST_SOURCES): Add package_{full_,}revision.h.
	* NEWS: Fill in date.
	* debian/copyright: Update from AUTHORS.
	* configure.ac: Bump version number to 0.17.
	* debian/changelog, monotone.spec: Update for release.
	* po/monotone.pot: Auto-updated by distcheck.

2005-03-18  Christof Petig <christof@petig-baender.de>

	* sqlite/*: Imported sqlite version 3.1.6 tree

2005-03-18  Nathaniel Smith  <njs@codesourcery.com>

	* monotone.1, commands.cc, Makefile.am: Fixup after merge.

2005-03-18  Nathaniel Smith  <njs@codesourcery.com>

	* path_component (split_path): Fix bug.
	Also, add unit tests for file.
	* unit_tests.{hh,cc}: Add path_component unit tests.
	
2005-03-18  Nathaniel Smith  <njs@codesourcery.com>

	* Makefile.am: Fixup after merge.
	
2005-03-18  Nathaniel Smith  <njs@codesourcery.com>

	* change_set.cc: Move path_component stuff to...
	* path_component.{hh,cc}: ...these new files.
	* Makefile.am: Add them.

2005-03-18  Matt Johnston  <matt@ucc.asn.au>

	* txt2c.cc: add --no-static option
	* Makefile.am, package_revision.h, package_full_revision.h:
	create revision info files as standalone .c files to speed
	compilation (mt_version.cc doesn't need to recompile each time)

2005-03-17  Derek Scherger  <derek@echologic.com>

	* INSTALL: add note about creating a ./configure script

2005-03-16  Nathaniel Smith  <njs@codesourcery.com>

	* UPGRADE: Finish, hopefully.
	* monotone.texi (db check): Be more clear about what is normally
	checked, and when 'db check' is useful.

2005-03-16  Patrick Mauritz <oxygene@studentenbude.ath.cx>

	* monotone.texi (Hook Reference): Typo.

2005-03-16  Nathaniel Smith  <njs@codesourcery.com>

	* monotone.texi: Add Derek Scherger to the copyright list.
	Various tweaks.
	(Starting a New Project): Rewrite to clarify that only Jim runs
	"setup", and explain why.
	(Network Service): Add a note that most people do use a central
	server, since people on the mailing list seem to perhaps be
	getting the wrong idea.
	(Making Changes): Expand a little on what the "." in "checkout ."
	means, since people seem to accidentally checkout stuff into real
	directories.
	(db check): Add much verbiage on the implications
	of various problems, and how to fix them.  Also clarify some
	wording.
	* NEWS: Small tweaks.
	* UPGRADE: More instructions, not done yet...
	
2005-03-15  Matt Johnston  <matt@ucc.asn.au>

	* commands.cc, monotone.texi, monotone.1: mention that agraph
          output is in VCG format.

2005-03-14  Nathaniel Smith  <njs@codesourcery.com>

	* commands.cc (cat): 'cat file REV PATH'.
	* monotone.texi: Mention it.
	* tests/t_cat_file_by_name.at: New test.
	* testsuite.at: Add it.

2005-03-11  Nathaniel Smith  <njs@codesourcery.com>

	* automate.cc (automate_heads): Remove app.initialize call.
	* revision.cc, revision.hh (calculate_arbitrary_change_set): New
	function.
	(calculate_composite_change_set): Touch more sanity checking.

	* commands.cc (update): Use it.

2005-03-10  Derek Scherger  <derek@echologic.com>

	* app_state.cc (set_restriction): adjust bad path error message
	* commands.cc (get_valid_paths): refactor into ...
	(extract_rearranged_paths): ... this
	(extract_delta_paths): ... this
	(extract_changed_paths): ... this
	(add_intermediate_paths): ... and this
	(restrict_delta_map): new function
	(calculate_restricted_change_set): new function
	(calculate_restricted_revision):
	(ls_missing):
	(revert): rework using new valid path functions
	(do_diff): adjust --revision variants to work with restrictions
	* tests/t_diff_restrict.at: un-XFAIL

2005-03-09  Jon Bright <jon@siliconcircus.com>
	* win32/monotone.iss: Install the many-files version of the
	docs, install the figures, create a start-menu icon for the
	docs.
	* Makefile.am: Make docs generation work with MinGW

2005-03-09  Jon Bright <jon@siliconcircus.com>
	* win32/monotone.iss: Monotone -> monotone

2005-03-09  Jon Bright <jon@siliconcircus.com>
	* win32/monotone.iss: Added an Inno Setup script for 
	generating a Windows installer.  Inno Setup is GPLed, see
	http://www.jrsoftware.org for download

2005-03-09  Jon Bright <jon@siliconcircus.com>
	* t_diff_binary.at: binary.bz.b64 -> binary.gz.b64

2005-03-08  Derek Scherger  <derek@echologic.com>

	* Makefile.am: adjust for fsck rename
	* commands.cc (db fsck): rename to db check and add short help;
	adjust for fsck file renames
	* database.{cc,hh}: minor alignment adjustments
	(get_statistic): remove redundant method
	(info): use count in place of get_statistic
	(count): return unsigned long instead of int
	(get_keys): new method
	(get_public_keys): new method
	(get_private_keys): rewrite using get_keys
	(get_certs): new method to get all certs in database from
	specified table
	(get_revision_certs): ditto
	* fsck.{cc,hh}: rename to...
	* database_check.{cc,hh}: ...this; add key, cert and sane revision
	history checking
	* monotone.1: document db dump/load/check commands
	* monotone.texi: document db check command
	* tests/t_fsck.at: rename to...
	* tests/t_database_check.at: ...this; and add tests for key and
	cert problems
	* testsuite.at: account for new test name

2005-03-08  Nathaniel Smith  <njs@codesourcery.com>

	* ChangeLog: Insert some missing newlines.
	* NEWS: Note file format changes.
	* file_io.cc (tilde_expand): Clarify error message.

2005-03-08  Nathaniel Smith  <njs@codesourcery.com>

	* keys.{cc,hh} (require_password): Simplify interface, do more
	work.
	* rcs_import.cc (import_cvs_repo): Update accordingly.
	* commands.cc (server): Likewise.
	* revision.cc (build_changesets_from_existing_revs) 
	(build_changesets_from_manifest_ancestry): Require passphrase
	early.

2005-03-08  Nathaniel Smith  <njs@codesourcery.com>

	* NEWS, INSTALL, README.changesets: Update in preparation for
	0.17.
	* UPGRADE: New file.
	
	* tests/t_diff_restrict.at: Oops.  XFAIL it.
	
2005-03-08  Jon Bright  <jon@siliconcircus.com>
	
	* win32/process.cc (process_spawn): Escape the parameters,
	surround them with quotes before adding them to the consolidated
	command line string
	* mkstemp.cc (monotone_mkstemp): Now takes a std::string&, and
	returns the *native* form of the path in this.
	* mkstemp.hh: Now always use monotone_mkstemp
	(monotone_mkstemp): Update prototype
	* lua.cc (monotone_mkstemp_for_lua): Use new-style 
	monotone_mkstemp

2005-03-08  Jon Bright  <jon@siliconcircus.com>
	
	* win32/read_password.cc (read_password): Now correctly hides 
	password when run in a Windows console.  Does at least enough in
	a MinGW rxvt console to make sure that you can't see the password.
	* win32/process.cc: Change indentation.
	(process_spawn): Log commands executed, as for unix process.cc

2005-03-07  Nathaniel Smith  <njs@codesourcery.com>

	* tests/t_diff_restrict.at: New test.
	* testsuite.at: Add it.

2005-03-05  Nathaniel Smith  <njs@codesourcery.com>

	* netsync.cc (encountered_error, error): New variable and method.
	(session::session): Initialize encountered_error.
	(write_netcmd_and_try_flush, read_some, write_some): Check it.
	(queue_error_cmd): Consider it like sending a goodbye.
	(process_error_cmd): Throw an exception instead of considering it
	a goodbye.
	(process_data_cmd): Call error() if epochs don't match.
	* tests/t_epoch.at, tests/t_epoch_server.at: More minor tweaks.
	Expect failed pulls to exit with status 0.  This isn't really
	correct, but looks complicated to fix...

2005-03-05  Nathaniel Smith  <njs@codesourcery.com>

	* testsuite.at (NETSYNC_SERVE_N_START): New macro.
	* tests/t_epoch_server.at: Misc. fixes.

	* netsync.cc (session::session): Don't open valve yet.
	(maybe_note_epochs_finished): New method to open
	valve.
	(process_done_cmd, process_data_cmd): Call it.
	(rebuild_merkle_trees): Actually calculate hashes for epoch merkle
	trees.  Also, only include epochs that meet the branch mask.
	(session): Remove unused id_to_epoch map.
	
2005-03-05  Nathaniel Smith  <njs@codesourcery.com>

	* netcmd.cc (read_netcmd_item_type): Handle epoch_item.
	(test_netcmd_functions): Update for new confirm_cmd_payload
	format.
	* netsync.cc (process_confirm_cmd): Cut and paste error.

2005-03-05  Nathaniel Smith  <njs@codesourcery.com>

	* constants.{cc,hh}: Add new epochlen, epochlen_bytes constants.
	* vocab_terms.hh, vocab.hh: Add new epoch_data type.  Add predeclarations
	for it.
	* commands.cc (ls_epochs):
	* revision.cc (
	* database.hh:
	* database.cc: Update for epoch_data.  Add get_epoch, epoch_exists
	methods.
	* epoch.{cc,hh}: New files.
	* netsync.cc: Actually implement epochs-via-merkle code.

2005-03-04  Nathaniel Smith  <njs@codesourcery.com>

	* schema.sql (branch_epochs): Add 'hash' field.
	* schema_migration.cc: Fixup for.
	* database.cc (database): Change schemas.
	* tests/t_migrate_schema.at: Replace epoch db test case with one
	with new schema.

2005-03-03  Nathaniel Smith  <njs@codesourcery.com>

	* netsync.cc (session::id_to_epoch): New variable.
	(session::session): Create refinement and requested item tables
	for epochs.
	(rebuild_merkle_trees): Fill epoch merkle tree and id_to_epoch
	table.

	* netsync.cc (queue_confirm_cmd, process_confirm_cmd) 
	(dispatch_payload, rebuild_merkle_trees): 
	* netcmd.hh:
	* netcmd.cc (read_confirm_cmd_payload, write_confirm_cmd_payload):
	Remove epochs.

2005-02-27  Nathaniel Smith  <njs@codesourcery.com>

	* constants.cc:
	* revision.cc:
	* testsuite.at: 
	* commands.cc:
	* ChangeLog: Fixup after merge.

2005-02-27  Nathaniel Smith  <njs@codesourcery.com>

	* merkle_tree.hh (netcmd_item_type): Add epoch_item.
	* merkle_tree.cc (netcmd_item_type_to_string): Handle epoch_item.

	* packet.hh, packet.cc (struct packet_db_valve): New class.
	* netsync.cc (session): Use a valved writer.

2005-02-26  Nathaniel Smith  <njs@codesourcery.com>

	* merkle_tree.hh: Fix comment.
	Remove prototypes for non-existing functions.

2005-02-26  Nathaniel Smith  <njs@codesourcery.com>

	* tests/t_epoch_unidirectional.at: New test.
	* testsuite.at: Add it.

2005-02-26  Nathaniel Smith  <njs@codesourcery.com>

	* tests/t_epoch.at: Even more paranoid.
	* tests/t_epoch_server.at: New test.
	* testsuite.at: Add it.
	
2005-02-21  Nathaniel Smith  <njs@codesourcery.com>

	* tests/t_epoch.at: Check that netsync only sends relevant
	epochs, and be a little more paranoid.

2005-02-19  Nathaniel Smith  <njs@codesourcery.com>

	* revision.cc (struct anc_graph): Fixup after merge.

2005-02-18  graydon hoare  <graydon@pobox.com>

	* database.cc (set_epoch): Fix SQL.
	* monotone.texi (Rebuilding ancestry): Reword a bit.
	* netcmd.{cc,hh} 
	({read,write}_hello_cmd_payload): Transfer server key with hello.
	({read,write}_confirm_cmd_payload): Transfer epoch list with confirm.
	* netsync.cc: Adapt to changes in netcmd.
	(rebuild_merkle_trees): Set nonexistent epochs to zero before sync.
	* revision.cc (anc_graph): Randomize epochs on rebuild.
	* tests/t_epoch.at: Fix up to test slightly new semantics.

2005-02-07  Nathaniel Smith  <njs@codesourcery.com>

	* monotone.1: Add more db commands.
	* monotone.texi: Document db rebuild.  Add section on rebuilding
	ancestry and epochs.

2005-02-06  graydon hoare  <graydon@pobox.com>

	* commands.cc (db): Add epoch commands.
	(list): Likewise.
	Also remove some unneeded transaction guards.
	* database.{cc,hh} (get_epochs): New function.
	(set_epoch): Likewise.
	(clear_epoch): Likewise.
	Also remove all persistent merkle trie stuff.
	* schema.sql: Add epochs, remove tries.
	* schema_migration.cc: Update.
	* tests/t_epoch.at: New test.
	* tests/t_migrate_schema.at: Update.
	* testsuite.at: Add some new helpers, call t_epoch.at.
	* vocab.hh (epoch_id): Define.
	* vocab_terms.hh (epoch): Define.

2005-02-05  Nathaniel Smith  <njs@codesourcery.com>

	* merkle_tree.hh: Remove mcert_item and fcert_item, rename
	rcert_item to cert_item, renumber to remove gaps left.
	* merkle_tree.cc (netcmd_item_type_to_string):
	* netcmd.cc (read_netcmd_item_type): 
	* netsync.cc: Adjust accordingly.
	
2005-02-05  Nathaniel Smith  <njs@codesourcery.com>

	* constants.cc (constants): Bump netsync protocol version.

2005-03-07  Nathaniel Smith  <njs@codesourcery.com>

	* lua.cc (monotone_spawn_for_lua): Minimal change to get arguments
	in right order.  Still needs hygienic cleanups...
	* tests/t_can_execute.at: Run 'cp' instead of 'touch', because cp
	will actually notice if we pass arguments out of order.
	* testsuite.at: Remove mysterious blank line.
	
2005-03-07  Nathaniel Smith  <njs@codesourcery.com>

	* unix/process.cc (process_spawn): Log command line before
	executing.

2005-03-07  Nathaniel Smith  <njs@codesourcery.com>

	* revision.cc (kill_redundant_edges): Rename back to...
	(kluge_for_3_ancestor_nodes): ...this.  Go back to only cleaning
	up parents of 3+ parent nodes.
	(analyze_manifest_changes): Take a third argument, of files whose
	ancestry needs splitting.
	(construct_revision_from_ancestry): Make more more complex, in
	order to properly track file identity in merges.

2005-03-05  Nathaniel Smith  <njs@codesourcery.com>

	* revision.cc (check_sane_history): Typo.
	
2005-03-05  Nathaniel Smith  <njs@codesourcery.com>

	* revision.hh (check_sane_history): Take an app_state instead of a
	database as an argument.
	* database.cc: Pass an app_state instead of a database as its
	argument. 
	* revision.cc (check_sane_history): Update accordingly.  Add a new
	check for merges, that they are creating consistent changesets
	(even when the common ancestor is outside of the usual
	paranoia-checking search depth).

2005-03-05  Nathaniel Smith  <njs@codesourcery.com>

	* revision.cc (kluge_for_3_ancestor_nodes): Rename to...
	(kill_redundant_edges): ...this.  Kill all redundant edges, not
	just ones on nodes with 3+ parents.  Also, make it actually work.
	
2005-03-05  Nathaniel Smith  <njs@codesourcery.com>

	* revision.cc (kluge_for_3_ancestor_nodes): New method.
	(rebuild_ancestry): Call it.

2005-03-03  Nathaniel Smith  <njs@codesourcery.com>

	* revision.cc (check_sane_history): Print a warning to let the
	user know why things like 'pull' can take so long.
	* netsync.cc: Remove a few tabs.

2005-03-04  Jon Bright  <jon@siliconcircus.com>
	
	* win32/process.cc (process_spawn): Now takes 
	const char * const argv[]
	* unix/process.cc (process_spawn): Ditto.  Cast for call to
	execvp
	(existsonpath): Initialise args in a const way

2005-03-04  Jon Bright  <jon@siliconcircus.com>
	
	* win32/process.cc (process_spawn): Now takes 
	char * const argv[]
	* platform.hh (process_spawn): Ditto
	* unix/process.cc (process_spawn): Ditto
	* lua.cc (monotone_spawn_for_lua): Remove debug code
	* General: Beginning to hate C++'s const rules

2005-03-04  Jon Bright  <jon@siliconcircus.com>
	
	* win32/process.cc (process_spawn): Now takes 
	const char * const *
	* platform.hh (process_spawn): Ditto
	* unix/process.cc (process_spawn): Ditto
	* General: Sorry about all these commits, I'm syncing back and
	forth between Linux and Win32

2005-03-04  Jon Bright  <jon@siliconcircus.com>
	
	* win32/process.cc (process_spawn): Now takes char * const *
	* platform.hh (process_spawn): Ditto
	* unix/process.cc (process_spawn): Ditto
	(existsonpath): argv now const char*[]

2005-03-04  Jon Bright  <jon@siliconcircus.com>
	
	* win32/process.cc: Added forgotten file
	* unix/process.cc: Include stat.h, (process_*) fix compilation
	errors

2005-03-04  Jon Bright  <jon@siliconcircus.com>
	
	* unix/process.cc: Added forgotten file

2005-03-03  Jon Bright  <jon@siliconcircus.com>
	
	* lposix.c: Deleted
	* win32/process.cc: Created, added Win32 versions of functions
	existsonpath, make_executable, process_spawn, process_wait,
	process_kill, process_sleep
	* unix/process.cc: Ditto, for the Unix versions.
	* lua.cc: Add LUA wrappers for the above functions, register
	them with LUA
	* std_hooks.lua (execute, attr_functions->execute, 
	program_exists_in_path): Use the new functions instead of posix
	functions
	* t_can_execute.at (touchhook.lua): Ditto

2005-03-01  Derek Scherger  <derek@echologic.com>

	* app_state.cc (set_restriction): actually ignore ignored files
	rather than trying to validate them

2005-03-01  Derek Scherger  <derek@echologic.com>

	* tests/t_diff_binary.at: new test (bug report)
	* tests/t_command_completion.at: new test
	* tests/t_merge_rename_file_and_rename_dir.at: new test
	* testsuite.at: include new tests
	
2005-02-28  Richard Levitte  <richard@levitte.org>

	* Makefile.am (BUILT_SOURCES_CLEAN): Moved mt-stding.h from here...
	(DISTCLEANFILES): ... to here.  Since mt-stding.h is created by
	config.status, it should only be removed by the distclean target.

2005-02-28  Matt Johnston  <matt@ucc.asn.au>

	* std_hooks.lua: posix.iswin32() == 1, rather than plain boolean
	comparison (0 doesn't compare as false in lua it seems).

2005-02-27  Jon Bright  <jon@siliconcircus.com>
	
	* lposix.c (win32 Pspawn): Search the path
	(win32 Pexistsonpath): Added.  'which' isn't easily available,
	and not available at all from a normal Win32 command shell
	(Piswin32): Added a function for both Unix and Win32 to detect
	if running on Windows
	* std_hooks.lua (program_exists_in_path): Now calls 
	posix.iswin32.  If win32, calls posix.existsonpath, otherwise
	calls which as it always did.

2005-02-27  Jon Bright  <jon@siliconcircus.com>
	
	* lposix.c (win32 Pspawn): Remove dumb strlen bug resulting in
	AVs on commit.

2005-02-27  Jon Bright  <jon@siliconcircus.com>
	
	* t_can_execute.at: Test to see if hooks can execute things
	* testsuite.at: Add t_can_execute

2005-02-27  Jon Bright  <jon@siliconcircus.com>
	
	* lposix.c (win32 Pspawn): Ensure the command string is always
	NUL-terminated.  Also, allocate enough memory for the quotes
	around the command string.

2005-02-27  Jon Bright  <jon@siliconcircus.com>
	
	* xdelta.cc (unittests): Define BOOST_STDC_NO_NAMESPACE, needed
	to compile with the latest MinGW which uses gcc 3.4.2
	* vocab.cc (verify(local_path)): Catch fs::filesystem_error too
	and rethrow this as an informative_failure, thereby fixing the
	Win32 unit tests without disabling anything
	* idna/toutf8.c (stringprep_convert): Fix a potential segfault
	when memory allocation fails.  Potentially security-relevant.
	* tests/t_i18n_file.at: Add a SET_FUNNY_FILENAME macro, which 
	gets a platform-appropriate funny filename (with/without 
	colon).  
	Change references to utf8 to utf-8, iso88591 to iso-8859-1, and
	eucjp to euc-jp, on the grounds that MinGW's iconv knows all
	of the latter and none of the former, but Linux iconv knows all
	of them.  Test now passes one Win32.  I'm presuming we weren't
	deliberately using non-standard names for charsets here.
	* tests/t_i18n_changelog.at: Same charset name changes.
	* tests/t_dump_load.at: Canonicalise dump before loading it
	* tests/t_load_into_existing.at: Ditto
	* tests/t_fmerge.at: Canonicalise fmerge output
	* tests/t_merge_normalization_edge_case.at: Ditto
	* tests/t_unidiff.at: Canonicalise diff output
	* tests/t_largish_file.at: Instead of using dd, which MinGW
	doesn't have, I've generated the file with dd on a nearby Linux
	box, then gziped and b64ed it, and the test case now generates
	it with UNGZB64
	* testsuite.at: Add a comment every 10 tests with the test
	number.  Useful if you're trying to locate which test number
	you're trying to run and only have the filename.  If people 
	hate this, though, please do delete.
	(UNB64_COMMAND) Do special handling for Win32 to avoid
	having to canonicalise the file.
	(UNGZ_COMMAND) Canonicalise the file after ungzipping it.
	* lposix.c: (Pfork, Pexec) Removed, on the grounds that we only
	really want to support fork+exec as a single operation.  fork()
	without exec() could be risky with a child process also having
	our sqlite handles, etc.  exec() could be risky since we 
	wouldn't be exiting gracefully, just dying in the middle of a
	hook.
	(Pspawn) Implemented for both Win32 and Unix.  Does fork/exec
	for Unix, CreateProcess for Win32.  Returns -1 on error, pid on
	success in both cases.
	(Pwait, Pkill, Psleep) Implemented for Win32.  Note that pid is
	not optional for Pwait on Win32.
	* std_hooks.lua: (execute) Now uses spawn()

2005-02-25  Jon Bright  <jon@siliconcircus.com>
	
	* ChangeLog: Add all my previous changes.
	* tests/t_add_owndb.at: Add test for trying to add the db to
	itself.
	* testsuite.at: Call it
	* tests/t_automate_heads.at: Canonicalise stdout output.
	* tests/t_automate_version.at: Use arithmetic comparison against
	wc output instead of string comparison, to avoid problems with
	MinGW's wc, which outputs with initial space-padding
	* tests/t_change_empty_file.at: Canonicalise stdout output 
	and compare manually instead of letting autotest check it
	* tests/t_fmerge_normalize.at: Canonicalise stdout output.
	* tests/t_netsync_single.at: Use NETSYNC_KILLHARD instead of 
	killall, as for the NETSYNC functions in testsuite.at

2005-02-27  Matt Johnston  <matt@ucc.asn.au>

        * main.cc: ignore SIGPIPE so that monotone won't be killed
        unexpectedly upon remote disconnection for netsync

2005-02-27  Nathaniel Smith  <njs@codesourcery.com>

	* idna/idn-int.h: Oops, really add this time.

2005-02-27  Nathaniel Smith  <njs@codesourcery.com>

	* AUTHORS: Add Corey Halpin.
	
	* idna/idn-int.h: New file (don't generate from configure anymore,
	but just ship).
	* configure.ac: Don't generate idna/idn-int.h.  Do generate
	mt-stdint.h.
	* Makefile.am: Adjust for idna/idn-int.h and mt-stdint.h.
	* acinclude.m4: Remove AX_CREATE_STDINT_H, ACX_PTHREAD,
	AC_COMPILE_CHECK_SIZEOF (let aclocal pick them up from m4/
	instead).
	* m4/ax_create_stdint_h.m4:
	* m4/acx_pthread.m4: Update from http://autoconf-archive.cryp.to/
	
	* numeric_vocab.hh: Instead of dancing around which header to
	include, include mt-stdint.h.
	
	* app_state.cc (restriction_includes, set_restriction): Move
	global static 'dot' into these functions, because file_path
	depends on global book_keeping_dir being initialized already, and
	there is no guaranteed order of initialization of C++ statics.
	(Bug reported by Matt Johnston.)
	
2005-02-27  Corey Halpin  <chalpin@cs.wisc.edu>

	* numeric_vocab.hh: Try both stdint.h and inttypes.h.
	* main.cc: OpenBSD has Unix signals too.

2005-02-26  Derek Scherger  <derek@echologic.com>

	* file_io.cc (absolutify): normalize fs::path to remove ..'s
	* tests/t_db_with_dots.at: ensure database path in MT/options
	doesn't contain ..'s

2005-02-25  Jon Bright  <jon@siliconcircus.com>
	
	* ChangeLog: Add all my previous changes.
	* tests/t_add_owndb.at: Add test for trying to add the db to
	itself.
	* testsuite.at: Call it
	* tests/t_automate_heads.at: Canonicalise stdout output.
	* tests/t_automate_version.at: Use arithmetic comparison against
	wc output instead of string comparison, to avoid problems with
	MinGW's wc, which outputs with initial space-padding
	* tests/t_change_empty_file.at: Canonicalise stdout output 
	and compare manually instead of letting autotest check it
	* tests/t_fmerge_normalize.at: Canonicalise stdout output.
	* tests/t_netsync_single.at: Use NETSYNC_KILLHARD instead of 
	killall, as for the NETSYNC functions in testsuite.at

2005-02-25  Nathaniel Smith  <njs@codesourcery.com>

	* vocab.cc (test_file_path_verification): Re-enable some tests
	disabled by Jon Bright, following discussion on IRC concluding
	that they were catching a real bug.

2005-02-24  Nathaniel Smith  <njs@codesourcery.com>

	* tests/t_add_dot.at: Run "add ." in a subdirectory, so as not to
	add the test database.  (Reported by Jon Bright.)

	* AUTHORS: Fix gettext.h copyright note, to not be in the middle
	of libidn copyright note.
	Add Jon Bright.

2005-02-24  Jon Bright  <jon@siliconcircus.com>

	* app_state.cc (prefix): Use string() instead of 
	native_directory_string().  For Unix, these should be equivalent.
	For Win32, I believe string()'s correct (since we compare 
	everywhere against normalized paths with / characters, but 
	native_directory_string produces paths with \ characters on Win32.
	* rcs_file.cc (file_source): Map the map, not the mapping.
	* tests/t_i18n_file.at: Remove colon from filename with symbols.
	I need to return to this and add a proper test for Win32, so we
	only use the colon on non-Win32.
	* testsuite.at: Add a CANONICALISE function, which does nothing
	on Unix and strips out carriage returns from files on Win32.  This
	is useful for being able to compare Monotone's stdout output to
	files on disk.  Add NETSYNC_KILL and NETSYNC_KILLHARD functions,
	to deal with MinGW not having killall (Unix still uses killall,
	though).
	* tests/t_import.at: Add CANONICALISE calls before comparing
	stdout output.
	* tests/t_netsync.at: Likewise
	* tests/t_netsync_single.at: Likewise
	* tests/t_scan.at: Likewise
	* tests/t_versions.at: Likewise
	* tests/t_ls_missing.at: Likewise.  Also, generate missingfoo and
	missingbar files with expected output from ls missing for these
	files being missing and compare against those.

2005-02-24  Derek Scherger  <derek@echologic.com>

	* app_state.{cc,hh} (add_restriction): rename to ...
	(set_restriction) this; and add path validation
	* commands.cc (get_valid_paths): new function
	(get_path_rearrangement) remove restricted include/exclude variant
	(calculate_restricted_revision) get valid paths and use to set up
	restriction
	(status, ls_unknown, commit, do_diff) pass args to
	calculate_restricted_revision to valid restriction paths
	(ls_missing, revert) get valid paths and use to set up restriction
	* tests/t_checkout_options.at: remove bug report priority (it's
	fixed!)
	* tests/t_diff_added_file.at: add --revision options to diff
	* tests/t_restrictions.at: remove invalid paths from ls unknown
	and ls ignored
	* tests/t_restrictions_warn_on_unknown.at: un-XFAIL
	
2005-02-23  Derek Scherger  <derek@echologic.com>

	* commands.cc (ls_missing): replace duplicated code with call to
	calculate_base_revision

2005-02-23  Jon Bright  <jon@siliconcircus.com>
	
	* vocab.cc (test_file_path_verification): Disable foo//nonsense
	test for Win32, add tests for UNC paths.  This was the only
	failing unit test on Win32.

2005-02-23  Jon Bright  <jon@siliconcircus.com>

	* txt2c.cc (main): Don't claim the file was generated from 
	--strip-trailing if that option's used.

2005-02-23  Jon Bright  <jon@siliconcircus.com>

	* app_state.cc: Add include of io.h for Win32, for chdir()
	* file_io.cc (get_homedir): Correct assertion (remove bracket)
	* lua/lposix.c, lua/modemuncher.c: Remove all references to
	functions and modes that don't exist on Win32.
	* monotone.cc: Include libintl.h on Win32
	
2005-02-21  Nathaniel Smith  <njs@codesourcery.com>

	* file_io.cc (get_homedir): Add more comments and logging to Win32
	version.  Also, only check HOME under Cygwin/MinGW.

2005-02-21  Derek Scherger  <derek@echologic.com>

	* Makefile.am: merge fixup
	
2005-02-21  Derek Scherger  <derek@echologic.com>

	* Makefile.am: add fsck.{cc,hh}
	* commands.cc(check_db): move to ...
	* fsck.{cc,hh}: here and do lots more checking
	* database.{cc,hh}(get_ids): new method
	(get_file_ids,get_manifest_ids,get_revision_ids): more new methods
	* tests/t_fsck.at: new test
	* testsuite.at: call it
	
2005-02-21  Nathaniel Smith  <njs@codesourcery.com>

	* commands.cc (commit): Simplify chatter.

2005-02-21  Nathaniel Smith  <njs@codesourcery.com>

	* file_io.cc (get_homedir): Check more environment variables in
	Win32 version.

2005-02-21  Nathaniel Smith  <njs@codesourcery.com>

	* file_io.cc: Remove tabs.

2005-02-21  Nathaniel Smith  <njs@codesourcery.com>

	* smap.hh (smap): Remove leading underscores, add comments.

2005-02-20  Nathaniel Smith  <njs@codesourcery.com>

	* std_hooks.lua (merge2, merge3): Check for DISPLAY before
	invoking gvim.

2005-02-20  Julio M. Merino Vidal  <jmmv@NetBSD.org>

	* ChangeLog: Use tabs for indentation rather than spaces.  Drop
	trailing whitespace.  While here, fix a date by adding zeros before
	the month and the day number.

2005-02-20  Julio M. Merino Vidal  <jmmv@NetBSD.org>

	* gettext.h: Add file.
	* AUTHORS: Mention that it comes from the GNU Gettext package.
	* Makefile.am: Distribute it.
	* sanity.hh: Use gettext.h rather than libintl.h so that --disable-nls
	works.  Also improves portability, according to the GNU Gettext
	manual.

2005-02-19  Derek Scherger  <derek@echologic.com>

	* automate.cc (automate_heads): remove bogus call to 
	app.allow_working_copy() which is called in cpp_main
	* database.cc (check_sqlite_format_version): don't check database
	version when "file" is really a directory; add filename to error
	message
	(sql): check for empty database early, even though this seems
	impossible as absolutify changes "" into path to working dir;
	convert to use N-style assertions; add check to ensure "file" is
	not really a directory
	* tests/t_db_missing.at: new test for above problems
	* testsuite.at: call it

2005-02-19  Nathaniel Smith  <njs@codesourcery.com>

	* tests/t_add_intermediate_MT_path.at: Tighten up.

	* tests/t_merge_3.at: New test.
	* tests/t_merge_4.at: Likewise.
	* testsuite.at: Add them.

2005-02-19  Ole Dalgaard  <josua+monotone@giraffen.dk>

	* configure.ac: Check for 64-bit versions of Boost static
	libraries.

2005-02-18  Julio M. Merino Vidal  <jmmv@NetBSD.org>

	* INSTALL:
	* configure.ac: Improve Boost detection by trying several possible
	library suffixes before aborting.

2005-02-18  graydon hoare  <graydon@pobox.com>

	* change_set.cc
	(apply_change_set): Avoid fast path when there are adds.
	(apply_path_rearrangement): Likewise.

2005-02-18  graydon hoare  <graydon@pobox.com>

	* automate.cc (automate_heads): Fix initialize() call.
	* change_set.{cc,hh}
	(apply_path_rearrangement): Add quick version.
	* revision.cc
	(check_sane_history): Use quick version of apply_change_set.
	* work.cc
	(build_addition): Use quick version of apply_path_rearrangement.
	(known_preimage_path): Likewise.
	* testsuite.at: Fix definitions of _ROOT_DIR, add --norc some
	places.
	* AUTHORS: Mention Daniel.

2005-02-18  Daniel Berlin  <dberlin@dberlin.org>

	* xdelta.cc (compute_delta_insns): Correct 1-byte-source bug.

2005-02-18  graydon hoare  <graydon@pobox.com>

	* Makefile.am (MOST_SOURCES): Add smap.hh.

2005-02-18  graydon hoare  <graydon@pobox.com>

	* basic_io.{cc,hh}: Inline some stuff.
	* change_set.cc: Use smap various places, reduce to 32-bit tids.
	* commands.cc: Use shared_ptr<change_set> everywhere.
	* netsync.cc: Likewise.
	* rcs_import.cc: Likewise.
	* revision.{cc,hh}: Likewise.
	* smap.hh: New file.

2005-02-18  Julio M. Merino Vidal  <jmmv@NetBSD.org>

	* INSTALL:
	* configure.ac: Improve Boost detection by trying several possible
	library suffixes before aborting.

2005-02-17  Derek Scherger  <derek@echologic.com>

	* tests/t_add_intermediate_MT_path.at: new test
	* testsuite.at: call it

2005-02-17  Julio M. Merino Vidal  <jmmv@NetBSD.org>

	* testsuite.at:
	* tests/t_change_empty_file.at: Verify that modifying an empty file
	creates a patch revision rather than an add/delete sequence.  The
	incorrect behavior was reported in bug #9964.

2005-02-17  Derek Scherger  <derek@echologic.com>

	* app_state.{cc,hh} (app_state): initialize search root
	(initialize): boolean signature variant renamed to ...
	(allow_working_copy): this; add explicit search root; move
	requirement for working copy to ...
	(require_working_copy): this new method
	(initialize): string signature variant renamed to ...
	(create_working_copy): this
	(set_root): new method
	* commands.cc: remove app.initialize(false) calls; replace
	app.initialize(true) with app.require_working_copy(); replace
	app.initialize(dir) with app.create_working_copy(dir)
	(checkout): ensure revision is member of specified branch
	* file_io.{cc,hh} (find_working_copy): stop search at --root if
	specified
	* monotone.cc (OPT_ROOT): new option
	(cpp_main): call app.allow_working_copy() before executing
	commands to always read default options
	* monotone.1: add --root option
	* monotone.texi: add --root option
	* tests/t_checkout_noop_on_fail.at: un-XFAIL
	* tests/t_checkout_options.at: un-XFAIL, add check for specified
	revision not in specified branch
	* testsuite.at: add --root option to MONOTONE to prevent searching
	above test dir
	* vocab.cc: remove redundant forward declaration

2005-02-16  Derek Scherger  <derek@echologic.com>

	* commands.cc (revert): don't rewrite unchanged files
	* tests/t_revert_unchanged.at: new test
	* testsuite.at: call it

2005-02-12  Derek Scherger  <derek@echologic.com>

	* database.cc (sqlite3_unpack_fn): new function for viewing
	base64, gzipped data
	(install_functions): install it
	(rehash): remove unused obsolete fcerts ticker

2005-02-17  Nathaniel Smith  <njs@codesourcery.com>

	* debian/changelog: s/graydon@mogo/graydon@pobox.com/, to make
	lintian happy.
	* debian/rules (config.status): Remove --with-bundled-adns.
	* debian/control (Build-Depends): Don't Build-Depend on libpopt,
	only libpopt-dev.
	* .mt-attrs (debian/control): Make executable.

2005-02-17  Nathaniel Smith  <njs@codesourcery.com>

	* tests/t_undo_update.at: Stupid typo.
	* tests/t_largish_file.at: New test.
	* testsuite.at: Add it.

	* commands.cc (push, pull, sync): Remove misleading "..." from
	help text.

2005-02-16  Julio M. Merino Vidal  <jmmv@NetBSD.org>

	* Makefile.am: Append $(BOOST_SUFFIX) to -lboost_unit_test_framework
	to fix 'make check' on systems where boost libraries can only be
	found by passing the exact suffix as part of the name.

2005-02-16  Julio M. Merino Vidal  <jmmv@NetBSD.org>

	* monotone.texi: Fix a typo (hexidecimal to hexadecimal).  Also
	change an example command to append stuff to ~/.monotonerc, instead
	of completely destroying the possibily existing file.  Addresses
	bug #11136.

2005-02-16  Julio M. Merino Vidal  <jmmv@NetBSD.org>

	* cryptopp/config.h: Use uint{8,16,32,64}_t as size types instead of
	trying to match them to unsigned char/int/long/long long respectively.
	Should fix build on FreeBSD/sparc64, as seen in bug #10203.

2005-02-16  Julio M. Merino Vidal  <jmmv@NetBSD.org>

	* INSTALL:
	* Makefile.am:
	* configure.ac: Add the --disable-large-file option to manually
	disable large file support from the builtin sqlite (compatibility
	with old systems and FAT).  Addresses bug #8380.

2005-02-16  Nathaniel Smith  <njs@codesourcery.com>

	* tests/t_undo_update.at: New todo.
	* testsuite.at: Add it.

2005-02-15  Nathaniel Smith  <njs@codesourcery.com>

	* monotone.1: Add cursory note about "automate".
	* monotone.texi: Synchronize with manpage.

2005-02-15  Nathaniel Smith  <njs@codesourcery.com>

	* automate.cc: Add "Error conditions" to the standard comment
	sections.

	* monotone.texi (Scripting): New section.
	(Automation): New section.

	* tests/t_automate_heads.at: Test behavior with nonexistent
	branch.

2005-02-14  Nathaniel Smith  <njs@codesourcery.com>

	* tests/t_merge_normalization_edge_case.at: New test.
	* testsuite.at: Add it.

	* diff_patch.cc (normalize_extents): Soften the warning message
	now that we have one test case.

2005-02-14  Matthew A. Nicholson  <mnicholson@digium.com>

	* std_hooks.lua: Add vimdiff merge hooks.

2005-02-14  Nathaniel Smith  <njs@codesourcery.com>

	* std_hooks.lua: Remove tabs.

2005-02-14  Nathaniel Smith  <njs@codesourcery.com>

	* tests/t_automate_heads.at: New test.
	* tests/t_automate_version.at: New test.
	* testsuite.at: Add then.

	* commands.cc (automate): Fix documentation string.
	* automate.cc: Much more structured documentation comments.

2005-02-13  Nathaniel Smith  <njs@codesourcery.com>

	* automate.{cc,hh}: New files.
	* commands.cc: New command "automate".

2005-02-13  Nathaniel Smith  <njs@codesourcery.com>

	* monotone.texi (Creating a Database): Fix typo, clarify
	conventions for database management following question on mailing
	list.

2005-02-12  graydon hoare  <graydon@pobox.com>

	* change_set.{cc,hh}: Correct code to pass newly-added unit tests.

2005-02-10  Derek Scherger  <derek@echologic.com>

	* monotone.1: update for restrictions
	* monotone.texi: sync with manpage

2005-02-09  Derek Scherger  <derek@echologic.com>

	* cert.cc (cert_revision_testresult): allow pass/fail testresult
	values
	* commands.cc (testresult): likewise
	* commands.cc (do_diff): disallow restriction of non-working copy
	diffs
	* monotone.texi: update for restrictions

2005-02-08  graydon hoare  <graydon@pobox.com>

	* database.cc (version_cache::set): Fix bad expiry logic.

2005-02-08  Nathaniel Smith  <njs@codesourcery.com>

	* change_set.cc (check_sane): Null sources are only valid for
	adds.

2005-02-07  Nathaniel Smith  <njs@codesourcery.com>

	* database.cc (struct version_cache): Fix invariant in cache
	clearing logic.

2005-02-06  Nathaniel Smith  <njs@codesourcery.com>

	* change_set.cc: Add a few more invariants; add lots and lots of
	unit tests.

2005-02-06  graydon hoare  <graydon@pobox.com>

	* change_set.cc: Use hash_map in a few places.
	(confirm_unique_entries_in_directories): Fix invariants.
	* constants.{cc,hh} (db_version_cache_sz): New constant.
	* database.cc (version_cache): New structure.
	(get_version): Use it.
	* interner.hh: Rewrite to use hash_map and vector.
	* tests/t_no_rename_overwrite.at: Tweak return codes.

2005-02-06  Nathaniel Smith  <njs@codesourcery.com>

	* ui.hh (ensure_clean_line): New method.
	* ui.cc (inform): Use it.
	* keys.cc (get_passphrase): Call it before prompting for passphrase.

2005-02-06  Nathaniel Smith  <njs@codesourcery.com>

	* database.cc (info): Report more statistics.

	* ROADMAP: Remove finished items.

	* revision.cc (analyze_manifest_changes): Childs cannot be null,
	that makes no sense.
	(add_node_for_old_manifest): Log node names, don't print it.
	(construct_revision_from_ancestry): Partially rewrite to handle
	root nodes explicitly.
	(build_changesets_from_existing_revs): Don't put the null revision
	in the ancestry graph, to match changesetify logic.
	(add_node_for_old_revision): Enforce decision that the ancestry
	graph not contain the null revision.

	(anc_graph::heads): Remove.
	(add_node_ancestry): Don't try creating it; logic was broken
	anyway.
	(rebuild_from_heads): Rename to...
	(rebuild_ancestry): ...this.  Calculate head set correctly.

2005-02-05  Nathaniel Smith  <njs@codesourcery.com>

	* change_set.cc (compose_path): Add more invariants.

2005-02-05  Nathaniel Smith  <njs@codesourcery.com>

	* monotone.cc (cpp_main): Log command line, to help interpret the
	logs people send in.

2005-02-05  Nathaniel Smith  <njs@codesourcery.com>

	* revision.cc (check_sane): Turn off this invariant when
	global_sanity.relaxed.

2005-02-03  Nathaniel Smith  <njs@codesourcery.com>

	* tests/t_load_into_existing.at: Oops, really add it too, sigh.

2005-02-03  Nathaniel Smith  <njs@codesourcery.com>

	* tests/t_need_mt_revision.at: Oops, really add it.

2005-02-03  Nathaniel Smith  <njs@codesourcery.com>

	* interner.hh (interner::intern): Add version taking a bool&, so
	callers can tell whether this string has previously been checked.
	* change_set.cc: Use new interned string identifier
	'path_component's instead of file_path's for components of paths;
	sanity-check each component exactly once.

2005-02-03  Nathaniel Smith  <njs@codesourcery.com>

	* database.cc (load): Check for existence of target database.
	* tests/t_load_into_existing.at: New test.
	* testsuite.at: Add it.

2005-02-03  Nathaniel Smith  <njs@codesourcery.com>

	* tests/t_checkout_dir.at: Also check that checkout to unwriteable
	directory fails.
	* tests/t_branch_checkout.at: New test.
	* testsuite.at: Add it.

	* app_state.cc (initialize): Simplify working directory
	initialization, and improve error handling.

	* keys.cc (get_passphrase): Disallow empty passphrases early
	(before they trigger an invariant down the line...).

2005-02-03  Nathaniel Smith  <njs@codesourcery.com>

	* update.cc (pick_update_candidates): Add I().
	* commands.cc (calculate_base_revision): Remove 'rev' argument,
	which was never set and callers never used.
	(calculate_base_manifest, calculate_current_revision)
	(calculate_restricted_revision, revert): Update correspondingly.
	(update): Check for null old revision.

	* main.cc (main): Make exit status 3 if we caught an unhandled
	exception, in particular so the testsuite can tell the difference
	between an error handled cleanly and an error caught by an
	invariant.
	* tests/t_update_null_revision.at: New test.
	* testsuite.at: Add it.

2005-02-03  Nathaniel Smith  <njs@codesourcery.com>

	* main.cc: Remove tabs.

2005-02-02  Nathaniel Smith  <njs@codesourcery.com>

	* change_set.cc (extract_first): Rename to...
	(extract_pairs_and_insert): ...this.
	(path_rearrangement::check_sane): Use it to add additional
	checks.

	* work.hh: Update comments (MT/manifest doesn't exist
	anymore...).

	* tests/t_need_mt_revision.at: New test.
	* testsuite.at: Add it.
	* commands.cc (get_revision_id): Require MT/revision to exist.
	(setup): Create MT/revision.

2005-02-02  Nathaniel Smith  <njs@codesourcery.com>

	* work.hh: Remove tabs.

2005-02-03  graydon hoare  <graydon@pobox.com>

	* tests/t_i18n_changelog.at: New test.
	* testsuite.at: Run it.
	* lua/lposix.c: New file.
	* lua/modemuncher.c: New file
	* lua.cc: Load posix library.
	* lua/liolib.c: Disable execute and popen.
	* std_hooks.lua: Remove io.execute uses.
	* AUTHORS: Update to mention lposix.c, modemuncher.c.
	* Makefile.am: Likewise.

2005-02-01  Nathaniel Smith  <njs@codesourcery.com>

	* tests/t_rebuild.at: Beef up test in response to possible
	problems reported by Derek Scherger.

2005-01-31  Nathaniel Smith  <njs@codesourcery.com>

	* rcs_import.cc (store_manifest_edge): Don't try to store deltas
	to the null manifest.
	(import_cvs_repo): Root revision has null manifest, not empty
	manifest.
	* revision.cc (check_sane): More invariants.

2005-01-28  graydon hoare  <graydon@pobox.com>

	* database.{cc,hh}: More netsync speed tweaks.
	* netsync.cc: Likewise.

2005-01-27  Nathaniel Smith  <njs@codesourcery.com>

	* tests/t_restrictions_warn_on_unknown.at: New test.
	* testsuite.at: Add it.

2005-01-27  Derek Scherger  <derek@echologic.com>

	* commands.cc (attr): adjust for subdir; ensure files exist
	* tests/t_attr.at: improve setup description
	* tests/t_attributes.at: improve setup description so that
	testsuite -k attr runs this test; check for attributes on missing
	files
	* tests/t_subdir_attr.at: new test
	* testsuite.at: fix dutch spelling of monotone; call new test

2005-01-27  Nathaniel Smith  <njs@codesourcery.com>

	* change_set.hh (null_id): New function.
	* revision.cc (analyze_manifest_changes): Fix typo, use null_id.
	* tests/t_rebuild.at: Un-XFAIL.

2005-01-27  Nathaniel Smith  <njs@codesourcery.com>

	* tests/t_rebuild.at: Add priority tag.

	* tests/t_cvsimport.at: Be more thorough.

	* rcs_import.cc (store_edge): Rename to...
	(store_manifest_edge): ...this.  Remove revision arguments, and
	remove storing of revision.
	(import_states_recursive): Update accordingly.
	Add 'revisions' argument; update it instead of trying to write
	revisions now.
	(import_states_by_branch): Add 'revisions' argument.
	(import_cvs_repo): Add a stage 3 that writes out the revisions
	accumulated in the 'revisions' vector.
	
2005-01-27  Matt Johnston  <matt@ucc.asn.au>

	(compile fixes for Linux/gcc 3.3.4)
	* botan/{util.cpp,primes.cpp}: give large constants ULL
	suffixes
	* botan/{gzip.cpp}: fix type for std::max() comparison

2005-01-27  graydon hoare  <graydon@pobox.com>

	* AUTHORS: Mention Georg.
	* change_set.cc: Null out names which are in null directories.
	* commands.cc (reindex): Remove COLLECTION argument.
	* database.{cc,hh} (get_revision_certs):
	Add brute force "load all certs" method.
	* merkle_tree.{cc,hh}: Modify to use memory rather than disk.
	* netsync.{cc,hh}: Likewise.
	* packet.hh (manifest_edge_analyzer): Kill dead code.

2005-01-26  Nathaniel Smith  <njs@codesourcery.com>

	* mt_version.cc (print_full_version): Include system flavour.

2005-01-26  Nathaniel Smith  <njs@codesourcery.com>

	* tests/t_rebuild.at: New test.
	* testsuite.at: Add it.

2005-01-26  Nathaniel Smith  <njs@codesourcery.com>

	* tests/t_checkout_noop_on_fail.at: Clarify description and XFAIL.

	* tests/t_approval_semantics.at: New TODO.
	* tests/t_monotone_agent.at: New TODO.
	* testsuite.at: Add them.

2005-01-25  Nathaniel Smith  <njs@codesourcery.com>

	* tests/t_checkout_noop_on_fail.at: New test.
	* testsuite.at: Add it.
	(RAW_MONOTONE): Add $PREEXECUTE to definition.

2005-01-25  Nathaniel Smith  <njs@codesourcery.com>

	* change_set.cc (extend_renumbering_from_path_identities): Add
	invariant.
	(extend_renumbering_via_added_files): Likewise.

	* constants.hh (maxbytes, postsz): Remove dead constants.
	(verify_depth): New constant.
	* constants.cc: Likewise.
	* revision.hh (check_sane_history): New function.
	* revision.cc (check_sane_history): Likewise.
	* database.cc (put_revision): Sanity check revision and revision
	history before storing it.
	This breaks cvs import.  Why?

	* update.cc (find_deepest_acceptable_descendent): Remove.
	(acceptable_descendent, calculate_update_set): New functions.
	(pick_update_candidates): Use 'calculate_update_set'.
	* tests/t_update_2.at: Un-XFAIL.
	* tests/t_ambig_update.at: Un-XFAIL.

	* tests/t_no_rename_overwrite.at: New test.
	* tests/t_cdiff.at: New test placeholder.
	* testsuite.at: Add them.
	(MONOTONE): Prefix command line with $PREEXECUTE to e.g. support
	running under Valgrind.

2005-01-25  Matt Johnston  <matt@ucc.asn.au>

	* cert.cc: ignore whitespace when comparing private keys
	from the database and with the lua hook
	* tests/t_lua_privkey.at: new test
	* testsuite.at: run it

2005-01-23  Derek Scherger  <derek@echologic.com>

	* commands.cc (restrict_rename_set): include renames if either
	name is present in restriction
	(calculate_base_revision): remove unused variant
	(calculate_current_revision): remove unsed variable
	(calculate_restricted_revision): remove unsed variable
	(ls_missing): remove unsed variable
	(revert): rewrite with restrictions
	* tests/t_revert.at: test partial reverts adjust MT/work properly
	* tests/t_revert_dirs.at: un-XFAIL
	* tests/t_revert_rename.at: un-XFAIL; revert rename via both names

2005-01-23  Derek Scherger  <derek@echologic.com>

	* tests/t_revert_rename.at: remove extra MONOTONE_SETUP
	attempt revert by both original name and new name

2005-01-23  Derek Scherger  <derek@echologic.com>

	* tests/t_revert_rename.at: New test.
	* testsuite.at: Add it.

2005-01-22  Derek Scherger  <derek@echologic.com>

	* tests/t_revert_dirs.at: New test.
	* testsuite.at: Add it.

2005-01-22  Nathaniel Smith  <njs@codesourcery.com>

	* configure.ac (AC_INIT): Set bug-reporting address to list
	address, rather than Graydon's personal email.
	* diff_patch.cc (normalize_extents): Use it.
	* ui.cc (fatal): Likewise.

	* tests/t_vcheck.at: New priority "todo", tweak descriptive text.

2005-01-23  Derek Scherger  <derek@echologic.com>

	* database.{cc,hh}: convert queries to use prepared statements

2005-01-22  Nathaniel Smith  <njs@codesourcery.com>

	* tests/t_delete_dir.at: Add more commentary.

	* tests/t_rename_dir_patch.at: New test.
	* tests/t_delete_dir_patch.at: New test.
	* testsuite.at: Add them.

2005-01-22  Nathaniel Smith  <njs@codesourcery.com>

	* change_set.cc (apply_change_set): Add invariants.
	* tests/t_rename_dir_cross_level.at: New test.
	* tests/t_rename_added_in_rename.at: New test.
	* tests/t_rename_conflict.at: New test.
	* testsuite.at: Add them.

2005-01-21  Nathaniel Smith  <njs@codesourcery.com>

	* tests/t_ambig_update.at: Update comments.

	* tests/t_update_2.at: New test from Georg-W. Koltermann
	<Georg.Koltermann@mscsoftware.com>.
	* testsuite.at: Add it.

2005-01-20  Nathaniel Smith  <njs@codesourcery.com>

	* tests/t_lca_1.at: New bug report.
	* testsuite.at: Add it.

2005-01-19  Nathaniel Smith  <njs@codesourcery.com>

	* commands.cc (merge): Improve merge chatter.
	(do_diff): Don't print anything when there are no
	changes.

2005-01-19  Nathaniel Smith  <njs@codesourcery.com>

	* tests/t_db_with_dots.at: New test.
	* testsuite.at: Add it.

2005-01-19  Patrick Mauritz <oxygene@studentenbude.ath.cx>

	* Makefile.am (%.h, package_revision.h, package_full_revision.h):
	Don't update target file if no change has occurred, to reduce
	unnecessary rebuilds.

2005-01-18  Nathaniel Smith  <njs@codesourcery.com>

	* rcs_import.cc (cvs_key): Initialize struct tm to all zeros, to
	stop garbage sneaking in -- thanks to Zack Weinberg for pointing
	this out.  Also, handle 2 digit years properly on WIN32.

2005-01-18  Nathaniel Smith  <njs@codesourcery.com>

	* rcs_import.cc: Remove tabs.

2005-01-19  Matt Johnston  <matt@ucc.asn.au>

	* database.cc: Pass filename to check_sqlite_format_version as a
	fs::path, so that it doesn't get passed as a freshly created fs::path
	with default checker (which disallows '.foo' path components)

2005-01-19  Nathaniel Smith  <njs@codesourcery.com>

	* netsync.cc (session, process_confirm_cmd, dispatch_payload):
	Back out some over-zealous changes that broke netsync
	compatibility.  Probably should redo later, when have a chance to
	bump netsync protocol number, but we're not ready for that now.

2005-01-19  Nathaniel Smith  <njs@codesourcery.com>

	* tests/t_subdir_revert.at: New test.
	* tests/t_subdir_rename.at: New test.
	* testsuite.at: Add them.

2005-01-18  Nathaniel Smith  <njs@codesourcery.com>

	* tests/t_subdir_add.at: New test.
	* tests/t_subdir_drop.at: New test.
	* testsuite.at: Add them.
	* tests/t_delete_dir.at: Implement it.

2005-01-19  Nathaniel Smith  <njs@codesourcery.com>

	* netcmd.cc: Remove tabs.

2005-01-19  Nathaniel Smith  <njs@codesourcery.com>

	* merkle_tree.cc: Remove tabs.

2005-01-18  Nathaniel Smith  <njs@codesourcery.com>

	* rcs_import.cc (cvs_key): Initialize struct tm to all zeros, to
	stop garbage sneaking in -- thanks to Zack Weinberg for pointing
	this out.  Also, handle 2 digit years properly on WIN32.

2005-01-18  Nathaniel Smith  <njs@codesourcery.com>

	* rcs_import.cc: Remove tabs.

2005-01-18  Nathaniel Smith  <njs@codesourcery.com>

	* monotone.texi: Undocument mcerts, fcerts; rename rcerts to
	certs.
	* monotone.1: Likewise.

2005-01-18  Nathaniel Smith  <njs@codesourcery.com>

	* commands.cc (restrict_rename_set): Fix types to compile with old
	rename_set gunk removed.
	Alter logic to yell if a rename crosses the restriction boundary,
	rather than silently ignore it.

2005-01-19  graydon hoare  <graydon@pobox.com>

	* commands.cc: Fix up some merge breakage.
	* tests/t_add_dot.at: Un-XFAIL.
	* testsuite.at: Run "setup ." before "db init".

2005-01-09  Derek Scherger  <derek@echologic.com>

	* commands.cc (get_path_rearrangement): new function/signature for
	splitting restricted rearrangements
	(calculate_restricted_revision): use it and update to work
	similarly to calculate_current_revision
	(trusted): call app.initialize(false)
	(ls_missing): adjust for new get_path_rearrangement
	(attr): call app.initialize(true)
	(diff): merge cleanup
	(lca, lcad, explicit_merge): call app.initialize(false)
	* app_state.cc (constructor): set database app state
	(load_rcfiles): add required booleans
	* lua.{cc,hh} (load_rcfile): add required boolean
	* tests/t_add.at:
	* tests/t_diff_added_file.at:
	* tests/t_disapprove.at:
	* tests/t_drop_missing.at:
	* tests/t_heads.at:
	* tests/t_heads_discontinuous_branch.at:
	* tests/t_i18n_file.at:
	* tests/t_log_nonexistent.at:
	* tests/t_merge_add_del.at:
	* tests/t_netsync.at:
	* tests/t_netsync_pubkey.at:
	* tests/t_netsync_single.at:
	* tests/t_persistent_server_keys.at:
	* tests/t_persistent_server_revision.at:
	* tests/t_remerge.at:
	* tests/t_tags.at:
	* tests/t_update_missing.at:
	* tests/t_update_to_revision.at: add --message option to commits
	* tests/t_merge2_add.at:
	* tests/t_merge2_data.at:
	* tests/t_netsync_unrelated.at: create working directory with new
	setup command
	* tests/t_erename.at: update for revisions
	* tests/t_no_change_deltas.at: add --revision options to diff
	* tests/t_restrictions.at: remove some cruft and update to work
	with revisions
	* tests/t_subdirs.at: pass correct --rcfile and --db options from
	within subdir
	* testsuite.at (REVERT_TO): remove MT dir before checkout, which
	now fails if MT exists, replace checkout MT/options with old
	MT/options
	(COMMIT): add --message option to commit macro
	* work.cc (read_options_map): don't overwrite option settings when
	reading options map so that command line settings take precedence

2005-01-18  Nathaniel Smith  <njs@codesourcery.com>

	* netsync.cc: Partially fix comment (s/manifest/revision/ etc.).
	(dispatch_payload): Ignore mcert and fcert refinement requests,
	instead of dying on them.  Hack, but I think it should let this
	netsync continue to interoperate with old netsync...

2005-01-18  Nathaniel Smith  <njs@codesourcery.com>

	* vocab.hh: Remove file<cert>.
	* vocab.cc: Likewise.
	* packet_types.hh: Remove file.
	* Makefile.am (MOST_SOURCES): Remove packet_types.hh and mac.hh.

2005-01-18  Nathaniel Smith  <njs@codesourcery.com>

	* netsync.cc (process_confirm_cmd): Don't try refining mcert and
	fcert trees.
	Remove other dead/pointless code.

2005-01-18  Nathaniel Smith  <njs@codesourcery.com>

	* database.hh: Remove file cert stuff.
	* netsync.cc (data_exists): We don't have file/manifest certs.
	(load_data): Likewise.

2005-01-18  Nathaniel Smith  <njs@codesourcery.com>

	* netsync.cc (process_data_cmd): Ignore file/manifest certs.

	* database.cc (struct valid_certs): Don't support file certs.
	(rehash): No file certs.
	(file_cert_exists): Remove.
	(put_file_cert): Remove.
	(get_file_certs): Remove.

2005-01-18  Nathaniel Smith  <njs@codesourcery.com>

	* packet.cc (class delayed_manifest_cert_packet):
	(class delayed_file_cert_packet): Remove.
	(packet_db_writer::consume_file_cert, consume_manifest_cert)
	(packet_writer::consume_file_cert, consume_manifest_cert)
	Remove.
	(struct feed_packet_consumer): Don't support mcert/fcert packets.
	(extract_packets): Likewise.
	(packet_roundabout_test): Test revision certs, not manifest/file
	certs.

	* packet.hh (packet_consumer::consume_file_cert):
	(packet_consumer::consume_manifest_cert):
	(packet_writer::consume_file_cert):
	(packet_writer::consume_manifest_cert):
	(packet_db_writer::consume_file_cert):
	(packet_db_writer::consume_manifest_cert):
	Remove.

	* lua.hh (hook_get_file_cert_trust): Remove.
	* lua.cc (hook_get_file_cert_trust): Remove.

2005-01-18  Nathaniel Smith  <njs@codesourcery.com>

	* cert.hh (erase_bogus_certs): Re-add manifest cert version.

	* monotone.texi (Hook Reference): Remove documentation of
	get_{file,manifest}_cert_trust.

2005-01-18  Nathaniel Smith  <njs@codesourcery.com>

	* cert.cc (erase_bogus_certs): Re-add manifest cert version.
	(bogus_cert_p): Likewise.

2005-01-18  Nathaniel Smith  <njs@codesourcery.com>

	* cert.hh (rename_edge):
	(rename_set):
	(calculate_renames):
	(rename_cert_name): Remove.
	(cert_file_comment):
	(cert_manifest_comment): Remove.
	(erase_bogus_certs): Remove manifest and file versions.
	* cert.cc (rename_cert_name): Remove.
	(bogus_cert_p): Remove manifest<cert> and file<cert> variants.
	(erase_bogus_certs): Likewise.
	(put_simple_manifest_cert):
	(put_simple_file_cert):
	(cert_file_comment): Remove.

	* commands.cc (fcerts): Remove.
	(mcerts): Likewise.
	(rcerts): Rename to...
	(certs): ...this.  s/revision certs/certs/ in help text.
	(trusted): s/revision cert/cert/.
	(ls_certs): Don't special-case rename certs.

2005-01-18  Nathaniel Smith  <njs@codesourcery.com>

	* tests/t_vcheck.at: Fix AT_XFAIL_IF typo.

2005-01-18  Nathaniel Smith  <njs@codesourcery.com>

	* monotone.texi (Reserved Certs): Remove 'vcheck'.
	(Key and Cert): Remove 'vcheck'.
	(Accidental collision): Likewise.
	(Commands): Likewise.
	* tests/t_vcheck.at: Add note about manual having useful stuff for
	when vcheck is re-added.

2005-01-18  Nathaniel Smith  <njs@codesourcery.com>

	* mac.hh:
	* cert.cc (vcheck_cert_name):
	(calculate_vcheck_mac):
	(cert_manifest_vcheck
	(check_manifest_vcheck):
	* cert.hh (cert_manifest_vcheck):
	(check_manifest_vcheck):
	* constants.cc (constants::vchecklen):
	* constants.hh (constants::vchecklen):
	* commands.cc (vcheck):
	Remove.

	* tests/t_vcheck.at: New test.
	* testsuite.at: Call it.

2005-01-18  Nathaniel Smith  <njs@codesourcery.com>

	* ROADMAP: Remove 'upgrade to sqlite3' todo item.

2005-01-18  Nathaniel Smith  <njs@codesourcery.com>

	* commands.cc (tag):
	(testresult):
	(approve):
	(disapprove):
	(comment):
	(fload):
	(fmerge):
	(cat):
	(rcs_import): Change grouping for "--help" display, to make more
	informative.
	(rcs_import): Also add more details to help text.

2005-01-17  Matt Johnston  <matt@ucc.asn.au>

	* file_io.cc: re-add accidentally removed #include
	* botan/gzip.cc: improved comments, removed unused code

2005-01-17  Nathaniel Smith  <njs@codesourcery.com>

	* diff_patch.cc (normalize_extents): Add missing ')'.

2005-01-17  Nathaniel Smith  <njs@codesourcery.com>

	* tests/t_update_1.at: New test.
	* testsuite.at: Call it.

2005-01-11  Nathaniel Smith  <njs@codesourcery.com>

	* diff_patch.cc (normalize_extents): Add warning for anyone who
	manages to trigger the untested part of the normalization code.

2005-01-14  Christian Kollee <stuka@pestilenz.org>

	* search for and link with sqlite3 when --bundle-sqlite=no

2005-01-12  Derek Scherger  <derek@echologic.com>

	* tests/t_ambig_update.at: add comments from discussion on irc
	* tests/t_status_missing.at: new test
	* testsuite.at: include it

2005-01-10  graydon hoare  <graydon@pboox.com>

	* commands.cc (explicit_merge): Tweak merge message.
	* database.cc (check_sqlite_format_version): New function.
	(database::sql): Call it.
	* sqlite/pager.hh (SQLITE_DEFAULT_PAGE_SIZE): Adjust to 8192.
	(SQLITE_MAX_PAGE_SIZE): Adjust to 65536.
	* schema_migration.cc: Post-merge cleanup.
	* Makefile.am: Likewise.

2005-01-10  Christof Petig <christof@petig-baender.de>

	* sqlite/*: SQLite 3.0.8 CVS import
	* database.{cc,hh}:
	* schema_migration.{cc,hh}: convert to use the SQLite3 API

	This does not yet use any of the more sophisticated API features
	of SQLite3 (query parameters, BLOBs), so there is plenty of room
	for optimization. This also does not change the schema (i.e.
	still uses base64 encoded values in tables)

2005-01-17  graydon hoare  <graydon@pobox.com>

	* AUTHORS: Mention Wojciech and Neil.
	* revision.cc (calculate_ancestors_from_graph): Make non-recursive.

2005-01-17  Wojciech Miłkowski  <wmilkowski@interia.pl>

	* std_hooks.lua: Teach about meld.

2005-01-17  Neil Conway  <neilc@samurai.com>

	* diff_patch.cc: add a new context diff hunk consumer. Rename
	unidiff() to make_diff().
	* diff_patch.hh: Rename unidiff() to make_diff().
	* command.cc: Add new "cdiff" command, and refactor "diff" to
	invoke a common subroutine that is parameterized on the diff
	type. Unrelated change: make a branch-based checkout default to
	using the same directory name as the branch name, unless a
	branch is specified.

2005-01-17  graydon hoare  <graydon@pobox.com>

	* cryptopp/osrng.cpp (NonblockingRng::GenerateBlock):
	Bring forward patch lost in cryptopp 5.2 upgrade.
	* revision.cc (add_bitset_to_union)
	(calculate_ancestors_from_graph): New functions.
	(erase_ancestors)
	(is_ancestor): Rewrite.
	* cert.cc (get_branch_heads): Rewrite.
	* database.{cc,hh} (get_heads): Remove
	(get_revision_ancestry): Use multimap.
	(install_views): Disable.
	Remove everything related to the trust views. Too slow.
	Also tidy up whitespace formatting in sqlite3 code.
	* views.sql: Clear out all views.
	* commands.cc: Adapt to using multimap for ancestry.
	* AUTHORS: Mention Faheem and Christian.

2005-01-17  Faheem Mitha  <faheem@email.unc.edu>

	* debian/control: Fix up build depends.

2005-01-17  Ulrich Drepper  <drepper@redhat.com>

	* acinclude.m4 (AC_CHECK_INADDR_NONE): Fix quoting.
	* Makefile.am (EXTRA_DIST): Add sqlite/keywordhash.c.

2005-01-14  Christian Kollee  <stuka@pestilenz.org>

	* search for and link with sqlite3 when --bundle-sqlite=no

2005-01-12  Derek Scherger  <derek@echologic.com>

	* tests/t_ambig_update.at: add comments from discussion on irc
	* tests/t_status_missing.at: new test
	* testsuite.at: include it

2005-01-10  graydon hoare  <graydon@pboox.com>

	* commands.cc (explicit_merge): Tweak merge message.
	* database.cc (check_sqlite_format_version): New function.
	(database::sql): Call it.
	* sqlite/pager.hh (SQLITE_DEFAULT_PAGE_SIZE): Adjust to 8192.
	(SQLITE_MAX_PAGE_SIZE): Adjust to 65536.
	* schema_migration.cc: Post-merge cleanup.
	* Makefile.am: Likewise.

2005-01-10  Christof Petig  <christof@petig-baender.de>

	* sqlite/*: SQLite 3.0.8 CVS import
	* database.{cc,hh}:
	* schema_migration.{cc,hh}: convert to use the SQLite3 API

	This does not yet use any of the more sophisticated API features
	of SQLite3 (query parameters, BLOBs), so there is plenty of room
	for optimization. This also does not change the schema (i.e.
	still uses base64 encoded values in tables)

2005-01-11  Nathaniel Smith  <njs@codesourcery.com>

	* tests/t_migrate_schema.at: Switch to using pre-dumped db's, make
	it work, un-XFAIL it.

2005-01-11  Nathaniel Smith  <njs@codesourcery.com>

	* tests/t_persistent_server_keys_2.at: XFAIL it, add commentary on
	solution.

2005-01-11  Nathaniel Smith  <njs@codesourcery.com>

	* tests/t_persistent_server_keys_2.at: New test.
	* testsuite.at: Add it.

2005-01-06  Nathaniel Smith  <njs@codesourcery.com>

	* schema_migration.cc (migrate_monotone_schema): Add comment
	pointing to t_migrate_schema.at.
	* tests/t_migrate_schema.at: Implement, mostly.  (Still broken.)

	* tests/t_heads_discontinuous_branch.at: Remove urgency
	annotation.
	* tests/t_netsync_nocerts.at: Add urgency annotation.

	* testsuite.at: Add UNGZ, UNGZB64 macros.
	* tests/t_fmerge.at: Use them.

2005-01-05  Nathaniel Smith  <njs@codesourcery.com>

	* schema_migration.cc: Update comment about depot code.
	(migrate_depot_split_seqnumbers_into_groups):
	(migrate_depot_make_seqnumbers_non_null):
	(migrate_depot_schema): Remove; all are dead code.

2005-01-05  Nathaniel Smith  <njs@codesourcery.com>

	* schema_migration.cc: Remove tabs.

2005-01-05  Nathaniel Smith  <njs@codesourcery.com>

	* tests/t_check_same_db_contents.at: Uncapitalize title to unbreak
	testsuite.

	* revision.cc (is_ancestor): Add FIXME comment.
	(erase_ancestors): New function.
	* revision.hh (erase_ancestors): Prototype it.
	* cert.cc (get_branch_heads): Call it.
	* tests/t_heads_discontinuous_branch.at: Un-XFAIL it.

	* revision.cc (find_subgraph_for_composite_search): Ignore null
	revision ids.
	* commands.cc (try_one_merge): Add invariant - never create merges
	where the left parent is an ancestor or descendent of the right.
	(explicit_merge): Same check.
	(propagate): Handle cases where no merge is necessary.  Also, make
	generated log message more readable.

	* tests/t_propagate_desc.at: Un-XFAIL it.
	* tests/t_propagate_anc.at: Un-XFAIL it.  Use new
	CHECK_SAME_DB_CONTENTS macros.
	* testsuite.at: Move t_check_same_db_contents.at to run before
	propagation tests.  Make CHECK_SAME_DB_CONTENTS more thorough.

	* tests/t_dump_load.at: Implement test.

2005-01-05  Nathaniel Smith  <njs@codesourcery.com>

	* tests/t_check_same_db_contents.at: New test.
	* testsuite.at: Add it.
	(CHECK_SAME_DB_CONTENTS): New macro.

2005-01-04  Nathaniel Smith  <njs@codesourcery.com>

	* cert.cc: Remove tabs.
	* revision.hh: Likewise.

2005-01-04  Nathaniel Smith  <njs@codesourcery.com>

	* tests/t_propagate_anc.at: Also check the case where we're
	propagating a non-strict ancestor, i.e. the heads are actually
	equal.

2005-01-04  Nathaniel Smith  <njs@codesourcery.com>

	* database.cc (get_revision_parents): Add invariant.
	(get_revision_children): Likewise.
	(get_revision): Likewise.
	(put_revision): Likewise.

	* tests/t_merge_ancestor.at: New test.
	* tests/t_propagate_desc.at: Likewise.
	* tests/t_propagate_anc.at: Likewise.
	* testsuite.at: Call them.

2005-01-04  Nathaniel Smith  <njs@codesourcery.com>

	* tests/t_netsync_diffbranch.at: Add priority, add description of
	problem and solution.
	Also, XFAIL it.
	* tests/t_netsync_unrelated.at: Add reference to discussion.
	* tests/t_cmdline_options.at: Remove priority marking from
	non-bug.
	* tests/t_checkout_dir.at: XFAIL when run as root.

	* tests/t_netsync_nocerts.at: New test.
	* testsuite.at: Call it.

2005-01-03  Matt Johnston  <matt@ucc.asn.au>

	* tests/t_netsync_diffbranch.at: add a new test for pulling a branch
	with a parent from a different branch.
	* testsuite.at: add it

2005-01-02  Derek Scherger  <derek@echologic.com>

	* commands.cc (log_certs): new function
	(log) add Ancestor: and Branch: entries to output; use above new
	function
	* tests/t_cross.at: update to work with changesets

2005-1-1  Matt Johnston  <matt@ucc.asn.au>

	* botan/base64.cpp: Include a terminating newline in all cases for
	compatibility with cryptopp

2005-1-1  Matt Johnston  <matt@ucc.asn.au>

	* keys.cc: fix merge issues propagating 0.16 to net.venge.monotone.botan
	* botan/config.h: add it
	* botan/{aes,des,dh,dsa,elgamal,lion,lubyrack,nr,rw,openpgp}*: removed
	unused files.

2004-12-30  graydon hoare  <graydon@pobox.com>

	* constants.cc (netcmd_current_protocol_version): Set to 3.
	* tests/t_crlf.at: New test of crlf line encodings.
	* testsuite.at: Call it.
	* monotone.spec: Note 0.16 release.

2004-12-30  graydon hoare  <graydon@pobox.com>

	* win32/get_system_flavour.cc: Fix little compile bugs.

2004-12-30  Julio M. Merino Vidal  <jmmv@NetBSD.org>

	* change_set.{cc,hh}: Add the has_renamed_file_src function in
	change_set::path_rearrangement.
	* commands.cc: Make the 'log' command show nothing for renamed or
	deleted files (when asked to do so) and stop going backwards in
	history when such condition is detected; they don't exist any more,
	so there is no point in showing history (and could drive to incorrect
	logs anyway).
	* tests/t_log_nonexistent.at: New check to verify previous.
	* testsuite.at: Add it.

2004-12-30  graydon hoare  <graydon@pobox.com>

	* Makefile.am: Clean full testsuite directory and full-version.
	* configure.ac: Bump version number.
	* po/monotone.pot: Regenerate.
	* NEWS: Describe new release.

2004-12-29  Julio M. Merino Vidal  <jmmv@NetBSD.org>

	* tests/t_cmdline_options.at: New test for previous: ensure that
	monotone is actually checking for command line correctness.
	* testsuite.at: Add it.

2004-12-29  Julio M. Merino Vidal  <jmmv@NetBSD.org>

	* monotone.cc: Verify that the command line is syntactically correct
	as regards to options (based on error codes from popt).

2004-12-29  Matt Johnston  <matt@ucc.asn.au>

	* tests/t_drop_rename_patch.at: A test to check that deltas on
	renamed files are included in concatenate_change_sets, if there was a
	deletion of a file with the same name as the rename src.
	* testsuite.at: add it

2004-12-29  graydon hoare  <graydon@pobox.com>

	* AUTHORS: Add Jordi.
	* change_set.{cc,hh}: Make sanity helpers const.
	(normalize_change_set): Drop a->a deltas.
	(merge_change_sets): Call normalize.
	(invert_change_set): Likewise.
	* revision.cc
	(find_subgraph_for_composite_search): New fn.
	(calculate_composite_change_set): Call it.
	(calculate_change_sets_recursive): Use results.
	* tests/t_no_change_deltas.at: Fix.

2004-12-29  graydon hoare  <graydon@pobox.com>

	* change_set.cc: Fix unit tests to satisfy sanity checks.
	* std_hooks.lua: Fix status checking on external merges.

2004-12-29  Matt Johnston  <matt@ucc.asn.au>

	* change_set.{cc,hh}: Take account of files which are the
	destination of a rename_file operation, when examining
	file deletions. Added helper methods to clean up related code.

2004-12-29  Matt Johnston  <matt@ucc.asn.au>

	* change_set.cc: added a sanity check for deltas with same src/dst,
	and deleted files with deltas.

2004-12-29  Matt Johnston  <matt@ucc.asn.au>

	* testsuite.at, tests/t_netsync_single.at: don't use -q with
	killall since it isn't portable.

2004-12-28  Julio M. Merino Vidal  <jmmv@NetBSD.org>

	* commands.cc: Make the 'log' command show all affected files
	in each revision in a nice format (easier to read than what
	'cat revision' shows).

2004-12-28  Julio M. Merino Vidal  <jmmv@NetBSD.org>

	* commands.cc: Change the order used by the 'log' command to show
	affected files so that it matches the order in which these changes
	really happen.  Otherwise, a sequence like "rm foo; mv bar foo;
	patch foo" could be difficult to understand by the reader.

2004-12-28  Jordi Vilalta Prat  <jvprat@wanadoo.es>

	* monotone.texi: Fix a typo: "not not" should be "not".

2004-12-28  Julio M. Merino Vidal  <jmmv@NetBSD.org>

	* commands.cc: Make the 'log' command show all affected files
	in each revision in a nice format (easier to read than what
	'cat revision' shows).

2004-12-28  graydon hoare  <graydon@pobox.com>

	* AUTHORS: Add various recent authors.

2004-12-28  Badai Aqrandista <badaiaqrandista@hotmail.com>

	* debian/*: Fix up for package building.

2004-12-28  graydon hoare  <graydon@pobox.com>

	* change_set.{cc,hh}: Add sanity checking, rework
	some of concatenation logic to accomodate.
	* revision.{cc,hh}: Likewise.
	Teach about generalized graph rebuilding.
	* database.cc (delete_existing_revs_and_certs): New fn.
	* commands.cc (db rebuild): New command.
	(db fsck) New command.
	* sanity.{cc,hh} (relaxed): New flag.
	* work.cc: Use new concatenation logic.

2004-12-25  Julio M. Merino Vidal  <jmmv@NetBSD.org>

	* commands.cc: During 'log', print duplicate certificates (by
	different people) in separate lines, rather than showing them
	together without any spacing.  While here, homogenize new lines
	in other messages as well; this also avoids printing some of
	them in case of missing certificates).

2004-12-24  Nathaniel Smith  <njs@codesourcery.com>

	* tests/t_disapprove.at: Enable previously disabled test.

	* tests/t_no_change_deltas.at: New test.
	* testsuite.at: Call it.

2004-12-23  Nathaniel Smith  <njs@codesourcery.com>

	* win32/read_password.c: Remove unused file.

2004-12-22  Julio M. Merino Vidal  <jmmv@NetBSD.org>

	* commands.cc: Verify that the key identifier passed to the pubkey
	and privkey commands exists in the database.  Otherwise exit with
	an informational message instead of an exception.

2004-12-20  Matt Johnston  <matt@ucc.asn.au>

	* keys.cc: don't cache bad passphrases, so prompt for a correct
	password if the first ones fail.

2004-12-19  Matt Johnston  <matt@ucc.asn.au>

	* commands.cc: print out author/date next to ambiguous revision
	lists from selectors.

2004-12-19  Julio M. Merino Vidal  <jmmv@NetBSD.org>

	* testsuite.at:
	* tests/t_fmerge.at:
	* tests/t_netsync.at:
	* tests/t_netsync_single.at:
	* tests/t_revert.at:
	* tests/t_tags.at: Avoid usage of test's == operator.  It's a
	GNUism and causes unexpected failures in many tests.  The correct
	operator to use is just an equal sign (=).
	* tests/t_renamed.at: Don't use cp's -a flag, which is not
	supported by some implementations of this utility (such as the
	one in NetBSD).  Try to add some of its funcionality by using
	the -p flag, although everything could be fine without it.
	* tests/t_unidiff.at: Discard patch's stderr output.  Otherwise
	it's treated as errors, but NetBSD's patch uses it to print
	informative messages.

2004-12-19  Julio M. Merino Vidal  <jmmv@NetBSD.org>

	* tests/t_scan.at: Instead of running sha1sum, use a prestored
	manifest file to do the verification.  This avoids problems in
	systems that do not have the sha1sum tool, like NetBSD.

2004-12-19  Julio M. Merino Vidal  <jmmv@NetBSD.org>

	* Makefile.am: Remove obsolete --with-bundled-adns flag from
	DISTCHECK_CONFIGURE_FLAGS.

2004-12-18  Nathaniel Smith  <njs@codesourcery.com>

	* tests/t_checkout_dir.at: Make the test directory chdir'able
	again after the test.
	* tests/t_delete_dir.at: Add trailing newline.

	* tests/t_dump_load.at: New bug report.
	* tests/t_migrate_schema.at: Likewise.
	* testsuite.at: Call them.

2004-12-18  Nathaniel Smith  <njs@codesourcery.com>

	* change_set.hh: Remove obsolete comment.

2004-12-18  Nathaniel Smith  <njs@codesourcery.com>

	* tests/t_delete_dir.at: New bug report.
	* testsuite.at: Call it.

2004-12-18  Julio M. Merino Vidal  <jmmv@NetBSD.org>

	* commands.cc: Homogenize help message for 'ls' with the one shown
	by 'list'.

2004-12-18  Julio M. Merino Vidal  <jmmv@NetBSD.org>

	* ChangeLog: Add missing entries for several modifications I did
	in December 6th and 3rd.

2004-12-18  Julio M. Merino Vidal  <jmmv@NetBSD.org>

	* tests/t_checkout_dir.at: New test triggering the bug I fixed
	  previously in the checkout command, verifying that directory
	  creation and chdir succeed.
	* testsuite.at: Add new test.

2004-12-18  Nathaniel Smith  <njs@codesourcery.com>

	* ChangeLog: Add log entry for <jmmv@NetBSD.org>'s last change.
	* std_hooks.lua: Check exit status of external merge commands.

2004-12-18  Julio M. Merino Vidal  <jmmv@NetBSD.org>

	* commands.cc: Include cerrno, cstring,
	boost/filesystem/exception.hpp.
	(checkout): Verify that directory creation and chdir succeeded.

2004-12-18  Nathaniel Smith  <njs@codesourcery.com>

	* diff_patch.cc (struct hunk_offset_calculator): Remove dead
	code.  (I believe it was used by the old, non-extent-based
	merging.)
	(calculate_hunk_offsets): Likewise.
	(struct hunk_consumer): Move next to rest of unidiff code.
	(walk_hunk_consumer): Likewise.

2004-12-18  Matt Johnston <matt@ucc.asn.au>

	* change_set.cc (concatenate_change_sets): Be more careful checking
	whether to discard deltas for deleted files (in particular take
	care when files are removed then re-added) - fixes tests
	t_patch_drop_add, t_add_drop_add.at, t_add_patch_drop_add,
	t_merge2_add_drop_add
	* change_set.cc (project_missing_deltas): don't copy deltas
	for deleted files, and handle the case where src file ids vary when
	files are added/removed. (fixes t_patch_vs_drop_add)
	* t_patch_drop_add.at, t_add_drop_add.at, t_add_patch_drop_add.at,
	  t_merge2_add_drop_add.at, t_patch_vs_drop_add.t: don't expect
	to fail any more.

2004-12-17  Nathaniel Smith  <njs@codesourcery.com>

	* tests/t_persistent_server_keys.at:
	* tests/t_attr.at:
	* tests/t_patch_vs_drop_add.at:
	* tests/t_merge2_add_drop_add.at:
	* tests/t_add_drop_add.at:
	* tests/t_add_patch_drop_add.at:
	* tests/t_patch_drop_add.at: Remove priority notes, since these
	are no longer bugs.

2004-12-17  graydon hoare  <graydon@pobox.com>

	* tests/t_merge_2.at: Works now, remove xfail.

2004-12-17  graydon hoare  <graydon@pobox.com>

	* tests/t_merge_1.at: Remove AT_CHECK(false) and xfail.
	* tests/t_fdiff_normalize.at: New test.
	* testsuite.at: Call it.
	* diff_patch.cc (normalize_extents): Fix the normalize bug.
	* revision.{cc,hh} (construct_revisions): Rename to prepare for
	next rebuild-the-graph migration.
	* commands.cc (db): Change call name.

2004-12-16  Joel Rosdahl  <joel@rosdahl.net>

	* revision.cc (is_ancestor): Use std::queue for the queue.

2004-12-14  Joel Rosdahl  <joel@rosdahl.net>

	Generalize the explicit_merge command with an optional ancestor
	argument:
	* revision.cc (is_ancestor): New method.
	* revision.hh (is_ancestor): Add prototype.
	* commands.cc (try_one_merge): Add ancestor argument. Empty
	ancestor means use ancestor from find_common_ancestor_for_merge.
	(merge): Pass empty ancestor to try_one_merge.
	(propagate): Likewise.
	(explicit_merge): Add optional ancestor argument.
	* monotone.texi: Document new explicit_merge argument.

2004-12-13  Joel Rosdahl  <joel@rosdahl.net>

	* tests/t_merge_2.at: New test triggering a bad merge.
	* testsuite.at: Add new test.

2004-12-13  Joel Rosdahl  <joel@rosdahl.net>

	* revision.cc (find_least_common_ancestor): Add a missing "return
	true;" that mysteriously was removed in
	c853237f9d8d155431f88aca12932d2cdaaa31fe.

2004-12-13  Joel Rosdahl  <joel@rosdahl.net>

	* revision.cc (find_least_common_ancestor): Remove unused variable.
	* commands.cc (lca): Correct negative status text.
	* commands.cc (update): Use GNU style braces.

2004-12-12  graydon hoare  <graydon@pobox.com>

	* commands.cc: Fix bug reported in t_attr.at
	* tests/t_attr.at: Remove xfail.
	* change_set.cc: Change unit tests syntax.
	(read_change_set): Assert complete read.
	* revision_ser.cc (read_revision_set): Likewise.
	* os_specific.hh: Drop obsolete file.

2004-12-12  Joel Rosdahl  <joel@rosdahl.net>

	* revision.cc (find_least_common_ancestor): New function for
	finding the vanilla LCA.
	* revision.hh: Added prototype for find_least_common_ancestor.
	* commands.cc (update): Use find_least_common_ancestor for finding
	a common ancestor.
	* commands.cc (diff): Likewise.
	* revision.cc (find_common_ancestor): Rename to...
	(find_common_ancestor_for_merge): ...this, for clarity.
	* revision.hh: find_common_ancestor -->
	find_common_ancestor_for_merge.
	* commands.cc (try_one_merge): Call find_common_ancestor_for_merge
	to find ancestor.
	* commands.cc (lcad): Rename lca command to lcad.
	* commands.cc (lca): New command for finding the vanilla LCA.

2004-12-12  Nathaniel Smith  <njs@codesourcery.com>

	* tests/t_persistent_server_keys.at: Actually test what it's
	supposed to.  Also, un-XFAIL it, since now it seems to pass.

2004-12-12  Nathaniel Smith  <njs@codesourcery.com>

	* tests/t_persistent_server_keys.at: New test.

	* testsuite.at: Call it.
	* tests/t_persistent_server_revision.at: Fix typo.

2004-12-12  Nathaniel Smith  <njs@codesourcery.com>

	* tests/t_persistent_server_revision.at: New test.
	* testsuite.at: Call it.  Tweak NETSYNC macros in support of it.

2004-12-11  Nathaniel Smith  <njs@codesourcery.com>

	* lua.hh (add_rcfile): Add 'required' argument.
	* lua.cc (add_rcfile): Implement it.  Simplify error checking
	logic while I'm there...
	* monotone.cc (cpp_main): Pass new argument to add_rcfile.

	* tests/t_rcfile_required.at: New test.
	* testsuite.at: Call it.
	Revamp netsync support macros, to allow long-running servers.
	Make netsync-killer try first with -TERM, in case that plays nicer
	with gcov.

2004-12-11  Nathaniel Smith  <njs@codesourcery.com>

	* lua.hh: Remove tabs.

2004-12-11  Nathaniel Smith  <njs@codesourcery.com>

	* monotone.texi: Document explicit_merge.

2004-12-11  Nathaniel Smith  <njs@codesourcery.com>

	* Makefile.am: Redo full-revision support again, to properly
	handle 'make dist' and caching.  Hopefully.

2004-12-11  Nathaniel Smith  <njs@codesourcery.com>

	* monotone.texi (File Attributes): Rewrite for new .mt-attrs
	syntax.

2004-12-11  Nathaniel Smith  <njs@codesourcery.com>

	* tests/t_attr.at: New test.
	* testsuite.at: Call it.

2004-12-11  Nathaniel Smith  <njs@codesourcery.com>

	* commands.cc (trusted): Print spaces between key ids.

	* lua.cc (add_rcfile): Errors while loading a user-provided rc
	file are naughtiness, not oopses.

2004-12-11  Nathaniel Smith  <njs@codesourcery.com>

	* commands.cc (commands::explain_usage): Use split_into_lines to
	do formatting of per-command usage; allow multi-line
	descriptions.
	(trusted): New command.
	* monotone.texi (Key and Cert): Document 'trusted' command.
	* tests/t_trusted.at: New test.
	* testsuite.at: Change get_revision_cert_trust to support
	t_trusted.at.  Call t_trusted.at.

2004-12-11  Derek Scherger  <derek@echologic.com>

	* app_state.{cc,hh} (restriction_includes): renamed from
	in_restriction to be less obscure; use path_set rather than
	set<file_path>
	* commands.cc
	(restrict_path_set):
	(restrict_rename_set):
	(restrict_path_rearrangement):
	(calculate_restricted_revision): new restriction functions
	(restrict_patch_set): remove old restrictions machinery
	(status): call calculate_restricted_revision
	(ls_tags): call app.initialize
	(unknown_itemizer): restriction_includes renamed
	(ls_unknown): call calculate_restricted_revision
	(ls_missing): rework for restrictions
	(commit): switch to --message option, optional paths and preserve
	restricted work
	(diff): allow restrictions for zero and one arg variants
	(revert): note some work left to do
	* manifest.{cc,hh} (build_manifest_map): hide unused things
	(build_restricted_manifest_map): new function
	* transforms.{cc,hh} (calculate_ident): clean up merge artifacts
	* work.cc (read_options_map): merge cleanup to preserve command
	line options

2004-12-10  Nathaniel Smith  <njs@codesourcery.com>

	* Makefile.am (package_full_revision.txt): Redo Joel Rosdahl
	<joel@rosdahl.net>'s change below after it got clobbered by
	merge.

2004-12-10  Nathaniel Smith  <njs@codesourcery.com>

	* commands.cc (log): Synopsize optional 'file' argument, and
	describe both arguments in help description.

2004-12-10  Matt Johnston  <matt@ucc.asn.au>

	* cert.cc: Added priv_key_exists() function
	* commands.cc, rcs_import.cc: use new privkey functions
	* netsync.cc: change some bits that were missed

2004-12-09  Derek Scherger  <derek@echologic.com>

	* .mt-nonce: delete obsolete file
	* change_set.cc (merge_deltas): add file paths in call to
	try_to_merge_files
	* commands.cc (propagate): add progress logging similar to merge
	* diff_patch.{cc,hh} (try_to_merge_files): add file paths to
	merge2 and merge3 hooks; add logging of paths before calling merge
	hooks
	* lua.{cc,hh} (hook_merge2, hook_merge3): add file paths to merge
	hooks
	* std_hooks.lua (merge2, merge3, merge2_xxdiff_cmd,
	merge3_xxdiff_cmd): pass file paths to xxdiff for use as titles
	* testsuite.at (MONOTONE_SETUP): add paths to merge2 hook

2004-12-09  Matt Johnston  <matt@ucc.asn.au>

	* cert.cc, cert.hh, lua.cc, lua.hh, netsync.cc:
	Added a new get_priv_key(keyid) lua hook to retrieve
	a private key from ~/.monotonerc

2004-12-09  Matt Johnston  <matt@ucc.asn.au>

	* change_set.cc: Don't include patch deltas on files which
	are being deleted in changesets. (partial fix for bug
	invoked by t_merge_add_del.at)

2004-12-09  Matt Johnston  <matt@ucc.asn.au>

	* configure.ac,Makefile.am: Fix iconv and intl
	handling so that the libraries are used (required for OS X).

2004-12-09  Nathaniel Smith  <njs@codesourcery.com>

	* Makefile.am (BUILT_SOURCES_NOCLEAN): add 'S'.

	* netsync.cc (session): Make ticker pointers into auto_ptr's.  Add
	cert and revision tickers.
	(session::session): Initialize new tickers.
	(session::note_item_sent): New method.  Increment tickers.
	(session::note_item_arrived): Increment tickers.
	(session::read_some): Adjust for auto_ptr.
	(session::write_some): Likewise.
	(call_server): Conditionally initialize cert and revision
	tickers.
	(queue_data_cmd): Call 'note_item_sent'.
	(queue_delta_cmd): Call 'note_item_sent'.

2004-12-09  graydon hoare  <graydon@pobox.com>

	* ROADMAP: Add file.

2004-12-08  Nathaniel Smith  <njs@codesourcery.com>

	* tests/t_patch_vs_drop_add.at:
	* tests/t_patch_drop_add.at:
	* tests/t_netsync_unrelated.at:
	* tests/t_merge_add_del.at:
	* tests/t_merge2_add_drop_add.at:
	* tests/t_merge_1.at:
	* tests/t_heads_discontinuous_branch.at:
	* tests/t_cleanup_empty_dir.at:
	* tests/t_checkout_options.at:
	* tests/t_ambig_update.at:
	* tests/t_add_patch_drop_add.at:
	* tests/t_add_drop_add.at:
	* tests/t_add_dot.at: Add (importance) markers to all bug report
	tests.

2004-12-08  Nathaniel Smith  <njs@codesourcery.com>

	* app_state.hh (write_options): Add 'force' option.
	* app_state.cc: Remove tabs.
	(write_options): Implement.
	* commands.cc (checkout): Pass force=true to 'write_options'.

	* tests/t_checkout_options.at: New test.
	* testsuite.at: Define RAW_MONOTONE.
	(t_checkout_options.at): Call it.

2004-12-08  Nathaniel Smith  <njs@codesourcery.com>

	* update.hh (pick_update_target): Rename to...
	(pick_update_candidates): ...this.  Return a set of candidates,
	rather than a single best.
	* update.cc (pick_update_candidates): Likewise.  Remove logic
	checking for unique candidate.
	* commands.cc (describe_revision): New function.
	(heads): Use it.
	(update): Use new 'pick_update_candidates' function.  Add logic
	checking for unique candidate.  On non-unique candidate, print all
	candidates, using 'describe_revision'.

	* tests/t_ambig_update.at: Check that failure messages describe
	the candidate set.

2004-12-08  Nathaniel Smith  <njs@codesourcery.com>

	* update.cc: Remove tabs.

2004-12-08  Nathaniel Smith  <njs@codesourcery.com>

	* tests/t_ambig_update.at: Also check that update fails when one
	candidate edge is deeper than the other.

2004-12-08  graydon hoare  <graydon@pobox.com>

	* change_set.cc (extend_renumbering_via_added_files):
	Look up parent tid in existing renumbering.
	* commands.cc (attr): Check index for "set" subcommand.
	(lca): New diagnostic command.
	(log): Tidy up output formatting a bit.
	* po/monotone.pot: Regenerate.
	* tests/t_add_edge.at: New test to catch add failure.
	* testsuite.at: Call it.

2004-12-08  Nathaniel Smith  <njs@codesourcery.com>

	* tests/t_ambig_update.at: New test.
	* testsuite.at: Add it.

	* tests/t_explicit_merge.at: Add, having forgotten to last time.

2004-12-08  Nathaniel Smith  <njs@codesourcery.com>

	* tests/t_explicit_merge.at: New test.
	* testsuite.at: Add it.

2004-12-08  Nathaniel Smith  <njs@codesourcery.com>

	* testsuite.at: Remove duplicate line created by merge.
	* ChangeLog: Re-sort after merges.

	* commands.cc (explicit_merge): Remove stray space.  Print id of
	merge result.
	(complete_command): Add back "}" deleted by merge.

2004-12-08  Nathaniel Smith  <njs@codesourcery.com>

	* change_set.cc: Remove tabs.
	* diff_patch.cc: Likewise.

	* commands.cc (explicit_merge): New command.

2004-12-08  graydon hoare  <graydon@pobox.com>

	* change_set.cc (extend_renumbering_via_added_files):
	Look up parent tid in existing renumbering.
	* commands.cc (attr): Check index for "set" subcommand.
	(lca): New diagnostic command.
	(log): Tidy up output formatting a bit.
	* po/monotone.pot: Regenerate.
	* tests/t_add_edge.at: New test to catch add failure.
	* testsuite.at: Call it.

2004-12-07  Richard Levitte  <richard@levitte.org>

	* Makefile.am: Keep package_*revision.{txt,h}, so they are saved
	as part of a distribution, and thereby make as sure as possible
	people who download monotone get historical information on where
	their copy of monotone came from.

2004-12-06  Richard Levitte  <richard@levitte.org>

	* monotone.cc: Add a hint on how to use --ticker.

2004-12-06  Nathaniel Smith  <njs@codesourcery.com>

	* commands.cc (ls_certs): Sort the certs before printing.
	* tests/t_netsync_repeated.at: Actually check that certs were
	transferred correctly.

2004-12-06  Julio M. Merino Vidal  <jmmv@NetBSD.org>

	* figures/cert.pdf:
	* figures/cert.png:
	* figures/oo-figures.sxd:
	* monotone.texi: Use example host names under the
	example.{com,org,net} subdomains instead of invented names.
	These are defined in RFC 2606.

2004-12-06  Julio M. Merino Vidal  <jmmv@NetBSD.org>

	* configure.ac: Now that we depend on GNU Autoconf >= 2.58, we
	can use the AS_HELP_STRING macro everywhere we need to pretty-print
	help strings.  Also convert old calls to AC_HELP_STRING (deprecated)
	to this one.

2004-12-06  Joel Rosdahl  <joel@rosdahl.net>

	* Makefile.am (package_full_revision.txt): Silence error messages
	when deducing full package revision.

2004-12-06  graydon hoare  <graydon@pobox.com>

	* unix/get_system_flavour.cc:
	* win32/get_system_flavour.cc: Add missing files.

2004-12-06  graydon hoare  <graydon@pobox.com>

	* commands.cc (merge): Add newline in output.
	* change_set.cc (project_missing_deltas): Fix very bad
	delta-renaming bug.

2004-12-06  graydon hoare  <graydon@pobox.com>

	* change_set.cc:
	* tests/t_merge_add_del.at:
	* netsync.cc:
	* commands.cc: Clean up from merge.

2004-12-06  Nathaniel Smith  <njs@codesourcery.com>

	* tests/t_add_patch_drop_add.at: New test.
	* tests/t_merge2_add_drop_add.at: New test.
	* tests/t_patch_drop_add.at: New test.
	* tests/t_patch_vs_drop_add.at: New test.
	* testsuite.at: Add them.

	* tests/t_add_drop_add.at: Fix to test what it was supposed to.

	* tests/t_merge2_data.at: Remove extraneous [stdout].

	* tests/t_merge_add_del.at: Fix description.
	XFAIL it.

2004-12-06  Nathaniel Smith  <njs@codesourcery.com>

	* tests/t_add_drop_add.at: New test.
	* testsuite.at: Add it.

2004-12-05  Nathaniel Smith  <njs@codesourcery.com>

	* tests/t_merge_add_del: Shorten name for better display.

2004-12-05  Matt Johnston <matt@ucc.asn.au>

	* tests/t_merge_add_del: added a new test for merging
	  branches where a file is added then removed.
	* testsuite.at: added the new test
	* configure.ac: bumped the prequisite version to 2.58 since
	  some tests use AT_XFAIL_IF

2004-12-05  graydon hoare  <graydon@pobox.com>

	* Makefile.am (package_full_revision.txt): Use top_builddir
	to locate monotone executable.

2004-12-05  Nathaniel Smith  <njs@codesourcery.com>

	* tests/t_merge_add_del: Shorten name for better display.

2004-12-05  Matt Johnston <matt@ucc.asn.au>

	* tests/t_merge_add_del: added a new test for merging
	  branches where a file is added then removed.
	* testsuite.at: added the new test
	* configure.ac: bumped the prequisite version to 2.58 since
	  some tests use AT_XFAIL_IF

2004-12-04  graydon hoare  <graydon@pobox.com>

	* commands.cc (fcommit): New command.
	(update): Finish off merge of update command.

2004-12-04  Derek Scherger  <derek@echologic.com>

	* commands.cc: (complete_command): New function.
	(explain_usage/process): Use it.

2004-12-04  Nathaniel Smith  <njs@codesourcery.com>

	* change_set.cc (merge_deltas): Call correct variant of
	try_to_merge_files depending on whether ancestor is available.
	* diff_patch.cc (try_to_merge_files -- merge3 version): Add
	assertions about ids.
	(try_to_merge_files -- merge2 version): Likewise.

	* testsuite.at: Add a trivial working merge2 hook.
	* tests/t_related_merge2_data.at: Update to use.
	Mark as expected to PASS.
	* tests/t_merge2_data.at: Likewise.

2004-12-04  Nathaniel Smith  <njs@codesourcery.com>

	* change_set.cc (merge_deltas): Call correct variant of
	try_to_merge_files depending on whether ancestor is available.
	* diff_patch.cc (try_to_merge_files -- merge3 version): Add
	assertions about ids.
	(try_to_merge_files -- merge2 version): Likewise.

	* testsuite.at: Add a trivial working merge2 hook.
	* tests/t_related_merge2_data.at: Update to use.
	Mark as expected to PASS.
	* tests/t_merge2_data.at: Likewise.

2004-12-04  Nathaniel Smith  <njs@codesourcery.com>

	* change_set.cc: Remove tabs.
	* diff_patch.cc: Likewise.

2004-12-04  Nathaniel Smith  <njs@codesourcery.com>

	* change_set.cc: Remove tabs.
	* diff_patch.cc: Likewise.

2004-12-03  Julio M. Merino Vidal  <jmmv@NetBSD.org>

	* commands.cc: Add a missing newline to a message.

2004-12-03  Julio M. Merino Vidal  <jmmv@NetBSD.org>

	* cryptopp/config.h:
	* configure.ac: NetBSD does not define __unix__ nor __unix, so the
	build fails.  To solve, check for __NetBSD__ where appropiate to
	detect a Unix system.

2004-12-03  Julio M. Merino Vidal  <jmmv@NetBSD.org>

	* INSTALL: Document my latest changes: --enable-ipv6 option, ability
	to specify static boost prefix through --enable-static-boost and
	BOOST_SUFFIX variable.

2004-12-03  Julio M. Merino Vidal  <jmmv@NetBSD.org>

	* Makefile.am:
	* configure.am: Add a variable, BOOST_SUFFIX, that identifies the
	suffix string that has to be appended to Boost library names to use
	them.  This variable can be defined on configure's command line.

2004-12-03  Julio M. Merino Vidal  <jmmv@NetBSD.org>

	* configure.ac: Let the --enable-static-boost argument take a prefix
	to where boost libraries are located.

2004-12-03  Julio M. Merino Vidal  <jmmv@NetBSD.org>

	* configure.ac: Add a three-state --enable-ipv6 argument to the
	configure script to explicitly enable or disable IPv6 support.

2004-12-03  Julio M. Merino Vidal  <jmmv@NetBSD.org>

	* std_hooks.lua: Add missing newlines to two error messages.

2004-12-02  Derek Scherger  <derek@echologic.com>

	* commands.cc: more tweaking to ease changeset merge

2004-12-01  Derek Scherger  <derek@echologic.com>

	* commands.cc: reordered commands to help merge with changesets
	branch

2004-12-01  graydon hoare  <graydon@pobox.com>

	* {unix,win32}/get_system_flavour.cc: New files.
	* basic_io.{cc,hh}: Give names to input sources.
	* monotone.cc: Move app_state ctor inside try.
	* platform.hh (get_system_flavour): Declare.
	* revision.cc: Name input source "revision".
	* sanity.cc: Log flavour on startup.
	* tests/t_attributes.at: Use new syntax.
	* transforms.{cc,hh} (split_into_lines): New variant, and rewrite.
	* work.{cc,hh}: Rewrite attributes to use basic_io.
	(get_attribute_from_db):
	(get_attribute_from_working_copy): New functions.

2004-11-30  Nathaniel Smith  <njs@codesourcery.com>

	* keys.cc (get_passphrase): Simplify arguments.
	(generate_key_pair): Force new passphrases to come from the user.
	Adapt to new 'get_passphrase' arguments.
	(change_key_passphrase): Likewise.
	(generate_key_pair): Add argument specifying passphrase, for
	exclusive use of the unit tests.
	(signature_round_trip_test): Use it.
	* keys.hh (generate_key_pair): Adjust prototype correspondingly.

	* tests/t_genkey.at: Test that 'genkey' requires the passphrase to
	be entered.
	* tests/t_chkeypass.at: Check that 'chkeypass' fails if no
	passphrase is given.

2004-11-30  Nathaniel Smith  <njs@codesourcery.com>

	* keys.hh: Remove tabs.
	* keys.cc: Likewise.

2004-11-30  Nathaniel Smith  <njs@codesourcery.com>

	* monotone.texi (Hook Reference): Clarify description of
	'get_passphrase', following confusion on IRC.

2004-11-30  Joel Rosdahl  <joel@rosdahl.net>

	* ui.cc (fatal): Added missing newlines in fatal message.

2004-11-29  Nathaniel Smith  <njs@codesourcery.com>

	* monotone.texi: Add more details to documentation of 'update
	<revision>' command.

	* ui.cc (fatal): Typo in previous commit.

2004-11-29  Nathaniel Smith  <njs@codesourcery.com>

	* ui.cc (fatal): On suggestion of Zack Weinberg, add a note to
	fatal error messages 1) telling the user that it's a bug (i.e.,
	not their fault), and 2) requesting a bug report.

2004-11-29  Nathaniel Smith  <njs@codesourcery.com>

	* ui.cc: Remove tabs.

2004-11-30  Matt Johnston  <matt@ucc.asn.au>

	* change_set.cc (merge_disjoint_analyses): Prevent duplicated
	tids being used.
	(merge_disjoint_analyses): Fix typo (s/a_tmp/b_tmp/)

2004-11-27  Matt Johnston  <matt@ucc.asn.au>

	* Replaced cryptopp with botan

2004-11-24  Nathaniel Smith  <njs@codesourcery.com>

	* tests/t_cleanup_empty_dir.at: Shorten name.

2004-11-24  Nathaniel Smith  <njs@codesourcery.com>

	* Makefile.am (BUILT_SOURCES): List package_*version.{h,txt}.
	* package_{full_,}version.txt: Work when blddir != srcdir.

2004-11-24  Nathaniel Smith  <njs@codesourcery.com>

	* mt_version.hh: New file.
	* mt_version.cc: New file.
	* monotone.cc (package_revision.h): Don't include it.
	(mt_version.hh): Include it.
	(OPT_FULL_VERSION): New option.
	(options): Add it.
	(cpp_main): Implement --version and --full-version in terms of
	mt_version.hh.

	* Makefile.am (package_full_revision.h): Build it.
	(MOST_SOURCES): Add mt_version.{cc,hh}.

2004-11-24  Nathaniel Smith  <njs@codesourcery.com>

	* txt2c.cc (main): Add "--skip-trailing" option to skip trailing
	whitespace.
	* Makefile.am (package_revision.h): Generate it.
	* monotone.cc (package_revision.h): Include it.
	(cpp_main): Print it as part of --version.

2004-11-23  Nathaniel Smith  <njs@codesourcery.com>

	* tests/t_cleanup_empty_dir.at: New test.
	* testsuite.at: Call it.

2004-11-23  Nathaniel Smith  <njs@codesourcery.com>

	* monotone.texi (File Attributes): Document how restricted format
	of .mt-attrs currently is.  Also talk about 'the' .mt-attrs file
	instead of 'an', in response to confusion.

2004-11-23  Nathaniel Smith  <njs@codesourcery.com>

	* work.cc (build_deletion): Add missing newline.
	(build_rename): Likewise.
	(build_rename): Likewise.

2004-11-23  Nathaniel Smith  <njs@codesourcery.com>

	* work.cc: Remove tabs.

2004-11-23  Nathaniel Smith  <njs@codesourcery.com>

	* commands.cc: Remove tabs.

2004-11-23  Nathaniel Smith  <njs@codesourcery.com>

	* tests/t_add_dot.at: New test.
	* testsuite.at: Call it.

2004-11-22  Joel Rosdahl  <joel@rosdahl.net>

	* testsuite.at (NEED_UNB64): Check that python knows how to decode
	strings before using it.

2004-11-21  Joel Rosdahl  <joel@rosdahl.net>

	* testsuite.at (NEED_UNB64): Find more programs for decoding
	base64.

2004-11-20  Nathaniel Smith  <njs@codesourcery.com>

	* tests/t_merge_1.at: New test.
	* testsuite.at: Add it.
	(NEED_UNB64): New macro.
	(UNB64): Likewise.
	* tests/t_unidiff.at: Use them.
	* tests/t_unidiff2.at: Likewise.

2004-11-19  Nathaniel Smith  <njs@codesourcery.com>

	* tests/t_initfork.at: Remove file; redundant with
	t_merge2_add.at.
	* testsuite.at: Don't call it.

2004-11-18  Derek Scherger  <derek@echologic.com>

	* commands.cc (list tags): new command.
	* monotone.1: update.
	* monotone.texi: update.
	* std_hooks.lua: remove unused get_problem_solution hook.
	* test/t_tags.at: new test.
	* testsuite.at: call it.

2004-11-18  Nathaniel Smith  <njs@codesourcery.com>

	* monotone.texi (Committing Work): Remove mistakenly added
	redundant command line argument.

2004-11-17  Joel Rosdahl  <joel@rosdahl.net>

	* commands.cc (diff): Don't print hashes around diff output if
	there is no diff to print.

	Fix bugs #8714 "monotone update working copy to previous version"
	and #9069 "update with multiple candidates":
	* commands.cc (update): Let the update command take an optional
	revision target parameter. Without an explicit revision target,
	the current branch head is used just like before. Added logic for
	updating to an older revision or another revision reachable via a
	common ancestor.
	* tests/t_update_to_revision.at: Add regression tests for new
	update logic.
	* testsuite.at: Add new test.
	* monotone.texi: Document new update argument.

2004-11-17  Nathaniel Smith  <njs@codesourcery.com>

	* netsync.cc (request_fwd_revisions): Rename 'first_attached_edge'
	to 'an_attached_edge', because it does not represent the first
	attached edge.  Likewise for 'first_attached_cset'.
	(analyze_attachment): Remove early exit from loop; we want to
	analyze the entire graph, not just some linear subgraphs.

	* revision.cc (ensure_parents_loaded): Filter out the null
	revision when calculating parents.
	* change_set.hh (null_id): Define for 'revision_id's.

	* tests/t_merge2_add.at: New test.
	* tests/t_merge2_data.at: New test.
	* tests/t_related_merge2_data.at: New test.
	* tests/t_merge_add.at: New test.
	* tests/t_netsync_pubkey.at: New test.
	* tests/t_netsync_repeated.at: New test.
	* tests/t_netsync_unrelated.at: New test.


	* testsuite.at: Add new tests.
	(NETSYNC_SETUP): New macro.
	(MONOTONE2): New macro.
	(RUN_NETSYNC): New macro.
	(ADD_FILE): New macro.
	(SET_FILE): New macro.
	(COMMIT): New macro.
	* tests/t_netsync.at: Use them.

	* tests/t_singlenetsync.at: Add 'netsync' keyword'.  Rename to...
	* tests/t_netsync_single.at: ...this.

	* tests/t_heads_discontinuous_branch.at: XFAIL it.

2004-11-17  Nathaniel Smith  <njs@codesourcery.com>

	* netsync.cc: Remove hard tabs.

2004-11-17  Nathaniel Smith  <njs@codesourcery.com>

	* revision.cc: Remove hard tabs.
	* change_set.hh: Likewise.

2004-11-16  Nathaniel Smith  <njs@codesourcery.com>

	* tests/t_heads.at: Replace last tricky case with a less tricky case.
	* tests/t_heads_discontinuous_branch.at: New test for the really
	tricky case.
	* testsuite.at: Run it.

2004-11-16  Nathaniel Smith  <njs@codesourcery.com>

	* views.sql (trusted_parents_in_branch): Remove.
	(trusted_children_in_branch): Remove.
	(trusted_branch_members): New view.
	(trusted_branch_parents): New view.
	(branch_heads): Use the new views, not the removed ones.

	* database.cc (get_heads): Column name in 'branch_heads'
	unavoidably changed from 'id' to 'parent'; adjust SELECT statement
	to use new name.

2004-11-16  Nathaniel Smith  <njs@codesourcery.com>

	* database.cc: Remove hard tabs.

2004-11-16  Nathaniel Smith  <njs@codesourcery.com>

	* commands.cc (dump_diffs): Fetch delta destination, not source,
	on new files.

2004-11-15  Joel Rosdahl  <joel@rosdahl.net>

	* tests/t_diff_added_file.at: Added testcase exposing a bug in
	"monotone diff x y" where x is an ancestor of y and y adds a new
	file.
	* testsuite.at: Add new test.

2004-11-14  Joel Rosdahl  <joel@rosdahl.net>

	Fix bug #9092 "add command to change passphrase":
	* commands.cc (chkeypass): New command.
	* keys.cc (get_passphrase): Added parameters for prompt beginning and
	disabling hook lookup and passphrase caching.
	* keys.hh, keys.cc (change_key_passphrase): New function.
	* database.hh, database.cc (delete_private_key): New function.
	* monotone.texi (Key and Cert): Document command.
	* tests/t_chkeypass.at: Testcase for the command.
	* testsuite.at: Added new testcase.

2004-11-14  Matt Johnston <matt@ucc.asn.au>

	* tests/t_initfork.at: New test for merging two ancestor-less heads.

2004-11-13  Nathaniel Smith  <njs@codesourcery.com>

	* tests/t_heads.at: New test.
	* testsuite.at: Add it.

2004-11-13  Nathaniel Smith  <njs@codesourcery.com>

	* monotone.texi: Fix various typos.
	(Committing Work): Add missing command line argument.
	(Branch Names): New section.
	Add me to the copyright block.

2004-11-12  Joel Rosdahl  <joel@rosdahl.net>

	* monotone.texi: Fix documentation of the approve and disapprove
	commands. Fix jp.co.juicebot.jb7 branch name in examples. Other
	minor fixes.

2004-11-11  Joel Rosdahl  <joel@rosdahl.net>

	* monotone.texi: Fix typos.

2004-11-08  graydon hoare  <graydon@pobox.com>

	* monotone.texi: Some minor cleanups.
	* netsync.cc: Fix a formatter.

2004-11-07  graydon hoare  <graydon@pobox.com>

	* figures/*.txt: Drop.
	* monotone.texi: Pull ASCII figures back in conditionally.
	* NEWS, AUTHORS, monotone.spec: Update for 0.15.
	* monotone.1: Update.

2004-11-06  graydon hoare  <graydon@pobox.com>

	* README.changesets: New file.
	* config.guess, config.sub: Remove.
	* Makefile.am: Improve document-building brains.
	* cert.cc, netsync.cc: Remove include.
	* configure.ac: Bump version number.
	* merkle_tree.{cc,hh}: Use unsigned char in dynamic_bitset.
	* po/POTFILES.in: Update to remove os_specific.hh.
	* po/monotone.pot: Regenerate.

2004-11-05  graydon hoare  <graydon@pobox.com>

	* constants.cc: Up timeout, connection limit.
	* monotone.texi: Various cleanups.

2004-11-05  Ulrich Drepper  <drepper@redhat.com>

	* configure.ac: Reduce dependencies.
	* lua/lua.h: Include config.h.
	* mkstemp.{cc,hh}: Use system variant when found.
	* netxx/resolve_getaddrinfo.cxx: Check for AI_ADDRCONFIG
	definition.
	* po/POTFILES.in: Update to mention changes.
	* Makefile.am (EXTRA_DIST): Include spec file.
	* commands.cc (diff): No output if empty diff.

2004-10-31  graydon hoare  <graydon@pobox.com>

	* commands.cc (diff): Use guess_binary.
	Fix up some messages to fit on single lines.
	* Makefile.am: Make monotone.pdf depend on figures.
	* change_set.cc: Make inversion drop "delete deltas".
	* texinfo.css: Make images align nicely.
	* netsync.cc: Fix up some messages to be clearer.

2004-10-30  graydon hoare  <graydon@pobox.com>

	* figures/*: New figures.
	* monotone.texi: Rewrite much of the tutorial.

2004-10-30  Nathaniel Smith  <njs@codesourcery.com>

	* netsync.cc (process_hello_cmd): Make clear that when the
	server's key is unknown, we abort the connection.

2004-10-29  Nathaniel Smith  <njs@codesourcery.com>

	* sanity.cc (dump_buffer): Wrap bare string in call to string(),
	to disambiguate conversions (required by Boost 1.30).

2004-10-26  graydon hoare  <graydon@pobox.com>

	* tests/t_update_missing.at: New test from Bruce Stephens
	* testsuite.at: Call it.
	* change_set.cc: Fix the error exposed by it.

2004-10-26  graydon hoare  <graydon@pobox.com>

	* work.{cc,hh}: Comply with Derek's new tests.
	* commands.cc: Likewise.

2004-10-28  Derek Scherger  <derek@echologic.com>

	* tests/t_rename.at: add test for renaming a file after it has
	been moved rather than before
	* tests/t_revert.at: add test for reverting a missing file

2004-10-28  Derek Scherger  <derek@echologic.com>

	* tests/t_drop_missing.at: New test.
	* testsuite.at: Call it.

2004-10-28  Derek Scherger  <derek@echologic.com>

	* tests/t_add.at: New test.
	* testsuite.at: Call it.

2004-10-26  graydon hoare  <graydon@pobox.com>

	* basic_io.{cc,hh}: Rework to use indented stanzas.
	* change_set.cc, revision.cc: Likewise.
	* change_set.cc: Fix formatter bug.
	* commands.cc: Sanity check file ID on delta commit.
	* work.cc: Chatter a bit more on add/drop.

2004-10-17  graydon hoare  <graydon@pobox.com>

	* merkle_tree.cc: Fix bad logging.
	* netsync.cc: Fix transmission bugs.
	* work.cc: Add some progress messages back in.
	* monotone.texi: Change contents of MT/work in example.

2004-10-17  graydon hoare  <graydon@pobox.com>

	* commands.cc (log): Keep a seen list, mask frontier by it.
	* monotone.texi: Updates to cover revision terminology.

	Also various further merges from trunk, see below.

2004-10-17  Derek Scherger  <derek@echologic.com>

	* lua.{cc,hh} (hook_ignore_branch): new hook
	* commands.cc (ls_branches): call it
	* monotone.texi (Hook Reference): describe it

2004-10-17  Richard Levitte  <richard@levitte.org>

	fix bug 8715 and more
	* diff_patch.cc (struct unidiff_hunk_writer,
	unidiff_hunk_writer::flush_hunk): the skew is not just the
	size difference between added and deleted lines in the current
	hunk, it's the size difference between /all/ added and deleted
	lines so far.  Therefore, the skew needs to be a member of the
	struct rather than being something calculated for each hunk.
	Furthermore, we need to add trailing context even if the change
	only consisted of one line.

2004-10-17  Richard Levitte  <richard@levitte.org>

	* monotone.texi (Working Copy): Change the description of
	'monotone revert' to explain what happens when there are
	arguments.

2004-10-17  Richard Levitte  <richard@levitte.org>

	* monotone.texi (OPTIONS): Add a description of --ticker.

	* ui.cc, ui.hh: Rethink the writing conditions as the ticks being
	"dirty" when they have changed since the last print.  That way,
	it's very easy to see when they need being printed.  This fixes a
	small bug where, in some cases, the exact same tick output is
	produced twice, once before a separate message, and once after,
	when a ticker is actually being removed.
	(tick_write_dot::write_ticks): Add a line that describes the
	ticks, including the amount of each tick per short name.

2004-10-17  Richard Levitte  <richard@levitte.org>

	fix bug 8733
	* ui.cc, ui.hh: Define a separate tick writer struct, and two
	subclasses, one that write counters, and one that writes progress
	characters.  As a consequence, move the count to the ticker class
	itself, and have the user interface contain a map of pointers to
	tickers instead of a map of counters, so data is easier to expand
	and access in a consistent manner.  Finally, correct a few errors
	in the checks for when ticks should be written, and make sure the
	final value gets written when the tickers are removed.

	* cert.cc (write_ancestry_paths):
	* database.cc (rehash):
	* netsync.cc (call_server, rebuild_merkle_trees):
	* rcs_import.cc (import_cvs_repo, cvs_history): Adapt to the new
	tickers.

	* monotone.cc: Add the option '--ticker' which takes the values
	"dot" or "count" to express which type of tick writer to use.  As
	a result, set the tick writer to be the progress dot kind or the
	counting type.

2004-10-15  graydon hoare  <graydon@pobox.com>

	* std_hooks.lua (get_revision_cert_trust): Add.

2004-10-14  graydon hoare  <graydon@pobox.com>

	* main.cc (UNIX_STYLE_SIGNAL_HANDLING): Enable on OSX.
	* cryptopp/*: Upgrade to 5.2.1
	* Makefile.am: Adjust for a couple new files.

2004-10-13  graydon hoare  <graydon@pobox.com>

	* change_set.cc (__STDC_CONSTANT_MACROS): Further hammering.
	* commands.cc (changesetify): New subcommand to db.
	* database.{cc,hh} (sql): Install views.
	(install_views): New function.
	(get_manifest_certs): Restore old variant.
	* numeric_vocab.hh: Use stdint.h.
	* revision.{cc,hh} (analyze_manifest_changes)
	(construct_revisions)
	(build_changesets): New functions.
	* schema.sql: Remove views stuff.
	* views.sql: Put views here.
	* schema_migration.cc: Add migration code for revisions.
	* Makefile.am: Mention views.sql.

2004-10-12  graydon hoare  <graydon@pobox.com>

	* unix/read_password.cc: Don't force echo on.

2004-10-10  graydon hoare  <graydon@pobox.com>

	merge a batch of changes from trunk, see below.
	* monotone.spec: Bump to 0.14.

2004-10-10  graydon hoare  <graydon@pobox.com>

	fix bug 9884
	* tests/t_singlenetsync.at: sleep 5
	* tests/t_netsync.at: sleep 5

2004-10-10  graydon hoare  <graydon@pobox.com>

	* AUTHORS: Mention Richard Levitte.
	* Makefile.am: Remove nonce stuff.
	* NEWS: Describe changes from last release.
	* cert.cc (cert_manifest_testresult): Teach about other ways
	of writing a boolean value.
	* commands.cc (commit): Don't commit when no change.
	(debug): Rename to "db execute".
	(serve): Require passphrase on startup.
	(bump): Remove command.
	(ls keys): Handle no keys.
	* configure.ac: Bump version number.
	* keys.cc (get_passphrase): Reject empty passphrase nicely,
	from user and from hook.
	* lua.{cc,hh} (hook_get_sorter): Dead code, remove.
	* main.cc (main_with_many_flavours_of_exception): s/char/int/.
	* monotone.cc (OPT_DUMP): New option.
	(OPT_VERBOSE): Rename as OPT_DEBUG.
	* monotone.{texi,1}: Document changes, s/rdiff/xdelta/.
	* nonce.{cc,hh}: Drop.
	* sanity.hh (sanity::filename): New field.
	* sanity.cc (dump_buffer): Dump to file or be silent.
	* testsuite.at (persist_phrase_ok): Define as true.
	* tests/t_null.at: Adjust for new option names.
	* unit_tests.cc: Set debug, not verbose.

2004-10-10  graydon hoare  <graydon@pobox.com>

	* tests/t_remerge.at: New test.
	* testsuite.at: Call it.

2004-10-10  graydon hoare  <graydon@pobox.com>

	* cryptopp/algebra.cpp:
	* cryptopp/asn.h:
	* cryptopp/hmac.h:
	* cryptopp/iterhash.h:
	* cryptopp/mdc.h:
	* cryptopp/modes.h:
	* cryptopp/osrng.h:
	* cryptopp/pubkey.h:
	* cryptopp/seckey.h:
	* cryptopp/simple.h:
	* cryptopp/smartptr.h:
	* cryptopp/strciphr.cpp:
	* cryptopp/strciphr.h:
	* lcs.cc:
	* lua.cc: Fixes for g++ 3.4 from Michael Scherer.
	* AUTHORS: Mention Michael.

2004-10-10  graydon hoare  <graydon@pobox.com>

	* tests/t_movedel.at: New test.
	* testsuite.at: Call it.

2004-10-10  graydon hoare  <graydon@pobox.com>

	* tests/t_movepatch.at: New test.
	* testsuite.at: Call it.

2004-10-10  graydon hoare  <graydon@pobox.com>

	* change_set.cc:
	* file_io.{cc,hh}: Bug Fixes.

2004-10-10  graydon hoare  <graydon@pobox.com>

	* cert.{cc,hh} (cert_revision_manifest): Bug fixes.
	* commands.cc (approve)
	(disapprove)
	(testresult): Teach about revisions.
	* tests/t_disapprove.at:
	* tests/t_i18n_file.at:
	* tests/t_ls_missing.at:
	* tests/t_testresult.at: Bug fixes.

2004-10-09  graydon hoare  <graydon@pobox.com>

	* netsync.cc:
	* packet.cc:
	* tests/t_i18n_file.at:
	* tests/t_netsync.at:
	* tests/t_single_char_filenames.at:
	* tests/t_singlenetsync.at: Bug fixes.

2004-10-04  graydon hoare  <graydon@pobox.com>

	* Makefile.am: Re-enable rcs stuff.
	* cert.{cc,hh}: Bug fixes.
	* change_set.{cc,hh} (apply_change_set)
	(apply_change_set_inverse): New helper functions.
	* commands.cc (log)
	(rcs_import)
	(cvs_import): Teach about revisions.
	* database.cc (get_version): Block reconstruction loops.
	* diff_patch.cc:
	* lua.cc:
	* netsync.cc: Remove references to obsolete includes.
	* rcs_file.cc: Pick up bug fix from trunk.
	* rcs_import.cc: Teach about revisions.

2004-10-03  graydon hoare  <graydon@pobox.com>

	* change_set.{cc,hh}: Lots of little bug fixes.
	* commands.cc: Likewise.
	* database.cc: Comment some chatter.
	* file_io.{cc,hh}: Bug fixes, remove unlink / hardlink stuff.
	* netcmd.cc: Bug fixes.
	* netsync.cc: Likewise.
	* tests/t_*.at: Teach about revisions.
	* testsuite.at: Likewise.
	* work.cc: Bug fixes.

2004-09-30  graydon hoare  <graydon@pobox.com>

	* app_state.cc: Inform db of app.
	* change_set.cc: Bug fixes.
	* commands.cc: Use delete_file not unlink.
	* database.{cc,hh}: Bug fixes in trust function machinery.
	* revisions.cc: Skip consideration of empty parents.
	* file_io.{cc,hh}: Remove unlink function.
	* schema.sql: Pass pubkey data into trust call.

2004-09-29  graydon hoare  <graydon@pobox.com>

	* change_set.cc: Various bug fixes, merge unit tests.

2004-09-26  graydon hoare  <graydon@pobox.com>

	* predicament.{cc,hh}: Remove.
	* Makefile.am: Update.
	* change_set.{cc,hh}: Compilation fixes.
	* commands.cc: Likewise.
	* file_io.{cc,hh}: Likewise, and implement link/unlink.
	* lua.{cc,hh}: Implement conflict resolver hooks.

2004-09-25  graydon hoare  <graydon@pobox.com>

	* change_set.{cc,hh}: Rewrite entirely.
	* work.cc: Adjust to compensate.
	* commands.cc: Likewise.
	* numeric_vocab.hh: Ask for C99 constant ctor macros.

2004-09-24  Derek Scherger  <derek@echologic.com>

	* app_state.{cc,hh} (initialize,prefix,in_restriction): rename
	restriction vars; require explicit subdir restriction with ".";
	remove restriction if any path evaluates to working copy root
	* commands.cc (update): disallow restricted updates
	(diff): use --manifest options for initialization
	* tests/t_restrictions.at: remove restricted update test
	* tests/t_subdirs.at: added (missed previously)
	* vocab.cc (verify): allow "." elements in local_path
	(test_file_path_verification): test for "." in paths

2004-09-20  Derek Scherger  <derek@echologic.com>

	* app_state.{cc,hh}: add message and manifest options; add subdir
	restriction; use set instead of vector for path restrictions
	(prefix): new method
	(add_restriction): change signature for set of path restrictions
	(in_restriction): renamed from is_restricted; adjust path matching
	(set_message): new method
	(add_manifest): new method
	(initialize): remove code to adjust restrictions from old options
	* commands.cc
	(restrict_patch_set, struct unknown_itemizer): rename
	app.is_restricted to app.in_restriction
	(add,drop,rename,revert): prefix file args with current subdir
	(update,status,ls_unknown,ls_missing): build restriction from args
	(commit): build restriction from args; use --message option
	(diff): build restriction from args; use --manifest options
	* file_io.cc (find_working_copy): logging tweaks
	* monotone.cc: remove --include/--exclude options; add --manifest
	and --message options
	* tests/t_attributes.at: add commit --message option
	* tests/t_cross.at: commit --message
	* tests/t_cwork.at: commit --message
	* tests/t_disapprove.at: commit --message
	* tests/t_drop.at: commit --message
	* tests/t_erename.at: commit --message; diff --manifest
	* tests/t_fork.at: commit --message
	* tests/t_genkey.at: commit --message
	* tests/t_i18n_file.at: commit --message
	* tests/t_import.at: commit --message
	* tests/t_ls_missing.at: commit --message
	* tests/t_merge.at: commit --message
	* tests/t_movedel.at: commit --message
	* tests/t_movepatch.at: commit --message
	* tests/t_netsync.at: commit --message
	* tests/t_persist_phrase.at: commit --message
	* tests/t_rename.at: commit --message
	* tests/t_renamed.at: commit --message
	* tests/t_restrictions.at: remove --include/--exlclude options
	* tests/t_revert.at: commit --message
	* tests/t_scan.at: commit --message
	* tests/t_single_char_filenames.at: commit --message
	* tests/t_testresult.at: commit --message
	* tests/t_unidiff.at: commit --message
	* tests/t_unidiff2.at: commit --message
	* tests/t_update.at: commit --message
	* tests/t_versions.at: commit --message

2004-09-19  graydon hoare  <graydon@pobox.com>

	* change_set.cc: More bug fixes.
	* basic_io.cc: Improve error reporting.
	* commands.cc (complete): Teach about revisions.
	* database.{cc,hh}: Add complete variant for revisions.

2004-09-19  graydon hoare  <graydon@pobox.com>

	* change_set.cc: Add a unit test, fix some bugs.

2004-09-18  graydon hoare  <graydon@pobox.com>

	* change_set.{cc,hh} (subtract_change_sets): New function.
	(build_pure_addition_change_set): New function.
	* commands.cc (try_one_merge): Teach about revisions
	(merge): Likewise.
	(propagate): Likewise.
	(update): Change from changeset inversion to negation.
	* database.{cc,hh} (get_manifest): New function.
	* cert.cc: Use it.

2004-09-13  graydon hoare  <graydon@pobox.com>

	* change_set.cc: Bug fixes.
	* commands.cc: Likewise.

2004-09-13  graydon hoare  <graydon@pobox.com>

	* change_set.{cc,hh}: Implement delta renaming and merging.
	* commands.cc
	(update): Teach about revisions.
	(agraph): Likewise.
	* diff_patch.{cc,hh}: Tidy up interface a bit.
	* database.{cc,hh} (get_revision_ancestry): New helper.
	* file_io.{cc,hh}
	(move_dir): New function.
	(delete_dir_recursive): New function.

2004-09-10  graydon hoare  <graydon@pobox.com>

	* basic_io.{cc,hh}: Move to more "normal" looking
	quoted output.
	* change_set.{cc,hh}: Extend, bugfix.
	* commands.cc (diff): Teach about revisions.
	* revision.{cc,hh}: Extend, bugfix.

2004-09-07  Derek Scherger  <derek@echologic.com>

	subdirectory restrictions

	* file_io.{hh,cc} (find_working_copy): new function
	(absolutify) use fs::current_path
	* work.cc (add_to_options_map): use options.insert to preserve
	previous settings
	* work.hh: add note about MT/options file to header comment
	* lua.{hh,cc} (load_rcfile): renamed from add_rcfile
	* app_state.{cc,hh} (constructor): remove read of MT/options
	(initialize): new methods to find/create working copy
	(set_stdhooks,set_rcfiles,add_rcfile,load_rcfiles,read_options):
	new methods
	(set_database,set_branch,set_signing_key): update for new options
	reading
	* monotone.cc: update help for --norc option
	(cpp_main): move loading of lua hooks to app_state after book
	keeping dir is found
	* commands.cc: all commands call app initialize to relocate to
	working copy directory
	(bookdir_exists,ensure_bookdir) remove
	(setup) new command to create working copy
	* tests/t_subdirs.at: new test
	* testsuite.at: call new setup command to initialize working copy;
	call new test
	(PROBE_NODE): adjust for new checkout requirement that MT dir does
	not exist
	* tests/t_attributes.at: ditto
	* tests/t_cwork.at: ditto
	* tests/t_single_char_filenames.at: ditto
	* tests/t_versions.at: ditto

2004-09-06  graydon hoare  <graydon@pobox.com>

	* Makefile.am: Revise,
	* cert.{cc,hh}: Minor bug fixes.
	* change_set.{cc,hh}
	(apply_path_rearrangement): New variant.
	(read_path_rearrangement): New function.
	(write_path_rearrangement): New function.
	* commands.cc: Partially teach about revisions.
	* database.{cc,hh}: Bug fixes.
	* revision.cc: Print new manifest as hex.
	* schema.sql: Fix typos.
	* update.{cc,hh}: Teach about revisions.

2004-09-06  graydon hoare  <graydon@pobox.com>

	* Makefile.am (unit_tests): Revise.
	* change_set.{cc,hh}: Move accessors to header.
	* constants.cc (netcmd_current_protocol_version): Bump.
	(netcmd_minimum_bytes_to_bother_with_gzip): Expand to 0xfff.
	* database.{cc,hh}: Teach about reverse deltas, bug fixes.
	* diff_patch.{cc,hh}: Remove dead code.
	* merkle_tree.{cc,hh}: Teach about revisions.
	* netsync.cc: Teach about revisions, reverse deltas.
	* packet.{cc,hh}: Likewise.
	* unit_tests.{cc,hh}: Reactivate tests.

2004-09-02  Derek Scherger  <derek@echologic.com>

	* tests/t_restrictions.at: rework and attempt to clean things up a
	bit; add test for bug in restrict_patch_set
	* commands.cc (restrict_patch_set): fix bug in removal of
	restricted adds/dels/moves/deltas

2004-08-28  graydon hoare  <graydon@pobox.com>

	* Makefile.am (unit_tests): Split out working parts.
	* basic_io.{cc,hh}: Minor fixes.
	* cert.{cc,hh}: Fixes, remove major algorithms.
	* revision.{cc,hh}: Rewrite algorithms from cert.cc.
	* change_set.{cc,hh}: Extensive surgery, unit tests.
	* database.{cc,hh}: Minor fixes.
	* file_io.{cc,hh}: Likewise.
	* lua.cc: Likewise.
	* packet.{cc,hh}: Teach about revisions.
	* schema.sql: Drop some optimistic tables.
	* unit_tests.{cc,hh}: Add revision, change_set tests.
	* vocab.cc: Instantiate revision<cert>.
	* work.{cc,hh}: Rewrite in terms of path_rearrangement.

2004-08-17  graydon hoare  <graydon@pobox.com>

	* database.cc: Simplified.
	* schema.sql: Simplified.
	* transforms.cc: Fixed bug.
	* revision.{hh,cc}: Stripped out tid_source.
	* change_set.{cc,hh}: Oops, never committed!

2004-08-16  graydon hoare  <graydon@pobox.com>

	* change_set.{hh,cc}: Simplified, finished i/o.
	* revision.{hh,cc}: Fix to match, redo i/o.
	* basic_io.cc (basic_io::parser::key): Print trailing colon.
	* vocab.hh: Whitespace tweak.

2004-08-09  graydon hoare  <graydon@pobox.com>

	* change_set.{hh,cc}: New files.
	* basic_io.{hh,cc}: New files.
	* predicament.{hh,cc}: New files.
	* revision.{hh,cc}: Break completely, need to fix.
	* diff_patch.{hh,cc}: Minor touchups.
	* lua.{hh,cc}, std_hooks.lua: Model predicaments.
	* Makefile.am: Update.

2004-07-10  graydon hoare  <graydon@pobox.com>

	* lcs.{hh,cc}: Move lcs.hh body into lcs.cc.
	* diff_patch.cc: Modify to compensate.
	* revision.{hh,cc}: New files.
	* Makefile.am: Update
	* patch_set.{hh,cc}: Remove.
	* {cert,database,lua,packets}.{hh,cc}, commands.cc:
	Modify partially (incomplete) to use revisions.
	* manifest.{hh,cc}: Cleanup, remove dead code.
	* schema.sql: Declare new revision tables.
	* schema_migration.cc: Incomplete migrator.
	* {transforms.{hh,cc}, vocab{,_terms}.hh:
	Infrastructure for revisions.

2004-07-20  Derek Scherger  <derek@echologic.com>

	* tests/t_restrictions.at: new test
	* testsuite.at: run it
	* app_state.{cc,hh} (add_restriction, is_restricted): new functions
	* monotone.cc (--include,--exclude): new options
	* commands.cc (restrict_patch_set): new function. called by
	commit, update, status, diff commands

2004-07-05  graydon hoare  <graydon@pobox.com>

	* cert.cc (operator<): Fix wrong ordering of
	fields.

2004-06-07  graydon hoare  <graydon@pobox.com>

	* cryptopp/algebra.cpp:
	* cryptopp/asn.h:
	* cryptopp/hmac.h:
	* cryptopp/iterhash.h:
	* cryptopp/mdc.h:
	* cryptopp/modes.h:
	* cryptopp/osrng.h:
	* cryptopp/pubkey.h:
	* cryptopp/seckey.h:
	* cryptopp/simple.h:
	* cryptopp/smartptr.h:
	* cryptopp/strciphr.cpp:
	* cryptopp/strciphr.h:
	* lcs.hh:
	* lua.cc: Fixes for g++ 3.4 from Michael Scherer.
	* AUTHORS: Mention Michael.

2004-05-28  graydon hoare  <graydon@pobox.com>

	* tests/t_movedel.at: New test.
	* testsuite.at: Call it.
	* diff_patch.cc (adjust_deletes_under_renames): New function.
	(merge3): Use it.

2004-05-27  graydon hoare  <graydon@pobox.com>

	* tests/t_movepatch.at: New test.
	* testsuite.at: Call it.
	* diff_patch.cc (adjust_deltas_under_renames): New function.
	(merge3): Use it.

2004-05-20  graydon hoare  <graydon@pobox.com>

	* NEWS: Note 0.13 release.
	* configure.ac: Bump version number.
	* monotone.spec: Likewise.

2004-05-19  graydon hoare  <graydon@pobox.com>

	* file_io.cc (tilde_expand): Fix fs::path use.

2004-05-18  graydon hoare  <graydon@pobox.com>

	* diff_patch.cc (apply_directory_moves): Fix fs::path use.
	* file_io.cc (write_data_impl): Likewise.
	* packet.cc: Use explicit true/false maps in caches.
	* sanity.cc (dump_buffer): Write to clog (buffered).

2004-05-16  graydon hoare  <graydon@pobox.com>

	* keys.cc (get_passphrase): Reimplement.
	* unix/read_password.c: Remove.
	* {unix,win32}/read_password.cc: Add.
	* constants.{hh,cc} (maxpasswd): New constant.
	* Makefile.am: Teach about platform specific stuff.

2004-05-16  graydon hoare  <graydon@pobox.com>

	* diff_patch.cc (merge2): Don't discard files on one side.
	* std_hooks.lua (merge2_xxdiff_cmd): Specify merge filename.

2004-05-14  Joel Rosdahl  <joel@rosdahl.net>

	* std_hooks.lua (ignore_file): Quote dots in .svn patterns.
	* monotone.texi: Updated ignore_file hook example.

2004-05-13  Nathaniel Smith  <njs@codesourcery.com>

	* commands.cc: Include boost/filesystem/path.hpp,
	boost/filesystem/convenience.hpp.
	(checkout): Make checkout directory an fs::path, not a local_path.

2004-05-13  Nathaniel Smith  <njs@codesourcery.com>

	* testsuite.at (test_hooks.lua): Add a 'test_attr' attribute
	hook.  Add tests t_attributes and t_single_char_filenames.
	* tests/t_attributes.at: New test.
	* tests/t_single_char_filenames.at: New test.
	* manifest.cc (read_manifest_map): Replace ".+" with ".*" to
	support single-character filenames.
	* work.cc (read_work_set): Likewise.
	(read_attr_map): Likewise.

2004-05-13  Nathaniel Smith  <njs@codesourcery.com>

	* monotone.texi (Hook Reference): Update documented default
	definitions of 'merge2' and 'merge3'.

2004-05-12  graydon hoare  <graydon@pobox.com>

	* AUTHORS: Rename Netxx back to netxx. Really, look in
	the manifest; it's been renamed!
	* configure.ac: Remove prg_exec_monitor checks.

2004-05-12  Nathaniel Smith  <njs@pobox.com>

	* AUTHORS: Remove discussion of adns, since we no longer
	distribute it.  Fix capitalization of "Netxx".

2004-05-12  Nathaniel Smith  <njs@pobox.com>

	* std_hooks.lua (merge2): Support xemacs.  Add error message
	if no merge tool is found.
	(merge3): Likewise.  Also add (disabled) hook to use CVS
	'merge' command, as a demonstration of how to.

2004-05-12  graydon hoare  <graydon@pobox.com>

	* std_hooks.lua (get_author): Remove standard definition.
	* monotone.texi: Document change.

2004-05-12  graydon hoare  <graydon@pobox.com>

	* cert.cc (cert_manifest_author_default): Use default signing key
	name for default author, if lua hook fails.

2004-05-12  Joel Rosdahl  <joel@rosdahl.net>

	* file_io.cc (walk_tree): Removed extraneous newline in error
	message.

	* std_hooks.lua (edit_comment): Added missing newline in log
	message template.

	* tests/t_ls_missing.at: New test case.
	* testsuite.at: Added t_ls_missing.at.

2004-05-10  graydon hoare  <graydon@pobox.com>

	* nonce.cc, nonce.hh: New files.
	* Makefile.am: Note new files.
	* lua.cc, lua.hh (hook_get_nonce): New hook.
	* commands.cc (bump): New command.
	* commands.cc: Remove "(file|manifest)" args most places.
	* tests/t_disapprove.at
	* tests/t_genkey.at
	* tests/t_singlenetsync.at
	* tests/t_netsync.at
	* tests/t_persist_phrase.at: Adjust to compensate.
	* monotone.texi, monotone.1: Adjust to compensate.
	* work.cc, work.hh: Constify some arguments.

2004-05-09  graydon hoare  <graydon@pobox.com>

	* diff_patch.cc: Remove recording of file merge ancestry.

2004-05-09  graydon hoare  <graydon@pobox.com>

	* commands.cc (ls_missing): Modify to account for work.

2004-05-09  graydon hoare  <graydon@pobox.com>

	* commands.cc (list missing): New command.
	* monotone.texi, monotone.1: Update to document.

2004-05-08  graydon hoare  <graydon@pobox.com>

	* main.cc: New file encompassing prg_exec_monitor.
	* mkstemp.cc, mkstemp.hh: New portable implementation.
	* lua.cc: Use mkstemp from bundled version.
	* lua/liolib.c: Remove old mkstemp definition.
	* monotone.cc (cpp_main): Remove prg_exec env setting.
	* sanity.cc (sanity::dump_buffer): Dump logbuf to stderr, not stdout.
	* std_hooks.lua (temp_file): Use mkstemp not io.mkstemp.
	* Makefile.am (MOST_SOURCES): Add new files.

2004-05-03  Joel Rosdahl  <joel@rosdahl.net>

	* monotone.texi: Removed extraneous @ftable directive.

2004-05-02  graydon hoare  <graydon@pobox.com>

	* monotone.texi: Add stuff on selectors, new hooks.
	* AUTHORS: Typo fix.
	* configure.ac: Bump version number.

	Release point (v 0.12).

2004-05-02  Joel Rosdahl  <joel@rosdahl.net>

	Made it possible to rename a rename target and to undo a rename.
	I.e.: Given a rename set A -> B, "monotone rename B C" gives the
	rename set A -> C and "monotone rename B A" gives the empty rename
	set.
	* work.cc (visit_file): Implement new behavior.
	* tests/t_rename.at: Added test cases for new behavior.
	* monotone.texi: Note that a rename can be undone.

	Fix bug #8458:
	* file_io.hh, file_io.cc (walk_tree): Added require_existing_path
	parameter.
	* work.cc (build_deletion): Pass new parameter to walk_tree.
	* work.cc (build_rename): Ditto.

	* manifest.cc (build_manifest_map): Fix missing file check for
	i18n paths.

2004-05-01  Joel Rosdahl  <joel@rosdahl.net>

	Fix bug #7220:
	* manifest.cc (build_manifest_map): Handle missing file
	gracefully.

	* file_io.cc (walk_tree): Handle nonexistent file/directory
	gracefully.

2004-04-30  Christof Petig <christof@petig-baender.de>

	* rcs_import.cc (store_trunk_manifest_edge):
		skip ancestry to empty manifest
	* rcs_import.cc (process_branch):
		also follow branches of last/first versions

2004-04-29  graydon hoare  <graydon@pobox.com>

	* configure.ac: Fix up windows probe and bundling checks.
	* netxx/resolve_getaddrinfo.cxx: Local hack for stream addresses.
	* netsync.cc: Report address before listening.

2004-04-29  graydon hoare  <graydon@pobox.com>

	* cert.cc (get_branch_heads): Calculate a "disapproved version"
	attribute which culls a version with only disapproved ancestry
	edges.
	* monotone.texi: Fix some ascii-art diagrams.

2004-04-28  Christof Petig <christof@petig-baender.de>

	* command.cc (heads):
	show date and author certificates for each head

2004-04-28  Christof Petig <christof@petig-baender.de>

	* configure.ac:
	default to using the bundled SQLite

2004-04-28  Christof Petig <christof@petig-baender.de>

	* commands.cc (log):
	support optional file argument to show change log for
	e.g. monotone log [ID] cert.cc

2004-04-26  Christof Petig <christof@petig-baender.de>

	* rcs_import.cc (process branch):
	insert dummy cvs_edge to mark newly added file
	as previously non existant

2004-04-25  Joel Rosdahl  <joel@rosdahl.net>

	* po/stamp-po: Removed since it's generated.
	* std_hooks.lua (ignore_file): Corrected name of Subversion's
	administrative directory.
	* work.hh: Ditto.
	* monotone.texi (Hook Reference): Updated default definition of
	ignore_file.

2004-04-23  Christof Petig <christof@petig-baender.de>

	* rcs_import.cc (build_parent_state, build_child_state):
	remove dying files from manifest
	* rcs_import.cc (cvs_file_edge, note_file_edge):
	calculate state and remember it (alive or dead)

2004-04-23  Christof Petig <christof@petig-baender.de>

	* rcs_import.cc (import_rcs_file_with_cvs):
	do not include dead files in head_manifest

2004-04-22  Christof Petig <christof@petig-baender.de>

	* rcs_file.cc, rcs_file.hh: read and remember 'state' of revision
	* rcs_import.cc: remove Attic/ part from path

2004-04-21  Christof Petig <christof@petig-baender.de>

	* configure.ac: enable use of installed SQLite library

2004-04-20  graydon hoare  <graydon@pobox.com>

	* lua.hh, lua.cc (hook_note_commit): New hook.
	* commands.cc (commit): Call it.

2004-04-19  graydon hoare  <graydon@pobox.com>

	* cert.cc: Make trust messages nicer.
	* merkle_tree.cc: Clarify logging messages.
	* netsync.cc: Reorganize tickers, put client in txn.
	* packet.cc, packet.hh: Teach about constructability.

2004-04-16  graydon hoare  <graydon@pobox.com>

	* netsync.cc (session::extra_manifests): New member.
	(session::analyze_ancestry_graph): Use it.
	* tests/t_singlenetsync.at: New test for single manifest sync.
	* testsuite.at: Call it.

2004-04-14  Tom Tromey  <tromey@redhat.com>

	* rcs_import.cc (import_cvs_repo): Use require_password.
	Include keys.hh.
	* keys.hh (require_password): Declare.
	* keys.cc (require_password): New function.

2004-04-13  Tom Tromey  <tromey@redhat.com>

	* monotone.texi: Typo fixes.

2004-04-10  graydon hoare  <graydon@pobox.com>

	* netsync.cc: Minor bug fixes.

2004-04-10  graydon hoare  <graydon@pobox.com>

	* database.{cc,hh}:
	* commands.{cc,hh}:
	* lua.{cc,hh}:
	* std_hooks.lua:
	* vocab_terms.hh:
	Implement first cut at selectors.

2004-04-10  graydon hoare  <graydon@pobox.com>

	* cert.cc (operator<): Include name in compare.
	(operator==): Likewise.
	* packet.cc: Include shared_ptr.
	* rcs_file.cc: Rewrite by hand, no spirit.
	* rcs_import.cc: Change ticker names a bit.

2004-04-09  graydon hoare  <graydon@pobox.com>

	* app_state.cc: Fix a couple file path constructions.
	* file_io.cc (book_keeping_file): Make one variant static.
	* manifest.cc: Remove some dead code in walkers.
	* work.cc: Ditto.
	* rcs_file.cc: fcntl fix from Paul Snively for OSX.

2004-04-09  graydon hoare  <graydon@pobox.com>

	* file_io.cc: Fix boost filesystem "." and ".." breakage.
	* lua.cc: Fix format of log entry.
	* monotone.cc: Log locale settings on startup.
	* sanity.cc: Dump prefix on --verbose activation.
	* testsuite/t_i18n_file.at: Fix autotest LANG breakage.
	* testsuite/t_null.at: Account for chatter with --verbose.

2004-04-09  graydon hoare  <graydon@pobox.com>

	* configure.ac: Comment out check for sse2,
	set bundling to true by default.
	* INSTALL: describe changes to bundling.
	* Makefile.am: Remove vestiges of depot.

2004-04-07  graydon hoare  <graydon@pobox.com>

	* adns/*:
	* network.{cc,hh}:
	* proto_machine.{cc,hh}:
	* {http,smtp,nntp}_tasks.{cc,hh}:
	* tests/t_{http,smtp,nntp,proxy}.at:
	* url.{cc,hh}:
	* depot.cc:
	Delete files.
	* commands.cc:
	* lua.{cc,hh}:
	* database.{cc,hh}: Remove network/queue stuff.
	* configure.ac:
	* constants.{cc,hh}:
	* tests/t_{netsync,singlecvs,cvsimport}.at:
	* testsuite.at:
	* transforms.{cc,hh}:
	* unit_tests.{cc,hh}:
	* vocab_terms.hh:
	* vocab.{cc,hh}:
	* Makefile.am: Adjust for deletions.
	* app_state.hh: Cleanup.
	* monotone.texi: Fix some typos.
	* packet.{cc,hh}: Implement database ordering.
	* netsync.cc: Massage to use new packet logic.
	* commands.cc:
	* std_hooks.lua: Add initial selector stuff.

2004-03-29  graydon hoare  <graydon@pobox.com>

	* monotone.spec: Update for 0.11 release.

	Release point (v 0.11).

2004-03-29  graydon hoare  <graydon@pobox.com>

	* Makefile.am (DISTCHECK_CONFIGURE_FLAGS): Set.
	* commands.cc: Tidy up / narrow output width.
	* patch_set.cc: Likewise.
	* monotone.texi: Cleanups for PDF generation.

2004-03-28  graydon hoare  <graydon@pobox.com>

	* NEWS: Mention 0.11 release.
	* AUTHORS: Mention Robert.

2004-03-28  Robert Bihlmeyer  <robbe+mt@orcus.priv.at>

	* file_io.cc (walk_tree_recursive): Ignore broken symlinks.

2004-03-27  graydon hoare  <graydon@pobox.com>

	* monotone.texi: Flesh out netsync stuff, remove old network stuff.
	* monotone.1: Likewise.

2004-03-27  Robert Helgesson  <rycee@home.se>

	* Makefile.am:
	* configure.ac:
	* database.cc:
	* depot.cc:
	* lua.cc:
	* network.cc:
	* schema_migration.cc: Bundled library switch logic.

2004-03-27  graydon hoare  <graydon@pobox.com>

	* depot.cc (dump): Implement.
	* tests/t_http.at, test/t_proxy.at: Use "depot.cgi dump" rather than sqlite.
	* sqlite/pager.h: Change page size.
	* README: Massage slightly.
	* INSTALL: Write real installation instructions.
	* Makefile.am: Include build of "one big page" docs.
	* boost/circular_buffer_base.hpp: Another boost version insulation fix.
	* vocab.cc (verify): Normalize local_path's during verification on boost 1.31.0.
	* monotone.texi: Rip out some of the pre-netsync networking docs.

2004-03-24  graydon hoare  <graydon@pobox.com>

	* boost/circular_buffer_base.hpp: Boost version insulation.
	* cert.cc, cert.hh, commands.cc: Differentiate "unknown" keys from "bad".
	* xdelta.cc, proto_machine.cc: Fix boost version insulation.

2004-03-24  graydon hoare  <graydon@pobox.com>

	* rcs_import.cc (import_substates): Filter by branch.
	* xdelta.cc: Minor bits of insulation.

2004-03-24  graydon hoare  <graydon@pobox.com>

	* AUTHORS: Mention Robert.
	* configure.ac: Enable sse2 stuff.
	* monotone.spec: Adjust CFLAGS and CXXFLAGS
	* monotone.texi (Network Service): Expand a bit.

2004-03-24  Robert Helgesson  <rycee@home.se>

	* commands.cc:
	* http_tasks.cc:
	* lua.cc:
	* manifest.cc:
	* netsync.cc:
	* nntp_tasks.cc:
	* proto_machine.cc:
	* work.cc:
	* xdelta.cc:
	Portability fixes for boost 1.31.0

2004-03-22  graydon hoare  <graydon@pobox.com>

	* cryptopp/integer.cpp, integer.h: Enable SSE2 multiply code.
	* database.cc, database.hh, certs.cc: Speed up 'heads'.

2004-03-21  graydon hoare  <graydon@pobox.com>

	* lcs.hh, sanity.hh: Minor performance tweaks.

2004-03-20  graydon hoare  <graydon@pobox.com>

	* rcs_import.cc: Teach how to aggregate branches.
	* monotone.texi: Start section on netsync.

2004-03-20  Olivier Andrieu  <oliv__a@users.sourceforge.net>

	* commands.cc (log): Show tags in log.
	* AUTHORS: Mention Olivier.

2004-03-17  Nathan Myers  <ncm@cantrip.org>

	* boost/circular_buffer.hpp:
	* commands.cc:
	* cryptopp/fltrimpl.h:
	* cryptopp/iterhash.cpp:
	* quick_alloc.hh:
	Fixes for gcc 3.4 compat and warnings.

2004-03-17  graydon hoare  <graydon@pobox.com>
	* cryptopp/config.h: Fix for gcc aliasing optimization error.
	* rcs_import.cc (cvs_history::note_file_edge):
	Fix for first changelog import bug (#5813).

2004-03-15  graydon hoare  <graydon@pobox.com>

	* rcs_import.cc: Import lone versions properly.
	* tests/t_singlecvs.at: New test for it.
	* testsuite.at: Call it.

2004-03-14  graydon hoare  <graydon@pobox.com>

	* commands.cc (diff): Show added files too.
	* monotone.texi: Fix typo.

2004-03-08  graydon hoare  <graydon@pobox.com>

	* netsync.cc (analyze_manifest_edge): Fix broken formatter.

2004-03-07  graydon hoare  <graydon@pobox.com>

	* Makefile.am (BOOST_SANDBOX_SOURCES): Remove boost::socket entries.
	(NETXX_SOURCES): Predicate on IP6 support in OS (from Paul Snively).
	* boost/socket/*.[hc]pp: Remove.
	* boost/io/streambuf_wrapping.hpp: Remove.
	* AUTHORS: Remove copyright notice for boost::socket.
	* acinclude.m4 (ACX_PTHREAD): Add.
	* network.cc: Replace boost::socket machinery with Netxx.
	* network.hh (open_connection): Remove prototype, static function.
	* sanity.hh, sanity.cc: Make log formatters give file:line coords,
	throw log offending coordinate if formatting fails.

2004-03-07  graydon hoare  <graydon@pobox.com>

	* sqlite/date.c, sqlite/vdbeInt.h, sqlite/vdbeaux.c: Add.
	* sqlite/*.c: Upgrade to 2.8.12.
	* Makefile.am: Update to mention new files.
	* cert.cc
	(expand_ancestors)
	(expand_dominators): Resize child bitmaps to cover parent.

2004-03-06  graydon hoare  <graydon@pobox.com>

	* netsync.cc (get_root_prefix): Fix from Paul Snively
	to fix static initialization order on mac OSX.
	* montone.texi: Typo fix from Anders Petersson.
	* *.cc: Move all function defs into column 0.

2004-03-04  graydon hoare  <graydon@pobox.com>

	* std_hooks.lua: Fix merger execution pessimism.

2004-03-04  graydon hoare  <graydon@pobox.com>

	* adler32.hh: Modify to use u8.
	* depot.cc, netcmd.cc, xdelta.cc: Modify to use u8.
	* netio.hh, numeric_vocab.hh (widen): Move between headers.
	* netsync.cc: Correct role-assumption bugs.
	* schema_migration.cc: Strip whitespace in sha1.
	(changes received from Christof Petig)

2004-03-01  graydon hoare  <graydon@pobox.com>

	* commands.cc: Handle anonymous pulling.
	* netsync.cc: Ditto.

	Release point (v 0.10).

2004-03-01  graydon hoare  <graydon@pobox.com>

	* NEWS: Mention impending 0.10 release.
	* cert.cc, cert.hh: Bug fixes, implement trust function, QA stuff.
	* commands.cc: Tweak disapprove, approve, testresult, push, pull.
	* configure.ac: Bump version number.
	* cryptopp/rng.h, cryptopp/rng.cpp
	(MaurerRandomnessTest): Fix bitrot.
	* keys.cc: Add Maurer PRNG randomness test.
	* lua.cc, lua.hh: Add trust, testresult, anonymous netsync hooks.
	* monotone.1: Update to follow changes to commands.
	* monotone.texi: Include QA section, adjust some UI drift, clarify
	reserved cert names, document new hooks and commands.
	* netcmd.hh, netcmd.cc: Add anonymous, error commands; fix bugs.
	* netsync.cc: Process new commands, factor server loop a bit.
	* std_hooks.lua: Add new hook defaults, factor mergers.
	* tests/t_netsync.at: Check SHA1 of each edge.
	* tests/t_null.at: Call with --norc to skip ~/.monotonerc
	* tests/t_update.at: Fix glaring error.
	* tests/t_disapprove.at, tests/t_testresult.at: New tests.
	* testsuite.at: Call them.
	* ui.cc (sanitize): Clean escape chars from output (optional?)
	* update.cc: Rewrite entirely in terms of new QA definitions.

2004-02-24  graydon hoare  <graydon@pobox.com>

	* commands.cc (ls_keys): Write key hash codes.
	* constands.cc (netsync_timeout_seconds): Up to 120.
	* netsync.cc: Fix a bunch of bugs.
	* patch_set.cc (manifests_to_patch_set): Fix bug in overload
	default construction.

2004-02-22  graydon hoare  <graydon@pobox.com>

	* patch_set.cc, patch_set.hh: Parameterize yet further.
	* netsync.cc: Fix a lot of bugs, add manifest and file grovelling.
	* tests/t_netsync.at: A new test (which runs!)
	* testsuite.at: Call it.

2004-02-20  graydon hoare  <graydon@pobox.com>

	* cert.cc, cert.hh, key.cc, key.hh, database.cc, database.hh:
	Add lots of little netsync support routines.
	* commands.cc (rebuild): Rehash everything too.
	* constants.cc (netcmd_minsz): Recalculate.
	* cryptopp/osrng.cpp (NonblockingRng::GenerateBlock): Handle
	/dev/urandom a bit better.
	* netcmd.cc, netcmd.hh: Remove describe cmds, add nonexistant cmd.
	* netio.hh: Add uleb128 stuff.
	* xdelta.cc: Add randomizing unit test suite.
	* diff_patch.cc: Remove commented-out dead line-merger code.
	* merkle_tree.cc: Fix various bugs.
	* netcmd.cc: Switch everything over to uleb128s.
	* netsync.cc: Implement lots of missing stuff.

2004-02-09  graydon hoare  <graydon@pobox.com>

	* netsync.cc (ROOT_PREFIX): New variable.
	* commands.cc (merkle): New command.

2004-02-09  Ben Elliston  <bje@wasabisystems.com>

	* monotone.texi: Spelling corrections.

2004-02-09  graydon hoare  <graydon@pobox.com>

	* database.cc, database.hh
	(get_version_size)
	(get_file_version_size)
	(get_manifest_version_size): New functions.
	* xdelta.cc, xdelta.hh (measure_delta_target_size): New function.
	* merkle_tree.cc, merkle_tree.hh, netcmd.cc, netcmd.hh:
	Cleanup and typesafety.
	* netsync.cc: Cleanup, typesafety, implement refine phase.

2004-02-01  graydon hoare  <graydon@pobox.com>

	* netsync.cc: Remove a lot of stuff, implement auth phase.
	* constants.cc, constants.hh: Move constants from netsync.cc.
	* netcmd.cc, netcmd.hh: Split out of netsync.cc.
	* merkle_tree.cc, merkle_tree.hh: Likewise.
	* numeric_vocab.hh: New header.
	* adler32.hh: include numeric_vocab.hh.
	* netio.hh: Likewise.
	* unit_tests.cc, unit_tests.hh: Update.
	* Makefile.am: Likewise.
	* commands.cc: Guess signing key for auth phase.
	* database.cc, database.hh (public_key_exists)
	(get_pubkey): New functions based on key hashes.

2004-01-31  graydon hoare  <graydon@pobox.com>

	* Netxx/*: New files.
	* AUTHORS: Mention Netxx.
	* Makefile.am: Mention Netxx and netsync.{cc,hh}
	* adler32.hh: Delegate typedefs to boost.
	* cert.hh, cert.cc (cert_hash_code): New function.
	* commands.cc (find_oldest_ancestors): Block cycles.
	(netsync): New command.
	* database.cc, database.hh (schema): Update.
	(put_key): Calculate key hash on the fly.
	(put_cert): Likewise.
	(merkle_node_exists)
	(get_merkle_node)
	(put_merkle_node)
	(erase_merkle_nodes): New functions.
	* keys.hh, keys.cc (key_hash_code): New function.
	* lua.cc, lua.hh
	(hook_get_netsync_read_permitted)
	(hook_get_netsync_write_permitted): New hooks.
	* monotone.spec: Update for FC1 info conventions.
	* monotone.texi (Quality Assurance): New section.
	* netsync.cc, netsync.hh: New files, preliminary
	netsync infrastructure. Command bodies still missing.
	* schema.sql: Add intrinsic key and cert hashes, merkle nodes.
	* schema_migration.cc: Add code to migrate to new schema.
	* unit_tests.cc: Handle command-line args to limit test set.
	* vocab_terms.hh: Add merkle and prefix as new terms.

2004-01-13  Nathaniel Smith  <njs@codesourcery.com>

	* idna/idn-int.h: Remove (generated by configure).

2004-01-13  Nathaniel Smith  <njs@codesourcery.com>

	* configure.ac: Switch "if" and "else" branches in pthreads
	checks.

2004-01-12  Nathaniel Smith  <njs@codesourcery.com>

	* configure.ac: Remove check for -lpthread.
	Add check for pthread_mutex_lock and ACX_PTHREAD.
	* m4/acx_pthread.m4: New file.

2004-01-07  graydon hoare  <graydon@pobox.com>

	* Makefile.am:
	* po/POTFILES.in:
	* po/monotone.pot: Minor tweaks for distclean.
	* adns/config.h:
	* boost/socket/src/interface.cpp:
	* boost/socket/src/ip4/address.cpp:
	* boost/socket/src/ip4/protocol.cpp: OSX portability.
	* AUTHORS: Mention new contributors.
	* monotone.texi (Hook Reference): Document i18n hooks.

	Release point (v 0.9).

2004-01-07  graydon hoare  <graydon@pobox.com>

	* cert.cc (ensure_parents_loaded)
	(expand_dominators)
	(expand_ancestors)
	(find_intersecting_node): New functions.
	(find_common_ancestor): Reimplement in terms of dominator
	and ancestor bitset intersection.

2004-01-05  Christof Petig <christof@petig-baender.de>

	* vocab.cc (verify<local_path>) Fix use of val() / iterator.
	* constants.cc (illegal_path_bytes): NUL-terminate.

2004-01-02  graydon hoare  <graydon@pobox.com>

	* diff_patch.cc (normalize_extents): Improve to handle an odd case.
	* tests/t_fmerge.at: New test, to test it.
	* commands.cc (fload, fmerge): Permanently enable, for test.
	* testsuite.at: Call new test.

2004-01-01  graydon hoare  <graydon@pobox.com>

	* file_io.hh, file_io.cc (read_localized_data, write_localized_data):
	New functions
	* commands.cc, manifest.cc, transforms.cc: Use them.
	* monotone.texi: Minor update to i18n docs.
	* lua.hh, lua.cc (hook_get_linesep_conv, hook_get_charset_conv):
	New hooks.
	* acinclude.m4: Move AX_CREATE_STDINT_H in here.
	* po/monotone.pot: Regenerate.
	* NEWS, configure.ac: Prep for 0.9 release.

2003-12-30  graydon hoare  <graydon@pobox.com>

	* file_io.hh, file_io.cc (mkpath): New function.
	* commands.cc, database.cc, diff_patch.cc, file_io.cc,
	lua.cc, vocab.cc, work.cc: Use it.
	* constants.cc (illegal_path_bytes_arr): Remove leading null.
	* monotone.texi: Include i18n docs.
	* tests/t_i18n_file.at: Check colon in filename.

2003-12-29  graydon hoare  <graydon@pobox.com>

	* file_io.cc: Localize names before touching fs.
	* lua.hh, lua.cc (hook_get_system_charset): Remove useless fn.
	* test_hooks.lua: Likewise.
	* monotone.cc, transforms.cc, transforms.hh:
	Remove lua from system charset conv.
	* tests/t_i18n_file.at: New test.
	* testsuite.at: Call it.

2003-12-28  graydon hoare  <graydon@pobox.com>

	* app_state.cc, app_state.hh: Massage to use i18n vocab.
	* cert.cc, commands.cc, commands.hh, rcs_import.cc,
	update.cc, update.hh, url.cc, url.hh: Likewise.

	* work.cc, work.hh: --> Likewise, and break file format! <--

	* constants.hh, constants.cc (legal_ace_bytes): New constant.
	* vocab.cc (verify<ace>): Use it.
	(verify<urlenc>) New function.
	* vocab_terms.hh (ace, urlenc, utf8): New terms.
	* transforms.hh, transforms.cc: Use them.
	* monotone.cc (utf8_argv): Charconv argv.
	* network.hh, network.cc: Use url.{hh,cc}.

2003-12-28  graydon hoare  <graydon@pobox.com>

	* constants.hh, constants.cc (idlen): New constant.
	* commands.cc, vocab.cc: Use it.
	* manifest.cc (read_manifest_map): Tighten up regex.
	* packet.cc: Likewise.
	* transforms.cc (uppercase)
	(lowercase): Rewrite.
	(utf8_to_urlenc)
	(urlenc_to_utf8)
	(internalize_url)
	(internalize_cert_name)
	(internalize_rsa_keypair_id)
	(externalize_url)
	(externalize_cert_name)
	(externalize_rsa_keypair_id): New functions.
	* url.hh, url.cc (parse_utf8_url): New function.

2003-12-20  graydon hoare  <graydon@pobox.com>

	* diff_patch.cc (normalize_extents): New function.
	(merge_via_edit_scripts): Use it.

2003-12-19  graydon hoare  <graydon@pobox.com>

	[net.venge.monotone.i18n branch]

	* idna/*.[ch]: New files.
	* po/*: New files.
	* url.cc, url.hh, constants.cc: New files.
	* Makefile.am, configure.ac: Various fiddling for gettext.
	* lua.hh, lua.cc (hook_get_system_charset): New hook.
	(hook_get_system_linesep): New hook.
	* transforms.hh, transforms.cc
	(charset_convert)
	(system_to_utf8)
	(utf8_to_system)
	(ace_to_utf8)
	(utf8_to_ace)
	(line_end_convert): New functions.
	* vocab.cc: Refine constraints.
	* vocab_terms.hh (external): New atomic type.
	* monotone.cc (cpp_main): Initialize gettext.
	* sanity.hh (F): Call gettext() on format strings.
	* commands.cc, depot.cc, database.cc, http_tasks.cc, keys.cc,
	network.cc, rcs_import.cc, sanity.cc, mac.hh : Update to use
	'constants::' namespace.
	* config.h.in: Remove.
	* commands.cc: Various formatting cleanups.
	* unit_tests.cc, unit_tests.hh: Connect to url tests.

2003-12-19  graydon hoare  <graydon@pobox.com>

	* diff_patch.cc (merge3): Skip patches to deleted files.

2003-12-16  graydon hoare  <graydon@pobox.com>

	* commands.cc (ls_ignored, ignored_itemizer): Fold in as subcases of unknown.

2003-12-16  graydon hoare  <graydon@pobox.com>

	* lua.cc (working_copy_rcfilename): MT/monotonerc not MT/.monotonerc.

2003-12-16  graydon hoare  <graydon@pobox.com>

	* lua.hh, lua.cc (working_copy_rcfilename): New function.
	* monotone.cc: Add working copy rcfiles.
	* commands.cc (ls_unknown, unknown_itemizer): Skip ignored files.

2003-12-16  graydon hoare  <graydon@pobox.com>

	* file_io.cc (walk_tree_recursive): continue on book-keeping file.

2003-12-15  graydon hoare  <graydon@pobox.com>

	* tests/t_unidiff.at, t_unidiff2.at: Check for mimencode.

2003-12-15  graydon hoare  <graydon@pobox.com>

	* configure.ac: Add --enable-static-boost.
	* Makefile.am: Likewise.
	* AUTHORS: Mention new contributors.

2003-12-14  Lorenzo Campedelli <lorenzo.campedelli@libero.it>

	* work.cc (add_to_attr_map): Finish change to attr map format.

2003-12-10  Tom Tromey  <tromey@redhat.com>

	* commands.cc (checkout): Give better error message if branch is
	empty.

2003-12-07  Eric Kidd  <eric.kidd@pobox.com>

	* commands.cc (agraph): Handle repositories with a single version.
	* database.cc (get_head_candidates): Handle heads with no ancestors.
	* cert.cc (get_branch_heads): Handle heads with no ancestors.

2003-12-06  Eric Kidd  <eric.kidd@pobox.com>

	* update.hh, update.cc (pick_update_target): Return current
	version if no better update candidates available.
	* update.cc (pick_update_target): Always do branch filtering.
	* commands.cc (update): Notice when we're already up-to-date.
	* commands.cc (propagate): Assign branch name correctly when merging.

2003-12-05  graydon hoare  <graydon@pobox.com>

	* lcs.hh (edit_script): New entry point.
	* diff_patch.cc: Rewrite merge in terms of edit scripts.
	* network.cc (post_queued_blobs_to_network): Tidy up transient
	failure message.
	* randomfile.hh: Prohibit deletes on end of chunks.
	* sanity.cc: EOL-terminate truncated long lines.

2003-12-02  graydon hoare  <graydon@pobox.com>

	* database.cc, database.hh (reverse_queue): Copy constructor.
	* std_hooks.lua (merge3): Remove afile, not ancestor.
	* monotone.cc: Remove debugging message.
	* ui.cc (finish_ticking): Set last_write_was_a_tick to false.

2003-12-01  graydon hoare  <graydon@pobox.com>

	* app_state.hh, app_state.cc (set_signing_key): New fn, persist key.
	* monotone.cc (cpp_main): Permit commuting the --help argument around.

2003-11-30  graydon hoare  <graydon@pobox.com>

	* network.cc (post_queued_blobs_to_network): Fail when posted_ok is false.
	* database.cc (initialize): Fail when -journal file exists.
	* keys.cc (make_signature): Nicer message when privkey decrypt fails.

2003-11-29  Tom Tromey  <tromey@redhat.com>

	* rcs_import.cc (store_auxiliary_certs): Renamed to fix typo.
	Updated all callers.

	* http_tasks.cc (check_received_bytes): Allow "-" as well.
	* depot.cc (execute_post_query): Allow "-" as well.

2003-11-28  Tom Tromey  <tromey@redhat.com>

	* http_tasks.cc (check_received_bytes): Allow "-" as well.
	* depot.cc (execute_post_query): Allow "-" as well.

2003-11-28  graydon hoare  <graydon@pobox.com>

	* cert.cc: Various speedups.
	* cycle_detector.hh (edge_makes_cycle): Use visited set, too.
	* database.hh, database.cc (get_head_candidates): New, complex query.
	* keys.hh, keys.cc (check_signature): Cache verifiers.
	* sqlite/os.c (sqliteOsRandomSeed): Harmless valgrind purification.
	* tests/t_fork.at, tests/t_merge.at: Ignore stderr chatter on 'heads'.

2003-11-27  graydon hoare  <graydon@pobox.com>

	* Makefile.am (AM_LDFLAGS): No more -static, sigh.
	* cert.cc (find_relevant_edges): Keep dynamic-programming caches.
	(calculate_renames_recursive): Likewise.
	* cert.cc, cert.hh (rename_edge): Add constructor, copy constructor.
	* commands.cc (list certs): Note rename certs are binary.

2003-11-24  graydon hoare  <graydon@pobox.com>

	* network.cc: Continue fetch, post loops even if one target has
	an exception.

2003-11-24  graydon hoare  <graydon@pobox.com>

	* database.hh, database.cc (delete_posting): Change to take queue
	sequence numbers.
	* commands.cc (queue): Use new API.
	* network.cc (post_queued_blobs_to_network): Use new API.

2003-11-24  graydon hoare  <graydon@pobox.com>

	* std_hooks.lua (get_http_proxy): Return nil when no ENV var.
	* monotone.texi (get_http_proxY): Document change.

2003-11-24  graydon hoare  <graydon@pobox.com>

	* tests/t_proxy.at: Add a test for proxying with tinyproxy.
	* testsuite.at: Call it.
	* lua.cc: Fix dumb error breaking proxying.
	* network.cc: Be verbose about proxying.

2003-11-23  graydon hoare  <graydon@pobox.com>

	* http_tasks.cc (read_chunk): Tolerate 0x20* after chunk len.

2003-11-23  graydon hoare  <graydon@pobox.com>

	* network.cc: Make more informative error policy.
	* boost/socket/socketstream.hpp: Pass SocketType to streambuf template.
	* boost/socket/src/default_socket_impl.cpp: Translate EINTR.

2003-11-22  graydon hoare  <graydon@pobox.com>

	* lua.cc, lua.hh (hook_get_http_proxy): New hook.
	* std_hooks.lua (get_http_proxy): Default uses HTTP_PROXY.
	(get_connect_addr): Undefine, it's for tunnels alone now.
	* network.cc: Use new hook.
	* http_tasks.hh, http_tasks.cc: Teach about proxies (sigh).
	* monotone.texi: Document new hooks.

2003-11-22  graydon hoare  <graydon@pobox.com>

	* lua.cc, lua.hh (hook_get_connect_addr): New hook.
	* std_hooks.lua (get_connect_addr): Default uses HTTP_PROXY.
	* network.cc, network.hh: Use new hook.
	* http_tasks.cc: Teach about HTTP/1.1.
	* cert.cc (bogus_cert_p): Fix UI ugly.

2003-11-21  graydon hoare  <graydon@pobox.com>

	* constants.hh (postsz): New constant for suggested post size.
	* database.cc, database.hh (queue*): Change db API slightly.
	* commands.cc (queue): Adjust to changed db API.
	* network.cc (post_queued_blobs_to_network): Switch to doing
	incremental posts.
	* cert.cc (write_rename_edge, read_rename_edge): Put files on
	separate lines to accomodate future i18n work.
	* work.cc (add_to_attr_map, write_attr_map): Reorder fields to
	accomodate future i18n work.
	* monotone.texi: Document it.
	* configure.ac, NEWS: Mention 0.8 release.

	Release point (v 0.8).

2003-11-16  Tom Tromey  <tromey@redhat.com>

	* missing: Removed generated file.

2003-11-14  graydon hoare  <graydon@pobox.com>

	* commands.cc (vcheck): Add.
	* cert.cc, cert.hh (cert_manifest_vcheck): Add.
	(check_manifest_vcheck): Add.
	(calculate_vcheck_mac): Add.
	* constants.hh (vchecklen): New constant.
	* mac.hh: Re-add.
	* monotone.texi (Hash Integrity): New section.
	* monotone.1: Document vcheck.

2003-11-14  graydon hoare  <graydon@pobox.com>

	* database.cc, database.hh (reverse_queue): New class.
	(compute_older_version): New functions.
	(get_manifest_delta): Remove.
	* network.cc, network.hh (queue_blob_for_network): Remove.
	* packet.cc, packet.hh (queueing_packet_writer): Change UI,
	write to queue directly, accept optional<reverse_queue>.
	* cert.cc (write_paths_recursive): Rewrite to use constant
	memory.
	* commands.cc (queue, queue_edge_for_target_ancestor):
	Install optional<reverse_queue> in qpw.
	* tests/t_cross.at: Ignore new UI chatter.
	* monotone.texi (Transmitting Changes): Change UI output.

2003-11-13  graydon hoare  <graydon@pobox.com>

	* Makefile.am (AUTOMAKE_OPTIONS): Require 1.7.1
	* commands.cc (addtree): Wrap in transaction guard.
	* database.cc, database.hh (manifest_delta_exists): Add.
	(get_manifest_delta): Add.
	* cert.cc (write_paths_recursive): Use partial deltas.
	* manifest.cc, manifest.hh (read_manifest_map): New variant.
	* patch_set.cc, patch_set.hh (patch_set): Add map_new, map_old
	fields.
	(manifests_to_patch_set) Store new field.
	(patch_set_to_packets) Don't read manifest versions from db.
	* std_hooks.lua (ignore_file): ignore .a, .so, .lo, .la, ~ files.
	* tests/t_cvsimport.at: New test.
	* testsuite.at: Call it.

2003-11-10  graydon hoare  <graydon@pobox.com>

	* commands.cc (find_oldest_ancestors): New function.
	(queue): New "addtree" subcommand.
	* monotone.texi: Document it.
	* monotone.1: Document it.

2003-11-10  graydon hoare  <graydon@pobox.com>

	* file_io.cc (walk_tree_recursive): Ignore MT/

2003-11-09  graydon hoare  <graydon@pobox.com>

	* database.cc (dump, load): Implement.
	* commands.cc (db): Call db.dump, load.
	* cycle_detector.hh: Skip when no in-edge on src.
	* monotone.texi: Document dump and load, add some
	special sections.
	* monotone.1: Mention dump and load.

2003-11-09  graydon hoare  <graydon@pobox.com>

	* rcs_file.hh (rcs_symbol): New structure.
	* rcs_file.cc (symbol): New rule.
	* rcs_import.cc (find_branch_for_version): New function.
	(cvs_key::branch): New field.
	(store_auxilliary_certs): Cert branch tag.
	* cycle_detector.hh: Fix bugs, don't use quick_alloc.
	* commands.cc (checkout): Add --branch based version.
	* monotone.texi: Document new command variant.
	* monotone.1: Ditto.

2003-11-09  graydon hoare  <graydon@pobox.com>

	* quick_alloc.hh: New file.
	* Makefile.am: Add it.
	* cycle_detector.hh: Rewrite.
	* manifest.hh: Use quick_alloc.
	* vocab.cc: Relax path name requirements a bit.
	* sqlite/sqliteInt.h: Up size of row to 16mb.

2003-11-02  graydon hoare  <graydon@pobox.com>

	* commands.cc (post): Post everything if no URL given; don't base
	decision off branch name presence.
	* app_state.cc, monotone.cc, file_io.cc, file_io.hh: Support
	absolutifying args.
	* lua.hh, lua.cc, std_hooks.lua (hook_get_mail_hostname): New hook.
	* monotone.texi: Document it.
	* monotone.texi, monotone.1: Minor corrections, new sections.
	* monotone.cc: Don't look in $ENV at all.
	* network.cc: Correct MX logic.
	* nntp_tasks.cc, smtp_tasks.cc: Separate postlines state.
	* smtp_tasks.cc: Correct some SMTP logic.
	* configure.ac, NEWS: Mention 0.7 release.

	Release point (v 0.7).

2003-11-01  graydon hoare  <graydon@pobox.com>

	* http_tasks.cc: Drop extra leading slashes in HTTP messages.

2003-10-31  graydon hoare  <graydon@pobox.com>

	* commands.cc, database.cc, database.hh, lua.cc, lua.hh,
	network.cc, network.hh, packet.cc, packet.hh, schema.sql,
	schema_migration.cc, tests/t_http.at, tests/t_nntp.at, vocab.cc:
	Eliminate "groupname", use lone URL.
	* monotone.texi: Update to cover new URL rules.
	* network.cc, network.hh, lua.cc, lua.hh, smtp_tasks.cc:
	Implement "mailto" URLs.
	* tests/t_smtp.at: New test.
	* testsuite.at: Call it.

2003-10-31  graydon hoare  <graydon@pobox.com>

	* patch_set.cc (manifests_to_patch_set): Second form with explicit renames.
	(manifests_to_patch_set): Split edit+rename events when we see them.
	* commands.cc (status, commit): Include explicit rename set.
	* diff_patch.cc (merge3): Accept edit+rename events split by patch_set.cc.
	* smtp_tasks.hh, smtp_tasks.cc: New files.
	* nntp_machine.hh, nntp_machine.cc: Rename to proto_machine.{hh,cc} (woo!)
	* nntp_tasks.cc: Adjust to use proto_ prefix in various places.
	* proto_machine.cc (read_line): get() into streambuf.
	* Makefile.am: Cover renames and adds.

2003-10-31  graydon hoare  <graydon@pobox.com>

	* diff_patch.cc (merge3): Extract renames.
	* commands.cc (calculate_new_manifest_map): Extract renames.
	(try_one_merge): Extract renames, propagate to merge target.
	(commit): Extract renames, propagate to commit target.
	* cert.cc (calculate_renames_recursive): Fix wrong logic.
	(find_common_ancestor_recursive): Stall advances at top of graph.
	* patch_set.cc: (manifests_to_patch_set): Teach about historical
	renames.
	* tests/t_erename.at: New test for edit+rename events.
	* testsuite.at: Call t_erename.at.

2003-10-30  graydon hoare  <graydon@pobox.com>

	* patch_set.cc (operator<): s/a/b/ in a few places, yikes!
	* cert.cc: Add machinery for rename edge certs.
	* commands.cc: Call diff(manifest,manifest) directly.
	* tests/t_nntp.at: Kill tcpserver DNS lookups on nntp test.
	* network.cc (parse_url): Character class typo fix, from
	Johannes Winkelmann.
	* app_state.hh, cert.hh, commands.hh, cycle_detector.hh,
	database.hh, diff_patch.cc, diff_patch.hh, http_tasks.hh,
	interner.hh, keys.hh, lua.hh, manifest.hh, network.hh,
	nntp_machine.hh, nntp_tasks.hh, packet.hh, patch_set.hh,
	transforms.hh, update.hh, vocab.hh, work.hh, xdelta.hh:
	fix use of std:: prefix / "using namespace" pollution.

2003-10-27  graydon hoare  <graydon@pobox.com>

	* lua/liolib.c (io_mkstemp): Portability fix
	from Ian Main.
	* xdelta.cc,hh (compute_delta): New manifest-specific variant.
	* transforms.cc,hh (diff): Same.
	* rcs_import.cc: Various speedups to cvs import.

2003-10-26  graydon hoare  <graydon@pobox.com>

	* cert.cc (get_parents): New function.
	(write_paths_recursive): New function.
	(write_ancestry_paths): New function.
	* cert.hh (write_ancestry_paths): Declare.
	* commands.cc (queue_edge_for_target_ancestor):
	Call write_ancestry_paths for "reposting" queue
	strategy.

2003-10-25  graydon hoare  <graydon@pobox.com>

	* commands.cc (log): Skip looking inside nonexistent
	manifests for file comments.

2003-10-24  graydon hoare  <graydon@pobox.com>

	* adns/*.c, adns/*.h: Import adns library.
	* Makefile.am: Update to build adns into lib3rdparty.a.
	* AUTHORS: Mention adns.
	* network.cc: Call adns functions, not gethostbyname.

2003-10-20  Nathaniel Smith  <njs@codesourcery.com>

	* patch_set.cc (patch_set_to_text_summary): Give more detailed
	output.
	* commands.cc (get_log_message, status, diff): Use
	patch_set_to_text_summary for complete description.

2003-10-22  graydon hoare  <graydon@pobox.com>

	* monotone.texi: Document 'queue' command.
	* monotone.1: Likewise.

2003-10-22  graydon hoare  <graydon@pobox.com>

	* diff_patch.cc
	(infer_directory_moves): New function.
	(rebuild_under_directory_moves): New function.
	(apply_directory_moves): New function.
	(merge3): Handle directory moves.
	* tests/t_renamed.at: New test for dir renames.
	* testsuite.at: Call it.

2003-10-21  graydon hoare  <graydon@pobox.com>

	* commands.cc (queue): New command.
	(list): Add "queue" subcommand, too.

2003-10-21  graydon hoare  <graydon@pobox.com>

	* diff_patch.cc (merge_deltas): New function.
	(check_map_inclusion): New function.
	(check_no_intersect): New function.
	(merge3): Rewrite completely.
	* tests/t_rename.at: New test.
	* testsuite.at: Call it.
	* file_io.cc, file_io.hh (make_dir_for): New function.
	* commands.cc (update): Call make_dir_for on update.

2003-10-20  graydon hoare  <graydon@pobox.com>

	* commands.cc: Replace [] with idx() everywhere.

2003-10-20  Tom Tromey  <tromey@redhat.com>

	* cert.hh (get_branch_heads): Updated.
	Include <set>.
	* commands.cc (head): Updated for new get_branch_heads.
	(merge): Likewise.
	(propagate): Likewise.
	* cert.cc (get_branch_heads): Use set<manifest_id>.

	* commands.cc (merge): Use all caps for metasyntactic variable.
	(heads): Likewise.

	* network.cc (post_queued_blobs_to_network): Do nothing if no
	packets to post.

2003-10-20  graydon hoare  <graydon@pobox.com>

	* cert.cc (get_branch_heads): Fix dumb bug.
	* diff_patch.cc (merge3): Fix dumb bug.
	(merge2): Fix dumb bug.
	(try_to_merge_files): Fix dumb bug.

2003-10-20  graydon hoare  <graydon@pobox.com>

	* file_io.cc (tilde_expand): New function.
	* monotone.cc (cpp_main): Expand tildes in
	db and rcfile arguments.

2003-10-20  graydon hoare  <graydon@pobox.com>

	* rcs_import.cc (import_cvs_repo): Check key existence
	at beginning of import pass, to avoid wasted work.

2003-10-19  Tom Tromey  <tromey@redhat.com>

	* commands.cc (log): Add each seen id to `cycles'.

2003-10-19  graydon hoare  <graydon@pobox.com>

	* AUTHORS: Mention Tecgraf PUC-Rio and their
	copyright.
	* Makefile.am: Mention circular buffer stuff.
	* configure.ac, NEWS: Mention 0.6 release.
	* cert.hh, cert.cc (erase_bogus_certs): file<cert> variant.
	* commands.cc (log): Erase bogus certs before writing,
	cache comment-less file IDs.
	* monotone.spec: Don't specify install-info args,
	do build with optimization on RHL.

	Release point (v 0.6).

2003-10-19  Matt Kraai  <kraai@ftbfs.org>

	* commands.cc (merge): Use app.branch_name instead of args[0] for
	the branch name.

2003-10-17  graydon hoare  <graydon@pobox.com>

	* commands.cc (log): New command.
	Various other bug fixes.
	* monotone.1, monotone.texi: Minor updates.

2003-10-17  graydon hoare  <graydon@pobox.com>

	* monotone.texi: Expand command and hook references.
	* commands.cc: Disable db dump / load commands for now.

2003-10-16  graydon hoare  <graydon@pobox.com>

	* sanity.hh: Add a const version of idx().
	* diff_patch.cc: Change to using idx() everywhere.
	* cert.cc (find_common_ancestor): Rewrite to recursive
	form, stepping over historic merges.
	* tests/t_cross.at: New test for merging merges.
	* testsuite.at: Call t_cross.at.

2003-10-10  graydon hoare  <graydon@pobox.com>

	* lua.hh, lua.cc (hook_apply_attribute): New hook.
	* work.hh, work.cc (apply_attributes): New function.
	* commands.cc (update_any_attrs): Update attrs when writing to
	working copy.
	* std_hooks.lua (temp_file): Use some env vars.
	(attr_functions): Make table of attr-setting functions.

2003-10-10  graydon hoare  <graydon@pobox.com>

	* work.cc: Fix add/drop inversion bug.
	* lua/*.{c,h}: Import lua 5.0 sources.
	* lua.cc: Rewrite lua interface completely.
	* std_hooks.lua, test_hooks.lua, testsuite,
	tests/t_persist_phrase.at, configure.ac, config.h.in, Makefile.am:
	Modify to handle presence of lua 5.0.

2003-10-08  graydon hoare  <graydon@pobox.com>

	* rcs_import.cc: Attach aux certs to child, not parent.
	* manifest.cc: Speed up some calculations.
	* keys.cc: Optionally cache decoded keys.

2003-10-07  graydon hoare  <graydon@pobox.com>

	* manifest.hh, manifest.cc, rcs_import.cc: Write manifests w/o
	compression.
	* vocab.hh, vocab.cc: Don't re-verify verified data.
	* ui.hh, ui.cc: Minor efficiency tweaks.

2003-10-07  graydon hoare  <graydon@pobox.com>

	* commands.cc, work.cc, work.hh: Add some preliminary stuff
	to support explicit renaming, .mt-attrs.
	* monotone.texi: Add skeletal sections for command reference,
	hook reference, CVS phrasebook. Fill in some parts.

2003-10-02  graydon hoare  <graydon@pobox.com>

	* boost/circular_buffer*.hpp: Add.
	* AUTHORS, cert.cc, commands.cc, database.cc,
	diff_patch.cc, http_tasks.cc, keys.cc, lua.cc, manifest.cc,
	network.cc, nntp_machine.cc, packet.cc, patch_set.cc,
	rcs_import.cc, sanity.cc, sanity.hh, ui.hh, update.cc,
	vocab_terms.hh, work.cc:
	remove existing circular buffer code, replace all
	logging and asserty stuff with boost::format objects
	rather than vsnprintf.

2003-10-01  graydon hoare  <graydon@pobox.com>

	* testsuite.at: Don't use getenv("HOSTNAME").
	* database.cc (exec, fetch): Do va_end/va_start again in between
	logging and executing query.

2003-09-28  Tom Tromey  <tromey@redhat.com>

	* monotone.texi: Added @direntry.

2003-09-27  Nathaniel Smith  <njs@pobox.com>

	* monotone.cc: Remove "monotone.db" default to --db
	option in help text.

2003-09-27  graydon hoare  <graydon@pobox.com>

	* diff_patch.cc: Rework conflict detection.
	* rcs_import.cc: Remove some pointless slowness.
	* monotone.spec: Install info files properly.

	Release point (v 0.5).

2003-09-27  graydon hoare  <graydon@pobox.com>

	* AUTHORS, NEWS, configure.ac: Update for 0.5 release.
	* monotone.texi: Various updates.
	* xdelta.cc (compute_delta): Fix handling of empty data.
	* database.cc (sql): Require --db for init.
	* work.cc (read_options_map): Fix options regex.

2003-09-27  graydon hoare  <graydon@pobox.com>

	* lcs.hh: New jaffer LCS algorithm.
	* interner.hh, rcs_import.cc: Templatize interner.
	* diff_patch.hh: Use interner, new LCS.

2003-09-27  Tom Tromey  <tromey@redhat.com>

	* commands.cc (fetch): Always try lua hook; then default to all
	known URLs.

2003-09-26  Tom Tromey  <tromey@redhat.com>

	* commands.cc (tag): Use all-caps for meta-syntactic variables.
	(comment, add, cat, complete, mdelta, fdata): Likewise.

	* monotone.1: There's no default database.
	* monotone.texi (OPTIONS): There's no default database.

	* database.cc (sql): Throw informative error if database name not
	set.
	* app_state.cc (app_state): Default to no database.

2003-09-26  graydon hoare  <graydon@pobox.com>

	* debian/*, monotone.spec: Add packaging control files.

2003-09-24  graydon hoare  <graydon@pobox.com>

	* database.cc, database.hh (debug): New function.
	* commands.cc (debug): New command.
	* cert.cc, cert.hh (guess_branch): New function.
	* commands.cc (cert): Queue certs to network servers.
	* commands.cc (cert, commit): Use guess_branch.
	* commands.cc (list): List unknown, ignored files.
	* monotone.texi, monotone.1: Document.

2003-09-24  graydon hoare  <graydon@pobox.com>

	* commands.cc (queue_edge_for_target_ancestor): Queue the
	correct ancestry cert, from child to target, as well as
	patch_set.

2003-09-22  graydon hoare  <graydon@pobox.com>

	* depot_schema.sql, schema_migration.cc,
	schema_migration.hh: Add.
	* database.cc, depot.cc: Implement schema migration.
	* database.cc, commands.cc: Change to db ... cmd.
	* monotone.texi, monotone.1: Document command change.
	* depot.cc: Fix various query bugs.

2003-09-21  Nathaniel Smith  <njs@codesourcery.com>

	* depot.cc (depot_schema): Remove unique constraint on (contents),
	replace with unique constraint on (groupname, contents).

2003-09-21  Nathaniel Smith  <njs@codesourcery.com>

	* commands.cc (diff): Take manifest ids as arguments.  Add
	explanatory text on files added, removed, modified.

2003-09-19  Tom Tromey  <tromey@redhat.com>

	* commands.cc (genkey): Use all-caps for meta-syntactic variable.
	(cert, tag, approve, disapprove, comment, add, drop, commit,
	update, revert, cat, checkout, co, propagate, complete, list, ls,
	mdelta, fdelta, mdata, fdata, mcerts, fcerts, pubkey, privkey,
	fetch, post, rcs_import, rcs): Likewise.
	(explain_usage): Indent explanatory text past the command names.

2003-09-17  Tom Tromey  <tromey@redhat.com>

	* commands.cc (list): Don't compute or use "subname".

	* commands.cc (revert): Handle case where argument is a
	directory.
	* tests/t_revert.at: Test for revert of directory.

	* testsuite.at (MONOTONE_SETUP): Use "monotone initdb".
	* monotone.1: Document "initdb".
	* monotone.texi (Commands): Document initdb.
	(Creating a Database): New node.
	(Getting Started): Refer to it.
	* commands.cc (initdb): New command.
	* database.cc (database::sql): New argument `init'.
	(database::initialize): New method.
	* database.hh (database::initalize): Declare.
	(database::sql): New argument `init'.

2003-09-17  Tom Tromey  <tromey@redhat.com>

	* tests/t_persist_phrase.at: Use "ls certs".
	* tests/t_nntp.at: Use "ls certs".
	* tests/t_genkey.at: Use "ls keys" and "ls certs".

2003-09-16  Tom Tromey  <tromey@redhat.com>

	* monotone.1: Document "list branches".
	* commands.cc (ls_certs): New function, from `lscerts' command.
	(ls_keys): New function, from `lskeys' command.
	(ls_branches): New function.
	(list): New command.
	(ls): New alias.
	(explain_usage): Split parameter info at \n.
	* monotone.texi (Adding Files): Use "list certs".
	(Committing Changes): Likewise.
	(Forking and Merging): Likewise.
	(Commands): Likewise.
	(Generating Keys): Use "list keys".
	(Commands): Likewise.
	(Commands): Mention "list branches".
	(Branches): Likewise.

2003-09-15  graydon hoare  <graydon@redhat.com>

	* http_tasks.cc: Fix networking to handle long input.

	* ui.cc, ui.hh: Only pad with blanks enough to cover old output
	when ticking.

	* update.cc, cert.cc, commands.cc: Fix cert fetching functions to
	remove bogus certs.

2003-09-15  Tom Tromey  <tromey@redhat.com>

	* monotone.1: Don't mention MT_KEY or MT_BRANCH.

	* monotone.texi (Getting Started): Don't mention MT_DB or
	MT_BRANCH.
	(Adding Files): Explicitly use --db and --branch.
	* app_state.hh (app_state): New fields options, options_changed.
	Declare new methods.  Include work.hh.
	* work.cc (work_file_name): New constant.
	(add_to_options_map): New structure.
	(get_options_path): New function.
	(read_options_map, write_options_map): Likewise.
	* work.hh (options_map): New type.
	(get_options_path, read_options_map, write_options_map): Declare.
	* commands.cc (add, drop, commit, update, revert, checkout,
	merge): Write options file.
	* app_state.cc (database_option, branch_option): New constants.
	(app_state::app_state): Read options file.
	(app_state::set_database): New method.
	(app_state::set_branch): Likewise.
	(app_state::write_options): Likewise.
	Include work.hh.
	* monotone.cc (cpp_main): Don't set initial database name on
	app.  Use new settor methods.  Don't look at MT_BRANCH or MT_DB.

2003-09-14  graydon hoare  <graydon@pobox.com>

	* vocab.cc, vocab.hh: Add streamers for vocab terms in preparation
	for switch to formatter.

	* cert.cc (check_signature): Treat missing key as failed check.
	* commands.cc (lscerts): Warn when keys are missing.

	* rcs_import.cc, nntp_tasks.cc, http_tasks.cc: Tick progress.

	* sanity.cc, monotone.cc: Tidy up output a bit.

	* xdelta.cc: Add code to handle empty files. Maybe correct?

	* ui.cc, ui.hh: Add.

2003-09-13  Tom Tromey  <tromey@redhat.com>

	* tests/t_nntp.at: If we can't find tcpserver or snntpd, skip the
	test.
	* tests/t_http.at: If we can't find boa or depot.cgi, skip the
	test.

2003-09-12  graydon hoare  <graydon@pobox.com>

	* update.cc (pick_update_target): Only insert base rev as update
	candidate if it actually exists in db.

	* commands.cc, database.cc, database.hh: Implement id completion
	command, and general id completion in all other commands.

2003-09-12  Tom Tromey  <tromey@redhat.com>

	* commands.cc (revert): A deleted file always appears in the
	manifest.
	* tests/t_revert.at: Check reverting a change plus a delete; also
	test reverting by file name.

	* work.cc (deletion_builder::visit_file): Check for file in
	working add set before looking in manifest.
	* tests/t_drop.at: Added add-then-drop test.

	* testsuite.at: Include t_drop.at.
	* tests/t_drop.at: New test.
	* work.cc (visit_file): Check for file in working delete set
	before looking in manifest.

2003-09-12  Tom Tromey  <tromey@redhat.com>

	* Makefile.am ($(srcdir)/testsuite): tests/atconfig and
	tests/atlocal are not in srcdir.

	* Makefile.am (TESTS): unit_tests is not in srcdir.

2003-09-11  graydon hoare  <graydon@pobox.com>

	* commands.cc: Check for MT directory in status.
	* commands.cc: Require directory for checkout.
	* commands.cc: Delete MT/work file after checkout.
	* commands.cc: Implement 'revert', following tromey's lead.
	* commands.cc: Print base, working manifest ids in status.

	* diff_patch.cc: Further merge corrections.
	* diff_patch.cc (unidiff): Compensate for occasional miscalculation
	of LCS.

	* tests/t_merge.at: Check that heads works after a merge.
	* tests/t_fork.at:  Check that heads works after a fork.
	* tests/t_genkey.at: Remove use of 'import'.
	* tests/t_cwork.at: Check deletion of work file on checkout.
	* tests/t_revert.at: Check that revert works.

	* commands.cc, monotone.cc: Report unknown commands nicely.

2003-09-08  graydon hoare  <graydon@pobox.com>

	* tests/merge.at: Accept tromey's non-error case for update.

	* commands.cc(try_one_merge): Write merged version to packet
	writer, not directly to db.
	(merge): Write branch, changelog cert on merged version to db.

	* std_hooks.lua(merge3): Open result in mode "r", not "w+".

2003-09-06  Tom Tromey  <tromey@redhat.com>

	* update.cc (pick_update_target): Not an error if nothing to
	update.

	* monotone.texi: Use VERSION; include version.texi.

	* monotone.1: Document "co".
	* monotone.texi (Commands): Document "co".
	* commands.cc (ALIAS): New macro.
	(co): New alias.

	* README: Updated.

	* txt2c.cc: Added missing file.

	* texinfo.tex, INSTALL, Makefile.in, aclocal.m4, compile, depcomp,
	install-sh, missing, mkinstalldirs: Removed generated files.

2003-09-04  graydon hoare  <graydon@pobox.com>

	* Makefile.am, depot.cc, http_tasks.cc, http_tasks.hh,
	lua.cc, lua.hh, monotone.texi, network.cc, tests/t_http.at,
	vocab_terms.hh:

	Use public key signatures to talk to depot, not mac keys.

	* commands.cc, file_io.cc, monotone.texi, monotone.1,
	tests/t_scan.at, tests/t_import.at, work.cc, work.hh:

	Remove the 'import' and 'scan' commands, in favour of generalized
	'add' which chases subdirectories.

	* configure.ac, NEWS:

	Release point (v 0.4).

2003-09-03  graydon hoare  <graydon@pobox.com>

	* monotone.texi: Expand notes about setting up depot.

	* update.cc: Update by ancestry. Duh.

2003-09-02  graydon hoare  <graydon@pobox.com>

	* boost/socket/streambuf.hpp: Bump ppos on overflow.

	* packet.cc, transforms.cc, transforms.hh: Add function for
	canonicalization of base64 encoded strings. Use on incoming cert
	packet values.

	* commands.cc: Change fetch and post to take URL/groupname params
	rather than branchname.

	* network.cc, network.hh, depot.cc, http_tasks.cc: Fix URL parser,
	improve logging, change signatures to match needs of commands.cc

	* Makefile.am: Don't install txt2c or unit_tests.

	* Makefile.am: Build depot.cgi not depot.

	* database.cc, database.hh: Add "all known sources" fetching support.

	* patch_set.cc: Sort in a path-lexicographic order for nicer summaries.

	* monotone.texi: Expand coverage of packets and networking.

	* tests/t_nntp.at, tests/t_http.at: Update to provide URL/groupname
	pairs.

2003-09-02  Tom Tromey  <tromey@redhat.com>

	* aclocal.m4, monotone.info: Removed generated files.

2003-08-31  Nathaniel Smith  <njs@codesourcery.com>

	* configure.ac: Check for lua40/lua.h, lua40/lualib.h and -llua40,
	-lliblua40.
	* config.h.in: Add LUA_H, LIBLUA_H templates, remove HAVE_LIBLUA,
	HAVE_LIBLUALIB templates.
	* lua.cc: Include config.h.  Use LUA_H, LIBLUA_H macros.

2003-08-29  graydon hoare  <graydon@pobox.com>

	* Makefile.am, txt2c.cc, lua.cc, database.cc:
	Use a C constant-building converter rather than objcopy.

	* cert.cc, cert.hh, packet.cc, packet.hh, diff_patch.cc,
	rcs_import.cc:
	Modify cert functions to require a packet consumer, do no implicit
	database writing.

	* commands.cc, database.cc, database.hh, schema.sql, network.cc:
	Modify packet queueing strategy to select ancestors from known
	network server content, rather than most recent edge.

2003-08-25  graydon hoare  <graydon@pobox.com>

	* AUTHORS, ChangeLog, Makefile.am, NEWS, configure.ac,
	tests/t_http.at: Release point (v 0.3)

2003-08-24  graydon hoare  <graydon@pobox.com>

	* nntp_tasks.cc: Measure success from postlines state.
	* network.cc: Print summary counts of transmissions.
	* packet.cc: Count packets into database.
	* depot.cc: Add administrative commands, fix a bunch of
	little bugs.
	* t_http.at: Testcase for depot-driven communication.
	* monotone.texi: Update to reflect depot existence.
	* http_tasks.cc: Pick bugs out.

2003-08-24  graydon hoare  <graydon@pobox.com>

	* commands.cc: Wash certs before output.
	* *.cc,*.hh: Adjust cert packet format to
	be more readable, avoid superfluous gzipping.

2003-08-24  graydon hoare  <graydon@pobox.com>

	* configure, Makefile.in: Remove generated files, oops.
	* commands.cc: Implement 'propagate'.
	* lua.cc, lua.hh, network.cc, network.hh: Remove
	'aggregate posting' stuff.
	* network.cc: Batch postings into larger articles.
	* diff_patch.hh, diff_patch.cc: Implement basic
	merge2-on-manifest.

2003-08-23  graydon hoare  <graydon@pobox.com>

	* monotone.cc: Handle user-defined lua hooks as
	overriding internal / .monotonerc hooks no matter
	where on cmd line they occur.
	* update.cc: Made failures more user-friendly.
	* lua.cc: Improve logging a bit.
	* testsuite.at, tests/*.{at,in}, testsuite/: Rewrite tests in
	autotest framework, move to tests/ directory.
	* boost/io/*, cryptopp/hmac.h: Add missing files.

2003-08-23  Tom Tromey  <tromey@redhat.com>

	* monotone.cc (OPT_VERSION): New macro.
	(cpp_main): Handle OPT_VERSION.
	(options): Added `version' entry.
	Include config.h.

2003-08-21  Tom Tromey  <tromey@redhat.com>

	* database.cc: Include "sqlite/sqlite.h", not <sqlite.h>.

2003-08-20  graydon hoare  <graydon@pobox.com>

	* boost/*:
	incorporate boost sandbox bits, for now.

	* Makefile.am, Makefile.in, configure, configure.ac, diff_patch.cc,
	http_tasks.cc, http_tasks.hh, network.cc, nntp_machine.cc,
	nntp_machine.hh, nntp_tasks.cc, nntp_tasks.hh, testsuite/t_nntp.sh:

	fix up networking layer to pass nntp tests again

2003-08-19  graydon hoare  <graydon@pobox.com>

	* Makefile.am, Makefile.in, app_state.hh, cert.cc, commands.cc,
	constants.hh, cryptopp/misc.h, database.cc, depot.cc,
	http_tasks.cc, http_tasks.hh, keys.cc, lua.cc, lua.hh, monotone.cc,
	network.cc, network.hh, nntp_machine.cc, nntp_machine.hh,
	nntp_tasks.cc, nntp_tasks.hh, packet.cc, packet.hh, rcs_import.cc,
	sanity.cc, sanity.hh, schema.sql, test_hooks.lua,
	testsuite/runtest.sh, testsuite/t_null.sh, vocab_terms.hh:

	major surgery time
	- move to multi-protocol posting and fetching.
	- implement nicer failure modes for sanity.
	- redo commands to print nicer, fail nicer.

2003-08-18  graydon hoare  <graydon@pobox.com>

	* Makefile.am, Makefile.in, adler32.hh, database.cc, depot.cc,
	mac.hh, xdelta.cc, Makefile.am, Makefile.in:

	first pass at a depot (CGI-based packet service)

2003-08-08  graydon hoare  <graydon@pobox.com>

	* Makefile.am, Makefile.in AUTHORS, ChangeLog, Makefile.am,
	Makefile.in, NEWS, monotone.1, monotone.info, monotone.texi:

	release point (v 0.2)

2003-08-08  graydon hoare  <graydon@pobox.com>

	* cert.cc, cert.hh, interner.hh, rcs_import.cc:

	auxilliary certs

	* cert.cc, cert.hh, cycle_detector.hh, interner.hh, patch_set.cc,
	rcs_import.cc:

	improvements to cycle detection stuff

2003-08-05  graydon hoare  <graydon@pobox.com>

	* rcs_import.cc:

	almost even more seemingly correct CVS graph reconstruction (still slow)

	* sqlite/* cryptopp/* Makefile.am, Makefile.in, aclocal.m4,
	config.h.in, configure, configure.ac, file_io.cc, keys.cc,
	sanity.cc, sanity.hh, transforms.cc:

	minimizing dependencies on 3rd party libs by importing the
	necessary bits and rewriting others.

	* cert.cc, cert.hh, rcs_import.cc:

	cvs import seems to be working, but several linear algorithms need
	replacement

2003-07-28  graydon hoare  <graydon@pobox.com>

	* Makefile.am, Makefile.in, cert.cc, commands.cc, database.cc,
	database.hh, manifest.cc, rcs_file.cc, rcs_import.cc,
	rcs_import.hh, vocab.cc, xdelta.cc:

	cvs graph reconstruction hobbling along.

2003-07-21  graydon hoare  <graydon@pobox.com>

	* database.cc, xdelta.cc, xdelta.hh:

	piecewise xdelta; improves speed a fair bit.

2003-07-11  graydon hoare  <graydon@pobox.com>

	* Makefile.am, Makefile.in, config.h.in, configure, configure.ac,
	transforms.cc, xdelta.cc, xdelta.hh:

	implement xdelta by hand, forget 3rd party delta libs.

2003-07-02  graydon hoare  <graydon@pobox.com>

	* database.cc, rcs_import.cc, transforms.cc, transforms.hh:

	speedups all around in the storage system

2003-07-01  graydon hoare  <graydon@pobox.com>

	* database.hh, rcs_import.cc, transforms.cc, transforms.hh: speed

	improvements to RCS import

2003-06-30  graydon hoare  <graydon@pobox.com>

	* rcs_import.cc, transforms.cc:

	some speed improvements to RCS import

2003-06-29  graydon hoare  <graydon@pobox.com>

	* commands.cc, database.hh, rcs_import.cc, transforms.cc:

	RCS file import successfully (albeit slowly) pulls in some pretty
	large (multi-hundred revision, >1MB) test cases from GCC CVS

	* Makefile.in, commands.cc, rcs_file.cc, rcs_file.hh,
	rcs_import.cc, rcs_import.hh,

	Makefile.am: preliminary support for reading and walking RCS files

2003-04-09  graydon hoare  <graydon@pobox.com>

	* autogen.sh: oops
	* */*: savannah import

2003-04-06  graydon hoare  <graydon@pobox.com>

	* initial release.
<|MERGE_RESOLUTION|>--- conflicted
+++ resolved
@@ -1,12 +1,10 @@
-<<<<<<< HEAD
+2006-03-01  Benoît Dejean  <benoit@placenet.org>
+
+	* po/fr.po: Updated French translation.
+
 2006-03-01  Richard Levitte  <richard@levitte.org>
 
 	* po/sv.po: One small translation change.
-=======
-2006-03-01  Benoît Dejean  <benoit@placenet.org>
-
-	* po/fr.po: Updated French translation.
->>>>>>> 525c6ac4
 
 2006-03-01  Matthew Gregan  <kinetik@orcon.net.nz>
 
