<<<<<<< HEAD
2005-09-04  Grahame Bowland  <grahame@angrygoats.net>

	* commands.cc: siplify the monotone cat command 
	to "monotone cat [-r] FIELNAME" (as in bug #12597)
	* monotone.texi: update documentation of "monotone cat"
	* tests/t_add_edge.at, tests/t_cat_file_by_name.at, 
	tests/t_change_empty_file.at, tests/t_cvsimport.at, 
	tests/t_cvsimport_deleted_invar.at, tests/t_cvsimport_drepper.at, 
	tests/t_cvsimport_drepper2.at, tests/t_cvsimport_manifest_cycle.at, 
	tests/t_cvsimport_samelog.at, tests/t_database_check.at, 
	tests/t_db_kill_rev_locally.at, tests/t_empty_id_completion.at, 
	tests/t_epoch.at, tests/t_epoch_server.at, tests/t_erename.at, 
	tests/t_i18n_file.at, tests/t_import.at, tests/t_merge_add_del.at, 
	tests/t_movedel.at, tests/t_movepatch.at, tests/t_netsync.at, 
	tests/t_netsync_exclude.at, tests/t_netsync_exclude_default.at, 
	tests/t_netsync_globs.at, tests/t_netsync_nocerts.at, 
	tests/t_netsync_permissions.at, tests/t_netsync_read_permissions.at, 
	tests/t_netsync_single.at, tests/t_normalized_filenames.at, 
	tests/t_persistent_server_revision.at, tests/t_remerge.at, 
	tests/t_rename.at, tests/t_renamed.at, tests/t_scan.at, 
	tests/t_set_default.at, tests/t_singlecvs.at, 
	tests/t_update_with_pending_add.at, tests/t_update_with_pending_drop.at, 
	tests/t_update_with_pending_rename.at, tests/t_versions.at: 
	use automation interface rather than "monotone cat"

2005-09-04  Grahame Bowland  <grahame@angrygoats.net>

	* ChangeLog: fix up screwed up three-way merge

2005-09-04  Grahame Bowland  <grahame@angrygoats.net>

	* automate.cc, commands.cc: add "automate get_file", 
	"automate get_revision" and "automate get_manifest" to 
	automation interface.
	* monotone.texi: document new automation commands
	* tests/t_automate_get_file.at, tests/t_automate_get_revision_at, 
	tests/t_automate_get_manifest.at: trivial testing of new 
	automation commands for output as specified, make sure they 
	do not complete IDs, make sure invalid IDs are caught.
	* testsuite.at: add new tests

2005-09-03  Matthew Gregan  <kinetik@orcon.net.nz>

	* tests/t_persistent_server_keys_2.at: 'commit' needs a commit
	message.  Un-XFAIL.
	* tests/t_netsync_unrelated.at: Fix 'setup' syntax.
	* tests/t_add_vs_commit.at: BASE_REVISION needs to be in the root
	of a working copy to work.  Un-XFAIL.
	* tests/t_add_stomp_file.at: 'add' does not take a --branch
	argument.  BASE_REVISION needs to be in the root of a working copy
	to work.
	* annotate.cc (build_parent_lineage): Don't access uninitialized
	memory--use resize() rather than reserve().

2005-09-02  Matthew Gregan  <kinetik@orcon.net.nz>

	* monotone.cc: Use consistent case in option descriptions.

=======
2005-09-03  Nathaniel Smith  <njs@pobox.com>

	* po/Makevars (XGETTEXT_OPTIONS): N_ != ngettext.
	Add c-format flags on F() and FP() calls (only partially
	successful on latter, because of bug in xgettext).
	
>>>>>>> 5c316de3
2005-09-02  Nathaniel Smith  <njs@pobox.com>

	* paths.{hh,cc}: Add split_path typedef.  Use it.

2005-09-02  Matt Johnston  <matt@ucc.asn.au>

	* lua.cc (monotone_guess_binary_file_contents_for_lua): use a
	temporary char* buffer rather than &string[], extra copying seems
	to have negligible performance impact.
	* tests/perf-test.sh: change path from tests/ to contrib/, make
	executable.
	* tests/parse-accounting.pl: make executable.

2005-09-01  Timothy Brownawell  <tbrownaw@gmail.com>

	* lua.cc, std_hooks.lua: use proper regexes for .mt-ignore
	taken from a patch from Martin Dvorak
	* contrib/monotone-cvs-ignore.lua: New file, from the same patch.
	supports .cvsignore files
	* tests/t_mt_ignore.at: check that a missing .mt-ignore
	doesn't cause problems

2005-09-01  Timothy Brownawell  <tbrownaw@gmail.com>

	* tests/t_mt_ignore.at: use RAW_MONOTONE instead of ugly --rcfile
	Also actually do "mtn add" this time.

2005-09-01  Timothy Brownawell  <tbrownaw@gmail.com>

	* tests/t_mt_ignore.at: new test, checks that .mt-ignore works
	* testsuite.at: add it

2005-09-01  Timothy Brownawell  <tbrownaw@gmail.com>

	* std_hooks.lua: support .mt-ignore
	* monotone.texi: mention .mt-ignore and MT/wanted-testresults under
	"Existing control files"
	* .mt-ignore: ignore testsuite.dir

2005-09-03  Benoît Dejean  <benoit@placenet.org>

	* commands.cc (ls_certs):
	* netsync.cc (load_data): Merged strings.

2005-09-01  Benoît Dejean  <benoit@placenet.org>

	* commands.cc: Merged one more "no such revision '%s'" string.

2005-09-01  Benoît Dejean  <benoit@placenet.org>

	* commands.cc: Merged all "no such revision '%s'" strings.
	(string_to_datetime): Merged catch blocks in order to merge error
	messages.

2005-09-01  Benoît Dejean  <benoit@placenet.org>

	* ChangeLog: Fixed.

2005-09-01  Matthew Gregan  <kinetik@orcon.net.nz>

	* ui.cc (user_interface): Avoid calling sync_with_stdio(false) on
	Win32 for now to work around a bug in MinGW where unsynchronized
	std::cin returns EOF earlier when reading a stream with DOS
	newlines.  Resolves 'db load' failure reported by Howard Spindel.
	* database.cc (load): Don't bother executing an empty string.
	* commands.cc (ALIAS(import, setup)): Remove alias.

2005-09-01  Matt Johnston  <matt@ucc.asn.au>

	* schema.sql: add BEGIN, COMMIT to make it a single transaction,
	improves db init performance significantly on OS X (avoids many
	disk-cache flushes).

2005-09-01  Matthew Gregan  <kinetik@orcon.net.nz>

	* testsuite.at: Increase entropy used to generate port numbers
	where we can and increase range of port numbers generated.
	* monotone.texi: Fix a couple of minor typos.

2005-09-01  Matthew Gregan  <kinetik@orcon.net.nz>

	* monotone.texi: Update 'setup' documentation and tutorial to
	reflect new usage.  Also update much of the monotone output in the
	tutorials to reflect the output of more modern versions of
	monotone.  Correct some minor errors and typos while here.
	* commands.cc (CMD(setup)): Require database and branch arguments.
	(ALIAS(import,setup)): Add setup alias.
	* testsuite.at, tests/*.at: Update 'setup' usage.

2005-08-31  Richard Levitte  <richard@levitte.org>

	* lua.cc, std_hooks.lua: Rename
	monotone_guess_binary_filename_for_lua and guess_binary_filename
	to monotone_guess_binary_file_contents_for_lua and
	guess_binary_file_contents.

2005-08-31  Benoît Dejean  <benoit@placenet.org>

	* basic_io.cc (basic_io::input_source::err): Merged strings.

2005-08-31  Nathaniel Smith  <njs@pobox.com>

	* file_io.cc (set_char_is_binary, guess_binary): static_cast chars
	to uint8_t before using as array indices.  Also replace some ints
	with size_t's to quiet g++ warnings.

2005-08-30  Benoît Dejean  <benoit@placenet.org>

	In function void set_char_is_binary(char, bool)
	133: warning: array subscript has type char
	In function void init_char_is_binary()
	147: warning: comparison between signed and unsigned integer expressions
	In function bool guess_binary(const std::string&)
	160: warning: comparison between signed and unsigned integer expressions
	162: warning: array subscript has type char

2005-08-30  Benoît Dejean  <benoit@placenet.org>

	* file_io.cc (walk_tree): Fixed format.

2005-08-31  Marcel van der Boom  <marcel@hsdev.com>

	* std_hooks.lua (execute_confirm): New function.
	(merge2_opendiff_cmd, merge3_opendiff_cmd): Add.

2005-08-31  Matthew Gregan  <kinetik@orcon.net.nz>

	* paths.cc (test_bookkeeping_path, test_system_path): Second
	attempt at compile fixes; this time the unit tests actually pass
	too.

2005-08-30  Matthew Gregan  <kinetik@orcon.net.nz>

	* paths.cc (test_bookkeeping_path, test_system_path): Shift object
	instantiation around a little to work around what seems to be a
	bug in the gcc 3.3 parser.
	* win32/inodeprint.cc (inodeprint_file): Update to use new path
	handling code.
	* win32/fs.cc (tilde_expand): Compile fix.

2005-08-30  Petr Baudis  <pasky@suse.cz>

	* std_hooks.lua: Simple support for merging using merge(1) and vim.

2005-08-30  Benoît Dejean  <benoit@placenet.org>

	* po/fr.po: Updated French translation.

2005-08-30  Benoît Dejean  <benoit@placenet.org>

	* commands.cc: Merged some error messages.

2005-08-30  Benoît Dejean  <benoit@placenet.org>

	* commands.cc: Merged complete(..., file_id) and
	complete(..., manifest_id) into template complete(..., ID).

2005-08-30  Benoît Dejean  <benoit@placenet.org>

	* commands.cc (ls_certs): Reworked for i18n.
	(CMD(commit)): Merged 2 strings.

2005-08-30  Matthew Gregan  <kinetik@orcon.net.nz>

	* revision.cc (ensure_parents_loaded): Don't reuse an iterator
	after we've invalidated it.  Fixes 'diff' crash reported by Howard
	Spindel.

2005-08-30  Matt Johnston  <matt@ucc.asn.au>

	* botan/allocate.cpp: avoid string comparison when looking up the 
	default allocator
	* monotone.cc (cpp_main): set a default allocator

2005-08-28  Nathaniel Smith  <njs@pobox.com>

	* tests/t_attributes.at: Delete checkout dir in between
	checkouts.

2005-08-28  Matt Johnston  <matt@ucc.asn.au>

	* keys.cc (keys_match): new function to compare whether two keys
	match (ignoring whitespace as the database does, etc).
	* packet.cc, keys.cc: use it for existing-key-comparison.

2005-08-27  Nathaniel Smith  <njs@pobox.com>

	* commands.cc (checkout): Special-case "checkout ."
	* tests/t_checkout_dir.at: Test it.

2005-08-26  Nathaniel Smith  <njs@pobox.com>

	* file_io.hh: Remove comment describing old path types.
	* paths.hh: Add comment describing new path types.
	
2005-08-26  Nathaniel Smith  <njs@pobox.com>

	* app_state.cc (create_working_copy): Remove
	fs::filesystem_exception catching.
	* file_io.hh (mkdir_p): Remove comment noting app_state.cc's
	dependence on a boost-based implementation.

2005-08-26  Nathaniel Smith  <njs@pobox.com>

	* paths.cc: Include <string>.  Helps build on g++ 3.3?

2005-08-26  Nathaniel Smith  <njs@pobox.com>

	* commands.cc (get_log_message): Make the log message commentary a
	little more descriptive for people who may not know what a log
	message is...
	(commit): When canceling a commit due to empty log message, say
	so.

2005-08-26  Nathaniel Smith  <njs@pobox.com>

	* std_hooks.lua: Check for both "vi" and "notepad.exe" as fallback
	editors.  If no editor was found, print a helpful message instead
	of just running "vi" anyway.  Print a message if the editor exited
	with error.

2005-08-26  Nathaniel Smith  <njs@pobox.com>

	* file_io.cc (mkdir_p, make_dir_for): Increase error checking.
	* commands.cc (checkout): Make sure that checkout target directory
	does not already exist.  Also use system_path more uniformly.
	* tests/t_checkout_dir.at: Test.
	* tests/t_setup_existing_path.at: New test.

2005-08-26  Nathaniel Smith  <njs@pobox.com>

	* commands.cc (read): Optionally take files on command line.
	* tests/t_read_from_file.at, testsuite.at: New test.
	* monotone.texi (Network Service): Show Jim using this.
	(Packet I/O, Commands): Document.
	* monotone.1: Likewise.

2005-08-26  Nathaniel Smith  <njs@pobox.com>

	* change_set.cc (move_files_from_tmp_top_down): Typo again.
	
2005-08-26  Nathaniel Smith  <njs@pobox.com>
	
	* database.cc (open): Convert stray line to paths.cc.

2005-08-26  Nathaniel Smith  <njs@pobox.com>

	* change_set.cc (move_files_from_tmp_top_down): Typo.

	* file_io.cc (move_path): New function.
	(move_file, move_dir): Minor cleanup -- use
	require_path_is_nonexistent.

	* work.cc (build_deletions): Use delete_file, rather than unlink.
	If file is already non-existent, do nothing.
	(build_rename): Use move_path, rather than rename.  If file
	already appears to have been renamed, do nothing.

2005-08-26  Nathaniel Smith  <njs@pobox.com>

	* app_state.cc (allow_working_copy): Make logging more sensible.

2005-08-26  Nathaniel Smith  <njs@pobox.com>

	* transforms.cc (length): 
	* database.cc (sql, load, open): 
	* commands.cc (rename, attr): 
	* change_set.cc (move_files_to_tmp_bottom_up) 
	(move_files_from_tmp_top_down): Merge fixups.

2005-08-26  Nathaniel Smith  <njs@pobox.com>

	* database_check.cc: Track and report on manifest and revision
	parseability.
	* tests/t_database_check_normalized.at: Update to expect "not
	parseable" messages rather than "not normalized" messages.
	All tests pass.
	
2005-08-26  Nathaniel Smith  <njs@pobox.com>

	* tests/t_unreadable_MT.at: This test was called "do not fail on
	unreadable MT/options".  I do not know why we wanted such
	behavior.  I am making it "fail cleanly on unreadable
	MT/options".

2005-08-26  Nathaniel Smith  <njs@pobox.com>

	* paths.cc (check_fp_normalizes_to, test_file_path_internal):
	Oops, there were more places testing for non-brokenness; break
	them too.

2005-08-26  Nathaniel Smith  <njs@pobox.com>

	* paths.cc (test_split_join): Test that you cannot create a path
	in MT by joining.
	(file_path): Implement it.
	(split): Break, to match broken behavior of old splitter (easier
	than fixing change_set.cc...)
	(file_path_internal): Test for brokenness accordingly.

2005-08-26  Nathaniel Smith  <njs@pobox.com>

	* commands.cc (cat): Hack so that 'cat file REV PATH' works
	correctly both inside and outside of working copy, interpreting
	path slightly differently in each case.
	
2005-08-26  Nathaniel Smith  <njs@pobox.com>

	* tests/t_normalized_filenames.at: Internal unnormalized pathnames
	are no longer silently normalized, but rather a hard error.
	Adjust test accordingly.

2005-08-26  Nathaniel Smith  <njs@pobox.com>

	* paths.hh (file_path_internal_from_user): New constructor.
	* paths.cc (test_file_path_internal): Test it.
	(file_path::file_path): Implement it.
	* commands.cc (cat): Use it to create/validate passed in
	filenames.

2005-08-26  Nathaniel Smith  <njs@pobox.com>

	* paths.cc (test_system_path): Require that system_path normalize
	out ..'s.
	(system_path): Do so.

2005-08-26  Nathaniel Smith  <njs@pobox.com>

	* work.cc (build_additions): Remove redundant (and now wrong)
	code.
	Test 53 now passes.
	
2005-08-26  Nathaniel Smith  <njs@pobox.com>

	* file_io.cc (make_dir_for): Oops, this doesn't need a
	fs::native.
	Test 37 now passes.

2005-08-26  Nathaniel Smith  <njs@pobox.com>

	* file_io.cc (mkdir): New function.  Now with extra brain-eating
	power.
	(mkdir_p, make_dir_for, delete_file, delete_dir_recursive) 
	(move_file, move_dir, write_data_impl): Use it, to make all
	fs::path's native and disable boost's random rejection of paths.

2005-08-26  Nathaniel Smith  <njs@pobox.com>

	* paths.cc (test_file_path_external_prefix_a_b) 
	(test_file_path_external_no_prefix, test_file_path_internal): Test
	for validity of more strange characters (,+@*%#$=).

2005-08-26  Nathaniel Smith  <njs@pobox.com>

	* file_io.cc (ident_existing_file): Remove accidentally-left-in
	code.  Test 26 now passes.
	* lua.cc (monotone_includedir_for_lua, load_rcfile): Add
	fs::native's.

2005-08-25  Nathaniel Smith  <njs@pobox.com>

	* paths.hh (system_path::system_path): Add new boolean argument
	controlling some access_tracker behavior.
	* app_state.cc (allow_working_copy): Use it.
	* paths.cc (system_path): Implement it.
	(test_system_path): Test it.

2005-08-25  Nathaniel Smith  <njs@pobox.com>

	* file_io.cc (walk_tree): Return properly.
	
2005-08-25  Nathaniel Smith  <njs@pobox.com>

	* paths.cc (test_file_path_internal): Add tests for
	file_path.empty().
	* file_io.cc (walk_tree_recursive): Add explicit fs::native.

2005-08-25  Nathaniel Smith  <njs@pobox.com>

	* paths.cc: Many small changes.  Unit tests now pass.  72
	unexpected autotest failures.

2005-08-25  Nathaniel Smith  <njs@pobox.com>

	* paths.cc (file_path): Fix up error reporting in external path
	normalization.
	(test_file_path_external_no_prefix): "" is always an invalid
	path.

2005-08-25  Nathaniel Smith  <njs@pobox.com>

	* database.cc (sql): Only check schema version when db actually
	exists.

2005-08-25  Nathaniel Smith  <njs@pobox.com>

	* file_io.cc (read_data_for_command_line): We are given a
	system_path.

2005-08-25  Nathaniel Smith  <njs@pobox.com>

	* paths.cc: Fix all unit test failures, except for two mysterious
	boost::too_few_args exceptions.
	
2005-08-25  Nathaniel Smith  <njs@pobox.com>

	* paths.cc, unix/fs.cc: Many, many fixes and some new tests too.	

2005-08-25  Nathaniel Smith  <njs@pobox.com>

	* paths.cc (struct access_tracker): Doh, initializer should set
	'initialized'...
	(test_file_path_internal): It's valid for a split file
	to have a null component if the file is "".

2005-08-25  Nathaniel Smith  <njs@pobox.com>

	* paths.cc (in_bookkeeping_dir): Last change didn't work out so
	well; let's remove some negatives and see if I can understand what
	the code does this way...

2005-08-25  Nathaniel Smith  <njs@pobox.com>

	* paths.cc (not_in_bookkeeping_dir): Handle "MT" case.
	Update tests to make sure it sticks...

2005-08-25  Nathaniel Smith  <njs@pobox.com>

	* unit_tests.{cc,hh} (init_unit_test_suite): Remove
	path_component_tests.
	* unix/fs.cc (tilde_expand): Another compile fix.

2005-08-25  Nathaniel Smith  <njs@pobox.com>

	* {unix,win32}/fs.cc: Misc. compile fixes.

2005-08-25  Nathaniel Smith  <njs@pobox.com>

	* Makefile.am (UNIX_PLATFORM_SOURCES): Add unix/fs.cc
	(WIN32_PLATFORM_SOURCES): Add win32/fs.cc
	* paths.hh (bookkeeping_path): Implement default constructor.

2005-08-25  Nathaniel Smith  <njs@pobox.com>

	* rcs_import.cc (import_cvs_repo): 
	* lua.cc (default_rcfilename): 
	* diff_patch.cc (get_version): Small compile fixes.

2005-08-25  Nathaniel Smith  <njs@pobox.com>

	* paths.{cc,hh} (is_bookkeeping_path): New static method.
	* file_io.cc (walk_tree_recursive): Use it.  Now compiles.
	paths.cc and file_io.cc now compile.
	
2005-08-25  Nathaniel Smith  <njs@pobox.com>

	* file_io.cc (delete_dir_recursive): Implement.
	Misc. compile fixes.
	
2005-08-25  Nathaniel Smith  <njs@pobox.com>

	* file_io.cc (test_book_keeping_file): Remove.

2005-08-25  Nathaniel Smith  <njs@pobox.com>

	* file_io.cc (walk_tree_recursive, walk_tree): Implement.

2005-08-25  Nathaniel Smith  <njs@pobox.com>

	* paths.cc (const_system_path): Do tilde expansion.

2005-08-25  Nathaniel Smith  <njs@pobox.com>

	* file_io.cc (read_localized_data, read_data_for_command_line) 
	(write_localized_data, write_data, write_data_impl): Implement.

2005-08-25  Nathaniel Smith  <njs@pobox.com>

	* file_io.cc (read_data): Implement.  Remove the base64<gzip<>>
	versions.

2005-08-25  Nathaniel Smith  <njs@pobox.com>

	* file_io.cc (move_file, move_dir): Implement.

2005-08-25  Nathaniel Smith  <njs@pobox.com>

	* file_io.cc (assert_path_is_nonexistent, assert_path_is_file) 
	(assert_path_is_directory, require_path_is_nonexistent) 
	(require_path_is_file, require_path_is_directory) 
	(ident_existing_file, mkdir_p, make_dir_for, delete_file) 
	(delete_dir_recursive): Implement.

2005-08-25  Nathaniel Smith  <njs@pobox.com>

	* Audit uses of 'file_exists', because its semantics have changed;
	it now checks to see if a path exists and is a regular file,
	rather than that it simply exists.  A fair amount of code already
	thought it meant that... other places now use 'path_exists'.
	
2005-08-25  Nathaniel Smith  <njs@pobox.com>

	* file_io.cc (path_exists, directory_exists, file_exists):
	Implement.

2005-08-25  Nathaniel Smith  <njs@pobox.com>

	* platform.hh (get_path_status): New function.
	* unix/fs.cc (get_path_status): Implement.
	* win32/fs.cc (get_path_status): Implement inefficiently (does
	win32 have stat?)

2005-08-25  Nathaniel Smith  <njs@pobox.com>

	* file_io.cc (get_homedir, tilde_expand, book_keeping_file)
	(book_keeping_dir): Remove.

2005-08-25  Nathaniel Smith  <njs@pobox.com>

	* platform.hh (get_homedir): New function.
	* {win32,unix}/fs.cc (get_homedir): Expose.

2005-08-25  Nathaniel Smith  <njs@pobox.com>

	* Minor compile fixes.
	
2005-08-25  Nathaniel Smith  <njs@pobox.com>

	* platform.hh (tilde_expand): New function.
	* win32/fs.cc, unix/fs.cc: Implement it.

2005-08-25  Nathaniel Smith  <njs@pobox.com>

	* paths.cc: Many more fixes.  Now compiles with and without unit
	tests.
	
2005-08-25  Nathaniel Smith  <njs@pobox.com>

	* paths.cc: Lots of compile fixes for unit tests.
	Add a test for access_tracker.

2005-08-25  Nathaniel Smith  <njs@pobox.com>

	* paths.cc: Many fixes.  Now compiles.

2005-08-25  Nathaniel Smith  <njs@pobox.com>

	* paths.cc (system_path): Implement.

2005-08-24  Nathaniel Smith  <njs@pobox.com>

	* paths.cc (fully_normalized_path): Use find_first_of.

2005-08-24  Nathaniel Smith  <njs@pobox.com>

	* paths.cc (find_and_go_to_working_copy, save_initial_path) 
	(go_to_working_copy): Use new checked structure.
	(operator <<): Make sure we can log our access_tracked values
	without marking them as used.

2005-08-24  Nathaniel Smith  <njs@pobox.com>

	* paths.cc (struct access_tracker): Add invariant checking on
	lifetime usage of path roots.

2005-08-24  Nathaniel Smith  <njs@pobox.com>

	* paths.hh (any_path::operator =): return *this.

2005-08-24  Nathaniel Smith  <njs@pobox.com>

	* paths.{cc,hh}: More fixes.

2005-08-24  Nathaniel Smith  <njs@pobox.com>

	* paths.{cc,hh}: Reorganize a bit.  Implement file_path and
	bookkeeping_path.

2005-08-24  Nathaniel Smith  <njs@pobox.com>

	* paths.cc (file_path): Implement basic constructor.
	Misc compile fixes.
	Add single-character names to tests.
	
2005-08-24  Nathaniel Smith  <njs@pobox.com>

	* paths.cc (go_to_working_copy): New function.  Implement.
	* app_state.cc (create_working_copy): Adjust accordingly.

2005-08-24  Nathaniel Smith  <njs@pobox.com>

	* paths.cc (find_and_go_to_working_copy): Implement.
	* app_state.cc (allow_working_copy): Adjust accordingly.
	(relative_directory): Remove.
	* file_io.cc (find_working_copy): Remove.

2005-08-24  Nathaniel Smith  <njs@pobox.com>

	* paths.cc (save_initial_path): Update for previous changes.

2005-08-24  Nathaniel Smith  <njs@pobox.com>

	* paths.cc (test_system_path): Add tests for the
	from-any_path constructor.  Add test for "~foo" handling.
	Start cleaning up path roots.
	* platform.hh: Note that get_current_working_dir() is
	charset-broken (i.e., operations started inside non-utf8
	directories are probably broken).

2005-08-24  Nathaniel Smith  <njs@pobox.com>

	* app_state.cc (allow_working_copy): 
	* change_set.cc (print_insane_change_set): Two more small compile
	fixes.
	All remaining compile errors are localized to unimplemented
	paths.cc/file_io.cc functionality.

2005-08-24  Nathaniel Smith  <njs@pobox.com>

	* database.cc (initialize): Missing ;.

2005-08-24  Nathaniel Smith  <njs@pobox.com>

	* monotone.cc (cpp_main): Handle message_file right.

2005-08-24  Nathaniel Smith  <njs@pobox.com>

	* change_set.cc (print_insane_path_rearrangement): 
	* database.cc (initialize): 
	* monotone.cc (cpp_main): More small compile fixes.

2005-08-24  Nathaniel Smith  <njs@pobox.com>

	* file_io.hh
	({assert,require}_path_is_{nonexistent,file,directory}): New
	functions.
	Use them everywhere.

2005-08-24  Nathaniel Smith  <njs@pobox.com>

	* basic_io.hh: #include "paths.hh".
	* monotone.cc (add_rcfile): Remove obsolete absolutification, etc.

2005-08-24  Nathaniel Smith  <njs@pobox.com>

	* paths.hh (system_path): Add a from-any_path constructor.
	* Makefile.am (MOST_SOURCES): Remove path_component.{cc,hh}.
	* basic_io.hh (push_file_pair): New method.
	* change_set.cc (print_insane_change_set) 
	(print_insane_path_rearrangement): Use it.

2005-08-24  Nathaniel Smith  <njs@pobox.com>

	* paths.hh (any_path::as_internal): On second thought, return a
	std::string, not a utf8 -- utf8 would be better, but should wait
	for some more general charset handling cleanup.
	* Adjust other files accordingly.
	
2005-08-24  Nathaniel Smith  <njs@pobox.com>

	* More compile fixes.  All remaing compile errors are real
	problems, yay.
	
2005-08-24  Nathaniel Smith  <njs@pobox.com>

	* Lots and lots more compile fixes.

2005-08-24  Nathaniel Smith  <njs@pobox.com>

	* paths.hh, monotone.cc, app_state.hh, app_state.cc:
	* unix/inodeprint.cc: More compile fixes.

2005-08-24  Nathaniel Smith  <njs@pobox.com>

	* manifest.hh: Include paths.hh.
	* file_io.hh: Fix syntax errors, and fixup interface.

2005-08-24  Nathaniel Smith  <njs@pobox.com>

	* paths.hh, sanity.hh: Compilation fixes.

2005-08-24  Nathaniel Smith  <njs@pobox.com>

	* paths.cc: Update tests to use path_state_* and pass utf8
	objects.
	
2005-08-24  Nathaniel Smith  <njs@pobox.com>

	* paths.hh (file_path_external): Take a utf8() object, always.

2005-08-24  Nathaniel Smith  <njs@pobox.com>

	* paths.hh (class file_path): Make "convenience functions"
	required.

2005-08-24  Nathaniel Smith  <njs@pobox.com>

	* Switch rest of instances to using convenience functions.
	
2005-08-24  Nathaniel Smith  <njs@pobox.com>
	
	* Switch many instances to using convenience functions.
	
2005-08-24  Nathaniel Smith  <njs@pobox.com>

	* paths.hh (file_path_internal, file_path_external): Define
	convenience functions.
	(file_path, bookkeeping_path, system_path): Add default
	constructors.

2005-08-24  Nathaniel Smith  <njs@pobox.com>

	* app_state.cc, change_set.cc, change_set.hh, commands.cc:
	* inodeprint.cc, manifest.cc, rcs_import.cc, restrictions.cc:
	* work.cc: Audit all calls to file_path() to add internal/external
	notation.

2005-08-24  Nathaniel Smith  <njs@pobox.com>

	* app_state.cc: More paths.hh conversion.
	(app_state::prefix): Remove.
	* commands.cc: Remove uses of app.prefix.
	* automate.cc (automate_attributes): Likewise.

2005-08-23  Nathaniel Smith  <njs@pobox.com>

	* paths.hh (any_path::as_internal): On second thought, return a
	utf8 object.
	* app_state.cc (set_database): Take a system_path.
	(set_pidfile): Likewise.
	* monotone.cc (cpp_main): Pass one.

2005-08-23  Nathaniel Smith  <njs@pobox.com>

	* file_io.hh (get_homedir): Return a system_path.
	* app_state.hh (app_state): Make pidfile a system_path.
	* sanity.hh (sanity::filename): Make a system_path.
	* monotone.cc (cpp_main): Adjust accordingly.
	* paths.hh (any_path): Add as_internal() to interface.
	* paths.cc: Add roundtripping tests.

2005-08-23  Nathaniel Smith  <njs@pobox.com>

	* platform.hh, unix/fs.cc, win32/fs.cc
	(change_current_working_dir): Take an any_path, not a string.
	* rcs_import.{cc,hh}: Convert to paths.hh.

2005-08-23  Nathaniel Smith  <njs@pobox.com>

	* commands.cc (pid_file): Remove fs::path.

2005-08-23  Nathaniel Smith  <njs@pobox.com>

	* mkstemp.cc (monotone_mkstemp): Remove references to fs::path.

2005-08-23  Nathaniel Smith  <njs@pobox.com>

	* change_set.cc (apply_rearrangement_to_filesystem): Oops, missed
	some local_path's.

2005-08-23  Nathaniel Smith  <njs@pobox.com>

	* path_component.{cc,hh}: Delete.

2005-08-23  Nathaniel Smith  <njs@pobox.com>

	* change_set.cc (move_files_to_tmp_bottom_up) 
	(move_files_from_tmp_top_down): Convert to paths.hh.
	Whole file: stop using path_component.hh.

2005-08-23  Nathaniel Smith  <njs@pobox.com>

	* paths.cc (test_bookkeeping_path): Oops, "" is an invalid
	bookkeeping_path.

2005-08-23  Nathaniel Smith  <njs@pobox.com>

	* lua.cc, paths.cc: Few more tweaks for previous change.

2005-08-23  Nathaniel Smith  <njs@pobox.com>

	* paths.{cc,hh}: Add / operators.  Make that the usual way to use
	bookkeeping_path's.
	* work.cc: Adjust accordingly.
	* lua.cc (working_copy_rcfilename): Likewise.
	* commands.cc (update): Likewise.

2005-08-23  Nathaniel Smith  <njs@pobox.com>

	* paths.{cc,hh} (operator <<): Implement for any_paths.
	* paths.hh (class bookkeeping_path): Note that current design is
	bogus to remind myself to fix it tomorrow...

2005-08-23  Nathaniel Smith  <njs@pobox.com>

	* work.{hh,cc}: Convert to paths.hh.

2005-08-23  Nathaniel Smith  <njs@pobox.com>

	* lua.{cc,hh}: Mostly convert to paths.hh.  (Still uses boost::fs
	internally for some directory iteration.)
	* app_state.cc (load_rcfiles): Update accordingly.
	* file_io.hh (path_state): De-templatify; take any_path instead of
	a T.

2005-08-23  Nathaniel Smith  <njs@pobox.com>

	* paths.cc (any_path): New base class.
	(file_path, bookkeeping_path, system_path): Inherit from it.
	* transforms.{hh,cc} (utf8_to_system): Actually, always take a
	utf8 after all (but still have two return types).

2005-08-23  Nathaniel Smith  <njs@pobox.com>

	* transforms.cc: Convert to paths.hh.

2005-08-23  Nathaniel Smith  <njs@pobox.com>

	* transforms.{cc,hh} (localized, localized_as_string): Remove.

2005-08-23  Nathaniel Smith  <njs@pobox.com>

	* transforms.cc (utf8_to_system): Make fast.

2005-08-23  Nathaniel Smith  <njs@pobox.com>

	* transforms.hh (utf8_to_system): Add a string->string version.
	* transforms.cc (utf8_to_system): Implement it.

2005-08-23  Nathaniel Smith  <njs@pobox.com>

	* paths.cc (localized_path_str): New function.
	Fix some tests.

2005-08-23  Nathaniel Smith  <njs@pobox.com>

	* commands.cc: Convert to paths.hh.
	* mkstemp.cc (monotone_mkstemp): Likewise.

2005-08-23  Nathaniel Smith  <njs@pobox.com>

	* vocab_terms.hh, vocab.cc: Remove file_path, local_path.
	* database.{hh,cc}, monotone.cc: Convert to paths.hh.
	* file_io.{hh,cc}: Start to convert to paths.hh.

2005-08-23  Nathaniel Smith  <njs@pobox.com>

	* paths.{cc,hh} (fully_normalized_path): Implement.
	(external_path): Rename to system_path.
	Misc. other updates.

2005-08-21  Eric Anderson  <anderse-monotone@cello.hpl.hp.com>
	* file_io.cc, file_io.hh, lua.cc, std_hooks.lua: determine if a
	file is binary by looking at it incrementally, rather than reading
	it in entirely.  Prepare for making it possible to control what
	characters are considered "binary"

2005-08-20  Nathaniel Smith  <njs@codesourcery.com>

	* paths.cc (is_absolute): New function.
	(file_path::file_path(vector<path_component>))
	(file_path::split): Implement.

2005-08-20  Nathaniel Smith  <njs@pobox.com>

	* interner.hh (interner): Add a scary constructor that lets us
	insert an initial value and assert that we already knew that the
	value assigned to it would be.  (This lets us make it an inlined
	constant.)

2005-08-20  Nathaniel Smith  <njs@pobox.com>

	* paths.cc: Yet more tests.

2005-08-20  Nathaniel Smith  <njs@pobox.com>
	
	* paths.cc (save_initial_path): Implement.
	Add more tests.
	
2005-08-20  Nathaniel Smith  <njs@codesourcery.com>

	* paths.{cc,hh}: New files.
	* Makefile.am (MOST_SOURCES): Add them.
	* unit_tests.hh (add_paths_tests): Declare.
	* unit_tests.cc (init_unit_test_suite): Add them.
	* platform.hh (get_current_working_dir)
	(change_current_working_dir):  New functions.
	* {unix,win32}/fs.cc: New files.

2005-08-19  Nathaniel Smith  <njs@codesourcery.com>

	* monotone.texi (Tutorial): Tweak wording, use --db at more
	appropriate places.

2005-08-26  Richard Levitte  <richard@levitte.org>

	* database.cc (version): Revert the change done earlier, as it
	aborted if the schema isn't the current one, rendering this method
	useless.

2005-08-26  Matt Johnston  <matt@ucc.asn.au>

	* change_set.cc (check_depth, confirm_proper_tree): 
	more efficient algorithm to check for no loops
	* constants.hh: new constant max_path_depth to limit
	recursion in check_depth.

2005-08-26  Benoît Dejean  <benoit@placenet.org>

	* po/fr.po: Updated French translation.

2005-08-26  Richard Levitte  <richard@levitte.org>

	* options.hh, monotone.cc: Add the '--execute' command-specific
	option.
	* monotone.cc (cpp_main): ... and process it.
	* app_state.hh (class app_state): Add the 'execute' boolean.
	* app_state.cc (app_state): Initialise it.
	* commands.cc (CMD(drop)): Add '--execute' capability.
	* commands.cc (CMD(rename)): Add '--execute' capability.  Pass
	'app' to build_rename.
	* work.hh, work.cc (build_deletions, build_rename): Do the actual
	work.  This required the addition of an app_state parameter to
	build_rename.

	* tests/t_drop_execute.at, tests/t_rename_execute.at: New tests.
	* testsuite.at: Add them.

2005-08-26  Benoît Dejean  <benoit@placenet.org>

	* mt_version.cc (print_full_version): Merged strings.
	* change_set.cc: No i18n for unittests. Wow, this saves
	21 strings (total 781).

2005-08-25  Benoît Dejean  <benoit@placenet.org>

	* commands.cc (safe_gettext): New function.
	(explain_usage): Used there to avoid _("").

2005-08-25  Benoît Dejean  <benoit@placenet.org>

	* sanity.{cc,hh} (sanity::do_format): Merged code from
	sanity::{log, warning, progress} in order to merge
	strings. Fixed exception rethrowing.

2005-08-25  Benoît Dejean  <benoit@placenet.org>

	* commands.cc (CMD(lca)): One more string for i18n.
	(CMD(trusted)): Merged all strings.

2005-08-25  Benoît Dejean  <benoit@placenet.org>

	* po/fr.po: Updated French translation.

2005-08-25  Benoît Dejean  <benoit@placenet.org>

	* database.cc (database::version): Marked string for i18n
	and simplifed.
	(database::info): Reworked to merge all strings for i18n.

2005-08-25  Benoît Dejean  <benoit@placenet.org>

	* database.{cc,hh} (database::open, database::check_filename):
	New functions to avoid error handling code and string duplicates.

2005-08-25  Matt Johnston  <matt@ucc.asn.au>

	* transform.cc ({int,ext}ernalize_rsa_keypair_id): don't 
	convert the username portion of key ids to/from ACE.
	* tests/t_genkey.at: check that foo+bar@example.com works
	and foobar@exam+ple.com doesn't.

2005-08-24  Benoît Dejean  <benoit@placenet.org>

	* database.cc (assert_sqlite3_ok): Somehow merged error messages.

2005-08-24  Benoît Dejean  <benoit@placenet.org>

	* change_set.cc (move_files_to_tmp_bottom_up): Better strings.
	* keys.cc (generate_key_pair): Merged 2 strings.

2005-08-24  Nathaniel Smith  <njs@pobox.com>

	* database.cc (assert_sqlite3_ok): Remove accidentally-left-in
	format string argument.

2005-08-24  Nathaniel Smith  <njs@pobox.com>

	* revision.cc (check_sane_history): Add MM's for calculated
	changesets.

2005-08-24  Nathaniel Smith  <njs@pobox.com>

	* database.cc (assert_sqlite3_ok): Don't print the raw sqlite
	error code.  Do add some auxiliary information when sqlite errors
	are confusing.

2005-08-24  Nathaniel Smith  <njs@pobox.com>

	* Back out most changes since
	b580c6ac5bf8eea1f442b8bddc60283b047ade1e.  Handling charsets
	properly by working in utf8 and then converting sucks.  Problems
	include
	  - gettext hates you (wants to return stuff in local charset)
	  - strerror hates you (same reason, but you can't turn it off)
	  - can't report charset conversion errors
	We thus return to our "sorta-correct, by accident" status quo.
	Only change left in is signedness fix in
	5548868ab56d939c1fd8713aa2ac8caacd1184a1.

2005-08-23  Nathaniel Smith  <njs@pobox.com>

	* ui.cc (sanitize): Fix signedness bug in comparison.
	* unix/unix.{cc,hh}: New files.
	* Makefile.am (UNIX_PLATFORM_SOURCES): Add them.
	* unix/process.cc (is_executable, make_executable): Use new
	function last_error.

2005-08-23  Nathaniel Smith  <njs@pobox.com>

	* transforms.{cc,hh} (system_charset): Expose.
	* monotone.cc (cpp_main): Use it to fiddle with gettext's charset
	conversion and make --help output actually correct.

2005-08-23  Nathaniel Smith  <njs@pobox.com>

	* transforms.cc (outprep): Don't sanitize all output; removes too
	many valid characters (\r, \t, etc.).
	* ui.cc: Call outprep on ticker output.
	(inform): Do still sanitize ui.inform() output.

2005-08-23  Nathaniel Smith  <njs@pobox.com>

	* transforms.cc (outprep): New function.
	* ui.cc (inform): Use it.
	* monotone.cc (cpp_main): Use it.
	Everything that writes user-intended output directly (i.e., via
	cout) must call outprep() on that data before printing it.
	
2005-08-23  Nathaniel Smith  <njs@pobox.com>

	* monotone.cc (cpp_main): Trick popt into converting its generated
	help messages into the current locale's charset.

2005-08-23  Nathaniel Smith  <njs@pobox.com>

	* ui.cc (inform, sanitize): Convert all output from utf8 to
	current locale's charset.

2005-08-23  Nathaniel Smith  <njs@pobox.com>

	* monotone.cc (cpp_main): Use bind_textdomain_codeset to request
	that all gettext'ed strings be returned in UTF-8.

2005-08-23  Nathaniel Smith  <njs@pobox.com>

	* idna/nfkc.c (g_utf8_strlen): Expose.
	* transforms.{cc,hh} (length): New function.
	* ui.cc (write_ticks): Use length() instead of .size() to
	calculate string widths; should support multibyte characters
	better.  (Still some problems relating to truncating strings to
	avoid overflow -- calculate truncation by length, but perform
	truncation by bytes...)

2005-08-24  Benoît Dejean  <benoit@placenet.org>

	* po/fr.po: Updated French translation.

2005-08-24  Benoît Dejean  <benoit@placenet.org>

	* monotone.cc:
	* commands.cc: Two more i18n strings.

2005-08-23  Benoît Dejean  <benoit@placenet.org>

	* lua.cc: boost::format vs. F.

2005-08-23  Nathaniel Smith  <njs@pobox.com>

	* AUTHORS: Add Benoît Dejean <benoit@placenet.org>.  Create new
	section for translators.  Add Benoît there too.

2005-08-23  Nathaniel Smith  <njs@pobox.com>

	* commands.cc: N_("") -> "".

2005-08-23  Nathaniel Smith  <njs@pobox.com>

	* commands.cc: Make all CMD() calls use N_() instead of _().
	(commands): Insert _() everywhere usage strings are used.  This is
	icky.

2005-08-23  Nathaniel Smith  <njs@pobox.com>

	* keys.cc (get_passphrase): Put back trailing ": " removed in
	recent i18n changes.

2005-08-23  Benoît Dejean  <benoit@placenet.org>

	* change_set.cc (dump_change_set): boost::format instead of F.
	* commands.cc (get_log_message, notify_if_multiple_heads,
	complete, CMD(attr)): Marked some strings for i18n. Replaced a
	multiline string by prefix_lines_with(). Merged strings.
	* diff_patch.cc (merge_provider::try_to_merge_files): Merged
	strings.
	* i18n.h: N_() stands for gettext_noop(), not plural.
	* keys.cc (get_passphrase): Fixed string surgery.
	* netsync.cc: i18nized tickers' labels. Added xgettext comment
	as tickers do not play well with multibytes characters (like é).
	(session::analyze_attachment): Fixed string surgery.
	(session::process_hello_cmd): Merged many strings.
	(session::process_data_cmd): Removed some leading/trailing
	whitespaces.
	* sanity.cc: Marked error prefixes for i18n.
	* ui.cc (tick_write_count::write_ticks): Reworked and fixed
	surgery. Merged some strings.

2005-08-23  Benoît Dejean  <benoit@placenet.org>

	* commands.cc (CMD*): _("") -> "" as _("") returns the PO
	header.

2005-08-23  Benoît Dejean  <benoit@placenet.org>

	* transforms.cc (check_idna_encoding): No i18n for unittests.

2005-08-23  Benoît Dejean  <benoit@placenet.org>

	* change_set.cc (dump_change_set): boost::format instead of F.
	* commands.cc (get_log_message, notify_if_multiple_heads,
	complete, CMD(attr)): Marked some strings for i18n. Replaced a
	multiline string by prefix_lines_with(). Merged strings.
	* diff_patch.cc (merge_provider::try_to_merge_files): Merged
	strings.
	* i18n.h: N_() stands for gettext_noop(), not plural.
	* keys.cc (get_passphrase): Fixed string surgery.
	* netsync.cc: i18nized tickers' labels. Added xgettext comment
	as tickers do not play well with multibytes characters (like é).
	(session::analyze_attachment): Fixed string surgery.
	(session::process_hello_cmd): Merged many strings.
	(session::process_data_cmd): Removed some leading/trailing
	whitespaces.
	* sanity.cc: Marked error prefixes for i18n.
	* ui.cc (tick_write_count::write_ticks): Reworked and fixed
	surgery. Merged some strings.

2005-08-23  Benoît Dejean  <benoit@placenet.org>

	* netcmd.cc (test_netcmd_functions): Don't translate unittest
	strings.
	* rcs_import.cc (cvs_commit::cvs_commit):
	* database.cc (version_cache::put):
	* lua.cc (dump_stack): boost::format vs. F for strings that are
	not messages.

2005-08-23  Benoît Dejean  <benoit@placenet.org>

	* xdelta.cc: Don't translate unittest strings.

2005-08-23  Matthew Gregan  <kinetik@orcon.net.nz>

	* monotone.texi: Bring 'update' syntax up to date.

2005-08-23  Nathaniel Smith  <njs@pobox.com>

	* tests/t_diff_external.at: --diff-args without --external is an
	error.
	* commands.cc (diff): Likewise.

2005-08-22  Nathaniel Smith  <njs@pobox.com>

	* contrib/ciabot_monotone.py (send_change_for): Handle author
	names with spaces in.

2005-08-22  Matt Johnston  <matt@ucc.asn.au>

	* HACKING: change the vim modeline to something that seems to work
	better.

2005-08-23  Olivier Andrieu  <oliv__a@users.sourceforge.net>

	* contrib/monotone.el: When running monotone commands, re-use
	*monotone* buffers. Make the "status" command use the prefix
	argument. Make the "tree"-restricted commands work in dired
	buffers. Add the "--no-merges" option in the log command. Various
	other innocuous changes.

2005-08-22  Nathaniel Smith  <njs@pobox.com>

	* mt_version.cc (print_full_version): Typo.

2005-08-22  Nathaniel Smith  <njs@pobox.com>

	* mt_version.cc: Include sanity.hh.

2005-08-22  Nathaniel Smith  <njs@pobox.com>

	* netsync.cc (process_error_cmd, run_netsync_protocol): Remove
	some newlines to avoid translation noise.

2005-08-22  Nathaniel Smith  <njs@pobox.com>

	* po/LINGUAS, po/ja.po: Remove ja translation again, it seems to
	be corrupt.

2005-08-22  Nathaniel Smith  <njs@pobox.com>

	* commands.cc (update): Don't use F() to indent things.
	
2005-08-22  Nathaniel Smith  <njs@pobox.com>

	* commands.cc (dump_diffs): Don't use F() to create diff headers.
	(commands::process): Put '' in the log message to make Benoît
	Dejean happy ;-).
	
2005-08-22  Nathaniel Smith  <njs@pobox.com>

	* po/LINGUAS, po/ja.po: Add Japanese translation by Satoru SATOH.
	
2005-08-20  Benoît Dejean  <benoit@placenet.org>

	* po/monotone.pot: Remove from version control.
	* po/POTFILES.skip: New file.
	* po/fr.po: French translation (initial version).
	* po/LINGUAS: Add fr.
	
2005-08-22  Nathaniel Smith  <njs@pobox.com>

	* commands.cc (read): Use FP (thanks to Benoît Dejean for
	catch).
	* mt_version.cc (print_version, print_full_version): Mark more
	strings for i18n (also thanks to Benoît Dejean).
	
2005-08-22  Nathaniel Smith  <njs@pobox.com>

	* commands.cc (commands): Revert previous changes, xgettext is
	buggy.
	Mark every CMD() string argument with _().
	* i18n.h, Makefile.am: New file.
	* sanity.hh: Include it.
	* po/Makevars (XGETTEXT_OPTIONS): Learn about _() and N_() as
	markers.

2005-08-22  Nathaniel Smith  <njs@pobox.com>

	* commands.cc (commands): Oops, can't call gettext on a
	std::string...

2005-08-22  Nathaniel Smith  <njs@pobox.com>

	* monotone.cc (coptions, options): Use gettext_noop to mark usage
	strings for i18n.
	* commands.cc (commands): gettextify command descriptions
	* po/Makevars (XGETTEXT_OPTIONS): Include the 2nd, 3rd, and 4th
	arguments to CMD macro as translatedable strings.

2005-08-22  Nathaniel Smith  <njs@pobox.com>

	* database.cc: Replace a bunch of F()'s by boost::format's,
	because F is only for strings displayed to user.

2005-08-22  Nathaniel Smith  <njs@pobox.com>

	* po/Makevars (XGETTEXT_OPTIONS): Extract FP'ed strings.

2005-08-22  Nathaniel Smith  <njs@pobox.com>

	* sanity.hh (FP): New macro.  Usage:
	FP("frobbed %i bar", "frobbed %s bars", num_bars) % num_bars

2005-08-22  Richard Levitte  <richard@levitte.org>

	* contrib/monotone-import.pl: When temporarly touching files that
	have disappeared since last import, don't forget to create
	intermediary directories as well (and to remove them later on).
	Make sure all file arguments are quoted.  Finally, pick up the
	newly created revision by reading MT/revision instead of relying
	on backquotes working.
	Notofication and initial correction submitted by
	BigFish <bigfische@gmail.com>.

2005-08-20  Matthew Gregan  <kinetik@orcon.net.nz>

	* revision.hh: Delete doubled line of text in comment.

2005-08-20  Benoît Dejean  <benoit@placenet.org>

	* monotone.cc (cpp_main): setlocale(LC_ALL).
	* commands.cc (dropkey): Unify warning into a single string.

2005-08-20  Nathaniel Smith  <njs@codesourcery.com>

	* contrib/monoprof.sh (test_commit): Kernel tarball unpacks to
	linux-$KVER/, not $KVER/.

2005-08-19  Nathaniel Smith  <njs@codesourcery.com>

	* contrib/monoprof.sh (SETUP): Put netsync hooks in the default
	hook file.

2005-08-19  Nathaniel Smith  <njs@codesourcery.com>

	* contrib/monoprof.sh: Give a sensible error message if $DATADIR
	doesn't exist.

2005-08-20  Matt Johnston  <matt@ucc.asn.au>

	* database.cc (put_revision): uncomment check_sane_history call
	(was accidentally committed commented out)

2005-08-19  Nathaniel Smith  <njs@codesourcery.com>

	* monotone.texi (Tutorial): Tweak wording, use --db at more
	appropriate places.

2005-08-19  Matthew Gregan  <kinetik@orcon.net.nz>

	* tests/t_crlf.at: Adjust expected line count to accomodate diff
	output change.
	* commands.cc (CMD(diff)): Include base revision ID in diff output
	header when diffing against working copy.  Useful to identify what
	revision a patch was created against.
	* std_hooks.lua (ignore_file): Ignore Visual SourceSafe junk.

2005-08-18  Timothy Brownawell  <tbrownaw@gmail.com>

	* std_hooks.lua: accept_testresult_change now only cares about
	testresults listed in MT/wanted-testresults

2005-08-18  Matthew Gregan  <kinetik@orcon.net.nz>

	* INSTALL: Remove outdated references to configure options and
	Solaris build workarounds.
	* configure.ac: Lower gettext requirement from 0.12.1 to 0.11.5.

2005-08-17  Timothy Brownawell  <tbrownaw@gmail.com>

	* sanity.cc (gasp()): When catching an error from dumping a MM'd
	variable, do not discard output generated prior to the error. This
	way, at least the header line (function name, file, line no.) is
	printed.
	* change_set.cc: write_insane_change_set: new function to write a
	change set without sanity checking it, now used by dump().

2005-08-17  Patrick Mauritz  <oxygene@studentenbude.ath.cx>

	* unix/process.cc: missing include
	* m4/fexceptions.m4, configure.ac, Makefile.am: remove hardcoded
	-fexceptions in CFLAGS and add it only if compiler doesn't freak
	out.

2005-08-17  Nathaniel Smith  <njs@pobox.com>

	* work.cc (build_additions): Tweak wording.

2005-08-17  Nathaniel Smith  <njs@pobox.com>

	* netsync.cc: Add IANA port assignment to the todo list.

2005-08-17  Nathaniel Smith  <njs@pobox.com>

	* unix/process.cc (make_executable): Open the fd read-only, avoids
	problems with read-only files, and a writeable fd doesn't seem to
	be necessary to change permission bits.

2005-08-17  Nathaniel Smith  <njs@pobox.com>

	* unix/process.cc (is_executable, make_executable): When reporting
	an error in a syscall, include the actual error message.

2005-08-17  Nathaniel Smith  <njs@pobox.com>

	* lua.cc (dump_stack): New function.
	(Lua::fail): New method; use above.
	(get, get_fn, get_tab, get_str, get_num, get_bool, extract_str)
	(extract_int, extract_double, extract_bool, begin, next, pop): Use
	it, to give better logging.
	
2005-08-17  Nathaniel Smith  <njs@pobox.com>

	* Makefile.am (lib3rdparty_a_CFLAGS): Build 3rd party C code with
	-fexceptions.

2005-08-17  Matthew Gregan  <kinetik@orcon.net.nz>

	* win32/process.cc: Slightly smarter argv->cmdline munging.
	* std_hooks.lua: Merge hooks for TortoiseMerge (part of
	TortoiseSVN).

2005-08-17  Nathaniel Smith  <njs@pobox.com>

	* lua.cc (lua_hooks): Re-enable panic thrower, we no longer
	support Lua 4.

2005-08-16  Nathaniel Smith  <njs@pobox.com>

	* netsync.cc: Add more netsync todos.

2005-08-15  Nathaniel Smith  <njs@pobox.com>

	* tests/t_explicit_merge_with_anc.at: New test.
	* testsuite.at: Add it.

2005-08-15  Nathaniel Smith  <njs@pobox.com>

	* tests/t_log_brief.at: New test.
	* testsuite.at: Add it.

2005-08-15  Nathaniel Smith  <njs@pobox.com>

	* commands.cc (fcommit): Remove.  This command has never been
	documented, tested, or maintained; it also doesn't avoid the use
	of temporary files (which was supposed to be its purpose).  Has it
	ever actually been used...?
	
2005-08-15  Nathaniel Smith  <njs@pobox.com>

	* lua.cc (hook_init_attributes): Do more logging; use begin()
	instead of starting iteration by hand.

2005-08-15  Patrick Mauritz  <oxygene@studentenbude.ath.cx>

	* testsuite.at, tests/*.at: make testsuite less demanding:
	- QGREP() and QEGREP() provide a portable [e]grep -q
	- export FOO=bar -> FOO=bar; export FOO
	- tail -n $x -> TAIL($x) with appropriate macro

2005-08-15  Patrick Mauritz  <oxygene@studentenbude.ath.cx>

	* m4/typeof.m4: new test, looks if compiler knows the typeof()
	extension
	* configure.ac: use it
	* sanity.hh: use the test, and boost's abstraction over
	__PRETTY_FUNCTION__ and similar pseudo-macros

2005-08-15  Patrick Mauritz  <oxygene@studentenbude.ath.cx>

	* configure.ac (BOOST_FIX_VERSION): only apply that fix on gcc.

2005-08-14  Nathaniel Smith  <njs@pobox.com>

	* configure.ac (BOOST_VERSION_CHECK, BOOST_FIX_VERSION): Fix for
	cross-compilation.  (Thanks to John Bowler <jbowler@acm.org>.)

2005-08-14  Matthew Gregan  <kinetik@orcon.net.nz>

	* testsuite.at: Don't use agraph.
	* Makefile.am: Minor cleanups.

2005-08-13  Patrick Mauritz  <oxygene@studentenbude.ath.cx>

	* botan/gzip.cpp, botan/mutex.cpp: c functions via c* headers need
	std:: prefix

2005-08-13  Patrick Mauritz  <oxygene@studentenbude.ath.cx>

	* schema_migration.cc (lowercase): it's only used for processing sha1
	values whos size we know: make array size constant
	* transforms.cc (encode_hexenc, decode_hexenc): they have to work with
	all kinds of string sizes, so at least make them nicer by using
	boost::scoped_array

2005-08-13  Patrick Mauritz  <oxygene@studentenbude.ath.cx>

	* revision.cc: make copy constructor of revision_set behave like
	normal constructor in case it's copying a freshly created object

2005-08-13  Nathaniel Smith  <njs@pobox.com>

	* testsuite.at: Use SEGV to kill netsync servers, in hopes it will
	give better coverage information.

2005-08-13  Julio M. Merino Vidal  <jmmv@menta.net>

	* configure.ac: Remove an obsolete check to see if SQLite was
	bundled or not, because the bundled version has been used
	exclusively for quite some time.

2005-08-13  Julio M. Merino Vidal  <jmmv@menta.net>

	* database_check.cc: Remove trailing newline from error messages
	when embedding them inside other strings, so that the trailing
	closing parenthesis is printed correctly.

2005-08-13  Julio M. Merino Vidal  <jmmv@menta.net>

	* configure.ac: Add '-mt' as another possible suffix to detect the
	Boost libraries.  It's very common when these libraries are built
	with the "native naming layout".

2005-08-13  Nathaniel Smith  <njs@pobox.com>

	* monotone.1, monotone.texi: Don't mention agraph.
	* tests/t_netsync_repeated.at: Don't use agraph.
	* tests/t_netsync_unrelated.at: Likewise.

2005-08-13  Nathaniel Smith  <njs@pobox.com>

	* commands.cc (agraph): Remove.

2005-08-13  Nathaniel Smith  <njs@pobox.com>

	* tests/t_commit_log_writeback.at: New test.
	* testsuite.at: Add it.

2005-08-12  Nathaniel Smith  <njs@pobox.com>

	* commands.cc (commit): When user uses --message or
	--message-file, don't require non-empty logs, and don't write out
	message to MT/log.  (This makes re-running a 'commit -m foo'
	command line until it works possible; otherwise the second try
	will get a 'MT/log non-empty and -m supplied' error.)

2005-08-11  Nathaniel Smith  <njs@pobox.com>

	* netsync.cc: Add a list of ideas for improvement that will break
	network compatibility and thus perhaps should go together.

2005-08-11  Nathaniel Smith  <njs@pobox.com>

	* tests/t_commit_message_file.at: Un-double file contents.

2005-08-11  Nathaniel Smith  <njs@pobox.com>

	* lua.cc (ok, extract_str, extract_int, extract_double)
	(extract_bool): Add more logging.

2005-08-11  Patrick Mauritz <oxygene@studentenbude.ath.cx>

	* INSTALL: remove section about crypto++ on solaris
	* config.rpath, mkinstalldirs, po/Makefile.in.in,
	  various files in m4, ABOUT-NLS:
	  remove as they're autogenerated
	* hash_map.hh, m4/gnucxxhashmap.m4, m4/stlporthashmap.m4:
	  new files, abstraction over hash_map differences in STL impls.
	* m4/externtemplate.m4: new file, check if compiler is happy
	  with "extern template"
	* configure.ac: hook up the new autoconf tests
	* Makefile.am: remove -Wall
	* botan/gzip.cpp, botan/mutex.cpp: add includes
	* constants.*: move values to .hh if used for array sizes
	* interner.hh, xdelta.cc: use hash_map.hh
	* merkle_tree.cc, unix/inodeprint.cc: make array size truly
	  constant 
	* sanity.hh: work-around for missing typeof() and
	  __PRETTY_FUNCTIONS on non-gcc compilers
	* schema_migration.cc, transforms.cc: moved dynamically
	  initialized array to heap
	* transforms.hh, vocab.hh: use externtemplate autoconf test

2005-08-10  Matthew Gregan  <kinetik@orcon.net.nz>

	* monotone.spec: include zlib-devel and texinfo as build
	requirements, zlib as a runtime requirement.

2005-08-09  Eric Anderson  <anderse-monotone@cello.hpl.hp.com>

	* tests/perf-test.sh: A repeatable performance test harness
	* tests/parse-accounting.pl: A script that parses the accounting
	output into a nice tabular format

2005-08-09  Eric Anderson  <anderse-monotone@cello.hpl.hp.com>
 
	* Changes to significantly improve network pull performance
	* string_queue.hh: created to store pending data and allow for
	efficient removal from the front.  The string queue automatically
	reduces its buffer size if it is very empty.  	
	* hmac.{cc,hh}: Add in a version of chained_hmac::process that can
	operate on a string_queue for use during read.
	* netcmd.{cc,hh}: update netcmd::read to use a string_queue rather
	than a string, update all the regression tests also.  This required
	the somewhat ugly creation of a read_string function because the
	netcmd read and write functions are no longer using the same type.
	* netio.hh: introduce functions for operating on a string_queue. They
	are identical to the equivalent string functions except for the type
	of the argument.
	* netsync.cc: Use a string_queue rather than a string for storing the 
	input and output buffers.

	* string_queue.cc: unit tests (Matt Johnston)

2005-08-09  Richard Li  <richardl@redhat.com>

	* std_hooks.lua (merge2, merge3): explain a little better why
	monotone can't find a merge command.

2005-08-09  Nathaniel Smith  <njs@pobox.com>

	* commands.cc (update): Fix helpful error message to suggest
	_current_ commandline syntax.

2005-08-09  Olivier Andrieu  <oliv__a@users.sourceforge.net>

	* contrib/monotone.el: a couple of fixes spotted by the compiler
	* Changelog, contrib/colorize: utf8ize

2005-08-09  Nathaniel Smith  <njs@pobox.com>

	* NEWS: Put a time in.
	* po/monotone.pot: Regenerate.
	
2005-08-08  Nathaniel Smith  <njs@pobox.com>

	* configure.ac, monotone.spec, debian/changelog:
	* win32/monotone.iss: Bump version number.

2005-08-08  Nathaniel Smith  <njs@pobox.com>

	* UPGRADE: Fix title.
	* NEWS: Add --lca.

2005-08-08  Nathaniel Smith  <njs@pobox.com>

	* commands.cc (merge, propagate): Take --lca.
	* options.hh: Add OPT_LCA.
	* monotone.cc (coptions, cpp_main): Support it it.
	* app_state.{hh,cc} (app_state::usa_lca): New variable.
	* revision.cc (find_common_ancestor_for_merge): Use LCA if user
	passed --lca.
	* tests/t_merge_lca.at: New test.
	* testsuite.at: Add it.
	* monotone.texi (Tree): Document --lca.
	
2005-08-08  Nathaniel Smith  <njs@pobox.com>

	* NEWS: First-pass for 0.22 release.
	* UPGRADE: Likewise.

2005-08-08  Nathaniel Smith  <njs@pobox.com>

	* Makefile.am (BOTAN_SOURCES): Add botan headers.
	* po/monotone.pot: Regenerate.

2005-08-07  Nathaniel Smith  <njs@pobox.com>

	* netsync.cc (rebuild_merkle_trees, insert_with_parents): Make a
	ticker for added revisions, since traversing the tree to pull in
	ancestors causes a noticeable pause before the cert/key tickers
	start up.
	(insert_with_parents): Also simplify logic.

2005-08-07  Nathaniel Smith  <njs@pobox.com>

	* commands.cc (pull): Clarify what the "doing anonymous pull"
	message means and what you might do about it.

2005-08-07  Nathaniel Smith  <njs@pobox.com>

	* monotone.texi (Network Service, Hooks): Document
	get_netsync_read_permitted as getting a nil value on anonymous
	connects.
	* lua.{cc.hh} (hook_get_netsync_anonymous_read_permitted):
	Remove. Replace with 1-argument version of
	hook_get_netsync_write_permitted.
	* netsync.cc (process_anonymous_cmd): Update.
	* tests/t_netsync_permissions.at: Likewise.

2005-08-07  Matthew Gregan  <kinetik@orcon.net.nz>

	* botan/{data_snk,es_file}.cpp: Open fstreams in binary mode.
	These changes, plus the same change for data_src.cpp and
	es_ftw.cpp, have been sent upstream.

2005-08-05  Nathaniel Smith  <njs@pobox.com>

	* commands.cc (commit): Write out the log message to MT/log
	_after_ making sure it's non-empty.
	* tests/t_commit_cancelled.at: New test.
	* testsuite.at: Add it.
	
2005-08-04  Nathaniel Smith  <njs@pobox.com>

	* netsync.cc (rebuild_merkle_trees): Typo.

2005-08-04  Nathaniel Smith  <njs@pobox.com>

	* netsync.cc (rebuild_merkle_trees): Tweak message ("rebuilding
	merkle trees" does not mean anything to J. Random User...)

2005-08-04  Nathaniel Smith  <njs@pobox.com>

	* manifest.cc (build_restricted_manifest_map): In 'missing files'
	error message, explain how to recover.

2005-08-03  Nathaniel Smith  <njs@pobox.com>

	* testsuite.at (NETSYNC_ADDRESS): New macro.
	(NETSYNC_SERVE_N_START, NETSYNC_SERVE_START)
	(NETSYNC_CLIENT_N_RUN): Use it.
	
	* tests/t_netsync_checks_server_key.at: Make sure can unset the
	known-servers entry.

2005-08-03  Matthew A. Nicholson  <matt@matt-land.com>

	* std_hooks.lua (get_preferred_merge2_command)
	(get_preferred_merge3_command): Provide more information on how to
	use vim as merge tool.

2005-08-03  graydon hoare  <graydon@pobox.com>

	* unix/process.cc (make_executable): Fix race, set user/group/other.

2005-08-03  Matthew Gregan  <kinetik@orcon.net.nz>

	* botan/data_src.cpp (DataSource_Stream::DataSourceStream): Open
	fstream as binary file.

2005-08-03  Matthew Gregan  <kinetik@orcon.net.nz>

	* win32/inodeprint.cc: Botan changes.  Also, hash individual
	FileTime structure members rather than the entire structure.
	* keys.cc: Add explicit 'using' for Botan::byte.
	* botan/es_win32.{cpp,h}: Add missing files.
	* Makefile.am: Enable entropy collection via CryptoAPI and Win32
	API.

2005-08-02  Matt Johnston  <matt@ucc.asn.au>

	* botan/gzip.cpp: forgot to commit some semicolons

2005-08-02  Matt Johnston  <matt@ucc.asn.au>

	* botan/gzip.{cpp,h}: rearranged the code to be clearer.

2005-08-01  Nathaniel Smith  <njs@pobox.com>

	* netsync.cc (get_branches): Remove warning when there are no
	branches.

2005-07-29  Nathaniel Smith  <njs@pobox.com>

	* globish.cc (matcher::operator()): Log what's happening.
	(checked_globish_to_regex_test): Fix previously added test.

2005-07-29  Nathaniel Smith  <njs@pobox.com>

	* globish.cc (checked_globish_to_regex_test): Add another test for
	quoted characters.

2005-07-28  Nathaniel Smith  <njs@pobox.com>

	* update.cc (calculate_update_set): Only include current rev in
	update set if it is an acceptable candidate.
	* commands.cc (update): Clarify error message in this case.
	* tests/t_update_branch.at: Update accordingly.

2005-07-28  Matthew Gregan  <kinetik@orcon.net.nz>

	* monotone.spec: Require boost >= 1.32.

2005-07-27  Matthew Gregan  <kinetik@orcon.net.nz>

	* tests/t_merge_add_del.at: 'drop' does not take a branch (test
	now fails in expected place).
	* tests/t_merge_add_rename_add.at: New test.
	* testsuite.at: Add it.

2005-07-27  Nathaniel Smith  <njs@pobox.com>

	* tests/t_update_branch.at: New test.
	* testsuite.at: Add it.
	(REVERT_TO): Do not preserve MT/options file (can setup invalid
	branch).
	* app_state.cc (make_branch_sticky): Call write_options when
	already have a working copy.
	* commands.cc (update): Call make_branch_sticky at appropriate
	time.

2005-07-27  Nathaniel Smith  <njs@pobox.com>
	
	* commands.cc: ALIAS(mv, rename).  ALIAS(rm, drop).

2005-07-26  Nathaniel Smith  <njs@pobox.com>

	* change_set.cc (dump): Add state_renumbering dumper.
	(merge_disjoint_analyses): Add MM().

2005-07-26  Nathaniel Smith  <njs@pobox.com>

	* change_set.cc (dump): Add path_analysis dumper.
	(merge_change_sets): Add more MM()s.

2005-07-26  Nathaniel Smith  <njs@pobox.com>

	* change_set.cc (dump): Add path_state dumper.
	(sanity_check_path_state): Add MM().

2005-07-26  Richard Levitte  <richard@levitte.org>

	* revision.cc (check_sane_history): Convert tabs to the
	appropriate amount of spaces.

2005-07-26  Richard Levitte  <richard@levitte.org>

	* sanity.hh, revision.cc (check_sane_history),
	change_set.cc (concatenate_change_sets, merge_change_sets,
	invert_change_set): Because boost currently uses the symbol M, we
	have a clash.  Therefore, let's rename M to MM, for now.

2005-07-26  Richard Levitte  <richard@levitte.org>

	* commands.cc (CMD(privkey)): Change so both the public and
	private key are printed.

	* tests/t_dropkey_2.at, tests/t_lua_privkey.at: Adapt to the new
	private key format.

2005-07-24  Nathaniel Smith  <njs@pobox.com>

	* sanity.cc (MusingI, ~MusingI): No-op when already in the middle
	of dumping.

2005-07-25  Matthew Gregan  <kinetik@orcon.net.nz>

	* Makefile.am, configure.ac: Remove BUNDLED_{LUA,SQLITE} tests and
	clarify the comment for popt.  Using external versions of these
	tools didn't work anyway, so there's no point giving the
	impression that it might.

2005-07-24  Nathaniel Smith  <njs@pobox.com>

	* sanity.cc (gasp): Handle the possibility of multiple valid calls
	to gasp(), 'db check' can trigger multiple invariants without
	dying.

2005-07-24  Nathaniel Smith  <njs@pobox.com>

	* sanity.{hh,cc} (sanity::already_dumping, gasp): Don't let gasp
	be called recursively, in case a dump triggers an invariant.

2005-07-24  Nathaniel Smith  <njs@pobox.com>

	* sanity.cc (gasp): Make more robust against new errors triggered
	during error unwind.  (write_change_set in particular likes to
	blow up when handling in invalid change_set.)

2005-07-24  Nathaniel Smith  <njs@pobox.com>

	* change_set.cc (merge_change_sets, check_sane)
	(concatenate_change_sets, invert_change_set): Add M()s.

2005-07-24  Nathaniel Smith  <njs@pobox.com>

	* sanity.{hh,cc} (dump): Remove templated version, add std::string
	version.
	* vocab.{hh,cc} (dump): Add ATOMIC/DECORATE/ENCODING dumpers.
	* change_set.{hh,cc} (dump): Add change_set dumper.
	* manifest.{hh,cc} (dump): Add manifest_map dumper.
	* revision.cc (check_sane_history): Add some M()s.

2005-07-24  Nathaniel Smith  <njs@pobox.com>

	* sanity.hh (class Musing, gasp, dump): Actually, take a
	std::string instead of a std::ostream; fits our idioms better.

2005-07-24  Nathaniel Smith  <njs@pobox.com>

	* sanity.cc (log, progress, warning): Append '\n' to strings when
	necessary.
	(gasp): Save string properly.
	(M): Apply black magic.  Now works correctly.
	(dump): Write newline.

2005-07-24  Nathaniel Smith  <njs@pobox.com>

	* sanity.hh (dump): Add a default 'dump' implementation for all
	<<able objects.

2005-07-24  Nathaniel Smith  <njs@pobox.com>

	* constants.{cc,hh} (default_terminal_width): New constant.
	* ui.cc (guess_terminal_width): Use it.

2005-07-24  Nathaniel Smith  <njs@pobox.com>

	* diff_patch.cc (unidiff_append_test): Fix typo.

2005-07-24  Nathaniel Smith  <njs@pobox.com>

	* tests/t_annotate_no_rev.at: New test.
	* testsuite.at: Add it.
	
2005-07-24  Nathaniel Smith  <njs@pobox.com>

	* sanity.{hh,cc} (sanity, dump_buffer, invariant_failure)
	(index_failure,	MusingI, Musing, M): Implement macro M(), for
	'musing', which marks data that monotone was musing over when an
	invariant tripped.
	* Makefile.am (MOST_SOURCES): Fix spacing.

2005-07-23  Nathaniel Smith  <njs@pobox.com>

	* ui.{hh,cc} (guess_terminal_width): New function.
	(tick_write_dot::chars_on_line): Make unsigned to quiet gcc warning.
	(tick_write_dot::write_ticks): Use guess_terminal_width.
	* commands.cc (dump_diffs): Take full responsibility for printing
	=== lines, and use guess_terminal_width.
	* diff_patch.cc (make_diff): Don't print === lines.
	(unidiff_append_test): Adjust accordingly.

2005-07-23  Matthew Gregan  <kinetik@orcon.net.nz>

	* commands.cc (CMD(annotate)): Check for a valid revision before
	trying to fetch it from the database.
	* lua/lundump.[ch], lua/ldump.c: Rename VERSION and VERSION0 to
	LUA_DUMP_VERSION and LUA_DUMP_VERSION0 to avoid clashes with
	VERSION from config.h.

2005-07-22  Nathaniel Smith  <njs@pobox.com>

	* monotone.texi (Committing Work): Remove discussion of manifests.

2005-07-20  Nathaniel Smith  <njs@pobox.com>

	* netsync.cc (rebuild_merkle_trees): Make 'including branch'
	message L() instead of P(); it's nice information, but too much to
	be useful with large databases.

2005-07-22  Matt Johnston  <matt@ucc.asn.au>

	* database_check.cc: check that revisions and manifests
	are normalised to the same for that they would be written as.
	* tests/t_database_check_normalized.at: a test for it.
	* testsuite.at: add it.

2005-07-21  Richard Levitte  <richard@levitte.org>

	* contrib/monotone-import.pl: Now uses the given tag.

2005-07-20  Marcel van der Boom  <marcel@hsdev.com>

	* database.{cc,hh} (get_branches): New method.
	* commands.cc (ls_branches): Use it.
	* netsync.cc (get_branches): Likewise.
	* tests/t_ls_branches.at: New test.
	* testsuite.at: Add it.
	
2005-07-20  Nathaniel Smith  <njs@pobox.com>

	* commands.cc (db): Rename kill_branch_locally to
	kill_branch_certs_locally.
	* tests/t_db_kill_branch_locally.at: Rename to...
	* tests/t_db_kill_branch_certs_locally.at: ...this.  Update.
	* testsuite.at: Update.
	* monotone.texi (Database): Update.

2005-07-19  Nathaniel Smith  <njs@pobox.com>

	* schema_migration.cc (migrator::migrate): Add a check for schemas
	that are just... wrong.
	* tests/t_migrate_broken_schema.at: New test.

2005-07-19  Nathaniel Smith  <njs@pobox.com>

	* netcmd.cc (read): Make the bad HMAC error message clearer.

2005-07-19  Matthew Gregan  <kinetik@orcon.net.nz>

	* tests/t_diff_external.at: Canonicalise output for Win32.

2005-07-18  Nathaniel Smith  <njs@pobox.com>

	* keys.cc (get_passphrase): Do still error out if they keep typing
	empty passphrases.

2005-07-18  Richard Levitte  <richard@levitte.org>

	* database.cc: Move the inclusion of stdarg.h...
	* database.hh: ... here.

2005-07-18  Matt Johnston  <matt@ucc.asn.au>

	* keys.cc (get_passphrase): don't bomb out if they type an empty passphrase.

2005-07-18  Patrick Mauritz  <oxygene@studentenbude.ath.cx>

	* work.cc, manifest.cc: Remove 'using namespace boost'.

2005-07-18  Nathaniel Smith  <njs@pobox.com>

	* netsync.cc (received_items): New instance variable.
	(session::session): Initialize it.
	(note_item_arrived): Maintain it.
	(item_request_outstanding): Rename it to...
	(item_already_received): ...this, and have it check both
	outstanding and fulfilled requests.
	(queue_send_data_cmd, queue_send_delta_cmd): Call it via new
	name.
	
	Hopefully this will eliminate cases where "revs in" is larger than
	"revs written".
	
2005-07-17  Nathaniel Smith  <njs@pobox.com>

	* constants.cc (legal_key_name_bytes): Allow + and _ to appear in
	key names.

2005-07-17  Nathaniel Smith  <njs@pobox.com>

	* ui.{cc,hh} (tick_write_dot::write_ticks): Start a new line when
	too many dots have been written.
	* netsync.cc (process_refine_cmd): Add comment noting a possible
	optimization regarding subtree refinement.

2005-07-17  Nathaniel Smith  <njs@pobox.com>

	* configure.ac, win32/monotone.iss, monotone.spec:
	* debian/changelog: Bump version numbers to 0.21.
	* NEWS: Commit to a timestamp.

2005-07-17  Nathaniel Smith  <njs@pobox.com>

	* NEWS: Add diff changes, more tweaking.
	* UPGRADE: Update for 0.21.
	* AUTHORS: Add Vladimir Vukicevic.

2005-07-18  Matt Johnston  <matt@ucc.asn.au>

	* netsync.cc: merge fixup
	* botan/pipe_rw.cpp (read_all_as_string): make it smarter and faster

2005-07-18  Matt Johnston  <matt@ucc.asn.au>

	* botan/sha160.{cpp,h}: new faster sha160 implementation from Jack Lloyd
	and Kaushik Veeraraghavan.

2005-07-17  Nathaniel Smith  <njs@pobox.com>

	* tests/t_diff_external.at: New test.
	* testsuite.at: Add it.

2005-07-17  Nathaniel Smith  <njs@pobox.com>

	* monotone.texi (Restrictions): diff -r -r does accept
	restrictions now.
	(CVS Phrasebook): Clarify diff section.
	(Informative): Document diff [--unified|--context|--external],
	--diff-args.

2005-07-17  Nathaniel Smith  <njs@pobox.com>

	* app_state.{cc,hh}: Record whether --diff-args was passed, not
	just a string value.
	* lua.{cc,hh} (hook_external_diff): Take a diff_args_provided
	variable.
	* commands.cc (do_external_diff): Pass it.

2005-07-17  Nathaniel Smith  <njs@pobox.com>

	* std_hooks.lua (external_diff_default_args): New variable.
	(external_diff): Use it as a default, and use user-provided
	diff_args otherwise.
	* monotone.texi (Hooks): Document this.

2005-07-16  Vladimir Vukicevic  <vladimirv@gmail.com>

	* lua.{cc,hh} (hook_external_diff): New hook.
	* std_hooks.lua (external_diff): Add default definition.
	* monotone.texi (Hooks): Document external_diff hook.
	* app_state.{cc,hh}, options.hh, monotone.cc: Add --context,
	--external, --unified, --diff-args options.
	* commands.cc (do_external_diff): New function.
	(dump_diffs): Put a == line between each file's diffs.
	Pass file_ids of pre- and post-states to make_diff.
	(diff): Take new options.
	(cdiff): Remove.
	* diff_patch.{cc,hh} (make_diff): Print file ids in diff file
	headers.
	(unidiff_append_test): Update.
	(enum diff_type): Move to...
	* vocab.hh: ...here.
	* tests/t_restrictions.at, tests/t_crlf.at: Update.

2005-07-16  Nathaniel Smith  <njs@pobox.com>

	* manifest.cc (build_restricted_manifest_map): Remove doubled
	comment.

2005-07-16  Nathaniel Smith  <njs@pobox.com>

	* NEWS: Mention need for 'db migrate'.

2005-07-17  Matthew Gregan  <kinetik@orcon.net.nz>

	* lua/*: Import Lua 5.0.2 from upstream.
	* lua/*: Fix up CVS $Id$ tags, which appear to have been trashed
	since monotone existed in CVS.

2005-07-16  Nathaniel Smith  <njs@pobox.com>

	* NEWS: Update for 0.21.

2005-07-16  Nathaniel Smith  <njs@pobox.com>

	* database.cc (assert_sqlite3_ok): Remove dead function.
	
2005-07-16  Nathaniel Smith  <njs@pobox.com>

	* app_state.cc (require_working_copy): Oops, make it compile.

2005-07-16  Nathaniel Smith  <njs@pobox.com>

	* app_state.{cc,hh} (require_working_copy): Take an optional
	argument to give more details about why a working copy was
	required.
	* commands.cc (log): Give said details.

2005-07-16  Nathaniel Smith  <njs@pobox.com>

	* monotone.texi (CVS Phrasebook): Include 'log'.

2005-07-16  Nathaniel Smith  <njs@pobox.com>

	* monotone.texi (Selectors): Document use of globs.
	* tests/t_selector_globbing.at: New test.
	* testsuite.at: Add it.
	
2005-07-16  Jordan Breeding  <jordan.breeding@mac.com>

	* database.cc (selector_to_certname): Make 't:' selector match
	exactly by default as well.

2005-06-25  Brian Downing <bdowning@lavos.net>

	* database.cc (selector_to_certname, complete): Makes 'b:'
	selector be interpreted as a glob instead of as a partial string
	match.
	
2005-07-16  Nathaniel Smith  <njs@pobox.com>

	* netsync.cc: Revert accidentally committed changes.

2005-07-16  Nathaniel Smith  <njs@pobox.com>

	* ChangeLog: Fix formatting.

2005-07-15  Matt Johnston  <matt@ucc.asn.au>

	* netsync.cc (rebuild_merkle_trees): bad_branch_certs is a set of cert
	hashes, not of revision idents.

2005-07-14  Nathaniel Smith  <njs@pobox.com>

	* database.cc (get_revision_cert_index): "reserve" and "resize"
	are different.

2005-07-14  Nathaniel Smith  <njs@pobox.com>

	* netsync.cc (process_delta_cmd): Remove meaningless comment.

2005-07-14  Nathaniel Smith  <njs@pobox.com>

	* database.hh: Pre-declare sqlite3_stmt, instead of including
	sqlite3.h.

2005-07-14  Derek Scherger  <derek@echologic.com>

	* commands.cc (lca,lcad,try_one_merge): call describe_revision for
	logging common ancestors
	(propagate): log final merged line after propagate completes
	to indicate that it actually worked and to be consistent with merge

2005-07-13  Derek Scherger  <derek@echologic.com>

	* ChangeLog: merge fixup

2005-07-13  Derek Scherger  <derek@echologic.com>

	* database.cc (debug): delete stale comment
	(delete_branch_named):
	(delete_tag_named): 
	(clear): replace vprintf stuff with query parameters

2005-07-13  Nathaniel Smith  <njs@pobox.com>

	* contrib/ciabot_monotone.py (main): Optimistically run 'db
	migrate' before using database.

2005-07-13  Nathaniel Smith  <njs@pobox.com>

	* schema_migration.cc (migrate_monotone_schema)
	(migrator::migrate): Move the "nothing happened" check, and don't
	vacuum unless a migration occurred.

2005-07-13  Nathaniel Smith  <njs@pobox.com>

	* tests/t_restricted_diff_unchanged.at: New test.
	* testsuite.at: Add it.

2005-07-13  graydon hoare  <graydon@pobox.com>

	* rcs_import.cc (cvs_branch::cvs_branch): Initialize bools to false.

2005-07-13  Nathaniel Smith  <njs@pobox.com>

	* monotone.texi (Database): Document kill_tag_locally.

2005-07-13  Nathaniel Smith  <njs@pobox.com>

	* tests/t_kill_tag_locally.at, tests/t_ambiguous_tags.at: New
	tests.
	* testsuite.at: Add them.

2005-07-11  graydon hoare  <graydon@pobox.com>

	* AUTHORS: Add Jordan.
	* commands.cc (ls_tags): Do not uniquify tags.
	* constants.{cc,hh} (cvs_window): Change to time_t, tighten to 5 minutes.
	* rcs_import.cc (window): Remove.
	(note_type): Remove dead code.
	(is_sbr): Add test for synthetic branch roots.
	(cvs_commit::is_synthetic_branch_root): New test.
	(process_branch): Skip synthetic branch roots, push new branch
	before picking branch to mark, rather than after.
	(cvs_history::index_branchpoint_symbols): Handle vendor branches.
	(cvs_history::push_branch): Do not duplicate root on private branches.
	(import_branch): Fix up cluster inference.
	(cluster_consumer::consume_cluster): New invariant.
	* tests/t_cvsimport_drepper2.at: Modify to reflect fixes.

2005-07-11  Jordan Breeding  <jordan.breeding@mac.com>

	* commands.cc (db): New subcommand "kill_tag_locally"
	* database.{cc,hh} (delete_tag_named): New function.

2005-07-12  Nathaniel Smith  <njs@pobox.com>

	* schema_migration.cc (migrator::migrate): When there is nothing
	to be done, do nothing.

2005-07-12  Nathaniel Smith  <njs@pobox.com>

	* netsync.cc (rebuild_merkle_trees): Reduce memory usage a bit,
	and don't insert branch certs that the other side will just end up
	throwing away (reduces network traffic).

2005-07-12  Nathaniel Smith  <njs@pobox.com>

	* testsuite.at (NETSYNC_SERVE_START, NETSYNC_SERVE_N_START):
	Really, really really fix up quoting.  Really.
	I hope.

2005-07-12  Nathaniel Smith  <njs@pobox.com>

	* contrib/ciabot_monotone.py (config.project_for_branch): Clarify
	comment text for non-Python programmers.

2005-07-12  Nathaniel Smith  <njs@pobox.com>

	* testsuite.at (NETSYNC_SERVE_START, NETSYNC_SERVE_N_START): Fixup
	quoting.

2005-07-11  Nathaniel Smith  <njs@pobox.com>

	* crypto_tests.cc: New SHA1 correctness tests from Kaushik Veeraraghavan.
	* unit_tests.cc (init_unit_test_suite): 
	* unit_tests.hh (add_crypto_tests): 
	* Makefile.am (unit_tests_SOURCES): Call them.
	* AUTHORS: Add Kaushik Veeraraghavan.

2005-07-11  Nathaniel Smith  <njs@pobox.com>

	* tests/t_netsync_exclude_default.at: New test.
	* testsuite.at: Add it.
	(NETSYNC_SERVE_N_START, NETSYNC_SERVE_START): Use '*' as pattern
	when none is passed.

2005-07-11  Nathaniel Smith  <njs@pobox.com>

	* monotone.texi (Network): Tweak documentation for netsync
	commands.

2005-07-11  Nathaniel Smith  <njs@pobox.com>

	* app_state.{hh,cc} (exclude_patterns, add_exclude): 
	* options.hh (OPT_EXCLUDE): 
	* monotone.cc (coptions, cpp_main): New option --exclude.
	* commands.cc (pull, push, sync, serve): Accept it.
	(process_netsync_args): Implement it.
	* tests/t_netsync_exclude.at: New test.
	* testsuite.at: Add it.

2005-07-11  Timothy Brownawell  <tbrownaw@gmail.com>

	* options.hh, app_state.{hh,cc}, monotone.cc: New command specific
	option, "--exclude=x", puts arg into a vector app.excludes .
	Used by the netsync commands.
	* commands.cc (netsync commands): accept said option
		(process_netsync_args): Handle excludes.
	* monotone.texi: document it

2005-07-11  Timothy Brownawell  <tbrownaw@gmail.com>

	* interner.hh: make slightly faster

2005-07-11  Matt Johnston  <matt@ucc.asn.au>

	* hmac.cc: <string> not <string.h>

2005-07-11  Matt Johnston  <matt@ucc.asn.au>

	* keys.cc (encrypt_rsa): fix typo
	* hmac.{cc,hh}: store key as SymmetricKey, pass correctly to
	MAC_Filter

2005-07-10  Nathaniel Smith  <njs@pobox.com>

	* ChangeLog, configure.ac: Re-remove mysteriously revived
	jibberish.

2005-07-10  Nathaniel Smith  <njs@pobox.com>

	* tests/t_netsync_read_permissions.at: New test.
	* testsuite.at: Run it.
	* netsync.cc (set_session_key, dispatch_payload)
	(respond_to_auth_cmd): Refactor to key HMAC earlier, so error
	packets will get the right HMAC.

2005-07-10  Richard Levitte  <richard@levitte.org>

	* Makefile.am (monotone_CPPFLAGS, unit_tests_CPPFLAGS): Re-remove
	previously removed stuff.

	* ChangeLog, configure.ac: Revert accidentally-recommitted changes.

2005-07-10  Richard Levitte  <richard@levitte.org>

	* monotone.texi (Network), monotone.1: Mention the default port
	number.

2005-07-10  Matthew Gregan  <kinetik@orcon.net.nz>

	* configure.ac: Check for boost >= 1.32.

2005-07-09  Nathaniel Smith  <njs@pobox.com>

	* schema.sql (revision_ancestry__child, revision_certs__id,
	revision_certs__name_value): New indexes.
	* database.cc (dump, dump_table_cb, dump_index_cb): Include
	indexes in dumps.
	(database::database): 
	* schema_migration.cc (migrate_monotone_schema) 
	(migrate_client_to_add_indexes): 
	* tests/t_migrate_schema.at: Corresponding migration gunk.

2005-07-09  Jordan Breeding  <jordan.breeding@mac.com>

	* Makefile.am (monotone_CPPFLAGS, unit_tests_CPPFLAGS): 
	* configure.ac (BOOST_FIX_VERSION): Restrict boost compile kluges
	to boost 1.32.

2005-07-09  Nathaniel Smith  <njs@pobox.com>

	* schema_migration.cc (calculate_schema_id): Include indexes in
	the schema id.

2005-07-09  Nathaniel Smith  <njs@pobox.com>

	* ChangeLog, configure.ac: Revert accidentally-committed changes.

2005-07-09  Nathaniel Smith  <njs@pobox.com>

	* monotone.texi (Generating Keys): Make it a little clearer that
	we aren't necessarily recommending people store their passphrase
	in plaintext.

2005-07-08  Matt Johnston  <matt@ucc.asn.au>

	* propagate mainline to botan branch

	* constants.{cc,hh}: add sha1_digest_length as botan
	doesn't provide a convenient definition.
	* hmac.{cc,hh}: convert to use botan
	* keys.cc (encrypt_rsa, decrypt_rsa): use botan
	* transforms.{cc,hh}: use botan

2005-07-08  Matt Johnston  <matt@ucc.asn.au>

	* tests/t_normalized_filenames.at: expect exit code of 1 not 3 for
	"cat manifest" with a directory in MT/work
	* file_io.cc, netcmd.cc, transforms.cc, vocab.hh: revert changes which
	used swap() for strings and atomic types since strings are
	copy-on-write.

2005-07-08  Matt Johnston  <matt@ucc.asn.au>

	* file_io.cc (ident_existing_file): new function to calculate
	the ident of a file failing gracefully if it doesn't exist
	or is a directory.
	* file_io.hh (classify_manifest_paths,
	build_restricted_manifest_map): use ident_existing_file
	* ui.cc: cast to avoid compiler warnings

2005-07-07  Nathaniel Smith  <njs@pobox.com>

	* contrib/ciabot_monotone.py (Monotone.log): Fix to work with
	0.20.

2005-07-07  Nathaniel Smith  <njs@pobox.com>

	* Makefile.am (monotone_CPPFLAGS, unit_tests_CPPFLAGS): Add
	-DBOOST_REGEX_V4_CHAR_REGEX_TRAITS_HPP to work around g++
	4.0/boost 1.32.0 lossage.

2005-07-07  Vaclav Haisman  <V.Haisman@sh.cvut.cz>

	* Makefile.am: Compile fix for FreeBSD.

2005-07-07  Nathaniel Smith  <njs@pobox.com>

	* netsync.cc (process_hello_cmd, process_anonymous_cmd) 
	(process_auth_cmd): Change permission checking -- always build
	merkle tree (even when a pure sink), send permission denied and
	abort whenever client tries to read/write a branch they don't have
	access to.

2005-07-07  Nathaniel Smith  <njs@pobox.com>

	* ChangeLog: fixup formatting.

2005-07-06  Matt Johnston  <matt@ucc.asn.au>

	* database.cc (assert_sqlite3_ok): database corruption and similar
	problems are errors, not invariants.

2005-07-06  Nathaniel Smith  <njs@pobox.com>

	* commands.cc (push, pull, sync): Fix --help description.	
	
2005-07-06  Nathaniel Smith  <njs@pobox.com>

	* options.hh (OPT_SET_DEFAULT): 
	* app_state.{hh,cc} (app_state::set_default):
	* monotone.cc (coptions, cpp_main): New option.
	* commands.cc (pull, push, sync): Accept it.
	(process_netsync_args): Use it.
	* tests/t_set_default.at, testsuite.at: New test.

2005-07-07  Matthew Gregan  <kinetik@orcon.net.nz>

	* win32/monotone.iss: Bump version number.

2005-07-05  Nathaniel Smith  <njs@pobox.com>

	* debian/rules (config.status): Use bundled sqlite.
	* debian/control (Build-Depends): Remove popt and sqlite.

2005-07-05  Nathaniel Smith  <njs@pobox.com>

	* NEWS: Add timestamp.  Barring unforeseen issues, this is 0.20.

2005-07-05  Nathaniel Smith  <njs@pobox.com>

	* Makefile.am (EXTRA_DIST): Include some missed contrib/ stuff.

2005-07-05  Nathaniel Smith  <njs@pobox.com>

	* po/monotone.pot: Regenerate for release.

2005-07-05  Nathaniel Smith  <njs@pobox.com>

	* configure.ac, debian/changelog, monotone.spec: Bump version
	number.
	* UPGRADE: Update for 0.20 release.

2005-07-05  Nathaniel Smith  <njs@pobox.com>

	* ChangeLog, NEWS, AUTHORS: Fixup Eric Anderson's email address.

2005-07-05  Nathaniel Smith  <njs@pobox.com>

	* monotone.texi (Database): Note that db kill_rev_locally also
	will trigger "unreferenced manifest" warnings from db check.

2005-07-05  Nathaniel Smith  <njs@pobox.com>

	* NEWS: Oops, 'automate select' was in 0.19 after all.

2005-07-05  Nathaniel Smith  <njs@pobox.com>
	
	* contrib/ciabot_monotone.py: Fix multiple collection support.

2005-07-05  Richard Levitte  <richard@levitte.org>

	* monotone.texi (Hooks): Add space after periods where there's
	a lack of space.

	* NEWS: Correct the blurb about
	get_netsync_{read,anonymous_read,write}_permitted

2005-07-05  Nathaniel Smith  <njs@codesourcery.com>

	* NEWS: Add more explicit note on how to upgrade.

2005-07-05  Nathaniel Smith  <njs@codesourcery.com>

	* NEWS: First cut at 0.20 release notes.

2005-07-03  Matthew Gregan  <kinetik@orcon.net.nz>

	* sqlite/*, Makefile.am: Import SQLite 3.2.2 from upstream.
	* sqlite/main.c: Compile fix.
	* sqlite/{callback.c,prepare.c}: Add new files.

2005-07-03  Matthew Gregan  <kinetik@orcon.net.nz>

	* sqlite/{sqlite3.h,tokenize.c} (sqlite3_complete_last): New
	function to find the last valid SQL statement in a string; based
	on sqlite3_complete.  This change should be offered upstream, but
	probably not before sqlite3_complete_last16 is implemented.
	* database.cc (database::load): Load and execute dump in chunks,
	fixes bug 13570.

2005-07-01  Eric Anderson  <anderse-monotone@cello.hpl.hp.com>

	* file_io.cc: Pre-allocate space for the file read so that the
	string doesn't have to be incrementally expanded during the read.

2005-07-01  Matthew Gregan  <kinetik@orcon.net.nz>

	* tests/t_cvsimport_drepper2.at: Canonicalise monotone output so
	that the test passes on Win32.

2005-06-30  Eric Kidd  <eric.kidd@dartmouth.edu>

	* contrib/monotone-import.pl: Changed $branch to
	$user_branch.  This script may need more work, but at least Perl
	compiles it now.

2005-06-30  Patrick Mauritz  <oxygene@studentenbude.ath.cx>

	* automate.cc, basic_io.hh, cert.cc, change_set.cc,
	cryptopp/config.h, cryptopp/integer.cpp, main.cc, merkle_tree.cc,
	merkle_tree.hh, monotone.cc, netcmd.cc, netsync.cc,
	netxx/osutil.h, packet.cc: Namespace and include file cleanup.

2005-06-29  graydon hoare  <graydon@pobox.com>

	* tests/t_cvsimport_drepper2.at: New test.
	* testsuite.at: Call it.

2005-06-23  graydon hoare  <graydon@pobox.com>

	* rcs_import.cc (import_cvs_repo): Put branch imports inside
	transaction blocks, add a couple tickers.

2005-06-22  graydon hoare  <graydon@pobox.com>

	* rcs_file.cc: Track file:line numbers, accept files which violate
	some lies in rcs file format.
	* rcs_import.cc (cvs_tree_walker): 
	Warn rather than crash on parse errors.
	(cvs_history)
	(cvs_commit)
	(cvs_cluster)
	(prepared_revision)
	(import_branch)
	(import_cvs_repo): Support non-branch tags.

2005-06-21  graydon hoare  <graydon@pobox.com>

	* rcs_import.{cc,hh} (import_rcs_file): Rename to test_parse_rcs_file.
	* commands.cc (rcs_import): rename call.

2005-06-19  graydon hoare  <graydon@pobox.com>

	* rcs_import.cc: Rewrite change set inference logic.

2005-06-28  Roland Illig  <roland.illig@gmx.de>

	* app_state.cc: #include <unistd.h>, needed on NetBSD.

2005-06-28  Nathaniel Smith  <njs@codesourcery.com>

	* std_hooks.lua (ignore_file): Ignore vim swap files and emacs
	temp files.

2005-06-27  Nathaniel Smith  <njs@codesourcery.com>

	* INSTALL: Bump required version of Boost to 1.32.

2005-06-26  Matthew Gregan  <kinetik@orcon.net.nz>

	* app_state.cc (app_state::app_state()): Initialise no_merges to
	false so that 'log' will show merges by default (the recently
	added --no-merges option provides a means to disable the merge
	entries).

2005-06-26  Matthew Gregan  <kinetik@orcon.net>

	* tests/t_automate_stdio.at, tests/t_cvsimport_drepper.at,
	tests/t_selector_later_earlier.at: Further canonicalisation of
	monotone output to resolve test failures on Win32.

2005-06-25  Brian Campbell  <brian.p.campbell@dartmouth.edu>

	* commands.cc (CMD(db)): Added db kill_branch_locally command. 
	* database.cc, database.hh (delete_branch_named): New function to
	delete all branch certs with a given branch name.
	* monotone.texi (Database): Added documentation for db
	kill_branch_locally.
	* tests/t_db_kill_branch_locally.at: New test for db
	kill_branch_locally.
	* testsuite.at: Add the test. 
	* AUTHORS: Add myself.
	* ChangeLog: Change my email address on an old contribution to 
	match my pubkey. 

2005-06-24  Nathaniel Smith  <njs@codesourcery.com>

	* tests/t_db_kill_rev_locally.at: Clean up style.

2005-06-24  Nathaniel Smith  <njs@codesourcery.com>

	* unix/process.cc (process_spawn): Format log output correctly.

2005-06-24  Nathaniel Smith  <njs@codesourcery.com>

	* unix/process.cc (existsonpath): Reindent.  Add logging, and use
	'command -v' instead of 'which' (as per Matt Johnston's discovery
	that it is more portable).
	(process_spawn): Handle exec failure more properly.
	* tests/t_existsonpath.at: New test.
	* testsuite.at: Add it.

2005-06-25  Matthew Gregan  <kinetik@orcon.net.nz>

	* monotone.cc: Log correct locale set for LC_MESSAGES.

2005-06-24  Nathaniel Smith  <njs@codesourcery.com>

	* unix/process.cc: Remove tabs.

2005-06-24  Nathaniel Smith  <njs@codesourcery.com>

	* std_hooks.lua (get_preferred_merge2_command)
	(get_preferred_merge3_command): Move meld to the bottom of the
	default merge tool search order.  Also, use xemacs if it appears
	in $EDITOR, otherwise use emacs.
	* revision.cc (check_sane_history): Remove stale comment.

2005-07-05  Nathaniel Smith  <njs@codesourcery.com>

	* globish.cc (combine_and_check_globish): Don't add unnecessary
	{}'s.
	* tests/t_netsync_globs.at, testsuite.at: New test.

2005-07-04  Nathaniel Smith  <njs@codesourcery.com>

	* netcmd.cc (do_netcmd_roundtrip, test_netcmd_mac): Update for new
	chained_hmac object.
	* constants.hh (netsync_key_initializer): Update comment.
	* hmac.hh (hmac_length): Expose length of MACs.
	* hmac.cc: I() that it matches what CryptoPP wants to give.
	* netcmd.cc: I() that it matches the length hard-coded into the
	netsync protocol.
	* vocab.cc (verify(netsync_hmac_value)): Fix error message.
	
2005-07-04  Nathaniel Smith  <njs@codesourcery.com>

	* tests/t_netsync_defaults.at: Update for new var names.  All
	tests now pass.

2005-07-04  Nathaniel Smith  <njs@codesourcery.com>

	* lua.cc (hook_get_netsync_write_permitted): Fix typo.

2005-07-04  Nathaniel Smith  <njs@codesourcery.com>

	* globish.cc (globish_matcher_test): Add check for {foo} (no
	commas).

2005-07-04  Nathaniel Smith  <njs@codesourcery.com>

	* globish.cc (checked_globish_to_regex): Make the special case for
	the empty pattern, actually work.  Unit tests now pass.

2005-07-04  Nathaniel Smith  <njs@codesourcery.com>

	* netcmd.cc (test_netcmd_functions): Update for new anonymous/auth
	packet formats.

2005-07-04  Nathaniel Smith  <njs@codesourcery.com>

	* monotone.texi, monotone.1: Update for new glob stuff.
	* commands.cc (process_netsync_args, push, pull, sync, serve):
	'serve' always requires arguments, rather than falling back on db
	defaults.
	
2005-07-04  Nathaniel Smith  <njs@codesourcery.com>

	* commands.cc (process_netsync_args, push, pull, sync, serve):
	Adapt for patterns instead of regexen; slight refactoring too.

2005-07-03  Nathaniel Smith  <njs@codesourcery.com>

	* netsync.cc: Finally self-consistent.

2005-07-03  Nathaniel Smith  <njs@codesourcery.com>

	* netsync.hh (run_netsync_protocol): Fix prototype.

2005-07-03  Nathaniel Smith  <njs@codesourcery.com>

	* globish.hh: Document the empty pattern as never matching.
	* globish.cc (checked_globish_to_regex): Implement it.
	(globish_matcher_test): Check it.

2005-07-03  Nathaniel Smith  <njs@codesourcery.com>

	* monotone.texi (Network Service, Hooks):
	* testsuite.at: 
	* tests/t_netsync_permissions.at: 
	* tests/t_netsync_single.at: Update to match new
	get_netsync_write_permitted definition.

2005-07-03  Nathaniel Smith  <njs@codesourcery.com>

	* lua.{cc,hh} (hook_get_netsync_write_permitted): Don't take a
	branch argument; write permission is now all or none.  (It really
	was before anyway...)
	* netsync.cc: Update accordingly.

2005-07-03  Nathaniel Smith  <njs@codesourcery.com>

	* netsync.cc: More updating for pattern stuff; getting there...

2005-06-28  Nathaniel Smith  <njs@codesourcery.com>

	* netsync.cc: Update low-level functions to use include_pattern
	and exclude_pattern.

2005-06-28  Nathaniel Smith  <njs@codesourcery.com>

	* netcmd.{cc,hh} (read_anonymous_cmd, write_anonymous_cmd)
	(read_auth_cmd, write_auth_cmd): Take include_pattern and
	exclude_pattern arguments.

2005-06-28  Nathaniel Smith  <njs@codesourcery.com>

	* globish.{cc,hh}: New files.
	* Makefile.am (MOST_SOURCES): Add them.
	* transforms.{cc,hh}: Remove glob-related stuff.
	* unit_tests.{cc,hh}: Call globish unit tests.

2005-06-27  Nathaniel Smith  <njs@codesourcery.com>

	* transforms.cc (glob_to_regex, globs_to_regex, regexes_to_regex):
	Choose "regex" as standard spelling.  Clean up code, add code for
	handling sets, start improving tests (don't currently pass).
	* transforms.hh (glob_to_regex, globs_to_regex, regexes_to_regex):
	Prototype.

2005-06-28  Matt Johnston  <matt@ucc.asn.au>

	* constants.cc: increase db_version_cache_sz to 7 MB
	* netsync.cc: use a deque<string> rather than a single
	string buffer for outbuf.
	* netsync.cc (arm): only queue data when there is
	available space
	* AUTHORS: added Eric Anderson

2005-06-26  Matt Johnston  <matt@ucc.asn.au>

	* transforms.hh: remove extraneous #ifdef
	* hmac.cc, hmac.hh: actually add them

2005-06-26  Matt Johnston  <matt@ucc.asn.au>

	* netcmd.cc (netcmd::read, netcmd::write): change to using a HMACs 
	chained by including the previous HMAC in the input data, rather
	than altering the key each time.
	* netcmd.cc ({read,write}_{data,delta}_cmd): use encode_gzip/decode_gzip
	  rather than raw xform.
	* hmac.{cc,hh}: new chained_hmac abstraction
	* Makefile.in: add them
	* netsync.cc: each session keeps a chained_hmac for read/write
	* transforms.hh: add a string variant for encode_gzip

2005-06-25  Nathaniel Smith  <njs@codesourcery.com>

	* netsync.cc: Tweak comment.

2005-06-25  Nathaniel Smith  <njs@codesourcery.com>

	* AUTHORS: Add Ethan Blanton <elb@elitists.net>.

2005-06-22  Nathaniel Smith  <njs@codesourcery.com>

	* netcmd.hh (netcmd::read, netcmd::write): Don't have defaults for
	key/hmac arguments.
	* netcmd.cc (do_netcmd_roundtrip): New function.
	(test_netcmd_functions): Use it.  Also, make work with hmac
	changes.
	(test_netcmd_mac): New test.
	(add_netcmd_tests): Call it.

2005-06-22  Nathaniel Smith  <njs@codesourcery.com>

	* netcmd.cc (read): Remove unused variable.
	* netsync.cc (call_server, process)
	(arm_sessions_and_calculate_probe, handle_read_available): Give
	better error message on bad_decode exceptions.

2005-06-22  Nathaniel Smith  <njs@codesourcery.com>

	* netcmd.cc, netsync.cc: Revert backwards compatibility code; 0.19
	and 0.20 can't be usefully compatible, and the code as it existed
	would cause real version mismatch error reporting to not work
	right.  (Old client with new server would give a generic "server
	disconnected" error message instead of something useful.)

2005-06-21  Nathaniel Smith  <njs@codesourcery.com>

	* netsync.cc (rebuild_merkle_trees): Fix FIXME comments to match
	reality.
	* tests/t_netsync_diffbranch.at: No longer a bug, remove
	priority.

2005-06-20  Nathaniel Smith  <njs@codesourcery.com>

	* monotone.texi (Hook Reference): Oops, missed a @ref.

2005-06-20  Nathaniel Smith  <njs@codesourcery.com>

	* monotone.texi (Default monotonerc): Rename section to...
	(Default hooks): ...this, to emphasize is still read even when a
	monotonerc exists.

2005-06-19  Richard Levitte  <richard@levitte.org>

	* Makefile.am: There's no reason for monotone.pdf or .dvi to
	depend on monotone.info, since they are built from the .texi
	files.  Also, make the monotone.html and html targets depend
	on version.texi and std_hooks.lua as well.

2005-06-18  Matt Johnston  <matt@ucc.asn.au>

	* INSTALL: fix typo, should be -Iboost_1_31_0 not -Iboost_1_31_2

2005-06-18  Riccardo Ghetta  <birrachiara@tin.it>
	* monotone.texi: include std_hooks.lua as an appendix and remove long
	lua excerpts from hook reference.
	* Makefile.am : make monotone.pdf/eps depend on monotone.info
	
2005-06-24  Matt Johnston  <matt@ucc.asn.au>

	* transforms.{cc,hh}: combine gzip and base64 in one
	pipe for pack()/unpack() to save memory
	* vocab.hh: add swap() to encodings/atomics
	* file_io.cc: use swap() to avoid copying

2005-06-21  Nathaniel Smith  <njs@codesourcery.com>

	* commands.cc (do_diff): Use calculate_arbitrary_change_set,
	instead of reimplementing it.

2005-06-21  Nathaniel Smith  <njs@codesourcery.com>

	* revision.cc (find_least_common_ancestor): Handle left == right
	case.
	* tests/t_diff_currev.at: Un-XFAIL.
	
2005-06-21  Nathaniel Smith  <njs@codesourcery.com>

	* netsync.cc (rebuild_merkle_trees): Fix FIXME comments to match
	reality.
	* tests/t_netsync_diffbranch.at: No longer a bug, remove
	priority.

2005-06-20  Nathaniel Smith  <njs@codesourcery.com>

	* monotone.texi (Hook Reference): Oops, missed a @ref.

2005-06-20  Nathaniel Smith  <njs@codesourcery.com>

	* monotone.texi (Default monotonerc): Rename section to...
	(Default hooks): ...this, to emphasize is still read even when a
	monotonerc exists.

2005-06-19  Richard Levitte  <richard@levitte.org>

	* Makefile.am: There's no reason for monotone.pdf or .dvi to
	depend on monotone.info, since they are built from the .texi
	files.  Also, make the monotone.html and html targets depend
	on version.texi and std_hooks.lua as well.

2005-06-18  Matt Johnston  <matt@ucc.asn.au>

	* INSTALL: fix typo, should be -Iboost_1_31_0 not -Iboost_1_31_2

2005-06-18  Riccardo Ghetta  <birrachiara@tin.it>
	* monotone.texi: include std_hooks.lua as an appendix and remove long
	lua excerpts from hook reference.
	* Makefile.am : make monotone.pdf/eps depend on monotone.info
	
2005-06-17  Matt Johnston  <matt@ucc.asn.au>

	* database.cc (database::execute()): truncate long query log messages
	before copying, saving memory. 
	Patch from Eric Anderson <anderse-monotone@cello.hpl.hp.com>

2005-06-17  Riccardo Ghetta  <birrachiara@tin.it>
	Adds include()/includedir() to lua hooks and extend --rcfile
	* lua.cc: handle --rcfile with directories, implement
	include() and includedir()
	* testsuite.at, t_lua_includedir.at, t_rcfile_dir.at:
	test new functionality
	* monotone.texi: document all functions available to hook
	writers, including the new include() and includedir()

2005-06-16  Nathaniel Smith  <njs@codesourcery.com>

	* diff_patch.cc (merge_extents): Typo caught by anonymous reader.

2005-06-16  Nathaniel Smith  <njs@codesourcery.com>

	* commands.cc (cat): Account for being in a subdir in 'cat file
	REV PATH'.
	* tests/t_cat_file_by_name.at: Test.

2005-06-17  Richard Levitte  <richard@levitte.org>

	* app_state.cc (app_state::app_state()): Avoid a gcc warning by
	having the class members initialised in the same order they are
	defined in the class.

2005-06-16  Nathaniel Smith  <njs@pobox.com>

	* std_hooks.lua (ignore_file): Add Cons/SCons cache files to
	default ignore list.

2005-06-16  Matt Johnston  <matt@ucc.asn.au>

	* ui.cc: increase the divisor as required so that we don't get spurious
	screen updates when we're using the kilobyte/megabyte tickers

2005-06-15  Matt Johnston  <matt@ucc.asn.au>

	* monotone.texi: clarify some netsync parts of the tutorial

2005-06-15  Richard Levitte  <richard@levitte.org>

	* netsync.cc (struct session): Add a pattern regex cache.
	(analyze_ancestry_graph): Use the regex cache instead of the
	pattern string itself.  This is especially important when the
	pattern is used as an old-style collection.
	(process_hello_cmd): Recreate the pattern regex cache with the
	conversion of the pattern to a regex when it's used as an
	old-style collection.
	(process_auth_cmd): When the pattern changes, change the regex
	cache as well.

2005-06-14  Richard Levitte  <richard@levitte.org>

	* std_hooks.lua (get_preferred_merge2_command,
	get_preferred_merge3_command): EDITOR may be undefined.  In that
	case, os.getenv() returns nil, on which string.lower() chokes.
	It's much better to check for that and default to an empty
	string.

2005-06-11  Derek Scherger  <derek@echologic.com>

	* commands.cc (complete_command): log command expansion messages
	with L instead of P to reduce chatter
	(status): add --brief option and corresponding output
	(identify): add trailing space to comment gcc complains about
	* monotone.cc: fix comment typo and add additional details for
	command specific options
	* monotone.texi (Automation): list inventory status code
	combinations and descriptions
	* tests/t_status.at: new test of status command and --brief option
	* testsuite.at: add it

2005-06-11  Matt Johnston  <matt@ucc.asn.au>

	* commands.cc: revert should ignore the ignore hooks, otherwise bad
	things happen (revert a single ignored file, resultant empty ignore list
	reverts the whole working copy).
	* app_state.cc, app_state.hh: give set_restriction a flag to disregard
	file-ignore hooks.
	* tests/t_revert_restrict.at, testsuite.at: a test

2005-06-09  Riccardo Ghetta  <birrachiara@tin.it>

	* std_hooks.lua: make binary_file return nil on unreadable/empty files
	
2005-06-10  Joel Reed  <joelwreed@comcast.com>

	* commands.cc (CMD(cdiff)): Add OPT_DEPTH to command options.
	* t_restrictions.at: Add to testcase.

2005-06-09  Joel Reed  <joelwreed@comcast.com>

	* commands.cc (CMD(diff)): Add OPT_DEPTH back in, as it is used.
	* t_restrictions.at: Add to testcase to increase likelihood of 
	keeping it around :)

2005-06-10  Richard Levitte  <richard@levitte.org>

	* commands.cc (CMD(diff)): Remove OPT_DEPTH, as it was never
	used.

2005-06-09  Richard Levitte  <richard@levitte.org>

	* monotone.texi (Merging): I assume that "apposite" was supposed
	to be "appropriate".

2005-06-09  Riccardo Ghetta  <birrachiara@tin.it>

	* diff_patch.cc/hh: honor the new manual_merge attribute
	* file_io.cc/hh: move here the guess_binary function
	* lua.cc: let guess_binary available to lua
	* std_hooks.lua: handle manual_merge as an add-time attribute and
	initialize by default make it true if the file appears to be binary.
	Make read_contents_of_file able to read "binary" files.
	* tests/t_merge_manual.at: tests new behaviour, superceding the
	old XFAIL t_merge_binary.at test.
	* monotone.texi: document changes, adding a small section on merging.

2005-06-07  Nathaniel Smith  <njs@codesourcery.com>

	* ChangeLog: Fixup.

2005-06-07  Nathaniel Smith  <njs@codesourcery.com>

	* monotone.texi (Storage and workflow): Attempt to thwart some
	common misconceptions.

2005-06-07  Nathaniel Smith  <njs@codesourcery.com>

	* netsync.cc (rebuild_merkle_trees): Add a comment describing how
	this code should work (and why it currently doesn't quite).

2005-06-05  Nathaniel Smith  <njs@codesourcery.com>

	* tests/t_bad_packets.at: Expect certs on a non-existent rev to
	fail.  Run db check instead.
	* commands.cc (complete): Let callers specify they're okay with
	non-existent revisions.
	(CMD(trusted)): So specify.

2005-06-05  Nathaniel Smith  <njs@codesourcery.com>

	* tests/t_tags.at: 'tag' on a non-existent revid should fail.
	* commands.cc (complete): Fail on non-existent revids.

2005-05-29  Nathaniel Smith  <njs@codesourcery.com>

	* tests/t_epoch.at: Typo.
	* tests/t_automate_certs.at, tests/t_selector_later_earlier.at:
	Throw in some calls to CANONICALISE, maybe this will help on
	Win32...

2005-06-04  Timothy Brownawell  <tbrownaw@gmail.com>

	* netsync.cc, netcmd.cc: Style cleanups (mostly whitespace).

2005-06-04  Timothy Brownawell  <tbrownaw@gmail.com>

	* netsync.cc (process_hello_cmd): Warn about collection/regex
	usage when talking to an old server.

2005-06-04  Derek Scherger  <derek@echologic.com>

	* commands.cc (update): update MT/work based on the changes
	between the chosen revision and the new merge revision
	* tests/t_update_with_pending_drop.at: 
	* tests/t_update_with_pending_add.at: 
	* tests/t_update_with_pending_rename.at: un-XFAIL and clean up now
	that things work

2005-06-04  Timothy Brownawell  <tbrownaw@gmail.com>

	* netcmd.{cc,hh}, netsync.cc: Move {read,write}_*_cmd_payload
	to netcmd::{read,write}_*_cmd .
	* netcmd.cc, netsync.cc: Compatibility infrastructure.
	* netsync.cc: Interoperate with v4 servers.

2005-06-03  Timothy Brownawell  <tbrownaw@gmail.com>

	* automate.cc (print_some_output): Fix compiler warning.

2005-06-04  Derek Scherger  <derek@echologic.com>

	* app_state.cc (app_state): initialize diffs to false; it seemed
	to be defaulting to true for me

2005-06-04  Derek Scherger  <derek@echologic.com>

	* tests/t_update_with_pending_drop.at: 
	* tests/t_update_with_pending_add.at: 
	* tests/t_update_with_pending_rename.at: 
	* tests/t_restricted_commit_with_inodeprints.at: new bug reports
	* testsuite.at: call them

2005-06-04  graydon hoare  <graydon@pobox.com>

	* rcs_import.cc 
	(note_state_at_branch_beginning): Move time back when
	there are known commits on a branch.

2005-06-03  Joel Reed  <joelwreed@comcast.com>

	* commands.cc, monotone.texi: provide --verbose option for 
	monotone complete revision which adds date and author 
	completion output
	* contrib/monotone.zsh_completion: use verbose output when
	completing revisions

2005-06-02  graydon hoare  <graydon@pobox.com>

	* rcs_import.cc
	(cvs_key::is_synthetic_branch_founding_commit): New field.
	(cvs_key::operator==): Handle synthetic case specially.
	(cvs_key::operator<): Likewise.
	(note_state_at_branch_beginning): Likewise.	
	* tests/t_cvsimport_drepper.at: Converted bug testcase.
	* testsuite.at: Call it.

	* monotone.cc, commands.cc, options.hh 
	(OPT_NO_MERGES, OPT_DIFFS): New options.
	* app_state.cc (app_state::no_merges, app_state::diffs): Likewise.
	* commands.cc (log): Honor no_merges, diffs.
	* contrib/color_logs.{sh,conf}: Helpers for reviewing work in a
	nice colorized, easy-to-read fashion.
	* contrib/colorize: A colorization script found on the net.

	* HACKING, ROADMAP: Expand a bit.
	* commands.cc (changes_summary::print): Change macro to helper fn.
	* contrib/monotone.el (monotone-cmd): Handle nil exit code.

2005-06-02  Joel Reed  <joelwreed@comcast.com>

	* commands.cc, database.cc, database.hh, vocab.hh, vocab_terms.hh:
	add complete key subcommand and provide --brief option of zsh/bash
	completion. See http://lists.gnu.org/archive/html/monotone-devel/2005-05/msg00461.html
	* tests/t_rebuild.at: add tests for complete key subcommand
	* monotone.texi: document new subcommand
	* contrib/monotone.zsh_completion: update for new complete key
	command, improve _monotone_existing_entries using new --depth=0
	option,	add revision completion for cert command, and a	bugfix 
	for cat command

2005-06-01  Matt Johnston  <matt@ucc.asn.au>

	* tests/t_i18n_changelog.at: capitalise UTF-8 CHARSET to keep
	solaris happy.

2005-06-01  Timothy Brownawell  <tbrownaw@gmail.com>

	* netsync.cc (analyze_ancestry_graph): Try to fix segfault.
	Always accept tags.

2005-06-01  Timothy Brownawell  <tbrownaw@gmail.com>

	* netsync.cc (process_auth_cmd, analyze_ancestry_graph): Move
	write-permission checking to where it belongs, *after* we know
	exactly what we're checking permissions about. Drop things we
	don't want.

2005-06-01  Matt Johnston  <matt@ucc.asn.au>

	* tests/t_cvsimport_deleted_invar.at: don't use -C with tar
	* tests/t_i18n_file.at: capitalise CHARSET=UTF-8, seems more standard.
	* tests/t_merge_normalization_edge_case.at: use known-good output
	rather than using diff3 --merge

2005-05-31  Timothy Brownawell  <tbrownaw@gmail.com>

	* tests/t_epoch_server.at: fix typo
	* netsync.cc (session::process_auth_cmd): If no branches are allowed
	for writing, also check for write permissions to branch "" (needed
	for serving empty dbs). For sync, don't refuse connection if there
	are no readable branches (only do this for pull).

2005-05-31  Timothy Brownawell  <tbrownaw@gmail.com>

	* monotone.texi: Update documentation for get_netsync_*_permitted
	hooks to reflect that they now get individual branch names.

2005-05-31  Timothy Brownawell  <tbrownaw@gmail.com>

	* netsync.cc: session::rebuild_merkle_trees now takes a set of
	branches to include as an argument. On the server, calculate
	this set at the same time the get_netsync_*_permitted hooks are
	called; call said hooks on each branch individually.

2005-05-31  Timothy Brownawell  <tbrownaw@gmail.com>

	Remove old collection support in favor of using regexes exclusively.
	* netsync.cc (convert_pattern): Remove function.
	* (14 files): collections are unexist; do not mention (potential
	for confusion)
	* constants.cc: Increase netsync protocol version.
	* monotone.texi: Update documentation.
	* tests/t_epoch_unidirectional.at: Fix to sync subbranches.
	* commands.cc (CMD update): Fix usage check.
	* tests/t_select_cert.at: Fix to use --revision.

2005-05-30  Timothy Brownawell  <tbrownaw@gmail.com>

	* netsync.cc: Call note_netsync_*_received hooks in the order they're
	written to the db (for revisions, gives topological order).

2005-05-30  Timothy Brownawell  <tbrownaw@gmail.com>

	* lua.{cc,hh}: Replace note_netsync_commit with
	note_netsync_{revision,cert,pubkey}_received
	* packet.{cc,hh}: Callbacks for cert or key written to the database.
	* netsync.cc: Use said callbacks, call note_netsync_*_received hooks.
	* monotone.texi: Update documentation.

2005-05-30  Timothy Brownawell  <tbrownaw@gmail.com>

	* packet.{cc,hh}, netsync.cc: on_revision_written callback now takes
	the revision_id as an argument.
	* lua.{cc,hh}: New Lua hook, note_netsync_commit.
	* netsync.cc: At end of netsync session, call new hook for each
	revision received.
	monotone.texi: Document new hook.

2005-05-30  Richard Levitte  <richard@levitte.org>

	* commands.cc (CMD(checkout), CMD(cdiff), CMD(diff), CMD(log)):
	Remove '[--revision=REVISION]' from command argument synopsis,
	and add more text to the help to explain what happens when
	--revision options are used.
	(CMD(update)): Instead of the optional revision argument, use
	the --revision option.  Add information on what happens when the
	--revision option is used, and when it's not.

	* tests/t_add_stomp_file.at, tests/t_add_vs_commit.at,
	tests/t_annotate.at, tests/t_lf_crlf.at,
	tests/t_update_nonexistent.at, tests/t_update_off_branch.at,
	tests/t_update_to_revision.at: Update to use --revision with
	'monotone update'.

2005-05-30  Matt Johnston  <matt@ucc.asn.au>

	* netsync.cc: cosmetic linebreak tidying for "double-check the
	fingerprint" message.
	* main.cc: make it clearer that "unknown type" refers to an exception
	* monotone.cc: catch early informative_failures (due to charset
	problems etc)

2005-05-30  Matt Johnston  <matt@ucc.asn.au>

	* tests/t_fmerge.at: scrap all the diff3/ed, just compare it with
	known-good output.

2005-05-30  Timothy Brownawell  <tbrownaw@gmail.com>

	* revision.cc (toposort): Better algorithm.

2005-05-30  Matt Johnston  <matt@ucc.asn.au>

	* tests/t_fmerge.at: make sure we write the file with the ed script.

2005-05-30  Matt Johnston  <matt@ucc.asn.au>

	* testsuite.at: use "command -v" rather than "which", since
	Solaris doesn't give useful exit codes for "which".
	* tests/t_fmerge.at: don't use --merge with diff3, pipe to ed instead
	so we don't rely on gnu diff3.

2005-05-29  Timothy Brownawell  <tbrownaw@gmail.com>

	* contrib/monoprof.sh: Add support for using valgrind for
	heap profiling.

2005-05-28  Joel Reed  <joelwreed@comcast.com>

	* app_state.cc, app_state.hh, commands.cc, monotone.cc, options.h:
	add new --depth command, and rename log's --depth to --last
	* monotone.texi: update documentation
	* tests/t_log_depth.at, tests/t_log_depth_single.at: update
	log tests to use --last instead of --depth
	* tests/t_options.at, tests/t_restrictions.at: test usage of
	--depth for commands using restrictions
	* contrib/ciabot_monotone.py, contrib/monotone-notify.pl,
	contrib/monotone.el, contrib/monotone.zsh_completion,
	contrib/mtbrowse.sh: change all occurences of "depth" to "last"

2005-05-28  Timothy Brownawell  <tbrownaw@gmail.com>

	* netcmd.cc (read_netcmd): Reserve space in the buffer if needed,
		swap buffers instead of copying (memory savings for sync
		large files)
	* netsync.cc (session::arm): Don't clear the buffer (now done
		by read_netcmd).

2005-05-27  Timothy Brownawell  <tbrownaw@gmail.com>

	* netsync.cc: Allow REGEXes as well as collections.
		Fix out-of-branch ancestor handling.
	* tests/t_netsync_diffbranch.at: Remove bug report and XFAIL (fixed).
	* commands.cc: Update description fields for netsync commands.
	* monotone.texi: Update documentation.

2005-05-25  Timothy Brownawell  <tbrownaw@gmail.com>

	* tests/t_automate_stdio.at: Make it self-contained.

2005-05-25  Timothy Brownawell  <tbrownaw@gmail.com>

	* contrib/get_stdio.pl (new file): Perl script to parse the output from
	"mtn automate stdio". Used by...
	* tests/t_automate_stdio.at (new file): Test for "mtn automate stdio".
	* testsuite.at: Add it.

2005-05-25  Timothy Brownawell  <tbrownaw@gmail.com>

	* automate.cc ("automate stdio"): Fix block size limiting.
		Honor "output.flush()" in commands.

2005-05-24  Timothy Brownawell  <tbrownaw@gmail.com>

	* automate.cc: Fix buffering for "automate stdio"

2005-05-24  Timothy Brownawell  <tbrownaw@gmail.com>

	* automate.cc: Put back lost "automate certs".

2005-05-24  Matt Johnston  <matt@ucc.asn.au>

	* commands.cc (try_one_merge, CMD(merge), CMD(explicit_merge), 
	CMD(propagate): allow --author flag.

2005-05-24  Timothy Brownawell  <tbrownaw@gmail.com>

	* automate.cc: Fix comment for automate stdio to match the code.
	* monotone.texi: Document ignored locations in automate stdio
	input as reserved.

2005-05-24  Riccardo Ghetta  <birrachiara@tin.it>

	* tests/t_merge_binary.at: new XFAIL test to cover monotone
	inclination to algorithmically merge binary files.

2005-05-24  Richard Levitte  <richard@levitte.org>

	* commands.cc (try_one_merge): Change 'rid' to 'merged_id'.

2005-05-23  Timothy Brownawell  <tbrownaw@gmail.com>

	Fix "automate stdio" input/output format according to ML discussion
	* automate.cc: changed: automate_stdio
		added: print_some_output, class my_stringbuf
	* constants.{cc,hh}: add constant for automate stdio block size
	* monotone.texi: update documentation

2005-05-23  Nathaniel Smith  <njs@codesourcery.com>

	* win32/terminal.cc (have_smart_terminal): Call _isatty on stderr,
	not stdout.

2005-05-23  Richard Levitte  <richard@levitte.org>

	* commands.cc (try_one_merge): Use the value of --date and
	--author if there are any.
	(CMD(merge), CMD(propagate), CMD(explicit_merge)): Change to
	accept --date and --author.

2005-05-23  Riccardo Ghetta  <birrachiara@tin.it>

	* selectors.cc/.hh, database.cc: add two new selectors:
	"earlier or equal than" and "later than".
	* lua.cc/.hh, std-hooks.lua: create a new "expand_date" hook
	* monotone.texi: document the changes
	* testsuite.at, tests/t_selector_later_earlier.at: add specific tests 
	for the new selectors

2005-05-21  Richard Levitte  <richard@levitte.org>

	* Makefile.am: Make monotone.pdf and monotone.dvi depend on
	version.texi.

2005-05-21  Richard Levitte  <richard@levitte.org>

	* monotone.texi: Add a note about the --brief option with
	'monotone log', and restructure the synopsis since it was getting
	a bit silly with all possible variants.

2005-05-21  Richard Levitte  <richard@levitte.org>

	* commands.cc (log_certs): Add two arguments; a separator string
	to be used in front of the second to last cert for multi-valued
	cert types, a bool to say if each cert should be ended with a
	newline.  Overload with shortcuts.
	(CMD(log)): Use the --brief option and implement it using the
	shortcut variants of log_certs.
	* monotone.cc, options.hh: Add the --brief option (OPT_BRIEF
	internally).
	* sanity.cc, sanity.hh (struct sanity): Add the member variable
	and function to hold and set the brief flag.

2005-05-21  Matt Johnston  <matt@ucc.asn.au>

	* tests/t_short_opts.at: remove the saved MT/log message
	from the failed commit.
	* Makefile.am: MAKEINFOFALGS to MAKEINFOFLAGS

2005-05-21  Matt Johnston  <matt@ucc.asn.au>

	* commands.cc (commit): write the log message to MT/log
	during the commit, so it will be available later if the commit
	fails.
	* work.{cc,hh} (write_user_log): new function

2005-05-20  Nathaniel Smith  <njs@codesourcery.com>

	* contrib/mtbrowse.sh: New file.
	* contrib/README: Document it.  Also, document some missed files,
	and re-order listing.
	* Makefile.am (EXTRA_DIST): Add several missing contrib/ files.

2005-05-21  Grahame Bowland  <grahame@angrygoats.net>

	* automate.cc: (automate_certs) change "status" field 
	to "signature". Check whether each cert is trusted, and 
	output in the "trusted" field.
	* testsuite.at: add t_automate_certs.at
	* tests/t_automate_certs.at: Test that the output of 
	"automate certs" is consistent, and that we exit with
	error when rev is incomplete or missing.
	* monotone.texi: update output documentation for 
	"automate certs"

2005-05-20  Emile Snyder  <emile@alumni.reed.edu>

	* annotate.{hh,cc}: Rework to handle lineage dependent line
	mappings and lines which split from a single line in a parent
	revision into multiple lines in some descendent.  Fixes bug where
	some lines remained unannotated.  Fixes wrong assignment of lines
	bug.
	* tests/t_annotate.at: Check no-changes since addition of file
	case.
	* tests/t_annotate_lineage_dependent.at
	* tests/t_annotate_split_lines.at:  New tests.
	* testsuite.at: Add them.
	
2005-05-20  Nathaniel Smith  <njs@codesourcery.com>

	* monotone.texi (Network): Clarify that ports can be specified on
	the command line to serve/pull/push/sync.

2005-05-21  Matt Johnston  <matt@ucc.asn.au>

	* packet.cc (db_packet_writer::~impl, prerequisite.cleanup): 
	add code to remove up circular dependencies between prerequisite
	and delayed_packet shared_ptrs upon destruction, so that unsatisified
	dependency warnings are printed.

2005-05-19  Matt Johnston  <matt@ucc.asn.au>

	* change_set.cc (merge_disjoint_analyses): handle the case where
	a file is dropped on both sides but re-added on one.
	* tests/t_drop_vs_dropadd.at: a test for it
	* testsuite.at

2005-05-19  Derek Scherger  <derek@echologic.com>

	* commands.cc (checkout): rearrange to use --revision option
	* monotone.1: 
	* monotone.texi: document checkout --revision option
	* tests/t_attr.at:
	* tests/t_attributes.at:
	* tests/t_checkout_id_sets_branch.at:
	* tests/t_checkout_noop_on_fail.at:
	* tests/t_checkout_options.at:
	* tests/t_cwork.at:
	* tests/t_delete_dir.at:
	* tests/t_delete_dir_patch.at:
	* tests/t_empty_path.at:
	* tests/t_i18n_file_data.at:
	* tests/t_inodeprints_hook.at:
	* tests/t_inodeprints_update.at:
	* tests/t_largish_file.at:
	* tests/t_lf_crlf.at:
	* tests/t_monotone_up.at:
	* tests/t_netsync_defaults.at:
	* tests/t_netsync_set_defaults.at:
	* tests/t_persistent_server_revision.at:
	* tests/t_rename_added_in_rename.at:
	* tests/t_rename_dir_cross_level.at:
	* tests/t_rename_dir_patch.at:
	* tests/t_single_char_filenames.at:
	* tests/t_subdir_add.at:
	* tests/t_subdir_attr.at:
	* tests/t_subdir_drop.at:
	* tests/t_subdir_rename.at:
	* tests/t_subdir_revert.at:
	* tests/t_tags.at:
	* tests/t_update_off_branch.at:
	* tests/t_versions.at:
	* testsuite.at: add --revision option to checkout

2005-05-18  Richard Levitte  <richard@levitte.org>

	* ui.cc: Move the copyright and license section to the top of the
	file, and add an emacs mode specifier.
	* ui.cc (write_ticks): Change the counter ticker so the trailer
	comes at the end of the counter line instead of the title line.
	This is especially important for code that changes the trailer
	a little now and then.

2005-05-17  Grahame Bowland  <grahame@angrygoats.net>

	* commands.cc: add "automate certs ID" to the help string 
	for the automate command
	* automate.cc: implement "automate certs". Add to the list 
	of commands available through "automate stdio".
	* monotone.texi: document "automate certs"

2005-05-17  Nathaniel Smith  <njs@codesourcery.com>

	* monotone.texi (Network): Document 'serve' as taking more than
	one collection argument.

2005-05-15  graydon hoare  <graydon@pobox.com>

	* rcs_import.cc (note_state_at_branch_beginning): collect
	branch beginning states into a single synthetic commit.

2005-05-15  graydon hoare  <graydon@pobox.com>

	* rcs_import.cc: rewrite most of the branch logic to 
	address issues raised in bugs 13032 and 13063.
	* tests/t_cvsimport_deleted_invar.at: un-XFAIL.

2005-05-16  Matt Johnston  <matt@ucc.asn.au>

	* commands.cc (commit): change scope of the transaction guard so that
	the transaction will fail before MT/revision is written (which could
	leave a non-committed revision/bad working dir).

2005-05-16  Grahame Bowland  <grahame@angrygoats.net>

	* monotone.texi: update "monotone log" documentation
	* commands.cc: fix "monotone log" when run with no --revision args

2005-05-15  Derek Scherger  <derek@echologic.com>

	* tests/t_update_with_blocked_rename.at: new test
	* testsuite.at: call it

2005-05-15  Derek Scherger  <derek@echologic.com>

	* netsync.cc (process_anonymous_cmd, process_auth_cmd): log
	details of permissions allowed/denied
	* tests/t_netsync_permissions.at: new test
	* testsuite.at: call it

2005-05-15  Richard Levitte  <richard@levitte.org>

	* contrib/monotone-notify.pl (revision_is_in_branch): Another
	place where --revision was missing.

2005-05-14  Timothy Brownawell  <tbrownaw@gmail.com>

	* contrib/monoprof.sh: Clean up variable definitions some.
		- Add option --datadir, should now be usable without editing
		variables to match system paths
		- Add option --setup, generates most of the needed files

2005-05-13  Timothy Brownawell  <tbrownaw@gmail.com>

	Add "monotone automate stdio", to let the automation interface
	take commands on standard input.
	* automate.cc: (automate_stdio) New function.
		(automate_command) Add it.
	* commands.cc: Add to description for "automate".
	* monotone.texi: Add to documentation.

2005-05-13  Joel Reed  <joelwreed@comcast.com>

	* tests/t_unidiff3.at: opps. forgot to add this file which
	should have been included as fix for bug 13072.

2005-05-13  Joel Reed  <joelwreed@comcast.com>

	* diff_patch.cc, transforms.cc, testsuite.at: Patch from 
	drepper@redhat.com, who writes: "The attached patch should fix bug
	13072.  I have no idea why the code in transform.cc insists on
	adding an empty line in case the file is empty. Removing the code
	didn't cause any regressions in the test suite and the
	diff_patch.cc change corrects the output format.  A new test case
	is included as well."

2005-05-13  Joel Reed  <joelwreed@comcast.com>

	* automate.cc: add automate attributes command
	* commands.cc: add attributes subcommand helptext
	* contrib/monotone.zsh_completion: use automate attributes
	for completion of monotone attr and cleanup ignore files code
	* tests/t_automate_attributes.at: add testcase
	* testsuite.at: include new testcaes

2005-05-13  Jon Bright  <jon@siliconcircus.com>
	* testsuite.at (UNGZ): Change the way the ungzipping works on
	Win32, in the hope that test 206 will no longer be given invalid
	files.

2005-05-12  Derek Scherger  <derek@echologic.com>

	* automate.cc: bump version number to 1.0
	(struct inventory_item): add pre/post states
	(inventory_paths): remove obsolete function
	(inventory_pre_state, inventory_post_state, inventory_file_state,
	inventory_renames): add fancy new functions
	(automate_inventory): rework for new output format
	* manifest.{cc,hh} (classify_paths): rename to ...
	(classify_manifest_paths): ... this and work solely from manifest
	* monotone.texi: (Automation): update inventory docs
	* tests/t_automate_inventory.at: update for new format and add
	some more tests
	
2005-05-13  Matthew Gregan  <kinetik@orcon.net.nz>

	* HACKING: New file.  First pass at a brief document to help
	newcomers hack on monotone.

2005-05-12  Riccardo Ghetta <birrachiara@tin.it>

	* options.hh (OPT_MSGFILE): New option.
	* monotone.cc (message-file): New option.
	(cpp_main): Handle it.
	* app_state.{cc,hh} (set_message_file): New function.
	* commands.cc (commit): Accept and handle new option.
	* monotone.1, monotone.texi: Document it.
	* tests/t_commit_message_file.at: New test.
	* testsuite.at: Add it.
	
2005-05-12  Timothy Brownawell  <tbrownaw@gmail.com>

	* (20 files): Do not indent with both tabs and spaces in the same file.

2005-05-13  Ulrich Drepper  <drepper@redhat.com>

	* rcs_import.cc (process_one_hunk): Improve handling of corrupt
	RCS files.

2005-05-13  Matthew Gregan  <kinetik@orcon.net.nz>

	* testsuite.at: Fix typo error in Win32 kill logic that was
	causing the testsuites to hang on Win32 machines that don't have
	pskill installed.

2005-05-12  Matthew Gregan  <kinetik@orcon.net.nz>

	* file_io.cc (write_data_impl): Use portable boost::filesystem
	calls in place of unlink(2)/remove(2).

2005-05-12  Grahame Bowland  <grahame@angrygoats.net>

	* commands.cc: Modify the "log" command to accept multiple 
	revisions on command line, and display the log for all 
	of those revisions.

2005-05-11  Nathaniel Smith  <njs@codesourcery.com>

	* std_hooks.lua (ignore_file): Organize a bit more, add
	patterns for autotools cache files, and darcs, codeville, git
	metadata directories.

2005-05-11  Timothy Brownawell  <tbrownaw@gmail.com>

	* revision.cc (expand_dominators): Fix bitmap size-matching.
		(find_common_ancestor_for_merge): Do not wait for ancestors
		to be expanded to the beginning of time before expanding
		dominators. Requires above fix for correct behavior.
	* ChangeLog: Fix date on previous entry.

2005-05-11  Timothy Brownawell  <tbrownaw@gmail.com>

	* contrib/monoprof.sh: Add profiling test for "netsync large file".
		Add options to only run specific profile tests.

2005-05-11  Stanislav Karchebny <stanislav.karchebny@skype.net>

	* contrib/monotone-notify.pl: 'monotone log' takes a revision
	through the --revision= option.

2005-05-11  Richard Levitte  <richard@levitte.org>

	* contrib/monotone-notify.pl: Change all occurences of $symbol' to
	${symbol}' to avoid a confusing Perl warning.

2005-05-11  Joel Reed  <joelwreed@comcast.com>

	* contrib/monotone.zsh_completion: add zsh completion contrib.

2005-05-11  Matt Johnston  <matt@ucc.asn.au>

	* tests/t_add_intermediate_MT_path.at: remove the drop dir part
	* tests/t_delete_dir.at: add a note about re-enabling the above test
	* tests/t_cvsimport3.at: ignore stderr

2005-05-11  Matt Johnston  <matt@ucc.asn.au>

	* rcs_import.cc (find_branchpoint): if a branch is derived from two 
	differing parent branches, take the one closest to the trunk.
	* tests/t_cvsimport3.at: add a test for cvs_importing where branches
	come off a vendor import.
	* testsuite.at: add it

2005-05-11  Nathaniel Smith  <njs@codesourcery.com>

	* work.cc (build_deletions): Disable delete_dir.

2005-05-11  Matthew Gregan  <kinetik@orcon.net.nz>

	* constants.cc (constants::bufsz): Increase buffer size.  Reduces
	the runtime to tests/t_netsync_largish_file.at by four to seven
	times on my test machines.

2005-05-10  Timothy Brownawell  <tbrownaw@gmail.com>

	* revision.cc: Make expand_{ancestors,dominators} twice as fast.
	Loop over revisions in the other direction so that changes at the
	frontier propogate fully in 1 pass, instead of one level at a time.

2005-05-10  Timothy Brownawell  <tbrownaw@gmail.com>

	* packet.{cc,hh}: Give packet_consumer and children a callback to call
	after writing out a revision.
	* netsync.cc: Use this callback to add a "revisions written" ticker,
	to provide user feedback while sanity checking.

2005-05-10  Timothy Brownawell  <tbrownaw@gmail.com>

	* ui.cc: Make tick_write_count take less horizontal space

2005-05-09  Nathaniel Smith  <njs@codesourcery.com>

	* AUTHORS: Give Riccardo his real name.
	* ChangeLog: Likewise.

2005-05-09  Riccardo Ghetta <birrachiara@tin.it>
	
	* std_hooks.lua: Support kdiff3.

2005-05-09  Matthew Gregan  <kinetik@orcon.net.nz>

	* lua.cc (loadstring, run_string): New parameter to identify the
	source of the Lua string being loaded.
	(add_{std,test}_hooks, load_rcfile): Pass an identity through.

2005-05-09  Matthew Gregan  <kinetik@orcon.net.nz>

	* monotone.cc: Absolutify and tilde expand pid file.

2005-05-09  Matthew Gregan  <kinetik@orcon.net.nz>

	* testsuite.at: Revert bogus changes committed in revision 9d478.

2005-05-09  Matt Johnston  <matt@ucc.asn.au>

	* commands.cc (pid_file): use fs::path .empty() rather than ==, since
	boost 1.31 doesn't seem to have the latter.

2005-05-08  Matthew Gregan  <kinetik@orcon.net.nz>

	* lua.cc (report_error, load{file,string}): New member functions.
	Error handling in call moved into report_error.
	(call): Call report_error.
	(run_{file,string}): Call load{file,string} member functions to
	load Lua code into the VM.  Allows us to report syntax errors when
	loading rc files.
	* testsuite.at: test_hooks.lua was calling nonexistent (obsolete)
	strfind function and failing silently.  The improved error
	reporting from Lua caught this and cause testsuite failures.

2005-05-08  Matthew Gregan  <kinetik@orcon.net.nz>

	* monotone.1: Document --pid-file option.  Also make some minor
	spelling and punctuation fixes.

2005-05-08  Timothy Brownawell  <tbrownaw@gmail.com>
	* app_state.cc: {read,write}_options now print a warning instead of
	failing on unreadable/unwritable MT/options .
	* tests/t_unreadable_MT.at: add matching test
	* testsuite.at: add test
	* tests/README: Mention that new tests must be added to testsuite.at
	* work.cc: (get_revision_id) Friendlier error message for
	unreadable MT/revision .

2005-05-08  Matthew Gregan  <kinetik@orcon.net.nz>

	* monotone.texi: Right words, wrong order.
	* testsuite.at: Drop pid mapping trickery, it doesn't work
	consistently.  We now try and use SysInternal's pskill to kill the
	process.  If pskill is not available, we fall back to the old
	'kill all monotone processes' method. These changes affect
	Win32/MingW only.

2005-05-07  Matthew Gregan  <kinetik@orcon.net.nz>

	* commands.cc (pid_file): Remove leftover debugging output.
	* configure.ac: Correct typos in TYPE_PID_T test.
	* testsuite.at: Use some trickery on MingW/Cygwin to map the
	Windows pid to the Cygwin pid.
	* win32/process.cc (process_wait): Correct return type.
	(process_spawn): Replace dropped cast on return.

2005-05-07  Matt Johnston <matt@ucc.asn.au>

	* change_set.cc: fix the code which skips deltas on deleted files,
	  it was looking at the merged filename not the ancestor
	  filename.
	* tests/t_drop_vs_patch_rename.at: a test for the above fix
	* testsuite.at: add it

2005-05-06 Timothy Brownawell <tbrownaw@gmail.com>

	* contrib/monoprof.sh: Add lcad test.
		Add options to pull/rebuild before profiling.

2005-05-06  Nathaniel Smith  <njs@codesourcery.com>

	* INSTALL: s/g++ 3.2 or 3.3/g++ 3.2 or later/.

2005-05-06  Nathaniel Smith  <njs@codesourcery.com>

	* monotone.1: 
	* monotone.texi (Commands, Importing from CVS, RCS): Clarify
	cvs_import documentation on cvsroot vs. module issues.

2005-05-05  Richard Levitte  <richard@levitte.org>

	* AUTHORS: Add rghetta.

2005-05-05  Matthew Gregan  <kinetik@orcon.net.nz>

	* monotone.texi: Document --pid-file option for serve command.
	* app_state.{cc,hh} (set_pidfile, pidfile): New function, new
	member.
	* commands.cc (pid_file): New class.
	(CMD(serve)): Use pid_file.
	* monotone.cc (coptions, cppmain): Add command-specific option
	--pid-file.
	* options.hh (OPT_PIDFILE): New option.
	* {unix,win32}/process.cc (get_process_id): New function.
	(process_{spawn,wait,kill}): Use pid_t.
	* platform.hh (process_{spawn,wait,kill}): Use pid_t.
	(get_process_id): New function
	* configure.ac: Test for pid_t.
	* lua.cc (monotone_{spawn,wait,kill}_for_lua): Use pid_t.
	* testsuite.at: Update netsync kill functions to use pid file.
	* tests/t_netsync_sigpipe.at: Update to use pid file.
	* tests/t_netsync_single.at: Update to use pid file.

2005-05-04  Nathaniel Smith  <njs@codesourcery.com>

	* tests/t_monotone_up.at: New test.
	* testsuite.at: Add it.

2005-05-05  Matthew Gregan  <kinetik@orcon.net.nz>

	* work.cc: Use attr_file_name rather than hardcoded strings.

2005-05-04  Brian Campbell  <brian.p.campbell@dartmouth.edu>

	* contrib/monotone.el (monotone-vc-register): Fix arguments to
	monotone-cmd-buf, to make work.

2005-05-03  Nathaniel Smith  <njs@codesourcery.com>

	* file_io.cc (read_data_for_command_line): Check that file exists,
	if reading a file.

2005-05-04  Matthew Gregan  <kinetik@orcon.net.nz>

	* configure.ac: Add TYPE_SOCKLEN_T function from the Autoconf
	archive.	
	* cryptopp/cryptlib.h (NameValuePairs): Change GetVoidValue from a
	pure virtual to an implemented (but never called) member function
	to work around build problem with GCC 4 on OS X 10.4
	* netxx/osutil.h: Include config.h, use new HAVE_SOCKLEN_T define
	to determine socklen_t type.

2005-05-03  Nathaniel Smith  <njs@codesourcery.com>

	* lua.cc (load_rcfile): Make a version that takes utf8 strings,
	and understands -.
	* app_state.cc (load_rcfiles): Use it.
	* file_io.{cc,hh} (absolutify_for_command_line): New function.
	* monotone.cc (cpp_main): Use it.
	* tests/t_rcfile_stdin.at: New test.
	* testsuite.at: Include it.

2005-05-03  Nathaniel Smith  <njs@codesourcery.com>

	* netsync.cc (load_epoch): Remove unused function.

2005-05-03  Matthew Gregan  <kinetik@orcon.net.nz>

	* tests/t_cvsimport_manifest_cycle.at: Add missing symbols.
	* tests/t_cvsimport_deleted_invar.at: Add new test.
	* testsuite.at: New test.

2005-05-03  Nathaniel Smith  <njs@codesourcery.com>

	* netsync.cc (run_netsync_protocol): Don't use the word
	"exception" in error messages.

2005-05-03  Nathaniel Smith  <njs@codesourcery.com>

	* UPGRADE: Fix version number.

2005-05-03  Nathaniel Smith  <njs@codesourcery.com>

	* debian/compat: New file.

2005-05-03  Nathaniel Smith  <njs@codesourcery.com>

	* UPGRADE: Mention upgrading from 0.18.
	* debian/copyright: Re-sync with AUTHORS.
	* win32/monotone.iss, monotone.spec, debian/changelog: Bump
	version numbers to 0.19.
	* NEWS: Finish updating for 0.19.

2005-05-03  Jon Bright  <jon@siliconcircus.com>
	* win32/monotone.iss: Bump version to 0.19
	
2005-05-03  Jon Bright  <jon@siliconcircus.com>
	* tests/t_automate_select.at: Use arithmetic comparison for
	checking output of wc, since wc pads its results with initial
	spaces on MinGW.
	
2005-05-03  Nathaniel Smith  <njs@codesourcery.com>

	* tests/t_cvsimport2.at: Pass correct module directory.

2005-05-02  Nathaniel Smith  <njs@codesourcery.com>

	* configure.ac: Bump version to 0.19.
	* NEWS: Tweaks.
	* Makefile.am (MOST_SOURCES): Add options.hh.
	(%.eps): Fix ps2eps calling convention.
	* po/monotone.pot: Regenerate.
	* testsuite.at (CHECK_SAME_CANONICALISED_STDOUT): New macro.

2005-05-02  Nathaniel Smith  <njs@codesourcery.com>

	* NEWS: More updates.
	* rcs_import.cc (store_manifest_edge): Fix some edge cases.
	* tests/t_cvsimport_manifest_cycle.at: Make work.  Un-XFAIL.

2005-05-01  Matt Johnston  <matt@ucc.asn.au>

	* diff_patch.cc (normalize_extents): broaden the condition when
	changes can be normalised.
	* tests/t_merge_6.at: now passes.

2005-05-01  Emile Snyder  <emile@alumni.reed.edu>

	* annotate.cc: Fix bug that njs pointed out when a merge has one
	side with no changes.  Be smarter about how we get parent
	file_id's to do file diffs; give another big speedup.
	* tests/t_annotate_copy_all.at: New test for the bug that is fixed.
	* testsuite.at: Add the new test.

2005-05-02  Richard Levitte  <richard@levitte.org>

	* tests/t_override_author_date.at: Adapt to the new way to give
	revision IDs to 'monotone log'.

2005-05-01  Richard Levitte  <richard@levitte.org>

	* monotone.texi: Document the change in 'monotone log'.

2005-05-01  Riccardo Ghetta <birrachiara@tin.it>

	* commands.cc (CMD(log)): Use --revision.

2005-05-02  Matt Johnston  <matt@ucc.asn.au>

	* netsync.cc (process_auth_cmd): make it clearer what the "unknown
	key hash" refers to.

2005-05-01  Richard Levitte  <richard@levitte.org>

	* commands.hh: Expose complete_commands().
	* commands.cc (explain_usage, command_options, process): Don't
	call complete_command().  Except the caller to have done that
	already.
	* monotone.cc (cpp_main): Start with completing the command after
	processing the options.  Use the result everywhere the command is
	required.  This avoids giving the user duplicate (or in some case,
	triplicate) messages about command expansion.

2005-04-30  Derek Scherger  <derek@echologic.com>

	* app_state.{cc,hh}: remove --all-files option
	* automate.cc: move inventory command and associated stuff here from ...
	* commands.cc: ... here, where it has been removed
	* monotone.1: relocate inventory command, remove --all-files option
	* monotone.cc: remove --all-files option
	* monotone.texi: relocate inventory documentation to automation
	section, remove --all-files option
	* tests/t_automate_inventory.at: renamed and updated for move to automate
	* testsuite.at: adjust for rename

2005-04-30  Derek Scherger  <derek@echologic.com>

	* Makefile.am (MOST_SOURCES): add restrictions.{cc,hh} 
	* commands.cc (extract_rearranged_paths): 
	(extract_delta_paths):
	(extract_changed_paths):
	(add_intermediate_paths):
	(restrict_path_set):
	(restrict_rename_set):
	(restrict_path_rearrangement):
	(restrict_delta_map):
	(calculate_restricted_rearrangement):
	(calculate_restricted_revision):
	(calculate_current_revision):
	(calculate_restricted_change_set): move to restrictions.{cc,hh}
	(maybe_update_inodeprints):
	(cat):
	(dodiff):
	(update): rename calculate_current_revision to
	calculate_unrestricted_revision
	* database_check.hh: update header guard #define
	* restrictions.{cc,hh}: add new files

2005-04-30  Nathaniel Smith  <njs@codesourcery.com>

	* commands.cc: Add a placeholder OPT_NONE for commands that don't
	take any command-specific options; use it everywhere.  Now the
	last argument to CMD never starts with %, and the last argument is
	always required to be present.

2005-04-30  Richard Levitte  <richard@levitte.org>

	* contrib/monotone-nav.el (mnav-rev-make): Move it so it's defined
	after the definition of the macro mnav-rev-id.  Otherwise, the
	byte compiler complains there is no setf method for mnav-rev-id.

2005-04-30  Nathaniel Smith  <njs@codesourcery.com>

	* monotone.texi (Database): Minor correction.

2005-04-30  Nathaniel Smith  <njs@codesourcery.com>

	* vocab.cc (trivially_safe_file_path): New function.
	(verify): Use it.
	(test_file_path_verification, test_file_path_normalization): Add a
	few more checks.

	* transforms.{cc,hh} (localized_as_string): New function.
	* {win32,unix}/inodeprint.cc (inodeprint_file): Use it, to avoid
	mkpath().

	* commands.cc (add_intermediate_paths): Hand-code intermediate
	path generator, taking advantage of normalization of file_path's,
	to avoid mkpath().

2005-04-29  Joel Rosdahl  <joel@rosdahl.net>

	* monotone.texi: Minor corrections.

2005-04-29  Nathaniel Smith  <njs@codesourcery.com>

	* commands.cc (ls_tags): Sort output.
	* tests/t_tags.at: Test that output is sorted.

2005-04-29  Derek Scherger  <derek@echologic.com>

	* commands.cc (struct file_itemizer): move to ...
	* work.hh (file_itemizer} ... here
	* work.cc (file_itemizer::visit_file} ... and here

2005-04-29  Emile Snyder  <emile@alumni.reed.edu>

	* annotate.cc (do_annotate_node): Stop doing expensive
	calculate_arbitrary_change_set when we already know we have parent
	and child revisions.  Cuts annotate run time in half.
	
2005-04-29  Nathaniel Smith  <njs@codesourcery.com>

	* commands.cc (update_inodeprints): Rename to...
	(refresh_inodeprints): ...this, so 'monotone up' continues to mean
	update.
	
	* monotone.texi (Inodeprints): Mention refresh_inodeprints in the
	Inodeprints section.
	
	* testsuite.at: 
	* tests/t_update_inodeprints.at: 
	* tests/t_refresh_inodeprints.at: 
	* monotone.texi (Working Copy, Commands): 
	* monotone.1: Update accordingly.

2005-04-29  Nathaniel Smith  <njs@codesourcery.com>

	* change_set.cc (dump_change_set): Don't truncate output.
	(invert_change_test): New unit test.
	(invert_change_set): Make it pass.  This fixes (some?)
	isect.empty() invariant failures.
	
	* NEWS: Start updating for 0.19.

	* revision.cc (check_sane_history): Make comment more
	informative.

2005-04-29  Grahame Bowland  <grahame@angrygoats.net>

	* netxx/types.h: Add new NetworkException type network 
	issue not caused by calling program
	* netsync.cc: Catch Netxx::NetworkException and display 
	as informative_error.
	* netxx/address.cxx: NetworkException for unparsable URIs.
	* netxx/datagram.cxx: NetworkException for connection failure.
	* netxx/resolve_getaddrinfo.cxx, resolve_gethostbyname.cxx:
	NetworkException when DNS resolution fails.
	* netxx/serverbase.cxx: NetworkException if unable to bind 
	to server port.
	* netxx/streambase.cxx: NetworkException if unable to 
	connect.

2005-04-28  Nathaniel Smith  <njs@codesourcery.com>

	* tests/t_netsync_error.at: New test.
	* testsuite.at: Add it.

2005-04-28  Nathaniel Smith  <njs@codesourcery.com>

	* tests/t_rename_attr.at: Fix a bit; also test that rename refuses
	to move a file to a name that already has attrs.
	* work.cc (build_rename): Cleanup a bit; refuse to move a file to
	a name that already has attrs.

	* monotone.texi (Working Copy): Document explicitly that "drop"
	and "rename" do not modify the filesystem directly, and do affect
	attributes.

2005-04-28  Derek Scherger  <derek@echologic.com>

	* commands.cc (get_work_path): 
	(get_revision_path): 
	(get_revision_id):
	(put_revision_id):
	(get_path_rearrangement):
	(remove_path_rearrangement):
	(put_path_rearrangement):
	(update_any_attrs):
	(get_base_revision):
	(get_base_manifest): move to work.{cc,hh}
	(update): indicate optional revision with [ and ]
	(explicit_merge): indicate optional ancestor with [ and ] 

	* manifest.{cc,hh} (extract_path_set): move here from work.{cc,hh}
	* revision.{cc,hh} (revision_file_name): move to work.{cc,hh}

	* work.{cc,hh} (extract_path_set): move to manifest.{cc,hh}
	(get_work_path): 
	(get_path_rearrangement): 
	(remove_path_rearrangement): 
	(put_path_rearrangement): 
	(get_revision_path): 
	(get_revision_id): 
	(put_revision_id): 
	(get_base_revision): 
	(get_base_manifest): 
	(update_any_attrs): move here from commands.cc
	
2005-04-28  Derek Scherger  <derek@echologic.com>

	* ChangeLog: 
	* Makefile.am
	* tests/t_automate_select.at: merge fixups

2005-04-28  Emile Snyder <emile@alumni.reed.edu>

	* annotate.cc: Fix broken build after propagate from .annotate
	branch to mainline.  The lcs stuff was changed to use
	quick_allocator, so our use of it had to change as well.
	
2005-04-28  Emile Snyder  <emile@alumni.reed.edu>

	* commands.cc: New command "annotate"
	* annotate.{cc,hh}: New files implement it.
	* Makefile.am: Build it.
	* monotone.texi: Document it.	
	* tests/t_annotate.at:
	* tests/t_annotate_add_collision.at:
	* tests/t_annotate_branch_collision.at: 
	* testsuite.at: Test it.
	
2005-04-28  Matt Johnston  <matt@ucc.asn.au>

	* tests/t_merge_6.at: narrow the testcase down considerably.

2005-04-28  Matt Johnston  <matt@ucc.asn.au>

	* tests/t_merge_6.at, testsuite.at: add a new test for the case where
	duplicate lines appear in a file during a merge. This testcase can
	be correctly handled by merge(1).

2005-04-28  Matt Johnston  <matt@ucc.asn.au>

	* tests/t_i18n_file.at, transforms.cc: OS X expects all paths to be
	utf-8, don't try to use other encodings in the test.

2005-04-28  Richard Levitte  <richard@levitte.org>

	* tests/t_automate_select.at: silly ignores not needed any more.

2005-04-28  Richard Levitte  <richard@levitte.org>

	* commands.cc (complete): Don't talk of there really was no
	expansion.

2005-04-28  Richard Levitte  <richard@levitte.org>

	* commands.cc, commands.hh: Selector functions and type are moved
	to...
	* selectors.cc, selectors.hh: ... these files.
	* database.cc, database.hh: Adapt to this change.
	* automate.cc (automate_select): New function, implements
	'automate select'.
	(automate_command): Use it.
	* monotone.texi (Automation): Document it.

	* tests/t_automate_select.at: New test.
	* testsuite.at: Use it.

	* Makefile.am (MOST_SOURCES): reorganise.  Add selectors.{cc,hh}.

2005-04-27  Derek Scherger  <derek@echologic.com>

	* commands.cc (ls_unknown): remove unneeded braces
	(struct inventory_item): new struct for tracking inventories
	(print_inventory): removed old output functions 
	(inventory_paths): new functions for paths, data and renames
	(inventory): rework to display two column status codes
	* monotone.texi (Informative): update for new status codes
	* tests/t_inventory.at: update for two column status codes

2005-04-27  Richard Levitte  <richard@levitte.org>

	* quick_alloc.hh: Define QA_SUPPORTED when quick allocation is
	supported.
	* sanity.hh: Only defined the QA(T) variants of checked_index()
	when QA_SUPPORTED is defined.

2005-04-27  Joel Reed  <joelwreed@comcast.com>

	* work.cc: on rename move attributes as well.
	* tests/t_rename_attr.at: No longer a bug.

2005-04-27  Nathaniel Smith  <njs@codesourcery.com>

	* monotone.texi (Working Copy, Commands): Document update_inodeprints.
	* monotone.1: Likewise.

	* tests/t_update_inodeprints.at: New test.
	* testsuite.at: Add it.

2005-04-27  Richard Levitte  <richard@levitte.org>

	* database.cc (selector_to_certname): Add a case for
	commands::sel_cert.

2005-04-27  Richard Levitte  <richard@levitte.org>

	* sanity.hh: Add a couple of variants of checked_index() to
	accomodate for indexes over vector<T, QA(T)>.

	* commands.hh: Add new selector to find arbitrary cert name and
	value pairs.  The syntax is 'c:{name}={value}'.
	* commands.cc (decode_selector): Recognise it.
	* database.cc (complete): Parse it.
	* std_hooks.lua (expand_selector): Add an expansion for it.
	* monotone.texi (Selectors): Document it.

	* tests/t_select_cert.at: Add test.
	* testsuite.at: Use it.

2005-04-27  Matt Johnston  <matt@ucc.asn.au>

	* vocab.cc (verify(file_path)): don't find() twice.
	* change_set.cc (extend_state): remove commented out line 

2005-04-27  Matthew Gregan  <kinetik@orcon.net.nz>

	* tests/t_cvsimport_manifest_cycle.at: New test.
	* testsuite.at: Add test.
	* AUTHORS: Add self.

2005-04-27  Nathaniel Smith  <njs@codesourcery.com>

	* AUTHORS: Add Timothy Brownawell.

2005-04-27  Timothy Brownawell  <tbrownaw@gmail.com>

	* ui.{cc,hh}: Delegate tick line blanking to tick_writers.

2005-04-27  Matt Johnston  <matt@ucc.asn.au>

	* change_set.cc (extend_state): don't mix find() and insert() on
	the path_state, to avoid hitting the smap's worst-case.

2005-04-27  Matt Johnston  <matt@ucc.asn.au>

	* change_set.cc (confirm_proper_tree): move things out of the loops
	for better performance.

2005-04-26  Nathaniel Smith  <njs@codesourcery.com>

	* work.cc: Don't include boost/regex.hpp.

2005-04-26  Nathaniel Smith  <njs@codesourcery.com>

	* manifest.cc, inodeprint.cc: Don't include boost/regex.hpp.

2005-04-26  Nathaniel Smith  <njs@codesourcery.com>

	* sqlite/vdbeaux.c (MAX_6BYTE): Apply patch from
	http://www.sqlite.org/cvstrac/chngview?cn=2445.  It shouldn't
	affect monotone's usage, but just in case.

2005-04-26  Nathaniel Smith  <njs@codesourcery.com>

	* rcs_import.cc (struct cvs_key, process_branch): Fix
	indentation.
	(build_change_set): Handle the case where a file is "added dead".

	* tests/t_cvsimport2.at: Un-XFAIL, improve description.

2005-04-26  Richard Levitte  <richard@levitte.org>

	* monotone.cc (cpp_main): Count the number of command specific
	options exist.  If there is any, add a title for them.

2005-04-26  Matt Johnston  <matt@ucc.asn.au>

	* change_set.cc (analyze_rearrangement): get rid of damaged_in_first
	since it is not used.

2005-04-26  Matt Johnston  <matt@ucc.asn.au>

	* monotone.texi: fix mashed up merge of docs for kill_rev_locally
	and db check.

2005-04-26  Richard Levitte  <richard@levitte.org>

	* monotone.cc, commands.cc: Make some more options global.

2005-04-25  Nathaniel Smith  <njs@codesourcery.com>

	* tests/t_i18n_file_data.at: New test.
	* testsuite.at: Add it.

2005-04-25  Nathaniel Smith  <njs@codesourcery.com>

	* automate.cc (automate_parents, automate_children) 
	(automate_graph): New automate commands.
	(automate_command): Add them.
	* commands.cc (automate): Synopsisfy them.
	* monotone.texi (Automation): Document them.
	* tests/t_automate_graph.at, test/t_parents_children.at: Test
	them.
	* testsuite.at: Add the tests.

	* tests/t_automate_ancestors.at: Remove obsolete comment.
	
2005-04-24  Derek Scherger  <derek@echologic.com>

	* tests/t_rename_file_to_dir.at:
	* tests/t_replace_file_with_dir.at:
	* tests/t_replace_dir_with_file.at: new bug reports
	* testsuite.at: include new tests

2005-04-24  Derek Scherger  <derek@echologic.com>

	* app_state.{cc,hh} (app_state): add all_files flag to the constructor
	(set_all_files): new method for setting flag

	* basic_io.{cc,hh} (escape): expose public method to quote and
	escape file_paths
	(push_str_pair): use it internally

	* commands.cc (calculate_restricted_rearrangement): new function
	factored out of calculate_restricted_revision
	(calculate_restricted_revision): use new function
	(struct unknown_itemizer): rename to ...
	(struct file_itemizer): ... this; use a path_set rather than a
	manifest map; build path sets of unknown and ignored files, rather
	than simply printing them
	(ls_unknown): adjust to compensate for itemizer changes
	(print_inventory): new functions for printing inventory lines from
	path sets and rename maps
	(inventory): new command for printing inventory of working copy
	files

	* manifest.cc (inodeprint_unchanged): new function factored out
	from build_restricted_manifest_map
	(classify_paths): new function to split paths from an old manifest
	into unchanged, changed or missing sets for inventory
	(build_restricted_manifest_map): adjust to use
	inodeprint_unchanged
	* manifest.hh (classify_paths): new public function
	
	* monotone.1: document new inventory command and associated
	--all-files option

	* monotone.cc: add new --all-files option which will be specific
	to the inventory command asap

	* monotone.texi (Informative): document new inventory command
	(Commands): add manpage entry for inventory
	(OPTIONS): add entries for --xargs, -@ and --all-files

	* tests/t_status_missing.at: remove bug priority flag
	* tests/t_inventory.at: new test
	* testsuite.at: include new test
	
2005-04-24  Nathaniel Smith  <njs@codesourcery.com>

	* monotone.texi (Database): Document 'db kill_rev_locally'.

2005-04-24  Nathaniel Smith  <njs@codesourcery.com>

	* ChangeLog: Fixup after merge.

2005-04-24  Nathaniel Smith  <njs@codesourcery.com>

	* manifest.cc (build_restricted_manifest_map): Careful to only
	stat things once on the inodeprints fast-path.
	(read_manifest_map): Hand-code a parser, instead of using
	boost::regex.
	* inodeprint.cc (read_inodeprint_map): Likewise.

2005-04-23  Derek Scherger  <derek@echologic.com>

	* (calculate_restricted_revision): remove redundant variables,
	avoiding path_rearrangement assignments and associated sanity
	checks
	(calculate_current_revision): rename empty to empty_args for
	clarity

2005-04-23  Derek Scherger  <derek@echologic.com>

	* commands.cc (calculate_base_revision): rename to ...
	(get_base_revision): ... this, since it's not calculating anything
	(calculate_base_manifest): rename to ...
	(get_base_manifest): ... this, and call get_base_revision
	(calculate_restricted_revision): call get_base_revision and remove
	missing files stuff
	(add):
	(drop):
	(rename):
	(attr): call get_base_manifest
	(ls_missing): 
	(revert): call get_base_revision
	* manifest.{cc,hh} (build_restricted_manifest_map): don't return
	missing files and don't produce invalid manifests; do report on
	all missing files before failing
	
2005-04-23  Derek Scherger  <derek@echologic.com>

	* app_state.cc:
	* database.cc:
	* file_io.{cc, hh}: fix bad merge

2005-04-23  Nathaniel Smith  <njs@codesourcery.com>

	* database.cc (put_key): Check for existence of keys with
	conflicting key ids, give more informative message than former SQL
	constraint error.

2005-04-23  Nathaniel Smith  <njs@codesourcery.com>

	* transforms.cc (filesystem_is_ascii_extension_impl): Add EUC to
	the list of ascii-extending encodings.

	* tests/t_multiple_heads_msg.at: Make more robust, add tests for
	branching.

2005-04-23  Nathaniel Smith  <njs@codesourcery.com>

	* app_state.cc (restriction_includes): Remove some L()'s that were
	taking 5-6% of time in large tree diff.

2005-04-23  Nathaniel Smith  <njs@codesourcery.com>

	* file_io.{cc,hh} (localized): Move from here...
	* transforms.{cc,hh} (localized): ...to here.  Add lots of gunk to
	avoid calling iconv whenever possible.

2005-04-23  Richard Levitte  <richard@levitte.org>

	* monotone.cc, options.hh: Move the option numbers to options.hh,
	so they can be easily retrieved by other modules.
	* monotone.cc: split the options table in global options and
	command specific options.  The former are always understood, while
	the latter are only understood by the commands that declare it
	(see below).
	(my_poptStuffArgFile): There's no need to keep a copy of the
	stuffed argv.  This was really never a problem.
	(coption_string): New function to find the option string from an
	option number.
	(cpp_main): Keep track of which command-specific options were
	given, and check that the given command really uses them.  Make
	sure that when the help is written, only the appropriate command-
	specific options are shown.  We do this by hacking the command-
	specific options table.
	Throw away sub_argvs, as it's not needed any more (and realy never
	was).

	* commands.cc: Include options.hh to get the option numbers.
	(commands_ops): New structure to hold the option
	numbers used by a command.
	(commands): Use it.
	(command_options): Function to get the set of command-specific
	options for a specific command.
	(CMD): Changed to take a new parameter describing which command-
	specific options this command takes.  Note that for commands that
	do not take command-specific options, this new parameter must
	still be given, just left empty.
	Update all commands with this new parameter.
	* commands.hh: Declare command_options.

	* tests/t_automate_heads.at: 'automate heads' never used the value
	of --branch.
	* tests/t_sticky_branch.at: and neither did 'log'...
	* tests/t_update_missing.at: nor did 'add'...

2005-04-23  Matthew Gregan  <kinetik@orcon.net.nz>

	* tests/t_diff_currev.at: Use CHECK_SAME_STDOUT.

2005-04-23  Matthew Gregan  <kinetik@orcon.net.nz>

	* tests/t_diff_currev.at: New test.
	* testsuite.at: Add new test.

2005-04-22  Christof Petig <christof@petig-baender.de>

	* sqlite/*: update to sqlite 3.2.1

2005-04-22  Nathaniel Smith  <njs@codesourcery.com>

	* manifest.cc (build_restricted_manifest_map): Fixup after merge
	-- use file_exists instead of fs::exists.

2005-04-22  Derek Scherger  <derek@echologic.com>

	* manifest.{cc,hh} (build_restricted_manifest_map): keep and
	return a set of missing files rather than failing on first missing
	file
	* commands.cc (calculate_restricted_revision): handle set of
	missing files
	* revision.hh: update comment on the format of a revision
	* tests/t_status_missing.at: un-XFAIL and add a few tests
	
2005-04-22  Nathaniel Smith  <njs@codesourcery.com>

	* vocab.cc (verify(file_path), verify(local_path)): Normalize
	paths on the way in.
	* tests/t_normalized_filenames.at: Fix to match behavior
	eventually declared "correct".

2005-04-22  Nathaniel Smith  <njs@codesourcery.com>

	* vocab.{cc,hh}: Make verify functions public, make ATOMIC(foo)'s
	verify function a friend of foo, add ATOMIC_NOVERIFY macro, add
	long comment explaining all this.
	* vocab_terms.hh: Add _NOVERIFY to some types.

2005-04-22  Nathaniel Smith  <njs@codesourcery.com>

	* file_io.{cc,hh} (localized): Take file_path/local_path instead
	of string; expose in public interface.  Adjust rest of file to
	match.
	(walk_tree): Don't convert the (OS-supplied) current directory
	from UTF-8 to current locale.
	
	* transforms.{cc,hh} (charset_convert): Be more informative on
	error.
	(calculate_ident): Localize the filename, even on the fast-path.
	Also assert file exists and is not a directory, since Crypto++
	will happily hash directories.  (They are like empty files,
	apparently.)
	
	* manifest.cc (build_restricted_manifest_map): Use file_exists
	instead of fs::exists, to handle localized paths.
	* {win32,unix}/inodeprint.cc (inodeprint_file): Use localized
	filenames to stat.

	* tests/t_i18n_file.at: Rewrite to work right.

	* tests/t_normalized_filenames.at: New test.
	* testsuite.at: Add it.
	* vocab.cc (test_file_path_verification): MT/path is not a valid
	file_path either.
	(test_file_path_normalization): New unit-test.

2005-04-22  Joel Reed  <joelwreed@comcast.net>

	* work.cc (build_deletions) : on drop FILE also drop attributes.
	* tests/t_drop_attr.at : test for success now, fixed bug.

2005-04-22  Jon Bright <jon@siliconcircus.com>
	* monotone.texi: Changed all quoting of example command lines to
	use " instead of ', since this works everywhere, but ' doesn't
	work on Win32

2005-04-21  Jeremy Cowgar  <jeremy@cowgar.com>

	* tests/t_multiple_heads_msg.at: Now checks to ensure 'multiple head'
	  message does not occur on first commit (which creates a new head
	  but not multiple heads).
	* commands.cc (CMD(commit)): renamed head_size to better described
	  old_head_size, now checks that old_head_size is larger than 0 as
	  well otherwise, on commit of a brand new project, a new head was
	  detected and a divergence message was displayed.

2005-04-21  Richard Levitte  <richard@levitte.org>

	* commands.cc (ALIAS): refactor so you don't have to repeat all
	the strings given to the original command.
	(ALIAS(ci)): added as a short form for CMD(commit).

	* Makefile.am (%.eps): create .eps files directly from .ps files,
	using ps2eps.

2005-04-21 Sebastian Spaeth <Sebastian@SSpaeth.de>

	* monotone.texi: add command reference docs about kill_rev_locally
	
2005-04-21  Nathaniel Smith  <njs@codesourcery.com>

	* change_set.cc (apply_path_rearrangement_can_fastpath) 
	(apply_path_rearrangement_fastpath) 
	(apply_path_rearrangement_slowpath, apply_path_rearrangement):
	Refactor into pieces, so all versions of apply_path_rearrangement
	can take a fast-path when possible.

2005-04-21  Jeremy Cowgar  <jeremy@cowgar.com>

	* commands.cc: Renamed maybe_show_multiple_heads to
	  notify_if_multiple_heads, renamed headSize to head_size for
	  coding standards/consistency.
	* tests/t_multiple_heads_msg.at: Added to monotone this time.

2005-04-20  Jeremy Cowgar  <jeremy@cowgar.com>

	* commands.cc: Added maybe_show_multiple_heads, update now notifies
	  user of multiple heads if they exist, commit now notifies user
	  if their commit created a divergence.
	* tests/t_multiple_heads_msg.at: Added
	* testsuite.at: Added above test

2005-04-20  Nathaniel Smith  <njs@codesourcery.com>

	* Makefile.am (EXTRA_DIST): Put $(wildcard) around "debian/*", so
	it will actually work.

2005-04-20  Nathaniel Smith  <njs@codesourcery.com>

	* Makefile.am (EXTRA_DIST): Include tests, even when not building
	packages out in the source directory.

2005-04-20  Matthew Gregan  <kinetik@orcon.net.nz>

	* commands.cc (kill_rev_locally): Move up with rest of non-CMD()
	functions.  Mark static.  Minor whitespace cleanup.
	* commands.hh (kill_rev_locally): Declaration not needed now.

2005-04-20 Sebastian Spaeth <Sebastian@SSpaeth.de>
	* automate.cc: fix typo, add sanity check to avoid empty r_id's
	bein passed in. The automate version was bumped to 0.2 due to
	popular request of a single person.
	* t_automate_ancestors.at: adapt test; it passes now

2005-04-20 Sebastian Spaeth <Sebastian@SSpaeth.de>
	* testuite.at:
	* t_automate_ancestors.at: new test; automate ancestors. This is still
	_failing_ as a) it outputs empty newlines when no ancestor exists and
	b) does not output all ancestors if multiple ids are supplied as input
	
2005-04-20 Sebastian Spaeth <Sebastian@SSpaeth.de>

	* commands.cc:
	* automate.cc: new command: automate ancestors
	* monotone.texi: adapt documentation
	
2005-04-20  Nathaniel Smith  <njs@codesourcery.com>

	* tests/t_log_depth_single.at: 
	* tests/t_add_stomp_file.at: 
	* tests/t_log_depth.at: Shorten blurbs.

2005-04-20  Nathaniel Smith  <njs@codesourcery.com>

	* std_hooks.lua (ignore_file): Ignore compiled python files.

2005-04-20  Jon Bright  <jon@siliconcircus.com>
	* tests/t_sticky_branch.at: Really fix this test

2005-04-20  Jon Bright  <jon@siliconcircus.com>
	* tests/t_sticky_branch.at: Canonicalise stdout before comparison
	* tests/t_setup_checkout_modify_new_dir.at: Ditto
	* tests/t_netsync_largish_file.at: Check the file out rather
	than catting it, so that canonicalisation is unneeded.  
	Canonicalisation is bad here, because the file is random
	binary data, not text with line-ending conventions

2005-04-20  Richard Levitte  <richard@levitte.org>

	* contrib/monotone.el: define-after-key's KEY argument has to be a
	vector with only one element.  The code I used is taken directly
	from the Emacs Lisp Reference Manual, section "Modifying Menus".

2005-04-20  Nathaniel Smith  <njs@codesourcery.com>

	* commands.cc (mdelta, mdata, fdelta, fdata, rdata): Check for
	existence of command line arguments.

	* lua.{cc,hh} (hook_use_inodeprints): New hook.
	* std_hooks.lua (use_inodeprints): Default definition.
	* monotone.texi (Inodeprints): New section.
	(Reserved Files): Document MT/inodeprints.
	(Hook Reference): Document use_inodeprints.
	* work.{cc,hh} (enable_inodeprints): New function.
	* app_state.cc (create_working_copy): Maybe call
	enable_inodeprints.
	
	* tests/t_inodeprints_hook.at: New test.
	* tests/t_bad_packets.at: New test.
	* testsuite.at: Add them.

2005-04-20  Nathaniel Smith  <njs@codesourcery.com>

	* AUTHORS: Actually add Joel Reed (oops).

2005-04-20  Nathaniel Smith  <njs@codesourcery.com>

	Most of this patch from Joel Reed, with only small tweaks myself.
	
	* AUTHORS: Add Joel Reed.

	* platform.hh (is_executable): New function.
	* {unix,win32}/process.cc: Define it.

	* lua.cc (monotone_is_executable_for_lua): New function.
	(lua_hooks): Register it.
	(Lua::push_nil): New method.
	(lua_hooks::hook_init_attributes): New hook.
	* lua.hh: Declare it.
	* monotone.texi (Hook Reference): Document it.

	* work.cc (addition_builder): Call new hook, collect attributes
	for added files.
	(build_additions): Set attributes on new files.

	* tests/t_attr_init.at: New test.
	* tests/t_add_executable.at: New test.
	* testsuite.at: Add them.
	
2005-04-19  Nathaniel Smith  <njs@codesourcery.com>

	* file_io.cc (read_localized_data, write_localized_data): Remove
	logging of complete file contents.
	* tests/t_lf_crlf.at: Remove --debugs, clean up, test more.

2005-04-19 Emile Snyder <emile@alumni.reed.edu>
	
	* file_io.cc: Fix bugs with read/write_localized_data when using
	CRLF line ending conversion.
	* transforms.cc: Fix line_end_convert to add correct end of line
	string if the split_into_lines() call causes us to lose one from
	the end.
	* tests/t_lf_crlf.at: Clean up and no longer XFAIL.
 
2005-04-19  Sebastian Spaeth  <Sebastian@SSpaeth.de>

	* monotone.texi: modified documentation to match changes due to
	previous checking.
	* AUTHORS: Adding myself
	
2005-04-19  Sebastian Spaeth  <Sebastian@SSpaeth.de>

	* automate.cc: make BRANCH optional in "automate heads BRANCH"
	we use the default branch as given in MT/options if not specified
	* commands.cc: BRANCH -> [BRANCH] in cmd description

2005-04-19  Richard Levitte  <richard@levitte.org>

	* contrib/monotone-import.pl (my_exit): As in monotone-notify.pl,
	my_exit doesn't close any network connections.

	* testsuite.at (REVERT_TO): Make it possible to revert to a
	specific branch.  This is useful to resolve ambiguities.
	* tests/t_merge_add_del.at: Use it.

2005-04-19  Matthew Gregan  <kinetik@orcon.net.nz>

	* sanity.hh: Mark {naughty,error,invariant,index}_failure methods
	as NORETURN.
	* commands.cc (string_to_datetime): Drop earlier attempt at
	warning fix, it did not work with Boost 1.31.0.  Warning fixed by
	change to sanity.hh.

2005-04-19  Matthew Gregan  <kinetik@orcon.net.nz>

	* lua.cc (default_rcfilename): Use ~/.monotone/monotonerc.  This
	change is to prepare for the upcoming support for storing user
	keys outside of the database (in ~/.monotone/keys/).
	* app_state.cc (load_rcfiles): Refer to new rc file location in
	comments.
	* monotone.cc (options): Refer to new rc file location.
	* monotone.texi: Refer to new rc file location.  Also change bare
	references to the rc file from '.monotonerc' to 'monotonerc'.

2005-04-19  Matthew Gregan  <kinetik@orcon.net.nz>

	* commands.cc (log): 'depth' option did not handle the single file
	case correctly. Also a couple of minor cleanups.
	* tests/t_log_depth_single.at: New test.
	* testsuite.at: Add test.

2005-04-18  Matthew Gregan  <kinetik@orcon.net.nz>

	* commands.cc (string_to_datetime): Fix warning.

2005-04-18  Richard Levitte  <richard@levitte.org>

	* Makefile.am (EXTRA_DIST): Add contrib/monotone-import.pl.

	* contrib/monotone-import.pl: New script to mimic "cvs import".
	* contrib/README: describe it.

	* commands.cc (CMD(attr)): Make it possible to drop file
	attributes.

	* contrib/monotone-notify.pl (my_exit): The comment was incorrect,
	there are no network connections to close gracefully.
	Implement --ignore-merges, which is on by default, and changes the
	behavior to not produce diffs on merges and propagates where the
	ancestors hve already been shown.

	* tests/t_attr_drop.at: New test to check that 'attr drop'
	correctly drops the given entry.
	* tests/t_drop_attr.at: New test, similar to t_rename_attr.at.
	* testsuite.at: Add them.

2005-04-18  Nathaniel Smith  <njs@codesourcery.com>

	* monotone.texi (Dealing with a Fork): Clarify (hopefully) what we
	mean when we say that "update" is a dangerous command.

2005-04-17  Matt Johnston  <matt@ucc.asn.au>

	* change_set.cc (confirm_proper_tree): remove incorrect code
	setting confirmed nodes.

2005-04-17  Matt Johnston  <matt@ucc.asn.au>

	* change_set.cc (confirm_proper_tree): use a std::set rather than
	dynamic_bitset for the ancestor list, improving performance for
	common tree structures.
	* basic_io.cc: reserve() a string

2005-04-17  Matt Johnston  <matt@ucc.asn.au>

	* packet.cc: fix up unit test compilation.
	* transforms.cc: fix up unit test compilation.

2005-04-17  Matt Johnston  <matt@ucc.asn.au>

	* vocab_terms.hh: remove commented out lines.

2005-04-17  Matt Johnston  <matt@ucc.asn.au>

	* Move base64<gzip> code as close to the database as possible,
	to avoid unnecessary inflating and deflating.

2005-04-17  Nathaniel Smith  <njs@codesourcery.com>

	* monotone.texi (Branching and Merging): A few small edits.

2005-04-17  Nathaniel Smith  <njs@codesourcery.com>

	* change_set.cc (path_item, sanity_check_path_item): Mark things
	inline.

2005-04-17  Henrik Holmboe <henrik@holmboe.se>

	* contrib/monotone-notify.pl: Add signal handlers.  Correct some
	typos.
	(my_exit): New function that does a cleanup and exit.

2005-04-17  Olivier Andrieu  <oliv__a@users.sourceforge.net>

	* transforms.cc: fix glob_to_regexp assertions

2005-04-17  Sebastian Spaeth <Sebastian@sspaeth.de>
	
	* tests/t_db_kill_rev_locally.at: new test; 
	make sure that db kill_rev_locally works as intended

2005-04-17  Sebastian Spaeth <Sebastian@sspaeth.de>

	* commands.cc,database.cc: add 'db kill_rev_locally <id>' command
	still missing: documentation and autotests. Otherwise seems ok.
	
2005-04-17  Richard Levitte  <richard@levitte.org>

	* transforms.cc: Remove tabs and make sure emacs doesn't add
	them.

2005-04-17  Nathaniel Smith  <njs@codesourcery.com>

	* sanity.{hh,cc} (E, error_failure): New sort of invariant.
	* netsync.cc (process_hello_cmd): Make initial pull message
	more clear and friendly.
	Also, if the key has changed, that is an error, not naughtiness.
	* database_check.cc (check_db): Database problems are also errors,
	not naughtiness.  Revamp output in case of errors, to better
	distinguish non-serious errors and serious errors.
	* tests/t_database_check.at: Update accordingly.
	* tests/t_database_check_minor.at: New test.
	* testsuite.at: Add it.
	
2005-04-17  Richard Levitte  <richard@levitte.org>

	* transforms.cc (glob_to_regexp): New function that takes a glob
	expression and transforms it into a regexp.  This will be useful
	for globbing branch expressions when collections are exchanged to
	branch globs and regexps.
	(glob_to_regexp_test): A unit test for glob_to_regexp().

2005-04-17  Matt Johnston  <matt@ucc.asn.au>

	* commands.cc: warn that dropkey won't truly erase the privkey
	from the database
	* monotone.texi: same

2005-04-17  Matt Johnston  <matt@ucc.asn.au>

	* database.cc: mention that it could be the filesystem that
	is full in the SQLITE_FULL error message

2005-04-17  Matthew Gregan  <kinetik@orcon.net.nz>

	* monotone.cc: Fix warnings: add missing initializers.
	* netsync.cc: Fix warnings: inline static vs static inline.

2005-04-16  Emile Snyder  <emile@alumni.reed.edu>

	* tests/t_add_stomp_file.at: New test for failing case.  
        If you have a file foo in your working dir (not monotone 
        controlled) and someone else adds a file foo and commits, 
        update should at least warn you before stomping your 
        non-recoverable foo file.
	* testsuite.at: Add it.
	
2005-04-16  Derek Scherger  <derek@echologic.com>

	* work.cc (known_preimage_path): rename to...
	(known_path): this, since it's image agnostic
	(build_deletions): update for renamed function
	(build_rename): ensure rename source exists in current revision
	and rename target does not exist in current revision

	* tests/t_no_rename_overwrite.at: un-XFAIL 

2005-04-16  Nathaniel Smith  <njs@codesourcery.com>

	* app_state.{cc,hh} (set_author, set_date): New methods.
	* cert.cc (cert_revision_date): Rename to...
	(cert_revision_date_time): ...an overloaded version of this.
	(cert_revision_author_default): Check app.date.
	* cert.hh: Expose cert_revision_date_time.
	* commands.cc (commit): Handle --date.
	* main.cc: Parse --date and --author options.
	* monotone.1: Document --date, --author.
	* monotone.texi (Working Copy, OPTIONS): Likewise.

	* tests/t_override_author_date.at: New test.
	* testsuite.at: Add it.
	
	This commit heavily based on a patch by Markus Schiltknecht
	<markus@bluegap.ch>.
	
2005-04-16  Nathaniel Smith  <njs@codesourcery.com>

	* ChangeLog: Fixup after merge.

2005-04-16  Nathaniel Smith  <njs@codesourcery.com>

	* tests/t_update_nonexistent.at: New test.
	* testsuite.at: Add it.
	
	* commands.cc (update): Verify that user's requested revision
	exists.

2005-04-16  Nathaniel Smith  <njs@codesourcery.com>

	* ChangeLog: Fixup after merge.

2005-04-16  Emile Snyder <emile@alumni.reed.edu>

	* tests/t_add_vs_commit.at: New test for failing case.  If you
	add a file in you working dir, someone else adds the same file
	and commits, then you do an update it messes up your working
	directory.
	* testsuite.at: Add it.
	
2005-04-16  Nathaniel Smith  <njs@codesourcery.com>

	* commands.cc (checkout): Move check for existence of revision
	earlier.
	
	* tests/t_netsync_defaults.at, tests/t_netsync_single.at:
	Don't hard-code netsync port.

2005-04-16  Nathaniel Smith  <njs@codesourcery.com>

	* testsuite.at: Use a random server port.
	
	* .mt-attrs, contrib/README: Update for Notify.pl ->
	monotone-notify.pl rename.
	
	* monotone.1: Warn people off rcs_import.
	* monotone.texi (Commands): Likewise.

2005-04-16  Nathaniel Smith  <njs@codesourcery.com>

	* AUTHORS: Add Emile Snyder <emile@alumni.reed.edu>.

2005-04-16  Nathaniel Smith  <njs@codesourcery.com>

	* tests/t_lf_crlf.at: New test from Emile Snyder
	<emile@alumni.reed.edu>, with tweaks.
	* testsuite.at: Add it.

2005-04-16  Nathaniel Smith  <njs@codesourcery.com>

	* ChangeLog: Small fixups.

2005-04-16  Sebastian Spaeth <Sebastian@sspaeth.de>
	
	* tests/t_cvsimport2.at: new test; CVS Attic files fail test
	reported by: hjlipp@web.de 15.04.2005 02:45

2005-04-16  Sebastian Spaeth <Sebastian@sspaeth.de>
	
	* tests/t_rcs_import.at: new test; problematic CVS import as
	reported in the list. However it works just fine here, so it
	really tests for a successful pass

2005-04-16  Sebastian Spaeth <Sebastian@sspaeth.de>

	* tests/README: new file, on how to create/run tests

2005-04-16  Nathaniel Smith  <njs@codesourcery.com>

	* tests/t_rename_dir_add_dir_with_old_name.at: XFAIL.

2005-04-16  Nathaniel Smith  <njs@codesourcery.com>

	* tests/t_diff_binary.at: Un-XFAIL.

2005-04-16  Nathaniel Smith  <njs@codesourcery.com>

	* monotone.texi (Network Service): Rewrite to include former
	Exchanging Keys section.
	(Branching and Merging): New tutorial section, inspired by a patch
	from Martin Kihlgren <zond@troja.ath.cx>.
	(CVS Phrasebook): Add "Importing a New Project".

	* AUTHORS: Add Martin Dvorak.
	
2005-04-16  Matt Johnston  <matt@ucc.asn.au>

	* change_set.cc (compose_rearrangement): remove logging statements
	that were using noticable CPU time.

2005-04-15 Martin Dvorak <jezek2@advel.cz>
	
	* tests/t_rename_dir_add_dir_with_old_name.at: New test.
	* testsuite.at: Add it.
	
2005-04-15  Olivier Andrieu  <oliv__a@users.sourceforge.net>

	* diff_patch.cc(guess_binary): do not use '\x00' as first
	character of a C string ...

2005-04-15  Sebastian Spaeth  <Sebastian@SSpaeth.de>

	* ui.cc: print byte progress to one decimal place
	  in k or M.
	* netsync.cc: update dot ticker every 1024 bytes.

2005-04-15  Matt Johnston  <matt@ucc.asn.au>

	* change_set.cc (confirm_proper_tree): use bitsets rather than maps
	for tracking set membership.
	* smap.hh: return reverse iterators properly, iterate over the vector
	rather than self in ensure_sort()

2005-04-14  Derek Scherger  <derek@echologic.com>

	* database_check.cc (check_db): fail with N(...) when problems are
	detected to exit with a non-zero status

2005-04-14  Derek Scherger  <derek@echologic.com>

	* monotone.texi (Informative): update description of 'diff' with
	two revision arguments
	
2005-04-14  Matthew Gregan  <kinetik@orcon.net.nz>

	* win32/process.cc: Fix build on MingW 3.2.0-rc[123] by adding
	<sstream> include.

2005-04-14  Jon Bright  <jon@siliconcircus.com>
	* win32/process.cc (process_spawn): Add some extra debug info
	* std_hooks.lua (execute): If pid is -1, don't try and wait on
	the process

2005-04-14  Matt Johnston  <matt@ucc.asn.au>

	* change_set.cc (confirm_unique_entries_in_directories): use a
	  std::vector rather than std::map for better performance (only sort
	  once).
	* smap.hh: an invariant

2005-04-14  Nathaniel Smith  <njs@codesourcery.com>

	* tests/t_vcheck.at: Update notes.

2005-04-14  Jeremy Cowgar  <jeremy@cowgar.com>

	* monotone.texi (Making Changes): Fixed duplicate paragraph
	* NEWS: Corrected spelling error in my name.

2005-04-14  Olivier Andrieu  <oliv__a@users.sourceforge.net>

	* Makefile.am: silence cmp

2005-04-14  Matthew Gregan  <kinetik@orcon.net.nz>

	* win32/terminal.cc (have_smart_terminal): Implement for Win32.

2005-04-13  Nathaniel Smith  <njs@codesourcery.com>

	* monotone.texi (Informative): 'diff' with two revision arguments
	can now be filtered by file.
	
	* constants.cc (netcmd_payload_limit): Bump to 256 megs.

2005-04-13  Matthew Gregan  <kinetik@orcon.net.nz>

	* tests/t_netsync_largish_file.at: Add test for netsyncing largish
	(32MB) files.  This test is failing at present.
	* testsuite.at: Add new test.

2005-04-13  Nathaniel Smith  <njs@codesourcery.com>

	* tests/t_setup_checkout_modify_new_dir.at:
	* tests/t_update_off_branch.at: New tests.
	* testsuite.at: Add them.
	
	* commands.cc (checkout): Tweak branch checking logic.
	(update): Make user explicitly switch branches.

2005-04-13  Nathaniel Smith  <njs@codesourcery.com>

	* rcs_import.cc (import_cvs_repo): Check that user isn't trying to
	import a whole CVS repo.
	* tests/t_cvsimport.at: Test new check.
	
2005-04-13  Richard Levitte  <richard@levitte.org>

	* contrib/Notify.pl: Rename ...
	* contrib/monotone-notify.pl: ... to this.
	* Makefile.am (EXTRA_DIST): Take note of the change.
	* debian/docs: Distribute the contributions as well.
	* debian/compat, debian/files, debian/monotone.1: Remove, since
	they are self-generated by debhelper.  They were obviously added
	by mistake.

2005-04-13  Nathaniel Smith  <njs@codesourcery.com>

	* cert.cc (guess_branch): Call app.set_branch.
	* app_state.cc (create_working_copy): Call make_branch_sticky
	here...
	* commands.cc (checkout): ...instead of here.
	(approve, disapprove, fcommit, commit): Don't call app.set_branch
	on guess_branch's output.
	(checkout): Call guess_branch.
	
	* tests/t_sticky_branch.at: 
	* tests/t_checkout_id_sets_branch.at: New tests.
	* testsuite.at: Add them.

2005-04-13  Matthew Gregan  <kinetik@orcon.net.nz>
	* cryptopp/integer.h: Fix detection of GCC version for SSE2
	builds.

2005-04-12  Florian Weimer  <fw@deneb.enyo.de>

	* app_state.cc (app_state::allow_working_copy): Only update
	branch_name from the options file if it has not yet been set.  Log
	the branch name.
	(app_state::set_branch): No longer update the options map.
	(app_state::make_branch_sticky): New function which copies the
	stored branch name to the options map.  Only commands which call
	this function change the branch default stored in the working
	copy.

	* commands.cc (CMD(checkout)): Mark branch argument as sticky.
	(CMD(commit)): Likewise.
	(CMD(update)): Likewise.

	* monotone.texi (Working Copy): Mention that the "commit" and
	"update" commands update the stored default branch ("checkout"
	does, too, but this one should be obvious).

2005-04-12  Jon Bright <jon@siliconcircus.com>
	* rcs_import.cc (find_key_and_state): Fix stupid bug in storing the
	list of files a cvs_key contains.  CVS delta invariant failure now
	really fixed.  The rearrangement failure still exists, though.

2005-04-12  Jon Bright <jon@siliconcircus.com>
	* tests/t_cvsimport_samelog.at: Add test for the deltas.find 
	cvs import problem as sent to the ML by Emile Snyder.
	* testsuite.at: Call it
	* rcs_import.cc (cvs_key): Add an ID for debug output purposes,
	sprinkle a little more debug output about what's being compared to
	what
	* rcs_import.cc (cvs_key): Maintain a map of file paths and CVS
	versions appearing in this CVS key.
	(cvs_key::similar_enough): A key is only similar enough if it doesn't
	include a different version of the same file path.
	(cvs_history::find_key_and_state): Add files to cvs_keys as
	appropriate

2005-04-12  Matthew Gregan <kinetik@orcon.net.nz>

	* win32/terminal.cc (terminal_width): Use
	GetConsoleScreenBufferInfo to request width information for
	terminals.
	
2005-04-12  Nathaniel Smith  <njs@codesourcery.com>

	* ChangeLog: Fixup after merge.

2005-04-12  Nathaniel Smith  <njs@codesourcery.com>

	* platform.hh (terminal_width): New function.
	* {unix,win32}/have_smart_terminal.cc: Rename to...
	* {unix,win32}/terminal.cc: ...these.  Implement terminal_width.
	* ui.cc (write_ticks): Call it.
	* Makefile.am: Update for renames.
	
2005-04-11  Matt Johnston <matt@ucc.asn.au>

	* ui.{cc,hh}, netsync.cc: netsync progress ticker in kilobytes to
	avoid wrapping.

2005-04-11  Jon Bright <jon@siliconcircus.com>
	* Makefile.am (EXTRA_DIST): Add debian/*

2005-04-11  Jon Bright <jon@siliconcircus.com>
	* Makefile.am (EXTRA_DIST): Add win32/monotone.iss, PNG_FIGURES
	(PNG_FIGURES): Add, constructing in same way as EPS_FIGURES
	(monotone.html): Use .perlbak workaround so that this works on Win32

2005-04-11  Matthew Gregan <kinetik@orcon.net.nz>

	* unix/inodeprint.cc, configure.ac: Use nanosecond time resolution for
	inodeprints on BSDs and other platforms if available.

2005-04-10  Nathaniel Smith  <njs@codesourcery.com>

	* Makefile.am (BUILT_SOURCES_CLEAN): Add package_revision.txt.

	This is the 0.18 release.

2005-04-10  Derek Scherger  <derek@echologic.com>

	* monotone.texi (Informative): fix typo in ls known docs

2005-04-10  Nathaniel Smith  <njs@codesourcery.com>

	* Makefile.am: Use pdftops instead of acroread.
	(EXTRA_DIST): Include new contrib/ files, and fix wildcards.
	* NEWS: Update for 0.18.
	* configure.ac: Bump version number.
	* debian/changelog: Mention new release.
	* debian/copyright: Update from AUTHORS.
	* monotone.spec: Mention new release.
	* po/monotone.pot: Regenerate.

2005-04-10  Florian Weimer  <fw@deneb.enyo.de>

	* monotone.texi (Commands): Use "working copy" instead of "working
	directory", to match the rest of the manual.

2005-04-10  Florian Weimer  <fw@deneb.enyo.de>

	* commands.cc (ls_known): New function which prints all known
	files in the working copy.
	(CMD(list)): Invoke ls_known for "list known".  Update help
	message.
	(ALIAS(ls)): Update help message.

	* monotone.texi: Document "list known".
	* tests/t_ls_known.at: New file.
	* testsuite.at: Include it.

2005-04-10  Richard Levitte  <richard@levitte.org>

	* contrib/Notify.pl: Count the number of messages sent, and
	display the count at the end.
	Version bumped to 1.0.

2005-04-10  Matt Johnston  <matt@ucc.asn.au>

	* unix/inodeprint.cc, configure.ac: don't use the nsec time
	on non-Linux-style systems (quick compile fix for OS X and probably
	others, can be made generic later).

2005-04-10  Olivier Andrieu  <oliv__a@users.sourceforge.net>

	* contrib/monotone.el: Some elisp code for running monotone from
	inside Emacs. Supports diff, status, add, drop, revert and commit.

2005-04-09  Richard Levitte  <richard@levitte.org>

	* contrib/Notify.pl: Allow globbing branches.  Make the revision
	records branch specific.  Show what records you would have updated
	even with --noupdate.  Add --before and --since, so users can
	select datetime ranges to create logs for.  Remove --to and add
	--difflogs-to and --nodifflogs-to to send logs with diffs to one
	address and logs without diffs to another (both can be given at
	once).  More and better documentation.

2005-04-08  Nathaniel Smith  <njs@codesourcery.com>

	* change_set.cc (basic_change_set): Remove problematic
	rename_dir/add combination, until directory semantics are
	fixed.

2005-04-08  Nathaniel Smith  <njs@codesourcery.com>

	* commands.cc (revert): Call maybe_update_inodeprints.
	* app_state.cc (set_restriction): Clear any old restrictions
	first.

2005-04-08  Jon Bright <jon@siliconcircus.com>
	* testsuite.at (NOT_ON_WIN32): Add a function to prevent tests from
	running on Win32 (for cases where the functionality being tested 
	makes no sense on Win32.  Not for cases where the functionality
	just isn't there yet on Win32.)
	* tests/t_final_space.at: Use NOT_ON_WIN32.  The filenames "a b" 
	and "a b " refer to the same file on Win32, obviating this test

2005-04-08  Jon Bright <jon@siliconcircus.com>
	* win32/inodeprint.cc (inodeprint_file): Still close the file if
	getting its time failed.
	* tests/t_netsync_sigpipe.at: Don't bother doing a kill -PIPE on
	Win32.  There is no real SIGPIPE on Win32 and sockets don't get this
	signal if their pipe goes away.  MinGW's kill seems to translate
	-PIPE to some signal that *does* kill monotone, so it seems like the
	easiest solution is just not to send the signal in the first place
	here.
	* tests/t_automate_ancestry_difference.at: Remove old 
	CHECK_SAME_STDOUT call which I'd left by accident.
	* tests/t_automate_leaves.at: Canonicalise monotone output before
	passing to CHECK_SAME_STDOUT
	* tests/t_log_depth.at: Check line count with arithmetic comparison
	rather than autotest's string comparison

2005-04-08  Nathaniel Smith  <njs@codesourcery.com>

	* inodeprint.cc (operator<<): Typo.

	* inodeprint.{hh,cc} (build_inodeprint_map,
	build_restricted_inodeprint_map): Remove unused functions.

2005-04-08  Nathaniel Smith  <njs@codesourcery.com>

	* work.cc: Remove doxygen comments.  Comments are good; comments
	that are longer than the function they document, and give less
	information, are not so good...

2005-04-08  Nathaniel Smith  <njs@codesourcery.com>

	* ChangeLog: Fixup after merge.

2005-04-08  Nathaniel Smith  <njs@codesourcery.com>

	* commands.cc (calculate_current_revision): Defer to
	calculate_restricted_revision instead of special casing.
	(put_revision_id): constify argument.
	(maybe_update_inodeprints): New function.
	(commit, update, checkout): Call it.
	
	* manifest.{cc,hh} (build_manifest_map): Remove, since only caller
	was removed.
	(build_restricted_manifest_map): Go faster if the user is using
	inode signatures.

	* tests/t_inodeprints.at:
	* tests/t_inodeprints_update.at: Typoes.
	
	* work.cc (read_inodeprints): Typo.

2005-04-08  Nathaniel Smith  <njs@codesourcery.com>

	* tests/t_inodeprints.at:
	* tests/t_inodeprints_update.at: New tests.
	* testsuite.at: Add them.
	
	* UPGRADE: Document 0.17 -> 0.18 upgrade path.

2005-04-08  Jon Bright <jon@siliconcircus.com>
	* tests/t_cat_file_by_name.at: CHECK_SAME_STDOUT can only be used
	to check two 'cat' processes or two monotone processes on Win32,
	not to check monotone and 'cat'.  Change to go through an 
	intermediate stdout
	* tests/t_automate_erase_ancestors.at: Ditto
	* tests/t_automate_toposort.at: Ditto
	* tests/t_automate_ancestry_difference.at: Ditto
	* tests/t_vars.at: Call CANONICALISE for stdout output.
	* tests/t_netsync_absorbs.at: Ditto.
	* tests/t_empty_env.at: For Win32, copy libiconv-2.dll to the 
	current dir before the test, otherwise Win32 will search the
	(empty) path for it and not find it.
	* tests/t_automate_descendents.at: Ditto
	* win32/inodeprint.cc: Implement inodeprint_file for Win32, based
	on mode, device, size, create time and write time.
	
	
2005-04-08  Jon Bright <jon@siliconcircus.com>
	* win32/inodeprint.cc: Change the function name to match the one
	on Unix.

2005-04-08  Nathaniel Smith  <njs@codesourcery.com>

	* {win32,unix}/fingerprint.cc: Rename to...
	* {win32,unix}/inodeprint.cc: ...this.  Change function name and
	calling conventions.
	* platform.hh (inodeprint_file): Likewise.
	* inodeprint.{cc,hh}: New files.
	* Makefile.am (MOST_SOURCES, UNIX_PLATFORM_SOURCES,
	WIN32_PLATFORM_SOURCES): Fixup accordingly.
	* vocab_terms.hh (inodeprint): New ATOMIC.
	* work.hh: Prototype inodeprint working copy functions.
	* work.cc: Implement them.

	* manifest.{hh,cc} (manifest_file_name): Remove unused variable.

2005-04-08  Jeremy Cowgar  <jeremy@cowgar.com>

	* doxygen.cfg: added
	* Makefile.am: added apidocs target (builds doxygen docs)

2005-04-07  Nathaniel Smith  <njs@codesourcery.com>

	* manifest.{hh,cc}: Remove some commented out unused functions.

	* win32/have_smart_terminal.cc: Include platform.hh.
	* unix/fingerprint.cc: New file, with new function.
	* win32/fingerprint.cc: New file, with stub function.
	* Makefile.am (UNIX_PLATFORM_SOURCES, WIN32_PLATFORM_SOURCES): Add
	them.

2005-04-07  Nathaniel Smith  <njs@codesourcery.com>

	* manifest.hh, manifest.cc: Remove tabs.

2005-04-07  Nathaniel Smith  <njs@codesourcery.com>

	* tests/t_final_space.at: New test.
	* testsuite.at: Add it.

2005-04-07  Nathaniel Smith  <njs@codesourcery.com>

	* monotone.texi (Dealing with a Fork): 'merge' has slightly
	different output.

	* NEWS: Summarize changes of last 2.5 weeks.

2005-04-07  Nathaniel Smith  <njs@codesourcery.com>

	* database.{cc,hh} (space_usage): New method.
	* database.cc (info): Use it.

2005-04-07  Nathaniel Smith  <njs@codesourcery.com>

	* vocab.cc (verify): Cache known-good strings, to speed up
	repeated processing of related changesets.

	* change_set.cc (basic_change_set_test): Revert last change; the
	old version _was_ valid.

2005-04-07  Nathaniel Smith  <njs@codesourcery.com>

	* smap.hh (insert): Fix stupid bug in assertion condition.

2005-04-07  Nathaniel Smith  <njs@codesourcery.com>

	* change_set.cc (basic_change_set_test): Test a _valid_
	change_set.
	(directory_node): Make a std::map, instead of an smap.  Add a
	comment explaining the bug that makes this temporarily necessary.

	* smap.hh (smap): Don't check for duplicates at insert time,
	unless we've decided not to mark things damaged; don't return
	iterators from insert.  Do check for duplicates at sort time, and
	always sort, instead of sometimes doing linear search.  This makes
	insert O(1), while still preserving the invariant that keys must
	be unique.
	
	* commands.cc (commit): Explain why we're aborting, in the case
	that we detect that a file has changed under us in the middle of a
	commit.

2005-04-07  Richard Levitte  <richard@levitte.org>

	* cryptopp/config.h: typo...

2005-04-06  Nathaniel Smith  <njs@codesourcery.com>

	* work.cc (build_deletions): Issue warning when generating
	delete_dir's; they're totally broken, but I don't want to disable
	them, because then our tests won't see when they're fixed...

2005-04-05  Nathaniel Smith  <njs@codesourcery.com>

	* tests/t_db_execute.at (db execute): New test.
	* testsuite.at: Add it.
	* database.cc (debug): Don't printf-interpret %-signs in input.

2005-04-05  Matt Johnston  <matt@ucc.asn.au>

	* database.cc: remove dulicated block introduced
	in rev 9ab3031f390769f1c455ec7764cc9c083f328a1b
	(merge of 76f4291b9fa56a04feb2186074a731848cced81c and
	c7917be7646df52363f39d2fc2f7d1198c9a8c27). Seems to be another
	instance of the case tested in t_merge_5.at

2005-04-05  Matt Johnston  <matt@ucc.asn.au>

	* basic_io.hh: reserve() the string which we're appending to
	frequently. Seems to give ~5% speedup in 
	diff -r t:revision-0.16 -r t:revision-0.17 - can't hurt.

2005-04-04  Nathaniel Smith  <njs@codesourcery.com>

	* monotone.spec, debian/control: We no longer need external popt.
	* INSTALL: Ditto, plus some general updating.
	
2005-04-04  Nathaniel Smith  <njs@codesourcery.com>

	* tests/t_sql_unpack.at: New test.
	* testsuite.at: Add it.

2005-04-04  Matt Johnston  <matt@ucc.asn.au>

	* file_io.cc (read_data_stdin): make it use botan
	* mkstemp.cc: merge cleanup (missed something up the manual merge)

2005-04-04  Nathaniel Smith  <njs@codesourcery.com>

	* contrib/ciabot_monotone.py (config): Genericize again, so lazy
	people using it won't start sending commits for monotone.
	* .mt-attrs: Make it executable.

2005-04-04  Richard Levitte  <richard@levitte.org>

	* Makefile.am (EXTRA_DIST): Add the extra popt files.

	* popt/popt.3, popt/popt.ps, popt/testit.sh: Include a few more
	  files from popt, mostly to have documentation on hand.  post.ps
	  is mentioned in popt/README.

2005-04-03  Nathaniel Smith  <njs@codesourcery.com>

	* Makefile.am (EXTRA_DIST): Add contrib/ stuff to distributed
	files list.
	* contrib/ciabot_monotone.py (config.delivery): Turn on.
	(send_change_for): Don't include "ChangeLog:" line when extracting
	changelog.

2005-04-03  Nathaniel Smith  <njs@codesourcery.com>

	* contrib/ciabot_monotone.py: New file.
	* contrib/README: Describe it.

2005-04-03  Richard Levitte  <richard@levitte.org>

	* AUTHORS: Add information about popt.

	* monotone.cc (my_poptStuffArgFile): Include the bundled popt.h.
	Since we now have a working popt, we can remove the restrictions
	on the use of -@.
	* tests/t_at_sign.at: Test that we can take more tha one -@.
	* monotone.1: Document it.

	* popt/poptint.h (struct poptContext_s): Add field to keep track
	  of the number of allocated leftovers elements.
	* popt/popt.c (poptGetContext): Initialise it and use it.
	  (poptGetNextOpt): Use it and realloc leftovers when needed.
	  Also make sure that the added element is a dynamically allocated
	  copy of the original string, or we may end up with a dangling
	  pointer.  These are huge bugs in popt 1.7, when using
	  poptStuffArgs().
	  (poptFreeContext): Free the leftovers elements when freeing
	  leftovers.
	  (poptSaveLong, poptSaveInt): Apply a small patch from Debian.

	* popt/CHANGES, popt/COPYING, popt/README, popt/findme.c,
	  popt/findme.h, popt/popt.c, popt/poptconfig.c, popt/popt.h,
	  popt/popthelp.c, popt/poptint.h, popt/poptparse.c,
	  popt/system.h, popt/test1.c, popt/test2.c, popt/test3.c: Bundle
	  popt 1.7.
	* configure.ac, Makefile.am: Adapt.

2005-04-01  Richard Levitte  <richard@levitte.org>

	* contrib/Notify.pl: Complete rewrite.  Among other things, it
	  makes better use of some new monotone automate features.  It's
	  also better organised and much more documented.

2005-04-01  Jeremy Cowgar  <jeremy@cowgar.com>

	* tests/t_dropkey_2.at: Updated to test dropkey instead of delkey
	* tests/t_dropkey_1.at: Updated to test dropkey instead of delkey
	* monotone.texi (Key and Cert): Changed references to delkey
	  to dropkey
	  (Commands): Changed references to delkey to dropkey
	* testsuite.at: changed references from t_delkey* to t_dropkey*
	* t_delkey_1.at: renamed to t_dropkey_1.at
	* t_delkey_2.at: renamed to t_dropkey_2.at
	* commands.cc (CMD(delkey)): renamed to dropkey to maintain
	  command consistency (with existing drop command)

2005-04-01  Richard Levitte  <richard@levitte.org>

	* monotone.cc (my_poptStuffArgFile): An argument file might be
	empty, and therefore contain no arguments to be parsed.  That's
	OK.
	* tests/t_at_sign.at: Test it.

2005-04-01  Nathaniel Smith  <njs@codesourcery.com>

	* monotone.cc: Fixup after merge.

2005-04-01  Nathaniel Smith  <njs@codesourcery.com>

	* file_io.cc (read_data_for_command_line): New function.
	(read_data_stdin): New function.
	* file_io.hh (read_data_for_command_line): Add prototype.
	
	* monotone.cc (my_poptStuffArgFile): Clean up a little.  Use
	read_data_for_command_line.  Don't free argv, but rather return
	it.
	(cpp_main): Keep a list of allocated argv's, and free them.
	(options): Tweak wording of help text on -@.
	
2005-04-01  Nathaniel Smith  <njs@codesourcery.com>

	* file_io.hh: Remove tabs.

2005-04-01  Nathaniel Smith  <njs@codesourcery.com>

	* monotone.cc (cpp_main): Actually remove newline.

2005-04-01  Nathaniel Smith  <njs@codesourcery.com>

	* ChangeLog: Fixup after merge.
	* monotone.text (Making Changes): Fix typo.
	
2005-04-01  Nathaniel Smith  <njs@codesourcery.com>

	* monotone.cc (cpp_main): Remove now-unneccessary newline.
	
	* commands.cc (commit): Fix typo.
	
	* monotone.texi (Making Changes): Don't claim that writing to
	MT/log prevents the editor from starting.  Clarify later that
	having written to MT/log still means the editor will pop up
	later.

2005-04-01  Richard Levitte  <richard@levitte.org>

	* monotone.cc: Add the long name --xargs for -@.
	* monotone.1: Document it.
	* tests/t_at_sign.at: Remove extra empty line and test --xargs.

	* monotone.texi (Making Changes): Cleanupy tweaks.

	* monotone.cc (my_poptStuffArgFile): New function to parse a file
	for more arguments and stuff them into the command line.
	(cpp_main): Add the -@ option
	* tests/t_at_sign.at, testsuite.at: Test it
	* monotone.1: Document it.

2005-03-31  Nathaniel Smith  <njs@codesourcery.com>

	* tests/t_log_depth.at: Cleanupy tweaks.

2005-03-31  Jeremy Cowgar  <jeremy@cowgar.com>

	* monotone.texi: Tutorial updated to include example of
	  editing/committing with MT/log
	* work.cc (has_contents_user_log) Added
	* work.hh (has_contents_user_log) Added
	* commands.cc (CMD(commit)): Checks to ensure both MT/log and the
	  --message option does not exist during commit.
	* transforms.hh (prefix_lines_with): Added
	* transforms.cc (prefix_lines_with): Added
	* sanity.cc (naughty_failure): Made use of prefix_lines_with()
	* ui.cc (inform): now handles messages w/embedded newlines
	* tests/t_commit_log_3.at: Created to test new functionality
	  added to CMD(commit)
	* testsuite.at: Added above test

2005-03-31  Richard Levitte  <richard@levitte.org>

	* monotone.cc: Add the --depth option...
	* app_state.hh (class app_state),
	  app_state.cc (app_state::set_depth): ... and the field and
	  method to store and set it.
	* commands.cc (CMD(log)): ... then handle it.

	* tests/t_log_depth.at: Add a test for 'log --depth=n'
	* testsuite.at: Add it.
	* monotone.texi (Informative): Document it.

2005-03-31  Nathaniel Smith  <njs@codesourcery.com>

	* automate.cc (automate_erase_ancestors): Accept zero arguments,
	and in such case print nothing.  (Important for scripting.)
	* commands.cc (automate):
	* monotone.texi (Automation):
	* tests/t_automate_erase_ancestors.at: Update accordingly.

2005-03-31  Nathaniel Smith  <njs@codesourcery.com>

	* automate.cc (automate_toposort): Accept zero arguments, and in
	such case print nothing.  (Important for scripting.)
	* commands.cc (automate):
	* monotone.texi (Automation):
	* tests/t_automate_toposort.at: Update accordingly.

2005-03-30  Richard Levitte  <richard@levitte.org>

	* contrib/Notify.pl: A new Perl hack to send change logs by
	email.

	* contrib/README: Add a quick description.

2005-03-30  Nathaniel Smith  <njs@codesourcery.com>

	* automate.cc (automate_leaves): New function.
	(automate_command): Add it.
	* commands.cc (automate): Synopsify it.
	* monotone.1: Add it.
	* monotone.texi (Automation, Commands): Likewise.
	
	* tests/t_automate_leaves.at: New test.
	* testsuite.at: Add it.

2005-03-30  Nathaniel Smith  <njs@codesourcery.com>

	* monotone.texi (Automation): Make newly added sample outputs
	verbatim also.

2005-03-30  Nathaniel Smith  <njs@codesourcery.com>

	* tests/t_automate_toposort.at: New test.
	* tests/t_automate_ancestry_difference.at: New test.
	* tests/t_diff_first_rev.at: New test.
	* testsuite.at: Add them.
	
	* revision.cc (calculate_ancestors_from_graph): Do not keep an
	"interesting" set and return only ancestors from this set;
	instead, simply return all ancestors.  Returning a limited set of
	ancestors does not speed things up, nor reduce memory usage in
	common cases.  (The only time it would reduce memory usage is when
	examining only a small ancestor set, which the important case,
	'heads', does not; even then, erase_ancestors would need to intern
	the interesting revisions first so they got low numbers, which it
	doesn't.)
	(erase_ancestors): Adjust accordingly.
	(toposort, ancestry_difference): New functions.
	* revision.hh (toposort, ancestry_difference): Declare.
	* automate.cc (automate_toposort, automate_ancestry_difference):
	New functions.
	(automate_command): Add them.
	All functions: clarify in description whether output is sorted
	alphabetically or topologically.
	* commands.cc (automate): Synopsify them.
	* monotone.1: Add them.
	* monotone.texi (Commands): Likewise.
	(Automation): Likewise.  Also, clarify for each command whether
	its output is alphabetically or topologically sorted.
	
2005-03-29  Richard Levitte  <richard@levitte.org>

	* commands.cc (CMD(ls)): Update with the same information as
	CMD(list)

	* monotone.texi (Automation): Make the sample output verbatim

2005-03-26  Nathaniel Smith  <njs@codesourcery.com>

	* automate.cc (automate_erase_ancestors): New function.
	(automate_command): Use it.
	* commands.cc (automate): Document it.

	* tests/t_automate_erase_ancestors.at: New test.
	* testsuite.at: Add it.

	* monotone.texi (Automation, Commands): Document automate
	erase_ancestors.
	* monotone.1: Document automate erase_ancestors.

2005-03-26  Nathaniel Smith  <njs@codesourcery.com>

	* automate.cc (interface_version): Bump to 0.1.
	(automate_descendents): New function.
	(automate_command): Call it.
	* commands.cc (automate): Add it to help text.

	* tests/t_automate_descendents.at: New test.
	* testsuite.at: Add it.
	
	* monotone.texi (Automation, Commands): Document automate
	descendents.
	* monotone.1: Document automate descendents, and vars stuff.

2005-03-26  Nathaniel Smith  <njs@codesourcery.com>

	* tests/t_attr.at: No longer a bug report.
	* tests/t_rename_attr.at: New test.
	* testsuite.at: Add it.

2005-03-26  Joel Crisp  <jcrisp@s-r-s.co.uk>

	* contrib/Log2Gxl.java: New file.

2005-03-26  Nathaniel Smith  <njs@pobox.com>

	* contrib/README: New file.

2005-03-25  Nathaniel Smith  <njs@pobox.com>

	* commands.cc (user_log_file_name): Remove unused variable
	again.  Hopefully it will take this time...

2005-03-25  Nathaniel Smith  <njs@pobox.com>

	* commands.cc (user_log_file_name): Remove unused variable.

2005-03-25  Jeremy Cowgar  <jeremy@cowgar.com>

	* monotone.texi: Added a bit more documentation about MT/log
	  Updated edit_comment hook and addded delkey docs
	* commands.cc: Added delkey command
	* t_delkey_1.at: Tests delkey command on public key
	* t_delkey_2.at: Tests delkey command on public and private key
	* testsuite.at: Added above tests
	* std_hooks.lua: Transposed the MT: lines and user_log_contents,
	  user_log_contents now appears first.

2005-03-25  Jeremy Cowgar  <jeremy@cowgar.com>

	* t_setup_creates_log.at: Ensures that MT/log is created
	  on setup
	* t_checkout_creates_log.at: Ensures that MT/log is created
	  on checkout
	* t_commit_log_1.at: Ensures that:
	  1. Read and entered as the ChangeLog message
	  2. Is blanked after a successful commit
	* t_commit_log_2.at: Ensures that commit works w/o MT/log being
	  present
	* testsuite.at: Added the above tests.

2005-03-25  Matt Johnston  <matt@ucc.asn.au>

        * {unix,win32}/platform_netsync.cc, platform.hh, Makefile.am: new
        functions to disable and enable sigpipe.
        * netsync.cc, main.cc: call the functions from netsync rather than
        globally, so that sigpipe still works for piping output of commands
        such as 'log'.
        * tests/t_netsync_sigpipe.at: test it.
        * testsuite.at: add it.

2005-03-25  Matt Johnston  <matt@ucc.asn.au>

	* tests/t_database_check.at: re-encode the manifestX
	data so that it doesn't use any fancy gzip features like
	filenames (so that the botan parse can handle it).
	( if it should be able to handle it, an additional test
	can be added testing it explicitly).

2005-03-25  Matt Johnston  <matt@ucc.asn.au>

	* botan/base64.h: Change default break value so that
	output is split into 72 col lines.

2005-03-25  Matt Johnston  <matt@ucc.asn.au>

	* monotone.cc: add short options -r, -b, -k, and -m
	for --revision, --branch, --key, and --message respectively.
	* monotone.texi, monotone.1: document them
	* tests/t_short_opts.at: test them
	* testsuite.at: add it

2005-03-24  Nathaniel Smith  <njs@codesourcery.com>

	* tests/t_empty_env.at: New test.
	* testsuite.at: Add it.  Absolutify path to monotone so it will
	work.
	
	* unix/have_smart_terminal.cc (have_smart_terminal): Handle the
	case where TERM is unset or empty.

2005-03-24  Nathaniel Smith  <njs@codesourcery.com>

	* ui.hh (tick_write_nothing): New class.
	* monotone.cc (cpp_main): Enable it.

2005-03-24  Nathaniel Smith  <njs@codesourcery.com>

	* work.cc (build_deletions, build_additions): Fixup after merge.

2005-03-23  Nathaniel Smith  <njs@codesourcery.com>

	* tests/t_cat_file_by_name.at: Check for attempting to cat
	non-existent files.
	* tests/t_empty_id_completion.at: New test.
	* tests/t_empty_path.at: New test.
	* testsuite.at: Add them.
	
	* database.cc (complete): Always generate some sort of limit term,
	even a degenerate one.
	
	* app_state.cc (create_working_copy): Check for null directory.

	* work.cc (build_deletion, build_addition, build_rename): Check
	for null paths.

2005-03-23  Derek Scherger  <derek@echologic.com>

	* Makefile.am UNIX_PLATFORM_SOURCES:
	WIN32_PLATFORM_SOURCES: add have_smart_terminal.cc
	* platform.hh (have_smart_terminal): prototype
	* ui.cc (user_interface): set ticker to dot/count based on
	have_smart_terminal
	* unix/have_smart_terminal.cc: 
	* win32/have_smart_terminal.cc: new file
	
2005-03-23  Derek Scherger  <derek@echologic.com>

	* commands.cc (add): pass list of prefixed file_path's to
	build_additions
	(drop): pass list of prefixed file_path's to build_deletions
	(attr): pass attr_path as a 1 element vector to build_additions
	* work.{cc,hh} (build_addition): rename to...
	(build_additions): this, and accept a vector of paths to be added
	in a single path_rearrangement
	(build_deletion): rename to ...
	(build_deletions): this, and accept a vector of paths to be
	dropped in a single path_rearrangement
	(known_preimage_path): replace manifest and path_rearrangement
	args with a path_set to avoid extracting paths for every file
	(build_rename): adjust for change to known_preimage_path

2005-03-23  Nathaniel Smith  <njs@codesourcery.com>

	* monotone.cc (my_poptFreeContext, cpp_main): Apparently
	poptFreeContext silently changed its return type at some unknown
	time.  Hack around this.

2005-03-23  Nathaniel Smith  <njs@codesourcery.com>

	* monotone.cc (cpp_main): Remove the special code to dump before
	printing exception information, since we no longer dump to the
	screen, so it's always better to have the little status message
	saying what happened to the log buffer at the end of everything.
	* sanity.cc (dump_buffer): Give a hint on how to get debug
	information, when discarding it.
	* work.{hh,cc} (get_local_dump_path): New function.
	* app_state.cc (allow_working_copy): Use it for default
	global_sanity dump path.
	* monotone.texi (Reserved Files): Document MT/debug.
	(Network): Capitalize Bob and Alice (sorry graydon).
	Document new defaulting behavior.

2005-03-23  Nathaniel Smith  <njs@codesourcery.com>

	* work.cc, sanity.cc: Remove tabs.

2005-03-23  Nathaniel Smith  <njs@codesourcery.com>

	* monotone.texi (Network Service): Mention that monotone remembers
	your server/collection.
	(Vars): New section.
	* netsync.cc (process_hello_cmd): Touch more cleaning.
	* tests/t_merge_5.at: More commentary.
	
2005-03-23  Matt Johnston  <matt@ucc.asn.au>

	* tests/t_merge_5.at: new test for a merge which ends up with
	duplicate lines.
	* testsuite.at: add it

2005-03-22  Jeremy Cowgar  <jeremy@cowgar.com>

	* AUTHORS: Added my name
	* app_state.cc, commands.cc, lua.cc, lua.hh, monotone.texi,
	  std_hooks.lua, work.cc, work.hh: Added functionality to
	  read the MT/log file for commit logs. In this revision
	  tests are not yet complete nor is documenation complete
	  but the reading, blanking and creating of MT/log is.

2005-03-22  Nathaniel Smith  <njs@codesourcery.com>

	* vocab_terms.hh: Declare base64<var_name>.
	* database.cc (clear_var, set_var, get_vars): base64-encode
	var_names in the database.
	* monotone.texi (Internationalization): Update description of
	vars.
	* transforms.{cc,hh} ({in,ex}ternalize_var_name): Remove.
	* commands.cc (set, unset, ls_vars): Update accordingly.
	(unset): Error out if the variable doesn't exist.
	* tests/t_vars.at: Verify this works.

	* netcmd.cc (test_netcmd_functions): Properly type arguments to
	{read,write}_hello_cmd_payload.
	(write_hello_cmd_payload): Properly type arguments.
	* netcmd.hh (write_hello_cmd_payload):
	* netsync.cc (queue_hello_cmd): Adjust accordingly.
	(process_hello_cmd): More cleaning.  Also, save new server keys to
	a var, and check old server keys against the var.
	
	* tests/t_netsync_checks_server_key.at: New test.
	* testsuite.at: Add it.  Better docs for some netsync macros,
	while I'm here...
	* tests/t_netsync_absorbs.at: Add 'netsync' keyword.
	
2005-03-22  Nathaniel Smith  <njs@codesourcery.com>

	* tests/t_netsync_absorbs.at: New test.
	* testsuite.at: Add it.

	* netcmd.{cc,hh} (read_hello_cmd_payload): Properly type
	arguments.
	* netsync.cc (dispatch_payload): Adjust accordingly.  Move some
	logic into process_hello_cmd.
	(known_servers_domain): New constant.
	(process_hello_cmd): Tweak arguments appropriately.  Include logic
	formerly in dispatch_payload.  Cleanup.

	No semantic changes.
	
2005-03-21  Nathaniel Smith  <njs@codesourcery.com>

	* monotone.texi (Starting a New Project): Tweak phrasing.

2005-03-21  Nathaniel Smith  <njs@codesourcery.com>

	* commands.cc (process_netsync_client_args): If user specifies
	server/collection and there is no default, set the default.
	* tests/t_netsync_set_defaults.at: New test.
	* testsuite.at: Add it.

2005-03-21  Nathaniel Smith  <njs@codesourcery.com>

	* vocab.hh (var_key): New typedef.
	* database.{cc,hh}: Use it.  Make most var commands take it.
	* commands.cc (set, unset): Adjust accordingly.
	(default_server_key, default_collection_key): New constants.
	(process_netsync_client_args): New function.
	(push, pull, sync): Use it.

	* tests/t_netsync_defaults.at: New test.
	* testsuite.at: Add it.

2005-03-21  Matt Johnston  <matt@ucc.asn.au>

	* change_set.cc: use std::map rather than smap for 
	confirm_unique_entries_in_directories() and confirm_proper_tree()
	since they perform a lot of insert()s.

2005-03-21  Nathaniel Smith  <njs@codesourcery.com>

	* monotone.texi (list tags, list vars, set, unset): Document.
	(Internationalization): Document vars.

2005-03-21  Nathaniel Smith  <njs@codesourcery.com>

	* transforms.{hh,cc} ({in,ex}ternalize_var_{name,domain}): New
	functions.
	* vocab_terms.hh (base64<var_value>): Declare template.
	* database.hh (get_vars): Simplify API.
	* database.cc (get_vars, get_var, var_exists, set_var, clear_var):
	Implement.
	* commands.cc (set, unset): New commands.
	(ls): New "vars" subcommand.
	* tests/t_vars.at: Fix.  Un-XFAIL.
	
2005-03-21  Nathaniel Smith  <njs@codesourcery.com>

	* transforms.{cc,hh}: Remove tabs.

2005-03-20  Nathaniel Smith  <njs@codesourcery.com>

	* tests/t_vars.at: New test.
	* testsuite.at: Add it.

2005-03-20  Nathaniel Smith  <njs@codesourcery.com>

	* schema.sql (db_vars): New table.
	* database.cc (database::database): Update schema id.
	* schema_migration.cc (migrate_client_to_vars): New function.
	(migrate_monotone_schema): Use it.
	* tests/t_migrate_schema.at: Another schema, another test...
	
	* vocab_terms.hh (var_domain, var_name, var_value): New types.
	* database.hh (get_vars, get_var, var_exists, set_var, clear_var):
	Prototype new functions.
	
2005-03-20  Derek Scherger  <derek@echologic.com>

	* file_io.cc (book_keeping_file): return true only if first
	element of path is MT, allowing embedded MT elements
	(walk_tree_recursive): check relative paths for ignoreable book
	keeping files, rather than absolute paths
	(test_book_keeping_file): add fs::path tests for book keeping
	files
	* tests/t_add_intermediate_MT_path.at: un-XFAIL, fix some problems
	with commas, add tests for renames and deletes with embedded MT
	path elements.

2005-03-20  Nathaniel Smith  <njs@codesourcery.com>

	* monotone.texi: Add some missing @sc{}'s.
	* cryptopp/config.h: Use "mt-stdint.h", not <stdint.h>, for
	portability.

2005-03-19  Nathaniel Smith  <njs@codesourcery.com>

	* Makefile.am (EXTRA_DIST): Add UPGRADE and README.changesets.
	* debian/files: Auto-updated by dpkg-buildpackage.

	* This is the 0.17 release.
	
2005-03-18  Nathaniel Smith  <njs@codesourcery.com>

	* Makefile.am (MOST_SOURCES): Add package_{full_,}revision.h.
	* NEWS: Fill in date.
	* debian/copyright: Update from AUTHORS.
	* configure.ac: Bump version number to 0.17.
	* debian/changelog, monotone.spec: Update for release.
	* po/monotone.pot: Auto-updated by distcheck.

2005-03-18  Christof Petig <christof@petig-baender.de>

	* sqlite/*: Imported sqlite version 3.1.6 tree

2005-03-18  Nathaniel Smith  <njs@codesourcery.com>

	* monotone.1, commands.cc, Makefile.am: Fixup after merge.

2005-03-18  Nathaniel Smith  <njs@codesourcery.com>

	* path_component (split_path): Fix bug.
	Also, add unit tests for file.
	* unit_tests.{hh,cc}: Add path_component unit tests.
	
2005-03-18  Nathaniel Smith  <njs@codesourcery.com>

	* Makefile.am: Fixup after merge.
	
2005-03-18  Nathaniel Smith  <njs@codesourcery.com>

	* change_set.cc: Move path_component stuff to...
	* path_component.{hh,cc}: ...these new files.
	* Makefile.am: Add them.

2005-03-18  Matt Johnston  <matt@ucc.asn.au>

	* txt2c.cc: add --no-static option
	* Makefile.am, package_revision.h, package_full_revision.h:
	create revision info files as standalone .c files to speed
	compilation (mt_version.cc doesn't need to recompile each time)

2005-03-17  Derek Scherger  <derek@echologic.com>

	* INSTALL: add note about creating a ./configure script

2005-03-16  Nathaniel Smith  <njs@codesourcery.com>

	* UPGRADE: Finish, hopefully.
	* monotone.texi (db check): Be more clear about what is normally
	checked, and when 'db check' is useful.

2005-03-16  Patrick Mauritz <oxygene@studentenbude.ath.cx>

	* monotone.texi (Hook Reference): Typo.

2005-03-16  Nathaniel Smith  <njs@codesourcery.com>

	* monotone.texi: Add Derek Scherger to the copyright list.
	Various tweaks.
	(Starting a New Project): Rewrite to clarify that only Jim runs
	"setup", and explain why.
	(Network Service): Add a note that most people do use a central
	server, since people on the mailing list seem to perhaps be
	getting the wrong idea.
	(Making Changes): Expand a little on what the "." in "checkout ."
	means, since people seem to accidentally checkout stuff into real
	directories.
	(db check): Add much verbiage on the implications
	of various problems, and how to fix them.  Also clarify some
	wording.
	* NEWS: Small tweaks.
	* UPGRADE: More instructions, not done yet...
	
2005-03-15  Matt Johnston  <matt@ucc.asn.au>

	* commands.cc, monotone.texi, monotone.1: mention that agraph
          output is in VCG format.

2005-03-14  Nathaniel Smith  <njs@codesourcery.com>

	* commands.cc (cat): 'cat file REV PATH'.
	* monotone.texi: Mention it.
	* tests/t_cat_file_by_name.at: New test.
	* testsuite.at: Add it.

2005-03-11  Nathaniel Smith  <njs@codesourcery.com>

	* automate.cc (automate_heads): Remove app.initialize call.
	* revision.cc, revision.hh (calculate_arbitrary_change_set): New
	function.
	(calculate_composite_change_set): Touch more sanity checking.

	* commands.cc (update): Use it.

2005-03-10  Derek Scherger  <derek@echologic.com>

	* app_state.cc (set_restriction): adjust bad path error message
	* commands.cc (get_valid_paths): refactor into ...
	(extract_rearranged_paths): ... this
	(extract_delta_paths): ... this
	(extract_changed_paths): ... this
	(add_intermediate_paths): ... and this
	(restrict_delta_map): new function
	(calculate_restricted_change_set): new function
	(calculate_restricted_revision):
	(ls_missing):
	(revert): rework using new valid path functions
	(do_diff): adjust --revision variants to work with restrictions
	* tests/t_diff_restrict.at: un-XFAIL

2005-03-09  Jon Bright <jon@siliconcircus.com>
	* win32/monotone.iss: Install the many-files version of the
	docs, install the figures, create a start-menu icon for the
	docs.
	* Makefile.am: Make docs generation work with MinGW

2005-03-09  Jon Bright <jon@siliconcircus.com>
	* win32/monotone.iss: Monotone -> monotone

2005-03-09  Jon Bright <jon@siliconcircus.com>
	* win32/monotone.iss: Added an Inno Setup script for 
	generating a Windows installer.  Inno Setup is GPLed, see
	http://www.jrsoftware.org for download

2005-03-09  Jon Bright <jon@siliconcircus.com>
	* t_diff_binary.at: binary.bz.b64 -> binary.gz.b64

2005-03-08  Derek Scherger  <derek@echologic.com>

	* Makefile.am: adjust for fsck rename
	* commands.cc (db fsck): rename to db check and add short help;
	adjust for fsck file renames
	* database.{cc,hh}: minor alignment adjustments
	(get_statistic): remove redundant method
	(info): use count in place of get_statistic
	(count): return unsigned long instead of int
	(get_keys): new method
	(get_public_keys): new method
	(get_private_keys): rewrite using get_keys
	(get_certs): new method to get all certs in database from
	specified table
	(get_revision_certs): ditto
	* fsck.{cc,hh}: rename to...
	* database_check.{cc,hh}: ...this; add key, cert and sane revision
	history checking
	* monotone.1: document db dump/load/check commands
	* monotone.texi: document db check command
	* tests/t_fsck.at: rename to...
	* tests/t_database_check.at: ...this; and add tests for key and
	cert problems
	* testsuite.at: account for new test name

2005-03-08  Nathaniel Smith  <njs@codesourcery.com>

	* ChangeLog: Insert some missing newlines.
	* NEWS: Note file format changes.
	* file_io.cc (tilde_expand): Clarify error message.

2005-03-08  Nathaniel Smith  <njs@codesourcery.com>

	* keys.{cc,hh} (require_password): Simplify interface, do more
	work.
	* rcs_import.cc (import_cvs_repo): Update accordingly.
	* commands.cc (server): Likewise.
	* revision.cc (build_changesets_from_existing_revs) 
	(build_changesets_from_manifest_ancestry): Require passphrase
	early.

2005-03-08  Nathaniel Smith  <njs@codesourcery.com>

	* NEWS, INSTALL, README.changesets: Update in preparation for
	0.17.
	* UPGRADE: New file.
	
	* tests/t_diff_restrict.at: Oops.  XFAIL it.
	
2005-03-08  Jon Bright  <jon@siliconcircus.com>
	
	* win32/process.cc (process_spawn): Escape the parameters,
	surround them with quotes before adding them to the consolidated
	command line string
	* mkstemp.cc (monotone_mkstemp): Now takes a std::string&, and
	returns the *native* form of the path in this.
	* mkstemp.hh: Now always use monotone_mkstemp
	(monotone_mkstemp): Update prototype
	* lua.cc (monotone_mkstemp_for_lua): Use new-style 
	monotone_mkstemp

2005-03-08  Jon Bright  <jon@siliconcircus.com>
	
	* win32/read_password.cc (read_password): Now correctly hides 
	password when run in a Windows console.  Does at least enough in
	a MinGW rxvt console to make sure that you can't see the password.
	* win32/process.cc: Change indentation.
	(process_spawn): Log commands executed, as for unix process.cc

2005-03-07  Nathaniel Smith  <njs@codesourcery.com>

	* tests/t_diff_restrict.at: New test.
	* testsuite.at: Add it.

2005-03-05  Nathaniel Smith  <njs@codesourcery.com>

	* netsync.cc (encountered_error, error): New variable and method.
	(session::session): Initialize encountered_error.
	(write_netcmd_and_try_flush, read_some, write_some): Check it.
	(queue_error_cmd): Consider it like sending a goodbye.
	(process_error_cmd): Throw an exception instead of considering it
	a goodbye.
	(process_data_cmd): Call error() if epochs don't match.
	* tests/t_epoch.at, tests/t_epoch_server.at: More minor tweaks.
	Expect failed pulls to exit with status 0.  This isn't really
	correct, but looks complicated to fix...

2005-03-05  Nathaniel Smith  <njs@codesourcery.com>

	* testsuite.at (NETSYNC_SERVE_N_START): New macro.
	* tests/t_epoch_server.at: Misc. fixes.

	* netsync.cc (session::session): Don't open valve yet.
	(maybe_note_epochs_finished): New method to open
	valve.
	(process_done_cmd, process_data_cmd): Call it.
	(rebuild_merkle_trees): Actually calculate hashes for epoch merkle
	trees.  Also, only include epochs that meet the branch mask.
	(session): Remove unused id_to_epoch map.
	
2005-03-05  Nathaniel Smith  <njs@codesourcery.com>

	* netcmd.cc (read_netcmd_item_type): Handle epoch_item.
	(test_netcmd_functions): Update for new confirm_cmd_payload
	format.
	* netsync.cc (process_confirm_cmd): Cut and paste error.

2005-03-05  Nathaniel Smith  <njs@codesourcery.com>

	* constants.{cc,hh}: Add new epochlen, epochlen_bytes constants.
	* vocab_terms.hh, vocab.hh: Add new epoch_data type.  Add predeclarations
	for it.
	* commands.cc (ls_epochs):
	* revision.cc (
	* database.hh:
	* database.cc: Update for epoch_data.  Add get_epoch, epoch_exists
	methods.
	* epoch.{cc,hh}: New files.
	* netsync.cc: Actually implement epochs-via-merkle code.

2005-03-04  Nathaniel Smith  <njs@codesourcery.com>

	* schema.sql (branch_epochs): Add 'hash' field.
	* schema_migration.cc: Fixup for.
	* database.cc (database): Change schemas.
	* tests/t_migrate_schema.at: Replace epoch db test case with one
	with new schema.

2005-03-03  Nathaniel Smith  <njs@codesourcery.com>

	* netsync.cc (session::id_to_epoch): New variable.
	(session::session): Create refinement and requested item tables
	for epochs.
	(rebuild_merkle_trees): Fill epoch merkle tree and id_to_epoch
	table.

	* netsync.cc (queue_confirm_cmd, process_confirm_cmd) 
	(dispatch_payload, rebuild_merkle_trees): 
	* netcmd.hh:
	* netcmd.cc (read_confirm_cmd_payload, write_confirm_cmd_payload):
	Remove epochs.

2005-02-27  Nathaniel Smith  <njs@codesourcery.com>

	* constants.cc:
	* revision.cc:
	* testsuite.at: 
	* commands.cc:
	* ChangeLog: Fixup after merge.

2005-02-27  Nathaniel Smith  <njs@codesourcery.com>

	* merkle_tree.hh (netcmd_item_type): Add epoch_item.
	* merkle_tree.cc (netcmd_item_type_to_string): Handle epoch_item.

	* packet.hh, packet.cc (struct packet_db_valve): New class.
	* netsync.cc (session): Use a valved writer.

2005-02-26  Nathaniel Smith  <njs@codesourcery.com>

	* merkle_tree.hh: Fix comment.
	Remove prototypes for non-existing functions.

2005-02-26  Nathaniel Smith  <njs@codesourcery.com>

	* tests/t_epoch_unidirectional.at: New test.
	* testsuite.at: Add it.

2005-02-26  Nathaniel Smith  <njs@codesourcery.com>

	* tests/t_epoch.at: Even more paranoid.
	* tests/t_epoch_server.at: New test.
	* testsuite.at: Add it.
	
2005-02-21  Nathaniel Smith  <njs@codesourcery.com>

	* tests/t_epoch.at: Check that netsync only sends relevant
	epochs, and be a little more paranoid.

2005-02-19  Nathaniel Smith  <njs@codesourcery.com>

	* revision.cc (struct anc_graph): Fixup after merge.

2005-02-18  graydon hoare  <graydon@pobox.com>

	* database.cc (set_epoch): Fix SQL.
	* monotone.texi (Rebuilding ancestry): Reword a bit.
	* netcmd.{cc,hh} 
	({read,write}_hello_cmd_payload): Transfer server key with hello.
	({read,write}_confirm_cmd_payload): Transfer epoch list with confirm.
	* netsync.cc: Adapt to changes in netcmd.
	(rebuild_merkle_trees): Set nonexistent epochs to zero before sync.
	* revision.cc (anc_graph): Randomize epochs on rebuild.
	* tests/t_epoch.at: Fix up to test slightly new semantics.

2005-02-07  Nathaniel Smith  <njs@codesourcery.com>

	* monotone.1: Add more db commands.
	* monotone.texi: Document db rebuild.  Add section on rebuilding
	ancestry and epochs.

2005-02-06  graydon hoare  <graydon@pobox.com>

	* commands.cc (db): Add epoch commands.
	(list): Likewise.
	Also remove some unneeded transaction guards.
	* database.{cc,hh} (get_epochs): New function.
	(set_epoch): Likewise.
	(clear_epoch): Likewise.
	Also remove all persistent merkle trie stuff.
	* schema.sql: Add epochs, remove tries.
	* schema_migration.cc: Update.
	* tests/t_epoch.at: New test.
	* tests/t_migrate_schema.at: Update.
	* testsuite.at: Add some new helpers, call t_epoch.at.
	* vocab.hh (epoch_id): Define.
	* vocab_terms.hh (epoch): Define.

2005-02-05  Nathaniel Smith  <njs@codesourcery.com>

	* merkle_tree.hh: Remove mcert_item and fcert_item, rename
	rcert_item to cert_item, renumber to remove gaps left.
	* merkle_tree.cc (netcmd_item_type_to_string):
	* netcmd.cc (read_netcmd_item_type): 
	* netsync.cc: Adjust accordingly.
	
2005-02-05  Nathaniel Smith  <njs@codesourcery.com>

	* constants.cc (constants): Bump netsync protocol version.

2005-03-07  Nathaniel Smith  <njs@codesourcery.com>

	* lua.cc (monotone_spawn_for_lua): Minimal change to get arguments
	in right order.  Still needs hygienic cleanups...
	* tests/t_can_execute.at: Run 'cp' instead of 'touch', because cp
	will actually notice if we pass arguments out of order.
	* testsuite.at: Remove mysterious blank line.
	
2005-03-07  Nathaniel Smith  <njs@codesourcery.com>

	* unix/process.cc (process_spawn): Log command line before
	executing.

2005-03-07  Nathaniel Smith  <njs@codesourcery.com>

	* revision.cc (kill_redundant_edges): Rename back to...
	(kluge_for_3_ancestor_nodes): ...this.  Go back to only cleaning
	up parents of 3+ parent nodes.
	(analyze_manifest_changes): Take a third argument, of files whose
	ancestry needs splitting.
	(construct_revision_from_ancestry): Make more more complex, in
	order to properly track file identity in merges.

2005-03-05  Nathaniel Smith  <njs@codesourcery.com>

	* revision.cc (check_sane_history): Typo.
	
2005-03-05  Nathaniel Smith  <njs@codesourcery.com>

	* revision.hh (check_sane_history): Take an app_state instead of a
	database as an argument.
	* database.cc: Pass an app_state instead of a database as its
	argument. 
	* revision.cc (check_sane_history): Update accordingly.  Add a new
	check for merges, that they are creating consistent changesets
	(even when the common ancestor is outside of the usual
	paranoia-checking search depth).

2005-03-05  Nathaniel Smith  <njs@codesourcery.com>

	* revision.cc (kluge_for_3_ancestor_nodes): Rename to...
	(kill_redundant_edges): ...this.  Kill all redundant edges, not
	just ones on nodes with 3+ parents.  Also, make it actually work.
	
2005-03-05  Nathaniel Smith  <njs@codesourcery.com>

	* revision.cc (kluge_for_3_ancestor_nodes): New method.
	(rebuild_ancestry): Call it.

2005-03-03  Nathaniel Smith  <njs@codesourcery.com>

	* revision.cc (check_sane_history): Print a warning to let the
	user know why things like 'pull' can take so long.
	* netsync.cc: Remove a few tabs.

2005-03-04  Jon Bright  <jon@siliconcircus.com>
	
	* win32/process.cc (process_spawn): Now takes 
	const char * const argv[]
	* unix/process.cc (process_spawn): Ditto.  Cast for call to
	execvp
	(existsonpath): Initialise args in a const way

2005-03-04  Jon Bright  <jon@siliconcircus.com>
	
	* win32/process.cc (process_spawn): Now takes 
	char * const argv[]
	* platform.hh (process_spawn): Ditto
	* unix/process.cc (process_spawn): Ditto
	* lua.cc (monotone_spawn_for_lua): Remove debug code
	* General: Beginning to hate C++'s const rules

2005-03-04  Jon Bright  <jon@siliconcircus.com>
	
	* win32/process.cc (process_spawn): Now takes 
	const char * const *
	* platform.hh (process_spawn): Ditto
	* unix/process.cc (process_spawn): Ditto
	* General: Sorry about all these commits, I'm syncing back and
	forth between Linux and Win32

2005-03-04  Jon Bright  <jon@siliconcircus.com>
	
	* win32/process.cc (process_spawn): Now takes char * const *
	* platform.hh (process_spawn): Ditto
	* unix/process.cc (process_spawn): Ditto
	(existsonpath): argv now const char*[]

2005-03-04  Jon Bright  <jon@siliconcircus.com>
	
	* win32/process.cc: Added forgotten file
	* unix/process.cc: Include stat.h, (process_*) fix compilation
	errors

2005-03-04  Jon Bright  <jon@siliconcircus.com>
	
	* unix/process.cc: Added forgotten file

2005-03-03  Jon Bright  <jon@siliconcircus.com>
	
	* lposix.c: Deleted
	* win32/process.cc: Created, added Win32 versions of functions
	existsonpath, make_executable, process_spawn, process_wait,
	process_kill, process_sleep
	* unix/process.cc: Ditto, for the Unix versions.
	* lua.cc: Add LUA wrappers for the above functions, register
	them with LUA
	* std_hooks.lua (execute, attr_functions->execute, 
	program_exists_in_path): Use the new functions instead of posix
	functions
	* t_can_execute.at (touchhook.lua): Ditto

2005-03-01  Derek Scherger  <derek@echologic.com>

	* app_state.cc (set_restriction): actually ignore ignored files
	rather than trying to validate them

2005-03-01  Derek Scherger  <derek@echologic.com>

	* tests/t_diff_binary.at: new test (bug report)
	* tests/t_command_completion.at: new test
	* tests/t_merge_rename_file_and_rename_dir.at: new test
	* testsuite.at: include new tests
	
2005-02-28  Richard Levitte  <richard@levitte.org>

	* Makefile.am (BUILT_SOURCES_CLEAN): Moved mt-stding.h from here...
	(DISTCLEANFILES): ... to here.  Since mt-stding.h is created by
	config.status, it should only be removed by the distclean target.

2005-02-28  Matt Johnston  <matt@ucc.asn.au>

	* std_hooks.lua: posix.iswin32() == 1, rather than plain boolean
	comparison (0 doesn't compare as false in lua it seems).

2005-02-27  Jon Bright  <jon@siliconcircus.com>
	
	* lposix.c (win32 Pspawn): Search the path
	(win32 Pexistsonpath): Added.  'which' isn't easily available,
	and not available at all from a normal Win32 command shell
	(Piswin32): Added a function for both Unix and Win32 to detect
	if running on Windows
	* std_hooks.lua (program_exists_in_path): Now calls 
	posix.iswin32.  If win32, calls posix.existsonpath, otherwise
	calls which as it always did.

2005-02-27  Jon Bright  <jon@siliconcircus.com>
	
	* lposix.c (win32 Pspawn): Remove dumb strlen bug resulting in
	AVs on commit.

2005-02-27  Jon Bright  <jon@siliconcircus.com>
	
	* t_can_execute.at: Test to see if hooks can execute things
	* testsuite.at: Add t_can_execute

2005-02-27  Jon Bright  <jon@siliconcircus.com>
	
	* lposix.c (win32 Pspawn): Ensure the command string is always
	NUL-terminated.  Also, allocate enough memory for the quotes
	around the command string.

2005-02-27  Jon Bright  <jon@siliconcircus.com>
	
	* xdelta.cc (unittests): Define BOOST_STDC_NO_NAMESPACE, needed
	to compile with the latest MinGW which uses gcc 3.4.2
	* vocab.cc (verify(local_path)): Catch fs::filesystem_error too
	and rethrow this as an informative_failure, thereby fixing the
	Win32 unit tests without disabling anything
	* idna/toutf8.c (stringprep_convert): Fix a potential segfault
	when memory allocation fails.  Potentially security-relevant.
	* tests/t_i18n_file.at: Add a SET_FUNNY_FILENAME macro, which 
	gets a platform-appropriate funny filename (with/without 
	colon).  
	Change references to utf8 to utf-8, iso88591 to iso-8859-1, and
	eucjp to euc-jp, on the grounds that MinGW's iconv knows all
	of the latter and none of the former, but Linux iconv knows all
	of them.  Test now passes one Win32.  I'm presuming we weren't
	deliberately using non-standard names for charsets here.
	* tests/t_i18n_changelog.at: Same charset name changes.
	* tests/t_dump_load.at: Canonicalise dump before loading it
	* tests/t_load_into_existing.at: Ditto
	* tests/t_fmerge.at: Canonicalise fmerge output
	* tests/t_merge_normalization_edge_case.at: Ditto
	* tests/t_unidiff.at: Canonicalise diff output
	* tests/t_largish_file.at: Instead of using dd, which MinGW
	doesn't have, I've generated the file with dd on a nearby Linux
	box, then gziped and b64ed it, and the test case now generates
	it with UNGZB64
	* testsuite.at: Add a comment every 10 tests with the test
	number.  Useful if you're trying to locate which test number
	you're trying to run and only have the filename.  If people 
	hate this, though, please do delete.
	(UNB64_COMMAND) Do special handling for Win32 to avoid
	having to canonicalise the file.
	(UNGZ_COMMAND) Canonicalise the file after ungzipping it.
	* lposix.c: (Pfork, Pexec) Removed, on the grounds that we only
	really want to support fork+exec as a single operation.  fork()
	without exec() could be risky with a child process also having
	our sqlite handles, etc.  exec() could be risky since we 
	wouldn't be exiting gracefully, just dying in the middle of a
	hook.
	(Pspawn) Implemented for both Win32 and Unix.  Does fork/exec
	for Unix, CreateProcess for Win32.  Returns -1 on error, pid on
	success in both cases.
	(Pwait, Pkill, Psleep) Implemented for Win32.  Note that pid is
	not optional for Pwait on Win32.
	* std_hooks.lua: (execute) Now uses spawn()

2005-02-25  Jon Bright  <jon@siliconcircus.com>
	
	* ChangeLog: Add all my previous changes.
	* tests/t_add_owndb.at: Add test for trying to add the db to
	itself.
	* testsuite.at: Call it
	* tests/t_automate_heads.at: Canonicalise stdout output.
	* tests/t_automate_version.at: Use arithmetic comparison against
	wc output instead of string comparison, to avoid problems with
	MinGW's wc, which outputs with initial space-padding
	* tests/t_change_empty_file.at: Canonicalise stdout output 
	and compare manually instead of letting autotest check it
	* tests/t_fmerge_normalize.at: Canonicalise stdout output.
	* tests/t_netsync_single.at: Use NETSYNC_KILLHARD instead of 
	killall, as for the NETSYNC functions in testsuite.at

2005-02-27  Matt Johnston  <matt@ucc.asn.au>

        * main.cc: ignore SIGPIPE so that monotone won't be killed
        unexpectedly upon remote disconnection for netsync

2005-02-27  Nathaniel Smith  <njs@codesourcery.com>

	* idna/idn-int.h: Oops, really add this time.

2005-02-27  Nathaniel Smith  <njs@codesourcery.com>

	* AUTHORS: Add Corey Halpin.
	
	* idna/idn-int.h: New file (don't generate from configure anymore,
	but just ship).
	* configure.ac: Don't generate idna/idn-int.h.  Do generate
	mt-stdint.h.
	* Makefile.am: Adjust for idna/idn-int.h and mt-stdint.h.
	* acinclude.m4: Remove AX_CREATE_STDINT_H, ACX_PTHREAD,
	AC_COMPILE_CHECK_SIZEOF (let aclocal pick them up from m4/
	instead).
	* m4/ax_create_stdint_h.m4:
	* m4/acx_pthread.m4: Update from http://autoconf-archive.cryp.to/
	
	* numeric_vocab.hh: Instead of dancing around which header to
	include, include mt-stdint.h.
	
	* app_state.cc (restriction_includes, set_restriction): Move
	global static 'dot' into these functions, because file_path
	depends on global book_keeping_dir being initialized already, and
	there is no guaranteed order of initialization of C++ statics.
	(Bug reported by Matt Johnston.)
	
2005-02-27  Corey Halpin  <chalpin@cs.wisc.edu>

	* numeric_vocab.hh: Try both stdint.h and inttypes.h.
	* main.cc: OpenBSD has Unix signals too.

2005-02-26  Derek Scherger  <derek@echologic.com>

	* file_io.cc (absolutify): normalize fs::path to remove ..'s
	* tests/t_db_with_dots.at: ensure database path in MT/options
	doesn't contain ..'s

2005-02-25  Jon Bright  <jon@siliconcircus.com>
	
	* ChangeLog: Add all my previous changes.
	* tests/t_add_owndb.at: Add test for trying to add the db to
	itself.
	* testsuite.at: Call it
	* tests/t_automate_heads.at: Canonicalise stdout output.
	* tests/t_automate_version.at: Use arithmetic comparison against
	wc output instead of string comparison, to avoid problems with
	MinGW's wc, which outputs with initial space-padding
	* tests/t_change_empty_file.at: Canonicalise stdout output 
	and compare manually instead of letting autotest check it
	* tests/t_fmerge_normalize.at: Canonicalise stdout output.
	* tests/t_netsync_single.at: Use NETSYNC_KILLHARD instead of 
	killall, as for the NETSYNC functions in testsuite.at

2005-02-25  Nathaniel Smith  <njs@codesourcery.com>

	* vocab.cc (test_file_path_verification): Re-enable some tests
	disabled by Jon Bright, following discussion on IRC concluding
	that they were catching a real bug.

2005-02-24  Nathaniel Smith  <njs@codesourcery.com>

	* tests/t_add_dot.at: Run "add ." in a subdirectory, so as not to
	add the test database.  (Reported by Jon Bright.)

	* AUTHORS: Fix gettext.h copyright note, to not be in the middle
	of libidn copyright note.
	Add Jon Bright.

2005-02-24  Jon Bright  <jon@siliconcircus.com>

	* app_state.cc (prefix): Use string() instead of 
	native_directory_string().  For Unix, these should be equivalent.
	For Win32, I believe string()'s correct (since we compare 
	everywhere against normalized paths with / characters, but 
	native_directory_string produces paths with \ characters on Win32.
	* rcs_file.cc (file_source): Map the map, not the mapping.
	* tests/t_i18n_file.at: Remove colon from filename with symbols.
	I need to return to this and add a proper test for Win32, so we
	only use the colon on non-Win32.
	* testsuite.at: Add a CANONICALISE function, which does nothing
	on Unix and strips out carriage returns from files on Win32.  This
	is useful for being able to compare Monotone's stdout output to
	files on disk.  Add NETSYNC_KILL and NETSYNC_KILLHARD functions,
	to deal with MinGW not having killall (Unix still uses killall,
	though).
	* tests/t_import.at: Add CANONICALISE calls before comparing
	stdout output.
	* tests/t_netsync.at: Likewise
	* tests/t_netsync_single.at: Likewise
	* tests/t_scan.at: Likewise
	* tests/t_versions.at: Likewise
	* tests/t_ls_missing.at: Likewise.  Also, generate missingfoo and
	missingbar files with expected output from ls missing for these
	files being missing and compare against those.

2005-02-24  Derek Scherger  <derek@echologic.com>

	* app_state.{cc,hh} (add_restriction): rename to ...
	(set_restriction) this; and add path validation
	* commands.cc (get_valid_paths): new function
	(get_path_rearrangement) remove restricted include/exclude variant
	(calculate_restricted_revision) get valid paths and use to set up
	restriction
	(status, ls_unknown, commit, do_diff) pass args to
	calculate_restricted_revision to valid restriction paths
	(ls_missing, revert) get valid paths and use to set up restriction
	* tests/t_checkout_options.at: remove bug report priority (it's
	fixed!)
	* tests/t_diff_added_file.at: add --revision options to diff
	* tests/t_restrictions.at: remove invalid paths from ls unknown
	and ls ignored
	* tests/t_restrictions_warn_on_unknown.at: un-XFAIL
	
2005-02-23  Derek Scherger  <derek@echologic.com>

	* commands.cc (ls_missing): replace duplicated code with call to
	calculate_base_revision

2005-02-23  Jon Bright  <jon@siliconcircus.com>
	
	* vocab.cc (test_file_path_verification): Disable foo//nonsense
	test for Win32, add tests for UNC paths.  This was the only
	failing unit test on Win32.

2005-02-23  Jon Bright  <jon@siliconcircus.com>

	* txt2c.cc (main): Don't claim the file was generated from 
	--strip-trailing if that option's used.

2005-02-23  Jon Bright  <jon@siliconcircus.com>

	* app_state.cc: Add include of io.h for Win32, for chdir()
	* file_io.cc (get_homedir): Correct assertion (remove bracket)
	* lua/lposix.c, lua/modemuncher.c: Remove all references to
	functions and modes that don't exist on Win32.
	* monotone.cc: Include libintl.h on Win32
	
2005-02-21  Nathaniel Smith  <njs@codesourcery.com>

	* file_io.cc (get_homedir): Add more comments and logging to Win32
	version.  Also, only check HOME under Cygwin/MinGW.

2005-02-21  Derek Scherger  <derek@echologic.com>

	* Makefile.am: merge fixup
	
2005-02-21  Derek Scherger  <derek@echologic.com>

	* Makefile.am: add fsck.{cc,hh}
	* commands.cc(check_db): move to ...
	* fsck.{cc,hh}: here and do lots more checking
	* database.{cc,hh}(get_ids): new method
	(get_file_ids,get_manifest_ids,get_revision_ids): more new methods
	* tests/t_fsck.at: new test
	* testsuite.at: call it
	
2005-02-21  Nathaniel Smith  <njs@codesourcery.com>

	* commands.cc (commit): Simplify chatter.

2005-02-21  Nathaniel Smith  <njs@codesourcery.com>

	* file_io.cc (get_homedir): Check more environment variables in
	Win32 version.

2005-02-21  Nathaniel Smith  <njs@codesourcery.com>

	* file_io.cc: Remove tabs.

2005-02-21  Nathaniel Smith  <njs@codesourcery.com>

	* smap.hh (smap): Remove leading underscores, add comments.

2005-02-20  Nathaniel Smith  <njs@codesourcery.com>

	* std_hooks.lua (merge2, merge3): Check for DISPLAY before
	invoking gvim.

2005-02-20  Julio M. Merino Vidal  <jmmv@menta.net>

	* ChangeLog: Use tabs for indentation rather than spaces.  Drop
	trailing whitespace.  While here, fix a date by adding zeros before
	the month and the day number.

2005-02-20  Julio M. Merino Vidal  <jmmv@menta.net>

	* gettext.h: Add file.
	* AUTHORS: Mention that it comes from the GNU Gettext package.
	* Makefile.am: Distribute it.
	* sanity.hh: Use gettext.h rather than libintl.h so that --disable-nls
	works.  Also improves portability, according to the GNU Gettext
	manual.

2005-02-19  Derek Scherger  <derek@echologic.com>

	* automate.cc (automate_heads): remove bogus call to 
	app.allow_working_copy() which is called in cpp_main
	* database.cc (check_sqlite_format_version): don't check database
	version when "file" is really a directory; add filename to error
	message
	(sql): check for empty database early, even though this seems
	impossible as absolutify changes "" into path to working dir;
	convert to use N-style assertions; add check to ensure "file" is
	not really a directory
	* tests/t_db_missing.at: new test for above problems
	* testsuite.at: call it

2005-02-19  Nathaniel Smith  <njs@codesourcery.com>

	* tests/t_add_intermediate_MT_path.at: Tighten up.

	* tests/t_merge_3.at: New test.
	* tests/t_merge_4.at: Likewise.
	* testsuite.at: Add them.

2005-02-19  Ole Dalgaard  <josua+monotone@giraffen.dk>

	* configure.ac: Check for 64-bit versions of Boost static
	libraries.

2005-02-18  Julio M. Merino Vidal  <jmmv@menta.net>

	* INSTALL:
	* configure.ac: Improve Boost detection by trying several possible
	library suffixes before aborting.

2005-02-18  graydon hoare  <graydon@pobox.com>

	* change_set.cc
	(apply_change_set): Avoid fast path when there are adds.
	(apply_path_rearrangement): Likewise.

2005-02-18  graydon hoare  <graydon@pobox.com>

	* automate.cc (automate_heads): Fix initialize() call.
	* change_set.{cc,hh}
	(apply_path_rearrangement): Add quick version.
	* revision.cc
	(check_sane_history): Use quick version of apply_change_set.
	* work.cc
	(build_addition): Use quick version of apply_path_rearrangement.
	(known_preimage_path): Likewise.
	* testsuite.at: Fix definitions of _ROOT_DIR, add --norc some
	places.
	* AUTHORS: Mention Daniel.

2005-02-18  Daniel Berlin  <dberlin@dberlin.org>

	* xdelta.cc (compute_delta_insns): Correct 1-byte-source bug.

2005-02-18  graydon hoare  <graydon@pobox.com>

	* Makefile.am (MOST_SOURCES): Add smap.hh.

2005-02-18  graydon hoare  <graydon@pobox.com>

	* basic_io.{cc,hh}: Inline some stuff.
	* change_set.cc: Use smap various places, reduce to 32-bit tids.
	* commands.cc: Use shared_ptr<change_set> everywhere.
	* netsync.cc: Likewise.
	* rcs_import.cc: Likewise.
	* revision.{cc,hh}: Likewise.
	* smap.hh: New file.

2005-02-18  Julio M. Merino Vidal  <jmmv@menta.net>

	* INSTALL:
	* configure.ac: Improve Boost detection by trying several possible
	library suffixes before aborting.

2005-02-17  Derek Scherger  <derek@echologic.com>

	* tests/t_add_intermediate_MT_path.at: new test
	* testsuite.at: call it

2005-02-17  Julio M. Merino Vidal  <jmmv@menta.net>

	* testsuite.at:
	* tests/t_change_empty_file.at: Verify that modifying an empty file
	creates a patch revision rather than an add/delete sequence.  The
	incorrect behavior was reported in bug #9964.

2005-02-17  Derek Scherger  <derek@echologic.com>

	* app_state.{cc,hh} (app_state): initialize search root
	(initialize): boolean signature variant renamed to ...
	(allow_working_copy): this; add explicit search root; move
	requirement for working copy to ...
	(require_working_copy): this new method
	(initialize): string signature variant renamed to ...
	(create_working_copy): this
	(set_root): new method
	* commands.cc: remove app.initialize(false) calls; replace
	app.initialize(true) with app.require_working_copy(); replace
	app.initialize(dir) with app.create_working_copy(dir)
	(checkout): ensure revision is member of specified branch
	* file_io.{cc,hh} (find_working_copy): stop search at --root if
	specified
	* monotone.cc (OPT_ROOT): new option
	(cpp_main): call app.allow_working_copy() before executing
	commands to always read default options
	* monotone.1: add --root option
	* monotone.texi: add --root option
	* tests/t_checkout_noop_on_fail.at: un-XFAIL
	* tests/t_checkout_options.at: un-XFAIL, add check for specified
	revision not in specified branch
	* testsuite.at: add --root option to MONOTONE to prevent searching
	above test dir
	* vocab.cc: remove redundant forward declaration

2005-02-16  Derek Scherger  <derek@echologic.com>

	* commands.cc (revert): don't rewrite unchanged files
	* tests/t_revert_unchanged.at: new test
	* testsuite.at: call it

2005-02-12  Derek Scherger  <derek@echologic.com>

	* database.cc (sqlite3_unpack_fn): new function for viewing
	base64, gzipped data
	(install_functions): install it
	(rehash): remove unused obsolete fcerts ticker

2005-02-17  Nathaniel Smith  <njs@codesourcery.com>

	* debian/changelog: s/graydon@mogo/graydon@pobox.com/, to make
	lintian happy.
	* debian/rules (config.status): Remove --with-bundled-adns.
	* debian/control (Build-Depends): Don't Build-Depend on libpopt,
	only libpopt-dev.
	* .mt-attrs (debian/control): Make executable.

2005-02-17  Nathaniel Smith  <njs@codesourcery.com>

	* tests/t_undo_update.at: Stupid typo.
	* tests/t_largish_file.at: New test.
	* testsuite.at: Add it.

	* commands.cc (push, pull, sync): Remove misleading "..." from
	help text.

2005-02-16  Julio M. Merino Vidal  <jmmv@menta.net>

	* Makefile.am: Append $(BOOST_SUFFIX) to -lboost_unit_test_framework
	to fix 'make check' on systems where boost libraries can only be
	found by passing the exact suffix as part of the name.

2005-02-16  Julio M. Merino Vidal  <jmmv@menta.net>

	* monotone.texi: Fix a typo (hexidecimal to hexadecimal).  Also
	change an example command to append stuff to ~/.monotonerc, instead
	of completely destroying the possibily existing file.  Addresses
	bug #11136.

2005-02-16  Julio M. Merino Vidal  <jmmv@menta.net>

	* cryptopp/config.h: Use uint{8,16,32,64}_t as size types instead of
	trying to match them to unsigned char/int/long/long long respectively.
	Should fix build on FreeBSD/sparc64, as seen in bug #10203.

2005-02-16  Julio M. Merino Vidal  <jmmv@menta.net>

	* INSTALL:
	* Makefile.am:
	* configure.ac: Add the --disable-large-file option to manually
	disable large file support from the builtin sqlite (compatibility
	with old systems and FAT).  Addresses bug #8380.

2005-02-16  Nathaniel Smith  <njs@codesourcery.com>

	* tests/t_undo_update.at: New todo.
	* testsuite.at: Add it.

2005-02-15  Nathaniel Smith  <njs@codesourcery.com>

	* monotone.1: Add cursory note about "automate".
	* monotone.texi: Synchronize with manpage.

2005-02-15  Nathaniel Smith  <njs@codesourcery.com>

	* automate.cc: Add "Error conditions" to the standard comment
	sections.

	* monotone.texi (Scripting): New section.
	(Automation): New section.

	* tests/t_automate_heads.at: Test behavior with nonexistent
	branch.

2005-02-14  Nathaniel Smith  <njs@codesourcery.com>

	* tests/t_merge_normalization_edge_case.at: New test.
	* testsuite.at: Add it.

	* diff_patch.cc (normalize_extents): Soften the warning message
	now that we have one test case.

2005-02-14  Matthew A. Nicholson  <mnicholson@digium.com>

	* std_hooks.lua: Add vimdiff merge hooks.

2005-02-14  Nathaniel Smith  <njs@codesourcery.com>

	* std_hooks.lua: Remove tabs.

2005-02-14  Nathaniel Smith  <njs@codesourcery.com>

	* tests/t_automate_heads.at: New test.
	* tests/t_automate_version.at: New test.
	* testsuite.at: Add then.

	* commands.cc (automate): Fix documentation string.
	* automate.cc: Much more structured documentation comments.

2005-02-13  Nathaniel Smith  <njs@codesourcery.com>

	* automate.{cc,hh}: New files.
	* commands.cc: New command "automate".

2005-02-13  Nathaniel Smith  <njs@codesourcery.com>

	* monotone.texi (Creating a Database): Fix typo, clarify
	conventions for database management following question on mailing
	list.

2005-02-12  graydon hoare  <graydon@pobox.com>

	* change_set.{cc,hh}: Correct code to pass newly-added unit tests.

2005-02-10  Derek Scherger  <derek@echologic.com>

	* monotone.1: update for restrictions
	* monotone.texi: sync with manpage

2005-02-09  Derek Scherger  <derek@echologic.com>

	* cert.cc (cert_revision_testresult): allow pass/fail testresult
	values
	* commands.cc (testresult): likewise
	* commands.cc (do_diff): disallow restriction of non-working copy
	diffs
	* monotone.texi: update for restrictions

2005-02-08  graydon hoare  <graydon@pobox.com>

	* database.cc (version_cache::set): Fix bad expiry logic.

2005-02-08  Nathaniel Smith  <njs@codesourcery.com>

	* change_set.cc (check_sane): Null sources are only valid for
	adds.

2005-02-07  Nathaniel Smith  <njs@codesourcery.com>

	* database.cc (struct version_cache): Fix invariant in cache
	clearing logic.

2005-02-06  Nathaniel Smith  <njs@codesourcery.com>

	* change_set.cc: Add a few more invariants; add lots and lots of
	unit tests.

2005-02-06  graydon hoare  <graydon@pobox.com>

	* change_set.cc: Use hash_map in a few places.
	(confirm_unique_entries_in_directories): Fix invariants.
	* constants.{cc,hh} (db_version_cache_sz): New constant.
	* database.cc (version_cache): New structure.
	(get_version): Use it.
	* interner.hh: Rewrite to use hash_map and vector.
	* tests/t_no_rename_overwrite.at: Tweak return codes.

2005-02-06  Nathaniel Smith  <njs@codesourcery.com>

	* ui.hh (ensure_clean_line): New method.
	* ui.cc (inform): Use it.
	* keys.cc (get_passphrase): Call it before prompting for passphrase.

2005-02-06  Nathaniel Smith  <njs@codesourcery.com>

	* database.cc (info): Report more statistics.

	* ROADMAP: Remove finished items.

	* revision.cc (analyze_manifest_changes): Childs cannot be null,
	that makes no sense.
	(add_node_for_old_manifest): Log node names, don't print it.
	(construct_revision_from_ancestry): Partially rewrite to handle
	root nodes explicitly.
	(build_changesets_from_existing_revs): Don't put the null revision
	in the ancestry graph, to match changesetify logic.
	(add_node_for_old_revision): Enforce decision that the ancestry
	graph not contain the null revision.

	(anc_graph::heads): Remove.
	(add_node_ancestry): Don't try creating it; logic was broken
	anyway.
	(rebuild_from_heads): Rename to...
	(rebuild_ancestry): ...this.  Calculate head set correctly.

2005-02-05  Nathaniel Smith  <njs@codesourcery.com>

	* change_set.cc (compose_path): Add more invariants.

2005-02-05  Nathaniel Smith  <njs@codesourcery.com>

	* monotone.cc (cpp_main): Log command line, to help interpret the
	logs people send in.

2005-02-05  Nathaniel Smith  <njs@codesourcery.com>

	* revision.cc (check_sane): Turn off this invariant when
	global_sanity.relaxed.

2005-02-03  Nathaniel Smith  <njs@codesourcery.com>

	* tests/t_load_into_existing.at: Oops, really add it too, sigh.

2005-02-03  Nathaniel Smith  <njs@codesourcery.com>

	* tests/t_need_mt_revision.at: Oops, really add it.

2005-02-03  Nathaniel Smith  <njs@codesourcery.com>

	* interner.hh (interner::intern): Add version taking a bool&, so
	callers can tell whether this string has previously been checked.
	* change_set.cc: Use new interned string identifier
	'path_component's instead of file_path's for components of paths;
	sanity-check each component exactly once.

2005-02-03  Nathaniel Smith  <njs@codesourcery.com>

	* database.cc (load): Check for existence of target database.
	* tests/t_load_into_existing.at: New test.
	* testsuite.at: Add it.

2005-02-03  Nathaniel Smith  <njs@codesourcery.com>

	* tests/t_checkout_dir.at: Also check that checkout to unwriteable
	directory fails.
	* tests/t_branch_checkout.at: New test.
	* testsuite.at: Add it.

	* app_state.cc (initialize): Simplify working directory
	initialization, and improve error handling.

	* keys.cc (get_passphrase): Disallow empty passphrases early
	(before they trigger an invariant down the line...).

2005-02-03  Nathaniel Smith  <njs@codesourcery.com>

	* update.cc (pick_update_candidates): Add I().
	* commands.cc (calculate_base_revision): Remove 'rev' argument,
	which was never set and callers never used.
	(calculate_base_manifest, calculate_current_revision)
	(calculate_restricted_revision, revert): Update correspondingly.
	(update): Check for null old revision.

	* main.cc (main): Make exit status 3 if we caught an unhandled
	exception, in particular so the testsuite can tell the difference
	between an error handled cleanly and an error caught by an
	invariant.
	* tests/t_update_null_revision.at: New test.
	* testsuite.at: Add it.

2005-02-03  Nathaniel Smith  <njs@codesourcery.com>

	* main.cc: Remove tabs.

2005-02-02  Nathaniel Smith  <njs@codesourcery.com>

	* change_set.cc (extract_first): Rename to...
	(extract_pairs_and_insert): ...this.
	(path_rearrangement::check_sane): Use it to add additional
	checks.

	* work.hh: Update comments (MT/manifest doesn't exist
	anymore...).

	* tests/t_need_mt_revision.at: New test.
	* testsuite.at: Add it.
	* commands.cc (get_revision_id): Require MT/revision to exist.
	(setup): Create MT/revision.

2005-02-02  Nathaniel Smith  <njs@codesourcery.com>

	* work.hh: Remove tabs.

2005-02-03  graydon hoare  <graydon@pobox.com>

	* tests/t_i18n_changelog.at: New test.
	* testsuite.at: Run it.
	* lua/lposix.c: New file.
	* lua/modemuncher.c: New file
	* lua.cc: Load posix library.
	* lua/liolib.c: Disable execute and popen.
	* std_hooks.lua: Remove io.execute uses.
	* AUTHORS: Update to mention lposix.c, modemuncher.c.
	* Makefile.am: Likewise.

2005-02-01  Nathaniel Smith  <njs@codesourcery.com>

	* tests/t_rebuild.at: Beef up test in response to possible
	problems reported by Derek Scherger.

2005-01-31  Nathaniel Smith  <njs@codesourcery.com>

	* rcs_import.cc (store_manifest_edge): Don't try to store deltas
	to the null manifest.
	(import_cvs_repo): Root revision has null manifest, not empty
	manifest.
	* revision.cc (check_sane): More invariants.

2005-01-28  graydon hoare  <graydon@pobox.com>

	* database.{cc,hh}: More netsync speed tweaks.
	* netsync.cc: Likewise.

2005-01-27  Nathaniel Smith  <njs@codesourcery.com>

	* tests/t_restrictions_warn_on_unknown.at: New test.
	* testsuite.at: Add it.

2005-01-27  Derek Scherger  <derek@echologic.com>

	* commands.cc (attr): adjust for subdir; ensure files exist
	* tests/t_attr.at: improve setup description
	* tests/t_attributes.at: improve setup description so that
	testsuite -k attr runs this test; check for attributes on missing
	files
	* tests/t_subdir_attr.at: new test
	* testsuite.at: fix dutch spelling of monotone; call new test

2005-01-27  Nathaniel Smith  <njs@codesourcery.com>

	* change_set.hh (null_id): New function.
	* revision.cc (analyze_manifest_changes): Fix typo, use null_id.
	* tests/t_rebuild.at: Un-XFAIL.

2005-01-27  Nathaniel Smith  <njs@codesourcery.com>

	* tests/t_rebuild.at: Add priority tag.

	* tests/t_cvsimport.at: Be more thorough.

	* rcs_import.cc (store_edge): Rename to...
	(store_manifest_edge): ...this.  Remove revision arguments, and
	remove storing of revision.
	(import_states_recursive): Update accordingly.
	Add 'revisions' argument; update it instead of trying to write
	revisions now.
	(import_states_by_branch): Add 'revisions' argument.
	(import_cvs_repo): Add a stage 3 that writes out the revisions
	accumulated in the 'revisions' vector.
	
2005-01-27  Matt Johnston  <matt@ucc.asn.au>

	(compile fixes for Linux/gcc 3.3.4)
	* botan/{util.cpp,primes.cpp}: give large constants ULL
	suffixes
	* botan/{gzip.cpp}: fix type for std::max() comparison

2005-01-27  graydon hoare  <graydon@pobox.com>

	* AUTHORS: Mention Georg.
	* change_set.cc: Null out names which are in null directories.
	* commands.cc (reindex): Remove COLLECTION argument.
	* database.{cc,hh} (get_revision_certs):
	Add brute force "load all certs" method.
	* merkle_tree.{cc,hh}: Modify to use memory rather than disk.
	* netsync.{cc,hh}: Likewise.
	* packet.hh (manifest_edge_analyzer): Kill dead code.

2005-01-26  Nathaniel Smith  <njs@codesourcery.com>

	* mt_version.cc (print_full_version): Include system flavour.

2005-01-26  Nathaniel Smith  <njs@codesourcery.com>

	* tests/t_rebuild.at: New test.
	* testsuite.at: Add it.

2005-01-26  Nathaniel Smith  <njs@codesourcery.com>

	* tests/t_checkout_noop_on_fail.at: Clarify description and XFAIL.

	* tests/t_approval_semantics.at: New TODO.
	* tests/t_monotone_agent.at: New TODO.
	* testsuite.at: Add them.

2005-01-25  Nathaniel Smith  <njs@codesourcery.com>

	* tests/t_checkout_noop_on_fail.at: New test.
	* testsuite.at: Add it.
	(RAW_MONOTONE): Add $PREEXECUTE to definition.

2005-01-25  Nathaniel Smith  <njs@codesourcery.com>

	* change_set.cc (extend_renumbering_from_path_identities): Add
	invariant.
	(extend_renumbering_via_added_files): Likewise.

	* constants.hh (maxbytes, postsz): Remove dead constants.
	(verify_depth): New constant.
	* constants.cc: Likewise.
	* revision.hh (check_sane_history): New function.
	* revision.cc (check_sane_history): Likewise.
	* database.cc (put_revision): Sanity check revision and revision
	history before storing it.
	This breaks cvs import.  Why?

	* update.cc (find_deepest_acceptable_descendent): Remove.
	(acceptable_descendent, calculate_update_set): New functions.
	(pick_update_candidates): Use 'calculate_update_set'.
	* tests/t_update_2.at: Un-XFAIL.
	* tests/t_ambig_update.at: Un-XFAIL.

	* tests/t_no_rename_overwrite.at: New test.
	* tests/t_cdiff.at: New test placeholder.
	* testsuite.at: Add them.
	(MONOTONE): Prefix command line with $PREEXECUTE to e.g. support
	running under Valgrind.

2005-01-25  Matt Johnston  <matt@ucc.asn.au>

	* cert.cc: ignore whitespace when comparing private keys
	from the database and with the lua hook
	* tests/t_lua_privkey.at: new test
	* testsuite.at: run it

2005-01-23  Derek Scherger  <derek@echologic.com>

	* commands.cc (restrict_rename_set): include renames if either
	name is present in restriction
	(calculate_base_revision): remove unused variant
	(calculate_current_revision): remove unsed variable
	(calculate_restricted_revision): remove unsed variable
	(ls_missing): remove unsed variable
	(revert): rewrite with restrictions
	* tests/t_revert.at: test partial reverts adjust MT/work properly
	* tests/t_revert_dirs.at: un-XFAIL
	* tests/t_revert_rename.at: un-XFAIL; revert rename via both names

2005-01-23  Derek Scherger  <derek@echologic.com>

	* tests/t_revert_rename.at: remove extra MONOTONE_SETUP
	attempt revert by both original name and new name

2005-01-23  Derek Scherger  <derek@echologic.com>

	* tests/t_revert_rename.at: New test.
	* testsuite.at: Add it.

2005-01-22  Derek Scherger  <derek@echologic.com>

	* tests/t_revert_dirs.at: New test.
	* testsuite.at: Add it.

2005-01-22  Nathaniel Smith  <njs@codesourcery.com>

	* configure.ac (AC_INIT): Set bug-reporting address to list
	address, rather than Graydon's personal email.
	* diff_patch.cc (normalize_extents): Use it.
	* ui.cc (fatal): Likewise.

	* tests/t_vcheck.at: New priority "todo", tweak descriptive text.

2005-01-23  Derek Scherger  <derek@echologic.com>

	* database.{cc,hh}: convert queries to use prepared statements

2005-01-22  Nathaniel Smith  <njs@codesourcery.com>

	* tests/t_delete_dir.at: Add more commentary.

	* tests/t_rename_dir_patch.at: New test.
	* tests/t_delete_dir_patch.at: New test.
	* testsuite.at: Add them.

2005-01-22  Nathaniel Smith  <njs@codesourcery.com>

	* change_set.cc (apply_change_set): Add invariants.
	* tests/t_rename_dir_cross_level.at: New test.
	* tests/t_rename_added_in_rename.at: New test.
	* tests/t_rename_conflict.at: New test.
	* testsuite.at: Add them.

2005-01-21  Nathaniel Smith  <njs@codesourcery.com>

	* tests/t_ambig_update.at: Update comments.

	* tests/t_update_2.at: New test from Georg-W. Koltermann
	<Georg.Koltermann@mscsoftware.com>.
	* testsuite.at: Add it.

2005-01-20  Nathaniel Smith  <njs@codesourcery.com>

	* tests/t_lca_1.at: New bug report.
	* testsuite.at: Add it.

2005-01-19  Nathaniel Smith  <njs@codesourcery.com>

	* commands.cc (merge): Improve merge chatter.
	(do_diff): Don't print anything when there are no
	changes.

2005-01-19  Nathaniel Smith  <njs@codesourcery.com>

	* tests/t_db_with_dots.at: New test.
	* testsuite.at: Add it.

2005-01-19  Patrick Mauritz <oxygene@studentenbude.ath.cx>

	* Makefile.am (%.h, package_revision.h, package_full_revision.h):
	Don't update target file if no change has occurred, to reduce
	unnecessary rebuilds.

2005-01-18  Nathaniel Smith  <njs@codesourcery.com>

	* rcs_import.cc (cvs_key): Initialize struct tm to all zeros, to
	stop garbage sneaking in -- thanks to Zack Weinberg for pointing
	this out.  Also, handle 2 digit years properly on WIN32.

2005-01-18  Nathaniel Smith  <njs@codesourcery.com>

	* rcs_import.cc: Remove tabs.

2005-01-19  Matt Johnston  <matt@ucc.asn.au>

	* database.cc: Pass filename to check_sqlite_format_version as a
	fs::path, so that it doesn't get passed as a freshly created fs::path
	with default checker (which disallows '.foo' path components)

2005-01-19  Nathaniel Smith  <njs@codesourcery.com>

	* netsync.cc (session, process_confirm_cmd, dispatch_payload):
	Back out some over-zealous changes that broke netsync
	compatibility.  Probably should redo later, when have a chance to
	bump netsync protocol number, but we're not ready for that now.

2005-01-19  Nathaniel Smith  <njs@codesourcery.com>

	* tests/t_subdir_revert.at: New test.
	* tests/t_subdir_rename.at: New test.
	* testsuite.at: Add them.

2005-01-18  Nathaniel Smith  <njs@codesourcery.com>

	* tests/t_subdir_add.at: New test.
	* tests/t_subdir_drop.at: New test.
	* testsuite.at: Add them.
	* tests/t_delete_dir.at: Implement it.

2005-01-19  Nathaniel Smith  <njs@codesourcery.com>

	* netcmd.cc: Remove tabs.

2005-01-19  Nathaniel Smith  <njs@codesourcery.com>

	* merkle_tree.cc: Remove tabs.

2005-01-18  Nathaniel Smith  <njs@codesourcery.com>

	* rcs_import.cc (cvs_key): Initialize struct tm to all zeros, to
	stop garbage sneaking in -- thanks to Zack Weinberg for pointing
	this out.  Also, handle 2 digit years properly on WIN32.

2005-01-18  Nathaniel Smith  <njs@codesourcery.com>

	* rcs_import.cc: Remove tabs.

2005-01-18  Nathaniel Smith  <njs@codesourcery.com>

	* monotone.texi: Undocument mcerts, fcerts; rename rcerts to
	certs.
	* monotone.1: Likewise.

2005-01-18  Nathaniel Smith  <njs@codesourcery.com>

	* commands.cc (restrict_rename_set): Fix types to compile with old
	rename_set gunk removed.
	Alter logic to yell if a rename crosses the restriction boundary,
	rather than silently ignore it.

2005-01-19  graydon hoare  <graydon@pobox.com>

	* commands.cc: Fix up some merge breakage.
	* tests/t_add_dot.at: Un-XFAIL.
	* testsuite.at: Run "setup ." before "db init".

2005-01-09  Derek Scherger  <derek@echologic.com>

	* commands.cc (get_path_rearrangement): new function/signature for
	splitting restricted rearrangements
	(calculate_restricted_revision): use it and update to work
	similarly to calculate_current_revision
	(trusted): call app.initialize(false)
	(ls_missing): adjust for new get_path_rearrangement
	(attr): call app.initialize(true)
	(diff): merge cleanup
	(lca, lcad, explicit_merge): call app.initialize(false)
	* app_state.cc (constructor): set database app state
	(load_rcfiles): add required booleans
	* lua.{cc,hh} (load_rcfile): add required boolean
	* tests/t_add.at:
	* tests/t_diff_added_file.at:
	* tests/t_disapprove.at:
	* tests/t_drop_missing.at:
	* tests/t_heads.at:
	* tests/t_heads_discontinuous_branch.at:
	* tests/t_i18n_file.at:
	* tests/t_log_nonexistent.at:
	* tests/t_merge_add_del.at:
	* tests/t_netsync.at:
	* tests/t_netsync_pubkey.at:
	* tests/t_netsync_single.at:
	* tests/t_persistent_server_keys.at:
	* tests/t_persistent_server_revision.at:
	* tests/t_remerge.at:
	* tests/t_tags.at:
	* tests/t_update_missing.at:
	* tests/t_update_to_revision.at: add --message option to commits
	* tests/t_merge2_add.at:
	* tests/t_merge2_data.at:
	* tests/t_netsync_unrelated.at: create working directory with new
	setup command
	* tests/t_erename.at: update for revisions
	* tests/t_no_change_deltas.at: add --revision options to diff
	* tests/t_restrictions.at: remove some cruft and update to work
	with revisions
	* tests/t_subdirs.at: pass correct --rcfile and --db options from
	within subdir
	* testsuite.at (REVERT_TO): remove MT dir before checkout, which
	now fails if MT exists, replace checkout MT/options with old
	MT/options
	(COMMIT): add --message option to commit macro
	* work.cc (read_options_map): don't overwrite option settings when
	reading options map so that command line settings take precedence

2005-01-18  Nathaniel Smith  <njs@codesourcery.com>

	* netsync.cc: Partially fix comment (s/manifest/revision/ etc.).
	(dispatch_payload): Ignore mcert and fcert refinement requests,
	instead of dying on them.  Hack, but I think it should let this
	netsync continue to interoperate with old netsync...

2005-01-18  Nathaniel Smith  <njs@codesourcery.com>

	* vocab.hh: Remove file<cert>.
	* vocab.cc: Likewise.
	* packet_types.hh: Remove file.
	* Makefile.am (MOST_SOURCES): Remove packet_types.hh and mac.hh.

2005-01-18  Nathaniel Smith  <njs@codesourcery.com>

	* netsync.cc (process_confirm_cmd): Don't try refining mcert and
	fcert trees.
	Remove other dead/pointless code.

2005-01-18  Nathaniel Smith  <njs@codesourcery.com>

	* database.hh: Remove file cert stuff.
	* netsync.cc (data_exists): We don't have file/manifest certs.
	(load_data): Likewise.

2005-01-18  Nathaniel Smith  <njs@codesourcery.com>

	* netsync.cc (process_data_cmd): Ignore file/manifest certs.

	* database.cc (struct valid_certs): Don't support file certs.
	(rehash): No file certs.
	(file_cert_exists): Remove.
	(put_file_cert): Remove.
	(get_file_certs): Remove.

2005-01-18  Nathaniel Smith  <njs@codesourcery.com>

	* packet.cc (class delayed_manifest_cert_packet):
	(class delayed_file_cert_packet): Remove.
	(packet_db_writer::consume_file_cert, consume_manifest_cert)
	(packet_writer::consume_file_cert, consume_manifest_cert)
	Remove.
	(struct feed_packet_consumer): Don't support mcert/fcert packets.
	(extract_packets): Likewise.
	(packet_roundabout_test): Test revision certs, not manifest/file
	certs.

	* packet.hh (packet_consumer::consume_file_cert):
	(packet_consumer::consume_manifest_cert):
	(packet_writer::consume_file_cert):
	(packet_writer::consume_manifest_cert):
	(packet_db_writer::consume_file_cert):
	(packet_db_writer::consume_manifest_cert):
	Remove.

	* lua.hh (hook_get_file_cert_trust): Remove.
	* lua.cc (hook_get_file_cert_trust): Remove.

2005-01-18  Nathaniel Smith  <njs@codesourcery.com>

	* cert.hh (erase_bogus_certs): Re-add manifest cert version.

	* monotone.texi (Hook Reference): Remove documentation of
	get_{file,manifest}_cert_trust.

2005-01-18  Nathaniel Smith  <njs@codesourcery.com>

	* cert.cc (erase_bogus_certs): Re-add manifest cert version.
	(bogus_cert_p): Likewise.

2005-01-18  Nathaniel Smith  <njs@codesourcery.com>

	* cert.hh (rename_edge):
	(rename_set):
	(calculate_renames):
	(rename_cert_name): Remove.
	(cert_file_comment):
	(cert_manifest_comment): Remove.
	(erase_bogus_certs): Remove manifest and file versions.
	* cert.cc (rename_cert_name): Remove.
	(bogus_cert_p): Remove manifest<cert> and file<cert> variants.
	(erase_bogus_certs): Likewise.
	(put_simple_manifest_cert):
	(put_simple_file_cert):
	(cert_file_comment): Remove.

	* commands.cc (fcerts): Remove.
	(mcerts): Likewise.
	(rcerts): Rename to...
	(certs): ...this.  s/revision certs/certs/ in help text.
	(trusted): s/revision cert/cert/.
	(ls_certs): Don't special-case rename certs.

2005-01-18  Nathaniel Smith  <njs@codesourcery.com>

	* tests/t_vcheck.at: Fix AT_XFAIL_IF typo.

2005-01-18  Nathaniel Smith  <njs@codesourcery.com>

	* monotone.texi (Reserved Certs): Remove 'vcheck'.
	(Key and Cert): Remove 'vcheck'.
	(Accidental collision): Likewise.
	(Commands): Likewise.
	* tests/t_vcheck.at: Add note about manual having useful stuff for
	when vcheck is re-added.

2005-01-18  Nathaniel Smith  <njs@codesourcery.com>

	* mac.hh:
	* cert.cc (vcheck_cert_name):
	(calculate_vcheck_mac):
	(cert_manifest_vcheck
	(check_manifest_vcheck):
	* cert.hh (cert_manifest_vcheck):
	(check_manifest_vcheck):
	* constants.cc (constants::vchecklen):
	* constants.hh (constants::vchecklen):
	* commands.cc (vcheck):
	Remove.

	* tests/t_vcheck.at: New test.
	* testsuite.at: Call it.

2005-01-18  Nathaniel Smith  <njs@codesourcery.com>

	* ROADMAP: Remove 'upgrade to sqlite3' todo item.

2005-01-18  Nathaniel Smith  <njs@codesourcery.com>

	* commands.cc (tag):
	(testresult):
	(approve):
	(disapprove):
	(comment):
	(fload):
	(fmerge):
	(cat):
	(rcs_import): Change grouping for "--help" display, to make more
	informative.
	(rcs_import): Also add more details to help text.

2005-01-17  Matt Johnston  <matt@ucc.asn.au>

	* file_io.cc: re-add accidentally removed #include
	* botan/gzip.cc: improved comments, removed unused code

2005-01-17  Nathaniel Smith  <njs@codesourcery.com>

	* diff_patch.cc (normalize_extents): Add missing ')'.

2005-01-17  Nathaniel Smith  <njs@codesourcery.com>

	* tests/t_update_1.at: New test.
	* testsuite.at: Call it.

2005-01-11  Nathaniel Smith  <njs@codesourcery.com>

	* diff_patch.cc (normalize_extents): Add warning for anyone who
	manages to trigger the untested part of the normalization code.

2005-01-14  Christian Kollee <stuka@pestilenz.org>

	* search for and link with sqlite3 when --bundle-sqlite=no

2005-01-12  Derek Scherger  <derek@echologic.com>

	* tests/t_ambig_update.at: add comments from discussion on irc
	* tests/t_status_missing.at: new test
	* testsuite.at: include it

2005-01-10  graydon hoare  <graydon@pboox.com>

	* commands.cc (explicit_merge): Tweak merge message.
	* database.cc (check_sqlite_format_version): New function.
	(database::sql): Call it.
	* sqlite/pager.hh (SQLITE_DEFAULT_PAGE_SIZE): Adjust to 8192.
	(SQLITE_MAX_PAGE_SIZE): Adjust to 65536.
	* schema_migration.cc: Post-merge cleanup.
	* Makefile.am: Likewise.

2005-01-10  Christof Petig <christof@petig-baender.de>

	* sqlite/*: SQLite 3.0.8 CVS import
	* database.{cc,hh}:
	* schema_migration.{cc,hh}: convert to use the SQLite3 API

	This does not yet use any of the more sophisticated API features
	of SQLite3 (query parameters, BLOBs), so there is plenty of room
	for optimization. This also does not change the schema (i.e.
	still uses base64 encoded values in tables)

2005-01-17  graydon hoare  <graydon@pobox.com>

	* AUTHORS: Mention Wojciech and Neil.
	* revision.cc (calculate_ancestors_from_graph): Make non-recursive.

2005-01-17  Wojciech Miłkowski  <wmilkowski@interia.pl>

	* std_hooks.lua: Teach about meld.

2005-01-17  Neil Conway  <neilc@samurai.com>

	* diff_patch.cc: add a new context diff hunk consumer. Rename
	unidiff() to make_diff().
	* diff_patch.hh: Rename unidiff() to make_diff().
	* command.cc: Add new "cdiff" command, and refactor "diff" to
	invoke a common subroutine that is parameterized on the diff
	type. Unrelated change: make a branch-based checkout default to
	using the same directory name as the branch name, unless a
	branch is specified.

2005-01-17  graydon hoare  <graydon@pobox.com>

	* cryptopp/osrng.cpp (NonblockingRng::GenerateBlock):
	Bring forward patch lost in cryptopp 5.2 upgrade.
	* revision.cc (add_bitset_to_union)
	(calculate_ancestors_from_graph): New functions.
	(erase_ancestors)
	(is_ancestor): Rewrite.
	* cert.cc (get_branch_heads): Rewrite.
	* database.{cc,hh} (get_heads): Remove
	(get_revision_ancestry): Use multimap.
	(install_views): Disable.
	Remove everything related to the trust views. Too slow.
	Also tidy up whitespace formatting in sqlite3 code.
	* views.sql: Clear out all views.
	* commands.cc: Adapt to using multimap for ancestry.
	* AUTHORS: Mention Faheem and Christian.

2005-01-17  Faheem Mitha  <faheem@email.unc.edu>

	* debian/control: Fix up build depends.

2005-01-17  Ulrich Drepper  <drepper@redhat.com>

	* acinclude.m4 (AC_CHECK_INADDR_NONE): Fix quoting.
	* Makefile.am (EXTRA_DIST): Add sqlite/keywordhash.c.

2005-01-14  Christian Kollee  <stuka@pestilenz.org>

	* search for and link with sqlite3 when --bundle-sqlite=no

2005-01-12  Derek Scherger  <derek@echologic.com>

	* tests/t_ambig_update.at: add comments from discussion on irc
	* tests/t_status_missing.at: new test
	* testsuite.at: include it

2005-01-10  graydon hoare  <graydon@pboox.com>

	* commands.cc (explicit_merge): Tweak merge message.
	* database.cc (check_sqlite_format_version): New function.
	(database::sql): Call it.
	* sqlite/pager.hh (SQLITE_DEFAULT_PAGE_SIZE): Adjust to 8192.
	(SQLITE_MAX_PAGE_SIZE): Adjust to 65536.
	* schema_migration.cc: Post-merge cleanup.
	* Makefile.am: Likewise.

2005-01-10  Christof Petig  <christof@petig-baender.de>

	* sqlite/*: SQLite 3.0.8 CVS import
	* database.{cc,hh}:
	* schema_migration.{cc,hh}: convert to use the SQLite3 API

	This does not yet use any of the more sophisticated API features
	of SQLite3 (query parameters, BLOBs), so there is plenty of room
	for optimization. This also does not change the schema (i.e.
	still uses base64 encoded values in tables)

2005-01-11  Nathaniel Smith  <njs@codesourcery.com>

	* tests/t_migrate_schema.at: Switch to using pre-dumped db's, make
	it work, un-XFAIL it.

2005-01-11  Nathaniel Smith  <njs@codesourcery.com>

	* tests/t_persistent_server_keys_2.at: XFAIL it, add commentary on
	solution.

2005-01-11  Nathaniel Smith  <njs@codesourcery.com>

	* tests/t_persistent_server_keys_2.at: New test.
	* testsuite.at: Add it.

2005-01-06  Nathaniel Smith  <njs@codesourcery.com>

	* schema_migration.cc (migrate_monotone_schema): Add comment
	pointing to t_migrate_schema.at.
	* tests/t_migrate_schema.at: Implement, mostly.  (Still broken.)

	* tests/t_heads_discontinuous_branch.at: Remove urgency
	annotation.
	* tests/t_netsync_nocerts.at: Add urgency annotation.

	* testsuite.at: Add UNGZ, UNGZB64 macros.
	* tests/t_fmerge.at: Use them.

2005-01-05  Nathaniel Smith  <njs@codesourcery.com>

	* schema_migration.cc: Update comment about depot code.
	(migrate_depot_split_seqnumbers_into_groups):
	(migrate_depot_make_seqnumbers_non_null):
	(migrate_depot_schema): Remove; all are dead code.

2005-01-05  Nathaniel Smith  <njs@codesourcery.com>

	* schema_migration.cc: Remove tabs.

2005-01-05  Nathaniel Smith  <njs@codesourcery.com>

	* tests/t_check_same_db_contents.at: Uncapitalize title to unbreak
	testsuite.

	* revision.cc (is_ancestor): Add FIXME comment.
	(erase_ancestors): New function.
	* revision.hh (erase_ancestors): Prototype it.
	* cert.cc (get_branch_heads): Call it.
	* tests/t_heads_discontinuous_branch.at: Un-XFAIL it.

	* revision.cc (find_subgraph_for_composite_search): Ignore null
	revision ids.
	* commands.cc (try_one_merge): Add invariant - never create merges
	where the left parent is an ancestor or descendent of the right.
	(explicit_merge): Same check.
	(propagate): Handle cases where no merge is necessary.  Also, make
	generated log message more readable.

	* tests/t_propagate_desc.at: Un-XFAIL it.
	* tests/t_propagate_anc.at: Un-XFAIL it.  Use new
	CHECK_SAME_DB_CONTENTS macros.
	* testsuite.at: Move t_check_same_db_contents.at to run before
	propagation tests.  Make CHECK_SAME_DB_CONTENTS more thorough.

	* tests/t_dump_load.at: Implement test.

2005-01-05  Nathaniel Smith  <njs@codesourcery.com>

	* tests/t_check_same_db_contents.at: New test.
	* testsuite.at: Add it.
	(CHECK_SAME_DB_CONTENTS): New macro.

2005-01-04  Nathaniel Smith  <njs@codesourcery.com>

	* cert.cc: Remove tabs.
	* revision.hh: Likewise.

2005-01-04  Nathaniel Smith  <njs@codesourcery.com>

	* tests/t_propagate_anc.at: Also check the case where we're
	propagating a non-strict ancestor, i.e. the heads are actually
	equal.

2005-01-04  Nathaniel Smith  <njs@codesourcery.com>

	* database.cc (get_revision_parents): Add invariant.
	(get_revision_children): Likewise.
	(get_revision): Likewise.
	(put_revision): Likewise.

	* tests/t_merge_ancestor.at: New test.
	* tests/t_propagate_desc.at: Likewise.
	* tests/t_propagate_anc.at: Likewise.
	* testsuite.at: Call them.

2005-01-04  Nathaniel Smith  <njs@codesourcery.com>

	* tests/t_netsync_diffbranch.at: Add priority, add description of
	problem and solution.
	Also, XFAIL it.
	* tests/t_netsync_unrelated.at: Add reference to discussion.
	* tests/t_cmdline_options.at: Remove priority marking from
	non-bug.
	* tests/t_checkout_dir.at: XFAIL when run as root.

	* tests/t_netsync_nocerts.at: New test.
	* testsuite.at: Call it.

2005-01-03  Matt Johnston  <matt@ucc.asn.au>

	* tests/t_netsync_diffbranch.at: add a new test for pulling a branch
	with a parent from a different branch.
	* testsuite.at: add it

2005-01-02  Derek Scherger  <derek@echologic.com>

	* commands.cc (log_certs): new function
	(log) add Ancestor: and Branch: entries to output; use above new
	function
	* tests/t_cross.at: update to work with changesets

2005-1-1  Matt Johnston  <matt@ucc.asn.au>

	* botan/base64.cpp: Include a terminating newline in all cases for
	compatibility with cryptopp

2005-1-1  Matt Johnston  <matt@ucc.asn.au>

	* keys.cc: fix merge issues propagating 0.16 to net.venge.monotone.botan
	* botan/config.h: add it
	* botan/{aes,des,dh,dsa,elgamal,lion,lubyrack,nr,rw,openpgp}*: removed
	unused files.

2004-12-30  graydon hoare  <graydon@pobox.com>

	* constants.cc (netcmd_current_protocol_version): Set to 3.
	* tests/t_crlf.at: New test of crlf line encodings.
	* testsuite.at: Call it.
	* monotone.spec: Note 0.16 release.

2004-12-30  graydon hoare  <graydon@pobox.com>

	* win32/get_system_flavour.cc: Fix little compile bugs.

2004-12-30  Julio M. Merino Vidal  <jmmv@menta.net>

	* change_set.{cc,hh}: Add the has_renamed_file_src function in
	change_set::path_rearrangement.
	* commands.cc: Make the 'log' command show nothing for renamed or
	deleted files (when asked to do so) and stop going backwards in
	history when such condition is detected; they don't exist any more,
	so there is no point in showing history (and could drive to incorrect
	logs anyway).
	* tests/t_log_nonexistent.at: New check to verify previous.
	* testsuite.at: Add it.

2004-12-30  graydon hoare  <graydon@pobox.com>

	* Makefile.am: Clean full testsuite directory and full-version.
	* configure.ac: Bump version number.
	* po/monotone.pot: Regenerate.
	* NEWS: Describe new release.

2004-12-29  Julio M. Merino Vidal  <jmmv@menta.net>

	* tests/t_cmdline_options.at: New test for previous: ensure that
	monotone is actually checking for command line correctness.
	* testsuite.at: Add it.

2004-12-29  Julio M. Merino Vidal  <jmmv@menta.net>

	* monotone.cc: Verify that the command line is syntactically correct
	as regards to options (based on error codes from popt).

2004-12-29  Matt Johnston  <matt@ucc.asn.au>

	* tests/t_drop_rename_patch.at: A test to check that deltas on
	renamed files are included in concatenate_change_sets, if there was a
	deletion of a file with the same name as the rename src.
	* testsuite.at: add it

2004-12-29  graydon hoare  <graydon@pobox.com>

	* AUTHORS: Add Jordi.
	* change_set.{cc,hh}: Make sanity helpers const.
	(normalize_change_set): Drop a->a deltas.
	(merge_change_sets): Call normalize.
	(invert_change_set): Likewise.
	* revision.cc
	(find_subgraph_for_composite_search): New fn.
	(calculate_composite_change_set): Call it.
	(calculate_change_sets_recursive): Use results.
	* tests/t_no_change_deltas.at: Fix.

2004-12-29  graydon hoare  <graydon@pobox.com>

	* change_set.cc: Fix unit tests to satisfy sanity checks.
	* std_hooks.lua: Fix status checking on external merges.

2004-12-29  Matt Johnston  <matt@ucc.asn.au>

	* change_set.{cc,hh}: Take account of files which are the
	destination of a rename_file operation, when examining
	file deletions. Added helper methods to clean up related code.

2004-12-29  Matt Johnston  <matt@ucc.asn.au>

	* change_set.cc: added a sanity check for deltas with same src/dst,
	and deleted files with deltas.

2004-12-29  Matt Johnston  <matt@ucc.asn.au>

	* testsuite.at, tests/t_netsync_single.at: don't use -q with
	killall since it isn't portable.

2004-12-28  Julio M. Merino Vidal  <jmmv@menta.net>

	* commands.cc: Make the 'log' command show all affected files
	in each revision in a nice format (easier to read than what
	'cat revision' shows).

2004-12-28  Julio M. Merino Vidal  <jmmv@menta.net>

	* commands.cc: Change the order used by the 'log' command to show
	affected files so that it matches the order in which these changes
	really happen.  Otherwise, a sequence like "rm foo; mv bar foo;
	patch foo" could be difficult to understand by the reader.

2004-12-28  Jordi Vilalta Prat  <jvprat@wanadoo.es>

	* monotone.texi: Fix a typo: "not not" should be "not".

2004-12-28  Julio M. Merino Vidal  <jmmv@menta.net>

	* commands.cc: Make the 'log' command show all affected files
	in each revision in a nice format (easier to read than what
	'cat revision' shows).

2004-12-28  graydon hoare  <graydon@pobox.com>

	* AUTHORS: Add various recent authors.

2004-12-28  Badai Aqrandista <badaiaqrandista@hotmail.com>

	* debian/*: Fix up for package building.

2004-12-28  graydon hoare  <graydon@pobox.com>

	* change_set.{cc,hh}: Add sanity checking, rework
	some of concatenation logic to accomodate.
	* revision.{cc,hh}: Likewise.
	Teach about generalized graph rebuilding.
	* database.cc (delete_existing_revs_and_certs): New fn.
	* commands.cc (db rebuild): New command.
	(db fsck) New command.
	* sanity.{cc,hh} (relaxed): New flag.
	* work.cc: Use new concatenation logic.

2004-12-25  Julio M. Merino Vidal  <jmmv@menta.net>

	* commands.cc: During 'log', print duplicate certificates (by
	different people) in separate lines, rather than showing them
	together without any spacing.  While here, homogenize new lines
	in other messages as well; this also avoids printing some of
	them in case of missing certificates).

2004-12-24  Nathaniel Smith  <njs@codesourcery.com>

	* tests/t_disapprove.at: Enable previously disabled test.

	* tests/t_no_change_deltas.at: New test.
	* testsuite.at: Call it.

2004-12-23  Nathaniel Smith  <njs@codesourcery.com>

	* win32/read_password.c: Remove unused file.

2004-12-22  Julio M. Merino Vidal  <jmmv@menta.net>

	* commands.cc: Verify that the key identifier passed to the pubkey
	and privkey commands exists in the database.  Otherwise exit with
	an informational message instead of an exception.

2004-12-20  Matt Johnston  <matt@ucc.asn.au>

	* keys.cc: don't cache bad passphrases, so prompt for a correct
	password if the first ones fail.

2004-12-19  Matt Johnston  <matt@ucc.asn.au>

	* commands.cc: print out author/date next to ambiguous revision
	lists from selectors.

2004-12-19  Julio M. Merino Vidal  <jmmv@menta.net>

	* testsuite.at:
	* tests/t_fmerge.at:
	* tests/t_netsync.at:
	* tests/t_netsync_single.at:
	* tests/t_revert.at:
	* tests/t_tags.at: Avoid usage of test's == operator.  It's a
	GNUism and causes unexpected failures in many tests.  The correct
	operator to use is just an equal sign (=).
	* tests/t_renamed.at: Don't use cp's -a flag, which is not
	supported by some implementations of this utility (such as the
	one in NetBSD).  Try to add some of its funcionality by using
	the -p flag, although everything could be fine without it.
	* tests/t_unidiff.at: Discard patch's stderr output.  Otherwise
	it's treated as errors, but NetBSD's patch uses it to print
	informative messages.

2004-12-19  Julio M. Merino Vidal  <jmmv@menta.net>

	* tests/t_scan.at: Instead of running sha1sum, use a prestored
	manifest file to do the verification.  This avoids problems in
	systems that do not have the sha1sum tool, like NetBSD.

2004-12-19  Julio M. Merino Vidal  <jmmv@menta.net>

	* Makefile.am: Remove obsolete --with-bundled-adns flag from
	DISTCHECK_CONFIGURE_FLAGS.

2004-12-18  Nathaniel Smith  <njs@codesourcery.com>

	* tests/t_checkout_dir.at: Make the test directory chdir'able
	again after the test.
	* tests/t_delete_dir.at: Add trailing newline.

	* tests/t_dump_load.at: New bug report.
	* tests/t_migrate_schema.at: Likewise.
	* testsuite.at: Call them.

2004-12-18  Nathaniel Smith  <njs@codesourcery.com>

	* change_set.hh: Remove obsolete comment.

2004-12-18  Nathaniel Smith  <njs@codesourcery.com>

	* tests/t_delete_dir.at: New bug report.
	* testsuite.at: Call it.

2004-12-18  Julio M. Merino Vidal  <jmmv@menta.net>

	* commands.cc: Homogenize help message for 'ls' with the one shown
	by 'list'.

2004-12-18  Julio M. Merino Vidal  <jmmv@menta.net>

	* ChangeLog: Add missing entries for several modifications I did
	in December 6th and 3rd.

2004-12-18  Julio M. Merino Vidal  <jmmv@menta.net>

	* tests/t_checkout_dir.at: New test triggering the bug I fixed
	  previously in the checkout command, verifying that directory
	  creation and chdir succeed.
	* testsuite.at: Add new test.

2004-12-18  Nathaniel Smith  <njs@codesourcery.com>

	* ChangeLog: Add log entry for <jmmv@menta.net>'s last change.
	* std_hooks.lua: Check exit status of external merge commands.

2004-12-18  Julio M. Merino Vidal  <jmmv@menta.net>

	* commands.cc: Include cerrno, cstring,
	boost/filesystem/exception.hpp.
	(checkout): Verify that directory creation and chdir succeeded.

2004-12-18  Nathaniel Smith  <njs@codesourcery.com>

	* diff_patch.cc (struct hunk_offset_calculator): Remove dead
	code.  (I believe it was used by the old, non-extent-based
	merging.)
	(calculate_hunk_offsets): Likewise.
	(struct hunk_consumer): Move next to rest of unidiff code.
	(walk_hunk_consumer): Likewise.

2004-12-18  Matt Johnston <matt@ucc.asn.au>

	* change_set.cc (concatenate_change_sets): Be more careful checking
	whether to discard deltas for deleted files (in particular take
	care when files are removed then re-added) - fixes tests
	t_patch_drop_add, t_add_drop_add.at, t_add_patch_drop_add,
	t_merge2_add_drop_add
	* change_set.cc (project_missing_deltas): don't copy deltas
	for deleted files, and handle the case where src file ids vary when
	files are added/removed. (fixes t_patch_vs_drop_add)
	* t_patch_drop_add.at, t_add_drop_add.at, t_add_patch_drop_add.at,
	  t_merge2_add_drop_add.at, t_patch_vs_drop_add.t: don't expect
	to fail any more.

2004-12-17  Nathaniel Smith  <njs@codesourcery.com>

	* tests/t_persistent_server_keys.at:
	* tests/t_attr.at:
	* tests/t_patch_vs_drop_add.at:
	* tests/t_merge2_add_drop_add.at:
	* tests/t_add_drop_add.at:
	* tests/t_add_patch_drop_add.at:
	* tests/t_patch_drop_add.at: Remove priority notes, since these
	are no longer bugs.

2004-12-17  graydon hoare  <graydon@pobox.com>

	* tests/t_merge_2.at: Works now, remove xfail.

2004-12-17  graydon hoare  <graydon@pobox.com>

	* tests/t_merge_1.at: Remove AT_CHECK(false) and xfail.
	* tests/t_fdiff_normalize.at: New test.
	* testsuite.at: Call it.
	* diff_patch.cc (normalize_extents): Fix the normalize bug.
	* revision.{cc,hh} (construct_revisions): Rename to prepare for
	next rebuild-the-graph migration.
	* commands.cc (db): Change call name.

2004-12-16  Joel Rosdahl  <joel@rosdahl.net>

	* revision.cc (is_ancestor): Use std::queue for the queue.

2004-12-14  Joel Rosdahl  <joel@rosdahl.net>

	Generalize the explicit_merge command with an optional ancestor
	argument:
	* revision.cc (is_ancestor): New method.
	* revision.hh (is_ancestor): Add prototype.
	* commands.cc (try_one_merge): Add ancestor argument. Empty
	ancestor means use ancestor from find_common_ancestor_for_merge.
	(merge): Pass empty ancestor to try_one_merge.
	(propagate): Likewise.
	(explicit_merge): Add optional ancestor argument.
	* monotone.texi: Document new explicit_merge argument.

2004-12-13  Joel Rosdahl  <joel@rosdahl.net>

	* tests/t_merge_2.at: New test triggering a bad merge.
	* testsuite.at: Add new test.

2004-12-13  Joel Rosdahl  <joel@rosdahl.net>

	* revision.cc (find_least_common_ancestor): Add a missing "return
	true;" that mysteriously was removed in
	c853237f9d8d155431f88aca12932d2cdaaa31fe.

2004-12-13  Joel Rosdahl  <joel@rosdahl.net>

	* revision.cc (find_least_common_ancestor): Remove unused variable.
	* commands.cc (lca): Correct negative status text.
	* commands.cc (update): Use GNU style braces.

2004-12-12  graydon hoare  <graydon@pobox.com>

	* commands.cc: Fix bug reported in t_attr.at
	* tests/t_attr.at: Remove xfail.
	* change_set.cc: Change unit tests syntax.
	(read_change_set): Assert complete read.
	* revision_ser.cc (read_revision_set): Likewise.
	* os_specific.hh: Drop obsolete file.

2004-12-12  Joel Rosdahl  <joel@rosdahl.net>

	* revision.cc (find_least_common_ancestor): New function for
	finding the vanilla LCA.
	* revision.hh: Added prototype for find_least_common_ancestor.
	* commands.cc (update): Use find_least_common_ancestor for finding
	a common ancestor.
	* commands.cc (diff): Likewise.
	* revision.cc (find_common_ancestor): Rename to...
	(find_common_ancestor_for_merge): ...this, for clarity.
	* revision.hh: find_common_ancestor -->
	find_common_ancestor_for_merge.
	* commands.cc (try_one_merge): Call find_common_ancestor_for_merge
	to find ancestor.
	* commands.cc (lcad): Rename lca command to lcad.
	* commands.cc (lca): New command for finding the vanilla LCA.

2004-12-12  Nathaniel Smith  <njs@codesourcery.com>

	* tests/t_persistent_server_keys.at: Actually test what it's
	supposed to.  Also, un-XFAIL it, since now it seems to pass.

2004-12-12  Nathaniel Smith  <njs@codesourcery.com>

	* tests/t_persistent_server_keys.at: New test.

	* testsuite.at: Call it.
	* tests/t_persistent_server_revision.at: Fix typo.

2004-12-12  Nathaniel Smith  <njs@codesourcery.com>

	* tests/t_persistent_server_revision.at: New test.
	* testsuite.at: Call it.  Tweak NETSYNC macros in support of it.

2004-12-11  Nathaniel Smith  <njs@codesourcery.com>

	* lua.hh (add_rcfile): Add 'required' argument.
	* lua.cc (add_rcfile): Implement it.  Simplify error checking
	logic while I'm there...
	* monotone.cc (cpp_main): Pass new argument to add_rcfile.

	* tests/t_rcfile_required.at: New test.
	* testsuite.at: Call it.
	Revamp netsync support macros, to allow long-running servers.
	Make netsync-killer try first with -TERM, in case that plays nicer
	with gcov.

2004-12-11  Nathaniel Smith  <njs@codesourcery.com>

	* lua.hh: Remove tabs.

2004-12-11  Nathaniel Smith  <njs@codesourcery.com>

	* monotone.texi: Document explicit_merge.

2004-12-11  Nathaniel Smith  <njs@codesourcery.com>

	* Makefile.am: Redo full-revision support again, to properly
	handle 'make dist' and caching.  Hopefully.

2004-12-11  Nathaniel Smith  <njs@codesourcery.com>

	* monotone.texi (File Attributes): Rewrite for new .mt-attrs
	syntax.

2004-12-11  Nathaniel Smith  <njs@codesourcery.com>

	* tests/t_attr.at: New test.
	* testsuite.at: Call it.

2004-12-11  Nathaniel Smith  <njs@codesourcery.com>

	* commands.cc (trusted): Print spaces between key ids.

	* lua.cc (add_rcfile): Errors while loading a user-provided rc
	file are naughtiness, not oopses.

2004-12-11  Nathaniel Smith  <njs@codesourcery.com>

	* commands.cc (commands::explain_usage): Use split_into_lines to
	do formatting of per-command usage; allow multi-line
	descriptions.
	(trusted): New command.
	* monotone.texi (Key and Cert): Document 'trusted' command.
	* tests/t_trusted.at: New test.
	* testsuite.at: Change get_revision_cert_trust to support
	t_trusted.at.  Call t_trusted.at.

2004-12-11  Derek Scherger  <derek@echologic.com>

	* app_state.{cc,hh} (restriction_includes): renamed from
	in_restriction to be less obscure; use path_set rather than
	set<file_path>
	* commands.cc
	(restrict_path_set):
	(restrict_rename_set):
	(restrict_path_rearrangement):
	(calculate_restricted_revision): new restriction functions
	(restrict_patch_set): remove old restrictions machinery
	(status): call calculate_restricted_revision
	(ls_tags): call app.initialize
	(unknown_itemizer): restriction_includes renamed
	(ls_unknown): call calculate_restricted_revision
	(ls_missing): rework for restrictions
	(commit): switch to --message option, optional paths and preserve
	restricted work
	(diff): allow restrictions for zero and one arg variants
	(revert): note some work left to do
	* manifest.{cc,hh} (build_manifest_map): hide unused things
	(build_restricted_manifest_map): new function
	* transforms.{cc,hh} (calculate_ident): clean up merge artifacts
	* work.cc (read_options_map): merge cleanup to preserve command
	line options

2004-12-10  Nathaniel Smith  <njs@codesourcery.com>

	* Makefile.am (package_full_revision.txt): Redo Joel Rosdahl
	<joel@rosdahl.net>'s change below after it got clobbered by
	merge.

2004-12-10  Nathaniel Smith  <njs@codesourcery.com>

	* commands.cc (log): Synopsize optional 'file' argument, and
	describe both arguments in help description.

2004-12-10  Matt Johnston  <matt@ucc.asn.au>

	* cert.cc: Added priv_key_exists() function
	* commands.cc, rcs_import.cc: use new privkey functions
	* netsync.cc: change some bits that were missed

2004-12-09  Derek Scherger  <derek@echologic.com>

	* .mt-nonce: delete obsolete file
	* change_set.cc (merge_deltas): add file paths in call to
	try_to_merge_files
	* commands.cc (propagate): add progress logging similar to merge
	* diff_patch.{cc,hh} (try_to_merge_files): add file paths to
	merge2 and merge3 hooks; add logging of paths before calling merge
	hooks
	* lua.{cc,hh} (hook_merge2, hook_merge3): add file paths to merge
	hooks
	* std_hooks.lua (merge2, merge3, merge2_xxdiff_cmd,
	merge3_xxdiff_cmd): pass file paths to xxdiff for use as titles
	* testsuite.at (MONOTONE_SETUP): add paths to merge2 hook

2004-12-09  Matt Johnston  <matt@ucc.asn.au>

	* cert.cc, cert.hh, lua.cc, lua.hh, netsync.cc:
	Added a new get_priv_key(keyid) lua hook to retrieve
	a private key from ~/.monotonerc

2004-12-09  Matt Johnston  <matt@ucc.asn.au>

	* change_set.cc: Don't include patch deltas on files which
	are being deleted in changesets. (partial fix for bug
	invoked by t_merge_add_del.at)

2004-12-09  Matt Johnston  <matt@ucc.asn.au>

	* configure.ac,Makefile.am: Fix iconv and intl
	handling so that the libraries are used (required for OS X).

2004-12-09  Nathaniel Smith  <njs@codesourcery.com>

	* Makefile.am (BUILT_SOURCES_NOCLEAN): add 'S'.

	* netsync.cc (session): Make ticker pointers into auto_ptr's.  Add
	cert and revision tickers.
	(session::session): Initialize new tickers.
	(session::note_item_sent): New method.  Increment tickers.
	(session::note_item_arrived): Increment tickers.
	(session::read_some): Adjust for auto_ptr.
	(session::write_some): Likewise.
	(call_server): Conditionally initialize cert and revision
	tickers.
	(queue_data_cmd): Call 'note_item_sent'.
	(queue_delta_cmd): Call 'note_item_sent'.

2004-12-09  graydon hoare  <graydon@pobox.com>

	* ROADMAP: Add file.

2004-12-08  Nathaniel Smith  <njs@codesourcery.com>

	* tests/t_patch_vs_drop_add.at:
	* tests/t_patch_drop_add.at:
	* tests/t_netsync_unrelated.at:
	* tests/t_merge_add_del.at:
	* tests/t_merge2_add_drop_add.at:
	* tests/t_merge_1.at:
	* tests/t_heads_discontinuous_branch.at:
	* tests/t_cleanup_empty_dir.at:
	* tests/t_checkout_options.at:
	* tests/t_ambig_update.at:
	* tests/t_add_patch_drop_add.at:
	* tests/t_add_drop_add.at:
	* tests/t_add_dot.at: Add (importance) markers to all bug report
	tests.

2004-12-08  Nathaniel Smith  <njs@codesourcery.com>

	* app_state.hh (write_options): Add 'force' option.
	* app_state.cc: Remove tabs.
	(write_options): Implement.
	* commands.cc (checkout): Pass force=true to 'write_options'.

	* tests/t_checkout_options.at: New test.
	* testsuite.at: Define RAW_MONOTONE.
	(t_checkout_options.at): Call it.

2004-12-08  Nathaniel Smith  <njs@codesourcery.com>

	* update.hh (pick_update_target): Rename to...
	(pick_update_candidates): ...this.  Return a set of candidates,
	rather than a single best.
	* update.cc (pick_update_candidates): Likewise.  Remove logic
	checking for unique candidate.
	* commands.cc (describe_revision): New function.
	(heads): Use it.
	(update): Use new 'pick_update_candidates' function.  Add logic
	checking for unique candidate.  On non-unique candidate, print all
	candidates, using 'describe_revision'.

	* tests/t_ambig_update.at: Check that failure messages describe
	the candidate set.

2004-12-08  Nathaniel Smith  <njs@codesourcery.com>

	* update.cc: Remove tabs.

2004-12-08  Nathaniel Smith  <njs@codesourcery.com>

	* tests/t_ambig_update.at: Also check that update fails when one
	candidate edge is deeper than the other.

2004-12-08  graydon hoare  <graydon@pobox.com>

	* change_set.cc (extend_renumbering_via_added_files):
	Look up parent tid in existing renumbering.
	* commands.cc (attr): Check index for "set" subcommand.
	(lca): New diagnostic command.
	(log): Tidy up output formatting a bit.
	* po/monotone.pot: Regenerate.
	* tests/t_add_edge.at: New test to catch add failure.
	* testsuite.at: Call it.

2004-12-08  Nathaniel Smith  <njs@codesourcery.com>

	* tests/t_ambig_update.at: New test.
	* testsuite.at: Add it.

	* tests/t_explicit_merge.at: Add, having forgotten to last time.

2004-12-08  Nathaniel Smith  <njs@codesourcery.com>

	* tests/t_explicit_merge.at: New test.
	* testsuite.at: Add it.

2004-12-08  Nathaniel Smith  <njs@codesourcery.com>

	* testsuite.at: Remove duplicate line created by merge.
	* ChangeLog: Re-sort after merges.

	* commands.cc (explicit_merge): Remove stray space.  Print id of
	merge result.
	(complete_command): Add back "}" deleted by merge.

2004-12-08  Nathaniel Smith  <njs@codesourcery.com>

	* change_set.cc: Remove tabs.
	* diff_patch.cc: Likewise.

	* commands.cc (explicit_merge): New command.

2004-12-08  graydon hoare  <graydon@pobox.com>

	* change_set.cc (extend_renumbering_via_added_files):
	Look up parent tid in existing renumbering.
	* commands.cc (attr): Check index for "set" subcommand.
	(lca): New diagnostic command.
	(log): Tidy up output formatting a bit.
	* po/monotone.pot: Regenerate.
	* tests/t_add_edge.at: New test to catch add failure.
	* testsuite.at: Call it.

2004-12-07  Richard Levitte  <richard@levitte.org>

	* Makefile.am: Keep package_*revision.{txt,h}, so they are saved
	as part of a distribution, and thereby make as sure as possible
	people who download monotone get historical information on where
	their copy of monotone came from.

2004-12-06  Richard Levitte  <richard@levitte.org>

	* monotone.cc: Add a hint on how to use --ticker.

2004-12-06  Nathaniel Smith  <njs@codesourcery.com>

	* commands.cc (ls_certs): Sort the certs before printing.
	* tests/t_netsync_repeated.at: Actually check that certs were
	transferred correctly.

2004-12-06  Julio M. Merino Vidal  <jmmv@menta.net>

	* figures/cert.pdf:
	* figures/cert.png:
	* figures/oo-figures.sxd:
	* monotone.texi: Use example host names under the
	example.{com,org,net} subdomains instead of invented names.
	These are defined in RFC 2606.

2004-12-06  Julio M. Merino Vidal  <jmmv@menta.net>

	* configure.ac: Now that we depend on GNU Autoconf >= 2.58, we
	can use the AS_HELP_STRING macro everywhere we need to pretty-print
	help strings.  Also convert old calls to AC_HELP_STRING (deprecated)
	to this one.

2004-12-06  Joel Rosdahl  <joel@rosdahl.net>

	* Makefile.am (package_full_revision.txt): Silence error messages
	when deducing full package revision.

2004-12-06  graydon hoare  <graydon@pobox.com>

	* unix/get_system_flavour.cc:
	* win32/get_system_flavour.cc: Add missing files.

2004-12-06  graydon hoare  <graydon@pobox.com>

	* commands.cc (merge): Add newline in output.
	* change_set.cc (project_missing_deltas): Fix very bad
	delta-renaming bug.

2004-12-06  graydon hoare  <graydon@pobox.com>

	* change_set.cc:
	* tests/t_merge_add_del.at:
	* netsync.cc:
	* commands.cc: Clean up from merge.

2004-12-06  Nathaniel Smith  <njs@codesourcery.com>

	* tests/t_add_patch_drop_add.at: New test.
	* tests/t_merge2_add_drop_add.at: New test.
	* tests/t_patch_drop_add.at: New test.
	* tests/t_patch_vs_drop_add.at: New test.
	* testsuite.at: Add them.

	* tests/t_add_drop_add.at: Fix to test what it was supposed to.

	* tests/t_merge2_data.at: Remove extraneous [stdout].

	* tests/t_merge_add_del.at: Fix description.
	XFAIL it.

2004-12-06  Nathaniel Smith  <njs@codesourcery.com>

	* tests/t_add_drop_add.at: New test.
	* testsuite.at: Add it.

2004-12-05  Nathaniel Smith  <njs@codesourcery.com>

	* tests/t_merge_add_del: Shorten name for better display.

2004-12-05  Matt Johnston <matt@ucc.asn.au>

	* tests/t_merge_add_del: added a new test for merging
	  branches where a file is added then removed.
	* testsuite.at: added the new test
	* configure.ac: bumped the prequisite version to 2.58 since
	  some tests use AT_XFAIL_IF

2004-12-05  graydon hoare  <graydon@pobox.com>

	* Makefile.am (package_full_revision.txt): Use top_builddir
	to locate monotone executable.

2004-12-05  Nathaniel Smith  <njs@codesourcery.com>

	* tests/t_merge_add_del: Shorten name for better display.

2004-12-05  Matt Johnston <matt@ucc.asn.au>

	* tests/t_merge_add_del: added a new test for merging
	  branches where a file is added then removed.
	* testsuite.at: added the new test
	* configure.ac: bumped the prequisite version to 2.58 since
	  some tests use AT_XFAIL_IF

2004-12-04  graydon hoare  <graydon@pobox.com>

	* commands.cc (fcommit): New command.
	(update): Finish off merge of update command.

2004-12-04  Derek Scherger  <derek@echologic.com>

	* commands.cc: (complete_command): New function.
	(explain_usage/process): Use it.

2004-12-04  Nathaniel Smith  <njs@codesourcery.com>

	* change_set.cc (merge_deltas): Call correct variant of
	try_to_merge_files depending on whether ancestor is available.
	* diff_patch.cc (try_to_merge_files -- merge3 version): Add
	assertions about ids.
	(try_to_merge_files -- merge2 version): Likewise.

	* testsuite.at: Add a trivial working merge2 hook.
	* tests/t_related_merge2_data.at: Update to use.
	Mark as expected to PASS.
	* tests/t_merge2_data.at: Likewise.

2004-12-04  Nathaniel Smith  <njs@codesourcery.com>

	* change_set.cc (merge_deltas): Call correct variant of
	try_to_merge_files depending on whether ancestor is available.
	* diff_patch.cc (try_to_merge_files -- merge3 version): Add
	assertions about ids.
	(try_to_merge_files -- merge2 version): Likewise.

	* testsuite.at: Add a trivial working merge2 hook.
	* tests/t_related_merge2_data.at: Update to use.
	Mark as expected to PASS.
	* tests/t_merge2_data.at: Likewise.

2004-12-04  Nathaniel Smith  <njs@codesourcery.com>

	* change_set.cc: Remove tabs.
	* diff_patch.cc: Likewise.

2004-12-04  Nathaniel Smith  <njs@codesourcery.com>

	* change_set.cc: Remove tabs.
	* diff_patch.cc: Likewise.

2004-12-03  Julio M. Merino Vidal  <jmmv@menta.net>

	* commands.cc: Add a missing newline to a message.

2004-12-03  Julio M. Merino Vidal  <jmmv@menta.net>

	* cryptopp/config.h:
	* configure.ac: NetBSD does not define __unix__ nor __unix, so the
	build fails.  To solve, check for __NetBSD__ where appropiate to
	detect a Unix system.

2004-12-03  Julio M. Merino Vidal  <jmmv@menta.net>

	* INSTALL: Document my latest changes: --enable-ipv6 option, ability
	to specify static boost prefix through --enable-static-boost and
	BOOST_SUFFIX variable.

2004-12-03  Julio M. Merino Vidal  <jmmv@menta.net>

	* Makefile.am:
	* configure.am: Add a variable, BOOST_SUFFIX, that identifies the
	suffix string that has to be appended to Boost library names to use
	them.  This variable can be defined on configure's command line.

2004-12-03  Julio M. Merino Vidal  <jmmv@menta.net>

	* configure.ac: Let the --enable-static-boost argument take a prefix
	to where boost libraries are located.

2004-12-03  Julio M. Merino Vidal  <jmmv@menta.net>

	* configure.ac: Add a three-state --enable-ipv6 argument to the
	configure script to explicitly enable or disable IPv6 support.

2004-12-03  Julio M. Merino Vidal  <jmmv@menta.net>

	* std_hooks.lua: Add missing newlines to two error messages.

2004-12-02  Derek Scherger  <derek@echologic.com>

	* commands.cc: more tweaking to ease changeset merge

2004-12-01  Derek Scherger  <derek@echologic.com>

	* commands.cc: reordered commands to help merge with changesets
	branch

2004-12-01  graydon hoare  <graydon@pobox.com>

	* {unix,win32}/get_system_flavour.cc: New files.
	* basic_io.{cc,hh}: Give names to input sources.
	* monotone.cc: Move app_state ctor inside try.
	* platform.hh (get_system_flavour): Declare.
	* revision.cc: Name input source "revision".
	* sanity.cc: Log flavour on startup.
	* tests/t_attributes.at: Use new syntax.
	* transforms.{cc,hh} (split_into_lines): New variant, and rewrite.
	* work.{cc,hh}: Rewrite attributes to use basic_io.
	(get_attribute_from_db):
	(get_attribute_from_working_copy): New functions.

2004-11-30  Nathaniel Smith  <njs@codesourcery.com>

	* keys.cc (get_passphrase): Simplify arguments.
	(generate_key_pair): Force new passphrases to come from the user.
	Adapt to new 'get_passphrase' arguments.
	(change_key_passphrase): Likewise.
	(generate_key_pair): Add argument specifying passphrase, for
	exclusive use of the unit tests.
	(signature_round_trip_test): Use it.
	* keys.hh (generate_key_pair): Adjust prototype correspondingly.

	* tests/t_genkey.at: Test that 'genkey' requires the passphrase to
	be entered.
	* tests/t_chkeypass.at: Check that 'chkeypass' fails if no
	passphrase is given.

2004-11-30  Nathaniel Smith  <njs@codesourcery.com>

	* keys.hh: Remove tabs.
	* keys.cc: Likewise.

2004-11-30  Nathaniel Smith  <njs@codesourcery.com>

	* monotone.texi (Hook Reference): Clarify description of
	'get_passphrase', following confusion on IRC.

2004-11-30  Joel Rosdahl  <joel@rosdahl.net>

	* ui.cc (fatal): Added missing newlines in fatal message.

2004-11-29  Nathaniel Smith  <njs@codesourcery.com>

	* monotone.texi: Add more details to documentation of 'update
	<revision>' command.

	* ui.cc (fatal): Typo in previous commit.

2004-11-29  Nathaniel Smith  <njs@codesourcery.com>

	* ui.cc (fatal): On suggestion of Zack Weinberg, add a note to
	fatal error messages 1) telling the user that it's a bug (i.e.,
	not their fault), and 2) requesting a bug report.

2004-11-29  Nathaniel Smith  <njs@codesourcery.com>

	* ui.cc: Remove tabs.

2004-11-30  Matt Johnston  <matt@ucc.asn.au>

	* change_set.cc (merge_disjoint_analyses): Prevent duplicated
	tids being used.
	(merge_disjoint_analyses): Fix typo (s/a_tmp/b_tmp/)

2004-11-27  Matt Johnston  <matt@ucc.asn.au>

	* Replaced cryptopp with botan

2004-11-24  Nathaniel Smith  <njs@codesourcery.com>

	* tests/t_cleanup_empty_dir.at: Shorten name.

2004-11-24  Nathaniel Smith  <njs@codesourcery.com>

	* Makefile.am (BUILT_SOURCES): List package_*version.{h,txt}.
	* package_{full_,}version.txt: Work when blddir != srcdir.

2004-11-24  Nathaniel Smith  <njs@codesourcery.com>

	* mt_version.hh: New file.
	* mt_version.cc: New file.
	* monotone.cc (package_revision.h): Don't include it.
	(mt_version.hh): Include it.
	(OPT_FULL_VERSION): New option.
	(options): Add it.
	(cpp_main): Implement --version and --full-version in terms of
	mt_version.hh.

	* Makefile.am (package_full_revision.h): Build it.
	(MOST_SOURCES): Add mt_version.{cc,hh}.

2004-11-24  Nathaniel Smith  <njs@codesourcery.com>

	* txt2c.cc (main): Add "--skip-trailing" option to skip trailing
	whitespace.
	* Makefile.am (package_revision.h): Generate it.
	* monotone.cc (package_revision.h): Include it.
	(cpp_main): Print it as part of --version.

2004-11-23  Nathaniel Smith  <njs@codesourcery.com>

	* tests/t_cleanup_empty_dir.at: New test.
	* testsuite.at: Call it.

2004-11-23  Nathaniel Smith  <njs@codesourcery.com>

	* monotone.texi (File Attributes): Document how restricted format
	of .mt-attrs currently is.  Also talk about 'the' .mt-attrs file
	instead of 'an', in response to confusion.

2004-11-23  Nathaniel Smith  <njs@codesourcery.com>

	* work.cc (build_deletion): Add missing newline.
	(build_rename): Likewise.
	(build_rename): Likewise.

2004-11-23  Nathaniel Smith  <njs@codesourcery.com>

	* work.cc: Remove tabs.

2004-11-23  Nathaniel Smith  <njs@codesourcery.com>

	* commands.cc: Remove tabs.

2004-11-23  Nathaniel Smith  <njs@codesourcery.com>

	* tests/t_add_dot.at: New test.
	* testsuite.at: Call it.

2004-11-22  Joel Rosdahl  <joel@rosdahl.net>

	* testsuite.at (NEED_UNB64): Check that python knows how to decode
	strings before using it.

2004-11-21  Joel Rosdahl  <joel@rosdahl.net>

	* testsuite.at (NEED_UNB64): Find more programs for decoding
	base64.

2004-11-20  Nathaniel Smith  <njs@codesourcery.com>

	* tests/t_merge_1.at: New test.
	* testsuite.at: Add it.
	(NEED_UNB64): New macro.
	(UNB64): Likewise.
	* tests/t_unidiff.at: Use them.
	* tests/t_unidiff2.at: Likewise.

2004-11-19  Nathaniel Smith  <njs@codesourcery.com>

	* tests/t_initfork.at: Remove file; redundant with
	t_merge2_add.at.
	* testsuite.at: Don't call it.

2004-11-18  Derek Scherger  <derek@echologic.com>

	* commands.cc (list tags): new command.
	* monotone.1: update.
	* monotone.texi: update.
	* std_hooks.lua: remove unused get_problem_solution hook.
	* test/t_tags.at: new test.
	* testsuite.at: call it.

2004-11-18  Nathaniel Smith  <njs@codesourcery.com>

	* monotone.texi (Committing Work): Remove mistakenly added
	redundant command line argument.

2004-11-17  Joel Rosdahl  <joel@rosdahl.net>

	* commands.cc (diff): Don't print hashes around diff output if
	there is no diff to print.

	Fix bugs #8714 "monotone update working copy to previous version"
	and #9069 "update with multiple candidates":
	* commands.cc (update): Let the update command take an optional
	revision target parameter. Without an explicit revision target,
	the current branch head is used just like before. Added logic for
	updating to an older revision or another revision reachable via a
	common ancestor.
	* tests/t_update_to_revision.at: Add regression tests for new
	update logic.
	* testsuite.at: Add new test.
	* monotone.texi: Document new update argument.

2004-11-17  Nathaniel Smith  <njs@codesourcery.com>

	* netsync.cc (request_fwd_revisions): Rename 'first_attached_edge'
	to 'an_attached_edge', because it does not represent the first
	attached edge.  Likewise for 'first_attached_cset'.
	(analyze_attachment): Remove early exit from loop; we want to
	analyze the entire graph, not just some linear subgraphs.

	* revision.cc (ensure_parents_loaded): Filter out the null
	revision when calculating parents.
	* change_set.hh (null_id): Define for 'revision_id's.

	* tests/t_merge2_add.at: New test.
	* tests/t_merge2_data.at: New test.
	* tests/t_related_merge2_data.at: New test.
	* tests/t_merge_add.at: New test.
	* tests/t_netsync_pubkey.at: New test.
	* tests/t_netsync_repeated.at: New test.
	* tests/t_netsync_unrelated.at: New test.


	* testsuite.at: Add new tests.
	(NETSYNC_SETUP): New macro.
	(MONOTONE2): New macro.
	(RUN_NETSYNC): New macro.
	(ADD_FILE): New macro.
	(SET_FILE): New macro.
	(COMMIT): New macro.
	* tests/t_netsync.at: Use them.

	* tests/t_singlenetsync.at: Add 'netsync' keyword'.  Rename to...
	* tests/t_netsync_single.at: ...this.

	* tests/t_heads_discontinuous_branch.at: XFAIL it.

2004-11-17  Nathaniel Smith  <njs@codesourcery.com>

	* netsync.cc: Remove hard tabs.

2004-11-17  Nathaniel Smith  <njs@codesourcery.com>

	* revision.cc: Remove hard tabs.
	* change_set.hh: Likewise.

2004-11-16  Nathaniel Smith  <njs@codesourcery.com>

	* tests/t_heads.at: Replace last tricky case with a less tricky case.
	* tests/t_heads_discontinuous_branch.at: New test for the really
	tricky case.
	* testsuite.at: Run it.

2004-11-16  Nathaniel Smith  <njs@codesourcery.com>

	* views.sql (trusted_parents_in_branch): Remove.
	(trusted_children_in_branch): Remove.
	(trusted_branch_members): New view.
	(trusted_branch_parents): New view.
	(branch_heads): Use the new views, not the removed ones.

	* database.cc (get_heads): Column name in 'branch_heads'
	unavoidably changed from 'id' to 'parent'; adjust SELECT statement
	to use new name.

2004-11-16  Nathaniel Smith  <njs@codesourcery.com>

	* database.cc: Remove hard tabs.

2004-11-16  Nathaniel Smith  <njs@codesourcery.com>

	* commands.cc (dump_diffs): Fetch delta destination, not source,
	on new files.

2004-11-15  Joel Rosdahl  <joel@rosdahl.net>

	* tests/t_diff_added_file.at: Added testcase exposing a bug in
	"monotone diff x y" where x is an ancestor of y and y adds a new
	file.
	* testsuite.at: Add new test.

2004-11-14  Joel Rosdahl  <joel@rosdahl.net>

	Fix bug #9092 "add command to change passphrase":
	* commands.cc (chkeypass): New command.
	* keys.cc (get_passphrase): Added parameters for prompt beginning and
	disabling hook lookup and passphrase caching.
	* keys.hh, keys.cc (change_key_passphrase): New function.
	* database.hh, database.cc (delete_private_key): New function.
	* monotone.texi (Key and Cert): Document command.
	* tests/t_chkeypass.at: Testcase for the command.
	* testsuite.at: Added new testcase.

2004-11-14  Matt Johnston <matt@ucc.asn.au>

	* tests/t_initfork.at: New test for merging two ancestor-less heads.

2004-11-13  Nathaniel Smith  <njs@codesourcery.com>

	* tests/t_heads.at: New test.
	* testsuite.at: Add it.

2004-11-13  Nathaniel Smith  <njs@codesourcery.com>

	* monotone.texi: Fix various typos.
	(Committing Work): Add missing command line argument.
	(Branch Names): New section.
	Add me to the copyright block.

2004-11-12  Joel Rosdahl  <joel@rosdahl.net>

	* monotone.texi: Fix documentation of the approve and disapprove
	commands. Fix jp.co.juicebot.jb7 branch name in examples. Other
	minor fixes.

2004-11-11  Joel Rosdahl  <joel@rosdahl.net>

	* monotone.texi: Fix typos.

2004-11-08  graydon hoare  <graydon@pobox.com>

	* monotone.texi: Some minor cleanups.
	* netsync.cc: Fix a formatter.

2004-11-07  graydon hoare  <graydon@pobox.com>

	* figures/*.txt: Drop.
	* monotone.texi: Pull ASCII figures back in conditionally.
	* NEWS, AUTHORS, monotone.spec: Update for 0.15.
	* monotone.1: Update.

2004-11-06  graydon hoare  <graydon@pobox.com>

	* README.changesets: New file.
	* config.guess, config.sub: Remove.
	* Makefile.am: Improve document-building brains.
	* cert.cc, netsync.cc: Remove include.
	* configure.ac: Bump version number.
	* merkle_tree.{cc,hh}: Use unsigned char in dynamic_bitset.
	* po/POTFILES.in: Update to remove os_specific.hh.
	* po/monotone.pot: Regenerate.

2004-11-05  graydon hoare  <graydon@pobox.com>

	* constants.cc: Up timeout, connection limit.
	* monotone.texi: Various cleanups.

2004-11-05  Ulrich Drepper  <drepper@redhat.com>

	* configure.ac: Reduce dependencies.
	* lua/lua.h: Include config.h.
	* mkstemp.{cc,hh}: Use system variant when found.
	* netxx/resolve_getaddrinfo.cxx: Check for AI_ADDRCONFIG
	definition.
	* po/POTFILES.in: Update to mention changes.
	* Makefile.am (EXTRA_DIST): Include spec file.
	* commands.cc (diff): No output if empty diff.

2004-10-31  graydon hoare  <graydon@pobox.com>

	* commands.cc (diff): Use guess_binary.
	Fix up some messages to fit on single lines.
	* Makefile.am: Make monotone.pdf depend on figures.
	* change_set.cc: Make inversion drop "delete deltas".
	* texinfo.css: Make images align nicely.
	* netsync.cc: Fix up some messages to be clearer.

2004-10-30  graydon hoare  <graydon@pobox.com>

	* figures/*: New figures.
	* monotone.texi: Rewrite much of the tutorial.

2004-10-30  Nathaniel Smith  <njs@codesourcery.com>

	* netsync.cc (process_hello_cmd): Make clear that when the
	server's key is unknown, we abort the connection.

2004-10-29  Nathaniel Smith  <njs@codesourcery.com>

	* sanity.cc (dump_buffer): Wrap bare string in call to string(),
	to disambiguate conversions (required by Boost 1.30).

2004-10-26  graydon hoare  <graydon@pobox.com>

	* tests/t_update_missing.at: New test from Bruce Stephens
	* testsuite.at: Call it.
	* change_set.cc: Fix the error exposed by it.

2004-10-26  graydon hoare  <graydon@pobox.com>

	* work.{cc,hh}: Comply with Derek's new tests.
	* commands.cc: Likewise.

2004-10-28  Derek Scherger  <derek@echologic.com>

	* tests/t_rename.at: add test for renaming a file after it has
	been moved rather than before
	* tests/t_revert.at: add test for reverting a missing file

2004-10-28  Derek Scherger  <derek@echologic.com>

	* tests/t_drop_missing.at: New test.
	* testsuite.at: Call it.

2004-10-28  Derek Scherger  <derek@echologic.com>

	* tests/t_add.at: New test.
	* testsuite.at: Call it.

2004-10-26  graydon hoare  <graydon@pobox.com>

	* basic_io.{cc,hh}: Rework to use indented stanzas.
	* change_set.cc, revision.cc: Likewise.
	* change_set.cc: Fix formatter bug.
	* commands.cc: Sanity check file ID on delta commit.
	* work.cc: Chatter a bit more on add/drop.

2004-10-17  graydon hoare  <graydon@pobox.com>

	* merkle_tree.cc: Fix bad logging.
	* netsync.cc: Fix transmission bugs.
	* work.cc: Add some progress messages back in.
	* monotone.texi: Change contents of MT/work in example.

2004-10-17  graydon hoare  <graydon@pobox.com>

	* commands.cc (log): Keep a seen list, mask frontier by it.
	* monotone.texi: Updates to cover revision terminology.

	Also various further merges from trunk, see below.

2004-10-17  Derek Scherger  <derek@echologic.com>

	* lua.{cc,hh} (hook_ignore_branch): new hook
	* commands.cc (ls_branches): call it
	* monotone.texi (Hook Reference): describe it

2004-10-17  Richard Levitte  <richard@levitte.org>

	fix bug 8715 and more
	* diff_patch.cc (struct unidiff_hunk_writer,
	unidiff_hunk_writer::flush_hunk): the skew is not just the
	size difference between added and deleted lines in the current
	hunk, it's the size difference between /all/ added and deleted
	lines so far.  Therefore, the skew needs to be a member of the
	struct rather than being something calculated for each hunk.
	Furthermore, we need to add trailing context even if the change
	only consisted of one line.

2004-10-17  Richard Levitte  <richard@levitte.org>

	* monotone.texi (Working Copy): Change the description of
	'monotone revert' to explain what happens when there are
	arguments.

2004-10-17  Richard Levitte  <richard@levitte.org>

	* monotone.texi (OPTIONS): Add a description of --ticker.

	* ui.cc, ui.hh: Rethink the writing conditions as the ticks being
	"dirty" when they have changed since the last print.  That way,
	it's very easy to see when they need being printed.  This fixes a
	small bug where, in some cases, the exact same tick output is
	produced twice, once before a separate message, and once after,
	when a ticker is actually being removed.
	(tick_write_dot::write_ticks): Add a line that describes the
	ticks, including the amount of each tick per short name.

2004-10-17  Richard Levitte  <richard@levitte.org>

	fix bug 8733
	* ui.cc, ui.hh: Define a separate tick writer struct, and two
	subclasses, one that write counters, and one that writes progress
	characters.  As a consequence, move the count to the ticker class
	itself, and have the user interface contain a map of pointers to
	tickers instead of a map of counters, so data is easier to expand
	and access in a consistent manner.  Finally, correct a few errors
	in the checks for when ticks should be written, and make sure the
	final value gets written when the tickers are removed.

	* cert.cc (write_ancestry_paths):
	* database.cc (rehash):
	* netsync.cc (call_server, rebuild_merkle_trees):
	* rcs_import.cc (import_cvs_repo, cvs_history): Adapt to the new
	tickers.

	* monotone.cc: Add the option '--ticker' which takes the values
	"dot" or "count" to express which type of tick writer to use.  As
	a result, set the tick writer to be the progress dot kind or the
	counting type.

2004-10-15  graydon hoare  <graydon@pobox.com>

	* std_hooks.lua (get_revision_cert_trust): Add.

2004-10-14  graydon hoare  <graydon@pobox.com>

	* main.cc (UNIX_STYLE_SIGNAL_HANDLING): Enable on OSX.
	* cryptopp/*: Upgrade to 5.2.1
	* Makefile.am: Adjust for a couple new files.

2004-10-13  graydon hoare  <graydon@pobox.com>

	* change_set.cc (__STDC_CONSTANT_MACROS): Further hammering.
	* commands.cc (changesetify): New subcommand to db.
	* database.{cc,hh} (sql): Install views.
	(install_views): New function.
	(get_manifest_certs): Restore old variant.
	* numeric_vocab.hh: Use stdint.h.
	* revision.{cc,hh} (analyze_manifest_changes)
	(construct_revisions)
	(build_changesets): New functions.
	* schema.sql: Remove views stuff.
	* views.sql: Put views here.
	* schema_migration.cc: Add migration code for revisions.
	* Makefile.am: Mention views.sql.

2004-10-12  graydon hoare  <graydon@pobox.com>

	* unix/read_password.cc: Don't force echo on.

2004-10-10  graydon hoare  <graydon@pobox.com>

	merge a batch of changes from trunk, see below.
	* monotone.spec: Bump to 0.14.

2004-10-10  graydon hoare  <graydon@pobox.com>

	fix bug 9884
	* tests/t_singlenetsync.at: sleep 5
	* tests/t_netsync.at: sleep 5

2004-10-10  graydon hoare  <graydon@pobox.com>

	* AUTHORS: Mention Richard Levitte.
	* Makefile.am: Remove nonce stuff.
	* NEWS: Describe changes from last release.
	* cert.cc (cert_manifest_testresult): Teach about other ways
	of writing a boolean value.
	* commands.cc (commit): Don't commit when no change.
	(debug): Rename to "db execute".
	(serve): Require passphrase on startup.
	(bump): Remove command.
	(ls keys): Handle no keys.
	* configure.ac: Bump version number.
	* keys.cc (get_passphrase): Reject empty passphrase nicely,
	from user and from hook.
	* lua.{cc,hh} (hook_get_sorter): Dead code, remove.
	* main.cc (main_with_many_flavours_of_exception): s/char/int/.
	* monotone.cc (OPT_DUMP): New option.
	(OPT_VERBOSE): Rename as OPT_DEBUG.
	* monotone.{texi,1}: Document changes, s/rdiff/xdelta/.
	* nonce.{cc,hh}: Drop.
	* sanity.hh (sanity::filename): New field.
	* sanity.cc (dump_buffer): Dump to file or be silent.
	* testsuite.at (persist_phrase_ok): Define as true.
	* tests/t_null.at: Adjust for new option names.
	* unit_tests.cc: Set debug, not verbose.

2004-10-10  graydon hoare  <graydon@pobox.com>

	* tests/t_remerge.at: New test.
	* testsuite.at: Call it.

2004-10-10  graydon hoare  <graydon@pobox.com>

	* cryptopp/algebra.cpp:
	* cryptopp/asn.h:
	* cryptopp/hmac.h:
	* cryptopp/iterhash.h:
	* cryptopp/mdc.h:
	* cryptopp/modes.h:
	* cryptopp/osrng.h:
	* cryptopp/pubkey.h:
	* cryptopp/seckey.h:
	* cryptopp/simple.h:
	* cryptopp/smartptr.h:
	* cryptopp/strciphr.cpp:
	* cryptopp/strciphr.h:
	* lcs.cc:
	* lua.cc: Fixes for g++ 3.4 from Michael Scherer.
	* AUTHORS: Mention Michael.

2004-10-10  graydon hoare  <graydon@pobox.com>

	* tests/t_movedel.at: New test.
	* testsuite.at: Call it.

2004-10-10  graydon hoare  <graydon@pobox.com>

	* tests/t_movepatch.at: New test.
	* testsuite.at: Call it.

2004-10-10  graydon hoare  <graydon@pobox.com>

	* change_set.cc:
	* file_io.{cc,hh}: Bug Fixes.

2004-10-10  graydon hoare  <graydon@pobox.com>

	* cert.{cc,hh} (cert_revision_manifest): Bug fixes.
	* commands.cc (approve)
	(disapprove)
	(testresult): Teach about revisions.
	* tests/t_disapprove.at:
	* tests/t_i18n_file.at:
	* tests/t_ls_missing.at:
	* tests/t_testresult.at: Bug fixes.

2004-10-09  graydon hoare  <graydon@pobox.com>

	* netsync.cc:
	* packet.cc:
	* tests/t_i18n_file.at:
	* tests/t_netsync.at:
	* tests/t_single_char_filenames.at:
	* tests/t_singlenetsync.at: Bug fixes.

2004-10-04  graydon hoare  <graydon@pobox.com>

	* Makefile.am: Re-enable rcs stuff.
	* cert.{cc,hh}: Bug fixes.
	* change_set.{cc,hh} (apply_change_set)
	(apply_change_set_inverse): New helper functions.
	* commands.cc (log)
	(rcs_import)
	(cvs_import): Teach about revisions.
	* database.cc (get_version): Block reconstruction loops.
	* diff_patch.cc:
	* lua.cc:
	* netsync.cc: Remove references to obsolete includes.
	* rcs_file.cc: Pick up bug fix from trunk.
	* rcs_import.cc: Teach about revisions.

2004-10-03  graydon hoare  <graydon@pobox.com>

	* change_set.{cc,hh}: Lots of little bug fixes.
	* commands.cc: Likewise.
	* database.cc: Comment some chatter.
	* file_io.{cc,hh}: Bug fixes, remove unlink / hardlink stuff.
	* netcmd.cc: Bug fixes.
	* netsync.cc: Likewise.
	* tests/t_*.at: Teach about revisions.
	* testsuite.at: Likewise.
	* work.cc: Bug fixes.

2004-09-30  graydon hoare  <graydon@pobox.com>

	* app_state.cc: Inform db of app.
	* change_set.cc: Bug fixes.
	* commands.cc: Use delete_file not unlink.
	* database.{cc,hh}: Bug fixes in trust function machinery.
	* revisions.cc: Skip consideration of empty parents.
	* file_io.{cc,hh}: Remove unlink function.
	* schema.sql: Pass pubkey data into trust call.

2004-09-29  graydon hoare  <graydon@pobox.com>

	* change_set.cc: Various bug fixes, merge unit tests.

2004-09-26  graydon hoare  <graydon@pobox.com>

	* predicament.{cc,hh}: Remove.
	* Makefile.am: Update.
	* change_set.{cc,hh}: Compilation fixes.
	* commands.cc: Likewise.
	* file_io.{cc,hh}: Likewise, and implement link/unlink.
	* lua.{cc,hh}: Implement conflict resolver hooks.

2004-09-25  graydon hoare  <graydon@pobox.com>

	* change_set.{cc,hh}: Rewrite entirely.
	* work.cc: Adjust to compensate.
	* commands.cc: Likewise.
	* numeric_vocab.hh: Ask for C99 constant ctor macros.

2004-09-24  Derek Scherger  <derek@echologic.com>

	* app_state.{cc,hh} (initialize,prefix,in_restriction): rename
	restriction vars; require explicit subdir restriction with ".";
	remove restriction if any path evaluates to working copy root
	* commands.cc (update): disallow restricted updates
	(diff): use --manifest options for initialization
	* tests/t_restrictions.at: remove restricted update test
	* tests/t_subdirs.at: added (missed previously)
	* vocab.cc (verify): allow "." elements in local_path
	(test_file_path_verification): test for "." in paths

2004-09-20  Derek Scherger  <derek@echologic.com>

	* app_state.{cc,hh}: add message and manifest options; add subdir
	restriction; use set instead of vector for path restrictions
	(prefix): new method
	(add_restriction): change signature for set of path restrictions
	(in_restriction): renamed from is_restricted; adjust path matching
	(set_message): new method
	(add_manifest): new method
	(initialize): remove code to adjust restrictions from old options
	* commands.cc
	(restrict_patch_set, struct unknown_itemizer): rename
	app.is_restricted to app.in_restriction
	(add,drop,rename,revert): prefix file args with current subdir
	(update,status,ls_unknown,ls_missing): build restriction from args
	(commit): build restriction from args; use --message option
	(diff): build restriction from args; use --manifest options
	* file_io.cc (find_working_copy): logging tweaks
	* monotone.cc: remove --include/--exclude options; add --manifest
	and --message options
	* tests/t_attributes.at: add commit --message option
	* tests/t_cross.at: commit --message
	* tests/t_cwork.at: commit --message
	* tests/t_disapprove.at: commit --message
	* tests/t_drop.at: commit --message
	* tests/t_erename.at: commit --message; diff --manifest
	* tests/t_fork.at: commit --message
	* tests/t_genkey.at: commit --message
	* tests/t_i18n_file.at: commit --message
	* tests/t_import.at: commit --message
	* tests/t_ls_missing.at: commit --message
	* tests/t_merge.at: commit --message
	* tests/t_movedel.at: commit --message
	* tests/t_movepatch.at: commit --message
	* tests/t_netsync.at: commit --message
	* tests/t_persist_phrase.at: commit --message
	* tests/t_rename.at: commit --message
	* tests/t_renamed.at: commit --message
	* tests/t_restrictions.at: remove --include/--exlclude options
	* tests/t_revert.at: commit --message
	* tests/t_scan.at: commit --message
	* tests/t_single_char_filenames.at: commit --message
	* tests/t_testresult.at: commit --message
	* tests/t_unidiff.at: commit --message
	* tests/t_unidiff2.at: commit --message
	* tests/t_update.at: commit --message
	* tests/t_versions.at: commit --message

2004-09-19  graydon hoare  <graydon@pobox.com>

	* change_set.cc: More bug fixes.
	* basic_io.cc: Improve error reporting.
	* commands.cc (complete): Teach about revisions.
	* database.{cc,hh}: Add complete variant for revisions.

2004-09-19  graydon hoare  <graydon@pobox.com>

	* change_set.cc: Add a unit test, fix some bugs.

2004-09-18  graydon hoare  <graydon@pobox.com>

	* change_set.{cc,hh} (subtract_change_sets): New function.
	(build_pure_addition_change_set): New function.
	* commands.cc (try_one_merge): Teach about revisions
	(merge): Likewise.
	(propagate): Likewise.
	(update): Change from changeset inversion to negation.
	* database.{cc,hh} (get_manifest): New function.
	* cert.cc: Use it.

2004-09-13  graydon hoare  <graydon@pobox.com>

	* change_set.cc: Bug fixes.
	* commands.cc: Likewise.

2004-09-13  graydon hoare  <graydon@pobox.com>

	* change_set.{cc,hh}: Implement delta renaming and merging.
	* commands.cc
	(update): Teach about revisions.
	(agraph): Likewise.
	* diff_patch.{cc,hh}: Tidy up interface a bit.
	* database.{cc,hh} (get_revision_ancestry): New helper.
	* file_io.{cc,hh}
	(move_dir): New function.
	(delete_dir_recursive): New function.

2004-09-10  graydon hoare  <graydon@pobox.com>

	* basic_io.{cc,hh}: Move to more "normal" looking
	quoted output.
	* change_set.{cc,hh}: Extend, bugfix.
	* commands.cc (diff): Teach about revisions.
	* revision.{cc,hh}: Extend, bugfix.

2004-09-07  Derek Scherger  <derek@echologic.com>

	subdirectory restrictions

	* file_io.{hh,cc} (find_working_copy): new function
	(absolutify) use fs::current_path
	* work.cc (add_to_options_map): use options.insert to preserve
	previous settings
	* work.hh: add note about MT/options file to header comment
	* lua.{hh,cc} (load_rcfile): renamed from add_rcfile
	* app_state.{cc,hh} (constructor): remove read of MT/options
	(initialize): new methods to find/create working copy
	(set_stdhooks,set_rcfiles,add_rcfile,load_rcfiles,read_options):
	new methods
	(set_database,set_branch,set_signing_key): update for new options
	reading
	* monotone.cc: update help for --norc option
	(cpp_main): move loading of lua hooks to app_state after book
	keeping dir is found
	* commands.cc: all commands call app initialize to relocate to
	working copy directory
	(bookdir_exists,ensure_bookdir) remove
	(setup) new command to create working copy
	* tests/t_subdirs.at: new test
	* testsuite.at: call new setup command to initialize working copy;
	call new test
	(PROBE_NODE): adjust for new checkout requirement that MT dir does
	not exist
	* tests/t_attributes.at: ditto
	* tests/t_cwork.at: ditto
	* tests/t_single_char_filenames.at: ditto
	* tests/t_versions.at: ditto

2004-09-06  graydon hoare  <graydon@pobox.com>

	* Makefile.am: Revise,
	* cert.{cc,hh}: Minor bug fixes.
	* change_set.{cc,hh}
	(apply_path_rearrangement): New variant.
	(read_path_rearrangement): New function.
	(write_path_rearrangement): New function.
	* commands.cc: Partially teach about revisions.
	* database.{cc,hh}: Bug fixes.
	* revision.cc: Print new manifest as hex.
	* schema.sql: Fix typos.
	* update.{cc,hh}: Teach about revisions.

2004-09-06  graydon hoare  <graydon@pobox.com>

	* Makefile.am (unit_tests): Revise.
	* change_set.{cc,hh}: Move accessors to header.
	* constants.cc (netcmd_current_protocol_version): Bump.
	(netcmd_minimum_bytes_to_bother_with_gzip): Expand to 0xfff.
	* database.{cc,hh}: Teach about reverse deltas, bug fixes.
	* diff_patch.{cc,hh}: Remove dead code.
	* merkle_tree.{cc,hh}: Teach about revisions.
	* netsync.cc: Teach about revisions, reverse deltas.
	* packet.{cc,hh}: Likewise.
	* unit_tests.{cc,hh}: Reactivate tests.

2004-09-02  Derek Scherger  <derek@echologic.com>

	* tests/t_restrictions.at: rework and attempt to clean things up a
	bit; add test for bug in restrict_patch_set
	* commands.cc (restrict_patch_set): fix bug in removal of
	restricted adds/dels/moves/deltas

2004-08-28  graydon hoare  <graydon@pobox.com>

	* Makefile.am (unit_tests): Split out working parts.
	* basic_io.{cc,hh}: Minor fixes.
	* cert.{cc,hh}: Fixes, remove major algorithms.
	* revision.{cc,hh}: Rewrite algorithms from cert.cc.
	* change_set.{cc,hh}: Extensive surgery, unit tests.
	* database.{cc,hh}: Minor fixes.
	* file_io.{cc,hh}: Likewise.
	* lua.cc: Likewise.
	* packet.{cc,hh}: Teach about revisions.
	* schema.sql: Drop some optimistic tables.
	* unit_tests.{cc,hh}: Add revision, change_set tests.
	* vocab.cc: Instantiate revision<cert>.
	* work.{cc,hh}: Rewrite in terms of path_rearrangement.

2004-08-17  graydon hoare  <graydon@pobox.com>

	* database.cc: Simplified.
	* schema.sql: Simplified.
	* transforms.cc: Fixed bug.
	* revision.{hh,cc}: Stripped out tid_source.
	* change_set.{cc,hh}: Oops, never committed!

2004-08-16  graydon hoare  <graydon@pobox.com>

	* change_set.{hh,cc}: Simplified, finished i/o.
	* revision.{hh,cc}: Fix to match, redo i/o.
	* basic_io.cc (basic_io::parser::key): Print trailing colon.
	* vocab.hh: Whitespace tweak.

2004-08-09  graydon hoare  <graydon@pobox.com>

	* change_set.{hh,cc}: New files.
	* basic_io.{hh,cc}: New files.
	* predicament.{hh,cc}: New files.
	* revision.{hh,cc}: Break completely, need to fix.
	* diff_patch.{hh,cc}: Minor touchups.
	* lua.{hh,cc}, std_hooks.lua: Model predicaments.
	* Makefile.am: Update.

2004-07-10  graydon hoare  <graydon@pobox.com>

	* lcs.{hh,cc}: Move lcs.hh body into lcs.cc.
	* diff_patch.cc: Modify to compensate.
	* revision.{hh,cc}: New files.
	* Makefile.am: Update
	* patch_set.{hh,cc}: Remove.
	* {cert,database,lua,packets}.{hh,cc}, commands.cc:
	Modify partially (incomplete) to use revisions.
	* manifest.{hh,cc}: Cleanup, remove dead code.
	* schema.sql: Declare new revision tables.
	* schema_migration.cc: Incomplete migrator.
	* {transforms.{hh,cc}, vocab{,_terms}.hh:
	Infrastructure for revisions.

2004-07-20  Derek Scherger  <derek@echologic.com>

	* tests/t_restrictions.at: new test
	* testsuite.at: run it
	* app_state.{cc,hh} (add_restriction, is_restricted): new functions
	* monotone.cc (--include,--exclude): new options
	* commands.cc (restrict_patch_set): new function. called by
	commit, update, status, diff commands

2004-07-05  graydon hoare  <graydon@pobox.com>

	* cert.cc (operator<): Fix wrong ordering of
	fields.

2004-06-07  graydon hoare  <graydon@pobox.com>

	* cryptopp/algebra.cpp:
	* cryptopp/asn.h:
	* cryptopp/hmac.h:
	* cryptopp/iterhash.h:
	* cryptopp/mdc.h:
	* cryptopp/modes.h:
	* cryptopp/osrng.h:
	* cryptopp/pubkey.h:
	* cryptopp/seckey.h:
	* cryptopp/simple.h:
	* cryptopp/smartptr.h:
	* cryptopp/strciphr.cpp:
	* cryptopp/strciphr.h:
	* lcs.hh:
	* lua.cc: Fixes for g++ 3.4 from Michael Scherer.
	* AUTHORS: Mention Michael.

2004-05-28  graydon hoare  <graydon@pobox.com>

	* tests/t_movedel.at: New test.
	* testsuite.at: Call it.
	* diff_patch.cc (adjust_deletes_under_renames): New function.
	(merge3): Use it.

2004-05-27  graydon hoare  <graydon@pobox.com>

	* tests/t_movepatch.at: New test.
	* testsuite.at: Call it.
	* diff_patch.cc (adjust_deltas_under_renames): New function.
	(merge3): Use it.

2004-05-20  graydon hoare  <graydon@pobox.com>

	* NEWS: Note 0.13 release.
	* configure.ac: Bump version number.
	* monotone.spec: Likewise.

2004-05-19  graydon hoare  <graydon@pobox.com>

	* file_io.cc (tilde_expand): Fix fs::path use.

2004-05-18  graydon hoare  <graydon@pobox.com>

	* diff_patch.cc (apply_directory_moves): Fix fs::path use.
	* file_io.cc (write_data_impl): Likewise.
	* packet.cc: Use explicit true/false maps in caches.
	* sanity.cc (dump_buffer): Write to clog (buffered).

2004-05-16  graydon hoare  <graydon@pobox.com>

	* keys.cc (get_passphrase): Reimplement.
	* unix/read_password.c: Remove.
	* {unix,win32}/read_password.cc: Add.
	* constants.{hh,cc} (maxpasswd): New constant.
	* Makefile.am: Teach about platform specific stuff.

2004-05-16  graydon hoare  <graydon@pobox.com>

	* diff_patch.cc (merge2): Don't discard files on one side.
	* std_hooks.lua (merge2_xxdiff_cmd): Specify merge filename.

2004-05-14  Joel Rosdahl  <joel@rosdahl.net>

	* std_hooks.lua (ignore_file): Quote dots in .svn patterns.
	* monotone.texi: Updated ignore_file hook example.

2004-05-13  Nathaniel Smith  <njs@codesourcery.com>

	* commands.cc: Include boost/filesystem/path.hpp,
	boost/filesystem/convenience.hpp.
	(checkout): Make checkout directory an fs::path, not a local_path.

2004-05-13  Nathaniel Smith  <njs@codesourcery.com>

	* testsuite.at (test_hooks.lua): Add a 'test_attr' attribute
	hook.  Add tests t_attributes and t_single_char_filenames.
	* tests/t_attributes.at: New test.
	* tests/t_single_char_filenames.at: New test.
	* manifest.cc (read_manifest_map): Replace ".+" with ".*" to
	support single-character filenames.
	* work.cc (read_work_set): Likewise.
	(read_attr_map): Likewise.

2004-05-13  Nathaniel Smith  <njs@codesourcery.com>

	* monotone.texi (Hook Reference): Update documented default
	definitions of 'merge2' and 'merge3'.

2004-05-12  graydon hoare  <graydon@pobox.com>

	* AUTHORS: Rename Netxx back to netxx. Really, look in
	the manifest; it's been renamed!
	* configure.ac: Remove prg_exec_monitor checks.

2004-05-12  Nathaniel Smith  <njs@pobox.com>

	* AUTHORS: Remove discussion of adns, since we no longer
	distribute it.  Fix capitalization of "Netxx".

2004-05-12  Nathaniel Smith  <njs@pobox.com>

	* std_hooks.lua (merge2): Support xemacs.  Add error message
	if no merge tool is found.
	(merge3): Likewise.  Also add (disabled) hook to use CVS
	'merge' command, as a demonstration of how to.

2004-05-12  graydon hoare  <graydon@pobox.com>

	* std_hooks.lua (get_author): Remove standard definition.
	* monotone.texi: Document change.

2004-05-12  graydon hoare  <graydon@pobox.com>

	* cert.cc (cert_manifest_author_default): Use default signing key
	name for default author, if lua hook fails.

2004-05-12  Joel Rosdahl  <joel@rosdahl.net>

	* file_io.cc (walk_tree): Removed extraneous newline in error
	message.

	* std_hooks.lua (edit_comment): Added missing newline in log
	message template.

	* tests/t_ls_missing.at: New test case.
	* testsuite.at: Added t_ls_missing.at.

2004-05-10  graydon hoare  <graydon@pobox.com>

	* nonce.cc, nonce.hh: New files.
	* Makefile.am: Note new files.
	* lua.cc, lua.hh (hook_get_nonce): New hook.
	* commands.cc (bump): New command.
	* commands.cc: Remove "(file|manifest)" args most places.
	* tests/t_disapprove.at
	* tests/t_genkey.at
	* tests/t_singlenetsync.at
	* tests/t_netsync.at
	* tests/t_persist_phrase.at: Adjust to compensate.
	* monotone.texi, monotone.1: Adjust to compensate.
	* work.cc, work.hh: Constify some arguments.

2004-05-09  graydon hoare  <graydon@pobox.com>

	* diff_patch.cc: Remove recording of file merge ancestry.

2004-05-09  graydon hoare  <graydon@pobox.com>

	* commands.cc (ls_missing): Modify to account for work.

2004-05-09  graydon hoare  <graydon@pobox.com>

	* commands.cc (list missing): New command.
	* monotone.texi, monotone.1: Update to document.

2004-05-08  graydon hoare  <graydon@pobox.com>

	* main.cc: New file encompassing prg_exec_monitor.
	* mkstemp.cc, mkstemp.hh: New portable implementation.
	* lua.cc: Use mkstemp from bundled version.
	* lua/liolib.c: Remove old mkstemp definition.
	* monotone.cc (cpp_main): Remove prg_exec env setting.
	* sanity.cc (sanity::dump_buffer): Dump logbuf to stderr, not stdout.
	* std_hooks.lua (temp_file): Use mkstemp not io.mkstemp.
	* Makefile.am (MOST_SOURCES): Add new files.

2004-05-03  Joel Rosdahl  <joel@rosdahl.net>

	* monotone.texi: Removed extraneous @ftable directive.

2004-05-02  graydon hoare  <graydon@pobox.com>

	* monotone.texi: Add stuff on selectors, new hooks.
	* AUTHORS: Typo fix.
	* configure.ac: Bump version number.

	Release point (v 0.12).

2004-05-02  Joel Rosdahl  <joel@rosdahl.net>

	Made it possible to rename a rename target and to undo a rename.
	I.e.: Given a rename set A -> B, "monotone rename B C" gives the
	rename set A -> C and "monotone rename B A" gives the empty rename
	set.
	* work.cc (visit_file): Implement new behavior.
	* tests/t_rename.at: Added test cases for new behavior.
	* monotone.texi: Note that a rename can be undone.

	Fix bug #8458:
	* file_io.hh, file_io.cc (walk_tree): Added require_existing_path
	parameter.
	* work.cc (build_deletion): Pass new parameter to walk_tree.
	* work.cc (build_rename): Ditto.

	* manifest.cc (build_manifest_map): Fix missing file check for
	i18n paths.

2004-05-01  Joel Rosdahl  <joel@rosdahl.net>

	Fix bug #7220:
	* manifest.cc (build_manifest_map): Handle missing file
	gracefully.

	* file_io.cc (walk_tree): Handle nonexistent file/directory
	gracefully.

2004-04-30  Christof Petig <christof@petig-baender.de>

	* rcs_import.cc (store_trunk_manifest_edge):
		skip ancestry to empty manifest
	* rcs_import.cc (process_branch):
		also follow branches of last/first versions

2004-04-29  graydon hoare  <graydon@pobox.com>

	* configure.ac: Fix up windows probe and bundling checks.
	* netxx/resolve_getaddrinfo.cxx: Local hack for stream addresses.
	* netsync.cc: Report address before listening.

2004-04-29  graydon hoare  <graydon@pobox.com>

	* cert.cc (get_branch_heads): Calculate a "disapproved version"
	attribute which culls a version with only disapproved ancestry
	edges.
	* monotone.texi: Fix some ascii-art diagrams.

2004-04-28  Christof Petig <christof@petig-baender.de>

	* command.cc (heads):
	show date and author certificates for each head

2004-04-28  Christof Petig <christof@petig-baender.de>

	* configure.ac:
	default to using the bundled SQLite

2004-04-28  Christof Petig <christof@petig-baender.de>

	* commands.cc (log):
	support optional file argument to show change log for
	e.g. monotone log [ID] cert.cc

2004-04-26  Christof Petig <christof@petig-baender.de>

	* rcs_import.cc (process branch):
	insert dummy cvs_edge to mark newly added file
	as previously non existant

2004-04-25  Joel Rosdahl  <joel@rosdahl.net>

	* po/stamp-po: Removed since it's generated.
	* std_hooks.lua (ignore_file): Corrected name of Subversion's
	administrative directory.
	* work.hh: Ditto.
	* monotone.texi (Hook Reference): Updated default definition of
	ignore_file.

2004-04-23  Christof Petig <christof@petig-baender.de>

	* rcs_import.cc (build_parent_state, build_child_state):
	remove dying files from manifest
	* rcs_import.cc (cvs_file_edge, note_file_edge):
	calculate state and remember it (alive or dead)

2004-04-23  Christof Petig <christof@petig-baender.de>

	* rcs_import.cc (import_rcs_file_with_cvs):
	do not include dead files in head_manifest

2004-04-22  Christof Petig <christof@petig-baender.de>

	* rcs_file.cc, rcs_file.hh: read and remember 'state' of revision
	* rcs_import.cc: remove Attic/ part from path

2004-04-21  Christof Petig <christof@petig-baender.de>

	* configure.ac: enable use of installed SQLite library

2004-04-20  graydon hoare  <graydon@pobox.com>

	* lua.hh, lua.cc (hook_note_commit): New hook.
	* commands.cc (commit): Call it.

2004-04-19  graydon hoare  <graydon@pobox.com>

	* cert.cc: Make trust messages nicer.
	* merkle_tree.cc: Clarify logging messages.
	* netsync.cc: Reorganize tickers, put client in txn.
	* packet.cc, packet.hh: Teach about constructability.

2004-04-16  graydon hoare  <graydon@pobox.com>

	* netsync.cc (session::extra_manifests): New member.
	(session::analyze_ancestry_graph): Use it.
	* tests/t_singlenetsync.at: New test for single manifest sync.
	* testsuite.at: Call it.

2004-04-14  Tom Tromey  <tromey@redhat.com>

	* rcs_import.cc (import_cvs_repo): Use require_password.
	Include keys.hh.
	* keys.hh (require_password): Declare.
	* keys.cc (require_password): New function.

2004-04-13  Tom Tromey  <tromey@redhat.com>

	* monotone.texi: Typo fixes.

2004-04-10  graydon hoare  <graydon@pobox.com>

	* netsync.cc: Minor bug fixes.

2004-04-10  graydon hoare  <graydon@pobox.com>

	* database.{cc,hh}:
	* commands.{cc,hh}:
	* lua.{cc,hh}:
	* std_hooks.lua:
	* vocab_terms.hh:
	Implement first cut at selectors.

2004-04-10  graydon hoare  <graydon@pobox.com>

	* cert.cc (operator<): Include name in compare.
	(operator==): Likewise.
	* packet.cc: Include shared_ptr.
	* rcs_file.cc: Rewrite by hand, no spirit.
	* rcs_import.cc: Change ticker names a bit.

2004-04-09  graydon hoare  <graydon@pobox.com>

	* app_state.cc: Fix a couple file path constructions.
	* file_io.cc (book_keeping_file): Make one variant static.
	* manifest.cc: Remove some dead code in walkers.
	* work.cc: Ditto.
	* rcs_file.cc: fcntl fix from Paul Snively for OSX.

2004-04-09  graydon hoare  <graydon@pobox.com>

	* file_io.cc: Fix boost filesystem "." and ".." breakage.
	* lua.cc: Fix format of log entry.
	* monotone.cc: Log locale settings on startup.
	* sanity.cc: Dump prefix on --verbose activation.
	* testsuite/t_i18n_file.at: Fix autotest LANG breakage.
	* testsuite/t_null.at: Account for chatter with --verbose.

2004-04-09  graydon hoare  <graydon@pobox.com>

	* configure.ac: Comment out check for sse2,
	set bundling to true by default.
	* INSTALL: describe changes to bundling.
	* Makefile.am: Remove vestiges of depot.

2004-04-07  graydon hoare  <graydon@pobox.com>

	* adns/*:
	* network.{cc,hh}:
	* proto_machine.{cc,hh}:
	* {http,smtp,nntp}_tasks.{cc,hh}:
	* tests/t_{http,smtp,nntp,proxy}.at:
	* url.{cc,hh}:
	* depot.cc:
	Delete files.
	* commands.cc:
	* lua.{cc,hh}:
	* database.{cc,hh}: Remove network/queue stuff.
	* configure.ac:
	* constants.{cc,hh}:
	* tests/t_{netsync,singlecvs,cvsimport}.at:
	* testsuite.at:
	* transforms.{cc,hh}:
	* unit_tests.{cc,hh}:
	* vocab_terms.hh:
	* vocab.{cc,hh}:
	* Makefile.am: Adjust for deletions.
	* app_state.hh: Cleanup.
	* monotone.texi: Fix some typos.
	* packet.{cc,hh}: Implement database ordering.
	* netsync.cc: Massage to use new packet logic.
	* commands.cc:
	* std_hooks.lua: Add initial selector stuff.

2004-03-29  graydon hoare  <graydon@pobox.com>

	* monotone.spec: Update for 0.11 release.

	Release point (v 0.11).

2004-03-29  graydon hoare  <graydon@pobox.com>

	* Makefile.am (DISTCHECK_CONFIGURE_FLAGS): Set.
	* commands.cc: Tidy up / narrow output width.
	* patch_set.cc: Likewise.
	* monotone.texi: Cleanups for PDF generation.

2004-03-28  graydon hoare  <graydon@pobox.com>

	* NEWS: Mention 0.11 release.
	* AUTHORS: Mention Robert.

2004-03-28  Robert Bihlmeyer  <robbe+mt@orcus.priv.at>

	* file_io.cc (walk_tree_recursive): Ignore broken symlinks.

2004-03-27  graydon hoare  <graydon@pobox.com>

	* monotone.texi: Flesh out netsync stuff, remove old network stuff.
	* monotone.1: Likewise.

2004-03-27  Robert Helgesson  <rycee@home.se>

	* Makefile.am:
	* configure.ac:
	* database.cc:
	* depot.cc:
	* lua.cc:
	* network.cc:
	* schema_migration.cc: Bundled library switch logic.

2004-03-27  graydon hoare  <graydon@pobox.com>

	* depot.cc (dump): Implement.
	* tests/t_http.at, test/t_proxy.at: Use "depot.cgi dump" rather than sqlite.
	* sqlite/pager.h: Change page size.
	* README: Massage slightly.
	* INSTALL: Write real installation instructions.
	* Makefile.am: Include build of "one big page" docs.
	* boost/circular_buffer_base.hpp: Another boost version insulation fix.
	* vocab.cc (verify): Normalize local_path's during verification on boost 1.31.0.
	* monotone.texi: Rip out some of the pre-netsync networking docs.

2004-03-24  graydon hoare  <graydon@pobox.com>

	* boost/circular_buffer_base.hpp: Boost version insulation.
	* cert.cc, cert.hh, commands.cc: Differentiate "unknown" keys from "bad".
	* xdelta.cc, proto_machine.cc: Fix boost version insulation.

2004-03-24  graydon hoare  <graydon@pobox.com>

	* rcs_import.cc (import_substates): Filter by branch.
	* xdelta.cc: Minor bits of insulation.

2004-03-24  graydon hoare  <graydon@pobox.com>

	* AUTHORS: Mention Robert.
	* configure.ac: Enable sse2 stuff.
	* monotone.spec: Adjust CFLAGS and CXXFLAGS
	* monotone.texi (Network Service): Expand a bit.

2004-03-24  Robert Helgesson  <rycee@home.se>

	* commands.cc:
	* http_tasks.cc:
	* lua.cc:
	* manifest.cc:
	* netsync.cc:
	* nntp_tasks.cc:
	* proto_machine.cc:
	* work.cc:
	* xdelta.cc:
	Portability fixes for boost 1.31.0

2004-03-22  graydon hoare  <graydon@pobox.com>

	* cryptopp/integer.cpp, integer.h: Enable SSE2 multiply code.
	* database.cc, database.hh, certs.cc: Speed up 'heads'.

2004-03-21  graydon hoare  <graydon@pobox.com>

	* lcs.hh, sanity.hh: Minor performance tweaks.

2004-03-20  graydon hoare  <graydon@pobox.com>

	* rcs_import.cc: Teach how to aggregate branches.
	* monotone.texi: Start section on netsync.

2004-03-20  Olivier Andrieu  <oliv__a@users.sourceforge.net>

	* commands.cc (log): Show tags in log.
	* AUTHORS: Mention Olivier.

2004-03-17  Nathan Myers  <ncm@cantrip.org>

	* boost/circular_buffer.hpp:
	* commands.cc:
	* cryptopp/fltrimpl.h:
	* cryptopp/iterhash.cpp:
	* quick_alloc.hh:
	Fixes for gcc 3.4 compat and warnings.

2004-03-17  graydon hoare  <graydon@pobox.com>
	* cryptopp/config.h: Fix for gcc aliasing optimization error.
	* rcs_import.cc (cvs_history::note_file_edge):
	Fix for first changelog import bug (#5813).

2004-03-15  graydon hoare  <graydon@pobox.com>

	* rcs_import.cc: Import lone versions properly.
	* tests/t_singlecvs.at: New test for it.
	* testsuite.at: Call it.

2004-03-14  graydon hoare  <graydon@pobox.com>

	* commands.cc (diff): Show added files too.
	* monotone.texi: Fix typo.

2004-03-08  graydon hoare  <graydon@pobox.com>

	* netsync.cc (analyze_manifest_edge): Fix broken formatter.

2004-03-07  graydon hoare  <graydon@pobox.com>

	* Makefile.am (BOOST_SANDBOX_SOURCES): Remove boost::socket entries.
	(NETXX_SOURCES): Predicate on IP6 support in OS (from Paul Snively).
	* boost/socket/*.[hc]pp: Remove.
	* boost/io/streambuf_wrapping.hpp: Remove.
	* AUTHORS: Remove copyright notice for boost::socket.
	* acinclude.m4 (ACX_PTHREAD): Add.
	* network.cc: Replace boost::socket machinery with Netxx.
	* network.hh (open_connection): Remove prototype, static function.
	* sanity.hh, sanity.cc: Make log formatters give file:line coords,
	throw log offending coordinate if formatting fails.

2004-03-07  graydon hoare  <graydon@pobox.com>

	* sqlite/date.c, sqlite/vdbeInt.h, sqlite/vdbeaux.c: Add.
	* sqlite/*.c: Upgrade to 2.8.12.
	* Makefile.am: Update to mention new files.
	* cert.cc
	(expand_ancestors)
	(expand_dominators): Resize child bitmaps to cover parent.

2004-03-06  graydon hoare  <graydon@pobox.com>

	* netsync.cc (get_root_prefix): Fix from Paul Snively
	to fix static initialization order on mac OSX.
	* montone.texi: Typo fix from Anders Petersson.
	* *.cc: Move all function defs into column 0.

2004-03-04  graydon hoare  <graydon@pobox.com>

	* std_hooks.lua: Fix merger execution pessimism.

2004-03-04  graydon hoare  <graydon@pobox.com>

	* adler32.hh: Modify to use u8.
	* depot.cc, netcmd.cc, xdelta.cc: Modify to use u8.
	* netio.hh, numeric_vocab.hh (widen): Move between headers.
	* netsync.cc: Correct role-assumption bugs.
	* schema_migration.cc: Strip whitespace in sha1.
	(changes received from Christof Petig)

2004-03-01  graydon hoare  <graydon@pobox.com>

	* commands.cc: Handle anonymous pulling.
	* netsync.cc: Ditto.

	Release point (v 0.10).

2004-03-01  graydon hoare  <graydon@pobox.com>

	* NEWS: Mention impending 0.10 release.
	* cert.cc, cert.hh: Bug fixes, implement trust function, QA stuff.
	* commands.cc: Tweak disapprove, approve, testresult, push, pull.
	* configure.ac: Bump version number.
	* cryptopp/rng.h, cryptopp/rng.cpp
	(MaurerRandomnessTest): Fix bitrot.
	* keys.cc: Add Maurer PRNG randomness test.
	* lua.cc, lua.hh: Add trust, testresult, anonymous netsync hooks.
	* monotone.1: Update to follow changes to commands.
	* monotone.texi: Include QA section, adjust some UI drift, clarify
	reserved cert names, document new hooks and commands.
	* netcmd.hh, netcmd.cc: Add anonymous, error commands; fix bugs.
	* netsync.cc: Process new commands, factor server loop a bit.
	* std_hooks.lua: Add new hook defaults, factor mergers.
	* tests/t_netsync.at: Check SHA1 of each edge.
	* tests/t_null.at: Call with --norc to skip ~/.monotonerc
	* tests/t_update.at: Fix glaring error.
	* tests/t_disapprove.at, tests/t_testresult.at: New tests.
	* testsuite.at: Call them.
	* ui.cc (sanitize): Clean escape chars from output (optional?)
	* update.cc: Rewrite entirely in terms of new QA definitions.

2004-02-24  graydon hoare  <graydon@pobox.com>

	* commands.cc (ls_keys): Write key hash codes.
	* constands.cc (netsync_timeout_seconds): Up to 120.
	* netsync.cc: Fix a bunch of bugs.
	* patch_set.cc (manifests_to_patch_set): Fix bug in overload
	default construction.

2004-02-22  graydon hoare  <graydon@pobox.com>

	* patch_set.cc, patch_set.hh: Parameterize yet further.
	* netsync.cc: Fix a lot of bugs, add manifest and file grovelling.
	* tests/t_netsync.at: A new test (which runs!)
	* testsuite.at: Call it.

2004-02-20  graydon hoare  <graydon@pobox.com>

	* cert.cc, cert.hh, key.cc, key.hh, database.cc, database.hh:
	Add lots of little netsync support routines.
	* commands.cc (rebuild): Rehash everything too.
	* constants.cc (netcmd_minsz): Recalculate.
	* cryptopp/osrng.cpp (NonblockingRng::GenerateBlock): Handle
	/dev/urandom a bit better.
	* netcmd.cc, netcmd.hh: Remove describe cmds, add nonexistant cmd.
	* netio.hh: Add uleb128 stuff.
	* xdelta.cc: Add randomizing unit test suite.
	* diff_patch.cc: Remove commented-out dead line-merger code.
	* merkle_tree.cc: Fix various bugs.
	* netcmd.cc: Switch everything over to uleb128s.
	* netsync.cc: Implement lots of missing stuff.

2004-02-09  graydon hoare  <graydon@pobox.com>

	* netsync.cc (ROOT_PREFIX): New variable.
	* commands.cc (merkle): New command.

2004-02-09  Ben Elliston  <bje@wasabisystems.com>

	* monotone.texi: Spelling corrections.

2004-02-09  graydon hoare  <graydon@pobox.com>

	* database.cc, database.hh
	(get_version_size)
	(get_file_version_size)
	(get_manifest_version_size): New functions.
	* xdelta.cc, xdelta.hh (measure_delta_target_size): New function.
	* merkle_tree.cc, merkle_tree.hh, netcmd.cc, netcmd.hh:
	Cleanup and typesafety.
	* netsync.cc: Cleanup, typesafety, implement refine phase.

2004-02-01  graydon hoare  <graydon@pobox.com>

	* netsync.cc: Remove a lot of stuff, implement auth phase.
	* constants.cc, constants.hh: Move constants from netsync.cc.
	* netcmd.cc, netcmd.hh: Split out of netsync.cc.
	* merkle_tree.cc, merkle_tree.hh: Likewise.
	* numeric_vocab.hh: New header.
	* adler32.hh: include numeric_vocab.hh.
	* netio.hh: Likewise.
	* unit_tests.cc, unit_tests.hh: Update.
	* Makefile.am: Likewise.
	* commands.cc: Guess signing key for auth phase.
	* database.cc, database.hh (public_key_exists)
	(get_pubkey): New functions based on key hashes.

2004-01-31  graydon hoare  <graydon@pobox.com>

	* Netxx/*: New files.
	* AUTHORS: Mention Netxx.
	* Makefile.am: Mention Netxx and netsync.{cc,hh}
	* adler32.hh: Delegate typedefs to boost.
	* cert.hh, cert.cc (cert_hash_code): New function.
	* commands.cc (find_oldest_ancestors): Block cycles.
	(netsync): New command.
	* database.cc, database.hh (schema): Update.
	(put_key): Calculate key hash on the fly.
	(put_cert): Likewise.
	(merkle_node_exists)
	(get_merkle_node)
	(put_merkle_node)
	(erase_merkle_nodes): New functions.
	* keys.hh, keys.cc (key_hash_code): New function.
	* lua.cc, lua.hh
	(hook_get_netsync_read_permitted)
	(hook_get_netsync_write_permitted): New hooks.
	* monotone.spec: Update for FC1 info conventions.
	* monotone.texi (Quality Assurance): New section.
	* netsync.cc, netsync.hh: New files, preliminary
	netsync infrastructure. Command bodies still missing.
	* schema.sql: Add intrinsic key and cert hashes, merkle nodes.
	* schema_migration.cc: Add code to migrate to new schema.
	* unit_tests.cc: Handle command-line args to limit test set.
	* vocab_terms.hh: Add merkle and prefix as new terms.

2004-01-13  Nathaniel Smith  <njs@codesourcery.com>

	* idna/idn-int.h: Remove (generated by configure).

2004-01-13  Nathaniel Smith  <njs@codesourcery.com>

	* configure.ac: Switch "if" and "else" branches in pthreads
	checks.

2004-01-12  Nathaniel Smith  <njs@codesourcery.com>

	* configure.ac: Remove check for -lpthread.
	Add check for pthread_mutex_lock and ACX_PTHREAD.
	* m4/acx_pthread.m4: New file.

2004-01-07  graydon hoare  <graydon@pobox.com>

	* Makefile.am:
	* po/POTFILES.in:
	* po/monotone.pot: Minor tweaks for distclean.
	* adns/config.h:
	* boost/socket/src/interface.cpp:
	* boost/socket/src/ip4/address.cpp:
	* boost/socket/src/ip4/protocol.cpp: OSX portability.
	* AUTHORS: Mention new contributors.
	* monotone.texi (Hook Reference): Document i18n hooks.

	Release point (v 0.9).

2004-01-07  graydon hoare  <graydon@pobox.com>

	* cert.cc (ensure_parents_loaded)
	(expand_dominators)
	(expand_ancestors)
	(find_intersecting_node): New functions.
	(find_common_ancestor): Reimplement in terms of dominator
	and ancestor bitset intersection.

2004-01-05  Christof Petig <christof@petig-baender.de>

	* vocab.cc (verify<local_path>) Fix use of val() / iterator.
	* constants.cc (illegal_path_bytes): NUL-terminate.

2004-01-02  graydon hoare  <graydon@pobox.com>

	* diff_patch.cc (normalize_extents): Improve to handle an odd case.
	* tests/t_fmerge.at: New test, to test it.
	* commands.cc (fload, fmerge): Permanently enable, for test.
	* testsuite.at: Call new test.

2004-01-01  graydon hoare  <graydon@pobox.com>

	* file_io.hh, file_io.cc (read_localized_data, write_localized_data):
	New functions
	* commands.cc, manifest.cc, transforms.cc: Use them.
	* monotone.texi: Minor update to i18n docs.
	* lua.hh, lua.cc (hook_get_linesep_conv, hook_get_charset_conv):
	New hooks.
	* acinclude.m4: Move AX_CREATE_STDINT_H in here.
	* po/monotone.pot: Regenerate.
	* NEWS, configure.ac: Prep for 0.9 release.

2003-12-30  graydon hoare  <graydon@pobox.com>

	* file_io.hh, file_io.cc (mkpath): New function.
	* commands.cc, database.cc, diff_patch.cc, file_io.cc,
	lua.cc, vocab.cc, work.cc: Use it.
	* constants.cc (illegal_path_bytes_arr): Remove leading null.
	* monotone.texi: Include i18n docs.
	* tests/t_i18n_file.at: Check colon in filename.

2003-12-29  graydon hoare  <graydon@pobox.com>

	* file_io.cc: Localize names before touching fs.
	* lua.hh, lua.cc (hook_get_system_charset): Remove useless fn.
	* test_hooks.lua: Likewise.
	* monotone.cc, transforms.cc, transforms.hh:
	Remove lua from system charset conv.
	* tests/t_i18n_file.at: New test.
	* testsuite.at: Call it.

2003-12-28  graydon hoare  <graydon@pobox.com>

	* app_state.cc, app_state.hh: Massage to use i18n vocab.
	* cert.cc, commands.cc, commands.hh, rcs_import.cc,
	update.cc, update.hh, url.cc, url.hh: Likewise.

	* work.cc, work.hh: --> Likewise, and break file format! <--

	* constants.hh, constants.cc (legal_ace_bytes): New constant.
	* vocab.cc (verify<ace>): Use it.
	(verify<urlenc>) New function.
	* vocab_terms.hh (ace, urlenc, utf8): New terms.
	* transforms.hh, transforms.cc: Use them.
	* monotone.cc (utf8_argv): Charconv argv.
	* network.hh, network.cc: Use url.{hh,cc}.

2003-12-28  graydon hoare  <graydon@pobox.com>

	* constants.hh, constants.cc (idlen): New constant.
	* commands.cc, vocab.cc: Use it.
	* manifest.cc (read_manifest_map): Tighten up regex.
	* packet.cc: Likewise.
	* transforms.cc (uppercase)
	(lowercase): Rewrite.
	(utf8_to_urlenc)
	(urlenc_to_utf8)
	(internalize_url)
	(internalize_cert_name)
	(internalize_rsa_keypair_id)
	(externalize_url)
	(externalize_cert_name)
	(externalize_rsa_keypair_id): New functions.
	* url.hh, url.cc (parse_utf8_url): New function.

2003-12-20  graydon hoare  <graydon@pobox.com>

	* diff_patch.cc (normalize_extents): New function.
	(merge_via_edit_scripts): Use it.

2003-12-19  graydon hoare  <graydon@pobox.com>

	[net.venge.monotone.i18n branch]

	* idna/*.[ch]: New files.
	* po/*: New files.
	* url.cc, url.hh, constants.cc: New files.
	* Makefile.am, configure.ac: Various fiddling for gettext.
	* lua.hh, lua.cc (hook_get_system_charset): New hook.
	(hook_get_system_linesep): New hook.
	* transforms.hh, transforms.cc
	(charset_convert)
	(system_to_utf8)
	(utf8_to_system)
	(ace_to_utf8)
	(utf8_to_ace)
	(line_end_convert): New functions.
	* vocab.cc: Refine constraints.
	* vocab_terms.hh (external): New atomic type.
	* monotone.cc (cpp_main): Initialize gettext.
	* sanity.hh (F): Call gettext() on format strings.
	* commands.cc, depot.cc, database.cc, http_tasks.cc, keys.cc,
	network.cc, rcs_import.cc, sanity.cc, mac.hh : Update to use
	'constants::' namespace.
	* config.h.in: Remove.
	* commands.cc: Various formatting cleanups.
	* unit_tests.cc, unit_tests.hh: Connect to url tests.

2003-12-19  graydon hoare  <graydon@pobox.com>

	* diff_patch.cc (merge3): Skip patches to deleted files.

2003-12-16  graydon hoare  <graydon@pobox.com>

	* commands.cc (ls_ignored, ignored_itemizer): Fold in as subcases of unknown.

2003-12-16  graydon hoare  <graydon@pobox.com>

	* lua.cc (working_copy_rcfilename): MT/monotonerc not MT/.monotonerc.

2003-12-16  graydon hoare  <graydon@pobox.com>

	* lua.hh, lua.cc (working_copy_rcfilename): New function.
	* monotone.cc: Add working copy rcfiles.
	* commands.cc (ls_unknown, unknown_itemizer): Skip ignored files.

2003-12-16  graydon hoare  <graydon@pobox.com>

	* file_io.cc (walk_tree_recursive): continue on book-keeping file.

2003-12-15  graydon hoare  <graydon@pobox.com>

	* tests/t_unidiff.at, t_unidiff2.at: Check for mimencode.

2003-12-15  graydon hoare  <graydon@pobox.com>

	* configure.ac: Add --enable-static-boost.
	* Makefile.am: Likewise.
	* AUTHORS: Mention new contributors.

2003-12-14  Lorenzo Campedelli <lorenzo.campedelli@libero.it>

	* work.cc (add_to_attr_map): Finish change to attr map format.

2003-12-10  Tom Tromey  <tromey@redhat.com>

	* commands.cc (checkout): Give better error message if branch is
	empty.

2003-12-07  Eric Kidd  <eric.kidd@pobox.com>

	* commands.cc (agraph): Handle repositories with a single version.
	* database.cc (get_head_candidates): Handle heads with no ancestors.
	* cert.cc (get_branch_heads): Handle heads with no ancestors.

2003-12-06  Eric Kidd  <eric.kidd@pobox.com>

	* update.hh, update.cc (pick_update_target): Return current
	version if no better update candidates available.
	* update.cc (pick_update_target): Always do branch filtering.
	* commands.cc (update): Notice when we're already up-to-date.
	* commands.cc (propagate): Assign branch name correctly when merging.

2003-12-05  graydon hoare  <graydon@pobox.com>

	* lcs.hh (edit_script): New entry point.
	* diff_patch.cc: Rewrite merge in terms of edit scripts.
	* network.cc (post_queued_blobs_to_network): Tidy up transient
	failure message.
	* randomfile.hh: Prohibit deletes on end of chunks.
	* sanity.cc: EOL-terminate truncated long lines.

2003-12-02  graydon hoare  <graydon@pobox.com>

	* database.cc, database.hh (reverse_queue): Copy constructor.
	* std_hooks.lua (merge3): Remove afile, not ancestor.
	* monotone.cc: Remove debugging message.
	* ui.cc (finish_ticking): Set last_write_was_a_tick to false.

2003-12-01  graydon hoare  <graydon@pobox.com>

	* app_state.hh, app_state.cc (set_signing_key): New fn, persist key.
	* monotone.cc (cpp_main): Permit commuting the --help argument around.

2003-11-30  graydon hoare  <graydon@pobox.com>

	* network.cc (post_queued_blobs_to_network): Fail when posted_ok is false.
	* database.cc (initialize): Fail when -journal file exists.
	* keys.cc (make_signature): Nicer message when privkey decrypt fails.

2003-11-29  Tom Tromey  <tromey@redhat.com>

	* rcs_import.cc (store_auxiliary_certs): Renamed to fix typo.
	Updated all callers.

	* http_tasks.cc (check_received_bytes): Allow "-" as well.
	* depot.cc (execute_post_query): Allow "-" as well.

2003-11-28  Tom Tromey  <tromey@redhat.com>

	* http_tasks.cc (check_received_bytes): Allow "-" as well.
	* depot.cc (execute_post_query): Allow "-" as well.

2003-11-28  graydon hoare  <graydon@pobox.com>

	* cert.cc: Various speedups.
	* cycle_detector.hh (edge_makes_cycle): Use visited set, too.
	* database.hh, database.cc (get_head_candidates): New, complex query.
	* keys.hh, keys.cc (check_signature): Cache verifiers.
	* sqlite/os.c (sqliteOsRandomSeed): Harmless valgrind purification.
	* tests/t_fork.at, tests/t_merge.at: Ignore stderr chatter on 'heads'.

2003-11-27  graydon hoare  <graydon@pobox.com>

	* Makefile.am (AM_LDFLAGS): No more -static, sigh.
	* cert.cc (find_relevant_edges): Keep dynamic-programming caches.
	(calculate_renames_recursive): Likewise.
	* cert.cc, cert.hh (rename_edge): Add constructor, copy constructor.
	* commands.cc (list certs): Note rename certs are binary.

2003-11-24  graydon hoare  <graydon@pobox.com>

	* network.cc: Continue fetch, post loops even if one target has
	an exception.

2003-11-24  graydon hoare  <graydon@pobox.com>

	* database.hh, database.cc (delete_posting): Change to take queue
	sequence numbers.
	* commands.cc (queue): Use new API.
	* network.cc (post_queued_blobs_to_network): Use new API.

2003-11-24  graydon hoare  <graydon@pobox.com>

	* std_hooks.lua (get_http_proxy): Return nil when no ENV var.
	* monotone.texi (get_http_proxY): Document change.

2003-11-24  graydon hoare  <graydon@pobox.com>

	* tests/t_proxy.at: Add a test for proxying with tinyproxy.
	* testsuite.at: Call it.
	* lua.cc: Fix dumb error breaking proxying.
	* network.cc: Be verbose about proxying.

2003-11-23  graydon hoare  <graydon@pobox.com>

	* http_tasks.cc (read_chunk): Tolerate 0x20* after chunk len.

2003-11-23  graydon hoare  <graydon@pobox.com>

	* network.cc: Make more informative error policy.
	* boost/socket/socketstream.hpp: Pass SocketType to streambuf template.
	* boost/socket/src/default_socket_impl.cpp: Translate EINTR.

2003-11-22  graydon hoare  <graydon@pobox.com>

	* lua.cc, lua.hh (hook_get_http_proxy): New hook.
	* std_hooks.lua (get_http_proxy): Default uses HTTP_PROXY.
	(get_connect_addr): Undefine, it's for tunnels alone now.
	* network.cc: Use new hook.
	* http_tasks.hh, http_tasks.cc: Teach about proxies (sigh).
	* monotone.texi: Document new hooks.

2003-11-22  graydon hoare  <graydon@pobox.com>

	* lua.cc, lua.hh (hook_get_connect_addr): New hook.
	* std_hooks.lua (get_connect_addr): Default uses HTTP_PROXY.
	* network.cc, network.hh: Use new hook.
	* http_tasks.cc: Teach about HTTP/1.1.
	* cert.cc (bogus_cert_p): Fix UI ugly.

2003-11-21  graydon hoare  <graydon@pobox.com>

	* constants.hh (postsz): New constant for suggested post size.
	* database.cc, database.hh (queue*): Change db API slightly.
	* commands.cc (queue): Adjust to changed db API.
	* network.cc (post_queued_blobs_to_network): Switch to doing
	incremental posts.
	* cert.cc (write_rename_edge, read_rename_edge): Put files on
	separate lines to accomodate future i18n work.
	* work.cc (add_to_attr_map, write_attr_map): Reorder fields to
	accomodate future i18n work.
	* monotone.texi: Document it.
	* configure.ac, NEWS: Mention 0.8 release.

	Release point (v 0.8).

2003-11-16  Tom Tromey  <tromey@redhat.com>

	* missing: Removed generated file.

2003-11-14  graydon hoare  <graydon@pobox.com>

	* commands.cc (vcheck): Add.
	* cert.cc, cert.hh (cert_manifest_vcheck): Add.
	(check_manifest_vcheck): Add.
	(calculate_vcheck_mac): Add.
	* constants.hh (vchecklen): New constant.
	* mac.hh: Re-add.
	* monotone.texi (Hash Integrity): New section.
	* monotone.1: Document vcheck.

2003-11-14  graydon hoare  <graydon@pobox.com>

	* database.cc, database.hh (reverse_queue): New class.
	(compute_older_version): New functions.
	(get_manifest_delta): Remove.
	* network.cc, network.hh (queue_blob_for_network): Remove.
	* packet.cc, packet.hh (queueing_packet_writer): Change UI,
	write to queue directly, accept optional<reverse_queue>.
	* cert.cc (write_paths_recursive): Rewrite to use constant
	memory.
	* commands.cc (queue, queue_edge_for_target_ancestor):
	Install optional<reverse_queue> in qpw.
	* tests/t_cross.at: Ignore new UI chatter.
	* monotone.texi (Transmitting Changes): Change UI output.

2003-11-13  graydon hoare  <graydon@pobox.com>

	* Makefile.am (AUTOMAKE_OPTIONS): Require 1.7.1
	* commands.cc (addtree): Wrap in transaction guard.
	* database.cc, database.hh (manifest_delta_exists): Add.
	(get_manifest_delta): Add.
	* cert.cc (write_paths_recursive): Use partial deltas.
	* manifest.cc, manifest.hh (read_manifest_map): New variant.
	* patch_set.cc, patch_set.hh (patch_set): Add map_new, map_old
	fields.
	(manifests_to_patch_set) Store new field.
	(patch_set_to_packets) Don't read manifest versions from db.
	* std_hooks.lua (ignore_file): ignore .a, .so, .lo, .la, ~ files.
	* tests/t_cvsimport.at: New test.
	* testsuite.at: Call it.

2003-11-10  graydon hoare  <graydon@pobox.com>

	* commands.cc (find_oldest_ancestors): New function.
	(queue): New "addtree" subcommand.
	* monotone.texi: Document it.
	* monotone.1: Document it.

2003-11-10  graydon hoare  <graydon@pobox.com>

	* file_io.cc (walk_tree_recursive): Ignore MT/

2003-11-09  graydon hoare  <graydon@pobox.com>

	* database.cc (dump, load): Implement.
	* commands.cc (db): Call db.dump, load.
	* cycle_detector.hh: Skip when no in-edge on src.
	* monotone.texi: Document dump and load, add some
	special sections.
	* monotone.1: Mention dump and load.

2003-11-09  graydon hoare  <graydon@pobox.com>

	* rcs_file.hh (rcs_symbol): New structure.
	* rcs_file.cc (symbol): New rule.
	* rcs_import.cc (find_branch_for_version): New function.
	(cvs_key::branch): New field.
	(store_auxilliary_certs): Cert branch tag.
	* cycle_detector.hh: Fix bugs, don't use quick_alloc.
	* commands.cc (checkout): Add --branch based version.
	* monotone.texi: Document new command variant.
	* monotone.1: Ditto.

2003-11-09  graydon hoare  <graydon@pobox.com>

	* quick_alloc.hh: New file.
	* Makefile.am: Add it.
	* cycle_detector.hh: Rewrite.
	* manifest.hh: Use quick_alloc.
	* vocab.cc: Relax path name requirements a bit.
	* sqlite/sqliteInt.h: Up size of row to 16mb.

2003-11-02  graydon hoare  <graydon@pobox.com>

	* commands.cc (post): Post everything if no URL given; don't base
	decision off branch name presence.
	* app_state.cc, monotone.cc, file_io.cc, file_io.hh: Support
	absolutifying args.
	* lua.hh, lua.cc, std_hooks.lua (hook_get_mail_hostname): New hook.
	* monotone.texi: Document it.
	* monotone.texi, monotone.1: Minor corrections, new sections.
	* monotone.cc: Don't look in $ENV at all.
	* network.cc: Correct MX logic.
	* nntp_tasks.cc, smtp_tasks.cc: Separate postlines state.
	* smtp_tasks.cc: Correct some SMTP logic.
	* configure.ac, NEWS: Mention 0.7 release.

	Release point (v 0.7).

2003-11-01  graydon hoare  <graydon@pobox.com>

	* http_tasks.cc: Drop extra leading slashes in HTTP messages.

2003-10-31  graydon hoare  <graydon@pobox.com>

	* commands.cc, database.cc, database.hh, lua.cc, lua.hh,
	network.cc, network.hh, packet.cc, packet.hh, schema.sql,
	schema_migration.cc, tests/t_http.at, tests/t_nntp.at, vocab.cc:
	Eliminate "groupname", use lone URL.
	* monotone.texi: Update to cover new URL rules.
	* network.cc, network.hh, lua.cc, lua.hh, smtp_tasks.cc:
	Implement "mailto" URLs.
	* tests/t_smtp.at: New test.
	* testsuite.at: Call it.

2003-10-31  graydon hoare  <graydon@pobox.com>

	* patch_set.cc (manifests_to_patch_set): Second form with explicit renames.
	(manifests_to_patch_set): Split edit+rename events when we see them.
	* commands.cc (status, commit): Include explicit rename set.
	* diff_patch.cc (merge3): Accept edit+rename events split by patch_set.cc.
	* smtp_tasks.hh, smtp_tasks.cc: New files.
	* nntp_machine.hh, nntp_machine.cc: Rename to proto_machine.{hh,cc} (woo!)
	* nntp_tasks.cc: Adjust to use proto_ prefix in various places.
	* proto_machine.cc (read_line): get() into streambuf.
	* Makefile.am: Cover renames and adds.

2003-10-31  graydon hoare  <graydon@pobox.com>

	* diff_patch.cc (merge3): Extract renames.
	* commands.cc (calculate_new_manifest_map): Extract renames.
	(try_one_merge): Extract renames, propagate to merge target.
	(commit): Extract renames, propagate to commit target.
	* cert.cc (calculate_renames_recursive): Fix wrong logic.
	(find_common_ancestor_recursive): Stall advances at top of graph.
	* patch_set.cc: (manifests_to_patch_set): Teach about historical
	renames.
	* tests/t_erename.at: New test for edit+rename events.
	* testsuite.at: Call t_erename.at.

2003-10-30  graydon hoare  <graydon@pobox.com>

	* patch_set.cc (operator<): s/a/b/ in a few places, yikes!
	* cert.cc: Add machinery for rename edge certs.
	* commands.cc: Call diff(manifest,manifest) directly.
	* tests/t_nntp.at: Kill tcpserver DNS lookups on nntp test.
	* network.cc (parse_url): Character class typo fix, from
	Johannes Winkelmann.
	* app_state.hh, cert.hh, commands.hh, cycle_detector.hh,
	database.hh, diff_patch.cc, diff_patch.hh, http_tasks.hh,
	interner.hh, keys.hh, lua.hh, manifest.hh, network.hh,
	nntp_machine.hh, nntp_tasks.hh, packet.hh, patch_set.hh,
	transforms.hh, update.hh, vocab.hh, work.hh, xdelta.hh:
	fix use of std:: prefix / "using namespace" pollution.

2003-10-27  graydon hoare  <graydon@pobox.com>

	* lua/liolib.c (io_mkstemp): Portability fix
	from Ian Main.
	* xdelta.cc,hh (compute_delta): New manifest-specific variant.
	* transforms.cc,hh (diff): Same.
	* rcs_import.cc: Various speedups to cvs import.

2003-10-26  graydon hoare  <graydon@pobox.com>

	* cert.cc (get_parents): New function.
	(write_paths_recursive): New function.
	(write_ancestry_paths): New function.
	* cert.hh (write_ancestry_paths): Declare.
	* commands.cc (queue_edge_for_target_ancestor):
	Call write_ancestry_paths for "reposting" queue
	strategy.

2003-10-25  graydon hoare  <graydon@pobox.com>

	* commands.cc (log): Skip looking inside nonexistent
	manifests for file comments.

2003-10-24  graydon hoare  <graydon@pobox.com>

	* adns/*.c, adns/*.h: Import adns library.
	* Makefile.am: Update to build adns into lib3rdparty.a.
	* AUTHORS: Mention adns.
	* network.cc: Call adns functions, not gethostbyname.

2003-10-20  Nathaniel Smith  <njs@codesourcery.com>

	* patch_set.cc (patch_set_to_text_summary): Give more detailed
	output.
	* commands.cc (get_log_message, status, diff): Use
	patch_set_to_text_summary for complete description.

2003-10-22  graydon hoare  <graydon@pobox.com>

	* monotone.texi: Document 'queue' command.
	* monotone.1: Likewise.

2003-10-22  graydon hoare  <graydon@pobox.com>

	* diff_patch.cc
	(infer_directory_moves): New function.
	(rebuild_under_directory_moves): New function.
	(apply_directory_moves): New function.
	(merge3): Handle directory moves.
	* tests/t_renamed.at: New test for dir renames.
	* testsuite.at: Call it.

2003-10-21  graydon hoare  <graydon@pobox.com>

	* commands.cc (queue): New command.
	(list): Add "queue" subcommand, too.

2003-10-21  graydon hoare  <graydon@pobox.com>

	* diff_patch.cc (merge_deltas): New function.
	(check_map_inclusion): New function.
	(check_no_intersect): New function.
	(merge3): Rewrite completely.
	* tests/t_rename.at: New test.
	* testsuite.at: Call it.
	* file_io.cc, file_io.hh (make_dir_for): New function.
	* commands.cc (update): Call make_dir_for on update.

2003-10-20  graydon hoare  <graydon@pobox.com>

	* commands.cc: Replace [] with idx() everywhere.

2003-10-20  Tom Tromey  <tromey@redhat.com>

	* cert.hh (get_branch_heads): Updated.
	Include <set>.
	* commands.cc (head): Updated for new get_branch_heads.
	(merge): Likewise.
	(propagate): Likewise.
	* cert.cc (get_branch_heads): Use set<manifest_id>.

	* commands.cc (merge): Use all caps for metasyntactic variable.
	(heads): Likewise.

	* network.cc (post_queued_blobs_to_network): Do nothing if no
	packets to post.

2003-10-20  graydon hoare  <graydon@pobox.com>

	* cert.cc (get_branch_heads): Fix dumb bug.
	* diff_patch.cc (merge3): Fix dumb bug.
	(merge2): Fix dumb bug.
	(try_to_merge_files): Fix dumb bug.

2003-10-20  graydon hoare  <graydon@pobox.com>

	* file_io.cc (tilde_expand): New function.
	* monotone.cc (cpp_main): Expand tildes in
	db and rcfile arguments.

2003-10-20  graydon hoare  <graydon@pobox.com>

	* rcs_import.cc (import_cvs_repo): Check key existence
	at beginning of import pass, to avoid wasted work.

2003-10-19  Tom Tromey  <tromey@redhat.com>

	* commands.cc (log): Add each seen id to `cycles'.

2003-10-19  graydon hoare  <graydon@pobox.com>

	* AUTHORS: Mention Tecgraf PUC-Rio and their
	copyright.
	* Makefile.am: Mention circular buffer stuff.
	* configure.ac, NEWS: Mention 0.6 release.
	* cert.hh, cert.cc (erase_bogus_certs): file<cert> variant.
	* commands.cc (log): Erase bogus certs before writing,
	cache comment-less file IDs.
	* monotone.spec: Don't specify install-info args,
	do build with optimization on RHL.

	Release point (v 0.6).

2003-10-19  Matt Kraai  <kraai@ftbfs.org>

	* commands.cc (merge): Use app.branch_name instead of args[0] for
	the branch name.

2003-10-17  graydon hoare  <graydon@pobox.com>

	* commands.cc (log): New command.
	Various other bug fixes.
	* monotone.1, monotone.texi: Minor updates.

2003-10-17  graydon hoare  <graydon@pobox.com>

	* monotone.texi: Expand command and hook references.
	* commands.cc: Disable db dump / load commands for now.

2003-10-16  graydon hoare  <graydon@pobox.com>

	* sanity.hh: Add a const version of idx().
	* diff_patch.cc: Change to using idx() everywhere.
	* cert.cc (find_common_ancestor): Rewrite to recursive
	form, stepping over historic merges.
	* tests/t_cross.at: New test for merging merges.
	* testsuite.at: Call t_cross.at.

2003-10-10  graydon hoare  <graydon@pobox.com>

	* lua.hh, lua.cc (hook_apply_attribute): New hook.
	* work.hh, work.cc (apply_attributes): New function.
	* commands.cc (update_any_attrs): Update attrs when writing to
	working copy.
	* std_hooks.lua (temp_file): Use some env vars.
	(attr_functions): Make table of attr-setting functions.

2003-10-10  graydon hoare  <graydon@pobox.com>

	* work.cc: Fix add/drop inversion bug.
	* lua/*.{c,h}: Import lua 5.0 sources.
	* lua.cc: Rewrite lua interface completely.
	* std_hooks.lua, test_hooks.lua, testsuite,
	tests/t_persist_phrase.at, configure.ac, config.h.in, Makefile.am:
	Modify to handle presence of lua 5.0.

2003-10-08  graydon hoare  <graydon@pobox.com>

	* rcs_import.cc: Attach aux certs to child, not parent.
	* manifest.cc: Speed up some calculations.
	* keys.cc: Optionally cache decoded keys.

2003-10-07  graydon hoare  <graydon@pobox.com>

	* manifest.hh, manifest.cc, rcs_import.cc: Write manifests w/o
	compression.
	* vocab.hh, vocab.cc: Don't re-verify verified data.
	* ui.hh, ui.cc: Minor efficiency tweaks.

2003-10-07  graydon hoare  <graydon@pobox.com>

	* commands.cc, work.cc, work.hh: Add some preliminary stuff
	to support explicit renaming, .mt-attrs.
	* monotone.texi: Add skeletal sections for command reference,
	hook reference, CVS phrasebook. Fill in some parts.

2003-10-02  graydon hoare  <graydon@pobox.com>

	* boost/circular_buffer*.hpp: Add.
	* AUTHORS, cert.cc, commands.cc, database.cc,
	diff_patch.cc, http_tasks.cc, keys.cc, lua.cc, manifest.cc,
	network.cc, nntp_machine.cc, packet.cc, patch_set.cc,
	rcs_import.cc, sanity.cc, sanity.hh, ui.hh, update.cc,
	vocab_terms.hh, work.cc:
	remove existing circular buffer code, replace all
	logging and asserty stuff with boost::format objects
	rather than vsnprintf.

2003-10-01  graydon hoare  <graydon@pobox.com>

	* testsuite.at: Don't use getenv("HOSTNAME").
	* database.cc (exec, fetch): Do va_end/va_start again in between
	logging and executing query.

2003-09-28  Tom Tromey  <tromey@redhat.com>

	* monotone.texi: Added @direntry.

2003-09-27  Nathaniel Smith  <njs@pobox.com>

	* monotone.cc: Remove "monotone.db" default to --db
	option in help text.

2003-09-27  graydon hoare  <graydon@pobox.com>

	* diff_patch.cc: Rework conflict detection.
	* rcs_import.cc: Remove some pointless slowness.
	* monotone.spec: Install info files properly.

	Release point (v 0.5).

2003-09-27  graydon hoare  <graydon@pobox.com>

	* AUTHORS, NEWS, configure.ac: Update for 0.5 release.
	* monotone.texi: Various updates.
	* xdelta.cc (compute_delta): Fix handling of empty data.
	* database.cc (sql): Require --db for init.
	* work.cc (read_options_map): Fix options regex.

2003-09-27  graydon hoare  <graydon@pobox.com>

	* lcs.hh: New jaffer LCS algorithm.
	* interner.hh, rcs_import.cc: Templatize interner.
	* diff_patch.hh: Use interner, new LCS.

2003-09-27  Tom Tromey  <tromey@redhat.com>

	* commands.cc (fetch): Always try lua hook; then default to all
	known URLs.

2003-09-26  Tom Tromey  <tromey@redhat.com>

	* commands.cc (tag): Use all-caps for meta-syntactic variables.
	(comment, add, cat, complete, mdelta, fdata): Likewise.

	* monotone.1: There's no default database.
	* monotone.texi (OPTIONS): There's no default database.

	* database.cc (sql): Throw informative error if database name not
	set.
	* app_state.cc (app_state): Default to no database.

2003-09-26  graydon hoare  <graydon@pobox.com>

	* debian/*, monotone.spec: Add packaging control files.

2003-09-24  graydon hoare  <graydon@pobox.com>

	* database.cc, database.hh (debug): New function.
	* commands.cc (debug): New command.
	* cert.cc, cert.hh (guess_branch): New function.
	* commands.cc (cert): Queue certs to network servers.
	* commands.cc (cert, commit): Use guess_branch.
	* commands.cc (list): List unknown, ignored files.
	* monotone.texi, monotone.1: Document.

2003-09-24  graydon hoare  <graydon@pobox.com>

	* commands.cc (queue_edge_for_target_ancestor): Queue the
	correct ancestry cert, from child to target, as well as
	patch_set.

2003-09-22  graydon hoare  <graydon@pobox.com>

	* depot_schema.sql, schema_migration.cc,
	schema_migration.hh: Add.
	* database.cc, depot.cc: Implement schema migration.
	* database.cc, commands.cc: Change to db ... cmd.
	* monotone.texi, monotone.1: Document command change.
	* depot.cc: Fix various query bugs.

2003-09-21  Nathaniel Smith  <njs@codesourcery.com>

	* depot.cc (depot_schema): Remove unique constraint on (contents),
	replace with unique constraint on (groupname, contents).

2003-09-21  Nathaniel Smith  <njs@codesourcery.com>

	* commands.cc (diff): Take manifest ids as arguments.  Add
	explanatory text on files added, removed, modified.

2003-09-19  Tom Tromey  <tromey@redhat.com>

	* commands.cc (genkey): Use all-caps for meta-syntactic variable.
	(cert, tag, approve, disapprove, comment, add, drop, commit,
	update, revert, cat, checkout, co, propagate, complete, list, ls,
	mdelta, fdelta, mdata, fdata, mcerts, fcerts, pubkey, privkey,
	fetch, post, rcs_import, rcs): Likewise.
	(explain_usage): Indent explanatory text past the command names.

2003-09-17  Tom Tromey  <tromey@redhat.com>

	* commands.cc (list): Don't compute or use "subname".

	* commands.cc (revert): Handle case where argument is a
	directory.
	* tests/t_revert.at: Test for revert of directory.

	* testsuite.at (MONOTONE_SETUP): Use "monotone initdb".
	* monotone.1: Document "initdb".
	* monotone.texi (Commands): Document initdb.
	(Creating a Database): New node.
	(Getting Started): Refer to it.
	* commands.cc (initdb): New command.
	* database.cc (database::sql): New argument `init'.
	(database::initialize): New method.
	* database.hh (database::initalize): Declare.
	(database::sql): New argument `init'.

2003-09-17  Tom Tromey  <tromey@redhat.com>

	* tests/t_persist_phrase.at: Use "ls certs".
	* tests/t_nntp.at: Use "ls certs".
	* tests/t_genkey.at: Use "ls keys" and "ls certs".

2003-09-16  Tom Tromey  <tromey@redhat.com>

	* monotone.1: Document "list branches".
	* commands.cc (ls_certs): New function, from `lscerts' command.
	(ls_keys): New function, from `lskeys' command.
	(ls_branches): New function.
	(list): New command.
	(ls): New alias.
	(explain_usage): Split parameter info at \n.
	* monotone.texi (Adding Files): Use "list certs".
	(Committing Changes): Likewise.
	(Forking and Merging): Likewise.
	(Commands): Likewise.
	(Generating Keys): Use "list keys".
	(Commands): Likewise.
	(Commands): Mention "list branches".
	(Branches): Likewise.

2003-09-15  graydon hoare  <graydon@redhat.com>

	* http_tasks.cc: Fix networking to handle long input.

	* ui.cc, ui.hh: Only pad with blanks enough to cover old output
	when ticking.

	* update.cc, cert.cc, commands.cc: Fix cert fetching functions to
	remove bogus certs.

2003-09-15  Tom Tromey  <tromey@redhat.com>

	* monotone.1: Don't mention MT_KEY or MT_BRANCH.

	* monotone.texi (Getting Started): Don't mention MT_DB or
	MT_BRANCH.
	(Adding Files): Explicitly use --db and --branch.
	* app_state.hh (app_state): New fields options, options_changed.
	Declare new methods.  Include work.hh.
	* work.cc (work_file_name): New constant.
	(add_to_options_map): New structure.
	(get_options_path): New function.
	(read_options_map, write_options_map): Likewise.
	* work.hh (options_map): New type.
	(get_options_path, read_options_map, write_options_map): Declare.
	* commands.cc (add, drop, commit, update, revert, checkout,
	merge): Write options file.
	* app_state.cc (database_option, branch_option): New constants.
	(app_state::app_state): Read options file.
	(app_state::set_database): New method.
	(app_state::set_branch): Likewise.
	(app_state::write_options): Likewise.
	Include work.hh.
	* monotone.cc (cpp_main): Don't set initial database name on
	app.  Use new settor methods.  Don't look at MT_BRANCH or MT_DB.

2003-09-14  graydon hoare  <graydon@pobox.com>

	* vocab.cc, vocab.hh: Add streamers for vocab terms in preparation
	for switch to formatter.

	* cert.cc (check_signature): Treat missing key as failed check.
	* commands.cc (lscerts): Warn when keys are missing.

	* rcs_import.cc, nntp_tasks.cc, http_tasks.cc: Tick progress.

	* sanity.cc, monotone.cc: Tidy up output a bit.

	* xdelta.cc: Add code to handle empty files. Maybe correct?

	* ui.cc, ui.hh: Add.

2003-09-13  Tom Tromey  <tromey@redhat.com>

	* tests/t_nntp.at: If we can't find tcpserver or snntpd, skip the
	test.
	* tests/t_http.at: If we can't find boa or depot.cgi, skip the
	test.

2003-09-12  graydon hoare  <graydon@pobox.com>

	* update.cc (pick_update_target): Only insert base rev as update
	candidate if it actually exists in db.

	* commands.cc, database.cc, database.hh: Implement id completion
	command, and general id completion in all other commands.

2003-09-12  Tom Tromey  <tromey@redhat.com>

	* commands.cc (revert): A deleted file always appears in the
	manifest.
	* tests/t_revert.at: Check reverting a change plus a delete; also
	test reverting by file name.

	* work.cc (deletion_builder::visit_file): Check for file in
	working add set before looking in manifest.
	* tests/t_drop.at: Added add-then-drop test.

	* testsuite.at: Include t_drop.at.
	* tests/t_drop.at: New test.
	* work.cc (visit_file): Check for file in working delete set
	before looking in manifest.

2003-09-12  Tom Tromey  <tromey@redhat.com>

	* Makefile.am ($(srcdir)/testsuite): tests/atconfig and
	tests/atlocal are not in srcdir.

	* Makefile.am (TESTS): unit_tests is not in srcdir.

2003-09-11  graydon hoare  <graydon@pobox.com>

	* commands.cc: Check for MT directory in status.
	* commands.cc: Require directory for checkout.
	* commands.cc: Delete MT/work file after checkout.
	* commands.cc: Implement 'revert', following tromey's lead.
	* commands.cc: Print base, working manifest ids in status.

	* diff_patch.cc: Further merge corrections.
	* diff_patch.cc (unidiff): Compensate for occasional miscalculation
	of LCS.

	* tests/t_merge.at: Check that heads works after a merge.
	* tests/t_fork.at:  Check that heads works after a fork.
	* tests/t_genkey.at: Remove use of 'import'.
	* tests/t_cwork.at: Check deletion of work file on checkout.
	* tests/t_revert.at: Check that revert works.

	* commands.cc, monotone.cc: Report unknown commands nicely.

2003-09-08  graydon hoare  <graydon@pobox.com>

	* tests/merge.at: Accept tromey's non-error case for update.

	* commands.cc(try_one_merge): Write merged version to packet
	writer, not directly to db.
	(merge): Write branch, changelog cert on merged version to db.

	* std_hooks.lua(merge3): Open result in mode "r", not "w+".

2003-09-06  Tom Tromey  <tromey@redhat.com>

	* update.cc (pick_update_target): Not an error if nothing to
	update.

	* monotone.texi: Use VERSION; include version.texi.

	* monotone.1: Document "co".
	* monotone.texi (Commands): Document "co".
	* commands.cc (ALIAS): New macro.
	(co): New alias.

	* README: Updated.

	* txt2c.cc: Added missing file.

	* texinfo.tex, INSTALL, Makefile.in, aclocal.m4, compile, depcomp,
	install-sh, missing, mkinstalldirs: Removed generated files.

2003-09-04  graydon hoare  <graydon@pobox.com>

	* Makefile.am, depot.cc, http_tasks.cc, http_tasks.hh,
	lua.cc, lua.hh, monotone.texi, network.cc, tests/t_http.at,
	vocab_terms.hh:

	Use public key signatures to talk to depot, not mac keys.

	* commands.cc, file_io.cc, monotone.texi, monotone.1,
	tests/t_scan.at, tests/t_import.at, work.cc, work.hh:

	Remove the 'import' and 'scan' commands, in favour of generalized
	'add' which chases subdirectories.

	* configure.ac, NEWS:

	Release point (v 0.4).

2003-09-03  graydon hoare  <graydon@pobox.com>

	* monotone.texi: Expand notes about setting up depot.

	* update.cc: Update by ancestry. Duh.

2003-09-02  graydon hoare  <graydon@pobox.com>

	* boost/socket/streambuf.hpp: Bump ppos on overflow.

	* packet.cc, transforms.cc, transforms.hh: Add function for
	canonicalization of base64 encoded strings. Use on incoming cert
	packet values.

	* commands.cc: Change fetch and post to take URL/groupname params
	rather than branchname.

	* network.cc, network.hh, depot.cc, http_tasks.cc: Fix URL parser,
	improve logging, change signatures to match needs of commands.cc

	* Makefile.am: Don't install txt2c or unit_tests.

	* Makefile.am: Build depot.cgi not depot.

	* database.cc, database.hh: Add "all known sources" fetching support.

	* patch_set.cc: Sort in a path-lexicographic order for nicer summaries.

	* monotone.texi: Expand coverage of packets and networking.

	* tests/t_nntp.at, tests/t_http.at: Update to provide URL/groupname
	pairs.

2003-09-02  Tom Tromey  <tromey@redhat.com>

	* aclocal.m4, monotone.info: Removed generated files.

2003-08-31  Nathaniel Smith  <njs@codesourcery.com>

	* configure.ac: Check for lua40/lua.h, lua40/lualib.h and -llua40,
	-lliblua40.
	* config.h.in: Add LUA_H, LIBLUA_H templates, remove HAVE_LIBLUA,
	HAVE_LIBLUALIB templates.
	* lua.cc: Include config.h.  Use LUA_H, LIBLUA_H macros.

2003-08-29  graydon hoare  <graydon@pobox.com>

	* Makefile.am, txt2c.cc, lua.cc, database.cc:
	Use a C constant-building converter rather than objcopy.

	* cert.cc, cert.hh, packet.cc, packet.hh, diff_patch.cc,
	rcs_import.cc:
	Modify cert functions to require a packet consumer, do no implicit
	database writing.

	* commands.cc, database.cc, database.hh, schema.sql, network.cc:
	Modify packet queueing strategy to select ancestors from known
	network server content, rather than most recent edge.

2003-08-25  graydon hoare  <graydon@pobox.com>

	* AUTHORS, ChangeLog, Makefile.am, NEWS, configure.ac,
	tests/t_http.at: Release point (v 0.3)

2003-08-24  graydon hoare  <graydon@pobox.com>

	* nntp_tasks.cc: Measure success from postlines state.
	* network.cc: Print summary counts of transmissions.
	* packet.cc: Count packets into database.
	* depot.cc: Add administrative commands, fix a bunch of
	little bugs.
	* t_http.at: Testcase for depot-driven communication.
	* monotone.texi: Update to reflect depot existence.
	* http_tasks.cc: Pick bugs out.

2003-08-24  graydon hoare  <graydon@pobox.com>

	* commands.cc: Wash certs before output.
	* *.cc,*.hh: Adjust cert packet format to
	be more readable, avoid superfluous gzipping.

2003-08-24  graydon hoare  <graydon@pobox.com>

	* configure, Makefile.in: Remove generated files, oops.
	* commands.cc: Implement 'propagate'.
	* lua.cc, lua.hh, network.cc, network.hh: Remove
	'aggregate posting' stuff.
	* network.cc: Batch postings into larger articles.
	* diff_patch.hh, diff_patch.cc: Implement basic
	merge2-on-manifest.

2003-08-23  graydon hoare  <graydon@pobox.com>

	* monotone.cc: Handle user-defined lua hooks as
	overriding internal / .monotonerc hooks no matter
	where on cmd line they occur.
	* update.cc: Made failures more user-friendly.
	* lua.cc: Improve logging a bit.
	* testsuite.at, tests/*.{at,in}, testsuite/: Rewrite tests in
	autotest framework, move to tests/ directory.
	* boost/io/*, cryptopp/hmac.h: Add missing files.

2003-08-23  Tom Tromey  <tromey@redhat.com>

	* monotone.cc (OPT_VERSION): New macro.
	(cpp_main): Handle OPT_VERSION.
	(options): Added `version' entry.
	Include config.h.

2003-08-21  Tom Tromey  <tromey@redhat.com>

	* database.cc: Include "sqlite/sqlite.h", not <sqlite.h>.

2003-08-20  graydon hoare  <graydon@pobox.com>

	* boost/*:
	incorporate boost sandbox bits, for now.

	* Makefile.am, Makefile.in, configure, configure.ac, diff_patch.cc,
	http_tasks.cc, http_tasks.hh, network.cc, nntp_machine.cc,
	nntp_machine.hh, nntp_tasks.cc, nntp_tasks.hh, testsuite/t_nntp.sh:

	fix up networking layer to pass nntp tests again

2003-08-19  graydon hoare  <graydon@pobox.com>

	* Makefile.am, Makefile.in, app_state.hh, cert.cc, commands.cc,
	constants.hh, cryptopp/misc.h, database.cc, depot.cc,
	http_tasks.cc, http_tasks.hh, keys.cc, lua.cc, lua.hh, monotone.cc,
	network.cc, network.hh, nntp_machine.cc, nntp_machine.hh,
	nntp_tasks.cc, nntp_tasks.hh, packet.cc, packet.hh, rcs_import.cc,
	sanity.cc, sanity.hh, schema.sql, test_hooks.lua,
	testsuite/runtest.sh, testsuite/t_null.sh, vocab_terms.hh:

	major surgery time
	- move to multi-protocol posting and fetching.
	- implement nicer failure modes for sanity.
	- redo commands to print nicer, fail nicer.

2003-08-18  graydon hoare  <graydon@pobox.com>

	* Makefile.am, Makefile.in, adler32.hh, database.cc, depot.cc,
	mac.hh, xdelta.cc, Makefile.am, Makefile.in:

	first pass at a depot (CGI-based packet service)

2003-08-08  graydon hoare  <graydon@pobox.com>

	* Makefile.am, Makefile.in AUTHORS, ChangeLog, Makefile.am,
	Makefile.in, NEWS, monotone.1, monotone.info, monotone.texi:

	release point (v 0.2)

2003-08-08  graydon hoare  <graydon@pobox.com>

	* cert.cc, cert.hh, interner.hh, rcs_import.cc:

	auxilliary certs

	* cert.cc, cert.hh, cycle_detector.hh, interner.hh, patch_set.cc,
	rcs_import.cc:

	improvements to cycle detection stuff

2003-08-05  graydon hoare  <graydon@pobox.com>

	* rcs_import.cc:

	almost even more seemingly correct CVS graph reconstruction (still slow)

	* sqlite/* cryptopp/* Makefile.am, Makefile.in, aclocal.m4,
	config.h.in, configure, configure.ac, file_io.cc, keys.cc,
	sanity.cc, sanity.hh, transforms.cc:

	minimizing dependencies on 3rd party libs by importing the
	necessary bits and rewriting others.

	* cert.cc, cert.hh, rcs_import.cc:

	cvs import seems to be working, but several linear algorithms need
	replacement

2003-07-28  graydon hoare  <graydon@pobox.com>

	* Makefile.am, Makefile.in, cert.cc, commands.cc, database.cc,
	database.hh, manifest.cc, rcs_file.cc, rcs_import.cc,
	rcs_import.hh, vocab.cc, xdelta.cc:

	cvs graph reconstruction hobbling along.

2003-07-21  graydon hoare  <graydon@pobox.com>

	* database.cc, xdelta.cc, xdelta.hh:

	piecewise xdelta; improves speed a fair bit.

2003-07-11  graydon hoare  <graydon@pobox.com>

	* Makefile.am, Makefile.in, config.h.in, configure, configure.ac,
	transforms.cc, xdelta.cc, xdelta.hh:

	implement xdelta by hand, forget 3rd party delta libs.

2003-07-02  graydon hoare  <graydon@pobox.com>

	* database.cc, rcs_import.cc, transforms.cc, transforms.hh:

	speedups all around in the storage system

2003-07-01  graydon hoare  <graydon@pobox.com>

	* database.hh, rcs_import.cc, transforms.cc, transforms.hh: speed

	improvements to RCS import

2003-06-30  graydon hoare  <graydon@pobox.com>

	* rcs_import.cc, transforms.cc:

	some speed improvements to RCS import

2003-06-29  graydon hoare  <graydon@pobox.com>

	* commands.cc, database.hh, rcs_import.cc, transforms.cc:

	RCS file import successfully (albeit slowly) pulls in some pretty
	large (multi-hundred revision, >1MB) test cases from GCC CVS

	* Makefile.in, commands.cc, rcs_file.cc, rcs_file.hh,
	rcs_import.cc, rcs_import.hh,

	Makefile.am: preliminary support for reading and walking RCS files

2003-04-09  graydon hoare  <graydon@pobox.com>

	* autogen.sh: oops
	* */*: savannah import

2003-04-06  graydon hoare  <graydon@pobox.com>

	* initial release.<|MERGE_RESOLUTION|>--- conflicted
+++ resolved
@@ -1,4 +1,9 @@
-<<<<<<< HEAD
+2005-09-03  Nathaniel Smith  <njs@pobox.com>
+
+	* po/Makevars (XGETTEXT_OPTIONS): N_ != ngettext.
+	Add c-format flags on F() and FP() calls (only partially
+	successful on latter, because of bug in xgettext).
+	
 2005-09-04  Grahame Bowland  <grahame@angrygoats.net>
 
 	* commands.cc: siplify the monotone cat command 
@@ -57,14 +62,6 @@
 
 	* monotone.cc: Use consistent case in option descriptions.
 
-=======
-2005-09-03  Nathaniel Smith  <njs@pobox.com>
-
-	* po/Makevars (XGETTEXT_OPTIONS): N_ != ngettext.
-	Add c-format flags on F() and FP() calls (only partially
-	successful on latter, because of bug in xgettext).
-	
->>>>>>> 5c316de3
 2005-09-02  Nathaniel Smith  <njs@pobox.com>
 
 	* paths.{hh,cc}: Add split_path typedef.  Use it.
