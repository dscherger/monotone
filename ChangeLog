<<<<<<< HEAD
2005-01-23  Derek Scherger  <derek@echologic.com>

	* database.{cc,hh}: convert queries to use prepared statements
=======
2005-04-22  Christof Petig <christof@petig-baender.de>

	* sqlite/*: update to sqlite 3.2.1

2005-04-25  Nathaniel Smith  <njs@codesourcery.com>

	* tests/t_i18n_file_data.at: New test.
	* testsuite.at: Add it.

2005-04-26  Matt Johnston  <matt@ucc.asn.au>

	* monotone.texi: fix mashed up merge of docs for kill_rev_locally
	and db check.

2005-04-25  Nathaniel Smith  <njs@codesourcery.com>

	* automate.cc (automate_parents, automate_children) 
	(automate_graph): New automate commands.
	(automate_command): Add them.
	* commands.cc (automate): Synopsisfy them.
	* monotone.texi (Automation): Document them.
	* tests/t_automate_graph.at, test/t_parents_children.at: Test
	them.
	* testsuite.at: Add the tests.

	* tests/t_automate_ancestors.at: Remove obsolete comment.
	
2005-04-24  Derek Scherger  <derek@echologic.com>

	* tests/t_rename_file_to_dir.at:
	* tests/t_replace_file_with_dir.at:
	* tests/t_replace_dir_with_file.at: new bug reports
	* testsuite.at: include new tests

2005-04-24  Derek Scherger  <derek@echologic.com>

	* app_state.{cc,hh} (app_state): add all_files flag to the constructor
	(set_all_files): new method for setting flag

	* basic_io.{cc,hh} (escape): expose public method to quote and
	escape file_paths
	(push_str_pair): use it internally

	* commands.cc (calculate_restricted_rearrangement): new function
	factored out of calculate_restricted_revision
	(calculate_restricted_revision): use new function
	(struct unknown_itemizer): rename to ...
	(struct file_itemizer): ... this; use a path_set rather than a
	manifest map; build path sets of unknown and ignored files, rather
	than simply printing them
	(ls_unknown): adjust to compensate for itemizer changes
	(print_inventory): new functions for printing inventory lines from
	path sets and rename maps
	(inventory): new command for printing inventory of working copy
	files

	* manifest.cc (inodeprint_unchanged): new function factored out
	from build_restricted_manifest_map
	(classify_paths): new function to split paths from an old manifest
	into unchanged, changed or missing sets for inventory
	(build_restricted_manifest_map): adjust to use
	inodeprint_unchanged
	* manifest.hh (classify_paths): new public function
	
	* monotone.1: document new inventory command and associated
	--all-files option

	* monotone.cc: add new --all-files option which will be specific
	to the inventory command asap

	* monotone.texi (Informative): document new inventory command
	(Commands): add manpage entry for inventory
	(OPTIONS): add entries for --xargs, -@ and --all-files

	* tests/t_status_missing.at: remove bug priority flag
	* tests/t_inventory.at: new test
	* testsuite.at: include new test
	
2005-04-24  Nathaniel Smith  <njs@codesourcery.com>

	* monotone.texi (Database): Document 'db kill_rev_locally'.

2005-04-24  Nathaniel Smith  <njs@codesourcery.com>

	* ChangeLog: Fixup after merge.

2005-04-24  Nathaniel Smith  <njs@codesourcery.com>

	* manifest.cc (build_restricted_manifest_map): Careful to only
	stat things once on the inodeprints fast-path.
	(read_manifest_map): Hand-code a parser, instead of using
	boost::regex.
	* inodeprint.cc (read_inodeprint_map): Likewise.

2005-04-23  Derek Scherger  <derek@echologic.com>

	* (calculate_restricted_revision): remove redundant variables,
	avoiding path_rearrangement assignments and associated sanity
	checks
	(calculate_current_revision): rename empty to empty_args for
	clarity

2005-04-23  Derek Scherger  <derek@echologic.com>

	* commands.cc (calculate_base_revision): rename to ...
	(get_base_revision): ... this, since it's not calculating anything
	(calculate_base_manifest): rename to ...
	(get_base_manifest): ... this, and call get_base_revision
	(calculate_restricted_revision): call get_base_revision and remove
	missing files stuff
	(add):
	(drop):
	(rename):
	(attr): call get_base_manifest
	(ls_missing): 
	(revert): call get_base_revision
	* manifest.{cc,hh} (build_restricted_manifest_map): don't return
	missing files and don't produce invalid manifests; do report on
	all missing files before failing
	
2005-04-23  Derek Scherger  <derek@echologic.com>

	* app_state.cc:
	* database.cc:
	* file_io.{cc, hh}: fix bad merge

2005-04-23  Nathaniel Smith  <njs@codesourcery.com>

	* database.cc (put_key): Check for existence of keys with
	conflicting key ids, give more informative message than former SQL
	constraint error.

2005-04-23  Nathaniel Smith  <njs@codesourcery.com>

	* transforms.cc (filesystem_is_ascii_extension_impl): Add EUC to
	the list of ascii-extending encodings.

	* tests/t_multiple_heads_msg.at: Make more robust, add tests for
	branching.

2005-04-23  Nathaniel Smith  <njs@codesourcery.com>

	* app_state.cc (restriction_includes): Remove some L()'s that were
	taking 5-6% of time in large tree diff.

2005-04-23  Nathaniel Smith  <njs@codesourcery.com>

	* file_io.{cc,hh} (localized): Move from here...
	* transforms.{cc,hh} (localized): ...to here.  Add lots of gunk to
	avoid calling iconv whenever possible.

2005-04-22  Nathaniel Smith  <njs@codesourcery.com>

	* manifest.cc (build_restricted_manifest_map): Fixup after merge
	-- use file_exists instead of fs::exists.

2005-04-22  Derek Scherger  <derek@echologic.com>

	* manifest.{cc,hh} (build_restricted_manifest_map): keep and
	return a set of missing files rather than failing on first missing
	file
	* commands.cc (calculate_restricted_revision): handle set of
	missing files
	* revision.hh: update comment on the format of a revision
	* tests/t_status_missing.at: un-XFAIL and add a few tests
	
2005-04-22  Nathaniel Smith  <njs@codesourcery.com>

	* vocab.cc (verify(file_path), verify(local_path)): Normalize
	paths on the way in.
	* tests/t_normalized_filenames.at: Fix to match behavior
	eventually declared "correct".

2005-04-22  Nathaniel Smith  <njs@codesourcery.com>

	* vocab.{cc,hh}: Make verify functions public, make ATOMIC(foo)'s
	verify function a friend of foo, add ATOMIC_NOVERIFY macro, add
	long comment explaining all this.
	* vocab_terms.hh: Add _NOVERIFY to some types.

2005-04-22  Nathaniel Smith  <njs@codesourcery.com>

	* file_io.{cc,hh} (localized): Take file_path/local_path instead
	of string; expose in public interface.  Adjust rest of file to
	match.
	(walk_tree): Don't convert the (OS-supplied) current directory
	from UTF-8 to current locale.
	
	* transforms.{cc,hh} (charset_convert): Be more informative on
	error.
	(calculate_ident): Localize the filename, even on the fast-path.
	Also assert file exists and is not a directory, since Crypto++
	will happily hash directories.  (They are like empty files,
	apparently.)
	
	* manifest.cc (build_restricted_manifest_map): Use file_exists
	instead of fs::exists, to handle localized paths.
	* {win32,unix}/inodeprint.cc (inodeprint_file): Use localized
	filenames to stat.

	* tests/t_i18n_file.at: Rewrite to work right.

	* tests/t_normalized_filenames.at: New test.
	* testsuite.at: Add it.
	* vocab.cc (test_file_path_verification): MT/path is not a valid
	file_path either.
	(test_file_path_normalization): New unit-test.

2005-04-23  Matthew Gregan  <kinetik@orcon.net.nz>

	* tests/t_diff_currev.at: Use CHECK_SAME_STDOUT.

2005-04-23  Matthew Gregan  <kinetik@orcon.net.nz>

	* tests/t_diff_currev.at: New test.
	* testsuite.at: Add new test.

2005-04-22  Joel Reed  <joelwreed@comcast.net>

	* work.cc (build_deletions) : on drop FILE also drop attributes.
	* tests/t_drop_attr.at : test for success now, fixed bug.

2005-04-22  Jon Bright <jon@siliconcircus.com>
	* monotone.texi: Changed all quoting of example command lines to
	use " instead of ', since this works everywhere, but ' doesn't
	work on Win32

2005-04-21  Jeremy Cowgar  <jeremy@cowgar.com>

	* tests/t_multiple_heads_msg.at: Now checks to ensure 'multiple head'
	  message does not occur on first commit (which creates a new head
	  but not multiple heads).
	* commands.cc (CMD(commit)): renamed head_size to better described
	  old_head_size, now checks that old_head_size is larger than 0 as
	  well otherwise, on commit of a brand new project, a new head was
	  detected and a divergence message was displayed.

2005-04-21  Richard Levitte  <richard@levitte.org>

	* commands.cc (ALIAS): refactor so you don't have to repeat all
	the strings given to the original command.
	(ALIAS(ci)): added as a short form for CMD(commit).

	* Makefile.am (%.eps): create .eps files directly from .ps files,
	using ps2eps.

2005-04-21 Sebastian Spaeth <Sebastian@SSpaeth.de>

	* monotone.texi: add command reference docs about kill_rev_locally
	
2005-04-21  Nathaniel Smith  <njs@codesourcery.com>

	* change_set.cc (apply_path_rearrangement_can_fastpath) 
	(apply_path_rearrangement_fastpath) 
	(apply_path_rearrangement_slowpath, apply_path_rearrangement):
	Refactor into pieces, so all versions of apply_path_rearrangement
	can take a fast-path when possible.

2005-04-21  Jeremy Cowgar  <jeremy@cowgar.com>

	* commands.cc: Renamed maybe_show_multiple_heads to
	  notify_if_multiple_heads, renamed headSize to head_size for
	  coding standards/consistency.
	* tests/t_multiple_heads_msg.at: Added to monotone this time.

2005-04-20  Jeremy Cowgar  <jeremy@cowgar.com>

	* commands.cc: Added maybe_show_multiple_heads, update now notifies
	  user of multiple heads if they exist, commit now notifies user
	  if their commit created a divergence.
	* tests/t_multiple_heads_msg.at: Added
	* testsuite.at: Added above test

2005-04-20  Nathaniel Smith  <njs@codesourcery.com>

	* Makefile.am (EXTRA_DIST): Put $(wildcard) around "debian/*", so
	it will actually work.

2005-04-20  Nathaniel Smith  <njs@codesourcery.com>

	* Makefile.am (EXTRA_DIST): Include tests, even when not building
	packages out in the source directory.

2005-04-20  Matthew Gregan  <kinetik@orcon.net.nz>

	* commands.cc (kill_rev_locally): Move up with rest of non-CMD()
	functions.  Mark static.  Minor whitespace cleanup.
	* commands.hh (kill_rev_locally): Declaration not needed now.

2005-04-20 Sebastian Spaeth <Sebastian@SSpaeth.de>
	* automate.cc: fix typo, add sanity check to avoid empty r_id's
	bein passed in. The automate version was bumped to 0.2 due to
	popular request of a single person.
	* t_automate_ancestors.at: adapt test; it passes now

2005-04-20 Sebastian Spaeth <Sebastian@SSpaeth.de>
	* testuite.at:
	* t_automate_ancestors.at: new test; automate ancestors. This is still
	_failing_ as a) it outputs empty newlines when no ancestor exists and
	b) does not output all ancestors if multiple ids are supplied as input
	
2005-04-20 Sebastian Spaeth <Sebastian@SSpaeth.de>

	* commands.cc:
	* automate.cc: new command: automate ancestors
	* monotone.texi: adapt documentation
	
2005-04-20  Nathaniel Smith  <njs@codesourcery.com>

	* tests/t_log_depth_single.at: 
	* tests/t_add_stomp_file.at: 
	* tests/t_log_depth.at: Shorten blurbs.

2005-04-20  Nathaniel Smith  <njs@codesourcery.com>

	* std_hooks.lua (ignore_file): Ignore compiled python files.

2005-04-20  Jon Bright  <jon@siliconcircus.com>
	* tests/t_sticky_branch.at: Really fix this test

2005-04-20  Jon Bright  <jon@siliconcircus.com>
	* tests/t_sticky_branch.at: Canonicalise stdout before comparison
	* tests/t_setup_checkout_modify_new_dir.at: Ditto
	* tests/t_netsync_largish_file.at: Check the file out rather
	than catting it, so that canonicalisation is unneeded.  
	Canonicalisation is bad here, because the file is random
	binary data, not text with line-ending conventions

2005-04-20  Richard Levitte  <richard@levitte.org>

	* contrib/monotone.el: define-after-key's KEY argument has to be a
	vector with only one element.  The code I used is taken directly
	from the Emacs Lisp Reference Manual, section "Modifying Menus".

2005-04-20  Nathaniel Smith  <njs@codesourcery.com>

	* commands.cc (mdelta, mdata, fdelta, fdata, rdata): Check for
	existence of command line arguments.

	* lua.{cc,hh} (hook_use_inodeprints): New hook.
	* std_hooks.lua (use_inodeprints): Default definition.
	* monotone.texi (Inodeprints): New section.
	(Reserved Files): Document MT/inodeprints.
	(Hook Reference): Document use_inodeprints.
	* work.{cc,hh} (enable_inodeprints): New function.
	* app_state.cc (create_working_copy): Maybe call
	enable_inodeprints.
	
	* tests/t_inodeprints_hook.at: New test.
	* tests/t_bad_packets.at: New test.
	* testsuite.at: Add them.

2005-04-20  Nathaniel Smith  <njs@codesourcery.com>

	* AUTHORS: Actually add Joel Reed (oops).

2005-04-20  Nathaniel Smith  <njs@codesourcery.com>

	Most of this patch from Joel Reed, with only small tweaks myself.
	
	* AUTHORS: Add Joel Reed.

	* platform.hh (is_executable): New function.
	* {unix,win32}/process.cc: Define it.

	* lua.cc (monotone_is_executable_for_lua): New function.
	(lua_hooks): Register it.
	(Lua::push_nil): New method.
	(lua_hooks::hook_init_attributes): New hook.
	* lua.hh: Declare it.
	* monotone.texi (Hook Reference): Document it.

	* work.cc (addition_builder): Call new hook, collect attributes
	for added files.
	(build_additions): Set attributes on new files.

	* tests/t_attr_init.at: New test.
	* tests/t_add_executable.at: New test.
	* testsuite.at: Add them.
	
2005-04-19  Nathaniel Smith  <njs@codesourcery.com>

	* file_io.cc (read_localized_data, write_localized_data): Remove
	logging of complete file contents.
	* tests/t_lf_crlf.at: Remove --debugs, clean up, test more.

2005-04-19 Emile Snyder <emile@alumni.reed.edu>
	
	* file_io.cc: Fix bugs with read/write_localized_data when using
	CRLF line ending conversion.
	* transforms.cc: Fix line_end_convert to add correct end of line
	string if the split_into_lines() call causes us to lose one from
	the end.
	* tests/t_lf_crlf.at: Clean up and no longer XFAIL.
 
2005-04-19  Sebastian Spaeth  <Sebastian@SSpaeth.de>

	* monotone.texi: modified documentation to match changes due to
	previous checking.
	* AUTHORS: Adding myself
	
2005-04-19  Sebastian Spaeth  <Sebastian@SSpaeth.de>

	* automate.cc: make BRANCH optional in "automate heads BRANCH"
	we use the default branch as given in MT/options if not specified
	* commands.cc: BRANCH -> [BRANCH] in cmd description

2005-04-19  Richard Levitte  <richard@levitte.org>

	* contrib/monotone-import.pl (my_exit): As in monotone-notify.pl,
	my_exit doesn't close any network connections.

	* testsuite.at (REVERT_TO): Make it possible to revert to a
	specific branch.  This is useful to resolve ambiguities.
	* tests/t_merge_add_del.at: Use it.

2005-04-19  Matthew Gregan  <kinetik@orcon.net.nz>

	* sanity.hh: Mark {naughty,error,invariant,index}_failure methods
	as NORETURN.
	* commands.cc (string_to_datetime): Drop earlier attempt at
	warning fix, it did not work with Boost 1.31.0.  Warning fixed by
	change to sanity.hh.

2005-04-19  Matthew Gregan  <kinetik@orcon.net.nz>

	* lua.cc (default_rcfilename): Use ~/.monotone/monotonerc.  This
	change is to prepare for the upcoming support for storing user
	keys outside of the database (in ~/.monotone/keys/).
	* app_state.cc (load_rcfiles): Refer to new rc file location in
	comments.
	* monotone.cc (options): Refer to new rc file location.
	* monotone.texi: Refer to new rc file location.  Also change bare
	references to the rc file from '.monotonerc' to 'monotonerc'.

2005-04-19  Matthew Gregan  <kinetik@orcon.net.nz>

	* commands.cc (log): 'depth' option did not handle the single file
	case correctly. Also a couple of minor cleanups.
	* tests/t_log_depth_single.at: New test.
	* testsuite.at: Add test.

2005-04-18  Matthew Gregan  <kinetik@orcon.net.nz>

	* commands.cc (string_to_datetime): Fix warning.

2005-04-18  Richard Levitte  <richard@levitte.org>

	* Makefile.am (EXTRA_DIST): Add contrib/monotone-import.pl.

	* contrib/monotone-import.pl: New script to mimic "cvs import".
	* contrib/README: describe it.

	* commands.cc (CMD(attr)): Make it possible to drop file
	attributes.

	* contrib/monotone-notify.pl (my_exit): The comment was incorrect,
	there are no network connections to close gracefully.
	Implement --ignore-merges, which is on by default, and changes the
	behavior to not produce diffs on merges and propagates where the
	ancestors hve already been shown.

	* tests/t_attr_drop.at: New test to check that 'attr drop'
	correctly drops the given entry.
	* tests/t_drop_attr.at: New test, similar to t_rename_attr.at.
	* testsuite.at: Add them.

2005-04-18  Nathaniel Smith  <njs@codesourcery.com>

	* monotone.texi (Dealing with a Fork): Clarify (hopefully) what we
	mean when we say that "update" is a dangerous command.

2005-04-17  Matt Johnston  <matt@ucc.asn.au>

	* change_set.cc (confirm_proper_tree): remove incorrect code
	setting confirmed nodes.

2005-04-17  Matt Johnston  <matt@ucc.asn.au>

	* change_set.cc (confirm_proper_tree): use a std::set rather than
	dynamic_bitset for the ancestor list, improving performance for
	common tree structures.
	* basic_io.cc: reserve() a string

2005-04-17  Matt Johnston  <matt@ucc.asn.au>

	* packet.cc: fix up unit test compilation.
	* transforms.cc: fix up unit test compilation.

2005-04-17  Matt Johnston  <matt@ucc.asn.au>

	* vocab_terms.hh: remove commented out lines.

2005-04-17  Matt Johnston  <matt@ucc.asn.au>

	* Move base64<gzip> code as close to the database as possible,
	to avoid unnecessary inflating and deflating.

2005-04-17  Nathaniel Smith  <njs@codesourcery.com>

	* monotone.texi (Branching and Merging): A few small edits.

2005-04-17  Nathaniel Smith  <njs@codesourcery.com>

	* change_set.cc (path_item, sanity_check_path_item): Mark things
	inline.

2005-04-17  Henrik Holmboe <henrik@holmboe.se>

	* contrib/monotone-notify.pl: Add signal handlers.  Correct some
	typos.
	(my_exit): New function that does a cleanup and exit.

2005-04-17  Olivier Andrieu  <oliv__a@users.sourceforge.net>

	* transforms.cc: fix glob_to_regexp assertions

2005-04-17  Sebastian Spaeth <Sebastian@sspaeth.de>
	
	* tests/t_db_kill_rev_locally.at: new test; 
	make sure that db kill_rev_locally works as intended

2005-04-17  Sebastian Spaeth <Sebastian@sspaeth.de>

	* commands.cc,database.cc: add 'db kill_rev_locally <id>' command
	still missing: documentation and autotests. Otherwise seems ok.
	
2005-04-17  Richard Levitte  <richard@levitte.org>

	* transforms.cc: Remove tabs and make sure emacs doesn't add
	them.

2005-04-17  Nathaniel Smith  <njs@codesourcery.com>

	* sanity.{hh,cc} (E, error_failure): New sort of invariant.
	* netsync.cc (process_hello_cmd): Make initial pull message
	more clear and friendly.
	Also, if the key has changed, that is an error, not naughtiness.
	* database_check.cc (check_db): Database problems are also errors,
	not naughtiness.  Revamp output in case of errors, to better
	distinguish non-serious errors and serious errors.
	* tests/t_database_check.at: Update accordingly.
	* tests/t_database_check_minor.at: New test.
	* testsuite.at: Add it.
	
2005-04-17  Richard Levitte  <richard@levitte.org>

	* transforms.cc (glob_to_regexp): New function that takes a glob
	expression and transforms it into a regexp.  This will be useful
	for globbing branch expressions when collections are exchanged to
	branch globs and regexps.
	(glob_to_regexp_test): A unit test for glob_to_regexp().

2005-04-16  Emile Snyder  <emile@alumni.reed.edu>

	* tests/t_add_stomp_file.at: New test for failing case.  
        If you have a file foo in your working dir (not monotone 
        controlled) and someone else adds a file foo and commits, 
        update should at least warn you before stomping your 
        non-recoverable foo file.
	* testsuite.at: Add it.
	
2005-04-17  Matt Johnston  <matt@ucc.asn.au>

	* commands.cc: warn that dropkey won't truly erase the privkey
	from the database
	* monotone.texi: same

2005-04-17  Matt Johnston  <matt@ucc.asn.au>

	* database.cc: mention that it could be the filesystem that
	is full in the SQLITE_FULL error message

2005-04-16  Derek Scherger  <derek@echologic.com>

	* work.cc (known_preimage_path): rename to...
	(known_path): this, since it's image agnostic
	(build_deletions): update for renamed function
	(build_rename): ensure rename source exists in current revision
	and rename target does not exist in current revision

	* tests/t_no_rename_overwrite.at: un-XFAIL 

2005-04-16  Nathaniel Smith  <njs@codesourcery.com>

	* app_state.{cc,hh} (set_author, set_date): New methods.
	* cert.cc (cert_revision_date): Rename to...
	(cert_revision_date_time): ...an overloaded version of this.
	(cert_revision_author_default): Check app.date.
	* cert.hh: Expose cert_revision_date_time.
	* commands.cc (commit): Handle --date.
	* main.cc: Parse --date and --author options.
	* monotone.1: Document --date, --author.
	* monotone.texi (Working Copy, OPTIONS): Likewise.

	* tests/t_override_author_date.at: New test.
	* testsuite.at: Add it.
	
	This commit heavily based on a patch by Markus Schiltknecht
	<markus@bluegap.ch>.
	
2005-04-16  Nathaniel Smith  <njs@codesourcery.com>

	* ChangeLog: Fixup after merge.

2005-04-17  Matthew Gregan  <kinetik@orcon.net.nz>

	* monotone.cc: Fix warnings: add missing initializers.
	* netsync.cc: Fix warnings: inline static vs static inline.

2005-04-16  Nathaniel Smith  <njs@codesourcery.com>

	* tests/t_update_nonexistent.at: New test.
	* testsuite.at: Add it.
	
	* commands.cc (update): Verify that user's requested revision
	exists.

2005-04-16  Nathaniel Smith  <njs@codesourcery.com>

	* ChangeLog: Fixup after merge.

2005-04-16  Emile Snyder <emile@alumni.reed.edu>

	* tests/t_add_vs_commit.at: New test for failing case.  If you
	add a file in you working dir, someone else adds the same file
	and commits, then you do an update it messes up your working
	directory.
	* testsuite.at: Add it.
	
2005-04-16  Nathaniel Smith  <njs@codesourcery.com>

	* commands.cc (checkout): Move check for existence of revision
	earlier.
	
	* tests/t_netsync_defaults.at, tests/t_netsync_single.at:
	Don't hard-code netsync port.

2005-04-16  Nathaniel Smith  <njs@codesourcery.com>

	* testsuite.at: Use a random server port.
	
	* .mt-attrs, contrib/README: Update for Notify.pl ->
	monotone-notify.pl rename.
	
	* monotone.1: Warn people off rcs_import.
	* monotone.texi (Commands): Likewise.

2005-04-16  Nathaniel Smith  <njs@codesourcery.com>

	* AUTHORS: Add Emile Snyder <emile@alumni.reed.edu>.

2005-04-16  Nathaniel Smith  <njs@codesourcery.com>

	* tests/t_lf_crlf.at: New test from Emile Snyder
	<emile@alumni.reed.edu>, with tweaks.
	* testsuite.at: Add it.

2005-04-16  Nathaniel Smith  <njs@codesourcery.com>

	* ChangeLog: Small fixups.

2005-04-16  Sebastian Spaeth <Sebastian@sspaeth.de>
	
	* tests/t_cvsimport2.at: new test; CVS Attic files fail test
	reported by: hjlipp@web.de 15.04.2005 02:45

2005-04-16  Sebastian Spaeth <Sebastian@sspaeth.de>
	
	* tests/t_rcs_import.at: new test; problematic CVS import as
	reported in the list. However it works just fine here, so it
	really tests for a successful pass

2005-04-16  Sebastian Spaeth <Sebastian@sspaeth.de>

	* tests/README: new file, on how to create/run tests

2005-04-16  Nathaniel Smith  <njs@codesourcery.com>

	* tests/t_rename_dir_add_dir_with_old_name.at: XFAIL.

2005-04-16  Nathaniel Smith  <njs@codesourcery.com>

	* tests/t_diff_binary.at: Un-XFAIL.

2005-04-16  Nathaniel Smith  <njs@codesourcery.com>

	* monotone.texi (Network Service): Rewrite to include former
	Exchanging Keys section.
	(Branching and Merging): New tutorial section, inspired by a patch
	from Martin Kihlgren <zond@troja.ath.cx>.
	(CVS Phrasebook): Add "Importing a New Project".

	* AUTHORS: Add Martin Dvorak.
	
2005-04-15 Martin Dvorak <jezek2@advel.cz>
	
	* tests/t_rename_dir_add_dir_with_old_name.at: New test.
	* testsuite.at: Add it.
	
2005-04-16  Matt Johnston  <matt@ucc.asn.au>

	* change_set.cc (compose_rearrangement): remove logging statements
	that were using noticable CPU time.

2005-04-15  Olivier Andrieu  <oliv__a@users.sourceforge.net>

	* diff_patch.cc(guess_binary): do not use '\x00' as first
	character of a C string ...

2005-04-15  Sebastian Spaeth  <Sebastian@SSpaeth.de>

	* ui.cc: print byte progress to one decimal place
	  in k or M.
	* netsync.cc: update dot ticker every 1024 bytes.

2005-04-15  Matt Johnston  <matt@ucc.asn.au>

	* change_set.cc (confirm_proper_tree): use bitsets rather than maps
	for tracking set membership.
	* smap.hh: return reverse iterators properly, iterate over the vector
	rather than self in ensure_sort()

2005-04-14  Derek Scherger  <derek@echologic.com>

	* database_check.cc (check_db): fail with N(...) when problems are
	detected to exit with a non-zero status

2005-04-14  Derek Scherger  <derek@echologic.com>

	* monotone.texi (Informative): update description of 'diff' with
	two revision arguments
	
2005-04-14  Matthew Gregan  <kinetik@orcon.net.nz>

	* win32/process.cc: Fix build on MingW 3.2.0-rc[123] by adding
	<sstream> include.

2005-04-14  Jon Bright  <jon@siliconcircus.com>
	* win32/process.cc (process_spawn): Add some extra debug info
	* std_hooks.lua (execute): If pid is -1, don't try and wait on
	the process

2005-04-14  Matt Johnston  <matt@ucc.asn.au>

	* change_set.cc (confirm_unique_entries_in_directories): use a
	  std::vector rather than std::map for better performance (only sort
	  once).
	* smap.hh: an invariant

2005-04-14  Nathaniel Smith  <njs@codesourcery.com>

	* tests/t_vcheck.at: Update notes.

2005-04-14  Jeremy Cowgar  <jeremy@cowgar.com>

	* monotone.texi (Making Changes): Fixed duplicate paragraph
	* NEWS: Corrected spelling error in my name.

2005-04-13  Nathaniel Smith  <njs@codesourcery.com>

	* monotone.texi (Informative): 'diff' with two revision arguments
	can now be filtered by file.
	
	* constants.cc (netcmd_payload_limit): Bump to 256 megs.

2005-04-14  Olivier Andrieu  <oliv__a@users.sourceforge.net>

	* Makefile.am: silence cmp

2005-04-14  Matthew Gregan  <kinetik@orcon.net.nz>

	* win32/terminal.cc (have_smart_terminal): Implement for Win32.

2005-04-13  Matthew Gregan  <kinetik@orcon.net.nz>

	* tests/t_netsync_largish_file.at: Add test for netsyncing largish
	(32MB) files.  This test is failing at present.
	* testsuite.at: Add new test.

2005-04-13  Nathaniel Smith  <njs@codesourcery.com>

	* tests/t_setup_checkout_modify_new_dir.at:
	* tests/t_update_off_branch.at: New tests.
	* testsuite.at: Add them.
	
	* commands.cc (checkout): Tweak branch checking logic.
	(update): Make user explicitly switch branches.

2005-04-13  Nathaniel Smith  <njs@codesourcery.com>

	* rcs_import.cc (import_cvs_repo): Check that user isn't trying to
	import a whole CVS repo.
	* tests/t_cvsimport.at: Test new check.
	
2005-04-13  Richard Levitte  <richard@levitte.org>

	* contrib/Notify.pl: Rename ...
	* contrib/monotone-notify.pl: ... to this.
	* Makefile.am (EXTRA_DIST): Take note of the change.
	* debian/docs: Distribute the contributions as well.
	* debian/compat, debian/files, debian/monotone.1: Remove, since
	they are self-generated by debhelper.  They were obviously added
	by mistake.

2005-04-13  Nathaniel Smith  <njs@codesourcery.com>

	* cert.cc (guess_branch): Call app.set_branch.
	* app_state.cc (create_working_copy): Call make_branch_sticky
	here...
	* commands.cc (checkout): ...instead of here.
	(approve, disapprove, fcommit, commit): Don't call app.set_branch
	on guess_branch's output.
	(checkout): Call guess_branch.
	
	* tests/t_sticky_branch.at: 
	* tests/t_checkout_id_sets_branch.at: New tests.
	* testsuite.at: Add them.

2005-04-12  Florian Weimer  <fw@deneb.enyo.de>

	* app_state.cc (app_state::allow_working_copy): Only update
	branch_name from the options file if it has not yet been set.  Log
	the branch name.
	(app_state::set_branch): No longer update the options map.
	(app_state::make_branch_sticky): New function which copies the
	stored branch name to the options map.  Only commands which call
	this function change the branch default stored in the working
	copy.

	* commands.cc (CMD(checkout)): Mark branch argument as sticky.
	(CMD(commit)): Likewise.
	(CMD(update)): Likewise.

	* monotone.texi (Working Copy): Mention that the "commit" and
	"update" commands update the stored default branch ("checkout"
	does, too, but this one should be obvious).

2005-04-13  Matthew Gregan  <kinetik@orcon.net.nz>
	* cryptopp/integer.h: Fix detection of GCC version for SSE2
	builds.

2005-04-12  Jon Bright <jon@siliconcircus.com>
	* rcs_import.cc (find_key_and_state): Fix stupid bug in storing the
	list of files a cvs_key contains.  CVS delta invariant failure now
	really fixed.  The rearrangement failure still exists, though.

2005-04-12  Jon Bright <jon@siliconcircus.com>
	* tests/t_cvsimport_samelog.at: Add test for the deltas.find 
	cvs import problem as sent to the ML by Emile Snyder.
	* testsuite.at: Call it
	* rcs_import.cc (cvs_key): Add an ID for debug output purposes,
	sprinkle a little more debug output about what's being compared to
	what
	* rcs_import.cc (cvs_key): Maintain a map of file paths and CVS
	versions appearing in this CVS key.
	(cvs_key::similar_enough): A key is only similar enough if it doesn't
	include a different version of the same file path.
	(cvs_history::find_key_and_state): Add files to cvs_keys as
	appropriate

2005-04-12  Matthew Gregan <kinetik@orcon.net.nz>

	* win32/terminal.cc (terminal_width): Use
	GetConsoleScreenBufferInfo to request width information for
	terminals.
	
2005-04-12  Nathaniel Smith  <njs@codesourcery.com>

	* ChangeLog: Fixup after merge.

2005-04-12  Nathaniel Smith  <njs@codesourcery.com>

	* platform.hh (terminal_width): New function.
	* {unix,win32}/have_smart_terminal.cc: Rename to...
	* {unix,win32}/terminal.cc: ...these.  Implement terminal_width.
	* ui.cc (write_ticks): Call it.
	* Makefile.am: Update for renames.
	
2005-04-11  Matt Johnston <matt@ucc.asn.au>

	* ui.{cc,hh}, netsync.cc: netsync progress ticker in kilobytes to
	avoid wrapping.

2005-04-11  Jon Bright <jon@siliconcircus.com>
	* Makefile.am (EXTRA_DIST): Add debian/*

2005-04-11  Jon Bright <jon@siliconcircus.com>
	* Makefile.am (EXTRA_DIST): Add win32/monotone.iss, PNG_FIGURES
	(PNG_FIGURES): Add, constructing in same way as EPS_FIGURES
	(monotone.html): Use .perlbak workaround so that this works on Win32

2005-04-10  Nathaniel Smith  <njs@codesourcery.com>

	* Makefile.am (BUILT_SOURCES_CLEAN): Add package_revision.txt.

	This is the 0.18 release.

2005-04-11  Matthew Gregan <kinetik@orcon.net.nz>

	* unix/inodeprint.cc, configure.ac: Use nanosecond time resolution for
	inodeprints on BSDs and other platforms if available.

2005-04-10  Derek Scherger  <derek@echologic.com>

	* monotone.texi (Informative): fix typo in ls known docs

2005-04-10  Nathaniel Smith  <njs@codesourcery.com>

	* Makefile.am: Use pdftops instead of acroread.
	(EXTRA_DIST): Include new contrib/ files, and fix wildcards.
	* NEWS: Update for 0.18.
	* configure.ac: Bump version number.
	* debian/changelog: Mention new release.
	* debian/copyright: Update from AUTHORS.
	* monotone.spec: Mention new release.
	* po/monotone.pot: Regenerate.

2005-04-10  Florian Weimer  <fw@deneb.enyo.de>

	* monotone.texi (Commands): Use "working copy" instead of "working
	directory", to match the rest of the manual.

2005-04-10  Florian Weimer  <fw@deneb.enyo.de>

	* commands.cc (ls_known): New function which prints all known
	files in the working copy.
	(CMD(list)): Invoke ls_known for "list known".  Update help
	message.
	(ALIAS(ls)): Update help message.

	* monotone.texi: Document "list known".
	* tests/t_ls_known.at: New file.
	* testsuite.at: Include it.

2005-04-10  Richard Levitte  <richard@levitte.org>

	* contrib/Notify.pl: Count the number of messages sent, and
	display the count at the end.
	Version bumped to 1.0.

2005-04-10  Matt Johnston  <matt@ucc.asn.au>

	* unix/inodeprint.cc, configure.ac: don't use the nsec time
	on non-Linux-style systems (quick compile fix for OS X and probably
	others, can be made generic later).

2005-04-10  Olivier Andrieu  <oliv__a@users.sourceforge.net>

	* contrib/monotone.el: Some elisp code for running monotone from
	inside Emacs. Supports diff, status, add, drop, revert and commit.

2005-04-09  Richard Levitte  <richard@levitte.org>

	* contrib/Notify.pl: Allow globbing branches.  Make the revision
	records branch specific.  Show what records you would have updated
	even with --noupdate.  Add --before and --since, so users can
	select datetime ranges to create logs for.  Remove --to and add
	--difflogs-to and --nodifflogs-to to send logs with diffs to one
	address and logs without diffs to another (both can be given at
	once).  More and better documentation.

2005-04-08  Nathaniel Smith  <njs@codesourcery.com>

	* change_set.cc (basic_change_set): Remove problematic
	rename_dir/add combination, until directory semantics are
	fixed.

2005-04-08  Nathaniel Smith  <njs@codesourcery.com>

	* commands.cc (revert): Call maybe_update_inodeprints.
	* app_state.cc (set_restriction): Clear any old restrictions
	first.

2005-04-08  Jon Bright <jon@siliconcircus.com>
	* testsuite.at (NOT_ON_WIN32): Add a function to prevent tests from
	running on Win32 (for cases where the functionality being tested 
	makes no sense on Win32.  Not for cases where the functionality
	just isn't there yet on Win32.)
	* tests/t_final_space.at: Use NOT_ON_WIN32.  The filenames "a b" 
	and "a b " refer to the same file on Win32, obviating this test

2005-04-08  Jon Bright <jon@siliconcircus.com>
	* win32/inodeprint.cc (inodeprint_file): Still close the file if
	getting its time failed.
	* tests/t_netsync_sigpipe.at: Don't bother doing a kill -PIPE on
	Win32.  There is no real SIGPIPE on Win32 and sockets don't get this
	signal if their pipe goes away.  MinGW's kill seems to translate
	-PIPE to some signal that *does* kill monotone, so it seems like the
	easiest solution is just not to send the signal in the first place
	here.
	* tests/t_automate_ancestry_difference.at: Remove old 
	CHECK_SAME_STDOUT call which I'd left by accident.
	* tests/t_automate_leaves.at: Canonicalise monotone output before
	passing to CHECK_SAME_STDOUT
	* tests/t_log_depth.at: Check line count with arithmetic comparison
	rather than autotest's string comparison

2005-04-08  Nathaniel Smith  <njs@codesourcery.com>

	* inodeprint.cc (operator<<): Typo.

	* inodeprint.{hh,cc} (build_inodeprint_map,
	build_restricted_inodeprint_map): Remove unused functions.

2005-04-08  Nathaniel Smith  <njs@codesourcery.com>

	* work.cc: Remove doxygen comments.  Comments are good; comments
	that are longer than the function they document, and give less
	information, are not so good...

2005-04-08  Nathaniel Smith  <njs@codesourcery.com>

	* ChangeLog: Fixup after merge.

2005-04-08  Nathaniel Smith  <njs@codesourcery.com>

	* commands.cc (calculate_current_revision): Defer to
	calculate_restricted_revision instead of special casing.
	(put_revision_id): constify argument.
	(maybe_update_inodeprints): New function.
	(commit, update, checkout): Call it.
	
	* manifest.{cc,hh} (build_manifest_map): Remove, since only caller
	was removed.
	(build_restricted_manifest_map): Go faster if the user is using
	inode signatures.

	* tests/t_inodeprints.at:
	* tests/t_inodeprints_update.at: Typoes.
	
	* work.cc (read_inodeprints): Typo.

2005-04-08  Nathaniel Smith  <njs@codesourcery.com>

	* tests/t_inodeprints.at:
	* tests/t_inodeprints_update.at: New tests.
	* testsuite.at: Add them.
	
	* UPGRADE: Document 0.17 -> 0.18 upgrade path.

2005-04-08  Jon Bright <jon@siliconcircus.com>
	* tests/t_cat_file_by_name.at: CHECK_SAME_STDOUT can only be used
	to check two 'cat' processes or two monotone processes on Win32,
	not to check monotone and 'cat'.  Change to go through an 
	intermediate stdout
	* tests/t_automate_erase_ancestors.at: Ditto
	* tests/t_automate_toposort.at: Ditto
	* tests/t_automate_ancestry_difference.at: Ditto
	* tests/t_vars.at: Call CANONICALISE for stdout output.
	* tests/t_netsync_absorbs.at: Ditto.
	* tests/t_empty_env.at: For Win32, copy libiconv-2.dll to the 
	current dir before the test, otherwise Win32 will search the
	(empty) path for it and not find it.
	* tests/t_automate_descendents.at: Ditto
	* win32/inodeprint.cc: Implement inodeprint_file for Win32, based
	on mode, device, size, create time and write time.
	
	
2005-04-08  Jon Bright <jon@siliconcircus.com>
	* win32/inodeprint.cc: Change the function name to match the one
	on Unix.

2005-04-08  Nathaniel Smith  <njs@codesourcery.com>

	* {win32,unix}/fingerprint.cc: Rename to...
	* {win32,unix}/inodeprint.cc: ...this.  Change function name and
	calling conventions.
	* platform.hh (inodeprint_file): Likewise.
	* inodeprint.{cc,hh}: New files.
	* Makefile.am (MOST_SOURCES, UNIX_PLATFORM_SOURCES,
	WIN32_PLATFORM_SOURCES): Fixup accordingly.
	* vocab_terms.hh (inodeprint): New ATOMIC.
	* work.hh: Prototype inodeprint working copy functions.
	* work.cc: Implement them.

	* manifest.{hh,cc} (manifest_file_name): Remove unused variable.

2005-04-07  Nathaniel Smith  <njs@codesourcery.com>

	* manifest.{hh,cc}: Remove some commented out unused functions.

	* win32/have_smart_terminal.cc: Include platform.hh.
	* unix/fingerprint.cc: New file, with new function.
	* win32/fingerprint.cc: New file, with stub function.
	* Makefile.am (UNIX_PLATFORM_SOURCES, WIN32_PLATFORM_SOURCES): Add
	them.

2005-04-07  Nathaniel Smith  <njs@codesourcery.com>

	* manifest.hh, manifest.cc: Remove tabs.

2005-04-08  Jeremy Cowgar  <jeremy@cowgar.com>

	* doxygen.cfg: added
	* Makefile.am: added apidocs target (builds doxygen docs)

2005-04-07  Nathaniel Smith  <njs@codesourcery.com>

	* tests/t_final_space.at: New test.
	* testsuite.at: Add it.

2005-04-07  Nathaniel Smith  <njs@codesourcery.com>

	* monotone.texi (Dealing with a Fork): 'merge' has slightly
	different output.

	* NEWS: Summarize changes of last 2.5 weeks.

2005-04-07  Nathaniel Smith  <njs@codesourcery.com>

	* database.{cc,hh} (space_usage): New method.
	* database.cc (info): Use it.

2005-04-07  Nathaniel Smith  <njs@codesourcery.com>

	* vocab.cc (verify): Cache known-good strings, to speed up
	repeated processing of related changesets.

	* change_set.cc (basic_change_set_test): Revert last change; the
	old version _was_ valid.

2005-04-06  Nathaniel Smith  <njs@codesourcery.com>

	* work.cc (build_deletions): Issue warning when generating
	delete_dir's; they're totally broken, but I don't want to disable
	them, because then our tests won't see when they're fixed...

2005-04-07  Nathaniel Smith  <njs@codesourcery.com>

	* smap.hh (insert): Fix stupid bug in assertion condition.

2005-04-07  Nathaniel Smith  <njs@codesourcery.com>

	* change_set.cc (basic_change_set_test): Test a _valid_
	change_set.
	(directory_node): Make a std::map, instead of an smap.  Add a
	comment explaining the bug that makes this temporarily necessary.

	* smap.hh (smap): Don't check for duplicates at insert time,
	unless we've decided not to mark things damaged; don't return
	iterators from insert.  Do check for duplicates at sort time, and
	always sort, instead of sometimes doing linear search.  This makes
	insert O(1), while still preserving the invariant that keys must
	be unique.
	
	* commands.cc (commit): Explain why we're aborting, in the case
	that we detect that a file has changed under us in the middle of a
	commit.

2005-04-07  Richard Levitte  <richard@levitte.org>

	* cryptopp/config.h: typo...

2005-04-05  Nathaniel Smith  <njs@codesourcery.com>

	* tests/t_db_execute.at (db execute): New test.
	* testsuite.at: Add it.
	* database.cc (debug): Don't printf-interpret %-signs in input.

2005-04-05  Matt Johnston  <matt@ucc.asn.au>

	* database.cc: remove dulicated block introduced
	in rev 9ab3031f390769f1c455ec7764cc9c083f328a1b
	(merge of 76f4291b9fa56a04feb2186074a731848cced81c and
	c7917be7646df52363f39d2fc2f7d1198c9a8c27). Seems to be another
	instance of the case tested in t_merge_5.at

2005-04-05  Matt Johnston  <matt@ucc.asn.au>

	* basic_io.hh: reserve() the string which we're appending to
	frequently. Seems to give ~5% speedup in 
	diff -r t:revision-0.16 -r t:revision-0.17 - can't hurt.

2005-04-04  Nathaniel Smith  <njs@codesourcery.com>

	* monotone.spec, debian/control: We no longer need external popt.
	* INSTALL: Ditto, plus some general updating.
	
2005-04-04  Nathaniel Smith  <njs@codesourcery.com>

	* tests/t_sql_unpack.at: New test.
	* testsuite.at: Add it.

2005-04-04  Nathaniel Smith  <njs@codesourcery.com>

	* contrib/ciabot_monotone.py (config): Genericize again, so lazy
	people using it won't start sending commits for monotone.
	* .mt-attrs: Make it executable.

2005-04-04  Richard Levitte  <richard@levitte.org>

	* Makefile.am (EXTRA_DIST): Add the extra popt files.

	* popt/popt.3, popt/popt.ps, popt/testit.sh: Include a few more
	  files from popt, mostly to have documentation on hand.  post.ps
	  is mentioned in popt/README.

2005-04-03  Nathaniel Smith  <njs@codesourcery.com>

	* Makefile.am (EXTRA_DIST): Add contrib/ stuff to distributed
	files list.
	* contrib/ciabot_monotone.py (config.delivery): Turn on.
	(send_change_for): Don't include "ChangeLog:" line when extracting
	changelog.

2005-04-03  Nathaniel Smith  <njs@codesourcery.com>

	* contrib/ciabot_monotone.py: New file.
	* contrib/README: Describe it.

2005-04-03  Richard Levitte  <richard@levitte.org>

	* AUTHORS: Add information about popt.

	* monotone.cc (my_poptStuffArgFile): Include the bundled popt.h.
	Since we now have a working popt, we can remove the restrictions
	on the use of -@.
	* tests/t_at_sign.at: Test that we can take more tha one -@.
	* monotone.1: Document it.

	* popt/poptint.h (struct poptContext_s): Add field to keep track
	  of the number of allocated leftovers elements.
	* popt/popt.c (poptGetContext): Initialise it and use it.
	  (poptGetNextOpt): Use it and realloc leftovers when needed.
	  Also make sure that the added element is a dynamically allocated
	  copy of the original string, or we may end up with a dangling
	  pointer.  These are huge bugs in popt 1.7, when using
	  poptStuffArgs().
	  (poptFreeContext): Free the leftovers elements when freeing
	  leftovers.
	  (poptSaveLong, poptSaveInt): Apply a small patch from Debian.

	* popt/CHANGES, popt/COPYING, popt/README, popt/findme.c,
	  popt/findme.h, popt/popt.c, popt/poptconfig.c, popt/popt.h,
	  popt/popthelp.c, popt/poptint.h, popt/poptparse.c,
	  popt/system.h, popt/test1.c, popt/test2.c, popt/test3.c: Bundle
	  popt 1.7.
	* configure.ac, Makefile.am: Adapt.

2005-04-01  Richard Levitte  <richard@levitte.org>

	* contrib/Notify.pl: Complete rewrite.  Among other things, it
	  makes better use of some new monotone automate features.  It's
	  also better organised and much more documented.

2005-04-01  Jeremy Cowgar  <jeremy@cowgar.com>

	* tests/t_dropkey_2.at: Updated to test dropkey instead of delkey
	* tests/t_dropkey_1.at: Updated to test dropkey instead of delkey
	* monotone.texi (Key and Cert): Changed references to delkey
	  to dropkey
	  (Commands): Changed references to delkey to dropkey
	* testsuite.at: changed references from t_delkey* to t_dropkey*
	* t_delkey_1.at: renamed to t_dropkey_1.at
	* t_delkey_2.at: renamed to t_dropkey_2.at
	* commands.cc (CMD(delkey)): renamed to dropkey to maintain
	  command consistency (with existing drop command)

2005-04-01  Richard Levitte  <richard@levitte.org>

	* monotone.cc (my_poptStuffArgFile): An argument file might be
	empty, and therefore contain no arguments to be parsed.  That's
	OK.
	* tests/t_at_sign.at: Test it.

2005-04-01  Nathaniel Smith  <njs@codesourcery.com>

	* monotone.cc: Fixup after merge.

2005-04-01  Nathaniel Smith  <njs@codesourcery.com>

	* file_io.cc (read_data_for_command_line): New function.
	(read_data_stdin): New function.
	* file_io.hh (read_data_for_command_line): Add prototype.
	
	* monotone.cc (my_poptStuffArgFile): Clean up a little.  Use
	read_data_for_command_line.  Don't free argv, but rather return
	it.
	(cpp_main): Keep a list of allocated argv's, and free them.
	(options): Tweak wording of help text on -@.
	
2005-04-01  Nathaniel Smith  <njs@codesourcery.com>

	* file_io.hh: Remove tabs.

2005-04-01  Nathaniel Smith  <njs@codesourcery.com>

	* monotone.cc (cpp_main): Actually remove newline.

2005-04-01  Nathaniel Smith  <njs@codesourcery.com>

	* ChangeLog: Fixup after merge.
	* monotone.text (Making Changes): Fix typo.
	
2005-04-01  Nathaniel Smith  <njs@codesourcery.com>

	* monotone.cc (cpp_main): Remove now-unneccessary newline.
	
	* commands.cc (commit): Fix typo.
	
	* monotone.texi (Making Changes): Don't claim that writing to
	MT/log prevents the editor from starting.  Clarify later that
	having written to MT/log still means the editor will pop up
	later.

2005-04-01  Richard Levitte  <richard@levitte.org>

	* monotone.cc: Add the long name --xargs for -@.
	* monotone.1: Document it.
	* tests/t_at_sign.at: Remove extra empty line and test --xargs.

	* monotone.texi (Making Changes): Cleanupy tweaks.

	* monotone.cc (my_poptStuffArgFile): New function to parse a file
	for more arguments and stuff them into the command line.
	(cpp_main): Add the -@ option
	* tests/t_at_sign.at, testsuite.at: Test it
	* monotone.1: Document it.

2005-03-31  Nathaniel Smith  <njs@codesourcery.com>

	* tests/t_log_depth.at: Cleanupy tweaks.

2005-03-31  Jeremy Cowgar  <jeremy@cowgar.com>

	* monotone.texi: Tutorial updated to include example of
	  editing/committing with MT/log
	* work.cc (has_contents_user_log) Added
	* work.hh (has_contents_user_log) Added
	* commands.cc (CMD(commit)): Checks to ensure both MT/log and the
	  --message option does not exist during commit.
	* transforms.hh (prefix_lines_with): Added
	* transforms.cc (prefix_lines_with): Added
	* sanity.cc (naughty_failure): Made use of prefix_lines_with()
	* ui.cc (inform): now handles messages w/embedded newlines
	* tests/t_commit_log_3.at: Created to test new functionality
	  added to CMD(commit)
	* testsuite.at: Added above test

2005-03-31  Richard Levitte  <richard@levitte.org>

	* monotone.cc: Add the --depth option...
	* app_state.hh (class app_state),
	  app_state.cc (app_state::set_depth): ... and the field and
	  method to store and set it.
	* commands.cc (CMD(log)): ... then handle it.

	* tests/t_log_depth.at: Add a test for 'log --depth=n'
	* testsuite.at: Add it.
	* monotone.texi (Informative): Document it.

2005-03-31  Nathaniel Smith  <njs@codesourcery.com>

	* automate.cc (automate_erase_ancestors): Accept zero arguments,
	and in such case print nothing.  (Important for scripting.)
	* commands.cc (automate):
	* monotone.texi (Automation):
	* tests/t_automate_erase_ancestors.at: Update accordingly.

2005-03-31  Nathaniel Smith  <njs@codesourcery.com>

	* automate.cc (automate_toposort): Accept zero arguments, and in
	such case print nothing.  (Important for scripting.)
	* commands.cc (automate):
	* monotone.texi (Automation):
	* tests/t_automate_toposort.at: Update accordingly.

2005-03-30  Richard Levitte  <richard@levitte.org>

	* contrib/Notify.pl: A new Perl hack to send change logs by
	email.

	* contrib/README: Add a quick description.

2005-03-30  Nathaniel Smith  <njs@codesourcery.com>

	* automate.cc (automate_leaves): New function.
	(automate_command): Add it.
	* commands.cc (automate): Synopsify it.
	* monotone.1: Add it.
	* monotone.texi (Automation, Commands): Likewise.
	
	* tests/t_automate_leaves.at: New test.
	* testsuite.at: Add it.

2005-03-30  Nathaniel Smith  <njs@codesourcery.com>

	* monotone.texi (Automation): Make newly added sample outputs
	verbatim also.

2005-03-30  Nathaniel Smith  <njs@codesourcery.com>

	* tests/t_automate_toposort.at: New test.
	* tests/t_automate_ancestry_difference.at: New test.
	* tests/t_diff_first_rev.at: New test.
	* testsuite.at: Add them.
	
	* revision.cc (calculate_ancestors_from_graph): Do not keep an
	"interesting" set and return only ancestors from this set;
	instead, simply return all ancestors.  Returning a limited set of
	ancestors does not speed things up, nor reduce memory usage in
	common cases.  (The only time it would reduce memory usage is when
	examining only a small ancestor set, which the important case,
	'heads', does not; even then, erase_ancestors would need to intern
	the interesting revisions first so they got low numbers, which it
	doesn't.)
	(erase_ancestors): Adjust accordingly.
	(toposort, ancestry_difference): New functions.
	* revision.hh (toposort, ancestry_difference): Declare.
	* automate.cc (automate_toposort, automate_ancestry_difference):
	New functions.
	(automate_command): Add them.
	All functions: clarify in description whether output is sorted
	alphabetically or topologically.
	* commands.cc (automate): Synopsify them.
	* monotone.1: Add them.
	* monotone.texi (Commands): Likewise.
	(Automation): Likewise.  Also, clarify for each command whether
	its output is alphabetically or topologically sorted.
	
2005-03-29  Richard Levitte  <richard@levitte.org>

	* commands.cc (CMD(ls)): Update with the same information as
	CMD(list)

	* monotone.texi (Automation): Make the sample output verbatim

2005-03-26  Nathaniel Smith  <njs@codesourcery.com>

	* automate.cc (automate_erase_ancestors): New function.
	(automate_command): Use it.
	* commands.cc (automate): Document it.

	* tests/t_automate_erase_ancestors.at: New test.
	* testsuite.at: Add it.

	* monotone.texi (Automation, Commands): Document automate
	erase_ancestors.
	* monotone.1: Document automate erase_ancestors.

2005-03-26  Nathaniel Smith  <njs@codesourcery.com>

	* automate.cc (interface_version): Bump to 0.1.
	(automate_descendents): New function.
	(automate_command): Call it.
	* commands.cc (automate): Add it to help text.

	* tests/t_automate_descendents.at: New test.
	* testsuite.at: Add it.
	
	* monotone.texi (Automation, Commands): Document automate
	descendents.
	* monotone.1: Document automate descendents, and vars stuff.

2005-03-26  Nathaniel Smith  <njs@codesourcery.com>

	* tests/t_attr.at: No longer a bug report.
	* tests/t_rename_attr.at: New test.
	* testsuite.at: Add it.

2005-03-26  Joel Crisp  <jcrisp@s-r-s.co.uk>

	* contrib/Log2Gxl.java: New file.

2005-03-26  Nathaniel Smith  <njs@pobox.com>

	* contrib/README: New file.

2005-03-25  Nathaniel Smith  <njs@pobox.com>

	* commands.cc (user_log_file_name): Remove unused variable
	again.  Hopefully it will take this time...

2005-03-25  Nathaniel Smith  <njs@pobox.com>

	* commands.cc (user_log_file_name): Remove unused variable.

2005-03-25  Jeremy Cowgar  <jeremy@cowgar.com>

	* monotone.texi: Added a bit more documentation about MT/log
	  Updated edit_comment hook and addded delkey docs
	* commands.cc: Added delkey command
	* t_delkey_1.at: Tests delkey command on public key
	* t_delkey_2.at: Tests delkey command on public and private key
	* testsuite.at: Added above tests
	* std_hooks.lua: Transposed the MT: lines and user_log_contents,
	  user_log_contents now appears first.

2005-03-25  Jeremy Cowgar  <jeremy@cowgar.com>

	* t_setup_creates_log.at: Ensures that MT/log is created
	  on setup
	* t_checkout_creates_log.at: Ensures that MT/log is created
	  on checkout
	* t_commit_log_1.at: Ensures that:
	  1. Read and entered as the ChangeLog message
	  2. Is blanked after a successful commit
	* t_commit_log_2.at: Ensures that commit works w/o MT/log being
	  present
	* testsuite.at: Added the above tests.

2005-03-25  Matt Johnston  <matt@ucc.asn.au>

        * {unix,win32}/platform_netsync.cc, platform.hh, Makefile.am: new
        functions to disable and enable sigpipe.
        * netsync.cc, main.cc: call the functions from netsync rather than
        globally, so that sigpipe still works for piping output of commands
        such as 'log'.
        * tests/t_netsync_sigpipe.at: test it.
        * testsuite.at: add it.

2005-03-25  Matt Johnston  <matt@ucc.asn.au>

	* monotone.cc: add short options -r, -b, -k, and -m
	for --revision, --branch, --key, and --message respectively.
	* monotone.texi, monotone.1: document them
	* tests/t_short_opts.at: test them
	* testsuite.at: add it

2005-03-24  Nathaniel Smith  <njs@codesourcery.com>

	* tests/t_empty_env.at: New test.
	* testsuite.at: Add it.  Absolutify path to monotone so it will
	work.
	
	* unix/have_smart_terminal.cc (have_smart_terminal): Handle the
	case where TERM is unset or empty.

2005-03-24  Nathaniel Smith  <njs@codesourcery.com>

	* ui.hh (tick_write_nothing): New class.
	* monotone.cc (cpp_main): Enable it.

2005-03-24  Nathaniel Smith  <njs@codesourcery.com>

	* work.cc (build_deletions, build_additions): Fixup after merge.

2005-03-23  Nathaniel Smith  <njs@codesourcery.com>

	* tests/t_cat_file_by_name.at: Check for attempting to cat
	non-existent files.
	* tests/t_empty_id_completion.at: New test.
	* tests/t_empty_path.at: New test.
	* testsuite.at: Add them.
	
	* database.cc (complete): Always generate some sort of limit term,
	even a degenerate one.
	
	* app_state.cc (create_working_copy): Check for null directory.

	* work.cc (build_deletion, build_addition, build_rename): Check
	for null paths.

2005-03-23  Derek Scherger  <derek@echologic.com>

	* Makefile.am UNIX_PLATFORM_SOURCES:
	WIN32_PLATFORM_SOURCES: add have_smart_terminal.cc
	* platform.hh (have_smart_terminal): prototype
	* ui.cc (user_interface): set ticker to dot/count based on
	have_smart_terminal
	* unix/have_smart_terminal.cc: 
	* win32/have_smart_terminal.cc: new file
	
2005-03-23  Derek Scherger  <derek@echologic.com>

	* commands.cc (add): pass list of prefixed file_path's to
	build_additions
	(drop): pass list of prefixed file_path's to build_deletions
	(attr): pass attr_path as a 1 element vector to build_additions
	* work.{cc,hh} (build_addition): rename to...
	(build_additions): this, and accept a vector of paths to be added
	in a single path_rearrangement
	(build_deletion): rename to ...
	(build_deletions): this, and accept a vector of paths to be
	dropped in a single path_rearrangement
	(known_preimage_path): replace manifest and path_rearrangement
	args with a path_set to avoid extracting paths for every file
	(build_rename): adjust for change to known_preimage_path

2005-03-23  Nathaniel Smith  <njs@codesourcery.com>

	* monotone.cc (my_poptFreeContext, cpp_main): Apparently
	poptFreeContext silently changed its return type at some unknown
	time.  Hack around this.

2005-03-23  Nathaniel Smith  <njs@codesourcery.com>

	* monotone.cc (cpp_main): Remove the special code to dump before
	printing exception information, since we no longer dump to the
	screen, so it's always better to have the little status message
	saying what happened to the log buffer at the end of everything.
	* sanity.cc (dump_buffer): Give a hint on how to get debug
	information, when discarding it.
	* work.{hh,cc} (get_local_dump_path): New function.
	* app_state.cc (allow_working_copy): Use it for default
	global_sanity dump path.
	* monotone.texi (Reserved Files): Document MT/debug.
	(Network): Capitalize Bob and Alice (sorry graydon).
	Document new defaulting behavior.

2005-03-23  Nathaniel Smith  <njs@codesourcery.com>

	* work.cc, sanity.cc: Remove tabs.

2005-03-23  Nathaniel Smith  <njs@codesourcery.com>

	* monotone.texi (Network Service): Mention that monotone remembers
	your server/collection.
	(Vars): New section.
	* netsync.cc (process_hello_cmd): Touch more cleaning.
	* tests/t_merge_5.at: More commentary.
	
2005-03-23  Matt Johnston  <matt@ucc.asn.au>

	* tests/t_merge_5.at: new test for a merge which ends up with
	duplicate lines.
	* testsuite.at: add it

2005-03-22  Jeremy Cowgar  <jeremy@cowgar.com>

	* AUTHORS: Added my name
	* app_state.cc, commands.cc, lua.cc, lua.hh, monotone.texi,
	  std_hooks.lua, work.cc, work.hh: Added functionality to
	  read the MT/log file for commit logs. In this revision
	  tests are not yet complete nor is documenation complete
	  but the reading, blanking and creating of MT/log is.

2005-03-22  Nathaniel Smith  <njs@codesourcery.com>

	* vocab_terms.hh: Declare base64<var_name>.
	* database.cc (clear_var, set_var, get_vars): base64-encode
	var_names in the database.
	* monotone.texi (Internationalization): Update description of
	vars.
	* transforms.{cc,hh} ({in,ex}ternalize_var_name): Remove.
	* commands.cc (set, unset, ls_vars): Update accordingly.
	(unset): Error out if the variable doesn't exist.
	* tests/t_vars.at: Verify this works.

	* netcmd.cc (test_netcmd_functions): Properly type arguments to
	{read,write}_hello_cmd_payload.
	(write_hello_cmd_payload): Properly type arguments.
	* netcmd.hh (write_hello_cmd_payload):
	* netsync.cc (queue_hello_cmd): Adjust accordingly.
	(process_hello_cmd): More cleaning.  Also, save new server keys to
	a var, and check old server keys against the var.
	
	* tests/t_netsync_checks_server_key.at: New test.
	* testsuite.at: Add it.  Better docs for some netsync macros,
	while I'm here...
	* tests/t_netsync_absorbs.at: Add 'netsync' keyword.
	
2005-03-22  Nathaniel Smith  <njs@codesourcery.com>

	* tests/t_netsync_absorbs.at: New test.
	* testsuite.at: Add it.

	* netcmd.{cc,hh} (read_hello_cmd_payload): Properly type
	arguments.
	* netsync.cc (dispatch_payload): Adjust accordingly.  Move some
	logic into process_hello_cmd.
	(known_servers_domain): New constant.
	(process_hello_cmd): Tweak arguments appropriately.  Include logic
	formerly in dispatch_payload.  Cleanup.

	No semantic changes.
	
2005-03-21  Nathaniel Smith  <njs@codesourcery.com>

	* monotone.texi (Starting a New Project): Tweak phrasing.

2005-03-21  Nathaniel Smith  <njs@codesourcery.com>

	* commands.cc (process_netsync_client_args): If user specifies
	server/collection and there is no default, set the default.
	* tests/t_netsync_set_defaults.at: New test.
	* testsuite.at: Add it.

2005-03-21  Nathaniel Smith  <njs@codesourcery.com>

	* vocab.hh (var_key): New typedef.
	* database.{cc,hh}: Use it.  Make most var commands take it.
	* commands.cc (set, unset): Adjust accordingly.
	(default_server_key, default_collection_key): New constants.
	(process_netsync_client_args): New function.
	(push, pull, sync): Use it.

	* tests/t_netsync_defaults.at: New test.
	* testsuite.at: Add it.

2005-03-21  Matt Johnston  <matt@ucc.asn.au>

	* change_set.cc: use std::map rather than smap for 
	confirm_unique_entries_in_directories() and confirm_proper_tree()
	since they perform a lot of insert()s.

2005-03-21  Nathaniel Smith  <njs@codesourcery.com>

	* monotone.texi (list tags, list vars, set, unset): Document.
	(Internationalization): Document vars.

2005-03-21  Nathaniel Smith  <njs@codesourcery.com>

	* transforms.{hh,cc} ({in,ex}ternalize_var_{name,domain}): New
	functions.
	* vocab_terms.hh (base64<var_value>): Declare template.
	* database.hh (get_vars): Simplify API.
	* database.cc (get_vars, get_var, var_exists, set_var, clear_var):
	Implement.
	* commands.cc (set, unset): New commands.
	(ls): New "vars" subcommand.
	* tests/t_vars.at: Fix.  Un-XFAIL.
	
2005-03-21  Nathaniel Smith  <njs@codesourcery.com>

	* transforms.{cc,hh}: Remove tabs.

2005-03-20  Nathaniel Smith  <njs@codesourcery.com>

	* tests/t_vars.at: New test.
	* testsuite.at: Add it.

2005-03-20  Nathaniel Smith  <njs@codesourcery.com>

	* schema.sql (db_vars): New table.
	* database.cc (database::database): Update schema id.
	* schema_migration.cc (migrate_client_to_vars): New function.
	(migrate_monotone_schema): Use it.
	* tests/t_migrate_schema.at: Another schema, another test...
	
	* vocab_terms.hh (var_domain, var_name, var_value): New types.
	* database.hh (get_vars, get_var, var_exists, set_var, clear_var):
	Prototype new functions.
	
2005-03-20  Derek Scherger  <derek@echologic.com>

	* file_io.cc (book_keeping_file): return true only if first
	element of path is MT, allowing embedded MT elements
	(walk_tree_recursive): check relative paths for ignoreable book
	keeping files, rather than absolute paths
	(test_book_keeping_file): add fs::path tests for book keeping
	files
	* tests/t_add_intermediate_MT_path.at: un-XFAIL, fix some problems
	with commas, add tests for renames and deletes with embedded MT
	path elements.

2005-03-20  Nathaniel Smith  <njs@codesourcery.com>

	* monotone.texi: Add some missing @sc{}'s.
	* cryptopp/config.h: Use "mt-stdint.h", not <stdint.h>, for
	portability.

2005-03-19  Nathaniel Smith  <njs@codesourcery.com>

	* Makefile.am (EXTRA_DIST): Add UPGRADE and README.changesets.
	* debian/files: Auto-updated by dpkg-buildpackage.

	* This is the 0.17 release.
	
2005-03-18  Nathaniel Smith  <njs@codesourcery.com>

	* Makefile.am (MOST_SOURCES): Add package_{full_,}revision.h.
	* NEWS: Fill in date.
	* debian/copyright: Update from AUTHORS.
	* configure.ac: Bump version number to 0.17.
	* debian/changelog, monotone.spec: Update for release.
	* po/monotone.pot: Auto-updated by distcheck.

2005-03-18  Christof Petig <christof@petig-baender.de>

	* sqlite/*: Imported sqlite version 3.1.6 tree

2005-03-18  Nathaniel Smith  <njs@codesourcery.com>

	* monotone.1, commands.cc, Makefile.am: Fixup after merge.

2005-03-18  Nathaniel Smith  <njs@codesourcery.com>

	* path_component (split_path): Fix bug.
	Also, add unit tests for file.
	* unit_tests.{hh,cc}: Add path_component unit tests.
	
2005-03-18  Nathaniel Smith  <njs@codesourcery.com>

	* Makefile.am: Fixup after merge.
	
2005-03-18  Nathaniel Smith  <njs@codesourcery.com>

	* change_set.cc: Move path_component stuff to...
	* path_component.{hh,cc}: ...these new files.
	* Makefile.am: Add them.

2005-03-18  Matt Johnston  <matt@ucc.asn.au>

	* txt2c.cc: add --no-static option
	* Makefile.am, package_revision.h, package_full_revision.h:
	create revision info files as standalone .c files to speed
	compilation (mt_version.cc doesn't need to recompile each time)

2005-03-17  Derek Scherger  <derek@echologic.com>

	* INSTALL: add note about creating a ./configure script

2005-03-16  Nathaniel Smith  <njs@codesourcery.com>

	* UPGRADE: Finish, hopefully.
	* monotone.texi (db check): Be more clear about what is normally
	checked, and when 'db check' is useful.

2005-03-16  Patrick Mauritz <oxygene@studentenbude.ath.cx>

	* monotone.texi (Hook Reference): Typo.

2005-03-16  Nathaniel Smith  <njs@codesourcery.com>

	* monotone.texi: Add Derek Scherger to the copyright list.
	Various tweaks.
	(Starting a New Project): Rewrite to clarify that only Jim runs
	"setup", and explain why.
	(Network Service): Add a note that most people do use a central
	server, since people on the mailing list seem to perhaps be
	getting the wrong idea.
	(Making Changes): Expand a little on what the "." in "checkout ."
	means, since people seem to accidentally checkout stuff into real
	directories.
	(db check): Add much verbiage on the implications
	of various problems, and how to fix them.  Also clarify some
	wording.
	* NEWS: Small tweaks.
	* UPGRADE: More instructions, not done yet...
	
2005-03-15  Matt Johnston  <matt@ucc.asn.au>

	* commands.cc, monotone.texi, monotone.1: mention that agraph
          output is in VCG format.

2005-03-14  Nathaniel Smith  <njs@codesourcery.com>

	* commands.cc (cat): 'cat file REV PATH'.
	* monotone.texi: Mention it.
	* tests/t_cat_file_by_name.at: New test.
	* testsuite.at: Add it.

2005-03-11  Nathaniel Smith  <njs@codesourcery.com>

	* automate.cc (automate_heads): Remove app.initialize call.
	* revision.cc, revision.hh (calculate_arbitrary_change_set): New
	function.
	(calculate_composite_change_set): Touch more sanity checking.

	* commands.cc (update): Use it.

2005-03-10  Derek Scherger  <derek@echologic.com>

	* app_state.cc (set_restriction): adjust bad path error message
	* commands.cc (get_valid_paths): refactor into ...
	(extract_rearranged_paths): ... this
	(extract_delta_paths): ... this
	(extract_changed_paths): ... this
	(add_intermediate_paths): ... and this
	(restrict_delta_map): new function
	(calculate_restricted_change_set): new function
	(calculate_restricted_revision):
	(ls_missing):
	(revert): rework using new valid path functions
	(do_diff): adjust --revision variants to work with restrictions
	* tests/t_diff_restrict.at: un-XFAIL

2005-03-09  Jon Bright <jon@siliconcircus.com>
	* win32/monotone.iss: Install the many-files version of the
	docs, install the figures, create a start-menu icon for the
	docs.
	* Makefile.am: Make docs generation work with MinGW

2005-03-09  Jon Bright <jon@siliconcircus.com>
	* win32/monotone.iss: Monotone -> monotone

2005-03-09  Jon Bright <jon@siliconcircus.com>
	* win32/monotone.iss: Added an Inno Setup script for 
	generating a Windows installer.  Inno Setup is GPLed, see
	http://www.jrsoftware.org for download

2005-03-09  Jon Bright <jon@siliconcircus.com>
	* t_diff_binary.at: binary.bz.b64 -> binary.gz.b64

2005-03-08  Derek Scherger  <derek@echologic.com>

	* Makefile.am: adjust for fsck rename
	* commands.cc (db fsck): rename to db check and add short help;
	adjust for fsck file renames
	* database.{cc,hh}: minor alignment adjustments
	(get_statistic): remove redundant method
	(info): use count in place of get_statistic
	(count): return unsigned long instead of int
	(get_keys): new method
	(get_public_keys): new method
	(get_private_keys): rewrite using get_keys
	(get_certs): new method to get all certs in database from
	specified table
	(get_revision_certs): ditto
	* fsck.{cc,hh}: rename to...
	* database_check.{cc,hh}: ...this; add key, cert and sane revision
	history checking
	* monotone.1: document db dump/load/check commands
	* monotone.texi: document db check command
	* tests/t_fsck.at: rename to...
	* tests/t_database_check.at: ...this; and add tests for key and
	cert problems
	* testsuite.at: account for new test name

2005-03-08  Nathaniel Smith  <njs@codesourcery.com>

	* ChangeLog: Insert some missing newlines.
	* NEWS: Note file format changes.
	* file_io.cc (tilde_expand): Clarify error message.

2005-03-08  Nathaniel Smith  <njs@codesourcery.com>

	* keys.{cc,hh} (require_password): Simplify interface, do more
	work.
	* rcs_import.cc (import_cvs_repo): Update accordingly.
	* commands.cc (server): Likewise.
	* revision.cc (build_changesets_from_existing_revs) 
	(build_changesets_from_manifest_ancestry): Require passphrase
	early.

2005-03-08  Nathaniel Smith  <njs@codesourcery.com>

	* NEWS, INSTALL, README.changesets: Update in preparation for
	0.17.
	* UPGRADE: New file.
	
	* tests/t_diff_restrict.at: Oops.  XFAIL it.
	
2005-03-08  Jon Bright  <jon@siliconcircus.com>
	
	* win32/process.cc (process_spawn): Escape the parameters,
	surround them with quotes before adding them to the consolidated
	command line string
	* mkstemp.cc (monotone_mkstemp): Now takes a std::string&, and
	returns the *native* form of the path in this.
	* mkstemp.hh: Now always use monotone_mkstemp
	(monotone_mkstemp): Update prototype
	* lua.cc (monotone_mkstemp_for_lua): Use new-style 
	monotone_mkstemp

2005-03-08  Jon Bright  <jon@siliconcircus.com>
	
	* win32/read_password.cc (read_password): Now correctly hides 
	password when run in a Windows console.  Does at least enough in
	a MinGW rxvt console to make sure that you can't see the password.
	* win32/process.cc: Change indentation.
	(process_spawn): Log commands executed, as for unix process.cc

2005-03-07  Nathaniel Smith  <njs@codesourcery.com>

	* tests/t_diff_restrict.at: New test.
	* testsuite.at: Add it.

2005-03-05  Nathaniel Smith  <njs@codesourcery.com>

	* netsync.cc (encountered_error, error): New variable and method.
	(session::session): Initialize encountered_error.
	(write_netcmd_and_try_flush, read_some, write_some): Check it.
	(queue_error_cmd): Consider it like sending a goodbye.
	(process_error_cmd): Throw an exception instead of considering it
	a goodbye.
	(process_data_cmd): Call error() if epochs don't match.
	* tests/t_epoch.at, tests/t_epoch_server.at: More minor tweaks.
	Expect failed pulls to exit with status 0.  This isn't really
	correct, but looks complicated to fix...

2005-03-05  Nathaniel Smith  <njs@codesourcery.com>

	* testsuite.at (NETSYNC_SERVE_N_START): New macro.
	* tests/t_epoch_server.at: Misc. fixes.

	* netsync.cc (session::session): Don't open valve yet.
	(maybe_note_epochs_finished): New method to open
	valve.
	(process_done_cmd, process_data_cmd): Call it.
	(rebuild_merkle_trees): Actually calculate hashes for epoch merkle
	trees.  Also, only include epochs that meet the branch mask.
	(session): Remove unused id_to_epoch map.
	
2005-03-05  Nathaniel Smith  <njs@codesourcery.com>

	* netcmd.cc (read_netcmd_item_type): Handle epoch_item.
	(test_netcmd_functions): Update for new confirm_cmd_payload
	format.
	* netsync.cc (process_confirm_cmd): Cut and paste error.

2005-03-05  Nathaniel Smith  <njs@codesourcery.com>

	* constants.{cc,hh}: Add new epochlen, epochlen_bytes constants.
	* vocab_terms.hh, vocab.hh: Add new epoch_data type.  Add predeclarations
	for it.
	* commands.cc (ls_epochs):
	* revision.cc (
	* database.hh:
	* database.cc: Update for epoch_data.  Add get_epoch, epoch_exists
	methods.
	* epoch.{cc,hh}: New files.
	* netsync.cc: Actually implement epochs-via-merkle code.

2005-03-04  Nathaniel Smith  <njs@codesourcery.com>

	* schema.sql (branch_epochs): Add 'hash' field.
	* schema_migration.cc: Fixup for.
	* database.cc (database): Change schemas.
	* tests/t_migrate_schema.at: Replace epoch db test case with one
	with new schema.

2005-03-03  Nathaniel Smith  <njs@codesourcery.com>

	* netsync.cc (session::id_to_epoch): New variable.
	(session::session): Create refinement and requested item tables
	for epochs.
	(rebuild_merkle_trees): Fill epoch merkle tree and id_to_epoch
	table.

	* netsync.cc (queue_confirm_cmd, process_confirm_cmd) 
	(dispatch_payload, rebuild_merkle_trees): 
	* netcmd.hh:
	* netcmd.cc (read_confirm_cmd_payload, write_confirm_cmd_payload):
	Remove epochs.

2005-02-27  Nathaniel Smith  <njs@codesourcery.com>

	* constants.cc:
	* revision.cc:
	* testsuite.at: 
	* commands.cc:
	* ChangeLog: Fixup after merge.

2005-02-27  Nathaniel Smith  <njs@codesourcery.com>

	* merkle_tree.hh (netcmd_item_type): Add epoch_item.
	* merkle_tree.cc (netcmd_item_type_to_string): Handle epoch_item.

	* packet.hh, packet.cc (struct packet_db_valve): New class.
	* netsync.cc (session): Use a valved writer.

2005-02-26  Nathaniel Smith  <njs@codesourcery.com>

	* merkle_tree.hh: Fix comment.
	Remove prototypes for non-existing functions.

2005-02-26  Nathaniel Smith  <njs@codesourcery.com>

	* tests/t_epoch_unidirectional.at: New test.
	* testsuite.at: Add it.

2005-02-26  Nathaniel Smith  <njs@codesourcery.com>

	* tests/t_epoch.at: Even more paranoid.
	* tests/t_epoch_server.at: New test.
	* testsuite.at: Add it.
	
2005-02-21  Nathaniel Smith  <njs@codesourcery.com>

	* tests/t_epoch.at: Check that netsync only sends relevant
	epochs, and be a little more paranoid.

2005-02-19  Nathaniel Smith  <njs@codesourcery.com>

	* revision.cc (struct anc_graph): Fixup after merge.

2005-02-18  graydon hoare  <graydon@pobox.com>

	* database.cc (set_epoch): Fix SQL.
	* monotone.texi (Rebuilding ancestry): Reword a bit.
	* netcmd.{cc,hh} 
	({read,write}_hello_cmd_payload): Transfer server key with hello.
	({read,write}_confirm_cmd_payload): Transfer epoch list with confirm.
	* netsync.cc: Adapt to changes in netcmd.
	(rebuild_merkle_trees): Set nonexistent epochs to zero before sync.
	* revision.cc (anc_graph): Randomize epochs on rebuild.
	* tests/t_epoch.at: Fix up to test slightly new semantics.

2005-02-07  Nathaniel Smith  <njs@codesourcery.com>

	* monotone.1: Add more db commands.
	* monotone.texi: Document db rebuild.  Add section on rebuilding
	ancestry and epochs.

2005-02-06  graydon hoare  <graydon@pobox.com>

	* commands.cc (db): Add epoch commands.
	(list): Likewise.
	Also remove some unneeded transaction guards.
	* database.{cc,hh} (get_epochs): New function.
	(set_epoch): Likewise.
	(clear_epoch): Likewise.
	Also remove all persistent merkle trie stuff.
	* schema.sql: Add epochs, remove tries.
	* schema_migration.cc: Update.
	* tests/t_epoch.at: New test.
	* tests/t_migrate_schema.at: Update.
	* testsuite.at: Add some new helpers, call t_epoch.at.
	* vocab.hh (epoch_id): Define.
	* vocab_terms.hh (epoch): Define.

2005-02-05  Nathaniel Smith  <njs@codesourcery.com>

	* merkle_tree.hh: Remove mcert_item and fcert_item, rename
	rcert_item to cert_item, renumber to remove gaps left.
	* merkle_tree.cc (netcmd_item_type_to_string):
	* netcmd.cc (read_netcmd_item_type): 
	* netsync.cc: Adjust accordingly.
	
2005-02-05  Nathaniel Smith  <njs@codesourcery.com>

	* constants.cc (constants): Bump netsync protocol version.

2005-03-07  Nathaniel Smith  <njs@codesourcery.com>

	* lua.cc (monotone_spawn_for_lua): Minimal change to get arguments
	in right order.  Still needs hygienic cleanups...
	* tests/t_can_execute.at: Run 'cp' instead of 'touch', because cp
	will actually notice if we pass arguments out of order.
	* testsuite.at: Remove mysterious blank line.
	
2005-03-07  Nathaniel Smith  <njs@codesourcery.com>

	* unix/process.cc (process_spawn): Log command line before
	executing.

2005-03-07  Nathaniel Smith  <njs@codesourcery.com>

	* revision.cc (kill_redundant_edges): Rename back to...
	(kluge_for_3_ancestor_nodes): ...this.  Go back to only cleaning
	up parents of 3+ parent nodes.
	(analyze_manifest_changes): Take a third argument, of files whose
	ancestry needs splitting.
	(construct_revision_from_ancestry): Make more more complex, in
	order to properly track file identity in merges.

2005-03-05  Nathaniel Smith  <njs@codesourcery.com>

	* revision.cc (check_sane_history): Typo.
	
2005-03-05  Nathaniel Smith  <njs@codesourcery.com>

	* revision.hh (check_sane_history): Take an app_state instead of a
	database as an argument.
	* database.cc: Pass an app_state instead of a database as its
	argument. 
	* revision.cc (check_sane_history): Update accordingly.  Add a new
	check for merges, that they are creating consistent changesets
	(even when the common ancestor is outside of the usual
	paranoia-checking search depth).

2005-03-05  Nathaniel Smith  <njs@codesourcery.com>

	* revision.cc (kluge_for_3_ancestor_nodes): Rename to...
	(kill_redundant_edges): ...this.  Kill all redundant edges, not
	just ones on nodes with 3+ parents.  Also, make it actually work.
	
2005-03-05  Nathaniel Smith  <njs@codesourcery.com>

	* revision.cc (kluge_for_3_ancestor_nodes): New method.
	(rebuild_ancestry): Call it.

2005-03-03  Nathaniel Smith  <njs@codesourcery.com>

	* revision.cc (check_sane_history): Print a warning to let the
	user know why things like 'pull' can take so long.
	* netsync.cc: Remove a few tabs.

2005-03-04  Jon Bright  <jon@siliconcircus.com>
	
	* win32/process.cc (process_spawn): Now takes 
	const char * const argv[]
	* unix/process.cc (process_spawn): Ditto.  Cast for call to
	execvp
	(existsonpath): Initialise args in a const way

2005-03-04  Jon Bright  <jon@siliconcircus.com>
	
	* win32/process.cc (process_spawn): Now takes 
	char * const argv[]
	* platform.hh (process_spawn): Ditto
	* unix/process.cc (process_spawn): Ditto
	* lua.cc (monotone_spawn_for_lua): Remove debug code
	* General: Beginning to hate C++'s const rules

2005-03-04  Jon Bright  <jon@siliconcircus.com>
	
	* win32/process.cc (process_spawn): Now takes 
	const char * const *
	* platform.hh (process_spawn): Ditto
	* unix/process.cc (process_spawn): Ditto
	* General: Sorry about all these commits, I'm syncing back and
	forth between Linux and Win32

2005-03-04  Jon Bright  <jon@siliconcircus.com>
	
	* win32/process.cc (process_spawn): Now takes char * const *
	* platform.hh (process_spawn): Ditto
	* unix/process.cc (process_spawn): Ditto
	(existsonpath): argv now const char*[]

2005-03-04  Jon Bright  <jon@siliconcircus.com>
	
	* win32/process.cc: Added forgotten file
	* unix/process.cc: Include stat.h, (process_*) fix compilation
	errors

2005-03-04  Jon Bright  <jon@siliconcircus.com>
	
	* unix/process.cc: Added forgotten file

2005-03-03  Jon Bright  <jon@siliconcircus.com>
	
	* lposix.c: Deleted
	* win32/process.cc: Created, added Win32 versions of functions
	existsonpath, make_executable, process_spawn, process_wait,
	process_kill, process_sleep
	* unix/process.cc: Ditto, for the Unix versions.
	* lua.cc: Add LUA wrappers for the above functions, register
	them with LUA
	* std_hooks.lua (execute, attr_functions->execute, 
	program_exists_in_path): Use the new functions instead of posix
	functions
	* t_can_execute.at (touchhook.lua): Ditto

2005-03-01  Derek Scherger  <derek@echologic.com>

	* app_state.cc (set_restriction): actually ignore ignored files
	rather than trying to validate them

2005-03-01  Derek Scherger  <derek@echologic.com>

	* tests/t_diff_binary.at: new test (bug report)
	* tests/t_command_completion.at: new test
	* tests/t_merge_rename_file_and_rename_dir.at: new test
	* testsuite.at: include new tests
	
2005-02-28  Richard Levitte  <richard@levitte.org>

	* Makefile.am (BUILT_SOURCES_CLEAN): Moved mt-stding.h from here...
	(DISTCLEANFILES): ... to here.  Since mt-stding.h is created by
	config.status, it should only be removed by the distclean target.

2005-02-28  Matt Johnston  <matt@ucc.asn.au>

	* std_hooks.lua: posix.iswin32() == 1, rather than plain boolean
	comparison (0 doesn't compare as false in lua it seems).

2005-02-27  Jon Bright  <jon@siliconcircus.com>
	
	* lposix.c (win32 Pspawn): Search the path
	(win32 Pexistsonpath): Added.  'which' isn't easily available,
	and not available at all from a normal Win32 command shell
	(Piswin32): Added a function for both Unix and Win32 to detect
	if running on Windows
	* std_hooks.lua (program_exists_in_path): Now calls 
	posix.iswin32.  If win32, calls posix.existsonpath, otherwise
	calls which as it always did.

2005-02-27  Jon Bright  <jon@siliconcircus.com>
	
	* lposix.c (win32 Pspawn): Remove dumb strlen bug resulting in
	AVs on commit.

2005-02-27  Jon Bright  <jon@siliconcircus.com>
	
	* t_can_execute.at: Test to see if hooks can execute things
	* testsuite.at: Add t_can_execute

2005-02-27  Jon Bright  <jon@siliconcircus.com>
	
	* lposix.c (win32 Pspawn): Ensure the command string is always
	NUL-terminated.  Also, allocate enough memory for the quotes
	around the command string.

2005-02-27  Jon Bright  <jon@siliconcircus.com>
	
	* xdelta.cc (unittests): Define BOOST_STDC_NO_NAMESPACE, needed
	to compile with the latest MinGW which uses gcc 3.4.2
	* vocab.cc (verify(local_path)): Catch fs::filesystem_error too
	and rethrow this as an informative_failure, thereby fixing the
	Win32 unit tests without disabling anything
	* idna/toutf8.c (stringprep_convert): Fix a potential segfault
	when memory allocation fails.  Potentially security-relevant.
	* tests/t_i18n_file.at: Add a SET_FUNNY_FILENAME macro, which 
	gets a platform-appropriate funny filename (with/without 
	colon).  
	Change references to utf8 to utf-8, iso88591 to iso-8859-1, and
	eucjp to euc-jp, on the grounds that MinGW's iconv knows all
	of the latter and none of the former, but Linux iconv knows all
	of them.  Test now passes one Win32.  I'm presuming we weren't
	deliberately using non-standard names for charsets here.
	* tests/t_i18n_changelog.at: Same charset name changes.
	* tests/t_dump_load.at: Canonicalise dump before loading it
	* tests/t_load_into_existing.at: Ditto
	* tests/t_fmerge.at: Canonicalise fmerge output
	* tests/t_merge_normalization_edge_case.at: Ditto
	* tests/t_unidiff.at: Canonicalise diff output
	* tests/t_largish_file.at: Instead of using dd, which MinGW
	doesn't have, I've generated the file with dd on a nearby Linux
	box, then gziped and b64ed it, and the test case now generates
	it with UNGZB64
	* testsuite.at: Add a comment every 10 tests with the test
	number.  Useful if you're trying to locate which test number
	you're trying to run and only have the filename.  If people 
	hate this, though, please do delete.
	(UNB64_COMMAND) Do special handling for Win32 to avoid
	having to canonicalise the file.
	(UNGZ_COMMAND) Canonicalise the file after ungzipping it.
	* lposix.c: (Pfork, Pexec) Removed, on the grounds that we only
	really want to support fork+exec as a single operation.  fork()
	without exec() could be risky with a child process also having
	our sqlite handles, etc.  exec() could be risky since we 
	wouldn't be exiting gracefully, just dying in the middle of a
	hook.
	(Pspawn) Implemented for both Win32 and Unix.  Does fork/exec
	for Unix, CreateProcess for Win32.  Returns -1 on error, pid on
	success in both cases.
	(Pwait, Pkill, Psleep) Implemented for Win32.  Note that pid is
	not optional for Pwait on Win32.
	* std_hooks.lua: (execute) Now uses spawn()

2005-02-25  Jon Bright  <jon@siliconcircus.com>
	
	* ChangeLog: Add all my previous changes.
	* tests/t_add_owndb.at: Add test for trying to add the db to
	itself.
	* testsuite.at: Call it
	* tests/t_automate_heads.at: Canonicalise stdout output.
	* tests/t_automate_version.at: Use arithmetic comparison against
	wc output instead of string comparison, to avoid problems with
	MinGW's wc, which outputs with initial space-padding
	* tests/t_change_empty_file.at: Canonicalise stdout output 
	and compare manually instead of letting autotest check it
	* tests/t_fmerge_normalize.at: Canonicalise stdout output.
	* tests/t_netsync_single.at: Use NETSYNC_KILLHARD instead of 
	killall, as for the NETSYNC functions in testsuite.at

2005-02-27  Matt Johnston  <matt@ucc.asn.au>

        * main.cc: ignore SIGPIPE so that monotone won't be killed
        unexpectedly upon remote disconnection for netsync

2005-02-27  Nathaniel Smith  <njs@codesourcery.com>

	* idna/idn-int.h: Oops, really add this time.

2005-02-27  Nathaniel Smith  <njs@codesourcery.com>

	* AUTHORS: Add Corey Halpin.
	
	* idna/idn-int.h: New file (don't generate from configure anymore,
	but just ship).
	* configure.ac: Don't generate idna/idn-int.h.  Do generate
	mt-stdint.h.
	* Makefile.am: Adjust for idna/idn-int.h and mt-stdint.h.
	* acinclude.m4: Remove AX_CREATE_STDINT_H, ACX_PTHREAD,
	AC_COMPILE_CHECK_SIZEOF (let aclocal pick them up from m4/
	instead).
	* m4/ax_create_stdint_h.m4:
	* m4/acx_pthread.m4: Update from http://autoconf-archive.cryp.to/
	
	* numeric_vocab.hh: Instead of dancing around which header to
	include, include mt-stdint.h.
	
	* app_state.cc (restriction_includes, set_restriction): Move
	global static 'dot' into these functions, because file_path
	depends on global book_keeping_dir being initialized already, and
	there is no guaranteed order of initialization of C++ statics.
	(Bug reported by Matt Johnston.)
	
2005-02-27  Corey Halpin  <chalpin@cs.wisc.edu>

	* numeric_vocab.hh: Try both stdint.h and inttypes.h.
	* main.cc: OpenBSD has Unix signals too.

2005-02-26  Derek Scherger  <derek@echologic.com>

	* file_io.cc (absolutify): normalize fs::path to remove ..'s
	* tests/t_db_with_dots.at: ensure database path in MT/options
	doesn't contain ..'s

2005-02-25  Jon Bright  <jon@siliconcircus.com>
	
	* ChangeLog: Add all my previous changes.
	* tests/t_add_owndb.at: Add test for trying to add the db to
	itself.
	* testsuite.at: Call it
	* tests/t_automate_heads.at: Canonicalise stdout output.
	* tests/t_automate_version.at: Use arithmetic comparison against
	wc output instead of string comparison, to avoid problems with
	MinGW's wc, which outputs with initial space-padding
	* tests/t_change_empty_file.at: Canonicalise stdout output 
	and compare manually instead of letting autotest check it
	* tests/t_fmerge_normalize.at: Canonicalise stdout output.
	* tests/t_netsync_single.at: Use NETSYNC_KILLHARD instead of 
	killall, as for the NETSYNC functions in testsuite.at

2005-02-25  Nathaniel Smith  <njs@codesourcery.com>

	* vocab.cc (test_file_path_verification): Re-enable some tests
	disabled by Jon Bright, following discussion on IRC concluding
	that they were catching a real bug.

2005-02-24  Nathaniel Smith  <njs@codesourcery.com>

	* tests/t_add_dot.at: Run "add ." in a subdirectory, so as not to
	add the test database.  (Reported by Jon Bright.)

	* AUTHORS: Fix gettext.h copyright note, to not be in the middle
	of libidn copyright note.
	Add Jon Bright.

2005-02-24  Jon Bright  <jon@siliconcircus.com>

	* app_state.cc (prefix): Use string() instead of 
	native_directory_string().  For Unix, these should be equivalent.
	For Win32, I believe string()'s correct (since we compare 
	everywhere against normalized paths with / characters, but 
	native_directory_string produces paths with \ characters on Win32.
	* rcs_file.cc (file_source): Map the map, not the mapping.
	* tests/t_i18n_file.at: Remove colon from filename with symbols.
	I need to return to this and add a proper test for Win32, so we
	only use the colon on non-Win32.
	* testsuite.at: Add a CANONICALISE function, which does nothing
	on Unix and strips out carriage returns from files on Win32.  This
	is useful for being able to compare Monotone's stdout output to
	files on disk.  Add NETSYNC_KILL and NETSYNC_KILLHARD functions,
	to deal with MinGW not having killall (Unix still uses killall,
	though).
	* tests/t_import.at: Add CANONICALISE calls before comparing
	stdout output.
	* tests/t_netsync.at: Likewise
	* tests/t_netsync_single.at: Likewise
	* tests/t_scan.at: Likewise
	* tests/t_versions.at: Likewise
	* tests/t_ls_missing.at: Likewise.  Also, generate missingfoo and
	missingbar files with expected output from ls missing for these
	files being missing and compare against those.

2005-02-24  Derek Scherger  <derek@echologic.com>

	* app_state.{cc,hh} (add_restriction): rename to ...
	(set_restriction) this; and add path validation
	* commands.cc (get_valid_paths): new function
	(get_path_rearrangement) remove restricted include/exclude variant
	(calculate_restricted_revision) get valid paths and use to set up
	restriction
	(status, ls_unknown, commit, do_diff) pass args to
	calculate_restricted_revision to valid restriction paths
	(ls_missing, revert) get valid paths and use to set up restriction
	* tests/t_checkout_options.at: remove bug report priority (it's
	fixed!)
	* tests/t_diff_added_file.at: add --revision options to diff
	* tests/t_restrictions.at: remove invalid paths from ls unknown
	and ls ignored
	* tests/t_restrictions_warn_on_unknown.at: un-XFAIL
	
2005-02-23  Derek Scherger  <derek@echologic.com>

	* commands.cc (ls_missing): replace duplicated code with call to
	calculate_base_revision

2005-02-23  Jon Bright  <jon@siliconcircus.com>
	
	* vocab.cc (test_file_path_verification): Disable foo//nonsense
	test for Win32, add tests for UNC paths.  This was the only
	failing unit test on Win32.

2005-02-23  Jon Bright  <jon@siliconcircus.com>

	* txt2c.cc (main): Don't claim the file was generated from 
	--strip-trailing if that option's used.

2005-02-23  Jon Bright  <jon@siliconcircus.com>

	* app_state.cc: Add include of io.h for Win32, for chdir()
	* file_io.cc (get_homedir): Correct assertion (remove bracket)
	* lua/lposix.c, lua/modemuncher.c: Remove all references to
	functions and modes that don't exist on Win32.
	* monotone.cc: Include libintl.h on Win32
	
2005-02-21  Nathaniel Smith  <njs@codesourcery.com>

	* file_io.cc (get_homedir): Add more comments and logging to Win32
	version.  Also, only check HOME under Cygwin/MinGW.

2005-02-21  Derek Scherger  <derek@echologic.com>

	* Makefile.am: merge fixup
	
2005-02-21  Derek Scherger  <derek@echologic.com>

	* Makefile.am: add fsck.{cc,hh}
	* commands.cc(check_db): move to ...
	* fsck.{cc,hh}: here and do lots more checking
	* database.{cc,hh}(get_ids): new method
	(get_file_ids,get_manifest_ids,get_revision_ids): more new methods
	* tests/t_fsck.at: new test
	* testsuite.at: call it
	
2005-02-21  Nathaniel Smith  <njs@codesourcery.com>

	* commands.cc (commit): Simplify chatter.

2005-02-21  Nathaniel Smith  <njs@codesourcery.com>

	* file_io.cc (get_homedir): Check more environment variables in
	Win32 version.

2005-02-21  Nathaniel Smith  <njs@codesourcery.com>

	* file_io.cc: Remove tabs.

2005-02-21  Nathaniel Smith  <njs@codesourcery.com>

	* smap.hh (smap): Remove leading underscores, add comments.

2005-02-20  Nathaniel Smith  <njs@codesourcery.com>

	* std_hooks.lua (merge2, merge3): Check for DISPLAY before
	invoking gvim.

2005-02-20  Julio M. Merino Vidal  <jmmv@menta.net>

	* ChangeLog: Use tabs for indentation rather than spaces.  Drop
	trailing whitespace.  While here, fix a date by adding zeros before
	the month and the day number.

2005-02-20  Julio M. Merino Vidal  <jmmv@menta.net>

	* gettext.h: Add file.
	* AUTHORS: Mention that it comes from the GNU Gettext package.
	* Makefile.am: Distribute it.
	* sanity.hh: Use gettext.h rather than libintl.h so that --disable-nls
	works.  Also improves portability, according to the GNU Gettext
	manual.

2005-02-19  Derek Scherger  <derek@echologic.com>

	* automate.cc (automate_heads): remove bogus call to 
	app.allow_working_copy() which is called in cpp_main
	* database.cc (check_sqlite_format_version): don't check database
	version when "file" is really a directory; add filename to error
	message
	(sql): check for empty database early, even though this seems
	impossible as absolutify changes "" into path to working dir;
	convert to use N-style assertions; add check to ensure "file" is
	not really a directory
	* tests/t_db_missing.at: new test for above problems
	* testsuite.at: call it

2005-02-19  Nathaniel Smith  <njs@codesourcery.com>

	* tests/t_add_intermediate_MT_path.at: Tighten up.

	* tests/t_merge_3.at: New test.
	* tests/t_merge_4.at: Likewise.
	* testsuite.at: Add them.

2005-02-19  Ole Dalgaard  <josua+monotone@giraffen.dk>

	* configure.ac: Check for 64-bit versions of Boost static
	libraries.

2005-02-18  Julio M. Merino Vidal  <jmmv@menta.net>

	* INSTALL:
	* configure.ac: Improve Boost detection by trying several possible
	library suffixes before aborting.

2005-02-18  graydon hoare  <graydon@pobox.com>

	* change_set.cc
	(apply_change_set): Avoid fast path when there are adds.
	(apply_path_rearrangement): Likewise.

2005-02-18  graydon hoare  <graydon@pobox.com>

	* automate.cc (automate_heads): Fix initialize() call.
	* change_set.{cc,hh}
	(apply_path_rearrangement): Add quick version.
	* revision.cc
	(check_sane_history): Use quick version of apply_change_set.
	* work.cc
	(build_addition): Use quick version of apply_path_rearrangement.
	(known_preimage_path): Likewise.
	* testsuite.at: Fix definitions of _ROOT_DIR, add --norc some
	places.
	* AUTHORS: Mention Daniel.

2005-02-18  Daniel Berlin  <dberlin@dberlin.org>

	* xdelta.cc (compute_delta_insns): Correct 1-byte-source bug.

2005-02-18  graydon hoare  <graydon@pobox.com>

	* Makefile.am (MOST_SOURCES): Add smap.hh.

2005-02-18  graydon hoare  <graydon@pobox.com>

	* basic_io.{cc,hh}: Inline some stuff.
	* change_set.cc: Use smap various places, reduce to 32-bit tids.
	* commands.cc: Use shared_ptr<change_set> everywhere.
	* netsync.cc: Likewise.
	* rcs_import.cc: Likewise.
	* revision.{cc,hh}: Likewise.
	* smap.hh: New file.

2005-02-18  Julio M. Merino Vidal  <jmmv@menta.net>

	* INSTALL:
	* configure.ac: Improve Boost detection by trying several possible
	library suffixes before aborting.

2005-02-17  Derek Scherger  <derek@echologic.com>

	* tests/t_add_intermediate_MT_path.at: new test
	* testsuite.at: call it

2005-02-17  Julio M. Merino Vidal  <jmmv@menta.net>

	* testsuite.at:
	* tests/t_change_empty_file.at: Verify that modifying an empty file
	creates a patch revision rather than an add/delete sequence.  The
	incorrect behavior was reported in bug #9964.

2005-02-17  Derek Scherger  <derek@echologic.com>

	* app_state.{cc,hh} (app_state): initialize search root
	(initialize): boolean signature variant renamed to ...
	(allow_working_copy): this; add explicit search root; move
	requirement for working copy to ...
	(require_working_copy): this new method
	(initialize): string signature variant renamed to ...
	(create_working_copy): this
	(set_root): new method
	* commands.cc: remove app.initialize(false) calls; replace
	app.initialize(true) with app.require_working_copy(); replace
	app.initialize(dir) with app.create_working_copy(dir)
	(checkout): ensure revision is member of specified branch
	* file_io.{cc,hh} (find_working_copy): stop search at --root if
	specified
	* monotone.cc (OPT_ROOT): new option
	(cpp_main): call app.allow_working_copy() before executing
	commands to always read default options
	* monotone.1: add --root option
	* monotone.texi: add --root option
	* tests/t_checkout_noop_on_fail.at: un-XFAIL
	* tests/t_checkout_options.at: un-XFAIL, add check for specified
	revision not in specified branch
	* testsuite.at: add --root option to MONOTONE to prevent searching
	above test dir
	* vocab.cc: remove redundant forward declaration

2005-02-16  Derek Scherger  <derek@echologic.com>

	* commands.cc (revert): don't rewrite unchanged files
	* tests/t_revert_unchanged.at: new test
	* testsuite.at: call it

2005-02-12  Derek Scherger  <derek@echologic.com>

	* database.cc (sqlite3_unpack_fn): new function for viewing
	base64, gzipped data
	(install_functions): install it
	(rehash): remove unused obsolete fcerts ticker

2005-02-17  Nathaniel Smith  <njs@codesourcery.com>

	* debian/changelog: s/graydon@mogo/graydon@pobox.com/, to make
	lintian happy.
	* debian/rules (config.status): Remove --with-bundled-adns.
	* debian/control (Build-Depends): Don't Build-Depend on libpopt,
	only libpopt-dev.
	* .mt-attrs (debian/control): Make executable.

2005-02-17  Nathaniel Smith  <njs@codesourcery.com>

	* tests/t_undo_update.at: Stupid typo.
	* tests/t_largish_file.at: New test.
	* testsuite.at: Add it.

	* commands.cc (push, pull, sync): Remove misleading "..." from
	help text.

2005-02-16  Julio M. Merino Vidal  <jmmv@menta.net>

	* Makefile.am: Append $(BOOST_SUFFIX) to -lboost_unit_test_framework
	to fix 'make check' on systems where boost libraries can only be
	found by passing the exact suffix as part of the name.

2005-02-16  Julio M. Merino Vidal  <jmmv@menta.net>

	* monotone.texi: Fix a typo (hexidecimal to hexadecimal).  Also
	change an example command to append stuff to ~/.monotonerc, instead
	of completely destroying the possibily existing file.  Addresses
	bug #11136.

2005-02-16  Julio M. Merino Vidal  <jmmv@menta.net>

	* cryptopp/config.h: Use uint{8,16,32,64}_t as size types instead of
	trying to match them to unsigned char/int/long/long long respectively.
	Should fix build on FreeBSD/sparc64, as seen in bug #10203.

2005-02-16  Julio M. Merino Vidal  <jmmv@menta.net>

	* INSTALL:
	* Makefile.am:
	* configure.ac: Add the --disable-large-file option to manually
	disable large file support from the builtin sqlite (compatibility
	with old systems and FAT).  Addresses bug #8380.

2005-02-16  Nathaniel Smith  <njs@codesourcery.com>

	* tests/t_undo_update.at: New todo.
	* testsuite.at: Add it.

2005-02-15  Nathaniel Smith  <njs@codesourcery.com>

	* monotone.1: Add cursory note about "automate".
	* monotone.texi: Synchronize with manpage.

2005-02-15  Nathaniel Smith  <njs@codesourcery.com>

	* automate.cc: Add "Error conditions" to the standard comment
	sections.

	* monotone.texi (Scripting): New section.
	(Automation): New section.

	* tests/t_automate_heads.at: Test behavior with nonexistent
	branch.

2005-02-14  Nathaniel Smith  <njs@codesourcery.com>

	* tests/t_merge_normalization_edge_case.at: New test.
	* testsuite.at: Add it.

	* diff_patch.cc (normalize_extents): Soften the warning message
	now that we have one test case.

2005-02-14  Matthew A. Nicholson  <mnicholson@digium.com>

	* std_hooks.lua: Add vimdiff merge hooks.

2005-02-14  Nathaniel Smith  <njs@codesourcery.com>

	* std_hooks.lua: Remove tabs.

2005-02-14  Nathaniel Smith  <njs@codesourcery.com>

	* tests/t_automate_heads.at: New test.
	* tests/t_automate_version.at: New test.
	* testsuite.at: Add then.

	* commands.cc (automate): Fix documentation string.
	* automate.cc: Much more structured documentation comments.

2005-02-13  Nathaniel Smith  <njs@codesourcery.com>

	* automate.{cc,hh}: New files.
	* commands.cc: New command "automate".

2005-02-13  Nathaniel Smith  <njs@codesourcery.com>

	* monotone.texi (Creating a Database): Fix typo, clarify
	conventions for database management following question on mailing
	list.

2005-02-12  graydon hoare  <graydon@pobox.com>

	* change_set.{cc,hh}: Correct code to pass newly-added unit tests.

2005-02-10  Derek Scherger  <derek@echologic.com>

	* monotone.1: update for restrictions
	* monotone.texi: sync with manpage

2005-02-09  Derek Scherger  <derek@echologic.com>

	* cert.cc (cert_revision_testresult): allow pass/fail testresult
	values
	* commands.cc (testresult): likewise
	* commands.cc (do_diff): disallow restriction of non-working copy
	diffs
	* monotone.texi: update for restrictions

2005-02-08  graydon hoare  <graydon@pobox.com>

	* database.cc (version_cache::set): Fix bad expiry logic.

2005-02-08  Nathaniel Smith  <njs@codesourcery.com>

	* change_set.cc (check_sane): Null sources are only valid for
	adds.

2005-02-07  Nathaniel Smith  <njs@codesourcery.com>

	* database.cc (struct version_cache): Fix invariant in cache
	clearing logic.

2005-02-06  Nathaniel Smith  <njs@codesourcery.com>

	* change_set.cc: Add a few more invariants; add lots and lots of
	unit tests.

2005-02-06  graydon hoare  <graydon@pobox.com>

	* change_set.cc: Use hash_map in a few places.
	(confirm_unique_entries_in_directories): Fix invariants.
	* constants.{cc,hh} (db_version_cache_sz): New constant.
	* database.cc (version_cache): New structure.
	(get_version): Use it.
	* interner.hh: Rewrite to use hash_map and vector.
	* tests/t_no_rename_overwrite.at: Tweak return codes.

2005-02-06  Nathaniel Smith  <njs@codesourcery.com>

	* ui.hh (ensure_clean_line): New method.
	* ui.cc (inform): Use it.
	* keys.cc (get_passphrase): Call it before prompting for passphrase.

2005-02-06  Nathaniel Smith  <njs@codesourcery.com>

	* database.cc (info): Report more statistics.

	* ROADMAP: Remove finished items.

	* revision.cc (analyze_manifest_changes): Childs cannot be null,
	that makes no sense.
	(add_node_for_old_manifest): Log node names, don't print it.
	(construct_revision_from_ancestry): Partially rewrite to handle
	root nodes explicitly.
	(build_changesets_from_existing_revs): Don't put the null revision
	in the ancestry graph, to match changesetify logic.
	(add_node_for_old_revision): Enforce decision that the ancestry
	graph not contain the null revision.

	(anc_graph::heads): Remove.
	(add_node_ancestry): Don't try creating it; logic was broken
	anyway.
	(rebuild_from_heads): Rename to...
	(rebuild_ancestry): ...this.  Calculate head set correctly.

2005-02-05  Nathaniel Smith  <njs@codesourcery.com>

	* change_set.cc (compose_path): Add more invariants.

2005-02-05  Nathaniel Smith  <njs@codesourcery.com>

	* monotone.cc (cpp_main): Log command line, to help interpret the
	logs people send in.

2005-02-05  Nathaniel Smith  <njs@codesourcery.com>

	* revision.cc (check_sane): Turn off this invariant when
	global_sanity.relaxed.

2005-02-03  Nathaniel Smith  <njs@codesourcery.com>

	* tests/t_load_into_existing.at: Oops, really add it too, sigh.

2005-02-03  Nathaniel Smith  <njs@codesourcery.com>

	* tests/t_need_mt_revision.at: Oops, really add it.

2005-02-03  Nathaniel Smith  <njs@codesourcery.com>

	* interner.hh (interner::intern): Add version taking a bool&, so
	callers can tell whether this string has previously been checked.
	* change_set.cc: Use new interned string identifier
	'path_component's instead of file_path's for components of paths;
	sanity-check each component exactly once.

2005-02-03  Nathaniel Smith  <njs@codesourcery.com>

	* database.cc (load): Check for existence of target database.
	* tests/t_load_into_existing.at: New test.
	* testsuite.at: Add it.

2005-02-03  Nathaniel Smith  <njs@codesourcery.com>

	* tests/t_checkout_dir.at: Also check that checkout to unwriteable
	directory fails.
	* tests/t_branch_checkout.at: New test.
	* testsuite.at: Add it.

	* app_state.cc (initialize): Simplify working directory
	initialization, and improve error handling.

	* keys.cc (get_passphrase): Disallow empty passphrases early
	(before they trigger an invariant down the line...).

2005-02-03  Nathaniel Smith  <njs@codesourcery.com>

	* update.cc (pick_update_candidates): Add I().
	* commands.cc (calculate_base_revision): Remove 'rev' argument,
	which was never set and callers never used.
	(calculate_base_manifest, calculate_current_revision)
	(calculate_restricted_revision, revert): Update correspondingly.
	(update): Check for null old revision.

	* main.cc (main): Make exit status 3 if we caught an unhandled
	exception, in particular so the testsuite can tell the difference
	between an error handled cleanly and an error caught by an
	invariant.
	* tests/t_update_null_revision.at: New test.
	* testsuite.at: Add it.

2005-02-03  Nathaniel Smith  <njs@codesourcery.com>

	* main.cc: Remove tabs.

2005-02-02  Nathaniel Smith  <njs@codesourcery.com>

	* change_set.cc (extract_first): Rename to...
	(extract_pairs_and_insert): ...this.
	(path_rearrangement::check_sane): Use it to add additional
	checks.

	* work.hh: Update comments (MT/manifest doesn't exist
	anymore...).

	* tests/t_need_mt_revision.at: New test.
	* testsuite.at: Add it.
	* commands.cc (get_revision_id): Require MT/revision to exist.
	(setup): Create MT/revision.

2005-02-02  Nathaniel Smith  <njs@codesourcery.com>

	* work.hh: Remove tabs.

2005-02-03  graydon hoare  <graydon@pobox.com>

	* tests/t_i18n_changelog.at: New test.
	* testsuite.at: Run it.
	* lua/lposix.c: New file.
	* lua/modemuncher.c: New file
	* lua.cc: Load posix library.
	* lua/liolib.c: Disable execute and popen.
	* std_hooks.lua: Remove io.execute uses.
	* AUTHORS: Update to mention lposix.c, modemuncher.c.
	* Makefile.am: Likewise.

2005-02-01  Nathaniel Smith  <njs@codesourcery.com>

	* tests/t_rebuild.at: Beef up test in response to possible
	problems reported by Derek Scherger.

2005-01-31  Nathaniel Smith  <njs@codesourcery.com>

	* rcs_import.cc (store_manifest_edge): Don't try to store deltas
	to the null manifest.
	(import_cvs_repo): Root revision has null manifest, not empty
	manifest.
	* revision.cc (check_sane): More invariants.

2005-01-28  graydon hoare  <graydon@pobox.com>

	* database.{cc,hh}: More netsync speed tweaks.
	* netsync.cc: Likewise.

2005-01-27  Nathaniel Smith  <njs@codesourcery.com>

	* tests/t_restrictions_warn_on_unknown.at: New test.
	* testsuite.at: Add it.

2005-01-27  Derek Scherger  <derek@echologic.com>

	* commands.cc (attr): adjust for subdir; ensure files exist
	* tests/t_attr.at: improve setup description
	* tests/t_attributes.at: improve setup description so that
	testsuite -k attr runs this test; check for attributes on missing
	files
	* tests/t_subdir_attr.at: new test
	* testsuite.at: fix dutch spelling of monotone; call new test

2005-01-27  Nathaniel Smith  <njs@codesourcery.com>

	* change_set.hh (null_id): New function.
	* revision.cc (analyze_manifest_changes): Fix typo, use null_id.
	* tests/t_rebuild.at: Un-XFAIL.

2005-01-27  Nathaniel Smith  <njs@codesourcery.com>

	* tests/t_rebuild.at: Add priority tag.

	* tests/t_cvsimport.at: Be more thorough.

	* rcs_import.cc (store_edge): Rename to...
	(store_manifest_edge): ...this.  Remove revision arguments, and
	remove storing of revision.
	(import_states_recursive): Update accordingly.
	Add 'revisions' argument; update it instead of trying to write
	revisions now.
	(import_states_by_branch): Add 'revisions' argument.
	(import_cvs_repo): Add a stage 3 that writes out the revisions
	accumulated in the 'revisions' vector.

2005-01-27  graydon hoare  <graydon@pobox.com>

	* AUTHORS: Mention Georg.
	* change_set.cc: Null out names which are in null directories.
	* commands.cc (reindex): Remove COLLECTION argument.
	* database.{cc,hh} (get_revision_certs):
	Add brute force "load all certs" method.
	* merkle_tree.{cc,hh}: Modify to use memory rather than disk.
	* netsync.{cc,hh}: Likewise.
	* packet.hh (manifest_edge_analyzer): Kill dead code.

2005-01-26  Nathaniel Smith  <njs@codesourcery.com>

	* mt_version.cc (print_full_version): Include system flavour.

2005-01-26  Nathaniel Smith  <njs@codesourcery.com>

	* tests/t_rebuild.at: New test.
	* testsuite.at: Add it.

2005-01-26  Nathaniel Smith  <njs@codesourcery.com>

	* tests/t_checkout_noop_on_fail.at: Clarify description and XFAIL.

	* tests/t_approval_semantics.at: New TODO.
	* tests/t_monotone_agent.at: New TODO.
	* testsuite.at: Add them.

2005-01-25  Nathaniel Smith  <njs@codesourcery.com>

	* tests/t_checkout_noop_on_fail.at: New test.
	* testsuite.at: Add it.
	(RAW_MONOTONE): Add $PREEXECUTE to definition.

2005-01-25  Nathaniel Smith  <njs@codesourcery.com>

	* change_set.cc (extend_renumbering_from_path_identities): Add
	invariant.
	(extend_renumbering_via_added_files): Likewise.

	* constants.hh (maxbytes, postsz): Remove dead constants.
	(verify_depth): New constant.
	* constants.cc: Likewise.
	* revision.hh (check_sane_history): New function.
	* revision.cc (check_sane_history): Likewise.
	* database.cc (put_revision): Sanity check revision and revision
	history before storing it.
	This breaks cvs import.  Why?

	* update.cc (find_deepest_acceptable_descendent): Remove.
	(acceptable_descendent, calculate_update_set): New functions.
	(pick_update_candidates): Use 'calculate_update_set'.
	* tests/t_update_2.at: Un-XFAIL.
	* tests/t_ambig_update.at: Un-XFAIL.

	* tests/t_no_rename_overwrite.at: New test.
	* tests/t_cdiff.at: New test placeholder.
	* testsuite.at: Add them.
	(MONOTONE): Prefix command line with $PREEXECUTE to e.g. support
	running under Valgrind.

2005-01-25  Matt Johnston  <matt@ucc.asn.au>

	* cert.cc: ignore whitespace when comparing private keys
	from the database and with the lua hook
	* tests/t_lua_privkey.at: new test
	* testsuite.at: run it

2005-01-23  Derek Scherger  <derek@echologic.com>

	* commands.cc (restrict_rename_set): include renames if either
	name is present in restriction
	(calculate_base_revision): remove unused variant
	(calculate_current_revision): remove unsed variable
	(calculate_restricted_revision): remove unsed variable
	(ls_missing): remove unsed variable
	(revert): rewrite with restrictions
	* tests/t_revert.at: test partial reverts adjust MT/work properly
	* tests/t_revert_dirs.at: un-XFAIL
	* tests/t_revert_rename.at: un-XFAIL; revert rename via both names

2005-01-23  Derek Scherger  <derek@echologic.com>

	* tests/t_revert_rename.at: remove extra MONOTONE_SETUP
	attempt revert by both original name and new name

2005-01-23  Derek Scherger  <derek@echologic.com>

	* tests/t_revert_rename.at: New test.
	* testsuite.at: Add it.

2005-01-22  Derek Scherger  <derek@echologic.com>

	* tests/t_revert_dirs.at: New test.
	* testsuite.at: Add it.

2005-01-22  Nathaniel Smith  <njs@codesourcery.com>

	* configure.ac (AC_INIT): Set bug-reporting address to list
	address, rather than Graydon's personal email.
	* diff_patch.cc (normalize_extents): Use it.
	* ui.cc (fatal): Likewise.

	* tests/t_vcheck.at: New priority "todo", tweak descriptive text.
>>>>>>> 7df82b01

2005-01-22  Nathaniel Smith  <njs@codesourcery.com>

	* tests/t_delete_dir.at: Add more commentary.

	* tests/t_rename_dir_patch.at: New test.
	* tests/t_delete_dir_patch.at: New test.
	* testsuite.at: Add them.

2005-01-22  Nathaniel Smith  <njs@codesourcery.com>

	* change_set.cc (apply_change_set): Add invariants.
	* tests/t_rename_dir_cross_level.at: New test.
	* tests/t_rename_added_in_rename.at: New test.
	* tests/t_rename_conflict.at: New test.
	* testsuite.at: Add them.

2005-01-21  Nathaniel Smith  <njs@codesourcery.com>

	* tests/t_ambig_update.at: Update comments.

	* tests/t_update_2.at: New test from Georg-W. Koltermann
	<Georg.Koltermann@mscsoftware.com>.
	* testsuite.at: Add it.

2005-01-20  Nathaniel Smith  <njs@codesourcery.com>

	* tests/t_lca_1.at: New bug report.
	* testsuite.at: Add it.

2005-01-19  Nathaniel Smith  <njs@codesourcery.com>

	* commands.cc (merge): Improve merge chatter.
	(do_diff): Don't print anything when there are no
	changes.

2005-01-19  Nathaniel Smith  <njs@codesourcery.com>

	* tests/t_db_with_dots.at: New test.
	* testsuite.at: Add it.

2005-01-19  Patrick Mauritz <oxygene@studentenbude.ath.cx>

	* Makefile.am (%.h, package_revision.h, package_full_revision.h):
	Don't update target file if no change has occurred, to reduce
	unnecessary rebuilds.

2005-01-18  Nathaniel Smith  <njs@codesourcery.com>

	* rcs_import.cc (cvs_key): Initialize struct tm to all zeros, to
	stop garbage sneaking in -- thanks to Zack Weinberg for pointing
	this out.  Also, handle 2 digit years properly on WIN32.

2005-01-18  Nathaniel Smith  <njs@codesourcery.com>

	* rcs_import.cc: Remove tabs.

2005-01-19  Matt Johnston  <matt@ucc.asn.au>

	* database.cc: Pass filename to check_sqlite_format_version as a
	fs::path, so that it doesn't get passed as a freshly created fs::path
	with default checker (which disallows '.foo' path components)

2005-01-19  Nathaniel Smith  <njs@codesourcery.com>

	* netsync.cc (session, process_confirm_cmd, dispatch_payload):
	Back out some over-zealous changes that broke netsync
	compatibility.  Probably should redo later, when have a chance to
	bump netsync protocol number, but we're not ready for that now.

2005-01-19  Nathaniel Smith  <njs@codesourcery.com>

	* tests/t_subdir_revert.at: New test.
	* tests/t_subdir_rename.at: New test.
	* testsuite.at: Add them.

2005-01-18  Nathaniel Smith  <njs@codesourcery.com>

	* tests/t_subdir_add.at: New test.
	* tests/t_subdir_drop.at: New test.
	* testsuite.at: Add them.
	* tests/t_delete_dir.at: Implement it.

2005-01-19  Nathaniel Smith  <njs@codesourcery.com>

	* netcmd.cc: Remove tabs.

2005-01-19  Nathaniel Smith  <njs@codesourcery.com>

	* merkle_tree.cc: Remove tabs.

2005-01-18  Nathaniel Smith  <njs@codesourcery.com>

	* rcs_import.cc (cvs_key): Initialize struct tm to all zeros, to
	stop garbage sneaking in -- thanks to Zack Weinberg for pointing
	this out.  Also, handle 2 digit years properly on WIN32.

2005-01-18  Nathaniel Smith  <njs@codesourcery.com>

	* rcs_import.cc: Remove tabs.

2005-01-18  Nathaniel Smith  <njs@codesourcery.com>

	* monotone.texi: Undocument mcerts, fcerts; rename rcerts to
	certs.
	* monotone.1: Likewise.

2005-01-18  Nathaniel Smith  <njs@codesourcery.com>

	* commands.cc (restrict_rename_set): Fix types to compile with old
	rename_set gunk removed.
	Alter logic to yell if a rename crosses the restriction boundary,
	rather than silently ignore it.

2005-01-19  graydon hoare  <graydon@pobox.com>

	* commands.cc: Fix up some merge breakage.
	* tests/t_add_dot.at: Un-XFAIL.
	* testsuite.at: Run "setup ." before "db init".

2005-01-09  Derek Scherger  <derek@echologic.com>

	* commands.cc (get_path_rearrangement): new function/signature for
	splitting restricted rearrangements
	(calculate_restricted_revision): use it and update to work
	similarly to calculate_current_revision
	(trusted): call app.initialize(false)
	(ls_missing): adjust for new get_path_rearrangement
	(attr): call app.initialize(true)
	(diff): merge cleanup
	(lca, lcad, explicit_merge): call app.initialize(false)
	* app_state.cc (constructor): set database app state
	(load_rcfiles): add required booleans
	* lua.{cc,hh} (load_rcfile): add required boolean
	* tests/t_add.at:
	* tests/t_diff_added_file.at:
	* tests/t_disapprove.at:
	* tests/t_drop_missing.at:
	* tests/t_heads.at:
	* tests/t_heads_discontinuous_branch.at:
	* tests/t_i18n_file.at:
	* tests/t_log_nonexistent.at:
	* tests/t_merge_add_del.at:
	* tests/t_netsync.at:
	* tests/t_netsync_pubkey.at:
	* tests/t_netsync_single.at:
	* tests/t_persistent_server_keys.at:
	* tests/t_persistent_server_revision.at:
	* tests/t_remerge.at:
	* tests/t_tags.at:
	* tests/t_update_missing.at:
	* tests/t_update_to_revision.at: add --message option to commits
	* tests/t_merge2_add.at:
	* tests/t_merge2_data.at:
	* tests/t_netsync_unrelated.at: create working directory with new
	setup command
	* tests/t_erename.at: update for revisions
	* tests/t_no_change_deltas.at: add --revision options to diff
	* tests/t_restrictions.at: remove some cruft and update to work
	with revisions
	* tests/t_subdirs.at: pass correct --rcfile and --db options from
	within subdir
	* testsuite.at (REVERT_TO): remove MT dir before checkout, which
	now fails if MT exists, replace checkout MT/options with old
	MT/options
	(COMMIT): add --message option to commit macro
	* work.cc (read_options_map): don't overwrite option settings when
	reading options map so that command line settings take precedence

2005-01-18  Nathaniel Smith  <njs@codesourcery.com>

	* netsync.cc: Partially fix comment (s/manifest/revision/ etc.).
	(dispatch_payload): Ignore mcert and fcert refinement requests,
	instead of dying on them.  Hack, but I think it should let this
	netsync continue to interoperate with old netsync...

2005-01-18  Nathaniel Smith  <njs@codesourcery.com>

	* vocab.hh: Remove file<cert>.
	* vocab.cc: Likewise.
	* packet_types.hh: Remove file.
	* Makefile.am (MOST_SOURCES): Remove packet_types.hh and mac.hh.

2005-01-18  Nathaniel Smith  <njs@codesourcery.com>

	* netsync.cc (process_confirm_cmd): Don't try refining mcert and
	fcert trees.
	Remove other dead/pointless code.

2005-01-18  Nathaniel Smith  <njs@codesourcery.com>

	* database.hh: Remove file cert stuff.
	* netsync.cc (data_exists): We don't have file/manifest certs.
	(load_data): Likewise.

2005-01-18  Nathaniel Smith  <njs@codesourcery.com>

	* netsync.cc (process_data_cmd): Ignore file/manifest certs.

	* database.cc (struct valid_certs): Don't support file certs.
	(rehash): No file certs.
	(file_cert_exists): Remove.
	(put_file_cert): Remove.
	(get_file_certs): Remove.

2005-01-18  Nathaniel Smith  <njs@codesourcery.com>

	* packet.cc (class delayed_manifest_cert_packet):
	(class delayed_file_cert_packet): Remove.
	(packet_db_writer::consume_file_cert, consume_manifest_cert)
	(packet_writer::consume_file_cert, consume_manifest_cert)
	Remove.
	(struct feed_packet_consumer): Don't support mcert/fcert packets.
	(extract_packets): Likewise.
	(packet_roundabout_test): Test revision certs, not manifest/file
	certs.

	* packet.hh (packet_consumer::consume_file_cert):
	(packet_consumer::consume_manifest_cert):
	(packet_writer::consume_file_cert):
	(packet_writer::consume_manifest_cert):
	(packet_db_writer::consume_file_cert):
	(packet_db_writer::consume_manifest_cert):
	Remove.

	* lua.hh (hook_get_file_cert_trust): Remove.
	* lua.cc (hook_get_file_cert_trust): Remove.

2005-01-18  Nathaniel Smith  <njs@codesourcery.com>

	* cert.hh (erase_bogus_certs): Re-add manifest cert version.

	* monotone.texi (Hook Reference): Remove documentation of
	get_{file,manifest}_cert_trust.

2005-01-18  Nathaniel Smith  <njs@codesourcery.com>

	* cert.cc (erase_bogus_certs): Re-add manifest cert version.
	(bogus_cert_p): Likewise.

2005-01-18  Nathaniel Smith  <njs@codesourcery.com>

	* cert.hh (rename_edge):
	(rename_set):
	(calculate_renames):
	(rename_cert_name): Remove.
	(cert_file_comment):
	(cert_manifest_comment): Remove.
	(erase_bogus_certs): Remove manifest and file versions.
	* cert.cc (rename_cert_name): Remove.
	(bogus_cert_p): Remove manifest<cert> and file<cert> variants.
	(erase_bogus_certs): Likewise.
	(put_simple_manifest_cert):
	(put_simple_file_cert):
	(cert_file_comment): Remove.

	* commands.cc (fcerts): Remove.
	(mcerts): Likewise.
	(rcerts): Rename to...
	(certs): ...this.  s/revision certs/certs/ in help text.
	(trusted): s/revision cert/cert/.
	(ls_certs): Don't special-case rename certs.

2005-01-18  Nathaniel Smith  <njs@codesourcery.com>

	* tests/t_vcheck.at: Fix AT_XFAIL_IF typo.

2005-01-18  Nathaniel Smith  <njs@codesourcery.com>

	* monotone.texi (Reserved Certs): Remove 'vcheck'.
	(Key and Cert): Remove 'vcheck'.
	(Accidental collision): Likewise.
	(Commands): Likewise.
	* tests/t_vcheck.at: Add note about manual having useful stuff for
	when vcheck is re-added.

2005-01-18  Nathaniel Smith  <njs@codesourcery.com>

	* mac.hh:
	* cert.cc (vcheck_cert_name):
	(calculate_vcheck_mac):
	(cert_manifest_vcheck
	(check_manifest_vcheck):
	* cert.hh (cert_manifest_vcheck):
	(check_manifest_vcheck):
	* constants.cc (constants::vchecklen):
	* constants.hh (constants::vchecklen):
	* commands.cc (vcheck):
	Remove.

	* tests/t_vcheck.at: New test.
	* testsuite.at: Call it.

2005-01-18  Nathaniel Smith  <njs@codesourcery.com>

	* ROADMAP: Remove 'upgrade to sqlite3' todo item.

2005-01-18  Nathaniel Smith  <njs@codesourcery.com>

	* commands.cc (tag):
	(testresult):
	(approve):
	(disapprove):
	(comment):
	(fload):
	(fmerge):
	(cat):
	(rcs_import): Change grouping for "--help" display, to make more
	informative.
	(rcs_import): Also add more details to help text.

2005-01-17  Nathaniel Smith  <njs@codesourcery.com>

	* diff_patch.cc (normalize_extents): Add missing ')'.

2005-01-17  Nathaniel Smith  <njs@codesourcery.com>

	* tests/t_update_1.at: New test.
	* testsuite.at: Call it.

2005-01-11  Nathaniel Smith  <njs@codesourcery.com>

	* diff_patch.cc (normalize_extents): Add warning for anyone who
	manages to trigger the untested part of the normalization code.

2005-01-14  Christian Kollee <stuka@pestilenz.org>

	* search for and link with sqlite3 when --bundle-sqlite=no

2005-01-12  Derek Scherger  <derek@echologic.com>

	* tests/t_ambig_update.at: add comments from discussion on irc
	* tests/t_status_missing.at: new test
	* testsuite.at: include it

2005-01-10  graydon hoare  <graydon@pboox.com>

	* commands.cc (explicit_merge): Tweak merge message.
	* database.cc (check_sqlite_format_version): New function.
	(database::sql): Call it.
	* sqlite/pager.hh (SQLITE_DEFAULT_PAGE_SIZE): Adjust to 8192.
	(SQLITE_MAX_PAGE_SIZE): Adjust to 65536.
	* schema_migration.cc: Post-merge cleanup.
	* Makefile.am: Likewise.

2005-01-10  Christof Petig <christof@petig-baender.de>

	* sqlite/*: SQLite 3.0.8 CVS import
	* database.{cc,hh}:
	* schema_migration.{cc,hh}: convert to use the SQLite3 API

	This does not yet use any of the more sophisticated API features
	of SQLite3 (query parameters, BLOBs), so there is plenty of room
	for optimization. This also does not change the schema (i.e.
	still uses base64 encoded values in tables)

2005-01-17  graydon hoare  <graydon@pobox.com>

	* AUTHORS: Mention Wojciech and Neil.
	* revision.cc (calculate_ancestors_from_graph): Make non-recursive.

2005-01-17  Wojciech MiÅkowski  <wmilkowski@interia.pl>

	* std_hooks.lua: Teach about meld.

2005-01-17  Neil Conway  <neilc@samurai.com>

	* diff_patch.cc: add a new context diff hunk consumer. Rename
	unidiff() to make_diff().
	* diff_patch.hh: Rename unidiff() to make_diff().
	* command.cc: Add new "cdiff" command, and refactor "diff" to
	invoke a common subroutine that is parameterized on the diff
	type. Unrelated change: make a branch-based checkout default to
	using the same directory name as the branch name, unless a
	branch is specified.

2005-01-17  graydon hoare  <graydon@pobox.com>

	* cryptopp/osrng.cpp (NonblockingRng::GenerateBlock):
	Bring forward patch lost in cryptopp 5.2 upgrade.
	* revision.cc (add_bitset_to_union)
	(calculate_ancestors_from_graph): New functions.
	(erase_ancestors)
	(is_ancestor): Rewrite.
	* cert.cc (get_branch_heads): Rewrite.
	* database.{cc,hh} (get_heads): Remove
	(get_revision_ancestry): Use multimap.
	(install_views): Disable.
	Remove everything related to the trust views. Too slow.
	Also tidy up whitespace formatting in sqlite3 code.
	* views.sql: Clear out all views.
	* commands.cc: Adapt to using multimap for ancestry.
	* AUTHORS: Mention Faheem and Christian.

2005-01-17  Faheem Mitha  <faheem@email.unc.edu>

	* debian/control: Fix up build depends.

2005-01-17  Ulrich Drepper  <drepper@redhat.com>

	* acinclude.m4 (AC_CHECK_INADDR_NONE): Fix quoting.
	* Makefile.am (EXTRA_DIST): Add sqlite/keywordhash.c.

2005-01-14  Christian Kollee  <stuka@pestilenz.org>

	* search for and link with sqlite3 when --bundle-sqlite=no

2005-01-12  Derek Scherger  <derek@echologic.com>

	* tests/t_ambig_update.at: add comments from discussion on irc
	* tests/t_status_missing.at: new test
	* testsuite.at: include it

2005-01-10  graydon hoare  <graydon@pboox.com>

	* commands.cc (explicit_merge): Tweak merge message.
	* database.cc (check_sqlite_format_version): New function.
	(database::sql): Call it.
	* sqlite/pager.hh (SQLITE_DEFAULT_PAGE_SIZE): Adjust to 8192.
	(SQLITE_MAX_PAGE_SIZE): Adjust to 65536.
	* schema_migration.cc: Post-merge cleanup.
	* Makefile.am: Likewise.

2005-01-10  Christof Petig  <christof@petig-baender.de>

	* sqlite/*: SQLite 3.0.8 CVS import
	* database.{cc,hh}:
	* schema_migration.{cc,hh}: convert to use the SQLite3 API

	This does not yet use any of the more sophisticated API features
	of SQLite3 (query parameters, BLOBs), so there is plenty of room
	for optimization. This also does not change the schema (i.e.
	still uses base64 encoded values in tables)

2005-01-11  Nathaniel Smith  <njs@codesourcery.com>

	* tests/t_migrate_schema.at: Switch to using pre-dumped db's, make
	it work, un-XFAIL it.

2005-01-11  Nathaniel Smith  <njs@codesourcery.com>

	* tests/t_persistent_server_keys_2.at: XFAIL it, add commentary on
	solution.

2005-01-11  Nathaniel Smith  <njs@codesourcery.com>

	* tests/t_persistent_server_keys_2.at: New test.
	* testsuite.at: Add it.

2005-01-06  Nathaniel Smith  <njs@codesourcery.com>

	* schema_migration.cc (migrate_monotone_schema): Add comment
	pointing to t_migrate_schema.at.
	* tests/t_migrate_schema.at: Implement, mostly.  (Still broken.)

	* tests/t_heads_discontinuous_branch.at: Remove urgency
	annotation.
	* tests/t_netsync_nocerts.at: Add urgency annotation.

	* testsuite.at: Add UNGZ, UNGZB64 macros.
	* tests/t_fmerge.at: Use them.

2005-01-05  Nathaniel Smith  <njs@codesourcery.com>

	* schema_migration.cc: Update comment about depot code.
	(migrate_depot_split_seqnumbers_into_groups):
	(migrate_depot_make_seqnumbers_non_null):
	(migrate_depot_schema): Remove; all are dead code.

2005-01-05  Nathaniel Smith  <njs@codesourcery.com>

	* schema_migration.cc: Remove tabs.

2005-01-05  Nathaniel Smith  <njs@codesourcery.com>

	* tests/t_check_same_db_contents.at: Uncapitalize title to unbreak
	testsuite.

	* revision.cc (is_ancestor): Add FIXME comment.
	(erase_ancestors): New function.
	* revision.hh (erase_ancestors): Prototype it.
	* cert.cc (get_branch_heads): Call it.
	* tests/t_heads_discontinuous_branch.at: Un-XFAIL it.

	* revision.cc (find_subgraph_for_composite_search): Ignore null
	revision ids.
	* commands.cc (try_one_merge): Add invariant - never create merges
	where the left parent is an ancestor or descendent of the right.
	(explicit_merge): Same check.
	(propagate): Handle cases where no merge is necessary.  Also, make
	generated log message more readable.

	* tests/t_propagate_desc.at: Un-XFAIL it.
	* tests/t_propagate_anc.at: Un-XFAIL it.  Use new
	CHECK_SAME_DB_CONTENTS macros.
	* testsuite.at: Move t_check_same_db_contents.at to run before
	propagation tests.  Make CHECK_SAME_DB_CONTENTS more thorough.

	* tests/t_dump_load.at: Implement test.

2005-01-05  Nathaniel Smith  <njs@codesourcery.com>

	* tests/t_check_same_db_contents.at: New test.
	* testsuite.at: Add it.
	(CHECK_SAME_DB_CONTENTS): New macro.

2005-01-04  Nathaniel Smith  <njs@codesourcery.com>

	* cert.cc: Remove tabs.
	* revision.hh: Likewise.

2005-01-04  Nathaniel Smith  <njs@codesourcery.com>

	* tests/t_propagate_anc.at: Also check the case where we're
	propagating a non-strict ancestor, i.e. the heads are actually
	equal.

2005-01-04  Nathaniel Smith  <njs@codesourcery.com>

	* database.cc (get_revision_parents): Add invariant.
	(get_revision_children): Likewise.
	(get_revision): Likewise.
	(put_revision): Likewise.

	* tests/t_merge_ancestor.at: New test.
	* tests/t_propagate_desc.at: Likewise.
	* tests/t_propagate_anc.at: Likewise.
	* testsuite.at: Call them.

2005-01-04  Nathaniel Smith  <njs@codesourcery.com>

	* tests/t_netsync_diffbranch.at: Add priority, add description of
	problem and solution.
	Also, XFAIL it.
	* tests/t_netsync_unrelated.at: Add reference to discussion.
	* tests/t_cmdline_options.at: Remove priority marking from
	non-bug.
	* tests/t_checkout_dir.at: XFAIL when run as root.

	* tests/t_netsync_nocerts.at: New test.
	* testsuite.at: Call it.

2005-01-03  Matt Johnston  <matt@ucc.asn.au>

	* tests/t_netsync_diffbranch.at: add a new test for pulling a branch
	with a parent from a different branch.
	* testsuite.at: add it

2005-01-02  Derek Scherger  <derek@echologic.com>

	* commands.cc (log_certs): new function
	(log) add Ancestor: and Branch: entries to output; use above new
	function
	* tests/t_cross.at: update to work with changesets

2004-12-30  graydon hoare  <graydon@pobox.com>

	* constants.cc (netcmd_current_protocol_version): Set to 3.
	* tests/t_crlf.at: New test of crlf line encodings.
	* testsuite.at: Call it.
	* monotone.spec: Note 0.16 release.

2004-12-30  graydon hoare  <graydon@pobox.com>

	* win32/get_system_flavour.cc: Fix little compile bugs.

2004-12-30  Julio M. Merino Vidal  <jmmv@menta.net>

	* change_set.{cc,hh}: Add the has_renamed_file_src function in
	change_set::path_rearrangement.
	* commands.cc: Make the 'log' command show nothing for renamed or
	deleted files (when asked to do so) and stop going backwards in
	history when such condition is detected; they don't exist any more,
	so there is no point in showing history (and could drive to incorrect
	logs anyway).
	* tests/t_log_nonexistent.at: New check to verify previous.
	* testsuite.at: Add it.

2004-12-30  graydon hoare  <graydon@pobox.com>

	* Makefile.am: Clean full testsuite directory and full-version.
	* configure.ac: Bump version number.
	* po/monotone.pot: Regenerate.
	* NEWS: Describe new release.

2004-12-29  Julio M. Merino Vidal  <jmmv@menta.net>

	* tests/t_cmdline_options.at: New test for previous: ensure that
	monotone is actually checking for command line correctness.
	* testsuite.at: Add it.

2004-12-29  Julio M. Merino Vidal  <jmmv@menta.net>

	* monotone.cc: Verify that the command line is syntactically correct
	as regards to options (based on error codes from popt).

2004-12-29  Matt Johnston  <matt@ucc.asn.au>

	* tests/t_drop_rename_patch.at: A test to check that deltas on
	renamed files are included in concatenate_change_sets, if there was a
	deletion of a file with the same name as the rename src.
	* testsuite.at: add it

2004-12-29  graydon hoare  <graydon@pobox.com>

	* AUTHORS: Add Jordi.
	* change_set.{cc,hh}: Make sanity helpers const.
	(normalize_change_set): Drop a->a deltas.
	(merge_change_sets): Call normalize.
	(invert_change_set): Likewise.
	* revision.cc
	(find_subgraph_for_composite_search): New fn.
	(calculate_composite_change_set): Call it.
	(calculate_change_sets_recursive): Use results.
	* tests/t_no_change_deltas.at: Fix.

2004-12-29  graydon hoare  <graydon@pobox.com>

	* change_set.cc: Fix unit tests to satisfy sanity checks.
	* std_hooks.lua: Fix status checking on external merges.

2004-12-29  Matt Johnston  <matt@ucc.asn.au>

	* change_set.{cc,hh}: Take account of files which are the
	destination of a rename_file operation, when examining
	file deletions. Added helper methods to clean up related code.

2004-12-29  Matt Johnston  <matt@ucc.asn.au>

	* change_set.cc: added a sanity check for deltas with same src/dst,
	and deleted files with deltas.

2004-12-29  Matt Johnston  <matt@ucc.asn.au>

	* testsuite.at, tests/t_netsync_single.at: don't use -q with
	killall since it isn't portable.

2004-12-28  Julio M. Merino Vidal  <jmmv@menta.net>

	* commands.cc: Make the 'log' command show all affected files
	in each revision in a nice format (easier to read than what
	'cat revision' shows).

2004-12-28  Julio M. Merino Vidal  <jmmv@menta.net>

	* commands.cc: Change the order used by the 'log' command to show
	affected files so that it matches the order in which these changes
	really happen.  Otherwise, a sequence like "rm foo; mv bar foo;
	patch foo" could be difficult to understand by the reader.

2004-12-28  Jordi Vilalta Prat  <jvprat@wanadoo.es>

	* monotone.texi: Fix a typo: "not not" should be "not".

2004-12-28  Julio M. Merino Vidal  <jmmv@menta.net>

	* commands.cc: Make the 'log' command show all affected files
	in each revision in a nice format (easier to read than what
	'cat revision' shows).

2004-12-28  graydon hoare  <graydon@pobox.com>

	* AUTHORS: Add various recent authors.

2004-12-28  Badai Aqrandista <badaiaqrandista@hotmail.com>

	* debian/*: Fix up for package building.

2004-12-28  graydon hoare  <graydon@pobox.com>

	* change_set.{cc,hh}: Add sanity checking, rework
	some of concatenation logic to accomodate.
	* revision.{cc,hh}: Likewise.
	Teach about generalized graph rebuilding.
	* database.cc (delete_existing_revs_and_certs): New fn.
	* commands.cc (db rebuild): New command.
	(db fsck) New command.
	* sanity.{cc,hh} (relaxed): New flag.
	* work.cc: Use new concatenation logic.

2004-12-25  Julio M. Merino Vidal  <jmmv@menta.net>

	* commands.cc: During 'log', print duplicate certificates (by
	different people) in separate lines, rather than showing them
	together without any spacing.  While here, homogenize new lines
	in other messages as well; this also avoids printing some of
	them in case of missing certificates).

2004-12-24  Nathaniel Smith  <njs@codesourcery.com>

	* tests/t_disapprove.at: Enable previously disabled test.

	* tests/t_no_change_deltas.at: New test.
	* testsuite.at: Call it.

2004-12-23  Nathaniel Smith  <njs@codesourcery.com>

	* win32/read_password.c: Remove unused file.

2004-12-22  Julio M. Merino Vidal  <jmmv@menta.net>

	* commands.cc: Verify that the key identifier passed to the pubkey
	and privkey commands exists in the database.  Otherwise exit with
	an informational message instead of an exception.

2004-12-20  Matt Johnston  <matt@ucc.asn.au>

	* keys.cc: don't cache bad passphrases, so prompt for a correct
	password if the first ones fail.

2004-12-19  Matt Johnston  <matt@ucc.asn.au>

	* commands.cc: print out author/date next to ambiguous revision
	lists from selectors.

2004-12-19  Julio M. Merino Vidal  <jmmv@menta.net>

	* testsuite.at:
	* tests/t_fmerge.at:
	* tests/t_netsync.at:
	* tests/t_netsync_single.at:
	* tests/t_revert.at:
	* tests/t_tags.at: Avoid usage of test's == operator.  It's a
	GNUism and causes unexpected failures in many tests.  The correct
	operator to use is just an equal sign (=).
	* tests/t_renamed.at: Don't use cp's -a flag, which is not
	supported by some implementations of this utility (such as the
	one in NetBSD).  Try to add some of its funcionality by using
	the -p flag, although everything could be fine without it.
	* tests/t_unidiff.at: Discard patch's stderr output.  Otherwise
	it's treated as errors, but NetBSD's patch uses it to print
	informative messages.

2004-12-19  Julio M. Merino Vidal  <jmmv@menta.net>

	* tests/t_scan.at: Instead of running sha1sum, use a prestored
	manifest file to do the verification.  This avoids problems in
	systems that do not have the sha1sum tool, like NetBSD.

2004-12-19  Julio M. Merino Vidal  <jmmv@menta.net>

	* Makefile.am: Remove obsolete --with-bundled-adns flag from
	DISTCHECK_CONFIGURE_FLAGS.

2004-12-18  Nathaniel Smith  <njs@codesourcery.com>

	* tests/t_checkout_dir.at: Make the test directory chdir'able
	again after the test.
	* tests/t_delete_dir.at: Add trailing newline.

	* tests/t_dump_load.at: New bug report.
	* tests/t_migrate_schema.at: Likewise.
	* testsuite.at: Call them.

2004-12-18  Nathaniel Smith  <njs@codesourcery.com>

	* change_set.hh: Remove obsolete comment.

2004-12-18  Nathaniel Smith  <njs@codesourcery.com>

	* tests/t_delete_dir.at: New bug report.
	* testsuite.at: Call it.

2004-12-18  Julio M. Merino Vidal  <jmmv@menta.net>

	* commands.cc: Homogenize help message for 'ls' with the one shown
	by 'list'.

2004-12-18  Julio M. Merino Vidal  <jmmv@menta.net>

	* ChangeLog: Add missing entries for several modifications I did
	in December 6th and 3rd.

2004-12-18  Julio M. Merino Vidal  <jmmv@menta.net>

	* tests/t_checkout_dir.at: New test triggering the bug I fixed
	  previously in the checkout command, verifying that directory
	  creation and chdir succeed.
	* testsuite.at: Add new test.

2004-12-18  Nathaniel Smith  <njs@codesourcery.com>

	* ChangeLog: Add log entry for <jmmv@menta.net>'s last change.
	* std_hooks.lua: Check exit status of external merge commands.

2004-12-18  Julio M. Merino Vidal  <jmmv@menta.net>

	* commands.cc: Include cerrno, cstring,
	boost/filesystem/exception.hpp.
	(checkout): Verify that directory creation and chdir succeeded.

2004-12-18  Nathaniel Smith  <njs@codesourcery.com>

	* diff_patch.cc (struct hunk_offset_calculator): Remove dead
	code.  (I believe it was used by the old, non-extent-based
	merging.)
	(calculate_hunk_offsets): Likewise.
	(struct hunk_consumer): Move next to rest of unidiff code.
	(walk_hunk_consumer): Likewise.

2004-12-18  Matt Johnston <matt@ucc.asn.au>

	* change_set.cc (concatenate_change_sets): Be more careful checking
	whether to discard deltas for deleted files (in particular take
	care when files are removed then re-added) - fixes tests
	t_patch_drop_add, t_add_drop_add.at, t_add_patch_drop_add,
	t_merge2_add_drop_add
	* change_set.cc (project_missing_deltas): don't copy deltas
	for deleted files, and handle the case where src file ids vary when
	files are added/removed. (fixes t_patch_vs_drop_add)
	* t_patch_drop_add.at, t_add_drop_add.at, t_add_patch_drop_add.at,
	  t_merge2_add_drop_add.at, t_patch_vs_drop_add.t: don't expect
	to fail any more.

2004-12-17  Nathaniel Smith  <njs@codesourcery.com>

	* tests/t_persistent_server_keys.at:
	* tests/t_attr.at:
	* tests/t_patch_vs_drop_add.at:
	* tests/t_merge2_add_drop_add.at:
	* tests/t_add_drop_add.at:
	* tests/t_add_patch_drop_add.at:
	* tests/t_patch_drop_add.at: Remove priority notes, since these
	are no longer bugs.

2004-12-17  graydon hoare  <graydon@pobox.com>

	* tests/t_merge_2.at: Works now, remove xfail.

2004-12-17  graydon hoare  <graydon@pobox.com>

	* tests/t_merge_1.at: Remove AT_CHECK(false) and xfail.
	* tests/t_fdiff_normalize.at: New test.
	* testsuite.at: Call it.
	* diff_patch.cc (normalize_extents): Fix the normalize bug.
	* revision.{cc,hh} (construct_revisions): Rename to prepare for
	next rebuild-the-graph migration.
	* commands.cc (db): Change call name.

2004-12-16  Joel Rosdahl  <joel@rosdahl.net>

	* revision.cc (is_ancestor): Use std::queue for the queue.

2004-12-14  Joel Rosdahl  <joel@rosdahl.net>

	Generalize the explicit_merge command with an optional ancestor
	argument:
	* revision.cc (is_ancestor): New method.
	* revision.hh (is_ancestor): Add prototype.
	* commands.cc (try_one_merge): Add ancestor argument. Empty
	ancestor means use ancestor from find_common_ancestor_for_merge.
	(merge): Pass empty ancestor to try_one_merge.
	(propagate): Likewise.
	(explicit_merge): Add optional ancestor argument.
	* monotone.texi: Document new explicit_merge argument.

2004-12-13  Joel Rosdahl  <joel@rosdahl.net>

	* tests/t_merge_2.at: New test triggering a bad merge.
	* testsuite.at: Add new test.

2004-12-13  Joel Rosdahl  <joel@rosdahl.net>

	* revision.cc (find_least_common_ancestor): Add a missing "return
	true;" that mysteriously was removed in
	c853237f9d8d155431f88aca12932d2cdaaa31fe.

2004-12-13  Joel Rosdahl  <joel@rosdahl.net>

	* revision.cc (find_least_common_ancestor): Remove unused variable.
	* commands.cc (lca): Correct negative status text.
	* commands.cc (update): Use GNU style braces.

2004-12-12  graydon hoare  <graydon@pobox.com>

	* commands.cc: Fix bug reported in t_attr.at
	* tests/t_attr.at: Remove xfail.
	* change_set.cc: Change unit tests syntax.
	(read_change_set): Assert complete read.
	* revision_ser.cc (read_revision_set): Likewise.
	* os_specific.hh: Drop obsolete file.

2004-12-12  Joel Rosdahl  <joel@rosdahl.net>

	* revision.cc (find_least_common_ancestor): New function for
	finding the vanilla LCA.
	* revision.hh: Added prototype for find_least_common_ancestor.
	* commands.cc (update): Use find_least_common_ancestor for finding
	a common ancestor.
	* commands.cc (diff): Likewise.
	* revision.cc (find_common_ancestor): Rename to...
	(find_common_ancestor_for_merge): ...this, for clarity.
	* revision.hh: find_common_ancestor -->
	find_common_ancestor_for_merge.
	* commands.cc (try_one_merge): Call find_common_ancestor_for_merge
	to find ancestor.
	* commands.cc (lcad): Rename lca command to lcad.
	* commands.cc (lca): New command for finding the vanilla LCA.

2004-12-12  Nathaniel Smith  <njs@codesourcery.com>

	* tests/t_persistent_server_keys.at: Actually test what it's
	supposed to.  Also, un-XFAIL it, since now it seems to pass.

2004-12-12  Nathaniel Smith  <njs@codesourcery.com>

	* tests/t_persistent_server_keys.at: New test.

	* testsuite.at: Call it.
	* tests/t_persistent_server_revision.at: Fix typo.

2004-12-12  Nathaniel Smith  <njs@codesourcery.com>

	* tests/t_persistent_server_revision.at: New test.
	* testsuite.at: Call it.  Tweak NETSYNC macros in support of it.

2004-12-11  Nathaniel Smith  <njs@codesourcery.com>

	* lua.hh (add_rcfile): Add 'required' argument.
	* lua.cc (add_rcfile): Implement it.  Simplify error checking
	logic while I'm there...
	* monotone.cc (cpp_main): Pass new argument to add_rcfile.

	* tests/t_rcfile_required.at: New test.
	* testsuite.at: Call it.
	Revamp netsync support macros, to allow long-running servers.
	Make netsync-killer try first with -TERM, in case that plays nicer
	with gcov.

2004-12-11  Nathaniel Smith  <njs@codesourcery.com>

	* lua.hh: Remove tabs.

2004-12-11  Nathaniel Smith  <njs@codesourcery.com>

	* monotone.texi: Document explicit_merge.

2004-12-11  Nathaniel Smith  <njs@codesourcery.com>

	* Makefile.am: Redo full-revision support again, to properly
	handle 'make dist' and caching.  Hopefully.

2004-12-11  Nathaniel Smith  <njs@codesourcery.com>

	* monotone.texi (File Attributes): Rewrite for new .mt-attrs
	syntax.

2004-12-11  Nathaniel Smith  <njs@codesourcery.com>

	* tests/t_attr.at: New test.
	* testsuite.at: Call it.

2004-12-11  Nathaniel Smith  <njs@codesourcery.com>

	* commands.cc (trusted): Print spaces between key ids.

	* lua.cc (add_rcfile): Errors while loading a user-provided rc
	file are naughtiness, not oopses.

2004-12-11  Nathaniel Smith  <njs@codesourcery.com>

	* commands.cc (commands::explain_usage): Use split_into_lines to
	do formatting of per-command usage; allow multi-line
	descriptions.
	(trusted): New command.
	* monotone.texi (Key and Cert): Document 'trusted' command.
	* tests/t_trusted.at: New test.
	* testsuite.at: Change get_revision_cert_trust to support
	t_trusted.at.  Call t_trusted.at.

2004-12-11  Derek Scherger  <derek@echologic.com>

	* app_state.{cc,hh} (restriction_includes): renamed from
	in_restriction to be less obscure; use path_set rather than
	set<file_path>
	* commands.cc
	(restrict_path_set):
	(restrict_rename_set):
	(restrict_path_rearrangement):
	(calculate_restricted_revision): new restriction functions
	(restrict_patch_set): remove old restrictions machinery
	(status): call calculate_restricted_revision
	(ls_tags): call app.initialize
	(unknown_itemizer): restriction_includes renamed
	(ls_unknown): call calculate_restricted_revision
	(ls_missing): rework for restrictions
	(commit): switch to --message option, optional paths and preserve
	restricted work
	(diff): allow restrictions for zero and one arg variants
	(revert): note some work left to do
	* manifest.{cc,hh} (build_manifest_map): hide unused things
	(build_restricted_manifest_map): new function
	* transforms.{cc,hh} (calculate_ident): clean up merge artifacts
	* work.cc (read_options_map): merge cleanup to preserve command
	line options

2004-12-10  Nathaniel Smith  <njs@codesourcery.com>

	* Makefile.am (package_full_revision.txt): Redo Joel Rosdahl
	<joel@rosdahl.net>'s change below after it got clobbered by
	merge.

2004-12-10  Nathaniel Smith  <njs@codesourcery.com>

	* commands.cc (log): Synopsize optional 'file' argument, and
	describe both arguments in help description.

2004-12-10  Matt Johnston  <matt@ucc.asn.au>

	* cert.cc: Added priv_key_exists() function
	* commands.cc, rcs_import.cc: use new privkey functions
	* netsync.cc: change some bits that were missed

2004-12-09  Derek Scherger  <derek@echologic.com>

	* .mt-nonce: delete obsolete file
	* change_set.cc (merge_deltas): add file paths in call to
	try_to_merge_files
	* commands.cc (propagate): add progress logging similar to merge
	* diff_patch.{cc,hh} (try_to_merge_files): add file paths to
	merge2 and merge3 hooks; add logging of paths before calling merge
	hooks
	* lua.{cc,hh} (hook_merge2, hook_merge3): add file paths to merge
	hooks
	* std_hooks.lua (merge2, merge3, merge2_xxdiff_cmd,
	merge3_xxdiff_cmd): pass file paths to xxdiff for use as titles
	* testsuite.at (MONOTONE_SETUP): add paths to merge2 hook

2004-12-09  Matt Johnston  <matt@ucc.asn.au>

	* cert.cc, cert.hh, lua.cc, lua.hh, netsync.cc:
	Added a new get_priv_key(keyid) lua hook to retrieve
	a private key from ~/.monotonerc

2004-12-09  Matt Johnston  <matt@ucc.asn.au>

	* change_set.cc: Don't include patch deltas on files which
	are being deleted in changesets. (partial fix for bug
	invoked by t_merge_add_del.at)

2004-12-09  Matt Johnston  <matt@ucc.asn.au>

	* configure.ac,Makefile.am: Fix iconv and intl
	handling so that the libraries are used (required for OS X).

2004-12-09  Nathaniel Smith  <njs@codesourcery.com>

	* Makefile.am (BUILT_SOURCES_NOCLEAN): add 'S'.

	* netsync.cc (session): Make ticker pointers into auto_ptr's.  Add
	cert and revision tickers.
	(session::session): Initialize new tickers.
	(session::note_item_sent): New method.  Increment tickers.
	(session::note_item_arrived): Increment tickers.
	(session::read_some): Adjust for auto_ptr.
	(session::write_some): Likewise.
	(call_server): Conditionally initialize cert and revision
	tickers.
	(queue_data_cmd): Call 'note_item_sent'.
	(queue_delta_cmd): Call 'note_item_sent'.

2004-12-09  graydon hoare  <graydon@pobox.com>

	* ROADMAP: Add file.

2004-12-08  Nathaniel Smith  <njs@codesourcery.com>

	* tests/t_patch_vs_drop_add.at:
	* tests/t_patch_drop_add.at:
	* tests/t_netsync_unrelated.at:
	* tests/t_merge_add_del.at:
	* tests/t_merge2_add_drop_add.at:
	* tests/t_merge_1.at:
	* tests/t_heads_discontinuous_branch.at:
	* tests/t_cleanup_empty_dir.at:
	* tests/t_checkout_options.at:
	* tests/t_ambig_update.at:
	* tests/t_add_patch_drop_add.at:
	* tests/t_add_drop_add.at:
	* tests/t_add_dot.at: Add (importance) markers to all bug report
	tests.

2004-12-08  Nathaniel Smith  <njs@codesourcery.com>

	* app_state.hh (write_options): Add 'force' option.
	* app_state.cc: Remove tabs.
	(write_options): Implement.
	* commands.cc (checkout): Pass force=true to 'write_options'.

	* tests/t_checkout_options.at: New test.
	* testsuite.at: Define RAW_MONOTONE.
	(t_checkout_options.at): Call it.

2004-12-08  Nathaniel Smith  <njs@codesourcery.com>

	* update.hh (pick_update_target): Rename to...
	(pick_update_candidates): ...this.  Return a set of candidates,
	rather than a single best.
	* update.cc (pick_update_candidates): Likewise.  Remove logic
	checking for unique candidate.
	* commands.cc (describe_revision): New function.
	(heads): Use it.
	(update): Use new 'pick_update_candidates' function.  Add logic
	checking for unique candidate.  On non-unique candidate, print all
	candidates, using 'describe_revision'.

	* tests/t_ambig_update.at: Check that failure messages describe
	the candidate set.

2004-12-08  Nathaniel Smith  <njs@codesourcery.com>

	* update.cc: Remove tabs.

2004-12-08  Nathaniel Smith  <njs@codesourcery.com>

	* tests/t_ambig_update.at: Also check that update fails when one
	candidate edge is deeper than the other.

2004-12-08  graydon hoare  <graydon@pobox.com>

	* change_set.cc (extend_renumbering_via_added_files):
	Look up parent tid in existing renumbering.
	* commands.cc (attr): Check index for "set" subcommand.
	(lca): New diagnostic command.
	(log): Tidy up output formatting a bit.
	* po/monotone.pot: Regenerate.
	* tests/t_add_edge.at: New test to catch add failure.
	* testsuite.at: Call it.

2004-12-08  Nathaniel Smith  <njs@codesourcery.com>

	* tests/t_ambig_update.at: New test.
	* testsuite.at: Add it.

	* tests/t_explicit_merge.at: Add, having forgotten to last time.

2004-12-08  Nathaniel Smith  <njs@codesourcery.com>

	* tests/t_explicit_merge.at: New test.
	* testsuite.at: Add it.

2004-12-08  Nathaniel Smith  <njs@codesourcery.com>

	* testsuite.at: Remove duplicate line created by merge.
	* ChangeLog: Re-sort after merges.

	* commands.cc (explicit_merge): Remove stray space.  Print id of
	merge result.
	(complete_command): Add back "}" deleted by merge.

2004-12-08  Nathaniel Smith  <njs@codesourcery.com>

	* change_set.cc: Remove tabs.
	* diff_patch.cc: Likewise.

	* commands.cc (explicit_merge): New command.

2004-12-08  graydon hoare  <graydon@pobox.com>

	* change_set.cc (extend_renumbering_via_added_files):
	Look up parent tid in existing renumbering.
	* commands.cc (attr): Check index for "set" subcommand.
	(lca): New diagnostic command.
	(log): Tidy up output formatting a bit.
	* po/monotone.pot: Regenerate.
	* tests/t_add_edge.at: New test to catch add failure.
	* testsuite.at: Call it.

2004-12-07  Richard Levitte  <richard@levitte.org>

	* Makefile.am: Keep package_*revision.{txt,h}, so they are saved
	as part of a distribution, and thereby make as sure as possible
	people who download monotone get historical information on where
	their copy of monotone came from.

2004-12-06  Richard Levitte  <richard@levitte.org>

	* monotone.cc: Add a hint on how to use --ticker.

2004-12-06  Nathaniel Smith  <njs@codesourcery.com>

	* commands.cc (ls_certs): Sort the certs before printing.
	* tests/t_netsync_repeated.at: Actually check that certs were
	transferred correctly.

2004-12-06  Julio M. Merino Vidal  <jmmv@menta.net>

	* figures/cert.pdf:
	* figures/cert.png:
	* figures/oo-figures.sxd:
	* monotone.texi: Use example host names under the
	example.{com,org,net} subdomains instead of invented names.
	These are defined in RFC 2606.

2004-12-06  Julio M. Merino Vidal  <jmmv@menta.net>

	* configure.ac: Now that we depend on GNU Autoconf >= 2.58, we
	can use the AS_HELP_STRING macro everywhere we need to pretty-print
	help strings.  Also convert old calls to AC_HELP_STRING (deprecated)
	to this one.

2004-12-06  Joel Rosdahl  <joel@rosdahl.net>

	* Makefile.am (package_full_revision.txt): Silence error messages
	when deducing full package revision.

2004-12-06  graydon hoare  <graydon@pobox.com>

	* unix/get_system_flavour.cc:
	* win32/get_system_flavour.cc: Add missing files.

2004-12-06  graydon hoare  <graydon@pobox.com>

	* commands.cc (merge): Add newline in output.
	* change_set.cc (project_missing_deltas): Fix very bad
	delta-renaming bug.

2004-12-06  graydon hoare  <graydon@pobox.com>

	* change_set.cc:
	* tests/t_merge_add_del.at:
	* netsync.cc:
	* commands.cc: Clean up from merge.

2004-12-06  Nathaniel Smith  <njs@codesourcery.com>

	* tests/t_add_patch_drop_add.at: New test.
	* tests/t_merge2_add_drop_add.at: New test.
	* tests/t_patch_drop_add.at: New test.
	* tests/t_patch_vs_drop_add.at: New test.
	* testsuite.at: Add them.

	* tests/t_add_drop_add.at: Fix to test what it was supposed to.

	* tests/t_merge2_data.at: Remove extraneous [stdout].

	* tests/t_merge_add_del.at: Fix description.
	XFAIL it.

2004-12-06  Nathaniel Smith  <njs@codesourcery.com>

	* tests/t_add_drop_add.at: New test.
	* testsuite.at: Add it.

2004-12-05  Nathaniel Smith  <njs@codesourcery.com>

	* tests/t_merge_add_del: Shorten name for better display.

2004-12-05  Matt Johnston <matt@ucc.asn.au>

	* tests/t_merge_add_del: added a new test for merging
	  branches where a file is added then removed.
	* testsuite.at: added the new test
	* configure.ac: bumped the prequisite version to 2.58 since
	  some tests use AT_XFAIL_IF

2004-12-05  graydon hoare  <graydon@pobox.com>

	* Makefile.am (package_full_revision.txt): Use top_builddir
	to locate monotone executable.

2004-12-05  Nathaniel Smith  <njs@codesourcery.com>

	* tests/t_merge_add_del: Shorten name for better display.

2004-12-05  Matt Johnston <matt@ucc.asn.au>

	* tests/t_merge_add_del: added a new test for merging
	  branches where a file is added then removed.
	* testsuite.at: added the new test
	* configure.ac: bumped the prequisite version to 2.58 since
	  some tests use AT_XFAIL_IF

2004-12-04  graydon hoare  <graydon@pobox.com>

	* commands.cc (fcommit): New command.
	(update): Finish off merge of update command.

2004-12-04  Derek Scherger  <derek@echologic.com>

	* commands.cc: (complete_command): New function.
	(explain_usage/process): Use it.

2004-12-04  Nathaniel Smith  <njs@codesourcery.com>

	* change_set.cc (merge_deltas): Call correct variant of
	try_to_merge_files depending on whether ancestor is available.
	* diff_patch.cc (try_to_merge_files -- merge3 version): Add
	assertions about ids.
	(try_to_merge_files -- merge2 version): Likewise.

	* testsuite.at: Add a trivial working merge2 hook.
	* tests/t_related_merge2_data.at: Update to use.
	Mark as expected to PASS.
	* tests/t_merge2_data.at: Likewise.

2004-12-04  Nathaniel Smith  <njs@codesourcery.com>

	* change_set.cc (merge_deltas): Call correct variant of
	try_to_merge_files depending on whether ancestor is available.
	* diff_patch.cc (try_to_merge_files -- merge3 version): Add
	assertions about ids.
	(try_to_merge_files -- merge2 version): Likewise.

	* testsuite.at: Add a trivial working merge2 hook.
	* tests/t_related_merge2_data.at: Update to use.
	Mark as expected to PASS.
	* tests/t_merge2_data.at: Likewise.

2004-12-04  Nathaniel Smith  <njs@codesourcery.com>

	* change_set.cc: Remove tabs.
	* diff_patch.cc: Likewise.

2004-12-04  Nathaniel Smith  <njs@codesourcery.com>

	* change_set.cc: Remove tabs.
	* diff_patch.cc: Likewise.

2004-12-03  Julio M. Merino Vidal  <jmmv@menta.net>

	* commands.cc: Add a missing newline to a message.

2004-12-03  Julio M. Merino Vidal  <jmmv@menta.net>

	* cryptopp/config.h:
	* configure.ac: NetBSD does not define __unix__ nor __unix, so the
	build fails.  To solve, check for __NetBSD__ where appropiate to
	detect a Unix system.

2004-12-03  Julio M. Merino Vidal  <jmmv@menta.net>

	* INSTALL: Document my latest changes: --enable-ipv6 option, ability
	to specify static boost prefix through --enable-static-boost and
	BOOST_SUFFIX variable.

2004-12-03  Julio M. Merino Vidal  <jmmv@menta.net>

	* Makefile.am:
	* configure.am: Add a variable, BOOST_SUFFIX, that identifies the
	suffix string that has to be appended to Boost library names to use
	them.  This variable can be defined on configure's command line.

2004-12-03  Julio M. Merino Vidal  <jmmv@menta.net>

	* configure.ac: Let the --enable-static-boost argument take a prefix
	to where boost libraries are located.

2004-12-03  Julio M. Merino Vidal  <jmmv@menta.net>

	* configure.ac: Add a three-state --enable-ipv6 argument to the
	configure script to explicitly enable or disable IPv6 support.

2004-12-03  Julio M. Merino Vidal  <jmmv@menta.net>

	* std_hooks.lua: Add missing newlines to two error messages.

2004-12-02  Derek Scherger  <derek@echologic.com>

	* commands.cc: more tweaking to ease changeset merge

2004-12-01  Derek Scherger  <derek@echologic.com>

	* commands.cc: reordered commands to help merge with changesets
	branch

2004-12-01  graydon hoare  <graydon@pobox.com>

	* {unix,win32}/get_system_flavour.cc: New files.
	* basic_io.{cc,hh}: Give names to input sources.
	* monotone.cc: Move app_state ctor inside try.
	* platform.hh (get_system_flavour): Declare.
	* revision.cc: Name input source "revision".
	* sanity.cc: Log flavour on startup.
	* tests/t_attributes.at: Use new syntax.
	* transforms.{cc,hh} (split_into_lines): New variant, and rewrite.
	* work.{cc,hh}: Rewrite attributes to use basic_io.
	(get_attribute_from_db):
	(get_attribute_from_working_copy): New functions.

2004-11-30  Nathaniel Smith  <njs@codesourcery.com>

	* keys.cc (get_passphrase): Simplify arguments.
	(generate_key_pair): Force new passphrases to come from the user.
	Adapt to new 'get_passphrase' arguments.
	(change_key_passphrase): Likewise.
	(generate_key_pair): Add argument specifying passphrase, for
	exclusive use of the unit tests.
	(signature_round_trip_test): Use it.
	* keys.hh (generate_key_pair): Adjust prototype correspondingly.

	* tests/t_genkey.at: Test that 'genkey' requires the passphrase to
	be entered.
	* tests/t_chkeypass.at: Check that 'chkeypass' fails if no
	passphrase is given.

2004-11-30  Nathaniel Smith  <njs@codesourcery.com>

	* keys.hh: Remove tabs.
	* keys.cc: Likewise.

2004-11-30  Nathaniel Smith  <njs@codesourcery.com>

	* monotone.texi (Hook Reference): Clarify description of
	'get_passphrase', following confusion on IRC.

2004-11-30  Joel Rosdahl  <joel@rosdahl.net>

	* ui.cc (fatal): Added missing newlines in fatal message.

2004-11-29  Nathaniel Smith  <njs@codesourcery.com>

	* monotone.texi: Add more details to documentation of 'update
	<revision>' command.

	* ui.cc (fatal): Typo in previous commit.

2004-11-29  Nathaniel Smith  <njs@codesourcery.com>

	* ui.cc (fatal): On suggestion of Zack Weinberg, add a note to
	fatal error messages 1) telling the user that it's a bug (i.e.,
	not their fault), and 2) requesting a bug report.

2004-11-29  Nathaniel Smith  <njs@codesourcery.com>

	* ui.cc: Remove tabs.

2004-11-30  Matt Johnston  <matt@ucc.asn.au>

	* change_set.cc (merge_disjoint_analyses): Prevent duplicated
	tids being used.
	(merge_disjoint_analyses): Fix typo (s/a_tmp/b_tmp/)

2004-11-24  Nathaniel Smith  <njs@codesourcery.com>

	* tests/t_cleanup_empty_dir.at: Shorten name.

2004-11-24  Nathaniel Smith  <njs@codesourcery.com>

	* Makefile.am (BUILT_SOURCES): List package_*version.{h,txt}.
	* package_{full_,}version.txt: Work when blddir != srcdir.

2004-11-24  Nathaniel Smith  <njs@codesourcery.com>

	* mt_version.hh: New file.
	* mt_version.cc: New file.
	* monotone.cc (package_revision.h): Don't include it.
	(mt_version.hh): Include it.
	(OPT_FULL_VERSION): New option.
	(options): Add it.
	(cpp_main): Implement --version and --full-version in terms of
	mt_version.hh.

	* Makefile.am (package_full_revision.h): Build it.
	(MOST_SOURCES): Add mt_version.{cc,hh}.

2004-11-24  Nathaniel Smith  <njs@codesourcery.com>

	* txt2c.cc (main): Add "--skip-trailing" option to skip trailing
	whitespace.
	* Makefile.am (package_revision.h): Generate it.
	* monotone.cc (package_revision.h): Include it.
	(cpp_main): Print it as part of --version.

2004-11-23  Nathaniel Smith  <njs@codesourcery.com>

	* tests/t_cleanup_empty_dir.at: New test.
	* testsuite.at: Call it.

2004-11-23  Nathaniel Smith  <njs@codesourcery.com>

	* monotone.texi (File Attributes): Document how restricted format
	of .mt-attrs currently is.  Also talk about 'the' .mt-attrs file
	instead of 'an', in response to confusion.

2004-11-23  Nathaniel Smith  <njs@codesourcery.com>

	* work.cc (build_deletion): Add missing newline.
	(build_rename): Likewise.
	(build_rename): Likewise.

2004-11-23  Nathaniel Smith  <njs@codesourcery.com>

	* work.cc: Remove tabs.

2004-11-23  Nathaniel Smith  <njs@codesourcery.com>

	* commands.cc: Remove tabs.

2004-11-23  Nathaniel Smith  <njs@codesourcery.com>

	* tests/t_add_dot.at: New test.
	* testsuite.at: Call it.

2004-11-22  Joel Rosdahl  <joel@rosdahl.net>

	* testsuite.at (NEED_UNB64): Check that python knows how to decode
	strings before using it.

2004-11-21  Joel Rosdahl  <joel@rosdahl.net>

	* testsuite.at (NEED_UNB64): Find more programs for decoding
	base64.

2004-11-20  Nathaniel Smith  <njs@codesourcery.com>

	* tests/t_merge_1.at: New test.
	* testsuite.at: Add it.
	(NEED_UNB64): New macro.
	(UNB64): Likewise.
	* tests/t_unidiff.at: Use them.
	* tests/t_unidiff2.at: Likewise.

2004-11-19  Nathaniel Smith  <njs@codesourcery.com>

	* tests/t_initfork.at: Remove file; redundant with
	t_merge2_add.at.
	* testsuite.at: Don't call it.

2004-11-18  Derek Scherger  <derek@echologic.com>

	* commands.cc (list tags): new command.
	* monotone.1: update.
	* monotone.texi: update.
	* std_hooks.lua: remove unused get_problem_solution hook.
	* test/t_tags.at: new test.
	* testsuite.at: call it.

2004-11-18  Nathaniel Smith  <njs@codesourcery.com>

	* monotone.texi (Committing Work): Remove mistakenly added
	redundant command line argument.

2004-11-17  Joel Rosdahl  <joel@rosdahl.net>

	* commands.cc (diff): Don't print hashes around diff output if
	there is no diff to print.

	Fix bugs #8714 "monotone update working copy to previous version"
	and #9069 "update with multiple candidates":
	* commands.cc (update): Let the update command take an optional
	revision target parameter. Without an explicit revision target,
	the current branch head is used just like before. Added logic for
	updating to an older revision or another revision reachable via a
	common ancestor.
	* tests/t_update_to_revision.at: Add regression tests for new
	update logic.
	* testsuite.at: Add new test.
	* monotone.texi: Document new update argument.

2004-11-17  Nathaniel Smith  <njs@codesourcery.com>

	* netsync.cc (request_fwd_revisions): Rename 'first_attached_edge'
	to 'an_attached_edge', because it does not represent the first
	attached edge.  Likewise for 'first_attached_cset'.
	(analyze_attachment): Remove early exit from loop; we want to
	analyze the entire graph, not just some linear subgraphs.

	* revision.cc (ensure_parents_loaded): Filter out the null
	revision when calculating parents.
	* change_set.hh (null_id): Define for 'revision_id's.

	* tests/t_merge2_add.at: New test.
	* tests/t_merge2_data.at: New test.
	* tests/t_related_merge2_data.at: New test.
	* tests/t_merge_add.at: New test.
	* tests/t_netsync_pubkey.at: New test.
	* tests/t_netsync_repeated.at: New test.
	* tests/t_netsync_unrelated.at: New test.


	* testsuite.at: Add new tests.
	(NETSYNC_SETUP): New macro.
	(MONOTONE2): New macro.
	(RUN_NETSYNC): New macro.
	(ADD_FILE): New macro.
	(SET_FILE): New macro.
	(COMMIT): New macro.
	* tests/t_netsync.at: Use them.

	* tests/t_singlenetsync.at: Add 'netsync' keyword'.  Rename to...
	* tests/t_netsync_single.at: ...this.

	* tests/t_heads_discontinuous_branch.at: XFAIL it.

2004-11-17  Nathaniel Smith  <njs@codesourcery.com>

	* netsync.cc: Remove hard tabs.

2004-11-17  Nathaniel Smith  <njs@codesourcery.com>

	* revision.cc: Remove hard tabs.
	* change_set.hh: Likewise.

2004-11-16  Nathaniel Smith  <njs@codesourcery.com>

	* tests/t_heads.at: Replace last tricky case with a less tricky case.
	* tests/t_heads_discontinuous_branch.at: New test for the really
	tricky case.
	* testsuite.at: Run it.

2004-11-16  Nathaniel Smith  <njs@codesourcery.com>

	* views.sql (trusted_parents_in_branch): Remove.
	(trusted_children_in_branch): Remove.
	(trusted_branch_members): New view.
	(trusted_branch_parents): New view.
	(branch_heads): Use the new views, not the removed ones.

	* database.cc (get_heads): Column name in 'branch_heads'
	unavoidably changed from 'id' to 'parent'; adjust SELECT statement
	to use new name.

2004-11-16  Nathaniel Smith  <njs@codesourcery.com>

	* database.cc: Remove hard tabs.

2004-11-16  Nathaniel Smith  <njs@codesourcery.com>

	* commands.cc (dump_diffs): Fetch delta destination, not source,
	on new files.

2004-11-15  Joel Rosdahl  <joel@rosdahl.net>

	* tests/t_diff_added_file.at: Added testcase exposing a bug in
	"monotone diff x y" where x is an ancestor of y and y adds a new
	file.
	* testsuite.at: Add new test.

2004-11-14  Joel Rosdahl  <joel@rosdahl.net>

	Fix bug #9092 "add command to change passphrase":
	* commands.cc (chkeypass): New command.
	* keys.cc (get_passphrase): Added parameters for prompt beginning and
	disabling hook lookup and passphrase caching.
	* keys.hh, keys.cc (change_key_passphrase): New function.
	* database.hh, database.cc (delete_private_key): New function.
	* monotone.texi (Key and Cert): Document command.
	* tests/t_chkeypass.at: Testcase for the command.
	* testsuite.at: Added new testcase.

2004-11-14  Matt Johnston <matt@ucc.asn.au>

	* tests/t_initfork.at: New test for merging two ancestor-less heads.

2004-11-13  Nathaniel Smith  <njs@codesourcery.com>

	* tests/t_heads.at: New test.
	* testsuite.at: Add it.

2004-11-13  Nathaniel Smith  <njs@codesourcery.com>

	* monotone.texi: Fix various typos.
	(Committing Work): Add missing command line argument.
	(Branch Names): New section.
	Add me to the copyright block.

2004-11-12  Joel Rosdahl  <joel@rosdahl.net>

	* monotone.texi: Fix documentation of the approve and disapprove
	commands. Fix jp.co.juicebot.jb7 branch name in examples. Other
	minor fixes.

2004-11-11  Joel Rosdahl  <joel@rosdahl.net>

	* monotone.texi: Fix typos.

2004-11-08  graydon hoare  <graydon@pobox.com>

	* monotone.texi: Some minor cleanups.
	* netsync.cc: Fix a formatter.

2004-11-07  graydon hoare  <graydon@pobox.com>

	* figures/*.txt: Drop.
	* monotone.texi: Pull ASCII figures back in conditionally.
	* NEWS, AUTHORS, monotone.spec: Update for 0.15.
	* monotone.1: Update.

2004-11-06  graydon hoare  <graydon@pobox.com>

	* README.changesets: New file.
	* config.guess, config.sub: Remove.
	* Makefile.am: Improve document-building brains.
	* cert.cc, netsync.cc: Remove include.
	* configure.ac: Bump version number.
	* merkle_tree.{cc,hh}: Use unsigned char in dynamic_bitset.
	* po/POTFILES.in: Update to remove os_specific.hh.
	* po/monotone.pot: Regenerate.

2004-11-05  graydon hoare  <graydon@pobox.com>

	* constants.cc: Up timeout, connection limit.
	* monotone.texi: Various cleanups.

2004-11-05  Ulrich Drepper  <drepper@redhat.com>

	* configure.ac: Reduce dependencies.
	* lua/lua.h: Include config.h.
	* mkstemp.{cc,hh}: Use system variant when found.
	* netxx/resolve_getaddrinfo.cxx: Check for AI_ADDRCONFIG
	definition.
	* po/POTFILES.in: Update to mention changes.
	* Makefile.am (EXTRA_DIST): Include spec file.
	* commands.cc (diff): No output if empty diff.

2004-10-31  graydon hoare  <graydon@pobox.com>

	* commands.cc (diff): Use guess_binary.
	Fix up some messages to fit on single lines.
	* Makefile.am: Make monotone.pdf depend on figures.
	* change_set.cc: Make inversion drop "delete deltas".
	* texinfo.css: Make images align nicely.
	* netsync.cc: Fix up some messages to be clearer.

2004-10-30  graydon hoare  <graydon@pobox.com>

	* figures/*: New figures.
	* monotone.texi: Rewrite much of the tutorial.

2004-10-30  Nathaniel Smith  <njs@codesourcery.com>

	* netsync.cc (process_hello_cmd): Make clear that when the
	server's key is unknown, we abort the connection.

2004-10-29  Nathaniel Smith  <njs@codesourcery.com>

	* sanity.cc (dump_buffer): Wrap bare string in call to string(),
	to disambiguate conversions (required by Boost 1.30).

2004-10-26  graydon hoare  <graydon@pobox.com>

	* tests/t_update_missing.at: New test from Bruce Stephens
	* testsuite.at: Call it.
	* change_set.cc: Fix the error exposed by it.

2004-10-26  graydon hoare  <graydon@pobox.com>

	* work.{cc,hh}: Comply with Derek's new tests.
	* commands.cc: Likewise.

2004-10-28  Derek Scherger  <derek@echologic.com>

	* tests/t_rename.at: add test for renaming a file after it has
	been moved rather than before
	* tests/t_revert.at: add test for reverting a missing file

2004-10-28  Derek Scherger  <derek@echologic.com>

	* tests/t_drop_missing.at: New test.
	* testsuite.at: Call it.

2004-10-28  Derek Scherger  <derek@echologic.com>

	* tests/t_add.at: New test.
	* testsuite.at: Call it.

2004-10-26  graydon hoare  <graydon@pobox.com>

	* basic_io.{cc,hh}: Rework to use indented stanzas.
	* change_set.cc, revision.cc: Likewise.
	* change_set.cc: Fix formatter bug.
	* commands.cc: Sanity check file ID on delta commit.
	* work.cc: Chatter a bit more on add/drop.

2004-10-17  graydon hoare  <graydon@pobox.com>

	* merkle_tree.cc: Fix bad logging.
	* netsync.cc: Fix transmission bugs.
	* work.cc: Add some progress messages back in.
	* monotone.texi: Change contents of MT/work in example.

2004-10-17  graydon hoare  <graydon@pobox.com>

	* commands.cc (log): Keep a seen list, mask frontier by it.
	* monotone.texi: Updates to cover revision terminology.

	Also various further merges from trunk, see below.

2004-10-17  Derek Scherger  <derek@echologic.com>

	* lua.{cc,hh} (hook_ignore_branch): new hook
	* commands.cc (ls_branches): call it
	* monotone.texi (Hook Reference): describe it

2004-10-17  Richard Levitte  <richard@levitte.org>

	fix bug 8715 and more
	* diff_patch.cc (struct unidiff_hunk_writer,
	unidiff_hunk_writer::flush_hunk): the skew is not just the
	size difference between added and deleted lines in the current
	hunk, it's the size difference between /all/ added and deleted
	lines so far.  Therefore, the skew needs to be a member of the
	struct rather than being something calculated for each hunk.
	Furthermore, we need to add trailing context even if the change
	only consisted of one line.

2004-10-17  Richard Levitte  <richard@levitte.org>

	* monotone.texi (Working Copy): Change the description of
	'monotone revert' to explain what happens when there are
	arguments.

2004-10-17  Richard Levitte  <richard@levitte.org>

	* monotone.texi (OPTIONS): Add a description of --ticker.

	* ui.cc, ui.hh: Rethink the writing conditions as the ticks being
	"dirty" when they have changed since the last print.  That way,
	it's very easy to see when they need being printed.  This fixes a
	small bug where, in some cases, the exact same tick output is
	produced twice, once before a separate message, and once after,
	when a ticker is actually being removed.
	(tick_write_dot::write_ticks): Add a line that describes the
	ticks, including the amount of each tick per short name.

2004-10-17  Richard Levitte  <richard@levitte.org>

	fix bug 8733
	* ui.cc, ui.hh: Define a separate tick writer struct, and two
	subclasses, one that write counters, and one that writes progress
	characters.  As a consequence, move the count to the ticker class
	itself, and have the user interface contain a map of pointers to
	tickers instead of a map of counters, so data is easier to expand
	and access in a consistent manner.  Finally, correct a few errors
	in the checks for when ticks should be written, and make sure the
	final value gets written when the tickers are removed.

	* cert.cc (write_ancestry_paths):
	* database.cc (rehash):
	* netsync.cc (call_server, rebuild_merkle_trees):
	* rcs_import.cc (import_cvs_repo, cvs_history): Adapt to the new
	tickers.

	* monotone.cc: Add the option '--ticker' which takes the values
	"dot" or "count" to express which type of tick writer to use.  As
	a result, set the tick writer to be the progress dot kind or the
	counting type.

2004-10-15  graydon hoare  <graydon@pobox.com>

	* std_hooks.lua (get_revision_cert_trust): Add.

2004-10-14  graydon hoare  <graydon@pobox.com>

	* main.cc (UNIX_STYLE_SIGNAL_HANDLING): Enable on OSX.
	* cryptopp/*: Upgrade to 5.2.1
	* Makefile.am: Adjust for a couple new files.

2004-10-13  graydon hoare  <graydon@pobox.com>

	* change_set.cc (__STDC_CONSTANT_MACROS): Further hammering.
	* commands.cc (changesetify): New subcommand to db.
	* database.{cc,hh} (sql): Install views.
	(install_views): New function.
	(get_manifest_certs): Restore old variant.
	* numeric_vocab.hh: Use stdint.h.
	* revision.{cc,hh} (analyze_manifest_changes)
	(construct_revisions)
	(build_changesets): New functions.
	* schema.sql: Remove views stuff.
	* views.sql: Put views here.
	* schema_migration.cc: Add migration code for revisions.
	* Makefile.am: Mention views.sql.

2004-10-12  graydon hoare  <graydon@pobox.com>

	* unix/read_password.cc: Don't force echo on.

2004-10-10  graydon hoare  <graydon@pobox.com>

	merge a batch of changes from trunk, see below.
	* monotone.spec: Bump to 0.14.

2004-10-10  graydon hoare  <graydon@pobox.com>

	fix bug 9884
	* tests/t_singlenetsync.at: sleep 5
	* tests/t_netsync.at: sleep 5

2004-10-10  graydon hoare  <graydon@pobox.com>

	* AUTHORS: Mention Richard Levitte.
	* Makefile.am: Remove nonce stuff.
	* NEWS: Describe changes from last release.
	* cert.cc (cert_manifest_testresult): Teach about other ways
	of writing a boolean value.
	* commands.cc (commit): Don't commit when no change.
	(debug): Rename to "db execute".
	(serve): Require passphrase on startup.
	(bump): Remove command.
	(ls keys): Handle no keys.
	* configure.ac: Bump version number.
	* keys.cc (get_passphrase): Reject empty passphrase nicely,
	from user and from hook.
	* lua.{cc,hh} (hook_get_sorter): Dead code, remove.
	* main.cc (main_with_many_flavours_of_exception): s/char/int/.
	* monotone.cc (OPT_DUMP): New option.
	(OPT_VERBOSE): Rename as OPT_DEBUG.
	* monotone.{texi,1}: Document changes, s/rdiff/xdelta/.
	* nonce.{cc,hh}: Drop.
	* sanity.hh (sanity::filename): New field.
	* sanity.cc (dump_buffer): Dump to file or be silent.
	* testsuite.at (persist_phrase_ok): Define as true.
	* tests/t_null.at: Adjust for new option names.
	* unit_tests.cc: Set debug, not verbose.

2004-10-10  graydon hoare  <graydon@pobox.com>

	* tests/t_remerge.at: New test.
	* testsuite.at: Call it.

2004-10-10  graydon hoare  <graydon@pobox.com>

	* cryptopp/algebra.cpp:
	* cryptopp/asn.h:
	* cryptopp/hmac.h:
	* cryptopp/iterhash.h:
	* cryptopp/mdc.h:
	* cryptopp/modes.h:
	* cryptopp/osrng.h:
	* cryptopp/pubkey.h:
	* cryptopp/seckey.h:
	* cryptopp/simple.h:
	* cryptopp/smartptr.h:
	* cryptopp/strciphr.cpp:
	* cryptopp/strciphr.h:
	* lcs.cc:
	* lua.cc: Fixes for g++ 3.4 from Michael Scherer.
	* AUTHORS: Mention Michael.

2004-10-10  graydon hoare  <graydon@pobox.com>

	* tests/t_movedel.at: New test.
	* testsuite.at: Call it.

2004-10-10  graydon hoare  <graydon@pobox.com>

	* tests/t_movepatch.at: New test.
	* testsuite.at: Call it.

2004-10-10  graydon hoare  <graydon@pobox.com>

	* change_set.cc:
	* file_io.{cc,hh}: Bug Fixes.

2004-10-10  graydon hoare  <graydon@pobox.com>

	* cert.{cc,hh} (cert_revision_manifest): Bug fixes.
	* commands.cc (approve)
	(disapprove)
	(testresult): Teach about revisions.
	* tests/t_disapprove.at:
	* tests/t_i18n_file.at:
	* tests/t_ls_missing.at:
	* tests/t_testresult.at: Bug fixes.

2004-10-09  graydon hoare  <graydon@pobox.com>

	* netsync.cc:
	* packet.cc:
	* tests/t_i18n_file.at:
	* tests/t_netsync.at:
	* tests/t_single_char_filenames.at:
	* tests/t_singlenetsync.at: Bug fixes.

2004-10-04  graydon hoare  <graydon@pobox.com>

	* Makefile.am: Re-enable rcs stuff.
	* cert.{cc,hh}: Bug fixes.
	* change_set.{cc,hh} (apply_change_set)
	(apply_change_set_inverse): New helper functions.
	* commands.cc (log)
	(rcs_import)
	(cvs_import): Teach about revisions.
	* database.cc (get_version): Block reconstruction loops.
	* diff_patch.cc:
	* lua.cc:
	* netsync.cc: Remove references to obsolete includes.
	* rcs_file.cc: Pick up bug fix from trunk.
	* rcs_import.cc: Teach about revisions.

2004-10-03  graydon hoare  <graydon@pobox.com>

	* change_set.{cc,hh}: Lots of little bug fixes.
	* commands.cc: Likewise.
	* database.cc: Comment some chatter.
	* file_io.{cc,hh}: Bug fixes, remove unlink / hardlink stuff.
	* netcmd.cc: Bug fixes.
	* netsync.cc: Likewise.
	* tests/t_*.at: Teach about revisions.
	* testsuite.at: Likewise.
	* work.cc: Bug fixes.

2004-09-30  graydon hoare  <graydon@pobox.com>

	* app_state.cc: Inform db of app.
	* change_set.cc: Bug fixes.
	* commands.cc: Use delete_file not unlink.
	* database.{cc,hh}: Bug fixes in trust function machinery.
	* revisions.cc: Skip consideration of empty parents.
	* file_io.{cc,hh}: Remove unlink function.
	* schema.sql: Pass pubkey data into trust call.

2004-09-29  graydon hoare  <graydon@pobox.com>

	* change_set.cc: Various bug fixes, merge unit tests.

2004-09-26  graydon hoare  <graydon@pobox.com>

	* predicament.{cc,hh}: Remove.
	* Makefile.am: Update.
	* change_set.{cc,hh}: Compilation fixes.
	* commands.cc: Likewise.
	* file_io.{cc,hh}: Likewise, and implement link/unlink.
	* lua.{cc,hh}: Implement conflict resolver hooks.

2004-09-25  graydon hoare  <graydon@pobox.com>

	* change_set.{cc,hh}: Rewrite entirely.
	* work.cc: Adjust to compensate.
	* commands.cc: Likewise.
	* numeric_vocab.hh: Ask for C99 constant ctor macros.

2004-09-24  Derek Scherger  <derek@echologic.com>

	* app_state.{cc,hh} (initialize,prefix,in_restriction): rename
	restriction vars; require explicit subdir restriction with ".";
	remove restriction if any path evaluates to working copy root
	* commands.cc (update): disallow restricted updates
	(diff): use --manifest options for initialization
	* tests/t_restrictions.at: remove restricted update test
	* tests/t_subdirs.at: added (missed previously)
	* vocab.cc (verify): allow "." elements in local_path
	(test_file_path_verification): test for "." in paths

2004-09-20  Derek Scherger  <derek@echologic.com>

	* app_state.{cc,hh}: add message and manifest options; add subdir
	restriction; use set instead of vector for path restrictions
	(prefix): new method
	(add_restriction): change signature for set of path restrictions
	(in_restriction): renamed from is_restricted; adjust path matching
	(set_message): new method
	(add_manifest): new method
	(initialize): remove code to adjust restrictions from old options
	* commands.cc
	(restrict_patch_set, struct unknown_itemizer): rename
	app.is_restricted to app.in_restriction
	(add,drop,rename,revert): prefix file args with current subdir
	(update,status,ls_unknown,ls_missing): build restriction from args
	(commit): build restriction from args; use --message option
	(diff): build restriction from args; use --manifest options
	* file_io.cc (find_working_copy): logging tweaks
	* monotone.cc: remove --include/--exclude options; add --manifest
	and --message options
	* tests/t_attributes.at: add commit --message option
	* tests/t_cross.at: commit --message
	* tests/t_cwork.at: commit --message
	* tests/t_disapprove.at: commit --message
	* tests/t_drop.at: commit --message
	* tests/t_erename.at: commit --message; diff --manifest
	* tests/t_fork.at: commit --message
	* tests/t_genkey.at: commit --message
	* tests/t_i18n_file.at: commit --message
	* tests/t_import.at: commit --message
	* tests/t_ls_missing.at: commit --message
	* tests/t_merge.at: commit --message
	* tests/t_movedel.at: commit --message
	* tests/t_movepatch.at: commit --message
	* tests/t_netsync.at: commit --message
	* tests/t_persist_phrase.at: commit --message
	* tests/t_rename.at: commit --message
	* tests/t_renamed.at: commit --message
	* tests/t_restrictions.at: remove --include/--exlclude options
	* tests/t_revert.at: commit --message
	* tests/t_scan.at: commit --message
	* tests/t_single_char_filenames.at: commit --message
	* tests/t_testresult.at: commit --message
	* tests/t_unidiff.at: commit --message
	* tests/t_unidiff2.at: commit --message
	* tests/t_update.at: commit --message
	* tests/t_versions.at: commit --message

2004-09-19  graydon hoare  <graydon@pobox.com>

	* change_set.cc: More bug fixes.
	* basic_io.cc: Improve error reporting.
	* commands.cc (complete): Teach about revisions.
	* database.{cc,hh}: Add complete variant for revisions.

2004-09-19  graydon hoare  <graydon@pobox.com>

	* change_set.cc: Add a unit test, fix some bugs.

2004-09-18  graydon hoare  <graydon@pobox.com>

	* change_set.{cc,hh} (subtract_change_sets): New function.
	(build_pure_addition_change_set): New function.
	* commands.cc (try_one_merge): Teach about revisions
	(merge): Likewise.
	(propagate): Likewise.
	(update): Change from changeset inversion to negation.
	* database.{cc,hh} (get_manifest): New function.
	* cert.cc: Use it.

2004-09-13  graydon hoare  <graydon@pobox.com>

	* change_set.cc: Bug fixes.
	* commands.cc: Likewise.

2004-09-13  graydon hoare  <graydon@pobox.com>

	* change_set.{cc,hh}: Implement delta renaming and merging.
	* commands.cc
	(update): Teach about revisions.
	(agraph): Likewise.
	* diff_patch.{cc,hh}: Tidy up interface a bit.
	* database.{cc,hh} (get_revision_ancestry): New helper.
	* file_io.{cc,hh}
	(move_dir): New function.
	(delete_dir_recursive): New function.

2004-09-10  graydon hoare  <graydon@pobox.com>

	* basic_io.{cc,hh}: Move to more "normal" looking
	quoted output.
	* change_set.{cc,hh}: Extend, bugfix.
	* commands.cc (diff): Teach about revisions.
	* revision.{cc,hh}: Extend, bugfix.

2004-09-07  Derek Scherger  <derek@echologic.com>

	subdirectory restrictions

	* file_io.{hh,cc} (find_working_copy): new function
	(absolutify) use fs::current_path
	* work.cc (add_to_options_map): use options.insert to preserve
	previous settings
	* work.hh: add note about MT/options file to header comment
	* lua.{hh,cc} (load_rcfile): renamed from add_rcfile
	* app_state.{cc,hh} (constructor): remove read of MT/options
	(initialize): new methods to find/create working copy
	(set_stdhooks,set_rcfiles,add_rcfile,load_rcfiles,read_options):
	new methods
	(set_database,set_branch,set_signing_key): update for new options
	reading
	* monotone.cc: update help for --norc option
	(cpp_main): move loading of lua hooks to app_state after book
	keeping dir is found
	* commands.cc: all commands call app initialize to relocate to
	working copy directory
	(bookdir_exists,ensure_bookdir) remove
	(setup) new command to create working copy
	* tests/t_subdirs.at: new test
	* testsuite.at: call new setup command to initialize working copy;
	call new test
	(PROBE_NODE): adjust for new checkout requirement that MT dir does
	not exist
	* tests/t_attributes.at: ditto
	* tests/t_cwork.at: ditto
	* tests/t_single_char_filenames.at: ditto
	* tests/t_versions.at: ditto

2004-09-06  graydon hoare  <graydon@pobox.com>

	* Makefile.am: Revise,
	* cert.{cc,hh}: Minor bug fixes.
	* change_set.{cc,hh}
	(apply_path_rearrangement): New variant.
	(read_path_rearrangement): New function.
	(write_path_rearrangement): New function.
	* commands.cc: Partially teach about revisions.
	* database.{cc,hh}: Bug fixes.
	* revision.cc: Print new manifest as hex.
	* schema.sql: Fix typos.
	* update.{cc,hh}: Teach about revisions.

2004-09-06  graydon hoare  <graydon@pobox.com>

	* Makefile.am (unit_tests): Revise.
	* change_set.{cc,hh}: Move accessors to header.
	* constants.cc (netcmd_current_protocol_version): Bump.
	(netcmd_minimum_bytes_to_bother_with_gzip): Expand to 0xfff.
	* database.{cc,hh}: Teach about reverse deltas, bug fixes.
	* diff_patch.{cc,hh}: Remove dead code.
	* merkle_tree.{cc,hh}: Teach about revisions.
	* netsync.cc: Teach about revisions, reverse deltas.
	* packet.{cc,hh}: Likewise.
	* unit_tests.{cc,hh}: Reactivate tests.

2004-09-02  Derek Scherger  <derek@echologic.com>

	* tests/t_restrictions.at: rework and attempt to clean things up a
	bit; add test for bug in restrict_patch_set
	* commands.cc (restrict_patch_set): fix bug in removal of
	restricted adds/dels/moves/deltas

2004-08-28  graydon hoare  <graydon@pobox.com>

	* Makefile.am (unit_tests): Split out working parts.
	* basic_io.{cc,hh}: Minor fixes.
	* cert.{cc,hh}: Fixes, remove major algorithms.
	* revision.{cc,hh}: Rewrite algorithms from cert.cc.
	* change_set.{cc,hh}: Extensive surgery, unit tests.
	* database.{cc,hh}: Minor fixes.
	* file_io.{cc,hh}: Likewise.
	* lua.cc: Likewise.
	* packet.{cc,hh}: Teach about revisions.
	* schema.sql: Drop some optimistic tables.
	* unit_tests.{cc,hh}: Add revision, change_set tests.
	* vocab.cc: Instantiate revision<cert>.
	* work.{cc,hh}: Rewrite in terms of path_rearrangement.

2004-08-17  graydon hoare  <graydon@pobox.com>

	* database.cc: Simplified.
	* schema.sql: Simplified.
	* transforms.cc: Fixed bug.
	* revision.{hh,cc}: Stripped out tid_source.
	* change_set.{cc,hh}: Oops, never committed!

2004-08-16  graydon hoare  <graydon@pobox.com>

	* change_set.{hh,cc}: Simplified, finished i/o.
	* revision.{hh,cc}: Fix to match, redo i/o.
	* basic_io.cc (basic_io::parser::key): Print trailing colon.
	* vocab.hh: Whitespace tweak.

2004-08-09  graydon hoare  <graydon@pobox.com>

	* change_set.{hh,cc}: New files.
	* basic_io.{hh,cc}: New files.
	* predicament.{hh,cc}: New files.
	* revision.{hh,cc}: Break completely, need to fix.
	* diff_patch.{hh,cc}: Minor touchups.
	* lua.{hh,cc}, std_hooks.lua: Model predicaments.
	* Makefile.am: Update.

2004-07-10  graydon hoare  <graydon@pobox.com>

	* lcs.{hh,cc}: Move lcs.hh body into lcs.cc.
	* diff_patch.cc: Modify to compensate.
	* revision.{hh,cc}: New files.
	* Makefile.am: Update
	* patch_set.{hh,cc}: Remove.
	* {cert,database,lua,packets}.{hh,cc}, commands.cc:
	Modify partially (incomplete) to use revisions.
	* manifest.{hh,cc}: Cleanup, remove dead code.
	* schema.sql: Declare new revision tables.
	* schema_migration.cc: Incomplete migrator.
	* {transforms.{hh,cc}, vocab{,_terms}.hh:
	Infrastructure for revisions.

2004-07-20  Derek Scherger  <derek@echologic.com>

	* tests/t_restrictions.at: new test
	* testsuite.at: run it
	* app_state.{cc,hh} (add_restriction, is_restricted): new functions
	* monotone.cc (--include,--exclude): new options
	* commands.cc (restrict_patch_set): new function. called by
	commit, update, status, diff commands

2004-07-05  graydon hoare  <graydon@pobox.com>

	* cert.cc (operator<): Fix wrong ordering of
	fields.

2004-06-07  graydon hoare  <graydon@pobox.com>

	* cryptopp/algebra.cpp:
	* cryptopp/asn.h:
	* cryptopp/hmac.h:
	* cryptopp/iterhash.h:
	* cryptopp/mdc.h:
	* cryptopp/modes.h:
	* cryptopp/osrng.h:
	* cryptopp/pubkey.h:
	* cryptopp/seckey.h:
	* cryptopp/simple.h:
	* cryptopp/smartptr.h:
	* cryptopp/strciphr.cpp:
	* cryptopp/strciphr.h:
	* lcs.hh:
	* lua.cc: Fixes for g++ 3.4 from Michael Scherer.
	* AUTHORS: Mention Michael.

2004-05-28  graydon hoare  <graydon@pobox.com>

	* tests/t_movedel.at: New test.
	* testsuite.at: Call it.
	* diff_patch.cc (adjust_deletes_under_renames): New function.
	(merge3): Use it.

2004-05-27  graydon hoare  <graydon@pobox.com>

	* tests/t_movepatch.at: New test.
	* testsuite.at: Call it.
	* diff_patch.cc (adjust_deltas_under_renames): New function.
	(merge3): Use it.

2004-05-20  graydon hoare  <graydon@pobox.com>

	* NEWS: Note 0.13 release.
	* configure.ac: Bump version number.
	* monotone.spec: Likewise.

2004-05-19  graydon hoare  <graydon@pobox.com>

	* file_io.cc (tilde_expand): Fix fs::path use.

2004-05-18  graydon hoare  <graydon@pobox.com>

	* diff_patch.cc (apply_directory_moves): Fix fs::path use.
	* file_io.cc (write_data_impl): Likewise.
	* packet.cc: Use explicit true/false maps in caches.
	* sanity.cc (dump_buffer): Write to clog (buffered).

2004-05-16  graydon hoare  <graydon@pobox.com>

	* keys.cc (get_passphrase): Reimplement.
	* unix/read_password.c: Remove.
	* {unix,win32}/read_password.cc: Add.
	* constants.{hh,cc} (maxpasswd): New constant.
	* Makefile.am: Teach about platform specific stuff.

2004-05-16  graydon hoare  <graydon@pobox.com>

	* diff_patch.cc (merge2): Don't discard files on one side.
	* std_hooks.lua (merge2_xxdiff_cmd): Specify merge filename.

2004-05-14  Joel Rosdahl  <joel@rosdahl.net>

	* std_hooks.lua (ignore_file): Quote dots in .svn patterns.
	* monotone.texi: Updated ignore_file hook example.

2004-05-13  Nathaniel Smith  <njs@codesourcery.com>

	* commands.cc: Include boost/filesystem/path.hpp,
	boost/filesystem/convenience.hpp.
	(checkout): Make checkout directory an fs::path, not a local_path.

2004-05-13  Nathaniel Smith  <njs@codesourcery.com>

	* testsuite.at (test_hooks.lua): Add a 'test_attr' attribute
	hook.  Add tests t_attributes and t_single_char_filenames.
	* tests/t_attributes.at: New test.
	* tests/t_single_char_filenames.at: New test.
	* manifest.cc (read_manifest_map): Replace ".+" with ".*" to
	support single-character filenames.
	* work.cc (read_work_set): Likewise.
	(read_attr_map): Likewise.

2004-05-13  Nathaniel Smith  <njs@codesourcery.com>

	* monotone.texi (Hook Reference): Update documented default
	definitions of 'merge2' and 'merge3'.

2004-05-12  graydon hoare  <graydon@pobox.com>

	* AUTHORS: Rename Netxx back to netxx. Really, look in
	the manifest; it's been renamed!
	* configure.ac: Remove prg_exec_monitor checks.

2004-05-12  Nathaniel Smith  <njs@pobox.com>

	* AUTHORS: Remove discussion of adns, since we no longer
	distribute it.  Fix capitalization of "Netxx".

2004-05-12  Nathaniel Smith  <njs@pobox.com>

	* std_hooks.lua (merge2): Support xemacs.  Add error message
	if no merge tool is found.
	(merge3): Likewise.  Also add (disabled) hook to use CVS
	'merge' command, as a demonstration of how to.

2004-05-12  graydon hoare  <graydon@pobox.com>

	* std_hooks.lua (get_author): Remove standard definition.
	* monotone.texi: Document change.

2004-05-12  graydon hoare  <graydon@pobox.com>

	* cert.cc (cert_manifest_author_default): Use default signing key
	name for default author, if lua hook fails.

2004-05-12  Joel Rosdahl  <joel@rosdahl.net>

	* file_io.cc (walk_tree): Removed extraneous newline in error
	message.

	* std_hooks.lua (edit_comment): Added missing newline in log
	message template.

	* tests/t_ls_missing.at: New test case.
	* testsuite.at: Added t_ls_missing.at.

2004-05-10  graydon hoare  <graydon@pobox.com>

	* nonce.cc, nonce.hh: New files.
	* Makefile.am: Note new files.
	* lua.cc, lua.hh (hook_get_nonce): New hook.
	* commands.cc (bump): New command.
	* commands.cc: Remove "(file|manifest)" args most places.
	* tests/t_disapprove.at
	* tests/t_genkey.at
	* tests/t_singlenetsync.at
	* tests/t_netsync.at
	* tests/t_persist_phrase.at: Adjust to compensate.
	* monotone.texi, monotone.1: Adjust to compensate.
	* work.cc, work.hh: Constify some arguments.

2004-05-09  graydon hoare  <graydon@pobox.com>

	* diff_patch.cc: Remove recording of file merge ancestry.

2004-05-09  graydon hoare  <graydon@pobox.com>

	* commands.cc (ls_missing): Modify to account for work.

2004-05-09  graydon hoare  <graydon@pobox.com>

	* commands.cc (list missing): New command.
	* monotone.texi, monotone.1: Update to document.

2004-05-08  graydon hoare  <graydon@pobox.com>

	* main.cc: New file encompassing prg_exec_monitor.
	* mkstemp.cc, mkstemp.hh: New portable implementation.
	* lua.cc: Use mkstemp from bundled version.
	* lua/liolib.c: Remove old mkstemp definition.
	* monotone.cc (cpp_main): Remove prg_exec env setting.
	* sanity.cc (sanity::dump_buffer): Dump logbuf to stderr, not stdout.
	* std_hooks.lua (temp_file): Use mkstemp not io.mkstemp.
	* Makefile.am (MOST_SOURCES): Add new files.

2004-05-03  Joel Rosdahl  <joel@rosdahl.net>

	* monotone.texi: Removed extraneous @ftable directive.

2004-05-02  graydon hoare  <graydon@pobox.com>

	* monotone.texi: Add stuff on selectors, new hooks.
	* AUTHORS: Typo fix.
	* configure.ac: Bump version number.

	Release point (v 0.12).

2004-05-02  Joel Rosdahl  <joel@rosdahl.net>

	Made it possible to rename a rename target and to undo a rename.
	I.e.: Given a rename set A -> B, "monotone rename B C" gives the
	rename set A -> C and "monotone rename B A" gives the empty rename
	set.
	* work.cc (visit_file): Implement new behavior.
	* tests/t_rename.at: Added test cases for new behavior.
	* monotone.texi: Note that a rename can be undone.

	Fix bug #8458:
	* file_io.hh, file_io.cc (walk_tree): Added require_existing_path
	parameter.
	* work.cc (build_deletion): Pass new parameter to walk_tree.
	* work.cc (build_rename): Ditto.

	* manifest.cc (build_manifest_map): Fix missing file check for
	i18n paths.

2004-05-01  Joel Rosdahl  <joel@rosdahl.net>

	Fix bug #7220:
	* manifest.cc (build_manifest_map): Handle missing file
	gracefully.

	* file_io.cc (walk_tree): Handle nonexistent file/directory
	gracefully.

2004-04-30  Christof Petig <christof@petig-baender.de>

	* rcs_import.cc (store_trunk_manifest_edge):
		skip ancestry to empty manifest
	* rcs_import.cc (process_branch):
		also follow branches of last/first versions

2004-04-29  graydon hoare  <graydon@pobox.com>

	* configure.ac: Fix up windows probe and bundling checks.
	* netxx/resolve_getaddrinfo.cxx: Local hack for stream addresses.
	* netsync.cc: Report address before listening.

2004-04-29  graydon hoare  <graydon@pobox.com>

	* cert.cc (get_branch_heads): Calculate a "disapproved version"
	attribute which culls a version with only disapproved ancestry
	edges.
	* monotone.texi: Fix some ascii-art diagrams.

2004-04-28  Christof Petig <christof@petig-baender.de>

	* command.cc (heads):
	show date and author certificates for each head

2004-04-28  Christof Petig <christof@petig-baender.de>

	* configure.ac:
	default to using the bundled SQLite

2004-04-28  Christof Petig <christof@petig-baender.de>

	* commands.cc (log):
	support optional file argument to show change log for
	e.g. monotone log [ID] cert.cc

2004-04-26  Christof Petig <christof@petig-baender.de>

	* rcs_import.cc (process branch):
	insert dummy cvs_edge to mark newly added file
	as previously non existant

2004-04-25  Joel Rosdahl  <joel@rosdahl.net>

	* po/stamp-po: Removed since it's generated.
	* std_hooks.lua (ignore_file): Corrected name of Subversion's
	administrative directory.
	* work.hh: Ditto.
	* monotone.texi (Hook Reference): Updated default definition of
	ignore_file.

2004-04-23  Christof Petig <christof@petig-baender.de>

	* rcs_import.cc (build_parent_state, build_child_state):
	remove dying files from manifest
	* rcs_import.cc (cvs_file_edge, note_file_edge):
	calculate state and remember it (alive or dead)

2004-04-23  Christof Petig <christof@petig-baender.de>

	* rcs_import.cc (import_rcs_file_with_cvs):
	do not include dead files in head_manifest

2004-04-22  Christof Petig <christof@petig-baender.de>

	* rcs_file.cc, rcs_file.hh: read and remember 'state' of revision
	* rcs_import.cc: remove Attic/ part from path

2004-04-21  Christof Petig <christof@petig-baender.de>

	* configure.ac: enable use of installed SQLite library

2004-04-20  graydon hoare  <graydon@pobox.com>

	* lua.hh, lua.cc (hook_note_commit): New hook.
	* commands.cc (commit): Call it.

2004-04-19  graydon hoare  <graydon@pobox.com>

	* cert.cc: Make trust messages nicer.
	* merkle_tree.cc: Clarify logging messages.
	* netsync.cc: Reorganize tickers, put client in txn.
	* packet.cc, packet.hh: Teach about constructability.

2004-04-16  graydon hoare  <graydon@pobox.com>

	* netsync.cc (session::extra_manifests): New member.
	(session::analyze_ancestry_graph): Use it.
	* tests/t_singlenetsync.at: New test for single manifest sync.
	* testsuite.at: Call it.

2004-04-14  Tom Tromey  <tromey@redhat.com>

	* rcs_import.cc (import_cvs_repo): Use require_password.
	Include keys.hh.
	* keys.hh (require_password): Declare.
	* keys.cc (require_password): New function.

2004-04-13  Tom Tromey  <tromey@redhat.com>

	* monotone.texi: Typo fixes.

2004-04-10  graydon hoare  <graydon@pobox.com>

	* netsync.cc: Minor bug fixes.

2004-04-10  graydon hoare  <graydon@pobox.com>

	* database.{cc,hh}:
	* commands.{cc,hh}:
	* lua.{cc,hh}:
	* std_hooks.lua:
	* vocab_terms.hh:
	Implement first cut at selectors.

2004-04-10  graydon hoare  <graydon@pobox.com>

	* cert.cc (operator<): Include name in compare.
	(operator==): Likewise.
	* packet.cc: Include shared_ptr.
	* rcs_file.cc: Rewrite by hand, no spirit.
	* rcs_import.cc: Change ticker names a bit.

2004-04-09  graydon hoare  <graydon@pobox.com>

	* app_state.cc: Fix a couple file path constructions.
	* file_io.cc (book_keeping_file): Make one variant static.
	* manifest.cc: Remove some dead code in walkers.
	* work.cc: Ditto.
	* rcs_file.cc: fcntl fix from Paul Snively for OSX.

2004-04-09  graydon hoare  <graydon@pobox.com>

	* file_io.cc: Fix boost filesystem "." and ".." breakage.
	* lua.cc: Fix format of log entry.
	* monotone.cc: Log locale settings on startup.
	* sanity.cc: Dump prefix on --verbose activation.
	* testsuite/t_i18n_file.at: Fix autotest LANG breakage.
	* testsuite/t_null.at: Account for chatter with --verbose.

2004-04-09  graydon hoare  <graydon@pobox.com>

	* configure.ac: Comment out check for sse2,
	set bundling to true by default.
	* INSTALL: describe changes to bundling.
	* Makefile.am: Remove vestiges of depot.

2004-04-07  graydon hoare  <graydon@pobox.com>

	* adns/*:
	* network.{cc,hh}:
	* proto_machine.{cc,hh}:
	* {http,smtp,nntp}_tasks.{cc,hh}:
	* tests/t_{http,smtp,nntp,proxy}.at:
	* url.{cc,hh}:
	* depot.cc:
	Delete files.
	* commands.cc:
	* lua.{cc,hh}:
	* database.{cc,hh}: Remove network/queue stuff.
	* configure.ac:
	* constants.{cc,hh}:
	* tests/t_{netsync,singlecvs,cvsimport}.at:
	* testsuite.at:
	* transforms.{cc,hh}:
	* unit_tests.{cc,hh}:
	* vocab_terms.hh:
	* vocab.{cc,hh}:
	* Makefile.am: Adjust for deletions.
	* app_state.hh: Cleanup.
	* monotone.texi: Fix some typos.
	* packet.{cc,hh}: Implement database ordering.
	* netsync.cc: Massage to use new packet logic.
	* commands.cc:
	* std_hooks.lua: Add initial selector stuff.

2004-03-29  graydon hoare  <graydon@pobox.com>

	* monotone.spec: Update for 0.11 release.

	Release point (v 0.11).

2004-03-29  graydon hoare  <graydon@pobox.com>

	* Makefile.am (DISTCHECK_CONFIGURE_FLAGS): Set.
	* commands.cc: Tidy up / narrow output width.
	* patch_set.cc: Likewise.
	* monotone.texi: Cleanups for PDF generation.

2004-03-28  graydon hoare  <graydon@pobox.com>

	* NEWS: Mention 0.11 release.
	* AUTHORS: Mention Robert.

2004-03-28  Robert Bihlmeyer  <robbe+mt@orcus.priv.at>

	* file_io.cc (walk_tree_recursive): Ignore broken symlinks.

2004-03-27  graydon hoare  <graydon@pobox.com>

	* monotone.texi: Flesh out netsync stuff, remove old network stuff.
	* monotone.1: Likewise.

2004-03-27  Robert Helgesson  <rycee@home.se>

	* Makefile.am:
	* configure.ac:
	* database.cc:
	* depot.cc:
	* lua.cc:
	* network.cc:
	* schema_migration.cc: Bundled library switch logic.

2004-03-27  graydon hoare  <graydon@pobox.com>

	* depot.cc (dump): Implement.
	* tests/t_http.at, test/t_proxy.at: Use "depot.cgi dump" rather than sqlite.
	* sqlite/pager.h: Change page size.
	* README: Massage slightly.
	* INSTALL: Write real installation instructions.
	* Makefile.am: Include build of "one big page" docs.
	* boost/circular_buffer_base.hpp: Another boost version insulation fix.
	* vocab.cc (verify): Normalize local_path's during verification on boost 1.31.0.
	* monotone.texi: Rip out some of the pre-netsync networking docs.

2004-03-24  graydon hoare  <graydon@pobox.com>

	* boost/circular_buffer_base.hpp: Boost version insulation.
	* cert.cc, cert.hh, commands.cc: Differentiate "unknown" keys from "bad".
	* xdelta.cc, proto_machine.cc: Fix boost version insulation.

2004-03-24  graydon hoare  <graydon@pobox.com>

	* rcs_import.cc (import_substates): Filter by branch.
	* xdelta.cc: Minor bits of insulation.

2004-03-24  graydon hoare  <graydon@pobox.com>

	* AUTHORS: Mention Robert.
	* configure.ac: Enable sse2 stuff.
	* monotone.spec: Adjust CFLAGS and CXXFLAGS
	* monotone.texi (Network Service): Expand a bit.

2004-03-24  Robert Helgesson  <rycee@home.se>

	* commands.cc:
	* http_tasks.cc:
	* lua.cc:
	* manifest.cc:
	* netsync.cc:
	* nntp_tasks.cc:
	* proto_machine.cc:
	* work.cc:
	* xdelta.cc:
	Portability fixes for boost 1.31.0

2004-03-22  graydon hoare  <graydon@pobox.com>

	* cryptopp/integer.cpp, integer.h: Enable SSE2 multiply code.
	* database.cc, database.hh, certs.cc: Speed up 'heads'.

2004-03-21  graydon hoare  <graydon@pobox.com>

	* lcs.hh, sanity.hh: Minor performance tweaks.

2004-03-20  graydon hoare  <graydon@pobox.com>

	* rcs_import.cc: Teach how to aggregate branches.
	* monotone.texi: Start section on netsync.

2004-03-20  Olivier Andrieu  <oliv__a@users.sourceforge.net>

	* commands.cc (log): Show tags in log.
	* AUTHORS: Mention Olivier.

2004-03-17  Nathan Myers  <ncm@cantrip.org>

	* boost/circular_buffer.hpp:
	* commands.cc:
	* cryptopp/fltrimpl.h:
	* cryptopp/iterhash.cpp:
	* quick_alloc.hh:
	Fixes for gcc 3.4 compat and warnings.

2004-03-17  graydon hoare  <graydon@pobox.com>
	* cryptopp/config.h: Fix for gcc aliasing optimization error.
	* rcs_import.cc (cvs_history::note_file_edge):
	Fix for first changelog import bug (#5813).

2004-03-15  graydon hoare  <graydon@pobox.com>

	* rcs_import.cc: Import lone versions properly.
	* tests/t_singlecvs.at: New test for it.
	* testsuite.at: Call it.

2004-03-14  graydon hoare  <graydon@pobox.com>

	* commands.cc (diff): Show added files too.
	* monotone.texi: Fix typo.

2004-03-08  graydon hoare  <graydon@pobox.com>

	* netsync.cc (analyze_manifest_edge): Fix broken formatter.

2004-03-07  graydon hoare  <graydon@pobox.com>

	* Makefile.am (BOOST_SANDBOX_SOURCES): Remove boost::socket entries.
	(NETXX_SOURCES): Predicate on IP6 support in OS (from Paul Snively).
	* boost/socket/*.[hc]pp: Remove.
	* boost/io/streambuf_wrapping.hpp: Remove.
	* AUTHORS: Remove copyright notice for boost::socket.
	* acinclude.m4 (ACX_PTHREAD): Add.
	* network.cc: Replace boost::socket machinery with Netxx.
	* network.hh (open_connection): Remove prototype, static function.
	* sanity.hh, sanity.cc: Make log formatters give file:line coords,
	throw log offending coordinate if formatting fails.

2004-03-07  graydon hoare  <graydon@pobox.com>

	* sqlite/date.c, sqlite/vdbeInt.h, sqlite/vdbeaux.c: Add.
	* sqlite/*.c: Upgrade to 2.8.12.
	* Makefile.am: Update to mention new files.
	* cert.cc
	(expand_ancestors)
	(expand_dominators): Resize child bitmaps to cover parent.

2004-03-06  graydon hoare  <graydon@pobox.com>

	* netsync.cc (get_root_prefix): Fix from Paul Snively
	to fix static initialization order on mac OSX.
	* montone.texi: Typo fix from Anders Petersson.
	* *.cc: Move all function defs into column 0.

2004-03-04  graydon hoare  <graydon@pobox.com>

	* std_hooks.lua: Fix merger execution pessimism.

2004-03-04  graydon hoare  <graydon@pobox.com>

	* adler32.hh: Modify to use u8.
	* depot.cc, netcmd.cc, xdelta.cc: Modify to use u8.
	* netio.hh, numeric_vocab.hh (widen): Move between headers.
	* netsync.cc: Correct role-assumption bugs.
	* schema_migration.cc: Strip whitespace in sha1.
	(changes received from Christof Petig)

2004-03-01  graydon hoare  <graydon@pobox.com>

	* commands.cc: Handle anonymous pulling.
	* netsync.cc: Ditto.

	Release point (v 0.10).

2004-03-01  graydon hoare  <graydon@pobox.com>

	* NEWS: Mention impending 0.10 release.
	* cert.cc, cert.hh: Bug fixes, implement trust function, QA stuff.
	* commands.cc: Tweak disapprove, approve, testresult, push, pull.
	* configure.ac: Bump version number.
	* cryptopp/rng.h, cryptopp/rng.cpp
	(MaurerRandomnessTest): Fix bitrot.
	* keys.cc: Add Maurer PRNG randomness test.
	* lua.cc, lua.hh: Add trust, testresult, anonymous netsync hooks.
	* monotone.1: Update to follow changes to commands.
	* monotone.texi: Include QA section, adjust some UI drift, clarify
	reserved cert names, document new hooks and commands.
	* netcmd.hh, netcmd.cc: Add anonymous, error commands; fix bugs.
	* netsync.cc: Process new commands, factor server loop a bit.
	* std_hooks.lua: Add new hook defaults, factor mergers.
	* tests/t_netsync.at: Check SHA1 of each edge.
	* tests/t_null.at: Call with --norc to skip ~/.monotonerc
	* tests/t_update.at: Fix glaring error.
	* tests/t_disapprove.at, tests/t_testresult.at: New tests.
	* testsuite.at: Call them.
	* ui.cc (sanitize): Clean escape chars from output (optional?)
	* update.cc: Rewrite entirely in terms of new QA definitions.

2004-02-24  graydon hoare  <graydon@pobox.com>

	* commands.cc (ls_keys): Write key hash codes.
	* constands.cc (netsync_timeout_seconds): Up to 120.
	* netsync.cc: Fix a bunch of bugs.
	* patch_set.cc (manifests_to_patch_set): Fix bug in overload
	default construction.

2004-02-22  graydon hoare  <graydon@pobox.com>

	* patch_set.cc, patch_set.hh: Parameterize yet further.
	* netsync.cc: Fix a lot of bugs, add manifest and file grovelling.
	* tests/t_netsync.at: A new test (which runs!)
	* testsuite.at: Call it.

2004-02-20  graydon hoare  <graydon@pobox.com>

	* cert.cc, cert.hh, key.cc, key.hh, database.cc, database.hh:
	Add lots of little netsync support routines.
	* commands.cc (rebuild): Rehash everything too.
	* constants.cc (netcmd_minsz): Recalculate.
	* cryptopp/osrng.cpp (NonblockingRng::GenerateBlock): Handle
	/dev/urandom a bit better.
	* netcmd.cc, netcmd.hh: Remove describe cmds, add nonexistant cmd.
	* netio.hh: Add uleb128 stuff.
	* xdelta.cc: Add randomizing unit test suite.
	* diff_patch.cc: Remove commented-out dead line-merger code.
	* merkle_tree.cc: Fix various bugs.
	* netcmd.cc: Switch everything over to uleb128s.
	* netsync.cc: Implement lots of missing stuff.

2004-02-09  graydon hoare  <graydon@pobox.com>

	* netsync.cc (ROOT_PREFIX): New variable.
	* commands.cc (merkle): New command.

2004-02-09  Ben Elliston  <bje@wasabisystems.com>

	* monotone.texi: Spelling corrections.

2004-02-09  graydon hoare  <graydon@pobox.com>

	* database.cc, database.hh
	(get_version_size)
	(get_file_version_size)
	(get_manifest_version_size): New functions.
	* xdelta.cc, xdelta.hh (measure_delta_target_size): New function.
	* merkle_tree.cc, merkle_tree.hh, netcmd.cc, netcmd.hh:
	Cleanup and typesafety.
	* netsync.cc: Cleanup, typesafety, implement refine phase.

2004-02-01  graydon hoare  <graydon@pobox.com>

	* netsync.cc: Remove a lot of stuff, implement auth phase.
	* constants.cc, constants.hh: Move constants from netsync.cc.
	* netcmd.cc, netcmd.hh: Split out of netsync.cc.
	* merkle_tree.cc, merkle_tree.hh: Likewise.
	* numeric_vocab.hh: New header.
	* adler32.hh: include numeric_vocab.hh.
	* netio.hh: Likewise.
	* unit_tests.cc, unit_tests.hh: Update.
	* Makefile.am: Likewise.
	* commands.cc: Guess signing key for auth phase.
	* database.cc, database.hh (public_key_exists)
	(get_pubkey): New functions based on key hashes.

2004-01-31  graydon hoare  <graydon@pobox.com>

	* Netxx/*: New files.
	* AUTHORS: Mention Netxx.
	* Makefile.am: Mention Netxx and netsync.{cc,hh}
	* adler32.hh: Delegate typedefs to boost.
	* cert.hh, cert.cc (cert_hash_code): New function.
	* commands.cc (find_oldest_ancestors): Block cycles.
	(netsync): New command.
	* database.cc, database.hh (schema): Update.
	(put_key): Calculate key hash on the fly.
	(put_cert): Likewise.
	(merkle_node_exists)
	(get_merkle_node)
	(put_merkle_node)
	(erase_merkle_nodes): New functions.
	* keys.hh, keys.cc (key_hash_code): New function.
	* lua.cc, lua.hh
	(hook_get_netsync_read_permitted)
	(hook_get_netsync_write_permitted): New hooks.
	* monotone.spec: Update for FC1 info conventions.
	* monotone.texi (Quality Assurance): New section.
	* netsync.cc, netsync.hh: New files, preliminary
	netsync infrastructure. Command bodies still missing.
	* schema.sql: Add intrinsic key and cert hashes, merkle nodes.
	* schema_migration.cc: Add code to migrate to new schema.
	* unit_tests.cc: Handle command-line args to limit test set.
	* vocab_terms.hh: Add merkle and prefix as new terms.

2004-01-13  Nathaniel Smith  <njs@codesourcery.com>

	* idna/idn-int.h: Remove (generated by configure).

2004-01-13  Nathaniel Smith  <njs@codesourcery.com>

	* configure.ac: Switch "if" and "else" branches in pthreads
	checks.

2004-01-12  Nathaniel Smith  <njs@codesourcery.com>

	* configure.ac: Remove check for -lpthread.
	Add check for pthread_mutex_lock and ACX_PTHREAD.
	* m4/acx_pthread.m4: New file.

2004-01-07  graydon hoare  <graydon@pobox.com>

	* Makefile.am:
	* po/POTFILES.in:
	* po/monotone.pot: Minor tweaks for distclean.
	* adns/config.h:
	* boost/socket/src/interface.cpp:
	* boost/socket/src/ip4/address.cpp:
	* boost/socket/src/ip4/protocol.cpp: OSX portability.
	* AUTHORS: Mention new contributors.
	* monotone.texi (Hook Reference): Document i18n hooks.

	Release point (v 0.9).

2004-01-07  graydon hoare  <graydon@pobox.com>

	* cert.cc (ensure_parents_loaded)
	(expand_dominators)
	(expand_ancestors)
	(find_intersecting_node): New functions.
	(find_common_ancestor): Reimplement in terms of dominator
	and ancestor bitset intersection.

2004-01-05  Christof Petig <christof@petig-baender.de>

	* vocab.cc (verify<local_path>) Fix use of val() / iterator.
	* constants.cc (illegal_path_bytes): NUL-terminate.

2004-01-02  graydon hoare  <graydon@pobox.com>

	* diff_patch.cc (normalize_extents): Improve to handle an odd case.
	* tests/t_fmerge.at: New test, to test it.
	* commands.cc (fload, fmerge): Permanently enable, for test.
	* testsuite.at: Call new test.

2004-01-01  graydon hoare  <graydon@pobox.com>

	* file_io.hh, file_io.cc (read_localized_data, write_localized_data):
	New functions
	* commands.cc, manifest.cc, transforms.cc: Use them.
	* monotone.texi: Minor update to i18n docs.
	* lua.hh, lua.cc (hook_get_linesep_conv, hook_get_charset_conv):
	New hooks.
	* acinclude.m4: Move AX_CREATE_STDINT_H in here.
	* po/monotone.pot: Regenerate.
	* NEWS, configure.ac: Prep for 0.9 release.

2003-12-30  graydon hoare  <graydon@pobox.com>

	* file_io.hh, file_io.cc (mkpath): New function.
	* commands.cc, database.cc, diff_patch.cc, file_io.cc,
	lua.cc, vocab.cc, work.cc: Use it.
	* constants.cc (illegal_path_bytes_arr): Remove leading null.
	* monotone.texi: Include i18n docs.
	* tests/t_i18n_file.at: Check colon in filename.

2003-12-29  graydon hoare  <graydon@pobox.com>

	* file_io.cc: Localize names before touching fs.
	* lua.hh, lua.cc (hook_get_system_charset): Remove useless fn.
	* test_hooks.lua: Likewise.
	* monotone.cc, transforms.cc, transforms.hh:
	Remove lua from system charset conv.
	* tests/t_i18n_file.at: New test.
	* testsuite.at: Call it.

2003-12-28  graydon hoare  <graydon@pobox.com>

	* app_state.cc, app_state.hh: Massage to use i18n vocab.
	* cert.cc, commands.cc, commands.hh, rcs_import.cc,
	update.cc, update.hh, url.cc, url.hh: Likewise.

	* work.cc, work.hh: --> Likewise, and break file format! <--

	* constants.hh, constants.cc (legal_ace_bytes): New constant.
	* vocab.cc (verify<ace>): Use it.
	(verify<urlenc>) New function.
	* vocab_terms.hh (ace, urlenc, utf8): New terms.
	* transforms.hh, transforms.cc: Use them.
	* monotone.cc (utf8_argv): Charconv argv.
	* network.hh, network.cc: Use url.{hh,cc}.

2003-12-28  graydon hoare  <graydon@pobox.com>

	* constants.hh, constants.cc (idlen): New constant.
	* commands.cc, vocab.cc: Use it.
	* manifest.cc (read_manifest_map): Tighten up regex.
	* packet.cc: Likewise.
	* transforms.cc (uppercase)
	(lowercase): Rewrite.
	(utf8_to_urlenc)
	(urlenc_to_utf8)
	(internalize_url)
	(internalize_cert_name)
	(internalize_rsa_keypair_id)
	(externalize_url)
	(externalize_cert_name)
	(externalize_rsa_keypair_id): New functions.
	* url.hh, url.cc (parse_utf8_url): New function.

2003-12-20  graydon hoare  <graydon@pobox.com>

	* diff_patch.cc (normalize_extents): New function.
	(merge_via_edit_scripts): Use it.

2003-12-19  graydon hoare  <graydon@pobox.com>

	[net.venge.monotone.i18n branch]

	* idna/*.[ch]: New files.
	* po/*: New files.
	* url.cc, url.hh, constants.cc: New files.
	* Makefile.am, configure.ac: Various fiddling for gettext.
	* lua.hh, lua.cc (hook_get_system_charset): New hook.
	(hook_get_system_linesep): New hook.
	* transforms.hh, transforms.cc
	(charset_convert)
	(system_to_utf8)
	(utf8_to_system)
	(ace_to_utf8)
	(utf8_to_ace)
	(line_end_convert): New functions.
	* vocab.cc: Refine constraints.
	* vocab_terms.hh (external): New atomic type.
	* monotone.cc (cpp_main): Initialize gettext.
	* sanity.hh (F): Call gettext() on format strings.
	* commands.cc, depot.cc, database.cc, http_tasks.cc, keys.cc,
	network.cc, rcs_import.cc, sanity.cc, mac.hh : Update to use
	'constants::' namespace.
	* config.h.in: Remove.
	* commands.cc: Various formatting cleanups.
	* unit_tests.cc, unit_tests.hh: Connect to url tests.

2003-12-19  graydon hoare  <graydon@pobox.com>

	* diff_patch.cc (merge3): Skip patches to deleted files.

2003-12-16  graydon hoare  <graydon@pobox.com>

	* commands.cc (ls_ignored, ignored_itemizer): Fold in as subcases of unknown.

2003-12-16  graydon hoare  <graydon@pobox.com>

	* lua.cc (working_copy_rcfilename): MT/monotonerc not MT/.monotonerc.

2003-12-16  graydon hoare  <graydon@pobox.com>

	* lua.hh, lua.cc (working_copy_rcfilename): New function.
	* monotone.cc: Add working copy rcfiles.
	* commands.cc (ls_unknown, unknown_itemizer): Skip ignored files.

2003-12-16  graydon hoare  <graydon@pobox.com>

	* file_io.cc (walk_tree_recursive): continue on book-keeping file.

2003-12-15  graydon hoare  <graydon@pobox.com>

	* tests/t_unidiff.at, t_unidiff2.at: Check for mimencode.

2003-12-15  graydon hoare  <graydon@pobox.com>

	* configure.ac: Add --enable-static-boost.
	* Makefile.am: Likewise.
	* AUTHORS: Mention new contributors.

2003-12-14  Lorenzo Campedelli <lorenzo.campedelli@libero.it>

	* work.cc (add_to_attr_map): Finish change to attr map format.

2003-12-10  Tom Tromey  <tromey@redhat.com>

	* commands.cc (checkout): Give better error message if branch is
	empty.

2003-12-07  Eric Kidd  <eric.kidd@pobox.com>

	* commands.cc (agraph): Handle repositories with a single version.
	* database.cc (get_head_candidates): Handle heads with no ancestors.
	* cert.cc (get_branch_heads): Handle heads with no ancestors.

2003-12-06  Eric Kidd  <eric.kidd@pobox.com>

	* update.hh, update.cc (pick_update_target): Return current
	version if no better update candidates available.
	* update.cc (pick_update_target): Always do branch filtering.
	* commands.cc (update): Notice when we're already up-to-date.
	* commands.cc (propagate): Assign branch name correctly when merging.

2003-12-05  graydon hoare  <graydon@pobox.com>

	* lcs.hh (edit_script): New entry point.
	* diff_patch.cc: Rewrite merge in terms of edit scripts.
	* network.cc (post_queued_blobs_to_network): Tidy up transient
	failure message.
	* randomfile.hh: Prohibit deletes on end of chunks.
	* sanity.cc: EOL-terminate truncated long lines.

2003-12-02  graydon hoare  <graydon@pobox.com>

	* database.cc, database.hh (reverse_queue): Copy constructor.
	* std_hooks.lua (merge3): Remove afile, not ancestor.
	* monotone.cc: Remove debugging message.
	* ui.cc (finish_ticking): Set last_write_was_a_tick to false.

2003-12-01  graydon hoare  <graydon@pobox.com>

	* app_state.hh, app_state.cc (set_signing_key): New fn, persist key.
	* monotone.cc (cpp_main): Permit commuting the --help argument around.

2003-11-30  graydon hoare  <graydon@pobox.com>

	* network.cc (post_queued_blobs_to_network): Fail when posted_ok is false.
	* database.cc (initialize): Fail when -journal file exists.
	* keys.cc (make_signature): Nicer message when privkey decrypt fails.

2003-11-29  Tom Tromey  <tromey@redhat.com>

	* rcs_import.cc (store_auxiliary_certs): Renamed to fix typo.
	Updated all callers.

	* http_tasks.cc (check_received_bytes): Allow "-" as well.
	* depot.cc (execute_post_query): Allow "-" as well.

2003-11-28  Tom Tromey  <tromey@redhat.com>

	* http_tasks.cc (check_received_bytes): Allow "-" as well.
	* depot.cc (execute_post_query): Allow "-" as well.

2003-11-28  graydon hoare  <graydon@pobox.com>

	* cert.cc: Various speedups.
	* cycle_detector.hh (edge_makes_cycle): Use visited set, too.
	* database.hh, database.cc (get_head_candidates): New, complex query.
	* keys.hh, keys.cc (check_signature): Cache verifiers.
	* sqlite/os.c (sqliteOsRandomSeed): Harmless valgrind purification.
	* tests/t_fork.at, tests/t_merge.at: Ignore stderr chatter on 'heads'.

2003-11-27  graydon hoare  <graydon@pobox.com>

	* Makefile.am (AM_LDFLAGS): No more -static, sigh.
	* cert.cc (find_relevant_edges): Keep dynamic-programming caches.
	(calculate_renames_recursive): Likewise.
	* cert.cc, cert.hh (rename_edge): Add constructor, copy constructor.
	* commands.cc (list certs): Note rename certs are binary.

2003-11-24  graydon hoare  <graydon@pobox.com>

	* network.cc: Continue fetch, post loops even if one target has
	an exception.

2003-11-24  graydon hoare  <graydon@pobox.com>

	* database.hh, database.cc (delete_posting): Change to take queue
	sequence numbers.
	* commands.cc (queue): Use new API.
	* network.cc (post_queued_blobs_to_network): Use new API.

2003-11-24  graydon hoare  <graydon@pobox.com>

	* std_hooks.lua (get_http_proxy): Return nil when no ENV var.
	* monotone.texi (get_http_proxY): Document change.

2003-11-24  graydon hoare  <graydon@pobox.com>

	* tests/t_proxy.at: Add a test for proxying with tinyproxy.
	* testsuite.at: Call it.
	* lua.cc: Fix dumb error breaking proxying.
	* network.cc: Be verbose about proxying.

2003-11-23  graydon hoare  <graydon@pobox.com>

	* http_tasks.cc (read_chunk): Tolerate 0x20* after chunk len.

2003-11-23  graydon hoare  <graydon@pobox.com>

	* network.cc: Make more informative error policy.
	* boost/socket/socketstream.hpp: Pass SocketType to streambuf template.
	* boost/socket/src/default_socket_impl.cpp: Translate EINTR.

2003-11-22  graydon hoare  <graydon@pobox.com>

	* lua.cc, lua.hh (hook_get_http_proxy): New hook.
	* std_hooks.lua (get_http_proxy): Default uses HTTP_PROXY.
	(get_connect_addr): Undefine, it's for tunnels alone now.
	* network.cc: Use new hook.
	* http_tasks.hh, http_tasks.cc: Teach about proxies (sigh).
	* monotone.texi: Document new hooks.

2003-11-22  graydon hoare  <graydon@pobox.com>

	* lua.cc, lua.hh (hook_get_connect_addr): New hook.
	* std_hooks.lua (get_connect_addr): Default uses HTTP_PROXY.
	* network.cc, network.hh: Use new hook.
	* http_tasks.cc: Teach about HTTP/1.1.
	* cert.cc (bogus_cert_p): Fix UI ugly.

2003-11-21  graydon hoare  <graydon@pobox.com>

	* constants.hh (postsz): New constant for suggested post size.
	* database.cc, database.hh (queue*): Change db API slightly.
	* commands.cc (queue): Adjust to changed db API.
	* network.cc (post_queued_blobs_to_network): Switch to doing
	incremental posts.
	* cert.cc (write_rename_edge, read_rename_edge): Put files on
	separate lines to accomodate future i18n work.
	* work.cc (add_to_attr_map, write_attr_map): Reorder fields to
	accomodate future i18n work.
	* monotone.texi: Document it.
	* configure.ac, NEWS: Mention 0.8 release.

	Release point (v 0.8).

2003-11-16  Tom Tromey  <tromey@redhat.com>

	* missing: Removed generated file.

2003-11-14  graydon hoare  <graydon@pobox.com>

	* commands.cc (vcheck): Add.
	* cert.cc, cert.hh (cert_manifest_vcheck): Add.
	(check_manifest_vcheck): Add.
	(calculate_vcheck_mac): Add.
	* constants.hh (vchecklen): New constant.
	* mac.hh: Re-add.
	* monotone.texi (Hash Integrity): New section.
	* monotone.1: Document vcheck.

2003-11-14  graydon hoare  <graydon@pobox.com>

	* database.cc, database.hh (reverse_queue): New class.
	(compute_older_version): New functions.
	(get_manifest_delta): Remove.
	* network.cc, network.hh (queue_blob_for_network): Remove.
	* packet.cc, packet.hh (queueing_packet_writer): Change UI,
	write to queue directly, accept optional<reverse_queue>.
	* cert.cc (write_paths_recursive): Rewrite to use constant
	memory.
	* commands.cc (queue, queue_edge_for_target_ancestor):
	Install optional<reverse_queue> in qpw.
	* tests/t_cross.at: Ignore new UI chatter.
	* monotone.texi (Transmitting Changes): Change UI output.

2003-11-13  graydon hoare  <graydon@pobox.com>

	* Makefile.am (AUTOMAKE_OPTIONS): Require 1.7.1
	* commands.cc (addtree): Wrap in transaction guard.
	* database.cc, database.hh (manifest_delta_exists): Add.
	(get_manifest_delta): Add.
	* cert.cc (write_paths_recursive): Use partial deltas.
	* manifest.cc, manifest.hh (read_manifest_map): New variant.
	* patch_set.cc, patch_set.hh (patch_set): Add map_new, map_old
	fields.
	(manifests_to_patch_set) Store new field.
	(patch_set_to_packets) Don't read manifest versions from db.
	* std_hooks.lua (ignore_file): ignore .a, .so, .lo, .la, ~ files.
	* tests/t_cvsimport.at: New test.
	* testsuite.at: Call it.

2003-11-10  graydon hoare  <graydon@pobox.com>

	* commands.cc (find_oldest_ancestors): New function.
	(queue): New "addtree" subcommand.
	* monotone.texi: Document it.
	* monotone.1: Document it.

2003-11-10  graydon hoare  <graydon@pobox.com>

	* file_io.cc (walk_tree_recursive): Ignore MT/

2003-11-09  graydon hoare  <graydon@pobox.com>

	* database.cc (dump, load): Implement.
	* commands.cc (db): Call db.dump, load.
	* cycle_detector.hh: Skip when no in-edge on src.
	* monotone.texi: Document dump and load, add some
	special sections.
	* monotone.1: Mention dump and load.

2003-11-09  graydon hoare  <graydon@pobox.com>

	* rcs_file.hh (rcs_symbol): New structure.
	* rcs_file.cc (symbol): New rule.
	* rcs_import.cc (find_branch_for_version): New function.
	(cvs_key::branch): New field.
	(store_auxilliary_certs): Cert branch tag.
	* cycle_detector.hh: Fix bugs, don't use quick_alloc.
	* commands.cc (checkout): Add --branch based version.
	* monotone.texi: Document new command variant.
	* monotone.1: Ditto.

2003-11-09  graydon hoare  <graydon@pobox.com>

	* quick_alloc.hh: New file.
	* Makefile.am: Add it.
	* cycle_detector.hh: Rewrite.
	* manifest.hh: Use quick_alloc.
	* vocab.cc: Relax path name requirements a bit.
	* sqlite/sqliteInt.h: Up size of row to 16mb.

2003-11-02  graydon hoare  <graydon@pobox.com>

	* commands.cc (post): Post everything if no URL given; don't base
	decision off branch name presence.
	* app_state.cc, monotone.cc, file_io.cc, file_io.hh: Support
	absolutifying args.
	* lua.hh, lua.cc, std_hooks.lua (hook_get_mail_hostname): New hook.
	* monotone.texi: Document it.
	* monotone.texi, monotone.1: Minor corrections, new sections.
	* monotone.cc: Don't look in $ENV at all.
	* network.cc: Correct MX logic.
	* nntp_tasks.cc, smtp_tasks.cc: Separate postlines state.
	* smtp_tasks.cc: Correct some SMTP logic.
	* configure.ac, NEWS: Mention 0.7 release.

	Release point (v 0.7).

2003-11-01  graydon hoare  <graydon@pobox.com>

	* http_tasks.cc: Drop extra leading slashes in HTTP messages.

2003-10-31  graydon hoare  <graydon@pobox.com>

	* commands.cc, database.cc, database.hh, lua.cc, lua.hh,
	network.cc, network.hh, packet.cc, packet.hh, schema.sql,
	schema_migration.cc, tests/t_http.at, tests/t_nntp.at, vocab.cc:
	Eliminate "groupname", use lone URL.
	* monotone.texi: Update to cover new URL rules.
	* network.cc, network.hh, lua.cc, lua.hh, smtp_tasks.cc:
	Implement "mailto" URLs.
	* tests/t_smtp.at: New test.
	* testsuite.at: Call it.

2003-10-31  graydon hoare  <graydon@pobox.com>

	* patch_set.cc (manifests_to_patch_set): Second form with explicit renames.
	(manifests_to_patch_set): Split edit+rename events when we see them.
	* commands.cc (status, commit): Include explicit rename set.
	* diff_patch.cc (merge3): Accept edit+rename events split by patch_set.cc.
	* smtp_tasks.hh, smtp_tasks.cc: New files.
	* nntp_machine.hh, nntp_machine.cc: Rename to proto_machine.{hh,cc} (woo!)
	* nntp_tasks.cc: Adjust to use proto_ prefix in various places.
	* proto_machine.cc (read_line): get() into streambuf.
	* Makefile.am: Cover renames and adds.

2003-10-31  graydon hoare  <graydon@pobox.com>

	* diff_patch.cc (merge3): Extract renames.
	* commands.cc (calculate_new_manifest_map): Extract renames.
	(try_one_merge): Extract renames, propagate to merge target.
	(commit): Extract renames, propagate to commit target.
	* cert.cc (calculate_renames_recursive): Fix wrong logic.
	(find_common_ancestor_recursive): Stall advances at top of graph.
	* patch_set.cc: (manifests_to_patch_set): Teach about historical
	renames.
	* tests/t_erename.at: New test for edit+rename events.
	* testsuite.at: Call t_erename.at.

2003-10-30  graydon hoare  <graydon@pobox.com>

	* patch_set.cc (operator<): s/a/b/ in a few places, yikes!
	* cert.cc: Add machinery for rename edge certs.
	* commands.cc: Call diff(manifest,manifest) directly.
	* tests/t_nntp.at: Kill tcpserver DNS lookups on nntp test.
	* network.cc (parse_url): Character class typo fix, from
	Johannes Winkelmann.
	* app_state.hh, cert.hh, commands.hh, cycle_detector.hh,
	database.hh, diff_patch.cc, diff_patch.hh, http_tasks.hh,
	interner.hh, keys.hh, lua.hh, manifest.hh, network.hh,
	nntp_machine.hh, nntp_tasks.hh, packet.hh, patch_set.hh,
	transforms.hh, update.hh, vocab.hh, work.hh, xdelta.hh:
	fix use of std:: prefix / "using namespace" pollution.

2003-10-27  graydon hoare  <graydon@pobox.com>

	* lua/liolib.c (io_mkstemp): Portability fix
	from Ian Main.
	* xdelta.cc,hh (compute_delta): New manifest-specific variant.
	* transforms.cc,hh (diff): Same.
	* rcs_import.cc: Various speedups to cvs import.

2003-10-26  graydon hoare  <graydon@pobox.com>

	* cert.cc (get_parents): New function.
	(write_paths_recursive): New function.
	(write_ancestry_paths): New function.
	* cert.hh (write_ancestry_paths): Declare.
	* commands.cc (queue_edge_for_target_ancestor):
	Call write_ancestry_paths for "reposting" queue
	strategy.

2003-10-25  graydon hoare  <graydon@pobox.com>

	* commands.cc (log): Skip looking inside nonexistent
	manifests for file comments.

2003-10-24  graydon hoare  <graydon@pobox.com>

	* adns/*.c, adns/*.h: Import adns library.
	* Makefile.am: Update to build adns into lib3rdparty.a.
	* AUTHORS: Mention adns.
	* network.cc: Call adns functions, not gethostbyname.

2003-10-20  Nathaniel Smith  <njs@codesourcery.com>

	* patch_set.cc (patch_set_to_text_summary): Give more detailed
	output.
	* commands.cc (get_log_message, status, diff): Use
	patch_set_to_text_summary for complete description.

2003-10-22  graydon hoare  <graydon@pobox.com>

	* monotone.texi: Document 'queue' command.
	* monotone.1: Likewise.

2003-10-22  graydon hoare  <graydon@pobox.com>

	* diff_patch.cc
	(infer_directory_moves): New function.
	(rebuild_under_directory_moves): New function.
	(apply_directory_moves): New function.
	(merge3): Handle directory moves.
	* tests/t_renamed.at: New test for dir renames.
	* testsuite.at: Call it.

2003-10-21  graydon hoare  <graydon@pobox.com>

	* commands.cc (queue): New command.
	(list): Add "queue" subcommand, too.

2003-10-21  graydon hoare  <graydon@pobox.com>

	* diff_patch.cc (merge_deltas): New function.
	(check_map_inclusion): New function.
	(check_no_intersect): New function.
	(merge3): Rewrite completely.
	* tests/t_rename.at: New test.
	* testsuite.at: Call it.
	* file_io.cc, file_io.hh (make_dir_for): New function.
	* commands.cc (update): Call make_dir_for on update.

2003-10-20  graydon hoare  <graydon@pobox.com>

	* commands.cc: Replace [] with idx() everywhere.

2003-10-20  Tom Tromey  <tromey@redhat.com>

	* cert.hh (get_branch_heads): Updated.
	Include <set>.
	* commands.cc (head): Updated for new get_branch_heads.
	(merge): Likewise.
	(propagate): Likewise.
	* cert.cc (get_branch_heads): Use set<manifest_id>.

	* commands.cc (merge): Use all caps for metasyntactic variable.
	(heads): Likewise.

	* network.cc (post_queued_blobs_to_network): Do nothing if no
	packets to post.

2003-10-20  graydon hoare  <graydon@pobox.com>

	* cert.cc (get_branch_heads): Fix dumb bug.
	* diff_patch.cc (merge3): Fix dumb bug.
	(merge2): Fix dumb bug.
	(try_to_merge_files): Fix dumb bug.

2003-10-20  graydon hoare  <graydon@pobox.com>

	* file_io.cc (tilde_expand): New function.
	* monotone.cc (cpp_main): Expand tildes in
	db and rcfile arguments.

2003-10-20  graydon hoare  <graydon@pobox.com>

	* rcs_import.cc (import_cvs_repo): Check key existence
	at beginning of import pass, to avoid wasted work.

2003-10-19  Tom Tromey  <tromey@redhat.com>

	* commands.cc (log): Add each seen id to `cycles'.

2003-10-19  graydon hoare  <graydon@pobox.com>

	* AUTHORS: Mention Tecgraf PUC-Rio and their
	copyright.
	* Makefile.am: Mention circular buffer stuff.
	* configure.ac, NEWS: Mention 0.6 release.
	* cert.hh, cert.cc (erase_bogus_certs): file<cert> variant.
	* commands.cc (log): Erase bogus certs before writing,
	cache comment-less file IDs.
	* monotone.spec: Don't specify install-info args,
	do build with optimization on RHL.

	Release point (v 0.6).

2003-10-19  Matt Kraai  <kraai@ftbfs.org>

	* commands.cc (merge): Use app.branch_name instead of args[0] for
	the branch name.

2003-10-17  graydon hoare  <graydon@pobox.com>

	* commands.cc (log): New command.
	Various other bug fixes.
	* monotone.1, monotone.texi: Minor updates.

2003-10-17  graydon hoare  <graydon@pobox.com>

	* monotone.texi: Expand command and hook references.
	* commands.cc: Disable db dump / load commands for now.

2003-10-16  graydon hoare  <graydon@pobox.com>

	* sanity.hh: Add a const version of idx().
	* diff_patch.cc: Change to using idx() everywhere.
	* cert.cc (find_common_ancestor): Rewrite to recursive
	form, stepping over historic merges.
	* tests/t_cross.at: New test for merging merges.
	* testsuite.at: Call t_cross.at.

2003-10-10  graydon hoare  <graydon@pobox.com>

	* lua.hh, lua.cc (hook_apply_attribute): New hook.
	* work.hh, work.cc (apply_attributes): New function.
	* commands.cc (update_any_attrs): Update attrs when writing to
	working copy.
	* std_hooks.lua (temp_file): Use some env vars.
	(attr_functions): Make table of attr-setting functions.

2003-10-10  graydon hoare  <graydon@pobox.com>

	* work.cc: Fix add/drop inversion bug.
	* lua/*.{c,h}: Import lua 5.0 sources.
	* lua.cc: Rewrite lua interface completely.
	* std_hooks.lua, test_hooks.lua, testsuite,
	tests/t_persist_phrase.at, configure.ac, config.h.in, Makefile.am:
	Modify to handle presence of lua 5.0.

2003-10-08  graydon hoare  <graydon@pobox.com>

	* rcs_import.cc: Attach aux certs to child, not parent.
	* manifest.cc: Speed up some calculations.
	* keys.cc: Optionally cache decoded keys.

2003-10-07  graydon hoare  <graydon@pobox.com>

	* manifest.hh, manifest.cc, rcs_import.cc: Write manifests w/o
	compression.
	* vocab.hh, vocab.cc: Don't re-verify verified data.
	* ui.hh, ui.cc: Minor efficiency tweaks.

2003-10-07  graydon hoare  <graydon@pobox.com>

	* commands.cc, work.cc, work.hh: Add some preliminary stuff
	to support explicit renaming, .mt-attrs.
	* monotone.texi: Add skeletal sections for command reference,
	hook reference, CVS phrasebook. Fill in some parts.

2003-10-02  graydon hoare  <graydon@pobox.com>

	* boost/circular_buffer*.hpp: Add.
	* AUTHORS, cert.cc, commands.cc, database.cc,
	diff_patch.cc, http_tasks.cc, keys.cc, lua.cc, manifest.cc,
	network.cc, nntp_machine.cc, packet.cc, patch_set.cc,
	rcs_import.cc, sanity.cc, sanity.hh, ui.hh, update.cc,
	vocab_terms.hh, work.cc:
	remove existing circular buffer code, replace all
	logging and asserty stuff with boost::format objects
	rather than vsnprintf.

2003-10-01  graydon hoare  <graydon@pobox.com>

	* testsuite.at: Don't use getenv("HOSTNAME").
	* database.cc (exec, fetch): Do va_end/va_start again in between
	logging and executing query.

2003-09-28  Tom Tromey  <tromey@redhat.com>

	* monotone.texi: Added @direntry.

2003-09-27  Nathaniel Smith  <njs@pobox.com>

	* monotone.cc: Remove "monotone.db" default to --db
	option in help text.

2003-09-27  graydon hoare  <graydon@pobox.com>

	* diff_patch.cc: Rework conflict detection.
	* rcs_import.cc: Remove some pointless slowness.
	* monotone.spec: Install info files properly.

	Release point (v 0.5).

2003-09-27  graydon hoare  <graydon@pobox.com>

	* AUTHORS, NEWS, configure.ac: Update for 0.5 release.
	* monotone.texi: Various updates.
	* xdelta.cc (compute_delta): Fix handling of empty data.
	* database.cc (sql): Require --db for init.
	* work.cc (read_options_map): Fix options regex.

2003-09-27  graydon hoare  <graydon@pobox.com>

	* lcs.hh: New jaffer LCS algorithm.
	* interner.hh, rcs_import.cc: Templatize interner.
	* diff_patch.hh: Use interner, new LCS.

2003-09-27  Tom Tromey  <tromey@redhat.com>

	* commands.cc (fetch): Always try lua hook; then default to all
	known URLs.

2003-09-26  Tom Tromey  <tromey@redhat.com>

	* commands.cc (tag): Use all-caps for meta-syntactic variables.
	(comment, add, cat, complete, mdelta, fdata): Likewise.

	* monotone.1: There's no default database.
	* monotone.texi (OPTIONS): There's no default database.

	* database.cc (sql): Throw informative error if database name not
	set.
	* app_state.cc (app_state): Default to no database.

2003-09-26  graydon hoare  <graydon@pobox.com>

	* debian/*, monotone.spec: Add packaging control files.

2003-09-24  graydon hoare  <graydon@pobox.com>

	* database.cc, database.hh (debug): New function.
	* commands.cc (debug): New command.
	* cert.cc, cert.hh (guess_branch): New function.
	* commands.cc (cert): Queue certs to network servers.
	* commands.cc (cert, commit): Use guess_branch.
	* commands.cc (list): List unknown, ignored files.
	* monotone.texi, monotone.1: Document.

2003-09-24  graydon hoare  <graydon@pobox.com>

	* commands.cc (queue_edge_for_target_ancestor): Queue the
	correct ancestry cert, from child to target, as well as
	patch_set.

2003-09-22  graydon hoare  <graydon@pobox.com>

	* depot_schema.sql, schema_migration.cc,
	schema_migration.hh: Add.
	* database.cc, depot.cc: Implement schema migration.
	* database.cc, commands.cc: Change to db ... cmd.
	* monotone.texi, monotone.1: Document command change.
	* depot.cc: Fix various query bugs.

2003-09-21  Nathaniel Smith  <njs@codesourcery.com>

	* depot.cc (depot_schema): Remove unique constraint on (contents),
	replace with unique constraint on (groupname, contents).

2003-09-21  Nathaniel Smith  <njs@codesourcery.com>

	* commands.cc (diff): Take manifest ids as arguments.  Add
	explanatory text on files added, removed, modified.

2003-09-19  Tom Tromey  <tromey@redhat.com>

	* commands.cc (genkey): Use all-caps for meta-syntactic variable.
	(cert, tag, approve, disapprove, comment, add, drop, commit,
	update, revert, cat, checkout, co, propagate, complete, list, ls,
	mdelta, fdelta, mdata, fdata, mcerts, fcerts, pubkey, privkey,
	fetch, post, rcs_import, rcs): Likewise.
	(explain_usage): Indent explanatory text past the command names.

2003-09-17  Tom Tromey  <tromey@redhat.com>

	* commands.cc (list): Don't compute or use "subname".

	* commands.cc (revert): Handle case where argument is a
	directory.
	* tests/t_revert.at: Test for revert of directory.

	* testsuite.at (MONOTONE_SETUP): Use "monotone initdb".
	* monotone.1: Document "initdb".
	* monotone.texi (Commands): Document initdb.
	(Creating a Database): New node.
	(Getting Started): Refer to it.
	* commands.cc (initdb): New command.
	* database.cc (database::sql): New argument `init'.
	(database::initialize): New method.
	* database.hh (database::initalize): Declare.
	(database::sql): New argument `init'.

2003-09-17  Tom Tromey  <tromey@redhat.com>

	* tests/t_persist_phrase.at: Use "ls certs".
	* tests/t_nntp.at: Use "ls certs".
	* tests/t_genkey.at: Use "ls keys" and "ls certs".

2003-09-16  Tom Tromey  <tromey@redhat.com>

	* monotone.1: Document "list branches".
	* commands.cc (ls_certs): New function, from `lscerts' command.
	(ls_keys): New function, from `lskeys' command.
	(ls_branches): New function.
	(list): New command.
	(ls): New alias.
	(explain_usage): Split parameter info at \n.
	* monotone.texi (Adding Files): Use "list certs".
	(Committing Changes): Likewise.
	(Forking and Merging): Likewise.
	(Commands): Likewise.
	(Generating Keys): Use "list keys".
	(Commands): Likewise.
	(Commands): Mention "list branches".
	(Branches): Likewise.

2003-09-15  graydon hoare  <graydon@redhat.com>

	* http_tasks.cc: Fix networking to handle long input.

	* ui.cc, ui.hh: Only pad with blanks enough to cover old output
	when ticking.

	* update.cc, cert.cc, commands.cc: Fix cert fetching functions to
	remove bogus certs.

2003-09-15  Tom Tromey  <tromey@redhat.com>

	* monotone.1: Don't mention MT_KEY or MT_BRANCH.

	* monotone.texi (Getting Started): Don't mention MT_DB or
	MT_BRANCH.
	(Adding Files): Explicitly use --db and --branch.
	* app_state.hh (app_state): New fields options, options_changed.
	Declare new methods.  Include work.hh.
	* work.cc (work_file_name): New constant.
	(add_to_options_map): New structure.
	(get_options_path): New function.
	(read_options_map, write_options_map): Likewise.
	* work.hh (options_map): New type.
	(get_options_path, read_options_map, write_options_map): Declare.
	* commands.cc (add, drop, commit, update, revert, checkout,
	merge): Write options file.
	* app_state.cc (database_option, branch_option): New constants.
	(app_state::app_state): Read options file.
	(app_state::set_database): New method.
	(app_state::set_branch): Likewise.
	(app_state::write_options): Likewise.
	Include work.hh.
	* monotone.cc (cpp_main): Don't set initial database name on
	app.  Use new settor methods.  Don't look at MT_BRANCH or MT_DB.

2003-09-14  graydon hoare  <graydon@pobox.com>

	* vocab.cc, vocab.hh: Add streamers for vocab terms in preparation
	for switch to formatter.

	* cert.cc (check_signature): Treat missing key as failed check.
	* commands.cc (lscerts): Warn when keys are missing.

	* rcs_import.cc, nntp_tasks.cc, http_tasks.cc: Tick progress.

	* sanity.cc, monotone.cc: Tidy up output a bit.

	* xdelta.cc: Add code to handle empty files. Maybe correct?

	* ui.cc, ui.hh: Add.

2003-09-13  Tom Tromey  <tromey@redhat.com>

	* tests/t_nntp.at: If we can't find tcpserver or snntpd, skip the
	test.
	* tests/t_http.at: If we can't find boa or depot.cgi, skip the
	test.

2003-09-12  graydon hoare  <graydon@pobox.com>

	* update.cc (pick_update_target): Only insert base rev as update
	candidate if it actually exists in db.

	* commands.cc, database.cc, database.hh: Implement id completion
	command, and general id completion in all other commands.

2003-09-12  Tom Tromey  <tromey@redhat.com>

	* commands.cc (revert): A deleted file always appears in the
	manifest.
	* tests/t_revert.at: Check reverting a change plus a delete; also
	test reverting by file name.

	* work.cc (deletion_builder::visit_file): Check for file in
	working add set before looking in manifest.
	* tests/t_drop.at: Added add-then-drop test.

	* testsuite.at: Include t_drop.at.
	* tests/t_drop.at: New test.
	* work.cc (visit_file): Check for file in working delete set
	before looking in manifest.

2003-09-12  Tom Tromey  <tromey@redhat.com>

	* Makefile.am ($(srcdir)/testsuite): tests/atconfig and
	tests/atlocal are not in srcdir.

	* Makefile.am (TESTS): unit_tests is not in srcdir.

2003-09-11  graydon hoare  <graydon@pobox.com>

	* commands.cc: Check for MT directory in status.
	* commands.cc: Require directory for checkout.
	* commands.cc: Delete MT/work file after checkout.
	* commands.cc: Implement 'revert', following tromey's lead.
	* commands.cc: Print base, working manifest ids in status.

	* diff_patch.cc: Further merge corrections.
	* diff_patch.cc (unidiff): Compensate for occasional miscalculation
	of LCS.

	* tests/t_merge.at: Check that heads works after a merge.
	* tests/t_fork.at:  Check that heads works after a fork.
	* tests/t_genkey.at: Remove use of 'import'.
	* tests/t_cwork.at: Check deletion of work file on checkout.
	* tests/t_revert.at: Check that revert works.

	* commands.cc, monotone.cc: Report unknown commands nicely.

2003-09-08  graydon hoare  <graydon@pobox.com>

	* tests/merge.at: Accept tromey's non-error case for update.

	* commands.cc(try_one_merge): Write merged version to packet
	writer, not directly to db.
	(merge): Write branch, changelog cert on merged version to db.

	* std_hooks.lua(merge3): Open result in mode "r", not "w+".

2003-09-06  Tom Tromey  <tromey@redhat.com>

	* update.cc (pick_update_target): Not an error if nothing to
	update.

	* monotone.texi: Use VERSION; include version.texi.

	* monotone.1: Document "co".
	* monotone.texi (Commands): Document "co".
	* commands.cc (ALIAS): New macro.
	(co): New alias.

	* README: Updated.

	* txt2c.cc: Added missing file.

	* texinfo.tex, INSTALL, Makefile.in, aclocal.m4, compile, depcomp,
	install-sh, missing, mkinstalldirs: Removed generated files.

2003-09-04  graydon hoare  <graydon@pobox.com>

	* Makefile.am, depot.cc, http_tasks.cc, http_tasks.hh,
	lua.cc, lua.hh, monotone.texi, network.cc, tests/t_http.at,
	vocab_terms.hh:

	Use public key signatures to talk to depot, not mac keys.

	* commands.cc, file_io.cc, monotone.texi, monotone.1,
	tests/t_scan.at, tests/t_import.at, work.cc, work.hh:

	Remove the 'import' and 'scan' commands, in favour of generalized
	'add' which chases subdirectories.

	* configure.ac, NEWS:

	Release point (v 0.4).

2003-09-03  graydon hoare  <graydon@pobox.com>

	* monotone.texi: Expand notes about setting up depot.

	* update.cc: Update by ancestry. Duh.

2003-09-02  graydon hoare  <graydon@pobox.com>

	* boost/socket/streambuf.hpp: Bump ppos on overflow.

	* packet.cc, transforms.cc, transforms.hh: Add function for
	canonicalization of base64 encoded strings. Use on incoming cert
	packet values.

	* commands.cc: Change fetch and post to take URL/groupname params
	rather than branchname.

	* network.cc, network.hh, depot.cc, http_tasks.cc: Fix URL parser,
	improve logging, change signatures to match needs of commands.cc

	* Makefile.am: Don't install txt2c or unit_tests.

	* Makefile.am: Build depot.cgi not depot.

	* database.cc, database.hh: Add "all known sources" fetching support.

	* patch_set.cc: Sort in a path-lexicographic order for nicer summaries.

	* monotone.texi: Expand coverage of packets and networking.

	* tests/t_nntp.at, tests/t_http.at: Update to provide URL/groupname
	pairs.

2003-09-02  Tom Tromey  <tromey@redhat.com>

	* aclocal.m4, monotone.info: Removed generated files.

2003-08-31  Nathaniel Smith  <njs@codesourcery.com>

	* configure.ac: Check for lua40/lua.h, lua40/lualib.h and -llua40,
	-lliblua40.
	* config.h.in: Add LUA_H, LIBLUA_H templates, remove HAVE_LIBLUA,
	HAVE_LIBLUALIB templates.
	* lua.cc: Include config.h.  Use LUA_H, LIBLUA_H macros.

2003-08-29  graydon hoare  <graydon@pobox.com>

	* Makefile.am, txt2c.cc, lua.cc, database.cc:
	Use a C constant-building converter rather than objcopy.

	* cert.cc, cert.hh, packet.cc, packet.hh, diff_patch.cc,
	rcs_import.cc:
	Modify cert functions to require a packet consumer, do no implicit
	database writing.

	* commands.cc, database.cc, database.hh, schema.sql, network.cc:
	Modify packet queueing strategy to select ancestors from known
	network server content, rather than most recent edge.

2003-08-25  graydon hoare  <graydon@pobox.com>

	* AUTHORS, ChangeLog, Makefile.am, NEWS, configure.ac,
	tests/t_http.at: Release point (v 0.3)

2003-08-24  graydon hoare  <graydon@pobox.com>

	* nntp_tasks.cc: Measure success from postlines state.
	* network.cc: Print summary counts of transmissions.
	* packet.cc: Count packets into database.
	* depot.cc: Add administrative commands, fix a bunch of
	little bugs.
	* t_http.at: Testcase for depot-driven communication.
	* monotone.texi: Update to reflect depot existence.
	* http_tasks.cc: Pick bugs out.

2003-08-24  graydon hoare  <graydon@pobox.com>

	* commands.cc: Wash certs before output.
	* *.cc,*.hh: Adjust cert packet format to
	be more readable, avoid superfluous gzipping.

2003-08-24  graydon hoare  <graydon@pobox.com>

	* configure, Makefile.in: Remove generated files, oops.
	* commands.cc: Implement 'propagate'.
	* lua.cc, lua.hh, network.cc, network.hh: Remove
	'aggregate posting' stuff.
	* network.cc: Batch postings into larger articles.
	* diff_patch.hh, diff_patch.cc: Implement basic
	merge2-on-manifest.

2003-08-23  graydon hoare  <graydon@pobox.com>

	* monotone.cc: Handle user-defined lua hooks as
	overriding internal / .monotonerc hooks no matter
	where on cmd line they occur.
	* update.cc: Made failures more user-friendly.
	* lua.cc: Improve logging a bit.
	* testsuite.at, tests/*.{at,in}, testsuite/: Rewrite tests in
	autotest framework, move to tests/ directory.
	* boost/io/*, cryptopp/hmac.h: Add missing files.

2003-08-23  Tom Tromey  <tromey@redhat.com>

	* monotone.cc (OPT_VERSION): New macro.
	(cpp_main): Handle OPT_VERSION.
	(options): Added `version' entry.
	Include config.h.

2003-08-21  Tom Tromey  <tromey@redhat.com>

	* database.cc: Include "sqlite/sqlite.h", not <sqlite.h>.

2003-08-20  graydon hoare  <graydon@pobox.com>

	* boost/*:
	incorporate boost sandbox bits, for now.

	* Makefile.am, Makefile.in, configure, configure.ac, diff_patch.cc,
	http_tasks.cc, http_tasks.hh, network.cc, nntp_machine.cc,
	nntp_machine.hh, nntp_tasks.cc, nntp_tasks.hh, testsuite/t_nntp.sh:

	fix up networking layer to pass nntp tests again

2003-08-19  graydon hoare  <graydon@pobox.com>

	* Makefile.am, Makefile.in, app_state.hh, cert.cc, commands.cc,
	constants.hh, cryptopp/misc.h, database.cc, depot.cc,
	http_tasks.cc, http_tasks.hh, keys.cc, lua.cc, lua.hh, monotone.cc,
	network.cc, network.hh, nntp_machine.cc, nntp_machine.hh,
	nntp_tasks.cc, nntp_tasks.hh, packet.cc, packet.hh, rcs_import.cc,
	sanity.cc, sanity.hh, schema.sql, test_hooks.lua,
	testsuite/runtest.sh, testsuite/t_null.sh, vocab_terms.hh:

	major surgery time
	- move to multi-protocol posting and fetching.
	- implement nicer failure modes for sanity.
	- redo commands to print nicer, fail nicer.

2003-08-18  graydon hoare  <graydon@pobox.com>

	* Makefile.am, Makefile.in, adler32.hh, database.cc, depot.cc,
	mac.hh, xdelta.cc, Makefile.am, Makefile.in:

	first pass at a depot (CGI-based packet service)

2003-08-08  graydon hoare  <graydon@pobox.com>

	* Makefile.am, Makefile.in AUTHORS, ChangeLog, Makefile.am,
	Makefile.in, NEWS, monotone.1, monotone.info, monotone.texi:

	release point (v 0.2)

2003-08-08  graydon hoare  <graydon@pobox.com>

	* cert.cc, cert.hh, interner.hh, rcs_import.cc:

	auxilliary certs

	* cert.cc, cert.hh, cycle_detector.hh, interner.hh, patch_set.cc,
	rcs_import.cc:

	improvements to cycle detection stuff

2003-08-05  graydon hoare  <graydon@pobox.com>

	* rcs_import.cc:

	almost even more seemingly correct CVS graph reconstruction (still slow)

	* sqlite/* cryptopp/* Makefile.am, Makefile.in, aclocal.m4,
	config.h.in, configure, configure.ac, file_io.cc, keys.cc,
	sanity.cc, sanity.hh, transforms.cc:

	minimizing dependencies on 3rd party libs by importing the
	necessary bits and rewriting others.

	* cert.cc, cert.hh, rcs_import.cc:

	cvs import seems to be working, but several linear algorithms need
	replacement

2003-07-28  graydon hoare  <graydon@pobox.com>

	* Makefile.am, Makefile.in, cert.cc, commands.cc, database.cc,
	database.hh, manifest.cc, rcs_file.cc, rcs_import.cc,
	rcs_import.hh, vocab.cc, xdelta.cc:

	cvs graph reconstruction hobbling along.

2003-07-21  graydon hoare  <graydon@pobox.com>

	* database.cc, xdelta.cc, xdelta.hh:

	piecewise xdelta; improves speed a fair bit.

2003-07-11  graydon hoare  <graydon@pobox.com>

	* Makefile.am, Makefile.in, config.h.in, configure, configure.ac,
	transforms.cc, xdelta.cc, xdelta.hh:

	implement xdelta by hand, forget 3rd party delta libs.

2003-07-02  graydon hoare  <graydon@pobox.com>

	* database.cc, rcs_import.cc, transforms.cc, transforms.hh:

	speedups all around in the storage system

2003-07-01  graydon hoare  <graydon@pobox.com>

	* database.hh, rcs_import.cc, transforms.cc, transforms.hh: speed

	improvements to RCS import

2003-06-30  graydon hoare  <graydon@pobox.com>

	* rcs_import.cc, transforms.cc:

	some speed improvements to RCS import

2003-06-29  graydon hoare  <graydon@pobox.com>

	* commands.cc, database.hh, rcs_import.cc, transforms.cc:

	RCS file import successfully (albeit slowly) pulls in some pretty
	large (multi-hundred revision, >1MB) test cases from GCC CVS

	* Makefile.in, commands.cc, rcs_file.cc, rcs_file.hh,
	rcs_import.cc, rcs_import.hh,

	Makefile.am: preliminary support for reading and walking RCS files

2003-04-09  graydon hoare  <graydon@pobox.com>

	* autogen.sh: oops
	* */*: savannah import

2003-04-06  graydon hoare  <graydon@pobox.com>

	* initial release.
<|MERGE_RESOLUTION|>--- conflicted
+++ resolved
@@ -1,8 +1,3 @@
-<<<<<<< HEAD
-2005-01-23  Derek Scherger  <derek@echologic.com>
-
-	* database.{cc,hh}: convert queries to use prepared statements
-=======
 2005-04-22  Christof Petig <christof@petig-baender.de>
 
 	* sqlite/*: update to sqlite 3.2.1
@@ -3110,7 +3105,10 @@
 	* ui.cc (fatal): Likewise.
 
 	* tests/t_vcheck.at: New priority "todo", tweak descriptive text.
->>>>>>> 7df82b01
+
+2005-01-23  Derek Scherger  <derek@echologic.com>
+
+	* database.{cc,hh}: convert queries to use prepared statements
 
 2005-01-22  Nathaniel Smith  <njs@codesourcery.com>
 
