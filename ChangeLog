--- conflicted
+++ resolved
@@ -1,4 +1,3 @@
-<<<<<<< HEAD
 2004-11-17  Joel Rosdahl  <joel@rosdahl.net>
 
 	* commands.cc (diff): Don't print hashes around diff output if
@@ -16,6 +15,78 @@
 	* testsuite.at: Add new test.
 	* monotone.texi: Document new update argument.
 
+2004-11-17  Nathaniel Smith  <njs@codesourcery.com>
+
+	* netsync.cc (request_fwd_revisions): Rename 'first_attached_edge'
+	to 'an_attached_edge', because it does not represent the first
+	attached edge.  Likewise for 'first_attached_cset'.
+	(analyze_attachment): Remove early exit from loop; we want to
+	analyze the entire graph, not just some linear subgraphs.
+
+	* revision.cc (ensure_parents_loaded): Filter out the null
+	revision when calculating parents.
+	* change_set.hh (null_id): Define for 'revision_id's.
+
+	* tests/t_merge2_add.at: New test.
+	* tests/t_merge2_data.at: New test.
+	* tests/t_related_merge2_data.at: New test.
+	* tests/t_merge_add.at: New test.
+	* tests/t_netsync_pubkey.at: New test.
+	* tests/t_netsync_repeated.at: New test.
+	* tests/t_netsync_unrelated.at: New test.
+
+
+	* testsuite.at: Add new tests.
+	(NETSYNC_SETUP): New macro.
+	(MONOTONE2): New macro.
+	(RUN_NETSYNC): New macro.
+	(ADD_FILE): New macro.
+	(SET_FILE): New macro.
+	(COMMIT): New macro.
+	* tests/t_netsync.at: Use them.
+
+	* tests/t_singlenetsync.at: Add 'netsync' keyword'.  Rename to...
+	* tests/t_netsync_single.at: ...this.
+
+	* tests/t_heads_discontinuous_branch.at: XFAIL it.
+
+2004-11-17  Nathaniel Smith  <njs@codesourcery.com>
+
+	* netsync.cc: Remove hard tabs.
+
+2004-11-17  Nathaniel Smith  <njs@codesourcery.com>
+
+	* revision.cc: Remove hard tabs.
+	* change_set.hh: Likewise.
+
+2004-11-16  Nathaniel Smith  <njs@codesourcery.com>
+
+	* tests/t_heads.at: Replace last tricky case with a less tricky case.
+	* tests/t_heads_discontinuous_branch.at: New test for the really
+	tricky case.
+	* testsuite.at: Run it.
+
+2004-11-16  Nathaniel Smith  <njs@codesourcery.com>
+
+	* views.sql (trusted_parents_in_branch): Remove.
+	(trusted_children_in_branch): Remove.
+	(trusted_branch_members): New view.
+	(trusted_branch_parents): New view.
+	(branch_heads): Use the new views, not the removed ones.
+	
+	* database.cc (get_heads): Column name in 'branch_heads'
+	unavoidably changed from 'id' to 'parent'; adjust SELECT statement
+	to use new name.
+
+2004-11-16  Nathaniel Smith  <njs@codesourcery.com>
+
+	* database.cc: Remove hard tabs.
+
+2004-11-16  Nathaniel Smith  <njs@codesourcery.com>
+
+	* commands.cc (dump_diffs): Fetch delta destination, not source,
+	on new files.
+
 2004-11-15  Joel Rosdahl  <joel@rosdahl.net>
 
 	* tests/t_diff_added_file.at: Added testcase exposing a bug in
@@ -39,85 +110,11 @@
 
 	* tests/t_initfork.at: New test for merging two ancestor-less heads.
 
-=======
-2004-11-17  Nathaniel Smith  <njs@codesourcery.com>
-
-	* netsync.cc (request_fwd_revisions): Rename 'first_attached_edge'
-	to 'an_attached_edge', because it does not represent the first
-	attached edge.  Likewise for 'first_attached_cset'.
-	(analyze_attachment): Remove early exit from loop; we want to
-	analyze the entire graph, not just some linear subgraphs.
-
-	* revision.cc (ensure_parents_loaded): Filter out the null
-	revision when calculating parents.
-	* change_set.hh (null_id): Define for 'revision_id's.
-
-	* tests/t_merge2_add.at: New test.
-	* tests/t_merge2_data.at: New test.
-	* tests/t_related_merge2_data.at: New test.
-	* tests/t_merge_add.at: New test.
-	* tests/t_netsync_pubkey.at: New test.
-	* tests/t_netsync_repeated.at: New test.
-	* tests/t_netsync_unrelated.at: New test.
-
-
-	* testsuite.at: Add new tests.
-	(NETSYNC_SETUP): New macro.
-	(MONOTONE2): New macro.
-	(RUN_NETSYNC): New macro.
-	(ADD_FILE): New macro.
-	(SET_FILE): New macro.
-	(COMMIT): New macro.
-	* tests/t_netsync.at: Use them.
-
-	* tests/t_singlenetsync.at: Add 'netsync' keyword'.  Rename to...
-	* tests/t_netsync_single.at: ...this.
-
-	* tests/t_heads_discontinuous_branch.at: XFAIL it.
-
-2004-11-17  Nathaniel Smith  <njs@codesourcery.com>
-
-	* netsync.cc: Remove hard tabs.
-
-2004-11-17  Nathaniel Smith  <njs@codesourcery.com>
-
-	* revision.cc: Remove hard tabs.
-	* change_set.hh: Likewise.
-
-2004-11-16  Nathaniel Smith  <njs@codesourcery.com>
-
-	* tests/t_heads.at: Replace last tricky case with a less tricky case.
-	* tests/t_heads_discontinuous_branch.at: New test for the really
-	tricky case.
-	* testsuite.at: Run it.
-
-2004-11-16  Nathaniel Smith  <njs@codesourcery.com>
-
-	* views.sql (trusted_parents_in_branch): Remove.
-	(trusted_children_in_branch): Remove.
-	(trusted_branch_members): New view.
-	(trusted_branch_parents): New view.
-	(branch_heads): Use the new views, not the removed ones.
-	
-	* database.cc (get_heads): Column name in 'branch_heads'
-	unavoidably changed from 'id' to 'parent'; adjust SELECT statement
-	to use new name.
-
-2004-11-16  Nathaniel Smith  <njs@codesourcery.com>
-
-	* database.cc: Remove hard tabs.
-
-2004-11-16  Nathaniel Smith  <njs@codesourcery.com>
-
-	* commands.cc (dump_diffs): Fetch delta destination, not source,
-	on new files.
-
 2004-11-13  Nathaniel Smith  <njs@codesourcery.com>
 
 	* tests/t_heads.at: New test.
 	* testsuite.at: Add it.
 	
->>>>>>> 2831b5c1
 2004-11-13  Nathaniel Smith  <njs@codesourcery.com>
 
 	* monotone.texi: Fix various typos.
@@ -125,7 +122,6 @@
 	(Branch Names): New section.
 	Add me to the copyright block.
 
-<<<<<<< HEAD
 2004-11-12  Joel Rosdahl  <joel@rosdahl.net>
 
 	* monotone.texi: Fix documentation of the approve and disapprove
@@ -136,8 +132,6 @@
 
 	* monotone.texi: Fix typos.
 
-=======
->>>>>>> 2831b5c1
 2004-11-08  graydon hoare  <graydon@pobox.com>
 
 	* monotone.texi: Some minor cleanups.
