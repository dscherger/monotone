--- conflicted
+++ resolved
@@ -1,15 +1,13 @@
-<<<<<<< HEAD
 2006-01-15  Matt Johnston  <matt@ucc.asn.au>
 
 	* ui.cc: make tickers saner (203 K vs 0.2 M). 
 	Print full byte counts below 1 K.
-=======
+
 2006-01-15  Nathaniel Smith  <njs@pobox.com>
 
 	* cert.cc (load_key_pair): 
 	* keys.cc (require_password): Use accessor method, so as to
 	actually compile...
->>>>>>> 68d36d94
 
 2006-01-14  Nathaniel Smith  <njs@pobox.com>
 
