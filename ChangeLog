--- conflicted
+++ resolved
@@ -1,4 +1,920 @@
-<<<<<<< HEAD
+2005-07-18  graydon hoare  <graydon@pobox.com>
+
+	* cset.cc: More bugfixing, passes first unit test.
+
+2005-07-16  graydon hoare  <graydon@pobox.com>
+
+	* cset.cc: Bugfixing, copy-on-write, attribute support.
+
+2005-06-19  graydon hoare  <graydon@pobox.com>
+
+	* cset.cc: Rewrite-in-progress on change_set.cc.
+
+2005-06-14  Richard Levitte  <richard@levitte.org>
+
+	* std_hooks.lua (get_preferred_merge2_command,
+	get_preferred_merge3_command): EDITOR may be undefined.  In that
+	case, os.getenv() returns nil, on which string.lower() chokes.
+	It's much better to check for that and default to an empty
+	string.
+
+2005-06-11  Derek Scherger  <derek@echologic.com>
+
+	* commands.cc (complete_command): log command expansion messages
+	with L instead of P to reduce chatter
+	(status): add --brief option and corresponding output
+	(identify): add trailing space to comment gcc complains about
+	* monotone.cc: fix comment typo and add additional details for
+	command specific options
+	* monotone.texi (Automation): list inventory status code
+	combinations and descriptions
+	* tests/t_status.at: new test of status command and --brief option
+	* testsuite.at: add it
+
+2005-06-11  Matt Johnston  <matt@ucc.asn.au>
+
+	* commands.cc: revert should ignore the ignore hooks, otherwise bad
+	things happen (revert a single ignored file, resultant empty ignore list
+	reverts the whole working copy).
+	* app_state.cc, app_state.hh: give set_restriction a flag to disregard
+	file-ignore hooks.
+	* tests/t_revert_restrict.at, testsuite.at: a test
+
+2005-06-09  Riccardo Ghetta  <birrachiara@tin.it>
+
+	* std_hooks.lua: make binary_file return nil on unreadable/empty files
+	
+2005-06-10  Joel Reed  <joelwreed@comcast.com>
+
+	* commands.cc (CMD(cdiff)): Add OPT_DEPTH to command options.
+	* t_restrictions.at: Add to testcase.
+
+2005-06-09  Joel Reed  <joelwreed@comcast.com>
+
+	* commands.cc (CMD(diff)): Add OPT_DEPTH back in, as it is used.
+	* t_restrictions.at: Add to testcase to increase likelihood of 
+	keeping it around :)
+
+2005-06-10  Richard Levitte  <richard@levitte.org>
+
+	* commands.cc (CMD(diff)): Remove OPT_DEPTH, as it was never
+	used.
+
+2005-06-09  Richard Levitte  <richard@levitte.org>
+
+	* monotone.texi (Merging): I assume that "apposite" was supposed
+	to be "appropriate".
+
+2005-06-09  Riccardo Ghetta  <birrachiara@tin.it>
+
+	* diff_patch.cc/hh: honor the new manual_merge attribute
+	* file_io.cc/hh: move here the guess_binary function
+	* lua.cc: let guess_binary available to lua
+	* std_hooks.lua: handle manual_merge as an add-time attribute and
+	initialize by default make it true if the file appears to be binary.
+	Make read_contents_of_file able to read "binary" files.
+	* tests/t_merge_manual.at: tests new behaviour, superceding the
+	old XFAIL t_merge_binary.at test.
+	* monotone.texi: document changes, adding a small section on merging.
+
+2005-06-07  Nathaniel Smith  <njs@codesourcery.com>
+
+	* ChangeLog: Fixup.
+
+2005-06-07  Nathaniel Smith  <njs@codesourcery.com>
+
+	* monotone.texi (Storage and workflow): Attempt to thwart some
+	common misconceptions.
+
+2005-06-07  Nathaniel Smith  <njs@codesourcery.com>
+
+	* netsync.cc (rebuild_merkle_trees): Add a comment describing how
+	this code should work (and why it currently doesn't quite).
+
+2005-06-05  Nathaniel Smith  <njs@codesourcery.com>
+
+	* tests/t_bad_packets.at: Expect certs on a non-existent rev to
+	fail.  Run db check instead.
+	* commands.cc (complete): Let callers specify they're okay with
+	non-existent revisions.
+	(CMD(trusted)): So specify.
+
+2005-06-05  Nathaniel Smith  <njs@codesourcery.com>
+
+	* tests/t_tags.at: 'tag' on a non-existent revid should fail.
+	* commands.cc (complete): Fail on non-existent revids.
+
+2005-05-29  Nathaniel Smith  <njs@codesourcery.com>
+
+	* tests/t_epoch.at: Typo.
+	* tests/t_automate_certs.at, tests/t_selector_later_earlier.at:
+	Throw in some calls to CANONICALISE, maybe this will help on
+	Win32...
+
+2005-06-04  Timothy Brownawell  <tbrownaw@gmail.com>
+
+	* netsync.cc, netcmd.cc: Style cleanups (mostly whitespace).
+
+2005-06-04  Timothy Brownawell  <tbrownaw@gmail.com>
+
+	* netsync.cc (process_hello_cmd): Warn about collection/regex
+	usage when talking to an old server.
+
+2005-06-04  Derek Scherger  <derek@echologic.com>
+
+	* commands.cc (update): update MT/work based on the changes
+	between the chosen revision and the new merge revision
+	* tests/t_update_with_pending_drop.at: 
+	* tests/t_update_with_pending_add.at: 
+	* tests/t_update_with_pending_rename.at: un-XFAIL and clean up now
+	that things work
+
+2005-06-04  Timothy Brownawell  <tbrownaw@gmail.com>
+
+	* netcmd.{cc,hh}, netsync.cc: Move {read,write}_*_cmd_payload
+	to netcmd::{read,write}_*_cmd .
+	* netcmd.cc, netsync.cc: Compatibility infrastructure.
+	* netsync.cc: Interoperate with v4 servers.
+
+2005-06-03  Timothy Brownawell  <tbrownaw@gmail.com>
+
+	* automate.cc (print_some_output): Fix compiler warning.
+
+2005-06-04  Derek Scherger  <derek@echologic.com>
+
+	* app_state.cc (app_state): initialize diffs to false; it seemed
+	to be defaulting to true for me
+
+2005-06-04  Derek Scherger  <derek@echologic.com>
+
+	* tests/t_update_with_pending_drop.at: 
+	* tests/t_update_with_pending_add.at: 
+	* tests/t_update_with_pending_rename.at: 
+	* tests/t_restricted_commit_with_inodeprints.at: new bug reports
+	* testsuite.at: call them
+
+2005-06-04  graydon hoare  <graydon@pobox.com>
+
+	* rcs_import.cc 
+	(note_state_at_branch_beginning): Move time back when
+	there are known commits on a branch.
+
+2005-06-03  Joel Reed  <joelwreed@comcast.com>
+
+	* commands.cc, monotone.texi: provide --verbose option for 
+	monotone complete revision which adds date and author 
+	completion output
+	* contrib/monotone.zsh_completion: use verbose output when
+	completing revisions
+
+2005-06-02  graydon hoare  <graydon@pobox.com>
+
+	* rcs_import.cc
+	(cvs_key::is_synthetic_branch_founding_commit): New field.
+	(cvs_key::operator==): Handle synthetic case specially.
+	(cvs_key::operator<): Likewise.
+	(note_state_at_branch_beginning): Likewise.	
+	* tests/t_cvsimport_drepper.at: Converted bug testcase.
+	* testsuite.at: Call it.
+
+	* monotone.cc, commands.cc, options.hh 
+	(OPT_NO_MERGES, OPT_DIFFS): New options.
+	* app_state.cc (app_state::no_merges, app_state::diffs): Likewise.
+	* commands.cc (log): Honor no_merges, diffs.
+	* contrib/color_logs.{sh,conf}: Helpers for reviewing work in a
+	nice colorized, easy-to-read fashion.
+	* contrib/colorize: A colorization script found on the net.
+
+	* HACKING, ROADMAP: Expand a bit.
+	* commands.cc (changes_summary::print): Change macro to helper fn.
+	* contrib/monotone.el (monotone-cmd): Handle nil exit code.
+
+2005-06-02  Joel Reed  <joelwreed@comcast.com>
+
+	* commands.cc, database.cc, database.hh, vocab.hh, vocab_terms.hh:
+	add complete key subcommand and provide --brief option of zsh/bash
+	completion. See http://lists.gnu.org/archive/html/monotone-devel/2005-05/msg00461.html
+	* tests/t_rebuild.at: add tests for complete key subcommand
+	* monotone.texi: document new subcommand
+	* contrib/monotone.zsh_completion: update for new complete key
+	command, improve _monotone_existing_entries using new --depth=0
+	option,	add revision completion for cert command, and a	bugfix 
+	for cat command
+
+2005-06-01  Matt Johnston  <matt@ucc.asn.au>
+
+	* tests/t_i18n_changelog.at: capitalise UTF-8 CHARSET to keep
+	solaris happy.
+
+2005-06-01  Timothy Brownawell  <tbrownaw@gmail.com>
+
+	* netsync.cc (analyze_ancestry_graph): Try to fix segfault.
+	Always accept tags.
+
+2005-06-01  Timothy Brownawell  <tbrownaw@gmail.com>
+
+	* netsync.cc (process_auth_cmd, analyze_ancestry_graph): Move
+	write-permission checking to where it belongs, *after* we know
+	exactly what we're checking permissions about. Drop things we
+	don't want.
+
+2005-06-01  Matt Johnston  <matt@ucc.asn.au>
+
+	* tests/t_cvsimport_deleted_invar.at: don't use -C with tar
+	* tests/t_i18n_file.at: capitalise CHARSET=UTF-8, seems more standard.
+	* tests/t_merge_normalization_edge_case.at: use known-good output
+	rather than using diff3 --merge
+
+2005-05-31  Timothy Brownawell  <tbrownaw@gmail.com>
+
+	* tests/t_epoch_server.at: fix typo
+	* netsync.cc (session::process_auth_cmd): If no branches are allowed
+	for writing, also check for write permissions to branch "" (needed
+	for serving empty dbs). For sync, don't refuse connection if there
+	are no readable branches (only do this for pull).
+
+2005-05-31  Timothy Brownawell  <tbrownaw@gmail.com>
+
+	* monotone.texi: Update documentation for get_netsync_*_permitted
+	hooks to reflect that they now get individual branch names.
+
+2005-05-31  Timothy Brownawell  <tbrownaw@gmail.com>
+
+	* netsync.cc: session::rebuild_merkle_trees now takes a set of
+	branches to include as an argument. On the server, calculate
+	this set at the same time the get_netsync_*_permitted hooks are
+	called; call said hooks on each branch individually.
+
+2005-05-31  Timothy Brownawell  <tbrownaw@gmail.com>
+
+	Remove old collection support in favor of using regexes exclusively.
+	* netsync.cc (convert_pattern): Remove function.
+	* (14 files): collections are unexist; do not mention (potential
+	for confusion)
+	* constants.cc: Increase netsync protocol version.
+	* monotone.texi: Update documentation.
+	* tests/t_epoch_unidirectional.at: Fix to sync subbranches.
+	* commands.cc (CMD update): Fix usage check.
+	* tests/t_select_cert.at: Fix to use --revision.
+
+2005-05-30  Timothy Brownawell  <tbrownaw@gmail.com>
+
+	* netsync.cc: Call note_netsync_*_received hooks in the order they're
+	written to the db (for revisions, gives topological order).
+
+2005-05-30  Timothy Brownawell  <tbrownaw@gmail.com>
+
+	* lua.{cc,hh}: Replace note_netsync_commit with
+	note_netsync_{revision,cert,pubkey}_received
+	* packet.{cc,hh}: Callbacks for cert or key written to the database.
+	* netsync.cc: Use said callbacks, call note_netsync_*_received hooks.
+	* monotone.texi: Update documentation.
+
+2005-05-30  Timothy Brownawell  <tbrownaw@gmail.com>
+
+	* packet.{cc,hh}, netsync.cc: on_revision_written callback now takes
+	the revision_id as an argument.
+	* lua.{cc,hh}: New Lua hook, note_netsync_commit.
+	* netsync.cc: At end of netsync session, call new hook for each
+	revision received.
+	monotone.texi: Document new hook.
+
+2005-05-30  Richard Levitte  <richard@levitte.org>
+
+	* commands.cc (CMD(checkout), CMD(cdiff), CMD(diff), CMD(log)):
+	Remove '[--revision=REVISION]' from command argument synopsis,
+	and add more text to the help to explain what happens when
+	--revision options are used.
+	(CMD(update)): Instead of the optional revision argument, use
+	the --revision option.  Add information on what happens when the
+	--revision option is used, and when it's not.
+
+	* tests/t_add_stomp_file.at, tests/t_add_vs_commit.at,
+	tests/t_annotate.at, tests/t_lf_crlf.at,
+	tests/t_update_nonexistent.at, tests/t_update_off_branch.at,
+	tests/t_update_to_revision.at: Update to use --revision with
+	'monotone update'.
+
+2005-05-30  Matt Johnston  <matt@ucc.asn.au>
+
+	* netsync.cc: cosmetic linebreak tidying for "double-check the
+	fingerprint" message.
+	* main.cc: make it clearer that "unknown type" refers to an exception
+	* monotone.cc: catch early informative_failures (due to charset
+	problems etc)
+
+2005-05-30  Matt Johnston  <matt@ucc.asn.au>
+
+	* tests/t_fmerge.at: scrap all the diff3/ed, just compare it with
+	known-good output.
+
+2005-05-30  Timothy Brownawell  <tbrownaw@gmail.com>
+
+	* revision.cc (toposort): Better algorithm.
+
+2005-05-30  Matt Johnston  <matt@ucc.asn.au>
+
+	* tests/t_fmerge.at: make sure we write the file with the ed script.
+
+2005-05-30  Matt Johnston  <matt@ucc.asn.au>
+
+	* testsuite.at: use "command -v" rather than "which", since
+	Solaris doesn't give useful exit codes for "which".
+	* tests/t_fmerge.at: don't use --merge with diff3, pipe to ed instead
+	so we don't rely on gnu diff3.
+
+2005-05-29  Timothy Brownawell  <tbrownaw@gmail.com>
+
+	* contrib/monoprof.sh: Add support for using valgrind for
+	heap profiling.
+
+2005-05-28  Joel Reed  <joelwreed@comcast.com>
+
+	* app_state.cc, app_state.hh, commands.cc, monotone.cc, options.h:
+	add new --depth command, and rename log's --depth to --last
+	* monotone.texi: update documentation
+	* tests/t_log_depth.at, tests/t_log_depth_single.at: update
+	log tests to use --last instead of --depth
+	* tests/t_options.at, tests/t_restrictions.at: test usage of
+	--depth for commands using restrictions
+	* contrib/ciabot_monotone.py, contrib/monotone-notify.pl,
+	contrib/monotone.el, contrib/monotone.zsh_completion,
+	contrib/mtbrowse.sh: change all occurences of "depth" to "last"
+
+2005-05-28  Timothy Brownawell  <tbrownaw@gmail.com>
+
+	* netcmd.cc (read_netcmd): Reserve space in the buffer if needed,
+		swap buffers instead of copying (memory savings for sync
+		large files)
+	* netsync.cc (session::arm): Don't clear the buffer (now done
+		by read_netcmd).
+
+2005-05-27  Timothy Brownawell  <tbrownaw@gmail.com>
+
+	* netsync.cc: Allow REGEXes as well as collections.
+		Fix out-of-branch ancestor handling.
+	* tests/t_netsync_diffbranch.at: Remove bug report and XFAIL (fixed).
+	* commands.cc: Update description fields for netsync commands.
+	* monotone.texi: Update documentation.
+
+2005-05-25  Timothy Brownawell  <tbrownaw@gmail.com>
+
+	* tests/t_automate_stdio.at: Make it self-contained.
+
+2005-05-25  Timothy Brownawell  <tbrownaw@gmail.com>
+
+	* contrib/get_stdio.pl (new file): Perl script to parse the output from
+	"mtn automate stdio". Used by...
+	* tests/t_automate_stdio.at (new file): Test for "mtn automate stdio".
+	* testsuite.at: Add it.
+
+2005-05-25  Timothy Brownawell  <tbrownaw@gmail.com>
+
+	* automate.cc ("automate stdio"): Fix block size limiting.
+		Honor "output.flush()" in commands.
+
+2005-05-24  Timothy Brownawell  <tbrownaw@gmail.com>
+
+	* automate.cc: Fix buffering for "automate stdio"
+
+2005-05-24  Timothy Brownawell  <tbrownaw@gmail.com>
+
+	* automate.cc: Put back lost "automate certs".
+
+2005-05-24  Matt Johnston  <matt@ucc.asn.au>
+
+	* commands.cc (try_one_merge, CMD(merge), CMD(explicit_merge), 
+	CMD(propagate): allow --author flag.
+
+2005-05-24  Timothy Brownawell  <tbrownaw@gmail.com>
+
+	* automate.cc: Fix comment for automate stdio to match the code.
+	* monotone.texi: Document ignored locations in automate stdio
+	input as reserved.
+
+2005-05-24  Riccardo Ghetta  <birrachiara@tin.it>
+
+	* tests/t_merge_binary.at: new XFAIL test to cover monotone
+	inclination to algorithmically merge binary files.
+
+2005-05-24  Richard Levitte  <richard@levitte.org>
+
+	* commands.cc (try_one_merge): Change 'rid' to 'merged_id'.
+
+2005-05-23  Timothy Brownawell  <tbrownaw@gmail.com>
+
+	Fix "automate stdio" input/output format according to ML discussion
+	* automate.cc: changed: automate_stdio
+		added: print_some_output, class my_stringbuf
+	* constants.{cc,hh}: add constant for automate stdio block size
+	* monotone.texi: update documentation
+
+2005-05-23  Nathaniel Smith  <njs@codesourcery.com>
+
+	* win32/terminal.cc (have_smart_terminal): Call _isatty on stderr,
+	not stdout.
+
+2005-05-23  Richard Levitte  <richard@levitte.org>
+
+	* commands.cc (try_one_merge): Use the value of --date and
+	--author if there are any.
+	(CMD(merge), CMD(propagate), CMD(explicit_merge)): Change to
+	accept --date and --author.
+
+2005-05-23  Riccardo Ghetta  <birrachiara@tin.it>
+
+	* selectors.cc/.hh, database.cc: add two new selectors:
+	"earlier or equal than" and "later than".
+	* lua.cc/.hh, std-hooks.lua: create a new "expand_date" hook
+	* monotone.texi: document the changes
+	* testsuite.at, tests/t_selector_later_earlier.at: add specific tests 
+	for the new selectors
+
+2005-05-21  Richard Levitte  <richard@levitte.org>
+
+	* Makefile.am: Make monotone.pdf and monotone.dvi depend on
+	version.texi.
+
+2005-05-21  Richard Levitte  <richard@levitte.org>
+
+	* monotone.texi: Add a note about the --brief option with
+	'monotone log', and restructure the synopsis since it was getting
+	a bit silly with all possible variants.
+
+2005-05-21  Richard Levitte  <richard@levitte.org>
+
+	* commands.cc (log_certs): Add two arguments; a separator string
+	to be used in front of the second to last cert for multi-valued
+	cert types, a bool to say if each cert should be ended with a
+	newline.  Overload with shortcuts.
+	(CMD(log)): Use the --brief option and implement it using the
+	shortcut variants of log_certs.
+	* monotone.cc, options.hh: Add the --brief option (OPT_BRIEF
+	internally).
+	* sanity.cc, sanity.hh (struct sanity): Add the member variable
+	and function to hold and set the brief flag.
+
+2005-05-21  Matt Johnston  <matt@ucc.asn.au>
+
+	* tests/t_short_opts.at: remove the saved MT/log message
+	from the failed commit.
+	* Makefile.am: MAKEINFOFALGS to MAKEINFOFLAGS
+
+2005-05-21  Matt Johnston  <matt@ucc.asn.au>
+
+	* commands.cc (commit): write the log message to MT/log
+	during the commit, so it will be available later if the commit
+	fails.
+	* work.{cc,hh} (write_user_log): new function
+
+2005-05-20  Nathaniel Smith  <njs@codesourcery.com>
+
+	* contrib/mtbrowse.sh: New file.
+	* contrib/README: Document it.  Also, document some missed files,
+	and re-order listing.
+	* Makefile.am (EXTRA_DIST): Add several missing contrib/ files.
+
+2005-05-21  Grahame Bowland  <grahame@angrygoats.net>
+
+	* automate.cc: (automate_certs) change "status" field 
+	to "signature". Check whether each cert is trusted, and 
+	output in the "trusted" field.
+	* testsuite.at: add t_automate_certs.at
+	* tests/t_automate_certs.at: Test that the output of 
+	"automate certs" is consistent, and that we exit with
+	error when rev is incomplete or missing.
+	* monotone.texi: update output documentation for 
+	"automate certs"
+
+2005-05-20  Emile Snyder  <emile@alumni.reed.edu>
+
+	* annotate.{hh,cc}: Rework to handle lineage dependent line
+	mappings and lines which split from a single line in a parent
+	revision into multiple lines in some descendent.  Fixes bug where
+	some lines remained unannotated.  Fixes wrong assignment of lines
+	bug.
+	* tests/t_annotate.at: Check no-changes since addition of file
+	case.
+	* tests/t_annotate_lineage_dependent.at
+	* tests/t_annotate_split_lines.at:  New tests.
+	* testsuite.at: Add them.
+	
+2005-05-20  Nathaniel Smith  <njs@codesourcery.com>
+
+	* monotone.texi (Network): Clarify that ports can be specified on
+	the command line to serve/pull/push/sync.
+
+2005-05-21  Matt Johnston  <matt@ucc.asn.au>
+
+	* packet.cc (db_packet_writer::~impl, prerequisite.cleanup): 
+	add code to remove up circular dependencies between prerequisite
+	and delayed_packet shared_ptrs upon destruction, so that unsatisified
+	dependency warnings are printed.
+
+2005-05-19  Matt Johnston  <matt@ucc.asn.au>
+
+	* change_set.cc (merge_disjoint_analyses): handle the case where
+	a file is dropped on both sides but re-added on one.
+	* tests/t_drop_vs_dropadd.at: a test for it
+	* testsuite.at
+
+2005-05-19  Derek Scherger  <derek@echologic.com>
+
+	* commands.cc (checkout): rearrange to use --revision option
+	* monotone.1: 
+	* monotone.texi: document checkout --revision option
+	* tests/t_attr.at:
+	* tests/t_attributes.at:
+	* tests/t_checkout_id_sets_branch.at:
+	* tests/t_checkout_noop_on_fail.at:
+	* tests/t_checkout_options.at:
+	* tests/t_cwork.at:
+	* tests/t_delete_dir.at:
+	* tests/t_delete_dir_patch.at:
+	* tests/t_empty_path.at:
+	* tests/t_i18n_file_data.at:
+	* tests/t_inodeprints_hook.at:
+	* tests/t_inodeprints_update.at:
+	* tests/t_largish_file.at:
+	* tests/t_lf_crlf.at:
+	* tests/t_monotone_up.at:
+	* tests/t_netsync_defaults.at:
+	* tests/t_netsync_set_defaults.at:
+	* tests/t_persistent_server_revision.at:
+	* tests/t_rename_added_in_rename.at:
+	* tests/t_rename_dir_cross_level.at:
+	* tests/t_rename_dir_patch.at:
+	* tests/t_single_char_filenames.at:
+	* tests/t_subdir_add.at:
+	* tests/t_subdir_attr.at:
+	* tests/t_subdir_drop.at:
+	* tests/t_subdir_rename.at:
+	* tests/t_subdir_revert.at:
+	* tests/t_tags.at:
+	* tests/t_update_off_branch.at:
+	* tests/t_versions.at:
+	* testsuite.at: add --revision option to checkout
+
+2005-05-18  Richard Levitte  <richard@levitte.org>
+
+	* ui.cc: Move the copyright and license section to the top of the
+	file, and add an emacs mode specifier.
+	* ui.cc (write_ticks): Change the counter ticker so the trailer
+	comes at the end of the counter line instead of the title line.
+	This is especially important for code that changes the trailer
+	a little now and then.
+
+2005-05-17  Grahame Bowland  <grahame@angrygoats.net>
+
+	* commands.cc: add "automate certs ID" to the help string 
+	for the automate command
+	* automate.cc: implement "automate certs". Add to the list 
+	of commands available through "automate stdio".
+	* monotone.texi: document "automate certs"
+
+2005-05-17  Nathaniel Smith  <njs@codesourcery.com>
+
+	* monotone.texi (Network): Document 'serve' as taking more than
+	one collection argument.
+
+2005-05-15  graydon hoare  <graydon@pobox.com>
+
+	* rcs_import.cc (note_state_at_branch_beginning): collect
+	branch beginning states into a single synthetic commit.
+
+2005-05-15  graydon hoare  <graydon@pobox.com>
+
+	* rcs_import.cc: rewrite most of the branch logic to 
+	address issues raised in bugs 13032 and 13063.
+	* tests/t_cvsimport_deleted_invar.at: un-XFAIL.
+
+2005-05-16  Matt Johnston  <matt@ucc.asn.au>
+
+	* commands.cc (commit): change scope of the transaction guard so that
+	the transaction will fail before MT/revision is written (which could
+	leave a non-committed revision/bad working dir).
+
+2005-05-16  Grahame Bowland  <grahame@angrygoats.net>
+
+	* monotone.texi: update "monotone log" documentation
+	* commands.cc: fix "monotone log" when run with no --revision args
+
+2005-05-15  Derek Scherger  <derek@echologic.com>
+
+	* tests/t_update_with_blocked_rename.at: new test
+	* testsuite.at: call it
+
+2005-05-15  Derek Scherger  <derek@echologic.com>
+
+	* netsync.cc (process_anonymous_cmd, process_auth_cmd): log
+	details of permissions allowed/denied
+	* tests/t_netsync_permissions.at: new test
+	* testsuite.at: call it
+
+2005-05-15  Richard Levitte  <richard@levitte.org>
+
+	* contrib/monotone-notify.pl (revision_is_in_branch): Another
+	place where --revision was missing.
+
+2005-05-14  Timothy Brownawell  <tbrownaw@gmail.com>
+
+	* contrib/monoprof.sh: Clean up variable definitions some.
+		- Add option --datadir, should now be usable without editing
+		variables to match system paths
+		- Add option --setup, generates most of the needed files
+
+2005-05-13  Timothy Brownawell  <tbrownaw@gmail.com>
+
+	Add "monotone automate stdio", to let the automation interface
+	take commands on standard input.
+	* automate.cc: (automate_stdio) New function.
+		(automate_command) Add it.
+	* commands.cc: Add to description for "automate".
+	* monotone.texi: Add to documentation.
+
+2005-05-13  Joel Reed  <joelwreed@comcast.com>
+
+	* tests/t_unidiff3.at: opps. forgot to add this file which
+	should have been included as fix for bug 13072.
+
+2005-05-13  Joel Reed  <joelwreed@comcast.com>
+
+	* diff_patch.cc, transforms.cc, testsuite.at: Patch from 
+	drepper@redhat.com, who writes: "The attached patch should fix bug
+	13072.  I have no idea why the code in transform.cc insists on
+	adding an empty line in case the file is empty. Removing the code
+	didn't cause any regressions in the test suite and the
+	diff_patch.cc change corrects the output format.  A new test case
+	is included as well."
+
+2005-05-13  Joel Reed  <joelwreed@comcast.com>
+
+	* automate.cc: add automate attributes command
+	* commands.cc: add attributes subcommand helptext
+	* contrib/monotone.zsh_completion: use automate attributes
+	for completion of monotone attr and cleanup ignore files code
+	* tests/t_automate_attributes.at: add testcase
+	* testsuite.at: include new testcaes
+
+2005-05-13  Jon Bright  <jon@siliconcircus.com>
+	* testsuite.at (UNGZ): Change the way the ungzipping works on
+	Win32, in the hope that test 206 will no longer be given invalid
+	files.
+
+2005-05-12  Derek Scherger  <derek@echologic.com>
+
+	* automate.cc: bump version number to 1.0
+	(struct inventory_item): add pre/post states
+	(inventory_paths): remove obsolete function
+	(inventory_pre_state, inventory_post_state, inventory_file_state,
+	inventory_renames): add fancy new functions
+	(automate_inventory): rework for new output format
+	* manifest.{cc,hh} (classify_paths): rename to ...
+	(classify_manifest_paths): ... this and work solely from manifest
+	* monotone.texi: (Automation): update inventory docs
+	* tests/t_automate_inventory.at: update for new format and add
+	some more tests
+	
+2005-05-13  Matthew Gregan  <kinetik@orcon.net.nz>
+
+	* HACKING: New file.  First pass at a brief document to help
+	newcomers hack on monotone.
+
+2005-05-12  Riccardo Ghetta <birrachiara@tin.it>
+
+	* options.hh (OPT_MSGFILE): New option.
+	* monotone.cc (message-file): New option.
+	(cpp_main): Handle it.
+	* app_state.{cc,hh} (set_message_file): New function.
+	* commands.cc (commit): Accept and handle new option.
+	* monotone.1, monotone.texi: Document it.
+	* tests/t_commit_message_file.at: New test.
+	* testsuite.at: Add it.
+	
+2005-05-12  Timothy Brownawell  <tbrownaw@gmail.com>
+
+	* (20 files): Do not indent with both tabs and spaces in the same file.
+
+2005-05-13  Ulrich Drepper  <drepper@redhat.com>
+
+	* rcs_import.cc (process_one_hunk): Improve handling of corrupt
+	RCS files.
+
+2005-05-13  Matthew Gregan  <kinetik@orcon.net.nz>
+
+	* testsuite.at: Fix typo error in Win32 kill logic that was
+	causing the testsuites to hang on Win32 machines that don't have
+	pskill installed.
+
+2005-05-12  Matthew Gregan  <kinetik@orcon.net.nz>
+
+	* file_io.cc (write_data_impl): Use portable boost::filesystem
+	calls in place of unlink(2)/remove(2).
+
+2005-05-12  Grahame Bowland  <grahame@angrygoats.net>
+
+	* commands.cc: Modify the "log" command to accept multiple 
+	revisions on command line, and display the log for all 
+	of those revisions.
+
+2005-05-11  Nathaniel Smith  <njs@codesourcery.com>
+
+	* std_hooks.lua (ignore_file): Organize a bit more, add
+	patterns for autotools cache files, and darcs, codeville, git
+	metadata directories.
+
+2005-05-11  Timothy Brownawell  <tbrownaw@gmail.com>
+
+	* revision.cc (expand_dominators): Fix bitmap size-matching.
+		(find_common_ancestor_for_merge): Do not wait for ancestors
+		to be expanded to the beginning of time before expanding
+		dominators. Requires above fix for correct behavior.
+	* ChangeLog: Fix date on previous entry.
+
+2005-05-11  Timothy Brownawell  <tbrownaw@gmail.com>
+
+	* contrib/monoprof.sh: Add profiling test for "netsync large file".
+		Add options to only run specific profile tests.
+
+2005-05-11  Stanislav Karchebny <stanislav.karchebny@skype.net>
+
+	* contrib/monotone-notify.pl: 'monotone log' takes a revision
+	through the --revision= option.
+
+2005-05-11  Richard Levitte  <richard@levitte.org>
+
+	* contrib/monotone-notify.pl: Change all occurences of $symbol' to
+	${symbol}' to avoid a confusing Perl warning.
+
+2005-05-11  Joel Reed  <joelwreed@comcast.com>
+
+	* contrib/monotone.zsh_completion: add zsh completion contrib.
+
+2005-05-11  Matt Johnston  <matt@ucc.asn.au>
+
+	* tests/t_add_intermediate_MT_path.at: remove the drop dir part
+	* tests/t_delete_dir.at: add a note about re-enabling the above test
+	* tests/t_cvsimport3.at: ignore stderr
+
+2005-05-11  Matt Johnston  <matt@ucc.asn.au>
+
+	* rcs_import.cc (find_branchpoint): if a branch is derived from two 
+	differing parent branches, take the one closest to the trunk.
+	* tests/t_cvsimport3.at: add a test for cvs_importing where branches
+	come off a vendor import.
+	* testsuite.at: add it
+
+2005-05-11  Nathaniel Smith  <njs@codesourcery.com>
+
+	* work.cc (build_deletions): Disable delete_dir.
+
+2005-05-11  Matthew Gregan  <kinetik@orcon.net.nz>
+
+	* constants.cc (constants::bufsz): Increase buffer size.  Reduces
+	the runtime to tests/t_netsync_largish_file.at by four to seven
+	times on my test machines.
+
+2005-05-10  Timothy Brownawell  <tbrownaw@gmail.com>
+
+	* revision.cc: Make expand_{ancestors,dominators} twice as fast.
+	Loop over revisions in the other direction so that changes at the
+	frontier propogate fully in 1 pass, instead of one level at a time.
+
+2005-05-10  Timothy Brownawell  <tbrownaw@gmail.com>
+
+	* packet.{cc,hh}: Give packet_consumer and children a callback to call
+	after writing out a revision.
+	* netsync.cc: Use this callback to add a "revisions written" ticker,
+	to provide user feedback while sanity checking.
+
+2005-05-10  Timothy Brownawell  <tbrownaw@gmail.com>
+
+	* ui.cc: Make tick_write_count take less horizontal space
+
+2005-05-09  Nathaniel Smith  <njs@codesourcery.com>
+
+	* AUTHORS: Give Riccardo his real name.
+	* ChangeLog: Likewise.
+
+2005-05-09  Riccardo Ghetta <birrachiara@tin.it>
+	
+	* std_hooks.lua: Support kdiff3.
+
+2005-05-09  Matthew Gregan  <kinetik@orcon.net.nz>
+
+	* lua.cc (loadstring, run_string): New parameter to identify the
+	source of the Lua string being loaded.
+	(add_{std,test}_hooks, load_rcfile): Pass an identity through.
+
+2005-05-09  Matthew Gregan  <kinetik@orcon.net.nz>
+
+	* monotone.cc: Absolutify and tilde expand pid file.
+
+2005-05-09  Matthew Gregan  <kinetik@orcon.net.nz>
+
+	* testsuite.at: Revert bogus changes committed in revision 9d478.
+
+2005-05-09  Matt Johnston  <matt@ucc.asn.au>
+
+	* commands.cc (pid_file): use fs::path .empty() rather than ==, since
+	boost 1.31 doesn't seem to have the latter.
+
+2005-05-08  Matthew Gregan  <kinetik@orcon.net.nz>
+
+	* lua.cc (report_error, load{file,string}): New member functions.
+	Error handling in call moved into report_error.
+	(call): Call report_error.
+	(run_{file,string}): Call load{file,string} member functions to
+	load Lua code into the VM.  Allows us to report syntax errors when
+	loading rc files.
+	* testsuite.at: test_hooks.lua was calling nonexistent (obsolete)
+	strfind function and failing silently.  The improved error
+	reporting from Lua caught this and cause testsuite failures.
+
+2005-05-08  Matthew Gregan  <kinetik@orcon.net.nz>
+
+	* monotone.1: Document --pid-file option.  Also make some minor
+	spelling and punctuation fixes.
+
+2005-05-08  Timothy Brownawell  <tbrownaw@gmail.com>
+	* app_state.cc: {read,write}_options now print a warning instead of
+	failing on unreadable/unwritable MT/options .
+	* tests/t_unreadable_MT.at: add matching test
+	* testsuite.at: add test
+	* tests/README: Mention that new tests must be added to testsuite.at
+	* work.cc: (get_revision_id) Friendlier error message for
+	unreadable MT/revision .
+
+2005-05-08  Matthew Gregan  <kinetik@orcon.net.nz>
+
+	* monotone.texi: Right words, wrong order.
+	* testsuite.at: Drop pid mapping trickery, it doesn't work
+	consistently.  We now try and use SysInternal's pskill to kill the
+	process.  If pskill is not available, we fall back to the old
+	'kill all monotone processes' method. These changes affect
+	Win32/MingW only.
+
+2005-05-07  Matthew Gregan  <kinetik@orcon.net.nz>
+
+	* commands.cc (pid_file): Remove leftover debugging output.
+	* configure.ac: Correct typos in TYPE_PID_T test.
+	* testsuite.at: Use some trickery on MingW/Cygwin to map the
+	Windows pid to the Cygwin pid.
+	* win32/process.cc (process_wait): Correct return type.
+	(process_spawn): Replace dropped cast on return.
+
+2005-05-07  Matt Johnston <matt@ucc.asn.au>
+
+	* change_set.cc: fix the code which skips deltas on deleted files,
+	  it was looking at the merged filename not the ancestor
+	  filename.
+	* tests/t_drop_vs_patch_rename.at: a test for the above fix
+	* testsuite.at: add it
+
+2005-05-06 Timothy Brownawell <tbrownaw@gmail.com>
+
+	* contrib/monoprof.sh: Add lcad test.
+		Add options to pull/rebuild before profiling.
+
+2005-05-06  Nathaniel Smith  <njs@codesourcery.com>
+
+	* INSTALL: s/g++ 3.2 or 3.3/g++ 3.2 or later/.
+
+2005-05-06  Nathaniel Smith  <njs@codesourcery.com>
+
+	* monotone.1: 
+	* monotone.texi (Commands, Importing from CVS, RCS): Clarify
+	cvs_import documentation on cvsroot vs. module issues.
+
+2005-05-05  Richard Levitte  <richard@levitte.org>
+
+	* AUTHORS: Add rghetta.
+
+2005-05-05  Matthew Gregan  <kinetik@orcon.net.nz>
+
+	* monotone.texi: Document --pid-file option for serve command.
+	* app_state.{cc,hh} (set_pidfile, pidfile): New function, new
+	member.
+	* commands.cc (pid_file): New class.
+	(CMD(serve)): Use pid_file.
+	* monotone.cc (coptions, cppmain): Add command-specific option
+	--pid-file.
+	* options.hh (OPT_PIDFILE): New option.
+	* {unix,win32}/process.cc (get_process_id): New function.
+	(process_{spawn,wait,kill}): Use pid_t.
+	* platform.hh (process_{spawn,wait,kill}): Use pid_t.
+	(get_process_id): New function
+	* configure.ac: Test for pid_t.
+	* lua.cc (monotone_{spawn,wait,kill}_for_lua): Use pid_t.
+	* testsuite.at: Update netsync kill functions to use pid file.
+	* tests/t_netsync_sigpipe.at: Update to use pid file.
+	* tests/t_netsync_single.at: Update to use pid file.
+
+2005-05-04  Nathaniel Smith  <njs@codesourcery.com>
+
+	* tests/t_monotone_up.at: New test.
+	* testsuite.at: Add it.
+
 2005-07-23  Matthew Gregan  <kinetik@orcon.net.nz>
 
 	* commands.cc (CMD(annotate)): Check for a valid revision before
@@ -1021,19 +1937,6 @@
 	old-style collection.
 	(process_auth_cmd): When the pattern changes, change the regex
 	cache as well.
-=======
-2005-07-18  graydon hoare  <graydon@pobox.com>
-
-	* cset.cc: More bugfixing, passes first unit test.
-
-2005-07-16  graydon hoare  <graydon@pobox.com>
-
-	* cset.cc: Bugfixing, copy-on-write, attribute support.
-
-2005-06-19  graydon hoare  <graydon@pobox.com>
-
-	* cset.cc: Rewrite-in-progress on change_set.cc.
->>>>>>> 6ab44ec0
 
 2005-06-14  Richard Levitte  <richard@levitte.org>
 
