<<<<<<< HEAD
2005-05-12  Derek Scherger  <derek@echologic.com>

	* automate.cc: bump version number to 1.0
	(struct inventory_item): add pre/post states
	(inventory_paths): remove obsolete function
	(inventory_pre_state, inventory_post_state, inventory_file_state,
	inventory_renames): add fancy new functions
	(automate_inventory): rework for new output format
	* manifest.{cc,hh} (classify_paths): rename to ...
	(classify_manifest_paths): ... this and work solely from manifest
	* monotone.texi: (Automation): update inventory docs
	* tests/t_automate_inventory.at: update for new format and add
	some more tests
	
=======
2005-05-13  Matthew Gregan  <kinetik@orcon.net.nz>

	* HACKING: New file.  First pass at a brief document to help
	newcomers hack on monotone.

2005-05-12  Riccardo Ghetta <birrachiara@tin.it>

	* options.hh (OPT_MSGFILE): New option.
	* monotone.cc (message-file): New option.
	(cpp_main): Handle it.
	* app_state.{cc,hh} (set_message_file): New function.
	* commands.cc (commit): Accept and handle new option.
	* monotone.1, monotone.texi: Document it.
	* tests/t_commit_message_file.at: New test.
	* testsuite.at: Add it.
	
2005-05-12  Timothy Brownawell  <tbrownaw@gmail.com>

	* (20 files): Do not indent with both tabs and spaces in the same file.

2005-05-13  Ulrich Drepper  <drepper@redhat.com>

	* rcs_import.cc (process_one_hunk): Improve handling of corrupt
	RCS files.

2005-05-13  Matthew Gregan  <kinetik@orcon.net.nz>

	* testsuite.at: Fix typo error in Win32 kill logic that was
	causing the testsuites to hang on Win32 machines that don't have
	pskill installed.

2005-05-12  Matthew Gregan  <kinetik@orcon.net.nz>

	* file_io.cc (write_data_impl): Use portable boost::filesystem
	calls in place of unlink(2)/remove(2).

2005-05-11  Nathaniel Smith  <njs@codesourcery.com>

	* std_hooks.lua (ignore_file): Organize a bit more, add
	patterns for autotools cache files, and darcs, codeville, git
	metadata directories.

>>>>>>> 89a18e75
2005-05-11  Timothy Brownawell  <tbrownaw@gmail.com>

	* revision.cc (expand_dominators): Fix bitmap size-matching.
		(find_common_ancestor_for_merge): Do not wait for ancestors
		to be expanded to the beginning of time before expanding
		dominators. Requires above fix for correct behavior.
	* ChangeLog: Fix date on previous entry.

2005-05-11  Timothy Brownawell  <tbrownaw@gmail.com>

	* contrib/monoprof.sh: Add profiling test for "netsync large file".
		Add options to only run specific profile tests.

2005-05-11  Stanislav Karchebny <stanislav.karchebny@skype.net>

	* contrib/monotone-notify.pl: 'monotone log' takes a revision
	through the --revision= option.

2005-05-11  Richard Levitte  <richard@levitte.org>

	* contrib/monotone-notify.pl: Change all occurences of $symbol' to
	${symbol}' to avoid a confusing Perl warning.

2005-05-11  Joel Reed  <joelwreed@comcast.com>

	* contrib/monotone.zsh_completion: add zsh completion contrib.

2005-05-11  Matt Johnston  <matt@ucc.asn.au>

	* tests/t_add_intermediate_MT_path.at: remove the drop dir part
	* tests/t_delete_dir.at: add a note about re-enabling the above test
	* tests/t_cvsimport3.at: ignore stderr

2005-05-11  Matt Johnston  <matt@ucc.asn.au>

	* rcs_import.cc (find_branchpoint): if a branch is derived from two 
	differing parent branches, take the one closest to the trunk.
	* tests/t_cvsimport3.at: add a test for cvs_importing where branches
	come off a vendor import.
	* testsuite.at: add it

2005-05-11  Nathaniel Smith  <njs@codesourcery.com>

	* work.cc (build_deletions): Disable delete_dir.

2005-05-11  Matthew Gregan  <kinetik@orcon.net.nz>

	* constants.cc (constants::bufsz): Increase buffer size.  Reduces
	the runtime to tests/t_netsync_largish_file.at by four to seven
	times on my test machines.

2005-05-10  Timothy Brownawell  <tbrownaw@gmail.com>

	* revision.cc: Make expand_{ancestors,dominators} twice as fast.
	Loop over revisions in the other direction so that changes at the
	frontier propogate fully in 1 pass, instead of one level at a time.

2005-05-10  Timothy Brownawell  <tbrownaw@gmail.com>

	* packet.{cc,hh}: Give packet_consumer and children a callback to call
	after writing out a revision.
	* netsync.cc: Use this callback to add a "revisions written" ticker,
	to provide user feedback while sanity checking.

2005-05-10  Timothy Brownawell  <tbrownaw@gmail.com>

	* ui.cc: Make tick_write_count take less horizontal space

2005-05-09  Nathaniel Smith  <njs@codesourcery.com>

	* AUTHORS: Give Riccardo his real name.
	* ChangeLog: Likewise.

2005-05-09  Riccardo Ghetta <birrachiara@tin.it>
	
	* std_hooks.lua: Support kdiff3.

2005-05-09  Matthew Gregan  <kinetik@orcon.net.nz>

	* lua.cc (loadstring, run_string): New parameter to identify the
	source of the Lua string being loaded.
	(add_{std,test}_hooks, load_rcfile): Pass an identity through.

2005-05-09  Matthew Gregan  <kinetik@orcon.net.nz>

	* monotone.cc: Absolutify and tilde expand pid file.

2005-05-09  Matthew Gregan  <kinetik@orcon.net.nz>

	* testsuite.at: Revert bogus changes committed in revision 9d478.

2005-05-09  Matt Johnston  <matt@ucc.asn.au>

	* commands.cc (pid_file): use fs::path .empty() rather than ==, since
	boost 1.31 doesn't seem to have the latter.

2005-05-08  Matthew Gregan  <kinetik@orcon.net.nz>

	* lua.cc (report_error, load{file,string}): New member functions.
	Error handling in call moved into report_error.
	(call): Call report_error.
	(run_{file,string}): Call load{file,string} member functions to
	load Lua code into the VM.  Allows us to report syntax errors when
	loading rc files.
	* testsuite.at: test_hooks.lua was calling nonexistent (obsolete)
	strfind function and failing silently.  The improved error
	reporting from Lua caught this and cause testsuite failures.

2005-05-08  Matthew Gregan  <kinetik@orcon.net.nz>

	* monotone.1: Document --pid-file option.  Also make some minor
	spelling and punctuation fixes.

2005-05-08  Timothy Brownawell  <tbrownaw@gmail.com>
	* app_state.cc: {read,write}_options now print a warning instead of
	failing on unreadable/unwritable MT/options .
	* tests/t_unreadable_MT.at: add matching test
	* testsuite.at: add test
	* tests/README: Mention that new tests must be added to testsuite.at
	* work.cc: (get_revision_id) Friendlier error message for
	unreadable MT/revision .

2005-05-08  Matthew Gregan  <kinetik@orcon.net.nz>

	* monotone.texi: Right words, wrong order.
	* testsuite.at: Drop pid mapping trickery, it doesn't work
	consistently.  We now try and use SysInternal's pskill to kill the
	process.  If pskill is not available, we fall back to the old
	'kill all monotone processes' method. These changes affect
	Win32/MingW only.

2005-05-07  Matthew Gregan  <kinetik@orcon.net.nz>

	* commands.cc (pid_file): Remove leftover debugging output.
	* configure.ac: Correct typos in TYPE_PID_T test.
	* testsuite.at: Use some trickery on MingW/Cygwin to map the
	Windows pid to the Cygwin pid.
	* win32/process.cc (process_wait): Correct return type.
	(process_spawn): Replace dropped cast on return.

2005-05-07  Matt Johnston <matt@ucc.asn.au>

	* change_set.cc: fix the code which skips deltas on deleted files,
	  it was looking at the merged filename not the ancestor
	  filename.
	* tests/t_drop_vs_patch_rename.at: a test for the above fix
	* testsuite.at: add it

2005-05-06 Timothy Brownawell <tbrownaw@gmail.com>

	* contrib/monoprof.sh: Add lcad test.
		Add options to pull/rebuild before profiling.

2005-05-06  Nathaniel Smith  <njs@codesourcery.com>

	* INSTALL: s/g++ 3.2 or 3.3/g++ 3.2 or later/.

2005-05-06  Nathaniel Smith  <njs@codesourcery.com>

	* monotone.1: 
	* monotone.texi (Commands, Importing from CVS, RCS): Clarify
	cvs_import documentation on cvsroot vs. module issues.

2005-05-05  Richard Levitte  <richard@levitte.org>

	* AUTHORS: Add rghetta.

2005-05-05  Matthew Gregan  <kinetik@orcon.net.nz>

	* monotone.texi: Document --pid-file option for serve command.
	* app_state.{cc,hh} (set_pidfile, pidfile): New function, new
	member.
	* commands.cc (pid_file): New class.
	(CMD(serve)): Use pid_file.
	* monotone.cc (coptions, cppmain): Add command-specific option
	--pid-file.
	* options.hh (OPT_PIDFILE): New option.
	* {unix,win32}/process.cc (get_process_id): New function.
	(process_{spawn,wait,kill}): Use pid_t.
	* platform.hh (process_{spawn,wait,kill}): Use pid_t.
	(get_process_id): New function
	* configure.ac: Test for pid_t.
	* lua.cc (monotone_{spawn,wait,kill}_for_lua): Use pid_t.
	* testsuite.at: Update netsync kill functions to use pid file.
	* tests/t_netsync_sigpipe.at: Update to use pid file.
	* tests/t_netsync_single.at: Update to use pid file.

2005-05-04  Nathaniel Smith  <njs@codesourcery.com>

	* tests/t_monotone_up.at: New test.
	* testsuite.at: Add it.

2005-05-05  Matthew Gregan  <kinetik@orcon.net.nz>

	* work.cc: Use attr_file_name rather than hardcoded strings.

2005-05-04  Brian Campbell  <ubergeek@dartmouth.edu>

	* contrib/monotone.el (monotone-vc-register): Fix arguments to
	monotone-cmd-buf, to make work.

2005-05-03  Nathaniel Smith  <njs@codesourcery.com>

	* file_io.cc (read_data_for_command_line): Check that file exists,
	if reading a file.

2005-05-04  Matthew Gregan  <kinetik@orcon.net.nz>

	* configure.ac: Add TYPE_SOCKLEN_T function from the Autoconf
	archive.	
	* cryptopp/cryptlib.h (NameValuePairs): Change GetVoidValue from a
	pure virtual to an implemented (but never called) member function
	to work around build problem with GCC 4 on OS X 10.4
	* netxx/osutil.h: Include config.h, use new HAVE_SOCKLEN_T define
	to determine socklen_t type.

2005-05-03  Nathaniel Smith  <njs@codesourcery.com>

	* lua.cc (load_rcfile): Make a version that takes utf8 strings,
	and understands -.
	* app_state.cc (load_rcfiles): Use it.
	* file_io.{cc,hh} (absolutify_for_command_line): New function.
	* monotone.cc (cpp_main): Use it.
	* tests/t_rcfile_stdin.at: New test.
	* testsuite.at: Include it.

2005-05-03  Nathaniel Smith  <njs@codesourcery.com>

	* netsync.cc (load_epoch): Remove unused function.

2005-05-03  Matthew Gregan  <kinetik@orcon.net.nz>

	* tests/t_cvsimport_manifest_cycle.at: Add missing symbols.
	* tests/t_cvsimport_deleted_invar.at: Add new test.
	* testsuite.at: New test.

2005-05-03  Nathaniel Smith  <njs@codesourcery.com>

	* netsync.cc (run_netsync_protocol): Don't use the word
	"exception" in error messages.

2005-05-03  Nathaniel Smith  <njs@codesourcery.com>

	* UPGRADE: Fix version number.

2005-05-03  Nathaniel Smith  <njs@codesourcery.com>

	* debian/compat: New file.

2005-05-03  Nathaniel Smith  <njs@codesourcery.com>

	* UPGRADE: Mention upgrading from 0.18.
	* debian/copyright: Re-sync with AUTHORS.
	* win32/monotone.iss, monotone.spec, debian/changelog: Bump
	version numbers to 0.19.
	* NEWS: Finish updating for 0.19.

2005-05-03  Jon Bright  <jon@siliconcircus.com>
	* win32/monotone.iss: Bump version to 0.19
	
2005-05-03  Jon Bright  <jon@siliconcircus.com>
	* tests/t_automate_select.at: Use arithmetic comparison for
	checking output of wc, since wc pads its results with initial
	spaces on MinGW.
	
2005-05-03  Nathaniel Smith  <njs@codesourcery.com>

	* tests/t_cvsimport2.at: Pass correct module directory.

2005-05-02  Nathaniel Smith  <njs@codesourcery.com>

	* configure.ac: Bump version to 0.19.
	* NEWS: Tweaks.
	* Makefile.am (MOST_SOURCES): Add options.hh.
	(%.eps): Fix ps2eps calling convention.
	* po/monotone.pot: Regenerate.
	* testsuite.at (CHECK_SAME_CANONICALISED_STDOUT): New macro.

2005-05-02  Nathaniel Smith  <njs@codesourcery.com>

	* NEWS: More updates.
	* rcs_import.cc (store_manifest_edge): Fix some edge cases.
	* tests/t_cvsimport_manifest_cycle.at: Make work.  Un-XFAIL.

2005-05-01  Matt Johnston  <matt@ucc.asn.au>

	* diff_patch.cc (normalize_extents): broaden the condition when
	changes can be normalised.
	* tests/t_merge_6.at: now passes.

2005-05-01  Emile Snyder  <emile@alumni.reed.edu>

	* annotate.cc: Fix bug that njs pointed out when a merge has one
	side with no changes.  Be smarter about how we get parent
	file_id's to do file diffs; give another big speedup.
	* tests/t_annotate_copy_all.at: New test for the bug that is fixed.
	* testsuite.at: Add the new test.

2005-05-02  Richard Levitte  <richard@levitte.org>

	* tests/t_override_author_date.at: Adapt to the new way to give
	revision IDs to 'monotone log'.

2005-05-01  Richard Levitte  <richard@levitte.org>

	* monotone.texi: Document the change in 'monotone log'.

2005-05-01  Riccardo Ghetta <birrachiara@tin.it>

	* commands.cc (CMD(log)): Use --revision.

2005-05-02  Matt Johnston  <matt@ucc.asn.au>

	* netsync.cc (process_auth_cmd): make it clearer what the "unknown
	key hash" refers to.

2005-05-01  Richard Levitte  <richard@levitte.org>

	* commands.hh: Expose complete_commands().
	* commands.cc (explain_usage, command_options, process): Don't
	call complete_command().  Except the caller to have done that
	already.
	* monotone.cc (cpp_main): Start with completing the command after
	processing the options.  Use the result everywhere the command is
	required.  This avoids giving the user duplicate (or in some case,
	triplicate) messages about command expansion.

2005-04-30  Derek Scherger  <derek@echologic.com>

	* app_state.{cc,hh}: remove --all-files option
	* automate.cc: move inventory command and associated stuff here from ...
	* commands.cc: ... here, where it has been removed
	* monotone.1: relocate inventory command, remove --all-files option
	* monotone.cc: remove --all-files option
	* monotone.texi: relocate inventory documentation to automation
	section, remove --all-files option
	* tests/t_automate_inventory.at: renamed and updated for move to automate
	* testsuite.at: adjust for rename

2005-04-30  Derek Scherger  <derek@echologic.com>

	* Makefile.am (MOST_SOURCES): add restrictions.{cc,hh} 
	* commands.cc (extract_rearranged_paths): 
	(extract_delta_paths):
	(extract_changed_paths):
	(add_intermediate_paths):
	(restrict_path_set):
	(restrict_rename_set):
	(restrict_path_rearrangement):
	(restrict_delta_map):
	(calculate_restricted_rearrangement):
	(calculate_restricted_revision):
	(calculate_current_revision):
	(calculate_restricted_change_set): move to restrictions.{cc,hh}
	(maybe_update_inodeprints):
	(cat):
	(dodiff):
	(update): rename calculate_current_revision to
	calculate_unrestricted_revision
	* database_check.hh: update header guard #define
	* restrictions.{cc,hh}: add new files

2005-04-30  Nathaniel Smith  <njs@codesourcery.com>

	* commands.cc: Add a placeholder OPT_NONE for commands that don't
	take any command-specific options; use it everywhere.  Now the
	last argument to CMD never starts with %, and the last argument is
	always required to be present.

2005-04-30  Richard Levitte  <richard@levitte.org>

	* contrib/monotone-nav.el (mnav-rev-make): Move it so it's defined
	after the definition of the macro mnav-rev-id.  Otherwise, the
	byte compiler complains there is no setf method for mnav-rev-id.

2005-04-30  Nathaniel Smith  <njs@codesourcery.com>

	* monotone.texi (Database): Minor correction.

2005-04-30  Nathaniel Smith  <njs@codesourcery.com>

	* vocab.cc (trivially_safe_file_path): New function.
	(verify): Use it.
	(test_file_path_verification, test_file_path_normalization): Add a
	few more checks.

	* transforms.{cc,hh} (localized_as_string): New function.
	* {win32,unix}/inodeprint.cc (inodeprint_file): Use it, to avoid
	mkpath().

	* commands.cc (add_intermediate_paths): Hand-code intermediate
	path generator, taking advantage of normalization of file_path's,
	to avoid mkpath().

2005-04-29  Joel Rosdahl  <joel@rosdahl.net>

	* monotone.texi: Minor corrections.

2005-04-29  Nathaniel Smith  <njs@codesourcery.com>

	* commands.cc (ls_tags): Sort output.
	* tests/t_tags.at: Test that output is sorted.

2005-04-29  Derek Scherger  <derek@echologic.com>

	* commands.cc (struct file_itemizer): move to ...
	* work.hh (file_itemizer} ... here
	* work.cc (file_itemizer::visit_file} ... and here

2005-04-29  Emile Snyder  <emile@alumni.reed.edu>

	* annotate.cc (do_annotate_node): Stop doing expensive
	calculate_arbitrary_change_set when we already know we have parent
	and child revisions.  Cuts annotate run time in half.
	
2005-04-29  Nathaniel Smith  <njs@codesourcery.com>

	* commands.cc (update_inodeprints): Rename to...
	(refresh_inodeprints): ...this, so 'monotone up' continues to mean
	update.
	
	* monotone.texi (Inodeprints): Mention refresh_inodeprints in the
	Inodeprints section.
	
	* testsuite.at: 
	* tests/t_update_inodeprints.at: 
	* tests/t_refresh_inodeprints.at: 
	* monotone.texi (Working Copy, Commands): 
	* monotone.1: Update accordingly.

2005-04-29  Nathaniel Smith  <njs@codesourcery.com>

	* change_set.cc (dump_change_set): Don't truncate output.
	(invert_change_test): New unit test.
	(invert_change_set): Make it pass.  This fixes (some?)
	isect.empty() invariant failures.
	
	* NEWS: Start updating for 0.19.

	* revision.cc (check_sane_history): Make comment more
	informative.

2005-04-29  Grahame Bowland  <grahame@angrygoats.net>

	* netxx/types.h: Add new NetworkException type network 
	issue not caused by calling program
	* netsync.cc: Catch Netxx::NetworkException and display 
	as informative_error.
	* netxx/address.cxx: NetworkException for unparsable URIs.
	* netxx/datagram.cxx: NetworkException for connection failure.
	* netxx/resolve_getaddrinfo.cxx, resolve_gethostbyname.cxx:
	NetworkException when DNS resolution fails.
	* netxx/serverbase.cxx: NetworkException if unable to bind 
	to server port.
	* netxx/streambase.cxx: NetworkException if unable to 
	connect.

2005-04-28  Nathaniel Smith  <njs@codesourcery.com>

	* tests/t_netsync_error.at: New test.
	* testsuite.at: Add it.

2005-04-28  Nathaniel Smith  <njs@codesourcery.com>

	* tests/t_rename_attr.at: Fix a bit; also test that rename refuses
	to move a file to a name that already has attrs.
	* work.cc (build_rename): Cleanup a bit; refuse to move a file to
	a name that already has attrs.

	* monotone.texi (Working Copy): Document explicitly that "drop"
	and "rename" do not modify the filesystem directly, and do affect
	attributes.

2005-04-28  Derek Scherger  <derek@echologic.com>

	* commands.cc (get_work_path): 
	(get_revision_path): 
	(get_revision_id):
	(put_revision_id):
	(get_path_rearrangement):
	(remove_path_rearrangement):
	(put_path_rearrangement):
	(update_any_attrs):
	(get_base_revision):
	(get_base_manifest): move to work.{cc,hh}
	(update): indicate optional revision with [ and ]
	(explicit_merge): indicate optional ancestor with [ and ] 

	* manifest.{cc,hh} (extract_path_set): move here from work.{cc,hh}
	* revision.{cc,hh} (revision_file_name): move to work.{cc,hh}

	* work.{cc,hh} (extract_path_set): move to manifest.{cc,hh}
	(get_work_path): 
	(get_path_rearrangement): 
	(remove_path_rearrangement): 
	(put_path_rearrangement): 
	(get_revision_path): 
	(get_revision_id): 
	(put_revision_id): 
	(get_base_revision): 
	(get_base_manifest): 
	(update_any_attrs): move here from commands.cc
	
2005-04-28  Derek Scherger  <derek@echologic.com>

	* ChangeLog: 
	* Makefile.am
	* tests/t_automate_select.at: merge fixups

2005-04-28  Emile Snyder <emile@alumni.reed.edu>

	* annotate.cc: Fix broken build after propagate from .annotate
	branch to mainline.  The lcs stuff was changed to use
	quick_allocator, so our use of it had to change as well.
	
2005-04-28  Emile Snyder  <emile@alumni.reed.edu>

	* commands.cc: New command "annotate"
	* annotate.{cc,hh}: New files implement it.
	* Makefile.am: Build it.
	* monotone.texi: Document it.	
	* tests/t_annotate.at:
	* tests/t_annotate_add_collision.at:
	* tests/t_annotate_branch_collision.at: 
	* testsuite.at: Test it.
	
2005-04-28  Matt Johnston  <matt@ucc.asn.au>

	* tests/t_merge_6.at: narrow the testcase down considerably.

2005-04-28  Matt Johnston  <matt@ucc.asn.au>

	* tests/t_merge_6.at, testsuite.at: add a new test for the case where
	duplicate lines appear in a file during a merge. This testcase can
	be correctly handled by merge(1).

2005-04-28  Matt Johnston  <matt@ucc.asn.au>

	* tests/t_i18n_file.at, transforms.cc: OS X expects all paths to be
	utf-8, don't try to use other encodings in the test.

2005-04-28  Richard Levitte  <richard@levitte.org>

	* tests/t_automate_select.at: silly ignores not needed any more.

2005-04-28  Richard Levitte  <richard@levitte.org>

	* commands.cc (complete): Don't talk of there really was no
	expansion.

2005-04-28  Richard Levitte  <richard@levitte.org>

	* commands.cc, commands.hh: Selector functions and type are moved
	to...
	* selectors.cc, selectors.hh: ... these files.
	* database.cc, database.hh: Adapt to this change.
	* automate.cc (automate_select): New function, implements
	'automate select'.
	(automate_command): Use it.
	* monotone.texi (Automation): Document it.

	* tests/t_automate_select.at: New test.
	* testsuite.at: Use it.

	* Makefile.am (MOST_SOURCES): reorganise.  Add selectors.{cc,hh}.

2005-04-27  Derek Scherger  <derek@echologic.com>

	* commands.cc (ls_unknown): remove unneeded braces
	(struct inventory_item): new struct for tracking inventories
	(print_inventory): removed old output functions 
	(inventory_paths): new functions for paths, data and renames
	(inventory): rework to display two column status codes
	* monotone.texi (Informative): update for new status codes
	* tests/t_inventory.at: update for two column status codes

2005-04-27  Richard Levitte  <richard@levitte.org>

	* quick_alloc.hh: Define QA_SUPPORTED when quick allocation is
	supported.
	* sanity.hh: Only defined the QA(T) variants of checked_index()
	when QA_SUPPORTED is defined.

2005-04-27  Joel Reed  <joelwreed@comcast.com>

	* work.cc: on rename move attributes as well.
	* tests/t_rename_attr.at: No longer a bug.

2005-04-27  Nathaniel Smith  <njs@codesourcery.com>

	* monotone.texi (Working Copy, Commands): Document update_inodeprints.
	* monotone.1: Likewise.

	* tests/t_update_inodeprints.at: New test.
	* testsuite.at: Add it.

2005-04-27  Richard Levitte  <richard@levitte.org>

	* database.cc (selector_to_certname): Add a case for
	commands::sel_cert.

2005-04-27  Richard Levitte  <richard@levitte.org>

	* sanity.hh: Add a couple of variants of checked_index() to
	accomodate for indexes over vector<T, QA(T)>.

	* commands.hh: Add new selector to find arbitrary cert name and
	value pairs.  The syntax is 'c:{name}={value}'.
	* commands.cc (decode_selector): Recognise it.
	* database.cc (complete): Parse it.
	* std_hooks.lua (expand_selector): Add an expansion for it.
	* monotone.texi (Selectors): Document it.

	* tests/t_select_cert.at: Add test.
	* testsuite.at: Use it.

2005-04-27  Matt Johnston  <matt@ucc.asn.au>

	* vocab.cc (verify(file_path)): don't find() twice.
	* change_set.cc (extend_state): remove commented out line 

2005-04-27  Matthew Gregan  <kinetik@orcon.net.nz>

	* tests/t_cvsimport_manifest_cycle.at: New test.
	* testsuite.at: Add test.
	* AUTHORS: Add self.

2005-04-27  Nathaniel Smith  <njs@codesourcery.com>

	* AUTHORS: Add Timothy Brownawell.

2005-04-27  Timothy Brownawell  <tbrownaw@gmail.com>

	* ui.{cc,hh}: Delegate tick line blanking to tick_writers.

2005-04-27  Matt Johnston  <matt@ucc.asn.au>

	* change_set.cc (extend_state): don't mix find() and insert() on
	the path_state, to avoid hitting the smap's worst-case.

2005-04-27  Matt Johnston  <matt@ucc.asn.au>

	* change_set.cc (confirm_proper_tree): move things out of the loops
	for better performance.

2005-04-26  Nathaniel Smith  <njs@codesourcery.com>

	* work.cc: Don't include boost/regex.hpp.

2005-04-26  Nathaniel Smith  <njs@codesourcery.com>

	* manifest.cc, inodeprint.cc: Don't include boost/regex.hpp.

2005-04-26  Nathaniel Smith  <njs@codesourcery.com>

	* sqlite/vdbeaux.c (MAX_6BYTE): Apply patch from
	http://www.sqlite.org/cvstrac/chngview?cn=2445.  It shouldn't
	affect monotone's usage, but just in case.

2005-04-26  Nathaniel Smith  <njs@codesourcery.com>

	* rcs_import.cc (struct cvs_key, process_branch): Fix
	indentation.
	(build_change_set): Handle the case where a file is "added dead".

	* tests/t_cvsimport2.at: Un-XFAIL, improve description.

2005-04-26  Richard Levitte  <richard@levitte.org>

	* monotone.cc (cpp_main): Count the number of command specific
	options exist.  If there is any, add a title for them.

2005-04-26  Matt Johnston  <matt@ucc.asn.au>

	* change_set.cc (analyze_rearrangement): get rid of damaged_in_first
	since it is not used.

2005-04-26  Matt Johnston  <matt@ucc.asn.au>

	* monotone.texi: fix mashed up merge of docs for kill_rev_locally
	and db check.

2005-04-26  Richard Levitte  <richard@levitte.org>

	* monotone.cc, commands.cc: Make some more options global.

2005-04-25  Nathaniel Smith  <njs@codesourcery.com>

	* tests/t_i18n_file_data.at: New test.
	* testsuite.at: Add it.

2005-04-25  Nathaniel Smith  <njs@codesourcery.com>

	* automate.cc (automate_parents, automate_children) 
	(automate_graph): New automate commands.
	(automate_command): Add them.
	* commands.cc (automate): Synopsisfy them.
	* monotone.texi (Automation): Document them.
	* tests/t_automate_graph.at, test/t_parents_children.at: Test
	them.
	* testsuite.at: Add the tests.

	* tests/t_automate_ancestors.at: Remove obsolete comment.
	
2005-04-24  Derek Scherger  <derek@echologic.com>

	* tests/t_rename_file_to_dir.at:
	* tests/t_replace_file_with_dir.at:
	* tests/t_replace_dir_with_file.at: new bug reports
	* testsuite.at: include new tests

2005-04-24  Derek Scherger  <derek@echologic.com>

	* app_state.{cc,hh} (app_state): add all_files flag to the constructor
	(set_all_files): new method for setting flag

	* basic_io.{cc,hh} (escape): expose public method to quote and
	escape file_paths
	(push_str_pair): use it internally

	* commands.cc (calculate_restricted_rearrangement): new function
	factored out of calculate_restricted_revision
	(calculate_restricted_revision): use new function
	(struct unknown_itemizer): rename to ...
	(struct file_itemizer): ... this; use a path_set rather than a
	manifest map; build path sets of unknown and ignored files, rather
	than simply printing them
	(ls_unknown): adjust to compensate for itemizer changes
	(print_inventory): new functions for printing inventory lines from
	path sets and rename maps
	(inventory): new command for printing inventory of working copy
	files

	* manifest.cc (inodeprint_unchanged): new function factored out
	from build_restricted_manifest_map
	(classify_paths): new function to split paths from an old manifest
	into unchanged, changed or missing sets for inventory
	(build_restricted_manifest_map): adjust to use
	inodeprint_unchanged
	* manifest.hh (classify_paths): new public function
	
	* monotone.1: document new inventory command and associated
	--all-files option

	* monotone.cc: add new --all-files option which will be specific
	to the inventory command asap

	* monotone.texi (Informative): document new inventory command
	(Commands): add manpage entry for inventory
	(OPTIONS): add entries for --xargs, -@ and --all-files

	* tests/t_status_missing.at: remove bug priority flag
	* tests/t_inventory.at: new test
	* testsuite.at: include new test
	
2005-04-24  Nathaniel Smith  <njs@codesourcery.com>

	* monotone.texi (Database): Document 'db kill_rev_locally'.

2005-04-24  Nathaniel Smith  <njs@codesourcery.com>

	* ChangeLog: Fixup after merge.

2005-04-24  Nathaniel Smith  <njs@codesourcery.com>

	* manifest.cc (build_restricted_manifest_map): Careful to only
	stat things once on the inodeprints fast-path.
	(read_manifest_map): Hand-code a parser, instead of using
	boost::regex.
	* inodeprint.cc (read_inodeprint_map): Likewise.

2005-04-23  Derek Scherger  <derek@echologic.com>

	* (calculate_restricted_revision): remove redundant variables,
	avoiding path_rearrangement assignments and associated sanity
	checks
	(calculate_current_revision): rename empty to empty_args for
	clarity

2005-04-23  Derek Scherger  <derek@echologic.com>

	* commands.cc (calculate_base_revision): rename to ...
	(get_base_revision): ... this, since it's not calculating anything
	(calculate_base_manifest): rename to ...
	(get_base_manifest): ... this, and call get_base_revision
	(calculate_restricted_revision): call get_base_revision and remove
	missing files stuff
	(add):
	(drop):
	(rename):
	(attr): call get_base_manifest
	(ls_missing): 
	(revert): call get_base_revision
	* manifest.{cc,hh} (build_restricted_manifest_map): don't return
	missing files and don't produce invalid manifests; do report on
	all missing files before failing
	
2005-04-23  Derek Scherger  <derek@echologic.com>

	* app_state.cc:
	* database.cc:
	* file_io.{cc, hh}: fix bad merge

2005-04-23  Nathaniel Smith  <njs@codesourcery.com>

	* database.cc (put_key): Check for existence of keys with
	conflicting key ids, give more informative message than former SQL
	constraint error.

2005-04-23  Nathaniel Smith  <njs@codesourcery.com>

	* transforms.cc (filesystem_is_ascii_extension_impl): Add EUC to
	the list of ascii-extending encodings.

	* tests/t_multiple_heads_msg.at: Make more robust, add tests for
	branching.

2005-04-23  Nathaniel Smith  <njs@codesourcery.com>

	* app_state.cc (restriction_includes): Remove some L()'s that were
	taking 5-6% of time in large tree diff.

2005-04-23  Nathaniel Smith  <njs@codesourcery.com>

	* file_io.{cc,hh} (localized): Move from here...
	* transforms.{cc,hh} (localized): ...to here.  Add lots of gunk to
	avoid calling iconv whenever possible.

2005-04-23  Richard Levitte  <richard@levitte.org>

	* monotone.cc, options.hh: Move the option numbers to options.hh,
	so they can be easily retrieved by other modules.
	* monotone.cc: split the options table in global options and
	command specific options.  The former are always understood, while
	the latter are only understood by the commands that declare it
	(see below).
	(my_poptStuffArgFile): There's no need to keep a copy of the
	stuffed argv.  This was really never a problem.
	(coption_string): New function to find the option string from an
	option number.
	(cpp_main): Keep track of which command-specific options were
	given, and check that the given command really uses them.  Make
	sure that when the help is written, only the appropriate command-
	specific options are shown.  We do this by hacking the command-
	specific options table.
	Throw away sub_argvs, as it's not needed any more (and realy never
	was).

	* commands.cc: Include options.hh to get the option numbers.
	(commands_ops): New structure to hold the option
	numbers used by a command.
	(commands): Use it.
	(command_options): Function to get the set of command-specific
	options for a specific command.
	(CMD): Changed to take a new parameter describing which command-
	specific options this command takes.  Note that for commands that
	do not take command-specific options, this new parameter must
	still be given, just left empty.
	Update all commands with this new parameter.
	* commands.hh: Declare command_options.

	* tests/t_automate_heads.at: 'automate heads' never used the value
	of --branch.
	* tests/t_sticky_branch.at: and neither did 'log'...
	* tests/t_update_missing.at: nor did 'add'...

2005-04-23  Matthew Gregan  <kinetik@orcon.net.nz>

	* tests/t_diff_currev.at: Use CHECK_SAME_STDOUT.

2005-04-23  Matthew Gregan  <kinetik@orcon.net.nz>

	* tests/t_diff_currev.at: New test.
	* testsuite.at: Add new test.

2005-04-22  Christof Petig <christof@petig-baender.de>

	* sqlite/*: update to sqlite 3.2.1

2005-04-22  Nathaniel Smith  <njs@codesourcery.com>

	* manifest.cc (build_restricted_manifest_map): Fixup after merge
	-- use file_exists instead of fs::exists.

2005-04-22  Derek Scherger  <derek@echologic.com>

	* manifest.{cc,hh} (build_restricted_manifest_map): keep and
	return a set of missing files rather than failing on first missing
	file
	* commands.cc (calculate_restricted_revision): handle set of
	missing files
	* revision.hh: update comment on the format of a revision
	* tests/t_status_missing.at: un-XFAIL and add a few tests
	
2005-04-22  Nathaniel Smith  <njs@codesourcery.com>

	* vocab.cc (verify(file_path), verify(local_path)): Normalize
	paths on the way in.
	* tests/t_normalized_filenames.at: Fix to match behavior
	eventually declared "correct".

2005-04-22  Nathaniel Smith  <njs@codesourcery.com>

	* vocab.{cc,hh}: Make verify functions public, make ATOMIC(foo)'s
	verify function a friend of foo, add ATOMIC_NOVERIFY macro, add
	long comment explaining all this.
	* vocab_terms.hh: Add _NOVERIFY to some types.

2005-04-22  Nathaniel Smith  <njs@codesourcery.com>

	* file_io.{cc,hh} (localized): Take file_path/local_path instead
	of string; expose in public interface.  Adjust rest of file to
	match.
	(walk_tree): Don't convert the (OS-supplied) current directory
	from UTF-8 to current locale.
	
	* transforms.{cc,hh} (charset_convert): Be more informative on
	error.
	(calculate_ident): Localize the filename, even on the fast-path.
	Also assert file exists and is not a directory, since Crypto++
	will happily hash directories.  (They are like empty files,
	apparently.)
	
	* manifest.cc (build_restricted_manifest_map): Use file_exists
	instead of fs::exists, to handle localized paths.
	* {win32,unix}/inodeprint.cc (inodeprint_file): Use localized
	filenames to stat.

	* tests/t_i18n_file.at: Rewrite to work right.

	* tests/t_normalized_filenames.at: New test.
	* testsuite.at: Add it.
	* vocab.cc (test_file_path_verification): MT/path is not a valid
	file_path either.
	(test_file_path_normalization): New unit-test.

2005-04-22  Joel Reed  <joelwreed@comcast.net>

	* work.cc (build_deletions) : on drop FILE also drop attributes.
	* tests/t_drop_attr.at : test for success now, fixed bug.

2005-04-22  Jon Bright <jon@siliconcircus.com>
	* monotone.texi: Changed all quoting of example command lines to
	use " instead of ', since this works everywhere, but ' doesn't
	work on Win32

2005-04-21  Jeremy Cowgar  <jeremy@cowgar.com>

	* tests/t_multiple_heads_msg.at: Now checks to ensure 'multiple head'
	  message does not occur on first commit (which creates a new head
	  but not multiple heads).
	* commands.cc (CMD(commit)): renamed head_size to better described
	  old_head_size, now checks that old_head_size is larger than 0 as
	  well otherwise, on commit of a brand new project, a new head was
	  detected and a divergence message was displayed.

2005-04-21  Richard Levitte  <richard@levitte.org>

	* commands.cc (ALIAS): refactor so you don't have to repeat all
	the strings given to the original command.
	(ALIAS(ci)): added as a short form for CMD(commit).

	* Makefile.am (%.eps): create .eps files directly from .ps files,
	using ps2eps.

2005-04-21 Sebastian Spaeth <Sebastian@SSpaeth.de>

	* monotone.texi: add command reference docs about kill_rev_locally
	
2005-04-21  Nathaniel Smith  <njs@codesourcery.com>

	* change_set.cc (apply_path_rearrangement_can_fastpath) 
	(apply_path_rearrangement_fastpath) 
	(apply_path_rearrangement_slowpath, apply_path_rearrangement):
	Refactor into pieces, so all versions of apply_path_rearrangement
	can take a fast-path when possible.

2005-04-21  Jeremy Cowgar  <jeremy@cowgar.com>

	* commands.cc: Renamed maybe_show_multiple_heads to
	  notify_if_multiple_heads, renamed headSize to head_size for
	  coding standards/consistency.
	* tests/t_multiple_heads_msg.at: Added to monotone this time.

2005-04-20  Jeremy Cowgar  <jeremy@cowgar.com>

	* commands.cc: Added maybe_show_multiple_heads, update now notifies
	  user of multiple heads if they exist, commit now notifies user
	  if their commit created a divergence.
	* tests/t_multiple_heads_msg.at: Added
	* testsuite.at: Added above test

2005-04-20  Nathaniel Smith  <njs@codesourcery.com>

	* Makefile.am (EXTRA_DIST): Put $(wildcard) around "debian/*", so
	it will actually work.

2005-04-20  Nathaniel Smith  <njs@codesourcery.com>

	* Makefile.am (EXTRA_DIST): Include tests, even when not building
	packages out in the source directory.

2005-04-20  Matthew Gregan  <kinetik@orcon.net.nz>

	* commands.cc (kill_rev_locally): Move up with rest of non-CMD()
	functions.  Mark static.  Minor whitespace cleanup.
	* commands.hh (kill_rev_locally): Declaration not needed now.

2005-04-20 Sebastian Spaeth <Sebastian@SSpaeth.de>
	* automate.cc: fix typo, add sanity check to avoid empty r_id's
	bein passed in. The automate version was bumped to 0.2 due to
	popular request of a single person.
	* t_automate_ancestors.at: adapt test; it passes now

2005-04-20 Sebastian Spaeth <Sebastian@SSpaeth.de>
	* testuite.at:
	* t_automate_ancestors.at: new test; automate ancestors. This is still
	_failing_ as a) it outputs empty newlines when no ancestor exists and
	b) does not output all ancestors if multiple ids are supplied as input
	
2005-04-20 Sebastian Spaeth <Sebastian@SSpaeth.de>

	* commands.cc:
	* automate.cc: new command: automate ancestors
	* monotone.texi: adapt documentation
	
2005-04-20  Nathaniel Smith  <njs@codesourcery.com>

	* tests/t_log_depth_single.at: 
	* tests/t_add_stomp_file.at: 
	* tests/t_log_depth.at: Shorten blurbs.

2005-04-20  Nathaniel Smith  <njs@codesourcery.com>

	* std_hooks.lua (ignore_file): Ignore compiled python files.

2005-04-20  Jon Bright  <jon@siliconcircus.com>
	* tests/t_sticky_branch.at: Really fix this test

2005-04-20  Jon Bright  <jon@siliconcircus.com>
	* tests/t_sticky_branch.at: Canonicalise stdout before comparison
	* tests/t_setup_checkout_modify_new_dir.at: Ditto
	* tests/t_netsync_largish_file.at: Check the file out rather
	than catting it, so that canonicalisation is unneeded.  
	Canonicalisation is bad here, because the file is random
	binary data, not text with line-ending conventions

2005-04-20  Richard Levitte  <richard@levitte.org>

	* contrib/monotone.el: define-after-key's KEY argument has to be a
	vector with only one element.  The code I used is taken directly
	from the Emacs Lisp Reference Manual, section "Modifying Menus".

2005-04-20  Nathaniel Smith  <njs@codesourcery.com>

	* commands.cc (mdelta, mdata, fdelta, fdata, rdata): Check for
	existence of command line arguments.

	* lua.{cc,hh} (hook_use_inodeprints): New hook.
	* std_hooks.lua (use_inodeprints): Default definition.
	* monotone.texi (Inodeprints): New section.
	(Reserved Files): Document MT/inodeprints.
	(Hook Reference): Document use_inodeprints.
	* work.{cc,hh} (enable_inodeprints): New function.
	* app_state.cc (create_working_copy): Maybe call
	enable_inodeprints.
	
	* tests/t_inodeprints_hook.at: New test.
	* tests/t_bad_packets.at: New test.
	* testsuite.at: Add them.

2005-04-20  Nathaniel Smith  <njs@codesourcery.com>

	* AUTHORS: Actually add Joel Reed (oops).

2005-04-20  Nathaniel Smith  <njs@codesourcery.com>

	Most of this patch from Joel Reed, with only small tweaks myself.
	
	* AUTHORS: Add Joel Reed.

	* platform.hh (is_executable): New function.
	* {unix,win32}/process.cc: Define it.

	* lua.cc (monotone_is_executable_for_lua): New function.
	(lua_hooks): Register it.
	(Lua::push_nil): New method.
	(lua_hooks::hook_init_attributes): New hook.
	* lua.hh: Declare it.
	* monotone.texi (Hook Reference): Document it.

	* work.cc (addition_builder): Call new hook, collect attributes
	for added files.
	(build_additions): Set attributes on new files.

	* tests/t_attr_init.at: New test.
	* tests/t_add_executable.at: New test.
	* testsuite.at: Add them.
	
2005-04-19  Nathaniel Smith  <njs@codesourcery.com>

	* file_io.cc (read_localized_data, write_localized_data): Remove
	logging of complete file contents.
	* tests/t_lf_crlf.at: Remove --debugs, clean up, test more.

2005-04-19 Emile Snyder <emile@alumni.reed.edu>
	
	* file_io.cc: Fix bugs with read/write_localized_data when using
	CRLF line ending conversion.
	* transforms.cc: Fix line_end_convert to add correct end of line
	string if the split_into_lines() call causes us to lose one from
	the end.
	* tests/t_lf_crlf.at: Clean up and no longer XFAIL.
 
2005-04-19  Sebastian Spaeth  <Sebastian@SSpaeth.de>

	* monotone.texi: modified documentation to match changes due to
	previous checking.
	* AUTHORS: Adding myself
	
2005-04-19  Sebastian Spaeth  <Sebastian@SSpaeth.de>

	* automate.cc: make BRANCH optional in "automate heads BRANCH"
	we use the default branch as given in MT/options if not specified
	* commands.cc: BRANCH -> [BRANCH] in cmd description

2005-04-19  Richard Levitte  <richard@levitte.org>

	* contrib/monotone-import.pl (my_exit): As in monotone-notify.pl,
	my_exit doesn't close any network connections.

	* testsuite.at (REVERT_TO): Make it possible to revert to a
	specific branch.  This is useful to resolve ambiguities.
	* tests/t_merge_add_del.at: Use it.

2005-04-19  Matthew Gregan  <kinetik@orcon.net.nz>

	* sanity.hh: Mark {naughty,error,invariant,index}_failure methods
	as NORETURN.
	* commands.cc (string_to_datetime): Drop earlier attempt at
	warning fix, it did not work with Boost 1.31.0.  Warning fixed by
	change to sanity.hh.

2005-04-19  Matthew Gregan  <kinetik@orcon.net.nz>

	* lua.cc (default_rcfilename): Use ~/.monotone/monotonerc.  This
	change is to prepare for the upcoming support for storing user
	keys outside of the database (in ~/.monotone/keys/).
	* app_state.cc (load_rcfiles): Refer to new rc file location in
	comments.
	* monotone.cc (options): Refer to new rc file location.
	* monotone.texi: Refer to new rc file location.  Also change bare
	references to the rc file from '.monotonerc' to 'monotonerc'.

2005-04-19  Matthew Gregan  <kinetik@orcon.net.nz>

	* commands.cc (log): 'depth' option did not handle the single file
	case correctly. Also a couple of minor cleanups.
	* tests/t_log_depth_single.at: New test.
	* testsuite.at: Add test.

2005-04-18  Matthew Gregan  <kinetik@orcon.net.nz>

	* commands.cc (string_to_datetime): Fix warning.

2005-04-18  Richard Levitte  <richard@levitte.org>

	* Makefile.am (EXTRA_DIST): Add contrib/monotone-import.pl.

	* contrib/monotone-import.pl: New script to mimic "cvs import".
	* contrib/README: describe it.

	* commands.cc (CMD(attr)): Make it possible to drop file
	attributes.

	* contrib/monotone-notify.pl (my_exit): The comment was incorrect,
	there are no network connections to close gracefully.
	Implement --ignore-merges, which is on by default, and changes the
	behavior to not produce diffs on merges and propagates where the
	ancestors hve already been shown.

	* tests/t_attr_drop.at: New test to check that 'attr drop'
	correctly drops the given entry.
	* tests/t_drop_attr.at: New test, similar to t_rename_attr.at.
	* testsuite.at: Add them.

2005-04-18  Nathaniel Smith  <njs@codesourcery.com>

	* monotone.texi (Dealing with a Fork): Clarify (hopefully) what we
	mean when we say that "update" is a dangerous command.

2005-04-17  Matt Johnston  <matt@ucc.asn.au>

	* change_set.cc (confirm_proper_tree): remove incorrect code
	setting confirmed nodes.

2005-04-17  Matt Johnston  <matt@ucc.asn.au>

	* change_set.cc (confirm_proper_tree): use a std::set rather than
	dynamic_bitset for the ancestor list, improving performance for
	common tree structures.
	* basic_io.cc: reserve() a string

2005-04-17  Matt Johnston  <matt@ucc.asn.au>

	* packet.cc: fix up unit test compilation.
	* transforms.cc: fix up unit test compilation.

2005-04-17  Matt Johnston  <matt@ucc.asn.au>

	* vocab_terms.hh: remove commented out lines.

2005-04-17  Matt Johnston  <matt@ucc.asn.au>

	* Move base64<gzip> code as close to the database as possible,
	to avoid unnecessary inflating and deflating.

2005-04-17  Nathaniel Smith  <njs@codesourcery.com>

	* monotone.texi (Branching and Merging): A few small edits.

2005-04-17  Nathaniel Smith  <njs@codesourcery.com>

	* change_set.cc (path_item, sanity_check_path_item): Mark things
	inline.

2005-04-17  Henrik Holmboe <henrik@holmboe.se>

	* contrib/monotone-notify.pl: Add signal handlers.  Correct some
	typos.
	(my_exit): New function that does a cleanup and exit.

2005-04-17  Olivier Andrieu  <oliv__a@users.sourceforge.net>

	* transforms.cc: fix glob_to_regexp assertions

2005-04-17  Sebastian Spaeth <Sebastian@sspaeth.de>
	
	* tests/t_db_kill_rev_locally.at: new test; 
	make sure that db kill_rev_locally works as intended

2005-04-17  Sebastian Spaeth <Sebastian@sspaeth.de>

	* commands.cc,database.cc: add 'db kill_rev_locally <id>' command
	still missing: documentation and autotests. Otherwise seems ok.
	
2005-04-17  Richard Levitte  <richard@levitte.org>

	* transforms.cc: Remove tabs and make sure emacs doesn't add
	them.

2005-04-17  Nathaniel Smith  <njs@codesourcery.com>

	* sanity.{hh,cc} (E, error_failure): New sort of invariant.
	* netsync.cc (process_hello_cmd): Make initial pull message
	more clear and friendly.
	Also, if the key has changed, that is an error, not naughtiness.
	* database_check.cc (check_db): Database problems are also errors,
	not naughtiness.  Revamp output in case of errors, to better
	distinguish non-serious errors and serious errors.
	* tests/t_database_check.at: Update accordingly.
	* tests/t_database_check_minor.at: New test.
	* testsuite.at: Add it.
	
2005-04-17  Richard Levitte  <richard@levitte.org>

	* transforms.cc (glob_to_regexp): New function that takes a glob
	expression and transforms it into a regexp.  This will be useful
	for globbing branch expressions when collections are exchanged to
	branch globs and regexps.
	(glob_to_regexp_test): A unit test for glob_to_regexp().

2005-04-17  Matt Johnston  <matt@ucc.asn.au>

	* commands.cc: warn that dropkey won't truly erase the privkey
	from the database
	* monotone.texi: same

2005-04-17  Matt Johnston  <matt@ucc.asn.au>

	* database.cc: mention that it could be the filesystem that
	is full in the SQLITE_FULL error message

2005-04-17  Matthew Gregan  <kinetik@orcon.net.nz>

	* monotone.cc: Fix warnings: add missing initializers.
	* netsync.cc: Fix warnings: inline static vs static inline.

2005-04-16  Emile Snyder  <emile@alumni.reed.edu>

	* tests/t_add_stomp_file.at: New test for failing case.  
        If you have a file foo in your working dir (not monotone 
        controlled) and someone else adds a file foo and commits, 
        update should at least warn you before stomping your 
        non-recoverable foo file.
	* testsuite.at: Add it.
	
2005-04-16  Derek Scherger  <derek@echologic.com>

	* work.cc (known_preimage_path): rename to...
	(known_path): this, since it's image agnostic
	(build_deletions): update for renamed function
	(build_rename): ensure rename source exists in current revision
	and rename target does not exist in current revision

	* tests/t_no_rename_overwrite.at: un-XFAIL 

2005-04-16  Nathaniel Smith  <njs@codesourcery.com>

	* app_state.{cc,hh} (set_author, set_date): New methods.
	* cert.cc (cert_revision_date): Rename to...
	(cert_revision_date_time): ...an overloaded version of this.
	(cert_revision_author_default): Check app.date.
	* cert.hh: Expose cert_revision_date_time.
	* commands.cc (commit): Handle --date.
	* main.cc: Parse --date and --author options.
	* monotone.1: Document --date, --author.
	* monotone.texi (Working Copy, OPTIONS): Likewise.

	* tests/t_override_author_date.at: New test.
	* testsuite.at: Add it.
	
	This commit heavily based on a patch by Markus Schiltknecht
	<markus@bluegap.ch>.
	
2005-04-16  Nathaniel Smith  <njs@codesourcery.com>

	* ChangeLog: Fixup after merge.

2005-04-16  Nathaniel Smith  <njs@codesourcery.com>

	* tests/t_update_nonexistent.at: New test.
	* testsuite.at: Add it.
	
	* commands.cc (update): Verify that user's requested revision
	exists.

2005-04-16  Nathaniel Smith  <njs@codesourcery.com>

	* ChangeLog: Fixup after merge.

2005-04-16  Emile Snyder <emile@alumni.reed.edu>

	* tests/t_add_vs_commit.at: New test for failing case.  If you
	add a file in you working dir, someone else adds the same file
	and commits, then you do an update it messes up your working
	directory.
	* testsuite.at: Add it.
	
2005-04-16  Nathaniel Smith  <njs@codesourcery.com>

	* commands.cc (checkout): Move check for existence of revision
	earlier.
	
	* tests/t_netsync_defaults.at, tests/t_netsync_single.at:
	Don't hard-code netsync port.

2005-04-16  Nathaniel Smith  <njs@codesourcery.com>

	* testsuite.at: Use a random server port.
	
	* .mt-attrs, contrib/README: Update for Notify.pl ->
	monotone-notify.pl rename.
	
	* monotone.1: Warn people off rcs_import.
	* monotone.texi (Commands): Likewise.

2005-04-16  Nathaniel Smith  <njs@codesourcery.com>

	* AUTHORS: Add Emile Snyder <emile@alumni.reed.edu>.

2005-04-16  Nathaniel Smith  <njs@codesourcery.com>

	* tests/t_lf_crlf.at: New test from Emile Snyder
	<emile@alumni.reed.edu>, with tweaks.
	* testsuite.at: Add it.

2005-04-16  Nathaniel Smith  <njs@codesourcery.com>

	* ChangeLog: Small fixups.

2005-04-16  Sebastian Spaeth <Sebastian@sspaeth.de>
	
	* tests/t_cvsimport2.at: new test; CVS Attic files fail test
	reported by: hjlipp@web.de 15.04.2005 02:45

2005-04-16  Sebastian Spaeth <Sebastian@sspaeth.de>
	
	* tests/t_rcs_import.at: new test; problematic CVS import as
	reported in the list. However it works just fine here, so it
	really tests for a successful pass

2005-04-16  Sebastian Spaeth <Sebastian@sspaeth.de>

	* tests/README: new file, on how to create/run tests

2005-04-16  Nathaniel Smith  <njs@codesourcery.com>

	* tests/t_rename_dir_add_dir_with_old_name.at: XFAIL.

2005-04-16  Nathaniel Smith  <njs@codesourcery.com>

	* tests/t_diff_binary.at: Un-XFAIL.

2005-04-16  Nathaniel Smith  <njs@codesourcery.com>

	* monotone.texi (Network Service): Rewrite to include former
	Exchanging Keys section.
	(Branching and Merging): New tutorial section, inspired by a patch
	from Martin Kihlgren <zond@troja.ath.cx>.
	(CVS Phrasebook): Add "Importing a New Project".

	* AUTHORS: Add Martin Dvorak.
	
2005-04-16  Matt Johnston  <matt@ucc.asn.au>

	* change_set.cc (compose_rearrangement): remove logging statements
	that were using noticable CPU time.

2005-04-15 Martin Dvorak <jezek2@advel.cz>
	
	* tests/t_rename_dir_add_dir_with_old_name.at: New test.
	* testsuite.at: Add it.
	
2005-04-15  Olivier Andrieu  <oliv__a@users.sourceforge.net>

	* diff_patch.cc(guess_binary): do not use '\x00' as first
	character of a C string ...

2005-04-15  Sebastian Spaeth  <Sebastian@SSpaeth.de>

	* ui.cc: print byte progress to one decimal place
	  in k or M.
	* netsync.cc: update dot ticker every 1024 bytes.

2005-04-15  Matt Johnston  <matt@ucc.asn.au>

	* change_set.cc (confirm_proper_tree): use bitsets rather than maps
	for tracking set membership.
	* smap.hh: return reverse iterators properly, iterate over the vector
	rather than self in ensure_sort()

2005-04-14  Derek Scherger  <derek@echologic.com>

	* database_check.cc (check_db): fail with N(...) when problems are
	detected to exit with a non-zero status

2005-04-14  Derek Scherger  <derek@echologic.com>

	* monotone.texi (Informative): update description of 'diff' with
	two revision arguments
	
2005-04-14  Matthew Gregan  <kinetik@orcon.net.nz>

	* win32/process.cc: Fix build on MingW 3.2.0-rc[123] by adding
	<sstream> include.

2005-04-14  Jon Bright  <jon@siliconcircus.com>
	* win32/process.cc (process_spawn): Add some extra debug info
	* std_hooks.lua (execute): If pid is -1, don't try and wait on
	the process

2005-04-14  Matt Johnston  <matt@ucc.asn.au>

	* change_set.cc (confirm_unique_entries_in_directories): use a
	  std::vector rather than std::map for better performance (only sort
	  once).
	* smap.hh: an invariant

2005-04-14  Nathaniel Smith  <njs@codesourcery.com>

	* tests/t_vcheck.at: Update notes.

2005-04-14  Jeremy Cowgar  <jeremy@cowgar.com>

	* monotone.texi (Making Changes): Fixed duplicate paragraph
	* NEWS: Corrected spelling error in my name.

2005-04-14  Olivier Andrieu  <oliv__a@users.sourceforge.net>

	* Makefile.am: silence cmp

2005-04-14  Matthew Gregan  <kinetik@orcon.net.nz>

	* win32/terminal.cc (have_smart_terminal): Implement for Win32.

2005-04-13  Nathaniel Smith  <njs@codesourcery.com>

	* monotone.texi (Informative): 'diff' with two revision arguments
	can now be filtered by file.
	
	* constants.cc (netcmd_payload_limit): Bump to 256 megs.

2005-04-13  Matthew Gregan  <kinetik@orcon.net.nz>

	* tests/t_netsync_largish_file.at: Add test for netsyncing largish
	(32MB) files.  This test is failing at present.
	* testsuite.at: Add new test.

2005-04-13  Nathaniel Smith  <njs@codesourcery.com>

	* tests/t_setup_checkout_modify_new_dir.at:
	* tests/t_update_off_branch.at: New tests.
	* testsuite.at: Add them.
	
	* commands.cc (checkout): Tweak branch checking logic.
	(update): Make user explicitly switch branches.

2005-04-13  Nathaniel Smith  <njs@codesourcery.com>

	* rcs_import.cc (import_cvs_repo): Check that user isn't trying to
	import a whole CVS repo.
	* tests/t_cvsimport.at: Test new check.
	
2005-04-13  Richard Levitte  <richard@levitte.org>

	* contrib/Notify.pl: Rename ...
	* contrib/monotone-notify.pl: ... to this.
	* Makefile.am (EXTRA_DIST): Take note of the change.
	* debian/docs: Distribute the contributions as well.
	* debian/compat, debian/files, debian/monotone.1: Remove, since
	they are self-generated by debhelper.  They were obviously added
	by mistake.

2005-04-13  Nathaniel Smith  <njs@codesourcery.com>

	* cert.cc (guess_branch): Call app.set_branch.
	* app_state.cc (create_working_copy): Call make_branch_sticky
	here...
	* commands.cc (checkout): ...instead of here.
	(approve, disapprove, fcommit, commit): Don't call app.set_branch
	on guess_branch's output.
	(checkout): Call guess_branch.
	
	* tests/t_sticky_branch.at: 
	* tests/t_checkout_id_sets_branch.at: New tests.
	* testsuite.at: Add them.

2005-04-13  Matthew Gregan  <kinetik@orcon.net.nz>
	* cryptopp/integer.h: Fix detection of GCC version for SSE2
	builds.

2005-04-12  Florian Weimer  <fw@deneb.enyo.de>

	* app_state.cc (app_state::allow_working_copy): Only update
	branch_name from the options file if it has not yet been set.  Log
	the branch name.
	(app_state::set_branch): No longer update the options map.
	(app_state::make_branch_sticky): New function which copies the
	stored branch name to the options map.  Only commands which call
	this function change the branch default stored in the working
	copy.

	* commands.cc (CMD(checkout)): Mark branch argument as sticky.
	(CMD(commit)): Likewise.
	(CMD(update)): Likewise.

	* monotone.texi (Working Copy): Mention that the "commit" and
	"update" commands update the stored default branch ("checkout"
	does, too, but this one should be obvious).

2005-04-12  Jon Bright <jon@siliconcircus.com>
	* rcs_import.cc (find_key_and_state): Fix stupid bug in storing the
	list of files a cvs_key contains.  CVS delta invariant failure now
	really fixed.  The rearrangement failure still exists, though.

2005-04-12  Jon Bright <jon@siliconcircus.com>
	* tests/t_cvsimport_samelog.at: Add test for the deltas.find 
	cvs import problem as sent to the ML by Emile Snyder.
	* testsuite.at: Call it
	* rcs_import.cc (cvs_key): Add an ID for debug output purposes,
	sprinkle a little more debug output about what's being compared to
	what
	* rcs_import.cc (cvs_key): Maintain a map of file paths and CVS
	versions appearing in this CVS key.
	(cvs_key::similar_enough): A key is only similar enough if it doesn't
	include a different version of the same file path.
	(cvs_history::find_key_and_state): Add files to cvs_keys as
	appropriate

2005-04-12  Matthew Gregan <kinetik@orcon.net.nz>

	* win32/terminal.cc (terminal_width): Use
	GetConsoleScreenBufferInfo to request width information for
	terminals.
	
2005-04-12  Nathaniel Smith  <njs@codesourcery.com>

	* ChangeLog: Fixup after merge.

2005-04-12  Nathaniel Smith  <njs@codesourcery.com>

	* platform.hh (terminal_width): New function.
	* {unix,win32}/have_smart_terminal.cc: Rename to...
	* {unix,win32}/terminal.cc: ...these.  Implement terminal_width.
	* ui.cc (write_ticks): Call it.
	* Makefile.am: Update for renames.
	
2005-04-11  Matt Johnston <matt@ucc.asn.au>

	* ui.{cc,hh}, netsync.cc: netsync progress ticker in kilobytes to
	avoid wrapping.

2005-04-11  Jon Bright <jon@siliconcircus.com>
	* Makefile.am (EXTRA_DIST): Add debian/*

2005-04-11  Jon Bright <jon@siliconcircus.com>
	* Makefile.am (EXTRA_DIST): Add win32/monotone.iss, PNG_FIGURES
	(PNG_FIGURES): Add, constructing in same way as EPS_FIGURES
	(monotone.html): Use .perlbak workaround so that this works on Win32

2005-04-11  Matthew Gregan <kinetik@orcon.net.nz>

	* unix/inodeprint.cc, configure.ac: Use nanosecond time resolution for
	inodeprints on BSDs and other platforms if available.

2005-04-10  Nathaniel Smith  <njs@codesourcery.com>

	* Makefile.am (BUILT_SOURCES_CLEAN): Add package_revision.txt.

	This is the 0.18 release.

2005-04-10  Derek Scherger  <derek@echologic.com>

	* monotone.texi (Informative): fix typo in ls known docs

2005-04-10  Nathaniel Smith  <njs@codesourcery.com>

	* Makefile.am: Use pdftops instead of acroread.
	(EXTRA_DIST): Include new contrib/ files, and fix wildcards.
	* NEWS: Update for 0.18.
	* configure.ac: Bump version number.
	* debian/changelog: Mention new release.
	* debian/copyright: Update from AUTHORS.
	* monotone.spec: Mention new release.
	* po/monotone.pot: Regenerate.

2005-04-10  Florian Weimer  <fw@deneb.enyo.de>

	* monotone.texi (Commands): Use "working copy" instead of "working
	directory", to match the rest of the manual.

2005-04-10  Florian Weimer  <fw@deneb.enyo.de>

	* commands.cc (ls_known): New function which prints all known
	files in the working copy.
	(CMD(list)): Invoke ls_known for "list known".  Update help
	message.
	(ALIAS(ls)): Update help message.

	* monotone.texi: Document "list known".
	* tests/t_ls_known.at: New file.
	* testsuite.at: Include it.

2005-04-10  Richard Levitte  <richard@levitte.org>

	* contrib/Notify.pl: Count the number of messages sent, and
	display the count at the end.
	Version bumped to 1.0.

2005-04-10  Matt Johnston  <matt@ucc.asn.au>

	* unix/inodeprint.cc, configure.ac: don't use the nsec time
	on non-Linux-style systems (quick compile fix for OS X and probably
	others, can be made generic later).

2005-04-10  Olivier Andrieu  <oliv__a@users.sourceforge.net>

	* contrib/monotone.el: Some elisp code for running monotone from
	inside Emacs. Supports diff, status, add, drop, revert and commit.

2005-04-09  Richard Levitte  <richard@levitte.org>

	* contrib/Notify.pl: Allow globbing branches.  Make the revision
	records branch specific.  Show what records you would have updated
	even with --noupdate.  Add --before and --since, so users can
	select datetime ranges to create logs for.  Remove --to and add
	--difflogs-to and --nodifflogs-to to send logs with diffs to one
	address and logs without diffs to another (both can be given at
	once).  More and better documentation.

2005-04-08  Nathaniel Smith  <njs@codesourcery.com>

	* change_set.cc (basic_change_set): Remove problematic
	rename_dir/add combination, until directory semantics are
	fixed.

2005-04-08  Nathaniel Smith  <njs@codesourcery.com>

	* commands.cc (revert): Call maybe_update_inodeprints.
	* app_state.cc (set_restriction): Clear any old restrictions
	first.

2005-04-08  Jon Bright <jon@siliconcircus.com>
	* testsuite.at (NOT_ON_WIN32): Add a function to prevent tests from
	running on Win32 (for cases where the functionality being tested 
	makes no sense on Win32.  Not for cases where the functionality
	just isn't there yet on Win32.)
	* tests/t_final_space.at: Use NOT_ON_WIN32.  The filenames "a b" 
	and "a b " refer to the same file on Win32, obviating this test

2005-04-08  Jon Bright <jon@siliconcircus.com>
	* win32/inodeprint.cc (inodeprint_file): Still close the file if
	getting its time failed.
	* tests/t_netsync_sigpipe.at: Don't bother doing a kill -PIPE on
	Win32.  There is no real SIGPIPE on Win32 and sockets don't get this
	signal if their pipe goes away.  MinGW's kill seems to translate
	-PIPE to some signal that *does* kill monotone, so it seems like the
	easiest solution is just not to send the signal in the first place
	here.
	* tests/t_automate_ancestry_difference.at: Remove old 
	CHECK_SAME_STDOUT call which I'd left by accident.
	* tests/t_automate_leaves.at: Canonicalise monotone output before
	passing to CHECK_SAME_STDOUT
	* tests/t_log_depth.at: Check line count with arithmetic comparison
	rather than autotest's string comparison

2005-04-08  Nathaniel Smith  <njs@codesourcery.com>

	* inodeprint.cc (operator<<): Typo.

	* inodeprint.{hh,cc} (build_inodeprint_map,
	build_restricted_inodeprint_map): Remove unused functions.

2005-04-08  Nathaniel Smith  <njs@codesourcery.com>

	* work.cc: Remove doxygen comments.  Comments are good; comments
	that are longer than the function they document, and give less
	information, are not so good...

2005-04-08  Nathaniel Smith  <njs@codesourcery.com>

	* ChangeLog: Fixup after merge.

2005-04-08  Nathaniel Smith  <njs@codesourcery.com>

	* commands.cc (calculate_current_revision): Defer to
	calculate_restricted_revision instead of special casing.
	(put_revision_id): constify argument.
	(maybe_update_inodeprints): New function.
	(commit, update, checkout): Call it.
	
	* manifest.{cc,hh} (build_manifest_map): Remove, since only caller
	was removed.
	(build_restricted_manifest_map): Go faster if the user is using
	inode signatures.

	* tests/t_inodeprints.at:
	* tests/t_inodeprints_update.at: Typoes.
	
	* work.cc (read_inodeprints): Typo.

2005-04-08  Nathaniel Smith  <njs@codesourcery.com>

	* tests/t_inodeprints.at:
	* tests/t_inodeprints_update.at: New tests.
	* testsuite.at: Add them.
	
	* UPGRADE: Document 0.17 -> 0.18 upgrade path.

2005-04-08  Jon Bright <jon@siliconcircus.com>
	* tests/t_cat_file_by_name.at: CHECK_SAME_STDOUT can only be used
	to check two 'cat' processes or two monotone processes on Win32,
	not to check monotone and 'cat'.  Change to go through an 
	intermediate stdout
	* tests/t_automate_erase_ancestors.at: Ditto
	* tests/t_automate_toposort.at: Ditto
	* tests/t_automate_ancestry_difference.at: Ditto
	* tests/t_vars.at: Call CANONICALISE for stdout output.
	* tests/t_netsync_absorbs.at: Ditto.
	* tests/t_empty_env.at: For Win32, copy libiconv-2.dll to the 
	current dir before the test, otherwise Win32 will search the
	(empty) path for it and not find it.
	* tests/t_automate_descendents.at: Ditto
	* win32/inodeprint.cc: Implement inodeprint_file for Win32, based
	on mode, device, size, create time and write time.
	
	
2005-04-08  Jon Bright <jon@siliconcircus.com>
	* win32/inodeprint.cc: Change the function name to match the one
	on Unix.

2005-04-08  Nathaniel Smith  <njs@codesourcery.com>

	* {win32,unix}/fingerprint.cc: Rename to...
	* {win32,unix}/inodeprint.cc: ...this.  Change function name and
	calling conventions.
	* platform.hh (inodeprint_file): Likewise.
	* inodeprint.{cc,hh}: New files.
	* Makefile.am (MOST_SOURCES, UNIX_PLATFORM_SOURCES,
	WIN32_PLATFORM_SOURCES): Fixup accordingly.
	* vocab_terms.hh (inodeprint): New ATOMIC.
	* work.hh: Prototype inodeprint working copy functions.
	* work.cc: Implement them.

	* manifest.{hh,cc} (manifest_file_name): Remove unused variable.

2005-04-08  Jeremy Cowgar  <jeremy@cowgar.com>

	* doxygen.cfg: added
	* Makefile.am: added apidocs target (builds doxygen docs)

2005-04-07  Nathaniel Smith  <njs@codesourcery.com>

	* manifest.{hh,cc}: Remove some commented out unused functions.

	* win32/have_smart_terminal.cc: Include platform.hh.
	* unix/fingerprint.cc: New file, with new function.
	* win32/fingerprint.cc: New file, with stub function.
	* Makefile.am (UNIX_PLATFORM_SOURCES, WIN32_PLATFORM_SOURCES): Add
	them.

2005-04-07  Nathaniel Smith  <njs@codesourcery.com>

	* manifest.hh, manifest.cc: Remove tabs.

2005-04-07  Nathaniel Smith  <njs@codesourcery.com>

	* tests/t_final_space.at: New test.
	* testsuite.at: Add it.

2005-04-07  Nathaniel Smith  <njs@codesourcery.com>

	* monotone.texi (Dealing with a Fork): 'merge' has slightly
	different output.

	* NEWS: Summarize changes of last 2.5 weeks.

2005-04-07  Nathaniel Smith  <njs@codesourcery.com>

	* database.{cc,hh} (space_usage): New method.
	* database.cc (info): Use it.

2005-04-07  Nathaniel Smith  <njs@codesourcery.com>

	* vocab.cc (verify): Cache known-good strings, to speed up
	repeated processing of related changesets.

	* change_set.cc (basic_change_set_test): Revert last change; the
	old version _was_ valid.

2005-04-07  Nathaniel Smith  <njs@codesourcery.com>

	* smap.hh (insert): Fix stupid bug in assertion condition.

2005-04-07  Nathaniel Smith  <njs@codesourcery.com>

	* change_set.cc (basic_change_set_test): Test a _valid_
	change_set.
	(directory_node): Make a std::map, instead of an smap.  Add a
	comment explaining the bug that makes this temporarily necessary.

	* smap.hh (smap): Don't check for duplicates at insert time,
	unless we've decided not to mark things damaged; don't return
	iterators from insert.  Do check for duplicates at sort time, and
	always sort, instead of sometimes doing linear search.  This makes
	insert O(1), while still preserving the invariant that keys must
	be unique.
	
	* commands.cc (commit): Explain why we're aborting, in the case
	that we detect that a file has changed under us in the middle of a
	commit.

2005-04-07  Richard Levitte  <richard@levitte.org>

	* cryptopp/config.h: typo...

2005-04-06  Nathaniel Smith  <njs@codesourcery.com>

	* work.cc (build_deletions): Issue warning when generating
	delete_dir's; they're totally broken, but I don't want to disable
	them, because then our tests won't see when they're fixed...

2005-04-05  Nathaniel Smith  <njs@codesourcery.com>

	* tests/t_db_execute.at (db execute): New test.
	* testsuite.at: Add it.
	* database.cc (debug): Don't printf-interpret %-signs in input.

2005-04-05  Matt Johnston  <matt@ucc.asn.au>

	* database.cc: remove dulicated block introduced
	in rev 9ab3031f390769f1c455ec7764cc9c083f328a1b
	(merge of 76f4291b9fa56a04feb2186074a731848cced81c and
	c7917be7646df52363f39d2fc2f7d1198c9a8c27). Seems to be another
	instance of the case tested in t_merge_5.at

2005-04-05  Matt Johnston  <matt@ucc.asn.au>

	* basic_io.hh: reserve() the string which we're appending to
	frequently. Seems to give ~5% speedup in 
	diff -r t:revision-0.16 -r t:revision-0.17 - can't hurt.

2005-04-04  Nathaniel Smith  <njs@codesourcery.com>

	* monotone.spec, debian/control: We no longer need external popt.
	* INSTALL: Ditto, plus some general updating.
	
2005-04-04  Nathaniel Smith  <njs@codesourcery.com>

	* tests/t_sql_unpack.at: New test.
	* testsuite.at: Add it.

2005-04-04  Nathaniel Smith  <njs@codesourcery.com>

	* contrib/ciabot_monotone.py (config): Genericize again, so lazy
	people using it won't start sending commits for monotone.
	* .mt-attrs: Make it executable.

2005-04-04  Richard Levitte  <richard@levitte.org>

	* Makefile.am (EXTRA_DIST): Add the extra popt files.

	* popt/popt.3, popt/popt.ps, popt/testit.sh: Include a few more
	  files from popt, mostly to have documentation on hand.  post.ps
	  is mentioned in popt/README.

2005-04-03  Nathaniel Smith  <njs@codesourcery.com>

	* Makefile.am (EXTRA_DIST): Add contrib/ stuff to distributed
	files list.
	* contrib/ciabot_monotone.py (config.delivery): Turn on.
	(send_change_for): Don't include "ChangeLog:" line when extracting
	changelog.

2005-04-03  Nathaniel Smith  <njs@codesourcery.com>

	* contrib/ciabot_monotone.py: New file.
	* contrib/README: Describe it.

2005-04-03  Richard Levitte  <richard@levitte.org>

	* AUTHORS: Add information about popt.

	* monotone.cc (my_poptStuffArgFile): Include the bundled popt.h.
	Since we now have a working popt, we can remove the restrictions
	on the use of -@.
	* tests/t_at_sign.at: Test that we can take more tha one -@.
	* monotone.1: Document it.

	* popt/poptint.h (struct poptContext_s): Add field to keep track
	  of the number of allocated leftovers elements.
	* popt/popt.c (poptGetContext): Initialise it and use it.
	  (poptGetNextOpt): Use it and realloc leftovers when needed.
	  Also make sure that the added element is a dynamically allocated
	  copy of the original string, or we may end up with a dangling
	  pointer.  These are huge bugs in popt 1.7, when using
	  poptStuffArgs().
	  (poptFreeContext): Free the leftovers elements when freeing
	  leftovers.
	  (poptSaveLong, poptSaveInt): Apply a small patch from Debian.

	* popt/CHANGES, popt/COPYING, popt/README, popt/findme.c,
	  popt/findme.h, popt/popt.c, popt/poptconfig.c, popt/popt.h,
	  popt/popthelp.c, popt/poptint.h, popt/poptparse.c,
	  popt/system.h, popt/test1.c, popt/test2.c, popt/test3.c: Bundle
	  popt 1.7.
	* configure.ac, Makefile.am: Adapt.

2005-04-01  Richard Levitte  <richard@levitte.org>

	* contrib/Notify.pl: Complete rewrite.  Among other things, it
	  makes better use of some new monotone automate features.  It's
	  also better organised and much more documented.

2005-04-01  Jeremy Cowgar  <jeremy@cowgar.com>

	* tests/t_dropkey_2.at: Updated to test dropkey instead of delkey
	* tests/t_dropkey_1.at: Updated to test dropkey instead of delkey
	* monotone.texi (Key and Cert): Changed references to delkey
	  to dropkey
	  (Commands): Changed references to delkey to dropkey
	* testsuite.at: changed references from t_delkey* to t_dropkey*
	* t_delkey_1.at: renamed to t_dropkey_1.at
	* t_delkey_2.at: renamed to t_dropkey_2.at
	* commands.cc (CMD(delkey)): renamed to dropkey to maintain
	  command consistency (with existing drop command)

2005-04-01  Richard Levitte  <richard@levitte.org>

	* monotone.cc (my_poptStuffArgFile): An argument file might be
	empty, and therefore contain no arguments to be parsed.  That's
	OK.
	* tests/t_at_sign.at: Test it.

2005-04-01  Nathaniel Smith  <njs@codesourcery.com>

	* monotone.cc: Fixup after merge.

2005-04-01  Nathaniel Smith  <njs@codesourcery.com>

	* file_io.cc (read_data_for_command_line): New function.
	(read_data_stdin): New function.
	* file_io.hh (read_data_for_command_line): Add prototype.
	
	* monotone.cc (my_poptStuffArgFile): Clean up a little.  Use
	read_data_for_command_line.  Don't free argv, but rather return
	it.
	(cpp_main): Keep a list of allocated argv's, and free them.
	(options): Tweak wording of help text on -@.
	
2005-04-01  Nathaniel Smith  <njs@codesourcery.com>

	* file_io.hh: Remove tabs.

2005-04-01  Nathaniel Smith  <njs@codesourcery.com>

	* monotone.cc (cpp_main): Actually remove newline.

2005-04-01  Nathaniel Smith  <njs@codesourcery.com>

	* ChangeLog: Fixup after merge.
	* monotone.text (Making Changes): Fix typo.
	
2005-04-01  Nathaniel Smith  <njs@codesourcery.com>

	* monotone.cc (cpp_main): Remove now-unneccessary newline.
	
	* commands.cc (commit): Fix typo.
	
	* monotone.texi (Making Changes): Don't claim that writing to
	MT/log prevents the editor from starting.  Clarify later that
	having written to MT/log still means the editor will pop up
	later.

2005-04-01  Richard Levitte  <richard@levitte.org>

	* monotone.cc: Add the long name --xargs for -@.
	* monotone.1: Document it.
	* tests/t_at_sign.at: Remove extra empty line and test --xargs.

	* monotone.texi (Making Changes): Cleanupy tweaks.

	* monotone.cc (my_poptStuffArgFile): New function to parse a file
	for more arguments and stuff them into the command line.
	(cpp_main): Add the -@ option
	* tests/t_at_sign.at, testsuite.at: Test it
	* monotone.1: Document it.

2005-03-31  Nathaniel Smith  <njs@codesourcery.com>

	* tests/t_log_depth.at: Cleanupy tweaks.

2005-03-31  Jeremy Cowgar  <jeremy@cowgar.com>

	* monotone.texi: Tutorial updated to include example of
	  editing/committing with MT/log
	* work.cc (has_contents_user_log) Added
	* work.hh (has_contents_user_log) Added
	* commands.cc (CMD(commit)): Checks to ensure both MT/log and the
	  --message option does not exist during commit.
	* transforms.hh (prefix_lines_with): Added
	* transforms.cc (prefix_lines_with): Added
	* sanity.cc (naughty_failure): Made use of prefix_lines_with()
	* ui.cc (inform): now handles messages w/embedded newlines
	* tests/t_commit_log_3.at: Created to test new functionality
	  added to CMD(commit)
	* testsuite.at: Added above test

2005-03-31  Richard Levitte  <richard@levitte.org>

	* monotone.cc: Add the --depth option...
	* app_state.hh (class app_state),
	  app_state.cc (app_state::set_depth): ... and the field and
	  method to store and set it.
	* commands.cc (CMD(log)): ... then handle it.

	* tests/t_log_depth.at: Add a test for 'log --depth=n'
	* testsuite.at: Add it.
	* monotone.texi (Informative): Document it.

2005-03-31  Nathaniel Smith  <njs@codesourcery.com>

	* automate.cc (automate_erase_ancestors): Accept zero arguments,
	and in such case print nothing.  (Important for scripting.)
	* commands.cc (automate):
	* monotone.texi (Automation):
	* tests/t_automate_erase_ancestors.at: Update accordingly.

2005-03-31  Nathaniel Smith  <njs@codesourcery.com>

	* automate.cc (automate_toposort): Accept zero arguments, and in
	such case print nothing.  (Important for scripting.)
	* commands.cc (automate):
	* monotone.texi (Automation):
	* tests/t_automate_toposort.at: Update accordingly.

2005-03-30  Richard Levitte  <richard@levitte.org>

	* contrib/Notify.pl: A new Perl hack to send change logs by
	email.

	* contrib/README: Add a quick description.

2005-03-30  Nathaniel Smith  <njs@codesourcery.com>

	* automate.cc (automate_leaves): New function.
	(automate_command): Add it.
	* commands.cc (automate): Synopsify it.
	* monotone.1: Add it.
	* monotone.texi (Automation, Commands): Likewise.
	
	* tests/t_automate_leaves.at: New test.
	* testsuite.at: Add it.

2005-03-30  Nathaniel Smith  <njs@codesourcery.com>

	* monotone.texi (Automation): Make newly added sample outputs
	verbatim also.

2005-03-30  Nathaniel Smith  <njs@codesourcery.com>

	* tests/t_automate_toposort.at: New test.
	* tests/t_automate_ancestry_difference.at: New test.
	* tests/t_diff_first_rev.at: New test.
	* testsuite.at: Add them.
	
	* revision.cc (calculate_ancestors_from_graph): Do not keep an
	"interesting" set and return only ancestors from this set;
	instead, simply return all ancestors.  Returning a limited set of
	ancestors does not speed things up, nor reduce memory usage in
	common cases.  (The only time it would reduce memory usage is when
	examining only a small ancestor set, which the important case,
	'heads', does not; even then, erase_ancestors would need to intern
	the interesting revisions first so they got low numbers, which it
	doesn't.)
	(erase_ancestors): Adjust accordingly.
	(toposort, ancestry_difference): New functions.
	* revision.hh (toposort, ancestry_difference): Declare.
	* automate.cc (automate_toposort, automate_ancestry_difference):
	New functions.
	(automate_command): Add them.
	All functions: clarify in description whether output is sorted
	alphabetically or topologically.
	* commands.cc (automate): Synopsify them.
	* monotone.1: Add them.
	* monotone.texi (Commands): Likewise.
	(Automation): Likewise.  Also, clarify for each command whether
	its output is alphabetically or topologically sorted.
	
2005-03-29  Richard Levitte  <richard@levitte.org>

	* commands.cc (CMD(ls)): Update with the same information as
	CMD(list)

	* monotone.texi (Automation): Make the sample output verbatim

2005-03-26  Nathaniel Smith  <njs@codesourcery.com>

	* automate.cc (automate_erase_ancestors): New function.
	(automate_command): Use it.
	* commands.cc (automate): Document it.

	* tests/t_automate_erase_ancestors.at: New test.
	* testsuite.at: Add it.

	* monotone.texi (Automation, Commands): Document automate
	erase_ancestors.
	* monotone.1: Document automate erase_ancestors.

2005-03-26  Nathaniel Smith  <njs@codesourcery.com>

	* automate.cc (interface_version): Bump to 0.1.
	(automate_descendents): New function.
	(automate_command): Call it.
	* commands.cc (automate): Add it to help text.

	* tests/t_automate_descendents.at: New test.
	* testsuite.at: Add it.
	
	* monotone.texi (Automation, Commands): Document automate
	descendents.
	* monotone.1: Document automate descendents, and vars stuff.

2005-03-26  Nathaniel Smith  <njs@codesourcery.com>

	* tests/t_attr.at: No longer a bug report.
	* tests/t_rename_attr.at: New test.
	* testsuite.at: Add it.

2005-03-26  Joel Crisp  <jcrisp@s-r-s.co.uk>

	* contrib/Log2Gxl.java: New file.

2005-03-26  Nathaniel Smith  <njs@pobox.com>

	* contrib/README: New file.

2005-03-25  Nathaniel Smith  <njs@pobox.com>

	* commands.cc (user_log_file_name): Remove unused variable
	again.  Hopefully it will take this time...

2005-03-25  Nathaniel Smith  <njs@pobox.com>

	* commands.cc (user_log_file_name): Remove unused variable.

2005-03-25  Jeremy Cowgar  <jeremy@cowgar.com>

	* monotone.texi: Added a bit more documentation about MT/log
	  Updated edit_comment hook and addded delkey docs
	* commands.cc: Added delkey command
	* t_delkey_1.at: Tests delkey command on public key
	* t_delkey_2.at: Tests delkey command on public and private key
	* testsuite.at: Added above tests
	* std_hooks.lua: Transposed the MT: lines and user_log_contents,
	  user_log_contents now appears first.

2005-03-25  Jeremy Cowgar  <jeremy@cowgar.com>

	* t_setup_creates_log.at: Ensures that MT/log is created
	  on setup
	* t_checkout_creates_log.at: Ensures that MT/log is created
	  on checkout
	* t_commit_log_1.at: Ensures that:
	  1. Read and entered as the ChangeLog message
	  2. Is blanked after a successful commit
	* t_commit_log_2.at: Ensures that commit works w/o MT/log being
	  present
	* testsuite.at: Added the above tests.

2005-03-25  Matt Johnston  <matt@ucc.asn.au>

        * {unix,win32}/platform_netsync.cc, platform.hh, Makefile.am: new
        functions to disable and enable sigpipe.
        * netsync.cc, main.cc: call the functions from netsync rather than
        globally, so that sigpipe still works for piping output of commands
        such as 'log'.
        * tests/t_netsync_sigpipe.at: test it.
        * testsuite.at: add it.

2005-03-25  Matt Johnston  <matt@ucc.asn.au>

	* monotone.cc: add short options -r, -b, -k, and -m
	for --revision, --branch, --key, and --message respectively.
	* monotone.texi, monotone.1: document them
	* tests/t_short_opts.at: test them
	* testsuite.at: add it

2005-03-24  Nathaniel Smith  <njs@codesourcery.com>

	* tests/t_empty_env.at: New test.
	* testsuite.at: Add it.  Absolutify path to monotone so it will
	work.
	
	* unix/have_smart_terminal.cc (have_smart_terminal): Handle the
	case where TERM is unset or empty.

2005-03-24  Nathaniel Smith  <njs@codesourcery.com>

	* ui.hh (tick_write_nothing): New class.
	* monotone.cc (cpp_main): Enable it.

2005-03-24  Nathaniel Smith  <njs@codesourcery.com>

	* work.cc (build_deletions, build_additions): Fixup after merge.

2005-03-23  Nathaniel Smith  <njs@codesourcery.com>

	* tests/t_cat_file_by_name.at: Check for attempting to cat
	non-existent files.
	* tests/t_empty_id_completion.at: New test.
	* tests/t_empty_path.at: New test.
	* testsuite.at: Add them.
	
	* database.cc (complete): Always generate some sort of limit term,
	even a degenerate one.
	
	* app_state.cc (create_working_copy): Check for null directory.

	* work.cc (build_deletion, build_addition, build_rename): Check
	for null paths.

2005-03-23  Derek Scherger  <derek@echologic.com>

	* Makefile.am UNIX_PLATFORM_SOURCES:
	WIN32_PLATFORM_SOURCES: add have_smart_terminal.cc
	* platform.hh (have_smart_terminal): prototype
	* ui.cc (user_interface): set ticker to dot/count based on
	have_smart_terminal
	* unix/have_smart_terminal.cc: 
	* win32/have_smart_terminal.cc: new file
	
2005-03-23  Derek Scherger  <derek@echologic.com>

	* commands.cc (add): pass list of prefixed file_path's to
	build_additions
	(drop): pass list of prefixed file_path's to build_deletions
	(attr): pass attr_path as a 1 element vector to build_additions
	* work.{cc,hh} (build_addition): rename to...
	(build_additions): this, and accept a vector of paths to be added
	in a single path_rearrangement
	(build_deletion): rename to ...
	(build_deletions): this, and accept a vector of paths to be
	dropped in a single path_rearrangement
	(known_preimage_path): replace manifest and path_rearrangement
	args with a path_set to avoid extracting paths for every file
	(build_rename): adjust for change to known_preimage_path

2005-03-23  Nathaniel Smith  <njs@codesourcery.com>

	* monotone.cc (my_poptFreeContext, cpp_main): Apparently
	poptFreeContext silently changed its return type at some unknown
	time.  Hack around this.

2005-03-23  Nathaniel Smith  <njs@codesourcery.com>

	* monotone.cc (cpp_main): Remove the special code to dump before
	printing exception information, since we no longer dump to the
	screen, so it's always better to have the little status message
	saying what happened to the log buffer at the end of everything.
	* sanity.cc (dump_buffer): Give a hint on how to get debug
	information, when discarding it.
	* work.{hh,cc} (get_local_dump_path): New function.
	* app_state.cc (allow_working_copy): Use it for default
	global_sanity dump path.
	* monotone.texi (Reserved Files): Document MT/debug.
	(Network): Capitalize Bob and Alice (sorry graydon).
	Document new defaulting behavior.

2005-03-23  Nathaniel Smith  <njs@codesourcery.com>

	* work.cc, sanity.cc: Remove tabs.

2005-03-23  Nathaniel Smith  <njs@codesourcery.com>

	* monotone.texi (Network Service): Mention that monotone remembers
	your server/collection.
	(Vars): New section.
	* netsync.cc (process_hello_cmd): Touch more cleaning.
	* tests/t_merge_5.at: More commentary.
	
2005-03-23  Matt Johnston  <matt@ucc.asn.au>

	* tests/t_merge_5.at: new test for a merge which ends up with
	duplicate lines.
	* testsuite.at: add it

2005-03-22  Jeremy Cowgar  <jeremy@cowgar.com>

	* AUTHORS: Added my name
	* app_state.cc, commands.cc, lua.cc, lua.hh, monotone.texi,
	  std_hooks.lua, work.cc, work.hh: Added functionality to
	  read the MT/log file for commit logs. In this revision
	  tests are not yet complete nor is documenation complete
	  but the reading, blanking and creating of MT/log is.

2005-03-22  Nathaniel Smith  <njs@codesourcery.com>

	* vocab_terms.hh: Declare base64<var_name>.
	* database.cc (clear_var, set_var, get_vars): base64-encode
	var_names in the database.
	* monotone.texi (Internationalization): Update description of
	vars.
	* transforms.{cc,hh} ({in,ex}ternalize_var_name): Remove.
	* commands.cc (set, unset, ls_vars): Update accordingly.
	(unset): Error out if the variable doesn't exist.
	* tests/t_vars.at: Verify this works.

	* netcmd.cc (test_netcmd_functions): Properly type arguments to
	{read,write}_hello_cmd_payload.
	(write_hello_cmd_payload): Properly type arguments.
	* netcmd.hh (write_hello_cmd_payload):
	* netsync.cc (queue_hello_cmd): Adjust accordingly.
	(process_hello_cmd): More cleaning.  Also, save new server keys to
	a var, and check old server keys against the var.
	
	* tests/t_netsync_checks_server_key.at: New test.
	* testsuite.at: Add it.  Better docs for some netsync macros,
	while I'm here...
	* tests/t_netsync_absorbs.at: Add 'netsync' keyword.
	
2005-03-22  Nathaniel Smith  <njs@codesourcery.com>

	* tests/t_netsync_absorbs.at: New test.
	* testsuite.at: Add it.

	* netcmd.{cc,hh} (read_hello_cmd_payload): Properly type
	arguments.
	* netsync.cc (dispatch_payload): Adjust accordingly.  Move some
	logic into process_hello_cmd.
	(known_servers_domain): New constant.
	(process_hello_cmd): Tweak arguments appropriately.  Include logic
	formerly in dispatch_payload.  Cleanup.

	No semantic changes.
	
2005-03-21  Nathaniel Smith  <njs@codesourcery.com>

	* monotone.texi (Starting a New Project): Tweak phrasing.

2005-03-21  Nathaniel Smith  <njs@codesourcery.com>

	* commands.cc (process_netsync_client_args): If user specifies
	server/collection and there is no default, set the default.
	* tests/t_netsync_set_defaults.at: New test.
	* testsuite.at: Add it.

2005-03-21  Nathaniel Smith  <njs@codesourcery.com>

	* vocab.hh (var_key): New typedef.
	* database.{cc,hh}: Use it.  Make most var commands take it.
	* commands.cc (set, unset): Adjust accordingly.
	(default_server_key, default_collection_key): New constants.
	(process_netsync_client_args): New function.
	(push, pull, sync): Use it.

	* tests/t_netsync_defaults.at: New test.
	* testsuite.at: Add it.

2005-03-21  Matt Johnston  <matt@ucc.asn.au>

	* change_set.cc: use std::map rather than smap for 
	confirm_unique_entries_in_directories() and confirm_proper_tree()
	since they perform a lot of insert()s.

2005-03-21  Nathaniel Smith  <njs@codesourcery.com>

	* monotone.texi (list tags, list vars, set, unset): Document.
	(Internationalization): Document vars.

2005-03-21  Nathaniel Smith  <njs@codesourcery.com>

	* transforms.{hh,cc} ({in,ex}ternalize_var_{name,domain}): New
	functions.
	* vocab_terms.hh (base64<var_value>): Declare template.
	* database.hh (get_vars): Simplify API.
	* database.cc (get_vars, get_var, var_exists, set_var, clear_var):
	Implement.
	* commands.cc (set, unset): New commands.
	(ls): New "vars" subcommand.
	* tests/t_vars.at: Fix.  Un-XFAIL.
	
2005-03-21  Nathaniel Smith  <njs@codesourcery.com>

	* transforms.{cc,hh}: Remove tabs.

2005-03-20  Nathaniel Smith  <njs@codesourcery.com>

	* tests/t_vars.at: New test.
	* testsuite.at: Add it.

2005-03-20  Nathaniel Smith  <njs@codesourcery.com>

	* schema.sql (db_vars): New table.
	* database.cc (database::database): Update schema id.
	* schema_migration.cc (migrate_client_to_vars): New function.
	(migrate_monotone_schema): Use it.
	* tests/t_migrate_schema.at: Another schema, another test...
	
	* vocab_terms.hh (var_domain, var_name, var_value): New types.
	* database.hh (get_vars, get_var, var_exists, set_var, clear_var):
	Prototype new functions.
	
2005-03-20  Derek Scherger  <derek@echologic.com>

	* file_io.cc (book_keeping_file): return true only if first
	element of path is MT, allowing embedded MT elements
	(walk_tree_recursive): check relative paths for ignoreable book
	keeping files, rather than absolute paths
	(test_book_keeping_file): add fs::path tests for book keeping
	files
	* tests/t_add_intermediate_MT_path.at: un-XFAIL, fix some problems
	with commas, add tests for renames and deletes with embedded MT
	path elements.

2005-03-20  Nathaniel Smith  <njs@codesourcery.com>

	* monotone.texi: Add some missing @sc{}'s.
	* cryptopp/config.h: Use "mt-stdint.h", not <stdint.h>, for
	portability.

2005-03-19  Nathaniel Smith  <njs@codesourcery.com>

	* Makefile.am (EXTRA_DIST): Add UPGRADE and README.changesets.
	* debian/files: Auto-updated by dpkg-buildpackage.

	* This is the 0.17 release.
	
2005-03-18  Nathaniel Smith  <njs@codesourcery.com>

	* Makefile.am (MOST_SOURCES): Add package_{full_,}revision.h.
	* NEWS: Fill in date.
	* debian/copyright: Update from AUTHORS.
	* configure.ac: Bump version number to 0.17.
	* debian/changelog, monotone.spec: Update for release.
	* po/monotone.pot: Auto-updated by distcheck.

2005-03-18  Christof Petig <christof@petig-baender.de>

	* sqlite/*: Imported sqlite version 3.1.6 tree

2005-03-18  Nathaniel Smith  <njs@codesourcery.com>

	* monotone.1, commands.cc, Makefile.am: Fixup after merge.

2005-03-18  Nathaniel Smith  <njs@codesourcery.com>

	* path_component (split_path): Fix bug.
	Also, add unit tests for file.
	* unit_tests.{hh,cc}: Add path_component unit tests.
	
2005-03-18  Nathaniel Smith  <njs@codesourcery.com>

	* Makefile.am: Fixup after merge.
	
2005-03-18  Nathaniel Smith  <njs@codesourcery.com>

	* change_set.cc: Move path_component stuff to...
	* path_component.{hh,cc}: ...these new files.
	* Makefile.am: Add them.

2005-03-18  Matt Johnston  <matt@ucc.asn.au>

	* txt2c.cc: add --no-static option
	* Makefile.am, package_revision.h, package_full_revision.h:
	create revision info files as standalone .c files to speed
	compilation (mt_version.cc doesn't need to recompile each time)

2005-03-17  Derek Scherger  <derek@echologic.com>

	* INSTALL: add note about creating a ./configure script

2005-03-16  Nathaniel Smith  <njs@codesourcery.com>

	* UPGRADE: Finish, hopefully.
	* monotone.texi (db check): Be more clear about what is normally
	checked, and when 'db check' is useful.

2005-03-16  Patrick Mauritz <oxygene@studentenbude.ath.cx>

	* monotone.texi (Hook Reference): Typo.

2005-03-16  Nathaniel Smith  <njs@codesourcery.com>

	* monotone.texi: Add Derek Scherger to the copyright list.
	Various tweaks.
	(Starting a New Project): Rewrite to clarify that only Jim runs
	"setup", and explain why.
	(Network Service): Add a note that most people do use a central
	server, since people on the mailing list seem to perhaps be
	getting the wrong idea.
	(Making Changes): Expand a little on what the "." in "checkout ."
	means, since people seem to accidentally checkout stuff into real
	directories.
	(db check): Add much verbiage on the implications
	of various problems, and how to fix them.  Also clarify some
	wording.
	* NEWS: Small tweaks.
	* UPGRADE: More instructions, not done yet...
	
2005-03-15  Matt Johnston  <matt@ucc.asn.au>

	* commands.cc, monotone.texi, monotone.1: mention that agraph
          output is in VCG format.

2005-03-14  Nathaniel Smith  <njs@codesourcery.com>

	* commands.cc (cat): 'cat file REV PATH'.
	* monotone.texi: Mention it.
	* tests/t_cat_file_by_name.at: New test.
	* testsuite.at: Add it.

2005-03-11  Nathaniel Smith  <njs@codesourcery.com>

	* automate.cc (automate_heads): Remove app.initialize call.
	* revision.cc, revision.hh (calculate_arbitrary_change_set): New
	function.
	(calculate_composite_change_set): Touch more sanity checking.

	* commands.cc (update): Use it.

2005-03-10  Derek Scherger  <derek@echologic.com>

	* app_state.cc (set_restriction): adjust bad path error message
	* commands.cc (get_valid_paths): refactor into ...
	(extract_rearranged_paths): ... this
	(extract_delta_paths): ... this
	(extract_changed_paths): ... this
	(add_intermediate_paths): ... and this
	(restrict_delta_map): new function
	(calculate_restricted_change_set): new function
	(calculate_restricted_revision):
	(ls_missing):
	(revert): rework using new valid path functions
	(do_diff): adjust --revision variants to work with restrictions
	* tests/t_diff_restrict.at: un-XFAIL

2005-03-09  Jon Bright <jon@siliconcircus.com>
	* win32/monotone.iss: Install the many-files version of the
	docs, install the figures, create a start-menu icon for the
	docs.
	* Makefile.am: Make docs generation work with MinGW

2005-03-09  Jon Bright <jon@siliconcircus.com>
	* win32/monotone.iss: Monotone -> monotone

2005-03-09  Jon Bright <jon@siliconcircus.com>
	* win32/monotone.iss: Added an Inno Setup script for 
	generating a Windows installer.  Inno Setup is GPLed, see
	http://www.jrsoftware.org for download

2005-03-09  Jon Bright <jon@siliconcircus.com>
	* t_diff_binary.at: binary.bz.b64 -> binary.gz.b64

2005-03-08  Derek Scherger  <derek@echologic.com>

	* Makefile.am: adjust for fsck rename
	* commands.cc (db fsck): rename to db check and add short help;
	adjust for fsck file renames
	* database.{cc,hh}: minor alignment adjustments
	(get_statistic): remove redundant method
	(info): use count in place of get_statistic
	(count): return unsigned long instead of int
	(get_keys): new method
	(get_public_keys): new method
	(get_private_keys): rewrite using get_keys
	(get_certs): new method to get all certs in database from
	specified table
	(get_revision_certs): ditto
	* fsck.{cc,hh}: rename to...
	* database_check.{cc,hh}: ...this; add key, cert and sane revision
	history checking
	* monotone.1: document db dump/load/check commands
	* monotone.texi: document db check command
	* tests/t_fsck.at: rename to...
	* tests/t_database_check.at: ...this; and add tests for key and
	cert problems
	* testsuite.at: account for new test name

2005-03-08  Nathaniel Smith  <njs@codesourcery.com>

	* ChangeLog: Insert some missing newlines.
	* NEWS: Note file format changes.
	* file_io.cc (tilde_expand): Clarify error message.

2005-03-08  Nathaniel Smith  <njs@codesourcery.com>

	* keys.{cc,hh} (require_password): Simplify interface, do more
	work.
	* rcs_import.cc (import_cvs_repo): Update accordingly.
	* commands.cc (server): Likewise.
	* revision.cc (build_changesets_from_existing_revs) 
	(build_changesets_from_manifest_ancestry): Require passphrase
	early.

2005-03-08  Nathaniel Smith  <njs@codesourcery.com>

	* NEWS, INSTALL, README.changesets: Update in preparation for
	0.17.
	* UPGRADE: New file.
	
	* tests/t_diff_restrict.at: Oops.  XFAIL it.
	
2005-03-08  Jon Bright  <jon@siliconcircus.com>
	
	* win32/process.cc (process_spawn): Escape the parameters,
	surround them with quotes before adding them to the consolidated
	command line string
	* mkstemp.cc (monotone_mkstemp): Now takes a std::string&, and
	returns the *native* form of the path in this.
	* mkstemp.hh: Now always use monotone_mkstemp
	(monotone_mkstemp): Update prototype
	* lua.cc (monotone_mkstemp_for_lua): Use new-style 
	monotone_mkstemp

2005-03-08  Jon Bright  <jon@siliconcircus.com>
	
	* win32/read_password.cc (read_password): Now correctly hides 
	password when run in a Windows console.  Does at least enough in
	a MinGW rxvt console to make sure that you can't see the password.
	* win32/process.cc: Change indentation.
	(process_spawn): Log commands executed, as for unix process.cc

2005-03-07  Nathaniel Smith  <njs@codesourcery.com>

	* tests/t_diff_restrict.at: New test.
	* testsuite.at: Add it.

2005-03-05  Nathaniel Smith  <njs@codesourcery.com>

	* netsync.cc (encountered_error, error): New variable and method.
	(session::session): Initialize encountered_error.
	(write_netcmd_and_try_flush, read_some, write_some): Check it.
	(queue_error_cmd): Consider it like sending a goodbye.
	(process_error_cmd): Throw an exception instead of considering it
	a goodbye.
	(process_data_cmd): Call error() if epochs don't match.
	* tests/t_epoch.at, tests/t_epoch_server.at: More minor tweaks.
	Expect failed pulls to exit with status 0.  This isn't really
	correct, but looks complicated to fix...

2005-03-05  Nathaniel Smith  <njs@codesourcery.com>

	* testsuite.at (NETSYNC_SERVE_N_START): New macro.
	* tests/t_epoch_server.at: Misc. fixes.

	* netsync.cc (session::session): Don't open valve yet.
	(maybe_note_epochs_finished): New method to open
	valve.
	(process_done_cmd, process_data_cmd): Call it.
	(rebuild_merkle_trees): Actually calculate hashes for epoch merkle
	trees.  Also, only include epochs that meet the branch mask.
	(session): Remove unused id_to_epoch map.
	
2005-03-05  Nathaniel Smith  <njs@codesourcery.com>

	* netcmd.cc (read_netcmd_item_type): Handle epoch_item.
	(test_netcmd_functions): Update for new confirm_cmd_payload
	format.
	* netsync.cc (process_confirm_cmd): Cut and paste error.

2005-03-05  Nathaniel Smith  <njs@codesourcery.com>

	* constants.{cc,hh}: Add new epochlen, epochlen_bytes constants.
	* vocab_terms.hh, vocab.hh: Add new epoch_data type.  Add predeclarations
	for it.
	* commands.cc (ls_epochs):
	* revision.cc (
	* database.hh:
	* database.cc: Update for epoch_data.  Add get_epoch, epoch_exists
	methods.
	* epoch.{cc,hh}: New files.
	* netsync.cc: Actually implement epochs-via-merkle code.

2005-03-04  Nathaniel Smith  <njs@codesourcery.com>

	* schema.sql (branch_epochs): Add 'hash' field.
	* schema_migration.cc: Fixup for.
	* database.cc (database): Change schemas.
	* tests/t_migrate_schema.at: Replace epoch db test case with one
	with new schema.

2005-03-03  Nathaniel Smith  <njs@codesourcery.com>

	* netsync.cc (session::id_to_epoch): New variable.
	(session::session): Create refinement and requested item tables
	for epochs.
	(rebuild_merkle_trees): Fill epoch merkle tree and id_to_epoch
	table.

	* netsync.cc (queue_confirm_cmd, process_confirm_cmd) 
	(dispatch_payload, rebuild_merkle_trees): 
	* netcmd.hh:
	* netcmd.cc (read_confirm_cmd_payload, write_confirm_cmd_payload):
	Remove epochs.

2005-02-27  Nathaniel Smith  <njs@codesourcery.com>

	* constants.cc:
	* revision.cc:
	* testsuite.at: 
	* commands.cc:
	* ChangeLog: Fixup after merge.

2005-02-27  Nathaniel Smith  <njs@codesourcery.com>

	* merkle_tree.hh (netcmd_item_type): Add epoch_item.
	* merkle_tree.cc (netcmd_item_type_to_string): Handle epoch_item.

	* packet.hh, packet.cc (struct packet_db_valve): New class.
	* netsync.cc (session): Use a valved writer.

2005-02-26  Nathaniel Smith  <njs@codesourcery.com>

	* merkle_tree.hh: Fix comment.
	Remove prototypes for non-existing functions.

2005-02-26  Nathaniel Smith  <njs@codesourcery.com>

	* tests/t_epoch_unidirectional.at: New test.
	* testsuite.at: Add it.

2005-02-26  Nathaniel Smith  <njs@codesourcery.com>

	* tests/t_epoch.at: Even more paranoid.
	* tests/t_epoch_server.at: New test.
	* testsuite.at: Add it.
	
2005-02-21  Nathaniel Smith  <njs@codesourcery.com>

	* tests/t_epoch.at: Check that netsync only sends relevant
	epochs, and be a little more paranoid.

2005-02-19  Nathaniel Smith  <njs@codesourcery.com>

	* revision.cc (struct anc_graph): Fixup after merge.

2005-02-18  graydon hoare  <graydon@pobox.com>

	* database.cc (set_epoch): Fix SQL.
	* monotone.texi (Rebuilding ancestry): Reword a bit.
	* netcmd.{cc,hh} 
	({read,write}_hello_cmd_payload): Transfer server key with hello.
	({read,write}_confirm_cmd_payload): Transfer epoch list with confirm.
	* netsync.cc: Adapt to changes in netcmd.
	(rebuild_merkle_trees): Set nonexistent epochs to zero before sync.
	* revision.cc (anc_graph): Randomize epochs on rebuild.
	* tests/t_epoch.at: Fix up to test slightly new semantics.

2005-02-07  Nathaniel Smith  <njs@codesourcery.com>

	* monotone.1: Add more db commands.
	* monotone.texi: Document db rebuild.  Add section on rebuilding
	ancestry and epochs.

2005-02-06  graydon hoare  <graydon@pobox.com>

	* commands.cc (db): Add epoch commands.
	(list): Likewise.
	Also remove some unneeded transaction guards.
	* database.{cc,hh} (get_epochs): New function.
	(set_epoch): Likewise.
	(clear_epoch): Likewise.
	Also remove all persistent merkle trie stuff.
	* schema.sql: Add epochs, remove tries.
	* schema_migration.cc: Update.
	* tests/t_epoch.at: New test.
	* tests/t_migrate_schema.at: Update.
	* testsuite.at: Add some new helpers, call t_epoch.at.
	* vocab.hh (epoch_id): Define.
	* vocab_terms.hh (epoch): Define.

2005-02-05  Nathaniel Smith  <njs@codesourcery.com>

	* merkle_tree.hh: Remove mcert_item and fcert_item, rename
	rcert_item to cert_item, renumber to remove gaps left.
	* merkle_tree.cc (netcmd_item_type_to_string):
	* netcmd.cc (read_netcmd_item_type): 
	* netsync.cc: Adjust accordingly.
	
2005-02-05  Nathaniel Smith  <njs@codesourcery.com>

	* constants.cc (constants): Bump netsync protocol version.

2005-03-07  Nathaniel Smith  <njs@codesourcery.com>

	* lua.cc (monotone_spawn_for_lua): Minimal change to get arguments
	in right order.  Still needs hygienic cleanups...
	* tests/t_can_execute.at: Run 'cp' instead of 'touch', because cp
	will actually notice if we pass arguments out of order.
	* testsuite.at: Remove mysterious blank line.
	
2005-03-07  Nathaniel Smith  <njs@codesourcery.com>

	* unix/process.cc (process_spawn): Log command line before
	executing.

2005-03-07  Nathaniel Smith  <njs@codesourcery.com>

	* revision.cc (kill_redundant_edges): Rename back to...
	(kluge_for_3_ancestor_nodes): ...this.  Go back to only cleaning
	up parents of 3+ parent nodes.
	(analyze_manifest_changes): Take a third argument, of files whose
	ancestry needs splitting.
	(construct_revision_from_ancestry): Make more more complex, in
	order to properly track file identity in merges.

2005-03-05  Nathaniel Smith  <njs@codesourcery.com>

	* revision.cc (check_sane_history): Typo.
	
2005-03-05  Nathaniel Smith  <njs@codesourcery.com>

	* revision.hh (check_sane_history): Take an app_state instead of a
	database as an argument.
	* database.cc: Pass an app_state instead of a database as its
	argument. 
	* revision.cc (check_sane_history): Update accordingly.  Add a new
	check for merges, that they are creating consistent changesets
	(even when the common ancestor is outside of the usual
	paranoia-checking search depth).

2005-03-05  Nathaniel Smith  <njs@codesourcery.com>

	* revision.cc (kluge_for_3_ancestor_nodes): Rename to...
	(kill_redundant_edges): ...this.  Kill all redundant edges, not
	just ones on nodes with 3+ parents.  Also, make it actually work.
	
2005-03-05  Nathaniel Smith  <njs@codesourcery.com>

	* revision.cc (kluge_for_3_ancestor_nodes): New method.
	(rebuild_ancestry): Call it.

2005-03-03  Nathaniel Smith  <njs@codesourcery.com>

	* revision.cc (check_sane_history): Print a warning to let the
	user know why things like 'pull' can take so long.
	* netsync.cc: Remove a few tabs.

2005-03-04  Jon Bright  <jon@siliconcircus.com>
	
	* win32/process.cc (process_spawn): Now takes 
	const char * const argv[]
	* unix/process.cc (process_spawn): Ditto.  Cast for call to
	execvp
	(existsonpath): Initialise args in a const way

2005-03-04  Jon Bright  <jon@siliconcircus.com>
	
	* win32/process.cc (process_spawn): Now takes 
	char * const argv[]
	* platform.hh (process_spawn): Ditto
	* unix/process.cc (process_spawn): Ditto
	* lua.cc (monotone_spawn_for_lua): Remove debug code
	* General: Beginning to hate C++'s const rules

2005-03-04  Jon Bright  <jon@siliconcircus.com>
	
	* win32/process.cc (process_spawn): Now takes 
	const char * const *
	* platform.hh (process_spawn): Ditto
	* unix/process.cc (process_spawn): Ditto
	* General: Sorry about all these commits, I'm syncing back and
	forth between Linux and Win32

2005-03-04  Jon Bright  <jon@siliconcircus.com>
	
	* win32/process.cc (process_spawn): Now takes char * const *
	* platform.hh (process_spawn): Ditto
	* unix/process.cc (process_spawn): Ditto
	(existsonpath): argv now const char*[]

2005-03-04  Jon Bright  <jon@siliconcircus.com>
	
	* win32/process.cc: Added forgotten file
	* unix/process.cc: Include stat.h, (process_*) fix compilation
	errors

2005-03-04  Jon Bright  <jon@siliconcircus.com>
	
	* unix/process.cc: Added forgotten file

2005-03-03  Jon Bright  <jon@siliconcircus.com>
	
	* lposix.c: Deleted
	* win32/process.cc: Created, added Win32 versions of functions
	existsonpath, make_executable, process_spawn, process_wait,
	process_kill, process_sleep
	* unix/process.cc: Ditto, for the Unix versions.
	* lua.cc: Add LUA wrappers for the above functions, register
	them with LUA
	* std_hooks.lua (execute, attr_functions->execute, 
	program_exists_in_path): Use the new functions instead of posix
	functions
	* t_can_execute.at (touchhook.lua): Ditto

2005-03-01  Derek Scherger  <derek@echologic.com>

	* app_state.cc (set_restriction): actually ignore ignored files
	rather than trying to validate them

2005-03-01  Derek Scherger  <derek@echologic.com>

	* tests/t_diff_binary.at: new test (bug report)
	* tests/t_command_completion.at: new test
	* tests/t_merge_rename_file_and_rename_dir.at: new test
	* testsuite.at: include new tests
	
2005-02-28  Richard Levitte  <richard@levitte.org>

	* Makefile.am (BUILT_SOURCES_CLEAN): Moved mt-stding.h from here...
	(DISTCLEANFILES): ... to here.  Since mt-stding.h is created by
	config.status, it should only be removed by the distclean target.

2005-02-28  Matt Johnston  <matt@ucc.asn.au>

	* std_hooks.lua: posix.iswin32() == 1, rather than plain boolean
	comparison (0 doesn't compare as false in lua it seems).

2005-02-27  Jon Bright  <jon@siliconcircus.com>
	
	* lposix.c (win32 Pspawn): Search the path
	(win32 Pexistsonpath): Added.  'which' isn't easily available,
	and not available at all from a normal Win32 command shell
	(Piswin32): Added a function for both Unix and Win32 to detect
	if running on Windows
	* std_hooks.lua (program_exists_in_path): Now calls 
	posix.iswin32.  If win32, calls posix.existsonpath, otherwise
	calls which as it always did.

2005-02-27  Jon Bright  <jon@siliconcircus.com>
	
	* lposix.c (win32 Pspawn): Remove dumb strlen bug resulting in
	AVs on commit.

2005-02-27  Jon Bright  <jon@siliconcircus.com>
	
	* t_can_execute.at: Test to see if hooks can execute things
	* testsuite.at: Add t_can_execute

2005-02-27  Jon Bright  <jon@siliconcircus.com>
	
	* lposix.c (win32 Pspawn): Ensure the command string is always
	NUL-terminated.  Also, allocate enough memory for the quotes
	around the command string.

2005-02-27  Jon Bright  <jon@siliconcircus.com>
	
	* xdelta.cc (unittests): Define BOOST_STDC_NO_NAMESPACE, needed
	to compile with the latest MinGW which uses gcc 3.4.2
	* vocab.cc (verify(local_path)): Catch fs::filesystem_error too
	and rethrow this as an informative_failure, thereby fixing the
	Win32 unit tests without disabling anything
	* idna/toutf8.c (stringprep_convert): Fix a potential segfault
	when memory allocation fails.  Potentially security-relevant.
	* tests/t_i18n_file.at: Add a SET_FUNNY_FILENAME macro, which 
	gets a platform-appropriate funny filename (with/without 
	colon).  
	Change references to utf8 to utf-8, iso88591 to iso-8859-1, and
	eucjp to euc-jp, on the grounds that MinGW's iconv knows all
	of the latter and none of the former, but Linux iconv knows all
	of them.  Test now passes one Win32.  I'm presuming we weren't
	deliberately using non-standard names for charsets here.
	* tests/t_i18n_changelog.at: Same charset name changes.
	* tests/t_dump_load.at: Canonicalise dump before loading it
	* tests/t_load_into_existing.at: Ditto
	* tests/t_fmerge.at: Canonicalise fmerge output
	* tests/t_merge_normalization_edge_case.at: Ditto
	* tests/t_unidiff.at: Canonicalise diff output
	* tests/t_largish_file.at: Instead of using dd, which MinGW
	doesn't have, I've generated the file with dd on a nearby Linux
	box, then gziped and b64ed it, and the test case now generates
	it with UNGZB64
	* testsuite.at: Add a comment every 10 tests with the test
	number.  Useful if you're trying to locate which test number
	you're trying to run and only have the filename.  If people 
	hate this, though, please do delete.
	(UNB64_COMMAND) Do special handling for Win32 to avoid
	having to canonicalise the file.
	(UNGZ_COMMAND) Canonicalise the file after ungzipping it.
	* lposix.c: (Pfork, Pexec) Removed, on the grounds that we only
	really want to support fork+exec as a single operation.  fork()
	without exec() could be risky with a child process also having
	our sqlite handles, etc.  exec() could be risky since we 
	wouldn't be exiting gracefully, just dying in the middle of a
	hook.
	(Pspawn) Implemented for both Win32 and Unix.  Does fork/exec
	for Unix, CreateProcess for Win32.  Returns -1 on error, pid on
	success in both cases.
	(Pwait, Pkill, Psleep) Implemented for Win32.  Note that pid is
	not optional for Pwait on Win32.
	* std_hooks.lua: (execute) Now uses spawn()

2005-02-25  Jon Bright  <jon@siliconcircus.com>
	
	* ChangeLog: Add all my previous changes.
	* tests/t_add_owndb.at: Add test for trying to add the db to
	itself.
	* testsuite.at: Call it
	* tests/t_automate_heads.at: Canonicalise stdout output.
	* tests/t_automate_version.at: Use arithmetic comparison against
	wc output instead of string comparison, to avoid problems with
	MinGW's wc, which outputs with initial space-padding
	* tests/t_change_empty_file.at: Canonicalise stdout output 
	and compare manually instead of letting autotest check it
	* tests/t_fmerge_normalize.at: Canonicalise stdout output.
	* tests/t_netsync_single.at: Use NETSYNC_KILLHARD instead of 
	killall, as for the NETSYNC functions in testsuite.at

2005-02-27  Matt Johnston  <matt@ucc.asn.au>

        * main.cc: ignore SIGPIPE so that monotone won't be killed
        unexpectedly upon remote disconnection for netsync

2005-02-27  Nathaniel Smith  <njs@codesourcery.com>

	* idna/idn-int.h: Oops, really add this time.

2005-02-27  Nathaniel Smith  <njs@codesourcery.com>

	* AUTHORS: Add Corey Halpin.
	
	* idna/idn-int.h: New file (don't generate from configure anymore,
	but just ship).
	* configure.ac: Don't generate idna/idn-int.h.  Do generate
	mt-stdint.h.
	* Makefile.am: Adjust for idna/idn-int.h and mt-stdint.h.
	* acinclude.m4: Remove AX_CREATE_STDINT_H, ACX_PTHREAD,
	AC_COMPILE_CHECK_SIZEOF (let aclocal pick them up from m4/
	instead).
	* m4/ax_create_stdint_h.m4:
	* m4/acx_pthread.m4: Update from http://autoconf-archive.cryp.to/
	
	* numeric_vocab.hh: Instead of dancing around which header to
	include, include mt-stdint.h.
	
	* app_state.cc (restriction_includes, set_restriction): Move
	global static 'dot' into these functions, because file_path
	depends on global book_keeping_dir being initialized already, and
	there is no guaranteed order of initialization of C++ statics.
	(Bug reported by Matt Johnston.)
	
2005-02-27  Corey Halpin  <chalpin@cs.wisc.edu>

	* numeric_vocab.hh: Try both stdint.h and inttypes.h.
	* main.cc: OpenBSD has Unix signals too.

2005-02-26  Derek Scherger  <derek@echologic.com>

	* file_io.cc (absolutify): normalize fs::path to remove ..'s
	* tests/t_db_with_dots.at: ensure database path in MT/options
	doesn't contain ..'s

2005-02-25  Jon Bright  <jon@siliconcircus.com>
	
	* ChangeLog: Add all my previous changes.
	* tests/t_add_owndb.at: Add test for trying to add the db to
	itself.
	* testsuite.at: Call it
	* tests/t_automate_heads.at: Canonicalise stdout output.
	* tests/t_automate_version.at: Use arithmetic comparison against
	wc output instead of string comparison, to avoid problems with
	MinGW's wc, which outputs with initial space-padding
	* tests/t_change_empty_file.at: Canonicalise stdout output 
	and compare manually instead of letting autotest check it
	* tests/t_fmerge_normalize.at: Canonicalise stdout output.
	* tests/t_netsync_single.at: Use NETSYNC_KILLHARD instead of 
	killall, as for the NETSYNC functions in testsuite.at

2005-02-25  Nathaniel Smith  <njs@codesourcery.com>

	* vocab.cc (test_file_path_verification): Re-enable some tests
	disabled by Jon Bright, following discussion on IRC concluding
	that they were catching a real bug.

2005-02-24  Nathaniel Smith  <njs@codesourcery.com>

	* tests/t_add_dot.at: Run "add ." in a subdirectory, so as not to
	add the test database.  (Reported by Jon Bright.)

	* AUTHORS: Fix gettext.h copyright note, to not be in the middle
	of libidn copyright note.
	Add Jon Bright.

2005-02-24  Jon Bright  <jon@siliconcircus.com>

	* app_state.cc (prefix): Use string() instead of 
	native_directory_string().  For Unix, these should be equivalent.
	For Win32, I believe string()'s correct (since we compare 
	everywhere against normalized paths with / characters, but 
	native_directory_string produces paths with \ characters on Win32.
	* rcs_file.cc (file_source): Map the map, not the mapping.
	* tests/t_i18n_file.at: Remove colon from filename with symbols.
	I need to return to this and add a proper test for Win32, so we
	only use the colon on non-Win32.
	* testsuite.at: Add a CANONICALISE function, which does nothing
	on Unix and strips out carriage returns from files on Win32.  This
	is useful for being able to compare Monotone's stdout output to
	files on disk.  Add NETSYNC_KILL and NETSYNC_KILLHARD functions,
	to deal with MinGW not having killall (Unix still uses killall,
	though).
	* tests/t_import.at: Add CANONICALISE calls before comparing
	stdout output.
	* tests/t_netsync.at: Likewise
	* tests/t_netsync_single.at: Likewise
	* tests/t_scan.at: Likewise
	* tests/t_versions.at: Likewise
	* tests/t_ls_missing.at: Likewise.  Also, generate missingfoo and
	missingbar files with expected output from ls missing for these
	files being missing and compare against those.

2005-02-24  Derek Scherger  <derek@echologic.com>

	* app_state.{cc,hh} (add_restriction): rename to ...
	(set_restriction) this; and add path validation
	* commands.cc (get_valid_paths): new function
	(get_path_rearrangement) remove restricted include/exclude variant
	(calculate_restricted_revision) get valid paths and use to set up
	restriction
	(status, ls_unknown, commit, do_diff) pass args to
	calculate_restricted_revision to valid restriction paths
	(ls_missing, revert) get valid paths and use to set up restriction
	* tests/t_checkout_options.at: remove bug report priority (it's
	fixed!)
	* tests/t_diff_added_file.at: add --revision options to diff
	* tests/t_restrictions.at: remove invalid paths from ls unknown
	and ls ignored
	* tests/t_restrictions_warn_on_unknown.at: un-XFAIL
	
2005-02-23  Derek Scherger  <derek@echologic.com>

	* commands.cc (ls_missing): replace duplicated code with call to
	calculate_base_revision

2005-02-23  Jon Bright  <jon@siliconcircus.com>
	
	* vocab.cc (test_file_path_verification): Disable foo//nonsense
	test for Win32, add tests for UNC paths.  This was the only
	failing unit test on Win32.

2005-02-23  Jon Bright  <jon@siliconcircus.com>

	* txt2c.cc (main): Don't claim the file was generated from 
	--strip-trailing if that option's used.

2005-02-23  Jon Bright  <jon@siliconcircus.com>

	* app_state.cc: Add include of io.h for Win32, for chdir()
	* file_io.cc (get_homedir): Correct assertion (remove bracket)
	* lua/lposix.c, lua/modemuncher.c: Remove all references to
	functions and modes that don't exist on Win32.
	* monotone.cc: Include libintl.h on Win32
	
2005-02-21  Nathaniel Smith  <njs@codesourcery.com>

	* file_io.cc (get_homedir): Add more comments and logging to Win32
	version.  Also, only check HOME under Cygwin/MinGW.

2005-02-21  Derek Scherger  <derek@echologic.com>

	* Makefile.am: merge fixup
	
2005-02-21  Derek Scherger  <derek@echologic.com>

	* Makefile.am: add fsck.{cc,hh}
	* commands.cc(check_db): move to ...
	* fsck.{cc,hh}: here and do lots more checking
	* database.{cc,hh}(get_ids): new method
	(get_file_ids,get_manifest_ids,get_revision_ids): more new methods
	* tests/t_fsck.at: new test
	* testsuite.at: call it
	
2005-02-21  Nathaniel Smith  <njs@codesourcery.com>

	* commands.cc (commit): Simplify chatter.

2005-02-21  Nathaniel Smith  <njs@codesourcery.com>

	* file_io.cc (get_homedir): Check more environment variables in
	Win32 version.

2005-02-21  Nathaniel Smith  <njs@codesourcery.com>

	* file_io.cc: Remove tabs.

2005-02-21  Nathaniel Smith  <njs@codesourcery.com>

	* smap.hh (smap): Remove leading underscores, add comments.

2005-02-20  Nathaniel Smith  <njs@codesourcery.com>

	* std_hooks.lua (merge2, merge3): Check for DISPLAY before
	invoking gvim.

2005-02-20  Julio M. Merino Vidal  <jmmv@menta.net>

	* ChangeLog: Use tabs for indentation rather than spaces.  Drop
	trailing whitespace.  While here, fix a date by adding zeros before
	the month and the day number.

2005-02-20  Julio M. Merino Vidal  <jmmv@menta.net>

	* gettext.h: Add file.
	* AUTHORS: Mention that it comes from the GNU Gettext package.
	* Makefile.am: Distribute it.
	* sanity.hh: Use gettext.h rather than libintl.h so that --disable-nls
	works.  Also improves portability, according to the GNU Gettext
	manual.

2005-02-19  Derek Scherger  <derek@echologic.com>

	* automate.cc (automate_heads): remove bogus call to 
	app.allow_working_copy() which is called in cpp_main
	* database.cc (check_sqlite_format_version): don't check database
	version when "file" is really a directory; add filename to error
	message
	(sql): check for empty database early, even though this seems
	impossible as absolutify changes "" into path to working dir;
	convert to use N-style assertions; add check to ensure "file" is
	not really a directory
	* tests/t_db_missing.at: new test for above problems
	* testsuite.at: call it

2005-02-19  Nathaniel Smith  <njs@codesourcery.com>

	* tests/t_add_intermediate_MT_path.at: Tighten up.

	* tests/t_merge_3.at: New test.
	* tests/t_merge_4.at: Likewise.
	* testsuite.at: Add them.

2005-02-19  Ole Dalgaard  <josua+monotone@giraffen.dk>

	* configure.ac: Check for 64-bit versions of Boost static
	libraries.

2005-02-18  Julio M. Merino Vidal  <jmmv@menta.net>

	* INSTALL:
	* configure.ac: Improve Boost detection by trying several possible
	library suffixes before aborting.

2005-02-18  graydon hoare  <graydon@pobox.com>

	* change_set.cc
	(apply_change_set): Avoid fast path when there are adds.
	(apply_path_rearrangement): Likewise.

2005-02-18  graydon hoare  <graydon@pobox.com>

	* automate.cc (automate_heads): Fix initialize() call.
	* change_set.{cc,hh}
	(apply_path_rearrangement): Add quick version.
	* revision.cc
	(check_sane_history): Use quick version of apply_change_set.
	* work.cc
	(build_addition): Use quick version of apply_path_rearrangement.
	(known_preimage_path): Likewise.
	* testsuite.at: Fix definitions of _ROOT_DIR, add --norc some
	places.
	* AUTHORS: Mention Daniel.

2005-02-18  Daniel Berlin  <dberlin@dberlin.org>

	* xdelta.cc (compute_delta_insns): Correct 1-byte-source bug.

2005-02-18  graydon hoare  <graydon@pobox.com>

	* Makefile.am (MOST_SOURCES): Add smap.hh.

2005-02-18  graydon hoare  <graydon@pobox.com>

	* basic_io.{cc,hh}: Inline some stuff.
	* change_set.cc: Use smap various places, reduce to 32-bit tids.
	* commands.cc: Use shared_ptr<change_set> everywhere.
	* netsync.cc: Likewise.
	* rcs_import.cc: Likewise.
	* revision.{cc,hh}: Likewise.
	* smap.hh: New file.

2005-02-18  Julio M. Merino Vidal  <jmmv@menta.net>

	* INSTALL:
	* configure.ac: Improve Boost detection by trying several possible
	library suffixes before aborting.

2005-02-17  Derek Scherger  <derek@echologic.com>

	* tests/t_add_intermediate_MT_path.at: new test
	* testsuite.at: call it

2005-02-17  Julio M. Merino Vidal  <jmmv@menta.net>

	* testsuite.at:
	* tests/t_change_empty_file.at: Verify that modifying an empty file
	creates a patch revision rather than an add/delete sequence.  The
	incorrect behavior was reported in bug #9964.

2005-02-17  Derek Scherger  <derek@echologic.com>

	* app_state.{cc,hh} (app_state): initialize search root
	(initialize): boolean signature variant renamed to ...
	(allow_working_copy): this; add explicit search root; move
	requirement for working copy to ...
	(require_working_copy): this new method
	(initialize): string signature variant renamed to ...
	(create_working_copy): this
	(set_root): new method
	* commands.cc: remove app.initialize(false) calls; replace
	app.initialize(true) with app.require_working_copy(); replace
	app.initialize(dir) with app.create_working_copy(dir)
	(checkout): ensure revision is member of specified branch
	* file_io.{cc,hh} (find_working_copy): stop search at --root if
	specified
	* monotone.cc (OPT_ROOT): new option
	(cpp_main): call app.allow_working_copy() before executing
	commands to always read default options
	* monotone.1: add --root option
	* monotone.texi: add --root option
	* tests/t_checkout_noop_on_fail.at: un-XFAIL
	* tests/t_checkout_options.at: un-XFAIL, add check for specified
	revision not in specified branch
	* testsuite.at: add --root option to MONOTONE to prevent searching
	above test dir
	* vocab.cc: remove redundant forward declaration

2005-02-16  Derek Scherger  <derek@echologic.com>

	* commands.cc (revert): don't rewrite unchanged files
	* tests/t_revert_unchanged.at: new test
	* testsuite.at: call it

2005-02-12  Derek Scherger  <derek@echologic.com>

	* database.cc (sqlite3_unpack_fn): new function for viewing
	base64, gzipped data
	(install_functions): install it
	(rehash): remove unused obsolete fcerts ticker

2005-02-17  Nathaniel Smith  <njs@codesourcery.com>

	* debian/changelog: s/graydon@mogo/graydon@pobox.com/, to make
	lintian happy.
	* debian/rules (config.status): Remove --with-bundled-adns.
	* debian/control (Build-Depends): Don't Build-Depend on libpopt,
	only libpopt-dev.
	* .mt-attrs (debian/control): Make executable.

2005-02-17  Nathaniel Smith  <njs@codesourcery.com>

	* tests/t_undo_update.at: Stupid typo.
	* tests/t_largish_file.at: New test.
	* testsuite.at: Add it.

	* commands.cc (push, pull, sync): Remove misleading "..." from
	help text.

2005-02-16  Julio M. Merino Vidal  <jmmv@menta.net>

	* Makefile.am: Append $(BOOST_SUFFIX) to -lboost_unit_test_framework
	to fix 'make check' on systems where boost libraries can only be
	found by passing the exact suffix as part of the name.

2005-02-16  Julio M. Merino Vidal  <jmmv@menta.net>

	* monotone.texi: Fix a typo (hexidecimal to hexadecimal).  Also
	change an example command to append stuff to ~/.monotonerc, instead
	of completely destroying the possibily existing file.  Addresses
	bug #11136.

2005-02-16  Julio M. Merino Vidal  <jmmv@menta.net>

	* cryptopp/config.h: Use uint{8,16,32,64}_t as size types instead of
	trying to match them to unsigned char/int/long/long long respectively.
	Should fix build on FreeBSD/sparc64, as seen in bug #10203.

2005-02-16  Julio M. Merino Vidal  <jmmv@menta.net>

	* INSTALL:
	* Makefile.am:
	* configure.ac: Add the --disable-large-file option to manually
	disable large file support from the builtin sqlite (compatibility
	with old systems and FAT).  Addresses bug #8380.

2005-02-16  Nathaniel Smith  <njs@codesourcery.com>

	* tests/t_undo_update.at: New todo.
	* testsuite.at: Add it.

2005-02-15  Nathaniel Smith  <njs@codesourcery.com>

	* monotone.1: Add cursory note about "automate".
	* monotone.texi: Synchronize with manpage.

2005-02-15  Nathaniel Smith  <njs@codesourcery.com>

	* automate.cc: Add "Error conditions" to the standard comment
	sections.

	* monotone.texi (Scripting): New section.
	(Automation): New section.

	* tests/t_automate_heads.at: Test behavior with nonexistent
	branch.

2005-02-14  Nathaniel Smith  <njs@codesourcery.com>

	* tests/t_merge_normalization_edge_case.at: New test.
	* testsuite.at: Add it.

	* diff_patch.cc (normalize_extents): Soften the warning message
	now that we have one test case.

2005-02-14  Matthew A. Nicholson  <mnicholson@digium.com>

	* std_hooks.lua: Add vimdiff merge hooks.

2005-02-14  Nathaniel Smith  <njs@codesourcery.com>

	* std_hooks.lua: Remove tabs.

2005-02-14  Nathaniel Smith  <njs@codesourcery.com>

	* tests/t_automate_heads.at: New test.
	* tests/t_automate_version.at: New test.
	* testsuite.at: Add then.

	* commands.cc (automate): Fix documentation string.
	* automate.cc: Much more structured documentation comments.

2005-02-13  Nathaniel Smith  <njs@codesourcery.com>

	* automate.{cc,hh}: New files.
	* commands.cc: New command "automate".

2005-02-13  Nathaniel Smith  <njs@codesourcery.com>

	* monotone.texi (Creating a Database): Fix typo, clarify
	conventions for database management following question on mailing
	list.

2005-02-12  graydon hoare  <graydon@pobox.com>

	* change_set.{cc,hh}: Correct code to pass newly-added unit tests.

2005-02-10  Derek Scherger  <derek@echologic.com>

	* monotone.1: update for restrictions
	* monotone.texi: sync with manpage

2005-02-09  Derek Scherger  <derek@echologic.com>

	* cert.cc (cert_revision_testresult): allow pass/fail testresult
	values
	* commands.cc (testresult): likewise
	* commands.cc (do_diff): disallow restriction of non-working copy
	diffs
	* monotone.texi: update for restrictions

2005-02-08  graydon hoare  <graydon@pobox.com>

	* database.cc (version_cache::set): Fix bad expiry logic.

2005-02-08  Nathaniel Smith  <njs@codesourcery.com>

	* change_set.cc (check_sane): Null sources are only valid for
	adds.

2005-02-07  Nathaniel Smith  <njs@codesourcery.com>

	* database.cc (struct version_cache): Fix invariant in cache
	clearing logic.

2005-02-06  Nathaniel Smith  <njs@codesourcery.com>

	* change_set.cc: Add a few more invariants; add lots and lots of
	unit tests.

2005-02-06  graydon hoare  <graydon@pobox.com>

	* change_set.cc: Use hash_map in a few places.
	(confirm_unique_entries_in_directories): Fix invariants.
	* constants.{cc,hh} (db_version_cache_sz): New constant.
	* database.cc (version_cache): New structure.
	(get_version): Use it.
	* interner.hh: Rewrite to use hash_map and vector.
	* tests/t_no_rename_overwrite.at: Tweak return codes.

2005-02-06  Nathaniel Smith  <njs@codesourcery.com>

	* ui.hh (ensure_clean_line): New method.
	* ui.cc (inform): Use it.
	* keys.cc (get_passphrase): Call it before prompting for passphrase.

2005-02-06  Nathaniel Smith  <njs@codesourcery.com>

	* database.cc (info): Report more statistics.

	* ROADMAP: Remove finished items.

	* revision.cc (analyze_manifest_changes): Childs cannot be null,
	that makes no sense.
	(add_node_for_old_manifest): Log node names, don't print it.
	(construct_revision_from_ancestry): Partially rewrite to handle
	root nodes explicitly.
	(build_changesets_from_existing_revs): Don't put the null revision
	in the ancestry graph, to match changesetify logic.
	(add_node_for_old_revision): Enforce decision that the ancestry
	graph not contain the null revision.

	(anc_graph::heads): Remove.
	(add_node_ancestry): Don't try creating it; logic was broken
	anyway.
	(rebuild_from_heads): Rename to...
	(rebuild_ancestry): ...this.  Calculate head set correctly.

2005-02-05  Nathaniel Smith  <njs@codesourcery.com>

	* change_set.cc (compose_path): Add more invariants.

2005-02-05  Nathaniel Smith  <njs@codesourcery.com>

	* monotone.cc (cpp_main): Log command line, to help interpret the
	logs people send in.

2005-02-05  Nathaniel Smith  <njs@codesourcery.com>

	* revision.cc (check_sane): Turn off this invariant when
	global_sanity.relaxed.

2005-02-03  Nathaniel Smith  <njs@codesourcery.com>

	* tests/t_load_into_existing.at: Oops, really add it too, sigh.

2005-02-03  Nathaniel Smith  <njs@codesourcery.com>

	* tests/t_need_mt_revision.at: Oops, really add it.

2005-02-03  Nathaniel Smith  <njs@codesourcery.com>

	* interner.hh (interner::intern): Add version taking a bool&, so
	callers can tell whether this string has previously been checked.
	* change_set.cc: Use new interned string identifier
	'path_component's instead of file_path's for components of paths;
	sanity-check each component exactly once.

2005-02-03  Nathaniel Smith  <njs@codesourcery.com>

	* database.cc (load): Check for existence of target database.
	* tests/t_load_into_existing.at: New test.
	* testsuite.at: Add it.

2005-02-03  Nathaniel Smith  <njs@codesourcery.com>

	* tests/t_checkout_dir.at: Also check that checkout to unwriteable
	directory fails.
	* tests/t_branch_checkout.at: New test.
	* testsuite.at: Add it.

	* app_state.cc (initialize): Simplify working directory
	initialization, and improve error handling.

	* keys.cc (get_passphrase): Disallow empty passphrases early
	(before they trigger an invariant down the line...).

2005-02-03  Nathaniel Smith  <njs@codesourcery.com>

	* update.cc (pick_update_candidates): Add I().
	* commands.cc (calculate_base_revision): Remove 'rev' argument,
	which was never set and callers never used.
	(calculate_base_manifest, calculate_current_revision)
	(calculate_restricted_revision, revert): Update correspondingly.
	(update): Check for null old revision.

	* main.cc (main): Make exit status 3 if we caught an unhandled
	exception, in particular so the testsuite can tell the difference
	between an error handled cleanly and an error caught by an
	invariant.
	* tests/t_update_null_revision.at: New test.
	* testsuite.at: Add it.

2005-02-03  Nathaniel Smith  <njs@codesourcery.com>

	* main.cc: Remove tabs.

2005-02-02  Nathaniel Smith  <njs@codesourcery.com>

	* change_set.cc (extract_first): Rename to...
	(extract_pairs_and_insert): ...this.
	(path_rearrangement::check_sane): Use it to add additional
	checks.

	* work.hh: Update comments (MT/manifest doesn't exist
	anymore...).

	* tests/t_need_mt_revision.at: New test.
	* testsuite.at: Add it.
	* commands.cc (get_revision_id): Require MT/revision to exist.
	(setup): Create MT/revision.

2005-02-02  Nathaniel Smith  <njs@codesourcery.com>

	* work.hh: Remove tabs.

2005-02-03  graydon hoare  <graydon@pobox.com>

	* tests/t_i18n_changelog.at: New test.
	* testsuite.at: Run it.
	* lua/lposix.c: New file.
	* lua/modemuncher.c: New file
	* lua.cc: Load posix library.
	* lua/liolib.c: Disable execute and popen.
	* std_hooks.lua: Remove io.execute uses.
	* AUTHORS: Update to mention lposix.c, modemuncher.c.
	* Makefile.am: Likewise.

2005-02-01  Nathaniel Smith  <njs@codesourcery.com>

	* tests/t_rebuild.at: Beef up test in response to possible
	problems reported by Derek Scherger.

2005-01-31  Nathaniel Smith  <njs@codesourcery.com>

	* rcs_import.cc (store_manifest_edge): Don't try to store deltas
	to the null manifest.
	(import_cvs_repo): Root revision has null manifest, not empty
	manifest.
	* revision.cc (check_sane): More invariants.

2005-01-28  graydon hoare  <graydon@pobox.com>

	* database.{cc,hh}: More netsync speed tweaks.
	* netsync.cc: Likewise.

2005-01-27  Nathaniel Smith  <njs@codesourcery.com>

	* tests/t_restrictions_warn_on_unknown.at: New test.
	* testsuite.at: Add it.

2005-01-27  Derek Scherger  <derek@echologic.com>

	* commands.cc (attr): adjust for subdir; ensure files exist
	* tests/t_attr.at: improve setup description
	* tests/t_attributes.at: improve setup description so that
	testsuite -k attr runs this test; check for attributes on missing
	files
	* tests/t_subdir_attr.at: new test
	* testsuite.at: fix dutch spelling of monotone; call new test

2005-01-27  Nathaniel Smith  <njs@codesourcery.com>

	* change_set.hh (null_id): New function.
	* revision.cc (analyze_manifest_changes): Fix typo, use null_id.
	* tests/t_rebuild.at: Un-XFAIL.

2005-01-27  Nathaniel Smith  <njs@codesourcery.com>

	* tests/t_rebuild.at: Add priority tag.

	* tests/t_cvsimport.at: Be more thorough.

	* rcs_import.cc (store_edge): Rename to...
	(store_manifest_edge): ...this.  Remove revision arguments, and
	remove storing of revision.
	(import_states_recursive): Update accordingly.
	Add 'revisions' argument; update it instead of trying to write
	revisions now.
	(import_states_by_branch): Add 'revisions' argument.
	(import_cvs_repo): Add a stage 3 that writes out the revisions
	accumulated in the 'revisions' vector.

2005-01-27  graydon hoare  <graydon@pobox.com>

	* AUTHORS: Mention Georg.
	* change_set.cc: Null out names which are in null directories.
	* commands.cc (reindex): Remove COLLECTION argument.
	* database.{cc,hh} (get_revision_certs):
	Add brute force "load all certs" method.
	* merkle_tree.{cc,hh}: Modify to use memory rather than disk.
	* netsync.{cc,hh}: Likewise.
	* packet.hh (manifest_edge_analyzer): Kill dead code.

2005-01-26  Nathaniel Smith  <njs@codesourcery.com>

	* mt_version.cc (print_full_version): Include system flavour.

2005-01-26  Nathaniel Smith  <njs@codesourcery.com>

	* tests/t_rebuild.at: New test.
	* testsuite.at: Add it.

2005-01-26  Nathaniel Smith  <njs@codesourcery.com>

	* tests/t_checkout_noop_on_fail.at: Clarify description and XFAIL.

	* tests/t_approval_semantics.at: New TODO.
	* tests/t_monotone_agent.at: New TODO.
	* testsuite.at: Add them.

2005-01-25  Nathaniel Smith  <njs@codesourcery.com>

	* tests/t_checkout_noop_on_fail.at: New test.
	* testsuite.at: Add it.
	(RAW_MONOTONE): Add $PREEXECUTE to definition.

2005-01-25  Nathaniel Smith  <njs@codesourcery.com>

	* change_set.cc (extend_renumbering_from_path_identities): Add
	invariant.
	(extend_renumbering_via_added_files): Likewise.

	* constants.hh (maxbytes, postsz): Remove dead constants.
	(verify_depth): New constant.
	* constants.cc: Likewise.
	* revision.hh (check_sane_history): New function.
	* revision.cc (check_sane_history): Likewise.
	* database.cc (put_revision): Sanity check revision and revision
	history before storing it.
	This breaks cvs import.  Why?

	* update.cc (find_deepest_acceptable_descendent): Remove.
	(acceptable_descendent, calculate_update_set): New functions.
	(pick_update_candidates): Use 'calculate_update_set'.
	* tests/t_update_2.at: Un-XFAIL.
	* tests/t_ambig_update.at: Un-XFAIL.

	* tests/t_no_rename_overwrite.at: New test.
	* tests/t_cdiff.at: New test placeholder.
	* testsuite.at: Add them.
	(MONOTONE): Prefix command line with $PREEXECUTE to e.g. support
	running under Valgrind.

2005-01-25  Matt Johnston  <matt@ucc.asn.au>

	* cert.cc: ignore whitespace when comparing private keys
	from the database and with the lua hook
	* tests/t_lua_privkey.at: new test
	* testsuite.at: run it

2005-01-23  Derek Scherger  <derek@echologic.com>

	* commands.cc (restrict_rename_set): include renames if either
	name is present in restriction
	(calculate_base_revision): remove unused variant
	(calculate_current_revision): remove unsed variable
	(calculate_restricted_revision): remove unsed variable
	(ls_missing): remove unsed variable
	(revert): rewrite with restrictions
	* tests/t_revert.at: test partial reverts adjust MT/work properly
	* tests/t_revert_dirs.at: un-XFAIL
	* tests/t_revert_rename.at: un-XFAIL; revert rename via both names

2005-01-23  Derek Scherger  <derek@echologic.com>

	* tests/t_revert_rename.at: remove extra MONOTONE_SETUP
	attempt revert by both original name and new name

2005-01-23  Derek Scherger  <derek@echologic.com>

	* tests/t_revert_rename.at: New test.
	* testsuite.at: Add it.

2005-01-22  Derek Scherger  <derek@echologic.com>

	* tests/t_revert_dirs.at: New test.
	* testsuite.at: Add it.

2005-01-22  Nathaniel Smith  <njs@codesourcery.com>

	* configure.ac (AC_INIT): Set bug-reporting address to list
	address, rather than Graydon's personal email.
	* diff_patch.cc (normalize_extents): Use it.
	* ui.cc (fatal): Likewise.

	* tests/t_vcheck.at: New priority "todo", tweak descriptive text.

2005-01-22  Nathaniel Smith  <njs@codesourcery.com>

	* tests/t_delete_dir.at: Add more commentary.

	* tests/t_rename_dir_patch.at: New test.
	* tests/t_delete_dir_patch.at: New test.
	* testsuite.at: Add them.

2005-01-22  Nathaniel Smith  <njs@codesourcery.com>

	* change_set.cc (apply_change_set): Add invariants.
	* tests/t_rename_dir_cross_level.at: New test.
	* tests/t_rename_added_in_rename.at: New test.
	* tests/t_rename_conflict.at: New test.
	* testsuite.at: Add them.

2005-01-21  Nathaniel Smith  <njs@codesourcery.com>

	* tests/t_ambig_update.at: Update comments.

	* tests/t_update_2.at: New test from Georg-W. Koltermann
	<Georg.Koltermann@mscsoftware.com>.
	* testsuite.at: Add it.

2005-01-20  Nathaniel Smith  <njs@codesourcery.com>

	* tests/t_lca_1.at: New bug report.
	* testsuite.at: Add it.

2005-01-19  Nathaniel Smith  <njs@codesourcery.com>

	* commands.cc (merge): Improve merge chatter.
	(do_diff): Don't print anything when there are no
	changes.

2005-01-19  Nathaniel Smith  <njs@codesourcery.com>

	* tests/t_db_with_dots.at: New test.
	* testsuite.at: Add it.

2005-01-19  Patrick Mauritz <oxygene@studentenbude.ath.cx>

	* Makefile.am (%.h, package_revision.h, package_full_revision.h):
	Don't update target file if no change has occurred, to reduce
	unnecessary rebuilds.

2005-01-18  Nathaniel Smith  <njs@codesourcery.com>

	* rcs_import.cc (cvs_key): Initialize struct tm to all zeros, to
	stop garbage sneaking in -- thanks to Zack Weinberg for pointing
	this out.  Also, handle 2 digit years properly on WIN32.

2005-01-18  Nathaniel Smith  <njs@codesourcery.com>

	* rcs_import.cc: Remove tabs.

2005-01-19  Matt Johnston  <matt@ucc.asn.au>

	* database.cc: Pass filename to check_sqlite_format_version as a
	fs::path, so that it doesn't get passed as a freshly created fs::path
	with default checker (which disallows '.foo' path components)

2005-01-19  Nathaniel Smith  <njs@codesourcery.com>

	* netsync.cc (session, process_confirm_cmd, dispatch_payload):
	Back out some over-zealous changes that broke netsync
	compatibility.  Probably should redo later, when have a chance to
	bump netsync protocol number, but we're not ready for that now.

2005-01-19  Nathaniel Smith  <njs@codesourcery.com>

	* tests/t_subdir_revert.at: New test.
	* tests/t_subdir_rename.at: New test.
	* testsuite.at: Add them.

2005-01-18  Nathaniel Smith  <njs@codesourcery.com>

	* tests/t_subdir_add.at: New test.
	* tests/t_subdir_drop.at: New test.
	* testsuite.at: Add them.
	* tests/t_delete_dir.at: Implement it.

2005-01-19  Nathaniel Smith  <njs@codesourcery.com>

	* netcmd.cc: Remove tabs.

2005-01-19  Nathaniel Smith  <njs@codesourcery.com>

	* merkle_tree.cc: Remove tabs.

2005-01-18  Nathaniel Smith  <njs@codesourcery.com>

	* rcs_import.cc (cvs_key): Initialize struct tm to all zeros, to
	stop garbage sneaking in -- thanks to Zack Weinberg for pointing
	this out.  Also, handle 2 digit years properly on WIN32.

2005-01-18  Nathaniel Smith  <njs@codesourcery.com>

	* rcs_import.cc: Remove tabs.

2005-01-18  Nathaniel Smith  <njs@codesourcery.com>

	* monotone.texi: Undocument mcerts, fcerts; rename rcerts to
	certs.
	* monotone.1: Likewise.

2005-01-18  Nathaniel Smith  <njs@codesourcery.com>

	* commands.cc (restrict_rename_set): Fix types to compile with old
	rename_set gunk removed.
	Alter logic to yell if a rename crosses the restriction boundary,
	rather than silently ignore it.

2005-01-19  graydon hoare  <graydon@pobox.com>

	* commands.cc: Fix up some merge breakage.
	* tests/t_add_dot.at: Un-XFAIL.
	* testsuite.at: Run "setup ." before "db init".

2005-01-09  Derek Scherger  <derek@echologic.com>

	* commands.cc (get_path_rearrangement): new function/signature for
	splitting restricted rearrangements
	(calculate_restricted_revision): use it and update to work
	similarly to calculate_current_revision
	(trusted): call app.initialize(false)
	(ls_missing): adjust for new get_path_rearrangement
	(attr): call app.initialize(true)
	(diff): merge cleanup
	(lca, lcad, explicit_merge): call app.initialize(false)
	* app_state.cc (constructor): set database app state
	(load_rcfiles): add required booleans
	* lua.{cc,hh} (load_rcfile): add required boolean
	* tests/t_add.at:
	* tests/t_diff_added_file.at:
	* tests/t_disapprove.at:
	* tests/t_drop_missing.at:
	* tests/t_heads.at:
	* tests/t_heads_discontinuous_branch.at:
	* tests/t_i18n_file.at:
	* tests/t_log_nonexistent.at:
	* tests/t_merge_add_del.at:
	* tests/t_netsync.at:
	* tests/t_netsync_pubkey.at:
	* tests/t_netsync_single.at:
	* tests/t_persistent_server_keys.at:
	* tests/t_persistent_server_revision.at:
	* tests/t_remerge.at:
	* tests/t_tags.at:
	* tests/t_update_missing.at:
	* tests/t_update_to_revision.at: add --message option to commits
	* tests/t_merge2_add.at:
	* tests/t_merge2_data.at:
	* tests/t_netsync_unrelated.at: create working directory with new
	setup command
	* tests/t_erename.at: update for revisions
	* tests/t_no_change_deltas.at: add --revision options to diff
	* tests/t_restrictions.at: remove some cruft and update to work
	with revisions
	* tests/t_subdirs.at: pass correct --rcfile and --db options from
	within subdir
	* testsuite.at (REVERT_TO): remove MT dir before checkout, which
	now fails if MT exists, replace checkout MT/options with old
	MT/options
	(COMMIT): add --message option to commit macro
	* work.cc (read_options_map): don't overwrite option settings when
	reading options map so that command line settings take precedence

2005-01-18  Nathaniel Smith  <njs@codesourcery.com>

	* netsync.cc: Partially fix comment (s/manifest/revision/ etc.).
	(dispatch_payload): Ignore mcert and fcert refinement requests,
	instead of dying on them.  Hack, but I think it should let this
	netsync continue to interoperate with old netsync...

2005-01-18  Nathaniel Smith  <njs@codesourcery.com>

	* vocab.hh: Remove file<cert>.
	* vocab.cc: Likewise.
	* packet_types.hh: Remove file.
	* Makefile.am (MOST_SOURCES): Remove packet_types.hh and mac.hh.

2005-01-18  Nathaniel Smith  <njs@codesourcery.com>

	* netsync.cc (process_confirm_cmd): Don't try refining mcert and
	fcert trees.
	Remove other dead/pointless code.

2005-01-18  Nathaniel Smith  <njs@codesourcery.com>

	* database.hh: Remove file cert stuff.
	* netsync.cc (data_exists): We don't have file/manifest certs.
	(load_data): Likewise.

2005-01-18  Nathaniel Smith  <njs@codesourcery.com>

	* netsync.cc (process_data_cmd): Ignore file/manifest certs.

	* database.cc (struct valid_certs): Don't support file certs.
	(rehash): No file certs.
	(file_cert_exists): Remove.
	(put_file_cert): Remove.
	(get_file_certs): Remove.

2005-01-18  Nathaniel Smith  <njs@codesourcery.com>

	* packet.cc (class delayed_manifest_cert_packet):
	(class delayed_file_cert_packet): Remove.
	(packet_db_writer::consume_file_cert, consume_manifest_cert)
	(packet_writer::consume_file_cert, consume_manifest_cert)
	Remove.
	(struct feed_packet_consumer): Don't support mcert/fcert packets.
	(extract_packets): Likewise.
	(packet_roundabout_test): Test revision certs, not manifest/file
	certs.

	* packet.hh (packet_consumer::consume_file_cert):
	(packet_consumer::consume_manifest_cert):
	(packet_writer::consume_file_cert):
	(packet_writer::consume_manifest_cert):
	(packet_db_writer::consume_file_cert):
	(packet_db_writer::consume_manifest_cert):
	Remove.

	* lua.hh (hook_get_file_cert_trust): Remove.
	* lua.cc (hook_get_file_cert_trust): Remove.

2005-01-18  Nathaniel Smith  <njs@codesourcery.com>

	* cert.hh (erase_bogus_certs): Re-add manifest cert version.

	* monotone.texi (Hook Reference): Remove documentation of
	get_{file,manifest}_cert_trust.

2005-01-18  Nathaniel Smith  <njs@codesourcery.com>

	* cert.cc (erase_bogus_certs): Re-add manifest cert version.
	(bogus_cert_p): Likewise.

2005-01-18  Nathaniel Smith  <njs@codesourcery.com>

	* cert.hh (rename_edge):
	(rename_set):
	(calculate_renames):
	(rename_cert_name): Remove.
	(cert_file_comment):
	(cert_manifest_comment): Remove.
	(erase_bogus_certs): Remove manifest and file versions.
	* cert.cc (rename_cert_name): Remove.
	(bogus_cert_p): Remove manifest<cert> and file<cert> variants.
	(erase_bogus_certs): Likewise.
	(put_simple_manifest_cert):
	(put_simple_file_cert):
	(cert_file_comment): Remove.

	* commands.cc (fcerts): Remove.
	(mcerts): Likewise.
	(rcerts): Rename to...
	(certs): ...this.  s/revision certs/certs/ in help text.
	(trusted): s/revision cert/cert/.
	(ls_certs): Don't special-case rename certs.

2005-01-18  Nathaniel Smith  <njs@codesourcery.com>

	* tests/t_vcheck.at: Fix AT_XFAIL_IF typo.

2005-01-18  Nathaniel Smith  <njs@codesourcery.com>

	* monotone.texi (Reserved Certs): Remove 'vcheck'.
	(Key and Cert): Remove 'vcheck'.
	(Accidental collision): Likewise.
	(Commands): Likewise.
	* tests/t_vcheck.at: Add note about manual having useful stuff for
	when vcheck is re-added.

2005-01-18  Nathaniel Smith  <njs@codesourcery.com>

	* mac.hh:
	* cert.cc (vcheck_cert_name):
	(calculate_vcheck_mac):
	(cert_manifest_vcheck
	(check_manifest_vcheck):
	* cert.hh (cert_manifest_vcheck):
	(check_manifest_vcheck):
	* constants.cc (constants::vchecklen):
	* constants.hh (constants::vchecklen):
	* commands.cc (vcheck):
	Remove.

	* tests/t_vcheck.at: New test.
	* testsuite.at: Call it.

2005-01-18  Nathaniel Smith  <njs@codesourcery.com>

	* ROADMAP: Remove 'upgrade to sqlite3' todo item.

2005-01-18  Nathaniel Smith  <njs@codesourcery.com>

	* commands.cc (tag):
	(testresult):
	(approve):
	(disapprove):
	(comment):
	(fload):
	(fmerge):
	(cat):
	(rcs_import): Change grouping for "--help" display, to make more
	informative.
	(rcs_import): Also add more details to help text.

2005-01-17  Nathaniel Smith  <njs@codesourcery.com>

	* diff_patch.cc (normalize_extents): Add missing ')'.

2005-01-17  Nathaniel Smith  <njs@codesourcery.com>

	* tests/t_update_1.at: New test.
	* testsuite.at: Call it.

2005-01-11  Nathaniel Smith  <njs@codesourcery.com>

	* diff_patch.cc (normalize_extents): Add warning for anyone who
	manages to trigger the untested part of the normalization code.

2005-01-14  Christian Kollee <stuka@pestilenz.org>

	* search for and link with sqlite3 when --bundle-sqlite=no

2005-01-12  Derek Scherger  <derek@echologic.com>

	* tests/t_ambig_update.at: add comments from discussion on irc
	* tests/t_status_missing.at: new test
	* testsuite.at: include it

2005-01-10  graydon hoare  <graydon@pboox.com>

	* commands.cc (explicit_merge): Tweak merge message.
	* database.cc (check_sqlite_format_version): New function.
	(database::sql): Call it.
	* sqlite/pager.hh (SQLITE_DEFAULT_PAGE_SIZE): Adjust to 8192.
	(SQLITE_MAX_PAGE_SIZE): Adjust to 65536.
	* schema_migration.cc: Post-merge cleanup.
	* Makefile.am: Likewise.

2005-01-10  Christof Petig <christof@petig-baender.de>

	* sqlite/*: SQLite 3.0.8 CVS import
	* database.{cc,hh}:
	* schema_migration.{cc,hh}: convert to use the SQLite3 API

	This does not yet use any of the more sophisticated API features
	of SQLite3 (query parameters, BLOBs), so there is plenty of room
	for optimization. This also does not change the schema (i.e.
	still uses base64 encoded values in tables)

2005-01-17  graydon hoare  <graydon@pobox.com>

	* AUTHORS: Mention Wojciech and Neil.
	* revision.cc (calculate_ancestors_from_graph): Make non-recursive.

2005-01-17  Wojciech Miłkowski  <wmilkowski@interia.pl>

	* std_hooks.lua: Teach about meld.

2005-01-17  Neil Conway  <neilc@samurai.com>

	* diff_patch.cc: add a new context diff hunk consumer. Rename
	unidiff() to make_diff().
	* diff_patch.hh: Rename unidiff() to make_diff().
	* command.cc: Add new "cdiff" command, and refactor "diff" to
	invoke a common subroutine that is parameterized on the diff
	type. Unrelated change: make a branch-based checkout default to
	using the same directory name as the branch name, unless a
	branch is specified.

2005-01-17  graydon hoare  <graydon@pobox.com>

	* cryptopp/osrng.cpp (NonblockingRng::GenerateBlock):
	Bring forward patch lost in cryptopp 5.2 upgrade.
	* revision.cc (add_bitset_to_union)
	(calculate_ancestors_from_graph): New functions.
	(erase_ancestors)
	(is_ancestor): Rewrite.
	* cert.cc (get_branch_heads): Rewrite.
	* database.{cc,hh} (get_heads): Remove
	(get_revision_ancestry): Use multimap.
	(install_views): Disable.
	Remove everything related to the trust views. Too slow.
	Also tidy up whitespace formatting in sqlite3 code.
	* views.sql: Clear out all views.
	* commands.cc: Adapt to using multimap for ancestry.
	* AUTHORS: Mention Faheem and Christian.

2005-01-17  Faheem Mitha  <faheem@email.unc.edu>

	* debian/control: Fix up build depends.

2005-01-17  Ulrich Drepper  <drepper@redhat.com>

	* acinclude.m4 (AC_CHECK_INADDR_NONE): Fix quoting.
	* Makefile.am (EXTRA_DIST): Add sqlite/keywordhash.c.

2005-01-14  Christian Kollee  <stuka@pestilenz.org>

	* search for and link with sqlite3 when --bundle-sqlite=no

2005-01-12  Derek Scherger  <derek@echologic.com>

	* tests/t_ambig_update.at: add comments from discussion on irc
	* tests/t_status_missing.at: new test
	* testsuite.at: include it

2005-01-10  graydon hoare  <graydon@pboox.com>

	* commands.cc (explicit_merge): Tweak merge message.
	* database.cc (check_sqlite_format_version): New function.
	(database::sql): Call it.
	* sqlite/pager.hh (SQLITE_DEFAULT_PAGE_SIZE): Adjust to 8192.
	(SQLITE_MAX_PAGE_SIZE): Adjust to 65536.
	* schema_migration.cc: Post-merge cleanup.
	* Makefile.am: Likewise.

2005-01-10  Christof Petig  <christof@petig-baender.de>

	* sqlite/*: SQLite 3.0.8 CVS import
	* database.{cc,hh}:
	* schema_migration.{cc,hh}: convert to use the SQLite3 API

	This does not yet use any of the more sophisticated API features
	of SQLite3 (query parameters, BLOBs), so there is plenty of room
	for optimization. This also does not change the schema (i.e.
	still uses base64 encoded values in tables)

2005-01-11  Nathaniel Smith  <njs@codesourcery.com>

	* tests/t_migrate_schema.at: Switch to using pre-dumped db's, make
	it work, un-XFAIL it.

2005-01-11  Nathaniel Smith  <njs@codesourcery.com>

	* tests/t_persistent_server_keys_2.at: XFAIL it, add commentary on
	solution.

2005-01-11  Nathaniel Smith  <njs@codesourcery.com>

	* tests/t_persistent_server_keys_2.at: New test.
	* testsuite.at: Add it.

2005-01-06  Nathaniel Smith  <njs@codesourcery.com>

	* schema_migration.cc (migrate_monotone_schema): Add comment
	pointing to t_migrate_schema.at.
	* tests/t_migrate_schema.at: Implement, mostly.  (Still broken.)

	* tests/t_heads_discontinuous_branch.at: Remove urgency
	annotation.
	* tests/t_netsync_nocerts.at: Add urgency annotation.

	* testsuite.at: Add UNGZ, UNGZB64 macros.
	* tests/t_fmerge.at: Use them.

2005-01-05  Nathaniel Smith  <njs@codesourcery.com>

	* schema_migration.cc: Update comment about depot code.
	(migrate_depot_split_seqnumbers_into_groups):
	(migrate_depot_make_seqnumbers_non_null):
	(migrate_depot_schema): Remove; all are dead code.

2005-01-05  Nathaniel Smith  <njs@codesourcery.com>

	* schema_migration.cc: Remove tabs.

2005-01-05  Nathaniel Smith  <njs@codesourcery.com>

	* tests/t_check_same_db_contents.at: Uncapitalize title to unbreak
	testsuite.

	* revision.cc (is_ancestor): Add FIXME comment.
	(erase_ancestors): New function.
	* revision.hh (erase_ancestors): Prototype it.
	* cert.cc (get_branch_heads): Call it.
	* tests/t_heads_discontinuous_branch.at: Un-XFAIL it.

	* revision.cc (find_subgraph_for_composite_search): Ignore null
	revision ids.
	* commands.cc (try_one_merge): Add invariant - never create merges
	where the left parent is an ancestor or descendent of the right.
	(explicit_merge): Same check.
	(propagate): Handle cases where no merge is necessary.  Also, make
	generated log message more readable.

	* tests/t_propagate_desc.at: Un-XFAIL it.
	* tests/t_propagate_anc.at: Un-XFAIL it.  Use new
	CHECK_SAME_DB_CONTENTS macros.
	* testsuite.at: Move t_check_same_db_contents.at to run before
	propagation tests.  Make CHECK_SAME_DB_CONTENTS more thorough.

	* tests/t_dump_load.at: Implement test.

2005-01-05  Nathaniel Smith  <njs@codesourcery.com>

	* tests/t_check_same_db_contents.at: New test.
	* testsuite.at: Add it.
	(CHECK_SAME_DB_CONTENTS): New macro.

2005-01-04  Nathaniel Smith  <njs@codesourcery.com>

	* cert.cc: Remove tabs.
	* revision.hh: Likewise.

2005-01-04  Nathaniel Smith  <njs@codesourcery.com>

	* tests/t_propagate_anc.at: Also check the case where we're
	propagating a non-strict ancestor, i.e. the heads are actually
	equal.

2005-01-04  Nathaniel Smith  <njs@codesourcery.com>

	* database.cc (get_revision_parents): Add invariant.
	(get_revision_children): Likewise.
	(get_revision): Likewise.
	(put_revision): Likewise.

	* tests/t_merge_ancestor.at: New test.
	* tests/t_propagate_desc.at: Likewise.
	* tests/t_propagate_anc.at: Likewise.
	* testsuite.at: Call them.

2005-01-04  Nathaniel Smith  <njs@codesourcery.com>

	* tests/t_netsync_diffbranch.at: Add priority, add description of
	problem and solution.
	Also, XFAIL it.
	* tests/t_netsync_unrelated.at: Add reference to discussion.
	* tests/t_cmdline_options.at: Remove priority marking from
	non-bug.
	* tests/t_checkout_dir.at: XFAIL when run as root.

	* tests/t_netsync_nocerts.at: New test.
	* testsuite.at: Call it.

2005-01-03  Matt Johnston  <matt@ucc.asn.au>

	* tests/t_netsync_diffbranch.at: add a new test for pulling a branch
	with a parent from a different branch.
	* testsuite.at: add it

2005-01-02  Derek Scherger  <derek@echologic.com>

	* commands.cc (log_certs): new function
	(log) add Ancestor: and Branch: entries to output; use above new
	function
	* tests/t_cross.at: update to work with changesets

2004-12-30  graydon hoare  <graydon@pobox.com>

	* constants.cc (netcmd_current_protocol_version): Set to 3.
	* tests/t_crlf.at: New test of crlf line encodings.
	* testsuite.at: Call it.
	* monotone.spec: Note 0.16 release.

2004-12-30  graydon hoare  <graydon@pobox.com>

	* win32/get_system_flavour.cc: Fix little compile bugs.

2004-12-30  Julio M. Merino Vidal  <jmmv@menta.net>

	* change_set.{cc,hh}: Add the has_renamed_file_src function in
	change_set::path_rearrangement.
	* commands.cc: Make the 'log' command show nothing for renamed or
	deleted files (when asked to do so) and stop going backwards in
	history when such condition is detected; they don't exist any more,
	so there is no point in showing history (and could drive to incorrect
	logs anyway).
	* tests/t_log_nonexistent.at: New check to verify previous.
	* testsuite.at: Add it.

2004-12-30  graydon hoare  <graydon@pobox.com>

	* Makefile.am: Clean full testsuite directory and full-version.
	* configure.ac: Bump version number.
	* po/monotone.pot: Regenerate.
	* NEWS: Describe new release.

2004-12-29  Julio M. Merino Vidal  <jmmv@menta.net>

	* tests/t_cmdline_options.at: New test for previous: ensure that
	monotone is actually checking for command line correctness.
	* testsuite.at: Add it.

2004-12-29  Julio M. Merino Vidal  <jmmv@menta.net>

	* monotone.cc: Verify that the command line is syntactically correct
	as regards to options (based on error codes from popt).

2004-12-29  Matt Johnston  <matt@ucc.asn.au>

	* tests/t_drop_rename_patch.at: A test to check that deltas on
	renamed files are included in concatenate_change_sets, if there was a
	deletion of a file with the same name as the rename src.
	* testsuite.at: add it

2004-12-29  graydon hoare  <graydon@pobox.com>

	* AUTHORS: Add Jordi.
	* change_set.{cc,hh}: Make sanity helpers const.
	(normalize_change_set): Drop a->a deltas.
	(merge_change_sets): Call normalize.
	(invert_change_set): Likewise.
	* revision.cc
	(find_subgraph_for_composite_search): New fn.
	(calculate_composite_change_set): Call it.
	(calculate_change_sets_recursive): Use results.
	* tests/t_no_change_deltas.at: Fix.

2004-12-29  graydon hoare  <graydon@pobox.com>

	* change_set.cc: Fix unit tests to satisfy sanity checks.
	* std_hooks.lua: Fix status checking on external merges.

2004-12-29  Matt Johnston  <matt@ucc.asn.au>

	* change_set.{cc,hh}: Take account of files which are the
	destination of a rename_file operation, when examining
	file deletions. Added helper methods to clean up related code.

2004-12-29  Matt Johnston  <matt@ucc.asn.au>

	* change_set.cc: added a sanity check for deltas with same src/dst,
	and deleted files with deltas.

2004-12-29  Matt Johnston  <matt@ucc.asn.au>

	* testsuite.at, tests/t_netsync_single.at: don't use -q with
	killall since it isn't portable.

2004-12-28  Julio M. Merino Vidal  <jmmv@menta.net>

	* commands.cc: Make the 'log' command show all affected files
	in each revision in a nice format (easier to read than what
	'cat revision' shows).

2004-12-28  Julio M. Merino Vidal  <jmmv@menta.net>

	* commands.cc: Change the order used by the 'log' command to show
	affected files so that it matches the order in which these changes
	really happen.  Otherwise, a sequence like "rm foo; mv bar foo;
	patch foo" could be difficult to understand by the reader.

2004-12-28  Jordi Vilalta Prat  <jvprat@wanadoo.es>

	* monotone.texi: Fix a typo: "not not" should be "not".

2004-12-28  Julio M. Merino Vidal  <jmmv@menta.net>

	* commands.cc: Make the 'log' command show all affected files
	in each revision in a nice format (easier to read than what
	'cat revision' shows).

2004-12-28  graydon hoare  <graydon@pobox.com>

	* AUTHORS: Add various recent authors.

2004-12-28  Badai Aqrandista <badaiaqrandista@hotmail.com>

	* debian/*: Fix up for package building.

2004-12-28  graydon hoare  <graydon@pobox.com>

	* change_set.{cc,hh}: Add sanity checking, rework
	some of concatenation logic to accomodate.
	* revision.{cc,hh}: Likewise.
	Teach about generalized graph rebuilding.
	* database.cc (delete_existing_revs_and_certs): New fn.
	* commands.cc (db rebuild): New command.
	(db fsck) New command.
	* sanity.{cc,hh} (relaxed): New flag.
	* work.cc: Use new concatenation logic.

2004-12-25  Julio M. Merino Vidal  <jmmv@menta.net>

	* commands.cc: During 'log', print duplicate certificates (by
	different people) in separate lines, rather than showing them
	together without any spacing.  While here, homogenize new lines
	in other messages as well; this also avoids printing some of
	them in case of missing certificates).

2004-12-24  Nathaniel Smith  <njs@codesourcery.com>

	* tests/t_disapprove.at: Enable previously disabled test.

	* tests/t_no_change_deltas.at: New test.
	* testsuite.at: Call it.

2004-12-23  Nathaniel Smith  <njs@codesourcery.com>

	* win32/read_password.c: Remove unused file.

2004-12-22  Julio M. Merino Vidal  <jmmv@menta.net>

	* commands.cc: Verify that the key identifier passed to the pubkey
	and privkey commands exists in the database.  Otherwise exit with
	an informational message instead of an exception.

2004-12-20  Matt Johnston  <matt@ucc.asn.au>

	* keys.cc: don't cache bad passphrases, so prompt for a correct
	password if the first ones fail.

2004-12-19  Matt Johnston  <matt@ucc.asn.au>

	* commands.cc: print out author/date next to ambiguous revision
	lists from selectors.

2004-12-19  Julio M. Merino Vidal  <jmmv@menta.net>

	* testsuite.at:
	* tests/t_fmerge.at:
	* tests/t_netsync.at:
	* tests/t_netsync_single.at:
	* tests/t_revert.at:
	* tests/t_tags.at: Avoid usage of test's == operator.  It's a
	GNUism and causes unexpected failures in many tests.  The correct
	operator to use is just an equal sign (=).
	* tests/t_renamed.at: Don't use cp's -a flag, which is not
	supported by some implementations of this utility (such as the
	one in NetBSD).  Try to add some of its funcionality by using
	the -p flag, although everything could be fine without it.
	* tests/t_unidiff.at: Discard patch's stderr output.  Otherwise
	it's treated as errors, but NetBSD's patch uses it to print
	informative messages.

2004-12-19  Julio M. Merino Vidal  <jmmv@menta.net>

	* tests/t_scan.at: Instead of running sha1sum, use a prestored
	manifest file to do the verification.  This avoids problems in
	systems that do not have the sha1sum tool, like NetBSD.

2004-12-19  Julio M. Merino Vidal  <jmmv@menta.net>

	* Makefile.am: Remove obsolete --with-bundled-adns flag from
	DISTCHECK_CONFIGURE_FLAGS.

2004-12-18  Nathaniel Smith  <njs@codesourcery.com>

	* tests/t_checkout_dir.at: Make the test directory chdir'able
	again after the test.
	* tests/t_delete_dir.at: Add trailing newline.

	* tests/t_dump_load.at: New bug report.
	* tests/t_migrate_schema.at: Likewise.
	* testsuite.at: Call them.

2004-12-18  Nathaniel Smith  <njs@codesourcery.com>

	* change_set.hh: Remove obsolete comment.

2004-12-18  Nathaniel Smith  <njs@codesourcery.com>

	* tests/t_delete_dir.at: New bug report.
	* testsuite.at: Call it.

2004-12-18  Julio M. Merino Vidal  <jmmv@menta.net>

	* commands.cc: Homogenize help message for 'ls' with the one shown
	by 'list'.

2004-12-18  Julio M. Merino Vidal  <jmmv@menta.net>

	* ChangeLog: Add missing entries for several modifications I did
	in December 6th and 3rd.

2004-12-18  Julio M. Merino Vidal  <jmmv@menta.net>

	* tests/t_checkout_dir.at: New test triggering the bug I fixed
	  previously in the checkout command, verifying that directory
	  creation and chdir succeed.
	* testsuite.at: Add new test.

2004-12-18  Nathaniel Smith  <njs@codesourcery.com>

	* ChangeLog: Add log entry for <jmmv@menta.net>'s last change.
	* std_hooks.lua: Check exit status of external merge commands.

2004-12-18  Julio M. Merino Vidal  <jmmv@menta.net>

	* commands.cc: Include cerrno, cstring,
	boost/filesystem/exception.hpp.
	(checkout): Verify that directory creation and chdir succeeded.

2004-12-18  Nathaniel Smith  <njs@codesourcery.com>

	* diff_patch.cc (struct hunk_offset_calculator): Remove dead
	code.  (I believe it was used by the old, non-extent-based
	merging.)
	(calculate_hunk_offsets): Likewise.
	(struct hunk_consumer): Move next to rest of unidiff code.
	(walk_hunk_consumer): Likewise.

2004-12-18  Matt Johnston <matt@ucc.asn.au>

	* change_set.cc (concatenate_change_sets): Be more careful checking
	whether to discard deltas for deleted files (in particular take
	care when files are removed then re-added) - fixes tests
	t_patch_drop_add, t_add_drop_add.at, t_add_patch_drop_add,
	t_merge2_add_drop_add
	* change_set.cc (project_missing_deltas): don't copy deltas
	for deleted files, and handle the case where src file ids vary when
	files are added/removed. (fixes t_patch_vs_drop_add)
	* t_patch_drop_add.at, t_add_drop_add.at, t_add_patch_drop_add.at,
	  t_merge2_add_drop_add.at, t_patch_vs_drop_add.t: don't expect
	to fail any more.

2004-12-17  Nathaniel Smith  <njs@codesourcery.com>

	* tests/t_persistent_server_keys.at:
	* tests/t_attr.at:
	* tests/t_patch_vs_drop_add.at:
	* tests/t_merge2_add_drop_add.at:
	* tests/t_add_drop_add.at:
	* tests/t_add_patch_drop_add.at:
	* tests/t_patch_drop_add.at: Remove priority notes, since these
	are no longer bugs.

2004-12-17  graydon hoare  <graydon@pobox.com>

	* tests/t_merge_2.at: Works now, remove xfail.

2004-12-17  graydon hoare  <graydon@pobox.com>

	* tests/t_merge_1.at: Remove AT_CHECK(false) and xfail.
	* tests/t_fdiff_normalize.at: New test.
	* testsuite.at: Call it.
	* diff_patch.cc (normalize_extents): Fix the normalize bug.
	* revision.{cc,hh} (construct_revisions): Rename to prepare for
	next rebuild-the-graph migration.
	* commands.cc (db): Change call name.

2004-12-16  Joel Rosdahl  <joel@rosdahl.net>

	* revision.cc (is_ancestor): Use std::queue for the queue.

2004-12-14  Joel Rosdahl  <joel@rosdahl.net>

	Generalize the explicit_merge command with an optional ancestor
	argument:
	* revision.cc (is_ancestor): New method.
	* revision.hh (is_ancestor): Add prototype.
	* commands.cc (try_one_merge): Add ancestor argument. Empty
	ancestor means use ancestor from find_common_ancestor_for_merge.
	(merge): Pass empty ancestor to try_one_merge.
	(propagate): Likewise.
	(explicit_merge): Add optional ancestor argument.
	* monotone.texi: Document new explicit_merge argument.

2004-12-13  Joel Rosdahl  <joel@rosdahl.net>

	* tests/t_merge_2.at: New test triggering a bad merge.
	* testsuite.at: Add new test.

2004-12-13  Joel Rosdahl  <joel@rosdahl.net>

	* revision.cc (find_least_common_ancestor): Add a missing "return
	true;" that mysteriously was removed in
	c853237f9d8d155431f88aca12932d2cdaaa31fe.

2004-12-13  Joel Rosdahl  <joel@rosdahl.net>

	* revision.cc (find_least_common_ancestor): Remove unused variable.
	* commands.cc (lca): Correct negative status text.
	* commands.cc (update): Use GNU style braces.

2004-12-12  graydon hoare  <graydon@pobox.com>

	* commands.cc: Fix bug reported in t_attr.at
	* tests/t_attr.at: Remove xfail.
	* change_set.cc: Change unit tests syntax.
	(read_change_set): Assert complete read.
	* revision_ser.cc (read_revision_set): Likewise.
	* os_specific.hh: Drop obsolete file.

2004-12-12  Joel Rosdahl  <joel@rosdahl.net>

	* revision.cc (find_least_common_ancestor): New function for
	finding the vanilla LCA.
	* revision.hh: Added prototype for find_least_common_ancestor.
	* commands.cc (update): Use find_least_common_ancestor for finding
	a common ancestor.
	* commands.cc (diff): Likewise.
	* revision.cc (find_common_ancestor): Rename to...
	(find_common_ancestor_for_merge): ...this, for clarity.
	* revision.hh: find_common_ancestor -->
	find_common_ancestor_for_merge.
	* commands.cc (try_one_merge): Call find_common_ancestor_for_merge
	to find ancestor.
	* commands.cc (lcad): Rename lca command to lcad.
	* commands.cc (lca): New command for finding the vanilla LCA.

2004-12-12  Nathaniel Smith  <njs@codesourcery.com>

	* tests/t_persistent_server_keys.at: Actually test what it's
	supposed to.  Also, un-XFAIL it, since now it seems to pass.

2004-12-12  Nathaniel Smith  <njs@codesourcery.com>

	* tests/t_persistent_server_keys.at: New test.

	* testsuite.at: Call it.
	* tests/t_persistent_server_revision.at: Fix typo.

2004-12-12  Nathaniel Smith  <njs@codesourcery.com>

	* tests/t_persistent_server_revision.at: New test.
	* testsuite.at: Call it.  Tweak NETSYNC macros in support of it.

2004-12-11  Nathaniel Smith  <njs@codesourcery.com>

	* lua.hh (add_rcfile): Add 'required' argument.
	* lua.cc (add_rcfile): Implement it.  Simplify error checking
	logic while I'm there...
	* monotone.cc (cpp_main): Pass new argument to add_rcfile.

	* tests/t_rcfile_required.at: New test.
	* testsuite.at: Call it.
	Revamp netsync support macros, to allow long-running servers.
	Make netsync-killer try first with -TERM, in case that plays nicer
	with gcov.

2004-12-11  Nathaniel Smith  <njs@codesourcery.com>

	* lua.hh: Remove tabs.

2004-12-11  Nathaniel Smith  <njs@codesourcery.com>

	* monotone.texi: Document explicit_merge.

2004-12-11  Nathaniel Smith  <njs@codesourcery.com>

	* Makefile.am: Redo full-revision support again, to properly
	handle 'make dist' and caching.  Hopefully.

2004-12-11  Nathaniel Smith  <njs@codesourcery.com>

	* monotone.texi (File Attributes): Rewrite for new .mt-attrs
	syntax.

2004-12-11  Nathaniel Smith  <njs@codesourcery.com>

	* tests/t_attr.at: New test.
	* testsuite.at: Call it.

2004-12-11  Nathaniel Smith  <njs@codesourcery.com>

	* commands.cc (trusted): Print spaces between key ids.

	* lua.cc (add_rcfile): Errors while loading a user-provided rc
	file are naughtiness, not oopses.

2004-12-11  Nathaniel Smith  <njs@codesourcery.com>

	* commands.cc (commands::explain_usage): Use split_into_lines to
	do formatting of per-command usage; allow multi-line
	descriptions.
	(trusted): New command.
	* monotone.texi (Key and Cert): Document 'trusted' command.
	* tests/t_trusted.at: New test.
	* testsuite.at: Change get_revision_cert_trust to support
	t_trusted.at.  Call t_trusted.at.

2004-12-11  Derek Scherger  <derek@echologic.com>

	* app_state.{cc,hh} (restriction_includes): renamed from
	in_restriction to be less obscure; use path_set rather than
	set<file_path>
	* commands.cc
	(restrict_path_set):
	(restrict_rename_set):
	(restrict_path_rearrangement):
	(calculate_restricted_revision): new restriction functions
	(restrict_patch_set): remove old restrictions machinery
	(status): call calculate_restricted_revision
	(ls_tags): call app.initialize
	(unknown_itemizer): restriction_includes renamed
	(ls_unknown): call calculate_restricted_revision
	(ls_missing): rework for restrictions
	(commit): switch to --message option, optional paths and preserve
	restricted work
	(diff): allow restrictions for zero and one arg variants
	(revert): note some work left to do
	* manifest.{cc,hh} (build_manifest_map): hide unused things
	(build_restricted_manifest_map): new function
	* transforms.{cc,hh} (calculate_ident): clean up merge artifacts
	* work.cc (read_options_map): merge cleanup to preserve command
	line options

2004-12-10  Nathaniel Smith  <njs@codesourcery.com>

	* Makefile.am (package_full_revision.txt): Redo Joel Rosdahl
	<joel@rosdahl.net>'s change below after it got clobbered by
	merge.

2004-12-10  Nathaniel Smith  <njs@codesourcery.com>

	* commands.cc (log): Synopsize optional 'file' argument, and
	describe both arguments in help description.

2004-12-10  Matt Johnston  <matt@ucc.asn.au>

	* cert.cc: Added priv_key_exists() function
	* commands.cc, rcs_import.cc: use new privkey functions
	* netsync.cc: change some bits that were missed

2004-12-09  Derek Scherger  <derek@echologic.com>

	* .mt-nonce: delete obsolete file
	* change_set.cc (merge_deltas): add file paths in call to
	try_to_merge_files
	* commands.cc (propagate): add progress logging similar to merge
	* diff_patch.{cc,hh} (try_to_merge_files): add file paths to
	merge2 and merge3 hooks; add logging of paths before calling merge
	hooks
	* lua.{cc,hh} (hook_merge2, hook_merge3): add file paths to merge
	hooks
	* std_hooks.lua (merge2, merge3, merge2_xxdiff_cmd,
	merge3_xxdiff_cmd): pass file paths to xxdiff for use as titles
	* testsuite.at (MONOTONE_SETUP): add paths to merge2 hook

2004-12-09  Matt Johnston  <matt@ucc.asn.au>

	* cert.cc, cert.hh, lua.cc, lua.hh, netsync.cc:
	Added a new get_priv_key(keyid) lua hook to retrieve
	a private key from ~/.monotonerc

2004-12-09  Matt Johnston  <matt@ucc.asn.au>

	* change_set.cc: Don't include patch deltas on files which
	are being deleted in changesets. (partial fix for bug
	invoked by t_merge_add_del.at)

2004-12-09  Matt Johnston  <matt@ucc.asn.au>

	* configure.ac,Makefile.am: Fix iconv and intl
	handling so that the libraries are used (required for OS X).

2004-12-09  Nathaniel Smith  <njs@codesourcery.com>

	* Makefile.am (BUILT_SOURCES_NOCLEAN): add 'S'.

	* netsync.cc (session): Make ticker pointers into auto_ptr's.  Add
	cert and revision tickers.
	(session::session): Initialize new tickers.
	(session::note_item_sent): New method.  Increment tickers.
	(session::note_item_arrived): Increment tickers.
	(session::read_some): Adjust for auto_ptr.
	(session::write_some): Likewise.
	(call_server): Conditionally initialize cert and revision
	tickers.
	(queue_data_cmd): Call 'note_item_sent'.
	(queue_delta_cmd): Call 'note_item_sent'.

2004-12-09  graydon hoare  <graydon@pobox.com>

	* ROADMAP: Add file.

2004-12-08  Nathaniel Smith  <njs@codesourcery.com>

	* tests/t_patch_vs_drop_add.at:
	* tests/t_patch_drop_add.at:
	* tests/t_netsync_unrelated.at:
	* tests/t_merge_add_del.at:
	* tests/t_merge2_add_drop_add.at:
	* tests/t_merge_1.at:
	* tests/t_heads_discontinuous_branch.at:
	* tests/t_cleanup_empty_dir.at:
	* tests/t_checkout_options.at:
	* tests/t_ambig_update.at:
	* tests/t_add_patch_drop_add.at:
	* tests/t_add_drop_add.at:
	* tests/t_add_dot.at: Add (importance) markers to all bug report
	tests.

2004-12-08  Nathaniel Smith  <njs@codesourcery.com>

	* app_state.hh (write_options): Add 'force' option.
	* app_state.cc: Remove tabs.
	(write_options): Implement.
	* commands.cc (checkout): Pass force=true to 'write_options'.

	* tests/t_checkout_options.at: New test.
	* testsuite.at: Define RAW_MONOTONE.
	(t_checkout_options.at): Call it.

2004-12-08  Nathaniel Smith  <njs@codesourcery.com>

	* update.hh (pick_update_target): Rename to...
	(pick_update_candidates): ...this.  Return a set of candidates,
	rather than a single best.
	* update.cc (pick_update_candidates): Likewise.  Remove logic
	checking for unique candidate.
	* commands.cc (describe_revision): New function.
	(heads): Use it.
	(update): Use new 'pick_update_candidates' function.  Add logic
	checking for unique candidate.  On non-unique candidate, print all
	candidates, using 'describe_revision'.

	* tests/t_ambig_update.at: Check that failure messages describe
	the candidate set.

2004-12-08  Nathaniel Smith  <njs@codesourcery.com>

	* update.cc: Remove tabs.

2004-12-08  Nathaniel Smith  <njs@codesourcery.com>

	* tests/t_ambig_update.at: Also check that update fails when one
	candidate edge is deeper than the other.

2004-12-08  graydon hoare  <graydon@pobox.com>

	* change_set.cc (extend_renumbering_via_added_files):
	Look up parent tid in existing renumbering.
	* commands.cc (attr): Check index for "set" subcommand.
	(lca): New diagnostic command.
	(log): Tidy up output formatting a bit.
	* po/monotone.pot: Regenerate.
	* tests/t_add_edge.at: New test to catch add failure.
	* testsuite.at: Call it.

2004-12-08  Nathaniel Smith  <njs@codesourcery.com>

	* tests/t_ambig_update.at: New test.
	* testsuite.at: Add it.

	* tests/t_explicit_merge.at: Add, having forgotten to last time.

2004-12-08  Nathaniel Smith  <njs@codesourcery.com>

	* tests/t_explicit_merge.at: New test.
	* testsuite.at: Add it.

2004-12-08  Nathaniel Smith  <njs@codesourcery.com>

	* testsuite.at: Remove duplicate line created by merge.
	* ChangeLog: Re-sort after merges.

	* commands.cc (explicit_merge): Remove stray space.  Print id of
	merge result.
	(complete_command): Add back "}" deleted by merge.

2004-12-08  Nathaniel Smith  <njs@codesourcery.com>

	* change_set.cc: Remove tabs.
	* diff_patch.cc: Likewise.

	* commands.cc (explicit_merge): New command.

2004-12-08  graydon hoare  <graydon@pobox.com>

	* change_set.cc (extend_renumbering_via_added_files):
	Look up parent tid in existing renumbering.
	* commands.cc (attr): Check index for "set" subcommand.
	(lca): New diagnostic command.
	(log): Tidy up output formatting a bit.
	* po/monotone.pot: Regenerate.
	* tests/t_add_edge.at: New test to catch add failure.
	* testsuite.at: Call it.

2004-12-07  Richard Levitte  <richard@levitte.org>

	* Makefile.am: Keep package_*revision.{txt,h}, so they are saved
	as part of a distribution, and thereby make as sure as possible
	people who download monotone get historical information on where
	their copy of monotone came from.

2004-12-06  Richard Levitte  <richard@levitte.org>

	* monotone.cc: Add a hint on how to use --ticker.

2004-12-06  Nathaniel Smith  <njs@codesourcery.com>

	* commands.cc (ls_certs): Sort the certs before printing.
	* tests/t_netsync_repeated.at: Actually check that certs were
	transferred correctly.

2004-12-06  Julio M. Merino Vidal  <jmmv@menta.net>

	* figures/cert.pdf:
	* figures/cert.png:
	* figures/oo-figures.sxd:
	* monotone.texi: Use example host names under the
	example.{com,org,net} subdomains instead of invented names.
	These are defined in RFC 2606.

2004-12-06  Julio M. Merino Vidal  <jmmv@menta.net>

	* configure.ac: Now that we depend on GNU Autoconf >= 2.58, we
	can use the AS_HELP_STRING macro everywhere we need to pretty-print
	help strings.  Also convert old calls to AC_HELP_STRING (deprecated)
	to this one.

2004-12-06  Joel Rosdahl  <joel@rosdahl.net>

	* Makefile.am (package_full_revision.txt): Silence error messages
	when deducing full package revision.

2004-12-06  graydon hoare  <graydon@pobox.com>

	* unix/get_system_flavour.cc:
	* win32/get_system_flavour.cc: Add missing files.

2004-12-06  graydon hoare  <graydon@pobox.com>

	* commands.cc (merge): Add newline in output.
	* change_set.cc (project_missing_deltas): Fix very bad
	delta-renaming bug.

2004-12-06  graydon hoare  <graydon@pobox.com>

	* change_set.cc:
	* tests/t_merge_add_del.at:
	* netsync.cc:
	* commands.cc: Clean up from merge.

2004-12-06  Nathaniel Smith  <njs@codesourcery.com>

	* tests/t_add_patch_drop_add.at: New test.
	* tests/t_merge2_add_drop_add.at: New test.
	* tests/t_patch_drop_add.at: New test.
	* tests/t_patch_vs_drop_add.at: New test.
	* testsuite.at: Add them.

	* tests/t_add_drop_add.at: Fix to test what it was supposed to.

	* tests/t_merge2_data.at: Remove extraneous [stdout].

	* tests/t_merge_add_del.at: Fix description.
	XFAIL it.

2004-12-06  Nathaniel Smith  <njs@codesourcery.com>

	* tests/t_add_drop_add.at: New test.
	* testsuite.at: Add it.

2004-12-05  Nathaniel Smith  <njs@codesourcery.com>

	* tests/t_merge_add_del: Shorten name for better display.

2004-12-05  Matt Johnston <matt@ucc.asn.au>

	* tests/t_merge_add_del: added a new test for merging
	  branches where a file is added then removed.
	* testsuite.at: added the new test
	* configure.ac: bumped the prequisite version to 2.58 since
	  some tests use AT_XFAIL_IF

2004-12-05  graydon hoare  <graydon@pobox.com>

	* Makefile.am (package_full_revision.txt): Use top_builddir
	to locate monotone executable.

2004-12-05  Nathaniel Smith  <njs@codesourcery.com>

	* tests/t_merge_add_del: Shorten name for better display.

2004-12-05  Matt Johnston <matt@ucc.asn.au>

	* tests/t_merge_add_del: added a new test for merging
	  branches where a file is added then removed.
	* testsuite.at: added the new test
	* configure.ac: bumped the prequisite version to 2.58 since
	  some tests use AT_XFAIL_IF

2004-12-04  graydon hoare  <graydon@pobox.com>

	* commands.cc (fcommit): New command.
	(update): Finish off merge of update command.

2004-12-04  Derek Scherger  <derek@echologic.com>

	* commands.cc: (complete_command): New function.
	(explain_usage/process): Use it.

2004-12-04  Nathaniel Smith  <njs@codesourcery.com>

	* change_set.cc (merge_deltas): Call correct variant of
	try_to_merge_files depending on whether ancestor is available.
	* diff_patch.cc (try_to_merge_files -- merge3 version): Add
	assertions about ids.
	(try_to_merge_files -- merge2 version): Likewise.

	* testsuite.at: Add a trivial working merge2 hook.
	* tests/t_related_merge2_data.at: Update to use.
	Mark as expected to PASS.
	* tests/t_merge2_data.at: Likewise.

2004-12-04  Nathaniel Smith  <njs@codesourcery.com>

	* change_set.cc (merge_deltas): Call correct variant of
	try_to_merge_files depending on whether ancestor is available.
	* diff_patch.cc (try_to_merge_files -- merge3 version): Add
	assertions about ids.
	(try_to_merge_files -- merge2 version): Likewise.

	* testsuite.at: Add a trivial working merge2 hook.
	* tests/t_related_merge2_data.at: Update to use.
	Mark as expected to PASS.
	* tests/t_merge2_data.at: Likewise.

2004-12-04  Nathaniel Smith  <njs@codesourcery.com>

	* change_set.cc: Remove tabs.
	* diff_patch.cc: Likewise.

2004-12-04  Nathaniel Smith  <njs@codesourcery.com>

	* change_set.cc: Remove tabs.
	* diff_patch.cc: Likewise.

2004-12-03  Julio M. Merino Vidal  <jmmv@menta.net>

	* commands.cc: Add a missing newline to a message.

2004-12-03  Julio M. Merino Vidal  <jmmv@menta.net>

	* cryptopp/config.h:
	* configure.ac: NetBSD does not define __unix__ nor __unix, so the
	build fails.  To solve, check for __NetBSD__ where appropiate to
	detect a Unix system.

2004-12-03  Julio M. Merino Vidal  <jmmv@menta.net>

	* INSTALL: Document my latest changes: --enable-ipv6 option, ability
	to specify static boost prefix through --enable-static-boost and
	BOOST_SUFFIX variable.

2004-12-03  Julio M. Merino Vidal  <jmmv@menta.net>

	* Makefile.am:
	* configure.am: Add a variable, BOOST_SUFFIX, that identifies the
	suffix string that has to be appended to Boost library names to use
	them.  This variable can be defined on configure's command line.

2004-12-03  Julio M. Merino Vidal  <jmmv@menta.net>

	* configure.ac: Let the --enable-static-boost argument take a prefix
	to where boost libraries are located.

2004-12-03  Julio M. Merino Vidal  <jmmv@menta.net>

	* configure.ac: Add a three-state --enable-ipv6 argument to the
	configure script to explicitly enable or disable IPv6 support.

2004-12-03  Julio M. Merino Vidal  <jmmv@menta.net>

	* std_hooks.lua: Add missing newlines to two error messages.

2004-12-02  Derek Scherger  <derek@echologic.com>

	* commands.cc: more tweaking to ease changeset merge

2004-12-01  Derek Scherger  <derek@echologic.com>

	* commands.cc: reordered commands to help merge with changesets
	branch

2004-12-01  graydon hoare  <graydon@pobox.com>

	* {unix,win32}/get_system_flavour.cc: New files.
	* basic_io.{cc,hh}: Give names to input sources.
	* monotone.cc: Move app_state ctor inside try.
	* platform.hh (get_system_flavour): Declare.
	* revision.cc: Name input source "revision".
	* sanity.cc: Log flavour on startup.
	* tests/t_attributes.at: Use new syntax.
	* transforms.{cc,hh} (split_into_lines): New variant, and rewrite.
	* work.{cc,hh}: Rewrite attributes to use basic_io.
	(get_attribute_from_db):
	(get_attribute_from_working_copy): New functions.

2004-11-30  Nathaniel Smith  <njs@codesourcery.com>

	* keys.cc (get_passphrase): Simplify arguments.
	(generate_key_pair): Force new passphrases to come from the user.
	Adapt to new 'get_passphrase' arguments.
	(change_key_passphrase): Likewise.
	(generate_key_pair): Add argument specifying passphrase, for
	exclusive use of the unit tests.
	(signature_round_trip_test): Use it.
	* keys.hh (generate_key_pair): Adjust prototype correspondingly.

	* tests/t_genkey.at: Test that 'genkey' requires the passphrase to
	be entered.
	* tests/t_chkeypass.at: Check that 'chkeypass' fails if no
	passphrase is given.

2004-11-30  Nathaniel Smith  <njs@codesourcery.com>

	* keys.hh: Remove tabs.
	* keys.cc: Likewise.

2004-11-30  Nathaniel Smith  <njs@codesourcery.com>

	* monotone.texi (Hook Reference): Clarify description of
	'get_passphrase', following confusion on IRC.

2004-11-30  Joel Rosdahl  <joel@rosdahl.net>

	* ui.cc (fatal): Added missing newlines in fatal message.

2004-11-29  Nathaniel Smith  <njs@codesourcery.com>

	* monotone.texi: Add more details to documentation of 'update
	<revision>' command.

	* ui.cc (fatal): Typo in previous commit.

2004-11-29  Nathaniel Smith  <njs@codesourcery.com>

	* ui.cc (fatal): On suggestion of Zack Weinberg, add a note to
	fatal error messages 1) telling the user that it's a bug (i.e.,
	not their fault), and 2) requesting a bug report.

2004-11-29  Nathaniel Smith  <njs@codesourcery.com>

	* ui.cc: Remove tabs.

2004-11-30  Matt Johnston  <matt@ucc.asn.au>

	* change_set.cc (merge_disjoint_analyses): Prevent duplicated
	tids being used.
	(merge_disjoint_analyses): Fix typo (s/a_tmp/b_tmp/)

2004-11-24  Nathaniel Smith  <njs@codesourcery.com>

	* tests/t_cleanup_empty_dir.at: Shorten name.

2004-11-24  Nathaniel Smith  <njs@codesourcery.com>

	* Makefile.am (BUILT_SOURCES): List package_*version.{h,txt}.
	* package_{full_,}version.txt: Work when blddir != srcdir.

2004-11-24  Nathaniel Smith  <njs@codesourcery.com>

	* mt_version.hh: New file.
	* mt_version.cc: New file.
	* monotone.cc (package_revision.h): Don't include it.
	(mt_version.hh): Include it.
	(OPT_FULL_VERSION): New option.
	(options): Add it.
	(cpp_main): Implement --version and --full-version in terms of
	mt_version.hh.

	* Makefile.am (package_full_revision.h): Build it.
	(MOST_SOURCES): Add mt_version.{cc,hh}.

2004-11-24  Nathaniel Smith  <njs@codesourcery.com>

	* txt2c.cc (main): Add "--skip-trailing" option to skip trailing
	whitespace.
	* Makefile.am (package_revision.h): Generate it.
	* monotone.cc (package_revision.h): Include it.
	(cpp_main): Print it as part of --version.

2004-11-23  Nathaniel Smith  <njs@codesourcery.com>

	* tests/t_cleanup_empty_dir.at: New test.
	* testsuite.at: Call it.

2004-11-23  Nathaniel Smith  <njs@codesourcery.com>

	* monotone.texi (File Attributes): Document how restricted format
	of .mt-attrs currently is.  Also talk about 'the' .mt-attrs file
	instead of 'an', in response to confusion.

2004-11-23  Nathaniel Smith  <njs@codesourcery.com>

	* work.cc (build_deletion): Add missing newline.
	(build_rename): Likewise.
	(build_rename): Likewise.

2004-11-23  Nathaniel Smith  <njs@codesourcery.com>

	* work.cc: Remove tabs.

2004-11-23  Nathaniel Smith  <njs@codesourcery.com>

	* commands.cc: Remove tabs.

2004-11-23  Nathaniel Smith  <njs@codesourcery.com>

	* tests/t_add_dot.at: New test.
	* testsuite.at: Call it.

2004-11-22  Joel Rosdahl  <joel@rosdahl.net>

	* testsuite.at (NEED_UNB64): Check that python knows how to decode
	strings before using it.

2004-11-21  Joel Rosdahl  <joel@rosdahl.net>

	* testsuite.at (NEED_UNB64): Find more programs for decoding
	base64.

2004-11-20  Nathaniel Smith  <njs@codesourcery.com>

	* tests/t_merge_1.at: New test.
	* testsuite.at: Add it.
	(NEED_UNB64): New macro.
	(UNB64): Likewise.
	* tests/t_unidiff.at: Use them.
	* tests/t_unidiff2.at: Likewise.

2004-11-19  Nathaniel Smith  <njs@codesourcery.com>

	* tests/t_initfork.at: Remove file; redundant with
	t_merge2_add.at.
	* testsuite.at: Don't call it.

2004-11-18  Derek Scherger  <derek@echologic.com>

	* commands.cc (list tags): new command.
	* monotone.1: update.
	* monotone.texi: update.
	* std_hooks.lua: remove unused get_problem_solution hook.
	* test/t_tags.at: new test.
	* testsuite.at: call it.

2004-11-18  Nathaniel Smith  <njs@codesourcery.com>

	* monotone.texi (Committing Work): Remove mistakenly added
	redundant command line argument.

2004-11-17  Joel Rosdahl  <joel@rosdahl.net>

	* commands.cc (diff): Don't print hashes around diff output if
	there is no diff to print.

	Fix bugs #8714 "monotone update working copy to previous version"
	and #9069 "update with multiple candidates":
	* commands.cc (update): Let the update command take an optional
	revision target parameter. Without an explicit revision target,
	the current branch head is used just like before. Added logic for
	updating to an older revision or another revision reachable via a
	common ancestor.
	* tests/t_update_to_revision.at: Add regression tests for new
	update logic.
	* testsuite.at: Add new test.
	* monotone.texi: Document new update argument.

2004-11-17  Nathaniel Smith  <njs@codesourcery.com>

	* netsync.cc (request_fwd_revisions): Rename 'first_attached_edge'
	to 'an_attached_edge', because it does not represent the first
	attached edge.  Likewise for 'first_attached_cset'.
	(analyze_attachment): Remove early exit from loop; we want to
	analyze the entire graph, not just some linear subgraphs.

	* revision.cc (ensure_parents_loaded): Filter out the null
	revision when calculating parents.
	* change_set.hh (null_id): Define for 'revision_id's.

	* tests/t_merge2_add.at: New test.
	* tests/t_merge2_data.at: New test.
	* tests/t_related_merge2_data.at: New test.
	* tests/t_merge_add.at: New test.
	* tests/t_netsync_pubkey.at: New test.
	* tests/t_netsync_repeated.at: New test.
	* tests/t_netsync_unrelated.at: New test.


	* testsuite.at: Add new tests.
	(NETSYNC_SETUP): New macro.
	(MONOTONE2): New macro.
	(RUN_NETSYNC): New macro.
	(ADD_FILE): New macro.
	(SET_FILE): New macro.
	(COMMIT): New macro.
	* tests/t_netsync.at: Use them.

	* tests/t_singlenetsync.at: Add 'netsync' keyword'.  Rename to...
	* tests/t_netsync_single.at: ...this.

	* tests/t_heads_discontinuous_branch.at: XFAIL it.

2004-11-17  Nathaniel Smith  <njs@codesourcery.com>

	* netsync.cc: Remove hard tabs.

2004-11-17  Nathaniel Smith  <njs@codesourcery.com>

	* revision.cc: Remove hard tabs.
	* change_set.hh: Likewise.

2004-11-16  Nathaniel Smith  <njs@codesourcery.com>

	* tests/t_heads.at: Replace last tricky case with a less tricky case.
	* tests/t_heads_discontinuous_branch.at: New test for the really
	tricky case.
	* testsuite.at: Run it.

2004-11-16  Nathaniel Smith  <njs@codesourcery.com>

	* views.sql (trusted_parents_in_branch): Remove.
	(trusted_children_in_branch): Remove.
	(trusted_branch_members): New view.
	(trusted_branch_parents): New view.
	(branch_heads): Use the new views, not the removed ones.

	* database.cc (get_heads): Column name in 'branch_heads'
	unavoidably changed from 'id' to 'parent'; adjust SELECT statement
	to use new name.

2004-11-16  Nathaniel Smith  <njs@codesourcery.com>

	* database.cc: Remove hard tabs.

2004-11-16  Nathaniel Smith  <njs@codesourcery.com>

	* commands.cc (dump_diffs): Fetch delta destination, not source,
	on new files.

2004-11-15  Joel Rosdahl  <joel@rosdahl.net>

	* tests/t_diff_added_file.at: Added testcase exposing a bug in
	"monotone diff x y" where x is an ancestor of y and y adds a new
	file.
	* testsuite.at: Add new test.

2004-11-14  Joel Rosdahl  <joel@rosdahl.net>

	Fix bug #9092 "add command to change passphrase":
	* commands.cc (chkeypass): New command.
	* keys.cc (get_passphrase): Added parameters for prompt beginning and
	disabling hook lookup and passphrase caching.
	* keys.hh, keys.cc (change_key_passphrase): New function.
	* database.hh, database.cc (delete_private_key): New function.
	* monotone.texi (Key and Cert): Document command.
	* tests/t_chkeypass.at: Testcase for the command.
	* testsuite.at: Added new testcase.

2004-11-14  Matt Johnston <matt@ucc.asn.au>

	* tests/t_initfork.at: New test for merging two ancestor-less heads.

2004-11-13  Nathaniel Smith  <njs@codesourcery.com>

	* tests/t_heads.at: New test.
	* testsuite.at: Add it.

2004-11-13  Nathaniel Smith  <njs@codesourcery.com>

	* monotone.texi: Fix various typos.
	(Committing Work): Add missing command line argument.
	(Branch Names): New section.
	Add me to the copyright block.

2004-11-12  Joel Rosdahl  <joel@rosdahl.net>

	* monotone.texi: Fix documentation of the approve and disapprove
	commands. Fix jp.co.juicebot.jb7 branch name in examples. Other
	minor fixes.

2004-11-11  Joel Rosdahl  <joel@rosdahl.net>

	* monotone.texi: Fix typos.

2004-11-08  graydon hoare  <graydon@pobox.com>

	* monotone.texi: Some minor cleanups.
	* netsync.cc: Fix a formatter.

2004-11-07  graydon hoare  <graydon@pobox.com>

	* figures/*.txt: Drop.
	* monotone.texi: Pull ASCII figures back in conditionally.
	* NEWS, AUTHORS, monotone.spec: Update for 0.15.
	* monotone.1: Update.

2004-11-06  graydon hoare  <graydon@pobox.com>

	* README.changesets: New file.
	* config.guess, config.sub: Remove.
	* Makefile.am: Improve document-building brains.
	* cert.cc, netsync.cc: Remove include.
	* configure.ac: Bump version number.
	* merkle_tree.{cc,hh}: Use unsigned char in dynamic_bitset.
	* po/POTFILES.in: Update to remove os_specific.hh.
	* po/monotone.pot: Regenerate.

2004-11-05  graydon hoare  <graydon@pobox.com>

	* constants.cc: Up timeout, connection limit.
	* monotone.texi: Various cleanups.

2004-11-05  Ulrich Drepper  <drepper@redhat.com>

	* configure.ac: Reduce dependencies.
	* lua/lua.h: Include config.h.
	* mkstemp.{cc,hh}: Use system variant when found.
	* netxx/resolve_getaddrinfo.cxx: Check for AI_ADDRCONFIG
	definition.
	* po/POTFILES.in: Update to mention changes.
	* Makefile.am (EXTRA_DIST): Include spec file.
	* commands.cc (diff): No output if empty diff.

2004-10-31  graydon hoare  <graydon@pobox.com>

	* commands.cc (diff): Use guess_binary.
	Fix up some messages to fit on single lines.
	* Makefile.am: Make monotone.pdf depend on figures.
	* change_set.cc: Make inversion drop "delete deltas".
	* texinfo.css: Make images align nicely.
	* netsync.cc: Fix up some messages to be clearer.

2004-10-30  graydon hoare  <graydon@pobox.com>

	* figures/*: New figures.
	* monotone.texi: Rewrite much of the tutorial.

2004-10-30  Nathaniel Smith  <njs@codesourcery.com>

	* netsync.cc (process_hello_cmd): Make clear that when the
	server's key is unknown, we abort the connection.

2004-10-29  Nathaniel Smith  <njs@codesourcery.com>

	* sanity.cc (dump_buffer): Wrap bare string in call to string(),
	to disambiguate conversions (required by Boost 1.30).

2004-10-26  graydon hoare  <graydon@pobox.com>

	* tests/t_update_missing.at: New test from Bruce Stephens
	* testsuite.at: Call it.
	* change_set.cc: Fix the error exposed by it.

2004-10-26  graydon hoare  <graydon@pobox.com>

	* work.{cc,hh}: Comply with Derek's new tests.
	* commands.cc: Likewise.

2004-10-28  Derek Scherger  <derek@echologic.com>

	* tests/t_rename.at: add test for renaming a file after it has
	been moved rather than before
	* tests/t_revert.at: add test for reverting a missing file

2004-10-28  Derek Scherger  <derek@echologic.com>

	* tests/t_drop_missing.at: New test.
	* testsuite.at: Call it.

2004-10-28  Derek Scherger  <derek@echologic.com>

	* tests/t_add.at: New test.
	* testsuite.at: Call it.

2004-10-26  graydon hoare  <graydon@pobox.com>

	* basic_io.{cc,hh}: Rework to use indented stanzas.
	* change_set.cc, revision.cc: Likewise.
	* change_set.cc: Fix formatter bug.
	* commands.cc: Sanity check file ID on delta commit.
	* work.cc: Chatter a bit more on add/drop.

2004-10-17  graydon hoare  <graydon@pobox.com>

	* merkle_tree.cc: Fix bad logging.
	* netsync.cc: Fix transmission bugs.
	* work.cc: Add some progress messages back in.
	* monotone.texi: Change contents of MT/work in example.

2004-10-17  graydon hoare  <graydon@pobox.com>

	* commands.cc (log): Keep a seen list, mask frontier by it.
	* monotone.texi: Updates to cover revision terminology.

	Also various further merges from trunk, see below.

2004-10-17  Derek Scherger  <derek@echologic.com>

	* lua.{cc,hh} (hook_ignore_branch): new hook
	* commands.cc (ls_branches): call it
	* monotone.texi (Hook Reference): describe it

2004-10-17  Richard Levitte  <richard@levitte.org>

	fix bug 8715 and more
	* diff_patch.cc (struct unidiff_hunk_writer,
	unidiff_hunk_writer::flush_hunk): the skew is not just the
	size difference between added and deleted lines in the current
	hunk, it's the size difference between /all/ added and deleted
	lines so far.  Therefore, the skew needs to be a member of the
	struct rather than being something calculated for each hunk.
	Furthermore, we need to add trailing context even if the change
	only consisted of one line.

2004-10-17  Richard Levitte  <richard@levitte.org>

	* monotone.texi (Working Copy): Change the description of
	'monotone revert' to explain what happens when there are
	arguments.

2004-10-17  Richard Levitte  <richard@levitte.org>

	* monotone.texi (OPTIONS): Add a description of --ticker.

	* ui.cc, ui.hh: Rethink the writing conditions as the ticks being
	"dirty" when they have changed since the last print.  That way,
	it's very easy to see when they need being printed.  This fixes a
	small bug where, in some cases, the exact same tick output is
	produced twice, once before a separate message, and once after,
	when a ticker is actually being removed.
	(tick_write_dot::write_ticks): Add a line that describes the
	ticks, including the amount of each tick per short name.

2004-10-17  Richard Levitte  <richard@levitte.org>

	fix bug 8733
	* ui.cc, ui.hh: Define a separate tick writer struct, and two
	subclasses, one that write counters, and one that writes progress
	characters.  As a consequence, move the count to the ticker class
	itself, and have the user interface contain a map of pointers to
	tickers instead of a map of counters, so data is easier to expand
	and access in a consistent manner.  Finally, correct a few errors
	in the checks for when ticks should be written, and make sure the
	final value gets written when the tickers are removed.

	* cert.cc (write_ancestry_paths):
	* database.cc (rehash):
	* netsync.cc (call_server, rebuild_merkle_trees):
	* rcs_import.cc (import_cvs_repo, cvs_history): Adapt to the new
	tickers.

	* monotone.cc: Add the option '--ticker' which takes the values
	"dot" or "count" to express which type of tick writer to use.  As
	a result, set the tick writer to be the progress dot kind or the
	counting type.

2004-10-15  graydon hoare  <graydon@pobox.com>

	* std_hooks.lua (get_revision_cert_trust): Add.

2004-10-14  graydon hoare  <graydon@pobox.com>

	* main.cc (UNIX_STYLE_SIGNAL_HANDLING): Enable on OSX.
	* cryptopp/*: Upgrade to 5.2.1
	* Makefile.am: Adjust for a couple new files.

2004-10-13  graydon hoare  <graydon@pobox.com>

	* change_set.cc (__STDC_CONSTANT_MACROS): Further hammering.
	* commands.cc (changesetify): New subcommand to db.
	* database.{cc,hh} (sql): Install views.
	(install_views): New function.
	(get_manifest_certs): Restore old variant.
	* numeric_vocab.hh: Use stdint.h.
	* revision.{cc,hh} (analyze_manifest_changes)
	(construct_revisions)
	(build_changesets): New functions.
	* schema.sql: Remove views stuff.
	* views.sql: Put views here.
	* schema_migration.cc: Add migration code for revisions.
	* Makefile.am: Mention views.sql.

2004-10-12  graydon hoare  <graydon@pobox.com>

	* unix/read_password.cc: Don't force echo on.

2004-10-10  graydon hoare  <graydon@pobox.com>

	merge a batch of changes from trunk, see below.
	* monotone.spec: Bump to 0.14.

2004-10-10  graydon hoare  <graydon@pobox.com>

	fix bug 9884
	* tests/t_singlenetsync.at: sleep 5
	* tests/t_netsync.at: sleep 5

2004-10-10  graydon hoare  <graydon@pobox.com>

	* AUTHORS: Mention Richard Levitte.
	* Makefile.am: Remove nonce stuff.
	* NEWS: Describe changes from last release.
	* cert.cc (cert_manifest_testresult): Teach about other ways
	of writing a boolean value.
	* commands.cc (commit): Don't commit when no change.
	(debug): Rename to "db execute".
	(serve): Require passphrase on startup.
	(bump): Remove command.
	(ls keys): Handle no keys.
	* configure.ac: Bump version number.
	* keys.cc (get_passphrase): Reject empty passphrase nicely,
	from user and from hook.
	* lua.{cc,hh} (hook_get_sorter): Dead code, remove.
	* main.cc (main_with_many_flavours_of_exception): s/char/int/.
	* monotone.cc (OPT_DUMP): New option.
	(OPT_VERBOSE): Rename as OPT_DEBUG.
	* monotone.{texi,1}: Document changes, s/rdiff/xdelta/.
	* nonce.{cc,hh}: Drop.
	* sanity.hh (sanity::filename): New field.
	* sanity.cc (dump_buffer): Dump to file or be silent.
	* testsuite.at (persist_phrase_ok): Define as true.
	* tests/t_null.at: Adjust for new option names.
	* unit_tests.cc: Set debug, not verbose.

2004-10-10  graydon hoare  <graydon@pobox.com>

	* tests/t_remerge.at: New test.
	* testsuite.at: Call it.

2004-10-10  graydon hoare  <graydon@pobox.com>

	* cryptopp/algebra.cpp:
	* cryptopp/asn.h:
	* cryptopp/hmac.h:
	* cryptopp/iterhash.h:
	* cryptopp/mdc.h:
	* cryptopp/modes.h:
	* cryptopp/osrng.h:
	* cryptopp/pubkey.h:
	* cryptopp/seckey.h:
	* cryptopp/simple.h:
	* cryptopp/smartptr.h:
	* cryptopp/strciphr.cpp:
	* cryptopp/strciphr.h:
	* lcs.cc:
	* lua.cc: Fixes for g++ 3.4 from Michael Scherer.
	* AUTHORS: Mention Michael.

2004-10-10  graydon hoare  <graydon@pobox.com>

	* tests/t_movedel.at: New test.
	* testsuite.at: Call it.

2004-10-10  graydon hoare  <graydon@pobox.com>

	* tests/t_movepatch.at: New test.
	* testsuite.at: Call it.

2004-10-10  graydon hoare  <graydon@pobox.com>

	* change_set.cc:
	* file_io.{cc,hh}: Bug Fixes.

2004-10-10  graydon hoare  <graydon@pobox.com>

	* cert.{cc,hh} (cert_revision_manifest): Bug fixes.
	* commands.cc (approve)
	(disapprove)
	(testresult): Teach about revisions.
	* tests/t_disapprove.at:
	* tests/t_i18n_file.at:
	* tests/t_ls_missing.at:
	* tests/t_testresult.at: Bug fixes.

2004-10-09  graydon hoare  <graydon@pobox.com>

	* netsync.cc:
	* packet.cc:
	* tests/t_i18n_file.at:
	* tests/t_netsync.at:
	* tests/t_single_char_filenames.at:
	* tests/t_singlenetsync.at: Bug fixes.

2004-10-04  graydon hoare  <graydon@pobox.com>

	* Makefile.am: Re-enable rcs stuff.
	* cert.{cc,hh}: Bug fixes.
	* change_set.{cc,hh} (apply_change_set)
	(apply_change_set_inverse): New helper functions.
	* commands.cc (log)
	(rcs_import)
	(cvs_import): Teach about revisions.
	* database.cc (get_version): Block reconstruction loops.
	* diff_patch.cc:
	* lua.cc:
	* netsync.cc: Remove references to obsolete includes.
	* rcs_file.cc: Pick up bug fix from trunk.
	* rcs_import.cc: Teach about revisions.

2004-10-03  graydon hoare  <graydon@pobox.com>

	* change_set.{cc,hh}: Lots of little bug fixes.
	* commands.cc: Likewise.
	* database.cc: Comment some chatter.
	* file_io.{cc,hh}: Bug fixes, remove unlink / hardlink stuff.
	* netcmd.cc: Bug fixes.
	* netsync.cc: Likewise.
	* tests/t_*.at: Teach about revisions.
	* testsuite.at: Likewise.
	* work.cc: Bug fixes.

2004-09-30  graydon hoare  <graydon@pobox.com>

	* app_state.cc: Inform db of app.
	* change_set.cc: Bug fixes.
	* commands.cc: Use delete_file not unlink.
	* database.{cc,hh}: Bug fixes in trust function machinery.
	* revisions.cc: Skip consideration of empty parents.
	* file_io.{cc,hh}: Remove unlink function.
	* schema.sql: Pass pubkey data into trust call.

2004-09-29  graydon hoare  <graydon@pobox.com>

	* change_set.cc: Various bug fixes, merge unit tests.

2004-09-26  graydon hoare  <graydon@pobox.com>

	* predicament.{cc,hh}: Remove.
	* Makefile.am: Update.
	* change_set.{cc,hh}: Compilation fixes.
	* commands.cc: Likewise.
	* file_io.{cc,hh}: Likewise, and implement link/unlink.
	* lua.{cc,hh}: Implement conflict resolver hooks.

2004-09-25  graydon hoare  <graydon@pobox.com>

	* change_set.{cc,hh}: Rewrite entirely.
	* work.cc: Adjust to compensate.
	* commands.cc: Likewise.
	* numeric_vocab.hh: Ask for C99 constant ctor macros.

2004-09-24  Derek Scherger  <derek@echologic.com>

	* app_state.{cc,hh} (initialize,prefix,in_restriction): rename
	restriction vars; require explicit subdir restriction with ".";
	remove restriction if any path evaluates to working copy root
	* commands.cc (update): disallow restricted updates
	(diff): use --manifest options for initialization
	* tests/t_restrictions.at: remove restricted update test
	* tests/t_subdirs.at: added (missed previously)
	* vocab.cc (verify): allow "." elements in local_path
	(test_file_path_verification): test for "." in paths

2004-09-20  Derek Scherger  <derek@echologic.com>

	* app_state.{cc,hh}: add message and manifest options; add subdir
	restriction; use set instead of vector for path restrictions
	(prefix): new method
	(add_restriction): change signature for set of path restrictions
	(in_restriction): renamed from is_restricted; adjust path matching
	(set_message): new method
	(add_manifest): new method
	(initialize): remove code to adjust restrictions from old options
	* commands.cc
	(restrict_patch_set, struct unknown_itemizer): rename
	app.is_restricted to app.in_restriction
	(add,drop,rename,revert): prefix file args with current subdir
	(update,status,ls_unknown,ls_missing): build restriction from args
	(commit): build restriction from args; use --message option
	(diff): build restriction from args; use --manifest options
	* file_io.cc (find_working_copy): logging tweaks
	* monotone.cc: remove --include/--exclude options; add --manifest
	and --message options
	* tests/t_attributes.at: add commit --message option
	* tests/t_cross.at: commit --message
	* tests/t_cwork.at: commit --message
	* tests/t_disapprove.at: commit --message
	* tests/t_drop.at: commit --message
	* tests/t_erename.at: commit --message; diff --manifest
	* tests/t_fork.at: commit --message
	* tests/t_genkey.at: commit --message
	* tests/t_i18n_file.at: commit --message
	* tests/t_import.at: commit --message
	* tests/t_ls_missing.at: commit --message
	* tests/t_merge.at: commit --message
	* tests/t_movedel.at: commit --message
	* tests/t_movepatch.at: commit --message
	* tests/t_netsync.at: commit --message
	* tests/t_persist_phrase.at: commit --message
	* tests/t_rename.at: commit --message
	* tests/t_renamed.at: commit --message
	* tests/t_restrictions.at: remove --include/--exlclude options
	* tests/t_revert.at: commit --message
	* tests/t_scan.at: commit --message
	* tests/t_single_char_filenames.at: commit --message
	* tests/t_testresult.at: commit --message
	* tests/t_unidiff.at: commit --message
	* tests/t_unidiff2.at: commit --message
	* tests/t_update.at: commit --message
	* tests/t_versions.at: commit --message

2004-09-19  graydon hoare  <graydon@pobox.com>

	* change_set.cc: More bug fixes.
	* basic_io.cc: Improve error reporting.
	* commands.cc (complete): Teach about revisions.
	* database.{cc,hh}: Add complete variant for revisions.

2004-09-19  graydon hoare  <graydon@pobox.com>

	* change_set.cc: Add a unit test, fix some bugs.

2004-09-18  graydon hoare  <graydon@pobox.com>

	* change_set.{cc,hh} (subtract_change_sets): New function.
	(build_pure_addition_change_set): New function.
	* commands.cc (try_one_merge): Teach about revisions
	(merge): Likewise.
	(propagate): Likewise.
	(update): Change from changeset inversion to negation.
	* database.{cc,hh} (get_manifest): New function.
	* cert.cc: Use it.

2004-09-13  graydon hoare  <graydon@pobox.com>

	* change_set.cc: Bug fixes.
	* commands.cc: Likewise.

2004-09-13  graydon hoare  <graydon@pobox.com>

	* change_set.{cc,hh}: Implement delta renaming and merging.
	* commands.cc
	(update): Teach about revisions.
	(agraph): Likewise.
	* diff_patch.{cc,hh}: Tidy up interface a bit.
	* database.{cc,hh} (get_revision_ancestry): New helper.
	* file_io.{cc,hh}
	(move_dir): New function.
	(delete_dir_recursive): New function.

2004-09-10  graydon hoare  <graydon@pobox.com>

	* basic_io.{cc,hh}: Move to more "normal" looking
	quoted output.
	* change_set.{cc,hh}: Extend, bugfix.
	* commands.cc (diff): Teach about revisions.
	* revision.{cc,hh}: Extend, bugfix.

2004-09-07  Derek Scherger  <derek@echologic.com>

	subdirectory restrictions

	* file_io.{hh,cc} (find_working_copy): new function
	(absolutify) use fs::current_path
	* work.cc (add_to_options_map): use options.insert to preserve
	previous settings
	* work.hh: add note about MT/options file to header comment
	* lua.{hh,cc} (load_rcfile): renamed from add_rcfile
	* app_state.{cc,hh} (constructor): remove read of MT/options
	(initialize): new methods to find/create working copy
	(set_stdhooks,set_rcfiles,add_rcfile,load_rcfiles,read_options):
	new methods
	(set_database,set_branch,set_signing_key): update for new options
	reading
	* monotone.cc: update help for --norc option
	(cpp_main): move loading of lua hooks to app_state after book
	keeping dir is found
	* commands.cc: all commands call app initialize to relocate to
	working copy directory
	(bookdir_exists,ensure_bookdir) remove
	(setup) new command to create working copy
	* tests/t_subdirs.at: new test
	* testsuite.at: call new setup command to initialize working copy;
	call new test
	(PROBE_NODE): adjust for new checkout requirement that MT dir does
	not exist
	* tests/t_attributes.at: ditto
	* tests/t_cwork.at: ditto
	* tests/t_single_char_filenames.at: ditto
	* tests/t_versions.at: ditto

2004-09-06  graydon hoare  <graydon@pobox.com>

	* Makefile.am: Revise,
	* cert.{cc,hh}: Minor bug fixes.
	* change_set.{cc,hh}
	(apply_path_rearrangement): New variant.
	(read_path_rearrangement): New function.
	(write_path_rearrangement): New function.
	* commands.cc: Partially teach about revisions.
	* database.{cc,hh}: Bug fixes.
	* revision.cc: Print new manifest as hex.
	* schema.sql: Fix typos.
	* update.{cc,hh}: Teach about revisions.

2004-09-06  graydon hoare  <graydon@pobox.com>

	* Makefile.am (unit_tests): Revise.
	* change_set.{cc,hh}: Move accessors to header.
	* constants.cc (netcmd_current_protocol_version): Bump.
	(netcmd_minimum_bytes_to_bother_with_gzip): Expand to 0xfff.
	* database.{cc,hh}: Teach about reverse deltas, bug fixes.
	* diff_patch.{cc,hh}: Remove dead code.
	* merkle_tree.{cc,hh}: Teach about revisions.
	* netsync.cc: Teach about revisions, reverse deltas.
	* packet.{cc,hh}: Likewise.
	* unit_tests.{cc,hh}: Reactivate tests.

2004-09-02  Derek Scherger  <derek@echologic.com>

	* tests/t_restrictions.at: rework and attempt to clean things up a
	bit; add test for bug in restrict_patch_set
	* commands.cc (restrict_patch_set): fix bug in removal of
	restricted adds/dels/moves/deltas

2004-08-28  graydon hoare  <graydon@pobox.com>

	* Makefile.am (unit_tests): Split out working parts.
	* basic_io.{cc,hh}: Minor fixes.
	* cert.{cc,hh}: Fixes, remove major algorithms.
	* revision.{cc,hh}: Rewrite algorithms from cert.cc.
	* change_set.{cc,hh}: Extensive surgery, unit tests.
	* database.{cc,hh}: Minor fixes.
	* file_io.{cc,hh}: Likewise.
	* lua.cc: Likewise.
	* packet.{cc,hh}: Teach about revisions.
	* schema.sql: Drop some optimistic tables.
	* unit_tests.{cc,hh}: Add revision, change_set tests.
	* vocab.cc: Instantiate revision<cert>.
	* work.{cc,hh}: Rewrite in terms of path_rearrangement.

2004-08-17  graydon hoare  <graydon@pobox.com>

	* database.cc: Simplified.
	* schema.sql: Simplified.
	* transforms.cc: Fixed bug.
	* revision.{hh,cc}: Stripped out tid_source.
	* change_set.{cc,hh}: Oops, never committed!

2004-08-16  graydon hoare  <graydon@pobox.com>

	* change_set.{hh,cc}: Simplified, finished i/o.
	* revision.{hh,cc}: Fix to match, redo i/o.
	* basic_io.cc (basic_io::parser::key): Print trailing colon.
	* vocab.hh: Whitespace tweak.

2004-08-09  graydon hoare  <graydon@pobox.com>

	* change_set.{hh,cc}: New files.
	* basic_io.{hh,cc}: New files.
	* predicament.{hh,cc}: New files.
	* revision.{hh,cc}: Break completely, need to fix.
	* diff_patch.{hh,cc}: Minor touchups.
	* lua.{hh,cc}, std_hooks.lua: Model predicaments.
	* Makefile.am: Update.

2004-07-10  graydon hoare  <graydon@pobox.com>

	* lcs.{hh,cc}: Move lcs.hh body into lcs.cc.
	* diff_patch.cc: Modify to compensate.
	* revision.{hh,cc}: New files.
	* Makefile.am: Update
	* patch_set.{hh,cc}: Remove.
	* {cert,database,lua,packets}.{hh,cc}, commands.cc:
	Modify partially (incomplete) to use revisions.
	* manifest.{hh,cc}: Cleanup, remove dead code.
	* schema.sql: Declare new revision tables.
	* schema_migration.cc: Incomplete migrator.
	* {transforms.{hh,cc}, vocab{,_terms}.hh:
	Infrastructure for revisions.

2004-07-20  Derek Scherger  <derek@echologic.com>

	* tests/t_restrictions.at: new test
	* testsuite.at: run it
	* app_state.{cc,hh} (add_restriction, is_restricted): new functions
	* monotone.cc (--include,--exclude): new options
	* commands.cc (restrict_patch_set): new function. called by
	commit, update, status, diff commands

2004-07-05  graydon hoare  <graydon@pobox.com>

	* cert.cc (operator<): Fix wrong ordering of
	fields.

2004-06-07  graydon hoare  <graydon@pobox.com>

	* cryptopp/algebra.cpp:
	* cryptopp/asn.h:
	* cryptopp/hmac.h:
	* cryptopp/iterhash.h:
	* cryptopp/mdc.h:
	* cryptopp/modes.h:
	* cryptopp/osrng.h:
	* cryptopp/pubkey.h:
	* cryptopp/seckey.h:
	* cryptopp/simple.h:
	* cryptopp/smartptr.h:
	* cryptopp/strciphr.cpp:
	* cryptopp/strciphr.h:
	* lcs.hh:
	* lua.cc: Fixes for g++ 3.4 from Michael Scherer.
	* AUTHORS: Mention Michael.

2004-05-28  graydon hoare  <graydon@pobox.com>

	* tests/t_movedel.at: New test.
	* testsuite.at: Call it.
	* diff_patch.cc (adjust_deletes_under_renames): New function.
	(merge3): Use it.

2004-05-27  graydon hoare  <graydon@pobox.com>

	* tests/t_movepatch.at: New test.
	* testsuite.at: Call it.
	* diff_patch.cc (adjust_deltas_under_renames): New function.
	(merge3): Use it.

2004-05-20  graydon hoare  <graydon@pobox.com>

	* NEWS: Note 0.13 release.
	* configure.ac: Bump version number.
	* monotone.spec: Likewise.

2004-05-19  graydon hoare  <graydon@pobox.com>

	* file_io.cc (tilde_expand): Fix fs::path use.

2004-05-18  graydon hoare  <graydon@pobox.com>

	* diff_patch.cc (apply_directory_moves): Fix fs::path use.
	* file_io.cc (write_data_impl): Likewise.
	* packet.cc: Use explicit true/false maps in caches.
	* sanity.cc (dump_buffer): Write to clog (buffered).

2004-05-16  graydon hoare  <graydon@pobox.com>

	* keys.cc (get_passphrase): Reimplement.
	* unix/read_password.c: Remove.
	* {unix,win32}/read_password.cc: Add.
	* constants.{hh,cc} (maxpasswd): New constant.
	* Makefile.am: Teach about platform specific stuff.

2004-05-16  graydon hoare  <graydon@pobox.com>

	* diff_patch.cc (merge2): Don't discard files on one side.
	* std_hooks.lua (merge2_xxdiff_cmd): Specify merge filename.

2004-05-14  Joel Rosdahl  <joel@rosdahl.net>

	* std_hooks.lua (ignore_file): Quote dots in .svn patterns.
	* monotone.texi: Updated ignore_file hook example.

2004-05-13  Nathaniel Smith  <njs@codesourcery.com>

	* commands.cc: Include boost/filesystem/path.hpp,
	boost/filesystem/convenience.hpp.
	(checkout): Make checkout directory an fs::path, not a local_path.

2004-05-13  Nathaniel Smith  <njs@codesourcery.com>

	* testsuite.at (test_hooks.lua): Add a 'test_attr' attribute
	hook.  Add tests t_attributes and t_single_char_filenames.
	* tests/t_attributes.at: New test.
	* tests/t_single_char_filenames.at: New test.
	* manifest.cc (read_manifest_map): Replace ".+" with ".*" to
	support single-character filenames.
	* work.cc (read_work_set): Likewise.
	(read_attr_map): Likewise.

2004-05-13  Nathaniel Smith  <njs@codesourcery.com>

	* monotone.texi (Hook Reference): Update documented default
	definitions of 'merge2' and 'merge3'.

2004-05-12  graydon hoare  <graydon@pobox.com>

	* AUTHORS: Rename Netxx back to netxx. Really, look in
	the manifest; it's been renamed!
	* configure.ac: Remove prg_exec_monitor checks.

2004-05-12  Nathaniel Smith  <njs@pobox.com>

	* AUTHORS: Remove discussion of adns, since we no longer
	distribute it.  Fix capitalization of "Netxx".

2004-05-12  Nathaniel Smith  <njs@pobox.com>

	* std_hooks.lua (merge2): Support xemacs.  Add error message
	if no merge tool is found.
	(merge3): Likewise.  Also add (disabled) hook to use CVS
	'merge' command, as a demonstration of how to.

2004-05-12  graydon hoare  <graydon@pobox.com>

	* std_hooks.lua (get_author): Remove standard definition.
	* monotone.texi: Document change.

2004-05-12  graydon hoare  <graydon@pobox.com>

	* cert.cc (cert_manifest_author_default): Use default signing key
	name for default author, if lua hook fails.

2004-05-12  Joel Rosdahl  <joel@rosdahl.net>

	* file_io.cc (walk_tree): Removed extraneous newline in error
	message.

	* std_hooks.lua (edit_comment): Added missing newline in log
	message template.

	* tests/t_ls_missing.at: New test case.
	* testsuite.at: Added t_ls_missing.at.

2004-05-10  graydon hoare  <graydon@pobox.com>

	* nonce.cc, nonce.hh: New files.
	* Makefile.am: Note new files.
	* lua.cc, lua.hh (hook_get_nonce): New hook.
	* commands.cc (bump): New command.
	* commands.cc: Remove "(file|manifest)" args most places.
	* tests/t_disapprove.at
	* tests/t_genkey.at
	* tests/t_singlenetsync.at
	* tests/t_netsync.at
	* tests/t_persist_phrase.at: Adjust to compensate.
	* monotone.texi, monotone.1: Adjust to compensate.
	* work.cc, work.hh: Constify some arguments.

2004-05-09  graydon hoare  <graydon@pobox.com>

	* diff_patch.cc: Remove recording of file merge ancestry.

2004-05-09  graydon hoare  <graydon@pobox.com>

	* commands.cc (ls_missing): Modify to account for work.

2004-05-09  graydon hoare  <graydon@pobox.com>

	* commands.cc (list missing): New command.
	* monotone.texi, monotone.1: Update to document.

2004-05-08  graydon hoare  <graydon@pobox.com>

	* main.cc: New file encompassing prg_exec_monitor.
	* mkstemp.cc, mkstemp.hh: New portable implementation.
	* lua.cc: Use mkstemp from bundled version.
	* lua/liolib.c: Remove old mkstemp definition.
	* monotone.cc (cpp_main): Remove prg_exec env setting.
	* sanity.cc (sanity::dump_buffer): Dump logbuf to stderr, not stdout.
	* std_hooks.lua (temp_file): Use mkstemp not io.mkstemp.
	* Makefile.am (MOST_SOURCES): Add new files.

2004-05-03  Joel Rosdahl  <joel@rosdahl.net>

	* monotone.texi: Removed extraneous @ftable directive.

2004-05-02  graydon hoare  <graydon@pobox.com>

	* monotone.texi: Add stuff on selectors, new hooks.
	* AUTHORS: Typo fix.
	* configure.ac: Bump version number.

	Release point (v 0.12).

2004-05-02  Joel Rosdahl  <joel@rosdahl.net>

	Made it possible to rename a rename target and to undo a rename.
	I.e.: Given a rename set A -> B, "monotone rename B C" gives the
	rename set A -> C and "monotone rename B A" gives the empty rename
	set.
	* work.cc (visit_file): Implement new behavior.
	* tests/t_rename.at: Added test cases for new behavior.
	* monotone.texi: Note that a rename can be undone.

	Fix bug #8458:
	* file_io.hh, file_io.cc (walk_tree): Added require_existing_path
	parameter.
	* work.cc (build_deletion): Pass new parameter to walk_tree.
	* work.cc (build_rename): Ditto.

	* manifest.cc (build_manifest_map): Fix missing file check for
	i18n paths.

2004-05-01  Joel Rosdahl  <joel@rosdahl.net>

	Fix bug #7220:
	* manifest.cc (build_manifest_map): Handle missing file
	gracefully.

	* file_io.cc (walk_tree): Handle nonexistent file/directory
	gracefully.

2004-04-30  Christof Petig <christof@petig-baender.de>

	* rcs_import.cc (store_trunk_manifest_edge):
		skip ancestry to empty manifest
	* rcs_import.cc (process_branch):
		also follow branches of last/first versions

2004-04-29  graydon hoare  <graydon@pobox.com>

	* configure.ac: Fix up windows probe and bundling checks.
	* netxx/resolve_getaddrinfo.cxx: Local hack for stream addresses.
	* netsync.cc: Report address before listening.

2004-04-29  graydon hoare  <graydon@pobox.com>

	* cert.cc (get_branch_heads): Calculate a "disapproved version"
	attribute which culls a version with only disapproved ancestry
	edges.
	* monotone.texi: Fix some ascii-art diagrams.

2004-04-28  Christof Petig <christof@petig-baender.de>

	* command.cc (heads):
	show date and author certificates for each head

2004-04-28  Christof Petig <christof@petig-baender.de>

	* configure.ac:
	default to using the bundled SQLite

2004-04-28  Christof Petig <christof@petig-baender.de>

	* commands.cc (log):
	support optional file argument to show change log for
	e.g. monotone log [ID] cert.cc

2004-04-26  Christof Petig <christof@petig-baender.de>

	* rcs_import.cc (process branch):
	insert dummy cvs_edge to mark newly added file
	as previously non existant

2004-04-25  Joel Rosdahl  <joel@rosdahl.net>

	* po/stamp-po: Removed since it's generated.
	* std_hooks.lua (ignore_file): Corrected name of Subversion's
	administrative directory.
	* work.hh: Ditto.
	* monotone.texi (Hook Reference): Updated default definition of
	ignore_file.

2004-04-23  Christof Petig <christof@petig-baender.de>

	* rcs_import.cc (build_parent_state, build_child_state):
	remove dying files from manifest
	* rcs_import.cc (cvs_file_edge, note_file_edge):
	calculate state and remember it (alive or dead)

2004-04-23  Christof Petig <christof@petig-baender.de>

	* rcs_import.cc (import_rcs_file_with_cvs):
	do not include dead files in head_manifest

2004-04-22  Christof Petig <christof@petig-baender.de>

	* rcs_file.cc, rcs_file.hh: read and remember 'state' of revision
	* rcs_import.cc: remove Attic/ part from path

2004-04-21  Christof Petig <christof@petig-baender.de>

	* configure.ac: enable use of installed SQLite library

2004-04-20  graydon hoare  <graydon@pobox.com>

	* lua.hh, lua.cc (hook_note_commit): New hook.
	* commands.cc (commit): Call it.

2004-04-19  graydon hoare  <graydon@pobox.com>

	* cert.cc: Make trust messages nicer.
	* merkle_tree.cc: Clarify logging messages.
	* netsync.cc: Reorganize tickers, put client in txn.
	* packet.cc, packet.hh: Teach about constructability.

2004-04-16  graydon hoare  <graydon@pobox.com>

	* netsync.cc (session::extra_manifests): New member.
	(session::analyze_ancestry_graph): Use it.
	* tests/t_singlenetsync.at: New test for single manifest sync.
	* testsuite.at: Call it.

2004-04-14  Tom Tromey  <tromey@redhat.com>

	* rcs_import.cc (import_cvs_repo): Use require_password.
	Include keys.hh.
	* keys.hh (require_password): Declare.
	* keys.cc (require_password): New function.

2004-04-13  Tom Tromey  <tromey@redhat.com>

	* monotone.texi: Typo fixes.

2004-04-10  graydon hoare  <graydon@pobox.com>

	* netsync.cc: Minor bug fixes.

2004-04-10  graydon hoare  <graydon@pobox.com>

	* database.{cc,hh}:
	* commands.{cc,hh}:
	* lua.{cc,hh}:
	* std_hooks.lua:
	* vocab_terms.hh:
	Implement first cut at selectors.

2004-04-10  graydon hoare  <graydon@pobox.com>

	* cert.cc (operator<): Include name in compare.
	(operator==): Likewise.
	* packet.cc: Include shared_ptr.
	* rcs_file.cc: Rewrite by hand, no spirit.
	* rcs_import.cc: Change ticker names a bit.

2004-04-09  graydon hoare  <graydon@pobox.com>

	* app_state.cc: Fix a couple file path constructions.
	* file_io.cc (book_keeping_file): Make one variant static.
	* manifest.cc: Remove some dead code in walkers.
	* work.cc: Ditto.
	* rcs_file.cc: fcntl fix from Paul Snively for OSX.

2004-04-09  graydon hoare  <graydon@pobox.com>

	* file_io.cc: Fix boost filesystem "." and ".." breakage.
	* lua.cc: Fix format of log entry.
	* monotone.cc: Log locale settings on startup.
	* sanity.cc: Dump prefix on --verbose activation.
	* testsuite/t_i18n_file.at: Fix autotest LANG breakage.
	* testsuite/t_null.at: Account for chatter with --verbose.

2004-04-09  graydon hoare  <graydon@pobox.com>

	* configure.ac: Comment out check for sse2,
	set bundling to true by default.
	* INSTALL: describe changes to bundling.
	* Makefile.am: Remove vestiges of depot.

2004-04-07  graydon hoare  <graydon@pobox.com>

	* adns/*:
	* network.{cc,hh}:
	* proto_machine.{cc,hh}:
	* {http,smtp,nntp}_tasks.{cc,hh}:
	* tests/t_{http,smtp,nntp,proxy}.at:
	* url.{cc,hh}:
	* depot.cc:
	Delete files.
	* commands.cc:
	* lua.{cc,hh}:
	* database.{cc,hh}: Remove network/queue stuff.
	* configure.ac:
	* constants.{cc,hh}:
	* tests/t_{netsync,singlecvs,cvsimport}.at:
	* testsuite.at:
	* transforms.{cc,hh}:
	* unit_tests.{cc,hh}:
	* vocab_terms.hh:
	* vocab.{cc,hh}:
	* Makefile.am: Adjust for deletions.
	* app_state.hh: Cleanup.
	* monotone.texi: Fix some typos.
	* packet.{cc,hh}: Implement database ordering.
	* netsync.cc: Massage to use new packet logic.
	* commands.cc:
	* std_hooks.lua: Add initial selector stuff.

2004-03-29  graydon hoare  <graydon@pobox.com>

	* monotone.spec: Update for 0.11 release.

	Release point (v 0.11).

2004-03-29  graydon hoare  <graydon@pobox.com>

	* Makefile.am (DISTCHECK_CONFIGURE_FLAGS): Set.
	* commands.cc: Tidy up / narrow output width.
	* patch_set.cc: Likewise.
	* monotone.texi: Cleanups for PDF generation.

2004-03-28  graydon hoare  <graydon@pobox.com>

	* NEWS: Mention 0.11 release.
	* AUTHORS: Mention Robert.

2004-03-28  Robert Bihlmeyer  <robbe+mt@orcus.priv.at>

	* file_io.cc (walk_tree_recursive): Ignore broken symlinks.

2004-03-27  graydon hoare  <graydon@pobox.com>

	* monotone.texi: Flesh out netsync stuff, remove old network stuff.
	* monotone.1: Likewise.

2004-03-27  Robert Helgesson  <rycee@home.se>

	* Makefile.am:
	* configure.ac:
	* database.cc:
	* depot.cc:
	* lua.cc:
	* network.cc:
	* schema_migration.cc: Bundled library switch logic.

2004-03-27  graydon hoare  <graydon@pobox.com>

	* depot.cc (dump): Implement.
	* tests/t_http.at, test/t_proxy.at: Use "depot.cgi dump" rather than sqlite.
	* sqlite/pager.h: Change page size.
	* README: Massage slightly.
	* INSTALL: Write real installation instructions.
	* Makefile.am: Include build of "one big page" docs.
	* boost/circular_buffer_base.hpp: Another boost version insulation fix.
	* vocab.cc (verify): Normalize local_path's during verification on boost 1.31.0.
	* monotone.texi: Rip out some of the pre-netsync networking docs.

2004-03-24  graydon hoare  <graydon@pobox.com>

	* boost/circular_buffer_base.hpp: Boost version insulation.
	* cert.cc, cert.hh, commands.cc: Differentiate "unknown" keys from "bad".
	* xdelta.cc, proto_machine.cc: Fix boost version insulation.

2004-03-24  graydon hoare  <graydon@pobox.com>

	* rcs_import.cc (import_substates): Filter by branch.
	* xdelta.cc: Minor bits of insulation.

2004-03-24  graydon hoare  <graydon@pobox.com>

	* AUTHORS: Mention Robert.
	* configure.ac: Enable sse2 stuff.
	* monotone.spec: Adjust CFLAGS and CXXFLAGS
	* monotone.texi (Network Service): Expand a bit.

2004-03-24  Robert Helgesson  <rycee@home.se>

	* commands.cc:
	* http_tasks.cc:
	* lua.cc:
	* manifest.cc:
	* netsync.cc:
	* nntp_tasks.cc:
	* proto_machine.cc:
	* work.cc:
	* xdelta.cc:
	Portability fixes for boost 1.31.0

2004-03-22  graydon hoare  <graydon@pobox.com>

	* cryptopp/integer.cpp, integer.h: Enable SSE2 multiply code.
	* database.cc, database.hh, certs.cc: Speed up 'heads'.

2004-03-21  graydon hoare  <graydon@pobox.com>

	* lcs.hh, sanity.hh: Minor performance tweaks.

2004-03-20  graydon hoare  <graydon@pobox.com>

	* rcs_import.cc: Teach how to aggregate branches.
	* monotone.texi: Start section on netsync.

2004-03-20  Olivier Andrieu  <oliv__a@users.sourceforge.net>

	* commands.cc (log): Show tags in log.
	* AUTHORS: Mention Olivier.

2004-03-17  Nathan Myers  <ncm@cantrip.org>

	* boost/circular_buffer.hpp:
	* commands.cc:
	* cryptopp/fltrimpl.h:
	* cryptopp/iterhash.cpp:
	* quick_alloc.hh:
	Fixes for gcc 3.4 compat and warnings.

2004-03-17  graydon hoare  <graydon@pobox.com>
	* cryptopp/config.h: Fix for gcc aliasing optimization error.
	* rcs_import.cc (cvs_history::note_file_edge):
	Fix for first changelog import bug (#5813).

2004-03-15  graydon hoare  <graydon@pobox.com>

	* rcs_import.cc: Import lone versions properly.
	* tests/t_singlecvs.at: New test for it.
	* testsuite.at: Call it.

2004-03-14  graydon hoare  <graydon@pobox.com>

	* commands.cc (diff): Show added files too.
	* monotone.texi: Fix typo.

2004-03-08  graydon hoare  <graydon@pobox.com>

	* netsync.cc (analyze_manifest_edge): Fix broken formatter.

2004-03-07  graydon hoare  <graydon@pobox.com>

	* Makefile.am (BOOST_SANDBOX_SOURCES): Remove boost::socket entries.
	(NETXX_SOURCES): Predicate on IP6 support in OS (from Paul Snively).
	* boost/socket/*.[hc]pp: Remove.
	* boost/io/streambuf_wrapping.hpp: Remove.
	* AUTHORS: Remove copyright notice for boost::socket.
	* acinclude.m4 (ACX_PTHREAD): Add.
	* network.cc: Replace boost::socket machinery with Netxx.
	* network.hh (open_connection): Remove prototype, static function.
	* sanity.hh, sanity.cc: Make log formatters give file:line coords,
	throw log offending coordinate if formatting fails.

2004-03-07  graydon hoare  <graydon@pobox.com>

	* sqlite/date.c, sqlite/vdbeInt.h, sqlite/vdbeaux.c: Add.
	* sqlite/*.c: Upgrade to 2.8.12.
	* Makefile.am: Update to mention new files.
	* cert.cc
	(expand_ancestors)
	(expand_dominators): Resize child bitmaps to cover parent.

2004-03-06  graydon hoare  <graydon@pobox.com>

	* netsync.cc (get_root_prefix): Fix from Paul Snively
	to fix static initialization order on mac OSX.
	* montone.texi: Typo fix from Anders Petersson.
	* *.cc: Move all function defs into column 0.

2004-03-04  graydon hoare  <graydon@pobox.com>

	* std_hooks.lua: Fix merger execution pessimism.

2004-03-04  graydon hoare  <graydon@pobox.com>

	* adler32.hh: Modify to use u8.
	* depot.cc, netcmd.cc, xdelta.cc: Modify to use u8.
	* netio.hh, numeric_vocab.hh (widen): Move between headers.
	* netsync.cc: Correct role-assumption bugs.
	* schema_migration.cc: Strip whitespace in sha1.
	(changes received from Christof Petig)

2004-03-01  graydon hoare  <graydon@pobox.com>

	* commands.cc: Handle anonymous pulling.
	* netsync.cc: Ditto.

	Release point (v 0.10).

2004-03-01  graydon hoare  <graydon@pobox.com>

	* NEWS: Mention impending 0.10 release.
	* cert.cc, cert.hh: Bug fixes, implement trust function, QA stuff.
	* commands.cc: Tweak disapprove, approve, testresult, push, pull.
	* configure.ac: Bump version number.
	* cryptopp/rng.h, cryptopp/rng.cpp
	(MaurerRandomnessTest): Fix bitrot.
	* keys.cc: Add Maurer PRNG randomness test.
	* lua.cc, lua.hh: Add trust, testresult, anonymous netsync hooks.
	* monotone.1: Update to follow changes to commands.
	* monotone.texi: Include QA section, adjust some UI drift, clarify
	reserved cert names, document new hooks and commands.
	* netcmd.hh, netcmd.cc: Add anonymous, error commands; fix bugs.
	* netsync.cc: Process new commands, factor server loop a bit.
	* std_hooks.lua: Add new hook defaults, factor mergers.
	* tests/t_netsync.at: Check SHA1 of each edge.
	* tests/t_null.at: Call with --norc to skip ~/.monotonerc
	* tests/t_update.at: Fix glaring error.
	* tests/t_disapprove.at, tests/t_testresult.at: New tests.
	* testsuite.at: Call them.
	* ui.cc (sanitize): Clean escape chars from output (optional?)
	* update.cc: Rewrite entirely in terms of new QA definitions.

2004-02-24  graydon hoare  <graydon@pobox.com>

	* commands.cc (ls_keys): Write key hash codes.
	* constands.cc (netsync_timeout_seconds): Up to 120.
	* netsync.cc: Fix a bunch of bugs.
	* patch_set.cc (manifests_to_patch_set): Fix bug in overload
	default construction.

2004-02-22  graydon hoare  <graydon@pobox.com>

	* patch_set.cc, patch_set.hh: Parameterize yet further.
	* netsync.cc: Fix a lot of bugs, add manifest and file grovelling.
	* tests/t_netsync.at: A new test (which runs!)
	* testsuite.at: Call it.

2004-02-20  graydon hoare  <graydon@pobox.com>

	* cert.cc, cert.hh, key.cc, key.hh, database.cc, database.hh:
	Add lots of little netsync support routines.
	* commands.cc (rebuild): Rehash everything too.
	* constants.cc (netcmd_minsz): Recalculate.
	* cryptopp/osrng.cpp (NonblockingRng::GenerateBlock): Handle
	/dev/urandom a bit better.
	* netcmd.cc, netcmd.hh: Remove describe cmds, add nonexistant cmd.
	* netio.hh: Add uleb128 stuff.
	* xdelta.cc: Add randomizing unit test suite.
	* diff_patch.cc: Remove commented-out dead line-merger code.
	* merkle_tree.cc: Fix various bugs.
	* netcmd.cc: Switch everything over to uleb128s.
	* netsync.cc: Implement lots of missing stuff.

2004-02-09  graydon hoare  <graydon@pobox.com>

	* netsync.cc (ROOT_PREFIX): New variable.
	* commands.cc (merkle): New command.

2004-02-09  Ben Elliston  <bje@wasabisystems.com>

	* monotone.texi: Spelling corrections.

2004-02-09  graydon hoare  <graydon@pobox.com>

	* database.cc, database.hh
	(get_version_size)
	(get_file_version_size)
	(get_manifest_version_size): New functions.
	* xdelta.cc, xdelta.hh (measure_delta_target_size): New function.
	* merkle_tree.cc, merkle_tree.hh, netcmd.cc, netcmd.hh:
	Cleanup and typesafety.
	* netsync.cc: Cleanup, typesafety, implement refine phase.

2004-02-01  graydon hoare  <graydon@pobox.com>

	* netsync.cc: Remove a lot of stuff, implement auth phase.
	* constants.cc, constants.hh: Move constants from netsync.cc.
	* netcmd.cc, netcmd.hh: Split out of netsync.cc.
	* merkle_tree.cc, merkle_tree.hh: Likewise.
	* numeric_vocab.hh: New header.
	* adler32.hh: include numeric_vocab.hh.
	* netio.hh: Likewise.
	* unit_tests.cc, unit_tests.hh: Update.
	* Makefile.am: Likewise.
	* commands.cc: Guess signing key for auth phase.
	* database.cc, database.hh (public_key_exists)
	(get_pubkey): New functions based on key hashes.

2004-01-31  graydon hoare  <graydon@pobox.com>

	* Netxx/*: New files.
	* AUTHORS: Mention Netxx.
	* Makefile.am: Mention Netxx and netsync.{cc,hh}
	* adler32.hh: Delegate typedefs to boost.
	* cert.hh, cert.cc (cert_hash_code): New function.
	* commands.cc (find_oldest_ancestors): Block cycles.
	(netsync): New command.
	* database.cc, database.hh (schema): Update.
	(put_key): Calculate key hash on the fly.
	(put_cert): Likewise.
	(merkle_node_exists)
	(get_merkle_node)
	(put_merkle_node)
	(erase_merkle_nodes): New functions.
	* keys.hh, keys.cc (key_hash_code): New function.
	* lua.cc, lua.hh
	(hook_get_netsync_read_permitted)
	(hook_get_netsync_write_permitted): New hooks.
	* monotone.spec: Update for FC1 info conventions.
	* monotone.texi (Quality Assurance): New section.
	* netsync.cc, netsync.hh: New files, preliminary
	netsync infrastructure. Command bodies still missing.
	* schema.sql: Add intrinsic key and cert hashes, merkle nodes.
	* schema_migration.cc: Add code to migrate to new schema.
	* unit_tests.cc: Handle command-line args to limit test set.
	* vocab_terms.hh: Add merkle and prefix as new terms.

2004-01-13  Nathaniel Smith  <njs@codesourcery.com>

	* idna/idn-int.h: Remove (generated by configure).

2004-01-13  Nathaniel Smith  <njs@codesourcery.com>

	* configure.ac: Switch "if" and "else" branches in pthreads
	checks.

2004-01-12  Nathaniel Smith  <njs@codesourcery.com>

	* configure.ac: Remove check for -lpthread.
	Add check for pthread_mutex_lock and ACX_PTHREAD.
	* m4/acx_pthread.m4: New file.

2004-01-07  graydon hoare  <graydon@pobox.com>

	* Makefile.am:
	* po/POTFILES.in:
	* po/monotone.pot: Minor tweaks for distclean.
	* adns/config.h:
	* boost/socket/src/interface.cpp:
	* boost/socket/src/ip4/address.cpp:
	* boost/socket/src/ip4/protocol.cpp: OSX portability.
	* AUTHORS: Mention new contributors.
	* monotone.texi (Hook Reference): Document i18n hooks.

	Release point (v 0.9).

2004-01-07  graydon hoare  <graydon@pobox.com>

	* cert.cc (ensure_parents_loaded)
	(expand_dominators)
	(expand_ancestors)
	(find_intersecting_node): New functions.
	(find_common_ancestor): Reimplement in terms of dominator
	and ancestor bitset intersection.

2004-01-05  Christof Petig <christof@petig-baender.de>

	* vocab.cc (verify<local_path>) Fix use of val() / iterator.
	* constants.cc (illegal_path_bytes): NUL-terminate.

2004-01-02  graydon hoare  <graydon@pobox.com>

	* diff_patch.cc (normalize_extents): Improve to handle an odd case.
	* tests/t_fmerge.at: New test, to test it.
	* commands.cc (fload, fmerge): Permanently enable, for test.
	* testsuite.at: Call new test.

2004-01-01  graydon hoare  <graydon@pobox.com>

	* file_io.hh, file_io.cc (read_localized_data, write_localized_data):
	New functions
	* commands.cc, manifest.cc, transforms.cc: Use them.
	* monotone.texi: Minor update to i18n docs.
	* lua.hh, lua.cc (hook_get_linesep_conv, hook_get_charset_conv):
	New hooks.
	* acinclude.m4: Move AX_CREATE_STDINT_H in here.
	* po/monotone.pot: Regenerate.
	* NEWS, configure.ac: Prep for 0.9 release.

2003-12-30  graydon hoare  <graydon@pobox.com>

	* file_io.hh, file_io.cc (mkpath): New function.
	* commands.cc, database.cc, diff_patch.cc, file_io.cc,
	lua.cc, vocab.cc, work.cc: Use it.
	* constants.cc (illegal_path_bytes_arr): Remove leading null.
	* monotone.texi: Include i18n docs.
	* tests/t_i18n_file.at: Check colon in filename.

2003-12-29  graydon hoare  <graydon@pobox.com>

	* file_io.cc: Localize names before touching fs.
	* lua.hh, lua.cc (hook_get_system_charset): Remove useless fn.
	* test_hooks.lua: Likewise.
	* monotone.cc, transforms.cc, transforms.hh:
	Remove lua from system charset conv.
	* tests/t_i18n_file.at: New test.
	* testsuite.at: Call it.

2003-12-28  graydon hoare  <graydon@pobox.com>

	* app_state.cc, app_state.hh: Massage to use i18n vocab.
	* cert.cc, commands.cc, commands.hh, rcs_import.cc,
	update.cc, update.hh, url.cc, url.hh: Likewise.

	* work.cc, work.hh: --> Likewise, and break file format! <--

	* constants.hh, constants.cc (legal_ace_bytes): New constant.
	* vocab.cc (verify<ace>): Use it.
	(verify<urlenc>) New function.
	* vocab_terms.hh (ace, urlenc, utf8): New terms.
	* transforms.hh, transforms.cc: Use them.
	* monotone.cc (utf8_argv): Charconv argv.
	* network.hh, network.cc: Use url.{hh,cc}.

2003-12-28  graydon hoare  <graydon@pobox.com>

	* constants.hh, constants.cc (idlen): New constant.
	* commands.cc, vocab.cc: Use it.
	* manifest.cc (read_manifest_map): Tighten up regex.
	* packet.cc: Likewise.
	* transforms.cc (uppercase)
	(lowercase): Rewrite.
	(utf8_to_urlenc)
	(urlenc_to_utf8)
	(internalize_url)
	(internalize_cert_name)
	(internalize_rsa_keypair_id)
	(externalize_url)
	(externalize_cert_name)
	(externalize_rsa_keypair_id): New functions.
	* url.hh, url.cc (parse_utf8_url): New function.

2003-12-20  graydon hoare  <graydon@pobox.com>

	* diff_patch.cc (normalize_extents): New function.
	(merge_via_edit_scripts): Use it.

2003-12-19  graydon hoare  <graydon@pobox.com>

	[net.venge.monotone.i18n branch]

	* idna/*.[ch]: New files.
	* po/*: New files.
	* url.cc, url.hh, constants.cc: New files.
	* Makefile.am, configure.ac: Various fiddling for gettext.
	* lua.hh, lua.cc (hook_get_system_charset): New hook.
	(hook_get_system_linesep): New hook.
	* transforms.hh, transforms.cc
	(charset_convert)
	(system_to_utf8)
	(utf8_to_system)
	(ace_to_utf8)
	(utf8_to_ace)
	(line_end_convert): New functions.
	* vocab.cc: Refine constraints.
	* vocab_terms.hh (external): New atomic type.
	* monotone.cc (cpp_main): Initialize gettext.
	* sanity.hh (F): Call gettext() on format strings.
	* commands.cc, depot.cc, database.cc, http_tasks.cc, keys.cc,
	network.cc, rcs_import.cc, sanity.cc, mac.hh : Update to use
	'constants::' namespace.
	* config.h.in: Remove.
	* commands.cc: Various formatting cleanups.
	* unit_tests.cc, unit_tests.hh: Connect to url tests.

2003-12-19  graydon hoare  <graydon@pobox.com>

	* diff_patch.cc (merge3): Skip patches to deleted files.

2003-12-16  graydon hoare  <graydon@pobox.com>

	* commands.cc (ls_ignored, ignored_itemizer): Fold in as subcases of unknown.

2003-12-16  graydon hoare  <graydon@pobox.com>

	* lua.cc (working_copy_rcfilename): MT/monotonerc not MT/.monotonerc.

2003-12-16  graydon hoare  <graydon@pobox.com>

	* lua.hh, lua.cc (working_copy_rcfilename): New function.
	* monotone.cc: Add working copy rcfiles.
	* commands.cc (ls_unknown, unknown_itemizer): Skip ignored files.

2003-12-16  graydon hoare  <graydon@pobox.com>

	* file_io.cc (walk_tree_recursive): continue on book-keeping file.

2003-12-15  graydon hoare  <graydon@pobox.com>

	* tests/t_unidiff.at, t_unidiff2.at: Check for mimencode.

2003-12-15  graydon hoare  <graydon@pobox.com>

	* configure.ac: Add --enable-static-boost.
	* Makefile.am: Likewise.
	* AUTHORS: Mention new contributors.

2003-12-14  Lorenzo Campedelli <lorenzo.campedelli@libero.it>

	* work.cc (add_to_attr_map): Finish change to attr map format.

2003-12-10  Tom Tromey  <tromey@redhat.com>

	* commands.cc (checkout): Give better error message if branch is
	empty.

2003-12-07  Eric Kidd  <eric.kidd@pobox.com>

	* commands.cc (agraph): Handle repositories with a single version.
	* database.cc (get_head_candidates): Handle heads with no ancestors.
	* cert.cc (get_branch_heads): Handle heads with no ancestors.

2003-12-06  Eric Kidd  <eric.kidd@pobox.com>

	* update.hh, update.cc (pick_update_target): Return current
	version if no better update candidates available.
	* update.cc (pick_update_target): Always do branch filtering.
	* commands.cc (update): Notice when we're already up-to-date.
	* commands.cc (propagate): Assign branch name correctly when merging.

2003-12-05  graydon hoare  <graydon@pobox.com>

	* lcs.hh (edit_script): New entry point.
	* diff_patch.cc: Rewrite merge in terms of edit scripts.
	* network.cc (post_queued_blobs_to_network): Tidy up transient
	failure message.
	* randomfile.hh: Prohibit deletes on end of chunks.
	* sanity.cc: EOL-terminate truncated long lines.

2003-12-02  graydon hoare  <graydon@pobox.com>

	* database.cc, database.hh (reverse_queue): Copy constructor.
	* std_hooks.lua (merge3): Remove afile, not ancestor.
	* monotone.cc: Remove debugging message.
	* ui.cc (finish_ticking): Set last_write_was_a_tick to false.

2003-12-01  graydon hoare  <graydon@pobox.com>

	* app_state.hh, app_state.cc (set_signing_key): New fn, persist key.
	* monotone.cc (cpp_main): Permit commuting the --help argument around.

2003-11-30  graydon hoare  <graydon@pobox.com>

	* network.cc (post_queued_blobs_to_network): Fail when posted_ok is false.
	* database.cc (initialize): Fail when -journal file exists.
	* keys.cc (make_signature): Nicer message when privkey decrypt fails.

2003-11-29  Tom Tromey  <tromey@redhat.com>

	* rcs_import.cc (store_auxiliary_certs): Renamed to fix typo.
	Updated all callers.

	* http_tasks.cc (check_received_bytes): Allow "-" as well.
	* depot.cc (execute_post_query): Allow "-" as well.

2003-11-28  Tom Tromey  <tromey@redhat.com>

	* http_tasks.cc (check_received_bytes): Allow "-" as well.
	* depot.cc (execute_post_query): Allow "-" as well.

2003-11-28  graydon hoare  <graydon@pobox.com>

	* cert.cc: Various speedups.
	* cycle_detector.hh (edge_makes_cycle): Use visited set, too.
	* database.hh, database.cc (get_head_candidates): New, complex query.
	* keys.hh, keys.cc (check_signature): Cache verifiers.
	* sqlite/os.c (sqliteOsRandomSeed): Harmless valgrind purification.
	* tests/t_fork.at, tests/t_merge.at: Ignore stderr chatter on 'heads'.

2003-11-27  graydon hoare  <graydon@pobox.com>

	* Makefile.am (AM_LDFLAGS): No more -static, sigh.
	* cert.cc (find_relevant_edges): Keep dynamic-programming caches.
	(calculate_renames_recursive): Likewise.
	* cert.cc, cert.hh (rename_edge): Add constructor, copy constructor.
	* commands.cc (list certs): Note rename certs are binary.

2003-11-24  graydon hoare  <graydon@pobox.com>

	* network.cc: Continue fetch, post loops even if one target has
	an exception.

2003-11-24  graydon hoare  <graydon@pobox.com>

	* database.hh, database.cc (delete_posting): Change to take queue
	sequence numbers.
	* commands.cc (queue): Use new API.
	* network.cc (post_queued_blobs_to_network): Use new API.

2003-11-24  graydon hoare  <graydon@pobox.com>

	* std_hooks.lua (get_http_proxy): Return nil when no ENV var.
	* monotone.texi (get_http_proxY): Document change.

2003-11-24  graydon hoare  <graydon@pobox.com>

	* tests/t_proxy.at: Add a test for proxying with tinyproxy.
	* testsuite.at: Call it.
	* lua.cc: Fix dumb error breaking proxying.
	* network.cc: Be verbose about proxying.

2003-11-23  graydon hoare  <graydon@pobox.com>

	* http_tasks.cc (read_chunk): Tolerate 0x20* after chunk len.

2003-11-23  graydon hoare  <graydon@pobox.com>

	* network.cc: Make more informative error policy.
	* boost/socket/socketstream.hpp: Pass SocketType to streambuf template.
	* boost/socket/src/default_socket_impl.cpp: Translate EINTR.

2003-11-22  graydon hoare  <graydon@pobox.com>

	* lua.cc, lua.hh (hook_get_http_proxy): New hook.
	* std_hooks.lua (get_http_proxy): Default uses HTTP_PROXY.
	(get_connect_addr): Undefine, it's for tunnels alone now.
	* network.cc: Use new hook.
	* http_tasks.hh, http_tasks.cc: Teach about proxies (sigh).
	* monotone.texi: Document new hooks.

2003-11-22  graydon hoare  <graydon@pobox.com>

	* lua.cc, lua.hh (hook_get_connect_addr): New hook.
	* std_hooks.lua (get_connect_addr): Default uses HTTP_PROXY.
	* network.cc, network.hh: Use new hook.
	* http_tasks.cc: Teach about HTTP/1.1.
	* cert.cc (bogus_cert_p): Fix UI ugly.

2003-11-21  graydon hoare  <graydon@pobox.com>

	* constants.hh (postsz): New constant for suggested post size.
	* database.cc, database.hh (queue*): Change db API slightly.
	* commands.cc (queue): Adjust to changed db API.
	* network.cc (post_queued_blobs_to_network): Switch to doing
	incremental posts.
	* cert.cc (write_rename_edge, read_rename_edge): Put files on
	separate lines to accomodate future i18n work.
	* work.cc (add_to_attr_map, write_attr_map): Reorder fields to
	accomodate future i18n work.
	* monotone.texi: Document it.
	* configure.ac, NEWS: Mention 0.8 release.

	Release point (v 0.8).

2003-11-16  Tom Tromey  <tromey@redhat.com>

	* missing: Removed generated file.

2003-11-14  graydon hoare  <graydon@pobox.com>

	* commands.cc (vcheck): Add.
	* cert.cc, cert.hh (cert_manifest_vcheck): Add.
	(check_manifest_vcheck): Add.
	(calculate_vcheck_mac): Add.
	* constants.hh (vchecklen): New constant.
	* mac.hh: Re-add.
	* monotone.texi (Hash Integrity): New section.
	* monotone.1: Document vcheck.

2003-11-14  graydon hoare  <graydon@pobox.com>

	* database.cc, database.hh (reverse_queue): New class.
	(compute_older_version): New functions.
	(get_manifest_delta): Remove.
	* network.cc, network.hh (queue_blob_for_network): Remove.
	* packet.cc, packet.hh (queueing_packet_writer): Change UI,
	write to queue directly, accept optional<reverse_queue>.
	* cert.cc (write_paths_recursive): Rewrite to use constant
	memory.
	* commands.cc (queue, queue_edge_for_target_ancestor):
	Install optional<reverse_queue> in qpw.
	* tests/t_cross.at: Ignore new UI chatter.
	* monotone.texi (Transmitting Changes): Change UI output.

2003-11-13  graydon hoare  <graydon@pobox.com>

	* Makefile.am (AUTOMAKE_OPTIONS): Require 1.7.1
	* commands.cc (addtree): Wrap in transaction guard.
	* database.cc, database.hh (manifest_delta_exists): Add.
	(get_manifest_delta): Add.
	* cert.cc (write_paths_recursive): Use partial deltas.
	* manifest.cc, manifest.hh (read_manifest_map): New variant.
	* patch_set.cc, patch_set.hh (patch_set): Add map_new, map_old
	fields.
	(manifests_to_patch_set) Store new field.
	(patch_set_to_packets) Don't read manifest versions from db.
	* std_hooks.lua (ignore_file): ignore .a, .so, .lo, .la, ~ files.
	* tests/t_cvsimport.at: New test.
	* testsuite.at: Call it.

2003-11-10  graydon hoare  <graydon@pobox.com>

	* commands.cc (find_oldest_ancestors): New function.
	(queue): New "addtree" subcommand.
	* monotone.texi: Document it.
	* monotone.1: Document it.

2003-11-10  graydon hoare  <graydon@pobox.com>

	* file_io.cc (walk_tree_recursive): Ignore MT/

2003-11-09  graydon hoare  <graydon@pobox.com>

	* database.cc (dump, load): Implement.
	* commands.cc (db): Call db.dump, load.
	* cycle_detector.hh: Skip when no in-edge on src.
	* monotone.texi: Document dump and load, add some
	special sections.
	* monotone.1: Mention dump and load.

2003-11-09  graydon hoare  <graydon@pobox.com>

	* rcs_file.hh (rcs_symbol): New structure.
	* rcs_file.cc (symbol): New rule.
	* rcs_import.cc (find_branch_for_version): New function.
	(cvs_key::branch): New field.
	(store_auxilliary_certs): Cert branch tag.
	* cycle_detector.hh: Fix bugs, don't use quick_alloc.
	* commands.cc (checkout): Add --branch based version.
	* monotone.texi: Document new command variant.
	* monotone.1: Ditto.

2003-11-09  graydon hoare  <graydon@pobox.com>

	* quick_alloc.hh: New file.
	* Makefile.am: Add it.
	* cycle_detector.hh: Rewrite.
	* manifest.hh: Use quick_alloc.
	* vocab.cc: Relax path name requirements a bit.
	* sqlite/sqliteInt.h: Up size of row to 16mb.

2003-11-02  graydon hoare  <graydon@pobox.com>

	* commands.cc (post): Post everything if no URL given; don't base
	decision off branch name presence.
	* app_state.cc, monotone.cc, file_io.cc, file_io.hh: Support
	absolutifying args.
	* lua.hh, lua.cc, std_hooks.lua (hook_get_mail_hostname): New hook.
	* monotone.texi: Document it.
	* monotone.texi, monotone.1: Minor corrections, new sections.
	* monotone.cc: Don't look in $ENV at all.
	* network.cc: Correct MX logic.
	* nntp_tasks.cc, smtp_tasks.cc: Separate postlines state.
	* smtp_tasks.cc: Correct some SMTP logic.
	* configure.ac, NEWS: Mention 0.7 release.

	Release point (v 0.7).

2003-11-01  graydon hoare  <graydon@pobox.com>

	* http_tasks.cc: Drop extra leading slashes in HTTP messages.

2003-10-31  graydon hoare  <graydon@pobox.com>

	* commands.cc, database.cc, database.hh, lua.cc, lua.hh,
	network.cc, network.hh, packet.cc, packet.hh, schema.sql,
	schema_migration.cc, tests/t_http.at, tests/t_nntp.at, vocab.cc:
	Eliminate "groupname", use lone URL.
	* monotone.texi: Update to cover new URL rules.
	* network.cc, network.hh, lua.cc, lua.hh, smtp_tasks.cc:
	Implement "mailto" URLs.
	* tests/t_smtp.at: New test.
	* testsuite.at: Call it.

2003-10-31  graydon hoare  <graydon@pobox.com>

	* patch_set.cc (manifests_to_patch_set): Second form with explicit renames.
	(manifests_to_patch_set): Split edit+rename events when we see them.
	* commands.cc (status, commit): Include explicit rename set.
	* diff_patch.cc (merge3): Accept edit+rename events split by patch_set.cc.
	* smtp_tasks.hh, smtp_tasks.cc: New files.
	* nntp_machine.hh, nntp_machine.cc: Rename to proto_machine.{hh,cc} (woo!)
	* nntp_tasks.cc: Adjust to use proto_ prefix in various places.
	* proto_machine.cc (read_line): get() into streambuf.
	* Makefile.am: Cover renames and adds.

2003-10-31  graydon hoare  <graydon@pobox.com>

	* diff_patch.cc (merge3): Extract renames.
	* commands.cc (calculate_new_manifest_map): Extract renames.
	(try_one_merge): Extract renames, propagate to merge target.
	(commit): Extract renames, propagate to commit target.
	* cert.cc (calculate_renames_recursive): Fix wrong logic.
	(find_common_ancestor_recursive): Stall advances at top of graph.
	* patch_set.cc: (manifests_to_patch_set): Teach about historical
	renames.
	* tests/t_erename.at: New test for edit+rename events.
	* testsuite.at: Call t_erename.at.

2003-10-30  graydon hoare  <graydon@pobox.com>

	* patch_set.cc (operator<): s/a/b/ in a few places, yikes!
	* cert.cc: Add machinery for rename edge certs.
	* commands.cc: Call diff(manifest,manifest) directly.
	* tests/t_nntp.at: Kill tcpserver DNS lookups on nntp test.
	* network.cc (parse_url): Character class typo fix, from
	Johannes Winkelmann.
	* app_state.hh, cert.hh, commands.hh, cycle_detector.hh,
	database.hh, diff_patch.cc, diff_patch.hh, http_tasks.hh,
	interner.hh, keys.hh, lua.hh, manifest.hh, network.hh,
	nntp_machine.hh, nntp_tasks.hh, packet.hh, patch_set.hh,
	transforms.hh, update.hh, vocab.hh, work.hh, xdelta.hh:
	fix use of std:: prefix / "using namespace" pollution.

2003-10-27  graydon hoare  <graydon@pobox.com>

	* lua/liolib.c (io_mkstemp): Portability fix
	from Ian Main.
	* xdelta.cc,hh (compute_delta): New manifest-specific variant.
	* transforms.cc,hh (diff): Same.
	* rcs_import.cc: Various speedups to cvs import.

2003-10-26  graydon hoare  <graydon@pobox.com>

	* cert.cc (get_parents): New function.
	(write_paths_recursive): New function.
	(write_ancestry_paths): New function.
	* cert.hh (write_ancestry_paths): Declare.
	* commands.cc (queue_edge_for_target_ancestor):
	Call write_ancestry_paths for "reposting" queue
	strategy.

2003-10-25  graydon hoare  <graydon@pobox.com>

	* commands.cc (log): Skip looking inside nonexistent
	manifests for file comments.

2003-10-24  graydon hoare  <graydon@pobox.com>

	* adns/*.c, adns/*.h: Import adns library.
	* Makefile.am: Update to build adns into lib3rdparty.a.
	* AUTHORS: Mention adns.
	* network.cc: Call adns functions, not gethostbyname.

2003-10-20  Nathaniel Smith  <njs@codesourcery.com>

	* patch_set.cc (patch_set_to_text_summary): Give more detailed
	output.
	* commands.cc (get_log_message, status, diff): Use
	patch_set_to_text_summary for complete description.

2003-10-22  graydon hoare  <graydon@pobox.com>

	* monotone.texi: Document 'queue' command.
	* monotone.1: Likewise.

2003-10-22  graydon hoare  <graydon@pobox.com>

	* diff_patch.cc
	(infer_directory_moves): New function.
	(rebuild_under_directory_moves): New function.
	(apply_directory_moves): New function.
	(merge3): Handle directory moves.
	* tests/t_renamed.at: New test for dir renames.
	* testsuite.at: Call it.

2003-10-21  graydon hoare  <graydon@pobox.com>

	* commands.cc (queue): New command.
	(list): Add "queue" subcommand, too.

2003-10-21  graydon hoare  <graydon@pobox.com>

	* diff_patch.cc (merge_deltas): New function.
	(check_map_inclusion): New function.
	(check_no_intersect): New function.
	(merge3): Rewrite completely.
	* tests/t_rename.at: New test.
	* testsuite.at: Call it.
	* file_io.cc, file_io.hh (make_dir_for): New function.
	* commands.cc (update): Call make_dir_for on update.

2003-10-20  graydon hoare  <graydon@pobox.com>

	* commands.cc: Replace [] with idx() everywhere.

2003-10-20  Tom Tromey  <tromey@redhat.com>

	* cert.hh (get_branch_heads): Updated.
	Include <set>.
	* commands.cc (head): Updated for new get_branch_heads.
	(merge): Likewise.
	(propagate): Likewise.
	* cert.cc (get_branch_heads): Use set<manifest_id>.

	* commands.cc (merge): Use all caps for metasyntactic variable.
	(heads): Likewise.

	* network.cc (post_queued_blobs_to_network): Do nothing if no
	packets to post.

2003-10-20  graydon hoare  <graydon@pobox.com>

	* cert.cc (get_branch_heads): Fix dumb bug.
	* diff_patch.cc (merge3): Fix dumb bug.
	(merge2): Fix dumb bug.
	(try_to_merge_files): Fix dumb bug.

2003-10-20  graydon hoare  <graydon@pobox.com>

	* file_io.cc (tilde_expand): New function.
	* monotone.cc (cpp_main): Expand tildes in
	db and rcfile arguments.

2003-10-20  graydon hoare  <graydon@pobox.com>

	* rcs_import.cc (import_cvs_repo): Check key existence
	at beginning of import pass, to avoid wasted work.

2003-10-19  Tom Tromey  <tromey@redhat.com>

	* commands.cc (log): Add each seen id to `cycles'.

2003-10-19  graydon hoare  <graydon@pobox.com>

	* AUTHORS: Mention Tecgraf PUC-Rio and their
	copyright.
	* Makefile.am: Mention circular buffer stuff.
	* configure.ac, NEWS: Mention 0.6 release.
	* cert.hh, cert.cc (erase_bogus_certs): file<cert> variant.
	* commands.cc (log): Erase bogus certs before writing,
	cache comment-less file IDs.
	* monotone.spec: Don't specify install-info args,
	do build with optimization on RHL.

	Release point (v 0.6).

2003-10-19  Matt Kraai  <kraai@ftbfs.org>

	* commands.cc (merge): Use app.branch_name instead of args[0] for
	the branch name.

2003-10-17  graydon hoare  <graydon@pobox.com>

	* commands.cc (log): New command.
	Various other bug fixes.
	* monotone.1, monotone.texi: Minor updates.

2003-10-17  graydon hoare  <graydon@pobox.com>

	* monotone.texi: Expand command and hook references.
	* commands.cc: Disable db dump / load commands for now.

2003-10-16  graydon hoare  <graydon@pobox.com>

	* sanity.hh: Add a const version of idx().
	* diff_patch.cc: Change to using idx() everywhere.
	* cert.cc (find_common_ancestor): Rewrite to recursive
	form, stepping over historic merges.
	* tests/t_cross.at: New test for merging merges.
	* testsuite.at: Call t_cross.at.

2003-10-10  graydon hoare  <graydon@pobox.com>

	* lua.hh, lua.cc (hook_apply_attribute): New hook.
	* work.hh, work.cc (apply_attributes): New function.
	* commands.cc (update_any_attrs): Update attrs when writing to
	working copy.
	* std_hooks.lua (temp_file): Use some env vars.
	(attr_functions): Make table of attr-setting functions.

2003-10-10  graydon hoare  <graydon@pobox.com>

	* work.cc: Fix add/drop inversion bug.
	* lua/*.{c,h}: Import lua 5.0 sources.
	* lua.cc: Rewrite lua interface completely.
	* std_hooks.lua, test_hooks.lua, testsuite,
	tests/t_persist_phrase.at, configure.ac, config.h.in, Makefile.am:
	Modify to handle presence of lua 5.0.

2003-10-08  graydon hoare  <graydon@pobox.com>

	* rcs_import.cc: Attach aux certs to child, not parent.
	* manifest.cc: Speed up some calculations.
	* keys.cc: Optionally cache decoded keys.

2003-10-07  graydon hoare  <graydon@pobox.com>

	* manifest.hh, manifest.cc, rcs_import.cc: Write manifests w/o
	compression.
	* vocab.hh, vocab.cc: Don't re-verify verified data.
	* ui.hh, ui.cc: Minor efficiency tweaks.

2003-10-07  graydon hoare  <graydon@pobox.com>

	* commands.cc, work.cc, work.hh: Add some preliminary stuff
	to support explicit renaming, .mt-attrs.
	* monotone.texi: Add skeletal sections for command reference,
	hook reference, CVS phrasebook. Fill in some parts.

2003-10-02  graydon hoare  <graydon@pobox.com>

	* boost/circular_buffer*.hpp: Add.
	* AUTHORS, cert.cc, commands.cc, database.cc,
	diff_patch.cc, http_tasks.cc, keys.cc, lua.cc, manifest.cc,
	network.cc, nntp_machine.cc, packet.cc, patch_set.cc,
	rcs_import.cc, sanity.cc, sanity.hh, ui.hh, update.cc,
	vocab_terms.hh, work.cc:
	remove existing circular buffer code, replace all
	logging and asserty stuff with boost::format objects
	rather than vsnprintf.

2003-10-01  graydon hoare  <graydon@pobox.com>

	* testsuite.at: Don't use getenv("HOSTNAME").
	* database.cc (exec, fetch): Do va_end/va_start again in between
	logging and executing query.

2003-09-28  Tom Tromey  <tromey@redhat.com>

	* monotone.texi: Added @direntry.

2003-09-27  Nathaniel Smith  <njs@pobox.com>

	* monotone.cc: Remove "monotone.db" default to --db
	option in help text.

2003-09-27  graydon hoare  <graydon@pobox.com>

	* diff_patch.cc: Rework conflict detection.
	* rcs_import.cc: Remove some pointless slowness.
	* monotone.spec: Install info files properly.

	Release point (v 0.5).

2003-09-27  graydon hoare  <graydon@pobox.com>

	* AUTHORS, NEWS, configure.ac: Update for 0.5 release.
	* monotone.texi: Various updates.
	* xdelta.cc (compute_delta): Fix handling of empty data.
	* database.cc (sql): Require --db for init.
	* work.cc (read_options_map): Fix options regex.

2003-09-27  graydon hoare  <graydon@pobox.com>

	* lcs.hh: New jaffer LCS algorithm.
	* interner.hh, rcs_import.cc: Templatize interner.
	* diff_patch.hh: Use interner, new LCS.

2003-09-27  Tom Tromey  <tromey@redhat.com>

	* commands.cc (fetch): Always try lua hook; then default to all
	known URLs.

2003-09-26  Tom Tromey  <tromey@redhat.com>

	* commands.cc (tag): Use all-caps for meta-syntactic variables.
	(comment, add, cat, complete, mdelta, fdata): Likewise.

	* monotone.1: There's no default database.
	* monotone.texi (OPTIONS): There's no default database.

	* database.cc (sql): Throw informative error if database name not
	set.
	* app_state.cc (app_state): Default to no database.

2003-09-26  graydon hoare  <graydon@pobox.com>

	* debian/*, monotone.spec: Add packaging control files.

2003-09-24  graydon hoare  <graydon@pobox.com>

	* database.cc, database.hh (debug): New function.
	* commands.cc (debug): New command.
	* cert.cc, cert.hh (guess_branch): New function.
	* commands.cc (cert): Queue certs to network servers.
	* commands.cc (cert, commit): Use guess_branch.
	* commands.cc (list): List unknown, ignored files.
	* monotone.texi, monotone.1: Document.

2003-09-24  graydon hoare  <graydon@pobox.com>

	* commands.cc (queue_edge_for_target_ancestor): Queue the
	correct ancestry cert, from child to target, as well as
	patch_set.

2003-09-22  graydon hoare  <graydon@pobox.com>

	* depot_schema.sql, schema_migration.cc,
	schema_migration.hh: Add.
	* database.cc, depot.cc: Implement schema migration.
	* database.cc, commands.cc: Change to db ... cmd.
	* monotone.texi, monotone.1: Document command change.
	* depot.cc: Fix various query bugs.

2003-09-21  Nathaniel Smith  <njs@codesourcery.com>

	* depot.cc (depot_schema): Remove unique constraint on (contents),
	replace with unique constraint on (groupname, contents).

2003-09-21  Nathaniel Smith  <njs@codesourcery.com>

	* commands.cc (diff): Take manifest ids as arguments.  Add
	explanatory text on files added, removed, modified.

2003-09-19  Tom Tromey  <tromey@redhat.com>

	* commands.cc (genkey): Use all-caps for meta-syntactic variable.
	(cert, tag, approve, disapprove, comment, add, drop, commit,
	update, revert, cat, checkout, co, propagate, complete, list, ls,
	mdelta, fdelta, mdata, fdata, mcerts, fcerts, pubkey, privkey,
	fetch, post, rcs_import, rcs): Likewise.
	(explain_usage): Indent explanatory text past the command names.

2003-09-17  Tom Tromey  <tromey@redhat.com>

	* commands.cc (list): Don't compute or use "subname".

	* commands.cc (revert): Handle case where argument is a
	directory.
	* tests/t_revert.at: Test for revert of directory.

	* testsuite.at (MONOTONE_SETUP): Use "monotone initdb".
	* monotone.1: Document "initdb".
	* monotone.texi (Commands): Document initdb.
	(Creating a Database): New node.
	(Getting Started): Refer to it.
	* commands.cc (initdb): New command.
	* database.cc (database::sql): New argument `init'.
	(database::initialize): New method.
	* database.hh (database::initalize): Declare.
	(database::sql): New argument `init'.

2003-09-17  Tom Tromey  <tromey@redhat.com>

	* tests/t_persist_phrase.at: Use "ls certs".
	* tests/t_nntp.at: Use "ls certs".
	* tests/t_genkey.at: Use "ls keys" and "ls certs".

2003-09-16  Tom Tromey  <tromey@redhat.com>

	* monotone.1: Document "list branches".
	* commands.cc (ls_certs): New function, from `lscerts' command.
	(ls_keys): New function, from `lskeys' command.
	(ls_branches): New function.
	(list): New command.
	(ls): New alias.
	(explain_usage): Split parameter info at \n.
	* monotone.texi (Adding Files): Use "list certs".
	(Committing Changes): Likewise.
	(Forking and Merging): Likewise.
	(Commands): Likewise.
	(Generating Keys): Use "list keys".
	(Commands): Likewise.
	(Commands): Mention "list branches".
	(Branches): Likewise.

2003-09-15  graydon hoare  <graydon@redhat.com>

	* http_tasks.cc: Fix networking to handle long input.

	* ui.cc, ui.hh: Only pad with blanks enough to cover old output
	when ticking.

	* update.cc, cert.cc, commands.cc: Fix cert fetching functions to
	remove bogus certs.

2003-09-15  Tom Tromey  <tromey@redhat.com>

	* monotone.1: Don't mention MT_KEY or MT_BRANCH.

	* monotone.texi (Getting Started): Don't mention MT_DB or
	MT_BRANCH.
	(Adding Files): Explicitly use --db and --branch.
	* app_state.hh (app_state): New fields options, options_changed.
	Declare new methods.  Include work.hh.
	* work.cc (work_file_name): New constant.
	(add_to_options_map): New structure.
	(get_options_path): New function.
	(read_options_map, write_options_map): Likewise.
	* work.hh (options_map): New type.
	(get_options_path, read_options_map, write_options_map): Declare.
	* commands.cc (add, drop, commit, update, revert, checkout,
	merge): Write options file.
	* app_state.cc (database_option, branch_option): New constants.
	(app_state::app_state): Read options file.
	(app_state::set_database): New method.
	(app_state::set_branch): Likewise.
	(app_state::write_options): Likewise.
	Include work.hh.
	* monotone.cc (cpp_main): Don't set initial database name on
	app.  Use new settor methods.  Don't look at MT_BRANCH or MT_DB.

2003-09-14  graydon hoare  <graydon@pobox.com>

	* vocab.cc, vocab.hh: Add streamers for vocab terms in preparation
	for switch to formatter.

	* cert.cc (check_signature): Treat missing key as failed check.
	* commands.cc (lscerts): Warn when keys are missing.

	* rcs_import.cc, nntp_tasks.cc, http_tasks.cc: Tick progress.

	* sanity.cc, monotone.cc: Tidy up output a bit.

	* xdelta.cc: Add code to handle empty files. Maybe correct?

	* ui.cc, ui.hh: Add.

2003-09-13  Tom Tromey  <tromey@redhat.com>

	* tests/t_nntp.at: If we can't find tcpserver or snntpd, skip the
	test.
	* tests/t_http.at: If we can't find boa or depot.cgi, skip the
	test.

2003-09-12  graydon hoare  <graydon@pobox.com>

	* update.cc (pick_update_target): Only insert base rev as update
	candidate if it actually exists in db.

	* commands.cc, database.cc, database.hh: Implement id completion
	command, and general id completion in all other commands.

2003-09-12  Tom Tromey  <tromey@redhat.com>

	* commands.cc (revert): A deleted file always appears in the
	manifest.
	* tests/t_revert.at: Check reverting a change plus a delete; also
	test reverting by file name.

	* work.cc (deletion_builder::visit_file): Check for file in
	working add set before looking in manifest.
	* tests/t_drop.at: Added add-then-drop test.

	* testsuite.at: Include t_drop.at.
	* tests/t_drop.at: New test.
	* work.cc (visit_file): Check for file in working delete set
	before looking in manifest.

2003-09-12  Tom Tromey  <tromey@redhat.com>

	* Makefile.am ($(srcdir)/testsuite): tests/atconfig and
	tests/atlocal are not in srcdir.

	* Makefile.am (TESTS): unit_tests is not in srcdir.

2003-09-11  graydon hoare  <graydon@pobox.com>

	* commands.cc: Check for MT directory in status.
	* commands.cc: Require directory for checkout.
	* commands.cc: Delete MT/work file after checkout.
	* commands.cc: Implement 'revert', following tromey's lead.
	* commands.cc: Print base, working manifest ids in status.

	* diff_patch.cc: Further merge corrections.
	* diff_patch.cc (unidiff): Compensate for occasional miscalculation
	of LCS.

	* tests/t_merge.at: Check that heads works after a merge.
	* tests/t_fork.at:  Check that heads works after a fork.
	* tests/t_genkey.at: Remove use of 'import'.
	* tests/t_cwork.at: Check deletion of work file on checkout.
	* tests/t_revert.at: Check that revert works.

	* commands.cc, monotone.cc: Report unknown commands nicely.

2003-09-08  graydon hoare  <graydon@pobox.com>

	* tests/merge.at: Accept tromey's non-error case for update.

	* commands.cc(try_one_merge): Write merged version to packet
	writer, not directly to db.
	(merge): Write branch, changelog cert on merged version to db.

	* std_hooks.lua(merge3): Open result in mode "r", not "w+".

2003-09-06  Tom Tromey  <tromey@redhat.com>

	* update.cc (pick_update_target): Not an error if nothing to
	update.

	* monotone.texi: Use VERSION; include version.texi.

	* monotone.1: Document "co".
	* monotone.texi (Commands): Document "co".
	* commands.cc (ALIAS): New macro.
	(co): New alias.

	* README: Updated.

	* txt2c.cc: Added missing file.

	* texinfo.tex, INSTALL, Makefile.in, aclocal.m4, compile, depcomp,
	install-sh, missing, mkinstalldirs: Removed generated files.

2003-09-04  graydon hoare  <graydon@pobox.com>

	* Makefile.am, depot.cc, http_tasks.cc, http_tasks.hh,
	lua.cc, lua.hh, monotone.texi, network.cc, tests/t_http.at,
	vocab_terms.hh:

	Use public key signatures to talk to depot, not mac keys.

	* commands.cc, file_io.cc, monotone.texi, monotone.1,
	tests/t_scan.at, tests/t_import.at, work.cc, work.hh:

	Remove the 'import' and 'scan' commands, in favour of generalized
	'add' which chases subdirectories.

	* configure.ac, NEWS:

	Release point (v 0.4).

2003-09-03  graydon hoare  <graydon@pobox.com>

	* monotone.texi: Expand notes about setting up depot.

	* update.cc: Update by ancestry. Duh.

2003-09-02  graydon hoare  <graydon@pobox.com>

	* boost/socket/streambuf.hpp: Bump ppos on overflow.

	* packet.cc, transforms.cc, transforms.hh: Add function for
	canonicalization of base64 encoded strings. Use on incoming cert
	packet values.

	* commands.cc: Change fetch and post to take URL/groupname params
	rather than branchname.

	* network.cc, network.hh, depot.cc, http_tasks.cc: Fix URL parser,
	improve logging, change signatures to match needs of commands.cc

	* Makefile.am: Don't install txt2c or unit_tests.

	* Makefile.am: Build depot.cgi not depot.

	* database.cc, database.hh: Add "all known sources" fetching support.

	* patch_set.cc: Sort in a path-lexicographic order for nicer summaries.

	* monotone.texi: Expand coverage of packets and networking.

	* tests/t_nntp.at, tests/t_http.at: Update to provide URL/groupname
	pairs.

2003-09-02  Tom Tromey  <tromey@redhat.com>

	* aclocal.m4, monotone.info: Removed generated files.

2003-08-31  Nathaniel Smith  <njs@codesourcery.com>

	* configure.ac: Check for lua40/lua.h, lua40/lualib.h and -llua40,
	-lliblua40.
	* config.h.in: Add LUA_H, LIBLUA_H templates, remove HAVE_LIBLUA,
	HAVE_LIBLUALIB templates.
	* lua.cc: Include config.h.  Use LUA_H, LIBLUA_H macros.

2003-08-29  graydon hoare  <graydon@pobox.com>

	* Makefile.am, txt2c.cc, lua.cc, database.cc:
	Use a C constant-building converter rather than objcopy.

	* cert.cc, cert.hh, packet.cc, packet.hh, diff_patch.cc,
	rcs_import.cc:
	Modify cert functions to require a packet consumer, do no implicit
	database writing.

	* commands.cc, database.cc, database.hh, schema.sql, network.cc:
	Modify packet queueing strategy to select ancestors from known
	network server content, rather than most recent edge.

2003-08-25  graydon hoare  <graydon@pobox.com>

	* AUTHORS, ChangeLog, Makefile.am, NEWS, configure.ac,
	tests/t_http.at: Release point (v 0.3)

2003-08-24  graydon hoare  <graydon@pobox.com>

	* nntp_tasks.cc: Measure success from postlines state.
	* network.cc: Print summary counts of transmissions.
	* packet.cc: Count packets into database.
	* depot.cc: Add administrative commands, fix a bunch of
	little bugs.
	* t_http.at: Testcase for depot-driven communication.
	* monotone.texi: Update to reflect depot existence.
	* http_tasks.cc: Pick bugs out.

2003-08-24  graydon hoare  <graydon@pobox.com>

	* commands.cc: Wash certs before output.
	* *.cc,*.hh: Adjust cert packet format to
	be more readable, avoid superfluous gzipping.

2003-08-24  graydon hoare  <graydon@pobox.com>

	* configure, Makefile.in: Remove generated files, oops.
	* commands.cc: Implement 'propagate'.
	* lua.cc, lua.hh, network.cc, network.hh: Remove
	'aggregate posting' stuff.
	* network.cc: Batch postings into larger articles.
	* diff_patch.hh, diff_patch.cc: Implement basic
	merge2-on-manifest.

2003-08-23  graydon hoare  <graydon@pobox.com>

	* monotone.cc: Handle user-defined lua hooks as
	overriding internal / .monotonerc hooks no matter
	where on cmd line they occur.
	* update.cc: Made failures more user-friendly.
	* lua.cc: Improve logging a bit.
	* testsuite.at, tests/*.{at,in}, testsuite/: Rewrite tests in
	autotest framework, move to tests/ directory.
	* boost/io/*, cryptopp/hmac.h: Add missing files.

2003-08-23  Tom Tromey  <tromey@redhat.com>

	* monotone.cc (OPT_VERSION): New macro.
	(cpp_main): Handle OPT_VERSION.
	(options): Added `version' entry.
	Include config.h.

2003-08-21  Tom Tromey  <tromey@redhat.com>

	* database.cc: Include "sqlite/sqlite.h", not <sqlite.h>.

2003-08-20  graydon hoare  <graydon@pobox.com>

	* boost/*:
	incorporate boost sandbox bits, for now.

	* Makefile.am, Makefile.in, configure, configure.ac, diff_patch.cc,
	http_tasks.cc, http_tasks.hh, network.cc, nntp_machine.cc,
	nntp_machine.hh, nntp_tasks.cc, nntp_tasks.hh, testsuite/t_nntp.sh:

	fix up networking layer to pass nntp tests again

2003-08-19  graydon hoare  <graydon@pobox.com>

	* Makefile.am, Makefile.in, app_state.hh, cert.cc, commands.cc,
	constants.hh, cryptopp/misc.h, database.cc, depot.cc,
	http_tasks.cc, http_tasks.hh, keys.cc, lua.cc, lua.hh, monotone.cc,
	network.cc, network.hh, nntp_machine.cc, nntp_machine.hh,
	nntp_tasks.cc, nntp_tasks.hh, packet.cc, packet.hh, rcs_import.cc,
	sanity.cc, sanity.hh, schema.sql, test_hooks.lua,
	testsuite/runtest.sh, testsuite/t_null.sh, vocab_terms.hh:

	major surgery time
	- move to multi-protocol posting and fetching.
	- implement nicer failure modes for sanity.
	- redo commands to print nicer, fail nicer.

2003-08-18  graydon hoare  <graydon@pobox.com>

	* Makefile.am, Makefile.in, adler32.hh, database.cc, depot.cc,
	mac.hh, xdelta.cc, Makefile.am, Makefile.in:

	first pass at a depot (CGI-based packet service)

2003-08-08  graydon hoare  <graydon@pobox.com>

	* Makefile.am, Makefile.in AUTHORS, ChangeLog, Makefile.am,
	Makefile.in, NEWS, monotone.1, monotone.info, monotone.texi:

	release point (v 0.2)

2003-08-08  graydon hoare  <graydon@pobox.com>

	* cert.cc, cert.hh, interner.hh, rcs_import.cc:

	auxilliary certs

	* cert.cc, cert.hh, cycle_detector.hh, interner.hh, patch_set.cc,
	rcs_import.cc:

	improvements to cycle detection stuff

2003-08-05  graydon hoare  <graydon@pobox.com>

	* rcs_import.cc:

	almost even more seemingly correct CVS graph reconstruction (still slow)

	* sqlite/* cryptopp/* Makefile.am, Makefile.in, aclocal.m4,
	config.h.in, configure, configure.ac, file_io.cc, keys.cc,
	sanity.cc, sanity.hh, transforms.cc:

	minimizing dependencies on 3rd party libs by importing the
	necessary bits and rewriting others.

	* cert.cc, cert.hh, rcs_import.cc:

	cvs import seems to be working, but several linear algorithms need
	replacement

2003-07-28  graydon hoare  <graydon@pobox.com>

	* Makefile.am, Makefile.in, cert.cc, commands.cc, database.cc,
	database.hh, manifest.cc, rcs_file.cc, rcs_import.cc,
	rcs_import.hh, vocab.cc, xdelta.cc:

	cvs graph reconstruction hobbling along.

2003-07-21  graydon hoare  <graydon@pobox.com>

	* database.cc, xdelta.cc, xdelta.hh:

	piecewise xdelta; improves speed a fair bit.

2003-07-11  graydon hoare  <graydon@pobox.com>

	* Makefile.am, Makefile.in, config.h.in, configure, configure.ac,
	transforms.cc, xdelta.cc, xdelta.hh:

	implement xdelta by hand, forget 3rd party delta libs.

2003-07-02  graydon hoare  <graydon@pobox.com>

	* database.cc, rcs_import.cc, transforms.cc, transforms.hh:

	speedups all around in the storage system

2003-07-01  graydon hoare  <graydon@pobox.com>

	* database.hh, rcs_import.cc, transforms.cc, transforms.hh: speed

	improvements to RCS import

2003-06-30  graydon hoare  <graydon@pobox.com>

	* rcs_import.cc, transforms.cc:

	some speed improvements to RCS import

2003-06-29  graydon hoare  <graydon@pobox.com>

	* commands.cc, database.hh, rcs_import.cc, transforms.cc:

	RCS file import successfully (albeit slowly) pulls in some pretty
	large (multi-hundred revision, >1MB) test cases from GCC CVS

	* Makefile.in, commands.cc, rcs_file.cc, rcs_file.hh,
	rcs_import.cc, rcs_import.hh,

	Makefile.am: preliminary support for reading and walking RCS files

2003-04-09  graydon hoare  <graydon@pobox.com>

	* autogen.sh: oops
	* */*: savannah import

2003-04-06  graydon hoare  <graydon@pobox.com>

	* initial release.
<|MERGE_RESOLUTION|>--- conflicted
+++ resolved
@@ -1,4 +1,3 @@
-<<<<<<< HEAD
 2005-05-12  Derek Scherger  <derek@echologic.com>
 
 	* automate.cc: bump version number to 1.0
@@ -13,7 +12,6 @@
 	* tests/t_automate_inventory.at: update for new format and add
 	some more tests
 	
-=======
 2005-05-13  Matthew Gregan  <kinetik@orcon.net.nz>
 
 	* HACKING: New file.  First pass at a brief document to help
@@ -56,7 +54,6 @@
 	patterns for autotools cache files, and darcs, codeville, git
 	metadata directories.
 
->>>>>>> 89a18e75
 2005-05-11  Timothy Brownawell  <tbrownaw@gmail.com>
 
 	* revision.cc (expand_dominators): Fix bitmap size-matching.
