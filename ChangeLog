--- conflicted
+++ resolved
@@ -1,11 +1,10 @@
-<<<<<<< HEAD
 2005-02-17  Julio M. Merino Vidal  <jmmv@menta.net>
 
 	* testsuite.at:
 	* tests/t_change_empty_file.at: Verify that modifying an empty file
 	creates a patch revision rather than an add/delete sequence.  The
 	incorrect behavior was reported in bug #9964.
-=======
+
 2005-02-17  Derek Scherger  <derek@echologic.com>
 
 	* app_state.{cc,hh} (app_state): initialize search root
@@ -64,7 +63,6 @@
 	
 	* commands.cc (push, pull, sync): Remove misleading "..." from
 	help text.
->>>>>>> 1c578d6d
 
 2005-02-16  Julio M. Merino Vidal  <jmmv@menta.net>
 
@@ -845,7 +843,8 @@
 	* AUTHORS: Mention Wojciech and Neil.
 	* revision.cc (calculate_ancestors_from_graph): Make non-recursive.
 
-2005-01-17  Wojciech MiÅkowski  <wmilkowski@interia.pl>
+2005-01-17  Wojciech MiÃ+Âkowski  <wmilkowski@interia.pl>
 
 	* std_hooks.lua: Teach about meld.
 
