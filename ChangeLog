<<<<<<< HEAD
2005-10-19  Matt Johnston  <matt@ucc.asn.au>

	* main.cc, database.{cc,hh}: SIGINT and SIGTERM handlers
	exit gracefully, and try to ROLLBACK+close any databases to clean up
	.db-journal files. Added new database::close() method to be used
	rather than sqlite_close() directly
	* monotone.{cc,hh}, sanity.{cc.hh}: move clean_shutdown flag to
	global_sanity
	* tests/t_database_sig_cleanup.at: test it
	* keys.cc: don't L() private key
=======
2005-10-19  Nathaniel Smith  <njs@pobox.com>

	* tests/t_update_switch_branch.at, testsuite.at: New test.

2005-10-19  Nathaniel Smith  <njs@pobox.com>

	* commands.cc (update): Make branch sticky even if update target
	== current rid.
>>>>>>> 922a12f6

2005-10-19  Matthew A. Nicholson  <matt@matt-land.com>

	* std_hooks.lua: Minor correction to vim warning during 3-way merge.

2005-10-18  Timothy Brownawell  <tbrownaw@gmail.com>

	* contrib/usher.cc: Update comment about client versions

2005-10-18  Timothy Brownawell  <tbrownaw@gmail.com>

	* netsync.cc netcmd.{cc,hh}: usher_reply_cmd now has both who we
	connected to *and* what pattern we asked for
	* contrib/usher.cc: new file format, allow to key servers on either
	hostname or pattern, hostname checked first
	reload config file on SIGHUP

2005-10-18  Timothy Brownawell  <tbrownaw@gmail.com>

	* netsync.cc (session::process_usher_cmd): reply with who we connected
	to (hostname or hostname:port), not what pattern we asked for.
	* contrib/usher.cc: Update comment.

2005-10-18  Timothy Brownawell  <tbrownaw@gmail.com>

	* contrib/usher.cc: support dynamic local servers
	These are started when a client attempts to connect, and killed at
	a set time interval after the last client has disconnected.

2005-10-15  Nathaniel Smith  <njs@pobox.com>

	* manifest.cc (build_restricted_manifest_map): Mention the new
	--missing option in the missing files error message hint.

2005-10-17  Timothy Brownawell  <tbrownaw@gmail.com>

	* commands.cc (serve): check that the db is valid before beginning
	service (would previously not know until someone connected)
	* netsync.cc (serve_connections): don't say "beginning service" until
	after opening the socket.

2005-10-16  Timothy Brownawell  <tbrownaw@gmail.com>

	* app_state.{cc,hh}, key_store.cc: change how the keystore directory
	is initialized; was using app.confdir before it was ready

2005-10-16  Timothy Brownawell  <tbrownaw@gmail.com>

	Make the configuration directory configurable and available to lua
	* lua.cc: export new function to lua, "get_confdir"
	* app_state.{cc,hh} monotone.cc options.hh: new option --confdir,
	make the configuration directory something other than ~/.monotone
	* lua.{cc,hh}: make the app_state availabe to lua callbacks
	* key_store.cc: use get_confdir instead of hardcoded
	* lua.cc: use get_confdir instead of hardcoded
	* tests/t_config_confdir.at: test --confdir and lua get_confdir
	* testsuite.at: add it

2005-10-16  Timothy Brownawell  <tbrownaw@gmail.com>

	Teach client to optionally push unused keys; new pubkeys can now be
	given to a server without restarting it.
	* app_state.{cc,hh}, monotone.cc, options.hh:
	new command-specific-option --key-to-push=<key> , used to sync/push
	a key that hasn't signed anything
	* netsync.cc: make it work
	* commands.cc: push and sync take it
	* tests/t_netsync_pubkey.at: test it

2005-10-16  Matthew Gregan  <kinetik@orcon.net.nz>

	* configure.ac: Don't add boost_unit_test_framework to global
	LIBS, we will link against it directly when needed.
	* Makefile.am: Only allow unit_tests to be built if
	boost_unit_test_framework was available at configure time.

2005-10-15  Matthew Gregan  <kinetik@orcon.net.nz>

	* configure.ac: Use boost_filesystem as the library to test for
	when trying to guess a suitable BOOST_SUFFIX.  Make a missing
	boost_unit_test_framework library a non-fatal error.

2005-10-14  Emile Snyder  <emile@alumni.reed.edu>

	* commands.cc: Fix breakage I introduced with the --unknown flag.
	Rename find_unknown to find_unknown_and_ignored, since that's what
	it's actually doing.  Likewise ls_unknown ->
	ls_unknown_or_ignored, and use find_unknown_and_ignored correctly.
	Fixes t_mt_ignore.at failures.
	
2005-10-14  Nathaniel Smith  <njs@pobox.com>

	* key_store.{cc,hh} (get_key_dir): New method.
	* schema_migration.cc (migrate_client_to_external_privkeys): Tell
	user that we're moving their keys.
	* commands.cc (genkey): Refer to keystore by the directory, not as
	"keystore".
	(ls_keys): Likewise.

2005-10-14  Timothy Brownawell  <tbrownaw@gmail.com>

	Add .mt-ignore, ignore most generated files, except for the *m4 files.

2005-10-14  Emile Snyder <emile@alumni.reed.edu>

	* app_state.{cc,hh}: new 'unknown' class member for --unknown flag.
	* commands.cc (CMD(add), ls_unknown, find_unknown): use new
	--unknown flag to add any files in the working copy that monotone
	doesn't know about (and isn't ignoring).
	* monotone.cc (coptions, cpp_main): add the --unknown flag handling.
	* options.hh: add OPT_UNKNOWN.
	* monotone.texi: document it.
	* tests/t_add.at: test it.
	
2005-10-14  Emile Snyder <emile@alumni.reed.edu>

	* database.cc (complete): enhance h: and b: to mean "current
	branch" (as defined by your working copy) when given empty.
	* monotone.texi: document it.
	
2005-10-14  Matthew Gregan  <kinetik@orcon.net.nz>

	* database.cc: Exclusively lock the database when performing a 'db
	dump'.
	* schema_migration.cc: Run an analyze at the end of a database
	migration to help out the SQLite query optimizer.  Also change
	schema id calculation to match 'sqlite_stat%' rather than the
	specific table 'sqlite_stat1'--the SQLite docs suggest that more
	tables will be created in the future.

2005-10-14  Matthew Gregan  <kinetik@orcon.net.nz>

	* database.cc, schema.sql, schema_migration.cc: Use SQLite 3's
	exclusive locking whereever we start a new transaction; allows
	monotone to report database locking errors earlier if a second
	monotone process attempts to perform database operations.

2005-10-14  Matthew Gregan  <kinetik@orcon.net.nz>

	* commands.cc (message_width): Refactor into display_width() and
	remove message_width().
	* transforms.{cc,hh} (display_width): Rename length() to
	display_width() and use the code from message_width().
	* ui.cc, commands.cc: Change calls to length() to display_width().
	* netsync.cc: Remove length() calls, test for string emptiness
	instead.

2005-10-13  Emile Snyder <emile@alumni.reed.edu>

	* commands.cc (CMD(revert)): use --missing for revert a'la drop.
	* monotone.texi: document it.
	* tests/t_revert_restrict.at: test it.
	
2005-10-13  Emile Snyder <emile@alumni.reed.edu>

	* app_state.{cc,hh}: new missing class member for --missing flag.
	* commands.cc (CMD(drop), ls_missing, find_missing): use new
	--missing flag to drop any files already deleted in the working copy.
	* monotone.cc (coptions, cpp_main): add the --missing flag handling.
	* options.hh: add OPT_MISSING.
	* monotone.texi: document it.
	* tests/t_drop_missing.at: test it.
	
2005-10-13  Emile Snyder <emile@alumni.reed.edu>

	* database.cc (complete): implementation for h:branch selector to
	find heads of a branch.
	* selectors.{cc,hh}: add sel_head with selector character 'h'.
	* monotone.texi: document it.
	
2005-10-13  Matt Johnston  <matt@ucc.asn.au>

	* botan/mem_pool.cpp: fix bug preventing remove_empty_buffers()
	from being called, gives significant improvements for long-running
	processes.

2005-10-12  Emile Snyder <emile@alumni.reed.edu>

	* monotone.texi: add njs's lucid definition of what the disapprove
	actually means in terms of the revision graph to it's section in
	the documentation.
	
2005-10-12  Matt Johnston  <matt@ucc.asn.au>

	* monotone.cc: return with exit code of 2 on usage output
	* testsuite.at: turn "cat_foo" into "automate get_foo"
	* tests/t_empty_env.at, tests/t_null.at, tests/t_at_sign.at,
	tests/t_unreadable_db.at, tests/t_cmdline_options.at: expect 2 exit code
	* tests/t_cross.at: update to the changeset paradigm of immutable
	ancestors.

2005-10-11  Emile Snyder <emile@alumni.reed.edu>

	* app_state.{cc,hh}: new bind_address and bind_port class members.
	* options.hh: new OPT_BIND for serve command.
	* monotone.cc: handle OPT_BIND.
	* commands.cc (process_netsync_args, CMD(serve)): use values from
	the new --bind=[addr]:port option for 'monotone serve' rather than
	the positional argument.  default to binding all interfaces.
	* monotone.texi: document new serve syntax
	* netsync.cc (serve_connections): use empty address argument to
	mean bind all interfaces.
	* netxx/address.cxx (Address::add_all_addresses): set port_ member
	from passed in port argument.
	* testsuite.at, tests/t_netsync_single.at: use new --bind syntax
	for serve commands.
	
2005-10-11  Matthew Gregan  <kinetik@orcon.net.nz>

	* commands.cc (message_width, explain_usage): New function to
	calculate display width of translated strings.  Use it in
	explain_usage.
	Patch from Thomas Moschny <thomas.moschny@gmx.de>
	* certs.cc (get_user_key): Correct logic in N() test for multiple
	keys.  Resolves bug reported by Malte Thoma.

2005-10-10  Timothy Brownawell  <tbrownaw@gmail.com>

	Make netsync shutdown work properly.
	* netsync.cc (session::which_events): Only ask to read if not armed.
	A read failure will discard all read-but-not-processed commands.
	* netsync.cc (session::maybe_say_goodbye): Only say goodbye once.
	Repeated goodbyes means that one side *will* have a full write-queue
	when the connection is torn down.

2005-10-10  Timothy Brownawell  <tbrownaw@gmail.com>

	* tests/t_automate_stdio.at: Add comment here too.

2005-10-10  Timothy Brownawell  <tbrownaw@gmail.com>

	* contrib/get_stdio.pl: Add comments. I'm told it was "obtuse",
	hopefully this will help somewhat.

2005-10-10  Matt Johnston  <matt@ucc.asn.au>

	* configure.ac, Makefile.am: add {MONOTONE,LIB3RDPARTY}_C{,XX}FLAGS
	variables.

2005-10-10  Benoît Dejean <benoit@placenet.org>

	* commands.cc: s/key store/keystore/g.

2005-10-10  Matt Johnston  <matt@ucc.asn.au>

	* netsync.cc, database.{cc,hh}: don't include unwanted branch
	certs when building the merkle tree.
	* merkle.hh: add variant of insert_into_merkle_tree
	taking non-raw id.
	* markle.cc: comment out unused bits

2005-10-10  Nathaniel Smith  <njs@pobox.com>

	* cert.{cc,hh} (get_user_key): New function, replacing
	guess_default_key.
	* revision.cc (build_changesets_from_existing_revs) 
	(build_changesets_from_manifest_ancestry): 
	* rcs_import.cc (import_cvs_repo): 
	* commands.cc (internalize_cert_name, push, sync, serve):
	* cert.cc (make_simple_cert, cert_revision_author_default): Use
	it.

2005-10-10  Matthew Gregan  <kinetik@orcon.net.nz>

	* netsync.cc: Clean up another case where port numbers were being
	munged by localized iostreams.
	* tests/t_netsync_largish_file.at: Tweak the random file
	generation so that it's a bit faster on platforms with slow awk
	implementations.
	* netsync.cc: Remove comment stating that our official IANA port
	should be renamed from 'netsync' to 'monotone'; Tomas sorted this
	out a while ago.
	* lua.cc (Lua::ok): Only log the 'Lua::ok() failed' message if
	there has been a failure.
	* monotone.texi: Fix a typo.
	* win32/fs.cc (get_homedir): Clarify comment.

2005-10-09  Matthew Gregan  <kinetik@orcon.net.nz>

	* contrib/usher.cc (main): Reset parser state for config file
	parser.
	* win32/monotone.iss: Reduce minimum OS version for installer.
	* configure.ac: Another Boost library suffix.

2005-10-08  Matthew Gregan  <kinetik@orcon.net.nz>

	* tests/t_automate_keys.at: Portability fixes.

2005-10-08  Benoît Dejean  <benoit@placenet.org>

	* commands.cc: One more i18n string.

2005-10-08  Matthew Gregan  <kinetik@orcon.net.nz>

	* tests/t_automate_keys.at: Don't rely on extended sed either!

2005-10-08  Nathaniel Smith  <njs@pobox.com>

	* database.{hh,cc}: Clean-up previous change -- switch to using a
	cleanup_ptr to hold sqlite3_stmt handles, for proper exception
	safety.

2005-10-08  Nathaniel Smith  <njs@pobox.com>

	* database.cc (fetch): Do not insert prepared statements into the
	statement table until they are successfully created, to avoid
	segfaults on database teardown.

2005-10-08  Matthew Gregan  <kinetik@orcon.net.nz>

	* tests/t_automate_keys.at: Use sed rather than relying on an
	extended grep being available.

2005-10-08  Nathaniel Smith  <njs@pobox.com>

	* contrib/ciabot_monotone.py (send_change_for): Handle branch-less
	revisions.

2005-10-08  Nathaniel Smith  <njs@pobox.com>

	* paths.cc: Make initial_rel_path an fs::path.  Adjust code
	correspondingly.  Add tests that calling monotone from inside MT
	should work.
	* tests/t_add_inside_MT.at, testsuite.at: New test.

2005-10-08  Matthew Gregan  <kinetik@orcon.net.nz>

	* win32/fs.cc: Don't consider USERPROFILE as a possible home
	directory; APPDATA is more appropriate.  Add a second method to
	get the APPDATA path.  Always use HOME if it's set (not just under
	Cygwin/MinGW).
	* tests/t_netsync_absorbs.at: Add missing CANONICALISE().

2005-10-07  Timothy Brownawell  <tbrownaw@gmail.com>

	* commands.cc (pubkey): don't insist on having a database
	* tests/t_key_management_without_db.at: check it

2005-10-07  Timothy Brownawell  <tbrownaw@gmail.com>

	* file_io.cc, vocab.cc, Makefile.am: fix merge
	* botan/algolist.cpp, botan/def_alg.cpp: fix merge

2005-10-07  Timothy Brownawell  <tbrownaw@gmail.com>

	* automate.cc: add "automate keys". like "ls keys", except it
	uses basic_io (since "ls keys" is now slightly irregular and not
	very well suited to machine interpretation).
	* monotone.texi: document it
	* tests/t_automate_keys.at: test for it
	* testsuite.at: add test
	* basic_io.{cc,hh} (stanza): add push_str_multi, for entries
	that can take a variable number of string arguments.
	* commands.cc: add "automate keys" to automate help
	misc minor whitespace cleanup

2005-10-06  Timothy Brownawell  <tbrownaw@gmail.com>

	* commands.cc (ls_keys): don't insist on having a db
	* tests/t_key_management_without_db.at: check ls keys
	* monotone.texi: update for new key storage
		* concepts :: storage and workflow
		* tutorial :: generating keys
		* tutorial :: committing work
		* command reference :: informative
		* command reference :: key and cert
		* command reference :: packet I/O

2005-10-06  Timothy Brownawell  <tbrownaw@gmail.com>

	* commands.cc (chkeypass): doesn't use the db, so we don't need a guard
	* commands.cc (dropkey): don't insist on having a db
	* tests/t_genkey_without_db.at: rename (s/genkey/key_management) and
	add checks for chkeypass and dropkey without a db

2005-10-06  Timothy Brownawell  <tbrownaw@gmail.com>

	* database.{cc,hh}: new function, database::database_specified()
	return whether we were given a database (doesn't care about validity,
	only that we were told to use one)
	* commands.cc (genkey): don't insist on having a db, but still
	check it for duplicates if we're given one.
	* tests/t_genkey_without_db.at: make sure it works
	* testsuite.at: add test

2005-09-28  Timothy Brownawell  <tbrownaw@gmail.com>

	* keys.cc (get_private_key): don't use lua hook passwords for
	chkeypass.

2005-09-28  Matt Johnston  <matt@ucc.asn.au>

	* keys.cc (get_private_keys): don't use lua hook passwords for
	chkeypass.

2005-09-28  Timothy Brownawell  <tbrownaw@gmail.com>

	* key_store.cc: fix delete_key
	* tests/t_database_check_normalized: needs 'db migrate'
	* tests/t_lua_privkey.at: update for new key location
	* tests/t_netsync_absorbs.at: use genkey instead of packets
	* tests/t_netsync_checks_server_key.at: same
	* tests/t_netsync_pubket.at: update key packet to new format

2005-09-27  Timothy Brownawell  <tbrownaw@gmail.com>

	Replace extract_keys command with a database migrator.
	* database.{cc,hh}: Remove last traces of private keys in db.
	* schema.sql: Remove private_keys table
	* commands.cc (dropkey): private keys can no longer be in the db.
	* schema_migration.cc: new migrator
	* commands.cc: remove extract_keys
	* tests/t_migrate_schema.at: update
	* keys.hh, cert.cc, key_store.cc: keys_match doesn't work well on
	privkeys. Don't use it.
	* key_store.cc: Allow duplicate insertions, if they match.

2005-09-27  Timothy Brownawell  <tbrownaw@gmail.com>

	* schema_migration.hh: migrate_depot_schema() doesn't really exist
	* database.cc, schema_migration.{cc,hh}: migrate_monotone_schema
	now takes an app_state * , so data can be moved to/from the database.

2005-09-27  Matt Johnston  <matt@ucc.asn.au>

	* botan/pkcs8.cc, keys.cc: fix monotone-specific pkcs8 key
	parsing.
	* commands.cc: ls keys shows keystore-only pubkeys as well
	* packet.cc: fix unit tests
	* testsuite.at: use keypair packet rather than privkey/pubkey 
	packets.

2005-09-26  Matt Johnston  <matt@ucc.asn.au>

	* commands.cc, keys.cc, others: use standard
	"PBE-PKCS5v20(SHA-1,TripleDES/CBC)" encoding rather than
	raw arc4. extract_keys will re-encode keys, still
	need to work on packet.cc encoding.
	* botan/{des*,pkcs5*,algolist.cpp}: required files
	from Botan 1.4.6

2005-09-25  Timothy Brownawell  <tbrownaw@gmail.com>

	Move private keys outside the database.
	They're now stored as keypairs in ~/.monotone/keys
	Details:
	* keystore.{cc,hh}: handle storage of keypairs
	* tests*: Specify keystore location when running the testsuite.
		This prevents it from polluting the user's keystore.
	* database{cc,hh}: remove ability to put privkeys. They can still
		be listed, retrieved, and deleted, to support
	* commands.cc: New command, extract_keys. Copies private keys from
		the database to the keystore.
	* vocab.hh: add keypair type, like pair<pubkey, privkey>, except that
		the members are named pub and priv.
	* packet.cc: Clean up read_packets.
	* packet.{cc,hh}: privkey packets no longer exists, handle keypair
		packets instead.
	* file_io.{cc,hh}: add read_directory because tree_walker needs to
		be in the wc. add a write_data that works outside the wc.
	* Makefile.am: add keystore.{cc,hh}
	* others: update to work with new key storage

2005-10-06  Matthew Gregan  <kinetik@orcon.net.nz>

	* std_hooks.lua (merge3_emacs_cmd): Minor cleanup.
	* std_hooks.lua: Pass '--eval' rather than '-eval' to Emacs; the
	CVS emacsclient does not consider '-eval' as valid.
	* platform.hh, unix/fs.cc, win32/fs.cc (rename_clobberingly): New
	function for best-effort atomic renames.  This will probably never
	be atomic on Win32.
	* file_io.cc (write_data_impl): Append process ID to temporary
	file name so that multiple monotone processes operating on the
	same working copy are less likely to clobber each other.  Use
	rename_clobberingly().
	* ui.cc (user_interface): Allow std::cout to raise
	ios_base::failure exceptions if stream goes bad (e.g. stream
	receives EPIPE).
	* monotone.cc (cpp_main): Catch ios_base::failure exceptions and
	exit cleanly.
	* main.cc (main_with_signal_handlers): Install handler to ignore
	SIGPIPE.
	* Makefile.am: Remove platform_netsync.cc references.
	* {unix,win32}/platform_netsync.cc: Remove files.
	* platform.hh, netsync.cc (run_netsync_protocol):
	Remove {start,end}_platform_netsync() calls.

2005-10-04  Nathaniel Smith  <njs@pobox.com>

	* monotone.texi (Automation): Document the mysterious columns of
	numbers in 'automate inventory' output format.

2005-10-04  Matt Johnston  <matt@ucc.asn.au>

	* botan/, Makefile.am: update to Botan 1.4.7

2005-10-03  Nathaniel Smith  <njs@pobox.com>

	* monotone.texi (Automation): Clean up formatting and description
	of 'automate inventory' sample output.

2005-10-02  Marcel van der Boom  <marcel@hsdev.com>

	* commands.cc (CMD(checkout)): Check for non-existant checkout dir
	earlier, so we can fail earlier.

2005-09-30  Nathaniel Smith  <njs@pobox.com>

	* Makefile.am (AM_CFLAGS, AM_CXXFLAGS): Add
	-DBOOST_SP_DISABLE_THREADS (disables thread-safe shared_ptr
	reference counting).

2005-09-30  Nathaniel Smith  <njs@pobox.com>

	* debian/README.Debian, debian/TODO.Debian: Add debian files
	left out of repository.

2005-09-30  Nathaniel Smith  <njs@pobox.com>

	* NEWS: Set date for 0.23.

2005-09-30  Nathaniel Smith  <njs@pobox.com>

	* testsuite.at: Whoops, forgot to hit save.  Remove
	t_diff_changeset_bug.at.

2005-09-30  Grahame Bowland  <grahame@angrygoats.net>

	* paths.cc: remove unit tests for 
	file_path_internal_from_user

2005-09-30  Patrick Mauritz  <oxygene@studentenbude.ath.cx>

	* configure.ac: only add gnu specific CFLAGS and CXXFLAGS for
	gnu compilers

2005-09-30  Nathaniel Smith  <njs@pobox.com>

	* tests/t_log_outside_working_dir.at: Fix summary line.
	* tests/t_diff_changeset_bug.at: Remove redundant test
	(cf. t_restricted_diff_unchanged.at).

2005-09-30  Nathaniel Smith  <njs@pobox.com>

	* Makefile.am (BOTAN_SOURCES): Add botan/hash_id.h.

2005-09-30  Nathaniel Smith  <njs@pobox.com>

	* NEWS: More additions (mention MM and the problems paths.cc will
	cause for colinux folks).

2005-09-30  Nathaniel Smith  <njs@pobox.com>

	* Makefile.am (MOST_SOURCES): Add hash_map.hh.
	(BOTAN_SOURCES): Add botan/charset.h.

2005-09-29  Nathaniel Smith  <njs@pobox.com>

	* NEWS: Fix typos pointed out by Matthew Gregan.

2005-09-29  Nathaniel Smith  <njs@pobox.com>

	* UPGRADE, configure.ac, monotone.spec, win32/monotone.iss:
	* debian/changelog: Bump version number.
	
2005-09-30  Grahame Bowland  <grahame@angrygoats.net>

	* paths.hh: update file_path documentation, 
	remove file_path_internal_from_user
	* paths.cc: remove file_path_internal_from_user
	* commands.cc CMD(cat): change file_path_internal_from_user 
	to file_path_external
	* tests/t_diff_outside_working_dir.at: check diff works outside 
	  of a working dir (with a file specified)
	* tests/t_log_outside_working_dir.at: check log works outside 
	  of a working dir (with a file specified)
	* tests/t_diff_changeset_bug.at: mysterious changeset bug
	* testsuite.at: add new tests

2005-09-29  Nathaniel Smith  <njs@pobox.com>

	* AUTHORS: Add Grahame and Marcel.
	* NEWS: Write 0.23 entry.
	* monotone.texi (Reserved Files): Mention in .mt-ignore docs that
	the patterns are regexes.
	
2005-09-30  Grahame Bowland  <grahame@angrygoats.net>

	* paths.cc (file_path::file_path): Allow external paths outside of
	a working directory, so long as we don't enter a working directory 
	later.
	(access_tracker) add new very_uninitialized state which 
	prevents subsequent initialization
	(test_access_tracker) check the very_uninitialized state works
	* paths.hh: correct mention of monotone cat file to new syntax

2005-09-29  Matthew Gregan  <kinetik@orcon.net.nz>

	* paths.cc: Restore two unit tests on Win32.

2005-09-29  Richard Levitte  <richard@levitte.org>

	* testsuite.at: Removed a spurious G...

2005-09-29  Matthew Gregan  <kinetik@orcon.net.nz>

	* paths.cc, win32/fs.cc: Fixes to allow unit tests to pass on Win32.

2005-09-29  Marcel van der Boom  <marcel@hsdev.com>

	* netsync.cc (rebuild_merkle_trees): only get matched branch
	certs, not all of them

2005-09-28  Nathaniel Smith  <njs@pobox.com>

	* tests/t_rename_diff_names.at, testsuite.at: New test.

2005-09-27  Richard Levitte  <richard@levitte.org>

	* monotone.texi (Tutorial): It seems like texi2pdf gets quite
	confused when a @chapter has a @subsection with a @section in
	between.  The resulting PDF had a Tutorial that was a indexed as a
	subsection under Concepts/Branches instead of being indexed as the
	chapter it is, and most confusingly, it's last subsection
	(Branching and Merging) ended up as a a separate chapter of it's
	own...

2005-09-27  Matt Johnston  <matt@ucc.asn.au>

	* netsync.cc (ancestry_fetcher): new approach to requesting file
	and manifest deltas and full data. Tries to be more efficient
	for the vcache of recontstructed data, and conceptually simpler

	* tests/t_netsync_unrelated.at: passes, remove XFAIL

2005-09-26  Benoît Dejean  <benoit@placenet.org>

	* database.cc: Merged 3 strings.

2005-09-26  Matt Johnston  <matt@ucc.asn.au>

	* commands.cc: add 'help' command
	* monotone.cc: add -h alias for --help
	
2005-09-25  Matt Johnston  <matt@ucc.asn.au>

	* netsync.cc: use lexical_cast on port numbers to avoid
	strange-looking "port 5,253"

2005-09-25  Matthew Gregan  <kinetik@orcon.net.nz>

	* sqlite/*: Update in-tree SQLite from 3.2.6 to 3.2.7.

2005-09-25  Benoît Dejean  <benoit@placenet.org>

	* netsync.cc: 3 more i18n strings.

2005-09-25  Benoît Dejean  <benoit@placenet.org>

	* cert.cc (cert_signable_text): F() vs. boost::format.
	* lua.cc (monotone_guess_binary_file_contents_for_lua),
	(monotone_include_for_lua), (monotone_includedir_for_lua):
	* rcs_import.cc (import_cvs_repo): Merged some strings.
	
2005-09-25  Benoît Dejean  <benoit@placenet.org>

	* lua.cc (monotone_guess_binary_file_contents_for_lua):
	Fixed signednes warning and istream usage.

2005-09-25  Matt Johnston  <matt@ucc.asn.au>

	* ui.cc: fallback to the default locale if locale("") fails.

2005-09-25  Matt Johnston  <matt@ucc.asn.au>

	* botan/arc4.cpp: increase maximum keylength to 256 bytes.

2005-09-24  Benoît Dejean  <benoit@placenet.org>

	* ChangeLog: Fixed.
	I don't understand how xxdiff works :/ Please help.

2005-09-24  Satoru SATOH <ss@gnome.gr.jp>

	* po/ja.po: Updated Japanese translation.

2005-09-23  Benoît Dejean  <benoit@placenet.org>

        * std_hooks.lua: More i18n strings.

        I don't know how to handle lua
        "multiline" ..
        "strings" because gettext doesn't join them.

2005-09-22  Benoît Dejean  <benoit@placenet.org>

        * sanity.{cc,hh}: Uninlined F() and FP().
        This happily saves ~100KB of .text on my ppc.

2005-09-22  Benoît Dejean  <benoit@placenet.org>

	* netsync.cc: Reverted changes
	from f0a632bf14468b6e03a488d6f1a64ef18b61d04c
	to   4f7f638954c79c54460d04c3be111acad8b26dd3

2005-09-22  Benoît Dejean  <benoit@placenet.org>

	* lua.cc (monotone_gettext_for_lua): New function.
	* po/POTFILES.in: Added std_hooks.lua.
	* std_hooks.lua: One more string for i18n.

2005-09-22  Benoît Dejean  <benoit@placenet.org>

	* ui.{cc,hh} (get_user_locale): Returns a const &.

2005-09-21  Timothy Brownawell  <tbrownaw@gmail.com>

	* contrib/usher.cc: better error checking

2005-09-20  Timothy Brownawell  <tbrownaw@gmail.com>

	* restrictions.cc: Make calculate_unrestricted_revision work
	with --exclude
	* tests/t_restriction_with_exclude_iprint.at: remove XFAIL

2005-09-20  Patrick Mauritz <oxygene@studentenbude.ath.cx>

	* configure.ac: solaris needs librt for fdatasync
	* sqlite/parse.c: #line and #include interactions aren't defined

2005-09-20  Matt Johnston  <matt@ucc.asn.au>

	* database.cc (space_usage): workaround the issue that in sqlite
	3.2.6, SUM({empty set}) returns NULL. (this is part of the sql spec,
	see http://www.sqlite.org/cvstrac/tktview?tn=1413 and the comment for
	SUM() in sqlite docs).

2005-09-20  Matt Johnston  <matt@ucc.asn.au>

	* ui.cc, ui.hh, sanity.hh: replace ui.user_locale with
	get_user_locale(), so that we can guarantee that it will be
	initialised when the global_sanity object (and probably other things)
	are instantiated.

2005-09-20  Matthew Gregan  <kinetik@orcon.net.nz>

	* tests/t_restriction_with_exclude_iprint.at: New test, variant of
	t_restriction_exclude.at, but with inodeprints enabled.  Mark as
	XFAILed.
	* testsuite.at: Add new test.
	* sqlite/*: Update in-tree SQLite from 3.2.2 to 3.2.6.
	* Makefile.am: Add sqlite/{analyze,vbdefifo,complete}.c to
	SQLITE_SOURCES
	* schema_migration.cc (calculate_schema_id): Explicitly exclude
	sqlite_stat1 table from schema ID calculation.  This is a new
	magic table created by the 'analyze' command in SQLite >= 3.2.3.

2005-09-18  Nathaniel Smith  <njs@pobox.com>

	* po/ja.po: New translation from Satoru SATOH <ss@gnome.gr.jp>.
	* AUTHORS: Add Satoru SATOH.
	
2005-09-18  Matthew Gregan  <kinetik@orcon.net.nz>

	* testsuite.at: Tweak default 'eveything' netsync glob to
	something that works around the MinGW/Win32 globbing issues for
	now.
	* tests/t_log_brief.at: Canonicalise output on Win32.

2005-09-17  Timothy Brownawell  <tbrownaw@gmail.com>

	* contrib/usher.cc: Remove stray "new int[2];' statements from
	debugging. Remove connections from list when finished.

2005-09-16  Timothy Brownawell  <tbrownaw@gmail.com>

	* Makefile.am (EXTRA_DIST): add contrib/monotone-cvs-ignore.lua,
	contrib/ciabot_monotone_hookversion.py, and contrib/usher.cc .
	also remove duplicate of contrib/monoprof.sh

2005-09-16  Timothy Brownawell  <tbrownaw@gmail.com>

	* netsync.cc: finish renaming things, so it compiles again...

2005-09-16  Timothy Brownawell  <tbrownaw@gmail.com>

	* contrib/usher.cc: A simple usher/proxy server. It asks connecting
	clients for their include pattern, and then forwards the connection
	to an appropriate (as given in a config file) monotone server. Note
	that all servers operating behind one usher need to have the same
	server key.

2005-09-16  Timothy Brownawell  <tbrownaw@gmail.com>

	* netcmd.{cc,hh}, netsync.cc: new netcmd types: usher_cmd and
	usher_reply_cmd. They are not included in the HMAC, and do not
	occur during normal communication. Purpose: running multiple servers
	from the same port. This allows a special server to ask for the
	client's include pattern, and then forward the connection to a real
	monotone server.

2005-09-16  Matt Johnston  <matt@ucc.asn.au>

	* botan/pkcs8.cpp: re-add the monotone-specific code for guessing if
	a key is DER encoded or not.

2005-09-16  Matt Johnston  <matt@ucc.asn.au>

	* botan/*: update to Botan 1.4.6
	* Makefile.am: ditto

2005-09-15  Timothy Brownawell  <tbrownaw@gmail.com>

	* app_state.{cc,hh}: restrictions now understand --exclude
	* commands.cc: commit and revert now take OPT_EXCLUDE
	* monotone.cc: update description of --exclude
	* tests/t_restriction_with_exclude.at: new test
	* testsuite.at: add it

2005-09-14  Timothy Brownawell  <tbrownaw@gmail.com>

	* contrib/ciabot_monotone_hookversion.py: CIA bot client script
	meant to be called from the note_netsync_revision_received hook.
	* lua.{cc,hh}: hook_note_commit and hook_note_netsync_revision_received
	now take the text of the revision as an argument.
	* netsync.cc, commands.cc: Give hooks new argument.
	* monotone.texi: Update documentation for those hooks.

2005-09-11  Benoît Dejean  <benoit@placenet.org>

	* database.cc
	* database_check.cc
	* netsync.cc
	* po/POTFILES.in
	* po/POTFILES.skip
	* rcs_import.cc: More i18n strings.

2005-09-07  Jim Meyering  <jim@meyering.net>
	
	* tests/t_rename_dir_cross_level.at: When invoking mv to rename
	a directory, do not include a trailing slash on the target -- that
	is not portable.                                                  

	* Makefile.am (TESTS_ENVIRONMENT): Ensure that PATH starts with
	the current directory, so we test the just-built monotone binary,
	not some older version.                                          

2005-09-07  Benoît Dejean  <benoit@placenet.org>

	* std_hooks.lua: Don't spawn emacs with '-no-init-file'.

2005-09-09  Matthew Gregan  <kinetik@orcon.net.nz>

	* paths.cc (save_initial_path): Default Boost's fs::path to
	fs::native grammar.
	* tests/t_unreadable_{db,MT}.at: Disable on Win32 for now.
	* paths.cc: Consistency--use WIN32 rather than _WIN32.
	* file_io.cc (walk_tree): Correct test for file existence.

2005-09-08  Matthew Gregan  <kinetik@orcon.net.nz>

	* Makefile.am: Add '-f' argument to 'mv'; avoids build waiting on
	 user confirmation in some cases.

2005-09-08  Nathaniel Smith  <njs@pobox.com>

	* monotone.texi (Certificates): Remove mention of fcerts and
	mcerts.

2005-09-07  Benoît Dejean  <benoit@placenet.org>

	* ui.{cc,hh}: Added user_inferface::user_locale.
	* sanity.hh: Made F() and FP() locale aware.

2005-09-06  Benoît Dejean  <benoit@placenet.org>

	* monotone.cc: One more i18n string.

2005-09-06  Benoît Dejean  <benoit@placenet.org>

	* po/fr.po: Updated French translation.

2005-09-06  Benoît Dejean  <benoit@placenet.org>

	* commands.cc: No i18n for cert_revision_changelog.

2005-09-06  Matthew Gregan  <kinetik@orcon.net.nz>

	* tests/t_netsync_read_permissions.at: Tweak tests so we aren't
	trying to serve a bare '*'; works around test hangs due to glob
	expansion sillyness on MinGW.
	* tests/t_netsync_globs.at: Ditto.
	* tests/t_netsync_exclude.at: Ditto.
	* std_hooks.lua (ignore_file): Add Mac OS X (.DS_Store) and
	Windows (desktop.ini) per-directory browser configuration files.


2005-09-05  Benoît Dejean  <benoit@placenet.org>

	* commands.cc: Fixed some strings (added ' around revisions).
	Removed some whitespaces.
	No i18n in diff output.

2005-09-05  Benoît Dejean  <benoit@placenet.org>

	* sanity.{cc,hh}: boost::format vs. F(). Merged boost::format
	and moved non-template code to sanity.cc.

2005-09-05  Matthew Gregan  <kinetik@orcon.net.nz>

	* win32/terminal.cc (have_smart_terminal): We were returning false
	in almost all circumstances; changed logic so that we at least
	work when running in a cmd.exe window.

2005-09-05  Matt Johnston  <matt@ucc.asn.au>

	* commands.cc (dump_diffs): don't use the terminal width to
	print ===== seperators.

2005-09-05  Matthew Gregan  <kinetik@orcon.net.nz>

	* paths.cc (find_and_go_to_working_copy): Create root and bookdir
	paths as fs::native.
	* main.cc: Tweak #ifdef to avoid exposing some unused SEH handling
	on MinGW.
	* configure.ac: Minor cleanup to Win32 configure test.

2005-09-04  Nathaniel Smith  <njs@pobox.com>

	* monotone.cc (options): Remove default from the help string for
	--count, since none of the options listed are actually the
	default.

2005-09-04  Nathaniel Smith  <njs@pobox.com>

	* tests/t_unreadable_db.at, testsuite.at: New test.

2005-09-03  Nathaniel Smith  <njs@pobox.com>

	* po/Makevars (XGETTEXT_OPTIONS): N_ != ngettext.
	Add c-format flags on F() and FP() calls (only partially
	successful on latter, because of bug in xgettext).
	
2005-09-04  Grahame Bowland  <grahame@angrygoats.net>

	* commands.cc: siplify the monotone cat command 
	to "monotone cat [-r] FIELNAME" (as in bug #12597)
	* monotone.texi: update documentation of "monotone cat"
	* tests/t_add_edge.at, tests/t_cat_file_by_name.at, 
	tests/t_change_empty_file.at, tests/t_cvsimport.at, 
	tests/t_cvsimport_deleted_invar.at, tests/t_cvsimport_drepper.at, 
	tests/t_cvsimport_drepper2.at, tests/t_cvsimport_manifest_cycle.at, 
	tests/t_cvsimport_samelog.at, tests/t_database_check.at, 
	tests/t_db_kill_rev_locally.at, tests/t_empty_id_completion.at, 
	tests/t_epoch.at, tests/t_epoch_server.at, tests/t_erename.at, 
	tests/t_i18n_file.at, tests/t_import.at, tests/t_merge_add_del.at, 
	tests/t_movedel.at, tests/t_movepatch.at, tests/t_netsync.at, 
	tests/t_netsync_exclude.at, tests/t_netsync_exclude_default.at, 
	tests/t_netsync_globs.at, tests/t_netsync_nocerts.at, 
	tests/t_netsync_permissions.at, tests/t_netsync_read_permissions.at, 
	tests/t_netsync_single.at, tests/t_normalized_filenames.at, 
	tests/t_persistent_server_revision.at, tests/t_remerge.at, 
	tests/t_rename.at, tests/t_renamed.at, tests/t_scan.at, 
	tests/t_set_default.at, tests/t_singlecvs.at, 
	tests/t_update_with_pending_add.at, tests/t_update_with_pending_drop.at, 
	tests/t_update_with_pending_rename.at, tests/t_versions.at: 
	use automation interface rather than "monotone cat"

2005-09-04  Grahame Bowland  <grahame@angrygoats.net>

	* ChangeLog: fix up screwed up three-way merge

2005-09-04  Grahame Bowland  <grahame@angrygoats.net>

	* automate.cc, commands.cc: add "automate get_file", 
	"automate get_revision" and "automate get_manifest" to 
	automation interface.
	* monotone.texi: document new automation commands
	* tests/t_automate_get_file.at, tests/t_automate_get_revision_at, 
	tests/t_automate_get_manifest.at: trivial testing of new 
	automation commands for output as specified, make sure they 
	do not complete IDs, make sure invalid IDs are caught.
	* testsuite.at: add new tests

2005-09-03  Matthew Gregan  <kinetik@orcon.net.nz>

	* tests/t_persistent_server_keys_2.at: 'commit' needs a commit
	message.  Un-XFAIL.
	* tests/t_netsync_unrelated.at: Fix 'setup' syntax.
	* tests/t_add_vs_commit.at: BASE_REVISION needs to be in the root
	of a working copy to work.  Un-XFAIL.
	* tests/t_add_stomp_file.at: 'add' does not take a --branch
	argument.  BASE_REVISION needs to be in the root of a working copy
	to work.
	* annotate.cc (build_parent_lineage): Don't access uninitialized
	memory--use resize() rather than reserve().

2005-09-02  Matthew Gregan  <kinetik@orcon.net.nz>

	* monotone.cc: Use consistent case in option descriptions.

2005-09-02  Nathaniel Smith  <njs@pobox.com>

	* paths.{hh,cc}: Add split_path typedef.  Use it.

2005-09-02  Matt Johnston  <matt@ucc.asn.au>

	* lua.cc (monotone_guess_binary_file_contents_for_lua): use a
	temporary char* buffer rather than &string[], extra copying seems
	to have negligible performance impact.
	* tests/perf-test.sh: change path from tests/ to contrib/, make
	executable.
	* tests/parse-accounting.pl: make executable.

2005-09-01  Timothy Brownawell  <tbrownaw@gmail.com>

	* lua.cc, std_hooks.lua: use proper regexes for .mt-ignore
	taken from a patch from Martin Dvorak
	* contrib/monotone-cvs-ignore.lua: New file, from the same patch.
	supports .cvsignore files
	* tests/t_mt_ignore.at: check that a missing .mt-ignore
	doesn't cause problems

2005-09-01  Timothy Brownawell  <tbrownaw@gmail.com>

	* tests/t_mt_ignore.at: use RAW_MONOTONE instead of ugly --rcfile
	Also actually do "mtn add" this time.

2005-09-01  Timothy Brownawell  <tbrownaw@gmail.com>

	* tests/t_mt_ignore.at: new test, checks that .mt-ignore works
	* testsuite.at: add it

2005-09-01  Timothy Brownawell  <tbrownaw@gmail.com>

	* std_hooks.lua: support .mt-ignore
	* monotone.texi: mention .mt-ignore and MT/wanted-testresults under
	"Existing control files"
	* .mt-ignore: ignore testsuite.dir

2005-09-03  Benoît Dejean  <benoit@placenet.org>

	* commands.cc (ls_certs):
	* netsync.cc (load_data): Merged strings.

2005-09-01  Benoît Dejean  <benoit@placenet.org>

	* commands.cc: Merged one more "no such revision '%s'" string.

2005-09-01  Benoît Dejean  <benoit@placenet.org>

	* commands.cc: Merged all "no such revision '%s'" strings.
	(string_to_datetime): Merged catch blocks in order to merge error
	messages.

2005-09-01  Benoît Dejean  <benoit@placenet.org>

	* ChangeLog: Fixed.

2005-09-01  Matthew Gregan  <kinetik@orcon.net.nz>

	* ui.cc (user_interface): Avoid calling sync_with_stdio(false) on
	Win32 for now to work around a bug in MinGW where unsynchronized
	std::cin returns EOF earlier when reading a stream with DOS
	newlines.  Resolves 'db load' failure reported by Howard Spindel.
	* database.cc (load): Don't bother executing an empty string.
	* commands.cc (ALIAS(import, setup)): Remove alias.

2005-09-01  Matt Johnston  <matt@ucc.asn.au>

	* schema.sql: add BEGIN, COMMIT to make it a single transaction,
	improves db init performance significantly on OS X (avoids many
	disk-cache flushes).

2005-09-01  Matthew Gregan  <kinetik@orcon.net.nz>

	* testsuite.at: Increase entropy used to generate port numbers
	where we can and increase range of port numbers generated.
	* monotone.texi: Fix a couple of minor typos.

2005-09-01  Matthew Gregan  <kinetik@orcon.net.nz>

	* monotone.texi: Update 'setup' documentation and tutorial to
	reflect new usage.  Also update much of the monotone output in the
	tutorials to reflect the output of more modern versions of
	monotone.  Correct some minor errors and typos while here.
	* commands.cc (CMD(setup)): Require database and branch arguments.
	(ALIAS(import,setup)): Add setup alias.
	* testsuite.at, tests/*.at: Update 'setup' usage.

2005-08-31  Richard Levitte  <richard@levitte.org>

	* lua.cc, std_hooks.lua: Rename
	monotone_guess_binary_filename_for_lua and guess_binary_filename
	to monotone_guess_binary_file_contents_for_lua and
	guess_binary_file_contents.

2005-08-31  Benoît Dejean  <benoit@placenet.org>

	* basic_io.cc (basic_io::input_source::err): Merged strings.

2005-08-31  Nathaniel Smith  <njs@pobox.com>

	* file_io.cc (set_char_is_binary, guess_binary): static_cast chars
	to uint8_t before using as array indices.  Also replace some ints
	with size_t's to quiet g++ warnings.

2005-08-30  Benoît Dejean  <benoit@placenet.org>

	In function void set_char_is_binary(char, bool)
	133: warning: array subscript has type char
	In function void init_char_is_binary()
	147: warning: comparison between signed and unsigned integer expressions
	In function bool guess_binary(const std::string&)
	160: warning: comparison between signed and unsigned integer expressions
	162: warning: array subscript has type char

2005-08-30  Benoît Dejean  <benoit@placenet.org>

	* file_io.cc (walk_tree): Fixed format.

2005-08-31  Marcel van der Boom  <marcel@hsdev.com>

	* std_hooks.lua (execute_confirm): New function.
	(merge2_opendiff_cmd, merge3_opendiff_cmd): Add.

2005-08-31  Matthew Gregan  <kinetik@orcon.net.nz>

	* paths.cc (test_bookkeeping_path, test_system_path): Second
	attempt at compile fixes; this time the unit tests actually pass
	too.

2005-08-30  Matthew Gregan  <kinetik@orcon.net.nz>

	* paths.cc (test_bookkeeping_path, test_system_path): Shift object
	instantiation around a little to work around what seems to be a
	bug in the gcc 3.3 parser.
	* win32/inodeprint.cc (inodeprint_file): Update to use new path
	handling code.
	* win32/fs.cc (tilde_expand): Compile fix.

2005-08-30  Petr Baudis  <pasky@suse.cz>

	* std_hooks.lua: Simple support for merging using merge(1) and vim.

2005-08-30  Benoît Dejean  <benoit@placenet.org>

	* po/fr.po: Updated French translation.

2005-08-30  Benoît Dejean  <benoit@placenet.org>

	* commands.cc: Merged some error messages.

2005-08-30  Benoît Dejean  <benoit@placenet.org>

	* commands.cc: Merged complete(..., file_id) and
	complete(..., manifest_id) into template complete(..., ID).

2005-08-30  Benoît Dejean  <benoit@placenet.org>

	* commands.cc (ls_certs): Reworked for i18n.
	(CMD(commit)): Merged 2 strings.

2005-08-30  Matthew Gregan  <kinetik@orcon.net.nz>

	* revision.cc (ensure_parents_loaded): Don't reuse an iterator
	after we've invalidated it.  Fixes 'diff' crash reported by Howard
	Spindel.

2005-08-30  Matt Johnston  <matt@ucc.asn.au>

	* botan/allocate.cpp: avoid string comparison when looking up the 
	default allocator
	* monotone.cc (cpp_main): set a default allocator

2005-08-28  Nathaniel Smith  <njs@pobox.com>

	* tests/t_attributes.at: Delete checkout dir in between
	checkouts.

2005-08-28  Matt Johnston  <matt@ucc.asn.au>

	* keys.cc (keys_match): new function to compare whether two keys
	match (ignoring whitespace as the database does, etc).
	* packet.cc, keys.cc: use it for existing-key-comparison.

2005-08-27  Nathaniel Smith  <njs@pobox.com>

	* commands.cc (checkout): Special-case "checkout ."
	* tests/t_checkout_dir.at: Test it.

2005-08-26  Nathaniel Smith  <njs@pobox.com>

	* file_io.hh: Remove comment describing old path types.
	* paths.hh: Add comment describing new path types.
	
2005-08-26  Nathaniel Smith  <njs@pobox.com>

	* app_state.cc (create_working_copy): Remove
	fs::filesystem_exception catching.
	* file_io.hh (mkdir_p): Remove comment noting app_state.cc's
	dependence on a boost-based implementation.

2005-08-26  Nathaniel Smith  <njs@pobox.com>

	* paths.cc: Include <string>.  Helps build on g++ 3.3?

2005-08-26  Nathaniel Smith  <njs@pobox.com>

	* commands.cc (get_log_message): Make the log message commentary a
	little more descriptive for people who may not know what a log
	message is...
	(commit): When canceling a commit due to empty log message, say
	so.

2005-08-26  Nathaniel Smith  <njs@pobox.com>

	* std_hooks.lua: Check for both "vi" and "notepad.exe" as fallback
	editors.  If no editor was found, print a helpful message instead
	of just running "vi" anyway.  Print a message if the editor exited
	with error.

2005-08-26  Nathaniel Smith  <njs@pobox.com>

	* file_io.cc (mkdir_p, make_dir_for): Increase error checking.
	* commands.cc (checkout): Make sure that checkout target directory
	does not already exist.  Also use system_path more uniformly.
	* tests/t_checkout_dir.at: Test.
	* tests/t_setup_existing_path.at: New test.

2005-08-26  Nathaniel Smith  <njs@pobox.com>

	* commands.cc (read): Optionally take files on command line.
	* tests/t_read_from_file.at, testsuite.at: New test.
	* monotone.texi (Network Service): Show Jim using this.
	(Packet I/O, Commands): Document.
	* monotone.1: Likewise.

2005-08-26  Nathaniel Smith  <njs@pobox.com>

	* change_set.cc (move_files_from_tmp_top_down): Typo again.
	
2005-08-26  Nathaniel Smith  <njs@pobox.com>
	
	* database.cc (open): Convert stray line to paths.cc.

2005-08-26  Nathaniel Smith  <njs@pobox.com>

	* change_set.cc (move_files_from_tmp_top_down): Typo.

	* file_io.cc (move_path): New function.
	(move_file, move_dir): Minor cleanup -- use
	require_path_is_nonexistent.

	* work.cc (build_deletions): Use delete_file, rather than unlink.
	If file is already non-existent, do nothing.
	(build_rename): Use move_path, rather than rename.  If file
	already appears to have been renamed, do nothing.

2005-08-26  Nathaniel Smith  <njs@pobox.com>

	* app_state.cc (allow_working_copy): Make logging more sensible.

2005-08-26  Nathaniel Smith  <njs@pobox.com>

	* transforms.cc (length): 
	* database.cc (sql, load, open): 
	* commands.cc (rename, attr): 
	* change_set.cc (move_files_to_tmp_bottom_up) 
	(move_files_from_tmp_top_down): Merge fixups.

2005-08-26  Nathaniel Smith  <njs@pobox.com>

	* database_check.cc: Track and report on manifest and revision
	parseability.
	* tests/t_database_check_normalized.at: Update to expect "not
	parseable" messages rather than "not normalized" messages.
	All tests pass.
	
2005-08-26  Nathaniel Smith  <njs@pobox.com>

	* tests/t_unreadable_MT.at: This test was called "do not fail on
	unreadable MT/options".  I do not know why we wanted such
	behavior.  I am making it "fail cleanly on unreadable
	MT/options".

2005-08-26  Nathaniel Smith  <njs@pobox.com>

	* paths.cc (check_fp_normalizes_to, test_file_path_internal):
	Oops, there were more places testing for non-brokenness; break
	them too.

2005-08-26  Nathaniel Smith  <njs@pobox.com>

	* paths.cc (test_split_join): Test that you cannot create a path
	in MT by joining.
	(file_path): Implement it.
	(split): Break, to match broken behavior of old splitter (easier
	than fixing change_set.cc...)
	(file_path_internal): Test for brokenness accordingly.

2005-08-26  Nathaniel Smith  <njs@pobox.com>

	* commands.cc (cat): Hack so that 'cat file REV PATH' works
	correctly both inside and outside of working copy, interpreting
	path slightly differently in each case.
	
2005-08-26  Nathaniel Smith  <njs@pobox.com>

	* tests/t_normalized_filenames.at: Internal unnormalized pathnames
	are no longer silently normalized, but rather a hard error.
	Adjust test accordingly.

2005-08-26  Nathaniel Smith  <njs@pobox.com>

	* paths.hh (file_path_internal_from_user): New constructor.
	* paths.cc (test_file_path_internal): Test it.
	(file_path::file_path): Implement it.
	* commands.cc (cat): Use it to create/validate passed in
	filenames.

2005-08-26  Nathaniel Smith  <njs@pobox.com>

	* paths.cc (test_system_path): Require that system_path normalize
	out ..'s.
	(system_path): Do so.

2005-08-26  Nathaniel Smith  <njs@pobox.com>

	* work.cc (build_additions): Remove redundant (and now wrong)
	code.
	Test 53 now passes.
	
2005-08-26  Nathaniel Smith  <njs@pobox.com>

	* file_io.cc (make_dir_for): Oops, this doesn't need a
	fs::native.
	Test 37 now passes.

2005-08-26  Nathaniel Smith  <njs@pobox.com>

	* file_io.cc (mkdir): New function.  Now with extra brain-eating
	power.
	(mkdir_p, make_dir_for, delete_file, delete_dir_recursive) 
	(move_file, move_dir, write_data_impl): Use it, to make all
	fs::path's native and disable boost's random rejection of paths.

2005-08-26  Nathaniel Smith  <njs@pobox.com>

	* paths.cc (test_file_path_external_prefix_a_b) 
	(test_file_path_external_no_prefix, test_file_path_internal): Test
	for validity of more strange characters (,+@*%#$=).

2005-08-26  Nathaniel Smith  <njs@pobox.com>

	* file_io.cc (ident_existing_file): Remove accidentally-left-in
	code.  Test 26 now passes.
	* lua.cc (monotone_includedir_for_lua, load_rcfile): Add
	fs::native's.

2005-08-25  Nathaniel Smith  <njs@pobox.com>

	* paths.hh (system_path::system_path): Add new boolean argument
	controlling some access_tracker behavior.
	* app_state.cc (allow_working_copy): Use it.
	* paths.cc (system_path): Implement it.
	(test_system_path): Test it.

2005-08-25  Nathaniel Smith  <njs@pobox.com>

	* file_io.cc (walk_tree): Return properly.
	
2005-08-25  Nathaniel Smith  <njs@pobox.com>

	* paths.cc (test_file_path_internal): Add tests for
	file_path.empty().
	* file_io.cc (walk_tree_recursive): Add explicit fs::native.

2005-08-25  Nathaniel Smith  <njs@pobox.com>

	* paths.cc: Many small changes.  Unit tests now pass.  72
	unexpected autotest failures.

2005-08-25  Nathaniel Smith  <njs@pobox.com>

	* paths.cc (file_path): Fix up error reporting in external path
	normalization.
	(test_file_path_external_no_prefix): "" is always an invalid
	path.

2005-08-25  Nathaniel Smith  <njs@pobox.com>

	* database.cc (sql): Only check schema version when db actually
	exists.

2005-08-25  Nathaniel Smith  <njs@pobox.com>

	* file_io.cc (read_data_for_command_line): We are given a
	system_path.

2005-08-25  Nathaniel Smith  <njs@pobox.com>

	* paths.cc: Fix all unit test failures, except for two mysterious
	boost::too_few_args exceptions.
	
2005-08-25  Nathaniel Smith  <njs@pobox.com>

	* paths.cc, unix/fs.cc: Many, many fixes and some new tests too.	

2005-08-25  Nathaniel Smith  <njs@pobox.com>

	* paths.cc (struct access_tracker): Doh, initializer should set
	'initialized'...
	(test_file_path_internal): It's valid for a split file
	to have a null component if the file is "".

2005-08-25  Nathaniel Smith  <njs@pobox.com>

	* paths.cc (in_bookkeeping_dir): Last change didn't work out so
	well; let's remove some negatives and see if I can understand what
	the code does this way...

2005-08-25  Nathaniel Smith  <njs@pobox.com>

	* paths.cc (not_in_bookkeeping_dir): Handle "MT" case.
	Update tests to make sure it sticks...

2005-08-25  Nathaniel Smith  <njs@pobox.com>

	* unit_tests.{cc,hh} (init_unit_test_suite): Remove
	path_component_tests.
	* unix/fs.cc (tilde_expand): Another compile fix.

2005-08-25  Nathaniel Smith  <njs@pobox.com>

	* {unix,win32}/fs.cc: Misc. compile fixes.

2005-08-25  Nathaniel Smith  <njs@pobox.com>

	* Makefile.am (UNIX_PLATFORM_SOURCES): Add unix/fs.cc
	(WIN32_PLATFORM_SOURCES): Add win32/fs.cc
	* paths.hh (bookkeeping_path): Implement default constructor.

2005-08-25  Nathaniel Smith  <njs@pobox.com>

	* rcs_import.cc (import_cvs_repo): 
	* lua.cc (default_rcfilename): 
	* diff_patch.cc (get_version): Small compile fixes.

2005-08-25  Nathaniel Smith  <njs@pobox.com>

	* paths.{cc,hh} (is_bookkeeping_path): New static method.
	* file_io.cc (walk_tree_recursive): Use it.  Now compiles.
	paths.cc and file_io.cc now compile.
	
2005-08-25  Nathaniel Smith  <njs@pobox.com>

	* file_io.cc (delete_dir_recursive): Implement.
	Misc. compile fixes.
	
2005-08-25  Nathaniel Smith  <njs@pobox.com>

	* file_io.cc (test_book_keeping_file): Remove.

2005-08-25  Nathaniel Smith  <njs@pobox.com>

	* file_io.cc (walk_tree_recursive, walk_tree): Implement.

2005-08-25  Nathaniel Smith  <njs@pobox.com>

	* paths.cc (const_system_path): Do tilde expansion.

2005-08-25  Nathaniel Smith  <njs@pobox.com>

	* file_io.cc (read_localized_data, read_data_for_command_line) 
	(write_localized_data, write_data, write_data_impl): Implement.

2005-08-25  Nathaniel Smith  <njs@pobox.com>

	* file_io.cc (read_data): Implement.  Remove the base64<gzip<>>
	versions.

2005-08-25  Nathaniel Smith  <njs@pobox.com>

	* file_io.cc (move_file, move_dir): Implement.

2005-08-25  Nathaniel Smith  <njs@pobox.com>

	* file_io.cc (assert_path_is_nonexistent, assert_path_is_file) 
	(assert_path_is_directory, require_path_is_nonexistent) 
	(require_path_is_file, require_path_is_directory) 
	(ident_existing_file, mkdir_p, make_dir_for, delete_file) 
	(delete_dir_recursive): Implement.

2005-08-25  Nathaniel Smith  <njs@pobox.com>

	* Audit uses of 'file_exists', because its semantics have changed;
	it now checks to see if a path exists and is a regular file,
	rather than that it simply exists.  A fair amount of code already
	thought it meant that... other places now use 'path_exists'.
	
2005-08-25  Nathaniel Smith  <njs@pobox.com>

	* file_io.cc (path_exists, directory_exists, file_exists):
	Implement.

2005-08-25  Nathaniel Smith  <njs@pobox.com>

	* platform.hh (get_path_status): New function.
	* unix/fs.cc (get_path_status): Implement.
	* win32/fs.cc (get_path_status): Implement inefficiently (does
	win32 have stat?)

2005-08-25  Nathaniel Smith  <njs@pobox.com>

	* file_io.cc (get_homedir, tilde_expand, book_keeping_file)
	(book_keeping_dir): Remove.

2005-08-25  Nathaniel Smith  <njs@pobox.com>

	* platform.hh (get_homedir): New function.
	* {win32,unix}/fs.cc (get_homedir): Expose.

2005-08-25  Nathaniel Smith  <njs@pobox.com>

	* Minor compile fixes.
	
2005-08-25  Nathaniel Smith  <njs@pobox.com>

	* platform.hh (tilde_expand): New function.
	* win32/fs.cc, unix/fs.cc: Implement it.

2005-08-25  Nathaniel Smith  <njs@pobox.com>

	* paths.cc: Many more fixes.  Now compiles with and without unit
	tests.
	
2005-08-25  Nathaniel Smith  <njs@pobox.com>

	* paths.cc: Lots of compile fixes for unit tests.
	Add a test for access_tracker.

2005-08-25  Nathaniel Smith  <njs@pobox.com>

	* paths.cc: Many fixes.  Now compiles.

2005-08-25  Nathaniel Smith  <njs@pobox.com>

	* paths.cc (system_path): Implement.

2005-08-24  Nathaniel Smith  <njs@pobox.com>

	* paths.cc (fully_normalized_path): Use find_first_of.

2005-08-24  Nathaniel Smith  <njs@pobox.com>

	* paths.cc (find_and_go_to_working_copy, save_initial_path) 
	(go_to_working_copy): Use new checked structure.
	(operator <<): Make sure we can log our access_tracked values
	without marking them as used.

2005-08-24  Nathaniel Smith  <njs@pobox.com>

	* paths.cc (struct access_tracker): Add invariant checking on
	lifetime usage of path roots.

2005-08-24  Nathaniel Smith  <njs@pobox.com>

	* paths.hh (any_path::operator =): return *this.

2005-08-24  Nathaniel Smith  <njs@pobox.com>

	* paths.{cc,hh}: More fixes.

2005-08-24  Nathaniel Smith  <njs@pobox.com>

	* paths.{cc,hh}: Reorganize a bit.  Implement file_path and
	bookkeeping_path.

2005-08-24  Nathaniel Smith  <njs@pobox.com>

	* paths.cc (file_path): Implement basic constructor.
	Misc compile fixes.
	Add single-character names to tests.
	
2005-08-24  Nathaniel Smith  <njs@pobox.com>

	* paths.cc (go_to_working_copy): New function.  Implement.
	* app_state.cc (create_working_copy): Adjust accordingly.

2005-08-24  Nathaniel Smith  <njs@pobox.com>

	* paths.cc (find_and_go_to_working_copy): Implement.
	* app_state.cc (allow_working_copy): Adjust accordingly.
	(relative_directory): Remove.
	* file_io.cc (find_working_copy): Remove.

2005-08-24  Nathaniel Smith  <njs@pobox.com>

	* paths.cc (save_initial_path): Update for previous changes.

2005-08-24  Nathaniel Smith  <njs@pobox.com>

	* paths.cc (test_system_path): Add tests for the
	from-any_path constructor.  Add test for "~foo" handling.
	Start cleaning up path roots.
	* platform.hh: Note that get_current_working_dir() is
	charset-broken (i.e., operations started inside non-utf8
	directories are probably broken).

2005-08-24  Nathaniel Smith  <njs@pobox.com>

	* app_state.cc (allow_working_copy): 
	* change_set.cc (print_insane_change_set): Two more small compile
	fixes.
	All remaining compile errors are localized to unimplemented
	paths.cc/file_io.cc functionality.

2005-08-24  Nathaniel Smith  <njs@pobox.com>

	* database.cc (initialize): Missing ;.

2005-08-24  Nathaniel Smith  <njs@pobox.com>

	* monotone.cc (cpp_main): Handle message_file right.

2005-08-24  Nathaniel Smith  <njs@pobox.com>

	* change_set.cc (print_insane_path_rearrangement): 
	* database.cc (initialize): 
	* monotone.cc (cpp_main): More small compile fixes.

2005-08-24  Nathaniel Smith  <njs@pobox.com>

	* file_io.hh
	({assert,require}_path_is_{nonexistent,file,directory}): New
	functions.
	Use them everywhere.

2005-08-24  Nathaniel Smith  <njs@pobox.com>

	* basic_io.hh: #include "paths.hh".
	* monotone.cc (add_rcfile): Remove obsolete absolutification, etc.

2005-08-24  Nathaniel Smith  <njs@pobox.com>

	* paths.hh (system_path): Add a from-any_path constructor.
	* Makefile.am (MOST_SOURCES): Remove path_component.{cc,hh}.
	* basic_io.hh (push_file_pair): New method.
	* change_set.cc (print_insane_change_set) 
	(print_insane_path_rearrangement): Use it.

2005-08-24  Nathaniel Smith  <njs@pobox.com>

	* paths.hh (any_path::as_internal): On second thought, return a
	std::string, not a utf8 -- utf8 would be better, but should wait
	for some more general charset handling cleanup.
	* Adjust other files accordingly.
	
2005-08-24  Nathaniel Smith  <njs@pobox.com>

	* More compile fixes.  All remaing compile errors are real
	problems, yay.
	
2005-08-24  Nathaniel Smith  <njs@pobox.com>

	* Lots and lots more compile fixes.

2005-08-24  Nathaniel Smith  <njs@pobox.com>

	* paths.hh, monotone.cc, app_state.hh, app_state.cc:
	* unix/inodeprint.cc: More compile fixes.

2005-08-24  Nathaniel Smith  <njs@pobox.com>

	* manifest.hh: Include paths.hh.
	* file_io.hh: Fix syntax errors, and fixup interface.

2005-08-24  Nathaniel Smith  <njs@pobox.com>

	* paths.hh, sanity.hh: Compilation fixes.

2005-08-24  Nathaniel Smith  <njs@pobox.com>

	* paths.cc: Update tests to use path_state_* and pass utf8
	objects.
	
2005-08-24  Nathaniel Smith  <njs@pobox.com>

	* paths.hh (file_path_external): Take a utf8() object, always.

2005-08-24  Nathaniel Smith  <njs@pobox.com>

	* paths.hh (class file_path): Make "convenience functions"
	required.

2005-08-24  Nathaniel Smith  <njs@pobox.com>

	* Switch rest of instances to using convenience functions.
	
2005-08-24  Nathaniel Smith  <njs@pobox.com>
	
	* Switch many instances to using convenience functions.
	
2005-08-24  Nathaniel Smith  <njs@pobox.com>

	* paths.hh (file_path_internal, file_path_external): Define
	convenience functions.
	(file_path, bookkeeping_path, system_path): Add default
	constructors.

2005-08-24  Nathaniel Smith  <njs@pobox.com>

	* app_state.cc, change_set.cc, change_set.hh, commands.cc:
	* inodeprint.cc, manifest.cc, rcs_import.cc, restrictions.cc:
	* work.cc: Audit all calls to file_path() to add internal/external
	notation.

2005-08-24  Nathaniel Smith  <njs@pobox.com>

	* app_state.cc: More paths.hh conversion.
	(app_state::prefix): Remove.
	* commands.cc: Remove uses of app.prefix.
	* automate.cc (automate_attributes): Likewise.

2005-08-23  Nathaniel Smith  <njs@pobox.com>

	* paths.hh (any_path::as_internal): On second thought, return a
	utf8 object.
	* app_state.cc (set_database): Take a system_path.
	(set_pidfile): Likewise.
	* monotone.cc (cpp_main): Pass one.

2005-08-23  Nathaniel Smith  <njs@pobox.com>

	* file_io.hh (get_homedir): Return a system_path.
	* app_state.hh (app_state): Make pidfile a system_path.
	* sanity.hh (sanity::filename): Make a system_path.
	* monotone.cc (cpp_main): Adjust accordingly.
	* paths.hh (any_path): Add as_internal() to interface.
	* paths.cc: Add roundtripping tests.

2005-08-23  Nathaniel Smith  <njs@pobox.com>

	* platform.hh, unix/fs.cc, win32/fs.cc
	(change_current_working_dir): Take an any_path, not a string.
	* rcs_import.{cc,hh}: Convert to paths.hh.

2005-08-23  Nathaniel Smith  <njs@pobox.com>

	* commands.cc (pid_file): Remove fs::path.

2005-08-23  Nathaniel Smith  <njs@pobox.com>

	* mkstemp.cc (monotone_mkstemp): Remove references to fs::path.

2005-08-23  Nathaniel Smith  <njs@pobox.com>

	* change_set.cc (apply_rearrangement_to_filesystem): Oops, missed
	some local_path's.

2005-08-23  Nathaniel Smith  <njs@pobox.com>

	* path_component.{cc,hh}: Delete.

2005-08-23  Nathaniel Smith  <njs@pobox.com>

	* change_set.cc (move_files_to_tmp_bottom_up) 
	(move_files_from_tmp_top_down): Convert to paths.hh.
	Whole file: stop using path_component.hh.

2005-08-23  Nathaniel Smith  <njs@pobox.com>

	* paths.cc (test_bookkeeping_path): Oops, "" is an invalid
	bookkeeping_path.

2005-08-23  Nathaniel Smith  <njs@pobox.com>

	* lua.cc, paths.cc: Few more tweaks for previous change.

2005-08-23  Nathaniel Smith  <njs@pobox.com>

	* paths.{cc,hh}: Add / operators.  Make that the usual way to use
	bookkeeping_path's.
	* work.cc: Adjust accordingly.
	* lua.cc (working_copy_rcfilename): Likewise.
	* commands.cc (update): Likewise.

2005-08-23  Nathaniel Smith  <njs@pobox.com>

	* paths.{cc,hh} (operator <<): Implement for any_paths.
	* paths.hh (class bookkeeping_path): Note that current design is
	bogus to remind myself to fix it tomorrow...

2005-08-23  Nathaniel Smith  <njs@pobox.com>

	* work.{hh,cc}: Convert to paths.hh.

2005-08-23  Nathaniel Smith  <njs@pobox.com>

	* lua.{cc,hh}: Mostly convert to paths.hh.  (Still uses boost::fs
	internally for some directory iteration.)
	* app_state.cc (load_rcfiles): Update accordingly.
	* file_io.hh (path_state): De-templatify; take any_path instead of
	a T.

2005-08-23  Nathaniel Smith  <njs@pobox.com>

	* paths.cc (any_path): New base class.
	(file_path, bookkeeping_path, system_path): Inherit from it.
	* transforms.{hh,cc} (utf8_to_system): Actually, always take a
	utf8 after all (but still have two return types).

2005-08-23  Nathaniel Smith  <njs@pobox.com>

	* transforms.cc: Convert to paths.hh.

2005-08-23  Nathaniel Smith  <njs@pobox.com>

	* transforms.{cc,hh} (localized, localized_as_string): Remove.

2005-08-23  Nathaniel Smith  <njs@pobox.com>

	* transforms.cc (utf8_to_system): Make fast.

2005-08-23  Nathaniel Smith  <njs@pobox.com>

	* transforms.hh (utf8_to_system): Add a string->string version.
	* transforms.cc (utf8_to_system): Implement it.

2005-08-23  Nathaniel Smith  <njs@pobox.com>

	* paths.cc (localized_path_str): New function.
	Fix some tests.

2005-08-23  Nathaniel Smith  <njs@pobox.com>

	* commands.cc: Convert to paths.hh.
	* mkstemp.cc (monotone_mkstemp): Likewise.

2005-08-23  Nathaniel Smith  <njs@pobox.com>

	* vocab_terms.hh, vocab.cc: Remove file_path, local_path.
	* database.{hh,cc}, monotone.cc: Convert to paths.hh.
	* file_io.{hh,cc}: Start to convert to paths.hh.

2005-08-23  Nathaniel Smith  <njs@pobox.com>

	* paths.{cc,hh} (fully_normalized_path): Implement.
	(external_path): Rename to system_path.
	Misc. other updates.

2005-08-21  Eric Anderson  <anderse-monotone@cello.hpl.hp.com>
	* file_io.cc, file_io.hh, lua.cc, std_hooks.lua: determine if a
	file is binary by looking at it incrementally, rather than reading
	it in entirely.  Prepare for making it possible to control what
	characters are considered "binary"

2005-08-20  Nathaniel Smith  <njs@codesourcery.com>

	* paths.cc (is_absolute): New function.
	(file_path::file_path(vector<path_component>))
	(file_path::split): Implement.

2005-08-20  Nathaniel Smith  <njs@pobox.com>

	* interner.hh (interner): Add a scary constructor that lets us
	insert an initial value and assert that we already knew that the
	value assigned to it would be.  (This lets us make it an inlined
	constant.)

2005-08-20  Nathaniel Smith  <njs@pobox.com>

	* paths.cc: Yet more tests.

2005-08-20  Nathaniel Smith  <njs@pobox.com>
	
	* paths.cc (save_initial_path): Implement.
	Add more tests.
	
2005-08-20  Nathaniel Smith  <njs@codesourcery.com>

	* paths.{cc,hh}: New files.
	* Makefile.am (MOST_SOURCES): Add them.
	* unit_tests.hh (add_paths_tests): Declare.
	* unit_tests.cc (init_unit_test_suite): Add them.
	* platform.hh (get_current_working_dir)
	(change_current_working_dir):  New functions.
	* {unix,win32}/fs.cc: New files.

2005-08-19  Nathaniel Smith  <njs@codesourcery.com>

	* monotone.texi (Tutorial): Tweak wording, use --db at more
	appropriate places.

2005-08-26  Richard Levitte  <richard@levitte.org>

	* database.cc (version): Revert the change done earlier, as it
	aborted if the schema isn't the current one, rendering this method
	useless.

2005-08-26  Matt Johnston  <matt@ucc.asn.au>

	* change_set.cc (check_depth, confirm_proper_tree): 
	more efficient algorithm to check for no loops
	* constants.hh: new constant max_path_depth to limit
	recursion in check_depth.

2005-08-26  Benoît Dejean  <benoit@placenet.org>

	* po/fr.po: Updated French translation.

2005-08-26  Richard Levitte  <richard@levitte.org>

	* options.hh, monotone.cc: Add the '--execute' command-specific
	option.
	* monotone.cc (cpp_main): ... and process it.
	* app_state.hh (class app_state): Add the 'execute' boolean.
	* app_state.cc (app_state): Initialise it.
	* commands.cc (CMD(drop)): Add '--execute' capability.
	* commands.cc (CMD(rename)): Add '--execute' capability.  Pass
	'app' to build_rename.
	* work.hh, work.cc (build_deletions, build_rename): Do the actual
	work.  This required the addition of an app_state parameter to
	build_rename.

	* tests/t_drop_execute.at, tests/t_rename_execute.at: New tests.
	* testsuite.at: Add them.

2005-08-26  Benoît Dejean  <benoit@placenet.org>

	* mt_version.cc (print_full_version): Merged strings.
	* change_set.cc: No i18n for unittests. Wow, this saves
	21 strings (total 781).

2005-08-25  Benoît Dejean  <benoit@placenet.org>

	* commands.cc (safe_gettext): New function.
	(explain_usage): Used there to avoid _("").

2005-08-25  Benoît Dejean  <benoit@placenet.org>

	* sanity.{cc,hh} (sanity::do_format): Merged code from
	sanity::{log, warning, progress} in order to merge
	strings. Fixed exception rethrowing.

2005-08-25  Benoît Dejean  <benoit@placenet.org>

	* commands.cc (CMD(lca)): One more string for i18n.
	(CMD(trusted)): Merged all strings.

2005-08-25  Benoît Dejean  <benoit@placenet.org>

	* po/fr.po: Updated French translation.

2005-08-25  Benoît Dejean  <benoit@placenet.org>

	* database.cc (database::version): Marked string for i18n
	and simplifed.
	(database::info): Reworked to merge all strings for i18n.

2005-08-25  Benoît Dejean  <benoit@placenet.org>

	* database.{cc,hh} (database::open, database::check_filename):
	New functions to avoid error handling code and string duplicates.

2005-08-25  Matt Johnston  <matt@ucc.asn.au>

	* transform.cc ({int,ext}ernalize_rsa_keypair_id): don't 
	convert the username portion of key ids to/from ACE.
	* tests/t_genkey.at: check that foo+bar@example.com works
	and foobar@exam+ple.com doesn't.

2005-08-24  Benoît Dejean  <benoit@placenet.org>

	* database.cc (assert_sqlite3_ok): Somehow merged error messages.

2005-08-24  Benoît Dejean  <benoit@placenet.org>

	* change_set.cc (move_files_to_tmp_bottom_up): Better strings.
	* keys.cc (generate_key_pair): Merged 2 strings.

2005-08-24  Nathaniel Smith  <njs@pobox.com>

	* database.cc (assert_sqlite3_ok): Remove accidentally-left-in
	format string argument.

2005-08-24  Nathaniel Smith  <njs@pobox.com>

	* revision.cc (check_sane_history): Add MM's for calculated
	changesets.

2005-08-24  Nathaniel Smith  <njs@pobox.com>

	* database.cc (assert_sqlite3_ok): Don't print the raw sqlite
	error code.  Do add some auxiliary information when sqlite errors
	are confusing.

2005-08-24  Nathaniel Smith  <njs@pobox.com>

	* Back out most changes since
	b580c6ac5bf8eea1f442b8bddc60283b047ade1e.  Handling charsets
	properly by working in utf8 and then converting sucks.  Problems
	include
	  - gettext hates you (wants to return stuff in local charset)
	  - strerror hates you (same reason, but you can't turn it off)
	  - can't report charset conversion errors
	We thus return to our "sorta-correct, by accident" status quo.
	Only change left in is signedness fix in
	5548868ab56d939c1fd8713aa2ac8caacd1184a1.

2005-08-23  Nathaniel Smith  <njs@pobox.com>

	* ui.cc (sanitize): Fix signedness bug in comparison.
	* unix/unix.{cc,hh}: New files.
	* Makefile.am (UNIX_PLATFORM_SOURCES): Add them.
	* unix/process.cc (is_executable, make_executable): Use new
	function last_error.

2005-08-23  Nathaniel Smith  <njs@pobox.com>

	* transforms.{cc,hh} (system_charset): Expose.
	* monotone.cc (cpp_main): Use it to fiddle with gettext's charset
	conversion and make --help output actually correct.

2005-08-23  Nathaniel Smith  <njs@pobox.com>

	* transforms.cc (outprep): Don't sanitize all output; removes too
	many valid characters (\r, \t, etc.).
	* ui.cc: Call outprep on ticker output.
	(inform): Do still sanitize ui.inform() output.

2005-08-23  Nathaniel Smith  <njs@pobox.com>

	* transforms.cc (outprep): New function.
	* ui.cc (inform): Use it.
	* monotone.cc (cpp_main): Use it.
	Everything that writes user-intended output directly (i.e., via
	cout) must call outprep() on that data before printing it.
	
2005-08-23  Nathaniel Smith  <njs@pobox.com>

	* monotone.cc (cpp_main): Trick popt into converting its generated
	help messages into the current locale's charset.

2005-08-23  Nathaniel Smith  <njs@pobox.com>

	* ui.cc (inform, sanitize): Convert all output from utf8 to
	current locale's charset.

2005-08-23  Nathaniel Smith  <njs@pobox.com>

	* monotone.cc (cpp_main): Use bind_textdomain_codeset to request
	that all gettext'ed strings be returned in UTF-8.

2005-08-23  Nathaniel Smith  <njs@pobox.com>

	* idna/nfkc.c (g_utf8_strlen): Expose.
	* transforms.{cc,hh} (length): New function.
	* ui.cc (write_ticks): Use length() instead of .size() to
	calculate string widths; should support multibyte characters
	better.  (Still some problems relating to truncating strings to
	avoid overflow -- calculate truncation by length, but perform
	truncation by bytes...)

2005-08-24  Benoît Dejean  <benoit@placenet.org>

	* po/fr.po: Updated French translation.

2005-08-24  Benoît Dejean  <benoit@placenet.org>

	* monotone.cc:
	* commands.cc: Two more i18n strings.

2005-08-23  Benoît Dejean  <benoit@placenet.org>

	* lua.cc: boost::format vs. F.

2005-08-23  Nathaniel Smith  <njs@pobox.com>

	* AUTHORS: Add Benoît Dejean <benoit@placenet.org>.  Create new
	section for translators.  Add Benoît there too.

2005-08-23  Nathaniel Smith  <njs@pobox.com>

	* commands.cc: N_("") -> "".

2005-08-23  Nathaniel Smith  <njs@pobox.com>

	* commands.cc: Make all CMD() calls use N_() instead of _().
	(commands): Insert _() everywhere usage strings are used.  This is
	icky.

2005-08-23  Nathaniel Smith  <njs@pobox.com>

	* keys.cc (get_passphrase): Put back trailing ": " removed in
	recent i18n changes.

2005-08-23  Benoît Dejean  <benoit@placenet.org>

	* change_set.cc (dump_change_set): boost::format instead of F.
	* commands.cc (get_log_message, notify_if_multiple_heads,
	complete, CMD(attr)): Marked some strings for i18n. Replaced a
	multiline string by prefix_lines_with(). Merged strings.
	* diff_patch.cc (merge_provider::try_to_merge_files): Merged
	strings.
	* i18n.h: N_() stands for gettext_noop(), not plural.
	* keys.cc (get_passphrase): Fixed string surgery.
	* netsync.cc: i18nized tickers' labels. Added xgettext comment
	as tickers do not play well with multibytes characters (like é).
	(session::analyze_attachment): Fixed string surgery.
	(session::process_hello_cmd): Merged many strings.
	(session::process_data_cmd): Removed some leading/trailing
	whitespaces.
	* sanity.cc: Marked error prefixes for i18n.
	* ui.cc (tick_write_count::write_ticks): Reworked and fixed
	surgery. Merged some strings.

2005-08-23  Benoît Dejean  <benoit@placenet.org>

	* commands.cc (CMD*): _("") -> "" as _("") returns the PO
	header.

2005-08-23  Benoît Dejean  <benoit@placenet.org>

	* transforms.cc (check_idna_encoding): No i18n for unittests.

2005-08-23  Benoît Dejean  <benoit@placenet.org>

	* change_set.cc (dump_change_set): boost::format instead of F.
	* commands.cc (get_log_message, notify_if_multiple_heads,
	complete, CMD(attr)): Marked some strings for i18n. Replaced a
	multiline string by prefix_lines_with(). Merged strings.
	* diff_patch.cc (merge_provider::try_to_merge_files): Merged
	strings.
	* i18n.h: N_() stands for gettext_noop(), not plural.
	* keys.cc (get_passphrase): Fixed string surgery.
	* netsync.cc: i18nized tickers' labels. Added xgettext comment
	as tickers do not play well with multibytes characters (like é).
	(session::analyze_attachment): Fixed string surgery.
	(session::process_hello_cmd): Merged many strings.
	(session::process_data_cmd): Removed some leading/trailing
	whitespaces.
	* sanity.cc: Marked error prefixes for i18n.
	* ui.cc (tick_write_count::write_ticks): Reworked and fixed
	surgery. Merged some strings.

2005-08-23  Benoît Dejean  <benoit@placenet.org>

	* netcmd.cc (test_netcmd_functions): Don't translate unittest
	strings.
	* rcs_import.cc (cvs_commit::cvs_commit):
	* database.cc (version_cache::put):
	* lua.cc (dump_stack): boost::format vs. F for strings that are
	not messages.

2005-08-23  Benoît Dejean  <benoit@placenet.org>

	* xdelta.cc: Don't translate unittest strings.

2005-08-23  Matthew Gregan  <kinetik@orcon.net.nz>

	* monotone.texi: Bring 'update' syntax up to date.

2005-08-23  Nathaniel Smith  <njs@pobox.com>

	* tests/t_diff_external.at: --diff-args without --external is an
	error.
	* commands.cc (diff): Likewise.

2005-08-22  Nathaniel Smith  <njs@pobox.com>

	* contrib/ciabot_monotone.py (send_change_for): Handle author
	names with spaces in.

2005-08-22  Matt Johnston  <matt@ucc.asn.au>

	* HACKING: change the vim modeline to something that seems to work
	better.

2005-08-23  Olivier Andrieu  <oliv__a@users.sourceforge.net>

	* contrib/monotone.el: When running monotone commands, re-use
	*monotone* buffers. Make the "status" command use the prefix
	argument. Make the "tree"-restricted commands work in dired
	buffers. Add the "--no-merges" option in the log command. Various
	other innocuous changes.

2005-08-22  Nathaniel Smith  <njs@pobox.com>

	* mt_version.cc (print_full_version): Typo.

2005-08-22  Nathaniel Smith  <njs@pobox.com>

	* mt_version.cc: Include sanity.hh.

2005-08-22  Nathaniel Smith  <njs@pobox.com>

	* netsync.cc (process_error_cmd, run_netsync_protocol): Remove
	some newlines to avoid translation noise.

2005-08-22  Nathaniel Smith  <njs@pobox.com>

	* po/LINGUAS, po/ja.po: Remove ja translation again, it seems to
	be corrupt.

2005-08-22  Nathaniel Smith  <njs@pobox.com>

	* commands.cc (update): Don't use F() to indent things.
	
2005-08-22  Nathaniel Smith  <njs@pobox.com>

	* commands.cc (dump_diffs): Don't use F() to create diff headers.
	(commands::process): Put '' in the log message to make Benoît
	Dejean happy ;-).
	
2005-08-22  Nathaniel Smith  <njs@pobox.com>

	* po/LINGUAS, po/ja.po: Add Japanese translation by Satoru SATOH.
	
2005-08-20  Benoît Dejean  <benoit@placenet.org>

	* po/monotone.pot: Remove from version control.
	* po/POTFILES.skip: New file.
	* po/fr.po: French translation (initial version).
	* po/LINGUAS: Add fr.
	
2005-08-22  Nathaniel Smith  <njs@pobox.com>

	* commands.cc (read): Use FP (thanks to Benoît Dejean for
	catch).
	* mt_version.cc (print_version, print_full_version): Mark more
	strings for i18n (also thanks to Benoît Dejean).
	
2005-08-22  Nathaniel Smith  <njs@pobox.com>

	* commands.cc (commands): Revert previous changes, xgettext is
	buggy.
	Mark every CMD() string argument with _().
	* i18n.h, Makefile.am: New file.
	* sanity.hh: Include it.
	* po/Makevars (XGETTEXT_OPTIONS): Learn about _() and N_() as
	markers.

2005-08-22  Nathaniel Smith  <njs@pobox.com>

	* commands.cc (commands): Oops, can't call gettext on a
	std::string...

2005-08-22  Nathaniel Smith  <njs@pobox.com>

	* monotone.cc (coptions, options): Use gettext_noop to mark usage
	strings for i18n.
	* commands.cc (commands): gettextify command descriptions
	* po/Makevars (XGETTEXT_OPTIONS): Include the 2nd, 3rd, and 4th
	arguments to CMD macro as translatedable strings.

2005-08-22  Nathaniel Smith  <njs@pobox.com>

	* database.cc: Replace a bunch of F()'s by boost::format's,
	because F is only for strings displayed to user.

2005-08-22  Nathaniel Smith  <njs@pobox.com>

	* po/Makevars (XGETTEXT_OPTIONS): Extract FP'ed strings.

2005-08-22  Nathaniel Smith  <njs@pobox.com>

	* sanity.hh (FP): New macro.  Usage:
	FP("frobbed %i bar", "frobbed %s bars", num_bars) % num_bars

2005-08-22  Richard Levitte  <richard@levitte.org>

	* contrib/monotone-import.pl: When temporarly touching files that
	have disappeared since last import, don't forget to create
	intermediary directories as well (and to remove them later on).
	Make sure all file arguments are quoted.  Finally, pick up the
	newly created revision by reading MT/revision instead of relying
	on backquotes working.
	Notofication and initial correction submitted by
	BigFish <bigfische@gmail.com>.

2005-08-20  Matthew Gregan  <kinetik@orcon.net.nz>

	* revision.hh: Delete doubled line of text in comment.

2005-08-20  Benoît Dejean  <benoit@placenet.org>

	* monotone.cc (cpp_main): setlocale(LC_ALL).
	* commands.cc (dropkey): Unify warning into a single string.

2005-08-20  Nathaniel Smith  <njs@codesourcery.com>

	* contrib/monoprof.sh (test_commit): Kernel tarball unpacks to
	linux-$KVER/, not $KVER/.

2005-08-19  Nathaniel Smith  <njs@codesourcery.com>

	* contrib/monoprof.sh (SETUP): Put netsync hooks in the default
	hook file.

2005-08-19  Nathaniel Smith  <njs@codesourcery.com>

	* contrib/monoprof.sh: Give a sensible error message if $DATADIR
	doesn't exist.

2005-08-20  Matt Johnston  <matt@ucc.asn.au>

	* database.cc (put_revision): uncomment check_sane_history call
	(was accidentally committed commented out)

2005-08-19  Nathaniel Smith  <njs@codesourcery.com>

	* monotone.texi (Tutorial): Tweak wording, use --db at more
	appropriate places.

2005-08-19  Matthew Gregan  <kinetik@orcon.net.nz>

	* tests/t_crlf.at: Adjust expected line count to accomodate diff
	output change.
	* commands.cc (CMD(diff)): Include base revision ID in diff output
	header when diffing against working copy.  Useful to identify what
	revision a patch was created against.
	* std_hooks.lua (ignore_file): Ignore Visual SourceSafe junk.

2005-08-18  Timothy Brownawell  <tbrownaw@gmail.com>

	* std_hooks.lua: accept_testresult_change now only cares about
	testresults listed in MT/wanted-testresults

2005-08-18  Matthew Gregan  <kinetik@orcon.net.nz>

	* INSTALL: Remove outdated references to configure options and
	Solaris build workarounds.
	* configure.ac: Lower gettext requirement from 0.12.1 to 0.11.5.

2005-08-17  Timothy Brownawell  <tbrownaw@gmail.com>

	* sanity.cc (gasp()): When catching an error from dumping a MM'd
	variable, do not discard output generated prior to the error. This
	way, at least the header line (function name, file, line no.) is
	printed.
	* change_set.cc: write_insane_change_set: new function to write a
	change set without sanity checking it, now used by dump().

2005-08-17  Patrick Mauritz  <oxygene@studentenbude.ath.cx>

	* unix/process.cc: missing include
	* m4/fexceptions.m4, configure.ac, Makefile.am: remove hardcoded
	-fexceptions in CFLAGS and add it only if compiler doesn't freak
	out.

2005-08-17  Nathaniel Smith  <njs@pobox.com>

	* work.cc (build_additions): Tweak wording.

2005-08-17  Nathaniel Smith  <njs@pobox.com>

	* netsync.cc: Add IANA port assignment to the todo list.

2005-08-17  Nathaniel Smith  <njs@pobox.com>

	* unix/process.cc (make_executable): Open the fd read-only, avoids
	problems with read-only files, and a writeable fd doesn't seem to
	be necessary to change permission bits.

2005-08-17  Nathaniel Smith  <njs@pobox.com>

	* unix/process.cc (is_executable, make_executable): When reporting
	an error in a syscall, include the actual error message.

2005-08-17  Nathaniel Smith  <njs@pobox.com>

	* lua.cc (dump_stack): New function.
	(Lua::fail): New method; use above.
	(get, get_fn, get_tab, get_str, get_num, get_bool, extract_str)
	(extract_int, extract_double, extract_bool, begin, next, pop): Use
	it, to give better logging.
	
2005-08-17  Nathaniel Smith  <njs@pobox.com>

	* Makefile.am (lib3rdparty_a_CFLAGS): Build 3rd party C code with
	-fexceptions.

2005-08-17  Matthew Gregan  <kinetik@orcon.net.nz>

	* win32/process.cc: Slightly smarter argv->cmdline munging.
	* std_hooks.lua: Merge hooks for TortoiseMerge (part of
	TortoiseSVN).

2005-08-17  Nathaniel Smith  <njs@pobox.com>

	* lua.cc (lua_hooks): Re-enable panic thrower, we no longer
	support Lua 4.

2005-08-16  Nathaniel Smith  <njs@pobox.com>

	* netsync.cc: Add more netsync todos.

2005-08-15  Nathaniel Smith  <njs@pobox.com>

	* tests/t_explicit_merge_with_anc.at: New test.
	* testsuite.at: Add it.

2005-08-15  Nathaniel Smith  <njs@pobox.com>

	* tests/t_log_brief.at: New test.
	* testsuite.at: Add it.

2005-08-15  Nathaniel Smith  <njs@pobox.com>

	* commands.cc (fcommit): Remove.  This command has never been
	documented, tested, or maintained; it also doesn't avoid the use
	of temporary files (which was supposed to be its purpose).  Has it
	ever actually been used...?
	
2005-08-15  Nathaniel Smith  <njs@pobox.com>

	* lua.cc (hook_init_attributes): Do more logging; use begin()
	instead of starting iteration by hand.

2005-08-15  Patrick Mauritz  <oxygene@studentenbude.ath.cx>

	* testsuite.at, tests/*.at: make testsuite less demanding:
	- QGREP() and QEGREP() provide a portable [e]grep -q
	- export FOO=bar -> FOO=bar; export FOO
	- tail -n $x -> TAIL($x) with appropriate macro

2005-08-15  Patrick Mauritz  <oxygene@studentenbude.ath.cx>

	* m4/typeof.m4: new test, looks if compiler knows the typeof()
	extension
	* configure.ac: use it
	* sanity.hh: use the test, and boost's abstraction over
	__PRETTY_FUNCTION__ and similar pseudo-macros

2005-08-15  Patrick Mauritz  <oxygene@studentenbude.ath.cx>

	* configure.ac (BOOST_FIX_VERSION): only apply that fix on gcc.

2005-08-14  Nathaniel Smith  <njs@pobox.com>

	* configure.ac (BOOST_VERSION_CHECK, BOOST_FIX_VERSION): Fix for
	cross-compilation.  (Thanks to John Bowler <jbowler@acm.org>.)

2005-08-14  Matthew Gregan  <kinetik@orcon.net.nz>

	* testsuite.at: Don't use agraph.
	* Makefile.am: Minor cleanups.

2005-08-13  Patrick Mauritz  <oxygene@studentenbude.ath.cx>

	* botan/gzip.cpp, botan/mutex.cpp: c functions via c* headers need
	std:: prefix

2005-08-13  Patrick Mauritz  <oxygene@studentenbude.ath.cx>

	* schema_migration.cc (lowercase): it's only used for processing sha1
	values whos size we know: make array size constant
	* transforms.cc (encode_hexenc, decode_hexenc): they have to work with
	all kinds of string sizes, so at least make them nicer by using
	boost::scoped_array

2005-08-13  Patrick Mauritz  <oxygene@studentenbude.ath.cx>

	* revision.cc: make copy constructor of revision_set behave like
	normal constructor in case it's copying a freshly created object

2005-08-13  Nathaniel Smith  <njs@pobox.com>

	* testsuite.at: Use SEGV to kill netsync servers, in hopes it will
	give better coverage information.

2005-08-13  Julio M. Merino Vidal  <jmmv@menta.net>

	* configure.ac: Remove an obsolete check to see if SQLite was
	bundled or not, because the bundled version has been used
	exclusively for quite some time.

2005-08-13  Julio M. Merino Vidal  <jmmv@menta.net>

	* database_check.cc: Remove trailing newline from error messages
	when embedding them inside other strings, so that the trailing
	closing parenthesis is printed correctly.

2005-08-13  Julio M. Merino Vidal  <jmmv@menta.net>

	* configure.ac: Add '-mt' as another possible suffix to detect the
	Boost libraries.  It's very common when these libraries are built
	with the "native naming layout".

2005-08-13  Nathaniel Smith  <njs@pobox.com>

	* monotone.1, monotone.texi: Don't mention agraph.
	* tests/t_netsync_repeated.at: Don't use agraph.
	* tests/t_netsync_unrelated.at: Likewise.

2005-08-13  Nathaniel Smith  <njs@pobox.com>

	* commands.cc (agraph): Remove.

2005-08-13  Nathaniel Smith  <njs@pobox.com>

	* tests/t_commit_log_writeback.at: New test.
	* testsuite.at: Add it.

2005-08-12  Nathaniel Smith  <njs@pobox.com>

	* commands.cc (commit): When user uses --message or
	--message-file, don't require non-empty logs, and don't write out
	message to MT/log.  (This makes re-running a 'commit -m foo'
	command line until it works possible; otherwise the second try
	will get a 'MT/log non-empty and -m supplied' error.)

2005-08-11  Nathaniel Smith  <njs@pobox.com>

	* netsync.cc: Add a list of ideas for improvement that will break
	network compatibility and thus perhaps should go together.

2005-08-11  Nathaniel Smith  <njs@pobox.com>

	* tests/t_commit_message_file.at: Un-double file contents.

2005-08-11  Nathaniel Smith  <njs@pobox.com>

	* lua.cc (ok, extract_str, extract_int, extract_double)
	(extract_bool): Add more logging.

2005-08-11  Patrick Mauritz <oxygene@studentenbude.ath.cx>

	* INSTALL: remove section about crypto++ on solaris
	* config.rpath, mkinstalldirs, po/Makefile.in.in,
	  various files in m4, ABOUT-NLS:
	  remove as they're autogenerated
	* hash_map.hh, m4/gnucxxhashmap.m4, m4/stlporthashmap.m4:
	  new files, abstraction over hash_map differences in STL impls.
	* m4/externtemplate.m4: new file, check if compiler is happy
	  with "extern template"
	* configure.ac: hook up the new autoconf tests
	* Makefile.am: remove -Wall
	* botan/gzip.cpp, botan/mutex.cpp: add includes
	* constants.*: move values to .hh if used for array sizes
	* interner.hh, xdelta.cc: use hash_map.hh
	* merkle_tree.cc, unix/inodeprint.cc: make array size truly
	  constant 
	* sanity.hh: work-around for missing typeof() and
	  __PRETTY_FUNCTIONS on non-gcc compilers
	* schema_migration.cc, transforms.cc: moved dynamically
	  initialized array to heap
	* transforms.hh, vocab.hh: use externtemplate autoconf test

2005-08-10  Matthew Gregan  <kinetik@orcon.net.nz>

	* monotone.spec: include zlib-devel and texinfo as build
	requirements, zlib as a runtime requirement.

2005-08-09  Eric Anderson  <anderse-monotone@cello.hpl.hp.com>

	* tests/perf-test.sh: A repeatable performance test harness
	* tests/parse-accounting.pl: A script that parses the accounting
	output into a nice tabular format

2005-08-09  Eric Anderson  <anderse-monotone@cello.hpl.hp.com>
 
	* Changes to significantly improve network pull performance
	* string_queue.hh: created to store pending data and allow for
	efficient removal from the front.  The string queue automatically
	reduces its buffer size if it is very empty.  	
	* hmac.{cc,hh}: Add in a version of chained_hmac::process that can
	operate on a string_queue for use during read.
	* netcmd.{cc,hh}: update netcmd::read to use a string_queue rather
	than a string, update all the regression tests also.  This required
	the somewhat ugly creation of a read_string function because the
	netcmd read and write functions are no longer using the same type.
	* netio.hh: introduce functions for operating on a string_queue. They
	are identical to the equivalent string functions except for the type
	of the argument.
	* netsync.cc: Use a string_queue rather than a string for storing the 
	input and output buffers.

	* string_queue.cc: unit tests (Matt Johnston)

2005-08-09  Richard Li  <richardl@redhat.com>

	* std_hooks.lua (merge2, merge3): explain a little better why
	monotone can't find a merge command.

2005-08-09  Nathaniel Smith  <njs@pobox.com>

	* commands.cc (update): Fix helpful error message to suggest
	_current_ commandline syntax.

2005-08-09  Olivier Andrieu  <oliv__a@users.sourceforge.net>

	* contrib/monotone.el: a couple of fixes spotted by the compiler
	* Changelog, contrib/colorize: utf8ize

2005-08-09  Nathaniel Smith  <njs@pobox.com>

	* NEWS: Put a time in.
	* po/monotone.pot: Regenerate.
	
2005-08-08  Nathaniel Smith  <njs@pobox.com>

	* configure.ac, monotone.spec, debian/changelog:
	* win32/monotone.iss: Bump version number.

2005-08-08  Nathaniel Smith  <njs@pobox.com>

	* UPGRADE: Fix title.
	* NEWS: Add --lca.

2005-08-08  Nathaniel Smith  <njs@pobox.com>

	* commands.cc (merge, propagate): Take --lca.
	* options.hh: Add OPT_LCA.
	* monotone.cc (coptions, cpp_main): Support it it.
	* app_state.{hh,cc} (app_state::usa_lca): New variable.
	* revision.cc (find_common_ancestor_for_merge): Use LCA if user
	passed --lca.
	* tests/t_merge_lca.at: New test.
	* testsuite.at: Add it.
	* monotone.texi (Tree): Document --lca.
	
2005-08-08  Nathaniel Smith  <njs@pobox.com>

	* NEWS: First-pass for 0.22 release.
	* UPGRADE: Likewise.

2005-08-08  Nathaniel Smith  <njs@pobox.com>

	* Makefile.am (BOTAN_SOURCES): Add botan headers.
	* po/monotone.pot: Regenerate.

2005-08-07  Nathaniel Smith  <njs@pobox.com>

	* netsync.cc (rebuild_merkle_trees, insert_with_parents): Make a
	ticker for added revisions, since traversing the tree to pull in
	ancestors causes a noticeable pause before the cert/key tickers
	start up.
	(insert_with_parents): Also simplify logic.

2005-08-07  Nathaniel Smith  <njs@pobox.com>

	* commands.cc (pull): Clarify what the "doing anonymous pull"
	message means and what you might do about it.

2005-08-07  Nathaniel Smith  <njs@pobox.com>

	* monotone.texi (Network Service, Hooks): Document
	get_netsync_read_permitted as getting a nil value on anonymous
	connects.
	* lua.{cc.hh} (hook_get_netsync_anonymous_read_permitted):
	Remove. Replace with 1-argument version of
	hook_get_netsync_write_permitted.
	* netsync.cc (process_anonymous_cmd): Update.
	* tests/t_netsync_permissions.at: Likewise.

2005-08-07  Matthew Gregan  <kinetik@orcon.net.nz>

	* botan/{data_snk,es_file}.cpp: Open fstreams in binary mode.
	These changes, plus the same change for data_src.cpp and
	es_ftw.cpp, have been sent upstream.

2005-08-05  Nathaniel Smith  <njs@pobox.com>

	* commands.cc (commit): Write out the log message to MT/log
	_after_ making sure it's non-empty.
	* tests/t_commit_cancelled.at: New test.
	* testsuite.at: Add it.
	
2005-08-04  Nathaniel Smith  <njs@pobox.com>

	* netsync.cc (rebuild_merkle_trees): Typo.

2005-08-04  Nathaniel Smith  <njs@pobox.com>

	* netsync.cc (rebuild_merkle_trees): Tweak message ("rebuilding
	merkle trees" does not mean anything to J. Random User...)

2005-08-04  Nathaniel Smith  <njs@pobox.com>

	* manifest.cc (build_restricted_manifest_map): In 'missing files'
	error message, explain how to recover.

2005-08-03  Nathaniel Smith  <njs@pobox.com>

	* testsuite.at (NETSYNC_ADDRESS): New macro.
	(NETSYNC_SERVE_N_START, NETSYNC_SERVE_START)
	(NETSYNC_CLIENT_N_RUN): Use it.
	
	* tests/t_netsync_checks_server_key.at: Make sure can unset the
	known-servers entry.

2005-08-03  Matthew A. Nicholson  <matt@matt-land.com>

	* std_hooks.lua (get_preferred_merge2_command)
	(get_preferred_merge3_command): Provide more information on how to
	use vim as merge tool.

2005-08-03  graydon hoare  <graydon@pobox.com>

	* unix/process.cc (make_executable): Fix race, set user/group/other.

2005-08-03  Matthew Gregan  <kinetik@orcon.net.nz>

	* botan/data_src.cpp (DataSource_Stream::DataSourceStream): Open
	fstream as binary file.

2005-08-03  Matthew Gregan  <kinetik@orcon.net.nz>

	* win32/inodeprint.cc: Botan changes.  Also, hash individual
	FileTime structure members rather than the entire structure.
	* keys.cc: Add explicit 'using' for Botan::byte.
	* botan/es_win32.{cpp,h}: Add missing files.
	* Makefile.am: Enable entropy collection via CryptoAPI and Win32
	API.

2005-08-02  Matt Johnston  <matt@ucc.asn.au>

	* botan/gzip.cpp: forgot to commit some semicolons

2005-08-02  Matt Johnston  <matt@ucc.asn.au>

	* botan/gzip.{cpp,h}: rearranged the code to be clearer.

2005-08-01  Nathaniel Smith  <njs@pobox.com>

	* netsync.cc (get_branches): Remove warning when there are no
	branches.

2005-07-29  Nathaniel Smith  <njs@pobox.com>

	* globish.cc (matcher::operator()): Log what's happening.
	(checked_globish_to_regex_test): Fix previously added test.

2005-07-29  Nathaniel Smith  <njs@pobox.com>

	* globish.cc (checked_globish_to_regex_test): Add another test for
	quoted characters.

2005-07-28  Nathaniel Smith  <njs@pobox.com>

	* update.cc (calculate_update_set): Only include current rev in
	update set if it is an acceptable candidate.
	* commands.cc (update): Clarify error message in this case.
	* tests/t_update_branch.at: Update accordingly.

2005-07-28  Matthew Gregan  <kinetik@orcon.net.nz>

	* monotone.spec: Require boost >= 1.32.

2005-07-27  Matthew Gregan  <kinetik@orcon.net.nz>

	* tests/t_merge_add_del.at: 'drop' does not take a branch (test
	now fails in expected place).
	* tests/t_merge_add_rename_add.at: New test.
	* testsuite.at: Add it.

2005-07-27  Nathaniel Smith  <njs@pobox.com>

	* tests/t_update_branch.at: New test.
	* testsuite.at: Add it.
	(REVERT_TO): Do not preserve MT/options file (can setup invalid
	branch).
	* app_state.cc (make_branch_sticky): Call write_options when
	already have a working copy.
	* commands.cc (update): Call make_branch_sticky at appropriate
	time.

2005-07-27  Nathaniel Smith  <njs@pobox.com>
	
	* commands.cc: ALIAS(mv, rename).  ALIAS(rm, drop).

2005-07-26  Nathaniel Smith  <njs@pobox.com>

	* change_set.cc (dump): Add state_renumbering dumper.
	(merge_disjoint_analyses): Add MM().

2005-07-26  Nathaniel Smith  <njs@pobox.com>

	* change_set.cc (dump): Add path_analysis dumper.
	(merge_change_sets): Add more MM()s.

2005-07-26  Nathaniel Smith  <njs@pobox.com>

	* change_set.cc (dump): Add path_state dumper.
	(sanity_check_path_state): Add MM().

2005-07-26  Richard Levitte  <richard@levitte.org>

	* revision.cc (check_sane_history): Convert tabs to the
	appropriate amount of spaces.

2005-07-26  Richard Levitte  <richard@levitte.org>

	* sanity.hh, revision.cc (check_sane_history),
	change_set.cc (concatenate_change_sets, merge_change_sets,
	invert_change_set): Because boost currently uses the symbol M, we
	have a clash.  Therefore, let's rename M to MM, for now.

2005-07-26  Richard Levitte  <richard@levitte.org>

	* commands.cc (CMD(privkey)): Change so both the public and
	private key are printed.

	* tests/t_dropkey_2.at, tests/t_lua_privkey.at: Adapt to the new
	private key format.

2005-07-24  Nathaniel Smith  <njs@pobox.com>

	* sanity.cc (MusingI, ~MusingI): No-op when already in the middle
	of dumping.

2005-07-25  Matthew Gregan  <kinetik@orcon.net.nz>

	* Makefile.am, configure.ac: Remove BUNDLED_{LUA,SQLITE} tests and
	clarify the comment for popt.  Using external versions of these
	tools didn't work anyway, so there's no point giving the
	impression that it might.

2005-07-24  Nathaniel Smith  <njs@pobox.com>

	* sanity.cc (gasp): Handle the possibility of multiple valid calls
	to gasp(), 'db check' can trigger multiple invariants without
	dying.

2005-07-24  Nathaniel Smith  <njs@pobox.com>

	* sanity.{hh,cc} (sanity::already_dumping, gasp): Don't let gasp
	be called recursively, in case a dump triggers an invariant.

2005-07-24  Nathaniel Smith  <njs@pobox.com>

	* sanity.cc (gasp): Make more robust against new errors triggered
	during error unwind.  (write_change_set in particular likes to
	blow up when handling in invalid change_set.)

2005-07-24  Nathaniel Smith  <njs@pobox.com>

	* change_set.cc (merge_change_sets, check_sane)
	(concatenate_change_sets, invert_change_set): Add M()s.

2005-07-24  Nathaniel Smith  <njs@pobox.com>

	* sanity.{hh,cc} (dump): Remove templated version, add std::string
	version.
	* vocab.{hh,cc} (dump): Add ATOMIC/DECORATE/ENCODING dumpers.
	* change_set.{hh,cc} (dump): Add change_set dumper.
	* manifest.{hh,cc} (dump): Add manifest_map dumper.
	* revision.cc (check_sane_history): Add some M()s.

2005-07-24  Nathaniel Smith  <njs@pobox.com>

	* sanity.hh (class Musing, gasp, dump): Actually, take a
	std::string instead of a std::ostream; fits our idioms better.

2005-07-24  Nathaniel Smith  <njs@pobox.com>

	* sanity.cc (log, progress, warning): Append '\n' to strings when
	necessary.
	(gasp): Save string properly.
	(M): Apply black magic.  Now works correctly.
	(dump): Write newline.

2005-07-24  Nathaniel Smith  <njs@pobox.com>

	* sanity.hh (dump): Add a default 'dump' implementation for all
	<<able objects.

2005-07-24  Nathaniel Smith  <njs@pobox.com>

	* constants.{cc,hh} (default_terminal_width): New constant.
	* ui.cc (guess_terminal_width): Use it.

2005-07-24  Nathaniel Smith  <njs@pobox.com>

	* diff_patch.cc (unidiff_append_test): Fix typo.

2005-07-24  Nathaniel Smith  <njs@pobox.com>

	* tests/t_annotate_no_rev.at: New test.
	* testsuite.at: Add it.
	
2005-07-24  Nathaniel Smith  <njs@pobox.com>

	* sanity.{hh,cc} (sanity, dump_buffer, invariant_failure)
	(index_failure,	MusingI, Musing, M): Implement macro M(), for
	'musing', which marks data that monotone was musing over when an
	invariant tripped.
	* Makefile.am (MOST_SOURCES): Fix spacing.

2005-07-23  Nathaniel Smith  <njs@pobox.com>

	* ui.{hh,cc} (guess_terminal_width): New function.
	(tick_write_dot::chars_on_line): Make unsigned to quiet gcc warning.
	(tick_write_dot::write_ticks): Use guess_terminal_width.
	* commands.cc (dump_diffs): Take full responsibility for printing
	=== lines, and use guess_terminal_width.
	* diff_patch.cc (make_diff): Don't print === lines.
	(unidiff_append_test): Adjust accordingly.

2005-07-23  Matthew Gregan  <kinetik@orcon.net.nz>

	* commands.cc (CMD(annotate)): Check for a valid revision before
	trying to fetch it from the database.
	* lua/lundump.[ch], lua/ldump.c: Rename VERSION and VERSION0 to
	LUA_DUMP_VERSION and LUA_DUMP_VERSION0 to avoid clashes with
	VERSION from config.h.

2005-07-22  Nathaniel Smith  <njs@pobox.com>

	* monotone.texi (Committing Work): Remove discussion of manifests.

2005-07-20  Nathaniel Smith  <njs@pobox.com>

	* netsync.cc (rebuild_merkle_trees): Make 'including branch'
	message L() instead of P(); it's nice information, but too much to
	be useful with large databases.

2005-07-22  Matt Johnston  <matt@ucc.asn.au>

	* database_check.cc: check that revisions and manifests
	are normalised to the same for that they would be written as.
	* tests/t_database_check_normalized.at: a test for it.
	* testsuite.at: add it.

2005-07-21  Richard Levitte  <richard@levitte.org>

	* contrib/monotone-import.pl: Now uses the given tag.

2005-07-20  Marcel van der Boom  <marcel@hsdev.com>

	* database.{cc,hh} (get_branches): New method.
	* commands.cc (ls_branches): Use it.
	* netsync.cc (get_branches): Likewise.
	* tests/t_ls_branches.at: New test.
	* testsuite.at: Add it.
	
2005-07-20  Nathaniel Smith  <njs@pobox.com>

	* commands.cc (db): Rename kill_branch_locally to
	kill_branch_certs_locally.
	* tests/t_db_kill_branch_locally.at: Rename to...
	* tests/t_db_kill_branch_certs_locally.at: ...this.  Update.
	* testsuite.at: Update.
	* monotone.texi (Database): Update.

2005-07-19  Nathaniel Smith  <njs@pobox.com>

	* schema_migration.cc (migrator::migrate): Add a check for schemas
	that are just... wrong.
	* tests/t_migrate_broken_schema.at: New test.

2005-07-19  Nathaniel Smith  <njs@pobox.com>

	* netcmd.cc (read): Make the bad HMAC error message clearer.

2005-07-19  Matthew Gregan  <kinetik@orcon.net.nz>

	* tests/t_diff_external.at: Canonicalise output for Win32.

2005-07-18  Nathaniel Smith  <njs@pobox.com>

	* keys.cc (get_passphrase): Do still error out if they keep typing
	empty passphrases.

2005-07-18  Richard Levitte  <richard@levitte.org>

	* database.cc: Move the inclusion of stdarg.h...
	* database.hh: ... here.

2005-07-18  Matt Johnston  <matt@ucc.asn.au>

	* keys.cc (get_passphrase): don't bomb out if they type an empty passphrase.

2005-07-18  Patrick Mauritz  <oxygene@studentenbude.ath.cx>

	* work.cc, manifest.cc: Remove 'using namespace boost'.

2005-07-18  Nathaniel Smith  <njs@pobox.com>

	* netsync.cc (received_items): New instance variable.
	(session::session): Initialize it.
	(note_item_arrived): Maintain it.
	(item_request_outstanding): Rename it to...
	(item_already_received): ...this, and have it check both
	outstanding and fulfilled requests.
	(queue_send_data_cmd, queue_send_delta_cmd): Call it via new
	name.
	
	Hopefully this will eliminate cases where "revs in" is larger than
	"revs written".
	
2005-07-17  Nathaniel Smith  <njs@pobox.com>

	* constants.cc (legal_key_name_bytes): Allow + and _ to appear in
	key names.

2005-07-17  Nathaniel Smith  <njs@pobox.com>

	* ui.{cc,hh} (tick_write_dot::write_ticks): Start a new line when
	too many dots have been written.
	* netsync.cc (process_refine_cmd): Add comment noting a possible
	optimization regarding subtree refinement.

2005-07-17  Nathaniel Smith  <njs@pobox.com>

	* configure.ac, win32/monotone.iss, monotone.spec:
	* debian/changelog: Bump version numbers to 0.21.
	* NEWS: Commit to a timestamp.

2005-07-17  Nathaniel Smith  <njs@pobox.com>

	* NEWS: Add diff changes, more tweaking.
	* UPGRADE: Update for 0.21.
	* AUTHORS: Add Vladimir Vukicevic.

2005-07-18  Matt Johnston  <matt@ucc.asn.au>

	* netsync.cc: merge fixup
	* botan/pipe_rw.cpp (read_all_as_string): make it smarter and faster

2005-07-18  Matt Johnston  <matt@ucc.asn.au>

	* botan/sha160.{cpp,h}: new faster sha160 implementation from Jack Lloyd
	and Kaushik Veeraraghavan.

2005-07-17  Nathaniel Smith  <njs@pobox.com>

	* tests/t_diff_external.at: New test.
	* testsuite.at: Add it.

2005-07-17  Nathaniel Smith  <njs@pobox.com>

	* monotone.texi (Restrictions): diff -r -r does accept
	restrictions now.
	(CVS Phrasebook): Clarify diff section.
	(Informative): Document diff [--unified|--context|--external],
	--diff-args.

2005-07-17  Nathaniel Smith  <njs@pobox.com>

	* app_state.{cc,hh}: Record whether --diff-args was passed, not
	just a string value.
	* lua.{cc,hh} (hook_external_diff): Take a diff_args_provided
	variable.
	* commands.cc (do_external_diff): Pass it.

2005-07-17  Nathaniel Smith  <njs@pobox.com>

	* std_hooks.lua (external_diff_default_args): New variable.
	(external_diff): Use it as a default, and use user-provided
	diff_args otherwise.
	* monotone.texi (Hooks): Document this.

2005-07-16  Vladimir Vukicevic  <vladimirv@gmail.com>

	* lua.{cc,hh} (hook_external_diff): New hook.
	* std_hooks.lua (external_diff): Add default definition.
	* monotone.texi (Hooks): Document external_diff hook.
	* app_state.{cc,hh}, options.hh, monotone.cc: Add --context,
	--external, --unified, --diff-args options.
	* commands.cc (do_external_diff): New function.
	(dump_diffs): Put a == line between each file's diffs.
	Pass file_ids of pre- and post-states to make_diff.
	(diff): Take new options.
	(cdiff): Remove.
	* diff_patch.{cc,hh} (make_diff): Print file ids in diff file
	headers.
	(unidiff_append_test): Update.
	(enum diff_type): Move to...
	* vocab.hh: ...here.
	* tests/t_restrictions.at, tests/t_crlf.at: Update.

2005-07-16  Nathaniel Smith  <njs@pobox.com>

	* manifest.cc (build_restricted_manifest_map): Remove doubled
	comment.

2005-07-16  Nathaniel Smith  <njs@pobox.com>

	* NEWS: Mention need for 'db migrate'.

2005-07-17  Matthew Gregan  <kinetik@orcon.net.nz>

	* lua/*: Import Lua 5.0.2 from upstream.
	* lua/*: Fix up CVS $Id$ tags, which appear to have been trashed
	since monotone existed in CVS.

2005-07-16  Nathaniel Smith  <njs@pobox.com>

	* NEWS: Update for 0.21.

2005-07-16  Nathaniel Smith  <njs@pobox.com>

	* database.cc (assert_sqlite3_ok): Remove dead function.
	
2005-07-16  Nathaniel Smith  <njs@pobox.com>

	* app_state.cc (require_working_copy): Oops, make it compile.

2005-07-16  Nathaniel Smith  <njs@pobox.com>

	* app_state.{cc,hh} (require_working_copy): Take an optional
	argument to give more details about why a working copy was
	required.
	* commands.cc (log): Give said details.

2005-07-16  Nathaniel Smith  <njs@pobox.com>

	* monotone.texi (CVS Phrasebook): Include 'log'.

2005-07-16  Nathaniel Smith  <njs@pobox.com>

	* monotone.texi (Selectors): Document use of globs.
	* tests/t_selector_globbing.at: New test.
	* testsuite.at: Add it.
	
2005-07-16  Jordan Breeding  <jordan.breeding@mac.com>

	* database.cc (selector_to_certname): Make 't:' selector match
	exactly by default as well.

2005-06-25  Brian Downing <bdowning@lavos.net>

	* database.cc (selector_to_certname, complete): Makes 'b:'
	selector be interpreted as a glob instead of as a partial string
	match.
	
2005-07-16  Nathaniel Smith  <njs@pobox.com>

	* netsync.cc: Revert accidentally committed changes.

2005-07-16  Nathaniel Smith  <njs@pobox.com>

	* ChangeLog: Fix formatting.

2005-07-15  Matt Johnston  <matt@ucc.asn.au>

	* netsync.cc (rebuild_merkle_trees): bad_branch_certs is a set of cert
	hashes, not of revision idents.

2005-07-14  Nathaniel Smith  <njs@pobox.com>

	* database.cc (get_revision_cert_index): "reserve" and "resize"
	are different.

2005-07-14  Nathaniel Smith  <njs@pobox.com>

	* netsync.cc (process_delta_cmd): Remove meaningless comment.

2005-07-14  Nathaniel Smith  <njs@pobox.com>

	* database.hh: Pre-declare sqlite3_stmt, instead of including
	sqlite3.h.

2005-07-14  Derek Scherger  <derek@echologic.com>

	* commands.cc (lca,lcad,try_one_merge): call describe_revision for
	logging common ancestors
	(propagate): log final merged line after propagate completes
	to indicate that it actually worked and to be consistent with merge

2005-07-13  Derek Scherger  <derek@echologic.com>

	* ChangeLog: merge fixup

2005-07-13  Derek Scherger  <derek@echologic.com>

	* database.cc (debug): delete stale comment
	(delete_branch_named):
	(delete_tag_named): 
	(clear): replace vprintf stuff with query parameters

2005-07-13  Nathaniel Smith  <njs@pobox.com>

	* contrib/ciabot_monotone.py (main): Optimistically run 'db
	migrate' before using database.

2005-07-13  Nathaniel Smith  <njs@pobox.com>

	* schema_migration.cc (migrate_monotone_schema)
	(migrator::migrate): Move the "nothing happened" check, and don't
	vacuum unless a migration occurred.

2005-07-13  Nathaniel Smith  <njs@pobox.com>

	* tests/t_restricted_diff_unchanged.at: New test.
	* testsuite.at: Add it.

2005-07-13  graydon hoare  <graydon@pobox.com>

	* rcs_import.cc (cvs_branch::cvs_branch): Initialize bools to false.

2005-07-13  Nathaniel Smith  <njs@pobox.com>

	* monotone.texi (Database): Document kill_tag_locally.

2005-07-13  Nathaniel Smith  <njs@pobox.com>

	* tests/t_kill_tag_locally.at, tests/t_ambiguous_tags.at: New
	tests.
	* testsuite.at: Add them.

2005-07-11  graydon hoare  <graydon@pobox.com>

	* AUTHORS: Add Jordan.
	* commands.cc (ls_tags): Do not uniquify tags.
	* constants.{cc,hh} (cvs_window): Change to time_t, tighten to 5 minutes.
	* rcs_import.cc (window): Remove.
	(note_type): Remove dead code.
	(is_sbr): Add test for synthetic branch roots.
	(cvs_commit::is_synthetic_branch_root): New test.
	(process_branch): Skip synthetic branch roots, push new branch
	before picking branch to mark, rather than after.
	(cvs_history::index_branchpoint_symbols): Handle vendor branches.
	(cvs_history::push_branch): Do not duplicate root on private branches.
	(import_branch): Fix up cluster inference.
	(cluster_consumer::consume_cluster): New invariant.
	* tests/t_cvsimport_drepper2.at: Modify to reflect fixes.

2005-07-11  Jordan Breeding  <jordan.breeding@mac.com>

	* commands.cc (db): New subcommand "kill_tag_locally"
	* database.{cc,hh} (delete_tag_named): New function.

2005-07-12  Nathaniel Smith  <njs@pobox.com>

	* schema_migration.cc (migrator::migrate): When there is nothing
	to be done, do nothing.

2005-07-12  Nathaniel Smith  <njs@pobox.com>

	* netsync.cc (rebuild_merkle_trees): Reduce memory usage a bit,
	and don't insert branch certs that the other side will just end up
	throwing away (reduces network traffic).

2005-07-12  Nathaniel Smith  <njs@pobox.com>

	* testsuite.at (NETSYNC_SERVE_START, NETSYNC_SERVE_N_START):
	Really, really really fix up quoting.  Really.
	I hope.

2005-07-12  Nathaniel Smith  <njs@pobox.com>

	* contrib/ciabot_monotone.py (config.project_for_branch): Clarify
	comment text for non-Python programmers.

2005-07-12  Nathaniel Smith  <njs@pobox.com>

	* testsuite.at (NETSYNC_SERVE_START, NETSYNC_SERVE_N_START): Fixup
	quoting.

2005-07-11  Nathaniel Smith  <njs@pobox.com>

	* crypto_tests.cc: New SHA1 correctness tests from Kaushik Veeraraghavan.
	* unit_tests.cc (init_unit_test_suite): 
	* unit_tests.hh (add_crypto_tests): 
	* Makefile.am (unit_tests_SOURCES): Call them.
	* AUTHORS: Add Kaushik Veeraraghavan.

2005-07-11  Nathaniel Smith  <njs@pobox.com>

	* tests/t_netsync_exclude_default.at: New test.
	* testsuite.at: Add it.
	(NETSYNC_SERVE_N_START, NETSYNC_SERVE_START): Use '*' as pattern
	when none is passed.

2005-07-11  Nathaniel Smith  <njs@pobox.com>

	* monotone.texi (Network): Tweak documentation for netsync
	commands.

2005-07-11  Nathaniel Smith  <njs@pobox.com>

	* app_state.{hh,cc} (exclude_patterns, add_exclude): 
	* options.hh (OPT_EXCLUDE): 
	* monotone.cc (coptions, cpp_main): New option --exclude.
	* commands.cc (pull, push, sync, serve): Accept it.
	(process_netsync_args): Implement it.
	* tests/t_netsync_exclude.at: New test.
	* testsuite.at: Add it.

2005-07-11  Timothy Brownawell  <tbrownaw@gmail.com>

	* options.hh, app_state.{hh,cc}, monotone.cc: New command specific
	option, "--exclude=x", puts arg into a vector app.excludes .
	Used by the netsync commands.
	* commands.cc (netsync commands): accept said option
		(process_netsync_args): Handle excludes.
	* monotone.texi: document it

2005-07-11  Timothy Brownawell  <tbrownaw@gmail.com>

	* interner.hh: make slightly faster

2005-07-11  Matt Johnston  <matt@ucc.asn.au>

	* hmac.cc: <string> not <string.h>

2005-07-11  Matt Johnston  <matt@ucc.asn.au>

	* keys.cc (encrypt_rsa): fix typo
	* hmac.{cc,hh}: store key as SymmetricKey, pass correctly to
	MAC_Filter

2005-07-10  Nathaniel Smith  <njs@pobox.com>

	* ChangeLog, configure.ac: Re-remove mysteriously revived
	jibberish.

2005-07-10  Nathaniel Smith  <njs@pobox.com>

	* tests/t_netsync_read_permissions.at: New test.
	* testsuite.at: Run it.
	* netsync.cc (set_session_key, dispatch_payload)
	(respond_to_auth_cmd): Refactor to key HMAC earlier, so error
	packets will get the right HMAC.

2005-07-10  Richard Levitte  <richard@levitte.org>

	* Makefile.am (monotone_CPPFLAGS, unit_tests_CPPFLAGS): Re-remove
	previously removed stuff.

	* ChangeLog, configure.ac: Revert accidentally-recommitted changes.

2005-07-10  Richard Levitte  <richard@levitte.org>

	* monotone.texi (Network), monotone.1: Mention the default port
	number.

2005-07-10  Matthew Gregan  <kinetik@orcon.net.nz>

	* configure.ac: Check for boost >= 1.32.

2005-07-09  Nathaniel Smith  <njs@pobox.com>

	* schema.sql (revision_ancestry__child, revision_certs__id,
	revision_certs__name_value): New indexes.
	* database.cc (dump, dump_table_cb, dump_index_cb): Include
	indexes in dumps.
	(database::database): 
	* schema_migration.cc (migrate_monotone_schema) 
	(migrate_client_to_add_indexes): 
	* tests/t_migrate_schema.at: Corresponding migration gunk.

2005-07-09  Jordan Breeding  <jordan.breeding@mac.com>

	* Makefile.am (monotone_CPPFLAGS, unit_tests_CPPFLAGS): 
	* configure.ac (BOOST_FIX_VERSION): Restrict boost compile kluges
	to boost 1.32.

2005-07-09  Nathaniel Smith  <njs@pobox.com>

	* schema_migration.cc (calculate_schema_id): Include indexes in
	the schema id.

2005-07-09  Nathaniel Smith  <njs@pobox.com>

	* ChangeLog, configure.ac: Revert accidentally-committed changes.

2005-07-09  Nathaniel Smith  <njs@pobox.com>

	* monotone.texi (Generating Keys): Make it a little clearer that
	we aren't necessarily recommending people store their passphrase
	in plaintext.

2005-07-08  Matt Johnston  <matt@ucc.asn.au>

	* propagate mainline to botan branch

	* constants.{cc,hh}: add sha1_digest_length as botan
	doesn't provide a convenient definition.
	* hmac.{cc,hh}: convert to use botan
	* keys.cc (encrypt_rsa, decrypt_rsa): use botan
	* transforms.{cc,hh}: use botan

2005-07-08  Matt Johnston  <matt@ucc.asn.au>

	* tests/t_normalized_filenames.at: expect exit code of 1 not 3 for
	"cat manifest" with a directory in MT/work
	* file_io.cc, netcmd.cc, transforms.cc, vocab.hh: revert changes which
	used swap() for strings and atomic types since strings are
	copy-on-write.

2005-07-08  Matt Johnston  <matt@ucc.asn.au>

	* file_io.cc (ident_existing_file): new function to calculate
	the ident of a file failing gracefully if it doesn't exist
	or is a directory.
	* file_io.hh (classify_manifest_paths,
	build_restricted_manifest_map): use ident_existing_file
	* ui.cc: cast to avoid compiler warnings

2005-07-07  Nathaniel Smith  <njs@pobox.com>

	* contrib/ciabot_monotone.py (Monotone.log): Fix to work with
	0.20.

2005-07-07  Nathaniel Smith  <njs@pobox.com>

	* Makefile.am (monotone_CPPFLAGS, unit_tests_CPPFLAGS): Add
	-DBOOST_REGEX_V4_CHAR_REGEX_TRAITS_HPP to work around g++
	4.0/boost 1.32.0 lossage.

2005-07-07  Vaclav Haisman  <V.Haisman@sh.cvut.cz>

	* Makefile.am: Compile fix for FreeBSD.

2005-07-07  Nathaniel Smith  <njs@pobox.com>

	* netsync.cc (process_hello_cmd, process_anonymous_cmd) 
	(process_auth_cmd): Change permission checking -- always build
	merkle tree (even when a pure sink), send permission denied and
	abort whenever client tries to read/write a branch they don't have
	access to.

2005-07-07  Nathaniel Smith  <njs@pobox.com>

	* ChangeLog: fixup formatting.

2005-07-06  Matt Johnston  <matt@ucc.asn.au>

	* database.cc (assert_sqlite3_ok): database corruption and similar
	problems are errors, not invariants.

2005-07-06  Nathaniel Smith  <njs@pobox.com>

	* commands.cc (push, pull, sync): Fix --help description.	
	
2005-07-06  Nathaniel Smith  <njs@pobox.com>

	* options.hh (OPT_SET_DEFAULT): 
	* app_state.{hh,cc} (app_state::set_default):
	* monotone.cc (coptions, cpp_main): New option.
	* commands.cc (pull, push, sync): Accept it.
	(process_netsync_args): Use it.
	* tests/t_set_default.at, testsuite.at: New test.

2005-07-07  Matthew Gregan  <kinetik@orcon.net.nz>

	* win32/monotone.iss: Bump version number.

2005-07-05  Nathaniel Smith  <njs@pobox.com>

	* debian/rules (config.status): Use bundled sqlite.
	* debian/control (Build-Depends): Remove popt and sqlite.

2005-07-05  Nathaniel Smith  <njs@pobox.com>

	* NEWS: Add timestamp.  Barring unforeseen issues, this is 0.20.

2005-07-05  Nathaniel Smith  <njs@pobox.com>

	* Makefile.am (EXTRA_DIST): Include some missed contrib/ stuff.

2005-07-05  Nathaniel Smith  <njs@pobox.com>

	* po/monotone.pot: Regenerate for release.

2005-07-05  Nathaniel Smith  <njs@pobox.com>

	* configure.ac, debian/changelog, monotone.spec: Bump version
	number.
	* UPGRADE: Update for 0.20 release.

2005-07-05  Nathaniel Smith  <njs@pobox.com>

	* ChangeLog, NEWS, AUTHORS: Fixup Eric Anderson's email address.

2005-07-05  Nathaniel Smith  <njs@pobox.com>

	* monotone.texi (Database): Note that db kill_rev_locally also
	will trigger "unreferenced manifest" warnings from db check.

2005-07-05  Nathaniel Smith  <njs@pobox.com>

	* NEWS: Oops, 'automate select' was in 0.19 after all.

2005-07-05  Nathaniel Smith  <njs@pobox.com>
	
	* contrib/ciabot_monotone.py: Fix multiple collection support.

2005-07-05  Richard Levitte  <richard@levitte.org>

	* monotone.texi (Hooks): Add space after periods where there's
	a lack of space.

	* NEWS: Correct the blurb about
	get_netsync_{read,anonymous_read,write}_permitted

2005-07-05  Nathaniel Smith  <njs@codesourcery.com>

	* NEWS: Add more explicit note on how to upgrade.

2005-07-05  Nathaniel Smith  <njs@codesourcery.com>

	* NEWS: First cut at 0.20 release notes.

2005-07-03  Matthew Gregan  <kinetik@orcon.net.nz>

	* sqlite/*, Makefile.am: Import SQLite 3.2.2 from upstream.
	* sqlite/main.c: Compile fix.
	* sqlite/{callback.c,prepare.c}: Add new files.

2005-07-03  Matthew Gregan  <kinetik@orcon.net.nz>

	* sqlite/{sqlite3.h,tokenize.c} (sqlite3_complete_last): New
	function to find the last valid SQL statement in a string; based
	on sqlite3_complete.  This change should be offered upstream, but
	probably not before sqlite3_complete_last16 is implemented.
	* database.cc (database::load): Load and execute dump in chunks,
	fixes bug 13570.

2005-07-01  Eric Anderson  <anderse-monotone@cello.hpl.hp.com>

	* file_io.cc: Pre-allocate space for the file read so that the
	string doesn't have to be incrementally expanded during the read.

2005-07-01  Matthew Gregan  <kinetik@orcon.net.nz>

	* tests/t_cvsimport_drepper2.at: Canonicalise monotone output so
	that the test passes on Win32.

2005-06-30  Eric Kidd  <eric.kidd@dartmouth.edu>

	* contrib/monotone-import.pl: Changed $branch to
	$user_branch.  This script may need more work, but at least Perl
	compiles it now.

2005-06-30  Patrick Mauritz  <oxygene@studentenbude.ath.cx>

	* automate.cc, basic_io.hh, cert.cc, change_set.cc,
	cryptopp/config.h, cryptopp/integer.cpp, main.cc, merkle_tree.cc,
	merkle_tree.hh, monotone.cc, netcmd.cc, netsync.cc,
	netxx/osutil.h, packet.cc: Namespace and include file cleanup.

2005-06-29  graydon hoare  <graydon@pobox.com>

	* tests/t_cvsimport_drepper2.at: New test.
	* testsuite.at: Call it.

2005-06-23  graydon hoare  <graydon@pobox.com>

	* rcs_import.cc (import_cvs_repo): Put branch imports inside
	transaction blocks, add a couple tickers.

2005-06-22  graydon hoare  <graydon@pobox.com>

	* rcs_file.cc: Track file:line numbers, accept files which violate
	some lies in rcs file format.
	* rcs_import.cc (cvs_tree_walker): 
	Warn rather than crash on parse errors.
	(cvs_history)
	(cvs_commit)
	(cvs_cluster)
	(prepared_revision)
	(import_branch)
	(import_cvs_repo): Support non-branch tags.

2005-06-21  graydon hoare  <graydon@pobox.com>

	* rcs_import.{cc,hh} (import_rcs_file): Rename to test_parse_rcs_file.
	* commands.cc (rcs_import): rename call.

2005-06-19  graydon hoare  <graydon@pobox.com>

	* rcs_import.cc: Rewrite change set inference logic.

2005-06-28  Roland Illig  <roland.illig@gmx.de>

	* app_state.cc: #include <unistd.h>, needed on NetBSD.

2005-06-28  Nathaniel Smith  <njs@codesourcery.com>

	* std_hooks.lua (ignore_file): Ignore vim swap files and emacs
	temp files.

2005-06-27  Nathaniel Smith  <njs@codesourcery.com>

	* INSTALL: Bump required version of Boost to 1.32.

2005-06-26  Matthew Gregan  <kinetik@orcon.net.nz>

	* app_state.cc (app_state::app_state()): Initialise no_merges to
	false so that 'log' will show merges by default (the recently
	added --no-merges option provides a means to disable the merge
	entries).

2005-06-26  Matthew Gregan  <kinetik@orcon.net>

	* tests/t_automate_stdio.at, tests/t_cvsimport_drepper.at,
	tests/t_selector_later_earlier.at: Further canonicalisation of
	monotone output to resolve test failures on Win32.

2005-06-25  Brian Campbell  <brian.p.campbell@dartmouth.edu>

	* commands.cc (CMD(db)): Added db kill_branch_locally command. 
	* database.cc, database.hh (delete_branch_named): New function to
	delete all branch certs with a given branch name.
	* monotone.texi (Database): Added documentation for db
	kill_branch_locally.
	* tests/t_db_kill_branch_locally.at: New test for db
	kill_branch_locally.
	* testsuite.at: Add the test. 
	* AUTHORS: Add myself.
	* ChangeLog: Change my email address on an old contribution to 
	match my pubkey. 

2005-06-24  Nathaniel Smith  <njs@codesourcery.com>

	* tests/t_db_kill_rev_locally.at: Clean up style.

2005-06-24  Nathaniel Smith  <njs@codesourcery.com>

	* unix/process.cc (process_spawn): Format log output correctly.

2005-06-24  Nathaniel Smith  <njs@codesourcery.com>

	* unix/process.cc (existsonpath): Reindent.  Add logging, and use
	'command -v' instead of 'which' (as per Matt Johnston's discovery
	that it is more portable).
	(process_spawn): Handle exec failure more properly.
	* tests/t_existsonpath.at: New test.
	* testsuite.at: Add it.

2005-06-25  Matthew Gregan  <kinetik@orcon.net.nz>

	* monotone.cc: Log correct locale set for LC_MESSAGES.

2005-06-24  Nathaniel Smith  <njs@codesourcery.com>

	* unix/process.cc: Remove tabs.

2005-06-24  Nathaniel Smith  <njs@codesourcery.com>

	* std_hooks.lua (get_preferred_merge2_command)
	(get_preferred_merge3_command): Move meld to the bottom of the
	default merge tool search order.  Also, use xemacs if it appears
	in $EDITOR, otherwise use emacs.
	* revision.cc (check_sane_history): Remove stale comment.

2005-07-05  Nathaniel Smith  <njs@codesourcery.com>

	* globish.cc (combine_and_check_globish): Don't add unnecessary
	{}'s.
	* tests/t_netsync_globs.at, testsuite.at: New test.

2005-07-04  Nathaniel Smith  <njs@codesourcery.com>

	* netcmd.cc (do_netcmd_roundtrip, test_netcmd_mac): Update for new
	chained_hmac object.
	* constants.hh (netsync_key_initializer): Update comment.
	* hmac.hh (hmac_length): Expose length of MACs.
	* hmac.cc: I() that it matches what CryptoPP wants to give.
	* netcmd.cc: I() that it matches the length hard-coded into the
	netsync protocol.
	* vocab.cc (verify(netsync_hmac_value)): Fix error message.
	
2005-07-04  Nathaniel Smith  <njs@codesourcery.com>

	* tests/t_netsync_defaults.at: Update for new var names.  All
	tests now pass.

2005-07-04  Nathaniel Smith  <njs@codesourcery.com>

	* lua.cc (hook_get_netsync_write_permitted): Fix typo.

2005-07-04  Nathaniel Smith  <njs@codesourcery.com>

	* globish.cc (globish_matcher_test): Add check for {foo} (no
	commas).

2005-07-04  Nathaniel Smith  <njs@codesourcery.com>

	* globish.cc (checked_globish_to_regex): Make the special case for
	the empty pattern, actually work.  Unit tests now pass.

2005-07-04  Nathaniel Smith  <njs@codesourcery.com>

	* netcmd.cc (test_netcmd_functions): Update for new anonymous/auth
	packet formats.

2005-07-04  Nathaniel Smith  <njs@codesourcery.com>

	* monotone.texi, monotone.1: Update for new glob stuff.
	* commands.cc (process_netsync_args, push, pull, sync, serve):
	'serve' always requires arguments, rather than falling back on db
	defaults.
	
2005-07-04  Nathaniel Smith  <njs@codesourcery.com>

	* commands.cc (process_netsync_args, push, pull, sync, serve):
	Adapt for patterns instead of regexen; slight refactoring too.

2005-07-03  Nathaniel Smith  <njs@codesourcery.com>

	* netsync.cc: Finally self-consistent.

2005-07-03  Nathaniel Smith  <njs@codesourcery.com>

	* netsync.hh (run_netsync_protocol): Fix prototype.

2005-07-03  Nathaniel Smith  <njs@codesourcery.com>

	* globish.hh: Document the empty pattern as never matching.
	* globish.cc (checked_globish_to_regex): Implement it.
	(globish_matcher_test): Check it.

2005-07-03  Nathaniel Smith  <njs@codesourcery.com>

	* monotone.texi (Network Service, Hooks):
	* testsuite.at: 
	* tests/t_netsync_permissions.at: 
	* tests/t_netsync_single.at: Update to match new
	get_netsync_write_permitted definition.

2005-07-03  Nathaniel Smith  <njs@codesourcery.com>

	* lua.{cc,hh} (hook_get_netsync_write_permitted): Don't take a
	branch argument; write permission is now all or none.  (It really
	was before anyway...)
	* netsync.cc: Update accordingly.

2005-07-03  Nathaniel Smith  <njs@codesourcery.com>

	* netsync.cc: More updating for pattern stuff; getting there...

2005-06-28  Nathaniel Smith  <njs@codesourcery.com>

	* netsync.cc: Update low-level functions to use include_pattern
	and exclude_pattern.

2005-06-28  Nathaniel Smith  <njs@codesourcery.com>

	* netcmd.{cc,hh} (read_anonymous_cmd, write_anonymous_cmd)
	(read_auth_cmd, write_auth_cmd): Take include_pattern and
	exclude_pattern arguments.

2005-06-28  Nathaniel Smith  <njs@codesourcery.com>

	* globish.{cc,hh}: New files.
	* Makefile.am (MOST_SOURCES): Add them.
	* transforms.{cc,hh}: Remove glob-related stuff.
	* unit_tests.{cc,hh}: Call globish unit tests.

2005-06-27  Nathaniel Smith  <njs@codesourcery.com>

	* transforms.cc (glob_to_regex, globs_to_regex, regexes_to_regex):
	Choose "regex" as standard spelling.  Clean up code, add code for
	handling sets, start improving tests (don't currently pass).
	* transforms.hh (glob_to_regex, globs_to_regex, regexes_to_regex):
	Prototype.

2005-06-28  Matt Johnston  <matt@ucc.asn.au>

	* constants.cc: increase db_version_cache_sz to 7 MB
	* netsync.cc: use a deque<string> rather than a single
	string buffer for outbuf.
	* netsync.cc (arm): only queue data when there is
	available space
	* AUTHORS: added Eric Anderson

2005-06-26  Matt Johnston  <matt@ucc.asn.au>

	* transforms.hh: remove extraneous #ifdef
	* hmac.cc, hmac.hh: actually add them

2005-06-26  Matt Johnston  <matt@ucc.asn.au>

	* netcmd.cc (netcmd::read, netcmd::write): change to using a HMACs 
	chained by including the previous HMAC in the input data, rather
	than altering the key each time.
	* netcmd.cc ({read,write}_{data,delta}_cmd): use encode_gzip/decode_gzip
	  rather than raw xform.
	* hmac.{cc,hh}: new chained_hmac abstraction
	* Makefile.in: add them
	* netsync.cc: each session keeps a chained_hmac for read/write
	* transforms.hh: add a string variant for encode_gzip

2005-06-25  Nathaniel Smith  <njs@codesourcery.com>

	* netsync.cc: Tweak comment.

2005-06-25  Nathaniel Smith  <njs@codesourcery.com>

	* AUTHORS: Add Ethan Blanton <elb@elitists.net>.

2005-06-22  Nathaniel Smith  <njs@codesourcery.com>

	* netcmd.hh (netcmd::read, netcmd::write): Don't have defaults for
	key/hmac arguments.
	* netcmd.cc (do_netcmd_roundtrip): New function.
	(test_netcmd_functions): Use it.  Also, make work with hmac
	changes.
	(test_netcmd_mac): New test.
	(add_netcmd_tests): Call it.

2005-06-22  Nathaniel Smith  <njs@codesourcery.com>

	* netcmd.cc (read): Remove unused variable.
	* netsync.cc (call_server, process)
	(arm_sessions_and_calculate_probe, handle_read_available): Give
	better error message on bad_decode exceptions.

2005-06-22  Nathaniel Smith  <njs@codesourcery.com>

	* netcmd.cc, netsync.cc: Revert backwards compatibility code; 0.19
	and 0.20 can't be usefully compatible, and the code as it existed
	would cause real version mismatch error reporting to not work
	right.  (Old client with new server would give a generic "server
	disconnected" error message instead of something useful.)

2005-06-21  Nathaniel Smith  <njs@codesourcery.com>

	* netsync.cc (rebuild_merkle_trees): Fix FIXME comments to match
	reality.
	* tests/t_netsync_diffbranch.at: No longer a bug, remove
	priority.

2005-06-20  Nathaniel Smith  <njs@codesourcery.com>

	* monotone.texi (Hook Reference): Oops, missed a @ref.

2005-06-20  Nathaniel Smith  <njs@codesourcery.com>

	* monotone.texi (Default monotonerc): Rename section to...
	(Default hooks): ...this, to emphasize is still read even when a
	monotonerc exists.

2005-06-19  Richard Levitte  <richard@levitte.org>

	* Makefile.am: There's no reason for monotone.pdf or .dvi to
	depend on monotone.info, since they are built from the .texi
	files.  Also, make the monotone.html and html targets depend
	on version.texi and std_hooks.lua as well.

2005-06-18  Matt Johnston  <matt@ucc.asn.au>

	* INSTALL: fix typo, should be -Iboost_1_31_0 not -Iboost_1_31_2

2005-06-18  Riccardo Ghetta  <birrachiara@tin.it>
	* monotone.texi: include std_hooks.lua as an appendix and remove long
	lua excerpts from hook reference.
	* Makefile.am : make monotone.pdf/eps depend on monotone.info
	
2005-06-24  Matt Johnston  <matt@ucc.asn.au>

	* transforms.{cc,hh}: combine gzip and base64 in one
	pipe for pack()/unpack() to save memory
	* vocab.hh: add swap() to encodings/atomics
	* file_io.cc: use swap() to avoid copying

2005-06-21  Nathaniel Smith  <njs@codesourcery.com>

	* commands.cc (do_diff): Use calculate_arbitrary_change_set,
	instead of reimplementing it.

2005-06-21  Nathaniel Smith  <njs@codesourcery.com>

	* revision.cc (find_least_common_ancestor): Handle left == right
	case.
	* tests/t_diff_currev.at: Un-XFAIL.
	
2005-06-21  Nathaniel Smith  <njs@codesourcery.com>

	* netsync.cc (rebuild_merkle_trees): Fix FIXME comments to match
	reality.
	* tests/t_netsync_diffbranch.at: No longer a bug, remove
	priority.

2005-06-20  Nathaniel Smith  <njs@codesourcery.com>

	* monotone.texi (Hook Reference): Oops, missed a @ref.

2005-06-20  Nathaniel Smith  <njs@codesourcery.com>

	* monotone.texi (Default monotonerc): Rename section to...
	(Default hooks): ...this, to emphasize is still read even when a
	monotonerc exists.

2005-06-19  Richard Levitte  <richard@levitte.org>

	* Makefile.am: There's no reason for monotone.pdf or .dvi to
	depend on monotone.info, since they are built from the .texi
	files.  Also, make the monotone.html and html targets depend
	on version.texi and std_hooks.lua as well.

2005-06-18  Matt Johnston  <matt@ucc.asn.au>

	* INSTALL: fix typo, should be -Iboost_1_31_0 not -Iboost_1_31_2

2005-06-18  Riccardo Ghetta  <birrachiara@tin.it>
	* monotone.texi: include std_hooks.lua as an appendix and remove long
	lua excerpts from hook reference.
	* Makefile.am : make monotone.pdf/eps depend on monotone.info
	
2005-06-17  Matt Johnston  <matt@ucc.asn.au>

	* database.cc (database::execute()): truncate long query log messages
	before copying, saving memory. 
	Patch from Eric Anderson <anderse-monotone@cello.hpl.hp.com>

2005-06-17  Riccardo Ghetta  <birrachiara@tin.it>
	Adds include()/includedir() to lua hooks and extend --rcfile
	* lua.cc: handle --rcfile with directories, implement
	include() and includedir()
	* testsuite.at, t_lua_includedir.at, t_rcfile_dir.at:
	test new functionality
	* monotone.texi: document all functions available to hook
	writers, including the new include() and includedir()

2005-06-16  Nathaniel Smith  <njs@codesourcery.com>

	* diff_patch.cc (merge_extents): Typo caught by anonymous reader.

2005-06-16  Nathaniel Smith  <njs@codesourcery.com>

	* commands.cc (cat): Account for being in a subdir in 'cat file
	REV PATH'.
	* tests/t_cat_file_by_name.at: Test.

2005-06-17  Richard Levitte  <richard@levitte.org>

	* app_state.cc (app_state::app_state()): Avoid a gcc warning by
	having the class members initialised in the same order they are
	defined in the class.

2005-06-16  Nathaniel Smith  <njs@pobox.com>

	* std_hooks.lua (ignore_file): Add Cons/SCons cache files to
	default ignore list.

2005-06-16  Matt Johnston  <matt@ucc.asn.au>

	* ui.cc: increase the divisor as required so that we don't get spurious
	screen updates when we're using the kilobyte/megabyte tickers

2005-06-15  Matt Johnston  <matt@ucc.asn.au>

	* monotone.texi: clarify some netsync parts of the tutorial

2005-06-15  Richard Levitte  <richard@levitte.org>

	* netsync.cc (struct session): Add a pattern regex cache.
	(analyze_ancestry_graph): Use the regex cache instead of the
	pattern string itself.  This is especially important when the
	pattern is used as an old-style collection.
	(process_hello_cmd): Recreate the pattern regex cache with the
	conversion of the pattern to a regex when it's used as an
	old-style collection.
	(process_auth_cmd): When the pattern changes, change the regex
	cache as well.

2005-06-14  Richard Levitte  <richard@levitte.org>

	* std_hooks.lua (get_preferred_merge2_command,
	get_preferred_merge3_command): EDITOR may be undefined.  In that
	case, os.getenv() returns nil, on which string.lower() chokes.
	It's much better to check for that and default to an empty
	string.

2005-06-11  Derek Scherger  <derek@echologic.com>

	* commands.cc (complete_command): log command expansion messages
	with L instead of P to reduce chatter
	(status): add --brief option and corresponding output
	(identify): add trailing space to comment gcc complains about
	* monotone.cc: fix comment typo and add additional details for
	command specific options
	* monotone.texi (Automation): list inventory status code
	combinations and descriptions
	* tests/t_status.at: new test of status command and --brief option
	* testsuite.at: add it

2005-06-11  Matt Johnston  <matt@ucc.asn.au>

	* commands.cc: revert should ignore the ignore hooks, otherwise bad
	things happen (revert a single ignored file, resultant empty ignore list
	reverts the whole working copy).
	* app_state.cc, app_state.hh: give set_restriction a flag to disregard
	file-ignore hooks.
	* tests/t_revert_restrict.at, testsuite.at: a test

2005-06-09  Riccardo Ghetta  <birrachiara@tin.it>

	* std_hooks.lua: make binary_file return nil on unreadable/empty files
	
2005-06-10  Joel Reed  <joelwreed@comcast.com>

	* commands.cc (CMD(cdiff)): Add OPT_DEPTH to command options.
	* t_restrictions.at: Add to testcase.

2005-06-09  Joel Reed  <joelwreed@comcast.com>

	* commands.cc (CMD(diff)): Add OPT_DEPTH back in, as it is used.
	* t_restrictions.at: Add to testcase to increase likelihood of 
	keeping it around :)

2005-06-10  Richard Levitte  <richard@levitte.org>

	* commands.cc (CMD(diff)): Remove OPT_DEPTH, as it was never
	used.

2005-06-09  Richard Levitte  <richard@levitte.org>

	* monotone.texi (Merging): I assume that "apposite" was supposed
	to be "appropriate".

2005-06-09  Riccardo Ghetta  <birrachiara@tin.it>

	* diff_patch.cc/hh: honor the new manual_merge attribute
	* file_io.cc/hh: move here the guess_binary function
	* lua.cc: let guess_binary available to lua
	* std_hooks.lua: handle manual_merge as an add-time attribute and
	initialize by default make it true if the file appears to be binary.
	Make read_contents_of_file able to read "binary" files.
	* tests/t_merge_manual.at: tests new behaviour, superceding the
	old XFAIL t_merge_binary.at test.
	* monotone.texi: document changes, adding a small section on merging.

2005-06-07  Nathaniel Smith  <njs@codesourcery.com>

	* ChangeLog: Fixup.

2005-06-07  Nathaniel Smith  <njs@codesourcery.com>

	* monotone.texi (Storage and workflow): Attempt to thwart some
	common misconceptions.

2005-06-07  Nathaniel Smith  <njs@codesourcery.com>

	* netsync.cc (rebuild_merkle_trees): Add a comment describing how
	this code should work (and why it currently doesn't quite).

2005-06-05  Nathaniel Smith  <njs@codesourcery.com>

	* tests/t_bad_packets.at: Expect certs on a non-existent rev to
	fail.  Run db check instead.
	* commands.cc (complete): Let callers specify they're okay with
	non-existent revisions.
	(CMD(trusted)): So specify.

2005-06-05  Nathaniel Smith  <njs@codesourcery.com>

	* tests/t_tags.at: 'tag' on a non-existent revid should fail.
	* commands.cc (complete): Fail on non-existent revids.

2005-05-29  Nathaniel Smith  <njs@codesourcery.com>

	* tests/t_epoch.at: Typo.
	* tests/t_automate_certs.at, tests/t_selector_later_earlier.at:
	Throw in some calls to CANONICALISE, maybe this will help on
	Win32...

2005-06-04  Timothy Brownawell  <tbrownaw@gmail.com>

	* netsync.cc, netcmd.cc: Style cleanups (mostly whitespace).

2005-06-04  Timothy Brownawell  <tbrownaw@gmail.com>

	* netsync.cc (process_hello_cmd): Warn about collection/regex
	usage when talking to an old server.

2005-06-04  Derek Scherger  <derek@echologic.com>

	* commands.cc (update): update MT/work based on the changes
	between the chosen revision and the new merge revision
	* tests/t_update_with_pending_drop.at: 
	* tests/t_update_with_pending_add.at: 
	* tests/t_update_with_pending_rename.at: un-XFAIL and clean up now
	that things work

2005-06-04  Timothy Brownawell  <tbrownaw@gmail.com>

	* netcmd.{cc,hh}, netsync.cc: Move {read,write}_*_cmd_payload
	to netcmd::{read,write}_*_cmd .
	* netcmd.cc, netsync.cc: Compatibility infrastructure.
	* netsync.cc: Interoperate with v4 servers.

2005-06-03  Timothy Brownawell  <tbrownaw@gmail.com>

	* automate.cc (print_some_output): Fix compiler warning.

2005-06-04  Derek Scherger  <derek@echologic.com>

	* app_state.cc (app_state): initialize diffs to false; it seemed
	to be defaulting to true for me

2005-06-04  Derek Scherger  <derek@echologic.com>

	* tests/t_update_with_pending_drop.at: 
	* tests/t_update_with_pending_add.at: 
	* tests/t_update_with_pending_rename.at: 
	* tests/t_restricted_commit_with_inodeprints.at: new bug reports
	* testsuite.at: call them

2005-06-04  graydon hoare  <graydon@pobox.com>

	* rcs_import.cc 
	(note_state_at_branch_beginning): Move time back when
	there are known commits on a branch.

2005-06-03  Joel Reed  <joelwreed@comcast.com>

	* commands.cc, monotone.texi: provide --verbose option for 
	monotone complete revision which adds date and author 
	completion output
	* contrib/monotone.zsh_completion: use verbose output when
	completing revisions

2005-06-02  graydon hoare  <graydon@pobox.com>

	* rcs_import.cc
	(cvs_key::is_synthetic_branch_founding_commit): New field.
	(cvs_key::operator==): Handle synthetic case specially.
	(cvs_key::operator<): Likewise.
	(note_state_at_branch_beginning): Likewise.	
	* tests/t_cvsimport_drepper.at: Converted bug testcase.
	* testsuite.at: Call it.

	* monotone.cc, commands.cc, options.hh 
	(OPT_NO_MERGES, OPT_DIFFS): New options.
	* app_state.cc (app_state::no_merges, app_state::diffs): Likewise.
	* commands.cc (log): Honor no_merges, diffs.
	* contrib/color_logs.{sh,conf}: Helpers for reviewing work in a
	nice colorized, easy-to-read fashion.
	* contrib/colorize: A colorization script found on the net.

	* HACKING, ROADMAP: Expand a bit.
	* commands.cc (changes_summary::print): Change macro to helper fn.
	* contrib/monotone.el (monotone-cmd): Handle nil exit code.

2005-06-02  Joel Reed  <joelwreed@comcast.com>

	* commands.cc, database.cc, database.hh, vocab.hh, vocab_terms.hh:
	add complete key subcommand and provide --brief option of zsh/bash
	completion. See http://lists.gnu.org/archive/html/monotone-devel/2005-05/msg00461.html
	* tests/t_rebuild.at: add tests for complete key subcommand
	* monotone.texi: document new subcommand
	* contrib/monotone.zsh_completion: update for new complete key
	command, improve _monotone_existing_entries using new --depth=0
	option,	add revision completion for cert command, and a	bugfix 
	for cat command

2005-06-01  Matt Johnston  <matt@ucc.asn.au>

	* tests/t_i18n_changelog.at: capitalise UTF-8 CHARSET to keep
	solaris happy.

2005-06-01  Timothy Brownawell  <tbrownaw@gmail.com>

	* netsync.cc (analyze_ancestry_graph): Try to fix segfault.
	Always accept tags.

2005-06-01  Timothy Brownawell  <tbrownaw@gmail.com>

	* netsync.cc (process_auth_cmd, analyze_ancestry_graph): Move
	write-permission checking to where it belongs, *after* we know
	exactly what we're checking permissions about. Drop things we
	don't want.

2005-06-01  Matt Johnston  <matt@ucc.asn.au>

	* tests/t_cvsimport_deleted_invar.at: don't use -C with tar
	* tests/t_i18n_file.at: capitalise CHARSET=UTF-8, seems more standard.
	* tests/t_merge_normalization_edge_case.at: use known-good output
	rather than using diff3 --merge

2005-05-31  Timothy Brownawell  <tbrownaw@gmail.com>

	* tests/t_epoch_server.at: fix typo
	* netsync.cc (session::process_auth_cmd): If no branches are allowed
	for writing, also check for write permissions to branch "" (needed
	for serving empty dbs). For sync, don't refuse connection if there
	are no readable branches (only do this for pull).

2005-05-31  Timothy Brownawell  <tbrownaw@gmail.com>

	* monotone.texi: Update documentation for get_netsync_*_permitted
	hooks to reflect that they now get individual branch names.

2005-05-31  Timothy Brownawell  <tbrownaw@gmail.com>

	* netsync.cc: session::rebuild_merkle_trees now takes a set of
	branches to include as an argument. On the server, calculate
	this set at the same time the get_netsync_*_permitted hooks are
	called; call said hooks on each branch individually.

2005-05-31  Timothy Brownawell  <tbrownaw@gmail.com>

	Remove old collection support in favor of using regexes exclusively.
	* netsync.cc (convert_pattern): Remove function.
	* (14 files): collections are unexist; do not mention (potential
	for confusion)
	* constants.cc: Increase netsync protocol version.
	* monotone.texi: Update documentation.
	* tests/t_epoch_unidirectional.at: Fix to sync subbranches.
	* commands.cc (CMD update): Fix usage check.
	* tests/t_select_cert.at: Fix to use --revision.

2005-05-30  Timothy Brownawell  <tbrownaw@gmail.com>

	* netsync.cc: Call note_netsync_*_received hooks in the order they're
	written to the db (for revisions, gives topological order).

2005-05-30  Timothy Brownawell  <tbrownaw@gmail.com>

	* lua.{cc,hh}: Replace note_netsync_commit with
	note_netsync_{revision,cert,pubkey}_received
	* packet.{cc,hh}: Callbacks for cert or key written to the database.
	* netsync.cc: Use said callbacks, call note_netsync_*_received hooks.
	* monotone.texi: Update documentation.

2005-05-30  Timothy Brownawell  <tbrownaw@gmail.com>

	* packet.{cc,hh}, netsync.cc: on_revision_written callback now takes
	the revision_id as an argument.
	* lua.{cc,hh}: New Lua hook, note_netsync_commit.
	* netsync.cc: At end of netsync session, call new hook for each
	revision received.
	monotone.texi: Document new hook.

2005-05-30  Richard Levitte  <richard@levitte.org>

	* commands.cc (CMD(checkout), CMD(cdiff), CMD(diff), CMD(log)):
	Remove '[--revision=REVISION]' from command argument synopsis,
	and add more text to the help to explain what happens when
	--revision options are used.
	(CMD(update)): Instead of the optional revision argument, use
	the --revision option.  Add information on what happens when the
	--revision option is used, and when it's not.

	* tests/t_add_stomp_file.at, tests/t_add_vs_commit.at,
	tests/t_annotate.at, tests/t_lf_crlf.at,
	tests/t_update_nonexistent.at, tests/t_update_off_branch.at,
	tests/t_update_to_revision.at: Update to use --revision with
	'monotone update'.

2005-05-30  Matt Johnston  <matt@ucc.asn.au>

	* netsync.cc: cosmetic linebreak tidying for "double-check the
	fingerprint" message.
	* main.cc: make it clearer that "unknown type" refers to an exception
	* monotone.cc: catch early informative_failures (due to charset
	problems etc)

2005-05-30  Matt Johnston  <matt@ucc.asn.au>

	* tests/t_fmerge.at: scrap all the diff3/ed, just compare it with
	known-good output.

2005-05-30  Timothy Brownawell  <tbrownaw@gmail.com>

	* revision.cc (toposort): Better algorithm.

2005-05-30  Matt Johnston  <matt@ucc.asn.au>

	* tests/t_fmerge.at: make sure we write the file with the ed script.

2005-05-30  Matt Johnston  <matt@ucc.asn.au>

	* testsuite.at: use "command -v" rather than "which", since
	Solaris doesn't give useful exit codes for "which".
	* tests/t_fmerge.at: don't use --merge with diff3, pipe to ed instead
	so we don't rely on gnu diff3.

2005-05-29  Timothy Brownawell  <tbrownaw@gmail.com>

	* contrib/monoprof.sh: Add support for using valgrind for
	heap profiling.

2005-05-28  Joel Reed  <joelwreed@comcast.com>

	* app_state.cc, app_state.hh, commands.cc, monotone.cc, options.h:
	add new --depth command, and rename log's --depth to --last
	* monotone.texi: update documentation
	* tests/t_log_depth.at, tests/t_log_depth_single.at: update
	log tests to use --last instead of --depth
	* tests/t_options.at, tests/t_restrictions.at: test usage of
	--depth for commands using restrictions
	* contrib/ciabot_monotone.py, contrib/monotone-notify.pl,
	contrib/monotone.el, contrib/monotone.zsh_completion,
	contrib/mtbrowse.sh: change all occurences of "depth" to "last"

2005-05-28  Timothy Brownawell  <tbrownaw@gmail.com>

	* netcmd.cc (read_netcmd): Reserve space in the buffer if needed,
		swap buffers instead of copying (memory savings for sync
		large files)
	* netsync.cc (session::arm): Don't clear the buffer (now done
		by read_netcmd).

2005-05-27  Timothy Brownawell  <tbrownaw@gmail.com>

	* netsync.cc: Allow REGEXes as well as collections.
		Fix out-of-branch ancestor handling.
	* tests/t_netsync_diffbranch.at: Remove bug report and XFAIL (fixed).
	* commands.cc: Update description fields for netsync commands.
	* monotone.texi: Update documentation.

2005-05-25  Timothy Brownawell  <tbrownaw@gmail.com>

	* tests/t_automate_stdio.at: Make it self-contained.

2005-05-25  Timothy Brownawell  <tbrownaw@gmail.com>

	* contrib/get_stdio.pl (new file): Perl script to parse the output from
	"mtn automate stdio". Used by...
	* tests/t_automate_stdio.at (new file): Test for "mtn automate stdio".
	* testsuite.at: Add it.

2005-05-25  Timothy Brownawell  <tbrownaw@gmail.com>

	* automate.cc ("automate stdio"): Fix block size limiting.
		Honor "output.flush()" in commands.

2005-05-24  Timothy Brownawell  <tbrownaw@gmail.com>

	* automate.cc: Fix buffering for "automate stdio"

2005-05-24  Timothy Brownawell  <tbrownaw@gmail.com>

	* automate.cc: Put back lost "automate certs".

2005-05-24  Matt Johnston  <matt@ucc.asn.au>

	* commands.cc (try_one_merge, CMD(merge), CMD(explicit_merge), 
	CMD(propagate): allow --author flag.

2005-05-24  Timothy Brownawell  <tbrownaw@gmail.com>

	* automate.cc: Fix comment for automate stdio to match the code.
	* monotone.texi: Document ignored locations in automate stdio
	input as reserved.

2005-05-24  Riccardo Ghetta  <birrachiara@tin.it>

	* tests/t_merge_binary.at: new XFAIL test to cover monotone
	inclination to algorithmically merge binary files.

2005-05-24  Richard Levitte  <richard@levitte.org>

	* commands.cc (try_one_merge): Change 'rid' to 'merged_id'.

2005-05-23  Timothy Brownawell  <tbrownaw@gmail.com>

	Fix "automate stdio" input/output format according to ML discussion
	* automate.cc: changed: automate_stdio
		added: print_some_output, class my_stringbuf
	* constants.{cc,hh}: add constant for automate stdio block size
	* monotone.texi: update documentation

2005-05-23  Nathaniel Smith  <njs@codesourcery.com>

	* win32/terminal.cc (have_smart_terminal): Call _isatty on stderr,
	not stdout.

2005-05-23  Richard Levitte  <richard@levitte.org>

	* commands.cc (try_one_merge): Use the value of --date and
	--author if there are any.
	(CMD(merge), CMD(propagate), CMD(explicit_merge)): Change to
	accept --date and --author.

2005-05-23  Riccardo Ghetta  <birrachiara@tin.it>

	* selectors.cc/.hh, database.cc: add two new selectors:
	"earlier or equal than" and "later than".
	* lua.cc/.hh, std-hooks.lua: create a new "expand_date" hook
	* monotone.texi: document the changes
	* testsuite.at, tests/t_selector_later_earlier.at: add specific tests 
	for the new selectors

2005-05-21  Richard Levitte  <richard@levitte.org>

	* Makefile.am: Make monotone.pdf and monotone.dvi depend on
	version.texi.

2005-05-21  Richard Levitte  <richard@levitte.org>

	* monotone.texi: Add a note about the --brief option with
	'monotone log', and restructure the synopsis since it was getting
	a bit silly with all possible variants.

2005-05-21  Richard Levitte  <richard@levitte.org>

	* commands.cc (log_certs): Add two arguments; a separator string
	to be used in front of the second to last cert for multi-valued
	cert types, a bool to say if each cert should be ended with a
	newline.  Overload with shortcuts.
	(CMD(log)): Use the --brief option and implement it using the
	shortcut variants of log_certs.
	* monotone.cc, options.hh: Add the --brief option (OPT_BRIEF
	internally).
	* sanity.cc, sanity.hh (struct sanity): Add the member variable
	and function to hold and set the brief flag.

2005-05-21  Matt Johnston  <matt@ucc.asn.au>

	* tests/t_short_opts.at: remove the saved MT/log message
	from the failed commit.
	* Makefile.am: MAKEINFOFALGS to MAKEINFOFLAGS

2005-05-21  Matt Johnston  <matt@ucc.asn.au>

	* commands.cc (commit): write the log message to MT/log
	during the commit, so it will be available later if the commit
	fails.
	* work.{cc,hh} (write_user_log): new function

2005-05-20  Nathaniel Smith  <njs@codesourcery.com>

	* contrib/mtbrowse.sh: New file.
	* contrib/README: Document it.  Also, document some missed files,
	and re-order listing.
	* Makefile.am (EXTRA_DIST): Add several missing contrib/ files.

2005-05-21  Grahame Bowland  <grahame@angrygoats.net>

	* automate.cc: (automate_certs) change "status" field 
	to "signature". Check whether each cert is trusted, and 
	output in the "trusted" field.
	* testsuite.at: add t_automate_certs.at
	* tests/t_automate_certs.at: Test that the output of 
	"automate certs" is consistent, and that we exit with
	error when rev is incomplete or missing.
	* monotone.texi: update output documentation for 
	"automate certs"

2005-05-20  Emile Snyder  <emile@alumni.reed.edu>

	* annotate.{hh,cc}: Rework to handle lineage dependent line
	mappings and lines which split from a single line in a parent
	revision into multiple lines in some descendent.  Fixes bug where
	some lines remained unannotated.  Fixes wrong assignment of lines
	bug.
	* tests/t_annotate.at: Check no-changes since addition of file
	case.
	* tests/t_annotate_lineage_dependent.at
	* tests/t_annotate_split_lines.at:  New tests.
	* testsuite.at: Add them.
	
2005-05-20  Nathaniel Smith  <njs@codesourcery.com>

	* monotone.texi (Network): Clarify that ports can be specified on
	the command line to serve/pull/push/sync.

2005-05-21  Matt Johnston  <matt@ucc.asn.au>

	* packet.cc (db_packet_writer::~impl, prerequisite.cleanup): 
	add code to remove up circular dependencies between prerequisite
	and delayed_packet shared_ptrs upon destruction, so that unsatisified
	dependency warnings are printed.

2005-05-19  Matt Johnston  <matt@ucc.asn.au>

	* change_set.cc (merge_disjoint_analyses): handle the case where
	a file is dropped on both sides but re-added on one.
	* tests/t_drop_vs_dropadd.at: a test for it
	* testsuite.at

2005-05-19  Derek Scherger  <derek@echologic.com>

	* commands.cc (checkout): rearrange to use --revision option
	* monotone.1: 
	* monotone.texi: document checkout --revision option
	* tests/t_attr.at:
	* tests/t_attributes.at:
	* tests/t_checkout_id_sets_branch.at:
	* tests/t_checkout_noop_on_fail.at:
	* tests/t_checkout_options.at:
	* tests/t_cwork.at:
	* tests/t_delete_dir.at:
	* tests/t_delete_dir_patch.at:
	* tests/t_empty_path.at:
	* tests/t_i18n_file_data.at:
	* tests/t_inodeprints_hook.at:
	* tests/t_inodeprints_update.at:
	* tests/t_largish_file.at:
	* tests/t_lf_crlf.at:
	* tests/t_monotone_up.at:
	* tests/t_netsync_defaults.at:
	* tests/t_netsync_set_defaults.at:
	* tests/t_persistent_server_revision.at:
	* tests/t_rename_added_in_rename.at:
	* tests/t_rename_dir_cross_level.at:
	* tests/t_rename_dir_patch.at:
	* tests/t_single_char_filenames.at:
	* tests/t_subdir_add.at:
	* tests/t_subdir_attr.at:
	* tests/t_subdir_drop.at:
	* tests/t_subdir_rename.at:
	* tests/t_subdir_revert.at:
	* tests/t_tags.at:
	* tests/t_update_off_branch.at:
	* tests/t_versions.at:
	* testsuite.at: add --revision option to checkout

2005-05-18  Richard Levitte  <richard@levitte.org>

	* ui.cc: Move the copyright and license section to the top of the
	file, and add an emacs mode specifier.
	* ui.cc (write_ticks): Change the counter ticker so the trailer
	comes at the end of the counter line instead of the title line.
	This is especially important for code that changes the trailer
	a little now and then.

2005-05-17  Grahame Bowland  <grahame@angrygoats.net>

	* commands.cc: add "automate certs ID" to the help string 
	for the automate command
	* automate.cc: implement "automate certs". Add to the list 
	of commands available through "automate stdio".
	* monotone.texi: document "automate certs"

2005-05-17  Nathaniel Smith  <njs@codesourcery.com>

	* monotone.texi (Network): Document 'serve' as taking more than
	one collection argument.

2005-05-15  graydon hoare  <graydon@pobox.com>

	* rcs_import.cc (note_state_at_branch_beginning): collect
	branch beginning states into a single synthetic commit.

2005-05-15  graydon hoare  <graydon@pobox.com>

	* rcs_import.cc: rewrite most of the branch logic to 
	address issues raised in bugs 13032 and 13063.
	* tests/t_cvsimport_deleted_invar.at: un-XFAIL.

2005-05-16  Matt Johnston  <matt@ucc.asn.au>

	* commands.cc (commit): change scope of the transaction guard so that
	the transaction will fail before MT/revision is written (which could
	leave a non-committed revision/bad working dir).

2005-05-16  Grahame Bowland  <grahame@angrygoats.net>

	* monotone.texi: update "monotone log" documentation
	* commands.cc: fix "monotone log" when run with no --revision args

2005-05-15  Derek Scherger  <derek@echologic.com>

	* tests/t_update_with_blocked_rename.at: new test
	* testsuite.at: call it

2005-05-15  Derek Scherger  <derek@echologic.com>

	* netsync.cc (process_anonymous_cmd, process_auth_cmd): log
	details of permissions allowed/denied
	* tests/t_netsync_permissions.at: new test
	* testsuite.at: call it

2005-05-15  Richard Levitte  <richard@levitte.org>

	* contrib/monotone-notify.pl (revision_is_in_branch): Another
	place where --revision was missing.

2005-05-14  Timothy Brownawell  <tbrownaw@gmail.com>

	* contrib/monoprof.sh: Clean up variable definitions some.
		- Add option --datadir, should now be usable without editing
		variables to match system paths
		- Add option --setup, generates most of the needed files

2005-05-13  Timothy Brownawell  <tbrownaw@gmail.com>

	Add "monotone automate stdio", to let the automation interface
	take commands on standard input.
	* automate.cc: (automate_stdio) New function.
		(automate_command) Add it.
	* commands.cc: Add to description for "automate".
	* monotone.texi: Add to documentation.

2005-05-13  Joel Reed  <joelwreed@comcast.com>

	* tests/t_unidiff3.at: opps. forgot to add this file which
	should have been included as fix for bug 13072.

2005-05-13  Joel Reed  <joelwreed@comcast.com>

	* diff_patch.cc, transforms.cc, testsuite.at: Patch from 
	drepper@redhat.com, who writes: "The attached patch should fix bug
	13072.  I have no idea why the code in transform.cc insists on
	adding an empty line in case the file is empty. Removing the code
	didn't cause any regressions in the test suite and the
	diff_patch.cc change corrects the output format.  A new test case
	is included as well."

2005-05-13  Joel Reed  <joelwreed@comcast.com>

	* automate.cc: add automate attributes command
	* commands.cc: add attributes subcommand helptext
	* contrib/monotone.zsh_completion: use automate attributes
	for completion of monotone attr and cleanup ignore files code
	* tests/t_automate_attributes.at: add testcase
	* testsuite.at: include new testcaes

2005-05-13  Jon Bright  <jon@siliconcircus.com>
	* testsuite.at (UNGZ): Change the way the ungzipping works on
	Win32, in the hope that test 206 will no longer be given invalid
	files.

2005-05-12  Derek Scherger  <derek@echologic.com>

	* automate.cc: bump version number to 1.0
	(struct inventory_item): add pre/post states
	(inventory_paths): remove obsolete function
	(inventory_pre_state, inventory_post_state, inventory_file_state,
	inventory_renames): add fancy new functions
	(automate_inventory): rework for new output format
	* manifest.{cc,hh} (classify_paths): rename to ...
	(classify_manifest_paths): ... this and work solely from manifest
	* monotone.texi: (Automation): update inventory docs
	* tests/t_automate_inventory.at: update for new format and add
	some more tests
	
2005-05-13  Matthew Gregan  <kinetik@orcon.net.nz>

	* HACKING: New file.  First pass at a brief document to help
	newcomers hack on monotone.

2005-05-12  Riccardo Ghetta <birrachiara@tin.it>

	* options.hh (OPT_MSGFILE): New option.
	* monotone.cc (message-file): New option.
	(cpp_main): Handle it.
	* app_state.{cc,hh} (set_message_file): New function.
	* commands.cc (commit): Accept and handle new option.
	* monotone.1, monotone.texi: Document it.
	* tests/t_commit_message_file.at: New test.
	* testsuite.at: Add it.
	
2005-05-12  Timothy Brownawell  <tbrownaw@gmail.com>

	* (20 files): Do not indent with both tabs and spaces in the same file.

2005-05-13  Ulrich Drepper  <drepper@redhat.com>

	* rcs_import.cc (process_one_hunk): Improve handling of corrupt
	RCS files.

2005-05-13  Matthew Gregan  <kinetik@orcon.net.nz>

	* testsuite.at: Fix typo error in Win32 kill logic that was
	causing the testsuites to hang on Win32 machines that don't have
	pskill installed.

2005-05-12  Matthew Gregan  <kinetik@orcon.net.nz>

	* file_io.cc (write_data_impl): Use portable boost::filesystem
	calls in place of unlink(2)/remove(2).

2005-05-12  Grahame Bowland  <grahame@angrygoats.net>

	* commands.cc: Modify the "log" command to accept multiple 
	revisions on command line, and display the log for all 
	of those revisions.

2005-05-11  Nathaniel Smith  <njs@codesourcery.com>

	* std_hooks.lua (ignore_file): Organize a bit more, add
	patterns for autotools cache files, and darcs, codeville, git
	metadata directories.

2005-05-11  Timothy Brownawell  <tbrownaw@gmail.com>

	* revision.cc (expand_dominators): Fix bitmap size-matching.
		(find_common_ancestor_for_merge): Do not wait for ancestors
		to be expanded to the beginning of time before expanding
		dominators. Requires above fix for correct behavior.
	* ChangeLog: Fix date on previous entry.

2005-05-11  Timothy Brownawell  <tbrownaw@gmail.com>

	* contrib/monoprof.sh: Add profiling test for "netsync large file".
		Add options to only run specific profile tests.

2005-05-11  Stanislav Karchebny <stanislav.karchebny@skype.net>

	* contrib/monotone-notify.pl: 'monotone log' takes a revision
	through the --revision= option.

2005-05-11  Richard Levitte  <richard@levitte.org>

	* contrib/monotone-notify.pl: Change all occurences of $symbol' to
	${symbol}' to avoid a confusing Perl warning.

2005-05-11  Joel Reed  <joelwreed@comcast.com>

	* contrib/monotone.zsh_completion: add zsh completion contrib.

2005-05-11  Matt Johnston  <matt@ucc.asn.au>

	* tests/t_add_intermediate_MT_path.at: remove the drop dir part
	* tests/t_delete_dir.at: add a note about re-enabling the above test
	* tests/t_cvsimport3.at: ignore stderr

2005-05-11  Matt Johnston  <matt@ucc.asn.au>

	* rcs_import.cc (find_branchpoint): if a branch is derived from two 
	differing parent branches, take the one closest to the trunk.
	* tests/t_cvsimport3.at: add a test for cvs_importing where branches
	come off a vendor import.
	* testsuite.at: add it

2005-05-11  Nathaniel Smith  <njs@codesourcery.com>

	* work.cc (build_deletions): Disable delete_dir.

2005-05-11  Matthew Gregan  <kinetik@orcon.net.nz>

	* constants.cc (constants::bufsz): Increase buffer size.  Reduces
	the runtime to tests/t_netsync_largish_file.at by four to seven
	times on my test machines.

2005-05-10  Timothy Brownawell  <tbrownaw@gmail.com>

	* revision.cc: Make expand_{ancestors,dominators} twice as fast.
	Loop over revisions in the other direction so that changes at the
	frontier propogate fully in 1 pass, instead of one level at a time.

2005-05-10  Timothy Brownawell  <tbrownaw@gmail.com>

	* packet.{cc,hh}: Give packet_consumer and children a callback to call
	after writing out a revision.
	* netsync.cc: Use this callback to add a "revisions written" ticker,
	to provide user feedback while sanity checking.

2005-05-10  Timothy Brownawell  <tbrownaw@gmail.com>

	* ui.cc: Make tick_write_count take less horizontal space

2005-05-09  Nathaniel Smith  <njs@codesourcery.com>

	* AUTHORS: Give Riccardo his real name.
	* ChangeLog: Likewise.

2005-05-09  Riccardo Ghetta <birrachiara@tin.it>
	
	* std_hooks.lua: Support kdiff3.

2005-05-09  Matthew Gregan  <kinetik@orcon.net.nz>

	* lua.cc (loadstring, run_string): New parameter to identify the
	source of the Lua string being loaded.
	(add_{std,test}_hooks, load_rcfile): Pass an identity through.

2005-05-09  Matthew Gregan  <kinetik@orcon.net.nz>

	* monotone.cc: Absolutify and tilde expand pid file.

2005-05-09  Matthew Gregan  <kinetik@orcon.net.nz>

	* testsuite.at: Revert bogus changes committed in revision 9d478.

2005-05-09  Matt Johnston  <matt@ucc.asn.au>

	* commands.cc (pid_file): use fs::path .empty() rather than ==, since
	boost 1.31 doesn't seem to have the latter.

2005-05-08  Matthew Gregan  <kinetik@orcon.net.nz>

	* lua.cc (report_error, load{file,string}): New member functions.
	Error handling in call moved into report_error.
	(call): Call report_error.
	(run_{file,string}): Call load{file,string} member functions to
	load Lua code into the VM.  Allows us to report syntax errors when
	loading rc files.
	* testsuite.at: test_hooks.lua was calling nonexistent (obsolete)
	strfind function and failing silently.  The improved error
	reporting from Lua caught this and cause testsuite failures.

2005-05-08  Matthew Gregan  <kinetik@orcon.net.nz>

	* monotone.1: Document --pid-file option.  Also make some minor
	spelling and punctuation fixes.

2005-05-08  Timothy Brownawell  <tbrownaw@gmail.com>
	* app_state.cc: {read,write}_options now print a warning instead of
	failing on unreadable/unwritable MT/options .
	* tests/t_unreadable_MT.at: add matching test
	* testsuite.at: add test
	* tests/README: Mention that new tests must be added to testsuite.at
	* work.cc: (get_revision_id) Friendlier error message for
	unreadable MT/revision .

2005-05-08  Matthew Gregan  <kinetik@orcon.net.nz>

	* monotone.texi: Right words, wrong order.
	* testsuite.at: Drop pid mapping trickery, it doesn't work
	consistently.  We now try and use SysInternal's pskill to kill the
	process.  If pskill is not available, we fall back to the old
	'kill all monotone processes' method. These changes affect
	Win32/MingW only.

2005-05-07  Matthew Gregan  <kinetik@orcon.net.nz>

	* commands.cc (pid_file): Remove leftover debugging output.
	* configure.ac: Correct typos in TYPE_PID_T test.
	* testsuite.at: Use some trickery on MingW/Cygwin to map the
	Windows pid to the Cygwin pid.
	* win32/process.cc (process_wait): Correct return type.
	(process_spawn): Replace dropped cast on return.

2005-05-07  Matt Johnston <matt@ucc.asn.au>

	* change_set.cc: fix the code which skips deltas on deleted files,
	  it was looking at the merged filename not the ancestor
	  filename.
	* tests/t_drop_vs_patch_rename.at: a test for the above fix
	* testsuite.at: add it

2005-05-06 Timothy Brownawell <tbrownaw@gmail.com>

	* contrib/monoprof.sh: Add lcad test.
		Add options to pull/rebuild before profiling.

2005-05-06  Nathaniel Smith  <njs@codesourcery.com>

	* INSTALL: s/g++ 3.2 or 3.3/g++ 3.2 or later/.

2005-05-06  Nathaniel Smith  <njs@codesourcery.com>

	* monotone.1: 
	* monotone.texi (Commands, Importing from CVS, RCS): Clarify
	cvs_import documentation on cvsroot vs. module issues.

2005-05-05  Richard Levitte  <richard@levitte.org>

	* AUTHORS: Add rghetta.

2005-05-05  Matthew Gregan  <kinetik@orcon.net.nz>

	* monotone.texi: Document --pid-file option for serve command.
	* app_state.{cc,hh} (set_pidfile, pidfile): New function, new
	member.
	* commands.cc (pid_file): New class.
	(CMD(serve)): Use pid_file.
	* monotone.cc (coptions, cppmain): Add command-specific option
	--pid-file.
	* options.hh (OPT_PIDFILE): New option.
	* {unix,win32}/process.cc (get_process_id): New function.
	(process_{spawn,wait,kill}): Use pid_t.
	* platform.hh (process_{spawn,wait,kill}): Use pid_t.
	(get_process_id): New function
	* configure.ac: Test for pid_t.
	* lua.cc (monotone_{spawn,wait,kill}_for_lua): Use pid_t.
	* testsuite.at: Update netsync kill functions to use pid file.
	* tests/t_netsync_sigpipe.at: Update to use pid file.
	* tests/t_netsync_single.at: Update to use pid file.

2005-05-04  Nathaniel Smith  <njs@codesourcery.com>

	* tests/t_monotone_up.at: New test.
	* testsuite.at: Add it.

2005-05-05  Matthew Gregan  <kinetik@orcon.net.nz>

	* work.cc: Use attr_file_name rather than hardcoded strings.

2005-05-04  Brian Campbell  <brian.p.campbell@dartmouth.edu>

	* contrib/monotone.el (monotone-vc-register): Fix arguments to
	monotone-cmd-buf, to make work.

2005-05-03  Nathaniel Smith  <njs@codesourcery.com>

	* file_io.cc (read_data_for_command_line): Check that file exists,
	if reading a file.

2005-05-04  Matthew Gregan  <kinetik@orcon.net.nz>

	* configure.ac: Add TYPE_SOCKLEN_T function from the Autoconf
	archive.	
	* cryptopp/cryptlib.h (NameValuePairs): Change GetVoidValue from a
	pure virtual to an implemented (but never called) member function
	to work around build problem with GCC 4 on OS X 10.4
	* netxx/osutil.h: Include config.h, use new HAVE_SOCKLEN_T define
	to determine socklen_t type.

2005-05-03  Nathaniel Smith  <njs@codesourcery.com>

	* lua.cc (load_rcfile): Make a version that takes utf8 strings,
	and understands -.
	* app_state.cc (load_rcfiles): Use it.
	* file_io.{cc,hh} (absolutify_for_command_line): New function.
	* monotone.cc (cpp_main): Use it.
	* tests/t_rcfile_stdin.at: New test.
	* testsuite.at: Include it.

2005-05-03  Nathaniel Smith  <njs@codesourcery.com>

	* netsync.cc (load_epoch): Remove unused function.

2005-05-03  Matthew Gregan  <kinetik@orcon.net.nz>

	* tests/t_cvsimport_manifest_cycle.at: Add missing symbols.
	* tests/t_cvsimport_deleted_invar.at: Add new test.
	* testsuite.at: New test.

2005-05-03  Nathaniel Smith  <njs@codesourcery.com>

	* netsync.cc (run_netsync_protocol): Don't use the word
	"exception" in error messages.

2005-05-03  Nathaniel Smith  <njs@codesourcery.com>

	* UPGRADE: Fix version number.

2005-05-03  Nathaniel Smith  <njs@codesourcery.com>

	* debian/compat: New file.

2005-05-03  Nathaniel Smith  <njs@codesourcery.com>

	* UPGRADE: Mention upgrading from 0.18.
	* debian/copyright: Re-sync with AUTHORS.
	* win32/monotone.iss, monotone.spec, debian/changelog: Bump
	version numbers to 0.19.
	* NEWS: Finish updating for 0.19.

2005-05-03  Jon Bright  <jon@siliconcircus.com>
	* win32/monotone.iss: Bump version to 0.19
	
2005-05-03  Jon Bright  <jon@siliconcircus.com>
	* tests/t_automate_select.at: Use arithmetic comparison for
	checking output of wc, since wc pads its results with initial
	spaces on MinGW.
	
2005-05-03  Nathaniel Smith  <njs@codesourcery.com>

	* tests/t_cvsimport2.at: Pass correct module directory.

2005-05-02  Nathaniel Smith  <njs@codesourcery.com>

	* configure.ac: Bump version to 0.19.
	* NEWS: Tweaks.
	* Makefile.am (MOST_SOURCES): Add options.hh.
	(%.eps): Fix ps2eps calling convention.
	* po/monotone.pot: Regenerate.
	* testsuite.at (CHECK_SAME_CANONICALISED_STDOUT): New macro.

2005-05-02  Nathaniel Smith  <njs@codesourcery.com>

	* NEWS: More updates.
	* rcs_import.cc (store_manifest_edge): Fix some edge cases.
	* tests/t_cvsimport_manifest_cycle.at: Make work.  Un-XFAIL.

2005-05-01  Matt Johnston  <matt@ucc.asn.au>

	* diff_patch.cc (normalize_extents): broaden the condition when
	changes can be normalised.
	* tests/t_merge_6.at: now passes.

2005-05-01  Emile Snyder  <emile@alumni.reed.edu>

	* annotate.cc: Fix bug that njs pointed out when a merge has one
	side with no changes.  Be smarter about how we get parent
	file_id's to do file diffs; give another big speedup.
	* tests/t_annotate_copy_all.at: New test for the bug that is fixed.
	* testsuite.at: Add the new test.

2005-05-02  Richard Levitte  <richard@levitte.org>

	* tests/t_override_author_date.at: Adapt to the new way to give
	revision IDs to 'monotone log'.

2005-05-01  Richard Levitte  <richard@levitte.org>

	* monotone.texi: Document the change in 'monotone log'.

2005-05-01  Riccardo Ghetta <birrachiara@tin.it>

	* commands.cc (CMD(log)): Use --revision.

2005-05-02  Matt Johnston  <matt@ucc.asn.au>

	* netsync.cc (process_auth_cmd): make it clearer what the "unknown
	key hash" refers to.

2005-05-01  Richard Levitte  <richard@levitte.org>

	* commands.hh: Expose complete_commands().
	* commands.cc (explain_usage, command_options, process): Don't
	call complete_command().  Except the caller to have done that
	already.
	* monotone.cc (cpp_main): Start with completing the command after
	processing the options.  Use the result everywhere the command is
	required.  This avoids giving the user duplicate (or in some case,
	triplicate) messages about command expansion.

2005-04-30  Derek Scherger  <derek@echologic.com>

	* app_state.{cc,hh}: remove --all-files option
	* automate.cc: move inventory command and associated stuff here from ...
	* commands.cc: ... here, where it has been removed
	* monotone.1: relocate inventory command, remove --all-files option
	* monotone.cc: remove --all-files option
	* monotone.texi: relocate inventory documentation to automation
	section, remove --all-files option
	* tests/t_automate_inventory.at: renamed and updated for move to automate
	* testsuite.at: adjust for rename

2005-04-30  Derek Scherger  <derek@echologic.com>

	* Makefile.am (MOST_SOURCES): add restrictions.{cc,hh} 
	* commands.cc (extract_rearranged_paths): 
	(extract_delta_paths):
	(extract_changed_paths):
	(add_intermediate_paths):
	(restrict_path_set):
	(restrict_rename_set):
	(restrict_path_rearrangement):
	(restrict_delta_map):
	(calculate_restricted_rearrangement):
	(calculate_restricted_revision):
	(calculate_current_revision):
	(calculate_restricted_change_set): move to restrictions.{cc,hh}
	(maybe_update_inodeprints):
	(cat):
	(dodiff):
	(update): rename calculate_current_revision to
	calculate_unrestricted_revision
	* database_check.hh: update header guard #define
	* restrictions.{cc,hh}: add new files

2005-04-30  Nathaniel Smith  <njs@codesourcery.com>

	* commands.cc: Add a placeholder OPT_NONE for commands that don't
	take any command-specific options; use it everywhere.  Now the
	last argument to CMD never starts with %, and the last argument is
	always required to be present.

2005-04-30  Richard Levitte  <richard@levitte.org>

	* contrib/monotone-nav.el (mnav-rev-make): Move it so it's defined
	after the definition of the macro mnav-rev-id.  Otherwise, the
	byte compiler complains there is no setf method for mnav-rev-id.

2005-04-30  Nathaniel Smith  <njs@codesourcery.com>

	* monotone.texi (Database): Minor correction.

2005-04-30  Nathaniel Smith  <njs@codesourcery.com>

	* vocab.cc (trivially_safe_file_path): New function.
	(verify): Use it.
	(test_file_path_verification, test_file_path_normalization): Add a
	few more checks.

	* transforms.{cc,hh} (localized_as_string): New function.
	* {win32,unix}/inodeprint.cc (inodeprint_file): Use it, to avoid
	mkpath().

	* commands.cc (add_intermediate_paths): Hand-code intermediate
	path generator, taking advantage of normalization of file_path's,
	to avoid mkpath().

2005-04-29  Joel Rosdahl  <joel@rosdahl.net>

	* monotone.texi: Minor corrections.

2005-04-29  Nathaniel Smith  <njs@codesourcery.com>

	* commands.cc (ls_tags): Sort output.
	* tests/t_tags.at: Test that output is sorted.

2005-04-29  Derek Scherger  <derek@echologic.com>

	* commands.cc (struct file_itemizer): move to ...
	* work.hh (file_itemizer} ... here
	* work.cc (file_itemizer::visit_file} ... and here

2005-04-29  Emile Snyder  <emile@alumni.reed.edu>

	* annotate.cc (do_annotate_node): Stop doing expensive
	calculate_arbitrary_change_set when we already know we have parent
	and child revisions.  Cuts annotate run time in half.
	
2005-04-29  Nathaniel Smith  <njs@codesourcery.com>

	* commands.cc (update_inodeprints): Rename to...
	(refresh_inodeprints): ...this, so 'monotone up' continues to mean
	update.
	
	* monotone.texi (Inodeprints): Mention refresh_inodeprints in the
	Inodeprints section.
	
	* testsuite.at: 
	* tests/t_update_inodeprints.at: 
	* tests/t_refresh_inodeprints.at: 
	* monotone.texi (Working Copy, Commands): 
	* monotone.1: Update accordingly.

2005-04-29  Nathaniel Smith  <njs@codesourcery.com>

	* change_set.cc (dump_change_set): Don't truncate output.
	(invert_change_test): New unit test.
	(invert_change_set): Make it pass.  This fixes (some?)
	isect.empty() invariant failures.
	
	* NEWS: Start updating for 0.19.

	* revision.cc (check_sane_history): Make comment more
	informative.

2005-04-29  Grahame Bowland  <grahame@angrygoats.net>

	* netxx/types.h: Add new NetworkException type network 
	issue not caused by calling program
	* netsync.cc: Catch Netxx::NetworkException and display 
	as informative_error.
	* netxx/address.cxx: NetworkException for unparsable URIs.
	* netxx/datagram.cxx: NetworkException for connection failure.
	* netxx/resolve_getaddrinfo.cxx, resolve_gethostbyname.cxx:
	NetworkException when DNS resolution fails.
	* netxx/serverbase.cxx: NetworkException if unable to bind 
	to server port.
	* netxx/streambase.cxx: NetworkException if unable to 
	connect.

2005-04-28  Nathaniel Smith  <njs@codesourcery.com>

	* tests/t_netsync_error.at: New test.
	* testsuite.at: Add it.

2005-04-28  Nathaniel Smith  <njs@codesourcery.com>

	* tests/t_rename_attr.at: Fix a bit; also test that rename refuses
	to move a file to a name that already has attrs.
	* work.cc (build_rename): Cleanup a bit; refuse to move a file to
	a name that already has attrs.

	* monotone.texi (Working Copy): Document explicitly that "drop"
	and "rename" do not modify the filesystem directly, and do affect
	attributes.

2005-04-28  Derek Scherger  <derek@echologic.com>

	* commands.cc (get_work_path): 
	(get_revision_path): 
	(get_revision_id):
	(put_revision_id):
	(get_path_rearrangement):
	(remove_path_rearrangement):
	(put_path_rearrangement):
	(update_any_attrs):
	(get_base_revision):
	(get_base_manifest): move to work.{cc,hh}
	(update): indicate optional revision with [ and ]
	(explicit_merge): indicate optional ancestor with [ and ] 

	* manifest.{cc,hh} (extract_path_set): move here from work.{cc,hh}
	* revision.{cc,hh} (revision_file_name): move to work.{cc,hh}

	* work.{cc,hh} (extract_path_set): move to manifest.{cc,hh}
	(get_work_path): 
	(get_path_rearrangement): 
	(remove_path_rearrangement): 
	(put_path_rearrangement): 
	(get_revision_path): 
	(get_revision_id): 
	(put_revision_id): 
	(get_base_revision): 
	(get_base_manifest): 
	(update_any_attrs): move here from commands.cc
	
2005-04-28  Derek Scherger  <derek@echologic.com>

	* ChangeLog: 
	* Makefile.am
	* tests/t_automate_select.at: merge fixups

2005-04-28  Emile Snyder <emile@alumni.reed.edu>

	* annotate.cc: Fix broken build after propagate from .annotate
	branch to mainline.  The lcs stuff was changed to use
	quick_allocator, so our use of it had to change as well.
	
2005-04-28  Emile Snyder  <emile@alumni.reed.edu>

	* commands.cc: New command "annotate"
	* annotate.{cc,hh}: New files implement it.
	* Makefile.am: Build it.
	* monotone.texi: Document it.	
	* tests/t_annotate.at:
	* tests/t_annotate_add_collision.at:
	* tests/t_annotate_branch_collision.at: 
	* testsuite.at: Test it.
	
2005-04-28  Matt Johnston  <matt@ucc.asn.au>

	* tests/t_merge_6.at: narrow the testcase down considerably.

2005-04-28  Matt Johnston  <matt@ucc.asn.au>

	* tests/t_merge_6.at, testsuite.at: add a new test for the case where
	duplicate lines appear in a file during a merge. This testcase can
	be correctly handled by merge(1).

2005-04-28  Matt Johnston  <matt@ucc.asn.au>

	* tests/t_i18n_file.at, transforms.cc: OS X expects all paths to be
	utf-8, don't try to use other encodings in the test.

2005-04-28  Richard Levitte  <richard@levitte.org>

	* tests/t_automate_select.at: silly ignores not needed any more.

2005-04-28  Richard Levitte  <richard@levitte.org>

	* commands.cc (complete): Don't talk of there really was no
	expansion.

2005-04-28  Richard Levitte  <richard@levitte.org>

	* commands.cc, commands.hh: Selector functions and type are moved
	to...
	* selectors.cc, selectors.hh: ... these files.
	* database.cc, database.hh: Adapt to this change.
	* automate.cc (automate_select): New function, implements
	'automate select'.
	(automate_command): Use it.
	* monotone.texi (Automation): Document it.

	* tests/t_automate_select.at: New test.
	* testsuite.at: Use it.

	* Makefile.am (MOST_SOURCES): reorganise.  Add selectors.{cc,hh}.

2005-04-27  Derek Scherger  <derek@echologic.com>

	* commands.cc (ls_unknown): remove unneeded braces
	(struct inventory_item): new struct for tracking inventories
	(print_inventory): removed old output functions 
	(inventory_paths): new functions for paths, data and renames
	(inventory): rework to display two column status codes
	* monotone.texi (Informative): update for new status codes
	* tests/t_inventory.at: update for two column status codes

2005-04-27  Richard Levitte  <richard@levitte.org>

	* quick_alloc.hh: Define QA_SUPPORTED when quick allocation is
	supported.
	* sanity.hh: Only defined the QA(T) variants of checked_index()
	when QA_SUPPORTED is defined.

2005-04-27  Joel Reed  <joelwreed@comcast.com>

	* work.cc: on rename move attributes as well.
	* tests/t_rename_attr.at: No longer a bug.

2005-04-27  Nathaniel Smith  <njs@codesourcery.com>

	* monotone.texi (Working Copy, Commands): Document update_inodeprints.
	* monotone.1: Likewise.

	* tests/t_update_inodeprints.at: New test.
	* testsuite.at: Add it.

2005-04-27  Richard Levitte  <richard@levitte.org>

	* database.cc (selector_to_certname): Add a case for
	commands::sel_cert.

2005-04-27  Richard Levitte  <richard@levitte.org>

	* sanity.hh: Add a couple of variants of checked_index() to
	accomodate for indexes over vector<T, QA(T)>.

	* commands.hh: Add new selector to find arbitrary cert name and
	value pairs.  The syntax is 'c:{name}={value}'.
	* commands.cc (decode_selector): Recognise it.
	* database.cc (complete): Parse it.
	* std_hooks.lua (expand_selector): Add an expansion for it.
	* monotone.texi (Selectors): Document it.

	* tests/t_select_cert.at: Add test.
	* testsuite.at: Use it.

2005-04-27  Matt Johnston  <matt@ucc.asn.au>

	* vocab.cc (verify(file_path)): don't find() twice.
	* change_set.cc (extend_state): remove commented out line 

2005-04-27  Matthew Gregan  <kinetik@orcon.net.nz>

	* tests/t_cvsimport_manifest_cycle.at: New test.
	* testsuite.at: Add test.
	* AUTHORS: Add self.

2005-04-27  Nathaniel Smith  <njs@codesourcery.com>

	* AUTHORS: Add Timothy Brownawell.

2005-04-27  Timothy Brownawell  <tbrownaw@gmail.com>

	* ui.{cc,hh}: Delegate tick line blanking to tick_writers.

2005-04-27  Matt Johnston  <matt@ucc.asn.au>

	* change_set.cc (extend_state): don't mix find() and insert() on
	the path_state, to avoid hitting the smap's worst-case.

2005-04-27  Matt Johnston  <matt@ucc.asn.au>

	* change_set.cc (confirm_proper_tree): move things out of the loops
	for better performance.

2005-04-26  Nathaniel Smith  <njs@codesourcery.com>

	* work.cc: Don't include boost/regex.hpp.

2005-04-26  Nathaniel Smith  <njs@codesourcery.com>

	* manifest.cc, inodeprint.cc: Don't include boost/regex.hpp.

2005-04-26  Nathaniel Smith  <njs@codesourcery.com>

	* sqlite/vdbeaux.c (MAX_6BYTE): Apply patch from
	http://www.sqlite.org/cvstrac/chngview?cn=2445.  It shouldn't
	affect monotone's usage, but just in case.

2005-04-26  Nathaniel Smith  <njs@codesourcery.com>

	* rcs_import.cc (struct cvs_key, process_branch): Fix
	indentation.
	(build_change_set): Handle the case where a file is "added dead".

	* tests/t_cvsimport2.at: Un-XFAIL, improve description.

2005-04-26  Richard Levitte  <richard@levitte.org>

	* monotone.cc (cpp_main): Count the number of command specific
	options exist.  If there is any, add a title for them.

2005-04-26  Matt Johnston  <matt@ucc.asn.au>

	* change_set.cc (analyze_rearrangement): get rid of damaged_in_first
	since it is not used.

2005-04-26  Matt Johnston  <matt@ucc.asn.au>

	* monotone.texi: fix mashed up merge of docs for kill_rev_locally
	and db check.

2005-04-26  Richard Levitte  <richard@levitte.org>

	* monotone.cc, commands.cc: Make some more options global.

2005-04-25  Nathaniel Smith  <njs@codesourcery.com>

	* tests/t_i18n_file_data.at: New test.
	* testsuite.at: Add it.

2005-04-25  Nathaniel Smith  <njs@codesourcery.com>

	* automate.cc (automate_parents, automate_children) 
	(automate_graph): New automate commands.
	(automate_command): Add them.
	* commands.cc (automate): Synopsisfy them.
	* monotone.texi (Automation): Document them.
	* tests/t_automate_graph.at, test/t_parents_children.at: Test
	them.
	* testsuite.at: Add the tests.

	* tests/t_automate_ancestors.at: Remove obsolete comment.
	
2005-04-24  Derek Scherger  <derek@echologic.com>

	* tests/t_rename_file_to_dir.at:
	* tests/t_replace_file_with_dir.at:
	* tests/t_replace_dir_with_file.at: new bug reports
	* testsuite.at: include new tests

2005-04-24  Derek Scherger  <derek@echologic.com>

	* app_state.{cc,hh} (app_state): add all_files flag to the constructor
	(set_all_files): new method for setting flag

	* basic_io.{cc,hh} (escape): expose public method to quote and
	escape file_paths
	(push_str_pair): use it internally

	* commands.cc (calculate_restricted_rearrangement): new function
	factored out of calculate_restricted_revision
	(calculate_restricted_revision): use new function
	(struct unknown_itemizer): rename to ...
	(struct file_itemizer): ... this; use a path_set rather than a
	manifest map; build path sets of unknown and ignored files, rather
	than simply printing them
	(ls_unknown): adjust to compensate for itemizer changes
	(print_inventory): new functions for printing inventory lines from
	path sets and rename maps
	(inventory): new command for printing inventory of working copy
	files

	* manifest.cc (inodeprint_unchanged): new function factored out
	from build_restricted_manifest_map
	(classify_paths): new function to split paths from an old manifest
	into unchanged, changed or missing sets for inventory
	(build_restricted_manifest_map): adjust to use
	inodeprint_unchanged
	* manifest.hh (classify_paths): new public function
	
	* monotone.1: document new inventory command and associated
	--all-files option

	* monotone.cc: add new --all-files option which will be specific
	to the inventory command asap

	* monotone.texi (Informative): document new inventory command
	(Commands): add manpage entry for inventory
	(OPTIONS): add entries for --xargs, -@ and --all-files

	* tests/t_status_missing.at: remove bug priority flag
	* tests/t_inventory.at: new test
	* testsuite.at: include new test
	
2005-04-24  Nathaniel Smith  <njs@codesourcery.com>

	* monotone.texi (Database): Document 'db kill_rev_locally'.

2005-04-24  Nathaniel Smith  <njs@codesourcery.com>

	* ChangeLog: Fixup after merge.

2005-04-24  Nathaniel Smith  <njs@codesourcery.com>

	* manifest.cc (build_restricted_manifest_map): Careful to only
	stat things once on the inodeprints fast-path.
	(read_manifest_map): Hand-code a parser, instead of using
	boost::regex.
	* inodeprint.cc (read_inodeprint_map): Likewise.

2005-04-23  Derek Scherger  <derek@echologic.com>

	* (calculate_restricted_revision): remove redundant variables,
	avoiding path_rearrangement assignments and associated sanity
	checks
	(calculate_current_revision): rename empty to empty_args for
	clarity

2005-04-23  Derek Scherger  <derek@echologic.com>

	* commands.cc (calculate_base_revision): rename to ...
	(get_base_revision): ... this, since it's not calculating anything
	(calculate_base_manifest): rename to ...
	(get_base_manifest): ... this, and call get_base_revision
	(calculate_restricted_revision): call get_base_revision and remove
	missing files stuff
	(add):
	(drop):
	(rename):
	(attr): call get_base_manifest
	(ls_missing): 
	(revert): call get_base_revision
	* manifest.{cc,hh} (build_restricted_manifest_map): don't return
	missing files and don't produce invalid manifests; do report on
	all missing files before failing
	
2005-04-23  Derek Scherger  <derek@echologic.com>

	* app_state.cc:
	* database.cc:
	* file_io.{cc, hh}: fix bad merge

2005-04-23  Nathaniel Smith  <njs@codesourcery.com>

	* database.cc (put_key): Check for existence of keys with
	conflicting key ids, give more informative message than former SQL
	constraint error.

2005-04-23  Nathaniel Smith  <njs@codesourcery.com>

	* transforms.cc (filesystem_is_ascii_extension_impl): Add EUC to
	the list of ascii-extending encodings.

	* tests/t_multiple_heads_msg.at: Make more robust, add tests for
	branching.

2005-04-23  Nathaniel Smith  <njs@codesourcery.com>

	* app_state.cc (restriction_includes): Remove some L()'s that were
	taking 5-6% of time in large tree diff.

2005-04-23  Nathaniel Smith  <njs@codesourcery.com>

	* file_io.{cc,hh} (localized): Move from here...
	* transforms.{cc,hh} (localized): ...to here.  Add lots of gunk to
	avoid calling iconv whenever possible.

2005-04-23  Richard Levitte  <richard@levitte.org>

	* monotone.cc, options.hh: Move the option numbers to options.hh,
	so they can be easily retrieved by other modules.
	* monotone.cc: split the options table in global options and
	command specific options.  The former are always understood, while
	the latter are only understood by the commands that declare it
	(see below).
	(my_poptStuffArgFile): There's no need to keep a copy of the
	stuffed argv.  This was really never a problem.
	(coption_string): New function to find the option string from an
	option number.
	(cpp_main): Keep track of which command-specific options were
	given, and check that the given command really uses them.  Make
	sure that when the help is written, only the appropriate command-
	specific options are shown.  We do this by hacking the command-
	specific options table.
	Throw away sub_argvs, as it's not needed any more (and realy never
	was).

	* commands.cc: Include options.hh to get the option numbers.
	(commands_ops): New structure to hold the option
	numbers used by a command.
	(commands): Use it.
	(command_options): Function to get the set of command-specific
	options for a specific command.
	(CMD): Changed to take a new parameter describing which command-
	specific options this command takes.  Note that for commands that
	do not take command-specific options, this new parameter must
	still be given, just left empty.
	Update all commands with this new parameter.
	* commands.hh: Declare command_options.

	* tests/t_automate_heads.at: 'automate heads' never used the value
	of --branch.
	* tests/t_sticky_branch.at: and neither did 'log'...
	* tests/t_update_missing.at: nor did 'add'...

2005-04-23  Matthew Gregan  <kinetik@orcon.net.nz>

	* tests/t_diff_currev.at: Use CHECK_SAME_STDOUT.

2005-04-23  Matthew Gregan  <kinetik@orcon.net.nz>

	* tests/t_diff_currev.at: New test.
	* testsuite.at: Add new test.

2005-04-22  Christof Petig <christof@petig-baender.de>

	* sqlite/*: update to sqlite 3.2.1

2005-04-22  Nathaniel Smith  <njs@codesourcery.com>

	* manifest.cc (build_restricted_manifest_map): Fixup after merge
	-- use file_exists instead of fs::exists.

2005-04-22  Derek Scherger  <derek@echologic.com>

	* manifest.{cc,hh} (build_restricted_manifest_map): keep and
	return a set of missing files rather than failing on first missing
	file
	* commands.cc (calculate_restricted_revision): handle set of
	missing files
	* revision.hh: update comment on the format of a revision
	* tests/t_status_missing.at: un-XFAIL and add a few tests
	
2005-04-22  Nathaniel Smith  <njs@codesourcery.com>

	* vocab.cc (verify(file_path), verify(local_path)): Normalize
	paths on the way in.
	* tests/t_normalized_filenames.at: Fix to match behavior
	eventually declared "correct".

2005-04-22  Nathaniel Smith  <njs@codesourcery.com>

	* vocab.{cc,hh}: Make verify functions public, make ATOMIC(foo)'s
	verify function a friend of foo, add ATOMIC_NOVERIFY macro, add
	long comment explaining all this.
	* vocab_terms.hh: Add _NOVERIFY to some types.

2005-04-22  Nathaniel Smith  <njs@codesourcery.com>

	* file_io.{cc,hh} (localized): Take file_path/local_path instead
	of string; expose in public interface.  Adjust rest of file to
	match.
	(walk_tree): Don't convert the (OS-supplied) current directory
	from UTF-8 to current locale.
	
	* transforms.{cc,hh} (charset_convert): Be more informative on
	error.
	(calculate_ident): Localize the filename, even on the fast-path.
	Also assert file exists and is not a directory, since Crypto++
	will happily hash directories.  (They are like empty files,
	apparently.)
	
	* manifest.cc (build_restricted_manifest_map): Use file_exists
	instead of fs::exists, to handle localized paths.
	* {win32,unix}/inodeprint.cc (inodeprint_file): Use localized
	filenames to stat.

	* tests/t_i18n_file.at: Rewrite to work right.

	* tests/t_normalized_filenames.at: New test.
	* testsuite.at: Add it.
	* vocab.cc (test_file_path_verification): MT/path is not a valid
	file_path either.
	(test_file_path_normalization): New unit-test.

2005-04-22  Joel Reed  <joelwreed@comcast.net>

	* work.cc (build_deletions) : on drop FILE also drop attributes.
	* tests/t_drop_attr.at : test for success now, fixed bug.

2005-04-22  Jon Bright <jon@siliconcircus.com>
	* monotone.texi: Changed all quoting of example command lines to
	use " instead of ', since this works everywhere, but ' doesn't
	work on Win32

2005-04-21  Jeremy Cowgar  <jeremy@cowgar.com>

	* tests/t_multiple_heads_msg.at: Now checks to ensure 'multiple head'
	  message does not occur on first commit (which creates a new head
	  but not multiple heads).
	* commands.cc (CMD(commit)): renamed head_size to better described
	  old_head_size, now checks that old_head_size is larger than 0 as
	  well otherwise, on commit of a brand new project, a new head was
	  detected and a divergence message was displayed.

2005-04-21  Richard Levitte  <richard@levitte.org>

	* commands.cc (ALIAS): refactor so you don't have to repeat all
	the strings given to the original command.
	(ALIAS(ci)): added as a short form for CMD(commit).

	* Makefile.am (%.eps): create .eps files directly from .ps files,
	using ps2eps.

2005-04-21 Sebastian Spaeth <Sebastian@SSpaeth.de>

	* monotone.texi: add command reference docs about kill_rev_locally
	
2005-04-21  Nathaniel Smith  <njs@codesourcery.com>

	* change_set.cc (apply_path_rearrangement_can_fastpath) 
	(apply_path_rearrangement_fastpath) 
	(apply_path_rearrangement_slowpath, apply_path_rearrangement):
	Refactor into pieces, so all versions of apply_path_rearrangement
	can take a fast-path when possible.

2005-04-21  Jeremy Cowgar  <jeremy@cowgar.com>

	* commands.cc: Renamed maybe_show_multiple_heads to
	  notify_if_multiple_heads, renamed headSize to head_size for
	  coding standards/consistency.
	* tests/t_multiple_heads_msg.at: Added to monotone this time.

2005-04-20  Jeremy Cowgar  <jeremy@cowgar.com>

	* commands.cc: Added maybe_show_multiple_heads, update now notifies
	  user of multiple heads if they exist, commit now notifies user
	  if their commit created a divergence.
	* tests/t_multiple_heads_msg.at: Added
	* testsuite.at: Added above test

2005-04-20  Nathaniel Smith  <njs@codesourcery.com>

	* Makefile.am (EXTRA_DIST): Put $(wildcard) around "debian/*", so
	it will actually work.

2005-04-20  Nathaniel Smith  <njs@codesourcery.com>

	* Makefile.am (EXTRA_DIST): Include tests, even when not building
	packages out in the source directory.

2005-04-20  Matthew Gregan  <kinetik@orcon.net.nz>

	* commands.cc (kill_rev_locally): Move up with rest of non-CMD()
	functions.  Mark static.  Minor whitespace cleanup.
	* commands.hh (kill_rev_locally): Declaration not needed now.

2005-04-20 Sebastian Spaeth <Sebastian@SSpaeth.de>
	* automate.cc: fix typo, add sanity check to avoid empty r_id's
	bein passed in. The automate version was bumped to 0.2 due to
	popular request of a single person.
	* t_automate_ancestors.at: adapt test; it passes now

2005-04-20 Sebastian Spaeth <Sebastian@SSpaeth.de>
	* testuite.at:
	* t_automate_ancestors.at: new test; automate ancestors. This is still
	_failing_ as a) it outputs empty newlines when no ancestor exists and
	b) does not output all ancestors if multiple ids are supplied as input
	
2005-04-20 Sebastian Spaeth <Sebastian@SSpaeth.de>

	* commands.cc:
	* automate.cc: new command: automate ancestors
	* monotone.texi: adapt documentation
	
2005-04-20  Nathaniel Smith  <njs@codesourcery.com>

	* tests/t_log_depth_single.at: 
	* tests/t_add_stomp_file.at: 
	* tests/t_log_depth.at: Shorten blurbs.

2005-04-20  Nathaniel Smith  <njs@codesourcery.com>

	* std_hooks.lua (ignore_file): Ignore compiled python files.

2005-04-20  Jon Bright  <jon@siliconcircus.com>
	* tests/t_sticky_branch.at: Really fix this test

2005-04-20  Jon Bright  <jon@siliconcircus.com>
	* tests/t_sticky_branch.at: Canonicalise stdout before comparison
	* tests/t_setup_checkout_modify_new_dir.at: Ditto
	* tests/t_netsync_largish_file.at: Check the file out rather
	than catting it, so that canonicalisation is unneeded.  
	Canonicalisation is bad here, because the file is random
	binary data, not text with line-ending conventions

2005-04-20  Richard Levitte  <richard@levitte.org>

	* contrib/monotone.el: define-after-key's KEY argument has to be a
	vector with only one element.  The code I used is taken directly
	from the Emacs Lisp Reference Manual, section "Modifying Menus".

2005-04-20  Nathaniel Smith  <njs@codesourcery.com>

	* commands.cc (mdelta, mdata, fdelta, fdata, rdata): Check for
	existence of command line arguments.

	* lua.{cc,hh} (hook_use_inodeprints): New hook.
	* std_hooks.lua (use_inodeprints): Default definition.
	* monotone.texi (Inodeprints): New section.
	(Reserved Files): Document MT/inodeprints.
	(Hook Reference): Document use_inodeprints.
	* work.{cc,hh} (enable_inodeprints): New function.
	* app_state.cc (create_working_copy): Maybe call
	enable_inodeprints.
	
	* tests/t_inodeprints_hook.at: New test.
	* tests/t_bad_packets.at: New test.
	* testsuite.at: Add them.

2005-04-20  Nathaniel Smith  <njs@codesourcery.com>

	* AUTHORS: Actually add Joel Reed (oops).

2005-04-20  Nathaniel Smith  <njs@codesourcery.com>

	Most of this patch from Joel Reed, with only small tweaks myself.
	
	* AUTHORS: Add Joel Reed.

	* platform.hh (is_executable): New function.
	* {unix,win32}/process.cc: Define it.

	* lua.cc (monotone_is_executable_for_lua): New function.
	(lua_hooks): Register it.
	(Lua::push_nil): New method.
	(lua_hooks::hook_init_attributes): New hook.
	* lua.hh: Declare it.
	* monotone.texi (Hook Reference): Document it.

	* work.cc (addition_builder): Call new hook, collect attributes
	for added files.
	(build_additions): Set attributes on new files.

	* tests/t_attr_init.at: New test.
	* tests/t_add_executable.at: New test.
	* testsuite.at: Add them.
	
2005-04-19  Nathaniel Smith  <njs@codesourcery.com>

	* file_io.cc (read_localized_data, write_localized_data): Remove
	logging of complete file contents.
	* tests/t_lf_crlf.at: Remove --debugs, clean up, test more.

2005-04-19 Emile Snyder <emile@alumni.reed.edu>
	
	* file_io.cc: Fix bugs with read/write_localized_data when using
	CRLF line ending conversion.
	* transforms.cc: Fix line_end_convert to add correct end of line
	string if the split_into_lines() call causes us to lose one from
	the end.
	* tests/t_lf_crlf.at: Clean up and no longer XFAIL.
 
2005-04-19  Sebastian Spaeth  <Sebastian@SSpaeth.de>

	* monotone.texi: modified documentation to match changes due to
	previous checking.
	* AUTHORS: Adding myself
	
2005-04-19  Sebastian Spaeth  <Sebastian@SSpaeth.de>

	* automate.cc: make BRANCH optional in "automate heads BRANCH"
	we use the default branch as given in MT/options if not specified
	* commands.cc: BRANCH -> [BRANCH] in cmd description

2005-04-19  Richard Levitte  <richard@levitte.org>

	* contrib/monotone-import.pl (my_exit): As in monotone-notify.pl,
	my_exit doesn't close any network connections.

	* testsuite.at (REVERT_TO): Make it possible to revert to a
	specific branch.  This is useful to resolve ambiguities.
	* tests/t_merge_add_del.at: Use it.

2005-04-19  Matthew Gregan  <kinetik@orcon.net.nz>

	* sanity.hh: Mark {naughty,error,invariant,index}_failure methods
	as NORETURN.
	* commands.cc (string_to_datetime): Drop earlier attempt at
	warning fix, it did not work with Boost 1.31.0.  Warning fixed by
	change to sanity.hh.

2005-04-19  Matthew Gregan  <kinetik@orcon.net.nz>

	* lua.cc (default_rcfilename): Use ~/.monotone/monotonerc.  This
	change is to prepare for the upcoming support for storing user
	keys outside of the database (in ~/.monotone/keys/).
	* app_state.cc (load_rcfiles): Refer to new rc file location in
	comments.
	* monotone.cc (options): Refer to new rc file location.
	* monotone.texi: Refer to new rc file location.  Also change bare
	references to the rc file from '.monotonerc' to 'monotonerc'.

2005-04-19  Matthew Gregan  <kinetik@orcon.net.nz>

	* commands.cc (log): 'depth' option did not handle the single file
	case correctly. Also a couple of minor cleanups.
	* tests/t_log_depth_single.at: New test.
	* testsuite.at: Add test.

2005-04-18  Matthew Gregan  <kinetik@orcon.net.nz>

	* commands.cc (string_to_datetime): Fix warning.

2005-04-18  Richard Levitte  <richard@levitte.org>

	* Makefile.am (EXTRA_DIST): Add contrib/monotone-import.pl.

	* contrib/monotone-import.pl: New script to mimic "cvs import".
	* contrib/README: describe it.

	* commands.cc (CMD(attr)): Make it possible to drop file
	attributes.

	* contrib/monotone-notify.pl (my_exit): The comment was incorrect,
	there are no network connections to close gracefully.
	Implement --ignore-merges, which is on by default, and changes the
	behavior to not produce diffs on merges and propagates where the
	ancestors hve already been shown.

	* tests/t_attr_drop.at: New test to check that 'attr drop'
	correctly drops the given entry.
	* tests/t_drop_attr.at: New test, similar to t_rename_attr.at.
	* testsuite.at: Add them.

2005-04-18  Nathaniel Smith  <njs@codesourcery.com>

	* monotone.texi (Dealing with a Fork): Clarify (hopefully) what we
	mean when we say that "update" is a dangerous command.

2005-04-17  Matt Johnston  <matt@ucc.asn.au>

	* change_set.cc (confirm_proper_tree): remove incorrect code
	setting confirmed nodes.

2005-04-17  Matt Johnston  <matt@ucc.asn.au>

	* change_set.cc (confirm_proper_tree): use a std::set rather than
	dynamic_bitset for the ancestor list, improving performance for
	common tree structures.
	* basic_io.cc: reserve() a string

2005-04-17  Matt Johnston  <matt@ucc.asn.au>

	* packet.cc: fix up unit test compilation.
	* transforms.cc: fix up unit test compilation.

2005-04-17  Matt Johnston  <matt@ucc.asn.au>

	* vocab_terms.hh: remove commented out lines.

2005-04-17  Matt Johnston  <matt@ucc.asn.au>

	* Move base64<gzip> code as close to the database as possible,
	to avoid unnecessary inflating and deflating.

2005-04-17  Nathaniel Smith  <njs@codesourcery.com>

	* monotone.texi (Branching and Merging): A few small edits.

2005-04-17  Nathaniel Smith  <njs@codesourcery.com>

	* change_set.cc (path_item, sanity_check_path_item): Mark things
	inline.

2005-04-17  Henrik Holmboe <henrik@holmboe.se>

	* contrib/monotone-notify.pl: Add signal handlers.  Correct some
	typos.
	(my_exit): New function that does a cleanup and exit.

2005-04-17  Olivier Andrieu  <oliv__a@users.sourceforge.net>

	* transforms.cc: fix glob_to_regexp assertions

2005-04-17  Sebastian Spaeth <Sebastian@sspaeth.de>
	
	* tests/t_db_kill_rev_locally.at: new test; 
	make sure that db kill_rev_locally works as intended

2005-04-17  Sebastian Spaeth <Sebastian@sspaeth.de>

	* commands.cc,database.cc: add 'db kill_rev_locally <id>' command
	still missing: documentation and autotests. Otherwise seems ok.
	
2005-04-17  Richard Levitte  <richard@levitte.org>

	* transforms.cc: Remove tabs and make sure emacs doesn't add
	them.

2005-04-17  Nathaniel Smith  <njs@codesourcery.com>

	* sanity.{hh,cc} (E, error_failure): New sort of invariant.
	* netsync.cc (process_hello_cmd): Make initial pull message
	more clear and friendly.
	Also, if the key has changed, that is an error, not naughtiness.
	* database_check.cc (check_db): Database problems are also errors,
	not naughtiness.  Revamp output in case of errors, to better
	distinguish non-serious errors and serious errors.
	* tests/t_database_check.at: Update accordingly.
	* tests/t_database_check_minor.at: New test.
	* testsuite.at: Add it.
	
2005-04-17  Richard Levitte  <richard@levitte.org>

	* transforms.cc (glob_to_regexp): New function that takes a glob
	expression and transforms it into a regexp.  This will be useful
	for globbing branch expressions when collections are exchanged to
	branch globs and regexps.
	(glob_to_regexp_test): A unit test for glob_to_regexp().

2005-04-17  Matt Johnston  <matt@ucc.asn.au>

	* commands.cc: warn that dropkey won't truly erase the privkey
	from the database
	* monotone.texi: same

2005-04-17  Matt Johnston  <matt@ucc.asn.au>

	* database.cc: mention that it could be the filesystem that
	is full in the SQLITE_FULL error message

2005-04-17  Matthew Gregan  <kinetik@orcon.net.nz>

	* monotone.cc: Fix warnings: add missing initializers.
	* netsync.cc: Fix warnings: inline static vs static inline.

2005-04-16  Emile Snyder  <emile@alumni.reed.edu>

	* tests/t_add_stomp_file.at: New test for failing case.  
        If you have a file foo in your working dir (not monotone 
        controlled) and someone else adds a file foo and commits, 
        update should at least warn you before stomping your 
        non-recoverable foo file.
	* testsuite.at: Add it.
	
2005-04-16  Derek Scherger  <derek@echologic.com>

	* work.cc (known_preimage_path): rename to...
	(known_path): this, since it's image agnostic
	(build_deletions): update for renamed function
	(build_rename): ensure rename source exists in current revision
	and rename target does not exist in current revision

	* tests/t_no_rename_overwrite.at: un-XFAIL 

2005-04-16  Nathaniel Smith  <njs@codesourcery.com>

	* app_state.{cc,hh} (set_author, set_date): New methods.
	* cert.cc (cert_revision_date): Rename to...
	(cert_revision_date_time): ...an overloaded version of this.
	(cert_revision_author_default): Check app.date.
	* cert.hh: Expose cert_revision_date_time.
	* commands.cc (commit): Handle --date.
	* main.cc: Parse --date and --author options.
	* monotone.1: Document --date, --author.
	* monotone.texi (Working Copy, OPTIONS): Likewise.

	* tests/t_override_author_date.at: New test.
	* testsuite.at: Add it.
	
	This commit heavily based on a patch by Markus Schiltknecht
	<markus@bluegap.ch>.
	
2005-04-16  Nathaniel Smith  <njs@codesourcery.com>

	* ChangeLog: Fixup after merge.

2005-04-16  Nathaniel Smith  <njs@codesourcery.com>

	* tests/t_update_nonexistent.at: New test.
	* testsuite.at: Add it.
	
	* commands.cc (update): Verify that user's requested revision
	exists.

2005-04-16  Nathaniel Smith  <njs@codesourcery.com>

	* ChangeLog: Fixup after merge.

2005-04-16  Emile Snyder <emile@alumni.reed.edu>

	* tests/t_add_vs_commit.at: New test for failing case.  If you
	add a file in you working dir, someone else adds the same file
	and commits, then you do an update it messes up your working
	directory.
	* testsuite.at: Add it.
	
2005-04-16  Nathaniel Smith  <njs@codesourcery.com>

	* commands.cc (checkout): Move check for existence of revision
	earlier.
	
	* tests/t_netsync_defaults.at, tests/t_netsync_single.at:
	Don't hard-code netsync port.

2005-04-16  Nathaniel Smith  <njs@codesourcery.com>

	* testsuite.at: Use a random server port.
	
	* .mt-attrs, contrib/README: Update for Notify.pl ->
	monotone-notify.pl rename.
	
	* monotone.1: Warn people off rcs_import.
	* monotone.texi (Commands): Likewise.

2005-04-16  Nathaniel Smith  <njs@codesourcery.com>

	* AUTHORS: Add Emile Snyder <emile@alumni.reed.edu>.

2005-04-16  Nathaniel Smith  <njs@codesourcery.com>

	* tests/t_lf_crlf.at: New test from Emile Snyder
	<emile@alumni.reed.edu>, with tweaks.
	* testsuite.at: Add it.

2005-04-16  Nathaniel Smith  <njs@codesourcery.com>

	* ChangeLog: Small fixups.

2005-04-16  Sebastian Spaeth <Sebastian@sspaeth.de>
	
	* tests/t_cvsimport2.at: new test; CVS Attic files fail test
	reported by: hjlipp@web.de 15.04.2005 02:45

2005-04-16  Sebastian Spaeth <Sebastian@sspaeth.de>
	
	* tests/t_rcs_import.at: new test; problematic CVS import as
	reported in the list. However it works just fine here, so it
	really tests for a successful pass

2005-04-16  Sebastian Spaeth <Sebastian@sspaeth.de>

	* tests/README: new file, on how to create/run tests

2005-04-16  Nathaniel Smith  <njs@codesourcery.com>

	* tests/t_rename_dir_add_dir_with_old_name.at: XFAIL.

2005-04-16  Nathaniel Smith  <njs@codesourcery.com>

	* tests/t_diff_binary.at: Un-XFAIL.

2005-04-16  Nathaniel Smith  <njs@codesourcery.com>

	* monotone.texi (Network Service): Rewrite to include former
	Exchanging Keys section.
	(Branching and Merging): New tutorial section, inspired by a patch
	from Martin Kihlgren <zond@troja.ath.cx>.
	(CVS Phrasebook): Add "Importing a New Project".

	* AUTHORS: Add Martin Dvorak.
	
2005-04-16  Matt Johnston  <matt@ucc.asn.au>

	* change_set.cc (compose_rearrangement): remove logging statements
	that were using noticable CPU time.

2005-04-15 Martin Dvorak <jezek2@advel.cz>
	
	* tests/t_rename_dir_add_dir_with_old_name.at: New test.
	* testsuite.at: Add it.
	
2005-04-15  Olivier Andrieu  <oliv__a@users.sourceforge.net>

	* diff_patch.cc(guess_binary): do not use '\x00' as first
	character of a C string ...

2005-04-15  Sebastian Spaeth  <Sebastian@SSpaeth.de>

	* ui.cc: print byte progress to one decimal place
	  in k or M.
	* netsync.cc: update dot ticker every 1024 bytes.

2005-04-15  Matt Johnston  <matt@ucc.asn.au>

	* change_set.cc (confirm_proper_tree): use bitsets rather than maps
	for tracking set membership.
	* smap.hh: return reverse iterators properly, iterate over the vector
	rather than self in ensure_sort()

2005-04-14  Derek Scherger  <derek@echologic.com>

	* database_check.cc (check_db): fail with N(...) when problems are
	detected to exit with a non-zero status

2005-04-14  Derek Scherger  <derek@echologic.com>

	* monotone.texi (Informative): update description of 'diff' with
	two revision arguments
	
2005-04-14  Matthew Gregan  <kinetik@orcon.net.nz>

	* win32/process.cc: Fix build on MingW 3.2.0-rc[123] by adding
	<sstream> include.

2005-04-14  Jon Bright  <jon@siliconcircus.com>
	* win32/process.cc (process_spawn): Add some extra debug info
	* std_hooks.lua (execute): If pid is -1, don't try and wait on
	the process

2005-04-14  Matt Johnston  <matt@ucc.asn.au>

	* change_set.cc (confirm_unique_entries_in_directories): use a
	  std::vector rather than std::map for better performance (only sort
	  once).
	* smap.hh: an invariant

2005-04-14  Nathaniel Smith  <njs@codesourcery.com>

	* tests/t_vcheck.at: Update notes.

2005-04-14  Jeremy Cowgar  <jeremy@cowgar.com>

	* monotone.texi (Making Changes): Fixed duplicate paragraph
	* NEWS: Corrected spelling error in my name.

2005-04-14  Olivier Andrieu  <oliv__a@users.sourceforge.net>

	* Makefile.am: silence cmp

2005-04-14  Matthew Gregan  <kinetik@orcon.net.nz>

	* win32/terminal.cc (have_smart_terminal): Implement for Win32.

2005-04-13  Nathaniel Smith  <njs@codesourcery.com>

	* monotone.texi (Informative): 'diff' with two revision arguments
	can now be filtered by file.
	
	* constants.cc (netcmd_payload_limit): Bump to 256 megs.

2005-04-13  Matthew Gregan  <kinetik@orcon.net.nz>

	* tests/t_netsync_largish_file.at: Add test for netsyncing largish
	(32MB) files.  This test is failing at present.
	* testsuite.at: Add new test.

2005-04-13  Nathaniel Smith  <njs@codesourcery.com>

	* tests/t_setup_checkout_modify_new_dir.at:
	* tests/t_update_off_branch.at: New tests.
	* testsuite.at: Add them.
	
	* commands.cc (checkout): Tweak branch checking logic.
	(update): Make user explicitly switch branches.

2005-04-13  Nathaniel Smith  <njs@codesourcery.com>

	* rcs_import.cc (import_cvs_repo): Check that user isn't trying to
	import a whole CVS repo.
	* tests/t_cvsimport.at: Test new check.
	
2005-04-13  Richard Levitte  <richard@levitte.org>

	* contrib/Notify.pl: Rename ...
	* contrib/monotone-notify.pl: ... to this.
	* Makefile.am (EXTRA_DIST): Take note of the change.
	* debian/docs: Distribute the contributions as well.
	* debian/compat, debian/files, debian/monotone.1: Remove, since
	they are self-generated by debhelper.  They were obviously added
	by mistake.

2005-04-13  Nathaniel Smith  <njs@codesourcery.com>

	* cert.cc (guess_branch): Call app.set_branch.
	* app_state.cc (create_working_copy): Call make_branch_sticky
	here...
	* commands.cc (checkout): ...instead of here.
	(approve, disapprove, fcommit, commit): Don't call app.set_branch
	on guess_branch's output.
	(checkout): Call guess_branch.
	
	* tests/t_sticky_branch.at: 
	* tests/t_checkout_id_sets_branch.at: New tests.
	* testsuite.at: Add them.

2005-04-13  Matthew Gregan  <kinetik@orcon.net.nz>
	* cryptopp/integer.h: Fix detection of GCC version for SSE2
	builds.

2005-04-12  Florian Weimer  <fw@deneb.enyo.de>

	* app_state.cc (app_state::allow_working_copy): Only update
	branch_name from the options file if it has not yet been set.  Log
	the branch name.
	(app_state::set_branch): No longer update the options map.
	(app_state::make_branch_sticky): New function which copies the
	stored branch name to the options map.  Only commands which call
	this function change the branch default stored in the working
	copy.

	* commands.cc (CMD(checkout)): Mark branch argument as sticky.
	(CMD(commit)): Likewise.
	(CMD(update)): Likewise.

	* monotone.texi (Working Copy): Mention that the "commit" and
	"update" commands update the stored default branch ("checkout"
	does, too, but this one should be obvious).

2005-04-12  Jon Bright <jon@siliconcircus.com>
	* rcs_import.cc (find_key_and_state): Fix stupid bug in storing the
	list of files a cvs_key contains.  CVS delta invariant failure now
	really fixed.  The rearrangement failure still exists, though.

2005-04-12  Jon Bright <jon@siliconcircus.com>
	* tests/t_cvsimport_samelog.at: Add test for the deltas.find 
	cvs import problem as sent to the ML by Emile Snyder.
	* testsuite.at: Call it
	* rcs_import.cc (cvs_key): Add an ID for debug output purposes,
	sprinkle a little more debug output about what's being compared to
	what
	* rcs_import.cc (cvs_key): Maintain a map of file paths and CVS
	versions appearing in this CVS key.
	(cvs_key::similar_enough): A key is only similar enough if it doesn't
	include a different version of the same file path.
	(cvs_history::find_key_and_state): Add files to cvs_keys as
	appropriate

2005-04-12  Matthew Gregan <kinetik@orcon.net.nz>

	* win32/terminal.cc (terminal_width): Use
	GetConsoleScreenBufferInfo to request width information for
	terminals.
	
2005-04-12  Nathaniel Smith  <njs@codesourcery.com>

	* ChangeLog: Fixup after merge.

2005-04-12  Nathaniel Smith  <njs@codesourcery.com>

	* platform.hh (terminal_width): New function.
	* {unix,win32}/have_smart_terminal.cc: Rename to...
	* {unix,win32}/terminal.cc: ...these.  Implement terminal_width.
	* ui.cc (write_ticks): Call it.
	* Makefile.am: Update for renames.
	
2005-04-11  Matt Johnston <matt@ucc.asn.au>

	* ui.{cc,hh}, netsync.cc: netsync progress ticker in kilobytes to
	avoid wrapping.

2005-04-11  Jon Bright <jon@siliconcircus.com>
	* Makefile.am (EXTRA_DIST): Add debian/*

2005-04-11  Jon Bright <jon@siliconcircus.com>
	* Makefile.am (EXTRA_DIST): Add win32/monotone.iss, PNG_FIGURES
	(PNG_FIGURES): Add, constructing in same way as EPS_FIGURES
	(monotone.html): Use .perlbak workaround so that this works on Win32

2005-04-11  Matthew Gregan <kinetik@orcon.net.nz>

	* unix/inodeprint.cc, configure.ac: Use nanosecond time resolution for
	inodeprints on BSDs and other platforms if available.

2005-04-10  Nathaniel Smith  <njs@codesourcery.com>

	* Makefile.am (BUILT_SOURCES_CLEAN): Add package_revision.txt.

	This is the 0.18 release.

2005-04-10  Derek Scherger  <derek@echologic.com>

	* monotone.texi (Informative): fix typo in ls known docs

2005-04-10  Nathaniel Smith  <njs@codesourcery.com>

	* Makefile.am: Use pdftops instead of acroread.
	(EXTRA_DIST): Include new contrib/ files, and fix wildcards.
	* NEWS: Update for 0.18.
	* configure.ac: Bump version number.
	* debian/changelog: Mention new release.
	* debian/copyright: Update from AUTHORS.
	* monotone.spec: Mention new release.
	* po/monotone.pot: Regenerate.

2005-04-10  Florian Weimer  <fw@deneb.enyo.de>

	* monotone.texi (Commands): Use "working copy" instead of "working
	directory", to match the rest of the manual.

2005-04-10  Florian Weimer  <fw@deneb.enyo.de>

	* commands.cc (ls_known): New function which prints all known
	files in the working copy.
	(CMD(list)): Invoke ls_known for "list known".  Update help
	message.
	(ALIAS(ls)): Update help message.

	* monotone.texi: Document "list known".
	* tests/t_ls_known.at: New file.
	* testsuite.at: Include it.

2005-04-10  Richard Levitte  <richard@levitte.org>

	* contrib/Notify.pl: Count the number of messages sent, and
	display the count at the end.
	Version bumped to 1.0.

2005-04-10  Matt Johnston  <matt@ucc.asn.au>

	* unix/inodeprint.cc, configure.ac: don't use the nsec time
	on non-Linux-style systems (quick compile fix for OS X and probably
	others, can be made generic later).

2005-04-10  Olivier Andrieu  <oliv__a@users.sourceforge.net>

	* contrib/monotone.el: Some elisp code for running monotone from
	inside Emacs. Supports diff, status, add, drop, revert and commit.

2005-04-09  Richard Levitte  <richard@levitte.org>

	* contrib/Notify.pl: Allow globbing branches.  Make the revision
	records branch specific.  Show what records you would have updated
	even with --noupdate.  Add --before and --since, so users can
	select datetime ranges to create logs for.  Remove --to and add
	--difflogs-to and --nodifflogs-to to send logs with diffs to one
	address and logs without diffs to another (both can be given at
	once).  More and better documentation.

2005-04-08  Nathaniel Smith  <njs@codesourcery.com>

	* change_set.cc (basic_change_set): Remove problematic
	rename_dir/add combination, until directory semantics are
	fixed.

2005-04-08  Nathaniel Smith  <njs@codesourcery.com>

	* commands.cc (revert): Call maybe_update_inodeprints.
	* app_state.cc (set_restriction): Clear any old restrictions
	first.

2005-04-08  Jon Bright <jon@siliconcircus.com>
	* testsuite.at (NOT_ON_WIN32): Add a function to prevent tests from
	running on Win32 (for cases where the functionality being tested 
	makes no sense on Win32.  Not for cases where the functionality
	just isn't there yet on Win32.)
	* tests/t_final_space.at: Use NOT_ON_WIN32.  The filenames "a b" 
	and "a b " refer to the same file on Win32, obviating this test

2005-04-08  Jon Bright <jon@siliconcircus.com>
	* win32/inodeprint.cc (inodeprint_file): Still close the file if
	getting its time failed.
	* tests/t_netsync_sigpipe.at: Don't bother doing a kill -PIPE on
	Win32.  There is no real SIGPIPE on Win32 and sockets don't get this
	signal if their pipe goes away.  MinGW's kill seems to translate
	-PIPE to some signal that *does* kill monotone, so it seems like the
	easiest solution is just not to send the signal in the first place
	here.
	* tests/t_automate_ancestry_difference.at: Remove old 
	CHECK_SAME_STDOUT call which I'd left by accident.
	* tests/t_automate_leaves.at: Canonicalise monotone output before
	passing to CHECK_SAME_STDOUT
	* tests/t_log_depth.at: Check line count with arithmetic comparison
	rather than autotest's string comparison

2005-04-08  Nathaniel Smith  <njs@codesourcery.com>

	* inodeprint.cc (operator<<): Typo.

	* inodeprint.{hh,cc} (build_inodeprint_map,
	build_restricted_inodeprint_map): Remove unused functions.

2005-04-08  Nathaniel Smith  <njs@codesourcery.com>

	* work.cc: Remove doxygen comments.  Comments are good; comments
	that are longer than the function they document, and give less
	information, are not so good...

2005-04-08  Nathaniel Smith  <njs@codesourcery.com>

	* ChangeLog: Fixup after merge.

2005-04-08  Nathaniel Smith  <njs@codesourcery.com>

	* commands.cc (calculate_current_revision): Defer to
	calculate_restricted_revision instead of special casing.
	(put_revision_id): constify argument.
	(maybe_update_inodeprints): New function.
	(commit, update, checkout): Call it.
	
	* manifest.{cc,hh} (build_manifest_map): Remove, since only caller
	was removed.
	(build_restricted_manifest_map): Go faster if the user is using
	inode signatures.

	* tests/t_inodeprints.at:
	* tests/t_inodeprints_update.at: Typoes.
	
	* work.cc (read_inodeprints): Typo.

2005-04-08  Nathaniel Smith  <njs@codesourcery.com>

	* tests/t_inodeprints.at:
	* tests/t_inodeprints_update.at: New tests.
	* testsuite.at: Add them.
	
	* UPGRADE: Document 0.17 -> 0.18 upgrade path.

2005-04-08  Jon Bright <jon@siliconcircus.com>
	* tests/t_cat_file_by_name.at: CHECK_SAME_STDOUT can only be used
	to check two 'cat' processes or two monotone processes on Win32,
	not to check monotone and 'cat'.  Change to go through an 
	intermediate stdout
	* tests/t_automate_erase_ancestors.at: Ditto
	* tests/t_automate_toposort.at: Ditto
	* tests/t_automate_ancestry_difference.at: Ditto
	* tests/t_vars.at: Call CANONICALISE for stdout output.
	* tests/t_netsync_absorbs.at: Ditto.
	* tests/t_empty_env.at: For Win32, copy libiconv-2.dll to the 
	current dir before the test, otherwise Win32 will search the
	(empty) path for it and not find it.
	* tests/t_automate_descendents.at: Ditto
	* win32/inodeprint.cc: Implement inodeprint_file for Win32, based
	on mode, device, size, create time and write time.
	
	
2005-04-08  Jon Bright <jon@siliconcircus.com>
	* win32/inodeprint.cc: Change the function name to match the one
	on Unix.

2005-04-08  Nathaniel Smith  <njs@codesourcery.com>

	* {win32,unix}/fingerprint.cc: Rename to...
	* {win32,unix}/inodeprint.cc: ...this.  Change function name and
	calling conventions.
	* platform.hh (inodeprint_file): Likewise.
	* inodeprint.{cc,hh}: New files.
	* Makefile.am (MOST_SOURCES, UNIX_PLATFORM_SOURCES,
	WIN32_PLATFORM_SOURCES): Fixup accordingly.
	* vocab_terms.hh (inodeprint): New ATOMIC.
	* work.hh: Prototype inodeprint working copy functions.
	* work.cc: Implement them.

	* manifest.{hh,cc} (manifest_file_name): Remove unused variable.

2005-04-08  Jeremy Cowgar  <jeremy@cowgar.com>

	* doxygen.cfg: added
	* Makefile.am: added apidocs target (builds doxygen docs)

2005-04-07  Nathaniel Smith  <njs@codesourcery.com>

	* manifest.{hh,cc}: Remove some commented out unused functions.

	* win32/have_smart_terminal.cc: Include platform.hh.
	* unix/fingerprint.cc: New file, with new function.
	* win32/fingerprint.cc: New file, with stub function.
	* Makefile.am (UNIX_PLATFORM_SOURCES, WIN32_PLATFORM_SOURCES): Add
	them.

2005-04-07  Nathaniel Smith  <njs@codesourcery.com>

	* manifest.hh, manifest.cc: Remove tabs.

2005-04-07  Nathaniel Smith  <njs@codesourcery.com>

	* tests/t_final_space.at: New test.
	* testsuite.at: Add it.

2005-04-07  Nathaniel Smith  <njs@codesourcery.com>

	* monotone.texi (Dealing with a Fork): 'merge' has slightly
	different output.

	* NEWS: Summarize changes of last 2.5 weeks.

2005-04-07  Nathaniel Smith  <njs@codesourcery.com>

	* database.{cc,hh} (space_usage): New method.
	* database.cc (info): Use it.

2005-04-07  Nathaniel Smith  <njs@codesourcery.com>

	* vocab.cc (verify): Cache known-good strings, to speed up
	repeated processing of related changesets.

	* change_set.cc (basic_change_set_test): Revert last change; the
	old version _was_ valid.

2005-04-07  Nathaniel Smith  <njs@codesourcery.com>

	* smap.hh (insert): Fix stupid bug in assertion condition.

2005-04-07  Nathaniel Smith  <njs@codesourcery.com>

	* change_set.cc (basic_change_set_test): Test a _valid_
	change_set.
	(directory_node): Make a std::map, instead of an smap.  Add a
	comment explaining the bug that makes this temporarily necessary.

	* smap.hh (smap): Don't check for duplicates at insert time,
	unless we've decided not to mark things damaged; don't return
	iterators from insert.  Do check for duplicates at sort time, and
	always sort, instead of sometimes doing linear search.  This makes
	insert O(1), while still preserving the invariant that keys must
	be unique.
	
	* commands.cc (commit): Explain why we're aborting, in the case
	that we detect that a file has changed under us in the middle of a
	commit.

2005-04-07  Richard Levitte  <richard@levitte.org>

	* cryptopp/config.h: typo...

2005-04-06  Nathaniel Smith  <njs@codesourcery.com>

	* work.cc (build_deletions): Issue warning when generating
	delete_dir's; they're totally broken, but I don't want to disable
	them, because then our tests won't see when they're fixed...

2005-04-05  Nathaniel Smith  <njs@codesourcery.com>

	* tests/t_db_execute.at (db execute): New test.
	* testsuite.at: Add it.
	* database.cc (debug): Don't printf-interpret %-signs in input.

2005-04-05  Matt Johnston  <matt@ucc.asn.au>

	* database.cc: remove dulicated block introduced
	in rev 9ab3031f390769f1c455ec7764cc9c083f328a1b
	(merge of 76f4291b9fa56a04feb2186074a731848cced81c and
	c7917be7646df52363f39d2fc2f7d1198c9a8c27). Seems to be another
	instance of the case tested in t_merge_5.at

2005-04-05  Matt Johnston  <matt@ucc.asn.au>

	* basic_io.hh: reserve() the string which we're appending to
	frequently. Seems to give ~5% speedup in 
	diff -r t:revision-0.16 -r t:revision-0.17 - can't hurt.

2005-04-04  Nathaniel Smith  <njs@codesourcery.com>

	* monotone.spec, debian/control: We no longer need external popt.
	* INSTALL: Ditto, plus some general updating.
	
2005-04-04  Nathaniel Smith  <njs@codesourcery.com>

	* tests/t_sql_unpack.at: New test.
	* testsuite.at: Add it.

2005-04-04  Matt Johnston  <matt@ucc.asn.au>

	* file_io.cc (read_data_stdin): make it use botan
	* mkstemp.cc: merge cleanup (missed something up the manual merge)

2005-04-04  Nathaniel Smith  <njs@codesourcery.com>

	* contrib/ciabot_monotone.py (config): Genericize again, so lazy
	people using it won't start sending commits for monotone.
	* .mt-attrs: Make it executable.

2005-04-04  Richard Levitte  <richard@levitte.org>

	* Makefile.am (EXTRA_DIST): Add the extra popt files.

	* popt/popt.3, popt/popt.ps, popt/testit.sh: Include a few more
	  files from popt, mostly to have documentation on hand.  post.ps
	  is mentioned in popt/README.

2005-04-03  Nathaniel Smith  <njs@codesourcery.com>

	* Makefile.am (EXTRA_DIST): Add contrib/ stuff to distributed
	files list.
	* contrib/ciabot_monotone.py (config.delivery): Turn on.
	(send_change_for): Don't include "ChangeLog:" line when extracting
	changelog.

2005-04-03  Nathaniel Smith  <njs@codesourcery.com>

	* contrib/ciabot_monotone.py: New file.
	* contrib/README: Describe it.

2005-04-03  Richard Levitte  <richard@levitte.org>

	* AUTHORS: Add information about popt.

	* monotone.cc (my_poptStuffArgFile): Include the bundled popt.h.
	Since we now have a working popt, we can remove the restrictions
	on the use of -@.
	* tests/t_at_sign.at: Test that we can take more tha one -@.
	* monotone.1: Document it.

	* popt/poptint.h (struct poptContext_s): Add field to keep track
	  of the number of allocated leftovers elements.
	* popt/popt.c (poptGetContext): Initialise it and use it.
	  (poptGetNextOpt): Use it and realloc leftovers when needed.
	  Also make sure that the added element is a dynamically allocated
	  copy of the original string, or we may end up with a dangling
	  pointer.  These are huge bugs in popt 1.7, when using
	  poptStuffArgs().
	  (poptFreeContext): Free the leftovers elements when freeing
	  leftovers.
	  (poptSaveLong, poptSaveInt): Apply a small patch from Debian.

	* popt/CHANGES, popt/COPYING, popt/README, popt/findme.c,
	  popt/findme.h, popt/popt.c, popt/poptconfig.c, popt/popt.h,
	  popt/popthelp.c, popt/poptint.h, popt/poptparse.c,
	  popt/system.h, popt/test1.c, popt/test2.c, popt/test3.c: Bundle
	  popt 1.7.
	* configure.ac, Makefile.am: Adapt.

2005-04-01  Richard Levitte  <richard@levitte.org>

	* contrib/Notify.pl: Complete rewrite.  Among other things, it
	  makes better use of some new monotone automate features.  It's
	  also better organised and much more documented.

2005-04-01  Jeremy Cowgar  <jeremy@cowgar.com>

	* tests/t_dropkey_2.at: Updated to test dropkey instead of delkey
	* tests/t_dropkey_1.at: Updated to test dropkey instead of delkey
	* monotone.texi (Key and Cert): Changed references to delkey
	  to dropkey
	  (Commands): Changed references to delkey to dropkey
	* testsuite.at: changed references from t_delkey* to t_dropkey*
	* t_delkey_1.at: renamed to t_dropkey_1.at
	* t_delkey_2.at: renamed to t_dropkey_2.at
	* commands.cc (CMD(delkey)): renamed to dropkey to maintain
	  command consistency (with existing drop command)

2005-04-01  Richard Levitte  <richard@levitte.org>

	* monotone.cc (my_poptStuffArgFile): An argument file might be
	empty, and therefore contain no arguments to be parsed.  That's
	OK.
	* tests/t_at_sign.at: Test it.

2005-04-01  Nathaniel Smith  <njs@codesourcery.com>

	* monotone.cc: Fixup after merge.

2005-04-01  Nathaniel Smith  <njs@codesourcery.com>

	* file_io.cc (read_data_for_command_line): New function.
	(read_data_stdin): New function.
	* file_io.hh (read_data_for_command_line): Add prototype.
	
	* monotone.cc (my_poptStuffArgFile): Clean up a little.  Use
	read_data_for_command_line.  Don't free argv, but rather return
	it.
	(cpp_main): Keep a list of allocated argv's, and free them.
	(options): Tweak wording of help text on -@.
	
2005-04-01  Nathaniel Smith  <njs@codesourcery.com>

	* file_io.hh: Remove tabs.

2005-04-01  Nathaniel Smith  <njs@codesourcery.com>

	* monotone.cc (cpp_main): Actually remove newline.

2005-04-01  Nathaniel Smith  <njs@codesourcery.com>

	* ChangeLog: Fixup after merge.
	* monotone.text (Making Changes): Fix typo.
	
2005-04-01  Nathaniel Smith  <njs@codesourcery.com>

	* monotone.cc (cpp_main): Remove now-unneccessary newline.
	
	* commands.cc (commit): Fix typo.
	
	* monotone.texi (Making Changes): Don't claim that writing to
	MT/log prevents the editor from starting.  Clarify later that
	having written to MT/log still means the editor will pop up
	later.

2005-04-01  Richard Levitte  <richard@levitte.org>

	* monotone.cc: Add the long name --xargs for -@.
	* monotone.1: Document it.
	* tests/t_at_sign.at: Remove extra empty line and test --xargs.

	* monotone.texi (Making Changes): Cleanupy tweaks.

	* monotone.cc (my_poptStuffArgFile): New function to parse a file
	for more arguments and stuff them into the command line.
	(cpp_main): Add the -@ option
	* tests/t_at_sign.at, testsuite.at: Test it
	* monotone.1: Document it.

2005-03-31  Nathaniel Smith  <njs@codesourcery.com>

	* tests/t_log_depth.at: Cleanupy tweaks.

2005-03-31  Jeremy Cowgar  <jeremy@cowgar.com>

	* monotone.texi: Tutorial updated to include example of
	  editing/committing with MT/log
	* work.cc (has_contents_user_log) Added
	* work.hh (has_contents_user_log) Added
	* commands.cc (CMD(commit)): Checks to ensure both MT/log and the
	  --message option does not exist during commit.
	* transforms.hh (prefix_lines_with): Added
	* transforms.cc (prefix_lines_with): Added
	* sanity.cc (naughty_failure): Made use of prefix_lines_with()
	* ui.cc (inform): now handles messages w/embedded newlines
	* tests/t_commit_log_3.at: Created to test new functionality
	  added to CMD(commit)
	* testsuite.at: Added above test

2005-03-31  Richard Levitte  <richard@levitte.org>

	* monotone.cc: Add the --depth option...
	* app_state.hh (class app_state),
	  app_state.cc (app_state::set_depth): ... and the field and
	  method to store and set it.
	* commands.cc (CMD(log)): ... then handle it.

	* tests/t_log_depth.at: Add a test for 'log --depth=n'
	* testsuite.at: Add it.
	* monotone.texi (Informative): Document it.

2005-03-31  Nathaniel Smith  <njs@codesourcery.com>

	* automate.cc (automate_erase_ancestors): Accept zero arguments,
	and in such case print nothing.  (Important for scripting.)
	* commands.cc (automate):
	* monotone.texi (Automation):
	* tests/t_automate_erase_ancestors.at: Update accordingly.

2005-03-31  Nathaniel Smith  <njs@codesourcery.com>

	* automate.cc (automate_toposort): Accept zero arguments, and in
	such case print nothing.  (Important for scripting.)
	* commands.cc (automate):
	* monotone.texi (Automation):
	* tests/t_automate_toposort.at: Update accordingly.

2005-03-30  Richard Levitte  <richard@levitte.org>

	* contrib/Notify.pl: A new Perl hack to send change logs by
	email.

	* contrib/README: Add a quick description.

2005-03-30  Nathaniel Smith  <njs@codesourcery.com>

	* automate.cc (automate_leaves): New function.
	(automate_command): Add it.
	* commands.cc (automate): Synopsify it.
	* monotone.1: Add it.
	* monotone.texi (Automation, Commands): Likewise.
	
	* tests/t_automate_leaves.at: New test.
	* testsuite.at: Add it.

2005-03-30  Nathaniel Smith  <njs@codesourcery.com>

	* monotone.texi (Automation): Make newly added sample outputs
	verbatim also.

2005-03-30  Nathaniel Smith  <njs@codesourcery.com>

	* tests/t_automate_toposort.at: New test.
	* tests/t_automate_ancestry_difference.at: New test.
	* tests/t_diff_first_rev.at: New test.
	* testsuite.at: Add them.
	
	* revision.cc (calculate_ancestors_from_graph): Do not keep an
	"interesting" set and return only ancestors from this set;
	instead, simply return all ancestors.  Returning a limited set of
	ancestors does not speed things up, nor reduce memory usage in
	common cases.  (The only time it would reduce memory usage is when
	examining only a small ancestor set, which the important case,
	'heads', does not; even then, erase_ancestors would need to intern
	the interesting revisions first so they got low numbers, which it
	doesn't.)
	(erase_ancestors): Adjust accordingly.
	(toposort, ancestry_difference): New functions.
	* revision.hh (toposort, ancestry_difference): Declare.
	* automate.cc (automate_toposort, automate_ancestry_difference):
	New functions.
	(automate_command): Add them.
	All functions: clarify in description whether output is sorted
	alphabetically or topologically.
	* commands.cc (automate): Synopsify them.
	* monotone.1: Add them.
	* monotone.texi (Commands): Likewise.
	(Automation): Likewise.  Also, clarify for each command whether
	its output is alphabetically or topologically sorted.
	
2005-03-29  Richard Levitte  <richard@levitte.org>

	* commands.cc (CMD(ls)): Update with the same information as
	CMD(list)

	* monotone.texi (Automation): Make the sample output verbatim

2005-03-26  Nathaniel Smith  <njs@codesourcery.com>

	* automate.cc (automate_erase_ancestors): New function.
	(automate_command): Use it.
	* commands.cc (automate): Document it.

	* tests/t_automate_erase_ancestors.at: New test.
	* testsuite.at: Add it.

	* monotone.texi (Automation, Commands): Document automate
	erase_ancestors.
	* monotone.1: Document automate erase_ancestors.

2005-03-26  Nathaniel Smith  <njs@codesourcery.com>

	* automate.cc (interface_version): Bump to 0.1.
	(automate_descendents): New function.
	(automate_command): Call it.
	* commands.cc (automate): Add it to help text.

	* tests/t_automate_descendents.at: New test.
	* testsuite.at: Add it.
	
	* monotone.texi (Automation, Commands): Document automate
	descendents.
	* monotone.1: Document automate descendents, and vars stuff.

2005-03-26  Nathaniel Smith  <njs@codesourcery.com>

	* tests/t_attr.at: No longer a bug report.
	* tests/t_rename_attr.at: New test.
	* testsuite.at: Add it.

2005-03-26  Joel Crisp  <jcrisp@s-r-s.co.uk>

	* contrib/Log2Gxl.java: New file.

2005-03-26  Nathaniel Smith  <njs@pobox.com>

	* contrib/README: New file.

2005-03-25  Nathaniel Smith  <njs@pobox.com>

	* commands.cc (user_log_file_name): Remove unused variable
	again.  Hopefully it will take this time...

2005-03-25  Nathaniel Smith  <njs@pobox.com>

	* commands.cc (user_log_file_name): Remove unused variable.

2005-03-25  Jeremy Cowgar  <jeremy@cowgar.com>

	* monotone.texi: Added a bit more documentation about MT/log
	  Updated edit_comment hook and addded delkey docs
	* commands.cc: Added delkey command
	* t_delkey_1.at: Tests delkey command on public key
	* t_delkey_2.at: Tests delkey command on public and private key
	* testsuite.at: Added above tests
	* std_hooks.lua: Transposed the MT: lines and user_log_contents,
	  user_log_contents now appears first.

2005-03-25  Jeremy Cowgar  <jeremy@cowgar.com>

	* t_setup_creates_log.at: Ensures that MT/log is created
	  on setup
	* t_checkout_creates_log.at: Ensures that MT/log is created
	  on checkout
	* t_commit_log_1.at: Ensures that:
	  1. Read and entered as the ChangeLog message
	  2. Is blanked after a successful commit
	* t_commit_log_2.at: Ensures that commit works w/o MT/log being
	  present
	* testsuite.at: Added the above tests.

2005-03-25  Matt Johnston  <matt@ucc.asn.au>

        * {unix,win32}/platform_netsync.cc, platform.hh, Makefile.am: new
        functions to disable and enable sigpipe.
        * netsync.cc, main.cc: call the functions from netsync rather than
        globally, so that sigpipe still works for piping output of commands
        such as 'log'.
        * tests/t_netsync_sigpipe.at: test it.
        * testsuite.at: add it.

2005-03-25  Matt Johnston  <matt@ucc.asn.au>

	* tests/t_database_check.at: re-encode the manifestX
	data so that it doesn't use any fancy gzip features like
	filenames (so that the botan parse can handle it).
	( if it should be able to handle it, an additional test
	can be added testing it explicitly).

2005-03-25  Matt Johnston  <matt@ucc.asn.au>

	* botan/base64.h: Change default break value so that
	output is split into 72 col lines.

2005-03-25  Matt Johnston  <matt@ucc.asn.au>

	* monotone.cc: add short options -r, -b, -k, and -m
	for --revision, --branch, --key, and --message respectively.
	* monotone.texi, monotone.1: document them
	* tests/t_short_opts.at: test them
	* testsuite.at: add it

2005-03-24  Nathaniel Smith  <njs@codesourcery.com>

	* tests/t_empty_env.at: New test.
	* testsuite.at: Add it.  Absolutify path to monotone so it will
	work.
	
	* unix/have_smart_terminal.cc (have_smart_terminal): Handle the
	case where TERM is unset or empty.

2005-03-24  Nathaniel Smith  <njs@codesourcery.com>

	* ui.hh (tick_write_nothing): New class.
	* monotone.cc (cpp_main): Enable it.

2005-03-24  Nathaniel Smith  <njs@codesourcery.com>

	* work.cc (build_deletions, build_additions): Fixup after merge.

2005-03-23  Nathaniel Smith  <njs@codesourcery.com>

	* tests/t_cat_file_by_name.at: Check for attempting to cat
	non-existent files.
	* tests/t_empty_id_completion.at: New test.
	* tests/t_empty_path.at: New test.
	* testsuite.at: Add them.
	
	* database.cc (complete): Always generate some sort of limit term,
	even a degenerate one.
	
	* app_state.cc (create_working_copy): Check for null directory.

	* work.cc (build_deletion, build_addition, build_rename): Check
	for null paths.

2005-03-23  Derek Scherger  <derek@echologic.com>

	* Makefile.am UNIX_PLATFORM_SOURCES:
	WIN32_PLATFORM_SOURCES: add have_smart_terminal.cc
	* platform.hh (have_smart_terminal): prototype
	* ui.cc (user_interface): set ticker to dot/count based on
	have_smart_terminal
	* unix/have_smart_terminal.cc: 
	* win32/have_smart_terminal.cc: new file
	
2005-03-23  Derek Scherger  <derek@echologic.com>

	* commands.cc (add): pass list of prefixed file_path's to
	build_additions
	(drop): pass list of prefixed file_path's to build_deletions
	(attr): pass attr_path as a 1 element vector to build_additions
	* work.{cc,hh} (build_addition): rename to...
	(build_additions): this, and accept a vector of paths to be added
	in a single path_rearrangement
	(build_deletion): rename to ...
	(build_deletions): this, and accept a vector of paths to be
	dropped in a single path_rearrangement
	(known_preimage_path): replace manifest and path_rearrangement
	args with a path_set to avoid extracting paths for every file
	(build_rename): adjust for change to known_preimage_path

2005-03-23  Nathaniel Smith  <njs@codesourcery.com>

	* monotone.cc (my_poptFreeContext, cpp_main): Apparently
	poptFreeContext silently changed its return type at some unknown
	time.  Hack around this.

2005-03-23  Nathaniel Smith  <njs@codesourcery.com>

	* monotone.cc (cpp_main): Remove the special code to dump before
	printing exception information, since we no longer dump to the
	screen, so it's always better to have the little status message
	saying what happened to the log buffer at the end of everything.
	* sanity.cc (dump_buffer): Give a hint on how to get debug
	information, when discarding it.
	* work.{hh,cc} (get_local_dump_path): New function.
	* app_state.cc (allow_working_copy): Use it for default
	global_sanity dump path.
	* monotone.texi (Reserved Files): Document MT/debug.
	(Network): Capitalize Bob and Alice (sorry graydon).
	Document new defaulting behavior.

2005-03-23  Nathaniel Smith  <njs@codesourcery.com>

	* work.cc, sanity.cc: Remove tabs.

2005-03-23  Nathaniel Smith  <njs@codesourcery.com>

	* monotone.texi (Network Service): Mention that monotone remembers
	your server/collection.
	(Vars): New section.
	* netsync.cc (process_hello_cmd): Touch more cleaning.
	* tests/t_merge_5.at: More commentary.
	
2005-03-23  Matt Johnston  <matt@ucc.asn.au>

	* tests/t_merge_5.at: new test for a merge which ends up with
	duplicate lines.
	* testsuite.at: add it

2005-03-22  Jeremy Cowgar  <jeremy@cowgar.com>

	* AUTHORS: Added my name
	* app_state.cc, commands.cc, lua.cc, lua.hh, monotone.texi,
	  std_hooks.lua, work.cc, work.hh: Added functionality to
	  read the MT/log file for commit logs. In this revision
	  tests are not yet complete nor is documenation complete
	  but the reading, blanking and creating of MT/log is.

2005-03-22  Nathaniel Smith  <njs@codesourcery.com>

	* vocab_terms.hh: Declare base64<var_name>.
	* database.cc (clear_var, set_var, get_vars): base64-encode
	var_names in the database.
	* monotone.texi (Internationalization): Update description of
	vars.
	* transforms.{cc,hh} ({in,ex}ternalize_var_name): Remove.
	* commands.cc (set, unset, ls_vars): Update accordingly.
	(unset): Error out if the variable doesn't exist.
	* tests/t_vars.at: Verify this works.

	* netcmd.cc (test_netcmd_functions): Properly type arguments to
	{read,write}_hello_cmd_payload.
	(write_hello_cmd_payload): Properly type arguments.
	* netcmd.hh (write_hello_cmd_payload):
	* netsync.cc (queue_hello_cmd): Adjust accordingly.
	(process_hello_cmd): More cleaning.  Also, save new server keys to
	a var, and check old server keys against the var.
	
	* tests/t_netsync_checks_server_key.at: New test.
	* testsuite.at: Add it.  Better docs for some netsync macros,
	while I'm here...
	* tests/t_netsync_absorbs.at: Add 'netsync' keyword.
	
2005-03-22  Nathaniel Smith  <njs@codesourcery.com>

	* tests/t_netsync_absorbs.at: New test.
	* testsuite.at: Add it.

	* netcmd.{cc,hh} (read_hello_cmd_payload): Properly type
	arguments.
	* netsync.cc (dispatch_payload): Adjust accordingly.  Move some
	logic into process_hello_cmd.
	(known_servers_domain): New constant.
	(process_hello_cmd): Tweak arguments appropriately.  Include logic
	formerly in dispatch_payload.  Cleanup.

	No semantic changes.
	
2005-03-21  Nathaniel Smith  <njs@codesourcery.com>

	* monotone.texi (Starting a New Project): Tweak phrasing.

2005-03-21  Nathaniel Smith  <njs@codesourcery.com>

	* commands.cc (process_netsync_client_args): If user specifies
	server/collection and there is no default, set the default.
	* tests/t_netsync_set_defaults.at: New test.
	* testsuite.at: Add it.

2005-03-21  Nathaniel Smith  <njs@codesourcery.com>

	* vocab.hh (var_key): New typedef.
	* database.{cc,hh}: Use it.  Make most var commands take it.
	* commands.cc (set, unset): Adjust accordingly.
	(default_server_key, default_collection_key): New constants.
	(process_netsync_client_args): New function.
	(push, pull, sync): Use it.

	* tests/t_netsync_defaults.at: New test.
	* testsuite.at: Add it.

2005-03-21  Matt Johnston  <matt@ucc.asn.au>

	* change_set.cc: use std::map rather than smap for 
	confirm_unique_entries_in_directories() and confirm_proper_tree()
	since they perform a lot of insert()s.

2005-03-21  Nathaniel Smith  <njs@codesourcery.com>

	* monotone.texi (list tags, list vars, set, unset): Document.
	(Internationalization): Document vars.

2005-03-21  Nathaniel Smith  <njs@codesourcery.com>

	* transforms.{hh,cc} ({in,ex}ternalize_var_{name,domain}): New
	functions.
	* vocab_terms.hh (base64<var_value>): Declare template.
	* database.hh (get_vars): Simplify API.
	* database.cc (get_vars, get_var, var_exists, set_var, clear_var):
	Implement.
	* commands.cc (set, unset): New commands.
	(ls): New "vars" subcommand.
	* tests/t_vars.at: Fix.  Un-XFAIL.
	
2005-03-21  Nathaniel Smith  <njs@codesourcery.com>

	* transforms.{cc,hh}: Remove tabs.

2005-03-20  Nathaniel Smith  <njs@codesourcery.com>

	* tests/t_vars.at: New test.
	* testsuite.at: Add it.

2005-03-20  Nathaniel Smith  <njs@codesourcery.com>

	* schema.sql (db_vars): New table.
	* database.cc (database::database): Update schema id.
	* schema_migration.cc (migrate_client_to_vars): New function.
	(migrate_monotone_schema): Use it.
	* tests/t_migrate_schema.at: Another schema, another test...
	
	* vocab_terms.hh (var_domain, var_name, var_value): New types.
	* database.hh (get_vars, get_var, var_exists, set_var, clear_var):
	Prototype new functions.
	
2005-03-20  Derek Scherger  <derek@echologic.com>

	* file_io.cc (book_keeping_file): return true only if first
	element of path is MT, allowing embedded MT elements
	(walk_tree_recursive): check relative paths for ignoreable book
	keeping files, rather than absolute paths
	(test_book_keeping_file): add fs::path tests for book keeping
	files
	* tests/t_add_intermediate_MT_path.at: un-XFAIL, fix some problems
	with commas, add tests for renames and deletes with embedded MT
	path elements.

2005-03-20  Nathaniel Smith  <njs@codesourcery.com>

	* monotone.texi: Add some missing @sc{}'s.
	* cryptopp/config.h: Use "mt-stdint.h", not <stdint.h>, for
	portability.

2005-03-19  Nathaniel Smith  <njs@codesourcery.com>

	* Makefile.am (EXTRA_DIST): Add UPGRADE and README.changesets.
	* debian/files: Auto-updated by dpkg-buildpackage.

	* This is the 0.17 release.
	
2005-03-18  Nathaniel Smith  <njs@codesourcery.com>

	* Makefile.am (MOST_SOURCES): Add package_{full_,}revision.h.
	* NEWS: Fill in date.
	* debian/copyright: Update from AUTHORS.
	* configure.ac: Bump version number to 0.17.
	* debian/changelog, monotone.spec: Update for release.
	* po/monotone.pot: Auto-updated by distcheck.

2005-03-18  Christof Petig <christof@petig-baender.de>

	* sqlite/*: Imported sqlite version 3.1.6 tree

2005-03-18  Nathaniel Smith  <njs@codesourcery.com>

	* monotone.1, commands.cc, Makefile.am: Fixup after merge.

2005-03-18  Nathaniel Smith  <njs@codesourcery.com>

	* path_component (split_path): Fix bug.
	Also, add unit tests for file.
	* unit_tests.{hh,cc}: Add path_component unit tests.
	
2005-03-18  Nathaniel Smith  <njs@codesourcery.com>

	* Makefile.am: Fixup after merge.
	
2005-03-18  Nathaniel Smith  <njs@codesourcery.com>

	* change_set.cc: Move path_component stuff to...
	* path_component.{hh,cc}: ...these new files.
	* Makefile.am: Add them.

2005-03-18  Matt Johnston  <matt@ucc.asn.au>

	* txt2c.cc: add --no-static option
	* Makefile.am, package_revision.h, package_full_revision.h:
	create revision info files as standalone .c files to speed
	compilation (mt_version.cc doesn't need to recompile each time)

2005-03-17  Derek Scherger  <derek@echologic.com>

	* INSTALL: add note about creating a ./configure script

2005-03-16  Nathaniel Smith  <njs@codesourcery.com>

	* UPGRADE: Finish, hopefully.
	* monotone.texi (db check): Be more clear about what is normally
	checked, and when 'db check' is useful.

2005-03-16  Patrick Mauritz <oxygene@studentenbude.ath.cx>

	* monotone.texi (Hook Reference): Typo.

2005-03-16  Nathaniel Smith  <njs@codesourcery.com>

	* monotone.texi: Add Derek Scherger to the copyright list.
	Various tweaks.
	(Starting a New Project): Rewrite to clarify that only Jim runs
	"setup", and explain why.
	(Network Service): Add a note that most people do use a central
	server, since people on the mailing list seem to perhaps be
	getting the wrong idea.
	(Making Changes): Expand a little on what the "." in "checkout ."
	means, since people seem to accidentally checkout stuff into real
	directories.
	(db check): Add much verbiage on the implications
	of various problems, and how to fix them.  Also clarify some
	wording.
	* NEWS: Small tweaks.
	* UPGRADE: More instructions, not done yet...
	
2005-03-15  Matt Johnston  <matt@ucc.asn.au>

	* commands.cc, monotone.texi, monotone.1: mention that agraph
          output is in VCG format.

2005-03-14  Nathaniel Smith  <njs@codesourcery.com>

	* commands.cc (cat): 'cat file REV PATH'.
	* monotone.texi: Mention it.
	* tests/t_cat_file_by_name.at: New test.
	* testsuite.at: Add it.

2005-03-11  Nathaniel Smith  <njs@codesourcery.com>

	* automate.cc (automate_heads): Remove app.initialize call.
	* revision.cc, revision.hh (calculate_arbitrary_change_set): New
	function.
	(calculate_composite_change_set): Touch more sanity checking.

	* commands.cc (update): Use it.

2005-03-10  Derek Scherger  <derek@echologic.com>

	* app_state.cc (set_restriction): adjust bad path error message
	* commands.cc (get_valid_paths): refactor into ...
	(extract_rearranged_paths): ... this
	(extract_delta_paths): ... this
	(extract_changed_paths): ... this
	(add_intermediate_paths): ... and this
	(restrict_delta_map): new function
	(calculate_restricted_change_set): new function
	(calculate_restricted_revision):
	(ls_missing):
	(revert): rework using new valid path functions
	(do_diff): adjust --revision variants to work with restrictions
	* tests/t_diff_restrict.at: un-XFAIL

2005-03-09  Jon Bright <jon@siliconcircus.com>
	* win32/monotone.iss: Install the many-files version of the
	docs, install the figures, create a start-menu icon for the
	docs.
	* Makefile.am: Make docs generation work with MinGW

2005-03-09  Jon Bright <jon@siliconcircus.com>
	* win32/monotone.iss: Monotone -> monotone

2005-03-09  Jon Bright <jon@siliconcircus.com>
	* win32/monotone.iss: Added an Inno Setup script for 
	generating a Windows installer.  Inno Setup is GPLed, see
	http://www.jrsoftware.org for download

2005-03-09  Jon Bright <jon@siliconcircus.com>
	* t_diff_binary.at: binary.bz.b64 -> binary.gz.b64

2005-03-08  Derek Scherger  <derek@echologic.com>

	* Makefile.am: adjust for fsck rename
	* commands.cc (db fsck): rename to db check and add short help;
	adjust for fsck file renames
	* database.{cc,hh}: minor alignment adjustments
	(get_statistic): remove redundant method
	(info): use count in place of get_statistic
	(count): return unsigned long instead of int
	(get_keys): new method
	(get_public_keys): new method
	(get_private_keys): rewrite using get_keys
	(get_certs): new method to get all certs in database from
	specified table
	(get_revision_certs): ditto
	* fsck.{cc,hh}: rename to...
	* database_check.{cc,hh}: ...this; add key, cert and sane revision
	history checking
	* monotone.1: document db dump/load/check commands
	* monotone.texi: document db check command
	* tests/t_fsck.at: rename to...
	* tests/t_database_check.at: ...this; and add tests for key and
	cert problems
	* testsuite.at: account for new test name

2005-03-08  Nathaniel Smith  <njs@codesourcery.com>

	* ChangeLog: Insert some missing newlines.
	* NEWS: Note file format changes.
	* file_io.cc (tilde_expand): Clarify error message.

2005-03-08  Nathaniel Smith  <njs@codesourcery.com>

	* keys.{cc,hh} (require_password): Simplify interface, do more
	work.
	* rcs_import.cc (import_cvs_repo): Update accordingly.
	* commands.cc (server): Likewise.
	* revision.cc (build_changesets_from_existing_revs) 
	(build_changesets_from_manifest_ancestry): Require passphrase
	early.

2005-03-08  Nathaniel Smith  <njs@codesourcery.com>

	* NEWS, INSTALL, README.changesets: Update in preparation for
	0.17.
	* UPGRADE: New file.
	
	* tests/t_diff_restrict.at: Oops.  XFAIL it.
	
2005-03-08  Jon Bright  <jon@siliconcircus.com>
	
	* win32/process.cc (process_spawn): Escape the parameters,
	surround them with quotes before adding them to the consolidated
	command line string
	* mkstemp.cc (monotone_mkstemp): Now takes a std::string&, and
	returns the *native* form of the path in this.
	* mkstemp.hh: Now always use monotone_mkstemp
	(monotone_mkstemp): Update prototype
	* lua.cc (monotone_mkstemp_for_lua): Use new-style 
	monotone_mkstemp

2005-03-08  Jon Bright  <jon@siliconcircus.com>
	
	* win32/read_password.cc (read_password): Now correctly hides 
	password when run in a Windows console.  Does at least enough in
	a MinGW rxvt console to make sure that you can't see the password.
	* win32/process.cc: Change indentation.
	(process_spawn): Log commands executed, as for unix process.cc

2005-03-07  Nathaniel Smith  <njs@codesourcery.com>

	* tests/t_diff_restrict.at: New test.
	* testsuite.at: Add it.

2005-03-05  Nathaniel Smith  <njs@codesourcery.com>

	* netsync.cc (encountered_error, error): New variable and method.
	(session::session): Initialize encountered_error.
	(write_netcmd_and_try_flush, read_some, write_some): Check it.
	(queue_error_cmd): Consider it like sending a goodbye.
	(process_error_cmd): Throw an exception instead of considering it
	a goodbye.
	(process_data_cmd): Call error() if epochs don't match.
	* tests/t_epoch.at, tests/t_epoch_server.at: More minor tweaks.
	Expect failed pulls to exit with status 0.  This isn't really
	correct, but looks complicated to fix...

2005-03-05  Nathaniel Smith  <njs@codesourcery.com>

	* testsuite.at (NETSYNC_SERVE_N_START): New macro.
	* tests/t_epoch_server.at: Misc. fixes.

	* netsync.cc (session::session): Don't open valve yet.
	(maybe_note_epochs_finished): New method to open
	valve.
	(process_done_cmd, process_data_cmd): Call it.
	(rebuild_merkle_trees): Actually calculate hashes for epoch merkle
	trees.  Also, only include epochs that meet the branch mask.
	(session): Remove unused id_to_epoch map.
	
2005-03-05  Nathaniel Smith  <njs@codesourcery.com>

	* netcmd.cc (read_netcmd_item_type): Handle epoch_item.
	(test_netcmd_functions): Update for new confirm_cmd_payload
	format.
	* netsync.cc (process_confirm_cmd): Cut and paste error.

2005-03-05  Nathaniel Smith  <njs@codesourcery.com>

	* constants.{cc,hh}: Add new epochlen, epochlen_bytes constants.
	* vocab_terms.hh, vocab.hh: Add new epoch_data type.  Add predeclarations
	for it.
	* commands.cc (ls_epochs):
	* revision.cc (
	* database.hh:
	* database.cc: Update for epoch_data.  Add get_epoch, epoch_exists
	methods.
	* epoch.{cc,hh}: New files.
	* netsync.cc: Actually implement epochs-via-merkle code.

2005-03-04  Nathaniel Smith  <njs@codesourcery.com>

	* schema.sql (branch_epochs): Add 'hash' field.
	* schema_migration.cc: Fixup for.
	* database.cc (database): Change schemas.
	* tests/t_migrate_schema.at: Replace epoch db test case with one
	with new schema.

2005-03-03  Nathaniel Smith  <njs@codesourcery.com>

	* netsync.cc (session::id_to_epoch): New variable.
	(session::session): Create refinement and requested item tables
	for epochs.
	(rebuild_merkle_trees): Fill epoch merkle tree and id_to_epoch
	table.

	* netsync.cc (queue_confirm_cmd, process_confirm_cmd) 
	(dispatch_payload, rebuild_merkle_trees): 
	* netcmd.hh:
	* netcmd.cc (read_confirm_cmd_payload, write_confirm_cmd_payload):
	Remove epochs.

2005-02-27  Nathaniel Smith  <njs@codesourcery.com>

	* constants.cc:
	* revision.cc:
	* testsuite.at: 
	* commands.cc:
	* ChangeLog: Fixup after merge.

2005-02-27  Nathaniel Smith  <njs@codesourcery.com>

	* merkle_tree.hh (netcmd_item_type): Add epoch_item.
	* merkle_tree.cc (netcmd_item_type_to_string): Handle epoch_item.

	* packet.hh, packet.cc (struct packet_db_valve): New class.
	* netsync.cc (session): Use a valved writer.

2005-02-26  Nathaniel Smith  <njs@codesourcery.com>

	* merkle_tree.hh: Fix comment.
	Remove prototypes for non-existing functions.

2005-02-26  Nathaniel Smith  <njs@codesourcery.com>

	* tests/t_epoch_unidirectional.at: New test.
	* testsuite.at: Add it.

2005-02-26  Nathaniel Smith  <njs@codesourcery.com>

	* tests/t_epoch.at: Even more paranoid.
	* tests/t_epoch_server.at: New test.
	* testsuite.at: Add it.
	
2005-02-21  Nathaniel Smith  <njs@codesourcery.com>

	* tests/t_epoch.at: Check that netsync only sends relevant
	epochs, and be a little more paranoid.

2005-02-19  Nathaniel Smith  <njs@codesourcery.com>

	* revision.cc (struct anc_graph): Fixup after merge.

2005-02-18  graydon hoare  <graydon@pobox.com>

	* database.cc (set_epoch): Fix SQL.
	* monotone.texi (Rebuilding ancestry): Reword a bit.
	* netcmd.{cc,hh} 
	({read,write}_hello_cmd_payload): Transfer server key with hello.
	({read,write}_confirm_cmd_payload): Transfer epoch list with confirm.
	* netsync.cc: Adapt to changes in netcmd.
	(rebuild_merkle_trees): Set nonexistent epochs to zero before sync.
	* revision.cc (anc_graph): Randomize epochs on rebuild.
	* tests/t_epoch.at: Fix up to test slightly new semantics.

2005-02-07  Nathaniel Smith  <njs@codesourcery.com>

	* monotone.1: Add more db commands.
	* monotone.texi: Document db rebuild.  Add section on rebuilding
	ancestry and epochs.

2005-02-06  graydon hoare  <graydon@pobox.com>

	* commands.cc (db): Add epoch commands.
	(list): Likewise.
	Also remove some unneeded transaction guards.
	* database.{cc,hh} (get_epochs): New function.
	(set_epoch): Likewise.
	(clear_epoch): Likewise.
	Also remove all persistent merkle trie stuff.
	* schema.sql: Add epochs, remove tries.
	* schema_migration.cc: Update.
	* tests/t_epoch.at: New test.
	* tests/t_migrate_schema.at: Update.
	* testsuite.at: Add some new helpers, call t_epoch.at.
	* vocab.hh (epoch_id): Define.
	* vocab_terms.hh (epoch): Define.

2005-02-05  Nathaniel Smith  <njs@codesourcery.com>

	* merkle_tree.hh: Remove mcert_item and fcert_item, rename
	rcert_item to cert_item, renumber to remove gaps left.
	* merkle_tree.cc (netcmd_item_type_to_string):
	* netcmd.cc (read_netcmd_item_type): 
	* netsync.cc: Adjust accordingly.
	
2005-02-05  Nathaniel Smith  <njs@codesourcery.com>

	* constants.cc (constants): Bump netsync protocol version.

2005-03-07  Nathaniel Smith  <njs@codesourcery.com>

	* lua.cc (monotone_spawn_for_lua): Minimal change to get arguments
	in right order.  Still needs hygienic cleanups...
	* tests/t_can_execute.at: Run 'cp' instead of 'touch', because cp
	will actually notice if we pass arguments out of order.
	* testsuite.at: Remove mysterious blank line.
	
2005-03-07  Nathaniel Smith  <njs@codesourcery.com>

	* unix/process.cc (process_spawn): Log command line before
	executing.

2005-03-07  Nathaniel Smith  <njs@codesourcery.com>

	* revision.cc (kill_redundant_edges): Rename back to...
	(kluge_for_3_ancestor_nodes): ...this.  Go back to only cleaning
	up parents of 3+ parent nodes.
	(analyze_manifest_changes): Take a third argument, of files whose
	ancestry needs splitting.
	(construct_revision_from_ancestry): Make more more complex, in
	order to properly track file identity in merges.

2005-03-05  Nathaniel Smith  <njs@codesourcery.com>

	* revision.cc (check_sane_history): Typo.
	
2005-03-05  Nathaniel Smith  <njs@codesourcery.com>

	* revision.hh (check_sane_history): Take an app_state instead of a
	database as an argument.
	* database.cc: Pass an app_state instead of a database as its
	argument. 
	* revision.cc (check_sane_history): Update accordingly.  Add a new
	check for merges, that they are creating consistent changesets
	(even when the common ancestor is outside of the usual
	paranoia-checking search depth).

2005-03-05  Nathaniel Smith  <njs@codesourcery.com>

	* revision.cc (kluge_for_3_ancestor_nodes): Rename to...
	(kill_redundant_edges): ...this.  Kill all redundant edges, not
	just ones on nodes with 3+ parents.  Also, make it actually work.
	
2005-03-05  Nathaniel Smith  <njs@codesourcery.com>

	* revision.cc (kluge_for_3_ancestor_nodes): New method.
	(rebuild_ancestry): Call it.

2005-03-03  Nathaniel Smith  <njs@codesourcery.com>

	* revision.cc (check_sane_history): Print a warning to let the
	user know why things like 'pull' can take so long.
	* netsync.cc: Remove a few tabs.

2005-03-04  Jon Bright  <jon@siliconcircus.com>
	
	* win32/process.cc (process_spawn): Now takes 
	const char * const argv[]
	* unix/process.cc (process_spawn): Ditto.  Cast for call to
	execvp
	(existsonpath): Initialise args in a const way

2005-03-04  Jon Bright  <jon@siliconcircus.com>
	
	* win32/process.cc (process_spawn): Now takes 
	char * const argv[]
	* platform.hh (process_spawn): Ditto
	* unix/process.cc (process_spawn): Ditto
	* lua.cc (monotone_spawn_for_lua): Remove debug code
	* General: Beginning to hate C++'s const rules

2005-03-04  Jon Bright  <jon@siliconcircus.com>
	
	* win32/process.cc (process_spawn): Now takes 
	const char * const *
	* platform.hh (process_spawn): Ditto
	* unix/process.cc (process_spawn): Ditto
	* General: Sorry about all these commits, I'm syncing back and
	forth between Linux and Win32

2005-03-04  Jon Bright  <jon@siliconcircus.com>
	
	* win32/process.cc (process_spawn): Now takes char * const *
	* platform.hh (process_spawn): Ditto
	* unix/process.cc (process_spawn): Ditto
	(existsonpath): argv now const char*[]

2005-03-04  Jon Bright  <jon@siliconcircus.com>
	
	* win32/process.cc: Added forgotten file
	* unix/process.cc: Include stat.h, (process_*) fix compilation
	errors

2005-03-04  Jon Bright  <jon@siliconcircus.com>
	
	* unix/process.cc: Added forgotten file

2005-03-03  Jon Bright  <jon@siliconcircus.com>
	
	* lposix.c: Deleted
	* win32/process.cc: Created, added Win32 versions of functions
	existsonpath, make_executable, process_spawn, process_wait,
	process_kill, process_sleep
	* unix/process.cc: Ditto, for the Unix versions.
	* lua.cc: Add LUA wrappers for the above functions, register
	them with LUA
	* std_hooks.lua (execute, attr_functions->execute, 
	program_exists_in_path): Use the new functions instead of posix
	functions
	* t_can_execute.at (touchhook.lua): Ditto

2005-03-01  Derek Scherger  <derek@echologic.com>

	* app_state.cc (set_restriction): actually ignore ignored files
	rather than trying to validate them

2005-03-01  Derek Scherger  <derek@echologic.com>

	* tests/t_diff_binary.at: new test (bug report)
	* tests/t_command_completion.at: new test
	* tests/t_merge_rename_file_and_rename_dir.at: new test
	* testsuite.at: include new tests
	
2005-02-28  Richard Levitte  <richard@levitte.org>

	* Makefile.am (BUILT_SOURCES_CLEAN): Moved mt-stding.h from here...
	(DISTCLEANFILES): ... to here.  Since mt-stding.h is created by
	config.status, it should only be removed by the distclean target.

2005-02-28  Matt Johnston  <matt@ucc.asn.au>

	* std_hooks.lua: posix.iswin32() == 1, rather than plain boolean
	comparison (0 doesn't compare as false in lua it seems).

2005-02-27  Jon Bright  <jon@siliconcircus.com>
	
	* lposix.c (win32 Pspawn): Search the path
	(win32 Pexistsonpath): Added.  'which' isn't easily available,
	and not available at all from a normal Win32 command shell
	(Piswin32): Added a function for both Unix and Win32 to detect
	if running on Windows
	* std_hooks.lua (program_exists_in_path): Now calls 
	posix.iswin32.  If win32, calls posix.existsonpath, otherwise
	calls which as it always did.

2005-02-27  Jon Bright  <jon@siliconcircus.com>
	
	* lposix.c (win32 Pspawn): Remove dumb strlen bug resulting in
	AVs on commit.

2005-02-27  Jon Bright  <jon@siliconcircus.com>
	
	* t_can_execute.at: Test to see if hooks can execute things
	* testsuite.at: Add t_can_execute

2005-02-27  Jon Bright  <jon@siliconcircus.com>
	
	* lposix.c (win32 Pspawn): Ensure the command string is always
	NUL-terminated.  Also, allocate enough memory for the quotes
	around the command string.

2005-02-27  Jon Bright  <jon@siliconcircus.com>
	
	* xdelta.cc (unittests): Define BOOST_STDC_NO_NAMESPACE, needed
	to compile with the latest MinGW which uses gcc 3.4.2
	* vocab.cc (verify(local_path)): Catch fs::filesystem_error too
	and rethrow this as an informative_failure, thereby fixing the
	Win32 unit tests without disabling anything
	* idna/toutf8.c (stringprep_convert): Fix a potential segfault
	when memory allocation fails.  Potentially security-relevant.
	* tests/t_i18n_file.at: Add a SET_FUNNY_FILENAME macro, which 
	gets a platform-appropriate funny filename (with/without 
	colon).  
	Change references to utf8 to utf-8, iso88591 to iso-8859-1, and
	eucjp to euc-jp, on the grounds that MinGW's iconv knows all
	of the latter and none of the former, but Linux iconv knows all
	of them.  Test now passes one Win32.  I'm presuming we weren't
	deliberately using non-standard names for charsets here.
	* tests/t_i18n_changelog.at: Same charset name changes.
	* tests/t_dump_load.at: Canonicalise dump before loading it
	* tests/t_load_into_existing.at: Ditto
	* tests/t_fmerge.at: Canonicalise fmerge output
	* tests/t_merge_normalization_edge_case.at: Ditto
	* tests/t_unidiff.at: Canonicalise diff output
	* tests/t_largish_file.at: Instead of using dd, which MinGW
	doesn't have, I've generated the file with dd on a nearby Linux
	box, then gziped and b64ed it, and the test case now generates
	it with UNGZB64
	* testsuite.at: Add a comment every 10 tests with the test
	number.  Useful if you're trying to locate which test number
	you're trying to run and only have the filename.  If people 
	hate this, though, please do delete.
	(UNB64_COMMAND) Do special handling for Win32 to avoid
	having to canonicalise the file.
	(UNGZ_COMMAND) Canonicalise the file after ungzipping it.
	* lposix.c: (Pfork, Pexec) Removed, on the grounds that we only
	really want to support fork+exec as a single operation.  fork()
	without exec() could be risky with a child process also having
	our sqlite handles, etc.  exec() could be risky since we 
	wouldn't be exiting gracefully, just dying in the middle of a
	hook.
	(Pspawn) Implemented for both Win32 and Unix.  Does fork/exec
	for Unix, CreateProcess for Win32.  Returns -1 on error, pid on
	success in both cases.
	(Pwait, Pkill, Psleep) Implemented for Win32.  Note that pid is
	not optional for Pwait on Win32.
	* std_hooks.lua: (execute) Now uses spawn()

2005-02-25  Jon Bright  <jon@siliconcircus.com>
	
	* ChangeLog: Add all my previous changes.
	* tests/t_add_owndb.at: Add test for trying to add the db to
	itself.
	* testsuite.at: Call it
	* tests/t_automate_heads.at: Canonicalise stdout output.
	* tests/t_automate_version.at: Use arithmetic comparison against
	wc output instead of string comparison, to avoid problems with
	MinGW's wc, which outputs with initial space-padding
	* tests/t_change_empty_file.at: Canonicalise stdout output 
	and compare manually instead of letting autotest check it
	* tests/t_fmerge_normalize.at: Canonicalise stdout output.
	* tests/t_netsync_single.at: Use NETSYNC_KILLHARD instead of 
	killall, as for the NETSYNC functions in testsuite.at

2005-02-27  Matt Johnston  <matt@ucc.asn.au>

        * main.cc: ignore SIGPIPE so that monotone won't be killed
        unexpectedly upon remote disconnection for netsync

2005-02-27  Nathaniel Smith  <njs@codesourcery.com>

	* idna/idn-int.h: Oops, really add this time.

2005-02-27  Nathaniel Smith  <njs@codesourcery.com>

	* AUTHORS: Add Corey Halpin.
	
	* idna/idn-int.h: New file (don't generate from configure anymore,
	but just ship).
	* configure.ac: Don't generate idna/idn-int.h.  Do generate
	mt-stdint.h.
	* Makefile.am: Adjust for idna/idn-int.h and mt-stdint.h.
	* acinclude.m4: Remove AX_CREATE_STDINT_H, ACX_PTHREAD,
	AC_COMPILE_CHECK_SIZEOF (let aclocal pick them up from m4/
	instead).
	* m4/ax_create_stdint_h.m4:
	* m4/acx_pthread.m4: Update from http://autoconf-archive.cryp.to/
	
	* numeric_vocab.hh: Instead of dancing around which header to
	include, include mt-stdint.h.
	
	* app_state.cc (restriction_includes, set_restriction): Move
	global static 'dot' into these functions, because file_path
	depends on global book_keeping_dir being initialized already, and
	there is no guaranteed order of initialization of C++ statics.
	(Bug reported by Matt Johnston.)
	
2005-02-27  Corey Halpin  <chalpin@cs.wisc.edu>

	* numeric_vocab.hh: Try both stdint.h and inttypes.h.
	* main.cc: OpenBSD has Unix signals too.

2005-02-26  Derek Scherger  <derek@echologic.com>

	* file_io.cc (absolutify): normalize fs::path to remove ..'s
	* tests/t_db_with_dots.at: ensure database path in MT/options
	doesn't contain ..'s

2005-02-25  Jon Bright  <jon@siliconcircus.com>
	
	* ChangeLog: Add all my previous changes.
	* tests/t_add_owndb.at: Add test for trying to add the db to
	itself.
	* testsuite.at: Call it
	* tests/t_automate_heads.at: Canonicalise stdout output.
	* tests/t_automate_version.at: Use arithmetic comparison against
	wc output instead of string comparison, to avoid problems with
	MinGW's wc, which outputs with initial space-padding
	* tests/t_change_empty_file.at: Canonicalise stdout output 
	and compare manually instead of letting autotest check it
	* tests/t_fmerge_normalize.at: Canonicalise stdout output.
	* tests/t_netsync_single.at: Use NETSYNC_KILLHARD instead of 
	killall, as for the NETSYNC functions in testsuite.at

2005-02-25  Nathaniel Smith  <njs@codesourcery.com>

	* vocab.cc (test_file_path_verification): Re-enable some tests
	disabled by Jon Bright, following discussion on IRC concluding
	that they were catching a real bug.

2005-02-24  Nathaniel Smith  <njs@codesourcery.com>

	* tests/t_add_dot.at: Run "add ." in a subdirectory, so as not to
	add the test database.  (Reported by Jon Bright.)

	* AUTHORS: Fix gettext.h copyright note, to not be in the middle
	of libidn copyright note.
	Add Jon Bright.

2005-02-24  Jon Bright  <jon@siliconcircus.com>

	* app_state.cc (prefix): Use string() instead of 
	native_directory_string().  For Unix, these should be equivalent.
	For Win32, I believe string()'s correct (since we compare 
	everywhere against normalized paths with / characters, but 
	native_directory_string produces paths with \ characters on Win32.
	* rcs_file.cc (file_source): Map the map, not the mapping.
	* tests/t_i18n_file.at: Remove colon from filename with symbols.
	I need to return to this and add a proper test for Win32, so we
	only use the colon on non-Win32.
	* testsuite.at: Add a CANONICALISE function, which does nothing
	on Unix and strips out carriage returns from files on Win32.  This
	is useful for being able to compare Monotone's stdout output to
	files on disk.  Add NETSYNC_KILL and NETSYNC_KILLHARD functions,
	to deal with MinGW not having killall (Unix still uses killall,
	though).
	* tests/t_import.at: Add CANONICALISE calls before comparing
	stdout output.
	* tests/t_netsync.at: Likewise
	* tests/t_netsync_single.at: Likewise
	* tests/t_scan.at: Likewise
	* tests/t_versions.at: Likewise
	* tests/t_ls_missing.at: Likewise.  Also, generate missingfoo and
	missingbar files with expected output from ls missing for these
	files being missing and compare against those.

2005-02-24  Derek Scherger  <derek@echologic.com>

	* app_state.{cc,hh} (add_restriction): rename to ...
	(set_restriction) this; and add path validation
	* commands.cc (get_valid_paths): new function
	(get_path_rearrangement) remove restricted include/exclude variant
	(calculate_restricted_revision) get valid paths and use to set up
	restriction
	(status, ls_unknown, commit, do_diff) pass args to
	calculate_restricted_revision to valid restriction paths
	(ls_missing, revert) get valid paths and use to set up restriction
	* tests/t_checkout_options.at: remove bug report priority (it's
	fixed!)
	* tests/t_diff_added_file.at: add --revision options to diff
	* tests/t_restrictions.at: remove invalid paths from ls unknown
	and ls ignored
	* tests/t_restrictions_warn_on_unknown.at: un-XFAIL
	
2005-02-23  Derek Scherger  <derek@echologic.com>

	* commands.cc (ls_missing): replace duplicated code with call to
	calculate_base_revision

2005-02-23  Jon Bright  <jon@siliconcircus.com>
	
	* vocab.cc (test_file_path_verification): Disable foo//nonsense
	test for Win32, add tests for UNC paths.  This was the only
	failing unit test on Win32.

2005-02-23  Jon Bright  <jon@siliconcircus.com>

	* txt2c.cc (main): Don't claim the file was generated from 
	--strip-trailing if that option's used.

2005-02-23  Jon Bright  <jon@siliconcircus.com>

	* app_state.cc: Add include of io.h for Win32, for chdir()
	* file_io.cc (get_homedir): Correct assertion (remove bracket)
	* lua/lposix.c, lua/modemuncher.c: Remove all references to
	functions and modes that don't exist on Win32.
	* monotone.cc: Include libintl.h on Win32
	
2005-02-21  Nathaniel Smith  <njs@codesourcery.com>

	* file_io.cc (get_homedir): Add more comments and logging to Win32
	version.  Also, only check HOME under Cygwin/MinGW.

2005-02-21  Derek Scherger  <derek@echologic.com>

	* Makefile.am: merge fixup
	
2005-02-21  Derek Scherger  <derek@echologic.com>

	* Makefile.am: add fsck.{cc,hh}
	* commands.cc(check_db): move to ...
	* fsck.{cc,hh}: here and do lots more checking
	* database.{cc,hh}(get_ids): new method
	(get_file_ids,get_manifest_ids,get_revision_ids): more new methods
	* tests/t_fsck.at: new test
	* testsuite.at: call it
	
2005-02-21  Nathaniel Smith  <njs@codesourcery.com>

	* commands.cc (commit): Simplify chatter.

2005-02-21  Nathaniel Smith  <njs@codesourcery.com>

	* file_io.cc (get_homedir): Check more environment variables in
	Win32 version.

2005-02-21  Nathaniel Smith  <njs@codesourcery.com>

	* file_io.cc: Remove tabs.

2005-02-21  Nathaniel Smith  <njs@codesourcery.com>

	* smap.hh (smap): Remove leading underscores, add comments.

2005-02-20  Nathaniel Smith  <njs@codesourcery.com>

	* std_hooks.lua (merge2, merge3): Check for DISPLAY before
	invoking gvim.

2005-02-20  Julio M. Merino Vidal  <jmmv@menta.net>

	* ChangeLog: Use tabs for indentation rather than spaces.  Drop
	trailing whitespace.  While here, fix a date by adding zeros before
	the month and the day number.

2005-02-20  Julio M. Merino Vidal  <jmmv@menta.net>

	* gettext.h: Add file.
	* AUTHORS: Mention that it comes from the GNU Gettext package.
	* Makefile.am: Distribute it.
	* sanity.hh: Use gettext.h rather than libintl.h so that --disable-nls
	works.  Also improves portability, according to the GNU Gettext
	manual.

2005-02-19  Derek Scherger  <derek@echologic.com>

	* automate.cc (automate_heads): remove bogus call to 
	app.allow_working_copy() which is called in cpp_main
	* database.cc (check_sqlite_format_version): don't check database
	version when "file" is really a directory; add filename to error
	message
	(sql): check for empty database early, even though this seems
	impossible as absolutify changes "" into path to working dir;
	convert to use N-style assertions; add check to ensure "file" is
	not really a directory
	* tests/t_db_missing.at: new test for above problems
	* testsuite.at: call it

2005-02-19  Nathaniel Smith  <njs@codesourcery.com>

	* tests/t_add_intermediate_MT_path.at: Tighten up.

	* tests/t_merge_3.at: New test.
	* tests/t_merge_4.at: Likewise.
	* testsuite.at: Add them.

2005-02-19  Ole Dalgaard  <josua+monotone@giraffen.dk>

	* configure.ac: Check for 64-bit versions of Boost static
	libraries.

2005-02-18  Julio M. Merino Vidal  <jmmv@menta.net>

	* INSTALL:
	* configure.ac: Improve Boost detection by trying several possible
	library suffixes before aborting.

2005-02-18  graydon hoare  <graydon@pobox.com>

	* change_set.cc
	(apply_change_set): Avoid fast path when there are adds.
	(apply_path_rearrangement): Likewise.

2005-02-18  graydon hoare  <graydon@pobox.com>

	* automate.cc (automate_heads): Fix initialize() call.
	* change_set.{cc,hh}
	(apply_path_rearrangement): Add quick version.
	* revision.cc
	(check_sane_history): Use quick version of apply_change_set.
	* work.cc
	(build_addition): Use quick version of apply_path_rearrangement.
	(known_preimage_path): Likewise.
	* testsuite.at: Fix definitions of _ROOT_DIR, add --norc some
	places.
	* AUTHORS: Mention Daniel.

2005-02-18  Daniel Berlin  <dberlin@dberlin.org>

	* xdelta.cc (compute_delta_insns): Correct 1-byte-source bug.

2005-02-18  graydon hoare  <graydon@pobox.com>

	* Makefile.am (MOST_SOURCES): Add smap.hh.

2005-02-18  graydon hoare  <graydon@pobox.com>

	* basic_io.{cc,hh}: Inline some stuff.
	* change_set.cc: Use smap various places, reduce to 32-bit tids.
	* commands.cc: Use shared_ptr<change_set> everywhere.
	* netsync.cc: Likewise.
	* rcs_import.cc: Likewise.
	* revision.{cc,hh}: Likewise.
	* smap.hh: New file.

2005-02-18  Julio M. Merino Vidal  <jmmv@menta.net>

	* INSTALL:
	* configure.ac: Improve Boost detection by trying several possible
	library suffixes before aborting.

2005-02-17  Derek Scherger  <derek@echologic.com>

	* tests/t_add_intermediate_MT_path.at: new test
	* testsuite.at: call it

2005-02-17  Julio M. Merino Vidal  <jmmv@menta.net>

	* testsuite.at:
	* tests/t_change_empty_file.at: Verify that modifying an empty file
	creates a patch revision rather than an add/delete sequence.  The
	incorrect behavior was reported in bug #9964.

2005-02-17  Derek Scherger  <derek@echologic.com>

	* app_state.{cc,hh} (app_state): initialize search root
	(initialize): boolean signature variant renamed to ...
	(allow_working_copy): this; add explicit search root; move
	requirement for working copy to ...
	(require_working_copy): this new method
	(initialize): string signature variant renamed to ...
	(create_working_copy): this
	(set_root): new method
	* commands.cc: remove app.initialize(false) calls; replace
	app.initialize(true) with app.require_working_copy(); replace
	app.initialize(dir) with app.create_working_copy(dir)
	(checkout): ensure revision is member of specified branch
	* file_io.{cc,hh} (find_working_copy): stop search at --root if
	specified
	* monotone.cc (OPT_ROOT): new option
	(cpp_main): call app.allow_working_copy() before executing
	commands to always read default options
	* monotone.1: add --root option
	* monotone.texi: add --root option
	* tests/t_checkout_noop_on_fail.at: un-XFAIL
	* tests/t_checkout_options.at: un-XFAIL, add check for specified
	revision not in specified branch
	* testsuite.at: add --root option to MONOTONE to prevent searching
	above test dir
	* vocab.cc: remove redundant forward declaration

2005-02-16  Derek Scherger  <derek@echologic.com>

	* commands.cc (revert): don't rewrite unchanged files
	* tests/t_revert_unchanged.at: new test
	* testsuite.at: call it

2005-02-12  Derek Scherger  <derek@echologic.com>

	* database.cc (sqlite3_unpack_fn): new function for viewing
	base64, gzipped data
	(install_functions): install it
	(rehash): remove unused obsolete fcerts ticker

2005-02-17  Nathaniel Smith  <njs@codesourcery.com>

	* debian/changelog: s/graydon@mogo/graydon@pobox.com/, to make
	lintian happy.
	* debian/rules (config.status): Remove --with-bundled-adns.
	* debian/control (Build-Depends): Don't Build-Depend on libpopt,
	only libpopt-dev.
	* .mt-attrs (debian/control): Make executable.

2005-02-17  Nathaniel Smith  <njs@codesourcery.com>

	* tests/t_undo_update.at: Stupid typo.
	* tests/t_largish_file.at: New test.
	* testsuite.at: Add it.

	* commands.cc (push, pull, sync): Remove misleading "..." from
	help text.

2005-02-16  Julio M. Merino Vidal  <jmmv@menta.net>

	* Makefile.am: Append $(BOOST_SUFFIX) to -lboost_unit_test_framework
	to fix 'make check' on systems where boost libraries can only be
	found by passing the exact suffix as part of the name.

2005-02-16  Julio M. Merino Vidal  <jmmv@menta.net>

	* monotone.texi: Fix a typo (hexidecimal to hexadecimal).  Also
	change an example command to append stuff to ~/.monotonerc, instead
	of completely destroying the possibily existing file.  Addresses
	bug #11136.

2005-02-16  Julio M. Merino Vidal  <jmmv@menta.net>

	* cryptopp/config.h: Use uint{8,16,32,64}_t as size types instead of
	trying to match them to unsigned char/int/long/long long respectively.
	Should fix build on FreeBSD/sparc64, as seen in bug #10203.

2005-02-16  Julio M. Merino Vidal  <jmmv@menta.net>

	* INSTALL:
	* Makefile.am:
	* configure.ac: Add the --disable-large-file option to manually
	disable large file support from the builtin sqlite (compatibility
	with old systems and FAT).  Addresses bug #8380.

2005-02-16  Nathaniel Smith  <njs@codesourcery.com>

	* tests/t_undo_update.at: New todo.
	* testsuite.at: Add it.

2005-02-15  Nathaniel Smith  <njs@codesourcery.com>

	* monotone.1: Add cursory note about "automate".
	* monotone.texi: Synchronize with manpage.

2005-02-15  Nathaniel Smith  <njs@codesourcery.com>

	* automate.cc: Add "Error conditions" to the standard comment
	sections.

	* monotone.texi (Scripting): New section.
	(Automation): New section.

	* tests/t_automate_heads.at: Test behavior with nonexistent
	branch.

2005-02-14  Nathaniel Smith  <njs@codesourcery.com>

	* tests/t_merge_normalization_edge_case.at: New test.
	* testsuite.at: Add it.

	* diff_patch.cc (normalize_extents): Soften the warning message
	now that we have one test case.

2005-02-14  Matthew A. Nicholson  <mnicholson@digium.com>

	* std_hooks.lua: Add vimdiff merge hooks.

2005-02-14  Nathaniel Smith  <njs@codesourcery.com>

	* std_hooks.lua: Remove tabs.

2005-02-14  Nathaniel Smith  <njs@codesourcery.com>

	* tests/t_automate_heads.at: New test.
	* tests/t_automate_version.at: New test.
	* testsuite.at: Add then.

	* commands.cc (automate): Fix documentation string.
	* automate.cc: Much more structured documentation comments.

2005-02-13  Nathaniel Smith  <njs@codesourcery.com>

	* automate.{cc,hh}: New files.
	* commands.cc: New command "automate".

2005-02-13  Nathaniel Smith  <njs@codesourcery.com>

	* monotone.texi (Creating a Database): Fix typo, clarify
	conventions for database management following question on mailing
	list.

2005-02-12  graydon hoare  <graydon@pobox.com>

	* change_set.{cc,hh}: Correct code to pass newly-added unit tests.

2005-02-10  Derek Scherger  <derek@echologic.com>

	* monotone.1: update for restrictions
	* monotone.texi: sync with manpage

2005-02-09  Derek Scherger  <derek@echologic.com>

	* cert.cc (cert_revision_testresult): allow pass/fail testresult
	values
	* commands.cc (testresult): likewise
	* commands.cc (do_diff): disallow restriction of non-working copy
	diffs
	* monotone.texi: update for restrictions

2005-02-08  graydon hoare  <graydon@pobox.com>

	* database.cc (version_cache::set): Fix bad expiry logic.

2005-02-08  Nathaniel Smith  <njs@codesourcery.com>

	* change_set.cc (check_sane): Null sources are only valid for
	adds.

2005-02-07  Nathaniel Smith  <njs@codesourcery.com>

	* database.cc (struct version_cache): Fix invariant in cache
	clearing logic.

2005-02-06  Nathaniel Smith  <njs@codesourcery.com>

	* change_set.cc: Add a few more invariants; add lots and lots of
	unit tests.

2005-02-06  graydon hoare  <graydon@pobox.com>

	* change_set.cc: Use hash_map in a few places.
	(confirm_unique_entries_in_directories): Fix invariants.
	* constants.{cc,hh} (db_version_cache_sz): New constant.
	* database.cc (version_cache): New structure.
	(get_version): Use it.
	* interner.hh: Rewrite to use hash_map and vector.
	* tests/t_no_rename_overwrite.at: Tweak return codes.

2005-02-06  Nathaniel Smith  <njs@codesourcery.com>

	* ui.hh (ensure_clean_line): New method.
	* ui.cc (inform): Use it.
	* keys.cc (get_passphrase): Call it before prompting for passphrase.

2005-02-06  Nathaniel Smith  <njs@codesourcery.com>

	* database.cc (info): Report more statistics.

	* ROADMAP: Remove finished items.

	* revision.cc (analyze_manifest_changes): Childs cannot be null,
	that makes no sense.
	(add_node_for_old_manifest): Log node names, don't print it.
	(construct_revision_from_ancestry): Partially rewrite to handle
	root nodes explicitly.
	(build_changesets_from_existing_revs): Don't put the null revision
	in the ancestry graph, to match changesetify logic.
	(add_node_for_old_revision): Enforce decision that the ancestry
	graph not contain the null revision.

	(anc_graph::heads): Remove.
	(add_node_ancestry): Don't try creating it; logic was broken
	anyway.
	(rebuild_from_heads): Rename to...
	(rebuild_ancestry): ...this.  Calculate head set correctly.

2005-02-05  Nathaniel Smith  <njs@codesourcery.com>

	* change_set.cc (compose_path): Add more invariants.

2005-02-05  Nathaniel Smith  <njs@codesourcery.com>

	* monotone.cc (cpp_main): Log command line, to help interpret the
	logs people send in.

2005-02-05  Nathaniel Smith  <njs@codesourcery.com>

	* revision.cc (check_sane): Turn off this invariant when
	global_sanity.relaxed.

2005-02-03  Nathaniel Smith  <njs@codesourcery.com>

	* tests/t_load_into_existing.at: Oops, really add it too, sigh.

2005-02-03  Nathaniel Smith  <njs@codesourcery.com>

	* tests/t_need_mt_revision.at: Oops, really add it.

2005-02-03  Nathaniel Smith  <njs@codesourcery.com>

	* interner.hh (interner::intern): Add version taking a bool&, so
	callers can tell whether this string has previously been checked.
	* change_set.cc: Use new interned string identifier
	'path_component's instead of file_path's for components of paths;
	sanity-check each component exactly once.

2005-02-03  Nathaniel Smith  <njs@codesourcery.com>

	* database.cc (load): Check for existence of target database.
	* tests/t_load_into_existing.at: New test.
	* testsuite.at: Add it.

2005-02-03  Nathaniel Smith  <njs@codesourcery.com>

	* tests/t_checkout_dir.at: Also check that checkout to unwriteable
	directory fails.
	* tests/t_branch_checkout.at: New test.
	* testsuite.at: Add it.

	* app_state.cc (initialize): Simplify working directory
	initialization, and improve error handling.

	* keys.cc (get_passphrase): Disallow empty passphrases early
	(before they trigger an invariant down the line...).

2005-02-03  Nathaniel Smith  <njs@codesourcery.com>

	* update.cc (pick_update_candidates): Add I().
	* commands.cc (calculate_base_revision): Remove 'rev' argument,
	which was never set and callers never used.
	(calculate_base_manifest, calculate_current_revision)
	(calculate_restricted_revision, revert): Update correspondingly.
	(update): Check for null old revision.

	* main.cc (main): Make exit status 3 if we caught an unhandled
	exception, in particular so the testsuite can tell the difference
	between an error handled cleanly and an error caught by an
	invariant.
	* tests/t_update_null_revision.at: New test.
	* testsuite.at: Add it.

2005-02-03  Nathaniel Smith  <njs@codesourcery.com>

	* main.cc: Remove tabs.

2005-02-02  Nathaniel Smith  <njs@codesourcery.com>

	* change_set.cc (extract_first): Rename to...
	(extract_pairs_and_insert): ...this.
	(path_rearrangement::check_sane): Use it to add additional
	checks.

	* work.hh: Update comments (MT/manifest doesn't exist
	anymore...).

	* tests/t_need_mt_revision.at: New test.
	* testsuite.at: Add it.
	* commands.cc (get_revision_id): Require MT/revision to exist.
	(setup): Create MT/revision.

2005-02-02  Nathaniel Smith  <njs@codesourcery.com>

	* work.hh: Remove tabs.

2005-02-03  graydon hoare  <graydon@pobox.com>

	* tests/t_i18n_changelog.at: New test.
	* testsuite.at: Run it.
	* lua/lposix.c: New file.
	* lua/modemuncher.c: New file
	* lua.cc: Load posix library.
	* lua/liolib.c: Disable execute and popen.
	* std_hooks.lua: Remove io.execute uses.
	* AUTHORS: Update to mention lposix.c, modemuncher.c.
	* Makefile.am: Likewise.

2005-02-01  Nathaniel Smith  <njs@codesourcery.com>

	* tests/t_rebuild.at: Beef up test in response to possible
	problems reported by Derek Scherger.

2005-01-31  Nathaniel Smith  <njs@codesourcery.com>

	* rcs_import.cc (store_manifest_edge): Don't try to store deltas
	to the null manifest.
	(import_cvs_repo): Root revision has null manifest, not empty
	manifest.
	* revision.cc (check_sane): More invariants.

2005-01-28  graydon hoare  <graydon@pobox.com>

	* database.{cc,hh}: More netsync speed tweaks.
	* netsync.cc: Likewise.

2005-01-27  Nathaniel Smith  <njs@codesourcery.com>

	* tests/t_restrictions_warn_on_unknown.at: New test.
	* testsuite.at: Add it.

2005-01-27  Derek Scherger  <derek@echologic.com>

	* commands.cc (attr): adjust for subdir; ensure files exist
	* tests/t_attr.at: improve setup description
	* tests/t_attributes.at: improve setup description so that
	testsuite -k attr runs this test; check for attributes on missing
	files
	* tests/t_subdir_attr.at: new test
	* testsuite.at: fix dutch spelling of monotone; call new test

2005-01-27  Nathaniel Smith  <njs@codesourcery.com>

	* change_set.hh (null_id): New function.
	* revision.cc (analyze_manifest_changes): Fix typo, use null_id.
	* tests/t_rebuild.at: Un-XFAIL.

2005-01-27  Nathaniel Smith  <njs@codesourcery.com>

	* tests/t_rebuild.at: Add priority tag.

	* tests/t_cvsimport.at: Be more thorough.

	* rcs_import.cc (store_edge): Rename to...
	(store_manifest_edge): ...this.  Remove revision arguments, and
	remove storing of revision.
	(import_states_recursive): Update accordingly.
	Add 'revisions' argument; update it instead of trying to write
	revisions now.
	(import_states_by_branch): Add 'revisions' argument.
	(import_cvs_repo): Add a stage 3 that writes out the revisions
	accumulated in the 'revisions' vector.
	
2005-01-27  Matt Johnston  <matt@ucc.asn.au>

	(compile fixes for Linux/gcc 3.3.4)
	* botan/{util.cpp,primes.cpp}: give large constants ULL
	suffixes
	* botan/{gzip.cpp}: fix type for std::max() comparison

2005-01-27  graydon hoare  <graydon@pobox.com>

	* AUTHORS: Mention Georg.
	* change_set.cc: Null out names which are in null directories.
	* commands.cc (reindex): Remove COLLECTION argument.
	* database.{cc,hh} (get_revision_certs):
	Add brute force "load all certs" method.
	* merkle_tree.{cc,hh}: Modify to use memory rather than disk.
	* netsync.{cc,hh}: Likewise.
	* packet.hh (manifest_edge_analyzer): Kill dead code.

2005-01-26  Nathaniel Smith  <njs@codesourcery.com>

	* mt_version.cc (print_full_version): Include system flavour.

2005-01-26  Nathaniel Smith  <njs@codesourcery.com>

	* tests/t_rebuild.at: New test.
	* testsuite.at: Add it.

2005-01-26  Nathaniel Smith  <njs@codesourcery.com>

	* tests/t_checkout_noop_on_fail.at: Clarify description and XFAIL.

	* tests/t_approval_semantics.at: New TODO.
	* tests/t_monotone_agent.at: New TODO.
	* testsuite.at: Add them.

2005-01-25  Nathaniel Smith  <njs@codesourcery.com>

	* tests/t_checkout_noop_on_fail.at: New test.
	* testsuite.at: Add it.
	(RAW_MONOTONE): Add $PREEXECUTE to definition.

2005-01-25  Nathaniel Smith  <njs@codesourcery.com>

	* change_set.cc (extend_renumbering_from_path_identities): Add
	invariant.
	(extend_renumbering_via_added_files): Likewise.

	* constants.hh (maxbytes, postsz): Remove dead constants.
	(verify_depth): New constant.
	* constants.cc: Likewise.
	* revision.hh (check_sane_history): New function.
	* revision.cc (check_sane_history): Likewise.
	* database.cc (put_revision): Sanity check revision and revision
	history before storing it.
	This breaks cvs import.  Why?

	* update.cc (find_deepest_acceptable_descendent): Remove.
	(acceptable_descendent, calculate_update_set): New functions.
	(pick_update_candidates): Use 'calculate_update_set'.
	* tests/t_update_2.at: Un-XFAIL.
	* tests/t_ambig_update.at: Un-XFAIL.

	* tests/t_no_rename_overwrite.at: New test.
	* tests/t_cdiff.at: New test placeholder.
	* testsuite.at: Add them.
	(MONOTONE): Prefix command line with $PREEXECUTE to e.g. support
	running under Valgrind.

2005-01-25  Matt Johnston  <matt@ucc.asn.au>

	* cert.cc: ignore whitespace when comparing private keys
	from the database and with the lua hook
	* tests/t_lua_privkey.at: new test
	* testsuite.at: run it

2005-01-23  Derek Scherger  <derek@echologic.com>

	* commands.cc (restrict_rename_set): include renames if either
	name is present in restriction
	(calculate_base_revision): remove unused variant
	(calculate_current_revision): remove unsed variable
	(calculate_restricted_revision): remove unsed variable
	(ls_missing): remove unsed variable
	(revert): rewrite with restrictions
	* tests/t_revert.at: test partial reverts adjust MT/work properly
	* tests/t_revert_dirs.at: un-XFAIL
	* tests/t_revert_rename.at: un-XFAIL; revert rename via both names

2005-01-23  Derek Scherger  <derek@echologic.com>

	* tests/t_revert_rename.at: remove extra MONOTONE_SETUP
	attempt revert by both original name and new name

2005-01-23  Derek Scherger  <derek@echologic.com>

	* tests/t_revert_rename.at: New test.
	* testsuite.at: Add it.

2005-01-22  Derek Scherger  <derek@echologic.com>

	* tests/t_revert_dirs.at: New test.
	* testsuite.at: Add it.

2005-01-22  Nathaniel Smith  <njs@codesourcery.com>

	* configure.ac (AC_INIT): Set bug-reporting address to list
	address, rather than Graydon's personal email.
	* diff_patch.cc (normalize_extents): Use it.
	* ui.cc (fatal): Likewise.

	* tests/t_vcheck.at: New priority "todo", tweak descriptive text.

2005-01-23  Derek Scherger  <derek@echologic.com>

	* database.{cc,hh}: convert queries to use prepared statements

2005-01-22  Nathaniel Smith  <njs@codesourcery.com>

	* tests/t_delete_dir.at: Add more commentary.

	* tests/t_rename_dir_patch.at: New test.
	* tests/t_delete_dir_patch.at: New test.
	* testsuite.at: Add them.

2005-01-22  Nathaniel Smith  <njs@codesourcery.com>

	* change_set.cc (apply_change_set): Add invariants.
	* tests/t_rename_dir_cross_level.at: New test.
	* tests/t_rename_added_in_rename.at: New test.
	* tests/t_rename_conflict.at: New test.
	* testsuite.at: Add them.

2005-01-21  Nathaniel Smith  <njs@codesourcery.com>

	* tests/t_ambig_update.at: Update comments.

	* tests/t_update_2.at: New test from Georg-W. Koltermann
	<Georg.Koltermann@mscsoftware.com>.
	* testsuite.at: Add it.

2005-01-20  Nathaniel Smith  <njs@codesourcery.com>

	* tests/t_lca_1.at: New bug report.
	* testsuite.at: Add it.

2005-01-19  Nathaniel Smith  <njs@codesourcery.com>

	* commands.cc (merge): Improve merge chatter.
	(do_diff): Don't print anything when there are no
	changes.

2005-01-19  Nathaniel Smith  <njs@codesourcery.com>

	* tests/t_db_with_dots.at: New test.
	* testsuite.at: Add it.

2005-01-19  Patrick Mauritz <oxygene@studentenbude.ath.cx>

	* Makefile.am (%.h, package_revision.h, package_full_revision.h):
	Don't update target file if no change has occurred, to reduce
	unnecessary rebuilds.

2005-01-18  Nathaniel Smith  <njs@codesourcery.com>

	* rcs_import.cc (cvs_key): Initialize struct tm to all zeros, to
	stop garbage sneaking in -- thanks to Zack Weinberg for pointing
	this out.  Also, handle 2 digit years properly on WIN32.

2005-01-18  Nathaniel Smith  <njs@codesourcery.com>

	* rcs_import.cc: Remove tabs.

2005-01-19  Matt Johnston  <matt@ucc.asn.au>

	* database.cc: Pass filename to check_sqlite_format_version as a
	fs::path, so that it doesn't get passed as a freshly created fs::path
	with default checker (which disallows '.foo' path components)

2005-01-19  Nathaniel Smith  <njs@codesourcery.com>

	* netsync.cc (session, process_confirm_cmd, dispatch_payload):
	Back out some over-zealous changes that broke netsync
	compatibility.  Probably should redo later, when have a chance to
	bump netsync protocol number, but we're not ready for that now.

2005-01-19  Nathaniel Smith  <njs@codesourcery.com>

	* tests/t_subdir_revert.at: New test.
	* tests/t_subdir_rename.at: New test.
	* testsuite.at: Add them.

2005-01-18  Nathaniel Smith  <njs@codesourcery.com>

	* tests/t_subdir_add.at: New test.
	* tests/t_subdir_drop.at: New test.
	* testsuite.at: Add them.
	* tests/t_delete_dir.at: Implement it.

2005-01-19  Nathaniel Smith  <njs@codesourcery.com>

	* netcmd.cc: Remove tabs.

2005-01-19  Nathaniel Smith  <njs@codesourcery.com>

	* merkle_tree.cc: Remove tabs.

2005-01-18  Nathaniel Smith  <njs@codesourcery.com>

	* rcs_import.cc (cvs_key): Initialize struct tm to all zeros, to
	stop garbage sneaking in -- thanks to Zack Weinberg for pointing
	this out.  Also, handle 2 digit years properly on WIN32.

2005-01-18  Nathaniel Smith  <njs@codesourcery.com>

	* rcs_import.cc: Remove tabs.

2005-01-18  Nathaniel Smith  <njs@codesourcery.com>

	* monotone.texi: Undocument mcerts, fcerts; rename rcerts to
	certs.
	* monotone.1: Likewise.

2005-01-18  Nathaniel Smith  <njs@codesourcery.com>

	* commands.cc (restrict_rename_set): Fix types to compile with old
	rename_set gunk removed.
	Alter logic to yell if a rename crosses the restriction boundary,
	rather than silently ignore it.

2005-01-19  graydon hoare  <graydon@pobox.com>

	* commands.cc: Fix up some merge breakage.
	* tests/t_add_dot.at: Un-XFAIL.
	* testsuite.at: Run "setup ." before "db init".

2005-01-09  Derek Scherger  <derek@echologic.com>

	* commands.cc (get_path_rearrangement): new function/signature for
	splitting restricted rearrangements
	(calculate_restricted_revision): use it and update to work
	similarly to calculate_current_revision
	(trusted): call app.initialize(false)
	(ls_missing): adjust for new get_path_rearrangement
	(attr): call app.initialize(true)
	(diff): merge cleanup
	(lca, lcad, explicit_merge): call app.initialize(false)
	* app_state.cc (constructor): set database app state
	(load_rcfiles): add required booleans
	* lua.{cc,hh} (load_rcfile): add required boolean
	* tests/t_add.at:
	* tests/t_diff_added_file.at:
	* tests/t_disapprove.at:
	* tests/t_drop_missing.at:
	* tests/t_heads.at:
	* tests/t_heads_discontinuous_branch.at:
	* tests/t_i18n_file.at:
	* tests/t_log_nonexistent.at:
	* tests/t_merge_add_del.at:
	* tests/t_netsync.at:
	* tests/t_netsync_pubkey.at:
	* tests/t_netsync_single.at:
	* tests/t_persistent_server_keys.at:
	* tests/t_persistent_server_revision.at:
	* tests/t_remerge.at:
	* tests/t_tags.at:
	* tests/t_update_missing.at:
	* tests/t_update_to_revision.at: add --message option to commits
	* tests/t_merge2_add.at:
	* tests/t_merge2_data.at:
	* tests/t_netsync_unrelated.at: create working directory with new
	setup command
	* tests/t_erename.at: update for revisions
	* tests/t_no_change_deltas.at: add --revision options to diff
	* tests/t_restrictions.at: remove some cruft and update to work
	with revisions
	* tests/t_subdirs.at: pass correct --rcfile and --db options from
	within subdir
	* testsuite.at (REVERT_TO): remove MT dir before checkout, which
	now fails if MT exists, replace checkout MT/options with old
	MT/options
	(COMMIT): add --message option to commit macro
	* work.cc (read_options_map): don't overwrite option settings when
	reading options map so that command line settings take precedence

2005-01-18  Nathaniel Smith  <njs@codesourcery.com>

	* netsync.cc: Partially fix comment (s/manifest/revision/ etc.).
	(dispatch_payload): Ignore mcert and fcert refinement requests,
	instead of dying on them.  Hack, but I think it should let this
	netsync continue to interoperate with old netsync...

2005-01-18  Nathaniel Smith  <njs@codesourcery.com>

	* vocab.hh: Remove file<cert>.
	* vocab.cc: Likewise.
	* packet_types.hh: Remove file.
	* Makefile.am (MOST_SOURCES): Remove packet_types.hh and mac.hh.

2005-01-18  Nathaniel Smith  <njs@codesourcery.com>

	* netsync.cc (process_confirm_cmd): Don't try refining mcert and
	fcert trees.
	Remove other dead/pointless code.

2005-01-18  Nathaniel Smith  <njs@codesourcery.com>

	* database.hh: Remove file cert stuff.
	* netsync.cc (data_exists): We don't have file/manifest certs.
	(load_data): Likewise.

2005-01-18  Nathaniel Smith  <njs@codesourcery.com>

	* netsync.cc (process_data_cmd): Ignore file/manifest certs.

	* database.cc (struct valid_certs): Don't support file certs.
	(rehash): No file certs.
	(file_cert_exists): Remove.
	(put_file_cert): Remove.
	(get_file_certs): Remove.

2005-01-18  Nathaniel Smith  <njs@codesourcery.com>

	* packet.cc (class delayed_manifest_cert_packet):
	(class delayed_file_cert_packet): Remove.
	(packet_db_writer::consume_file_cert, consume_manifest_cert)
	(packet_writer::consume_file_cert, consume_manifest_cert)
	Remove.
	(struct feed_packet_consumer): Don't support mcert/fcert packets.
	(extract_packets): Likewise.
	(packet_roundabout_test): Test revision certs, not manifest/file
	certs.

	* packet.hh (packet_consumer::consume_file_cert):
	(packet_consumer::consume_manifest_cert):
	(packet_writer::consume_file_cert):
	(packet_writer::consume_manifest_cert):
	(packet_db_writer::consume_file_cert):
	(packet_db_writer::consume_manifest_cert):
	Remove.

	* lua.hh (hook_get_file_cert_trust): Remove.
	* lua.cc (hook_get_file_cert_trust): Remove.

2005-01-18  Nathaniel Smith  <njs@codesourcery.com>

	* cert.hh (erase_bogus_certs): Re-add manifest cert version.

	* monotone.texi (Hook Reference): Remove documentation of
	get_{file,manifest}_cert_trust.

2005-01-18  Nathaniel Smith  <njs@codesourcery.com>

	* cert.cc (erase_bogus_certs): Re-add manifest cert version.
	(bogus_cert_p): Likewise.

2005-01-18  Nathaniel Smith  <njs@codesourcery.com>

	* cert.hh (rename_edge):
	(rename_set):
	(calculate_renames):
	(rename_cert_name): Remove.
	(cert_file_comment):
	(cert_manifest_comment): Remove.
	(erase_bogus_certs): Remove manifest and file versions.
	* cert.cc (rename_cert_name): Remove.
	(bogus_cert_p): Remove manifest<cert> and file<cert> variants.
	(erase_bogus_certs): Likewise.
	(put_simple_manifest_cert):
	(put_simple_file_cert):
	(cert_file_comment): Remove.

	* commands.cc (fcerts): Remove.
	(mcerts): Likewise.
	(rcerts): Rename to...
	(certs): ...this.  s/revision certs/certs/ in help text.
	(trusted): s/revision cert/cert/.
	(ls_certs): Don't special-case rename certs.

2005-01-18  Nathaniel Smith  <njs@codesourcery.com>

	* tests/t_vcheck.at: Fix AT_XFAIL_IF typo.

2005-01-18  Nathaniel Smith  <njs@codesourcery.com>

	* monotone.texi (Reserved Certs): Remove 'vcheck'.
	(Key and Cert): Remove 'vcheck'.
	(Accidental collision): Likewise.
	(Commands): Likewise.
	* tests/t_vcheck.at: Add note about manual having useful stuff for
	when vcheck is re-added.

2005-01-18  Nathaniel Smith  <njs@codesourcery.com>

	* mac.hh:
	* cert.cc (vcheck_cert_name):
	(calculate_vcheck_mac):
	(cert_manifest_vcheck
	(check_manifest_vcheck):
	* cert.hh (cert_manifest_vcheck):
	(check_manifest_vcheck):
	* constants.cc (constants::vchecklen):
	* constants.hh (constants::vchecklen):
	* commands.cc (vcheck):
	Remove.

	* tests/t_vcheck.at: New test.
	* testsuite.at: Call it.

2005-01-18  Nathaniel Smith  <njs@codesourcery.com>

	* ROADMAP: Remove 'upgrade to sqlite3' todo item.

2005-01-18  Nathaniel Smith  <njs@codesourcery.com>

	* commands.cc (tag):
	(testresult):
	(approve):
	(disapprove):
	(comment):
	(fload):
	(fmerge):
	(cat):
	(rcs_import): Change grouping for "--help" display, to make more
	informative.
	(rcs_import): Also add more details to help text.

2005-01-17  Matt Johnston  <matt@ucc.asn.au>

	* file_io.cc: re-add accidentally removed #include
	* botan/gzip.cc: improved comments, removed unused code

2005-01-17  Nathaniel Smith  <njs@codesourcery.com>

	* diff_patch.cc (normalize_extents): Add missing ')'.

2005-01-17  Nathaniel Smith  <njs@codesourcery.com>

	* tests/t_update_1.at: New test.
	* testsuite.at: Call it.

2005-01-11  Nathaniel Smith  <njs@codesourcery.com>

	* diff_patch.cc (normalize_extents): Add warning for anyone who
	manages to trigger the untested part of the normalization code.

2005-01-14  Christian Kollee <stuka@pestilenz.org>

	* search for and link with sqlite3 when --bundle-sqlite=no

2005-01-12  Derek Scherger  <derek@echologic.com>

	* tests/t_ambig_update.at: add comments from discussion on irc
	* tests/t_status_missing.at: new test
	* testsuite.at: include it

2005-01-10  graydon hoare  <graydon@pboox.com>

	* commands.cc (explicit_merge): Tweak merge message.
	* database.cc (check_sqlite_format_version): New function.
	(database::sql): Call it.
	* sqlite/pager.hh (SQLITE_DEFAULT_PAGE_SIZE): Adjust to 8192.
	(SQLITE_MAX_PAGE_SIZE): Adjust to 65536.
	* schema_migration.cc: Post-merge cleanup.
	* Makefile.am: Likewise.

2005-01-10  Christof Petig <christof@petig-baender.de>

	* sqlite/*: SQLite 3.0.8 CVS import
	* database.{cc,hh}:
	* schema_migration.{cc,hh}: convert to use the SQLite3 API

	This does not yet use any of the more sophisticated API features
	of SQLite3 (query parameters, BLOBs), so there is plenty of room
	for optimization. This also does not change the schema (i.e.
	still uses base64 encoded values in tables)

2005-01-17  graydon hoare  <graydon@pobox.com>

	* AUTHORS: Mention Wojciech and Neil.
	* revision.cc (calculate_ancestors_from_graph): Make non-recursive.

2005-01-17  Wojciech Miłkowski  <wmilkowski@interia.pl>

	* std_hooks.lua: Teach about meld.

2005-01-17  Neil Conway  <neilc@samurai.com>

	* diff_patch.cc: add a new context diff hunk consumer. Rename
	unidiff() to make_diff().
	* diff_patch.hh: Rename unidiff() to make_diff().
	* command.cc: Add new "cdiff" command, and refactor "diff" to
	invoke a common subroutine that is parameterized on the diff
	type. Unrelated change: make a branch-based checkout default to
	using the same directory name as the branch name, unless a
	branch is specified.

2005-01-17  graydon hoare  <graydon@pobox.com>

	* cryptopp/osrng.cpp (NonblockingRng::GenerateBlock):
	Bring forward patch lost in cryptopp 5.2 upgrade.
	* revision.cc (add_bitset_to_union)
	(calculate_ancestors_from_graph): New functions.
	(erase_ancestors)
	(is_ancestor): Rewrite.
	* cert.cc (get_branch_heads): Rewrite.
	* database.{cc,hh} (get_heads): Remove
	(get_revision_ancestry): Use multimap.
	(install_views): Disable.
	Remove everything related to the trust views. Too slow.
	Also tidy up whitespace formatting in sqlite3 code.
	* views.sql: Clear out all views.
	* commands.cc: Adapt to using multimap for ancestry.
	* AUTHORS: Mention Faheem and Christian.

2005-01-17  Faheem Mitha  <faheem@email.unc.edu>

	* debian/control: Fix up build depends.

2005-01-17  Ulrich Drepper  <drepper@redhat.com>

	* acinclude.m4 (AC_CHECK_INADDR_NONE): Fix quoting.
	* Makefile.am (EXTRA_DIST): Add sqlite/keywordhash.c.

2005-01-14  Christian Kollee  <stuka@pestilenz.org>

	* search for and link with sqlite3 when --bundle-sqlite=no

2005-01-12  Derek Scherger  <derek@echologic.com>

	* tests/t_ambig_update.at: add comments from discussion on irc
	* tests/t_status_missing.at: new test
	* testsuite.at: include it

2005-01-10  graydon hoare  <graydon@pboox.com>

	* commands.cc (explicit_merge): Tweak merge message.
	* database.cc (check_sqlite_format_version): New function.
	(database::sql): Call it.
	* sqlite/pager.hh (SQLITE_DEFAULT_PAGE_SIZE): Adjust to 8192.
	(SQLITE_MAX_PAGE_SIZE): Adjust to 65536.
	* schema_migration.cc: Post-merge cleanup.
	* Makefile.am: Likewise.

2005-01-10  Christof Petig  <christof@petig-baender.de>

	* sqlite/*: SQLite 3.0.8 CVS import
	* database.{cc,hh}:
	* schema_migration.{cc,hh}: convert to use the SQLite3 API

	This does not yet use any of the more sophisticated API features
	of SQLite3 (query parameters, BLOBs), so there is plenty of room
	for optimization. This also does not change the schema (i.e.
	still uses base64 encoded values in tables)

2005-01-11  Nathaniel Smith  <njs@codesourcery.com>

	* tests/t_migrate_schema.at: Switch to using pre-dumped db's, make
	it work, un-XFAIL it.

2005-01-11  Nathaniel Smith  <njs@codesourcery.com>

	* tests/t_persistent_server_keys_2.at: XFAIL it, add commentary on
	solution.

2005-01-11  Nathaniel Smith  <njs@codesourcery.com>

	* tests/t_persistent_server_keys_2.at: New test.
	* testsuite.at: Add it.

2005-01-06  Nathaniel Smith  <njs@codesourcery.com>

	* schema_migration.cc (migrate_monotone_schema): Add comment
	pointing to t_migrate_schema.at.
	* tests/t_migrate_schema.at: Implement, mostly.  (Still broken.)

	* tests/t_heads_discontinuous_branch.at: Remove urgency
	annotation.
	* tests/t_netsync_nocerts.at: Add urgency annotation.

	* testsuite.at: Add UNGZ, UNGZB64 macros.
	* tests/t_fmerge.at: Use them.

2005-01-05  Nathaniel Smith  <njs@codesourcery.com>

	* schema_migration.cc: Update comment about depot code.
	(migrate_depot_split_seqnumbers_into_groups):
	(migrate_depot_make_seqnumbers_non_null):
	(migrate_depot_schema): Remove; all are dead code.

2005-01-05  Nathaniel Smith  <njs@codesourcery.com>

	* schema_migration.cc: Remove tabs.

2005-01-05  Nathaniel Smith  <njs@codesourcery.com>

	* tests/t_check_same_db_contents.at: Uncapitalize title to unbreak
	testsuite.

	* revision.cc (is_ancestor): Add FIXME comment.
	(erase_ancestors): New function.
	* revision.hh (erase_ancestors): Prototype it.
	* cert.cc (get_branch_heads): Call it.
	* tests/t_heads_discontinuous_branch.at: Un-XFAIL it.

	* revision.cc (find_subgraph_for_composite_search): Ignore null
	revision ids.
	* commands.cc (try_one_merge): Add invariant - never create merges
	where the left parent is an ancestor or descendent of the right.
	(explicit_merge): Same check.
	(propagate): Handle cases where no merge is necessary.  Also, make
	generated log message more readable.

	* tests/t_propagate_desc.at: Un-XFAIL it.
	* tests/t_propagate_anc.at: Un-XFAIL it.  Use new
	CHECK_SAME_DB_CONTENTS macros.
	* testsuite.at: Move t_check_same_db_contents.at to run before
	propagation tests.  Make CHECK_SAME_DB_CONTENTS more thorough.

	* tests/t_dump_load.at: Implement test.

2005-01-05  Nathaniel Smith  <njs@codesourcery.com>

	* tests/t_check_same_db_contents.at: New test.
	* testsuite.at: Add it.
	(CHECK_SAME_DB_CONTENTS): New macro.

2005-01-04  Nathaniel Smith  <njs@codesourcery.com>

	* cert.cc: Remove tabs.
	* revision.hh: Likewise.

2005-01-04  Nathaniel Smith  <njs@codesourcery.com>

	* tests/t_propagate_anc.at: Also check the case where we're
	propagating a non-strict ancestor, i.e. the heads are actually
	equal.

2005-01-04  Nathaniel Smith  <njs@codesourcery.com>

	* database.cc (get_revision_parents): Add invariant.
	(get_revision_children): Likewise.
	(get_revision): Likewise.
	(put_revision): Likewise.

	* tests/t_merge_ancestor.at: New test.
	* tests/t_propagate_desc.at: Likewise.
	* tests/t_propagate_anc.at: Likewise.
	* testsuite.at: Call them.

2005-01-04  Nathaniel Smith  <njs@codesourcery.com>

	* tests/t_netsync_diffbranch.at: Add priority, add description of
	problem and solution.
	Also, XFAIL it.
	* tests/t_netsync_unrelated.at: Add reference to discussion.
	* tests/t_cmdline_options.at: Remove priority marking from
	non-bug.
	* tests/t_checkout_dir.at: XFAIL when run as root.

	* tests/t_netsync_nocerts.at: New test.
	* testsuite.at: Call it.

2005-01-03  Matt Johnston  <matt@ucc.asn.au>

	* tests/t_netsync_diffbranch.at: add a new test for pulling a branch
	with a parent from a different branch.
	* testsuite.at: add it

2005-01-02  Derek Scherger  <derek@echologic.com>

	* commands.cc (log_certs): new function
	(log) add Ancestor: and Branch: entries to output; use above new
	function
	* tests/t_cross.at: update to work with changesets

2005-1-1  Matt Johnston  <matt@ucc.asn.au>

	* botan/base64.cpp: Include a terminating newline in all cases for
	compatibility with cryptopp

2005-1-1  Matt Johnston  <matt@ucc.asn.au>

	* keys.cc: fix merge issues propagating 0.16 to net.venge.monotone.botan
	* botan/config.h: add it
	* botan/{aes,des,dh,dsa,elgamal,lion,lubyrack,nr,rw,openpgp}*: removed
	unused files.

2004-12-30  graydon hoare  <graydon@pobox.com>

	* constants.cc (netcmd_current_protocol_version): Set to 3.
	* tests/t_crlf.at: New test of crlf line encodings.
	* testsuite.at: Call it.
	* monotone.spec: Note 0.16 release.

2004-12-30  graydon hoare  <graydon@pobox.com>

	* win32/get_system_flavour.cc: Fix little compile bugs.

2004-12-30  Julio M. Merino Vidal  <jmmv@menta.net>

	* change_set.{cc,hh}: Add the has_renamed_file_src function in
	change_set::path_rearrangement.
	* commands.cc: Make the 'log' command show nothing for renamed or
	deleted files (when asked to do so) and stop going backwards in
	history when such condition is detected; they don't exist any more,
	so there is no point in showing history (and could drive to incorrect
	logs anyway).
	* tests/t_log_nonexistent.at: New check to verify previous.
	* testsuite.at: Add it.

2004-12-30  graydon hoare  <graydon@pobox.com>

	* Makefile.am: Clean full testsuite directory and full-version.
	* configure.ac: Bump version number.
	* po/monotone.pot: Regenerate.
	* NEWS: Describe new release.

2004-12-29  Julio M. Merino Vidal  <jmmv@menta.net>

	* tests/t_cmdline_options.at: New test for previous: ensure that
	monotone is actually checking for command line correctness.
	* testsuite.at: Add it.

2004-12-29  Julio M. Merino Vidal  <jmmv@menta.net>

	* monotone.cc: Verify that the command line is syntactically correct
	as regards to options (based on error codes from popt).

2004-12-29  Matt Johnston  <matt@ucc.asn.au>

	* tests/t_drop_rename_patch.at: A test to check that deltas on
	renamed files are included in concatenate_change_sets, if there was a
	deletion of a file with the same name as the rename src.
	* testsuite.at: add it

2004-12-29  graydon hoare  <graydon@pobox.com>

	* AUTHORS: Add Jordi.
	* change_set.{cc,hh}: Make sanity helpers const.
	(normalize_change_set): Drop a->a deltas.
	(merge_change_sets): Call normalize.
	(invert_change_set): Likewise.
	* revision.cc
	(find_subgraph_for_composite_search): New fn.
	(calculate_composite_change_set): Call it.
	(calculate_change_sets_recursive): Use results.
	* tests/t_no_change_deltas.at: Fix.

2004-12-29  graydon hoare  <graydon@pobox.com>

	* change_set.cc: Fix unit tests to satisfy sanity checks.
	* std_hooks.lua: Fix status checking on external merges.

2004-12-29  Matt Johnston  <matt@ucc.asn.au>

	* change_set.{cc,hh}: Take account of files which are the
	destination of a rename_file operation, when examining
	file deletions. Added helper methods to clean up related code.

2004-12-29  Matt Johnston  <matt@ucc.asn.au>

	* change_set.cc: added a sanity check for deltas with same src/dst,
	and deleted files with deltas.

2004-12-29  Matt Johnston  <matt@ucc.asn.au>

	* testsuite.at, tests/t_netsync_single.at: don't use -q with
	killall since it isn't portable.

2004-12-28  Julio M. Merino Vidal  <jmmv@menta.net>

	* commands.cc: Make the 'log' command show all affected files
	in each revision in a nice format (easier to read than what
	'cat revision' shows).

2004-12-28  Julio M. Merino Vidal  <jmmv@menta.net>

	* commands.cc: Change the order used by the 'log' command to show
	affected files so that it matches the order in which these changes
	really happen.  Otherwise, a sequence like "rm foo; mv bar foo;
	patch foo" could be difficult to understand by the reader.

2004-12-28  Jordi Vilalta Prat  <jvprat@wanadoo.es>

	* monotone.texi: Fix a typo: "not not" should be "not".

2004-12-28  Julio M. Merino Vidal  <jmmv@menta.net>

	* commands.cc: Make the 'log' command show all affected files
	in each revision in a nice format (easier to read than what
	'cat revision' shows).

2004-12-28  graydon hoare  <graydon@pobox.com>

	* AUTHORS: Add various recent authors.

2004-12-28  Badai Aqrandista <badaiaqrandista@hotmail.com>

	* debian/*: Fix up for package building.

2004-12-28  graydon hoare  <graydon@pobox.com>

	* change_set.{cc,hh}: Add sanity checking, rework
	some of concatenation logic to accomodate.
	* revision.{cc,hh}: Likewise.
	Teach about generalized graph rebuilding.
	* database.cc (delete_existing_revs_and_certs): New fn.
	* commands.cc (db rebuild): New command.
	(db fsck) New command.
	* sanity.{cc,hh} (relaxed): New flag.
	* work.cc: Use new concatenation logic.

2004-12-25  Julio M. Merino Vidal  <jmmv@menta.net>

	* commands.cc: During 'log', print duplicate certificates (by
	different people) in separate lines, rather than showing them
	together without any spacing.  While here, homogenize new lines
	in other messages as well; this also avoids printing some of
	them in case of missing certificates).

2004-12-24  Nathaniel Smith  <njs@codesourcery.com>

	* tests/t_disapprove.at: Enable previously disabled test.

	* tests/t_no_change_deltas.at: New test.
	* testsuite.at: Call it.

2004-12-23  Nathaniel Smith  <njs@codesourcery.com>

	* win32/read_password.c: Remove unused file.

2004-12-22  Julio M. Merino Vidal  <jmmv@menta.net>

	* commands.cc: Verify that the key identifier passed to the pubkey
	and privkey commands exists in the database.  Otherwise exit with
	an informational message instead of an exception.

2004-12-20  Matt Johnston  <matt@ucc.asn.au>

	* keys.cc: don't cache bad passphrases, so prompt for a correct
	password if the first ones fail.

2004-12-19  Matt Johnston  <matt@ucc.asn.au>

	* commands.cc: print out author/date next to ambiguous revision
	lists from selectors.

2004-12-19  Julio M. Merino Vidal  <jmmv@menta.net>

	* testsuite.at:
	* tests/t_fmerge.at:
	* tests/t_netsync.at:
	* tests/t_netsync_single.at:
	* tests/t_revert.at:
	* tests/t_tags.at: Avoid usage of test's == operator.  It's a
	GNUism and causes unexpected failures in many tests.  The correct
	operator to use is just an equal sign (=).
	* tests/t_renamed.at: Don't use cp's -a flag, which is not
	supported by some implementations of this utility (such as the
	one in NetBSD).  Try to add some of its funcionality by using
	the -p flag, although everything could be fine without it.
	* tests/t_unidiff.at: Discard patch's stderr output.  Otherwise
	it's treated as errors, but NetBSD's patch uses it to print
	informative messages.

2004-12-19  Julio M. Merino Vidal  <jmmv@menta.net>

	* tests/t_scan.at: Instead of running sha1sum, use a prestored
	manifest file to do the verification.  This avoids problems in
	systems that do not have the sha1sum tool, like NetBSD.

2004-12-19  Julio M. Merino Vidal  <jmmv@menta.net>

	* Makefile.am: Remove obsolete --with-bundled-adns flag from
	DISTCHECK_CONFIGURE_FLAGS.

2004-12-18  Nathaniel Smith  <njs@codesourcery.com>

	* tests/t_checkout_dir.at: Make the test directory chdir'able
	again after the test.
	* tests/t_delete_dir.at: Add trailing newline.

	* tests/t_dump_load.at: New bug report.
	* tests/t_migrate_schema.at: Likewise.
	* testsuite.at: Call them.

2004-12-18  Nathaniel Smith  <njs@codesourcery.com>

	* change_set.hh: Remove obsolete comment.

2004-12-18  Nathaniel Smith  <njs@codesourcery.com>

	* tests/t_delete_dir.at: New bug report.
	* testsuite.at: Call it.

2004-12-18  Julio M. Merino Vidal  <jmmv@menta.net>

	* commands.cc: Homogenize help message for 'ls' with the one shown
	by 'list'.

2004-12-18  Julio M. Merino Vidal  <jmmv@menta.net>

	* ChangeLog: Add missing entries for several modifications I did
	in December 6th and 3rd.

2004-12-18  Julio M. Merino Vidal  <jmmv@menta.net>

	* tests/t_checkout_dir.at: New test triggering the bug I fixed
	  previously in the checkout command, verifying that directory
	  creation and chdir succeed.
	* testsuite.at: Add new test.

2004-12-18  Nathaniel Smith  <njs@codesourcery.com>

	* ChangeLog: Add log entry for <jmmv@menta.net>'s last change.
	* std_hooks.lua: Check exit status of external merge commands.

2004-12-18  Julio M. Merino Vidal  <jmmv@menta.net>

	* commands.cc: Include cerrno, cstring,
	boost/filesystem/exception.hpp.
	(checkout): Verify that directory creation and chdir succeeded.

2004-12-18  Nathaniel Smith  <njs@codesourcery.com>

	* diff_patch.cc (struct hunk_offset_calculator): Remove dead
	code.  (I believe it was used by the old, non-extent-based
	merging.)
	(calculate_hunk_offsets): Likewise.
	(struct hunk_consumer): Move next to rest of unidiff code.
	(walk_hunk_consumer): Likewise.

2004-12-18  Matt Johnston <matt@ucc.asn.au>

	* change_set.cc (concatenate_change_sets): Be more careful checking
	whether to discard deltas for deleted files (in particular take
	care when files are removed then re-added) - fixes tests
	t_patch_drop_add, t_add_drop_add.at, t_add_patch_drop_add,
	t_merge2_add_drop_add
	* change_set.cc (project_missing_deltas): don't copy deltas
	for deleted files, and handle the case where src file ids vary when
	files are added/removed. (fixes t_patch_vs_drop_add)
	* t_patch_drop_add.at, t_add_drop_add.at, t_add_patch_drop_add.at,
	  t_merge2_add_drop_add.at, t_patch_vs_drop_add.t: don't expect
	to fail any more.

2004-12-17  Nathaniel Smith  <njs@codesourcery.com>

	* tests/t_persistent_server_keys.at:
	* tests/t_attr.at:
	* tests/t_patch_vs_drop_add.at:
	* tests/t_merge2_add_drop_add.at:
	* tests/t_add_drop_add.at:
	* tests/t_add_patch_drop_add.at:
	* tests/t_patch_drop_add.at: Remove priority notes, since these
	are no longer bugs.

2004-12-17  graydon hoare  <graydon@pobox.com>

	* tests/t_merge_2.at: Works now, remove xfail.

2004-12-17  graydon hoare  <graydon@pobox.com>

	* tests/t_merge_1.at: Remove AT_CHECK(false) and xfail.
	* tests/t_fdiff_normalize.at: New test.
	* testsuite.at: Call it.
	* diff_patch.cc (normalize_extents): Fix the normalize bug.
	* revision.{cc,hh} (construct_revisions): Rename to prepare for
	next rebuild-the-graph migration.
	* commands.cc (db): Change call name.

2004-12-16  Joel Rosdahl  <joel@rosdahl.net>

	* revision.cc (is_ancestor): Use std::queue for the queue.

2004-12-14  Joel Rosdahl  <joel@rosdahl.net>

	Generalize the explicit_merge command with an optional ancestor
	argument:
	* revision.cc (is_ancestor): New method.
	* revision.hh (is_ancestor): Add prototype.
	* commands.cc (try_one_merge): Add ancestor argument. Empty
	ancestor means use ancestor from find_common_ancestor_for_merge.
	(merge): Pass empty ancestor to try_one_merge.
	(propagate): Likewise.
	(explicit_merge): Add optional ancestor argument.
	* monotone.texi: Document new explicit_merge argument.

2004-12-13  Joel Rosdahl  <joel@rosdahl.net>

	* tests/t_merge_2.at: New test triggering a bad merge.
	* testsuite.at: Add new test.

2004-12-13  Joel Rosdahl  <joel@rosdahl.net>

	* revision.cc (find_least_common_ancestor): Add a missing "return
	true;" that mysteriously was removed in
	c853237f9d8d155431f88aca12932d2cdaaa31fe.

2004-12-13  Joel Rosdahl  <joel@rosdahl.net>

	* revision.cc (find_least_common_ancestor): Remove unused variable.
	* commands.cc (lca): Correct negative status text.
	* commands.cc (update): Use GNU style braces.

2004-12-12  graydon hoare  <graydon@pobox.com>

	* commands.cc: Fix bug reported in t_attr.at
	* tests/t_attr.at: Remove xfail.
	* change_set.cc: Change unit tests syntax.
	(read_change_set): Assert complete read.
	* revision_ser.cc (read_revision_set): Likewise.
	* os_specific.hh: Drop obsolete file.

2004-12-12  Joel Rosdahl  <joel@rosdahl.net>

	* revision.cc (find_least_common_ancestor): New function for
	finding the vanilla LCA.
	* revision.hh: Added prototype for find_least_common_ancestor.
	* commands.cc (update): Use find_least_common_ancestor for finding
	a common ancestor.
	* commands.cc (diff): Likewise.
	* revision.cc (find_common_ancestor): Rename to...
	(find_common_ancestor_for_merge): ...this, for clarity.
	* revision.hh: find_common_ancestor -->
	find_common_ancestor_for_merge.
	* commands.cc (try_one_merge): Call find_common_ancestor_for_merge
	to find ancestor.
	* commands.cc (lcad): Rename lca command to lcad.
	* commands.cc (lca): New command for finding the vanilla LCA.

2004-12-12  Nathaniel Smith  <njs@codesourcery.com>

	* tests/t_persistent_server_keys.at: Actually test what it's
	supposed to.  Also, un-XFAIL it, since now it seems to pass.

2004-12-12  Nathaniel Smith  <njs@codesourcery.com>

	* tests/t_persistent_server_keys.at: New test.

	* testsuite.at: Call it.
	* tests/t_persistent_server_revision.at: Fix typo.

2004-12-12  Nathaniel Smith  <njs@codesourcery.com>

	* tests/t_persistent_server_revision.at: New test.
	* testsuite.at: Call it.  Tweak NETSYNC macros in support of it.

2004-12-11  Nathaniel Smith  <njs@codesourcery.com>

	* lua.hh (add_rcfile): Add 'required' argument.
	* lua.cc (add_rcfile): Implement it.  Simplify error checking
	logic while I'm there...
	* monotone.cc (cpp_main): Pass new argument to add_rcfile.

	* tests/t_rcfile_required.at: New test.
	* testsuite.at: Call it.
	Revamp netsync support macros, to allow long-running servers.
	Make netsync-killer try first with -TERM, in case that plays nicer
	with gcov.

2004-12-11  Nathaniel Smith  <njs@codesourcery.com>

	* lua.hh: Remove tabs.

2004-12-11  Nathaniel Smith  <njs@codesourcery.com>

	* monotone.texi: Document explicit_merge.

2004-12-11  Nathaniel Smith  <njs@codesourcery.com>

	* Makefile.am: Redo full-revision support again, to properly
	handle 'make dist' and caching.  Hopefully.

2004-12-11  Nathaniel Smith  <njs@codesourcery.com>

	* monotone.texi (File Attributes): Rewrite for new .mt-attrs
	syntax.

2004-12-11  Nathaniel Smith  <njs@codesourcery.com>

	* tests/t_attr.at: New test.
	* testsuite.at: Call it.

2004-12-11  Nathaniel Smith  <njs@codesourcery.com>

	* commands.cc (trusted): Print spaces between key ids.

	* lua.cc (add_rcfile): Errors while loading a user-provided rc
	file are naughtiness, not oopses.

2004-12-11  Nathaniel Smith  <njs@codesourcery.com>

	* commands.cc (commands::explain_usage): Use split_into_lines to
	do formatting of per-command usage; allow multi-line
	descriptions.
	(trusted): New command.
	* monotone.texi (Key and Cert): Document 'trusted' command.
	* tests/t_trusted.at: New test.
	* testsuite.at: Change get_revision_cert_trust to support
	t_trusted.at.  Call t_trusted.at.

2004-12-11  Derek Scherger  <derek@echologic.com>

	* app_state.{cc,hh} (restriction_includes): renamed from
	in_restriction to be less obscure; use path_set rather than
	set<file_path>
	* commands.cc
	(restrict_path_set):
	(restrict_rename_set):
	(restrict_path_rearrangement):
	(calculate_restricted_revision): new restriction functions
	(restrict_patch_set): remove old restrictions machinery
	(status): call calculate_restricted_revision
	(ls_tags): call app.initialize
	(unknown_itemizer): restriction_includes renamed
	(ls_unknown): call calculate_restricted_revision
	(ls_missing): rework for restrictions
	(commit): switch to --message option, optional paths and preserve
	restricted work
	(diff): allow restrictions for zero and one arg variants
	(revert): note some work left to do
	* manifest.{cc,hh} (build_manifest_map): hide unused things
	(build_restricted_manifest_map): new function
	* transforms.{cc,hh} (calculate_ident): clean up merge artifacts
	* work.cc (read_options_map): merge cleanup to preserve command
	line options

2004-12-10  Nathaniel Smith  <njs@codesourcery.com>

	* Makefile.am (package_full_revision.txt): Redo Joel Rosdahl
	<joel@rosdahl.net>'s change below after it got clobbered by
	merge.

2004-12-10  Nathaniel Smith  <njs@codesourcery.com>

	* commands.cc (log): Synopsize optional 'file' argument, and
	describe both arguments in help description.

2004-12-10  Matt Johnston  <matt@ucc.asn.au>

	* cert.cc: Added priv_key_exists() function
	* commands.cc, rcs_import.cc: use new privkey functions
	* netsync.cc: change some bits that were missed

2004-12-09  Derek Scherger  <derek@echologic.com>

	* .mt-nonce: delete obsolete file
	* change_set.cc (merge_deltas): add file paths in call to
	try_to_merge_files
	* commands.cc (propagate): add progress logging similar to merge
	* diff_patch.{cc,hh} (try_to_merge_files): add file paths to
	merge2 and merge3 hooks; add logging of paths before calling merge
	hooks
	* lua.{cc,hh} (hook_merge2, hook_merge3): add file paths to merge
	hooks
	* std_hooks.lua (merge2, merge3, merge2_xxdiff_cmd,
	merge3_xxdiff_cmd): pass file paths to xxdiff for use as titles
	* testsuite.at (MONOTONE_SETUP): add paths to merge2 hook

2004-12-09  Matt Johnston  <matt@ucc.asn.au>

	* cert.cc, cert.hh, lua.cc, lua.hh, netsync.cc:
	Added a new get_priv_key(keyid) lua hook to retrieve
	a private key from ~/.monotonerc

2004-12-09  Matt Johnston  <matt@ucc.asn.au>

	* change_set.cc: Don't include patch deltas on files which
	are being deleted in changesets. (partial fix for bug
	invoked by t_merge_add_del.at)

2004-12-09  Matt Johnston  <matt@ucc.asn.au>

	* configure.ac,Makefile.am: Fix iconv and intl
	handling so that the libraries are used (required for OS X).

2004-12-09  Nathaniel Smith  <njs@codesourcery.com>

	* Makefile.am (BUILT_SOURCES_NOCLEAN): add 'S'.

	* netsync.cc (session): Make ticker pointers into auto_ptr's.  Add
	cert and revision tickers.
	(session::session): Initialize new tickers.
	(session::note_item_sent): New method.  Increment tickers.
	(session::note_item_arrived): Increment tickers.
	(session::read_some): Adjust for auto_ptr.
	(session::write_some): Likewise.
	(call_server): Conditionally initialize cert and revision
	tickers.
	(queue_data_cmd): Call 'note_item_sent'.
	(queue_delta_cmd): Call 'note_item_sent'.

2004-12-09  graydon hoare  <graydon@pobox.com>

	* ROADMAP: Add file.

2004-12-08  Nathaniel Smith  <njs@codesourcery.com>

	* tests/t_patch_vs_drop_add.at:
	* tests/t_patch_drop_add.at:
	* tests/t_netsync_unrelated.at:
	* tests/t_merge_add_del.at:
	* tests/t_merge2_add_drop_add.at:
	* tests/t_merge_1.at:
	* tests/t_heads_discontinuous_branch.at:
	* tests/t_cleanup_empty_dir.at:
	* tests/t_checkout_options.at:
	* tests/t_ambig_update.at:
	* tests/t_add_patch_drop_add.at:
	* tests/t_add_drop_add.at:
	* tests/t_add_dot.at: Add (importance) markers to all bug report
	tests.

2004-12-08  Nathaniel Smith  <njs@codesourcery.com>

	* app_state.hh (write_options): Add 'force' option.
	* app_state.cc: Remove tabs.
	(write_options): Implement.
	* commands.cc (checkout): Pass force=true to 'write_options'.

	* tests/t_checkout_options.at: New test.
	* testsuite.at: Define RAW_MONOTONE.
	(t_checkout_options.at): Call it.

2004-12-08  Nathaniel Smith  <njs@codesourcery.com>

	* update.hh (pick_update_target): Rename to...
	(pick_update_candidates): ...this.  Return a set of candidates,
	rather than a single best.
	* update.cc (pick_update_candidates): Likewise.  Remove logic
	checking for unique candidate.
	* commands.cc (describe_revision): New function.
	(heads): Use it.
	(update): Use new 'pick_update_candidates' function.  Add logic
	checking for unique candidate.  On non-unique candidate, print all
	candidates, using 'describe_revision'.

	* tests/t_ambig_update.at: Check that failure messages describe
	the candidate set.

2004-12-08  Nathaniel Smith  <njs@codesourcery.com>

	* update.cc: Remove tabs.

2004-12-08  Nathaniel Smith  <njs@codesourcery.com>

	* tests/t_ambig_update.at: Also check that update fails when one
	candidate edge is deeper than the other.

2004-12-08  graydon hoare  <graydon@pobox.com>

	* change_set.cc (extend_renumbering_via_added_files):
	Look up parent tid in existing renumbering.
	* commands.cc (attr): Check index for "set" subcommand.
	(lca): New diagnostic command.
	(log): Tidy up output formatting a bit.
	* po/monotone.pot: Regenerate.
	* tests/t_add_edge.at: New test to catch add failure.
	* testsuite.at: Call it.

2004-12-08  Nathaniel Smith  <njs@codesourcery.com>

	* tests/t_ambig_update.at: New test.
	* testsuite.at: Add it.

	* tests/t_explicit_merge.at: Add, having forgotten to last time.

2004-12-08  Nathaniel Smith  <njs@codesourcery.com>

	* tests/t_explicit_merge.at: New test.
	* testsuite.at: Add it.

2004-12-08  Nathaniel Smith  <njs@codesourcery.com>

	* testsuite.at: Remove duplicate line created by merge.
	* ChangeLog: Re-sort after merges.

	* commands.cc (explicit_merge): Remove stray space.  Print id of
	merge result.
	(complete_command): Add back "}" deleted by merge.

2004-12-08  Nathaniel Smith  <njs@codesourcery.com>

	* change_set.cc: Remove tabs.
	* diff_patch.cc: Likewise.

	* commands.cc (explicit_merge): New command.

2004-12-08  graydon hoare  <graydon@pobox.com>

	* change_set.cc (extend_renumbering_via_added_files):
	Look up parent tid in existing renumbering.
	* commands.cc (attr): Check index for "set" subcommand.
	(lca): New diagnostic command.
	(log): Tidy up output formatting a bit.
	* po/monotone.pot: Regenerate.
	* tests/t_add_edge.at: New test to catch add failure.
	* testsuite.at: Call it.

2004-12-07  Richard Levitte  <richard@levitte.org>

	* Makefile.am: Keep package_*revision.{txt,h}, so they are saved
	as part of a distribution, and thereby make as sure as possible
	people who download monotone get historical information on where
	their copy of monotone came from.

2004-12-06  Richard Levitte  <richard@levitte.org>

	* monotone.cc: Add a hint on how to use --ticker.

2004-12-06  Nathaniel Smith  <njs@codesourcery.com>

	* commands.cc (ls_certs): Sort the certs before printing.
	* tests/t_netsync_repeated.at: Actually check that certs were
	transferred correctly.

2004-12-06  Julio M. Merino Vidal  <jmmv@menta.net>

	* figures/cert.pdf:
	* figures/cert.png:
	* figures/oo-figures.sxd:
	* monotone.texi: Use example host names under the
	example.{com,org,net} subdomains instead of invented names.
	These are defined in RFC 2606.

2004-12-06  Julio M. Merino Vidal  <jmmv@menta.net>

	* configure.ac: Now that we depend on GNU Autoconf >= 2.58, we
	can use the AS_HELP_STRING macro everywhere we need to pretty-print
	help strings.  Also convert old calls to AC_HELP_STRING (deprecated)
	to this one.

2004-12-06  Joel Rosdahl  <joel@rosdahl.net>

	* Makefile.am (package_full_revision.txt): Silence error messages
	when deducing full package revision.

2004-12-06  graydon hoare  <graydon@pobox.com>

	* unix/get_system_flavour.cc:
	* win32/get_system_flavour.cc: Add missing files.

2004-12-06  graydon hoare  <graydon@pobox.com>

	* commands.cc (merge): Add newline in output.
	* change_set.cc (project_missing_deltas): Fix very bad
	delta-renaming bug.

2004-12-06  graydon hoare  <graydon@pobox.com>

	* change_set.cc:
	* tests/t_merge_add_del.at:
	* netsync.cc:
	* commands.cc: Clean up from merge.

2004-12-06  Nathaniel Smith  <njs@codesourcery.com>

	* tests/t_add_patch_drop_add.at: New test.
	* tests/t_merge2_add_drop_add.at: New test.
	* tests/t_patch_drop_add.at: New test.
	* tests/t_patch_vs_drop_add.at: New test.
	* testsuite.at: Add them.

	* tests/t_add_drop_add.at: Fix to test what it was supposed to.

	* tests/t_merge2_data.at: Remove extraneous [stdout].

	* tests/t_merge_add_del.at: Fix description.
	XFAIL it.

2004-12-06  Nathaniel Smith  <njs@codesourcery.com>

	* tests/t_add_drop_add.at: New test.
	* testsuite.at: Add it.

2004-12-05  Nathaniel Smith  <njs@codesourcery.com>

	* tests/t_merge_add_del: Shorten name for better display.

2004-12-05  Matt Johnston <matt@ucc.asn.au>

	* tests/t_merge_add_del: added a new test for merging
	  branches where a file is added then removed.
	* testsuite.at: added the new test
	* configure.ac: bumped the prequisite version to 2.58 since
	  some tests use AT_XFAIL_IF

2004-12-05  graydon hoare  <graydon@pobox.com>

	* Makefile.am (package_full_revision.txt): Use top_builddir
	to locate monotone executable.

2004-12-05  Nathaniel Smith  <njs@codesourcery.com>

	* tests/t_merge_add_del: Shorten name for better display.

2004-12-05  Matt Johnston <matt@ucc.asn.au>

	* tests/t_merge_add_del: added a new test for merging
	  branches where a file is added then removed.
	* testsuite.at: added the new test
	* configure.ac: bumped the prequisite version to 2.58 since
	  some tests use AT_XFAIL_IF

2004-12-04  graydon hoare  <graydon@pobox.com>

	* commands.cc (fcommit): New command.
	(update): Finish off merge of update command.

2004-12-04  Derek Scherger  <derek@echologic.com>

	* commands.cc: (complete_command): New function.
	(explain_usage/process): Use it.

2004-12-04  Nathaniel Smith  <njs@codesourcery.com>

	* change_set.cc (merge_deltas): Call correct variant of
	try_to_merge_files depending on whether ancestor is available.
	* diff_patch.cc (try_to_merge_files -- merge3 version): Add
	assertions about ids.
	(try_to_merge_files -- merge2 version): Likewise.

	* testsuite.at: Add a trivial working merge2 hook.
	* tests/t_related_merge2_data.at: Update to use.
	Mark as expected to PASS.
	* tests/t_merge2_data.at: Likewise.

2004-12-04  Nathaniel Smith  <njs@codesourcery.com>

	* change_set.cc (merge_deltas): Call correct variant of
	try_to_merge_files depending on whether ancestor is available.
	* diff_patch.cc (try_to_merge_files -- merge3 version): Add
	assertions about ids.
	(try_to_merge_files -- merge2 version): Likewise.

	* testsuite.at: Add a trivial working merge2 hook.
	* tests/t_related_merge2_data.at: Update to use.
	Mark as expected to PASS.
	* tests/t_merge2_data.at: Likewise.

2004-12-04  Nathaniel Smith  <njs@codesourcery.com>

	* change_set.cc: Remove tabs.
	* diff_patch.cc: Likewise.

2004-12-04  Nathaniel Smith  <njs@codesourcery.com>

	* change_set.cc: Remove tabs.
	* diff_patch.cc: Likewise.

2004-12-03  Julio M. Merino Vidal  <jmmv@menta.net>

	* commands.cc: Add a missing newline to a message.

2004-12-03  Julio M. Merino Vidal  <jmmv@menta.net>

	* cryptopp/config.h:
	* configure.ac: NetBSD does not define __unix__ nor __unix, so the
	build fails.  To solve, check for __NetBSD__ where appropiate to
	detect a Unix system.

2004-12-03  Julio M. Merino Vidal  <jmmv@menta.net>

	* INSTALL: Document my latest changes: --enable-ipv6 option, ability
	to specify static boost prefix through --enable-static-boost and
	BOOST_SUFFIX variable.

2004-12-03  Julio M. Merino Vidal  <jmmv@menta.net>

	* Makefile.am:
	* configure.am: Add a variable, BOOST_SUFFIX, that identifies the
	suffix string that has to be appended to Boost library names to use
	them.  This variable can be defined on configure's command line.

2004-12-03  Julio M. Merino Vidal  <jmmv@menta.net>

	* configure.ac: Let the --enable-static-boost argument take a prefix
	to where boost libraries are located.

2004-12-03  Julio M. Merino Vidal  <jmmv@menta.net>

	* configure.ac: Add a three-state --enable-ipv6 argument to the
	configure script to explicitly enable or disable IPv6 support.

2004-12-03  Julio M. Merino Vidal  <jmmv@menta.net>

	* std_hooks.lua: Add missing newlines to two error messages.

2004-12-02  Derek Scherger  <derek@echologic.com>

	* commands.cc: more tweaking to ease changeset merge

2004-12-01  Derek Scherger  <derek@echologic.com>

	* commands.cc: reordered commands to help merge with changesets
	branch

2004-12-01  graydon hoare  <graydon@pobox.com>

	* {unix,win32}/get_system_flavour.cc: New files.
	* basic_io.{cc,hh}: Give names to input sources.
	* monotone.cc: Move app_state ctor inside try.
	* platform.hh (get_system_flavour): Declare.
	* revision.cc: Name input source "revision".
	* sanity.cc: Log flavour on startup.
	* tests/t_attributes.at: Use new syntax.
	* transforms.{cc,hh} (split_into_lines): New variant, and rewrite.
	* work.{cc,hh}: Rewrite attributes to use basic_io.
	(get_attribute_from_db):
	(get_attribute_from_working_copy): New functions.

2004-11-30  Nathaniel Smith  <njs@codesourcery.com>

	* keys.cc (get_passphrase): Simplify arguments.
	(generate_key_pair): Force new passphrases to come from the user.
	Adapt to new 'get_passphrase' arguments.
	(change_key_passphrase): Likewise.
	(generate_key_pair): Add argument specifying passphrase, for
	exclusive use of the unit tests.
	(signature_round_trip_test): Use it.
	* keys.hh (generate_key_pair): Adjust prototype correspondingly.

	* tests/t_genkey.at: Test that 'genkey' requires the passphrase to
	be entered.
	* tests/t_chkeypass.at: Check that 'chkeypass' fails if no
	passphrase is given.

2004-11-30  Nathaniel Smith  <njs@codesourcery.com>

	* keys.hh: Remove tabs.
	* keys.cc: Likewise.

2004-11-30  Nathaniel Smith  <njs@codesourcery.com>

	* monotone.texi (Hook Reference): Clarify description of
	'get_passphrase', following confusion on IRC.

2004-11-30  Joel Rosdahl  <joel@rosdahl.net>

	* ui.cc (fatal): Added missing newlines in fatal message.

2004-11-29  Nathaniel Smith  <njs@codesourcery.com>

	* monotone.texi: Add more details to documentation of 'update
	<revision>' command.

	* ui.cc (fatal): Typo in previous commit.

2004-11-29  Nathaniel Smith  <njs@codesourcery.com>

	* ui.cc (fatal): On suggestion of Zack Weinberg, add a note to
	fatal error messages 1) telling the user that it's a bug (i.e.,
	not their fault), and 2) requesting a bug report.

2004-11-29  Nathaniel Smith  <njs@codesourcery.com>

	* ui.cc: Remove tabs.

2004-11-30  Matt Johnston  <matt@ucc.asn.au>

	* change_set.cc (merge_disjoint_analyses): Prevent duplicated
	tids being used.
	(merge_disjoint_analyses): Fix typo (s/a_tmp/b_tmp/)

2004-11-27  Matt Johnston  <matt@ucc.asn.au>

	* Replaced cryptopp with botan

2004-11-24  Nathaniel Smith  <njs@codesourcery.com>

	* tests/t_cleanup_empty_dir.at: Shorten name.

2004-11-24  Nathaniel Smith  <njs@codesourcery.com>

	* Makefile.am (BUILT_SOURCES): List package_*version.{h,txt}.
	* package_{full_,}version.txt: Work when blddir != srcdir.

2004-11-24  Nathaniel Smith  <njs@codesourcery.com>

	* mt_version.hh: New file.
	* mt_version.cc: New file.
	* monotone.cc (package_revision.h): Don't include it.
	(mt_version.hh): Include it.
	(OPT_FULL_VERSION): New option.
	(options): Add it.
	(cpp_main): Implement --version and --full-version in terms of
	mt_version.hh.

	* Makefile.am (package_full_revision.h): Build it.
	(MOST_SOURCES): Add mt_version.{cc,hh}.

2004-11-24  Nathaniel Smith  <njs@codesourcery.com>

	* txt2c.cc (main): Add "--skip-trailing" option to skip trailing
	whitespace.
	* Makefile.am (package_revision.h): Generate it.
	* monotone.cc (package_revision.h): Include it.
	(cpp_main): Print it as part of --version.

2004-11-23  Nathaniel Smith  <njs@codesourcery.com>

	* tests/t_cleanup_empty_dir.at: New test.
	* testsuite.at: Call it.

2004-11-23  Nathaniel Smith  <njs@codesourcery.com>

	* monotone.texi (File Attributes): Document how restricted format
	of .mt-attrs currently is.  Also talk about 'the' .mt-attrs file
	instead of 'an', in response to confusion.

2004-11-23  Nathaniel Smith  <njs@codesourcery.com>

	* work.cc (build_deletion): Add missing newline.
	(build_rename): Likewise.
	(build_rename): Likewise.

2004-11-23  Nathaniel Smith  <njs@codesourcery.com>

	* work.cc: Remove tabs.

2004-11-23  Nathaniel Smith  <njs@codesourcery.com>

	* commands.cc: Remove tabs.

2004-11-23  Nathaniel Smith  <njs@codesourcery.com>

	* tests/t_add_dot.at: New test.
	* testsuite.at: Call it.

2004-11-22  Joel Rosdahl  <joel@rosdahl.net>

	* testsuite.at (NEED_UNB64): Check that python knows how to decode
	strings before using it.

2004-11-21  Joel Rosdahl  <joel@rosdahl.net>

	* testsuite.at (NEED_UNB64): Find more programs for decoding
	base64.

2004-11-20  Nathaniel Smith  <njs@codesourcery.com>

	* tests/t_merge_1.at: New test.
	* testsuite.at: Add it.
	(NEED_UNB64): New macro.
	(UNB64): Likewise.
	* tests/t_unidiff.at: Use them.
	* tests/t_unidiff2.at: Likewise.

2004-11-19  Nathaniel Smith  <njs@codesourcery.com>

	* tests/t_initfork.at: Remove file; redundant with
	t_merge2_add.at.
	* testsuite.at: Don't call it.

2004-11-18  Derek Scherger  <derek@echologic.com>

	* commands.cc (list tags): new command.
	* monotone.1: update.
	* monotone.texi: update.
	* std_hooks.lua: remove unused get_problem_solution hook.
	* test/t_tags.at: new test.
	* testsuite.at: call it.

2004-11-18  Nathaniel Smith  <njs@codesourcery.com>

	* monotone.texi (Committing Work): Remove mistakenly added
	redundant command line argument.

2004-11-17  Joel Rosdahl  <joel@rosdahl.net>

	* commands.cc (diff): Don't print hashes around diff output if
	there is no diff to print.

	Fix bugs #8714 "monotone update working copy to previous version"
	and #9069 "update with multiple candidates":
	* commands.cc (update): Let the update command take an optional
	revision target parameter. Without an explicit revision target,
	the current branch head is used just like before. Added logic for
	updating to an older revision or another revision reachable via a
	common ancestor.
	* tests/t_update_to_revision.at: Add regression tests for new
	update logic.
	* testsuite.at: Add new test.
	* monotone.texi: Document new update argument.

2004-11-17  Nathaniel Smith  <njs@codesourcery.com>

	* netsync.cc (request_fwd_revisions): Rename 'first_attached_edge'
	to 'an_attached_edge', because it does not represent the first
	attached edge.  Likewise for 'first_attached_cset'.
	(analyze_attachment): Remove early exit from loop; we want to
	analyze the entire graph, not just some linear subgraphs.

	* revision.cc (ensure_parents_loaded): Filter out the null
	revision when calculating parents.
	* change_set.hh (null_id): Define for 'revision_id's.

	* tests/t_merge2_add.at: New test.
	* tests/t_merge2_data.at: New test.
	* tests/t_related_merge2_data.at: New test.
	* tests/t_merge_add.at: New test.
	* tests/t_netsync_pubkey.at: New test.
	* tests/t_netsync_repeated.at: New test.
	* tests/t_netsync_unrelated.at: New test.


	* testsuite.at: Add new tests.
	(NETSYNC_SETUP): New macro.
	(MONOTONE2): New macro.
	(RUN_NETSYNC): New macro.
	(ADD_FILE): New macro.
	(SET_FILE): New macro.
	(COMMIT): New macro.
	* tests/t_netsync.at: Use them.

	* tests/t_singlenetsync.at: Add 'netsync' keyword'.  Rename to...
	* tests/t_netsync_single.at: ...this.

	* tests/t_heads_discontinuous_branch.at: XFAIL it.

2004-11-17  Nathaniel Smith  <njs@codesourcery.com>

	* netsync.cc: Remove hard tabs.

2004-11-17  Nathaniel Smith  <njs@codesourcery.com>

	* revision.cc: Remove hard tabs.
	* change_set.hh: Likewise.

2004-11-16  Nathaniel Smith  <njs@codesourcery.com>

	* tests/t_heads.at: Replace last tricky case with a less tricky case.
	* tests/t_heads_discontinuous_branch.at: New test for the really
	tricky case.
	* testsuite.at: Run it.

2004-11-16  Nathaniel Smith  <njs@codesourcery.com>

	* views.sql (trusted_parents_in_branch): Remove.
	(trusted_children_in_branch): Remove.
	(trusted_branch_members): New view.
	(trusted_branch_parents): New view.
	(branch_heads): Use the new views, not the removed ones.

	* database.cc (get_heads): Column name in 'branch_heads'
	unavoidably changed from 'id' to 'parent'; adjust SELECT statement
	to use new name.

2004-11-16  Nathaniel Smith  <njs@codesourcery.com>

	* database.cc: Remove hard tabs.

2004-11-16  Nathaniel Smith  <njs@codesourcery.com>

	* commands.cc (dump_diffs): Fetch delta destination, not source,
	on new files.

2004-11-15  Joel Rosdahl  <joel@rosdahl.net>

	* tests/t_diff_added_file.at: Added testcase exposing a bug in
	"monotone diff x y" where x is an ancestor of y and y adds a new
	file.
	* testsuite.at: Add new test.

2004-11-14  Joel Rosdahl  <joel@rosdahl.net>

	Fix bug #9092 "add command to change passphrase":
	* commands.cc (chkeypass): New command.
	* keys.cc (get_passphrase): Added parameters for prompt beginning and
	disabling hook lookup and passphrase caching.
	* keys.hh, keys.cc (change_key_passphrase): New function.
	* database.hh, database.cc (delete_private_key): New function.
	* monotone.texi (Key and Cert): Document command.
	* tests/t_chkeypass.at: Testcase for the command.
	* testsuite.at: Added new testcase.

2004-11-14  Matt Johnston <matt@ucc.asn.au>

	* tests/t_initfork.at: New test for merging two ancestor-less heads.

2004-11-13  Nathaniel Smith  <njs@codesourcery.com>

	* tests/t_heads.at: New test.
	* testsuite.at: Add it.

2004-11-13  Nathaniel Smith  <njs@codesourcery.com>

	* monotone.texi: Fix various typos.
	(Committing Work): Add missing command line argument.
	(Branch Names): New section.
	Add me to the copyright block.

2004-11-12  Joel Rosdahl  <joel@rosdahl.net>

	* monotone.texi: Fix documentation of the approve and disapprove
	commands. Fix jp.co.juicebot.jb7 branch name in examples. Other
	minor fixes.

2004-11-11  Joel Rosdahl  <joel@rosdahl.net>

	* monotone.texi: Fix typos.

2004-11-08  graydon hoare  <graydon@pobox.com>

	* monotone.texi: Some minor cleanups.
	* netsync.cc: Fix a formatter.

2004-11-07  graydon hoare  <graydon@pobox.com>

	* figures/*.txt: Drop.
	* monotone.texi: Pull ASCII figures back in conditionally.
	* NEWS, AUTHORS, monotone.spec: Update for 0.15.
	* monotone.1: Update.

2004-11-06  graydon hoare  <graydon@pobox.com>

	* README.changesets: New file.
	* config.guess, config.sub: Remove.
	* Makefile.am: Improve document-building brains.
	* cert.cc, netsync.cc: Remove include.
	* configure.ac: Bump version number.
	* merkle_tree.{cc,hh}: Use unsigned char in dynamic_bitset.
	* po/POTFILES.in: Update to remove os_specific.hh.
	* po/monotone.pot: Regenerate.

2004-11-05  graydon hoare  <graydon@pobox.com>

	* constants.cc: Up timeout, connection limit.
	* monotone.texi: Various cleanups.

2004-11-05  Ulrich Drepper  <drepper@redhat.com>

	* configure.ac: Reduce dependencies.
	* lua/lua.h: Include config.h.
	* mkstemp.{cc,hh}: Use system variant when found.
	* netxx/resolve_getaddrinfo.cxx: Check for AI_ADDRCONFIG
	definition.
	* po/POTFILES.in: Update to mention changes.
	* Makefile.am (EXTRA_DIST): Include spec file.
	* commands.cc (diff): No output if empty diff.

2004-10-31  graydon hoare  <graydon@pobox.com>

	* commands.cc (diff): Use guess_binary.
	Fix up some messages to fit on single lines.
	* Makefile.am: Make monotone.pdf depend on figures.
	* change_set.cc: Make inversion drop "delete deltas".
	* texinfo.css: Make images align nicely.
	* netsync.cc: Fix up some messages to be clearer.

2004-10-30  graydon hoare  <graydon@pobox.com>

	* figures/*: New figures.
	* monotone.texi: Rewrite much of the tutorial.

2004-10-30  Nathaniel Smith  <njs@codesourcery.com>

	* netsync.cc (process_hello_cmd): Make clear that when the
	server's key is unknown, we abort the connection.

2004-10-29  Nathaniel Smith  <njs@codesourcery.com>

	* sanity.cc (dump_buffer): Wrap bare string in call to string(),
	to disambiguate conversions (required by Boost 1.30).

2004-10-26  graydon hoare  <graydon@pobox.com>

	* tests/t_update_missing.at: New test from Bruce Stephens
	* testsuite.at: Call it.
	* change_set.cc: Fix the error exposed by it.

2004-10-26  graydon hoare  <graydon@pobox.com>

	* work.{cc,hh}: Comply with Derek's new tests.
	* commands.cc: Likewise.

2004-10-28  Derek Scherger  <derek@echologic.com>

	* tests/t_rename.at: add test for renaming a file after it has
	been moved rather than before
	* tests/t_revert.at: add test for reverting a missing file

2004-10-28  Derek Scherger  <derek@echologic.com>

	* tests/t_drop_missing.at: New test.
	* testsuite.at: Call it.

2004-10-28  Derek Scherger  <derek@echologic.com>

	* tests/t_add.at: New test.
	* testsuite.at: Call it.

2004-10-26  graydon hoare  <graydon@pobox.com>

	* basic_io.{cc,hh}: Rework to use indented stanzas.
	* change_set.cc, revision.cc: Likewise.
	* change_set.cc: Fix formatter bug.
	* commands.cc: Sanity check file ID on delta commit.
	* work.cc: Chatter a bit more on add/drop.

2004-10-17  graydon hoare  <graydon@pobox.com>

	* merkle_tree.cc: Fix bad logging.
	* netsync.cc: Fix transmission bugs.
	* work.cc: Add some progress messages back in.
	* monotone.texi: Change contents of MT/work in example.

2004-10-17  graydon hoare  <graydon@pobox.com>

	* commands.cc (log): Keep a seen list, mask frontier by it.
	* monotone.texi: Updates to cover revision terminology.

	Also various further merges from trunk, see below.

2004-10-17  Derek Scherger  <derek@echologic.com>

	* lua.{cc,hh} (hook_ignore_branch): new hook
	* commands.cc (ls_branches): call it
	* monotone.texi (Hook Reference): describe it

2004-10-17  Richard Levitte  <richard@levitte.org>

	fix bug 8715 and more
	* diff_patch.cc (struct unidiff_hunk_writer,
	unidiff_hunk_writer::flush_hunk): the skew is not just the
	size difference between added and deleted lines in the current
	hunk, it's the size difference between /all/ added and deleted
	lines so far.  Therefore, the skew needs to be a member of the
	struct rather than being something calculated for each hunk.
	Furthermore, we need to add trailing context even if the change
	only consisted of one line.

2004-10-17  Richard Levitte  <richard@levitte.org>

	* monotone.texi (Working Copy): Change the description of
	'monotone revert' to explain what happens when there are
	arguments.

2004-10-17  Richard Levitte  <richard@levitte.org>

	* monotone.texi (OPTIONS): Add a description of --ticker.

	* ui.cc, ui.hh: Rethink the writing conditions as the ticks being
	"dirty" when they have changed since the last print.  That way,
	it's very easy to see when they need being printed.  This fixes a
	small bug where, in some cases, the exact same tick output is
	produced twice, once before a separate message, and once after,
	when a ticker is actually being removed.
	(tick_write_dot::write_ticks): Add a line that describes the
	ticks, including the amount of each tick per short name.

2004-10-17  Richard Levitte  <richard@levitte.org>

	fix bug 8733
	* ui.cc, ui.hh: Define a separate tick writer struct, and two
	subclasses, one that write counters, and one that writes progress
	characters.  As a consequence, move the count to the ticker class
	itself, and have the user interface contain a map of pointers to
	tickers instead of a map of counters, so data is easier to expand
	and access in a consistent manner.  Finally, correct a few errors
	in the checks for when ticks should be written, and make sure the
	final value gets written when the tickers are removed.

	* cert.cc (write_ancestry_paths):
	* database.cc (rehash):
	* netsync.cc (call_server, rebuild_merkle_trees):
	* rcs_import.cc (import_cvs_repo, cvs_history): Adapt to the new
	tickers.

	* monotone.cc: Add the option '--ticker' which takes the values
	"dot" or "count" to express which type of tick writer to use.  As
	a result, set the tick writer to be the progress dot kind or the
	counting type.

2004-10-15  graydon hoare  <graydon@pobox.com>

	* std_hooks.lua (get_revision_cert_trust): Add.

2004-10-14  graydon hoare  <graydon@pobox.com>

	* main.cc (UNIX_STYLE_SIGNAL_HANDLING): Enable on OSX.
	* cryptopp/*: Upgrade to 5.2.1
	* Makefile.am: Adjust for a couple new files.

2004-10-13  graydon hoare  <graydon@pobox.com>

	* change_set.cc (__STDC_CONSTANT_MACROS): Further hammering.
	* commands.cc (changesetify): New subcommand to db.
	* database.{cc,hh} (sql): Install views.
	(install_views): New function.
	(get_manifest_certs): Restore old variant.
	* numeric_vocab.hh: Use stdint.h.
	* revision.{cc,hh} (analyze_manifest_changes)
	(construct_revisions)
	(build_changesets): New functions.
	* schema.sql: Remove views stuff.
	* views.sql: Put views here.
	* schema_migration.cc: Add migration code for revisions.
	* Makefile.am: Mention views.sql.

2004-10-12  graydon hoare  <graydon@pobox.com>

	* unix/read_password.cc: Don't force echo on.

2004-10-10  graydon hoare  <graydon@pobox.com>

	merge a batch of changes from trunk, see below.
	* monotone.spec: Bump to 0.14.

2004-10-10  graydon hoare  <graydon@pobox.com>

	fix bug 9884
	* tests/t_singlenetsync.at: sleep 5
	* tests/t_netsync.at: sleep 5

2004-10-10  graydon hoare  <graydon@pobox.com>

	* AUTHORS: Mention Richard Levitte.
	* Makefile.am: Remove nonce stuff.
	* NEWS: Describe changes from last release.
	* cert.cc (cert_manifest_testresult): Teach about other ways
	of writing a boolean value.
	* commands.cc (commit): Don't commit when no change.
	(debug): Rename to "db execute".
	(serve): Require passphrase on startup.
	(bump): Remove command.
	(ls keys): Handle no keys.
	* configure.ac: Bump version number.
	* keys.cc (get_passphrase): Reject empty passphrase nicely,
	from user and from hook.
	* lua.{cc,hh} (hook_get_sorter): Dead code, remove.
	* main.cc (main_with_many_flavours_of_exception): s/char/int/.
	* monotone.cc (OPT_DUMP): New option.
	(OPT_VERBOSE): Rename as OPT_DEBUG.
	* monotone.{texi,1}: Document changes, s/rdiff/xdelta/.
	* nonce.{cc,hh}: Drop.
	* sanity.hh (sanity::filename): New field.
	* sanity.cc (dump_buffer): Dump to file or be silent.
	* testsuite.at (persist_phrase_ok): Define as true.
	* tests/t_null.at: Adjust for new option names.
	* unit_tests.cc: Set debug, not verbose.

2004-10-10  graydon hoare  <graydon@pobox.com>

	* tests/t_remerge.at: New test.
	* testsuite.at: Call it.

2004-10-10  graydon hoare  <graydon@pobox.com>

	* cryptopp/algebra.cpp:
	* cryptopp/asn.h:
	* cryptopp/hmac.h:
	* cryptopp/iterhash.h:
	* cryptopp/mdc.h:
	* cryptopp/modes.h:
	* cryptopp/osrng.h:
	* cryptopp/pubkey.h:
	* cryptopp/seckey.h:
	* cryptopp/simple.h:
	* cryptopp/smartptr.h:
	* cryptopp/strciphr.cpp:
	* cryptopp/strciphr.h:
	* lcs.cc:
	* lua.cc: Fixes for g++ 3.4 from Michael Scherer.
	* AUTHORS: Mention Michael.

2004-10-10  graydon hoare  <graydon@pobox.com>

	* tests/t_movedel.at: New test.
	* testsuite.at: Call it.

2004-10-10  graydon hoare  <graydon@pobox.com>

	* tests/t_movepatch.at: New test.
	* testsuite.at: Call it.

2004-10-10  graydon hoare  <graydon@pobox.com>

	* change_set.cc:
	* file_io.{cc,hh}: Bug Fixes.

2004-10-10  graydon hoare  <graydon@pobox.com>

	* cert.{cc,hh} (cert_revision_manifest): Bug fixes.
	* commands.cc (approve)
	(disapprove)
	(testresult): Teach about revisions.
	* tests/t_disapprove.at:
	* tests/t_i18n_file.at:
	* tests/t_ls_missing.at:
	* tests/t_testresult.at: Bug fixes.

2004-10-09  graydon hoare  <graydon@pobox.com>

	* netsync.cc:
	* packet.cc:
	* tests/t_i18n_file.at:
	* tests/t_netsync.at:
	* tests/t_single_char_filenames.at:
	* tests/t_singlenetsync.at: Bug fixes.

2004-10-04  graydon hoare  <graydon@pobox.com>

	* Makefile.am: Re-enable rcs stuff.
	* cert.{cc,hh}: Bug fixes.
	* change_set.{cc,hh} (apply_change_set)
	(apply_change_set_inverse): New helper functions.
	* commands.cc (log)
	(rcs_import)
	(cvs_import): Teach about revisions.
	* database.cc (get_version): Block reconstruction loops.
	* diff_patch.cc:
	* lua.cc:
	* netsync.cc: Remove references to obsolete includes.
	* rcs_file.cc: Pick up bug fix from trunk.
	* rcs_import.cc: Teach about revisions.

2004-10-03  graydon hoare  <graydon@pobox.com>

	* change_set.{cc,hh}: Lots of little bug fixes.
	* commands.cc: Likewise.
	* database.cc: Comment some chatter.
	* file_io.{cc,hh}: Bug fixes, remove unlink / hardlink stuff.
	* netcmd.cc: Bug fixes.
	* netsync.cc: Likewise.
	* tests/t_*.at: Teach about revisions.
	* testsuite.at: Likewise.
	* work.cc: Bug fixes.

2004-09-30  graydon hoare  <graydon@pobox.com>

	* app_state.cc: Inform db of app.
	* change_set.cc: Bug fixes.
	* commands.cc: Use delete_file not unlink.
	* database.{cc,hh}: Bug fixes in trust function machinery.
	* revisions.cc: Skip consideration of empty parents.
	* file_io.{cc,hh}: Remove unlink function.
	* schema.sql: Pass pubkey data into trust call.

2004-09-29  graydon hoare  <graydon@pobox.com>

	* change_set.cc: Various bug fixes, merge unit tests.

2004-09-26  graydon hoare  <graydon@pobox.com>

	* predicament.{cc,hh}: Remove.
	* Makefile.am: Update.
	* change_set.{cc,hh}: Compilation fixes.
	* commands.cc: Likewise.
	* file_io.{cc,hh}: Likewise, and implement link/unlink.
	* lua.{cc,hh}: Implement conflict resolver hooks.

2004-09-25  graydon hoare  <graydon@pobox.com>

	* change_set.{cc,hh}: Rewrite entirely.
	* work.cc: Adjust to compensate.
	* commands.cc: Likewise.
	* numeric_vocab.hh: Ask for C99 constant ctor macros.

2004-09-24  Derek Scherger  <derek@echologic.com>

	* app_state.{cc,hh} (initialize,prefix,in_restriction): rename
	restriction vars; require explicit subdir restriction with ".";
	remove restriction if any path evaluates to working copy root
	* commands.cc (update): disallow restricted updates
	(diff): use --manifest options for initialization
	* tests/t_restrictions.at: remove restricted update test
	* tests/t_subdirs.at: added (missed previously)
	* vocab.cc (verify): allow "." elements in local_path
	(test_file_path_verification): test for "." in paths

2004-09-20  Derek Scherger  <derek@echologic.com>

	* app_state.{cc,hh}: add message and manifest options; add subdir
	restriction; use set instead of vector for path restrictions
	(prefix): new method
	(add_restriction): change signature for set of path restrictions
	(in_restriction): renamed from is_restricted; adjust path matching
	(set_message): new method
	(add_manifest): new method
	(initialize): remove code to adjust restrictions from old options
	* commands.cc
	(restrict_patch_set, struct unknown_itemizer): rename
	app.is_restricted to app.in_restriction
	(add,drop,rename,revert): prefix file args with current subdir
	(update,status,ls_unknown,ls_missing): build restriction from args
	(commit): build restriction from args; use --message option
	(diff): build restriction from args; use --manifest options
	* file_io.cc (find_working_copy): logging tweaks
	* monotone.cc: remove --include/--exclude options; add --manifest
	and --message options
	* tests/t_attributes.at: add commit --message option
	* tests/t_cross.at: commit --message
	* tests/t_cwork.at: commit --message
	* tests/t_disapprove.at: commit --message
	* tests/t_drop.at: commit --message
	* tests/t_erename.at: commit --message; diff --manifest
	* tests/t_fork.at: commit --message
	* tests/t_genkey.at: commit --message
	* tests/t_i18n_file.at: commit --message
	* tests/t_import.at: commit --message
	* tests/t_ls_missing.at: commit --message
	* tests/t_merge.at: commit --message
	* tests/t_movedel.at: commit --message
	* tests/t_movepatch.at: commit --message
	* tests/t_netsync.at: commit --message
	* tests/t_persist_phrase.at: commit --message
	* tests/t_rename.at: commit --message
	* tests/t_renamed.at: commit --message
	* tests/t_restrictions.at: remove --include/--exlclude options
	* tests/t_revert.at: commit --message
	* tests/t_scan.at: commit --message
	* tests/t_single_char_filenames.at: commit --message
	* tests/t_testresult.at: commit --message
	* tests/t_unidiff.at: commit --message
	* tests/t_unidiff2.at: commit --message
	* tests/t_update.at: commit --message
	* tests/t_versions.at: commit --message

2004-09-19  graydon hoare  <graydon@pobox.com>

	* change_set.cc: More bug fixes.
	* basic_io.cc: Improve error reporting.
	* commands.cc (complete): Teach about revisions.
	* database.{cc,hh}: Add complete variant for revisions.

2004-09-19  graydon hoare  <graydon@pobox.com>

	* change_set.cc: Add a unit test, fix some bugs.

2004-09-18  graydon hoare  <graydon@pobox.com>

	* change_set.{cc,hh} (subtract_change_sets): New function.
	(build_pure_addition_change_set): New function.
	* commands.cc (try_one_merge): Teach about revisions
	(merge): Likewise.
	(propagate): Likewise.
	(update): Change from changeset inversion to negation.
	* database.{cc,hh} (get_manifest): New function.
	* cert.cc: Use it.

2004-09-13  graydon hoare  <graydon@pobox.com>

	* change_set.cc: Bug fixes.
	* commands.cc: Likewise.

2004-09-13  graydon hoare  <graydon@pobox.com>

	* change_set.{cc,hh}: Implement delta renaming and merging.
	* commands.cc
	(update): Teach about revisions.
	(agraph): Likewise.
	* diff_patch.{cc,hh}: Tidy up interface a bit.
	* database.{cc,hh} (get_revision_ancestry): New helper.
	* file_io.{cc,hh}
	(move_dir): New function.
	(delete_dir_recursive): New function.

2004-09-10  graydon hoare  <graydon@pobox.com>

	* basic_io.{cc,hh}: Move to more "normal" looking
	quoted output.
	* change_set.{cc,hh}: Extend, bugfix.
	* commands.cc (diff): Teach about revisions.
	* revision.{cc,hh}: Extend, bugfix.

2004-09-07  Derek Scherger  <derek@echologic.com>

	subdirectory restrictions

	* file_io.{hh,cc} (find_working_copy): new function
	(absolutify) use fs::current_path
	* work.cc (add_to_options_map): use options.insert to preserve
	previous settings
	* work.hh: add note about MT/options file to header comment
	* lua.{hh,cc} (load_rcfile): renamed from add_rcfile
	* app_state.{cc,hh} (constructor): remove read of MT/options
	(initialize): new methods to find/create working copy
	(set_stdhooks,set_rcfiles,add_rcfile,load_rcfiles,read_options):
	new methods
	(set_database,set_branch,set_signing_key): update for new options
	reading
	* monotone.cc: update help for --norc option
	(cpp_main): move loading of lua hooks to app_state after book
	keeping dir is found
	* commands.cc: all commands call app initialize to relocate to
	working copy directory
	(bookdir_exists,ensure_bookdir) remove
	(setup) new command to create working copy
	* tests/t_subdirs.at: new test
	* testsuite.at: call new setup command to initialize working copy;
	call new test
	(PROBE_NODE): adjust for new checkout requirement that MT dir does
	not exist
	* tests/t_attributes.at: ditto
	* tests/t_cwork.at: ditto
	* tests/t_single_char_filenames.at: ditto
	* tests/t_versions.at: ditto

2004-09-06  graydon hoare  <graydon@pobox.com>

	* Makefile.am: Revise,
	* cert.{cc,hh}: Minor bug fixes.
	* change_set.{cc,hh}
	(apply_path_rearrangement): New variant.
	(read_path_rearrangement): New function.
	(write_path_rearrangement): New function.
	* commands.cc: Partially teach about revisions.
	* database.{cc,hh}: Bug fixes.
	* revision.cc: Print new manifest as hex.
	* schema.sql: Fix typos.
	* update.{cc,hh}: Teach about revisions.

2004-09-06  graydon hoare  <graydon@pobox.com>

	* Makefile.am (unit_tests): Revise.
	* change_set.{cc,hh}: Move accessors to header.
	* constants.cc (netcmd_current_protocol_version): Bump.
	(netcmd_minimum_bytes_to_bother_with_gzip): Expand to 0xfff.
	* database.{cc,hh}: Teach about reverse deltas, bug fixes.
	* diff_patch.{cc,hh}: Remove dead code.
	* merkle_tree.{cc,hh}: Teach about revisions.
	* netsync.cc: Teach about revisions, reverse deltas.
	* packet.{cc,hh}: Likewise.
	* unit_tests.{cc,hh}: Reactivate tests.

2004-09-02  Derek Scherger  <derek@echologic.com>

	* tests/t_restrictions.at: rework and attempt to clean things up a
	bit; add test for bug in restrict_patch_set
	* commands.cc (restrict_patch_set): fix bug in removal of
	restricted adds/dels/moves/deltas

2004-08-28  graydon hoare  <graydon@pobox.com>

	* Makefile.am (unit_tests): Split out working parts.
	* basic_io.{cc,hh}: Minor fixes.
	* cert.{cc,hh}: Fixes, remove major algorithms.
	* revision.{cc,hh}: Rewrite algorithms from cert.cc.
	* change_set.{cc,hh}: Extensive surgery, unit tests.
	* database.{cc,hh}: Minor fixes.
	* file_io.{cc,hh}: Likewise.
	* lua.cc: Likewise.
	* packet.{cc,hh}: Teach about revisions.
	* schema.sql: Drop some optimistic tables.
	* unit_tests.{cc,hh}: Add revision, change_set tests.
	* vocab.cc: Instantiate revision<cert>.
	* work.{cc,hh}: Rewrite in terms of path_rearrangement.

2004-08-17  graydon hoare  <graydon@pobox.com>

	* database.cc: Simplified.
	* schema.sql: Simplified.
	* transforms.cc: Fixed bug.
	* revision.{hh,cc}: Stripped out tid_source.
	* change_set.{cc,hh}: Oops, never committed!

2004-08-16  graydon hoare  <graydon@pobox.com>

	* change_set.{hh,cc}: Simplified, finished i/o.
	* revision.{hh,cc}: Fix to match, redo i/o.
	* basic_io.cc (basic_io::parser::key): Print trailing colon.
	* vocab.hh: Whitespace tweak.

2004-08-09  graydon hoare  <graydon@pobox.com>

	* change_set.{hh,cc}: New files.
	* basic_io.{hh,cc}: New files.
	* predicament.{hh,cc}: New files.
	* revision.{hh,cc}: Break completely, need to fix.
	* diff_patch.{hh,cc}: Minor touchups.
	* lua.{hh,cc}, std_hooks.lua: Model predicaments.
	* Makefile.am: Update.

2004-07-10  graydon hoare  <graydon@pobox.com>

	* lcs.{hh,cc}: Move lcs.hh body into lcs.cc.
	* diff_patch.cc: Modify to compensate.
	* revision.{hh,cc}: New files.
	* Makefile.am: Update
	* patch_set.{hh,cc}: Remove.
	* {cert,database,lua,packets}.{hh,cc}, commands.cc:
	Modify partially (incomplete) to use revisions.
	* manifest.{hh,cc}: Cleanup, remove dead code.
	* schema.sql: Declare new revision tables.
	* schema_migration.cc: Incomplete migrator.
	* {transforms.{hh,cc}, vocab{,_terms}.hh:
	Infrastructure for revisions.

2004-07-20  Derek Scherger  <derek@echologic.com>

	* tests/t_restrictions.at: new test
	* testsuite.at: run it
	* app_state.{cc,hh} (add_restriction, is_restricted): new functions
	* monotone.cc (--include,--exclude): new options
	* commands.cc (restrict_patch_set): new function. called by
	commit, update, status, diff commands

2004-07-05  graydon hoare  <graydon@pobox.com>

	* cert.cc (operator<): Fix wrong ordering of
	fields.

2004-06-07  graydon hoare  <graydon@pobox.com>

	* cryptopp/algebra.cpp:
	* cryptopp/asn.h:
	* cryptopp/hmac.h:
	* cryptopp/iterhash.h:
	* cryptopp/mdc.h:
	* cryptopp/modes.h:
	* cryptopp/osrng.h:
	* cryptopp/pubkey.h:
	* cryptopp/seckey.h:
	* cryptopp/simple.h:
	* cryptopp/smartptr.h:
	* cryptopp/strciphr.cpp:
	* cryptopp/strciphr.h:
	* lcs.hh:
	* lua.cc: Fixes for g++ 3.4 from Michael Scherer.
	* AUTHORS: Mention Michael.

2004-05-28  graydon hoare  <graydon@pobox.com>

	* tests/t_movedel.at: New test.
	* testsuite.at: Call it.
	* diff_patch.cc (adjust_deletes_under_renames): New function.
	(merge3): Use it.

2004-05-27  graydon hoare  <graydon@pobox.com>

	* tests/t_movepatch.at: New test.
	* testsuite.at: Call it.
	* diff_patch.cc (adjust_deltas_under_renames): New function.
	(merge3): Use it.

2004-05-20  graydon hoare  <graydon@pobox.com>

	* NEWS: Note 0.13 release.
	* configure.ac: Bump version number.
	* monotone.spec: Likewise.

2004-05-19  graydon hoare  <graydon@pobox.com>

	* file_io.cc (tilde_expand): Fix fs::path use.

2004-05-18  graydon hoare  <graydon@pobox.com>

	* diff_patch.cc (apply_directory_moves): Fix fs::path use.
	* file_io.cc (write_data_impl): Likewise.
	* packet.cc: Use explicit true/false maps in caches.
	* sanity.cc (dump_buffer): Write to clog (buffered).

2004-05-16  graydon hoare  <graydon@pobox.com>

	* keys.cc (get_passphrase): Reimplement.
	* unix/read_password.c: Remove.
	* {unix,win32}/read_password.cc: Add.
	* constants.{hh,cc} (maxpasswd): New constant.
	* Makefile.am: Teach about platform specific stuff.

2004-05-16  graydon hoare  <graydon@pobox.com>

	* diff_patch.cc (merge2): Don't discard files on one side.
	* std_hooks.lua (merge2_xxdiff_cmd): Specify merge filename.

2004-05-14  Joel Rosdahl  <joel@rosdahl.net>

	* std_hooks.lua (ignore_file): Quote dots in .svn patterns.
	* monotone.texi: Updated ignore_file hook example.

2004-05-13  Nathaniel Smith  <njs@codesourcery.com>

	* commands.cc: Include boost/filesystem/path.hpp,
	boost/filesystem/convenience.hpp.
	(checkout): Make checkout directory an fs::path, not a local_path.

2004-05-13  Nathaniel Smith  <njs@codesourcery.com>

	* testsuite.at (test_hooks.lua): Add a 'test_attr' attribute
	hook.  Add tests t_attributes and t_single_char_filenames.
	* tests/t_attributes.at: New test.
	* tests/t_single_char_filenames.at: New test.
	* manifest.cc (read_manifest_map): Replace ".+" with ".*" to
	support single-character filenames.
	* work.cc (read_work_set): Likewise.
	(read_attr_map): Likewise.

2004-05-13  Nathaniel Smith  <njs@codesourcery.com>

	* monotone.texi (Hook Reference): Update documented default
	definitions of 'merge2' and 'merge3'.

2004-05-12  graydon hoare  <graydon@pobox.com>

	* AUTHORS: Rename Netxx back to netxx. Really, look in
	the manifest; it's been renamed!
	* configure.ac: Remove prg_exec_monitor checks.

2004-05-12  Nathaniel Smith  <njs@pobox.com>

	* AUTHORS: Remove discussion of adns, since we no longer
	distribute it.  Fix capitalization of "Netxx".

2004-05-12  Nathaniel Smith  <njs@pobox.com>

	* std_hooks.lua (merge2): Support xemacs.  Add error message
	if no merge tool is found.
	(merge3): Likewise.  Also add (disabled) hook to use CVS
	'merge' command, as a demonstration of how to.

2004-05-12  graydon hoare  <graydon@pobox.com>

	* std_hooks.lua (get_author): Remove standard definition.
	* monotone.texi: Document change.

2004-05-12  graydon hoare  <graydon@pobox.com>

	* cert.cc (cert_manifest_author_default): Use default signing key
	name for default author, if lua hook fails.

2004-05-12  Joel Rosdahl  <joel@rosdahl.net>

	* file_io.cc (walk_tree): Removed extraneous newline in error
	message.

	* std_hooks.lua (edit_comment): Added missing newline in log
	message template.

	* tests/t_ls_missing.at: New test case.
	* testsuite.at: Added t_ls_missing.at.

2004-05-10  graydon hoare  <graydon@pobox.com>

	* nonce.cc, nonce.hh: New files.
	* Makefile.am: Note new files.
	* lua.cc, lua.hh (hook_get_nonce): New hook.
	* commands.cc (bump): New command.
	* commands.cc: Remove "(file|manifest)" args most places.
	* tests/t_disapprove.at
	* tests/t_genkey.at
	* tests/t_singlenetsync.at
	* tests/t_netsync.at
	* tests/t_persist_phrase.at: Adjust to compensate.
	* monotone.texi, monotone.1: Adjust to compensate.
	* work.cc, work.hh: Constify some arguments.

2004-05-09  graydon hoare  <graydon@pobox.com>

	* diff_patch.cc: Remove recording of file merge ancestry.

2004-05-09  graydon hoare  <graydon@pobox.com>

	* commands.cc (ls_missing): Modify to account for work.

2004-05-09  graydon hoare  <graydon@pobox.com>

	* commands.cc (list missing): New command.
	* monotone.texi, monotone.1: Update to document.

2004-05-08  graydon hoare  <graydon@pobox.com>

	* main.cc: New file encompassing prg_exec_monitor.
	* mkstemp.cc, mkstemp.hh: New portable implementation.
	* lua.cc: Use mkstemp from bundled version.
	* lua/liolib.c: Remove old mkstemp definition.
	* monotone.cc (cpp_main): Remove prg_exec env setting.
	* sanity.cc (sanity::dump_buffer): Dump logbuf to stderr, not stdout.
	* std_hooks.lua (temp_file): Use mkstemp not io.mkstemp.
	* Makefile.am (MOST_SOURCES): Add new files.

2004-05-03  Joel Rosdahl  <joel@rosdahl.net>

	* monotone.texi: Removed extraneous @ftable directive.

2004-05-02  graydon hoare  <graydon@pobox.com>

	* monotone.texi: Add stuff on selectors, new hooks.
	* AUTHORS: Typo fix.
	* configure.ac: Bump version number.

	Release point (v 0.12).

2004-05-02  Joel Rosdahl  <joel@rosdahl.net>

	Made it possible to rename a rename target and to undo a rename.
	I.e.: Given a rename set A -> B, "monotone rename B C" gives the
	rename set A -> C and "monotone rename B A" gives the empty rename
	set.
	* work.cc (visit_file): Implement new behavior.
	* tests/t_rename.at: Added test cases for new behavior.
	* monotone.texi: Note that a rename can be undone.

	Fix bug #8458:
	* file_io.hh, file_io.cc (walk_tree): Added require_existing_path
	parameter.
	* work.cc (build_deletion): Pass new parameter to walk_tree.
	* work.cc (build_rename): Ditto.

	* manifest.cc (build_manifest_map): Fix missing file check for
	i18n paths.

2004-05-01  Joel Rosdahl  <joel@rosdahl.net>

	Fix bug #7220:
	* manifest.cc (build_manifest_map): Handle missing file
	gracefully.

	* file_io.cc (walk_tree): Handle nonexistent file/directory
	gracefully.

2004-04-30  Christof Petig <christof@petig-baender.de>

	* rcs_import.cc (store_trunk_manifest_edge):
		skip ancestry to empty manifest
	* rcs_import.cc (process_branch):
		also follow branches of last/first versions

2004-04-29  graydon hoare  <graydon@pobox.com>

	* configure.ac: Fix up windows probe and bundling checks.
	* netxx/resolve_getaddrinfo.cxx: Local hack for stream addresses.
	* netsync.cc: Report address before listening.

2004-04-29  graydon hoare  <graydon@pobox.com>

	* cert.cc (get_branch_heads): Calculate a "disapproved version"
	attribute which culls a version with only disapproved ancestry
	edges.
	* monotone.texi: Fix some ascii-art diagrams.

2004-04-28  Christof Petig <christof@petig-baender.de>

	* command.cc (heads):
	show date and author certificates for each head

2004-04-28  Christof Petig <christof@petig-baender.de>

	* configure.ac:
	default to using the bundled SQLite

2004-04-28  Christof Petig <christof@petig-baender.de>

	* commands.cc (log):
	support optional file argument to show change log for
	e.g. monotone log [ID] cert.cc

2004-04-26  Christof Petig <christof@petig-baender.de>

	* rcs_import.cc (process branch):
	insert dummy cvs_edge to mark newly added file
	as previously non existant

2004-04-25  Joel Rosdahl  <joel@rosdahl.net>

	* po/stamp-po: Removed since it's generated.
	* std_hooks.lua (ignore_file): Corrected name of Subversion's
	administrative directory.
	* work.hh: Ditto.
	* monotone.texi (Hook Reference): Updated default definition of
	ignore_file.

2004-04-23  Christof Petig <christof@petig-baender.de>

	* rcs_import.cc (build_parent_state, build_child_state):
	remove dying files from manifest
	* rcs_import.cc (cvs_file_edge, note_file_edge):
	calculate state and remember it (alive or dead)

2004-04-23  Christof Petig <christof@petig-baender.de>

	* rcs_import.cc (import_rcs_file_with_cvs):
	do not include dead files in head_manifest

2004-04-22  Christof Petig <christof@petig-baender.de>

	* rcs_file.cc, rcs_file.hh: read and remember 'state' of revision
	* rcs_import.cc: remove Attic/ part from path

2004-04-21  Christof Petig <christof@petig-baender.de>

	* configure.ac: enable use of installed SQLite library

2004-04-20  graydon hoare  <graydon@pobox.com>

	* lua.hh, lua.cc (hook_note_commit): New hook.
	* commands.cc (commit): Call it.

2004-04-19  graydon hoare  <graydon@pobox.com>

	* cert.cc: Make trust messages nicer.
	* merkle_tree.cc: Clarify logging messages.
	* netsync.cc: Reorganize tickers, put client in txn.
	* packet.cc, packet.hh: Teach about constructability.

2004-04-16  graydon hoare  <graydon@pobox.com>

	* netsync.cc (session::extra_manifests): New member.
	(session::analyze_ancestry_graph): Use it.
	* tests/t_singlenetsync.at: New test for single manifest sync.
	* testsuite.at: Call it.

2004-04-14  Tom Tromey  <tromey@redhat.com>

	* rcs_import.cc (import_cvs_repo): Use require_password.
	Include keys.hh.
	* keys.hh (require_password): Declare.
	* keys.cc (require_password): New function.

2004-04-13  Tom Tromey  <tromey@redhat.com>

	* monotone.texi: Typo fixes.

2004-04-10  graydon hoare  <graydon@pobox.com>

	* netsync.cc: Minor bug fixes.

2004-04-10  graydon hoare  <graydon@pobox.com>

	* database.{cc,hh}:
	* commands.{cc,hh}:
	* lua.{cc,hh}:
	* std_hooks.lua:
	* vocab_terms.hh:
	Implement first cut at selectors.

2004-04-10  graydon hoare  <graydon@pobox.com>

	* cert.cc (operator<): Include name in compare.
	(operator==): Likewise.
	* packet.cc: Include shared_ptr.
	* rcs_file.cc: Rewrite by hand, no spirit.
	* rcs_import.cc: Change ticker names a bit.

2004-04-09  graydon hoare  <graydon@pobox.com>

	* app_state.cc: Fix a couple file path constructions.
	* file_io.cc (book_keeping_file): Make one variant static.
	* manifest.cc: Remove some dead code in walkers.
	* work.cc: Ditto.
	* rcs_file.cc: fcntl fix from Paul Snively for OSX.

2004-04-09  graydon hoare  <graydon@pobox.com>

	* file_io.cc: Fix boost filesystem "." and ".." breakage.
	* lua.cc: Fix format of log entry.
	* monotone.cc: Log locale settings on startup.
	* sanity.cc: Dump prefix on --verbose activation.
	* testsuite/t_i18n_file.at: Fix autotest LANG breakage.
	* testsuite/t_null.at: Account for chatter with --verbose.

2004-04-09  graydon hoare  <graydon@pobox.com>

	* configure.ac: Comment out check for sse2,
	set bundling to true by default.
	* INSTALL: describe changes to bundling.
	* Makefile.am: Remove vestiges of depot.

2004-04-07  graydon hoare  <graydon@pobox.com>

	* adns/*:
	* network.{cc,hh}:
	* proto_machine.{cc,hh}:
	* {http,smtp,nntp}_tasks.{cc,hh}:
	* tests/t_{http,smtp,nntp,proxy}.at:
	* url.{cc,hh}:
	* depot.cc:
	Delete files.
	* commands.cc:
	* lua.{cc,hh}:
	* database.{cc,hh}: Remove network/queue stuff.
	* configure.ac:
	* constants.{cc,hh}:
	* tests/t_{netsync,singlecvs,cvsimport}.at:
	* testsuite.at:
	* transforms.{cc,hh}:
	* unit_tests.{cc,hh}:
	* vocab_terms.hh:
	* vocab.{cc,hh}:
	* Makefile.am: Adjust for deletions.
	* app_state.hh: Cleanup.
	* monotone.texi: Fix some typos.
	* packet.{cc,hh}: Implement database ordering.
	* netsync.cc: Massage to use new packet logic.
	* commands.cc:
	* std_hooks.lua: Add initial selector stuff.

2004-03-29  graydon hoare  <graydon@pobox.com>

	* monotone.spec: Update for 0.11 release.

	Release point (v 0.11).

2004-03-29  graydon hoare  <graydon@pobox.com>

	* Makefile.am (DISTCHECK_CONFIGURE_FLAGS): Set.
	* commands.cc: Tidy up / narrow output width.
	* patch_set.cc: Likewise.
	* monotone.texi: Cleanups for PDF generation.

2004-03-28  graydon hoare  <graydon@pobox.com>

	* NEWS: Mention 0.11 release.
	* AUTHORS: Mention Robert.

2004-03-28  Robert Bihlmeyer  <robbe+mt@orcus.priv.at>

	* file_io.cc (walk_tree_recursive): Ignore broken symlinks.

2004-03-27  graydon hoare  <graydon@pobox.com>

	* monotone.texi: Flesh out netsync stuff, remove old network stuff.
	* monotone.1: Likewise.

2004-03-27  Robert Helgesson  <rycee@home.se>

	* Makefile.am:
	* configure.ac:
	* database.cc:
	* depot.cc:
	* lua.cc:
	* network.cc:
	* schema_migration.cc: Bundled library switch logic.

2004-03-27  graydon hoare  <graydon@pobox.com>

	* depot.cc (dump): Implement.
	* tests/t_http.at, test/t_proxy.at: Use "depot.cgi dump" rather than sqlite.
	* sqlite/pager.h: Change page size.
	* README: Massage slightly.
	* INSTALL: Write real installation instructions.
	* Makefile.am: Include build of "one big page" docs.
	* boost/circular_buffer_base.hpp: Another boost version insulation fix.
	* vocab.cc (verify): Normalize local_path's during verification on boost 1.31.0.
	* monotone.texi: Rip out some of the pre-netsync networking docs.

2004-03-24  graydon hoare  <graydon@pobox.com>

	* boost/circular_buffer_base.hpp: Boost version insulation.
	* cert.cc, cert.hh, commands.cc: Differentiate "unknown" keys from "bad".
	* xdelta.cc, proto_machine.cc: Fix boost version insulation.

2004-03-24  graydon hoare  <graydon@pobox.com>

	* rcs_import.cc (import_substates): Filter by branch.
	* xdelta.cc: Minor bits of insulation.

2004-03-24  graydon hoare  <graydon@pobox.com>

	* AUTHORS: Mention Robert.
	* configure.ac: Enable sse2 stuff.
	* monotone.spec: Adjust CFLAGS and CXXFLAGS
	* monotone.texi (Network Service): Expand a bit.

2004-03-24  Robert Helgesson  <rycee@home.se>

	* commands.cc:
	* http_tasks.cc:
	* lua.cc:
	* manifest.cc:
	* netsync.cc:
	* nntp_tasks.cc:
	* proto_machine.cc:
	* work.cc:
	* xdelta.cc:
	Portability fixes for boost 1.31.0

2004-03-22  graydon hoare  <graydon@pobox.com>

	* cryptopp/integer.cpp, integer.h: Enable SSE2 multiply code.
	* database.cc, database.hh, certs.cc: Speed up 'heads'.

2004-03-21  graydon hoare  <graydon@pobox.com>

	* lcs.hh, sanity.hh: Minor performance tweaks.

2004-03-20  graydon hoare  <graydon@pobox.com>

	* rcs_import.cc: Teach how to aggregate branches.
	* monotone.texi: Start section on netsync.

2004-03-20  Olivier Andrieu  <oliv__a@users.sourceforge.net>

	* commands.cc (log): Show tags in log.
	* AUTHORS: Mention Olivier.

2004-03-17  Nathan Myers  <ncm@cantrip.org>

	* boost/circular_buffer.hpp:
	* commands.cc:
	* cryptopp/fltrimpl.h:
	* cryptopp/iterhash.cpp:
	* quick_alloc.hh:
	Fixes for gcc 3.4 compat and warnings.

2004-03-17  graydon hoare  <graydon@pobox.com>
	* cryptopp/config.h: Fix for gcc aliasing optimization error.
	* rcs_import.cc (cvs_history::note_file_edge):
	Fix for first changelog import bug (#5813).

2004-03-15  graydon hoare  <graydon@pobox.com>

	* rcs_import.cc: Import lone versions properly.
	* tests/t_singlecvs.at: New test for it.
	* testsuite.at: Call it.

2004-03-14  graydon hoare  <graydon@pobox.com>

	* commands.cc (diff): Show added files too.
	* monotone.texi: Fix typo.

2004-03-08  graydon hoare  <graydon@pobox.com>

	* netsync.cc (analyze_manifest_edge): Fix broken formatter.

2004-03-07  graydon hoare  <graydon@pobox.com>

	* Makefile.am (BOOST_SANDBOX_SOURCES): Remove boost::socket entries.
	(NETXX_SOURCES): Predicate on IP6 support in OS (from Paul Snively).
	* boost/socket/*.[hc]pp: Remove.
	* boost/io/streambuf_wrapping.hpp: Remove.
	* AUTHORS: Remove copyright notice for boost::socket.
	* acinclude.m4 (ACX_PTHREAD): Add.
	* network.cc: Replace boost::socket machinery with Netxx.
	* network.hh (open_connection): Remove prototype, static function.
	* sanity.hh, sanity.cc: Make log formatters give file:line coords,
	throw log offending coordinate if formatting fails.

2004-03-07  graydon hoare  <graydon@pobox.com>

	* sqlite/date.c, sqlite/vdbeInt.h, sqlite/vdbeaux.c: Add.
	* sqlite/*.c: Upgrade to 2.8.12.
	* Makefile.am: Update to mention new files.
	* cert.cc
	(expand_ancestors)
	(expand_dominators): Resize child bitmaps to cover parent.

2004-03-06  graydon hoare  <graydon@pobox.com>

	* netsync.cc (get_root_prefix): Fix from Paul Snively
	to fix static initialization order on mac OSX.
	* montone.texi: Typo fix from Anders Petersson.
	* *.cc: Move all function defs into column 0.

2004-03-04  graydon hoare  <graydon@pobox.com>

	* std_hooks.lua: Fix merger execution pessimism.

2004-03-04  graydon hoare  <graydon@pobox.com>

	* adler32.hh: Modify to use u8.
	* depot.cc, netcmd.cc, xdelta.cc: Modify to use u8.
	* netio.hh, numeric_vocab.hh (widen): Move between headers.
	* netsync.cc: Correct role-assumption bugs.
	* schema_migration.cc: Strip whitespace in sha1.
	(changes received from Christof Petig)

2004-03-01  graydon hoare  <graydon@pobox.com>

	* commands.cc: Handle anonymous pulling.
	* netsync.cc: Ditto.

	Release point (v 0.10).

2004-03-01  graydon hoare  <graydon@pobox.com>

	* NEWS: Mention impending 0.10 release.
	* cert.cc, cert.hh: Bug fixes, implement trust function, QA stuff.
	* commands.cc: Tweak disapprove, approve, testresult, push, pull.
	* configure.ac: Bump version number.
	* cryptopp/rng.h, cryptopp/rng.cpp
	(MaurerRandomnessTest): Fix bitrot.
	* keys.cc: Add Maurer PRNG randomness test.
	* lua.cc, lua.hh: Add trust, testresult, anonymous netsync hooks.
	* monotone.1: Update to follow changes to commands.
	* monotone.texi: Include QA section, adjust some UI drift, clarify
	reserved cert names, document new hooks and commands.
	* netcmd.hh, netcmd.cc: Add anonymous, error commands; fix bugs.
	* netsync.cc: Process new commands, factor server loop a bit.
	* std_hooks.lua: Add new hook defaults, factor mergers.
	* tests/t_netsync.at: Check SHA1 of each edge.
	* tests/t_null.at: Call with --norc to skip ~/.monotonerc
	* tests/t_update.at: Fix glaring error.
	* tests/t_disapprove.at, tests/t_testresult.at: New tests.
	* testsuite.at: Call them.
	* ui.cc (sanitize): Clean escape chars from output (optional?)
	* update.cc: Rewrite entirely in terms of new QA definitions.

2004-02-24  graydon hoare  <graydon@pobox.com>

	* commands.cc (ls_keys): Write key hash codes.
	* constands.cc (netsync_timeout_seconds): Up to 120.
	* netsync.cc: Fix a bunch of bugs.
	* patch_set.cc (manifests_to_patch_set): Fix bug in overload
	default construction.

2004-02-22  graydon hoare  <graydon@pobox.com>

	* patch_set.cc, patch_set.hh: Parameterize yet further.
	* netsync.cc: Fix a lot of bugs, add manifest and file grovelling.
	* tests/t_netsync.at: A new test (which runs!)
	* testsuite.at: Call it.

2004-02-20  graydon hoare  <graydon@pobox.com>

	* cert.cc, cert.hh, key.cc, key.hh, database.cc, database.hh:
	Add lots of little netsync support routines.
	* commands.cc (rebuild): Rehash everything too.
	* constants.cc (netcmd_minsz): Recalculate.
	* cryptopp/osrng.cpp (NonblockingRng::GenerateBlock): Handle
	/dev/urandom a bit better.
	* netcmd.cc, netcmd.hh: Remove describe cmds, add nonexistant cmd.
	* netio.hh: Add uleb128 stuff.
	* xdelta.cc: Add randomizing unit test suite.
	* diff_patch.cc: Remove commented-out dead line-merger code.
	* merkle_tree.cc: Fix various bugs.
	* netcmd.cc: Switch everything over to uleb128s.
	* netsync.cc: Implement lots of missing stuff.

2004-02-09  graydon hoare  <graydon@pobox.com>

	* netsync.cc (ROOT_PREFIX): New variable.
	* commands.cc (merkle): New command.

2004-02-09  Ben Elliston  <bje@wasabisystems.com>

	* monotone.texi: Spelling corrections.

2004-02-09  graydon hoare  <graydon@pobox.com>

	* database.cc, database.hh
	(get_version_size)
	(get_file_version_size)
	(get_manifest_version_size): New functions.
	* xdelta.cc, xdelta.hh (measure_delta_target_size): New function.
	* merkle_tree.cc, merkle_tree.hh, netcmd.cc, netcmd.hh:
	Cleanup and typesafety.
	* netsync.cc: Cleanup, typesafety, implement refine phase.

2004-02-01  graydon hoare  <graydon@pobox.com>

	* netsync.cc: Remove a lot of stuff, implement auth phase.
	* constants.cc, constants.hh: Move constants from netsync.cc.
	* netcmd.cc, netcmd.hh: Split out of netsync.cc.
	* merkle_tree.cc, merkle_tree.hh: Likewise.
	* numeric_vocab.hh: New header.
	* adler32.hh: include numeric_vocab.hh.
	* netio.hh: Likewise.
	* unit_tests.cc, unit_tests.hh: Update.
	* Makefile.am: Likewise.
	* commands.cc: Guess signing key for auth phase.
	* database.cc, database.hh (public_key_exists)
	(get_pubkey): New functions based on key hashes.

2004-01-31  graydon hoare  <graydon@pobox.com>

	* Netxx/*: New files.
	* AUTHORS: Mention Netxx.
	* Makefile.am: Mention Netxx and netsync.{cc,hh}
	* adler32.hh: Delegate typedefs to boost.
	* cert.hh, cert.cc (cert_hash_code): New function.
	* commands.cc (find_oldest_ancestors): Block cycles.
	(netsync): New command.
	* database.cc, database.hh (schema): Update.
	(put_key): Calculate key hash on the fly.
	(put_cert): Likewise.
	(merkle_node_exists)
	(get_merkle_node)
	(put_merkle_node)
	(erase_merkle_nodes): New functions.
	* keys.hh, keys.cc (key_hash_code): New function.
	* lua.cc, lua.hh
	(hook_get_netsync_read_permitted)
	(hook_get_netsync_write_permitted): New hooks.
	* monotone.spec: Update for FC1 info conventions.
	* monotone.texi (Quality Assurance): New section.
	* netsync.cc, netsync.hh: New files, preliminary
	netsync infrastructure. Command bodies still missing.
	* schema.sql: Add intrinsic key and cert hashes, merkle nodes.
	* schema_migration.cc: Add code to migrate to new schema.
	* unit_tests.cc: Handle command-line args to limit test set.
	* vocab_terms.hh: Add merkle and prefix as new terms.

2004-01-13  Nathaniel Smith  <njs@codesourcery.com>

	* idna/idn-int.h: Remove (generated by configure).

2004-01-13  Nathaniel Smith  <njs@codesourcery.com>

	* configure.ac: Switch "if" and "else" branches in pthreads
	checks.

2004-01-12  Nathaniel Smith  <njs@codesourcery.com>

	* configure.ac: Remove check for -lpthread.
	Add check for pthread_mutex_lock and ACX_PTHREAD.
	* m4/acx_pthread.m4: New file.

2004-01-07  graydon hoare  <graydon@pobox.com>

	* Makefile.am:
	* po/POTFILES.in:
	* po/monotone.pot: Minor tweaks for distclean.
	* adns/config.h:
	* boost/socket/src/interface.cpp:
	* boost/socket/src/ip4/address.cpp:
	* boost/socket/src/ip4/protocol.cpp: OSX portability.
	* AUTHORS: Mention new contributors.
	* monotone.texi (Hook Reference): Document i18n hooks.

	Release point (v 0.9).

2004-01-07  graydon hoare  <graydon@pobox.com>

	* cert.cc (ensure_parents_loaded)
	(expand_dominators)
	(expand_ancestors)
	(find_intersecting_node): New functions.
	(find_common_ancestor): Reimplement in terms of dominator
	and ancestor bitset intersection.

2004-01-05  Christof Petig <christof@petig-baender.de>

	* vocab.cc (verify<local_path>) Fix use of val() / iterator.
	* constants.cc (illegal_path_bytes): NUL-terminate.

2004-01-02  graydon hoare  <graydon@pobox.com>

	* diff_patch.cc (normalize_extents): Improve to handle an odd case.
	* tests/t_fmerge.at: New test, to test it.
	* commands.cc (fload, fmerge): Permanently enable, for test.
	* testsuite.at: Call new test.

2004-01-01  graydon hoare  <graydon@pobox.com>

	* file_io.hh, file_io.cc (read_localized_data, write_localized_data):
	New functions
	* commands.cc, manifest.cc, transforms.cc: Use them.
	* monotone.texi: Minor update to i18n docs.
	* lua.hh, lua.cc (hook_get_linesep_conv, hook_get_charset_conv):
	New hooks.
	* acinclude.m4: Move AX_CREATE_STDINT_H in here.
	* po/monotone.pot: Regenerate.
	* NEWS, configure.ac: Prep for 0.9 release.

2003-12-30  graydon hoare  <graydon@pobox.com>

	* file_io.hh, file_io.cc (mkpath): New function.
	* commands.cc, database.cc, diff_patch.cc, file_io.cc,
	lua.cc, vocab.cc, work.cc: Use it.
	* constants.cc (illegal_path_bytes_arr): Remove leading null.
	* monotone.texi: Include i18n docs.
	* tests/t_i18n_file.at: Check colon in filename.

2003-12-29  graydon hoare  <graydon@pobox.com>

	* file_io.cc: Localize names before touching fs.
	* lua.hh, lua.cc (hook_get_system_charset): Remove useless fn.
	* test_hooks.lua: Likewise.
	* monotone.cc, transforms.cc, transforms.hh:
	Remove lua from system charset conv.
	* tests/t_i18n_file.at: New test.
	* testsuite.at: Call it.

2003-12-28  graydon hoare  <graydon@pobox.com>

	* app_state.cc, app_state.hh: Massage to use i18n vocab.
	* cert.cc, commands.cc, commands.hh, rcs_import.cc,
	update.cc, update.hh, url.cc, url.hh: Likewise.

	* work.cc, work.hh: --> Likewise, and break file format! <--

	* constants.hh, constants.cc (legal_ace_bytes): New constant.
	* vocab.cc (verify<ace>): Use it.
	(verify<urlenc>) New function.
	* vocab_terms.hh (ace, urlenc, utf8): New terms.
	* transforms.hh, transforms.cc: Use them.
	* monotone.cc (utf8_argv): Charconv argv.
	* network.hh, network.cc: Use url.{hh,cc}.

2003-12-28  graydon hoare  <graydon@pobox.com>

	* constants.hh, constants.cc (idlen): New constant.
	* commands.cc, vocab.cc: Use it.
	* manifest.cc (read_manifest_map): Tighten up regex.
	* packet.cc: Likewise.
	* transforms.cc (uppercase)
	(lowercase): Rewrite.
	(utf8_to_urlenc)
	(urlenc_to_utf8)
	(internalize_url)
	(internalize_cert_name)
	(internalize_rsa_keypair_id)
	(externalize_url)
	(externalize_cert_name)
	(externalize_rsa_keypair_id): New functions.
	* url.hh, url.cc (parse_utf8_url): New function.

2003-12-20  graydon hoare  <graydon@pobox.com>

	* diff_patch.cc (normalize_extents): New function.
	(merge_via_edit_scripts): Use it.

2003-12-19  graydon hoare  <graydon@pobox.com>

	[net.venge.monotone.i18n branch]

	* idna/*.[ch]: New files.
	* po/*: New files.
	* url.cc, url.hh, constants.cc: New files.
	* Makefile.am, configure.ac: Various fiddling for gettext.
	* lua.hh, lua.cc (hook_get_system_charset): New hook.
	(hook_get_system_linesep): New hook.
	* transforms.hh, transforms.cc
	(charset_convert)
	(system_to_utf8)
	(utf8_to_system)
	(ace_to_utf8)
	(utf8_to_ace)
	(line_end_convert): New functions.
	* vocab.cc: Refine constraints.
	* vocab_terms.hh (external): New atomic type.
	* monotone.cc (cpp_main): Initialize gettext.
	* sanity.hh (F): Call gettext() on format strings.
	* commands.cc, depot.cc, database.cc, http_tasks.cc, keys.cc,
	network.cc, rcs_import.cc, sanity.cc, mac.hh : Update to use
	'constants::' namespace.
	* config.h.in: Remove.
	* commands.cc: Various formatting cleanups.
	* unit_tests.cc, unit_tests.hh: Connect to url tests.

2003-12-19  graydon hoare  <graydon@pobox.com>

	* diff_patch.cc (merge3): Skip patches to deleted files.

2003-12-16  graydon hoare  <graydon@pobox.com>

	* commands.cc (ls_ignored, ignored_itemizer): Fold in as subcases of unknown.

2003-12-16  graydon hoare  <graydon@pobox.com>

	* lua.cc (working_copy_rcfilename): MT/monotonerc not MT/.monotonerc.

2003-12-16  graydon hoare  <graydon@pobox.com>

	* lua.hh, lua.cc (working_copy_rcfilename): New function.
	* monotone.cc: Add working copy rcfiles.
	* commands.cc (ls_unknown, unknown_itemizer): Skip ignored files.

2003-12-16  graydon hoare  <graydon@pobox.com>

	* file_io.cc (walk_tree_recursive): continue on book-keeping file.

2003-12-15  graydon hoare  <graydon@pobox.com>

	* tests/t_unidiff.at, t_unidiff2.at: Check for mimencode.

2003-12-15  graydon hoare  <graydon@pobox.com>

	* configure.ac: Add --enable-static-boost.
	* Makefile.am: Likewise.
	* AUTHORS: Mention new contributors.

2003-12-14  Lorenzo Campedelli <lorenzo.campedelli@libero.it>

	* work.cc (add_to_attr_map): Finish change to attr map format.

2003-12-10  Tom Tromey  <tromey@redhat.com>

	* commands.cc (checkout): Give better error message if branch is
	empty.

2003-12-07  Eric Kidd  <eric.kidd@pobox.com>

	* commands.cc (agraph): Handle repositories with a single version.
	* database.cc (get_head_candidates): Handle heads with no ancestors.
	* cert.cc (get_branch_heads): Handle heads with no ancestors.

2003-12-06  Eric Kidd  <eric.kidd@pobox.com>

	* update.hh, update.cc (pick_update_target): Return current
	version if no better update candidates available.
	* update.cc (pick_update_target): Always do branch filtering.
	* commands.cc (update): Notice when we're already up-to-date.
	* commands.cc (propagate): Assign branch name correctly when merging.

2003-12-05  graydon hoare  <graydon@pobox.com>

	* lcs.hh (edit_script): New entry point.
	* diff_patch.cc: Rewrite merge in terms of edit scripts.
	* network.cc (post_queued_blobs_to_network): Tidy up transient
	failure message.
	* randomfile.hh: Prohibit deletes on end of chunks.
	* sanity.cc: EOL-terminate truncated long lines.

2003-12-02  graydon hoare  <graydon@pobox.com>

	* database.cc, database.hh (reverse_queue): Copy constructor.
	* std_hooks.lua (merge3): Remove afile, not ancestor.
	* monotone.cc: Remove debugging message.
	* ui.cc (finish_ticking): Set last_write_was_a_tick to false.

2003-12-01  graydon hoare  <graydon@pobox.com>

	* app_state.hh, app_state.cc (set_signing_key): New fn, persist key.
	* monotone.cc (cpp_main): Permit commuting the --help argument around.

2003-11-30  graydon hoare  <graydon@pobox.com>

	* network.cc (post_queued_blobs_to_network): Fail when posted_ok is false.
	* database.cc (initialize): Fail when -journal file exists.
	* keys.cc (make_signature): Nicer message when privkey decrypt fails.

2003-11-29  Tom Tromey  <tromey@redhat.com>

	* rcs_import.cc (store_auxiliary_certs): Renamed to fix typo.
	Updated all callers.

	* http_tasks.cc (check_received_bytes): Allow "-" as well.
	* depot.cc (execute_post_query): Allow "-" as well.

2003-11-28  Tom Tromey  <tromey@redhat.com>

	* http_tasks.cc (check_received_bytes): Allow "-" as well.
	* depot.cc (execute_post_query): Allow "-" as well.

2003-11-28  graydon hoare  <graydon@pobox.com>

	* cert.cc: Various speedups.
	* cycle_detector.hh (edge_makes_cycle): Use visited set, too.
	* database.hh, database.cc (get_head_candidates): New, complex query.
	* keys.hh, keys.cc (check_signature): Cache verifiers.
	* sqlite/os.c (sqliteOsRandomSeed): Harmless valgrind purification.
	* tests/t_fork.at, tests/t_merge.at: Ignore stderr chatter on 'heads'.

2003-11-27  graydon hoare  <graydon@pobox.com>

	* Makefile.am (AM_LDFLAGS): No more -static, sigh.
	* cert.cc (find_relevant_edges): Keep dynamic-programming caches.
	(calculate_renames_recursive): Likewise.
	* cert.cc, cert.hh (rename_edge): Add constructor, copy constructor.
	* commands.cc (list certs): Note rename certs are binary.

2003-11-24  graydon hoare  <graydon@pobox.com>

	* network.cc: Continue fetch, post loops even if one target has
	an exception.

2003-11-24  graydon hoare  <graydon@pobox.com>

	* database.hh, database.cc (delete_posting): Change to take queue
	sequence numbers.
	* commands.cc (queue): Use new API.
	* network.cc (post_queued_blobs_to_network): Use new API.

2003-11-24  graydon hoare  <graydon@pobox.com>

	* std_hooks.lua (get_http_proxy): Return nil when no ENV var.
	* monotone.texi (get_http_proxY): Document change.

2003-11-24  graydon hoare  <graydon@pobox.com>

	* tests/t_proxy.at: Add a test for proxying with tinyproxy.
	* testsuite.at: Call it.
	* lua.cc: Fix dumb error breaking proxying.
	* network.cc: Be verbose about proxying.

2003-11-23  graydon hoare  <graydon@pobox.com>

	* http_tasks.cc (read_chunk): Tolerate 0x20* after chunk len.

2003-11-23  graydon hoare  <graydon@pobox.com>

	* network.cc: Make more informative error policy.
	* boost/socket/socketstream.hpp: Pass SocketType to streambuf template.
	* boost/socket/src/default_socket_impl.cpp: Translate EINTR.

2003-11-22  graydon hoare  <graydon@pobox.com>

	* lua.cc, lua.hh (hook_get_http_proxy): New hook.
	* std_hooks.lua (get_http_proxy): Default uses HTTP_PROXY.
	(get_connect_addr): Undefine, it's for tunnels alone now.
	* network.cc: Use new hook.
	* http_tasks.hh, http_tasks.cc: Teach about proxies (sigh).
	* monotone.texi: Document new hooks.

2003-11-22  graydon hoare  <graydon@pobox.com>

	* lua.cc, lua.hh (hook_get_connect_addr): New hook.
	* std_hooks.lua (get_connect_addr): Default uses HTTP_PROXY.
	* network.cc, network.hh: Use new hook.
	* http_tasks.cc: Teach about HTTP/1.1.
	* cert.cc (bogus_cert_p): Fix UI ugly.

2003-11-21  graydon hoare  <graydon@pobox.com>

	* constants.hh (postsz): New constant for suggested post size.
	* database.cc, database.hh (queue*): Change db API slightly.
	* commands.cc (queue): Adjust to changed db API.
	* network.cc (post_queued_blobs_to_network): Switch to doing
	incremental posts.
	* cert.cc (write_rename_edge, read_rename_edge): Put files on
	separate lines to accomodate future i18n work.
	* work.cc (add_to_attr_map, write_attr_map): Reorder fields to
	accomodate future i18n work.
	* monotone.texi: Document it.
	* configure.ac, NEWS: Mention 0.8 release.

	Release point (v 0.8).

2003-11-16  Tom Tromey  <tromey@redhat.com>

	* missing: Removed generated file.

2003-11-14  graydon hoare  <graydon@pobox.com>

	* commands.cc (vcheck): Add.
	* cert.cc, cert.hh (cert_manifest_vcheck): Add.
	(check_manifest_vcheck): Add.
	(calculate_vcheck_mac): Add.
	* constants.hh (vchecklen): New constant.
	* mac.hh: Re-add.
	* monotone.texi (Hash Integrity): New section.
	* monotone.1: Document vcheck.

2003-11-14  graydon hoare  <graydon@pobox.com>

	* database.cc, database.hh (reverse_queue): New class.
	(compute_older_version): New functions.
	(get_manifest_delta): Remove.
	* network.cc, network.hh (queue_blob_for_network): Remove.
	* packet.cc, packet.hh (queueing_packet_writer): Change UI,
	write to queue directly, accept optional<reverse_queue>.
	* cert.cc (write_paths_recursive): Rewrite to use constant
	memory.
	* commands.cc (queue, queue_edge_for_target_ancestor):
	Install optional<reverse_queue> in qpw.
	* tests/t_cross.at: Ignore new UI chatter.
	* monotone.texi (Transmitting Changes): Change UI output.

2003-11-13  graydon hoare  <graydon@pobox.com>

	* Makefile.am (AUTOMAKE_OPTIONS): Require 1.7.1
	* commands.cc (addtree): Wrap in transaction guard.
	* database.cc, database.hh (manifest_delta_exists): Add.
	(get_manifest_delta): Add.
	* cert.cc (write_paths_recursive): Use partial deltas.
	* manifest.cc, manifest.hh (read_manifest_map): New variant.
	* patch_set.cc, patch_set.hh (patch_set): Add map_new, map_old
	fields.
	(manifests_to_patch_set) Store new field.
	(patch_set_to_packets) Don't read manifest versions from db.
	* std_hooks.lua (ignore_file): ignore .a, .so, .lo, .la, ~ files.
	* tests/t_cvsimport.at: New test.
	* testsuite.at: Call it.

2003-11-10  graydon hoare  <graydon@pobox.com>

	* commands.cc (find_oldest_ancestors): New function.
	(queue): New "addtree" subcommand.
	* monotone.texi: Document it.
	* monotone.1: Document it.

2003-11-10  graydon hoare  <graydon@pobox.com>

	* file_io.cc (walk_tree_recursive): Ignore MT/

2003-11-09  graydon hoare  <graydon@pobox.com>

	* database.cc (dump, load): Implement.
	* commands.cc (db): Call db.dump, load.
	* cycle_detector.hh: Skip when no in-edge on src.
	* monotone.texi: Document dump and load, add some
	special sections.
	* monotone.1: Mention dump and load.

2003-11-09  graydon hoare  <graydon@pobox.com>

	* rcs_file.hh (rcs_symbol): New structure.
	* rcs_file.cc (symbol): New rule.
	* rcs_import.cc (find_branch_for_version): New function.
	(cvs_key::branch): New field.
	(store_auxilliary_certs): Cert branch tag.
	* cycle_detector.hh: Fix bugs, don't use quick_alloc.
	* commands.cc (checkout): Add --branch based version.
	* monotone.texi: Document new command variant.
	* monotone.1: Ditto.

2003-11-09  graydon hoare  <graydon@pobox.com>

	* quick_alloc.hh: New file.
	* Makefile.am: Add it.
	* cycle_detector.hh: Rewrite.
	* manifest.hh: Use quick_alloc.
	* vocab.cc: Relax path name requirements a bit.
	* sqlite/sqliteInt.h: Up size of row to 16mb.

2003-11-02  graydon hoare  <graydon@pobox.com>

	* commands.cc (post): Post everything if no URL given; don't base
	decision off branch name presence.
	* app_state.cc, monotone.cc, file_io.cc, file_io.hh: Support
	absolutifying args.
	* lua.hh, lua.cc, std_hooks.lua (hook_get_mail_hostname): New hook.
	* monotone.texi: Document it.
	* monotone.texi, monotone.1: Minor corrections, new sections.
	* monotone.cc: Don't look in $ENV at all.
	* network.cc: Correct MX logic.
	* nntp_tasks.cc, smtp_tasks.cc: Separate postlines state.
	* smtp_tasks.cc: Correct some SMTP logic.
	* configure.ac, NEWS: Mention 0.7 release.

	Release point (v 0.7).

2003-11-01  graydon hoare  <graydon@pobox.com>

	* http_tasks.cc: Drop extra leading slashes in HTTP messages.

2003-10-31  graydon hoare  <graydon@pobox.com>

	* commands.cc, database.cc, database.hh, lua.cc, lua.hh,
	network.cc, network.hh, packet.cc, packet.hh, schema.sql,
	schema_migration.cc, tests/t_http.at, tests/t_nntp.at, vocab.cc:
	Eliminate "groupname", use lone URL.
	* monotone.texi: Update to cover new URL rules.
	* network.cc, network.hh, lua.cc, lua.hh, smtp_tasks.cc:
	Implement "mailto" URLs.
	* tests/t_smtp.at: New test.
	* testsuite.at: Call it.

2003-10-31  graydon hoare  <graydon@pobox.com>

	* patch_set.cc (manifests_to_patch_set): Second form with explicit renames.
	(manifests_to_patch_set): Split edit+rename events when we see them.
	* commands.cc (status, commit): Include explicit rename set.
	* diff_patch.cc (merge3): Accept edit+rename events split by patch_set.cc.
	* smtp_tasks.hh, smtp_tasks.cc: New files.
	* nntp_machine.hh, nntp_machine.cc: Rename to proto_machine.{hh,cc} (woo!)
	* nntp_tasks.cc: Adjust to use proto_ prefix in various places.
	* proto_machine.cc (read_line): get() into streambuf.
	* Makefile.am: Cover renames and adds.

2003-10-31  graydon hoare  <graydon@pobox.com>

	* diff_patch.cc (merge3): Extract renames.
	* commands.cc (calculate_new_manifest_map): Extract renames.
	(try_one_merge): Extract renames, propagate to merge target.
	(commit): Extract renames, propagate to commit target.
	* cert.cc (calculate_renames_recursive): Fix wrong logic.
	(find_common_ancestor_recursive): Stall advances at top of graph.
	* patch_set.cc: (manifests_to_patch_set): Teach about historical
	renames.
	* tests/t_erename.at: New test for edit+rename events.
	* testsuite.at: Call t_erename.at.

2003-10-30  graydon hoare  <graydon@pobox.com>

	* patch_set.cc (operator<): s/a/b/ in a few places, yikes!
	* cert.cc: Add machinery for rename edge certs.
	* commands.cc: Call diff(manifest,manifest) directly.
	* tests/t_nntp.at: Kill tcpserver DNS lookups on nntp test.
	* network.cc (parse_url): Character class typo fix, from
	Johannes Winkelmann.
	* app_state.hh, cert.hh, commands.hh, cycle_detector.hh,
	database.hh, diff_patch.cc, diff_patch.hh, http_tasks.hh,
	interner.hh, keys.hh, lua.hh, manifest.hh, network.hh,
	nntp_machine.hh, nntp_tasks.hh, packet.hh, patch_set.hh,
	transforms.hh, update.hh, vocab.hh, work.hh, xdelta.hh:
	fix use of std:: prefix / "using namespace" pollution.

2003-10-27  graydon hoare  <graydon@pobox.com>

	* lua/liolib.c (io_mkstemp): Portability fix
	from Ian Main.
	* xdelta.cc,hh (compute_delta): New manifest-specific variant.
	* transforms.cc,hh (diff): Same.
	* rcs_import.cc: Various speedups to cvs import.

2003-10-26  graydon hoare  <graydon@pobox.com>

	* cert.cc (get_parents): New function.
	(write_paths_recursive): New function.
	(write_ancestry_paths): New function.
	* cert.hh (write_ancestry_paths): Declare.
	* commands.cc (queue_edge_for_target_ancestor):
	Call write_ancestry_paths for "reposting" queue
	strategy.

2003-10-25  graydon hoare  <graydon@pobox.com>

	* commands.cc (log): Skip looking inside nonexistent
	manifests for file comments.

2003-10-24  graydon hoare  <graydon@pobox.com>

	* adns/*.c, adns/*.h: Import adns library.
	* Makefile.am: Update to build adns into lib3rdparty.a.
	* AUTHORS: Mention adns.
	* network.cc: Call adns functions, not gethostbyname.

2003-10-20  Nathaniel Smith  <njs@codesourcery.com>

	* patch_set.cc (patch_set_to_text_summary): Give more detailed
	output.
	* commands.cc (get_log_message, status, diff): Use
	patch_set_to_text_summary for complete description.

2003-10-22  graydon hoare  <graydon@pobox.com>

	* monotone.texi: Document 'queue' command.
	* monotone.1: Likewise.

2003-10-22  graydon hoare  <graydon@pobox.com>

	* diff_patch.cc
	(infer_directory_moves): New function.
	(rebuild_under_directory_moves): New function.
	(apply_directory_moves): New function.
	(merge3): Handle directory moves.
	* tests/t_renamed.at: New test for dir renames.
	* testsuite.at: Call it.

2003-10-21  graydon hoare  <graydon@pobox.com>

	* commands.cc (queue): New command.
	(list): Add "queue" subcommand, too.

2003-10-21  graydon hoare  <graydon@pobox.com>

	* diff_patch.cc (merge_deltas): New function.
	(check_map_inclusion): New function.
	(check_no_intersect): New function.
	(merge3): Rewrite completely.
	* tests/t_rename.at: New test.
	* testsuite.at: Call it.
	* file_io.cc, file_io.hh (make_dir_for): New function.
	* commands.cc (update): Call make_dir_for on update.

2003-10-20  graydon hoare  <graydon@pobox.com>

	* commands.cc: Replace [] with idx() everywhere.

2003-10-20  Tom Tromey  <tromey@redhat.com>

	* cert.hh (get_branch_heads): Updated.
	Include <set>.
	* commands.cc (head): Updated for new get_branch_heads.
	(merge): Likewise.
	(propagate): Likewise.
	* cert.cc (get_branch_heads): Use set<manifest_id>.

	* commands.cc (merge): Use all caps for metasyntactic variable.
	(heads): Likewise.

	* network.cc (post_queued_blobs_to_network): Do nothing if no
	packets to post.

2003-10-20  graydon hoare  <graydon@pobox.com>

	* cert.cc (get_branch_heads): Fix dumb bug.
	* diff_patch.cc (merge3): Fix dumb bug.
	(merge2): Fix dumb bug.
	(try_to_merge_files): Fix dumb bug.

2003-10-20  graydon hoare  <graydon@pobox.com>

	* file_io.cc (tilde_expand): New function.
	* monotone.cc (cpp_main): Expand tildes in
	db and rcfile arguments.

2003-10-20  graydon hoare  <graydon@pobox.com>

	* rcs_import.cc (import_cvs_repo): Check key existence
	at beginning of import pass, to avoid wasted work.

2003-10-19  Tom Tromey  <tromey@redhat.com>

	* commands.cc (log): Add each seen id to `cycles'.

2003-10-19  graydon hoare  <graydon@pobox.com>

	* AUTHORS: Mention Tecgraf PUC-Rio and their
	copyright.
	* Makefile.am: Mention circular buffer stuff.
	* configure.ac, NEWS: Mention 0.6 release.
	* cert.hh, cert.cc (erase_bogus_certs): file<cert> variant.
	* commands.cc (log): Erase bogus certs before writing,
	cache comment-less file IDs.
	* monotone.spec: Don't specify install-info args,
	do build with optimization on RHL.

	Release point (v 0.6).

2003-10-19  Matt Kraai  <kraai@ftbfs.org>

	* commands.cc (merge): Use app.branch_name instead of args[0] for
	the branch name.

2003-10-17  graydon hoare  <graydon@pobox.com>

	* commands.cc (log): New command.
	Various other bug fixes.
	* monotone.1, monotone.texi: Minor updates.

2003-10-17  graydon hoare  <graydon@pobox.com>

	* monotone.texi: Expand command and hook references.
	* commands.cc: Disable db dump / load commands for now.

2003-10-16  graydon hoare  <graydon@pobox.com>

	* sanity.hh: Add a const version of idx().
	* diff_patch.cc: Change to using idx() everywhere.
	* cert.cc (find_common_ancestor): Rewrite to recursive
	form, stepping over historic merges.
	* tests/t_cross.at: New test for merging merges.
	* testsuite.at: Call t_cross.at.

2003-10-10  graydon hoare  <graydon@pobox.com>

	* lua.hh, lua.cc (hook_apply_attribute): New hook.
	* work.hh, work.cc (apply_attributes): New function.
	* commands.cc (update_any_attrs): Update attrs when writing to
	working copy.
	* std_hooks.lua (temp_file): Use some env vars.
	(attr_functions): Make table of attr-setting functions.

2003-10-10  graydon hoare  <graydon@pobox.com>

	* work.cc: Fix add/drop inversion bug.
	* lua/*.{c,h}: Import lua 5.0 sources.
	* lua.cc: Rewrite lua interface completely.
	* std_hooks.lua, test_hooks.lua, testsuite,
	tests/t_persist_phrase.at, configure.ac, config.h.in, Makefile.am:
	Modify to handle presence of lua 5.0.

2003-10-08  graydon hoare  <graydon@pobox.com>

	* rcs_import.cc: Attach aux certs to child, not parent.
	* manifest.cc: Speed up some calculations.
	* keys.cc: Optionally cache decoded keys.

2003-10-07  graydon hoare  <graydon@pobox.com>

	* manifest.hh, manifest.cc, rcs_import.cc: Write manifests w/o
	compression.
	* vocab.hh, vocab.cc: Don't re-verify verified data.
	* ui.hh, ui.cc: Minor efficiency tweaks.

2003-10-07  graydon hoare  <graydon@pobox.com>

	* commands.cc, work.cc, work.hh: Add some preliminary stuff
	to support explicit renaming, .mt-attrs.
	* monotone.texi: Add skeletal sections for command reference,
	hook reference, CVS phrasebook. Fill in some parts.

2003-10-02  graydon hoare  <graydon@pobox.com>

	* boost/circular_buffer*.hpp: Add.
	* AUTHORS, cert.cc, commands.cc, database.cc,
	diff_patch.cc, http_tasks.cc, keys.cc, lua.cc, manifest.cc,
	network.cc, nntp_machine.cc, packet.cc, patch_set.cc,
	rcs_import.cc, sanity.cc, sanity.hh, ui.hh, update.cc,
	vocab_terms.hh, work.cc:
	remove existing circular buffer code, replace all
	logging and asserty stuff with boost::format objects
	rather than vsnprintf.

2003-10-01  graydon hoare  <graydon@pobox.com>

	* testsuite.at: Don't use getenv("HOSTNAME").
	* database.cc (exec, fetch): Do va_end/va_start again in between
	logging and executing query.

2003-09-28  Tom Tromey  <tromey@redhat.com>

	* monotone.texi: Added @direntry.

2003-09-27  Nathaniel Smith  <njs@pobox.com>

	* monotone.cc: Remove "monotone.db" default to --db
	option in help text.

2003-09-27  graydon hoare  <graydon@pobox.com>

	* diff_patch.cc: Rework conflict detection.
	* rcs_import.cc: Remove some pointless slowness.
	* monotone.spec: Install info files properly.

	Release point (v 0.5).

2003-09-27  graydon hoare  <graydon@pobox.com>

	* AUTHORS, NEWS, configure.ac: Update for 0.5 release.
	* monotone.texi: Various updates.
	* xdelta.cc (compute_delta): Fix handling of empty data.
	* database.cc (sql): Require --db for init.
	* work.cc (read_options_map): Fix options regex.

2003-09-27  graydon hoare  <graydon@pobox.com>

	* lcs.hh: New jaffer LCS algorithm.
	* interner.hh, rcs_import.cc: Templatize interner.
	* diff_patch.hh: Use interner, new LCS.

2003-09-27  Tom Tromey  <tromey@redhat.com>

	* commands.cc (fetch): Always try lua hook; then default to all
	known URLs.

2003-09-26  Tom Tromey  <tromey@redhat.com>

	* commands.cc (tag): Use all-caps for meta-syntactic variables.
	(comment, add, cat, complete, mdelta, fdata): Likewise.

	* monotone.1: There's no default database.
	* monotone.texi (OPTIONS): There's no default database.

	* database.cc (sql): Throw informative error if database name not
	set.
	* app_state.cc (app_state): Default to no database.

2003-09-26  graydon hoare  <graydon@pobox.com>

	* debian/*, monotone.spec: Add packaging control files.

2003-09-24  graydon hoare  <graydon@pobox.com>

	* database.cc, database.hh (debug): New function.
	* commands.cc (debug): New command.
	* cert.cc, cert.hh (guess_branch): New function.
	* commands.cc (cert): Queue certs to network servers.
	* commands.cc (cert, commit): Use guess_branch.
	* commands.cc (list): List unknown, ignored files.
	* monotone.texi, monotone.1: Document.

2003-09-24  graydon hoare  <graydon@pobox.com>

	* commands.cc (queue_edge_for_target_ancestor): Queue the
	correct ancestry cert, from child to target, as well as
	patch_set.

2003-09-22  graydon hoare  <graydon@pobox.com>

	* depot_schema.sql, schema_migration.cc,
	schema_migration.hh: Add.
	* database.cc, depot.cc: Implement schema migration.
	* database.cc, commands.cc: Change to db ... cmd.
	* monotone.texi, monotone.1: Document command change.
	* depot.cc: Fix various query bugs.

2003-09-21  Nathaniel Smith  <njs@codesourcery.com>

	* depot.cc (depot_schema): Remove unique constraint on (contents),
	replace with unique constraint on (groupname, contents).

2003-09-21  Nathaniel Smith  <njs@codesourcery.com>

	* commands.cc (diff): Take manifest ids as arguments.  Add
	explanatory text on files added, removed, modified.

2003-09-19  Tom Tromey  <tromey@redhat.com>

	* commands.cc (genkey): Use all-caps for meta-syntactic variable.
	(cert, tag, approve, disapprove, comment, add, drop, commit,
	update, revert, cat, checkout, co, propagate, complete, list, ls,
	mdelta, fdelta, mdata, fdata, mcerts, fcerts, pubkey, privkey,
	fetch, post, rcs_import, rcs): Likewise.
	(explain_usage): Indent explanatory text past the command names.

2003-09-17  Tom Tromey  <tromey@redhat.com>

	* commands.cc (list): Don't compute or use "subname".

	* commands.cc (revert): Handle case where argument is a
	directory.
	* tests/t_revert.at: Test for revert of directory.

	* testsuite.at (MONOTONE_SETUP): Use "monotone initdb".
	* monotone.1: Document "initdb".
	* monotone.texi (Commands): Document initdb.
	(Creating a Database): New node.
	(Getting Started): Refer to it.
	* commands.cc (initdb): New command.
	* database.cc (database::sql): New argument `init'.
	(database::initialize): New method.
	* database.hh (database::initalize): Declare.
	(database::sql): New argument `init'.

2003-09-17  Tom Tromey  <tromey@redhat.com>

	* tests/t_persist_phrase.at: Use "ls certs".
	* tests/t_nntp.at: Use "ls certs".
	* tests/t_genkey.at: Use "ls keys" and "ls certs".

2003-09-16  Tom Tromey  <tromey@redhat.com>

	* monotone.1: Document "list branches".
	* commands.cc (ls_certs): New function, from `lscerts' command.
	(ls_keys): New function, from `lskeys' command.
	(ls_branches): New function.
	(list): New command.
	(ls): New alias.
	(explain_usage): Split parameter info at \n.
	* monotone.texi (Adding Files): Use "list certs".
	(Committing Changes): Likewise.
	(Forking and Merging): Likewise.
	(Commands): Likewise.
	(Generating Keys): Use "list keys".
	(Commands): Likewise.
	(Commands): Mention "list branches".
	(Branches): Likewise.

2003-09-15  graydon hoare  <graydon@redhat.com>

	* http_tasks.cc: Fix networking to handle long input.

	* ui.cc, ui.hh: Only pad with blanks enough to cover old output
	when ticking.

	* update.cc, cert.cc, commands.cc: Fix cert fetching functions to
	remove bogus certs.

2003-09-15  Tom Tromey  <tromey@redhat.com>

	* monotone.1: Don't mention MT_KEY or MT_BRANCH.

	* monotone.texi (Getting Started): Don't mention MT_DB or
	MT_BRANCH.
	(Adding Files): Explicitly use --db and --branch.
	* app_state.hh (app_state): New fields options, options_changed.
	Declare new methods.  Include work.hh.
	* work.cc (work_file_name): New constant.
	(add_to_options_map): New structure.
	(get_options_path): New function.
	(read_options_map, write_options_map): Likewise.
	* work.hh (options_map): New type.
	(get_options_path, read_options_map, write_options_map): Declare.
	* commands.cc (add, drop, commit, update, revert, checkout,
	merge): Write options file.
	* app_state.cc (database_option, branch_option): New constants.
	(app_state::app_state): Read options file.
	(app_state::set_database): New method.
	(app_state::set_branch): Likewise.
	(app_state::write_options): Likewise.
	Include work.hh.
	* monotone.cc (cpp_main): Don't set initial database name on
	app.  Use new settor methods.  Don't look at MT_BRANCH or MT_DB.

2003-09-14  graydon hoare  <graydon@pobox.com>

	* vocab.cc, vocab.hh: Add streamers for vocab terms in preparation
	for switch to formatter.

	* cert.cc (check_signature): Treat missing key as failed check.
	* commands.cc (lscerts): Warn when keys are missing.

	* rcs_import.cc, nntp_tasks.cc, http_tasks.cc: Tick progress.

	* sanity.cc, monotone.cc: Tidy up output a bit.

	* xdelta.cc: Add code to handle empty files. Maybe correct?

	* ui.cc, ui.hh: Add.

2003-09-13  Tom Tromey  <tromey@redhat.com>

	* tests/t_nntp.at: If we can't find tcpserver or snntpd, skip the
	test.
	* tests/t_http.at: If we can't find boa or depot.cgi, skip the
	test.

2003-09-12  graydon hoare  <graydon@pobox.com>

	* update.cc (pick_update_target): Only insert base rev as update
	candidate if it actually exists in db.

	* commands.cc, database.cc, database.hh: Implement id completion
	command, and general id completion in all other commands.

2003-09-12  Tom Tromey  <tromey@redhat.com>

	* commands.cc (revert): A deleted file always appears in the
	manifest.
	* tests/t_revert.at: Check reverting a change plus a delete; also
	test reverting by file name.

	* work.cc (deletion_builder::visit_file): Check for file in
	working add set before looking in manifest.
	* tests/t_drop.at: Added add-then-drop test.

	* testsuite.at: Include t_drop.at.
	* tests/t_drop.at: New test.
	* work.cc (visit_file): Check for file in working delete set
	before looking in manifest.

2003-09-12  Tom Tromey  <tromey@redhat.com>

	* Makefile.am ($(srcdir)/testsuite): tests/atconfig and
	tests/atlocal are not in srcdir.

	* Makefile.am (TESTS): unit_tests is not in srcdir.

2003-09-11  graydon hoare  <graydon@pobox.com>

	* commands.cc: Check for MT directory in status.
	* commands.cc: Require directory for checkout.
	* commands.cc: Delete MT/work file after checkout.
	* commands.cc: Implement 'revert', following tromey's lead.
	* commands.cc: Print base, working manifest ids in status.

	* diff_patch.cc: Further merge corrections.
	* diff_patch.cc (unidiff): Compensate for occasional miscalculation
	of LCS.

	* tests/t_merge.at: Check that heads works after a merge.
	* tests/t_fork.at:  Check that heads works after a fork.
	* tests/t_genkey.at: Remove use of 'import'.
	* tests/t_cwork.at: Check deletion of work file on checkout.
	* tests/t_revert.at: Check that revert works.

	* commands.cc, monotone.cc: Report unknown commands nicely.

2003-09-08  graydon hoare  <graydon@pobox.com>

	* tests/merge.at: Accept tromey's non-error case for update.

	* commands.cc(try_one_merge): Write merged version to packet
	writer, not directly to db.
	(merge): Write branch, changelog cert on merged version to db.

	* std_hooks.lua(merge3): Open result in mode "r", not "w+".

2003-09-06  Tom Tromey  <tromey@redhat.com>

	* update.cc (pick_update_target): Not an error if nothing to
	update.

	* monotone.texi: Use VERSION; include version.texi.

	* monotone.1: Document "co".
	* monotone.texi (Commands): Document "co".
	* commands.cc (ALIAS): New macro.
	(co): New alias.

	* README: Updated.

	* txt2c.cc: Added missing file.

	* texinfo.tex, INSTALL, Makefile.in, aclocal.m4, compile, depcomp,
	install-sh, missing, mkinstalldirs: Removed generated files.

2003-09-04  graydon hoare  <graydon@pobox.com>

	* Makefile.am, depot.cc, http_tasks.cc, http_tasks.hh,
	lua.cc, lua.hh, monotone.texi, network.cc, tests/t_http.at,
	vocab_terms.hh:

	Use public key signatures to talk to depot, not mac keys.

	* commands.cc, file_io.cc, monotone.texi, monotone.1,
	tests/t_scan.at, tests/t_import.at, work.cc, work.hh:

	Remove the 'import' and 'scan' commands, in favour of generalized
	'add' which chases subdirectories.

	* configure.ac, NEWS:

	Release point (v 0.4).

2003-09-03  graydon hoare  <graydon@pobox.com>

	* monotone.texi: Expand notes about setting up depot.

	* update.cc: Update by ancestry. Duh.

2003-09-02  graydon hoare  <graydon@pobox.com>

	* boost/socket/streambuf.hpp: Bump ppos on overflow.

	* packet.cc, transforms.cc, transforms.hh: Add function for
	canonicalization of base64 encoded strings. Use on incoming cert
	packet values.

	* commands.cc: Change fetch and post to take URL/groupname params
	rather than branchname.

	* network.cc, network.hh, depot.cc, http_tasks.cc: Fix URL parser,
	improve logging, change signatures to match needs of commands.cc

	* Makefile.am: Don't install txt2c or unit_tests.

	* Makefile.am: Build depot.cgi not depot.

	* database.cc, database.hh: Add "all known sources" fetching support.

	* patch_set.cc: Sort in a path-lexicographic order for nicer summaries.

	* monotone.texi: Expand coverage of packets and networking.

	* tests/t_nntp.at, tests/t_http.at: Update to provide URL/groupname
	pairs.

2003-09-02  Tom Tromey  <tromey@redhat.com>

	* aclocal.m4, monotone.info: Removed generated files.

2003-08-31  Nathaniel Smith  <njs@codesourcery.com>

	* configure.ac: Check for lua40/lua.h, lua40/lualib.h and -llua40,
	-lliblua40.
	* config.h.in: Add LUA_H, LIBLUA_H templates, remove HAVE_LIBLUA,
	HAVE_LIBLUALIB templates.
	* lua.cc: Include config.h.  Use LUA_H, LIBLUA_H macros.

2003-08-29  graydon hoare  <graydon@pobox.com>

	* Makefile.am, txt2c.cc, lua.cc, database.cc:
	Use a C constant-building converter rather than objcopy.

	* cert.cc, cert.hh, packet.cc, packet.hh, diff_patch.cc,
	rcs_import.cc:
	Modify cert functions to require a packet consumer, do no implicit
	database writing.

	* commands.cc, database.cc, database.hh, schema.sql, network.cc:
	Modify packet queueing strategy to select ancestors from known
	network server content, rather than most recent edge.

2003-08-25  graydon hoare  <graydon@pobox.com>

	* AUTHORS, ChangeLog, Makefile.am, NEWS, configure.ac,
	tests/t_http.at: Release point (v 0.3)

2003-08-24  graydon hoare  <graydon@pobox.com>

	* nntp_tasks.cc: Measure success from postlines state.
	* network.cc: Print summary counts of transmissions.
	* packet.cc: Count packets into database.
	* depot.cc: Add administrative commands, fix a bunch of
	little bugs.
	* t_http.at: Testcase for depot-driven communication.
	* monotone.texi: Update to reflect depot existence.
	* http_tasks.cc: Pick bugs out.

2003-08-24  graydon hoare  <graydon@pobox.com>

	* commands.cc: Wash certs before output.
	* *.cc,*.hh: Adjust cert packet format to
	be more readable, avoid superfluous gzipping.

2003-08-24  graydon hoare  <graydon@pobox.com>

	* configure, Makefile.in: Remove generated files, oops.
	* commands.cc: Implement 'propagate'.
	* lua.cc, lua.hh, network.cc, network.hh: Remove
	'aggregate posting' stuff.
	* network.cc: Batch postings into larger articles.
	* diff_patch.hh, diff_patch.cc: Implement basic
	merge2-on-manifest.

2003-08-23  graydon hoare  <graydon@pobox.com>

	* monotone.cc: Handle user-defined lua hooks as
	overriding internal / .monotonerc hooks no matter
	where on cmd line they occur.
	* update.cc: Made failures more user-friendly.
	* lua.cc: Improve logging a bit.
	* testsuite.at, tests/*.{at,in}, testsuite/: Rewrite tests in
	autotest framework, move to tests/ directory.
	* boost/io/*, cryptopp/hmac.h: Add missing files.

2003-08-23  Tom Tromey  <tromey@redhat.com>

	* monotone.cc (OPT_VERSION): New macro.
	(cpp_main): Handle OPT_VERSION.
	(options): Added `version' entry.
	Include config.h.

2003-08-21  Tom Tromey  <tromey@redhat.com>

	* database.cc: Include "sqlite/sqlite.h", not <sqlite.h>.

2003-08-20  graydon hoare  <graydon@pobox.com>

	* boost/*:
	incorporate boost sandbox bits, for now.

	* Makefile.am, Makefile.in, configure, configure.ac, diff_patch.cc,
	http_tasks.cc, http_tasks.hh, network.cc, nntp_machine.cc,
	nntp_machine.hh, nntp_tasks.cc, nntp_tasks.hh, testsuite/t_nntp.sh:

	fix up networking layer to pass nntp tests again

2003-08-19  graydon hoare  <graydon@pobox.com>

	* Makefile.am, Makefile.in, app_state.hh, cert.cc, commands.cc,
	constants.hh, cryptopp/misc.h, database.cc, depot.cc,
	http_tasks.cc, http_tasks.hh, keys.cc, lua.cc, lua.hh, monotone.cc,
	network.cc, network.hh, nntp_machine.cc, nntp_machine.hh,
	nntp_tasks.cc, nntp_tasks.hh, packet.cc, packet.hh, rcs_import.cc,
	sanity.cc, sanity.hh, schema.sql, test_hooks.lua,
	testsuite/runtest.sh, testsuite/t_null.sh, vocab_terms.hh:

	major surgery time
	- move to multi-protocol posting and fetching.
	- implement nicer failure modes for sanity.
	- redo commands to print nicer, fail nicer.

2003-08-18  graydon hoare  <graydon@pobox.com>

	* Makefile.am, Makefile.in, adler32.hh, database.cc, depot.cc,
	mac.hh, xdelta.cc, Makefile.am, Makefile.in:

	first pass at a depot (CGI-based packet service)

2003-08-08  graydon hoare  <graydon@pobox.com>

	* Makefile.am, Makefile.in AUTHORS, ChangeLog, Makefile.am,
	Makefile.in, NEWS, monotone.1, monotone.info, monotone.texi:

	release point (v 0.2)

2003-08-08  graydon hoare  <graydon@pobox.com>

	* cert.cc, cert.hh, interner.hh, rcs_import.cc:

	auxilliary certs

	* cert.cc, cert.hh, cycle_detector.hh, interner.hh, patch_set.cc,
	rcs_import.cc:

	improvements to cycle detection stuff

2003-08-05  graydon hoare  <graydon@pobox.com>

	* rcs_import.cc:

	almost even more seemingly correct CVS graph reconstruction (still slow)

	* sqlite/* cryptopp/* Makefile.am, Makefile.in, aclocal.m4,
	config.h.in, configure, configure.ac, file_io.cc, keys.cc,
	sanity.cc, sanity.hh, transforms.cc:

	minimizing dependencies on 3rd party libs by importing the
	necessary bits and rewriting others.

	* cert.cc, cert.hh, rcs_import.cc:

	cvs import seems to be working, but several linear algorithms need
	replacement

2003-07-28  graydon hoare  <graydon@pobox.com>

	* Makefile.am, Makefile.in, cert.cc, commands.cc, database.cc,
	database.hh, manifest.cc, rcs_file.cc, rcs_import.cc,
	rcs_import.hh, vocab.cc, xdelta.cc:

	cvs graph reconstruction hobbling along.

2003-07-21  graydon hoare  <graydon@pobox.com>

	* database.cc, xdelta.cc, xdelta.hh:

	piecewise xdelta; improves speed a fair bit.

2003-07-11  graydon hoare  <graydon@pobox.com>

	* Makefile.am, Makefile.in, config.h.in, configure, configure.ac,
	transforms.cc, xdelta.cc, xdelta.hh:

	implement xdelta by hand, forget 3rd party delta libs.

2003-07-02  graydon hoare  <graydon@pobox.com>

	* database.cc, rcs_import.cc, transforms.cc, transforms.hh:

	speedups all around in the storage system

2003-07-01  graydon hoare  <graydon@pobox.com>

	* database.hh, rcs_import.cc, transforms.cc, transforms.hh: speed

	improvements to RCS import

2003-06-30  graydon hoare  <graydon@pobox.com>

	* rcs_import.cc, transforms.cc:

	some speed improvements to RCS import

2003-06-29  graydon hoare  <graydon@pobox.com>

	* commands.cc, database.hh, rcs_import.cc, transforms.cc:

	RCS file import successfully (albeit slowly) pulls in some pretty
	large (multi-hundred revision, >1MB) test cases from GCC CVS

	* Makefile.in, commands.cc, rcs_file.cc, rcs_file.hh,
	rcs_import.cc, rcs_import.hh,

	Makefile.am: preliminary support for reading and walking RCS files

2003-04-09  graydon hoare  <graydon@pobox.com>

	* autogen.sh: oops
	* */*: savannah import

2003-04-06  graydon hoare  <graydon@pobox.com>

	* initial release.
<|MERGE_RESOLUTION|>--- conflicted
+++ resolved
@@ -1,4 +1,12 @@
-<<<<<<< HEAD
+2005-10-19  Nathaniel Smith  <njs@pobox.com>
+
+	* tests/t_update_switch_branch.at, testsuite.at: New test.
+
+2005-10-19  Nathaniel Smith  <njs@pobox.com>
+
+	* commands.cc (update): Make branch sticky even if update target
+	== current rid.
+
 2005-10-19  Matt Johnston  <matt@ucc.asn.au>
 
 	* main.cc, database.{cc,hh}: SIGINT and SIGTERM handlers
@@ -9,16 +17,6 @@
 	global_sanity
 	* tests/t_database_sig_cleanup.at: test it
 	* keys.cc: don't L() private key
-=======
-2005-10-19  Nathaniel Smith  <njs@pobox.com>
-
-	* tests/t_update_switch_branch.at, testsuite.at: New test.
-
-2005-10-19  Nathaniel Smith  <njs@pobox.com>
-
-	* commands.cc (update): Make branch sticky even if update target
-	== current rid.
->>>>>>> 922a12f6
 
 2005-10-19  Matthew A. Nicholson  <matt@matt-land.com>
 
