--- conflicted
+++ resolved
@@ -1,12 +1,12 @@
 2005-07-05  Nathaniel Smith  <njs@pobox.com>
 
-<<<<<<< HEAD
-	* ChangeLog, NEWS, AUTHORS: Fixup Eric Anderson's email address.
-=======
 	* configure.ac, debian/changelog, monotone.spec: Bump version
 	number.
 	* UPGRADE: Update for 0.20 release.
->>>>>>> 6f310020
+
+2005-07-05  Nathaniel Smith  <njs@pobox.com>
+
+	* ChangeLog, NEWS, AUTHORS: Fixup Eric Anderson's email address.
 
 2005-07-05  Nathaniel Smith  <njs@pobox.com>
 
