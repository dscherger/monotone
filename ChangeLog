--- conflicted
+++ resolved
@@ -1,10 +1,3 @@
-<<<<<<< HEAD
-2004-11-30  Matt Johnston  <matt@ucc.asn.au>
-
-        * change_set.cc (merge_disjoint_analyses): Prevent duplicated
-        tids being used.
-        (merge_disjoint_analyses): Fix typo (s/a_tmp/b_tmp/)
-=======
 2004-12-01  graydon hoare  <graydon@pobox.com>
 
 	* {unix,win32}/get_system_flavour.cc: New files.
@@ -18,7 +11,12 @@
 	* work.{cc,hh}: Rewrite attributes to use basic_io.
 	(get_attribute_from_db):
 	(get_attribute_from_working_copy): New functions.
->>>>>>> f5d5e414
+
+2004-11-30  Matt Johnston  <matt@ucc.asn.au>
+
+        * change_set.cc (merge_disjoint_analyses): Prevent duplicated
+        tids being used.
+        (merge_disjoint_analyses): Fix typo (s/a_tmp/b_tmp/)
 
 2004-11-24  Nathaniel Smith  <njs@codesourcery.com>
 
