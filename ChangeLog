<<<<<<< HEAD
2006-03-01  Matthew Gregan  <kinetik@orcon.net.nz>

	* transforms.cc: Better use of appropriately typedefed types.
	* transforms.cc: Don't assume wchar_t is wide enough to hold a
	UCS-4 character.
	* transforms.cc, transforms.hh: Add utf8_validate function and
	some validity unit tests.
	(system_to_utf8): Check that conversion has resulted in valid
	UTF-8.
	* paths.cc (file_path::file_path): Check that path is valid UTF-8.

2006-02-28  Matthew Gregan  <kinetik@orcon.net.nz>

	* tests/t_mt_ignore.at: Fix test on MinGW/Win32.
=======
2006-02-28  Matt Johnston  <matt@ucc.asn.au>

	* commands.cc (CMD(merge)): don't say "misuse" if it's
	just already merged.
>>>>>>> b16f2dd6

2006-02-27  Richard Levitte  <richard@levitte.org>

	* po/sv.po: More translations.

2006-02-27  Timothy Brownawell  <tbrownaw@gmail.com>

	* netsync.cc: more logging

2006-02-27  Richard Levitte  <richard@levitte.org>

	* po/sv.po: Updated translation.

2006-02-26  Nathaniel Smith  <njs@pobox.com>

	* revision.cc (parse_revision): Prepare for the future by giving a
	more user-friendly error message on unknown format_version
	strings.

2006-02-27  Richard Levitte  <richard@levitte.org>

	* po/sv.po: Updated translations.

2006-02-26  Nathaniel Smith  <njs@pobox.com>

	* schema_migration.cc (migrate): Provide a little more feedback
	during migration, so it doesn't look like it's taking minutes and
	minutes just to "calculate necessary migration steps".

2006-02-26  Timothy Brownawell  <tbrownaw@gmail.com>

	Add a new command, merge_into_dir, to allow a project to include an
	unrelated project as a subdir. Also add a show_conflicts command that
	performs a dry-run merge and prints conflict counts.
	* commands.cc: new commands, merge_into_dir and show_conflicts
	* commands.cc (propagate): remove duplicated code; this now calls
	merge_into_dir with a dir of '' (the empty string).
	* monotone.texi: Document the new commands.
	* tests/t_{merge_into_dir,show_conflicts}.at: Test the new commands.
	* testsuite.at: Use the new tests.
	* merge.{cc,hh}: Factor a store_roster_merge_result function out
	of interactive_merge_and_store.

2006-02-26  Derek Scherger  <derek@echologic.com>

	* tests/t_log_dir.at: new XFAIL test of log restricted to a single
	directory
	* testsuite.at: call it

2006-02-27  Matt Johnston  <matt@ucc.asn.au>

	* monotone.cc, app_state.{cc,hh}, ...: print argv[0] when giving
	usage of commands to run, rather than just "monotone"

2006-02-27  Matt Johnston  <matt@ucc.asn.au>

	* std_hooks.lua (ignore_file, dir_matches): add dir_matches helper
	to avoid including ignored dirs such as '.svn', since dirs now
	actually exist.

2006-02-26  Nathaniel Smith  <njs@pobox.com>

	* roster_merge.cc: Update notes on tests.

2006-02-25  Nathaniel Smith  <njs@pobox.com>

	* work.cc (attach_node): Apparently the tests depend on update
	clobbering existing non-versioned files... and we don't have a
	good solution _anyway_, so just go back to clobbering them.

2006-02-25  Nathaniel Smith  <njs@pobox.com>

	* cset.cc (root_dir_test, invalid_csets_test): Don't test that
	root dir stuff fails.  Test that it works.

2006-02-25  Nathaniel Smith  <njs@pobox.com>

	* roster.cc (detach_node): Add missing invariant.

2006-02-25  Nathaniel Smith  <njs@pobox.com>

	* roster_merge.cc (roster_merge): Fix strange merge-created
	problem...

2006-02-25  Nathaniel Smith  <njs@pobox.com>

	* work.cc (attach_node): This code should use path_exists, not
	file_exists.

2006-02-24  Timothy Brownawell  <tbrownaw@gmail.com>

	* netcmd.cc: Ignore protocol version field on usher_cmd packets. It
	should now be possible to use an usher to redirect connections based
	on netsync version.
	* netcmd.hh: Remove unused netcmd::get_version() and
	unused/unimplemented netcmd::netcmd(u8 version).

2006-02-24  Richard Levitte  <richard@levitte.org>

	* commands.cc (ls_changed): I was a bit overly paranoid about the
	possibilities with C++ and defined an explicit functor for the set
	instead of relying on the automatic generation of less<file_path>.
	Derek Scherger made me realise I was a bit overzealous, and this
	change removes the explicit functor.

2006-02-23  Matthew Gregan  <kinetik@orcon.net.nz>

	* enumerator.hh: Another GCC 4.1 compile fix.

	* tests/t_log_selectors.at: UnXFAIL.

	* commands.cc (complete): Refactor selector completion to enable
	return of single or sets of completed revisions.
	(CMD(log)): Do something sensible with selectors that return
	multiple revisions.

	* tests/t_log_selectors.at: XFAILed test for bug #15877.

	* testsuite.at: Add it.

	* app_state.cc, app_state.hh, commands.cc, monotone.cc,
	options.hh: Revert failed UI experiment: reenable logging merges
	by default and rename --merges back to --no-merges.

	* contrib/color-logs.{conf,sh}, contrib/monotone-notify.pl,
	contrib/monotone.el, tests/t_log_nofiles_nomerges.at,
	testsuite.at: Handle --no-merges.

	* monotone.texi: Document --no-merges.

2006-02-23  Matt Johnston  <matt@ucc.asn.au>

	* enumerator.{cc,hh}: avoid transferring deltas on both sides of merge
	revisions, and prefer deltas to data when both are available.
	See
	https://savannah.nongnu.org/bugs/?func=detailitem&item_id=15846

2006-02-21  Nathaniel Smith  <njs@pobox.com>

	* work.cc (detach_node): This time for sure!

2006-02-21  Nathaniel Smith  <njs@pobox.com>

	* work.cc (detach_node): Oops, x != y != !(x == y).

2006-02-21  Nathaniel Smith  <njs@pobox.com>

	* roster_merge.cc: Fixup after merge.

2006-02-21  Nathaniel Smith  <njs@pobox.com>

	* work.cc (detach_node): Check if we are passed the root dir, and
	error out if so.

2006-02-21  Matt Johnston  <matt@ucc.asn.au>

	* commands.cc (pid_file): newline-terminate the pid

2006-02-21  Richard Levitte  <richard@levitte.org>

	* contrib/usher.cc (server::set_hosts): Erasing the list node that
	we're iterating on, then trying to go to the next node doesn't
	work.  Save the iterator, then increment it before erasing the
	node using the saved value.  No more segfaults.

2006-02-21  Matthew Gregan  <kinetik@orcon.net.nz>

	* sanity.hh: Work around roster_merge.cc compilation failure with
	GCC 3.4.

2006-02-20  Richard Levitte  <richard@levitte.org>

	* monotone.cc (cpp_main), options.hh, ui.cc (redirect_log_to),
	ui.hh (struct user_interface): Add --log option, to redirect the
	log lines to a file.

	* monotone.texi (OPTIONS): Document it.

	* po/sv.po: Translate help for this option to Swedish.

	* testsuite.at, tests/t_log_to_file.at: Test it.

2006-02-20  Matt Johnston  <matt@ucc.asn.au>

	* database.cc (remove_version): get rid of dangling deltas,
	don't try to put data or deltas if they already exist.
	* tests/t_db_kill_rev_locally_2.at: un-XFAIL

2006-02-20  Matthew Gregan  <kinetik@orcon.net.nz>

	* testsuite.at: Add an ADD_FILE variant that allows use of
	alternate databases.

	* tests/t_netsync_permissions.at: Missed some cases of the
	database locking race.

2006-02-19  Nathaniel Smith  <njs@pobox.com>

	* ChangeLog: Fixup after xxdiff lossage.

2006-02-19  Nathaniel Smith  <njs@pobox.com>

	* roster_merge.cc (make_lifecycle_objs): Fix test bug.

2006-02-19  Matthew Gregan  <kinetik@orcon.net.nz>

	* testsuite.at: Add a REVERT_TO variant that allows use of
	alternate databases.

	* tests/t_netsync_permissions.at: Attempt to avoid a database
	locking race in this test that is causing spurious failures by
	using the new REVERT_TO variant to cause revert to be performed
	using the "client" database.

2006-02-19  Nathaniel Smith  <njs@pobox.com>

	* roster.cc (shallow_equal): Publically expose.
	* roster.cc, roster_merge.cc: Various compile fixes.
	
2006-02-19  Nathaniel Smith  <njs@pobox.com>

	* roster_merge.{hh,cc}: Make terminology more consistent.
	"marking_map" type -> "markings" name, "marking_t" type ->
	"marking" name.
	
2006-02-19  Nathaniel Smith  <njs@pobox.com>

	* roster.{hh,cc} (testing_node_id_source): Make this node source
	available to unit tests in other files.
	* roster_merge.cc (test_roster_merge_node_lifecycle): New test.
	Still quite ugly.

2006-02-18  Nathaniel Smith  <njs@pobox.com>

	* roster_merge.cc (roster_merge): Remove obsolete FIXME.

2005-10-19  Matthew A. Nicholson  <matt@matt-land.com>

	* contrib/monotone.bash_completion: Update for 0.25.
	
2006-02-19  Matthew Gregan  <kinetik@orcon.net.nz>

	* cset.hh (struct editable_tree): Add commit() member function to
	editable_tree.

	* cset.cc (cset::apply_to): Call editable_tree::commit() after
	applying any other changes.

	* roster.hh, roster.cc: Empty implementation of
	editable_roster_base::commit().

	* work.hh, work.cc: Implementation of
	editable_working_tree::commit() that ensures all detached nodes
	have been reattached.

	* work.hh (struct editable_working_tree): Add map for tracking
	path name mappings across node detach operations.

	* work.cc (editable_working_tree::detach_node): Insert path name
	mappings into map.
	(editable_working_tree::drop_detached_node,
	editable_working_tree::attach_node): Report add/drop/rename
	operations during workspace updates.

	* lua.cc: Use the safer luaL_check* rather than lua_to* in
	monotone_*_for_lua functions.

2006-02-18  Markus Schiltknecht  <markus@bluegap.ch>

	* tests/t_cvsimport_branch.at, testsuite.at: New XFAIL test for
	cvs_import branch reconstruction.

2006-02-18  Matthew Gregan  <kinetik@orcon.net.nz>

	* tests/t_log_nofiles_merges.at: Add test for the log options
	--no-files and --merges.

	* testsuite.at: Add t_log_nofiles_merges.at.

2006-02-13  Nathaniel Smith  <njs@pobox.com>

	* roster_merge.cc (log_conflicts): Tweak string.
	Add list of tests needed.

2006-02-13  Nathaniel Smith  <njs@pobox.com>

	* roster_merge.cc (is_clean): Simplify.
	(add_roster_merge_tests): 
	* unit_tests.cc (init_unit_test_suite): 
	* unit_tests.hh (add_roster_merge_tests): Add unit test
	boilerplate.

2006-02-18  Matthew Gregan  <kinetik@orcon.net.nz>

	* tests/t_db_kill_rev_locally_2.at: Add an XFAIL test for a
	kill_rev_locally bug reported by Daniel Carosone.

	* testsuite.at: Add t_db_kill_rev_locally_2.at.

	* sqlite/parse.h: Regenerated parse.h from pristine SQLite 3.3.4
	source.  The version committed in the 3.3.4 import had a bunch of
	duplicate entries.

	* commands.cc (CMD(identify)): This isn't really a "workspace"
	command--stick it under "debug" for lack of a better place.

	* commands.cc (CMD(refresh_inodeprints)): Check for a valid
	workspace rather than failing with an invariant when run outside
	of a workspace.

	* tests/t_revert_new_project.at: Add an XFAIL test for a bug where
	reverting a file added in a new project will leave the workspace
	in a bad state until MT/work is removed manually.

	* testsuite.at: Add t_revert_new_project.at.

	* app_state.cc, app_state.hh, commands.cc, monotone.cc,
	options.hh: Add '--no-files' option to log to allow users to
	exclude the list of files changed in each revision from the log
	output.

	* monotone.texi: Document '--no-files', and '--next' and '--diffs'
	while there.

2006-02-17  Matthew Gregan  <kinetik@orcon.net.nz>

	* lua.cc, lua.hh, monotone.texi, std_hooks.lua, test_hooks.lua,
	testsuite.at: Remove unused non_blocking_rng_ok hook.

	* sqlite/*: Import SQLite 3.3.4.

2006-02-16  Patrick Mauritz  <oxygene@studentenbude.ath.cx>

	* netsync.cc (handle_new_connection): Netxx::Address.get_name()
	returns NULL every now and then. if so, continue with "" instead

	* sqlite/parse.c: move #line under all #include directives so
	the compiler can't be confused by it.

2006-02-14  Richard Levitte  <richard@levitte.org>

	* Makefile.am (htmldir): Add variables so monotone.html is created
	and installed automatically.
	This is prompted by debian/monotone.html, which indicates
	monotone.html should be available.

	* netsync.cc (serve_connections): Correct spelling.

2006-02-13  Matthew Gregan  <kinetik@orcon.net.nz>

	* sanity.cc (sanity::dump_buffer): Fix a SEGV when we're in an
	error unwind and about to ask the user to mail us the crash
	log--we must use FL() rather than F() here, since by the time this
	is called we can't rely on the i18n infrastructure being alive.

2006-02-12  Nathaniel Smith  <njs@pobox.com>

	* netsync.cc (serve_connections): Revert garbage that I
	accidentally checked in last time...

2006-02-12  Nathaniel Smith  <njs@pobox.com>

	* NEWS: Add things done since last time I did this...

2006-02-12  Matthew Gregan  <kinetik@orcon.net.nz>

	* {cset,paths,revision,roster,sanity,vocab}.{cc,hh}: GCC 4.1
	compile fixes.

2006-02-11  Richard Levitte  <richard@levitte.org>

	* NEWS: Removed my notice about netsync, as I just noticed it
	was already mentioned under Bugs:.

2006-02-11  Nathaniel Smith  <njs@pobox.com>

	* configure.ac, debian/changelog, monotone.spec:
	* win32/monotone.iss: Bump version to 0.26pre2.

2006-02-11  Nathaniel Smith  <njs@pobox.com>

	* NEWS: Add mention of validate_commit_message.

2006-02-11  Blake Kaplan <mrbkap@gmail.com>

	* monotone.texi (Hooks): Added new subsection about validation
	hooks, and describe validate_commit_message in it.

	* std_hooks.lua (validate_commit_message): Change the second
	argument to match the documentation.

2006-02-11  Matt Johnston  <matt@ucc.asn.au>

	* database.hh: increase checkpoint batch size from 100 to 1000

2006-02-11  Matt Johnston  <matt@ucc.asn.au>

	* NEWS: Fix rename example.

2006-02-11  Richard Levitte  <richard@levitte.org>

	* NEWS: Update with the netsync change.

2006-02-11  Nathaniel Smith  <njs@pobox.com>

	* NEWS: Draft for 0.26pre2.

2006-02-11  Richard Levitte  <richard@levitte.org>

	* netsync.cc (serve_connections): Enclose more or less everything
	in a try-catch block to catch if using IPv6 failed, and to try
	with just IPv4 in that case.  This is important for those who
	copy a IPv6-enabled binary to a system that doesn't use IPv6.

	* po/sv.po: Adapt translation to the newly changed messages.

2006-02-10  Derek Scherger  <derek@echologic.com>

	* tests/t_drop_missing.at:
	* tests/t_rename.at:
	* work.cc (visit_file): attempt to improve a couple of messages;
	remove some unrequired \n's
	
2006-02-10  Derek Scherger  <derek@echologic.com>

	* netsync.cc (process_anonymous_cmd, process_auth_cmd): don't
	report misleading permission denied errors for branches that are
	not being served
	* paths.cc (find_and_go_to_workspace): delete stale comment
	* tests/t_netsync_permissions.at: add test pull of branch that is
	not served

2006-02-11  Timothy Brownawell  <tbrownaw@gmail.com>

	Adding your db is silly and confusing (what should revert do?).
	So, it's not allowed any more (the db file is ignored, regardless of
	what the ignore hook says).
	* tests/t_add_owndb.at: remove XFAIL, use 'ls known' instead of
	'ls unknown'
	* testsuite.at: don't put the db in the ignore hook
	* database.{cc,hh}: is_dbfile(), check if a path is the database file
	* work.cc: check is_dbfile where we check the ignore hook when
	walking the filesystem
	* tests/t_mt_ignore.at: fix for having the db always be ignored

2006-02-10  Richard Levitte  <richard@levitte.org>

	* monotone.texi (Hooks): Change the example for
	get_revisions_cert_trust to check "branch" certs instead of
	"ancestor" ones, and thereby match the effect of the "approve"
	command.

2006-02-10  Matt Johnston  <matt@ucc.asn.au>

	* commands.cc (CMD(checkout)): wrapping in a transaction makes
	a big difference.

2006-02-09  Nathaniel Smith  <njs@pobox.com>

	* Makefile.am (SQLITE_SOURCES): Remove header files lost in
	latest SQLite upstream import.

2006-02-09  Graydon Hoare  <graydon@pobox.com>

	* lua.cc (hook_validate_commit_message): make validated the
	default.

2006-02-09  Richard Levitte  <richard@levitte.org>

	* tests/t_cvsimport.at, tests/t_cvsimport3.at,
	tests/t_cvsimport_deleted_invar.at,
	tests/t_cvsimport_manifest_cycle.at, tests/t_cvsimport_samelog.at,
	tests/t_singlecvs.at: Changed to cope with the strictness of
	CVSNT.  It doesn't create a CSVROOT/history file automagically,
	but CVSROOT/modules is created automatically both by the older CVS
	and by CVSNT.  You can't check out a group of files using revision
	numbers with CVSNT.  You MUST stand in the work directory for some
	command with CVSNT.  Finally, with CVSNT, 'cvs init' generates the
	following message if you're a normal user, at least on Debian:

	cvs init: Unable to register repository.
	cvs init: Your login may not have sufficient permissions to modify the
	cvs init: global server settings.
	cvs init: Repository /home/levitte/cvsfoo initialised

2006-02-09  Matthew Gregan  <kinetik@orcon.net.nz>

	* testsuite.at: Remove duplicate line.

2006-02-08  Matthew Gregan  <kinetik@orcon.net.nz>

	* sqlite/*: Import SQLite 3.3.3.
	* Makefile.am: Adjust for new and removed files in import.
	* NEWS: Make a note of the SQLite database format change.
	* database.cc (database::load): Rewrite so that we don't need any
	local changes to SQLite.

2006-02-08  Richard Levitte  <richard@levitte.org>

	* testsuite.at, tests/t_ls_changed.at: News test, for "list
	changed".

	* monotone.texi, monotone.1: Document "list changed".

	* po/sv.po: Correct translations of changed messages, translate
	new messages.

	* commands.cc (ls_changed, CMD(list)): Add a new command, "list
	changed", to list changed files, always sorted in lexical order.

2006-02-06  Blake Kaplan  <mrbkap@gmail.com>

	* commands.cc CMD(commit): Call a new lua hook to validate the commit
	message. Don't ignore -m "" when it's passed on the command line.
	* lua.cc, lua.hh: Add a new hook that validates a given commit message
	and passes in the added files, deleted files, and modified files.
	* std_hooks.lua: Give a default hook to validate commit messages. This
	currently disallows empty messages, as monotone currently does.

2006-02-05  Benoît Dejean  <benoit@placenet.org>

	* ui.cc (tick_write_count::write_ticks): Reverted lexical_cast,
	back to F().

2006-02-05  Benoît Dejean  <benoit@placenet.org>

	* ui.cc (tick_write_count::write_ticks): Fixed utf8 handling.
	boost::format + locale sucks, it ouputs "1\u+ffff24" for
	"%d" % 1024.

2006-02-02  Emile Snyder  <emile@alumni.reed.edu>

	* merge.cc (resolve_merge_conflicts): If the merge has non-content
	conflicts warn the user and abort before making them do content
	merges.  Move logging/warning of conflicts to methods in the
	roster_merge_result struct.

	* roster_merge.{cc,hh} (log_conflicts,
	warn_non_content_conflicts): New methods to do the busy work of
	logging or warning.

2006-02-02  Emile Snyder  <emile@alumni.reed.edu>

	* netsync.cc (run_netsync_protocol): Print a warning if either the
	include or the exclude branch pattern have a ' or a " character
	anywhere in them.  Hopefully will help users running in a Windows
	shell when they do: monotone sync myserver 'mybranch*' and nothing
	happens because the ' characters are passed in to monotone.
	
2005-01-30  Emile Snyder  <emile@alumni.reed.edu>

	* annotate.cc: (do_annotate) Add ticker for revisions processed to
	annotate command.
	
2006-01-29  Richard Levitte  <richard@levitte.org>

	* po/sv.po: Update a few translations, leave a number of fuzzy
	ones until we've decided how "workspace" should be translated.

2006-01-27  Matthew Gregan  <kinetik@orcon.net.nz>

	* *: Use the term 'workspace' consistently throughout monotone for
	the concept we previously described interchangably using the two
	terms 'working copy' and 'working directory'.  This change has
	been made everywhere except in historical documentation (NEWS and
	ChangeLog).

2006-01-27  Richard Levitte  <richard@levitte.org>

	* monotone.texi (Generating Keys): Correct small type, the keys
	are not stored in /home/jim/.monotone/monotonerc.

2006-01-26  Derek Scherger  <derek@echologic.com>

	* app_state.{cc,hh}: 
	* commands.cc (log): 
	* monotone.cc: 
	* options.hh: allow --next to view upcoming changes
	* tests/t_log_depth.at: rename to ...
	* tests/t_log_last_next.at: ... this since log now uses
	--last/--next and not --depth
	* testsuite.at: rename t_log_depth.at to t_log_last_next.at
	
2006-01-27  Matthew Gregan  <kinetik@orcon.net.nz>

	* monotone.texi: Clean up 'serve' syntax in a couple of places.

2006-01-26  Nathaniel Smith  <njs@pobox.com>

	* monotone.texi (Generating Keys, Network Service Revisited):
	Clean up some key-related stuff -- genkey doesn't need a db, so
	don't confuse the reader by giving it one, and update the sample
	output too.

2006-01-27  Stéphane Gimenez <dev@gim.name>

	* sanity.hh: fix scoping issue revealed by gcc-4.1.

2006-01-26  Richard Levitte  <richard@levitte.org>

	* po/sv.po: One more translation.

2006-01-25  Matthew Gregan  <kinetik@orcon.net.nz>

	* netsync.cc (session::rebuild_merkle_trees): Ticker header
	consistency tweak.

2005-01-25  Matt Johnston  <matt@ucc.asn.au>

	* HACKING: add some notes about compiling - precompiled headers,
	-O0, and ccache.
	* INSTALL: mention --enable-pch

2006-01-25  Richard Levitte  <richard@levitte.org>

	* po/sv.po: Fix all fuzzy translations (some needed no fix).
	Translate the last untranslated ones.

2005-01-24  Timothy Brownawell  <tbrownaw@gmail.com>

	Make a netsync client crash not hang the testsuite.
	* tests/t_netsync_single.at: use netsync macros
	* testsuite.at: Make NETSYNC_SETUP set a trap on exit to kill
	any servers.

2005-01-24  Timothy Brownawell  <tbrownaw@gmail.com>

	* commands.cc (update): Remove fixme comment.

2005-01-24  Timothy Brownawell  <tbrownaw@gmail.com>

	* commands.cc (update): Allow backwards/sideways updates.
	tests/t_update_to_revision.at: remove XFAIL

2006-01-23  Nathaniel Smith  <njs@pobox.com>

	* database.{cc,hh}: Clean up code formatting a bit, rename some
	variables, rely more on automatic conversion.

2006-01-24  Vinzenz Feenstra <evilissimo@c-plusplus.de>
	
	* query_args.hh: Introduced struct query_args and struct
	query_args_param. Used to typesafe arguments for database::execute
	and database::fetch
	* database.cc/.hh: Adjusted database to the new fetch and execute
	argument style via operator% which is more typesafe.

2006-01-23  Nathaniel Smith  <njs@pobox.com>

	* database.cc (assert_sqlite3_ok): Improve the hint message given
	for SQLITE_ERROR's.

2006-01-23  Timothy Brownawell  <tbrownaw@gmail.com>

	* tests/t_database_check_normalized.at: update included database to
	use rosters

2006-01-23  Timothy Brownawell  <tbrownaw@gmail.com>

	New ChangeLog utilities in contrib/ .
	* contrib/ChangeLog.sh: Script that takes the date, author, and
	changelog certs from the last n revisions and prints them in standard
	ChangeLog format.
	* contrib/edit_comment_from_changelog.lua: an edit_comment hook that
	takes the initial commit message from the most recent ChangeLog entry

2006-01-23  Henry Nestler  <henry@bigfoot.de>

	* monotone.texi, monotone.1: Mode none for --ticker.

2006-01-23  Nathaniel Smith  <njs@pobox.com>

	* commands.cc (update): Hopefully improve wording of help a bit.

2006-01-21  Nathaniel Smith  <njs@pobox.com>

	* netcmd.cc (read): Expand the error message we issue on protocol
	version mismatch to be a bit more informative.

2006-01-21  Matthew Gregan  <kinetik@orcon.net.nz>

	* configure.ac: Fix up Windows and IPv6 tests after the change
	from AC_TRY_RUN to AC_TRY_COMPILE.  Also a couple of other minor
	cleanups.
	* Makefile.am: Remove win32/wcwidth.c from WIN32_PLATFORM_SOURCES.

2006-01-21  Timothy Brownawell  <tbrownaw@gmail.com>

	* tests/t_db_execute.at: Play with the files table instead of the
	revisions table, so we don't trigger the has-revisions-but-no-rosters
	check.

2006-01-21  Richard Levitte  <richard@levitte.org>

	* po/sv.po: Sort the translation guidelines a little more.

2006-01-21  Joel Rosdahl  <joel@rosdahl.net>

	* po/sv.po: Corrections in translation guidelines.

2006-01-21  Joel Rosdahl  <joel@rosdahl.net>

	* AUTHORS: Added myself as a translation contributor.
	* po/sv.po: Second round of review of Swedish translation.

2006-01-20  Richard Levitte  <richard@levitte.org>

	* po/sv.po: Added a \n at the end of a msgstr that was missing
	it.

2006-01-20  Joel Rosdahl  <joel@rosdahl.net>

	* po/sv.po: Review and suggested corrections of Swedish
	translation.

2006-01-20  Timothy Brownawell  <tbrownaw@gmail.com>

	* netsync.cc: Make our sockets non-blocking.

2006-01-20  Matt Johnston  <matt@ucc.asn.au>

	* commands.cc CMD(setup): default to current dir
	* monotone.texi: update
	* t_setup_existing_path.at: add test

2006-01-19  Emile Snyder  <emile@alumni.reed.edu>

	Add a --brief mode to the annotate command which prints more
	informative annotations rather than just the raw revision ids.

	* commands.cc (CMD(annotate)): Add --brief option to the annotate
	command and remove obsolete comment lines.
	* annotate.cc (dump): Pass in app_state to allow access to db for 
	cert lookups on revisions.  Honor new --brief
	flag by printing <short id>.. by <author> <date>: as the
	annotation rather than the raw revision id, and only printing the
	annotation for the first line of each block of lines from the same
	revision.
	(cert_string_value): Given a set of certs from a revision, a cert
	name, and some detail of what part of the value we want, find and
	return that part of the cert.
	(build_revisions_to_annotations): After we finish with the
	annotations pass, build up a mapping of revision id to annotation
	string.
	* monotone.texi: Add --brief flag and description to the annotate
	section of the command reference.

2006-01-19  Matt Johnston  <matt@ucc.asn.au>

	* work.{cc,hh}, commands.cc: add "rename src1 [src2 ...] dst/"
	syntax.
	* monotone.texi: update
	* testsuite.at, tests/t_rename_destdir: new test (is incomplete).
	* tests/t_no_rename_overwrite.at: syntax should now succeed.
	* vocab.cc: add hexenc<id> dump() instantiation.

2006-01-19  Matt Johnston  <matt@ucc.asn.au>

	* HACKING: escape the colon in the cino vim modeline option.

2006-01-19  Nathaniel Smith  <njs@pobox.com>

	* database.cc (check_format): Small cleanups to previous change.

2006-01-19  Nathaniel Smith  <njs@pobox.com>

	Fix bug reported by Henry Nestler, where 'serve' did not detect
	that the user had not run 'db rosterify'.
	* database.cc (check_rosterified): Rename to...
	(check_format): ...this.  Detect unchangesetified dbs too.
	(sql, ensure_open_for_format_changes, get_roster_id_for_revision): 
	* revision.cc (build_roster_style_revs_from_manifest_style_revs) 
	(build_changesets_from_manifest_ancestry): Adjust accordingly.
	* tests/t_check_db_format.at, testsuite.at: New test.

2005-01-18  Timothy Brownawell  <tbrownaw@gmail.com>

	* tests/t_lua_privkey.at: Remove; this tests a hook that was removed.
	* testsuite: adjust accordingly

2006-01-19  Matthew Gregan  <kinetik@orcon.net.nz>

	* keys.cc (get_passphrase): Update std::map correctly--remove
	existing cached passphrase for a given keyid, then store the new
	one using safe_insert().
	(make_signature): Fix crash when running monotone with persistent
	passphrases disallowed--remove shared_ptr that was going out of
	scope too early, and shadowed and existing shared_ptr in the
	correct scope.
	* tests/t_no_persist_phrase.at: New test to check that basic no
	persistent passphrase functionality works.
	* testsuite.at: Include new test.

2006-01-18  Timothy Brownawell  <tbrownaw@gmail.com>

	* merkle_tree.{cc,hh}: Add a locate_item() function to find the
	node and slot in a merkle_table that a given item is in.
	* refiner.cc (refiner::process_refinement_command): If they have
	a leaf and we have a subtree then if their leaf is in our subtree,
	we need to tell them.

2006-01-18  Nathaniel Smith  <njs@pobox.com>

	* configure.ac: Remove some dead comments.

2006-01-18  Nathaniel Smith  <njs@pobox.com>

	* configure.ac: s/TRY_RUN/TRY_COMPILE/ a few places, for general
	cleanliness.

2006-01-18  Richard Levitte  <richard@levitte.org>

	* po/sv.po: Better translation of "branch".  Inspired from
	subversion.

2006-01-18  Nathaniel Smith  <njs@pobox.com>

	* database.cc (begin_transaction): Turn an E() into an I().

2006-01-15  Richard Levitte  <richard@levitte.org>

	* po/sv.po: Almost all translations done.  I've left a few for
	lack of inspiration.  Someone, PLEASE REVIEW!

2006-01-15  Nathaniel Smith  <njs@pobox.com>

	* AUTHORS: Add Richard as a translator.

2006-01-15  Nathaniel Smith  <njs@pobox.com>

	* roster.cc (union_corpses): New function.
	(unify_roster_oneway, unify_rosters): Remove unused new_ids
	argument.  Add call to union_corpses.  Add big comment explaining
	what's going on.
	(test_unify_rosters_end_to_end_ids) 
	(test_unify_rosters_end_to_end_attr_corpses): Split and improve
	tests.

2006-01-15  Richard Levitte  <richard@levitte.org>

	* po/sv.po: More translations done.

2006-01-15  Richard Levitte  <richard@levitte.org>

	* LINGUAS: Change sv_SE to just sv.
	* po/sv_SE.po: Rename ...
	* po/sv.po: ... to this, as there aren't so many dialects.  Update
	with more strings to translate.

	* std_hooks.lua: xgettext whines about a missing quote, so add
	one.

2006-01-15  Nathaniel Smith  <njs@pobox.com>

	* roster.cc (test_unify_rosters_end_to_end): Add failing test for
	unify_roster's handling of attr corpses.
	
2006-01-15  Nathaniel Smith  <njs@pobox.com>

	* cert.cc (load_key_pair): 
	* keys.cc (require_password): Use accessor method, so as to
	actually compile...

2006-01-15  Matt Johnston  <matt@ucc.asn.au>

	* ui.cc: make tickers saner (203 K vs 0.2 M). 
	Print full byte counts below 1 K.

2006-01-14  Nathaniel Smith  <njs@pobox.com>

	* lua.cc (hook_get_key_pair): Remove.
	* keys.cc (require_password): Adjust accordingly.
	* cert.cc (priv_key_exists, load_key_pair): Likewise.

2006-01-14  Christof Petig <christof@petig-baender.de>

	* database.cc, database.h: binary transparent infrastructure,
	store and retrieve former base64 encoded columns as BLOBs

	* schema_migration.cc: unbase64 changed columns, change comment
	on files.data which indicates a different database format

	* schema.sql: change comment on file which indicates, that
	files.data is no longer base64 encoded

2006-01-14  Richard Levitte  <richard@levitte.org>

	* configure.ac: Make sure there's an empty xgettext.opts
	when xgettext accepts --flag.  This avoids getting an error
	message later on when cat can't find it to append to
	po/Makefile.in.

	* po/LINGUAS, po/sv_SE.po: New Swedish translation.  Needs
	reviewing at this stage.

2006-01-13  Richard Levitte  <richard@levitte.org>

	* monotone-notify.pl: Make it possible for the user to say what
	the monotone binary is called or where it is.  Adapt to revision
	output changes and to changes in the monotone UI.

2006-01-12  Nathaniel Smith  <njs@pobox.com>

	* po/Makevars (XGETTEXT_OPTIONS): This time for sure!

2006-01-13  Nathaniel Smith  <njs@pobox.com>

	* database.cc (check_rosterified): Clarify message emitted when db
	has not been rosterified.

2006-01-12  Nathaniel Smith  <njs@pobox.com>

	* po/Makevars (XGETTEXT_OPTIONS): More fiddling to make
	intltool-update happy.

2006-01-13  Bruce Stephans  <monotone@cenderis.demon.co.uk>

	* lua.cc (shared_trust_function_body): Index lua arrays
	from 1, not 0.

2006-01-12  Nathaniel Smith  <njs@pobox.com>

	* sanity.cc (dump_buffer): Add forgotten newline.

2006-01-12  Nathaniel Smith  <njs@pobox.com>

	* roster.cc (make_roster_for_merge): Add more MM()'s.

2006-01-12  Matthew Gregan  <kinetik@orcon.net.nz>

	* contrib/{color-logs.{conf,sh},monotone.el}: Changes to handle
	renaming of --no-merges.
	* app_state.{cc,hh}, commands.cc, monotone.cc, options.hh: Make
	'log' default to not displaying merges.  Rename '--no-merges'
	option to '--merges'.

2006-01-11  Nathaniel Smith  <njs@pobox.com>

	* commands.cc (diff): gettext'ify the "no changes" tag.

2006-01-11  Richard Levitte  <richard@levitte.org>

	* Makefile.am: Add contrib/usher as an extra program.  This works
	as a reminder that this program exists, and provides supported
	ways to build it.

	* contrib/usher.cc: Add a -m switch, to be able to specify the
	name or complete path of/to the monotone binary, in case there
	are several floating around on the system.

2006-01-11  Matt Johnston  <matt@ucc.asn.au>

	* Makefile.am: pch.hh should be included

2006-01-11  Nathaniel Smith  <njs@pobox.com>

	* sanity.hh (struct i18n_format): Make internationalized format
	strings and non-internationalized format strings type-distinct.
	(This hopefully sets up for fixing some of the charset mess later
	down the road.)
	(FL): New macro; like F but without the i18n glue.
	Use FL with L, and F/FP with everything else.
	* *.hh, *.cc: Adjust existing F/L/etc. usage accordingly.

2006-01-11  Nathaniel Smith  <njs@pobox.com>

	* HACKING: Add section listing all the single-character macros.

2006-01-11  Nathaniel Smith  <njs@pobox.com>

	* database.cc (fetch): Don't log all SQL unless requested by
	user.

2006-01-11  Nathaniel Smith  <njs@pobox.com>

	* po/Makevars (XGETTEXT_OPTIONS):
	* configure.ac: Tweak xgettext configuration to make intltool
	happier.

2006-01-11  Nathaniel Smith  <njs@pobox.com>

	* netsync.cc (process_confirm_cmd): Remove.

2006-01-11  Matthew Gregan  <kinetik@orcon.net.nz>

	* platform.hh, win32/wcwidth.c: Remove local wcswidth
	implementation--it's no longer needed.

2006-01-10  Derek Scherger  <derek@echologic.com>

	* tests/t_revert_unchanged.at: new test to check that reverting
	nothing but unchanged files doesn't end up with an empty
	restriction and revert everything
	* testsuite.at: call it

2006-01-10  Nathaniel Smith  <njs@pobox.com>

	* packet.cc (packet_roundabout_test): Test rdata packets too.

2006-01-10  Nathaniel Smith  <njs@pobox.com>

	* netsync.cc (session): 
	* commands.cc (read): Adjust to match previous change.

2006-01-10  Nathaniel Smith  <njs@pobox.com>

	* packet.{hh,cc} (struct packet_db_writer): Remove old guard
	against accidentally ingesting public keys -- this has not been
	useful for some years.

2006-01-10  Nathaniel Smith  <njs@pobox.com>

	* diff_patch.hh (struct content_merger): Oops, forgot to remove
	the merge2 prototype.

2006-01-10  Nathaniel Smith  <njs@pobox.com>

	* std_hooks.lua: 
	* lua.cc (hook_merge2): 
	* diff_patch.cc (try_to_merge_files): Remove merge2 code, since we
	no longer do merge2's.  (We can always revive it if we add suture
	support.)

2006-01-10  Nathaniel Smith  <njs@pobox.com>

	* packet.cc (consume_file_delta): Remove unused 4-argument form.

2006-01-10  Nathaniel Smith  <njs@pobox.com>

	* lua.{cc,hh} (hook_resolve_file_conflict)
	(hook_resolve_dir_conflict): Remove dead code.

2006-01-10  Nathaniel Smith  <njs@pobox.com>

	* tests/t_selectors_b_h.at, testsuite.at: New test.

2006-01-10  Nathaniel Smith  <njs@pobox.com>

	* database.cc (manifest_cert_exists, put_manifest_cert): 
	(get_manifest_cert, get_manifest_certs): Remove unused methods.

2006-01-10  Nathaniel Smith  <njs@pobox.com>

	* database.cc (put_reverse_version, put_file_reverse_version):
	Whoops, missed some dead code.

2006-01-10  Nathaniel Smith  <njs@pobox.com>

	* revision.cc (build_roster_style_revs_from_manifest_style_revs):
	Remove unused variable; silence gcc warning.

2006-01-10  Nathaniel Smith  <njs@pobox.com>

	* packet.cc (consume_file_reverse_delta) 
	(struct feed_packet_consumer): Remove support for nonexistent
	"frdelta" packet type.
	* database.{hh,cc} (put_reverse_version)
	(put_file_reverse_version): Remove unused methods.
	* key_store.cc (struct keyreader): Remove obsolete methods.

2006-01-10  Nathaniel Smith  <njs@pobox.com>

	* database.cc (set_filename): Simplify slightly.
	(delta_exists): Remove unused 3-argument version.

2006-01-10  Nathaniel Smith  <njs@pobox.com>

	* commands.cc (reindex): Remove.
	* database.cc (database::rehash): Likewise.

2006-01-10  Nathaniel Smith  <njs@pobox.com>

	* change_set.{cc,hh}: Remove.

2006-01-10  Nathaniel Smith  <njs@pobox.com>

	* contrib/ciabot_monotone.py (Monotone.get_revision): Update to
	use 'automate get_revision' instead of 'cat revision'.

2006-01-10  Richard Levitte  <richard@levitte.org>

	* lua.cc (monotone_parse_basic_io_for_lua): Don't trust the
	returned value from lua_tostring() to stick around.  Instead, copy
	it into a regular std::string.
	* std_hooks.lua (get_netsync_read_permissions,
	get_netsync_write_permissions): Make sure to properly close the
	permission files.

2006-01-09  Richard Levitte  <richard@levitte.org>

	* contrib/usher.cc, monotone.1, monotone.cc, po/fr.po, po/ja.po,
	po/pt_BR.po, testsuite.at: Change the default port from 5253 to
	4691 (assigned to us by IANA).

2006-01-07  Patrick Mauritz  <oxygene@studentenbude.ath.cx>

	* schema_migration.cc: add safe-guard against passing a null pointer
	into string handling. (necessary with sun studio)

2006-01-05  Derek Scherger  <derek@echologic.com>

	* app_state.{cc,hh} (set_restriction): remove "respect_ignore"
	flag and don't complain about ignored files
	* commands.cc (status, list, diff): allow --exclude option for
	restrictions
	* restrictions.hh: add a comment about restricted command
	consistency
	* tests/t_restricted_commands_consistent.at: new test to give that
	bark some bite
	* testsuite.at: call it
	
2005-12-29  Nathaniel Smith  <njs@pobox.com>

	* NEWS: Write up for 0.25.

2005-12-29  Matthew Gregan  <kinetik@orcon.net.nz>

	* sqlite/{pager.c,sqlite3.h}: Upgrade to SQLite 3.2.8.

2005-12-29  Nathaniel Smith  <njs@pobox.com>

	* NEWS: Notes on what to write up for 0.25.
	* win32/monotone.iss, monotone.spec, debian/changelog:
	* configure.ac, UPGRADE: Bump.

2005-12-26  Matt Johnston  <matt@ucc.asn.au>

	* commands.cc (CMD(revert)): revert with no args prints usage,
	mention "." for entire working copy.

2005-12-21  Matt Johnston  <matt@ucc.asn.au>

	* commands.cc (dump_difs, CMD(log)): only print --diffs for the file
	of interest.

2005-12-21  Matthew Gregan  <kinetik@orcon.net.nz>

	* botan/es_capi.{cpp,h}: Windows compile fixes for Botan 1.4.10.

2005-12-21  Matt Johnston  <matt@ucc.asn.au>

	* upgrade to Botan 1.4.10

2005-12-20  Daniel Carosone  <dan@geek.com.au>

	* monotone.texi: Rearrange the description of monotone serve into
	two sections; the first one describing basic steps necessary to
	get Jim and the reader through to the next sections, and a later
	more advanced section that discusses some of the subleties and
	choices and moves them on to running a dedicated server.  Other
	small tweaks in nearby sections while here.

2005-12-18  graydon hoare  <graydon@pobox.com>

	* AUTHORS: Add Roland.

2005-12-17  Roland McGrath  <roland@redhat.com>

	* work.hh (struct file_itemizer): Remove extraneous qualifier on
	visit_file declaration.
	* app_state.hh (class app_state): Remove extraneous qualifier on
	set_restriction declaration.

2005-12-14  Matthew Gregan  <kinetik@orcon.net.nz>

	* win32/fs.cc: Handle the fact that the MoveFileEx symbol might
	exist in kernel32.dll even though it doesn't actually work.  It
	turns out that Win9x implements a bunch of NT-only symbols as
	stubs that return ERROR_CALL_NOT_IMPLEMENTED, so it's not
	sufficient to detect feature availability by doing symbol lookups
	at runtime.  Also add a missing parameter to the final error
	message.  Fixes #15063.

2005-12-13  Derek Scherger  <derek@echologic.com>

	* commands.cc (update): remove \n from F() string
	(revert): display "reverting..." messages similar to update
	* tests/t_revert.at: allow output from revert

2005-12-13  Matthew Gregan  <kinetik@orcon.net.nz>

	* testsuite.at: Use SIGTERM rather than SIGSEGV to close down
	monotone servers.
	* HACKING, tests/README: Remove references to use of SEGV for
	terminating monotone servers.

2005-12-13  Timothy Brownawell  <tbrownaw@gmail.com>

	* constants.cc: New netsync is incompatible, bump protocol version.
	* constants.hh: Change default port to the one IANA assigned us.

2005-12-10  Timothy Brownawell  <tbrownaw@gmail.com>

	* roster.cc (make_roster_for_merge): unshadow the node_id_source
	argument. Resolve usages to the argument or the local by educated guess.

2005-12-10  Timothy Brownawell  <tbrownaw@gmail.com>

	* paths.{cc,hh}: operator<() for split_path's

2005-12-10  Timothy Brownawell  <tbrownaw@gmail.com>

	* sanity.{cc,hh}: Fix musing dumps so that the header line always gets
	printed, even if printing the body throws an exception.
	* database.cc, packet,cc, revision.cc: sprinkle MMs
	* cset.cc: sanity check print_cset to match parse_cset

2005-12-08  Matthew Gregan  <kinetik@orcon.net.nz>

	* po/pt_BR.po: Add missing newline.
	* AUTHORS: Add Alex Queiroz to list of translators.

2005-12-08  Alex Queiroz  <asandroq@gmail.com>

	* po/pt_BR.po: Beginnings of the Brazilian Portuguese translation.
	* po/LINGUAS: Add it.

2005-12-06  Timothy Brownawell  <tbrownaw@gmail.com>

	* packet.cc (packet stream reading): Fix handling of privkey packets.
	It would convert pubkey+privkey to keypair, but not change the private
	key to the new encryption type. Now uses migrate_private_key to
	convert privkey->keypair. Reading privkey packets from stdin only works
	if the get_passphrase hook is defined for that key.
	Fix packet_roundabout_test; the send+receive part was using an empty
	stream, rather than the packet sequence generated in the first part.
	* packet.hh, commands.cc, key_store.cc: read_packets now takes an
	app_state argument.
	* tests/t_dropkey_2.at: use genkey instead of reading packets
	* tests/t_read_privkey.at: check that reading a privkey packet works
	* testsuite.at: add read_privkey test

2005-12-06  Matthew Gregan  <kinetik@orcon.net.nz>

	* ui.cc (write_ticks): Move CR out of tickline2; output it where
	required instead.  Fixes brokeness of 'count' ticker on Win32 (and
	perhaps elsewhere) that was causing each line redraw to be written
	on a new line.
	* contrib/usher.cc (fork_server): Avoid getting stuck in an
	infinte loop attempting to read() from a stream that has
	reached EOF before we've read anything from it.  This can occur if
	the fork()+exec() of an usher managed monotone server fails.
	* ui.cc (write_ticks): Don't call display_width() repeatedly for
	the same string--get the result once and reuse it where necessary.
	* netxx/sockopt.cxx, netxx/sockopt.h (set_ipv6_listen_for_v6_only):
	New member function to set the IPV6_V6ONLY flag on a socket.
	* netxx/serverbase.cxx (bind_to): Call set_ipv6_listen_for_v6_only
	on IPv6 sockets.
	* app_state.cc (allow_working_copy): Use keydir path from
	MT/options if set.

2005-12-05  Matthew Gregan  <kinetik@orcon.net.nz>

	* tests/t_database_sig_cleanup.at: Mark this as NOT_ON_WIN32; as
	per the MSDN link I've added to the test, we can't handle
	SIGINT/SIGTERM gracefully on Windows.

2005-12-04  Nathaniel Smith  <njs@pobox.com>

	* paths.cc (file_path): MM() the path we're validating.

2005-12-04  Nathaniel Smith  <njs@pobox.com>

	* schema_migration.cc: Modernize error checking a bit.  (Use E()
	and I() instead of throwing runtime_errors.)

2005-12-03  Nathaniel Smith  <njs@pobox.com>

	* sanity.cc (dump_buffer): If we dumped debug info, write out a
	note asking that it be included in bug reports.

2005-12-03  Nathaniel Smith  <njs@pobox.com>

	* schema_migration.cc (logged_sqlite3_exec): New function.
	Use everywhere in this file.  Enables logging of migration
	commands for debugging purposes.

2005-12-03  Nathaniel Smith  <njs@pobox.com>

	* tests/t_mixed_case_pwd.at, testsuite.at: New test.

2005-12-02  Matthew Gregan  <kinetik@orcon.net.nz>

	* Makefile.am: Make Win32 build link against shfolder.lib to get
	SHGetFolderPathA on older Windows platforms (we had previously
	been relying on it to be available in shell32.lib) .
	* packet.cc (feed_packet_consumer::feed_packet_consumer,
	extract_packets): Move duplicated sets of regexs for key IDs,
	certs, etc. into constants.cc.
	* constants.{cc,hh}: Add regex strings extracted from packet.cc.  Also
	fix the key ID regex to accept a few characters we allowed in
	legal_key_name_bytes already.
	* tests/t_genkey.at: Test good and bad keys with all characters we
	allow in the user portion of a key id.

2005-12-01  Matthew Gregan  <kinetik@orcon.net.nz>

	* database.cc: Revert last change; db version and db migrate need
	to be able to open databases with old schema versions.  Calling
	sql() directly broke this.  Moved a db existence check scattered
	through the code into db_check_exists(), and added calls to this
	into ::version and ::migrate.
	* database.cc (database::version, database::migrate): Improve
	error handling where user has supplied the path to a non-existant
	database file.  Submitted by Neil Conway.
	* win32/fs.cc (rename_clobberingly_impl): Improve error handling
	around LoadLibrary call.
	* lua/{lvm.c,lgc.c,lapi.c}: Lua post-5.0.2 bugfixes from
	http://www.lua.org/bugs.html.  Submitted by Alex Queiroz.

2005-11-29  Matt Johnston  <matt@ucc.asn.au>

	* Makefile.am: add PCH_FLAGS only when compiling monotone and
	unit_tests objects, not for libs.
	* pch.hh: define __STDC_CONSTANT_MACROS as required for UINT32_C.

2005-11-28  Nathaniel Smith  <njs@pobox.com>

	* txt2c.cc (main): Work correctly even on empty files.

2005-11-28  Nathaniel Smith  <njs@pobox.com>

	* schema_migration.cc: Provide more feedback while 'db migrate' is
	running.

2005-11-28  Matthew Gregan  <kinetik@orcon.net.nz>

	* HACKING: Make a note of the fact that we kill 'monotone serve'
	processes with a SIGSEGV.
	* tests/README: Minor cleanup, mention SIGSEGV thing here too.

2005-11-27  Nathaniel Smith  <njs@pobox.com>

	* std_hooks.lua: Make regexp matching error slightly more
	user-friendly.

2005-11-27  Nathaniel Smith  <njs@pobox.com>

	* commands.cc (diff): Remove OPT_BRANCH from diff's options.

2005-11-27  Julio M. Merino Vidal  <jmmv@NetBSD.org>

	* configure.ac: Do not use test's == operator because it is not
	compatible with many implementations; use = instead.

2005-11-27  Julio M. Merino Vidal  <jmmv@NetBSD.org>

	* configure.ac, ui.cc: Windows does have sync_with_iostream; the
	problem is that it does not behave correctly on some MinGW versions.
	Properly detect this condition.  Thanks to Matthew Gregan for the
	explanation.

2005-11-27  Matthew Gregan  <kinetik@orcon.net.nz>

	* netxx/address.cxx (parse_uri): Reset URI parser state after
	checking for IPv6 address.

2005-11-27  Matthew Gregan  <kinetik@orcon.net.nz>

	* tests/t_netsync_largish_file.at: Move LARGISH_FILE_CREATE
	definition from here...
	* testsuite.at: ...to here.
	* tests/t_dump_load.at: Use LARGISH_FILE_CREATE to create a 1MB
	file so that the db dump output is larger than a few kB.  This is
	needed to catch the iostreams-returning-EOF-early bogosity under
	MinGW when sync_with_stdio(false) has been called on the iostream.

2005-11-27  Nathaniel Smith  <njs@pobox.com>

	* monotone.cc: Include "i18n.h" instead of "libintl.h" directly,
	to theoretically play better with autoconf stuff.

2005-11-27  Julio M. Merino Vidal  <jmmv@NetBSD.org>

	* tests/t_automate_stdio.at: Don't expect perl to be in /usr/bin;
	this assumption doesn't hold breaks on several systems (such as
	NetBSD).

2005-11-27  Julio M. Merino Vidal  <jmmv@NetBSD.org>

	* tests/t_checkout_options.at: Use the [] operator instead of {} in
	a shell pattern so that it works with interpreters other than bash
	(e.g., NetBSD's sh).

2005-11-27  Julio M. Merino Vidal  <jmmv@NetBSD.org>

	* testsuite.at, tests/t_empty_env.at, tests/t_i18n_file.at,
	tests/t_netsync_sigpipe.at, tests/t_update_1.at, tests/t_update_2.at:
	Do not use test's == operator because it is not portable; use =
	instead.

2005-11-27  Matt Johnston  <matt@ucc.asn.au>

	* Makefile.am, configure.ac, pch.hh: add --enable-pch configure
	flag to enable precompiled boost headers. Based on LyX automake/autoconf
	rules, Zbynek Winkler suggested that just boost headers would be
	beneficial.

2005-11-27  Julio M. Merino Vidal  <jmmv@NetBSD.org>

	* app_state.cc: No need to include headers for chdir() any more.
	This function was replaced by change_current_working_dir.
	* monotone.cc: Unconditionally include libintl.h as this file uses
	gettext functions.
	* configure.ac, rcs_import.cc: Check for strptime(3) and use the
	check results instead of assuming that only Windows lacks this
	function.
	* configure.ac, ui.cc: Check whether C++ streams support the
	sync_with_stdio method and use the check results instead of assuming
	that only Windows lacks this function.

	Addresses part of bug #12086.

2005-11-27  Julio M. Merino Vidal  <jmmv@NetBSD.org>

	* app_state.cc: Correctly detect when MT/options does not have a
	database property instead of printing the cryptic message "misuse:
	invalid path ''".

2005-11-27  Grahame Bowland  <grahame@angrygoats.net>

	* configure.ac: expose --enable-ipv6 in config.h
	* monotone.cc (cpp_main): parse IPv6 addresses correctly 
	in --bind arguments
	* netsync.cc (call_server,serve_connections): if USE_IPV6 defined, 
	create netxx Address instances with ipv6 enabled.
	* netxx/address.cxx (parse_uri): parse IPv6 addresses as hostnames
	* closes bug #14446

2005-11-27  Grahame Bowland  <grahame@angrygoats.net>

	* automate.cc (automate_stdio_read): remove check for EINTR
	that was breaking win32 build.

2005-11-27  Grahame Bowland  <grahame@angrygoats.net>

	* automate.cc (automate_certs,automate_keys): use non-exclusive 
	transaction guard
	* commands.cc (ls_certs,ls_keys,cat): use non-exclusive 
	transaction guard
	* database.cc (begin_transaction): used BEGIN DEFERRED (only attempt 
	exclusive lock once a write is attempted on DB) when not exclusive
	(transaction_guard::transaction_guard): new argument exclusive indicating 
	whether an immediate exclusive lock is requested, defaults to true
	* database.hh: update prototype for transaction_guard

2005-11-26  Nathaniel Smith  <njs@pobox.com>

	* NEWS: Fill in date for 0.24 release.

2005-11-26  Nathaniel Smith  <njs@pobox.com>

	* UPGRADE: Add note about serve changing syntax.

2005-11-26  Nathaniel Smith  <njs@pobox.com>

	* UPGRADE: Update for 0.24.
	* configure.ac, win32/monotone.iss, monotone.spec:
	* debian/changelog: Bump version number.

2005-11-26  Nathaniel Smith  <njs@pobox.com>

	* ChangeLog: fixup after merge.

2005-11-27  Daniel Carosone  <dan@geek.com.au>

	* monotone.texi, std_hooks.lua: sync hook definitions with
	std_hooks.lua, and group the descriptions into @subsections,
	reordering a few items accordingly.

2005-11-26  Nathaniel Smith  <njs@pobox.com>

	* Makefile.am: Remove botan/{omac,fips_rng}.h.

2005-11-26  Julio M. Merino Vidal  <jmmv@NetBSD.org>

	* AUTHORS, ChangeLog: Update my email address; I don't read the
	other one any more and the new one represents better my limited
	involvement in Monotone.

2005-11-26  Julio M. Merino Vidal  <jmmv@NetBSD.org>

	* configure.ac, Makefile.am, po/Makevars: Avoid using xgettext's
	--flag option on versions that do not support it.

2005-11-26  Grahame Bowland  <grahame@angrygoats.net>

	* automate.cc (automate_stdio) add wrapper function to read()
	so that loops will not wind backwards possibly overrunning buffers
	if an error occurs. Hopefully fixes some of the strange edge cases
	seen using automate. (Closes #15062 in bug tracker)

2005-11-26  Matthew Gregan  <kinetik@orcon.net.nz>

	* botan/mem_pool.cpp (Pooling_Allocator::allocate): Botan's
	Pooling_Allocator assumes that Buffers stored in free_list are
	sorted, and uses std::inplace_merge() in deallocate() to ensure
	the recently freed Buffer is positioned in free_list
	appropriately.  This same check was not being performed when a
	Buffer was added to free_list in allocate() (it's not safe to
	assume that the address of a newly allocated Buffer will always be
	greated than existing Buffers).

2005-11-25  graydon hoare  <graydon@pobox.com>

	* database.cc (get_version): Another important fix: make sure to
	cancel overlapping paths, to avoid exponential memory requirement
	in deep, heavily-forked-and-merged storage paths.

2005-11-25  graydon hoare  <graydon@pobox.com>

	* database.cc (get_version): Another important fix: make sure to
	cancel overlapping paths, to avoid exponential memory requirement
	in deep, heavily-forked-and-merged storage paths.

2005-11-25  graydon hoare  <graydon@pobox.com>

	* database.cc (get_version): Crucial fix! Rewrite the
	delta-reconstruction algorithm to work with a DAG storage topology,
	rather than assuming an inverted tree. Counterpart to the
	delta-storage optimization made by Timothy Brownawell on
	2005-11-05.

2005-11-23  Matt Johnston  <matt@ucc.asn.au>

	* botan/*: import of Botan 1.4.9

2005-11-23  Grahame Bowland  <grahame@angrygoats.net>

	* automate.cc (automate_stdio): Fix partial reads cloberring 
	start of buffer.

2005-11-22  Matthew Gregan  <kinetik@orcon.net.nz>

	* database.cc (database::dump): Don't include SQLite internal
	tables in the dump.
	* tests/t_dump_load.at (database dump/load): Run a db analyze
	before dumping the db--catches cases where we dump internal db
	tables that we can't reload.

2005-11-21  Henry Nestler  <Henry@BigFoot.de>

	* contrib/mtbrowse.sh: Version 0.1.13
	Handle authors without '@'.  Minor box sizing.
	Get Version of monotone before starts anything.
	DEPTH_LAST detects for version >0.19, no save to config.
	'cat revision' replaced with 'automate get_revision'.
	ANCESTORS "M" changed to "A". Default "L" (monotone log --brief).
	Warn user about misconfigurations. Temp files without tailing dot.
	New option: Sort by Date/Time, up or down.
	Fix: Parents of merge, if certs list from cache (ncolor).

2005-11-21  Matthew Gregan  <kinetik@orcon.net.nz>

	* NEWS: Minor spelling tweaks.
	* platform.hh: Add get_default_confdir().
	* app_state.cc (app_state::app_state): Call get_default_confdir()
	to initialize confdir.
	* unix/fs.cc (get_default_confdir): Use the home directory as the
	base of the default configuration dir.
	* win32/fs.cc (get_default_confdir): Use either %APPDATA% or the
	result of querying SHGetFolderPath() for CISDL_APPDATA as the base
	of the default configuration dir.
	(get_homedir): More consistent method for deciding what the user's
	home directory is.  Behaviour based on the documentation for Qt's
	QDir::home().

2005-11-21  Nathaniel Smith  <njs@pobox.com>

	* NEWS: Initial draft of 0.24 release notes.

2005-11-14  Benoît Dejean  <benoit@placenet.org>

	* po/fr.po: Updated French translation.
	* netsync.cc: Removed many i18n strings.

2005-11-14  Nathaniel Smith  <njs@pobox.com>

	* monotone.texi (Historical records): Clarify wording, based on
	feedback from Daniel Phillips.

2005-11-13  Nathaniel Smith  <njs@pobox.com>

	* monotone.texi (Automation): Document sort order for 'automate
	select'.

2005-11-10  Richard Levitte  <richard@levitte.org>

	* monotone.texi (Hooks): Small correction so the text matches the
	example.

2005-11-10  Timothy Brownawell  <tbrownaw@gmail.com>

	* lua.cc, std_hooks.lua, monotone.texi: basic_io parser for lua is
	now called parse_basic_io

2005-11-10  Timothy Brownawell  <tbrownaw@gmail.com>

	* monotone.texi: document parse_basicio in the
	"Additional Lua Functions" section

2005-11-10  Timothy Brownawell  <tbrownaw@gmail.com>

	* testsuite.at: Several MINHOOKS_* macros that use the standard hooks
	and only load predefined hooks about passphrase and rng.
	* tests/t_netsync_permissions, tests/t_netsync_read_permissions: use
	the standard permission hooks and define {read,write}-permissions files.
	Check both the permissions mechanism and the standard hooks at once.

2005-11-10  Timothy Brownawell  <tbrownaw@gmail.com>

	* monotone.texi: update example project with latest read-permissions
	format. Mention comment lines in the description in the hooks section

2005-11-08  Timothy Brownawell  <tbrownaw@gmail.com>

	Make a basic_io parser available to Lua.
	* lua.cc: new function, monotone_parse_basicio_for_lua
	* std_hooks.lua: use it in get_netsync_read_permitted

2005-11-05  Timothy Brownawell  <tbrownaw@gmail.com>

	Make sure that all new revisions added to the db deltify as much as
	possible.
	* commands.cc, diff_patch.cc: deltify both sides when doing a merge
	* database.{cc,hh}: new function, database::deltify_revision()
	call it from put_revision, so all new revisions will be deltified

2005-10-30  Nathaniel Smith  <njs@pobox.com>

	* std_hooks.lua (edit_comment): Insert a blank line if there is no
	user log message, so the user doesn't have to.

2005-10-25  Emile Snyder  <emile@alumni.reed.edu>

	Fix bug reported on mailing list by Wim Oudshoorn and Tom Koelman
	where 'disapprove REV' inappropriately uses your working copy
	branch for the disapproved revision.
	* app_state.{cc,hh} (set_is_explicit_option, is_explicit_option):
	New methods to determine if a given option value was set via
	command line flag or not.
	* cert.cc (guess_branch): Only accept explicit --branch values in
	preference to the branch the given revision lives on.
	* commands.cc (CMD(commit)): Explicitly use app.branch_name() if
	it exists before calling guess_branch, so pick up MT/options
	setting.
	* monotone.cc (cpp_main): Set the explicit_option_map entries for
	select command line flag processing.
	
2005-10-26  Matt Johnston  <matt@ucc.asn.au>

	* INSTALL: mention that zlib is required
	* debian/control: monotone doesn't work over plain network protocols

2005-10-25  Timothy Brownawell  <tbrownaw@gmail.com>

	* lua.cc: make the globish matcher available to lua
	* std_hooks.lua: new (better) format for read-permissions
	* monotone.texi: update documentation

2005-10-24  Benoît Dejean  <benoit@placenet.org>

	* commands.cc: Merged 2 i18n strings.

2005-10-23  Timothy Brownawell  <tbrownaw@gmail.com>

	* std_hooks.lua: new default get_netsync_*_permitted hooks, which
	read permissions setting from $confdir/{read,write}-permissions
	* monotone.texi: document the new default hooks

2005-10-23  Timothy Brownawell  <tbrownaw@gmail.com>

	* contrib/usher.cc: new option "-p <pidfile>", catch SIGTERM and SIGINT
	and exit cleanly

2005-10-22  Timothy Brownawell  <tbrownaw@gmail.com>

	* constants.cc: increase log_line_sz so that the new unified
	"SERVER IDENTIFICATION HAS CHANGED" message doesn't get truncated.
	It used to be multiple print statements but was merged into one,
	apparently to help with translation.

2005-10-22  Timothy Brownawell  <tbrownaw@gmail.com>

	* contrib/usher.cc: Support friendly shutdown (no new connections, but
	don't kill existing ones) of local servers and the usher as a whole.
	Simple admin interface to start/stop or get the status of individual
	servers or the whole usher (listens for connections on a separate
	port, only enabled if specified on the command line).

2005-10-22  Richard Levitte  <richard@levitte.org>

	* tests/t_database_sig_cleanup.at: Two more sleeps that I forgot.

2005-10-20  Nathaniel Smith  <njs@pobox.com>

	* cert.hh (find_common_ancestor): Remove dead declaration.
	* database.cc (check_schema): Improve schema mismatch error
	message.

2005-10-20  Richard Levitte  <richard@levitte.org>

	* tests/t_database_sig_cleanup.at: Sleep for a couple of seconds,
	so monotone has a chance to clean up and die properly, even on a
	slower machine.

2005-10-19  Nathaniel Smith  <njs@pobox.com>

	* tests/t_update_switch_branch.at, testsuite.at: New test.

2005-10-19  Nathaniel Smith  <njs@pobox.com>

	* commands.cc (update): Make branch sticky even if update target
	== current rid.

2005-10-19  Matt Johnston  <matt@ucc.asn.au>

	* main.cc, database.{cc,hh}: SIGINT and SIGTERM handlers
	exit gracefully, and try to ROLLBACK+close any databases to clean up
	.db-journal files. Added new database::close() method to be used
	rather than sqlite_close() directly
	* monotone.{cc,hh}, sanity.{cc.hh}: move clean_shutdown flag to
	global_sanity
	* tests/t_database_sig_cleanup.at: test it
	* keys.cc: don't L() private key

2005-10-19  Matthew A. Nicholson  <matt@matt-land.com>

	* std_hooks.lua: Minor correction to vim warning during 3-way merge.

2005-10-18  Timothy Brownawell  <tbrownaw@gmail.com>

	* contrib/usher.cc: Update comment about client versions

2005-10-18  Timothy Brownawell  <tbrownaw@gmail.com>

	* netsync.cc netcmd.{cc,hh}: usher_reply_cmd now has both who we
	connected to *and* what pattern we asked for
	* contrib/usher.cc: new file format, allow to key servers on either
	hostname or pattern, hostname checked first
	reload config file on SIGHUP

2005-10-18  Timothy Brownawell  <tbrownaw@gmail.com>

	* netsync.cc (session::process_usher_cmd): reply with who we connected
	to (hostname or hostname:port), not what pattern we asked for.
	* contrib/usher.cc: Update comment.

2005-10-18  Timothy Brownawell  <tbrownaw@gmail.com>

	* contrib/usher.cc: support dynamic local servers
	These are started when a client attempts to connect, and killed at
	a set time interval after the last client has disconnected.

2005-10-15  Nathaniel Smith  <njs@pobox.com>

	* manifest.cc (build_restricted_manifest_map): Mention the new
	--missing option in the missing files error message hint.

2005-10-17  Timothy Brownawell  <tbrownaw@gmail.com>

	* commands.cc (serve): check that the db is valid before beginning
	service (would previously not know until someone connected)
	* netsync.cc (serve_connections): don't say "beginning service" until
	after opening the socket.

2005-10-16  Timothy Brownawell  <tbrownaw@gmail.com>

	* app_state.{cc,hh}, key_store.cc: change how the keystore directory
	is initialized; was using app.confdir before it was ready

2005-10-16  Timothy Brownawell  <tbrownaw@gmail.com>

	Make the configuration directory configurable and available to lua
	* lua.cc: export new function to lua, "get_confdir"
	* app_state.{cc,hh} monotone.cc options.hh: new option --confdir,
	make the configuration directory something other than ~/.monotone
	* lua.{cc,hh}: make the app_state availabe to lua callbacks
	* key_store.cc: use get_confdir instead of hardcoded
	* lua.cc: use get_confdir instead of hardcoded
	* tests/t_config_confdir.at: test --confdir and lua get_confdir
	* testsuite.at: add it

2005-10-16  Timothy Brownawell  <tbrownaw@gmail.com>

	Teach client to optionally push unused keys; new pubkeys can now be
	given to a server without restarting it.
	* app_state.{cc,hh}, monotone.cc, options.hh:
	new command-specific-option --key-to-push=<key> , used to sync/push
	a key that hasn't signed anything
	* netsync.cc: make it work
	* commands.cc: push and sync take it
	* tests/t_netsync_pubkey.at: test it

2005-10-16  Matthew Gregan  <kinetik@orcon.net.nz>

	* configure.ac: Don't add boost_unit_test_framework to global
	LIBS, we will link against it directly when needed.
	* Makefile.am: Only allow unit_tests to be built if
	boost_unit_test_framework was available at configure time.

2005-10-15  Matthew Gregan  <kinetik@orcon.net.nz>

	* configure.ac: Use boost_filesystem as the library to test for
	when trying to guess a suitable BOOST_SUFFIX.  Make a missing
	boost_unit_test_framework library a non-fatal error.

2005-10-14  Emile Snyder  <emile@alumni.reed.edu>

	* commands.cc: Fix breakage I introduced with the --unknown flag.
	Rename find_unknown to find_unknown_and_ignored, since that's what
	it's actually doing.  Likewise ls_unknown ->
	ls_unknown_or_ignored, and use find_unknown_and_ignored correctly.
	Fixes t_mt_ignore.at failures.
	
2005-10-14  Nathaniel Smith  <njs@pobox.com>

	* key_store.{cc,hh} (get_key_dir): New method.
	* schema_migration.cc (migrate_client_to_external_privkeys): Tell
	user that we're moving their keys.
	* commands.cc (genkey): Refer to keystore by the directory, not as
	"keystore".
	(ls_keys): Likewise.

2005-10-14  Timothy Brownawell  <tbrownaw@gmail.com>

	Add .mt-ignore, ignore most generated files, except for the *m4 files.

2005-10-14  Emile Snyder <emile@alumni.reed.edu>

	* app_state.{cc,hh}: new 'unknown' class member for --unknown flag.
	* commands.cc (CMD(add), ls_unknown, find_unknown): use new
	--unknown flag to add any files in the working copy that monotone
	doesn't know about (and isn't ignoring).
	* monotone.cc (coptions, cpp_main): add the --unknown flag handling.
	* options.hh: add OPT_UNKNOWN.
	* monotone.texi: document it.
	* tests/t_add.at: test it.
	
2005-10-14  Emile Snyder <emile@alumni.reed.edu>

	* database.cc (complete): enhance h: and b: to mean "current
	branch" (as defined by your working copy) when given empty.
	* monotone.texi: document it.
	
2005-10-14  Matthew Gregan  <kinetik@orcon.net.nz>

	* database.cc: Exclusively lock the database when performing a 'db
	dump'.
	* schema_migration.cc: Run an analyze at the end of a database
	migration to help out the SQLite query optimizer.  Also change
	schema id calculation to match 'sqlite_stat%' rather than the
	specific table 'sqlite_stat1'--the SQLite docs suggest that more
	tables will be created in the future.

2005-10-14  Matthew Gregan  <kinetik@orcon.net.nz>

	* database.cc, schema.sql, schema_migration.cc: Use SQLite 3's
	exclusive locking whereever we start a new transaction; allows
	monotone to report database locking errors earlier if a second
	monotone process attempts to perform database operations.

2005-10-14  Matthew Gregan  <kinetik@orcon.net.nz>

	* commands.cc (message_width): Refactor into display_width() and
	remove message_width().
	* transforms.{cc,hh} (display_width): Rename length() to
	display_width() and use the code from message_width().
	* ui.cc, commands.cc: Change calls to length() to display_width().
	* netsync.cc: Remove length() calls, test for string emptiness
	instead.

2005-10-13  Emile Snyder <emile@alumni.reed.edu>

	* commands.cc (CMD(revert)): use --missing for revert a'la drop.
	* monotone.texi: document it.
	* tests/t_revert_restrict.at: test it.
	
2005-10-13  Emile Snyder <emile@alumni.reed.edu>

	* app_state.{cc,hh}: new missing class member for --missing flag.
	* commands.cc (CMD(drop), ls_missing, find_missing): use new
	--missing flag to drop any files already deleted in the working copy.
	* monotone.cc (coptions, cpp_main): add the --missing flag handling.
	* options.hh: add OPT_MISSING.
	* monotone.texi: document it.
	* tests/t_drop_missing.at: test it.
	
2005-10-13  Emile Snyder <emile@alumni.reed.edu>

	* database.cc (complete): implementation for h:branch selector to
	find heads of a branch.
	* selectors.{cc,hh}: add sel_head with selector character 'h'.
	* monotone.texi: document it.
	
2005-10-12  Nathaniel Smith  <njs@pobox.com>

	* revision.hh: Oops, missed a bit.

2005-10-12  Nathaniel Smith  <njs@pobox.com>

	* revision.cc (add_node_for_old_revision): Rename to...
	(add_node_for_oldstyle_revision): ...this.
	(build_changesets_from_existing_revs): Rename to...
	(build_roster_style_revs_from_manifest_style_revs): ...this.
	* commands.cc (db): Rename "rebuild" to "rosterify".

2005-10-08  Nathaniel Smith  <njs@pobox.com>

	* revision.cc (analyze_manifest_changes): Remove.

2005-10-08  Nathaniel Smith  <njs@pobox.com>

	* revision.cc (calculate_change_sets_recursive):
	(find_subgraph_for_composite_search) 
	(calculate_composite_change_set, calculate_arbitrary_change_set):
	Remove.
	(construct_revision_from_ancestry): Likewise.

2005-10-08  Nathaniel Smith  <njs@pobox.com>

	* revision.cc (check_sane_history): Remove.

2005-10-13  Matt Johnston  <matt@ucc.asn.au>

	* botan/mem_pool.cpp: fix bug preventing remove_empty_buffers()
	from being called, gives significant improvements for long-running
	processes.

2005-10-12  Emile Snyder <emile@alumni.reed.edu>

	* monotone.texi: add njs's lucid definition of what the disapprove
	actually means in terms of the revision graph to it's section in
	the documentation.
	
2005-10-12  Matt Johnston  <matt@ucc.asn.au>

	* monotone.cc: return with exit code of 2 on usage output
	* testsuite.at: turn "cat_foo" into "automate get_foo"
	* tests/t_empty_env.at, tests/t_null.at, tests/t_at_sign.at,
	tests/t_unreadable_db.at, tests/t_cmdline_options.at: expect 2 exit code
	* tests/t_cross.at: update to the changeset paradigm of immutable
	ancestors.

2005-10-11  Emile Snyder <emile@alumni.reed.edu>

	* app_state.{cc,hh}: new bind_address and bind_port class members.
	* options.hh: new OPT_BIND for serve command.
	* monotone.cc: handle OPT_BIND.
	* commands.cc (process_netsync_args, CMD(serve)): use values from
	the new --bind=[addr]:port option for 'monotone serve' rather than
	the positional argument.  default to binding all interfaces.
	* monotone.texi: document new serve syntax
	* netsync.cc (serve_connections): use empty address argument to
	mean bind all interfaces.
	* netxx/address.cxx (Address::add_all_addresses): set port_ member
	from passed in port argument.
	* testsuite.at, tests/t_netsync_single.at: use new --bind syntax
	for serve commands.
	
2005-10-11  Matthew Gregan  <kinetik@orcon.net.nz>

	* commands.cc (message_width, explain_usage): New function to
	calculate display width of translated strings.  Use it in
	explain_usage.
	Patch from Thomas Moschny <thomas.moschny@gmx.de>
	* certs.cc (get_user_key): Correct logic in N() test for multiple
	keys.  Resolves bug reported by Malte Thoma.

2005-10-10  Timothy Brownawell  <tbrownaw@gmail.com>

	Make netsync shutdown work properly.
	* netsync.cc (session::which_events): Only ask to read if not armed.
	A read failure will discard all read-but-not-processed commands.
	* netsync.cc (session::maybe_say_goodbye): Only say goodbye once.
	Repeated goodbyes means that one side *will* have a full write-queue
	when the connection is torn down.

2005-10-10  Timothy Brownawell  <tbrownaw@gmail.com>

	* tests/t_automate_stdio.at: Add comment here too.

2005-10-10  Timothy Brownawell  <tbrownaw@gmail.com>

	* contrib/get_stdio.pl: Add comments. I'm told it was "obtuse",
	hopefully this will help somewhat.

2005-10-10  Matt Johnston  <matt@ucc.asn.au>

	* configure.ac, Makefile.am: add {MONOTONE,LIB3RDPARTY}_C{,XX}FLAGS
	variables.

2005-10-10  Benoît Dejean <benoit@placenet.org>

	* commands.cc: s/key store/keystore/g.

2005-10-10  Matt Johnston  <matt@ucc.asn.au>

	* netsync.cc, database.{cc,hh}: don't include unwanted branch
	certs when building the merkle tree.
	* merkle.hh: add variant of insert_into_merkle_tree
	taking non-raw id.
	* markle.cc: comment out unused bits

2005-10-10  Nathaniel Smith  <njs@pobox.com>

	* cert.{cc,hh} (get_user_key): New function, replacing
	guess_default_key.
	* revision.cc (build_changesets_from_existing_revs) 
	(build_changesets_from_manifest_ancestry): 
	* rcs_import.cc (import_cvs_repo): 
	* commands.cc (internalize_cert_name, push, sync, serve):
	* cert.cc (make_simple_cert, cert_revision_author_default): Use
	it.

2005-10-10  Matthew Gregan  <kinetik@orcon.net.nz>

	* netsync.cc: Clean up another case where port numbers were being
	munged by localized iostreams.
	* tests/t_netsync_largish_file.at: Tweak the random file
	generation so that it's a bit faster on platforms with slow awk
	implementations.
	* netsync.cc: Remove comment stating that our official IANA port
	should be renamed from 'netsync' to 'monotone'; Tomas sorted this
	out a while ago.
	* lua.cc (Lua::ok): Only log the 'Lua::ok() failed' message if
	there has been a failure.
	* monotone.texi: Fix a typo.
	* win32/fs.cc (get_homedir): Clarify comment.

2005-10-09  Matthew Gregan  <kinetik@orcon.net.nz>

	* contrib/usher.cc (main): Reset parser state for config file
	parser.
	* win32/monotone.iss: Reduce minimum OS version for installer.
	* configure.ac: Another Boost library suffix.

2005-10-08  Matthew Gregan  <kinetik@orcon.net.nz>

	* tests/t_automate_keys.at: Portability fixes.

2005-10-08  Benoît Dejean  <benoit@placenet.org>

	* commands.cc: One more i18n string.

2005-10-08  Matthew Gregan  <kinetik@orcon.net.nz>

	* tests/t_automate_keys.at: Don't rely on extended sed either!

2005-10-08  Nathaniel Smith  <njs@pobox.com>

	* database.{hh,cc}: Clean-up previous change -- switch to using a
	cleanup_ptr to hold sqlite3_stmt handles, for proper exception
	safety.

2005-10-08  Nathaniel Smith  <njs@pobox.com>

	* database.cc (fetch): Do not insert prepared statements into the
	statement table until they are successfully created, to avoid
	segfaults on database teardown.

2005-10-08  Matthew Gregan  <kinetik@orcon.net.nz>

	* tests/t_automate_keys.at: Use sed rather than relying on an
	extended grep being available.

2005-10-08  Nathaniel Smith  <njs@pobox.com>

	* contrib/ciabot_monotone.py (send_change_for): Handle branch-less
	revisions.

2005-10-08  Nathaniel Smith  <njs@pobox.com>

	* paths.cc: Make initial_rel_path an fs::path.  Adjust code
	correspondingly.  Add tests that calling monotone from inside MT
	should work.
	* tests/t_add_inside_MT.at, testsuite.at: New test.

2005-10-08  Matthew Gregan  <kinetik@orcon.net.nz>

	* win32/fs.cc: Don't consider USERPROFILE as a possible home
	directory; APPDATA is more appropriate.  Add a second method to
	get the APPDATA path.  Always use HOME if it's set (not just under
	Cygwin/MinGW).
	* tests/t_netsync_absorbs.at: Add missing CANONICALISE().

2005-10-07  Timothy Brownawell  <tbrownaw@gmail.com>

	* commands.cc (pubkey): don't insist on having a database
	* tests/t_key_management_without_db.at: check it

2005-10-07  Timothy Brownawell  <tbrownaw@gmail.com>

	* file_io.cc, vocab.cc, Makefile.am: fix merge
	* botan/algolist.cpp, botan/def_alg.cpp: fix merge

2005-10-07  Timothy Brownawell  <tbrownaw@gmail.com>

	* automate.cc: add "automate keys". like "ls keys", except it
	uses basic_io (since "ls keys" is now slightly irregular and not
	very well suited to machine interpretation).
	* monotone.texi: document it
	* tests/t_automate_keys.at: test for it
	* testsuite.at: add test
	* basic_io.{cc,hh} (stanza): add push_str_multi, for entries
	that can take a variable number of string arguments.
	* commands.cc: add "automate keys" to automate help
	misc minor whitespace cleanup

2005-10-06  Timothy Brownawell  <tbrownaw@gmail.com>

	* commands.cc (ls_keys): don't insist on having a db
	* tests/t_key_management_without_db.at: check ls keys
	* monotone.texi: update for new key storage
		* concepts :: storage and workflow
		* tutorial :: generating keys
		* tutorial :: committing work
		* command reference :: informative
		* command reference :: key and cert
		* command reference :: packet I/O

2005-10-06  Timothy Brownawell  <tbrownaw@gmail.com>

	* commands.cc (chkeypass): doesn't use the db, so we don't need a guard
	* commands.cc (dropkey): don't insist on having a db
	* tests/t_genkey_without_db.at: rename (s/genkey/key_management) and
	add checks for chkeypass and dropkey without a db

2005-10-06  Timothy Brownawell  <tbrownaw@gmail.com>

	* database.{cc,hh}: new function, database::database_specified()
	return whether we were given a database (doesn't care about validity,
	only that we were told to use one)
	* commands.cc (genkey): don't insist on having a db, but still
	check it for duplicates if we're given one.
	* tests/t_genkey_without_db.at: make sure it works
	* testsuite.at: add test

2005-09-28  Timothy Brownawell  <tbrownaw@gmail.com>

	* keys.cc (get_private_key): don't use lua hook passwords for
	chkeypass.

2005-09-28  Matt Johnston  <matt@ucc.asn.au>

	* keys.cc (get_private_keys): don't use lua hook passwords for
	chkeypass.

2005-09-28  Timothy Brownawell  <tbrownaw@gmail.com>

	* key_store.cc: fix delete_key
	* tests/t_database_check_normalized: needs 'db migrate'
	* tests/t_lua_privkey.at: update for new key location
	* tests/t_netsync_absorbs.at: use genkey instead of packets
	* tests/t_netsync_checks_server_key.at: same
	* tests/t_netsync_pubket.at: update key packet to new format

2005-09-27  Timothy Brownawell  <tbrownaw@gmail.com>

	Replace extract_keys command with a database migrator.
	* database.{cc,hh}: Remove last traces of private keys in db.
	* schema.sql: Remove private_keys table
	* commands.cc (dropkey): private keys can no longer be in the db.
	* schema_migration.cc: new migrator
	* commands.cc: remove extract_keys
	* tests/t_migrate_schema.at: update
	* keys.hh, cert.cc, key_store.cc: keys_match doesn't work well on
	privkeys. Don't use it.
	* key_store.cc: Allow duplicate insertions, if they match.

2005-09-27  Timothy Brownawell  <tbrownaw@gmail.com>

	* schema_migration.hh: migrate_depot_schema() doesn't really exist
	* database.cc, schema_migration.{cc,hh}: migrate_monotone_schema
	now takes an app_state * , so data can be moved to/from the database.

2005-09-27  Matt Johnston  <matt@ucc.asn.au>

	* botan/pkcs8.cc, keys.cc: fix monotone-specific pkcs8 key
	parsing.
	* commands.cc: ls keys shows keystore-only pubkeys as well
	* packet.cc: fix unit tests
	* testsuite.at: use keypair packet rather than privkey/pubkey 
	packets.

2005-09-26  Matt Johnston  <matt@ucc.asn.au>

	* commands.cc, keys.cc, others: use standard
	"PBE-PKCS5v20(SHA-1,TripleDES/CBC)" encoding rather than
	raw arc4. extract_keys will re-encode keys, still
	need to work on packet.cc encoding.
	* botan/{des*,pkcs5*,algolist.cpp}: required files
	from Botan 1.4.6

2005-09-25  Timothy Brownawell  <tbrownaw@gmail.com>

	Move private keys outside the database.
	They're now stored as keypairs in ~/.monotone/keys
	Details:
	* keystore.{cc,hh}: handle storage of keypairs
	* tests*: Specify keystore location when running the testsuite.
		This prevents it from polluting the user's keystore.
	* database{cc,hh}: remove ability to put privkeys. They can still
		be listed, retrieved, and deleted, to support
	* commands.cc: New command, extract_keys. Copies private keys from
		the database to the keystore.
	* vocab.hh: add keypair type, like pair<pubkey, privkey>, except that
		the members are named pub and priv.
	* packet.cc: Clean up read_packets.
	* packet.{cc,hh}: privkey packets no longer exists, handle keypair
		packets instead.
	* file_io.{cc,hh}: add read_directory because tree_walker needs to
		be in the wc. add a write_data that works outside the wc.
	* Makefile.am: add keystore.{cc,hh}
	* others: update to work with new key storage

2005-10-06  Matthew Gregan  <kinetik@orcon.net.nz>

	* std_hooks.lua (merge3_emacs_cmd): Minor cleanup.
	* std_hooks.lua: Pass '--eval' rather than '-eval' to Emacs; the
	CVS emacsclient does not consider '-eval' as valid.
	* platform.hh, unix/fs.cc, win32/fs.cc (rename_clobberingly): New
	function for best-effort atomic renames.  This will probably never
	be atomic on Win32.
	* file_io.cc (write_data_impl): Append process ID to temporary
	file name so that multiple monotone processes operating on the
	same working copy are less likely to clobber each other.  Use
	rename_clobberingly().
	* ui.cc (user_interface): Allow std::cout to raise
	ios_base::failure exceptions if stream goes bad (e.g. stream
	receives EPIPE).
	* monotone.cc (cpp_main): Catch ios_base::failure exceptions and
	exit cleanly.
	* main.cc (main_with_signal_handlers): Install handler to ignore
	SIGPIPE.
	* Makefile.am: Remove platform_netsync.cc references.
	* {unix,win32}/platform_netsync.cc: Remove files.
	* platform.hh, netsync.cc (run_netsync_protocol):
	Remove {start,end}_platform_netsync() calls.

2005-10-04  Nathaniel Smith  <njs@pobox.com>

	* monotone.texi (Automation): Document the mysterious columns of
	numbers in 'automate inventory' output format.

2005-10-04  Matt Johnston  <matt@ucc.asn.au>

	* botan/, Makefile.am: update to Botan 1.4.7

2005-10-03  Nathaniel Smith  <njs@pobox.com>

	* monotone.texi (Automation): Clean up formatting and description
	of 'automate inventory' sample output.

2005-10-02  Marcel van der Boom  <marcel@hsdev.com>

	* commands.cc (CMD(checkout)): Check for non-existant checkout dir
	earlier, so we can fail earlier.

2005-09-30  Nathaniel Smith  <njs@pobox.com>

	* Makefile.am (AM_CFLAGS, AM_CXXFLAGS): Add
	-DBOOST_SP_DISABLE_THREADS (disables thread-safe shared_ptr
	reference counting).

2005-09-30  Nathaniel Smith  <njs@pobox.com>

	* debian/README.Debian, debian/TODO.Debian: Add debian files
	left out of repository.

2005-09-30  Nathaniel Smith  <njs@pobox.com>

	* NEWS: Set date for 0.23.

2005-09-30  Nathaniel Smith  <njs@pobox.com>

	* testsuite.at: Whoops, forgot to hit save.  Remove
	t_diff_changeset_bug.at.

2005-09-30  Grahame Bowland  <grahame@angrygoats.net>

	* paths.cc: remove unit tests for 
	file_path_internal_from_user

2005-09-30  Patrick Mauritz  <oxygene@studentenbude.ath.cx>

	* configure.ac: only add gnu specific CFLAGS and CXXFLAGS for
	gnu compilers

2005-09-30  Nathaniel Smith  <njs@pobox.com>

	* tests/t_log_outside_working_dir.at: Fix summary line.
	* tests/t_diff_changeset_bug.at: Remove redundant test
	(cf. t_restricted_diff_unchanged.at).

2005-09-30  Nathaniel Smith  <njs@pobox.com>

	* Makefile.am (BOTAN_SOURCES): Add botan/hash_id.h.

2005-09-30  Nathaniel Smith  <njs@pobox.com>

	* NEWS: More additions (mention MM and the problems paths.cc will
	cause for colinux folks).

2005-09-30  Nathaniel Smith  <njs@pobox.com>

	* Makefile.am (MOST_SOURCES): Add hash_map.hh.
	(BOTAN_SOURCES): Add botan/charset.h.

2005-09-29  Nathaniel Smith  <njs@pobox.com>

	* NEWS: Fix typos pointed out by Matthew Gregan.

2005-09-29  Nathaniel Smith  <njs@pobox.com>

	* UPGRADE, configure.ac, monotone.spec, win32/monotone.iss:
	* debian/changelog: Bump version number.
	
2005-09-30  Grahame Bowland  <grahame@angrygoats.net>

	* paths.hh: update file_path documentation, 
	remove file_path_internal_from_user
	* paths.cc: remove file_path_internal_from_user
	* commands.cc CMD(cat): change file_path_internal_from_user 
	to file_path_external
	* tests/t_diff_outside_working_dir.at: check diff works outside 
	  of a working dir (with a file specified)
	* tests/t_log_outside_working_dir.at: check log works outside 
	  of a working dir (with a file specified)
	* tests/t_diff_changeset_bug.at: mysterious changeset bug
	* testsuite.at: add new tests

2005-09-29  Nathaniel Smith  <njs@pobox.com>

	* AUTHORS: Add Grahame and Marcel.
	* NEWS: Write 0.23 entry.
	* monotone.texi (Reserved Files): Mention in .mt-ignore docs that
	the patterns are regexes.
	
2005-09-30  Grahame Bowland  <grahame@angrygoats.net>

	* paths.cc (file_path::file_path): Allow external paths outside of
	a working directory, so long as we don't enter a working directory 
	later.
	(access_tracker) add new very_uninitialized state which 
	prevents subsequent initialization
	(test_access_tracker) check the very_uninitialized state works
	* paths.hh: correct mention of monotone cat file to new syntax

2005-09-29  Matthew Gregan  <kinetik@orcon.net.nz>

	* paths.cc: Restore two unit tests on Win32.

2005-09-29  Richard Levitte  <richard@levitte.org>

	* testsuite.at: Removed a spurious G...

2005-09-29  Matthew Gregan  <kinetik@orcon.net.nz>

	* paths.cc, win32/fs.cc: Fixes to allow unit tests to pass on Win32.

2005-09-29  Marcel van der Boom  <marcel@hsdev.com>

	* netsync.cc (rebuild_merkle_trees): only get matched branch
	certs, not all of them

2005-09-28  Nathaniel Smith  <njs@pobox.com>

	* tests/t_rename_diff_names.at, testsuite.at: New test.

2005-09-27  Richard Levitte  <richard@levitte.org>

	* monotone.texi (Tutorial): It seems like texi2pdf gets quite
	confused when a @chapter has a @subsection with a @section in
	between.  The resulting PDF had a Tutorial that was a indexed as a
	subsection under Concepts/Branches instead of being indexed as the
	chapter it is, and most confusingly, it's last subsection
	(Branching and Merging) ended up as a a separate chapter of it's
	own...

2005-09-27  Matt Johnston  <matt@ucc.asn.au>

	* netsync.cc (ancestry_fetcher): new approach to requesting file
	and manifest deltas and full data. Tries to be more efficient
	for the vcache of recontstructed data, and conceptually simpler

	* tests/t_netsync_unrelated.at: passes, remove XFAIL

2005-09-26  Benoît Dejean  <benoit@placenet.org>

	* database.cc: Merged 3 strings.

2005-09-26  Matt Johnston  <matt@ucc.asn.au>

	* commands.cc: add 'help' command
	* monotone.cc: add -h alias for --help
	
2005-09-25  Matt Johnston  <matt@ucc.asn.au>

	* netsync.cc: use lexical_cast on port numbers to avoid
	strange-looking "port 5,253"

2005-09-25  Matthew Gregan  <kinetik@orcon.net.nz>

	* sqlite/*: Update in-tree SQLite from 3.2.6 to 3.2.7.

2005-09-25  Benoît Dejean  <benoit@placenet.org>

	* netsync.cc: 3 more i18n strings.

2005-09-25  Benoît Dejean  <benoit@placenet.org>

	* cert.cc (cert_signable_text): F() vs. boost::format.
	* lua.cc (monotone_guess_binary_file_contents_for_lua),
	(monotone_include_for_lua), (monotone_includedir_for_lua):
	* rcs_import.cc (import_cvs_repo): Merged some strings.
	
2005-09-25  Benoît Dejean  <benoit@placenet.org>

	* lua.cc (monotone_guess_binary_file_contents_for_lua):
	Fixed signednes warning and istream usage.

2005-09-25  Matt Johnston  <matt@ucc.asn.au>

	* ui.cc: fallback to the default locale if locale("") fails.

2005-09-25  Matt Johnston  <matt@ucc.asn.au>

	* botan/arc4.cpp: increase maximum keylength to 256 bytes.

2005-09-24  Benoît Dejean  <benoit@placenet.org>

	* ChangeLog: Fixed.
	I don't understand how xxdiff works :/ Please help.

2005-09-24  Satoru SATOH <ss@gnome.gr.jp>

	* po/ja.po: Updated Japanese translation.

2005-09-23  Benoît Dejean  <benoit@placenet.org>

        * std_hooks.lua: More i18n strings.

        I don't know how to handle lua
        "multiline" ..
        "strings" because gettext doesn't join them.

2005-09-22  Benoît Dejean  <benoit@placenet.org>

        * sanity.{cc,hh}: Uninlined F() and FP().
        This happily saves ~100KB of .text on my ppc.

2005-09-22  Benoît Dejean  <benoit@placenet.org>

	* netsync.cc: Reverted changes
	from f0a632bf14468b6e03a488d6f1a64ef18b61d04c
	to   4f7f638954c79c54460d04c3be111acad8b26dd3

2005-09-22  Benoît Dejean  <benoit@placenet.org>

	* lua.cc (monotone_gettext_for_lua): New function.
	* po/POTFILES.in: Added std_hooks.lua.
	* std_hooks.lua: One more string for i18n.

2005-09-22  Benoît Dejean  <benoit@placenet.org>

	* ui.{cc,hh} (get_user_locale): Returns a const &.

2005-09-21  Timothy Brownawell  <tbrownaw@gmail.com>

	* contrib/usher.cc: better error checking

2005-09-20  Timothy Brownawell  <tbrownaw@gmail.com>

	* restrictions.cc: Make calculate_unrestricted_revision work
	with --exclude
	* tests/t_restriction_with_exclude_iprint.at: remove XFAIL

2005-09-20  Patrick Mauritz <oxygene@studentenbude.ath.cx>

	* configure.ac: solaris needs librt for fdatasync
	* sqlite/parse.c: #line and #include interactions aren't defined

2005-09-20  Matt Johnston  <matt@ucc.asn.au>

	* database.cc (space_usage): workaround the issue that in sqlite
	3.2.6, SUM({empty set}) returns NULL. (this is part of the sql spec,
	see http://www.sqlite.org/cvstrac/tktview?tn=1413 and the comment for
	SUM() in sqlite docs).

2005-09-20  Matt Johnston  <matt@ucc.asn.au>

	* ui.cc, ui.hh, sanity.hh: replace ui.user_locale with
	get_user_locale(), so that we can guarantee that it will be
	initialised when the global_sanity object (and probably other things)
	are instantiated.

2005-09-20  Matthew Gregan  <kinetik@orcon.net.nz>

	* tests/t_restriction_with_exclude_iprint.at: New test, variant of
	t_restriction_exclude.at, but with inodeprints enabled.  Mark as
	XFAILed.
	* testsuite.at: Add new test.
	* sqlite/*: Update in-tree SQLite from 3.2.2 to 3.2.6.
	* Makefile.am: Add sqlite/{analyze,vbdefifo,complete}.c to
	SQLITE_SOURCES
	* schema_migration.cc (calculate_schema_id): Explicitly exclude
	sqlite_stat1 table from schema ID calculation.  This is a new
	magic table created by the 'analyze' command in SQLite >= 3.2.3.

2005-09-18  Nathaniel Smith  <njs@pobox.com>

	* po/ja.po: New translation from Satoru SATOH <ss@gnome.gr.jp>.
	* AUTHORS: Add Satoru SATOH.
	
2005-09-18  Matthew Gregan  <kinetik@orcon.net.nz>

	* testsuite.at: Tweak default 'eveything' netsync glob to
	something that works around the MinGW/Win32 globbing issues for
	now.
	* tests/t_log_brief.at: Canonicalise output on Win32.

2005-09-17  Timothy Brownawell  <tbrownaw@gmail.com>

	* contrib/usher.cc: Remove stray "new int[2];' statements from
	debugging. Remove connections from list when finished.

2005-09-16  Timothy Brownawell  <tbrownaw@gmail.com>

	* Makefile.am (EXTRA_DIST): add contrib/monotone-cvs-ignore.lua,
	contrib/ciabot_monotone_hookversion.py, and contrib/usher.cc .
	also remove duplicate of contrib/monoprof.sh

2005-09-16  Timothy Brownawell  <tbrownaw@gmail.com>

	* netsync.cc: finish renaming things, so it compiles again...

2005-09-16  Timothy Brownawell  <tbrownaw@gmail.com>

	* contrib/usher.cc: A simple usher/proxy server. It asks connecting
	clients for their include pattern, and then forwards the connection
	to an appropriate (as given in a config file) monotone server. Note
	that all servers operating behind one usher need to have the same
	server key.

2005-09-16  Timothy Brownawell  <tbrownaw@gmail.com>

	* netcmd.{cc,hh}, netsync.cc: new netcmd types: usher_cmd and
	usher_reply_cmd. They are not included in the HMAC, and do not
	occur during normal communication. Purpose: running multiple servers
	from the same port. This allows a special server to ask for the
	client's include pattern, and then forward the connection to a real
	monotone server.

2005-09-16  Matt Johnston  <matt@ucc.asn.au>

	* botan/pkcs8.cpp: re-add the monotone-specific code for guessing if
	a key is DER encoded or not.

2005-09-16  Matt Johnston  <matt@ucc.asn.au>

	* botan/*: update to Botan 1.4.6
	* Makefile.am: ditto

2005-09-15  Timothy Brownawell  <tbrownaw@gmail.com>

	* app_state.{cc,hh}: restrictions now understand --exclude
	* commands.cc: commit and revert now take OPT_EXCLUDE
	* monotone.cc: update description of --exclude
	* tests/t_restriction_with_exclude.at: new test
	* testsuite.at: add it

2005-09-14  Timothy Brownawell  <tbrownaw@gmail.com>

	* contrib/ciabot_monotone_hookversion.py: CIA bot client script
	meant to be called from the note_netsync_revision_received hook.
	* lua.{cc,hh}: hook_note_commit and hook_note_netsync_revision_received
	now take the text of the revision as an argument.
	* netsync.cc, commands.cc: Give hooks new argument.
	* monotone.texi: Update documentation for those hooks.

2005-09-11  Benoît Dejean  <benoit@placenet.org>

	* database.cc
	* database_check.cc
	* netsync.cc
	* po/POTFILES.in
	* po/POTFILES.skip
	* rcs_import.cc: More i18n strings.

2005-09-07  Jim Meyering  <jim@meyering.net>
	
	* tests/t_rename_dir_cross_level.at: When invoking mv to rename
	a directory, do not include a trailing slash on the target -- that
	is not portable.                                                  

	* Makefile.am (TESTS_ENVIRONMENT): Ensure that PATH starts with
	the current directory, so we test the just-built monotone binary,
	not some older version.                                          

2005-09-07  Benoît Dejean  <benoit@placenet.org>

	* std_hooks.lua: Don't spawn emacs with '-no-init-file'.

2005-09-09  Matthew Gregan  <kinetik@orcon.net.nz>

	* paths.cc (save_initial_path): Default Boost's fs::path to
	fs::native grammar.
	* tests/t_unreadable_{db,MT}.at: Disable on Win32 for now.
	* paths.cc: Consistency--use WIN32 rather than _WIN32.
	* file_io.cc (walk_tree): Correct test for file existence.

2005-09-08  Matthew Gregan  <kinetik@orcon.net.nz>

	* Makefile.am: Add '-f' argument to 'mv'; avoids build waiting on
	 user confirmation in some cases.

2005-09-08  Nathaniel Smith  <njs@pobox.com>

	* monotone.texi (Certificates): Remove mention of fcerts and
	mcerts.

2005-09-07  Benoît Dejean  <benoit@placenet.org>

	* ui.{cc,hh}: Added user_inferface::user_locale.
	* sanity.hh: Made F() and FP() locale aware.

2005-09-06  Benoît Dejean  <benoit@placenet.org>

	* monotone.cc: One more i18n string.

2005-09-06  Benoît Dejean  <benoit@placenet.org>

	* po/fr.po: Updated French translation.

2005-09-06  Benoît Dejean  <benoit@placenet.org>

	* commands.cc: No i18n for cert_revision_changelog.

2005-09-06  Matthew Gregan  <kinetik@orcon.net.nz>

	* tests/t_netsync_read_permissions.at: Tweak tests so we aren't
	trying to serve a bare '*'; works around test hangs due to glob
	expansion sillyness on MinGW.
	* tests/t_netsync_globs.at: Ditto.
	* tests/t_netsync_exclude.at: Ditto.
	* std_hooks.lua (ignore_file): Add Mac OS X (.DS_Store) and
	Windows (desktop.ini) per-directory browser configuration files.


2005-09-05  Benoît Dejean  <benoit@placenet.org>

	* commands.cc: Fixed some strings (added ' around revisions).
	Removed some whitespaces.
	No i18n in diff output.

2005-09-05  Benoît Dejean  <benoit@placenet.org>

	* sanity.{cc,hh}: boost::format vs. F(). Merged boost::format
	and moved non-template code to sanity.cc.

2005-09-05  Matthew Gregan  <kinetik@orcon.net.nz>

	* win32/terminal.cc (have_smart_terminal): We were returning false
	in almost all circumstances; changed logic so that we at least
	work when running in a cmd.exe window.

2005-09-05  Matt Johnston  <matt@ucc.asn.au>

	* commands.cc (dump_diffs): don't use the terminal width to
	print ===== seperators.

2005-09-05  Matthew Gregan  <kinetik@orcon.net.nz>

	* paths.cc (find_and_go_to_working_copy): Create root and bookdir
	paths as fs::native.
	* main.cc: Tweak #ifdef to avoid exposing some unused SEH handling
	on MinGW.
	* configure.ac: Minor cleanup to Win32 configure test.

2005-09-04  Nathaniel Smith  <njs@pobox.com>

	* monotone.cc (options): Remove default from the help string for
	--count, since none of the options listed are actually the
	default.

2005-09-04  Nathaniel Smith  <njs@pobox.com>

	* tests/t_unreadable_db.at, testsuite.at: New test.

2005-09-03  Nathaniel Smith  <njs@pobox.com>

	* po/Makevars (XGETTEXT_OPTIONS): N_ != ngettext.
	Add c-format flags on F() and FP() calls (only partially
	successful on latter, because of bug in xgettext).
	
2005-09-04  Grahame Bowland  <grahame@angrygoats.net>

	* commands.cc: siplify the monotone cat command 
	to "monotone cat [-r] FIELNAME" (as in bug #12597)
	* monotone.texi: update documentation of "monotone cat"
	* tests/t_add_edge.at, tests/t_cat_file_by_name.at, 
	tests/t_change_empty_file.at, tests/t_cvsimport.at, 
	tests/t_cvsimport_deleted_invar.at, tests/t_cvsimport_drepper.at, 
	tests/t_cvsimport_drepper2.at, tests/t_cvsimport_manifest_cycle.at, 
	tests/t_cvsimport_samelog.at, tests/t_database_check.at, 
	tests/t_db_kill_rev_locally.at, tests/t_empty_id_completion.at, 
	tests/t_epoch.at, tests/t_epoch_server.at, tests/t_erename.at, 
	tests/t_i18n_file.at, tests/t_import.at, tests/t_merge_add_del.at, 
	tests/t_movedel.at, tests/t_movepatch.at, tests/t_netsync.at, 
	tests/t_netsync_exclude.at, tests/t_netsync_exclude_default.at, 
	tests/t_netsync_globs.at, tests/t_netsync_nocerts.at, 
	tests/t_netsync_permissions.at, tests/t_netsync_read_permissions.at, 
	tests/t_netsync_single.at, tests/t_normalized_filenames.at, 
	tests/t_persistent_server_revision.at, tests/t_remerge.at, 
	tests/t_rename.at, tests/t_renamed.at, tests/t_scan.at, 
	tests/t_set_default.at, tests/t_singlecvs.at, 
	tests/t_update_with_pending_add.at, tests/t_update_with_pending_drop.at, 
	tests/t_update_with_pending_rename.at, tests/t_versions.at: 
	use automation interface rather than "monotone cat"

2005-09-04  Grahame Bowland  <grahame@angrygoats.net>

	* ChangeLog: fix up screwed up three-way merge

2005-09-04  Grahame Bowland  <grahame@angrygoats.net>

	* automate.cc, commands.cc: add "automate get_file", 
	"automate get_revision" and "automate get_manifest" to 
	automation interface.
	* monotone.texi: document new automation commands
	* tests/t_automate_get_file.at, tests/t_automate_get_revision_at, 
	tests/t_automate_get_manifest.at: trivial testing of new 
	automation commands for output as specified, make sure they 
	do not complete IDs, make sure invalid IDs are caught.
	* testsuite.at: add new tests

2005-09-03  Matthew Gregan  <kinetik@orcon.net.nz>

	* tests/t_persistent_server_keys_2.at: 'commit' needs a commit
	message.  Un-XFAIL.
	* tests/t_netsync_unrelated.at: Fix 'setup' syntax.
	* tests/t_add_vs_commit.at: BASE_REVISION needs to be in the root
	of a working copy to work.  Un-XFAIL.
	* tests/t_add_stomp_file.at: 'add' does not take a --branch
	argument.  BASE_REVISION needs to be in the root of a working copy
	to work.
	* annotate.cc (build_parent_lineage): Don't access uninitialized
	memory--use resize() rather than reserve().

2005-09-02  Matthew Gregan  <kinetik@orcon.net.nz>

	* monotone.cc: Use consistent case in option descriptions.

2005-09-02  Nathaniel Smith  <njs@pobox.com>

	* paths.{hh,cc}: Add split_path typedef.  Use it.

2005-09-02  Matt Johnston  <matt@ucc.asn.au>

	* lua.cc (monotone_guess_binary_file_contents_for_lua): use a
	temporary char* buffer rather than &string[], extra copying seems
	to have negligible performance impact.
	* tests/perf-test.sh: change path from tests/ to contrib/, make
	executable.
	* tests/parse-accounting.pl: make executable.

2005-09-01  Timothy Brownawell  <tbrownaw@gmail.com>

	* lua.cc, std_hooks.lua: use proper regexes for .mt-ignore
	taken from a patch from Martin Dvorak
	* contrib/monotone-cvs-ignore.lua: New file, from the same patch.
	supports .cvsignore files
	* tests/t_mt_ignore.at: check that a missing .mt-ignore
	doesn't cause problems

2005-09-01  Timothy Brownawell  <tbrownaw@gmail.com>

	* tests/t_mt_ignore.at: use RAW_MONOTONE instead of ugly --rcfile
	Also actually do "mtn add" this time.

2005-09-01  Timothy Brownawell  <tbrownaw@gmail.com>

	* tests/t_mt_ignore.at: new test, checks that .mt-ignore works
	* testsuite.at: add it

2005-09-01  Timothy Brownawell  <tbrownaw@gmail.com>

	* std_hooks.lua: support .mt-ignore
	* monotone.texi: mention .mt-ignore and MT/wanted-testresults under
	"Existing control files"
	* .mt-ignore: ignore testsuite.dir

2005-09-03  Benoît Dejean  <benoit@placenet.org>

	* commands.cc (ls_certs):
	* netsync.cc (load_data): Merged strings.

2005-09-01  Benoît Dejean  <benoit@placenet.org>

	* commands.cc: Merged one more "no such revision '%s'" string.

2005-09-01  Benoît Dejean  <benoit@placenet.org>

	* commands.cc: Merged all "no such revision '%s'" strings.
	(string_to_datetime): Merged catch blocks in order to merge error
	messages.

2005-09-01  Benoît Dejean  <benoit@placenet.org>

	* ChangeLog: Fixed.

2005-09-01  Matthew Gregan  <kinetik@orcon.net.nz>

	* ui.cc (user_interface): Avoid calling sync_with_stdio(false) on
	Win32 for now to work around a bug in MinGW where unsynchronized
	std::cin returns EOF earlier when reading a stream with DOS
	newlines.  Resolves 'db load' failure reported by Howard Spindel.
	* database.cc (load): Don't bother executing an empty string.
	* commands.cc (ALIAS(import, setup)): Remove alias.

2005-09-01  Matt Johnston  <matt@ucc.asn.au>

	* schema.sql: add BEGIN, COMMIT to make it a single transaction,
	improves db init performance significantly on OS X (avoids many
	disk-cache flushes).

2005-09-01  Matthew Gregan  <kinetik@orcon.net.nz>

	* testsuite.at: Increase entropy used to generate port numbers
	where we can and increase range of port numbers generated.
	* monotone.texi: Fix a couple of minor typos.

2005-09-01  Matthew Gregan  <kinetik@orcon.net.nz>

	* monotone.texi: Update 'setup' documentation and tutorial to
	reflect new usage.  Also update much of the monotone output in the
	tutorials to reflect the output of more modern versions of
	monotone.  Correct some minor errors and typos while here.
	* commands.cc (CMD(setup)): Require database and branch arguments.
	(ALIAS(import,setup)): Add setup alias.
	* testsuite.at, tests/*.at: Update 'setup' usage.

2005-08-31  Richard Levitte  <richard@levitte.org>

	* lua.cc, std_hooks.lua: Rename
	monotone_guess_binary_filename_for_lua and guess_binary_filename
	to monotone_guess_binary_file_contents_for_lua and
	guess_binary_file_contents.

2005-08-31  Benoît Dejean  <benoit@placenet.org>

	* basic_io.cc (basic_io::input_source::err): Merged strings.

2005-08-31  Nathaniel Smith  <njs@pobox.com>

	* file_io.cc (set_char_is_binary, guess_binary): static_cast chars
	to uint8_t before using as array indices.  Also replace some ints
	with size_t's to quiet g++ warnings.

2005-08-30  Benoît Dejean  <benoit@placenet.org>

	In function void set_char_is_binary(char, bool)
	133: warning: array subscript has type char
	In function void init_char_is_binary()
	147: warning: comparison between signed and unsigned integer expressions
	In function bool guess_binary(const std::string&)
	160: warning: comparison between signed and unsigned integer expressions
	162: warning: array subscript has type char

2005-08-30  Benoît Dejean  <benoit@placenet.org>

	* file_io.cc (walk_tree): Fixed format.

2005-08-31  Marcel van der Boom  <marcel@hsdev.com>

	* std_hooks.lua (execute_confirm): New function.
	(merge2_opendiff_cmd, merge3_opendiff_cmd): Add.

2005-08-31  Matthew Gregan  <kinetik@orcon.net.nz>

	* paths.cc (test_bookkeeping_path, test_system_path): Second
	attempt at compile fixes; this time the unit tests actually pass
	too.

2005-08-30  Matthew Gregan  <kinetik@orcon.net.nz>

	* paths.cc (test_bookkeeping_path, test_system_path): Shift object
	instantiation around a little to work around what seems to be a
	bug in the gcc 3.3 parser.
	* win32/inodeprint.cc (inodeprint_file): Update to use new path
	handling code.
	* win32/fs.cc (tilde_expand): Compile fix.

2005-08-30  Petr Baudis  <pasky@suse.cz>

	* std_hooks.lua: Simple support for merging using merge(1) and vim.

2005-08-30  Benoît Dejean  <benoit@placenet.org>

	* po/fr.po: Updated French translation.

2005-08-30  Benoît Dejean  <benoit@placenet.org>

	* commands.cc: Merged some error messages.

2005-08-30  Benoît Dejean  <benoit@placenet.org>

	* commands.cc: Merged complete(..., file_id) and
	complete(..., manifest_id) into template complete(..., ID).

2005-08-30  Benoît Dejean  <benoit@placenet.org>

	* commands.cc (ls_certs): Reworked for i18n.
	(CMD(commit)): Merged 2 strings.

2005-08-30  Matthew Gregan  <kinetik@orcon.net.nz>

	* revision.cc (ensure_parents_loaded): Don't reuse an iterator
	after we've invalidated it.  Fixes 'diff' crash reported by Howard
	Spindel.

2005-08-30  Matt Johnston  <matt@ucc.asn.au>

	* botan/allocate.cpp: avoid string comparison when looking up the 
	default allocator
	* monotone.cc (cpp_main): set a default allocator

2005-08-28  Nathaniel Smith  <njs@pobox.com>

	* tests/t_attributes.at: Delete checkout dir in between
	checkouts.

2005-08-28  Matt Johnston  <matt@ucc.asn.au>

	* keys.cc (keys_match): new function to compare whether two keys
	match (ignoring whitespace as the database does, etc).
	* packet.cc, keys.cc: use it for existing-key-comparison.

2005-08-27  Nathaniel Smith  <njs@pobox.com>

	* commands.cc (checkout): Special-case "checkout ."
	* tests/t_checkout_dir.at: Test it.

2005-08-26  Nathaniel Smith  <njs@pobox.com>

	* file_io.hh: Remove comment describing old path types.
	* paths.hh: Add comment describing new path types.
	
2005-08-26  Nathaniel Smith  <njs@pobox.com>

	* app_state.cc (create_working_copy): Remove
	fs::filesystem_exception catching.
	* file_io.hh (mkdir_p): Remove comment noting app_state.cc's
	dependence on a boost-based implementation.

2005-08-26  Nathaniel Smith  <njs@pobox.com>

	* paths.cc: Include <string>.  Helps build on g++ 3.3?

2005-08-26  Nathaniel Smith  <njs@pobox.com>

	* commands.cc (get_log_message): Make the log message commentary a
	little more descriptive for people who may not know what a log
	message is...
	(commit): When canceling a commit due to empty log message, say
	so.

2005-08-26  Nathaniel Smith  <njs@pobox.com>

	* std_hooks.lua: Check for both "vi" and "notepad.exe" as fallback
	editors.  If no editor was found, print a helpful message instead
	of just running "vi" anyway.  Print a message if the editor exited
	with error.

2005-08-26  Nathaniel Smith  <njs@pobox.com>

	* file_io.cc (mkdir_p, make_dir_for): Increase error checking.
	* commands.cc (checkout): Make sure that checkout target directory
	does not already exist.  Also use system_path more uniformly.
	* tests/t_checkout_dir.at: Test.
	* tests/t_setup_existing_path.at: New test.

2005-08-26  Nathaniel Smith  <njs@pobox.com>

	* commands.cc (read): Optionally take files on command line.
	* tests/t_read_from_file.at, testsuite.at: New test.
	* monotone.texi (Network Service): Show Jim using this.
	(Packet I/O, Commands): Document.
	* monotone.1: Likewise.

2005-08-26  Nathaniel Smith  <njs@pobox.com>

	* change_set.cc (move_files_from_tmp_top_down): Typo again.
	
2005-08-26  Nathaniel Smith  <njs@pobox.com>
	
	* database.cc (open): Convert stray line to paths.cc.

2005-08-26  Nathaniel Smith  <njs@pobox.com>

	* change_set.cc (move_files_from_tmp_top_down): Typo.

	* file_io.cc (move_path): New function.
	(move_file, move_dir): Minor cleanup -- use
	require_path_is_nonexistent.

	* work.cc (build_deletions): Use delete_file, rather than unlink.
	If file is already non-existent, do nothing.
	(build_rename): Use move_path, rather than rename.  If file
	already appears to have been renamed, do nothing.

2005-08-26  Nathaniel Smith  <njs@pobox.com>

	* app_state.cc (allow_working_copy): Make logging more sensible.

2005-08-26  Nathaniel Smith  <njs@pobox.com>

	* transforms.cc (length): 
	* database.cc (sql, load, open): 
	* commands.cc (rename, attr): 
	* change_set.cc (move_files_to_tmp_bottom_up) 
	(move_files_from_tmp_top_down): Merge fixups.

2005-08-26  Nathaniel Smith  <njs@pobox.com>

	* database_check.cc: Track and report on manifest and revision
	parseability.
	* tests/t_database_check_normalized.at: Update to expect "not
	parseable" messages rather than "not normalized" messages.
	All tests pass.
	
2005-08-26  Nathaniel Smith  <njs@pobox.com>

	* tests/t_unreadable_MT.at: This test was called "do not fail on
	unreadable MT/options".  I do not know why we wanted such
	behavior.  I am making it "fail cleanly on unreadable
	MT/options".

2005-08-26  Nathaniel Smith  <njs@pobox.com>

	* paths.cc (check_fp_normalizes_to, test_file_path_internal):
	Oops, there were more places testing for non-brokenness; break
	them too.

2005-08-26  Nathaniel Smith  <njs@pobox.com>

	* paths.cc (test_split_join): Test that you cannot create a path
	in MT by joining.
	(file_path): Implement it.
	(split): Break, to match broken behavior of old splitter (easier
	than fixing change_set.cc...)
	(file_path_internal): Test for brokenness accordingly.

2005-08-26  Nathaniel Smith  <njs@pobox.com>

	* commands.cc (cat): Hack so that 'cat file REV PATH' works
	correctly both inside and outside of working copy, interpreting
	path slightly differently in each case.
	
2005-08-26  Nathaniel Smith  <njs@pobox.com>

	* tests/t_normalized_filenames.at: Internal unnormalized pathnames
	are no longer silently normalized, but rather a hard error.
	Adjust test accordingly.

2005-08-26  Nathaniel Smith  <njs@pobox.com>

	* paths.hh (file_path_internal_from_user): New constructor.
	* paths.cc (test_file_path_internal): Test it.
	(file_path::file_path): Implement it.
	* commands.cc (cat): Use it to create/validate passed in
	filenames.

2005-08-26  Nathaniel Smith  <njs@pobox.com>

	* paths.cc (test_system_path): Require that system_path normalize
	out ..'s.
	(system_path): Do so.

2005-08-26  Nathaniel Smith  <njs@pobox.com>

	* work.cc (build_additions): Remove redundant (and now wrong)
	code.
	Test 53 now passes.
	
2005-08-26  Nathaniel Smith  <njs@pobox.com>

	* file_io.cc (make_dir_for): Oops, this doesn't need a
	fs::native.
	Test 37 now passes.

2005-08-26  Nathaniel Smith  <njs@pobox.com>

	* file_io.cc (mkdir): New function.  Now with extra brain-eating
	power.
	(mkdir_p, make_dir_for, delete_file, delete_dir_recursive) 
	(move_file, move_dir, write_data_impl): Use it, to make all
	fs::path's native and disable boost's random rejection of paths.

2005-08-26  Nathaniel Smith  <njs@pobox.com>

	* paths.cc (test_file_path_external_prefix_a_b) 
	(test_file_path_external_no_prefix, test_file_path_internal): Test
	for validity of more strange characters (,+@*%#$=).

2005-08-26  Nathaniel Smith  <njs@pobox.com>

	* file_io.cc (ident_existing_file): Remove accidentally-left-in
	code.  Test 26 now passes.
	* lua.cc (monotone_includedir_for_lua, load_rcfile): Add
	fs::native's.

2005-08-25  Nathaniel Smith  <njs@pobox.com>

	* paths.hh (system_path::system_path): Add new boolean argument
	controlling some access_tracker behavior.
	* app_state.cc (allow_working_copy): Use it.
	* paths.cc (system_path): Implement it.
	(test_system_path): Test it.

2005-08-25  Nathaniel Smith  <njs@pobox.com>

	* file_io.cc (walk_tree): Return properly.
	
2005-08-25  Nathaniel Smith  <njs@pobox.com>

	* paths.cc (test_file_path_internal): Add tests for
	file_path.empty().
	* file_io.cc (walk_tree_recursive): Add explicit fs::native.

2005-08-25  Nathaniel Smith  <njs@pobox.com>

	* paths.cc: Many small changes.  Unit tests now pass.  72
	unexpected autotest failures.

2005-08-25  Nathaniel Smith  <njs@pobox.com>

	* paths.cc (file_path): Fix up error reporting in external path
	normalization.
	(test_file_path_external_no_prefix): "" is always an invalid
	path.

2005-08-25  Nathaniel Smith  <njs@pobox.com>

	* database.cc (sql): Only check schema version when db actually
	exists.

2005-08-25  Nathaniel Smith  <njs@pobox.com>

	* file_io.cc (read_data_for_command_line): We are given a
	system_path.

2005-08-25  Nathaniel Smith  <njs@pobox.com>

	* paths.cc: Fix all unit test failures, except for two mysterious
	boost::too_few_args exceptions.
	
2005-08-25  Nathaniel Smith  <njs@pobox.com>

	* paths.cc, unix/fs.cc: Many, many fixes and some new tests too.	

2005-08-25  Nathaniel Smith  <njs@pobox.com>

	* paths.cc (struct access_tracker): Doh, initializer should set
	'initialized'...
	(test_file_path_internal): It's valid for a split file
	to have a null component if the file is "".

2005-08-25  Nathaniel Smith  <njs@pobox.com>

	* paths.cc (in_bookkeeping_dir): Last change didn't work out so
	well; let's remove some negatives and see if I can understand what
	the code does this way...

2005-08-25  Nathaniel Smith  <njs@pobox.com>

	* paths.cc (not_in_bookkeeping_dir): Handle "MT" case.
	Update tests to make sure it sticks...

2005-08-25  Nathaniel Smith  <njs@pobox.com>

	* unit_tests.{cc,hh} (init_unit_test_suite): Remove
	path_component_tests.
	* unix/fs.cc (tilde_expand): Another compile fix.

2005-08-25  Nathaniel Smith  <njs@pobox.com>

	* {unix,win32}/fs.cc: Misc. compile fixes.

2005-08-25  Nathaniel Smith  <njs@pobox.com>

	* Makefile.am (UNIX_PLATFORM_SOURCES): Add unix/fs.cc
	(WIN32_PLATFORM_SOURCES): Add win32/fs.cc
	* paths.hh (bookkeeping_path): Implement default constructor.

2005-08-25  Nathaniel Smith  <njs@pobox.com>

	* rcs_import.cc (import_cvs_repo): 
	* lua.cc (default_rcfilename): 
	* diff_patch.cc (get_version): Small compile fixes.

2005-08-25  Nathaniel Smith  <njs@pobox.com>

	* paths.{cc,hh} (is_bookkeeping_path): New static method.
	* file_io.cc (walk_tree_recursive): Use it.  Now compiles.
	paths.cc and file_io.cc now compile.
	
2005-08-25  Nathaniel Smith  <njs@pobox.com>

	* file_io.cc (delete_dir_recursive): Implement.
	Misc. compile fixes.
	
2005-08-25  Nathaniel Smith  <njs@pobox.com>

	* file_io.cc (test_book_keeping_file): Remove.

2005-08-25  Nathaniel Smith  <njs@pobox.com>

	* file_io.cc (walk_tree_recursive, walk_tree): Implement.

2005-08-25  Nathaniel Smith  <njs@pobox.com>

	* paths.cc (const_system_path): Do tilde expansion.

2005-08-25  Nathaniel Smith  <njs@pobox.com>

	* file_io.cc (read_localized_data, read_data_for_command_line) 
	(write_localized_data, write_data, write_data_impl): Implement.

2005-08-25  Nathaniel Smith  <njs@pobox.com>

	* file_io.cc (read_data): Implement.  Remove the base64<gzip<>>
	versions.

2005-08-25  Nathaniel Smith  <njs@pobox.com>

	* file_io.cc (move_file, move_dir): Implement.

2005-08-25  Nathaniel Smith  <njs@pobox.com>

	* file_io.cc (assert_path_is_nonexistent, assert_path_is_file) 
	(assert_path_is_directory, require_path_is_nonexistent) 
	(require_path_is_file, require_path_is_directory) 
	(ident_existing_file, mkdir_p, make_dir_for, delete_file) 
	(delete_dir_recursive): Implement.

2005-08-25  Nathaniel Smith  <njs@pobox.com>

	* Audit uses of 'file_exists', because its semantics have changed;
	it now checks to see if a path exists and is a regular file,
	rather than that it simply exists.  A fair amount of code already
	thought it meant that... other places now use 'path_exists'.
	
2005-08-25  Nathaniel Smith  <njs@pobox.com>

	* file_io.cc (path_exists, directory_exists, file_exists):
	Implement.

2005-08-25  Nathaniel Smith  <njs@pobox.com>

	* platform.hh (get_path_status): New function.
	* unix/fs.cc (get_path_status): Implement.
	* win32/fs.cc (get_path_status): Implement inefficiently (does
	win32 have stat?)

2005-08-25  Nathaniel Smith  <njs@pobox.com>

	* file_io.cc (get_homedir, tilde_expand, book_keeping_file)
	(book_keeping_dir): Remove.

2005-08-25  Nathaniel Smith  <njs@pobox.com>

	* platform.hh (get_homedir): New function.
	* {win32,unix}/fs.cc (get_homedir): Expose.

2005-08-25  Nathaniel Smith  <njs@pobox.com>

	* Minor compile fixes.
	
2005-08-25  Nathaniel Smith  <njs@pobox.com>

	* platform.hh (tilde_expand): New function.
	* win32/fs.cc, unix/fs.cc: Implement it.

2005-08-25  Nathaniel Smith  <njs@pobox.com>

	* paths.cc: Many more fixes.  Now compiles with and without unit
	tests.
	
2005-08-25  Nathaniel Smith  <njs@pobox.com>

	* paths.cc: Lots of compile fixes for unit tests.
	Add a test for access_tracker.

2005-08-25  Nathaniel Smith  <njs@pobox.com>

	* paths.cc: Many fixes.  Now compiles.

2005-08-25  Nathaniel Smith  <njs@pobox.com>

	* paths.cc (system_path): Implement.

2005-08-24  Nathaniel Smith  <njs@pobox.com>

	* paths.cc (fully_normalized_path): Use find_first_of.

2005-08-24  Nathaniel Smith  <njs@pobox.com>

	* paths.cc (find_and_go_to_working_copy, save_initial_path) 
	(go_to_working_copy): Use new checked structure.
	(operator <<): Make sure we can log our access_tracked values
	without marking them as used.

2005-08-24  Nathaniel Smith  <njs@pobox.com>

	* paths.cc (struct access_tracker): Add invariant checking on
	lifetime usage of path roots.

2005-08-24  Nathaniel Smith  <njs@pobox.com>

	* paths.hh (any_path::operator =): return *this.

2005-08-24  Nathaniel Smith  <njs@pobox.com>

	* paths.{cc,hh}: More fixes.

2005-08-24  Nathaniel Smith  <njs@pobox.com>

	* paths.{cc,hh}: Reorganize a bit.  Implement file_path and
	bookkeeping_path.

2005-08-24  Nathaniel Smith  <njs@pobox.com>

	* paths.cc (file_path): Implement basic constructor.
	Misc compile fixes.
	Add single-character names to tests.
	
2005-08-24  Nathaniel Smith  <njs@pobox.com>

	* paths.cc (go_to_working_copy): New function.  Implement.
	* app_state.cc (create_working_copy): Adjust accordingly.

2005-08-24  Nathaniel Smith  <njs@pobox.com>

	* paths.cc (find_and_go_to_working_copy): Implement.
	* app_state.cc (allow_working_copy): Adjust accordingly.
	(relative_directory): Remove.
	* file_io.cc (find_working_copy): Remove.

2005-08-24  Nathaniel Smith  <njs@pobox.com>

	* paths.cc (save_initial_path): Update for previous changes.

2005-08-24  Nathaniel Smith  <njs@pobox.com>

	* paths.cc (test_system_path): Add tests for the
	from-any_path constructor.  Add test for "~foo" handling.
	Start cleaning up path roots.
	* platform.hh: Note that get_current_working_dir() is
	charset-broken (i.e., operations started inside non-utf8
	directories are probably broken).

2005-08-24  Nathaniel Smith  <njs@pobox.com>

	* app_state.cc (allow_working_copy): 
	* change_set.cc (print_insane_change_set): Two more small compile
	fixes.
	All remaining compile errors are localized to unimplemented
	paths.cc/file_io.cc functionality.

2005-08-24  Nathaniel Smith  <njs@pobox.com>

	* database.cc (initialize): Missing ;.

2005-08-24  Nathaniel Smith  <njs@pobox.com>

	* monotone.cc (cpp_main): Handle message_file right.

2005-08-24  Nathaniel Smith  <njs@pobox.com>

	* change_set.cc (print_insane_path_rearrangement): 
	* database.cc (initialize): 
	* monotone.cc (cpp_main): More small compile fixes.

2005-08-24  Nathaniel Smith  <njs@pobox.com>

	* file_io.hh
	({assert,require}_path_is_{nonexistent,file,directory}): New
	functions.
	Use them everywhere.

2005-08-24  Nathaniel Smith  <njs@pobox.com>

	* basic_io.hh: #include "paths.hh".
	* monotone.cc (add_rcfile): Remove obsolete absolutification, etc.

2005-08-24  Nathaniel Smith  <njs@pobox.com>

	* paths.hh (system_path): Add a from-any_path constructor.
	* Makefile.am (MOST_SOURCES): Remove path_component.{cc,hh}.
	* basic_io.hh (push_file_pair): New method.
	* change_set.cc (print_insane_change_set) 
	(print_insane_path_rearrangement): Use it.

2005-08-24  Nathaniel Smith  <njs@pobox.com>

	* paths.hh (any_path::as_internal): On second thought, return a
	std::string, not a utf8 -- utf8 would be better, but should wait
	for some more general charset handling cleanup.
	* Adjust other files accordingly.
	
2005-08-24  Nathaniel Smith  <njs@pobox.com>

	* More compile fixes.  All remaing compile errors are real
	problems, yay.
	
2005-08-24  Nathaniel Smith  <njs@pobox.com>

	* Lots and lots more compile fixes.

2005-08-24  Nathaniel Smith  <njs@pobox.com>

	* paths.hh, monotone.cc, app_state.hh, app_state.cc:
	* unix/inodeprint.cc: More compile fixes.

2005-08-24  Nathaniel Smith  <njs@pobox.com>

	* manifest.hh: Include paths.hh.
	* file_io.hh: Fix syntax errors, and fixup interface.

2005-08-24  Nathaniel Smith  <njs@pobox.com>

	* paths.hh, sanity.hh: Compilation fixes.

2005-08-24  Nathaniel Smith  <njs@pobox.com>

	* paths.cc: Update tests to use path_state_* and pass utf8
	objects.
	
2005-08-24  Nathaniel Smith  <njs@pobox.com>

	* paths.hh (file_path_external): Take a utf8() object, always.

2005-08-24  Nathaniel Smith  <njs@pobox.com>

	* paths.hh (class file_path): Make "convenience functions"
	required.

2005-08-24  Nathaniel Smith  <njs@pobox.com>

	* Switch rest of instances to using convenience functions.
	
2005-08-24  Nathaniel Smith  <njs@pobox.com>
	
	* Switch many instances to using convenience functions.
	
2005-08-24  Nathaniel Smith  <njs@pobox.com>

	* paths.hh (file_path_internal, file_path_external): Define
	convenience functions.
	(file_path, bookkeeping_path, system_path): Add default
	constructors.

2005-08-24  Nathaniel Smith  <njs@pobox.com>

	* app_state.cc, change_set.cc, change_set.hh, commands.cc:
	* inodeprint.cc, manifest.cc, rcs_import.cc, restrictions.cc:
	* work.cc: Audit all calls to file_path() to add internal/external
	notation.

2005-08-24  Nathaniel Smith  <njs@pobox.com>

	* app_state.cc: More paths.hh conversion.
	(app_state::prefix): Remove.
	* commands.cc: Remove uses of app.prefix.
	* automate.cc (automate_attributes): Likewise.

2005-08-23  Nathaniel Smith  <njs@pobox.com>

	* paths.hh (any_path::as_internal): On second thought, return a
	utf8 object.
	* app_state.cc (set_database): Take a system_path.
	(set_pidfile): Likewise.
	* monotone.cc (cpp_main): Pass one.

2005-08-23  Nathaniel Smith  <njs@pobox.com>

	* file_io.hh (get_homedir): Return a system_path.
	* app_state.hh (app_state): Make pidfile a system_path.
	* sanity.hh (sanity::filename): Make a system_path.
	* monotone.cc (cpp_main): Adjust accordingly.
	* paths.hh (any_path): Add as_internal() to interface.
	* paths.cc: Add roundtripping tests.

2005-08-23  Nathaniel Smith  <njs@pobox.com>

	* platform.hh, unix/fs.cc, win32/fs.cc
	(change_current_working_dir): Take an any_path, not a string.
	* rcs_import.{cc,hh}: Convert to paths.hh.

2005-08-23  Nathaniel Smith  <njs@pobox.com>

	* commands.cc (pid_file): Remove fs::path.

2005-08-23  Nathaniel Smith  <njs@pobox.com>

	* mkstemp.cc (monotone_mkstemp): Remove references to fs::path.

2005-08-23  Nathaniel Smith  <njs@pobox.com>

	* change_set.cc (apply_rearrangement_to_filesystem): Oops, missed
	some local_path's.

2005-08-23  Nathaniel Smith  <njs@pobox.com>

	* path_component.{cc,hh}: Delete.

2005-08-23  Nathaniel Smith  <njs@pobox.com>

	* change_set.cc (move_files_to_tmp_bottom_up) 
	(move_files_from_tmp_top_down): Convert to paths.hh.
	Whole file: stop using path_component.hh.

2005-08-23  Nathaniel Smith  <njs@pobox.com>

	* paths.cc (test_bookkeeping_path): Oops, "" is an invalid
	bookkeeping_path.

2005-08-23  Nathaniel Smith  <njs@pobox.com>

	* lua.cc, paths.cc: Few more tweaks for previous change.

2005-08-23  Nathaniel Smith  <njs@pobox.com>

	* paths.{cc,hh}: Add / operators.  Make that the usual way to use
	bookkeeping_path's.
	* work.cc: Adjust accordingly.
	* lua.cc (working_copy_rcfilename): Likewise.
	* commands.cc (update): Likewise.

2005-08-23  Nathaniel Smith  <njs@pobox.com>

	* paths.{cc,hh} (operator <<): Implement for any_paths.
	* paths.hh (class bookkeeping_path): Note that current design is
	bogus to remind myself to fix it tomorrow...

2005-08-23  Nathaniel Smith  <njs@pobox.com>

	* work.{hh,cc}: Convert to paths.hh.

2005-08-23  Nathaniel Smith  <njs@pobox.com>

	* lua.{cc,hh}: Mostly convert to paths.hh.  (Still uses boost::fs
	internally for some directory iteration.)
	* app_state.cc (load_rcfiles): Update accordingly.
	* file_io.hh (path_state): De-templatify; take any_path instead of
	a T.

2005-08-23  Nathaniel Smith  <njs@pobox.com>

	* paths.cc (any_path): New base class.
	(file_path, bookkeeping_path, system_path): Inherit from it.
	* transforms.{hh,cc} (utf8_to_system): Actually, always take a
	utf8 after all (but still have two return types).

2005-08-23  Nathaniel Smith  <njs@pobox.com>

	* transforms.cc: Convert to paths.hh.

2005-08-23  Nathaniel Smith  <njs@pobox.com>

	* transforms.{cc,hh} (localized, localized_as_string): Remove.

2005-08-23  Nathaniel Smith  <njs@pobox.com>

	* transforms.cc (utf8_to_system): Make fast.

2005-08-23  Nathaniel Smith  <njs@pobox.com>

	* transforms.hh (utf8_to_system): Add a string->string version.
	* transforms.cc (utf8_to_system): Implement it.

2005-08-23  Nathaniel Smith  <njs@pobox.com>

	* paths.cc (localized_path_str): New function.
	Fix some tests.

2005-08-23  Nathaniel Smith  <njs@pobox.com>

	* commands.cc: Convert to paths.hh.
	* mkstemp.cc (monotone_mkstemp): Likewise.

2005-08-23  Nathaniel Smith  <njs@pobox.com>

	* vocab_terms.hh, vocab.cc: Remove file_path, local_path.
	* database.{hh,cc}, monotone.cc: Convert to paths.hh.
	* file_io.{hh,cc}: Start to convert to paths.hh.

2005-08-23  Nathaniel Smith  <njs@pobox.com>

	* paths.{cc,hh} (fully_normalized_path): Implement.
	(external_path): Rename to system_path.
	Misc. other updates.

2005-08-21  Eric Anderson  <anderse-monotone@cello.hpl.hp.com>
	* file_io.cc, file_io.hh, lua.cc, std_hooks.lua: determine if a
	file is binary by looking at it incrementally, rather than reading
	it in entirely.  Prepare for making it possible to control what
	characters are considered "binary"

2005-08-20  Nathaniel Smith  <njs@codesourcery.com>

	* paths.cc (is_absolute): New function.
	(file_path::file_path(vector<path_component>))
	(file_path::split): Implement.

2005-08-20  Nathaniel Smith  <njs@pobox.com>

	* interner.hh (interner): Add a scary constructor that lets us
	insert an initial value and assert that we already knew that the
	value assigned to it would be.  (This lets us make it an inlined
	constant.)

2005-08-20  Nathaniel Smith  <njs@pobox.com>

	* paths.cc: Yet more tests.

2005-08-20  Nathaniel Smith  <njs@pobox.com>
	
	* paths.cc (save_initial_path): Implement.
	Add more tests.
	
2005-08-20  Nathaniel Smith  <njs@codesourcery.com>

	* paths.{cc,hh}: New files.
	* Makefile.am (MOST_SOURCES): Add them.
	* unit_tests.hh (add_paths_tests): Declare.
	* unit_tests.cc (init_unit_test_suite): Add them.
	* platform.hh (get_current_working_dir)
	(change_current_working_dir):  New functions.
	* {unix,win32}/fs.cc: New files.

2005-08-19  Nathaniel Smith  <njs@codesourcery.com>

	* monotone.texi (Tutorial): Tweak wording, use --db at more
	appropriate places.

2005-08-26  Richard Levitte  <richard@levitte.org>

	* database.cc (version): Revert the change done earlier, as it
	aborted if the schema isn't the current one, rendering this method
	useless.

2005-08-26  Matt Johnston  <matt@ucc.asn.au>

	* change_set.cc (check_depth, confirm_proper_tree): 
	more efficient algorithm to check for no loops
	* constants.hh: new constant max_path_depth to limit
	recursion in check_depth.

2005-08-26  Benoît Dejean  <benoit@placenet.org>

	* po/fr.po: Updated French translation.

2005-08-26  Richard Levitte  <richard@levitte.org>

	* options.hh, monotone.cc: Add the '--execute' command-specific
	option.
	* monotone.cc (cpp_main): ... and process it.
	* app_state.hh (class app_state): Add the 'execute' boolean.
	* app_state.cc (app_state): Initialise it.
	* commands.cc (CMD(drop)): Add '--execute' capability.
	* commands.cc (CMD(rename)): Add '--execute' capability.  Pass
	'app' to build_rename.
	* work.hh, work.cc (build_deletions, build_rename): Do the actual
	work.  This required the addition of an app_state parameter to
	build_rename.

	* tests/t_drop_execute.at, tests/t_rename_execute.at: New tests.
	* testsuite.at: Add them.

2005-08-26  Benoît Dejean  <benoit@placenet.org>

	* mt_version.cc (print_full_version): Merged strings.
	* change_set.cc: No i18n for unittests. Wow, this saves
	21 strings (total 781).

2005-08-25  Benoît Dejean  <benoit@placenet.org>

	* commands.cc (safe_gettext): New function.
	(explain_usage): Used there to avoid _("").

2005-08-25  Benoît Dejean  <benoit@placenet.org>

	* sanity.{cc,hh} (sanity::do_format): Merged code from
	sanity::{log, warning, progress} in order to merge
	strings. Fixed exception rethrowing.

2005-08-25  Benoît Dejean  <benoit@placenet.org>

	* commands.cc (CMD(lca)): One more string for i18n.
	(CMD(trusted)): Merged all strings.

2005-08-25  Benoît Dejean  <benoit@placenet.org>

	* po/fr.po: Updated French translation.

2005-08-25  Benoît Dejean  <benoit@placenet.org>

	* database.cc (database::version): Marked string for i18n
	and simplifed.
	(database::info): Reworked to merge all strings for i18n.

2005-08-25  Benoît Dejean  <benoit@placenet.org>

	* database.{cc,hh} (database::open, database::check_filename):
	New functions to avoid error handling code and string duplicates.

2005-08-25  Matt Johnston  <matt@ucc.asn.au>

	* transform.cc ({int,ext}ernalize_rsa_keypair_id): don't 
	convert the username portion of key ids to/from ACE.
	* tests/t_genkey.at: check that foo+bar@example.com works
	and foobar@exam+ple.com doesn't.

2005-08-24  Benoît Dejean  <benoit@placenet.org>

	* database.cc (assert_sqlite3_ok): Somehow merged error messages.

2005-08-24  Benoît Dejean  <benoit@placenet.org>

	* change_set.cc (move_files_to_tmp_bottom_up): Better strings.
	* keys.cc (generate_key_pair): Merged 2 strings.

2005-08-24  Nathaniel Smith  <njs@pobox.com>

	* database.cc (assert_sqlite3_ok): Remove accidentally-left-in
	format string argument.

2005-08-24  Nathaniel Smith  <njs@pobox.com>

	* revision.cc (check_sane_history): Add MM's for calculated
	changesets.

2005-08-24  Nathaniel Smith  <njs@pobox.com>

	* database.cc (assert_sqlite3_ok): Don't print the raw sqlite
	error code.  Do add some auxiliary information when sqlite errors
	are confusing.

2005-08-24  Nathaniel Smith  <njs@pobox.com>

	* Back out most changes since
	b580c6ac5bf8eea1f442b8bddc60283b047ade1e.  Handling charsets
	properly by working in utf8 and then converting sucks.  Problems
	include
	  - gettext hates you (wants to return stuff in local charset)
	  - strerror hates you (same reason, but you can't turn it off)
	  - can't report charset conversion errors
	We thus return to our "sorta-correct, by accident" status quo.
	Only change left in is signedness fix in
	5548868ab56d939c1fd8713aa2ac8caacd1184a1.

2005-08-23  Nathaniel Smith  <njs@pobox.com>

	* ui.cc (sanitize): Fix signedness bug in comparison.
	* unix/unix.{cc,hh}: New files.
	* Makefile.am (UNIX_PLATFORM_SOURCES): Add them.
	* unix/process.cc (is_executable, make_executable): Use new
	function last_error.

2005-08-23  Nathaniel Smith  <njs@pobox.com>

	* transforms.{cc,hh} (system_charset): Expose.
	* monotone.cc (cpp_main): Use it to fiddle with gettext's charset
	conversion and make --help output actually correct.

2005-08-23  Nathaniel Smith  <njs@pobox.com>

	* transforms.cc (outprep): Don't sanitize all output; removes too
	many valid characters (\r, \t, etc.).
	* ui.cc: Call outprep on ticker output.
	(inform): Do still sanitize ui.inform() output.

2005-08-23  Nathaniel Smith  <njs@pobox.com>

	* transforms.cc (outprep): New function.
	* ui.cc (inform): Use it.
	* monotone.cc (cpp_main): Use it.
	Everything that writes user-intended output directly (i.e., via
	cout) must call outprep() on that data before printing it.
	
2005-08-23  Nathaniel Smith  <njs@pobox.com>

	* monotone.cc (cpp_main): Trick popt into converting its generated
	help messages into the current locale's charset.

2005-08-23  Nathaniel Smith  <njs@pobox.com>

	* ui.cc (inform, sanitize): Convert all output from utf8 to
	current locale's charset.

2005-08-23  Nathaniel Smith  <njs@pobox.com>

	* monotone.cc (cpp_main): Use bind_textdomain_codeset to request
	that all gettext'ed strings be returned in UTF-8.

2005-08-23  Nathaniel Smith  <njs@pobox.com>

	* idna/nfkc.c (g_utf8_strlen): Expose.
	* transforms.{cc,hh} (length): New function.
	* ui.cc (write_ticks): Use length() instead of .size() to
	calculate string widths; should support multibyte characters
	better.  (Still some problems relating to truncating strings to
	avoid overflow -- calculate truncation by length, but perform
	truncation by bytes...)

2005-08-24  Benoît Dejean  <benoit@placenet.org>

	* po/fr.po: Updated French translation.

2005-08-24  Benoît Dejean  <benoit@placenet.org>

	* monotone.cc:
	* commands.cc: Two more i18n strings.

2005-08-23  Benoît Dejean  <benoit@placenet.org>

	* lua.cc: boost::format vs. F.

2005-08-23  Nathaniel Smith  <njs@pobox.com>

	* AUTHORS: Add Benoît Dejean <benoit@placenet.org>.  Create new
	section for translators.  Add Benoît there too.

2005-08-23  Nathaniel Smith  <njs@pobox.com>

	* commands.cc: N_("") -> "".

2005-08-23  Nathaniel Smith  <njs@pobox.com>

	* commands.cc: Make all CMD() calls use N_() instead of _().
	(commands): Insert _() everywhere usage strings are used.  This is
	icky.

2005-08-23  Nathaniel Smith  <njs@pobox.com>

	* keys.cc (get_passphrase): Put back trailing ": " removed in
	recent i18n changes.

2005-08-23  Benoît Dejean  <benoit@placenet.org>

	* change_set.cc (dump_change_set): boost::format instead of F.
	* commands.cc (get_log_message, notify_if_multiple_heads,
	complete, CMD(attr)): Marked some strings for i18n. Replaced a
	multiline string by prefix_lines_with(). Merged strings.
	* diff_patch.cc (merge_provider::try_to_merge_files): Merged
	strings.
	* i18n.h: N_() stands for gettext_noop(), not plural.
	* keys.cc (get_passphrase): Fixed string surgery.
	* netsync.cc: i18nized tickers' labels. Added xgettext comment
	as tickers do not play well with multibytes characters (like é).
	(session::analyze_attachment): Fixed string surgery.
	(session::process_hello_cmd): Merged many strings.
	(session::process_data_cmd): Removed some leading/trailing
	whitespaces.
	* sanity.cc: Marked error prefixes for i18n.
	* ui.cc (tick_write_count::write_ticks): Reworked and fixed
	surgery. Merged some strings.

2005-08-23  Benoît Dejean  <benoit@placenet.org>

	* commands.cc (CMD*): _("") -> "" as _("") returns the PO
	header.

2005-08-23  Benoît Dejean  <benoit@placenet.org>

	* transforms.cc (check_idna_encoding): No i18n for unittests.

2005-08-23  Benoît Dejean  <benoit@placenet.org>

	* change_set.cc (dump_change_set): boost::format instead of F.
	* commands.cc (get_log_message, notify_if_multiple_heads,
	complete, CMD(attr)): Marked some strings for i18n. Replaced a
	multiline string by prefix_lines_with(). Merged strings.
	* diff_patch.cc (merge_provider::try_to_merge_files): Merged
	strings.
	* i18n.h: N_() stands for gettext_noop(), not plural.
	* keys.cc (get_passphrase): Fixed string surgery.
	* netsync.cc: i18nized tickers' labels. Added xgettext comment
	as tickers do not play well with multibytes characters (like é).
	(session::analyze_attachment): Fixed string surgery.
	(session::process_hello_cmd): Merged many strings.
	(session::process_data_cmd): Removed some leading/trailing
	whitespaces.
	* sanity.cc: Marked error prefixes for i18n.
	* ui.cc (tick_write_count::write_ticks): Reworked and fixed
	surgery. Merged some strings.

2005-08-23  Benoît Dejean  <benoit@placenet.org>

	* netcmd.cc (test_netcmd_functions): Don't translate unittest
	strings.
	* rcs_import.cc (cvs_commit::cvs_commit):
	* database.cc (version_cache::put):
	* lua.cc (dump_stack): boost::format vs. F for strings that are
	not messages.

2005-08-23  Benoît Dejean  <benoit@placenet.org>

	* xdelta.cc: Don't translate unittest strings.

2005-08-23  Matthew Gregan  <kinetik@orcon.net.nz>

	* monotone.texi: Bring 'update' syntax up to date.

2005-08-23  Nathaniel Smith  <njs@pobox.com>

	* tests/t_diff_external.at: --diff-args without --external is an
	error.
	* commands.cc (diff): Likewise.

2005-08-22  Nathaniel Smith  <njs@pobox.com>

	* contrib/ciabot_monotone.py (send_change_for): Handle author
	names with spaces in.

2005-08-22  Matt Johnston  <matt@ucc.asn.au>

	* HACKING: change the vim modeline to something that seems to work
	better.

2005-08-23  Olivier Andrieu  <oliv__a@users.sourceforge.net>

	* contrib/monotone.el: When running monotone commands, re-use
	*monotone* buffers. Make the "status" command use the prefix
	argument. Make the "tree"-restricted commands work in dired
	buffers. Add the "--no-merges" option in the log command. Various
	other innocuous changes.

2005-08-22  Nathaniel Smith  <njs@pobox.com>

	* mt_version.cc (print_full_version): Typo.

2005-08-22  Nathaniel Smith  <njs@pobox.com>

	* mt_version.cc: Include sanity.hh.

2005-08-22  Nathaniel Smith  <njs@pobox.com>

	* netsync.cc (process_error_cmd, run_netsync_protocol): Remove
	some newlines to avoid translation noise.

2005-08-22  Nathaniel Smith  <njs@pobox.com>

	* po/LINGUAS, po/ja.po: Remove ja translation again, it seems to
	be corrupt.

2005-08-22  Nathaniel Smith  <njs@pobox.com>

	* commands.cc (update): Don't use F() to indent things.
	
2005-08-22  Nathaniel Smith  <njs@pobox.com>

	* commands.cc (dump_diffs): Don't use F() to create diff headers.
	(commands::process): Put '' in the log message to make Benoît
	Dejean happy ;-).
	
2005-08-22  Nathaniel Smith  <njs@pobox.com>

	* po/LINGUAS, po/ja.po: Add Japanese translation by Satoru SATOH.
	
2005-08-20  Benoît Dejean  <benoit@placenet.org>

	* po/monotone.pot: Remove from version control.
	* po/POTFILES.skip: New file.
	* po/fr.po: French translation (initial version).
	* po/LINGUAS: Add fr.
	
2005-08-22  Nathaniel Smith  <njs@pobox.com>

	* commands.cc (read): Use FP (thanks to Benoît Dejean for
	catch).
	* mt_version.cc (print_version, print_full_version): Mark more
	strings for i18n (also thanks to Benoît Dejean).
	
2005-08-22  Nathaniel Smith  <njs@pobox.com>

	* commands.cc (commands): Revert previous changes, xgettext is
	buggy.
	Mark every CMD() string argument with _().
	* i18n.h, Makefile.am: New file.
	* sanity.hh: Include it.
	* po/Makevars (XGETTEXT_OPTIONS): Learn about _() and N_() as
	markers.

2005-08-22  Nathaniel Smith  <njs@pobox.com>

	* commands.cc (commands): Oops, can't call gettext on a
	std::string...

2005-08-22  Nathaniel Smith  <njs@pobox.com>

	* monotone.cc (coptions, options): Use gettext_noop to mark usage
	strings for i18n.
	* commands.cc (commands): gettextify command descriptions
	* po/Makevars (XGETTEXT_OPTIONS): Include the 2nd, 3rd, and 4th
	arguments to CMD macro as translatedable strings.

2005-08-22  Nathaniel Smith  <njs@pobox.com>

	* database.cc: Replace a bunch of F()'s by boost::format's,
	because F is only for strings displayed to user.

2005-08-22  Nathaniel Smith  <njs@pobox.com>

	* po/Makevars (XGETTEXT_OPTIONS): Extract FP'ed strings.

2005-08-22  Nathaniel Smith  <njs@pobox.com>

	* sanity.hh (FP): New macro.  Usage:
	FP("frobbed %i bar", "frobbed %s bars", num_bars) % num_bars

2005-08-22  Richard Levitte  <richard@levitte.org>

	* contrib/monotone-import.pl: When temporarly touching files that
	have disappeared since last import, don't forget to create
	intermediary directories as well (and to remove them later on).
	Make sure all file arguments are quoted.  Finally, pick up the
	newly created revision by reading MT/revision instead of relying
	on backquotes working.
	Notofication and initial correction submitted by
	BigFish <bigfische@gmail.com>.

2005-08-20  Matthew Gregan  <kinetik@orcon.net.nz>

	* revision.hh: Delete doubled line of text in comment.

2005-08-20  Benoît Dejean  <benoit@placenet.org>

	* monotone.cc (cpp_main): setlocale(LC_ALL).
	* commands.cc (dropkey): Unify warning into a single string.

2005-08-20  Nathaniel Smith  <njs@codesourcery.com>

	* contrib/monoprof.sh (test_commit): Kernel tarball unpacks to
	linux-$KVER/, not $KVER/.

2005-08-19  Nathaniel Smith  <njs@codesourcery.com>

	* contrib/monoprof.sh (SETUP): Put netsync hooks in the default
	hook file.

2005-08-19  Nathaniel Smith  <njs@codesourcery.com>

	* contrib/monoprof.sh: Give a sensible error message if $DATADIR
	doesn't exist.

2005-08-20  Matt Johnston  <matt@ucc.asn.au>

	* database.cc (put_revision): uncomment check_sane_history call
	(was accidentally committed commented out)

2005-08-19  Nathaniel Smith  <njs@codesourcery.com>

	* monotone.texi (Tutorial): Tweak wording, use --db at more
	appropriate places.

2005-08-19  Matthew Gregan  <kinetik@orcon.net.nz>

	* tests/t_crlf.at: Adjust expected line count to accomodate diff
	output change.
	* commands.cc (CMD(diff)): Include base revision ID in diff output
	header when diffing against working copy.  Useful to identify what
	revision a patch was created against.
	* std_hooks.lua (ignore_file): Ignore Visual SourceSafe junk.

2005-08-18  Timothy Brownawell  <tbrownaw@gmail.com>

	* std_hooks.lua: accept_testresult_change now only cares about
	testresults listed in MT/wanted-testresults

2005-08-18  Matthew Gregan  <kinetik@orcon.net.nz>

	* INSTALL: Remove outdated references to configure options and
	Solaris build workarounds.
	* configure.ac: Lower gettext requirement from 0.12.1 to 0.11.5.

2005-08-17  Timothy Brownawell  <tbrownaw@gmail.com>

	* sanity.cc (gasp()): When catching an error from dumping a MM'd
	variable, do not discard output generated prior to the error. This
	way, at least the header line (function name, file, line no.) is
	printed.
	* change_set.cc: write_insane_change_set: new function to write a
	change set without sanity checking it, now used by dump().

2005-08-17  Patrick Mauritz  <oxygene@studentenbude.ath.cx>

	* unix/process.cc: missing include
	* m4/fexceptions.m4, configure.ac, Makefile.am: remove hardcoded
	-fexceptions in CFLAGS and add it only if compiler doesn't freak
	out.

2005-08-17  Nathaniel Smith  <njs@pobox.com>

	* work.cc (build_additions): Tweak wording.

2005-08-17  Nathaniel Smith  <njs@pobox.com>

	* netsync.cc: Add IANA port assignment to the todo list.

2005-08-17  Nathaniel Smith  <njs@pobox.com>

	* unix/process.cc (make_executable): Open the fd read-only, avoids
	problems with read-only files, and a writeable fd doesn't seem to
	be necessary to change permission bits.

2005-08-17  Nathaniel Smith  <njs@pobox.com>

	* unix/process.cc (is_executable, make_executable): When reporting
	an error in a syscall, include the actual error message.

2005-08-17  Nathaniel Smith  <njs@pobox.com>

	* lua.cc (dump_stack): New function.
	(Lua::fail): New method; use above.
	(get, get_fn, get_tab, get_str, get_num, get_bool, extract_str)
	(extract_int, extract_double, extract_bool, begin, next, pop): Use
	it, to give better logging.
	
2005-08-17  Nathaniel Smith  <njs@pobox.com>

	* Makefile.am (lib3rdparty_a_CFLAGS): Build 3rd party C code with
	-fexceptions.

2005-08-17  Matthew Gregan  <kinetik@orcon.net.nz>

	* win32/process.cc: Slightly smarter argv->cmdline munging.
	* std_hooks.lua: Merge hooks for TortoiseMerge (part of
	TortoiseSVN).

2005-08-17  Nathaniel Smith  <njs@pobox.com>

	* lua.cc (lua_hooks): Re-enable panic thrower, we no longer
	support Lua 4.

2005-08-16  Nathaniel Smith  <njs@pobox.com>

	* netsync.cc: Add more netsync todos.

2005-08-15  Nathaniel Smith  <njs@pobox.com>

	* tests/t_explicit_merge_with_anc.at: New test.
	* testsuite.at: Add it.

2005-08-15  Nathaniel Smith  <njs@pobox.com>

	* tests/t_log_brief.at: New test.
	* testsuite.at: Add it.

2005-08-15  Nathaniel Smith  <njs@pobox.com>

	* commands.cc (fcommit): Remove.  This command has never been
	documented, tested, or maintained; it also doesn't avoid the use
	of temporary files (which was supposed to be its purpose).  Has it
	ever actually been used...?
	
2005-08-15  Nathaniel Smith  <njs@pobox.com>

	* lua.cc (hook_init_attributes): Do more logging; use begin()
	instead of starting iteration by hand.

2005-08-15  Patrick Mauritz  <oxygene@studentenbude.ath.cx>

	* testsuite.at, tests/*.at: make testsuite less demanding:
	- QGREP() and QEGREP() provide a portable [e]grep -q
	- export FOO=bar -> FOO=bar; export FOO
	- tail -n $x -> TAIL($x) with appropriate macro

2005-08-15  Patrick Mauritz  <oxygene@studentenbude.ath.cx>

	* m4/typeof.m4: new test, looks if compiler knows the typeof()
	extension
	* configure.ac: use it
	* sanity.hh: use the test, and boost's abstraction over
	__PRETTY_FUNCTION__ and similar pseudo-macros

2005-08-15  Patrick Mauritz  <oxygene@studentenbude.ath.cx>

	* configure.ac (BOOST_FIX_VERSION): only apply that fix on gcc.

2005-08-14  Nathaniel Smith  <njs@pobox.com>

	* configure.ac (BOOST_VERSION_CHECK, BOOST_FIX_VERSION): Fix for
	cross-compilation.  (Thanks to John Bowler <jbowler@acm.org>.)

2005-08-14  Matthew Gregan  <kinetik@orcon.net.nz>

	* testsuite.at: Don't use agraph.
	* Makefile.am: Minor cleanups.

2005-08-13  Patrick Mauritz  <oxygene@studentenbude.ath.cx>

	* botan/gzip.cpp, botan/mutex.cpp: c functions via c* headers need
	std:: prefix

2005-08-13  Patrick Mauritz  <oxygene@studentenbude.ath.cx>

	* schema_migration.cc (lowercase): it's only used for processing sha1
	values whos size we know: make array size constant
	* transforms.cc (encode_hexenc, decode_hexenc): they have to work with
	all kinds of string sizes, so at least make them nicer by using
	boost::scoped_array

2005-08-13  Patrick Mauritz  <oxygene@studentenbude.ath.cx>

	* revision.cc: make copy constructor of revision_set behave like
	normal constructor in case it's copying a freshly created object

2005-08-13  Nathaniel Smith  <njs@pobox.com>

	* testsuite.at: Use SEGV to kill netsync servers, in hopes it will
	give better coverage information.

2005-08-13  Julio M. Merino Vidal  <jmmv@NetBSD.org>

	* configure.ac: Remove an obsolete check to see if SQLite was
	bundled or not, because the bundled version has been used
	exclusively for quite some time.

2005-08-13  Julio M. Merino Vidal  <jmmv@NetBSD.org>

	* database_check.cc: Remove trailing newline from error messages
	when embedding them inside other strings, so that the trailing
	closing parenthesis is printed correctly.

2005-08-13  Julio M. Merino Vidal  <jmmv@NetBSD.org>

	* configure.ac: Add '-mt' as another possible suffix to detect the
	Boost libraries.  It's very common when these libraries are built
	with the "native naming layout".

2005-08-13  Nathaniel Smith  <njs@pobox.com>

	* monotone.1, monotone.texi: Don't mention agraph.
	* tests/t_netsync_repeated.at: Don't use agraph.
	* tests/t_netsync_unrelated.at: Likewise.

2005-08-13  Nathaniel Smith  <njs@pobox.com>

	* commands.cc (agraph): Remove.

2005-08-13  Nathaniel Smith  <njs@pobox.com>

	* tests/t_commit_log_writeback.at: New test.
	* testsuite.at: Add it.

2005-08-12  Nathaniel Smith  <njs@pobox.com>

	* commands.cc (commit): When user uses --message or
	--message-file, don't require non-empty logs, and don't write out
	message to MT/log.  (This makes re-running a 'commit -m foo'
	command line until it works possible; otherwise the second try
	will get a 'MT/log non-empty and -m supplied' error.)

2005-08-11  Nathaniel Smith  <njs@pobox.com>

	* netsync.cc: Add a list of ideas for improvement that will break
	network compatibility and thus perhaps should go together.

2005-08-11  Nathaniel Smith  <njs@pobox.com>

	* tests/t_commit_message_file.at: Un-double file contents.

2005-08-11  Nathaniel Smith  <njs@pobox.com>

	* lua.cc (ok, extract_str, extract_int, extract_double)
	(extract_bool): Add more logging.

2005-08-11  Patrick Mauritz <oxygene@studentenbude.ath.cx>

	* INSTALL: remove section about crypto++ on solaris
	* config.rpath, mkinstalldirs, po/Makefile.in.in,
	  various files in m4, ABOUT-NLS:
	  remove as they're autogenerated
	* hash_map.hh, m4/gnucxxhashmap.m4, m4/stlporthashmap.m4:
	  new files, abstraction over hash_map differences in STL impls.
	* m4/externtemplate.m4: new file, check if compiler is happy
	  with "extern template"
	* configure.ac: hook up the new autoconf tests
	* Makefile.am: remove -Wall
	* botan/gzip.cpp, botan/mutex.cpp: add includes
	* constants.*: move values to .hh if used for array sizes
	* interner.hh, xdelta.cc: use hash_map.hh
	* merkle_tree.cc, unix/inodeprint.cc: make array size truly
	  constant 
	* sanity.hh: work-around for missing typeof() and
	  __PRETTY_FUNCTIONS on non-gcc compilers
	* schema_migration.cc, transforms.cc: moved dynamically
	  initialized array to heap
	* transforms.hh, vocab.hh: use externtemplate autoconf test

2005-08-10  Matthew Gregan  <kinetik@orcon.net.nz>

	* monotone.spec: include zlib-devel and texinfo as build
	requirements, zlib as a runtime requirement.

2005-08-09  Eric Anderson  <anderse-monotone@cello.hpl.hp.com>

	* tests/perf-test.sh: A repeatable performance test harness
	* tests/parse-accounting.pl: A script that parses the accounting
	output into a nice tabular format

2005-08-09  Eric Anderson  <anderse-monotone@cello.hpl.hp.com>
 
	* Changes to significantly improve network pull performance
	* string_queue.hh: created to store pending data and allow for
	efficient removal from the front.  The string queue automatically
	reduces its buffer size if it is very empty.  	
	* hmac.{cc,hh}: Add in a version of chained_hmac::process that can
	operate on a string_queue for use during read.
	* netcmd.{cc,hh}: update netcmd::read to use a string_queue rather
	than a string, update all the regression tests also.  This required
	the somewhat ugly creation of a read_string function because the
	netcmd read and write functions are no longer using the same type.
	* netio.hh: introduce functions for operating on a string_queue. They
	are identical to the equivalent string functions except for the type
	of the argument.
	* netsync.cc: Use a string_queue rather than a string for storing the 
	input and output buffers.

	* string_queue.cc: unit tests (Matt Johnston)

2005-08-09  Richard Li  <richardl@redhat.com>

	* std_hooks.lua (merge2, merge3): explain a little better why
	monotone can't find a merge command.

2005-08-09  Nathaniel Smith  <njs@pobox.com>

	* commands.cc (update): Fix helpful error message to suggest
	_current_ commandline syntax.

2005-08-09  Olivier Andrieu  <oliv__a@users.sourceforge.net>

	* contrib/monotone.el: a couple of fixes spotted by the compiler
	* Changelog, contrib/colorize: utf8ize

2005-08-09  Nathaniel Smith  <njs@pobox.com>

	* NEWS: Put a time in.
	* po/monotone.pot: Regenerate.
	
2005-08-08  Nathaniel Smith  <njs@pobox.com>

	* configure.ac, monotone.spec, debian/changelog:
	* win32/monotone.iss: Bump version number.

2005-08-08  Nathaniel Smith  <njs@pobox.com>

	* UPGRADE: Fix title.
	* NEWS: Add --lca.

2005-08-08  Nathaniel Smith  <njs@pobox.com>

	* commands.cc (merge, propagate): Take --lca.
	* options.hh: Add OPT_LCA.
	* monotone.cc (coptions, cpp_main): Support it it.
	* app_state.{hh,cc} (app_state::usa_lca): New variable.
	* revision.cc (find_common_ancestor_for_merge): Use LCA if user
	passed --lca.
	* tests/t_merge_lca.at: New test.
	* testsuite.at: Add it.
	* monotone.texi (Tree): Document --lca.
	
2005-08-08  Nathaniel Smith  <njs@pobox.com>

	* NEWS: First-pass for 0.22 release.
	* UPGRADE: Likewise.

2005-08-08  Nathaniel Smith  <njs@pobox.com>

	* Makefile.am (BOTAN_SOURCES): Add botan headers.
	* po/monotone.pot: Regenerate.

2005-08-07  Nathaniel Smith  <njs@pobox.com>

	* netsync.cc (rebuild_merkle_trees, insert_with_parents): Make a
	ticker for added revisions, since traversing the tree to pull in
	ancestors causes a noticeable pause before the cert/key tickers
	start up.
	(insert_with_parents): Also simplify logic.

2005-08-07  Nathaniel Smith  <njs@pobox.com>

	* commands.cc (pull): Clarify what the "doing anonymous pull"
	message means and what you might do about it.

2005-08-07  Nathaniel Smith  <njs@pobox.com>

	* monotone.texi (Network Service, Hooks): Document
	get_netsync_read_permitted as getting a nil value on anonymous
	connects.
	* lua.{cc.hh} (hook_get_netsync_anonymous_read_permitted):
	Remove. Replace with 1-argument version of
	hook_get_netsync_write_permitted.
	* netsync.cc (process_anonymous_cmd): Update.
	* tests/t_netsync_permissions.at: Likewise.

2005-08-07  Matthew Gregan  <kinetik@orcon.net.nz>

	* botan/{data_snk,es_file}.cpp: Open fstreams in binary mode.
	These changes, plus the same change for data_src.cpp and
	es_ftw.cpp, have been sent upstream.

2005-08-05  Nathaniel Smith  <njs@pobox.com>

	* commands.cc (commit): Write out the log message to MT/log
	_after_ making sure it's non-empty.
	* tests/t_commit_cancelled.at: New test.
	* testsuite.at: Add it.
	
2005-08-04  Nathaniel Smith  <njs@pobox.com>

	* netsync.cc (rebuild_merkle_trees): Typo.

2005-08-04  Nathaniel Smith  <njs@pobox.com>

	* netsync.cc (rebuild_merkle_trees): Tweak message ("rebuilding
	merkle trees" does not mean anything to J. Random User...)

2005-08-04  Nathaniel Smith  <njs@pobox.com>

	* manifest.cc (build_restricted_manifest_map): In 'missing files'
	error message, explain how to recover.

2005-08-03  Nathaniel Smith  <njs@pobox.com>

	* testsuite.at (NETSYNC_ADDRESS): New macro.
	(NETSYNC_SERVE_N_START, NETSYNC_SERVE_START)
	(NETSYNC_CLIENT_N_RUN): Use it.
	
	* tests/t_netsync_checks_server_key.at: Make sure can unset the
	known-servers entry.

2005-08-03  Matthew A. Nicholson  <matt@matt-land.com>

	* std_hooks.lua (get_preferred_merge2_command)
	(get_preferred_merge3_command): Provide more information on how to
	use vim as merge tool.

2005-08-03  graydon hoare  <graydon@pobox.com>

	* unix/process.cc (make_executable): Fix race, set user/group/other.

2005-08-03  Matthew Gregan  <kinetik@orcon.net.nz>

	* botan/data_src.cpp (DataSource_Stream::DataSourceStream): Open
	fstream as binary file.

2005-08-03  Matthew Gregan  <kinetik@orcon.net.nz>

	* win32/inodeprint.cc: Botan changes.  Also, hash individual
	FileTime structure members rather than the entire structure.
	* keys.cc: Add explicit 'using' for Botan::byte.
	* botan/es_win32.{cpp,h}: Add missing files.
	* Makefile.am: Enable entropy collection via CryptoAPI and Win32
	API.

2005-08-02  Matt Johnston  <matt@ucc.asn.au>

	* botan/gzip.cpp: forgot to commit some semicolons

2005-08-02  Matt Johnston  <matt@ucc.asn.au>

	* botan/gzip.{cpp,h}: rearranged the code to be clearer.

2005-08-01  Nathaniel Smith  <njs@pobox.com>

	* netsync.cc (get_branches): Remove warning when there are no
	branches.

2005-07-29  Nathaniel Smith  <njs@pobox.com>

	* globish.cc (matcher::operator()): Log what's happening.
	(checked_globish_to_regex_test): Fix previously added test.

2005-07-29  Nathaniel Smith  <njs@pobox.com>

	* globish.cc (checked_globish_to_regex_test): Add another test for
	quoted characters.

2005-07-28  Nathaniel Smith  <njs@pobox.com>

	* update.cc (calculate_update_set): Only include current rev in
	update set if it is an acceptable candidate.
	* commands.cc (update): Clarify error message in this case.
	* tests/t_update_branch.at: Update accordingly.

2005-07-28  Matthew Gregan  <kinetik@orcon.net.nz>

	* monotone.spec: Require boost >= 1.32.

2005-07-27  Matthew Gregan  <kinetik@orcon.net.nz>

	* tests/t_merge_add_del.at: 'drop' does not take a branch (test
	now fails in expected place).
	* tests/t_merge_add_rename_add.at: New test.
	* testsuite.at: Add it.

2005-07-27  Nathaniel Smith  <njs@pobox.com>

	* tests/t_update_branch.at: New test.
	* testsuite.at: Add it.
	(REVERT_TO): Do not preserve MT/options file (can setup invalid
	branch).
	* app_state.cc (make_branch_sticky): Call write_options when
	already have a working copy.
	* commands.cc (update): Call make_branch_sticky at appropriate
	time.

2005-07-27  Nathaniel Smith  <njs@pobox.com>
	
	* commands.cc: ALIAS(mv, rename).  ALIAS(rm, drop).

2005-07-26  Nathaniel Smith  <njs@pobox.com>

	* change_set.cc (dump): Add state_renumbering dumper.
	(merge_disjoint_analyses): Add MM().

2005-07-26  Nathaniel Smith  <njs@pobox.com>

	* change_set.cc (dump): Add path_analysis dumper.
	(merge_change_sets): Add more MM()s.

2005-07-26  Nathaniel Smith  <njs@pobox.com>

	* change_set.cc (dump): Add path_state dumper.
	(sanity_check_path_state): Add MM().

2005-07-26  Richard Levitte  <richard@levitte.org>

	* revision.cc (check_sane_history): Convert tabs to the
	appropriate amount of spaces.

2005-07-26  Richard Levitte  <richard@levitte.org>

	* sanity.hh, revision.cc (check_sane_history),
	change_set.cc (concatenate_change_sets, merge_change_sets,
	invert_change_set): Because boost currently uses the symbol M, we
	have a clash.  Therefore, let's rename M to MM, for now.

2005-07-26  Richard Levitte  <richard@levitte.org>

	* commands.cc (CMD(privkey)): Change so both the public and
	private key are printed.

	* tests/t_dropkey_2.at, tests/t_lua_privkey.at: Adapt to the new
	private key format.

2005-07-24  Nathaniel Smith  <njs@pobox.com>

	* sanity.cc (MusingI, ~MusingI): No-op when already in the middle
	of dumping.

2005-07-25  Matthew Gregan  <kinetik@orcon.net.nz>

	* Makefile.am, configure.ac: Remove BUNDLED_{LUA,SQLITE} tests and
	clarify the comment for popt.  Using external versions of these
	tools didn't work anyway, so there's no point giving the
	impression that it might.

2005-07-24  Nathaniel Smith  <njs@pobox.com>

	* sanity.cc (gasp): Handle the possibility of multiple valid calls
	to gasp(), 'db check' can trigger multiple invariants without
	dying.

2005-07-24  Nathaniel Smith  <njs@pobox.com>

	* sanity.{hh,cc} (sanity::already_dumping, gasp): Don't let gasp
	be called recursively, in case a dump triggers an invariant.

2005-07-24  Nathaniel Smith  <njs@pobox.com>

	* sanity.cc (gasp): Make more robust against new errors triggered
	during error unwind.  (write_change_set in particular likes to
	blow up when handling in invalid change_set.)

2005-07-24  Nathaniel Smith  <njs@pobox.com>

	* change_set.cc (merge_change_sets, check_sane)
	(concatenate_change_sets, invert_change_set): Add M()s.

2005-07-24  Nathaniel Smith  <njs@pobox.com>

	* sanity.{hh,cc} (dump): Remove templated version, add std::string
	version.
	* vocab.{hh,cc} (dump): Add ATOMIC/DECORATE/ENCODING dumpers.
	* change_set.{hh,cc} (dump): Add change_set dumper.
	* manifest.{hh,cc} (dump): Add manifest_map dumper.
	* revision.cc (check_sane_history): Add some M()s.

2005-07-24  Nathaniel Smith  <njs@pobox.com>

	* sanity.hh (class Musing, gasp, dump): Actually, take a
	std::string instead of a std::ostream; fits our idioms better.

2005-07-24  Nathaniel Smith  <njs@pobox.com>

	* sanity.cc (log, progress, warning): Append '\n' to strings when
	necessary.
	(gasp): Save string properly.
	(M): Apply black magic.  Now works correctly.
	(dump): Write newline.

2005-07-24  Nathaniel Smith  <njs@pobox.com>

	* sanity.hh (dump): Add a default 'dump' implementation for all
	<<able objects.

2005-07-24  Nathaniel Smith  <njs@pobox.com>

	* constants.{cc,hh} (default_terminal_width): New constant.
	* ui.cc (guess_terminal_width): Use it.

2005-07-24  Nathaniel Smith  <njs@pobox.com>

	* diff_patch.cc (unidiff_append_test): Fix typo.

2005-07-24  Nathaniel Smith  <njs@pobox.com>

	* tests/t_annotate_no_rev.at: New test.
	* testsuite.at: Add it.
	
2005-07-24  Nathaniel Smith  <njs@pobox.com>

	* sanity.{hh,cc} (sanity, dump_buffer, invariant_failure)
	(index_failure,	MusingI, Musing, M): Implement macro M(), for
	'musing', which marks data that monotone was musing over when an
	invariant tripped.
	* Makefile.am (MOST_SOURCES): Fix spacing.

2005-07-23  Nathaniel Smith  <njs@pobox.com>

	* ui.{hh,cc} (guess_terminal_width): New function.
	(tick_write_dot::chars_on_line): Make unsigned to quiet gcc warning.
	(tick_write_dot::write_ticks): Use guess_terminal_width.
	* commands.cc (dump_diffs): Take full responsibility for printing
	=== lines, and use guess_terminal_width.
	* diff_patch.cc (make_diff): Don't print === lines.
	(unidiff_append_test): Adjust accordingly.

2005-07-23  Matthew Gregan  <kinetik@orcon.net.nz>

	* commands.cc (CMD(annotate)): Check for a valid revision before
	trying to fetch it from the database.
	* lua/lundump.[ch], lua/ldump.c: Rename VERSION and VERSION0 to
	LUA_DUMP_VERSION and LUA_DUMP_VERSION0 to avoid clashes with
	VERSION from config.h.

2005-07-22  Nathaniel Smith  <njs@pobox.com>

	* monotone.texi (Committing Work): Remove discussion of manifests.

2005-07-20  Nathaniel Smith  <njs@pobox.com>

	* netsync.cc (rebuild_merkle_trees): Make 'including branch'
	message L() instead of P(); it's nice information, but too much to
	be useful with large databases.

2005-07-22  Matt Johnston  <matt@ucc.asn.au>

	* database_check.cc: check that revisions and manifests
	are normalised to the same for that they would be written as.
	* tests/t_database_check_normalized.at: a test for it.
	* testsuite.at: add it.

2005-07-21  Richard Levitte  <richard@levitte.org>

	* contrib/monotone-import.pl: Now uses the given tag.

2005-07-20  Marcel van der Boom  <marcel@hsdev.com>

	* database.{cc,hh} (get_branches): New method.
	* commands.cc (ls_branches): Use it.
	* netsync.cc (get_branches): Likewise.
	* tests/t_ls_branches.at: New test.
	* testsuite.at: Add it.
	
2005-07-20  Nathaniel Smith  <njs@pobox.com>

	* commands.cc (db): Rename kill_branch_locally to
	kill_branch_certs_locally.
	* tests/t_db_kill_branch_locally.at: Rename to...
	* tests/t_db_kill_branch_certs_locally.at: ...this.  Update.
	* testsuite.at: Update.
	* monotone.texi (Database): Update.

2005-07-19  Nathaniel Smith  <njs@pobox.com>

	* schema_migration.cc (migrator::migrate): Add a check for schemas
	that are just... wrong.
	* tests/t_migrate_broken_schema.at: New test.

2005-07-19  Nathaniel Smith  <njs@pobox.com>

	* netcmd.cc (read): Make the bad HMAC error message clearer.

2005-07-19  Matthew Gregan  <kinetik@orcon.net.nz>

	* tests/t_diff_external.at: Canonicalise output for Win32.

2005-07-18  Nathaniel Smith  <njs@pobox.com>

	* keys.cc (get_passphrase): Do still error out if they keep typing
	empty passphrases.

2005-07-18  Richard Levitte  <richard@levitte.org>

	* database.cc: Move the inclusion of stdarg.h...
	* database.hh: ... here.

2005-07-18  Matt Johnston  <matt@ucc.asn.au>

	* keys.cc (get_passphrase): don't bomb out if they type an empty passphrase.

2005-07-18  Patrick Mauritz  <oxygene@studentenbude.ath.cx>

	* work.cc, manifest.cc: Remove 'using namespace boost'.

2005-07-18  Nathaniel Smith  <njs@pobox.com>

	* netsync.cc (received_items): New instance variable.
	(session::session): Initialize it.
	(note_item_arrived): Maintain it.
	(item_request_outstanding): Rename it to...
	(item_already_received): ...this, and have it check both
	outstanding and fulfilled requests.
	(queue_send_data_cmd, queue_send_delta_cmd): Call it via new
	name.
	
	Hopefully this will eliminate cases where "revs in" is larger than
	"revs written".
	
2005-07-17  Nathaniel Smith  <njs@pobox.com>

	* constants.cc (legal_key_name_bytes): Allow + and _ to appear in
	key names.

2005-07-17  Nathaniel Smith  <njs@pobox.com>

	* ui.{cc,hh} (tick_write_dot::write_ticks): Start a new line when
	too many dots have been written.
	* netsync.cc (process_refine_cmd): Add comment noting a possible
	optimization regarding subtree refinement.

2005-07-17  Nathaniel Smith  <njs@pobox.com>

	* configure.ac, win32/monotone.iss, monotone.spec:
	* debian/changelog: Bump version numbers to 0.21.
	* NEWS: Commit to a timestamp.

2005-07-17  Nathaniel Smith  <njs@pobox.com>

	* NEWS: Add diff changes, more tweaking.
	* UPGRADE: Update for 0.21.
	* AUTHORS: Add Vladimir Vukicevic.

2005-07-18  Matt Johnston  <matt@ucc.asn.au>

	* netsync.cc: merge fixup
	* botan/pipe_rw.cpp (read_all_as_string): make it smarter and faster

2005-07-18  Matt Johnston  <matt@ucc.asn.au>

	* botan/sha160.{cpp,h}: new faster sha160 implementation from Jack Lloyd
	and Kaushik Veeraraghavan.

2005-07-17  Nathaniel Smith  <njs@pobox.com>

	* tests/t_diff_external.at: New test.
	* testsuite.at: Add it.

2005-07-17  Nathaniel Smith  <njs@pobox.com>

	* monotone.texi (Restrictions): diff -r -r does accept
	restrictions now.
	(CVS Phrasebook): Clarify diff section.
	(Informative): Document diff [--unified|--context|--external],
	--diff-args.

2005-07-17  Nathaniel Smith  <njs@pobox.com>

	* app_state.{cc,hh}: Record whether --diff-args was passed, not
	just a string value.
	* lua.{cc,hh} (hook_external_diff): Take a diff_args_provided
	variable.
	* commands.cc (do_external_diff): Pass it.

2005-07-17  Nathaniel Smith  <njs@pobox.com>

	* std_hooks.lua (external_diff_default_args): New variable.
	(external_diff): Use it as a default, and use user-provided
	diff_args otherwise.
	* monotone.texi (Hooks): Document this.

2005-07-16  Vladimir Vukicevic  <vladimirv@gmail.com>

	* lua.{cc,hh} (hook_external_diff): New hook.
	* std_hooks.lua (external_diff): Add default definition.
	* monotone.texi (Hooks): Document external_diff hook.
	* app_state.{cc,hh}, options.hh, monotone.cc: Add --context,
	--external, --unified, --diff-args options.
	* commands.cc (do_external_diff): New function.
	(dump_diffs): Put a == line between each file's diffs.
	Pass file_ids of pre- and post-states to make_diff.
	(diff): Take new options.
	(cdiff): Remove.
	* diff_patch.{cc,hh} (make_diff): Print file ids in diff file
	headers.
	(unidiff_append_test): Update.
	(enum diff_type): Move to...
	* vocab.hh: ...here.
	* tests/t_restrictions.at, tests/t_crlf.at: Update.

2005-07-16  Nathaniel Smith  <njs@pobox.com>

	* manifest.cc (build_restricted_manifest_map): Remove doubled
	comment.

2005-07-16  Nathaniel Smith  <njs@pobox.com>

	* NEWS: Mention need for 'db migrate'.

2005-07-17  Matthew Gregan  <kinetik@orcon.net.nz>

	* lua/*: Import Lua 5.0.2 from upstream.
	* lua/*: Fix up CVS $Id$ tags, which appear to have been trashed
	since monotone existed in CVS.

2005-07-16  Nathaniel Smith  <njs@pobox.com>

	* NEWS: Update for 0.21.

2005-07-16  Nathaniel Smith  <njs@pobox.com>

	* database.cc (assert_sqlite3_ok): Remove dead function.
	
2005-07-16  Nathaniel Smith  <njs@pobox.com>

	* app_state.cc (require_working_copy): Oops, make it compile.

2005-07-16  Nathaniel Smith  <njs@pobox.com>

	* app_state.{cc,hh} (require_working_copy): Take an optional
	argument to give more details about why a working copy was
	required.
	* commands.cc (log): Give said details.

2005-07-16  Nathaniel Smith  <njs@pobox.com>

	* monotone.texi (CVS Phrasebook): Include 'log'.

2005-07-16  Nathaniel Smith  <njs@pobox.com>

	* monotone.texi (Selectors): Document use of globs.
	* tests/t_selector_globbing.at: New test.
	* testsuite.at: Add it.
	
2005-07-16  Jordan Breeding  <jordan.breeding@mac.com>

	* database.cc (selector_to_certname): Make 't:' selector match
	exactly by default as well.

2005-06-25  Brian Downing <bdowning@lavos.net>

	* database.cc (selector_to_certname, complete): Makes 'b:'
	selector be interpreted as a glob instead of as a partial string
	match.
	
2005-07-16  Nathaniel Smith  <njs@pobox.com>

	* netsync.cc: Revert accidentally committed changes.

2005-07-16  Nathaniel Smith  <njs@pobox.com>

	* ChangeLog: Fix formatting.

2005-07-15  Matt Johnston  <matt@ucc.asn.au>

	* netsync.cc (rebuild_merkle_trees): bad_branch_certs is a set of cert
	hashes, not of revision idents.

2005-07-14  Nathaniel Smith  <njs@pobox.com>

	* database.cc (get_revision_cert_index): "reserve" and "resize"
	are different.

2005-07-14  Nathaniel Smith  <njs@pobox.com>

	* netsync.cc (process_delta_cmd): Remove meaningless comment.

2005-07-14  Nathaniel Smith  <njs@pobox.com>

	* database.hh: Pre-declare sqlite3_stmt, instead of including
	sqlite3.h.

2005-07-14  Derek Scherger  <derek@echologic.com>

	* commands.cc (lca,lcad,try_one_merge): call describe_revision for
	logging common ancestors
	(propagate): log final merged line after propagate completes
	to indicate that it actually worked and to be consistent with merge

2005-07-13  Derek Scherger  <derek@echologic.com>

	* ChangeLog: merge fixup

2005-07-13  Derek Scherger  <derek@echologic.com>

	* database.cc (debug): delete stale comment
	(delete_branch_named):
	(delete_tag_named): 
	(clear): replace vprintf stuff with query parameters

2005-07-13  Nathaniel Smith  <njs@pobox.com>

	* contrib/ciabot_monotone.py (main): Optimistically run 'db
	migrate' before using database.

2005-07-13  Nathaniel Smith  <njs@pobox.com>

	* schema_migration.cc (migrate_monotone_schema)
	(migrator::migrate): Move the "nothing happened" check, and don't
	vacuum unless a migration occurred.

2005-07-13  Nathaniel Smith  <njs@pobox.com>

	* tests/t_restricted_diff_unchanged.at: New test.
	* testsuite.at: Add it.

2005-07-13  graydon hoare  <graydon@pobox.com>

	* rcs_import.cc (cvs_branch::cvs_branch): Initialize bools to false.

2005-07-13  Nathaniel Smith  <njs@pobox.com>

	* monotone.texi (Database): Document kill_tag_locally.

2005-07-13  Nathaniel Smith  <njs@pobox.com>

	* tests/t_kill_tag_locally.at, tests/t_ambiguous_tags.at: New
	tests.
	* testsuite.at: Add them.

2005-07-11  graydon hoare  <graydon@pobox.com>

	* AUTHORS: Add Jordan.
	* commands.cc (ls_tags): Do not uniquify tags.
	* constants.{cc,hh} (cvs_window): Change to time_t, tighten to 5 minutes.
	* rcs_import.cc (window): Remove.
	(note_type): Remove dead code.
	(is_sbr): Add test for synthetic branch roots.
	(cvs_commit::is_synthetic_branch_root): New test.
	(process_branch): Skip synthetic branch roots, push new branch
	before picking branch to mark, rather than after.
	(cvs_history::index_branchpoint_symbols): Handle vendor branches.
	(cvs_history::push_branch): Do not duplicate root on private branches.
	(import_branch): Fix up cluster inference.
	(cluster_consumer::consume_cluster): New invariant.
	* tests/t_cvsimport_drepper2.at: Modify to reflect fixes.

2005-07-11  Jordan Breeding  <jordan.breeding@mac.com>

	* commands.cc (db): New subcommand "kill_tag_locally"
	* database.{cc,hh} (delete_tag_named): New function.

2005-07-12  Nathaniel Smith  <njs@pobox.com>

	* schema_migration.cc (migrator::migrate): When there is nothing
	to be done, do nothing.

2005-07-12  Nathaniel Smith  <njs@pobox.com>

	* netsync.cc (rebuild_merkle_trees): Reduce memory usage a bit,
	and don't insert branch certs that the other side will just end up
	throwing away (reduces network traffic).

2005-07-12  Nathaniel Smith  <njs@pobox.com>

	* testsuite.at (NETSYNC_SERVE_START, NETSYNC_SERVE_N_START):
	Really, really really fix up quoting.  Really.
	I hope.

2005-07-12  Nathaniel Smith  <njs@pobox.com>

	* contrib/ciabot_monotone.py (config.project_for_branch): Clarify
	comment text for non-Python programmers.

2005-07-12  Nathaniel Smith  <njs@pobox.com>

	* testsuite.at (NETSYNC_SERVE_START, NETSYNC_SERVE_N_START): Fixup
	quoting.

2005-07-11  Nathaniel Smith  <njs@pobox.com>

	* crypto_tests.cc: New SHA1 correctness tests from Kaushik Veeraraghavan.
	* unit_tests.cc (init_unit_test_suite): 
	* unit_tests.hh (add_crypto_tests): 
	* Makefile.am (unit_tests_SOURCES): Call them.
	* AUTHORS: Add Kaushik Veeraraghavan.

2005-07-11  Nathaniel Smith  <njs@pobox.com>

	* tests/t_netsync_exclude_default.at: New test.
	* testsuite.at: Add it.
	(NETSYNC_SERVE_N_START, NETSYNC_SERVE_START): Use '*' as pattern
	when none is passed.

2005-07-11  Nathaniel Smith  <njs@pobox.com>

	* monotone.texi (Network): Tweak documentation for netsync
	commands.

2005-07-11  Nathaniel Smith  <njs@pobox.com>

	* app_state.{hh,cc} (exclude_patterns, add_exclude): 
	* options.hh (OPT_EXCLUDE): 
	* monotone.cc (coptions, cpp_main): New option --exclude.
	* commands.cc (pull, push, sync, serve): Accept it.
	(process_netsync_args): Implement it.
	* tests/t_netsync_exclude.at: New test.
	* testsuite.at: Add it.

2005-07-11  Timothy Brownawell  <tbrownaw@gmail.com>

	* options.hh, app_state.{hh,cc}, monotone.cc: New command specific
	option, "--exclude=x", puts arg into a vector app.excludes .
	Used by the netsync commands.
	* commands.cc (netsync commands): accept said option
		(process_netsync_args): Handle excludes.
	* monotone.texi: document it

2005-07-11  Timothy Brownawell  <tbrownaw@gmail.com>

	* interner.hh: make slightly faster

2005-07-11  Matt Johnston  <matt@ucc.asn.au>

	* hmac.cc: <string> not <string.h>

2005-07-11  Matt Johnston  <matt@ucc.asn.au>

	* keys.cc (encrypt_rsa): fix typo
	* hmac.{cc,hh}: store key as SymmetricKey, pass correctly to
	MAC_Filter

2005-07-10  Nathaniel Smith  <njs@pobox.com>

	* ChangeLog, configure.ac: Re-remove mysteriously revived
	jibberish.

2005-07-10  Nathaniel Smith  <njs@pobox.com>

	* tests/t_netsync_read_permissions.at: New test.
	* testsuite.at: Run it.
	* netsync.cc (set_session_key, dispatch_payload)
	(respond_to_auth_cmd): Refactor to key HMAC earlier, so error
	packets will get the right HMAC.

2005-07-10  Richard Levitte  <richard@levitte.org>

	* Makefile.am (monotone_CPPFLAGS, unit_tests_CPPFLAGS): Re-remove
	previously removed stuff.

	* ChangeLog, configure.ac: Revert accidentally-recommitted changes.

2005-07-10  Richard Levitte  <richard@levitte.org>

	* monotone.texi (Network), monotone.1: Mention the default port
	number.

2005-07-10  Matthew Gregan  <kinetik@orcon.net.nz>

	* configure.ac: Check for boost >= 1.32.

2005-07-09  Nathaniel Smith  <njs@pobox.com>

	* schema.sql (revision_ancestry__child, revision_certs__id,
	revision_certs__name_value): New indexes.
	* database.cc (dump, dump_table_cb, dump_index_cb): Include
	indexes in dumps.
	(database::database): 
	* schema_migration.cc (migrate_monotone_schema) 
	(migrate_client_to_add_indexes): 
	* tests/t_migrate_schema.at: Corresponding migration gunk.

2005-07-09  Jordan Breeding  <jordan.breeding@mac.com>

	* Makefile.am (monotone_CPPFLAGS, unit_tests_CPPFLAGS): 
	* configure.ac (BOOST_FIX_VERSION): Restrict boost compile kluges
	to boost 1.32.

2005-07-09  Nathaniel Smith  <njs@pobox.com>

	* schema_migration.cc (calculate_schema_id): Include indexes in
	the schema id.

2005-07-09  Nathaniel Smith  <njs@pobox.com>

	* ChangeLog, configure.ac: Revert accidentally-committed changes.

2005-07-09  Nathaniel Smith  <njs@pobox.com>

	* monotone.texi (Generating Keys): Make it a little clearer that
	we aren't necessarily recommending people store their passphrase
	in plaintext.

2005-07-08  Matt Johnston  <matt@ucc.asn.au>

	* propagate mainline to botan branch

	* constants.{cc,hh}: add sha1_digest_length as botan
	doesn't provide a convenient definition.
	* hmac.{cc,hh}: convert to use botan
	* keys.cc (encrypt_rsa, decrypt_rsa): use botan
	* transforms.{cc,hh}: use botan

2005-07-08  Matt Johnston  <matt@ucc.asn.au>

	* tests/t_normalized_filenames.at: expect exit code of 1 not 3 for
	"cat manifest" with a directory in MT/work
	* file_io.cc, netcmd.cc, transforms.cc, vocab.hh: revert changes which
	used swap() for strings and atomic types since strings are
	copy-on-write.

2005-07-08  Matt Johnston  <matt@ucc.asn.au>

	* file_io.cc (ident_existing_file): new function to calculate
	the ident of a file failing gracefully if it doesn't exist
	or is a directory.
	* file_io.hh (classify_manifest_paths,
	build_restricted_manifest_map): use ident_existing_file
	* ui.cc: cast to avoid compiler warnings

2005-07-07  Nathaniel Smith  <njs@pobox.com>

	* contrib/ciabot_monotone.py (Monotone.log): Fix to work with
	0.20.

2005-07-07  Nathaniel Smith  <njs@pobox.com>

	* Makefile.am (monotone_CPPFLAGS, unit_tests_CPPFLAGS): Add
	-DBOOST_REGEX_V4_CHAR_REGEX_TRAITS_HPP to work around g++
	4.0/boost 1.32.0 lossage.

2005-07-07  Vaclav Haisman  <V.Haisman@sh.cvut.cz>

	* Makefile.am: Compile fix for FreeBSD.

2005-07-07  Nathaniel Smith  <njs@pobox.com>

	* netsync.cc (process_hello_cmd, process_anonymous_cmd) 
	(process_auth_cmd): Change permission checking -- always build
	merkle tree (even when a pure sink), send permission denied and
	abort whenever client tries to read/write a branch they don't have
	access to.

2005-07-07  Nathaniel Smith  <njs@pobox.com>

	* ChangeLog: fixup formatting.

2005-07-06  Matt Johnston  <matt@ucc.asn.au>

	* database.cc (assert_sqlite3_ok): database corruption and similar
	problems are errors, not invariants.

2005-07-06  Nathaniel Smith  <njs@pobox.com>

	* commands.cc (push, pull, sync): Fix --help description.	
	
2005-07-06  Nathaniel Smith  <njs@pobox.com>

	* options.hh (OPT_SET_DEFAULT): 
	* app_state.{hh,cc} (app_state::set_default):
	* monotone.cc (coptions, cpp_main): New option.
	* commands.cc (pull, push, sync): Accept it.
	(process_netsync_args): Use it.
	* tests/t_set_default.at, testsuite.at: New test.

2005-07-07  Matthew Gregan  <kinetik@orcon.net.nz>

	* win32/monotone.iss: Bump version number.

2005-07-05  Nathaniel Smith  <njs@pobox.com>

	* debian/rules (config.status): Use bundled sqlite.
	* debian/control (Build-Depends): Remove popt and sqlite.

2005-07-05  Nathaniel Smith  <njs@pobox.com>

	* NEWS: Add timestamp.  Barring unforeseen issues, this is 0.20.

2005-07-05  Nathaniel Smith  <njs@pobox.com>

	* Makefile.am (EXTRA_DIST): Include some missed contrib/ stuff.

2005-07-05  Nathaniel Smith  <njs@pobox.com>

	* po/monotone.pot: Regenerate for release.

2005-07-05  Nathaniel Smith  <njs@pobox.com>

	* configure.ac, debian/changelog, monotone.spec: Bump version
	number.
	* UPGRADE: Update for 0.20 release.

2005-07-05  Nathaniel Smith  <njs@pobox.com>

	* ChangeLog, NEWS, AUTHORS: Fixup Eric Anderson's email address.

2005-07-05  Nathaniel Smith  <njs@pobox.com>

	* monotone.texi (Database): Note that db kill_rev_locally also
	will trigger "unreferenced manifest" warnings from db check.

2005-07-05  Nathaniel Smith  <njs@pobox.com>

	* NEWS: Oops, 'automate select' was in 0.19 after all.

2005-07-05  Nathaniel Smith  <njs@pobox.com>
	
	* contrib/ciabot_monotone.py: Fix multiple collection support.

2005-07-05  Richard Levitte  <richard@levitte.org>

	* monotone.texi (Hooks): Add space after periods where there's
	a lack of space.

	* NEWS: Correct the blurb about
	get_netsync_{read,anonymous_read,write}_permitted

2005-07-05  Nathaniel Smith  <njs@codesourcery.com>

	* NEWS: Add more explicit note on how to upgrade.

2005-07-05  Nathaniel Smith  <njs@codesourcery.com>

	* NEWS: First cut at 0.20 release notes.

2005-07-03  Matthew Gregan  <kinetik@orcon.net.nz>

	* sqlite/*, Makefile.am: Import SQLite 3.2.2 from upstream.
	* sqlite/main.c: Compile fix.
	* sqlite/{callback.c,prepare.c}: Add new files.

2005-07-03  Matthew Gregan  <kinetik@orcon.net.nz>

	* sqlite/{sqlite3.h,tokenize.c} (sqlite3_complete_last): New
	function to find the last valid SQL statement in a string; based
	on sqlite3_complete.  This change should be offered upstream, but
	probably not before sqlite3_complete_last16 is implemented.
	* database.cc (database::load): Load and execute dump in chunks,
	fixes bug 13570.

2005-07-01  Eric Anderson  <anderse-monotone@cello.hpl.hp.com>

	* file_io.cc: Pre-allocate space for the file read so that the
	string doesn't have to be incrementally expanded during the read.

2005-07-01  Matthew Gregan  <kinetik@orcon.net.nz>

	* tests/t_cvsimport_drepper2.at: Canonicalise monotone output so
	that the test passes on Win32.

2005-06-30  Eric Kidd  <eric.kidd@dartmouth.edu>

	* contrib/monotone-import.pl: Changed $branch to
	$user_branch.  This script may need more work, but at least Perl
	compiles it now.

2005-06-30  Patrick Mauritz  <oxygene@studentenbude.ath.cx>

	* automate.cc, basic_io.hh, cert.cc, change_set.cc,
	cryptopp/config.h, cryptopp/integer.cpp, main.cc, merkle_tree.cc,
	merkle_tree.hh, monotone.cc, netcmd.cc, netsync.cc,
	netxx/osutil.h, packet.cc: Namespace and include file cleanup.

2005-06-29  graydon hoare  <graydon@pobox.com>

	* tests/t_cvsimport_drepper2.at: New test.
	* testsuite.at: Call it.

2005-06-23  graydon hoare  <graydon@pobox.com>

	* rcs_import.cc (import_cvs_repo): Put branch imports inside
	transaction blocks, add a couple tickers.

2005-06-22  graydon hoare  <graydon@pobox.com>

	* rcs_file.cc: Track file:line numbers, accept files which violate
	some lies in rcs file format.
	* rcs_import.cc (cvs_tree_walker): 
	Warn rather than crash on parse errors.
	(cvs_history)
	(cvs_commit)
	(cvs_cluster)
	(prepared_revision)
	(import_branch)
	(import_cvs_repo): Support non-branch tags.

2005-06-21  graydon hoare  <graydon@pobox.com>

	* rcs_import.{cc,hh} (import_rcs_file): Rename to test_parse_rcs_file.
	* commands.cc (rcs_import): rename call.

2005-06-19  graydon hoare  <graydon@pobox.com>

	* rcs_import.cc: Rewrite change set inference logic.

2005-06-28  Roland Illig  <roland.illig@gmx.de>

	* app_state.cc: #include <unistd.h>, needed on NetBSD.

2005-06-28  Nathaniel Smith  <njs@codesourcery.com>

	* std_hooks.lua (ignore_file): Ignore vim swap files and emacs
	temp files.

2005-06-27  Nathaniel Smith  <njs@codesourcery.com>

	* INSTALL: Bump required version of Boost to 1.32.

2005-06-26  Matthew Gregan  <kinetik@orcon.net.nz>

	* app_state.cc (app_state::app_state()): Initialise no_merges to
	false so that 'log' will show merges by default (the recently
	added --no-merges option provides a means to disable the merge
	entries).

2005-06-26  Matthew Gregan  <kinetik@orcon.net>

	* tests/t_automate_stdio.at, tests/t_cvsimport_drepper.at,
	tests/t_selector_later_earlier.at: Further canonicalisation of
	monotone output to resolve test failures on Win32.

2005-06-25  Brian Campbell  <brian.p.campbell@dartmouth.edu>

	* commands.cc (CMD(db)): Added db kill_branch_locally command. 
	* database.cc, database.hh (delete_branch_named): New function to
	delete all branch certs with a given branch name.
	* monotone.texi (Database): Added documentation for db
	kill_branch_locally.
	* tests/t_db_kill_branch_locally.at: New test for db
	kill_branch_locally.
	* testsuite.at: Add the test. 
	* AUTHORS: Add myself.
	* ChangeLog: Change my email address on an old contribution to 
	match my pubkey. 

2005-06-24  Nathaniel Smith  <njs@codesourcery.com>

	* tests/t_db_kill_rev_locally.at: Clean up style.

2005-06-24  Nathaniel Smith  <njs@codesourcery.com>

	* unix/process.cc (process_spawn): Format log output correctly.

2005-06-24  Nathaniel Smith  <njs@codesourcery.com>

	* unix/process.cc (existsonpath): Reindent.  Add logging, and use
	'command -v' instead of 'which' (as per Matt Johnston's discovery
	that it is more portable).
	(process_spawn): Handle exec failure more properly.
	* tests/t_existsonpath.at: New test.
	* testsuite.at: Add it.

2005-06-25  Matthew Gregan  <kinetik@orcon.net.nz>

	* monotone.cc: Log correct locale set for LC_MESSAGES.

2005-06-24  Nathaniel Smith  <njs@codesourcery.com>

	* unix/process.cc: Remove tabs.

2005-06-24  Nathaniel Smith  <njs@codesourcery.com>

	* std_hooks.lua (get_preferred_merge2_command)
	(get_preferred_merge3_command): Move meld to the bottom of the
	default merge tool search order.  Also, use xemacs if it appears
	in $EDITOR, otherwise use emacs.
	* revision.cc (check_sane_history): Remove stale comment.

2005-07-05  Nathaniel Smith  <njs@codesourcery.com>

	* globish.cc (combine_and_check_globish): Don't add unnecessary
	{}'s.
	* tests/t_netsync_globs.at, testsuite.at: New test.

2005-07-04  Nathaniel Smith  <njs@codesourcery.com>

	* netcmd.cc (do_netcmd_roundtrip, test_netcmd_mac): Update for new
	chained_hmac object.
	* constants.hh (netsync_key_initializer): Update comment.
	* hmac.hh (hmac_length): Expose length of MACs.
	* hmac.cc: I() that it matches what CryptoPP wants to give.
	* netcmd.cc: I() that it matches the length hard-coded into the
	netsync protocol.
	* vocab.cc (verify(netsync_hmac_value)): Fix error message.
	
2005-07-04  Nathaniel Smith  <njs@codesourcery.com>

	* tests/t_netsync_defaults.at: Update for new var names.  All
	tests now pass.

2005-07-04  Nathaniel Smith  <njs@codesourcery.com>

	* lua.cc (hook_get_netsync_write_permitted): Fix typo.

2005-07-04  Nathaniel Smith  <njs@codesourcery.com>

	* globish.cc (globish_matcher_test): Add check for {foo} (no
	commas).

2005-07-04  Nathaniel Smith  <njs@codesourcery.com>

	* globish.cc (checked_globish_to_regex): Make the special case for
	the empty pattern, actually work.  Unit tests now pass.

2005-07-04  Nathaniel Smith  <njs@codesourcery.com>

	* netcmd.cc (test_netcmd_functions): Update for new anonymous/auth
	packet formats.

2005-07-04  Nathaniel Smith  <njs@codesourcery.com>

	* monotone.texi, monotone.1: Update for new glob stuff.
	* commands.cc (process_netsync_args, push, pull, sync, serve):
	'serve' always requires arguments, rather than falling back on db
	defaults.
	
2005-07-04  Nathaniel Smith  <njs@codesourcery.com>

	* commands.cc (process_netsync_args, push, pull, sync, serve):
	Adapt for patterns instead of regexen; slight refactoring too.

2005-07-03  Nathaniel Smith  <njs@codesourcery.com>

	* netsync.cc: Finally self-consistent.

2005-07-03  Nathaniel Smith  <njs@codesourcery.com>

	* netsync.hh (run_netsync_protocol): Fix prototype.

2005-07-03  Nathaniel Smith  <njs@codesourcery.com>

	* globish.hh: Document the empty pattern as never matching.
	* globish.cc (checked_globish_to_regex): Implement it.
	(globish_matcher_test): Check it.

2005-07-03  Nathaniel Smith  <njs@codesourcery.com>

	* monotone.texi (Network Service, Hooks):
	* testsuite.at: 
	* tests/t_netsync_permissions.at: 
	* tests/t_netsync_single.at: Update to match new
	get_netsync_write_permitted definition.

2005-07-03  Nathaniel Smith  <njs@codesourcery.com>

	* lua.{cc,hh} (hook_get_netsync_write_permitted): Don't take a
	branch argument; write permission is now all or none.  (It really
	was before anyway...)
	* netsync.cc: Update accordingly.

2005-07-03  Nathaniel Smith  <njs@codesourcery.com>

	* netsync.cc: More updating for pattern stuff; getting there...

2005-06-28  Nathaniel Smith  <njs@codesourcery.com>

	* netsync.cc: Update low-level functions to use include_pattern
	and exclude_pattern.

2005-06-28  Nathaniel Smith  <njs@codesourcery.com>

	* netcmd.{cc,hh} (read_anonymous_cmd, write_anonymous_cmd)
	(read_auth_cmd, write_auth_cmd): Take include_pattern and
	exclude_pattern arguments.

2005-06-28  Nathaniel Smith  <njs@codesourcery.com>

	* globish.{cc,hh}: New files.
	* Makefile.am (MOST_SOURCES): Add them.
	* transforms.{cc,hh}: Remove glob-related stuff.
	* unit_tests.{cc,hh}: Call globish unit tests.

2005-06-27  Nathaniel Smith  <njs@codesourcery.com>

	* transforms.cc (glob_to_regex, globs_to_regex, regexes_to_regex):
	Choose "regex" as standard spelling.  Clean up code, add code for
	handling sets, start improving tests (don't currently pass).
	* transforms.hh (glob_to_regex, globs_to_regex, regexes_to_regex):
	Prototype.

2005-06-28  Matt Johnston  <matt@ucc.asn.au>

	* constants.cc: increase db_version_cache_sz to 7 MB
	* netsync.cc: use a deque<string> rather than a single
	string buffer for outbuf.
	* netsync.cc (arm): only queue data when there is
	available space
	* AUTHORS: added Eric Anderson

2005-06-26  Matt Johnston  <matt@ucc.asn.au>

	* transforms.hh: remove extraneous #ifdef
	* hmac.cc, hmac.hh: actually add them

2005-06-26  Matt Johnston  <matt@ucc.asn.au>

	* netcmd.cc (netcmd::read, netcmd::write): change to using a HMACs 
	chained by including the previous HMAC in the input data, rather
	than altering the key each time.
	* netcmd.cc ({read,write}_{data,delta}_cmd): use encode_gzip/decode_gzip
	  rather than raw xform.
	* hmac.{cc,hh}: new chained_hmac abstraction
	* Makefile.in: add them
	* netsync.cc: each session keeps a chained_hmac for read/write
	* transforms.hh: add a string variant for encode_gzip

2005-06-25  Nathaniel Smith  <njs@codesourcery.com>

	* netsync.cc: Tweak comment.

2005-06-25  Nathaniel Smith  <njs@codesourcery.com>

	* AUTHORS: Add Ethan Blanton <elb@elitists.net>.

2005-06-22  Nathaniel Smith  <njs@codesourcery.com>

	* netcmd.hh (netcmd::read, netcmd::write): Don't have defaults for
	key/hmac arguments.
	* netcmd.cc (do_netcmd_roundtrip): New function.
	(test_netcmd_functions): Use it.  Also, make work with hmac
	changes.
	(test_netcmd_mac): New test.
	(add_netcmd_tests): Call it.

2005-06-22  Nathaniel Smith  <njs@codesourcery.com>

	* netcmd.cc (read): Remove unused variable.
	* netsync.cc (call_server, process)
	(arm_sessions_and_calculate_probe, handle_read_available): Give
	better error message on bad_decode exceptions.

2005-06-22  Nathaniel Smith  <njs@codesourcery.com>

	* netcmd.cc, netsync.cc: Revert backwards compatibility code; 0.19
	and 0.20 can't be usefully compatible, and the code as it existed
	would cause real version mismatch error reporting to not work
	right.  (Old client with new server would give a generic "server
	disconnected" error message instead of something useful.)

2005-06-21  Nathaniel Smith  <njs@codesourcery.com>

	* netsync.cc (rebuild_merkle_trees): Fix FIXME comments to match
	reality.
	* tests/t_netsync_diffbranch.at: No longer a bug, remove
	priority.

2005-06-20  Nathaniel Smith  <njs@codesourcery.com>

	* monotone.texi (Hook Reference): Oops, missed a @ref.

2005-06-20  Nathaniel Smith  <njs@codesourcery.com>

	* monotone.texi (Default monotonerc): Rename section to...
	(Default hooks): ...this, to emphasize is still read even when a
	monotonerc exists.

2005-06-19  Richard Levitte  <richard@levitte.org>

	* Makefile.am: There's no reason for monotone.pdf or .dvi to
	depend on monotone.info, since they are built from the .texi
	files.  Also, make the monotone.html and html targets depend
	on version.texi and std_hooks.lua as well.

2005-06-18  Matt Johnston  <matt@ucc.asn.au>

	* INSTALL: fix typo, should be -Iboost_1_31_0 not -Iboost_1_31_2

2005-06-18  Riccardo Ghetta  <birrachiara@tin.it>
	* monotone.texi: include std_hooks.lua as an appendix and remove long
	lua excerpts from hook reference.
	* Makefile.am : make monotone.pdf/eps depend on monotone.info
	
2005-06-24  Matt Johnston  <matt@ucc.asn.au>

	* transforms.{cc,hh}: combine gzip and base64 in one
	pipe for pack()/unpack() to save memory
	* vocab.hh: add swap() to encodings/atomics
	* file_io.cc: use swap() to avoid copying

2005-06-21  Nathaniel Smith  <njs@codesourcery.com>

	* commands.cc (do_diff): Use calculate_arbitrary_change_set,
	instead of reimplementing it.

2005-06-21  Nathaniel Smith  <njs@codesourcery.com>

	* revision.cc (find_least_common_ancestor): Handle left == right
	case.
	* tests/t_diff_currev.at: Un-XFAIL.
	
2005-06-21  Nathaniel Smith  <njs@codesourcery.com>

	* netsync.cc (rebuild_merkle_trees): Fix FIXME comments to match
	reality.
	* tests/t_netsync_diffbranch.at: No longer a bug, remove
	priority.

2005-06-20  Nathaniel Smith  <njs@codesourcery.com>

	* monotone.texi (Hook Reference): Oops, missed a @ref.

2005-06-20  Nathaniel Smith  <njs@codesourcery.com>

	* monotone.texi (Default monotonerc): Rename section to...
	(Default hooks): ...this, to emphasize is still read even when a
	monotonerc exists.

2005-06-19  Richard Levitte  <richard@levitte.org>

	* Makefile.am: There's no reason for monotone.pdf or .dvi to
	depend on monotone.info, since they are built from the .texi
	files.  Also, make the monotone.html and html targets depend
	on version.texi and std_hooks.lua as well.

2005-06-18  Matt Johnston  <matt@ucc.asn.au>

	* INSTALL: fix typo, should be -Iboost_1_31_0 not -Iboost_1_31_2

2005-06-18  Riccardo Ghetta  <birrachiara@tin.it>
	* monotone.texi: include std_hooks.lua as an appendix and remove long
	lua excerpts from hook reference.
	* Makefile.am : make monotone.pdf/eps depend on monotone.info
	
2005-06-17  Matt Johnston  <matt@ucc.asn.au>

	* database.cc (database::execute()): truncate long query log messages
	before copying, saving memory. 
	Patch from Eric Anderson <anderse-monotone@cello.hpl.hp.com>

2005-06-17  Riccardo Ghetta  <birrachiara@tin.it>
	Adds include()/includedir() to lua hooks and extend --rcfile
	* lua.cc: handle --rcfile with directories, implement
	include() and includedir()
	* testsuite.at, t_lua_includedir.at, t_rcfile_dir.at:
	test new functionality
	* monotone.texi: document all functions available to hook
	writers, including the new include() and includedir()

2005-06-16  Nathaniel Smith  <njs@codesourcery.com>

	* diff_patch.cc (merge_extents): Typo caught by anonymous reader.

2005-06-16  Nathaniel Smith  <njs@codesourcery.com>

	* commands.cc (cat): Account for being in a subdir in 'cat file
	REV PATH'.
	* tests/t_cat_file_by_name.at: Test.

2005-06-17  Richard Levitte  <richard@levitte.org>

	* app_state.cc (app_state::app_state()): Avoid a gcc warning by
	having the class members initialised in the same order they are
	defined in the class.

2005-06-16  Nathaniel Smith  <njs@pobox.com>

	* std_hooks.lua (ignore_file): Add Cons/SCons cache files to
	default ignore list.

2005-06-16  Matt Johnston  <matt@ucc.asn.au>

	* ui.cc: increase the divisor as required so that we don't get spurious
	screen updates when we're using the kilobyte/megabyte tickers

2005-06-15  Matt Johnston  <matt@ucc.asn.au>

	* monotone.texi: clarify some netsync parts of the tutorial

2005-06-15  Richard Levitte  <richard@levitte.org>

	* netsync.cc (struct session): Add a pattern regex cache.
	(analyze_ancestry_graph): Use the regex cache instead of the
	pattern string itself.  This is especially important when the
	pattern is used as an old-style collection.
	(process_hello_cmd): Recreate the pattern regex cache with the
	conversion of the pattern to a regex when it's used as an
	old-style collection.
	(process_auth_cmd): When the pattern changes, change the regex
	cache as well.

2005-06-14  Richard Levitte  <richard@levitte.org>

	* std_hooks.lua (get_preferred_merge2_command,
	get_preferred_merge3_command): EDITOR may be undefined.  In that
	case, os.getenv() returns nil, on which string.lower() chokes.
	It's much better to check for that and default to an empty
	string.

2005-06-11  Derek Scherger  <derek@echologic.com>

	* commands.cc (complete_command): log command expansion messages
	with L instead of P to reduce chatter
	(status): add --brief option and corresponding output
	(identify): add trailing space to comment gcc complains about
	* monotone.cc: fix comment typo and add additional details for
	command specific options
	* monotone.texi (Automation): list inventory status code
	combinations and descriptions
	* tests/t_status.at: new test of status command and --brief option
	* testsuite.at: add it

2005-06-11  Matt Johnston  <matt@ucc.asn.au>

	* commands.cc: revert should ignore the ignore hooks, otherwise bad
	things happen (revert a single ignored file, resultant empty ignore list
	reverts the whole working copy).
	* app_state.cc, app_state.hh: give set_restriction a flag to disregard
	file-ignore hooks.
	* tests/t_revert_restrict.at, testsuite.at: a test

2005-06-09  Riccardo Ghetta  <birrachiara@tin.it>

	* std_hooks.lua: make binary_file return nil on unreadable/empty files
	
2005-06-10  Joel Reed  <joelwreed@comcast.com>

	* commands.cc (CMD(cdiff)): Add OPT_DEPTH to command options.
	* t_restrictions.at: Add to testcase.

2005-06-09  Joel Reed  <joelwreed@comcast.com>

	* commands.cc (CMD(diff)): Add OPT_DEPTH back in, as it is used.
	* t_restrictions.at: Add to testcase to increase likelihood of 
	keeping it around :)

2005-06-10  Richard Levitte  <richard@levitte.org>

	* commands.cc (CMD(diff)): Remove OPT_DEPTH, as it was never
	used.

2005-06-09  Richard Levitte  <richard@levitte.org>

	* monotone.texi (Merging): I assume that "apposite" was supposed
	to be "appropriate".

2005-06-09  Riccardo Ghetta  <birrachiara@tin.it>

	* diff_patch.cc/hh: honor the new manual_merge attribute
	* file_io.cc/hh: move here the guess_binary function
	* lua.cc: let guess_binary available to lua
	* std_hooks.lua: handle manual_merge as an add-time attribute and
	initialize by default make it true if the file appears to be binary.
	Make read_contents_of_file able to read "binary" files.
	* tests/t_merge_manual.at: tests new behaviour, superceding the
	old XFAIL t_merge_binary.at test.
	* monotone.texi: document changes, adding a small section on merging.

2005-06-07  Nathaniel Smith  <njs@codesourcery.com>

	* ChangeLog: Fixup.

2005-06-07  Nathaniel Smith  <njs@codesourcery.com>

	* monotone.texi (Storage and workflow): Attempt to thwart some
	common misconceptions.

2005-06-07  Nathaniel Smith  <njs@codesourcery.com>

	* netsync.cc (rebuild_merkle_trees): Add a comment describing how
	this code should work (and why it currently doesn't quite).

2005-06-05  Nathaniel Smith  <njs@codesourcery.com>

	* tests/t_bad_packets.at: Expect certs on a non-existent rev to
	fail.  Run db check instead.
	* commands.cc (complete): Let callers specify they're okay with
	non-existent revisions.
	(CMD(trusted)): So specify.

2005-06-05  Nathaniel Smith  <njs@codesourcery.com>

	* tests/t_tags.at: 'tag' on a non-existent revid should fail.
	* commands.cc (complete): Fail on non-existent revids.

2005-05-29  Nathaniel Smith  <njs@codesourcery.com>

	* tests/t_epoch.at: Typo.
	* tests/t_automate_certs.at, tests/t_selector_later_earlier.at:
	Throw in some calls to CANONICALISE, maybe this will help on
	Win32...

2005-06-04  Timothy Brownawell  <tbrownaw@gmail.com>

	* netsync.cc, netcmd.cc: Style cleanups (mostly whitespace).

2005-06-04  Timothy Brownawell  <tbrownaw@gmail.com>

	* netsync.cc (process_hello_cmd): Warn about collection/regex
	usage when talking to an old server.

2005-06-04  Derek Scherger  <derek@echologic.com>

	* commands.cc (update): update MT/work based on the changes
	between the chosen revision and the new merge revision
	* tests/t_update_with_pending_drop.at: 
	* tests/t_update_with_pending_add.at: 
	* tests/t_update_with_pending_rename.at: un-XFAIL and clean up now
	that things work

2005-06-04  Timothy Brownawell  <tbrownaw@gmail.com>

	* netcmd.{cc,hh}, netsync.cc: Move {read,write}_*_cmd_payload
	to netcmd::{read,write}_*_cmd .
	* netcmd.cc, netsync.cc: Compatibility infrastructure.
	* netsync.cc: Interoperate with v4 servers.

2005-06-03  Timothy Brownawell  <tbrownaw@gmail.com>

	* automate.cc (print_some_output): Fix compiler warning.

2005-06-04  Derek Scherger  <derek@echologic.com>

	* app_state.cc (app_state): initialize diffs to false; it seemed
	to be defaulting to true for me

2005-06-04  Derek Scherger  <derek@echologic.com>

	* tests/t_update_with_pending_drop.at: 
	* tests/t_update_with_pending_add.at: 
	* tests/t_update_with_pending_rename.at: 
	* tests/t_restricted_commit_with_inodeprints.at: new bug reports
	* testsuite.at: call them

2005-06-04  graydon hoare  <graydon@pobox.com>

	* rcs_import.cc 
	(note_state_at_branch_beginning): Move time back when
	there are known commits on a branch.

2005-06-03  Joel Reed  <joelwreed@comcast.com>

	* commands.cc, monotone.texi: provide --verbose option for 
	monotone complete revision which adds date and author 
	completion output
	* contrib/monotone.zsh_completion: use verbose output when
	completing revisions

2005-06-02  graydon hoare  <graydon@pobox.com>

	* rcs_import.cc
	(cvs_key::is_synthetic_branch_founding_commit): New field.
	(cvs_key::operator==): Handle synthetic case specially.
	(cvs_key::operator<): Likewise.
	(note_state_at_branch_beginning): Likewise.	
	* tests/t_cvsimport_drepper.at: Converted bug testcase.
	* testsuite.at: Call it.

	* monotone.cc, commands.cc, options.hh 
	(OPT_NO_MERGES, OPT_DIFFS): New options.
	* app_state.cc (app_state::no_merges, app_state::diffs): Likewise.
	* commands.cc (log): Honor no_merges, diffs.
	* contrib/color_logs.{sh,conf}: Helpers for reviewing work in a
	nice colorized, easy-to-read fashion.
	* contrib/colorize: A colorization script found on the net.

	* HACKING, ROADMAP: Expand a bit.
	* commands.cc (changes_summary::print): Change macro to helper fn.
	* contrib/monotone.el (monotone-cmd): Handle nil exit code.

2005-06-02  Joel Reed  <joelwreed@comcast.com>

	* commands.cc, database.cc, database.hh, vocab.hh, vocab_terms.hh:
	add complete key subcommand and provide --brief option of zsh/bash
	completion. See http://lists.gnu.org/archive/html/monotone-devel/2005-05/msg00461.html
	* tests/t_rebuild.at: add tests for complete key subcommand
	* monotone.texi: document new subcommand
	* contrib/monotone.zsh_completion: update for new complete key
	command, improve _monotone_existing_entries using new --depth=0
	option,	add revision completion for cert command, and a	bugfix 
	for cat command

2005-06-01  Matt Johnston  <matt@ucc.asn.au>

	* tests/t_i18n_changelog.at: capitalise UTF-8 CHARSET to keep
	solaris happy.

2005-06-01  Timothy Brownawell  <tbrownaw@gmail.com>

	* netsync.cc (analyze_ancestry_graph): Try to fix segfault.
	Always accept tags.

2005-06-01  Timothy Brownawell  <tbrownaw@gmail.com>

	* netsync.cc (process_auth_cmd, analyze_ancestry_graph): Move
	write-permission checking to where it belongs, *after* we know
	exactly what we're checking permissions about. Drop things we
	don't want.

2005-06-01  Matt Johnston  <matt@ucc.asn.au>

	* tests/t_cvsimport_deleted_invar.at: don't use -C with tar
	* tests/t_i18n_file.at: capitalise CHARSET=UTF-8, seems more standard.
	* tests/t_merge_normalization_edge_case.at: use known-good output
	rather than using diff3 --merge

2005-05-31  Timothy Brownawell  <tbrownaw@gmail.com>

	* tests/t_epoch_server.at: fix typo
	* netsync.cc (session::process_auth_cmd): If no branches are allowed
	for writing, also check for write permissions to branch "" (needed
	for serving empty dbs). For sync, don't refuse connection if there
	are no readable branches (only do this for pull).

2005-05-31  Timothy Brownawell  <tbrownaw@gmail.com>

	* monotone.texi: Update documentation for get_netsync_*_permitted
	hooks to reflect that they now get individual branch names.

2005-05-31  Timothy Brownawell  <tbrownaw@gmail.com>

	* netsync.cc: session::rebuild_merkle_trees now takes a set of
	branches to include as an argument. On the server, calculate
	this set at the same time the get_netsync_*_permitted hooks are
	called; call said hooks on each branch individually.

2005-05-31  Timothy Brownawell  <tbrownaw@gmail.com>

	Remove old collection support in favor of using regexes exclusively.
	* netsync.cc (convert_pattern): Remove function.
	* (14 files): collections are unexist; do not mention (potential
	for confusion)
	* constants.cc: Increase netsync protocol version.
	* monotone.texi: Update documentation.
	* tests/t_epoch_unidirectional.at: Fix to sync subbranches.
	* commands.cc (CMD update): Fix usage check.
	* tests/t_select_cert.at: Fix to use --revision.

2005-05-30  Timothy Brownawell  <tbrownaw@gmail.com>

	* netsync.cc: Call note_netsync_*_received hooks in the order they're
	written to the db (for revisions, gives topological order).

2005-05-30  Timothy Brownawell  <tbrownaw@gmail.com>

	* lua.{cc,hh}: Replace note_netsync_commit with
	note_netsync_{revision,cert,pubkey}_received
	* packet.{cc,hh}: Callbacks for cert or key written to the database.
	* netsync.cc: Use said callbacks, call note_netsync_*_received hooks.
	* monotone.texi: Update documentation.

2005-05-30  Timothy Brownawell  <tbrownaw@gmail.com>

	* packet.{cc,hh}, netsync.cc: on_revision_written callback now takes
	the revision_id as an argument.
	* lua.{cc,hh}: New Lua hook, note_netsync_commit.
	* netsync.cc: At end of netsync session, call new hook for each
	revision received.
	monotone.texi: Document new hook.

2005-05-30  Richard Levitte  <richard@levitte.org>

	* commands.cc (CMD(checkout), CMD(cdiff), CMD(diff), CMD(log)):
	Remove '[--revision=REVISION]' from command argument synopsis,
	and add more text to the help to explain what happens when
	--revision options are used.
	(CMD(update)): Instead of the optional revision argument, use
	the --revision option.  Add information on what happens when the
	--revision option is used, and when it's not.

	* tests/t_add_stomp_file.at, tests/t_add_vs_commit.at,
	tests/t_annotate.at, tests/t_lf_crlf.at,
	tests/t_update_nonexistent.at, tests/t_update_off_branch.at,
	tests/t_update_to_revision.at: Update to use --revision with
	'monotone update'.

2005-05-30  Matt Johnston  <matt@ucc.asn.au>

	* netsync.cc: cosmetic linebreak tidying for "double-check the
	fingerprint" message.
	* main.cc: make it clearer that "unknown type" refers to an exception
	* monotone.cc: catch early informative_failures (due to charset
	problems etc)

2005-05-30  Matt Johnston  <matt@ucc.asn.au>

	* tests/t_fmerge.at: scrap all the diff3/ed, just compare it with
	known-good output.

2005-05-30  Timothy Brownawell  <tbrownaw@gmail.com>

	* revision.cc (toposort): Better algorithm.

2005-05-30  Matt Johnston  <matt@ucc.asn.au>

	* tests/t_fmerge.at: make sure we write the file with the ed script.

2005-05-30  Matt Johnston  <matt@ucc.asn.au>

	* testsuite.at: use "command -v" rather than "which", since
	Solaris doesn't give useful exit codes for "which".
	* tests/t_fmerge.at: don't use --merge with diff3, pipe to ed instead
	so we don't rely on gnu diff3.

2005-05-29  Timothy Brownawell  <tbrownaw@gmail.com>

	* contrib/monoprof.sh: Add support for using valgrind for
	heap profiling.

2005-05-28  Joel Reed  <joelwreed@comcast.com>

	* app_state.cc, app_state.hh, commands.cc, monotone.cc, options.h:
	add new --depth command, and rename log's --depth to --last
	* monotone.texi: update documentation
	* tests/t_log_depth.at, tests/t_log_depth_single.at: update
	log tests to use --last instead of --depth
	* tests/t_options.at, tests/t_restrictions.at: test usage of
	--depth for commands using restrictions
	* contrib/ciabot_monotone.py, contrib/monotone-notify.pl,
	contrib/monotone.el, contrib/monotone.zsh_completion,
	contrib/mtbrowse.sh: change all occurences of "depth" to "last"

2005-05-28  Timothy Brownawell  <tbrownaw@gmail.com>

	* netcmd.cc (read_netcmd): Reserve space in the buffer if needed,
		swap buffers instead of copying (memory savings for sync
		large files)
	* netsync.cc (session::arm): Don't clear the buffer (now done
		by read_netcmd).

2005-05-27  Timothy Brownawell  <tbrownaw@gmail.com>

	* netsync.cc: Allow REGEXes as well as collections.
		Fix out-of-branch ancestor handling.
	* tests/t_netsync_diffbranch.at: Remove bug report and XFAIL (fixed).
	* commands.cc: Update description fields for netsync commands.
	* monotone.texi: Update documentation.

2005-05-25  Timothy Brownawell  <tbrownaw@gmail.com>

	* tests/t_automate_stdio.at: Make it self-contained.

2005-05-25  Timothy Brownawell  <tbrownaw@gmail.com>

	* contrib/get_stdio.pl (new file): Perl script to parse the output from
	"mtn automate stdio". Used by...
	* tests/t_automate_stdio.at (new file): Test for "mtn automate stdio".
	* testsuite.at: Add it.

2005-05-25  Timothy Brownawell  <tbrownaw@gmail.com>

	* automate.cc ("automate stdio"): Fix block size limiting.
		Honor "output.flush()" in commands.

2005-05-24  Timothy Brownawell  <tbrownaw@gmail.com>

	* automate.cc: Fix buffering for "automate stdio"

2005-05-24  Timothy Brownawell  <tbrownaw@gmail.com>

	* automate.cc: Put back lost "automate certs".

2005-05-24  Matt Johnston  <matt@ucc.asn.au>

	* commands.cc (try_one_merge, CMD(merge), CMD(explicit_merge), 
	CMD(propagate): allow --author flag.

2005-05-24  Timothy Brownawell  <tbrownaw@gmail.com>

	* automate.cc: Fix comment for automate stdio to match the code.
	* monotone.texi: Document ignored locations in automate stdio
	input as reserved.

2005-05-24  Riccardo Ghetta  <birrachiara@tin.it>

	* tests/t_merge_binary.at: new XFAIL test to cover monotone
	inclination to algorithmically merge binary files.

2005-05-24  Richard Levitte  <richard@levitte.org>

	* commands.cc (try_one_merge): Change 'rid' to 'merged_id'.

2005-05-23  Timothy Brownawell  <tbrownaw@gmail.com>

	Fix "automate stdio" input/output format according to ML discussion
	* automate.cc: changed: automate_stdio
		added: print_some_output, class my_stringbuf
	* constants.{cc,hh}: add constant for automate stdio block size
	* monotone.texi: update documentation

2005-05-23  Nathaniel Smith  <njs@codesourcery.com>

	* win32/terminal.cc (have_smart_terminal): Call _isatty on stderr,
	not stdout.

2005-05-23  Richard Levitte  <richard@levitte.org>

	* commands.cc (try_one_merge): Use the value of --date and
	--author if there are any.
	(CMD(merge), CMD(propagate), CMD(explicit_merge)): Change to
	accept --date and --author.

2005-05-23  Riccardo Ghetta  <birrachiara@tin.it>

	* selectors.cc/.hh, database.cc: add two new selectors:
	"earlier or equal than" and "later than".
	* lua.cc/.hh, std-hooks.lua: create a new "expand_date" hook
	* monotone.texi: document the changes
	* testsuite.at, tests/t_selector_later_earlier.at: add specific tests 
	for the new selectors

2005-05-21  Richard Levitte  <richard@levitte.org>

	* Makefile.am: Make monotone.pdf and monotone.dvi depend on
	version.texi.

2005-05-21  Richard Levitte  <richard@levitte.org>

	* monotone.texi: Add a note about the --brief option with
	'monotone log', and restructure the synopsis since it was getting
	a bit silly with all possible variants.

2005-05-21  Richard Levitte  <richard@levitte.org>

	* commands.cc (log_certs): Add two arguments; a separator string
	to be used in front of the second to last cert for multi-valued
	cert types, a bool to say if each cert should be ended with a
	newline.  Overload with shortcuts.
	(CMD(log)): Use the --brief option and implement it using the
	shortcut variants of log_certs.
	* monotone.cc, options.hh: Add the --brief option (OPT_BRIEF
	internally).
	* sanity.cc, sanity.hh (struct sanity): Add the member variable
	and function to hold and set the brief flag.

2005-05-21  Matt Johnston  <matt@ucc.asn.au>

	* tests/t_short_opts.at: remove the saved MT/log message
	from the failed commit.
	* Makefile.am: MAKEINFOFALGS to MAKEINFOFLAGS

2005-05-21  Matt Johnston  <matt@ucc.asn.au>

	* commands.cc (commit): write the log message to MT/log
	during the commit, so it will be available later if the commit
	fails.
	* work.{cc,hh} (write_user_log): new function

2005-05-20  Nathaniel Smith  <njs@codesourcery.com>

	* contrib/mtbrowse.sh: New file.
	* contrib/README: Document it.  Also, document some missed files,
	and re-order listing.
	* Makefile.am (EXTRA_DIST): Add several missing contrib/ files.

2005-05-21  Grahame Bowland  <grahame@angrygoats.net>

	* automate.cc: (automate_certs) change "status" field 
	to "signature". Check whether each cert is trusted, and 
	output in the "trusted" field.
	* testsuite.at: add t_automate_certs.at
	* tests/t_automate_certs.at: Test that the output of 
	"automate certs" is consistent, and that we exit with
	error when rev is incomplete or missing.
	* monotone.texi: update output documentation for 
	"automate certs"

2005-05-20  Emile Snyder  <emile@alumni.reed.edu>

	* annotate.{hh,cc}: Rework to handle lineage dependent line
	mappings and lines which split from a single line in a parent
	revision into multiple lines in some descendent.  Fixes bug where
	some lines remained unannotated.  Fixes wrong assignment of lines
	bug.
	* tests/t_annotate.at: Check no-changes since addition of file
	case.
	* tests/t_annotate_lineage_dependent.at
	* tests/t_annotate_split_lines.at:  New tests.
	* testsuite.at: Add them.
	
2005-05-20  Nathaniel Smith  <njs@codesourcery.com>

	* monotone.texi (Network): Clarify that ports can be specified on
	the command line to serve/pull/push/sync.

2005-05-21  Matt Johnston  <matt@ucc.asn.au>

	* packet.cc (db_packet_writer::~impl, prerequisite.cleanup): 
	add code to remove up circular dependencies between prerequisite
	and delayed_packet shared_ptrs upon destruction, so that unsatisified
	dependency warnings are printed.

2005-05-19  Matt Johnston  <matt@ucc.asn.au>

	* change_set.cc (merge_disjoint_analyses): handle the case where
	a file is dropped on both sides but re-added on one.
	* tests/t_drop_vs_dropadd.at: a test for it
	* testsuite.at

2005-05-19  Derek Scherger  <derek@echologic.com>

	* commands.cc (checkout): rearrange to use --revision option
	* monotone.1: 
	* monotone.texi: document checkout --revision option
	* tests/t_attr.at:
	* tests/t_attributes.at:
	* tests/t_checkout_id_sets_branch.at:
	* tests/t_checkout_noop_on_fail.at:
	* tests/t_checkout_options.at:
	* tests/t_cwork.at:
	* tests/t_delete_dir.at:
	* tests/t_delete_dir_patch.at:
	* tests/t_empty_path.at:
	* tests/t_i18n_file_data.at:
	* tests/t_inodeprints_hook.at:
	* tests/t_inodeprints_update.at:
	* tests/t_largish_file.at:
	* tests/t_lf_crlf.at:
	* tests/t_monotone_up.at:
	* tests/t_netsync_defaults.at:
	* tests/t_netsync_set_defaults.at:
	* tests/t_persistent_server_revision.at:
	* tests/t_rename_added_in_rename.at:
	* tests/t_rename_dir_cross_level.at:
	* tests/t_rename_dir_patch.at:
	* tests/t_single_char_filenames.at:
	* tests/t_subdir_add.at:
	* tests/t_subdir_attr.at:
	* tests/t_subdir_drop.at:
	* tests/t_subdir_rename.at:
	* tests/t_subdir_revert.at:
	* tests/t_tags.at:
	* tests/t_update_off_branch.at:
	* tests/t_versions.at:
	* testsuite.at: add --revision option to checkout

2005-05-18  Richard Levitte  <richard@levitte.org>

	* ui.cc: Move the copyright and license section to the top of the
	file, and add an emacs mode specifier.
	* ui.cc (write_ticks): Change the counter ticker so the trailer
	comes at the end of the counter line instead of the title line.
	This is especially important for code that changes the trailer
	a little now and then.

2005-05-17  Grahame Bowland  <grahame@angrygoats.net>

	* commands.cc: add "automate certs ID" to the help string 
	for the automate command
	* automate.cc: implement "automate certs". Add to the list 
	of commands available through "automate stdio".
	* monotone.texi: document "automate certs"

2005-05-17  Nathaniel Smith  <njs@codesourcery.com>

	* monotone.texi (Network): Document 'serve' as taking more than
	one collection argument.

2005-05-15  graydon hoare  <graydon@pobox.com>

	* rcs_import.cc (note_state_at_branch_beginning): collect
	branch beginning states into a single synthetic commit.

2005-05-15  graydon hoare  <graydon@pobox.com>

	* rcs_import.cc: rewrite most of the branch logic to 
	address issues raised in bugs 13032 and 13063.
	* tests/t_cvsimport_deleted_invar.at: un-XFAIL.

2005-05-16  Matt Johnston  <matt@ucc.asn.au>

	* commands.cc (commit): change scope of the transaction guard so that
	the transaction will fail before MT/revision is written (which could
	leave a non-committed revision/bad working dir).

2005-05-16  Grahame Bowland  <grahame@angrygoats.net>

	* monotone.texi: update "monotone log" documentation
	* commands.cc: fix "monotone log" when run with no --revision args

2005-05-15  Derek Scherger  <derek@echologic.com>

	* tests/t_update_with_blocked_rename.at: new test
	* testsuite.at: call it

2005-05-15  Derek Scherger  <derek@echologic.com>

	* netsync.cc (process_anonymous_cmd, process_auth_cmd): log
	details of permissions allowed/denied
	* tests/t_netsync_permissions.at: new test
	* testsuite.at: call it

2005-05-15  Richard Levitte  <richard@levitte.org>

	* contrib/monotone-notify.pl (revision_is_in_branch): Another
	place where --revision was missing.

2005-05-14  Timothy Brownawell  <tbrownaw@gmail.com>

	* contrib/monoprof.sh: Clean up variable definitions some.
		- Add option --datadir, should now be usable without editing
		variables to match system paths
		- Add option --setup, generates most of the needed files

2005-05-13  Timothy Brownawell  <tbrownaw@gmail.com>

	Add "monotone automate stdio", to let the automation interface
	take commands on standard input.
	* automate.cc: (automate_stdio) New function.
		(automate_command) Add it.
	* commands.cc: Add to description for "automate".
	* monotone.texi: Add to documentation.

2005-05-13  Joel Reed  <joelwreed@comcast.com>

	* tests/t_unidiff3.at: opps. forgot to add this file which
	should have been included as fix for bug 13072.

2005-05-13  Joel Reed  <joelwreed@comcast.com>

	* diff_patch.cc, transforms.cc, testsuite.at: Patch from 
	drepper@redhat.com, who writes: "The attached patch should fix bug
	13072.  I have no idea why the code in transform.cc insists on
	adding an empty line in case the file is empty. Removing the code
	didn't cause any regressions in the test suite and the
	diff_patch.cc change corrects the output format.  A new test case
	is included as well."

2005-05-13  Joel Reed  <joelwreed@comcast.com>

	* automate.cc: add automate attributes command
	* commands.cc: add attributes subcommand helptext
	* contrib/monotone.zsh_completion: use automate attributes
	for completion of monotone attr and cleanup ignore files code
	* tests/t_automate_attributes.at: add testcase
	* testsuite.at: include new testcaes

2005-05-13  Jon Bright  <jon@siliconcircus.com>
	* testsuite.at (UNGZ): Change the way the ungzipping works on
	Win32, in the hope that test 206 will no longer be given invalid
	files.

2005-05-12  Derek Scherger  <derek@echologic.com>

	* automate.cc: bump version number to 1.0
	(struct inventory_item): add pre/post states
	(inventory_paths): remove obsolete function
	(inventory_pre_state, inventory_post_state, inventory_file_state,
	inventory_renames): add fancy new functions
	(automate_inventory): rework for new output format
	* manifest.{cc,hh} (classify_paths): rename to ...
	(classify_manifest_paths): ... this and work solely from manifest
	* monotone.texi: (Automation): update inventory docs
	* tests/t_automate_inventory.at: update for new format and add
	some more tests
	
2005-05-13  Matthew Gregan  <kinetik@orcon.net.nz>

	* HACKING: New file.  First pass at a brief document to help
	newcomers hack on monotone.

2005-05-12  Riccardo Ghetta <birrachiara@tin.it>

	* options.hh (OPT_MSGFILE): New option.
	* monotone.cc (message-file): New option.
	(cpp_main): Handle it.
	* app_state.{cc,hh} (set_message_file): New function.
	* commands.cc (commit): Accept and handle new option.
	* monotone.1, monotone.texi: Document it.
	* tests/t_commit_message_file.at: New test.
	* testsuite.at: Add it.
	
2005-05-12  Timothy Brownawell  <tbrownaw@gmail.com>

	* (20 files): Do not indent with both tabs and spaces in the same file.

2005-05-13  Ulrich Drepper  <drepper@redhat.com>

	* rcs_import.cc (process_one_hunk): Improve handling of corrupt
	RCS files.

2005-05-13  Matthew Gregan  <kinetik@orcon.net.nz>

	* testsuite.at: Fix typo error in Win32 kill logic that was
	causing the testsuites to hang on Win32 machines that don't have
	pskill installed.

2005-05-12  Matthew Gregan  <kinetik@orcon.net.nz>

	* file_io.cc (write_data_impl): Use portable boost::filesystem
	calls in place of unlink(2)/remove(2).

2005-05-12  Grahame Bowland  <grahame@angrygoats.net>

	* commands.cc: Modify the "log" command to accept multiple 
	revisions on command line, and display the log for all 
	of those revisions.

2005-05-11  Nathaniel Smith  <njs@codesourcery.com>

	* std_hooks.lua (ignore_file): Organize a bit more, add
	patterns for autotools cache files, and darcs, codeville, git
	metadata directories.

2005-05-11  Timothy Brownawell  <tbrownaw@gmail.com>

	* revision.cc (expand_dominators): Fix bitmap size-matching.
		(find_common_ancestor_for_merge): Do not wait for ancestors
		to be expanded to the beginning of time before expanding
		dominators. Requires above fix for correct behavior.
	* ChangeLog: Fix date on previous entry.

2005-05-11  Timothy Brownawell  <tbrownaw@gmail.com>

	* contrib/monoprof.sh: Add profiling test for "netsync large file".
		Add options to only run specific profile tests.

2005-05-11  Stanislav Karchebny <stanislav.karchebny@skype.net>

	* contrib/monotone-notify.pl: 'monotone log' takes a revision
	through the --revision= option.

2005-05-11  Richard Levitte  <richard@levitte.org>

	* contrib/monotone-notify.pl: Change all occurences of $symbol' to
	${symbol}' to avoid a confusing Perl warning.

2005-05-11  Joel Reed  <joelwreed@comcast.com>

	* contrib/monotone.zsh_completion: add zsh completion contrib.

2005-05-11  Matt Johnston  <matt@ucc.asn.au>

	* tests/t_add_intermediate_MT_path.at: remove the drop dir part
	* tests/t_delete_dir.at: add a note about re-enabling the above test
	* tests/t_cvsimport3.at: ignore stderr

2005-05-11  Matt Johnston  <matt@ucc.asn.au>

	* rcs_import.cc (find_branchpoint): if a branch is derived from two 
	differing parent branches, take the one closest to the trunk.
	* tests/t_cvsimport3.at: add a test for cvs_importing where branches
	come off a vendor import.
	* testsuite.at: add it

2005-05-11  Nathaniel Smith  <njs@codesourcery.com>

	* work.cc (build_deletions): Disable delete_dir.

2005-05-11  Matthew Gregan  <kinetik@orcon.net.nz>

	* constants.cc (constants::bufsz): Increase buffer size.  Reduces
	the runtime to tests/t_netsync_largish_file.at by four to seven
	times on my test machines.

2005-05-10  Timothy Brownawell  <tbrownaw@gmail.com>

	* revision.cc: Make expand_{ancestors,dominators} twice as fast.
	Loop over revisions in the other direction so that changes at the
	frontier propogate fully in 1 pass, instead of one level at a time.

2005-05-10  Timothy Brownawell  <tbrownaw@gmail.com>

	* packet.{cc,hh}: Give packet_consumer and children a callback to call
	after writing out a revision.
	* netsync.cc: Use this callback to add a "revisions written" ticker,
	to provide user feedback while sanity checking.

2005-05-10  Timothy Brownawell  <tbrownaw@gmail.com>

	* ui.cc: Make tick_write_count take less horizontal space

2005-05-09  Nathaniel Smith  <njs@codesourcery.com>

	* AUTHORS: Give Riccardo his real name.
	* ChangeLog: Likewise.

2005-05-09  Riccardo Ghetta <birrachiara@tin.it>
	
	* std_hooks.lua: Support kdiff3.

2005-05-09  Matthew Gregan  <kinetik@orcon.net.nz>

	* lua.cc (loadstring, run_string): New parameter to identify the
	source of the Lua string being loaded.
	(add_{std,test}_hooks, load_rcfile): Pass an identity through.

2005-05-09  Matthew Gregan  <kinetik@orcon.net.nz>

	* monotone.cc: Absolutify and tilde expand pid file.

2005-05-09  Matthew Gregan  <kinetik@orcon.net.nz>

	* testsuite.at: Revert bogus changes committed in revision 9d478.

2005-05-09  Matt Johnston  <matt@ucc.asn.au>

	* commands.cc (pid_file): use fs::path .empty() rather than ==, since
	boost 1.31 doesn't seem to have the latter.

2005-05-08  Matthew Gregan  <kinetik@orcon.net.nz>

	* lua.cc (report_error, load{file,string}): New member functions.
	Error handling in call moved into report_error.
	(call): Call report_error.
	(run_{file,string}): Call load{file,string} member functions to
	load Lua code into the VM.  Allows us to report syntax errors when
	loading rc files.
	* testsuite.at: test_hooks.lua was calling nonexistent (obsolete)
	strfind function and failing silently.  The improved error
	reporting from Lua caught this and cause testsuite failures.

2005-05-08  Matthew Gregan  <kinetik@orcon.net.nz>

	* monotone.1: Document --pid-file option.  Also make some minor
	spelling and punctuation fixes.

2005-05-08  Timothy Brownawell  <tbrownaw@gmail.com>
	* app_state.cc: {read,write}_options now print a warning instead of
	failing on unreadable/unwritable MT/options .
	* tests/t_unreadable_MT.at: add matching test
	* testsuite.at: add test
	* tests/README: Mention that new tests must be added to testsuite.at
	* work.cc: (get_revision_id) Friendlier error message for
	unreadable MT/revision .

2005-05-08  Matthew Gregan  <kinetik@orcon.net.nz>

	* monotone.texi: Right words, wrong order.
	* testsuite.at: Drop pid mapping trickery, it doesn't work
	consistently.  We now try and use SysInternal's pskill to kill the
	process.  If pskill is not available, we fall back to the old
	'kill all monotone processes' method. These changes affect
	Win32/MingW only.

2005-05-07  Matthew Gregan  <kinetik@orcon.net.nz>

	* commands.cc (pid_file): Remove leftover debugging output.
	* configure.ac: Correct typos in TYPE_PID_T test.
	* testsuite.at: Use some trickery on MingW/Cygwin to map the
	Windows pid to the Cygwin pid.
	* win32/process.cc (process_wait): Correct return type.
	(process_spawn): Replace dropped cast on return.

2005-05-07  Matt Johnston <matt@ucc.asn.au>

	* change_set.cc: fix the code which skips deltas on deleted files,
	  it was looking at the merged filename not the ancestor
	  filename.
	* tests/t_drop_vs_patch_rename.at: a test for the above fix
	* testsuite.at: add it

2005-05-06 Timothy Brownawell <tbrownaw@gmail.com>

	* contrib/monoprof.sh: Add lcad test.
		Add options to pull/rebuild before profiling.

2005-05-06  Nathaniel Smith  <njs@codesourcery.com>

	* INSTALL: s/g++ 3.2 or 3.3/g++ 3.2 or later/.

2005-05-06  Nathaniel Smith  <njs@codesourcery.com>

	* monotone.1: 
	* monotone.texi (Commands, Importing from CVS, RCS): Clarify
	cvs_import documentation on cvsroot vs. module issues.

2005-05-05  Richard Levitte  <richard@levitte.org>

	* AUTHORS: Add rghetta.

2005-05-05  Matthew Gregan  <kinetik@orcon.net.nz>

	* monotone.texi: Document --pid-file option for serve command.
	* app_state.{cc,hh} (set_pidfile, pidfile): New function, new
	member.
	* commands.cc (pid_file): New class.
	(CMD(serve)): Use pid_file.
	* monotone.cc (coptions, cppmain): Add command-specific option
	--pid-file.
	* options.hh (OPT_PIDFILE): New option.
	* {unix,win32}/process.cc (get_process_id): New function.
	(process_{spawn,wait,kill}): Use pid_t.
	* platform.hh (process_{spawn,wait,kill}): Use pid_t.
	(get_process_id): New function
	* configure.ac: Test for pid_t.
	* lua.cc (monotone_{spawn,wait,kill}_for_lua): Use pid_t.
	* testsuite.at: Update netsync kill functions to use pid file.
	* tests/t_netsync_sigpipe.at: Update to use pid file.
	* tests/t_netsync_single.at: Update to use pid file.

2005-05-04  Nathaniel Smith  <njs@codesourcery.com>

	* tests/t_monotone_up.at: New test.
	* testsuite.at: Add it.

2005-05-05  Matthew Gregan  <kinetik@orcon.net.nz>

	* work.cc: Use attr_file_name rather than hardcoded strings.

2005-05-04  Brian Campbell  <brian.p.campbell@dartmouth.edu>

	* contrib/monotone.el (monotone-vc-register): Fix arguments to
	monotone-cmd-buf, to make work.

2005-05-03  Nathaniel Smith  <njs@codesourcery.com>

	* file_io.cc (read_data_for_command_line): Check that file exists,
	if reading a file.

2005-05-04  Matthew Gregan  <kinetik@orcon.net.nz>

	* configure.ac: Add TYPE_SOCKLEN_T function from the Autoconf
	archive.	
	* cryptopp/cryptlib.h (NameValuePairs): Change GetVoidValue from a
	pure virtual to an implemented (but never called) member function
	to work around build problem with GCC 4 on OS X 10.4
	* netxx/osutil.h: Include config.h, use new HAVE_SOCKLEN_T define
	to determine socklen_t type.

2005-05-03  Nathaniel Smith  <njs@codesourcery.com>

	* lua.cc (load_rcfile): Make a version that takes utf8 strings,
	and understands -.
	* app_state.cc (load_rcfiles): Use it.
	* file_io.{cc,hh} (absolutify_for_command_line): New function.
	* monotone.cc (cpp_main): Use it.
	* tests/t_rcfile_stdin.at: New test.
	* testsuite.at: Include it.

2005-05-03  Nathaniel Smith  <njs@codesourcery.com>

	* netsync.cc (load_epoch): Remove unused function.

2005-05-03  Matthew Gregan  <kinetik@orcon.net.nz>

	* tests/t_cvsimport_manifest_cycle.at: Add missing symbols.
	* tests/t_cvsimport_deleted_invar.at: Add new test.
	* testsuite.at: New test.

2005-05-03  Nathaniel Smith  <njs@codesourcery.com>

	* netsync.cc (run_netsync_protocol): Don't use the word
	"exception" in error messages.

2005-05-03  Nathaniel Smith  <njs@codesourcery.com>

	* UPGRADE: Fix version number.

2005-05-03  Nathaniel Smith  <njs@codesourcery.com>

	* debian/compat: New file.

2005-05-03  Nathaniel Smith  <njs@codesourcery.com>

	* UPGRADE: Mention upgrading from 0.18.
	* debian/copyright: Re-sync with AUTHORS.
	* win32/monotone.iss, monotone.spec, debian/changelog: Bump
	version numbers to 0.19.
	* NEWS: Finish updating for 0.19.

2005-05-03  Jon Bright  <jon@siliconcircus.com>
	* win32/monotone.iss: Bump version to 0.19
	
2005-05-03  Jon Bright  <jon@siliconcircus.com>
	* tests/t_automate_select.at: Use arithmetic comparison for
	checking output of wc, since wc pads its results with initial
	spaces on MinGW.
	
2005-05-03  Nathaniel Smith  <njs@codesourcery.com>

	* tests/t_cvsimport2.at: Pass correct module directory.

2005-05-02  Nathaniel Smith  <njs@codesourcery.com>

	* configure.ac: Bump version to 0.19.
	* NEWS: Tweaks.
	* Makefile.am (MOST_SOURCES): Add options.hh.
	(%.eps): Fix ps2eps calling convention.
	* po/monotone.pot: Regenerate.
	* testsuite.at (CHECK_SAME_CANONICALISED_STDOUT): New macro.

2005-05-02  Nathaniel Smith  <njs@codesourcery.com>

	* NEWS: More updates.
	* rcs_import.cc (store_manifest_edge): Fix some edge cases.
	* tests/t_cvsimport_manifest_cycle.at: Make work.  Un-XFAIL.

2005-05-01  Matt Johnston  <matt@ucc.asn.au>

	* diff_patch.cc (normalize_extents): broaden the condition when
	changes can be normalised.
	* tests/t_merge_6.at: now passes.

2005-05-01  Emile Snyder  <emile@alumni.reed.edu>

	* annotate.cc: Fix bug that njs pointed out when a merge has one
	side with no changes.  Be smarter about how we get parent
	file_id's to do file diffs; give another big speedup.
	* tests/t_annotate_copy_all.at: New test for the bug that is fixed.
	* testsuite.at: Add the new test.

2005-05-02  Richard Levitte  <richard@levitte.org>

	* tests/t_override_author_date.at: Adapt to the new way to give
	revision IDs to 'monotone log'.

2005-05-01  Richard Levitte  <richard@levitte.org>

	* monotone.texi: Document the change in 'monotone log'.

2005-05-01  Riccardo Ghetta <birrachiara@tin.it>

	* commands.cc (CMD(log)): Use --revision.

2005-05-02  Matt Johnston  <matt@ucc.asn.au>

	* netsync.cc (process_auth_cmd): make it clearer what the "unknown
	key hash" refers to.

2005-05-01  Richard Levitte  <richard@levitte.org>

	* commands.hh: Expose complete_commands().
	* commands.cc (explain_usage, command_options, process): Don't
	call complete_command().  Except the caller to have done that
	already.
	* monotone.cc (cpp_main): Start with completing the command after
	processing the options.  Use the result everywhere the command is
	required.  This avoids giving the user duplicate (or in some case,
	triplicate) messages about command expansion.

2005-04-30  Derek Scherger  <derek@echologic.com>

	* app_state.{cc,hh}: remove --all-files option
	* automate.cc: move inventory command and associated stuff here from ...
	* commands.cc: ... here, where it has been removed
	* monotone.1: relocate inventory command, remove --all-files option
	* monotone.cc: remove --all-files option
	* monotone.texi: relocate inventory documentation to automation
	section, remove --all-files option
	* tests/t_automate_inventory.at: renamed and updated for move to automate
	* testsuite.at: adjust for rename

2005-04-30  Derek Scherger  <derek@echologic.com>

	* Makefile.am (MOST_SOURCES): add restrictions.{cc,hh} 
	* commands.cc (extract_rearranged_paths): 
	(extract_delta_paths):
	(extract_changed_paths):
	(add_intermediate_paths):
	(restrict_path_set):
	(restrict_rename_set):
	(restrict_path_rearrangement):
	(restrict_delta_map):
	(calculate_restricted_rearrangement):
	(calculate_restricted_revision):
	(calculate_current_revision):
	(calculate_restricted_change_set): move to restrictions.{cc,hh}
	(maybe_update_inodeprints):
	(cat):
	(dodiff):
	(update): rename calculate_current_revision to
	calculate_unrestricted_revision
	* database_check.hh: update header guard #define
	* restrictions.{cc,hh}: add new files

2005-04-30  Nathaniel Smith  <njs@codesourcery.com>

	* commands.cc: Add a placeholder OPT_NONE for commands that don't
	take any command-specific options; use it everywhere.  Now the
	last argument to CMD never starts with %, and the last argument is
	always required to be present.

2005-04-30  Richard Levitte  <richard@levitte.org>

	* contrib/monotone-nav.el (mnav-rev-make): Move it so it's defined
	after the definition of the macro mnav-rev-id.  Otherwise, the
	byte compiler complains there is no setf method for mnav-rev-id.

2005-04-30  Nathaniel Smith  <njs@codesourcery.com>

	* monotone.texi (Database): Minor correction.

2005-04-30  Nathaniel Smith  <njs@codesourcery.com>

	* vocab.cc (trivially_safe_file_path): New function.
	(verify): Use it.
	(test_file_path_verification, test_file_path_normalization): Add a
	few more checks.

	* transforms.{cc,hh} (localized_as_string): New function.
	* {win32,unix}/inodeprint.cc (inodeprint_file): Use it, to avoid
	mkpath().

	* commands.cc (add_intermediate_paths): Hand-code intermediate
	path generator, taking advantage of normalization of file_path's,
	to avoid mkpath().

2005-04-29  Joel Rosdahl  <joel@rosdahl.net>

	* monotone.texi: Minor corrections.

2005-04-29  Nathaniel Smith  <njs@codesourcery.com>

	* commands.cc (ls_tags): Sort output.
	* tests/t_tags.at: Test that output is sorted.

2005-04-29  Derek Scherger  <derek@echologic.com>

	* commands.cc (struct file_itemizer): move to ...
	* work.hh (file_itemizer} ... here
	* work.cc (file_itemizer::visit_file} ... and here

2005-04-29  Emile Snyder  <emile@alumni.reed.edu>

	* annotate.cc (do_annotate_node): Stop doing expensive
	calculate_arbitrary_change_set when we already know we have parent
	and child revisions.  Cuts annotate run time in half.
	
2005-04-29  Nathaniel Smith  <njs@codesourcery.com>

	* commands.cc (update_inodeprints): Rename to...
	(refresh_inodeprints): ...this, so 'monotone up' continues to mean
	update.
	
	* monotone.texi (Inodeprints): Mention refresh_inodeprints in the
	Inodeprints section.
	
	* testsuite.at: 
	* tests/t_update_inodeprints.at: 
	* tests/t_refresh_inodeprints.at: 
	* monotone.texi (Working Copy, Commands): 
	* monotone.1: Update accordingly.

2005-04-29  Nathaniel Smith  <njs@codesourcery.com>

	* change_set.cc (dump_change_set): Don't truncate output.
	(invert_change_test): New unit test.
	(invert_change_set): Make it pass.  This fixes (some?)
	isect.empty() invariant failures.
	
	* NEWS: Start updating for 0.19.

	* revision.cc (check_sane_history): Make comment more
	informative.

2005-04-29  Grahame Bowland  <grahame@angrygoats.net>

	* netxx/types.h: Add new NetworkException type network 
	issue not caused by calling program
	* netsync.cc: Catch Netxx::NetworkException and display 
	as informative_error.
	* netxx/address.cxx: NetworkException for unparsable URIs.
	* netxx/datagram.cxx: NetworkException for connection failure.
	* netxx/resolve_getaddrinfo.cxx, resolve_gethostbyname.cxx:
	NetworkException when DNS resolution fails.
	* netxx/serverbase.cxx: NetworkException if unable to bind 
	to server port.
	* netxx/streambase.cxx: NetworkException if unable to 
	connect.

2005-04-28  Nathaniel Smith  <njs@codesourcery.com>

	* tests/t_netsync_error.at: New test.
	* testsuite.at: Add it.

2005-04-28  Nathaniel Smith  <njs@codesourcery.com>

	* tests/t_rename_attr.at: Fix a bit; also test that rename refuses
	to move a file to a name that already has attrs.
	* work.cc (build_rename): Cleanup a bit; refuse to move a file to
	a name that already has attrs.

	* monotone.texi (Working Copy): Document explicitly that "drop"
	and "rename" do not modify the filesystem directly, and do affect
	attributes.

2005-04-28  Derek Scherger  <derek@echologic.com>

	* commands.cc (get_work_path): 
	(get_revision_path): 
	(get_revision_id):
	(put_revision_id):
	(get_path_rearrangement):
	(remove_path_rearrangement):
	(put_path_rearrangement):
	(update_any_attrs):
	(get_base_revision):
	(get_base_manifest): move to work.{cc,hh}
	(update): indicate optional revision with [ and ]
	(explicit_merge): indicate optional ancestor with [ and ] 

	* manifest.{cc,hh} (extract_path_set): move here from work.{cc,hh}
	* revision.{cc,hh} (revision_file_name): move to work.{cc,hh}

	* work.{cc,hh} (extract_path_set): move to manifest.{cc,hh}
	(get_work_path): 
	(get_path_rearrangement): 
	(remove_path_rearrangement): 
	(put_path_rearrangement): 
	(get_revision_path): 
	(get_revision_id): 
	(put_revision_id): 
	(get_base_revision): 
	(get_base_manifest): 
	(update_any_attrs): move here from commands.cc
	
2005-04-28  Derek Scherger  <derek@echologic.com>

	* ChangeLog: 
	* Makefile.am
	* tests/t_automate_select.at: merge fixups

2005-04-28  Emile Snyder <emile@alumni.reed.edu>

	* annotate.cc: Fix broken build after propagate from .annotate
	branch to mainline.  The lcs stuff was changed to use
	quick_allocator, so our use of it had to change as well.
	
2005-04-28  Emile Snyder  <emile@alumni.reed.edu>

	* commands.cc: New command "annotate"
	* annotate.{cc,hh}: New files implement it.
	* Makefile.am: Build it.
	* monotone.texi: Document it.	
	* tests/t_annotate.at:
	* tests/t_annotate_add_collision.at:
	* tests/t_annotate_branch_collision.at: 
	* testsuite.at: Test it.
	
2005-04-28  Matt Johnston  <matt@ucc.asn.au>

	* tests/t_merge_6.at: narrow the testcase down considerably.

2005-04-28  Matt Johnston  <matt@ucc.asn.au>

	* tests/t_merge_6.at, testsuite.at: add a new test for the case where
	duplicate lines appear in a file during a merge. This testcase can
	be correctly handled by merge(1).

2005-04-28  Matt Johnston  <matt@ucc.asn.au>

	* tests/t_i18n_file.at, transforms.cc: OS X expects all paths to be
	utf-8, don't try to use other encodings in the test.

2005-04-28  Richard Levitte  <richard@levitte.org>

	* tests/t_automate_select.at: silly ignores not needed any more.

2005-04-28  Richard Levitte  <richard@levitte.org>

	* commands.cc (complete): Don't talk of there really was no
	expansion.

2005-04-28  Richard Levitte  <richard@levitte.org>

	* commands.cc, commands.hh: Selector functions and type are moved
	to...
	* selectors.cc, selectors.hh: ... these files.
	* database.cc, database.hh: Adapt to this change.
	* automate.cc (automate_select): New function, implements
	'automate select'.
	(automate_command): Use it.
	* monotone.texi (Automation): Document it.

	* tests/t_automate_select.at: New test.
	* testsuite.at: Use it.

	* Makefile.am (MOST_SOURCES): reorganise.  Add selectors.{cc,hh}.

2005-04-27  Derek Scherger  <derek@echologic.com>

	* commands.cc (ls_unknown): remove unneeded braces
	(struct inventory_item): new struct for tracking inventories
	(print_inventory): removed old output functions 
	(inventory_paths): new functions for paths, data and renames
	(inventory): rework to display two column status codes
	* monotone.texi (Informative): update for new status codes
	* tests/t_inventory.at: update for two column status codes

2005-04-27  Richard Levitte  <richard@levitte.org>

	* quick_alloc.hh: Define QA_SUPPORTED when quick allocation is
	supported.
	* sanity.hh: Only defined the QA(T) variants of checked_index()
	when QA_SUPPORTED is defined.

2005-04-27  Joel Reed  <joelwreed@comcast.com>

	* work.cc: on rename move attributes as well.
	* tests/t_rename_attr.at: No longer a bug.

2005-04-27  Nathaniel Smith  <njs@codesourcery.com>

	* monotone.texi (Working Copy, Commands): Document update_inodeprints.
	* monotone.1: Likewise.

	* tests/t_update_inodeprints.at: New test.
	* testsuite.at: Add it.

2005-04-27  Richard Levitte  <richard@levitte.org>

	* database.cc (selector_to_certname): Add a case for
	commands::sel_cert.

2005-04-27  Richard Levitte  <richard@levitte.org>

	* sanity.hh: Add a couple of variants of checked_index() to
	accomodate for indexes over vector<T, QA(T)>.

	* commands.hh: Add new selector to find arbitrary cert name and
	value pairs.  The syntax is 'c:{name}={value}'.
	* commands.cc (decode_selector): Recognise it.
	* database.cc (complete): Parse it.
	* std_hooks.lua (expand_selector): Add an expansion for it.
	* monotone.texi (Selectors): Document it.

	* tests/t_select_cert.at: Add test.
	* testsuite.at: Use it.

2005-04-27  Matt Johnston  <matt@ucc.asn.au>

	* vocab.cc (verify(file_path)): don't find() twice.
	* change_set.cc (extend_state): remove commented out line 

2005-04-27  Matthew Gregan  <kinetik@orcon.net.nz>

	* tests/t_cvsimport_manifest_cycle.at: New test.
	* testsuite.at: Add test.
	* AUTHORS: Add self.

2005-04-27  Nathaniel Smith  <njs@codesourcery.com>

	* AUTHORS: Add Timothy Brownawell.

2005-04-27  Timothy Brownawell  <tbrownaw@gmail.com>

	* ui.{cc,hh}: Delegate tick line blanking to tick_writers.

2005-04-27  Matt Johnston  <matt@ucc.asn.au>

	* change_set.cc (extend_state): don't mix find() and insert() on
	the path_state, to avoid hitting the smap's worst-case.

2005-04-27  Matt Johnston  <matt@ucc.asn.au>

	* change_set.cc (confirm_proper_tree): move things out of the loops
	for better performance.

2005-04-26  Nathaniel Smith  <njs@codesourcery.com>

	* work.cc: Don't include boost/regex.hpp.

2005-04-26  Nathaniel Smith  <njs@codesourcery.com>

	* manifest.cc, inodeprint.cc: Don't include boost/regex.hpp.

2005-04-26  Nathaniel Smith  <njs@codesourcery.com>

	* sqlite/vdbeaux.c (MAX_6BYTE): Apply patch from
	http://www.sqlite.org/cvstrac/chngview?cn=2445.  It shouldn't
	affect monotone's usage, but just in case.

2005-04-26  Nathaniel Smith  <njs@codesourcery.com>

	* rcs_import.cc (struct cvs_key, process_branch): Fix
	indentation.
	(build_change_set): Handle the case where a file is "added dead".

	* tests/t_cvsimport2.at: Un-XFAIL, improve description.

2005-04-26  Richard Levitte  <richard@levitte.org>

	* monotone.cc (cpp_main): Count the number of command specific
	options exist.  If there is any, add a title for them.

2005-04-26  Matt Johnston  <matt@ucc.asn.au>

	* change_set.cc (analyze_rearrangement): get rid of damaged_in_first
	since it is not used.

2005-04-26  Matt Johnston  <matt@ucc.asn.au>

	* monotone.texi: fix mashed up merge of docs for kill_rev_locally
	and db check.

2005-04-26  Richard Levitte  <richard@levitte.org>

	* monotone.cc, commands.cc: Make some more options global.

2005-04-25  Nathaniel Smith  <njs@codesourcery.com>

	* tests/t_i18n_file_data.at: New test.
	* testsuite.at: Add it.

2005-04-25  Nathaniel Smith  <njs@codesourcery.com>

	* automate.cc (automate_parents, automate_children) 
	(automate_graph): New automate commands.
	(automate_command): Add them.
	* commands.cc (automate): Synopsisfy them.
	* monotone.texi (Automation): Document them.
	* tests/t_automate_graph.at, test/t_parents_children.at: Test
	them.
	* testsuite.at: Add the tests.

	* tests/t_automate_ancestors.at: Remove obsolete comment.
	
2005-04-24  Derek Scherger  <derek@echologic.com>

	* tests/t_rename_file_to_dir.at:
	* tests/t_replace_file_with_dir.at:
	* tests/t_replace_dir_with_file.at: new bug reports
	* testsuite.at: include new tests

2005-04-24  Derek Scherger  <derek@echologic.com>

	* app_state.{cc,hh} (app_state): add all_files flag to the constructor
	(set_all_files): new method for setting flag

	* basic_io.{cc,hh} (escape): expose public method to quote and
	escape file_paths
	(push_str_pair): use it internally

	* commands.cc (calculate_restricted_rearrangement): new function
	factored out of calculate_restricted_revision
	(calculate_restricted_revision): use new function
	(struct unknown_itemizer): rename to ...
	(struct file_itemizer): ... this; use a path_set rather than a
	manifest map; build path sets of unknown and ignored files, rather
	than simply printing them
	(ls_unknown): adjust to compensate for itemizer changes
	(print_inventory): new functions for printing inventory lines from
	path sets and rename maps
	(inventory): new command for printing inventory of working copy
	files

	* manifest.cc (inodeprint_unchanged): new function factored out
	from build_restricted_manifest_map
	(classify_paths): new function to split paths from an old manifest
	into unchanged, changed or missing sets for inventory
	(build_restricted_manifest_map): adjust to use
	inodeprint_unchanged
	* manifest.hh (classify_paths): new public function
	
	* monotone.1: document new inventory command and associated
	--all-files option

	* monotone.cc: add new --all-files option which will be specific
	to the inventory command asap

	* monotone.texi (Informative): document new inventory command
	(Commands): add manpage entry for inventory
	(OPTIONS): add entries for --xargs, -@ and --all-files

	* tests/t_status_missing.at: remove bug priority flag
	* tests/t_inventory.at: new test
	* testsuite.at: include new test
	
2005-04-24  Nathaniel Smith  <njs@codesourcery.com>

	* monotone.texi (Database): Document 'db kill_rev_locally'.

2005-04-24  Nathaniel Smith  <njs@codesourcery.com>

	* ChangeLog: Fixup after merge.

2005-04-24  Nathaniel Smith  <njs@codesourcery.com>

	* manifest.cc (build_restricted_manifest_map): Careful to only
	stat things once on the inodeprints fast-path.
	(read_manifest_map): Hand-code a parser, instead of using
	boost::regex.
	* inodeprint.cc (read_inodeprint_map): Likewise.

2005-04-23  Derek Scherger  <derek@echologic.com>

	* (calculate_restricted_revision): remove redundant variables,
	avoiding path_rearrangement assignments and associated sanity
	checks
	(calculate_current_revision): rename empty to empty_args for
	clarity

2005-04-23  Derek Scherger  <derek@echologic.com>

	* commands.cc (calculate_base_revision): rename to ...
	(get_base_revision): ... this, since it's not calculating anything
	(calculate_base_manifest): rename to ...
	(get_base_manifest): ... this, and call get_base_revision
	(calculate_restricted_revision): call get_base_revision and remove
	missing files stuff
	(add):
	(drop):
	(rename):
	(attr): call get_base_manifest
	(ls_missing): 
	(revert): call get_base_revision
	* manifest.{cc,hh} (build_restricted_manifest_map): don't return
	missing files and don't produce invalid manifests; do report on
	all missing files before failing
	
2005-04-23  Derek Scherger  <derek@echologic.com>

	* app_state.cc:
	* database.cc:
	* file_io.{cc, hh}: fix bad merge

2005-04-23  Nathaniel Smith  <njs@codesourcery.com>

	* database.cc (put_key): Check for existence of keys with
	conflicting key ids, give more informative message than former SQL
	constraint error.

2005-04-23  Nathaniel Smith  <njs@codesourcery.com>

	* transforms.cc (filesystem_is_ascii_extension_impl): Add EUC to
	the list of ascii-extending encodings.

	* tests/t_multiple_heads_msg.at: Make more robust, add tests for
	branching.

2005-04-23  Nathaniel Smith  <njs@codesourcery.com>

	* app_state.cc (restriction_includes): Remove some L()'s that were
	taking 5-6% of time in large tree diff.

2005-04-23  Nathaniel Smith  <njs@codesourcery.com>

	* file_io.{cc,hh} (localized): Move from here...
	* transforms.{cc,hh} (localized): ...to here.  Add lots of gunk to
	avoid calling iconv whenever possible.

2005-04-23  Richard Levitte  <richard@levitte.org>

	* monotone.cc, options.hh: Move the option numbers to options.hh,
	so they can be easily retrieved by other modules.
	* monotone.cc: split the options table in global options and
	command specific options.  The former are always understood, while
	the latter are only understood by the commands that declare it
	(see below).
	(my_poptStuffArgFile): There's no need to keep a copy of the
	stuffed argv.  This was really never a problem.
	(coption_string): New function to find the option string from an
	option number.
	(cpp_main): Keep track of which command-specific options were
	given, and check that the given command really uses them.  Make
	sure that when the help is written, only the appropriate command-
	specific options are shown.  We do this by hacking the command-
	specific options table.
	Throw away sub_argvs, as it's not needed any more (and realy never
	was).

	* commands.cc: Include options.hh to get the option numbers.
	(commands_ops): New structure to hold the option
	numbers used by a command.
	(commands): Use it.
	(command_options): Function to get the set of command-specific
	options for a specific command.
	(CMD): Changed to take a new parameter describing which command-
	specific options this command takes.  Note that for commands that
	do not take command-specific options, this new parameter must
	still be given, just left empty.
	Update all commands with this new parameter.
	* commands.hh: Declare command_options.

	* tests/t_automate_heads.at: 'automate heads' never used the value
	of --branch.
	* tests/t_sticky_branch.at: and neither did 'log'...
	* tests/t_update_missing.at: nor did 'add'...

2005-04-23  Matthew Gregan  <kinetik@orcon.net.nz>

	* tests/t_diff_currev.at: Use CHECK_SAME_STDOUT.

2005-04-23  Matthew Gregan  <kinetik@orcon.net.nz>

	* tests/t_diff_currev.at: New test.
	* testsuite.at: Add new test.

2005-04-22  Christof Petig <christof@petig-baender.de>

	* sqlite/*: update to sqlite 3.2.1

2005-04-22  Nathaniel Smith  <njs@codesourcery.com>

	* manifest.cc (build_restricted_manifest_map): Fixup after merge
	-- use file_exists instead of fs::exists.

2005-04-22  Derek Scherger  <derek@echologic.com>

	* manifest.{cc,hh} (build_restricted_manifest_map): keep and
	return a set of missing files rather than failing on first missing
	file
	* commands.cc (calculate_restricted_revision): handle set of
	missing files
	* revision.hh: update comment on the format of a revision
	* tests/t_status_missing.at: un-XFAIL and add a few tests
	
2005-04-22  Nathaniel Smith  <njs@codesourcery.com>

	* vocab.cc (verify(file_path), verify(local_path)): Normalize
	paths on the way in.
	* tests/t_normalized_filenames.at: Fix to match behavior
	eventually declared "correct".

2005-04-22  Nathaniel Smith  <njs@codesourcery.com>

	* vocab.{cc,hh}: Make verify functions public, make ATOMIC(foo)'s
	verify function a friend of foo, add ATOMIC_NOVERIFY macro, add
	long comment explaining all this.
	* vocab_terms.hh: Add _NOVERIFY to some types.

2005-04-22  Nathaniel Smith  <njs@codesourcery.com>

	* file_io.{cc,hh} (localized): Take file_path/local_path instead
	of string; expose in public interface.  Adjust rest of file to
	match.
	(walk_tree): Don't convert the (OS-supplied) current directory
	from UTF-8 to current locale.
	
	* transforms.{cc,hh} (charset_convert): Be more informative on
	error.
	(calculate_ident): Localize the filename, even on the fast-path.
	Also assert file exists and is not a directory, since Crypto++
	will happily hash directories.  (They are like empty files,
	apparently.)
	
	* manifest.cc (build_restricted_manifest_map): Use file_exists
	instead of fs::exists, to handle localized paths.
	* {win32,unix}/inodeprint.cc (inodeprint_file): Use localized
	filenames to stat.

	* tests/t_i18n_file.at: Rewrite to work right.

	* tests/t_normalized_filenames.at: New test.
	* testsuite.at: Add it.
	* vocab.cc (test_file_path_verification): MT/path is not a valid
	file_path either.
	(test_file_path_normalization): New unit-test.

2005-04-22  Joel Reed  <joelwreed@comcast.net>

	* work.cc (build_deletions) : on drop FILE also drop attributes.
	* tests/t_drop_attr.at : test for success now, fixed bug.

2005-04-22  Jon Bright <jon@siliconcircus.com>
	* monotone.texi: Changed all quoting of example command lines to
	use " instead of ', since this works everywhere, but ' doesn't
	work on Win32

2005-04-21  Jeremy Cowgar  <jeremy@cowgar.com>

	* tests/t_multiple_heads_msg.at: Now checks to ensure 'multiple head'
	  message does not occur on first commit (which creates a new head
	  but not multiple heads).
	* commands.cc (CMD(commit)): renamed head_size to better described
	  old_head_size, now checks that old_head_size is larger than 0 as
	  well otherwise, on commit of a brand new project, a new head was
	  detected and a divergence message was displayed.

2005-04-21  Richard Levitte  <richard@levitte.org>

	* commands.cc (ALIAS): refactor so you don't have to repeat all
	the strings given to the original command.
	(ALIAS(ci)): added as a short form for CMD(commit).

	* Makefile.am (%.eps): create .eps files directly from .ps files,
	using ps2eps.

2005-04-21 Sebastian Spaeth <Sebastian@SSpaeth.de>

	* monotone.texi: add command reference docs about kill_rev_locally
	
2005-04-21  Nathaniel Smith  <njs@codesourcery.com>

	* change_set.cc (apply_path_rearrangement_can_fastpath) 
	(apply_path_rearrangement_fastpath) 
	(apply_path_rearrangement_slowpath, apply_path_rearrangement):
	Refactor into pieces, so all versions of apply_path_rearrangement
	can take a fast-path when possible.

2005-04-21  Jeremy Cowgar  <jeremy@cowgar.com>

	* commands.cc: Renamed maybe_show_multiple_heads to
	  notify_if_multiple_heads, renamed headSize to head_size for
	  coding standards/consistency.
	* tests/t_multiple_heads_msg.at: Added to monotone this time.

2005-04-20  Jeremy Cowgar  <jeremy@cowgar.com>

	* commands.cc: Added maybe_show_multiple_heads, update now notifies
	  user of multiple heads if they exist, commit now notifies user
	  if their commit created a divergence.
	* tests/t_multiple_heads_msg.at: Added
	* testsuite.at: Added above test

2005-04-20  Nathaniel Smith  <njs@codesourcery.com>

	* Makefile.am (EXTRA_DIST): Put $(wildcard) around "debian/*", so
	it will actually work.

2005-04-20  Nathaniel Smith  <njs@codesourcery.com>

	* Makefile.am (EXTRA_DIST): Include tests, even when not building
	packages out in the source directory.

2005-04-20  Matthew Gregan  <kinetik@orcon.net.nz>

	* commands.cc (kill_rev_locally): Move up with rest of non-CMD()
	functions.  Mark static.  Minor whitespace cleanup.
	* commands.hh (kill_rev_locally): Declaration not needed now.

2005-04-20 Sebastian Spaeth <Sebastian@SSpaeth.de>
	* automate.cc: fix typo, add sanity check to avoid empty r_id's
	bein passed in. The automate version was bumped to 0.2 due to
	popular request of a single person.
	* t_automate_ancestors.at: adapt test; it passes now

2005-04-20 Sebastian Spaeth <Sebastian@SSpaeth.de>
	* testuite.at:
	* t_automate_ancestors.at: new test; automate ancestors. This is still
	_failing_ as a) it outputs empty newlines when no ancestor exists and
	b) does not output all ancestors if multiple ids are supplied as input
	
2005-04-20 Sebastian Spaeth <Sebastian@SSpaeth.de>

	* commands.cc:
	* automate.cc: new command: automate ancestors
	* monotone.texi: adapt documentation
	
2005-04-20  Nathaniel Smith  <njs@codesourcery.com>

	* tests/t_log_depth_single.at: 
	* tests/t_add_stomp_file.at: 
	* tests/t_log_depth.at: Shorten blurbs.

2005-04-20  Nathaniel Smith  <njs@codesourcery.com>

	* std_hooks.lua (ignore_file): Ignore compiled python files.

2005-04-20  Jon Bright  <jon@siliconcircus.com>
	* tests/t_sticky_branch.at: Really fix this test

2005-04-20  Jon Bright  <jon@siliconcircus.com>
	* tests/t_sticky_branch.at: Canonicalise stdout before comparison
	* tests/t_setup_checkout_modify_new_dir.at: Ditto
	* tests/t_netsync_largish_file.at: Check the file out rather
	than catting it, so that canonicalisation is unneeded.  
	Canonicalisation is bad here, because the file is random
	binary data, not text with line-ending conventions

2005-04-20  Richard Levitte  <richard@levitte.org>

	* contrib/monotone.el: define-after-key's KEY argument has to be a
	vector with only one element.  The code I used is taken directly
	from the Emacs Lisp Reference Manual, section "Modifying Menus".

2005-04-20  Nathaniel Smith  <njs@codesourcery.com>

	* commands.cc (mdelta, mdata, fdelta, fdata, rdata): Check for
	existence of command line arguments.

	* lua.{cc,hh} (hook_use_inodeprints): New hook.
	* std_hooks.lua (use_inodeprints): Default definition.
	* monotone.texi (Inodeprints): New section.
	(Reserved Files): Document MT/inodeprints.
	(Hook Reference): Document use_inodeprints.
	* work.{cc,hh} (enable_inodeprints): New function.
	* app_state.cc (create_working_copy): Maybe call
	enable_inodeprints.
	
	* tests/t_inodeprints_hook.at: New test.
	* tests/t_bad_packets.at: New test.
	* testsuite.at: Add them.

2005-04-20  Nathaniel Smith  <njs@codesourcery.com>

	* AUTHORS: Actually add Joel Reed (oops).

2005-04-20  Nathaniel Smith  <njs@codesourcery.com>

	Most of this patch from Joel Reed, with only small tweaks myself.
	
	* AUTHORS: Add Joel Reed.

	* platform.hh (is_executable): New function.
	* {unix,win32}/process.cc: Define it.

	* lua.cc (monotone_is_executable_for_lua): New function.
	(lua_hooks): Register it.
	(Lua::push_nil): New method.
	(lua_hooks::hook_init_attributes): New hook.
	* lua.hh: Declare it.
	* monotone.texi (Hook Reference): Document it.

	* work.cc (addition_builder): Call new hook, collect attributes
	for added files.
	(build_additions): Set attributes on new files.

	* tests/t_attr_init.at: New test.
	* tests/t_add_executable.at: New test.
	* testsuite.at: Add them.
	
2005-04-19  Nathaniel Smith  <njs@codesourcery.com>

	* file_io.cc (read_localized_data, write_localized_data): Remove
	logging of complete file contents.
	* tests/t_lf_crlf.at: Remove --debugs, clean up, test more.

2005-04-19 Emile Snyder <emile@alumni.reed.edu>
	
	* file_io.cc: Fix bugs with read/write_localized_data when using
	CRLF line ending conversion.
	* transforms.cc: Fix line_end_convert to add correct end of line
	string if the split_into_lines() call causes us to lose one from
	the end.
	* tests/t_lf_crlf.at: Clean up and no longer XFAIL.
 
2005-04-19  Sebastian Spaeth  <Sebastian@SSpaeth.de>

	* monotone.texi: modified documentation to match changes due to
	previous checking.
	* AUTHORS: Adding myself
	
2005-04-19  Sebastian Spaeth  <Sebastian@SSpaeth.de>

	* automate.cc: make BRANCH optional in "automate heads BRANCH"
	we use the default branch as given in MT/options if not specified
	* commands.cc: BRANCH -> [BRANCH] in cmd description

2005-04-19  Richard Levitte  <richard@levitte.org>

	* contrib/monotone-import.pl (my_exit): As in monotone-notify.pl,
	my_exit doesn't close any network connections.

	* testsuite.at (REVERT_TO): Make it possible to revert to a
	specific branch.  This is useful to resolve ambiguities.
	* tests/t_merge_add_del.at: Use it.

2005-04-19  Matthew Gregan  <kinetik@orcon.net.nz>

	* sanity.hh: Mark {naughty,error,invariant,index}_failure methods
	as NORETURN.
	* commands.cc (string_to_datetime): Drop earlier attempt at
	warning fix, it did not work with Boost 1.31.0.  Warning fixed by
	change to sanity.hh.

2005-04-19  Matthew Gregan  <kinetik@orcon.net.nz>

	* lua.cc (default_rcfilename): Use ~/.monotone/monotonerc.  This
	change is to prepare for the upcoming support for storing user
	keys outside of the database (in ~/.monotone/keys/).
	* app_state.cc (load_rcfiles): Refer to new rc file location in
	comments.
	* monotone.cc (options): Refer to new rc file location.
	* monotone.texi: Refer to new rc file location.  Also change bare
	references to the rc file from '.monotonerc' to 'monotonerc'.

2005-04-19  Matthew Gregan  <kinetik@orcon.net.nz>

	* commands.cc (log): 'depth' option did not handle the single file
	case correctly. Also a couple of minor cleanups.
	* tests/t_log_depth_single.at: New test.
	* testsuite.at: Add test.

2005-04-18  Matthew Gregan  <kinetik@orcon.net.nz>

	* commands.cc (string_to_datetime): Fix warning.

2005-04-18  Richard Levitte  <richard@levitte.org>

	* Makefile.am (EXTRA_DIST): Add contrib/monotone-import.pl.

	* contrib/monotone-import.pl: New script to mimic "cvs import".
	* contrib/README: describe it.

	* commands.cc (CMD(attr)): Make it possible to drop file
	attributes.

	* contrib/monotone-notify.pl (my_exit): The comment was incorrect,
	there are no network connections to close gracefully.
	Implement --ignore-merges, which is on by default, and changes the
	behavior to not produce diffs on merges and propagates where the
	ancestors hve already been shown.

	* tests/t_attr_drop.at: New test to check that 'attr drop'
	correctly drops the given entry.
	* tests/t_drop_attr.at: New test, similar to t_rename_attr.at.
	* testsuite.at: Add them.

2005-04-18  Nathaniel Smith  <njs@codesourcery.com>

	* monotone.texi (Dealing with a Fork): Clarify (hopefully) what we
	mean when we say that "update" is a dangerous command.

2005-04-17  Matt Johnston  <matt@ucc.asn.au>

	* change_set.cc (confirm_proper_tree): remove incorrect code
	setting confirmed nodes.

2005-04-17  Matt Johnston  <matt@ucc.asn.au>

	* change_set.cc (confirm_proper_tree): use a std::set rather than
	dynamic_bitset for the ancestor list, improving performance for
	common tree structures.
	* basic_io.cc: reserve() a string

2005-04-17  Matt Johnston  <matt@ucc.asn.au>

	* packet.cc: fix up unit test compilation.
	* transforms.cc: fix up unit test compilation.

2005-04-17  Matt Johnston  <matt@ucc.asn.au>

	* vocab_terms.hh: remove commented out lines.

2005-04-17  Matt Johnston  <matt@ucc.asn.au>

	* Move base64<gzip> code as close to the database as possible,
	to avoid unnecessary inflating and deflating.

2005-04-17  Nathaniel Smith  <njs@codesourcery.com>

	* monotone.texi (Branching and Merging): A few small edits.

2005-04-17  Nathaniel Smith  <njs@codesourcery.com>

	* change_set.cc (path_item, sanity_check_path_item): Mark things
	inline.

2005-04-17  Henrik Holmboe <henrik@holmboe.se>

	* contrib/monotone-notify.pl: Add signal handlers.  Correct some
	typos.
	(my_exit): New function that does a cleanup and exit.

2005-04-17  Olivier Andrieu  <oliv__a@users.sourceforge.net>

	* transforms.cc: fix glob_to_regexp assertions

2005-04-17  Sebastian Spaeth <Sebastian@sspaeth.de>
	
	* tests/t_db_kill_rev_locally.at: new test; 
	make sure that db kill_rev_locally works as intended

2005-04-17  Sebastian Spaeth <Sebastian@sspaeth.de>

	* commands.cc,database.cc: add 'db kill_rev_locally <id>' command
	still missing: documentation and autotests. Otherwise seems ok.
	
2005-04-17  Richard Levitte  <richard@levitte.org>

	* transforms.cc: Remove tabs and make sure emacs doesn't add
	them.

2005-04-17  Nathaniel Smith  <njs@codesourcery.com>

	* sanity.{hh,cc} (E, error_failure): New sort of invariant.
	* netsync.cc (process_hello_cmd): Make initial pull message
	more clear and friendly.
	Also, if the key has changed, that is an error, not naughtiness.
	* database_check.cc (check_db): Database problems are also errors,
	not naughtiness.  Revamp output in case of errors, to better
	distinguish non-serious errors and serious errors.
	* tests/t_database_check.at: Update accordingly.
	* tests/t_database_check_minor.at: New test.
	* testsuite.at: Add it.
	
2005-04-17  Richard Levitte  <richard@levitte.org>

	* transforms.cc (glob_to_regexp): New function that takes a glob
	expression and transforms it into a regexp.  This will be useful
	for globbing branch expressions when collections are exchanged to
	branch globs and regexps.
	(glob_to_regexp_test): A unit test for glob_to_regexp().

2005-04-17  Matt Johnston  <matt@ucc.asn.au>

	* commands.cc: warn that dropkey won't truly erase the privkey
	from the database
	* monotone.texi: same

2005-04-17  Matt Johnston  <matt@ucc.asn.au>

	* database.cc: mention that it could be the filesystem that
	is full in the SQLITE_FULL error message

2005-04-17  Matthew Gregan  <kinetik@orcon.net.nz>

	* monotone.cc: Fix warnings: add missing initializers.
	* netsync.cc: Fix warnings: inline static vs static inline.

2005-04-16  Emile Snyder  <emile@alumni.reed.edu>

	* tests/t_add_stomp_file.at: New test for failing case.  
        If you have a file foo in your working dir (not monotone 
        controlled) and someone else adds a file foo and commits, 
        update should at least warn you before stomping your 
        non-recoverable foo file.
	* testsuite.at: Add it.
	
2005-04-16  Derek Scherger  <derek@echologic.com>

	* work.cc (known_preimage_path): rename to...
	(known_path): this, since it's image agnostic
	(build_deletions): update for renamed function
	(build_rename): ensure rename source exists in current revision
	and rename target does not exist in current revision

	* tests/t_no_rename_overwrite.at: un-XFAIL 

2005-04-16  Nathaniel Smith  <njs@codesourcery.com>

	* app_state.{cc,hh} (set_author, set_date): New methods.
	* cert.cc (cert_revision_date): Rename to...
	(cert_revision_date_time): ...an overloaded version of this.
	(cert_revision_author_default): Check app.date.
	* cert.hh: Expose cert_revision_date_time.
	* commands.cc (commit): Handle --date.
	* main.cc: Parse --date and --author options.
	* monotone.1: Document --date, --author.
	* monotone.texi (Working Copy, OPTIONS): Likewise.

	* tests/t_override_author_date.at: New test.
	* testsuite.at: Add it.
	
	This commit heavily based on a patch by Markus Schiltknecht
	<markus@bluegap.ch>.
	
2005-04-16  Nathaniel Smith  <njs@codesourcery.com>

	* ChangeLog: Fixup after merge.

2005-04-16  Nathaniel Smith  <njs@codesourcery.com>

	* tests/t_update_nonexistent.at: New test.
	* testsuite.at: Add it.
	
	* commands.cc (update): Verify that user's requested revision
	exists.

2005-04-16  Nathaniel Smith  <njs@codesourcery.com>

	* ChangeLog: Fixup after merge.

2005-04-16  Emile Snyder <emile@alumni.reed.edu>

	* tests/t_add_vs_commit.at: New test for failing case.  If you
	add a file in you working dir, someone else adds the same file
	and commits, then you do an update it messes up your working
	directory.
	* testsuite.at: Add it.
	
2005-04-16  Nathaniel Smith  <njs@codesourcery.com>

	* commands.cc (checkout): Move check for existence of revision
	earlier.
	
	* tests/t_netsync_defaults.at, tests/t_netsync_single.at:
	Don't hard-code netsync port.

2005-04-16  Nathaniel Smith  <njs@codesourcery.com>

	* testsuite.at: Use a random server port.
	
	* .mt-attrs, contrib/README: Update for Notify.pl ->
	monotone-notify.pl rename.
	
	* monotone.1: Warn people off rcs_import.
	* monotone.texi (Commands): Likewise.

2005-04-16  Nathaniel Smith  <njs@codesourcery.com>

	* AUTHORS: Add Emile Snyder <emile@alumni.reed.edu>.

2005-04-16  Nathaniel Smith  <njs@codesourcery.com>

	* tests/t_lf_crlf.at: New test from Emile Snyder
	<emile@alumni.reed.edu>, with tweaks.
	* testsuite.at: Add it.

2005-04-16  Nathaniel Smith  <njs@codesourcery.com>

	* ChangeLog: Small fixups.

2005-04-16  Sebastian Spaeth <Sebastian@sspaeth.de>
	
	* tests/t_cvsimport2.at: new test; CVS Attic files fail test
	reported by: hjlipp@web.de 15.04.2005 02:45

2005-04-16  Sebastian Spaeth <Sebastian@sspaeth.de>
	
	* tests/t_rcs_import.at: new test; problematic CVS import as
	reported in the list. However it works just fine here, so it
	really tests for a successful pass

2005-04-16  Sebastian Spaeth <Sebastian@sspaeth.de>

	* tests/README: new file, on how to create/run tests

2005-04-16  Nathaniel Smith  <njs@codesourcery.com>

	* tests/t_rename_dir_add_dir_with_old_name.at: XFAIL.

2005-04-16  Nathaniel Smith  <njs@codesourcery.com>

	* tests/t_diff_binary.at: Un-XFAIL.

2005-04-16  Nathaniel Smith  <njs@codesourcery.com>

	* monotone.texi (Network Service): Rewrite to include former
	Exchanging Keys section.
	(Branching and Merging): New tutorial section, inspired by a patch
	from Martin Kihlgren <zond@troja.ath.cx>.
	(CVS Phrasebook): Add "Importing a New Project".

	* AUTHORS: Add Martin Dvorak.
	
2005-04-16  Matt Johnston  <matt@ucc.asn.au>

	* change_set.cc (compose_rearrangement): remove logging statements
	that were using noticable CPU time.

2005-04-15 Martin Dvorak <jezek2@advel.cz>
	
	* tests/t_rename_dir_add_dir_with_old_name.at: New test.
	* testsuite.at: Add it.
	
2005-04-15  Olivier Andrieu  <oliv__a@users.sourceforge.net>

	* diff_patch.cc(guess_binary): do not use '\x00' as first
	character of a C string ...

2005-04-15  Sebastian Spaeth  <Sebastian@SSpaeth.de>

	* ui.cc: print byte progress to one decimal place
	  in k or M.
	* netsync.cc: update dot ticker every 1024 bytes.

2005-04-15  Matt Johnston  <matt@ucc.asn.au>

	* change_set.cc (confirm_proper_tree): use bitsets rather than maps
	for tracking set membership.
	* smap.hh: return reverse iterators properly, iterate over the vector
	rather than self in ensure_sort()

2005-04-14  Derek Scherger  <derek@echologic.com>

	* database_check.cc (check_db): fail with N(...) when problems are
	detected to exit with a non-zero status

2005-04-14  Derek Scherger  <derek@echologic.com>

	* monotone.texi (Informative): update description of 'diff' with
	two revision arguments
	
2005-04-14  Matthew Gregan  <kinetik@orcon.net.nz>

	* win32/process.cc: Fix build on MingW 3.2.0-rc[123] by adding
	<sstream> include.

2005-04-14  Jon Bright  <jon@siliconcircus.com>
	* win32/process.cc (process_spawn): Add some extra debug info
	* std_hooks.lua (execute): If pid is -1, don't try and wait on
	the process

2005-04-14  Matt Johnston  <matt@ucc.asn.au>

	* change_set.cc (confirm_unique_entries_in_directories): use a
	  std::vector rather than std::map for better performance (only sort
	  once).
	* smap.hh: an invariant

2005-04-14  Nathaniel Smith  <njs@codesourcery.com>

	* tests/t_vcheck.at: Update notes.

2005-04-14  Jeremy Cowgar  <jeremy@cowgar.com>

	* monotone.texi (Making Changes): Fixed duplicate paragraph
	* NEWS: Corrected spelling error in my name.

2005-04-14  Olivier Andrieu  <oliv__a@users.sourceforge.net>

	* Makefile.am: silence cmp

2005-04-14  Matthew Gregan  <kinetik@orcon.net.nz>

	* win32/terminal.cc (have_smart_terminal): Implement for Win32.

2005-04-13  Nathaniel Smith  <njs@codesourcery.com>

	* monotone.texi (Informative): 'diff' with two revision arguments
	can now be filtered by file.
	
	* constants.cc (netcmd_payload_limit): Bump to 256 megs.

2005-04-13  Matthew Gregan  <kinetik@orcon.net.nz>

	* tests/t_netsync_largish_file.at: Add test for netsyncing largish
	(32MB) files.  This test is failing at present.
	* testsuite.at: Add new test.

2005-04-13  Nathaniel Smith  <njs@codesourcery.com>

	* tests/t_setup_checkout_modify_new_dir.at:
	* tests/t_update_off_branch.at: New tests.
	* testsuite.at: Add them.
	
	* commands.cc (checkout): Tweak branch checking logic.
	(update): Make user explicitly switch branches.

2005-04-13  Nathaniel Smith  <njs@codesourcery.com>

	* rcs_import.cc (import_cvs_repo): Check that user isn't trying to
	import a whole CVS repo.
	* tests/t_cvsimport.at: Test new check.
	
2005-04-13  Richard Levitte  <richard@levitte.org>

	* contrib/Notify.pl: Rename ...
	* contrib/monotone-notify.pl: ... to this.
	* Makefile.am (EXTRA_DIST): Take note of the change.
	* debian/docs: Distribute the contributions as well.
	* debian/compat, debian/files, debian/monotone.1: Remove, since
	they are self-generated by debhelper.  They were obviously added
	by mistake.

2005-04-13  Nathaniel Smith  <njs@codesourcery.com>

	* cert.cc (guess_branch): Call app.set_branch.
	* app_state.cc (create_working_copy): Call make_branch_sticky
	here...
	* commands.cc (checkout): ...instead of here.
	(approve, disapprove, fcommit, commit): Don't call app.set_branch
	on guess_branch's output.
	(checkout): Call guess_branch.
	
	* tests/t_sticky_branch.at: 
	* tests/t_checkout_id_sets_branch.at: New tests.
	* testsuite.at: Add them.

2005-04-13  Matthew Gregan  <kinetik@orcon.net.nz>
	* cryptopp/integer.h: Fix detection of GCC version for SSE2
	builds.

2005-04-12  Florian Weimer  <fw@deneb.enyo.de>

	* app_state.cc (app_state::allow_working_copy): Only update
	branch_name from the options file if it has not yet been set.  Log
	the branch name.
	(app_state::set_branch): No longer update the options map.
	(app_state::make_branch_sticky): New function which copies the
	stored branch name to the options map.  Only commands which call
	this function change the branch default stored in the working
	copy.

	* commands.cc (CMD(checkout)): Mark branch argument as sticky.
	(CMD(commit)): Likewise.
	(CMD(update)): Likewise.

	* monotone.texi (Working Copy): Mention that the "commit" and
	"update" commands update the stored default branch ("checkout"
	does, too, but this one should be obvious).

2005-04-12  Jon Bright <jon@siliconcircus.com>
	* rcs_import.cc (find_key_and_state): Fix stupid bug in storing the
	list of files a cvs_key contains.  CVS delta invariant failure now
	really fixed.  The rearrangement failure still exists, though.

2005-04-12  Jon Bright <jon@siliconcircus.com>
	* tests/t_cvsimport_samelog.at: Add test for the deltas.find 
	cvs import problem as sent to the ML by Emile Snyder.
	* testsuite.at: Call it
	* rcs_import.cc (cvs_key): Add an ID for debug output purposes,
	sprinkle a little more debug output about what's being compared to
	what
	* rcs_import.cc (cvs_key): Maintain a map of file paths and CVS
	versions appearing in this CVS key.
	(cvs_key::similar_enough): A key is only similar enough if it doesn't
	include a different version of the same file path.
	(cvs_history::find_key_and_state): Add files to cvs_keys as
	appropriate

2005-04-12  Matthew Gregan <kinetik@orcon.net.nz>

	* win32/terminal.cc (terminal_width): Use
	GetConsoleScreenBufferInfo to request width information for
	terminals.
	
2005-04-12  Nathaniel Smith  <njs@codesourcery.com>

	* ChangeLog: Fixup after merge.

2005-04-12  Nathaniel Smith  <njs@codesourcery.com>

	* platform.hh (terminal_width): New function.
	* {unix,win32}/have_smart_terminal.cc: Rename to...
	* {unix,win32}/terminal.cc: ...these.  Implement terminal_width.
	* ui.cc (write_ticks): Call it.
	* Makefile.am: Update for renames.
	
2005-04-11  Matt Johnston <matt@ucc.asn.au>

	* ui.{cc,hh}, netsync.cc: netsync progress ticker in kilobytes to
	avoid wrapping.

2005-04-11  Jon Bright <jon@siliconcircus.com>
	* Makefile.am (EXTRA_DIST): Add debian/*

2005-04-11  Jon Bright <jon@siliconcircus.com>
	* Makefile.am (EXTRA_DIST): Add win32/monotone.iss, PNG_FIGURES
	(PNG_FIGURES): Add, constructing in same way as EPS_FIGURES
	(monotone.html): Use .perlbak workaround so that this works on Win32

2005-04-11  Matthew Gregan <kinetik@orcon.net.nz>

	* unix/inodeprint.cc, configure.ac: Use nanosecond time resolution for
	inodeprints on BSDs and other platforms if available.

2005-04-10  Nathaniel Smith  <njs@codesourcery.com>

	* Makefile.am (BUILT_SOURCES_CLEAN): Add package_revision.txt.

	This is the 0.18 release.

2005-04-10  Derek Scherger  <derek@echologic.com>

	* monotone.texi (Informative): fix typo in ls known docs

2005-04-10  Nathaniel Smith  <njs@codesourcery.com>

	* Makefile.am: Use pdftops instead of acroread.
	(EXTRA_DIST): Include new contrib/ files, and fix wildcards.
	* NEWS: Update for 0.18.
	* configure.ac: Bump version number.
	* debian/changelog: Mention new release.
	* debian/copyright: Update from AUTHORS.
	* monotone.spec: Mention new release.
	* po/monotone.pot: Regenerate.

2005-04-10  Florian Weimer  <fw@deneb.enyo.de>

	* monotone.texi (Commands): Use "working copy" instead of "working
	directory", to match the rest of the manual.

2005-04-10  Florian Weimer  <fw@deneb.enyo.de>

	* commands.cc (ls_known): New function which prints all known
	files in the working copy.
	(CMD(list)): Invoke ls_known for "list known".  Update help
	message.
	(ALIAS(ls)): Update help message.

	* monotone.texi: Document "list known".
	* tests/t_ls_known.at: New file.
	* testsuite.at: Include it.

2005-04-10  Richard Levitte  <richard@levitte.org>

	* contrib/Notify.pl: Count the number of messages sent, and
	display the count at the end.
	Version bumped to 1.0.

2005-04-10  Matt Johnston  <matt@ucc.asn.au>

	* unix/inodeprint.cc, configure.ac: don't use the nsec time
	on non-Linux-style systems (quick compile fix for OS X and probably
	others, can be made generic later).

2005-04-10  Olivier Andrieu  <oliv__a@users.sourceforge.net>

	* contrib/monotone.el: Some elisp code for running monotone from
	inside Emacs. Supports diff, status, add, drop, revert and commit.

2005-04-09  Richard Levitte  <richard@levitte.org>

	* contrib/Notify.pl: Allow globbing branches.  Make the revision
	records branch specific.  Show what records you would have updated
	even with --noupdate.  Add --before and --since, so users can
	select datetime ranges to create logs for.  Remove --to and add
	--difflogs-to and --nodifflogs-to to send logs with diffs to one
	address and logs without diffs to another (both can be given at
	once).  More and better documentation.

2005-04-08  Nathaniel Smith  <njs@codesourcery.com>

	* change_set.cc (basic_change_set): Remove problematic
	rename_dir/add combination, until directory semantics are
	fixed.

2005-04-08  Nathaniel Smith  <njs@codesourcery.com>

	* commands.cc (revert): Call maybe_update_inodeprints.
	* app_state.cc (set_restriction): Clear any old restrictions
	first.

2005-04-08  Jon Bright <jon@siliconcircus.com>
	* testsuite.at (NOT_ON_WIN32): Add a function to prevent tests from
	running on Win32 (for cases where the functionality being tested 
	makes no sense on Win32.  Not for cases where the functionality
	just isn't there yet on Win32.)
	* tests/t_final_space.at: Use NOT_ON_WIN32.  The filenames "a b" 
	and "a b " refer to the same file on Win32, obviating this test

2005-04-08  Jon Bright <jon@siliconcircus.com>
	* win32/inodeprint.cc (inodeprint_file): Still close the file if
	getting its time failed.
	* tests/t_netsync_sigpipe.at: Don't bother doing a kill -PIPE on
	Win32.  There is no real SIGPIPE on Win32 and sockets don't get this
	signal if their pipe goes away.  MinGW's kill seems to translate
	-PIPE to some signal that *does* kill monotone, so it seems like the
	easiest solution is just not to send the signal in the first place
	here.
	* tests/t_automate_ancestry_difference.at: Remove old 
	CHECK_SAME_STDOUT call which I'd left by accident.
	* tests/t_automate_leaves.at: Canonicalise monotone output before
	passing to CHECK_SAME_STDOUT
	* tests/t_log_depth.at: Check line count with arithmetic comparison
	rather than autotest's string comparison

2005-04-08  Nathaniel Smith  <njs@codesourcery.com>

	* inodeprint.cc (operator<<): Typo.

	* inodeprint.{hh,cc} (build_inodeprint_map,
	build_restricted_inodeprint_map): Remove unused functions.

2005-04-08  Nathaniel Smith  <njs@codesourcery.com>

	* work.cc: Remove doxygen comments.  Comments are good; comments
	that are longer than the function they document, and give less
	information, are not so good...

2005-04-08  Nathaniel Smith  <njs@codesourcery.com>

	* ChangeLog: Fixup after merge.

2005-04-08  Nathaniel Smith  <njs@codesourcery.com>

	* commands.cc (calculate_current_revision): Defer to
	calculate_restricted_revision instead of special casing.
	(put_revision_id): constify argument.
	(maybe_update_inodeprints): New function.
	(commit, update, checkout): Call it.
	
	* manifest.{cc,hh} (build_manifest_map): Remove, since only caller
	was removed.
	(build_restricted_manifest_map): Go faster if the user is using
	inode signatures.

	* tests/t_inodeprints.at:
	* tests/t_inodeprints_update.at: Typoes.
	
	* work.cc (read_inodeprints): Typo.

2005-04-08  Nathaniel Smith  <njs@codesourcery.com>

	* tests/t_inodeprints.at:
	* tests/t_inodeprints_update.at: New tests.
	* testsuite.at: Add them.
	
	* UPGRADE: Document 0.17 -> 0.18 upgrade path.

2005-04-08  Jon Bright <jon@siliconcircus.com>
	* tests/t_cat_file_by_name.at: CHECK_SAME_STDOUT can only be used
	to check two 'cat' processes or two monotone processes on Win32,
	not to check monotone and 'cat'.  Change to go through an 
	intermediate stdout
	* tests/t_automate_erase_ancestors.at: Ditto
	* tests/t_automate_toposort.at: Ditto
	* tests/t_automate_ancestry_difference.at: Ditto
	* tests/t_vars.at: Call CANONICALISE for stdout output.
	* tests/t_netsync_absorbs.at: Ditto.
	* tests/t_empty_env.at: For Win32, copy libiconv-2.dll to the 
	current dir before the test, otherwise Win32 will search the
	(empty) path for it and not find it.
	* tests/t_automate_descendents.at: Ditto
	* win32/inodeprint.cc: Implement inodeprint_file for Win32, based
	on mode, device, size, create time and write time.
	
	
2005-04-08  Jon Bright <jon@siliconcircus.com>
	* win32/inodeprint.cc: Change the function name to match the one
	on Unix.

2005-04-08  Nathaniel Smith  <njs@codesourcery.com>

	* {win32,unix}/fingerprint.cc: Rename to...
	* {win32,unix}/inodeprint.cc: ...this.  Change function name and
	calling conventions.
	* platform.hh (inodeprint_file): Likewise.
	* inodeprint.{cc,hh}: New files.
	* Makefile.am (MOST_SOURCES, UNIX_PLATFORM_SOURCES,
	WIN32_PLATFORM_SOURCES): Fixup accordingly.
	* vocab_terms.hh (inodeprint): New ATOMIC.
	* work.hh: Prototype inodeprint working copy functions.
	* work.cc: Implement them.

	* manifest.{hh,cc} (manifest_file_name): Remove unused variable.

2005-04-08  Jeremy Cowgar  <jeremy@cowgar.com>

	* doxygen.cfg: added
	* Makefile.am: added apidocs target (builds doxygen docs)

2005-04-07  Nathaniel Smith  <njs@codesourcery.com>

	* manifest.{hh,cc}: Remove some commented out unused functions.

	* win32/have_smart_terminal.cc: Include platform.hh.
	* unix/fingerprint.cc: New file, with new function.
	* win32/fingerprint.cc: New file, with stub function.
	* Makefile.am (UNIX_PLATFORM_SOURCES, WIN32_PLATFORM_SOURCES): Add
	them.

2005-04-07  Nathaniel Smith  <njs@codesourcery.com>

	* manifest.hh, manifest.cc: Remove tabs.

2005-04-07  Nathaniel Smith  <njs@codesourcery.com>

	* tests/t_final_space.at: New test.
	* testsuite.at: Add it.

2005-04-07  Nathaniel Smith  <njs@codesourcery.com>

	* monotone.texi (Dealing with a Fork): 'merge' has slightly
	different output.

	* NEWS: Summarize changes of last 2.5 weeks.

2005-04-07  Nathaniel Smith  <njs@codesourcery.com>

	* database.{cc,hh} (space_usage): New method.
	* database.cc (info): Use it.

2005-04-07  Nathaniel Smith  <njs@codesourcery.com>

	* vocab.cc (verify): Cache known-good strings, to speed up
	repeated processing of related changesets.

	* change_set.cc (basic_change_set_test): Revert last change; the
	old version _was_ valid.

2005-04-07  Nathaniel Smith  <njs@codesourcery.com>

	* smap.hh (insert): Fix stupid bug in assertion condition.

2005-04-07  Nathaniel Smith  <njs@codesourcery.com>

	* change_set.cc (basic_change_set_test): Test a _valid_
	change_set.
	(directory_node): Make a std::map, instead of an smap.  Add a
	comment explaining the bug that makes this temporarily necessary.

	* smap.hh (smap): Don't check for duplicates at insert time,
	unless we've decided not to mark things damaged; don't return
	iterators from insert.  Do check for duplicates at sort time, and
	always sort, instead of sometimes doing linear search.  This makes
	insert O(1), while still preserving the invariant that keys must
	be unique.
	
	* commands.cc (commit): Explain why we're aborting, in the case
	that we detect that a file has changed under us in the middle of a
	commit.

2005-04-07  Richard Levitte  <richard@levitte.org>

	* cryptopp/config.h: typo...

2005-04-06  Nathaniel Smith  <njs@codesourcery.com>

	* work.cc (build_deletions): Issue warning when generating
	delete_dir's; they're totally broken, but I don't want to disable
	them, because then our tests won't see when they're fixed...

2005-04-05  Nathaniel Smith  <njs@codesourcery.com>

	* tests/t_db_execute.at (db execute): New test.
	* testsuite.at: Add it.
	* database.cc (debug): Don't printf-interpret %-signs in input.

2005-04-05  Matt Johnston  <matt@ucc.asn.au>

	* database.cc: remove dulicated block introduced
	in rev 9ab3031f390769f1c455ec7764cc9c083f328a1b
	(merge of 76f4291b9fa56a04feb2186074a731848cced81c and
	c7917be7646df52363f39d2fc2f7d1198c9a8c27). Seems to be another
	instance of the case tested in t_merge_5.at

2005-04-05  Matt Johnston  <matt@ucc.asn.au>

	* basic_io.hh: reserve() the string which we're appending to
	frequently. Seems to give ~5% speedup in 
	diff -r t:revision-0.16 -r t:revision-0.17 - can't hurt.

2005-04-04  Nathaniel Smith  <njs@codesourcery.com>

	* monotone.spec, debian/control: We no longer need external popt.
	* INSTALL: Ditto, plus some general updating.
	
2005-04-04  Nathaniel Smith  <njs@codesourcery.com>

	* tests/t_sql_unpack.at: New test.
	* testsuite.at: Add it.

2005-04-04  Matt Johnston  <matt@ucc.asn.au>

	* file_io.cc (read_data_stdin): make it use botan
	* mkstemp.cc: merge cleanup (missed something up the manual merge)

2005-04-04  Nathaniel Smith  <njs@codesourcery.com>

	* contrib/ciabot_monotone.py (config): Genericize again, so lazy
	people using it won't start sending commits for monotone.
	* .mt-attrs: Make it executable.

2005-04-04  Richard Levitte  <richard@levitte.org>

	* Makefile.am (EXTRA_DIST): Add the extra popt files.

	* popt/popt.3, popt/popt.ps, popt/testit.sh: Include a few more
	  files from popt, mostly to have documentation on hand.  post.ps
	  is mentioned in popt/README.

2005-04-03  Nathaniel Smith  <njs@codesourcery.com>

	* Makefile.am (EXTRA_DIST): Add contrib/ stuff to distributed
	files list.
	* contrib/ciabot_monotone.py (config.delivery): Turn on.
	(send_change_for): Don't include "ChangeLog:" line when extracting
	changelog.

2005-04-03  Nathaniel Smith  <njs@codesourcery.com>

	* contrib/ciabot_monotone.py: New file.
	* contrib/README: Describe it.

2005-04-03  Richard Levitte  <richard@levitte.org>

	* AUTHORS: Add information about popt.

	* monotone.cc (my_poptStuffArgFile): Include the bundled popt.h.
	Since we now have a working popt, we can remove the restrictions
	on the use of -@.
	* tests/t_at_sign.at: Test that we can take more tha one -@.
	* monotone.1: Document it.

	* popt/poptint.h (struct poptContext_s): Add field to keep track
	  of the number of allocated leftovers elements.
	* popt/popt.c (poptGetContext): Initialise it and use it.
	  (poptGetNextOpt): Use it and realloc leftovers when needed.
	  Also make sure that the added element is a dynamically allocated
	  copy of the original string, or we may end up with a dangling
	  pointer.  These are huge bugs in popt 1.7, when using
	  poptStuffArgs().
	  (poptFreeContext): Free the leftovers elements when freeing
	  leftovers.
	  (poptSaveLong, poptSaveInt): Apply a small patch from Debian.

	* popt/CHANGES, popt/COPYING, popt/README, popt/findme.c,
	  popt/findme.h, popt/popt.c, popt/poptconfig.c, popt/popt.h,
	  popt/popthelp.c, popt/poptint.h, popt/poptparse.c,
	  popt/system.h, popt/test1.c, popt/test2.c, popt/test3.c: Bundle
	  popt 1.7.
	* configure.ac, Makefile.am: Adapt.

2005-04-01  Richard Levitte  <richard@levitte.org>

	* contrib/Notify.pl: Complete rewrite.  Among other things, it
	  makes better use of some new monotone automate features.  It's
	  also better organised and much more documented.

2005-04-01  Jeremy Cowgar  <jeremy@cowgar.com>

	* tests/t_dropkey_2.at: Updated to test dropkey instead of delkey
	* tests/t_dropkey_1.at: Updated to test dropkey instead of delkey
	* monotone.texi (Key and Cert): Changed references to delkey
	  to dropkey
	  (Commands): Changed references to delkey to dropkey
	* testsuite.at: changed references from t_delkey* to t_dropkey*
	* t_delkey_1.at: renamed to t_dropkey_1.at
	* t_delkey_2.at: renamed to t_dropkey_2.at
	* commands.cc (CMD(delkey)): renamed to dropkey to maintain
	  command consistency (with existing drop command)

2005-04-01  Richard Levitte  <richard@levitte.org>

	* monotone.cc (my_poptStuffArgFile): An argument file might be
	empty, and therefore contain no arguments to be parsed.  That's
	OK.
	* tests/t_at_sign.at: Test it.

2005-04-01  Nathaniel Smith  <njs@codesourcery.com>

	* monotone.cc: Fixup after merge.

2005-04-01  Nathaniel Smith  <njs@codesourcery.com>

	* file_io.cc (read_data_for_command_line): New function.
	(read_data_stdin): New function.
	* file_io.hh (read_data_for_command_line): Add prototype.
	
	* monotone.cc (my_poptStuffArgFile): Clean up a little.  Use
	read_data_for_command_line.  Don't free argv, but rather return
	it.
	(cpp_main): Keep a list of allocated argv's, and free them.
	(options): Tweak wording of help text on -@.
	
2005-04-01  Nathaniel Smith  <njs@codesourcery.com>

	* file_io.hh: Remove tabs.

2005-04-01  Nathaniel Smith  <njs@codesourcery.com>

	* monotone.cc (cpp_main): Actually remove newline.

2005-04-01  Nathaniel Smith  <njs@codesourcery.com>

	* ChangeLog: Fixup after merge.
	* monotone.text (Making Changes): Fix typo.
	
2005-04-01  Nathaniel Smith  <njs@codesourcery.com>

	* monotone.cc (cpp_main): Remove now-unneccessary newline.
	
	* commands.cc (commit): Fix typo.
	
	* monotone.texi (Making Changes): Don't claim that writing to
	MT/log prevents the editor from starting.  Clarify later that
	having written to MT/log still means the editor will pop up
	later.

2005-04-01  Richard Levitte  <richard@levitte.org>

	* monotone.cc: Add the long name --xargs for -@.
	* monotone.1: Document it.
	* tests/t_at_sign.at: Remove extra empty line and test --xargs.

	* monotone.texi (Making Changes): Cleanupy tweaks.

	* monotone.cc (my_poptStuffArgFile): New function to parse a file
	for more arguments and stuff them into the command line.
	(cpp_main): Add the -@ option
	* tests/t_at_sign.at, testsuite.at: Test it
	* monotone.1: Document it.

2005-03-31  Nathaniel Smith  <njs@codesourcery.com>

	* tests/t_log_depth.at: Cleanupy tweaks.

2005-03-31  Jeremy Cowgar  <jeremy@cowgar.com>

	* monotone.texi: Tutorial updated to include example of
	  editing/committing with MT/log
	* work.cc (has_contents_user_log) Added
	* work.hh (has_contents_user_log) Added
	* commands.cc (CMD(commit)): Checks to ensure both MT/log and the
	  --message option does not exist during commit.
	* transforms.hh (prefix_lines_with): Added
	* transforms.cc (prefix_lines_with): Added
	* sanity.cc (naughty_failure): Made use of prefix_lines_with()
	* ui.cc (inform): now handles messages w/embedded newlines
	* tests/t_commit_log_3.at: Created to test new functionality
	  added to CMD(commit)
	* testsuite.at: Added above test

2005-03-31  Richard Levitte  <richard@levitte.org>

	* monotone.cc: Add the --depth option...
	* app_state.hh (class app_state),
	  app_state.cc (app_state::set_depth): ... and the field and
	  method to store and set it.
	* commands.cc (CMD(log)): ... then handle it.

	* tests/t_log_depth.at: Add a test for 'log --depth=n'
	* testsuite.at: Add it.
	* monotone.texi (Informative): Document it.

2005-03-31  Nathaniel Smith  <njs@codesourcery.com>

	* automate.cc (automate_erase_ancestors): Accept zero arguments,
	and in such case print nothing.  (Important for scripting.)
	* commands.cc (automate):
	* monotone.texi (Automation):
	* tests/t_automate_erase_ancestors.at: Update accordingly.

2005-03-31  Nathaniel Smith  <njs@codesourcery.com>

	* automate.cc (automate_toposort): Accept zero arguments, and in
	such case print nothing.  (Important for scripting.)
	* commands.cc (automate):
	* monotone.texi (Automation):
	* tests/t_automate_toposort.at: Update accordingly.

2005-03-30  Richard Levitte  <richard@levitte.org>

	* contrib/Notify.pl: A new Perl hack to send change logs by
	email.

	* contrib/README: Add a quick description.

2005-03-30  Nathaniel Smith  <njs@codesourcery.com>

	* automate.cc (automate_leaves): New function.
	(automate_command): Add it.
	* commands.cc (automate): Synopsify it.
	* monotone.1: Add it.
	* monotone.texi (Automation, Commands): Likewise.
	
	* tests/t_automate_leaves.at: New test.
	* testsuite.at: Add it.

2005-03-30  Nathaniel Smith  <njs@codesourcery.com>

	* monotone.texi (Automation): Make newly added sample outputs
	verbatim also.

2005-03-30  Nathaniel Smith  <njs@codesourcery.com>

	* tests/t_automate_toposort.at: New test.
	* tests/t_automate_ancestry_difference.at: New test.
	* tests/t_diff_first_rev.at: New test.
	* testsuite.at: Add them.
	
	* revision.cc (calculate_ancestors_from_graph): Do not keep an
	"interesting" set and return only ancestors from this set;
	instead, simply return all ancestors.  Returning a limited set of
	ancestors does not speed things up, nor reduce memory usage in
	common cases.  (The only time it would reduce memory usage is when
	examining only a small ancestor set, which the important case,
	'heads', does not; even then, erase_ancestors would need to intern
	the interesting revisions first so they got low numbers, which it
	doesn't.)
	(erase_ancestors): Adjust accordingly.
	(toposort, ancestry_difference): New functions.
	* revision.hh (toposort, ancestry_difference): Declare.
	* automate.cc (automate_toposort, automate_ancestry_difference):
	New functions.
	(automate_command): Add them.
	All functions: clarify in description whether output is sorted
	alphabetically or topologically.
	* commands.cc (automate): Synopsify them.
	* monotone.1: Add them.
	* monotone.texi (Commands): Likewise.
	(Automation): Likewise.  Also, clarify for each command whether
	its output is alphabetically or topologically sorted.
	
2005-03-29  Richard Levitte  <richard@levitte.org>

	* commands.cc (CMD(ls)): Update with the same information as
	CMD(list)

	* monotone.texi (Automation): Make the sample output verbatim

2005-03-26  Nathaniel Smith  <njs@codesourcery.com>

	* automate.cc (automate_erase_ancestors): New function.
	(automate_command): Use it.
	* commands.cc (automate): Document it.

	* tests/t_automate_erase_ancestors.at: New test.
	* testsuite.at: Add it.

	* monotone.texi (Automation, Commands): Document automate
	erase_ancestors.
	* monotone.1: Document automate erase_ancestors.

2005-03-26  Nathaniel Smith  <njs@codesourcery.com>

	* automate.cc (interface_version): Bump to 0.1.
	(automate_descendents): New function.
	(automate_command): Call it.
	* commands.cc (automate): Add it to help text.

	* tests/t_automate_descendents.at: New test.
	* testsuite.at: Add it.
	
	* monotone.texi (Automation, Commands): Document automate
	descendents.
	* monotone.1: Document automate descendents, and vars stuff.

2005-03-26  Nathaniel Smith  <njs@codesourcery.com>

	* tests/t_attr.at: No longer a bug report.
	* tests/t_rename_attr.at: New test.
	* testsuite.at: Add it.

2005-03-26  Joel Crisp  <jcrisp@s-r-s.co.uk>

	* contrib/Log2Gxl.java: New file.

2005-03-26  Nathaniel Smith  <njs@pobox.com>

	* contrib/README: New file.

2005-03-25  Nathaniel Smith  <njs@pobox.com>

	* commands.cc (user_log_file_name): Remove unused variable
	again.  Hopefully it will take this time...

2005-03-25  Nathaniel Smith  <njs@pobox.com>

	* commands.cc (user_log_file_name): Remove unused variable.

2005-03-25  Jeremy Cowgar  <jeremy@cowgar.com>

	* monotone.texi: Added a bit more documentation about MT/log
	  Updated edit_comment hook and addded delkey docs
	* commands.cc: Added delkey command
	* t_delkey_1.at: Tests delkey command on public key
	* t_delkey_2.at: Tests delkey command on public and private key
	* testsuite.at: Added above tests
	* std_hooks.lua: Transposed the MT: lines and user_log_contents,
	  user_log_contents now appears first.

2005-03-25  Jeremy Cowgar  <jeremy@cowgar.com>

	* t_setup_creates_log.at: Ensures that MT/log is created
	  on setup
	* t_checkout_creates_log.at: Ensures that MT/log is created
	  on checkout
	* t_commit_log_1.at: Ensures that:
	  1. Read and entered as the ChangeLog message
	  2. Is blanked after a successful commit
	* t_commit_log_2.at: Ensures that commit works w/o MT/log being
	  present
	* testsuite.at: Added the above tests.

2005-03-25  Matt Johnston  <matt@ucc.asn.au>

        * {unix,win32}/platform_netsync.cc, platform.hh, Makefile.am: new
        functions to disable and enable sigpipe.
        * netsync.cc, main.cc: call the functions from netsync rather than
        globally, so that sigpipe still works for piping output of commands
        such as 'log'.
        * tests/t_netsync_sigpipe.at: test it.
        * testsuite.at: add it.

2005-03-25  Matt Johnston  <matt@ucc.asn.au>

	* tests/t_database_check.at: re-encode the manifestX
	data so that it doesn't use any fancy gzip features like
	filenames (so that the botan parse can handle it).
	( if it should be able to handle it, an additional test
	can be added testing it explicitly).

2005-03-25  Matt Johnston  <matt@ucc.asn.au>

	* botan/base64.h: Change default break value so that
	output is split into 72 col lines.

2005-03-25  Matt Johnston  <matt@ucc.asn.au>

	* monotone.cc: add short options -r, -b, -k, and -m
	for --revision, --branch, --key, and --message respectively.
	* monotone.texi, monotone.1: document them
	* tests/t_short_opts.at: test them
	* testsuite.at: add it

2005-03-24  Nathaniel Smith  <njs@codesourcery.com>

	* tests/t_empty_env.at: New test.
	* testsuite.at: Add it.  Absolutify path to monotone so it will
	work.
	
	* unix/have_smart_terminal.cc (have_smart_terminal): Handle the
	case where TERM is unset or empty.

2005-03-24  Nathaniel Smith  <njs@codesourcery.com>

	* ui.hh (tick_write_nothing): New class.
	* monotone.cc (cpp_main): Enable it.

2005-03-24  Nathaniel Smith  <njs@codesourcery.com>

	* work.cc (build_deletions, build_additions): Fixup after merge.

2005-03-23  Nathaniel Smith  <njs@codesourcery.com>

	* tests/t_cat_file_by_name.at: Check for attempting to cat
	non-existent files.
	* tests/t_empty_id_completion.at: New test.
	* tests/t_empty_path.at: New test.
	* testsuite.at: Add them.
	
	* database.cc (complete): Always generate some sort of limit term,
	even a degenerate one.
	
	* app_state.cc (create_working_copy): Check for null directory.

	* work.cc (build_deletion, build_addition, build_rename): Check
	for null paths.

2005-03-23  Derek Scherger  <derek@echologic.com>

	* Makefile.am UNIX_PLATFORM_SOURCES:
	WIN32_PLATFORM_SOURCES: add have_smart_terminal.cc
	* platform.hh (have_smart_terminal): prototype
	* ui.cc (user_interface): set ticker to dot/count based on
	have_smart_terminal
	* unix/have_smart_terminal.cc: 
	* win32/have_smart_terminal.cc: new file
	
2005-03-23  Derek Scherger  <derek@echologic.com>

	* commands.cc (add): pass list of prefixed file_path's to
	build_additions
	(drop): pass list of prefixed file_path's to build_deletions
	(attr): pass attr_path as a 1 element vector to build_additions
	* work.{cc,hh} (build_addition): rename to...
	(build_additions): this, and accept a vector of paths to be added
	in a single path_rearrangement
	(build_deletion): rename to ...
	(build_deletions): this, and accept a vector of paths to be
	dropped in a single path_rearrangement
	(known_preimage_path): replace manifest and path_rearrangement
	args with a path_set to avoid extracting paths for every file
	(build_rename): adjust for change to known_preimage_path

2005-03-23  Nathaniel Smith  <njs@codesourcery.com>

	* monotone.cc (my_poptFreeContext, cpp_main): Apparently
	poptFreeContext silently changed its return type at some unknown
	time.  Hack around this.

2005-03-23  Nathaniel Smith  <njs@codesourcery.com>

	* monotone.cc (cpp_main): Remove the special code to dump before
	printing exception information, since we no longer dump to the
	screen, so it's always better to have the little status message
	saying what happened to the log buffer at the end of everything.
	* sanity.cc (dump_buffer): Give a hint on how to get debug
	information, when discarding it.
	* work.{hh,cc} (get_local_dump_path): New function.
	* app_state.cc (allow_working_copy): Use it for default
	global_sanity dump path.
	* monotone.texi (Reserved Files): Document MT/debug.
	(Network): Capitalize Bob and Alice (sorry graydon).
	Document new defaulting behavior.

2005-03-23  Nathaniel Smith  <njs@codesourcery.com>

	* work.cc, sanity.cc: Remove tabs.

2005-03-23  Nathaniel Smith  <njs@codesourcery.com>

	* monotone.texi (Network Service): Mention that monotone remembers
	your server/collection.
	(Vars): New section.
	* netsync.cc (process_hello_cmd): Touch more cleaning.
	* tests/t_merge_5.at: More commentary.
	
2005-03-23  Matt Johnston  <matt@ucc.asn.au>

	* tests/t_merge_5.at: new test for a merge which ends up with
	duplicate lines.
	* testsuite.at: add it

2005-03-22  Jeremy Cowgar  <jeremy@cowgar.com>

	* AUTHORS: Added my name
	* app_state.cc, commands.cc, lua.cc, lua.hh, monotone.texi,
	  std_hooks.lua, work.cc, work.hh: Added functionality to
	  read the MT/log file for commit logs. In this revision
	  tests are not yet complete nor is documenation complete
	  but the reading, blanking and creating of MT/log is.

2005-03-22  Nathaniel Smith  <njs@codesourcery.com>

	* vocab_terms.hh: Declare base64<var_name>.
	* database.cc (clear_var, set_var, get_vars): base64-encode
	var_names in the database.
	* monotone.texi (Internationalization): Update description of
	vars.
	* transforms.{cc,hh} ({in,ex}ternalize_var_name): Remove.
	* commands.cc (set, unset, ls_vars): Update accordingly.
	(unset): Error out if the variable doesn't exist.
	* tests/t_vars.at: Verify this works.

	* netcmd.cc (test_netcmd_functions): Properly type arguments to
	{read,write}_hello_cmd_payload.
	(write_hello_cmd_payload): Properly type arguments.
	* netcmd.hh (write_hello_cmd_payload):
	* netsync.cc (queue_hello_cmd): Adjust accordingly.
	(process_hello_cmd): More cleaning.  Also, save new server keys to
	a var, and check old server keys against the var.
	
	* tests/t_netsync_checks_server_key.at: New test.
	* testsuite.at: Add it.  Better docs for some netsync macros,
	while I'm here...
	* tests/t_netsync_absorbs.at: Add 'netsync' keyword.
	
2005-03-22  Nathaniel Smith  <njs@codesourcery.com>

	* tests/t_netsync_absorbs.at: New test.
	* testsuite.at: Add it.

	* netcmd.{cc,hh} (read_hello_cmd_payload): Properly type
	arguments.
	* netsync.cc (dispatch_payload): Adjust accordingly.  Move some
	logic into process_hello_cmd.
	(known_servers_domain): New constant.
	(process_hello_cmd): Tweak arguments appropriately.  Include logic
	formerly in dispatch_payload.  Cleanup.

	No semantic changes.
	
2005-03-21  Nathaniel Smith  <njs@codesourcery.com>

	* monotone.texi (Starting a New Project): Tweak phrasing.

2005-03-21  Nathaniel Smith  <njs@codesourcery.com>

	* commands.cc (process_netsync_client_args): If user specifies
	server/collection and there is no default, set the default.
	* tests/t_netsync_set_defaults.at: New test.
	* testsuite.at: Add it.

2005-03-21  Nathaniel Smith  <njs@codesourcery.com>

	* vocab.hh (var_key): New typedef.
	* database.{cc,hh}: Use it.  Make most var commands take it.
	* commands.cc (set, unset): Adjust accordingly.
	(default_server_key, default_collection_key): New constants.
	(process_netsync_client_args): New function.
	(push, pull, sync): Use it.

	* tests/t_netsync_defaults.at: New test.
	* testsuite.at: Add it.

2005-03-21  Matt Johnston  <matt@ucc.asn.au>

	* change_set.cc: use std::map rather than smap for 
	confirm_unique_entries_in_directories() and confirm_proper_tree()
	since they perform a lot of insert()s.

2005-03-21  Nathaniel Smith  <njs@codesourcery.com>

	* monotone.texi (list tags, list vars, set, unset): Document.
	(Internationalization): Document vars.

2005-03-21  Nathaniel Smith  <njs@codesourcery.com>

	* transforms.{hh,cc} ({in,ex}ternalize_var_{name,domain}): New
	functions.
	* vocab_terms.hh (base64<var_value>): Declare template.
	* database.hh (get_vars): Simplify API.
	* database.cc (get_vars, get_var, var_exists, set_var, clear_var):
	Implement.
	* commands.cc (set, unset): New commands.
	(ls): New "vars" subcommand.
	* tests/t_vars.at: Fix.  Un-XFAIL.
	
2005-03-21  Nathaniel Smith  <njs@codesourcery.com>

	* transforms.{cc,hh}: Remove tabs.

2005-03-20  Nathaniel Smith  <njs@codesourcery.com>

	* tests/t_vars.at: New test.
	* testsuite.at: Add it.

2005-03-20  Nathaniel Smith  <njs@codesourcery.com>

	* schema.sql (db_vars): New table.
	* database.cc (database::database): Update schema id.
	* schema_migration.cc (migrate_client_to_vars): New function.
	(migrate_monotone_schema): Use it.
	* tests/t_migrate_schema.at: Another schema, another test...
	
	* vocab_terms.hh (var_domain, var_name, var_value): New types.
	* database.hh (get_vars, get_var, var_exists, set_var, clear_var):
	Prototype new functions.
	
2005-03-20  Derek Scherger  <derek@echologic.com>

	* file_io.cc (book_keeping_file): return true only if first
	element of path is MT, allowing embedded MT elements
	(walk_tree_recursive): check relative paths for ignoreable book
	keeping files, rather than absolute paths
	(test_book_keeping_file): add fs::path tests for book keeping
	files
	* tests/t_add_intermediate_MT_path.at: un-XFAIL, fix some problems
	with commas, add tests for renames and deletes with embedded MT
	path elements.

2005-03-20  Nathaniel Smith  <njs@codesourcery.com>

	* monotone.texi: Add some missing @sc{}'s.
	* cryptopp/config.h: Use "mt-stdint.h", not <stdint.h>, for
	portability.

2005-03-19  Nathaniel Smith  <njs@codesourcery.com>

	* Makefile.am (EXTRA_DIST): Add UPGRADE and README.changesets.
	* debian/files: Auto-updated by dpkg-buildpackage.

	* This is the 0.17 release.
	
2005-03-18  Nathaniel Smith  <njs@codesourcery.com>

	* Makefile.am (MOST_SOURCES): Add package_{full_,}revision.h.
	* NEWS: Fill in date.
	* debian/copyright: Update from AUTHORS.
	* configure.ac: Bump version number to 0.17.
	* debian/changelog, monotone.spec: Update for release.
	* po/monotone.pot: Auto-updated by distcheck.

2005-03-18  Christof Petig <christof@petig-baender.de>

	* sqlite/*: Imported sqlite version 3.1.6 tree

2005-03-18  Nathaniel Smith  <njs@codesourcery.com>

	* monotone.1, commands.cc, Makefile.am: Fixup after merge.

2005-03-18  Nathaniel Smith  <njs@codesourcery.com>

	* path_component (split_path): Fix bug.
	Also, add unit tests for file.
	* unit_tests.{hh,cc}: Add path_component unit tests.
	
2005-03-18  Nathaniel Smith  <njs@codesourcery.com>

	* Makefile.am: Fixup after merge.
	
2005-03-18  Nathaniel Smith  <njs@codesourcery.com>

	* change_set.cc: Move path_component stuff to...
	* path_component.{hh,cc}: ...these new files.
	* Makefile.am: Add them.

2005-03-18  Matt Johnston  <matt@ucc.asn.au>

	* txt2c.cc: add --no-static option
	* Makefile.am, package_revision.h, package_full_revision.h:
	create revision info files as standalone .c files to speed
	compilation (mt_version.cc doesn't need to recompile each time)

2005-03-17  Derek Scherger  <derek@echologic.com>

	* INSTALL: add note about creating a ./configure script

2005-03-16  Nathaniel Smith  <njs@codesourcery.com>

	* UPGRADE: Finish, hopefully.
	* monotone.texi (db check): Be more clear about what is normally
	checked, and when 'db check' is useful.

2005-03-16  Patrick Mauritz <oxygene@studentenbude.ath.cx>

	* monotone.texi (Hook Reference): Typo.

2005-03-16  Nathaniel Smith  <njs@codesourcery.com>

	* monotone.texi: Add Derek Scherger to the copyright list.
	Various tweaks.
	(Starting a New Project): Rewrite to clarify that only Jim runs
	"setup", and explain why.
	(Network Service): Add a note that most people do use a central
	server, since people on the mailing list seem to perhaps be
	getting the wrong idea.
	(Making Changes): Expand a little on what the "." in "checkout ."
	means, since people seem to accidentally checkout stuff into real
	directories.
	(db check): Add much verbiage on the implications
	of various problems, and how to fix them.  Also clarify some
	wording.
	* NEWS: Small tweaks.
	* UPGRADE: More instructions, not done yet...
	
2005-03-15  Matt Johnston  <matt@ucc.asn.au>

	* commands.cc, monotone.texi, monotone.1: mention that agraph
          output is in VCG format.

2005-03-14  Nathaniel Smith  <njs@codesourcery.com>

	* commands.cc (cat): 'cat file REV PATH'.
	* monotone.texi: Mention it.
	* tests/t_cat_file_by_name.at: New test.
	* testsuite.at: Add it.

2005-03-11  Nathaniel Smith  <njs@codesourcery.com>

	* automate.cc (automate_heads): Remove app.initialize call.
	* revision.cc, revision.hh (calculate_arbitrary_change_set): New
	function.
	(calculate_composite_change_set): Touch more sanity checking.

	* commands.cc (update): Use it.

2005-03-10  Derek Scherger  <derek@echologic.com>

	* app_state.cc (set_restriction): adjust bad path error message
	* commands.cc (get_valid_paths): refactor into ...
	(extract_rearranged_paths): ... this
	(extract_delta_paths): ... this
	(extract_changed_paths): ... this
	(add_intermediate_paths): ... and this
	(restrict_delta_map): new function
	(calculate_restricted_change_set): new function
	(calculate_restricted_revision):
	(ls_missing):
	(revert): rework using new valid path functions
	(do_diff): adjust --revision variants to work with restrictions
	* tests/t_diff_restrict.at: un-XFAIL

2005-03-09  Jon Bright <jon@siliconcircus.com>
	* win32/monotone.iss: Install the many-files version of the
	docs, install the figures, create a start-menu icon for the
	docs.
	* Makefile.am: Make docs generation work with MinGW

2005-03-09  Jon Bright <jon@siliconcircus.com>
	* win32/monotone.iss: Monotone -> monotone

2005-03-09  Jon Bright <jon@siliconcircus.com>
	* win32/monotone.iss: Added an Inno Setup script for 
	generating a Windows installer.  Inno Setup is GPLed, see
	http://www.jrsoftware.org for download

2005-03-09  Jon Bright <jon@siliconcircus.com>
	* t_diff_binary.at: binary.bz.b64 -> binary.gz.b64

2005-03-08  Derek Scherger  <derek@echologic.com>

	* Makefile.am: adjust for fsck rename
	* commands.cc (db fsck): rename to db check and add short help;
	adjust for fsck file renames
	* database.{cc,hh}: minor alignment adjustments
	(get_statistic): remove redundant method
	(info): use count in place of get_statistic
	(count): return unsigned long instead of int
	(get_keys): new method
	(get_public_keys): new method
	(get_private_keys): rewrite using get_keys
	(get_certs): new method to get all certs in database from
	specified table
	(get_revision_certs): ditto
	* fsck.{cc,hh}: rename to...
	* database_check.{cc,hh}: ...this; add key, cert and sane revision
	history checking
	* monotone.1: document db dump/load/check commands
	* monotone.texi: document db check command
	* tests/t_fsck.at: rename to...
	* tests/t_database_check.at: ...this; and add tests for key and
	cert problems
	* testsuite.at: account for new test name

2005-03-08  Nathaniel Smith  <njs@codesourcery.com>

	* ChangeLog: Insert some missing newlines.
	* NEWS: Note file format changes.
	* file_io.cc (tilde_expand): Clarify error message.

2005-03-08  Nathaniel Smith  <njs@codesourcery.com>

	* keys.{cc,hh} (require_password): Simplify interface, do more
	work.
	* rcs_import.cc (import_cvs_repo): Update accordingly.
	* commands.cc (server): Likewise.
	* revision.cc (build_changesets_from_existing_revs) 
	(build_changesets_from_manifest_ancestry): Require passphrase
	early.

2005-03-08  Nathaniel Smith  <njs@codesourcery.com>

	* NEWS, INSTALL, README.changesets: Update in preparation for
	0.17.
	* UPGRADE: New file.
	
	* tests/t_diff_restrict.at: Oops.  XFAIL it.
	
2005-03-08  Jon Bright  <jon@siliconcircus.com>
	
	* win32/process.cc (process_spawn): Escape the parameters,
	surround them with quotes before adding them to the consolidated
	command line string
	* mkstemp.cc (monotone_mkstemp): Now takes a std::string&, and
	returns the *native* form of the path in this.
	* mkstemp.hh: Now always use monotone_mkstemp
	(monotone_mkstemp): Update prototype
	* lua.cc (monotone_mkstemp_for_lua): Use new-style 
	monotone_mkstemp

2005-03-08  Jon Bright  <jon@siliconcircus.com>
	
	* win32/read_password.cc (read_password): Now correctly hides 
	password when run in a Windows console.  Does at least enough in
	a MinGW rxvt console to make sure that you can't see the password.
	* win32/process.cc: Change indentation.
	(process_spawn): Log commands executed, as for unix process.cc

2005-03-07  Nathaniel Smith  <njs@codesourcery.com>

	* tests/t_diff_restrict.at: New test.
	* testsuite.at: Add it.

2005-03-05  Nathaniel Smith  <njs@codesourcery.com>

	* netsync.cc (encountered_error, error): New variable and method.
	(session::session): Initialize encountered_error.
	(write_netcmd_and_try_flush, read_some, write_some): Check it.
	(queue_error_cmd): Consider it like sending a goodbye.
	(process_error_cmd): Throw an exception instead of considering it
	a goodbye.
	(process_data_cmd): Call error() if epochs don't match.
	* tests/t_epoch.at, tests/t_epoch_server.at: More minor tweaks.
	Expect failed pulls to exit with status 0.  This isn't really
	correct, but looks complicated to fix...

2005-03-05  Nathaniel Smith  <njs@codesourcery.com>

	* testsuite.at (NETSYNC_SERVE_N_START): New macro.
	* tests/t_epoch_server.at: Misc. fixes.

	* netsync.cc (session::session): Don't open valve yet.
	(maybe_note_epochs_finished): New method to open
	valve.
	(process_done_cmd, process_data_cmd): Call it.
	(rebuild_merkle_trees): Actually calculate hashes for epoch merkle
	trees.  Also, only include epochs that meet the branch mask.
	(session): Remove unused id_to_epoch map.
	
2005-03-05  Nathaniel Smith  <njs@codesourcery.com>

	* netcmd.cc (read_netcmd_item_type): Handle epoch_item.
	(test_netcmd_functions): Update for new confirm_cmd_payload
	format.
	* netsync.cc (process_confirm_cmd): Cut and paste error.

2005-03-05  Nathaniel Smith  <njs@codesourcery.com>

	* constants.{cc,hh}: Add new epochlen, epochlen_bytes constants.
	* vocab_terms.hh, vocab.hh: Add new epoch_data type.  Add predeclarations
	for it.
	* commands.cc (ls_epochs):
	* revision.cc (
	* database.hh:
	* database.cc: Update for epoch_data.  Add get_epoch, epoch_exists
	methods.
	* epoch.{cc,hh}: New files.
	* netsync.cc: Actually implement epochs-via-merkle code.

2005-03-04  Nathaniel Smith  <njs@codesourcery.com>

	* schema.sql (branch_epochs): Add 'hash' field.
	* schema_migration.cc: Fixup for.
	* database.cc (database): Change schemas.
	* tests/t_migrate_schema.at: Replace epoch db test case with one
	with new schema.

2005-03-03  Nathaniel Smith  <njs@codesourcery.com>

	* netsync.cc (session::id_to_epoch): New variable.
	(session::session): Create refinement and requested item tables
	for epochs.
	(rebuild_merkle_trees): Fill epoch merkle tree and id_to_epoch
	table.

	* netsync.cc (queue_confirm_cmd, process_confirm_cmd) 
	(dispatch_payload, rebuild_merkle_trees): 
	* netcmd.hh:
	* netcmd.cc (read_confirm_cmd_payload, write_confirm_cmd_payload):
	Remove epochs.

2005-02-27  Nathaniel Smith  <njs@codesourcery.com>

	* constants.cc:
	* revision.cc:
	* testsuite.at: 
	* commands.cc:
	* ChangeLog: Fixup after merge.

2005-02-27  Nathaniel Smith  <njs@codesourcery.com>

	* merkle_tree.hh (netcmd_item_type): Add epoch_item.
	* merkle_tree.cc (netcmd_item_type_to_string): Handle epoch_item.

	* packet.hh, packet.cc (struct packet_db_valve): New class.
	* netsync.cc (session): Use a valved writer.

2005-02-26  Nathaniel Smith  <njs@codesourcery.com>

	* merkle_tree.hh: Fix comment.
	Remove prototypes for non-existing functions.

2005-02-26  Nathaniel Smith  <njs@codesourcery.com>

	* tests/t_epoch_unidirectional.at: New test.
	* testsuite.at: Add it.

2005-02-26  Nathaniel Smith  <njs@codesourcery.com>

	* tests/t_epoch.at: Even more paranoid.
	* tests/t_epoch_server.at: New test.
	* testsuite.at: Add it.
	
2005-02-21  Nathaniel Smith  <njs@codesourcery.com>

	* tests/t_epoch.at: Check that netsync only sends relevant
	epochs, and be a little more paranoid.

2005-02-19  Nathaniel Smith  <njs@codesourcery.com>

	* revision.cc (struct anc_graph): Fixup after merge.

2005-02-18  graydon hoare  <graydon@pobox.com>

	* database.cc (set_epoch): Fix SQL.
	* monotone.texi (Rebuilding ancestry): Reword a bit.
	* netcmd.{cc,hh} 
	({read,write}_hello_cmd_payload): Transfer server key with hello.
	({read,write}_confirm_cmd_payload): Transfer epoch list with confirm.
	* netsync.cc: Adapt to changes in netcmd.
	(rebuild_merkle_trees): Set nonexistent epochs to zero before sync.
	* revision.cc (anc_graph): Randomize epochs on rebuild.
	* tests/t_epoch.at: Fix up to test slightly new semantics.

2005-02-07  Nathaniel Smith  <njs@codesourcery.com>

	* monotone.1: Add more db commands.
	* monotone.texi: Document db rebuild.  Add section on rebuilding
	ancestry and epochs.

2005-02-06  graydon hoare  <graydon@pobox.com>

	* commands.cc (db): Add epoch commands.
	(list): Likewise.
	Also remove some unneeded transaction guards.
	* database.{cc,hh} (get_epochs): New function.
	(set_epoch): Likewise.
	(clear_epoch): Likewise.
	Also remove all persistent merkle trie stuff.
	* schema.sql: Add epochs, remove tries.
	* schema_migration.cc: Update.
	* tests/t_epoch.at: New test.
	* tests/t_migrate_schema.at: Update.
	* testsuite.at: Add some new helpers, call t_epoch.at.
	* vocab.hh (epoch_id): Define.
	* vocab_terms.hh (epoch): Define.

2005-02-05  Nathaniel Smith  <njs@codesourcery.com>

	* merkle_tree.hh: Remove mcert_item and fcert_item, rename
	rcert_item to cert_item, renumber to remove gaps left.
	* merkle_tree.cc (netcmd_item_type_to_string):
	* netcmd.cc (read_netcmd_item_type): 
	* netsync.cc: Adjust accordingly.
	
2005-02-05  Nathaniel Smith  <njs@codesourcery.com>

	* constants.cc (constants): Bump netsync protocol version.

2005-03-07  Nathaniel Smith  <njs@codesourcery.com>

	* lua.cc (monotone_spawn_for_lua): Minimal change to get arguments
	in right order.  Still needs hygienic cleanups...
	* tests/t_can_execute.at: Run 'cp' instead of 'touch', because cp
	will actually notice if we pass arguments out of order.
	* testsuite.at: Remove mysterious blank line.
	
2005-03-07  Nathaniel Smith  <njs@codesourcery.com>

	* unix/process.cc (process_spawn): Log command line before
	executing.

2005-03-07  Nathaniel Smith  <njs@codesourcery.com>

	* revision.cc (kill_redundant_edges): Rename back to...
	(kluge_for_3_ancestor_nodes): ...this.  Go back to only cleaning
	up parents of 3+ parent nodes.
	(analyze_manifest_changes): Take a third argument, of files whose
	ancestry needs splitting.
	(construct_revision_from_ancestry): Make more more complex, in
	order to properly track file identity in merges.

2005-03-05  Nathaniel Smith  <njs@codesourcery.com>

	* revision.cc (check_sane_history): Typo.
	
2005-03-05  Nathaniel Smith  <njs@codesourcery.com>

	* revision.hh (check_sane_history): Take an app_state instead of a
	database as an argument.
	* database.cc: Pass an app_state instead of a database as its
	argument. 
	* revision.cc (check_sane_history): Update accordingly.  Add a new
	check for merges, that they are creating consistent changesets
	(even when the common ancestor is outside of the usual
	paranoia-checking search depth).

2005-03-05  Nathaniel Smith  <njs@codesourcery.com>

	* revision.cc (kluge_for_3_ancestor_nodes): Rename to...
	(kill_redundant_edges): ...this.  Kill all redundant edges, not
	just ones on nodes with 3+ parents.  Also, make it actually work.
	
2005-03-05  Nathaniel Smith  <njs@codesourcery.com>

	* revision.cc (kluge_for_3_ancestor_nodes): New method.
	(rebuild_ancestry): Call it.

2005-03-03  Nathaniel Smith  <njs@codesourcery.com>

	* revision.cc (check_sane_history): Print a warning to let the
	user know why things like 'pull' can take so long.
	* netsync.cc: Remove a few tabs.

2005-03-04  Jon Bright  <jon@siliconcircus.com>
	
	* win32/process.cc (process_spawn): Now takes 
	const char * const argv[]
	* unix/process.cc (process_spawn): Ditto.  Cast for call to
	execvp
	(existsonpath): Initialise args in a const way

2005-03-04  Jon Bright  <jon@siliconcircus.com>
	
	* win32/process.cc (process_spawn): Now takes 
	char * const argv[]
	* platform.hh (process_spawn): Ditto
	* unix/process.cc (process_spawn): Ditto
	* lua.cc (monotone_spawn_for_lua): Remove debug code
	* General: Beginning to hate C++'s const rules

2005-03-04  Jon Bright  <jon@siliconcircus.com>
	
	* win32/process.cc (process_spawn): Now takes 
	const char * const *
	* platform.hh (process_spawn): Ditto
	* unix/process.cc (process_spawn): Ditto
	* General: Sorry about all these commits, I'm syncing back and
	forth between Linux and Win32

2005-03-04  Jon Bright  <jon@siliconcircus.com>
	
	* win32/process.cc (process_spawn): Now takes char * const *
	* platform.hh (process_spawn): Ditto
	* unix/process.cc (process_spawn): Ditto
	(existsonpath): argv now const char*[]

2005-03-04  Jon Bright  <jon@siliconcircus.com>
	
	* win32/process.cc: Added forgotten file
	* unix/process.cc: Include stat.h, (process_*) fix compilation
	errors

2005-03-04  Jon Bright  <jon@siliconcircus.com>
	
	* unix/process.cc: Added forgotten file

2005-03-03  Jon Bright  <jon@siliconcircus.com>
	
	* lposix.c: Deleted
	* win32/process.cc: Created, added Win32 versions of functions
	existsonpath, make_executable, process_spawn, process_wait,
	process_kill, process_sleep
	* unix/process.cc: Ditto, for the Unix versions.
	* lua.cc: Add LUA wrappers for the above functions, register
	them with LUA
	* std_hooks.lua (execute, attr_functions->execute, 
	program_exists_in_path): Use the new functions instead of posix
	functions
	* t_can_execute.at (touchhook.lua): Ditto

2005-03-01  Derek Scherger  <derek@echologic.com>

	* app_state.cc (set_restriction): actually ignore ignored files
	rather than trying to validate them

2005-03-01  Derek Scherger  <derek@echologic.com>

	* tests/t_diff_binary.at: new test (bug report)
	* tests/t_command_completion.at: new test
	* tests/t_merge_rename_file_and_rename_dir.at: new test
	* testsuite.at: include new tests
	
2005-02-28  Richard Levitte  <richard@levitte.org>

	* Makefile.am (BUILT_SOURCES_CLEAN): Moved mt-stding.h from here...
	(DISTCLEANFILES): ... to here.  Since mt-stding.h is created by
	config.status, it should only be removed by the distclean target.

2005-02-28  Matt Johnston  <matt@ucc.asn.au>

	* std_hooks.lua: posix.iswin32() == 1, rather than plain boolean
	comparison (0 doesn't compare as false in lua it seems).

2005-02-27  Jon Bright  <jon@siliconcircus.com>
	
	* lposix.c (win32 Pspawn): Search the path
	(win32 Pexistsonpath): Added.  'which' isn't easily available,
	and not available at all from a normal Win32 command shell
	(Piswin32): Added a function for both Unix and Win32 to detect
	if running on Windows
	* std_hooks.lua (program_exists_in_path): Now calls 
	posix.iswin32.  If win32, calls posix.existsonpath, otherwise
	calls which as it always did.

2005-02-27  Jon Bright  <jon@siliconcircus.com>
	
	* lposix.c (win32 Pspawn): Remove dumb strlen bug resulting in
	AVs on commit.

2005-02-27  Jon Bright  <jon@siliconcircus.com>
	
	* t_can_execute.at: Test to see if hooks can execute things
	* testsuite.at: Add t_can_execute

2005-02-27  Jon Bright  <jon@siliconcircus.com>
	
	* lposix.c (win32 Pspawn): Ensure the command string is always
	NUL-terminated.  Also, allocate enough memory for the quotes
	around the command string.

2005-02-27  Jon Bright  <jon@siliconcircus.com>
	
	* xdelta.cc (unittests): Define BOOST_STDC_NO_NAMESPACE, needed
	to compile with the latest MinGW which uses gcc 3.4.2
	* vocab.cc (verify(local_path)): Catch fs::filesystem_error too
	and rethrow this as an informative_failure, thereby fixing the
	Win32 unit tests without disabling anything
	* idna/toutf8.c (stringprep_convert): Fix a potential segfault
	when memory allocation fails.  Potentially security-relevant.
	* tests/t_i18n_file.at: Add a SET_FUNNY_FILENAME macro, which 
	gets a platform-appropriate funny filename (with/without 
	colon).  
	Change references to utf8 to utf-8, iso88591 to iso-8859-1, and
	eucjp to euc-jp, on the grounds that MinGW's iconv knows all
	of the latter and none of the former, but Linux iconv knows all
	of them.  Test now passes one Win32.  I'm presuming we weren't
	deliberately using non-standard names for charsets here.
	* tests/t_i18n_changelog.at: Same charset name changes.
	* tests/t_dump_load.at: Canonicalise dump before loading it
	* tests/t_load_into_existing.at: Ditto
	* tests/t_fmerge.at: Canonicalise fmerge output
	* tests/t_merge_normalization_edge_case.at: Ditto
	* tests/t_unidiff.at: Canonicalise diff output
	* tests/t_largish_file.at: Instead of using dd, which MinGW
	doesn't have, I've generated the file with dd on a nearby Linux
	box, then gziped and b64ed it, and the test case now generates
	it with UNGZB64
	* testsuite.at: Add a comment every 10 tests with the test
	number.  Useful if you're trying to locate which test number
	you're trying to run and only have the filename.  If people 
	hate this, though, please do delete.
	(UNB64_COMMAND) Do special handling for Win32 to avoid
	having to canonicalise the file.
	(UNGZ_COMMAND) Canonicalise the file after ungzipping it.
	* lposix.c: (Pfork, Pexec) Removed, on the grounds that we only
	really want to support fork+exec as a single operation.  fork()
	without exec() could be risky with a child process also having
	our sqlite handles, etc.  exec() could be risky since we 
	wouldn't be exiting gracefully, just dying in the middle of a
	hook.
	(Pspawn) Implemented for both Win32 and Unix.  Does fork/exec
	for Unix, CreateProcess for Win32.  Returns -1 on error, pid on
	success in both cases.
	(Pwait, Pkill, Psleep) Implemented for Win32.  Note that pid is
	not optional for Pwait on Win32.
	* std_hooks.lua: (execute) Now uses spawn()

2005-02-25  Jon Bright  <jon@siliconcircus.com>
	
	* ChangeLog: Add all my previous changes.
	* tests/t_add_owndb.at: Add test for trying to add the db to
	itself.
	* testsuite.at: Call it
	* tests/t_automate_heads.at: Canonicalise stdout output.
	* tests/t_automate_version.at: Use arithmetic comparison against
	wc output instead of string comparison, to avoid problems with
	MinGW's wc, which outputs with initial space-padding
	* tests/t_change_empty_file.at: Canonicalise stdout output 
	and compare manually instead of letting autotest check it
	* tests/t_fmerge_normalize.at: Canonicalise stdout output.
	* tests/t_netsync_single.at: Use NETSYNC_KILLHARD instead of 
	killall, as for the NETSYNC functions in testsuite.at

2005-02-27  Matt Johnston  <matt@ucc.asn.au>

        * main.cc: ignore SIGPIPE so that monotone won't be killed
        unexpectedly upon remote disconnection for netsync

2005-02-27  Nathaniel Smith  <njs@codesourcery.com>

	* idna/idn-int.h: Oops, really add this time.

2005-02-27  Nathaniel Smith  <njs@codesourcery.com>

	* AUTHORS: Add Corey Halpin.
	
	* idna/idn-int.h: New file (don't generate from configure anymore,
	but just ship).
	* configure.ac: Don't generate idna/idn-int.h.  Do generate
	mt-stdint.h.
	* Makefile.am: Adjust for idna/idn-int.h and mt-stdint.h.
	* acinclude.m4: Remove AX_CREATE_STDINT_H, ACX_PTHREAD,
	AC_COMPILE_CHECK_SIZEOF (let aclocal pick them up from m4/
	instead).
	* m4/ax_create_stdint_h.m4:
	* m4/acx_pthread.m4: Update from http://autoconf-archive.cryp.to/
	
	* numeric_vocab.hh: Instead of dancing around which header to
	include, include mt-stdint.h.
	
	* app_state.cc (restriction_includes, set_restriction): Move
	global static 'dot' into these functions, because file_path
	depends on global book_keeping_dir being initialized already, and
	there is no guaranteed order of initialization of C++ statics.
	(Bug reported by Matt Johnston.)
	
2005-02-27  Corey Halpin  <chalpin@cs.wisc.edu>

	* numeric_vocab.hh: Try both stdint.h and inttypes.h.
	* main.cc: OpenBSD has Unix signals too.

2005-02-26  Derek Scherger  <derek@echologic.com>

	* file_io.cc (absolutify): normalize fs::path to remove ..'s
	* tests/t_db_with_dots.at: ensure database path in MT/options
	doesn't contain ..'s

2005-02-25  Jon Bright  <jon@siliconcircus.com>
	
	* ChangeLog: Add all my previous changes.
	* tests/t_add_owndb.at: Add test for trying to add the db to
	itself.
	* testsuite.at: Call it
	* tests/t_automate_heads.at: Canonicalise stdout output.
	* tests/t_automate_version.at: Use arithmetic comparison against
	wc output instead of string comparison, to avoid problems with
	MinGW's wc, which outputs with initial space-padding
	* tests/t_change_empty_file.at: Canonicalise stdout output 
	and compare manually instead of letting autotest check it
	* tests/t_fmerge_normalize.at: Canonicalise stdout output.
	* tests/t_netsync_single.at: Use NETSYNC_KILLHARD instead of 
	killall, as for the NETSYNC functions in testsuite.at

2005-02-25  Nathaniel Smith  <njs@codesourcery.com>

	* vocab.cc (test_file_path_verification): Re-enable some tests
	disabled by Jon Bright, following discussion on IRC concluding
	that they were catching a real bug.

2005-02-24  Nathaniel Smith  <njs@codesourcery.com>

	* tests/t_add_dot.at: Run "add ." in a subdirectory, so as not to
	add the test database.  (Reported by Jon Bright.)

	* AUTHORS: Fix gettext.h copyright note, to not be in the middle
	of libidn copyright note.
	Add Jon Bright.

2005-02-24  Jon Bright  <jon@siliconcircus.com>

	* app_state.cc (prefix): Use string() instead of 
	native_directory_string().  For Unix, these should be equivalent.
	For Win32, I believe string()'s correct (since we compare 
	everywhere against normalized paths with / characters, but 
	native_directory_string produces paths with \ characters on Win32.
	* rcs_file.cc (file_source): Map the map, not the mapping.
	* tests/t_i18n_file.at: Remove colon from filename with symbols.
	I need to return to this and add a proper test for Win32, so we
	only use the colon on non-Win32.
	* testsuite.at: Add a CANONICALISE function, which does nothing
	on Unix and strips out carriage returns from files on Win32.  This
	is useful for being able to compare Monotone's stdout output to
	files on disk.  Add NETSYNC_KILL and NETSYNC_KILLHARD functions,
	to deal with MinGW not having killall (Unix still uses killall,
	though).
	* tests/t_import.at: Add CANONICALISE calls before comparing
	stdout output.
	* tests/t_netsync.at: Likewise
	* tests/t_netsync_single.at: Likewise
	* tests/t_scan.at: Likewise
	* tests/t_versions.at: Likewise
	* tests/t_ls_missing.at: Likewise.  Also, generate missingfoo and
	missingbar files with expected output from ls missing for these
	files being missing and compare against those.

2005-02-24  Derek Scherger  <derek@echologic.com>

	* app_state.{cc,hh} (add_restriction): rename to ...
	(set_restriction) this; and add path validation
	* commands.cc (get_valid_paths): new function
	(get_path_rearrangement) remove restricted include/exclude variant
	(calculate_restricted_revision) get valid paths and use to set up
	restriction
	(status, ls_unknown, commit, do_diff) pass args to
	calculate_restricted_revision to valid restriction paths
	(ls_missing, revert) get valid paths and use to set up restriction
	* tests/t_checkout_options.at: remove bug report priority (it's
	fixed!)
	* tests/t_diff_added_file.at: add --revision options to diff
	* tests/t_restrictions.at: remove invalid paths from ls unknown
	and ls ignored
	* tests/t_restrictions_warn_on_unknown.at: un-XFAIL
	
2005-02-23  Derek Scherger  <derek@echologic.com>

	* commands.cc (ls_missing): replace duplicated code with call to
	calculate_base_revision

2005-02-23  Jon Bright  <jon@siliconcircus.com>
	
	* vocab.cc (test_file_path_verification): Disable foo//nonsense
	test for Win32, add tests for UNC paths.  This was the only
	failing unit test on Win32.

2005-02-23  Jon Bright  <jon@siliconcircus.com>

	* txt2c.cc (main): Don't claim the file was generated from 
	--strip-trailing if that option's used.

2005-02-23  Jon Bright  <jon@siliconcircus.com>

	* app_state.cc: Add include of io.h for Win32, for chdir()
	* file_io.cc (get_homedir): Correct assertion (remove bracket)
	* lua/lposix.c, lua/modemuncher.c: Remove all references to
	functions and modes that don't exist on Win32.
	* monotone.cc: Include libintl.h on Win32
	
2005-02-21  Nathaniel Smith  <njs@codesourcery.com>

	* file_io.cc (get_homedir): Add more comments and logging to Win32
	version.  Also, only check HOME under Cygwin/MinGW.

2005-02-21  Derek Scherger  <derek@echologic.com>

	* Makefile.am: merge fixup
	
2005-02-21  Derek Scherger  <derek@echologic.com>

	* Makefile.am: add fsck.{cc,hh}
	* commands.cc(check_db): move to ...
	* fsck.{cc,hh}: here and do lots more checking
	* database.{cc,hh}(get_ids): new method
	(get_file_ids,get_manifest_ids,get_revision_ids): more new methods
	* tests/t_fsck.at: new test
	* testsuite.at: call it
	
2005-02-21  Nathaniel Smith  <njs@codesourcery.com>

	* commands.cc (commit): Simplify chatter.

2005-02-21  Nathaniel Smith  <njs@codesourcery.com>

	* file_io.cc (get_homedir): Check more environment variables in
	Win32 version.

2005-02-21  Nathaniel Smith  <njs@codesourcery.com>

	* file_io.cc: Remove tabs.

2005-02-21  Nathaniel Smith  <njs@codesourcery.com>

	* smap.hh (smap): Remove leading underscores, add comments.

2005-02-20  Nathaniel Smith  <njs@codesourcery.com>

	* std_hooks.lua (merge2, merge3): Check for DISPLAY before
	invoking gvim.

2005-02-20  Julio M. Merino Vidal  <jmmv@NetBSD.org>

	* ChangeLog: Use tabs for indentation rather than spaces.  Drop
	trailing whitespace.  While here, fix a date by adding zeros before
	the month and the day number.

2005-02-20  Julio M. Merino Vidal  <jmmv@NetBSD.org>

	* gettext.h: Add file.
	* AUTHORS: Mention that it comes from the GNU Gettext package.
	* Makefile.am: Distribute it.
	* sanity.hh: Use gettext.h rather than libintl.h so that --disable-nls
	works.  Also improves portability, according to the GNU Gettext
	manual.

2005-02-19  Derek Scherger  <derek@echologic.com>

	* automate.cc (automate_heads): remove bogus call to 
	app.allow_working_copy() which is called in cpp_main
	* database.cc (check_sqlite_format_version): don't check database
	version when "file" is really a directory; add filename to error
	message
	(sql): check for empty database early, even though this seems
	impossible as absolutify changes "" into path to working dir;
	convert to use N-style assertions; add check to ensure "file" is
	not really a directory
	* tests/t_db_missing.at: new test for above problems
	* testsuite.at: call it

2005-02-19  Nathaniel Smith  <njs@codesourcery.com>

	* tests/t_add_intermediate_MT_path.at: Tighten up.

	* tests/t_merge_3.at: New test.
	* tests/t_merge_4.at: Likewise.
	* testsuite.at: Add them.

2005-02-19  Ole Dalgaard  <josua+monotone@giraffen.dk>

	* configure.ac: Check for 64-bit versions of Boost static
	libraries.

2005-02-18  Julio M. Merino Vidal  <jmmv@NetBSD.org>

	* INSTALL:
	* configure.ac: Improve Boost detection by trying several possible
	library suffixes before aborting.

2005-02-18  graydon hoare  <graydon@pobox.com>

	* change_set.cc
	(apply_change_set): Avoid fast path when there are adds.
	(apply_path_rearrangement): Likewise.

2005-02-18  graydon hoare  <graydon@pobox.com>

	* automate.cc (automate_heads): Fix initialize() call.
	* change_set.{cc,hh}
	(apply_path_rearrangement): Add quick version.
	* revision.cc
	(check_sane_history): Use quick version of apply_change_set.
	* work.cc
	(build_addition): Use quick version of apply_path_rearrangement.
	(known_preimage_path): Likewise.
	* testsuite.at: Fix definitions of _ROOT_DIR, add --norc some
	places.
	* AUTHORS: Mention Daniel.

2005-02-18  Daniel Berlin  <dberlin@dberlin.org>

	* xdelta.cc (compute_delta_insns): Correct 1-byte-source bug.

2005-02-18  graydon hoare  <graydon@pobox.com>

	* Makefile.am (MOST_SOURCES): Add smap.hh.

2005-02-18  graydon hoare  <graydon@pobox.com>

	* basic_io.{cc,hh}: Inline some stuff.
	* change_set.cc: Use smap various places, reduce to 32-bit tids.
	* commands.cc: Use shared_ptr<change_set> everywhere.
	* netsync.cc: Likewise.
	* rcs_import.cc: Likewise.
	* revision.{cc,hh}: Likewise.
	* smap.hh: New file.

2005-02-18  Julio M. Merino Vidal  <jmmv@NetBSD.org>

	* INSTALL:
	* configure.ac: Improve Boost detection by trying several possible
	library suffixes before aborting.

2005-02-17  Derek Scherger  <derek@echologic.com>

	* tests/t_add_intermediate_MT_path.at: new test
	* testsuite.at: call it

2005-02-17  Julio M. Merino Vidal  <jmmv@NetBSD.org>

	* testsuite.at:
	* tests/t_change_empty_file.at: Verify that modifying an empty file
	creates a patch revision rather than an add/delete sequence.  The
	incorrect behavior was reported in bug #9964.

2005-02-17  Derek Scherger  <derek@echologic.com>

	* app_state.{cc,hh} (app_state): initialize search root
	(initialize): boolean signature variant renamed to ...
	(allow_working_copy): this; add explicit search root; move
	requirement for working copy to ...
	(require_working_copy): this new method
	(initialize): string signature variant renamed to ...
	(create_working_copy): this
	(set_root): new method
	* commands.cc: remove app.initialize(false) calls; replace
	app.initialize(true) with app.require_working_copy(); replace
	app.initialize(dir) with app.create_working_copy(dir)
	(checkout): ensure revision is member of specified branch
	* file_io.{cc,hh} (find_working_copy): stop search at --root if
	specified
	* monotone.cc (OPT_ROOT): new option
	(cpp_main): call app.allow_working_copy() before executing
	commands to always read default options
	* monotone.1: add --root option
	* monotone.texi: add --root option
	* tests/t_checkout_noop_on_fail.at: un-XFAIL
	* tests/t_checkout_options.at: un-XFAIL, add check for specified
	revision not in specified branch
	* testsuite.at: add --root option to MONOTONE to prevent searching
	above test dir
	* vocab.cc: remove redundant forward declaration

2005-02-16  Derek Scherger  <derek@echologic.com>

	* commands.cc (revert): don't rewrite unchanged files
	* tests/t_revert_unchanged.at: new test
	* testsuite.at: call it

2005-02-12  Derek Scherger  <derek@echologic.com>

	* database.cc (sqlite3_unpack_fn): new function for viewing
	base64, gzipped data
	(install_functions): install it
	(rehash): remove unused obsolete fcerts ticker

2005-02-17  Nathaniel Smith  <njs@codesourcery.com>

	* debian/changelog: s/graydon@mogo/graydon@pobox.com/, to make
	lintian happy.
	* debian/rules (config.status): Remove --with-bundled-adns.
	* debian/control (Build-Depends): Don't Build-Depend on libpopt,
	only libpopt-dev.
	* .mt-attrs (debian/control): Make executable.

2005-02-17  Nathaniel Smith  <njs@codesourcery.com>

	* tests/t_undo_update.at: Stupid typo.
	* tests/t_largish_file.at: New test.
	* testsuite.at: Add it.

	* commands.cc (push, pull, sync): Remove misleading "..." from
	help text.

2005-02-16  Julio M. Merino Vidal  <jmmv@NetBSD.org>

	* Makefile.am: Append $(BOOST_SUFFIX) to -lboost_unit_test_framework
	to fix 'make check' on systems where boost libraries can only be
	found by passing the exact suffix as part of the name.

2005-02-16  Julio M. Merino Vidal  <jmmv@NetBSD.org>

	* monotone.texi: Fix a typo (hexidecimal to hexadecimal).  Also
	change an example command to append stuff to ~/.monotonerc, instead
	of completely destroying the possibily existing file.  Addresses
	bug #11136.

2005-02-16  Julio M. Merino Vidal  <jmmv@NetBSD.org>

	* cryptopp/config.h: Use uint{8,16,32,64}_t as size types instead of
	trying to match them to unsigned char/int/long/long long respectively.
	Should fix build on FreeBSD/sparc64, as seen in bug #10203.

2005-02-16  Julio M. Merino Vidal  <jmmv@NetBSD.org>

	* INSTALL:
	* Makefile.am:
	* configure.ac: Add the --disable-large-file option to manually
	disable large file support from the builtin sqlite (compatibility
	with old systems and FAT).  Addresses bug #8380.

2005-02-16  Nathaniel Smith  <njs@codesourcery.com>

	* tests/t_undo_update.at: New todo.
	* testsuite.at: Add it.

2005-02-15  Nathaniel Smith  <njs@codesourcery.com>

	* monotone.1: Add cursory note about "automate".
	* monotone.texi: Synchronize with manpage.

2005-02-15  Nathaniel Smith  <njs@codesourcery.com>

	* automate.cc: Add "Error conditions" to the standard comment
	sections.

	* monotone.texi (Scripting): New section.
	(Automation): New section.

	* tests/t_automate_heads.at: Test behavior with nonexistent
	branch.

2005-02-14  Nathaniel Smith  <njs@codesourcery.com>

	* tests/t_merge_normalization_edge_case.at: New test.
	* testsuite.at: Add it.

	* diff_patch.cc (normalize_extents): Soften the warning message
	now that we have one test case.

2005-02-14  Matthew A. Nicholson  <mnicholson@digium.com>

	* std_hooks.lua: Add vimdiff merge hooks.

2005-02-14  Nathaniel Smith  <njs@codesourcery.com>

	* std_hooks.lua: Remove tabs.

2005-02-14  Nathaniel Smith  <njs@codesourcery.com>

	* tests/t_automate_heads.at: New test.
	* tests/t_automate_version.at: New test.
	* testsuite.at: Add then.

	* commands.cc (automate): Fix documentation string.
	* automate.cc: Much more structured documentation comments.

2005-02-13  Nathaniel Smith  <njs@codesourcery.com>

	* automate.{cc,hh}: New files.
	* commands.cc: New command "automate".

2005-02-13  Nathaniel Smith  <njs@codesourcery.com>

	* monotone.texi (Creating a Database): Fix typo, clarify
	conventions for database management following question on mailing
	list.

2005-02-12  graydon hoare  <graydon@pobox.com>

	* change_set.{cc,hh}: Correct code to pass newly-added unit tests.

2005-02-10  Derek Scherger  <derek@echologic.com>

	* monotone.1: update for restrictions
	* monotone.texi: sync with manpage

2005-02-09  Derek Scherger  <derek@echologic.com>

	* cert.cc (cert_revision_testresult): allow pass/fail testresult
	values
	* commands.cc (testresult): likewise
	* commands.cc (do_diff): disallow restriction of non-working copy
	diffs
	* monotone.texi: update for restrictions

2005-02-08  graydon hoare  <graydon@pobox.com>

	* database.cc (version_cache::set): Fix bad expiry logic.

2005-02-08  Nathaniel Smith  <njs@codesourcery.com>

	* change_set.cc (check_sane): Null sources are only valid for
	adds.

2005-02-07  Nathaniel Smith  <njs@codesourcery.com>

	* database.cc (struct version_cache): Fix invariant in cache
	clearing logic.

2005-02-06  Nathaniel Smith  <njs@codesourcery.com>

	* change_set.cc: Add a few more invariants; add lots and lots of
	unit tests.

2005-02-06  graydon hoare  <graydon@pobox.com>

	* change_set.cc: Use hash_map in a few places.
	(confirm_unique_entries_in_directories): Fix invariants.
	* constants.{cc,hh} (db_version_cache_sz): New constant.
	* database.cc (version_cache): New structure.
	(get_version): Use it.
	* interner.hh: Rewrite to use hash_map and vector.
	* tests/t_no_rename_overwrite.at: Tweak return codes.

2005-02-06  Nathaniel Smith  <njs@codesourcery.com>

	* ui.hh (ensure_clean_line): New method.
	* ui.cc (inform): Use it.
	* keys.cc (get_passphrase): Call it before prompting for passphrase.

2005-02-06  Nathaniel Smith  <njs@codesourcery.com>

	* database.cc (info): Report more statistics.

	* ROADMAP: Remove finished items.

	* revision.cc (analyze_manifest_changes): Childs cannot be null,
	that makes no sense.
	(add_node_for_old_manifest): Log node names, don't print it.
	(construct_revision_from_ancestry): Partially rewrite to handle
	root nodes explicitly.
	(build_changesets_from_existing_revs): Don't put the null revision
	in the ancestry graph, to match changesetify logic.
	(add_node_for_old_revision): Enforce decision that the ancestry
	graph not contain the null revision.

	(anc_graph::heads): Remove.
	(add_node_ancestry): Don't try creating it; logic was broken
	anyway.
	(rebuild_from_heads): Rename to...
	(rebuild_ancestry): ...this.  Calculate head set correctly.

2005-02-05  Nathaniel Smith  <njs@codesourcery.com>

	* change_set.cc (compose_path): Add more invariants.

2005-02-05  Nathaniel Smith  <njs@codesourcery.com>

	* monotone.cc (cpp_main): Log command line, to help interpret the
	logs people send in.

2005-02-05  Nathaniel Smith  <njs@codesourcery.com>

	* revision.cc (check_sane): Turn off this invariant when
	global_sanity.relaxed.

2005-02-03  Nathaniel Smith  <njs@codesourcery.com>

	* tests/t_load_into_existing.at: Oops, really add it too, sigh.

2005-02-03  Nathaniel Smith  <njs@codesourcery.com>

	* tests/t_need_mt_revision.at: Oops, really add it.

2005-02-03  Nathaniel Smith  <njs@codesourcery.com>

	* interner.hh (interner::intern): Add version taking a bool&, so
	callers can tell whether this string has previously been checked.
	* change_set.cc: Use new interned string identifier
	'path_component's instead of file_path's for components of paths;
	sanity-check each component exactly once.

2005-02-03  Nathaniel Smith  <njs@codesourcery.com>

	* database.cc (load): Check for existence of target database.
	* tests/t_load_into_existing.at: New test.
	* testsuite.at: Add it.

2005-02-03  Nathaniel Smith  <njs@codesourcery.com>

	* tests/t_checkout_dir.at: Also check that checkout to unwriteable
	directory fails.
	* tests/t_branch_checkout.at: New test.
	* testsuite.at: Add it.

	* app_state.cc (initialize): Simplify working directory
	initialization, and improve error handling.

	* keys.cc (get_passphrase): Disallow empty passphrases early
	(before they trigger an invariant down the line...).

2005-02-03  Nathaniel Smith  <njs@codesourcery.com>

	* update.cc (pick_update_candidates): Add I().
	* commands.cc (calculate_base_revision): Remove 'rev' argument,
	which was never set and callers never used.
	(calculate_base_manifest, calculate_current_revision)
	(calculate_restricted_revision, revert): Update correspondingly.
	(update): Check for null old revision.

	* main.cc (main): Make exit status 3 if we caught an unhandled
	exception, in particular so the testsuite can tell the difference
	between an error handled cleanly and an error caught by an
	invariant.
	* tests/t_update_null_revision.at: New test.
	* testsuite.at: Add it.

2005-02-03  Nathaniel Smith  <njs@codesourcery.com>

	* main.cc: Remove tabs.

2005-02-02  Nathaniel Smith  <njs@codesourcery.com>

	* change_set.cc (extract_first): Rename to...
	(extract_pairs_and_insert): ...this.
	(path_rearrangement::check_sane): Use it to add additional
	checks.

	* work.hh: Update comments (MT/manifest doesn't exist
	anymore...).

	* tests/t_need_mt_revision.at: New test.
	* testsuite.at: Add it.
	* commands.cc (get_revision_id): Require MT/revision to exist.
	(setup): Create MT/revision.

2005-02-02  Nathaniel Smith  <njs@codesourcery.com>

	* work.hh: Remove tabs.

2005-02-03  graydon hoare  <graydon@pobox.com>

	* tests/t_i18n_changelog.at: New test.
	* testsuite.at: Run it.
	* lua/lposix.c: New file.
	* lua/modemuncher.c: New file
	* lua.cc: Load posix library.
	* lua/liolib.c: Disable execute and popen.
	* std_hooks.lua: Remove io.execute uses.
	* AUTHORS: Update to mention lposix.c, modemuncher.c.
	* Makefile.am: Likewise.

2005-02-01  Nathaniel Smith  <njs@codesourcery.com>

	* tests/t_rebuild.at: Beef up test in response to possible
	problems reported by Derek Scherger.

2005-01-31  Nathaniel Smith  <njs@codesourcery.com>

	* rcs_import.cc (store_manifest_edge): Don't try to store deltas
	to the null manifest.
	(import_cvs_repo): Root revision has null manifest, not empty
	manifest.
	* revision.cc (check_sane): More invariants.

2005-01-28  graydon hoare  <graydon@pobox.com>

	* database.{cc,hh}: More netsync speed tweaks.
	* netsync.cc: Likewise.

2005-01-27  Nathaniel Smith  <njs@codesourcery.com>

	* tests/t_restrictions_warn_on_unknown.at: New test.
	* testsuite.at: Add it.

2005-01-27  Derek Scherger  <derek@echologic.com>

	* commands.cc (attr): adjust for subdir; ensure files exist
	* tests/t_attr.at: improve setup description
	* tests/t_attributes.at: improve setup description so that
	testsuite -k attr runs this test; check for attributes on missing
	files
	* tests/t_subdir_attr.at: new test
	* testsuite.at: fix dutch spelling of monotone; call new test

2005-01-27  Nathaniel Smith  <njs@codesourcery.com>

	* change_set.hh (null_id): New function.
	* revision.cc (analyze_manifest_changes): Fix typo, use null_id.
	* tests/t_rebuild.at: Un-XFAIL.

2005-01-27  Nathaniel Smith  <njs@codesourcery.com>

	* tests/t_rebuild.at: Add priority tag.

	* tests/t_cvsimport.at: Be more thorough.

	* rcs_import.cc (store_edge): Rename to...
	(store_manifest_edge): ...this.  Remove revision arguments, and
	remove storing of revision.
	(import_states_recursive): Update accordingly.
	Add 'revisions' argument; update it instead of trying to write
	revisions now.
	(import_states_by_branch): Add 'revisions' argument.
	(import_cvs_repo): Add a stage 3 that writes out the revisions
	accumulated in the 'revisions' vector.
	
2005-01-27  Matt Johnston  <matt@ucc.asn.au>

	(compile fixes for Linux/gcc 3.3.4)
	* botan/{util.cpp,primes.cpp}: give large constants ULL
	suffixes
	* botan/{gzip.cpp}: fix type for std::max() comparison

2005-01-27  graydon hoare  <graydon@pobox.com>

	* AUTHORS: Mention Georg.
	* change_set.cc: Null out names which are in null directories.
	* commands.cc (reindex): Remove COLLECTION argument.
	* database.{cc,hh} (get_revision_certs):
	Add brute force "load all certs" method.
	* merkle_tree.{cc,hh}: Modify to use memory rather than disk.
	* netsync.{cc,hh}: Likewise.
	* packet.hh (manifest_edge_analyzer): Kill dead code.

2005-01-26  Nathaniel Smith  <njs@codesourcery.com>

	* mt_version.cc (print_full_version): Include system flavour.

2005-01-26  Nathaniel Smith  <njs@codesourcery.com>

	* tests/t_rebuild.at: New test.
	* testsuite.at: Add it.

2005-01-26  Nathaniel Smith  <njs@codesourcery.com>

	* tests/t_checkout_noop_on_fail.at: Clarify description and XFAIL.

	* tests/t_approval_semantics.at: New TODO.
	* tests/t_monotone_agent.at: New TODO.
	* testsuite.at: Add them.

2005-01-25  Nathaniel Smith  <njs@codesourcery.com>

	* tests/t_checkout_noop_on_fail.at: New test.
	* testsuite.at: Add it.
	(RAW_MONOTONE): Add $PREEXECUTE to definition.

2005-01-25  Nathaniel Smith  <njs@codesourcery.com>

	* change_set.cc (extend_renumbering_from_path_identities): Add
	invariant.
	(extend_renumbering_via_added_files): Likewise.

	* constants.hh (maxbytes, postsz): Remove dead constants.
	(verify_depth): New constant.
	* constants.cc: Likewise.
	* revision.hh (check_sane_history): New function.
	* revision.cc (check_sane_history): Likewise.
	* database.cc (put_revision): Sanity check revision and revision
	history before storing it.
	This breaks cvs import.  Why?

	* update.cc (find_deepest_acceptable_descendent): Remove.
	(acceptable_descendent, calculate_update_set): New functions.
	(pick_update_candidates): Use 'calculate_update_set'.
	* tests/t_update_2.at: Un-XFAIL.
	* tests/t_ambig_update.at: Un-XFAIL.

	* tests/t_no_rename_overwrite.at: New test.
	* tests/t_cdiff.at: New test placeholder.
	* testsuite.at: Add them.
	(MONOTONE): Prefix command line with $PREEXECUTE to e.g. support
	running under Valgrind.

2005-01-25  Matt Johnston  <matt@ucc.asn.au>

	* cert.cc: ignore whitespace when comparing private keys
	from the database and with the lua hook
	* tests/t_lua_privkey.at: new test
	* testsuite.at: run it

2005-01-23  Derek Scherger  <derek@echologic.com>

	* commands.cc (restrict_rename_set): include renames if either
	name is present in restriction
	(calculate_base_revision): remove unused variant
	(calculate_current_revision): remove unsed variable
	(calculate_restricted_revision): remove unsed variable
	(ls_missing): remove unsed variable
	(revert): rewrite with restrictions
	* tests/t_revert.at: test partial reverts adjust MT/work properly
	* tests/t_revert_dirs.at: un-XFAIL
	* tests/t_revert_rename.at: un-XFAIL; revert rename via both names

2005-01-23  Derek Scherger  <derek@echologic.com>

	* tests/t_revert_rename.at: remove extra MONOTONE_SETUP
	attempt revert by both original name and new name

2005-01-23  Derek Scherger  <derek@echologic.com>

	* tests/t_revert_rename.at: New test.
	* testsuite.at: Add it.

2005-01-22  Derek Scherger  <derek@echologic.com>

	* tests/t_revert_dirs.at: New test.
	* testsuite.at: Add it.

2005-01-22  Nathaniel Smith  <njs@codesourcery.com>

	* configure.ac (AC_INIT): Set bug-reporting address to list
	address, rather than Graydon's personal email.
	* diff_patch.cc (normalize_extents): Use it.
	* ui.cc (fatal): Likewise.

	* tests/t_vcheck.at: New priority "todo", tweak descriptive text.

2005-01-23  Derek Scherger  <derek@echologic.com>

	* database.{cc,hh}: convert queries to use prepared statements

2005-01-22  Nathaniel Smith  <njs@codesourcery.com>

	* tests/t_delete_dir.at: Add more commentary.

	* tests/t_rename_dir_patch.at: New test.
	* tests/t_delete_dir_patch.at: New test.
	* testsuite.at: Add them.

2005-01-22  Nathaniel Smith  <njs@codesourcery.com>

	* change_set.cc (apply_change_set): Add invariants.
	* tests/t_rename_dir_cross_level.at: New test.
	* tests/t_rename_added_in_rename.at: New test.
	* tests/t_rename_conflict.at: New test.
	* testsuite.at: Add them.

2005-01-21  Nathaniel Smith  <njs@codesourcery.com>

	* tests/t_ambig_update.at: Update comments.

	* tests/t_update_2.at: New test from Georg-W. Koltermann
	<Georg.Koltermann@mscsoftware.com>.
	* testsuite.at: Add it.

2005-01-20  Nathaniel Smith  <njs@codesourcery.com>

	* tests/t_lca_1.at: New bug report.
	* testsuite.at: Add it.

2005-01-19  Nathaniel Smith  <njs@codesourcery.com>

	* commands.cc (merge): Improve merge chatter.
	(do_diff): Don't print anything when there are no
	changes.

2005-01-19  Nathaniel Smith  <njs@codesourcery.com>

	* tests/t_db_with_dots.at: New test.
	* testsuite.at: Add it.

2005-01-19  Patrick Mauritz <oxygene@studentenbude.ath.cx>

	* Makefile.am (%.h, package_revision.h, package_full_revision.h):
	Don't update target file if no change has occurred, to reduce
	unnecessary rebuilds.

2005-01-18  Nathaniel Smith  <njs@codesourcery.com>

	* rcs_import.cc (cvs_key): Initialize struct tm to all zeros, to
	stop garbage sneaking in -- thanks to Zack Weinberg for pointing
	this out.  Also, handle 2 digit years properly on WIN32.

2005-01-18  Nathaniel Smith  <njs@codesourcery.com>

	* rcs_import.cc: Remove tabs.

2005-01-19  Matt Johnston  <matt@ucc.asn.au>

	* database.cc: Pass filename to check_sqlite_format_version as a
	fs::path, so that it doesn't get passed as a freshly created fs::path
	with default checker (which disallows '.foo' path components)

2005-01-19  Nathaniel Smith  <njs@codesourcery.com>

	* netsync.cc (session, process_confirm_cmd, dispatch_payload):
	Back out some over-zealous changes that broke netsync
	compatibility.  Probably should redo later, when have a chance to
	bump netsync protocol number, but we're not ready for that now.

2005-01-19  Nathaniel Smith  <njs@codesourcery.com>

	* tests/t_subdir_revert.at: New test.
	* tests/t_subdir_rename.at: New test.
	* testsuite.at: Add them.

2005-01-18  Nathaniel Smith  <njs@codesourcery.com>

	* tests/t_subdir_add.at: New test.
	* tests/t_subdir_drop.at: New test.
	* testsuite.at: Add them.
	* tests/t_delete_dir.at: Implement it.

2005-01-19  Nathaniel Smith  <njs@codesourcery.com>

	* netcmd.cc: Remove tabs.

2005-01-19  Nathaniel Smith  <njs@codesourcery.com>

	* merkle_tree.cc: Remove tabs.

2005-01-18  Nathaniel Smith  <njs@codesourcery.com>

	* rcs_import.cc (cvs_key): Initialize struct tm to all zeros, to
	stop garbage sneaking in -- thanks to Zack Weinberg for pointing
	this out.  Also, handle 2 digit years properly on WIN32.

2005-01-18  Nathaniel Smith  <njs@codesourcery.com>

	* rcs_import.cc: Remove tabs.

2005-01-18  Nathaniel Smith  <njs@codesourcery.com>

	* monotone.texi: Undocument mcerts, fcerts; rename rcerts to
	certs.
	* monotone.1: Likewise.

2005-01-18  Nathaniel Smith  <njs@codesourcery.com>

	* commands.cc (restrict_rename_set): Fix types to compile with old
	rename_set gunk removed.
	Alter logic to yell if a rename crosses the restriction boundary,
	rather than silently ignore it.

2005-01-19  graydon hoare  <graydon@pobox.com>

	* commands.cc: Fix up some merge breakage.
	* tests/t_add_dot.at: Un-XFAIL.
	* testsuite.at: Run "setup ." before "db init".

2005-01-09  Derek Scherger  <derek@echologic.com>

	* commands.cc (get_path_rearrangement): new function/signature for
	splitting restricted rearrangements
	(calculate_restricted_revision): use it and update to work
	similarly to calculate_current_revision
	(trusted): call app.initialize(false)
	(ls_missing): adjust for new get_path_rearrangement
	(attr): call app.initialize(true)
	(diff): merge cleanup
	(lca, lcad, explicit_merge): call app.initialize(false)
	* app_state.cc (constructor): set database app state
	(load_rcfiles): add required booleans
	* lua.{cc,hh} (load_rcfile): add required boolean
	* tests/t_add.at:
	* tests/t_diff_added_file.at:
	* tests/t_disapprove.at:
	* tests/t_drop_missing.at:
	* tests/t_heads.at:
	* tests/t_heads_discontinuous_branch.at:
	* tests/t_i18n_file.at:
	* tests/t_log_nonexistent.at:
	* tests/t_merge_add_del.at:
	* tests/t_netsync.at:
	* tests/t_netsync_pubkey.at:
	* tests/t_netsync_single.at:
	* tests/t_persistent_server_keys.at:
	* tests/t_persistent_server_revision.at:
	* tests/t_remerge.at:
	* tests/t_tags.at:
	* tests/t_update_missing.at:
	* tests/t_update_to_revision.at: add --message option to commits
	* tests/t_merge2_add.at:
	* tests/t_merge2_data.at:
	* tests/t_netsync_unrelated.at: create working directory with new
	setup command
	* tests/t_erename.at: update for revisions
	* tests/t_no_change_deltas.at: add --revision options to diff
	* tests/t_restrictions.at: remove some cruft and update to work
	with revisions
	* tests/t_subdirs.at: pass correct --rcfile and --db options from
	within subdir
	* testsuite.at (REVERT_TO): remove MT dir before checkout, which
	now fails if MT exists, replace checkout MT/options with old
	MT/options
	(COMMIT): add --message option to commit macro
	* work.cc (read_options_map): don't overwrite option settings when
	reading options map so that command line settings take precedence

2005-01-18  Nathaniel Smith  <njs@codesourcery.com>

	* netsync.cc: Partially fix comment (s/manifest/revision/ etc.).
	(dispatch_payload): Ignore mcert and fcert refinement requests,
	instead of dying on them.  Hack, but I think it should let this
	netsync continue to interoperate with old netsync...

2005-01-18  Nathaniel Smith  <njs@codesourcery.com>

	* vocab.hh: Remove file<cert>.
	* vocab.cc: Likewise.
	* packet_types.hh: Remove file.
	* Makefile.am (MOST_SOURCES): Remove packet_types.hh and mac.hh.

2005-01-18  Nathaniel Smith  <njs@codesourcery.com>

	* netsync.cc (process_confirm_cmd): Don't try refining mcert and
	fcert trees.
	Remove other dead/pointless code.

2005-01-18  Nathaniel Smith  <njs@codesourcery.com>

	* database.hh: Remove file cert stuff.
	* netsync.cc (data_exists): We don't have file/manifest certs.
	(load_data): Likewise.

2005-01-18  Nathaniel Smith  <njs@codesourcery.com>

	* netsync.cc (process_data_cmd): Ignore file/manifest certs.

	* database.cc (struct valid_certs): Don't support file certs.
	(rehash): No file certs.
	(file_cert_exists): Remove.
	(put_file_cert): Remove.
	(get_file_certs): Remove.

2005-01-18  Nathaniel Smith  <njs@codesourcery.com>

	* packet.cc (class delayed_manifest_cert_packet):
	(class delayed_file_cert_packet): Remove.
	(packet_db_writer::consume_file_cert, consume_manifest_cert)
	(packet_writer::consume_file_cert, consume_manifest_cert)
	Remove.
	(struct feed_packet_consumer): Don't support mcert/fcert packets.
	(extract_packets): Likewise.
	(packet_roundabout_test): Test revision certs, not manifest/file
	certs.

	* packet.hh (packet_consumer::consume_file_cert):
	(packet_consumer::consume_manifest_cert):
	(packet_writer::consume_file_cert):
	(packet_writer::consume_manifest_cert):
	(packet_db_writer::consume_file_cert):
	(packet_db_writer::consume_manifest_cert):
	Remove.

	* lua.hh (hook_get_file_cert_trust): Remove.
	* lua.cc (hook_get_file_cert_trust): Remove.

2005-01-18  Nathaniel Smith  <njs@codesourcery.com>

	* cert.hh (erase_bogus_certs): Re-add manifest cert version.

	* monotone.texi (Hook Reference): Remove documentation of
	get_{file,manifest}_cert_trust.

2005-01-18  Nathaniel Smith  <njs@codesourcery.com>

	* cert.cc (erase_bogus_certs): Re-add manifest cert version.
	(bogus_cert_p): Likewise.

2005-01-18  Nathaniel Smith  <njs@codesourcery.com>

	* cert.hh (rename_edge):
	(rename_set):
	(calculate_renames):
	(rename_cert_name): Remove.
	(cert_file_comment):
	(cert_manifest_comment): Remove.
	(erase_bogus_certs): Remove manifest and file versions.
	* cert.cc (rename_cert_name): Remove.
	(bogus_cert_p): Remove manifest<cert> and file<cert> variants.
	(erase_bogus_certs): Likewise.
	(put_simple_manifest_cert):
	(put_simple_file_cert):
	(cert_file_comment): Remove.

	* commands.cc (fcerts): Remove.
	(mcerts): Likewise.
	(rcerts): Rename to...
	(certs): ...this.  s/revision certs/certs/ in help text.
	(trusted): s/revision cert/cert/.
	(ls_certs): Don't special-case rename certs.

2005-01-18  Nathaniel Smith  <njs@codesourcery.com>

	* tests/t_vcheck.at: Fix AT_XFAIL_IF typo.

2005-01-18  Nathaniel Smith  <njs@codesourcery.com>

	* monotone.texi (Reserved Certs): Remove 'vcheck'.
	(Key and Cert): Remove 'vcheck'.
	(Accidental collision): Likewise.
	(Commands): Likewise.
	* tests/t_vcheck.at: Add note about manual having useful stuff for
	when vcheck is re-added.

2005-01-18  Nathaniel Smith  <njs@codesourcery.com>

	* mac.hh:
	* cert.cc (vcheck_cert_name):
	(calculate_vcheck_mac):
	(cert_manifest_vcheck
	(check_manifest_vcheck):
	* cert.hh (cert_manifest_vcheck):
	(check_manifest_vcheck):
	* constants.cc (constants::vchecklen):
	* constants.hh (constants::vchecklen):
	* commands.cc (vcheck):
	Remove.

	* tests/t_vcheck.at: New test.
	* testsuite.at: Call it.

2005-01-18  Nathaniel Smith  <njs@codesourcery.com>

	* ROADMAP: Remove 'upgrade to sqlite3' todo item.

2005-01-18  Nathaniel Smith  <njs@codesourcery.com>

	* commands.cc (tag):
	(testresult):
	(approve):
	(disapprove):
	(comment):
	(fload):
	(fmerge):
	(cat):
	(rcs_import): Change grouping for "--help" display, to make more
	informative.
	(rcs_import): Also add more details to help text.

2005-01-17  Matt Johnston  <matt@ucc.asn.au>

	* file_io.cc: re-add accidentally removed #include
	* botan/gzip.cc: improved comments, removed unused code

2005-01-17  Nathaniel Smith  <njs@codesourcery.com>

	* diff_patch.cc (normalize_extents): Add missing ')'.

2005-01-17  Nathaniel Smith  <njs@codesourcery.com>

	* tests/t_update_1.at: New test.
	* testsuite.at: Call it.

2005-01-11  Nathaniel Smith  <njs@codesourcery.com>

	* diff_patch.cc (normalize_extents): Add warning for anyone who
	manages to trigger the untested part of the normalization code.

2005-01-14  Christian Kollee <stuka@pestilenz.org>

	* search for and link with sqlite3 when --bundle-sqlite=no

2005-01-12  Derek Scherger  <derek@echologic.com>

	* tests/t_ambig_update.at: add comments from discussion on irc
	* tests/t_status_missing.at: new test
	* testsuite.at: include it

2005-01-10  graydon hoare  <graydon@pboox.com>

	* commands.cc (explicit_merge): Tweak merge message.
	* database.cc (check_sqlite_format_version): New function.
	(database::sql): Call it.
	* sqlite/pager.hh (SQLITE_DEFAULT_PAGE_SIZE): Adjust to 8192.
	(SQLITE_MAX_PAGE_SIZE): Adjust to 65536.
	* schema_migration.cc: Post-merge cleanup.
	* Makefile.am: Likewise.

2005-01-10  Christof Petig <christof@petig-baender.de>

	* sqlite/*: SQLite 3.0.8 CVS import
	* database.{cc,hh}:
	* schema_migration.{cc,hh}: convert to use the SQLite3 API

	This does not yet use any of the more sophisticated API features
	of SQLite3 (query parameters, BLOBs), so there is plenty of room
	for optimization. This also does not change the schema (i.e.
	still uses base64 encoded values in tables)

2005-01-17  graydon hoare  <graydon@pobox.com>

	* AUTHORS: Mention Wojciech and Neil.
	* revision.cc (calculate_ancestors_from_graph): Make non-recursive.

2005-01-17  Wojciech Miłkowski  <wmilkowski@interia.pl>

	* std_hooks.lua: Teach about meld.

2005-01-17  Neil Conway  <neilc@samurai.com>

	* diff_patch.cc: add a new context diff hunk consumer. Rename
	unidiff() to make_diff().
	* diff_patch.hh: Rename unidiff() to make_diff().
	* command.cc: Add new "cdiff" command, and refactor "diff" to
	invoke a common subroutine that is parameterized on the diff
	type. Unrelated change: make a branch-based checkout default to
	using the same directory name as the branch name, unless a
	branch is specified.

2005-01-17  graydon hoare  <graydon@pobox.com>

	* cryptopp/osrng.cpp (NonblockingRng::GenerateBlock):
	Bring forward patch lost in cryptopp 5.2 upgrade.
	* revision.cc (add_bitset_to_union)
	(calculate_ancestors_from_graph): New functions.
	(erase_ancestors)
	(is_ancestor): Rewrite.
	* cert.cc (get_branch_heads): Rewrite.
	* database.{cc,hh} (get_heads): Remove
	(get_revision_ancestry): Use multimap.
	(install_views): Disable.
	Remove everything related to the trust views. Too slow.
	Also tidy up whitespace formatting in sqlite3 code.
	* views.sql: Clear out all views.
	* commands.cc: Adapt to using multimap for ancestry.
	* AUTHORS: Mention Faheem and Christian.

2005-01-17  Faheem Mitha  <faheem@email.unc.edu>

	* debian/control: Fix up build depends.

2005-01-17  Ulrich Drepper  <drepper@redhat.com>

	* acinclude.m4 (AC_CHECK_INADDR_NONE): Fix quoting.
	* Makefile.am (EXTRA_DIST): Add sqlite/keywordhash.c.

2005-01-14  Christian Kollee  <stuka@pestilenz.org>

	* search for and link with sqlite3 when --bundle-sqlite=no

2005-01-12  Derek Scherger  <derek@echologic.com>

	* tests/t_ambig_update.at: add comments from discussion on irc
	* tests/t_status_missing.at: new test
	* testsuite.at: include it

2005-01-10  graydon hoare  <graydon@pboox.com>

	* commands.cc (explicit_merge): Tweak merge message.
	* database.cc (check_sqlite_format_version): New function.
	(database::sql): Call it.
	* sqlite/pager.hh (SQLITE_DEFAULT_PAGE_SIZE): Adjust to 8192.
	(SQLITE_MAX_PAGE_SIZE): Adjust to 65536.
	* schema_migration.cc: Post-merge cleanup.
	* Makefile.am: Likewise.

2005-01-10  Christof Petig  <christof@petig-baender.de>

	* sqlite/*: SQLite 3.0.8 CVS import
	* database.{cc,hh}:
	* schema_migration.{cc,hh}: convert to use the SQLite3 API

	This does not yet use any of the more sophisticated API features
	of SQLite3 (query parameters, BLOBs), so there is plenty of room
	for optimization. This also does not change the schema (i.e.
	still uses base64 encoded values in tables)

2005-01-11  Nathaniel Smith  <njs@codesourcery.com>

	* tests/t_migrate_schema.at: Switch to using pre-dumped db's, make
	it work, un-XFAIL it.

2005-01-11  Nathaniel Smith  <njs@codesourcery.com>

	* tests/t_persistent_server_keys_2.at: XFAIL it, add commentary on
	solution.

2005-01-11  Nathaniel Smith  <njs@codesourcery.com>

	* tests/t_persistent_server_keys_2.at: New test.
	* testsuite.at: Add it.

2005-01-06  Nathaniel Smith  <njs@codesourcery.com>

	* schema_migration.cc (migrate_monotone_schema): Add comment
	pointing to t_migrate_schema.at.
	* tests/t_migrate_schema.at: Implement, mostly.  (Still broken.)

	* tests/t_heads_discontinuous_branch.at: Remove urgency
	annotation.
	* tests/t_netsync_nocerts.at: Add urgency annotation.

	* testsuite.at: Add UNGZ, UNGZB64 macros.
	* tests/t_fmerge.at: Use them.

2005-01-05  Nathaniel Smith  <njs@codesourcery.com>

	* schema_migration.cc: Update comment about depot code.
	(migrate_depot_split_seqnumbers_into_groups):
	(migrate_depot_make_seqnumbers_non_null):
	(migrate_depot_schema): Remove; all are dead code.

2005-01-05  Nathaniel Smith  <njs@codesourcery.com>

	* schema_migration.cc: Remove tabs.

2005-01-05  Nathaniel Smith  <njs@codesourcery.com>

	* tests/t_check_same_db_contents.at: Uncapitalize title to unbreak
	testsuite.

	* revision.cc (is_ancestor): Add FIXME comment.
	(erase_ancestors): New function.
	* revision.hh (erase_ancestors): Prototype it.
	* cert.cc (get_branch_heads): Call it.
	* tests/t_heads_discontinuous_branch.at: Un-XFAIL it.

	* revision.cc (find_subgraph_for_composite_search): Ignore null
	revision ids.
	* commands.cc (try_one_merge): Add invariant - never create merges
	where the left parent is an ancestor or descendent of the right.
	(explicit_merge): Same check.
	(propagate): Handle cases where no merge is necessary.  Also, make
	generated log message more readable.

	* tests/t_propagate_desc.at: Un-XFAIL it.
	* tests/t_propagate_anc.at: Un-XFAIL it.  Use new
	CHECK_SAME_DB_CONTENTS macros.
	* testsuite.at: Move t_check_same_db_contents.at to run before
	propagation tests.  Make CHECK_SAME_DB_CONTENTS more thorough.

	* tests/t_dump_load.at: Implement test.

2005-01-05  Nathaniel Smith  <njs@codesourcery.com>

	* tests/t_check_same_db_contents.at: New test.
	* testsuite.at: Add it.
	(CHECK_SAME_DB_CONTENTS): New macro.

2005-01-04  Nathaniel Smith  <njs@codesourcery.com>

	* cert.cc: Remove tabs.
	* revision.hh: Likewise.

2005-01-04  Nathaniel Smith  <njs@codesourcery.com>

	* tests/t_propagate_anc.at: Also check the case where we're
	propagating a non-strict ancestor, i.e. the heads are actually
	equal.

2005-01-04  Nathaniel Smith  <njs@codesourcery.com>

	* database.cc (get_revision_parents): Add invariant.
	(get_revision_children): Likewise.
	(get_revision): Likewise.
	(put_revision): Likewise.

	* tests/t_merge_ancestor.at: New test.
	* tests/t_propagate_desc.at: Likewise.
	* tests/t_propagate_anc.at: Likewise.
	* testsuite.at: Call them.

2005-01-04  Nathaniel Smith  <njs@codesourcery.com>

	* tests/t_netsync_diffbranch.at: Add priority, add description of
	problem and solution.
	Also, XFAIL it.
	* tests/t_netsync_unrelated.at: Add reference to discussion.
	* tests/t_cmdline_options.at: Remove priority marking from
	non-bug.
	* tests/t_checkout_dir.at: XFAIL when run as root.

	* tests/t_netsync_nocerts.at: New test.
	* testsuite.at: Call it.

2005-01-03  Matt Johnston  <matt@ucc.asn.au>

	* tests/t_netsync_diffbranch.at: add a new test for pulling a branch
	with a parent from a different branch.
	* testsuite.at: add it

2005-01-02  Derek Scherger  <derek@echologic.com>

	* commands.cc (log_certs): new function
	(log) add Ancestor: and Branch: entries to output; use above new
	function
	* tests/t_cross.at: update to work with changesets

2005-1-1  Matt Johnston  <matt@ucc.asn.au>

	* botan/base64.cpp: Include a terminating newline in all cases for
	compatibility with cryptopp

2005-1-1  Matt Johnston  <matt@ucc.asn.au>

	* keys.cc: fix merge issues propagating 0.16 to net.venge.monotone.botan
	* botan/config.h: add it
	* botan/{aes,des,dh,dsa,elgamal,lion,lubyrack,nr,rw,openpgp}*: removed
	unused files.

2004-12-30  graydon hoare  <graydon@pobox.com>

	* constants.cc (netcmd_current_protocol_version): Set to 3.
	* tests/t_crlf.at: New test of crlf line encodings.
	* testsuite.at: Call it.
	* monotone.spec: Note 0.16 release.

2004-12-30  graydon hoare  <graydon@pobox.com>

	* win32/get_system_flavour.cc: Fix little compile bugs.

2004-12-30  Julio M. Merino Vidal  <jmmv@NetBSD.org>

	* change_set.{cc,hh}: Add the has_renamed_file_src function in
	change_set::path_rearrangement.
	* commands.cc: Make the 'log' command show nothing for renamed or
	deleted files (when asked to do so) and stop going backwards in
	history when such condition is detected; they don't exist any more,
	so there is no point in showing history (and could drive to incorrect
	logs anyway).
	* tests/t_log_nonexistent.at: New check to verify previous.
	* testsuite.at: Add it.

2004-12-30  graydon hoare  <graydon@pobox.com>

	* Makefile.am: Clean full testsuite directory and full-version.
	* configure.ac: Bump version number.
	* po/monotone.pot: Regenerate.
	* NEWS: Describe new release.

2004-12-29  Julio M. Merino Vidal  <jmmv@NetBSD.org>

	* tests/t_cmdline_options.at: New test for previous: ensure that
	monotone is actually checking for command line correctness.
	* testsuite.at: Add it.

2004-12-29  Julio M. Merino Vidal  <jmmv@NetBSD.org>

	* monotone.cc: Verify that the command line is syntactically correct
	as regards to options (based on error codes from popt).

2004-12-29  Matt Johnston  <matt@ucc.asn.au>

	* tests/t_drop_rename_patch.at: A test to check that deltas on
	renamed files are included in concatenate_change_sets, if there was a
	deletion of a file with the same name as the rename src.
	* testsuite.at: add it

2004-12-29  graydon hoare  <graydon@pobox.com>

	* AUTHORS: Add Jordi.
	* change_set.{cc,hh}: Make sanity helpers const.
	(normalize_change_set): Drop a->a deltas.
	(merge_change_sets): Call normalize.
	(invert_change_set): Likewise.
	* revision.cc
	(find_subgraph_for_composite_search): New fn.
	(calculate_composite_change_set): Call it.
	(calculate_change_sets_recursive): Use results.
	* tests/t_no_change_deltas.at: Fix.

2004-12-29  graydon hoare  <graydon@pobox.com>

	* change_set.cc: Fix unit tests to satisfy sanity checks.
	* std_hooks.lua: Fix status checking on external merges.

2004-12-29  Matt Johnston  <matt@ucc.asn.au>

	* change_set.{cc,hh}: Take account of files which are the
	destination of a rename_file operation, when examining
	file deletions. Added helper methods to clean up related code.

2004-12-29  Matt Johnston  <matt@ucc.asn.au>

	* change_set.cc: added a sanity check for deltas with same src/dst,
	and deleted files with deltas.

2004-12-29  Matt Johnston  <matt@ucc.asn.au>

	* testsuite.at, tests/t_netsync_single.at: don't use -q with
	killall since it isn't portable.

2004-12-28  Julio M. Merino Vidal  <jmmv@NetBSD.org>

	* commands.cc: Make the 'log' command show all affected files
	in each revision in a nice format (easier to read than what
	'cat revision' shows).

2004-12-28  Julio M. Merino Vidal  <jmmv@NetBSD.org>

	* commands.cc: Change the order used by the 'log' command to show
	affected files so that it matches the order in which these changes
	really happen.  Otherwise, a sequence like "rm foo; mv bar foo;
	patch foo" could be difficult to understand by the reader.

2004-12-28  Jordi Vilalta Prat  <jvprat@wanadoo.es>

	* monotone.texi: Fix a typo: "not not" should be "not".

2004-12-28  Julio M. Merino Vidal  <jmmv@NetBSD.org>

	* commands.cc: Make the 'log' command show all affected files
	in each revision in a nice format (easier to read than what
	'cat revision' shows).

2004-12-28  graydon hoare  <graydon@pobox.com>

	* AUTHORS: Add various recent authors.

2004-12-28  Badai Aqrandista <badaiaqrandista@hotmail.com>

	* debian/*: Fix up for package building.

2004-12-28  graydon hoare  <graydon@pobox.com>

	* change_set.{cc,hh}: Add sanity checking, rework
	some of concatenation logic to accomodate.
	* revision.{cc,hh}: Likewise.
	Teach about generalized graph rebuilding.
	* database.cc (delete_existing_revs_and_certs): New fn.
	* commands.cc (db rebuild): New command.
	(db fsck) New command.
	* sanity.{cc,hh} (relaxed): New flag.
	* work.cc: Use new concatenation logic.

2004-12-25  Julio M. Merino Vidal  <jmmv@NetBSD.org>

	* commands.cc: During 'log', print duplicate certificates (by
	different people) in separate lines, rather than showing them
	together without any spacing.  While here, homogenize new lines
	in other messages as well; this also avoids printing some of
	them in case of missing certificates).

2004-12-24  Nathaniel Smith  <njs@codesourcery.com>

	* tests/t_disapprove.at: Enable previously disabled test.

	* tests/t_no_change_deltas.at: New test.
	* testsuite.at: Call it.

2004-12-23  Nathaniel Smith  <njs@codesourcery.com>

	* win32/read_password.c: Remove unused file.

2004-12-22  Julio M. Merino Vidal  <jmmv@NetBSD.org>

	* commands.cc: Verify that the key identifier passed to the pubkey
	and privkey commands exists in the database.  Otherwise exit with
	an informational message instead of an exception.

2004-12-20  Matt Johnston  <matt@ucc.asn.au>

	* keys.cc: don't cache bad passphrases, so prompt for a correct
	password if the first ones fail.

2004-12-19  Matt Johnston  <matt@ucc.asn.au>

	* commands.cc: print out author/date next to ambiguous revision
	lists from selectors.

2004-12-19  Julio M. Merino Vidal  <jmmv@NetBSD.org>

	* testsuite.at:
	* tests/t_fmerge.at:
	* tests/t_netsync.at:
	* tests/t_netsync_single.at:
	* tests/t_revert.at:
	* tests/t_tags.at: Avoid usage of test's == operator.  It's a
	GNUism and causes unexpected failures in many tests.  The correct
	operator to use is just an equal sign (=).
	* tests/t_renamed.at: Don't use cp's -a flag, which is not
	supported by some implementations of this utility (such as the
	one in NetBSD).  Try to add some of its funcionality by using
	the -p flag, although everything could be fine without it.
	* tests/t_unidiff.at: Discard patch's stderr output.  Otherwise
	it's treated as errors, but NetBSD's patch uses it to print
	informative messages.

2004-12-19  Julio M. Merino Vidal  <jmmv@NetBSD.org>

	* tests/t_scan.at: Instead of running sha1sum, use a prestored
	manifest file to do the verification.  This avoids problems in
	systems that do not have the sha1sum tool, like NetBSD.

2004-12-19  Julio M. Merino Vidal  <jmmv@NetBSD.org>

	* Makefile.am: Remove obsolete --with-bundled-adns flag from
	DISTCHECK_CONFIGURE_FLAGS.

2004-12-18  Nathaniel Smith  <njs@codesourcery.com>

	* tests/t_checkout_dir.at: Make the test directory chdir'able
	again after the test.
	* tests/t_delete_dir.at: Add trailing newline.

	* tests/t_dump_load.at: New bug report.
	* tests/t_migrate_schema.at: Likewise.
	* testsuite.at: Call them.

2004-12-18  Nathaniel Smith  <njs@codesourcery.com>

	* change_set.hh: Remove obsolete comment.

2004-12-18  Nathaniel Smith  <njs@codesourcery.com>

	* tests/t_delete_dir.at: New bug report.
	* testsuite.at: Call it.

2004-12-18  Julio M. Merino Vidal  <jmmv@NetBSD.org>

	* commands.cc: Homogenize help message for 'ls' with the one shown
	by 'list'.

2004-12-18  Julio M. Merino Vidal  <jmmv@NetBSD.org>

	* ChangeLog: Add missing entries for several modifications I did
	in December 6th and 3rd.

2004-12-18  Julio M. Merino Vidal  <jmmv@NetBSD.org>

	* tests/t_checkout_dir.at: New test triggering the bug I fixed
	  previously in the checkout command, verifying that directory
	  creation and chdir succeed.
	* testsuite.at: Add new test.

2004-12-18  Nathaniel Smith  <njs@codesourcery.com>

	* ChangeLog: Add log entry for <jmmv@NetBSD.org>'s last change.
	* std_hooks.lua: Check exit status of external merge commands.

2004-12-18  Julio M. Merino Vidal  <jmmv@NetBSD.org>

	* commands.cc: Include cerrno, cstring,
	boost/filesystem/exception.hpp.
	(checkout): Verify that directory creation and chdir succeeded.

2004-12-18  Nathaniel Smith  <njs@codesourcery.com>

	* diff_patch.cc (struct hunk_offset_calculator): Remove dead
	code.  (I believe it was used by the old, non-extent-based
	merging.)
	(calculate_hunk_offsets): Likewise.
	(struct hunk_consumer): Move next to rest of unidiff code.
	(walk_hunk_consumer): Likewise.

2004-12-18  Matt Johnston <matt@ucc.asn.au>

	* change_set.cc (concatenate_change_sets): Be more careful checking
	whether to discard deltas for deleted files (in particular take
	care when files are removed then re-added) - fixes tests
	t_patch_drop_add, t_add_drop_add.at, t_add_patch_drop_add,
	t_merge2_add_drop_add
	* change_set.cc (project_missing_deltas): don't copy deltas
	for deleted files, and handle the case where src file ids vary when
	files are added/removed. (fixes t_patch_vs_drop_add)
	* t_patch_drop_add.at, t_add_drop_add.at, t_add_patch_drop_add.at,
	  t_merge2_add_drop_add.at, t_patch_vs_drop_add.t: don't expect
	to fail any more.

2004-12-17  Nathaniel Smith  <njs@codesourcery.com>

	* tests/t_persistent_server_keys.at:
	* tests/t_attr.at:
	* tests/t_patch_vs_drop_add.at:
	* tests/t_merge2_add_drop_add.at:
	* tests/t_add_drop_add.at:
	* tests/t_add_patch_drop_add.at:
	* tests/t_patch_drop_add.at: Remove priority notes, since these
	are no longer bugs.

2004-12-17  graydon hoare  <graydon@pobox.com>

	* tests/t_merge_2.at: Works now, remove xfail.

2004-12-17  graydon hoare  <graydon@pobox.com>

	* tests/t_merge_1.at: Remove AT_CHECK(false) and xfail.
	* tests/t_fdiff_normalize.at: New test.
	* testsuite.at: Call it.
	* diff_patch.cc (normalize_extents): Fix the normalize bug.
	* revision.{cc,hh} (construct_revisions): Rename to prepare for
	next rebuild-the-graph migration.
	* commands.cc (db): Change call name.

2004-12-16  Joel Rosdahl  <joel@rosdahl.net>

	* revision.cc (is_ancestor): Use std::queue for the queue.

2004-12-14  Joel Rosdahl  <joel@rosdahl.net>

	Generalize the explicit_merge command with an optional ancestor
	argument:
	* revision.cc (is_ancestor): New method.
	* revision.hh (is_ancestor): Add prototype.
	* commands.cc (try_one_merge): Add ancestor argument. Empty
	ancestor means use ancestor from find_common_ancestor_for_merge.
	(merge): Pass empty ancestor to try_one_merge.
	(propagate): Likewise.
	(explicit_merge): Add optional ancestor argument.
	* monotone.texi: Document new explicit_merge argument.

2004-12-13  Joel Rosdahl  <joel@rosdahl.net>

	* tests/t_merge_2.at: New test triggering a bad merge.
	* testsuite.at: Add new test.

2004-12-13  Joel Rosdahl  <joel@rosdahl.net>

	* revision.cc (find_least_common_ancestor): Add a missing "return
	true;" that mysteriously was removed in
	c853237f9d8d155431f88aca12932d2cdaaa31fe.

2004-12-13  Joel Rosdahl  <joel@rosdahl.net>

	* revision.cc (find_least_common_ancestor): Remove unused variable.
	* commands.cc (lca): Correct negative status text.
	* commands.cc (update): Use GNU style braces.

2004-12-12  graydon hoare  <graydon@pobox.com>

	* commands.cc: Fix bug reported in t_attr.at
	* tests/t_attr.at: Remove xfail.
	* change_set.cc: Change unit tests syntax.
	(read_change_set): Assert complete read.
	* revision_ser.cc (read_revision_set): Likewise.
	* os_specific.hh: Drop obsolete file.

2004-12-12  Joel Rosdahl  <joel@rosdahl.net>

	* revision.cc (find_least_common_ancestor): New function for
	finding the vanilla LCA.
	* revision.hh: Added prototype for find_least_common_ancestor.
	* commands.cc (update): Use find_least_common_ancestor for finding
	a common ancestor.
	* commands.cc (diff): Likewise.
	* revision.cc (find_common_ancestor): Rename to...
	(find_common_ancestor_for_merge): ...this, for clarity.
	* revision.hh: find_common_ancestor -->
	find_common_ancestor_for_merge.
	* commands.cc (try_one_merge): Call find_common_ancestor_for_merge
	to find ancestor.
	* commands.cc (lcad): Rename lca command to lcad.
	* commands.cc (lca): New command for finding the vanilla LCA.

2004-12-12  Nathaniel Smith  <njs@codesourcery.com>

	* tests/t_persistent_server_keys.at: Actually test what it's
	supposed to.  Also, un-XFAIL it, since now it seems to pass.

2004-12-12  Nathaniel Smith  <njs@codesourcery.com>

	* tests/t_persistent_server_keys.at: New test.

	* testsuite.at: Call it.
	* tests/t_persistent_server_revision.at: Fix typo.

2004-12-12  Nathaniel Smith  <njs@codesourcery.com>

	* tests/t_persistent_server_revision.at: New test.
	* testsuite.at: Call it.  Tweak NETSYNC macros in support of it.

2004-12-11  Nathaniel Smith  <njs@codesourcery.com>

	* lua.hh (add_rcfile): Add 'required' argument.
	* lua.cc (add_rcfile): Implement it.  Simplify error checking
	logic while I'm there...
	* monotone.cc (cpp_main): Pass new argument to add_rcfile.

	* tests/t_rcfile_required.at: New test.
	* testsuite.at: Call it.
	Revamp netsync support macros, to allow long-running servers.
	Make netsync-killer try first with -TERM, in case that plays nicer
	with gcov.

2004-12-11  Nathaniel Smith  <njs@codesourcery.com>

	* lua.hh: Remove tabs.

2004-12-11  Nathaniel Smith  <njs@codesourcery.com>

	* monotone.texi: Document explicit_merge.

2004-12-11  Nathaniel Smith  <njs@codesourcery.com>

	* Makefile.am: Redo full-revision support again, to properly
	handle 'make dist' and caching.  Hopefully.

2004-12-11  Nathaniel Smith  <njs@codesourcery.com>

	* monotone.texi (File Attributes): Rewrite for new .mt-attrs
	syntax.

2004-12-11  Nathaniel Smith  <njs@codesourcery.com>

	* tests/t_attr.at: New test.
	* testsuite.at: Call it.

2004-12-11  Nathaniel Smith  <njs@codesourcery.com>

	* commands.cc (trusted): Print spaces between key ids.

	* lua.cc (add_rcfile): Errors while loading a user-provided rc
	file are naughtiness, not oopses.

2004-12-11  Nathaniel Smith  <njs@codesourcery.com>

	* commands.cc (commands::explain_usage): Use split_into_lines to
	do formatting of per-command usage; allow multi-line
	descriptions.
	(trusted): New command.
	* monotone.texi (Key and Cert): Document 'trusted' command.
	* tests/t_trusted.at: New test.
	* testsuite.at: Change get_revision_cert_trust to support
	t_trusted.at.  Call t_trusted.at.

2004-12-11  Derek Scherger  <derek@echologic.com>

	* app_state.{cc,hh} (restriction_includes): renamed from
	in_restriction to be less obscure; use path_set rather than
	set<file_path>
	* commands.cc
	(restrict_path_set):
	(restrict_rename_set):
	(restrict_path_rearrangement):
	(calculate_restricted_revision): new restriction functions
	(restrict_patch_set): remove old restrictions machinery
	(status): call calculate_restricted_revision
	(ls_tags): call app.initialize
	(unknown_itemizer): restriction_includes renamed
	(ls_unknown): call calculate_restricted_revision
	(ls_missing): rework for restrictions
	(commit): switch to --message option, optional paths and preserve
	restricted work
	(diff): allow restrictions for zero and one arg variants
	(revert): note some work left to do
	* manifest.{cc,hh} (build_manifest_map): hide unused things
	(build_restricted_manifest_map): new function
	* transforms.{cc,hh} (calculate_ident): clean up merge artifacts
	* work.cc (read_options_map): merge cleanup to preserve command
	line options

2004-12-10  Nathaniel Smith  <njs@codesourcery.com>

	* Makefile.am (package_full_revision.txt): Redo Joel Rosdahl
	<joel@rosdahl.net>'s change below after it got clobbered by
	merge.

2004-12-10  Nathaniel Smith  <njs@codesourcery.com>

	* commands.cc (log): Synopsize optional 'file' argument, and
	describe both arguments in help description.

2004-12-10  Matt Johnston  <matt@ucc.asn.au>

	* cert.cc: Added priv_key_exists() function
	* commands.cc, rcs_import.cc: use new privkey functions
	* netsync.cc: change some bits that were missed

2004-12-09  Derek Scherger  <derek@echologic.com>

	* .mt-nonce: delete obsolete file
	* change_set.cc (merge_deltas): add file paths in call to
	try_to_merge_files
	* commands.cc (propagate): add progress logging similar to merge
	* diff_patch.{cc,hh} (try_to_merge_files): add file paths to
	merge2 and merge3 hooks; add logging of paths before calling merge
	hooks
	* lua.{cc,hh} (hook_merge2, hook_merge3): add file paths to merge
	hooks
	* std_hooks.lua (merge2, merge3, merge2_xxdiff_cmd,
	merge3_xxdiff_cmd): pass file paths to xxdiff for use as titles
	* testsuite.at (MONOTONE_SETUP): add paths to merge2 hook

2004-12-09  Matt Johnston  <matt@ucc.asn.au>

	* cert.cc, cert.hh, lua.cc, lua.hh, netsync.cc:
	Added a new get_priv_key(keyid) lua hook to retrieve
	a private key from ~/.monotonerc

2004-12-09  Matt Johnston  <matt@ucc.asn.au>

	* change_set.cc: Don't include patch deltas on files which
	are being deleted in changesets. (partial fix for bug
	invoked by t_merge_add_del.at)

2004-12-09  Matt Johnston  <matt@ucc.asn.au>

	* configure.ac,Makefile.am: Fix iconv and intl
	handling so that the libraries are used (required for OS X).

2004-12-09  Nathaniel Smith  <njs@codesourcery.com>

	* Makefile.am (BUILT_SOURCES_NOCLEAN): add 'S'.

	* netsync.cc (session): Make ticker pointers into auto_ptr's.  Add
	cert and revision tickers.
	(session::session): Initialize new tickers.
	(session::note_item_sent): New method.  Increment tickers.
	(session::note_item_arrived): Increment tickers.
	(session::read_some): Adjust for auto_ptr.
	(session::write_some): Likewise.
	(call_server): Conditionally initialize cert and revision
	tickers.
	(queue_data_cmd): Call 'note_item_sent'.
	(queue_delta_cmd): Call 'note_item_sent'.

2004-12-09  graydon hoare  <graydon@pobox.com>

	* ROADMAP: Add file.

2004-12-08  Nathaniel Smith  <njs@codesourcery.com>

	* tests/t_patch_vs_drop_add.at:
	* tests/t_patch_drop_add.at:
	* tests/t_netsync_unrelated.at:
	* tests/t_merge_add_del.at:
	* tests/t_merge2_add_drop_add.at:
	* tests/t_merge_1.at:
	* tests/t_heads_discontinuous_branch.at:
	* tests/t_cleanup_empty_dir.at:
	* tests/t_checkout_options.at:
	* tests/t_ambig_update.at:
	* tests/t_add_patch_drop_add.at:
	* tests/t_add_drop_add.at:
	* tests/t_add_dot.at: Add (importance) markers to all bug report
	tests.

2004-12-08  Nathaniel Smith  <njs@codesourcery.com>

	* app_state.hh (write_options): Add 'force' option.
	* app_state.cc: Remove tabs.
	(write_options): Implement.
	* commands.cc (checkout): Pass force=true to 'write_options'.

	* tests/t_checkout_options.at: New test.
	* testsuite.at: Define RAW_MONOTONE.
	(t_checkout_options.at): Call it.

2004-12-08  Nathaniel Smith  <njs@codesourcery.com>

	* update.hh (pick_update_target): Rename to...
	(pick_update_candidates): ...this.  Return a set of candidates,
	rather than a single best.
	* update.cc (pick_update_candidates): Likewise.  Remove logic
	checking for unique candidate.
	* commands.cc (describe_revision): New function.
	(heads): Use it.
	(update): Use new 'pick_update_candidates' function.  Add logic
	checking for unique candidate.  On non-unique candidate, print all
	candidates, using 'describe_revision'.

	* tests/t_ambig_update.at: Check that failure messages describe
	the candidate set.

2004-12-08  Nathaniel Smith  <njs@codesourcery.com>

	* update.cc: Remove tabs.

2004-12-08  Nathaniel Smith  <njs@codesourcery.com>

	* tests/t_ambig_update.at: Also check that update fails when one
	candidate edge is deeper than the other.

2004-12-08  graydon hoare  <graydon@pobox.com>

	* change_set.cc (extend_renumbering_via_added_files):
	Look up parent tid in existing renumbering.
	* commands.cc (attr): Check index for "set" subcommand.
	(lca): New diagnostic command.
	(log): Tidy up output formatting a bit.
	* po/monotone.pot: Regenerate.
	* tests/t_add_edge.at: New test to catch add failure.
	* testsuite.at: Call it.

2004-12-08  Nathaniel Smith  <njs@codesourcery.com>

	* tests/t_ambig_update.at: New test.
	* testsuite.at: Add it.

	* tests/t_explicit_merge.at: Add, having forgotten to last time.

2004-12-08  Nathaniel Smith  <njs@codesourcery.com>

	* tests/t_explicit_merge.at: New test.
	* testsuite.at: Add it.

2004-12-08  Nathaniel Smith  <njs@codesourcery.com>

	* testsuite.at: Remove duplicate line created by merge.
	* ChangeLog: Re-sort after merges.

	* commands.cc (explicit_merge): Remove stray space.  Print id of
	merge result.
	(complete_command): Add back "}" deleted by merge.

2004-12-08  Nathaniel Smith  <njs@codesourcery.com>

	* change_set.cc: Remove tabs.
	* diff_patch.cc: Likewise.

	* commands.cc (explicit_merge): New command.

2004-12-08  graydon hoare  <graydon@pobox.com>

	* change_set.cc (extend_renumbering_via_added_files):
	Look up parent tid in existing renumbering.
	* commands.cc (attr): Check index for "set" subcommand.
	(lca): New diagnostic command.
	(log): Tidy up output formatting a bit.
	* po/monotone.pot: Regenerate.
	* tests/t_add_edge.at: New test to catch add failure.
	* testsuite.at: Call it.

2004-12-07  Richard Levitte  <richard@levitte.org>

	* Makefile.am: Keep package_*revision.{txt,h}, so they are saved
	as part of a distribution, and thereby make as sure as possible
	people who download monotone get historical information on where
	their copy of monotone came from.

2004-12-06  Richard Levitte  <richard@levitte.org>

	* monotone.cc: Add a hint on how to use --ticker.

2004-12-06  Nathaniel Smith  <njs@codesourcery.com>

	* commands.cc (ls_certs): Sort the certs before printing.
	* tests/t_netsync_repeated.at: Actually check that certs were
	transferred correctly.

2004-12-06  Julio M. Merino Vidal  <jmmv@NetBSD.org>

	* figures/cert.pdf:
	* figures/cert.png:
	* figures/oo-figures.sxd:
	* monotone.texi: Use example host names under the
	example.{com,org,net} subdomains instead of invented names.
	These are defined in RFC 2606.

2004-12-06  Julio M. Merino Vidal  <jmmv@NetBSD.org>

	* configure.ac: Now that we depend on GNU Autoconf >= 2.58, we
	can use the AS_HELP_STRING macro everywhere we need to pretty-print
	help strings.  Also convert old calls to AC_HELP_STRING (deprecated)
	to this one.

2004-12-06  Joel Rosdahl  <joel@rosdahl.net>

	* Makefile.am (package_full_revision.txt): Silence error messages
	when deducing full package revision.

2004-12-06  graydon hoare  <graydon@pobox.com>

	* unix/get_system_flavour.cc:
	* win32/get_system_flavour.cc: Add missing files.

2004-12-06  graydon hoare  <graydon@pobox.com>

	* commands.cc (merge): Add newline in output.
	* change_set.cc (project_missing_deltas): Fix very bad
	delta-renaming bug.

2004-12-06  graydon hoare  <graydon@pobox.com>

	* change_set.cc:
	* tests/t_merge_add_del.at:
	* netsync.cc:
	* commands.cc: Clean up from merge.

2004-12-06  Nathaniel Smith  <njs@codesourcery.com>

	* tests/t_add_patch_drop_add.at: New test.
	* tests/t_merge2_add_drop_add.at: New test.
	* tests/t_patch_drop_add.at: New test.
	* tests/t_patch_vs_drop_add.at: New test.
	* testsuite.at: Add them.

	* tests/t_add_drop_add.at: Fix to test what it was supposed to.

	* tests/t_merge2_data.at: Remove extraneous [stdout].

	* tests/t_merge_add_del.at: Fix description.
	XFAIL it.

2004-12-06  Nathaniel Smith  <njs@codesourcery.com>

	* tests/t_add_drop_add.at: New test.
	* testsuite.at: Add it.

2004-12-05  Nathaniel Smith  <njs@codesourcery.com>

	* tests/t_merge_add_del: Shorten name for better display.

2004-12-05  Matt Johnston <matt@ucc.asn.au>

	* tests/t_merge_add_del: added a new test for merging
	  branches where a file is added then removed.
	* testsuite.at: added the new test
	* configure.ac: bumped the prequisite version to 2.58 since
	  some tests use AT_XFAIL_IF

2004-12-05  graydon hoare  <graydon@pobox.com>

	* Makefile.am (package_full_revision.txt): Use top_builddir
	to locate monotone executable.

2004-12-05  Nathaniel Smith  <njs@codesourcery.com>

	* tests/t_merge_add_del: Shorten name for better display.

2004-12-05  Matt Johnston <matt@ucc.asn.au>

	* tests/t_merge_add_del: added a new test for merging
	  branches where a file is added then removed.
	* testsuite.at: added the new test
	* configure.ac: bumped the prequisite version to 2.58 since
	  some tests use AT_XFAIL_IF

2004-12-04  graydon hoare  <graydon@pobox.com>

	* commands.cc (fcommit): New command.
	(update): Finish off merge of update command.

2004-12-04  Derek Scherger  <derek@echologic.com>

	* commands.cc: (complete_command): New function.
	(explain_usage/process): Use it.

2004-12-04  Nathaniel Smith  <njs@codesourcery.com>

	* change_set.cc (merge_deltas): Call correct variant of
	try_to_merge_files depending on whether ancestor is available.
	* diff_patch.cc (try_to_merge_files -- merge3 version): Add
	assertions about ids.
	(try_to_merge_files -- merge2 version): Likewise.

	* testsuite.at: Add a trivial working merge2 hook.
	* tests/t_related_merge2_data.at: Update to use.
	Mark as expected to PASS.
	* tests/t_merge2_data.at: Likewise.

2004-12-04  Nathaniel Smith  <njs@codesourcery.com>

	* change_set.cc (merge_deltas): Call correct variant of
	try_to_merge_files depending on whether ancestor is available.
	* diff_patch.cc (try_to_merge_files -- merge3 version): Add
	assertions about ids.
	(try_to_merge_files -- merge2 version): Likewise.

	* testsuite.at: Add a trivial working merge2 hook.
	* tests/t_related_merge2_data.at: Update to use.
	Mark as expected to PASS.
	* tests/t_merge2_data.at: Likewise.

2004-12-04  Nathaniel Smith  <njs@codesourcery.com>

	* change_set.cc: Remove tabs.
	* diff_patch.cc: Likewise.

2004-12-04  Nathaniel Smith  <njs@codesourcery.com>

	* change_set.cc: Remove tabs.
	* diff_patch.cc: Likewise.

2004-12-03  Julio M. Merino Vidal  <jmmv@NetBSD.org>

	* commands.cc: Add a missing newline to a message.

2004-12-03  Julio M. Merino Vidal  <jmmv@NetBSD.org>

	* cryptopp/config.h:
	* configure.ac: NetBSD does not define __unix__ nor __unix, so the
	build fails.  To solve, check for __NetBSD__ where appropiate to
	detect a Unix system.

2004-12-03  Julio M. Merino Vidal  <jmmv@NetBSD.org>

	* INSTALL: Document my latest changes: --enable-ipv6 option, ability
	to specify static boost prefix through --enable-static-boost and
	BOOST_SUFFIX variable.

2004-12-03  Julio M. Merino Vidal  <jmmv@NetBSD.org>

	* Makefile.am:
	* configure.am: Add a variable, BOOST_SUFFIX, that identifies the
	suffix string that has to be appended to Boost library names to use
	them.  This variable can be defined on configure's command line.

2004-12-03  Julio M. Merino Vidal  <jmmv@NetBSD.org>

	* configure.ac: Let the --enable-static-boost argument take a prefix
	to where boost libraries are located.

2004-12-03  Julio M. Merino Vidal  <jmmv@NetBSD.org>

	* configure.ac: Add a three-state --enable-ipv6 argument to the
	configure script to explicitly enable or disable IPv6 support.

2004-12-03  Julio M. Merino Vidal  <jmmv@NetBSD.org>

	* std_hooks.lua: Add missing newlines to two error messages.

2004-12-02  Derek Scherger  <derek@echologic.com>

	* commands.cc: more tweaking to ease changeset merge

2004-12-01  Derek Scherger  <derek@echologic.com>

	* commands.cc: reordered commands to help merge with changesets
	branch

2004-12-01  graydon hoare  <graydon@pobox.com>

	* {unix,win32}/get_system_flavour.cc: New files.
	* basic_io.{cc,hh}: Give names to input sources.
	* monotone.cc: Move app_state ctor inside try.
	* platform.hh (get_system_flavour): Declare.
	* revision.cc: Name input source "revision".
	* sanity.cc: Log flavour on startup.
	* tests/t_attributes.at: Use new syntax.
	* transforms.{cc,hh} (split_into_lines): New variant, and rewrite.
	* work.{cc,hh}: Rewrite attributes to use basic_io.
	(get_attribute_from_db):
	(get_attribute_from_working_copy): New functions.

2004-11-30  Nathaniel Smith  <njs@codesourcery.com>

	* keys.cc (get_passphrase): Simplify arguments.
	(generate_key_pair): Force new passphrases to come from the user.
	Adapt to new 'get_passphrase' arguments.
	(change_key_passphrase): Likewise.
	(generate_key_pair): Add argument specifying passphrase, for
	exclusive use of the unit tests.
	(signature_round_trip_test): Use it.
	* keys.hh (generate_key_pair): Adjust prototype correspondingly.

	* tests/t_genkey.at: Test that 'genkey' requires the passphrase to
	be entered.
	* tests/t_chkeypass.at: Check that 'chkeypass' fails if no
	passphrase is given.

2004-11-30  Nathaniel Smith  <njs@codesourcery.com>

	* keys.hh: Remove tabs.
	* keys.cc: Likewise.

2004-11-30  Nathaniel Smith  <njs@codesourcery.com>

	* monotone.texi (Hook Reference): Clarify description of
	'get_passphrase', following confusion on IRC.

2004-11-30  Joel Rosdahl  <joel@rosdahl.net>

	* ui.cc (fatal): Added missing newlines in fatal message.

2004-11-29  Nathaniel Smith  <njs@codesourcery.com>

	* monotone.texi: Add more details to documentation of 'update
	<revision>' command.

	* ui.cc (fatal): Typo in previous commit.

2004-11-29  Nathaniel Smith  <njs@codesourcery.com>

	* ui.cc (fatal): On suggestion of Zack Weinberg, add a note to
	fatal error messages 1) telling the user that it's a bug (i.e.,
	not their fault), and 2) requesting a bug report.

2004-11-29  Nathaniel Smith  <njs@codesourcery.com>

	* ui.cc: Remove tabs.

2004-11-30  Matt Johnston  <matt@ucc.asn.au>

	* change_set.cc (merge_disjoint_analyses): Prevent duplicated
	tids being used.
	(merge_disjoint_analyses): Fix typo (s/a_tmp/b_tmp/)

2004-11-27  Matt Johnston  <matt@ucc.asn.au>

	* Replaced cryptopp with botan

2004-11-24  Nathaniel Smith  <njs@codesourcery.com>

	* tests/t_cleanup_empty_dir.at: Shorten name.

2004-11-24  Nathaniel Smith  <njs@codesourcery.com>

	* Makefile.am (BUILT_SOURCES): List package_*version.{h,txt}.
	* package_{full_,}version.txt: Work when blddir != srcdir.

2004-11-24  Nathaniel Smith  <njs@codesourcery.com>

	* mt_version.hh: New file.
	* mt_version.cc: New file.
	* monotone.cc (package_revision.h): Don't include it.
	(mt_version.hh): Include it.
	(OPT_FULL_VERSION): New option.
	(options): Add it.
	(cpp_main): Implement --version and --full-version in terms of
	mt_version.hh.

	* Makefile.am (package_full_revision.h): Build it.
	(MOST_SOURCES): Add mt_version.{cc,hh}.

2004-11-24  Nathaniel Smith  <njs@codesourcery.com>

	* txt2c.cc (main): Add "--skip-trailing" option to skip trailing
	whitespace.
	* Makefile.am (package_revision.h): Generate it.
	* monotone.cc (package_revision.h): Include it.
	(cpp_main): Print it as part of --version.

2004-11-23  Nathaniel Smith  <njs@codesourcery.com>

	* tests/t_cleanup_empty_dir.at: New test.
	* testsuite.at: Call it.

2004-11-23  Nathaniel Smith  <njs@codesourcery.com>

	* monotone.texi (File Attributes): Document how restricted format
	of .mt-attrs currently is.  Also talk about 'the' .mt-attrs file
	instead of 'an', in response to confusion.

2004-11-23  Nathaniel Smith  <njs@codesourcery.com>

	* work.cc (build_deletion): Add missing newline.
	(build_rename): Likewise.
	(build_rename): Likewise.

2004-11-23  Nathaniel Smith  <njs@codesourcery.com>

	* work.cc: Remove tabs.

2004-11-23  Nathaniel Smith  <njs@codesourcery.com>

	* commands.cc: Remove tabs.

2004-11-23  Nathaniel Smith  <njs@codesourcery.com>

	* tests/t_add_dot.at: New test.
	* testsuite.at: Call it.

2004-11-22  Joel Rosdahl  <joel@rosdahl.net>

	* testsuite.at (NEED_UNB64): Check that python knows how to decode
	strings before using it.

2004-11-21  Joel Rosdahl  <joel@rosdahl.net>

	* testsuite.at (NEED_UNB64): Find more programs for decoding
	base64.

2004-11-20  Nathaniel Smith  <njs@codesourcery.com>

	* tests/t_merge_1.at: New test.
	* testsuite.at: Add it.
	(NEED_UNB64): New macro.
	(UNB64): Likewise.
	* tests/t_unidiff.at: Use them.
	* tests/t_unidiff2.at: Likewise.

2004-11-19  Nathaniel Smith  <njs@codesourcery.com>

	* tests/t_initfork.at: Remove file; redundant with
	t_merge2_add.at.
	* testsuite.at: Don't call it.

2004-11-18  Derek Scherger  <derek@echologic.com>

	* commands.cc (list tags): new command.
	* monotone.1: update.
	* monotone.texi: update.
	* std_hooks.lua: remove unused get_problem_solution hook.
	* test/t_tags.at: new test.
	* testsuite.at: call it.

2004-11-18  Nathaniel Smith  <njs@codesourcery.com>

	* monotone.texi (Committing Work): Remove mistakenly added
	redundant command line argument.

2004-11-17  Joel Rosdahl  <joel@rosdahl.net>

	* commands.cc (diff): Don't print hashes around diff output if
	there is no diff to print.

	Fix bugs #8714 "monotone update working copy to previous version"
	and #9069 "update with multiple candidates":
	* commands.cc (update): Let the update command take an optional
	revision target parameter. Without an explicit revision target,
	the current branch head is used just like before. Added logic for
	updating to an older revision or another revision reachable via a
	common ancestor.
	* tests/t_update_to_revision.at: Add regression tests for new
	update logic.
	* testsuite.at: Add new test.
	* monotone.texi: Document new update argument.

2004-11-17  Nathaniel Smith  <njs@codesourcery.com>

	* netsync.cc (request_fwd_revisions): Rename 'first_attached_edge'
	to 'an_attached_edge', because it does not represent the first
	attached edge.  Likewise for 'first_attached_cset'.
	(analyze_attachment): Remove early exit from loop; we want to
	analyze the entire graph, not just some linear subgraphs.

	* revision.cc (ensure_parents_loaded): Filter out the null
	revision when calculating parents.
	* change_set.hh (null_id): Define for 'revision_id's.

	* tests/t_merge2_add.at: New test.
	* tests/t_merge2_data.at: New test.
	* tests/t_related_merge2_data.at: New test.
	* tests/t_merge_add.at: New test.
	* tests/t_netsync_pubkey.at: New test.
	* tests/t_netsync_repeated.at: New test.
	* tests/t_netsync_unrelated.at: New test.


	* testsuite.at: Add new tests.
	(NETSYNC_SETUP): New macro.
	(MONOTONE2): New macro.
	(RUN_NETSYNC): New macro.
	(ADD_FILE): New macro.
	(SET_FILE): New macro.
	(COMMIT): New macro.
	* tests/t_netsync.at: Use them.

	* tests/t_singlenetsync.at: Add 'netsync' keyword'.  Rename to...
	* tests/t_netsync_single.at: ...this.

	* tests/t_heads_discontinuous_branch.at: XFAIL it.

2004-11-17  Nathaniel Smith  <njs@codesourcery.com>

	* netsync.cc: Remove hard tabs.

2004-11-17  Nathaniel Smith  <njs@codesourcery.com>

	* revision.cc: Remove hard tabs.
	* change_set.hh: Likewise.

2004-11-16  Nathaniel Smith  <njs@codesourcery.com>

	* tests/t_heads.at: Replace last tricky case with a less tricky case.
	* tests/t_heads_discontinuous_branch.at: New test for the really
	tricky case.
	* testsuite.at: Run it.

2004-11-16  Nathaniel Smith  <njs@codesourcery.com>

	* views.sql (trusted_parents_in_branch): Remove.
	(trusted_children_in_branch): Remove.
	(trusted_branch_members): New view.
	(trusted_branch_parents): New view.
	(branch_heads): Use the new views, not the removed ones.

	* database.cc (get_heads): Column name in 'branch_heads'
	unavoidably changed from 'id' to 'parent'; adjust SELECT statement
	to use new name.

2004-11-16  Nathaniel Smith  <njs@codesourcery.com>

	* database.cc: Remove hard tabs.

2004-11-16  Nathaniel Smith  <njs@codesourcery.com>

	* commands.cc (dump_diffs): Fetch delta destination, not source,
	on new files.

2004-11-15  Joel Rosdahl  <joel@rosdahl.net>

	* tests/t_diff_added_file.at: Added testcase exposing a bug in
	"monotone diff x y" where x is an ancestor of y and y adds a new
	file.
	* testsuite.at: Add new test.

2004-11-14  Joel Rosdahl  <joel@rosdahl.net>

	Fix bug #9092 "add command to change passphrase":
	* commands.cc (chkeypass): New command.
	* keys.cc (get_passphrase): Added parameters for prompt beginning and
	disabling hook lookup and passphrase caching.
	* keys.hh, keys.cc (change_key_passphrase): New function.
	* database.hh, database.cc (delete_private_key): New function.
	* monotone.texi (Key and Cert): Document command.
	* tests/t_chkeypass.at: Testcase for the command.
	* testsuite.at: Added new testcase.

2004-11-14  Matt Johnston <matt@ucc.asn.au>

	* tests/t_initfork.at: New test for merging two ancestor-less heads.

2004-11-13  Nathaniel Smith  <njs@codesourcery.com>

	* tests/t_heads.at: New test.
	* testsuite.at: Add it.

2004-11-13  Nathaniel Smith  <njs@codesourcery.com>

	* monotone.texi: Fix various typos.
	(Committing Work): Add missing command line argument.
	(Branch Names): New section.
	Add me to the copyright block.

2004-11-12  Joel Rosdahl  <joel@rosdahl.net>

	* monotone.texi: Fix documentation of the approve and disapprove
	commands. Fix jp.co.juicebot.jb7 branch name in examples. Other
	minor fixes.

2004-11-11  Joel Rosdahl  <joel@rosdahl.net>

	* monotone.texi: Fix typos.

2004-11-08  graydon hoare  <graydon@pobox.com>

	* monotone.texi: Some minor cleanups.
	* netsync.cc: Fix a formatter.

2004-11-07  graydon hoare  <graydon@pobox.com>

	* figures/*.txt: Drop.
	* monotone.texi: Pull ASCII figures back in conditionally.
	* NEWS, AUTHORS, monotone.spec: Update for 0.15.
	* monotone.1: Update.

2004-11-06  graydon hoare  <graydon@pobox.com>

	* README.changesets: New file.
	* config.guess, config.sub: Remove.
	* Makefile.am: Improve document-building brains.
	* cert.cc, netsync.cc: Remove include.
	* configure.ac: Bump version number.
	* merkle_tree.{cc,hh}: Use unsigned char in dynamic_bitset.
	* po/POTFILES.in: Update to remove os_specific.hh.
	* po/monotone.pot: Regenerate.

2004-11-05  graydon hoare  <graydon@pobox.com>

	* constants.cc: Up timeout, connection limit.
	* monotone.texi: Various cleanups.

2004-11-05  Ulrich Drepper  <drepper@redhat.com>

	* configure.ac: Reduce dependencies.
	* lua/lua.h: Include config.h.
	* mkstemp.{cc,hh}: Use system variant when found.
	* netxx/resolve_getaddrinfo.cxx: Check for AI_ADDRCONFIG
	definition.
	* po/POTFILES.in: Update to mention changes.
	* Makefile.am (EXTRA_DIST): Include spec file.
	* commands.cc (diff): No output if empty diff.

2004-10-31  graydon hoare  <graydon@pobox.com>

	* commands.cc (diff): Use guess_binary.
	Fix up some messages to fit on single lines.
	* Makefile.am: Make monotone.pdf depend on figures.
	* change_set.cc: Make inversion drop "delete deltas".
	* texinfo.css: Make images align nicely.
	* netsync.cc: Fix up some messages to be clearer.

2004-10-30  graydon hoare  <graydon@pobox.com>

	* figures/*: New figures.
	* monotone.texi: Rewrite much of the tutorial.

2004-10-30  Nathaniel Smith  <njs@codesourcery.com>

	* netsync.cc (process_hello_cmd): Make clear that when the
	server's key is unknown, we abort the connection.

2004-10-29  Nathaniel Smith  <njs@codesourcery.com>

	* sanity.cc (dump_buffer): Wrap bare string in call to string(),
	to disambiguate conversions (required by Boost 1.30).

2004-10-26  graydon hoare  <graydon@pobox.com>

	* tests/t_update_missing.at: New test from Bruce Stephens
	* testsuite.at: Call it.
	* change_set.cc: Fix the error exposed by it.

2004-10-26  graydon hoare  <graydon@pobox.com>

	* work.{cc,hh}: Comply with Derek's new tests.
	* commands.cc: Likewise.

2004-10-28  Derek Scherger  <derek@echologic.com>

	* tests/t_rename.at: add test for renaming a file after it has
	been moved rather than before
	* tests/t_revert.at: add test for reverting a missing file

2004-10-28  Derek Scherger  <derek@echologic.com>

	* tests/t_drop_missing.at: New test.
	* testsuite.at: Call it.

2004-10-28  Derek Scherger  <derek@echologic.com>

	* tests/t_add.at: New test.
	* testsuite.at: Call it.

2004-10-26  graydon hoare  <graydon@pobox.com>

	* basic_io.{cc,hh}: Rework to use indented stanzas.
	* change_set.cc, revision.cc: Likewise.
	* change_set.cc: Fix formatter bug.
	* commands.cc: Sanity check file ID on delta commit.
	* work.cc: Chatter a bit more on add/drop.

2004-10-17  graydon hoare  <graydon@pobox.com>

	* merkle_tree.cc: Fix bad logging.
	* netsync.cc: Fix transmission bugs.
	* work.cc: Add some progress messages back in.
	* monotone.texi: Change contents of MT/work in example.

2004-10-17  graydon hoare  <graydon@pobox.com>

	* commands.cc (log): Keep a seen list, mask frontier by it.
	* monotone.texi: Updates to cover revision terminology.

	Also various further merges from trunk, see below.

2004-10-17  Derek Scherger  <derek@echologic.com>

	* lua.{cc,hh} (hook_ignore_branch): new hook
	* commands.cc (ls_branches): call it
	* monotone.texi (Hook Reference): describe it

2004-10-17  Richard Levitte  <richard@levitte.org>

	fix bug 8715 and more
	* diff_patch.cc (struct unidiff_hunk_writer,
	unidiff_hunk_writer::flush_hunk): the skew is not just the
	size difference between added and deleted lines in the current
	hunk, it's the size difference between /all/ added and deleted
	lines so far.  Therefore, the skew needs to be a member of the
	struct rather than being something calculated for each hunk.
	Furthermore, we need to add trailing context even if the change
	only consisted of one line.

2004-10-17  Richard Levitte  <richard@levitte.org>

	* monotone.texi (Working Copy): Change the description of
	'monotone revert' to explain what happens when there are
	arguments.

2004-10-17  Richard Levitte  <richard@levitte.org>

	* monotone.texi (OPTIONS): Add a description of --ticker.

	* ui.cc, ui.hh: Rethink the writing conditions as the ticks being
	"dirty" when they have changed since the last print.  That way,
	it's very easy to see when they need being printed.  This fixes a
	small bug where, in some cases, the exact same tick output is
	produced twice, once before a separate message, and once after,
	when a ticker is actually being removed.
	(tick_write_dot::write_ticks): Add a line that describes the
	ticks, including the amount of each tick per short name.

2004-10-17  Richard Levitte  <richard@levitte.org>

	fix bug 8733
	* ui.cc, ui.hh: Define a separate tick writer struct, and two
	subclasses, one that write counters, and one that writes progress
	characters.  As a consequence, move the count to the ticker class
	itself, and have the user interface contain a map of pointers to
	tickers instead of a map of counters, so data is easier to expand
	and access in a consistent manner.  Finally, correct a few errors
	in the checks for when ticks should be written, and make sure the
	final value gets written when the tickers are removed.

	* cert.cc (write_ancestry_paths):
	* database.cc (rehash):
	* netsync.cc (call_server, rebuild_merkle_trees):
	* rcs_import.cc (import_cvs_repo, cvs_history): Adapt to the new
	tickers.

	* monotone.cc: Add the option '--ticker' which takes the values
	"dot" or "count" to express which type of tick writer to use.  As
	a result, set the tick writer to be the progress dot kind or the
	counting type.

2004-10-15  graydon hoare  <graydon@pobox.com>

	* std_hooks.lua (get_revision_cert_trust): Add.

2004-10-14  graydon hoare  <graydon@pobox.com>

	* main.cc (UNIX_STYLE_SIGNAL_HANDLING): Enable on OSX.
	* cryptopp/*: Upgrade to 5.2.1
	* Makefile.am: Adjust for a couple new files.

2004-10-13  graydon hoare  <graydon@pobox.com>

	* change_set.cc (__STDC_CONSTANT_MACROS): Further hammering.
	* commands.cc (changesetify): New subcommand to db.
	* database.{cc,hh} (sql): Install views.
	(install_views): New function.
	(get_manifest_certs): Restore old variant.
	* numeric_vocab.hh: Use stdint.h.
	* revision.{cc,hh} (analyze_manifest_changes)
	(construct_revisions)
	(build_changesets): New functions.
	* schema.sql: Remove views stuff.
	* views.sql: Put views here.
	* schema_migration.cc: Add migration code for revisions.
	* Makefile.am: Mention views.sql.

2004-10-12  graydon hoare  <graydon@pobox.com>

	* unix/read_password.cc: Don't force echo on.

2004-10-10  graydon hoare  <graydon@pobox.com>

	merge a batch of changes from trunk, see below.
	* monotone.spec: Bump to 0.14.

2004-10-10  graydon hoare  <graydon@pobox.com>

	fix bug 9884
	* tests/t_singlenetsync.at: sleep 5
	* tests/t_netsync.at: sleep 5

2004-10-10  graydon hoare  <graydon@pobox.com>

	* AUTHORS: Mention Richard Levitte.
	* Makefile.am: Remove nonce stuff.
	* NEWS: Describe changes from last release.
	* cert.cc (cert_manifest_testresult): Teach about other ways
	of writing a boolean value.
	* commands.cc (commit): Don't commit when no change.
	(debug): Rename to "db execute".
	(serve): Require passphrase on startup.
	(bump): Remove command.
	(ls keys): Handle no keys.
	* configure.ac: Bump version number.
	* keys.cc (get_passphrase): Reject empty passphrase nicely,
	from user and from hook.
	* lua.{cc,hh} (hook_get_sorter): Dead code, remove.
	* main.cc (main_with_many_flavours_of_exception): s/char/int/.
	* monotone.cc (OPT_DUMP): New option.
	(OPT_VERBOSE): Rename as OPT_DEBUG.
	* monotone.{texi,1}: Document changes, s/rdiff/xdelta/.
	* nonce.{cc,hh}: Drop.
	* sanity.hh (sanity::filename): New field.
	* sanity.cc (dump_buffer): Dump to file or be silent.
	* testsuite.at (persist_phrase_ok): Define as true.
	* tests/t_null.at: Adjust for new option names.
	* unit_tests.cc: Set debug, not verbose.

2004-10-10  graydon hoare  <graydon@pobox.com>

	* tests/t_remerge.at: New test.
	* testsuite.at: Call it.

2004-10-10  graydon hoare  <graydon@pobox.com>

	* cryptopp/algebra.cpp:
	* cryptopp/asn.h:
	* cryptopp/hmac.h:
	* cryptopp/iterhash.h:
	* cryptopp/mdc.h:
	* cryptopp/modes.h:
	* cryptopp/osrng.h:
	* cryptopp/pubkey.h:
	* cryptopp/seckey.h:
	* cryptopp/simple.h:
	* cryptopp/smartptr.h:
	* cryptopp/strciphr.cpp:
	* cryptopp/strciphr.h:
	* lcs.cc:
	* lua.cc: Fixes for g++ 3.4 from Michael Scherer.
	* AUTHORS: Mention Michael.

2004-10-10  graydon hoare  <graydon@pobox.com>

	* tests/t_movedel.at: New test.
	* testsuite.at: Call it.

2004-10-10  graydon hoare  <graydon@pobox.com>

	* tests/t_movepatch.at: New test.
	* testsuite.at: Call it.

2004-10-10  graydon hoare  <graydon@pobox.com>

	* change_set.cc:
	* file_io.{cc,hh}: Bug Fixes.

2004-10-10  graydon hoare  <graydon@pobox.com>

	* cert.{cc,hh} (cert_revision_manifest): Bug fixes.
	* commands.cc (approve)
	(disapprove)
	(testresult): Teach about revisions.
	* tests/t_disapprove.at:
	* tests/t_i18n_file.at:
	* tests/t_ls_missing.at:
	* tests/t_testresult.at: Bug fixes.

2004-10-09  graydon hoare  <graydon@pobox.com>

	* netsync.cc:
	* packet.cc:
	* tests/t_i18n_file.at:
	* tests/t_netsync.at:
	* tests/t_single_char_filenames.at:
	* tests/t_singlenetsync.at: Bug fixes.

2004-10-04  graydon hoare  <graydon@pobox.com>

	* Makefile.am: Re-enable rcs stuff.
	* cert.{cc,hh}: Bug fixes.
	* change_set.{cc,hh} (apply_change_set)
	(apply_change_set_inverse): New helper functions.
	* commands.cc (log)
	(rcs_import)
	(cvs_import): Teach about revisions.
	* database.cc (get_version): Block reconstruction loops.
	* diff_patch.cc:
	* lua.cc:
	* netsync.cc: Remove references to obsolete includes.
	* rcs_file.cc: Pick up bug fix from trunk.
	* rcs_import.cc: Teach about revisions.

2004-10-03  graydon hoare  <graydon@pobox.com>

	* change_set.{cc,hh}: Lots of little bug fixes.
	* commands.cc: Likewise.
	* database.cc: Comment some chatter.
	* file_io.{cc,hh}: Bug fixes, remove unlink / hardlink stuff.
	* netcmd.cc: Bug fixes.
	* netsync.cc: Likewise.
	* tests/t_*.at: Teach about revisions.
	* testsuite.at: Likewise.
	* work.cc: Bug fixes.

2004-09-30  graydon hoare  <graydon@pobox.com>

	* app_state.cc: Inform db of app.
	* change_set.cc: Bug fixes.
	* commands.cc: Use delete_file not unlink.
	* database.{cc,hh}: Bug fixes in trust function machinery.
	* revisions.cc: Skip consideration of empty parents.
	* file_io.{cc,hh}: Remove unlink function.
	* schema.sql: Pass pubkey data into trust call.

2004-09-29  graydon hoare  <graydon@pobox.com>

	* change_set.cc: Various bug fixes, merge unit tests.

2004-09-26  graydon hoare  <graydon@pobox.com>

	* predicament.{cc,hh}: Remove.
	* Makefile.am: Update.
	* change_set.{cc,hh}: Compilation fixes.
	* commands.cc: Likewise.
	* file_io.{cc,hh}: Likewise, and implement link/unlink.
	* lua.{cc,hh}: Implement conflict resolver hooks.

2004-09-25  graydon hoare  <graydon@pobox.com>

	* change_set.{cc,hh}: Rewrite entirely.
	* work.cc: Adjust to compensate.
	* commands.cc: Likewise.
	* numeric_vocab.hh: Ask for C99 constant ctor macros.

2004-09-24  Derek Scherger  <derek@echologic.com>

	* app_state.{cc,hh} (initialize,prefix,in_restriction): rename
	restriction vars; require explicit subdir restriction with ".";
	remove restriction if any path evaluates to working copy root
	* commands.cc (update): disallow restricted updates
	(diff): use --manifest options for initialization
	* tests/t_restrictions.at: remove restricted update test
	* tests/t_subdirs.at: added (missed previously)
	* vocab.cc (verify): allow "." elements in local_path
	(test_file_path_verification): test for "." in paths

2004-09-20  Derek Scherger  <derek@echologic.com>

	* app_state.{cc,hh}: add message and manifest options; add subdir
	restriction; use set instead of vector for path restrictions
	(prefix): new method
	(add_restriction): change signature for set of path restrictions
	(in_restriction): renamed from is_restricted; adjust path matching
	(set_message): new method
	(add_manifest): new method
	(initialize): remove code to adjust restrictions from old options
	* commands.cc
	(restrict_patch_set, struct unknown_itemizer): rename
	app.is_restricted to app.in_restriction
	(add,drop,rename,revert): prefix file args with current subdir
	(update,status,ls_unknown,ls_missing): build restriction from args
	(commit): build restriction from args; use --message option
	(diff): build restriction from args; use --manifest options
	* file_io.cc (find_working_copy): logging tweaks
	* monotone.cc: remove --include/--exclude options; add --manifest
	and --message options
	* tests/t_attributes.at: add commit --message option
	* tests/t_cross.at: commit --message
	* tests/t_cwork.at: commit --message
	* tests/t_disapprove.at: commit --message
	* tests/t_drop.at: commit --message
	* tests/t_erename.at: commit --message; diff --manifest
	* tests/t_fork.at: commit --message
	* tests/t_genkey.at: commit --message
	* tests/t_i18n_file.at: commit --message
	* tests/t_import.at: commit --message
	* tests/t_ls_missing.at: commit --message
	* tests/t_merge.at: commit --message
	* tests/t_movedel.at: commit --message
	* tests/t_movepatch.at: commit --message
	* tests/t_netsync.at: commit --message
	* tests/t_persist_phrase.at: commit --message
	* tests/t_rename.at: commit --message
	* tests/t_renamed.at: commit --message
	* tests/t_restrictions.at: remove --include/--exlclude options
	* tests/t_revert.at: commit --message
	* tests/t_scan.at: commit --message
	* tests/t_single_char_filenames.at: commit --message
	* tests/t_testresult.at: commit --message
	* tests/t_unidiff.at: commit --message
	* tests/t_unidiff2.at: commit --message
	* tests/t_update.at: commit --message
	* tests/t_versions.at: commit --message

2004-09-19  graydon hoare  <graydon@pobox.com>

	* change_set.cc: More bug fixes.
	* basic_io.cc: Improve error reporting.
	* commands.cc (complete): Teach about revisions.
	* database.{cc,hh}: Add complete variant for revisions.

2004-09-19  graydon hoare  <graydon@pobox.com>

	* change_set.cc: Add a unit test, fix some bugs.

2004-09-18  graydon hoare  <graydon@pobox.com>

	* change_set.{cc,hh} (subtract_change_sets): New function.
	(build_pure_addition_change_set): New function.
	* commands.cc (try_one_merge): Teach about revisions
	(merge): Likewise.
	(propagate): Likewise.
	(update): Change from changeset inversion to negation.
	* database.{cc,hh} (get_manifest): New function.
	* cert.cc: Use it.

2004-09-13  graydon hoare  <graydon@pobox.com>

	* change_set.cc: Bug fixes.
	* commands.cc: Likewise.

2004-09-13  graydon hoare  <graydon@pobox.com>

	* change_set.{cc,hh}: Implement delta renaming and merging.
	* commands.cc
	(update): Teach about revisions.
	(agraph): Likewise.
	* diff_patch.{cc,hh}: Tidy up interface a bit.
	* database.{cc,hh} (get_revision_ancestry): New helper.
	* file_io.{cc,hh}
	(move_dir): New function.
	(delete_dir_recursive): New function.

2004-09-10  graydon hoare  <graydon@pobox.com>

	* basic_io.{cc,hh}: Move to more "normal" looking
	quoted output.
	* change_set.{cc,hh}: Extend, bugfix.
	* commands.cc (diff): Teach about revisions.
	* revision.{cc,hh}: Extend, bugfix.

2004-09-07  Derek Scherger  <derek@echologic.com>

	subdirectory restrictions

	* file_io.{hh,cc} (find_working_copy): new function
	(absolutify) use fs::current_path
	* work.cc (add_to_options_map): use options.insert to preserve
	previous settings
	* work.hh: add note about MT/options file to header comment
	* lua.{hh,cc} (load_rcfile): renamed from add_rcfile
	* app_state.{cc,hh} (constructor): remove read of MT/options
	(initialize): new methods to find/create working copy
	(set_stdhooks,set_rcfiles,add_rcfile,load_rcfiles,read_options):
	new methods
	(set_database,set_branch,set_signing_key): update for new options
	reading
	* monotone.cc: update help for --norc option
	(cpp_main): move loading of lua hooks to app_state after book
	keeping dir is found
	* commands.cc: all commands call app initialize to relocate to
	working copy directory
	(bookdir_exists,ensure_bookdir) remove
	(setup) new command to create working copy
	* tests/t_subdirs.at: new test
	* testsuite.at: call new setup command to initialize working copy;
	call new test
	(PROBE_NODE): adjust for new checkout requirement that MT dir does
	not exist
	* tests/t_attributes.at: ditto
	* tests/t_cwork.at: ditto
	* tests/t_single_char_filenames.at: ditto
	* tests/t_versions.at: ditto

2004-09-06  graydon hoare  <graydon@pobox.com>

	* Makefile.am: Revise,
	* cert.{cc,hh}: Minor bug fixes.
	* change_set.{cc,hh}
	(apply_path_rearrangement): New variant.
	(read_path_rearrangement): New function.
	(write_path_rearrangement): New function.
	* commands.cc: Partially teach about revisions.
	* database.{cc,hh}: Bug fixes.
	* revision.cc: Print new manifest as hex.
	* schema.sql: Fix typos.
	* update.{cc,hh}: Teach about revisions.

2004-09-06  graydon hoare  <graydon@pobox.com>

	* Makefile.am (unit_tests): Revise.
	* change_set.{cc,hh}: Move accessors to header.
	* constants.cc (netcmd_current_protocol_version): Bump.
	(netcmd_minimum_bytes_to_bother_with_gzip): Expand to 0xfff.
	* database.{cc,hh}: Teach about reverse deltas, bug fixes.
	* diff_patch.{cc,hh}: Remove dead code.
	* merkle_tree.{cc,hh}: Teach about revisions.
	* netsync.cc: Teach about revisions, reverse deltas.
	* packet.{cc,hh}: Likewise.
	* unit_tests.{cc,hh}: Reactivate tests.

2004-09-02  Derek Scherger  <derek@echologic.com>

	* tests/t_restrictions.at: rework and attempt to clean things up a
	bit; add test for bug in restrict_patch_set
	* commands.cc (restrict_patch_set): fix bug in removal of
	restricted adds/dels/moves/deltas

2004-08-28  graydon hoare  <graydon@pobox.com>

	* Makefile.am (unit_tests): Split out working parts.
	* basic_io.{cc,hh}: Minor fixes.
	* cert.{cc,hh}: Fixes, remove major algorithms.
	* revision.{cc,hh}: Rewrite algorithms from cert.cc.
	* change_set.{cc,hh}: Extensive surgery, unit tests.
	* database.{cc,hh}: Minor fixes.
	* file_io.{cc,hh}: Likewise.
	* lua.cc: Likewise.
	* packet.{cc,hh}: Teach about revisions.
	* schema.sql: Drop some optimistic tables.
	* unit_tests.{cc,hh}: Add revision, change_set tests.
	* vocab.cc: Instantiate revision<cert>.
	* work.{cc,hh}: Rewrite in terms of path_rearrangement.

2004-08-17  graydon hoare  <graydon@pobox.com>

	* database.cc: Simplified.
	* schema.sql: Simplified.
	* transforms.cc: Fixed bug.
	* revision.{hh,cc}: Stripped out tid_source.
	* change_set.{cc,hh}: Oops, never committed!

2004-08-16  graydon hoare  <graydon@pobox.com>

	* change_set.{hh,cc}: Simplified, finished i/o.
	* revision.{hh,cc}: Fix to match, redo i/o.
	* basic_io.cc (basic_io::parser::key): Print trailing colon.
	* vocab.hh: Whitespace tweak.

2004-08-09  graydon hoare  <graydon@pobox.com>

	* change_set.{hh,cc}: New files.
	* basic_io.{hh,cc}: New files.
	* predicament.{hh,cc}: New files.
	* revision.{hh,cc}: Break completely, need to fix.
	* diff_patch.{hh,cc}: Minor touchups.
	* lua.{hh,cc}, std_hooks.lua: Model predicaments.
	* Makefile.am: Update.

2004-07-10  graydon hoare  <graydon@pobox.com>

	* lcs.{hh,cc}: Move lcs.hh body into lcs.cc.
	* diff_patch.cc: Modify to compensate.
	* revision.{hh,cc}: New files.
	* Makefile.am: Update
	* patch_set.{hh,cc}: Remove.
	* {cert,database,lua,packets}.{hh,cc}, commands.cc:
	Modify partially (incomplete) to use revisions.
	* manifest.{hh,cc}: Cleanup, remove dead code.
	* schema.sql: Declare new revision tables.
	* schema_migration.cc: Incomplete migrator.
	* {transforms.{hh,cc}, vocab{,_terms}.hh:
	Infrastructure for revisions.

2004-07-20  Derek Scherger  <derek@echologic.com>

	* tests/t_restrictions.at: new test
	* testsuite.at: run it
	* app_state.{cc,hh} (add_restriction, is_restricted): new functions
	* monotone.cc (--include,--exclude): new options
	* commands.cc (restrict_patch_set): new function. called by
	commit, update, status, diff commands

2004-07-05  graydon hoare  <graydon@pobox.com>

	* cert.cc (operator<): Fix wrong ordering of
	fields.

2004-06-07  graydon hoare  <graydon@pobox.com>

	* cryptopp/algebra.cpp:
	* cryptopp/asn.h:
	* cryptopp/hmac.h:
	* cryptopp/iterhash.h:
	* cryptopp/mdc.h:
	* cryptopp/modes.h:
	* cryptopp/osrng.h:
	* cryptopp/pubkey.h:
	* cryptopp/seckey.h:
	* cryptopp/simple.h:
	* cryptopp/smartptr.h:
	* cryptopp/strciphr.cpp:
	* cryptopp/strciphr.h:
	* lcs.hh:
	* lua.cc: Fixes for g++ 3.4 from Michael Scherer.
	* AUTHORS: Mention Michael.

2004-05-28  graydon hoare  <graydon@pobox.com>

	* tests/t_movedel.at: New test.
	* testsuite.at: Call it.
	* diff_patch.cc (adjust_deletes_under_renames): New function.
	(merge3): Use it.

2004-05-27  graydon hoare  <graydon@pobox.com>

	* tests/t_movepatch.at: New test.
	* testsuite.at: Call it.
	* diff_patch.cc (adjust_deltas_under_renames): New function.
	(merge3): Use it.

2004-05-20  graydon hoare  <graydon@pobox.com>

	* NEWS: Note 0.13 release.
	* configure.ac: Bump version number.
	* monotone.spec: Likewise.

2004-05-19  graydon hoare  <graydon@pobox.com>

	* file_io.cc (tilde_expand): Fix fs::path use.

2004-05-18  graydon hoare  <graydon@pobox.com>

	* diff_patch.cc (apply_directory_moves): Fix fs::path use.
	* file_io.cc (write_data_impl): Likewise.
	* packet.cc: Use explicit true/false maps in caches.
	* sanity.cc (dump_buffer): Write to clog (buffered).

2004-05-16  graydon hoare  <graydon@pobox.com>

	* keys.cc (get_passphrase): Reimplement.
	* unix/read_password.c: Remove.
	* {unix,win32}/read_password.cc: Add.
	* constants.{hh,cc} (maxpasswd): New constant.
	* Makefile.am: Teach about platform specific stuff.

2004-05-16  graydon hoare  <graydon@pobox.com>

	* diff_patch.cc (merge2): Don't discard files on one side.
	* std_hooks.lua (merge2_xxdiff_cmd): Specify merge filename.

2004-05-14  Joel Rosdahl  <joel@rosdahl.net>

	* std_hooks.lua (ignore_file): Quote dots in .svn patterns.
	* monotone.texi: Updated ignore_file hook example.

2004-05-13  Nathaniel Smith  <njs@codesourcery.com>

	* commands.cc: Include boost/filesystem/path.hpp,
	boost/filesystem/convenience.hpp.
	(checkout): Make checkout directory an fs::path, not a local_path.

2004-05-13  Nathaniel Smith  <njs@codesourcery.com>

	* testsuite.at (test_hooks.lua): Add a 'test_attr' attribute
	hook.  Add tests t_attributes and t_single_char_filenames.
	* tests/t_attributes.at: New test.
	* tests/t_single_char_filenames.at: New test.
	* manifest.cc (read_manifest_map): Replace ".+" with ".*" to
	support single-character filenames.
	* work.cc (read_work_set): Likewise.
	(read_attr_map): Likewise.

2004-05-13  Nathaniel Smith  <njs@codesourcery.com>

	* monotone.texi (Hook Reference): Update documented default
	definitions of 'merge2' and 'merge3'.

2004-05-12  graydon hoare  <graydon@pobox.com>

	* AUTHORS: Rename Netxx back to netxx. Really, look in
	the manifest; it's been renamed!
	* configure.ac: Remove prg_exec_monitor checks.

2004-05-12  Nathaniel Smith  <njs@pobox.com>

	* AUTHORS: Remove discussion of adns, since we no longer
	distribute it.  Fix capitalization of "Netxx".

2004-05-12  Nathaniel Smith  <njs@pobox.com>

	* std_hooks.lua (merge2): Support xemacs.  Add error message
	if no merge tool is found.
	(merge3): Likewise.  Also add (disabled) hook to use CVS
	'merge' command, as a demonstration of how to.

2004-05-12  graydon hoare  <graydon@pobox.com>

	* std_hooks.lua (get_author): Remove standard definition.
	* monotone.texi: Document change.

2004-05-12  graydon hoare  <graydon@pobox.com>

	* cert.cc (cert_manifest_author_default): Use default signing key
	name for default author, if lua hook fails.

2004-05-12  Joel Rosdahl  <joel@rosdahl.net>

	* file_io.cc (walk_tree): Removed extraneous newline in error
	message.

	* std_hooks.lua (edit_comment): Added missing newline in log
	message template.

	* tests/t_ls_missing.at: New test case.
	* testsuite.at: Added t_ls_missing.at.

2004-05-10  graydon hoare  <graydon@pobox.com>

	* nonce.cc, nonce.hh: New files.
	* Makefile.am: Note new files.
	* lua.cc, lua.hh (hook_get_nonce): New hook.
	* commands.cc (bump): New command.
	* commands.cc: Remove "(file|manifest)" args most places.
	* tests/t_disapprove.at
	* tests/t_genkey.at
	* tests/t_singlenetsync.at
	* tests/t_netsync.at
	* tests/t_persist_phrase.at: Adjust to compensate.
	* monotone.texi, monotone.1: Adjust to compensate.
	* work.cc, work.hh: Constify some arguments.

2004-05-09  graydon hoare  <graydon@pobox.com>

	* diff_patch.cc: Remove recording of file merge ancestry.

2004-05-09  graydon hoare  <graydon@pobox.com>

	* commands.cc (ls_missing): Modify to account for work.

2004-05-09  graydon hoare  <graydon@pobox.com>

	* commands.cc (list missing): New command.
	* monotone.texi, monotone.1: Update to document.

2004-05-08  graydon hoare  <graydon@pobox.com>

	* main.cc: New file encompassing prg_exec_monitor.
	* mkstemp.cc, mkstemp.hh: New portable implementation.
	* lua.cc: Use mkstemp from bundled version.
	* lua/liolib.c: Remove old mkstemp definition.
	* monotone.cc (cpp_main): Remove prg_exec env setting.
	* sanity.cc (sanity::dump_buffer): Dump logbuf to stderr, not stdout.
	* std_hooks.lua (temp_file): Use mkstemp not io.mkstemp.
	* Makefile.am (MOST_SOURCES): Add new files.

2004-05-03  Joel Rosdahl  <joel@rosdahl.net>

	* monotone.texi: Removed extraneous @ftable directive.

2004-05-02  graydon hoare  <graydon@pobox.com>

	* monotone.texi: Add stuff on selectors, new hooks.
	* AUTHORS: Typo fix.
	* configure.ac: Bump version number.

	Release point (v 0.12).

2004-05-02  Joel Rosdahl  <joel@rosdahl.net>

	Made it possible to rename a rename target and to undo a rename.
	I.e.: Given a rename set A -> B, "monotone rename B C" gives the
	rename set A -> C and "monotone rename B A" gives the empty rename
	set.
	* work.cc (visit_file): Implement new behavior.
	* tests/t_rename.at: Added test cases for new behavior.
	* monotone.texi: Note that a rename can be undone.

	Fix bug #8458:
	* file_io.hh, file_io.cc (walk_tree): Added require_existing_path
	parameter.
	* work.cc (build_deletion): Pass new parameter to walk_tree.
	* work.cc (build_rename): Ditto.

	* manifest.cc (build_manifest_map): Fix missing file check for
	i18n paths.

2004-05-01  Joel Rosdahl  <joel@rosdahl.net>

	Fix bug #7220:
	* manifest.cc (build_manifest_map): Handle missing file
	gracefully.

	* file_io.cc (walk_tree): Handle nonexistent file/directory
	gracefully.

2004-04-30  Christof Petig <christof@petig-baender.de>

	* rcs_import.cc (store_trunk_manifest_edge):
		skip ancestry to empty manifest
	* rcs_import.cc (process_branch):
		also follow branches of last/first versions

2004-04-29  graydon hoare  <graydon@pobox.com>

	* configure.ac: Fix up windows probe and bundling checks.
	* netxx/resolve_getaddrinfo.cxx: Local hack for stream addresses.
	* netsync.cc: Report address before listening.

2004-04-29  graydon hoare  <graydon@pobox.com>

	* cert.cc (get_branch_heads): Calculate a "disapproved version"
	attribute which culls a version with only disapproved ancestry
	edges.
	* monotone.texi: Fix some ascii-art diagrams.

2004-04-28  Christof Petig <christof@petig-baender.de>

	* command.cc (heads):
	show date and author certificates for each head

2004-04-28  Christof Petig <christof@petig-baender.de>

	* configure.ac:
	default to using the bundled SQLite

2004-04-28  Christof Petig <christof@petig-baender.de>

	* commands.cc (log):
	support optional file argument to show change log for
	e.g. monotone log [ID] cert.cc

2004-04-26  Christof Petig <christof@petig-baender.de>

	* rcs_import.cc (process branch):
	insert dummy cvs_edge to mark newly added file
	as previously non existant

2004-04-25  Joel Rosdahl  <joel@rosdahl.net>

	* po/stamp-po: Removed since it's generated.
	* std_hooks.lua (ignore_file): Corrected name of Subversion's
	administrative directory.
	* work.hh: Ditto.
	* monotone.texi (Hook Reference): Updated default definition of
	ignore_file.

2004-04-23  Christof Petig <christof@petig-baender.de>

	* rcs_import.cc (build_parent_state, build_child_state):
	remove dying files from manifest
	* rcs_import.cc (cvs_file_edge, note_file_edge):
	calculate state and remember it (alive or dead)

2004-04-23  Christof Petig <christof@petig-baender.de>

	* rcs_import.cc (import_rcs_file_with_cvs):
	do not include dead files in head_manifest

2004-04-22  Christof Petig <christof@petig-baender.de>

	* rcs_file.cc, rcs_file.hh: read and remember 'state' of revision
	* rcs_import.cc: remove Attic/ part from path

2004-04-21  Christof Petig <christof@petig-baender.de>

	* configure.ac: enable use of installed SQLite library

2004-04-20  graydon hoare  <graydon@pobox.com>

	* lua.hh, lua.cc (hook_note_commit): New hook.
	* commands.cc (commit): Call it.

2004-04-19  graydon hoare  <graydon@pobox.com>

	* cert.cc: Make trust messages nicer.
	* merkle_tree.cc: Clarify logging messages.
	* netsync.cc: Reorganize tickers, put client in txn.
	* packet.cc, packet.hh: Teach about constructability.

2004-04-16  graydon hoare  <graydon@pobox.com>

	* netsync.cc (session::extra_manifests): New member.
	(session::analyze_ancestry_graph): Use it.
	* tests/t_singlenetsync.at: New test for single manifest sync.
	* testsuite.at: Call it.

2004-04-14  Tom Tromey  <tromey@redhat.com>

	* rcs_import.cc (import_cvs_repo): Use require_password.
	Include keys.hh.
	* keys.hh (require_password): Declare.
	* keys.cc (require_password): New function.

2004-04-13  Tom Tromey  <tromey@redhat.com>

	* monotone.texi: Typo fixes.

2004-04-10  graydon hoare  <graydon@pobox.com>

	* netsync.cc: Minor bug fixes.

2004-04-10  graydon hoare  <graydon@pobox.com>

	* database.{cc,hh}:
	* commands.{cc,hh}:
	* lua.{cc,hh}:
	* std_hooks.lua:
	* vocab_terms.hh:
	Implement first cut at selectors.

2004-04-10  graydon hoare  <graydon@pobox.com>

	* cert.cc (operator<): Include name in compare.
	(operator==): Likewise.
	* packet.cc: Include shared_ptr.
	* rcs_file.cc: Rewrite by hand, no spirit.
	* rcs_import.cc: Change ticker names a bit.

2004-04-09  graydon hoare  <graydon@pobox.com>

	* app_state.cc: Fix a couple file path constructions.
	* file_io.cc (book_keeping_file): Make one variant static.
	* manifest.cc: Remove some dead code in walkers.
	* work.cc: Ditto.
	* rcs_file.cc: fcntl fix from Paul Snively for OSX.

2004-04-09  graydon hoare  <graydon@pobox.com>

	* file_io.cc: Fix boost filesystem "." and ".." breakage.
	* lua.cc: Fix format of log entry.
	* monotone.cc: Log locale settings on startup.
	* sanity.cc: Dump prefix on --verbose activation.
	* testsuite/t_i18n_file.at: Fix autotest LANG breakage.
	* testsuite/t_null.at: Account for chatter with --verbose.

2004-04-09  graydon hoare  <graydon@pobox.com>

	* configure.ac: Comment out check for sse2,
	set bundling to true by default.
	* INSTALL: describe changes to bundling.
	* Makefile.am: Remove vestiges of depot.

2004-04-07  graydon hoare  <graydon@pobox.com>

	* adns/*:
	* network.{cc,hh}:
	* proto_machine.{cc,hh}:
	* {http,smtp,nntp}_tasks.{cc,hh}:
	* tests/t_{http,smtp,nntp,proxy}.at:
	* url.{cc,hh}:
	* depot.cc:
	Delete files.
	* commands.cc:
	* lua.{cc,hh}:
	* database.{cc,hh}: Remove network/queue stuff.
	* configure.ac:
	* constants.{cc,hh}:
	* tests/t_{netsync,singlecvs,cvsimport}.at:
	* testsuite.at:
	* transforms.{cc,hh}:
	* unit_tests.{cc,hh}:
	* vocab_terms.hh:
	* vocab.{cc,hh}:
	* Makefile.am: Adjust for deletions.
	* app_state.hh: Cleanup.
	* monotone.texi: Fix some typos.
	* packet.{cc,hh}: Implement database ordering.
	* netsync.cc: Massage to use new packet logic.
	* commands.cc:
	* std_hooks.lua: Add initial selector stuff.

2004-03-29  graydon hoare  <graydon@pobox.com>

	* monotone.spec: Update for 0.11 release.

	Release point (v 0.11).

2004-03-29  graydon hoare  <graydon@pobox.com>

	* Makefile.am (DISTCHECK_CONFIGURE_FLAGS): Set.
	* commands.cc: Tidy up / narrow output width.
	* patch_set.cc: Likewise.
	* monotone.texi: Cleanups for PDF generation.

2004-03-28  graydon hoare  <graydon@pobox.com>

	* NEWS: Mention 0.11 release.
	* AUTHORS: Mention Robert.

2004-03-28  Robert Bihlmeyer  <robbe+mt@orcus.priv.at>

	* file_io.cc (walk_tree_recursive): Ignore broken symlinks.

2004-03-27  graydon hoare  <graydon@pobox.com>

	* monotone.texi: Flesh out netsync stuff, remove old network stuff.
	* monotone.1: Likewise.

2004-03-27  Robert Helgesson  <rycee@home.se>

	* Makefile.am:
	* configure.ac:
	* database.cc:
	* depot.cc:
	* lua.cc:
	* network.cc:
	* schema_migration.cc: Bundled library switch logic.

2004-03-27  graydon hoare  <graydon@pobox.com>

	* depot.cc (dump): Implement.
	* tests/t_http.at, test/t_proxy.at: Use "depot.cgi dump" rather than sqlite.
	* sqlite/pager.h: Change page size.
	* README: Massage slightly.
	* INSTALL: Write real installation instructions.
	* Makefile.am: Include build of "one big page" docs.
	* boost/circular_buffer_base.hpp: Another boost version insulation fix.
	* vocab.cc (verify): Normalize local_path's during verification on boost 1.31.0.
	* monotone.texi: Rip out some of the pre-netsync networking docs.

2004-03-24  graydon hoare  <graydon@pobox.com>

	* boost/circular_buffer_base.hpp: Boost version insulation.
	* cert.cc, cert.hh, commands.cc: Differentiate "unknown" keys from "bad".
	* xdelta.cc, proto_machine.cc: Fix boost version insulation.

2004-03-24  graydon hoare  <graydon@pobox.com>

	* rcs_import.cc (import_substates): Filter by branch.
	* xdelta.cc: Minor bits of insulation.

2004-03-24  graydon hoare  <graydon@pobox.com>

	* AUTHORS: Mention Robert.
	* configure.ac: Enable sse2 stuff.
	* monotone.spec: Adjust CFLAGS and CXXFLAGS
	* monotone.texi (Network Service): Expand a bit.

2004-03-24  Robert Helgesson  <rycee@home.se>

	* commands.cc:
	* http_tasks.cc:
	* lua.cc:
	* manifest.cc:
	* netsync.cc:
	* nntp_tasks.cc:
	* proto_machine.cc:
	* work.cc:
	* xdelta.cc:
	Portability fixes for boost 1.31.0

2004-03-22  graydon hoare  <graydon@pobox.com>

	* cryptopp/integer.cpp, integer.h: Enable SSE2 multiply code.
	* database.cc, database.hh, certs.cc: Speed up 'heads'.

2004-03-21  graydon hoare  <graydon@pobox.com>

	* lcs.hh, sanity.hh: Minor performance tweaks.

2004-03-20  graydon hoare  <graydon@pobox.com>

	* rcs_import.cc: Teach how to aggregate branches.
	* monotone.texi: Start section on netsync.

2004-03-20  Olivier Andrieu  <oliv__a@users.sourceforge.net>

	* commands.cc (log): Show tags in log.
	* AUTHORS: Mention Olivier.

2004-03-17  Nathan Myers  <ncm@cantrip.org>

	* boost/circular_buffer.hpp:
	* commands.cc:
	* cryptopp/fltrimpl.h:
	* cryptopp/iterhash.cpp:
	* quick_alloc.hh:
	Fixes for gcc 3.4 compat and warnings.

2004-03-17  graydon hoare  <graydon@pobox.com>
	* cryptopp/config.h: Fix for gcc aliasing optimization error.
	* rcs_import.cc (cvs_history::note_file_edge):
	Fix for first changelog import bug (#5813).

2004-03-15  graydon hoare  <graydon@pobox.com>

	* rcs_import.cc: Import lone versions properly.
	* tests/t_singlecvs.at: New test for it.
	* testsuite.at: Call it.

2004-03-14  graydon hoare  <graydon@pobox.com>

	* commands.cc (diff): Show added files too.
	* monotone.texi: Fix typo.

2004-03-08  graydon hoare  <graydon@pobox.com>

	* netsync.cc (analyze_manifest_edge): Fix broken formatter.

2004-03-07  graydon hoare  <graydon@pobox.com>

	* Makefile.am (BOOST_SANDBOX_SOURCES): Remove boost::socket entries.
	(NETXX_SOURCES): Predicate on IP6 support in OS (from Paul Snively).
	* boost/socket/*.[hc]pp: Remove.
	* boost/io/streambuf_wrapping.hpp: Remove.
	* AUTHORS: Remove copyright notice for boost::socket.
	* acinclude.m4 (ACX_PTHREAD): Add.
	* network.cc: Replace boost::socket machinery with Netxx.
	* network.hh (open_connection): Remove prototype, static function.
	* sanity.hh, sanity.cc: Make log formatters give file:line coords,
	throw log offending coordinate if formatting fails.

2004-03-07  graydon hoare  <graydon@pobox.com>

	* sqlite/date.c, sqlite/vdbeInt.h, sqlite/vdbeaux.c: Add.
	* sqlite/*.c: Upgrade to 2.8.12.
	* Makefile.am: Update to mention new files.
	* cert.cc
	(expand_ancestors)
	(expand_dominators): Resize child bitmaps to cover parent.

2004-03-06  graydon hoare  <graydon@pobox.com>

	* netsync.cc (get_root_prefix): Fix from Paul Snively
	to fix static initialization order on mac OSX.
	* montone.texi: Typo fix from Anders Petersson.
	* *.cc: Move all function defs into column 0.

2004-03-04  graydon hoare  <graydon@pobox.com>

	* std_hooks.lua: Fix merger execution pessimism.

2004-03-04  graydon hoare  <graydon@pobox.com>

	* adler32.hh: Modify to use u8.
	* depot.cc, netcmd.cc, xdelta.cc: Modify to use u8.
	* netio.hh, numeric_vocab.hh (widen): Move between headers.
	* netsync.cc: Correct role-assumption bugs.
	* schema_migration.cc: Strip whitespace in sha1.
	(changes received from Christof Petig)

2004-03-01  graydon hoare  <graydon@pobox.com>

	* commands.cc: Handle anonymous pulling.
	* netsync.cc: Ditto.

	Release point (v 0.10).

2004-03-01  graydon hoare  <graydon@pobox.com>

	* NEWS: Mention impending 0.10 release.
	* cert.cc, cert.hh: Bug fixes, implement trust function, QA stuff.
	* commands.cc: Tweak disapprove, approve, testresult, push, pull.
	* configure.ac: Bump version number.
	* cryptopp/rng.h, cryptopp/rng.cpp
	(MaurerRandomnessTest): Fix bitrot.
	* keys.cc: Add Maurer PRNG randomness test.
	* lua.cc, lua.hh: Add trust, testresult, anonymous netsync hooks.
	* monotone.1: Update to follow changes to commands.
	* monotone.texi: Include QA section, adjust some UI drift, clarify
	reserved cert names, document new hooks and commands.
	* netcmd.hh, netcmd.cc: Add anonymous, error commands; fix bugs.
	* netsync.cc: Process new commands, factor server loop a bit.
	* std_hooks.lua: Add new hook defaults, factor mergers.
	* tests/t_netsync.at: Check SHA1 of each edge.
	* tests/t_null.at: Call with --norc to skip ~/.monotonerc
	* tests/t_update.at: Fix glaring error.
	* tests/t_disapprove.at, tests/t_testresult.at: New tests.
	* testsuite.at: Call them.
	* ui.cc (sanitize): Clean escape chars from output (optional?)
	* update.cc: Rewrite entirely in terms of new QA definitions.

2004-02-24  graydon hoare  <graydon@pobox.com>

	* commands.cc (ls_keys): Write key hash codes.
	* constands.cc (netsync_timeout_seconds): Up to 120.
	* netsync.cc: Fix a bunch of bugs.
	* patch_set.cc (manifests_to_patch_set): Fix bug in overload
	default construction.

2004-02-22  graydon hoare  <graydon@pobox.com>

	* patch_set.cc, patch_set.hh: Parameterize yet further.
	* netsync.cc: Fix a lot of bugs, add manifest and file grovelling.
	* tests/t_netsync.at: A new test (which runs!)
	* testsuite.at: Call it.

2004-02-20  graydon hoare  <graydon@pobox.com>

	* cert.cc, cert.hh, key.cc, key.hh, database.cc, database.hh:
	Add lots of little netsync support routines.
	* commands.cc (rebuild): Rehash everything too.
	* constants.cc (netcmd_minsz): Recalculate.
	* cryptopp/osrng.cpp (NonblockingRng::GenerateBlock): Handle
	/dev/urandom a bit better.
	* netcmd.cc, netcmd.hh: Remove describe cmds, add nonexistant cmd.
	* netio.hh: Add uleb128 stuff.
	* xdelta.cc: Add randomizing unit test suite.
	* diff_patch.cc: Remove commented-out dead line-merger code.
	* merkle_tree.cc: Fix various bugs.
	* netcmd.cc: Switch everything over to uleb128s.
	* netsync.cc: Implement lots of missing stuff.

2004-02-09  graydon hoare  <graydon@pobox.com>

	* netsync.cc (ROOT_PREFIX): New variable.
	* commands.cc (merkle): New command.

2004-02-09  Ben Elliston  <bje@wasabisystems.com>

	* monotone.texi: Spelling corrections.

2004-02-09  graydon hoare  <graydon@pobox.com>

	* database.cc, database.hh
	(get_version_size)
	(get_file_version_size)
	(get_manifest_version_size): New functions.
	* xdelta.cc, xdelta.hh (measure_delta_target_size): New function.
	* merkle_tree.cc, merkle_tree.hh, netcmd.cc, netcmd.hh:
	Cleanup and typesafety.
	* netsync.cc: Cleanup, typesafety, implement refine phase.

2004-02-01  graydon hoare  <graydon@pobox.com>

	* netsync.cc: Remove a lot of stuff, implement auth phase.
	* constants.cc, constants.hh: Move constants from netsync.cc.
	* netcmd.cc, netcmd.hh: Split out of netsync.cc.
	* merkle_tree.cc, merkle_tree.hh: Likewise.
	* numeric_vocab.hh: New header.
	* adler32.hh: include numeric_vocab.hh.
	* netio.hh: Likewise.
	* unit_tests.cc, unit_tests.hh: Update.
	* Makefile.am: Likewise.
	* commands.cc: Guess signing key for auth phase.
	* database.cc, database.hh (public_key_exists)
	(get_pubkey): New functions based on key hashes.

2004-01-31  graydon hoare  <graydon@pobox.com>

	* Netxx/*: New files.
	* AUTHORS: Mention Netxx.
	* Makefile.am: Mention Netxx and netsync.{cc,hh}
	* adler32.hh: Delegate typedefs to boost.
	* cert.hh, cert.cc (cert_hash_code): New function.
	* commands.cc (find_oldest_ancestors): Block cycles.
	(netsync): New command.
	* database.cc, database.hh (schema): Update.
	(put_key): Calculate key hash on the fly.
	(put_cert): Likewise.
	(merkle_node_exists)
	(get_merkle_node)
	(put_merkle_node)
	(erase_merkle_nodes): New functions.
	* keys.hh, keys.cc (key_hash_code): New function.
	* lua.cc, lua.hh
	(hook_get_netsync_read_permitted)
	(hook_get_netsync_write_permitted): New hooks.
	* monotone.spec: Update for FC1 info conventions.
	* monotone.texi (Quality Assurance): New section.
	* netsync.cc, netsync.hh: New files, preliminary
	netsync infrastructure. Command bodies still missing.
	* schema.sql: Add intrinsic key and cert hashes, merkle nodes.
	* schema_migration.cc: Add code to migrate to new schema.
	* unit_tests.cc: Handle command-line args to limit test set.
	* vocab_terms.hh: Add merkle and prefix as new terms.

2004-01-13  Nathaniel Smith  <njs@codesourcery.com>

	* idna/idn-int.h: Remove (generated by configure).

2004-01-13  Nathaniel Smith  <njs@codesourcery.com>

	* configure.ac: Switch "if" and "else" branches in pthreads
	checks.

2004-01-12  Nathaniel Smith  <njs@codesourcery.com>

	* configure.ac: Remove check for -lpthread.
	Add check for pthread_mutex_lock and ACX_PTHREAD.
	* m4/acx_pthread.m4: New file.

2004-01-07  graydon hoare  <graydon@pobox.com>

	* Makefile.am:
	* po/POTFILES.in:
	* po/monotone.pot: Minor tweaks for distclean.
	* adns/config.h:
	* boost/socket/src/interface.cpp:
	* boost/socket/src/ip4/address.cpp:
	* boost/socket/src/ip4/protocol.cpp: OSX portability.
	* AUTHORS: Mention new contributors.
	* monotone.texi (Hook Reference): Document i18n hooks.

	Release point (v 0.9).

2004-01-07  graydon hoare  <graydon@pobox.com>

	* cert.cc (ensure_parents_loaded)
	(expand_dominators)
	(expand_ancestors)
	(find_intersecting_node): New functions.
	(find_common_ancestor): Reimplement in terms of dominator
	and ancestor bitset intersection.

2004-01-05  Christof Petig <christof@petig-baender.de>

	* vocab.cc (verify<local_path>) Fix use of val() / iterator.
	* constants.cc (illegal_path_bytes): NUL-terminate.

2004-01-02  graydon hoare  <graydon@pobox.com>

	* diff_patch.cc (normalize_extents): Improve to handle an odd case.
	* tests/t_fmerge.at: New test, to test it.
	* commands.cc (fload, fmerge): Permanently enable, for test.
	* testsuite.at: Call new test.

2004-01-01  graydon hoare  <graydon@pobox.com>

	* file_io.hh, file_io.cc (read_localized_data, write_localized_data):
	New functions
	* commands.cc, manifest.cc, transforms.cc: Use them.
	* monotone.texi: Minor update to i18n docs.
	* lua.hh, lua.cc (hook_get_linesep_conv, hook_get_charset_conv):
	New hooks.
	* acinclude.m4: Move AX_CREATE_STDINT_H in here.
	* po/monotone.pot: Regenerate.
	* NEWS, configure.ac: Prep for 0.9 release.

2003-12-30  graydon hoare  <graydon@pobox.com>

	* file_io.hh, file_io.cc (mkpath): New function.
	* commands.cc, database.cc, diff_patch.cc, file_io.cc,
	lua.cc, vocab.cc, work.cc: Use it.
	* constants.cc (illegal_path_bytes_arr): Remove leading null.
	* monotone.texi: Include i18n docs.
	* tests/t_i18n_file.at: Check colon in filename.

2003-12-29  graydon hoare  <graydon@pobox.com>

	* file_io.cc: Localize names before touching fs.
	* lua.hh, lua.cc (hook_get_system_charset): Remove useless fn.
	* test_hooks.lua: Likewise.
	* monotone.cc, transforms.cc, transforms.hh:
	Remove lua from system charset conv.
	* tests/t_i18n_file.at: New test.
	* testsuite.at: Call it.

2003-12-28  graydon hoare  <graydon@pobox.com>

	* app_state.cc, app_state.hh: Massage to use i18n vocab.
	* cert.cc, commands.cc, commands.hh, rcs_import.cc,
	update.cc, update.hh, url.cc, url.hh: Likewise.

	* work.cc, work.hh: --> Likewise, and break file format! <--

	* constants.hh, constants.cc (legal_ace_bytes): New constant.
	* vocab.cc (verify<ace>): Use it.
	(verify<urlenc>) New function.
	* vocab_terms.hh (ace, urlenc, utf8): New terms.
	* transforms.hh, transforms.cc: Use them.
	* monotone.cc (utf8_argv): Charconv argv.
	* network.hh, network.cc: Use url.{hh,cc}.

2003-12-28  graydon hoare  <graydon@pobox.com>

	* constants.hh, constants.cc (idlen): New constant.
	* commands.cc, vocab.cc: Use it.
	* manifest.cc (read_manifest_map): Tighten up regex.
	* packet.cc: Likewise.
	* transforms.cc (uppercase)
	(lowercase): Rewrite.
	(utf8_to_urlenc)
	(urlenc_to_utf8)
	(internalize_url)
	(internalize_cert_name)
	(internalize_rsa_keypair_id)
	(externalize_url)
	(externalize_cert_name)
	(externalize_rsa_keypair_id): New functions.
	* url.hh, url.cc (parse_utf8_url): New function.

2003-12-20  graydon hoare  <graydon@pobox.com>

	* diff_patch.cc (normalize_extents): New function.
	(merge_via_edit_scripts): Use it.

2003-12-19  graydon hoare  <graydon@pobox.com>

	[net.venge.monotone.i18n branch]

	* idna/*.[ch]: New files.
	* po/*: New files.
	* url.cc, url.hh, constants.cc: New files.
	* Makefile.am, configure.ac: Various fiddling for gettext.
	* lua.hh, lua.cc (hook_get_system_charset): New hook.
	(hook_get_system_linesep): New hook.
	* transforms.hh, transforms.cc
	(charset_convert)
	(system_to_utf8)
	(utf8_to_system)
	(ace_to_utf8)
	(utf8_to_ace)
	(line_end_convert): New functions.
	* vocab.cc: Refine constraints.
	* vocab_terms.hh (external): New atomic type.
	* monotone.cc (cpp_main): Initialize gettext.
	* sanity.hh (F): Call gettext() on format strings.
	* commands.cc, depot.cc, database.cc, http_tasks.cc, keys.cc,
	network.cc, rcs_import.cc, sanity.cc, mac.hh : Update to use
	'constants::' namespace.
	* config.h.in: Remove.
	* commands.cc: Various formatting cleanups.
	* unit_tests.cc, unit_tests.hh: Connect to url tests.

2003-12-19  graydon hoare  <graydon@pobox.com>

	* diff_patch.cc (merge3): Skip patches to deleted files.

2003-12-16  graydon hoare  <graydon@pobox.com>

	* commands.cc (ls_ignored, ignored_itemizer): Fold in as subcases of unknown.

2003-12-16  graydon hoare  <graydon@pobox.com>

	* lua.cc (working_copy_rcfilename): MT/monotonerc not MT/.monotonerc.

2003-12-16  graydon hoare  <graydon@pobox.com>

	* lua.hh, lua.cc (working_copy_rcfilename): New function.
	* monotone.cc: Add working copy rcfiles.
	* commands.cc (ls_unknown, unknown_itemizer): Skip ignored files.

2003-12-16  graydon hoare  <graydon@pobox.com>

	* file_io.cc (walk_tree_recursive): continue on book-keeping file.

2003-12-15  graydon hoare  <graydon@pobox.com>

	* tests/t_unidiff.at, t_unidiff2.at: Check for mimencode.

2003-12-15  graydon hoare  <graydon@pobox.com>

	* configure.ac: Add --enable-static-boost.
	* Makefile.am: Likewise.
	* AUTHORS: Mention new contributors.

2003-12-14  Lorenzo Campedelli <lorenzo.campedelli@libero.it>

	* work.cc (add_to_attr_map): Finish change to attr map format.

2003-12-10  Tom Tromey  <tromey@redhat.com>

	* commands.cc (checkout): Give better error message if branch is
	empty.

2003-12-07  Eric Kidd  <eric.kidd@pobox.com>

	* commands.cc (agraph): Handle repositories with a single version.
	* database.cc (get_head_candidates): Handle heads with no ancestors.
	* cert.cc (get_branch_heads): Handle heads with no ancestors.

2003-12-06  Eric Kidd  <eric.kidd@pobox.com>

	* update.hh, update.cc (pick_update_target): Return current
	version if no better update candidates available.
	* update.cc (pick_update_target): Always do branch filtering.
	* commands.cc (update): Notice when we're already up-to-date.
	* commands.cc (propagate): Assign branch name correctly when merging.

2003-12-05  graydon hoare  <graydon@pobox.com>

	* lcs.hh (edit_script): New entry point.
	* diff_patch.cc: Rewrite merge in terms of edit scripts.
	* network.cc (post_queued_blobs_to_network): Tidy up transient
	failure message.
	* randomfile.hh: Prohibit deletes on end of chunks.
	* sanity.cc: EOL-terminate truncated long lines.

2003-12-02  graydon hoare  <graydon@pobox.com>

	* database.cc, database.hh (reverse_queue): Copy constructor.
	* std_hooks.lua (merge3): Remove afile, not ancestor.
	* monotone.cc: Remove debugging message.
	* ui.cc (finish_ticking): Set last_write_was_a_tick to false.

2003-12-01  graydon hoare  <graydon@pobox.com>

	* app_state.hh, app_state.cc (set_signing_key): New fn, persist key.
	* monotone.cc (cpp_main): Permit commuting the --help argument around.

2003-11-30  graydon hoare  <graydon@pobox.com>

	* network.cc (post_queued_blobs_to_network): Fail when posted_ok is false.
	* database.cc (initialize): Fail when -journal file exists.
	* keys.cc (make_signature): Nicer message when privkey decrypt fails.

2003-11-29  Tom Tromey  <tromey@redhat.com>

	* rcs_import.cc (store_auxiliary_certs): Renamed to fix typo.
	Updated all callers.

	* http_tasks.cc (check_received_bytes): Allow "-" as well.
	* depot.cc (execute_post_query): Allow "-" as well.

2003-11-28  Tom Tromey  <tromey@redhat.com>

	* http_tasks.cc (check_received_bytes): Allow "-" as well.
	* depot.cc (execute_post_query): Allow "-" as well.

2003-11-28  graydon hoare  <graydon@pobox.com>

	* cert.cc: Various speedups.
	* cycle_detector.hh (edge_makes_cycle): Use visited set, too.
	* database.hh, database.cc (get_head_candidates): New, complex query.
	* keys.hh, keys.cc (check_signature): Cache verifiers.
	* sqlite/os.c (sqliteOsRandomSeed): Harmless valgrind purification.
	* tests/t_fork.at, tests/t_merge.at: Ignore stderr chatter on 'heads'.

2003-11-27  graydon hoare  <graydon@pobox.com>

	* Makefile.am (AM_LDFLAGS): No more -static, sigh.
	* cert.cc (find_relevant_edges): Keep dynamic-programming caches.
	(calculate_renames_recursive): Likewise.
	* cert.cc, cert.hh (rename_edge): Add constructor, copy constructor.
	* commands.cc (list certs): Note rename certs are binary.

2003-11-24  graydon hoare  <graydon@pobox.com>

	* network.cc: Continue fetch, post loops even if one target has
	an exception.

2003-11-24  graydon hoare  <graydon@pobox.com>

	* database.hh, database.cc (delete_posting): Change to take queue
	sequence numbers.
	* commands.cc (queue): Use new API.
	* network.cc (post_queued_blobs_to_network): Use new API.

2003-11-24  graydon hoare  <graydon@pobox.com>

	* std_hooks.lua (get_http_proxy): Return nil when no ENV var.
	* monotone.texi (get_http_proxY): Document change.

2003-11-24  graydon hoare  <graydon@pobox.com>

	* tests/t_proxy.at: Add a test for proxying with tinyproxy.
	* testsuite.at: Call it.
	* lua.cc: Fix dumb error breaking proxying.
	* network.cc: Be verbose about proxying.

2003-11-23  graydon hoare  <graydon@pobox.com>

	* http_tasks.cc (read_chunk): Tolerate 0x20* after chunk len.

2003-11-23  graydon hoare  <graydon@pobox.com>

	* network.cc: Make more informative error policy.
	* boost/socket/socketstream.hpp: Pass SocketType to streambuf template.
	* boost/socket/src/default_socket_impl.cpp: Translate EINTR.

2003-11-22  graydon hoare  <graydon@pobox.com>

	* lua.cc, lua.hh (hook_get_http_proxy): New hook.
	* std_hooks.lua (get_http_proxy): Default uses HTTP_PROXY.
	(get_connect_addr): Undefine, it's for tunnels alone now.
	* network.cc: Use new hook.
	* http_tasks.hh, http_tasks.cc: Teach about proxies (sigh).
	* monotone.texi: Document new hooks.

2003-11-22  graydon hoare  <graydon@pobox.com>

	* lua.cc, lua.hh (hook_get_connect_addr): New hook.
	* std_hooks.lua (get_connect_addr): Default uses HTTP_PROXY.
	* network.cc, network.hh: Use new hook.
	* http_tasks.cc: Teach about HTTP/1.1.
	* cert.cc (bogus_cert_p): Fix UI ugly.

2003-11-21  graydon hoare  <graydon@pobox.com>

	* constants.hh (postsz): New constant for suggested post size.
	* database.cc, database.hh (queue*): Change db API slightly.
	* commands.cc (queue): Adjust to changed db API.
	* network.cc (post_queued_blobs_to_network): Switch to doing
	incremental posts.
	* cert.cc (write_rename_edge, read_rename_edge): Put files on
	separate lines to accomodate future i18n work.
	* work.cc (add_to_attr_map, write_attr_map): Reorder fields to
	accomodate future i18n work.
	* monotone.texi: Document it.
	* configure.ac, NEWS: Mention 0.8 release.

	Release point (v 0.8).

2003-11-16  Tom Tromey  <tromey@redhat.com>

	* missing: Removed generated file.

2003-11-14  graydon hoare  <graydon@pobox.com>

	* commands.cc (vcheck): Add.
	* cert.cc, cert.hh (cert_manifest_vcheck): Add.
	(check_manifest_vcheck): Add.
	(calculate_vcheck_mac): Add.
	* constants.hh (vchecklen): New constant.
	* mac.hh: Re-add.
	* monotone.texi (Hash Integrity): New section.
	* monotone.1: Document vcheck.

2003-11-14  graydon hoare  <graydon@pobox.com>

	* database.cc, database.hh (reverse_queue): New class.
	(compute_older_version): New functions.
	(get_manifest_delta): Remove.
	* network.cc, network.hh (queue_blob_for_network): Remove.
	* packet.cc, packet.hh (queueing_packet_writer): Change UI,
	write to queue directly, accept optional<reverse_queue>.
	* cert.cc (write_paths_recursive): Rewrite to use constant
	memory.
	* commands.cc (queue, queue_edge_for_target_ancestor):
	Install optional<reverse_queue> in qpw.
	* tests/t_cross.at: Ignore new UI chatter.
	* monotone.texi (Transmitting Changes): Change UI output.

2003-11-13  graydon hoare  <graydon@pobox.com>

	* Makefile.am (AUTOMAKE_OPTIONS): Require 1.7.1
	* commands.cc (addtree): Wrap in transaction guard.
	* database.cc, database.hh (manifest_delta_exists): Add.
	(get_manifest_delta): Add.
	* cert.cc (write_paths_recursive): Use partial deltas.
	* manifest.cc, manifest.hh (read_manifest_map): New variant.
	* patch_set.cc, patch_set.hh (patch_set): Add map_new, map_old
	fields.
	(manifests_to_patch_set) Store new field.
	(patch_set_to_packets) Don't read manifest versions from db.
	* std_hooks.lua (ignore_file): ignore .a, .so, .lo, .la, ~ files.
	* tests/t_cvsimport.at: New test.
	* testsuite.at: Call it.

2003-11-10  graydon hoare  <graydon@pobox.com>

	* commands.cc (find_oldest_ancestors): New function.
	(queue): New "addtree" subcommand.
	* monotone.texi: Document it.
	* monotone.1: Document it.

2003-11-10  graydon hoare  <graydon@pobox.com>

	* file_io.cc (walk_tree_recursive): Ignore MT/

2003-11-09  graydon hoare  <graydon@pobox.com>

	* database.cc (dump, load): Implement.
	* commands.cc (db): Call db.dump, load.
	* cycle_detector.hh: Skip when no in-edge on src.
	* monotone.texi: Document dump and load, add some
	special sections.
	* monotone.1: Mention dump and load.

2003-11-09  graydon hoare  <graydon@pobox.com>

	* rcs_file.hh (rcs_symbol): New structure.
	* rcs_file.cc (symbol): New rule.
	* rcs_import.cc (find_branch_for_version): New function.
	(cvs_key::branch): New field.
	(store_auxilliary_certs): Cert branch tag.
	* cycle_detector.hh: Fix bugs, don't use quick_alloc.
	* commands.cc (checkout): Add --branch based version.
	* monotone.texi: Document new command variant.
	* monotone.1: Ditto.

2003-11-09  graydon hoare  <graydon@pobox.com>

	* quick_alloc.hh: New file.
	* Makefile.am: Add it.
	* cycle_detector.hh: Rewrite.
	* manifest.hh: Use quick_alloc.
	* vocab.cc: Relax path name requirements a bit.
	* sqlite/sqliteInt.h: Up size of row to 16mb.

2003-11-02  graydon hoare  <graydon@pobox.com>

	* commands.cc (post): Post everything if no URL given; don't base
	decision off branch name presence.
	* app_state.cc, monotone.cc, file_io.cc, file_io.hh: Support
	absolutifying args.
	* lua.hh, lua.cc, std_hooks.lua (hook_get_mail_hostname): New hook.
	* monotone.texi: Document it.
	* monotone.texi, monotone.1: Minor corrections, new sections.
	* monotone.cc: Don't look in $ENV at all.
	* network.cc: Correct MX logic.
	* nntp_tasks.cc, smtp_tasks.cc: Separate postlines state.
	* smtp_tasks.cc: Correct some SMTP logic.
	* configure.ac, NEWS: Mention 0.7 release.

	Release point (v 0.7).

2003-11-01  graydon hoare  <graydon@pobox.com>

	* http_tasks.cc: Drop extra leading slashes in HTTP messages.

2003-10-31  graydon hoare  <graydon@pobox.com>

	* commands.cc, database.cc, database.hh, lua.cc, lua.hh,
	network.cc, network.hh, packet.cc, packet.hh, schema.sql,
	schema_migration.cc, tests/t_http.at, tests/t_nntp.at, vocab.cc:
	Eliminate "groupname", use lone URL.
	* monotone.texi: Update to cover new URL rules.
	* network.cc, network.hh, lua.cc, lua.hh, smtp_tasks.cc:
	Implement "mailto" URLs.
	* tests/t_smtp.at: New test.
	* testsuite.at: Call it.

2003-10-31  graydon hoare  <graydon@pobox.com>

	* patch_set.cc (manifests_to_patch_set): Second form with explicit renames.
	(manifests_to_patch_set): Split edit+rename events when we see them.
	* commands.cc (status, commit): Include explicit rename set.
	* diff_patch.cc (merge3): Accept edit+rename events split by patch_set.cc.
	* smtp_tasks.hh, smtp_tasks.cc: New files.
	* nntp_machine.hh, nntp_machine.cc: Rename to proto_machine.{hh,cc} (woo!)
	* nntp_tasks.cc: Adjust to use proto_ prefix in various places.
	* proto_machine.cc (read_line): get() into streambuf.
	* Makefile.am: Cover renames and adds.

2003-10-31  graydon hoare  <graydon@pobox.com>

	* diff_patch.cc (merge3): Extract renames.
	* commands.cc (calculate_new_manifest_map): Extract renames.
	(try_one_merge): Extract renames, propagate to merge target.
	(commit): Extract renames, propagate to commit target.
	* cert.cc (calculate_renames_recursive): Fix wrong logic.
	(find_common_ancestor_recursive): Stall advances at top of graph.
	* patch_set.cc: (manifests_to_patch_set): Teach about historical
	renames.
	* tests/t_erename.at: New test for edit+rename events.
	* testsuite.at: Call t_erename.at.

2003-10-30  graydon hoare  <graydon@pobox.com>

	* patch_set.cc (operator<): s/a/b/ in a few places, yikes!
	* cert.cc: Add machinery for rename edge certs.
	* commands.cc: Call diff(manifest,manifest) directly.
	* tests/t_nntp.at: Kill tcpserver DNS lookups on nntp test.
	* network.cc (parse_url): Character class typo fix, from
	Johannes Winkelmann.
	* app_state.hh, cert.hh, commands.hh, cycle_detector.hh,
	database.hh, diff_patch.cc, diff_patch.hh, http_tasks.hh,
	interner.hh, keys.hh, lua.hh, manifest.hh, network.hh,
	nntp_machine.hh, nntp_tasks.hh, packet.hh, patch_set.hh,
	transforms.hh, update.hh, vocab.hh, work.hh, xdelta.hh:
	fix use of std:: prefix / "using namespace" pollution.

2003-10-27  graydon hoare  <graydon@pobox.com>

	* lua/liolib.c (io_mkstemp): Portability fix
	from Ian Main.
	* xdelta.cc,hh (compute_delta): New manifest-specific variant.
	* transforms.cc,hh (diff): Same.
	* rcs_import.cc: Various speedups to cvs import.

2003-10-26  graydon hoare  <graydon@pobox.com>

	* cert.cc (get_parents): New function.
	(write_paths_recursive): New function.
	(write_ancestry_paths): New function.
	* cert.hh (write_ancestry_paths): Declare.
	* commands.cc (queue_edge_for_target_ancestor):
	Call write_ancestry_paths for "reposting" queue
	strategy.

2003-10-25  graydon hoare  <graydon@pobox.com>

	* commands.cc (log): Skip looking inside nonexistent
	manifests for file comments.

2003-10-24  graydon hoare  <graydon@pobox.com>

	* adns/*.c, adns/*.h: Import adns library.
	* Makefile.am: Update to build adns into lib3rdparty.a.
	* AUTHORS: Mention adns.
	* network.cc: Call adns functions, not gethostbyname.

2003-10-20  Nathaniel Smith  <njs@codesourcery.com>

	* patch_set.cc (patch_set_to_text_summary): Give more detailed
	output.
	* commands.cc (get_log_message, status, diff): Use
	patch_set_to_text_summary for complete description.

2003-10-22  graydon hoare  <graydon@pobox.com>

	* monotone.texi: Document 'queue' command.
	* monotone.1: Likewise.

2003-10-22  graydon hoare  <graydon@pobox.com>

	* diff_patch.cc
	(infer_directory_moves): New function.
	(rebuild_under_directory_moves): New function.
	(apply_directory_moves): New function.
	(merge3): Handle directory moves.
	* tests/t_renamed.at: New test for dir renames.
	* testsuite.at: Call it.

2003-10-21  graydon hoare  <graydon@pobox.com>

	* commands.cc (queue): New command.
	(list): Add "queue" subcommand, too.

2003-10-21  graydon hoare  <graydon@pobox.com>

	* diff_patch.cc (merge_deltas): New function.
	(check_map_inclusion): New function.
	(check_no_intersect): New function.
	(merge3): Rewrite completely.
	* tests/t_rename.at: New test.
	* testsuite.at: Call it.
	* file_io.cc, file_io.hh (make_dir_for): New function.
	* commands.cc (update): Call make_dir_for on update.

2003-10-20  graydon hoare  <graydon@pobox.com>

	* commands.cc: Replace [] with idx() everywhere.

2003-10-20  Tom Tromey  <tromey@redhat.com>

	* cert.hh (get_branch_heads): Updated.
	Include <set>.
	* commands.cc (head): Updated for new get_branch_heads.
	(merge): Likewise.
	(propagate): Likewise.
	* cert.cc (get_branch_heads): Use set<manifest_id>.

	* commands.cc (merge): Use all caps for metasyntactic variable.
	(heads): Likewise.

	* network.cc (post_queued_blobs_to_network): Do nothing if no
	packets to post.

2003-10-20  graydon hoare  <graydon@pobox.com>

	* cert.cc (get_branch_heads): Fix dumb bug.
	* diff_patch.cc (merge3): Fix dumb bug.
	(merge2): Fix dumb bug.
	(try_to_merge_files): Fix dumb bug.

2003-10-20  graydon hoare  <graydon@pobox.com>

	* file_io.cc (tilde_expand): New function.
	* monotone.cc (cpp_main): Expand tildes in
	db and rcfile arguments.

2003-10-20  graydon hoare  <graydon@pobox.com>

	* rcs_import.cc (import_cvs_repo): Check key existence
	at beginning of import pass, to avoid wasted work.

2003-10-19  Tom Tromey  <tromey@redhat.com>

	* commands.cc (log): Add each seen id to `cycles'.

2003-10-19  graydon hoare  <graydon@pobox.com>

	* AUTHORS: Mention Tecgraf PUC-Rio and their
	copyright.
	* Makefile.am: Mention circular buffer stuff.
	* configure.ac, NEWS: Mention 0.6 release.
	* cert.hh, cert.cc (erase_bogus_certs): file<cert> variant.
	* commands.cc (log): Erase bogus certs before writing,
	cache comment-less file IDs.
	* monotone.spec: Don't specify install-info args,
	do build with optimization on RHL.

	Release point (v 0.6).

2003-10-19  Matt Kraai  <kraai@ftbfs.org>

	* commands.cc (merge): Use app.branch_name instead of args[0] for
	the branch name.

2003-10-17  graydon hoare  <graydon@pobox.com>

	* commands.cc (log): New command.
	Various other bug fixes.
	* monotone.1, monotone.texi: Minor updates.

2003-10-17  graydon hoare  <graydon@pobox.com>

	* monotone.texi: Expand command and hook references.
	* commands.cc: Disable db dump / load commands for now.

2003-10-16  graydon hoare  <graydon@pobox.com>

	* sanity.hh: Add a const version of idx().
	* diff_patch.cc: Change to using idx() everywhere.
	* cert.cc (find_common_ancestor): Rewrite to recursive
	form, stepping over historic merges.
	* tests/t_cross.at: New test for merging merges.
	* testsuite.at: Call t_cross.at.

2003-10-10  graydon hoare  <graydon@pobox.com>

	* lua.hh, lua.cc (hook_apply_attribute): New hook.
	* work.hh, work.cc (apply_attributes): New function.
	* commands.cc (update_any_attrs): Update attrs when writing to
	working copy.
	* std_hooks.lua (temp_file): Use some env vars.
	(attr_functions): Make table of attr-setting functions.

2003-10-10  graydon hoare  <graydon@pobox.com>

	* work.cc: Fix add/drop inversion bug.
	* lua/*.{c,h}: Import lua 5.0 sources.
	* lua.cc: Rewrite lua interface completely.
	* std_hooks.lua, test_hooks.lua, testsuite,
	tests/t_persist_phrase.at, configure.ac, config.h.in, Makefile.am:
	Modify to handle presence of lua 5.0.

2003-10-08  graydon hoare  <graydon@pobox.com>

	* rcs_import.cc: Attach aux certs to child, not parent.
	* manifest.cc: Speed up some calculations.
	* keys.cc: Optionally cache decoded keys.

2003-10-07  graydon hoare  <graydon@pobox.com>

	* manifest.hh, manifest.cc, rcs_import.cc: Write manifests w/o
	compression.
	* vocab.hh, vocab.cc: Don't re-verify verified data.
	* ui.hh, ui.cc: Minor efficiency tweaks.

2003-10-07  graydon hoare  <graydon@pobox.com>

	* commands.cc, work.cc, work.hh: Add some preliminary stuff
	to support explicit renaming, .mt-attrs.
	* monotone.texi: Add skeletal sections for command reference,
	hook reference, CVS phrasebook. Fill in some parts.

2003-10-02  graydon hoare  <graydon@pobox.com>

	* boost/circular_buffer*.hpp: Add.
	* AUTHORS, cert.cc, commands.cc, database.cc,
	diff_patch.cc, http_tasks.cc, keys.cc, lua.cc, manifest.cc,
	network.cc, nntp_machine.cc, packet.cc, patch_set.cc,
	rcs_import.cc, sanity.cc, sanity.hh, ui.hh, update.cc,
	vocab_terms.hh, work.cc:
	remove existing circular buffer code, replace all
	logging and asserty stuff with boost::format objects
	rather than vsnprintf.

2003-10-01  graydon hoare  <graydon@pobox.com>

	* testsuite.at: Don't use getenv("HOSTNAME").
	* database.cc (exec, fetch): Do va_end/va_start again in between
	logging and executing query.

2003-09-28  Tom Tromey  <tromey@redhat.com>

	* monotone.texi: Added @direntry.

2003-09-27  Nathaniel Smith  <njs@pobox.com>

	* monotone.cc: Remove "monotone.db" default to --db
	option in help text.

2003-09-27  graydon hoare  <graydon@pobox.com>

	* diff_patch.cc: Rework conflict detection.
	* rcs_import.cc: Remove some pointless slowness.
	* monotone.spec: Install info files properly.

	Release point (v 0.5).

2003-09-27  graydon hoare  <graydon@pobox.com>

	* AUTHORS, NEWS, configure.ac: Update for 0.5 release.
	* monotone.texi: Various updates.
	* xdelta.cc (compute_delta): Fix handling of empty data.
	* database.cc (sql): Require --db for init.
	* work.cc (read_options_map): Fix options regex.

2003-09-27  graydon hoare  <graydon@pobox.com>

	* lcs.hh: New jaffer LCS algorithm.
	* interner.hh, rcs_import.cc: Templatize interner.
	* diff_patch.hh: Use interner, new LCS.

2003-09-27  Tom Tromey  <tromey@redhat.com>

	* commands.cc (fetch): Always try lua hook; then default to all
	known URLs.

2003-09-26  Tom Tromey  <tromey@redhat.com>

	* commands.cc (tag): Use all-caps for meta-syntactic variables.
	(comment, add, cat, complete, mdelta, fdata): Likewise.

	* monotone.1: There's no default database.
	* monotone.texi (OPTIONS): There's no default database.

	* database.cc (sql): Throw informative error if database name not
	set.
	* app_state.cc (app_state): Default to no database.

2003-09-26  graydon hoare  <graydon@pobox.com>

	* debian/*, monotone.spec: Add packaging control files.

2003-09-24  graydon hoare  <graydon@pobox.com>

	* database.cc, database.hh (debug): New function.
	* commands.cc (debug): New command.
	* cert.cc, cert.hh (guess_branch): New function.
	* commands.cc (cert): Queue certs to network servers.
	* commands.cc (cert, commit): Use guess_branch.
	* commands.cc (list): List unknown, ignored files.
	* monotone.texi, monotone.1: Document.

2003-09-24  graydon hoare  <graydon@pobox.com>

	* commands.cc (queue_edge_for_target_ancestor): Queue the
	correct ancestry cert, from child to target, as well as
	patch_set.

2003-09-22  graydon hoare  <graydon@pobox.com>

	* depot_schema.sql, schema_migration.cc,
	schema_migration.hh: Add.
	* database.cc, depot.cc: Implement schema migration.
	* database.cc, commands.cc: Change to db ... cmd.
	* monotone.texi, monotone.1: Document command change.
	* depot.cc: Fix various query bugs.

2003-09-21  Nathaniel Smith  <njs@codesourcery.com>

	* depot.cc (depot_schema): Remove unique constraint on (contents),
	replace with unique constraint on (groupname, contents).

2003-09-21  Nathaniel Smith  <njs@codesourcery.com>

	* commands.cc (diff): Take manifest ids as arguments.  Add
	explanatory text on files added, removed, modified.

2003-09-19  Tom Tromey  <tromey@redhat.com>

	* commands.cc (genkey): Use all-caps for meta-syntactic variable.
	(cert, tag, approve, disapprove, comment, add, drop, commit,
	update, revert, cat, checkout, co, propagate, complete, list, ls,
	mdelta, fdelta, mdata, fdata, mcerts, fcerts, pubkey, privkey,
	fetch, post, rcs_import, rcs): Likewise.
	(explain_usage): Indent explanatory text past the command names.

2003-09-17  Tom Tromey  <tromey@redhat.com>

	* commands.cc (list): Don't compute or use "subname".

	* commands.cc (revert): Handle case where argument is a
	directory.
	* tests/t_revert.at: Test for revert of directory.

	* testsuite.at (MONOTONE_SETUP): Use "monotone initdb".
	* monotone.1: Document "initdb".
	* monotone.texi (Commands): Document initdb.
	(Creating a Database): New node.
	(Getting Started): Refer to it.
	* commands.cc (initdb): New command.
	* database.cc (database::sql): New argument `init'.
	(database::initialize): New method.
	* database.hh (database::initalize): Declare.
	(database::sql): New argument `init'.

2003-09-17  Tom Tromey  <tromey@redhat.com>

	* tests/t_persist_phrase.at: Use "ls certs".
	* tests/t_nntp.at: Use "ls certs".
	* tests/t_genkey.at: Use "ls keys" and "ls certs".

2003-09-16  Tom Tromey  <tromey@redhat.com>

	* monotone.1: Document "list branches".
	* commands.cc (ls_certs): New function, from `lscerts' command.
	(ls_keys): New function, from `lskeys' command.
	(ls_branches): New function.
	(list): New command.
	(ls): New alias.
	(explain_usage): Split parameter info at \n.
	* monotone.texi (Adding Files): Use "list certs".
	(Committing Changes): Likewise.
	(Forking and Merging): Likewise.
	(Commands): Likewise.
	(Generating Keys): Use "list keys".
	(Commands): Likewise.
	(Commands): Mention "list branches".
	(Branches): Likewise.

2003-09-15  graydon hoare  <graydon@redhat.com>

	* http_tasks.cc: Fix networking to handle long input.

	* ui.cc, ui.hh: Only pad with blanks enough to cover old output
	when ticking.

	* update.cc, cert.cc, commands.cc: Fix cert fetching functions to
	remove bogus certs.

2003-09-15  Tom Tromey  <tromey@redhat.com>

	* monotone.1: Don't mention MT_KEY or MT_BRANCH.

	* monotone.texi (Getting Started): Don't mention MT_DB or
	MT_BRANCH.
	(Adding Files): Explicitly use --db and --branch.
	* app_state.hh (app_state): New fields options, options_changed.
	Declare new methods.  Include work.hh.
	* work.cc (work_file_name): New constant.
	(add_to_options_map): New structure.
	(get_options_path): New function.
	(read_options_map, write_options_map): Likewise.
	* work.hh (options_map): New type.
	(get_options_path, read_options_map, write_options_map): Declare.
	* commands.cc (add, drop, commit, update, revert, checkout,
	merge): Write options file.
	* app_state.cc (database_option, branch_option): New constants.
	(app_state::app_state): Read options file.
	(app_state::set_database): New method.
	(app_state::set_branch): Likewise.
	(app_state::write_options): Likewise.
	Include work.hh.
	* monotone.cc (cpp_main): Don't set initial database name on
	app.  Use new settor methods.  Don't look at MT_BRANCH or MT_DB.

2003-09-14  graydon hoare  <graydon@pobox.com>

	* vocab.cc, vocab.hh: Add streamers for vocab terms in preparation
	for switch to formatter.

	* cert.cc (check_signature): Treat missing key as failed check.
	* commands.cc (lscerts): Warn when keys are missing.

	* rcs_import.cc, nntp_tasks.cc, http_tasks.cc: Tick progress.

	* sanity.cc, monotone.cc: Tidy up output a bit.

	* xdelta.cc: Add code to handle empty files. Maybe correct?

	* ui.cc, ui.hh: Add.

2003-09-13  Tom Tromey  <tromey@redhat.com>

	* tests/t_nntp.at: If we can't find tcpserver or snntpd, skip the
	test.
	* tests/t_http.at: If we can't find boa or depot.cgi, skip the
	test.

2003-09-12  graydon hoare  <graydon@pobox.com>

	* update.cc (pick_update_target): Only insert base rev as update
	candidate if it actually exists in db.

	* commands.cc, database.cc, database.hh: Implement id completion
	command, and general id completion in all other commands.

2003-09-12  Tom Tromey  <tromey@redhat.com>

	* commands.cc (revert): A deleted file always appears in the
	manifest.
	* tests/t_revert.at: Check reverting a change plus a delete; also
	test reverting by file name.

	* work.cc (deletion_builder::visit_file): Check for file in
	working add set before looking in manifest.
	* tests/t_drop.at: Added add-then-drop test.

	* testsuite.at: Include t_drop.at.
	* tests/t_drop.at: New test.
	* work.cc (visit_file): Check for file in working delete set
	before looking in manifest.

2003-09-12  Tom Tromey  <tromey@redhat.com>

	* Makefile.am ($(srcdir)/testsuite): tests/atconfig and
	tests/atlocal are not in srcdir.

	* Makefile.am (TESTS): unit_tests is not in srcdir.

2003-09-11  graydon hoare  <graydon@pobox.com>

	* commands.cc: Check for MT directory in status.
	* commands.cc: Require directory for checkout.
	* commands.cc: Delete MT/work file after checkout.
	* commands.cc: Implement 'revert', following tromey's lead.
	* commands.cc: Print base, working manifest ids in status.

	* diff_patch.cc: Further merge corrections.
	* diff_patch.cc (unidiff): Compensate for occasional miscalculation
	of LCS.

	* tests/t_merge.at: Check that heads works after a merge.
	* tests/t_fork.at:  Check that heads works after a fork.
	* tests/t_genkey.at: Remove use of 'import'.
	* tests/t_cwork.at: Check deletion of work file on checkout.
	* tests/t_revert.at: Check that revert works.

	* commands.cc, monotone.cc: Report unknown commands nicely.

2003-09-08  graydon hoare  <graydon@pobox.com>

	* tests/merge.at: Accept tromey's non-error case for update.

	* commands.cc(try_one_merge): Write merged version to packet
	writer, not directly to db.
	(merge): Write branch, changelog cert on merged version to db.

	* std_hooks.lua(merge3): Open result in mode "r", not "w+".

2003-09-06  Tom Tromey  <tromey@redhat.com>

	* update.cc (pick_update_target): Not an error if nothing to
	update.

	* monotone.texi: Use VERSION; include version.texi.

	* monotone.1: Document "co".
	* monotone.texi (Commands): Document "co".
	* commands.cc (ALIAS): New macro.
	(co): New alias.

	* README: Updated.

	* txt2c.cc: Added missing file.

	* texinfo.tex, INSTALL, Makefile.in, aclocal.m4, compile, depcomp,
	install-sh, missing, mkinstalldirs: Removed generated files.

2003-09-04  graydon hoare  <graydon@pobox.com>

	* Makefile.am, depot.cc, http_tasks.cc, http_tasks.hh,
	lua.cc, lua.hh, monotone.texi, network.cc, tests/t_http.at,
	vocab_terms.hh:

	Use public key signatures to talk to depot, not mac keys.

	* commands.cc, file_io.cc, monotone.texi, monotone.1,
	tests/t_scan.at, tests/t_import.at, work.cc, work.hh:

	Remove the 'import' and 'scan' commands, in favour of generalized
	'add' which chases subdirectories.

	* configure.ac, NEWS:

	Release point (v 0.4).

2003-09-03  graydon hoare  <graydon@pobox.com>

	* monotone.texi: Expand notes about setting up depot.

	* update.cc: Update by ancestry. Duh.

2003-09-02  graydon hoare  <graydon@pobox.com>

	* boost/socket/streambuf.hpp: Bump ppos on overflow.

	* packet.cc, transforms.cc, transforms.hh: Add function for
	canonicalization of base64 encoded strings. Use on incoming cert
	packet values.

	* commands.cc: Change fetch and post to take URL/groupname params
	rather than branchname.

	* network.cc, network.hh, depot.cc, http_tasks.cc: Fix URL parser,
	improve logging, change signatures to match needs of commands.cc

	* Makefile.am: Don't install txt2c or unit_tests.

	* Makefile.am: Build depot.cgi not depot.

	* database.cc, database.hh: Add "all known sources" fetching support.

	* patch_set.cc: Sort in a path-lexicographic order for nicer summaries.

	* monotone.texi: Expand coverage of packets and networking.

	* tests/t_nntp.at, tests/t_http.at: Update to provide URL/groupname
	pairs.

2003-09-02  Tom Tromey  <tromey@redhat.com>

	* aclocal.m4, monotone.info: Removed generated files.

2003-08-31  Nathaniel Smith  <njs@codesourcery.com>

	* configure.ac: Check for lua40/lua.h, lua40/lualib.h and -llua40,
	-lliblua40.
	* config.h.in: Add LUA_H, LIBLUA_H templates, remove HAVE_LIBLUA,
	HAVE_LIBLUALIB templates.
	* lua.cc: Include config.h.  Use LUA_H, LIBLUA_H macros.

2003-08-29  graydon hoare  <graydon@pobox.com>

	* Makefile.am, txt2c.cc, lua.cc, database.cc:
	Use a C constant-building converter rather than objcopy.

	* cert.cc, cert.hh, packet.cc, packet.hh, diff_patch.cc,
	rcs_import.cc:
	Modify cert functions to require a packet consumer, do no implicit
	database writing.

	* commands.cc, database.cc, database.hh, schema.sql, network.cc:
	Modify packet queueing strategy to select ancestors from known
	network server content, rather than most recent edge.

2003-08-25  graydon hoare  <graydon@pobox.com>

	* AUTHORS, ChangeLog, Makefile.am, NEWS, configure.ac,
	tests/t_http.at: Release point (v 0.3)

2003-08-24  graydon hoare  <graydon@pobox.com>

	* nntp_tasks.cc: Measure success from postlines state.
	* network.cc: Print summary counts of transmissions.
	* packet.cc: Count packets into database.
	* depot.cc: Add administrative commands, fix a bunch of
	little bugs.
	* t_http.at: Testcase for depot-driven communication.
	* monotone.texi: Update to reflect depot existence.
	* http_tasks.cc: Pick bugs out.

2003-08-24  graydon hoare  <graydon@pobox.com>

	* commands.cc: Wash certs before output.
	* *.cc,*.hh: Adjust cert packet format to
	be more readable, avoid superfluous gzipping.

2003-08-24  graydon hoare  <graydon@pobox.com>

	* configure, Makefile.in: Remove generated files, oops.
	* commands.cc: Implement 'propagate'.
	* lua.cc, lua.hh, network.cc, network.hh: Remove
	'aggregate posting' stuff.
	* network.cc: Batch postings into larger articles.
	* diff_patch.hh, diff_patch.cc: Implement basic
	merge2-on-manifest.

2003-08-23  graydon hoare  <graydon@pobox.com>

	* monotone.cc: Handle user-defined lua hooks as
	overriding internal / .monotonerc hooks no matter
	where on cmd line they occur.
	* update.cc: Made failures more user-friendly.
	* lua.cc: Improve logging a bit.
	* testsuite.at, tests/*.{at,in}, testsuite/: Rewrite tests in
	autotest framework, move to tests/ directory.
	* boost/io/*, cryptopp/hmac.h: Add missing files.

2003-08-23  Tom Tromey  <tromey@redhat.com>

	* monotone.cc (OPT_VERSION): New macro.
	(cpp_main): Handle OPT_VERSION.
	(options): Added `version' entry.
	Include config.h.

2003-08-21  Tom Tromey  <tromey@redhat.com>

	* database.cc: Include "sqlite/sqlite.h", not <sqlite.h>.

2003-08-20  graydon hoare  <graydon@pobox.com>

	* boost/*:
	incorporate boost sandbox bits, for now.

	* Makefile.am, Makefile.in, configure, configure.ac, diff_patch.cc,
	http_tasks.cc, http_tasks.hh, network.cc, nntp_machine.cc,
	nntp_machine.hh, nntp_tasks.cc, nntp_tasks.hh, testsuite/t_nntp.sh:

	fix up networking layer to pass nntp tests again

2003-08-19  graydon hoare  <graydon@pobox.com>

	* Makefile.am, Makefile.in, app_state.hh, cert.cc, commands.cc,
	constants.hh, cryptopp/misc.h, database.cc, depot.cc,
	http_tasks.cc, http_tasks.hh, keys.cc, lua.cc, lua.hh, monotone.cc,
	network.cc, network.hh, nntp_machine.cc, nntp_machine.hh,
	nntp_tasks.cc, nntp_tasks.hh, packet.cc, packet.hh, rcs_import.cc,
	sanity.cc, sanity.hh, schema.sql, test_hooks.lua,
	testsuite/runtest.sh, testsuite/t_null.sh, vocab_terms.hh:

	major surgery time
	- move to multi-protocol posting and fetching.
	- implement nicer failure modes for sanity.
	- redo commands to print nicer, fail nicer.

2003-08-18  graydon hoare  <graydon@pobox.com>

	* Makefile.am, Makefile.in, adler32.hh, database.cc, depot.cc,
	mac.hh, xdelta.cc, Makefile.am, Makefile.in:

	first pass at a depot (CGI-based packet service)

2003-08-08  graydon hoare  <graydon@pobox.com>

	* Makefile.am, Makefile.in AUTHORS, ChangeLog, Makefile.am,
	Makefile.in, NEWS, monotone.1, monotone.info, monotone.texi:

	release point (v 0.2)

2003-08-08  graydon hoare  <graydon@pobox.com>

	* cert.cc, cert.hh, interner.hh, rcs_import.cc:

	auxilliary certs

	* cert.cc, cert.hh, cycle_detector.hh, interner.hh, patch_set.cc,
	rcs_import.cc:

	improvements to cycle detection stuff

2003-08-05  graydon hoare  <graydon@pobox.com>

	* rcs_import.cc:

	almost even more seemingly correct CVS graph reconstruction (still slow)

	* sqlite/* cryptopp/* Makefile.am, Makefile.in, aclocal.m4,
	config.h.in, configure, configure.ac, file_io.cc, keys.cc,
	sanity.cc, sanity.hh, transforms.cc:

	minimizing dependencies on 3rd party libs by importing the
	necessary bits and rewriting others.

	* cert.cc, cert.hh, rcs_import.cc:

	cvs import seems to be working, but several linear algorithms need
	replacement

2003-07-28  graydon hoare  <graydon@pobox.com>

	* Makefile.am, Makefile.in, cert.cc, commands.cc, database.cc,
	database.hh, manifest.cc, rcs_file.cc, rcs_import.cc,
	rcs_import.hh, vocab.cc, xdelta.cc:

	cvs graph reconstruction hobbling along.

2003-07-21  graydon hoare  <graydon@pobox.com>

	* database.cc, xdelta.cc, xdelta.hh:

	piecewise xdelta; improves speed a fair bit.

2003-07-11  graydon hoare  <graydon@pobox.com>

	* Makefile.am, Makefile.in, config.h.in, configure, configure.ac,
	transforms.cc, xdelta.cc, xdelta.hh:

	implement xdelta by hand, forget 3rd party delta libs.

2003-07-02  graydon hoare  <graydon@pobox.com>

	* database.cc, rcs_import.cc, transforms.cc, transforms.hh:

	speedups all around in the storage system

2003-07-01  graydon hoare  <graydon@pobox.com>

	* database.hh, rcs_import.cc, transforms.cc, transforms.hh: speed

	improvements to RCS import

2003-06-30  graydon hoare  <graydon@pobox.com>

	* rcs_import.cc, transforms.cc:

	some speed improvements to RCS import

2003-06-29  graydon hoare  <graydon@pobox.com>

	* commands.cc, database.hh, rcs_import.cc, transforms.cc:

	RCS file import successfully (albeit slowly) pulls in some pretty
	large (multi-hundred revision, >1MB) test cases from GCC CVS

	* Makefile.in, commands.cc, rcs_file.cc, rcs_file.hh,
	rcs_import.cc, rcs_import.hh,

	Makefile.am: preliminary support for reading and walking RCS files

2003-04-09  graydon hoare  <graydon@pobox.com>

	* autogen.sh: oops
	* */*: savannah import

2003-04-06  graydon hoare  <graydon@pobox.com>

	* initial release.
<|MERGE_RESOLUTION|>--- conflicted
+++ resolved
@@ -1,4 +1,3 @@
-<<<<<<< HEAD
 2006-03-01  Matthew Gregan  <kinetik@orcon.net.nz>
 
 	* transforms.cc: Better use of appropriately typedefed types.
@@ -13,12 +12,11 @@
 2006-02-28  Matthew Gregan  <kinetik@orcon.net.nz>
 
 	* tests/t_mt_ignore.at: Fix test on MinGW/Win32.
-=======
+
 2006-02-28  Matt Johnston  <matt@ucc.asn.au>
 
 	* commands.cc (CMD(merge)): don't say "misuse" if it's
 	just already merged.
->>>>>>> b16f2dd6
 
 2006-02-27  Richard Levitte  <richard@levitte.org>
 
