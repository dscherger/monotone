<<<<<<< HEAD
2005-05-03  Nathaniel Smith  <njs@codesourcery.com>

	* tests/t_cvsimport2.at: Pass correct module directory.

2005-05-02  Nathaniel Smith  <njs@codesourcery.com>

	* configure.ac: Bump version to 0.19.
	* NEWS: Tweaks.
	* Makefile.am (MOST_SOURCES): Add options.hh.
	(%.eps): Fix ps2eps calling convention.
	* po/monotone.pot: Regenerate.
	* testsuite.at (CHECK_SAME_CANONICALISED_STDOUT): New macro.

=======
2005-05-03  Jon Bright  <jon@siliconcircus.com>
	* tests/t_automate_select.at: Use arithmetic comparison for
	checking output of wc, since wc pads its results with initial
	spaces on MinGW.
	
>>>>>>> fc4b85bc
2005-05-02  Nathaniel Smith  <njs@codesourcery.com>

	* NEWS: More updates.
	* rcs_import.cc (store_manifest_edge): Fix some edge cases.
	* tests/t_cvsimport_manifest_cycle.at: Make work.  Un-XFAIL.

2005-05-01  Matt Johnston  <matt@ucc.asn.au>

	* diff_patch.cc (normalize_extents): broaden the condition when
	changes can be normalised.
	* tests/t_merge_6.at: now passes.

2005-05-01  Emile Snyder  <emile@alumni.reed.edu>

	* annotate.cc: Fix bug that njs pointed out when a merge has one
	side with no changes.  Be smarter about how we get parent
	file_id's to do file diffs; give another big speedup.
	* tests/t_annotate_copy_all.at: New test for the bug that is fixed.
	* testsuite.at: Add the new test.

2005-05-02  Richard Levitte  <richard@levitte.org>

	* tests/t_override_author_date.at: Adapt to the new way to give
	revision IDs to 'monotone log'.

2005-05-01  Richard Levitte  <richard@levitte.org>

	* monotone.texi: Document the change in 'monotone log'.

2005-05-01  rghetta <birrachiara@tin.it>

	* commands.cc (CMD(log)): Use --revision.

2005-05-02  Matt Johnston  <matt@ucc.asn.au>

	* netsync.cc (process_auth_cmd): make it clearer what the "unknown
	key hash" refers to.

2005-05-01  Richard Levitte  <richard@levitte.org>

	* commands.hh: Expose complete_commands().
	* commands.cc (explain_usage, command_options, process): Don't
	call complete_command().  Except the caller to have done that
	already.
	* monotone.cc (cpp_main): Start with completing the command after
	processing the options.  Use the result everywhere the command is
	required.  This avoids giving the user duplicate (or in some case,
	triplicate) messages about command expansion.

2005-04-30  Derek Scherger  <derek@echologic.com>

	* app_state.{cc,hh}: remove --all-files option
	* automate.cc: move inventory command and associated stuff here from ...
	* commands.cc: ... here, where it has been removed
	* monotone.1: relocate inventory command, remove --all-files option
	* monotone.cc: remove --all-files option
	* monotone.texi: relocate inventory documentation to automation
	section, remove --all-files option
	* tests/t_automate_inventory.at: renamed and updated for move to automate
	* testsuite.at: adjust for rename

2005-04-30  Derek Scherger  <derek@echologic.com>

	* Makefile.am (MOST_SOURCES): add restrictions.{cc,hh} 
	* commands.cc (extract_rearranged_paths): 
	(extract_delta_paths):
	(extract_changed_paths):
	(add_intermediate_paths):
	(restrict_path_set):
	(restrict_rename_set):
	(restrict_path_rearrangement):
	(restrict_delta_map):
	(calculate_restricted_rearrangement):
	(calculate_restricted_revision):
	(calculate_current_revision):
	(calculate_restricted_change_set): move to restrictions.{cc,hh}
	(maybe_update_inodeprints):
	(cat):
	(dodiff):
	(update): rename calculate_current_revision to
	calculate_unrestricted_revision
	* database_check.hh: update header guard #define
	* restrictions.{cc,hh}: add new files

2005-04-30  Nathaniel Smith  <njs@codesourcery.com>

	* commands.cc: Add a placeholder OPT_NONE for commands that don't
	take any command-specific options; use it everywhere.  Now the
	last argument to CMD never starts with %, and the last argument is
	always required to be present.

2005-04-30  Richard Levitte  <richard@levitte.org>

	* contrib/monotone-nav.el (mnav-rev-make): Move it so it's defined
	after the definition of the macro mnav-rev-id.  Otherwise, the
	byte compiler complains there is no setf method for mnav-rev-id.

2005-04-30  Nathaniel Smith  <njs@codesourcery.com>

	* monotone.texi (Database): Minor correction.

2005-04-30  Nathaniel Smith  <njs@codesourcery.com>

	* vocab.cc (trivially_safe_file_path): New function.
	(verify): Use it.
	(test_file_path_verification, test_file_path_normalization): Add a
	few more checks.

	* transforms.{cc,hh} (localized_as_string): New function.
	* {win32,unix}/inodeprint.cc (inodeprint_file): Use it, to avoid
	mkpath().

	* commands.cc (add_intermediate_paths): Hand-code intermediate
	path generator, taking advantage of normalization of file_path's,
	to avoid mkpath().

2005-04-29  Joel Rosdahl  <joel@rosdahl.net>

	* monotone.texi: Minor corrections.

2005-04-29  Nathaniel Smith  <njs@codesourcery.com>

	* commands.cc (ls_tags): Sort output.
	* tests/t_tags.at: Test that output is sorted.

2005-04-29  Derek Scherger  <derek@echologic.com>

	* commands.cc (struct file_itemizer): move to ...
	* work.hh (file_itemizer} ... here
	* work.cc (file_itemizer::visit_file} ... and here

2005-04-29  Emile Snyder  <emile@alumni.reed.edu>

	* annotate.cc (do_annotate_node): Stop doing expensive
	calculate_arbitrary_change_set when we already know we have parent
	and child revisions.  Cuts annotate run time in half.
	
2005-04-29  Nathaniel Smith  <njs@codesourcery.com>

	* commands.cc (update_inodeprints): Rename to...
	(refresh_inodeprints): ...this, so 'monotone up' continues to mean
	update.
	
	* monotone.texi (Inodeprints): Mention refresh_inodeprints in the
	Inodeprints section.
	
	* testsuite.at: 
	* tests/t_update_inodeprints.at: 
	* tests/t_refresh_inodeprints.at: 
	* monotone.texi (Working Copy, Commands): 
	* monotone.1: Update accordingly.

2005-04-29  Nathaniel Smith  <njs@codesourcery.com>

	* change_set.cc (dump_change_set): Don't truncate output.
	(invert_change_test): New unit test.
	(invert_change_set): Make it pass.  This fixes (some?)
	isect.empty() invariant failures.
	
	* NEWS: Start updating for 0.19.

	* revision.cc (check_sane_history): Make comment more
	informative.

2005-04-29  Grahame Bowland  <grahame@angrygoats.net>

	* netxx/types.h: Add new NetworkException type network 
	issue not caused by calling program
	* netsync.cc: Catch Netxx::NetworkException and display 
	as informative_error.
	* netxx/address.cxx: NetworkException for unparsable URIs.
	* netxx/datagram.cxx: NetworkException for connection failure.
	* netxx/resolve_getaddrinfo.cxx, resolve_gethostbyname.cxx:
	NetworkException when DNS resolution fails.
	* netxx/serverbase.cxx: NetworkException if unable to bind 
	to server port.
	* netxx/streambase.cxx: NetworkException if unable to 
	connect.

2005-04-28  Nathaniel Smith  <njs@codesourcery.com>

	* tests/t_netsync_error.at: New test.
	* testsuite.at: Add it.

2005-04-28  Nathaniel Smith  <njs@codesourcery.com>

	* tests/t_rename_attr.at: Fix a bit; also test that rename refuses
	to move a file to a name that already has attrs.
	* work.cc (build_rename): Cleanup a bit; refuse to move a file to
	a name that already has attrs.

	* monotone.texi (Working Copy): Document explicitly that "drop"
	and "rename" do not modify the filesystem directly, and do affect
	attributes.

2005-04-28  Derek Scherger  <derek@echologic.com>

	* commands.cc (get_work_path): 
	(get_revision_path): 
	(get_revision_id):
	(put_revision_id):
	(get_path_rearrangement):
	(remove_path_rearrangement):
	(put_path_rearrangement):
	(update_any_attrs):
	(get_base_revision):
	(get_base_manifest): move to work.{cc,hh}
	(update): indicate optional revision with [ and ]
	(explicit_merge): indicate optional ancestor with [ and ] 

	* manifest.{cc,hh} (extract_path_set): move here from work.{cc,hh}
	* revision.{cc,hh} (revision_file_name): move to work.{cc,hh}

	* work.{cc,hh} (extract_path_set): move to manifest.{cc,hh}
	(get_work_path): 
	(get_path_rearrangement): 
	(remove_path_rearrangement): 
	(put_path_rearrangement): 
	(get_revision_path): 
	(get_revision_id): 
	(put_revision_id): 
	(get_base_revision): 
	(get_base_manifest): 
	(update_any_attrs): move here from commands.cc
	
2005-04-28  Derek Scherger  <derek@echologic.com>

	* ChangeLog: 
	* Makefile.am
	* tests/t_automate_select.at: merge fixups

2005-04-28  Emile Snyder <emile@alumni.reed.edu>

	* annotate.cc: Fix broken build after propagate from .annotate
	branch to mainline.  The lcs stuff was changed to use
	quick_allocator, so our use of it had to change as well.
	
2005-04-28  Emile Snyder  <emile@alumni.reed.edu>

	* commands.cc: New command "annotate"
	* annotate.{cc,hh}: New files implement it.
	* Makefile.am: Build it.
	* monotone.texi: Document it.	
	* tests/t_annotate.at:
	* tests/t_annotate_add_collision.at:
	* tests/t_annotate_branch_collision.at: 
	* testsuite.at: Test it.
	
2005-04-28  Matt Johnston  <matt@ucc.asn.au>

	* tests/t_merge_6.at: narrow the testcase down considerably.

2005-04-28  Matt Johnston  <matt@ucc.asn.au>

	* tests/t_merge_6.at, testsuite.at: add a new test for the case where
	duplicate lines appear in a file during a merge. This testcase can
	be correctly handled by merge(1).

2005-04-28  Matt Johnston  <matt@ucc.asn.au>

	* tests/t_i18n_file.at, transforms.cc: OS X expects all paths to be
	utf-8, don't try to use other encodings in the test.

2005-04-28  Richard Levitte  <richard@levitte.org>

	* tests/t_automate_select.at: silly ignores not needed any more.

2005-04-28  Richard Levitte  <richard@levitte.org>

	* commands.cc (complete): Don't talk of there really was no
	expansion.

2005-04-28  Richard Levitte  <richard@levitte.org>

	* commands.cc, commands.hh: Selector functions and type are moved
	to...
	* selectors.cc, selectors.hh: ... these files.
	* database.cc, database.hh: Adapt to this change.
	* automate.cc (automate_select): New function, implements
	'automate select'.
	(automate_command): Use it.
	* monotone.texi (Automation): Document it.

	* tests/t_automate_select.at: New test.
	* testsuite.at: Use it.

	* Makefile.am (MOST_SOURCES): reorganise.  Add selectors.{cc,hh}.

2005-04-27  Derek Scherger  <derek@echologic.com>

	* commands.cc (ls_unknown): remove unneeded braces
	(struct inventory_item): new struct for tracking inventories
	(print_inventory): removed old output functions 
	(inventory_paths): new functions for paths, data and renames
	(inventory): rework to display two column status codes
	* monotone.texi (Informative): update for new status codes
	* tests/t_inventory.at: update for two column status codes

2005-04-27  Richard Levitte  <richard@levitte.org>

	* quick_alloc.hh: Define QA_SUPPORTED when quick allocation is
	supported.
	* sanity.hh: Only defined the QA(T) variants of checked_index()
	when QA_SUPPORTED is defined.

2005-04-27  Joel Reed  <joelwreed@comcast.com>

	* work.cc: on rename move attributes as well.
	* tests/t_rename_attr.at: No longer a bug.

2005-04-27  Nathaniel Smith  <njs@codesourcery.com>

	* monotone.texi (Working Copy, Commands): Document update_inodeprints.
	* monotone.1: Likewise.

	* tests/t_update_inodeprints.at: New test.
	* testsuite.at: Add it.

2005-04-27  Richard Levitte  <richard@levitte.org>

	* database.cc (selector_to_certname): Add a case for
	commands::sel_cert.

2005-04-27  Richard Levitte  <richard@levitte.org>

	* sanity.hh: Add a couple of variants of checked_index() to
	accomodate for indexes over vector<T, QA(T)>.

	* commands.hh: Add new selector to find arbitrary cert name and
	value pairs.  The syntax is 'c:{name}={value}'.
	* commands.cc (decode_selector): Recognise it.
	* database.cc (complete): Parse it.
	* std_hooks.lua (expand_selector): Add an expansion for it.
	* monotone.texi (Selectors): Document it.

	* tests/t_select_cert.at: Add test.
	* testsuite.at: Use it.

2005-04-27  Matt Johnston  <matt@ucc.asn.au>

	* vocab.cc (verify(file_path)): don't find() twice.
	* change_set.cc (extend_state): remove commented out line 

2005-04-27  Matthew Gregan  <kinetik@orcon.net.nz>

	* tests/t_cvsimport_manifest_cycle.at: New test.
	* testsuite.at: Add test.
	* AUTHORS: Add self.

2005-04-27  Nathaniel Smith  <njs@codesourcery.com>

	* AUTHORS: Add Timothy Brownawell.

2005-04-27  Timothy Brownawell  <tbrownaw@gmail.com>

	* ui.{cc,hh}: Delegate tick line blanking to tick_writers.

2005-04-27  Matt Johnston  <matt@ucc.asn.au>

	* change_set.cc (extend_state): don't mix find() and insert() on
	the path_state, to avoid hitting the smap's worst-case.

2005-04-27  Matt Johnston  <matt@ucc.asn.au>

	* change_set.cc (confirm_proper_tree): move things out of the loops
	for better performance.

2005-04-26  Nathaniel Smith  <njs@codesourcery.com>

	* work.cc: Don't include boost/regex.hpp.

2005-04-26  Nathaniel Smith  <njs@codesourcery.com>

	* manifest.cc, inodeprint.cc: Don't include boost/regex.hpp.

2005-04-26  Nathaniel Smith  <njs@codesourcery.com>

	* sqlite/vdbeaux.c (MAX_6BYTE): Apply patch from
	http://www.sqlite.org/cvstrac/chngview?cn=2445.  It shouldn't
	affect monotone's usage, but just in case.

2005-04-26  Nathaniel Smith  <njs@codesourcery.com>

	* rcs_import.cc (struct cvs_key, process_branch): Fix
	indentation.
	(build_change_set): Handle the case where a file is "added dead".

	* tests/t_cvsimport2.at: Un-XFAIL, improve description.

2005-04-26  Richard Levitte  <richard@levitte.org>

	* monotone.cc (cpp_main): Count the number of command specific
	options exist.  If there is any, add a title for them.

2005-04-26  Matt Johnston  <matt@ucc.asn.au>

	* change_set.cc (analyze_rearrangement): get rid of damaged_in_first
	since it is not used.

2005-04-26  Matt Johnston  <matt@ucc.asn.au>

	* monotone.texi: fix mashed up merge of docs for kill_rev_locally
	and db check.

2005-04-26  Richard Levitte  <richard@levitte.org>

	* monotone.cc, commands.cc: Make some more options global.

2005-04-25  Nathaniel Smith  <njs@codesourcery.com>

	* tests/t_i18n_file_data.at: New test.
	* testsuite.at: Add it.

2005-04-25  Nathaniel Smith  <njs@codesourcery.com>

	* automate.cc (automate_parents, automate_children) 
	(automate_graph): New automate commands.
	(automate_command): Add them.
	* commands.cc (automate): Synopsisfy them.
	* monotone.texi (Automation): Document them.
	* tests/t_automate_graph.at, test/t_parents_children.at: Test
	them.
	* testsuite.at: Add the tests.

	* tests/t_automate_ancestors.at: Remove obsolete comment.
	
2005-04-24  Derek Scherger  <derek@echologic.com>

	* tests/t_rename_file_to_dir.at:
	* tests/t_replace_file_with_dir.at:
	* tests/t_replace_dir_with_file.at: new bug reports
	* testsuite.at: include new tests

2005-04-24  Derek Scherger  <derek@echologic.com>

	* app_state.{cc,hh} (app_state): add all_files flag to the constructor
	(set_all_files): new method for setting flag

	* basic_io.{cc,hh} (escape): expose public method to quote and
	escape file_paths
	(push_str_pair): use it internally

	* commands.cc (calculate_restricted_rearrangement): new function
	factored out of calculate_restricted_revision
	(calculate_restricted_revision): use new function
	(struct unknown_itemizer): rename to ...
	(struct file_itemizer): ... this; use a path_set rather than a
	manifest map; build path sets of unknown and ignored files, rather
	than simply printing them
	(ls_unknown): adjust to compensate for itemizer changes
	(print_inventory): new functions for printing inventory lines from
	path sets and rename maps
	(inventory): new command for printing inventory of working copy
	files

	* manifest.cc (inodeprint_unchanged): new function factored out
	from build_restricted_manifest_map
	(classify_paths): new function to split paths from an old manifest
	into unchanged, changed or missing sets for inventory
	(build_restricted_manifest_map): adjust to use
	inodeprint_unchanged
	* manifest.hh (classify_paths): new public function
	
	* monotone.1: document new inventory command and associated
	--all-files option

	* monotone.cc: add new --all-files option which will be specific
	to the inventory command asap

	* monotone.texi (Informative): document new inventory command
	(Commands): add manpage entry for inventory
	(OPTIONS): add entries for --xargs, -@ and --all-files

	* tests/t_status_missing.at: remove bug priority flag
	* tests/t_inventory.at: new test
	* testsuite.at: include new test
	
2005-04-24  Nathaniel Smith  <njs@codesourcery.com>

	* monotone.texi (Database): Document 'db kill_rev_locally'.

2005-04-24  Nathaniel Smith  <njs@codesourcery.com>

	* ChangeLog: Fixup after merge.

2005-04-24  Nathaniel Smith  <njs@codesourcery.com>

	* manifest.cc (build_restricted_manifest_map): Careful to only
	stat things once on the inodeprints fast-path.
	(read_manifest_map): Hand-code a parser, instead of using
	boost::regex.
	* inodeprint.cc (read_inodeprint_map): Likewise.

2005-04-23  Derek Scherger  <derek@echologic.com>

	* (calculate_restricted_revision): remove redundant variables,
	avoiding path_rearrangement assignments and associated sanity
	checks
	(calculate_current_revision): rename empty to empty_args for
	clarity

2005-04-23  Derek Scherger  <derek@echologic.com>

	* commands.cc (calculate_base_revision): rename to ...
	(get_base_revision): ... this, since it's not calculating anything
	(calculate_base_manifest): rename to ...
	(get_base_manifest): ... this, and call get_base_revision
	(calculate_restricted_revision): call get_base_revision and remove
	missing files stuff
	(add):
	(drop):
	(rename):
	(attr): call get_base_manifest
	(ls_missing): 
	(revert): call get_base_revision
	* manifest.{cc,hh} (build_restricted_manifest_map): don't return
	missing files and don't produce invalid manifests; do report on
	all missing files before failing
	
2005-04-23  Derek Scherger  <derek@echologic.com>

	* app_state.cc:
	* database.cc:
	* file_io.{cc, hh}: fix bad merge

2005-04-23  Nathaniel Smith  <njs@codesourcery.com>

	* database.cc (put_key): Check for existence of keys with
	conflicting key ids, give more informative message than former SQL
	constraint error.

2005-04-23  Nathaniel Smith  <njs@codesourcery.com>

	* transforms.cc (filesystem_is_ascii_extension_impl): Add EUC to
	the list of ascii-extending encodings.

	* tests/t_multiple_heads_msg.at: Make more robust, add tests for
	branching.

2005-04-23  Nathaniel Smith  <njs@codesourcery.com>

	* app_state.cc (restriction_includes): Remove some L()'s that were
	taking 5-6% of time in large tree diff.

2005-04-23  Nathaniel Smith  <njs@codesourcery.com>

	* file_io.{cc,hh} (localized): Move from here...
	* transforms.{cc,hh} (localized): ...to here.  Add lots of gunk to
	avoid calling iconv whenever possible.

2005-04-23  Richard Levitte  <richard@levitte.org>

	* monotone.cc, options.hh: Move the option numbers to options.hh,
	so they can be easily retrieved by other modules.
	* monotone.cc: split the options table in global options and
	command specific options.  The former are always understood, while
	the latter are only understood by the commands that declare it
	(see below).
	(my_poptStuffArgFile): There's no need to keep a copy of the
	stuffed argv.  This was really never a problem.
	(coption_string): New function to find the option string from an
	option number.
	(cpp_main): Keep track of which command-specific options were
	given, and check that the given command really uses them.  Make
	sure that when the help is written, only the appropriate command-
	specific options are shown.  We do this by hacking the command-
	specific options table.
	Throw away sub_argvs, as it's not needed any more (and realy never
	was).

	* commands.cc: Include options.hh to get the option numbers.
	(commands_ops): New structure to hold the option
	numbers used by a command.
	(commands): Use it.
	(command_options): Function to get the set of command-specific
	options for a specific command.
	(CMD): Changed to take a new parameter describing which command-
	specific options this command takes.  Note that for commands that
	do not take command-specific options, this new parameter must
	still be given, just left empty.
	Update all commands with this new parameter.
	* commands.hh: Declare command_options.

	* tests/t_automate_heads.at: 'automate heads' never used the value
	of --branch.
	* tests/t_sticky_branch.at: and neither did 'log'...
	* tests/t_update_missing.at: nor did 'add'...

2005-04-23  Matthew Gregan  <kinetik@orcon.net.nz>

	* tests/t_diff_currev.at: Use CHECK_SAME_STDOUT.

2005-04-23  Matthew Gregan  <kinetik@orcon.net.nz>

	* tests/t_diff_currev.at: New test.
	* testsuite.at: Add new test.

2005-04-22  Christof Petig <christof@petig-baender.de>

	* sqlite/*: update to sqlite 3.2.1

2005-04-22  Nathaniel Smith  <njs@codesourcery.com>

	* manifest.cc (build_restricted_manifest_map): Fixup after merge
	-- use file_exists instead of fs::exists.

2005-04-22  Derek Scherger  <derek@echologic.com>

	* manifest.{cc,hh} (build_restricted_manifest_map): keep and
	return a set of missing files rather than failing on first missing
	file
	* commands.cc (calculate_restricted_revision): handle set of
	missing files
	* revision.hh: update comment on the format of a revision
	* tests/t_status_missing.at: un-XFAIL and add a few tests
	
2005-04-22  Nathaniel Smith  <njs@codesourcery.com>

	* vocab.cc (verify(file_path), verify(local_path)): Normalize
	paths on the way in.
	* tests/t_normalized_filenames.at: Fix to match behavior
	eventually declared "correct".

2005-04-22  Nathaniel Smith  <njs@codesourcery.com>

	* vocab.{cc,hh}: Make verify functions public, make ATOMIC(foo)'s
	verify function a friend of foo, add ATOMIC_NOVERIFY macro, add
	long comment explaining all this.
	* vocab_terms.hh: Add _NOVERIFY to some types.

2005-04-22  Nathaniel Smith  <njs@codesourcery.com>

	* file_io.{cc,hh} (localized): Take file_path/local_path instead
	of string; expose in public interface.  Adjust rest of file to
	match.
	(walk_tree): Don't convert the (OS-supplied) current directory
	from UTF-8 to current locale.
	
	* transforms.{cc,hh} (charset_convert): Be more informative on
	error.
	(calculate_ident): Localize the filename, even on the fast-path.
	Also assert file exists and is not a directory, since Crypto++
	will happily hash directories.  (They are like empty files,
	apparently.)
	
	* manifest.cc (build_restricted_manifest_map): Use file_exists
	instead of fs::exists, to handle localized paths.
	* {win32,unix}/inodeprint.cc (inodeprint_file): Use localized
	filenames to stat.

	* tests/t_i18n_file.at: Rewrite to work right.

	* tests/t_normalized_filenames.at: New test.
	* testsuite.at: Add it.
	* vocab.cc (test_file_path_verification): MT/path is not a valid
	file_path either.
	(test_file_path_normalization): New unit-test.

2005-04-22  Joel Reed  <joelwreed@comcast.net>

	* work.cc (build_deletions) : on drop FILE also drop attributes.
	* tests/t_drop_attr.at : test for success now, fixed bug.

2005-04-22  Jon Bright <jon@siliconcircus.com>
	* monotone.texi: Changed all quoting of example command lines to
	use " instead of ', since this works everywhere, but ' doesn't
	work on Win32

2005-04-21  Jeremy Cowgar  <jeremy@cowgar.com>

	* tests/t_multiple_heads_msg.at: Now checks to ensure 'multiple head'
	  message does not occur on first commit (which creates a new head
	  but not multiple heads).
	* commands.cc (CMD(commit)): renamed head_size to better described
	  old_head_size, now checks that old_head_size is larger than 0 as
	  well otherwise, on commit of a brand new project, a new head was
	  detected and a divergence message was displayed.

2005-04-21  Richard Levitte  <richard@levitte.org>

	* commands.cc (ALIAS): refactor so you don't have to repeat all
	the strings given to the original command.
	(ALIAS(ci)): added as a short form for CMD(commit).

	* Makefile.am (%.eps): create .eps files directly from .ps files,
	using ps2eps.

2005-04-21 Sebastian Spaeth <Sebastian@SSpaeth.de>

	* monotone.texi: add command reference docs about kill_rev_locally
	
2005-04-21  Nathaniel Smith  <njs@codesourcery.com>

	* change_set.cc (apply_path_rearrangement_can_fastpath) 
	(apply_path_rearrangement_fastpath) 
	(apply_path_rearrangement_slowpath, apply_path_rearrangement):
	Refactor into pieces, so all versions of apply_path_rearrangement
	can take a fast-path when possible.

2005-04-21  Jeremy Cowgar  <jeremy@cowgar.com>

	* commands.cc: Renamed maybe_show_multiple_heads to
	  notify_if_multiple_heads, renamed headSize to head_size for
	  coding standards/consistency.
	* tests/t_multiple_heads_msg.at: Added to monotone this time.

2005-04-20  Jeremy Cowgar  <jeremy@cowgar.com>

	* commands.cc: Added maybe_show_multiple_heads, update now notifies
	  user of multiple heads if they exist, commit now notifies user
	  if their commit created a divergence.
	* tests/t_multiple_heads_msg.at: Added
	* testsuite.at: Added above test

2005-04-20  Nathaniel Smith  <njs@codesourcery.com>

	* Makefile.am (EXTRA_DIST): Put $(wildcard) around "debian/*", so
	it will actually work.

2005-04-20  Nathaniel Smith  <njs@codesourcery.com>

	* Makefile.am (EXTRA_DIST): Include tests, even when not building
	packages out in the source directory.

2005-04-20  Matthew Gregan  <kinetik@orcon.net.nz>

	* commands.cc (kill_rev_locally): Move up with rest of non-CMD()
	functions.  Mark static.  Minor whitespace cleanup.
	* commands.hh (kill_rev_locally): Declaration not needed now.

2005-04-20 Sebastian Spaeth <Sebastian@SSpaeth.de>
	* automate.cc: fix typo, add sanity check to avoid empty r_id's
	bein passed in. The automate version was bumped to 0.2 due to
	popular request of a single person.
	* t_automate_ancestors.at: adapt test; it passes now

2005-04-20 Sebastian Spaeth <Sebastian@SSpaeth.de>
	* testuite.at:
	* t_automate_ancestors.at: new test; automate ancestors. This is still
	_failing_ as a) it outputs empty newlines when no ancestor exists and
	b) does not output all ancestors if multiple ids are supplied as input
	
2005-04-20 Sebastian Spaeth <Sebastian@SSpaeth.de>

	* commands.cc:
	* automate.cc: new command: automate ancestors
	* monotone.texi: adapt documentation
	
2005-04-20  Nathaniel Smith  <njs@codesourcery.com>

	* tests/t_log_depth_single.at: 
	* tests/t_add_stomp_file.at: 
	* tests/t_log_depth.at: Shorten blurbs.

2005-04-20  Nathaniel Smith  <njs@codesourcery.com>

	* std_hooks.lua (ignore_file): Ignore compiled python files.

2005-04-20  Jon Bright  <jon@siliconcircus.com>
	* tests/t_sticky_branch.at: Really fix this test

2005-04-20  Jon Bright  <jon@siliconcircus.com>
	* tests/t_sticky_branch.at: Canonicalise stdout before comparison
	* tests/t_setup_checkout_modify_new_dir.at: Ditto
	* tests/t_netsync_largish_file.at: Check the file out rather
	than catting it, so that canonicalisation is unneeded.  
	Canonicalisation is bad here, because the file is random
	binary data, not text with line-ending conventions

2005-04-20  Richard Levitte  <richard@levitte.org>

	* contrib/monotone.el: define-after-key's KEY argument has to be a
	vector with only one element.  The code I used is taken directly
	from the Emacs Lisp Reference Manual, section "Modifying Menus".

2005-04-20  Nathaniel Smith  <njs@codesourcery.com>

	* commands.cc (mdelta, mdata, fdelta, fdata, rdata): Check for
	existence of command line arguments.

	* lua.{cc,hh} (hook_use_inodeprints): New hook.
	* std_hooks.lua (use_inodeprints): Default definition.
	* monotone.texi (Inodeprints): New section.
	(Reserved Files): Document MT/inodeprints.
	(Hook Reference): Document use_inodeprints.
	* work.{cc,hh} (enable_inodeprints): New function.
	* app_state.cc (create_working_copy): Maybe call
	enable_inodeprints.
	
	* tests/t_inodeprints_hook.at: New test.
	* tests/t_bad_packets.at: New test.
	* testsuite.at: Add them.

2005-04-20  Nathaniel Smith  <njs@codesourcery.com>

	* AUTHORS: Actually add Joel Reed (oops).

2005-04-20  Nathaniel Smith  <njs@codesourcery.com>

	Most of this patch from Joel Reed, with only small tweaks myself.
	
	* AUTHORS: Add Joel Reed.

	* platform.hh (is_executable): New function.
	* {unix,win32}/process.cc: Define it.

	* lua.cc (monotone_is_executable_for_lua): New function.
	(lua_hooks): Register it.
	(Lua::push_nil): New method.
	(lua_hooks::hook_init_attributes): New hook.
	* lua.hh: Declare it.
	* monotone.texi (Hook Reference): Document it.

	* work.cc (addition_builder): Call new hook, collect attributes
	for added files.
	(build_additions): Set attributes on new files.

	* tests/t_attr_init.at: New test.
	* tests/t_add_executable.at: New test.
	* testsuite.at: Add them.
	
2005-04-19  Nathaniel Smith  <njs@codesourcery.com>

	* file_io.cc (read_localized_data, write_localized_data): Remove
	logging of complete file contents.
	* tests/t_lf_crlf.at: Remove --debugs, clean up, test more.

2005-04-19 Emile Snyder <emile@alumni.reed.edu>
	
	* file_io.cc: Fix bugs with read/write_localized_data when using
	CRLF line ending conversion.
	* transforms.cc: Fix line_end_convert to add correct end of line
	string if the split_into_lines() call causes us to lose one from
	the end.
	* tests/t_lf_crlf.at: Clean up and no longer XFAIL.
 
2005-04-19  Sebastian Spaeth  <Sebastian@SSpaeth.de>

	* monotone.texi: modified documentation to match changes due to
	previous checking.
	* AUTHORS: Adding myself
	
2005-04-19  Sebastian Spaeth  <Sebastian@SSpaeth.de>

	* automate.cc: make BRANCH optional in "automate heads BRANCH"
	we use the default branch as given in MT/options if not specified
	* commands.cc: BRANCH -> [BRANCH] in cmd description

2005-04-19  Richard Levitte  <richard@levitte.org>

	* contrib/monotone-import.pl (my_exit): As in monotone-notify.pl,
	my_exit doesn't close any network connections.

	* testsuite.at (REVERT_TO): Make it possible to revert to a
	specific branch.  This is useful to resolve ambiguities.
	* tests/t_merge_add_del.at: Use it.

2005-04-19  Matthew Gregan  <kinetik@orcon.net.nz>

	* sanity.hh: Mark {naughty,error,invariant,index}_failure methods
	as NORETURN.
	* commands.cc (string_to_datetime): Drop earlier attempt at
	warning fix, it did not work with Boost 1.31.0.  Warning fixed by
	change to sanity.hh.

2005-04-19  Matthew Gregan  <kinetik@orcon.net.nz>

	* lua.cc (default_rcfilename): Use ~/.monotone/monotonerc.  This
	change is to prepare for the upcoming support for storing user
	keys outside of the database (in ~/.monotone/keys/).
	* app_state.cc (load_rcfiles): Refer to new rc file location in
	comments.
	* monotone.cc (options): Refer to new rc file location.
	* monotone.texi: Refer to new rc file location.  Also change bare
	references to the rc file from '.monotonerc' to 'monotonerc'.

2005-04-19  Matthew Gregan  <kinetik@orcon.net.nz>

	* commands.cc (log): 'depth' option did not handle the single file
	case correctly. Also a couple of minor cleanups.
	* tests/t_log_depth_single.at: New test.
	* testsuite.at: Add test.

2005-04-18  Matthew Gregan  <kinetik@orcon.net.nz>

	* commands.cc (string_to_datetime): Fix warning.

2005-04-18  Richard Levitte  <richard@levitte.org>

	* Makefile.am (EXTRA_DIST): Add contrib/monotone-import.pl.

	* contrib/monotone-import.pl: New script to mimic "cvs import".
	* contrib/README: describe it.

	* commands.cc (CMD(attr)): Make it possible to drop file
	attributes.

	* contrib/monotone-notify.pl (my_exit): The comment was incorrect,
	there are no network connections to close gracefully.
	Implement --ignore-merges, which is on by default, and changes the
	behavior to not produce diffs on merges and propagates where the
	ancestors hve already been shown.

	* tests/t_attr_drop.at: New test to check that 'attr drop'
	correctly drops the given entry.
	* tests/t_drop_attr.at: New test, similar to t_rename_attr.at.
	* testsuite.at: Add them.

2005-04-18  Nathaniel Smith  <njs@codesourcery.com>

	* monotone.texi (Dealing with a Fork): Clarify (hopefully) what we
	mean when we say that "update" is a dangerous command.

2005-04-17  Matt Johnston  <matt@ucc.asn.au>

	* change_set.cc (confirm_proper_tree): remove incorrect code
	setting confirmed nodes.

2005-04-17  Matt Johnston  <matt@ucc.asn.au>

	* change_set.cc (confirm_proper_tree): use a std::set rather than
	dynamic_bitset for the ancestor list, improving performance for
	common tree structures.
	* basic_io.cc: reserve() a string

2005-04-17  Matt Johnston  <matt@ucc.asn.au>

	* packet.cc: fix up unit test compilation.
	* transforms.cc: fix up unit test compilation.

2005-04-17  Matt Johnston  <matt@ucc.asn.au>

	* vocab_terms.hh: remove commented out lines.

2005-04-17  Matt Johnston  <matt@ucc.asn.au>

	* Move base64<gzip> code as close to the database as possible,
	to avoid unnecessary inflating and deflating.

2005-04-17  Nathaniel Smith  <njs@codesourcery.com>

	* monotone.texi (Branching and Merging): A few small edits.

2005-04-17  Nathaniel Smith  <njs@codesourcery.com>

	* change_set.cc (path_item, sanity_check_path_item): Mark things
	inline.

2005-04-17  Henrik Holmboe <henrik@holmboe.se>

	* contrib/monotone-notify.pl: Add signal handlers.  Correct some
	typos.
	(my_exit): New function that does a cleanup and exit.

2005-04-17  Olivier Andrieu  <oliv__a@users.sourceforge.net>

	* transforms.cc: fix glob_to_regexp assertions

2005-04-17  Sebastian Spaeth <Sebastian@sspaeth.de>
	
	* tests/t_db_kill_rev_locally.at: new test; 
	make sure that db kill_rev_locally works as intended

2005-04-17  Sebastian Spaeth <Sebastian@sspaeth.de>

	* commands.cc,database.cc: add 'db kill_rev_locally <id>' command
	still missing: documentation and autotests. Otherwise seems ok.
	
2005-04-17  Richard Levitte  <richard@levitte.org>

	* transforms.cc: Remove tabs and make sure emacs doesn't add
	them.

2005-04-17  Nathaniel Smith  <njs@codesourcery.com>

	* sanity.{hh,cc} (E, error_failure): New sort of invariant.
	* netsync.cc (process_hello_cmd): Make initial pull message
	more clear and friendly.
	Also, if the key has changed, that is an error, not naughtiness.
	* database_check.cc (check_db): Database problems are also errors,
	not naughtiness.  Revamp output in case of errors, to better
	distinguish non-serious errors and serious errors.
	* tests/t_database_check.at: Update accordingly.
	* tests/t_database_check_minor.at: New test.
	* testsuite.at: Add it.
	
2005-04-17  Richard Levitte  <richard@levitte.org>

	* transforms.cc (glob_to_regexp): New function that takes a glob
	expression and transforms it into a regexp.  This will be useful
	for globbing branch expressions when collections are exchanged to
	branch globs and regexps.
	(glob_to_regexp_test): A unit test for glob_to_regexp().

2005-04-17  Matt Johnston  <matt@ucc.asn.au>

	* commands.cc: warn that dropkey won't truly erase the privkey
	from the database
	* monotone.texi: same

2005-04-17  Matt Johnston  <matt@ucc.asn.au>

	* database.cc: mention that it could be the filesystem that
	is full in the SQLITE_FULL error message

2005-04-17  Matthew Gregan  <kinetik@orcon.net.nz>

	* monotone.cc: Fix warnings: add missing initializers.
	* netsync.cc: Fix warnings: inline static vs static inline.

2005-04-16  Emile Snyder  <emile@alumni.reed.edu>

	* tests/t_add_stomp_file.at: New test for failing case.  
        If you have a file foo in your working dir (not monotone 
        controlled) and someone else adds a file foo and commits, 
        update should at least warn you before stomping your 
        non-recoverable foo file.
	* testsuite.at: Add it.
	
2005-04-16  Derek Scherger  <derek@echologic.com>

	* work.cc (known_preimage_path): rename to...
	(known_path): this, since it's image agnostic
	(build_deletions): update for renamed function
	(build_rename): ensure rename source exists in current revision
	and rename target does not exist in current revision

	* tests/t_no_rename_overwrite.at: un-XFAIL 

2005-04-16  Nathaniel Smith  <njs@codesourcery.com>

	* app_state.{cc,hh} (set_author, set_date): New methods.
	* cert.cc (cert_revision_date): Rename to...
	(cert_revision_date_time): ...an overloaded version of this.
	(cert_revision_author_default): Check app.date.
	* cert.hh: Expose cert_revision_date_time.
	* commands.cc (commit): Handle --date.
	* main.cc: Parse --date and --author options.
	* monotone.1: Document --date, --author.
	* monotone.texi (Working Copy, OPTIONS): Likewise.

	* tests/t_override_author_date.at: New test.
	* testsuite.at: Add it.
	
	This commit heavily based on a patch by Markus Schiltknecht
	<markus@bluegap.ch>.
	
2005-04-16  Nathaniel Smith  <njs@codesourcery.com>

	* ChangeLog: Fixup after merge.

2005-04-16  Nathaniel Smith  <njs@codesourcery.com>

	* tests/t_update_nonexistent.at: New test.
	* testsuite.at: Add it.
	
	* commands.cc (update): Verify that user's requested revision
	exists.

2005-04-16  Nathaniel Smith  <njs@codesourcery.com>

	* ChangeLog: Fixup after merge.

2005-04-16  Emile Snyder <emile@alumni.reed.edu>

	* tests/t_add_vs_commit.at: New test for failing case.  If you
	add a file in you working dir, someone else adds the same file
	and commits, then you do an update it messes up your working
	directory.
	* testsuite.at: Add it.
	
2005-04-16  Nathaniel Smith  <njs@codesourcery.com>

	* commands.cc (checkout): Move check for existence of revision
	earlier.
	
	* tests/t_netsync_defaults.at, tests/t_netsync_single.at:
	Don't hard-code netsync port.

2005-04-16  Nathaniel Smith  <njs@codesourcery.com>

	* testsuite.at: Use a random server port.
	
	* .mt-attrs, contrib/README: Update for Notify.pl ->
	monotone-notify.pl rename.
	
	* monotone.1: Warn people off rcs_import.
	* monotone.texi (Commands): Likewise.

2005-04-16  Nathaniel Smith  <njs@codesourcery.com>

	* AUTHORS: Add Emile Snyder <emile@alumni.reed.edu>.

2005-04-16  Nathaniel Smith  <njs@codesourcery.com>

	* tests/t_lf_crlf.at: New test from Emile Snyder
	<emile@alumni.reed.edu>, with tweaks.
	* testsuite.at: Add it.

2005-04-16  Nathaniel Smith  <njs@codesourcery.com>

	* ChangeLog: Small fixups.

2005-04-16  Sebastian Spaeth <Sebastian@sspaeth.de>
	
	* tests/t_cvsimport2.at: new test; CVS Attic files fail test
	reported by: hjlipp@web.de 15.04.2005 02:45

2005-04-16  Sebastian Spaeth <Sebastian@sspaeth.de>
	
	* tests/t_rcs_import.at: new test; problematic CVS import as
	reported in the list. However it works just fine here, so it
	really tests for a successful pass

2005-04-16  Sebastian Spaeth <Sebastian@sspaeth.de>

	* tests/README: new file, on how to create/run tests

2005-04-16  Nathaniel Smith  <njs@codesourcery.com>

	* tests/t_rename_dir_add_dir_with_old_name.at: XFAIL.

2005-04-16  Nathaniel Smith  <njs@codesourcery.com>

	* tests/t_diff_binary.at: Un-XFAIL.

2005-04-16  Nathaniel Smith  <njs@codesourcery.com>

	* monotone.texi (Network Service): Rewrite to include former
	Exchanging Keys section.
	(Branching and Merging): New tutorial section, inspired by a patch
	from Martin Kihlgren <zond@troja.ath.cx>.
	(CVS Phrasebook): Add "Importing a New Project".

	* AUTHORS: Add Martin Dvorak.
	
2005-04-16  Matt Johnston  <matt@ucc.asn.au>

	* change_set.cc (compose_rearrangement): remove logging statements
	that were using noticable CPU time.

2005-04-15 Martin Dvorak <jezek2@advel.cz>
	
	* tests/t_rename_dir_add_dir_with_old_name.at: New test.
	* testsuite.at: Add it.
	
2005-04-15  Olivier Andrieu  <oliv__a@users.sourceforge.net>

	* diff_patch.cc(guess_binary): do not use '\x00' as first
	character of a C string ...

2005-04-15  Sebastian Spaeth  <Sebastian@SSpaeth.de>

	* ui.cc: print byte progress to one decimal place
	  in k or M.
	* netsync.cc: update dot ticker every 1024 bytes.

2005-04-15  Matt Johnston  <matt@ucc.asn.au>

	* change_set.cc (confirm_proper_tree): use bitsets rather than maps
	for tracking set membership.
	* smap.hh: return reverse iterators properly, iterate over the vector
	rather than self in ensure_sort()

2005-04-14  Derek Scherger  <derek@echologic.com>

	* database_check.cc (check_db): fail with N(...) when problems are
	detected to exit with a non-zero status

2005-04-14  Derek Scherger  <derek@echologic.com>

	* monotone.texi (Informative): update description of 'diff' with
	two revision arguments
	
2005-04-14  Matthew Gregan  <kinetik@orcon.net.nz>

	* win32/process.cc: Fix build on MingW 3.2.0-rc[123] by adding
	<sstream> include.

2005-04-14  Jon Bright  <jon@siliconcircus.com>
	* win32/process.cc (process_spawn): Add some extra debug info
	* std_hooks.lua (execute): If pid is -1, don't try and wait on
	the process

2005-04-14  Matt Johnston  <matt@ucc.asn.au>

	* change_set.cc (confirm_unique_entries_in_directories): use a
	  std::vector rather than std::map for better performance (only sort
	  once).
	* smap.hh: an invariant

2005-04-14  Nathaniel Smith  <njs@codesourcery.com>

	* tests/t_vcheck.at: Update notes.

2005-04-14  Jeremy Cowgar  <jeremy@cowgar.com>

	* monotone.texi (Making Changes): Fixed duplicate paragraph
	* NEWS: Corrected spelling error in my name.

2005-04-14  Olivier Andrieu  <oliv__a@users.sourceforge.net>

	* Makefile.am: silence cmp

2005-04-14  Matthew Gregan  <kinetik@orcon.net.nz>

	* win32/terminal.cc (have_smart_terminal): Implement for Win32.

2005-04-13  Nathaniel Smith  <njs@codesourcery.com>

	* monotone.texi (Informative): 'diff' with two revision arguments
	can now be filtered by file.
	
	* constants.cc (netcmd_payload_limit): Bump to 256 megs.

2005-04-13  Matthew Gregan  <kinetik@orcon.net.nz>

	* tests/t_netsync_largish_file.at: Add test for netsyncing largish
	(32MB) files.  This test is failing at present.
	* testsuite.at: Add new test.

2005-04-13  Nathaniel Smith  <njs@codesourcery.com>

	* tests/t_setup_checkout_modify_new_dir.at:
	* tests/t_update_off_branch.at: New tests.
	* testsuite.at: Add them.
	
	* commands.cc (checkout): Tweak branch checking logic.
	(update): Make user explicitly switch branches.

2005-04-13  Nathaniel Smith  <njs@codesourcery.com>

	* rcs_import.cc (import_cvs_repo): Check that user isn't trying to
	import a whole CVS repo.
	* tests/t_cvsimport.at: Test new check.
	
2005-04-13  Richard Levitte  <richard@levitte.org>

	* contrib/Notify.pl: Rename ...
	* contrib/monotone-notify.pl: ... to this.
	* Makefile.am (EXTRA_DIST): Take note of the change.
	* debian/docs: Distribute the contributions as well.
	* debian/compat, debian/files, debian/monotone.1: Remove, since
	they are self-generated by debhelper.  They were obviously added
	by mistake.

2005-04-13  Nathaniel Smith  <njs@codesourcery.com>

	* cert.cc (guess_branch): Call app.set_branch.
	* app_state.cc (create_working_copy): Call make_branch_sticky
	here...
	* commands.cc (checkout): ...instead of here.
	(approve, disapprove, fcommit, commit): Don't call app.set_branch
	on guess_branch's output.
	(checkout): Call guess_branch.
	
	* tests/t_sticky_branch.at: 
	* tests/t_checkout_id_sets_branch.at: New tests.
	* testsuite.at: Add them.

2005-04-13  Matthew Gregan  <kinetik@orcon.net.nz>
	* cryptopp/integer.h: Fix detection of GCC version for SSE2
	builds.

2005-04-12  Florian Weimer  <fw@deneb.enyo.de>

	* app_state.cc (app_state::allow_working_copy): Only update
	branch_name from the options file if it has not yet been set.  Log
	the branch name.
	(app_state::set_branch): No longer update the options map.
	(app_state::make_branch_sticky): New function which copies the
	stored branch name to the options map.  Only commands which call
	this function change the branch default stored in the working
	copy.

	* commands.cc (CMD(checkout)): Mark branch argument as sticky.
	(CMD(commit)): Likewise.
	(CMD(update)): Likewise.

	* monotone.texi (Working Copy): Mention that the "commit" and
	"update" commands update the stored default branch ("checkout"
	does, too, but this one should be obvious).

2005-04-12  Jon Bright <jon@siliconcircus.com>
	* rcs_import.cc (find_key_and_state): Fix stupid bug in storing the
	list of files a cvs_key contains.  CVS delta invariant failure now
	really fixed.  The rearrangement failure still exists, though.

2005-04-12  Jon Bright <jon@siliconcircus.com>
	* tests/t_cvsimport_samelog.at: Add test for the deltas.find 
	cvs import problem as sent to the ML by Emile Snyder.
	* testsuite.at: Call it
	* rcs_import.cc (cvs_key): Add an ID for debug output purposes,
	sprinkle a little more debug output about what's being compared to
	what
	* rcs_import.cc (cvs_key): Maintain a map of file paths and CVS
	versions appearing in this CVS key.
	(cvs_key::similar_enough): A key is only similar enough if it doesn't
	include a different version of the same file path.
	(cvs_history::find_key_and_state): Add files to cvs_keys as
	appropriate

2005-04-12  Matthew Gregan <kinetik@orcon.net.nz>

	* win32/terminal.cc (terminal_width): Use
	GetConsoleScreenBufferInfo to request width information for
	terminals.
	
2005-04-12  Nathaniel Smith  <njs@codesourcery.com>

	* ChangeLog: Fixup after merge.

2005-04-12  Nathaniel Smith  <njs@codesourcery.com>

	* platform.hh (terminal_width): New function.
	* {unix,win32}/have_smart_terminal.cc: Rename to...
	* {unix,win32}/terminal.cc: ...these.  Implement terminal_width.
	* ui.cc (write_ticks): Call it.
	* Makefile.am: Update for renames.
	
2005-04-11  Matt Johnston <matt@ucc.asn.au>

	* ui.{cc,hh}, netsync.cc: netsync progress ticker in kilobytes to
	avoid wrapping.

2005-04-11  Jon Bright <jon@siliconcircus.com>
	* Makefile.am (EXTRA_DIST): Add debian/*

2005-04-11  Jon Bright <jon@siliconcircus.com>
	* Makefile.am (EXTRA_DIST): Add win32/monotone.iss, PNG_FIGURES
	(PNG_FIGURES): Add, constructing in same way as EPS_FIGURES
	(monotone.html): Use .perlbak workaround so that this works on Win32

2005-04-11  Matthew Gregan <kinetik@orcon.net.nz>

	* unix/inodeprint.cc, configure.ac: Use nanosecond time resolution for
	inodeprints on BSDs and other platforms if available.

2005-04-10  Nathaniel Smith  <njs@codesourcery.com>

	* Makefile.am (BUILT_SOURCES_CLEAN): Add package_revision.txt.

	This is the 0.18 release.

2005-04-10  Derek Scherger  <derek@echologic.com>

	* monotone.texi (Informative): fix typo in ls known docs

2005-04-10  Nathaniel Smith  <njs@codesourcery.com>

	* Makefile.am: Use pdftops instead of acroread.
	(EXTRA_DIST): Include new contrib/ files, and fix wildcards.
	* NEWS: Update for 0.18.
	* configure.ac: Bump version number.
	* debian/changelog: Mention new release.
	* debian/copyright: Update from AUTHORS.
	* monotone.spec: Mention new release.
	* po/monotone.pot: Regenerate.

2005-04-10  Florian Weimer  <fw@deneb.enyo.de>

	* monotone.texi (Commands): Use "working copy" instead of "working
	directory", to match the rest of the manual.

2005-04-10  Florian Weimer  <fw@deneb.enyo.de>

	* commands.cc (ls_known): New function which prints all known
	files in the working copy.
	(CMD(list)): Invoke ls_known for "list known".  Update help
	message.
	(ALIAS(ls)): Update help message.

	* monotone.texi: Document "list known".
	* tests/t_ls_known.at: New file.
	* testsuite.at: Include it.

2005-04-10  Richard Levitte  <richard@levitte.org>

	* contrib/Notify.pl: Count the number of messages sent, and
	display the count at the end.
	Version bumped to 1.0.

2005-04-10  Matt Johnston  <matt@ucc.asn.au>

	* unix/inodeprint.cc, configure.ac: don't use the nsec time
	on non-Linux-style systems (quick compile fix for OS X and probably
	others, can be made generic later).

2005-04-10  Olivier Andrieu  <oliv__a@users.sourceforge.net>

	* contrib/monotone.el: Some elisp code for running monotone from
	inside Emacs. Supports diff, status, add, drop, revert and commit.

2005-04-09  Richard Levitte  <richard@levitte.org>

	* contrib/Notify.pl: Allow globbing branches.  Make the revision
	records branch specific.  Show what records you would have updated
	even with --noupdate.  Add --before and --since, so users can
	select datetime ranges to create logs for.  Remove --to and add
	--difflogs-to and --nodifflogs-to to send logs with diffs to one
	address and logs without diffs to another (both can be given at
	once).  More and better documentation.

2005-04-08  Nathaniel Smith  <njs@codesourcery.com>

	* change_set.cc (basic_change_set): Remove problematic
	rename_dir/add combination, until directory semantics are
	fixed.

2005-04-08  Nathaniel Smith  <njs@codesourcery.com>

	* commands.cc (revert): Call maybe_update_inodeprints.
	* app_state.cc (set_restriction): Clear any old restrictions
	first.

2005-04-08  Jon Bright <jon@siliconcircus.com>
	* testsuite.at (NOT_ON_WIN32): Add a function to prevent tests from
	running on Win32 (for cases where the functionality being tested 
	makes no sense on Win32.  Not for cases where the functionality
	just isn't there yet on Win32.)
	* tests/t_final_space.at: Use NOT_ON_WIN32.  The filenames "a b" 
	and "a b " refer to the same file on Win32, obviating this test

2005-04-08  Jon Bright <jon@siliconcircus.com>
	* win32/inodeprint.cc (inodeprint_file): Still close the file if
	getting its time failed.
	* tests/t_netsync_sigpipe.at: Don't bother doing a kill -PIPE on
	Win32.  There is no real SIGPIPE on Win32 and sockets don't get this
	signal if their pipe goes away.  MinGW's kill seems to translate
	-PIPE to some signal that *does* kill monotone, so it seems like the
	easiest solution is just not to send the signal in the first place
	here.
	* tests/t_automate_ancestry_difference.at: Remove old 
	CHECK_SAME_STDOUT call which I'd left by accident.
	* tests/t_automate_leaves.at: Canonicalise monotone output before
	passing to CHECK_SAME_STDOUT
	* tests/t_log_depth.at: Check line count with arithmetic comparison
	rather than autotest's string comparison

2005-04-08  Nathaniel Smith  <njs@codesourcery.com>

	* inodeprint.cc (operator<<): Typo.

	* inodeprint.{hh,cc} (build_inodeprint_map,
	build_restricted_inodeprint_map): Remove unused functions.

2005-04-08  Nathaniel Smith  <njs@codesourcery.com>

	* work.cc: Remove doxygen comments.  Comments are good; comments
	that are longer than the function they document, and give less
	information, are not so good...

2005-04-08  Nathaniel Smith  <njs@codesourcery.com>

	* ChangeLog: Fixup after merge.

2005-04-08  Nathaniel Smith  <njs@codesourcery.com>

	* commands.cc (calculate_current_revision): Defer to
	calculate_restricted_revision instead of special casing.
	(put_revision_id): constify argument.
	(maybe_update_inodeprints): New function.
	(commit, update, checkout): Call it.
	
	* manifest.{cc,hh} (build_manifest_map): Remove, since only caller
	was removed.
	(build_restricted_manifest_map): Go faster if the user is using
	inode signatures.

	* tests/t_inodeprints.at:
	* tests/t_inodeprints_update.at: Typoes.
	
	* work.cc (read_inodeprints): Typo.

2005-04-08  Nathaniel Smith  <njs@codesourcery.com>

	* tests/t_inodeprints.at:
	* tests/t_inodeprints_update.at: New tests.
	* testsuite.at: Add them.
	
	* UPGRADE: Document 0.17 -> 0.18 upgrade path.

2005-04-08  Jon Bright <jon@siliconcircus.com>
	* tests/t_cat_file_by_name.at: CHECK_SAME_STDOUT can only be used
	to check two 'cat' processes or two monotone processes on Win32,
	not to check monotone and 'cat'.  Change to go through an 
	intermediate stdout
	* tests/t_automate_erase_ancestors.at: Ditto
	* tests/t_automate_toposort.at: Ditto
	* tests/t_automate_ancestry_difference.at: Ditto
	* tests/t_vars.at: Call CANONICALISE for stdout output.
	* tests/t_netsync_absorbs.at: Ditto.
	* tests/t_empty_env.at: For Win32, copy libiconv-2.dll to the 
	current dir before the test, otherwise Win32 will search the
	(empty) path for it and not find it.
	* tests/t_automate_descendents.at: Ditto
	* win32/inodeprint.cc: Implement inodeprint_file for Win32, based
	on mode, device, size, create time and write time.
	
	
2005-04-08  Jon Bright <jon@siliconcircus.com>
	* win32/inodeprint.cc: Change the function name to match the one
	on Unix.

2005-04-08  Nathaniel Smith  <njs@codesourcery.com>

	* {win32,unix}/fingerprint.cc: Rename to...
	* {win32,unix}/inodeprint.cc: ...this.  Change function name and
	calling conventions.
	* platform.hh (inodeprint_file): Likewise.
	* inodeprint.{cc,hh}: New files.
	* Makefile.am (MOST_SOURCES, UNIX_PLATFORM_SOURCES,
	WIN32_PLATFORM_SOURCES): Fixup accordingly.
	* vocab_terms.hh (inodeprint): New ATOMIC.
	* work.hh: Prototype inodeprint working copy functions.
	* work.cc: Implement them.

	* manifest.{hh,cc} (manifest_file_name): Remove unused variable.

2005-04-08  Jeremy Cowgar  <jeremy@cowgar.com>

	* doxygen.cfg: added
	* Makefile.am: added apidocs target (builds doxygen docs)

2005-04-07  Nathaniel Smith  <njs@codesourcery.com>

	* manifest.{hh,cc}: Remove some commented out unused functions.

	* win32/have_smart_terminal.cc: Include platform.hh.
	* unix/fingerprint.cc: New file, with new function.
	* win32/fingerprint.cc: New file, with stub function.
	* Makefile.am (UNIX_PLATFORM_SOURCES, WIN32_PLATFORM_SOURCES): Add
	them.

2005-04-07  Nathaniel Smith  <njs@codesourcery.com>

	* manifest.hh, manifest.cc: Remove tabs.

2005-04-07  Nathaniel Smith  <njs@codesourcery.com>

	* tests/t_final_space.at: New test.
	* testsuite.at: Add it.

2005-04-07  Nathaniel Smith  <njs@codesourcery.com>

	* monotone.texi (Dealing with a Fork): 'merge' has slightly
	different output.

	* NEWS: Summarize changes of last 2.5 weeks.

2005-04-07  Nathaniel Smith  <njs@codesourcery.com>

	* database.{cc,hh} (space_usage): New method.
	* database.cc (info): Use it.

2005-04-07  Nathaniel Smith  <njs@codesourcery.com>

	* vocab.cc (verify): Cache known-good strings, to speed up
	repeated processing of related changesets.

	* change_set.cc (basic_change_set_test): Revert last change; the
	old version _was_ valid.

2005-04-07  Nathaniel Smith  <njs@codesourcery.com>

	* smap.hh (insert): Fix stupid bug in assertion condition.

2005-04-07  Nathaniel Smith  <njs@codesourcery.com>

	* change_set.cc (basic_change_set_test): Test a _valid_
	change_set.
	(directory_node): Make a std::map, instead of an smap.  Add a
	comment explaining the bug that makes this temporarily necessary.

	* smap.hh (smap): Don't check for duplicates at insert time,
	unless we've decided not to mark things damaged; don't return
	iterators from insert.  Do check for duplicates at sort time, and
	always sort, instead of sometimes doing linear search.  This makes
	insert O(1), while still preserving the invariant that keys must
	be unique.
	
	* commands.cc (commit): Explain why we're aborting, in the case
	that we detect that a file has changed under us in the middle of a
	commit.

2005-04-07  Richard Levitte  <richard@levitte.org>

	* cryptopp/config.h: typo...

2005-04-06  Nathaniel Smith  <njs@codesourcery.com>

	* work.cc (build_deletions): Issue warning when generating
	delete_dir's; they're totally broken, but I don't want to disable
	them, because then our tests won't see when they're fixed...

2005-04-05  Nathaniel Smith  <njs@codesourcery.com>

	* tests/t_db_execute.at (db execute): New test.
	* testsuite.at: Add it.
	* database.cc (debug): Don't printf-interpret %-signs in input.

2005-04-05  Matt Johnston  <matt@ucc.asn.au>

	* database.cc: remove dulicated block introduced
	in rev 9ab3031f390769f1c455ec7764cc9c083f328a1b
	(merge of 76f4291b9fa56a04feb2186074a731848cced81c and
	c7917be7646df52363f39d2fc2f7d1198c9a8c27). Seems to be another
	instance of the case tested in t_merge_5.at

2005-04-05  Matt Johnston  <matt@ucc.asn.au>

	* basic_io.hh: reserve() the string which we're appending to
	frequently. Seems to give ~5% speedup in 
	diff -r t:revision-0.16 -r t:revision-0.17 - can't hurt.

2005-04-04  Nathaniel Smith  <njs@codesourcery.com>

	* monotone.spec, debian/control: We no longer need external popt.
	* INSTALL: Ditto, plus some general updating.
	
2005-04-04  Nathaniel Smith  <njs@codesourcery.com>

	* tests/t_sql_unpack.at: New test.
	* testsuite.at: Add it.

2005-04-04  Nathaniel Smith  <njs@codesourcery.com>

	* contrib/ciabot_monotone.py (config): Genericize again, so lazy
	people using it won't start sending commits for monotone.
	* .mt-attrs: Make it executable.

2005-04-04  Richard Levitte  <richard@levitte.org>

	* Makefile.am (EXTRA_DIST): Add the extra popt files.

	* popt/popt.3, popt/popt.ps, popt/testit.sh: Include a few more
	  files from popt, mostly to have documentation on hand.  post.ps
	  is mentioned in popt/README.

2005-04-03  Nathaniel Smith  <njs@codesourcery.com>

	* Makefile.am (EXTRA_DIST): Add contrib/ stuff to distributed
	files list.
	* contrib/ciabot_monotone.py (config.delivery): Turn on.
	(send_change_for): Don't include "ChangeLog:" line when extracting
	changelog.

2005-04-03  Nathaniel Smith  <njs@codesourcery.com>

	* contrib/ciabot_monotone.py: New file.
	* contrib/README: Describe it.

2005-04-03  Richard Levitte  <richard@levitte.org>

	* AUTHORS: Add information about popt.

	* monotone.cc (my_poptStuffArgFile): Include the bundled popt.h.
	Since we now have a working popt, we can remove the restrictions
	on the use of -@.
	* tests/t_at_sign.at: Test that we can take more tha one -@.
	* monotone.1: Document it.

	* popt/poptint.h (struct poptContext_s): Add field to keep track
	  of the number of allocated leftovers elements.
	* popt/popt.c (poptGetContext): Initialise it and use it.
	  (poptGetNextOpt): Use it and realloc leftovers when needed.
	  Also make sure that the added element is a dynamically allocated
	  copy of the original string, or we may end up with a dangling
	  pointer.  These are huge bugs in popt 1.7, when using
	  poptStuffArgs().
	  (poptFreeContext): Free the leftovers elements when freeing
	  leftovers.
	  (poptSaveLong, poptSaveInt): Apply a small patch from Debian.

	* popt/CHANGES, popt/COPYING, popt/README, popt/findme.c,
	  popt/findme.h, popt/popt.c, popt/poptconfig.c, popt/popt.h,
	  popt/popthelp.c, popt/poptint.h, popt/poptparse.c,
	  popt/system.h, popt/test1.c, popt/test2.c, popt/test3.c: Bundle
	  popt 1.7.
	* configure.ac, Makefile.am: Adapt.

2005-04-01  Richard Levitte  <richard@levitte.org>

	* contrib/Notify.pl: Complete rewrite.  Among other things, it
	  makes better use of some new monotone automate features.  It's
	  also better organised and much more documented.

2005-04-01  Jeremy Cowgar  <jeremy@cowgar.com>

	* tests/t_dropkey_2.at: Updated to test dropkey instead of delkey
	* tests/t_dropkey_1.at: Updated to test dropkey instead of delkey
	* monotone.texi (Key and Cert): Changed references to delkey
	  to dropkey
	  (Commands): Changed references to delkey to dropkey
	* testsuite.at: changed references from t_delkey* to t_dropkey*
	* t_delkey_1.at: renamed to t_dropkey_1.at
	* t_delkey_2.at: renamed to t_dropkey_2.at
	* commands.cc (CMD(delkey)): renamed to dropkey to maintain
	  command consistency (with existing drop command)

2005-04-01  Richard Levitte  <richard@levitte.org>

	* monotone.cc (my_poptStuffArgFile): An argument file might be
	empty, and therefore contain no arguments to be parsed.  That's
	OK.
	* tests/t_at_sign.at: Test it.

2005-04-01  Nathaniel Smith  <njs@codesourcery.com>

	* monotone.cc: Fixup after merge.

2005-04-01  Nathaniel Smith  <njs@codesourcery.com>

	* file_io.cc (read_data_for_command_line): New function.
	(read_data_stdin): New function.
	* file_io.hh (read_data_for_command_line): Add prototype.
	
	* monotone.cc (my_poptStuffArgFile): Clean up a little.  Use
	read_data_for_command_line.  Don't free argv, but rather return
	it.
	(cpp_main): Keep a list of allocated argv's, and free them.
	(options): Tweak wording of help text on -@.
	
2005-04-01  Nathaniel Smith  <njs@codesourcery.com>

	* file_io.hh: Remove tabs.

2005-04-01  Nathaniel Smith  <njs@codesourcery.com>

	* monotone.cc (cpp_main): Actually remove newline.

2005-04-01  Nathaniel Smith  <njs@codesourcery.com>

	* ChangeLog: Fixup after merge.
	* monotone.text (Making Changes): Fix typo.
	
2005-04-01  Nathaniel Smith  <njs@codesourcery.com>

	* monotone.cc (cpp_main): Remove now-unneccessary newline.
	
	* commands.cc (commit): Fix typo.
	
	* monotone.texi (Making Changes): Don't claim that writing to
	MT/log prevents the editor from starting.  Clarify later that
	having written to MT/log still means the editor will pop up
	later.

2005-04-01  Richard Levitte  <richard@levitte.org>

	* monotone.cc: Add the long name --xargs for -@.
	* monotone.1: Document it.
	* tests/t_at_sign.at: Remove extra empty line and test --xargs.

	* monotone.texi (Making Changes): Cleanupy tweaks.

	* monotone.cc (my_poptStuffArgFile): New function to parse a file
	for more arguments and stuff them into the command line.
	(cpp_main): Add the -@ option
	* tests/t_at_sign.at, testsuite.at: Test it
	* monotone.1: Document it.

2005-03-31  Nathaniel Smith  <njs@codesourcery.com>

	* tests/t_log_depth.at: Cleanupy tweaks.

2005-03-31  Jeremy Cowgar  <jeremy@cowgar.com>

	* monotone.texi: Tutorial updated to include example of
	  editing/committing with MT/log
	* work.cc (has_contents_user_log) Added
	* work.hh (has_contents_user_log) Added
	* commands.cc (CMD(commit)): Checks to ensure both MT/log and the
	  --message option does not exist during commit.
	* transforms.hh (prefix_lines_with): Added
	* transforms.cc (prefix_lines_with): Added
	* sanity.cc (naughty_failure): Made use of prefix_lines_with()
	* ui.cc (inform): now handles messages w/embedded newlines
	* tests/t_commit_log_3.at: Created to test new functionality
	  added to CMD(commit)
	* testsuite.at: Added above test

2005-03-31  Richard Levitte  <richard@levitte.org>

	* monotone.cc: Add the --depth option...
	* app_state.hh (class app_state),
	  app_state.cc (app_state::set_depth): ... and the field and
	  method to store and set it.
	* commands.cc (CMD(log)): ... then handle it.

	* tests/t_log_depth.at: Add a test for 'log --depth=n'
	* testsuite.at: Add it.
	* monotone.texi (Informative): Document it.

2005-03-31  Nathaniel Smith  <njs@codesourcery.com>

	* automate.cc (automate_erase_ancestors): Accept zero arguments,
	and in such case print nothing.  (Important for scripting.)
	* commands.cc (automate):
	* monotone.texi (Automation):
	* tests/t_automate_erase_ancestors.at: Update accordingly.

2005-03-31  Nathaniel Smith  <njs@codesourcery.com>

	* automate.cc (automate_toposort): Accept zero arguments, and in
	such case print nothing.  (Important for scripting.)
	* commands.cc (automate):
	* monotone.texi (Automation):
	* tests/t_automate_toposort.at: Update accordingly.

2005-03-30  Richard Levitte  <richard@levitte.org>

	* contrib/Notify.pl: A new Perl hack to send change logs by
	email.

	* contrib/README: Add a quick description.

2005-03-30  Nathaniel Smith  <njs@codesourcery.com>

	* automate.cc (automate_leaves): New function.
	(automate_command): Add it.
	* commands.cc (automate): Synopsify it.
	* monotone.1: Add it.
	* monotone.texi (Automation, Commands): Likewise.
	
	* tests/t_automate_leaves.at: New test.
	* testsuite.at: Add it.

2005-03-30  Nathaniel Smith  <njs@codesourcery.com>

	* monotone.texi (Automation): Make newly added sample outputs
	verbatim also.

2005-03-30  Nathaniel Smith  <njs@codesourcery.com>

	* tests/t_automate_toposort.at: New test.
	* tests/t_automate_ancestry_difference.at: New test.
	* tests/t_diff_first_rev.at: New test.
	* testsuite.at: Add them.
	
	* revision.cc (calculate_ancestors_from_graph): Do not keep an
	"interesting" set and return only ancestors from this set;
	instead, simply return all ancestors.  Returning a limited set of
	ancestors does not speed things up, nor reduce memory usage in
	common cases.  (The only time it would reduce memory usage is when
	examining only a small ancestor set, which the important case,
	'heads', does not; even then, erase_ancestors would need to intern
	the interesting revisions first so they got low numbers, which it
	doesn't.)
	(erase_ancestors): Adjust accordingly.
	(toposort, ancestry_difference): New functions.
	* revision.hh (toposort, ancestry_difference): Declare.
	* automate.cc (automate_toposort, automate_ancestry_difference):
	New functions.
	(automate_command): Add them.
	All functions: clarify in description whether output is sorted
	alphabetically or topologically.
	* commands.cc (automate): Synopsify them.
	* monotone.1: Add them.
	* monotone.texi (Commands): Likewise.
	(Automation): Likewise.  Also, clarify for each command whether
	its output is alphabetically or topologically sorted.
	
2005-03-29  Richard Levitte  <richard@levitte.org>

	* commands.cc (CMD(ls)): Update with the same information as
	CMD(list)

	* monotone.texi (Automation): Make the sample output verbatim

2005-03-26  Nathaniel Smith  <njs@codesourcery.com>

	* automate.cc (automate_erase_ancestors): New function.
	(automate_command): Use it.
	* commands.cc (automate): Document it.

	* tests/t_automate_erase_ancestors.at: New test.
	* testsuite.at: Add it.

	* monotone.texi (Automation, Commands): Document automate
	erase_ancestors.
	* monotone.1: Document automate erase_ancestors.

2005-03-26  Nathaniel Smith  <njs@codesourcery.com>

	* automate.cc (interface_version): Bump to 0.1.
	(automate_descendents): New function.
	(automate_command): Call it.
	* commands.cc (automate): Add it to help text.

	* tests/t_automate_descendents.at: New test.
	* testsuite.at: Add it.
	
	* monotone.texi (Automation, Commands): Document automate
	descendents.
	* monotone.1: Document automate descendents, and vars stuff.

2005-03-26  Nathaniel Smith  <njs@codesourcery.com>

	* tests/t_attr.at: No longer a bug report.
	* tests/t_rename_attr.at: New test.
	* testsuite.at: Add it.

2005-03-26  Joel Crisp  <jcrisp@s-r-s.co.uk>

	* contrib/Log2Gxl.java: New file.

2005-03-26  Nathaniel Smith  <njs@pobox.com>

	* contrib/README: New file.

2005-03-25  Nathaniel Smith  <njs@pobox.com>

	* commands.cc (user_log_file_name): Remove unused variable
	again.  Hopefully it will take this time...

2005-03-25  Nathaniel Smith  <njs@pobox.com>

	* commands.cc (user_log_file_name): Remove unused variable.

2005-03-25  Jeremy Cowgar  <jeremy@cowgar.com>

	* monotone.texi: Added a bit more documentation about MT/log
	  Updated edit_comment hook and addded delkey docs
	* commands.cc: Added delkey command
	* t_delkey_1.at: Tests delkey command on public key
	* t_delkey_2.at: Tests delkey command on public and private key
	* testsuite.at: Added above tests
	* std_hooks.lua: Transposed the MT: lines and user_log_contents,
	  user_log_contents now appears first.

2005-03-25  Jeremy Cowgar  <jeremy@cowgar.com>

	* t_setup_creates_log.at: Ensures that MT/log is created
	  on setup
	* t_checkout_creates_log.at: Ensures that MT/log is created
	  on checkout
	* t_commit_log_1.at: Ensures that:
	  1. Read and entered as the ChangeLog message
	  2. Is blanked after a successful commit
	* t_commit_log_2.at: Ensures that commit works w/o MT/log being
	  present
	* testsuite.at: Added the above tests.

2005-03-25  Matt Johnston  <matt@ucc.asn.au>

        * {unix,win32}/platform_netsync.cc, platform.hh, Makefile.am: new
        functions to disable and enable sigpipe.
        * netsync.cc, main.cc: call the functions from netsync rather than
        globally, so that sigpipe still works for piping output of commands
        such as 'log'.
        * tests/t_netsync_sigpipe.at: test it.
        * testsuite.at: add it.

2005-03-25  Matt Johnston  <matt@ucc.asn.au>

	* monotone.cc: add short options -r, -b, -k, and -m
	for --revision, --branch, --key, and --message respectively.
	* monotone.texi, monotone.1: document them
	* tests/t_short_opts.at: test them
	* testsuite.at: add it

2005-03-24  Nathaniel Smith  <njs@codesourcery.com>

	* tests/t_empty_env.at: New test.
	* testsuite.at: Add it.  Absolutify path to monotone so it will
	work.
	
	* unix/have_smart_terminal.cc (have_smart_terminal): Handle the
	case where TERM is unset or empty.

2005-03-24  Nathaniel Smith  <njs@codesourcery.com>

	* ui.hh (tick_write_nothing): New class.
	* monotone.cc (cpp_main): Enable it.

2005-03-24  Nathaniel Smith  <njs@codesourcery.com>

	* work.cc (build_deletions, build_additions): Fixup after merge.

2005-03-23  Nathaniel Smith  <njs@codesourcery.com>

	* tests/t_cat_file_by_name.at: Check for attempting to cat
	non-existent files.
	* tests/t_empty_id_completion.at: New test.
	* tests/t_empty_path.at: New test.
	* testsuite.at: Add them.
	
	* database.cc (complete): Always generate some sort of limit term,
	even a degenerate one.
	
	* app_state.cc (create_working_copy): Check for null directory.

	* work.cc (build_deletion, build_addition, build_rename): Check
	for null paths.

2005-03-23  Derek Scherger  <derek@echologic.com>

	* Makefile.am UNIX_PLATFORM_SOURCES:
	WIN32_PLATFORM_SOURCES: add have_smart_terminal.cc
	* platform.hh (have_smart_terminal): prototype
	* ui.cc (user_interface): set ticker to dot/count based on
	have_smart_terminal
	* unix/have_smart_terminal.cc: 
	* win32/have_smart_terminal.cc: new file
	
2005-03-23  Derek Scherger  <derek@echologic.com>

	* commands.cc (add): pass list of prefixed file_path's to
	build_additions
	(drop): pass list of prefixed file_path's to build_deletions
	(attr): pass attr_path as a 1 element vector to build_additions
	* work.{cc,hh} (build_addition): rename to...
	(build_additions): this, and accept a vector of paths to be added
	in a single path_rearrangement
	(build_deletion): rename to ...
	(build_deletions): this, and accept a vector of paths to be
	dropped in a single path_rearrangement
	(known_preimage_path): replace manifest and path_rearrangement
	args with a path_set to avoid extracting paths for every file
	(build_rename): adjust for change to known_preimage_path

2005-03-23  Nathaniel Smith  <njs@codesourcery.com>

	* monotone.cc (my_poptFreeContext, cpp_main): Apparently
	poptFreeContext silently changed its return type at some unknown
	time.  Hack around this.

2005-03-23  Nathaniel Smith  <njs@codesourcery.com>

	* monotone.cc (cpp_main): Remove the special code to dump before
	printing exception information, since we no longer dump to the
	screen, so it's always better to have the little status message
	saying what happened to the log buffer at the end of everything.
	* sanity.cc (dump_buffer): Give a hint on how to get debug
	information, when discarding it.
	* work.{hh,cc} (get_local_dump_path): New function.
	* app_state.cc (allow_working_copy): Use it for default
	global_sanity dump path.
	* monotone.texi (Reserved Files): Document MT/debug.
	(Network): Capitalize Bob and Alice (sorry graydon).
	Document new defaulting behavior.

2005-03-23  Nathaniel Smith  <njs@codesourcery.com>

	* work.cc, sanity.cc: Remove tabs.

2005-03-23  Nathaniel Smith  <njs@codesourcery.com>

	* monotone.texi (Network Service): Mention that monotone remembers
	your server/collection.
	(Vars): New section.
	* netsync.cc (process_hello_cmd): Touch more cleaning.
	* tests/t_merge_5.at: More commentary.
	
2005-03-23  Matt Johnston  <matt@ucc.asn.au>

	* tests/t_merge_5.at: new test for a merge which ends up with
	duplicate lines.
	* testsuite.at: add it

2005-03-22  Jeremy Cowgar  <jeremy@cowgar.com>

	* AUTHORS: Added my name
	* app_state.cc, commands.cc, lua.cc, lua.hh, monotone.texi,
	  std_hooks.lua, work.cc, work.hh: Added functionality to
	  read the MT/log file for commit logs. In this revision
	  tests are not yet complete nor is documenation complete
	  but the reading, blanking and creating of MT/log is.

2005-03-22  Nathaniel Smith  <njs@codesourcery.com>

	* vocab_terms.hh: Declare base64<var_name>.
	* database.cc (clear_var, set_var, get_vars): base64-encode
	var_names in the database.
	* monotone.texi (Internationalization): Update description of
	vars.
	* transforms.{cc,hh} ({in,ex}ternalize_var_name): Remove.
	* commands.cc (set, unset, ls_vars): Update accordingly.
	(unset): Error out if the variable doesn't exist.
	* tests/t_vars.at: Verify this works.

	* netcmd.cc (test_netcmd_functions): Properly type arguments to
	{read,write}_hello_cmd_payload.
	(write_hello_cmd_payload): Properly type arguments.
	* netcmd.hh (write_hello_cmd_payload):
	* netsync.cc (queue_hello_cmd): Adjust accordingly.
	(process_hello_cmd): More cleaning.  Also, save new server keys to
	a var, and check old server keys against the var.
	
	* tests/t_netsync_checks_server_key.at: New test.
	* testsuite.at: Add it.  Better docs for some netsync macros,
	while I'm here...
	* tests/t_netsync_absorbs.at: Add 'netsync' keyword.
	
2005-03-22  Nathaniel Smith  <njs@codesourcery.com>

	* tests/t_netsync_absorbs.at: New test.
	* testsuite.at: Add it.

	* netcmd.{cc,hh} (read_hello_cmd_payload): Properly type
	arguments.
	* netsync.cc (dispatch_payload): Adjust accordingly.  Move some
	logic into process_hello_cmd.
	(known_servers_domain): New constant.
	(process_hello_cmd): Tweak arguments appropriately.  Include logic
	formerly in dispatch_payload.  Cleanup.

	No semantic changes.
	
2005-03-21  Nathaniel Smith  <njs@codesourcery.com>

	* monotone.texi (Starting a New Project): Tweak phrasing.

2005-03-21  Nathaniel Smith  <njs@codesourcery.com>

	* commands.cc (process_netsync_client_args): If user specifies
	server/collection and there is no default, set the default.
	* tests/t_netsync_set_defaults.at: New test.
	* testsuite.at: Add it.

2005-03-21  Nathaniel Smith  <njs@codesourcery.com>

	* vocab.hh (var_key): New typedef.
	* database.{cc,hh}: Use it.  Make most var commands take it.
	* commands.cc (set, unset): Adjust accordingly.
	(default_server_key, default_collection_key): New constants.
	(process_netsync_client_args): New function.
	(push, pull, sync): Use it.

	* tests/t_netsync_defaults.at: New test.
	* testsuite.at: Add it.

2005-03-21  Matt Johnston  <matt@ucc.asn.au>

	* change_set.cc: use std::map rather than smap for 
	confirm_unique_entries_in_directories() and confirm_proper_tree()
	since they perform a lot of insert()s.

2005-03-21  Nathaniel Smith  <njs@codesourcery.com>

	* monotone.texi (list tags, list vars, set, unset): Document.
	(Internationalization): Document vars.

2005-03-21  Nathaniel Smith  <njs@codesourcery.com>

	* transforms.{hh,cc} ({in,ex}ternalize_var_{name,domain}): New
	functions.
	* vocab_terms.hh (base64<var_value>): Declare template.
	* database.hh (get_vars): Simplify API.
	* database.cc (get_vars, get_var, var_exists, set_var, clear_var):
	Implement.
	* commands.cc (set, unset): New commands.
	(ls): New "vars" subcommand.
	* tests/t_vars.at: Fix.  Un-XFAIL.
	
2005-03-21  Nathaniel Smith  <njs@codesourcery.com>

	* transforms.{cc,hh}: Remove tabs.

2005-03-20  Nathaniel Smith  <njs@codesourcery.com>

	* tests/t_vars.at: New test.
	* testsuite.at: Add it.

2005-03-20  Nathaniel Smith  <njs@codesourcery.com>

	* schema.sql (db_vars): New table.
	* database.cc (database::database): Update schema id.
	* schema_migration.cc (migrate_client_to_vars): New function.
	(migrate_monotone_schema): Use it.
	* tests/t_migrate_schema.at: Another schema, another test...
	
	* vocab_terms.hh (var_domain, var_name, var_value): New types.
	* database.hh (get_vars, get_var, var_exists, set_var, clear_var):
	Prototype new functions.
	
2005-03-20  Derek Scherger  <derek@echologic.com>

	* file_io.cc (book_keeping_file): return true only if first
	element of path is MT, allowing embedded MT elements
	(walk_tree_recursive): check relative paths for ignoreable book
	keeping files, rather than absolute paths
	(test_book_keeping_file): add fs::path tests for book keeping
	files
	* tests/t_add_intermediate_MT_path.at: un-XFAIL, fix some problems
	with commas, add tests for renames and deletes with embedded MT
	path elements.

2005-03-20  Nathaniel Smith  <njs@codesourcery.com>

	* monotone.texi: Add some missing @sc{}'s.
	* cryptopp/config.h: Use "mt-stdint.h", not <stdint.h>, for
	portability.

2005-03-19  Nathaniel Smith  <njs@codesourcery.com>

	* Makefile.am (EXTRA_DIST): Add UPGRADE and README.changesets.
	* debian/files: Auto-updated by dpkg-buildpackage.

	* This is the 0.17 release.
	
2005-03-18  Nathaniel Smith  <njs@codesourcery.com>

	* Makefile.am (MOST_SOURCES): Add package_{full_,}revision.h.
	* NEWS: Fill in date.
	* debian/copyright: Update from AUTHORS.
	* configure.ac: Bump version number to 0.17.
	* debian/changelog, monotone.spec: Update for release.
	* po/monotone.pot: Auto-updated by distcheck.

2005-03-18  Christof Petig <christof@petig-baender.de>

	* sqlite/*: Imported sqlite version 3.1.6 tree

2005-03-18  Nathaniel Smith  <njs@codesourcery.com>

	* monotone.1, commands.cc, Makefile.am: Fixup after merge.

2005-03-18  Nathaniel Smith  <njs@codesourcery.com>

	* path_component (split_path): Fix bug.
	Also, add unit tests for file.
	* unit_tests.{hh,cc}: Add path_component unit tests.
	
2005-03-18  Nathaniel Smith  <njs@codesourcery.com>

	* Makefile.am: Fixup after merge.
	
2005-03-18  Nathaniel Smith  <njs@codesourcery.com>

	* change_set.cc: Move path_component stuff to...
	* path_component.{hh,cc}: ...these new files.
	* Makefile.am: Add them.

2005-03-18  Matt Johnston  <matt@ucc.asn.au>

	* txt2c.cc: add --no-static option
	* Makefile.am, package_revision.h, package_full_revision.h:
	create revision info files as standalone .c files to speed
	compilation (mt_version.cc doesn't need to recompile each time)

2005-03-17  Derek Scherger  <derek@echologic.com>

	* INSTALL: add note about creating a ./configure script

2005-03-16  Nathaniel Smith  <njs@codesourcery.com>

	* UPGRADE: Finish, hopefully.
	* monotone.texi (db check): Be more clear about what is normally
	checked, and when 'db check' is useful.

2005-03-16  Patrick Mauritz <oxygene@studentenbude.ath.cx>

	* monotone.texi (Hook Reference): Typo.

2005-03-16  Nathaniel Smith  <njs@codesourcery.com>

	* monotone.texi: Add Derek Scherger to the copyright list.
	Various tweaks.
	(Starting a New Project): Rewrite to clarify that only Jim runs
	"setup", and explain why.
	(Network Service): Add a note that most people do use a central
	server, since people on the mailing list seem to perhaps be
	getting the wrong idea.
	(Making Changes): Expand a little on what the "." in "checkout ."
	means, since people seem to accidentally checkout stuff into real
	directories.
	(db check): Add much verbiage on the implications
	of various problems, and how to fix them.  Also clarify some
	wording.
	* NEWS: Small tweaks.
	* UPGRADE: More instructions, not done yet...
	
2005-03-15  Matt Johnston  <matt@ucc.asn.au>

	* commands.cc, monotone.texi, monotone.1: mention that agraph
          output is in VCG format.

2005-03-14  Nathaniel Smith  <njs@codesourcery.com>

	* commands.cc (cat): 'cat file REV PATH'.
	* monotone.texi: Mention it.
	* tests/t_cat_file_by_name.at: New test.
	* testsuite.at: Add it.

2005-03-11  Nathaniel Smith  <njs@codesourcery.com>

	* automate.cc (automate_heads): Remove app.initialize call.
	* revision.cc, revision.hh (calculate_arbitrary_change_set): New
	function.
	(calculate_composite_change_set): Touch more sanity checking.

	* commands.cc (update): Use it.

2005-03-10  Derek Scherger  <derek@echologic.com>

	* app_state.cc (set_restriction): adjust bad path error message
	* commands.cc (get_valid_paths): refactor into ...
	(extract_rearranged_paths): ... this
	(extract_delta_paths): ... this
	(extract_changed_paths): ... this
	(add_intermediate_paths): ... and this
	(restrict_delta_map): new function
	(calculate_restricted_change_set): new function
	(calculate_restricted_revision):
	(ls_missing):
	(revert): rework using new valid path functions
	(do_diff): adjust --revision variants to work with restrictions
	* tests/t_diff_restrict.at: un-XFAIL

2005-03-09  Jon Bright <jon@siliconcircus.com>
	* win32/monotone.iss: Install the many-files version of the
	docs, install the figures, create a start-menu icon for the
	docs.
	* Makefile.am: Make docs generation work with MinGW

2005-03-09  Jon Bright <jon@siliconcircus.com>
	* win32/monotone.iss: Monotone -> monotone

2005-03-09  Jon Bright <jon@siliconcircus.com>
	* win32/monotone.iss: Added an Inno Setup script for 
	generating a Windows installer.  Inno Setup is GPLed, see
	http://www.jrsoftware.org for download

2005-03-09  Jon Bright <jon@siliconcircus.com>
	* t_diff_binary.at: binary.bz.b64 -> binary.gz.b64

2005-03-08  Derek Scherger  <derek@echologic.com>

	* Makefile.am: adjust for fsck rename
	* commands.cc (db fsck): rename to db check and add short help;
	adjust for fsck file renames
	* database.{cc,hh}: minor alignment adjustments
	(get_statistic): remove redundant method
	(info): use count in place of get_statistic
	(count): return unsigned long instead of int
	(get_keys): new method
	(get_public_keys): new method
	(get_private_keys): rewrite using get_keys
	(get_certs): new method to get all certs in database from
	specified table
	(get_revision_certs): ditto
	* fsck.{cc,hh}: rename to...
	* database_check.{cc,hh}: ...this; add key, cert and sane revision
	history checking
	* monotone.1: document db dump/load/check commands
	* monotone.texi: document db check command
	* tests/t_fsck.at: rename to...
	* tests/t_database_check.at: ...this; and add tests for key and
	cert problems
	* testsuite.at: account for new test name

2005-03-08  Nathaniel Smith  <njs@codesourcery.com>

	* ChangeLog: Insert some missing newlines.
	* NEWS: Note file format changes.
	* file_io.cc (tilde_expand): Clarify error message.

2005-03-08  Nathaniel Smith  <njs@codesourcery.com>

	* keys.{cc,hh} (require_password): Simplify interface, do more
	work.
	* rcs_import.cc (import_cvs_repo): Update accordingly.
	* commands.cc (server): Likewise.
	* revision.cc (build_changesets_from_existing_revs) 
	(build_changesets_from_manifest_ancestry): Require passphrase
	early.

2005-03-08  Nathaniel Smith  <njs@codesourcery.com>

	* NEWS, INSTALL, README.changesets: Update in preparation for
	0.17.
	* UPGRADE: New file.
	
	* tests/t_diff_restrict.at: Oops.  XFAIL it.
	
2005-03-08  Jon Bright  <jon@siliconcircus.com>
	
	* win32/process.cc (process_spawn): Escape the parameters,
	surround them with quotes before adding them to the consolidated
	command line string
	* mkstemp.cc (monotone_mkstemp): Now takes a std::string&, and
	returns the *native* form of the path in this.
	* mkstemp.hh: Now always use monotone_mkstemp
	(monotone_mkstemp): Update prototype
	* lua.cc (monotone_mkstemp_for_lua): Use new-style 
	monotone_mkstemp

2005-03-08  Jon Bright  <jon@siliconcircus.com>
	
	* win32/read_password.cc (read_password): Now correctly hides 
	password when run in a Windows console.  Does at least enough in
	a MinGW rxvt console to make sure that you can't see the password.
	* win32/process.cc: Change indentation.
	(process_spawn): Log commands executed, as for unix process.cc

2005-03-07  Nathaniel Smith  <njs@codesourcery.com>

	* tests/t_diff_restrict.at: New test.
	* testsuite.at: Add it.

2005-03-05  Nathaniel Smith  <njs@codesourcery.com>

	* netsync.cc (encountered_error, error): New variable and method.
	(session::session): Initialize encountered_error.
	(write_netcmd_and_try_flush, read_some, write_some): Check it.
	(queue_error_cmd): Consider it like sending a goodbye.
	(process_error_cmd): Throw an exception instead of considering it
	a goodbye.
	(process_data_cmd): Call error() if epochs don't match.
	* tests/t_epoch.at, tests/t_epoch_server.at: More minor tweaks.
	Expect failed pulls to exit with status 0.  This isn't really
	correct, but looks complicated to fix...

2005-03-05  Nathaniel Smith  <njs@codesourcery.com>

	* testsuite.at (NETSYNC_SERVE_N_START): New macro.
	* tests/t_epoch_server.at: Misc. fixes.

	* netsync.cc (session::session): Don't open valve yet.
	(maybe_note_epochs_finished): New method to open
	valve.
	(process_done_cmd, process_data_cmd): Call it.
	(rebuild_merkle_trees): Actually calculate hashes for epoch merkle
	trees.  Also, only include epochs that meet the branch mask.
	(session): Remove unused id_to_epoch map.
	
2005-03-05  Nathaniel Smith  <njs@codesourcery.com>

	* netcmd.cc (read_netcmd_item_type): Handle epoch_item.
	(test_netcmd_functions): Update for new confirm_cmd_payload
	format.
	* netsync.cc (process_confirm_cmd): Cut and paste error.

2005-03-05  Nathaniel Smith  <njs@codesourcery.com>

	* constants.{cc,hh}: Add new epochlen, epochlen_bytes constants.
	* vocab_terms.hh, vocab.hh: Add new epoch_data type.  Add predeclarations
	for it.
	* commands.cc (ls_epochs):
	* revision.cc (
	* database.hh:
	* database.cc: Update for epoch_data.  Add get_epoch, epoch_exists
	methods.
	* epoch.{cc,hh}: New files.
	* netsync.cc: Actually implement epochs-via-merkle code.

2005-03-04  Nathaniel Smith  <njs@codesourcery.com>

	* schema.sql (branch_epochs): Add 'hash' field.
	* schema_migration.cc: Fixup for.
	* database.cc (database): Change schemas.
	* tests/t_migrate_schema.at: Replace epoch db test case with one
	with new schema.

2005-03-03  Nathaniel Smith  <njs@codesourcery.com>

	* netsync.cc (session::id_to_epoch): New variable.
	(session::session): Create refinement and requested item tables
	for epochs.
	(rebuild_merkle_trees): Fill epoch merkle tree and id_to_epoch
	table.

	* netsync.cc (queue_confirm_cmd, process_confirm_cmd) 
	(dispatch_payload, rebuild_merkle_trees): 
	* netcmd.hh:
	* netcmd.cc (read_confirm_cmd_payload, write_confirm_cmd_payload):
	Remove epochs.

2005-02-27  Nathaniel Smith  <njs@codesourcery.com>

	* constants.cc:
	* revision.cc:
	* testsuite.at: 
	* commands.cc:
	* ChangeLog: Fixup after merge.

2005-02-27  Nathaniel Smith  <njs@codesourcery.com>

	* merkle_tree.hh (netcmd_item_type): Add epoch_item.
	* merkle_tree.cc (netcmd_item_type_to_string): Handle epoch_item.

	* packet.hh, packet.cc (struct packet_db_valve): New class.
	* netsync.cc (session): Use a valved writer.

2005-02-26  Nathaniel Smith  <njs@codesourcery.com>

	* merkle_tree.hh: Fix comment.
	Remove prototypes for non-existing functions.

2005-02-26  Nathaniel Smith  <njs@codesourcery.com>

	* tests/t_epoch_unidirectional.at: New test.
	* testsuite.at: Add it.

2005-02-26  Nathaniel Smith  <njs@codesourcery.com>

	* tests/t_epoch.at: Even more paranoid.
	* tests/t_epoch_server.at: New test.
	* testsuite.at: Add it.
	
2005-02-21  Nathaniel Smith  <njs@codesourcery.com>

	* tests/t_epoch.at: Check that netsync only sends relevant
	epochs, and be a little more paranoid.

2005-02-19  Nathaniel Smith  <njs@codesourcery.com>

	* revision.cc (struct anc_graph): Fixup after merge.

2005-02-18  graydon hoare  <graydon@pobox.com>

	* database.cc (set_epoch): Fix SQL.
	* monotone.texi (Rebuilding ancestry): Reword a bit.
	* netcmd.{cc,hh} 
	({read,write}_hello_cmd_payload): Transfer server key with hello.
	({read,write}_confirm_cmd_payload): Transfer epoch list with confirm.
	* netsync.cc: Adapt to changes in netcmd.
	(rebuild_merkle_trees): Set nonexistent epochs to zero before sync.
	* revision.cc (anc_graph): Randomize epochs on rebuild.
	* tests/t_epoch.at: Fix up to test slightly new semantics.

2005-02-07  Nathaniel Smith  <njs@codesourcery.com>

	* monotone.1: Add more db commands.
	* monotone.texi: Document db rebuild.  Add section on rebuilding
	ancestry and epochs.

2005-02-06  graydon hoare  <graydon@pobox.com>

	* commands.cc (db): Add epoch commands.
	(list): Likewise.
	Also remove some unneeded transaction guards.
	* database.{cc,hh} (get_epochs): New function.
	(set_epoch): Likewise.
	(clear_epoch): Likewise.
	Also remove all persistent merkle trie stuff.
	* schema.sql: Add epochs, remove tries.
	* schema_migration.cc: Update.
	* tests/t_epoch.at: New test.
	* tests/t_migrate_schema.at: Update.
	* testsuite.at: Add some new helpers, call t_epoch.at.
	* vocab.hh (epoch_id): Define.
	* vocab_terms.hh (epoch): Define.

2005-02-05  Nathaniel Smith  <njs@codesourcery.com>

	* merkle_tree.hh: Remove mcert_item and fcert_item, rename
	rcert_item to cert_item, renumber to remove gaps left.
	* merkle_tree.cc (netcmd_item_type_to_string):
	* netcmd.cc (read_netcmd_item_type): 
	* netsync.cc: Adjust accordingly.
	
2005-02-05  Nathaniel Smith  <njs@codesourcery.com>

	* constants.cc (constants): Bump netsync protocol version.

2005-03-07  Nathaniel Smith  <njs@codesourcery.com>

	* lua.cc (monotone_spawn_for_lua): Minimal change to get arguments
	in right order.  Still needs hygienic cleanups...
	* tests/t_can_execute.at: Run 'cp' instead of 'touch', because cp
	will actually notice if we pass arguments out of order.
	* testsuite.at: Remove mysterious blank line.
	
2005-03-07  Nathaniel Smith  <njs@codesourcery.com>

	* unix/process.cc (process_spawn): Log command line before
	executing.

2005-03-07  Nathaniel Smith  <njs@codesourcery.com>

	* revision.cc (kill_redundant_edges): Rename back to...
	(kluge_for_3_ancestor_nodes): ...this.  Go back to only cleaning
	up parents of 3+ parent nodes.
	(analyze_manifest_changes): Take a third argument, of files whose
	ancestry needs splitting.
	(construct_revision_from_ancestry): Make more more complex, in
	order to properly track file identity in merges.

2005-03-05  Nathaniel Smith  <njs@codesourcery.com>

	* revision.cc (check_sane_history): Typo.
	
2005-03-05  Nathaniel Smith  <njs@codesourcery.com>

	* revision.hh (check_sane_history): Take an app_state instead of a
	database as an argument.
	* database.cc: Pass an app_state instead of a database as its
	argument. 
	* revision.cc (check_sane_history): Update accordingly.  Add a new
	check for merges, that they are creating consistent changesets
	(even when the common ancestor is outside of the usual
	paranoia-checking search depth).

2005-03-05  Nathaniel Smith  <njs@codesourcery.com>

	* revision.cc (kluge_for_3_ancestor_nodes): Rename to...
	(kill_redundant_edges): ...this.  Kill all redundant edges, not
	just ones on nodes with 3+ parents.  Also, make it actually work.
	
2005-03-05  Nathaniel Smith  <njs@codesourcery.com>

	* revision.cc (kluge_for_3_ancestor_nodes): New method.
	(rebuild_ancestry): Call it.

2005-03-03  Nathaniel Smith  <njs@codesourcery.com>

	* revision.cc (check_sane_history): Print a warning to let the
	user know why things like 'pull' can take so long.
	* netsync.cc: Remove a few tabs.

2005-03-04  Jon Bright  <jon@siliconcircus.com>
	
	* win32/process.cc (process_spawn): Now takes 
	const char * const argv[]
	* unix/process.cc (process_spawn): Ditto.  Cast for call to
	execvp
	(existsonpath): Initialise args in a const way

2005-03-04  Jon Bright  <jon@siliconcircus.com>
	
	* win32/process.cc (process_spawn): Now takes 
	char * const argv[]
	* platform.hh (process_spawn): Ditto
	* unix/process.cc (process_spawn): Ditto
	* lua.cc (monotone_spawn_for_lua): Remove debug code
	* General: Beginning to hate C++'s const rules

2005-03-04  Jon Bright  <jon@siliconcircus.com>
	
	* win32/process.cc (process_spawn): Now takes 
	const char * const *
	* platform.hh (process_spawn): Ditto
	* unix/process.cc (process_spawn): Ditto
	* General: Sorry about all these commits, I'm syncing back and
	forth between Linux and Win32

2005-03-04  Jon Bright  <jon@siliconcircus.com>
	
	* win32/process.cc (process_spawn): Now takes char * const *
	* platform.hh (process_spawn): Ditto
	* unix/process.cc (process_spawn): Ditto
	(existsonpath): argv now const char*[]

2005-03-04  Jon Bright  <jon@siliconcircus.com>
	
	* win32/process.cc: Added forgotten file
	* unix/process.cc: Include stat.h, (process_*) fix compilation
	errors

2005-03-04  Jon Bright  <jon@siliconcircus.com>
	
	* unix/process.cc: Added forgotten file

2005-03-03  Jon Bright  <jon@siliconcircus.com>
	
	* lposix.c: Deleted
	* win32/process.cc: Created, added Win32 versions of functions
	existsonpath, make_executable, process_spawn, process_wait,
	process_kill, process_sleep
	* unix/process.cc: Ditto, for the Unix versions.
	* lua.cc: Add LUA wrappers for the above functions, register
	them with LUA
	* std_hooks.lua (execute, attr_functions->execute, 
	program_exists_in_path): Use the new functions instead of posix
	functions
	* t_can_execute.at (touchhook.lua): Ditto

2005-03-01  Derek Scherger  <derek@echologic.com>

	* app_state.cc (set_restriction): actually ignore ignored files
	rather than trying to validate them

2005-03-01  Derek Scherger  <derek@echologic.com>

	* tests/t_diff_binary.at: new test (bug report)
	* tests/t_command_completion.at: new test
	* tests/t_merge_rename_file_and_rename_dir.at: new test
	* testsuite.at: include new tests
	
2005-02-28  Richard Levitte  <richard@levitte.org>

	* Makefile.am (BUILT_SOURCES_CLEAN): Moved mt-stding.h from here...
	(DISTCLEANFILES): ... to here.  Since mt-stding.h is created by
	config.status, it should only be removed by the distclean target.

2005-02-28  Matt Johnston  <matt@ucc.asn.au>

	* std_hooks.lua: posix.iswin32() == 1, rather than plain boolean
	comparison (0 doesn't compare as false in lua it seems).

2005-02-27  Jon Bright  <jon@siliconcircus.com>
	
	* lposix.c (win32 Pspawn): Search the path
	(win32 Pexistsonpath): Added.  'which' isn't easily available,
	and not available at all from a normal Win32 command shell
	(Piswin32): Added a function for both Unix and Win32 to detect
	if running on Windows
	* std_hooks.lua (program_exists_in_path): Now calls 
	posix.iswin32.  If win32, calls posix.existsonpath, otherwise
	calls which as it always did.

2005-02-27  Jon Bright  <jon@siliconcircus.com>
	
	* lposix.c (win32 Pspawn): Remove dumb strlen bug resulting in
	AVs on commit.

2005-02-27  Jon Bright  <jon@siliconcircus.com>
	
	* t_can_execute.at: Test to see if hooks can execute things
	* testsuite.at: Add t_can_execute

2005-02-27  Jon Bright  <jon@siliconcircus.com>
	
	* lposix.c (win32 Pspawn): Ensure the command string is always
	NUL-terminated.  Also, allocate enough memory for the quotes
	around the command string.

2005-02-27  Jon Bright  <jon@siliconcircus.com>
	
	* xdelta.cc (unittests): Define BOOST_STDC_NO_NAMESPACE, needed
	to compile with the latest MinGW which uses gcc 3.4.2
	* vocab.cc (verify(local_path)): Catch fs::filesystem_error too
	and rethrow this as an informative_failure, thereby fixing the
	Win32 unit tests without disabling anything
	* idna/toutf8.c (stringprep_convert): Fix a potential segfault
	when memory allocation fails.  Potentially security-relevant.
	* tests/t_i18n_file.at: Add a SET_FUNNY_FILENAME macro, which 
	gets a platform-appropriate funny filename (with/without 
	colon).  
	Change references to utf8 to utf-8, iso88591 to iso-8859-1, and
	eucjp to euc-jp, on the grounds that MinGW's iconv knows all
	of the latter and none of the former, but Linux iconv knows all
	of them.  Test now passes one Win32.  I'm presuming we weren't
	deliberately using non-standard names for charsets here.
	* tests/t_i18n_changelog.at: Same charset name changes.
	* tests/t_dump_load.at: Canonicalise dump before loading it
	* tests/t_load_into_existing.at: Ditto
	* tests/t_fmerge.at: Canonicalise fmerge output
	* tests/t_merge_normalization_edge_case.at: Ditto
	* tests/t_unidiff.at: Canonicalise diff output
	* tests/t_largish_file.at: Instead of using dd, which MinGW
	doesn't have, I've generated the file with dd on a nearby Linux
	box, then gziped and b64ed it, and the test case now generates
	it with UNGZB64
	* testsuite.at: Add a comment every 10 tests with the test
	number.  Useful if you're trying to locate which test number
	you're trying to run and only have the filename.  If people 
	hate this, though, please do delete.
	(UNB64_COMMAND) Do special handling for Win32 to avoid
	having to canonicalise the file.
	(UNGZ_COMMAND) Canonicalise the file after ungzipping it.
	* lposix.c: (Pfork, Pexec) Removed, on the grounds that we only
	really want to support fork+exec as a single operation.  fork()
	without exec() could be risky with a child process also having
	our sqlite handles, etc.  exec() could be risky since we 
	wouldn't be exiting gracefully, just dying in the middle of a
	hook.
	(Pspawn) Implemented for both Win32 and Unix.  Does fork/exec
	for Unix, CreateProcess for Win32.  Returns -1 on error, pid on
	success in both cases.
	(Pwait, Pkill, Psleep) Implemented for Win32.  Note that pid is
	not optional for Pwait on Win32.
	* std_hooks.lua: (execute) Now uses spawn()

2005-02-25  Jon Bright  <jon@siliconcircus.com>
	
	* ChangeLog: Add all my previous changes.
	* tests/t_add_owndb.at: Add test for trying to add the db to
	itself.
	* testsuite.at: Call it
	* tests/t_automate_heads.at: Canonicalise stdout output.
	* tests/t_automate_version.at: Use arithmetic comparison against
	wc output instead of string comparison, to avoid problems with
	MinGW's wc, which outputs with initial space-padding
	* tests/t_change_empty_file.at: Canonicalise stdout output 
	and compare manually instead of letting autotest check it
	* tests/t_fmerge_normalize.at: Canonicalise stdout output.
	* tests/t_netsync_single.at: Use NETSYNC_KILLHARD instead of 
	killall, as for the NETSYNC functions in testsuite.at

2005-02-27  Matt Johnston  <matt@ucc.asn.au>

        * main.cc: ignore SIGPIPE so that monotone won't be killed
        unexpectedly upon remote disconnection for netsync

2005-02-27  Nathaniel Smith  <njs@codesourcery.com>

	* idna/idn-int.h: Oops, really add this time.

2005-02-27  Nathaniel Smith  <njs@codesourcery.com>

	* AUTHORS: Add Corey Halpin.
	
	* idna/idn-int.h: New file (don't generate from configure anymore,
	but just ship).
	* configure.ac: Don't generate idna/idn-int.h.  Do generate
	mt-stdint.h.
	* Makefile.am: Adjust for idna/idn-int.h and mt-stdint.h.
	* acinclude.m4: Remove AX_CREATE_STDINT_H, ACX_PTHREAD,
	AC_COMPILE_CHECK_SIZEOF (let aclocal pick them up from m4/
	instead).
	* m4/ax_create_stdint_h.m4:
	* m4/acx_pthread.m4: Update from http://autoconf-archive.cryp.to/
	
	* numeric_vocab.hh: Instead of dancing around which header to
	include, include mt-stdint.h.
	
	* app_state.cc (restriction_includes, set_restriction): Move
	global static 'dot' into these functions, because file_path
	depends on global book_keeping_dir being initialized already, and
	there is no guaranteed order of initialization of C++ statics.
	(Bug reported by Matt Johnston.)
	
2005-02-27  Corey Halpin  <chalpin@cs.wisc.edu>

	* numeric_vocab.hh: Try both stdint.h and inttypes.h.
	* main.cc: OpenBSD has Unix signals too.

2005-02-26  Derek Scherger  <derek@echologic.com>

	* file_io.cc (absolutify): normalize fs::path to remove ..'s
	* tests/t_db_with_dots.at: ensure database path in MT/options
	doesn't contain ..'s

2005-02-25  Jon Bright  <jon@siliconcircus.com>
	
	* ChangeLog: Add all my previous changes.
	* tests/t_add_owndb.at: Add test for trying to add the db to
	itself.
	* testsuite.at: Call it
	* tests/t_automate_heads.at: Canonicalise stdout output.
	* tests/t_automate_version.at: Use arithmetic comparison against
	wc output instead of string comparison, to avoid problems with
	MinGW's wc, which outputs with initial space-padding
	* tests/t_change_empty_file.at: Canonicalise stdout output 
	and compare manually instead of letting autotest check it
	* tests/t_fmerge_normalize.at: Canonicalise stdout output.
	* tests/t_netsync_single.at: Use NETSYNC_KILLHARD instead of 
	killall, as for the NETSYNC functions in testsuite.at

2005-02-25  Nathaniel Smith  <njs@codesourcery.com>

	* vocab.cc (test_file_path_verification): Re-enable some tests
	disabled by Jon Bright, following discussion on IRC concluding
	that they were catching a real bug.

2005-02-24  Nathaniel Smith  <njs@codesourcery.com>

	* tests/t_add_dot.at: Run "add ." in a subdirectory, so as not to
	add the test database.  (Reported by Jon Bright.)

	* AUTHORS: Fix gettext.h copyright note, to not be in the middle
	of libidn copyright note.
	Add Jon Bright.

2005-02-24  Jon Bright  <jon@siliconcircus.com>

	* app_state.cc (prefix): Use string() instead of 
	native_directory_string().  For Unix, these should be equivalent.
	For Win32, I believe string()'s correct (since we compare 
	everywhere against normalized paths with / characters, but 
	native_directory_string produces paths with \ characters on Win32.
	* rcs_file.cc (file_source): Map the map, not the mapping.
	* tests/t_i18n_file.at: Remove colon from filename with symbols.
	I need to return to this and add a proper test for Win32, so we
	only use the colon on non-Win32.
	* testsuite.at: Add a CANONICALISE function, which does nothing
	on Unix and strips out carriage returns from files on Win32.  This
	is useful for being able to compare Monotone's stdout output to
	files on disk.  Add NETSYNC_KILL and NETSYNC_KILLHARD functions,
	to deal with MinGW not having killall (Unix still uses killall,
	though).
	* tests/t_import.at: Add CANONICALISE calls before comparing
	stdout output.
	* tests/t_netsync.at: Likewise
	* tests/t_netsync_single.at: Likewise
	* tests/t_scan.at: Likewise
	* tests/t_versions.at: Likewise
	* tests/t_ls_missing.at: Likewise.  Also, generate missingfoo and
	missingbar files with expected output from ls missing for these
	files being missing and compare against those.

2005-02-24  Derek Scherger  <derek@echologic.com>

	* app_state.{cc,hh} (add_restriction): rename to ...
	(set_restriction) this; and add path validation
	* commands.cc (get_valid_paths): new function
	(get_path_rearrangement) remove restricted include/exclude variant
	(calculate_restricted_revision) get valid paths and use to set up
	restriction
	(status, ls_unknown, commit, do_diff) pass args to
	calculate_restricted_revision to valid restriction paths
	(ls_missing, revert) get valid paths and use to set up restriction
	* tests/t_checkout_options.at: remove bug report priority (it's
	fixed!)
	* tests/t_diff_added_file.at: add --revision options to diff
	* tests/t_restrictions.at: remove invalid paths from ls unknown
	and ls ignored
	* tests/t_restrictions_warn_on_unknown.at: un-XFAIL
	
2005-02-23  Derek Scherger  <derek@echologic.com>

	* commands.cc (ls_missing): replace duplicated code with call to
	calculate_base_revision

2005-02-23  Jon Bright  <jon@siliconcircus.com>
	
	* vocab.cc (test_file_path_verification): Disable foo//nonsense
	test for Win32, add tests for UNC paths.  This was the only
	failing unit test on Win32.

2005-02-23  Jon Bright  <jon@siliconcircus.com>

	* txt2c.cc (main): Don't claim the file was generated from 
	--strip-trailing if that option's used.

2005-02-23  Jon Bright  <jon@siliconcircus.com>

	* app_state.cc: Add include of io.h for Win32, for chdir()
	* file_io.cc (get_homedir): Correct assertion (remove bracket)
	* lua/lposix.c, lua/modemuncher.c: Remove all references to
	functions and modes that don't exist on Win32.
	* monotone.cc: Include libintl.h on Win32
	
2005-02-21  Nathaniel Smith  <njs@codesourcery.com>

	* file_io.cc (get_homedir): Add more comments and logging to Win32
	version.  Also, only check HOME under Cygwin/MinGW.

2005-02-21  Derek Scherger  <derek@echologic.com>

	* Makefile.am: merge fixup
	
2005-02-21  Derek Scherger  <derek@echologic.com>

	* Makefile.am: add fsck.{cc,hh}
	* commands.cc(check_db): move to ...
	* fsck.{cc,hh}: here and do lots more checking
	* database.{cc,hh}(get_ids): new method
	(get_file_ids,get_manifest_ids,get_revision_ids): more new methods
	* tests/t_fsck.at: new test
	* testsuite.at: call it
	
2005-02-21  Nathaniel Smith  <njs@codesourcery.com>

	* commands.cc (commit): Simplify chatter.

2005-02-21  Nathaniel Smith  <njs@codesourcery.com>

	* file_io.cc (get_homedir): Check more environment variables in
	Win32 version.

2005-02-21  Nathaniel Smith  <njs@codesourcery.com>

	* file_io.cc: Remove tabs.

2005-02-21  Nathaniel Smith  <njs@codesourcery.com>

	* smap.hh (smap): Remove leading underscores, add comments.

2005-02-20  Nathaniel Smith  <njs@codesourcery.com>

	* std_hooks.lua (merge2, merge3): Check for DISPLAY before
	invoking gvim.

2005-02-20  Julio M. Merino Vidal  <jmmv@menta.net>

	* ChangeLog: Use tabs for indentation rather than spaces.  Drop
	trailing whitespace.  While here, fix a date by adding zeros before
	the month and the day number.

2005-02-20  Julio M. Merino Vidal  <jmmv@menta.net>

	* gettext.h: Add file.
	* AUTHORS: Mention that it comes from the GNU Gettext package.
	* Makefile.am: Distribute it.
	* sanity.hh: Use gettext.h rather than libintl.h so that --disable-nls
	works.  Also improves portability, according to the GNU Gettext
	manual.

2005-02-19  Derek Scherger  <derek@echologic.com>

	* automate.cc (automate_heads): remove bogus call to 
	app.allow_working_copy() which is called in cpp_main
	* database.cc (check_sqlite_format_version): don't check database
	version when "file" is really a directory; add filename to error
	message
	(sql): check for empty database early, even though this seems
	impossible as absolutify changes "" into path to working dir;
	convert to use N-style assertions; add check to ensure "file" is
	not really a directory
	* tests/t_db_missing.at: new test for above problems
	* testsuite.at: call it

2005-02-19  Nathaniel Smith  <njs@codesourcery.com>

	* tests/t_add_intermediate_MT_path.at: Tighten up.

	* tests/t_merge_3.at: New test.
	* tests/t_merge_4.at: Likewise.
	* testsuite.at: Add them.

2005-02-19  Ole Dalgaard  <josua+monotone@giraffen.dk>

	* configure.ac: Check for 64-bit versions of Boost static
	libraries.

2005-02-18  Julio M. Merino Vidal  <jmmv@menta.net>

	* INSTALL:
	* configure.ac: Improve Boost detection by trying several possible
	library suffixes before aborting.

2005-02-18  graydon hoare  <graydon@pobox.com>

	* change_set.cc
	(apply_change_set): Avoid fast path when there are adds.
	(apply_path_rearrangement): Likewise.

2005-02-18  graydon hoare  <graydon@pobox.com>

	* automate.cc (automate_heads): Fix initialize() call.
	* change_set.{cc,hh}
	(apply_path_rearrangement): Add quick version.
	* revision.cc
	(check_sane_history): Use quick version of apply_change_set.
	* work.cc
	(build_addition): Use quick version of apply_path_rearrangement.
	(known_preimage_path): Likewise.
	* testsuite.at: Fix definitions of _ROOT_DIR, add --norc some
	places.
	* AUTHORS: Mention Daniel.

2005-02-18  Daniel Berlin  <dberlin@dberlin.org>

	* xdelta.cc (compute_delta_insns): Correct 1-byte-source bug.

2005-02-18  graydon hoare  <graydon@pobox.com>

	* Makefile.am (MOST_SOURCES): Add smap.hh.

2005-02-18  graydon hoare  <graydon@pobox.com>

	* basic_io.{cc,hh}: Inline some stuff.
	* change_set.cc: Use smap various places, reduce to 32-bit tids.
	* commands.cc: Use shared_ptr<change_set> everywhere.
	* netsync.cc: Likewise.
	* rcs_import.cc: Likewise.
	* revision.{cc,hh}: Likewise.
	* smap.hh: New file.

2005-02-18  Julio M. Merino Vidal  <jmmv@menta.net>

	* INSTALL:
	* configure.ac: Improve Boost detection by trying several possible
	library suffixes before aborting.

2005-02-17  Derek Scherger  <derek@echologic.com>

	* tests/t_add_intermediate_MT_path.at: new test
	* testsuite.at: call it

2005-02-17  Julio M. Merino Vidal  <jmmv@menta.net>

	* testsuite.at:
	* tests/t_change_empty_file.at: Verify that modifying an empty file
	creates a patch revision rather than an add/delete sequence.  The
	incorrect behavior was reported in bug #9964.

2005-02-17  Derek Scherger  <derek@echologic.com>

	* app_state.{cc,hh} (app_state): initialize search root
	(initialize): boolean signature variant renamed to ...
	(allow_working_copy): this; add explicit search root; move
	requirement for working copy to ...
	(require_working_copy): this new method
	(initialize): string signature variant renamed to ...
	(create_working_copy): this
	(set_root): new method
	* commands.cc: remove app.initialize(false) calls; replace
	app.initialize(true) with app.require_working_copy(); replace
	app.initialize(dir) with app.create_working_copy(dir)
	(checkout): ensure revision is member of specified branch
	* file_io.{cc,hh} (find_working_copy): stop search at --root if
	specified
	* monotone.cc (OPT_ROOT): new option
	(cpp_main): call app.allow_working_copy() before executing
	commands to always read default options
	* monotone.1: add --root option
	* monotone.texi: add --root option
	* tests/t_checkout_noop_on_fail.at: un-XFAIL
	* tests/t_checkout_options.at: un-XFAIL, add check for specified
	revision not in specified branch
	* testsuite.at: add --root option to MONOTONE to prevent searching
	above test dir
	* vocab.cc: remove redundant forward declaration

2005-02-16  Derek Scherger  <derek@echologic.com>

	* commands.cc (revert): don't rewrite unchanged files
	* tests/t_revert_unchanged.at: new test
	* testsuite.at: call it

2005-02-12  Derek Scherger  <derek@echologic.com>

	* database.cc (sqlite3_unpack_fn): new function for viewing
	base64, gzipped data
	(install_functions): install it
	(rehash): remove unused obsolete fcerts ticker

2005-02-17  Nathaniel Smith  <njs@codesourcery.com>

	* debian/changelog: s/graydon@mogo/graydon@pobox.com/, to make
	lintian happy.
	* debian/rules (config.status): Remove --with-bundled-adns.
	* debian/control (Build-Depends): Don't Build-Depend on libpopt,
	only libpopt-dev.
	* .mt-attrs (debian/control): Make executable.

2005-02-17  Nathaniel Smith  <njs@codesourcery.com>

	* tests/t_undo_update.at: Stupid typo.
	* tests/t_largish_file.at: New test.
	* testsuite.at: Add it.

	* commands.cc (push, pull, sync): Remove misleading "..." from
	help text.

2005-02-16  Julio M. Merino Vidal  <jmmv@menta.net>

	* Makefile.am: Append $(BOOST_SUFFIX) to -lboost_unit_test_framework
	to fix 'make check' on systems where boost libraries can only be
	found by passing the exact suffix as part of the name.

2005-02-16  Julio M. Merino Vidal  <jmmv@menta.net>

	* monotone.texi: Fix a typo (hexidecimal to hexadecimal).  Also
	change an example command to append stuff to ~/.monotonerc, instead
	of completely destroying the possibily existing file.  Addresses
	bug #11136.

2005-02-16  Julio M. Merino Vidal  <jmmv@menta.net>

	* cryptopp/config.h: Use uint{8,16,32,64}_t as size types instead of
	trying to match them to unsigned char/int/long/long long respectively.
	Should fix build on FreeBSD/sparc64, as seen in bug #10203.

2005-02-16  Julio M. Merino Vidal  <jmmv@menta.net>

	* INSTALL:
	* Makefile.am:
	* configure.ac: Add the --disable-large-file option to manually
	disable large file support from the builtin sqlite (compatibility
	with old systems and FAT).  Addresses bug #8380.

2005-02-16  Nathaniel Smith  <njs@codesourcery.com>

	* tests/t_undo_update.at: New todo.
	* testsuite.at: Add it.

2005-02-15  Nathaniel Smith  <njs@codesourcery.com>

	* monotone.1: Add cursory note about "automate".
	* monotone.texi: Synchronize with manpage.

2005-02-15  Nathaniel Smith  <njs@codesourcery.com>

	* automate.cc: Add "Error conditions" to the standard comment
	sections.

	* monotone.texi (Scripting): New section.
	(Automation): New section.

	* tests/t_automate_heads.at: Test behavior with nonexistent
	branch.

2005-02-14  Nathaniel Smith  <njs@codesourcery.com>

	* tests/t_merge_normalization_edge_case.at: New test.
	* testsuite.at: Add it.

	* diff_patch.cc (normalize_extents): Soften the warning message
	now that we have one test case.

2005-02-14  Matthew A. Nicholson  <mnicholson@digium.com>

	* std_hooks.lua: Add vimdiff merge hooks.

2005-02-14  Nathaniel Smith  <njs@codesourcery.com>

	* std_hooks.lua: Remove tabs.

2005-02-14  Nathaniel Smith  <njs@codesourcery.com>

	* tests/t_automate_heads.at: New test.
	* tests/t_automate_version.at: New test.
	* testsuite.at: Add then.

	* commands.cc (automate): Fix documentation string.
	* automate.cc: Much more structured documentation comments.

2005-02-13  Nathaniel Smith  <njs@codesourcery.com>

	* automate.{cc,hh}: New files.
	* commands.cc: New command "automate".

2005-02-13  Nathaniel Smith  <njs@codesourcery.com>

	* monotone.texi (Creating a Database): Fix typo, clarify
	conventions for database management following question on mailing
	list.

2005-02-12  graydon hoare  <graydon@pobox.com>

	* change_set.{cc,hh}: Correct code to pass newly-added unit tests.

2005-02-10  Derek Scherger  <derek@echologic.com>

	* monotone.1: update for restrictions
	* monotone.texi: sync with manpage

2005-02-09  Derek Scherger  <derek@echologic.com>

	* cert.cc (cert_revision_testresult): allow pass/fail testresult
	values
	* commands.cc (testresult): likewise
	* commands.cc (do_diff): disallow restriction of non-working copy
	diffs
	* monotone.texi: update for restrictions

2005-02-08  graydon hoare  <graydon@pobox.com>

	* database.cc (version_cache::set): Fix bad expiry logic.

2005-02-08  Nathaniel Smith  <njs@codesourcery.com>

	* change_set.cc (check_sane): Null sources are only valid for
	adds.

2005-02-07  Nathaniel Smith  <njs@codesourcery.com>

	* database.cc (struct version_cache): Fix invariant in cache
	clearing logic.

2005-02-06  Nathaniel Smith  <njs@codesourcery.com>

	* change_set.cc: Add a few more invariants; add lots and lots of
	unit tests.

2005-02-06  graydon hoare  <graydon@pobox.com>

	* change_set.cc: Use hash_map in a few places.
	(confirm_unique_entries_in_directories): Fix invariants.
	* constants.{cc,hh} (db_version_cache_sz): New constant.
	* database.cc (version_cache): New structure.
	(get_version): Use it.
	* interner.hh: Rewrite to use hash_map and vector.
	* tests/t_no_rename_overwrite.at: Tweak return codes.

2005-02-06  Nathaniel Smith  <njs@codesourcery.com>

	* ui.hh (ensure_clean_line): New method.
	* ui.cc (inform): Use it.
	* keys.cc (get_passphrase): Call it before prompting for passphrase.

2005-02-06  Nathaniel Smith  <njs@codesourcery.com>

	* database.cc (info): Report more statistics.

	* ROADMAP: Remove finished items.

	* revision.cc (analyze_manifest_changes): Childs cannot be null,
	that makes no sense.
	(add_node_for_old_manifest): Log node names, don't print it.
	(construct_revision_from_ancestry): Partially rewrite to handle
	root nodes explicitly.
	(build_changesets_from_existing_revs): Don't put the null revision
	in the ancestry graph, to match changesetify logic.
	(add_node_for_old_revision): Enforce decision that the ancestry
	graph not contain the null revision.

	(anc_graph::heads): Remove.
	(add_node_ancestry): Don't try creating it; logic was broken
	anyway.
	(rebuild_from_heads): Rename to...
	(rebuild_ancestry): ...this.  Calculate head set correctly.

2005-02-05  Nathaniel Smith  <njs@codesourcery.com>

	* change_set.cc (compose_path): Add more invariants.

2005-02-05  Nathaniel Smith  <njs@codesourcery.com>

	* monotone.cc (cpp_main): Log command line, to help interpret the
	logs people send in.

2005-02-05  Nathaniel Smith  <njs@codesourcery.com>

	* revision.cc (check_sane): Turn off this invariant when
	global_sanity.relaxed.

2005-02-03  Nathaniel Smith  <njs@codesourcery.com>

	* tests/t_load_into_existing.at: Oops, really add it too, sigh.

2005-02-03  Nathaniel Smith  <njs@codesourcery.com>

	* tests/t_need_mt_revision.at: Oops, really add it.

2005-02-03  Nathaniel Smith  <njs@codesourcery.com>

	* interner.hh (interner::intern): Add version taking a bool&, so
	callers can tell whether this string has previously been checked.
	* change_set.cc: Use new interned string identifier
	'path_component's instead of file_path's for components of paths;
	sanity-check each component exactly once.

2005-02-03  Nathaniel Smith  <njs@codesourcery.com>

	* database.cc (load): Check for existence of target database.
	* tests/t_load_into_existing.at: New test.
	* testsuite.at: Add it.

2005-02-03  Nathaniel Smith  <njs@codesourcery.com>

	* tests/t_checkout_dir.at: Also check that checkout to unwriteable
	directory fails.
	* tests/t_branch_checkout.at: New test.
	* testsuite.at: Add it.

	* app_state.cc (initialize): Simplify working directory
	initialization, and improve error handling.

	* keys.cc (get_passphrase): Disallow empty passphrases early
	(before they trigger an invariant down the line...).

2005-02-03  Nathaniel Smith  <njs@codesourcery.com>

	* update.cc (pick_update_candidates): Add I().
	* commands.cc (calculate_base_revision): Remove 'rev' argument,
	which was never set and callers never used.
	(calculate_base_manifest, calculate_current_revision)
	(calculate_restricted_revision, revert): Update correspondingly.
	(update): Check for null old revision.

	* main.cc (main): Make exit status 3 if we caught an unhandled
	exception, in particular so the testsuite can tell the difference
	between an error handled cleanly and an error caught by an
	invariant.
	* tests/t_update_null_revision.at: New test.
	* testsuite.at: Add it.

2005-02-03  Nathaniel Smith  <njs@codesourcery.com>

	* main.cc: Remove tabs.

2005-02-02  Nathaniel Smith  <njs@codesourcery.com>

	* change_set.cc (extract_first): Rename to...
	(extract_pairs_and_insert): ...this.
	(path_rearrangement::check_sane): Use it to add additional
	checks.

	* work.hh: Update comments (MT/manifest doesn't exist
	anymore...).

	* tests/t_need_mt_revision.at: New test.
	* testsuite.at: Add it.
	* commands.cc (get_revision_id): Require MT/revision to exist.
	(setup): Create MT/revision.

2005-02-02  Nathaniel Smith  <njs@codesourcery.com>

	* work.hh: Remove tabs.

2005-02-03  graydon hoare  <graydon@pobox.com>

	* tests/t_i18n_changelog.at: New test.
	* testsuite.at: Run it.
	* lua/lposix.c: New file.
	* lua/modemuncher.c: New file
	* lua.cc: Load posix library.
	* lua/liolib.c: Disable execute and popen.
	* std_hooks.lua: Remove io.execute uses.
	* AUTHORS: Update to mention lposix.c, modemuncher.c.
	* Makefile.am: Likewise.

2005-02-01  Nathaniel Smith  <njs@codesourcery.com>

	* tests/t_rebuild.at: Beef up test in response to possible
	problems reported by Derek Scherger.

2005-01-31  Nathaniel Smith  <njs@codesourcery.com>

	* rcs_import.cc (store_manifest_edge): Don't try to store deltas
	to the null manifest.
	(import_cvs_repo): Root revision has null manifest, not empty
	manifest.
	* revision.cc (check_sane): More invariants.

2005-01-28  graydon hoare  <graydon@pobox.com>

	* database.{cc,hh}: More netsync speed tweaks.
	* netsync.cc: Likewise.

2005-01-27  Nathaniel Smith  <njs@codesourcery.com>

	* tests/t_restrictions_warn_on_unknown.at: New test.
	* testsuite.at: Add it.

2005-01-27  Derek Scherger  <derek@echologic.com>

	* commands.cc (attr): adjust for subdir; ensure files exist
	* tests/t_attr.at: improve setup description
	* tests/t_attributes.at: improve setup description so that
	testsuite -k attr runs this test; check for attributes on missing
	files
	* tests/t_subdir_attr.at: new test
	* testsuite.at: fix dutch spelling of monotone; call new test

2005-01-27  Nathaniel Smith  <njs@codesourcery.com>

	* change_set.hh (null_id): New function.
	* revision.cc (analyze_manifest_changes): Fix typo, use null_id.
	* tests/t_rebuild.at: Un-XFAIL.

2005-01-27  Nathaniel Smith  <njs@codesourcery.com>

	* tests/t_rebuild.at: Add priority tag.

	* tests/t_cvsimport.at: Be more thorough.

	* rcs_import.cc (store_edge): Rename to...
	(store_manifest_edge): ...this.  Remove revision arguments, and
	remove storing of revision.
	(import_states_recursive): Update accordingly.
	Add 'revisions' argument; update it instead of trying to write
	revisions now.
	(import_states_by_branch): Add 'revisions' argument.
	(import_cvs_repo): Add a stage 3 that writes out the revisions
	accumulated in the 'revisions' vector.

2005-01-27  graydon hoare  <graydon@pobox.com>

	* AUTHORS: Mention Georg.
	* change_set.cc: Null out names which are in null directories.
	* commands.cc (reindex): Remove COLLECTION argument.
	* database.{cc,hh} (get_revision_certs):
	Add brute force "load all certs" method.
	* merkle_tree.{cc,hh}: Modify to use memory rather than disk.
	* netsync.{cc,hh}: Likewise.
	* packet.hh (manifest_edge_analyzer): Kill dead code.

2005-01-26  Nathaniel Smith  <njs@codesourcery.com>

	* mt_version.cc (print_full_version): Include system flavour.

2005-01-26  Nathaniel Smith  <njs@codesourcery.com>

	* tests/t_rebuild.at: New test.
	* testsuite.at: Add it.

2005-01-26  Nathaniel Smith  <njs@codesourcery.com>

	* tests/t_checkout_noop_on_fail.at: Clarify description and XFAIL.

	* tests/t_approval_semantics.at: New TODO.
	* tests/t_monotone_agent.at: New TODO.
	* testsuite.at: Add them.

2005-01-25  Nathaniel Smith  <njs@codesourcery.com>

	* tests/t_checkout_noop_on_fail.at: New test.
	* testsuite.at: Add it.
	(RAW_MONOTONE): Add $PREEXECUTE to definition.

2005-01-25  Nathaniel Smith  <njs@codesourcery.com>

	* change_set.cc (extend_renumbering_from_path_identities): Add
	invariant.
	(extend_renumbering_via_added_files): Likewise.

	* constants.hh (maxbytes, postsz): Remove dead constants.
	(verify_depth): New constant.
	* constants.cc: Likewise.
	* revision.hh (check_sane_history): New function.
	* revision.cc (check_sane_history): Likewise.
	* database.cc (put_revision): Sanity check revision and revision
	history before storing it.
	This breaks cvs import.  Why?

	* update.cc (find_deepest_acceptable_descendent): Remove.
	(acceptable_descendent, calculate_update_set): New functions.
	(pick_update_candidates): Use 'calculate_update_set'.
	* tests/t_update_2.at: Un-XFAIL.
	* tests/t_ambig_update.at: Un-XFAIL.

	* tests/t_no_rename_overwrite.at: New test.
	* tests/t_cdiff.at: New test placeholder.
	* testsuite.at: Add them.
	(MONOTONE): Prefix command line with $PREEXECUTE to e.g. support
	running under Valgrind.

2005-01-25  Matt Johnston  <matt@ucc.asn.au>

	* cert.cc: ignore whitespace when comparing private keys
	from the database and with the lua hook
	* tests/t_lua_privkey.at: new test
	* testsuite.at: run it

2005-01-23  Derek Scherger  <derek@echologic.com>

	* commands.cc (restrict_rename_set): include renames if either
	name is present in restriction
	(calculate_base_revision): remove unused variant
	(calculate_current_revision): remove unsed variable
	(calculate_restricted_revision): remove unsed variable
	(ls_missing): remove unsed variable
	(revert): rewrite with restrictions
	* tests/t_revert.at: test partial reverts adjust MT/work properly
	* tests/t_revert_dirs.at: un-XFAIL
	* tests/t_revert_rename.at: un-XFAIL; revert rename via both names

2005-01-23  Derek Scherger  <derek@echologic.com>

	* tests/t_revert_rename.at: remove extra MONOTONE_SETUP
	attempt revert by both original name and new name

2005-01-23  Derek Scherger  <derek@echologic.com>

	* tests/t_revert_rename.at: New test.
	* testsuite.at: Add it.

2005-01-22  Derek Scherger  <derek@echologic.com>

	* tests/t_revert_dirs.at: New test.
	* testsuite.at: Add it.

2005-01-22  Nathaniel Smith  <njs@codesourcery.com>

	* configure.ac (AC_INIT): Set bug-reporting address to list
	address, rather than Graydon's personal email.
	* diff_patch.cc (normalize_extents): Use it.
	* ui.cc (fatal): Likewise.

	* tests/t_vcheck.at: New priority "todo", tweak descriptive text.

2005-01-22  Nathaniel Smith  <njs@codesourcery.com>

	* tests/t_delete_dir.at: Add more commentary.

	* tests/t_rename_dir_patch.at: New test.
	* tests/t_delete_dir_patch.at: New test.
	* testsuite.at: Add them.

2005-01-22  Nathaniel Smith  <njs@codesourcery.com>

	* change_set.cc (apply_change_set): Add invariants.
	* tests/t_rename_dir_cross_level.at: New test.
	* tests/t_rename_added_in_rename.at: New test.
	* tests/t_rename_conflict.at: New test.
	* testsuite.at: Add them.

2005-01-21  Nathaniel Smith  <njs@codesourcery.com>

	* tests/t_ambig_update.at: Update comments.

	* tests/t_update_2.at: New test from Georg-W. Koltermann
	<Georg.Koltermann@mscsoftware.com>.
	* testsuite.at: Add it.

2005-01-20  Nathaniel Smith  <njs@codesourcery.com>

	* tests/t_lca_1.at: New bug report.
	* testsuite.at: Add it.

2005-01-19  Nathaniel Smith  <njs@codesourcery.com>

	* commands.cc (merge): Improve merge chatter.
	(do_diff): Don't print anything when there are no
	changes.

2005-01-19  Nathaniel Smith  <njs@codesourcery.com>

	* tests/t_db_with_dots.at: New test.
	* testsuite.at: Add it.

2005-01-19  Patrick Mauritz <oxygene@studentenbude.ath.cx>

	* Makefile.am (%.h, package_revision.h, package_full_revision.h):
	Don't update target file if no change has occurred, to reduce
	unnecessary rebuilds.

2005-01-18  Nathaniel Smith  <njs@codesourcery.com>

	* rcs_import.cc (cvs_key): Initialize struct tm to all zeros, to
	stop garbage sneaking in -- thanks to Zack Weinberg for pointing
	this out.  Also, handle 2 digit years properly on WIN32.

2005-01-18  Nathaniel Smith  <njs@codesourcery.com>

	* rcs_import.cc: Remove tabs.

2005-01-19  Matt Johnston  <matt@ucc.asn.au>

	* database.cc: Pass filename to check_sqlite_format_version as a
	fs::path, so that it doesn't get passed as a freshly created fs::path
	with default checker (which disallows '.foo' path components)

2005-01-19  Nathaniel Smith  <njs@codesourcery.com>

	* netsync.cc (session, process_confirm_cmd, dispatch_payload):
	Back out some over-zealous changes that broke netsync
	compatibility.  Probably should redo later, when have a chance to
	bump netsync protocol number, but we're not ready for that now.

2005-01-19  Nathaniel Smith  <njs@codesourcery.com>

	* tests/t_subdir_revert.at: New test.
	* tests/t_subdir_rename.at: New test.
	* testsuite.at: Add them.

2005-01-18  Nathaniel Smith  <njs@codesourcery.com>

	* tests/t_subdir_add.at: New test.
	* tests/t_subdir_drop.at: New test.
	* testsuite.at: Add them.
	* tests/t_delete_dir.at: Implement it.

2005-01-19  Nathaniel Smith  <njs@codesourcery.com>

	* netcmd.cc: Remove tabs.

2005-01-19  Nathaniel Smith  <njs@codesourcery.com>

	* merkle_tree.cc: Remove tabs.

2005-01-18  Nathaniel Smith  <njs@codesourcery.com>

	* rcs_import.cc (cvs_key): Initialize struct tm to all zeros, to
	stop garbage sneaking in -- thanks to Zack Weinberg for pointing
	this out.  Also, handle 2 digit years properly on WIN32.

2005-01-18  Nathaniel Smith  <njs@codesourcery.com>

	* rcs_import.cc: Remove tabs.

2005-01-18  Nathaniel Smith  <njs@codesourcery.com>

	* monotone.texi: Undocument mcerts, fcerts; rename rcerts to
	certs.
	* monotone.1: Likewise.

2005-01-18  Nathaniel Smith  <njs@codesourcery.com>

	* commands.cc (restrict_rename_set): Fix types to compile with old
	rename_set gunk removed.
	Alter logic to yell if a rename crosses the restriction boundary,
	rather than silently ignore it.

2005-01-19  graydon hoare  <graydon@pobox.com>

	* commands.cc: Fix up some merge breakage.
	* tests/t_add_dot.at: Un-XFAIL.
	* testsuite.at: Run "setup ." before "db init".

2005-01-09  Derek Scherger  <derek@echologic.com>

	* commands.cc (get_path_rearrangement): new function/signature for
	splitting restricted rearrangements
	(calculate_restricted_revision): use it and update to work
	similarly to calculate_current_revision
	(trusted): call app.initialize(false)
	(ls_missing): adjust for new get_path_rearrangement
	(attr): call app.initialize(true)
	(diff): merge cleanup
	(lca, lcad, explicit_merge): call app.initialize(false)
	* app_state.cc (constructor): set database app state
	(load_rcfiles): add required booleans
	* lua.{cc,hh} (load_rcfile): add required boolean
	* tests/t_add.at:
	* tests/t_diff_added_file.at:
	* tests/t_disapprove.at:
	* tests/t_drop_missing.at:
	* tests/t_heads.at:
	* tests/t_heads_discontinuous_branch.at:
	* tests/t_i18n_file.at:
	* tests/t_log_nonexistent.at:
	* tests/t_merge_add_del.at:
	* tests/t_netsync.at:
	* tests/t_netsync_pubkey.at:
	* tests/t_netsync_single.at:
	* tests/t_persistent_server_keys.at:
	* tests/t_persistent_server_revision.at:
	* tests/t_remerge.at:
	* tests/t_tags.at:
	* tests/t_update_missing.at:
	* tests/t_update_to_revision.at: add --message option to commits
	* tests/t_merge2_add.at:
	* tests/t_merge2_data.at:
	* tests/t_netsync_unrelated.at: create working directory with new
	setup command
	* tests/t_erename.at: update for revisions
	* tests/t_no_change_deltas.at: add --revision options to diff
	* tests/t_restrictions.at: remove some cruft and update to work
	with revisions
	* tests/t_subdirs.at: pass correct --rcfile and --db options from
	within subdir
	* testsuite.at (REVERT_TO): remove MT dir before checkout, which
	now fails if MT exists, replace checkout MT/options with old
	MT/options
	(COMMIT): add --message option to commit macro
	* work.cc (read_options_map): don't overwrite option settings when
	reading options map so that command line settings take precedence

2005-01-18  Nathaniel Smith  <njs@codesourcery.com>

	* netsync.cc: Partially fix comment (s/manifest/revision/ etc.).
	(dispatch_payload): Ignore mcert and fcert refinement requests,
	instead of dying on them.  Hack, but I think it should let this
	netsync continue to interoperate with old netsync...

2005-01-18  Nathaniel Smith  <njs@codesourcery.com>

	* vocab.hh: Remove file<cert>.
	* vocab.cc: Likewise.
	* packet_types.hh: Remove file.
	* Makefile.am (MOST_SOURCES): Remove packet_types.hh and mac.hh.

2005-01-18  Nathaniel Smith  <njs@codesourcery.com>

	* netsync.cc (process_confirm_cmd): Don't try refining mcert and
	fcert trees.
	Remove other dead/pointless code.

2005-01-18  Nathaniel Smith  <njs@codesourcery.com>

	* database.hh: Remove file cert stuff.
	* netsync.cc (data_exists): We don't have file/manifest certs.
	(load_data): Likewise.

2005-01-18  Nathaniel Smith  <njs@codesourcery.com>

	* netsync.cc (process_data_cmd): Ignore file/manifest certs.

	* database.cc (struct valid_certs): Don't support file certs.
	(rehash): No file certs.
	(file_cert_exists): Remove.
	(put_file_cert): Remove.
	(get_file_certs): Remove.

2005-01-18  Nathaniel Smith  <njs@codesourcery.com>

	* packet.cc (class delayed_manifest_cert_packet):
	(class delayed_file_cert_packet): Remove.
	(packet_db_writer::consume_file_cert, consume_manifest_cert)
	(packet_writer::consume_file_cert, consume_manifest_cert)
	Remove.
	(struct feed_packet_consumer): Don't support mcert/fcert packets.
	(extract_packets): Likewise.
	(packet_roundabout_test): Test revision certs, not manifest/file
	certs.

	* packet.hh (packet_consumer::consume_file_cert):
	(packet_consumer::consume_manifest_cert):
	(packet_writer::consume_file_cert):
	(packet_writer::consume_manifest_cert):
	(packet_db_writer::consume_file_cert):
	(packet_db_writer::consume_manifest_cert):
	Remove.

	* lua.hh (hook_get_file_cert_trust): Remove.
	* lua.cc (hook_get_file_cert_trust): Remove.

2005-01-18  Nathaniel Smith  <njs@codesourcery.com>

	* cert.hh (erase_bogus_certs): Re-add manifest cert version.

	* monotone.texi (Hook Reference): Remove documentation of
	get_{file,manifest}_cert_trust.

2005-01-18  Nathaniel Smith  <njs@codesourcery.com>

	* cert.cc (erase_bogus_certs): Re-add manifest cert version.
	(bogus_cert_p): Likewise.

2005-01-18  Nathaniel Smith  <njs@codesourcery.com>

	* cert.hh (rename_edge):
	(rename_set):
	(calculate_renames):
	(rename_cert_name): Remove.
	(cert_file_comment):
	(cert_manifest_comment): Remove.
	(erase_bogus_certs): Remove manifest and file versions.
	* cert.cc (rename_cert_name): Remove.
	(bogus_cert_p): Remove manifest<cert> and file<cert> variants.
	(erase_bogus_certs): Likewise.
	(put_simple_manifest_cert):
	(put_simple_file_cert):
	(cert_file_comment): Remove.

	* commands.cc (fcerts): Remove.
	(mcerts): Likewise.
	(rcerts): Rename to...
	(certs): ...this.  s/revision certs/certs/ in help text.
	(trusted): s/revision cert/cert/.
	(ls_certs): Don't special-case rename certs.

2005-01-18  Nathaniel Smith  <njs@codesourcery.com>

	* tests/t_vcheck.at: Fix AT_XFAIL_IF typo.

2005-01-18  Nathaniel Smith  <njs@codesourcery.com>

	* monotone.texi (Reserved Certs): Remove 'vcheck'.
	(Key and Cert): Remove 'vcheck'.
	(Accidental collision): Likewise.
	(Commands): Likewise.
	* tests/t_vcheck.at: Add note about manual having useful stuff for
	when vcheck is re-added.

2005-01-18  Nathaniel Smith  <njs@codesourcery.com>

	* mac.hh:
	* cert.cc (vcheck_cert_name):
	(calculate_vcheck_mac):
	(cert_manifest_vcheck
	(check_manifest_vcheck):
	* cert.hh (cert_manifest_vcheck):
	(check_manifest_vcheck):
	* constants.cc (constants::vchecklen):
	* constants.hh (constants::vchecklen):
	* commands.cc (vcheck):
	Remove.

	* tests/t_vcheck.at: New test.
	* testsuite.at: Call it.

2005-01-18  Nathaniel Smith  <njs@codesourcery.com>

	* ROADMAP: Remove 'upgrade to sqlite3' todo item.

2005-01-18  Nathaniel Smith  <njs@codesourcery.com>

	* commands.cc (tag):
	(testresult):
	(approve):
	(disapprove):
	(comment):
	(fload):
	(fmerge):
	(cat):
	(rcs_import): Change grouping for "--help" display, to make more
	informative.
	(rcs_import): Also add more details to help text.

2005-01-17  Nathaniel Smith  <njs@codesourcery.com>

	* diff_patch.cc (normalize_extents): Add missing ')'.

2005-01-17  Nathaniel Smith  <njs@codesourcery.com>

	* tests/t_update_1.at: New test.
	* testsuite.at: Call it.

2005-01-11  Nathaniel Smith  <njs@codesourcery.com>

	* diff_patch.cc (normalize_extents): Add warning for anyone who
	manages to trigger the untested part of the normalization code.

2005-01-14  Christian Kollee <stuka@pestilenz.org>

	* search for and link with sqlite3 when --bundle-sqlite=no

2005-01-12  Derek Scherger  <derek@echologic.com>

	* tests/t_ambig_update.at: add comments from discussion on irc
	* tests/t_status_missing.at: new test
	* testsuite.at: include it

2005-01-10  graydon hoare  <graydon@pboox.com>

	* commands.cc (explicit_merge): Tweak merge message.
	* database.cc (check_sqlite_format_version): New function.
	(database::sql): Call it.
	* sqlite/pager.hh (SQLITE_DEFAULT_PAGE_SIZE): Adjust to 8192.
	(SQLITE_MAX_PAGE_SIZE): Adjust to 65536.
	* schema_migration.cc: Post-merge cleanup.
	* Makefile.am: Likewise.

2005-01-10  Christof Petig <christof@petig-baender.de>

	* sqlite/*: SQLite 3.0.8 CVS import
	* database.{cc,hh}:
	* schema_migration.{cc,hh}: convert to use the SQLite3 API

	This does not yet use any of the more sophisticated API features
	of SQLite3 (query parameters, BLOBs), so there is plenty of room
	for optimization. This also does not change the schema (i.e.
	still uses base64 encoded values in tables)

2005-01-17  graydon hoare  <graydon@pobox.com>

	* AUTHORS: Mention Wojciech and Neil.
	* revision.cc (calculate_ancestors_from_graph): Make non-recursive.

2005-01-17  Wojciech Miłkowski  <wmilkowski@interia.pl>

	* std_hooks.lua: Teach about meld.

2005-01-17  Neil Conway  <neilc@samurai.com>

	* diff_patch.cc: add a new context diff hunk consumer. Rename
	unidiff() to make_diff().
	* diff_patch.hh: Rename unidiff() to make_diff().
	* command.cc: Add new "cdiff" command, and refactor "diff" to
	invoke a common subroutine that is parameterized on the diff
	type. Unrelated change: make a branch-based checkout default to
	using the same directory name as the branch name, unless a
	branch is specified.

2005-01-17  graydon hoare  <graydon@pobox.com>

	* cryptopp/osrng.cpp (NonblockingRng::GenerateBlock):
	Bring forward patch lost in cryptopp 5.2 upgrade.
	* revision.cc (add_bitset_to_union)
	(calculate_ancestors_from_graph): New functions.
	(erase_ancestors)
	(is_ancestor): Rewrite.
	* cert.cc (get_branch_heads): Rewrite.
	* database.{cc,hh} (get_heads): Remove
	(get_revision_ancestry): Use multimap.
	(install_views): Disable.
	Remove everything related to the trust views. Too slow.
	Also tidy up whitespace formatting in sqlite3 code.
	* views.sql: Clear out all views.
	* commands.cc: Adapt to using multimap for ancestry.
	* AUTHORS: Mention Faheem and Christian.

2005-01-17  Faheem Mitha  <faheem@email.unc.edu>

	* debian/control: Fix up build depends.

2005-01-17  Ulrich Drepper  <drepper@redhat.com>

	* acinclude.m4 (AC_CHECK_INADDR_NONE): Fix quoting.
	* Makefile.am (EXTRA_DIST): Add sqlite/keywordhash.c.

2005-01-14  Christian Kollee  <stuka@pestilenz.org>

	* search for and link with sqlite3 when --bundle-sqlite=no

2005-01-12  Derek Scherger  <derek@echologic.com>

	* tests/t_ambig_update.at: add comments from discussion on irc
	* tests/t_status_missing.at: new test
	* testsuite.at: include it

2005-01-10  graydon hoare  <graydon@pboox.com>

	* commands.cc (explicit_merge): Tweak merge message.
	* database.cc (check_sqlite_format_version): New function.
	(database::sql): Call it.
	* sqlite/pager.hh (SQLITE_DEFAULT_PAGE_SIZE): Adjust to 8192.
	(SQLITE_MAX_PAGE_SIZE): Adjust to 65536.
	* schema_migration.cc: Post-merge cleanup.
	* Makefile.am: Likewise.

2005-01-10  Christof Petig  <christof@petig-baender.de>

	* sqlite/*: SQLite 3.0.8 CVS import
	* database.{cc,hh}:
	* schema_migration.{cc,hh}: convert to use the SQLite3 API

	This does not yet use any of the more sophisticated API features
	of SQLite3 (query parameters, BLOBs), so there is plenty of room
	for optimization. This also does not change the schema (i.e.
	still uses base64 encoded values in tables)

2005-01-11  Nathaniel Smith  <njs@codesourcery.com>

	* tests/t_migrate_schema.at: Switch to using pre-dumped db's, make
	it work, un-XFAIL it.

2005-01-11  Nathaniel Smith  <njs@codesourcery.com>

	* tests/t_persistent_server_keys_2.at: XFAIL it, add commentary on
	solution.

2005-01-11  Nathaniel Smith  <njs@codesourcery.com>

	* tests/t_persistent_server_keys_2.at: New test.
	* testsuite.at: Add it.

2005-01-06  Nathaniel Smith  <njs@codesourcery.com>

	* schema_migration.cc (migrate_monotone_schema): Add comment
	pointing to t_migrate_schema.at.
	* tests/t_migrate_schema.at: Implement, mostly.  (Still broken.)

	* tests/t_heads_discontinuous_branch.at: Remove urgency
	annotation.
	* tests/t_netsync_nocerts.at: Add urgency annotation.

	* testsuite.at: Add UNGZ, UNGZB64 macros.
	* tests/t_fmerge.at: Use them.

2005-01-05  Nathaniel Smith  <njs@codesourcery.com>

	* schema_migration.cc: Update comment about depot code.
	(migrate_depot_split_seqnumbers_into_groups):
	(migrate_depot_make_seqnumbers_non_null):
	(migrate_depot_schema): Remove; all are dead code.

2005-01-05  Nathaniel Smith  <njs@codesourcery.com>

	* schema_migration.cc: Remove tabs.

2005-01-05  Nathaniel Smith  <njs@codesourcery.com>

	* tests/t_check_same_db_contents.at: Uncapitalize title to unbreak
	testsuite.

	* revision.cc (is_ancestor): Add FIXME comment.
	(erase_ancestors): New function.
	* revision.hh (erase_ancestors): Prototype it.
	* cert.cc (get_branch_heads): Call it.
	* tests/t_heads_discontinuous_branch.at: Un-XFAIL it.

	* revision.cc (find_subgraph_for_composite_search): Ignore null
	revision ids.
	* commands.cc (try_one_merge): Add invariant - never create merges
	where the left parent is an ancestor or descendent of the right.
	(explicit_merge): Same check.
	(propagate): Handle cases where no merge is necessary.  Also, make
	generated log message more readable.

	* tests/t_propagate_desc.at: Un-XFAIL it.
	* tests/t_propagate_anc.at: Un-XFAIL it.  Use new
	CHECK_SAME_DB_CONTENTS macros.
	* testsuite.at: Move t_check_same_db_contents.at to run before
	propagation tests.  Make CHECK_SAME_DB_CONTENTS more thorough.

	* tests/t_dump_load.at: Implement test.

2005-01-05  Nathaniel Smith  <njs@codesourcery.com>

	* tests/t_check_same_db_contents.at: New test.
	* testsuite.at: Add it.
	(CHECK_SAME_DB_CONTENTS): New macro.

2005-01-04  Nathaniel Smith  <njs@codesourcery.com>

	* cert.cc: Remove tabs.
	* revision.hh: Likewise.

2005-01-04  Nathaniel Smith  <njs@codesourcery.com>

	* tests/t_propagate_anc.at: Also check the case where we're
	propagating a non-strict ancestor, i.e. the heads are actually
	equal.

2005-01-04  Nathaniel Smith  <njs@codesourcery.com>

	* database.cc (get_revision_parents): Add invariant.
	(get_revision_children): Likewise.
	(get_revision): Likewise.
	(put_revision): Likewise.

	* tests/t_merge_ancestor.at: New test.
	* tests/t_propagate_desc.at: Likewise.
	* tests/t_propagate_anc.at: Likewise.
	* testsuite.at: Call them.

2005-01-04  Nathaniel Smith  <njs@codesourcery.com>

	* tests/t_netsync_diffbranch.at: Add priority, add description of
	problem and solution.
	Also, XFAIL it.
	* tests/t_netsync_unrelated.at: Add reference to discussion.
	* tests/t_cmdline_options.at: Remove priority marking from
	non-bug.
	* tests/t_checkout_dir.at: XFAIL when run as root.

	* tests/t_netsync_nocerts.at: New test.
	* testsuite.at: Call it.

2005-01-03  Matt Johnston  <matt@ucc.asn.au>

	* tests/t_netsync_diffbranch.at: add a new test for pulling a branch
	with a parent from a different branch.
	* testsuite.at: add it

2005-01-02  Derek Scherger  <derek@echologic.com>

	* commands.cc (log_certs): new function
	(log) add Ancestor: and Branch: entries to output; use above new
	function
	* tests/t_cross.at: update to work with changesets

2004-12-30  graydon hoare  <graydon@pobox.com>

	* constants.cc (netcmd_current_protocol_version): Set to 3.
	* tests/t_crlf.at: New test of crlf line encodings.
	* testsuite.at: Call it.
	* monotone.spec: Note 0.16 release.

2004-12-30  graydon hoare  <graydon@pobox.com>

	* win32/get_system_flavour.cc: Fix little compile bugs.

2004-12-30  Julio M. Merino Vidal  <jmmv@menta.net>

	* change_set.{cc,hh}: Add the has_renamed_file_src function in
	change_set::path_rearrangement.
	* commands.cc: Make the 'log' command show nothing for renamed or
	deleted files (when asked to do so) and stop going backwards in
	history when such condition is detected; they don't exist any more,
	so there is no point in showing history (and could drive to incorrect
	logs anyway).
	* tests/t_log_nonexistent.at: New check to verify previous.
	* testsuite.at: Add it.

2004-12-30  graydon hoare  <graydon@pobox.com>

	* Makefile.am: Clean full testsuite directory and full-version.
	* configure.ac: Bump version number.
	* po/monotone.pot: Regenerate.
	* NEWS: Describe new release.

2004-12-29  Julio M. Merino Vidal  <jmmv@menta.net>

	* tests/t_cmdline_options.at: New test for previous: ensure that
	monotone is actually checking for command line correctness.
	* testsuite.at: Add it.

2004-12-29  Julio M. Merino Vidal  <jmmv@menta.net>

	* monotone.cc: Verify that the command line is syntactically correct
	as regards to options (based on error codes from popt).

2004-12-29  Matt Johnston  <matt@ucc.asn.au>

	* tests/t_drop_rename_patch.at: A test to check that deltas on
	renamed files are included in concatenate_change_sets, if there was a
	deletion of a file with the same name as the rename src.
	* testsuite.at: add it

2004-12-29  graydon hoare  <graydon@pobox.com>

	* AUTHORS: Add Jordi.
	* change_set.{cc,hh}: Make sanity helpers const.
	(normalize_change_set): Drop a->a deltas.
	(merge_change_sets): Call normalize.
	(invert_change_set): Likewise.
	* revision.cc
	(find_subgraph_for_composite_search): New fn.
	(calculate_composite_change_set): Call it.
	(calculate_change_sets_recursive): Use results.
	* tests/t_no_change_deltas.at: Fix.

2004-12-29  graydon hoare  <graydon@pobox.com>

	* change_set.cc: Fix unit tests to satisfy sanity checks.
	* std_hooks.lua: Fix status checking on external merges.

2004-12-29  Matt Johnston  <matt@ucc.asn.au>

	* change_set.{cc,hh}: Take account of files which are the
	destination of a rename_file operation, when examining
	file deletions. Added helper methods to clean up related code.

2004-12-29  Matt Johnston  <matt@ucc.asn.au>

	* change_set.cc: added a sanity check for deltas with same src/dst,
	and deleted files with deltas.

2004-12-29  Matt Johnston  <matt@ucc.asn.au>

	* testsuite.at, tests/t_netsync_single.at: don't use -q with
	killall since it isn't portable.

2004-12-28  Julio M. Merino Vidal  <jmmv@menta.net>

	* commands.cc: Make the 'log' command show all affected files
	in each revision in a nice format (easier to read than what
	'cat revision' shows).

2004-12-28  Julio M. Merino Vidal  <jmmv@menta.net>

	* commands.cc: Change the order used by the 'log' command to show
	affected files so that it matches the order in which these changes
	really happen.  Otherwise, a sequence like "rm foo; mv bar foo;
	patch foo" could be difficult to understand by the reader.

2004-12-28  Jordi Vilalta Prat  <jvprat@wanadoo.es>

	* monotone.texi: Fix a typo: "not not" should be "not".

2004-12-28  Julio M. Merino Vidal  <jmmv@menta.net>

	* commands.cc: Make the 'log' command show all affected files
	in each revision in a nice format (easier to read than what
	'cat revision' shows).

2004-12-28  graydon hoare  <graydon@pobox.com>

	* AUTHORS: Add various recent authors.

2004-12-28  Badai Aqrandista <badaiaqrandista@hotmail.com>

	* debian/*: Fix up for package building.

2004-12-28  graydon hoare  <graydon@pobox.com>

	* change_set.{cc,hh}: Add sanity checking, rework
	some of concatenation logic to accomodate.
	* revision.{cc,hh}: Likewise.
	Teach about generalized graph rebuilding.
	* database.cc (delete_existing_revs_and_certs): New fn.
	* commands.cc (db rebuild): New command.
	(db fsck) New command.
	* sanity.{cc,hh} (relaxed): New flag.
	* work.cc: Use new concatenation logic.

2004-12-25  Julio M. Merino Vidal  <jmmv@menta.net>

	* commands.cc: During 'log', print duplicate certificates (by
	different people) in separate lines, rather than showing them
	together without any spacing.  While here, homogenize new lines
	in other messages as well; this also avoids printing some of
	them in case of missing certificates).

2004-12-24  Nathaniel Smith  <njs@codesourcery.com>

	* tests/t_disapprove.at: Enable previously disabled test.

	* tests/t_no_change_deltas.at: New test.
	* testsuite.at: Call it.

2004-12-23  Nathaniel Smith  <njs@codesourcery.com>

	* win32/read_password.c: Remove unused file.

2004-12-22  Julio M. Merino Vidal  <jmmv@menta.net>

	* commands.cc: Verify that the key identifier passed to the pubkey
	and privkey commands exists in the database.  Otherwise exit with
	an informational message instead of an exception.

2004-12-20  Matt Johnston  <matt@ucc.asn.au>

	* keys.cc: don't cache bad passphrases, so prompt for a correct
	password if the first ones fail.

2004-12-19  Matt Johnston  <matt@ucc.asn.au>

	* commands.cc: print out author/date next to ambiguous revision
	lists from selectors.

2004-12-19  Julio M. Merino Vidal  <jmmv@menta.net>

	* testsuite.at:
	* tests/t_fmerge.at:
	* tests/t_netsync.at:
	* tests/t_netsync_single.at:
	* tests/t_revert.at:
	* tests/t_tags.at: Avoid usage of test's == operator.  It's a
	GNUism and causes unexpected failures in many tests.  The correct
	operator to use is just an equal sign (=).
	* tests/t_renamed.at: Don't use cp's -a flag, which is not
	supported by some implementations of this utility (such as the
	one in NetBSD).  Try to add some of its funcionality by using
	the -p flag, although everything could be fine without it.
	* tests/t_unidiff.at: Discard patch's stderr output.  Otherwise
	it's treated as errors, but NetBSD's patch uses it to print
	informative messages.

2004-12-19  Julio M. Merino Vidal  <jmmv@menta.net>

	* tests/t_scan.at: Instead of running sha1sum, use a prestored
	manifest file to do the verification.  This avoids problems in
	systems that do not have the sha1sum tool, like NetBSD.

2004-12-19  Julio M. Merino Vidal  <jmmv@menta.net>

	* Makefile.am: Remove obsolete --with-bundled-adns flag from
	DISTCHECK_CONFIGURE_FLAGS.

2004-12-18  Nathaniel Smith  <njs@codesourcery.com>

	* tests/t_checkout_dir.at: Make the test directory chdir'able
	again after the test.
	* tests/t_delete_dir.at: Add trailing newline.

	* tests/t_dump_load.at: New bug report.
	* tests/t_migrate_schema.at: Likewise.
	* testsuite.at: Call them.

2004-12-18  Nathaniel Smith  <njs@codesourcery.com>

	* change_set.hh: Remove obsolete comment.

2004-12-18  Nathaniel Smith  <njs@codesourcery.com>

	* tests/t_delete_dir.at: New bug report.
	* testsuite.at: Call it.

2004-12-18  Julio M. Merino Vidal  <jmmv@menta.net>

	* commands.cc: Homogenize help message for 'ls' with the one shown
	by 'list'.

2004-12-18  Julio M. Merino Vidal  <jmmv@menta.net>

	* ChangeLog: Add missing entries for several modifications I did
	in December 6th and 3rd.

2004-12-18  Julio M. Merino Vidal  <jmmv@menta.net>

	* tests/t_checkout_dir.at: New test triggering the bug I fixed
	  previously in the checkout command, verifying that directory
	  creation and chdir succeed.
	* testsuite.at: Add new test.

2004-12-18  Nathaniel Smith  <njs@codesourcery.com>

	* ChangeLog: Add log entry for <jmmv@menta.net>'s last change.
	* std_hooks.lua: Check exit status of external merge commands.

2004-12-18  Julio M. Merino Vidal  <jmmv@menta.net>

	* commands.cc: Include cerrno, cstring,
	boost/filesystem/exception.hpp.
	(checkout): Verify that directory creation and chdir succeeded.

2004-12-18  Nathaniel Smith  <njs@codesourcery.com>

	* diff_patch.cc (struct hunk_offset_calculator): Remove dead
	code.  (I believe it was used by the old, non-extent-based
	merging.)
	(calculate_hunk_offsets): Likewise.
	(struct hunk_consumer): Move next to rest of unidiff code.
	(walk_hunk_consumer): Likewise.

2004-12-18  Matt Johnston <matt@ucc.asn.au>

	* change_set.cc (concatenate_change_sets): Be more careful checking
	whether to discard deltas for deleted files (in particular take
	care when files are removed then re-added) - fixes tests
	t_patch_drop_add, t_add_drop_add.at, t_add_patch_drop_add,
	t_merge2_add_drop_add
	* change_set.cc (project_missing_deltas): don't copy deltas
	for deleted files, and handle the case where src file ids vary when
	files are added/removed. (fixes t_patch_vs_drop_add)
	* t_patch_drop_add.at, t_add_drop_add.at, t_add_patch_drop_add.at,
	  t_merge2_add_drop_add.at, t_patch_vs_drop_add.t: don't expect
	to fail any more.

2004-12-17  Nathaniel Smith  <njs@codesourcery.com>

	* tests/t_persistent_server_keys.at:
	* tests/t_attr.at:
	* tests/t_patch_vs_drop_add.at:
	* tests/t_merge2_add_drop_add.at:
	* tests/t_add_drop_add.at:
	* tests/t_add_patch_drop_add.at:
	* tests/t_patch_drop_add.at: Remove priority notes, since these
	are no longer bugs.

2004-12-17  graydon hoare  <graydon@pobox.com>

	* tests/t_merge_2.at: Works now, remove xfail.

2004-12-17  graydon hoare  <graydon@pobox.com>

	* tests/t_merge_1.at: Remove AT_CHECK(false) and xfail.
	* tests/t_fdiff_normalize.at: New test.
	* testsuite.at: Call it.
	* diff_patch.cc (normalize_extents): Fix the normalize bug.
	* revision.{cc,hh} (construct_revisions): Rename to prepare for
	next rebuild-the-graph migration.
	* commands.cc (db): Change call name.

2004-12-16  Joel Rosdahl  <joel@rosdahl.net>

	* revision.cc (is_ancestor): Use std::queue for the queue.

2004-12-14  Joel Rosdahl  <joel@rosdahl.net>

	Generalize the explicit_merge command with an optional ancestor
	argument:
	* revision.cc (is_ancestor): New method.
	* revision.hh (is_ancestor): Add prototype.
	* commands.cc (try_one_merge): Add ancestor argument. Empty
	ancestor means use ancestor from find_common_ancestor_for_merge.
	(merge): Pass empty ancestor to try_one_merge.
	(propagate): Likewise.
	(explicit_merge): Add optional ancestor argument.
	* monotone.texi: Document new explicit_merge argument.

2004-12-13  Joel Rosdahl  <joel@rosdahl.net>

	* tests/t_merge_2.at: New test triggering a bad merge.
	* testsuite.at: Add new test.

2004-12-13  Joel Rosdahl  <joel@rosdahl.net>

	* revision.cc (find_least_common_ancestor): Add a missing "return
	true;" that mysteriously was removed in
	c853237f9d8d155431f88aca12932d2cdaaa31fe.

2004-12-13  Joel Rosdahl  <joel@rosdahl.net>

	* revision.cc (find_least_common_ancestor): Remove unused variable.
	* commands.cc (lca): Correct negative status text.
	* commands.cc (update): Use GNU style braces.

2004-12-12  graydon hoare  <graydon@pobox.com>

	* commands.cc: Fix bug reported in t_attr.at
	* tests/t_attr.at: Remove xfail.
	* change_set.cc: Change unit tests syntax.
	(read_change_set): Assert complete read.
	* revision_ser.cc (read_revision_set): Likewise.
	* os_specific.hh: Drop obsolete file.

2004-12-12  Joel Rosdahl  <joel@rosdahl.net>

	* revision.cc (find_least_common_ancestor): New function for
	finding the vanilla LCA.
	* revision.hh: Added prototype for find_least_common_ancestor.
	* commands.cc (update): Use find_least_common_ancestor for finding
	a common ancestor.
	* commands.cc (diff): Likewise.
	* revision.cc (find_common_ancestor): Rename to...
	(find_common_ancestor_for_merge): ...this, for clarity.
	* revision.hh: find_common_ancestor -->
	find_common_ancestor_for_merge.
	* commands.cc (try_one_merge): Call find_common_ancestor_for_merge
	to find ancestor.
	* commands.cc (lcad): Rename lca command to lcad.
	* commands.cc (lca): New command for finding the vanilla LCA.

2004-12-12  Nathaniel Smith  <njs@codesourcery.com>

	* tests/t_persistent_server_keys.at: Actually test what it's
	supposed to.  Also, un-XFAIL it, since now it seems to pass.

2004-12-12  Nathaniel Smith  <njs@codesourcery.com>

	* tests/t_persistent_server_keys.at: New test.

	* testsuite.at: Call it.
	* tests/t_persistent_server_revision.at: Fix typo.

2004-12-12  Nathaniel Smith  <njs@codesourcery.com>

	* tests/t_persistent_server_revision.at: New test.
	* testsuite.at: Call it.  Tweak NETSYNC macros in support of it.

2004-12-11  Nathaniel Smith  <njs@codesourcery.com>

	* lua.hh (add_rcfile): Add 'required' argument.
	* lua.cc (add_rcfile): Implement it.  Simplify error checking
	logic while I'm there...
	* monotone.cc (cpp_main): Pass new argument to add_rcfile.

	* tests/t_rcfile_required.at: New test.
	* testsuite.at: Call it.
	Revamp netsync support macros, to allow long-running servers.
	Make netsync-killer try first with -TERM, in case that plays nicer
	with gcov.

2004-12-11  Nathaniel Smith  <njs@codesourcery.com>

	* lua.hh: Remove tabs.

2004-12-11  Nathaniel Smith  <njs@codesourcery.com>

	* monotone.texi: Document explicit_merge.

2004-12-11  Nathaniel Smith  <njs@codesourcery.com>

	* Makefile.am: Redo full-revision support again, to properly
	handle 'make dist' and caching.  Hopefully.

2004-12-11  Nathaniel Smith  <njs@codesourcery.com>

	* monotone.texi (File Attributes): Rewrite for new .mt-attrs
	syntax.

2004-12-11  Nathaniel Smith  <njs@codesourcery.com>

	* tests/t_attr.at: New test.
	* testsuite.at: Call it.

2004-12-11  Nathaniel Smith  <njs@codesourcery.com>

	* commands.cc (trusted): Print spaces between key ids.

	* lua.cc (add_rcfile): Errors while loading a user-provided rc
	file are naughtiness, not oopses.

2004-12-11  Nathaniel Smith  <njs@codesourcery.com>

	* commands.cc (commands::explain_usage): Use split_into_lines to
	do formatting of per-command usage; allow multi-line
	descriptions.
	(trusted): New command.
	* monotone.texi (Key and Cert): Document 'trusted' command.
	* tests/t_trusted.at: New test.
	* testsuite.at: Change get_revision_cert_trust to support
	t_trusted.at.  Call t_trusted.at.

2004-12-11  Derek Scherger  <derek@echologic.com>

	* app_state.{cc,hh} (restriction_includes): renamed from
	in_restriction to be less obscure; use path_set rather than
	set<file_path>
	* commands.cc
	(restrict_path_set):
	(restrict_rename_set):
	(restrict_path_rearrangement):
	(calculate_restricted_revision): new restriction functions
	(restrict_patch_set): remove old restrictions machinery
	(status): call calculate_restricted_revision
	(ls_tags): call app.initialize
	(unknown_itemizer): restriction_includes renamed
	(ls_unknown): call calculate_restricted_revision
	(ls_missing): rework for restrictions
	(commit): switch to --message option, optional paths and preserve
	restricted work
	(diff): allow restrictions for zero and one arg variants
	(revert): note some work left to do
	* manifest.{cc,hh} (build_manifest_map): hide unused things
	(build_restricted_manifest_map): new function
	* transforms.{cc,hh} (calculate_ident): clean up merge artifacts
	* work.cc (read_options_map): merge cleanup to preserve command
	line options

2004-12-10  Nathaniel Smith  <njs@codesourcery.com>

	* Makefile.am (package_full_revision.txt): Redo Joel Rosdahl
	<joel@rosdahl.net>'s change below after it got clobbered by
	merge.

2004-12-10  Nathaniel Smith  <njs@codesourcery.com>

	* commands.cc (log): Synopsize optional 'file' argument, and
	describe both arguments in help description.

2004-12-10  Matt Johnston  <matt@ucc.asn.au>

	* cert.cc: Added priv_key_exists() function
	* commands.cc, rcs_import.cc: use new privkey functions
	* netsync.cc: change some bits that were missed

2004-12-09  Derek Scherger  <derek@echologic.com>

	* .mt-nonce: delete obsolete file
	* change_set.cc (merge_deltas): add file paths in call to
	try_to_merge_files
	* commands.cc (propagate): add progress logging similar to merge
	* diff_patch.{cc,hh} (try_to_merge_files): add file paths to
	merge2 and merge3 hooks; add logging of paths before calling merge
	hooks
	* lua.{cc,hh} (hook_merge2, hook_merge3): add file paths to merge
	hooks
	* std_hooks.lua (merge2, merge3, merge2_xxdiff_cmd,
	merge3_xxdiff_cmd): pass file paths to xxdiff for use as titles
	* testsuite.at (MONOTONE_SETUP): add paths to merge2 hook

2004-12-09  Matt Johnston  <matt@ucc.asn.au>

	* cert.cc, cert.hh, lua.cc, lua.hh, netsync.cc:
	Added a new get_priv_key(keyid) lua hook to retrieve
	a private key from ~/.monotonerc

2004-12-09  Matt Johnston  <matt@ucc.asn.au>

	* change_set.cc: Don't include patch deltas on files which
	are being deleted in changesets. (partial fix for bug
	invoked by t_merge_add_del.at)

2004-12-09  Matt Johnston  <matt@ucc.asn.au>

	* configure.ac,Makefile.am: Fix iconv and intl
	handling so that the libraries are used (required for OS X).

2004-12-09  Nathaniel Smith  <njs@codesourcery.com>

	* Makefile.am (BUILT_SOURCES_NOCLEAN): add 'S'.

	* netsync.cc (session): Make ticker pointers into auto_ptr's.  Add
	cert and revision tickers.
	(session::session): Initialize new tickers.
	(session::note_item_sent): New method.  Increment tickers.
	(session::note_item_arrived): Increment tickers.
	(session::read_some): Adjust for auto_ptr.
	(session::write_some): Likewise.
	(call_server): Conditionally initialize cert and revision
	tickers.
	(queue_data_cmd): Call 'note_item_sent'.
	(queue_delta_cmd): Call 'note_item_sent'.

2004-12-09  graydon hoare  <graydon@pobox.com>

	* ROADMAP: Add file.

2004-12-08  Nathaniel Smith  <njs@codesourcery.com>

	* tests/t_patch_vs_drop_add.at:
	* tests/t_patch_drop_add.at:
	* tests/t_netsync_unrelated.at:
	* tests/t_merge_add_del.at:
	* tests/t_merge2_add_drop_add.at:
	* tests/t_merge_1.at:
	* tests/t_heads_discontinuous_branch.at:
	* tests/t_cleanup_empty_dir.at:
	* tests/t_checkout_options.at:
	* tests/t_ambig_update.at:
	* tests/t_add_patch_drop_add.at:
	* tests/t_add_drop_add.at:
	* tests/t_add_dot.at: Add (importance) markers to all bug report
	tests.

2004-12-08  Nathaniel Smith  <njs@codesourcery.com>

	* app_state.hh (write_options): Add 'force' option.
	* app_state.cc: Remove tabs.
	(write_options): Implement.
	* commands.cc (checkout): Pass force=true to 'write_options'.

	* tests/t_checkout_options.at: New test.
	* testsuite.at: Define RAW_MONOTONE.
	(t_checkout_options.at): Call it.

2004-12-08  Nathaniel Smith  <njs@codesourcery.com>

	* update.hh (pick_update_target): Rename to...
	(pick_update_candidates): ...this.  Return a set of candidates,
	rather than a single best.
	* update.cc (pick_update_candidates): Likewise.  Remove logic
	checking for unique candidate.
	* commands.cc (describe_revision): New function.
	(heads): Use it.
	(update): Use new 'pick_update_candidates' function.  Add logic
	checking for unique candidate.  On non-unique candidate, print all
	candidates, using 'describe_revision'.

	* tests/t_ambig_update.at: Check that failure messages describe
	the candidate set.

2004-12-08  Nathaniel Smith  <njs@codesourcery.com>

	* update.cc: Remove tabs.

2004-12-08  Nathaniel Smith  <njs@codesourcery.com>

	* tests/t_ambig_update.at: Also check that update fails when one
	candidate edge is deeper than the other.

2004-12-08  graydon hoare  <graydon@pobox.com>

	* change_set.cc (extend_renumbering_via_added_files):
	Look up parent tid in existing renumbering.
	* commands.cc (attr): Check index for "set" subcommand.
	(lca): New diagnostic command.
	(log): Tidy up output formatting a bit.
	* po/monotone.pot: Regenerate.
	* tests/t_add_edge.at: New test to catch add failure.
	* testsuite.at: Call it.

2004-12-08  Nathaniel Smith  <njs@codesourcery.com>

	* tests/t_ambig_update.at: New test.
	* testsuite.at: Add it.

	* tests/t_explicit_merge.at: Add, having forgotten to last time.

2004-12-08  Nathaniel Smith  <njs@codesourcery.com>

	* tests/t_explicit_merge.at: New test.
	* testsuite.at: Add it.

2004-12-08  Nathaniel Smith  <njs@codesourcery.com>

	* testsuite.at: Remove duplicate line created by merge.
	* ChangeLog: Re-sort after merges.

	* commands.cc (explicit_merge): Remove stray space.  Print id of
	merge result.
	(complete_command): Add back "}" deleted by merge.

2004-12-08  Nathaniel Smith  <njs@codesourcery.com>

	* change_set.cc: Remove tabs.
	* diff_patch.cc: Likewise.

	* commands.cc (explicit_merge): New command.

2004-12-08  graydon hoare  <graydon@pobox.com>

	* change_set.cc (extend_renumbering_via_added_files):
	Look up parent tid in existing renumbering.
	* commands.cc (attr): Check index for "set" subcommand.
	(lca): New diagnostic command.
	(log): Tidy up output formatting a bit.
	* po/monotone.pot: Regenerate.
	* tests/t_add_edge.at: New test to catch add failure.
	* testsuite.at: Call it.

2004-12-07  Richard Levitte  <richard@levitte.org>

	* Makefile.am: Keep package_*revision.{txt,h}, so they are saved
	as part of a distribution, and thereby make as sure as possible
	people who download monotone get historical information on where
	their copy of monotone came from.

2004-12-06  Richard Levitte  <richard@levitte.org>

	* monotone.cc: Add a hint on how to use --ticker.

2004-12-06  Nathaniel Smith  <njs@codesourcery.com>

	* commands.cc (ls_certs): Sort the certs before printing.
	* tests/t_netsync_repeated.at: Actually check that certs were
	transferred correctly.

2004-12-06  Julio M. Merino Vidal  <jmmv@menta.net>

	* figures/cert.pdf:
	* figures/cert.png:
	* figures/oo-figures.sxd:
	* monotone.texi: Use example host names under the
	example.{com,org,net} subdomains instead of invented names.
	These are defined in RFC 2606.

2004-12-06  Julio M. Merino Vidal  <jmmv@menta.net>

	* configure.ac: Now that we depend on GNU Autoconf >= 2.58, we
	can use the AS_HELP_STRING macro everywhere we need to pretty-print
	help strings.  Also convert old calls to AC_HELP_STRING (deprecated)
	to this one.

2004-12-06  Joel Rosdahl  <joel@rosdahl.net>

	* Makefile.am (package_full_revision.txt): Silence error messages
	when deducing full package revision.

2004-12-06  graydon hoare  <graydon@pobox.com>

	* unix/get_system_flavour.cc:
	* win32/get_system_flavour.cc: Add missing files.

2004-12-06  graydon hoare  <graydon@pobox.com>

	* commands.cc (merge): Add newline in output.
	* change_set.cc (project_missing_deltas): Fix very bad
	delta-renaming bug.

2004-12-06  graydon hoare  <graydon@pobox.com>

	* change_set.cc:
	* tests/t_merge_add_del.at:
	* netsync.cc:
	* commands.cc: Clean up from merge.

2004-12-06  Nathaniel Smith  <njs@codesourcery.com>

	* tests/t_add_patch_drop_add.at: New test.
	* tests/t_merge2_add_drop_add.at: New test.
	* tests/t_patch_drop_add.at: New test.
	* tests/t_patch_vs_drop_add.at: New test.
	* testsuite.at: Add them.

	* tests/t_add_drop_add.at: Fix to test what it was supposed to.

	* tests/t_merge2_data.at: Remove extraneous [stdout].

	* tests/t_merge_add_del.at: Fix description.
	XFAIL it.

2004-12-06  Nathaniel Smith  <njs@codesourcery.com>

	* tests/t_add_drop_add.at: New test.
	* testsuite.at: Add it.

2004-12-05  Nathaniel Smith  <njs@codesourcery.com>

	* tests/t_merge_add_del: Shorten name for better display.

2004-12-05  Matt Johnston <matt@ucc.asn.au>

	* tests/t_merge_add_del: added a new test for merging
	  branches where a file is added then removed.
	* testsuite.at: added the new test
	* configure.ac: bumped the prequisite version to 2.58 since
	  some tests use AT_XFAIL_IF

2004-12-05  graydon hoare  <graydon@pobox.com>

	* Makefile.am (package_full_revision.txt): Use top_builddir
	to locate monotone executable.

2004-12-05  Nathaniel Smith  <njs@codesourcery.com>

	* tests/t_merge_add_del: Shorten name for better display.

2004-12-05  Matt Johnston <matt@ucc.asn.au>

	* tests/t_merge_add_del: added a new test for merging
	  branches where a file is added then removed.
	* testsuite.at: added the new test
	* configure.ac: bumped the prequisite version to 2.58 since
	  some tests use AT_XFAIL_IF

2004-12-04  graydon hoare  <graydon@pobox.com>

	* commands.cc (fcommit): New command.
	(update): Finish off merge of update command.

2004-12-04  Derek Scherger  <derek@echologic.com>

	* commands.cc: (complete_command): New function.
	(explain_usage/process): Use it.

2004-12-04  Nathaniel Smith  <njs@codesourcery.com>

	* change_set.cc (merge_deltas): Call correct variant of
	try_to_merge_files depending on whether ancestor is available.
	* diff_patch.cc (try_to_merge_files -- merge3 version): Add
	assertions about ids.
	(try_to_merge_files -- merge2 version): Likewise.

	* testsuite.at: Add a trivial working merge2 hook.
	* tests/t_related_merge2_data.at: Update to use.
	Mark as expected to PASS.
	* tests/t_merge2_data.at: Likewise.

2004-12-04  Nathaniel Smith  <njs@codesourcery.com>

	* change_set.cc (merge_deltas): Call correct variant of
	try_to_merge_files depending on whether ancestor is available.
	* diff_patch.cc (try_to_merge_files -- merge3 version): Add
	assertions about ids.
	(try_to_merge_files -- merge2 version): Likewise.

	* testsuite.at: Add a trivial working merge2 hook.
	* tests/t_related_merge2_data.at: Update to use.
	Mark as expected to PASS.
	* tests/t_merge2_data.at: Likewise.

2004-12-04  Nathaniel Smith  <njs@codesourcery.com>

	* change_set.cc: Remove tabs.
	* diff_patch.cc: Likewise.

2004-12-04  Nathaniel Smith  <njs@codesourcery.com>

	* change_set.cc: Remove tabs.
	* diff_patch.cc: Likewise.

2004-12-03  Julio M. Merino Vidal  <jmmv@menta.net>

	* commands.cc: Add a missing newline to a message.

2004-12-03  Julio M. Merino Vidal  <jmmv@menta.net>

	* cryptopp/config.h:
	* configure.ac: NetBSD does not define __unix__ nor __unix, so the
	build fails.  To solve, check for __NetBSD__ where appropiate to
	detect a Unix system.

2004-12-03  Julio M. Merino Vidal  <jmmv@menta.net>

	* INSTALL: Document my latest changes: --enable-ipv6 option, ability
	to specify static boost prefix through --enable-static-boost and
	BOOST_SUFFIX variable.

2004-12-03  Julio M. Merino Vidal  <jmmv@menta.net>

	* Makefile.am:
	* configure.am: Add a variable, BOOST_SUFFIX, that identifies the
	suffix string that has to be appended to Boost library names to use
	them.  This variable can be defined on configure's command line.

2004-12-03  Julio M. Merino Vidal  <jmmv@menta.net>

	* configure.ac: Let the --enable-static-boost argument take a prefix
	to where boost libraries are located.

2004-12-03  Julio M. Merino Vidal  <jmmv@menta.net>

	* configure.ac: Add a three-state --enable-ipv6 argument to the
	configure script to explicitly enable or disable IPv6 support.

2004-12-03  Julio M. Merino Vidal  <jmmv@menta.net>

	* std_hooks.lua: Add missing newlines to two error messages.

2004-12-02  Derek Scherger  <derek@echologic.com>

	* commands.cc: more tweaking to ease changeset merge

2004-12-01  Derek Scherger  <derek@echologic.com>

	* commands.cc: reordered commands to help merge with changesets
	branch

2004-12-01  graydon hoare  <graydon@pobox.com>

	* {unix,win32}/get_system_flavour.cc: New files.
	* basic_io.{cc,hh}: Give names to input sources.
	* monotone.cc: Move app_state ctor inside try.
	* platform.hh (get_system_flavour): Declare.
	* revision.cc: Name input source "revision".
	* sanity.cc: Log flavour on startup.
	* tests/t_attributes.at: Use new syntax.
	* transforms.{cc,hh} (split_into_lines): New variant, and rewrite.
	* work.{cc,hh}: Rewrite attributes to use basic_io.
	(get_attribute_from_db):
	(get_attribute_from_working_copy): New functions.

2004-11-30  Nathaniel Smith  <njs@codesourcery.com>

	* keys.cc (get_passphrase): Simplify arguments.
	(generate_key_pair): Force new passphrases to come from the user.
	Adapt to new 'get_passphrase' arguments.
	(change_key_passphrase): Likewise.
	(generate_key_pair): Add argument specifying passphrase, for
	exclusive use of the unit tests.
	(signature_round_trip_test): Use it.
	* keys.hh (generate_key_pair): Adjust prototype correspondingly.

	* tests/t_genkey.at: Test that 'genkey' requires the passphrase to
	be entered.
	* tests/t_chkeypass.at: Check that 'chkeypass' fails if no
	passphrase is given.

2004-11-30  Nathaniel Smith  <njs@codesourcery.com>

	* keys.hh: Remove tabs.
	* keys.cc: Likewise.

2004-11-30  Nathaniel Smith  <njs@codesourcery.com>

	* monotone.texi (Hook Reference): Clarify description of
	'get_passphrase', following confusion on IRC.

2004-11-30  Joel Rosdahl  <joel@rosdahl.net>

	* ui.cc (fatal): Added missing newlines in fatal message.

2004-11-29  Nathaniel Smith  <njs@codesourcery.com>

	* monotone.texi: Add more details to documentation of 'update
	<revision>' command.

	* ui.cc (fatal): Typo in previous commit.

2004-11-29  Nathaniel Smith  <njs@codesourcery.com>

	* ui.cc (fatal): On suggestion of Zack Weinberg, add a note to
	fatal error messages 1) telling the user that it's a bug (i.e.,
	not their fault), and 2) requesting a bug report.

2004-11-29  Nathaniel Smith  <njs@codesourcery.com>

	* ui.cc: Remove tabs.

2004-11-30  Matt Johnston  <matt@ucc.asn.au>

	* change_set.cc (merge_disjoint_analyses): Prevent duplicated
	tids being used.
	(merge_disjoint_analyses): Fix typo (s/a_tmp/b_tmp/)

2004-11-24  Nathaniel Smith  <njs@codesourcery.com>

	* tests/t_cleanup_empty_dir.at: Shorten name.

2004-11-24  Nathaniel Smith  <njs@codesourcery.com>

	* Makefile.am (BUILT_SOURCES): List package_*version.{h,txt}.
	* package_{full_,}version.txt: Work when blddir != srcdir.

2004-11-24  Nathaniel Smith  <njs@codesourcery.com>

	* mt_version.hh: New file.
	* mt_version.cc: New file.
	* monotone.cc (package_revision.h): Don't include it.
	(mt_version.hh): Include it.
	(OPT_FULL_VERSION): New option.
	(options): Add it.
	(cpp_main): Implement --version and --full-version in terms of
	mt_version.hh.

	* Makefile.am (package_full_revision.h): Build it.
	(MOST_SOURCES): Add mt_version.{cc,hh}.

2004-11-24  Nathaniel Smith  <njs@codesourcery.com>

	* txt2c.cc (main): Add "--skip-trailing" option to skip trailing
	whitespace.
	* Makefile.am (package_revision.h): Generate it.
	* monotone.cc (package_revision.h): Include it.
	(cpp_main): Print it as part of --version.

2004-11-23  Nathaniel Smith  <njs@codesourcery.com>

	* tests/t_cleanup_empty_dir.at: New test.
	* testsuite.at: Call it.

2004-11-23  Nathaniel Smith  <njs@codesourcery.com>

	* monotone.texi (File Attributes): Document how restricted format
	of .mt-attrs currently is.  Also talk about 'the' .mt-attrs file
	instead of 'an', in response to confusion.

2004-11-23  Nathaniel Smith  <njs@codesourcery.com>

	* work.cc (build_deletion): Add missing newline.
	(build_rename): Likewise.
	(build_rename): Likewise.

2004-11-23  Nathaniel Smith  <njs@codesourcery.com>

	* work.cc: Remove tabs.

2004-11-23  Nathaniel Smith  <njs@codesourcery.com>

	* commands.cc: Remove tabs.

2004-11-23  Nathaniel Smith  <njs@codesourcery.com>

	* tests/t_add_dot.at: New test.
	* testsuite.at: Call it.

2004-11-22  Joel Rosdahl  <joel@rosdahl.net>

	* testsuite.at (NEED_UNB64): Check that python knows how to decode
	strings before using it.

2004-11-21  Joel Rosdahl  <joel@rosdahl.net>

	* testsuite.at (NEED_UNB64): Find more programs for decoding
	base64.

2004-11-20  Nathaniel Smith  <njs@codesourcery.com>

	* tests/t_merge_1.at: New test.
	* testsuite.at: Add it.
	(NEED_UNB64): New macro.
	(UNB64): Likewise.
	* tests/t_unidiff.at: Use them.
	* tests/t_unidiff2.at: Likewise.

2004-11-19  Nathaniel Smith  <njs@codesourcery.com>

	* tests/t_initfork.at: Remove file; redundant with
	t_merge2_add.at.
	* testsuite.at: Don't call it.

2004-11-18  Derek Scherger  <derek@echologic.com>

	* commands.cc (list tags): new command.
	* monotone.1: update.
	* monotone.texi: update.
	* std_hooks.lua: remove unused get_problem_solution hook.
	* test/t_tags.at: new test.
	* testsuite.at: call it.

2004-11-18  Nathaniel Smith  <njs@codesourcery.com>

	* monotone.texi (Committing Work): Remove mistakenly added
	redundant command line argument.

2004-11-17  Joel Rosdahl  <joel@rosdahl.net>

	* commands.cc (diff): Don't print hashes around diff output if
	there is no diff to print.

	Fix bugs #8714 "monotone update working copy to previous version"
	and #9069 "update with multiple candidates":
	* commands.cc (update): Let the update command take an optional
	revision target parameter. Without an explicit revision target,
	the current branch head is used just like before. Added logic for
	updating to an older revision or another revision reachable via a
	common ancestor.
	* tests/t_update_to_revision.at: Add regression tests for new
	update logic.
	* testsuite.at: Add new test.
	* monotone.texi: Document new update argument.

2004-11-17  Nathaniel Smith  <njs@codesourcery.com>

	* netsync.cc (request_fwd_revisions): Rename 'first_attached_edge'
	to 'an_attached_edge', because it does not represent the first
	attached edge.  Likewise for 'first_attached_cset'.
	(analyze_attachment): Remove early exit from loop; we want to
	analyze the entire graph, not just some linear subgraphs.

	* revision.cc (ensure_parents_loaded): Filter out the null
	revision when calculating parents.
	* change_set.hh (null_id): Define for 'revision_id's.

	* tests/t_merge2_add.at: New test.
	* tests/t_merge2_data.at: New test.
	* tests/t_related_merge2_data.at: New test.
	* tests/t_merge_add.at: New test.
	* tests/t_netsync_pubkey.at: New test.
	* tests/t_netsync_repeated.at: New test.
	* tests/t_netsync_unrelated.at: New test.


	* testsuite.at: Add new tests.
	(NETSYNC_SETUP): New macro.
	(MONOTONE2): New macro.
	(RUN_NETSYNC): New macro.
	(ADD_FILE): New macro.
	(SET_FILE): New macro.
	(COMMIT): New macro.
	* tests/t_netsync.at: Use them.

	* tests/t_singlenetsync.at: Add 'netsync' keyword'.  Rename to...
	* tests/t_netsync_single.at: ...this.

	* tests/t_heads_discontinuous_branch.at: XFAIL it.

2004-11-17  Nathaniel Smith  <njs@codesourcery.com>

	* netsync.cc: Remove hard tabs.

2004-11-17  Nathaniel Smith  <njs@codesourcery.com>

	* revision.cc: Remove hard tabs.
	* change_set.hh: Likewise.

2004-11-16  Nathaniel Smith  <njs@codesourcery.com>

	* tests/t_heads.at: Replace last tricky case with a less tricky case.
	* tests/t_heads_discontinuous_branch.at: New test for the really
	tricky case.
	* testsuite.at: Run it.

2004-11-16  Nathaniel Smith  <njs@codesourcery.com>

	* views.sql (trusted_parents_in_branch): Remove.
	(trusted_children_in_branch): Remove.
	(trusted_branch_members): New view.
	(trusted_branch_parents): New view.
	(branch_heads): Use the new views, not the removed ones.

	* database.cc (get_heads): Column name in 'branch_heads'
	unavoidably changed from 'id' to 'parent'; adjust SELECT statement
	to use new name.

2004-11-16  Nathaniel Smith  <njs@codesourcery.com>

	* database.cc: Remove hard tabs.

2004-11-16  Nathaniel Smith  <njs@codesourcery.com>

	* commands.cc (dump_diffs): Fetch delta destination, not source,
	on new files.

2004-11-15  Joel Rosdahl  <joel@rosdahl.net>

	* tests/t_diff_added_file.at: Added testcase exposing a bug in
	"monotone diff x y" where x is an ancestor of y and y adds a new
	file.
	* testsuite.at: Add new test.

2004-11-14  Joel Rosdahl  <joel@rosdahl.net>

	Fix bug #9092 "add command to change passphrase":
	* commands.cc (chkeypass): New command.
	* keys.cc (get_passphrase): Added parameters for prompt beginning and
	disabling hook lookup and passphrase caching.
	* keys.hh, keys.cc (change_key_passphrase): New function.
	* database.hh, database.cc (delete_private_key): New function.
	* monotone.texi (Key and Cert): Document command.
	* tests/t_chkeypass.at: Testcase for the command.
	* testsuite.at: Added new testcase.

2004-11-14  Matt Johnston <matt@ucc.asn.au>

	* tests/t_initfork.at: New test for merging two ancestor-less heads.

2004-11-13  Nathaniel Smith  <njs@codesourcery.com>

	* tests/t_heads.at: New test.
	* testsuite.at: Add it.

2004-11-13  Nathaniel Smith  <njs@codesourcery.com>

	* monotone.texi: Fix various typos.
	(Committing Work): Add missing command line argument.
	(Branch Names): New section.
	Add me to the copyright block.

2004-11-12  Joel Rosdahl  <joel@rosdahl.net>

	* monotone.texi: Fix documentation of the approve and disapprove
	commands. Fix jp.co.juicebot.jb7 branch name in examples. Other
	minor fixes.

2004-11-11  Joel Rosdahl  <joel@rosdahl.net>

	* monotone.texi: Fix typos.

2004-11-08  graydon hoare  <graydon@pobox.com>

	* monotone.texi: Some minor cleanups.
	* netsync.cc: Fix a formatter.

2004-11-07  graydon hoare  <graydon@pobox.com>

	* figures/*.txt: Drop.
	* monotone.texi: Pull ASCII figures back in conditionally.
	* NEWS, AUTHORS, monotone.spec: Update for 0.15.
	* monotone.1: Update.

2004-11-06  graydon hoare  <graydon@pobox.com>

	* README.changesets: New file.
	* config.guess, config.sub: Remove.
	* Makefile.am: Improve document-building brains.
	* cert.cc, netsync.cc: Remove include.
	* configure.ac: Bump version number.
	* merkle_tree.{cc,hh}: Use unsigned char in dynamic_bitset.
	* po/POTFILES.in: Update to remove os_specific.hh.
	* po/monotone.pot: Regenerate.

2004-11-05  graydon hoare  <graydon@pobox.com>

	* constants.cc: Up timeout, connection limit.
	* monotone.texi: Various cleanups.

2004-11-05  Ulrich Drepper  <drepper@redhat.com>

	* configure.ac: Reduce dependencies.
	* lua/lua.h: Include config.h.
	* mkstemp.{cc,hh}: Use system variant when found.
	* netxx/resolve_getaddrinfo.cxx: Check for AI_ADDRCONFIG
	definition.
	* po/POTFILES.in: Update to mention changes.
	* Makefile.am (EXTRA_DIST): Include spec file.
	* commands.cc (diff): No output if empty diff.

2004-10-31  graydon hoare  <graydon@pobox.com>

	* commands.cc (diff): Use guess_binary.
	Fix up some messages to fit on single lines.
	* Makefile.am: Make monotone.pdf depend on figures.
	* change_set.cc: Make inversion drop "delete deltas".
	* texinfo.css: Make images align nicely.
	* netsync.cc: Fix up some messages to be clearer.

2004-10-30  graydon hoare  <graydon@pobox.com>

	* figures/*: New figures.
	* monotone.texi: Rewrite much of the tutorial.

2004-10-30  Nathaniel Smith  <njs@codesourcery.com>

	* netsync.cc (process_hello_cmd): Make clear that when the
	server's key is unknown, we abort the connection.

2004-10-29  Nathaniel Smith  <njs@codesourcery.com>

	* sanity.cc (dump_buffer): Wrap bare string in call to string(),
	to disambiguate conversions (required by Boost 1.30).

2004-10-26  graydon hoare  <graydon@pobox.com>

	* tests/t_update_missing.at: New test from Bruce Stephens
	* testsuite.at: Call it.
	* change_set.cc: Fix the error exposed by it.

2004-10-26  graydon hoare  <graydon@pobox.com>

	* work.{cc,hh}: Comply with Derek's new tests.
	* commands.cc: Likewise.

2004-10-28  Derek Scherger  <derek@echologic.com>

	* tests/t_rename.at: add test for renaming a file after it has
	been moved rather than before
	* tests/t_revert.at: add test for reverting a missing file

2004-10-28  Derek Scherger  <derek@echologic.com>

	* tests/t_drop_missing.at: New test.
	* testsuite.at: Call it.

2004-10-28  Derek Scherger  <derek@echologic.com>

	* tests/t_add.at: New test.
	* testsuite.at: Call it.

2004-10-26  graydon hoare  <graydon@pobox.com>

	* basic_io.{cc,hh}: Rework to use indented stanzas.
	* change_set.cc, revision.cc: Likewise.
	* change_set.cc: Fix formatter bug.
	* commands.cc: Sanity check file ID on delta commit.
	* work.cc: Chatter a bit more on add/drop.

2004-10-17  graydon hoare  <graydon@pobox.com>

	* merkle_tree.cc: Fix bad logging.
	* netsync.cc: Fix transmission bugs.
	* work.cc: Add some progress messages back in.
	* monotone.texi: Change contents of MT/work in example.

2004-10-17  graydon hoare  <graydon@pobox.com>

	* commands.cc (log): Keep a seen list, mask frontier by it.
	* monotone.texi: Updates to cover revision terminology.

	Also various further merges from trunk, see below.

2004-10-17  Derek Scherger  <derek@echologic.com>

	* lua.{cc,hh} (hook_ignore_branch): new hook
	* commands.cc (ls_branches): call it
	* monotone.texi (Hook Reference): describe it

2004-10-17  Richard Levitte  <richard@levitte.org>

	fix bug 8715 and more
	* diff_patch.cc (struct unidiff_hunk_writer,
	unidiff_hunk_writer::flush_hunk): the skew is not just the
	size difference between added and deleted lines in the current
	hunk, it's the size difference between /all/ added and deleted
	lines so far.  Therefore, the skew needs to be a member of the
	struct rather than being something calculated for each hunk.
	Furthermore, we need to add trailing context even if the change
	only consisted of one line.

2004-10-17  Richard Levitte  <richard@levitte.org>

	* monotone.texi (Working Copy): Change the description of
	'monotone revert' to explain what happens when there are
	arguments.

2004-10-17  Richard Levitte  <richard@levitte.org>

	* monotone.texi (OPTIONS): Add a description of --ticker.

	* ui.cc, ui.hh: Rethink the writing conditions as the ticks being
	"dirty" when they have changed since the last print.  That way,
	it's very easy to see when they need being printed.  This fixes a
	small bug where, in some cases, the exact same tick output is
	produced twice, once before a separate message, and once after,
	when a ticker is actually being removed.
	(tick_write_dot::write_ticks): Add a line that describes the
	ticks, including the amount of each tick per short name.

2004-10-17  Richard Levitte  <richard@levitte.org>

	fix bug 8733
	* ui.cc, ui.hh: Define a separate tick writer struct, and two
	subclasses, one that write counters, and one that writes progress
	characters.  As a consequence, move the count to the ticker class
	itself, and have the user interface contain a map of pointers to
	tickers instead of a map of counters, so data is easier to expand
	and access in a consistent manner.  Finally, correct a few errors
	in the checks for when ticks should be written, and make sure the
	final value gets written when the tickers are removed.

	* cert.cc (write_ancestry_paths):
	* database.cc (rehash):
	* netsync.cc (call_server, rebuild_merkle_trees):
	* rcs_import.cc (import_cvs_repo, cvs_history): Adapt to the new
	tickers.

	* monotone.cc: Add the option '--ticker' which takes the values
	"dot" or "count" to express which type of tick writer to use.  As
	a result, set the tick writer to be the progress dot kind or the
	counting type.

2004-10-15  graydon hoare  <graydon@pobox.com>

	* std_hooks.lua (get_revision_cert_trust): Add.

2004-10-14  graydon hoare  <graydon@pobox.com>

	* main.cc (UNIX_STYLE_SIGNAL_HANDLING): Enable on OSX.
	* cryptopp/*: Upgrade to 5.2.1
	* Makefile.am: Adjust for a couple new files.

2004-10-13  graydon hoare  <graydon@pobox.com>

	* change_set.cc (__STDC_CONSTANT_MACROS): Further hammering.
	* commands.cc (changesetify): New subcommand to db.
	* database.{cc,hh} (sql): Install views.
	(install_views): New function.
	(get_manifest_certs): Restore old variant.
	* numeric_vocab.hh: Use stdint.h.
	* revision.{cc,hh} (analyze_manifest_changes)
	(construct_revisions)
	(build_changesets): New functions.
	* schema.sql: Remove views stuff.
	* views.sql: Put views here.
	* schema_migration.cc: Add migration code for revisions.
	* Makefile.am: Mention views.sql.

2004-10-12  graydon hoare  <graydon@pobox.com>

	* unix/read_password.cc: Don't force echo on.

2004-10-10  graydon hoare  <graydon@pobox.com>

	merge a batch of changes from trunk, see below.
	* monotone.spec: Bump to 0.14.

2004-10-10  graydon hoare  <graydon@pobox.com>

	fix bug 9884
	* tests/t_singlenetsync.at: sleep 5
	* tests/t_netsync.at: sleep 5

2004-10-10  graydon hoare  <graydon@pobox.com>

	* AUTHORS: Mention Richard Levitte.
	* Makefile.am: Remove nonce stuff.
	* NEWS: Describe changes from last release.
	* cert.cc (cert_manifest_testresult): Teach about other ways
	of writing a boolean value.
	* commands.cc (commit): Don't commit when no change.
	(debug): Rename to "db execute".
	(serve): Require passphrase on startup.
	(bump): Remove command.
	(ls keys): Handle no keys.
	* configure.ac: Bump version number.
	* keys.cc (get_passphrase): Reject empty passphrase nicely,
	from user and from hook.
	* lua.{cc,hh} (hook_get_sorter): Dead code, remove.
	* main.cc (main_with_many_flavours_of_exception): s/char/int/.
	* monotone.cc (OPT_DUMP): New option.
	(OPT_VERBOSE): Rename as OPT_DEBUG.
	* monotone.{texi,1}: Document changes, s/rdiff/xdelta/.
	* nonce.{cc,hh}: Drop.
	* sanity.hh (sanity::filename): New field.
	* sanity.cc (dump_buffer): Dump to file or be silent.
	* testsuite.at (persist_phrase_ok): Define as true.
	* tests/t_null.at: Adjust for new option names.
	* unit_tests.cc: Set debug, not verbose.

2004-10-10  graydon hoare  <graydon@pobox.com>

	* tests/t_remerge.at: New test.
	* testsuite.at: Call it.

2004-10-10  graydon hoare  <graydon@pobox.com>

	* cryptopp/algebra.cpp:
	* cryptopp/asn.h:
	* cryptopp/hmac.h:
	* cryptopp/iterhash.h:
	* cryptopp/mdc.h:
	* cryptopp/modes.h:
	* cryptopp/osrng.h:
	* cryptopp/pubkey.h:
	* cryptopp/seckey.h:
	* cryptopp/simple.h:
	* cryptopp/smartptr.h:
	* cryptopp/strciphr.cpp:
	* cryptopp/strciphr.h:
	* lcs.cc:
	* lua.cc: Fixes for g++ 3.4 from Michael Scherer.
	* AUTHORS: Mention Michael.

2004-10-10  graydon hoare  <graydon@pobox.com>

	* tests/t_movedel.at: New test.
	* testsuite.at: Call it.

2004-10-10  graydon hoare  <graydon@pobox.com>

	* tests/t_movepatch.at: New test.
	* testsuite.at: Call it.

2004-10-10  graydon hoare  <graydon@pobox.com>

	* change_set.cc:
	* file_io.{cc,hh}: Bug Fixes.

2004-10-10  graydon hoare  <graydon@pobox.com>

	* cert.{cc,hh} (cert_revision_manifest): Bug fixes.
	* commands.cc (approve)
	(disapprove)
	(testresult): Teach about revisions.
	* tests/t_disapprove.at:
	* tests/t_i18n_file.at:
	* tests/t_ls_missing.at:
	* tests/t_testresult.at: Bug fixes.

2004-10-09  graydon hoare  <graydon@pobox.com>

	* netsync.cc:
	* packet.cc:
	* tests/t_i18n_file.at:
	* tests/t_netsync.at:
	* tests/t_single_char_filenames.at:
	* tests/t_singlenetsync.at: Bug fixes.

2004-10-04  graydon hoare  <graydon@pobox.com>

	* Makefile.am: Re-enable rcs stuff.
	* cert.{cc,hh}: Bug fixes.
	* change_set.{cc,hh} (apply_change_set)
	(apply_change_set_inverse): New helper functions.
	* commands.cc (log)
	(rcs_import)
	(cvs_import): Teach about revisions.
	* database.cc (get_version): Block reconstruction loops.
	* diff_patch.cc:
	* lua.cc:
	* netsync.cc: Remove references to obsolete includes.
	* rcs_file.cc: Pick up bug fix from trunk.
	* rcs_import.cc: Teach about revisions.

2004-10-03  graydon hoare  <graydon@pobox.com>

	* change_set.{cc,hh}: Lots of little bug fixes.
	* commands.cc: Likewise.
	* database.cc: Comment some chatter.
	* file_io.{cc,hh}: Bug fixes, remove unlink / hardlink stuff.
	* netcmd.cc: Bug fixes.
	* netsync.cc: Likewise.
	* tests/t_*.at: Teach about revisions.
	* testsuite.at: Likewise.
	* work.cc: Bug fixes.

2004-09-30  graydon hoare  <graydon@pobox.com>

	* app_state.cc: Inform db of app.
	* change_set.cc: Bug fixes.
	* commands.cc: Use delete_file not unlink.
	* database.{cc,hh}: Bug fixes in trust function machinery.
	* revisions.cc: Skip consideration of empty parents.
	* file_io.{cc,hh}: Remove unlink function.
	* schema.sql: Pass pubkey data into trust call.

2004-09-29  graydon hoare  <graydon@pobox.com>

	* change_set.cc: Various bug fixes, merge unit tests.

2004-09-26  graydon hoare  <graydon@pobox.com>

	* predicament.{cc,hh}: Remove.
	* Makefile.am: Update.
	* change_set.{cc,hh}: Compilation fixes.
	* commands.cc: Likewise.
	* file_io.{cc,hh}: Likewise, and implement link/unlink.
	* lua.{cc,hh}: Implement conflict resolver hooks.

2004-09-25  graydon hoare  <graydon@pobox.com>

	* change_set.{cc,hh}: Rewrite entirely.
	* work.cc: Adjust to compensate.
	* commands.cc: Likewise.
	* numeric_vocab.hh: Ask for C99 constant ctor macros.

2004-09-24  Derek Scherger  <derek@echologic.com>

	* app_state.{cc,hh} (initialize,prefix,in_restriction): rename
	restriction vars; require explicit subdir restriction with ".";
	remove restriction if any path evaluates to working copy root
	* commands.cc (update): disallow restricted updates
	(diff): use --manifest options for initialization
	* tests/t_restrictions.at: remove restricted update test
	* tests/t_subdirs.at: added (missed previously)
	* vocab.cc (verify): allow "." elements in local_path
	(test_file_path_verification): test for "." in paths

2004-09-20  Derek Scherger  <derek@echologic.com>

	* app_state.{cc,hh}: add message and manifest options; add subdir
	restriction; use set instead of vector for path restrictions
	(prefix): new method
	(add_restriction): change signature for set of path restrictions
	(in_restriction): renamed from is_restricted; adjust path matching
	(set_message): new method
	(add_manifest): new method
	(initialize): remove code to adjust restrictions from old options
	* commands.cc
	(restrict_patch_set, struct unknown_itemizer): rename
	app.is_restricted to app.in_restriction
	(add,drop,rename,revert): prefix file args with current subdir
	(update,status,ls_unknown,ls_missing): build restriction from args
	(commit): build restriction from args; use --message option
	(diff): build restriction from args; use --manifest options
	* file_io.cc (find_working_copy): logging tweaks
	* monotone.cc: remove --include/--exclude options; add --manifest
	and --message options
	* tests/t_attributes.at: add commit --message option
	* tests/t_cross.at: commit --message
	* tests/t_cwork.at: commit --message
	* tests/t_disapprove.at: commit --message
	* tests/t_drop.at: commit --message
	* tests/t_erename.at: commit --message; diff --manifest
	* tests/t_fork.at: commit --message
	* tests/t_genkey.at: commit --message
	* tests/t_i18n_file.at: commit --message
	* tests/t_import.at: commit --message
	* tests/t_ls_missing.at: commit --message
	* tests/t_merge.at: commit --message
	* tests/t_movedel.at: commit --message
	* tests/t_movepatch.at: commit --message
	* tests/t_netsync.at: commit --message
	* tests/t_persist_phrase.at: commit --message
	* tests/t_rename.at: commit --message
	* tests/t_renamed.at: commit --message
	* tests/t_restrictions.at: remove --include/--exlclude options
	* tests/t_revert.at: commit --message
	* tests/t_scan.at: commit --message
	* tests/t_single_char_filenames.at: commit --message
	* tests/t_testresult.at: commit --message
	* tests/t_unidiff.at: commit --message
	* tests/t_unidiff2.at: commit --message
	* tests/t_update.at: commit --message
	* tests/t_versions.at: commit --message

2004-09-19  graydon hoare  <graydon@pobox.com>

	* change_set.cc: More bug fixes.
	* basic_io.cc: Improve error reporting.
	* commands.cc (complete): Teach about revisions.
	* database.{cc,hh}: Add complete variant for revisions.

2004-09-19  graydon hoare  <graydon@pobox.com>

	* change_set.cc: Add a unit test, fix some bugs.

2004-09-18  graydon hoare  <graydon@pobox.com>

	* change_set.{cc,hh} (subtract_change_sets): New function.
	(build_pure_addition_change_set): New function.
	* commands.cc (try_one_merge): Teach about revisions
	(merge): Likewise.
	(propagate): Likewise.
	(update): Change from changeset inversion to negation.
	* database.{cc,hh} (get_manifest): New function.
	* cert.cc: Use it.

2004-09-13  graydon hoare  <graydon@pobox.com>

	* change_set.cc: Bug fixes.
	* commands.cc: Likewise.

2004-09-13  graydon hoare  <graydon@pobox.com>

	* change_set.{cc,hh}: Implement delta renaming and merging.
	* commands.cc
	(update): Teach about revisions.
	(agraph): Likewise.
	* diff_patch.{cc,hh}: Tidy up interface a bit.
	* database.{cc,hh} (get_revision_ancestry): New helper.
	* file_io.{cc,hh}
	(move_dir): New function.
	(delete_dir_recursive): New function.

2004-09-10  graydon hoare  <graydon@pobox.com>

	* basic_io.{cc,hh}: Move to more "normal" looking
	quoted output.
	* change_set.{cc,hh}: Extend, bugfix.
	* commands.cc (diff): Teach about revisions.
	* revision.{cc,hh}: Extend, bugfix.

2004-09-07  Derek Scherger  <derek@echologic.com>

	subdirectory restrictions

	* file_io.{hh,cc} (find_working_copy): new function
	(absolutify) use fs::current_path
	* work.cc (add_to_options_map): use options.insert to preserve
	previous settings
	* work.hh: add note about MT/options file to header comment
	* lua.{hh,cc} (load_rcfile): renamed from add_rcfile
	* app_state.{cc,hh} (constructor): remove read of MT/options
	(initialize): new methods to find/create working copy
	(set_stdhooks,set_rcfiles,add_rcfile,load_rcfiles,read_options):
	new methods
	(set_database,set_branch,set_signing_key): update for new options
	reading
	* monotone.cc: update help for --norc option
	(cpp_main): move loading of lua hooks to app_state after book
	keeping dir is found
	* commands.cc: all commands call app initialize to relocate to
	working copy directory
	(bookdir_exists,ensure_bookdir) remove
	(setup) new command to create working copy
	* tests/t_subdirs.at: new test
	* testsuite.at: call new setup command to initialize working copy;
	call new test
	(PROBE_NODE): adjust for new checkout requirement that MT dir does
	not exist
	* tests/t_attributes.at: ditto
	* tests/t_cwork.at: ditto
	* tests/t_single_char_filenames.at: ditto
	* tests/t_versions.at: ditto

2004-09-06  graydon hoare  <graydon@pobox.com>

	* Makefile.am: Revise,
	* cert.{cc,hh}: Minor bug fixes.
	* change_set.{cc,hh}
	(apply_path_rearrangement): New variant.
	(read_path_rearrangement): New function.
	(write_path_rearrangement): New function.
	* commands.cc: Partially teach about revisions.
	* database.{cc,hh}: Bug fixes.
	* revision.cc: Print new manifest as hex.
	* schema.sql: Fix typos.
	* update.{cc,hh}: Teach about revisions.

2004-09-06  graydon hoare  <graydon@pobox.com>

	* Makefile.am (unit_tests): Revise.
	* change_set.{cc,hh}: Move accessors to header.
	* constants.cc (netcmd_current_protocol_version): Bump.
	(netcmd_minimum_bytes_to_bother_with_gzip): Expand to 0xfff.
	* database.{cc,hh}: Teach about reverse deltas, bug fixes.
	* diff_patch.{cc,hh}: Remove dead code.
	* merkle_tree.{cc,hh}: Teach about revisions.
	* netsync.cc: Teach about revisions, reverse deltas.
	* packet.{cc,hh}: Likewise.
	* unit_tests.{cc,hh}: Reactivate tests.

2004-09-02  Derek Scherger  <derek@echologic.com>

	* tests/t_restrictions.at: rework and attempt to clean things up a
	bit; add test for bug in restrict_patch_set
	* commands.cc (restrict_patch_set): fix bug in removal of
	restricted adds/dels/moves/deltas

2004-08-28  graydon hoare  <graydon@pobox.com>

	* Makefile.am (unit_tests): Split out working parts.
	* basic_io.{cc,hh}: Minor fixes.
	* cert.{cc,hh}: Fixes, remove major algorithms.
	* revision.{cc,hh}: Rewrite algorithms from cert.cc.
	* change_set.{cc,hh}: Extensive surgery, unit tests.
	* database.{cc,hh}: Minor fixes.
	* file_io.{cc,hh}: Likewise.
	* lua.cc: Likewise.
	* packet.{cc,hh}: Teach about revisions.
	* schema.sql: Drop some optimistic tables.
	* unit_tests.{cc,hh}: Add revision, change_set tests.
	* vocab.cc: Instantiate revision<cert>.
	* work.{cc,hh}: Rewrite in terms of path_rearrangement.

2004-08-17  graydon hoare  <graydon@pobox.com>

	* database.cc: Simplified.
	* schema.sql: Simplified.
	* transforms.cc: Fixed bug.
	* revision.{hh,cc}: Stripped out tid_source.
	* change_set.{cc,hh}: Oops, never committed!

2004-08-16  graydon hoare  <graydon@pobox.com>

	* change_set.{hh,cc}: Simplified, finished i/o.
	* revision.{hh,cc}: Fix to match, redo i/o.
	* basic_io.cc (basic_io::parser::key): Print trailing colon.
	* vocab.hh: Whitespace tweak.

2004-08-09  graydon hoare  <graydon@pobox.com>

	* change_set.{hh,cc}: New files.
	* basic_io.{hh,cc}: New files.
	* predicament.{hh,cc}: New files.
	* revision.{hh,cc}: Break completely, need to fix.
	* diff_patch.{hh,cc}: Minor touchups.
	* lua.{hh,cc}, std_hooks.lua: Model predicaments.
	* Makefile.am: Update.

2004-07-10  graydon hoare  <graydon@pobox.com>

	* lcs.{hh,cc}: Move lcs.hh body into lcs.cc.
	* diff_patch.cc: Modify to compensate.
	* revision.{hh,cc}: New files.
	* Makefile.am: Update
	* patch_set.{hh,cc}: Remove.
	* {cert,database,lua,packets}.{hh,cc}, commands.cc:
	Modify partially (incomplete) to use revisions.
	* manifest.{hh,cc}: Cleanup, remove dead code.
	* schema.sql: Declare new revision tables.
	* schema_migration.cc: Incomplete migrator.
	* {transforms.{hh,cc}, vocab{,_terms}.hh:
	Infrastructure for revisions.

2004-07-20  Derek Scherger  <derek@echologic.com>

	* tests/t_restrictions.at: new test
	* testsuite.at: run it
	* app_state.{cc,hh} (add_restriction, is_restricted): new functions
	* monotone.cc (--include,--exclude): new options
	* commands.cc (restrict_patch_set): new function. called by
	commit, update, status, diff commands

2004-07-05  graydon hoare  <graydon@pobox.com>

	* cert.cc (operator<): Fix wrong ordering of
	fields.

2004-06-07  graydon hoare  <graydon@pobox.com>

	* cryptopp/algebra.cpp:
	* cryptopp/asn.h:
	* cryptopp/hmac.h:
	* cryptopp/iterhash.h:
	* cryptopp/mdc.h:
	* cryptopp/modes.h:
	* cryptopp/osrng.h:
	* cryptopp/pubkey.h:
	* cryptopp/seckey.h:
	* cryptopp/simple.h:
	* cryptopp/smartptr.h:
	* cryptopp/strciphr.cpp:
	* cryptopp/strciphr.h:
	* lcs.hh:
	* lua.cc: Fixes for g++ 3.4 from Michael Scherer.
	* AUTHORS: Mention Michael.

2004-05-28  graydon hoare  <graydon@pobox.com>

	* tests/t_movedel.at: New test.
	* testsuite.at: Call it.
	* diff_patch.cc (adjust_deletes_under_renames): New function.
	(merge3): Use it.

2004-05-27  graydon hoare  <graydon@pobox.com>

	* tests/t_movepatch.at: New test.
	* testsuite.at: Call it.
	* diff_patch.cc (adjust_deltas_under_renames): New function.
	(merge3): Use it.

2004-05-20  graydon hoare  <graydon@pobox.com>

	* NEWS: Note 0.13 release.
	* configure.ac: Bump version number.
	* monotone.spec: Likewise.

2004-05-19  graydon hoare  <graydon@pobox.com>

	* file_io.cc (tilde_expand): Fix fs::path use.

2004-05-18  graydon hoare  <graydon@pobox.com>

	* diff_patch.cc (apply_directory_moves): Fix fs::path use.
	* file_io.cc (write_data_impl): Likewise.
	* packet.cc: Use explicit true/false maps in caches.
	* sanity.cc (dump_buffer): Write to clog (buffered).

2004-05-16  graydon hoare  <graydon@pobox.com>

	* keys.cc (get_passphrase): Reimplement.
	* unix/read_password.c: Remove.
	* {unix,win32}/read_password.cc: Add.
	* constants.{hh,cc} (maxpasswd): New constant.
	* Makefile.am: Teach about platform specific stuff.

2004-05-16  graydon hoare  <graydon@pobox.com>

	* diff_patch.cc (merge2): Don't discard files on one side.
	* std_hooks.lua (merge2_xxdiff_cmd): Specify merge filename.

2004-05-14  Joel Rosdahl  <joel@rosdahl.net>

	* std_hooks.lua (ignore_file): Quote dots in .svn patterns.
	* monotone.texi: Updated ignore_file hook example.

2004-05-13  Nathaniel Smith  <njs@codesourcery.com>

	* commands.cc: Include boost/filesystem/path.hpp,
	boost/filesystem/convenience.hpp.
	(checkout): Make checkout directory an fs::path, not a local_path.

2004-05-13  Nathaniel Smith  <njs@codesourcery.com>

	* testsuite.at (test_hooks.lua): Add a 'test_attr' attribute
	hook.  Add tests t_attributes and t_single_char_filenames.
	* tests/t_attributes.at: New test.
	* tests/t_single_char_filenames.at: New test.
	* manifest.cc (read_manifest_map): Replace ".+" with ".*" to
	support single-character filenames.
	* work.cc (read_work_set): Likewise.
	(read_attr_map): Likewise.

2004-05-13  Nathaniel Smith  <njs@codesourcery.com>

	* monotone.texi (Hook Reference): Update documented default
	definitions of 'merge2' and 'merge3'.

2004-05-12  graydon hoare  <graydon@pobox.com>

	* AUTHORS: Rename Netxx back to netxx. Really, look in
	the manifest; it's been renamed!
	* configure.ac: Remove prg_exec_monitor checks.

2004-05-12  Nathaniel Smith  <njs@pobox.com>

	* AUTHORS: Remove discussion of adns, since we no longer
	distribute it.  Fix capitalization of "Netxx".

2004-05-12  Nathaniel Smith  <njs@pobox.com>

	* std_hooks.lua (merge2): Support xemacs.  Add error message
	if no merge tool is found.
	(merge3): Likewise.  Also add (disabled) hook to use CVS
	'merge' command, as a demonstration of how to.

2004-05-12  graydon hoare  <graydon@pobox.com>

	* std_hooks.lua (get_author): Remove standard definition.
	* monotone.texi: Document change.

2004-05-12  graydon hoare  <graydon@pobox.com>

	* cert.cc (cert_manifest_author_default): Use default signing key
	name for default author, if lua hook fails.

2004-05-12  Joel Rosdahl  <joel@rosdahl.net>

	* file_io.cc (walk_tree): Removed extraneous newline in error
	message.

	* std_hooks.lua (edit_comment): Added missing newline in log
	message template.

	* tests/t_ls_missing.at: New test case.
	* testsuite.at: Added t_ls_missing.at.

2004-05-10  graydon hoare  <graydon@pobox.com>

	* nonce.cc, nonce.hh: New files.
	* Makefile.am: Note new files.
	* lua.cc, lua.hh (hook_get_nonce): New hook.
	* commands.cc (bump): New command.
	* commands.cc: Remove "(file|manifest)" args most places.
	* tests/t_disapprove.at
	* tests/t_genkey.at
	* tests/t_singlenetsync.at
	* tests/t_netsync.at
	* tests/t_persist_phrase.at: Adjust to compensate.
	* monotone.texi, monotone.1: Adjust to compensate.
	* work.cc, work.hh: Constify some arguments.

2004-05-09  graydon hoare  <graydon@pobox.com>

	* diff_patch.cc: Remove recording of file merge ancestry.

2004-05-09  graydon hoare  <graydon@pobox.com>

	* commands.cc (ls_missing): Modify to account for work.

2004-05-09  graydon hoare  <graydon@pobox.com>

	* commands.cc (list missing): New command.
	* monotone.texi, monotone.1: Update to document.

2004-05-08  graydon hoare  <graydon@pobox.com>

	* main.cc: New file encompassing prg_exec_monitor.
	* mkstemp.cc, mkstemp.hh: New portable implementation.
	* lua.cc: Use mkstemp from bundled version.
	* lua/liolib.c: Remove old mkstemp definition.
	* monotone.cc (cpp_main): Remove prg_exec env setting.
	* sanity.cc (sanity::dump_buffer): Dump logbuf to stderr, not stdout.
	* std_hooks.lua (temp_file): Use mkstemp not io.mkstemp.
	* Makefile.am (MOST_SOURCES): Add new files.

2004-05-03  Joel Rosdahl  <joel@rosdahl.net>

	* monotone.texi: Removed extraneous @ftable directive.

2004-05-02  graydon hoare  <graydon@pobox.com>

	* monotone.texi: Add stuff on selectors, new hooks.
	* AUTHORS: Typo fix.
	* configure.ac: Bump version number.

	Release point (v 0.12).

2004-05-02  Joel Rosdahl  <joel@rosdahl.net>

	Made it possible to rename a rename target and to undo a rename.
	I.e.: Given a rename set A -> B, "monotone rename B C" gives the
	rename set A -> C and "monotone rename B A" gives the empty rename
	set.
	* work.cc (visit_file): Implement new behavior.
	* tests/t_rename.at: Added test cases for new behavior.
	* monotone.texi: Note that a rename can be undone.

	Fix bug #8458:
	* file_io.hh, file_io.cc (walk_tree): Added require_existing_path
	parameter.
	* work.cc (build_deletion): Pass new parameter to walk_tree.
	* work.cc (build_rename): Ditto.

	* manifest.cc (build_manifest_map): Fix missing file check for
	i18n paths.

2004-05-01  Joel Rosdahl  <joel@rosdahl.net>

	Fix bug #7220:
	* manifest.cc (build_manifest_map): Handle missing file
	gracefully.

	* file_io.cc (walk_tree): Handle nonexistent file/directory
	gracefully.

2004-04-30  Christof Petig <christof@petig-baender.de>

	* rcs_import.cc (store_trunk_manifest_edge):
		skip ancestry to empty manifest
	* rcs_import.cc (process_branch):
		also follow branches of last/first versions

2004-04-29  graydon hoare  <graydon@pobox.com>

	* configure.ac: Fix up windows probe and bundling checks.
	* netxx/resolve_getaddrinfo.cxx: Local hack for stream addresses.
	* netsync.cc: Report address before listening.

2004-04-29  graydon hoare  <graydon@pobox.com>

	* cert.cc (get_branch_heads): Calculate a "disapproved version"
	attribute which culls a version with only disapproved ancestry
	edges.
	* monotone.texi: Fix some ascii-art diagrams.

2004-04-28  Christof Petig <christof@petig-baender.de>

	* command.cc (heads):
	show date and author certificates for each head

2004-04-28  Christof Petig <christof@petig-baender.de>

	* configure.ac:
	default to using the bundled SQLite

2004-04-28  Christof Petig <christof@petig-baender.de>

	* commands.cc (log):
	support optional file argument to show change log for
	e.g. monotone log [ID] cert.cc

2004-04-26  Christof Petig <christof@petig-baender.de>

	* rcs_import.cc (process branch):
	insert dummy cvs_edge to mark newly added file
	as previously non existant

2004-04-25  Joel Rosdahl  <joel@rosdahl.net>

	* po/stamp-po: Removed since it's generated.
	* std_hooks.lua (ignore_file): Corrected name of Subversion's
	administrative directory.
	* work.hh: Ditto.
	* monotone.texi (Hook Reference): Updated default definition of
	ignore_file.

2004-04-23  Christof Petig <christof@petig-baender.de>

	* rcs_import.cc (build_parent_state, build_child_state):
	remove dying files from manifest
	* rcs_import.cc (cvs_file_edge, note_file_edge):
	calculate state and remember it (alive or dead)

2004-04-23  Christof Petig <christof@petig-baender.de>

	* rcs_import.cc (import_rcs_file_with_cvs):
	do not include dead files in head_manifest

2004-04-22  Christof Petig <christof@petig-baender.de>

	* rcs_file.cc, rcs_file.hh: read and remember 'state' of revision
	* rcs_import.cc: remove Attic/ part from path

2004-04-21  Christof Petig <christof@petig-baender.de>

	* configure.ac: enable use of installed SQLite library

2004-04-20  graydon hoare  <graydon@pobox.com>

	* lua.hh, lua.cc (hook_note_commit): New hook.
	* commands.cc (commit): Call it.

2004-04-19  graydon hoare  <graydon@pobox.com>

	* cert.cc: Make trust messages nicer.
	* merkle_tree.cc: Clarify logging messages.
	* netsync.cc: Reorganize tickers, put client in txn.
	* packet.cc, packet.hh: Teach about constructability.

2004-04-16  graydon hoare  <graydon@pobox.com>

	* netsync.cc (session::extra_manifests): New member.
	(session::analyze_ancestry_graph): Use it.
	* tests/t_singlenetsync.at: New test for single manifest sync.
	* testsuite.at: Call it.

2004-04-14  Tom Tromey  <tromey@redhat.com>

	* rcs_import.cc (import_cvs_repo): Use require_password.
	Include keys.hh.
	* keys.hh (require_password): Declare.
	* keys.cc (require_password): New function.

2004-04-13  Tom Tromey  <tromey@redhat.com>

	* monotone.texi: Typo fixes.

2004-04-10  graydon hoare  <graydon@pobox.com>

	* netsync.cc: Minor bug fixes.

2004-04-10  graydon hoare  <graydon@pobox.com>

	* database.{cc,hh}:
	* commands.{cc,hh}:
	* lua.{cc,hh}:
	* std_hooks.lua:
	* vocab_terms.hh:
	Implement first cut at selectors.

2004-04-10  graydon hoare  <graydon@pobox.com>

	* cert.cc (operator<): Include name in compare.
	(operator==): Likewise.
	* packet.cc: Include shared_ptr.
	* rcs_file.cc: Rewrite by hand, no spirit.
	* rcs_import.cc: Change ticker names a bit.

2004-04-09  graydon hoare  <graydon@pobox.com>

	* app_state.cc: Fix a couple file path constructions.
	* file_io.cc (book_keeping_file): Make one variant static.
	* manifest.cc: Remove some dead code in walkers.
	* work.cc: Ditto.
	* rcs_file.cc: fcntl fix from Paul Snively for OSX.

2004-04-09  graydon hoare  <graydon@pobox.com>

	* file_io.cc: Fix boost filesystem "." and ".." breakage.
	* lua.cc: Fix format of log entry.
	* monotone.cc: Log locale settings on startup.
	* sanity.cc: Dump prefix on --verbose activation.
	* testsuite/t_i18n_file.at: Fix autotest LANG breakage.
	* testsuite/t_null.at: Account for chatter with --verbose.

2004-04-09  graydon hoare  <graydon@pobox.com>

	* configure.ac: Comment out check for sse2,
	set bundling to true by default.
	* INSTALL: describe changes to bundling.
	* Makefile.am: Remove vestiges of depot.

2004-04-07  graydon hoare  <graydon@pobox.com>

	* adns/*:
	* network.{cc,hh}:
	* proto_machine.{cc,hh}:
	* {http,smtp,nntp}_tasks.{cc,hh}:
	* tests/t_{http,smtp,nntp,proxy}.at:
	* url.{cc,hh}:
	* depot.cc:
	Delete files.
	* commands.cc:
	* lua.{cc,hh}:
	* database.{cc,hh}: Remove network/queue stuff.
	* configure.ac:
	* constants.{cc,hh}:
	* tests/t_{netsync,singlecvs,cvsimport}.at:
	* testsuite.at:
	* transforms.{cc,hh}:
	* unit_tests.{cc,hh}:
	* vocab_terms.hh:
	* vocab.{cc,hh}:
	* Makefile.am: Adjust for deletions.
	* app_state.hh: Cleanup.
	* monotone.texi: Fix some typos.
	* packet.{cc,hh}: Implement database ordering.
	* netsync.cc: Massage to use new packet logic.
	* commands.cc:
	* std_hooks.lua: Add initial selector stuff.

2004-03-29  graydon hoare  <graydon@pobox.com>

	* monotone.spec: Update for 0.11 release.

	Release point (v 0.11).

2004-03-29  graydon hoare  <graydon@pobox.com>

	* Makefile.am (DISTCHECK_CONFIGURE_FLAGS): Set.
	* commands.cc: Tidy up / narrow output width.
	* patch_set.cc: Likewise.
	* monotone.texi: Cleanups for PDF generation.

2004-03-28  graydon hoare  <graydon@pobox.com>

	* NEWS: Mention 0.11 release.
	* AUTHORS: Mention Robert.

2004-03-28  Robert Bihlmeyer  <robbe+mt@orcus.priv.at>

	* file_io.cc (walk_tree_recursive): Ignore broken symlinks.

2004-03-27  graydon hoare  <graydon@pobox.com>

	* monotone.texi: Flesh out netsync stuff, remove old network stuff.
	* monotone.1: Likewise.

2004-03-27  Robert Helgesson  <rycee@home.se>

	* Makefile.am:
	* configure.ac:
	* database.cc:
	* depot.cc:
	* lua.cc:
	* network.cc:
	* schema_migration.cc: Bundled library switch logic.

2004-03-27  graydon hoare  <graydon@pobox.com>

	* depot.cc (dump): Implement.
	* tests/t_http.at, test/t_proxy.at: Use "depot.cgi dump" rather than sqlite.
	* sqlite/pager.h: Change page size.
	* README: Massage slightly.
	* INSTALL: Write real installation instructions.
	* Makefile.am: Include build of "one big page" docs.
	* boost/circular_buffer_base.hpp: Another boost version insulation fix.
	* vocab.cc (verify): Normalize local_path's during verification on boost 1.31.0.
	* monotone.texi: Rip out some of the pre-netsync networking docs.

2004-03-24  graydon hoare  <graydon@pobox.com>

	* boost/circular_buffer_base.hpp: Boost version insulation.
	* cert.cc, cert.hh, commands.cc: Differentiate "unknown" keys from "bad".
	* xdelta.cc, proto_machine.cc: Fix boost version insulation.

2004-03-24  graydon hoare  <graydon@pobox.com>

	* rcs_import.cc (import_substates): Filter by branch.
	* xdelta.cc: Minor bits of insulation.

2004-03-24  graydon hoare  <graydon@pobox.com>

	* AUTHORS: Mention Robert.
	* configure.ac: Enable sse2 stuff.
	* monotone.spec: Adjust CFLAGS and CXXFLAGS
	* monotone.texi (Network Service): Expand a bit.

2004-03-24  Robert Helgesson  <rycee@home.se>

	* commands.cc:
	* http_tasks.cc:
	* lua.cc:
	* manifest.cc:
	* netsync.cc:
	* nntp_tasks.cc:
	* proto_machine.cc:
	* work.cc:
	* xdelta.cc:
	Portability fixes for boost 1.31.0

2004-03-22  graydon hoare  <graydon@pobox.com>

	* cryptopp/integer.cpp, integer.h: Enable SSE2 multiply code.
	* database.cc, database.hh, certs.cc: Speed up 'heads'.

2004-03-21  graydon hoare  <graydon@pobox.com>

	* lcs.hh, sanity.hh: Minor performance tweaks.

2004-03-20  graydon hoare  <graydon@pobox.com>

	* rcs_import.cc: Teach how to aggregate branches.
	* monotone.texi: Start section on netsync.

2004-03-20  Olivier Andrieu  <oliv__a@users.sourceforge.net>

	* commands.cc (log): Show tags in log.
	* AUTHORS: Mention Olivier.

2004-03-17  Nathan Myers  <ncm@cantrip.org>

	* boost/circular_buffer.hpp:
	* commands.cc:
	* cryptopp/fltrimpl.h:
	* cryptopp/iterhash.cpp:
	* quick_alloc.hh:
	Fixes for gcc 3.4 compat and warnings.

2004-03-17  graydon hoare  <graydon@pobox.com>
	* cryptopp/config.h: Fix for gcc aliasing optimization error.
	* rcs_import.cc (cvs_history::note_file_edge):
	Fix for first changelog import bug (#5813).

2004-03-15  graydon hoare  <graydon@pobox.com>

	* rcs_import.cc: Import lone versions properly.
	* tests/t_singlecvs.at: New test for it.
	* testsuite.at: Call it.

2004-03-14  graydon hoare  <graydon@pobox.com>

	* commands.cc (diff): Show added files too.
	* monotone.texi: Fix typo.

2004-03-08  graydon hoare  <graydon@pobox.com>

	* netsync.cc (analyze_manifest_edge): Fix broken formatter.

2004-03-07  graydon hoare  <graydon@pobox.com>

	* Makefile.am (BOOST_SANDBOX_SOURCES): Remove boost::socket entries.
	(NETXX_SOURCES): Predicate on IP6 support in OS (from Paul Snively).
	* boost/socket/*.[hc]pp: Remove.
	* boost/io/streambuf_wrapping.hpp: Remove.
	* AUTHORS: Remove copyright notice for boost::socket.
	* acinclude.m4 (ACX_PTHREAD): Add.
	* network.cc: Replace boost::socket machinery with Netxx.
	* network.hh (open_connection): Remove prototype, static function.
	* sanity.hh, sanity.cc: Make log formatters give file:line coords,
	throw log offending coordinate if formatting fails.

2004-03-07  graydon hoare  <graydon@pobox.com>

	* sqlite/date.c, sqlite/vdbeInt.h, sqlite/vdbeaux.c: Add.
	* sqlite/*.c: Upgrade to 2.8.12.
	* Makefile.am: Update to mention new files.
	* cert.cc
	(expand_ancestors)
	(expand_dominators): Resize child bitmaps to cover parent.

2004-03-06  graydon hoare  <graydon@pobox.com>

	* netsync.cc (get_root_prefix): Fix from Paul Snively
	to fix static initialization order on mac OSX.
	* montone.texi: Typo fix from Anders Petersson.
	* *.cc: Move all function defs into column 0.

2004-03-04  graydon hoare  <graydon@pobox.com>

	* std_hooks.lua: Fix merger execution pessimism.

2004-03-04  graydon hoare  <graydon@pobox.com>

	* adler32.hh: Modify to use u8.
	* depot.cc, netcmd.cc, xdelta.cc: Modify to use u8.
	* netio.hh, numeric_vocab.hh (widen): Move between headers.
	* netsync.cc: Correct role-assumption bugs.
	* schema_migration.cc: Strip whitespace in sha1.
	(changes received from Christof Petig)

2004-03-01  graydon hoare  <graydon@pobox.com>

	* commands.cc: Handle anonymous pulling.
	* netsync.cc: Ditto.

	Release point (v 0.10).

2004-03-01  graydon hoare  <graydon@pobox.com>

	* NEWS: Mention impending 0.10 release.
	* cert.cc, cert.hh: Bug fixes, implement trust function, QA stuff.
	* commands.cc: Tweak disapprove, approve, testresult, push, pull.
	* configure.ac: Bump version number.
	* cryptopp/rng.h, cryptopp/rng.cpp
	(MaurerRandomnessTest): Fix bitrot.
	* keys.cc: Add Maurer PRNG randomness test.
	* lua.cc, lua.hh: Add trust, testresult, anonymous netsync hooks.
	* monotone.1: Update to follow changes to commands.
	* monotone.texi: Include QA section, adjust some UI drift, clarify
	reserved cert names, document new hooks and commands.
	* netcmd.hh, netcmd.cc: Add anonymous, error commands; fix bugs.
	* netsync.cc: Process new commands, factor server loop a bit.
	* std_hooks.lua: Add new hook defaults, factor mergers.
	* tests/t_netsync.at: Check SHA1 of each edge.
	* tests/t_null.at: Call with --norc to skip ~/.monotonerc
	* tests/t_update.at: Fix glaring error.
	* tests/t_disapprove.at, tests/t_testresult.at: New tests.
	* testsuite.at: Call them.
	* ui.cc (sanitize): Clean escape chars from output (optional?)
	* update.cc: Rewrite entirely in terms of new QA definitions.

2004-02-24  graydon hoare  <graydon@pobox.com>

	* commands.cc (ls_keys): Write key hash codes.
	* constands.cc (netsync_timeout_seconds): Up to 120.
	* netsync.cc: Fix a bunch of bugs.
	* patch_set.cc (manifests_to_patch_set): Fix bug in overload
	default construction.

2004-02-22  graydon hoare  <graydon@pobox.com>

	* patch_set.cc, patch_set.hh: Parameterize yet further.
	* netsync.cc: Fix a lot of bugs, add manifest and file grovelling.
	* tests/t_netsync.at: A new test (which runs!)
	* testsuite.at: Call it.

2004-02-20  graydon hoare  <graydon@pobox.com>

	* cert.cc, cert.hh, key.cc, key.hh, database.cc, database.hh:
	Add lots of little netsync support routines.
	* commands.cc (rebuild): Rehash everything too.
	* constants.cc (netcmd_minsz): Recalculate.
	* cryptopp/osrng.cpp (NonblockingRng::GenerateBlock): Handle
	/dev/urandom a bit better.
	* netcmd.cc, netcmd.hh: Remove describe cmds, add nonexistant cmd.
	* netio.hh: Add uleb128 stuff.
	* xdelta.cc: Add randomizing unit test suite.
	* diff_patch.cc: Remove commented-out dead line-merger code.
	* merkle_tree.cc: Fix various bugs.
	* netcmd.cc: Switch everything over to uleb128s.
	* netsync.cc: Implement lots of missing stuff.

2004-02-09  graydon hoare  <graydon@pobox.com>

	* netsync.cc (ROOT_PREFIX): New variable.
	* commands.cc (merkle): New command.

2004-02-09  Ben Elliston  <bje@wasabisystems.com>

	* monotone.texi: Spelling corrections.

2004-02-09  graydon hoare  <graydon@pobox.com>

	* database.cc, database.hh
	(get_version_size)
	(get_file_version_size)
	(get_manifest_version_size): New functions.
	* xdelta.cc, xdelta.hh (measure_delta_target_size): New function.
	* merkle_tree.cc, merkle_tree.hh, netcmd.cc, netcmd.hh:
	Cleanup and typesafety.
	* netsync.cc: Cleanup, typesafety, implement refine phase.

2004-02-01  graydon hoare  <graydon@pobox.com>

	* netsync.cc: Remove a lot of stuff, implement auth phase.
	* constants.cc, constants.hh: Move constants from netsync.cc.
	* netcmd.cc, netcmd.hh: Split out of netsync.cc.
	* merkle_tree.cc, merkle_tree.hh: Likewise.
	* numeric_vocab.hh: New header.
	* adler32.hh: include numeric_vocab.hh.
	* netio.hh: Likewise.
	* unit_tests.cc, unit_tests.hh: Update.
	* Makefile.am: Likewise.
	* commands.cc: Guess signing key for auth phase.
	* database.cc, database.hh (public_key_exists)
	(get_pubkey): New functions based on key hashes.

2004-01-31  graydon hoare  <graydon@pobox.com>

	* Netxx/*: New files.
	* AUTHORS: Mention Netxx.
	* Makefile.am: Mention Netxx and netsync.{cc,hh}
	* adler32.hh: Delegate typedefs to boost.
	* cert.hh, cert.cc (cert_hash_code): New function.
	* commands.cc (find_oldest_ancestors): Block cycles.
	(netsync): New command.
	* database.cc, database.hh (schema): Update.
	(put_key): Calculate key hash on the fly.
	(put_cert): Likewise.
	(merkle_node_exists)
	(get_merkle_node)
	(put_merkle_node)
	(erase_merkle_nodes): New functions.
	* keys.hh, keys.cc (key_hash_code): New function.
	* lua.cc, lua.hh
	(hook_get_netsync_read_permitted)
	(hook_get_netsync_write_permitted): New hooks.
	* monotone.spec: Update for FC1 info conventions.
	* monotone.texi (Quality Assurance): New section.
	* netsync.cc, netsync.hh: New files, preliminary
	netsync infrastructure. Command bodies still missing.
	* schema.sql: Add intrinsic key and cert hashes, merkle nodes.
	* schema_migration.cc: Add code to migrate to new schema.
	* unit_tests.cc: Handle command-line args to limit test set.
	* vocab_terms.hh: Add merkle and prefix as new terms.

2004-01-13  Nathaniel Smith  <njs@codesourcery.com>

	* idna/idn-int.h: Remove (generated by configure).

2004-01-13  Nathaniel Smith  <njs@codesourcery.com>

	* configure.ac: Switch "if" and "else" branches in pthreads
	checks.

2004-01-12  Nathaniel Smith  <njs@codesourcery.com>

	* configure.ac: Remove check for -lpthread.
	Add check for pthread_mutex_lock and ACX_PTHREAD.
	* m4/acx_pthread.m4: New file.

2004-01-07  graydon hoare  <graydon@pobox.com>

	* Makefile.am:
	* po/POTFILES.in:
	* po/monotone.pot: Minor tweaks for distclean.
	* adns/config.h:
	* boost/socket/src/interface.cpp:
	* boost/socket/src/ip4/address.cpp:
	* boost/socket/src/ip4/protocol.cpp: OSX portability.
	* AUTHORS: Mention new contributors.
	* monotone.texi (Hook Reference): Document i18n hooks.

	Release point (v 0.9).

2004-01-07  graydon hoare  <graydon@pobox.com>

	* cert.cc (ensure_parents_loaded)
	(expand_dominators)
	(expand_ancestors)
	(find_intersecting_node): New functions.
	(find_common_ancestor): Reimplement in terms of dominator
	and ancestor bitset intersection.

2004-01-05  Christof Petig <christof@petig-baender.de>

	* vocab.cc (verify<local_path>) Fix use of val() / iterator.
	* constants.cc (illegal_path_bytes): NUL-terminate.

2004-01-02  graydon hoare  <graydon@pobox.com>

	* diff_patch.cc (normalize_extents): Improve to handle an odd case.
	* tests/t_fmerge.at: New test, to test it.
	* commands.cc (fload, fmerge): Permanently enable, for test.
	* testsuite.at: Call new test.

2004-01-01  graydon hoare  <graydon@pobox.com>

	* file_io.hh, file_io.cc (read_localized_data, write_localized_data):
	New functions
	* commands.cc, manifest.cc, transforms.cc: Use them.
	* monotone.texi: Minor update to i18n docs.
	* lua.hh, lua.cc (hook_get_linesep_conv, hook_get_charset_conv):
	New hooks.
	* acinclude.m4: Move AX_CREATE_STDINT_H in here.
	* po/monotone.pot: Regenerate.
	* NEWS, configure.ac: Prep for 0.9 release.

2003-12-30  graydon hoare  <graydon@pobox.com>

	* file_io.hh, file_io.cc (mkpath): New function.
	* commands.cc, database.cc, diff_patch.cc, file_io.cc,
	lua.cc, vocab.cc, work.cc: Use it.
	* constants.cc (illegal_path_bytes_arr): Remove leading null.
	* monotone.texi: Include i18n docs.
	* tests/t_i18n_file.at: Check colon in filename.

2003-12-29  graydon hoare  <graydon@pobox.com>

	* file_io.cc: Localize names before touching fs.
	* lua.hh, lua.cc (hook_get_system_charset): Remove useless fn.
	* test_hooks.lua: Likewise.
	* monotone.cc, transforms.cc, transforms.hh:
	Remove lua from system charset conv.
	* tests/t_i18n_file.at: New test.
	* testsuite.at: Call it.

2003-12-28  graydon hoare  <graydon@pobox.com>

	* app_state.cc, app_state.hh: Massage to use i18n vocab.
	* cert.cc, commands.cc, commands.hh, rcs_import.cc,
	update.cc, update.hh, url.cc, url.hh: Likewise.

	* work.cc, work.hh: --> Likewise, and break file format! <--

	* constants.hh, constants.cc (legal_ace_bytes): New constant.
	* vocab.cc (verify<ace>): Use it.
	(verify<urlenc>) New function.
	* vocab_terms.hh (ace, urlenc, utf8): New terms.
	* transforms.hh, transforms.cc: Use them.
	* monotone.cc (utf8_argv): Charconv argv.
	* network.hh, network.cc: Use url.{hh,cc}.

2003-12-28  graydon hoare  <graydon@pobox.com>

	* constants.hh, constants.cc (idlen): New constant.
	* commands.cc, vocab.cc: Use it.
	* manifest.cc (read_manifest_map): Tighten up regex.
	* packet.cc: Likewise.
	* transforms.cc (uppercase)
	(lowercase): Rewrite.
	(utf8_to_urlenc)
	(urlenc_to_utf8)
	(internalize_url)
	(internalize_cert_name)
	(internalize_rsa_keypair_id)
	(externalize_url)
	(externalize_cert_name)
	(externalize_rsa_keypair_id): New functions.
	* url.hh, url.cc (parse_utf8_url): New function.

2003-12-20  graydon hoare  <graydon@pobox.com>

	* diff_patch.cc (normalize_extents): New function.
	(merge_via_edit_scripts): Use it.

2003-12-19  graydon hoare  <graydon@pobox.com>

	[net.venge.monotone.i18n branch]

	* idna/*.[ch]: New files.
	* po/*: New files.
	* url.cc, url.hh, constants.cc: New files.
	* Makefile.am, configure.ac: Various fiddling for gettext.
	* lua.hh, lua.cc (hook_get_system_charset): New hook.
	(hook_get_system_linesep): New hook.
	* transforms.hh, transforms.cc
	(charset_convert)
	(system_to_utf8)
	(utf8_to_system)
	(ace_to_utf8)
	(utf8_to_ace)
	(line_end_convert): New functions.
	* vocab.cc: Refine constraints.
	* vocab_terms.hh (external): New atomic type.
	* monotone.cc (cpp_main): Initialize gettext.
	* sanity.hh (F): Call gettext() on format strings.
	* commands.cc, depot.cc, database.cc, http_tasks.cc, keys.cc,
	network.cc, rcs_import.cc, sanity.cc, mac.hh : Update to use
	'constants::' namespace.
	* config.h.in: Remove.
	* commands.cc: Various formatting cleanups.
	* unit_tests.cc, unit_tests.hh: Connect to url tests.

2003-12-19  graydon hoare  <graydon@pobox.com>

	* diff_patch.cc (merge3): Skip patches to deleted files.

2003-12-16  graydon hoare  <graydon@pobox.com>

	* commands.cc (ls_ignored, ignored_itemizer): Fold in as subcases of unknown.

2003-12-16  graydon hoare  <graydon@pobox.com>

	* lua.cc (working_copy_rcfilename): MT/monotonerc not MT/.monotonerc.

2003-12-16  graydon hoare  <graydon@pobox.com>

	* lua.hh, lua.cc (working_copy_rcfilename): New function.
	* monotone.cc: Add working copy rcfiles.
	* commands.cc (ls_unknown, unknown_itemizer): Skip ignored files.

2003-12-16  graydon hoare  <graydon@pobox.com>

	* file_io.cc (walk_tree_recursive): continue on book-keeping file.

2003-12-15  graydon hoare  <graydon@pobox.com>

	* tests/t_unidiff.at, t_unidiff2.at: Check for mimencode.

2003-12-15  graydon hoare  <graydon@pobox.com>

	* configure.ac: Add --enable-static-boost.
	* Makefile.am: Likewise.
	* AUTHORS: Mention new contributors.

2003-12-14  Lorenzo Campedelli <lorenzo.campedelli@libero.it>

	* work.cc (add_to_attr_map): Finish change to attr map format.

2003-12-10  Tom Tromey  <tromey@redhat.com>

	* commands.cc (checkout): Give better error message if branch is
	empty.

2003-12-07  Eric Kidd  <eric.kidd@pobox.com>

	* commands.cc (agraph): Handle repositories with a single version.
	* database.cc (get_head_candidates): Handle heads with no ancestors.
	* cert.cc (get_branch_heads): Handle heads with no ancestors.

2003-12-06  Eric Kidd  <eric.kidd@pobox.com>

	* update.hh, update.cc (pick_update_target): Return current
	version if no better update candidates available.
	* update.cc (pick_update_target): Always do branch filtering.
	* commands.cc (update): Notice when we're already up-to-date.
	* commands.cc (propagate): Assign branch name correctly when merging.

2003-12-05  graydon hoare  <graydon@pobox.com>

	* lcs.hh (edit_script): New entry point.
	* diff_patch.cc: Rewrite merge in terms of edit scripts.
	* network.cc (post_queued_blobs_to_network): Tidy up transient
	failure message.
	* randomfile.hh: Prohibit deletes on end of chunks.
	* sanity.cc: EOL-terminate truncated long lines.

2003-12-02  graydon hoare  <graydon@pobox.com>

	* database.cc, database.hh (reverse_queue): Copy constructor.
	* std_hooks.lua (merge3): Remove afile, not ancestor.
	* monotone.cc: Remove debugging message.
	* ui.cc (finish_ticking): Set last_write_was_a_tick to false.

2003-12-01  graydon hoare  <graydon@pobox.com>

	* app_state.hh, app_state.cc (set_signing_key): New fn, persist key.
	* monotone.cc (cpp_main): Permit commuting the --help argument around.

2003-11-30  graydon hoare  <graydon@pobox.com>

	* network.cc (post_queued_blobs_to_network): Fail when posted_ok is false.
	* database.cc (initialize): Fail when -journal file exists.
	* keys.cc (make_signature): Nicer message when privkey decrypt fails.

2003-11-29  Tom Tromey  <tromey@redhat.com>

	* rcs_import.cc (store_auxiliary_certs): Renamed to fix typo.
	Updated all callers.

	* http_tasks.cc (check_received_bytes): Allow "-" as well.
	* depot.cc (execute_post_query): Allow "-" as well.

2003-11-28  Tom Tromey  <tromey@redhat.com>

	* http_tasks.cc (check_received_bytes): Allow "-" as well.
	* depot.cc (execute_post_query): Allow "-" as well.

2003-11-28  graydon hoare  <graydon@pobox.com>

	* cert.cc: Various speedups.
	* cycle_detector.hh (edge_makes_cycle): Use visited set, too.
	* database.hh, database.cc (get_head_candidates): New, complex query.
	* keys.hh, keys.cc (check_signature): Cache verifiers.
	* sqlite/os.c (sqliteOsRandomSeed): Harmless valgrind purification.
	* tests/t_fork.at, tests/t_merge.at: Ignore stderr chatter on 'heads'.

2003-11-27  graydon hoare  <graydon@pobox.com>

	* Makefile.am (AM_LDFLAGS): No more -static, sigh.
	* cert.cc (find_relevant_edges): Keep dynamic-programming caches.
	(calculate_renames_recursive): Likewise.
	* cert.cc, cert.hh (rename_edge): Add constructor, copy constructor.
	* commands.cc (list certs): Note rename certs are binary.

2003-11-24  graydon hoare  <graydon@pobox.com>

	* network.cc: Continue fetch, post loops even if one target has
	an exception.

2003-11-24  graydon hoare  <graydon@pobox.com>

	* database.hh, database.cc (delete_posting): Change to take queue
	sequence numbers.
	* commands.cc (queue): Use new API.
	* network.cc (post_queued_blobs_to_network): Use new API.

2003-11-24  graydon hoare  <graydon@pobox.com>

	* std_hooks.lua (get_http_proxy): Return nil when no ENV var.
	* monotone.texi (get_http_proxY): Document change.

2003-11-24  graydon hoare  <graydon@pobox.com>

	* tests/t_proxy.at: Add a test for proxying with tinyproxy.
	* testsuite.at: Call it.
	* lua.cc: Fix dumb error breaking proxying.
	* network.cc: Be verbose about proxying.

2003-11-23  graydon hoare  <graydon@pobox.com>

	* http_tasks.cc (read_chunk): Tolerate 0x20* after chunk len.

2003-11-23  graydon hoare  <graydon@pobox.com>

	* network.cc: Make more informative error policy.
	* boost/socket/socketstream.hpp: Pass SocketType to streambuf template.
	* boost/socket/src/default_socket_impl.cpp: Translate EINTR.

2003-11-22  graydon hoare  <graydon@pobox.com>

	* lua.cc, lua.hh (hook_get_http_proxy): New hook.
	* std_hooks.lua (get_http_proxy): Default uses HTTP_PROXY.
	(get_connect_addr): Undefine, it's for tunnels alone now.
	* network.cc: Use new hook.
	* http_tasks.hh, http_tasks.cc: Teach about proxies (sigh).
	* monotone.texi: Document new hooks.

2003-11-22  graydon hoare  <graydon@pobox.com>

	* lua.cc, lua.hh (hook_get_connect_addr): New hook.
	* std_hooks.lua (get_connect_addr): Default uses HTTP_PROXY.
	* network.cc, network.hh: Use new hook.
	* http_tasks.cc: Teach about HTTP/1.1.
	* cert.cc (bogus_cert_p): Fix UI ugly.

2003-11-21  graydon hoare  <graydon@pobox.com>

	* constants.hh (postsz): New constant for suggested post size.
	* database.cc, database.hh (queue*): Change db API slightly.
	* commands.cc (queue): Adjust to changed db API.
	* network.cc (post_queued_blobs_to_network): Switch to doing
	incremental posts.
	* cert.cc (write_rename_edge, read_rename_edge): Put files on
	separate lines to accomodate future i18n work.
	* work.cc (add_to_attr_map, write_attr_map): Reorder fields to
	accomodate future i18n work.
	* monotone.texi: Document it.
	* configure.ac, NEWS: Mention 0.8 release.

	Release point (v 0.8).

2003-11-16  Tom Tromey  <tromey@redhat.com>

	* missing: Removed generated file.

2003-11-14  graydon hoare  <graydon@pobox.com>

	* commands.cc (vcheck): Add.
	* cert.cc, cert.hh (cert_manifest_vcheck): Add.
	(check_manifest_vcheck): Add.
	(calculate_vcheck_mac): Add.
	* constants.hh (vchecklen): New constant.
	* mac.hh: Re-add.
	* monotone.texi (Hash Integrity): New section.
	* monotone.1: Document vcheck.

2003-11-14  graydon hoare  <graydon@pobox.com>

	* database.cc, database.hh (reverse_queue): New class.
	(compute_older_version): New functions.
	(get_manifest_delta): Remove.
	* network.cc, network.hh (queue_blob_for_network): Remove.
	* packet.cc, packet.hh (queueing_packet_writer): Change UI,
	write to queue directly, accept optional<reverse_queue>.
	* cert.cc (write_paths_recursive): Rewrite to use constant
	memory.
	* commands.cc (queue, queue_edge_for_target_ancestor):
	Install optional<reverse_queue> in qpw.
	* tests/t_cross.at: Ignore new UI chatter.
	* monotone.texi (Transmitting Changes): Change UI output.

2003-11-13  graydon hoare  <graydon@pobox.com>

	* Makefile.am (AUTOMAKE_OPTIONS): Require 1.7.1
	* commands.cc (addtree): Wrap in transaction guard.
	* database.cc, database.hh (manifest_delta_exists): Add.
	(get_manifest_delta): Add.
	* cert.cc (write_paths_recursive): Use partial deltas.
	* manifest.cc, manifest.hh (read_manifest_map): New variant.
	* patch_set.cc, patch_set.hh (patch_set): Add map_new, map_old
	fields.
	(manifests_to_patch_set) Store new field.
	(patch_set_to_packets) Don't read manifest versions from db.
	* std_hooks.lua (ignore_file): ignore .a, .so, .lo, .la, ~ files.
	* tests/t_cvsimport.at: New test.
	* testsuite.at: Call it.

2003-11-10  graydon hoare  <graydon@pobox.com>

	* commands.cc (find_oldest_ancestors): New function.
	(queue): New "addtree" subcommand.
	* monotone.texi: Document it.
	* monotone.1: Document it.

2003-11-10  graydon hoare  <graydon@pobox.com>

	* file_io.cc (walk_tree_recursive): Ignore MT/

2003-11-09  graydon hoare  <graydon@pobox.com>

	* database.cc (dump, load): Implement.
	* commands.cc (db): Call db.dump, load.
	* cycle_detector.hh: Skip when no in-edge on src.
	* monotone.texi: Document dump and load, add some
	special sections.
	* monotone.1: Mention dump and load.

2003-11-09  graydon hoare  <graydon@pobox.com>

	* rcs_file.hh (rcs_symbol): New structure.
	* rcs_file.cc (symbol): New rule.
	* rcs_import.cc (find_branch_for_version): New function.
	(cvs_key::branch): New field.
	(store_auxilliary_certs): Cert branch tag.
	* cycle_detector.hh: Fix bugs, don't use quick_alloc.
	* commands.cc (checkout): Add --branch based version.
	* monotone.texi: Document new command variant.
	* monotone.1: Ditto.

2003-11-09  graydon hoare  <graydon@pobox.com>

	* quick_alloc.hh: New file.
	* Makefile.am: Add it.
	* cycle_detector.hh: Rewrite.
	* manifest.hh: Use quick_alloc.
	* vocab.cc: Relax path name requirements a bit.
	* sqlite/sqliteInt.h: Up size of row to 16mb.

2003-11-02  graydon hoare  <graydon@pobox.com>

	* commands.cc (post): Post everything if no URL given; don't base
	decision off branch name presence.
	* app_state.cc, monotone.cc, file_io.cc, file_io.hh: Support
	absolutifying args.
	* lua.hh, lua.cc, std_hooks.lua (hook_get_mail_hostname): New hook.
	* monotone.texi: Document it.
	* monotone.texi, monotone.1: Minor corrections, new sections.
	* monotone.cc: Don't look in $ENV at all.
	* network.cc: Correct MX logic.
	* nntp_tasks.cc, smtp_tasks.cc: Separate postlines state.
	* smtp_tasks.cc: Correct some SMTP logic.
	* configure.ac, NEWS: Mention 0.7 release.

	Release point (v 0.7).

2003-11-01  graydon hoare  <graydon@pobox.com>

	* http_tasks.cc: Drop extra leading slashes in HTTP messages.

2003-10-31  graydon hoare  <graydon@pobox.com>

	* commands.cc, database.cc, database.hh, lua.cc, lua.hh,
	network.cc, network.hh, packet.cc, packet.hh, schema.sql,
	schema_migration.cc, tests/t_http.at, tests/t_nntp.at, vocab.cc:
	Eliminate "groupname", use lone URL.
	* monotone.texi: Update to cover new URL rules.
	* network.cc, network.hh, lua.cc, lua.hh, smtp_tasks.cc:
	Implement "mailto" URLs.
	* tests/t_smtp.at: New test.
	* testsuite.at: Call it.

2003-10-31  graydon hoare  <graydon@pobox.com>

	* patch_set.cc (manifests_to_patch_set): Second form with explicit renames.
	(manifests_to_patch_set): Split edit+rename events when we see them.
	* commands.cc (status, commit): Include explicit rename set.
	* diff_patch.cc (merge3): Accept edit+rename events split by patch_set.cc.
	* smtp_tasks.hh, smtp_tasks.cc: New files.
	* nntp_machine.hh, nntp_machine.cc: Rename to proto_machine.{hh,cc} (woo!)
	* nntp_tasks.cc: Adjust to use proto_ prefix in various places.
	* proto_machine.cc (read_line): get() into streambuf.
	* Makefile.am: Cover renames and adds.

2003-10-31  graydon hoare  <graydon@pobox.com>

	* diff_patch.cc (merge3): Extract renames.
	* commands.cc (calculate_new_manifest_map): Extract renames.
	(try_one_merge): Extract renames, propagate to merge target.
	(commit): Extract renames, propagate to commit target.
	* cert.cc (calculate_renames_recursive): Fix wrong logic.
	(find_common_ancestor_recursive): Stall advances at top of graph.
	* patch_set.cc: (manifests_to_patch_set): Teach about historical
	renames.
	* tests/t_erename.at: New test for edit+rename events.
	* testsuite.at: Call t_erename.at.

2003-10-30  graydon hoare  <graydon@pobox.com>

	* patch_set.cc (operator<): s/a/b/ in a few places, yikes!
	* cert.cc: Add machinery for rename edge certs.
	* commands.cc: Call diff(manifest,manifest) directly.
	* tests/t_nntp.at: Kill tcpserver DNS lookups on nntp test.
	* network.cc (parse_url): Character class typo fix, from
	Johannes Winkelmann.
	* app_state.hh, cert.hh, commands.hh, cycle_detector.hh,
	database.hh, diff_patch.cc, diff_patch.hh, http_tasks.hh,
	interner.hh, keys.hh, lua.hh, manifest.hh, network.hh,
	nntp_machine.hh, nntp_tasks.hh, packet.hh, patch_set.hh,
	transforms.hh, update.hh, vocab.hh, work.hh, xdelta.hh:
	fix use of std:: prefix / "using namespace" pollution.

2003-10-27  graydon hoare  <graydon@pobox.com>

	* lua/liolib.c (io_mkstemp): Portability fix
	from Ian Main.
	* xdelta.cc,hh (compute_delta): New manifest-specific variant.
	* transforms.cc,hh (diff): Same.
	* rcs_import.cc: Various speedups to cvs import.

2003-10-26  graydon hoare  <graydon@pobox.com>

	* cert.cc (get_parents): New function.
	(write_paths_recursive): New function.
	(write_ancestry_paths): New function.
	* cert.hh (write_ancestry_paths): Declare.
	* commands.cc (queue_edge_for_target_ancestor):
	Call write_ancestry_paths for "reposting" queue
	strategy.

2003-10-25  graydon hoare  <graydon@pobox.com>

	* commands.cc (log): Skip looking inside nonexistent
	manifests for file comments.

2003-10-24  graydon hoare  <graydon@pobox.com>

	* adns/*.c, adns/*.h: Import adns library.
	* Makefile.am: Update to build adns into lib3rdparty.a.
	* AUTHORS: Mention adns.
	* network.cc: Call adns functions, not gethostbyname.

2003-10-20  Nathaniel Smith  <njs@codesourcery.com>

	* patch_set.cc (patch_set_to_text_summary): Give more detailed
	output.
	* commands.cc (get_log_message, status, diff): Use
	patch_set_to_text_summary for complete description.

2003-10-22  graydon hoare  <graydon@pobox.com>

	* monotone.texi: Document 'queue' command.
	* monotone.1: Likewise.

2003-10-22  graydon hoare  <graydon@pobox.com>

	* diff_patch.cc
	(infer_directory_moves): New function.
	(rebuild_under_directory_moves): New function.
	(apply_directory_moves): New function.
	(merge3): Handle directory moves.
	* tests/t_renamed.at: New test for dir renames.
	* testsuite.at: Call it.

2003-10-21  graydon hoare  <graydon@pobox.com>

	* commands.cc (queue): New command.
	(list): Add "queue" subcommand, too.

2003-10-21  graydon hoare  <graydon@pobox.com>

	* diff_patch.cc (merge_deltas): New function.
	(check_map_inclusion): New function.
	(check_no_intersect): New function.
	(merge3): Rewrite completely.
	* tests/t_rename.at: New test.
	* testsuite.at: Call it.
	* file_io.cc, file_io.hh (make_dir_for): New function.
	* commands.cc (update): Call make_dir_for on update.

2003-10-20  graydon hoare  <graydon@pobox.com>

	* commands.cc: Replace [] with idx() everywhere.

2003-10-20  Tom Tromey  <tromey@redhat.com>

	* cert.hh (get_branch_heads): Updated.
	Include <set>.
	* commands.cc (head): Updated for new get_branch_heads.
	(merge): Likewise.
	(propagate): Likewise.
	* cert.cc (get_branch_heads): Use set<manifest_id>.

	* commands.cc (merge): Use all caps for metasyntactic variable.
	(heads): Likewise.

	* network.cc (post_queued_blobs_to_network): Do nothing if no
	packets to post.

2003-10-20  graydon hoare  <graydon@pobox.com>

	* cert.cc (get_branch_heads): Fix dumb bug.
	* diff_patch.cc (merge3): Fix dumb bug.
	(merge2): Fix dumb bug.
	(try_to_merge_files): Fix dumb bug.

2003-10-20  graydon hoare  <graydon@pobox.com>

	* file_io.cc (tilde_expand): New function.
	* monotone.cc (cpp_main): Expand tildes in
	db and rcfile arguments.

2003-10-20  graydon hoare  <graydon@pobox.com>

	* rcs_import.cc (import_cvs_repo): Check key existence
	at beginning of import pass, to avoid wasted work.

2003-10-19  Tom Tromey  <tromey@redhat.com>

	* commands.cc (log): Add each seen id to `cycles'.

2003-10-19  graydon hoare  <graydon@pobox.com>

	* AUTHORS: Mention Tecgraf PUC-Rio and their
	copyright.
	* Makefile.am: Mention circular buffer stuff.
	* configure.ac, NEWS: Mention 0.6 release.
	* cert.hh, cert.cc (erase_bogus_certs): file<cert> variant.
	* commands.cc (log): Erase bogus certs before writing,
	cache comment-less file IDs.
	* monotone.spec: Don't specify install-info args,
	do build with optimization on RHL.

	Release point (v 0.6).

2003-10-19  Matt Kraai  <kraai@ftbfs.org>

	* commands.cc (merge): Use app.branch_name instead of args[0] for
	the branch name.

2003-10-17  graydon hoare  <graydon@pobox.com>

	* commands.cc (log): New command.
	Various other bug fixes.
	* monotone.1, monotone.texi: Minor updates.

2003-10-17  graydon hoare  <graydon@pobox.com>

	* monotone.texi: Expand command and hook references.
	* commands.cc: Disable db dump / load commands for now.

2003-10-16  graydon hoare  <graydon@pobox.com>

	* sanity.hh: Add a const version of idx().
	* diff_patch.cc: Change to using idx() everywhere.
	* cert.cc (find_common_ancestor): Rewrite to recursive
	form, stepping over historic merges.
	* tests/t_cross.at: New test for merging merges.
	* testsuite.at: Call t_cross.at.

2003-10-10  graydon hoare  <graydon@pobox.com>

	* lua.hh, lua.cc (hook_apply_attribute): New hook.
	* work.hh, work.cc (apply_attributes): New function.
	* commands.cc (update_any_attrs): Update attrs when writing to
	working copy.
	* std_hooks.lua (temp_file): Use some env vars.
	(attr_functions): Make table of attr-setting functions.

2003-10-10  graydon hoare  <graydon@pobox.com>

	* work.cc: Fix add/drop inversion bug.
	* lua/*.{c,h}: Import lua 5.0 sources.
	* lua.cc: Rewrite lua interface completely.
	* std_hooks.lua, test_hooks.lua, testsuite,
	tests/t_persist_phrase.at, configure.ac, config.h.in, Makefile.am:
	Modify to handle presence of lua 5.0.

2003-10-08  graydon hoare  <graydon@pobox.com>

	* rcs_import.cc: Attach aux certs to child, not parent.
	* manifest.cc: Speed up some calculations.
	* keys.cc: Optionally cache decoded keys.

2003-10-07  graydon hoare  <graydon@pobox.com>

	* manifest.hh, manifest.cc, rcs_import.cc: Write manifests w/o
	compression.
	* vocab.hh, vocab.cc: Don't re-verify verified data.
	* ui.hh, ui.cc: Minor efficiency tweaks.

2003-10-07  graydon hoare  <graydon@pobox.com>

	* commands.cc, work.cc, work.hh: Add some preliminary stuff
	to support explicit renaming, .mt-attrs.
	* monotone.texi: Add skeletal sections for command reference,
	hook reference, CVS phrasebook. Fill in some parts.

2003-10-02  graydon hoare  <graydon@pobox.com>

	* boost/circular_buffer*.hpp: Add.
	* AUTHORS, cert.cc, commands.cc, database.cc,
	diff_patch.cc, http_tasks.cc, keys.cc, lua.cc, manifest.cc,
	network.cc, nntp_machine.cc, packet.cc, patch_set.cc,
	rcs_import.cc, sanity.cc, sanity.hh, ui.hh, update.cc,
	vocab_terms.hh, work.cc:
	remove existing circular buffer code, replace all
	logging and asserty stuff with boost::format objects
	rather than vsnprintf.

2003-10-01  graydon hoare  <graydon@pobox.com>

	* testsuite.at: Don't use getenv("HOSTNAME").
	* database.cc (exec, fetch): Do va_end/va_start again in between
	logging and executing query.

2003-09-28  Tom Tromey  <tromey@redhat.com>

	* monotone.texi: Added @direntry.

2003-09-27  Nathaniel Smith  <njs@pobox.com>

	* monotone.cc: Remove "monotone.db" default to --db
	option in help text.

2003-09-27  graydon hoare  <graydon@pobox.com>

	* diff_patch.cc: Rework conflict detection.
	* rcs_import.cc: Remove some pointless slowness.
	* monotone.spec: Install info files properly.

	Release point (v 0.5).

2003-09-27  graydon hoare  <graydon@pobox.com>

	* AUTHORS, NEWS, configure.ac: Update for 0.5 release.
	* monotone.texi: Various updates.
	* xdelta.cc (compute_delta): Fix handling of empty data.
	* database.cc (sql): Require --db for init.
	* work.cc (read_options_map): Fix options regex.

2003-09-27  graydon hoare  <graydon@pobox.com>

	* lcs.hh: New jaffer LCS algorithm.
	* interner.hh, rcs_import.cc: Templatize interner.
	* diff_patch.hh: Use interner, new LCS.

2003-09-27  Tom Tromey  <tromey@redhat.com>

	* commands.cc (fetch): Always try lua hook; then default to all
	known URLs.

2003-09-26  Tom Tromey  <tromey@redhat.com>

	* commands.cc (tag): Use all-caps for meta-syntactic variables.
	(comment, add, cat, complete, mdelta, fdata): Likewise.

	* monotone.1: There's no default database.
	* monotone.texi (OPTIONS): There's no default database.

	* database.cc (sql): Throw informative error if database name not
	set.
	* app_state.cc (app_state): Default to no database.

2003-09-26  graydon hoare  <graydon@pobox.com>

	* debian/*, monotone.spec: Add packaging control files.

2003-09-24  graydon hoare  <graydon@pobox.com>

	* database.cc, database.hh (debug): New function.
	* commands.cc (debug): New command.
	* cert.cc, cert.hh (guess_branch): New function.
	* commands.cc (cert): Queue certs to network servers.
	* commands.cc (cert, commit): Use guess_branch.
	* commands.cc (list): List unknown, ignored files.
	* monotone.texi, monotone.1: Document.

2003-09-24  graydon hoare  <graydon@pobox.com>

	* commands.cc (queue_edge_for_target_ancestor): Queue the
	correct ancestry cert, from child to target, as well as
	patch_set.

2003-09-22  graydon hoare  <graydon@pobox.com>

	* depot_schema.sql, schema_migration.cc,
	schema_migration.hh: Add.
	* database.cc, depot.cc: Implement schema migration.
	* database.cc, commands.cc: Change to db ... cmd.
	* monotone.texi, monotone.1: Document command change.
	* depot.cc: Fix various query bugs.

2003-09-21  Nathaniel Smith  <njs@codesourcery.com>

	* depot.cc (depot_schema): Remove unique constraint on (contents),
	replace with unique constraint on (groupname, contents).

2003-09-21  Nathaniel Smith  <njs@codesourcery.com>

	* commands.cc (diff): Take manifest ids as arguments.  Add
	explanatory text on files added, removed, modified.

2003-09-19  Tom Tromey  <tromey@redhat.com>

	* commands.cc (genkey): Use all-caps for meta-syntactic variable.
	(cert, tag, approve, disapprove, comment, add, drop, commit,
	update, revert, cat, checkout, co, propagate, complete, list, ls,
	mdelta, fdelta, mdata, fdata, mcerts, fcerts, pubkey, privkey,
	fetch, post, rcs_import, rcs): Likewise.
	(explain_usage): Indent explanatory text past the command names.

2003-09-17  Tom Tromey  <tromey@redhat.com>

	* commands.cc (list): Don't compute or use "subname".

	* commands.cc (revert): Handle case where argument is a
	directory.
	* tests/t_revert.at: Test for revert of directory.

	* testsuite.at (MONOTONE_SETUP): Use "monotone initdb".
	* monotone.1: Document "initdb".
	* monotone.texi (Commands): Document initdb.
	(Creating a Database): New node.
	(Getting Started): Refer to it.
	* commands.cc (initdb): New command.
	* database.cc (database::sql): New argument `init'.
	(database::initialize): New method.
	* database.hh (database::initalize): Declare.
	(database::sql): New argument `init'.

2003-09-17  Tom Tromey  <tromey@redhat.com>

	* tests/t_persist_phrase.at: Use "ls certs".
	* tests/t_nntp.at: Use "ls certs".
	* tests/t_genkey.at: Use "ls keys" and "ls certs".

2003-09-16  Tom Tromey  <tromey@redhat.com>

	* monotone.1: Document "list branches".
	* commands.cc (ls_certs): New function, from `lscerts' command.
	(ls_keys): New function, from `lskeys' command.
	(ls_branches): New function.
	(list): New command.
	(ls): New alias.
	(explain_usage): Split parameter info at \n.
	* monotone.texi (Adding Files): Use "list certs".
	(Committing Changes): Likewise.
	(Forking and Merging): Likewise.
	(Commands): Likewise.
	(Generating Keys): Use "list keys".
	(Commands): Likewise.
	(Commands): Mention "list branches".
	(Branches): Likewise.

2003-09-15  graydon hoare  <graydon@redhat.com>

	* http_tasks.cc: Fix networking to handle long input.

	* ui.cc, ui.hh: Only pad with blanks enough to cover old output
	when ticking.

	* update.cc, cert.cc, commands.cc: Fix cert fetching functions to
	remove bogus certs.

2003-09-15  Tom Tromey  <tromey@redhat.com>

	* monotone.1: Don't mention MT_KEY or MT_BRANCH.

	* monotone.texi (Getting Started): Don't mention MT_DB or
	MT_BRANCH.
	(Adding Files): Explicitly use --db and --branch.
	* app_state.hh (app_state): New fields options, options_changed.
	Declare new methods.  Include work.hh.
	* work.cc (work_file_name): New constant.
	(add_to_options_map): New structure.
	(get_options_path): New function.
	(read_options_map, write_options_map): Likewise.
	* work.hh (options_map): New type.
	(get_options_path, read_options_map, write_options_map): Declare.
	* commands.cc (add, drop, commit, update, revert, checkout,
	merge): Write options file.
	* app_state.cc (database_option, branch_option): New constants.
	(app_state::app_state): Read options file.
	(app_state::set_database): New method.
	(app_state::set_branch): Likewise.
	(app_state::write_options): Likewise.
	Include work.hh.
	* monotone.cc (cpp_main): Don't set initial database name on
	app.  Use new settor methods.  Don't look at MT_BRANCH or MT_DB.

2003-09-14  graydon hoare  <graydon@pobox.com>

	* vocab.cc, vocab.hh: Add streamers for vocab terms in preparation
	for switch to formatter.

	* cert.cc (check_signature): Treat missing key as failed check.
	* commands.cc (lscerts): Warn when keys are missing.

	* rcs_import.cc, nntp_tasks.cc, http_tasks.cc: Tick progress.

	* sanity.cc, monotone.cc: Tidy up output a bit.

	* xdelta.cc: Add code to handle empty files. Maybe correct?

	* ui.cc, ui.hh: Add.

2003-09-13  Tom Tromey  <tromey@redhat.com>

	* tests/t_nntp.at: If we can't find tcpserver or snntpd, skip the
	test.
	* tests/t_http.at: If we can't find boa or depot.cgi, skip the
	test.

2003-09-12  graydon hoare  <graydon@pobox.com>

	* update.cc (pick_update_target): Only insert base rev as update
	candidate if it actually exists in db.

	* commands.cc, database.cc, database.hh: Implement id completion
	command, and general id completion in all other commands.

2003-09-12  Tom Tromey  <tromey@redhat.com>

	* commands.cc (revert): A deleted file always appears in the
	manifest.
	* tests/t_revert.at: Check reverting a change plus a delete; also
	test reverting by file name.

	* work.cc (deletion_builder::visit_file): Check for file in
	working add set before looking in manifest.
	* tests/t_drop.at: Added add-then-drop test.

	* testsuite.at: Include t_drop.at.
	* tests/t_drop.at: New test.
	* work.cc (visit_file): Check for file in working delete set
	before looking in manifest.

2003-09-12  Tom Tromey  <tromey@redhat.com>

	* Makefile.am ($(srcdir)/testsuite): tests/atconfig and
	tests/atlocal are not in srcdir.

	* Makefile.am (TESTS): unit_tests is not in srcdir.

2003-09-11  graydon hoare  <graydon@pobox.com>

	* commands.cc: Check for MT directory in status.
	* commands.cc: Require directory for checkout.
	* commands.cc: Delete MT/work file after checkout.
	* commands.cc: Implement 'revert', following tromey's lead.
	* commands.cc: Print base, working manifest ids in status.

	* diff_patch.cc: Further merge corrections.
	* diff_patch.cc (unidiff): Compensate for occasional miscalculation
	of LCS.

	* tests/t_merge.at: Check that heads works after a merge.
	* tests/t_fork.at:  Check that heads works after a fork.
	* tests/t_genkey.at: Remove use of 'import'.
	* tests/t_cwork.at: Check deletion of work file on checkout.
	* tests/t_revert.at: Check that revert works.

	* commands.cc, monotone.cc: Report unknown commands nicely.

2003-09-08  graydon hoare  <graydon@pobox.com>

	* tests/merge.at: Accept tromey's non-error case for update.

	* commands.cc(try_one_merge): Write merged version to packet
	writer, not directly to db.
	(merge): Write branch, changelog cert on merged version to db.

	* std_hooks.lua(merge3): Open result in mode "r", not "w+".

2003-09-06  Tom Tromey  <tromey@redhat.com>

	* update.cc (pick_update_target): Not an error if nothing to
	update.

	* monotone.texi: Use VERSION; include version.texi.

	* monotone.1: Document "co".
	* monotone.texi (Commands): Document "co".
	* commands.cc (ALIAS): New macro.
	(co): New alias.

	* README: Updated.

	* txt2c.cc: Added missing file.

	* texinfo.tex, INSTALL, Makefile.in, aclocal.m4, compile, depcomp,
	install-sh, missing, mkinstalldirs: Removed generated files.

2003-09-04  graydon hoare  <graydon@pobox.com>

	* Makefile.am, depot.cc, http_tasks.cc, http_tasks.hh,
	lua.cc, lua.hh, monotone.texi, network.cc, tests/t_http.at,
	vocab_terms.hh:

	Use public key signatures to talk to depot, not mac keys.

	* commands.cc, file_io.cc, monotone.texi, monotone.1,
	tests/t_scan.at, tests/t_import.at, work.cc, work.hh:

	Remove the 'import' and 'scan' commands, in favour of generalized
	'add' which chases subdirectories.

	* configure.ac, NEWS:

	Release point (v 0.4).

2003-09-03  graydon hoare  <graydon@pobox.com>

	* monotone.texi: Expand notes about setting up depot.

	* update.cc: Update by ancestry. Duh.

2003-09-02  graydon hoare  <graydon@pobox.com>

	* boost/socket/streambuf.hpp: Bump ppos on overflow.

	* packet.cc, transforms.cc, transforms.hh: Add function for
	canonicalization of base64 encoded strings. Use on incoming cert
	packet values.

	* commands.cc: Change fetch and post to take URL/groupname params
	rather than branchname.

	* network.cc, network.hh, depot.cc, http_tasks.cc: Fix URL parser,
	improve logging, change signatures to match needs of commands.cc

	* Makefile.am: Don't install txt2c or unit_tests.

	* Makefile.am: Build depot.cgi not depot.

	* database.cc, database.hh: Add "all known sources" fetching support.

	* patch_set.cc: Sort in a path-lexicographic order for nicer summaries.

	* monotone.texi: Expand coverage of packets and networking.

	* tests/t_nntp.at, tests/t_http.at: Update to provide URL/groupname
	pairs.

2003-09-02  Tom Tromey  <tromey@redhat.com>

	* aclocal.m4, monotone.info: Removed generated files.

2003-08-31  Nathaniel Smith  <njs@codesourcery.com>

	* configure.ac: Check for lua40/lua.h, lua40/lualib.h and -llua40,
	-lliblua40.
	* config.h.in: Add LUA_H, LIBLUA_H templates, remove HAVE_LIBLUA,
	HAVE_LIBLUALIB templates.
	* lua.cc: Include config.h.  Use LUA_H, LIBLUA_H macros.

2003-08-29  graydon hoare  <graydon@pobox.com>

	* Makefile.am, txt2c.cc, lua.cc, database.cc:
	Use a C constant-building converter rather than objcopy.

	* cert.cc, cert.hh, packet.cc, packet.hh, diff_patch.cc,
	rcs_import.cc:
	Modify cert functions to require a packet consumer, do no implicit
	database writing.

	* commands.cc, database.cc, database.hh, schema.sql, network.cc:
	Modify packet queueing strategy to select ancestors from known
	network server content, rather than most recent edge.

2003-08-25  graydon hoare  <graydon@pobox.com>

	* AUTHORS, ChangeLog, Makefile.am, NEWS, configure.ac,
	tests/t_http.at: Release point (v 0.3)

2003-08-24  graydon hoare  <graydon@pobox.com>

	* nntp_tasks.cc: Measure success from postlines state.
	* network.cc: Print summary counts of transmissions.
	* packet.cc: Count packets into database.
	* depot.cc: Add administrative commands, fix a bunch of
	little bugs.
	* t_http.at: Testcase for depot-driven communication.
	* monotone.texi: Update to reflect depot existence.
	* http_tasks.cc: Pick bugs out.

2003-08-24  graydon hoare  <graydon@pobox.com>

	* commands.cc: Wash certs before output.
	* *.cc,*.hh: Adjust cert packet format to
	be more readable, avoid superfluous gzipping.

2003-08-24  graydon hoare  <graydon@pobox.com>

	* configure, Makefile.in: Remove generated files, oops.
	* commands.cc: Implement 'propagate'.
	* lua.cc, lua.hh, network.cc, network.hh: Remove
	'aggregate posting' stuff.
	* network.cc: Batch postings into larger articles.
	* diff_patch.hh, diff_patch.cc: Implement basic
	merge2-on-manifest.

2003-08-23  graydon hoare  <graydon@pobox.com>

	* monotone.cc: Handle user-defined lua hooks as
	overriding internal / .monotonerc hooks no matter
	where on cmd line they occur.
	* update.cc: Made failures more user-friendly.
	* lua.cc: Improve logging a bit.
	* testsuite.at, tests/*.{at,in}, testsuite/: Rewrite tests in
	autotest framework, move to tests/ directory.
	* boost/io/*, cryptopp/hmac.h: Add missing files.

2003-08-23  Tom Tromey  <tromey@redhat.com>

	* monotone.cc (OPT_VERSION): New macro.
	(cpp_main): Handle OPT_VERSION.
	(options): Added `version' entry.
	Include config.h.

2003-08-21  Tom Tromey  <tromey@redhat.com>

	* database.cc: Include "sqlite/sqlite.h", not <sqlite.h>.

2003-08-20  graydon hoare  <graydon@pobox.com>

	* boost/*:
	incorporate boost sandbox bits, for now.

	* Makefile.am, Makefile.in, configure, configure.ac, diff_patch.cc,
	http_tasks.cc, http_tasks.hh, network.cc, nntp_machine.cc,
	nntp_machine.hh, nntp_tasks.cc, nntp_tasks.hh, testsuite/t_nntp.sh:

	fix up networking layer to pass nntp tests again

2003-08-19  graydon hoare  <graydon@pobox.com>

	* Makefile.am, Makefile.in, app_state.hh, cert.cc, commands.cc,
	constants.hh, cryptopp/misc.h, database.cc, depot.cc,
	http_tasks.cc, http_tasks.hh, keys.cc, lua.cc, lua.hh, monotone.cc,
	network.cc, network.hh, nntp_machine.cc, nntp_machine.hh,
	nntp_tasks.cc, nntp_tasks.hh, packet.cc, packet.hh, rcs_import.cc,
	sanity.cc, sanity.hh, schema.sql, test_hooks.lua,
	testsuite/runtest.sh, testsuite/t_null.sh, vocab_terms.hh:

	major surgery time
	- move to multi-protocol posting and fetching.
	- implement nicer failure modes for sanity.
	- redo commands to print nicer, fail nicer.

2003-08-18  graydon hoare  <graydon@pobox.com>

	* Makefile.am, Makefile.in, adler32.hh, database.cc, depot.cc,
	mac.hh, xdelta.cc, Makefile.am, Makefile.in:

	first pass at a depot (CGI-based packet service)

2003-08-08  graydon hoare  <graydon@pobox.com>

	* Makefile.am, Makefile.in AUTHORS, ChangeLog, Makefile.am,
	Makefile.in, NEWS, monotone.1, monotone.info, monotone.texi:

	release point (v 0.2)

2003-08-08  graydon hoare  <graydon@pobox.com>

	* cert.cc, cert.hh, interner.hh, rcs_import.cc:

	auxilliary certs

	* cert.cc, cert.hh, cycle_detector.hh, interner.hh, patch_set.cc,
	rcs_import.cc:

	improvements to cycle detection stuff

2003-08-05  graydon hoare  <graydon@pobox.com>

	* rcs_import.cc:

	almost even more seemingly correct CVS graph reconstruction (still slow)

	* sqlite/* cryptopp/* Makefile.am, Makefile.in, aclocal.m4,
	config.h.in, configure, configure.ac, file_io.cc, keys.cc,
	sanity.cc, sanity.hh, transforms.cc:

	minimizing dependencies on 3rd party libs by importing the
	necessary bits and rewriting others.

	* cert.cc, cert.hh, rcs_import.cc:

	cvs import seems to be working, but several linear algorithms need
	replacement

2003-07-28  graydon hoare  <graydon@pobox.com>

	* Makefile.am, Makefile.in, cert.cc, commands.cc, database.cc,
	database.hh, manifest.cc, rcs_file.cc, rcs_import.cc,
	rcs_import.hh, vocab.cc, xdelta.cc:

	cvs graph reconstruction hobbling along.

2003-07-21  graydon hoare  <graydon@pobox.com>

	* database.cc, xdelta.cc, xdelta.hh:

	piecewise xdelta; improves speed a fair bit.

2003-07-11  graydon hoare  <graydon@pobox.com>

	* Makefile.am, Makefile.in, config.h.in, configure, configure.ac,
	transforms.cc, xdelta.cc, xdelta.hh:

	implement xdelta by hand, forget 3rd party delta libs.

2003-07-02  graydon hoare  <graydon@pobox.com>

	* database.cc, rcs_import.cc, transforms.cc, transforms.hh:

	speedups all around in the storage system

2003-07-01  graydon hoare  <graydon@pobox.com>

	* database.hh, rcs_import.cc, transforms.cc, transforms.hh: speed

	improvements to RCS import

2003-06-30  graydon hoare  <graydon@pobox.com>

	* rcs_import.cc, transforms.cc:

	some speed improvements to RCS import

2003-06-29  graydon hoare  <graydon@pobox.com>

	* commands.cc, database.hh, rcs_import.cc, transforms.cc:

	RCS file import successfully (albeit slowly) pulls in some pretty
	large (multi-hundred revision, >1MB) test cases from GCC CVS

	* Makefile.in, commands.cc, rcs_file.cc, rcs_file.hh,
	rcs_import.cc, rcs_import.hh,

	Makefile.am: preliminary support for reading and walking RCS files

2003-04-09  graydon hoare  <graydon@pobox.com>

	* autogen.sh: oops
	* */*: savannah import

2003-04-06  graydon hoare  <graydon@pobox.com>

	* initial release.
<|MERGE_RESOLUTION|>--- conflicted
+++ resolved
@@ -1,4 +1,8 @@
-<<<<<<< HEAD
+2005-05-03  Jon Bright  <jon@siliconcircus.com>
+	* tests/t_automate_select.at: Use arithmetic comparison for
+	checking output of wc, since wc pads its results with initial
+	spaces on MinGW.
+	
 2005-05-03  Nathaniel Smith  <njs@codesourcery.com>
 
 	* tests/t_cvsimport2.at: Pass correct module directory.
@@ -12,13 +16,6 @@
 	* po/monotone.pot: Regenerate.
 	* testsuite.at (CHECK_SAME_CANONICALISED_STDOUT): New macro.
 
-=======
-2005-05-03  Jon Bright  <jon@siliconcircus.com>
-	* tests/t_automate_select.at: Use arithmetic comparison for
-	checking output of wc, since wc pads its results with initial
-	spaces on MinGW.
-	
->>>>>>> fc4b85bc
 2005-05-02  Nathaniel Smith  <njs@codesourcery.com>
 
 	* NEWS: More updates.
