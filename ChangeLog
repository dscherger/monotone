--- conflicted
+++ resolved
@@ -1,15 +1,8 @@
-<<<<<<< HEAD
 2005-04-17  Matthew Gregan  <kinetik@orcon.net.nz>
 
 	* monotone.cc: Fix warnings: add missing initializers.
 	* netsync.cc: Fix warnings: inline static vs static inline.
 
-2005-04-15  Sebastian Spaeth  <Sebastian@SSpaeth.de>
-
-	* ui.cc: print byte progress to one decimal place
-	  in k or M.
-	* netsync.cc: update dot ticker every 1024 bytes.
-=======
 2005-04-16  Nathaniel Smith  <njs@codesourcery.com>
 
 	* testsuite.at: Use a random server port.
@@ -76,7 +69,6 @@
 
 	* change_set.cc (compose_rearrangement): remove logging statements
 	that were using noticable CPU time.
->>>>>>> 29467765
 
 2005-04-15  Olivier Andrieu  <oliv__a@users.sourceforge.net>
 
@@ -2841,7 +2833,7 @@
 	* AUTHORS: Mention Wojciech and Neil.
 	* revision.cc (calculate_ancestors_from_graph): Make non-recursive.
 
-2005-01-17  Wojciech MiÅkowski  <wmilkowski@interia.pl>
+2005-01-17  Wojciech Miłkowski  <wmilkowski@interia.pl>
 
 	* std_hooks.lua: Teach about meld.
 
