<<<<<<< HEAD
2006-01-12  Matthew Gregan  <kinetik@orcon.net.nz>

	* app_state.{cc,hh}, commands.cc, monotone.cc, options.hh: Make
	'log' default to not displaying merges.  Rename '--no-merges'
	option to '--merges'.
=======
2006-01-11  Nathaniel Smith  <njs@pobox.com>

	* commands.cc (diff): gettext'ify the "no changes" tag.
>>>>>>> 6d83771c

2006-01-11  Richard Levitte  <richard@levitte.org>

	* Makefile.am: Add contrib/usher as an extra program.  This works
	as a reminder that this program exists, and provides supported
	ways to build it.

	* contrib/usher.cc: Add a -m switch, to be able to specify the
	name or complete path of/to the monotone binary, in case there
	are several floating around on the system.

2006-01-11  Matt Johnston  <matt@ucc.asn.au>

	* Makefile.am: pch.hh should be included

2006-01-11  Nathaniel Smith  <njs@pobox.com>

	* sanity.hh (struct i18n_format): Make internationalized format
	strings and non-internationalized format strings type-distinct.
	(This hopefully sets up for fixing some of the charset mess later
	down the road.)
	(FL): New macro; like F but without the i18n glue.
	Use FL with L, and F/FP with everything else.
	* *.hh, *.cc: Adjust existing F/L/etc. usage accordingly.

2006-01-11  Nathaniel Smith  <njs@pobox.com>

	* HACKING: Add section listing all the single-character macros.

2006-01-11  Nathaniel Smith  <njs@pobox.com>

	* database.cc (fetch): Don't log all SQL unless requested by
	user.

2006-01-11  Nathaniel Smith  <njs@pobox.com>

	* po/Makevars (XGETTEXT_OPTIONS):
	* configure.ac: Tweak xgettext configuration to make intltool
	happier.

2006-01-11  Nathaniel Smith  <njs@pobox.com>

	* netsync.cc (process_confirm_cmd): Remove.

2006-01-11  Matthew Gregan  <kinetik@orcon.net.nz>

	* platform.hh, win32/wcwidth.c: Remove local wcswidth
	implementation--it's no longer needed.

2006-01-10  Derek Scherger  <derek@echologic.com>

	* tests/t_revert_unchanged.at: new test to check that reverting
	nothing but unchanged files doesn't end up with an empty
	restriction and revert everything
	* testsuite.at: call it

2006-01-10  Nathaniel Smith  <njs@pobox.com>

	* packet.cc (packet_roundabout_test): Test rdata packets too.

2006-01-10  Nathaniel Smith  <njs@pobox.com>

	* netsync.cc (session): 
	* commands.cc (read): Adjust to match previous change.

2006-01-10  Nathaniel Smith  <njs@pobox.com>

	* packet.{hh,cc} (struct packet_db_writer): Remove old guard
	against accidentally ingesting public keys -- this has not been
	useful for some years.

2006-01-10  Nathaniel Smith  <njs@pobox.com>

	* diff_patch.hh (struct content_merger): Oops, forgot to remove
	the merge2 prototype.

2006-01-10  Nathaniel Smith  <njs@pobox.com>

	* std_hooks.lua: 
	* lua.cc (hook_merge2): 
	* diff_patch.cc (try_to_merge_files): Remove merge2 code, since we
	no longer do merge2's.  (We can always revive it if we add suture
	support.)

2006-01-10  Nathaniel Smith  <njs@pobox.com>

	* packet.cc (consume_file_delta): Remove unused 4-argument form.

2006-01-10  Nathaniel Smith  <njs@pobox.com>

	* lua.{cc,hh} (hook_resolve_file_conflict)
	(hook_resolve_dir_conflict): Remove dead code.

2006-01-10  Nathaniel Smith  <njs@pobox.com>

	* tests/t_selectors_b_h.at, testsuite.at: New test.

2006-01-10  Nathaniel Smith  <njs@pobox.com>

	* database.cc (manifest_cert_exists, put_manifest_cert): 
	(get_manifest_cert, get_manifest_certs): Remove unused methods.

2006-01-10  Nathaniel Smith  <njs@pobox.com>

	* database.cc (put_reverse_version, put_file_reverse_version):
	Whoops, missed some dead code.

2006-01-10  Nathaniel Smith  <njs@pobox.com>

	* revision.cc (build_roster_style_revs_from_manifest_style_revs):
	Remove unused variable; silence gcc warning.

2006-01-10  Nathaniel Smith  <njs@pobox.com>

	* packet.cc (consume_file_reverse_delta) 
	(struct feed_packet_consumer): Remove support for nonexistent
	"frdelta" packet type.
	* database.{hh,cc} (put_reverse_version)
	(put_file_reverse_version): Remove unused methods.
	* key_store.cc (struct keyreader): Remove obsolete methods.

2006-01-10  Nathaniel Smith  <njs@pobox.com>

	* database.cc (set_filename): Simplify slightly.
	(delta_exists): Remove unused 3-argument version.

2006-01-10  Nathaniel Smith  <njs@pobox.com>

	* commands.cc (reindex): Remove.
	* database.cc (database::rehash): Likewise.

2006-01-10  Nathaniel Smith  <njs@pobox.com>

	* change_set.{cc,hh}: Remove.

2006-01-10  Nathaniel Smith  <njs@pobox.com>

	* contrib/ciabot_monotone.py (Monotone.get_revision): Update to
	use 'automate get_revision' instead of 'cat revision'.

2006-01-10  Richard Levitte  <richard@levitte.org>

	* lua.cc (monotone_parse_basic_io_for_lua): Don't trust the
	returned value from lua_tostring() to stick around.  Instead, copy
	it into a regular std::string.
	* std_hooks.lua (get_netsync_read_permissions,
	get_netsync_write_permissions): Make sure to properly close the
	permission files.

2006-01-09  Richard Levitte  <richard@levitte.org>

	* contrib/usher.cc, monotone.1, monotone.cc, po/fr.po, po/ja.po,
	po/pt_BR.po, testsuite.at: Change the default port from 5253 to
	4691 (assigned to us by IANA).

2006-01-07  Patrick Mauritz  <oxygene@studentenbude.ath.cx>

	* schema_migration.cc: add safe-guard against passing a null pointer
	into string handling. (necessary with sun studio)

2006-01-05  Derek Scherger  <derek@echologic.com>

	* app_state.{cc,hh} (set_restriction): remove "respect_ignore"
	flag and don't complain about ignored files
	* commands.cc (status, list, diff): allow --exclude option for
	restrictions
	* restrictions.hh: add a comment about restricted command
	consistency
	* tests/t_restricted_commands_consistent.at: new test to give that
	bark some bite
	* testsuite.at: call it
	
2005-12-29  Nathaniel Smith  <njs@pobox.com>

	* NEWS: Write up for 0.25.

2005-12-29  Matthew Gregan  <kinetik@orcon.net.nz>

	* sqlite/{pager.c,sqlite3.h}: Upgrade to SQLite 3.2.8.

2005-12-29  Nathaniel Smith  <njs@pobox.com>

	* NEWS: Notes on what to write up for 0.25.
	* win32/monotone.iss, monotone.spec, debian/changelog:
	* configure.ac, UPGRADE: Bump.

2005-12-26  Matt Johnston  <matt@ucc.asn.au>

	* commands.cc (CMD(revert)): revert with no args prints usage,
	mention "." for entire working copy.

2005-12-21  Matt Johnston  <matt@ucc.asn.au>

	* commands.cc (dump_difs, CMD(log)): only print --diffs for the file
	of interest.

2005-12-21  Matthew Gregan  <kinetik@orcon.net.nz>

	* botan/es_capi.{cpp,h}: Windows compile fixes for Botan 1.4.10.

2005-12-21  Matt Johnston  <matt@ucc.asn.au>

	* upgrade to Botan 1.4.10

2005-12-20  Daniel Carosone  <dan@geek.com.au>

	* monotone.texi: Rearrange the description of monotone serve into
	two sections; the first one describing basic steps necessary to
	get Jim and the reader through to the next sections, and a later
	more advanced section that discusses some of the subleties and
	choices and moves them on to running a dedicated server.  Other
	small tweaks in nearby sections while here.

2005-12-18  graydon hoare  <graydon@pobox.com>

	* AUTHORS: Add Roland.

2005-12-17  Roland McGrath  <roland@redhat.com>

	* work.hh (struct file_itemizer): Remove extraneous qualifier on
	visit_file declaration.
	* app_state.hh (class app_state): Remove extraneous qualifier on
	set_restriction declaration.

2005-12-14  Matthew Gregan  <kinetik@orcon.net.nz>

	* win32/fs.cc: Handle the fact that the MoveFileEx symbol might
	exist in kernel32.dll even though it doesn't actually work.  It
	turns out that Win9x implements a bunch of NT-only symbols as
	stubs that return ERROR_CALL_NOT_IMPLEMENTED, so it's not
	sufficient to detect feature availability by doing symbol lookups
	at runtime.  Also add a missing parameter to the final error
	message.  Fixes #15063.

2005-12-13  Derek Scherger  <derek@echologic.com>

	* commands.cc (update): remove \n from F() string
	(revert): display "reverting..." messages similar to update
	* tests/t_revert.at: allow output from revert

2005-12-13  Matthew Gregan  <kinetik@orcon.net.nz>

	* testsuite.at: Use SIGTERM rather than SIGSEGV to close down
	monotone servers.
	* HACKING, tests/README: Remove references to use of SEGV for
	terminating monotone servers.

2005-12-13  Timothy Brownawell  <tbrownaw@gmail.com>

	* constants.cc: New netsync is incompatible, bump protocol version.
	* constants.hh: Change default port to the one IANA assigned us.

2005-12-10  Timothy Brownawell  <tbrownaw@gmail.com>

	* roster.cc (make_roster_for_merge): unshadow the node_id_source
	argument. Resolve usages to the argument or the local by educated guess.

2005-12-10  Timothy Brownawell  <tbrownaw@gmail.com>

	* paths.{cc,hh}: operator<() for split_path's

2005-12-10  Timothy Brownawell  <tbrownaw@gmail.com>

	* sanity.{cc,hh}: Fix musing dumps so that the header line always gets
	printed, even if printing the body throws an exception.
	* database.cc, packet,cc, revision.cc: sprinkle MMs
	* cset.cc: sanity check print_cset to match parse_cset

2005-12-08  Matthew Gregan  <kinetik@orcon.net.nz>

	* po/pt_BR.po: Add missing newline.
	* AUTHORS: Add Alex Queiroz to list of translators.

2005-12-08  Alex Queiroz  <asandroq@gmail.com>

	* po/pt_BR.po: Beginnings of the Brazilian Portuguese translation.
	* po/LINGUAS: Add it.

2005-12-06  Timothy Brownawell  <tbrownaw@gmail.com>

	* packet.cc (packet stream reading): Fix handling of privkey packets.
	It would convert pubkey+privkey to keypair, but not change the private
	key to the new encryption type. Now uses migrate_private_key to
	convert privkey->keypair. Reading privkey packets from stdin only works
	if the get_passphrase hook is defined for that key.
	Fix packet_roundabout_test; the send+receive part was using an empty
	stream, rather than the packet sequence generated in the first part.
	* packet.hh, commands.cc, key_store.cc: read_packets now takes an
	app_state argument.
	* tests/t_dropkey_2.at: use genkey instead of reading packets
	* tests/t_read_privkey.at: check that reading a privkey packet works
	* testsuite.at: add read_privkey test

2005-12-06  Matthew Gregan  <kinetik@orcon.net.nz>

	* ui.cc (write_ticks): Move CR out of tickline2; output it where
	required instead.  Fixes brokeness of 'count' ticker on Win32 (and
	perhaps elsewhere) that was causing each line redraw to be written
	on a new line.
	* contrib/usher.cc (fork_server): Avoid getting stuck in an
	infinte loop attempting to read() from a stream that has
	reached EOF before we've read anything from it.  This can occur if
	the fork()+exec() of an usher managed monotone server fails.
	* ui.cc (write_ticks): Don't call display_width() repeatedly for
	the same string--get the result once and reuse it where necessary.
	* netxx/sockopt.cxx, netxx/sockopt.h (set_ipv6_listen_for_v6_only):
	New member function to set the IPV6_V6ONLY flag on a socket.
	* netxx/serverbase.cxx (bind_to): Call set_ipv6_listen_for_v6_only
	on IPv6 sockets.
	* app_state.cc (allow_working_copy): Use keydir path from
	MT/options if set.

2005-12-05  Matthew Gregan  <kinetik@orcon.net.nz>

	* tests/t_database_sig_cleanup.at: Mark this as NOT_ON_WIN32; as
	per the MSDN link I've added to the test, we can't handle
	SIGINT/SIGTERM gracefully on Windows.

2005-12-04  Nathaniel Smith  <njs@pobox.com>

	* paths.cc (file_path): MM() the path we're validating.

2005-12-04  Nathaniel Smith  <njs@pobox.com>

	* schema_migration.cc: Modernize error checking a bit.  (Use E()
	and I() instead of throwing runtime_errors.)

2005-12-03  Nathaniel Smith  <njs@pobox.com>

	* sanity.cc (dump_buffer): If we dumped debug info, write out a
	note asking that it be included in bug reports.

2005-12-03  Nathaniel Smith  <njs@pobox.com>

	* schema_migration.cc (logged_sqlite3_exec): New function.
	Use everywhere in this file.  Enables logging of migration
	commands for debugging purposes.

2005-12-03  Nathaniel Smith  <njs@pobox.com>

	* tests/t_mixed_case_pwd.at, testsuite.at: New test.

2005-12-02  Matthew Gregan  <kinetik@orcon.net.nz>

	* Makefile.am: Make Win32 build link against shfolder.lib to get
	SHGetFolderPathA on older Windows platforms (we had previously
	been relying on it to be available in shell32.lib) .
	* packet.cc (feed_packet_consumer::feed_packet_consumer,
	extract_packets): Move duplicated sets of regexs for key IDs,
	certs, etc. into constants.cc.
	* constants.{cc,hh}: Add regex strings extracted from packet.cc.  Also
	fix the key ID regex to accept a few characters we allowed in
	legal_key_name_bytes already.
	* tests/t_genkey.at: Test good and bad keys with all characters we
	allow in the user portion of a key id.

2005-12-01  Matthew Gregan  <kinetik@orcon.net.nz>

	* database.cc: Revert last change; db version and db migrate need
	to be able to open databases with old schema versions.  Calling
	sql() directly broke this.  Moved a db existence check scattered
	through the code into db_check_exists(), and added calls to this
	into ::version and ::migrate.
	* database.cc (database::version, database::migrate): Improve
	error handling where user has supplied the path to a non-existant
	database file.  Submitted by Neil Conway.
	* win32/fs.cc (rename_clobberingly_impl): Improve error handling
	around LoadLibrary call.
	* lua/{lvm.c,lgc.c,lapi.c}: Lua post-5.0.2 bugfixes from
	http://www.lua.org/bugs.html.  Submitted by Alex Queiroz.

2005-11-29  Matt Johnston  <matt@ucc.asn.au>

	* Makefile.am: add PCH_FLAGS only when compiling monotone and
	unit_tests objects, not for libs.
	* pch.hh: define __STDC_CONSTANT_MACROS as required for UINT32_C.

2005-11-28  Nathaniel Smith  <njs@pobox.com>

	* txt2c.cc (main): Work correctly even on empty files.

2005-11-28  Nathaniel Smith  <njs@pobox.com>

	* schema_migration.cc: Provide more feedback while 'db migrate' is
	running.

2005-11-28  Matthew Gregan  <kinetik@orcon.net.nz>

	* HACKING: Make a note of the fact that we kill 'monotone serve'
	processes with a SIGSEGV.
	* tests/README: Minor cleanup, mention SIGSEGV thing here too.

2005-11-27  Nathaniel Smith  <njs@pobox.com>

	* std_hooks.lua: Make regexp matching error slightly more
	user-friendly.

2005-11-27  Nathaniel Smith  <njs@pobox.com>

	* commands.cc (diff): Remove OPT_BRANCH from diff's options.

2005-11-27  Julio M. Merino Vidal  <jmmv@NetBSD.org>

	* configure.ac: Do not use test's == operator because it is not
	compatible with many implementations; use = instead.

2005-11-27  Julio M. Merino Vidal  <jmmv@NetBSD.org>

	* configure.ac, ui.cc: Windows does have sync_with_iostream; the
	problem is that it does not behave correctly on some MinGW versions.
	Properly detect this condition.  Thanks to Matthew Gregan for the
	explanation.

2005-11-27  Matthew Gregan  <kinetik@orcon.net.nz>

	* netxx/address.cxx (parse_uri): Reset URI parser state after
	checking for IPv6 address.

2005-11-27  Matthew Gregan  <kinetik@orcon.net.nz>

	* tests/t_netsync_largish_file.at: Move LARGISH_FILE_CREATE
	definition from here...
	* testsuite.at: ...to here.
	* tests/t_dump_load.at: Use LARGISH_FILE_CREATE to create a 1MB
	file so that the db dump output is larger than a few kB.  This is
	needed to catch the iostreams-returning-EOF-early bogosity under
	MinGW when sync_with_stdio(false) has been called on the iostream.

2005-11-27  Nathaniel Smith  <njs@pobox.com>

	* monotone.cc: Include "i18n.h" instead of "libintl.h" directly,
	to theoretically play better with autoconf stuff.

2005-11-27  Julio M. Merino Vidal  <jmmv@NetBSD.org>

	* tests/t_automate_stdio.at: Don't expect perl to be in /usr/bin;
	this assumption doesn't hold breaks on several systems (such as
	NetBSD).

2005-11-27  Julio M. Merino Vidal  <jmmv@NetBSD.org>

	* tests/t_checkout_options.at: Use the [] operator instead of {} in
	a shell pattern so that it works with interpreters other than bash
	(e.g., NetBSD's sh).

2005-11-27  Julio M. Merino Vidal  <jmmv@NetBSD.org>

	* testsuite.at, tests/t_empty_env.at, tests/t_i18n_file.at,
	tests/t_netsync_sigpipe.at, tests/t_update_1.at, tests/t_update_2.at:
	Do not use test's == operator because it is not portable; use =
	instead.

2005-11-27  Matt Johnston  <matt@ucc.asn.au>

	* Makefile.am, configure.ac, pch.hh: add --enable-pch configure
	flag to enable precompiled boost headers. Based on LyX automake/autoconf
	rules, Zbynek Winkler suggested that just boost headers would be
	beneficial.

2005-11-27  Julio M. Merino Vidal  <jmmv@NetBSD.org>

	* app_state.cc: No need to include headers for chdir() any more.
	This function was replaced by change_current_working_dir.
	* monotone.cc: Unconditionally include libintl.h as this file uses
	gettext functions.
	* configure.ac, rcs_import.cc: Check for strptime(3) and use the
	check results instead of assuming that only Windows lacks this
	function.
	* configure.ac, ui.cc: Check whether C++ streams support the
	sync_with_stdio method and use the check results instead of assuming
	that only Windows lacks this function.

	Addresses part of bug #12086.

2005-11-27  Julio M. Merino Vidal  <jmmv@NetBSD.org>

	* app_state.cc: Correctly detect when MT/options does not have a
	database property instead of printing the cryptic message "misuse:
	invalid path ''".

2005-11-27  Grahame Bowland  <grahame@angrygoats.net>

	* configure.ac: expose --enable-ipv6 in config.h
	* monotone.cc (cpp_main): parse IPv6 addresses correctly 
	in --bind arguments
	* netsync.cc (call_server,serve_connections): if USE_IPV6 defined, 
	create netxx Address instances with ipv6 enabled.
	* netxx/address.cxx (parse_uri): parse IPv6 addresses as hostnames
	* closes bug #14446

2005-11-27  Grahame Bowland  <grahame@angrygoats.net>

	* automate.cc (automate_stdio_read): remove check for EINTR
	that was breaking win32 build.

2005-11-27  Grahame Bowland  <grahame@angrygoats.net>

	* automate.cc (automate_certs,automate_keys): use non-exclusive 
	transaction guard
	* commands.cc (ls_certs,ls_keys,cat): use non-exclusive 
	transaction guard
	* database.cc (begin_transaction): used BEGIN DEFERRED (only attempt 
	exclusive lock once a write is attempted on DB) when not exclusive
	(transaction_guard::transaction_guard): new argument exclusive indicating 
	whether an immediate exclusive lock is requested, defaults to true
	* database.hh: update prototype for transaction_guard

2005-11-26  Nathaniel Smith  <njs@pobox.com>

	* NEWS: Fill in date for 0.24 release.

2005-11-26  Nathaniel Smith  <njs@pobox.com>

	* UPGRADE: Add note about serve changing syntax.

2005-11-26  Nathaniel Smith  <njs@pobox.com>

	* UPGRADE: Update for 0.24.
	* configure.ac, win32/monotone.iss, monotone.spec:
	* debian/changelog: Bump version number.

2005-11-26  Nathaniel Smith  <njs@pobox.com>

	* ChangeLog: fixup after merge.

2005-11-27  Daniel Carosone  <dan@geek.com.au>

	* monotone.texi, std_hooks.lua: sync hook definitions with
	std_hooks.lua, and group the descriptions into @subsections,
	reordering a few items accordingly.

2005-11-26  Nathaniel Smith  <njs@pobox.com>

	* Makefile.am: Remove botan/{omac,fips_rng}.h.

2005-11-26  Julio M. Merino Vidal  <jmmv@NetBSD.org>

	* AUTHORS, ChangeLog: Update my email address; I don't read the
	other one any more and the new one represents better my limited
	involvement in Monotone.

2005-11-26  Julio M. Merino Vidal  <jmmv@NetBSD.org>

	* configure.ac, Makefile.am, po/Makevars: Avoid using xgettext's
	--flag option on versions that do not support it.

2005-11-26  Grahame Bowland  <grahame@angrygoats.net>

	* automate.cc (automate_stdio) add wrapper function to read()
	so that loops will not wind backwards possibly overrunning buffers
	if an error occurs. Hopefully fixes some of the strange edge cases
	seen using automate. (Closes #15062 in bug tracker)

2005-11-26  Matthew Gregan  <kinetik@orcon.net.nz>

	* botan/mem_pool.cpp (Pooling_Allocator::allocate): Botan's
	Pooling_Allocator assumes that Buffers stored in free_list are
	sorted, and uses std::inplace_merge() in deallocate() to ensure
	the recently freed Buffer is positioned in free_list
	appropriately.  This same check was not being performed when a
	Buffer was added to free_list in allocate() (it's not safe to
	assume that the address of a newly allocated Buffer will always be
	greated than existing Buffers).

2005-11-25  graydon hoare  <graydon@pobox.com>

	* database.cc (get_version): Another important fix: make sure to
	cancel overlapping paths, to avoid exponential memory requirement
	in deep, heavily-forked-and-merged storage paths.

2005-11-25  graydon hoare  <graydon@pobox.com>

	* database.cc (get_version): Another important fix: make sure to
	cancel overlapping paths, to avoid exponential memory requirement
	in deep, heavily-forked-and-merged storage paths.

2005-11-25  graydon hoare  <graydon@pobox.com>

	* database.cc (get_version): Crucial fix! Rewrite the
	delta-reconstruction algorithm to work with a DAG storage topology,
	rather than assuming an inverted tree. Counterpart to the
	delta-storage optimization made by Timothy Brownawell on
	2005-11-05.

2005-11-23  Matt Johnston  <matt@ucc.asn.au>

	* botan/*: import of Botan 1.4.9

2005-11-23  Grahame Bowland  <grahame@angrygoats.net>

	* automate.cc (automate_stdio): Fix partial reads cloberring 
	start of buffer.

2005-11-22  Matthew Gregan  <kinetik@orcon.net.nz>

	* database.cc (database::dump): Don't include SQLite internal
	tables in the dump.
	* tests/t_dump_load.at (database dump/load): Run a db analyze
	before dumping the db--catches cases where we dump internal db
	tables that we can't reload.

2005-11-21  Henry Nestler  <Henry@BigFoot.de>

	* contrib/mtbrowse.sh: Version 0.1.13
	Handle authors without '@'.  Minor box sizing.
	Get Version of monotone before starts anything.
	DEPTH_LAST detects for version >0.19, no save to config.
	'cat revision' replaced with 'automate get_revision'.
	ANCESTORS "M" changed to "A". Default "L" (monotone log --brief).
	Warn user about misconfigurations. Temp files without tailing dot.
	New option: Sort by Date/Time, up or down.
	Fix: Parents of merge, if certs list from cache (ncolor).

2005-11-21  Matthew Gregan  <kinetik@orcon.net.nz>

	* NEWS: Minor spelling tweaks.
	* platform.hh: Add get_default_confdir().
	* app_state.cc (app_state::app_state): Call get_default_confdir()
	to initialize confdir.
	* unix/fs.cc (get_default_confdir): Use the home directory as the
	base of the default configuration dir.
	* win32/fs.cc (get_default_confdir): Use either %APPDATA% or the
	result of querying SHGetFolderPath() for CISDL_APPDATA as the base
	of the default configuration dir.
	(get_homedir): More consistent method for deciding what the user's
	home directory is.  Behaviour based on the documentation for Qt's
	QDir::home().

2005-11-21  Nathaniel Smith  <njs@pobox.com>

	* NEWS: Initial draft of 0.24 release notes.

2005-11-14  Benoît Dejean  <benoit@placenet.org>

	* po/fr.po: Updated French translation.
	* netsync.cc: Removed many i18n strings.

2005-11-14  Nathaniel Smith  <njs@pobox.com>

	* monotone.texi (Historical records): Clarify wording, based on
	feedback from Daniel Phillips.

2005-11-13  Nathaniel Smith  <njs@pobox.com>

	* monotone.texi (Automation): Document sort order for 'automate
	select'.

2005-11-10  Richard Levitte  <richard@levitte.org>

	* monotone.texi (Hooks): Small correction so the text matches the
	example.

2005-11-10  Timothy Brownawell  <tbrownaw@gmail.com>

	* lua.cc, std_hooks.lua, monotone.texi: basic_io parser for lua is
	now called parse_basic_io

2005-11-10  Timothy Brownawell  <tbrownaw@gmail.com>

	* monotone.texi: document parse_basicio in the
	"Additional Lua Functions" section

2005-11-10  Timothy Brownawell  <tbrownaw@gmail.com>

	* testsuite.at: Several MINHOOKS_* macros that use the standard hooks
	and only load predefined hooks about passphrase and rng.
	* tests/t_netsync_permissions, tests/t_netsync_read_permissions: use
	the standard permission hooks and define {read,write}-permissions files.
	Check both the permissions mechanism and the standard hooks at once.

2005-11-10  Timothy Brownawell  <tbrownaw@gmail.com>

	* monotone.texi: update example project with latest read-permissions
	format. Mention comment lines in the description in the hooks section

2005-11-08  Timothy Brownawell  <tbrownaw@gmail.com>

	Make a basic_io parser available to Lua.
	* lua.cc: new function, monotone_parse_basicio_for_lua
	* std_hooks.lua: use it in get_netsync_read_permitted

2005-11-05  Timothy Brownawell  <tbrownaw@gmail.com>

	Make sure that all new revisions added to the db deltify as much as
	possible.
	* commands.cc, diff_patch.cc: deltify both sides when doing a merge
	* database.{cc,hh}: new function, database::deltify_revision()
	call it from put_revision, so all new revisions will be deltified

2005-10-30  Nathaniel Smith  <njs@pobox.com>

	* std_hooks.lua (edit_comment): Insert a blank line if there is no
	user log message, so the user doesn't have to.

2005-10-25  Emile Snyder  <emile@alumni.reed.edu>

	Fix bug reported on mailing list by Wim Oudshoorn and Tom Koelman
	where 'disapprove REV' inappropriately uses your working copy
	branch for the disapproved revision.
	* app_state.{cc,hh} (set_is_explicit_option, is_explicit_option):
	New methods to determine if a given option value was set via
	command line flag or not.
	* cert.cc (guess_branch): Only accept explicit --branch values in
	preference to the branch the given revision lives on.
	* commands.cc (CMD(commit)): Explicitly use app.branch_name() if
	it exists before calling guess_branch, so pick up MT/options
	setting.
	* monotone.cc (cpp_main): Set the explicit_option_map entries for
	select command line flag processing.
	
2005-10-26  Matt Johnston  <matt@ucc.asn.au>

	* INSTALL: mention that zlib is required
	* debian/control: monotone doesn't work over plain network protocols

2005-10-25  Timothy Brownawell  <tbrownaw@gmail.com>

	* lua.cc: make the globish matcher available to lua
	* std_hooks.lua: new (better) format for read-permissions
	* monotone.texi: update documentation

2005-10-24  Benoît Dejean  <benoit@placenet.org>

	* commands.cc: Merged 2 i18n strings.

2005-10-23  Timothy Brownawell  <tbrownaw@gmail.com>

	* std_hooks.lua: new default get_netsync_*_permitted hooks, which
	read permissions setting from $confdir/{read,write}-permissions
	* monotone.texi: document the new default hooks

2005-10-23  Timothy Brownawell  <tbrownaw@gmail.com>

	* contrib/usher.cc: new option "-p <pidfile>", catch SIGTERM and SIGINT
	and exit cleanly

2005-10-22  Timothy Brownawell  <tbrownaw@gmail.com>

	* constants.cc: increase log_line_sz so that the new unified
	"SERVER IDENTIFICATION HAS CHANGED" message doesn't get truncated.
	It used to be multiple print statements but was merged into one,
	apparently to help with translation.

2005-10-22  Timothy Brownawell  <tbrownaw@gmail.com>

	* contrib/usher.cc: Support friendly shutdown (no new connections, but
	don't kill existing ones) of local servers and the usher as a whole.
	Simple admin interface to start/stop or get the status of individual
	servers or the whole usher (listens for connections on a separate
	port, only enabled if specified on the command line).

2005-10-22  Richard Levitte  <richard@levitte.org>

	* tests/t_database_sig_cleanup.at: Two more sleeps that I forgot.

2005-10-20  Nathaniel Smith  <njs@pobox.com>

	* cert.hh (find_common_ancestor): Remove dead declaration.
	* database.cc (check_schema): Improve schema mismatch error
	message.

2005-10-20  Richard Levitte  <richard@levitte.org>

	* tests/t_database_sig_cleanup.at: Sleep for a couple of seconds,
	so monotone has a chance to clean up and die properly, even on a
	slower machine.

2005-10-19  Nathaniel Smith  <njs@pobox.com>

	* tests/t_update_switch_branch.at, testsuite.at: New test.

2005-10-19  Nathaniel Smith  <njs@pobox.com>

	* commands.cc (update): Make branch sticky even if update target
	== current rid.

2005-10-19  Matt Johnston  <matt@ucc.asn.au>

	* main.cc, database.{cc,hh}: SIGINT and SIGTERM handlers
	exit gracefully, and try to ROLLBACK+close any databases to clean up
	.db-journal files. Added new database::close() method to be used
	rather than sqlite_close() directly
	* monotone.{cc,hh}, sanity.{cc.hh}: move clean_shutdown flag to
	global_sanity
	* tests/t_database_sig_cleanup.at: test it
	* keys.cc: don't L() private key

2005-10-19  Matthew A. Nicholson  <matt@matt-land.com>

	* std_hooks.lua: Minor correction to vim warning during 3-way merge.

2005-10-18  Timothy Brownawell  <tbrownaw@gmail.com>

	* contrib/usher.cc: Update comment about client versions

2005-10-18  Timothy Brownawell  <tbrownaw@gmail.com>

	* netsync.cc netcmd.{cc,hh}: usher_reply_cmd now has both who we
	connected to *and* what pattern we asked for
	* contrib/usher.cc: new file format, allow to key servers on either
	hostname or pattern, hostname checked first
	reload config file on SIGHUP

2005-10-18  Timothy Brownawell  <tbrownaw@gmail.com>

	* netsync.cc (session::process_usher_cmd): reply with who we connected
	to (hostname or hostname:port), not what pattern we asked for.
	* contrib/usher.cc: Update comment.

2005-10-18  Timothy Brownawell  <tbrownaw@gmail.com>

	* contrib/usher.cc: support dynamic local servers
	These are started when a client attempts to connect, and killed at
	a set time interval after the last client has disconnected.

2005-10-15  Nathaniel Smith  <njs@pobox.com>

	* manifest.cc (build_restricted_manifest_map): Mention the new
	--missing option in the missing files error message hint.

2005-10-17  Timothy Brownawell  <tbrownaw@gmail.com>

	* commands.cc (serve): check that the db is valid before beginning
	service (would previously not know until someone connected)
	* netsync.cc (serve_connections): don't say "beginning service" until
	after opening the socket.

2005-10-16  Timothy Brownawell  <tbrownaw@gmail.com>

	* app_state.{cc,hh}, key_store.cc: change how the keystore directory
	is initialized; was using app.confdir before it was ready

2005-10-16  Timothy Brownawell  <tbrownaw@gmail.com>

	Make the configuration directory configurable and available to lua
	* lua.cc: export new function to lua, "get_confdir"
	* app_state.{cc,hh} monotone.cc options.hh: new option --confdir,
	make the configuration directory something other than ~/.monotone
	* lua.{cc,hh}: make the app_state availabe to lua callbacks
	* key_store.cc: use get_confdir instead of hardcoded
	* lua.cc: use get_confdir instead of hardcoded
	* tests/t_config_confdir.at: test --confdir and lua get_confdir
	* testsuite.at: add it

2005-10-16  Timothy Brownawell  <tbrownaw@gmail.com>

	Teach client to optionally push unused keys; new pubkeys can now be
	given to a server without restarting it.
	* app_state.{cc,hh}, monotone.cc, options.hh:
	new command-specific-option --key-to-push=<key> , used to sync/push
	a key that hasn't signed anything
	* netsync.cc: make it work
	* commands.cc: push and sync take it
	* tests/t_netsync_pubkey.at: test it

2005-10-16  Matthew Gregan  <kinetik@orcon.net.nz>

	* configure.ac: Don't add boost_unit_test_framework to global
	LIBS, we will link against it directly when needed.
	* Makefile.am: Only allow unit_tests to be built if
	boost_unit_test_framework was available at configure time.

2005-10-15  Matthew Gregan  <kinetik@orcon.net.nz>

	* configure.ac: Use boost_filesystem as the library to test for
	when trying to guess a suitable BOOST_SUFFIX.  Make a missing
	boost_unit_test_framework library a non-fatal error.

2005-10-14  Emile Snyder  <emile@alumni.reed.edu>

	* commands.cc: Fix breakage I introduced with the --unknown flag.
	Rename find_unknown to find_unknown_and_ignored, since that's what
	it's actually doing.  Likewise ls_unknown ->
	ls_unknown_or_ignored, and use find_unknown_and_ignored correctly.
	Fixes t_mt_ignore.at failures.
	
2005-10-14  Nathaniel Smith  <njs@pobox.com>

	* key_store.{cc,hh} (get_key_dir): New method.
	* schema_migration.cc (migrate_client_to_external_privkeys): Tell
	user that we're moving their keys.
	* commands.cc (genkey): Refer to keystore by the directory, not as
	"keystore".
	(ls_keys): Likewise.

2005-10-14  Timothy Brownawell  <tbrownaw@gmail.com>

	Add .mt-ignore, ignore most generated files, except for the *m4 files.

2005-10-14  Emile Snyder <emile@alumni.reed.edu>

	* app_state.{cc,hh}: new 'unknown' class member for --unknown flag.
	* commands.cc (CMD(add), ls_unknown, find_unknown): use new
	--unknown flag to add any files in the working copy that monotone
	doesn't know about (and isn't ignoring).
	* monotone.cc (coptions, cpp_main): add the --unknown flag handling.
	* options.hh: add OPT_UNKNOWN.
	* monotone.texi: document it.
	* tests/t_add.at: test it.
	
2005-10-14  Emile Snyder <emile@alumni.reed.edu>

	* database.cc (complete): enhance h: and b: to mean "current
	branch" (as defined by your working copy) when given empty.
	* monotone.texi: document it.
	
2005-10-14  Matthew Gregan  <kinetik@orcon.net.nz>

	* database.cc: Exclusively lock the database when performing a 'db
	dump'.
	* schema_migration.cc: Run an analyze at the end of a database
	migration to help out the SQLite query optimizer.  Also change
	schema id calculation to match 'sqlite_stat%' rather than the
	specific table 'sqlite_stat1'--the SQLite docs suggest that more
	tables will be created in the future.

2005-10-14  Matthew Gregan  <kinetik@orcon.net.nz>

	* database.cc, schema.sql, schema_migration.cc: Use SQLite 3's
	exclusive locking whereever we start a new transaction; allows
	monotone to report database locking errors earlier if a second
	monotone process attempts to perform database operations.

2005-10-14  Matthew Gregan  <kinetik@orcon.net.nz>

	* commands.cc (message_width): Refactor into display_width() and
	remove message_width().
	* transforms.{cc,hh} (display_width): Rename length() to
	display_width() and use the code from message_width().
	* ui.cc, commands.cc: Change calls to length() to display_width().
	* netsync.cc: Remove length() calls, test for string emptiness
	instead.

2005-10-13  Emile Snyder <emile@alumni.reed.edu>

	* commands.cc (CMD(revert)): use --missing for revert a'la drop.
	* monotone.texi: document it.
	* tests/t_revert_restrict.at: test it.
	
2005-10-13  Emile Snyder <emile@alumni.reed.edu>

	* app_state.{cc,hh}: new missing class member for --missing flag.
	* commands.cc (CMD(drop), ls_missing, find_missing): use new
	--missing flag to drop any files already deleted in the working copy.
	* monotone.cc (coptions, cpp_main): add the --missing flag handling.
	* options.hh: add OPT_MISSING.
	* monotone.texi: document it.
	* tests/t_drop_missing.at: test it.
	
2005-10-13  Emile Snyder <emile@alumni.reed.edu>

	* database.cc (complete): implementation for h:branch selector to
	find heads of a branch.
	* selectors.{cc,hh}: add sel_head with selector character 'h'.
	* monotone.texi: document it.
	
2005-10-12  Nathaniel Smith  <njs@pobox.com>

	* revision.hh: Oops, missed a bit.

2005-10-12  Nathaniel Smith  <njs@pobox.com>

	* revision.cc (add_node_for_old_revision): Rename to...
	(add_node_for_oldstyle_revision): ...this.
	(build_changesets_from_existing_revs): Rename to...
	(build_roster_style_revs_from_manifest_style_revs): ...this.
	* commands.cc (db): Rename "rebuild" to "rosterify".

2005-10-08  Nathaniel Smith  <njs@pobox.com>

	* revision.cc (analyze_manifest_changes): Remove.

2005-10-08  Nathaniel Smith  <njs@pobox.com>

	* revision.cc (calculate_change_sets_recursive):
	(find_subgraph_for_composite_search) 
	(calculate_composite_change_set, calculate_arbitrary_change_set):
	Remove.
	(construct_revision_from_ancestry): Likewise.

2005-10-08  Nathaniel Smith  <njs@pobox.com>

	* revision.cc (check_sane_history): Remove.

2005-10-13  Matt Johnston  <matt@ucc.asn.au>

	* botan/mem_pool.cpp: fix bug preventing remove_empty_buffers()
	from being called, gives significant improvements for long-running
	processes.

2005-10-12  Emile Snyder <emile@alumni.reed.edu>

	* monotone.texi: add njs's lucid definition of what the disapprove
	actually means in terms of the revision graph to it's section in
	the documentation.
	
2005-10-12  Matt Johnston  <matt@ucc.asn.au>

	* monotone.cc: return with exit code of 2 on usage output
	* testsuite.at: turn "cat_foo" into "automate get_foo"
	* tests/t_empty_env.at, tests/t_null.at, tests/t_at_sign.at,
	tests/t_unreadable_db.at, tests/t_cmdline_options.at: expect 2 exit code
	* tests/t_cross.at: update to the changeset paradigm of immutable
	ancestors.

2005-10-11  Emile Snyder <emile@alumni.reed.edu>

	* app_state.{cc,hh}: new bind_address and bind_port class members.
	* options.hh: new OPT_BIND for serve command.
	* monotone.cc: handle OPT_BIND.
	* commands.cc (process_netsync_args, CMD(serve)): use values from
	the new --bind=[addr]:port option for 'monotone serve' rather than
	the positional argument.  default to binding all interfaces.
	* monotone.texi: document new serve syntax
	* netsync.cc (serve_connections): use empty address argument to
	mean bind all interfaces.
	* netxx/address.cxx (Address::add_all_addresses): set port_ member
	from passed in port argument.
	* testsuite.at, tests/t_netsync_single.at: use new --bind syntax
	for serve commands.
	
2005-10-11  Matthew Gregan  <kinetik@orcon.net.nz>

	* commands.cc (message_width, explain_usage): New function to
	calculate display width of translated strings.  Use it in
	explain_usage.
	Patch from Thomas Moschny <thomas.moschny@gmx.de>
	* certs.cc (get_user_key): Correct logic in N() test for multiple
	keys.  Resolves bug reported by Malte Thoma.

2005-10-10  Timothy Brownawell  <tbrownaw@gmail.com>

	Make netsync shutdown work properly.
	* netsync.cc (session::which_events): Only ask to read if not armed.
	A read failure will discard all read-but-not-processed commands.
	* netsync.cc (session::maybe_say_goodbye): Only say goodbye once.
	Repeated goodbyes means that one side *will* have a full write-queue
	when the connection is torn down.

2005-10-10  Timothy Brownawell  <tbrownaw@gmail.com>

	* tests/t_automate_stdio.at: Add comment here too.

2005-10-10  Timothy Brownawell  <tbrownaw@gmail.com>

	* contrib/get_stdio.pl: Add comments. I'm told it was "obtuse",
	hopefully this will help somewhat.

2005-10-10  Matt Johnston  <matt@ucc.asn.au>

	* configure.ac, Makefile.am: add {MONOTONE,LIB3RDPARTY}_C{,XX}FLAGS
	variables.

2005-10-10  Benoît Dejean <benoit@placenet.org>

	* commands.cc: s/key store/keystore/g.

2005-10-10  Matt Johnston  <matt@ucc.asn.au>

	* netsync.cc, database.{cc,hh}: don't include unwanted branch
	certs when building the merkle tree.
	* merkle.hh: add variant of insert_into_merkle_tree
	taking non-raw id.
	* markle.cc: comment out unused bits

2005-10-10  Nathaniel Smith  <njs@pobox.com>

	* cert.{cc,hh} (get_user_key): New function, replacing
	guess_default_key.
	* revision.cc (build_changesets_from_existing_revs) 
	(build_changesets_from_manifest_ancestry): 
	* rcs_import.cc (import_cvs_repo): 
	* commands.cc (internalize_cert_name, push, sync, serve):
	* cert.cc (make_simple_cert, cert_revision_author_default): Use
	it.

2005-10-10  Matthew Gregan  <kinetik@orcon.net.nz>

	* netsync.cc: Clean up another case where port numbers were being
	munged by localized iostreams.
	* tests/t_netsync_largish_file.at: Tweak the random file
	generation so that it's a bit faster on platforms with slow awk
	implementations.
	* netsync.cc: Remove comment stating that our official IANA port
	should be renamed from 'netsync' to 'monotone'; Tomas sorted this
	out a while ago.
	* lua.cc (Lua::ok): Only log the 'Lua::ok() failed' message if
	there has been a failure.
	* monotone.texi: Fix a typo.
	* win32/fs.cc (get_homedir): Clarify comment.

2005-10-09  Matthew Gregan  <kinetik@orcon.net.nz>

	* contrib/usher.cc (main): Reset parser state for config file
	parser.
	* win32/monotone.iss: Reduce minimum OS version for installer.
	* configure.ac: Another Boost library suffix.

2005-10-08  Matthew Gregan  <kinetik@orcon.net.nz>

	* tests/t_automate_keys.at: Portability fixes.

2005-10-08  Benoît Dejean  <benoit@placenet.org>

	* commands.cc: One more i18n string.

2005-10-08  Matthew Gregan  <kinetik@orcon.net.nz>

	* tests/t_automate_keys.at: Don't rely on extended sed either!

2005-10-08  Nathaniel Smith  <njs@pobox.com>

	* database.{hh,cc}: Clean-up previous change -- switch to using a
	cleanup_ptr to hold sqlite3_stmt handles, for proper exception
	safety.

2005-10-08  Nathaniel Smith  <njs@pobox.com>

	* database.cc (fetch): Do not insert prepared statements into the
	statement table until they are successfully created, to avoid
	segfaults on database teardown.

2005-10-08  Matthew Gregan  <kinetik@orcon.net.nz>

	* tests/t_automate_keys.at: Use sed rather than relying on an
	extended grep being available.

2005-10-08  Nathaniel Smith  <njs@pobox.com>

	* contrib/ciabot_monotone.py (send_change_for): Handle branch-less
	revisions.

2005-10-08  Nathaniel Smith  <njs@pobox.com>

	* paths.cc: Make initial_rel_path an fs::path.  Adjust code
	correspondingly.  Add tests that calling monotone from inside MT
	should work.
	* tests/t_add_inside_MT.at, testsuite.at: New test.

2005-10-08  Matthew Gregan  <kinetik@orcon.net.nz>

	* win32/fs.cc: Don't consider USERPROFILE as a possible home
	directory; APPDATA is more appropriate.  Add a second method to
	get the APPDATA path.  Always use HOME if it's set (not just under
	Cygwin/MinGW).
	* tests/t_netsync_absorbs.at: Add missing CANONICALISE().

2005-10-07  Timothy Brownawell  <tbrownaw@gmail.com>

	* commands.cc (pubkey): don't insist on having a database
	* tests/t_key_management_without_db.at: check it

2005-10-07  Timothy Brownawell  <tbrownaw@gmail.com>

	* file_io.cc, vocab.cc, Makefile.am: fix merge
	* botan/algolist.cpp, botan/def_alg.cpp: fix merge

2005-10-07  Timothy Brownawell  <tbrownaw@gmail.com>

	* automate.cc: add "automate keys". like "ls keys", except it
	uses basic_io (since "ls keys" is now slightly irregular and not
	very well suited to machine interpretation).
	* monotone.texi: document it
	* tests/t_automate_keys.at: test for it
	* testsuite.at: add test
	* basic_io.{cc,hh} (stanza): add push_str_multi, for entries
	that can take a variable number of string arguments.
	* commands.cc: add "automate keys" to automate help
	misc minor whitespace cleanup

2005-10-06  Timothy Brownawell  <tbrownaw@gmail.com>

	* commands.cc (ls_keys): don't insist on having a db
	* tests/t_key_management_without_db.at: check ls keys
	* monotone.texi: update for new key storage
		* concepts :: storage and workflow
		* tutorial :: generating keys
		* tutorial :: committing work
		* command reference :: informative
		* command reference :: key and cert
		* command reference :: packet I/O

2005-10-06  Timothy Brownawell  <tbrownaw@gmail.com>

	* commands.cc (chkeypass): doesn't use the db, so we don't need a guard
	* commands.cc (dropkey): don't insist on having a db
	* tests/t_genkey_without_db.at: rename (s/genkey/key_management) and
	add checks for chkeypass and dropkey without a db

2005-10-06  Timothy Brownawell  <tbrownaw@gmail.com>

	* database.{cc,hh}: new function, database::database_specified()
	return whether we were given a database (doesn't care about validity,
	only that we were told to use one)
	* commands.cc (genkey): don't insist on having a db, but still
	check it for duplicates if we're given one.
	* tests/t_genkey_without_db.at: make sure it works
	* testsuite.at: add test

2005-09-28  Timothy Brownawell  <tbrownaw@gmail.com>

	* keys.cc (get_private_key): don't use lua hook passwords for
	chkeypass.

2005-09-28  Matt Johnston  <matt@ucc.asn.au>

	* keys.cc (get_private_keys): don't use lua hook passwords for
	chkeypass.

2005-09-28  Timothy Brownawell  <tbrownaw@gmail.com>

	* key_store.cc: fix delete_key
	* tests/t_database_check_normalized: needs 'db migrate'
	* tests/t_lua_privkey.at: update for new key location
	* tests/t_netsync_absorbs.at: use genkey instead of packets
	* tests/t_netsync_checks_server_key.at: same
	* tests/t_netsync_pubket.at: update key packet to new format

2005-09-27  Timothy Brownawell  <tbrownaw@gmail.com>

	Replace extract_keys command with a database migrator.
	* database.{cc,hh}: Remove last traces of private keys in db.
	* schema.sql: Remove private_keys table
	* commands.cc (dropkey): private keys can no longer be in the db.
	* schema_migration.cc: new migrator
	* commands.cc: remove extract_keys
	* tests/t_migrate_schema.at: update
	* keys.hh, cert.cc, key_store.cc: keys_match doesn't work well on
	privkeys. Don't use it.
	* key_store.cc: Allow duplicate insertions, if they match.

2005-09-27  Timothy Brownawell  <tbrownaw@gmail.com>

	* schema_migration.hh: migrate_depot_schema() doesn't really exist
	* database.cc, schema_migration.{cc,hh}: migrate_monotone_schema
	now takes an app_state * , so data can be moved to/from the database.

2005-09-27  Matt Johnston  <matt@ucc.asn.au>

	* botan/pkcs8.cc, keys.cc: fix monotone-specific pkcs8 key
	parsing.
	* commands.cc: ls keys shows keystore-only pubkeys as well
	* packet.cc: fix unit tests
	* testsuite.at: use keypair packet rather than privkey/pubkey 
	packets.

2005-09-26  Matt Johnston  <matt@ucc.asn.au>

	* commands.cc, keys.cc, others: use standard
	"PBE-PKCS5v20(SHA-1,TripleDES/CBC)" encoding rather than
	raw arc4. extract_keys will re-encode keys, still
	need to work on packet.cc encoding.
	* botan/{des*,pkcs5*,algolist.cpp}: required files
	from Botan 1.4.6

2005-09-25  Timothy Brownawell  <tbrownaw@gmail.com>

	Move private keys outside the database.
	They're now stored as keypairs in ~/.monotone/keys
	Details:
	* keystore.{cc,hh}: handle storage of keypairs
	* tests*: Specify keystore location when running the testsuite.
		This prevents it from polluting the user's keystore.
	* database{cc,hh}: remove ability to put privkeys. They can still
		be listed, retrieved, and deleted, to support
	* commands.cc: New command, extract_keys. Copies private keys from
		the database to the keystore.
	* vocab.hh: add keypair type, like pair<pubkey, privkey>, except that
		the members are named pub and priv.
	* packet.cc: Clean up read_packets.
	* packet.{cc,hh}: privkey packets no longer exists, handle keypair
		packets instead.
	* file_io.{cc,hh}: add read_directory because tree_walker needs to
		be in the wc. add a write_data that works outside the wc.
	* Makefile.am: add keystore.{cc,hh}
	* others: update to work with new key storage

2005-10-06  Matthew Gregan  <kinetik@orcon.net.nz>

	* std_hooks.lua (merge3_emacs_cmd): Minor cleanup.
	* std_hooks.lua: Pass '--eval' rather than '-eval' to Emacs; the
	CVS emacsclient does not consider '-eval' as valid.
	* platform.hh, unix/fs.cc, win32/fs.cc (rename_clobberingly): New
	function for best-effort atomic renames.  This will probably never
	be atomic on Win32.
	* file_io.cc (write_data_impl): Append process ID to temporary
	file name so that multiple monotone processes operating on the
	same working copy are less likely to clobber each other.  Use
	rename_clobberingly().
	* ui.cc (user_interface): Allow std::cout to raise
	ios_base::failure exceptions if stream goes bad (e.g. stream
	receives EPIPE).
	* monotone.cc (cpp_main): Catch ios_base::failure exceptions and
	exit cleanly.
	* main.cc (main_with_signal_handlers): Install handler to ignore
	SIGPIPE.
	* Makefile.am: Remove platform_netsync.cc references.
	* {unix,win32}/platform_netsync.cc: Remove files.
	* platform.hh, netsync.cc (run_netsync_protocol):
	Remove {start,end}_platform_netsync() calls.

2005-10-04  Nathaniel Smith  <njs@pobox.com>

	* monotone.texi (Automation): Document the mysterious columns of
	numbers in 'automate inventory' output format.

2005-10-04  Matt Johnston  <matt@ucc.asn.au>

	* botan/, Makefile.am: update to Botan 1.4.7

2005-10-03  Nathaniel Smith  <njs@pobox.com>

	* monotone.texi (Automation): Clean up formatting and description
	of 'automate inventory' sample output.

2005-10-02  Marcel van der Boom  <marcel@hsdev.com>

	* commands.cc (CMD(checkout)): Check for non-existant checkout dir
	earlier, so we can fail earlier.

2005-09-30  Nathaniel Smith  <njs@pobox.com>

	* Makefile.am (AM_CFLAGS, AM_CXXFLAGS): Add
	-DBOOST_SP_DISABLE_THREADS (disables thread-safe shared_ptr
	reference counting).

2005-09-30  Nathaniel Smith  <njs@pobox.com>

	* debian/README.Debian, debian/TODO.Debian: Add debian files
	left out of repository.

2005-09-30  Nathaniel Smith  <njs@pobox.com>

	* NEWS: Set date for 0.23.

2005-09-30  Nathaniel Smith  <njs@pobox.com>

	* testsuite.at: Whoops, forgot to hit save.  Remove
	t_diff_changeset_bug.at.

2005-09-30  Grahame Bowland  <grahame@angrygoats.net>

	* paths.cc: remove unit tests for 
	file_path_internal_from_user

2005-09-30  Patrick Mauritz  <oxygene@studentenbude.ath.cx>

	* configure.ac: only add gnu specific CFLAGS and CXXFLAGS for
	gnu compilers

2005-09-30  Nathaniel Smith  <njs@pobox.com>

	* tests/t_log_outside_working_dir.at: Fix summary line.
	* tests/t_diff_changeset_bug.at: Remove redundant test
	(cf. t_restricted_diff_unchanged.at).

2005-09-30  Nathaniel Smith  <njs@pobox.com>

	* Makefile.am (BOTAN_SOURCES): Add botan/hash_id.h.

2005-09-30  Nathaniel Smith  <njs@pobox.com>

	* NEWS: More additions (mention MM and the problems paths.cc will
	cause for colinux folks).

2005-09-30  Nathaniel Smith  <njs@pobox.com>

	* Makefile.am (MOST_SOURCES): Add hash_map.hh.
	(BOTAN_SOURCES): Add botan/charset.h.

2005-09-29  Nathaniel Smith  <njs@pobox.com>

	* NEWS: Fix typos pointed out by Matthew Gregan.

2005-09-29  Nathaniel Smith  <njs@pobox.com>

	* UPGRADE, configure.ac, monotone.spec, win32/monotone.iss:
	* debian/changelog: Bump version number.
	
2005-09-30  Grahame Bowland  <grahame@angrygoats.net>

	* paths.hh: update file_path documentation, 
	remove file_path_internal_from_user
	* paths.cc: remove file_path_internal_from_user
	* commands.cc CMD(cat): change file_path_internal_from_user 
	to file_path_external
	* tests/t_diff_outside_working_dir.at: check diff works outside 
	  of a working dir (with a file specified)
	* tests/t_log_outside_working_dir.at: check log works outside 
	  of a working dir (with a file specified)
	* tests/t_diff_changeset_bug.at: mysterious changeset bug
	* testsuite.at: add new tests

2005-09-29  Nathaniel Smith  <njs@pobox.com>

	* AUTHORS: Add Grahame and Marcel.
	* NEWS: Write 0.23 entry.
	* monotone.texi (Reserved Files): Mention in .mt-ignore docs that
	the patterns are regexes.
	
2005-09-30  Grahame Bowland  <grahame@angrygoats.net>

	* paths.cc (file_path::file_path): Allow external paths outside of
	a working directory, so long as we don't enter a working directory 
	later.
	(access_tracker) add new very_uninitialized state which 
	prevents subsequent initialization
	(test_access_tracker) check the very_uninitialized state works
	* paths.hh: correct mention of monotone cat file to new syntax

2005-09-29  Matthew Gregan  <kinetik@orcon.net.nz>

	* paths.cc: Restore two unit tests on Win32.

2005-09-29  Richard Levitte  <richard@levitte.org>

	* testsuite.at: Removed a spurious G...

2005-09-29  Matthew Gregan  <kinetik@orcon.net.nz>

	* paths.cc, win32/fs.cc: Fixes to allow unit tests to pass on Win32.

2005-09-29  Marcel van der Boom  <marcel@hsdev.com>

	* netsync.cc (rebuild_merkle_trees): only get matched branch
	certs, not all of them

2005-09-28  Nathaniel Smith  <njs@pobox.com>

	* tests/t_rename_diff_names.at, testsuite.at: New test.

2005-09-27  Richard Levitte  <richard@levitte.org>

	* monotone.texi (Tutorial): It seems like texi2pdf gets quite
	confused when a @chapter has a @subsection with a @section in
	between.  The resulting PDF had a Tutorial that was a indexed as a
	subsection under Concepts/Branches instead of being indexed as the
	chapter it is, and most confusingly, it's last subsection
	(Branching and Merging) ended up as a a separate chapter of it's
	own...

2005-09-27  Matt Johnston  <matt@ucc.asn.au>

	* netsync.cc (ancestry_fetcher): new approach to requesting file
	and manifest deltas and full data. Tries to be more efficient
	for the vcache of recontstructed data, and conceptually simpler

	* tests/t_netsync_unrelated.at: passes, remove XFAIL

2005-09-26  Benoît Dejean  <benoit@placenet.org>

	* database.cc: Merged 3 strings.

2005-09-26  Matt Johnston  <matt@ucc.asn.au>

	* commands.cc: add 'help' command
	* monotone.cc: add -h alias for --help
	
2005-09-25  Matt Johnston  <matt@ucc.asn.au>

	* netsync.cc: use lexical_cast on port numbers to avoid
	strange-looking "port 5,253"

2005-09-25  Matthew Gregan  <kinetik@orcon.net.nz>

	* sqlite/*: Update in-tree SQLite from 3.2.6 to 3.2.7.

2005-09-25  Benoît Dejean  <benoit@placenet.org>

	* netsync.cc: 3 more i18n strings.

2005-09-25  Benoît Dejean  <benoit@placenet.org>

	* cert.cc (cert_signable_text): F() vs. boost::format.
	* lua.cc (monotone_guess_binary_file_contents_for_lua),
	(monotone_include_for_lua), (monotone_includedir_for_lua):
	* rcs_import.cc (import_cvs_repo): Merged some strings.
	
2005-09-25  Benoît Dejean  <benoit@placenet.org>

	* lua.cc (monotone_guess_binary_file_contents_for_lua):
	Fixed signednes warning and istream usage.

2005-09-25  Matt Johnston  <matt@ucc.asn.au>

	* ui.cc: fallback to the default locale if locale("") fails.

2005-09-25  Matt Johnston  <matt@ucc.asn.au>

	* botan/arc4.cpp: increase maximum keylength to 256 bytes.

2005-09-24  Benoît Dejean  <benoit@placenet.org>

	* ChangeLog: Fixed.
	I don't understand how xxdiff works :/ Please help.

2005-09-24  Satoru SATOH <ss@gnome.gr.jp>

	* po/ja.po: Updated Japanese translation.

2005-09-23  Benoît Dejean  <benoit@placenet.org>

        * std_hooks.lua: More i18n strings.

        I don't know how to handle lua
        "multiline" ..
        "strings" because gettext doesn't join them.

2005-09-22  Benoît Dejean  <benoit@placenet.org>

        * sanity.{cc,hh}: Uninlined F() and FP().
        This happily saves ~100KB of .text on my ppc.

2005-09-22  Benoît Dejean  <benoit@placenet.org>

	* netsync.cc: Reverted changes
	from f0a632bf14468b6e03a488d6f1a64ef18b61d04c
	to   4f7f638954c79c54460d04c3be111acad8b26dd3

2005-09-22  Benoît Dejean  <benoit@placenet.org>

	* lua.cc (monotone_gettext_for_lua): New function.
	* po/POTFILES.in: Added std_hooks.lua.
	* std_hooks.lua: One more string for i18n.

2005-09-22  Benoît Dejean  <benoit@placenet.org>

	* ui.{cc,hh} (get_user_locale): Returns a const &.

2005-09-21  Timothy Brownawell  <tbrownaw@gmail.com>

	* contrib/usher.cc: better error checking

2005-09-20  Timothy Brownawell  <tbrownaw@gmail.com>

	* restrictions.cc: Make calculate_unrestricted_revision work
	with --exclude
	* tests/t_restriction_with_exclude_iprint.at: remove XFAIL

2005-09-20  Patrick Mauritz <oxygene@studentenbude.ath.cx>

	* configure.ac: solaris needs librt for fdatasync
	* sqlite/parse.c: #line and #include interactions aren't defined

2005-09-20  Matt Johnston  <matt@ucc.asn.au>

	* database.cc (space_usage): workaround the issue that in sqlite
	3.2.6, SUM({empty set}) returns NULL. (this is part of the sql spec,
	see http://www.sqlite.org/cvstrac/tktview?tn=1413 and the comment for
	SUM() in sqlite docs).

2005-09-20  Matt Johnston  <matt@ucc.asn.au>

	* ui.cc, ui.hh, sanity.hh: replace ui.user_locale with
	get_user_locale(), so that we can guarantee that it will be
	initialised when the global_sanity object (and probably other things)
	are instantiated.

2005-09-20  Matthew Gregan  <kinetik@orcon.net.nz>

	* tests/t_restriction_with_exclude_iprint.at: New test, variant of
	t_restriction_exclude.at, but with inodeprints enabled.  Mark as
	XFAILed.
	* testsuite.at: Add new test.
	* sqlite/*: Update in-tree SQLite from 3.2.2 to 3.2.6.
	* Makefile.am: Add sqlite/{analyze,vbdefifo,complete}.c to
	SQLITE_SOURCES
	* schema_migration.cc (calculate_schema_id): Explicitly exclude
	sqlite_stat1 table from schema ID calculation.  This is a new
	magic table created by the 'analyze' command in SQLite >= 3.2.3.

2005-09-18  Nathaniel Smith  <njs@pobox.com>

	* po/ja.po: New translation from Satoru SATOH <ss@gnome.gr.jp>.
	* AUTHORS: Add Satoru SATOH.
	
2005-09-18  Matthew Gregan  <kinetik@orcon.net.nz>

	* testsuite.at: Tweak default 'eveything' netsync glob to
	something that works around the MinGW/Win32 globbing issues for
	now.
	* tests/t_log_brief.at: Canonicalise output on Win32.

2005-09-17  Timothy Brownawell  <tbrownaw@gmail.com>

	* contrib/usher.cc: Remove stray "new int[2];' statements from
	debugging. Remove connections from list when finished.

2005-09-16  Timothy Brownawell  <tbrownaw@gmail.com>

	* Makefile.am (EXTRA_DIST): add contrib/monotone-cvs-ignore.lua,
	contrib/ciabot_monotone_hookversion.py, and contrib/usher.cc .
	also remove duplicate of contrib/monoprof.sh

2005-09-16  Timothy Brownawell  <tbrownaw@gmail.com>

	* netsync.cc: finish renaming things, so it compiles again...

2005-09-16  Timothy Brownawell  <tbrownaw@gmail.com>

	* contrib/usher.cc: A simple usher/proxy server. It asks connecting
	clients for their include pattern, and then forwards the connection
	to an appropriate (as given in a config file) monotone server. Note
	that all servers operating behind one usher need to have the same
	server key.

2005-09-16  Timothy Brownawell  <tbrownaw@gmail.com>

	* netcmd.{cc,hh}, netsync.cc: new netcmd types: usher_cmd and
	usher_reply_cmd. They are not included in the HMAC, and do not
	occur during normal communication. Purpose: running multiple servers
	from the same port. This allows a special server to ask for the
	client's include pattern, and then forward the connection to a real
	monotone server.

2005-09-16  Matt Johnston  <matt@ucc.asn.au>

	* botan/pkcs8.cpp: re-add the monotone-specific code for guessing if
	a key is DER encoded or not.

2005-09-16  Matt Johnston  <matt@ucc.asn.au>

	* botan/*: update to Botan 1.4.6
	* Makefile.am: ditto

2005-09-15  Timothy Brownawell  <tbrownaw@gmail.com>

	* app_state.{cc,hh}: restrictions now understand --exclude
	* commands.cc: commit and revert now take OPT_EXCLUDE
	* monotone.cc: update description of --exclude
	* tests/t_restriction_with_exclude.at: new test
	* testsuite.at: add it

2005-09-14  Timothy Brownawell  <tbrownaw@gmail.com>

	* contrib/ciabot_monotone_hookversion.py: CIA bot client script
	meant to be called from the note_netsync_revision_received hook.
	* lua.{cc,hh}: hook_note_commit and hook_note_netsync_revision_received
	now take the text of the revision as an argument.
	* netsync.cc, commands.cc: Give hooks new argument.
	* monotone.texi: Update documentation for those hooks.

2005-09-11  Benoît Dejean  <benoit@placenet.org>

	* database.cc
	* database_check.cc
	* netsync.cc
	* po/POTFILES.in
	* po/POTFILES.skip
	* rcs_import.cc: More i18n strings.

2005-09-07  Jim Meyering  <jim@meyering.net>
	
	* tests/t_rename_dir_cross_level.at: When invoking mv to rename
	a directory, do not include a trailing slash on the target -- that
	is not portable.                                                  

	* Makefile.am (TESTS_ENVIRONMENT): Ensure that PATH starts with
	the current directory, so we test the just-built monotone binary,
	not some older version.                                          

2005-09-07  Benoît Dejean  <benoit@placenet.org>

	* std_hooks.lua: Don't spawn emacs with '-no-init-file'.

2005-09-09  Matthew Gregan  <kinetik@orcon.net.nz>

	* paths.cc (save_initial_path): Default Boost's fs::path to
	fs::native grammar.
	* tests/t_unreadable_{db,MT}.at: Disable on Win32 for now.
	* paths.cc: Consistency--use WIN32 rather than _WIN32.
	* file_io.cc (walk_tree): Correct test for file existence.

2005-09-08  Matthew Gregan  <kinetik@orcon.net.nz>

	* Makefile.am: Add '-f' argument to 'mv'; avoids build waiting on
	 user confirmation in some cases.

2005-09-08  Nathaniel Smith  <njs@pobox.com>

	* monotone.texi (Certificates): Remove mention of fcerts and
	mcerts.

2005-09-07  Benoît Dejean  <benoit@placenet.org>

	* ui.{cc,hh}: Added user_inferface::user_locale.
	* sanity.hh: Made F() and FP() locale aware.

2005-09-06  Benoît Dejean  <benoit@placenet.org>

	* monotone.cc: One more i18n string.

2005-09-06  Benoît Dejean  <benoit@placenet.org>

	* po/fr.po: Updated French translation.

2005-09-06  Benoît Dejean  <benoit@placenet.org>

	* commands.cc: No i18n for cert_revision_changelog.

2005-09-06  Matthew Gregan  <kinetik@orcon.net.nz>

	* tests/t_netsync_read_permissions.at: Tweak tests so we aren't
	trying to serve a bare '*'; works around test hangs due to glob
	expansion sillyness on MinGW.
	* tests/t_netsync_globs.at: Ditto.
	* tests/t_netsync_exclude.at: Ditto.
	* std_hooks.lua (ignore_file): Add Mac OS X (.DS_Store) and
	Windows (desktop.ini) per-directory browser configuration files.


2005-09-05  Benoît Dejean  <benoit@placenet.org>

	* commands.cc: Fixed some strings (added ' around revisions).
	Removed some whitespaces.
	No i18n in diff output.

2005-09-05  Benoît Dejean  <benoit@placenet.org>

	* sanity.{cc,hh}: boost::format vs. F(). Merged boost::format
	and moved non-template code to sanity.cc.

2005-09-05  Matthew Gregan  <kinetik@orcon.net.nz>

	* win32/terminal.cc (have_smart_terminal): We were returning false
	in almost all circumstances; changed logic so that we at least
	work when running in a cmd.exe window.

2005-09-05  Matt Johnston  <matt@ucc.asn.au>

	* commands.cc (dump_diffs): don't use the terminal width to
	print ===== seperators.

2005-09-05  Matthew Gregan  <kinetik@orcon.net.nz>

	* paths.cc (find_and_go_to_working_copy): Create root and bookdir
	paths as fs::native.
	* main.cc: Tweak #ifdef to avoid exposing some unused SEH handling
	on MinGW.
	* configure.ac: Minor cleanup to Win32 configure test.

2005-09-04  Nathaniel Smith  <njs@pobox.com>

	* monotone.cc (options): Remove default from the help string for
	--count, since none of the options listed are actually the
	default.

2005-09-04  Nathaniel Smith  <njs@pobox.com>

	* tests/t_unreadable_db.at, testsuite.at: New test.

2005-09-03  Nathaniel Smith  <njs@pobox.com>

	* po/Makevars (XGETTEXT_OPTIONS): N_ != ngettext.
	Add c-format flags on F() and FP() calls (only partially
	successful on latter, because of bug in xgettext).
	
2005-09-04  Grahame Bowland  <grahame@angrygoats.net>

	* commands.cc: siplify the monotone cat command 
	to "monotone cat [-r] FIELNAME" (as in bug #12597)
	* monotone.texi: update documentation of "monotone cat"
	* tests/t_add_edge.at, tests/t_cat_file_by_name.at, 
	tests/t_change_empty_file.at, tests/t_cvsimport.at, 
	tests/t_cvsimport_deleted_invar.at, tests/t_cvsimport_drepper.at, 
	tests/t_cvsimport_drepper2.at, tests/t_cvsimport_manifest_cycle.at, 
	tests/t_cvsimport_samelog.at, tests/t_database_check.at, 
	tests/t_db_kill_rev_locally.at, tests/t_empty_id_completion.at, 
	tests/t_epoch.at, tests/t_epoch_server.at, tests/t_erename.at, 
	tests/t_i18n_file.at, tests/t_import.at, tests/t_merge_add_del.at, 
	tests/t_movedel.at, tests/t_movepatch.at, tests/t_netsync.at, 
	tests/t_netsync_exclude.at, tests/t_netsync_exclude_default.at, 
	tests/t_netsync_globs.at, tests/t_netsync_nocerts.at, 
	tests/t_netsync_permissions.at, tests/t_netsync_read_permissions.at, 
	tests/t_netsync_single.at, tests/t_normalized_filenames.at, 
	tests/t_persistent_server_revision.at, tests/t_remerge.at, 
	tests/t_rename.at, tests/t_renamed.at, tests/t_scan.at, 
	tests/t_set_default.at, tests/t_singlecvs.at, 
	tests/t_update_with_pending_add.at, tests/t_update_with_pending_drop.at, 
	tests/t_update_with_pending_rename.at, tests/t_versions.at: 
	use automation interface rather than "monotone cat"

2005-09-04  Grahame Bowland  <grahame@angrygoats.net>

	* ChangeLog: fix up screwed up three-way merge

2005-09-04  Grahame Bowland  <grahame@angrygoats.net>

	* automate.cc, commands.cc: add "automate get_file", 
	"automate get_revision" and "automate get_manifest" to 
	automation interface.
	* monotone.texi: document new automation commands
	* tests/t_automate_get_file.at, tests/t_automate_get_revision_at, 
	tests/t_automate_get_manifest.at: trivial testing of new 
	automation commands for output as specified, make sure they 
	do not complete IDs, make sure invalid IDs are caught.
	* testsuite.at: add new tests

2005-09-03  Matthew Gregan  <kinetik@orcon.net.nz>

	* tests/t_persistent_server_keys_2.at: 'commit' needs a commit
	message.  Un-XFAIL.
	* tests/t_netsync_unrelated.at: Fix 'setup' syntax.
	* tests/t_add_vs_commit.at: BASE_REVISION needs to be in the root
	of a working copy to work.  Un-XFAIL.
	* tests/t_add_stomp_file.at: 'add' does not take a --branch
	argument.  BASE_REVISION needs to be in the root of a working copy
	to work.
	* annotate.cc (build_parent_lineage): Don't access uninitialized
	memory--use resize() rather than reserve().

2005-09-02  Matthew Gregan  <kinetik@orcon.net.nz>

	* monotone.cc: Use consistent case in option descriptions.

2005-09-02  Nathaniel Smith  <njs@pobox.com>

	* paths.{hh,cc}: Add split_path typedef.  Use it.

2005-09-02  Matt Johnston  <matt@ucc.asn.au>

	* lua.cc (monotone_guess_binary_file_contents_for_lua): use a
	temporary char* buffer rather than &string[], extra copying seems
	to have negligible performance impact.
	* tests/perf-test.sh: change path from tests/ to contrib/, make
	executable.
	* tests/parse-accounting.pl: make executable.

2005-09-01  Timothy Brownawell  <tbrownaw@gmail.com>

	* lua.cc, std_hooks.lua: use proper regexes for .mt-ignore
	taken from a patch from Martin Dvorak
	* contrib/monotone-cvs-ignore.lua: New file, from the same patch.
	supports .cvsignore files
	* tests/t_mt_ignore.at: check that a missing .mt-ignore
	doesn't cause problems

2005-09-01  Timothy Brownawell  <tbrownaw@gmail.com>

	* tests/t_mt_ignore.at: use RAW_MONOTONE instead of ugly --rcfile
	Also actually do "mtn add" this time.

2005-09-01  Timothy Brownawell  <tbrownaw@gmail.com>

	* tests/t_mt_ignore.at: new test, checks that .mt-ignore works
	* testsuite.at: add it

2005-09-01  Timothy Brownawell  <tbrownaw@gmail.com>

	* std_hooks.lua: support .mt-ignore
	* monotone.texi: mention .mt-ignore and MT/wanted-testresults under
	"Existing control files"
	* .mt-ignore: ignore testsuite.dir

2005-09-03  Benoît Dejean  <benoit@placenet.org>

	* commands.cc (ls_certs):
	* netsync.cc (load_data): Merged strings.

2005-09-01  Benoît Dejean  <benoit@placenet.org>

	* commands.cc: Merged one more "no such revision '%s'" string.

2005-09-01  Benoît Dejean  <benoit@placenet.org>

	* commands.cc: Merged all "no such revision '%s'" strings.
	(string_to_datetime): Merged catch blocks in order to merge error
	messages.

2005-09-01  Benoît Dejean  <benoit@placenet.org>

	* ChangeLog: Fixed.

2005-09-01  Matthew Gregan  <kinetik@orcon.net.nz>

	* ui.cc (user_interface): Avoid calling sync_with_stdio(false) on
	Win32 for now to work around a bug in MinGW where unsynchronized
	std::cin returns EOF earlier when reading a stream with DOS
	newlines.  Resolves 'db load' failure reported by Howard Spindel.
	* database.cc (load): Don't bother executing an empty string.
	* commands.cc (ALIAS(import, setup)): Remove alias.

2005-09-01  Matt Johnston  <matt@ucc.asn.au>

	* schema.sql: add BEGIN, COMMIT to make it a single transaction,
	improves db init performance significantly on OS X (avoids many
	disk-cache flushes).

2005-09-01  Matthew Gregan  <kinetik@orcon.net.nz>

	* testsuite.at: Increase entropy used to generate port numbers
	where we can and increase range of port numbers generated.
	* monotone.texi: Fix a couple of minor typos.

2005-09-01  Matthew Gregan  <kinetik@orcon.net.nz>

	* monotone.texi: Update 'setup' documentation and tutorial to
	reflect new usage.  Also update much of the monotone output in the
	tutorials to reflect the output of more modern versions of
	monotone.  Correct some minor errors and typos while here.
	* commands.cc (CMD(setup)): Require database and branch arguments.
	(ALIAS(import,setup)): Add setup alias.
	* testsuite.at, tests/*.at: Update 'setup' usage.

2005-08-31  Richard Levitte  <richard@levitte.org>

	* lua.cc, std_hooks.lua: Rename
	monotone_guess_binary_filename_for_lua and guess_binary_filename
	to monotone_guess_binary_file_contents_for_lua and
	guess_binary_file_contents.

2005-08-31  Benoît Dejean  <benoit@placenet.org>

	* basic_io.cc (basic_io::input_source::err): Merged strings.

2005-08-31  Nathaniel Smith  <njs@pobox.com>

	* file_io.cc (set_char_is_binary, guess_binary): static_cast chars
	to uint8_t before using as array indices.  Also replace some ints
	with size_t's to quiet g++ warnings.

2005-08-30  Benoît Dejean  <benoit@placenet.org>

	In function void set_char_is_binary(char, bool)
	133: warning: array subscript has type char
	In function void init_char_is_binary()
	147: warning: comparison between signed and unsigned integer expressions
	In function bool guess_binary(const std::string&)
	160: warning: comparison between signed and unsigned integer expressions
	162: warning: array subscript has type char

2005-08-30  Benoît Dejean  <benoit@placenet.org>

	* file_io.cc (walk_tree): Fixed format.

2005-08-31  Marcel van der Boom  <marcel@hsdev.com>

	* std_hooks.lua (execute_confirm): New function.
	(merge2_opendiff_cmd, merge3_opendiff_cmd): Add.

2005-08-31  Matthew Gregan  <kinetik@orcon.net.nz>

	* paths.cc (test_bookkeeping_path, test_system_path): Second
	attempt at compile fixes; this time the unit tests actually pass
	too.

2005-08-30  Matthew Gregan  <kinetik@orcon.net.nz>

	* paths.cc (test_bookkeeping_path, test_system_path): Shift object
	instantiation around a little to work around what seems to be a
	bug in the gcc 3.3 parser.
	* win32/inodeprint.cc (inodeprint_file): Update to use new path
	handling code.
	* win32/fs.cc (tilde_expand): Compile fix.

2005-08-30  Petr Baudis  <pasky@suse.cz>

	* std_hooks.lua: Simple support for merging using merge(1) and vim.

2005-08-30  Benoît Dejean  <benoit@placenet.org>

	* po/fr.po: Updated French translation.

2005-08-30  Benoît Dejean  <benoit@placenet.org>

	* commands.cc: Merged some error messages.

2005-08-30  Benoît Dejean  <benoit@placenet.org>

	* commands.cc: Merged complete(..., file_id) and
	complete(..., manifest_id) into template complete(..., ID).

2005-08-30  Benoît Dejean  <benoit@placenet.org>

	* commands.cc (ls_certs): Reworked for i18n.
	(CMD(commit)): Merged 2 strings.

2005-08-30  Matthew Gregan  <kinetik@orcon.net.nz>

	* revision.cc (ensure_parents_loaded): Don't reuse an iterator
	after we've invalidated it.  Fixes 'diff' crash reported by Howard
	Spindel.

2005-08-30  Matt Johnston  <matt@ucc.asn.au>

	* botan/allocate.cpp: avoid string comparison when looking up the 
	default allocator
	* monotone.cc (cpp_main): set a default allocator

2005-08-28  Nathaniel Smith  <njs@pobox.com>

	* tests/t_attributes.at: Delete checkout dir in between
	checkouts.

2005-08-28  Matt Johnston  <matt@ucc.asn.au>

	* keys.cc (keys_match): new function to compare whether two keys
	match (ignoring whitespace as the database does, etc).
	* packet.cc, keys.cc: use it for existing-key-comparison.

2005-08-27  Nathaniel Smith  <njs@pobox.com>

	* commands.cc (checkout): Special-case "checkout ."
	* tests/t_checkout_dir.at: Test it.

2005-08-26  Nathaniel Smith  <njs@pobox.com>

	* file_io.hh: Remove comment describing old path types.
	* paths.hh: Add comment describing new path types.
	
2005-08-26  Nathaniel Smith  <njs@pobox.com>

	* app_state.cc (create_working_copy): Remove
	fs::filesystem_exception catching.
	* file_io.hh (mkdir_p): Remove comment noting app_state.cc's
	dependence on a boost-based implementation.

2005-08-26  Nathaniel Smith  <njs@pobox.com>

	* paths.cc: Include <string>.  Helps build on g++ 3.3?

2005-08-26  Nathaniel Smith  <njs@pobox.com>

	* commands.cc (get_log_message): Make the log message commentary a
	little more descriptive for people who may not know what a log
	message is...
	(commit): When canceling a commit due to empty log message, say
	so.

2005-08-26  Nathaniel Smith  <njs@pobox.com>

	* std_hooks.lua: Check for both "vi" and "notepad.exe" as fallback
	editors.  If no editor was found, print a helpful message instead
	of just running "vi" anyway.  Print a message if the editor exited
	with error.

2005-08-26  Nathaniel Smith  <njs@pobox.com>

	* file_io.cc (mkdir_p, make_dir_for): Increase error checking.
	* commands.cc (checkout): Make sure that checkout target directory
	does not already exist.  Also use system_path more uniformly.
	* tests/t_checkout_dir.at: Test.
	* tests/t_setup_existing_path.at: New test.

2005-08-26  Nathaniel Smith  <njs@pobox.com>

	* commands.cc (read): Optionally take files on command line.
	* tests/t_read_from_file.at, testsuite.at: New test.
	* monotone.texi (Network Service): Show Jim using this.
	(Packet I/O, Commands): Document.
	* monotone.1: Likewise.

2005-08-26  Nathaniel Smith  <njs@pobox.com>

	* change_set.cc (move_files_from_tmp_top_down): Typo again.
	
2005-08-26  Nathaniel Smith  <njs@pobox.com>
	
	* database.cc (open): Convert stray line to paths.cc.

2005-08-26  Nathaniel Smith  <njs@pobox.com>

	* change_set.cc (move_files_from_tmp_top_down): Typo.

	* file_io.cc (move_path): New function.
	(move_file, move_dir): Minor cleanup -- use
	require_path_is_nonexistent.

	* work.cc (build_deletions): Use delete_file, rather than unlink.
	If file is already non-existent, do nothing.
	(build_rename): Use move_path, rather than rename.  If file
	already appears to have been renamed, do nothing.

2005-08-26  Nathaniel Smith  <njs@pobox.com>

	* app_state.cc (allow_working_copy): Make logging more sensible.

2005-08-26  Nathaniel Smith  <njs@pobox.com>

	* transforms.cc (length): 
	* database.cc (sql, load, open): 
	* commands.cc (rename, attr): 
	* change_set.cc (move_files_to_tmp_bottom_up) 
	(move_files_from_tmp_top_down): Merge fixups.

2005-08-26  Nathaniel Smith  <njs@pobox.com>

	* database_check.cc: Track and report on manifest and revision
	parseability.
	* tests/t_database_check_normalized.at: Update to expect "not
	parseable" messages rather than "not normalized" messages.
	All tests pass.
	
2005-08-26  Nathaniel Smith  <njs@pobox.com>

	* tests/t_unreadable_MT.at: This test was called "do not fail on
	unreadable MT/options".  I do not know why we wanted such
	behavior.  I am making it "fail cleanly on unreadable
	MT/options".

2005-08-26  Nathaniel Smith  <njs@pobox.com>

	* paths.cc (check_fp_normalizes_to, test_file_path_internal):
	Oops, there were more places testing for non-brokenness; break
	them too.

2005-08-26  Nathaniel Smith  <njs@pobox.com>

	* paths.cc (test_split_join): Test that you cannot create a path
	in MT by joining.
	(file_path): Implement it.
	(split): Break, to match broken behavior of old splitter (easier
	than fixing change_set.cc...)
	(file_path_internal): Test for brokenness accordingly.

2005-08-26  Nathaniel Smith  <njs@pobox.com>

	* commands.cc (cat): Hack so that 'cat file REV PATH' works
	correctly both inside and outside of working copy, interpreting
	path slightly differently in each case.
	
2005-08-26  Nathaniel Smith  <njs@pobox.com>

	* tests/t_normalized_filenames.at: Internal unnormalized pathnames
	are no longer silently normalized, but rather a hard error.
	Adjust test accordingly.

2005-08-26  Nathaniel Smith  <njs@pobox.com>

	* paths.hh (file_path_internal_from_user): New constructor.
	* paths.cc (test_file_path_internal): Test it.
	(file_path::file_path): Implement it.
	* commands.cc (cat): Use it to create/validate passed in
	filenames.

2005-08-26  Nathaniel Smith  <njs@pobox.com>

	* paths.cc (test_system_path): Require that system_path normalize
	out ..'s.
	(system_path): Do so.

2005-08-26  Nathaniel Smith  <njs@pobox.com>

	* work.cc (build_additions): Remove redundant (and now wrong)
	code.
	Test 53 now passes.
	
2005-08-26  Nathaniel Smith  <njs@pobox.com>

	* file_io.cc (make_dir_for): Oops, this doesn't need a
	fs::native.
	Test 37 now passes.

2005-08-26  Nathaniel Smith  <njs@pobox.com>

	* file_io.cc (mkdir): New function.  Now with extra brain-eating
	power.
	(mkdir_p, make_dir_for, delete_file, delete_dir_recursive) 
	(move_file, move_dir, write_data_impl): Use it, to make all
	fs::path's native and disable boost's random rejection of paths.

2005-08-26  Nathaniel Smith  <njs@pobox.com>

	* paths.cc (test_file_path_external_prefix_a_b) 
	(test_file_path_external_no_prefix, test_file_path_internal): Test
	for validity of more strange characters (,+@*%#$=).

2005-08-26  Nathaniel Smith  <njs@pobox.com>

	* file_io.cc (ident_existing_file): Remove accidentally-left-in
	code.  Test 26 now passes.
	* lua.cc (monotone_includedir_for_lua, load_rcfile): Add
	fs::native's.

2005-08-25  Nathaniel Smith  <njs@pobox.com>

	* paths.hh (system_path::system_path): Add new boolean argument
	controlling some access_tracker behavior.
	* app_state.cc (allow_working_copy): Use it.
	* paths.cc (system_path): Implement it.
	(test_system_path): Test it.

2005-08-25  Nathaniel Smith  <njs@pobox.com>

	* file_io.cc (walk_tree): Return properly.
	
2005-08-25  Nathaniel Smith  <njs@pobox.com>

	* paths.cc (test_file_path_internal): Add tests for
	file_path.empty().
	* file_io.cc (walk_tree_recursive): Add explicit fs::native.

2005-08-25  Nathaniel Smith  <njs@pobox.com>

	* paths.cc: Many small changes.  Unit tests now pass.  72
	unexpected autotest failures.

2005-08-25  Nathaniel Smith  <njs@pobox.com>

	* paths.cc (file_path): Fix up error reporting in external path
	normalization.
	(test_file_path_external_no_prefix): "" is always an invalid
	path.

2005-08-25  Nathaniel Smith  <njs@pobox.com>

	* database.cc (sql): Only check schema version when db actually
	exists.

2005-08-25  Nathaniel Smith  <njs@pobox.com>

	* file_io.cc (read_data_for_command_line): We are given a
	system_path.

2005-08-25  Nathaniel Smith  <njs@pobox.com>

	* paths.cc: Fix all unit test failures, except for two mysterious
	boost::too_few_args exceptions.
	
2005-08-25  Nathaniel Smith  <njs@pobox.com>

	* paths.cc, unix/fs.cc: Many, many fixes and some new tests too.	

2005-08-25  Nathaniel Smith  <njs@pobox.com>

	* paths.cc (struct access_tracker): Doh, initializer should set
	'initialized'...
	(test_file_path_internal): It's valid for a split file
	to have a null component if the file is "".

2005-08-25  Nathaniel Smith  <njs@pobox.com>

	* paths.cc (in_bookkeeping_dir): Last change didn't work out so
	well; let's remove some negatives and see if I can understand what
	the code does this way...

2005-08-25  Nathaniel Smith  <njs@pobox.com>

	* paths.cc (not_in_bookkeeping_dir): Handle "MT" case.
	Update tests to make sure it sticks...

2005-08-25  Nathaniel Smith  <njs@pobox.com>

	* unit_tests.{cc,hh} (init_unit_test_suite): Remove
	path_component_tests.
	* unix/fs.cc (tilde_expand): Another compile fix.

2005-08-25  Nathaniel Smith  <njs@pobox.com>

	* {unix,win32}/fs.cc: Misc. compile fixes.

2005-08-25  Nathaniel Smith  <njs@pobox.com>

	* Makefile.am (UNIX_PLATFORM_SOURCES): Add unix/fs.cc
	(WIN32_PLATFORM_SOURCES): Add win32/fs.cc
	* paths.hh (bookkeeping_path): Implement default constructor.

2005-08-25  Nathaniel Smith  <njs@pobox.com>

	* rcs_import.cc (import_cvs_repo): 
	* lua.cc (default_rcfilename): 
	* diff_patch.cc (get_version): Small compile fixes.

2005-08-25  Nathaniel Smith  <njs@pobox.com>

	* paths.{cc,hh} (is_bookkeeping_path): New static method.
	* file_io.cc (walk_tree_recursive): Use it.  Now compiles.
	paths.cc and file_io.cc now compile.
	
2005-08-25  Nathaniel Smith  <njs@pobox.com>

	* file_io.cc (delete_dir_recursive): Implement.
	Misc. compile fixes.
	
2005-08-25  Nathaniel Smith  <njs@pobox.com>

	* file_io.cc (test_book_keeping_file): Remove.

2005-08-25  Nathaniel Smith  <njs@pobox.com>

	* file_io.cc (walk_tree_recursive, walk_tree): Implement.

2005-08-25  Nathaniel Smith  <njs@pobox.com>

	* paths.cc (const_system_path): Do tilde expansion.

2005-08-25  Nathaniel Smith  <njs@pobox.com>

	* file_io.cc (read_localized_data, read_data_for_command_line) 
	(write_localized_data, write_data, write_data_impl): Implement.

2005-08-25  Nathaniel Smith  <njs@pobox.com>

	* file_io.cc (read_data): Implement.  Remove the base64<gzip<>>
	versions.

2005-08-25  Nathaniel Smith  <njs@pobox.com>

	* file_io.cc (move_file, move_dir): Implement.

2005-08-25  Nathaniel Smith  <njs@pobox.com>

	* file_io.cc (assert_path_is_nonexistent, assert_path_is_file) 
	(assert_path_is_directory, require_path_is_nonexistent) 
	(require_path_is_file, require_path_is_directory) 
	(ident_existing_file, mkdir_p, make_dir_for, delete_file) 
	(delete_dir_recursive): Implement.

2005-08-25  Nathaniel Smith  <njs@pobox.com>

	* Audit uses of 'file_exists', because its semantics have changed;
	it now checks to see if a path exists and is a regular file,
	rather than that it simply exists.  A fair amount of code already
	thought it meant that... other places now use 'path_exists'.
	
2005-08-25  Nathaniel Smith  <njs@pobox.com>

	* file_io.cc (path_exists, directory_exists, file_exists):
	Implement.

2005-08-25  Nathaniel Smith  <njs@pobox.com>

	* platform.hh (get_path_status): New function.
	* unix/fs.cc (get_path_status): Implement.
	* win32/fs.cc (get_path_status): Implement inefficiently (does
	win32 have stat?)

2005-08-25  Nathaniel Smith  <njs@pobox.com>

	* file_io.cc (get_homedir, tilde_expand, book_keeping_file)
	(book_keeping_dir): Remove.

2005-08-25  Nathaniel Smith  <njs@pobox.com>

	* platform.hh (get_homedir): New function.
	* {win32,unix}/fs.cc (get_homedir): Expose.

2005-08-25  Nathaniel Smith  <njs@pobox.com>

	* Minor compile fixes.
	
2005-08-25  Nathaniel Smith  <njs@pobox.com>

	* platform.hh (tilde_expand): New function.
	* win32/fs.cc, unix/fs.cc: Implement it.

2005-08-25  Nathaniel Smith  <njs@pobox.com>

	* paths.cc: Many more fixes.  Now compiles with and without unit
	tests.
	
2005-08-25  Nathaniel Smith  <njs@pobox.com>

	* paths.cc: Lots of compile fixes for unit tests.
	Add a test for access_tracker.

2005-08-25  Nathaniel Smith  <njs@pobox.com>

	* paths.cc: Many fixes.  Now compiles.

2005-08-25  Nathaniel Smith  <njs@pobox.com>

	* paths.cc (system_path): Implement.

2005-08-24  Nathaniel Smith  <njs@pobox.com>

	* paths.cc (fully_normalized_path): Use find_first_of.

2005-08-24  Nathaniel Smith  <njs@pobox.com>

	* paths.cc (find_and_go_to_working_copy, save_initial_path) 
	(go_to_working_copy): Use new checked structure.
	(operator <<): Make sure we can log our access_tracked values
	without marking them as used.

2005-08-24  Nathaniel Smith  <njs@pobox.com>

	* paths.cc (struct access_tracker): Add invariant checking on
	lifetime usage of path roots.

2005-08-24  Nathaniel Smith  <njs@pobox.com>

	* paths.hh (any_path::operator =): return *this.

2005-08-24  Nathaniel Smith  <njs@pobox.com>

	* paths.{cc,hh}: More fixes.

2005-08-24  Nathaniel Smith  <njs@pobox.com>

	* paths.{cc,hh}: Reorganize a bit.  Implement file_path and
	bookkeeping_path.

2005-08-24  Nathaniel Smith  <njs@pobox.com>

	* paths.cc (file_path): Implement basic constructor.
	Misc compile fixes.
	Add single-character names to tests.
	
2005-08-24  Nathaniel Smith  <njs@pobox.com>

	* paths.cc (go_to_working_copy): New function.  Implement.
	* app_state.cc (create_working_copy): Adjust accordingly.

2005-08-24  Nathaniel Smith  <njs@pobox.com>

	* paths.cc (find_and_go_to_working_copy): Implement.
	* app_state.cc (allow_working_copy): Adjust accordingly.
	(relative_directory): Remove.
	* file_io.cc (find_working_copy): Remove.

2005-08-24  Nathaniel Smith  <njs@pobox.com>

	* paths.cc (save_initial_path): Update for previous changes.

2005-08-24  Nathaniel Smith  <njs@pobox.com>

	* paths.cc (test_system_path): Add tests for the
	from-any_path constructor.  Add test for "~foo" handling.
	Start cleaning up path roots.
	* platform.hh: Note that get_current_working_dir() is
	charset-broken (i.e., operations started inside non-utf8
	directories are probably broken).

2005-08-24  Nathaniel Smith  <njs@pobox.com>

	* app_state.cc (allow_working_copy): 
	* change_set.cc (print_insane_change_set): Two more small compile
	fixes.
	All remaining compile errors are localized to unimplemented
	paths.cc/file_io.cc functionality.

2005-08-24  Nathaniel Smith  <njs@pobox.com>

	* database.cc (initialize): Missing ;.

2005-08-24  Nathaniel Smith  <njs@pobox.com>

	* monotone.cc (cpp_main): Handle message_file right.

2005-08-24  Nathaniel Smith  <njs@pobox.com>

	* change_set.cc (print_insane_path_rearrangement): 
	* database.cc (initialize): 
	* monotone.cc (cpp_main): More small compile fixes.

2005-08-24  Nathaniel Smith  <njs@pobox.com>

	* file_io.hh
	({assert,require}_path_is_{nonexistent,file,directory}): New
	functions.
	Use them everywhere.

2005-08-24  Nathaniel Smith  <njs@pobox.com>

	* basic_io.hh: #include "paths.hh".
	* monotone.cc (add_rcfile): Remove obsolete absolutification, etc.

2005-08-24  Nathaniel Smith  <njs@pobox.com>

	* paths.hh (system_path): Add a from-any_path constructor.
	* Makefile.am (MOST_SOURCES): Remove path_component.{cc,hh}.
	* basic_io.hh (push_file_pair): New method.
	* change_set.cc (print_insane_change_set) 
	(print_insane_path_rearrangement): Use it.

2005-08-24  Nathaniel Smith  <njs@pobox.com>

	* paths.hh (any_path::as_internal): On second thought, return a
	std::string, not a utf8 -- utf8 would be better, but should wait
	for some more general charset handling cleanup.
	* Adjust other files accordingly.
	
2005-08-24  Nathaniel Smith  <njs@pobox.com>

	* More compile fixes.  All remaing compile errors are real
	problems, yay.
	
2005-08-24  Nathaniel Smith  <njs@pobox.com>

	* Lots and lots more compile fixes.

2005-08-24  Nathaniel Smith  <njs@pobox.com>

	* paths.hh, monotone.cc, app_state.hh, app_state.cc:
	* unix/inodeprint.cc: More compile fixes.

2005-08-24  Nathaniel Smith  <njs@pobox.com>

	* manifest.hh: Include paths.hh.
	* file_io.hh: Fix syntax errors, and fixup interface.

2005-08-24  Nathaniel Smith  <njs@pobox.com>

	* paths.hh, sanity.hh: Compilation fixes.

2005-08-24  Nathaniel Smith  <njs@pobox.com>

	* paths.cc: Update tests to use path_state_* and pass utf8
	objects.
	
2005-08-24  Nathaniel Smith  <njs@pobox.com>

	* paths.hh (file_path_external): Take a utf8() object, always.

2005-08-24  Nathaniel Smith  <njs@pobox.com>

	* paths.hh (class file_path): Make "convenience functions"
	required.

2005-08-24  Nathaniel Smith  <njs@pobox.com>

	* Switch rest of instances to using convenience functions.
	
2005-08-24  Nathaniel Smith  <njs@pobox.com>
	
	* Switch many instances to using convenience functions.
	
2005-08-24  Nathaniel Smith  <njs@pobox.com>

	* paths.hh (file_path_internal, file_path_external): Define
	convenience functions.
	(file_path, bookkeeping_path, system_path): Add default
	constructors.

2005-08-24  Nathaniel Smith  <njs@pobox.com>

	* app_state.cc, change_set.cc, change_set.hh, commands.cc:
	* inodeprint.cc, manifest.cc, rcs_import.cc, restrictions.cc:
	* work.cc: Audit all calls to file_path() to add internal/external
	notation.

2005-08-24  Nathaniel Smith  <njs@pobox.com>

	* app_state.cc: More paths.hh conversion.
	(app_state::prefix): Remove.
	* commands.cc: Remove uses of app.prefix.
	* automate.cc (automate_attributes): Likewise.

2005-08-23  Nathaniel Smith  <njs@pobox.com>

	* paths.hh (any_path::as_internal): On second thought, return a
	utf8 object.
	* app_state.cc (set_database): Take a system_path.
	(set_pidfile): Likewise.
	* monotone.cc (cpp_main): Pass one.

2005-08-23  Nathaniel Smith  <njs@pobox.com>

	* file_io.hh (get_homedir): Return a system_path.
	* app_state.hh (app_state): Make pidfile a system_path.
	* sanity.hh (sanity::filename): Make a system_path.
	* monotone.cc (cpp_main): Adjust accordingly.
	* paths.hh (any_path): Add as_internal() to interface.
	* paths.cc: Add roundtripping tests.

2005-08-23  Nathaniel Smith  <njs@pobox.com>

	* platform.hh, unix/fs.cc, win32/fs.cc
	(change_current_working_dir): Take an any_path, not a string.
	* rcs_import.{cc,hh}: Convert to paths.hh.

2005-08-23  Nathaniel Smith  <njs@pobox.com>

	* commands.cc (pid_file): Remove fs::path.

2005-08-23  Nathaniel Smith  <njs@pobox.com>

	* mkstemp.cc (monotone_mkstemp): Remove references to fs::path.

2005-08-23  Nathaniel Smith  <njs@pobox.com>

	* change_set.cc (apply_rearrangement_to_filesystem): Oops, missed
	some local_path's.

2005-08-23  Nathaniel Smith  <njs@pobox.com>

	* path_component.{cc,hh}: Delete.

2005-08-23  Nathaniel Smith  <njs@pobox.com>

	* change_set.cc (move_files_to_tmp_bottom_up) 
	(move_files_from_tmp_top_down): Convert to paths.hh.
	Whole file: stop using path_component.hh.

2005-08-23  Nathaniel Smith  <njs@pobox.com>

	* paths.cc (test_bookkeeping_path): Oops, "" is an invalid
	bookkeeping_path.

2005-08-23  Nathaniel Smith  <njs@pobox.com>

	* lua.cc, paths.cc: Few more tweaks for previous change.

2005-08-23  Nathaniel Smith  <njs@pobox.com>

	* paths.{cc,hh}: Add / operators.  Make that the usual way to use
	bookkeeping_path's.
	* work.cc: Adjust accordingly.
	* lua.cc (working_copy_rcfilename): Likewise.
	* commands.cc (update): Likewise.

2005-08-23  Nathaniel Smith  <njs@pobox.com>

	* paths.{cc,hh} (operator <<): Implement for any_paths.
	* paths.hh (class bookkeeping_path): Note that current design is
	bogus to remind myself to fix it tomorrow...

2005-08-23  Nathaniel Smith  <njs@pobox.com>

	* work.{hh,cc}: Convert to paths.hh.

2005-08-23  Nathaniel Smith  <njs@pobox.com>

	* lua.{cc,hh}: Mostly convert to paths.hh.  (Still uses boost::fs
	internally for some directory iteration.)
	* app_state.cc (load_rcfiles): Update accordingly.
	* file_io.hh (path_state): De-templatify; take any_path instead of
	a T.

2005-08-23  Nathaniel Smith  <njs@pobox.com>

	* paths.cc (any_path): New base class.
	(file_path, bookkeeping_path, system_path): Inherit from it.
	* transforms.{hh,cc} (utf8_to_system): Actually, always take a
	utf8 after all (but still have two return types).

2005-08-23  Nathaniel Smith  <njs@pobox.com>

	* transforms.cc: Convert to paths.hh.

2005-08-23  Nathaniel Smith  <njs@pobox.com>

	* transforms.{cc,hh} (localized, localized_as_string): Remove.

2005-08-23  Nathaniel Smith  <njs@pobox.com>

	* transforms.cc (utf8_to_system): Make fast.

2005-08-23  Nathaniel Smith  <njs@pobox.com>

	* transforms.hh (utf8_to_system): Add a string->string version.
	* transforms.cc (utf8_to_system): Implement it.

2005-08-23  Nathaniel Smith  <njs@pobox.com>

	* paths.cc (localized_path_str): New function.
	Fix some tests.

2005-08-23  Nathaniel Smith  <njs@pobox.com>

	* commands.cc: Convert to paths.hh.
	* mkstemp.cc (monotone_mkstemp): Likewise.

2005-08-23  Nathaniel Smith  <njs@pobox.com>

	* vocab_terms.hh, vocab.cc: Remove file_path, local_path.
	* database.{hh,cc}, monotone.cc: Convert to paths.hh.
	* file_io.{hh,cc}: Start to convert to paths.hh.

2005-08-23  Nathaniel Smith  <njs@pobox.com>

	* paths.{cc,hh} (fully_normalized_path): Implement.
	(external_path): Rename to system_path.
	Misc. other updates.

2005-08-21  Eric Anderson  <anderse-monotone@cello.hpl.hp.com>
	* file_io.cc, file_io.hh, lua.cc, std_hooks.lua: determine if a
	file is binary by looking at it incrementally, rather than reading
	it in entirely.  Prepare for making it possible to control what
	characters are considered "binary"

2005-08-20  Nathaniel Smith  <njs@codesourcery.com>

	* paths.cc (is_absolute): New function.
	(file_path::file_path(vector<path_component>))
	(file_path::split): Implement.

2005-08-20  Nathaniel Smith  <njs@pobox.com>

	* interner.hh (interner): Add a scary constructor that lets us
	insert an initial value and assert that we already knew that the
	value assigned to it would be.  (This lets us make it an inlined
	constant.)

2005-08-20  Nathaniel Smith  <njs@pobox.com>

	* paths.cc: Yet more tests.

2005-08-20  Nathaniel Smith  <njs@pobox.com>
	
	* paths.cc (save_initial_path): Implement.
	Add more tests.
	
2005-08-20  Nathaniel Smith  <njs@codesourcery.com>

	* paths.{cc,hh}: New files.
	* Makefile.am (MOST_SOURCES): Add them.
	* unit_tests.hh (add_paths_tests): Declare.
	* unit_tests.cc (init_unit_test_suite): Add them.
	* platform.hh (get_current_working_dir)
	(change_current_working_dir):  New functions.
	* {unix,win32}/fs.cc: New files.

2005-08-19  Nathaniel Smith  <njs@codesourcery.com>

	* monotone.texi (Tutorial): Tweak wording, use --db at more
	appropriate places.

2005-08-26  Richard Levitte  <richard@levitte.org>

	* database.cc (version): Revert the change done earlier, as it
	aborted if the schema isn't the current one, rendering this method
	useless.

2005-08-26  Matt Johnston  <matt@ucc.asn.au>

	* change_set.cc (check_depth, confirm_proper_tree): 
	more efficient algorithm to check for no loops
	* constants.hh: new constant max_path_depth to limit
	recursion in check_depth.

2005-08-26  Benoît Dejean  <benoit@placenet.org>

	* po/fr.po: Updated French translation.

2005-08-26  Richard Levitte  <richard@levitte.org>

	* options.hh, monotone.cc: Add the '--execute' command-specific
	option.
	* monotone.cc (cpp_main): ... and process it.
	* app_state.hh (class app_state): Add the 'execute' boolean.
	* app_state.cc (app_state): Initialise it.
	* commands.cc (CMD(drop)): Add '--execute' capability.
	* commands.cc (CMD(rename)): Add '--execute' capability.  Pass
	'app' to build_rename.
	* work.hh, work.cc (build_deletions, build_rename): Do the actual
	work.  This required the addition of an app_state parameter to
	build_rename.

	* tests/t_drop_execute.at, tests/t_rename_execute.at: New tests.
	* testsuite.at: Add them.

2005-08-26  Benoît Dejean  <benoit@placenet.org>

	* mt_version.cc (print_full_version): Merged strings.
	* change_set.cc: No i18n for unittests. Wow, this saves
	21 strings (total 781).

2005-08-25  Benoît Dejean  <benoit@placenet.org>

	* commands.cc (safe_gettext): New function.
	(explain_usage): Used there to avoid _("").

2005-08-25  Benoît Dejean  <benoit@placenet.org>

	* sanity.{cc,hh} (sanity::do_format): Merged code from
	sanity::{log, warning, progress} in order to merge
	strings. Fixed exception rethrowing.

2005-08-25  Benoît Dejean  <benoit@placenet.org>

	* commands.cc (CMD(lca)): One more string for i18n.
	(CMD(trusted)): Merged all strings.

2005-08-25  Benoît Dejean  <benoit@placenet.org>

	* po/fr.po: Updated French translation.

2005-08-25  Benoît Dejean  <benoit@placenet.org>

	* database.cc (database::version): Marked string for i18n
	and simplifed.
	(database::info): Reworked to merge all strings for i18n.

2005-08-25  Benoît Dejean  <benoit@placenet.org>

	* database.{cc,hh} (database::open, database::check_filename):
	New functions to avoid error handling code and string duplicates.

2005-08-25  Matt Johnston  <matt@ucc.asn.au>

	* transform.cc ({int,ext}ernalize_rsa_keypair_id): don't 
	convert the username portion of key ids to/from ACE.
	* tests/t_genkey.at: check that foo+bar@example.com works
	and foobar@exam+ple.com doesn't.

2005-08-24  Benoît Dejean  <benoit@placenet.org>

	* database.cc (assert_sqlite3_ok): Somehow merged error messages.

2005-08-24  Benoît Dejean  <benoit@placenet.org>

	* change_set.cc (move_files_to_tmp_bottom_up): Better strings.
	* keys.cc (generate_key_pair): Merged 2 strings.

2005-08-24  Nathaniel Smith  <njs@pobox.com>

	* database.cc (assert_sqlite3_ok): Remove accidentally-left-in
	format string argument.

2005-08-24  Nathaniel Smith  <njs@pobox.com>

	* revision.cc (check_sane_history): Add MM's for calculated
	changesets.

2005-08-24  Nathaniel Smith  <njs@pobox.com>

	* database.cc (assert_sqlite3_ok): Don't print the raw sqlite
	error code.  Do add some auxiliary information when sqlite errors
	are confusing.

2005-08-24  Nathaniel Smith  <njs@pobox.com>

	* Back out most changes since
	b580c6ac5bf8eea1f442b8bddc60283b047ade1e.  Handling charsets
	properly by working in utf8 and then converting sucks.  Problems
	include
	  - gettext hates you (wants to return stuff in local charset)
	  - strerror hates you (same reason, but you can't turn it off)
	  - can't report charset conversion errors
	We thus return to our "sorta-correct, by accident" status quo.
	Only change left in is signedness fix in
	5548868ab56d939c1fd8713aa2ac8caacd1184a1.

2005-08-23  Nathaniel Smith  <njs@pobox.com>

	* ui.cc (sanitize): Fix signedness bug in comparison.
	* unix/unix.{cc,hh}: New files.
	* Makefile.am (UNIX_PLATFORM_SOURCES): Add them.
	* unix/process.cc (is_executable, make_executable): Use new
	function last_error.

2005-08-23  Nathaniel Smith  <njs@pobox.com>

	* transforms.{cc,hh} (system_charset): Expose.
	* monotone.cc (cpp_main): Use it to fiddle with gettext's charset
	conversion and make --help output actually correct.

2005-08-23  Nathaniel Smith  <njs@pobox.com>

	* transforms.cc (outprep): Don't sanitize all output; removes too
	many valid characters (\r, \t, etc.).
	* ui.cc: Call outprep on ticker output.
	(inform): Do still sanitize ui.inform() output.

2005-08-23  Nathaniel Smith  <njs@pobox.com>

	* transforms.cc (outprep): New function.
	* ui.cc (inform): Use it.
	* monotone.cc (cpp_main): Use it.
	Everything that writes user-intended output directly (i.e., via
	cout) must call outprep() on that data before printing it.
	
2005-08-23  Nathaniel Smith  <njs@pobox.com>

	* monotone.cc (cpp_main): Trick popt into converting its generated
	help messages into the current locale's charset.

2005-08-23  Nathaniel Smith  <njs@pobox.com>

	* ui.cc (inform, sanitize): Convert all output from utf8 to
	current locale's charset.

2005-08-23  Nathaniel Smith  <njs@pobox.com>

	* monotone.cc (cpp_main): Use bind_textdomain_codeset to request
	that all gettext'ed strings be returned in UTF-8.

2005-08-23  Nathaniel Smith  <njs@pobox.com>

	* idna/nfkc.c (g_utf8_strlen): Expose.
	* transforms.{cc,hh} (length): New function.
	* ui.cc (write_ticks): Use length() instead of .size() to
	calculate string widths; should support multibyte characters
	better.  (Still some problems relating to truncating strings to
	avoid overflow -- calculate truncation by length, but perform
	truncation by bytes...)

2005-08-24  Benoît Dejean  <benoit@placenet.org>

	* po/fr.po: Updated French translation.

2005-08-24  Benoît Dejean  <benoit@placenet.org>

	* monotone.cc:
	* commands.cc: Two more i18n strings.

2005-08-23  Benoît Dejean  <benoit@placenet.org>

	* lua.cc: boost::format vs. F.

2005-08-23  Nathaniel Smith  <njs@pobox.com>

	* AUTHORS: Add Benoît Dejean <benoit@placenet.org>.  Create new
	section for translators.  Add Benoît there too.

2005-08-23  Nathaniel Smith  <njs@pobox.com>

	* commands.cc: N_("") -> "".

2005-08-23  Nathaniel Smith  <njs@pobox.com>

	* commands.cc: Make all CMD() calls use N_() instead of _().
	(commands): Insert _() everywhere usage strings are used.  This is
	icky.

2005-08-23  Nathaniel Smith  <njs@pobox.com>

	* keys.cc (get_passphrase): Put back trailing ": " removed in
	recent i18n changes.

2005-08-23  Benoît Dejean  <benoit@placenet.org>

	* change_set.cc (dump_change_set): boost::format instead of F.
	* commands.cc (get_log_message, notify_if_multiple_heads,
	complete, CMD(attr)): Marked some strings for i18n. Replaced a
	multiline string by prefix_lines_with(). Merged strings.
	* diff_patch.cc (merge_provider::try_to_merge_files): Merged
	strings.
	* i18n.h: N_() stands for gettext_noop(), not plural.
	* keys.cc (get_passphrase): Fixed string surgery.
	* netsync.cc: i18nized tickers' labels. Added xgettext comment
	as tickers do not play well with multibytes characters (like é).
	(session::analyze_attachment): Fixed string surgery.
	(session::process_hello_cmd): Merged many strings.
	(session::process_data_cmd): Removed some leading/trailing
	whitespaces.
	* sanity.cc: Marked error prefixes for i18n.
	* ui.cc (tick_write_count::write_ticks): Reworked and fixed
	surgery. Merged some strings.

2005-08-23  Benoît Dejean  <benoit@placenet.org>

	* commands.cc (CMD*): _("") -> "" as _("") returns the PO
	header.

2005-08-23  Benoît Dejean  <benoit@placenet.org>

	* transforms.cc (check_idna_encoding): No i18n for unittests.

2005-08-23  Benoît Dejean  <benoit@placenet.org>

	* change_set.cc (dump_change_set): boost::format instead of F.
	* commands.cc (get_log_message, notify_if_multiple_heads,
	complete, CMD(attr)): Marked some strings for i18n. Replaced a
	multiline string by prefix_lines_with(). Merged strings.
	* diff_patch.cc (merge_provider::try_to_merge_files): Merged
	strings.
	* i18n.h: N_() stands for gettext_noop(), not plural.
	* keys.cc (get_passphrase): Fixed string surgery.
	* netsync.cc: i18nized tickers' labels. Added xgettext comment
	as tickers do not play well with multibytes characters (like é).
	(session::analyze_attachment): Fixed string surgery.
	(session::process_hello_cmd): Merged many strings.
	(session::process_data_cmd): Removed some leading/trailing
	whitespaces.
	* sanity.cc: Marked error prefixes for i18n.
	* ui.cc (tick_write_count::write_ticks): Reworked and fixed
	surgery. Merged some strings.

2005-08-23  Benoît Dejean  <benoit@placenet.org>

	* netcmd.cc (test_netcmd_functions): Don't translate unittest
	strings.
	* rcs_import.cc (cvs_commit::cvs_commit):
	* database.cc (version_cache::put):
	* lua.cc (dump_stack): boost::format vs. F for strings that are
	not messages.

2005-08-23  Benoît Dejean  <benoit@placenet.org>

	* xdelta.cc: Don't translate unittest strings.

2005-08-23  Matthew Gregan  <kinetik@orcon.net.nz>

	* monotone.texi: Bring 'update' syntax up to date.

2005-08-23  Nathaniel Smith  <njs@pobox.com>

	* tests/t_diff_external.at: --diff-args without --external is an
	error.
	* commands.cc (diff): Likewise.

2005-08-22  Nathaniel Smith  <njs@pobox.com>

	* contrib/ciabot_monotone.py (send_change_for): Handle author
	names with spaces in.

2005-08-22  Matt Johnston  <matt@ucc.asn.au>

	* HACKING: change the vim modeline to something that seems to work
	better.

2005-08-23  Olivier Andrieu  <oliv__a@users.sourceforge.net>

	* contrib/monotone.el: When running monotone commands, re-use
	*monotone* buffers. Make the "status" command use the prefix
	argument. Make the "tree"-restricted commands work in dired
	buffers. Add the "--no-merges" option in the log command. Various
	other innocuous changes.

2005-08-22  Nathaniel Smith  <njs@pobox.com>

	* mt_version.cc (print_full_version): Typo.

2005-08-22  Nathaniel Smith  <njs@pobox.com>

	* mt_version.cc: Include sanity.hh.

2005-08-22  Nathaniel Smith  <njs@pobox.com>

	* netsync.cc (process_error_cmd, run_netsync_protocol): Remove
	some newlines to avoid translation noise.

2005-08-22  Nathaniel Smith  <njs@pobox.com>

	* po/LINGUAS, po/ja.po: Remove ja translation again, it seems to
	be corrupt.

2005-08-22  Nathaniel Smith  <njs@pobox.com>

	* commands.cc (update): Don't use F() to indent things.
	
2005-08-22  Nathaniel Smith  <njs@pobox.com>

	* commands.cc (dump_diffs): Don't use F() to create diff headers.
	(commands::process): Put '' in the log message to make Benoît
	Dejean happy ;-).
	
2005-08-22  Nathaniel Smith  <njs@pobox.com>

	* po/LINGUAS, po/ja.po: Add Japanese translation by Satoru SATOH.
	
2005-08-20  Benoît Dejean  <benoit@placenet.org>

	* po/monotone.pot: Remove from version control.
	* po/POTFILES.skip: New file.
	* po/fr.po: French translation (initial version).
	* po/LINGUAS: Add fr.
	
2005-08-22  Nathaniel Smith  <njs@pobox.com>

	* commands.cc (read): Use FP (thanks to Benoît Dejean for
	catch).
	* mt_version.cc (print_version, print_full_version): Mark more
	strings for i18n (also thanks to Benoît Dejean).
	
2005-08-22  Nathaniel Smith  <njs@pobox.com>

	* commands.cc (commands): Revert previous changes, xgettext is
	buggy.
	Mark every CMD() string argument with _().
	* i18n.h, Makefile.am: New file.
	* sanity.hh: Include it.
	* po/Makevars (XGETTEXT_OPTIONS): Learn about _() and N_() as
	markers.

2005-08-22  Nathaniel Smith  <njs@pobox.com>

	* commands.cc (commands): Oops, can't call gettext on a
	std::string...

2005-08-22  Nathaniel Smith  <njs@pobox.com>

	* monotone.cc (coptions, options): Use gettext_noop to mark usage
	strings for i18n.
	* commands.cc (commands): gettextify command descriptions
	* po/Makevars (XGETTEXT_OPTIONS): Include the 2nd, 3rd, and 4th
	arguments to CMD macro as translatedable strings.

2005-08-22  Nathaniel Smith  <njs@pobox.com>

	* database.cc: Replace a bunch of F()'s by boost::format's,
	because F is only for strings displayed to user.

2005-08-22  Nathaniel Smith  <njs@pobox.com>

	* po/Makevars (XGETTEXT_OPTIONS): Extract FP'ed strings.

2005-08-22  Nathaniel Smith  <njs@pobox.com>

	* sanity.hh (FP): New macro.  Usage:
	FP("frobbed %i bar", "frobbed %s bars", num_bars) % num_bars

2005-08-22  Richard Levitte  <richard@levitte.org>

	* contrib/monotone-import.pl: When temporarly touching files that
	have disappeared since last import, don't forget to create
	intermediary directories as well (and to remove them later on).
	Make sure all file arguments are quoted.  Finally, pick up the
	newly created revision by reading MT/revision instead of relying
	on backquotes working.
	Notofication and initial correction submitted by
	BigFish <bigfische@gmail.com>.

2005-08-20  Matthew Gregan  <kinetik@orcon.net.nz>

	* revision.hh: Delete doubled line of text in comment.

2005-08-20  Benoît Dejean  <benoit@placenet.org>

	* monotone.cc (cpp_main): setlocale(LC_ALL).
	* commands.cc (dropkey): Unify warning into a single string.

2005-08-20  Nathaniel Smith  <njs@codesourcery.com>

	* contrib/monoprof.sh (test_commit): Kernel tarball unpacks to
	linux-$KVER/, not $KVER/.

2005-08-19  Nathaniel Smith  <njs@codesourcery.com>

	* contrib/monoprof.sh (SETUP): Put netsync hooks in the default
	hook file.

2005-08-19  Nathaniel Smith  <njs@codesourcery.com>

	* contrib/monoprof.sh: Give a sensible error message if $DATADIR
	doesn't exist.

2005-08-20  Matt Johnston  <matt@ucc.asn.au>

	* database.cc (put_revision): uncomment check_sane_history call
	(was accidentally committed commented out)

2005-08-19  Nathaniel Smith  <njs@codesourcery.com>

	* monotone.texi (Tutorial): Tweak wording, use --db at more
	appropriate places.

2005-08-19  Matthew Gregan  <kinetik@orcon.net.nz>

	* tests/t_crlf.at: Adjust expected line count to accomodate diff
	output change.
	* commands.cc (CMD(diff)): Include base revision ID in diff output
	header when diffing against working copy.  Useful to identify what
	revision a patch was created against.
	* std_hooks.lua (ignore_file): Ignore Visual SourceSafe junk.

2005-08-18  Timothy Brownawell  <tbrownaw@gmail.com>

	* std_hooks.lua: accept_testresult_change now only cares about
	testresults listed in MT/wanted-testresults

2005-08-18  Matthew Gregan  <kinetik@orcon.net.nz>

	* INSTALL: Remove outdated references to configure options and
	Solaris build workarounds.
	* configure.ac: Lower gettext requirement from 0.12.1 to 0.11.5.

2005-08-17  Timothy Brownawell  <tbrownaw@gmail.com>

	* sanity.cc (gasp()): When catching an error from dumping a MM'd
	variable, do not discard output generated prior to the error. This
	way, at least the header line (function name, file, line no.) is
	printed.
	* change_set.cc: write_insane_change_set: new function to write a
	change set without sanity checking it, now used by dump().

2005-08-17  Patrick Mauritz  <oxygene@studentenbude.ath.cx>

	* unix/process.cc: missing include
	* m4/fexceptions.m4, configure.ac, Makefile.am: remove hardcoded
	-fexceptions in CFLAGS and add it only if compiler doesn't freak
	out.

2005-08-17  Nathaniel Smith  <njs@pobox.com>

	* work.cc (build_additions): Tweak wording.

2005-08-17  Nathaniel Smith  <njs@pobox.com>

	* netsync.cc: Add IANA port assignment to the todo list.

2005-08-17  Nathaniel Smith  <njs@pobox.com>

	* unix/process.cc (make_executable): Open the fd read-only, avoids
	problems with read-only files, and a writeable fd doesn't seem to
	be necessary to change permission bits.

2005-08-17  Nathaniel Smith  <njs@pobox.com>

	* unix/process.cc (is_executable, make_executable): When reporting
	an error in a syscall, include the actual error message.

2005-08-17  Nathaniel Smith  <njs@pobox.com>

	* lua.cc (dump_stack): New function.
	(Lua::fail): New method; use above.
	(get, get_fn, get_tab, get_str, get_num, get_bool, extract_str)
	(extract_int, extract_double, extract_bool, begin, next, pop): Use
	it, to give better logging.
	
2005-08-17  Nathaniel Smith  <njs@pobox.com>

	* Makefile.am (lib3rdparty_a_CFLAGS): Build 3rd party C code with
	-fexceptions.

2005-08-17  Matthew Gregan  <kinetik@orcon.net.nz>

	* win32/process.cc: Slightly smarter argv->cmdline munging.
	* std_hooks.lua: Merge hooks for TortoiseMerge (part of
	TortoiseSVN).

2005-08-17  Nathaniel Smith  <njs@pobox.com>

	* lua.cc (lua_hooks): Re-enable panic thrower, we no longer
	support Lua 4.

2005-08-16  Nathaniel Smith  <njs@pobox.com>

	* netsync.cc: Add more netsync todos.

2005-08-15  Nathaniel Smith  <njs@pobox.com>

	* tests/t_explicit_merge_with_anc.at: New test.
	* testsuite.at: Add it.

2005-08-15  Nathaniel Smith  <njs@pobox.com>

	* tests/t_log_brief.at: New test.
	* testsuite.at: Add it.

2005-08-15  Nathaniel Smith  <njs@pobox.com>

	* commands.cc (fcommit): Remove.  This command has never been
	documented, tested, or maintained; it also doesn't avoid the use
	of temporary files (which was supposed to be its purpose).  Has it
	ever actually been used...?
	
2005-08-15  Nathaniel Smith  <njs@pobox.com>

	* lua.cc (hook_init_attributes): Do more logging; use begin()
	instead of starting iteration by hand.

2005-08-15  Patrick Mauritz  <oxygene@studentenbude.ath.cx>

	* testsuite.at, tests/*.at: make testsuite less demanding:
	- QGREP() and QEGREP() provide a portable [e]grep -q
	- export FOO=bar -> FOO=bar; export FOO
	- tail -n $x -> TAIL($x) with appropriate macro

2005-08-15  Patrick Mauritz  <oxygene@studentenbude.ath.cx>

	* m4/typeof.m4: new test, looks if compiler knows the typeof()
	extension
	* configure.ac: use it
	* sanity.hh: use the test, and boost's abstraction over
	__PRETTY_FUNCTION__ and similar pseudo-macros

2005-08-15  Patrick Mauritz  <oxygene@studentenbude.ath.cx>

	* configure.ac (BOOST_FIX_VERSION): only apply that fix on gcc.

2005-08-14  Nathaniel Smith  <njs@pobox.com>

	* configure.ac (BOOST_VERSION_CHECK, BOOST_FIX_VERSION): Fix for
	cross-compilation.  (Thanks to John Bowler <jbowler@acm.org>.)

2005-08-14  Matthew Gregan  <kinetik@orcon.net.nz>

	* testsuite.at: Don't use agraph.
	* Makefile.am: Minor cleanups.

2005-08-13  Patrick Mauritz  <oxygene@studentenbude.ath.cx>

	* botan/gzip.cpp, botan/mutex.cpp: c functions via c* headers need
	std:: prefix

2005-08-13  Patrick Mauritz  <oxygene@studentenbude.ath.cx>

	* schema_migration.cc (lowercase): it's only used for processing sha1
	values whos size we know: make array size constant
	* transforms.cc (encode_hexenc, decode_hexenc): they have to work with
	all kinds of string sizes, so at least make them nicer by using
	boost::scoped_array

2005-08-13  Patrick Mauritz  <oxygene@studentenbude.ath.cx>

	* revision.cc: make copy constructor of revision_set behave like
	normal constructor in case it's copying a freshly created object

2005-08-13  Nathaniel Smith  <njs@pobox.com>

	* testsuite.at: Use SEGV to kill netsync servers, in hopes it will
	give better coverage information.

2005-08-13  Julio M. Merino Vidal  <jmmv@NetBSD.org>

	* configure.ac: Remove an obsolete check to see if SQLite was
	bundled or not, because the bundled version has been used
	exclusively for quite some time.

2005-08-13  Julio M. Merino Vidal  <jmmv@NetBSD.org>

	* database_check.cc: Remove trailing newline from error messages
	when embedding them inside other strings, so that the trailing
	closing parenthesis is printed correctly.

2005-08-13  Julio M. Merino Vidal  <jmmv@NetBSD.org>

	* configure.ac: Add '-mt' as another possible suffix to detect the
	Boost libraries.  It's very common when these libraries are built
	with the "native naming layout".

2005-08-13  Nathaniel Smith  <njs@pobox.com>

	* monotone.1, monotone.texi: Don't mention agraph.
	* tests/t_netsync_repeated.at: Don't use agraph.
	* tests/t_netsync_unrelated.at: Likewise.

2005-08-13  Nathaniel Smith  <njs@pobox.com>

	* commands.cc (agraph): Remove.

2005-08-13  Nathaniel Smith  <njs@pobox.com>

	* tests/t_commit_log_writeback.at: New test.
	* testsuite.at: Add it.

2005-08-12  Nathaniel Smith  <njs@pobox.com>

	* commands.cc (commit): When user uses --message or
	--message-file, don't require non-empty logs, and don't write out
	message to MT/log.  (This makes re-running a 'commit -m foo'
	command line until it works possible; otherwise the second try
	will get a 'MT/log non-empty and -m supplied' error.)

2005-08-11  Nathaniel Smith  <njs@pobox.com>

	* netsync.cc: Add a list of ideas for improvement that will break
	network compatibility and thus perhaps should go together.

2005-08-11  Nathaniel Smith  <njs@pobox.com>

	* tests/t_commit_message_file.at: Un-double file contents.

2005-08-11  Nathaniel Smith  <njs@pobox.com>

	* lua.cc (ok, extract_str, extract_int, extract_double)
	(extract_bool): Add more logging.

2005-08-11  Patrick Mauritz <oxygene@studentenbude.ath.cx>

	* INSTALL: remove section about crypto++ on solaris
	* config.rpath, mkinstalldirs, po/Makefile.in.in,
	  various files in m4, ABOUT-NLS:
	  remove as they're autogenerated
	* hash_map.hh, m4/gnucxxhashmap.m4, m4/stlporthashmap.m4:
	  new files, abstraction over hash_map differences in STL impls.
	* m4/externtemplate.m4: new file, check if compiler is happy
	  with "extern template"
	* configure.ac: hook up the new autoconf tests
	* Makefile.am: remove -Wall
	* botan/gzip.cpp, botan/mutex.cpp: add includes
	* constants.*: move values to .hh if used for array sizes
	* interner.hh, xdelta.cc: use hash_map.hh
	* merkle_tree.cc, unix/inodeprint.cc: make array size truly
	  constant 
	* sanity.hh: work-around for missing typeof() and
	  __PRETTY_FUNCTIONS on non-gcc compilers
	* schema_migration.cc, transforms.cc: moved dynamically
	  initialized array to heap
	* transforms.hh, vocab.hh: use externtemplate autoconf test

2005-08-10  Matthew Gregan  <kinetik@orcon.net.nz>

	* monotone.spec: include zlib-devel and texinfo as build
	requirements, zlib as a runtime requirement.

2005-08-09  Eric Anderson  <anderse-monotone@cello.hpl.hp.com>

	* tests/perf-test.sh: A repeatable performance test harness
	* tests/parse-accounting.pl: A script that parses the accounting
	output into a nice tabular format

2005-08-09  Eric Anderson  <anderse-monotone@cello.hpl.hp.com>
 
	* Changes to significantly improve network pull performance
	* string_queue.hh: created to store pending data and allow for
	efficient removal from the front.  The string queue automatically
	reduces its buffer size if it is very empty.  	
	* hmac.{cc,hh}: Add in a version of chained_hmac::process that can
	operate on a string_queue for use during read.
	* netcmd.{cc,hh}: update netcmd::read to use a string_queue rather
	than a string, update all the regression tests also.  This required
	the somewhat ugly creation of a read_string function because the
	netcmd read and write functions are no longer using the same type.
	* netio.hh: introduce functions for operating on a string_queue. They
	are identical to the equivalent string functions except for the type
	of the argument.
	* netsync.cc: Use a string_queue rather than a string for storing the 
	input and output buffers.

	* string_queue.cc: unit tests (Matt Johnston)

2005-08-09  Richard Li  <richardl@redhat.com>

	* std_hooks.lua (merge2, merge3): explain a little better why
	monotone can't find a merge command.

2005-08-09  Nathaniel Smith  <njs@pobox.com>

	* commands.cc (update): Fix helpful error message to suggest
	_current_ commandline syntax.

2005-08-09  Olivier Andrieu  <oliv__a@users.sourceforge.net>

	* contrib/monotone.el: a couple of fixes spotted by the compiler
	* Changelog, contrib/colorize: utf8ize

2005-08-09  Nathaniel Smith  <njs@pobox.com>

	* NEWS: Put a time in.
	* po/monotone.pot: Regenerate.
	
2005-08-08  Nathaniel Smith  <njs@pobox.com>

	* configure.ac, monotone.spec, debian/changelog:
	* win32/monotone.iss: Bump version number.

2005-08-08  Nathaniel Smith  <njs@pobox.com>

	* UPGRADE: Fix title.
	* NEWS: Add --lca.

2005-08-08  Nathaniel Smith  <njs@pobox.com>

	* commands.cc (merge, propagate): Take --lca.
	* options.hh: Add OPT_LCA.
	* monotone.cc (coptions, cpp_main): Support it it.
	* app_state.{hh,cc} (app_state::usa_lca): New variable.
	* revision.cc (find_common_ancestor_for_merge): Use LCA if user
	passed --lca.
	* tests/t_merge_lca.at: New test.
	* testsuite.at: Add it.
	* monotone.texi (Tree): Document --lca.
	
2005-08-08  Nathaniel Smith  <njs@pobox.com>

	* NEWS: First-pass for 0.22 release.
	* UPGRADE: Likewise.

2005-08-08  Nathaniel Smith  <njs@pobox.com>

	* Makefile.am (BOTAN_SOURCES): Add botan headers.
	* po/monotone.pot: Regenerate.

2005-08-07  Nathaniel Smith  <njs@pobox.com>

	* netsync.cc (rebuild_merkle_trees, insert_with_parents): Make a
	ticker for added revisions, since traversing the tree to pull in
	ancestors causes a noticeable pause before the cert/key tickers
	start up.
	(insert_with_parents): Also simplify logic.

2005-08-07  Nathaniel Smith  <njs@pobox.com>

	* commands.cc (pull): Clarify what the "doing anonymous pull"
	message means and what you might do about it.

2005-08-07  Nathaniel Smith  <njs@pobox.com>

	* monotone.texi (Network Service, Hooks): Document
	get_netsync_read_permitted as getting a nil value on anonymous
	connects.
	* lua.{cc.hh} (hook_get_netsync_anonymous_read_permitted):
	Remove. Replace with 1-argument version of
	hook_get_netsync_write_permitted.
	* netsync.cc (process_anonymous_cmd): Update.
	* tests/t_netsync_permissions.at: Likewise.

2005-08-07  Matthew Gregan  <kinetik@orcon.net.nz>

	* botan/{data_snk,es_file}.cpp: Open fstreams in binary mode.
	These changes, plus the same change for data_src.cpp and
	es_ftw.cpp, have been sent upstream.

2005-08-05  Nathaniel Smith  <njs@pobox.com>

	* commands.cc (commit): Write out the log message to MT/log
	_after_ making sure it's non-empty.
	* tests/t_commit_cancelled.at: New test.
	* testsuite.at: Add it.
	
2005-08-04  Nathaniel Smith  <njs@pobox.com>

	* netsync.cc (rebuild_merkle_trees): Typo.

2005-08-04  Nathaniel Smith  <njs@pobox.com>

	* netsync.cc (rebuild_merkle_trees): Tweak message ("rebuilding
	merkle trees" does not mean anything to J. Random User...)

2005-08-04  Nathaniel Smith  <njs@pobox.com>

	* manifest.cc (build_restricted_manifest_map): In 'missing files'
	error message, explain how to recover.

2005-08-03  Nathaniel Smith  <njs@pobox.com>

	* testsuite.at (NETSYNC_ADDRESS): New macro.
	(NETSYNC_SERVE_N_START, NETSYNC_SERVE_START)
	(NETSYNC_CLIENT_N_RUN): Use it.
	
	* tests/t_netsync_checks_server_key.at: Make sure can unset the
	known-servers entry.

2005-08-03  Matthew A. Nicholson  <matt@matt-land.com>

	* std_hooks.lua (get_preferred_merge2_command)
	(get_preferred_merge3_command): Provide more information on how to
	use vim as merge tool.

2005-08-03  graydon hoare  <graydon@pobox.com>

	* unix/process.cc (make_executable): Fix race, set user/group/other.

2005-08-03  Matthew Gregan  <kinetik@orcon.net.nz>

	* botan/data_src.cpp (DataSource_Stream::DataSourceStream): Open
	fstream as binary file.

2005-08-03  Matthew Gregan  <kinetik@orcon.net.nz>

	* win32/inodeprint.cc: Botan changes.  Also, hash individual
	FileTime structure members rather than the entire structure.
	* keys.cc: Add explicit 'using' for Botan::byte.
	* botan/es_win32.{cpp,h}: Add missing files.
	* Makefile.am: Enable entropy collection via CryptoAPI and Win32
	API.

2005-08-02  Matt Johnston  <matt@ucc.asn.au>

	* botan/gzip.cpp: forgot to commit some semicolons

2005-08-02  Matt Johnston  <matt@ucc.asn.au>

	* botan/gzip.{cpp,h}: rearranged the code to be clearer.

2005-08-01  Nathaniel Smith  <njs@pobox.com>

	* netsync.cc (get_branches): Remove warning when there are no
	branches.

2005-07-29  Nathaniel Smith  <njs@pobox.com>

	* globish.cc (matcher::operator()): Log what's happening.
	(checked_globish_to_regex_test): Fix previously added test.

2005-07-29  Nathaniel Smith  <njs@pobox.com>

	* globish.cc (checked_globish_to_regex_test): Add another test for
	quoted characters.

2005-07-28  Nathaniel Smith  <njs@pobox.com>

	* update.cc (calculate_update_set): Only include current rev in
	update set if it is an acceptable candidate.
	* commands.cc (update): Clarify error message in this case.
	* tests/t_update_branch.at: Update accordingly.

2005-07-28  Matthew Gregan  <kinetik@orcon.net.nz>

	* monotone.spec: Require boost >= 1.32.

2005-07-27  Matthew Gregan  <kinetik@orcon.net.nz>

	* tests/t_merge_add_del.at: 'drop' does not take a branch (test
	now fails in expected place).
	* tests/t_merge_add_rename_add.at: New test.
	* testsuite.at: Add it.

2005-07-27  Nathaniel Smith  <njs@pobox.com>

	* tests/t_update_branch.at: New test.
	* testsuite.at: Add it.
	(REVERT_TO): Do not preserve MT/options file (can setup invalid
	branch).
	* app_state.cc (make_branch_sticky): Call write_options when
	already have a working copy.
	* commands.cc (update): Call make_branch_sticky at appropriate
	time.

2005-07-27  Nathaniel Smith  <njs@pobox.com>
	
	* commands.cc: ALIAS(mv, rename).  ALIAS(rm, drop).

2005-07-26  Nathaniel Smith  <njs@pobox.com>

	* change_set.cc (dump): Add state_renumbering dumper.
	(merge_disjoint_analyses): Add MM().

2005-07-26  Nathaniel Smith  <njs@pobox.com>

	* change_set.cc (dump): Add path_analysis dumper.
	(merge_change_sets): Add more MM()s.

2005-07-26  Nathaniel Smith  <njs@pobox.com>

	* change_set.cc (dump): Add path_state dumper.
	(sanity_check_path_state): Add MM().

2005-07-26  Richard Levitte  <richard@levitte.org>

	* revision.cc (check_sane_history): Convert tabs to the
	appropriate amount of spaces.

2005-07-26  Richard Levitte  <richard@levitte.org>

	* sanity.hh, revision.cc (check_sane_history),
	change_set.cc (concatenate_change_sets, merge_change_sets,
	invert_change_set): Because boost currently uses the symbol M, we
	have a clash.  Therefore, let's rename M to MM, for now.

2005-07-26  Richard Levitte  <richard@levitte.org>

	* commands.cc (CMD(privkey)): Change so both the public and
	private key are printed.

	* tests/t_dropkey_2.at, tests/t_lua_privkey.at: Adapt to the new
	private key format.

2005-07-24  Nathaniel Smith  <njs@pobox.com>

	* sanity.cc (MusingI, ~MusingI): No-op when already in the middle
	of dumping.

2005-07-25  Matthew Gregan  <kinetik@orcon.net.nz>

	* Makefile.am, configure.ac: Remove BUNDLED_{LUA,SQLITE} tests and
	clarify the comment for popt.  Using external versions of these
	tools didn't work anyway, so there's no point giving the
	impression that it might.

2005-07-24  Nathaniel Smith  <njs@pobox.com>

	* sanity.cc (gasp): Handle the possibility of multiple valid calls
	to gasp(), 'db check' can trigger multiple invariants without
	dying.

2005-07-24  Nathaniel Smith  <njs@pobox.com>

	* sanity.{hh,cc} (sanity::already_dumping, gasp): Don't let gasp
	be called recursively, in case a dump triggers an invariant.

2005-07-24  Nathaniel Smith  <njs@pobox.com>

	* sanity.cc (gasp): Make more robust against new errors triggered
	during error unwind.  (write_change_set in particular likes to
	blow up when handling in invalid change_set.)

2005-07-24  Nathaniel Smith  <njs@pobox.com>

	* change_set.cc (merge_change_sets, check_sane)
	(concatenate_change_sets, invert_change_set): Add M()s.

2005-07-24  Nathaniel Smith  <njs@pobox.com>

	* sanity.{hh,cc} (dump): Remove templated version, add std::string
	version.
	* vocab.{hh,cc} (dump): Add ATOMIC/DECORATE/ENCODING dumpers.
	* change_set.{hh,cc} (dump): Add change_set dumper.
	* manifest.{hh,cc} (dump): Add manifest_map dumper.
	* revision.cc (check_sane_history): Add some M()s.

2005-07-24  Nathaniel Smith  <njs@pobox.com>

	* sanity.hh (class Musing, gasp, dump): Actually, take a
	std::string instead of a std::ostream; fits our idioms better.

2005-07-24  Nathaniel Smith  <njs@pobox.com>

	* sanity.cc (log, progress, warning): Append '\n' to strings when
	necessary.
	(gasp): Save string properly.
	(M): Apply black magic.  Now works correctly.
	(dump): Write newline.

2005-07-24  Nathaniel Smith  <njs@pobox.com>

	* sanity.hh (dump): Add a default 'dump' implementation for all
	<<able objects.

2005-07-24  Nathaniel Smith  <njs@pobox.com>

	* constants.{cc,hh} (default_terminal_width): New constant.
	* ui.cc (guess_terminal_width): Use it.

2005-07-24  Nathaniel Smith  <njs@pobox.com>

	* diff_patch.cc (unidiff_append_test): Fix typo.

2005-07-24  Nathaniel Smith  <njs@pobox.com>

	* tests/t_annotate_no_rev.at: New test.
	* testsuite.at: Add it.
	
2005-07-24  Nathaniel Smith  <njs@pobox.com>

	* sanity.{hh,cc} (sanity, dump_buffer, invariant_failure)
	(index_failure,	MusingI, Musing, M): Implement macro M(), for
	'musing', which marks data that monotone was musing over when an
	invariant tripped.
	* Makefile.am (MOST_SOURCES): Fix spacing.

2005-07-23  Nathaniel Smith  <njs@pobox.com>

	* ui.{hh,cc} (guess_terminal_width): New function.
	(tick_write_dot::chars_on_line): Make unsigned to quiet gcc warning.
	(tick_write_dot::write_ticks): Use guess_terminal_width.
	* commands.cc (dump_diffs): Take full responsibility for printing
	=== lines, and use guess_terminal_width.
	* diff_patch.cc (make_diff): Don't print === lines.
	(unidiff_append_test): Adjust accordingly.

2005-07-23  Matthew Gregan  <kinetik@orcon.net.nz>

	* commands.cc (CMD(annotate)): Check for a valid revision before
	trying to fetch it from the database.
	* lua/lundump.[ch], lua/ldump.c: Rename VERSION and VERSION0 to
	LUA_DUMP_VERSION and LUA_DUMP_VERSION0 to avoid clashes with
	VERSION from config.h.

2005-07-22  Nathaniel Smith  <njs@pobox.com>

	* monotone.texi (Committing Work): Remove discussion of manifests.

2005-07-20  Nathaniel Smith  <njs@pobox.com>

	* netsync.cc (rebuild_merkle_trees): Make 'including branch'
	message L() instead of P(); it's nice information, but too much to
	be useful with large databases.

2005-07-22  Matt Johnston  <matt@ucc.asn.au>

	* database_check.cc: check that revisions and manifests
	are normalised to the same for that they would be written as.
	* tests/t_database_check_normalized.at: a test for it.
	* testsuite.at: add it.

2005-07-21  Richard Levitte  <richard@levitte.org>

	* contrib/monotone-import.pl: Now uses the given tag.

2005-07-20  Marcel van der Boom  <marcel@hsdev.com>

	* database.{cc,hh} (get_branches): New method.
	* commands.cc (ls_branches): Use it.
	* netsync.cc (get_branches): Likewise.
	* tests/t_ls_branches.at: New test.
	* testsuite.at: Add it.
	
2005-07-20  Nathaniel Smith  <njs@pobox.com>

	* commands.cc (db): Rename kill_branch_locally to
	kill_branch_certs_locally.
	* tests/t_db_kill_branch_locally.at: Rename to...
	* tests/t_db_kill_branch_certs_locally.at: ...this.  Update.
	* testsuite.at: Update.
	* monotone.texi (Database): Update.

2005-07-19  Nathaniel Smith  <njs@pobox.com>

	* schema_migration.cc (migrator::migrate): Add a check for schemas
	that are just... wrong.
	* tests/t_migrate_broken_schema.at: New test.

2005-07-19  Nathaniel Smith  <njs@pobox.com>

	* netcmd.cc (read): Make the bad HMAC error message clearer.

2005-07-19  Matthew Gregan  <kinetik@orcon.net.nz>

	* tests/t_diff_external.at: Canonicalise output for Win32.

2005-07-18  Nathaniel Smith  <njs@pobox.com>

	* keys.cc (get_passphrase): Do still error out if they keep typing
	empty passphrases.

2005-07-18  Richard Levitte  <richard@levitte.org>

	* database.cc: Move the inclusion of stdarg.h...
	* database.hh: ... here.

2005-07-18  Matt Johnston  <matt@ucc.asn.au>

	* keys.cc (get_passphrase): don't bomb out if they type an empty passphrase.

2005-07-18  Patrick Mauritz  <oxygene@studentenbude.ath.cx>

	* work.cc, manifest.cc: Remove 'using namespace boost'.

2005-07-18  Nathaniel Smith  <njs@pobox.com>

	* netsync.cc (received_items): New instance variable.
	(session::session): Initialize it.
	(note_item_arrived): Maintain it.
	(item_request_outstanding): Rename it to...
	(item_already_received): ...this, and have it check both
	outstanding and fulfilled requests.
	(queue_send_data_cmd, queue_send_delta_cmd): Call it via new
	name.
	
	Hopefully this will eliminate cases where "revs in" is larger than
	"revs written".
	
2005-07-17  Nathaniel Smith  <njs@pobox.com>

	* constants.cc (legal_key_name_bytes): Allow + and _ to appear in
	key names.

2005-07-17  Nathaniel Smith  <njs@pobox.com>

	* ui.{cc,hh} (tick_write_dot::write_ticks): Start a new line when
	too many dots have been written.
	* netsync.cc (process_refine_cmd): Add comment noting a possible
	optimization regarding subtree refinement.

2005-07-17  Nathaniel Smith  <njs@pobox.com>

	* configure.ac, win32/monotone.iss, monotone.spec:
	* debian/changelog: Bump version numbers to 0.21.
	* NEWS: Commit to a timestamp.

2005-07-17  Nathaniel Smith  <njs@pobox.com>

	* NEWS: Add diff changes, more tweaking.
	* UPGRADE: Update for 0.21.
	* AUTHORS: Add Vladimir Vukicevic.

2005-07-18  Matt Johnston  <matt@ucc.asn.au>

	* netsync.cc: merge fixup
	* botan/pipe_rw.cpp (read_all_as_string): make it smarter and faster

2005-07-18  Matt Johnston  <matt@ucc.asn.au>

	* botan/sha160.{cpp,h}: new faster sha160 implementation from Jack Lloyd
	and Kaushik Veeraraghavan.

2005-07-17  Nathaniel Smith  <njs@pobox.com>

	* tests/t_diff_external.at: New test.
	* testsuite.at: Add it.

2005-07-17  Nathaniel Smith  <njs@pobox.com>

	* monotone.texi (Restrictions): diff -r -r does accept
	restrictions now.
	(CVS Phrasebook): Clarify diff section.
	(Informative): Document diff [--unified|--context|--external],
	--diff-args.

2005-07-17  Nathaniel Smith  <njs@pobox.com>

	* app_state.{cc,hh}: Record whether --diff-args was passed, not
	just a string value.
	* lua.{cc,hh} (hook_external_diff): Take a diff_args_provided
	variable.
	* commands.cc (do_external_diff): Pass it.

2005-07-17  Nathaniel Smith  <njs@pobox.com>

	* std_hooks.lua (external_diff_default_args): New variable.
	(external_diff): Use it as a default, and use user-provided
	diff_args otherwise.
	* monotone.texi (Hooks): Document this.

2005-07-16  Vladimir Vukicevic  <vladimirv@gmail.com>

	* lua.{cc,hh} (hook_external_diff): New hook.
	* std_hooks.lua (external_diff): Add default definition.
	* monotone.texi (Hooks): Document external_diff hook.
	* app_state.{cc,hh}, options.hh, monotone.cc: Add --context,
	--external, --unified, --diff-args options.
	* commands.cc (do_external_diff): New function.
	(dump_diffs): Put a == line between each file's diffs.
	Pass file_ids of pre- and post-states to make_diff.
	(diff): Take new options.
	(cdiff): Remove.
	* diff_patch.{cc,hh} (make_diff): Print file ids in diff file
	headers.
	(unidiff_append_test): Update.
	(enum diff_type): Move to...
	* vocab.hh: ...here.
	* tests/t_restrictions.at, tests/t_crlf.at: Update.

2005-07-16  Nathaniel Smith  <njs@pobox.com>

	* manifest.cc (build_restricted_manifest_map): Remove doubled
	comment.

2005-07-16  Nathaniel Smith  <njs@pobox.com>

	* NEWS: Mention need for 'db migrate'.

2005-07-17  Matthew Gregan  <kinetik@orcon.net.nz>

	* lua/*: Import Lua 5.0.2 from upstream.
	* lua/*: Fix up CVS $Id$ tags, which appear to have been trashed
	since monotone existed in CVS.

2005-07-16  Nathaniel Smith  <njs@pobox.com>

	* NEWS: Update for 0.21.

2005-07-16  Nathaniel Smith  <njs@pobox.com>

	* database.cc (assert_sqlite3_ok): Remove dead function.
	
2005-07-16  Nathaniel Smith  <njs@pobox.com>

	* app_state.cc (require_working_copy): Oops, make it compile.

2005-07-16  Nathaniel Smith  <njs@pobox.com>

	* app_state.{cc,hh} (require_working_copy): Take an optional
	argument to give more details about why a working copy was
	required.
	* commands.cc (log): Give said details.

2005-07-16  Nathaniel Smith  <njs@pobox.com>

	* monotone.texi (CVS Phrasebook): Include 'log'.

2005-07-16  Nathaniel Smith  <njs@pobox.com>

	* monotone.texi (Selectors): Document use of globs.
	* tests/t_selector_globbing.at: New test.
	* testsuite.at: Add it.
	
2005-07-16  Jordan Breeding  <jordan.breeding@mac.com>

	* database.cc (selector_to_certname): Make 't:' selector match
	exactly by default as well.

2005-06-25  Brian Downing <bdowning@lavos.net>

	* database.cc (selector_to_certname, complete): Makes 'b:'
	selector be interpreted as a glob instead of as a partial string
	match.
	
2005-07-16  Nathaniel Smith  <njs@pobox.com>

	* netsync.cc: Revert accidentally committed changes.

2005-07-16  Nathaniel Smith  <njs@pobox.com>

	* ChangeLog: Fix formatting.

2005-07-15  Matt Johnston  <matt@ucc.asn.au>

	* netsync.cc (rebuild_merkle_trees): bad_branch_certs is a set of cert
	hashes, not of revision idents.

2005-07-14  Nathaniel Smith  <njs@pobox.com>

	* database.cc (get_revision_cert_index): "reserve" and "resize"
	are different.

2005-07-14  Nathaniel Smith  <njs@pobox.com>

	* netsync.cc (process_delta_cmd): Remove meaningless comment.

2005-07-14  Nathaniel Smith  <njs@pobox.com>

	* database.hh: Pre-declare sqlite3_stmt, instead of including
	sqlite3.h.

2005-07-14  Derek Scherger  <derek@echologic.com>

	* commands.cc (lca,lcad,try_one_merge): call describe_revision for
	logging common ancestors
	(propagate): log final merged line after propagate completes
	to indicate that it actually worked and to be consistent with merge

2005-07-13  Derek Scherger  <derek@echologic.com>

	* ChangeLog: merge fixup

2005-07-13  Derek Scherger  <derek@echologic.com>

	* database.cc (debug): delete stale comment
	(delete_branch_named):
	(delete_tag_named): 
	(clear): replace vprintf stuff with query parameters

2005-07-13  Nathaniel Smith  <njs@pobox.com>

	* contrib/ciabot_monotone.py (main): Optimistically run 'db
	migrate' before using database.

2005-07-13  Nathaniel Smith  <njs@pobox.com>

	* schema_migration.cc (migrate_monotone_schema)
	(migrator::migrate): Move the "nothing happened" check, and don't
	vacuum unless a migration occurred.

2005-07-13  Nathaniel Smith  <njs@pobox.com>

	* tests/t_restricted_diff_unchanged.at: New test.
	* testsuite.at: Add it.

2005-07-13  graydon hoare  <graydon@pobox.com>

	* rcs_import.cc (cvs_branch::cvs_branch): Initialize bools to false.

2005-07-13  Nathaniel Smith  <njs@pobox.com>

	* monotone.texi (Database): Document kill_tag_locally.

2005-07-13  Nathaniel Smith  <njs@pobox.com>

	* tests/t_kill_tag_locally.at, tests/t_ambiguous_tags.at: New
	tests.
	* testsuite.at: Add them.

2005-07-11  graydon hoare  <graydon@pobox.com>

	* AUTHORS: Add Jordan.
	* commands.cc (ls_tags): Do not uniquify tags.
	* constants.{cc,hh} (cvs_window): Change to time_t, tighten to 5 minutes.
	* rcs_import.cc (window): Remove.
	(note_type): Remove dead code.
	(is_sbr): Add test for synthetic branch roots.
	(cvs_commit::is_synthetic_branch_root): New test.
	(process_branch): Skip synthetic branch roots, push new branch
	before picking branch to mark, rather than after.
	(cvs_history::index_branchpoint_symbols): Handle vendor branches.
	(cvs_history::push_branch): Do not duplicate root on private branches.
	(import_branch): Fix up cluster inference.
	(cluster_consumer::consume_cluster): New invariant.
	* tests/t_cvsimport_drepper2.at: Modify to reflect fixes.

2005-07-11  Jordan Breeding  <jordan.breeding@mac.com>

	* commands.cc (db): New subcommand "kill_tag_locally"
	* database.{cc,hh} (delete_tag_named): New function.

2005-07-12  Nathaniel Smith  <njs@pobox.com>

	* schema_migration.cc (migrator::migrate): When there is nothing
	to be done, do nothing.

2005-07-12  Nathaniel Smith  <njs@pobox.com>

	* netsync.cc (rebuild_merkle_trees): Reduce memory usage a bit,
	and don't insert branch certs that the other side will just end up
	throwing away (reduces network traffic).

2005-07-12  Nathaniel Smith  <njs@pobox.com>

	* testsuite.at (NETSYNC_SERVE_START, NETSYNC_SERVE_N_START):
	Really, really really fix up quoting.  Really.
	I hope.

2005-07-12  Nathaniel Smith  <njs@pobox.com>

	* contrib/ciabot_monotone.py (config.project_for_branch): Clarify
	comment text for non-Python programmers.

2005-07-12  Nathaniel Smith  <njs@pobox.com>

	* testsuite.at (NETSYNC_SERVE_START, NETSYNC_SERVE_N_START): Fixup
	quoting.

2005-07-11  Nathaniel Smith  <njs@pobox.com>

	* crypto_tests.cc: New SHA1 correctness tests from Kaushik Veeraraghavan.
	* unit_tests.cc (init_unit_test_suite): 
	* unit_tests.hh (add_crypto_tests): 
	* Makefile.am (unit_tests_SOURCES): Call them.
	* AUTHORS: Add Kaushik Veeraraghavan.

2005-07-11  Nathaniel Smith  <njs@pobox.com>

	* tests/t_netsync_exclude_default.at: New test.
	* testsuite.at: Add it.
	(NETSYNC_SERVE_N_START, NETSYNC_SERVE_START): Use '*' as pattern
	when none is passed.

2005-07-11  Nathaniel Smith  <njs@pobox.com>

	* monotone.texi (Network): Tweak documentation for netsync
	commands.

2005-07-11  Nathaniel Smith  <njs@pobox.com>

	* app_state.{hh,cc} (exclude_patterns, add_exclude): 
	* options.hh (OPT_EXCLUDE): 
	* monotone.cc (coptions, cpp_main): New option --exclude.
	* commands.cc (pull, push, sync, serve): Accept it.
	(process_netsync_args): Implement it.
	* tests/t_netsync_exclude.at: New test.
	* testsuite.at: Add it.

2005-07-11  Timothy Brownawell  <tbrownaw@gmail.com>

	* options.hh, app_state.{hh,cc}, monotone.cc: New command specific
	option, "--exclude=x", puts arg into a vector app.excludes .
	Used by the netsync commands.
	* commands.cc (netsync commands): accept said option
		(process_netsync_args): Handle excludes.
	* monotone.texi: document it

2005-07-11  Timothy Brownawell  <tbrownaw@gmail.com>

	* interner.hh: make slightly faster

2005-07-11  Matt Johnston  <matt@ucc.asn.au>

	* hmac.cc: <string> not <string.h>

2005-07-11  Matt Johnston  <matt@ucc.asn.au>

	* keys.cc (encrypt_rsa): fix typo
	* hmac.{cc,hh}: store key as SymmetricKey, pass correctly to
	MAC_Filter

2005-07-10  Nathaniel Smith  <njs@pobox.com>

	* ChangeLog, configure.ac: Re-remove mysteriously revived
	jibberish.

2005-07-10  Nathaniel Smith  <njs@pobox.com>

	* tests/t_netsync_read_permissions.at: New test.
	* testsuite.at: Run it.
	* netsync.cc (set_session_key, dispatch_payload)
	(respond_to_auth_cmd): Refactor to key HMAC earlier, so error
	packets will get the right HMAC.

2005-07-10  Richard Levitte  <richard@levitte.org>

	* Makefile.am (monotone_CPPFLAGS, unit_tests_CPPFLAGS): Re-remove
	previously removed stuff.

	* ChangeLog, configure.ac: Revert accidentally-recommitted changes.

2005-07-10  Richard Levitte  <richard@levitte.org>

	* monotone.texi (Network), monotone.1: Mention the default port
	number.

2005-07-10  Matthew Gregan  <kinetik@orcon.net.nz>

	* configure.ac: Check for boost >= 1.32.

2005-07-09  Nathaniel Smith  <njs@pobox.com>

	* schema.sql (revision_ancestry__child, revision_certs__id,
	revision_certs__name_value): New indexes.
	* database.cc (dump, dump_table_cb, dump_index_cb): Include
	indexes in dumps.
	(database::database): 
	* schema_migration.cc (migrate_monotone_schema) 
	(migrate_client_to_add_indexes): 
	* tests/t_migrate_schema.at: Corresponding migration gunk.

2005-07-09  Jordan Breeding  <jordan.breeding@mac.com>

	* Makefile.am (monotone_CPPFLAGS, unit_tests_CPPFLAGS): 
	* configure.ac (BOOST_FIX_VERSION): Restrict boost compile kluges
	to boost 1.32.

2005-07-09  Nathaniel Smith  <njs@pobox.com>

	* schema_migration.cc (calculate_schema_id): Include indexes in
	the schema id.

2005-07-09  Nathaniel Smith  <njs@pobox.com>

	* ChangeLog, configure.ac: Revert accidentally-committed changes.

2005-07-09  Nathaniel Smith  <njs@pobox.com>

	* monotone.texi (Generating Keys): Make it a little clearer that
	we aren't necessarily recommending people store their passphrase
	in plaintext.

2005-07-08  Matt Johnston  <matt@ucc.asn.au>

	* propagate mainline to botan branch

	* constants.{cc,hh}: add sha1_digest_length as botan
	doesn't provide a convenient definition.
	* hmac.{cc,hh}: convert to use botan
	* keys.cc (encrypt_rsa, decrypt_rsa): use botan
	* transforms.{cc,hh}: use botan

2005-07-08  Matt Johnston  <matt@ucc.asn.au>

	* tests/t_normalized_filenames.at: expect exit code of 1 not 3 for
	"cat manifest" with a directory in MT/work
	* file_io.cc, netcmd.cc, transforms.cc, vocab.hh: revert changes which
	used swap() for strings and atomic types since strings are
	copy-on-write.

2005-07-08  Matt Johnston  <matt@ucc.asn.au>

	* file_io.cc (ident_existing_file): new function to calculate
	the ident of a file failing gracefully if it doesn't exist
	or is a directory.
	* file_io.hh (classify_manifest_paths,
	build_restricted_manifest_map): use ident_existing_file
	* ui.cc: cast to avoid compiler warnings

2005-07-07  Nathaniel Smith  <njs@pobox.com>

	* contrib/ciabot_monotone.py (Monotone.log): Fix to work with
	0.20.

2005-07-07  Nathaniel Smith  <njs@pobox.com>

	* Makefile.am (monotone_CPPFLAGS, unit_tests_CPPFLAGS): Add
	-DBOOST_REGEX_V4_CHAR_REGEX_TRAITS_HPP to work around g++
	4.0/boost 1.32.0 lossage.

2005-07-07  Vaclav Haisman  <V.Haisman@sh.cvut.cz>

	* Makefile.am: Compile fix for FreeBSD.

2005-07-07  Nathaniel Smith  <njs@pobox.com>

	* netsync.cc (process_hello_cmd, process_anonymous_cmd) 
	(process_auth_cmd): Change permission checking -- always build
	merkle tree (even when a pure sink), send permission denied and
	abort whenever client tries to read/write a branch they don't have
	access to.

2005-07-07  Nathaniel Smith  <njs@pobox.com>

	* ChangeLog: fixup formatting.

2005-07-06  Matt Johnston  <matt@ucc.asn.au>

	* database.cc (assert_sqlite3_ok): database corruption and similar
	problems are errors, not invariants.

2005-07-06  Nathaniel Smith  <njs@pobox.com>

	* commands.cc (push, pull, sync): Fix --help description.	
	
2005-07-06  Nathaniel Smith  <njs@pobox.com>

	* options.hh (OPT_SET_DEFAULT): 
	* app_state.{hh,cc} (app_state::set_default):
	* monotone.cc (coptions, cpp_main): New option.
	* commands.cc (pull, push, sync): Accept it.
	(process_netsync_args): Use it.
	* tests/t_set_default.at, testsuite.at: New test.

2005-07-07  Matthew Gregan  <kinetik@orcon.net.nz>

	* win32/monotone.iss: Bump version number.

2005-07-05  Nathaniel Smith  <njs@pobox.com>

	* debian/rules (config.status): Use bundled sqlite.
	* debian/control (Build-Depends): Remove popt and sqlite.

2005-07-05  Nathaniel Smith  <njs@pobox.com>

	* NEWS: Add timestamp.  Barring unforeseen issues, this is 0.20.

2005-07-05  Nathaniel Smith  <njs@pobox.com>

	* Makefile.am (EXTRA_DIST): Include some missed contrib/ stuff.

2005-07-05  Nathaniel Smith  <njs@pobox.com>

	* po/monotone.pot: Regenerate for release.

2005-07-05  Nathaniel Smith  <njs@pobox.com>

	* configure.ac, debian/changelog, monotone.spec: Bump version
	number.
	* UPGRADE: Update for 0.20 release.

2005-07-05  Nathaniel Smith  <njs@pobox.com>

	* ChangeLog, NEWS, AUTHORS: Fixup Eric Anderson's email address.

2005-07-05  Nathaniel Smith  <njs@pobox.com>

	* monotone.texi (Database): Note that db kill_rev_locally also
	will trigger "unreferenced manifest" warnings from db check.

2005-07-05  Nathaniel Smith  <njs@pobox.com>

	* NEWS: Oops, 'automate select' was in 0.19 after all.

2005-07-05  Nathaniel Smith  <njs@pobox.com>
	
	* contrib/ciabot_monotone.py: Fix multiple collection support.

2005-07-05  Richard Levitte  <richard@levitte.org>

	* monotone.texi (Hooks): Add space after periods where there's
	a lack of space.

	* NEWS: Correct the blurb about
	get_netsync_{read,anonymous_read,write}_permitted

2005-07-05  Nathaniel Smith  <njs@codesourcery.com>

	* NEWS: Add more explicit note on how to upgrade.

2005-07-05  Nathaniel Smith  <njs@codesourcery.com>

	* NEWS: First cut at 0.20 release notes.

2005-07-03  Matthew Gregan  <kinetik@orcon.net.nz>

	* sqlite/*, Makefile.am: Import SQLite 3.2.2 from upstream.
	* sqlite/main.c: Compile fix.
	* sqlite/{callback.c,prepare.c}: Add new files.

2005-07-03  Matthew Gregan  <kinetik@orcon.net.nz>

	* sqlite/{sqlite3.h,tokenize.c} (sqlite3_complete_last): New
	function to find the last valid SQL statement in a string; based
	on sqlite3_complete.  This change should be offered upstream, but
	probably not before sqlite3_complete_last16 is implemented.
	* database.cc (database::load): Load and execute dump in chunks,
	fixes bug 13570.

2005-07-01  Eric Anderson  <anderse-monotone@cello.hpl.hp.com>

	* file_io.cc: Pre-allocate space for the file read so that the
	string doesn't have to be incrementally expanded during the read.

2005-07-01  Matthew Gregan  <kinetik@orcon.net.nz>

	* tests/t_cvsimport_drepper2.at: Canonicalise monotone output so
	that the test passes on Win32.

2005-06-30  Eric Kidd  <eric.kidd@dartmouth.edu>

	* contrib/monotone-import.pl: Changed $branch to
	$user_branch.  This script may need more work, but at least Perl
	compiles it now.

2005-06-30  Patrick Mauritz  <oxygene@studentenbude.ath.cx>

	* automate.cc, basic_io.hh, cert.cc, change_set.cc,
	cryptopp/config.h, cryptopp/integer.cpp, main.cc, merkle_tree.cc,
	merkle_tree.hh, monotone.cc, netcmd.cc, netsync.cc,
	netxx/osutil.h, packet.cc: Namespace and include file cleanup.

2005-06-29  graydon hoare  <graydon@pobox.com>

	* tests/t_cvsimport_drepper2.at: New test.
	* testsuite.at: Call it.

2005-06-23  graydon hoare  <graydon@pobox.com>

	* rcs_import.cc (import_cvs_repo): Put branch imports inside
	transaction blocks, add a couple tickers.

2005-06-22  graydon hoare  <graydon@pobox.com>

	* rcs_file.cc: Track file:line numbers, accept files which violate
	some lies in rcs file format.
	* rcs_import.cc (cvs_tree_walker): 
	Warn rather than crash on parse errors.
	(cvs_history)
	(cvs_commit)
	(cvs_cluster)
	(prepared_revision)
	(import_branch)
	(import_cvs_repo): Support non-branch tags.

2005-06-21  graydon hoare  <graydon@pobox.com>

	* rcs_import.{cc,hh} (import_rcs_file): Rename to test_parse_rcs_file.
	* commands.cc (rcs_import): rename call.

2005-06-19  graydon hoare  <graydon@pobox.com>

	* rcs_import.cc: Rewrite change set inference logic.

2005-06-28  Roland Illig  <roland.illig@gmx.de>

	* app_state.cc: #include <unistd.h>, needed on NetBSD.

2005-06-28  Nathaniel Smith  <njs@codesourcery.com>

	* std_hooks.lua (ignore_file): Ignore vim swap files and emacs
	temp files.

2005-06-27  Nathaniel Smith  <njs@codesourcery.com>

	* INSTALL: Bump required version of Boost to 1.32.

2005-06-26  Matthew Gregan  <kinetik@orcon.net.nz>

	* app_state.cc (app_state::app_state()): Initialise no_merges to
	false so that 'log' will show merges by default (the recently
	added --no-merges option provides a means to disable the merge
	entries).

2005-06-26  Matthew Gregan  <kinetik@orcon.net>

	* tests/t_automate_stdio.at, tests/t_cvsimport_drepper.at,
	tests/t_selector_later_earlier.at: Further canonicalisation of
	monotone output to resolve test failures on Win32.

2005-06-25  Brian Campbell  <brian.p.campbell@dartmouth.edu>

	* commands.cc (CMD(db)): Added db kill_branch_locally command. 
	* database.cc, database.hh (delete_branch_named): New function to
	delete all branch certs with a given branch name.
	* monotone.texi (Database): Added documentation for db
	kill_branch_locally.
	* tests/t_db_kill_branch_locally.at: New test for db
	kill_branch_locally.
	* testsuite.at: Add the test. 
	* AUTHORS: Add myself.
	* ChangeLog: Change my email address on an old contribution to 
	match my pubkey. 

2005-06-24  Nathaniel Smith  <njs@codesourcery.com>

	* tests/t_db_kill_rev_locally.at: Clean up style.

2005-06-24  Nathaniel Smith  <njs@codesourcery.com>

	* unix/process.cc (process_spawn): Format log output correctly.

2005-06-24  Nathaniel Smith  <njs@codesourcery.com>

	* unix/process.cc (existsonpath): Reindent.  Add logging, and use
	'command -v' instead of 'which' (as per Matt Johnston's discovery
	that it is more portable).
	(process_spawn): Handle exec failure more properly.
	* tests/t_existsonpath.at: New test.
	* testsuite.at: Add it.

2005-06-25  Matthew Gregan  <kinetik@orcon.net.nz>

	* monotone.cc: Log correct locale set for LC_MESSAGES.

2005-06-24  Nathaniel Smith  <njs@codesourcery.com>

	* unix/process.cc: Remove tabs.

2005-06-24  Nathaniel Smith  <njs@codesourcery.com>

	* std_hooks.lua (get_preferred_merge2_command)
	(get_preferred_merge3_command): Move meld to the bottom of the
	default merge tool search order.  Also, use xemacs if it appears
	in $EDITOR, otherwise use emacs.
	* revision.cc (check_sane_history): Remove stale comment.

2005-07-05  Nathaniel Smith  <njs@codesourcery.com>

	* globish.cc (combine_and_check_globish): Don't add unnecessary
	{}'s.
	* tests/t_netsync_globs.at, testsuite.at: New test.

2005-07-04  Nathaniel Smith  <njs@codesourcery.com>

	* netcmd.cc (do_netcmd_roundtrip, test_netcmd_mac): Update for new
	chained_hmac object.
	* constants.hh (netsync_key_initializer): Update comment.
	* hmac.hh (hmac_length): Expose length of MACs.
	* hmac.cc: I() that it matches what CryptoPP wants to give.
	* netcmd.cc: I() that it matches the length hard-coded into the
	netsync protocol.
	* vocab.cc (verify(netsync_hmac_value)): Fix error message.
	
2005-07-04  Nathaniel Smith  <njs@codesourcery.com>

	* tests/t_netsync_defaults.at: Update for new var names.  All
	tests now pass.

2005-07-04  Nathaniel Smith  <njs@codesourcery.com>

	* lua.cc (hook_get_netsync_write_permitted): Fix typo.

2005-07-04  Nathaniel Smith  <njs@codesourcery.com>

	* globish.cc (globish_matcher_test): Add check for {foo} (no
	commas).

2005-07-04  Nathaniel Smith  <njs@codesourcery.com>

	* globish.cc (checked_globish_to_regex): Make the special case for
	the empty pattern, actually work.  Unit tests now pass.

2005-07-04  Nathaniel Smith  <njs@codesourcery.com>

	* netcmd.cc (test_netcmd_functions): Update for new anonymous/auth
	packet formats.

2005-07-04  Nathaniel Smith  <njs@codesourcery.com>

	* monotone.texi, monotone.1: Update for new glob stuff.
	* commands.cc (process_netsync_args, push, pull, sync, serve):
	'serve' always requires arguments, rather than falling back on db
	defaults.
	
2005-07-04  Nathaniel Smith  <njs@codesourcery.com>

	* commands.cc (process_netsync_args, push, pull, sync, serve):
	Adapt for patterns instead of regexen; slight refactoring too.

2005-07-03  Nathaniel Smith  <njs@codesourcery.com>

	* netsync.cc: Finally self-consistent.

2005-07-03  Nathaniel Smith  <njs@codesourcery.com>

	* netsync.hh (run_netsync_protocol): Fix prototype.

2005-07-03  Nathaniel Smith  <njs@codesourcery.com>

	* globish.hh: Document the empty pattern as never matching.
	* globish.cc (checked_globish_to_regex): Implement it.
	(globish_matcher_test): Check it.

2005-07-03  Nathaniel Smith  <njs@codesourcery.com>

	* monotone.texi (Network Service, Hooks):
	* testsuite.at: 
	* tests/t_netsync_permissions.at: 
	* tests/t_netsync_single.at: Update to match new
	get_netsync_write_permitted definition.

2005-07-03  Nathaniel Smith  <njs@codesourcery.com>

	* lua.{cc,hh} (hook_get_netsync_write_permitted): Don't take a
	branch argument; write permission is now all or none.  (It really
	was before anyway...)
	* netsync.cc: Update accordingly.

2005-07-03  Nathaniel Smith  <njs@codesourcery.com>

	* netsync.cc: More updating for pattern stuff; getting there...

2005-06-28  Nathaniel Smith  <njs@codesourcery.com>

	* netsync.cc: Update low-level functions to use include_pattern
	and exclude_pattern.

2005-06-28  Nathaniel Smith  <njs@codesourcery.com>

	* netcmd.{cc,hh} (read_anonymous_cmd, write_anonymous_cmd)
	(read_auth_cmd, write_auth_cmd): Take include_pattern and
	exclude_pattern arguments.

2005-06-28  Nathaniel Smith  <njs@codesourcery.com>

	* globish.{cc,hh}: New files.
	* Makefile.am (MOST_SOURCES): Add them.
	* transforms.{cc,hh}: Remove glob-related stuff.
	* unit_tests.{cc,hh}: Call globish unit tests.

2005-06-27  Nathaniel Smith  <njs@codesourcery.com>

	* transforms.cc (glob_to_regex, globs_to_regex, regexes_to_regex):
	Choose "regex" as standard spelling.  Clean up code, add code for
	handling sets, start improving tests (don't currently pass).
	* transforms.hh (glob_to_regex, globs_to_regex, regexes_to_regex):
	Prototype.

2005-06-28  Matt Johnston  <matt@ucc.asn.au>

	* constants.cc: increase db_version_cache_sz to 7 MB
	* netsync.cc: use a deque<string> rather than a single
	string buffer for outbuf.
	* netsync.cc (arm): only queue data when there is
	available space
	* AUTHORS: added Eric Anderson

2005-06-26  Matt Johnston  <matt@ucc.asn.au>

	* transforms.hh: remove extraneous #ifdef
	* hmac.cc, hmac.hh: actually add them

2005-06-26  Matt Johnston  <matt@ucc.asn.au>

	* netcmd.cc (netcmd::read, netcmd::write): change to using a HMACs 
	chained by including the previous HMAC in the input data, rather
	than altering the key each time.
	* netcmd.cc ({read,write}_{data,delta}_cmd): use encode_gzip/decode_gzip
	  rather than raw xform.
	* hmac.{cc,hh}: new chained_hmac abstraction
	* Makefile.in: add them
	* netsync.cc: each session keeps a chained_hmac for read/write
	* transforms.hh: add a string variant for encode_gzip

2005-06-25  Nathaniel Smith  <njs@codesourcery.com>

	* netsync.cc: Tweak comment.

2005-06-25  Nathaniel Smith  <njs@codesourcery.com>

	* AUTHORS: Add Ethan Blanton <elb@elitists.net>.

2005-06-22  Nathaniel Smith  <njs@codesourcery.com>

	* netcmd.hh (netcmd::read, netcmd::write): Don't have defaults for
	key/hmac arguments.
	* netcmd.cc (do_netcmd_roundtrip): New function.
	(test_netcmd_functions): Use it.  Also, make work with hmac
	changes.
	(test_netcmd_mac): New test.
	(add_netcmd_tests): Call it.

2005-06-22  Nathaniel Smith  <njs@codesourcery.com>

	* netcmd.cc (read): Remove unused variable.
	* netsync.cc (call_server, process)
	(arm_sessions_and_calculate_probe, handle_read_available): Give
	better error message on bad_decode exceptions.

2005-06-22  Nathaniel Smith  <njs@codesourcery.com>

	* netcmd.cc, netsync.cc: Revert backwards compatibility code; 0.19
	and 0.20 can't be usefully compatible, and the code as it existed
	would cause real version mismatch error reporting to not work
	right.  (Old client with new server would give a generic "server
	disconnected" error message instead of something useful.)

2005-06-21  Nathaniel Smith  <njs@codesourcery.com>

	* netsync.cc (rebuild_merkle_trees): Fix FIXME comments to match
	reality.
	* tests/t_netsync_diffbranch.at: No longer a bug, remove
	priority.

2005-06-20  Nathaniel Smith  <njs@codesourcery.com>

	* monotone.texi (Hook Reference): Oops, missed a @ref.

2005-06-20  Nathaniel Smith  <njs@codesourcery.com>

	* monotone.texi (Default monotonerc): Rename section to...
	(Default hooks): ...this, to emphasize is still read even when a
	monotonerc exists.

2005-06-19  Richard Levitte  <richard@levitte.org>

	* Makefile.am: There's no reason for monotone.pdf or .dvi to
	depend on monotone.info, since they are built from the .texi
	files.  Also, make the monotone.html and html targets depend
	on version.texi and std_hooks.lua as well.

2005-06-18  Matt Johnston  <matt@ucc.asn.au>

	* INSTALL: fix typo, should be -Iboost_1_31_0 not -Iboost_1_31_2

2005-06-18  Riccardo Ghetta  <birrachiara@tin.it>
	* monotone.texi: include std_hooks.lua as an appendix and remove long
	lua excerpts from hook reference.
	* Makefile.am : make monotone.pdf/eps depend on monotone.info
	
2005-06-24  Matt Johnston  <matt@ucc.asn.au>

	* transforms.{cc,hh}: combine gzip and base64 in one
	pipe for pack()/unpack() to save memory
	* vocab.hh: add swap() to encodings/atomics
	* file_io.cc: use swap() to avoid copying

2005-06-21  Nathaniel Smith  <njs@codesourcery.com>

	* commands.cc (do_diff): Use calculate_arbitrary_change_set,
	instead of reimplementing it.

2005-06-21  Nathaniel Smith  <njs@codesourcery.com>

	* revision.cc (find_least_common_ancestor): Handle left == right
	case.
	* tests/t_diff_currev.at: Un-XFAIL.
	
2005-06-21  Nathaniel Smith  <njs@codesourcery.com>

	* netsync.cc (rebuild_merkle_trees): Fix FIXME comments to match
	reality.
	* tests/t_netsync_diffbranch.at: No longer a bug, remove
	priority.

2005-06-20  Nathaniel Smith  <njs@codesourcery.com>

	* monotone.texi (Hook Reference): Oops, missed a @ref.

2005-06-20  Nathaniel Smith  <njs@codesourcery.com>

	* monotone.texi (Default monotonerc): Rename section to...
	(Default hooks): ...this, to emphasize is still read even when a
	monotonerc exists.

2005-06-19  Richard Levitte  <richard@levitte.org>

	* Makefile.am: There's no reason for monotone.pdf or .dvi to
	depend on monotone.info, since they are built from the .texi
	files.  Also, make the monotone.html and html targets depend
	on version.texi and std_hooks.lua as well.

2005-06-18  Matt Johnston  <matt@ucc.asn.au>

	* INSTALL: fix typo, should be -Iboost_1_31_0 not -Iboost_1_31_2

2005-06-18  Riccardo Ghetta  <birrachiara@tin.it>
	* monotone.texi: include std_hooks.lua as an appendix and remove long
	lua excerpts from hook reference.
	* Makefile.am : make monotone.pdf/eps depend on monotone.info
	
2005-06-17  Matt Johnston  <matt@ucc.asn.au>

	* database.cc (database::execute()): truncate long query log messages
	before copying, saving memory. 
	Patch from Eric Anderson <anderse-monotone@cello.hpl.hp.com>

2005-06-17  Riccardo Ghetta  <birrachiara@tin.it>
	Adds include()/includedir() to lua hooks and extend --rcfile
	* lua.cc: handle --rcfile with directories, implement
	include() and includedir()
	* testsuite.at, t_lua_includedir.at, t_rcfile_dir.at:
	test new functionality
	* monotone.texi: document all functions available to hook
	writers, including the new include() and includedir()

2005-06-16  Nathaniel Smith  <njs@codesourcery.com>

	* diff_patch.cc (merge_extents): Typo caught by anonymous reader.

2005-06-16  Nathaniel Smith  <njs@codesourcery.com>

	* commands.cc (cat): Account for being in a subdir in 'cat file
	REV PATH'.
	* tests/t_cat_file_by_name.at: Test.

2005-06-17  Richard Levitte  <richard@levitte.org>

	* app_state.cc (app_state::app_state()): Avoid a gcc warning by
	having the class members initialised in the same order they are
	defined in the class.

2005-06-16  Nathaniel Smith  <njs@pobox.com>

	* std_hooks.lua (ignore_file): Add Cons/SCons cache files to
	default ignore list.

2005-06-16  Matt Johnston  <matt@ucc.asn.au>

	* ui.cc: increase the divisor as required so that we don't get spurious
	screen updates when we're using the kilobyte/megabyte tickers

2005-06-15  Matt Johnston  <matt@ucc.asn.au>

	* monotone.texi: clarify some netsync parts of the tutorial

2005-06-15  Richard Levitte  <richard@levitte.org>

	* netsync.cc (struct session): Add a pattern regex cache.
	(analyze_ancestry_graph): Use the regex cache instead of the
	pattern string itself.  This is especially important when the
	pattern is used as an old-style collection.
	(process_hello_cmd): Recreate the pattern regex cache with the
	conversion of the pattern to a regex when it's used as an
	old-style collection.
	(process_auth_cmd): When the pattern changes, change the regex
	cache as well.

2005-06-14  Richard Levitte  <richard@levitte.org>

	* std_hooks.lua (get_preferred_merge2_command,
	get_preferred_merge3_command): EDITOR may be undefined.  In that
	case, os.getenv() returns nil, on which string.lower() chokes.
	It's much better to check for that and default to an empty
	string.

2005-06-11  Derek Scherger  <derek@echologic.com>

	* commands.cc (complete_command): log command expansion messages
	with L instead of P to reduce chatter
	(status): add --brief option and corresponding output
	(identify): add trailing space to comment gcc complains about
	* monotone.cc: fix comment typo and add additional details for
	command specific options
	* monotone.texi (Automation): list inventory status code
	combinations and descriptions
	* tests/t_status.at: new test of status command and --brief option
	* testsuite.at: add it

2005-06-11  Matt Johnston  <matt@ucc.asn.au>

	* commands.cc: revert should ignore the ignore hooks, otherwise bad
	things happen (revert a single ignored file, resultant empty ignore list
	reverts the whole working copy).
	* app_state.cc, app_state.hh: give set_restriction a flag to disregard
	file-ignore hooks.
	* tests/t_revert_restrict.at, testsuite.at: a test

2005-06-09  Riccardo Ghetta  <birrachiara@tin.it>

	* std_hooks.lua: make binary_file return nil on unreadable/empty files
	
2005-06-10  Joel Reed  <joelwreed@comcast.com>

	* commands.cc (CMD(cdiff)): Add OPT_DEPTH to command options.
	* t_restrictions.at: Add to testcase.

2005-06-09  Joel Reed  <joelwreed@comcast.com>

	* commands.cc (CMD(diff)): Add OPT_DEPTH back in, as it is used.
	* t_restrictions.at: Add to testcase to increase likelihood of 
	keeping it around :)

2005-06-10  Richard Levitte  <richard@levitte.org>

	* commands.cc (CMD(diff)): Remove OPT_DEPTH, as it was never
	used.

2005-06-09  Richard Levitte  <richard@levitte.org>

	* monotone.texi (Merging): I assume that "apposite" was supposed
	to be "appropriate".

2005-06-09  Riccardo Ghetta  <birrachiara@tin.it>

	* diff_patch.cc/hh: honor the new manual_merge attribute
	* file_io.cc/hh: move here the guess_binary function
	* lua.cc: let guess_binary available to lua
	* std_hooks.lua: handle manual_merge as an add-time attribute and
	initialize by default make it true if the file appears to be binary.
	Make read_contents_of_file able to read "binary" files.
	* tests/t_merge_manual.at: tests new behaviour, superceding the
	old XFAIL t_merge_binary.at test.
	* monotone.texi: document changes, adding a small section on merging.

2005-06-07  Nathaniel Smith  <njs@codesourcery.com>

	* ChangeLog: Fixup.

2005-06-07  Nathaniel Smith  <njs@codesourcery.com>

	* monotone.texi (Storage and workflow): Attempt to thwart some
	common misconceptions.

2005-06-07  Nathaniel Smith  <njs@codesourcery.com>

	* netsync.cc (rebuild_merkle_trees): Add a comment describing how
	this code should work (and why it currently doesn't quite).

2005-06-05  Nathaniel Smith  <njs@codesourcery.com>

	* tests/t_bad_packets.at: Expect certs on a non-existent rev to
	fail.  Run db check instead.
	* commands.cc (complete): Let callers specify they're okay with
	non-existent revisions.
	(CMD(trusted)): So specify.

2005-06-05  Nathaniel Smith  <njs@codesourcery.com>

	* tests/t_tags.at: 'tag' on a non-existent revid should fail.
	* commands.cc (complete): Fail on non-existent revids.

2005-05-29  Nathaniel Smith  <njs@codesourcery.com>

	* tests/t_epoch.at: Typo.
	* tests/t_automate_certs.at, tests/t_selector_later_earlier.at:
	Throw in some calls to CANONICALISE, maybe this will help on
	Win32...

2005-06-04  Timothy Brownawell  <tbrownaw@gmail.com>

	* netsync.cc, netcmd.cc: Style cleanups (mostly whitespace).

2005-06-04  Timothy Brownawell  <tbrownaw@gmail.com>

	* netsync.cc (process_hello_cmd): Warn about collection/regex
	usage when talking to an old server.

2005-06-04  Derek Scherger  <derek@echologic.com>

	* commands.cc (update): update MT/work based on the changes
	between the chosen revision and the new merge revision
	* tests/t_update_with_pending_drop.at: 
	* tests/t_update_with_pending_add.at: 
	* tests/t_update_with_pending_rename.at: un-XFAIL and clean up now
	that things work

2005-06-04  Timothy Brownawell  <tbrownaw@gmail.com>

	* netcmd.{cc,hh}, netsync.cc: Move {read,write}_*_cmd_payload
	to netcmd::{read,write}_*_cmd .
	* netcmd.cc, netsync.cc: Compatibility infrastructure.
	* netsync.cc: Interoperate with v4 servers.

2005-06-03  Timothy Brownawell  <tbrownaw@gmail.com>

	* automate.cc (print_some_output): Fix compiler warning.

2005-06-04  Derek Scherger  <derek@echologic.com>

	* app_state.cc (app_state): initialize diffs to false; it seemed
	to be defaulting to true for me

2005-06-04  Derek Scherger  <derek@echologic.com>

	* tests/t_update_with_pending_drop.at: 
	* tests/t_update_with_pending_add.at: 
	* tests/t_update_with_pending_rename.at: 
	* tests/t_restricted_commit_with_inodeprints.at: new bug reports
	* testsuite.at: call them

2005-06-04  graydon hoare  <graydon@pobox.com>

	* rcs_import.cc 
	(note_state_at_branch_beginning): Move time back when
	there are known commits on a branch.

2005-06-03  Joel Reed  <joelwreed@comcast.com>

	* commands.cc, monotone.texi: provide --verbose option for 
	monotone complete revision which adds date and author 
	completion output
	* contrib/monotone.zsh_completion: use verbose output when
	completing revisions

2005-06-02  graydon hoare  <graydon@pobox.com>

	* rcs_import.cc
	(cvs_key::is_synthetic_branch_founding_commit): New field.
	(cvs_key::operator==): Handle synthetic case specially.
	(cvs_key::operator<): Likewise.
	(note_state_at_branch_beginning): Likewise.	
	* tests/t_cvsimport_drepper.at: Converted bug testcase.
	* testsuite.at: Call it.

	* monotone.cc, commands.cc, options.hh 
	(OPT_NO_MERGES, OPT_DIFFS): New options.
	* app_state.cc (app_state::no_merges, app_state::diffs): Likewise.
	* commands.cc (log): Honor no_merges, diffs.
	* contrib/color_logs.{sh,conf}: Helpers for reviewing work in a
	nice colorized, easy-to-read fashion.
	* contrib/colorize: A colorization script found on the net.

	* HACKING, ROADMAP: Expand a bit.
	* commands.cc (changes_summary::print): Change macro to helper fn.
	* contrib/monotone.el (monotone-cmd): Handle nil exit code.

2005-06-02  Joel Reed  <joelwreed@comcast.com>

	* commands.cc, database.cc, database.hh, vocab.hh, vocab_terms.hh:
	add complete key subcommand and provide --brief option of zsh/bash
	completion. See http://lists.gnu.org/archive/html/monotone-devel/2005-05/msg00461.html
	* tests/t_rebuild.at: add tests for complete key subcommand
	* monotone.texi: document new subcommand
	* contrib/monotone.zsh_completion: update for new complete key
	command, improve _monotone_existing_entries using new --depth=0
	option,	add revision completion for cert command, and a	bugfix 
	for cat command

2005-06-01  Matt Johnston  <matt@ucc.asn.au>

	* tests/t_i18n_changelog.at: capitalise UTF-8 CHARSET to keep
	solaris happy.

2005-06-01  Timothy Brownawell  <tbrownaw@gmail.com>

	* netsync.cc (analyze_ancestry_graph): Try to fix segfault.
	Always accept tags.

2005-06-01  Timothy Brownawell  <tbrownaw@gmail.com>

	* netsync.cc (process_auth_cmd, analyze_ancestry_graph): Move
	write-permission checking to where it belongs, *after* we know
	exactly what we're checking permissions about. Drop things we
	don't want.

2005-06-01  Matt Johnston  <matt@ucc.asn.au>

	* tests/t_cvsimport_deleted_invar.at: don't use -C with tar
	* tests/t_i18n_file.at: capitalise CHARSET=UTF-8, seems more standard.
	* tests/t_merge_normalization_edge_case.at: use known-good output
	rather than using diff3 --merge

2005-05-31  Timothy Brownawell  <tbrownaw@gmail.com>

	* tests/t_epoch_server.at: fix typo
	* netsync.cc (session::process_auth_cmd): If no branches are allowed
	for writing, also check for write permissions to branch "" (needed
	for serving empty dbs). For sync, don't refuse connection if there
	are no readable branches (only do this for pull).

2005-05-31  Timothy Brownawell  <tbrownaw@gmail.com>

	* monotone.texi: Update documentation for get_netsync_*_permitted
	hooks to reflect that they now get individual branch names.

2005-05-31  Timothy Brownawell  <tbrownaw@gmail.com>

	* netsync.cc: session::rebuild_merkle_trees now takes a set of
	branches to include as an argument. On the server, calculate
	this set at the same time the get_netsync_*_permitted hooks are
	called; call said hooks on each branch individually.

2005-05-31  Timothy Brownawell  <tbrownaw@gmail.com>

	Remove old collection support in favor of using regexes exclusively.
	* netsync.cc (convert_pattern): Remove function.
	* (14 files): collections are unexist; do not mention (potential
	for confusion)
	* constants.cc: Increase netsync protocol version.
	* monotone.texi: Update documentation.
	* tests/t_epoch_unidirectional.at: Fix to sync subbranches.
	* commands.cc (CMD update): Fix usage check.
	* tests/t_select_cert.at: Fix to use --revision.

2005-05-30  Timothy Brownawell  <tbrownaw@gmail.com>

	* netsync.cc: Call note_netsync_*_received hooks in the order they're
	written to the db (for revisions, gives topological order).

2005-05-30  Timothy Brownawell  <tbrownaw@gmail.com>

	* lua.{cc,hh}: Replace note_netsync_commit with
	note_netsync_{revision,cert,pubkey}_received
	* packet.{cc,hh}: Callbacks for cert or key written to the database.
	* netsync.cc: Use said callbacks, call note_netsync_*_received hooks.
	* monotone.texi: Update documentation.

2005-05-30  Timothy Brownawell  <tbrownaw@gmail.com>

	* packet.{cc,hh}, netsync.cc: on_revision_written callback now takes
	the revision_id as an argument.
	* lua.{cc,hh}: New Lua hook, note_netsync_commit.
	* netsync.cc: At end of netsync session, call new hook for each
	revision received.
	monotone.texi: Document new hook.

2005-05-30  Richard Levitte  <richard@levitte.org>

	* commands.cc (CMD(checkout), CMD(cdiff), CMD(diff), CMD(log)):
	Remove '[--revision=REVISION]' from command argument synopsis,
	and add more text to the help to explain what happens when
	--revision options are used.
	(CMD(update)): Instead of the optional revision argument, use
	the --revision option.  Add information on what happens when the
	--revision option is used, and when it's not.

	* tests/t_add_stomp_file.at, tests/t_add_vs_commit.at,
	tests/t_annotate.at, tests/t_lf_crlf.at,
	tests/t_update_nonexistent.at, tests/t_update_off_branch.at,
	tests/t_update_to_revision.at: Update to use --revision with
	'monotone update'.

2005-05-30  Matt Johnston  <matt@ucc.asn.au>

	* netsync.cc: cosmetic linebreak tidying for "double-check the
	fingerprint" message.
	* main.cc: make it clearer that "unknown type" refers to an exception
	* monotone.cc: catch early informative_failures (due to charset
	problems etc)

2005-05-30  Matt Johnston  <matt@ucc.asn.au>

	* tests/t_fmerge.at: scrap all the diff3/ed, just compare it with
	known-good output.

2005-05-30  Timothy Brownawell  <tbrownaw@gmail.com>

	* revision.cc (toposort): Better algorithm.

2005-05-30  Matt Johnston  <matt@ucc.asn.au>

	* tests/t_fmerge.at: make sure we write the file with the ed script.

2005-05-30  Matt Johnston  <matt@ucc.asn.au>

	* testsuite.at: use "command -v" rather than "which", since
	Solaris doesn't give useful exit codes for "which".
	* tests/t_fmerge.at: don't use --merge with diff3, pipe to ed instead
	so we don't rely on gnu diff3.

2005-05-29  Timothy Brownawell  <tbrownaw@gmail.com>

	* contrib/monoprof.sh: Add support for using valgrind for
	heap profiling.

2005-05-28  Joel Reed  <joelwreed@comcast.com>

	* app_state.cc, app_state.hh, commands.cc, monotone.cc, options.h:
	add new --depth command, and rename log's --depth to --last
	* monotone.texi: update documentation
	* tests/t_log_depth.at, tests/t_log_depth_single.at: update
	log tests to use --last instead of --depth
	* tests/t_options.at, tests/t_restrictions.at: test usage of
	--depth for commands using restrictions
	* contrib/ciabot_monotone.py, contrib/monotone-notify.pl,
	contrib/monotone.el, contrib/monotone.zsh_completion,
	contrib/mtbrowse.sh: change all occurences of "depth" to "last"

2005-05-28  Timothy Brownawell  <tbrownaw@gmail.com>

	* netcmd.cc (read_netcmd): Reserve space in the buffer if needed,
		swap buffers instead of copying (memory savings for sync
		large files)
	* netsync.cc (session::arm): Don't clear the buffer (now done
		by read_netcmd).

2005-05-27  Timothy Brownawell  <tbrownaw@gmail.com>

	* netsync.cc: Allow REGEXes as well as collections.
		Fix out-of-branch ancestor handling.
	* tests/t_netsync_diffbranch.at: Remove bug report and XFAIL (fixed).
	* commands.cc: Update description fields for netsync commands.
	* monotone.texi: Update documentation.

2005-05-25  Timothy Brownawell  <tbrownaw@gmail.com>

	* tests/t_automate_stdio.at: Make it self-contained.

2005-05-25  Timothy Brownawell  <tbrownaw@gmail.com>

	* contrib/get_stdio.pl (new file): Perl script to parse the output from
	"mtn automate stdio". Used by...
	* tests/t_automate_stdio.at (new file): Test for "mtn automate stdio".
	* testsuite.at: Add it.

2005-05-25  Timothy Brownawell  <tbrownaw@gmail.com>

	* automate.cc ("automate stdio"): Fix block size limiting.
		Honor "output.flush()" in commands.

2005-05-24  Timothy Brownawell  <tbrownaw@gmail.com>

	* automate.cc: Fix buffering for "automate stdio"

2005-05-24  Timothy Brownawell  <tbrownaw@gmail.com>

	* automate.cc: Put back lost "automate certs".

2005-05-24  Matt Johnston  <matt@ucc.asn.au>

	* commands.cc (try_one_merge, CMD(merge), CMD(explicit_merge), 
	CMD(propagate): allow --author flag.

2005-05-24  Timothy Brownawell  <tbrownaw@gmail.com>

	* automate.cc: Fix comment for automate stdio to match the code.
	* monotone.texi: Document ignored locations in automate stdio
	input as reserved.

2005-05-24  Riccardo Ghetta  <birrachiara@tin.it>

	* tests/t_merge_binary.at: new XFAIL test to cover monotone
	inclination to algorithmically merge binary files.

2005-05-24  Richard Levitte  <richard@levitte.org>

	* commands.cc (try_one_merge): Change 'rid' to 'merged_id'.

2005-05-23  Timothy Brownawell  <tbrownaw@gmail.com>

	Fix "automate stdio" input/output format according to ML discussion
	* automate.cc: changed: automate_stdio
		added: print_some_output, class my_stringbuf
	* constants.{cc,hh}: add constant for automate stdio block size
	* monotone.texi: update documentation

2005-05-23  Nathaniel Smith  <njs@codesourcery.com>

	* win32/terminal.cc (have_smart_terminal): Call _isatty on stderr,
	not stdout.

2005-05-23  Richard Levitte  <richard@levitte.org>

	* commands.cc (try_one_merge): Use the value of --date and
	--author if there are any.
	(CMD(merge), CMD(propagate), CMD(explicit_merge)): Change to
	accept --date and --author.

2005-05-23  Riccardo Ghetta  <birrachiara@tin.it>

	* selectors.cc/.hh, database.cc: add two new selectors:
	"earlier or equal than" and "later than".
	* lua.cc/.hh, std-hooks.lua: create a new "expand_date" hook
	* monotone.texi: document the changes
	* testsuite.at, tests/t_selector_later_earlier.at: add specific tests 
	for the new selectors

2005-05-21  Richard Levitte  <richard@levitte.org>

	* Makefile.am: Make monotone.pdf and monotone.dvi depend on
	version.texi.

2005-05-21  Richard Levitte  <richard@levitte.org>

	* monotone.texi: Add a note about the --brief option with
	'monotone log', and restructure the synopsis since it was getting
	a bit silly with all possible variants.

2005-05-21  Richard Levitte  <richard@levitte.org>

	* commands.cc (log_certs): Add two arguments; a separator string
	to be used in front of the second to last cert for multi-valued
	cert types, a bool to say if each cert should be ended with a
	newline.  Overload with shortcuts.
	(CMD(log)): Use the --brief option and implement it using the
	shortcut variants of log_certs.
	* monotone.cc, options.hh: Add the --brief option (OPT_BRIEF
	internally).
	* sanity.cc, sanity.hh (struct sanity): Add the member variable
	and function to hold and set the brief flag.

2005-05-21  Matt Johnston  <matt@ucc.asn.au>

	* tests/t_short_opts.at: remove the saved MT/log message
	from the failed commit.
	* Makefile.am: MAKEINFOFALGS to MAKEINFOFLAGS

2005-05-21  Matt Johnston  <matt@ucc.asn.au>

	* commands.cc (commit): write the log message to MT/log
	during the commit, so it will be available later if the commit
	fails.
	* work.{cc,hh} (write_user_log): new function

2005-05-20  Nathaniel Smith  <njs@codesourcery.com>

	* contrib/mtbrowse.sh: New file.
	* contrib/README: Document it.  Also, document some missed files,
	and re-order listing.
	* Makefile.am (EXTRA_DIST): Add several missing contrib/ files.

2005-05-21  Grahame Bowland  <grahame@angrygoats.net>

	* automate.cc: (automate_certs) change "status" field 
	to "signature". Check whether each cert is trusted, and 
	output in the "trusted" field.
	* testsuite.at: add t_automate_certs.at
	* tests/t_automate_certs.at: Test that the output of 
	"automate certs" is consistent, and that we exit with
	error when rev is incomplete or missing.
	* monotone.texi: update output documentation for 
	"automate certs"

2005-05-20  Emile Snyder  <emile@alumni.reed.edu>

	* annotate.{hh,cc}: Rework to handle lineage dependent line
	mappings and lines which split from a single line in a parent
	revision into multiple lines in some descendent.  Fixes bug where
	some lines remained unannotated.  Fixes wrong assignment of lines
	bug.
	* tests/t_annotate.at: Check no-changes since addition of file
	case.
	* tests/t_annotate_lineage_dependent.at
	* tests/t_annotate_split_lines.at:  New tests.
	* testsuite.at: Add them.
	
2005-05-20  Nathaniel Smith  <njs@codesourcery.com>

	* monotone.texi (Network): Clarify that ports can be specified on
	the command line to serve/pull/push/sync.

2005-05-21  Matt Johnston  <matt@ucc.asn.au>

	* packet.cc (db_packet_writer::~impl, prerequisite.cleanup): 
	add code to remove up circular dependencies between prerequisite
	and delayed_packet shared_ptrs upon destruction, so that unsatisified
	dependency warnings are printed.

2005-05-19  Matt Johnston  <matt@ucc.asn.au>

	* change_set.cc (merge_disjoint_analyses): handle the case where
	a file is dropped on both sides but re-added on one.
	* tests/t_drop_vs_dropadd.at: a test for it
	* testsuite.at

2005-05-19  Derek Scherger  <derek@echologic.com>

	* commands.cc (checkout): rearrange to use --revision option
	* monotone.1: 
	* monotone.texi: document checkout --revision option
	* tests/t_attr.at:
	* tests/t_attributes.at:
	* tests/t_checkout_id_sets_branch.at:
	* tests/t_checkout_noop_on_fail.at:
	* tests/t_checkout_options.at:
	* tests/t_cwork.at:
	* tests/t_delete_dir.at:
	* tests/t_delete_dir_patch.at:
	* tests/t_empty_path.at:
	* tests/t_i18n_file_data.at:
	* tests/t_inodeprints_hook.at:
	* tests/t_inodeprints_update.at:
	* tests/t_largish_file.at:
	* tests/t_lf_crlf.at:
	* tests/t_monotone_up.at:
	* tests/t_netsync_defaults.at:
	* tests/t_netsync_set_defaults.at:
	* tests/t_persistent_server_revision.at:
	* tests/t_rename_added_in_rename.at:
	* tests/t_rename_dir_cross_level.at:
	* tests/t_rename_dir_patch.at:
	* tests/t_single_char_filenames.at:
	* tests/t_subdir_add.at:
	* tests/t_subdir_attr.at:
	* tests/t_subdir_drop.at:
	* tests/t_subdir_rename.at:
	* tests/t_subdir_revert.at:
	* tests/t_tags.at:
	* tests/t_update_off_branch.at:
	* tests/t_versions.at:
	* testsuite.at: add --revision option to checkout

2005-05-18  Richard Levitte  <richard@levitte.org>

	* ui.cc: Move the copyright and license section to the top of the
	file, and add an emacs mode specifier.
	* ui.cc (write_ticks): Change the counter ticker so the trailer
	comes at the end of the counter line instead of the title line.
	This is especially important for code that changes the trailer
	a little now and then.

2005-05-17  Grahame Bowland  <grahame@angrygoats.net>

	* commands.cc: add "automate certs ID" to the help string 
	for the automate command
	* automate.cc: implement "automate certs". Add to the list 
	of commands available through "automate stdio".
	* monotone.texi: document "automate certs"

2005-05-17  Nathaniel Smith  <njs@codesourcery.com>

	* monotone.texi (Network): Document 'serve' as taking more than
	one collection argument.

2005-05-15  graydon hoare  <graydon@pobox.com>

	* rcs_import.cc (note_state_at_branch_beginning): collect
	branch beginning states into a single synthetic commit.

2005-05-15  graydon hoare  <graydon@pobox.com>

	* rcs_import.cc: rewrite most of the branch logic to 
	address issues raised in bugs 13032 and 13063.
	* tests/t_cvsimport_deleted_invar.at: un-XFAIL.

2005-05-16  Matt Johnston  <matt@ucc.asn.au>

	* commands.cc (commit): change scope of the transaction guard so that
	the transaction will fail before MT/revision is written (which could
	leave a non-committed revision/bad working dir).

2005-05-16  Grahame Bowland  <grahame@angrygoats.net>

	* monotone.texi: update "monotone log" documentation
	* commands.cc: fix "monotone log" when run with no --revision args

2005-05-15  Derek Scherger  <derek@echologic.com>

	* tests/t_update_with_blocked_rename.at: new test
	* testsuite.at: call it

2005-05-15  Derek Scherger  <derek@echologic.com>

	* netsync.cc (process_anonymous_cmd, process_auth_cmd): log
	details of permissions allowed/denied
	* tests/t_netsync_permissions.at: new test
	* testsuite.at: call it

2005-05-15  Richard Levitte  <richard@levitte.org>

	* contrib/monotone-notify.pl (revision_is_in_branch): Another
	place where --revision was missing.

2005-05-14  Timothy Brownawell  <tbrownaw@gmail.com>

	* contrib/monoprof.sh: Clean up variable definitions some.
		- Add option --datadir, should now be usable without editing
		variables to match system paths
		- Add option --setup, generates most of the needed files

2005-05-13  Timothy Brownawell  <tbrownaw@gmail.com>

	Add "monotone automate stdio", to let the automation interface
	take commands on standard input.
	* automate.cc: (automate_stdio) New function.
		(automate_command) Add it.
	* commands.cc: Add to description for "automate".
	* monotone.texi: Add to documentation.

2005-05-13  Joel Reed  <joelwreed@comcast.com>

	* tests/t_unidiff3.at: opps. forgot to add this file which
	should have been included as fix for bug 13072.

2005-05-13  Joel Reed  <joelwreed@comcast.com>

	* diff_patch.cc, transforms.cc, testsuite.at: Patch from 
	drepper@redhat.com, who writes: "The attached patch should fix bug
	13072.  I have no idea why the code in transform.cc insists on
	adding an empty line in case the file is empty. Removing the code
	didn't cause any regressions in the test suite and the
	diff_patch.cc change corrects the output format.  A new test case
	is included as well."

2005-05-13  Joel Reed  <joelwreed@comcast.com>

	* automate.cc: add automate attributes command
	* commands.cc: add attributes subcommand helptext
	* contrib/monotone.zsh_completion: use automate attributes
	for completion of monotone attr and cleanup ignore files code
	* tests/t_automate_attributes.at: add testcase
	* testsuite.at: include new testcaes

2005-05-13  Jon Bright  <jon@siliconcircus.com>
	* testsuite.at (UNGZ): Change the way the ungzipping works on
	Win32, in the hope that test 206 will no longer be given invalid
	files.

2005-05-12  Derek Scherger  <derek@echologic.com>

	* automate.cc: bump version number to 1.0
	(struct inventory_item): add pre/post states
	(inventory_paths): remove obsolete function
	(inventory_pre_state, inventory_post_state, inventory_file_state,
	inventory_renames): add fancy new functions
	(automate_inventory): rework for new output format
	* manifest.{cc,hh} (classify_paths): rename to ...
	(classify_manifest_paths): ... this and work solely from manifest
	* monotone.texi: (Automation): update inventory docs
	* tests/t_automate_inventory.at: update for new format and add
	some more tests
	
2005-05-13  Matthew Gregan  <kinetik@orcon.net.nz>

	* HACKING: New file.  First pass at a brief document to help
	newcomers hack on monotone.

2005-05-12  Riccardo Ghetta <birrachiara@tin.it>

	* options.hh (OPT_MSGFILE): New option.
	* monotone.cc (message-file): New option.
	(cpp_main): Handle it.
	* app_state.{cc,hh} (set_message_file): New function.
	* commands.cc (commit): Accept and handle new option.
	* monotone.1, monotone.texi: Document it.
	* tests/t_commit_message_file.at: New test.
	* testsuite.at: Add it.
	
2005-05-12  Timothy Brownawell  <tbrownaw@gmail.com>

	* (20 files): Do not indent with both tabs and spaces in the same file.

2005-05-13  Ulrich Drepper  <drepper@redhat.com>

	* rcs_import.cc (process_one_hunk): Improve handling of corrupt
	RCS files.

2005-05-13  Matthew Gregan  <kinetik@orcon.net.nz>

	* testsuite.at: Fix typo error in Win32 kill logic that was
	causing the testsuites to hang on Win32 machines that don't have
	pskill installed.

2005-05-12  Matthew Gregan  <kinetik@orcon.net.nz>

	* file_io.cc (write_data_impl): Use portable boost::filesystem
	calls in place of unlink(2)/remove(2).

2005-05-12  Grahame Bowland  <grahame@angrygoats.net>

	* commands.cc: Modify the "log" command to accept multiple 
	revisions on command line, and display the log for all 
	of those revisions.

2005-05-11  Nathaniel Smith  <njs@codesourcery.com>

	* std_hooks.lua (ignore_file): Organize a bit more, add
	patterns for autotools cache files, and darcs, codeville, git
	metadata directories.

2005-05-11  Timothy Brownawell  <tbrownaw@gmail.com>

	* revision.cc (expand_dominators): Fix bitmap size-matching.
		(find_common_ancestor_for_merge): Do not wait for ancestors
		to be expanded to the beginning of time before expanding
		dominators. Requires above fix for correct behavior.
	* ChangeLog: Fix date on previous entry.

2005-05-11  Timothy Brownawell  <tbrownaw@gmail.com>

	* contrib/monoprof.sh: Add profiling test for "netsync large file".
		Add options to only run specific profile tests.

2005-05-11  Stanislav Karchebny <stanislav.karchebny@skype.net>

	* contrib/monotone-notify.pl: 'monotone log' takes a revision
	through the --revision= option.

2005-05-11  Richard Levitte  <richard@levitte.org>

	* contrib/monotone-notify.pl: Change all occurences of $symbol' to
	${symbol}' to avoid a confusing Perl warning.

2005-05-11  Joel Reed  <joelwreed@comcast.com>

	* contrib/monotone.zsh_completion: add zsh completion contrib.

2005-05-11  Matt Johnston  <matt@ucc.asn.au>

	* tests/t_add_intermediate_MT_path.at: remove the drop dir part
	* tests/t_delete_dir.at: add a note about re-enabling the above test
	* tests/t_cvsimport3.at: ignore stderr

2005-05-11  Matt Johnston  <matt@ucc.asn.au>

	* rcs_import.cc (find_branchpoint): if a branch is derived from two 
	differing parent branches, take the one closest to the trunk.
	* tests/t_cvsimport3.at: add a test for cvs_importing where branches
	come off a vendor import.
	* testsuite.at: add it

2005-05-11  Nathaniel Smith  <njs@codesourcery.com>

	* work.cc (build_deletions): Disable delete_dir.

2005-05-11  Matthew Gregan  <kinetik@orcon.net.nz>

	* constants.cc (constants::bufsz): Increase buffer size.  Reduces
	the runtime to tests/t_netsync_largish_file.at by four to seven
	times on my test machines.

2005-05-10  Timothy Brownawell  <tbrownaw@gmail.com>

	* revision.cc: Make expand_{ancestors,dominators} twice as fast.
	Loop over revisions in the other direction so that changes at the
	frontier propogate fully in 1 pass, instead of one level at a time.

2005-05-10  Timothy Brownawell  <tbrownaw@gmail.com>

	* packet.{cc,hh}: Give packet_consumer and children a callback to call
	after writing out a revision.
	* netsync.cc: Use this callback to add a "revisions written" ticker,
	to provide user feedback while sanity checking.

2005-05-10  Timothy Brownawell  <tbrownaw@gmail.com>

	* ui.cc: Make tick_write_count take less horizontal space

2005-05-09  Nathaniel Smith  <njs@codesourcery.com>

	* AUTHORS: Give Riccardo his real name.
	* ChangeLog: Likewise.

2005-05-09  Riccardo Ghetta <birrachiara@tin.it>
	
	* std_hooks.lua: Support kdiff3.

2005-05-09  Matthew Gregan  <kinetik@orcon.net.nz>

	* lua.cc (loadstring, run_string): New parameter to identify the
	source of the Lua string being loaded.
	(add_{std,test}_hooks, load_rcfile): Pass an identity through.

2005-05-09  Matthew Gregan  <kinetik@orcon.net.nz>

	* monotone.cc: Absolutify and tilde expand pid file.

2005-05-09  Matthew Gregan  <kinetik@orcon.net.nz>

	* testsuite.at: Revert bogus changes committed in revision 9d478.

2005-05-09  Matt Johnston  <matt@ucc.asn.au>

	* commands.cc (pid_file): use fs::path .empty() rather than ==, since
	boost 1.31 doesn't seem to have the latter.

2005-05-08  Matthew Gregan  <kinetik@orcon.net.nz>

	* lua.cc (report_error, load{file,string}): New member functions.
	Error handling in call moved into report_error.
	(call): Call report_error.
	(run_{file,string}): Call load{file,string} member functions to
	load Lua code into the VM.  Allows us to report syntax errors when
	loading rc files.
	* testsuite.at: test_hooks.lua was calling nonexistent (obsolete)
	strfind function and failing silently.  The improved error
	reporting from Lua caught this and cause testsuite failures.

2005-05-08  Matthew Gregan  <kinetik@orcon.net.nz>

	* monotone.1: Document --pid-file option.  Also make some minor
	spelling and punctuation fixes.

2005-05-08  Timothy Brownawell  <tbrownaw@gmail.com>
	* app_state.cc: {read,write}_options now print a warning instead of
	failing on unreadable/unwritable MT/options .
	* tests/t_unreadable_MT.at: add matching test
	* testsuite.at: add test
	* tests/README: Mention that new tests must be added to testsuite.at
	* work.cc: (get_revision_id) Friendlier error message for
	unreadable MT/revision .

2005-05-08  Matthew Gregan  <kinetik@orcon.net.nz>

	* monotone.texi: Right words, wrong order.
	* testsuite.at: Drop pid mapping trickery, it doesn't work
	consistently.  We now try and use SysInternal's pskill to kill the
	process.  If pskill is not available, we fall back to the old
	'kill all monotone processes' method. These changes affect
	Win32/MingW only.

2005-05-07  Matthew Gregan  <kinetik@orcon.net.nz>

	* commands.cc (pid_file): Remove leftover debugging output.
	* configure.ac: Correct typos in TYPE_PID_T test.
	* testsuite.at: Use some trickery on MingW/Cygwin to map the
	Windows pid to the Cygwin pid.
	* win32/process.cc (process_wait): Correct return type.
	(process_spawn): Replace dropped cast on return.

2005-05-07  Matt Johnston <matt@ucc.asn.au>

	* change_set.cc: fix the code which skips deltas on deleted files,
	  it was looking at the merged filename not the ancestor
	  filename.
	* tests/t_drop_vs_patch_rename.at: a test for the above fix
	* testsuite.at: add it

2005-05-06 Timothy Brownawell <tbrownaw@gmail.com>

	* contrib/monoprof.sh: Add lcad test.
		Add options to pull/rebuild before profiling.

2005-05-06  Nathaniel Smith  <njs@codesourcery.com>

	* INSTALL: s/g++ 3.2 or 3.3/g++ 3.2 or later/.

2005-05-06  Nathaniel Smith  <njs@codesourcery.com>

	* monotone.1: 
	* monotone.texi (Commands, Importing from CVS, RCS): Clarify
	cvs_import documentation on cvsroot vs. module issues.

2005-05-05  Richard Levitte  <richard@levitte.org>

	* AUTHORS: Add rghetta.

2005-05-05  Matthew Gregan  <kinetik@orcon.net.nz>

	* monotone.texi: Document --pid-file option for serve command.
	* app_state.{cc,hh} (set_pidfile, pidfile): New function, new
	member.
	* commands.cc (pid_file): New class.
	(CMD(serve)): Use pid_file.
	* monotone.cc (coptions, cppmain): Add command-specific option
	--pid-file.
	* options.hh (OPT_PIDFILE): New option.
	* {unix,win32}/process.cc (get_process_id): New function.
	(process_{spawn,wait,kill}): Use pid_t.
	* platform.hh (process_{spawn,wait,kill}): Use pid_t.
	(get_process_id): New function
	* configure.ac: Test for pid_t.
	* lua.cc (monotone_{spawn,wait,kill}_for_lua): Use pid_t.
	* testsuite.at: Update netsync kill functions to use pid file.
	* tests/t_netsync_sigpipe.at: Update to use pid file.
	* tests/t_netsync_single.at: Update to use pid file.

2005-05-04  Nathaniel Smith  <njs@codesourcery.com>

	* tests/t_monotone_up.at: New test.
	* testsuite.at: Add it.

2005-05-05  Matthew Gregan  <kinetik@orcon.net.nz>

	* work.cc: Use attr_file_name rather than hardcoded strings.

2005-05-04  Brian Campbell  <brian.p.campbell@dartmouth.edu>

	* contrib/monotone.el (monotone-vc-register): Fix arguments to
	monotone-cmd-buf, to make work.

2005-05-03  Nathaniel Smith  <njs@codesourcery.com>

	* file_io.cc (read_data_for_command_line): Check that file exists,
	if reading a file.

2005-05-04  Matthew Gregan  <kinetik@orcon.net.nz>

	* configure.ac: Add TYPE_SOCKLEN_T function from the Autoconf
	archive.	
	* cryptopp/cryptlib.h (NameValuePairs): Change GetVoidValue from a
	pure virtual to an implemented (but never called) member function
	to work around build problem with GCC 4 on OS X 10.4
	* netxx/osutil.h: Include config.h, use new HAVE_SOCKLEN_T define
	to determine socklen_t type.

2005-05-03  Nathaniel Smith  <njs@codesourcery.com>

	* lua.cc (load_rcfile): Make a version that takes utf8 strings,
	and understands -.
	* app_state.cc (load_rcfiles): Use it.
	* file_io.{cc,hh} (absolutify_for_command_line): New function.
	* monotone.cc (cpp_main): Use it.
	* tests/t_rcfile_stdin.at: New test.
	* testsuite.at: Include it.

2005-05-03  Nathaniel Smith  <njs@codesourcery.com>

	* netsync.cc (load_epoch): Remove unused function.

2005-05-03  Matthew Gregan  <kinetik@orcon.net.nz>

	* tests/t_cvsimport_manifest_cycle.at: Add missing symbols.
	* tests/t_cvsimport_deleted_invar.at: Add new test.
	* testsuite.at: New test.

2005-05-03  Nathaniel Smith  <njs@codesourcery.com>

	* netsync.cc (run_netsync_protocol): Don't use the word
	"exception" in error messages.

2005-05-03  Nathaniel Smith  <njs@codesourcery.com>

	* UPGRADE: Fix version number.

2005-05-03  Nathaniel Smith  <njs@codesourcery.com>

	* debian/compat: New file.

2005-05-03  Nathaniel Smith  <njs@codesourcery.com>

	* UPGRADE: Mention upgrading from 0.18.
	* debian/copyright: Re-sync with AUTHORS.
	* win32/monotone.iss, monotone.spec, debian/changelog: Bump
	version numbers to 0.19.
	* NEWS: Finish updating for 0.19.

2005-05-03  Jon Bright  <jon@siliconcircus.com>
	* win32/monotone.iss: Bump version to 0.19
	
2005-05-03  Jon Bright  <jon@siliconcircus.com>
	* tests/t_automate_select.at: Use arithmetic comparison for
	checking output of wc, since wc pads its results with initial
	spaces on MinGW.
	
2005-05-03  Nathaniel Smith  <njs@codesourcery.com>

	* tests/t_cvsimport2.at: Pass correct module directory.

2005-05-02  Nathaniel Smith  <njs@codesourcery.com>

	* configure.ac: Bump version to 0.19.
	* NEWS: Tweaks.
	* Makefile.am (MOST_SOURCES): Add options.hh.
	(%.eps): Fix ps2eps calling convention.
	* po/monotone.pot: Regenerate.
	* testsuite.at (CHECK_SAME_CANONICALISED_STDOUT): New macro.

2005-05-02  Nathaniel Smith  <njs@codesourcery.com>

	* NEWS: More updates.
	* rcs_import.cc (store_manifest_edge): Fix some edge cases.
	* tests/t_cvsimport_manifest_cycle.at: Make work.  Un-XFAIL.

2005-05-01  Matt Johnston  <matt@ucc.asn.au>

	* diff_patch.cc (normalize_extents): broaden the condition when
	changes can be normalised.
	* tests/t_merge_6.at: now passes.

2005-05-01  Emile Snyder  <emile@alumni.reed.edu>

	* annotate.cc: Fix bug that njs pointed out when a merge has one
	side with no changes.  Be smarter about how we get parent
	file_id's to do file diffs; give another big speedup.
	* tests/t_annotate_copy_all.at: New test for the bug that is fixed.
	* testsuite.at: Add the new test.

2005-05-02  Richard Levitte  <richard@levitte.org>

	* tests/t_override_author_date.at: Adapt to the new way to give
	revision IDs to 'monotone log'.

2005-05-01  Richard Levitte  <richard@levitte.org>

	* monotone.texi: Document the change in 'monotone log'.

2005-05-01  Riccardo Ghetta <birrachiara@tin.it>

	* commands.cc (CMD(log)): Use --revision.

2005-05-02  Matt Johnston  <matt@ucc.asn.au>

	* netsync.cc (process_auth_cmd): make it clearer what the "unknown
	key hash" refers to.

2005-05-01  Richard Levitte  <richard@levitte.org>

	* commands.hh: Expose complete_commands().
	* commands.cc (explain_usage, command_options, process): Don't
	call complete_command().  Except the caller to have done that
	already.
	* monotone.cc (cpp_main): Start with completing the command after
	processing the options.  Use the result everywhere the command is
	required.  This avoids giving the user duplicate (or in some case,
	triplicate) messages about command expansion.

2005-04-30  Derek Scherger  <derek@echologic.com>

	* app_state.{cc,hh}: remove --all-files option
	* automate.cc: move inventory command and associated stuff here from ...
	* commands.cc: ... here, where it has been removed
	* monotone.1: relocate inventory command, remove --all-files option
	* monotone.cc: remove --all-files option
	* monotone.texi: relocate inventory documentation to automation
	section, remove --all-files option
	* tests/t_automate_inventory.at: renamed and updated for move to automate
	* testsuite.at: adjust for rename

2005-04-30  Derek Scherger  <derek@echologic.com>

	* Makefile.am (MOST_SOURCES): add restrictions.{cc,hh} 
	* commands.cc (extract_rearranged_paths): 
	(extract_delta_paths):
	(extract_changed_paths):
	(add_intermediate_paths):
	(restrict_path_set):
	(restrict_rename_set):
	(restrict_path_rearrangement):
	(restrict_delta_map):
	(calculate_restricted_rearrangement):
	(calculate_restricted_revision):
	(calculate_current_revision):
	(calculate_restricted_change_set): move to restrictions.{cc,hh}
	(maybe_update_inodeprints):
	(cat):
	(dodiff):
	(update): rename calculate_current_revision to
	calculate_unrestricted_revision
	* database_check.hh: update header guard #define
	* restrictions.{cc,hh}: add new files

2005-04-30  Nathaniel Smith  <njs@codesourcery.com>

	* commands.cc: Add a placeholder OPT_NONE for commands that don't
	take any command-specific options; use it everywhere.  Now the
	last argument to CMD never starts with %, and the last argument is
	always required to be present.

2005-04-30  Richard Levitte  <richard@levitte.org>

	* contrib/monotone-nav.el (mnav-rev-make): Move it so it's defined
	after the definition of the macro mnav-rev-id.  Otherwise, the
	byte compiler complains there is no setf method for mnav-rev-id.

2005-04-30  Nathaniel Smith  <njs@codesourcery.com>

	* monotone.texi (Database): Minor correction.

2005-04-30  Nathaniel Smith  <njs@codesourcery.com>

	* vocab.cc (trivially_safe_file_path): New function.
	(verify): Use it.
	(test_file_path_verification, test_file_path_normalization): Add a
	few more checks.

	* transforms.{cc,hh} (localized_as_string): New function.
	* {win32,unix}/inodeprint.cc (inodeprint_file): Use it, to avoid
	mkpath().

	* commands.cc (add_intermediate_paths): Hand-code intermediate
	path generator, taking advantage of normalization of file_path's,
	to avoid mkpath().

2005-04-29  Joel Rosdahl  <joel@rosdahl.net>

	* monotone.texi: Minor corrections.

2005-04-29  Nathaniel Smith  <njs@codesourcery.com>

	* commands.cc (ls_tags): Sort output.
	* tests/t_tags.at: Test that output is sorted.

2005-04-29  Derek Scherger  <derek@echologic.com>

	* commands.cc (struct file_itemizer): move to ...
	* work.hh (file_itemizer} ... here
	* work.cc (file_itemizer::visit_file} ... and here

2005-04-29  Emile Snyder  <emile@alumni.reed.edu>

	* annotate.cc (do_annotate_node): Stop doing expensive
	calculate_arbitrary_change_set when we already know we have parent
	and child revisions.  Cuts annotate run time in half.
	
2005-04-29  Nathaniel Smith  <njs@codesourcery.com>

	* commands.cc (update_inodeprints): Rename to...
	(refresh_inodeprints): ...this, so 'monotone up' continues to mean
	update.
	
	* monotone.texi (Inodeprints): Mention refresh_inodeprints in the
	Inodeprints section.
	
	* testsuite.at: 
	* tests/t_update_inodeprints.at: 
	* tests/t_refresh_inodeprints.at: 
	* monotone.texi (Working Copy, Commands): 
	* monotone.1: Update accordingly.

2005-04-29  Nathaniel Smith  <njs@codesourcery.com>

	* change_set.cc (dump_change_set): Don't truncate output.
	(invert_change_test): New unit test.
	(invert_change_set): Make it pass.  This fixes (some?)
	isect.empty() invariant failures.
	
	* NEWS: Start updating for 0.19.

	* revision.cc (check_sane_history): Make comment more
	informative.

2005-04-29  Grahame Bowland  <grahame@angrygoats.net>

	* netxx/types.h: Add new NetworkException type network 
	issue not caused by calling program
	* netsync.cc: Catch Netxx::NetworkException and display 
	as informative_error.
	* netxx/address.cxx: NetworkException for unparsable URIs.
	* netxx/datagram.cxx: NetworkException for connection failure.
	* netxx/resolve_getaddrinfo.cxx, resolve_gethostbyname.cxx:
	NetworkException when DNS resolution fails.
	* netxx/serverbase.cxx: NetworkException if unable to bind 
	to server port.
	* netxx/streambase.cxx: NetworkException if unable to 
	connect.

2005-04-28  Nathaniel Smith  <njs@codesourcery.com>

	* tests/t_netsync_error.at: New test.
	* testsuite.at: Add it.

2005-04-28  Nathaniel Smith  <njs@codesourcery.com>

	* tests/t_rename_attr.at: Fix a bit; also test that rename refuses
	to move a file to a name that already has attrs.
	* work.cc (build_rename): Cleanup a bit; refuse to move a file to
	a name that already has attrs.

	* monotone.texi (Working Copy): Document explicitly that "drop"
	and "rename" do not modify the filesystem directly, and do affect
	attributes.

2005-04-28  Derek Scherger  <derek@echologic.com>

	* commands.cc (get_work_path): 
	(get_revision_path): 
	(get_revision_id):
	(put_revision_id):
	(get_path_rearrangement):
	(remove_path_rearrangement):
	(put_path_rearrangement):
	(update_any_attrs):
	(get_base_revision):
	(get_base_manifest): move to work.{cc,hh}
	(update): indicate optional revision with [ and ]
	(explicit_merge): indicate optional ancestor with [ and ] 

	* manifest.{cc,hh} (extract_path_set): move here from work.{cc,hh}
	* revision.{cc,hh} (revision_file_name): move to work.{cc,hh}

	* work.{cc,hh} (extract_path_set): move to manifest.{cc,hh}
	(get_work_path): 
	(get_path_rearrangement): 
	(remove_path_rearrangement): 
	(put_path_rearrangement): 
	(get_revision_path): 
	(get_revision_id): 
	(put_revision_id): 
	(get_base_revision): 
	(get_base_manifest): 
	(update_any_attrs): move here from commands.cc
	
2005-04-28  Derek Scherger  <derek@echologic.com>

	* ChangeLog: 
	* Makefile.am
	* tests/t_automate_select.at: merge fixups

2005-04-28  Emile Snyder <emile@alumni.reed.edu>

	* annotate.cc: Fix broken build after propagate from .annotate
	branch to mainline.  The lcs stuff was changed to use
	quick_allocator, so our use of it had to change as well.
	
2005-04-28  Emile Snyder  <emile@alumni.reed.edu>

	* commands.cc: New command "annotate"
	* annotate.{cc,hh}: New files implement it.
	* Makefile.am: Build it.
	* monotone.texi: Document it.	
	* tests/t_annotate.at:
	* tests/t_annotate_add_collision.at:
	* tests/t_annotate_branch_collision.at: 
	* testsuite.at: Test it.
	
2005-04-28  Matt Johnston  <matt@ucc.asn.au>

	* tests/t_merge_6.at: narrow the testcase down considerably.

2005-04-28  Matt Johnston  <matt@ucc.asn.au>

	* tests/t_merge_6.at, testsuite.at: add a new test for the case where
	duplicate lines appear in a file during a merge. This testcase can
	be correctly handled by merge(1).

2005-04-28  Matt Johnston  <matt@ucc.asn.au>

	* tests/t_i18n_file.at, transforms.cc: OS X expects all paths to be
	utf-8, don't try to use other encodings in the test.

2005-04-28  Richard Levitte  <richard@levitte.org>

	* tests/t_automate_select.at: silly ignores not needed any more.

2005-04-28  Richard Levitte  <richard@levitte.org>

	* commands.cc (complete): Don't talk of there really was no
	expansion.

2005-04-28  Richard Levitte  <richard@levitte.org>

	* commands.cc, commands.hh: Selector functions and type are moved
	to...
	* selectors.cc, selectors.hh: ... these files.
	* database.cc, database.hh: Adapt to this change.
	* automate.cc (automate_select): New function, implements
	'automate select'.
	(automate_command): Use it.
	* monotone.texi (Automation): Document it.

	* tests/t_automate_select.at: New test.
	* testsuite.at: Use it.

	* Makefile.am (MOST_SOURCES): reorganise.  Add selectors.{cc,hh}.

2005-04-27  Derek Scherger  <derek@echologic.com>

	* commands.cc (ls_unknown): remove unneeded braces
	(struct inventory_item): new struct for tracking inventories
	(print_inventory): removed old output functions 
	(inventory_paths): new functions for paths, data and renames
	(inventory): rework to display two column status codes
	* monotone.texi (Informative): update for new status codes
	* tests/t_inventory.at: update for two column status codes

2005-04-27  Richard Levitte  <richard@levitte.org>

	* quick_alloc.hh: Define QA_SUPPORTED when quick allocation is
	supported.
	* sanity.hh: Only defined the QA(T) variants of checked_index()
	when QA_SUPPORTED is defined.

2005-04-27  Joel Reed  <joelwreed@comcast.com>

	* work.cc: on rename move attributes as well.
	* tests/t_rename_attr.at: No longer a bug.

2005-04-27  Nathaniel Smith  <njs@codesourcery.com>

	* monotone.texi (Working Copy, Commands): Document update_inodeprints.
	* monotone.1: Likewise.

	* tests/t_update_inodeprints.at: New test.
	* testsuite.at: Add it.

2005-04-27  Richard Levitte  <richard@levitte.org>

	* database.cc (selector_to_certname): Add a case for
	commands::sel_cert.

2005-04-27  Richard Levitte  <richard@levitte.org>

	* sanity.hh: Add a couple of variants of checked_index() to
	accomodate for indexes over vector<T, QA(T)>.

	* commands.hh: Add new selector to find arbitrary cert name and
	value pairs.  The syntax is 'c:{name}={value}'.
	* commands.cc (decode_selector): Recognise it.
	* database.cc (complete): Parse it.
	* std_hooks.lua (expand_selector): Add an expansion for it.
	* monotone.texi (Selectors): Document it.

	* tests/t_select_cert.at: Add test.
	* testsuite.at: Use it.

2005-04-27  Matt Johnston  <matt@ucc.asn.au>

	* vocab.cc (verify(file_path)): don't find() twice.
	* change_set.cc (extend_state): remove commented out line 

2005-04-27  Matthew Gregan  <kinetik@orcon.net.nz>

	* tests/t_cvsimport_manifest_cycle.at: New test.
	* testsuite.at: Add test.
	* AUTHORS: Add self.

2005-04-27  Nathaniel Smith  <njs@codesourcery.com>

	* AUTHORS: Add Timothy Brownawell.

2005-04-27  Timothy Brownawell  <tbrownaw@gmail.com>

	* ui.{cc,hh}: Delegate tick line blanking to tick_writers.

2005-04-27  Matt Johnston  <matt@ucc.asn.au>

	* change_set.cc (extend_state): don't mix find() and insert() on
	the path_state, to avoid hitting the smap's worst-case.

2005-04-27  Matt Johnston  <matt@ucc.asn.au>

	* change_set.cc (confirm_proper_tree): move things out of the loops
	for better performance.

2005-04-26  Nathaniel Smith  <njs@codesourcery.com>

	* work.cc: Don't include boost/regex.hpp.

2005-04-26  Nathaniel Smith  <njs@codesourcery.com>

	* manifest.cc, inodeprint.cc: Don't include boost/regex.hpp.

2005-04-26  Nathaniel Smith  <njs@codesourcery.com>

	* sqlite/vdbeaux.c (MAX_6BYTE): Apply patch from
	http://www.sqlite.org/cvstrac/chngview?cn=2445.  It shouldn't
	affect monotone's usage, but just in case.

2005-04-26  Nathaniel Smith  <njs@codesourcery.com>

	* rcs_import.cc (struct cvs_key, process_branch): Fix
	indentation.
	(build_change_set): Handle the case where a file is "added dead".

	* tests/t_cvsimport2.at: Un-XFAIL, improve description.

2005-04-26  Richard Levitte  <richard@levitte.org>

	* monotone.cc (cpp_main): Count the number of command specific
	options exist.  If there is any, add a title for them.

2005-04-26  Matt Johnston  <matt@ucc.asn.au>

	* change_set.cc (analyze_rearrangement): get rid of damaged_in_first
	since it is not used.

2005-04-26  Matt Johnston  <matt@ucc.asn.au>

	* monotone.texi: fix mashed up merge of docs for kill_rev_locally
	and db check.

2005-04-26  Richard Levitte  <richard@levitte.org>

	* monotone.cc, commands.cc: Make some more options global.

2005-04-25  Nathaniel Smith  <njs@codesourcery.com>

	* tests/t_i18n_file_data.at: New test.
	* testsuite.at: Add it.

2005-04-25  Nathaniel Smith  <njs@codesourcery.com>

	* automate.cc (automate_parents, automate_children) 
	(automate_graph): New automate commands.
	(automate_command): Add them.
	* commands.cc (automate): Synopsisfy them.
	* monotone.texi (Automation): Document them.
	* tests/t_automate_graph.at, test/t_parents_children.at: Test
	them.
	* testsuite.at: Add the tests.

	* tests/t_automate_ancestors.at: Remove obsolete comment.
	
2005-04-24  Derek Scherger  <derek@echologic.com>

	* tests/t_rename_file_to_dir.at:
	* tests/t_replace_file_with_dir.at:
	* tests/t_replace_dir_with_file.at: new bug reports
	* testsuite.at: include new tests

2005-04-24  Derek Scherger  <derek@echologic.com>

	* app_state.{cc,hh} (app_state): add all_files flag to the constructor
	(set_all_files): new method for setting flag

	* basic_io.{cc,hh} (escape): expose public method to quote and
	escape file_paths
	(push_str_pair): use it internally

	* commands.cc (calculate_restricted_rearrangement): new function
	factored out of calculate_restricted_revision
	(calculate_restricted_revision): use new function
	(struct unknown_itemizer): rename to ...
	(struct file_itemizer): ... this; use a path_set rather than a
	manifest map; build path sets of unknown and ignored files, rather
	than simply printing them
	(ls_unknown): adjust to compensate for itemizer changes
	(print_inventory): new functions for printing inventory lines from
	path sets and rename maps
	(inventory): new command for printing inventory of working copy
	files

	* manifest.cc (inodeprint_unchanged): new function factored out
	from build_restricted_manifest_map
	(classify_paths): new function to split paths from an old manifest
	into unchanged, changed or missing sets for inventory
	(build_restricted_manifest_map): adjust to use
	inodeprint_unchanged
	* manifest.hh (classify_paths): new public function
	
	* monotone.1: document new inventory command and associated
	--all-files option

	* monotone.cc: add new --all-files option which will be specific
	to the inventory command asap

	* monotone.texi (Informative): document new inventory command
	(Commands): add manpage entry for inventory
	(OPTIONS): add entries for --xargs, -@ and --all-files

	* tests/t_status_missing.at: remove bug priority flag
	* tests/t_inventory.at: new test
	* testsuite.at: include new test
	
2005-04-24  Nathaniel Smith  <njs@codesourcery.com>

	* monotone.texi (Database): Document 'db kill_rev_locally'.

2005-04-24  Nathaniel Smith  <njs@codesourcery.com>

	* ChangeLog: Fixup after merge.

2005-04-24  Nathaniel Smith  <njs@codesourcery.com>

	* manifest.cc (build_restricted_manifest_map): Careful to only
	stat things once on the inodeprints fast-path.
	(read_manifest_map): Hand-code a parser, instead of using
	boost::regex.
	* inodeprint.cc (read_inodeprint_map): Likewise.

2005-04-23  Derek Scherger  <derek@echologic.com>

	* (calculate_restricted_revision): remove redundant variables,
	avoiding path_rearrangement assignments and associated sanity
	checks
	(calculate_current_revision): rename empty to empty_args for
	clarity

2005-04-23  Derek Scherger  <derek@echologic.com>

	* commands.cc (calculate_base_revision): rename to ...
	(get_base_revision): ... this, since it's not calculating anything
	(calculate_base_manifest): rename to ...
	(get_base_manifest): ... this, and call get_base_revision
	(calculate_restricted_revision): call get_base_revision and remove
	missing files stuff
	(add):
	(drop):
	(rename):
	(attr): call get_base_manifest
	(ls_missing): 
	(revert): call get_base_revision
	* manifest.{cc,hh} (build_restricted_manifest_map): don't return
	missing files and don't produce invalid manifests; do report on
	all missing files before failing
	
2005-04-23  Derek Scherger  <derek@echologic.com>

	* app_state.cc:
	* database.cc:
	* file_io.{cc, hh}: fix bad merge

2005-04-23  Nathaniel Smith  <njs@codesourcery.com>

	* database.cc (put_key): Check for existence of keys with
	conflicting key ids, give more informative message than former SQL
	constraint error.

2005-04-23  Nathaniel Smith  <njs@codesourcery.com>

	* transforms.cc (filesystem_is_ascii_extension_impl): Add EUC to
	the list of ascii-extending encodings.

	* tests/t_multiple_heads_msg.at: Make more robust, add tests for
	branching.

2005-04-23  Nathaniel Smith  <njs@codesourcery.com>

	* app_state.cc (restriction_includes): Remove some L()'s that were
	taking 5-6% of time in large tree diff.

2005-04-23  Nathaniel Smith  <njs@codesourcery.com>

	* file_io.{cc,hh} (localized): Move from here...
	* transforms.{cc,hh} (localized): ...to here.  Add lots of gunk to
	avoid calling iconv whenever possible.

2005-04-23  Richard Levitte  <richard@levitte.org>

	* monotone.cc, options.hh: Move the option numbers to options.hh,
	so they can be easily retrieved by other modules.
	* monotone.cc: split the options table in global options and
	command specific options.  The former are always understood, while
	the latter are only understood by the commands that declare it
	(see below).
	(my_poptStuffArgFile): There's no need to keep a copy of the
	stuffed argv.  This was really never a problem.
	(coption_string): New function to find the option string from an
	option number.
	(cpp_main): Keep track of which command-specific options were
	given, and check that the given command really uses them.  Make
	sure that when the help is written, only the appropriate command-
	specific options are shown.  We do this by hacking the command-
	specific options table.
	Throw away sub_argvs, as it's not needed any more (and realy never
	was).

	* commands.cc: Include options.hh to get the option numbers.
	(commands_ops): New structure to hold the option
	numbers used by a command.
	(commands): Use it.
	(command_options): Function to get the set of command-specific
	options for a specific command.
	(CMD): Changed to take a new parameter describing which command-
	specific options this command takes.  Note that for commands that
	do not take command-specific options, this new parameter must
	still be given, just left empty.
	Update all commands with this new parameter.
	* commands.hh: Declare command_options.

	* tests/t_automate_heads.at: 'automate heads' never used the value
	of --branch.
	* tests/t_sticky_branch.at: and neither did 'log'...
	* tests/t_update_missing.at: nor did 'add'...

2005-04-23  Matthew Gregan  <kinetik@orcon.net.nz>

	* tests/t_diff_currev.at: Use CHECK_SAME_STDOUT.

2005-04-23  Matthew Gregan  <kinetik@orcon.net.nz>

	* tests/t_diff_currev.at: New test.
	* testsuite.at: Add new test.

2005-04-22  Christof Petig <christof@petig-baender.de>

	* sqlite/*: update to sqlite 3.2.1

2005-04-22  Nathaniel Smith  <njs@codesourcery.com>

	* manifest.cc (build_restricted_manifest_map): Fixup after merge
	-- use file_exists instead of fs::exists.

2005-04-22  Derek Scherger  <derek@echologic.com>

	* manifest.{cc,hh} (build_restricted_manifest_map): keep and
	return a set of missing files rather than failing on first missing
	file
	* commands.cc (calculate_restricted_revision): handle set of
	missing files
	* revision.hh: update comment on the format of a revision
	* tests/t_status_missing.at: un-XFAIL and add a few tests
	
2005-04-22  Nathaniel Smith  <njs@codesourcery.com>

	* vocab.cc (verify(file_path), verify(local_path)): Normalize
	paths on the way in.
	* tests/t_normalized_filenames.at: Fix to match behavior
	eventually declared "correct".

2005-04-22  Nathaniel Smith  <njs@codesourcery.com>

	* vocab.{cc,hh}: Make verify functions public, make ATOMIC(foo)'s
	verify function a friend of foo, add ATOMIC_NOVERIFY macro, add
	long comment explaining all this.
	* vocab_terms.hh: Add _NOVERIFY to some types.

2005-04-22  Nathaniel Smith  <njs@codesourcery.com>

	* file_io.{cc,hh} (localized): Take file_path/local_path instead
	of string; expose in public interface.  Adjust rest of file to
	match.
	(walk_tree): Don't convert the (OS-supplied) current directory
	from UTF-8 to current locale.
	
	* transforms.{cc,hh} (charset_convert): Be more informative on
	error.
	(calculate_ident): Localize the filename, even on the fast-path.
	Also assert file exists and is not a directory, since Crypto++
	will happily hash directories.  (They are like empty files,
	apparently.)
	
	* manifest.cc (build_restricted_manifest_map): Use file_exists
	instead of fs::exists, to handle localized paths.
	* {win32,unix}/inodeprint.cc (inodeprint_file): Use localized
	filenames to stat.

	* tests/t_i18n_file.at: Rewrite to work right.

	* tests/t_normalized_filenames.at: New test.
	* testsuite.at: Add it.
	* vocab.cc (test_file_path_verification): MT/path is not a valid
	file_path either.
	(test_file_path_normalization): New unit-test.

2005-04-22  Joel Reed  <joelwreed@comcast.net>

	* work.cc (build_deletions) : on drop FILE also drop attributes.
	* tests/t_drop_attr.at : test for success now, fixed bug.

2005-04-22  Jon Bright <jon@siliconcircus.com>
	* monotone.texi: Changed all quoting of example command lines to
	use " instead of ', since this works everywhere, but ' doesn't
	work on Win32

2005-04-21  Jeremy Cowgar  <jeremy@cowgar.com>

	* tests/t_multiple_heads_msg.at: Now checks to ensure 'multiple head'
	  message does not occur on first commit (which creates a new head
	  but not multiple heads).
	* commands.cc (CMD(commit)): renamed head_size to better described
	  old_head_size, now checks that old_head_size is larger than 0 as
	  well otherwise, on commit of a brand new project, a new head was
	  detected and a divergence message was displayed.

2005-04-21  Richard Levitte  <richard@levitte.org>

	* commands.cc (ALIAS): refactor so you don't have to repeat all
	the strings given to the original command.
	(ALIAS(ci)): added as a short form for CMD(commit).

	* Makefile.am (%.eps): create .eps files directly from .ps files,
	using ps2eps.

2005-04-21 Sebastian Spaeth <Sebastian@SSpaeth.de>

	* monotone.texi: add command reference docs about kill_rev_locally
	
2005-04-21  Nathaniel Smith  <njs@codesourcery.com>

	* change_set.cc (apply_path_rearrangement_can_fastpath) 
	(apply_path_rearrangement_fastpath) 
	(apply_path_rearrangement_slowpath, apply_path_rearrangement):
	Refactor into pieces, so all versions of apply_path_rearrangement
	can take a fast-path when possible.

2005-04-21  Jeremy Cowgar  <jeremy@cowgar.com>

	* commands.cc: Renamed maybe_show_multiple_heads to
	  notify_if_multiple_heads, renamed headSize to head_size for
	  coding standards/consistency.
	* tests/t_multiple_heads_msg.at: Added to monotone this time.

2005-04-20  Jeremy Cowgar  <jeremy@cowgar.com>

	* commands.cc: Added maybe_show_multiple_heads, update now notifies
	  user of multiple heads if they exist, commit now notifies user
	  if their commit created a divergence.
	* tests/t_multiple_heads_msg.at: Added
	* testsuite.at: Added above test

2005-04-20  Nathaniel Smith  <njs@codesourcery.com>

	* Makefile.am (EXTRA_DIST): Put $(wildcard) around "debian/*", so
	it will actually work.

2005-04-20  Nathaniel Smith  <njs@codesourcery.com>

	* Makefile.am (EXTRA_DIST): Include tests, even when not building
	packages out in the source directory.

2005-04-20  Matthew Gregan  <kinetik@orcon.net.nz>

	* commands.cc (kill_rev_locally): Move up with rest of non-CMD()
	functions.  Mark static.  Minor whitespace cleanup.
	* commands.hh (kill_rev_locally): Declaration not needed now.

2005-04-20 Sebastian Spaeth <Sebastian@SSpaeth.de>
	* automate.cc: fix typo, add sanity check to avoid empty r_id's
	bein passed in. The automate version was bumped to 0.2 due to
	popular request of a single person.
	* t_automate_ancestors.at: adapt test; it passes now

2005-04-20 Sebastian Spaeth <Sebastian@SSpaeth.de>
	* testuite.at:
	* t_automate_ancestors.at: new test; automate ancestors. This is still
	_failing_ as a) it outputs empty newlines when no ancestor exists and
	b) does not output all ancestors if multiple ids are supplied as input
	
2005-04-20 Sebastian Spaeth <Sebastian@SSpaeth.de>

	* commands.cc:
	* automate.cc: new command: automate ancestors
	* monotone.texi: adapt documentation
	
2005-04-20  Nathaniel Smith  <njs@codesourcery.com>

	* tests/t_log_depth_single.at: 
	* tests/t_add_stomp_file.at: 
	* tests/t_log_depth.at: Shorten blurbs.

2005-04-20  Nathaniel Smith  <njs@codesourcery.com>

	* std_hooks.lua (ignore_file): Ignore compiled python files.

2005-04-20  Jon Bright  <jon@siliconcircus.com>
	* tests/t_sticky_branch.at: Really fix this test

2005-04-20  Jon Bright  <jon@siliconcircus.com>
	* tests/t_sticky_branch.at: Canonicalise stdout before comparison
	* tests/t_setup_checkout_modify_new_dir.at: Ditto
	* tests/t_netsync_largish_file.at: Check the file out rather
	than catting it, so that canonicalisation is unneeded.  
	Canonicalisation is bad here, because the file is random
	binary data, not text with line-ending conventions

2005-04-20  Richard Levitte  <richard@levitte.org>

	* contrib/monotone.el: define-after-key's KEY argument has to be a
	vector with only one element.  The code I used is taken directly
	from the Emacs Lisp Reference Manual, section "Modifying Menus".

2005-04-20  Nathaniel Smith  <njs@codesourcery.com>

	* commands.cc (mdelta, mdata, fdelta, fdata, rdata): Check for
	existence of command line arguments.

	* lua.{cc,hh} (hook_use_inodeprints): New hook.
	* std_hooks.lua (use_inodeprints): Default definition.
	* monotone.texi (Inodeprints): New section.
	(Reserved Files): Document MT/inodeprints.
	(Hook Reference): Document use_inodeprints.
	* work.{cc,hh} (enable_inodeprints): New function.
	* app_state.cc (create_working_copy): Maybe call
	enable_inodeprints.
	
	* tests/t_inodeprints_hook.at: New test.
	* tests/t_bad_packets.at: New test.
	* testsuite.at: Add them.

2005-04-20  Nathaniel Smith  <njs@codesourcery.com>

	* AUTHORS: Actually add Joel Reed (oops).

2005-04-20  Nathaniel Smith  <njs@codesourcery.com>

	Most of this patch from Joel Reed, with only small tweaks myself.
	
	* AUTHORS: Add Joel Reed.

	* platform.hh (is_executable): New function.
	* {unix,win32}/process.cc: Define it.

	* lua.cc (monotone_is_executable_for_lua): New function.
	(lua_hooks): Register it.
	(Lua::push_nil): New method.
	(lua_hooks::hook_init_attributes): New hook.
	* lua.hh: Declare it.
	* monotone.texi (Hook Reference): Document it.

	* work.cc (addition_builder): Call new hook, collect attributes
	for added files.
	(build_additions): Set attributes on new files.

	* tests/t_attr_init.at: New test.
	* tests/t_add_executable.at: New test.
	* testsuite.at: Add them.
	
2005-04-19  Nathaniel Smith  <njs@codesourcery.com>

	* file_io.cc (read_localized_data, write_localized_data): Remove
	logging of complete file contents.
	* tests/t_lf_crlf.at: Remove --debugs, clean up, test more.

2005-04-19 Emile Snyder <emile@alumni.reed.edu>
	
	* file_io.cc: Fix bugs with read/write_localized_data when using
	CRLF line ending conversion.
	* transforms.cc: Fix line_end_convert to add correct end of line
	string if the split_into_lines() call causes us to lose one from
	the end.
	* tests/t_lf_crlf.at: Clean up and no longer XFAIL.
 
2005-04-19  Sebastian Spaeth  <Sebastian@SSpaeth.de>

	* monotone.texi: modified documentation to match changes due to
	previous checking.
	* AUTHORS: Adding myself
	
2005-04-19  Sebastian Spaeth  <Sebastian@SSpaeth.de>

	* automate.cc: make BRANCH optional in "automate heads BRANCH"
	we use the default branch as given in MT/options if not specified
	* commands.cc: BRANCH -> [BRANCH] in cmd description

2005-04-19  Richard Levitte  <richard@levitte.org>

	* contrib/monotone-import.pl (my_exit): As in monotone-notify.pl,
	my_exit doesn't close any network connections.

	* testsuite.at (REVERT_TO): Make it possible to revert to a
	specific branch.  This is useful to resolve ambiguities.
	* tests/t_merge_add_del.at: Use it.

2005-04-19  Matthew Gregan  <kinetik@orcon.net.nz>

	* sanity.hh: Mark {naughty,error,invariant,index}_failure methods
	as NORETURN.
	* commands.cc (string_to_datetime): Drop earlier attempt at
	warning fix, it did not work with Boost 1.31.0.  Warning fixed by
	change to sanity.hh.

2005-04-19  Matthew Gregan  <kinetik@orcon.net.nz>

	* lua.cc (default_rcfilename): Use ~/.monotone/monotonerc.  This
	change is to prepare for the upcoming support for storing user
	keys outside of the database (in ~/.monotone/keys/).
	* app_state.cc (load_rcfiles): Refer to new rc file location in
	comments.
	* monotone.cc (options): Refer to new rc file location.
	* monotone.texi: Refer to new rc file location.  Also change bare
	references to the rc file from '.monotonerc' to 'monotonerc'.

2005-04-19  Matthew Gregan  <kinetik@orcon.net.nz>

	* commands.cc (log): 'depth' option did not handle the single file
	case correctly. Also a couple of minor cleanups.
	* tests/t_log_depth_single.at: New test.
	* testsuite.at: Add test.

2005-04-18  Matthew Gregan  <kinetik@orcon.net.nz>

	* commands.cc (string_to_datetime): Fix warning.

2005-04-18  Richard Levitte  <richard@levitte.org>

	* Makefile.am (EXTRA_DIST): Add contrib/monotone-import.pl.

	* contrib/monotone-import.pl: New script to mimic "cvs import".
	* contrib/README: describe it.

	* commands.cc (CMD(attr)): Make it possible to drop file
	attributes.

	* contrib/monotone-notify.pl (my_exit): The comment was incorrect,
	there are no network connections to close gracefully.
	Implement --ignore-merges, which is on by default, and changes the
	behavior to not produce diffs on merges and propagates where the
	ancestors hve already been shown.

	* tests/t_attr_drop.at: New test to check that 'attr drop'
	correctly drops the given entry.
	* tests/t_drop_attr.at: New test, similar to t_rename_attr.at.
	* testsuite.at: Add them.

2005-04-18  Nathaniel Smith  <njs@codesourcery.com>

	* monotone.texi (Dealing with a Fork): Clarify (hopefully) what we
	mean when we say that "update" is a dangerous command.

2005-04-17  Matt Johnston  <matt@ucc.asn.au>

	* change_set.cc (confirm_proper_tree): remove incorrect code
	setting confirmed nodes.

2005-04-17  Matt Johnston  <matt@ucc.asn.au>

	* change_set.cc (confirm_proper_tree): use a std::set rather than
	dynamic_bitset for the ancestor list, improving performance for
	common tree structures.
	* basic_io.cc: reserve() a string

2005-04-17  Matt Johnston  <matt@ucc.asn.au>

	* packet.cc: fix up unit test compilation.
	* transforms.cc: fix up unit test compilation.

2005-04-17  Matt Johnston  <matt@ucc.asn.au>

	* vocab_terms.hh: remove commented out lines.

2005-04-17  Matt Johnston  <matt@ucc.asn.au>

	* Move base64<gzip> code as close to the database as possible,
	to avoid unnecessary inflating and deflating.

2005-04-17  Nathaniel Smith  <njs@codesourcery.com>

	* monotone.texi (Branching and Merging): A few small edits.

2005-04-17  Nathaniel Smith  <njs@codesourcery.com>

	* change_set.cc (path_item, sanity_check_path_item): Mark things
	inline.

2005-04-17  Henrik Holmboe <henrik@holmboe.se>

	* contrib/monotone-notify.pl: Add signal handlers.  Correct some
	typos.
	(my_exit): New function that does a cleanup and exit.

2005-04-17  Olivier Andrieu  <oliv__a@users.sourceforge.net>

	* transforms.cc: fix glob_to_regexp assertions

2005-04-17  Sebastian Spaeth <Sebastian@sspaeth.de>
	
	* tests/t_db_kill_rev_locally.at: new test; 
	make sure that db kill_rev_locally works as intended

2005-04-17  Sebastian Spaeth <Sebastian@sspaeth.de>

	* commands.cc,database.cc: add 'db kill_rev_locally <id>' command
	still missing: documentation and autotests. Otherwise seems ok.
	
2005-04-17  Richard Levitte  <richard@levitte.org>

	* transforms.cc: Remove tabs and make sure emacs doesn't add
	them.

2005-04-17  Nathaniel Smith  <njs@codesourcery.com>

	* sanity.{hh,cc} (E, error_failure): New sort of invariant.
	* netsync.cc (process_hello_cmd): Make initial pull message
	more clear and friendly.
	Also, if the key has changed, that is an error, not naughtiness.
	* database_check.cc (check_db): Database problems are also errors,
	not naughtiness.  Revamp output in case of errors, to better
	distinguish non-serious errors and serious errors.
	* tests/t_database_check.at: Update accordingly.
	* tests/t_database_check_minor.at: New test.
	* testsuite.at: Add it.
	
2005-04-17  Richard Levitte  <richard@levitte.org>

	* transforms.cc (glob_to_regexp): New function that takes a glob
	expression and transforms it into a regexp.  This will be useful
	for globbing branch expressions when collections are exchanged to
	branch globs and regexps.
	(glob_to_regexp_test): A unit test for glob_to_regexp().

2005-04-17  Matt Johnston  <matt@ucc.asn.au>

	* commands.cc: warn that dropkey won't truly erase the privkey
	from the database
	* monotone.texi: same

2005-04-17  Matt Johnston  <matt@ucc.asn.au>

	* database.cc: mention that it could be the filesystem that
	is full in the SQLITE_FULL error message

2005-04-17  Matthew Gregan  <kinetik@orcon.net.nz>

	* monotone.cc: Fix warnings: add missing initializers.
	* netsync.cc: Fix warnings: inline static vs static inline.

2005-04-16  Emile Snyder  <emile@alumni.reed.edu>

	* tests/t_add_stomp_file.at: New test for failing case.  
        If you have a file foo in your working dir (not monotone 
        controlled) and someone else adds a file foo and commits, 
        update should at least warn you before stomping your 
        non-recoverable foo file.
	* testsuite.at: Add it.
	
2005-04-16  Derek Scherger  <derek@echologic.com>

	* work.cc (known_preimage_path): rename to...
	(known_path): this, since it's image agnostic
	(build_deletions): update for renamed function
	(build_rename): ensure rename source exists in current revision
	and rename target does not exist in current revision

	* tests/t_no_rename_overwrite.at: un-XFAIL 

2005-04-16  Nathaniel Smith  <njs@codesourcery.com>

	* app_state.{cc,hh} (set_author, set_date): New methods.
	* cert.cc (cert_revision_date): Rename to...
	(cert_revision_date_time): ...an overloaded version of this.
	(cert_revision_author_default): Check app.date.
	* cert.hh: Expose cert_revision_date_time.
	* commands.cc (commit): Handle --date.
	* main.cc: Parse --date and --author options.
	* monotone.1: Document --date, --author.
	* monotone.texi (Working Copy, OPTIONS): Likewise.

	* tests/t_override_author_date.at: New test.
	* testsuite.at: Add it.
	
	This commit heavily based on a patch by Markus Schiltknecht
	<markus@bluegap.ch>.
	
2005-04-16  Nathaniel Smith  <njs@codesourcery.com>

	* ChangeLog: Fixup after merge.

2005-04-16  Nathaniel Smith  <njs@codesourcery.com>

	* tests/t_update_nonexistent.at: New test.
	* testsuite.at: Add it.
	
	* commands.cc (update): Verify that user's requested revision
	exists.

2005-04-16  Nathaniel Smith  <njs@codesourcery.com>

	* ChangeLog: Fixup after merge.

2005-04-16  Emile Snyder <emile@alumni.reed.edu>

	* tests/t_add_vs_commit.at: New test for failing case.  If you
	add a file in you working dir, someone else adds the same file
	and commits, then you do an update it messes up your working
	directory.
	* testsuite.at: Add it.
	
2005-04-16  Nathaniel Smith  <njs@codesourcery.com>

	* commands.cc (checkout): Move check for existence of revision
	earlier.
	
	* tests/t_netsync_defaults.at, tests/t_netsync_single.at:
	Don't hard-code netsync port.

2005-04-16  Nathaniel Smith  <njs@codesourcery.com>

	* testsuite.at: Use a random server port.
	
	* .mt-attrs, contrib/README: Update for Notify.pl ->
	monotone-notify.pl rename.
	
	* monotone.1: Warn people off rcs_import.
	* monotone.texi (Commands): Likewise.

2005-04-16  Nathaniel Smith  <njs@codesourcery.com>

	* AUTHORS: Add Emile Snyder <emile@alumni.reed.edu>.

2005-04-16  Nathaniel Smith  <njs@codesourcery.com>

	* tests/t_lf_crlf.at: New test from Emile Snyder
	<emile@alumni.reed.edu>, with tweaks.
	* testsuite.at: Add it.

2005-04-16  Nathaniel Smith  <njs@codesourcery.com>

	* ChangeLog: Small fixups.

2005-04-16  Sebastian Spaeth <Sebastian@sspaeth.de>
	
	* tests/t_cvsimport2.at: new test; CVS Attic files fail test
	reported by: hjlipp@web.de 15.04.2005 02:45

2005-04-16  Sebastian Spaeth <Sebastian@sspaeth.de>
	
	* tests/t_rcs_import.at: new test; problematic CVS import as
	reported in the list. However it works just fine here, so it
	really tests for a successful pass

2005-04-16  Sebastian Spaeth <Sebastian@sspaeth.de>

	* tests/README: new file, on how to create/run tests

2005-04-16  Nathaniel Smith  <njs@codesourcery.com>

	* tests/t_rename_dir_add_dir_with_old_name.at: XFAIL.

2005-04-16  Nathaniel Smith  <njs@codesourcery.com>

	* tests/t_diff_binary.at: Un-XFAIL.

2005-04-16  Nathaniel Smith  <njs@codesourcery.com>

	* monotone.texi (Network Service): Rewrite to include former
	Exchanging Keys section.
	(Branching and Merging): New tutorial section, inspired by a patch
	from Martin Kihlgren <zond@troja.ath.cx>.
	(CVS Phrasebook): Add "Importing a New Project".

	* AUTHORS: Add Martin Dvorak.
	
2005-04-16  Matt Johnston  <matt@ucc.asn.au>

	* change_set.cc (compose_rearrangement): remove logging statements
	that were using noticable CPU time.

2005-04-15 Martin Dvorak <jezek2@advel.cz>
	
	* tests/t_rename_dir_add_dir_with_old_name.at: New test.
	* testsuite.at: Add it.
	
2005-04-15  Olivier Andrieu  <oliv__a@users.sourceforge.net>

	* diff_patch.cc(guess_binary): do not use '\x00' as first
	character of a C string ...

2005-04-15  Sebastian Spaeth  <Sebastian@SSpaeth.de>

	* ui.cc: print byte progress to one decimal place
	  in k or M.
	* netsync.cc: update dot ticker every 1024 bytes.

2005-04-15  Matt Johnston  <matt@ucc.asn.au>

	* change_set.cc (confirm_proper_tree): use bitsets rather than maps
	for tracking set membership.
	* smap.hh: return reverse iterators properly, iterate over the vector
	rather than self in ensure_sort()

2005-04-14  Derek Scherger  <derek@echologic.com>

	* database_check.cc (check_db): fail with N(...) when problems are
	detected to exit with a non-zero status

2005-04-14  Derek Scherger  <derek@echologic.com>

	* monotone.texi (Informative): update description of 'diff' with
	two revision arguments
	
2005-04-14  Matthew Gregan  <kinetik@orcon.net.nz>

	* win32/process.cc: Fix build on MingW 3.2.0-rc[123] by adding
	<sstream> include.

2005-04-14  Jon Bright  <jon@siliconcircus.com>
	* win32/process.cc (process_spawn): Add some extra debug info
	* std_hooks.lua (execute): If pid is -1, don't try and wait on
	the process

2005-04-14  Matt Johnston  <matt@ucc.asn.au>

	* change_set.cc (confirm_unique_entries_in_directories): use a
	  std::vector rather than std::map for better performance (only sort
	  once).
	* smap.hh: an invariant

2005-04-14  Nathaniel Smith  <njs@codesourcery.com>

	* tests/t_vcheck.at: Update notes.

2005-04-14  Jeremy Cowgar  <jeremy@cowgar.com>

	* monotone.texi (Making Changes): Fixed duplicate paragraph
	* NEWS: Corrected spelling error in my name.

2005-04-14  Olivier Andrieu  <oliv__a@users.sourceforge.net>

	* Makefile.am: silence cmp

2005-04-14  Matthew Gregan  <kinetik@orcon.net.nz>

	* win32/terminal.cc (have_smart_terminal): Implement for Win32.

2005-04-13  Nathaniel Smith  <njs@codesourcery.com>

	* monotone.texi (Informative): 'diff' with two revision arguments
	can now be filtered by file.
	
	* constants.cc (netcmd_payload_limit): Bump to 256 megs.

2005-04-13  Matthew Gregan  <kinetik@orcon.net.nz>

	* tests/t_netsync_largish_file.at: Add test for netsyncing largish
	(32MB) files.  This test is failing at present.
	* testsuite.at: Add new test.

2005-04-13  Nathaniel Smith  <njs@codesourcery.com>

	* tests/t_setup_checkout_modify_new_dir.at:
	* tests/t_update_off_branch.at: New tests.
	* testsuite.at: Add them.
	
	* commands.cc (checkout): Tweak branch checking logic.
	(update): Make user explicitly switch branches.

2005-04-13  Nathaniel Smith  <njs@codesourcery.com>

	* rcs_import.cc (import_cvs_repo): Check that user isn't trying to
	import a whole CVS repo.
	* tests/t_cvsimport.at: Test new check.
	
2005-04-13  Richard Levitte  <richard@levitte.org>

	* contrib/Notify.pl: Rename ...
	* contrib/monotone-notify.pl: ... to this.
	* Makefile.am (EXTRA_DIST): Take note of the change.
	* debian/docs: Distribute the contributions as well.
	* debian/compat, debian/files, debian/monotone.1: Remove, since
	they are self-generated by debhelper.  They were obviously added
	by mistake.

2005-04-13  Nathaniel Smith  <njs@codesourcery.com>

	* cert.cc (guess_branch): Call app.set_branch.
	* app_state.cc (create_working_copy): Call make_branch_sticky
	here...
	* commands.cc (checkout): ...instead of here.
	(approve, disapprove, fcommit, commit): Don't call app.set_branch
	on guess_branch's output.
	(checkout): Call guess_branch.
	
	* tests/t_sticky_branch.at: 
	* tests/t_checkout_id_sets_branch.at: New tests.
	* testsuite.at: Add them.

2005-04-13  Matthew Gregan  <kinetik@orcon.net.nz>
	* cryptopp/integer.h: Fix detection of GCC version for SSE2
	builds.

2005-04-12  Florian Weimer  <fw@deneb.enyo.de>

	* app_state.cc (app_state::allow_working_copy): Only update
	branch_name from the options file if it has not yet been set.  Log
	the branch name.
	(app_state::set_branch): No longer update the options map.
	(app_state::make_branch_sticky): New function which copies the
	stored branch name to the options map.  Only commands which call
	this function change the branch default stored in the working
	copy.

	* commands.cc (CMD(checkout)): Mark branch argument as sticky.
	(CMD(commit)): Likewise.
	(CMD(update)): Likewise.

	* monotone.texi (Working Copy): Mention that the "commit" and
	"update" commands update the stored default branch ("checkout"
	does, too, but this one should be obvious).

2005-04-12  Jon Bright <jon@siliconcircus.com>
	* rcs_import.cc (find_key_and_state): Fix stupid bug in storing the
	list of files a cvs_key contains.  CVS delta invariant failure now
	really fixed.  The rearrangement failure still exists, though.

2005-04-12  Jon Bright <jon@siliconcircus.com>
	* tests/t_cvsimport_samelog.at: Add test for the deltas.find 
	cvs import problem as sent to the ML by Emile Snyder.
	* testsuite.at: Call it
	* rcs_import.cc (cvs_key): Add an ID for debug output purposes,
	sprinkle a little more debug output about what's being compared to
	what
	* rcs_import.cc (cvs_key): Maintain a map of file paths and CVS
	versions appearing in this CVS key.
	(cvs_key::similar_enough): A key is only similar enough if it doesn't
	include a different version of the same file path.
	(cvs_history::find_key_and_state): Add files to cvs_keys as
	appropriate

2005-04-12  Matthew Gregan <kinetik@orcon.net.nz>

	* win32/terminal.cc (terminal_width): Use
	GetConsoleScreenBufferInfo to request width information for
	terminals.
	
2005-04-12  Nathaniel Smith  <njs@codesourcery.com>

	* ChangeLog: Fixup after merge.

2005-04-12  Nathaniel Smith  <njs@codesourcery.com>

	* platform.hh (terminal_width): New function.
	* {unix,win32}/have_smart_terminal.cc: Rename to...
	* {unix,win32}/terminal.cc: ...these.  Implement terminal_width.
	* ui.cc (write_ticks): Call it.
	* Makefile.am: Update for renames.
	
2005-04-11  Matt Johnston <matt@ucc.asn.au>

	* ui.{cc,hh}, netsync.cc: netsync progress ticker in kilobytes to
	avoid wrapping.

2005-04-11  Jon Bright <jon@siliconcircus.com>
	* Makefile.am (EXTRA_DIST): Add debian/*

2005-04-11  Jon Bright <jon@siliconcircus.com>
	* Makefile.am (EXTRA_DIST): Add win32/monotone.iss, PNG_FIGURES
	(PNG_FIGURES): Add, constructing in same way as EPS_FIGURES
	(monotone.html): Use .perlbak workaround so that this works on Win32

2005-04-11  Matthew Gregan <kinetik@orcon.net.nz>

	* unix/inodeprint.cc, configure.ac: Use nanosecond time resolution for
	inodeprints on BSDs and other platforms if available.

2005-04-10  Nathaniel Smith  <njs@codesourcery.com>

	* Makefile.am (BUILT_SOURCES_CLEAN): Add package_revision.txt.

	This is the 0.18 release.

2005-04-10  Derek Scherger  <derek@echologic.com>

	* monotone.texi (Informative): fix typo in ls known docs

2005-04-10  Nathaniel Smith  <njs@codesourcery.com>

	* Makefile.am: Use pdftops instead of acroread.
	(EXTRA_DIST): Include new contrib/ files, and fix wildcards.
	* NEWS: Update for 0.18.
	* configure.ac: Bump version number.
	* debian/changelog: Mention new release.
	* debian/copyright: Update from AUTHORS.
	* monotone.spec: Mention new release.
	* po/monotone.pot: Regenerate.

2005-04-10  Florian Weimer  <fw@deneb.enyo.de>

	* monotone.texi (Commands): Use "working copy" instead of "working
	directory", to match the rest of the manual.

2005-04-10  Florian Weimer  <fw@deneb.enyo.de>

	* commands.cc (ls_known): New function which prints all known
	files in the working copy.
	(CMD(list)): Invoke ls_known for "list known".  Update help
	message.
	(ALIAS(ls)): Update help message.

	* monotone.texi: Document "list known".
	* tests/t_ls_known.at: New file.
	* testsuite.at: Include it.

2005-04-10  Richard Levitte  <richard@levitte.org>

	* contrib/Notify.pl: Count the number of messages sent, and
	display the count at the end.
	Version bumped to 1.0.

2005-04-10  Matt Johnston  <matt@ucc.asn.au>

	* unix/inodeprint.cc, configure.ac: don't use the nsec time
	on non-Linux-style systems (quick compile fix for OS X and probably
	others, can be made generic later).

2005-04-10  Olivier Andrieu  <oliv__a@users.sourceforge.net>

	* contrib/monotone.el: Some elisp code for running monotone from
	inside Emacs. Supports diff, status, add, drop, revert and commit.

2005-04-09  Richard Levitte  <richard@levitte.org>

	* contrib/Notify.pl: Allow globbing branches.  Make the revision
	records branch specific.  Show what records you would have updated
	even with --noupdate.  Add --before and --since, so users can
	select datetime ranges to create logs for.  Remove --to and add
	--difflogs-to and --nodifflogs-to to send logs with diffs to one
	address and logs without diffs to another (both can be given at
	once).  More and better documentation.

2005-04-08  Nathaniel Smith  <njs@codesourcery.com>

	* change_set.cc (basic_change_set): Remove problematic
	rename_dir/add combination, until directory semantics are
	fixed.

2005-04-08  Nathaniel Smith  <njs@codesourcery.com>

	* commands.cc (revert): Call maybe_update_inodeprints.
	* app_state.cc (set_restriction): Clear any old restrictions
	first.

2005-04-08  Jon Bright <jon@siliconcircus.com>
	* testsuite.at (NOT_ON_WIN32): Add a function to prevent tests from
	running on Win32 (for cases where the functionality being tested 
	makes no sense on Win32.  Not for cases where the functionality
	just isn't there yet on Win32.)
	* tests/t_final_space.at: Use NOT_ON_WIN32.  The filenames "a b" 
	and "a b " refer to the same file on Win32, obviating this test

2005-04-08  Jon Bright <jon@siliconcircus.com>
	* win32/inodeprint.cc (inodeprint_file): Still close the file if
	getting its time failed.
	* tests/t_netsync_sigpipe.at: Don't bother doing a kill -PIPE on
	Win32.  There is no real SIGPIPE on Win32 and sockets don't get this
	signal if their pipe goes away.  MinGW's kill seems to translate
	-PIPE to some signal that *does* kill monotone, so it seems like the
	easiest solution is just not to send the signal in the first place
	here.
	* tests/t_automate_ancestry_difference.at: Remove old 
	CHECK_SAME_STDOUT call which I'd left by accident.
	* tests/t_automate_leaves.at: Canonicalise monotone output before
	passing to CHECK_SAME_STDOUT
	* tests/t_log_depth.at: Check line count with arithmetic comparison
	rather than autotest's string comparison

2005-04-08  Nathaniel Smith  <njs@codesourcery.com>

	* inodeprint.cc (operator<<): Typo.

	* inodeprint.{hh,cc} (build_inodeprint_map,
	build_restricted_inodeprint_map): Remove unused functions.

2005-04-08  Nathaniel Smith  <njs@codesourcery.com>

	* work.cc: Remove doxygen comments.  Comments are good; comments
	that are longer than the function they document, and give less
	information, are not so good...

2005-04-08  Nathaniel Smith  <njs@codesourcery.com>

	* ChangeLog: Fixup after merge.

2005-04-08  Nathaniel Smith  <njs@codesourcery.com>

	* commands.cc (calculate_current_revision): Defer to
	calculate_restricted_revision instead of special casing.
	(put_revision_id): constify argument.
	(maybe_update_inodeprints): New function.
	(commit, update, checkout): Call it.
	
	* manifest.{cc,hh} (build_manifest_map): Remove, since only caller
	was removed.
	(build_restricted_manifest_map): Go faster if the user is using
	inode signatures.

	* tests/t_inodeprints.at:
	* tests/t_inodeprints_update.at: Typoes.
	
	* work.cc (read_inodeprints): Typo.

2005-04-08  Nathaniel Smith  <njs@codesourcery.com>

	* tests/t_inodeprints.at:
	* tests/t_inodeprints_update.at: New tests.
	* testsuite.at: Add them.
	
	* UPGRADE: Document 0.17 -> 0.18 upgrade path.

2005-04-08  Jon Bright <jon@siliconcircus.com>
	* tests/t_cat_file_by_name.at: CHECK_SAME_STDOUT can only be used
	to check two 'cat' processes or two monotone processes on Win32,
	not to check monotone and 'cat'.  Change to go through an 
	intermediate stdout
	* tests/t_automate_erase_ancestors.at: Ditto
	* tests/t_automate_toposort.at: Ditto
	* tests/t_automate_ancestry_difference.at: Ditto
	* tests/t_vars.at: Call CANONICALISE for stdout output.
	* tests/t_netsync_absorbs.at: Ditto.
	* tests/t_empty_env.at: For Win32, copy libiconv-2.dll to the 
	current dir before the test, otherwise Win32 will search the
	(empty) path for it and not find it.
	* tests/t_automate_descendents.at: Ditto
	* win32/inodeprint.cc: Implement inodeprint_file for Win32, based
	on mode, device, size, create time and write time.
	
	
2005-04-08  Jon Bright <jon@siliconcircus.com>
	* win32/inodeprint.cc: Change the function name to match the one
	on Unix.

2005-04-08  Nathaniel Smith  <njs@codesourcery.com>

	* {win32,unix}/fingerprint.cc: Rename to...
	* {win32,unix}/inodeprint.cc: ...this.  Change function name and
	calling conventions.
	* platform.hh (inodeprint_file): Likewise.
	* inodeprint.{cc,hh}: New files.
	* Makefile.am (MOST_SOURCES, UNIX_PLATFORM_SOURCES,
	WIN32_PLATFORM_SOURCES): Fixup accordingly.
	* vocab_terms.hh (inodeprint): New ATOMIC.
	* work.hh: Prototype inodeprint working copy functions.
	* work.cc: Implement them.

	* manifest.{hh,cc} (manifest_file_name): Remove unused variable.

2005-04-08  Jeremy Cowgar  <jeremy@cowgar.com>

	* doxygen.cfg: added
	* Makefile.am: added apidocs target (builds doxygen docs)

2005-04-07  Nathaniel Smith  <njs@codesourcery.com>

	* manifest.{hh,cc}: Remove some commented out unused functions.

	* win32/have_smart_terminal.cc: Include platform.hh.
	* unix/fingerprint.cc: New file, with new function.
	* win32/fingerprint.cc: New file, with stub function.
	* Makefile.am (UNIX_PLATFORM_SOURCES, WIN32_PLATFORM_SOURCES): Add
	them.

2005-04-07  Nathaniel Smith  <njs@codesourcery.com>

	* manifest.hh, manifest.cc: Remove tabs.

2005-04-07  Nathaniel Smith  <njs@codesourcery.com>

	* tests/t_final_space.at: New test.
	* testsuite.at: Add it.

2005-04-07  Nathaniel Smith  <njs@codesourcery.com>

	* monotone.texi (Dealing with a Fork): 'merge' has slightly
	different output.

	* NEWS: Summarize changes of last 2.5 weeks.

2005-04-07  Nathaniel Smith  <njs@codesourcery.com>

	* database.{cc,hh} (space_usage): New method.
	* database.cc (info): Use it.

2005-04-07  Nathaniel Smith  <njs@codesourcery.com>

	* vocab.cc (verify): Cache known-good strings, to speed up
	repeated processing of related changesets.

	* change_set.cc (basic_change_set_test): Revert last change; the
	old version _was_ valid.

2005-04-07  Nathaniel Smith  <njs@codesourcery.com>

	* smap.hh (insert): Fix stupid bug in assertion condition.

2005-04-07  Nathaniel Smith  <njs@codesourcery.com>

	* change_set.cc (basic_change_set_test): Test a _valid_
	change_set.
	(directory_node): Make a std::map, instead of an smap.  Add a
	comment explaining the bug that makes this temporarily necessary.

	* smap.hh (smap): Don't check for duplicates at insert time,
	unless we've decided not to mark things damaged; don't return
	iterators from insert.  Do check for duplicates at sort time, and
	always sort, instead of sometimes doing linear search.  This makes
	insert O(1), while still preserving the invariant that keys must
	be unique.
	
	* commands.cc (commit): Explain why we're aborting, in the case
	that we detect that a file has changed under us in the middle of a
	commit.

2005-04-07  Richard Levitte  <richard@levitte.org>

	* cryptopp/config.h: typo...

2005-04-06  Nathaniel Smith  <njs@codesourcery.com>

	* work.cc (build_deletions): Issue warning when generating
	delete_dir's; they're totally broken, but I don't want to disable
	them, because then our tests won't see when they're fixed...

2005-04-05  Nathaniel Smith  <njs@codesourcery.com>

	* tests/t_db_execute.at (db execute): New test.
	* testsuite.at: Add it.
	* database.cc (debug): Don't printf-interpret %-signs in input.

2005-04-05  Matt Johnston  <matt@ucc.asn.au>

	* database.cc: remove dulicated block introduced
	in rev 9ab3031f390769f1c455ec7764cc9c083f328a1b
	(merge of 76f4291b9fa56a04feb2186074a731848cced81c and
	c7917be7646df52363f39d2fc2f7d1198c9a8c27). Seems to be another
	instance of the case tested in t_merge_5.at

2005-04-05  Matt Johnston  <matt@ucc.asn.au>

	* basic_io.hh: reserve() the string which we're appending to
	frequently. Seems to give ~5% speedup in 
	diff -r t:revision-0.16 -r t:revision-0.17 - can't hurt.

2005-04-04  Nathaniel Smith  <njs@codesourcery.com>

	* monotone.spec, debian/control: We no longer need external popt.
	* INSTALL: Ditto, plus some general updating.
	
2005-04-04  Nathaniel Smith  <njs@codesourcery.com>

	* tests/t_sql_unpack.at: New test.
	* testsuite.at: Add it.

2005-04-04  Matt Johnston  <matt@ucc.asn.au>

	* file_io.cc (read_data_stdin): make it use botan
	* mkstemp.cc: merge cleanup (missed something up the manual merge)

2005-04-04  Nathaniel Smith  <njs@codesourcery.com>

	* contrib/ciabot_monotone.py (config): Genericize again, so lazy
	people using it won't start sending commits for monotone.
	* .mt-attrs: Make it executable.

2005-04-04  Richard Levitte  <richard@levitte.org>

	* Makefile.am (EXTRA_DIST): Add the extra popt files.

	* popt/popt.3, popt/popt.ps, popt/testit.sh: Include a few more
	  files from popt, mostly to have documentation on hand.  post.ps
	  is mentioned in popt/README.

2005-04-03  Nathaniel Smith  <njs@codesourcery.com>

	* Makefile.am (EXTRA_DIST): Add contrib/ stuff to distributed
	files list.
	* contrib/ciabot_monotone.py (config.delivery): Turn on.
	(send_change_for): Don't include "ChangeLog:" line when extracting
	changelog.

2005-04-03  Nathaniel Smith  <njs@codesourcery.com>

	* contrib/ciabot_monotone.py: New file.
	* contrib/README: Describe it.

2005-04-03  Richard Levitte  <richard@levitte.org>

	* AUTHORS: Add information about popt.

	* monotone.cc (my_poptStuffArgFile): Include the bundled popt.h.
	Since we now have a working popt, we can remove the restrictions
	on the use of -@.
	* tests/t_at_sign.at: Test that we can take more tha one -@.
	* monotone.1: Document it.

	* popt/poptint.h (struct poptContext_s): Add field to keep track
	  of the number of allocated leftovers elements.
	* popt/popt.c (poptGetContext): Initialise it and use it.
	  (poptGetNextOpt): Use it and realloc leftovers when needed.
	  Also make sure that the added element is a dynamically allocated
	  copy of the original string, or we may end up with a dangling
	  pointer.  These are huge bugs in popt 1.7, when using
	  poptStuffArgs().
	  (poptFreeContext): Free the leftovers elements when freeing
	  leftovers.
	  (poptSaveLong, poptSaveInt): Apply a small patch from Debian.

	* popt/CHANGES, popt/COPYING, popt/README, popt/findme.c,
	  popt/findme.h, popt/popt.c, popt/poptconfig.c, popt/popt.h,
	  popt/popthelp.c, popt/poptint.h, popt/poptparse.c,
	  popt/system.h, popt/test1.c, popt/test2.c, popt/test3.c: Bundle
	  popt 1.7.
	* configure.ac, Makefile.am: Adapt.

2005-04-01  Richard Levitte  <richard@levitte.org>

	* contrib/Notify.pl: Complete rewrite.  Among other things, it
	  makes better use of some new monotone automate features.  It's
	  also better organised and much more documented.

2005-04-01  Jeremy Cowgar  <jeremy@cowgar.com>

	* tests/t_dropkey_2.at: Updated to test dropkey instead of delkey
	* tests/t_dropkey_1.at: Updated to test dropkey instead of delkey
	* monotone.texi (Key and Cert): Changed references to delkey
	  to dropkey
	  (Commands): Changed references to delkey to dropkey
	* testsuite.at: changed references from t_delkey* to t_dropkey*
	* t_delkey_1.at: renamed to t_dropkey_1.at
	* t_delkey_2.at: renamed to t_dropkey_2.at
	* commands.cc (CMD(delkey)): renamed to dropkey to maintain
	  command consistency (with existing drop command)

2005-04-01  Richard Levitte  <richard@levitte.org>

	* monotone.cc (my_poptStuffArgFile): An argument file might be
	empty, and therefore contain no arguments to be parsed.  That's
	OK.
	* tests/t_at_sign.at: Test it.

2005-04-01  Nathaniel Smith  <njs@codesourcery.com>

	* monotone.cc: Fixup after merge.

2005-04-01  Nathaniel Smith  <njs@codesourcery.com>

	* file_io.cc (read_data_for_command_line): New function.
	(read_data_stdin): New function.
	* file_io.hh (read_data_for_command_line): Add prototype.
	
	* monotone.cc (my_poptStuffArgFile): Clean up a little.  Use
	read_data_for_command_line.  Don't free argv, but rather return
	it.
	(cpp_main): Keep a list of allocated argv's, and free them.
	(options): Tweak wording of help text on -@.
	
2005-04-01  Nathaniel Smith  <njs@codesourcery.com>

	* file_io.hh: Remove tabs.

2005-04-01  Nathaniel Smith  <njs@codesourcery.com>

	* monotone.cc (cpp_main): Actually remove newline.

2005-04-01  Nathaniel Smith  <njs@codesourcery.com>

	* ChangeLog: Fixup after merge.
	* monotone.text (Making Changes): Fix typo.
	
2005-04-01  Nathaniel Smith  <njs@codesourcery.com>

	* monotone.cc (cpp_main): Remove now-unneccessary newline.
	
	* commands.cc (commit): Fix typo.
	
	* monotone.texi (Making Changes): Don't claim that writing to
	MT/log prevents the editor from starting.  Clarify later that
	having written to MT/log still means the editor will pop up
	later.

2005-04-01  Richard Levitte  <richard@levitte.org>

	* monotone.cc: Add the long name --xargs for -@.
	* monotone.1: Document it.
	* tests/t_at_sign.at: Remove extra empty line and test --xargs.

	* monotone.texi (Making Changes): Cleanupy tweaks.

	* monotone.cc (my_poptStuffArgFile): New function to parse a file
	for more arguments and stuff them into the command line.
	(cpp_main): Add the -@ option
	* tests/t_at_sign.at, testsuite.at: Test it
	* monotone.1: Document it.

2005-03-31  Nathaniel Smith  <njs@codesourcery.com>

	* tests/t_log_depth.at: Cleanupy tweaks.

2005-03-31  Jeremy Cowgar  <jeremy@cowgar.com>

	* monotone.texi: Tutorial updated to include example of
	  editing/committing with MT/log
	* work.cc (has_contents_user_log) Added
	* work.hh (has_contents_user_log) Added
	* commands.cc (CMD(commit)): Checks to ensure both MT/log and the
	  --message option does not exist during commit.
	* transforms.hh (prefix_lines_with): Added
	* transforms.cc (prefix_lines_with): Added
	* sanity.cc (naughty_failure): Made use of prefix_lines_with()
	* ui.cc (inform): now handles messages w/embedded newlines
	* tests/t_commit_log_3.at: Created to test new functionality
	  added to CMD(commit)
	* testsuite.at: Added above test

2005-03-31  Richard Levitte  <richard@levitte.org>

	* monotone.cc: Add the --depth option...
	* app_state.hh (class app_state),
	  app_state.cc (app_state::set_depth): ... and the field and
	  method to store and set it.
	* commands.cc (CMD(log)): ... then handle it.

	* tests/t_log_depth.at: Add a test for 'log --depth=n'
	* testsuite.at: Add it.
	* monotone.texi (Informative): Document it.

2005-03-31  Nathaniel Smith  <njs@codesourcery.com>

	* automate.cc (automate_erase_ancestors): Accept zero arguments,
	and in such case print nothing.  (Important for scripting.)
	* commands.cc (automate):
	* monotone.texi (Automation):
	* tests/t_automate_erase_ancestors.at: Update accordingly.

2005-03-31  Nathaniel Smith  <njs@codesourcery.com>

	* automate.cc (automate_toposort): Accept zero arguments, and in
	such case print nothing.  (Important for scripting.)
	* commands.cc (automate):
	* monotone.texi (Automation):
	* tests/t_automate_toposort.at: Update accordingly.

2005-03-30  Richard Levitte  <richard@levitte.org>

	* contrib/Notify.pl: A new Perl hack to send change logs by
	email.

	* contrib/README: Add a quick description.

2005-03-30  Nathaniel Smith  <njs@codesourcery.com>

	* automate.cc (automate_leaves): New function.
	(automate_command): Add it.
	* commands.cc (automate): Synopsify it.
	* monotone.1: Add it.
	* monotone.texi (Automation, Commands): Likewise.
	
	* tests/t_automate_leaves.at: New test.
	* testsuite.at: Add it.

2005-03-30  Nathaniel Smith  <njs@codesourcery.com>

	* monotone.texi (Automation): Make newly added sample outputs
	verbatim also.

2005-03-30  Nathaniel Smith  <njs@codesourcery.com>

	* tests/t_automate_toposort.at: New test.
	* tests/t_automate_ancestry_difference.at: New test.
	* tests/t_diff_first_rev.at: New test.
	* testsuite.at: Add them.
	
	* revision.cc (calculate_ancestors_from_graph): Do not keep an
	"interesting" set and return only ancestors from this set;
	instead, simply return all ancestors.  Returning a limited set of
	ancestors does not speed things up, nor reduce memory usage in
	common cases.  (The only time it would reduce memory usage is when
	examining only a small ancestor set, which the important case,
	'heads', does not; even then, erase_ancestors would need to intern
	the interesting revisions first so they got low numbers, which it
	doesn't.)
	(erase_ancestors): Adjust accordingly.
	(toposort, ancestry_difference): New functions.
	* revision.hh (toposort, ancestry_difference): Declare.
	* automate.cc (automate_toposort, automate_ancestry_difference):
	New functions.
	(automate_command): Add them.
	All functions: clarify in description whether output is sorted
	alphabetically or topologically.
	* commands.cc (automate): Synopsify them.
	* monotone.1: Add them.
	* monotone.texi (Commands): Likewise.
	(Automation): Likewise.  Also, clarify for each command whether
	its output is alphabetically or topologically sorted.
	
2005-03-29  Richard Levitte  <richard@levitte.org>

	* commands.cc (CMD(ls)): Update with the same information as
	CMD(list)

	* monotone.texi (Automation): Make the sample output verbatim

2005-03-26  Nathaniel Smith  <njs@codesourcery.com>

	* automate.cc (automate_erase_ancestors): New function.
	(automate_command): Use it.
	* commands.cc (automate): Document it.

	* tests/t_automate_erase_ancestors.at: New test.
	* testsuite.at: Add it.

	* monotone.texi (Automation, Commands): Document automate
	erase_ancestors.
	* monotone.1: Document automate erase_ancestors.

2005-03-26  Nathaniel Smith  <njs@codesourcery.com>

	* automate.cc (interface_version): Bump to 0.1.
	(automate_descendents): New function.
	(automate_command): Call it.
	* commands.cc (automate): Add it to help text.

	* tests/t_automate_descendents.at: New test.
	* testsuite.at: Add it.
	
	* monotone.texi (Automation, Commands): Document automate
	descendents.
	* monotone.1: Document automate descendents, and vars stuff.

2005-03-26  Nathaniel Smith  <njs@codesourcery.com>

	* tests/t_attr.at: No longer a bug report.
	* tests/t_rename_attr.at: New test.
	* testsuite.at: Add it.

2005-03-26  Joel Crisp  <jcrisp@s-r-s.co.uk>

	* contrib/Log2Gxl.java: New file.

2005-03-26  Nathaniel Smith  <njs@pobox.com>

	* contrib/README: New file.

2005-03-25  Nathaniel Smith  <njs@pobox.com>

	* commands.cc (user_log_file_name): Remove unused variable
	again.  Hopefully it will take this time...

2005-03-25  Nathaniel Smith  <njs@pobox.com>

	* commands.cc (user_log_file_name): Remove unused variable.

2005-03-25  Jeremy Cowgar  <jeremy@cowgar.com>

	* monotone.texi: Added a bit more documentation about MT/log
	  Updated edit_comment hook and addded delkey docs
	* commands.cc: Added delkey command
	* t_delkey_1.at: Tests delkey command on public key
	* t_delkey_2.at: Tests delkey command on public and private key
	* testsuite.at: Added above tests
	* std_hooks.lua: Transposed the MT: lines and user_log_contents,
	  user_log_contents now appears first.

2005-03-25  Jeremy Cowgar  <jeremy@cowgar.com>

	* t_setup_creates_log.at: Ensures that MT/log is created
	  on setup
	* t_checkout_creates_log.at: Ensures that MT/log is created
	  on checkout
	* t_commit_log_1.at: Ensures that:
	  1. Read and entered as the ChangeLog message
	  2. Is blanked after a successful commit
	* t_commit_log_2.at: Ensures that commit works w/o MT/log being
	  present
	* testsuite.at: Added the above tests.

2005-03-25  Matt Johnston  <matt@ucc.asn.au>

        * {unix,win32}/platform_netsync.cc, platform.hh, Makefile.am: new
        functions to disable and enable sigpipe.
        * netsync.cc, main.cc: call the functions from netsync rather than
        globally, so that sigpipe still works for piping output of commands
        such as 'log'.
        * tests/t_netsync_sigpipe.at: test it.
        * testsuite.at: add it.

2005-03-25  Matt Johnston  <matt@ucc.asn.au>

	* tests/t_database_check.at: re-encode the manifestX
	data so that it doesn't use any fancy gzip features like
	filenames (so that the botan parse can handle it).
	( if it should be able to handle it, an additional test
	can be added testing it explicitly).

2005-03-25  Matt Johnston  <matt@ucc.asn.au>

	* botan/base64.h: Change default break value so that
	output is split into 72 col lines.

2005-03-25  Matt Johnston  <matt@ucc.asn.au>

	* monotone.cc: add short options -r, -b, -k, and -m
	for --revision, --branch, --key, and --message respectively.
	* monotone.texi, monotone.1: document them
	* tests/t_short_opts.at: test them
	* testsuite.at: add it

2005-03-24  Nathaniel Smith  <njs@codesourcery.com>

	* tests/t_empty_env.at: New test.
	* testsuite.at: Add it.  Absolutify path to monotone so it will
	work.
	
	* unix/have_smart_terminal.cc (have_smart_terminal): Handle the
	case where TERM is unset or empty.

2005-03-24  Nathaniel Smith  <njs@codesourcery.com>

	* ui.hh (tick_write_nothing): New class.
	* monotone.cc (cpp_main): Enable it.

2005-03-24  Nathaniel Smith  <njs@codesourcery.com>

	* work.cc (build_deletions, build_additions): Fixup after merge.

2005-03-23  Nathaniel Smith  <njs@codesourcery.com>

	* tests/t_cat_file_by_name.at: Check for attempting to cat
	non-existent files.
	* tests/t_empty_id_completion.at: New test.
	* tests/t_empty_path.at: New test.
	* testsuite.at: Add them.
	
	* database.cc (complete): Always generate some sort of limit term,
	even a degenerate one.
	
	* app_state.cc (create_working_copy): Check for null directory.

	* work.cc (build_deletion, build_addition, build_rename): Check
	for null paths.

2005-03-23  Derek Scherger  <derek@echologic.com>

	* Makefile.am UNIX_PLATFORM_SOURCES:
	WIN32_PLATFORM_SOURCES: add have_smart_terminal.cc
	* platform.hh (have_smart_terminal): prototype
	* ui.cc (user_interface): set ticker to dot/count based on
	have_smart_terminal
	* unix/have_smart_terminal.cc: 
	* win32/have_smart_terminal.cc: new file
	
2005-03-23  Derek Scherger  <derek@echologic.com>

	* commands.cc (add): pass list of prefixed file_path's to
	build_additions
	(drop): pass list of prefixed file_path's to build_deletions
	(attr): pass attr_path as a 1 element vector to build_additions
	* work.{cc,hh} (build_addition): rename to...
	(build_additions): this, and accept a vector of paths to be added
	in a single path_rearrangement
	(build_deletion): rename to ...
	(build_deletions): this, and accept a vector of paths to be
	dropped in a single path_rearrangement
	(known_preimage_path): replace manifest and path_rearrangement
	args with a path_set to avoid extracting paths for every file
	(build_rename): adjust for change to known_preimage_path

2005-03-23  Nathaniel Smith  <njs@codesourcery.com>

	* monotone.cc (my_poptFreeContext, cpp_main): Apparently
	poptFreeContext silently changed its return type at some unknown
	time.  Hack around this.

2005-03-23  Nathaniel Smith  <njs@codesourcery.com>

	* monotone.cc (cpp_main): Remove the special code to dump before
	printing exception information, since we no longer dump to the
	screen, so it's always better to have the little status message
	saying what happened to the log buffer at the end of everything.
	* sanity.cc (dump_buffer): Give a hint on how to get debug
	information, when discarding it.
	* work.{hh,cc} (get_local_dump_path): New function.
	* app_state.cc (allow_working_copy): Use it for default
	global_sanity dump path.
	* monotone.texi (Reserved Files): Document MT/debug.
	(Network): Capitalize Bob and Alice (sorry graydon).
	Document new defaulting behavior.

2005-03-23  Nathaniel Smith  <njs@codesourcery.com>

	* work.cc, sanity.cc: Remove tabs.

2005-03-23  Nathaniel Smith  <njs@codesourcery.com>

	* monotone.texi (Network Service): Mention that monotone remembers
	your server/collection.
	(Vars): New section.
	* netsync.cc (process_hello_cmd): Touch more cleaning.
	* tests/t_merge_5.at: More commentary.
	
2005-03-23  Matt Johnston  <matt@ucc.asn.au>

	* tests/t_merge_5.at: new test for a merge which ends up with
	duplicate lines.
	* testsuite.at: add it

2005-03-22  Jeremy Cowgar  <jeremy@cowgar.com>

	* AUTHORS: Added my name
	* app_state.cc, commands.cc, lua.cc, lua.hh, monotone.texi,
	  std_hooks.lua, work.cc, work.hh: Added functionality to
	  read the MT/log file for commit logs. In this revision
	  tests are not yet complete nor is documenation complete
	  but the reading, blanking and creating of MT/log is.

2005-03-22  Nathaniel Smith  <njs@codesourcery.com>

	* vocab_terms.hh: Declare base64<var_name>.
	* database.cc (clear_var, set_var, get_vars): base64-encode
	var_names in the database.
	* monotone.texi (Internationalization): Update description of
	vars.
	* transforms.{cc,hh} ({in,ex}ternalize_var_name): Remove.
	* commands.cc (set, unset, ls_vars): Update accordingly.
	(unset): Error out if the variable doesn't exist.
	* tests/t_vars.at: Verify this works.

	* netcmd.cc (test_netcmd_functions): Properly type arguments to
	{read,write}_hello_cmd_payload.
	(write_hello_cmd_payload): Properly type arguments.
	* netcmd.hh (write_hello_cmd_payload):
	* netsync.cc (queue_hello_cmd): Adjust accordingly.
	(process_hello_cmd): More cleaning.  Also, save new server keys to
	a var, and check old server keys against the var.
	
	* tests/t_netsync_checks_server_key.at: New test.
	* testsuite.at: Add it.  Better docs for some netsync macros,
	while I'm here...
	* tests/t_netsync_absorbs.at: Add 'netsync' keyword.
	
2005-03-22  Nathaniel Smith  <njs@codesourcery.com>

	* tests/t_netsync_absorbs.at: New test.
	* testsuite.at: Add it.

	* netcmd.{cc,hh} (read_hello_cmd_payload): Properly type
	arguments.
	* netsync.cc (dispatch_payload): Adjust accordingly.  Move some
	logic into process_hello_cmd.
	(known_servers_domain): New constant.
	(process_hello_cmd): Tweak arguments appropriately.  Include logic
	formerly in dispatch_payload.  Cleanup.

	No semantic changes.
	
2005-03-21  Nathaniel Smith  <njs@codesourcery.com>

	* monotone.texi (Starting a New Project): Tweak phrasing.

2005-03-21  Nathaniel Smith  <njs@codesourcery.com>

	* commands.cc (process_netsync_client_args): If user specifies
	server/collection and there is no default, set the default.
	* tests/t_netsync_set_defaults.at: New test.
	* testsuite.at: Add it.

2005-03-21  Nathaniel Smith  <njs@codesourcery.com>

	* vocab.hh (var_key): New typedef.
	* database.{cc,hh}: Use it.  Make most var commands take it.
	* commands.cc (set, unset): Adjust accordingly.
	(default_server_key, default_collection_key): New constants.
	(process_netsync_client_args): New function.
	(push, pull, sync): Use it.

	* tests/t_netsync_defaults.at: New test.
	* testsuite.at: Add it.

2005-03-21  Matt Johnston  <matt@ucc.asn.au>

	* change_set.cc: use std::map rather than smap for 
	confirm_unique_entries_in_directories() and confirm_proper_tree()
	since they perform a lot of insert()s.

2005-03-21  Nathaniel Smith  <njs@codesourcery.com>

	* monotone.texi (list tags, list vars, set, unset): Document.
	(Internationalization): Document vars.

2005-03-21  Nathaniel Smith  <njs@codesourcery.com>

	* transforms.{hh,cc} ({in,ex}ternalize_var_{name,domain}): New
	functions.
	* vocab_terms.hh (base64<var_value>): Declare template.
	* database.hh (get_vars): Simplify API.
	* database.cc (get_vars, get_var, var_exists, set_var, clear_var):
	Implement.
	* commands.cc (set, unset): New commands.
	(ls): New "vars" subcommand.
	* tests/t_vars.at: Fix.  Un-XFAIL.
	
2005-03-21  Nathaniel Smith  <njs@codesourcery.com>

	* transforms.{cc,hh}: Remove tabs.

2005-03-20  Nathaniel Smith  <njs@codesourcery.com>

	* tests/t_vars.at: New test.
	* testsuite.at: Add it.

2005-03-20  Nathaniel Smith  <njs@codesourcery.com>

	* schema.sql (db_vars): New table.
	* database.cc (database::database): Update schema id.
	* schema_migration.cc (migrate_client_to_vars): New function.
	(migrate_monotone_schema): Use it.
	* tests/t_migrate_schema.at: Another schema, another test...
	
	* vocab_terms.hh (var_domain, var_name, var_value): New types.
	* database.hh (get_vars, get_var, var_exists, set_var, clear_var):
	Prototype new functions.
	
2005-03-20  Derek Scherger  <derek@echologic.com>

	* file_io.cc (book_keeping_file): return true only if first
	element of path is MT, allowing embedded MT elements
	(walk_tree_recursive): check relative paths for ignoreable book
	keeping files, rather than absolute paths
	(test_book_keeping_file): add fs::path tests for book keeping
	files
	* tests/t_add_intermediate_MT_path.at: un-XFAIL, fix some problems
	with commas, add tests for renames and deletes with embedded MT
	path elements.

2005-03-20  Nathaniel Smith  <njs@codesourcery.com>

	* monotone.texi: Add some missing @sc{}'s.
	* cryptopp/config.h: Use "mt-stdint.h", not <stdint.h>, for
	portability.

2005-03-19  Nathaniel Smith  <njs@codesourcery.com>

	* Makefile.am (EXTRA_DIST): Add UPGRADE and README.changesets.
	* debian/files: Auto-updated by dpkg-buildpackage.

	* This is the 0.17 release.
	
2005-03-18  Nathaniel Smith  <njs@codesourcery.com>

	* Makefile.am (MOST_SOURCES): Add package_{full_,}revision.h.
	* NEWS: Fill in date.
	* debian/copyright: Update from AUTHORS.
	* configure.ac: Bump version number to 0.17.
	* debian/changelog, monotone.spec: Update for release.
	* po/monotone.pot: Auto-updated by distcheck.

2005-03-18  Christof Petig <christof@petig-baender.de>

	* sqlite/*: Imported sqlite version 3.1.6 tree

2005-03-18  Nathaniel Smith  <njs@codesourcery.com>

	* monotone.1, commands.cc, Makefile.am: Fixup after merge.

2005-03-18  Nathaniel Smith  <njs@codesourcery.com>

	* path_component (split_path): Fix bug.
	Also, add unit tests for file.
	* unit_tests.{hh,cc}: Add path_component unit tests.
	
2005-03-18  Nathaniel Smith  <njs@codesourcery.com>

	* Makefile.am: Fixup after merge.
	
2005-03-18  Nathaniel Smith  <njs@codesourcery.com>

	* change_set.cc: Move path_component stuff to...
	* path_component.{hh,cc}: ...these new files.
	* Makefile.am: Add them.

2005-03-18  Matt Johnston  <matt@ucc.asn.au>

	* txt2c.cc: add --no-static option
	* Makefile.am, package_revision.h, package_full_revision.h:
	create revision info files as standalone .c files to speed
	compilation (mt_version.cc doesn't need to recompile each time)

2005-03-17  Derek Scherger  <derek@echologic.com>

	* INSTALL: add note about creating a ./configure script

2005-03-16  Nathaniel Smith  <njs@codesourcery.com>

	* UPGRADE: Finish, hopefully.
	* monotone.texi (db check): Be more clear about what is normally
	checked, and when 'db check' is useful.

2005-03-16  Patrick Mauritz <oxygene@studentenbude.ath.cx>

	* monotone.texi (Hook Reference): Typo.

2005-03-16  Nathaniel Smith  <njs@codesourcery.com>

	* monotone.texi: Add Derek Scherger to the copyright list.
	Various tweaks.
	(Starting a New Project): Rewrite to clarify that only Jim runs
	"setup", and explain why.
	(Network Service): Add a note that most people do use a central
	server, since people on the mailing list seem to perhaps be
	getting the wrong idea.
	(Making Changes): Expand a little on what the "." in "checkout ."
	means, since people seem to accidentally checkout stuff into real
	directories.
	(db check): Add much verbiage on the implications
	of various problems, and how to fix them.  Also clarify some
	wording.
	* NEWS: Small tweaks.
	* UPGRADE: More instructions, not done yet...
	
2005-03-15  Matt Johnston  <matt@ucc.asn.au>

	* commands.cc, monotone.texi, monotone.1: mention that agraph
          output is in VCG format.

2005-03-14  Nathaniel Smith  <njs@codesourcery.com>

	* commands.cc (cat): 'cat file REV PATH'.
	* monotone.texi: Mention it.
	* tests/t_cat_file_by_name.at: New test.
	* testsuite.at: Add it.

2005-03-11  Nathaniel Smith  <njs@codesourcery.com>

	* automate.cc (automate_heads): Remove app.initialize call.
	* revision.cc, revision.hh (calculate_arbitrary_change_set): New
	function.
	(calculate_composite_change_set): Touch more sanity checking.

	* commands.cc (update): Use it.

2005-03-10  Derek Scherger  <derek@echologic.com>

	* app_state.cc (set_restriction): adjust bad path error message
	* commands.cc (get_valid_paths): refactor into ...
	(extract_rearranged_paths): ... this
	(extract_delta_paths): ... this
	(extract_changed_paths): ... this
	(add_intermediate_paths): ... and this
	(restrict_delta_map): new function
	(calculate_restricted_change_set): new function
	(calculate_restricted_revision):
	(ls_missing):
	(revert): rework using new valid path functions
	(do_diff): adjust --revision variants to work with restrictions
	* tests/t_diff_restrict.at: un-XFAIL

2005-03-09  Jon Bright <jon@siliconcircus.com>
	* win32/monotone.iss: Install the many-files version of the
	docs, install the figures, create a start-menu icon for the
	docs.
	* Makefile.am: Make docs generation work with MinGW

2005-03-09  Jon Bright <jon@siliconcircus.com>
	* win32/monotone.iss: Monotone -> monotone

2005-03-09  Jon Bright <jon@siliconcircus.com>
	* win32/monotone.iss: Added an Inno Setup script for 
	generating a Windows installer.  Inno Setup is GPLed, see
	http://www.jrsoftware.org for download

2005-03-09  Jon Bright <jon@siliconcircus.com>
	* t_diff_binary.at: binary.bz.b64 -> binary.gz.b64

2005-03-08  Derek Scherger  <derek@echologic.com>

	* Makefile.am: adjust for fsck rename
	* commands.cc (db fsck): rename to db check and add short help;
	adjust for fsck file renames
	* database.{cc,hh}: minor alignment adjustments
	(get_statistic): remove redundant method
	(info): use count in place of get_statistic
	(count): return unsigned long instead of int
	(get_keys): new method
	(get_public_keys): new method
	(get_private_keys): rewrite using get_keys
	(get_certs): new method to get all certs in database from
	specified table
	(get_revision_certs): ditto
	* fsck.{cc,hh}: rename to...
	* database_check.{cc,hh}: ...this; add key, cert and sane revision
	history checking
	* monotone.1: document db dump/load/check commands
	* monotone.texi: document db check command
	* tests/t_fsck.at: rename to...
	* tests/t_database_check.at: ...this; and add tests for key and
	cert problems
	* testsuite.at: account for new test name

2005-03-08  Nathaniel Smith  <njs@codesourcery.com>

	* ChangeLog: Insert some missing newlines.
	* NEWS: Note file format changes.
	* file_io.cc (tilde_expand): Clarify error message.

2005-03-08  Nathaniel Smith  <njs@codesourcery.com>

	* keys.{cc,hh} (require_password): Simplify interface, do more
	work.
	* rcs_import.cc (import_cvs_repo): Update accordingly.
	* commands.cc (server): Likewise.
	* revision.cc (build_changesets_from_existing_revs) 
	(build_changesets_from_manifest_ancestry): Require passphrase
	early.

2005-03-08  Nathaniel Smith  <njs@codesourcery.com>

	* NEWS, INSTALL, README.changesets: Update in preparation for
	0.17.
	* UPGRADE: New file.
	
	* tests/t_diff_restrict.at: Oops.  XFAIL it.
	
2005-03-08  Jon Bright  <jon@siliconcircus.com>
	
	* win32/process.cc (process_spawn): Escape the parameters,
	surround them with quotes before adding them to the consolidated
	command line string
	* mkstemp.cc (monotone_mkstemp): Now takes a std::string&, and
	returns the *native* form of the path in this.
	* mkstemp.hh: Now always use monotone_mkstemp
	(monotone_mkstemp): Update prototype
	* lua.cc (monotone_mkstemp_for_lua): Use new-style 
	monotone_mkstemp

2005-03-08  Jon Bright  <jon@siliconcircus.com>
	
	* win32/read_password.cc (read_password): Now correctly hides 
	password when run in a Windows console.  Does at least enough in
	a MinGW rxvt console to make sure that you can't see the password.
	* win32/process.cc: Change indentation.
	(process_spawn): Log commands executed, as for unix process.cc

2005-03-07  Nathaniel Smith  <njs@codesourcery.com>

	* tests/t_diff_restrict.at: New test.
	* testsuite.at: Add it.

2005-03-05  Nathaniel Smith  <njs@codesourcery.com>

	* netsync.cc (encountered_error, error): New variable and method.
	(session::session): Initialize encountered_error.
	(write_netcmd_and_try_flush, read_some, write_some): Check it.
	(queue_error_cmd): Consider it like sending a goodbye.
	(process_error_cmd): Throw an exception instead of considering it
	a goodbye.
	(process_data_cmd): Call error() if epochs don't match.
	* tests/t_epoch.at, tests/t_epoch_server.at: More minor tweaks.
	Expect failed pulls to exit with status 0.  This isn't really
	correct, but looks complicated to fix...

2005-03-05  Nathaniel Smith  <njs@codesourcery.com>

	* testsuite.at (NETSYNC_SERVE_N_START): New macro.
	* tests/t_epoch_server.at: Misc. fixes.

	* netsync.cc (session::session): Don't open valve yet.
	(maybe_note_epochs_finished): New method to open
	valve.
	(process_done_cmd, process_data_cmd): Call it.
	(rebuild_merkle_trees): Actually calculate hashes for epoch merkle
	trees.  Also, only include epochs that meet the branch mask.
	(session): Remove unused id_to_epoch map.
	
2005-03-05  Nathaniel Smith  <njs@codesourcery.com>

	* netcmd.cc (read_netcmd_item_type): Handle epoch_item.
	(test_netcmd_functions): Update for new confirm_cmd_payload
	format.
	* netsync.cc (process_confirm_cmd): Cut and paste error.

2005-03-05  Nathaniel Smith  <njs@codesourcery.com>

	* constants.{cc,hh}: Add new epochlen, epochlen_bytes constants.
	* vocab_terms.hh, vocab.hh: Add new epoch_data type.  Add predeclarations
	for it.
	* commands.cc (ls_epochs):
	* revision.cc (
	* database.hh:
	* database.cc: Update for epoch_data.  Add get_epoch, epoch_exists
	methods.
	* epoch.{cc,hh}: New files.
	* netsync.cc: Actually implement epochs-via-merkle code.

2005-03-04  Nathaniel Smith  <njs@codesourcery.com>

	* schema.sql (branch_epochs): Add 'hash' field.
	* schema_migration.cc: Fixup for.
	* database.cc (database): Change schemas.
	* tests/t_migrate_schema.at: Replace epoch db test case with one
	with new schema.

2005-03-03  Nathaniel Smith  <njs@codesourcery.com>

	* netsync.cc (session::id_to_epoch): New variable.
	(session::session): Create refinement and requested item tables
	for epochs.
	(rebuild_merkle_trees): Fill epoch merkle tree and id_to_epoch
	table.

	* netsync.cc (queue_confirm_cmd, process_confirm_cmd) 
	(dispatch_payload, rebuild_merkle_trees): 
	* netcmd.hh:
	* netcmd.cc (read_confirm_cmd_payload, write_confirm_cmd_payload):
	Remove epochs.

2005-02-27  Nathaniel Smith  <njs@codesourcery.com>

	* constants.cc:
	* revision.cc:
	* testsuite.at: 
	* commands.cc:
	* ChangeLog: Fixup after merge.

2005-02-27  Nathaniel Smith  <njs@codesourcery.com>

	* merkle_tree.hh (netcmd_item_type): Add epoch_item.
	* merkle_tree.cc (netcmd_item_type_to_string): Handle epoch_item.

	* packet.hh, packet.cc (struct packet_db_valve): New class.
	* netsync.cc (session): Use a valved writer.

2005-02-26  Nathaniel Smith  <njs@codesourcery.com>

	* merkle_tree.hh: Fix comment.
	Remove prototypes for non-existing functions.

2005-02-26  Nathaniel Smith  <njs@codesourcery.com>

	* tests/t_epoch_unidirectional.at: New test.
	* testsuite.at: Add it.

2005-02-26  Nathaniel Smith  <njs@codesourcery.com>

	* tests/t_epoch.at: Even more paranoid.
	* tests/t_epoch_server.at: New test.
	* testsuite.at: Add it.
	
2005-02-21  Nathaniel Smith  <njs@codesourcery.com>

	* tests/t_epoch.at: Check that netsync only sends relevant
	epochs, and be a little more paranoid.

2005-02-19  Nathaniel Smith  <njs@codesourcery.com>

	* revision.cc (struct anc_graph): Fixup after merge.

2005-02-18  graydon hoare  <graydon@pobox.com>

	* database.cc (set_epoch): Fix SQL.
	* monotone.texi (Rebuilding ancestry): Reword a bit.
	* netcmd.{cc,hh} 
	({read,write}_hello_cmd_payload): Transfer server key with hello.
	({read,write}_confirm_cmd_payload): Transfer epoch list with confirm.
	* netsync.cc: Adapt to changes in netcmd.
	(rebuild_merkle_trees): Set nonexistent epochs to zero before sync.
	* revision.cc (anc_graph): Randomize epochs on rebuild.
	* tests/t_epoch.at: Fix up to test slightly new semantics.

2005-02-07  Nathaniel Smith  <njs@codesourcery.com>

	* monotone.1: Add more db commands.
	* monotone.texi: Document db rebuild.  Add section on rebuilding
	ancestry and epochs.

2005-02-06  graydon hoare  <graydon@pobox.com>

	* commands.cc (db): Add epoch commands.
	(list): Likewise.
	Also remove some unneeded transaction guards.
	* database.{cc,hh} (get_epochs): New function.
	(set_epoch): Likewise.
	(clear_epoch): Likewise.
	Also remove all persistent merkle trie stuff.
	* schema.sql: Add epochs, remove tries.
	* schema_migration.cc: Update.
	* tests/t_epoch.at: New test.
	* tests/t_migrate_schema.at: Update.
	* testsuite.at: Add some new helpers, call t_epoch.at.
	* vocab.hh (epoch_id): Define.
	* vocab_terms.hh (epoch): Define.

2005-02-05  Nathaniel Smith  <njs@codesourcery.com>

	* merkle_tree.hh: Remove mcert_item and fcert_item, rename
	rcert_item to cert_item, renumber to remove gaps left.
	* merkle_tree.cc (netcmd_item_type_to_string):
	* netcmd.cc (read_netcmd_item_type): 
	* netsync.cc: Adjust accordingly.
	
2005-02-05  Nathaniel Smith  <njs@codesourcery.com>

	* constants.cc (constants): Bump netsync protocol version.

2005-03-07  Nathaniel Smith  <njs@codesourcery.com>

	* lua.cc (monotone_spawn_for_lua): Minimal change to get arguments
	in right order.  Still needs hygienic cleanups...
	* tests/t_can_execute.at: Run 'cp' instead of 'touch', because cp
	will actually notice if we pass arguments out of order.
	* testsuite.at: Remove mysterious blank line.
	
2005-03-07  Nathaniel Smith  <njs@codesourcery.com>

	* unix/process.cc (process_spawn): Log command line before
	executing.

2005-03-07  Nathaniel Smith  <njs@codesourcery.com>

	* revision.cc (kill_redundant_edges): Rename back to...
	(kluge_for_3_ancestor_nodes): ...this.  Go back to only cleaning
	up parents of 3+ parent nodes.
	(analyze_manifest_changes): Take a third argument, of files whose
	ancestry needs splitting.
	(construct_revision_from_ancestry): Make more more complex, in
	order to properly track file identity in merges.

2005-03-05  Nathaniel Smith  <njs@codesourcery.com>

	* revision.cc (check_sane_history): Typo.
	
2005-03-05  Nathaniel Smith  <njs@codesourcery.com>

	* revision.hh (check_sane_history): Take an app_state instead of a
	database as an argument.
	* database.cc: Pass an app_state instead of a database as its
	argument. 
	* revision.cc (check_sane_history): Update accordingly.  Add a new
	check for merges, that they are creating consistent changesets
	(even when the common ancestor is outside of the usual
	paranoia-checking search depth).

2005-03-05  Nathaniel Smith  <njs@codesourcery.com>

	* revision.cc (kluge_for_3_ancestor_nodes): Rename to...
	(kill_redundant_edges): ...this.  Kill all redundant edges, not
	just ones on nodes with 3+ parents.  Also, make it actually work.
	
2005-03-05  Nathaniel Smith  <njs@codesourcery.com>

	* revision.cc (kluge_for_3_ancestor_nodes): New method.
	(rebuild_ancestry): Call it.

2005-03-03  Nathaniel Smith  <njs@codesourcery.com>

	* revision.cc (check_sane_history): Print a warning to let the
	user know why things like 'pull' can take so long.
	* netsync.cc: Remove a few tabs.

2005-03-04  Jon Bright  <jon@siliconcircus.com>
	
	* win32/process.cc (process_spawn): Now takes 
	const char * const argv[]
	* unix/process.cc (process_spawn): Ditto.  Cast for call to
	execvp
	(existsonpath): Initialise args in a const way

2005-03-04  Jon Bright  <jon@siliconcircus.com>
	
	* win32/process.cc (process_spawn): Now takes 
	char * const argv[]
	* platform.hh (process_spawn): Ditto
	* unix/process.cc (process_spawn): Ditto
	* lua.cc (monotone_spawn_for_lua): Remove debug code
	* General: Beginning to hate C++'s const rules

2005-03-04  Jon Bright  <jon@siliconcircus.com>
	
	* win32/process.cc (process_spawn): Now takes 
	const char * const *
	* platform.hh (process_spawn): Ditto
	* unix/process.cc (process_spawn): Ditto
	* General: Sorry about all these commits, I'm syncing back and
	forth between Linux and Win32

2005-03-04  Jon Bright  <jon@siliconcircus.com>
	
	* win32/process.cc (process_spawn): Now takes char * const *
	* platform.hh (process_spawn): Ditto
	* unix/process.cc (process_spawn): Ditto
	(existsonpath): argv now const char*[]

2005-03-04  Jon Bright  <jon@siliconcircus.com>
	
	* win32/process.cc: Added forgotten file
	* unix/process.cc: Include stat.h, (process_*) fix compilation
	errors

2005-03-04  Jon Bright  <jon@siliconcircus.com>
	
	* unix/process.cc: Added forgotten file

2005-03-03  Jon Bright  <jon@siliconcircus.com>
	
	* lposix.c: Deleted
	* win32/process.cc: Created, added Win32 versions of functions
	existsonpath, make_executable, process_spawn, process_wait,
	process_kill, process_sleep
	* unix/process.cc: Ditto, for the Unix versions.
	* lua.cc: Add LUA wrappers for the above functions, register
	them with LUA
	* std_hooks.lua (execute, attr_functions->execute, 
	program_exists_in_path): Use the new functions instead of posix
	functions
	* t_can_execute.at (touchhook.lua): Ditto

2005-03-01  Derek Scherger  <derek@echologic.com>

	* app_state.cc (set_restriction): actually ignore ignored files
	rather than trying to validate them

2005-03-01  Derek Scherger  <derek@echologic.com>

	* tests/t_diff_binary.at: new test (bug report)
	* tests/t_command_completion.at: new test
	* tests/t_merge_rename_file_and_rename_dir.at: new test
	* testsuite.at: include new tests
	
2005-02-28  Richard Levitte  <richard@levitte.org>

	* Makefile.am (BUILT_SOURCES_CLEAN): Moved mt-stding.h from here...
	(DISTCLEANFILES): ... to here.  Since mt-stding.h is created by
	config.status, it should only be removed by the distclean target.

2005-02-28  Matt Johnston  <matt@ucc.asn.au>

	* std_hooks.lua: posix.iswin32() == 1, rather than plain boolean
	comparison (0 doesn't compare as false in lua it seems).

2005-02-27  Jon Bright  <jon@siliconcircus.com>
	
	* lposix.c (win32 Pspawn): Search the path
	(win32 Pexistsonpath): Added.  'which' isn't easily available,
	and not available at all from a normal Win32 command shell
	(Piswin32): Added a function for both Unix and Win32 to detect
	if running on Windows
	* std_hooks.lua (program_exists_in_path): Now calls 
	posix.iswin32.  If win32, calls posix.existsonpath, otherwise
	calls which as it always did.

2005-02-27  Jon Bright  <jon@siliconcircus.com>
	
	* lposix.c (win32 Pspawn): Remove dumb strlen bug resulting in
	AVs on commit.

2005-02-27  Jon Bright  <jon@siliconcircus.com>
	
	* t_can_execute.at: Test to see if hooks can execute things
	* testsuite.at: Add t_can_execute

2005-02-27  Jon Bright  <jon@siliconcircus.com>
	
	* lposix.c (win32 Pspawn): Ensure the command string is always
	NUL-terminated.  Also, allocate enough memory for the quotes
	around the command string.

2005-02-27  Jon Bright  <jon@siliconcircus.com>
	
	* xdelta.cc (unittests): Define BOOST_STDC_NO_NAMESPACE, needed
	to compile with the latest MinGW which uses gcc 3.4.2
	* vocab.cc (verify(local_path)): Catch fs::filesystem_error too
	and rethrow this as an informative_failure, thereby fixing the
	Win32 unit tests without disabling anything
	* idna/toutf8.c (stringprep_convert): Fix a potential segfault
	when memory allocation fails.  Potentially security-relevant.
	* tests/t_i18n_file.at: Add a SET_FUNNY_FILENAME macro, which 
	gets a platform-appropriate funny filename (with/without 
	colon).  
	Change references to utf8 to utf-8, iso88591 to iso-8859-1, and
	eucjp to euc-jp, on the grounds that MinGW's iconv knows all
	of the latter and none of the former, but Linux iconv knows all
	of them.  Test now passes one Win32.  I'm presuming we weren't
	deliberately using non-standard names for charsets here.
	* tests/t_i18n_changelog.at: Same charset name changes.
	* tests/t_dump_load.at: Canonicalise dump before loading it
	* tests/t_load_into_existing.at: Ditto
	* tests/t_fmerge.at: Canonicalise fmerge output
	* tests/t_merge_normalization_edge_case.at: Ditto
	* tests/t_unidiff.at: Canonicalise diff output
	* tests/t_largish_file.at: Instead of using dd, which MinGW
	doesn't have, I've generated the file with dd on a nearby Linux
	box, then gziped and b64ed it, and the test case now generates
	it with UNGZB64
	* testsuite.at: Add a comment every 10 tests with the test
	number.  Useful if you're trying to locate which test number
	you're trying to run and only have the filename.  If people 
	hate this, though, please do delete.
	(UNB64_COMMAND) Do special handling for Win32 to avoid
	having to canonicalise the file.
	(UNGZ_COMMAND) Canonicalise the file after ungzipping it.
	* lposix.c: (Pfork, Pexec) Removed, on the grounds that we only
	really want to support fork+exec as a single operation.  fork()
	without exec() could be risky with a child process also having
	our sqlite handles, etc.  exec() could be risky since we 
	wouldn't be exiting gracefully, just dying in the middle of a
	hook.
	(Pspawn) Implemented for both Win32 and Unix.  Does fork/exec
	for Unix, CreateProcess for Win32.  Returns -1 on error, pid on
	success in both cases.
	(Pwait, Pkill, Psleep) Implemented for Win32.  Note that pid is
	not optional for Pwait on Win32.
	* std_hooks.lua: (execute) Now uses spawn()

2005-02-25  Jon Bright  <jon@siliconcircus.com>
	
	* ChangeLog: Add all my previous changes.
	* tests/t_add_owndb.at: Add test for trying to add the db to
	itself.
	* testsuite.at: Call it
	* tests/t_automate_heads.at: Canonicalise stdout output.
	* tests/t_automate_version.at: Use arithmetic comparison against
	wc output instead of string comparison, to avoid problems with
	MinGW's wc, which outputs with initial space-padding
	* tests/t_change_empty_file.at: Canonicalise stdout output 
	and compare manually instead of letting autotest check it
	* tests/t_fmerge_normalize.at: Canonicalise stdout output.
	* tests/t_netsync_single.at: Use NETSYNC_KILLHARD instead of 
	killall, as for the NETSYNC functions in testsuite.at

2005-02-27  Matt Johnston  <matt@ucc.asn.au>

        * main.cc: ignore SIGPIPE so that monotone won't be killed
        unexpectedly upon remote disconnection for netsync

2005-02-27  Nathaniel Smith  <njs@codesourcery.com>

	* idna/idn-int.h: Oops, really add this time.

2005-02-27  Nathaniel Smith  <njs@codesourcery.com>

	* AUTHORS: Add Corey Halpin.
	
	* idna/idn-int.h: New file (don't generate from configure anymore,
	but just ship).
	* configure.ac: Don't generate idna/idn-int.h.  Do generate
	mt-stdint.h.
	* Makefile.am: Adjust for idna/idn-int.h and mt-stdint.h.
	* acinclude.m4: Remove AX_CREATE_STDINT_H, ACX_PTHREAD,
	AC_COMPILE_CHECK_SIZEOF (let aclocal pick them up from m4/
	instead).
	* m4/ax_create_stdint_h.m4:
	* m4/acx_pthread.m4: Update from http://autoconf-archive.cryp.to/
	
	* numeric_vocab.hh: Instead of dancing around which header to
	include, include mt-stdint.h.
	
	* app_state.cc (restriction_includes, set_restriction): Move
	global static 'dot' into these functions, because file_path
	depends on global book_keeping_dir being initialized already, and
	there is no guaranteed order of initialization of C++ statics.
	(Bug reported by Matt Johnston.)
	
2005-02-27  Corey Halpin  <chalpin@cs.wisc.edu>

	* numeric_vocab.hh: Try both stdint.h and inttypes.h.
	* main.cc: OpenBSD has Unix signals too.

2005-02-26  Derek Scherger  <derek@echologic.com>

	* file_io.cc (absolutify): normalize fs::path to remove ..'s
	* tests/t_db_with_dots.at: ensure database path in MT/options
	doesn't contain ..'s

2005-02-25  Jon Bright  <jon@siliconcircus.com>
	
	* ChangeLog: Add all my previous changes.
	* tests/t_add_owndb.at: Add test for trying to add the db to
	itself.
	* testsuite.at: Call it
	* tests/t_automate_heads.at: Canonicalise stdout output.
	* tests/t_automate_version.at: Use arithmetic comparison against
	wc output instead of string comparison, to avoid problems with
	MinGW's wc, which outputs with initial space-padding
	* tests/t_change_empty_file.at: Canonicalise stdout output 
	and compare manually instead of letting autotest check it
	* tests/t_fmerge_normalize.at: Canonicalise stdout output.
	* tests/t_netsync_single.at: Use NETSYNC_KILLHARD instead of 
	killall, as for the NETSYNC functions in testsuite.at

2005-02-25  Nathaniel Smith  <njs@codesourcery.com>

	* vocab.cc (test_file_path_verification): Re-enable some tests
	disabled by Jon Bright, following discussion on IRC concluding
	that they were catching a real bug.

2005-02-24  Nathaniel Smith  <njs@codesourcery.com>

	* tests/t_add_dot.at: Run "add ." in a subdirectory, so as not to
	add the test database.  (Reported by Jon Bright.)

	* AUTHORS: Fix gettext.h copyright note, to not be in the middle
	of libidn copyright note.
	Add Jon Bright.

2005-02-24  Jon Bright  <jon@siliconcircus.com>

	* app_state.cc (prefix): Use string() instead of 
	native_directory_string().  For Unix, these should be equivalent.
	For Win32, I believe string()'s correct (since we compare 
	everywhere against normalized paths with / characters, but 
	native_directory_string produces paths with \ characters on Win32.
	* rcs_file.cc (file_source): Map the map, not the mapping.
	* tests/t_i18n_file.at: Remove colon from filename with symbols.
	I need to return to this and add a proper test for Win32, so we
	only use the colon on non-Win32.
	* testsuite.at: Add a CANONICALISE function, which does nothing
	on Unix and strips out carriage returns from files on Win32.  This
	is useful for being able to compare Monotone's stdout output to
	files on disk.  Add NETSYNC_KILL and NETSYNC_KILLHARD functions,
	to deal with MinGW not having killall (Unix still uses killall,
	though).
	* tests/t_import.at: Add CANONICALISE calls before comparing
	stdout output.
	* tests/t_netsync.at: Likewise
	* tests/t_netsync_single.at: Likewise
	* tests/t_scan.at: Likewise
	* tests/t_versions.at: Likewise
	* tests/t_ls_missing.at: Likewise.  Also, generate missingfoo and
	missingbar files with expected output from ls missing for these
	files being missing and compare against those.

2005-02-24  Derek Scherger  <derek@echologic.com>

	* app_state.{cc,hh} (add_restriction): rename to ...
	(set_restriction) this; and add path validation
	* commands.cc (get_valid_paths): new function
	(get_path_rearrangement) remove restricted include/exclude variant
	(calculate_restricted_revision) get valid paths and use to set up
	restriction
	(status, ls_unknown, commit, do_diff) pass args to
	calculate_restricted_revision to valid restriction paths
	(ls_missing, revert) get valid paths and use to set up restriction
	* tests/t_checkout_options.at: remove bug report priority (it's
	fixed!)
	* tests/t_diff_added_file.at: add --revision options to diff
	* tests/t_restrictions.at: remove invalid paths from ls unknown
	and ls ignored
	* tests/t_restrictions_warn_on_unknown.at: un-XFAIL
	
2005-02-23  Derek Scherger  <derek@echologic.com>

	* commands.cc (ls_missing): replace duplicated code with call to
	calculate_base_revision

2005-02-23  Jon Bright  <jon@siliconcircus.com>
	
	* vocab.cc (test_file_path_verification): Disable foo//nonsense
	test for Win32, add tests for UNC paths.  This was the only
	failing unit test on Win32.

2005-02-23  Jon Bright  <jon@siliconcircus.com>

	* txt2c.cc (main): Don't claim the file was generated from 
	--strip-trailing if that option's used.

2005-02-23  Jon Bright  <jon@siliconcircus.com>

	* app_state.cc: Add include of io.h for Win32, for chdir()
	* file_io.cc (get_homedir): Correct assertion (remove bracket)
	* lua/lposix.c, lua/modemuncher.c: Remove all references to
	functions and modes that don't exist on Win32.
	* monotone.cc: Include libintl.h on Win32
	
2005-02-21  Nathaniel Smith  <njs@codesourcery.com>

	* file_io.cc (get_homedir): Add more comments and logging to Win32
	version.  Also, only check HOME under Cygwin/MinGW.

2005-02-21  Derek Scherger  <derek@echologic.com>

	* Makefile.am: merge fixup
	
2005-02-21  Derek Scherger  <derek@echologic.com>

	* Makefile.am: add fsck.{cc,hh}
	* commands.cc(check_db): move to ...
	* fsck.{cc,hh}: here and do lots more checking
	* database.{cc,hh}(get_ids): new method
	(get_file_ids,get_manifest_ids,get_revision_ids): more new methods
	* tests/t_fsck.at: new test
	* testsuite.at: call it
	
2005-02-21  Nathaniel Smith  <njs@codesourcery.com>

	* commands.cc (commit): Simplify chatter.

2005-02-21  Nathaniel Smith  <njs@codesourcery.com>

	* file_io.cc (get_homedir): Check more environment variables in
	Win32 version.

2005-02-21  Nathaniel Smith  <njs@codesourcery.com>

	* file_io.cc: Remove tabs.

2005-02-21  Nathaniel Smith  <njs@codesourcery.com>

	* smap.hh (smap): Remove leading underscores, add comments.

2005-02-20  Nathaniel Smith  <njs@codesourcery.com>

	* std_hooks.lua (merge2, merge3): Check for DISPLAY before
	invoking gvim.

2005-02-20  Julio M. Merino Vidal  <jmmv@NetBSD.org>

	* ChangeLog: Use tabs for indentation rather than spaces.  Drop
	trailing whitespace.  While here, fix a date by adding zeros before
	the month and the day number.

2005-02-20  Julio M. Merino Vidal  <jmmv@NetBSD.org>

	* gettext.h: Add file.
	* AUTHORS: Mention that it comes from the GNU Gettext package.
	* Makefile.am: Distribute it.
	* sanity.hh: Use gettext.h rather than libintl.h so that --disable-nls
	works.  Also improves portability, according to the GNU Gettext
	manual.

2005-02-19  Derek Scherger  <derek@echologic.com>

	* automate.cc (automate_heads): remove bogus call to 
	app.allow_working_copy() which is called in cpp_main
	* database.cc (check_sqlite_format_version): don't check database
	version when "file" is really a directory; add filename to error
	message
	(sql): check for empty database early, even though this seems
	impossible as absolutify changes "" into path to working dir;
	convert to use N-style assertions; add check to ensure "file" is
	not really a directory
	* tests/t_db_missing.at: new test for above problems
	* testsuite.at: call it

2005-02-19  Nathaniel Smith  <njs@codesourcery.com>

	* tests/t_add_intermediate_MT_path.at: Tighten up.

	* tests/t_merge_3.at: New test.
	* tests/t_merge_4.at: Likewise.
	* testsuite.at: Add them.

2005-02-19  Ole Dalgaard  <josua+monotone@giraffen.dk>

	* configure.ac: Check for 64-bit versions of Boost static
	libraries.

2005-02-18  Julio M. Merino Vidal  <jmmv@NetBSD.org>

	* INSTALL:
	* configure.ac: Improve Boost detection by trying several possible
	library suffixes before aborting.

2005-02-18  graydon hoare  <graydon@pobox.com>

	* change_set.cc
	(apply_change_set): Avoid fast path when there are adds.
	(apply_path_rearrangement): Likewise.

2005-02-18  graydon hoare  <graydon@pobox.com>

	* automate.cc (automate_heads): Fix initialize() call.
	* change_set.{cc,hh}
	(apply_path_rearrangement): Add quick version.
	* revision.cc
	(check_sane_history): Use quick version of apply_change_set.
	* work.cc
	(build_addition): Use quick version of apply_path_rearrangement.
	(known_preimage_path): Likewise.
	* testsuite.at: Fix definitions of _ROOT_DIR, add --norc some
	places.
	* AUTHORS: Mention Daniel.

2005-02-18  Daniel Berlin  <dberlin@dberlin.org>

	* xdelta.cc (compute_delta_insns): Correct 1-byte-source bug.

2005-02-18  graydon hoare  <graydon@pobox.com>

	* Makefile.am (MOST_SOURCES): Add smap.hh.

2005-02-18  graydon hoare  <graydon@pobox.com>

	* basic_io.{cc,hh}: Inline some stuff.
	* change_set.cc: Use smap various places, reduce to 32-bit tids.
	* commands.cc: Use shared_ptr<change_set> everywhere.
	* netsync.cc: Likewise.
	* rcs_import.cc: Likewise.
	* revision.{cc,hh}: Likewise.
	* smap.hh: New file.

2005-02-18  Julio M. Merino Vidal  <jmmv@NetBSD.org>

	* INSTALL:
	* configure.ac: Improve Boost detection by trying several possible
	library suffixes before aborting.

2005-02-17  Derek Scherger  <derek@echologic.com>

	* tests/t_add_intermediate_MT_path.at: new test
	* testsuite.at: call it

2005-02-17  Julio M. Merino Vidal  <jmmv@NetBSD.org>

	* testsuite.at:
	* tests/t_change_empty_file.at: Verify that modifying an empty file
	creates a patch revision rather than an add/delete sequence.  The
	incorrect behavior was reported in bug #9964.

2005-02-17  Derek Scherger  <derek@echologic.com>

	* app_state.{cc,hh} (app_state): initialize search root
	(initialize): boolean signature variant renamed to ...
	(allow_working_copy): this; add explicit search root; move
	requirement for working copy to ...
	(require_working_copy): this new method
	(initialize): string signature variant renamed to ...
	(create_working_copy): this
	(set_root): new method
	* commands.cc: remove app.initialize(false) calls; replace
	app.initialize(true) with app.require_working_copy(); replace
	app.initialize(dir) with app.create_working_copy(dir)
	(checkout): ensure revision is member of specified branch
	* file_io.{cc,hh} (find_working_copy): stop search at --root if
	specified
	* monotone.cc (OPT_ROOT): new option
	(cpp_main): call app.allow_working_copy() before executing
	commands to always read default options
	* monotone.1: add --root option
	* monotone.texi: add --root option
	* tests/t_checkout_noop_on_fail.at: un-XFAIL
	* tests/t_checkout_options.at: un-XFAIL, add check for specified
	revision not in specified branch
	* testsuite.at: add --root option to MONOTONE to prevent searching
	above test dir
	* vocab.cc: remove redundant forward declaration

2005-02-16  Derek Scherger  <derek@echologic.com>

	* commands.cc (revert): don't rewrite unchanged files
	* tests/t_revert_unchanged.at: new test
	* testsuite.at: call it

2005-02-12  Derek Scherger  <derek@echologic.com>

	* database.cc (sqlite3_unpack_fn): new function for viewing
	base64, gzipped data
	(install_functions): install it
	(rehash): remove unused obsolete fcerts ticker

2005-02-17  Nathaniel Smith  <njs@codesourcery.com>

	* debian/changelog: s/graydon@mogo/graydon@pobox.com/, to make
	lintian happy.
	* debian/rules (config.status): Remove --with-bundled-adns.
	* debian/control (Build-Depends): Don't Build-Depend on libpopt,
	only libpopt-dev.
	* .mt-attrs (debian/control): Make executable.

2005-02-17  Nathaniel Smith  <njs@codesourcery.com>

	* tests/t_undo_update.at: Stupid typo.
	* tests/t_largish_file.at: New test.
	* testsuite.at: Add it.

	* commands.cc (push, pull, sync): Remove misleading "..." from
	help text.

2005-02-16  Julio M. Merino Vidal  <jmmv@NetBSD.org>

	* Makefile.am: Append $(BOOST_SUFFIX) to -lboost_unit_test_framework
	to fix 'make check' on systems where boost libraries can only be
	found by passing the exact suffix as part of the name.

2005-02-16  Julio M. Merino Vidal  <jmmv@NetBSD.org>

	* monotone.texi: Fix a typo (hexidecimal to hexadecimal).  Also
	change an example command to append stuff to ~/.monotonerc, instead
	of completely destroying the possibily existing file.  Addresses
	bug #11136.

2005-02-16  Julio M. Merino Vidal  <jmmv@NetBSD.org>

	* cryptopp/config.h: Use uint{8,16,32,64}_t as size types instead of
	trying to match them to unsigned char/int/long/long long respectively.
	Should fix build on FreeBSD/sparc64, as seen in bug #10203.

2005-02-16  Julio M. Merino Vidal  <jmmv@NetBSD.org>

	* INSTALL:
	* Makefile.am:
	* configure.ac: Add the --disable-large-file option to manually
	disable large file support from the builtin sqlite (compatibility
	with old systems and FAT).  Addresses bug #8380.

2005-02-16  Nathaniel Smith  <njs@codesourcery.com>

	* tests/t_undo_update.at: New todo.
	* testsuite.at: Add it.

2005-02-15  Nathaniel Smith  <njs@codesourcery.com>

	* monotone.1: Add cursory note about "automate".
	* monotone.texi: Synchronize with manpage.

2005-02-15  Nathaniel Smith  <njs@codesourcery.com>

	* automate.cc: Add "Error conditions" to the standard comment
	sections.

	* monotone.texi (Scripting): New section.
	(Automation): New section.

	* tests/t_automate_heads.at: Test behavior with nonexistent
	branch.

2005-02-14  Nathaniel Smith  <njs@codesourcery.com>

	* tests/t_merge_normalization_edge_case.at: New test.
	* testsuite.at: Add it.

	* diff_patch.cc (normalize_extents): Soften the warning message
	now that we have one test case.

2005-02-14  Matthew A. Nicholson  <mnicholson@digium.com>

	* std_hooks.lua: Add vimdiff merge hooks.

2005-02-14  Nathaniel Smith  <njs@codesourcery.com>

	* std_hooks.lua: Remove tabs.

2005-02-14  Nathaniel Smith  <njs@codesourcery.com>

	* tests/t_automate_heads.at: New test.
	* tests/t_automate_version.at: New test.
	* testsuite.at: Add then.

	* commands.cc (automate): Fix documentation string.
	* automate.cc: Much more structured documentation comments.

2005-02-13  Nathaniel Smith  <njs@codesourcery.com>

	* automate.{cc,hh}: New files.
	* commands.cc: New command "automate".

2005-02-13  Nathaniel Smith  <njs@codesourcery.com>

	* monotone.texi (Creating a Database): Fix typo, clarify
	conventions for database management following question on mailing
	list.

2005-02-12  graydon hoare  <graydon@pobox.com>

	* change_set.{cc,hh}: Correct code to pass newly-added unit tests.

2005-02-10  Derek Scherger  <derek@echologic.com>

	* monotone.1: update for restrictions
	* monotone.texi: sync with manpage

2005-02-09  Derek Scherger  <derek@echologic.com>

	* cert.cc (cert_revision_testresult): allow pass/fail testresult
	values
	* commands.cc (testresult): likewise
	* commands.cc (do_diff): disallow restriction of non-working copy
	diffs
	* monotone.texi: update for restrictions

2005-02-08  graydon hoare  <graydon@pobox.com>

	* database.cc (version_cache::set): Fix bad expiry logic.

2005-02-08  Nathaniel Smith  <njs@codesourcery.com>

	* change_set.cc (check_sane): Null sources are only valid for
	adds.

2005-02-07  Nathaniel Smith  <njs@codesourcery.com>

	* database.cc (struct version_cache): Fix invariant in cache
	clearing logic.

2005-02-06  Nathaniel Smith  <njs@codesourcery.com>

	* change_set.cc: Add a few more invariants; add lots and lots of
	unit tests.

2005-02-06  graydon hoare  <graydon@pobox.com>

	* change_set.cc: Use hash_map in a few places.
	(confirm_unique_entries_in_directories): Fix invariants.
	* constants.{cc,hh} (db_version_cache_sz): New constant.
	* database.cc (version_cache): New structure.
	(get_version): Use it.
	* interner.hh: Rewrite to use hash_map and vector.
	* tests/t_no_rename_overwrite.at: Tweak return codes.

2005-02-06  Nathaniel Smith  <njs@codesourcery.com>

	* ui.hh (ensure_clean_line): New method.
	* ui.cc (inform): Use it.
	* keys.cc (get_passphrase): Call it before prompting for passphrase.

2005-02-06  Nathaniel Smith  <njs@codesourcery.com>

	* database.cc (info): Report more statistics.

	* ROADMAP: Remove finished items.

	* revision.cc (analyze_manifest_changes): Childs cannot be null,
	that makes no sense.
	(add_node_for_old_manifest): Log node names, don't print it.
	(construct_revision_from_ancestry): Partially rewrite to handle
	root nodes explicitly.
	(build_changesets_from_existing_revs): Don't put the null revision
	in the ancestry graph, to match changesetify logic.
	(add_node_for_old_revision): Enforce decision that the ancestry
	graph not contain the null revision.

	(anc_graph::heads): Remove.
	(add_node_ancestry): Don't try creating it; logic was broken
	anyway.
	(rebuild_from_heads): Rename to...
	(rebuild_ancestry): ...this.  Calculate head set correctly.

2005-02-05  Nathaniel Smith  <njs@codesourcery.com>

	* change_set.cc (compose_path): Add more invariants.

2005-02-05  Nathaniel Smith  <njs@codesourcery.com>

	* monotone.cc (cpp_main): Log command line, to help interpret the
	logs people send in.

2005-02-05  Nathaniel Smith  <njs@codesourcery.com>

	* revision.cc (check_sane): Turn off this invariant when
	global_sanity.relaxed.

2005-02-03  Nathaniel Smith  <njs@codesourcery.com>

	* tests/t_load_into_existing.at: Oops, really add it too, sigh.

2005-02-03  Nathaniel Smith  <njs@codesourcery.com>

	* tests/t_need_mt_revision.at: Oops, really add it.

2005-02-03  Nathaniel Smith  <njs@codesourcery.com>

	* interner.hh (interner::intern): Add version taking a bool&, so
	callers can tell whether this string has previously been checked.
	* change_set.cc: Use new interned string identifier
	'path_component's instead of file_path's for components of paths;
	sanity-check each component exactly once.

2005-02-03  Nathaniel Smith  <njs@codesourcery.com>

	* database.cc (load): Check for existence of target database.
	* tests/t_load_into_existing.at: New test.
	* testsuite.at: Add it.

2005-02-03  Nathaniel Smith  <njs@codesourcery.com>

	* tests/t_checkout_dir.at: Also check that checkout to unwriteable
	directory fails.
	* tests/t_branch_checkout.at: New test.
	* testsuite.at: Add it.

	* app_state.cc (initialize): Simplify working directory
	initialization, and improve error handling.

	* keys.cc (get_passphrase): Disallow empty passphrases early
	(before they trigger an invariant down the line...).

2005-02-03  Nathaniel Smith  <njs@codesourcery.com>

	* update.cc (pick_update_candidates): Add I().
	* commands.cc (calculate_base_revision): Remove 'rev' argument,
	which was never set and callers never used.
	(calculate_base_manifest, calculate_current_revision)
	(calculate_restricted_revision, revert): Update correspondingly.
	(update): Check for null old revision.

	* main.cc (main): Make exit status 3 if we caught an unhandled
	exception, in particular so the testsuite can tell the difference
	between an error handled cleanly and an error caught by an
	invariant.
	* tests/t_update_null_revision.at: New test.
	* testsuite.at: Add it.

2005-02-03  Nathaniel Smith  <njs@codesourcery.com>

	* main.cc: Remove tabs.

2005-02-02  Nathaniel Smith  <njs@codesourcery.com>

	* change_set.cc (extract_first): Rename to...
	(extract_pairs_and_insert): ...this.
	(path_rearrangement::check_sane): Use it to add additional
	checks.

	* work.hh: Update comments (MT/manifest doesn't exist
	anymore...).

	* tests/t_need_mt_revision.at: New test.
	* testsuite.at: Add it.
	* commands.cc (get_revision_id): Require MT/revision to exist.
	(setup): Create MT/revision.

2005-02-02  Nathaniel Smith  <njs@codesourcery.com>

	* work.hh: Remove tabs.

2005-02-03  graydon hoare  <graydon@pobox.com>

	* tests/t_i18n_changelog.at: New test.
	* testsuite.at: Run it.
	* lua/lposix.c: New file.
	* lua/modemuncher.c: New file
	* lua.cc: Load posix library.
	* lua/liolib.c: Disable execute and popen.
	* std_hooks.lua: Remove io.execute uses.
	* AUTHORS: Update to mention lposix.c, modemuncher.c.
	* Makefile.am: Likewise.

2005-02-01  Nathaniel Smith  <njs@codesourcery.com>

	* tests/t_rebuild.at: Beef up test in response to possible
	problems reported by Derek Scherger.

2005-01-31  Nathaniel Smith  <njs@codesourcery.com>

	* rcs_import.cc (store_manifest_edge): Don't try to store deltas
	to the null manifest.
	(import_cvs_repo): Root revision has null manifest, not empty
	manifest.
	* revision.cc (check_sane): More invariants.

2005-01-28  graydon hoare  <graydon@pobox.com>

	* database.{cc,hh}: More netsync speed tweaks.
	* netsync.cc: Likewise.

2005-01-27  Nathaniel Smith  <njs@codesourcery.com>

	* tests/t_restrictions_warn_on_unknown.at: New test.
	* testsuite.at: Add it.

2005-01-27  Derek Scherger  <derek@echologic.com>

	* commands.cc (attr): adjust for subdir; ensure files exist
	* tests/t_attr.at: improve setup description
	* tests/t_attributes.at: improve setup description so that
	testsuite -k attr runs this test; check for attributes on missing
	files
	* tests/t_subdir_attr.at: new test
	* testsuite.at: fix dutch spelling of monotone; call new test

2005-01-27  Nathaniel Smith  <njs@codesourcery.com>

	* change_set.hh (null_id): New function.
	* revision.cc (analyze_manifest_changes): Fix typo, use null_id.
	* tests/t_rebuild.at: Un-XFAIL.

2005-01-27  Nathaniel Smith  <njs@codesourcery.com>

	* tests/t_rebuild.at: Add priority tag.

	* tests/t_cvsimport.at: Be more thorough.

	* rcs_import.cc (store_edge): Rename to...
	(store_manifest_edge): ...this.  Remove revision arguments, and
	remove storing of revision.
	(import_states_recursive): Update accordingly.
	Add 'revisions' argument; update it instead of trying to write
	revisions now.
	(import_states_by_branch): Add 'revisions' argument.
	(import_cvs_repo): Add a stage 3 that writes out the revisions
	accumulated in the 'revisions' vector.
	
2005-01-27  Matt Johnston  <matt@ucc.asn.au>

	(compile fixes for Linux/gcc 3.3.4)
	* botan/{util.cpp,primes.cpp}: give large constants ULL
	suffixes
	* botan/{gzip.cpp}: fix type for std::max() comparison

2005-01-27  graydon hoare  <graydon@pobox.com>

	* AUTHORS: Mention Georg.
	* change_set.cc: Null out names which are in null directories.
	* commands.cc (reindex): Remove COLLECTION argument.
	* database.{cc,hh} (get_revision_certs):
	Add brute force "load all certs" method.
	* merkle_tree.{cc,hh}: Modify to use memory rather than disk.
	* netsync.{cc,hh}: Likewise.
	* packet.hh (manifest_edge_analyzer): Kill dead code.

2005-01-26  Nathaniel Smith  <njs@codesourcery.com>

	* mt_version.cc (print_full_version): Include system flavour.

2005-01-26  Nathaniel Smith  <njs@codesourcery.com>

	* tests/t_rebuild.at: New test.
	* testsuite.at: Add it.

2005-01-26  Nathaniel Smith  <njs@codesourcery.com>

	* tests/t_checkout_noop_on_fail.at: Clarify description and XFAIL.

	* tests/t_approval_semantics.at: New TODO.
	* tests/t_monotone_agent.at: New TODO.
	* testsuite.at: Add them.

2005-01-25  Nathaniel Smith  <njs@codesourcery.com>

	* tests/t_checkout_noop_on_fail.at: New test.
	* testsuite.at: Add it.
	(RAW_MONOTONE): Add $PREEXECUTE to definition.

2005-01-25  Nathaniel Smith  <njs@codesourcery.com>

	* change_set.cc (extend_renumbering_from_path_identities): Add
	invariant.
	(extend_renumbering_via_added_files): Likewise.

	* constants.hh (maxbytes, postsz): Remove dead constants.
	(verify_depth): New constant.
	* constants.cc: Likewise.
	* revision.hh (check_sane_history): New function.
	* revision.cc (check_sane_history): Likewise.
	* database.cc (put_revision): Sanity check revision and revision
	history before storing it.
	This breaks cvs import.  Why?

	* update.cc (find_deepest_acceptable_descendent): Remove.
	(acceptable_descendent, calculate_update_set): New functions.
	(pick_update_candidates): Use 'calculate_update_set'.
	* tests/t_update_2.at: Un-XFAIL.
	* tests/t_ambig_update.at: Un-XFAIL.

	* tests/t_no_rename_overwrite.at: New test.
	* tests/t_cdiff.at: New test placeholder.
	* testsuite.at: Add them.
	(MONOTONE): Prefix command line with $PREEXECUTE to e.g. support
	running under Valgrind.

2005-01-25  Matt Johnston  <matt@ucc.asn.au>

	* cert.cc: ignore whitespace when comparing private keys
	from the database and with the lua hook
	* tests/t_lua_privkey.at: new test
	* testsuite.at: run it

2005-01-23  Derek Scherger  <derek@echologic.com>

	* commands.cc (restrict_rename_set): include renames if either
	name is present in restriction
	(calculate_base_revision): remove unused variant
	(calculate_current_revision): remove unsed variable
	(calculate_restricted_revision): remove unsed variable
	(ls_missing): remove unsed variable
	(revert): rewrite with restrictions
	* tests/t_revert.at: test partial reverts adjust MT/work properly
	* tests/t_revert_dirs.at: un-XFAIL
	* tests/t_revert_rename.at: un-XFAIL; revert rename via both names

2005-01-23  Derek Scherger  <derek@echologic.com>

	* tests/t_revert_rename.at: remove extra MONOTONE_SETUP
	attempt revert by both original name and new name

2005-01-23  Derek Scherger  <derek@echologic.com>

	* tests/t_revert_rename.at: New test.
	* testsuite.at: Add it.

2005-01-22  Derek Scherger  <derek@echologic.com>

	* tests/t_revert_dirs.at: New test.
	* testsuite.at: Add it.

2005-01-22  Nathaniel Smith  <njs@codesourcery.com>

	* configure.ac (AC_INIT): Set bug-reporting address to list
	address, rather than Graydon's personal email.
	* diff_patch.cc (normalize_extents): Use it.
	* ui.cc (fatal): Likewise.

	* tests/t_vcheck.at: New priority "todo", tweak descriptive text.

2005-01-23  Derek Scherger  <derek@echologic.com>

	* database.{cc,hh}: convert queries to use prepared statements

2005-01-22  Nathaniel Smith  <njs@codesourcery.com>

	* tests/t_delete_dir.at: Add more commentary.

	* tests/t_rename_dir_patch.at: New test.
	* tests/t_delete_dir_patch.at: New test.
	* testsuite.at: Add them.

2005-01-22  Nathaniel Smith  <njs@codesourcery.com>

	* change_set.cc (apply_change_set): Add invariants.
	* tests/t_rename_dir_cross_level.at: New test.
	* tests/t_rename_added_in_rename.at: New test.
	* tests/t_rename_conflict.at: New test.
	* testsuite.at: Add them.

2005-01-21  Nathaniel Smith  <njs@codesourcery.com>

	* tests/t_ambig_update.at: Update comments.

	* tests/t_update_2.at: New test from Georg-W. Koltermann
	<Georg.Koltermann@mscsoftware.com>.
	* testsuite.at: Add it.

2005-01-20  Nathaniel Smith  <njs@codesourcery.com>

	* tests/t_lca_1.at: New bug report.
	* testsuite.at: Add it.

2005-01-19  Nathaniel Smith  <njs@codesourcery.com>

	* commands.cc (merge): Improve merge chatter.
	(do_diff): Don't print anything when there are no
	changes.

2005-01-19  Nathaniel Smith  <njs@codesourcery.com>

	* tests/t_db_with_dots.at: New test.
	* testsuite.at: Add it.

2005-01-19  Patrick Mauritz <oxygene@studentenbude.ath.cx>

	* Makefile.am (%.h, package_revision.h, package_full_revision.h):
	Don't update target file if no change has occurred, to reduce
	unnecessary rebuilds.

2005-01-18  Nathaniel Smith  <njs@codesourcery.com>

	* rcs_import.cc (cvs_key): Initialize struct tm to all zeros, to
	stop garbage sneaking in -- thanks to Zack Weinberg for pointing
	this out.  Also, handle 2 digit years properly on WIN32.

2005-01-18  Nathaniel Smith  <njs@codesourcery.com>

	* rcs_import.cc: Remove tabs.

2005-01-19  Matt Johnston  <matt@ucc.asn.au>

	* database.cc: Pass filename to check_sqlite_format_version as a
	fs::path, so that it doesn't get passed as a freshly created fs::path
	with default checker (which disallows '.foo' path components)

2005-01-19  Nathaniel Smith  <njs@codesourcery.com>

	* netsync.cc (session, process_confirm_cmd, dispatch_payload):
	Back out some over-zealous changes that broke netsync
	compatibility.  Probably should redo later, when have a chance to
	bump netsync protocol number, but we're not ready for that now.

2005-01-19  Nathaniel Smith  <njs@codesourcery.com>

	* tests/t_subdir_revert.at: New test.
	* tests/t_subdir_rename.at: New test.
	* testsuite.at: Add them.

2005-01-18  Nathaniel Smith  <njs@codesourcery.com>

	* tests/t_subdir_add.at: New test.
	* tests/t_subdir_drop.at: New test.
	* testsuite.at: Add them.
	* tests/t_delete_dir.at: Implement it.

2005-01-19  Nathaniel Smith  <njs@codesourcery.com>

	* netcmd.cc: Remove tabs.

2005-01-19  Nathaniel Smith  <njs@codesourcery.com>

	* merkle_tree.cc: Remove tabs.

2005-01-18  Nathaniel Smith  <njs@codesourcery.com>

	* rcs_import.cc (cvs_key): Initialize struct tm to all zeros, to
	stop garbage sneaking in -- thanks to Zack Weinberg for pointing
	this out.  Also, handle 2 digit years properly on WIN32.

2005-01-18  Nathaniel Smith  <njs@codesourcery.com>

	* rcs_import.cc: Remove tabs.

2005-01-18  Nathaniel Smith  <njs@codesourcery.com>

	* monotone.texi: Undocument mcerts, fcerts; rename rcerts to
	certs.
	* monotone.1: Likewise.

2005-01-18  Nathaniel Smith  <njs@codesourcery.com>

	* commands.cc (restrict_rename_set): Fix types to compile with old
	rename_set gunk removed.
	Alter logic to yell if a rename crosses the restriction boundary,
	rather than silently ignore it.

2005-01-19  graydon hoare  <graydon@pobox.com>

	* commands.cc: Fix up some merge breakage.
	* tests/t_add_dot.at: Un-XFAIL.
	* testsuite.at: Run "setup ." before "db init".

2005-01-09  Derek Scherger  <derek@echologic.com>

	* commands.cc (get_path_rearrangement): new function/signature for
	splitting restricted rearrangements
	(calculate_restricted_revision): use it and update to work
	similarly to calculate_current_revision
	(trusted): call app.initialize(false)
	(ls_missing): adjust for new get_path_rearrangement
	(attr): call app.initialize(true)
	(diff): merge cleanup
	(lca, lcad, explicit_merge): call app.initialize(false)
	* app_state.cc (constructor): set database app state
	(load_rcfiles): add required booleans
	* lua.{cc,hh} (load_rcfile): add required boolean
	* tests/t_add.at:
	* tests/t_diff_added_file.at:
	* tests/t_disapprove.at:
	* tests/t_drop_missing.at:
	* tests/t_heads.at:
	* tests/t_heads_discontinuous_branch.at:
	* tests/t_i18n_file.at:
	* tests/t_log_nonexistent.at:
	* tests/t_merge_add_del.at:
	* tests/t_netsync.at:
	* tests/t_netsync_pubkey.at:
	* tests/t_netsync_single.at:
	* tests/t_persistent_server_keys.at:
	* tests/t_persistent_server_revision.at:
	* tests/t_remerge.at:
	* tests/t_tags.at:
	* tests/t_update_missing.at:
	* tests/t_update_to_revision.at: add --message option to commits
	* tests/t_merge2_add.at:
	* tests/t_merge2_data.at:
	* tests/t_netsync_unrelated.at: create working directory with new
	setup command
	* tests/t_erename.at: update for revisions
	* tests/t_no_change_deltas.at: add --revision options to diff
	* tests/t_restrictions.at: remove some cruft and update to work
	with revisions
	* tests/t_subdirs.at: pass correct --rcfile and --db options from
	within subdir
	* testsuite.at (REVERT_TO): remove MT dir before checkout, which
	now fails if MT exists, replace checkout MT/options with old
	MT/options
	(COMMIT): add --message option to commit macro
	* work.cc (read_options_map): don't overwrite option settings when
	reading options map so that command line settings take precedence

2005-01-18  Nathaniel Smith  <njs@codesourcery.com>

	* netsync.cc: Partially fix comment (s/manifest/revision/ etc.).
	(dispatch_payload): Ignore mcert and fcert refinement requests,
	instead of dying on them.  Hack, but I think it should let this
	netsync continue to interoperate with old netsync...

2005-01-18  Nathaniel Smith  <njs@codesourcery.com>

	* vocab.hh: Remove file<cert>.
	* vocab.cc: Likewise.
	* packet_types.hh: Remove file.
	* Makefile.am (MOST_SOURCES): Remove packet_types.hh and mac.hh.

2005-01-18  Nathaniel Smith  <njs@codesourcery.com>

	* netsync.cc (process_confirm_cmd): Don't try refining mcert and
	fcert trees.
	Remove other dead/pointless code.

2005-01-18  Nathaniel Smith  <njs@codesourcery.com>

	* database.hh: Remove file cert stuff.
	* netsync.cc (data_exists): We don't have file/manifest certs.
	(load_data): Likewise.

2005-01-18  Nathaniel Smith  <njs@codesourcery.com>

	* netsync.cc (process_data_cmd): Ignore file/manifest certs.

	* database.cc (struct valid_certs): Don't support file certs.
	(rehash): No file certs.
	(file_cert_exists): Remove.
	(put_file_cert): Remove.
	(get_file_certs): Remove.

2005-01-18  Nathaniel Smith  <njs@codesourcery.com>

	* packet.cc (class delayed_manifest_cert_packet):
	(class delayed_file_cert_packet): Remove.
	(packet_db_writer::consume_file_cert, consume_manifest_cert)
	(packet_writer::consume_file_cert, consume_manifest_cert)
	Remove.
	(struct feed_packet_consumer): Don't support mcert/fcert packets.
	(extract_packets): Likewise.
	(packet_roundabout_test): Test revision certs, not manifest/file
	certs.

	* packet.hh (packet_consumer::consume_file_cert):
	(packet_consumer::consume_manifest_cert):
	(packet_writer::consume_file_cert):
	(packet_writer::consume_manifest_cert):
	(packet_db_writer::consume_file_cert):
	(packet_db_writer::consume_manifest_cert):
	Remove.

	* lua.hh (hook_get_file_cert_trust): Remove.
	* lua.cc (hook_get_file_cert_trust): Remove.

2005-01-18  Nathaniel Smith  <njs@codesourcery.com>

	* cert.hh (erase_bogus_certs): Re-add manifest cert version.

	* monotone.texi (Hook Reference): Remove documentation of
	get_{file,manifest}_cert_trust.

2005-01-18  Nathaniel Smith  <njs@codesourcery.com>

	* cert.cc (erase_bogus_certs): Re-add manifest cert version.
	(bogus_cert_p): Likewise.

2005-01-18  Nathaniel Smith  <njs@codesourcery.com>

	* cert.hh (rename_edge):
	(rename_set):
	(calculate_renames):
	(rename_cert_name): Remove.
	(cert_file_comment):
	(cert_manifest_comment): Remove.
	(erase_bogus_certs): Remove manifest and file versions.
	* cert.cc (rename_cert_name): Remove.
	(bogus_cert_p): Remove manifest<cert> and file<cert> variants.
	(erase_bogus_certs): Likewise.
	(put_simple_manifest_cert):
	(put_simple_file_cert):
	(cert_file_comment): Remove.

	* commands.cc (fcerts): Remove.
	(mcerts): Likewise.
	(rcerts): Rename to...
	(certs): ...this.  s/revision certs/certs/ in help text.
	(trusted): s/revision cert/cert/.
	(ls_certs): Don't special-case rename certs.

2005-01-18  Nathaniel Smith  <njs@codesourcery.com>

	* tests/t_vcheck.at: Fix AT_XFAIL_IF typo.

2005-01-18  Nathaniel Smith  <njs@codesourcery.com>

	* monotone.texi (Reserved Certs): Remove 'vcheck'.
	(Key and Cert): Remove 'vcheck'.
	(Accidental collision): Likewise.
	(Commands): Likewise.
	* tests/t_vcheck.at: Add note about manual having useful stuff for
	when vcheck is re-added.

2005-01-18  Nathaniel Smith  <njs@codesourcery.com>

	* mac.hh:
	* cert.cc (vcheck_cert_name):
	(calculate_vcheck_mac):
	(cert_manifest_vcheck
	(check_manifest_vcheck):
	* cert.hh (cert_manifest_vcheck):
	(check_manifest_vcheck):
	* constants.cc (constants::vchecklen):
	* constants.hh (constants::vchecklen):
	* commands.cc (vcheck):
	Remove.

	* tests/t_vcheck.at: New test.
	* testsuite.at: Call it.

2005-01-18  Nathaniel Smith  <njs@codesourcery.com>

	* ROADMAP: Remove 'upgrade to sqlite3' todo item.

2005-01-18  Nathaniel Smith  <njs@codesourcery.com>

	* commands.cc (tag):
	(testresult):
	(approve):
	(disapprove):
	(comment):
	(fload):
	(fmerge):
	(cat):
	(rcs_import): Change grouping for "--help" display, to make more
	informative.
	(rcs_import): Also add more details to help text.

2005-01-17  Matt Johnston  <matt@ucc.asn.au>

	* file_io.cc: re-add accidentally removed #include
	* botan/gzip.cc: improved comments, removed unused code

2005-01-17  Nathaniel Smith  <njs@codesourcery.com>

	* diff_patch.cc (normalize_extents): Add missing ')'.

2005-01-17  Nathaniel Smith  <njs@codesourcery.com>

	* tests/t_update_1.at: New test.
	* testsuite.at: Call it.

2005-01-11  Nathaniel Smith  <njs@codesourcery.com>

	* diff_patch.cc (normalize_extents): Add warning for anyone who
	manages to trigger the untested part of the normalization code.

2005-01-14  Christian Kollee <stuka@pestilenz.org>

	* search for and link with sqlite3 when --bundle-sqlite=no

2005-01-12  Derek Scherger  <derek@echologic.com>

	* tests/t_ambig_update.at: add comments from discussion on irc
	* tests/t_status_missing.at: new test
	* testsuite.at: include it

2005-01-10  graydon hoare  <graydon@pboox.com>

	* commands.cc (explicit_merge): Tweak merge message.
	* database.cc (check_sqlite_format_version): New function.
	(database::sql): Call it.
	* sqlite/pager.hh (SQLITE_DEFAULT_PAGE_SIZE): Adjust to 8192.
	(SQLITE_MAX_PAGE_SIZE): Adjust to 65536.
	* schema_migration.cc: Post-merge cleanup.
	* Makefile.am: Likewise.

2005-01-10  Christof Petig <christof@petig-baender.de>

	* sqlite/*: SQLite 3.0.8 CVS import
	* database.{cc,hh}:
	* schema_migration.{cc,hh}: convert to use the SQLite3 API

	This does not yet use any of the more sophisticated API features
	of SQLite3 (query parameters, BLOBs), so there is plenty of room
	for optimization. This also does not change the schema (i.e.
	still uses base64 encoded values in tables)

2005-01-17  graydon hoare  <graydon@pobox.com>

	* AUTHORS: Mention Wojciech and Neil.
	* revision.cc (calculate_ancestors_from_graph): Make non-recursive.

2005-01-17  Wojciech Miłkowski  <wmilkowski@interia.pl>

	* std_hooks.lua: Teach about meld.

2005-01-17  Neil Conway  <neilc@samurai.com>

	* diff_patch.cc: add a new context diff hunk consumer. Rename
	unidiff() to make_diff().
	* diff_patch.hh: Rename unidiff() to make_diff().
	* command.cc: Add new "cdiff" command, and refactor "diff" to
	invoke a common subroutine that is parameterized on the diff
	type. Unrelated change: make a branch-based checkout default to
	using the same directory name as the branch name, unless a
	branch is specified.

2005-01-17  graydon hoare  <graydon@pobox.com>

	* cryptopp/osrng.cpp (NonblockingRng::GenerateBlock):
	Bring forward patch lost in cryptopp 5.2 upgrade.
	* revision.cc (add_bitset_to_union)
	(calculate_ancestors_from_graph): New functions.
	(erase_ancestors)
	(is_ancestor): Rewrite.
	* cert.cc (get_branch_heads): Rewrite.
	* database.{cc,hh} (get_heads): Remove
	(get_revision_ancestry): Use multimap.
	(install_views): Disable.
	Remove everything related to the trust views. Too slow.
	Also tidy up whitespace formatting in sqlite3 code.
	* views.sql: Clear out all views.
	* commands.cc: Adapt to using multimap for ancestry.
	* AUTHORS: Mention Faheem and Christian.

2005-01-17  Faheem Mitha  <faheem@email.unc.edu>

	* debian/control: Fix up build depends.

2005-01-17  Ulrich Drepper  <drepper@redhat.com>

	* acinclude.m4 (AC_CHECK_INADDR_NONE): Fix quoting.
	* Makefile.am (EXTRA_DIST): Add sqlite/keywordhash.c.

2005-01-14  Christian Kollee  <stuka@pestilenz.org>

	* search for and link with sqlite3 when --bundle-sqlite=no

2005-01-12  Derek Scherger  <derek@echologic.com>

	* tests/t_ambig_update.at: add comments from discussion on irc
	* tests/t_status_missing.at: new test
	* testsuite.at: include it

2005-01-10  graydon hoare  <graydon@pboox.com>

	* commands.cc (explicit_merge): Tweak merge message.
	* database.cc (check_sqlite_format_version): New function.
	(database::sql): Call it.
	* sqlite/pager.hh (SQLITE_DEFAULT_PAGE_SIZE): Adjust to 8192.
	(SQLITE_MAX_PAGE_SIZE): Adjust to 65536.
	* schema_migration.cc: Post-merge cleanup.
	* Makefile.am: Likewise.

2005-01-10  Christof Petig  <christof@petig-baender.de>

	* sqlite/*: SQLite 3.0.8 CVS import
	* database.{cc,hh}:
	* schema_migration.{cc,hh}: convert to use the SQLite3 API

	This does not yet use any of the more sophisticated API features
	of SQLite3 (query parameters, BLOBs), so there is plenty of room
	for optimization. This also does not change the schema (i.e.
	still uses base64 encoded values in tables)

2005-01-11  Nathaniel Smith  <njs@codesourcery.com>

	* tests/t_migrate_schema.at: Switch to using pre-dumped db's, make
	it work, un-XFAIL it.

2005-01-11  Nathaniel Smith  <njs@codesourcery.com>

	* tests/t_persistent_server_keys_2.at: XFAIL it, add commentary on
	solution.

2005-01-11  Nathaniel Smith  <njs@codesourcery.com>

	* tests/t_persistent_server_keys_2.at: New test.
	* testsuite.at: Add it.

2005-01-06  Nathaniel Smith  <njs@codesourcery.com>

	* schema_migration.cc (migrate_monotone_schema): Add comment
	pointing to t_migrate_schema.at.
	* tests/t_migrate_schema.at: Implement, mostly.  (Still broken.)

	* tests/t_heads_discontinuous_branch.at: Remove urgency
	annotation.
	* tests/t_netsync_nocerts.at: Add urgency annotation.

	* testsuite.at: Add UNGZ, UNGZB64 macros.
	* tests/t_fmerge.at: Use them.

2005-01-05  Nathaniel Smith  <njs@codesourcery.com>

	* schema_migration.cc: Update comment about depot code.
	(migrate_depot_split_seqnumbers_into_groups):
	(migrate_depot_make_seqnumbers_non_null):
	(migrate_depot_schema): Remove; all are dead code.

2005-01-05  Nathaniel Smith  <njs@codesourcery.com>

	* schema_migration.cc: Remove tabs.

2005-01-05  Nathaniel Smith  <njs@codesourcery.com>

	* tests/t_check_same_db_contents.at: Uncapitalize title to unbreak
	testsuite.

	* revision.cc (is_ancestor): Add FIXME comment.
	(erase_ancestors): New function.
	* revision.hh (erase_ancestors): Prototype it.
	* cert.cc (get_branch_heads): Call it.
	* tests/t_heads_discontinuous_branch.at: Un-XFAIL it.

	* revision.cc (find_subgraph_for_composite_search): Ignore null
	revision ids.
	* commands.cc (try_one_merge): Add invariant - never create merges
	where the left parent is an ancestor or descendent of the right.
	(explicit_merge): Same check.
	(propagate): Handle cases where no merge is necessary.  Also, make
	generated log message more readable.

	* tests/t_propagate_desc.at: Un-XFAIL it.
	* tests/t_propagate_anc.at: Un-XFAIL it.  Use new
	CHECK_SAME_DB_CONTENTS macros.
	* testsuite.at: Move t_check_same_db_contents.at to run before
	propagation tests.  Make CHECK_SAME_DB_CONTENTS more thorough.

	* tests/t_dump_load.at: Implement test.

2005-01-05  Nathaniel Smith  <njs@codesourcery.com>

	* tests/t_check_same_db_contents.at: New test.
	* testsuite.at: Add it.
	(CHECK_SAME_DB_CONTENTS): New macro.

2005-01-04  Nathaniel Smith  <njs@codesourcery.com>

	* cert.cc: Remove tabs.
	* revision.hh: Likewise.

2005-01-04  Nathaniel Smith  <njs@codesourcery.com>

	* tests/t_propagate_anc.at: Also check the case where we're
	propagating a non-strict ancestor, i.e. the heads are actually
	equal.

2005-01-04  Nathaniel Smith  <njs@codesourcery.com>

	* database.cc (get_revision_parents): Add invariant.
	(get_revision_children): Likewise.
	(get_revision): Likewise.
	(put_revision): Likewise.

	* tests/t_merge_ancestor.at: New test.
	* tests/t_propagate_desc.at: Likewise.
	* tests/t_propagate_anc.at: Likewise.
	* testsuite.at: Call them.

2005-01-04  Nathaniel Smith  <njs@codesourcery.com>

	* tests/t_netsync_diffbranch.at: Add priority, add description of
	problem and solution.
	Also, XFAIL it.
	* tests/t_netsync_unrelated.at: Add reference to discussion.
	* tests/t_cmdline_options.at: Remove priority marking from
	non-bug.
	* tests/t_checkout_dir.at: XFAIL when run as root.

	* tests/t_netsync_nocerts.at: New test.
	* testsuite.at: Call it.

2005-01-03  Matt Johnston  <matt@ucc.asn.au>

	* tests/t_netsync_diffbranch.at: add a new test for pulling a branch
	with a parent from a different branch.
	* testsuite.at: add it

2005-01-02  Derek Scherger  <derek@echologic.com>

	* commands.cc (log_certs): new function
	(log) add Ancestor: and Branch: entries to output; use above new
	function
	* tests/t_cross.at: update to work with changesets

2005-1-1  Matt Johnston  <matt@ucc.asn.au>

	* botan/base64.cpp: Include a terminating newline in all cases for
	compatibility with cryptopp

2005-1-1  Matt Johnston  <matt@ucc.asn.au>

	* keys.cc: fix merge issues propagating 0.16 to net.venge.monotone.botan
	* botan/config.h: add it
	* botan/{aes,des,dh,dsa,elgamal,lion,lubyrack,nr,rw,openpgp}*: removed
	unused files.

2004-12-30  graydon hoare  <graydon@pobox.com>

	* constants.cc (netcmd_current_protocol_version): Set to 3.
	* tests/t_crlf.at: New test of crlf line encodings.
	* testsuite.at: Call it.
	* monotone.spec: Note 0.16 release.

2004-12-30  graydon hoare  <graydon@pobox.com>

	* win32/get_system_flavour.cc: Fix little compile bugs.

2004-12-30  Julio M. Merino Vidal  <jmmv@NetBSD.org>

	* change_set.{cc,hh}: Add the has_renamed_file_src function in
	change_set::path_rearrangement.
	* commands.cc: Make the 'log' command show nothing for renamed or
	deleted files (when asked to do so) and stop going backwards in
	history when such condition is detected; they don't exist any more,
	so there is no point in showing history (and could drive to incorrect
	logs anyway).
	* tests/t_log_nonexistent.at: New check to verify previous.
	* testsuite.at: Add it.

2004-12-30  graydon hoare  <graydon@pobox.com>

	* Makefile.am: Clean full testsuite directory and full-version.
	* configure.ac: Bump version number.
	* po/monotone.pot: Regenerate.
	* NEWS: Describe new release.

2004-12-29  Julio M. Merino Vidal  <jmmv@NetBSD.org>

	* tests/t_cmdline_options.at: New test for previous: ensure that
	monotone is actually checking for command line correctness.
	* testsuite.at: Add it.

2004-12-29  Julio M. Merino Vidal  <jmmv@NetBSD.org>

	* monotone.cc: Verify that the command line is syntactically correct
	as regards to options (based on error codes from popt).

2004-12-29  Matt Johnston  <matt@ucc.asn.au>

	* tests/t_drop_rename_patch.at: A test to check that deltas on
	renamed files are included in concatenate_change_sets, if there was a
	deletion of a file with the same name as the rename src.
	* testsuite.at: add it

2004-12-29  graydon hoare  <graydon@pobox.com>

	* AUTHORS: Add Jordi.
	* change_set.{cc,hh}: Make sanity helpers const.
	(normalize_change_set): Drop a->a deltas.
	(merge_change_sets): Call normalize.
	(invert_change_set): Likewise.
	* revision.cc
	(find_subgraph_for_composite_search): New fn.
	(calculate_composite_change_set): Call it.
	(calculate_change_sets_recursive): Use results.
	* tests/t_no_change_deltas.at: Fix.

2004-12-29  graydon hoare  <graydon@pobox.com>

	* change_set.cc: Fix unit tests to satisfy sanity checks.
	* std_hooks.lua: Fix status checking on external merges.

2004-12-29  Matt Johnston  <matt@ucc.asn.au>

	* change_set.{cc,hh}: Take account of files which are the
	destination of a rename_file operation, when examining
	file deletions. Added helper methods to clean up related code.

2004-12-29  Matt Johnston  <matt@ucc.asn.au>

	* change_set.cc: added a sanity check for deltas with same src/dst,
	and deleted files with deltas.

2004-12-29  Matt Johnston  <matt@ucc.asn.au>

	* testsuite.at, tests/t_netsync_single.at: don't use -q with
	killall since it isn't portable.

2004-12-28  Julio M. Merino Vidal  <jmmv@NetBSD.org>

	* commands.cc: Make the 'log' command show all affected files
	in each revision in a nice format (easier to read than what
	'cat revision' shows).

2004-12-28  Julio M. Merino Vidal  <jmmv@NetBSD.org>

	* commands.cc: Change the order used by the 'log' command to show
	affected files so that it matches the order in which these changes
	really happen.  Otherwise, a sequence like "rm foo; mv bar foo;
	patch foo" could be difficult to understand by the reader.

2004-12-28  Jordi Vilalta Prat  <jvprat@wanadoo.es>

	* monotone.texi: Fix a typo: "not not" should be "not".

2004-12-28  Julio M. Merino Vidal  <jmmv@NetBSD.org>

	* commands.cc: Make the 'log' command show all affected files
	in each revision in a nice format (easier to read than what
	'cat revision' shows).

2004-12-28  graydon hoare  <graydon@pobox.com>

	* AUTHORS: Add various recent authors.

2004-12-28  Badai Aqrandista <badaiaqrandista@hotmail.com>

	* debian/*: Fix up for package building.

2004-12-28  graydon hoare  <graydon@pobox.com>

	* change_set.{cc,hh}: Add sanity checking, rework
	some of concatenation logic to accomodate.
	* revision.{cc,hh}: Likewise.
	Teach about generalized graph rebuilding.
	* database.cc (delete_existing_revs_and_certs): New fn.
	* commands.cc (db rebuild): New command.
	(db fsck) New command.
	* sanity.{cc,hh} (relaxed): New flag.
	* work.cc: Use new concatenation logic.

2004-12-25  Julio M. Merino Vidal  <jmmv@NetBSD.org>

	* commands.cc: During 'log', print duplicate certificates (by
	different people) in separate lines, rather than showing them
	together without any spacing.  While here, homogenize new lines
	in other messages as well; this also avoids printing some of
	them in case of missing certificates).

2004-12-24  Nathaniel Smith  <njs@codesourcery.com>

	* tests/t_disapprove.at: Enable previously disabled test.

	* tests/t_no_change_deltas.at: New test.
	* testsuite.at: Call it.

2004-12-23  Nathaniel Smith  <njs@codesourcery.com>

	* win32/read_password.c: Remove unused file.

2004-12-22  Julio M. Merino Vidal  <jmmv@NetBSD.org>

	* commands.cc: Verify that the key identifier passed to the pubkey
	and privkey commands exists in the database.  Otherwise exit with
	an informational message instead of an exception.

2004-12-20  Matt Johnston  <matt@ucc.asn.au>

	* keys.cc: don't cache bad passphrases, so prompt for a correct
	password if the first ones fail.

2004-12-19  Matt Johnston  <matt@ucc.asn.au>

	* commands.cc: print out author/date next to ambiguous revision
	lists from selectors.

2004-12-19  Julio M. Merino Vidal  <jmmv@NetBSD.org>

	* testsuite.at:
	* tests/t_fmerge.at:
	* tests/t_netsync.at:
	* tests/t_netsync_single.at:
	* tests/t_revert.at:
	* tests/t_tags.at: Avoid usage of test's == operator.  It's a
	GNUism and causes unexpected failures in many tests.  The correct
	operator to use is just an equal sign (=).
	* tests/t_renamed.at: Don't use cp's -a flag, which is not
	supported by some implementations of this utility (such as the
	one in NetBSD).  Try to add some of its funcionality by using
	the -p flag, although everything could be fine without it.
	* tests/t_unidiff.at: Discard patch's stderr output.  Otherwise
	it's treated as errors, but NetBSD's patch uses it to print
	informative messages.

2004-12-19  Julio M. Merino Vidal  <jmmv@NetBSD.org>

	* tests/t_scan.at: Instead of running sha1sum, use a prestored
	manifest file to do the verification.  This avoids problems in
	systems that do not have the sha1sum tool, like NetBSD.

2004-12-19  Julio M. Merino Vidal  <jmmv@NetBSD.org>

	* Makefile.am: Remove obsolete --with-bundled-adns flag from
	DISTCHECK_CONFIGURE_FLAGS.

2004-12-18  Nathaniel Smith  <njs@codesourcery.com>

	* tests/t_checkout_dir.at: Make the test directory chdir'able
	again after the test.
	* tests/t_delete_dir.at: Add trailing newline.

	* tests/t_dump_load.at: New bug report.
	* tests/t_migrate_schema.at: Likewise.
	* testsuite.at: Call them.

2004-12-18  Nathaniel Smith  <njs@codesourcery.com>

	* change_set.hh: Remove obsolete comment.

2004-12-18  Nathaniel Smith  <njs@codesourcery.com>

	* tests/t_delete_dir.at: New bug report.
	* testsuite.at: Call it.

2004-12-18  Julio M. Merino Vidal  <jmmv@NetBSD.org>

	* commands.cc: Homogenize help message for 'ls' with the one shown
	by 'list'.

2004-12-18  Julio M. Merino Vidal  <jmmv@NetBSD.org>

	* ChangeLog: Add missing entries for several modifications I did
	in December 6th and 3rd.

2004-12-18  Julio M. Merino Vidal  <jmmv@NetBSD.org>

	* tests/t_checkout_dir.at: New test triggering the bug I fixed
	  previously in the checkout command, verifying that directory
	  creation and chdir succeed.
	* testsuite.at: Add new test.

2004-12-18  Nathaniel Smith  <njs@codesourcery.com>

	* ChangeLog: Add log entry for <jmmv@NetBSD.org>'s last change.
	* std_hooks.lua: Check exit status of external merge commands.

2004-12-18  Julio M. Merino Vidal  <jmmv@NetBSD.org>

	* commands.cc: Include cerrno, cstring,
	boost/filesystem/exception.hpp.
	(checkout): Verify that directory creation and chdir succeeded.

2004-12-18  Nathaniel Smith  <njs@codesourcery.com>

	* diff_patch.cc (struct hunk_offset_calculator): Remove dead
	code.  (I believe it was used by the old, non-extent-based
	merging.)
	(calculate_hunk_offsets): Likewise.
	(struct hunk_consumer): Move next to rest of unidiff code.
	(walk_hunk_consumer): Likewise.

2004-12-18  Matt Johnston <matt@ucc.asn.au>

	* change_set.cc (concatenate_change_sets): Be more careful checking
	whether to discard deltas for deleted files (in particular take
	care when files are removed then re-added) - fixes tests
	t_patch_drop_add, t_add_drop_add.at, t_add_patch_drop_add,
	t_merge2_add_drop_add
	* change_set.cc (project_missing_deltas): don't copy deltas
	for deleted files, and handle the case where src file ids vary when
	files are added/removed. (fixes t_patch_vs_drop_add)
	* t_patch_drop_add.at, t_add_drop_add.at, t_add_patch_drop_add.at,
	  t_merge2_add_drop_add.at, t_patch_vs_drop_add.t: don't expect
	to fail any more.

2004-12-17  Nathaniel Smith  <njs@codesourcery.com>

	* tests/t_persistent_server_keys.at:
	* tests/t_attr.at:
	* tests/t_patch_vs_drop_add.at:
	* tests/t_merge2_add_drop_add.at:
	* tests/t_add_drop_add.at:
	* tests/t_add_patch_drop_add.at:
	* tests/t_patch_drop_add.at: Remove priority notes, since these
	are no longer bugs.

2004-12-17  graydon hoare  <graydon@pobox.com>

	* tests/t_merge_2.at: Works now, remove xfail.

2004-12-17  graydon hoare  <graydon@pobox.com>

	* tests/t_merge_1.at: Remove AT_CHECK(false) and xfail.
	* tests/t_fdiff_normalize.at: New test.
	* testsuite.at: Call it.
	* diff_patch.cc (normalize_extents): Fix the normalize bug.
	* revision.{cc,hh} (construct_revisions): Rename to prepare for
	next rebuild-the-graph migration.
	* commands.cc (db): Change call name.

2004-12-16  Joel Rosdahl  <joel@rosdahl.net>

	* revision.cc (is_ancestor): Use std::queue for the queue.

2004-12-14  Joel Rosdahl  <joel@rosdahl.net>

	Generalize the explicit_merge command with an optional ancestor
	argument:
	* revision.cc (is_ancestor): New method.
	* revision.hh (is_ancestor): Add prototype.
	* commands.cc (try_one_merge): Add ancestor argument. Empty
	ancestor means use ancestor from find_common_ancestor_for_merge.
	(merge): Pass empty ancestor to try_one_merge.
	(propagate): Likewise.
	(explicit_merge): Add optional ancestor argument.
	* monotone.texi: Document new explicit_merge argument.

2004-12-13  Joel Rosdahl  <joel@rosdahl.net>

	* tests/t_merge_2.at: New test triggering a bad merge.
	* testsuite.at: Add new test.

2004-12-13  Joel Rosdahl  <joel@rosdahl.net>

	* revision.cc (find_least_common_ancestor): Add a missing "return
	true;" that mysteriously was removed in
	c853237f9d8d155431f88aca12932d2cdaaa31fe.

2004-12-13  Joel Rosdahl  <joel@rosdahl.net>

	* revision.cc (find_least_common_ancestor): Remove unused variable.
	* commands.cc (lca): Correct negative status text.
	* commands.cc (update): Use GNU style braces.

2004-12-12  graydon hoare  <graydon@pobox.com>

	* commands.cc: Fix bug reported in t_attr.at
	* tests/t_attr.at: Remove xfail.
	* change_set.cc: Change unit tests syntax.
	(read_change_set): Assert complete read.
	* revision_ser.cc (read_revision_set): Likewise.
	* os_specific.hh: Drop obsolete file.

2004-12-12  Joel Rosdahl  <joel@rosdahl.net>

	* revision.cc (find_least_common_ancestor): New function for
	finding the vanilla LCA.
	* revision.hh: Added prototype for find_least_common_ancestor.
	* commands.cc (update): Use find_least_common_ancestor for finding
	a common ancestor.
	* commands.cc (diff): Likewise.
	* revision.cc (find_common_ancestor): Rename to...
	(find_common_ancestor_for_merge): ...this, for clarity.
	* revision.hh: find_common_ancestor -->
	find_common_ancestor_for_merge.
	* commands.cc (try_one_merge): Call find_common_ancestor_for_merge
	to find ancestor.
	* commands.cc (lcad): Rename lca command to lcad.
	* commands.cc (lca): New command for finding the vanilla LCA.

2004-12-12  Nathaniel Smith  <njs@codesourcery.com>

	* tests/t_persistent_server_keys.at: Actually test what it's
	supposed to.  Also, un-XFAIL it, since now it seems to pass.

2004-12-12  Nathaniel Smith  <njs@codesourcery.com>

	* tests/t_persistent_server_keys.at: New test.

	* testsuite.at: Call it.
	* tests/t_persistent_server_revision.at: Fix typo.

2004-12-12  Nathaniel Smith  <njs@codesourcery.com>

	* tests/t_persistent_server_revision.at: New test.
	* testsuite.at: Call it.  Tweak NETSYNC macros in support of it.

2004-12-11  Nathaniel Smith  <njs@codesourcery.com>

	* lua.hh (add_rcfile): Add 'required' argument.
	* lua.cc (add_rcfile): Implement it.  Simplify error checking
	logic while I'm there...
	* monotone.cc (cpp_main): Pass new argument to add_rcfile.

	* tests/t_rcfile_required.at: New test.
	* testsuite.at: Call it.
	Revamp netsync support macros, to allow long-running servers.
	Make netsync-killer try first with -TERM, in case that plays nicer
	with gcov.

2004-12-11  Nathaniel Smith  <njs@codesourcery.com>

	* lua.hh: Remove tabs.

2004-12-11  Nathaniel Smith  <njs@codesourcery.com>

	* monotone.texi: Document explicit_merge.

2004-12-11  Nathaniel Smith  <njs@codesourcery.com>

	* Makefile.am: Redo full-revision support again, to properly
	handle 'make dist' and caching.  Hopefully.

2004-12-11  Nathaniel Smith  <njs@codesourcery.com>

	* monotone.texi (File Attributes): Rewrite for new .mt-attrs
	syntax.

2004-12-11  Nathaniel Smith  <njs@codesourcery.com>

	* tests/t_attr.at: New test.
	* testsuite.at: Call it.

2004-12-11  Nathaniel Smith  <njs@codesourcery.com>

	* commands.cc (trusted): Print spaces between key ids.

	* lua.cc (add_rcfile): Errors while loading a user-provided rc
	file are naughtiness, not oopses.

2004-12-11  Nathaniel Smith  <njs@codesourcery.com>

	* commands.cc (commands::explain_usage): Use split_into_lines to
	do formatting of per-command usage; allow multi-line
	descriptions.
	(trusted): New command.
	* monotone.texi (Key and Cert): Document 'trusted' command.
	* tests/t_trusted.at: New test.
	* testsuite.at: Change get_revision_cert_trust to support
	t_trusted.at.  Call t_trusted.at.

2004-12-11  Derek Scherger  <derek@echologic.com>

	* app_state.{cc,hh} (restriction_includes): renamed from
	in_restriction to be less obscure; use path_set rather than
	set<file_path>
	* commands.cc
	(restrict_path_set):
	(restrict_rename_set):
	(restrict_path_rearrangement):
	(calculate_restricted_revision): new restriction functions
	(restrict_patch_set): remove old restrictions machinery
	(status): call calculate_restricted_revision
	(ls_tags): call app.initialize
	(unknown_itemizer): restriction_includes renamed
	(ls_unknown): call calculate_restricted_revision
	(ls_missing): rework for restrictions
	(commit): switch to --message option, optional paths and preserve
	restricted work
	(diff): allow restrictions for zero and one arg variants
	(revert): note some work left to do
	* manifest.{cc,hh} (build_manifest_map): hide unused things
	(build_restricted_manifest_map): new function
	* transforms.{cc,hh} (calculate_ident): clean up merge artifacts
	* work.cc (read_options_map): merge cleanup to preserve command
	line options

2004-12-10  Nathaniel Smith  <njs@codesourcery.com>

	* Makefile.am (package_full_revision.txt): Redo Joel Rosdahl
	<joel@rosdahl.net>'s change below after it got clobbered by
	merge.

2004-12-10  Nathaniel Smith  <njs@codesourcery.com>

	* commands.cc (log): Synopsize optional 'file' argument, and
	describe both arguments in help description.

2004-12-10  Matt Johnston  <matt@ucc.asn.au>

	* cert.cc: Added priv_key_exists() function
	* commands.cc, rcs_import.cc: use new privkey functions
	* netsync.cc: change some bits that were missed

2004-12-09  Derek Scherger  <derek@echologic.com>

	* .mt-nonce: delete obsolete file
	* change_set.cc (merge_deltas): add file paths in call to
	try_to_merge_files
	* commands.cc (propagate): add progress logging similar to merge
	* diff_patch.{cc,hh} (try_to_merge_files): add file paths to
	merge2 and merge3 hooks; add logging of paths before calling merge
	hooks
	* lua.{cc,hh} (hook_merge2, hook_merge3): add file paths to merge
	hooks
	* std_hooks.lua (merge2, merge3, merge2_xxdiff_cmd,
	merge3_xxdiff_cmd): pass file paths to xxdiff for use as titles
	* testsuite.at (MONOTONE_SETUP): add paths to merge2 hook

2004-12-09  Matt Johnston  <matt@ucc.asn.au>

	* cert.cc, cert.hh, lua.cc, lua.hh, netsync.cc:
	Added a new get_priv_key(keyid) lua hook to retrieve
	a private key from ~/.monotonerc

2004-12-09  Matt Johnston  <matt@ucc.asn.au>

	* change_set.cc: Don't include patch deltas on files which
	are being deleted in changesets. (partial fix for bug
	invoked by t_merge_add_del.at)

2004-12-09  Matt Johnston  <matt@ucc.asn.au>

	* configure.ac,Makefile.am: Fix iconv and intl
	handling so that the libraries are used (required for OS X).

2004-12-09  Nathaniel Smith  <njs@codesourcery.com>

	* Makefile.am (BUILT_SOURCES_NOCLEAN): add 'S'.

	* netsync.cc (session): Make ticker pointers into auto_ptr's.  Add
	cert and revision tickers.
	(session::session): Initialize new tickers.
	(session::note_item_sent): New method.  Increment tickers.
	(session::note_item_arrived): Increment tickers.
	(session::read_some): Adjust for auto_ptr.
	(session::write_some): Likewise.
	(call_server): Conditionally initialize cert and revision
	tickers.
	(queue_data_cmd): Call 'note_item_sent'.
	(queue_delta_cmd): Call 'note_item_sent'.

2004-12-09  graydon hoare  <graydon@pobox.com>

	* ROADMAP: Add file.

2004-12-08  Nathaniel Smith  <njs@codesourcery.com>

	* tests/t_patch_vs_drop_add.at:
	* tests/t_patch_drop_add.at:
	* tests/t_netsync_unrelated.at:
	* tests/t_merge_add_del.at:
	* tests/t_merge2_add_drop_add.at:
	* tests/t_merge_1.at:
	* tests/t_heads_discontinuous_branch.at:
	* tests/t_cleanup_empty_dir.at:
	* tests/t_checkout_options.at:
	* tests/t_ambig_update.at:
	* tests/t_add_patch_drop_add.at:
	* tests/t_add_drop_add.at:
	* tests/t_add_dot.at: Add (importance) markers to all bug report
	tests.

2004-12-08  Nathaniel Smith  <njs@codesourcery.com>

	* app_state.hh (write_options): Add 'force' option.
	* app_state.cc: Remove tabs.
	(write_options): Implement.
	* commands.cc (checkout): Pass force=true to 'write_options'.

	* tests/t_checkout_options.at: New test.
	* testsuite.at: Define RAW_MONOTONE.
	(t_checkout_options.at): Call it.

2004-12-08  Nathaniel Smith  <njs@codesourcery.com>

	* update.hh (pick_update_target): Rename to...
	(pick_update_candidates): ...this.  Return a set of candidates,
	rather than a single best.
	* update.cc (pick_update_candidates): Likewise.  Remove logic
	checking for unique candidate.
	* commands.cc (describe_revision): New function.
	(heads): Use it.
	(update): Use new 'pick_update_candidates' function.  Add logic
	checking for unique candidate.  On non-unique candidate, print all
	candidates, using 'describe_revision'.

	* tests/t_ambig_update.at: Check that failure messages describe
	the candidate set.

2004-12-08  Nathaniel Smith  <njs@codesourcery.com>

	* update.cc: Remove tabs.

2004-12-08  Nathaniel Smith  <njs@codesourcery.com>

	* tests/t_ambig_update.at: Also check that update fails when one
	candidate edge is deeper than the other.

2004-12-08  graydon hoare  <graydon@pobox.com>

	* change_set.cc (extend_renumbering_via_added_files):
	Look up parent tid in existing renumbering.
	* commands.cc (attr): Check index for "set" subcommand.
	(lca): New diagnostic command.
	(log): Tidy up output formatting a bit.
	* po/monotone.pot: Regenerate.
	* tests/t_add_edge.at: New test to catch add failure.
	* testsuite.at: Call it.

2004-12-08  Nathaniel Smith  <njs@codesourcery.com>

	* tests/t_ambig_update.at: New test.
	* testsuite.at: Add it.

	* tests/t_explicit_merge.at: Add, having forgotten to last time.

2004-12-08  Nathaniel Smith  <njs@codesourcery.com>

	* tests/t_explicit_merge.at: New test.
	* testsuite.at: Add it.

2004-12-08  Nathaniel Smith  <njs@codesourcery.com>

	* testsuite.at: Remove duplicate line created by merge.
	* ChangeLog: Re-sort after merges.

	* commands.cc (explicit_merge): Remove stray space.  Print id of
	merge result.
	(complete_command): Add back "}" deleted by merge.

2004-12-08  Nathaniel Smith  <njs@codesourcery.com>

	* change_set.cc: Remove tabs.
	* diff_patch.cc: Likewise.

	* commands.cc (explicit_merge): New command.

2004-12-08  graydon hoare  <graydon@pobox.com>

	* change_set.cc (extend_renumbering_via_added_files):
	Look up parent tid in existing renumbering.
	* commands.cc (attr): Check index for "set" subcommand.
	(lca): New diagnostic command.
	(log): Tidy up output formatting a bit.
	* po/monotone.pot: Regenerate.
	* tests/t_add_edge.at: New test to catch add failure.
	* testsuite.at: Call it.

2004-12-07  Richard Levitte  <richard@levitte.org>

	* Makefile.am: Keep package_*revision.{txt,h}, so they are saved
	as part of a distribution, and thereby make as sure as possible
	people who download monotone get historical information on where
	their copy of monotone came from.

2004-12-06  Richard Levitte  <richard@levitte.org>

	* monotone.cc: Add a hint on how to use --ticker.

2004-12-06  Nathaniel Smith  <njs@codesourcery.com>

	* commands.cc (ls_certs): Sort the certs before printing.
	* tests/t_netsync_repeated.at: Actually check that certs were
	transferred correctly.

2004-12-06  Julio M. Merino Vidal  <jmmv@NetBSD.org>

	* figures/cert.pdf:
	* figures/cert.png:
	* figures/oo-figures.sxd:
	* monotone.texi: Use example host names under the
	example.{com,org,net} subdomains instead of invented names.
	These are defined in RFC 2606.

2004-12-06  Julio M. Merino Vidal  <jmmv@NetBSD.org>

	* configure.ac: Now that we depend on GNU Autoconf >= 2.58, we
	can use the AS_HELP_STRING macro everywhere we need to pretty-print
	help strings.  Also convert old calls to AC_HELP_STRING (deprecated)
	to this one.

2004-12-06  Joel Rosdahl  <joel@rosdahl.net>

	* Makefile.am (package_full_revision.txt): Silence error messages
	when deducing full package revision.

2004-12-06  graydon hoare  <graydon@pobox.com>

	* unix/get_system_flavour.cc:
	* win32/get_system_flavour.cc: Add missing files.

2004-12-06  graydon hoare  <graydon@pobox.com>

	* commands.cc (merge): Add newline in output.
	* change_set.cc (project_missing_deltas): Fix very bad
	delta-renaming bug.

2004-12-06  graydon hoare  <graydon@pobox.com>

	* change_set.cc:
	* tests/t_merge_add_del.at:
	* netsync.cc:
	* commands.cc: Clean up from merge.

2004-12-06  Nathaniel Smith  <njs@codesourcery.com>

	* tests/t_add_patch_drop_add.at: New test.
	* tests/t_merge2_add_drop_add.at: New test.
	* tests/t_patch_drop_add.at: New test.
	* tests/t_patch_vs_drop_add.at: New test.
	* testsuite.at: Add them.

	* tests/t_add_drop_add.at: Fix to test what it was supposed to.

	* tests/t_merge2_data.at: Remove extraneous [stdout].

	* tests/t_merge_add_del.at: Fix description.
	XFAIL it.

2004-12-06  Nathaniel Smith  <njs@codesourcery.com>

	* tests/t_add_drop_add.at: New test.
	* testsuite.at: Add it.

2004-12-05  Nathaniel Smith  <njs@codesourcery.com>

	* tests/t_merge_add_del: Shorten name for better display.

2004-12-05  Matt Johnston <matt@ucc.asn.au>

	* tests/t_merge_add_del: added a new test for merging
	  branches where a file is added then removed.
	* testsuite.at: added the new test
	* configure.ac: bumped the prequisite version to 2.58 since
	  some tests use AT_XFAIL_IF

2004-12-05  graydon hoare  <graydon@pobox.com>

	* Makefile.am (package_full_revision.txt): Use top_builddir
	to locate monotone executable.

2004-12-05  Nathaniel Smith  <njs@codesourcery.com>

	* tests/t_merge_add_del: Shorten name for better display.

2004-12-05  Matt Johnston <matt@ucc.asn.au>

	* tests/t_merge_add_del: added a new test for merging
	  branches where a file is added then removed.
	* testsuite.at: added the new test
	* configure.ac: bumped the prequisite version to 2.58 since
	  some tests use AT_XFAIL_IF

2004-12-04  graydon hoare  <graydon@pobox.com>

	* commands.cc (fcommit): New command.
	(update): Finish off merge of update command.

2004-12-04  Derek Scherger  <derek@echologic.com>

	* commands.cc: (complete_command): New function.
	(explain_usage/process): Use it.

2004-12-04  Nathaniel Smith  <njs@codesourcery.com>

	* change_set.cc (merge_deltas): Call correct variant of
	try_to_merge_files depending on whether ancestor is available.
	* diff_patch.cc (try_to_merge_files -- merge3 version): Add
	assertions about ids.
	(try_to_merge_files -- merge2 version): Likewise.

	* testsuite.at: Add a trivial working merge2 hook.
	* tests/t_related_merge2_data.at: Update to use.
	Mark as expected to PASS.
	* tests/t_merge2_data.at: Likewise.

2004-12-04  Nathaniel Smith  <njs@codesourcery.com>

	* change_set.cc (merge_deltas): Call correct variant of
	try_to_merge_files depending on whether ancestor is available.
	* diff_patch.cc (try_to_merge_files -- merge3 version): Add
	assertions about ids.
	(try_to_merge_files -- merge2 version): Likewise.

	* testsuite.at: Add a trivial working merge2 hook.
	* tests/t_related_merge2_data.at: Update to use.
	Mark as expected to PASS.
	* tests/t_merge2_data.at: Likewise.

2004-12-04  Nathaniel Smith  <njs@codesourcery.com>

	* change_set.cc: Remove tabs.
	* diff_patch.cc: Likewise.

2004-12-04  Nathaniel Smith  <njs@codesourcery.com>

	* change_set.cc: Remove tabs.
	* diff_patch.cc: Likewise.

2004-12-03  Julio M. Merino Vidal  <jmmv@NetBSD.org>

	* commands.cc: Add a missing newline to a message.

2004-12-03  Julio M. Merino Vidal  <jmmv@NetBSD.org>

	* cryptopp/config.h:
	* configure.ac: NetBSD does not define __unix__ nor __unix, so the
	build fails.  To solve, check for __NetBSD__ where appropiate to
	detect a Unix system.

2004-12-03  Julio M. Merino Vidal  <jmmv@NetBSD.org>

	* INSTALL: Document my latest changes: --enable-ipv6 option, ability
	to specify static boost prefix through --enable-static-boost and
	BOOST_SUFFIX variable.

2004-12-03  Julio M. Merino Vidal  <jmmv@NetBSD.org>

	* Makefile.am:
	* configure.am: Add a variable, BOOST_SUFFIX, that identifies the
	suffix string that has to be appended to Boost library names to use
	them.  This variable can be defined on configure's command line.

2004-12-03  Julio M. Merino Vidal  <jmmv@NetBSD.org>

	* configure.ac: Let the --enable-static-boost argument take a prefix
	to where boost libraries are located.

2004-12-03  Julio M. Merino Vidal  <jmmv@NetBSD.org>

	* configure.ac: Add a three-state --enable-ipv6 argument to the
	configure script to explicitly enable or disable IPv6 support.

2004-12-03  Julio M. Merino Vidal  <jmmv@NetBSD.org>

	* std_hooks.lua: Add missing newlines to two error messages.

2004-12-02  Derek Scherger  <derek@echologic.com>

	* commands.cc: more tweaking to ease changeset merge

2004-12-01  Derek Scherger  <derek@echologic.com>

	* commands.cc: reordered commands to help merge with changesets
	branch

2004-12-01  graydon hoare  <graydon@pobox.com>

	* {unix,win32}/get_system_flavour.cc: New files.
	* basic_io.{cc,hh}: Give names to input sources.
	* monotone.cc: Move app_state ctor inside try.
	* platform.hh (get_system_flavour): Declare.
	* revision.cc: Name input source "revision".
	* sanity.cc: Log flavour on startup.
	* tests/t_attributes.at: Use new syntax.
	* transforms.{cc,hh} (split_into_lines): New variant, and rewrite.
	* work.{cc,hh}: Rewrite attributes to use basic_io.
	(get_attribute_from_db):
	(get_attribute_from_working_copy): New functions.

2004-11-30  Nathaniel Smith  <njs@codesourcery.com>

	* keys.cc (get_passphrase): Simplify arguments.
	(generate_key_pair): Force new passphrases to come from the user.
	Adapt to new 'get_passphrase' arguments.
	(change_key_passphrase): Likewise.
	(generate_key_pair): Add argument specifying passphrase, for
	exclusive use of the unit tests.
	(signature_round_trip_test): Use it.
	* keys.hh (generate_key_pair): Adjust prototype correspondingly.

	* tests/t_genkey.at: Test that 'genkey' requires the passphrase to
	be entered.
	* tests/t_chkeypass.at: Check that 'chkeypass' fails if no
	passphrase is given.

2004-11-30  Nathaniel Smith  <njs@codesourcery.com>

	* keys.hh: Remove tabs.
	* keys.cc: Likewise.

2004-11-30  Nathaniel Smith  <njs@codesourcery.com>

	* monotone.texi (Hook Reference): Clarify description of
	'get_passphrase', following confusion on IRC.

2004-11-30  Joel Rosdahl  <joel@rosdahl.net>

	* ui.cc (fatal): Added missing newlines in fatal message.

2004-11-29  Nathaniel Smith  <njs@codesourcery.com>

	* monotone.texi: Add more details to documentation of 'update
	<revision>' command.

	* ui.cc (fatal): Typo in previous commit.

2004-11-29  Nathaniel Smith  <njs@codesourcery.com>

	* ui.cc (fatal): On suggestion of Zack Weinberg, add a note to
	fatal error messages 1) telling the user that it's a bug (i.e.,
	not their fault), and 2) requesting a bug report.

2004-11-29  Nathaniel Smith  <njs@codesourcery.com>

	* ui.cc: Remove tabs.

2004-11-30  Matt Johnston  <matt@ucc.asn.au>

	* change_set.cc (merge_disjoint_analyses): Prevent duplicated
	tids being used.
	(merge_disjoint_analyses): Fix typo (s/a_tmp/b_tmp/)

2004-11-27  Matt Johnston  <matt@ucc.asn.au>

	* Replaced cryptopp with botan

2004-11-24  Nathaniel Smith  <njs@codesourcery.com>

	* tests/t_cleanup_empty_dir.at: Shorten name.

2004-11-24  Nathaniel Smith  <njs@codesourcery.com>

	* Makefile.am (BUILT_SOURCES): List package_*version.{h,txt}.
	* package_{full_,}version.txt: Work when blddir != srcdir.

2004-11-24  Nathaniel Smith  <njs@codesourcery.com>

	* mt_version.hh: New file.
	* mt_version.cc: New file.
	* monotone.cc (package_revision.h): Don't include it.
	(mt_version.hh): Include it.
	(OPT_FULL_VERSION): New option.
	(options): Add it.
	(cpp_main): Implement --version and --full-version in terms of
	mt_version.hh.

	* Makefile.am (package_full_revision.h): Build it.
	(MOST_SOURCES): Add mt_version.{cc,hh}.

2004-11-24  Nathaniel Smith  <njs@codesourcery.com>

	* txt2c.cc (main): Add "--skip-trailing" option to skip trailing
	whitespace.
	* Makefile.am (package_revision.h): Generate it.
	* monotone.cc (package_revision.h): Include it.
	(cpp_main): Print it as part of --version.

2004-11-23  Nathaniel Smith  <njs@codesourcery.com>

	* tests/t_cleanup_empty_dir.at: New test.
	* testsuite.at: Call it.

2004-11-23  Nathaniel Smith  <njs@codesourcery.com>

	* monotone.texi (File Attributes): Document how restricted format
	of .mt-attrs currently is.  Also talk about 'the' .mt-attrs file
	instead of 'an', in response to confusion.

2004-11-23  Nathaniel Smith  <njs@codesourcery.com>

	* work.cc (build_deletion): Add missing newline.
	(build_rename): Likewise.
	(build_rename): Likewise.

2004-11-23  Nathaniel Smith  <njs@codesourcery.com>

	* work.cc: Remove tabs.

2004-11-23  Nathaniel Smith  <njs@codesourcery.com>

	* commands.cc: Remove tabs.

2004-11-23  Nathaniel Smith  <njs@codesourcery.com>

	* tests/t_add_dot.at: New test.
	* testsuite.at: Call it.

2004-11-22  Joel Rosdahl  <joel@rosdahl.net>

	* testsuite.at (NEED_UNB64): Check that python knows how to decode
	strings before using it.

2004-11-21  Joel Rosdahl  <joel@rosdahl.net>

	* testsuite.at (NEED_UNB64): Find more programs for decoding
	base64.

2004-11-20  Nathaniel Smith  <njs@codesourcery.com>

	* tests/t_merge_1.at: New test.
	* testsuite.at: Add it.
	(NEED_UNB64): New macro.
	(UNB64): Likewise.
	* tests/t_unidiff.at: Use them.
	* tests/t_unidiff2.at: Likewise.

2004-11-19  Nathaniel Smith  <njs@codesourcery.com>

	* tests/t_initfork.at: Remove file; redundant with
	t_merge2_add.at.
	* testsuite.at: Don't call it.

2004-11-18  Derek Scherger  <derek@echologic.com>

	* commands.cc (list tags): new command.
	* monotone.1: update.
	* monotone.texi: update.
	* std_hooks.lua: remove unused get_problem_solution hook.
	* test/t_tags.at: new test.
	* testsuite.at: call it.

2004-11-18  Nathaniel Smith  <njs@codesourcery.com>

	* monotone.texi (Committing Work): Remove mistakenly added
	redundant command line argument.

2004-11-17  Joel Rosdahl  <joel@rosdahl.net>

	* commands.cc (diff): Don't print hashes around diff output if
	there is no diff to print.

	Fix bugs #8714 "monotone update working copy to previous version"
	and #9069 "update with multiple candidates":
	* commands.cc (update): Let the update command take an optional
	revision target parameter. Without an explicit revision target,
	the current branch head is used just like before. Added logic for
	updating to an older revision or another revision reachable via a
	common ancestor.
	* tests/t_update_to_revision.at: Add regression tests for new
	update logic.
	* testsuite.at: Add new test.
	* monotone.texi: Document new update argument.

2004-11-17  Nathaniel Smith  <njs@codesourcery.com>

	* netsync.cc (request_fwd_revisions): Rename 'first_attached_edge'
	to 'an_attached_edge', because it does not represent the first
	attached edge.  Likewise for 'first_attached_cset'.
	(analyze_attachment): Remove early exit from loop; we want to
	analyze the entire graph, not just some linear subgraphs.

	* revision.cc (ensure_parents_loaded): Filter out the null
	revision when calculating parents.
	* change_set.hh (null_id): Define for 'revision_id's.

	* tests/t_merge2_add.at: New test.
	* tests/t_merge2_data.at: New test.
	* tests/t_related_merge2_data.at: New test.
	* tests/t_merge_add.at: New test.
	* tests/t_netsync_pubkey.at: New test.
	* tests/t_netsync_repeated.at: New test.
	* tests/t_netsync_unrelated.at: New test.


	* testsuite.at: Add new tests.
	(NETSYNC_SETUP): New macro.
	(MONOTONE2): New macro.
	(RUN_NETSYNC): New macro.
	(ADD_FILE): New macro.
	(SET_FILE): New macro.
	(COMMIT): New macro.
	* tests/t_netsync.at: Use them.

	* tests/t_singlenetsync.at: Add 'netsync' keyword'.  Rename to...
	* tests/t_netsync_single.at: ...this.

	* tests/t_heads_discontinuous_branch.at: XFAIL it.

2004-11-17  Nathaniel Smith  <njs@codesourcery.com>

	* netsync.cc: Remove hard tabs.

2004-11-17  Nathaniel Smith  <njs@codesourcery.com>

	* revision.cc: Remove hard tabs.
	* change_set.hh: Likewise.

2004-11-16  Nathaniel Smith  <njs@codesourcery.com>

	* tests/t_heads.at: Replace last tricky case with a less tricky case.
	* tests/t_heads_discontinuous_branch.at: New test for the really
	tricky case.
	* testsuite.at: Run it.

2004-11-16  Nathaniel Smith  <njs@codesourcery.com>

	* views.sql (trusted_parents_in_branch): Remove.
	(trusted_children_in_branch): Remove.
	(trusted_branch_members): New view.
	(trusted_branch_parents): New view.
	(branch_heads): Use the new views, not the removed ones.

	* database.cc (get_heads): Column name in 'branch_heads'
	unavoidably changed from 'id' to 'parent'; adjust SELECT statement
	to use new name.

2004-11-16  Nathaniel Smith  <njs@codesourcery.com>

	* database.cc: Remove hard tabs.

2004-11-16  Nathaniel Smith  <njs@codesourcery.com>

	* commands.cc (dump_diffs): Fetch delta destination, not source,
	on new files.

2004-11-15  Joel Rosdahl  <joel@rosdahl.net>

	* tests/t_diff_added_file.at: Added testcase exposing a bug in
	"monotone diff x y" where x is an ancestor of y and y adds a new
	file.
	* testsuite.at: Add new test.

2004-11-14  Joel Rosdahl  <joel@rosdahl.net>

	Fix bug #9092 "add command to change passphrase":
	* commands.cc (chkeypass): New command.
	* keys.cc (get_passphrase): Added parameters for prompt beginning and
	disabling hook lookup and passphrase caching.
	* keys.hh, keys.cc (change_key_passphrase): New function.
	* database.hh, database.cc (delete_private_key): New function.
	* monotone.texi (Key and Cert): Document command.
	* tests/t_chkeypass.at: Testcase for the command.
	* testsuite.at: Added new testcase.

2004-11-14  Matt Johnston <matt@ucc.asn.au>

	* tests/t_initfork.at: New test for merging two ancestor-less heads.

2004-11-13  Nathaniel Smith  <njs@codesourcery.com>

	* tests/t_heads.at: New test.
	* testsuite.at: Add it.

2004-11-13  Nathaniel Smith  <njs@codesourcery.com>

	* monotone.texi: Fix various typos.
	(Committing Work): Add missing command line argument.
	(Branch Names): New section.
	Add me to the copyright block.

2004-11-12  Joel Rosdahl  <joel@rosdahl.net>

	* monotone.texi: Fix documentation of the approve and disapprove
	commands. Fix jp.co.juicebot.jb7 branch name in examples. Other
	minor fixes.

2004-11-11  Joel Rosdahl  <joel@rosdahl.net>

	* monotone.texi: Fix typos.

2004-11-08  graydon hoare  <graydon@pobox.com>

	* monotone.texi: Some minor cleanups.
	* netsync.cc: Fix a formatter.

2004-11-07  graydon hoare  <graydon@pobox.com>

	* figures/*.txt: Drop.
	* monotone.texi: Pull ASCII figures back in conditionally.
	* NEWS, AUTHORS, monotone.spec: Update for 0.15.
	* monotone.1: Update.

2004-11-06  graydon hoare  <graydon@pobox.com>

	* README.changesets: New file.
	* config.guess, config.sub: Remove.
	* Makefile.am: Improve document-building brains.
	* cert.cc, netsync.cc: Remove include.
	* configure.ac: Bump version number.
	* merkle_tree.{cc,hh}: Use unsigned char in dynamic_bitset.
	* po/POTFILES.in: Update to remove os_specific.hh.
	* po/monotone.pot: Regenerate.

2004-11-05  graydon hoare  <graydon@pobox.com>

	* constants.cc: Up timeout, connection limit.
	* monotone.texi: Various cleanups.

2004-11-05  Ulrich Drepper  <drepper@redhat.com>

	* configure.ac: Reduce dependencies.
	* lua/lua.h: Include config.h.
	* mkstemp.{cc,hh}: Use system variant when found.
	* netxx/resolve_getaddrinfo.cxx: Check for AI_ADDRCONFIG
	definition.
	* po/POTFILES.in: Update to mention changes.
	* Makefile.am (EXTRA_DIST): Include spec file.
	* commands.cc (diff): No output if empty diff.

2004-10-31  graydon hoare  <graydon@pobox.com>

	* commands.cc (diff): Use guess_binary.
	Fix up some messages to fit on single lines.
	* Makefile.am: Make monotone.pdf depend on figures.
	* change_set.cc: Make inversion drop "delete deltas".
	* texinfo.css: Make images align nicely.
	* netsync.cc: Fix up some messages to be clearer.

2004-10-30  graydon hoare  <graydon@pobox.com>

	* figures/*: New figures.
	* monotone.texi: Rewrite much of the tutorial.

2004-10-30  Nathaniel Smith  <njs@codesourcery.com>

	* netsync.cc (process_hello_cmd): Make clear that when the
	server's key is unknown, we abort the connection.

2004-10-29  Nathaniel Smith  <njs@codesourcery.com>

	* sanity.cc (dump_buffer): Wrap bare string in call to string(),
	to disambiguate conversions (required by Boost 1.30).

2004-10-26  graydon hoare  <graydon@pobox.com>

	* tests/t_update_missing.at: New test from Bruce Stephens
	* testsuite.at: Call it.
	* change_set.cc: Fix the error exposed by it.

2004-10-26  graydon hoare  <graydon@pobox.com>

	* work.{cc,hh}: Comply with Derek's new tests.
	* commands.cc: Likewise.

2004-10-28  Derek Scherger  <derek@echologic.com>

	* tests/t_rename.at: add test for renaming a file after it has
	been moved rather than before
	* tests/t_revert.at: add test for reverting a missing file

2004-10-28  Derek Scherger  <derek@echologic.com>

	* tests/t_drop_missing.at: New test.
	* testsuite.at: Call it.

2004-10-28  Derek Scherger  <derek@echologic.com>

	* tests/t_add.at: New test.
	* testsuite.at: Call it.

2004-10-26  graydon hoare  <graydon@pobox.com>

	* basic_io.{cc,hh}: Rework to use indented stanzas.
	* change_set.cc, revision.cc: Likewise.
	* change_set.cc: Fix formatter bug.
	* commands.cc: Sanity check file ID on delta commit.
	* work.cc: Chatter a bit more on add/drop.

2004-10-17  graydon hoare  <graydon@pobox.com>

	* merkle_tree.cc: Fix bad logging.
	* netsync.cc: Fix transmission bugs.
	* work.cc: Add some progress messages back in.
	* monotone.texi: Change contents of MT/work in example.

2004-10-17  graydon hoare  <graydon@pobox.com>

	* commands.cc (log): Keep a seen list, mask frontier by it.
	* monotone.texi: Updates to cover revision terminology.

	Also various further merges from trunk, see below.

2004-10-17  Derek Scherger  <derek@echologic.com>

	* lua.{cc,hh} (hook_ignore_branch): new hook
	* commands.cc (ls_branches): call it
	* monotone.texi (Hook Reference): describe it

2004-10-17  Richard Levitte  <richard@levitte.org>

	fix bug 8715 and more
	* diff_patch.cc (struct unidiff_hunk_writer,
	unidiff_hunk_writer::flush_hunk): the skew is not just the
	size difference between added and deleted lines in the current
	hunk, it's the size difference between /all/ added and deleted
	lines so far.  Therefore, the skew needs to be a member of the
	struct rather than being something calculated for each hunk.
	Furthermore, we need to add trailing context even if the change
	only consisted of one line.

2004-10-17  Richard Levitte  <richard@levitte.org>

	* monotone.texi (Working Copy): Change the description of
	'monotone revert' to explain what happens when there are
	arguments.

2004-10-17  Richard Levitte  <richard@levitte.org>

	* monotone.texi (OPTIONS): Add a description of --ticker.

	* ui.cc, ui.hh: Rethink the writing conditions as the ticks being
	"dirty" when they have changed since the last print.  That way,
	it's very easy to see when they need being printed.  This fixes a
	small bug where, in some cases, the exact same tick output is
	produced twice, once before a separate message, and once after,
	when a ticker is actually being removed.
	(tick_write_dot::write_ticks): Add a line that describes the
	ticks, including the amount of each tick per short name.

2004-10-17  Richard Levitte  <richard@levitte.org>

	fix bug 8733
	* ui.cc, ui.hh: Define a separate tick writer struct, and two
	subclasses, one that write counters, and one that writes progress
	characters.  As a consequence, move the count to the ticker class
	itself, and have the user interface contain a map of pointers to
	tickers instead of a map of counters, so data is easier to expand
	and access in a consistent manner.  Finally, correct a few errors
	in the checks for when ticks should be written, and make sure the
	final value gets written when the tickers are removed.

	* cert.cc (write_ancestry_paths):
	* database.cc (rehash):
	* netsync.cc (call_server, rebuild_merkle_trees):
	* rcs_import.cc (import_cvs_repo, cvs_history): Adapt to the new
	tickers.

	* monotone.cc: Add the option '--ticker' which takes the values
	"dot" or "count" to express which type of tick writer to use.  As
	a result, set the tick writer to be the progress dot kind or the
	counting type.

2004-10-15  graydon hoare  <graydon@pobox.com>

	* std_hooks.lua (get_revision_cert_trust): Add.

2004-10-14  graydon hoare  <graydon@pobox.com>

	* main.cc (UNIX_STYLE_SIGNAL_HANDLING): Enable on OSX.
	* cryptopp/*: Upgrade to 5.2.1
	* Makefile.am: Adjust for a couple new files.

2004-10-13  graydon hoare  <graydon@pobox.com>

	* change_set.cc (__STDC_CONSTANT_MACROS): Further hammering.
	* commands.cc (changesetify): New subcommand to db.
	* database.{cc,hh} (sql): Install views.
	(install_views): New function.
	(get_manifest_certs): Restore old variant.
	* numeric_vocab.hh: Use stdint.h.
	* revision.{cc,hh} (analyze_manifest_changes)
	(construct_revisions)
	(build_changesets): New functions.
	* schema.sql: Remove views stuff.
	* views.sql: Put views here.
	* schema_migration.cc: Add migration code for revisions.
	* Makefile.am: Mention views.sql.

2004-10-12  graydon hoare  <graydon@pobox.com>

	* unix/read_password.cc: Don't force echo on.

2004-10-10  graydon hoare  <graydon@pobox.com>

	merge a batch of changes from trunk, see below.
	* monotone.spec: Bump to 0.14.

2004-10-10  graydon hoare  <graydon@pobox.com>

	fix bug 9884
	* tests/t_singlenetsync.at: sleep 5
	* tests/t_netsync.at: sleep 5

2004-10-10  graydon hoare  <graydon@pobox.com>

	* AUTHORS: Mention Richard Levitte.
	* Makefile.am: Remove nonce stuff.
	* NEWS: Describe changes from last release.
	* cert.cc (cert_manifest_testresult): Teach about other ways
	of writing a boolean value.
	* commands.cc (commit): Don't commit when no change.
	(debug): Rename to "db execute".
	(serve): Require passphrase on startup.
	(bump): Remove command.
	(ls keys): Handle no keys.
	* configure.ac: Bump version number.
	* keys.cc (get_passphrase): Reject empty passphrase nicely,
	from user and from hook.
	* lua.{cc,hh} (hook_get_sorter): Dead code, remove.
	* main.cc (main_with_many_flavours_of_exception): s/char/int/.
	* monotone.cc (OPT_DUMP): New option.
	(OPT_VERBOSE): Rename as OPT_DEBUG.
	* monotone.{texi,1}: Document changes, s/rdiff/xdelta/.
	* nonce.{cc,hh}: Drop.
	* sanity.hh (sanity::filename): New field.
	* sanity.cc (dump_buffer): Dump to file or be silent.
	* testsuite.at (persist_phrase_ok): Define as true.
	* tests/t_null.at: Adjust for new option names.
	* unit_tests.cc: Set debug, not verbose.

2004-10-10  graydon hoare  <graydon@pobox.com>

	* tests/t_remerge.at: New test.
	* testsuite.at: Call it.

2004-10-10  graydon hoare  <graydon@pobox.com>

	* cryptopp/algebra.cpp:
	* cryptopp/asn.h:
	* cryptopp/hmac.h:
	* cryptopp/iterhash.h:
	* cryptopp/mdc.h:
	* cryptopp/modes.h:
	* cryptopp/osrng.h:
	* cryptopp/pubkey.h:
	* cryptopp/seckey.h:
	* cryptopp/simple.h:
	* cryptopp/smartptr.h:
	* cryptopp/strciphr.cpp:
	* cryptopp/strciphr.h:
	* lcs.cc:
	* lua.cc: Fixes for g++ 3.4 from Michael Scherer.
	* AUTHORS: Mention Michael.

2004-10-10  graydon hoare  <graydon@pobox.com>

	* tests/t_movedel.at: New test.
	* testsuite.at: Call it.

2004-10-10  graydon hoare  <graydon@pobox.com>

	* tests/t_movepatch.at: New test.
	* testsuite.at: Call it.

2004-10-10  graydon hoare  <graydon@pobox.com>

	* change_set.cc:
	* file_io.{cc,hh}: Bug Fixes.

2004-10-10  graydon hoare  <graydon@pobox.com>

	* cert.{cc,hh} (cert_revision_manifest): Bug fixes.
	* commands.cc (approve)
	(disapprove)
	(testresult): Teach about revisions.
	* tests/t_disapprove.at:
	* tests/t_i18n_file.at:
	* tests/t_ls_missing.at:
	* tests/t_testresult.at: Bug fixes.

2004-10-09  graydon hoare  <graydon@pobox.com>

	* netsync.cc:
	* packet.cc:
	* tests/t_i18n_file.at:
	* tests/t_netsync.at:
	* tests/t_single_char_filenames.at:
	* tests/t_singlenetsync.at: Bug fixes.

2004-10-04  graydon hoare  <graydon@pobox.com>

	* Makefile.am: Re-enable rcs stuff.
	* cert.{cc,hh}: Bug fixes.
	* change_set.{cc,hh} (apply_change_set)
	(apply_change_set_inverse): New helper functions.
	* commands.cc (log)
	(rcs_import)
	(cvs_import): Teach about revisions.
	* database.cc (get_version): Block reconstruction loops.
	* diff_patch.cc:
	* lua.cc:
	* netsync.cc: Remove references to obsolete includes.
	* rcs_file.cc: Pick up bug fix from trunk.
	* rcs_import.cc: Teach about revisions.

2004-10-03  graydon hoare  <graydon@pobox.com>

	* change_set.{cc,hh}: Lots of little bug fixes.
	* commands.cc: Likewise.
	* database.cc: Comment some chatter.
	* file_io.{cc,hh}: Bug fixes, remove unlink / hardlink stuff.
	* netcmd.cc: Bug fixes.
	* netsync.cc: Likewise.
	* tests/t_*.at: Teach about revisions.
	* testsuite.at: Likewise.
	* work.cc: Bug fixes.

2004-09-30  graydon hoare  <graydon@pobox.com>

	* app_state.cc: Inform db of app.
	* change_set.cc: Bug fixes.
	* commands.cc: Use delete_file not unlink.
	* database.{cc,hh}: Bug fixes in trust function machinery.
	* revisions.cc: Skip consideration of empty parents.
	* file_io.{cc,hh}: Remove unlink function.
	* schema.sql: Pass pubkey data into trust call.

2004-09-29  graydon hoare  <graydon@pobox.com>

	* change_set.cc: Various bug fixes, merge unit tests.

2004-09-26  graydon hoare  <graydon@pobox.com>

	* predicament.{cc,hh}: Remove.
	* Makefile.am: Update.
	* change_set.{cc,hh}: Compilation fixes.
	* commands.cc: Likewise.
	* file_io.{cc,hh}: Likewise, and implement link/unlink.
	* lua.{cc,hh}: Implement conflict resolver hooks.

2004-09-25  graydon hoare  <graydon@pobox.com>

	* change_set.{cc,hh}: Rewrite entirely.
	* work.cc: Adjust to compensate.
	* commands.cc: Likewise.
	* numeric_vocab.hh: Ask for C99 constant ctor macros.

2004-09-24  Derek Scherger  <derek@echologic.com>

	* app_state.{cc,hh} (initialize,prefix,in_restriction): rename
	restriction vars; require explicit subdir restriction with ".";
	remove restriction if any path evaluates to working copy root
	* commands.cc (update): disallow restricted updates
	(diff): use --manifest options for initialization
	* tests/t_restrictions.at: remove restricted update test
	* tests/t_subdirs.at: added (missed previously)
	* vocab.cc (verify): allow "." elements in local_path
	(test_file_path_verification): test for "." in paths

2004-09-20  Derek Scherger  <derek@echologic.com>

	* app_state.{cc,hh}: add message and manifest options; add subdir
	restriction; use set instead of vector for path restrictions
	(prefix): new method
	(add_restriction): change signature for set of path restrictions
	(in_restriction): renamed from is_restricted; adjust path matching
	(set_message): new method
	(add_manifest): new method
	(initialize): remove code to adjust restrictions from old options
	* commands.cc
	(restrict_patch_set, struct unknown_itemizer): rename
	app.is_restricted to app.in_restriction
	(add,drop,rename,revert): prefix file args with current subdir
	(update,status,ls_unknown,ls_missing): build restriction from args
	(commit): build restriction from args; use --message option
	(diff): build restriction from args; use --manifest options
	* file_io.cc (find_working_copy): logging tweaks
	* monotone.cc: remove --include/--exclude options; add --manifest
	and --message options
	* tests/t_attributes.at: add commit --message option
	* tests/t_cross.at: commit --message
	* tests/t_cwork.at: commit --message
	* tests/t_disapprove.at: commit --message
	* tests/t_drop.at: commit --message
	* tests/t_erename.at: commit --message; diff --manifest
	* tests/t_fork.at: commit --message
	* tests/t_genkey.at: commit --message
	* tests/t_i18n_file.at: commit --message
	* tests/t_import.at: commit --message
	* tests/t_ls_missing.at: commit --message
	* tests/t_merge.at: commit --message
	* tests/t_movedel.at: commit --message
	* tests/t_movepatch.at: commit --message
	* tests/t_netsync.at: commit --message
	* tests/t_persist_phrase.at: commit --message
	* tests/t_rename.at: commit --message
	* tests/t_renamed.at: commit --message
	* tests/t_restrictions.at: remove --include/--exlclude options
	* tests/t_revert.at: commit --message
	* tests/t_scan.at: commit --message
	* tests/t_single_char_filenames.at: commit --message
	* tests/t_testresult.at: commit --message
	* tests/t_unidiff.at: commit --message
	* tests/t_unidiff2.at: commit --message
	* tests/t_update.at: commit --message
	* tests/t_versions.at: commit --message

2004-09-19  graydon hoare  <graydon@pobox.com>

	* change_set.cc: More bug fixes.
	* basic_io.cc: Improve error reporting.
	* commands.cc (complete): Teach about revisions.
	* database.{cc,hh}: Add complete variant for revisions.

2004-09-19  graydon hoare  <graydon@pobox.com>

	* change_set.cc: Add a unit test, fix some bugs.

2004-09-18  graydon hoare  <graydon@pobox.com>

	* change_set.{cc,hh} (subtract_change_sets): New function.
	(build_pure_addition_change_set): New function.
	* commands.cc (try_one_merge): Teach about revisions
	(merge): Likewise.
	(propagate): Likewise.
	(update): Change from changeset inversion to negation.
	* database.{cc,hh} (get_manifest): New function.
	* cert.cc: Use it.

2004-09-13  graydon hoare  <graydon@pobox.com>

	* change_set.cc: Bug fixes.
	* commands.cc: Likewise.

2004-09-13  graydon hoare  <graydon@pobox.com>

	* change_set.{cc,hh}: Implement delta renaming and merging.
	* commands.cc
	(update): Teach about revisions.
	(agraph): Likewise.
	* diff_patch.{cc,hh}: Tidy up interface a bit.
	* database.{cc,hh} (get_revision_ancestry): New helper.
	* file_io.{cc,hh}
	(move_dir): New function.
	(delete_dir_recursive): New function.

2004-09-10  graydon hoare  <graydon@pobox.com>

	* basic_io.{cc,hh}: Move to more "normal" looking
	quoted output.
	* change_set.{cc,hh}: Extend, bugfix.
	* commands.cc (diff): Teach about revisions.
	* revision.{cc,hh}: Extend, bugfix.

2004-09-07  Derek Scherger  <derek@echologic.com>

	subdirectory restrictions

	* file_io.{hh,cc} (find_working_copy): new function
	(absolutify) use fs::current_path
	* work.cc (add_to_options_map): use options.insert to preserve
	previous settings
	* work.hh: add note about MT/options file to header comment
	* lua.{hh,cc} (load_rcfile): renamed from add_rcfile
	* app_state.{cc,hh} (constructor): remove read of MT/options
	(initialize): new methods to find/create working copy
	(set_stdhooks,set_rcfiles,add_rcfile,load_rcfiles,read_options):
	new methods
	(set_database,set_branch,set_signing_key): update for new options
	reading
	* monotone.cc: update help for --norc option
	(cpp_main): move loading of lua hooks to app_state after book
	keeping dir is found
	* commands.cc: all commands call app initialize to relocate to
	working copy directory
	(bookdir_exists,ensure_bookdir) remove
	(setup) new command to create working copy
	* tests/t_subdirs.at: new test
	* testsuite.at: call new setup command to initialize working copy;
	call new test
	(PROBE_NODE): adjust for new checkout requirement that MT dir does
	not exist
	* tests/t_attributes.at: ditto
	* tests/t_cwork.at: ditto
	* tests/t_single_char_filenames.at: ditto
	* tests/t_versions.at: ditto

2004-09-06  graydon hoare  <graydon@pobox.com>

	* Makefile.am: Revise,
	* cert.{cc,hh}: Minor bug fixes.
	* change_set.{cc,hh}
	(apply_path_rearrangement): New variant.
	(read_path_rearrangement): New function.
	(write_path_rearrangement): New function.
	* commands.cc: Partially teach about revisions.
	* database.{cc,hh}: Bug fixes.
	* revision.cc: Print new manifest as hex.
	* schema.sql: Fix typos.
	* update.{cc,hh}: Teach about revisions.

2004-09-06  graydon hoare  <graydon@pobox.com>

	* Makefile.am (unit_tests): Revise.
	* change_set.{cc,hh}: Move accessors to header.
	* constants.cc (netcmd_current_protocol_version): Bump.
	(netcmd_minimum_bytes_to_bother_with_gzip): Expand to 0xfff.
	* database.{cc,hh}: Teach about reverse deltas, bug fixes.
	* diff_patch.{cc,hh}: Remove dead code.
	* merkle_tree.{cc,hh}: Teach about revisions.
	* netsync.cc: Teach about revisions, reverse deltas.
	* packet.{cc,hh}: Likewise.
	* unit_tests.{cc,hh}: Reactivate tests.

2004-09-02  Derek Scherger  <derek@echologic.com>

	* tests/t_restrictions.at: rework and attempt to clean things up a
	bit; add test for bug in restrict_patch_set
	* commands.cc (restrict_patch_set): fix bug in removal of
	restricted adds/dels/moves/deltas

2004-08-28  graydon hoare  <graydon@pobox.com>

	* Makefile.am (unit_tests): Split out working parts.
	* basic_io.{cc,hh}: Minor fixes.
	* cert.{cc,hh}: Fixes, remove major algorithms.
	* revision.{cc,hh}: Rewrite algorithms from cert.cc.
	* change_set.{cc,hh}: Extensive surgery, unit tests.
	* database.{cc,hh}: Minor fixes.
	* file_io.{cc,hh}: Likewise.
	* lua.cc: Likewise.
	* packet.{cc,hh}: Teach about revisions.
	* schema.sql: Drop some optimistic tables.
	* unit_tests.{cc,hh}: Add revision, change_set tests.
	* vocab.cc: Instantiate revision<cert>.
	* work.{cc,hh}: Rewrite in terms of path_rearrangement.

2004-08-17  graydon hoare  <graydon@pobox.com>

	* database.cc: Simplified.
	* schema.sql: Simplified.
	* transforms.cc: Fixed bug.
	* revision.{hh,cc}: Stripped out tid_source.
	* change_set.{cc,hh}: Oops, never committed!

2004-08-16  graydon hoare  <graydon@pobox.com>

	* change_set.{hh,cc}: Simplified, finished i/o.
	* revision.{hh,cc}: Fix to match, redo i/o.
	* basic_io.cc (basic_io::parser::key): Print trailing colon.
	* vocab.hh: Whitespace tweak.

2004-08-09  graydon hoare  <graydon@pobox.com>

	* change_set.{hh,cc}: New files.
	* basic_io.{hh,cc}: New files.
	* predicament.{hh,cc}: New files.
	* revision.{hh,cc}: Break completely, need to fix.
	* diff_patch.{hh,cc}: Minor touchups.
	* lua.{hh,cc}, std_hooks.lua: Model predicaments.
	* Makefile.am: Update.

2004-07-10  graydon hoare  <graydon@pobox.com>

	* lcs.{hh,cc}: Move lcs.hh body into lcs.cc.
	* diff_patch.cc: Modify to compensate.
	* revision.{hh,cc}: New files.
	* Makefile.am: Update
	* patch_set.{hh,cc}: Remove.
	* {cert,database,lua,packets}.{hh,cc}, commands.cc:
	Modify partially (incomplete) to use revisions.
	* manifest.{hh,cc}: Cleanup, remove dead code.
	* schema.sql: Declare new revision tables.
	* schema_migration.cc: Incomplete migrator.
	* {transforms.{hh,cc}, vocab{,_terms}.hh:
	Infrastructure for revisions.

2004-07-20  Derek Scherger  <derek@echologic.com>

	* tests/t_restrictions.at: new test
	* testsuite.at: run it
	* app_state.{cc,hh} (add_restriction, is_restricted): new functions
	* monotone.cc (--include,--exclude): new options
	* commands.cc (restrict_patch_set): new function. called by
	commit, update, status, diff commands

2004-07-05  graydon hoare  <graydon@pobox.com>

	* cert.cc (operator<): Fix wrong ordering of
	fields.

2004-06-07  graydon hoare  <graydon@pobox.com>

	* cryptopp/algebra.cpp:
	* cryptopp/asn.h:
	* cryptopp/hmac.h:
	* cryptopp/iterhash.h:
	* cryptopp/mdc.h:
	* cryptopp/modes.h:
	* cryptopp/osrng.h:
	* cryptopp/pubkey.h:
	* cryptopp/seckey.h:
	* cryptopp/simple.h:
	* cryptopp/smartptr.h:
	* cryptopp/strciphr.cpp:
	* cryptopp/strciphr.h:
	* lcs.hh:
	* lua.cc: Fixes for g++ 3.4 from Michael Scherer.
	* AUTHORS: Mention Michael.

2004-05-28  graydon hoare  <graydon@pobox.com>

	* tests/t_movedel.at: New test.
	* testsuite.at: Call it.
	* diff_patch.cc (adjust_deletes_under_renames): New function.
	(merge3): Use it.

2004-05-27  graydon hoare  <graydon@pobox.com>

	* tests/t_movepatch.at: New test.
	* testsuite.at: Call it.
	* diff_patch.cc (adjust_deltas_under_renames): New function.
	(merge3): Use it.

2004-05-20  graydon hoare  <graydon@pobox.com>

	* NEWS: Note 0.13 release.
	* configure.ac: Bump version number.
	* monotone.spec: Likewise.

2004-05-19  graydon hoare  <graydon@pobox.com>

	* file_io.cc (tilde_expand): Fix fs::path use.

2004-05-18  graydon hoare  <graydon@pobox.com>

	* diff_patch.cc (apply_directory_moves): Fix fs::path use.
	* file_io.cc (write_data_impl): Likewise.
	* packet.cc: Use explicit true/false maps in caches.
	* sanity.cc (dump_buffer): Write to clog (buffered).

2004-05-16  graydon hoare  <graydon@pobox.com>

	* keys.cc (get_passphrase): Reimplement.
	* unix/read_password.c: Remove.
	* {unix,win32}/read_password.cc: Add.
	* constants.{hh,cc} (maxpasswd): New constant.
	* Makefile.am: Teach about platform specific stuff.

2004-05-16  graydon hoare  <graydon@pobox.com>

	* diff_patch.cc (merge2): Don't discard files on one side.
	* std_hooks.lua (merge2_xxdiff_cmd): Specify merge filename.

2004-05-14  Joel Rosdahl  <joel@rosdahl.net>

	* std_hooks.lua (ignore_file): Quote dots in .svn patterns.
	* monotone.texi: Updated ignore_file hook example.

2004-05-13  Nathaniel Smith  <njs@codesourcery.com>

	* commands.cc: Include boost/filesystem/path.hpp,
	boost/filesystem/convenience.hpp.
	(checkout): Make checkout directory an fs::path, not a local_path.

2004-05-13  Nathaniel Smith  <njs@codesourcery.com>

	* testsuite.at (test_hooks.lua): Add a 'test_attr' attribute
	hook.  Add tests t_attributes and t_single_char_filenames.
	* tests/t_attributes.at: New test.
	* tests/t_single_char_filenames.at: New test.
	* manifest.cc (read_manifest_map): Replace ".+" with ".*" to
	support single-character filenames.
	* work.cc (read_work_set): Likewise.
	(read_attr_map): Likewise.

2004-05-13  Nathaniel Smith  <njs@codesourcery.com>

	* monotone.texi (Hook Reference): Update documented default
	definitions of 'merge2' and 'merge3'.

2004-05-12  graydon hoare  <graydon@pobox.com>

	* AUTHORS: Rename Netxx back to netxx. Really, look in
	the manifest; it's been renamed!
	* configure.ac: Remove prg_exec_monitor checks.

2004-05-12  Nathaniel Smith  <njs@pobox.com>

	* AUTHORS: Remove discussion of adns, since we no longer
	distribute it.  Fix capitalization of "Netxx".

2004-05-12  Nathaniel Smith  <njs@pobox.com>

	* std_hooks.lua (merge2): Support xemacs.  Add error message
	if no merge tool is found.
	(merge3): Likewise.  Also add (disabled) hook to use CVS
	'merge' command, as a demonstration of how to.

2004-05-12  graydon hoare  <graydon@pobox.com>

	* std_hooks.lua (get_author): Remove standard definition.
	* monotone.texi: Document change.

2004-05-12  graydon hoare  <graydon@pobox.com>

	* cert.cc (cert_manifest_author_default): Use default signing key
	name for default author, if lua hook fails.

2004-05-12  Joel Rosdahl  <joel@rosdahl.net>

	* file_io.cc (walk_tree): Removed extraneous newline in error
	message.

	* std_hooks.lua (edit_comment): Added missing newline in log
	message template.

	* tests/t_ls_missing.at: New test case.
	* testsuite.at: Added t_ls_missing.at.

2004-05-10  graydon hoare  <graydon@pobox.com>

	* nonce.cc, nonce.hh: New files.
	* Makefile.am: Note new files.
	* lua.cc, lua.hh (hook_get_nonce): New hook.
	* commands.cc (bump): New command.
	* commands.cc: Remove "(file|manifest)" args most places.
	* tests/t_disapprove.at
	* tests/t_genkey.at
	* tests/t_singlenetsync.at
	* tests/t_netsync.at
	* tests/t_persist_phrase.at: Adjust to compensate.
	* monotone.texi, monotone.1: Adjust to compensate.
	* work.cc, work.hh: Constify some arguments.

2004-05-09  graydon hoare  <graydon@pobox.com>

	* diff_patch.cc: Remove recording of file merge ancestry.

2004-05-09  graydon hoare  <graydon@pobox.com>

	* commands.cc (ls_missing): Modify to account for work.

2004-05-09  graydon hoare  <graydon@pobox.com>

	* commands.cc (list missing): New command.
	* monotone.texi, monotone.1: Update to document.

2004-05-08  graydon hoare  <graydon@pobox.com>

	* main.cc: New file encompassing prg_exec_monitor.
	* mkstemp.cc, mkstemp.hh: New portable implementation.
	* lua.cc: Use mkstemp from bundled version.
	* lua/liolib.c: Remove old mkstemp definition.
	* monotone.cc (cpp_main): Remove prg_exec env setting.
	* sanity.cc (sanity::dump_buffer): Dump logbuf to stderr, not stdout.
	* std_hooks.lua (temp_file): Use mkstemp not io.mkstemp.
	* Makefile.am (MOST_SOURCES): Add new files.

2004-05-03  Joel Rosdahl  <joel@rosdahl.net>

	* monotone.texi: Removed extraneous @ftable directive.

2004-05-02  graydon hoare  <graydon@pobox.com>

	* monotone.texi: Add stuff on selectors, new hooks.
	* AUTHORS: Typo fix.
	* configure.ac: Bump version number.

	Release point (v 0.12).

2004-05-02  Joel Rosdahl  <joel@rosdahl.net>

	Made it possible to rename a rename target and to undo a rename.
	I.e.: Given a rename set A -> B, "monotone rename B C" gives the
	rename set A -> C and "monotone rename B A" gives the empty rename
	set.
	* work.cc (visit_file): Implement new behavior.
	* tests/t_rename.at: Added test cases for new behavior.
	* monotone.texi: Note that a rename can be undone.

	Fix bug #8458:
	* file_io.hh, file_io.cc (walk_tree): Added require_existing_path
	parameter.
	* work.cc (build_deletion): Pass new parameter to walk_tree.
	* work.cc (build_rename): Ditto.

	* manifest.cc (build_manifest_map): Fix missing file check for
	i18n paths.

2004-05-01  Joel Rosdahl  <joel@rosdahl.net>

	Fix bug #7220:
	* manifest.cc (build_manifest_map): Handle missing file
	gracefully.

	* file_io.cc (walk_tree): Handle nonexistent file/directory
	gracefully.

2004-04-30  Christof Petig <christof@petig-baender.de>

	* rcs_import.cc (store_trunk_manifest_edge):
		skip ancestry to empty manifest
	* rcs_import.cc (process_branch):
		also follow branches of last/first versions

2004-04-29  graydon hoare  <graydon@pobox.com>

	* configure.ac: Fix up windows probe and bundling checks.
	* netxx/resolve_getaddrinfo.cxx: Local hack for stream addresses.
	* netsync.cc: Report address before listening.

2004-04-29  graydon hoare  <graydon@pobox.com>

	* cert.cc (get_branch_heads): Calculate a "disapproved version"
	attribute which culls a version with only disapproved ancestry
	edges.
	* monotone.texi: Fix some ascii-art diagrams.

2004-04-28  Christof Petig <christof@petig-baender.de>

	* command.cc (heads):
	show date and author certificates for each head

2004-04-28  Christof Petig <christof@petig-baender.de>

	* configure.ac:
	default to using the bundled SQLite

2004-04-28  Christof Petig <christof@petig-baender.de>

	* commands.cc (log):
	support optional file argument to show change log for
	e.g. monotone log [ID] cert.cc

2004-04-26  Christof Petig <christof@petig-baender.de>

	* rcs_import.cc (process branch):
	insert dummy cvs_edge to mark newly added file
	as previously non existant

2004-04-25  Joel Rosdahl  <joel@rosdahl.net>

	* po/stamp-po: Removed since it's generated.
	* std_hooks.lua (ignore_file): Corrected name of Subversion's
	administrative directory.
	* work.hh: Ditto.
	* monotone.texi (Hook Reference): Updated default definition of
	ignore_file.

2004-04-23  Christof Petig <christof@petig-baender.de>

	* rcs_import.cc (build_parent_state, build_child_state):
	remove dying files from manifest
	* rcs_import.cc (cvs_file_edge, note_file_edge):
	calculate state and remember it (alive or dead)

2004-04-23  Christof Petig <christof@petig-baender.de>

	* rcs_import.cc (import_rcs_file_with_cvs):
	do not include dead files in head_manifest

2004-04-22  Christof Petig <christof@petig-baender.de>

	* rcs_file.cc, rcs_file.hh: read and remember 'state' of revision
	* rcs_import.cc: remove Attic/ part from path

2004-04-21  Christof Petig <christof@petig-baender.de>

	* configure.ac: enable use of installed SQLite library

2004-04-20  graydon hoare  <graydon@pobox.com>

	* lua.hh, lua.cc (hook_note_commit): New hook.
	* commands.cc (commit): Call it.

2004-04-19  graydon hoare  <graydon@pobox.com>

	* cert.cc: Make trust messages nicer.
	* merkle_tree.cc: Clarify logging messages.
	* netsync.cc: Reorganize tickers, put client in txn.
	* packet.cc, packet.hh: Teach about constructability.

2004-04-16  graydon hoare  <graydon@pobox.com>

	* netsync.cc (session::extra_manifests): New member.
	(session::analyze_ancestry_graph): Use it.
	* tests/t_singlenetsync.at: New test for single manifest sync.
	* testsuite.at: Call it.

2004-04-14  Tom Tromey  <tromey@redhat.com>

	* rcs_import.cc (import_cvs_repo): Use require_password.
	Include keys.hh.
	* keys.hh (require_password): Declare.
	* keys.cc (require_password): New function.

2004-04-13  Tom Tromey  <tromey@redhat.com>

	* monotone.texi: Typo fixes.

2004-04-10  graydon hoare  <graydon@pobox.com>

	* netsync.cc: Minor bug fixes.

2004-04-10  graydon hoare  <graydon@pobox.com>

	* database.{cc,hh}:
	* commands.{cc,hh}:
	* lua.{cc,hh}:
	* std_hooks.lua:
	* vocab_terms.hh:
	Implement first cut at selectors.

2004-04-10  graydon hoare  <graydon@pobox.com>

	* cert.cc (operator<): Include name in compare.
	(operator==): Likewise.
	* packet.cc: Include shared_ptr.
	* rcs_file.cc: Rewrite by hand, no spirit.
	* rcs_import.cc: Change ticker names a bit.

2004-04-09  graydon hoare  <graydon@pobox.com>

	* app_state.cc: Fix a couple file path constructions.
	* file_io.cc (book_keeping_file): Make one variant static.
	* manifest.cc: Remove some dead code in walkers.
	* work.cc: Ditto.
	* rcs_file.cc: fcntl fix from Paul Snively for OSX.

2004-04-09  graydon hoare  <graydon@pobox.com>

	* file_io.cc: Fix boost filesystem "." and ".." breakage.
	* lua.cc: Fix format of log entry.
	* monotone.cc: Log locale settings on startup.
	* sanity.cc: Dump prefix on --verbose activation.
	* testsuite/t_i18n_file.at: Fix autotest LANG breakage.
	* testsuite/t_null.at: Account for chatter with --verbose.

2004-04-09  graydon hoare  <graydon@pobox.com>

	* configure.ac: Comment out check for sse2,
	set bundling to true by default.
	* INSTALL: describe changes to bundling.
	* Makefile.am: Remove vestiges of depot.

2004-04-07  graydon hoare  <graydon@pobox.com>

	* adns/*:
	* network.{cc,hh}:
	* proto_machine.{cc,hh}:
	* {http,smtp,nntp}_tasks.{cc,hh}:
	* tests/t_{http,smtp,nntp,proxy}.at:
	* url.{cc,hh}:
	* depot.cc:
	Delete files.
	* commands.cc:
	* lua.{cc,hh}:
	* database.{cc,hh}: Remove network/queue stuff.
	* configure.ac:
	* constants.{cc,hh}:
	* tests/t_{netsync,singlecvs,cvsimport}.at:
	* testsuite.at:
	* transforms.{cc,hh}:
	* unit_tests.{cc,hh}:
	* vocab_terms.hh:
	* vocab.{cc,hh}:
	* Makefile.am: Adjust for deletions.
	* app_state.hh: Cleanup.
	* monotone.texi: Fix some typos.
	* packet.{cc,hh}: Implement database ordering.
	* netsync.cc: Massage to use new packet logic.
	* commands.cc:
	* std_hooks.lua: Add initial selector stuff.

2004-03-29  graydon hoare  <graydon@pobox.com>

	* monotone.spec: Update for 0.11 release.

	Release point (v 0.11).

2004-03-29  graydon hoare  <graydon@pobox.com>

	* Makefile.am (DISTCHECK_CONFIGURE_FLAGS): Set.
	* commands.cc: Tidy up / narrow output width.
	* patch_set.cc: Likewise.
	* monotone.texi: Cleanups for PDF generation.

2004-03-28  graydon hoare  <graydon@pobox.com>

	* NEWS: Mention 0.11 release.
	* AUTHORS: Mention Robert.

2004-03-28  Robert Bihlmeyer  <robbe+mt@orcus.priv.at>

	* file_io.cc (walk_tree_recursive): Ignore broken symlinks.

2004-03-27  graydon hoare  <graydon@pobox.com>

	* monotone.texi: Flesh out netsync stuff, remove old network stuff.
	* monotone.1: Likewise.

2004-03-27  Robert Helgesson  <rycee@home.se>

	* Makefile.am:
	* configure.ac:
	* database.cc:
	* depot.cc:
	* lua.cc:
	* network.cc:
	* schema_migration.cc: Bundled library switch logic.

2004-03-27  graydon hoare  <graydon@pobox.com>

	* depot.cc (dump): Implement.
	* tests/t_http.at, test/t_proxy.at: Use "depot.cgi dump" rather than sqlite.
	* sqlite/pager.h: Change page size.
	* README: Massage slightly.
	* INSTALL: Write real installation instructions.
	* Makefile.am: Include build of "one big page" docs.
	* boost/circular_buffer_base.hpp: Another boost version insulation fix.
	* vocab.cc (verify): Normalize local_path's during verification on boost 1.31.0.
	* monotone.texi: Rip out some of the pre-netsync networking docs.

2004-03-24  graydon hoare  <graydon@pobox.com>

	* boost/circular_buffer_base.hpp: Boost version insulation.
	* cert.cc, cert.hh, commands.cc: Differentiate "unknown" keys from "bad".
	* xdelta.cc, proto_machine.cc: Fix boost version insulation.

2004-03-24  graydon hoare  <graydon@pobox.com>

	* rcs_import.cc (import_substates): Filter by branch.
	* xdelta.cc: Minor bits of insulation.

2004-03-24  graydon hoare  <graydon@pobox.com>

	* AUTHORS: Mention Robert.
	* configure.ac: Enable sse2 stuff.
	* monotone.spec: Adjust CFLAGS and CXXFLAGS
	* monotone.texi (Network Service): Expand a bit.

2004-03-24  Robert Helgesson  <rycee@home.se>

	* commands.cc:
	* http_tasks.cc:
	* lua.cc:
	* manifest.cc:
	* netsync.cc:
	* nntp_tasks.cc:
	* proto_machine.cc:
	* work.cc:
	* xdelta.cc:
	Portability fixes for boost 1.31.0

2004-03-22  graydon hoare  <graydon@pobox.com>

	* cryptopp/integer.cpp, integer.h: Enable SSE2 multiply code.
	* database.cc, database.hh, certs.cc: Speed up 'heads'.

2004-03-21  graydon hoare  <graydon@pobox.com>

	* lcs.hh, sanity.hh: Minor performance tweaks.

2004-03-20  graydon hoare  <graydon@pobox.com>

	* rcs_import.cc: Teach how to aggregate branches.
	* monotone.texi: Start section on netsync.

2004-03-20  Olivier Andrieu  <oliv__a@users.sourceforge.net>

	* commands.cc (log): Show tags in log.
	* AUTHORS: Mention Olivier.

2004-03-17  Nathan Myers  <ncm@cantrip.org>

	* boost/circular_buffer.hpp:
	* commands.cc:
	* cryptopp/fltrimpl.h:
	* cryptopp/iterhash.cpp:
	* quick_alloc.hh:
	Fixes for gcc 3.4 compat and warnings.

2004-03-17  graydon hoare  <graydon@pobox.com>
	* cryptopp/config.h: Fix for gcc aliasing optimization error.
	* rcs_import.cc (cvs_history::note_file_edge):
	Fix for first changelog import bug (#5813).

2004-03-15  graydon hoare  <graydon@pobox.com>

	* rcs_import.cc: Import lone versions properly.
	* tests/t_singlecvs.at: New test for it.
	* testsuite.at: Call it.

2004-03-14  graydon hoare  <graydon@pobox.com>

	* commands.cc (diff): Show added files too.
	* monotone.texi: Fix typo.

2004-03-08  graydon hoare  <graydon@pobox.com>

	* netsync.cc (analyze_manifest_edge): Fix broken formatter.

2004-03-07  graydon hoare  <graydon@pobox.com>

	* Makefile.am (BOOST_SANDBOX_SOURCES): Remove boost::socket entries.
	(NETXX_SOURCES): Predicate on IP6 support in OS (from Paul Snively).
	* boost/socket/*.[hc]pp: Remove.
	* boost/io/streambuf_wrapping.hpp: Remove.
	* AUTHORS: Remove copyright notice for boost::socket.
	* acinclude.m4 (ACX_PTHREAD): Add.
	* network.cc: Replace boost::socket machinery with Netxx.
	* network.hh (open_connection): Remove prototype, static function.
	* sanity.hh, sanity.cc: Make log formatters give file:line coords,
	throw log offending coordinate if formatting fails.

2004-03-07  graydon hoare  <graydon@pobox.com>

	* sqlite/date.c, sqlite/vdbeInt.h, sqlite/vdbeaux.c: Add.
	* sqlite/*.c: Upgrade to 2.8.12.
	* Makefile.am: Update to mention new files.
	* cert.cc
	(expand_ancestors)
	(expand_dominators): Resize child bitmaps to cover parent.

2004-03-06  graydon hoare  <graydon@pobox.com>

	* netsync.cc (get_root_prefix): Fix from Paul Snively
	to fix static initialization order on mac OSX.
	* montone.texi: Typo fix from Anders Petersson.
	* *.cc: Move all function defs into column 0.

2004-03-04  graydon hoare  <graydon@pobox.com>

	* std_hooks.lua: Fix merger execution pessimism.

2004-03-04  graydon hoare  <graydon@pobox.com>

	* adler32.hh: Modify to use u8.
	* depot.cc, netcmd.cc, xdelta.cc: Modify to use u8.
	* netio.hh, numeric_vocab.hh (widen): Move between headers.
	* netsync.cc: Correct role-assumption bugs.
	* schema_migration.cc: Strip whitespace in sha1.
	(changes received from Christof Petig)

2004-03-01  graydon hoare  <graydon@pobox.com>

	* commands.cc: Handle anonymous pulling.
	* netsync.cc: Ditto.

	Release point (v 0.10).

2004-03-01  graydon hoare  <graydon@pobox.com>

	* NEWS: Mention impending 0.10 release.
	* cert.cc, cert.hh: Bug fixes, implement trust function, QA stuff.
	* commands.cc: Tweak disapprove, approve, testresult, push, pull.
	* configure.ac: Bump version number.
	* cryptopp/rng.h, cryptopp/rng.cpp
	(MaurerRandomnessTest): Fix bitrot.
	* keys.cc: Add Maurer PRNG randomness test.
	* lua.cc, lua.hh: Add trust, testresult, anonymous netsync hooks.
	* monotone.1: Update to follow changes to commands.
	* monotone.texi: Include QA section, adjust some UI drift, clarify
	reserved cert names, document new hooks and commands.
	* netcmd.hh, netcmd.cc: Add anonymous, error commands; fix bugs.
	* netsync.cc: Process new commands, factor server loop a bit.
	* std_hooks.lua: Add new hook defaults, factor mergers.
	* tests/t_netsync.at: Check SHA1 of each edge.
	* tests/t_null.at: Call with --norc to skip ~/.monotonerc
	* tests/t_update.at: Fix glaring error.
	* tests/t_disapprove.at, tests/t_testresult.at: New tests.
	* testsuite.at: Call them.
	* ui.cc (sanitize): Clean escape chars from output (optional?)
	* update.cc: Rewrite entirely in terms of new QA definitions.

2004-02-24  graydon hoare  <graydon@pobox.com>

	* commands.cc (ls_keys): Write key hash codes.
	* constands.cc (netsync_timeout_seconds): Up to 120.
	* netsync.cc: Fix a bunch of bugs.
	* patch_set.cc (manifests_to_patch_set): Fix bug in overload
	default construction.

2004-02-22  graydon hoare  <graydon@pobox.com>

	* patch_set.cc, patch_set.hh: Parameterize yet further.
	* netsync.cc: Fix a lot of bugs, add manifest and file grovelling.
	* tests/t_netsync.at: A new test (which runs!)
	* testsuite.at: Call it.

2004-02-20  graydon hoare  <graydon@pobox.com>

	* cert.cc, cert.hh, key.cc, key.hh, database.cc, database.hh:
	Add lots of little netsync support routines.
	* commands.cc (rebuild): Rehash everything too.
	* constants.cc (netcmd_minsz): Recalculate.
	* cryptopp/osrng.cpp (NonblockingRng::GenerateBlock): Handle
	/dev/urandom a bit better.
	* netcmd.cc, netcmd.hh: Remove describe cmds, add nonexistant cmd.
	* netio.hh: Add uleb128 stuff.
	* xdelta.cc: Add randomizing unit test suite.
	* diff_patch.cc: Remove commented-out dead line-merger code.
	* merkle_tree.cc: Fix various bugs.
	* netcmd.cc: Switch everything over to uleb128s.
	* netsync.cc: Implement lots of missing stuff.

2004-02-09  graydon hoare  <graydon@pobox.com>

	* netsync.cc (ROOT_PREFIX): New variable.
	* commands.cc (merkle): New command.

2004-02-09  Ben Elliston  <bje@wasabisystems.com>

	* monotone.texi: Spelling corrections.

2004-02-09  graydon hoare  <graydon@pobox.com>

	* database.cc, database.hh
	(get_version_size)
	(get_file_version_size)
	(get_manifest_version_size): New functions.
	* xdelta.cc, xdelta.hh (measure_delta_target_size): New function.
	* merkle_tree.cc, merkle_tree.hh, netcmd.cc, netcmd.hh:
	Cleanup and typesafety.
	* netsync.cc: Cleanup, typesafety, implement refine phase.

2004-02-01  graydon hoare  <graydon@pobox.com>

	* netsync.cc: Remove a lot of stuff, implement auth phase.
	* constants.cc, constants.hh: Move constants from netsync.cc.
	* netcmd.cc, netcmd.hh: Split out of netsync.cc.
	* merkle_tree.cc, merkle_tree.hh: Likewise.
	* numeric_vocab.hh: New header.
	* adler32.hh: include numeric_vocab.hh.
	* netio.hh: Likewise.
	* unit_tests.cc, unit_tests.hh: Update.
	* Makefile.am: Likewise.
	* commands.cc: Guess signing key for auth phase.
	* database.cc, database.hh (public_key_exists)
	(get_pubkey): New functions based on key hashes.

2004-01-31  graydon hoare  <graydon@pobox.com>

	* Netxx/*: New files.
	* AUTHORS: Mention Netxx.
	* Makefile.am: Mention Netxx and netsync.{cc,hh}
	* adler32.hh: Delegate typedefs to boost.
	* cert.hh, cert.cc (cert_hash_code): New function.
	* commands.cc (find_oldest_ancestors): Block cycles.
	(netsync): New command.
	* database.cc, database.hh (schema): Update.
	(put_key): Calculate key hash on the fly.
	(put_cert): Likewise.
	(merkle_node_exists)
	(get_merkle_node)
	(put_merkle_node)
	(erase_merkle_nodes): New functions.
	* keys.hh, keys.cc (key_hash_code): New function.
	* lua.cc, lua.hh
	(hook_get_netsync_read_permitted)
	(hook_get_netsync_write_permitted): New hooks.
	* monotone.spec: Update for FC1 info conventions.
	* monotone.texi (Quality Assurance): New section.
	* netsync.cc, netsync.hh: New files, preliminary
	netsync infrastructure. Command bodies still missing.
	* schema.sql: Add intrinsic key and cert hashes, merkle nodes.
	* schema_migration.cc: Add code to migrate to new schema.
	* unit_tests.cc: Handle command-line args to limit test set.
	* vocab_terms.hh: Add merkle and prefix as new terms.

2004-01-13  Nathaniel Smith  <njs@codesourcery.com>

	* idna/idn-int.h: Remove (generated by configure).

2004-01-13  Nathaniel Smith  <njs@codesourcery.com>

	* configure.ac: Switch "if" and "else" branches in pthreads
	checks.

2004-01-12  Nathaniel Smith  <njs@codesourcery.com>

	* configure.ac: Remove check for -lpthread.
	Add check for pthread_mutex_lock and ACX_PTHREAD.
	* m4/acx_pthread.m4: New file.

2004-01-07  graydon hoare  <graydon@pobox.com>

	* Makefile.am:
	* po/POTFILES.in:
	* po/monotone.pot: Minor tweaks for distclean.
	* adns/config.h:
	* boost/socket/src/interface.cpp:
	* boost/socket/src/ip4/address.cpp:
	* boost/socket/src/ip4/protocol.cpp: OSX portability.
	* AUTHORS: Mention new contributors.
	* monotone.texi (Hook Reference): Document i18n hooks.

	Release point (v 0.9).

2004-01-07  graydon hoare  <graydon@pobox.com>

	* cert.cc (ensure_parents_loaded)
	(expand_dominators)
	(expand_ancestors)
	(find_intersecting_node): New functions.
	(find_common_ancestor): Reimplement in terms of dominator
	and ancestor bitset intersection.

2004-01-05  Christof Petig <christof@petig-baender.de>

	* vocab.cc (verify<local_path>) Fix use of val() / iterator.
	* constants.cc (illegal_path_bytes): NUL-terminate.

2004-01-02  graydon hoare  <graydon@pobox.com>

	* diff_patch.cc (normalize_extents): Improve to handle an odd case.
	* tests/t_fmerge.at: New test, to test it.
	* commands.cc (fload, fmerge): Permanently enable, for test.
	* testsuite.at: Call new test.

2004-01-01  graydon hoare  <graydon@pobox.com>

	* file_io.hh, file_io.cc (read_localized_data, write_localized_data):
	New functions
	* commands.cc, manifest.cc, transforms.cc: Use them.
	* monotone.texi: Minor update to i18n docs.
	* lua.hh, lua.cc (hook_get_linesep_conv, hook_get_charset_conv):
	New hooks.
	* acinclude.m4: Move AX_CREATE_STDINT_H in here.
	* po/monotone.pot: Regenerate.
	* NEWS, configure.ac: Prep for 0.9 release.

2003-12-30  graydon hoare  <graydon@pobox.com>

	* file_io.hh, file_io.cc (mkpath): New function.
	* commands.cc, database.cc, diff_patch.cc, file_io.cc,
	lua.cc, vocab.cc, work.cc: Use it.
	* constants.cc (illegal_path_bytes_arr): Remove leading null.
	* monotone.texi: Include i18n docs.
	* tests/t_i18n_file.at: Check colon in filename.

2003-12-29  graydon hoare  <graydon@pobox.com>

	* file_io.cc: Localize names before touching fs.
	* lua.hh, lua.cc (hook_get_system_charset): Remove useless fn.
	* test_hooks.lua: Likewise.
	* monotone.cc, transforms.cc, transforms.hh:
	Remove lua from system charset conv.
	* tests/t_i18n_file.at: New test.
	* testsuite.at: Call it.

2003-12-28  graydon hoare  <graydon@pobox.com>

	* app_state.cc, app_state.hh: Massage to use i18n vocab.
	* cert.cc, commands.cc, commands.hh, rcs_import.cc,
	update.cc, update.hh, url.cc, url.hh: Likewise.

	* work.cc, work.hh: --> Likewise, and break file format! <--

	* constants.hh, constants.cc (legal_ace_bytes): New constant.
	* vocab.cc (verify<ace>): Use it.
	(verify<urlenc>) New function.
	* vocab_terms.hh (ace, urlenc, utf8): New terms.
	* transforms.hh, transforms.cc: Use them.
	* monotone.cc (utf8_argv): Charconv argv.
	* network.hh, network.cc: Use url.{hh,cc}.

2003-12-28  graydon hoare  <graydon@pobox.com>

	* constants.hh, constants.cc (idlen): New constant.
	* commands.cc, vocab.cc: Use it.
	* manifest.cc (read_manifest_map): Tighten up regex.
	* packet.cc: Likewise.
	* transforms.cc (uppercase)
	(lowercase): Rewrite.
	(utf8_to_urlenc)
	(urlenc_to_utf8)
	(internalize_url)
	(internalize_cert_name)
	(internalize_rsa_keypair_id)
	(externalize_url)
	(externalize_cert_name)
	(externalize_rsa_keypair_id): New functions.
	* url.hh, url.cc (parse_utf8_url): New function.

2003-12-20  graydon hoare  <graydon@pobox.com>

	* diff_patch.cc (normalize_extents): New function.
	(merge_via_edit_scripts): Use it.

2003-12-19  graydon hoare  <graydon@pobox.com>

	[net.venge.monotone.i18n branch]

	* idna/*.[ch]: New files.
	* po/*: New files.
	* url.cc, url.hh, constants.cc: New files.
	* Makefile.am, configure.ac: Various fiddling for gettext.
	* lua.hh, lua.cc (hook_get_system_charset): New hook.
	(hook_get_system_linesep): New hook.
	* transforms.hh, transforms.cc
	(charset_convert)
	(system_to_utf8)
	(utf8_to_system)
	(ace_to_utf8)
	(utf8_to_ace)
	(line_end_convert): New functions.
	* vocab.cc: Refine constraints.
	* vocab_terms.hh (external): New atomic type.
	* monotone.cc (cpp_main): Initialize gettext.
	* sanity.hh (F): Call gettext() on format strings.
	* commands.cc, depot.cc, database.cc, http_tasks.cc, keys.cc,
	network.cc, rcs_import.cc, sanity.cc, mac.hh : Update to use
	'constants::' namespace.
	* config.h.in: Remove.
	* commands.cc: Various formatting cleanups.
	* unit_tests.cc, unit_tests.hh: Connect to url tests.

2003-12-19  graydon hoare  <graydon@pobox.com>

	* diff_patch.cc (merge3): Skip patches to deleted files.

2003-12-16  graydon hoare  <graydon@pobox.com>

	* commands.cc (ls_ignored, ignored_itemizer): Fold in as subcases of unknown.

2003-12-16  graydon hoare  <graydon@pobox.com>

	* lua.cc (working_copy_rcfilename): MT/monotonerc not MT/.monotonerc.

2003-12-16  graydon hoare  <graydon@pobox.com>

	* lua.hh, lua.cc (working_copy_rcfilename): New function.
	* monotone.cc: Add working copy rcfiles.
	* commands.cc (ls_unknown, unknown_itemizer): Skip ignored files.

2003-12-16  graydon hoare  <graydon@pobox.com>

	* file_io.cc (walk_tree_recursive): continue on book-keeping file.

2003-12-15  graydon hoare  <graydon@pobox.com>

	* tests/t_unidiff.at, t_unidiff2.at: Check for mimencode.

2003-12-15  graydon hoare  <graydon@pobox.com>

	* configure.ac: Add --enable-static-boost.
	* Makefile.am: Likewise.
	* AUTHORS: Mention new contributors.

2003-12-14  Lorenzo Campedelli <lorenzo.campedelli@libero.it>

	* work.cc (add_to_attr_map): Finish change to attr map format.

2003-12-10  Tom Tromey  <tromey@redhat.com>

	* commands.cc (checkout): Give better error message if branch is
	empty.

2003-12-07  Eric Kidd  <eric.kidd@pobox.com>

	* commands.cc (agraph): Handle repositories with a single version.
	* database.cc (get_head_candidates): Handle heads with no ancestors.
	* cert.cc (get_branch_heads): Handle heads with no ancestors.

2003-12-06  Eric Kidd  <eric.kidd@pobox.com>

	* update.hh, update.cc (pick_update_target): Return current
	version if no better update candidates available.
	* update.cc (pick_update_target): Always do branch filtering.
	* commands.cc (update): Notice when we're already up-to-date.
	* commands.cc (propagate): Assign branch name correctly when merging.

2003-12-05  graydon hoare  <graydon@pobox.com>

	* lcs.hh (edit_script): New entry point.
	* diff_patch.cc: Rewrite merge in terms of edit scripts.
	* network.cc (post_queued_blobs_to_network): Tidy up transient
	failure message.
	* randomfile.hh: Prohibit deletes on end of chunks.
	* sanity.cc: EOL-terminate truncated long lines.

2003-12-02  graydon hoare  <graydon@pobox.com>

	* database.cc, database.hh (reverse_queue): Copy constructor.
	* std_hooks.lua (merge3): Remove afile, not ancestor.
	* monotone.cc: Remove debugging message.
	* ui.cc (finish_ticking): Set last_write_was_a_tick to false.

2003-12-01  graydon hoare  <graydon@pobox.com>

	* app_state.hh, app_state.cc (set_signing_key): New fn, persist key.
	* monotone.cc (cpp_main): Permit commuting the --help argument around.

2003-11-30  graydon hoare  <graydon@pobox.com>

	* network.cc (post_queued_blobs_to_network): Fail when posted_ok is false.
	* database.cc (initialize): Fail when -journal file exists.
	* keys.cc (make_signature): Nicer message when privkey decrypt fails.

2003-11-29  Tom Tromey  <tromey@redhat.com>

	* rcs_import.cc (store_auxiliary_certs): Renamed to fix typo.
	Updated all callers.

	* http_tasks.cc (check_received_bytes): Allow "-" as well.
	* depot.cc (execute_post_query): Allow "-" as well.

2003-11-28  Tom Tromey  <tromey@redhat.com>

	* http_tasks.cc (check_received_bytes): Allow "-" as well.
	* depot.cc (execute_post_query): Allow "-" as well.

2003-11-28  graydon hoare  <graydon@pobox.com>

	* cert.cc: Various speedups.
	* cycle_detector.hh (edge_makes_cycle): Use visited set, too.
	* database.hh, database.cc (get_head_candidates): New, complex query.
	* keys.hh, keys.cc (check_signature): Cache verifiers.
	* sqlite/os.c (sqliteOsRandomSeed): Harmless valgrind purification.
	* tests/t_fork.at, tests/t_merge.at: Ignore stderr chatter on 'heads'.

2003-11-27  graydon hoare  <graydon@pobox.com>

	* Makefile.am (AM_LDFLAGS): No more -static, sigh.
	* cert.cc (find_relevant_edges): Keep dynamic-programming caches.
	(calculate_renames_recursive): Likewise.
	* cert.cc, cert.hh (rename_edge): Add constructor, copy constructor.
	* commands.cc (list certs): Note rename certs are binary.

2003-11-24  graydon hoare  <graydon@pobox.com>

	* network.cc: Continue fetch, post loops even if one target has
	an exception.

2003-11-24  graydon hoare  <graydon@pobox.com>

	* database.hh, database.cc (delete_posting): Change to take queue
	sequence numbers.
	* commands.cc (queue): Use new API.
	* network.cc (post_queued_blobs_to_network): Use new API.

2003-11-24  graydon hoare  <graydon@pobox.com>

	* std_hooks.lua (get_http_proxy): Return nil when no ENV var.
	* monotone.texi (get_http_proxY): Document change.

2003-11-24  graydon hoare  <graydon@pobox.com>

	* tests/t_proxy.at: Add a test for proxying with tinyproxy.
	* testsuite.at: Call it.
	* lua.cc: Fix dumb error breaking proxying.
	* network.cc: Be verbose about proxying.

2003-11-23  graydon hoare  <graydon@pobox.com>

	* http_tasks.cc (read_chunk): Tolerate 0x20* after chunk len.

2003-11-23  graydon hoare  <graydon@pobox.com>

	* network.cc: Make more informative error policy.
	* boost/socket/socketstream.hpp: Pass SocketType to streambuf template.
	* boost/socket/src/default_socket_impl.cpp: Translate EINTR.

2003-11-22  graydon hoare  <graydon@pobox.com>

	* lua.cc, lua.hh (hook_get_http_proxy): New hook.
	* std_hooks.lua (get_http_proxy): Default uses HTTP_PROXY.
	(get_connect_addr): Undefine, it's for tunnels alone now.
	* network.cc: Use new hook.
	* http_tasks.hh, http_tasks.cc: Teach about proxies (sigh).
	* monotone.texi: Document new hooks.

2003-11-22  graydon hoare  <graydon@pobox.com>

	* lua.cc, lua.hh (hook_get_connect_addr): New hook.
	* std_hooks.lua (get_connect_addr): Default uses HTTP_PROXY.
	* network.cc, network.hh: Use new hook.
	* http_tasks.cc: Teach about HTTP/1.1.
	* cert.cc (bogus_cert_p): Fix UI ugly.

2003-11-21  graydon hoare  <graydon@pobox.com>

	* constants.hh (postsz): New constant for suggested post size.
	* database.cc, database.hh (queue*): Change db API slightly.
	* commands.cc (queue): Adjust to changed db API.
	* network.cc (post_queued_blobs_to_network): Switch to doing
	incremental posts.
	* cert.cc (write_rename_edge, read_rename_edge): Put files on
	separate lines to accomodate future i18n work.
	* work.cc (add_to_attr_map, write_attr_map): Reorder fields to
	accomodate future i18n work.
	* monotone.texi: Document it.
	* configure.ac, NEWS: Mention 0.8 release.

	Release point (v 0.8).

2003-11-16  Tom Tromey  <tromey@redhat.com>

	* missing: Removed generated file.

2003-11-14  graydon hoare  <graydon@pobox.com>

	* commands.cc (vcheck): Add.
	* cert.cc, cert.hh (cert_manifest_vcheck): Add.
	(check_manifest_vcheck): Add.
	(calculate_vcheck_mac): Add.
	* constants.hh (vchecklen): New constant.
	* mac.hh: Re-add.
	* monotone.texi (Hash Integrity): New section.
	* monotone.1: Document vcheck.

2003-11-14  graydon hoare  <graydon@pobox.com>

	* database.cc, database.hh (reverse_queue): New class.
	(compute_older_version): New functions.
	(get_manifest_delta): Remove.
	* network.cc, network.hh (queue_blob_for_network): Remove.
	* packet.cc, packet.hh (queueing_packet_writer): Change UI,
	write to queue directly, accept optional<reverse_queue>.
	* cert.cc (write_paths_recursive): Rewrite to use constant
	memory.
	* commands.cc (queue, queue_edge_for_target_ancestor):
	Install optional<reverse_queue> in qpw.
	* tests/t_cross.at: Ignore new UI chatter.
	* monotone.texi (Transmitting Changes): Change UI output.

2003-11-13  graydon hoare  <graydon@pobox.com>

	* Makefile.am (AUTOMAKE_OPTIONS): Require 1.7.1
	* commands.cc (addtree): Wrap in transaction guard.
	* database.cc, database.hh (manifest_delta_exists): Add.
	(get_manifest_delta): Add.
	* cert.cc (write_paths_recursive): Use partial deltas.
	* manifest.cc, manifest.hh (read_manifest_map): New variant.
	* patch_set.cc, patch_set.hh (patch_set): Add map_new, map_old
	fields.
	(manifests_to_patch_set) Store new field.
	(patch_set_to_packets) Don't read manifest versions from db.
	* std_hooks.lua (ignore_file): ignore .a, .so, .lo, .la, ~ files.
	* tests/t_cvsimport.at: New test.
	* testsuite.at: Call it.

2003-11-10  graydon hoare  <graydon@pobox.com>

	* commands.cc (find_oldest_ancestors): New function.
	(queue): New "addtree" subcommand.
	* monotone.texi: Document it.
	* monotone.1: Document it.

2003-11-10  graydon hoare  <graydon@pobox.com>

	* file_io.cc (walk_tree_recursive): Ignore MT/

2003-11-09  graydon hoare  <graydon@pobox.com>

	* database.cc (dump, load): Implement.
	* commands.cc (db): Call db.dump, load.
	* cycle_detector.hh: Skip when no in-edge on src.
	* monotone.texi: Document dump and load, add some
	special sections.
	* monotone.1: Mention dump and load.

2003-11-09  graydon hoare  <graydon@pobox.com>

	* rcs_file.hh (rcs_symbol): New structure.
	* rcs_file.cc (symbol): New rule.
	* rcs_import.cc (find_branch_for_version): New function.
	(cvs_key::branch): New field.
	(store_auxilliary_certs): Cert branch tag.
	* cycle_detector.hh: Fix bugs, don't use quick_alloc.
	* commands.cc (checkout): Add --branch based version.
	* monotone.texi: Document new command variant.
	* monotone.1: Ditto.

2003-11-09  graydon hoare  <graydon@pobox.com>

	* quick_alloc.hh: New file.
	* Makefile.am: Add it.
	* cycle_detector.hh: Rewrite.
	* manifest.hh: Use quick_alloc.
	* vocab.cc: Relax path name requirements a bit.
	* sqlite/sqliteInt.h: Up size of row to 16mb.

2003-11-02  graydon hoare  <graydon@pobox.com>

	* commands.cc (post): Post everything if no URL given; don't base
	decision off branch name presence.
	* app_state.cc, monotone.cc, file_io.cc, file_io.hh: Support
	absolutifying args.
	* lua.hh, lua.cc, std_hooks.lua (hook_get_mail_hostname): New hook.
	* monotone.texi: Document it.
	* monotone.texi, monotone.1: Minor corrections, new sections.
	* monotone.cc: Don't look in $ENV at all.
	* network.cc: Correct MX logic.
	* nntp_tasks.cc, smtp_tasks.cc: Separate postlines state.
	* smtp_tasks.cc: Correct some SMTP logic.
	* configure.ac, NEWS: Mention 0.7 release.

	Release point (v 0.7).

2003-11-01  graydon hoare  <graydon@pobox.com>

	* http_tasks.cc: Drop extra leading slashes in HTTP messages.

2003-10-31  graydon hoare  <graydon@pobox.com>

	* commands.cc, database.cc, database.hh, lua.cc, lua.hh,
	network.cc, network.hh, packet.cc, packet.hh, schema.sql,
	schema_migration.cc, tests/t_http.at, tests/t_nntp.at, vocab.cc:
	Eliminate "groupname", use lone URL.
	* monotone.texi: Update to cover new URL rules.
	* network.cc, network.hh, lua.cc, lua.hh, smtp_tasks.cc:
	Implement "mailto" URLs.
	* tests/t_smtp.at: New test.
	* testsuite.at: Call it.

2003-10-31  graydon hoare  <graydon@pobox.com>

	* patch_set.cc (manifests_to_patch_set): Second form with explicit renames.
	(manifests_to_patch_set): Split edit+rename events when we see them.
	* commands.cc (status, commit): Include explicit rename set.
	* diff_patch.cc (merge3): Accept edit+rename events split by patch_set.cc.
	* smtp_tasks.hh, smtp_tasks.cc: New files.
	* nntp_machine.hh, nntp_machine.cc: Rename to proto_machine.{hh,cc} (woo!)
	* nntp_tasks.cc: Adjust to use proto_ prefix in various places.
	* proto_machine.cc (read_line): get() into streambuf.
	* Makefile.am: Cover renames and adds.

2003-10-31  graydon hoare  <graydon@pobox.com>

	* diff_patch.cc (merge3): Extract renames.
	* commands.cc (calculate_new_manifest_map): Extract renames.
	(try_one_merge): Extract renames, propagate to merge target.
	(commit): Extract renames, propagate to commit target.
	* cert.cc (calculate_renames_recursive): Fix wrong logic.
	(find_common_ancestor_recursive): Stall advances at top of graph.
	* patch_set.cc: (manifests_to_patch_set): Teach about historical
	renames.
	* tests/t_erename.at: New test for edit+rename events.
	* testsuite.at: Call t_erename.at.

2003-10-30  graydon hoare  <graydon@pobox.com>

	* patch_set.cc (operator<): s/a/b/ in a few places, yikes!
	* cert.cc: Add machinery for rename edge certs.
	* commands.cc: Call diff(manifest,manifest) directly.
	* tests/t_nntp.at: Kill tcpserver DNS lookups on nntp test.
	* network.cc (parse_url): Character class typo fix, from
	Johannes Winkelmann.
	* app_state.hh, cert.hh, commands.hh, cycle_detector.hh,
	database.hh, diff_patch.cc, diff_patch.hh, http_tasks.hh,
	interner.hh, keys.hh, lua.hh, manifest.hh, network.hh,
	nntp_machine.hh, nntp_tasks.hh, packet.hh, patch_set.hh,
	transforms.hh, update.hh, vocab.hh, work.hh, xdelta.hh:
	fix use of std:: prefix / "using namespace" pollution.

2003-10-27  graydon hoare  <graydon@pobox.com>

	* lua/liolib.c (io_mkstemp): Portability fix
	from Ian Main.
	* xdelta.cc,hh (compute_delta): New manifest-specific variant.
	* transforms.cc,hh (diff): Same.
	* rcs_import.cc: Various speedups to cvs import.

2003-10-26  graydon hoare  <graydon@pobox.com>

	* cert.cc (get_parents): New function.
	(write_paths_recursive): New function.
	(write_ancestry_paths): New function.
	* cert.hh (write_ancestry_paths): Declare.
	* commands.cc (queue_edge_for_target_ancestor):
	Call write_ancestry_paths for "reposting" queue
	strategy.

2003-10-25  graydon hoare  <graydon@pobox.com>

	* commands.cc (log): Skip looking inside nonexistent
	manifests for file comments.

2003-10-24  graydon hoare  <graydon@pobox.com>

	* adns/*.c, adns/*.h: Import adns library.
	* Makefile.am: Update to build adns into lib3rdparty.a.
	* AUTHORS: Mention adns.
	* network.cc: Call adns functions, not gethostbyname.

2003-10-20  Nathaniel Smith  <njs@codesourcery.com>

	* patch_set.cc (patch_set_to_text_summary): Give more detailed
	output.
	* commands.cc (get_log_message, status, diff): Use
	patch_set_to_text_summary for complete description.

2003-10-22  graydon hoare  <graydon@pobox.com>

	* monotone.texi: Document 'queue' command.
	* monotone.1: Likewise.

2003-10-22  graydon hoare  <graydon@pobox.com>

	* diff_patch.cc
	(infer_directory_moves): New function.
	(rebuild_under_directory_moves): New function.
	(apply_directory_moves): New function.
	(merge3): Handle directory moves.
	* tests/t_renamed.at: New test for dir renames.
	* testsuite.at: Call it.

2003-10-21  graydon hoare  <graydon@pobox.com>

	* commands.cc (queue): New command.
	(list): Add "queue" subcommand, too.

2003-10-21  graydon hoare  <graydon@pobox.com>

	* diff_patch.cc (merge_deltas): New function.
	(check_map_inclusion): New function.
	(check_no_intersect): New function.
	(merge3): Rewrite completely.
	* tests/t_rename.at: New test.
	* testsuite.at: Call it.
	* file_io.cc, file_io.hh (make_dir_for): New function.
	* commands.cc (update): Call make_dir_for on update.

2003-10-20  graydon hoare  <graydon@pobox.com>

	* commands.cc: Replace [] with idx() everywhere.

2003-10-20  Tom Tromey  <tromey@redhat.com>

	* cert.hh (get_branch_heads): Updated.
	Include <set>.
	* commands.cc (head): Updated for new get_branch_heads.
	(merge): Likewise.
	(propagate): Likewise.
	* cert.cc (get_branch_heads): Use set<manifest_id>.

	* commands.cc (merge): Use all caps for metasyntactic variable.
	(heads): Likewise.

	* network.cc (post_queued_blobs_to_network): Do nothing if no
	packets to post.

2003-10-20  graydon hoare  <graydon@pobox.com>

	* cert.cc (get_branch_heads): Fix dumb bug.
	* diff_patch.cc (merge3): Fix dumb bug.
	(merge2): Fix dumb bug.
	(try_to_merge_files): Fix dumb bug.

2003-10-20  graydon hoare  <graydon@pobox.com>

	* file_io.cc (tilde_expand): New function.
	* monotone.cc (cpp_main): Expand tildes in
	db and rcfile arguments.

2003-10-20  graydon hoare  <graydon@pobox.com>

	* rcs_import.cc (import_cvs_repo): Check key existence
	at beginning of import pass, to avoid wasted work.

2003-10-19  Tom Tromey  <tromey@redhat.com>

	* commands.cc (log): Add each seen id to `cycles'.

2003-10-19  graydon hoare  <graydon@pobox.com>

	* AUTHORS: Mention Tecgraf PUC-Rio and their
	copyright.
	* Makefile.am: Mention circular buffer stuff.
	* configure.ac, NEWS: Mention 0.6 release.
	* cert.hh, cert.cc (erase_bogus_certs): file<cert> variant.
	* commands.cc (log): Erase bogus certs before writing,
	cache comment-less file IDs.
	* monotone.spec: Don't specify install-info args,
	do build with optimization on RHL.

	Release point (v 0.6).

2003-10-19  Matt Kraai  <kraai@ftbfs.org>

	* commands.cc (merge): Use app.branch_name instead of args[0] for
	the branch name.

2003-10-17  graydon hoare  <graydon@pobox.com>

	* commands.cc (log): New command.
	Various other bug fixes.
	* monotone.1, monotone.texi: Minor updates.

2003-10-17  graydon hoare  <graydon@pobox.com>

	* monotone.texi: Expand command and hook references.
	* commands.cc: Disable db dump / load commands for now.

2003-10-16  graydon hoare  <graydon@pobox.com>

	* sanity.hh: Add a const version of idx().
	* diff_patch.cc: Change to using idx() everywhere.
	* cert.cc (find_common_ancestor): Rewrite to recursive
	form, stepping over historic merges.
	* tests/t_cross.at: New test for merging merges.
	* testsuite.at: Call t_cross.at.

2003-10-10  graydon hoare  <graydon@pobox.com>

	* lua.hh, lua.cc (hook_apply_attribute): New hook.
	* work.hh, work.cc (apply_attributes): New function.
	* commands.cc (update_any_attrs): Update attrs when writing to
	working copy.
	* std_hooks.lua (temp_file): Use some env vars.
	(attr_functions): Make table of attr-setting functions.

2003-10-10  graydon hoare  <graydon@pobox.com>

	* work.cc: Fix add/drop inversion bug.
	* lua/*.{c,h}: Import lua 5.0 sources.
	* lua.cc: Rewrite lua interface completely.
	* std_hooks.lua, test_hooks.lua, testsuite,
	tests/t_persist_phrase.at, configure.ac, config.h.in, Makefile.am:
	Modify to handle presence of lua 5.0.

2003-10-08  graydon hoare  <graydon@pobox.com>

	* rcs_import.cc: Attach aux certs to child, not parent.
	* manifest.cc: Speed up some calculations.
	* keys.cc: Optionally cache decoded keys.

2003-10-07  graydon hoare  <graydon@pobox.com>

	* manifest.hh, manifest.cc, rcs_import.cc: Write manifests w/o
	compression.
	* vocab.hh, vocab.cc: Don't re-verify verified data.
	* ui.hh, ui.cc: Minor efficiency tweaks.

2003-10-07  graydon hoare  <graydon@pobox.com>

	* commands.cc, work.cc, work.hh: Add some preliminary stuff
	to support explicit renaming, .mt-attrs.
	* monotone.texi: Add skeletal sections for command reference,
	hook reference, CVS phrasebook. Fill in some parts.

2003-10-02  graydon hoare  <graydon@pobox.com>

	* boost/circular_buffer*.hpp: Add.
	* AUTHORS, cert.cc, commands.cc, database.cc,
	diff_patch.cc, http_tasks.cc, keys.cc, lua.cc, manifest.cc,
	network.cc, nntp_machine.cc, packet.cc, patch_set.cc,
	rcs_import.cc, sanity.cc, sanity.hh, ui.hh, update.cc,
	vocab_terms.hh, work.cc:
	remove existing circular buffer code, replace all
	logging and asserty stuff with boost::format objects
	rather than vsnprintf.

2003-10-01  graydon hoare  <graydon@pobox.com>

	* testsuite.at: Don't use getenv("HOSTNAME").
	* database.cc (exec, fetch): Do va_end/va_start again in between
	logging and executing query.

2003-09-28  Tom Tromey  <tromey@redhat.com>

	* monotone.texi: Added @direntry.

2003-09-27  Nathaniel Smith  <njs@pobox.com>

	* monotone.cc: Remove "monotone.db" default to --db
	option in help text.

2003-09-27  graydon hoare  <graydon@pobox.com>

	* diff_patch.cc: Rework conflict detection.
	* rcs_import.cc: Remove some pointless slowness.
	* monotone.spec: Install info files properly.

	Release point (v 0.5).

2003-09-27  graydon hoare  <graydon@pobox.com>

	* AUTHORS, NEWS, configure.ac: Update for 0.5 release.
	* monotone.texi: Various updates.
	* xdelta.cc (compute_delta): Fix handling of empty data.
	* database.cc (sql): Require --db for init.
	* work.cc (read_options_map): Fix options regex.

2003-09-27  graydon hoare  <graydon@pobox.com>

	* lcs.hh: New jaffer LCS algorithm.
	* interner.hh, rcs_import.cc: Templatize interner.
	* diff_patch.hh: Use interner, new LCS.

2003-09-27  Tom Tromey  <tromey@redhat.com>

	* commands.cc (fetch): Always try lua hook; then default to all
	known URLs.

2003-09-26  Tom Tromey  <tromey@redhat.com>

	* commands.cc (tag): Use all-caps for meta-syntactic variables.
	(comment, add, cat, complete, mdelta, fdata): Likewise.

	* monotone.1: There's no default database.
	* monotone.texi (OPTIONS): There's no default database.

	* database.cc (sql): Throw informative error if database name not
	set.
	* app_state.cc (app_state): Default to no database.

2003-09-26  graydon hoare  <graydon@pobox.com>

	* debian/*, monotone.spec: Add packaging control files.

2003-09-24  graydon hoare  <graydon@pobox.com>

	* database.cc, database.hh (debug): New function.
	* commands.cc (debug): New command.
	* cert.cc, cert.hh (guess_branch): New function.
	* commands.cc (cert): Queue certs to network servers.
	* commands.cc (cert, commit): Use guess_branch.
	* commands.cc (list): List unknown, ignored files.
	* monotone.texi, monotone.1: Document.

2003-09-24  graydon hoare  <graydon@pobox.com>

	* commands.cc (queue_edge_for_target_ancestor): Queue the
	correct ancestry cert, from child to target, as well as
	patch_set.

2003-09-22  graydon hoare  <graydon@pobox.com>

	* depot_schema.sql, schema_migration.cc,
	schema_migration.hh: Add.
	* database.cc, depot.cc: Implement schema migration.
	* database.cc, commands.cc: Change to db ... cmd.
	* monotone.texi, monotone.1: Document command change.
	* depot.cc: Fix various query bugs.

2003-09-21  Nathaniel Smith  <njs@codesourcery.com>

	* depot.cc (depot_schema): Remove unique constraint on (contents),
	replace with unique constraint on (groupname, contents).

2003-09-21  Nathaniel Smith  <njs@codesourcery.com>

	* commands.cc (diff): Take manifest ids as arguments.  Add
	explanatory text on files added, removed, modified.

2003-09-19  Tom Tromey  <tromey@redhat.com>

	* commands.cc (genkey): Use all-caps for meta-syntactic variable.
	(cert, tag, approve, disapprove, comment, add, drop, commit,
	update, revert, cat, checkout, co, propagate, complete, list, ls,
	mdelta, fdelta, mdata, fdata, mcerts, fcerts, pubkey, privkey,
	fetch, post, rcs_import, rcs): Likewise.
	(explain_usage): Indent explanatory text past the command names.

2003-09-17  Tom Tromey  <tromey@redhat.com>

	* commands.cc (list): Don't compute or use "subname".

	* commands.cc (revert): Handle case where argument is a
	directory.
	* tests/t_revert.at: Test for revert of directory.

	* testsuite.at (MONOTONE_SETUP): Use "monotone initdb".
	* monotone.1: Document "initdb".
	* monotone.texi (Commands): Document initdb.
	(Creating a Database): New node.
	(Getting Started): Refer to it.
	* commands.cc (initdb): New command.
	* database.cc (database::sql): New argument `init'.
	(database::initialize): New method.
	* database.hh (database::initalize): Declare.
	(database::sql): New argument `init'.

2003-09-17  Tom Tromey  <tromey@redhat.com>

	* tests/t_persist_phrase.at: Use "ls certs".
	* tests/t_nntp.at: Use "ls certs".
	* tests/t_genkey.at: Use "ls keys" and "ls certs".

2003-09-16  Tom Tromey  <tromey@redhat.com>

	* monotone.1: Document "list branches".
	* commands.cc (ls_certs): New function, from `lscerts' command.
	(ls_keys): New function, from `lskeys' command.
	(ls_branches): New function.
	(list): New command.
	(ls): New alias.
	(explain_usage): Split parameter info at \n.
	* monotone.texi (Adding Files): Use "list certs".
	(Committing Changes): Likewise.
	(Forking and Merging): Likewise.
	(Commands): Likewise.
	(Generating Keys): Use "list keys".
	(Commands): Likewise.
	(Commands): Mention "list branches".
	(Branches): Likewise.

2003-09-15  graydon hoare  <graydon@redhat.com>

	* http_tasks.cc: Fix networking to handle long input.

	* ui.cc, ui.hh: Only pad with blanks enough to cover old output
	when ticking.

	* update.cc, cert.cc, commands.cc: Fix cert fetching functions to
	remove bogus certs.

2003-09-15  Tom Tromey  <tromey@redhat.com>

	* monotone.1: Don't mention MT_KEY or MT_BRANCH.

	* monotone.texi (Getting Started): Don't mention MT_DB or
	MT_BRANCH.
	(Adding Files): Explicitly use --db and --branch.
	* app_state.hh (app_state): New fields options, options_changed.
	Declare new methods.  Include work.hh.
	* work.cc (work_file_name): New constant.
	(add_to_options_map): New structure.
	(get_options_path): New function.
	(read_options_map, write_options_map): Likewise.
	* work.hh (options_map): New type.
	(get_options_path, read_options_map, write_options_map): Declare.
	* commands.cc (add, drop, commit, update, revert, checkout,
	merge): Write options file.
	* app_state.cc (database_option, branch_option): New constants.
	(app_state::app_state): Read options file.
	(app_state::set_database): New method.
	(app_state::set_branch): Likewise.
	(app_state::write_options): Likewise.
	Include work.hh.
	* monotone.cc (cpp_main): Don't set initial database name on
	app.  Use new settor methods.  Don't look at MT_BRANCH or MT_DB.

2003-09-14  graydon hoare  <graydon@pobox.com>

	* vocab.cc, vocab.hh: Add streamers for vocab terms in preparation
	for switch to formatter.

	* cert.cc (check_signature): Treat missing key as failed check.
	* commands.cc (lscerts): Warn when keys are missing.

	* rcs_import.cc, nntp_tasks.cc, http_tasks.cc: Tick progress.

	* sanity.cc, monotone.cc: Tidy up output a bit.

	* xdelta.cc: Add code to handle empty files. Maybe correct?

	* ui.cc, ui.hh: Add.

2003-09-13  Tom Tromey  <tromey@redhat.com>

	* tests/t_nntp.at: If we can't find tcpserver or snntpd, skip the
	test.
	* tests/t_http.at: If we can't find boa or depot.cgi, skip the
	test.

2003-09-12  graydon hoare  <graydon@pobox.com>

	* update.cc (pick_update_target): Only insert base rev as update
	candidate if it actually exists in db.

	* commands.cc, database.cc, database.hh: Implement id completion
	command, and general id completion in all other commands.

2003-09-12  Tom Tromey  <tromey@redhat.com>

	* commands.cc (revert): A deleted file always appears in the
	manifest.
	* tests/t_revert.at: Check reverting a change plus a delete; also
	test reverting by file name.

	* work.cc (deletion_builder::visit_file): Check for file in
	working add set before looking in manifest.
	* tests/t_drop.at: Added add-then-drop test.

	* testsuite.at: Include t_drop.at.
	* tests/t_drop.at: New test.
	* work.cc (visit_file): Check for file in working delete set
	before looking in manifest.

2003-09-12  Tom Tromey  <tromey@redhat.com>

	* Makefile.am ($(srcdir)/testsuite): tests/atconfig and
	tests/atlocal are not in srcdir.

	* Makefile.am (TESTS): unit_tests is not in srcdir.

2003-09-11  graydon hoare  <graydon@pobox.com>

	* commands.cc: Check for MT directory in status.
	* commands.cc: Require directory for checkout.
	* commands.cc: Delete MT/work file after checkout.
	* commands.cc: Implement 'revert', following tromey's lead.
	* commands.cc: Print base, working manifest ids in status.

	* diff_patch.cc: Further merge corrections.
	* diff_patch.cc (unidiff): Compensate for occasional miscalculation
	of LCS.

	* tests/t_merge.at: Check that heads works after a merge.
	* tests/t_fork.at:  Check that heads works after a fork.
	* tests/t_genkey.at: Remove use of 'import'.
	* tests/t_cwork.at: Check deletion of work file on checkout.
	* tests/t_revert.at: Check that revert works.

	* commands.cc, monotone.cc: Report unknown commands nicely.

2003-09-08  graydon hoare  <graydon@pobox.com>

	* tests/merge.at: Accept tromey's non-error case for update.

	* commands.cc(try_one_merge): Write merged version to packet
	writer, not directly to db.
	(merge): Write branch, changelog cert on merged version to db.

	* std_hooks.lua(merge3): Open result in mode "r", not "w+".

2003-09-06  Tom Tromey  <tromey@redhat.com>

	* update.cc (pick_update_target): Not an error if nothing to
	update.

	* monotone.texi: Use VERSION; include version.texi.

	* monotone.1: Document "co".
	* monotone.texi (Commands): Document "co".
	* commands.cc (ALIAS): New macro.
	(co): New alias.

	* README: Updated.

	* txt2c.cc: Added missing file.

	* texinfo.tex, INSTALL, Makefile.in, aclocal.m4, compile, depcomp,
	install-sh, missing, mkinstalldirs: Removed generated files.

2003-09-04  graydon hoare  <graydon@pobox.com>

	* Makefile.am, depot.cc, http_tasks.cc, http_tasks.hh,
	lua.cc, lua.hh, monotone.texi, network.cc, tests/t_http.at,
	vocab_terms.hh:

	Use public key signatures to talk to depot, not mac keys.

	* commands.cc, file_io.cc, monotone.texi, monotone.1,
	tests/t_scan.at, tests/t_import.at, work.cc, work.hh:

	Remove the 'import' and 'scan' commands, in favour of generalized
	'add' which chases subdirectories.

	* configure.ac, NEWS:

	Release point (v 0.4).

2003-09-03  graydon hoare  <graydon@pobox.com>

	* monotone.texi: Expand notes about setting up depot.

	* update.cc: Update by ancestry. Duh.

2003-09-02  graydon hoare  <graydon@pobox.com>

	* boost/socket/streambuf.hpp: Bump ppos on overflow.

	* packet.cc, transforms.cc, transforms.hh: Add function for
	canonicalization of base64 encoded strings. Use on incoming cert
	packet values.

	* commands.cc: Change fetch and post to take URL/groupname params
	rather than branchname.

	* network.cc, network.hh, depot.cc, http_tasks.cc: Fix URL parser,
	improve logging, change signatures to match needs of commands.cc

	* Makefile.am: Don't install txt2c or unit_tests.

	* Makefile.am: Build depot.cgi not depot.

	* database.cc, database.hh: Add "all known sources" fetching support.

	* patch_set.cc: Sort in a path-lexicographic order for nicer summaries.

	* monotone.texi: Expand coverage of packets and networking.

	* tests/t_nntp.at, tests/t_http.at: Update to provide URL/groupname
	pairs.

2003-09-02  Tom Tromey  <tromey@redhat.com>

	* aclocal.m4, monotone.info: Removed generated files.

2003-08-31  Nathaniel Smith  <njs@codesourcery.com>

	* configure.ac: Check for lua40/lua.h, lua40/lualib.h and -llua40,
	-lliblua40.
	* config.h.in: Add LUA_H, LIBLUA_H templates, remove HAVE_LIBLUA,
	HAVE_LIBLUALIB templates.
	* lua.cc: Include config.h.  Use LUA_H, LIBLUA_H macros.

2003-08-29  graydon hoare  <graydon@pobox.com>

	* Makefile.am, txt2c.cc, lua.cc, database.cc:
	Use a C constant-building converter rather than objcopy.

	* cert.cc, cert.hh, packet.cc, packet.hh, diff_patch.cc,
	rcs_import.cc:
	Modify cert functions to require a packet consumer, do no implicit
	database writing.

	* commands.cc, database.cc, database.hh, schema.sql, network.cc:
	Modify packet queueing strategy to select ancestors from known
	network server content, rather than most recent edge.

2003-08-25  graydon hoare  <graydon@pobox.com>

	* AUTHORS, ChangeLog, Makefile.am, NEWS, configure.ac,
	tests/t_http.at: Release point (v 0.3)

2003-08-24  graydon hoare  <graydon@pobox.com>

	* nntp_tasks.cc: Measure success from postlines state.
	* network.cc: Print summary counts of transmissions.
	* packet.cc: Count packets into database.
	* depot.cc: Add administrative commands, fix a bunch of
	little bugs.
	* t_http.at: Testcase for depot-driven communication.
	* monotone.texi: Update to reflect depot existence.
	* http_tasks.cc: Pick bugs out.

2003-08-24  graydon hoare  <graydon@pobox.com>

	* commands.cc: Wash certs before output.
	* *.cc,*.hh: Adjust cert packet format to
	be more readable, avoid superfluous gzipping.

2003-08-24  graydon hoare  <graydon@pobox.com>

	* configure, Makefile.in: Remove generated files, oops.
	* commands.cc: Implement 'propagate'.
	* lua.cc, lua.hh, network.cc, network.hh: Remove
	'aggregate posting' stuff.
	* network.cc: Batch postings into larger articles.
	* diff_patch.hh, diff_patch.cc: Implement basic
	merge2-on-manifest.

2003-08-23  graydon hoare  <graydon@pobox.com>

	* monotone.cc: Handle user-defined lua hooks as
	overriding internal / .monotonerc hooks no matter
	where on cmd line they occur.
	* update.cc: Made failures more user-friendly.
	* lua.cc: Improve logging a bit.
	* testsuite.at, tests/*.{at,in}, testsuite/: Rewrite tests in
	autotest framework, move to tests/ directory.
	* boost/io/*, cryptopp/hmac.h: Add missing files.

2003-08-23  Tom Tromey  <tromey@redhat.com>

	* monotone.cc (OPT_VERSION): New macro.
	(cpp_main): Handle OPT_VERSION.
	(options): Added `version' entry.
	Include config.h.

2003-08-21  Tom Tromey  <tromey@redhat.com>

	* database.cc: Include "sqlite/sqlite.h", not <sqlite.h>.

2003-08-20  graydon hoare  <graydon@pobox.com>

	* boost/*:
	incorporate boost sandbox bits, for now.

	* Makefile.am, Makefile.in, configure, configure.ac, diff_patch.cc,
	http_tasks.cc, http_tasks.hh, network.cc, nntp_machine.cc,
	nntp_machine.hh, nntp_tasks.cc, nntp_tasks.hh, testsuite/t_nntp.sh:

	fix up networking layer to pass nntp tests again

2003-08-19  graydon hoare  <graydon@pobox.com>

	* Makefile.am, Makefile.in, app_state.hh, cert.cc, commands.cc,
	constants.hh, cryptopp/misc.h, database.cc, depot.cc,
	http_tasks.cc, http_tasks.hh, keys.cc, lua.cc, lua.hh, monotone.cc,
	network.cc, network.hh, nntp_machine.cc, nntp_machine.hh,
	nntp_tasks.cc, nntp_tasks.hh, packet.cc, packet.hh, rcs_import.cc,
	sanity.cc, sanity.hh, schema.sql, test_hooks.lua,
	testsuite/runtest.sh, testsuite/t_null.sh, vocab_terms.hh:

	major surgery time
	- move to multi-protocol posting and fetching.
	- implement nicer failure modes for sanity.
	- redo commands to print nicer, fail nicer.

2003-08-18  graydon hoare  <graydon@pobox.com>

	* Makefile.am, Makefile.in, adler32.hh, database.cc, depot.cc,
	mac.hh, xdelta.cc, Makefile.am, Makefile.in:

	first pass at a depot (CGI-based packet service)

2003-08-08  graydon hoare  <graydon@pobox.com>

	* Makefile.am, Makefile.in AUTHORS, ChangeLog, Makefile.am,
	Makefile.in, NEWS, monotone.1, monotone.info, monotone.texi:

	release point (v 0.2)

2003-08-08  graydon hoare  <graydon@pobox.com>

	* cert.cc, cert.hh, interner.hh, rcs_import.cc:

	auxilliary certs

	* cert.cc, cert.hh, cycle_detector.hh, interner.hh, patch_set.cc,
	rcs_import.cc:

	improvements to cycle detection stuff

2003-08-05  graydon hoare  <graydon@pobox.com>

	* rcs_import.cc:

	almost even more seemingly correct CVS graph reconstruction (still slow)

	* sqlite/* cryptopp/* Makefile.am, Makefile.in, aclocal.m4,
	config.h.in, configure, configure.ac, file_io.cc, keys.cc,
	sanity.cc, sanity.hh, transforms.cc:

	minimizing dependencies on 3rd party libs by importing the
	necessary bits and rewriting others.

	* cert.cc, cert.hh, rcs_import.cc:

	cvs import seems to be working, but several linear algorithms need
	replacement

2003-07-28  graydon hoare  <graydon@pobox.com>

	* Makefile.am, Makefile.in, cert.cc, commands.cc, database.cc,
	database.hh, manifest.cc, rcs_file.cc, rcs_import.cc,
	rcs_import.hh, vocab.cc, xdelta.cc:

	cvs graph reconstruction hobbling along.

2003-07-21  graydon hoare  <graydon@pobox.com>

	* database.cc, xdelta.cc, xdelta.hh:

	piecewise xdelta; improves speed a fair bit.

2003-07-11  graydon hoare  <graydon@pobox.com>

	* Makefile.am, Makefile.in, config.h.in, configure, configure.ac,
	transforms.cc, xdelta.cc, xdelta.hh:

	implement xdelta by hand, forget 3rd party delta libs.

2003-07-02  graydon hoare  <graydon@pobox.com>

	* database.cc, rcs_import.cc, transforms.cc, transforms.hh:

	speedups all around in the storage system

2003-07-01  graydon hoare  <graydon@pobox.com>

	* database.hh, rcs_import.cc, transforms.cc, transforms.hh: speed

	improvements to RCS import

2003-06-30  graydon hoare  <graydon@pobox.com>

	* rcs_import.cc, transforms.cc:

	some speed improvements to RCS import

2003-06-29  graydon hoare  <graydon@pobox.com>

	* commands.cc, database.hh, rcs_import.cc, transforms.cc:

	RCS file import successfully (albeit slowly) pulls in some pretty
	large (multi-hundred revision, >1MB) test cases from GCC CVS

	* Makefile.in, commands.cc, rcs_file.cc, rcs_file.hh,
	rcs_import.cc, rcs_import.hh,

	Makefile.am: preliminary support for reading and walking RCS files

2003-04-09  graydon hoare  <graydon@pobox.com>

	* autogen.sh: oops
	* */*: savannah import

2003-04-06  graydon hoare  <graydon@pobox.com>

	* initial release.
<|MERGE_RESOLUTION|>--- conflicted
+++ resolved
@@ -1,14 +1,12 @@
-<<<<<<< HEAD
 2006-01-12  Matthew Gregan  <kinetik@orcon.net.nz>
 
 	* app_state.{cc,hh}, commands.cc, monotone.cc, options.hh: Make
 	'log' default to not displaying merges.  Rename '--no-merges'
 	option to '--merges'.
-=======
+
 2006-01-11  Nathaniel Smith  <njs@pobox.com>
 
 	* commands.cc (diff): gettext'ify the "no changes" tag.
->>>>>>> 6d83771c
 
 2006-01-11  Richard Levitte  <richard@levitte.org>
 
