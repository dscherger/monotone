--- conflicted
+++ resolved
@@ -1,19 +1,17 @@
-<<<<<<< HEAD
+2005-05-24  Timothy Brownawell  <tbrownaw@gmail.com>
+
+	* automate.cc: Put back lost "automate certs".
+
 2005-05-24  Matt Johnston  <matt@ucc.asn.au>
 
 	* commands.cc (try_one_merge, CMD(merge), CMD(explicit_merge), 
 	CMD(propagate): allow --author flag.
-=======
-2005-05-24  Timothy Brownawell  <tbrownaw@gmail.com>
-
-	* automate.cc: Put back lost "automate certs".
 
 2005-05-24  Timothy Brownawell  <tbrownaw@gmail.com>
 
 	* automate.cc: Fix comment for automate stdio to match the code.
 	* monotone.texi: Document ignored locations in automate stdio
 	input as reserved.
->>>>>>> 95291c47
 
 2005-05-24  Riccardo Ghetta  <birrachiara@tin.it>
 
@@ -8336,4 +8334,4 @@
 
 2003-04-06  graydon hoare  <graydon@pobox.com>
 
-	* initial release.
+	* initial release.