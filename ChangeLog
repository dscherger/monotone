<<<<<<< HEAD
2004-12-12  Joel Rosdahl  <joel@rosdahl.net>

	* revision.cc (find_least_common_ancestor): New function for
	finding the vanilla LCA.
	* revision.hh: Added prototype for find_least_common_ancestor.
	* commands.cc (update): Use find_least_common_ancestor for finding
	a common ancestor.
	* commands.cc (diff): Likewise.
	* revision.cc (find_common_ancestor): Rename to...
	(find_common_ancestor_for_merge): ...this, for clarity.
	* revision.hh: find_common_ancestor -->
	find_common_ancestor_for_merge.
	* commands.cc (try_one_merge): Call find_common_ancestor_for_merge
	to find ancestor.
	* commands.cc (lcad): Rename lca command to lcad.
	* commands.cc (lca): New command for finding the vanilla LCA.
=======
2004-12-12  graydon hoare  <graydon@pobox.com>

	* commands.cc: Fix bug reported in t_attr.at
	* tests/t_attr.at: Remove xfail.
	* change_set.cc: Change unit tests syntax.
	(read_change_set): Assert complete read.
	* revision_ser.cc (read_revision_set): Likewise.
	* os_specific.hh: Drop obsolete file.
>>>>>>> b2979bf4

2004-12-12  Nathaniel Smith  <njs@codesourcery.com>

	* tests/t_persistent_server_keys.at: Actually test what it's
	supposed to.  Also, un-XFAIL it, since now it seems to pass.
	
2004-12-12  Nathaniel Smith  <njs@codesourcery.com>

	* tests/t_persistent_server_keys.at: New test.

	* testsuite.at: Call it.
	* tests/t_persistent_server_revision.at: Fix typo.

2004-12-12  Nathaniel Smith  <njs@codesourcery.com>

	* tests/t_persistent_server_revision.at: New test.
	* testsuite.at: Call it.  Tweak NETSYNC macros in support of it.

2004-12-11  Nathaniel Smith  <njs@codesourcery.com>

	* lua.hh (add_rcfile): Add 'required' argument.
	* lua.cc (add_rcfile): Implement it.  Simplify error checking
	logic while I'm there...
	* monotone.cc (cpp_main): Pass new argument to add_rcfile.
	
	* tests/t_rcfile_required.at: New test.
	* testsuite.at: Call it.
	Revamp netsync support macros, to allow long-running servers.
	Make netsync-killer try first with -TERM, in case that plays nicer
	with gcov.
	
2004-12-11  Nathaniel Smith  <njs@codesourcery.com>

	* lua.hh: Remove tabs.

2004-12-11  Nathaniel Smith  <njs@codesourcery.com>

	* monotone.texi: Document explicit_merge.
	
2004-12-11  Nathaniel Smith  <njs@codesourcery.com>

	* Makefile.am: Redo full-revision support again, to properly
	handle 'make dist' and caching.  Hopefully.

2004-12-11  Nathaniel Smith  <njs@codesourcery.com>

	* monotone.texi (File Attributes): Rewrite for new .mt-attrs
	syntax.

2004-12-11  Nathaniel Smith  <njs@codesourcery.com>

	* tests/t_attr.at: New test.
	* testsuite.at: Call it.

2004-12-11  Nathaniel Smith  <njs@codesourcery.com>

	* commands.cc (trusted): Print spaces between key ids.

	* lua.cc (add_rcfile): Errors while loading a user-provided rc
	file are naughtiness, not oopses.
	
2004-12-11  Nathaniel Smith  <njs@codesourcery.com>

	* commands.cc (commands::explain_usage): Use split_into_lines to
	do formatting of per-command usage; allow multi-line
	descriptions.
	(trusted): New command.
	* monotone.texi (Key and Cert): Document 'trusted' command.
	* tests/t_trusted.at: New test.
	* testsuite.at: Change get_revision_cert_trust to support
	t_trusted.at.  Call t_trusted.at.
	
2004-12-10  Nathaniel Smith  <njs@codesourcery.com>

	* Makefile.am (package_full_revision.txt): Redo Joel Rosdahl
	<joel@rosdahl.net>'s change below after it got clobbered by
	merge.

2004-12-06  Joel Rosdahl  <joel@rosdahl.net>

	* Makefile.am (package_full_revision.txt): Silence error messages
	when deducing full package revision.

2004-12-10  Nathaniel Smith  <njs@codesourcery.com>

	* commands.cc (log): Synopsize optional 'file' argument, and
	describe both arguments in help description.

2004-12-09  Derek Scherger  <derek@echologic.com>

	* .mt-nonce: delete obsolete file	
	* change_set.cc (merge_deltas): add file paths in call to
	try_to_merge_files
	* commands.cc (propagate): add progress logging similar to merge
	* diff_patch.{cc,hh} (try_to_merge_files): add file paths to
	merge2 and merge3 hooks; add logging of paths before calling merge
	hooks
	* lua.{cc,hh} (hook_merge2, hook_merge3): add file paths to merge
	hooks
	* std_hooks.lua (merge2, merge3, merge2_xxdiff_cmd,
	merge3_xxdiff_cmd): pass file paths to xxdiff for use as titles
	* testsuite.at (MONOTONE_SETUP): add paths to merge2 hook

2004-12-09  Nathaniel Smith  <njs@codesourcery.com>

	* Makefile.am (BUILT_SOURCES_NOCLEAN): add 'S'.
	
	* netsync.cc (session): Make ticker pointers into auto_ptr's.  Add
	cert and revision tickers.
	(session::session): Initialize new tickers.
	(session::note_item_sent): New method.  Increment tickers.
	(session::note_item_arrived): Increment tickers.
	(session::read_some): Adjust for auto_ptr.
	(session::write_some): Likewise.
	(call_server): Conditionally initialize cert and revision
	tickers.
	(queue_data_cmd): Call 'note_item_sent'.
	(queue_delta_cmd): Call 'note_item_sent'.

2004-12-08  Nathaniel Smith  <njs@codesourcery.com>

	* tests/t_patch_vs_drop_add.at: 
	* tests/t_patch_drop_add.at: 
	* tests/t_netsync_unrelated.at: 
	* tests/t_merge_add_del.at: 
	* tests/t_merge2_add_drop_add.at: 
	* tests/t_merge_1.at: 
	* tests/t_heads_discontinuous_branch.at: 
	* tests/t_cleanup_empty_dir.at: 
	* tests/t_checkout_options.at: 
	* tests/t_ambig_update.at: 
	* tests/t_add_patch_drop_add.at:
	* tests/t_add_drop_add.at: 
	* tests/t_add_dot.at: Add (importance) markers to all bug report
	tests.

2004-12-08  Nathaniel Smith  <njs@codesourcery.com>

	* app_state.hh (write_options): Add 'force' option.
	* app_state.cc: Remove tabs.
	(write_options): Implement.
	* commands.cc (checkout): Pass force=true to 'write_options'.

	* tests/t_checkout_options.at: New test.
	* testsuite.at: Define RAW_MONOTONE.
	(t_checkout_options.at): Call it.
	
2004-12-08  Nathaniel Smith  <njs@codesourcery.com>

	* update.hh (pick_update_target): Rename to...
	(pick_update_candidates): ...this.  Return a set of candidates,
	rather than a single best.
	* update.cc (pick_update_candidates): Likewise.  Remove logic
	checking for unique candidate.
	* commands.cc (describe_revision): New function.
	(heads): Use it.
	(update): Use new 'pick_update_candidates' function.  Add logic
	checking for unique candidate.  On non-unique candidate, print all
	candidates, using 'describe_revision'.

	* tests/t_ambig_update.at: Check that failure messages describe
	the candidate set.

2004-12-08  Nathaniel Smith  <njs@codesourcery.com>

	* update.cc: Remove tabs.

2004-12-08  Nathaniel Smith  <njs@codesourcery.com>

	* tests/t_ambig_update.at: Also check that update fails when one
	candidate edge is deeper than the other.

2004-12-09  graydon hoare  <graydon@pobox.com>

	* ROADMAP: Add file.

2004-12-08  graydon hoare  <graydon@pobox.com>

	* change_set.cc (extend_renumbering_via_added_files): 
	Look up parent tid in existing renumbering.
	* commands.cc (attr): Check index for "set" subcommand.
	(lca): New diagnostic command.
	(log): Tidy up output formatting a bit.
	* po/monotone.pot: Regenerate.
	* tests/t_add_edge.at: New test to catch add failure.
	* testsuite.at: Call it.

2004-12-07  Richard Levitte  <richard@levitte.org>

	* Makefile.am: Keep package_*revision.{txt,h}, so they are saved
	as part of a distribution, and thereby make as sure as possible
	people who download monotone get historical information on where
	their copy of monotone came from.

2004-12-06  Richard Levitte  <richard@levitte.org>

	* monotone.cc: Add a hint on how to use --ticker.

2004-12-08  Nathaniel Smith  <njs@codesourcery.com>

	* tests/t_ambig_update.at: New test.
	* testsuite.at: Add it.

	* tests/t_explicit_merge.at: Add, having forgotten to last time.
	
2004-12-08  Nathaniel Smith  <njs@codesourcery.com>

	* tests/t_explicit_merge.at: New test.
	* testsuite.at: Add it.
	
2004-12-08  Nathaniel Smith  <njs@codesourcery.com>

	* testsuite.at: Remove duplicate line created by merge.
	* ChangeLog: Re-sort after merges.

	* commands.cc (explicit_merge): Remove stray space.  Print id of
	merge result.
	(complete_command): Add back "}" deleted by merge.
	
2004-12-08  Nathaniel Smith  <njs@codesourcery.com>

	* change_set.cc: Remove tabs.
	* diff_patch.cc: Likewise.

	* commands.cc (explicit_merge): New command.

2004-12-08  graydon hoare  <graydon@pobox.com>

	* change_set.cc (extend_renumbering_via_added_files): 
	Look up parent tid in existing renumbering.
	* commands.cc (attr): Check index for "set" subcommand.
	(lca): New diagnostic command.
	(log): Tidy up output formatting a bit.
	* po/monotone.pot: Regenerate.
	* tests/t_add_edge.at: New test to catch add failure.
	* testsuite.at: Call it.

2004-12-06  Nathaniel Smith  <njs@codesourcery.com>

	* commands.cc (ls_certs): Sort the certs before printing.
	* tests/t_netsync_repeated.at: Actually check that certs were
	transferred correctly.

2004-12-06  graydon hoare  <graydon@pobox.com>

	* unix/get_system_flavour.cc:
	* win32/get_system_flavour.cc: Add missing files.

2004-12-06  graydon hoare  <graydon@pobox.com>

	* commands.cc (merge): Add newline in output.
	* change_set.cc (project_missing_deltas): Fix very bad
	delta-renaming bug.

2004-12-06  graydon hoare  <graydon@pobox.com>

	* change_set.cc:
	* tests/t_merge_add_del.at:
	* netsync.cc:
	* commands.cc: Clean up from merge.

2004-12-06  Nathaniel Smith  <njs@codesourcery.com>

	* tests/t_add_patch_drop_add.at: New test.
	* tests/t_merge2_add_drop_add.at: New test.
	* tests/t_patch_drop_add.at: New test.
	* tests/t_patch_vs_drop_add.at: New test.
	* testsuite.at: Add them.
	
	* tests/t_add_drop_add.at: Fix to test what it was supposed to.
	
	* tests/t_merge2_data.at: Remove extraneous [stdout].

	* tests/t_merge_add_del.at: Fix description.
	XFAIL it.

2004-12-06  Nathaniel Smith  <njs@codesourcery.com>

	* tests/t_add_drop_add.at: New test.
	* testsuite.at: Add it.

2004-12-05  Nathaniel Smith  <njs@codesourcery.com>

	* tests/t_merge_add_del: Shorten name for better display.

2004-12-05  Matt Johnston <matt@ucc.asn.au>

	* tests/t_merge_add_del: added a new test for merging
	  branches where a file is added then removed.
	* testsuite.at: added the new test
	* configure.ac: bumped the prequisite version to 2.58 since
	  some tests use AT_XFAIL_IF

2004-12-05  graydon hoare  <graydon@pobox.com>

        * Makefile.am (package_full_revision.txt): Use top_builddir
        to locate monotone executable.

2004-12-05  Nathaniel Smith  <njs@codesourcery.com>

	* tests/t_merge_add_del: Shorten name for better display.

2004-12-05  Matt Johnston <matt@ucc.asn.au>

	* tests/t_merge_add_del: added a new test for merging
	  branches where a file is added then removed.
	* testsuite.at: added the new test
	* configure.ac: bumped the prequisite version to 2.58 since
	  some tests use AT_XFAIL_IF

2004-12-04  graydon hoare  <graydon@pobox.com>

        * commands.cc (fcommit): New command.
        (update): Finish off merge of update command.

2004-12-04  Derek Scherger  <derek@echologic.com>

        * commands.cc: (complete_command): New function.
        (explain_usage/process): Use it.

2004-12-04  Nathaniel Smith  <njs@codesourcery.com>

	* change_set.cc (merge_deltas): Call correct variant of
	try_to_merge_files depending on whether ancestor is available.
	* diff_patch.cc (try_to_merge_files -- merge3 version): Add
	assertions about ids.
	(try_to_merge_files -- merge2 version): Likewise.

	* testsuite.at: Add a trivial working merge2 hook.
	* tests/t_related_merge2_data.at: Update to use.
	Mark as expected to PASS.
	* tests/t_merge2_data.at: Likewise.

2004-12-04  Nathaniel Smith  <njs@codesourcery.com>

	* change_set.cc (merge_deltas): Call correct variant of
	try_to_merge_files depending on whether ancestor is available.
	* diff_patch.cc (try_to_merge_files -- merge3 version): Add
	assertions about ids.
	(try_to_merge_files -- merge2 version): Likewise.

	* testsuite.at: Add a trivial working merge2 hook.
	* tests/t_related_merge2_data.at: Update to use.
	Mark as expected to PASS.
	* tests/t_merge2_data.at: Likewise.

2004-12-04  Nathaniel Smith  <njs@codesourcery.com>

	* change_set.cc: Remove tabs.
	* diff_patch.cc: Likewise.

2004-12-04  Nathaniel Smith  <njs@codesourcery.com>

	* change_set.cc: Remove tabs.
	* diff_patch.cc: Likewise.

2004-12-01  graydon hoare  <graydon@pobox.com>

	* {unix,win32}/get_system_flavour.cc: New files.
	* basic_io.{cc,hh}: Give names to input sources.
	* monotone.cc: Move app_state ctor inside try.
	* platform.hh (get_system_flavour): Declare.
	* revision.cc: Name input source "revision".
	* sanity.cc: Log flavour on startup.
	* tests/t_attributes.at: Use new syntax.
	* transforms.{cc,hh} (split_into_lines): New variant, and rewrite.
	* work.{cc,hh}: Rewrite attributes to use basic_io.
	(get_attribute_from_db):
	(get_attribute_from_working_copy): New functions.

2004-11-30  Nathaniel Smith  <njs@codesourcery.com>

	* keys.cc (get_passphrase): Simplify arguments.
	(generate_key_pair): Force new passphrases to come from the user.
	Adapt to new 'get_passphrase' arguments.
	(change_key_passphrase): Likewise.
	(generate_key_pair): Add argument specifying passphrase, for
	exclusive use of the unit tests.
	(signature_round_trip_test): Use it.
	* keys.hh (generate_key_pair): Adjust prototype correspondingly.

	* tests/t_genkey.at: Test that 'genkey' requires the passphrase to
	be entered.
	* tests/t_chkeypass.at: Check that 'chkeypass' fails if no
	passphrase is given.

2004-11-30  Nathaniel Smith  <njs@codesourcery.com>

	* keys.hh: Remove tabs.
	* keys.cc: Likewise.

2004-11-30  Nathaniel Smith  <njs@codesourcery.com>

	* monotone.texi (Hook Reference): Clarify description of
	'get_passphrase', following confusion on IRC.

2004-11-30  Joel Rosdahl  <joel@rosdahl.net>

	* ui.cc (fatal): Added missing newlines in fatal message.

2004-11-29  Nathaniel Smith  <njs@codesourcery.com>

	* monotone.texi: Add more details to documentation of 'update
	<revision>' command.

	* ui.cc (fatal): Typo in previous commit.
	
2004-11-29  Nathaniel Smith  <njs@codesourcery.com>

	* ui.cc (fatal): On suggestion of Zack Weinberg, add a note to
	fatal error messages 1) telling the user that it's a bug (i.e.,
	not their fault), and 2) requesting a bug report.

2004-11-29  Nathaniel Smith  <njs@codesourcery.com>

	* ui.cc: Remove tabs.

2004-11-30  Matt Johnston  <matt@ucc.asn.au>

        * change_set.cc (merge_disjoint_analyses): Prevent duplicated
        tids being used.
        (merge_disjoint_analyses): Fix typo (s/a_tmp/b_tmp/)

2004-11-24  Nathaniel Smith  <njs@codesourcery.com>

	* tests/t_cleanup_empty_dir.at: Shorten name.

2004-11-24  Nathaniel Smith  <njs@codesourcery.com>

	* Makefile.am (BUILT_SOURCES): List package_*version.{h,txt}.
	* package_{full_,}version.txt: Work when blddir != srcdir.

2004-11-24  Nathaniel Smith  <njs@codesourcery.com>

	* mt_version.hh: New file.
	* mt_version.cc: New file.
	* monotone.cc (package_revision.h): Don't include it.
	(mt_version.hh): Include it.
	(OPT_FULL_VERSION): New option.
	(options): Add it.
	(cpp_main): Implement --version and --full-version in terms of
	mt_version.hh.

	* Makefile.am (package_full_revision.h): Build it.
	(MOST_SOURCES): Add mt_version.{cc,hh}.

2004-11-24  Nathaniel Smith  <njs@codesourcery.com>

	* txt2c.cc (main): Add "--skip-trailing" option to skip trailing
	whitespace.
	* Makefile.am (package_revision.h): Generate it.
	* monotone.cc (package_revision.h): Include it.
	(cpp_main): Print it as part of --version.

2004-11-23  Nathaniel Smith  <njs@codesourcery.com>

	* tests/t_cleanup_empty_dir.at: New test.
	* testsuite.at: Call it.
	
2004-11-23  Nathaniel Smith  <njs@codesourcery.com>

	* monotone.texi (File Attributes): Document how restricted format
	of .mt-attrs currently is.  Also talk about 'the' .mt-attrs file
	instead of 'an', in response to confusion.

2004-11-23  Nathaniel Smith  <njs@codesourcery.com>

	* work.cc (build_deletion): Add missing newline.
	(build_rename): Likewise.
	(build_rename): Likewise.

2004-11-23  Nathaniel Smith  <njs@codesourcery.com>

	* work.cc: Remove tabs.

2004-11-23  Nathaniel Smith  <njs@codesourcery.com>

	* commands.cc: Remove tabs.

2004-11-23  Nathaniel Smith  <njs@codesourcery.com>

	* tests/t_add_dot.at: New test.
	* testsuite.at: Call it.

2004-11-22  Joel Rosdahl  <joel@rosdahl.net>

	* testsuite.at (NEED_UNB64): Check that python knows how to decode
	strings before using it.

2004-11-21  Joel Rosdahl  <joel@rosdahl.net>

	* testsuite.at (NEED_UNB64): Find more programs for decoding
	base64.

2004-11-20  Nathaniel Smith  <njs@codesourcery.com>

	* tests/t_merge_1.at: New test.
	* testsuite.at: Add it.
	(NEED_UNB64): New macro.
	(UNB64): Likewise.
	* tests/t_unidiff.at: Use them.
	* tests/t_unidiff2.at: Likewise.

2004-11-19  Nathaniel Smith  <njs@codesourcery.com>

	* tests/t_initfork.at: Remove file; redundant with
	t_merge2_add.at.
	* testsuite.at: Don't call it.

2004-11-18  Derek Scherger  <derek@echologic.com>

	* commands.cc (list tags): new command.
	* monotone.1: update.
	* monotone.texi: update.
	* std_hooks.lua: remove unused get_problem_solution hook.
	* test/t_tags.at: new test.
	* testsuite.at: call it.

2004-11-18  Nathaniel Smith  <njs@codesourcery.com>

	* monotone.texi (Committing Work): Remove mistakenly added
	redundant command line argument.

2004-11-17  Joel Rosdahl  <joel@rosdahl.net>

	* commands.cc (diff): Don't print hashes around diff output if
	there is no diff to print.

	Fix bugs #8714 "monotone update working copy to previous version"
	and #9069 "update with multiple candidates":
	* commands.cc (update): Let the update command take an optional
	revision target parameter. Without an explicit revision target,
	the current branch head is used just like before. Added logic for
	updating to an older revision or another revision reachable via a
	common ancestor.
	* tests/t_update_to_revision.at: Add regression tests for new
	update logic.
	* testsuite.at: Add new test.
	* monotone.texi: Document new update argument.

2004-11-17  Nathaniel Smith  <njs@codesourcery.com>

	* netsync.cc (request_fwd_revisions): Rename 'first_attached_edge'
	to 'an_attached_edge', because it does not represent the first
	attached edge.  Likewise for 'first_attached_cset'.
	(analyze_attachment): Remove early exit from loop; we want to
	analyze the entire graph, not just some linear subgraphs.

	* revision.cc (ensure_parents_loaded): Filter out the null
	revision when calculating parents.
	* change_set.hh (null_id): Define for 'revision_id's.

	* tests/t_merge2_add.at: New test.
	* tests/t_merge2_data.at: New test.
	* tests/t_related_merge2_data.at: New test.
	* tests/t_merge_add.at: New test.
	* tests/t_netsync_pubkey.at: New test.
	* tests/t_netsync_repeated.at: New test.
	* tests/t_netsync_unrelated.at: New test.


	* testsuite.at: Add new tests.
	(NETSYNC_SETUP): New macro.
	(MONOTONE2): New macro.
	(RUN_NETSYNC): New macro.
	(ADD_FILE): New macro.
	(SET_FILE): New macro.
	(COMMIT): New macro.
	* tests/t_netsync.at: Use them.

	* tests/t_singlenetsync.at: Add 'netsync' keyword'.  Rename to...
	* tests/t_netsync_single.at: ...this.

	* tests/t_heads_discontinuous_branch.at: XFAIL it.

2004-11-17  Nathaniel Smith  <njs@codesourcery.com>

	* netsync.cc: Remove hard tabs.

2004-11-17  Nathaniel Smith  <njs@codesourcery.com>

	* revision.cc: Remove hard tabs.
	* change_set.hh: Likewise.

2004-11-16  Nathaniel Smith  <njs@codesourcery.com>

	* tests/t_heads.at: Replace last tricky case with a less tricky case.
	* tests/t_heads_discontinuous_branch.at: New test for the really
	tricky case.
	* testsuite.at: Run it.

2004-11-16  Nathaniel Smith  <njs@codesourcery.com>

	* views.sql (trusted_parents_in_branch): Remove.
	(trusted_children_in_branch): Remove.
	(trusted_branch_members): New view.
	(trusted_branch_parents): New view.
	(branch_heads): Use the new views, not the removed ones.
	
	* database.cc (get_heads): Column name in 'branch_heads'
	unavoidably changed from 'id' to 'parent'; adjust SELECT statement
	to use new name.

2004-11-16  Nathaniel Smith  <njs@codesourcery.com>

	* database.cc: Remove hard tabs.

2004-11-16  Nathaniel Smith  <njs@codesourcery.com>

	* commands.cc (dump_diffs): Fetch delta destination, not source,
	on new files.

2004-11-15  Joel Rosdahl  <joel@rosdahl.net>

	* tests/t_diff_added_file.at: Added testcase exposing a bug in
	"monotone diff x y" where x is an ancestor of y and y adds a new
	file.
	* testsuite.at: Add new test.

2004-11-14  Joel Rosdahl  <joel@rosdahl.net>

	Fix bug #9092 "add command to change passphrase":
	* commands.cc (chkeypass): New command.
	* keys.cc (get_passphrase): Added parameters for prompt beginning and
	disabling hook lookup and passphrase caching.
	* keys.hh, keys.cc (change_key_passphrase): New function.
	* database.hh, database.cc (delete_private_key): New function.
	* monotone.texi (Key and Cert): Document command.
	* tests/t_chkeypass.at: Testcase for the command.
	* testsuite.at: Added new testcase.

2004-11-14  Matt Johnston <matt@ucc.asn.au>

	* tests/t_initfork.at: New test for merging two ancestor-less heads.

2004-11-13  Nathaniel Smith  <njs@codesourcery.com>

	* tests/t_heads.at: New test.
	* testsuite.at: Add it.
	
2004-11-13  Nathaniel Smith  <njs@codesourcery.com>

	* monotone.texi: Fix various typos.
	(Committing Work): Add missing command line argument.
	(Branch Names): New section.
	Add me to the copyright block.

2004-11-12  Joel Rosdahl  <joel@rosdahl.net>

	* monotone.texi: Fix documentation of the approve and disapprove
	commands. Fix jp.co.juicebot.jb7 branch name in examples. Other
	minor fixes.

2004-11-11  Joel Rosdahl  <joel@rosdahl.net>

	* monotone.texi: Fix typos.

2004-11-08  graydon hoare  <graydon@pobox.com>

	* monotone.texi: Some minor cleanups.
	* netsync.cc: Fix a formatter.

2004-11-07  graydon hoare  <graydon@pobox.com>

	* figures/*.txt: Drop.
	* monotone.texi: Pull ASCII figures back in conditionally.
	* NEWS, AUTHORS, monotone.spec: Update for 0.15.
	* monotone.1: Update.

2004-11-06  graydon hoare  <graydon@pobox.com>

	* README.changesets: New file.
	* config.guess, config.sub: Remove.
	* Makefile.am: Improve document-building brains.
	* cert.cc, netsync.cc: Remove include.
	* configure.ac: Bump version number.
	* merkle_tree.{cc,hh}: Use unsigned char in dynamic_bitset.
	* po/POTFILES.in: Update to remove os_specific.hh.
	* po/monotone.pot: Regenerate.

2004-11-05  graydon hoare  <graydon@pobox.com>

	* constants.cc: Up timeout, connection limit.
	* monotone.texi: Various cleanups.

2004-11-05  Ulrich Drepper  <drepper@redhat.com>

	* configure.ac: Reduce dependencies.
	* lua/lua.h: Include config.h.
	* mkstemp.{cc,hh}: Use system variant when found.
	* netxx/resolve_getaddrinfo.cxx: Check for AI_ADDRCONFIG
	definition.
	* po/POTFILES.in: Update to mention changes.
	* Makefile.am (EXTRA_DIST): Include spec file.
	* commands.cc (diff): No output if empty diff.

2004-10-31  graydon hoare  <graydon@pobox.com>

	* commands.cc (diff): Use guess_binary.
	Fix up some messages to fit on single lines.
	* Makefile.am: Make monotone.pdf depend on figures.
	* change_set.cc: Make inversion drop "delete deltas".
	* texinfo.css: Make images align nicely.
	* netsync.cc: Fix up some messages to be clearer.

2004-10-30  graydon hoare  <graydon@pobox.com>

	* figures/*: New figures.
	* monotone.texi: Rewrite much of the tutorial.

2004-10-30  Nathaniel Smith  <njs@codesourcery.com>

	* netsync.cc (process_hello_cmd): Make clear that when the
	server's key is unknown, we abort the connection.

2004-10-29  Nathaniel Smith  <njs@codesourcery.com>

	* sanity.cc (dump_buffer): Wrap bare string in call to string(),
	to disambiguate conversions (required by Boost 1.30).

2004-10-26  graydon hoare  <graydon@pobox.com>

	* tests/t_update_missing.at: New test from Bruce Stephens
	* testsuite.at: Call it.
	* change_set.cc: Fix the error exposed by it.

2004-10-26  graydon hoare  <graydon@pobox.com>

	* work.{cc,hh}: Comply with Derek's new tests.
	* commands.cc: Likewise.

2004-10-28  Derek Scherger  <derek@echologic.com>

	* tests/t_rename.at: add test for renaming a file after it has
	been moved rather than before
	* tests/t_revert.at: add test for reverting a missing file

2004-10-28  Derek Scherger  <derek@echologic.com>

	* tests/t_drop_missing.at: New test.
	* testsuite.at: Call it.

2004-10-28  Derek Scherger  <derek@echologic.com>

	* tests/t_add.at: New test.
	* testsuite.at: Call it.

2004-10-26  graydon hoare  <graydon@pobox.com>

	* basic_io.{cc,hh}: Rework to use indented stanzas.
	* change_set.cc, revision.cc: Likewise.
	* change_set.cc: Fix formatter bug.
	* commands.cc: Sanity check file ID on delta commit.
	* work.cc: Chatter a bit more on add/drop.

2004-10-17  graydon hoare  <graydon@pobox.com>

	* merkle_tree.cc: Fix bad logging.
	* netsync.cc: Fix transmission bugs.
	* work.cc: Add some progress messages back in.
	* monotone.texi: Change contents of MT/work in example.

2004-10-17  graydon hoare  <graydon@pobox.com>

	* commands.cc (log): Keep a seen list, mask frontier by it.
	* monotone.texi: Updates to cover revision terminology.

	Also various further merges from trunk, see below.

2004-10-17  Derek Scherger  <derek@echologic.com>

	* lua.{cc,hh} (hook_ignore_branch): new hook
	* commands.cc (ls_branches): call it
	* monotone.texi (Hook Reference): describe it

2004-10-17  Richard Levitte  <richard@levitte.org>

	fix bug 8715 and more
	* diff_patch.cc (struct unidiff_hunk_writer,
	unidiff_hunk_writer::flush_hunk): the skew is not just the
	size difference between added and deleted lines in the current
	hunk, it's the size difference between /all/ added and deleted
	lines so far.  Therefore, the skew needs to be a member of the
	struct rather than being something calculated for each hunk.
	Furthermore, we need to add trailing context even if the change
	only consisted of one line.

2004-10-17  Richard Levitte  <richard@levitte.org>

	* monotone.texi (Working Copy): Change the description of
	'monotone revert' to explain what happens when there are
	arguments.

2004-10-17  Richard Levitte  <richard@levitte.org>

	* monotone.texi (OPTIONS): Add a description of --ticker.

	* ui.cc, ui.hh: Rethink the writing conditions as the ticks being
	"dirty" when they have changed since the last print.  That way,
	it's very easy to see when they need being printed.  This fixes a
	small bug where, in some cases, the exact same tick output is
	produced twice, once before a separate message, and once after,
	when a ticker is actually being removed.
	(tick_write_dot::write_ticks): Add a line that describes the
	ticks, including the amount of each tick per short name.

2004-10-17  Richard Levitte  <richard@levitte.org>

	fix bug 8733
	* ui.cc, ui.hh: Define a separate tick writer struct, and two
	subclasses, one that write counters, and one that writes progress
	characters.  As a consequence, move the count to the ticker class
	itself, and have the user interface contain a map of pointers to
	tickers instead of a map of counters, so data is easier to expand
	and access in a consistent manner.  Finally, correct a few errors
	in the checks for when ticks should be written, and make sure the
	final value gets written when the tickers are removed.

	* cert.cc (write_ancestry_paths):
	* database.cc (rehash):
	* netsync.cc (call_server, rebuild_merkle_trees):
	* rcs_import.cc (import_cvs_repo, cvs_history): Adapt to the new
	tickers.

	* monotone.cc: Add the option '--ticker' which takes the values
	"dot" or "count" to express which type of tick writer to use.  As
	a result, set the tick writer to be the progress dot kind or the
	counting type.

2004-10-15  graydon hoare  <graydon@pobox.com>

	* std_hooks.lua (get_revision_cert_trust): Add.

2004-10-14  graydon hoare  <graydon@pobox.com>

	* main.cc (UNIX_STYLE_SIGNAL_HANDLING): Enable on OSX.
	* cryptopp/*: Upgrade to 5.2.1
	* Makefile.am: Adjust for a couple new files.

2004-10-13  graydon hoare  <graydon@pobox.com>

	* change_set.cc (__STDC_CONSTANT_MACROS): Further hammering.
	* commands.cc (changesetify): New subcommand to db.
	* database.{cc,hh} (sql): Install views.
	(install_views): New function.
	(get_manifest_certs): Restore old variant.
	* numeric_vocab.hh: Use stdint.h.
	* revision.{cc,hh} (analyze_manifest_changes)
	(construct_revisions)
	(build_changesets): New functions.
	* schema.sql: Remove views stuff.
	* views.sql: Put views here.
	* schema_migration.cc: Add migration code for revisions.
	* Makefile.am: Mention views.sql.

2004-10-12  graydon hoare  <graydon@pobox.com>

	* unix/read_password.cc: Don't force echo on.

2004-10-10  graydon hoare  <graydon@pobox.com>

	merge a batch of changes from trunk, see below.
	* monotone.spec: Bump to 0.14.

2004-10-10  graydon hoare  <graydon@pobox.com>

	fix bug 9884
	* tests/t_singlenetsync.at: sleep 5
	* tests/t_netsync.at: sleep 5 

2004-10-10  graydon hoare  <graydon@pobox.com>

	* AUTHORS: Mention Richard Levitte.
	* Makefile.am: Remove nonce stuff.
	* NEWS: Describe changes from last release.
	* cert.cc (cert_manifest_testresult): Teach about other ways
	of writing a boolean value.
	* commands.cc (commit): Don't commit when no change.
	(debug): Rename to "db execute".
	(serve): Require passphrase on startup.
	(bump): Remove command.
	(ls keys): Handle no keys.
	* configure.ac: Bump version number.
	* keys.cc (get_passphrase): Reject empty passphrase nicely,
	from user and from hook.
	* lua.{cc,hh} (hook_get_sorter): Dead code, remove.
	* main.cc (main_with_many_flavours_of_exception): s/char/int/.
	* monotone.cc (OPT_DUMP): New option.
	(OPT_VERBOSE): Rename as OPT_DEBUG.
	* monotone.{texi,1}: Document changes, s/rdiff/xdelta/.
	* nonce.{cc,hh}: Drop.
	* sanity.hh (sanity::filename): New field.
	* sanity.cc (dump_buffer): Dump to file or be silent.
	* testsuite.at (persist_phrase_ok): Define as true.
	* tests/t_null.at: Adjust for new option names.
	* unit_tests.cc: Set debug, not verbose.

2004-10-10  graydon hoare  <graydon@pobox.com>

	* tests/t_remerge.at: New test.
	* testsuite.at: Call it.

2004-10-10  graydon hoare  <graydon@pobox.com>

	* cryptopp/algebra.cpp:
	* cryptopp/asn.h:
	* cryptopp/hmac.h:
	* cryptopp/iterhash.h:
	* cryptopp/mdc.h:
	* cryptopp/modes.h:
	* cryptopp/osrng.h:
	* cryptopp/pubkey.h:
	* cryptopp/seckey.h:
	* cryptopp/simple.h:
	* cryptopp/smartptr.h:
	* cryptopp/strciphr.cpp:
	* cryptopp/strciphr.h:
	* lcs.cc:
	* lua.cc: Fixes for g++ 3.4 from Michael Scherer.
	* AUTHORS: Mention Michael.

2004-10-10  graydon hoare  <graydon@pobox.com>

	* tests/t_movedel.at: New test.
	* testsuite.at: Call it.

2004-10-10  graydon hoare  <graydon@pobox.com>

	* tests/t_movepatch.at: New test.
	* testsuite.at: Call it.

2004-10-10  graydon hoare  <graydon@pobox.com>

	* change_set.cc:
	* file_io.{cc,hh}: Bug Fixes.

2004-10-10  graydon hoare  <graydon@pobox.com>

	* cert.{cc,hh} (cert_revision_manifest): Bug fixes.
	* commands.cc (approve)
	(disapprove)
	(testresult): Teach about revisions.
	* tests/t_disapprove.at:
	* tests/t_i18n_file.at:
	* tests/t_ls_missing.at:
	* tests/t_testresult.at: Bug fixes.

2004-10-09  graydon hoare  <graydon@pobox.com>

	* netsync.cc: 
	* packet.cc: 
	* tests/t_i18n_file.at:
	* tests/t_netsync.at:
	* tests/t_single_char_filenames.at:
	* tests/t_singlenetsync.at: Bug fixes.

2004-10-04  graydon hoare  <graydon@pobox.com>

	* Makefile.am: Re-enable rcs stuff.
	* cert.{cc,hh}: Bug fixes.
	* change_set.{cc,hh} (apply_change_set)
	(apply_change_set_inverse): New helper functions.
	* commands.cc (log)
	(rcs_import)
	(cvs_import): Teach about revisions.
	* database.cc (get_version): Block reconstruction loops.
	* diff_patch.cc:
	* lua.cc:
	* netsync.cc: Remove references to obsolete includes.
	* rcs_file.cc: Pick up bug fix from trunk.
	* rcs_import.cc: Teach about revisions.

2004-10-03  graydon hoare  <graydon@pobox.com>

	* change_set.{cc,hh}: Lots of little bug fixes.
	* commands.cc: Likewise.
	* database.cc: Comment some chatter.
	* file_io.{cc,hh}: Bug fixes, remove unlink / hardlink stuff.
	* netcmd.cc: Bug fixes.
	* netsync.cc: Likewise.
	* tests/t_*.at: Teach about revisions.
	* testsuite.at: Likewise.
	* work.cc: Bug fixes.

2004-09-30  graydon hoare  <graydon@pobox.com>

	* app_state.cc: Inform db of app.
	* change_set.cc: Bug fixes.
	* commands.cc: Use delete_file not unlink.
	* database.{cc,hh}: Bug fixes in trust function machinery.
	* revisions.cc: Skip consideration of empty parents.
	* file_io.{cc,hh}: Remove unlink function.
	* schema.sql: Pass pubkey data into trust call.

2004-09-29  graydon hoare  <graydon@pobox.com>

	* change_set.cc: Various bug fixes, merge unit tests.

2004-09-26  graydon hoare  <graydon@pobox.com>

	* predicament.{cc,hh}: Remove.
	* Makefile.am: Update.
	* change_set.{cc,hh}: Compilation fixes.
	* commands.cc: Likewise.
	* file_io.{cc,hh}: Likewise, and implement link/unlink.
	* lua.{cc,hh}: Implement conflict resolver hooks.

2004-09-25  graydon hoare  <graydon@pobox.com>

	* change_set.{cc,hh}: Rewrite entirely.
	* work.cc: Adjust to compensate.
	* commands.cc: Likewise.
	* numeric_vocab.hh: Ask for C99 constant ctor macros.

2004-09-19  graydon hoare  <graydon@pobox.com>

	* change_set.cc: More bug fixes.
	* basic_io.cc: Improve error reporting.
	* commands.cc (complete): Teach about revisions.
	* database.{cc,hh}: Add complete variant for revisions.

2004-09-19  graydon hoare  <graydon@pobox.com>

	* change_set.cc: Add a unit test, fix some bugs.

2004-09-18  graydon hoare  <graydon@pobox.com>

	* change_set.{cc,hh} (subtract_change_sets): New function.
	(build_pure_addition_change_set): New function.
	* commands.cc (try_one_merge): Teach about revisions
	(merge): Likewise.
	(propagate): Likewise.
	(update): Change from changeset inversion to negation.
	* database.{cc,hh} (get_manifest): New function.
	* cert.cc: Use it.

2004-09-13  graydon hoare  <graydon@pobox.com>

	* change_set.cc: Bug fixes.
	* commands.cc: Likewise.

2004-09-13  graydon hoare  <graydon@pobox.com>

	* change_set.{cc,hh}: Implement delta renaming and merging.
	* commands.cc 
	(update): Teach about revisions.
	(agraph): Likewise.
	* diff_patch.{cc,hh}: Tidy up interface a bit.
	* database.{cc,hh} (get_revision_ancestry): New helper.
	* file_io.{cc,hh}
	(move_dir): New function.
	(delete_dir_recursive): New function.	

2004-09-10  graydon hoare  <graydon@pobox.com>

	* basic_io.{cc,hh}: Move to more "normal" looking
	quoted output.
	* change_set.{cc,hh}: Extend, bugfix.
	* commands.cc (diff): Teach about revisions.
	* revision.{cc,hh}: Extend, bugfix.

2004-09-06  graydon hoare  <graydon@pobox.com>

	* Makefile.am: Revise,
	* cert.{cc,hh}: Minor bug fixes.
	* change_set.{cc,hh} 
	(apply_path_rearrangement): New variant.
	(read_path_rearrangement): New function.
	(write_path_rearrangement): New function.
	* commands.cc: Partially teach about revisions.
	* database.{cc,hh}: Bug fixes.
	* revision.cc: Print new manifest as hex.
	* schema.sql: Fix typos.
	* update.{cc,hh}: Teach about revisions.

2004-09-06  graydon hoare  <graydon@pobox.com>

	* Makefile.am (unit_tests): Revise.
	* change_set.{cc,hh}: Move accessors to header.
	* constants.cc (netcmd_current_protocol_version): Bump.
	(netcmd_minimum_bytes_to_bother_with_gzip): Expand to 0xfff.
	* database.{cc,hh}: Teach about reverse deltas, bug fixes.
	* diff_patch.{cc,hh}: Remove dead code.
	* merkle_tree.{cc,hh}: Teach about revisions.
	* netsync.cc: Teach about revisions, reverse deltas.
	* packet.{cc,hh}: Likewise.
	* unit_tests.{cc,hh}: Reactivate tests.

2004-08-28  graydon hoare  <graydon@pobox.com>

	* Makefile.am (unit_tests): Split out working parts.
	* basic_io.{cc,hh}: Minor fixes. 
	* cert.{cc,hh}: Fixes, remove major algorithms.
	* revision.{cc,hh}: Rewrite algorithms from cert.cc.
	* change_set.{cc,hh}: Extensive surgery, unit tests.
	* database.{cc,hh}: Minor fixes.
	* file_io.{cc,hh}: Likewise.
	* lua.cc: Likewise.
	* packet.{cc,hh}: Teach about revisions.
	* schema.sql: Drop some optimistic tables.
	* unit_tests.{cc,hh}: Add revision, change_set tests.
	* vocab.cc: Instantiate revision<cert>.
	* work.{cc,hh}: Rewrite in terms of path_rearrangement.

2004-08-17  graydon hoare  <graydon@pobox.com>

	* database.cc: Simplified.
	* schema.sql: Simplified.
	* transforms.cc: Fixed bug.
	* revision.{hh,cc}: Stripped out tid_source.
	* change_set.{cc,hh}: Oops, never committed!

2004-08-16  graydon hoare  <graydon@pobox.com>

	* change_set.{hh,cc}: Simplified, finished i/o.
	* revision.{hh,cc}: Fix to match, redo i/o.
	* basic_io.cc (basic_io::parser::key): Print trailing colon.
	* vocab.hh: Whitespace tweak.

2004-08-09  graydon hoare  <graydon@pobox.com>

	* change_set.{hh,cc}: New files.
	* basic_io.{hh,cc}: New files.
	* predicament.{hh,cc}: New files.
	* revision.{hh,cc}: Break completely, need to fix.
	* diff_patch.{hh,cc}: Minor touchups.
	* lua.{hh,cc}, std_hooks.lua: Model predicaments.
	* Makefile.am: Update.

2004-07-10  graydon hoare  <graydon@pobox.com>

	* lcs.{hh,cc}: Move lcs.hh body into lcs.cc.
	* diff_patch.cc: Modify to compensate.
	* revision.{hh,cc}: New files.
	* Makefile.am: Update
	* patch_set.{hh,cc}: Remove.
	* {cert,database,lua,packets}.{hh,cc}, commands.cc: 
	Modify partially (incomplete) to use revisions.
	* manifest.{hh,cc}: Cleanup, remove dead code.
	* schema.sql: Declare new revision tables.
	* schema_migration.cc: Incomplete migrator.
	* {transforms.{hh,cc}, vocab{,_terms}.hh:
	Infrastructure for revisions.

2004-05-20  graydon hoare  <graydon@pobox.com>

	* NEWS: Note 0.13 release.
	* configure.ac: Bump version number.
	* monotone.spec: Likewise.

2004-05-19  graydon hoare  <graydon@pobox.com>

	* file_io.cc (tilde_expand): Fix fs::path use.

2004-05-18  graydon hoare  <graydon@pobox.com>

	* diff_patch.cc (apply_directory_moves): Fix fs::path use.
	* file_io.cc (write_data_impl): Likewise.
	* packet.cc: Use explicit true/false maps in caches.
	* sanity.cc (dump_buffer): Write to clog (buffered).

2004-05-14  Joel Rosdahl  <joel@rosdahl.net>

	* std_hooks.lua (ignore_file): Quote dots in .svn patterns.
	* monotone.texi: Updated ignore_file hook example.

2004-05-16  graydon hoare  <graydon@pobox.com>

	* keys.cc (get_passphrase): Reimplement.
	* unix/read_password.c: Remove.
	* {unix,win32}/read_password.cc: Add.
	* constants.{hh,cc} (maxpasswd): New constant.
	* Makefile.am: Teach about platform specific stuff.

2004-05-16  graydon hoare  <graydon@pobox.com>

	* diff_patch.cc (merge2): Don't discard files on one side.
	* std_hooks.lua (merge2_xxdiff_cmd): Specify merge filename.

2004-05-12  graydon hoare  <graydon@pobox.com>

	* AUTHORS: Rename Netxx back to netxx. Really, look in 
	the manifest; it's been renamed!
	* configure.ac: Remove prg_exec_monitor checks.

2004-05-13  Nathaniel Smith  <njs@codesourcery.com>

	* commands.cc: Include boost/filesystem/path.hpp,
	boost/filesystem/convenience.hpp.
	(checkout): Make checkout directory an fs::path, not a local_path.
	
2004-05-13  Nathaniel Smith  <njs@codesourcery.com>

	* testsuite.at (test_hooks.lua): Add a 'test_attr' attribute
	hook.  Add tests t_attributes and t_single_char_filenames.
	* tests/t_attributes.at: New test.
	* tests/t_single_char_filenames.at: New test.
	* manifest.cc (read_manifest_map): Replace ".+" with ".*" to
	support single-character filenames.
	* work.cc (read_work_set): Likewise.
	(read_attr_map): Likewise.

2004-05-13  Nathaniel Smith  <njs@codesourcery.com>

	* monotone.texi (Hook Reference): Update documented default
	definitions of 'merge2' and 'merge3'.

2004-05-12  Nathaniel Smith  <njs@pobox.com>

	* AUTHORS: Remove discussion of adns, since we no longer
	distribute it.  Fix capitalization of "Netxx".

2004-05-12  Nathaniel Smith  <njs@pobox.com>

	* std_hooks.lua (merge2): Support xemacs.  Add error message
	if no merge tool is found.
	(merge3): Likewise.  Also add (disabled) hook to use CVS
	'merge' command, as a demonstration of how to.

2004-05-12  graydon hoare  <graydon@pobox.com>

	* std_hooks.lua (get_author): Remove standard definition.
	* monotone.texi: Document change.

2004-05-12  graydon hoare  <graydon@pobox.com>

	* cert.cc (cert_manifest_author_default): Use default signing key
	name for default author, if lua hook fails.

2004-05-12  Joel Rosdahl  <joel@rosdahl.net>

	* file_io.cc (walk_tree): Removed extraneous newline in error
	message.

	* std_hooks.lua (edit_comment): Added missing newline in log
	message template.

	* tests/t_ls_missing.at: New test case.
	* testsuite.at: Added t_ls_missing.at.

2004-05-10  graydon hoare  <graydon@pobox.com>

	* nonce.cc, nonce.hh: New files.
	* Makefile.am: Note new files.
	* lua.cc, lua.hh (hook_get_nonce): New hook.
	* commands.cc (bump): New command.
	* commands.cc: Remove "(file|manifest)" args most places.
	* tests/t_disapprove.at
	* tests/t_genkey.at
	* tests/t_singlenetsync.at
	* tests/t_netsync.at
	* tests/t_persist_phrase.at: Adjust to compensate.
	* monotone.texi, monotone.1: Adjust to compensate.
	* work.cc, work.hh: Constify some arguments.

2004-05-09  graydon hoare  <graydon@pobox.com>

	* diff_patch.cc: Remove recording of file merge ancestry.

2004-05-09  graydon hoare  <graydon@pobox.com>

	* commands.cc (ls_missing): Modify to account for work.

2004-05-09  graydon hoare  <graydon@pobox.com>

	* commands.cc (list missing): New command.
	* monotone.texi, monotone.1: Update to document.

2004-05-08  graydon hoare  <graydon@pobox.com>

	* main.cc: New file encompassing prg_exec_monitor.
	* mkstemp.cc, mkstemp.hh: New portable implementation.
	* lua.cc: Use mkstemp from bundled version.
	* lua/liolib.c: Remove old mkstemp definition.
	* monotone.cc (cpp_main): Remove prg_exec env setting.
	* sanity.cc (sanity::dump_buffer): Dump logbuf to stderr, not stdout.
	* std_hooks.lua (temp_file): Use mkstemp not io.mkstemp.
	* Makefile.am (MOST_SOURCES): Add new files.

2004-05-03  Joel Rosdahl  <joel@rosdahl.net>

	* monotone.texi: Removed extraneous @ftable directive.

2004-05-02  graydon hoare  <graydon@pobox.com>

	* monotone.texi: Add stuff on selectors, new hooks.
	* AUTHORS: Typo fix.
	* configure.ac: Bump version number.

	Release point (v 0.12).	

2004-05-02  Joel Rosdahl  <joel@rosdahl.net>

	Made it possible to rename a rename target and to undo a rename.
	I.e.: Given a rename set A -> B, "monotone rename B C" gives the
	rename set A -> C and "monotone rename B A" gives the empty rename
	set.
	* work.cc (visit_file): Implement new behavior.
	* tests/t_rename.at: Added test cases for new behavior.
	* monotone.texi: Note that a rename can be undone.

	Fix bug #8458:
	* file_io.hh, file_io.cc (walk_tree): Added require_existing_path
	parameter.
	* work.cc (build_deletion): Pass new parameter to walk_tree.
	* work.cc (build_rename): Ditto.

	* manifest.cc (build_manifest_map): Fix missing file check for
	i18n paths.

2004-05-01  Joel Rosdahl  <joel@rosdahl.net>

	Fix bug #7220:
	* manifest.cc (build_manifest_map): Handle missing file
	gracefully.

	* file_io.cc (walk_tree): Handle nonexistent file/directory
	gracefully.

2004-04-30  Christof Petig <christof@petig-baender.de>

	* rcs_import.cc (store_trunk_manifest_edge):
		skip ancestry to empty manifest
	* rcs_import.cc (process_branch):
		also follow branches of last/first versions

2004-04-29  graydon hoare  <graydon@pobox.com>

	* configure.ac: Fix up windows probe and bundling checks.
	* netxx/resolve_getaddrinfo.cxx: Local hack for stream addresses.
	* netsync.cc: Report address before listening.

2004-04-29  graydon hoare  <graydon@pobox.com>

	* cert.cc (get_branch_heads): Calculate a "disapproved version"
	attribute which culls a version with only disapproved ancestry
	edges.
	* monotone.texi: Fix some ascii-art diagrams.

2004-04-28  Christof Petig <christof@petig-baender.de>

	* command.cc (heads):
	show date and author certificates for each head

2004-04-28  Christof Petig <christof@petig-baender.de>

	* configure.ac:
	default to using the bundled SQLite

2004-04-28  Christof Petig <christof@petig-baender.de>

	* commands.cc (log):
	support optional file argument to show change log for
	e.g. monotone log [ID] cert.cc

2004-04-26  Christof Petig <christof@petig-baender.de>

	* rcs_import.cc (process branch):
	insert dummy cvs_edge to mark newly added file 
	as previously non existant

2004-04-25  Joel Rosdahl  <joel@rosdahl.net>

	* po/stamp-po: Removed since it's generated.
	* std_hooks.lua (ignore_file): Corrected name of Subversion's
	administrative directory.
	* work.hh: Ditto.
	* monotone.texi (Hook Reference): Updated default definition of
	ignore_file.

2004-04-23  Christof Petig <christof@petig-baender.de>

	* rcs_import.cc (build_parent_state, build_child_state):
	remove dying files from manifest
	* rcs_import.cc (cvs_file_edge, note_file_edge):
	calculate state and remember it (alive or dead)

2004-04-23  Christof Petig <christof@petig-baender.de>

	* rcs_import.cc (import_rcs_file_with_cvs): 
	do not include dead files in head_manifest

2004-04-22  Christof Petig <christof@petig-baender.de>

	* rcs_file.cc, rcs_file.hh: read and remember 'state' of revision
	* rcs_import.cc: remove Attic/ part from path

2004-04-21  Christof Petig <christof@petig-baender.de>

	* configure.ac: enable use of installed SQLite library

2004-04-20  graydon hoare  <graydon@pobox.com>

	* lua.hh, lua.cc (hook_note_commit): New hook.
	* commands.cc (commit): Call it.

2004-04-19  graydon hoare  <graydon@pobox.com>

	* cert.cc: Make trust messages nicer.
	* merkle_tree.cc: Clarify logging messages.
	* netsync.cc: Reorganize tickers, put client in txn.
	* packet.cc, packet.hh: Teach about constructability.

2004-04-16  graydon hoare  <graydon@pobox.com>

	* netsync.cc (session::extra_manifests): New member.
	(session::analyze_ancestry_graph): Use it.
	* tests/t_singlenetsync.at: New test for single manifest sync.
	* testsuite.at: Call it.

2004-04-14  Tom Tromey  <tromey@redhat.com>

	* rcs_import.cc (import_cvs_repo): Use require_password.
	Include keys.hh.
	* keys.hh (require_password): Declare.
	* keys.cc (require_password): New function.

2004-04-13  Tom Tromey  <tromey@redhat.com>

	* monotone.texi: Typo fixes.

2004-04-10  graydon hoare  <graydon@pobox.com>

	* netsync.cc: Minor bug fixes.

2004-04-10  graydon hoare  <graydon@pobox.com>

	* database.{cc,hh}: 
	* commands.{cc,hh}:
	* lua.{cc,hh}:
	* std_hooks.lua:
	* vocab_terms.hh:
	Implement first cut at selectors.

2004-04-10  graydon hoare  <graydon@pobox.com>

	* cert.cc (operator<): Include name in compare.
	(operator==): Likewise.
	* packet.cc: Include shared_ptr.
	* rcs_file.cc: Rewrite by hand, no spirit.
	* rcs_import.cc: Change ticker names a bit.

2004-04-09  graydon hoare  <graydon@pobox.com>

	* app_state.cc: Fix a couple file path constructions.
	* file_io.cc (book_keeping_file): Make one variant static.
	* manifest.cc: Remove some dead code in walkers.
	* work.cc: Ditto.
	* rcs_file.cc: fcntl fix from Paul Snively for OSX.

2004-04-09  graydon hoare  <graydon@pobox.com>

	* file_io.cc: Fix boost filesystem "." and ".." breakage.
	* lua.cc: Fix format of log entry.
	* monotone.cc: Log locale settings on startup.
	* sanity.cc: Dump prefix on --verbose activation.
	* testsuite/t_i18n_file.at: Fix autotest LANG breakage.
	* testsuite/t_null.at: Account for chatter with --verbose.

2004-04-09  graydon hoare  <graydon@pobox.com>

	* configure.ac: Comment out check for sse2,
	set bundling to true by default.
	* INSTALL: describe changes to bundling.
	* Makefile.am: Remove vestiges of depot.

2004-04-07  graydon hoare  <graydon@pobox.com>

	* adns/*: 
	* network.{cc,hh}:
	* proto_machine.{cc,hh}:
	* {http,smtp,nntp}_tasks.{cc,hh}:
	* tests/t_{http,smtp,nntp,proxy}.at:
	* url.{cc,hh}:
	* depot.cc:
	Delete files.
	* commands.cc:
	* lua.{cc,hh}:
	* database.{cc,hh}: Remove network/queue stuff.
	* configure.ac: 
	* constants.{cc,hh}:
	* tests/t_{netsync,singlecvs,cvsimport}.at:
	* testsuite.at:
	* transforms.{cc,hh}:
	* unit_tests.{cc,hh}:
	* vocab_terms.hh:
	* vocab.{cc,hh}:
	* Makefile.am: Adjust for deletions.
	* app_state.hh: Cleanup.
	* monotone.texi: Fix some typos.
	* packet.{cc,hh}: Implement database ordering.
	* netsync.cc: Massage to use new packet logic.
	* commands.cc:
	* std_hooks.lua: Add initial selector stuff.

2004-03-29  graydon hoare  <graydon@pobox.com>

	* monotone.spec: Update for 0.11 release.

	Release point (v 0.11).	

2004-03-29  graydon hoare  <graydon@pobox.com>

	* Makefile.am (DISTCHECK_CONFIGURE_FLAGS): Set.
	* commands.cc: Tidy up / narrow output width.
	* patch_set.cc: Likewise.
	* monotone.texi: Cleanups for PDF generation.

2004-03-28  graydon hoare  <graydon@pobox.com>

	* NEWS: Mention 0.11 release.
	* AUTHORS: Mention Robert.

2004-03-28  Robert Bihlmeyer  <robbe+mt@orcus.priv.at>

	* file_io.cc (walk_tree_recursive): Ignore broken symlinks.

2004-03-27  graydon hoare  <graydon@pobox.com>

	* monotone.texi: Flesh out netsync stuff, remove old network stuff.
	* monotone.1: Likewise.

2004-03-27  Robert Helgesson  <rycee@home.se>

	* Makefile.am:
	* configure.ac:
	* database.cc:
	* depot.cc:
	* lua.cc:
	* network.cc:
	* schema_migration.cc: Bundled library switch logic.

2004-03-27  graydon hoare  <graydon@pobox.com>

	* depot.cc (dump): Implement.
	* tests/t_http.at, test/t_proxy.at: Use "depot.cgi dump" rather than sqlite.
	* sqlite/pager.h: Change page size.
	* README: Massage slightly.
	* INSTALL: Write real installation instructions.
	* Makefile.am: Include build of "one big page" docs.
	* boost/circular_buffer_base.hpp: Another boost version insulation fix.	
	* vocab.cc (verify): Normalize local_path's during verification on boost 1.31.0.
	* monotone.texi: Rip out some of the pre-netsync networking docs.

2004-03-24  graydon hoare  <graydon@pobox.com>

	* boost/circular_buffer_base.hpp: Boost version insulation.
	* cert.cc, cert.hh, commands.cc: Differentiate "unknown" keys from "bad".
	* xdelta.cc, proto_machine.cc: Fix boost version insulation.

2004-03-24  graydon hoare  <graydon@pobox.com>

	* rcs_import.cc (import_substates): Filter by branch.
	* xdelta.cc: Minor bits of insulation.

2004-03-24  graydon hoare  <graydon@pobox.com>

	* AUTHORS: Mention Robert.
	* configure.ac: Enable sse2 stuff.
	* monotone.spec: Adjust CFLAGS and CXXFLAGS
	* monotone.texi (Network Service): Expand a bit.

2004-03-24  Robert Helgesson  <rycee@home.se>

	* commands.cc:
	* http_tasks.cc:
	* lua.cc:
	* manifest.cc: 
	* netsync.cc:
	* nntp_tasks.cc: 
	* proto_machine.cc: 
	* work.cc: 
	* xdelta.cc:
	Portability fixes for boost 1.31.0 

2004-03-22  graydon hoare  <graydon@pobox.com>

	* cryptopp/integer.cpp, integer.h: Enable SSE2 multiply code.
	* database.cc, database.hh, certs.cc: Speed up 'heads'.

2004-03-21  graydon hoare  <graydon@pobox.com>

	* lcs.hh, sanity.hh: Minor performance tweaks.

2004-03-20  graydon hoare  <graydon@pobox.com>

	* rcs_import.cc: Teach how to aggregate branches.
	* monotone.texi: Start section on netsync.

2004-03-20  Olivier Andrieu  <oliv__a@users.sourceforge.net>

	* commands.cc (log): Show tags in log.
	* AUTHORS: Mention Olivier.

2004-03-17  Nathan Myers  <ncm@cantrip.org>

	* boost/circular_buffer.hpp: 
	* commands.cc:
	* cryptopp/fltrimpl.h:
	* cryptopp/iterhash.cpp:
	* quick_alloc.hh:
	Fixes for gcc 3.4 compat and warnings.

2004-03-17  graydon hoare  <graydon@pobox.com>
	* cryptopp/config.h: Fix for gcc aliasing optimization error.
	* rcs_import.cc (cvs_history::note_file_edge): 
	Fix for first changelog import bug (#5813).

2004-03-15  graydon hoare  <graydon@pobox.com>

	* rcs_import.cc: Import lone versions properly.
	* tests/t_singlecvs.at: New test for it.
	* testsuite.at: Call it.

2004-03-14  graydon hoare  <graydon@pobox.com>

	* commands.cc (diff): Show added files too.
	* monotone.texi: Fix typo.

2004-03-08  graydon hoare  <graydon@pobox.com>

	* netsync.cc (analyze_manifest_edge): Fix broken formatter.

2004-03-07  graydon hoare  <graydon@pobox.com>

	* Makefile.am (BOOST_SANDBOX_SOURCES): Remove boost::socket entries.
	(NETXX_SOURCES): Predicate on IP6 support in OS (from Paul Snively).
	* boost/socket/*.[hc]pp: Remove.
	* boost/io/streambuf_wrapping.hpp: Remove.
	* AUTHORS: Remove copyright notice for boost::socket.
	* acinclude.m4 (ACX_PTHREAD): Add.
	* network.cc: Replace boost::socket machinery with Netxx.
	* network.hh (open_connection): Remove prototype, static function.
	* sanity.hh, sanity.cc: Make log formatters give file:line coords,
	throw log offending coordinate if formatting fails.

2004-03-07  graydon hoare  <graydon@pobox.com>

	* sqlite/date.c, sqlite/vdbeInt.h, sqlite/vdbeaux.c: Add.
	* sqlite/*.c: Upgrade to 2.8.12.
	* Makefile.am: Update to mention new files.
	* cert.cc 
	(expand_ancestors)
	(expand_dominators): Resize child bitmaps to cover parent.

2004-03-06  graydon hoare  <graydon@pobox.com>

	* netsync.cc (get_root_prefix): Fix from Paul Snively
	to fix static initialization order on mac OSX.
	* montone.texi: Typo fix from Anders Petersson.
	* *.cc: Move all function defs into column 0.

2004-03-04  graydon hoare  <graydon@pobox.com>

	* std_hooks.lua: Fix merger execution pessimism.

2004-03-04  graydon hoare  <graydon@pobox.com>

	* adler32.hh: Modify to use u8.
	* depot.cc, netcmd.cc, xdelta.cc: Modify to use u8.
	* netio.hh, numeric_vocab.hh (widen): Move between headers.
	* netsync.cc: Correct role-assumption bugs.
	* schema_migration.cc: Strip whitespace in sha1.
	(changes received from Christof Petig)

2004-03-01  graydon hoare  <graydon@pobox.com>

	* commands.cc: Handle anonymous pulling.
	* netsync.cc: Ditto.

	Release point (v 0.10).

2004-03-01  graydon hoare  <graydon@pobox.com>

	* NEWS: Mention impending 0.10 release.
	* cert.cc, cert.hh: Bug fixes, implement trust function, QA stuff.
	* commands.cc: Tweak disapprove, approve, testresult, push, pull.
	* configure.ac: Bump version number.
	* cryptopp/rng.h, cryptopp/rng.cpp 
	(MaurerRandomnessTest): Fix bitrot.
	* keys.cc: Add Maurer PRNG randomness test.
	* lua.cc, lua.hh: Add trust, testresult, anonymous netsync hooks. 
	* monotone.1: Update to follow changes to commands.
	* monotone.texi: Include QA section, adjust some UI drift, clarify
	reserved cert names, document new hooks and commands.
	* netcmd.hh, netcmd.cc: Add anonymous, error commands; fix bugs.
	* netsync.cc: Process new commands, factor server loop a bit.
	* std_hooks.lua: Add new hook defaults, factor mergers.
	* tests/t_netsync.at: Check SHA1 of each edge.
	* tests/t_null.at: Call with --norc to skip ~/.monotonerc
	* tests/t_update.at: Fix glaring error.
	* tests/t_disapprove.at, tests/t_testresult.at: New tests.
	* testsuite.at: Call them.
	* ui.cc (sanitize): Clean escape chars from output (optional?)
	* update.cc: Rewrite entirely in terms of new QA definitions.

2004-02-24  graydon hoare  <graydon@pobox.com>

	* commands.cc (ls_keys): Write key hash codes.
	* constands.cc (netsync_timeout_seconds): Up to 120.
	* netsync.cc: Fix a bunch of bugs.
	* patch_set.cc (manifests_to_patch_set): Fix bug in overload
	default construction.

2004-02-22  graydon hoare  <graydon@pobox.com>

	* patch_set.cc, patch_set.hh: Parameterize yet further.
	* netsync.cc: Fix a lot of bugs, add manifest and file grovelling.
	* tests/t_netsync.at: A new test (which runs!)
	* testsuite.at: Call it.

2004-02-20  graydon hoare  <graydon@pobox.com>

	* cert.cc, cert.hh, key.cc, key.hh, database.cc, database.hh:
	Add lots of little netsync support routines.
	* commands.cc (rebuild): Rehash everything too.
	* constants.cc (netcmd_minsz): Recalculate.
	* cryptopp/osrng.cpp (NonblockingRng::GenerateBlock): Handle
	/dev/urandom a bit better.
	* netcmd.cc, netcmd.hh: Remove describe cmds, add nonexistant cmd.
	* netio.hh: Add uleb128 stuff.
	* xdelta.cc: Add randomizing unit test suite.
	* diff_patch.cc: Remove commented-out dead line-merger code.
	* merkle_tree.cc: Fix various bugs.
	* netcmd.cc: Switch everything over to uleb128s.
	* netsync.cc: Implement lots of missing stuff.

2004-02-09  graydon hoare  <graydon@pobox.com>

	* netsync.cc (ROOT_PREFIX): New variable.
	* commands.cc (merkle): New command.

2004-02-09  Ben Elliston  <bje@wasabisystems.com>

	* monotone.texi: Spelling corrections.

2004-02-09  graydon hoare  <graydon@pobox.com>

	* database.cc, database.hh 
	(get_version_size)
	(get_file_version_size)
	(get_manifest_version_size): New functions.
	* xdelta.cc, xdelta.hh (measure_delta_target_size): New function.
	* merkle_tree.cc, merkle_tree.hh, netcmd.cc, netcmd.hh: 
	Cleanup and typesafety.
	* netsync.cc: Cleanup, typesafety, implement refine phase.

2004-02-01  graydon hoare  <graydon@pobox.com>

	* netsync.cc: Remove a lot of stuff, implement auth phase.
	* constants.cc, constants.hh: Move constants from netsync.cc.
	* netcmd.cc, netcmd.hh: Split out of netsync.cc.
	* merkle_tree.cc, merkle_tree.hh: Likewise.
	* numeric_vocab.hh: New header.
	* adler32.hh: include numeric_vocab.hh.
	* netio.hh: Likewise.
	* unit_tests.cc, unit_tests.hh: Update.
	* Makefile.am: Likewise.
	* commands.cc: Guess signing key for auth phase.
	* database.cc, database.hh (public_key_exists)
	(get_pubkey): New functions based on key hashes.

2004-01-31  graydon hoare  <graydon@pobox.com>

	* Netxx/*: New files.
	* AUTHORS: Mention Netxx.
	* Makefile.am: Mention Netxx and netsync.{cc,hh}
	* adler32.hh: Delegate typedefs to boost.
	* cert.hh, cert.cc (cert_hash_code): New function.
	* commands.cc (find_oldest_ancestors): Block cycles.
	(netsync): New command.
	* database.cc, database.hh (schema): Update.
	(put_key): Calculate key hash on the fly.
	(put_cert): Likewise.
	(merkle_node_exists)
	(get_merkle_node)
	(put_merkle_node)
	(erase_merkle_nodes): New functions.
	* keys.hh, keys.cc (key_hash_code): New function.
	* lua.cc, lua.hh 
	(hook_get_netsync_read_permitted)
	(hook_get_netsync_write_permitted): New hooks.
	* monotone.spec: Update for FC1 info conventions.
	* monotone.texi (Quality Assurance): New section.
	* netsync.cc, netsync.hh: New files, preliminary
	netsync infrastructure. Command bodies still missing.
	* schema.sql: Add intrinsic key and cert hashes, merkle nodes.
	* schema_migration.cc: Add code to migrate to new schema.	
	* unit_tests.cc: Handle command-line args to limit test set.
	* vocab_terms.hh: Add merkle and prefix as new terms.

2004-01-13  Nathaniel Smith  <njs@codesourcery.com>

	* idna/idn-int.h: Remove (generated by configure).

2004-01-13  Nathaniel Smith  <njs@codesourcery.com>

	* configure.ac: Switch "if" and "else" branches in pthreads
	checks.

2004-01-12  Nathaniel Smith  <njs@codesourcery.com>

	* configure.ac: Remove check for -lpthread.
	Add check for pthread_mutex_lock and ACX_PTHREAD.
	* m4/acx_pthread.m4: New file.

2004-01-07  graydon hoare  <graydon@pobox.com>

	* Makefile.am:
	* po/POTFILES.in: 
	* po/monotone.pot: Minor tweaks for distclean.
	* adns/config.h:
	* boost/socket/src/interface.cpp:
	* boost/socket/src/ip4/address.cpp:
	* boost/socket/src/ip4/protocol.cpp: OSX portability.
	* AUTHORS: Mention new contributors.
	* monotone.texi (Hook Reference): Document i18n hooks.

	Release point (v 0.9).	

2004-01-07  graydon hoare  <graydon@pobox.com>

	* cert.cc (ensure_parents_loaded)
	(expand_dominators)
	(expand_ancestors)
	(find_intersecting_node): New functions.
	(find_common_ancestor): Reimplement in terms of dominator
	and ancestor bitset intersection.

2004-01-05  Christof Petig <christof@petig-baender.de>

	* vocab.cc (verify<local_path>) Fix use of val() / iterator.
	* constants.cc (illegal_path_bytes): NUL-terminate.

2004-01-02  graydon hoare  <graydon@pobox.com>

	* diff_patch.cc (normalize_extents): Improve to handle an odd case. 
	* tests/t_fmerge.at: New test, to test it.
	* commands.cc (fload, fmerge): Permanently enable, for test. 
	* testsuite.at: Call new test.

2004-01-01  graydon hoare  <graydon@pobox.com>

	* file_io.hh, file_io.cc (read_localized_data, write_localized_data): 
	New functions
	* commands.cc, manifest.cc, transforms.cc: Use them.
	* monotone.texi: Minor update to i18n docs.
	* lua.hh, lua.cc (hook_get_linesep_conv, hook_get_charset_conv):
	New hooks.
	* acinclude.m4: Move AX_CREATE_STDINT_H in here.
	* po/monotone.pot: Regenerate.
	* NEWS, configure.ac: Prep for 0.9 release.

2003-12-30  graydon hoare  <graydon@pobox.com>

	* file_io.hh, file_io.cc (mkpath): New function.
	* commands.cc, database.cc, diff_patch.cc, file_io.cc, 
	lua.cc, vocab.cc, work.cc: Use it.
	* constants.cc (illegal_path_bytes_arr): Remove leading null.
	* monotone.texi: Include i18n docs.
	* tests/t_i18n_file.at: Check colon in filename.

2003-12-29  graydon hoare  <graydon@pobox.com>

	* file_io.cc: Localize names before touching fs.
	* lua.hh, lua.cc (hook_get_system_charset): Remove useless fn.
	* test_hooks.lua: Likewise.
	* monotone.cc, transforms.cc, transforms.hh: 
	Remove lua from system charset conv.
	* tests/t_i18n_file.at: New test.
	* testsuite.at: Call it.

2003-12-28  graydon hoare  <graydon@pobox.com>

	* app_state.cc, app_state.hh: Massage to use i18n vocab.
	* cert.cc, commands.cc, commands.hh, rcs_import.cc, 
	update.cc, update.hh, url.cc, url.hh: Likewise.

	* work.cc, work.hh: --> Likewise, and break file format! <--

	* constants.hh, constants.cc (legal_ace_bytes): New constant.
	* vocab.cc (verify<ace>): Use it.
	(verify<urlenc>) New function.
	* vocab_terms.hh (ace, urlenc, utf8): New terms.
	* transforms.hh, transforms.cc: Use them.
	* monotone.cc (utf8_argv): Charconv argv.
	* network.hh, network.cc: Use url.{hh,cc}.

2003-12-28  graydon hoare  <graydon@pobox.com>

	* constants.hh, constants.cc (idlen): New constant.
	* commands.cc, vocab.cc: Use it.
	* manifest.cc (read_manifest_map): Tighten up regex.
	* packet.cc: Likewise.
	* transforms.cc (uppercase)
	(lowercase): Rewrite.
	(utf8_to_urlenc)
	(urlenc_to_utf8)
	(internalize_url)
	(internalize_cert_name)
	(internalize_rsa_keypair_id)
	(externalize_url)
	(externalize_cert_name)
	(externalize_rsa_keypair_id): New functions.
	* url.hh, url.cc (parse_utf8_url): New function.

2003-12-20  graydon hoare  <graydon@pobox.com>

	* diff_patch.cc (normalize_extents): New function.
	(merge_via_edit_scripts): Use it.

2003-12-19  graydon hoare  <graydon@pobox.com>

	[net.venge.monotone.i18n branch]

	* idna/*.[ch]: New files.
	* po/*: New files.
	* url.cc, url.hh, constants.cc: New files.
	* Makefile.am, configure.ac: Various fiddling for gettext.
	* lua.hh, lua.cc (hook_get_system_charset): New hook.
	(hook_get_system_linesep): New hook.
	* transforms.hh, transforms.cc
	(charset_convert)
	(system_to_utf8)
	(utf8_to_system)
	(ace_to_utf8)
	(utf8_to_ace)
	(line_end_convert): New functions.
	* vocab.cc: Refine constraints.
	* vocab_terms.hh (external): New atomic type.
	* monotone.cc (cpp_main): Initialize gettext.
	* sanity.hh (F): Call gettext() on format strings.
	* commands.cc, depot.cc, database.cc, http_tasks.cc, keys.cc,
	network.cc, rcs_import.cc, sanity.cc, mac.hh : Update to use
	'constants::' namespace.
	* config.h.in: Remove.
	* commands.cc: Various formatting cleanups.
	* unit_tests.cc, unit_tests.hh: Connect to url tests.

2003-12-19  graydon hoare  <graydon@pobox.com>

	* diff_patch.cc (merge3): Skip patches to deleted files.

2003-12-16  graydon hoare  <graydon@pobox.com>

	* commands.cc (ls_ignored, ignored_itemizer): Fold in as subcases of unknown.

2003-12-16  graydon hoare  <graydon@pobox.com>

	* lua.cc (working_copy_rcfilename): MT/monotonerc not MT/.monotonerc.

2003-12-16  graydon hoare  <graydon@pobox.com>

	* lua.hh, lua.cc (working_copy_rcfilename): New function.
	* monotone.cc: Add working copy rcfiles.
	* commands.cc (ls_unknown, unknown_itemizer): Skip ignored files.

2003-12-16  graydon hoare  <graydon@pobox.com>

	* file_io.cc (walk_tree_recursive): continue on book-keeping file.

2003-12-15  graydon hoare  <graydon@pobox.com>

	* tests/t_unidiff.at, t_unidiff2.at: Check for mimencode.

2003-12-15  graydon hoare  <graydon@pobox.com>

	* configure.ac: Add --enable-static-boost.
	* Makefile.am: Likewise.
	* AUTHORS: Mention new contributors.

2003-12-14  Lorenzo Campedelli <lorenzo.campedelli@libero.it>

	* work.cc (add_to_attr_map): Finish change to attr map format.
 
2003-12-10  Tom Tromey  <tromey@redhat.com>

	* commands.cc (checkout): Give better error message if branch is
	empty.

2003-12-07  Eric Kidd  <eric.kidd@pobox.com>

	* commands.cc (agraph): Handle repositories with a single version.
	* database.cc (get_head_candidates): Handle heads with no ancestors.
	* cert.cc (get_branch_heads): Handle heads with no ancestors.

2003-12-06  Eric Kidd  <eric.kidd@pobox.com>

	* update.hh, update.cc (pick_update_target): Return current
	version if no better update candidates available.
	* update.cc (pick_update_target): Always do branch filtering.
	* commands.cc (update): Notice when we're already up-to-date.
	* commands.cc (propagate): Assign branch name correctly when merging.

2003-12-05  graydon hoare  <graydon@pobox.com>

	* lcs.hh (edit_script): New entry point.
	* diff_patch.cc: Rewrite merge in terms of edit scripts.
	* network.cc (post_queued_blobs_to_network): Tidy up transient
	failure message.
	* randomfile.hh: Prohibit deletes on end of chunks.
	* sanity.cc: EOL-terminate truncated long lines.

2003-12-02  graydon hoare  <graydon@pobox.com>

	* database.cc, database.hh (reverse_queue): Copy constructor.
	* std_hooks.lua (merge3): Remove afile, not ancestor.
	* monotone.cc: Remove debugging message.
	* ui.cc (finish_ticking): Set last_write_was_a_tick to false.

2003-12-01  graydon hoare  <graydon@pobox.com>

	* app_state.hh, app_state.cc (set_signing_key): New fn, persist key.
	* monotone.cc (cpp_main): Permit commuting the --help argument around.

2003-11-30  graydon hoare  <graydon@pobox.com>

	* network.cc (post_queued_blobs_to_network): Fail when posted_ok is false.
	* database.cc (initialize): Fail when -journal file exists.
	* keys.cc (make_signature): Nicer message when privkey decrypt fails.

2003-11-29  Tom Tromey  <tromey@redhat.com>

	* rcs_import.cc (store_auxiliary_certs): Renamed to fix typo.
	Updated all callers.

	* http_tasks.cc (check_received_bytes): Allow "-" as well.
	* depot.cc (execute_post_query): Allow "-" as well.

2003-11-28  Tom Tromey  <tromey@redhat.com>

	* http_tasks.cc (check_received_bytes): Allow "-" as well.
	* depot.cc (execute_post_query): Allow "-" as well.

2003-11-28  graydon hoare  <graydon@pobox.com>

	* cert.cc: Various speedups.
	* cycle_detector.hh (edge_makes_cycle): Use visited set, too.
	* database.hh, database.cc (get_head_candidates): New, complex query.
	* keys.hh, keys.cc (check_signature): Cache verifiers.
	* sqlite/os.c (sqliteOsRandomSeed): Harmless valgrind purification.
	* tests/t_fork.at, tests/t_merge.at: Ignore stderr chatter on 'heads'.

2003-11-27  graydon hoare  <graydon@pobox.com>

	* Makefile.am (AM_LDFLAGS): No more -static, sigh.
	* cert.cc (find_relevant_edges): Keep dynamic-programming caches.
	(calculate_renames_recursive): Likewise.
	* cert.cc, cert.hh (rename_edge): Add constructor, copy constructor.
	* commands.cc (list certs): Note rename certs are binary.

2003-11-24  graydon hoare  <graydon@pobox.com>

	* network.cc: Continue fetch, post loops even if one target has
	an exception.

2003-11-24  graydon hoare  <graydon@pobox.com>

	* database.hh, database.cc (delete_posting): Change to take queue
	sequence numbers.	
	* commands.cc (queue): Use new API.
	* network.cc (post_queued_blobs_to_network): Use new API.
	
2003-11-24  graydon hoare  <graydon@pobox.com>

	* std_hooks.lua (get_http_proxy): Return nil when no ENV var.
	* monotone.texi (get_http_proxY): Document change.

2003-11-24  graydon hoare  <graydon@pobox.com>

	* tests/t_proxy.at: Add a test for proxying with tinyproxy.
	* testsuite.at: Call it.
	* lua.cc: Fix dumb error breaking proxying.
	* network.cc: Be verbose about proxying.

2003-11-23  graydon hoare  <graydon@pobox.com>

	* http_tasks.cc (read_chunk): Tolerate 0x20* after chunk len.

2003-11-23  graydon hoare  <graydon@pobox.com>

	* network.cc: Make more informative error policy.
	* boost/socket/socketstream.hpp: Pass SocketType to streambuf template.
	* boost/socket/src/default_socket_impl.cpp: Translate EINTR.

2003-11-22  graydon hoare  <graydon@pobox.com>

	* lua.cc, lua.hh (hook_get_http_proxy): New hook.
	* std_hooks.lua (get_http_proxy): Default uses HTTP_PROXY.
	(get_connect_addr): Undefine, it's for tunnels alone now.
	* network.cc: Use new hook.
	* http_tasks.hh, http_tasks.cc: Teach about proxies (sigh).
	* monotone.texi: Document new hooks.

2003-11-22  graydon hoare  <graydon@pobox.com>

	* lua.cc, lua.hh (hook_get_connect_addr): New hook.
	* std_hooks.lua (get_connect_addr): Default uses HTTP_PROXY.
	* network.cc, network.hh: Use new hook.
	* http_tasks.cc: Teach about HTTP/1.1.
	* cert.cc (bogus_cert_p): Fix UI ugly.

2003-11-21  graydon hoare  <graydon@pobox.com>

	* constants.hh (postsz): New constant for suggested post size.
	* database.cc, database.hh (queue*): Change db API slightly.
	* commands.cc (queue): Adjust to changed db API.
	* network.cc (post_queued_blobs_to_network): Switch to doing
	incremental posts.
	* cert.cc (write_rename_edge, read_rename_edge): Put files on 
	separate lines to accomodate future i18n work.
	* work.cc (add_to_attr_map, write_attr_map): Reorder fields to
	accomodate future i18n work.
	* monotone.texi: Document it.
	* configure.ac, NEWS: Mention 0.8 release.

	Release point (v 0.8).
	
2003-11-16  Tom Tromey  <tromey@redhat.com>

	* missing: Removed generated file.

2003-11-14  graydon hoare  <graydon@pobox.com>

	* commands.cc (vcheck): Add.
	* cert.cc, cert.hh (cert_manifest_vcheck): Add.
	(check_manifest_vcheck): Add.
	(calculate_vcheck_mac): Add.
	* constants.hh (vchecklen): New constant.
	* mac.hh: Re-add.
	* monotone.texi (Hash Integrity): New section.
	* monotone.1: Document vcheck.

2003-11-14  graydon hoare  <graydon@pobox.com>

	* database.cc, database.hh (reverse_queue): New class.
	(compute_older_version): New functions.
	(get_manifest_delta): Remove.
	* network.cc, network.hh (queue_blob_for_network): Remove.
	* packet.cc, packet.hh (queueing_packet_writer): Change UI,
	write to queue directly, accept optional<reverse_queue>.
	* cert.cc (write_paths_recursive): Rewrite to use constant
	memory.
	* commands.cc (queue, queue_edge_for_target_ancestor):
	Install optional<reverse_queue> in qpw.
	* tests/t_cross.at: Ignore new UI chatter.
	* monotone.texi (Transmitting Changes): Change UI output.

2003-11-13  graydon hoare  <graydon@pobox.com>

	* Makefile.am (AUTOMAKE_OPTIONS): Require 1.7.1
	* commands.cc (addtree): Wrap in transaction guard.
	* database.cc, database.hh (manifest_delta_exists): Add.
	(get_manifest_delta): Add.
	* cert.cc (write_paths_recursive): Use partial deltas.
	* manifest.cc, manifest.hh (read_manifest_map): New variant.
	* patch_set.cc, patch_set.hh (patch_set): Add map_new, map_old
	fields.
	(manifests_to_patch_set) Store new field.
	(patch_set_to_packets) Don't read manifest versions from db.
	* std_hooks.lua (ignore_file): ignore .a, .so, .lo, .la, ~ files.
	* tests/t_cvsimport.at: New test.
	* testsuite.at: Call it.

2003-11-10  graydon hoare  <graydon@pobox.com>

	* commands.cc (find_oldest_ancestors): New function.
	(queue): New "addtree" subcommand.
	* monotone.texi: Document it.
	* monotone.1: Document it.

2003-11-10  graydon hoare  <graydon@pobox.com>

	* file_io.cc (walk_tree_recursive): Ignore MT/

2003-11-09  graydon hoare  <graydon@pobox.com>

	* database.cc (dump, load): Implement.
	* commands.cc (db): Call db.dump, load.
	* cycle_detector.hh: Skip when no in-edge on src.
	* monotone.texi: Document dump and load, add some 
	special sections.
	* monotone.1: Mention dump and load.

2003-11-09  graydon hoare  <graydon@pobox.com>

	* rcs_file.hh (rcs_symbol): New structure.
	* rcs_file.cc (symbol): New rule.
	* rcs_import.cc (find_branch_for_version): New function.
	(cvs_key::branch): New field.
	(store_auxilliary_certs): Cert branch tag.
	* cycle_detector.hh: Fix bugs, don't use quick_alloc.
	* commands.cc (checkout): Add --branch based version.
	* monotone.texi: Document new command variant.
	* monotone.1: Ditto.

2003-11-09  graydon hoare  <graydon@pobox.com>

	* quick_alloc.hh: New file.
	* Makefile.am: Add it.
	* cycle_detector.hh: Rewrite.
	* manifest.hh: Use quick_alloc.
	* vocab.cc: Relax path name requirements a bit.
	* sqlite/sqliteInt.h: Up size of row to 16mb.

2003-11-02  graydon hoare  <graydon@pobox.com>

	* commands.cc (post): Post everything if no URL given; don't base
	decision off branch name presence.	
	* app_state.cc, monotone.cc, file_io.cc, file_io.hh: Support
	absolutifying args.
	* lua.hh, lua.cc, std_hooks.lua (hook_get_mail_hostname): New hook.
	* monotone.texi: Document it.
	* monotone.texi, monotone.1: Minor corrections, new sections.
	* monotone.cc: Don't look in $ENV at all.
	* network.cc: Correct MX logic.
	* nntp_tasks.cc, smtp_tasks.cc: Separate postlines state.
	* smtp_tasks.cc: Correct some SMTP logic.
	* configure.ac, NEWS: Mention 0.7 release.

	Release point (v 0.7).

2003-11-01  graydon hoare  <graydon@pobox.com>

	* http_tasks.cc: Drop extra leading slashes in HTTP messages.

2003-10-31  graydon hoare  <graydon@pobox.com>

	* commands.cc, database.cc, database.hh, lua.cc, lua.hh,
	network.cc, network.hh, packet.cc, packet.hh, schema.sql,
	schema_migration.cc, tests/t_http.at, tests/t_nntp.at, vocab.cc:
	Eliminate "groupname", use lone URL.
	* monotone.texi: Update to cover new URL rules.
	* network.cc, network.hh, lua.cc, lua.hh, smtp_tasks.cc:
	Implement "mailto" URLs.
	* tests/t_smtp.at: New test.
	* testsuite.at: Call it.

2003-10-31  graydon hoare  <graydon@pobox.com>

	* patch_set.cc (manifests_to_patch_set): Second form with explicit renames.
	(manifests_to_patch_set): Split edit+rename events when we see them.
	* commands.cc (status, commit): Include explicit rename set.
	* diff_patch.cc (merge3): Accept edit+rename events split by patch_set.cc.
	* smtp_tasks.hh, smtp_tasks.cc: New files.
	* nntp_machine.hh, nntp_machine.cc: Rename to proto_machine.{hh,cc} (woo!)
	* nntp_tasks.cc: Adjust to use proto_ prefix in various places.
	* proto_machine.cc (read_line): get() into streambuf.
	* Makefile.am: Cover renames and adds.

2003-10-31  graydon hoare  <graydon@pobox.com>

	* diff_patch.cc (merge3): Extract renames.
	* commands.cc (calculate_new_manifest_map): Extract renames.
	(try_one_merge): Extract renames, propagate to merge target.
	(commit): Extract renames, propagate to commit target.
	* cert.cc (calculate_renames_recursive): Fix wrong logic.
	(find_common_ancestor_recursive): Stall advances at top of graph.
	* patch_set.cc: (manifests_to_patch_set): Teach about historical
	renames.
	* tests/t_erename.at: New test for edit+rename events.
	* testsuite.at: Call t_erename.at.

2003-10-30  graydon hoare  <graydon@pobox.com>

	* patch_set.cc (operator<): s/a/b/ in a few places, yikes!
	* cert.cc: Add machinery for rename edge certs.
	* commands.cc: Call diff(manifest,manifest) directly.
	* tests/t_nntp.at: Kill tcpserver DNS lookups on nntp test.
	* network.cc (parse_url): Character class typo fix, from 
	Johannes Winkelmann.
	* app_state.hh, cert.hh, commands.hh, cycle_detector.hh, 
	database.hh, diff_patch.cc, diff_patch.hh, http_tasks.hh,
	interner.hh, keys.hh, lua.hh, manifest.hh, network.hh, 
	nntp_machine.hh, nntp_tasks.hh, packet.hh, patch_set.hh, 
	transforms.hh, update.hh, vocab.hh, work.hh, xdelta.hh: 
	fix use of std:: prefix / "using namespace" pollution.	

2003-10-27  graydon hoare  <graydon@pobox.com>

	* lua/liolib.c (io_mkstemp): Portability fix
	from Ian Main.
	* xdelta.cc,hh (compute_delta): New manifest-specific variant.
	* transforms.cc,hh (diff): Same.
	* rcs_import.cc: Various speedups to cvs import.

2003-10-26  graydon hoare  <graydon@pobox.com>

	* cert.cc (get_parents): New function.
	(write_paths_recursive): New function.
	(write_ancestry_paths): New function.
	* cert.hh (write_ancestry_paths): Declare.
	* commands.cc (queue_edge_for_target_ancestor):
	Call write_ancestry_paths for "reposting" queue
	strategy.

2003-10-25  graydon hoare  <graydon@pobox.com>

	* commands.cc (log): Skip looking inside nonexistent
	manifests for file comments.

2003-10-24  graydon hoare  <graydon@pobox.com>

	* adns/*.c, adns/*.h: Import adns library.
	* Makefile.am: Update to build adns into lib3rdparty.a.
	* AUTHORS: Mention adns.
	* network.cc: Call adns functions, not gethostbyname.

2003-10-20  Nathaniel Smith  <njs@codesourcery.com>

	* patch_set.cc (patch_set_to_text_summary): Give more detailed
	output.
	* commands.cc (get_log_message, status, diff): Use
	patch_set_to_text_summary for complete description.

2003-10-22  graydon hoare  <graydon@pobox.com>

	* monotone.texi: Document 'queue' command.
	* monotone.1: Likewise.

2003-10-22  graydon hoare  <graydon@pobox.com>

	* diff_patch.cc 
	(infer_directory_moves): New function.
	(rebuild_under_directory_moves): New function.
	(apply_directory_moves): New function.
	(merge3): Handle directory moves.
	* tests/t_renamed.at: New test for dir renames.
	* testsuite.at: Call it.

2003-10-21  graydon hoare  <graydon@pobox.com>

	* commands.cc (queue): New command.
	(list): Add "queue" subcommand, too.

2003-10-21  graydon hoare  <graydon@pobox.com>

	* diff_patch.cc (merge_deltas): New function.
	(check_map_inclusion): New function.
	(check_no_intersect): New function.
	(merge3): Rewrite completely. 
	* tests/t_rename.at: New test.
	* testsuite.at: Call it.
	* file_io.cc, file_io.hh (make_dir_for): New function.
	* commands.cc (update): Call make_dir_for on update.

2003-10-20  graydon hoare  <graydon@pobox.com>

	* commands.cc: Replace [] with idx() everywhere.

2003-10-20  Tom Tromey  <tromey@redhat.com>

	* cert.hh (get_branch_heads): Updated.
	Include <set>.
	* commands.cc (head): Updated for new get_branch_heads.
	(merge): Likewise.
	(propagate): Likewise.
	* cert.cc (get_branch_heads): Use set<manifest_id>.

	* commands.cc (merge): Use all caps for metasyntactic variable.
	(heads): Likewise.

	* network.cc (post_queued_blobs_to_network): Do nothing if no
	packets to post.

2003-10-20  graydon hoare  <graydon@pobox.com>

	* cert.cc (get_branch_heads): Fix dumb bug.
	* diff_patch.cc (merge3): Fix dumb bug.
	(merge2): Fix dumb bug.
	(try_to_merge_files): Fix dumb bug.

2003-10-20  graydon hoare  <graydon@pobox.com>

	* file_io.cc (tilde_expand): New function.
	* monotone.cc (cpp_main): Expand tildes in 
	db and rcfile arguments.

2003-10-20  graydon hoare  <graydon@pobox.com>

	* rcs_import.cc (import_cvs_repo): Check key existence
	at beginning of import pass, to avoid wasted work.

2003-10-19  Tom Tromey  <tromey@redhat.com>

	* commands.cc (log): Add each seen id to `cycles'.

2003-10-19  graydon hoare  <graydon@pobox.com>

	* AUTHORS: Mention Tecgraf PUC-Rio and their
	copyright.
	* Makefile.am: Mention circular buffer stuff.
	* configure.ac, NEWS: Mention 0.6 release.
	* cert.hh, cert.cc (erase_bogus_certs): file<cert> variant.	
	* commands.cc (log): Erase bogus certs before writing,
	cache comment-less file IDs.
	* monotone.spec: Don't specify install-info args,
	do build with optimization on RHL.

	Release point (v 0.6).

2003-10-19  Matt Kraai  <kraai@ftbfs.org>

	* commands.cc (merge): Use app.branch_name instead of args[0] for
	the branch name.

2003-10-17  graydon hoare  <graydon@pobox.com>

	* commands.cc (log): New command.
	Various other bug fixes.
	* monotone.1, monotone.texi: Minor updates.

2003-10-17  graydon hoare  <graydon@pobox.com>

	* monotone.texi: Expand command and hook references.
	* commands.cc: Disable db dump / load commands for now.

2003-10-16  graydon hoare  <graydon@pobox.com>

	* sanity.hh: Add a const version of idx().
	* diff_patch.cc: Change to using idx() everywhere.
	* cert.cc (find_common_ancestor): Rewrite to recursive
	form, stepping over historic merges.
	* tests/t_cross.at: New test for merging merges.
	* testsuite.at: Call t_cross.at.

2003-10-10  graydon hoare  <graydon@pobox.com>

	* lua.hh, lua.cc (hook_apply_attribute): New hook.
	* work.hh, work.cc (apply_attributes): New function.
	* commands.cc (update_any_attrs): Update attrs when writing to
	working copy. 
	* std_hooks.lua (temp_file): Use some env vars.
	(attr_functions): Make table of attr-setting functions.

2003-10-10  graydon hoare  <graydon@pobox.com>

	* work.cc: Fix add/drop inversion bug.
	* lua/*.{c,h}: Import lua 5.0 sources.
	* lua.cc: Rewrite lua interface completely. 	
	* std_hooks.lua, test_hooks.lua, testsuite,
	tests/t_persist_phrase.at, configure.ac, config.h.in, Makefile.am:
	Modify to handle presence of lua 5.0.

2003-10-08  graydon hoare  <graydon@pobox.com>

	* rcs_import.cc: Attach aux certs to child, not parent.
	* manifest.cc: Speed up some calculations.
	* keys.cc: Optionally cache decoded keys.

2003-10-07  graydon hoare  <graydon@pobox.com>

	* manifest.hh, manifest.cc, rcs_import.cc: Write manifests w/o
	compression.
	* vocab.hh, vocab.cc: Don't re-verify verified data.
	* ui.hh, ui.cc: Minor efficiency tweaks.

2003-10-07  graydon hoare  <graydon@pobox.com>

	* commands.cc, work.cc, work.hh: Add some preliminary stuff
	to support explicit renaming, .mt-attrs.
	* monotone.texi: Add skeletal sections for command reference,
	hook reference, CVS phrasebook. Fill in some parts.

2003-10-02  graydon hoare  <graydon@pobox.com>

	* boost/circular_buffer*.hpp: Add.
	* AUTHORS, cert.cc, commands.cc, database.cc,
	diff_patch.cc, http_tasks.cc, keys.cc, lua.cc, manifest.cc,
	network.cc, nntp_machine.cc, packet.cc, patch_set.cc, 
	rcs_import.cc, sanity.cc, sanity.hh, ui.hh, update.cc,
	vocab_terms.hh, work.cc:	
	remove existing circular buffer code, replace all
	logging and asserty stuff with boost::format objects
	rather than vsnprintf.

2003-10-01  graydon hoare  <graydon@pobox.com>

	* testsuite.at: Don't use getenv("HOSTNAME").
	* database.cc (exec, fetch): Do va_end/va_start again in between
	logging and executing query.

2003-09-28  Tom Tromey  <tromey@redhat.com>

	* monotone.texi: Added @direntry.

2003-09-27  Nathaniel Smith  <njs@pobox.com>

	* monotone.cc: Remove "monotone.db" default to --db
	option in help text.

2003-09-27  graydon hoare  <graydon@pobox.com>

	* diff_patch.cc: Rework conflict detection.
	* rcs_import.cc: Remove some pointless slowness.
	* monotone.spec: Install info files properly.

	Release point (v 0.5).

2003-09-27  graydon hoare  <graydon@pobox.com>

	* AUTHORS, NEWS, configure.ac: Update for 0.5 release.
	* monotone.texi: Various updates.	
	* xdelta.cc (compute_delta): Fix handling of empty data.
	* database.cc (sql): Require --db for init.
	* work.cc (read_options_map): Fix options regex.

2003-09-27  graydon hoare  <graydon@pobox.com>

	* lcs.hh: New jaffer LCS algorithm.
	* interner.hh, rcs_import.cc: Templatize interner.
	* diff_patch.hh: Use interner, new LCS.

2003-09-27  Tom Tromey  <tromey@redhat.com>

	* commands.cc (fetch): Always try lua hook; then default to all
	known URLs.

2003-09-26  Tom Tromey  <tromey@redhat.com>

	* commands.cc (tag): Use all-caps for meta-syntactic variables.
	(comment, add, cat, complete, mdelta, fdata): Likewise.

	* monotone.1: There's no default database.
	* monotone.texi (OPTIONS): There's no default database.

	* database.cc (sql): Throw informative error if database name not
	set.
	* app_state.cc (app_state): Default to no database.

2003-09-26  graydon hoare  <graydon@pobox.com>

	* debian/*, monotone.spec: Add packaging control files.

2003-09-24  graydon hoare  <graydon@pobox.com>

	* database.cc, database.hh (debug): New function.
	* commands.cc (debug): New command.
	* cert.cc, cert.hh (guess_branch): New function.
	* commands.cc (cert): Queue certs to network servers.
	* commands.cc (cert, commit): Use guess_branch.
	* commands.cc (list): List unknown, ignored files.
	* monotone.texi, monotone.1: Document.

2003-09-24  graydon hoare  <graydon@pobox.com>

	* commands.cc (queue_edge_for_target_ancestor): Queue the
	correct ancestry cert, from child to target, as well as
	patch_set.

2003-09-22  graydon hoare  <graydon@pobox.com>

	* depot_schema.sql, schema_migration.cc, 
	schema_migration.hh: Add.
	* database.cc, depot.cc: Implement schema migration.
	* database.cc, commands.cc: Change to db ... cmd.
	* monotone.texi, monotone.1: Document command change.
	* depot.cc: Fix various query bugs.

2003-09-21  Nathaniel Smith  <njs@codesourcery.com>

	* depot.cc (depot_schema): Remove unique constraint on (contents),
	replace with unique constraint on (groupname, contents).
	
2003-09-21  Nathaniel Smith  <njs@codesourcery.com>

	* commands.cc (diff): Take manifest ids as arguments.  Add
	explanatory text on files added, removed, modified.

2003-09-19  Tom Tromey  <tromey@redhat.com>

	* commands.cc (genkey): Use all-caps for meta-syntactic variable.
	(cert, tag, approve, disapprove, comment, add, drop, commit,
	update, revert, cat, checkout, co, propagate, complete, list, ls,
	mdelta, fdelta, mdata, fdata, mcerts, fcerts, pubkey, privkey,
	fetch, post, rcs_import, rcs): Likewise.
	(explain_usage): Indent explanatory text past the command names.

2003-09-17  Tom Tromey  <tromey@redhat.com>

	* commands.cc (list): Don't compute or use "subname".

	* commands.cc (revert): Handle case where argument is a
	directory.
	* tests/t_revert.at: Test for revert of directory.

	* testsuite.at (MONOTONE_SETUP): Use "monotone initdb".
	* monotone.1: Document "initdb".
	* monotone.texi (Commands): Document initdb.
	(Creating a Database): New node.
	(Getting Started): Refer to it.
	* commands.cc (initdb): New command.
	* database.cc (database::sql): New argument `init'.
	(database::initialize): New method.
	* database.hh (database::initalize): Declare.
	(database::sql): New argument `init'.

2003-09-17  Tom Tromey  <tromey@redhat.com>

	* tests/t_persist_phrase.at: Use "ls certs".
	* tests/t_nntp.at: Use "ls certs".
	* tests/t_genkey.at: Use "ls keys" and "ls certs".

2003-09-16  Tom Tromey  <tromey@redhat.com>

	* monotone.1: Document "list branches".
	* commands.cc (ls_certs): New function, from `lscerts' command.
	(ls_keys): New function, from `lskeys' command.
	(ls_branches): New function.
	(list): New command.
	(ls): New alias.
	(explain_usage): Split parameter info at \n.
	* monotone.texi (Adding Files): Use "list certs".
	(Committing Changes): Likewise.
	(Forking and Merging): Likewise.
	(Commands): Likewise.
	(Generating Keys): Use "list keys".
	(Commands): Likewise.
	(Commands): Mention "list branches".
	(Branches): Likewise.

2003-09-15  graydon hoare  <graydon@redhat.com>

	* http_tasks.cc: Fix networking to handle long input.

	* ui.cc, ui.hh: Only pad with blanks enough to cover old output
	when ticking.

	* update.cc, cert.cc, commands.cc: Fix cert fetching functions to
	remove bogus certs.

2003-09-15  Tom Tromey  <tromey@redhat.com>

	* monotone.1: Don't mention MT_KEY or MT_BRANCH.

	* monotone.texi (Getting Started): Don't mention MT_DB or
	MT_BRANCH.
	(Adding Files): Explicitly use --db and --branch.
	* app_state.hh (app_state): New fields options, options_changed.
	Declare new methods.  Include work.hh.
	* work.cc (work_file_name): New constant.
	(add_to_options_map): New structure.
	(get_options_path): New function.
	(read_options_map, write_options_map): Likewise.
	* work.hh (options_map): New type.
	(get_options_path, read_options_map, write_options_map): Declare.
	* commands.cc (add, drop, commit, update, revert, checkout,
	merge): Write options file.
	* app_state.cc (database_option, branch_option): New constants.
	(app_state::app_state): Read options file.
	(app_state::set_database): New method.
	(app_state::set_branch): Likewise.
	(app_state::write_options): Likewise.
	Include work.hh.
	* monotone.cc (cpp_main): Don't set initial database name on
	app.  Use new settor methods.  Don't look at MT_BRANCH or MT_DB.

2003-09-14  graydon hoare  <graydon@pobox.com>

	* vocab.cc, vocab.hh: Add streamers for vocab terms in preparation
	for switch to formatter.

	* cert.cc (check_signature): Treat missing key as failed check.
	* commands.cc (lscerts): Warn when keys are missing.

	* rcs_import.cc, nntp_tasks.cc, http_tasks.cc: Tick progress.

	* sanity.cc, monotone.cc: Tidy up output a bit.

	* xdelta.cc: Add code to handle empty files. Maybe correct?

	* ui.cc, ui.hh: Add.

2003-09-13  Tom Tromey  <tromey@redhat.com>

	* tests/t_nntp.at: If we can't find tcpserver or snntpd, skip the
	test.
	* tests/t_http.at: If we can't find boa or depot.cgi, skip the
	test.

2003-09-12  graydon hoare  <graydon@pobox.com>

	* update.cc (pick_update_target): Only insert base rev as update
	candidate if it actually exists in db.

	* commands.cc, database.cc, database.hh: Implement id completion
	command, and general id completion in all other commands.

2003-09-12  Tom Tromey  <tromey@redhat.com>

	* commands.cc (revert): A deleted file always appears in the
	manifest.
	* tests/t_revert.at: Check reverting a change plus a delete; also
	test reverting by file name.

	* work.cc (deletion_builder::visit_file): Check for file in
	working add set before looking in manifest.
	* tests/t_drop.at: Added add-then-drop test.

	* testsuite.at: Include t_drop.at.
	* tests/t_drop.at: New test.
	* work.cc (visit_file): Check for file in working delete set
	before looking in manifest.

2003-09-12  Tom Tromey  <tromey@redhat.com>

	* Makefile.am ($(srcdir)/testsuite): tests/atconfig and
	tests/atlocal are not in srcdir.

	* Makefile.am (TESTS): unit_tests is not in srcdir.

2003-09-11  graydon hoare  <graydon@pobox.com>

	* commands.cc: Check for MT directory in status.
	* commands.cc: Require directory for checkout.
	* commands.cc: Delete MT/work file after checkout.
	* commands.cc: Implement 'revert', following tromey's lead.
	* commands.cc: Print base, working manifest ids in status.

	* diff_patch.cc: Further merge corrections.
	* diff_patch.cc (unidiff): Compensate for occasional miscalculation
	of LCS.

	* tests/t_merge.at: Check that heads works after a merge.
	* tests/t_fork.at:  Check that heads works after a fork.
	* tests/t_genkey.at: Remove use of 'import'.
	* tests/t_cwork.at: Check deletion of work file on checkout.
	* tests/t_revert.at: Check that revert works.

	* commands.cc, monotone.cc: Report unknown commands nicely.
	
2003-09-08  graydon hoare  <graydon@pobox.com>

	* tests/merge.at: Accept tromey's non-error case for update.

	* commands.cc(try_one_merge): Write merged version to packet
	writer, not directly to db.
	(merge): Write branch, changelog cert on merged version to db.

	* std_hooks.lua(merge3): Open result in mode "r", not "w+".
	
2003-09-06  Tom Tromey  <tromey@redhat.com>

	* update.cc (pick_update_target): Not an error if nothing to
	update.

	* monotone.texi: Use VERSION; include version.texi.

	* monotone.1: Document "co".
	* monotone.texi (Commands): Document "co".
	* commands.cc (ALIAS): New macro.
	(co): New alias.

	* README: Updated.

	* txt2c.cc: Added missing file.

	* texinfo.tex, INSTALL, Makefile.in, aclocal.m4, compile, depcomp,
	install-sh, missing, mkinstalldirs: Removed generated files.

2003-09-04  graydon hoare  <graydon@pobox.com>

	* Makefile.am, depot.cc, http_tasks.cc, http_tasks.hh,
	lua.cc, lua.hh, monotone.texi, network.cc, tests/t_http.at,
	vocab_terms.hh: 

	Use public key signatures to talk to depot, not mac keys.

	* commands.cc, file_io.cc, monotone.texi, monotone.1,
	tests/t_scan.at, tests/t_import.at, work.cc, work.hh:

	Remove the 'import' and 'scan' commands, in favour of generalized
	'add' which chases subdirectories.

	* configure.ac, NEWS: 

	Release point (v 0.4).
	
2003-09-03  graydon hoare  <graydon@pobox.com>

	* monotone.texi: Expand notes about setting up depot.

	* update.cc: Update by ancestry. Duh.

2003-09-02  graydon hoare  <graydon@pobox.com>

	* boost/socket/streambuf.hpp: Bump ppos on overflow.

	* packet.cc, transforms.cc, transforms.hh: Add function for
	canonicalization of base64 encoded strings. Use on incoming cert
	packet values.

	* commands.cc: Change fetch and post to take URL/groupname params
	rather than branchname.

	* network.cc, network.hh, depot.cc, http_tasks.cc: Fix URL parser,
	improve logging, change signatures to match needs of commands.cc

	* Makefile.am: Don't install txt2c or unit_tests. 

	* Makefile.am: Build depot.cgi not depot.

	* database.cc, database.hh: Add "all known sources" fetching support.

	* patch_set.cc: Sort in a path-lexicographic order for nicer summaries.

	* monotone.texi: Expand coverage of packets and networking.

	* tests/t_nntp.at, tests/t_http.at: Update to provide URL/groupname
	pairs.

2003-09-02  Tom Tromey  <tromey@redhat.com>

	* aclocal.m4, monotone.info: Removed generated files.

2003-08-31  Nathaniel Smith  <njs@codesourcery.com>

	* configure.ac: Check for lua40/lua.h, lua40/lualib.h and -llua40,
	-lliblua40.
	* config.h.in: Add LUA_H, LIBLUA_H templates, remove HAVE_LIBLUA,
	HAVE_LIBLUALIB templates.
	* lua.cc: Include config.h.  Use LUA_H, LIBLUA_H macros.

2003-08-29  graydon hoare  <graydon@pobox.com>

	* Makefile.am, txt2c.cc, lua.cc, database.cc:
	Use a C constant-building converter rather than objcopy.

	* cert.cc, cert.hh, packet.cc, packet.hh, diff_patch.cc,
	rcs_import.cc: 
	Modify cert functions to require a packet consumer, do no implicit
	database writing.

	* commands.cc, database.cc, database.hh, schema.sql, network.cc:
	Modify packet queueing strategy to select ancestors from known
	network server content, rather than most recent edge.

2003-08-25  graydon hoare  <graydon@pobox.com>

	* AUTHORS, ChangeLog, Makefile.am, NEWS, configure.ac,
	tests/t_http.at: Release point (v 0.3)

2003-08-24  graydon hoare  <graydon@pobox.com>

	* nntp_tasks.cc: Measure success from postlines state.
	* network.cc: Print summary counts of transmissions.
	* packet.cc: Count packets into database.
	* depot.cc: Add administrative commands, fix a bunch of
	little bugs.
	* t_http.at: Testcase for depot-driven communication.
	* monotone.texi: Update to reflect depot existence.
	* http_tasks.cc: Pick bugs out.
	
2003-08-24  graydon hoare  <graydon@pobox.com>

	* commands.cc: Wash certs before output.
	* *.cc,*.hh: Adjust cert packet format to
	be more readable, avoid superfluous gzipping.

2003-08-24  graydon hoare  <graydon@pobox.com>

	* configure, Makefile.in: Remove generated files, oops.
	* commands.cc: Implement 'propagate'.
	* lua.cc, lua.hh, network.cc, network.hh: Remove
	'aggregate posting' stuff.
	* network.cc: Batch postings into larger articles.
	* diff_patch.hh, diff_patch.cc: Implement basic
	merge2-on-manifest.
	
2003-08-23  graydon hoare  <graydon@pobox.com>

	* monotone.cc: Handle user-defined lua hooks as
	overriding internal / .monotonerc hooks no matter
	where on cmd line they occur.
	* update.cc: Made failures more user-friendly.
	* lua.cc: Improve logging a bit.
	* testsuite.at, tests/*.{at,in}, testsuite/: Rewrite tests in
	autotest framework, move to tests/ directory.
	* boost/io/*, cryptopp/hmac.h: Add missing files.
	
2003-08-23  Tom Tromey  <tromey@redhat.com>

	* monotone.cc (OPT_VERSION): New macro.
	(cpp_main): Handle OPT_VERSION.
	(options): Added `version' entry.
	Include config.h.

2003-08-21  Tom Tromey  <tromey@redhat.com>

	* database.cc: Include "sqlite/sqlite.h", not <sqlite.h>.

2003-08-20  graydon hoare  <graydon@pobox.com>

	* boost/*:
	incorporate boost sandbox bits, for now.

	* Makefile.am, Makefile.in, configure, configure.ac, diff_patch.cc,
	http_tasks.cc, http_tasks.hh, network.cc, nntp_machine.cc,
	nntp_machine.hh, nntp_tasks.cc, nntp_tasks.hh, testsuite/t_nntp.sh:

	fix up networking layer to pass nntp tests again

2003-08-19  graydon hoare  <graydon@pobox.com>

	* Makefile.am, Makefile.in, app_state.hh, cert.cc, commands.cc,
	constants.hh, cryptopp/misc.h, database.cc, depot.cc,
	http_tasks.cc, http_tasks.hh, keys.cc, lua.cc, lua.hh, monotone.cc,
	network.cc, network.hh, nntp_machine.cc, nntp_machine.hh,
	nntp_tasks.cc, nntp_tasks.hh, packet.cc, packet.hh, rcs_import.cc,
	sanity.cc, sanity.hh, schema.sql, test_hooks.lua,
	testsuite/runtest.sh, testsuite/t_null.sh, vocab_terms.hh:

	major surgery time
	- move to multi-protocol posting and fetching.
	- implement nicer failure modes for sanity.
	- redo commands to print nicer, fail nicer.	
	
2003-08-18  graydon hoare  <graydon@pobox.com>

	* Makefile.am, Makefile.in, adler32.hh, database.cc, depot.cc,
	mac.hh, xdelta.cc, Makefile.am, Makefile.in: 

	first pass at a depot (CGI-based packet service)

2003-08-08  graydon hoare  <graydon@pobox.com>

	* Makefile.am, Makefile.in AUTHORS, ChangeLog, Makefile.am,
	Makefile.in, NEWS, monotone.1, monotone.info, monotone.texi:

	release point (v 0.2)

2003-08-08  graydon hoare  <graydon@pobox.com>

	* cert.cc, cert.hh, interner.hh, rcs_import.cc: 

	auxilliary certs

	* cert.cc, cert.hh, cycle_detector.hh, interner.hh, patch_set.cc,
	rcs_import.cc: 

	improvements to cycle detection stuff

2003-08-05  graydon hoare  <graydon@pobox.com>

	* rcs_import.cc:
	
	almost even more seemingly correct CVS graph reconstruction (still slow)

	* sqlite/* cryptopp/* Makefile.am, Makefile.in, aclocal.m4,
	config.h.in, configure, configure.ac, file_io.cc, keys.cc,
	sanity.cc, sanity.hh, transforms.cc: 

	minimizing dependencies on 3rd party libs by importing the
	necessary bits and rewriting others.

	* cert.cc, cert.hh, rcs_import.cc:	
	
	cvs import seems to be working, but several linear algorithms need
	replacement

2003-07-28  graydon hoare  <graydon@pobox.com>

	* Makefile.am, Makefile.in, cert.cc, commands.cc, database.cc,
	database.hh, manifest.cc, rcs_file.cc, rcs_import.cc,
	rcs_import.hh, vocab.cc, xdelta.cc:

	cvs graph reconstruction hobbling along.

2003-07-21  graydon hoare  <graydon@pobox.com>

	* database.cc, xdelta.cc, xdelta.hh: 

	piecewise xdelta; improves speed a fair bit.

2003-07-11  graydon hoare  <graydon@pobox.com>

	* Makefile.am, Makefile.in, config.h.in, configure, configure.ac,
	transforms.cc, xdelta.cc, xdelta.hh:

	implement xdelta by hand, forget 3rd party delta libs.

2003-07-02  graydon hoare  <graydon@pobox.com>

	* database.cc, rcs_import.cc, transforms.cc, transforms.hh:

	speedups all around in the storage system

2003-07-01  graydon hoare  <graydon@pobox.com>

	* database.hh, rcs_import.cc, transforms.cc, transforms.hh: speed

	improvements to RCS import

2003-06-30  graydon hoare  <graydon@pobox.com>

	* rcs_import.cc, transforms.cc: 

	some speed improvements to RCS import

2003-06-29  graydon hoare  <graydon@pobox.com>

	* commands.cc, database.hh, rcs_import.cc, transforms.cc: 

	RCS file import successfully (albeit slowly) pulls in some pretty
	large (multi-hundred revision, >1MB) test cases from GCC CVS

	* Makefile.in, commands.cc, rcs_file.cc, rcs_file.hh,
	rcs_import.cc, rcs_import.hh, 

	Makefile.am: preliminary support for reading and walking RCS files

2003-04-09  graydon hoare  <graydon@pobox.com>

	* autogen.sh: oops
	* */*: savannah import

2003-04-06  graydon hoare  <graydon@pobox.com>

	* initial release. 
<|MERGE_RESOLUTION|>--- conflicted
+++ resolved
@@ -1,4 +1,12 @@
-<<<<<<< HEAD
+2004-12-12  graydon hoare  <graydon@pobox.com>
+
+	* commands.cc: Fix bug reported in t_attr.at
+	* tests/t_attr.at: Remove xfail.
+	* change_set.cc: Change unit tests syntax.
+	(read_change_set): Assert complete read.
+	* revision_ser.cc (read_revision_set): Likewise.
+	* os_specific.hh: Drop obsolete file.
+
 2004-12-12  Joel Rosdahl  <joel@rosdahl.net>
 
 	* revision.cc (find_least_common_ancestor): New function for
@@ -15,16 +23,6 @@
 	to find ancestor.
 	* commands.cc (lcad): Rename lca command to lcad.
 	* commands.cc (lca): New command for finding the vanilla LCA.
-=======
-2004-12-12  graydon hoare  <graydon@pobox.com>
-
-	* commands.cc: Fix bug reported in t_attr.at
-	* tests/t_attr.at: Remove xfail.
-	* change_set.cc: Change unit tests syntax.
-	(read_change_set): Assert complete read.
-	* revision_ser.cc (read_revision_set): Likewise.
-	* os_specific.hh: Drop obsolete file.
->>>>>>> b2979bf4
 
 2004-12-12  Nathaniel Smith  <njs@codesourcery.com>
 
