<<<<<<< HEAD
2005-04-28  Derek Scherger  <derek@echologic.com>

	* commands.cc (get_work_path): 
	(get_revision_path): 
	(get_revision_id):
	(put_revision_id):
	(get_path_rearrangement):
	(remove_path_rearrangement):
	(put_path_rearrangement):
	(update_any_attrs):
	(get_base_revision):
	(get_base_manifest): move to work.{cc,hh}
	(update): indicate optional revision with [ and ]
	(explicit_merge): indicate optional ancestor with [ and ] 

	* manifest.{cc,hh} (extract_path_set): move here from work.{cc,hh}
	* revision.{cc,hh} (revision_file_name): move to work.{cc,hh}

	* work.{cc,hh} (extract_path_set): move to manifest.{cc,hh}
	(get_work_path): 
	(get_path_rearrangement): 
	(remove_path_rearrangement): 
	(put_path_rearrangement): 
	(get_revision_path): 
	(get_revision_id): 
	(put_revision_id): 
	(get_base_revision): 
	(get_base_manifest): 
	(update_any_attrs): move here from commands.cc
	
2005-04-28  Derek Scherger  <derek@echologic.com>

	* ChangeLog: 
	* Makefile.am
	* tests/t_automate_select.at: merge fixups

2005-04-28  Emile Snyder <emile@alumni.reed.edu>

	* annotate.cc: Fix broken build after propagate from .annotate
	branch to mainline.  The lcs stuff was changed to use
	quick_allocator, so our use of it had to change as well.
	
2005-04-28  Emile Snyder  <emile@alumni.reed.edu>

	* commands.cc: New command "annotate"
	* annotate.{cc,hh}: New files implement it.
	* Makefile.am: Build it.
	* monotone.texi: Document it.	
	* tests/t_annotate.at:
	* tests/t_annotate_add_collision.at:
	* tests/t_annotate_branch_collision.at: 
	* testsuite.at: Test it.
	
2005-04-29  Grahame Bowland  <grahame@angrygoats.net>

	* netxx/types.h: Add new NetworkException type network 
	issue not caused by calling program
	* netsync.cc: Catch Netxx::NetworkException and display 
	as informative_error.
	* netxx/address.cxx: NetworkException for unparsable URIs.
	* netxx/datagram.cxx: NetworkException for connection failure.
	* netxx/resolve_getaddrinfo.cxx, resolve_gethostbyname.cxx:
	NetworkException when DNS resolution fails.
	* netxx/serverbase.cxx: NetworkException if unable to bind 
	to server port.
	* netxx/streambase.cxx: NetworkException if unable to 
	connect.

2005-04-28  Matt Johnston  <matt@ucc.asn.au>

	* tests/t_merge_6.at: narrow the testcase down considerably.

2005-04-28  Matt Johnston  <matt@ucc.asn.au>

	* tests/t_merge_6.at, testsuite.at: add a new test for the case where
	duplicate lines appear in a file during a merge. This testcase can
	be correctly handled by merge(1).

2005-04-28  Matt Johnston  <matt@ucc.asn.au>

	* tests/t_i18n_file.at, transforms.cc: OS X expects all paths to be
	utf-8, don't try to use other encodings in the test.
=======
2005-04-28  Nathaniel Smith  <njs@codesourcery.com>

	* tests/t_rename_attr.at: Fix a bit; also test that rename refuses
	to move a file to a name that already has attrs.
	* work.cc (build_rename): Cleanup a bit; refuse to move a file to
	a name that already has attrs.

	* monotone.texi (Working Copy): Document explicitly that "drop"
	and "rename" do not modify the filesystem directly, and do affect
	attributes.
>>>>>>> 2ee0efac

2005-04-28  Richard Levitte  <richard@levitte.org>

	* tests/t_automate_select.at: silly ignores not needed any more.

2005-04-28  Richard Levitte  <richard@levitte.org>

	* commands.cc (complete): Don't talk of there really was no
	expansion.

2005-04-28  Richard Levitte  <richard@levitte.org>

	* commands.cc, commands.hh: Selector functions and type are moved
	to...
	* selectors.cc, selectors.hh: ... these files.
	* database.cc, database.hh: Adapt to this change.
	* automate.cc (automate_select): New function, implements
	'automate select'.
	(automate_command): Use it.
	* monotone.texi (Automation): Document it.

	* tests/t_automate_select.at: New test.
	* testsuite.at: Use it.

	* Makefile.am (MOST_SOURCES): reorganise.  Add selectors.{cc,hh}.

2005-04-27  Derek Scherger  <derek@echologic.com>

	* commands.cc (ls_unknown): remove unneeded braces
	(struct inventory_item): new struct for tracking inventories
	(print_inventory): removed old output functions 
	(inventory_paths): new functions for paths, data and renames
	(inventory): rework to display two column status codes
	* monotone.texi (Informative): update for new status codes
	* tests/t_inventory.at: update for two column status codes

2005-04-27  Richard Levitte  <richard@levitte.org>

	* quick_alloc.hh: Define QA_SUPPORTED when quick allocation is
	supported.
	* sanity.hh: Only defined the QA(T) variants of checked_index()
	when QA_SUPPORTED is defined.

2005-04-27  Joel Reed  <joelwreed@comcast.com>

	* work.cc: on rename move attributes as well.
	* tests/t_rename_attr.at: No longer a bug.

2005-04-27  Nathaniel Smith  <njs@codesourcery.com>

	* monotone.texi (Working Copy, Commands): Document update_inodeprints.
	* monotone.1: Likewise.

	* tests/t_update_inodeprints.at: New test.
	* testsuite.at: Add it.

2005-04-27  Richard Levitte  <richard@levitte.org>

	* database.cc (selector_to_certname): Add a case for
	commands::sel_cert.

2005-04-27  Richard Levitte  <richard@levitte.org>

	* sanity.hh: Add a couple of variants of checked_index() to
	accomodate for indexes over vector<T, QA(T)>.

	* commands.hh: Add new selector to find arbitrary cert name and
	value pairs.  The syntax is 'c:{name}={value}'.
	* commands.cc (decode_selector): Recognise it.
	* database.cc (complete): Parse it.
	* std_hooks.lua (expand_selector): Add an expansion for it.
	* monotone.texi (Selectors): Document it.

	* tests/t_select_cert.at: Add test.
	* testsuite.at: Use it.

2005-04-27  Matt Johnston  <matt@ucc.asn.au>

	* vocab.cc (verify(file_path)): don't find() twice.
	* change_set.cc (extend_state): remove commented out line 

2005-04-27  Matthew Gregan  <kinetik@orcon.net.nz>

	* tests/t_cvsimport_manifest_cycle.at: New test.
	* testsuite.at: Add test.
	* AUTHORS: Add self.

2005-04-27  Nathaniel Smith  <njs@codesourcery.com>

	* AUTHORS: Add Timothy Brownawell.

2005-04-27  Timothy Brownawell  <tbrownaw@gmail.com>

	* ui.{cc,hh}: Delegate tick line blanking to tick_writers.

2005-04-26  Nathaniel Smith  <njs@codesourcery.com>

	* work.cc: Don't include boost/regex.hpp.

2005-04-26  Nathaniel Smith  <njs@codesourcery.com>

	* manifest.cc, inodeprint.cc: Don't include boost/regex.hpp.

2005-04-26  Nathaniel Smith  <njs@codesourcery.com>

	* sqlite/vdbeaux.c (MAX_6BYTE): Apply patch from
	http://www.sqlite.org/cvstrac/chngview?cn=2445.  It shouldn't
	affect monotone's usage, but just in case.

2005-04-26  Nathaniel Smith  <njs@codesourcery.com>

	* rcs_import.cc (struct cvs_key, process_branch): Fix
	indentation.
	(build_change_set): Handle the case where a file is "added dead".

	* tests/t_cvsimport2.at: Un-XFAIL, improve description.

2005-04-22  Christof Petig <christof@petig-baender.de>

	* sqlite/*: update to sqlite 3.2.1

2005-04-25  Nathaniel Smith  <njs@codesourcery.com>

	* tests/t_i18n_file_data.at: New test.
	* testsuite.at: Add it.

2005-04-27  Matt Johnston  <matt@ucc.asn.au>

	* change_set.cc (extend_state): don't mix find() and insert() on
	the path_state, to avoid hitting the smap's worst-case.

2005-04-27  Matt Johnston  <matt@ucc.asn.au>

	* change_set.cc (confirm_proper_tree): move things out of the loops
	for better performance.

2005-04-26  Matt Johnston  <matt@ucc.asn.au>

	* change_set.cc (analyze_rearrangement): get rid of damaged_in_first
	since it is not used.

2005-04-26  Matt Johnston  <matt@ucc.asn.au>

	* monotone.texi: fix mashed up merge of docs for kill_rev_locally
	and db check.

2005-04-25  Nathaniel Smith  <njs@codesourcery.com>

	* automate.cc (automate_parents, automate_children) 
	(automate_graph): New automate commands.
	(automate_command): Add them.
	* commands.cc (automate): Synopsisfy them.
	* monotone.texi (Automation): Document them.
	* tests/t_automate_graph.at, test/t_parents_children.at: Test
	them.
	* testsuite.at: Add the tests.

	* tests/t_automate_ancestors.at: Remove obsolete comment.
	
2005-04-24  Derek Scherger  <derek@echologic.com>

	* tests/t_rename_file_to_dir.at:
	* tests/t_replace_file_with_dir.at:
	* tests/t_replace_dir_with_file.at: new bug reports
	* testsuite.at: include new tests

2005-04-24  Derek Scherger  <derek@echologic.com>

	* app_state.{cc,hh} (app_state): add all_files flag to the constructor
	(set_all_files): new method for setting flag

	* basic_io.{cc,hh} (escape): expose public method to quote and
	escape file_paths
	(push_str_pair): use it internally

	* commands.cc (calculate_restricted_rearrangement): new function
	factored out of calculate_restricted_revision
	(calculate_restricted_revision): use new function
	(struct unknown_itemizer): rename to ...
	(struct file_itemizer): ... this; use a path_set rather than a
	manifest map; build path sets of unknown and ignored files, rather
	than simply printing them
	(ls_unknown): adjust to compensate for itemizer changes
	(print_inventory): new functions for printing inventory lines from
	path sets and rename maps
	(inventory): new command for printing inventory of working copy
	files

	* manifest.cc (inodeprint_unchanged): new function factored out
	from build_restricted_manifest_map
	(classify_paths): new function to split paths from an old manifest
	into unchanged, changed or missing sets for inventory
	(build_restricted_manifest_map): adjust to use
	inodeprint_unchanged
	* manifest.hh (classify_paths): new public function
	
	* monotone.1: document new inventory command and associated
	--all-files option

	* monotone.cc: add new --all-files option which will be specific
	to the inventory command asap

	* monotone.texi (Informative): document new inventory command
	(Commands): add manpage entry for inventory
	(OPTIONS): add entries for --xargs, -@ and --all-files

	* tests/t_status_missing.at: remove bug priority flag
	* tests/t_inventory.at: new test
	* testsuite.at: include new test
	
2005-04-24  Nathaniel Smith  <njs@codesourcery.com>

	* monotone.texi (Database): Document 'db kill_rev_locally'.

2005-04-24  Nathaniel Smith  <njs@codesourcery.com>

	* ChangeLog: Fixup after merge.

2005-04-24  Nathaniel Smith  <njs@codesourcery.com>

	* manifest.cc (build_restricted_manifest_map): Careful to only
	stat things once on the inodeprints fast-path.
	(read_manifest_map): Hand-code a parser, instead of using
	boost::regex.
	* inodeprint.cc (read_inodeprint_map): Likewise.

2005-04-23  Derek Scherger  <derek@echologic.com>

	* (calculate_restricted_revision): remove redundant variables,
	avoiding path_rearrangement assignments and associated sanity
	checks
	(calculate_current_revision): rename empty to empty_args for
	clarity

2005-04-23  Derek Scherger  <derek@echologic.com>

	* commands.cc (calculate_base_revision): rename to ...
	(get_base_revision): ... this, since it's not calculating anything
	(calculate_base_manifest): rename to ...
	(get_base_manifest): ... this, and call get_base_revision
	(calculate_restricted_revision): call get_base_revision and remove
	missing files stuff
	(add):
	(drop):
	(rename):
	(attr): call get_base_manifest
	(ls_missing): 
	(revert): call get_base_revision
	* manifest.{cc,hh} (build_restricted_manifest_map): don't return
	missing files and don't produce invalid manifests; do report on
	all missing files before failing
	
2005-04-23  Derek Scherger  <derek@echologic.com>

	* app_state.cc:
	* database.cc:
	* file_io.{cc, hh}: fix bad merge

2005-04-23  Nathaniel Smith  <njs@codesourcery.com>

	* database.cc (put_key): Check for existence of keys with
	conflicting key ids, give more informative message than former SQL
	constraint error.

2005-04-23  Nathaniel Smith  <njs@codesourcery.com>

	* transforms.cc (filesystem_is_ascii_extension_impl): Add EUC to
	the list of ascii-extending encodings.

	* tests/t_multiple_heads_msg.at: Make more robust, add tests for
	branching.

2005-04-23  Nathaniel Smith  <njs@codesourcery.com>

	* app_state.cc (restriction_includes): Remove some L()'s that were
	taking 5-6% of time in large tree diff.

2005-04-23  Nathaniel Smith  <njs@codesourcery.com>

	* file_io.{cc,hh} (localized): Move from here...
	* transforms.{cc,hh} (localized): ...to here.  Add lots of gunk to
	avoid calling iconv whenever possible.

2005-04-22  Nathaniel Smith  <njs@codesourcery.com>

	* manifest.cc (build_restricted_manifest_map): Fixup after merge
	-- use file_exists instead of fs::exists.

2005-04-22  Derek Scherger  <derek@echologic.com>

	* manifest.{cc,hh} (build_restricted_manifest_map): keep and
	return a set of missing files rather than failing on first missing
	file
	* commands.cc (calculate_restricted_revision): handle set of
	missing files
	* revision.hh: update comment on the format of a revision
	* tests/t_status_missing.at: un-XFAIL and add a few tests
	
2005-04-22  Nathaniel Smith  <njs@codesourcery.com>

	* vocab.cc (verify(file_path), verify(local_path)): Normalize
	paths on the way in.
	* tests/t_normalized_filenames.at: Fix to match behavior
	eventually declared "correct".

2005-04-22  Nathaniel Smith  <njs@codesourcery.com>

	* vocab.{cc,hh}: Make verify functions public, make ATOMIC(foo)'s
	verify function a friend of foo, add ATOMIC_NOVERIFY macro, add
	long comment explaining all this.
	* vocab_terms.hh: Add _NOVERIFY to some types.

2005-04-22  Nathaniel Smith  <njs@codesourcery.com>

	* file_io.{cc,hh} (localized): Take file_path/local_path instead
	of string; expose in public interface.  Adjust rest of file to
	match.
	(walk_tree): Don't convert the (OS-supplied) current directory
	from UTF-8 to current locale.
	
	* transforms.{cc,hh} (charset_convert): Be more informative on
	error.
	(calculate_ident): Localize the filename, even on the fast-path.
	Also assert file exists and is not a directory, since Crypto++
	will happily hash directories.  (They are like empty files,
	apparently.)
	
	* manifest.cc (build_restricted_manifest_map): Use file_exists
	instead of fs::exists, to handle localized paths.
	* {win32,unix}/inodeprint.cc (inodeprint_file): Use localized
	filenames to stat.

	* tests/t_i18n_file.at: Rewrite to work right.

	* tests/t_normalized_filenames.at: New test.
	* testsuite.at: Add it.
	* vocab.cc (test_file_path_verification): MT/path is not a valid
	file_path either.
	(test_file_path_normalization): New unit-test.

2005-04-23  Matthew Gregan  <kinetik@orcon.net.nz>

	* tests/t_diff_currev.at: Use CHECK_SAME_STDOUT.

2005-04-23  Matthew Gregan  <kinetik@orcon.net.nz>

	* tests/t_diff_currev.at: New test.
	* testsuite.at: Add new test.

2005-04-22  Joel Reed  <joelwreed@comcast.net>

	* work.cc (build_deletions) : on drop FILE also drop attributes.
	* tests/t_drop_attr.at : test for success now, fixed bug.

2005-04-22  Jon Bright <jon@siliconcircus.com>
	* monotone.texi: Changed all quoting of example command lines to
	use " instead of ', since this works everywhere, but ' doesn't
	work on Win32

2005-04-21  Jeremy Cowgar  <jeremy@cowgar.com>

	* tests/t_multiple_heads_msg.at: Now checks to ensure 'multiple head'
	  message does not occur on first commit (which creates a new head
	  but not multiple heads).
	* commands.cc (CMD(commit)): renamed head_size to better described
	  old_head_size, now checks that old_head_size is larger than 0 as
	  well otherwise, on commit of a brand new project, a new head was
	  detected and a divergence message was displayed.

2005-04-21  Richard Levitte  <richard@levitte.org>

	* commands.cc (ALIAS): refactor so you don't have to repeat all
	the strings given to the original command.
	(ALIAS(ci)): added as a short form for CMD(commit).

	* Makefile.am (%.eps): create .eps files directly from .ps files,
	using ps2eps.

2005-04-21 Sebastian Spaeth <Sebastian@SSpaeth.de>

	* monotone.texi: add command reference docs about kill_rev_locally
	
2005-04-21  Nathaniel Smith  <njs@codesourcery.com>

	* change_set.cc (apply_path_rearrangement_can_fastpath) 
	(apply_path_rearrangement_fastpath) 
	(apply_path_rearrangement_slowpath, apply_path_rearrangement):
	Refactor into pieces, so all versions of apply_path_rearrangement
	can take a fast-path when possible.

2005-04-21  Jeremy Cowgar  <jeremy@cowgar.com>

	* commands.cc: Renamed maybe_show_multiple_heads to
	  notify_if_multiple_heads, renamed headSize to head_size for
	  coding standards/consistency.
	* tests/t_multiple_heads_msg.at: Added to monotone this time.

2005-04-20  Jeremy Cowgar  <jeremy@cowgar.com>

	* commands.cc: Added maybe_show_multiple_heads, update now notifies
	  user of multiple heads if they exist, commit now notifies user
	  if their commit created a divergence.
	* tests/t_multiple_heads_msg.at: Added
	* testsuite.at: Added above test

2005-04-20  Nathaniel Smith  <njs@codesourcery.com>

	* Makefile.am (EXTRA_DIST): Put $(wildcard) around "debian/*", so
	it will actually work.

2005-04-20  Nathaniel Smith  <njs@codesourcery.com>

	* Makefile.am (EXTRA_DIST): Include tests, even when not building
	packages out in the source directory.

2005-04-20  Matthew Gregan  <kinetik@orcon.net.nz>

	* commands.cc (kill_rev_locally): Move up with rest of non-CMD()
	functions.  Mark static.  Minor whitespace cleanup.
	* commands.hh (kill_rev_locally): Declaration not needed now.

2005-04-20 Sebastian Spaeth <Sebastian@SSpaeth.de>
	* automate.cc: fix typo, add sanity check to avoid empty r_id's
	bein passed in. The automate version was bumped to 0.2 due to
	popular request of a single person.
	* t_automate_ancestors.at: adapt test; it passes now

2005-04-20 Sebastian Spaeth <Sebastian@SSpaeth.de>
	* testuite.at:
	* t_automate_ancestors.at: new test; automate ancestors. This is still
	_failing_ as a) it outputs empty newlines when no ancestor exists and
	b) does not output all ancestors if multiple ids are supplied as input
	
2005-04-20 Sebastian Spaeth <Sebastian@SSpaeth.de>

	* commands.cc:
	* automate.cc: new command: automate ancestors
	* monotone.texi: adapt documentation
	
2005-04-20  Nathaniel Smith  <njs@codesourcery.com>

	* tests/t_log_depth_single.at: 
	* tests/t_add_stomp_file.at: 
	* tests/t_log_depth.at: Shorten blurbs.

2005-04-20  Nathaniel Smith  <njs@codesourcery.com>

	* std_hooks.lua (ignore_file): Ignore compiled python files.

2005-04-20  Jon Bright  <jon@siliconcircus.com>
	* tests/t_sticky_branch.at: Really fix this test

2005-04-20  Jon Bright  <jon@siliconcircus.com>
	* tests/t_sticky_branch.at: Canonicalise stdout before comparison
	* tests/t_setup_checkout_modify_new_dir.at: Ditto
	* tests/t_netsync_largish_file.at: Check the file out rather
	than catting it, so that canonicalisation is unneeded.  
	Canonicalisation is bad here, because the file is random
	binary data, not text with line-ending conventions

2005-04-20  Richard Levitte  <richard@levitte.org>

	* contrib/monotone.el: define-after-key's KEY argument has to be a
	vector with only one element.  The code I used is taken directly
	from the Emacs Lisp Reference Manual, section "Modifying Menus".

2005-04-20  Nathaniel Smith  <njs@codesourcery.com>

	* commands.cc (mdelta, mdata, fdelta, fdata, rdata): Check for
	existence of command line arguments.

	* lua.{cc,hh} (hook_use_inodeprints): New hook.
	* std_hooks.lua (use_inodeprints): Default definition.
	* monotone.texi (Inodeprints): New section.
	(Reserved Files): Document MT/inodeprints.
	(Hook Reference): Document use_inodeprints.
	* work.{cc,hh} (enable_inodeprints): New function.
	* app_state.cc (create_working_copy): Maybe call
	enable_inodeprints.
	
	* tests/t_inodeprints_hook.at: New test.
	* tests/t_bad_packets.at: New test.
	* testsuite.at: Add them.

2005-04-20  Nathaniel Smith  <njs@codesourcery.com>

	* AUTHORS: Actually add Joel Reed (oops).

2005-04-20  Nathaniel Smith  <njs@codesourcery.com>

	Most of this patch from Joel Reed, with only small tweaks myself.
	
	* AUTHORS: Add Joel Reed.

	* platform.hh (is_executable): New function.
	* {unix,win32}/process.cc: Define it.

	* lua.cc (monotone_is_executable_for_lua): New function.
	(lua_hooks): Register it.
	(Lua::push_nil): New method.
	(lua_hooks::hook_init_attributes): New hook.
	* lua.hh: Declare it.
	* monotone.texi (Hook Reference): Document it.

	* work.cc (addition_builder): Call new hook, collect attributes
	for added files.
	(build_additions): Set attributes on new files.

	* tests/t_attr_init.at: New test.
	* tests/t_add_executable.at: New test.
	* testsuite.at: Add them.
	
2005-04-19  Nathaniel Smith  <njs@codesourcery.com>

	* file_io.cc (read_localized_data, write_localized_data): Remove
	logging of complete file contents.
	* tests/t_lf_crlf.at: Remove --debugs, clean up, test more.

2005-04-19 Emile Snyder <emile@alumni.reed.edu>
	
	* file_io.cc: Fix bugs with read/write_localized_data when using
	CRLF line ending conversion.
	* transforms.cc: Fix line_end_convert to add correct end of line
	string if the split_into_lines() call causes us to lose one from
	the end.
	* tests/t_lf_crlf.at: Clean up and no longer XFAIL.
 
2005-04-19  Sebastian Spaeth  <Sebastian@SSpaeth.de>

	* monotone.texi: modified documentation to match changes due to
	previous checking.
	* AUTHORS: Adding myself
	
2005-04-19  Sebastian Spaeth  <Sebastian@SSpaeth.de>

	* automate.cc: make BRANCH optional in "automate heads BRANCH"
	we use the default branch as given in MT/options if not specified
	* commands.cc: BRANCH -> [BRANCH] in cmd description

2005-04-19  Richard Levitte  <richard@levitte.org>

	* contrib/monotone-import.pl (my_exit): As in monotone-notify.pl,
	my_exit doesn't close any network connections.

	* testsuite.at (REVERT_TO): Make it possible to revert to a
	specific branch.  This is useful to resolve ambiguities.
	* tests/t_merge_add_del.at: Use it.

2005-04-19  Matthew Gregan  <kinetik@orcon.net.nz>

	* sanity.hh: Mark {naughty,error,invariant,index}_failure methods
	as NORETURN.
	* commands.cc (string_to_datetime): Drop earlier attempt at
	warning fix, it did not work with Boost 1.31.0.  Warning fixed by
	change to sanity.hh.

2005-04-19  Matthew Gregan  <kinetik@orcon.net.nz>

	* lua.cc (default_rcfilename): Use ~/.monotone/monotonerc.  This
	change is to prepare for the upcoming support for storing user
	keys outside of the database (in ~/.monotone/keys/).
	* app_state.cc (load_rcfiles): Refer to new rc file location in
	comments.
	* monotone.cc (options): Refer to new rc file location.
	* monotone.texi: Refer to new rc file location.  Also change bare
	references to the rc file from '.monotonerc' to 'monotonerc'.

2005-04-19  Matthew Gregan  <kinetik@orcon.net.nz>

	* commands.cc (log): 'depth' option did not handle the single file
	case correctly. Also a couple of minor cleanups.
	* tests/t_log_depth_single.at: New test.
	* testsuite.at: Add test.

2005-04-18  Matthew Gregan  <kinetik@orcon.net.nz>

	* commands.cc (string_to_datetime): Fix warning.

2005-04-18  Richard Levitte  <richard@levitte.org>

	* Makefile.am (EXTRA_DIST): Add contrib/monotone-import.pl.

	* contrib/monotone-import.pl: New script to mimic "cvs import".
	* contrib/README: describe it.

	* commands.cc (CMD(attr)): Make it possible to drop file
	attributes.

	* contrib/monotone-notify.pl (my_exit): The comment was incorrect,
	there are no network connections to close gracefully.
	Implement --ignore-merges, which is on by default, and changes the
	behavior to not produce diffs on merges and propagates where the
	ancestors hve already been shown.

	* tests/t_attr_drop.at: New test to check that 'attr drop'
	correctly drops the given entry.
	* tests/t_drop_attr.at: New test, similar to t_rename_attr.at.
	* testsuite.at: Add them.

2005-04-18  Nathaniel Smith  <njs@codesourcery.com>

	* monotone.texi (Dealing with a Fork): Clarify (hopefully) what we
	mean when we say that "update" is a dangerous command.

2005-04-17  Matt Johnston  <matt@ucc.asn.au>

	* change_set.cc (confirm_proper_tree): remove incorrect code
	setting confirmed nodes.

2005-04-17  Matt Johnston  <matt@ucc.asn.au>

	* change_set.cc (confirm_proper_tree): use a std::set rather than
	dynamic_bitset for the ancestor list, improving performance for
	common tree structures.
	* basic_io.cc: reserve() a string

2005-04-17  Matt Johnston  <matt@ucc.asn.au>

	* packet.cc: fix up unit test compilation.
	* transforms.cc: fix up unit test compilation.

2005-04-17  Matt Johnston  <matt@ucc.asn.au>

	* vocab_terms.hh: remove commented out lines.

2005-04-17  Matt Johnston  <matt@ucc.asn.au>

	* Move base64<gzip> code as close to the database as possible,
	to avoid unnecessary inflating and deflating.

2005-04-17  Nathaniel Smith  <njs@codesourcery.com>

	* monotone.texi (Branching and Merging): A few small edits.

2005-04-17  Nathaniel Smith  <njs@codesourcery.com>

	* change_set.cc (path_item, sanity_check_path_item): Mark things
	inline.

2005-04-17  Henrik Holmboe <henrik@holmboe.se>

	* contrib/monotone-notify.pl: Add signal handlers.  Correct some
	typos.
	(my_exit): New function that does a cleanup and exit.

2005-04-17  Olivier Andrieu  <oliv__a@users.sourceforge.net>

	* transforms.cc: fix glob_to_regexp assertions

2005-04-17  Sebastian Spaeth <Sebastian@sspaeth.de>
	
	* tests/t_db_kill_rev_locally.at: new test; 
	make sure that db kill_rev_locally works as intended

2005-04-17  Sebastian Spaeth <Sebastian@sspaeth.de>

	* commands.cc,database.cc: add 'db kill_rev_locally <id>' command
	still missing: documentation and autotests. Otherwise seems ok.
	
2005-04-17  Richard Levitte  <richard@levitte.org>

	* transforms.cc: Remove tabs and make sure emacs doesn't add
	them.

2005-04-17  Nathaniel Smith  <njs@codesourcery.com>

	* sanity.{hh,cc} (E, error_failure): New sort of invariant.
	* netsync.cc (process_hello_cmd): Make initial pull message
	more clear and friendly.
	Also, if the key has changed, that is an error, not naughtiness.
	* database_check.cc (check_db): Database problems are also errors,
	not naughtiness.  Revamp output in case of errors, to better
	distinguish non-serious errors and serious errors.
	* tests/t_database_check.at: Update accordingly.
	* tests/t_database_check_minor.at: New test.
	* testsuite.at: Add it.
	
2005-04-17  Richard Levitte  <richard@levitte.org>

	* transforms.cc (glob_to_regexp): New function that takes a glob
	expression and transforms it into a regexp.  This will be useful
	for globbing branch expressions when collections are exchanged to
	branch globs and regexps.
	(glob_to_regexp_test): A unit test for glob_to_regexp().

2005-04-16  Emile Snyder  <emile@alumni.reed.edu>

	* tests/t_add_stomp_file.at: New test for failing case.  
        If you have a file foo in your working dir (not monotone 
        controlled) and someone else adds a file foo and commits, 
        update should at least warn you before stomping your 
        non-recoverable foo file.
	* testsuite.at: Add it.
	
2005-04-17  Matt Johnston  <matt@ucc.asn.au>

	* commands.cc: warn that dropkey won't truly erase the privkey
	from the database
	* monotone.texi: same

2005-04-17  Matt Johnston  <matt@ucc.asn.au>

	* database.cc: mention that it could be the filesystem that
	is full in the SQLITE_FULL error message

2005-04-16  Derek Scherger  <derek@echologic.com>

	* work.cc (known_preimage_path): rename to...
	(known_path): this, since it's image agnostic
	(build_deletions): update for renamed function
	(build_rename): ensure rename source exists in current revision
	and rename target does not exist in current revision

	* tests/t_no_rename_overwrite.at: un-XFAIL 

2005-04-16  Nathaniel Smith  <njs@codesourcery.com>

	* app_state.{cc,hh} (set_author, set_date): New methods.
	* cert.cc (cert_revision_date): Rename to...
	(cert_revision_date_time): ...an overloaded version of this.
	(cert_revision_author_default): Check app.date.
	* cert.hh: Expose cert_revision_date_time.
	* commands.cc (commit): Handle --date.
	* main.cc: Parse --date and --author options.
	* monotone.1: Document --date, --author.
	* monotone.texi (Working Copy, OPTIONS): Likewise.

	* tests/t_override_author_date.at: New test.
	* testsuite.at: Add it.
	
	This commit heavily based on a patch by Markus Schiltknecht
	<markus@bluegap.ch>.
	
2005-04-16  Nathaniel Smith  <njs@codesourcery.com>

	* ChangeLog: Fixup after merge.

2005-04-17  Matthew Gregan  <kinetik@orcon.net.nz>

	* monotone.cc: Fix warnings: add missing initializers.
	* netsync.cc: Fix warnings: inline static vs static inline.

2005-04-16  Nathaniel Smith  <njs@codesourcery.com>

	* tests/t_update_nonexistent.at: New test.
	* testsuite.at: Add it.
	
	* commands.cc (update): Verify that user's requested revision
	exists.

2005-04-16  Nathaniel Smith  <njs@codesourcery.com>

	* ChangeLog: Fixup after merge.

2005-04-16  Emile Snyder <emile@alumni.reed.edu>

	* tests/t_add_vs_commit.at: New test for failing case.  If you
	add a file in you working dir, someone else adds the same file
	and commits, then you do an update it messes up your working
	directory.
	* testsuite.at: Add it.
	
2005-04-16  Nathaniel Smith  <njs@codesourcery.com>

	* commands.cc (checkout): Move check for existence of revision
	earlier.
	
	* tests/t_netsync_defaults.at, tests/t_netsync_single.at:
	Don't hard-code netsync port.

2005-04-16  Nathaniel Smith  <njs@codesourcery.com>

	* testsuite.at: Use a random server port.
	
	* .mt-attrs, contrib/README: Update for Notify.pl ->
	monotone-notify.pl rename.
	
	* monotone.1: Warn people off rcs_import.
	* monotone.texi (Commands): Likewise.

2005-04-16  Nathaniel Smith  <njs@codesourcery.com>

	* AUTHORS: Add Emile Snyder <emile@alumni.reed.edu>.

2005-04-16  Nathaniel Smith  <njs@codesourcery.com>

	* tests/t_lf_crlf.at: New test from Emile Snyder
	<emile@alumni.reed.edu>, with tweaks.
	* testsuite.at: Add it.

2005-04-16  Nathaniel Smith  <njs@codesourcery.com>

	* ChangeLog: Small fixups.

2005-04-16  Sebastian Spaeth <Sebastian@sspaeth.de>
	
	* tests/t_cvsimport2.at: new test; CVS Attic files fail test
	reported by: hjlipp@web.de 15.04.2005 02:45

2005-04-16  Sebastian Spaeth <Sebastian@sspaeth.de>
	
	* tests/t_rcs_import.at: new test; problematic CVS import as
	reported in the list. However it works just fine here, so it
	really tests for a successful pass

2005-04-16  Sebastian Spaeth <Sebastian@sspaeth.de>

	* tests/README: new file, on how to create/run tests

2005-04-16  Nathaniel Smith  <njs@codesourcery.com>

	* tests/t_rename_dir_add_dir_with_old_name.at: XFAIL.

2005-04-16  Nathaniel Smith  <njs@codesourcery.com>

	* tests/t_diff_binary.at: Un-XFAIL.

2005-04-16  Nathaniel Smith  <njs@codesourcery.com>

	* monotone.texi (Network Service): Rewrite to include former
	Exchanging Keys section.
	(Branching and Merging): New tutorial section, inspired by a patch
	from Martin Kihlgren <zond@troja.ath.cx>.
	(CVS Phrasebook): Add "Importing a New Project".

	* AUTHORS: Add Martin Dvorak.
	
2005-04-15 Martin Dvorak <jezek2@advel.cz>
	
	* tests/t_rename_dir_add_dir_with_old_name.at: New test.
	* testsuite.at: Add it.
	
2005-04-16  Matt Johnston  <matt@ucc.asn.au>

	* change_set.cc (compose_rearrangement): remove logging statements
	that were using noticable CPU time.

2005-04-15  Olivier Andrieu  <oliv__a@users.sourceforge.net>

	* diff_patch.cc(guess_binary): do not use '\x00' as first
	character of a C string ...

2005-04-15  Sebastian Spaeth  <Sebastian@SSpaeth.de>

	* ui.cc: print byte progress to one decimal place
	  in k or M.
	* netsync.cc: update dot ticker every 1024 bytes.

2005-04-15  Matt Johnston  <matt@ucc.asn.au>

	* change_set.cc (confirm_proper_tree): use bitsets rather than maps
	for tracking set membership.
	* smap.hh: return reverse iterators properly, iterate over the vector
	rather than self in ensure_sort()

2005-04-14  Derek Scherger  <derek@echologic.com>

	* database_check.cc (check_db): fail with N(...) when problems are
	detected to exit with a non-zero status

2005-04-14  Derek Scherger  <derek@echologic.com>

	* monotone.texi (Informative): update description of 'diff' with
	two revision arguments
	
2005-04-14  Matthew Gregan  <kinetik@orcon.net.nz>

	* win32/process.cc: Fix build on MingW 3.2.0-rc[123] by adding
	<sstream> include.

2005-04-14  Jon Bright  <jon@siliconcircus.com>
	* win32/process.cc (process_spawn): Add some extra debug info
	* std_hooks.lua (execute): If pid is -1, don't try and wait on
	the process

2005-04-14  Matt Johnston  <matt@ucc.asn.au>

	* change_set.cc (confirm_unique_entries_in_directories): use a
	  std::vector rather than std::map for better performance (only sort
	  once).
	* smap.hh: an invariant

2005-04-14  Nathaniel Smith  <njs@codesourcery.com>

	* tests/t_vcheck.at: Update notes.

2005-04-14  Jeremy Cowgar  <jeremy@cowgar.com>

	* monotone.texi (Making Changes): Fixed duplicate paragraph
	* NEWS: Corrected spelling error in my name.

2005-04-13  Nathaniel Smith  <njs@codesourcery.com>

	* monotone.texi (Informative): 'diff' with two revision arguments
	can now be filtered by file.
	
	* constants.cc (netcmd_payload_limit): Bump to 256 megs.

2005-04-14  Olivier Andrieu  <oliv__a@users.sourceforge.net>

	* Makefile.am: silence cmp

2005-04-14  Matthew Gregan  <kinetik@orcon.net.nz>

	* win32/terminal.cc (have_smart_terminal): Implement for Win32.

2005-04-13  Matthew Gregan  <kinetik@orcon.net.nz>

	* tests/t_netsync_largish_file.at: Add test for netsyncing largish
	(32MB) files.  This test is failing at present.
	* testsuite.at: Add new test.

2005-04-13  Nathaniel Smith  <njs@codesourcery.com>

	* tests/t_setup_checkout_modify_new_dir.at:
	* tests/t_update_off_branch.at: New tests.
	* testsuite.at: Add them.
	
	* commands.cc (checkout): Tweak branch checking logic.
	(update): Make user explicitly switch branches.

2005-04-13  Nathaniel Smith  <njs@codesourcery.com>

	* rcs_import.cc (import_cvs_repo): Check that user isn't trying to
	import a whole CVS repo.
	* tests/t_cvsimport.at: Test new check.
	
2005-04-13  Richard Levitte  <richard@levitte.org>

	* contrib/Notify.pl: Rename ...
	* contrib/monotone-notify.pl: ... to this.
	* Makefile.am (EXTRA_DIST): Take note of the change.
	* debian/docs: Distribute the contributions as well.
	* debian/compat, debian/files, debian/monotone.1: Remove, since
	they are self-generated by debhelper.  They were obviously added
	by mistake.

2005-04-13  Nathaniel Smith  <njs@codesourcery.com>

	* cert.cc (guess_branch): Call app.set_branch.
	* app_state.cc (create_working_copy): Call make_branch_sticky
	here...
	* commands.cc (checkout): ...instead of here.
	(approve, disapprove, fcommit, commit): Don't call app.set_branch
	on guess_branch's output.
	(checkout): Call guess_branch.
	
	* tests/t_sticky_branch.at: 
	* tests/t_checkout_id_sets_branch.at: New tests.
	* testsuite.at: Add them.

2005-04-12  Florian Weimer  <fw@deneb.enyo.de>

	* app_state.cc (app_state::allow_working_copy): Only update
	branch_name from the options file if it has not yet been set.  Log
	the branch name.
	(app_state::set_branch): No longer update the options map.
	(app_state::make_branch_sticky): New function which copies the
	stored branch name to the options map.  Only commands which call
	this function change the branch default stored in the working
	copy.

	* commands.cc (CMD(checkout)): Mark branch argument as sticky.
	(CMD(commit)): Likewise.
	(CMD(update)): Likewise.

	* monotone.texi (Working Copy): Mention that the "commit" and
	"update" commands update the stored default branch ("checkout"
	does, too, but this one should be obvious).

2005-04-13  Matthew Gregan  <kinetik@orcon.net.nz>
	* cryptopp/integer.h: Fix detection of GCC version for SSE2
	builds.

2005-04-12  Jon Bright <jon@siliconcircus.com>
	* rcs_import.cc (find_key_and_state): Fix stupid bug in storing the
	list of files a cvs_key contains.  CVS delta invariant failure now
	really fixed.  The rearrangement failure still exists, though.

2005-04-12  Jon Bright <jon@siliconcircus.com>
	* tests/t_cvsimport_samelog.at: Add test for the deltas.find 
	cvs import problem as sent to the ML by Emile Snyder.
	* testsuite.at: Call it
	* rcs_import.cc (cvs_key): Add an ID for debug output purposes,
	sprinkle a little more debug output about what's being compared to
	what
	* rcs_import.cc (cvs_key): Maintain a map of file paths and CVS
	versions appearing in this CVS key.
	(cvs_key::similar_enough): A key is only similar enough if it doesn't
	include a different version of the same file path.
	(cvs_history::find_key_and_state): Add files to cvs_keys as
	appropriate

2005-04-12  Matthew Gregan <kinetik@orcon.net.nz>

	* win32/terminal.cc (terminal_width): Use
	GetConsoleScreenBufferInfo to request width information for
	terminals.
	
2005-04-12  Nathaniel Smith  <njs@codesourcery.com>

	* ChangeLog: Fixup after merge.

2005-04-12  Nathaniel Smith  <njs@codesourcery.com>

	* platform.hh (terminal_width): New function.
	* {unix,win32}/have_smart_terminal.cc: Rename to...
	* {unix,win32}/terminal.cc: ...these.  Implement terminal_width.
	* ui.cc (write_ticks): Call it.
	* Makefile.am: Update for renames.
	
2005-04-11  Matt Johnston <matt@ucc.asn.au>

	* ui.{cc,hh}, netsync.cc: netsync progress ticker in kilobytes to
	avoid wrapping.

2005-04-11  Jon Bright <jon@siliconcircus.com>
	* Makefile.am (EXTRA_DIST): Add debian/*

2005-04-11  Jon Bright <jon@siliconcircus.com>
	* Makefile.am (EXTRA_DIST): Add win32/monotone.iss, PNG_FIGURES
	(PNG_FIGURES): Add, constructing in same way as EPS_FIGURES
	(monotone.html): Use .perlbak workaround so that this works on Win32

2005-04-10  Nathaniel Smith  <njs@codesourcery.com>

	* Makefile.am (BUILT_SOURCES_CLEAN): Add package_revision.txt.

	This is the 0.18 release.

2005-04-11  Matthew Gregan <kinetik@orcon.net.nz>

	* unix/inodeprint.cc, configure.ac: Use nanosecond time resolution for
	inodeprints on BSDs and other platforms if available.

2005-04-10  Derek Scherger  <derek@echologic.com>

	* monotone.texi (Informative): fix typo in ls known docs

2005-04-10  Nathaniel Smith  <njs@codesourcery.com>

	* Makefile.am: Use pdftops instead of acroread.
	(EXTRA_DIST): Include new contrib/ files, and fix wildcards.
	* NEWS: Update for 0.18.
	* configure.ac: Bump version number.
	* debian/changelog: Mention new release.
	* debian/copyright: Update from AUTHORS.
	* monotone.spec: Mention new release.
	* po/monotone.pot: Regenerate.

2005-04-10  Florian Weimer  <fw@deneb.enyo.de>

	* monotone.texi (Commands): Use "working copy" instead of "working
	directory", to match the rest of the manual.

2005-04-10  Florian Weimer  <fw@deneb.enyo.de>

	* commands.cc (ls_known): New function which prints all known
	files in the working copy.
	(CMD(list)): Invoke ls_known for "list known".  Update help
	message.
	(ALIAS(ls)): Update help message.

	* monotone.texi: Document "list known".
	* tests/t_ls_known.at: New file.
	* testsuite.at: Include it.

2005-04-10  Richard Levitte  <richard@levitte.org>

	* contrib/Notify.pl: Count the number of messages sent, and
	display the count at the end.
	Version bumped to 1.0.

2005-04-10  Matt Johnston  <matt@ucc.asn.au>

	* unix/inodeprint.cc, configure.ac: don't use the nsec time
	on non-Linux-style systems (quick compile fix for OS X and probably
	others, can be made generic later).

2005-04-10  Olivier Andrieu  <oliv__a@users.sourceforge.net>

	* contrib/monotone.el: Some elisp code for running monotone from
	inside Emacs. Supports diff, status, add, drop, revert and commit.

2005-04-09  Richard Levitte  <richard@levitte.org>

	* contrib/Notify.pl: Allow globbing branches.  Make the revision
	records branch specific.  Show what records you would have updated
	even with --noupdate.  Add --before and --since, so users can
	select datetime ranges to create logs for.  Remove --to and add
	--difflogs-to and --nodifflogs-to to send logs with diffs to one
	address and logs without diffs to another (both can be given at
	once).  More and better documentation.

2005-04-08  Nathaniel Smith  <njs@codesourcery.com>

	* change_set.cc (basic_change_set): Remove problematic
	rename_dir/add combination, until directory semantics are
	fixed.

2005-04-08  Nathaniel Smith  <njs@codesourcery.com>

	* commands.cc (revert): Call maybe_update_inodeprints.
	* app_state.cc (set_restriction): Clear any old restrictions
	first.

2005-04-08  Jon Bright <jon@siliconcircus.com>
	* testsuite.at (NOT_ON_WIN32): Add a function to prevent tests from
	running on Win32 (for cases where the functionality being tested 
	makes no sense on Win32.  Not for cases where the functionality
	just isn't there yet on Win32.)
	* tests/t_final_space.at: Use NOT_ON_WIN32.  The filenames "a b" 
	and "a b " refer to the same file on Win32, obviating this test

2005-04-08  Jon Bright <jon@siliconcircus.com>
	* win32/inodeprint.cc (inodeprint_file): Still close the file if
	getting its time failed.
	* tests/t_netsync_sigpipe.at: Don't bother doing a kill -PIPE on
	Win32.  There is no real SIGPIPE on Win32 and sockets don't get this
	signal if their pipe goes away.  MinGW's kill seems to translate
	-PIPE to some signal that *does* kill monotone, so it seems like the
	easiest solution is just not to send the signal in the first place
	here.
	* tests/t_automate_ancestry_difference.at: Remove old 
	CHECK_SAME_STDOUT call which I'd left by accident.
	* tests/t_automate_leaves.at: Canonicalise monotone output before
	passing to CHECK_SAME_STDOUT
	* tests/t_log_depth.at: Check line count with arithmetic comparison
	rather than autotest's string comparison

2005-04-08  Nathaniel Smith  <njs@codesourcery.com>

	* inodeprint.cc (operator<<): Typo.

	* inodeprint.{hh,cc} (build_inodeprint_map,
	build_restricted_inodeprint_map): Remove unused functions.

2005-04-08  Nathaniel Smith  <njs@codesourcery.com>

	* work.cc: Remove doxygen comments.  Comments are good; comments
	that are longer than the function they document, and give less
	information, are not so good...

2005-04-08  Nathaniel Smith  <njs@codesourcery.com>

	* ChangeLog: Fixup after merge.

2005-04-08  Nathaniel Smith  <njs@codesourcery.com>

	* commands.cc (calculate_current_revision): Defer to
	calculate_restricted_revision instead of special casing.
	(put_revision_id): constify argument.
	(maybe_update_inodeprints): New function.
	(commit, update, checkout): Call it.
	
	* manifest.{cc,hh} (build_manifest_map): Remove, since only caller
	was removed.
	(build_restricted_manifest_map): Go faster if the user is using
	inode signatures.

	* tests/t_inodeprints.at:
	* tests/t_inodeprints_update.at: Typoes.
	
	* work.cc (read_inodeprints): Typo.

2005-04-08  Nathaniel Smith  <njs@codesourcery.com>

	* tests/t_inodeprints.at:
	* tests/t_inodeprints_update.at: New tests.
	* testsuite.at: Add them.
	
	* UPGRADE: Document 0.17 -> 0.18 upgrade path.

2005-04-08  Jon Bright <jon@siliconcircus.com>
	* tests/t_cat_file_by_name.at: CHECK_SAME_STDOUT can only be used
	to check two 'cat' processes or two monotone processes on Win32,
	not to check monotone and 'cat'.  Change to go through an 
	intermediate stdout
	* tests/t_automate_erase_ancestors.at: Ditto
	* tests/t_automate_toposort.at: Ditto
	* tests/t_automate_ancestry_difference.at: Ditto
	* tests/t_vars.at: Call CANONICALISE for stdout output.
	* tests/t_netsync_absorbs.at: Ditto.
	* tests/t_empty_env.at: For Win32, copy libiconv-2.dll to the 
	current dir before the test, otherwise Win32 will search the
	(empty) path for it and not find it.
	* tests/t_automate_descendents.at: Ditto
	* win32/inodeprint.cc: Implement inodeprint_file for Win32, based
	on mode, device, size, create time and write time.
	
	
2005-04-08  Jon Bright <jon@siliconcircus.com>
	* win32/inodeprint.cc: Change the function name to match the one
	on Unix.

2005-04-08  Nathaniel Smith  <njs@codesourcery.com>

	* {win32,unix}/fingerprint.cc: Rename to...
	* {win32,unix}/inodeprint.cc: ...this.  Change function name and
	calling conventions.
	* platform.hh (inodeprint_file): Likewise.
	* inodeprint.{cc,hh}: New files.
	* Makefile.am (MOST_SOURCES, UNIX_PLATFORM_SOURCES,
	WIN32_PLATFORM_SOURCES): Fixup accordingly.
	* vocab_terms.hh (inodeprint): New ATOMIC.
	* work.hh: Prototype inodeprint working copy functions.
	* work.cc: Implement them.

	* manifest.{hh,cc} (manifest_file_name): Remove unused variable.

2005-04-07  Nathaniel Smith  <njs@codesourcery.com>

	* manifest.{hh,cc}: Remove some commented out unused functions.

	* win32/have_smart_terminal.cc: Include platform.hh.
	* unix/fingerprint.cc: New file, with new function.
	* win32/fingerprint.cc: New file, with stub function.
	* Makefile.am (UNIX_PLATFORM_SOURCES, WIN32_PLATFORM_SOURCES): Add
	them.

2005-04-07  Nathaniel Smith  <njs@codesourcery.com>

	* manifest.hh, manifest.cc: Remove tabs.

2005-04-08  Jeremy Cowgar  <jeremy@cowgar.com>

	* doxygen.cfg: added
	* Makefile.am: added apidocs target (builds doxygen docs)

2005-04-07  Nathaniel Smith  <njs@codesourcery.com>

	* tests/t_final_space.at: New test.
	* testsuite.at: Add it.

2005-04-07  Nathaniel Smith  <njs@codesourcery.com>

	* monotone.texi (Dealing with a Fork): 'merge' has slightly
	different output.

	* NEWS: Summarize changes of last 2.5 weeks.

2005-04-07  Nathaniel Smith  <njs@codesourcery.com>

	* database.{cc,hh} (space_usage): New method.
	* database.cc (info): Use it.

2005-04-07  Nathaniel Smith  <njs@codesourcery.com>

	* vocab.cc (verify): Cache known-good strings, to speed up
	repeated processing of related changesets.

	* change_set.cc (basic_change_set_test): Revert last change; the
	old version _was_ valid.

2005-04-06  Nathaniel Smith  <njs@codesourcery.com>

	* work.cc (build_deletions): Issue warning when generating
	delete_dir's; they're totally broken, but I don't want to disable
	them, because then our tests won't see when they're fixed...

2005-04-07  Nathaniel Smith  <njs@codesourcery.com>

	* smap.hh (insert): Fix stupid bug in assertion condition.

2005-04-07  Nathaniel Smith  <njs@codesourcery.com>

	* change_set.cc (basic_change_set_test): Test a _valid_
	change_set.
	(directory_node): Make a std::map, instead of an smap.  Add a
	comment explaining the bug that makes this temporarily necessary.

	* smap.hh (smap): Don't check for duplicates at insert time,
	unless we've decided not to mark things damaged; don't return
	iterators from insert.  Do check for duplicates at sort time, and
	always sort, instead of sometimes doing linear search.  This makes
	insert O(1), while still preserving the invariant that keys must
	be unique.
	
	* commands.cc (commit): Explain why we're aborting, in the case
	that we detect that a file has changed under us in the middle of a
	commit.

2005-04-07  Richard Levitte  <richard@levitte.org>

	* cryptopp/config.h: typo...

2005-04-05  Nathaniel Smith  <njs@codesourcery.com>

	* tests/t_db_execute.at (db execute): New test.
	* testsuite.at: Add it.
	* database.cc (debug): Don't printf-interpret %-signs in input.

2005-04-05  Matt Johnston  <matt@ucc.asn.au>

	* database.cc: remove dulicated block introduced
	in rev 9ab3031f390769f1c455ec7764cc9c083f328a1b
	(merge of 76f4291b9fa56a04feb2186074a731848cced81c and
	c7917be7646df52363f39d2fc2f7d1198c9a8c27). Seems to be another
	instance of the case tested in t_merge_5.at

2005-04-05  Matt Johnston  <matt@ucc.asn.au>

	* basic_io.hh: reserve() the string which we're appending to
	frequently. Seems to give ~5% speedup in 
	diff -r t:revision-0.16 -r t:revision-0.17 - can't hurt.

2005-04-04  Nathaniel Smith  <njs@codesourcery.com>

	* monotone.spec, debian/control: We no longer need external popt.
	* INSTALL: Ditto, plus some general updating.
	
2005-04-04  Nathaniel Smith  <njs@codesourcery.com>

	* tests/t_sql_unpack.at: New test.
	* testsuite.at: Add it.

2005-04-04  Nathaniel Smith  <njs@codesourcery.com>

	* contrib/ciabot_monotone.py (config): Genericize again, so lazy
	people using it won't start sending commits for monotone.
	* .mt-attrs: Make it executable.

2005-04-04  Richard Levitte  <richard@levitte.org>

	* Makefile.am (EXTRA_DIST): Add the extra popt files.

	* popt/popt.3, popt/popt.ps, popt/testit.sh: Include a few more
	  files from popt, mostly to have documentation on hand.  post.ps
	  is mentioned in popt/README.

2005-04-03  Nathaniel Smith  <njs@codesourcery.com>

	* Makefile.am (EXTRA_DIST): Add contrib/ stuff to distributed
	files list.
	* contrib/ciabot_monotone.py (config.delivery): Turn on.
	(send_change_for): Don't include "ChangeLog:" line when extracting
	changelog.

2005-04-03  Nathaniel Smith  <njs@codesourcery.com>

	* contrib/ciabot_monotone.py: New file.
	* contrib/README: Describe it.

2005-04-03  Richard Levitte  <richard@levitte.org>

	* AUTHORS: Add information about popt.

	* monotone.cc (my_poptStuffArgFile): Include the bundled popt.h.
	Since we now have a working popt, we can remove the restrictions
	on the use of -@.
	* tests/t_at_sign.at: Test that we can take more tha one -@.
	* monotone.1: Document it.

	* popt/poptint.h (struct poptContext_s): Add field to keep track
	  of the number of allocated leftovers elements.
	* popt/popt.c (poptGetContext): Initialise it and use it.
	  (poptGetNextOpt): Use it and realloc leftovers when needed.
	  Also make sure that the added element is a dynamically allocated
	  copy of the original string, or we may end up with a dangling
	  pointer.  These are huge bugs in popt 1.7, when using
	  poptStuffArgs().
	  (poptFreeContext): Free the leftovers elements when freeing
	  leftovers.
	  (poptSaveLong, poptSaveInt): Apply a small patch from Debian.

	* popt/CHANGES, popt/COPYING, popt/README, popt/findme.c,
	  popt/findme.h, popt/popt.c, popt/poptconfig.c, popt/popt.h,
	  popt/popthelp.c, popt/poptint.h, popt/poptparse.c,
	  popt/system.h, popt/test1.c, popt/test2.c, popt/test3.c: Bundle
	  popt 1.7.
	* configure.ac, Makefile.am: Adapt.

2005-04-01  Richard Levitte  <richard@levitte.org>

	* contrib/Notify.pl: Complete rewrite.  Among other things, it
	  makes better use of some new monotone automate features.  It's
	  also better organised and much more documented.

2005-04-01  Jeremy Cowgar  <jeremy@cowgar.com>

	* tests/t_dropkey_2.at: Updated to test dropkey instead of delkey
	* tests/t_dropkey_1.at: Updated to test dropkey instead of delkey
	* monotone.texi (Key and Cert): Changed references to delkey
	  to dropkey
	  (Commands): Changed references to delkey to dropkey
	* testsuite.at: changed references from t_delkey* to t_dropkey*
	* t_delkey_1.at: renamed to t_dropkey_1.at
	* t_delkey_2.at: renamed to t_dropkey_2.at
	* commands.cc (CMD(delkey)): renamed to dropkey to maintain
	  command consistency (with existing drop command)

2005-04-01  Richard Levitte  <richard@levitte.org>

	* monotone.cc (my_poptStuffArgFile): An argument file might be
	empty, and therefore contain no arguments to be parsed.  That's
	OK.
	* tests/t_at_sign.at: Test it.

2005-04-01  Nathaniel Smith  <njs@codesourcery.com>

	* monotone.cc: Fixup after merge.

2005-04-01  Nathaniel Smith  <njs@codesourcery.com>

	* file_io.cc (read_data_for_command_line): New function.
	(read_data_stdin): New function.
	* file_io.hh (read_data_for_command_line): Add prototype.
	
	* monotone.cc (my_poptStuffArgFile): Clean up a little.  Use
	read_data_for_command_line.  Don't free argv, but rather return
	it.
	(cpp_main): Keep a list of allocated argv's, and free them.
	(options): Tweak wording of help text on -@.
	
2005-04-01  Nathaniel Smith  <njs@codesourcery.com>

	* file_io.hh: Remove tabs.

2005-04-01  Nathaniel Smith  <njs@codesourcery.com>

	* monotone.cc (cpp_main): Actually remove newline.

2005-04-01  Nathaniel Smith  <njs@codesourcery.com>

	* ChangeLog: Fixup after merge.
	* monotone.text (Making Changes): Fix typo.
	
2005-04-01  Nathaniel Smith  <njs@codesourcery.com>

	* monotone.cc (cpp_main): Remove now-unneccessary newline.
	
	* commands.cc (commit): Fix typo.
	
	* monotone.texi (Making Changes): Don't claim that writing to
	MT/log prevents the editor from starting.  Clarify later that
	having written to MT/log still means the editor will pop up
	later.

2005-04-01  Richard Levitte  <richard@levitte.org>

	* monotone.cc: Add the long name --xargs for -@.
	* monotone.1: Document it.
	* tests/t_at_sign.at: Remove extra empty line and test --xargs.

	* monotone.texi (Making Changes): Cleanupy tweaks.

	* monotone.cc (my_poptStuffArgFile): New function to parse a file
	for more arguments and stuff them into the command line.
	(cpp_main): Add the -@ option
	* tests/t_at_sign.at, testsuite.at: Test it
	* monotone.1: Document it.

2005-03-31  Nathaniel Smith  <njs@codesourcery.com>

	* tests/t_log_depth.at: Cleanupy tweaks.

2005-03-31  Jeremy Cowgar  <jeremy@cowgar.com>

	* monotone.texi: Tutorial updated to include example of
	  editing/committing with MT/log
	* work.cc (has_contents_user_log) Added
	* work.hh (has_contents_user_log) Added
	* commands.cc (CMD(commit)): Checks to ensure both MT/log and the
	  --message option does not exist during commit.
	* transforms.hh (prefix_lines_with): Added
	* transforms.cc (prefix_lines_with): Added
	* sanity.cc (naughty_failure): Made use of prefix_lines_with()
	* ui.cc (inform): now handles messages w/embedded newlines
	* tests/t_commit_log_3.at: Created to test new functionality
	  added to CMD(commit)
	* testsuite.at: Added above test

2005-03-31  Richard Levitte  <richard@levitte.org>

	* monotone.cc: Add the --depth option...
	* app_state.hh (class app_state),
	  app_state.cc (app_state::set_depth): ... and the field and
	  method to store and set it.
	* commands.cc (CMD(log)): ... then handle it.

	* tests/t_log_depth.at: Add a test for 'log --depth=n'
	* testsuite.at: Add it.
	* monotone.texi (Informative): Document it.

2005-03-31  Nathaniel Smith  <njs@codesourcery.com>

	* automate.cc (automate_erase_ancestors): Accept zero arguments,
	and in such case print nothing.  (Important for scripting.)
	* commands.cc (automate):
	* monotone.texi (Automation):
	* tests/t_automate_erase_ancestors.at: Update accordingly.

2005-03-31  Nathaniel Smith  <njs@codesourcery.com>

	* automate.cc (automate_toposort): Accept zero arguments, and in
	such case print nothing.  (Important for scripting.)
	* commands.cc (automate):
	* monotone.texi (Automation):
	* tests/t_automate_toposort.at: Update accordingly.

2005-03-30  Richard Levitte  <richard@levitte.org>

	* contrib/Notify.pl: A new Perl hack to send change logs by
	email.

	* contrib/README: Add a quick description.

2005-03-30  Nathaniel Smith  <njs@codesourcery.com>

	* automate.cc (automate_leaves): New function.
	(automate_command): Add it.
	* commands.cc (automate): Synopsify it.
	* monotone.1: Add it.
	* monotone.texi (Automation, Commands): Likewise.
	
	* tests/t_automate_leaves.at: New test.
	* testsuite.at: Add it.

2005-03-30  Nathaniel Smith  <njs@codesourcery.com>

	* monotone.texi (Automation): Make newly added sample outputs
	verbatim also.

2005-03-30  Nathaniel Smith  <njs@codesourcery.com>

	* tests/t_automate_toposort.at: New test.
	* tests/t_automate_ancestry_difference.at: New test.
	* tests/t_diff_first_rev.at: New test.
	* testsuite.at: Add them.
	
	* revision.cc (calculate_ancestors_from_graph): Do not keep an
	"interesting" set and return only ancestors from this set;
	instead, simply return all ancestors.  Returning a limited set of
	ancestors does not speed things up, nor reduce memory usage in
	common cases.  (The only time it would reduce memory usage is when
	examining only a small ancestor set, which the important case,
	'heads', does not; even then, erase_ancestors would need to intern
	the interesting revisions first so they got low numbers, which it
	doesn't.)
	(erase_ancestors): Adjust accordingly.
	(toposort, ancestry_difference): New functions.
	* revision.hh (toposort, ancestry_difference): Declare.
	* automate.cc (automate_toposort, automate_ancestry_difference):
	New functions.
	(automate_command): Add them.
	All functions: clarify in description whether output is sorted
	alphabetically or topologically.
	* commands.cc (automate): Synopsify them.
	* monotone.1: Add them.
	* monotone.texi (Commands): Likewise.
	(Automation): Likewise.  Also, clarify for each command whether
	its output is alphabetically or topologically sorted.
	
2005-03-29  Richard Levitte  <richard@levitte.org>

	* commands.cc (CMD(ls)): Update with the same information as
	CMD(list)

	* monotone.texi (Automation): Make the sample output verbatim

2005-03-26  Nathaniel Smith  <njs@codesourcery.com>

	* automate.cc (automate_erase_ancestors): New function.
	(automate_command): Use it.
	* commands.cc (automate): Document it.

	* tests/t_automate_erase_ancestors.at: New test.
	* testsuite.at: Add it.

	* monotone.texi (Automation, Commands): Document automate
	erase_ancestors.
	* monotone.1: Document automate erase_ancestors.

2005-03-26  Nathaniel Smith  <njs@codesourcery.com>

	* automate.cc (interface_version): Bump to 0.1.
	(automate_descendents): New function.
	(automate_command): Call it.
	* commands.cc (automate): Add it to help text.

	* tests/t_automate_descendents.at: New test.
	* testsuite.at: Add it.
	
	* monotone.texi (Automation, Commands): Document automate
	descendents.
	* monotone.1: Document automate descendents, and vars stuff.

2005-03-26  Nathaniel Smith  <njs@codesourcery.com>

	* tests/t_attr.at: No longer a bug report.
	* tests/t_rename_attr.at: New test.
	* testsuite.at: Add it.

2005-03-26  Joel Crisp  <jcrisp@s-r-s.co.uk>

	* contrib/Log2Gxl.java: New file.

2005-03-26  Nathaniel Smith  <njs@pobox.com>

	* contrib/README: New file.

2005-03-25  Nathaniel Smith  <njs@pobox.com>

	* commands.cc (user_log_file_name): Remove unused variable
	again.  Hopefully it will take this time...

2005-03-25  Nathaniel Smith  <njs@pobox.com>

	* commands.cc (user_log_file_name): Remove unused variable.

2005-03-25  Jeremy Cowgar  <jeremy@cowgar.com>

	* monotone.texi: Added a bit more documentation about MT/log
	  Updated edit_comment hook and addded delkey docs
	* commands.cc: Added delkey command
	* t_delkey_1.at: Tests delkey command on public key
	* t_delkey_2.at: Tests delkey command on public and private key
	* testsuite.at: Added above tests
	* std_hooks.lua: Transposed the MT: lines and user_log_contents,
	  user_log_contents now appears first.

2005-03-25  Jeremy Cowgar  <jeremy@cowgar.com>

	* t_setup_creates_log.at: Ensures that MT/log is created
	  on setup
	* t_checkout_creates_log.at: Ensures that MT/log is created
	  on checkout
	* t_commit_log_1.at: Ensures that:
	  1. Read and entered as the ChangeLog message
	  2. Is blanked after a successful commit
	* t_commit_log_2.at: Ensures that commit works w/o MT/log being
	  present
	* testsuite.at: Added the above tests.

2005-03-25  Matt Johnston  <matt@ucc.asn.au>

        * {unix,win32}/platform_netsync.cc, platform.hh, Makefile.am: new
        functions to disable and enable sigpipe.
        * netsync.cc, main.cc: call the functions from netsync rather than
        globally, so that sigpipe still works for piping output of commands
        such as 'log'.
        * tests/t_netsync_sigpipe.at: test it.
        * testsuite.at: add it.

2005-03-25  Matt Johnston  <matt@ucc.asn.au>

	* monotone.cc: add short options -r, -b, -k, and -m
	for --revision, --branch, --key, and --message respectively.
	* monotone.texi, monotone.1: document them
	* tests/t_short_opts.at: test them
	* testsuite.at: add it

2005-03-24  Nathaniel Smith  <njs@codesourcery.com>

	* tests/t_empty_env.at: New test.
	* testsuite.at: Add it.  Absolutify path to monotone so it will
	work.
	
	* unix/have_smart_terminal.cc (have_smart_terminal): Handle the
	case where TERM is unset or empty.

2005-03-24  Nathaniel Smith  <njs@codesourcery.com>

	* ui.hh (tick_write_nothing): New class.
	* monotone.cc (cpp_main): Enable it.

2005-03-24  Nathaniel Smith  <njs@codesourcery.com>

	* work.cc (build_deletions, build_additions): Fixup after merge.

2005-03-23  Nathaniel Smith  <njs@codesourcery.com>

	* tests/t_cat_file_by_name.at: Check for attempting to cat
	non-existent files.
	* tests/t_empty_id_completion.at: New test.
	* tests/t_empty_path.at: New test.
	* testsuite.at: Add them.
	
	* database.cc (complete): Always generate some sort of limit term,
	even a degenerate one.
	
	* app_state.cc (create_working_copy): Check for null directory.

	* work.cc (build_deletion, build_addition, build_rename): Check
	for null paths.

2005-03-23  Derek Scherger  <derek@echologic.com>

	* Makefile.am UNIX_PLATFORM_SOURCES:
	WIN32_PLATFORM_SOURCES: add have_smart_terminal.cc
	* platform.hh (have_smart_terminal): prototype
	* ui.cc (user_interface): set ticker to dot/count based on
	have_smart_terminal
	* unix/have_smart_terminal.cc: 
	* win32/have_smart_terminal.cc: new file
	
2005-03-23  Derek Scherger  <derek@echologic.com>

	* commands.cc (add): pass list of prefixed file_path's to
	build_additions
	(drop): pass list of prefixed file_path's to build_deletions
	(attr): pass attr_path as a 1 element vector to build_additions
	* work.{cc,hh} (build_addition): rename to...
	(build_additions): this, and accept a vector of paths to be added
	in a single path_rearrangement
	(build_deletion): rename to ...
	(build_deletions): this, and accept a vector of paths to be
	dropped in a single path_rearrangement
	(known_preimage_path): replace manifest and path_rearrangement
	args with a path_set to avoid extracting paths for every file
	(build_rename): adjust for change to known_preimage_path

2005-03-23  Nathaniel Smith  <njs@codesourcery.com>

	* monotone.cc (my_poptFreeContext, cpp_main): Apparently
	poptFreeContext silently changed its return type at some unknown
	time.  Hack around this.

2005-03-23  Nathaniel Smith  <njs@codesourcery.com>

	* monotone.cc (cpp_main): Remove the special code to dump before
	printing exception information, since we no longer dump to the
	screen, so it's always better to have the little status message
	saying what happened to the log buffer at the end of everything.
	* sanity.cc (dump_buffer): Give a hint on how to get debug
	information, when discarding it.
	* work.{hh,cc} (get_local_dump_path): New function.
	* app_state.cc (allow_working_copy): Use it for default
	global_sanity dump path.
	* monotone.texi (Reserved Files): Document MT/debug.
	(Network): Capitalize Bob and Alice (sorry graydon).
	Document new defaulting behavior.

2005-03-23  Nathaniel Smith  <njs@codesourcery.com>

	* work.cc, sanity.cc: Remove tabs.

2005-03-23  Nathaniel Smith  <njs@codesourcery.com>

	* monotone.texi (Network Service): Mention that monotone remembers
	your server/collection.
	(Vars): New section.
	* netsync.cc (process_hello_cmd): Touch more cleaning.
	* tests/t_merge_5.at: More commentary.
	
2005-03-23  Matt Johnston  <matt@ucc.asn.au>

	* tests/t_merge_5.at: new test for a merge which ends up with
	duplicate lines.
	* testsuite.at: add it

2005-03-22  Jeremy Cowgar  <jeremy@cowgar.com>

	* AUTHORS: Added my name
	* app_state.cc, commands.cc, lua.cc, lua.hh, monotone.texi,
	  std_hooks.lua, work.cc, work.hh: Added functionality to
	  read the MT/log file for commit logs. In this revision
	  tests are not yet complete nor is documenation complete
	  but the reading, blanking and creating of MT/log is.

2005-03-22  Nathaniel Smith  <njs@codesourcery.com>

	* vocab_terms.hh: Declare base64<var_name>.
	* database.cc (clear_var, set_var, get_vars): base64-encode
	var_names in the database.
	* monotone.texi (Internationalization): Update description of
	vars.
	* transforms.{cc,hh} ({in,ex}ternalize_var_name): Remove.
	* commands.cc (set, unset, ls_vars): Update accordingly.
	(unset): Error out if the variable doesn't exist.
	* tests/t_vars.at: Verify this works.

	* netcmd.cc (test_netcmd_functions): Properly type arguments to
	{read,write}_hello_cmd_payload.
	(write_hello_cmd_payload): Properly type arguments.
	* netcmd.hh (write_hello_cmd_payload):
	* netsync.cc (queue_hello_cmd): Adjust accordingly.
	(process_hello_cmd): More cleaning.  Also, save new server keys to
	a var, and check old server keys against the var.
	
	* tests/t_netsync_checks_server_key.at: New test.
	* testsuite.at: Add it.  Better docs for some netsync macros,
	while I'm here...
	* tests/t_netsync_absorbs.at: Add 'netsync' keyword.
	
2005-03-22  Nathaniel Smith  <njs@codesourcery.com>

	* tests/t_netsync_absorbs.at: New test.
	* testsuite.at: Add it.

	* netcmd.{cc,hh} (read_hello_cmd_payload): Properly type
	arguments.
	* netsync.cc (dispatch_payload): Adjust accordingly.  Move some
	logic into process_hello_cmd.
	(known_servers_domain): New constant.
	(process_hello_cmd): Tweak arguments appropriately.  Include logic
	formerly in dispatch_payload.  Cleanup.

	No semantic changes.
	
2005-03-21  Nathaniel Smith  <njs@codesourcery.com>

	* monotone.texi (Starting a New Project): Tweak phrasing.

2005-03-21  Nathaniel Smith  <njs@codesourcery.com>

	* commands.cc (process_netsync_client_args): If user specifies
	server/collection and there is no default, set the default.
	* tests/t_netsync_set_defaults.at: New test.
	* testsuite.at: Add it.

2005-03-21  Nathaniel Smith  <njs@codesourcery.com>

	* vocab.hh (var_key): New typedef.
	* database.{cc,hh}: Use it.  Make most var commands take it.
	* commands.cc (set, unset): Adjust accordingly.
	(default_server_key, default_collection_key): New constants.
	(process_netsync_client_args): New function.
	(push, pull, sync): Use it.

	* tests/t_netsync_defaults.at: New test.
	* testsuite.at: Add it.

2005-03-21  Matt Johnston  <matt@ucc.asn.au>

	* change_set.cc: use std::map rather than smap for 
	confirm_unique_entries_in_directories() and confirm_proper_tree()
	since they perform a lot of insert()s.

2005-03-21  Nathaniel Smith  <njs@codesourcery.com>

	* monotone.texi (list tags, list vars, set, unset): Document.
	(Internationalization): Document vars.

2005-03-21  Nathaniel Smith  <njs@codesourcery.com>

	* transforms.{hh,cc} ({in,ex}ternalize_var_{name,domain}): New
	functions.
	* vocab_terms.hh (base64<var_value>): Declare template.
	* database.hh (get_vars): Simplify API.
	* database.cc (get_vars, get_var, var_exists, set_var, clear_var):
	Implement.
	* commands.cc (set, unset): New commands.
	(ls): New "vars" subcommand.
	* tests/t_vars.at: Fix.  Un-XFAIL.
	
2005-03-21  Nathaniel Smith  <njs@codesourcery.com>

	* transforms.{cc,hh}: Remove tabs.

2005-03-20  Nathaniel Smith  <njs@codesourcery.com>

	* tests/t_vars.at: New test.
	* testsuite.at: Add it.

2005-03-20  Nathaniel Smith  <njs@codesourcery.com>

	* schema.sql (db_vars): New table.
	* database.cc (database::database): Update schema id.
	* schema_migration.cc (migrate_client_to_vars): New function.
	(migrate_monotone_schema): Use it.
	* tests/t_migrate_schema.at: Another schema, another test...
	
	* vocab_terms.hh (var_domain, var_name, var_value): New types.
	* database.hh (get_vars, get_var, var_exists, set_var, clear_var):
	Prototype new functions.
	
2005-03-20  Derek Scherger  <derek@echologic.com>

	* file_io.cc (book_keeping_file): return true only if first
	element of path is MT, allowing embedded MT elements
	(walk_tree_recursive): check relative paths for ignoreable book
	keeping files, rather than absolute paths
	(test_book_keeping_file): add fs::path tests for book keeping
	files
	* tests/t_add_intermediate_MT_path.at: un-XFAIL, fix some problems
	with commas, add tests for renames and deletes with embedded MT
	path elements.

2005-03-20  Nathaniel Smith  <njs@codesourcery.com>

	* monotone.texi: Add some missing @sc{}'s.
	* cryptopp/config.h: Use "mt-stdint.h", not <stdint.h>, for
	portability.

2005-03-19  Nathaniel Smith  <njs@codesourcery.com>

	* Makefile.am (EXTRA_DIST): Add UPGRADE and README.changesets.
	* debian/files: Auto-updated by dpkg-buildpackage.

	* This is the 0.17 release.
	
2005-03-18  Nathaniel Smith  <njs@codesourcery.com>

	* Makefile.am (MOST_SOURCES): Add package_{full_,}revision.h.
	* NEWS: Fill in date.
	* debian/copyright: Update from AUTHORS.
	* configure.ac: Bump version number to 0.17.
	* debian/changelog, monotone.spec: Update for release.
	* po/monotone.pot: Auto-updated by distcheck.

2005-03-18  Christof Petig <christof@petig-baender.de>

	* sqlite/*: Imported sqlite version 3.1.6 tree

2005-03-18  Nathaniel Smith  <njs@codesourcery.com>

	* monotone.1, commands.cc, Makefile.am: Fixup after merge.

2005-03-18  Nathaniel Smith  <njs@codesourcery.com>

	* path_component (split_path): Fix bug.
	Also, add unit tests for file.
	* unit_tests.{hh,cc}: Add path_component unit tests.
	
2005-03-18  Nathaniel Smith  <njs@codesourcery.com>

	* Makefile.am: Fixup after merge.
	
2005-03-18  Nathaniel Smith  <njs@codesourcery.com>

	* change_set.cc: Move path_component stuff to...
	* path_component.{hh,cc}: ...these new files.
	* Makefile.am: Add them.

2005-03-18  Matt Johnston  <matt@ucc.asn.au>

	* txt2c.cc: add --no-static option
	* Makefile.am, package_revision.h, package_full_revision.h:
	create revision info files as standalone .c files to speed
	compilation (mt_version.cc doesn't need to recompile each time)

2005-03-17  Derek Scherger  <derek@echologic.com>

	* INSTALL: add note about creating a ./configure script

2005-03-16  Nathaniel Smith  <njs@codesourcery.com>

	* UPGRADE: Finish, hopefully.
	* monotone.texi (db check): Be more clear about what is normally
	checked, and when 'db check' is useful.

2005-03-16  Patrick Mauritz <oxygene@studentenbude.ath.cx>

	* monotone.texi (Hook Reference): Typo.

2005-03-16  Nathaniel Smith  <njs@codesourcery.com>

	* monotone.texi: Add Derek Scherger to the copyright list.
	Various tweaks.
	(Starting a New Project): Rewrite to clarify that only Jim runs
	"setup", and explain why.
	(Network Service): Add a note that most people do use a central
	server, since people on the mailing list seem to perhaps be
	getting the wrong idea.
	(Making Changes): Expand a little on what the "." in "checkout ."
	means, since people seem to accidentally checkout stuff into real
	directories.
	(db check): Add much verbiage on the implications
	of various problems, and how to fix them.  Also clarify some
	wording.
	* NEWS: Small tweaks.
	* UPGRADE: More instructions, not done yet...
	
2005-03-15  Matt Johnston  <matt@ucc.asn.au>

	* commands.cc, monotone.texi, monotone.1: mention that agraph
          output is in VCG format.

2005-03-14  Nathaniel Smith  <njs@codesourcery.com>

	* commands.cc (cat): 'cat file REV PATH'.
	* monotone.texi: Mention it.
	* tests/t_cat_file_by_name.at: New test.
	* testsuite.at: Add it.

2005-03-11  Nathaniel Smith  <njs@codesourcery.com>

	* automate.cc (automate_heads): Remove app.initialize call.
	* revision.cc, revision.hh (calculate_arbitrary_change_set): New
	function.
	(calculate_composite_change_set): Touch more sanity checking.

	* commands.cc (update): Use it.

2005-03-10  Derek Scherger  <derek@echologic.com>

	* app_state.cc (set_restriction): adjust bad path error message
	* commands.cc (get_valid_paths): refactor into ...
	(extract_rearranged_paths): ... this
	(extract_delta_paths): ... this
	(extract_changed_paths): ... this
	(add_intermediate_paths): ... and this
	(restrict_delta_map): new function
	(calculate_restricted_change_set): new function
	(calculate_restricted_revision):
	(ls_missing):
	(revert): rework using new valid path functions
	(do_diff): adjust --revision variants to work with restrictions
	* tests/t_diff_restrict.at: un-XFAIL

2005-03-09  Jon Bright <jon@siliconcircus.com>
	* win32/monotone.iss: Install the many-files version of the
	docs, install the figures, create a start-menu icon for the
	docs.
	* Makefile.am: Make docs generation work with MinGW

2005-03-09  Jon Bright <jon@siliconcircus.com>
	* win32/monotone.iss: Monotone -> monotone

2005-03-09  Jon Bright <jon@siliconcircus.com>
	* win32/monotone.iss: Added an Inno Setup script for 
	generating a Windows installer.  Inno Setup is GPLed, see
	http://www.jrsoftware.org for download

2005-03-09  Jon Bright <jon@siliconcircus.com>
	* t_diff_binary.at: binary.bz.b64 -> binary.gz.b64

2005-03-08  Derek Scherger  <derek@echologic.com>

	* Makefile.am: adjust for fsck rename
	* commands.cc (db fsck): rename to db check and add short help;
	adjust for fsck file renames
	* database.{cc,hh}: minor alignment adjustments
	(get_statistic): remove redundant method
	(info): use count in place of get_statistic
	(count): return unsigned long instead of int
	(get_keys): new method
	(get_public_keys): new method
	(get_private_keys): rewrite using get_keys
	(get_certs): new method to get all certs in database from
	specified table
	(get_revision_certs): ditto
	* fsck.{cc,hh}: rename to...
	* database_check.{cc,hh}: ...this; add key, cert and sane revision
	history checking
	* monotone.1: document db dump/load/check commands
	* monotone.texi: document db check command
	* tests/t_fsck.at: rename to...
	* tests/t_database_check.at: ...this; and add tests for key and
	cert problems
	* testsuite.at: account for new test name

2005-03-08  Nathaniel Smith  <njs@codesourcery.com>

	* ChangeLog: Insert some missing newlines.
	* NEWS: Note file format changes.
	* file_io.cc (tilde_expand): Clarify error message.

2005-03-08  Nathaniel Smith  <njs@codesourcery.com>

	* keys.{cc,hh} (require_password): Simplify interface, do more
	work.
	* rcs_import.cc (import_cvs_repo): Update accordingly.
	* commands.cc (server): Likewise.
	* revision.cc (build_changesets_from_existing_revs) 
	(build_changesets_from_manifest_ancestry): Require passphrase
	early.

2005-03-08  Nathaniel Smith  <njs@codesourcery.com>

	* NEWS, INSTALL, README.changesets: Update in preparation for
	0.17.
	* UPGRADE: New file.
	
	* tests/t_diff_restrict.at: Oops.  XFAIL it.
	
2005-03-08  Jon Bright  <jon@siliconcircus.com>
	
	* win32/process.cc (process_spawn): Escape the parameters,
	surround them with quotes before adding them to the consolidated
	command line string
	* mkstemp.cc (monotone_mkstemp): Now takes a std::string&, and
	returns the *native* form of the path in this.
	* mkstemp.hh: Now always use monotone_mkstemp
	(monotone_mkstemp): Update prototype
	* lua.cc (monotone_mkstemp_for_lua): Use new-style 
	monotone_mkstemp

2005-03-08  Jon Bright  <jon@siliconcircus.com>
	
	* win32/read_password.cc (read_password): Now correctly hides 
	password when run in a Windows console.  Does at least enough in
	a MinGW rxvt console to make sure that you can't see the password.
	* win32/process.cc: Change indentation.
	(process_spawn): Log commands executed, as for unix process.cc

2005-03-07  Nathaniel Smith  <njs@codesourcery.com>

	* tests/t_diff_restrict.at: New test.
	* testsuite.at: Add it.

2005-03-05  Nathaniel Smith  <njs@codesourcery.com>

	* netsync.cc (encountered_error, error): New variable and method.
	(session::session): Initialize encountered_error.
	(write_netcmd_and_try_flush, read_some, write_some): Check it.
	(queue_error_cmd): Consider it like sending a goodbye.
	(process_error_cmd): Throw an exception instead of considering it
	a goodbye.
	(process_data_cmd): Call error() if epochs don't match.
	* tests/t_epoch.at, tests/t_epoch_server.at: More minor tweaks.
	Expect failed pulls to exit with status 0.  This isn't really
	correct, but looks complicated to fix...

2005-03-05  Nathaniel Smith  <njs@codesourcery.com>

	* testsuite.at (NETSYNC_SERVE_N_START): New macro.
	* tests/t_epoch_server.at: Misc. fixes.

	* netsync.cc (session::session): Don't open valve yet.
	(maybe_note_epochs_finished): New method to open
	valve.
	(process_done_cmd, process_data_cmd): Call it.
	(rebuild_merkle_trees): Actually calculate hashes for epoch merkle
	trees.  Also, only include epochs that meet the branch mask.
	(session): Remove unused id_to_epoch map.
	
2005-03-05  Nathaniel Smith  <njs@codesourcery.com>

	* netcmd.cc (read_netcmd_item_type): Handle epoch_item.
	(test_netcmd_functions): Update for new confirm_cmd_payload
	format.
	* netsync.cc (process_confirm_cmd): Cut and paste error.

2005-03-05  Nathaniel Smith  <njs@codesourcery.com>

	* constants.{cc,hh}: Add new epochlen, epochlen_bytes constants.
	* vocab_terms.hh, vocab.hh: Add new epoch_data type.  Add predeclarations
	for it.
	* commands.cc (ls_epochs):
	* revision.cc (
	* database.hh:
	* database.cc: Update for epoch_data.  Add get_epoch, epoch_exists
	methods.
	* epoch.{cc,hh}: New files.
	* netsync.cc: Actually implement epochs-via-merkle code.

2005-03-04  Nathaniel Smith  <njs@codesourcery.com>

	* schema.sql (branch_epochs): Add 'hash' field.
	* schema_migration.cc: Fixup for.
	* database.cc (database): Change schemas.
	* tests/t_migrate_schema.at: Replace epoch db test case with one
	with new schema.

2005-03-03  Nathaniel Smith  <njs@codesourcery.com>

	* netsync.cc (session::id_to_epoch): New variable.
	(session::session): Create refinement and requested item tables
	for epochs.
	(rebuild_merkle_trees): Fill epoch merkle tree and id_to_epoch
	table.

	* netsync.cc (queue_confirm_cmd, process_confirm_cmd) 
	(dispatch_payload, rebuild_merkle_trees): 
	* netcmd.hh:
	* netcmd.cc (read_confirm_cmd_payload, write_confirm_cmd_payload):
	Remove epochs.

2005-02-27  Nathaniel Smith  <njs@codesourcery.com>

	* constants.cc:
	* revision.cc:
	* testsuite.at: 
	* commands.cc:
	* ChangeLog: Fixup after merge.

2005-02-27  Nathaniel Smith  <njs@codesourcery.com>

	* merkle_tree.hh (netcmd_item_type): Add epoch_item.
	* merkle_tree.cc (netcmd_item_type_to_string): Handle epoch_item.

	* packet.hh, packet.cc (struct packet_db_valve): New class.
	* netsync.cc (session): Use a valved writer.

2005-02-26  Nathaniel Smith  <njs@codesourcery.com>

	* merkle_tree.hh: Fix comment.
	Remove prototypes for non-existing functions.

2005-02-26  Nathaniel Smith  <njs@codesourcery.com>

	* tests/t_epoch_unidirectional.at: New test.
	* testsuite.at: Add it.

2005-02-26  Nathaniel Smith  <njs@codesourcery.com>

	* tests/t_epoch.at: Even more paranoid.
	* tests/t_epoch_server.at: New test.
	* testsuite.at: Add it.
	
2005-02-21  Nathaniel Smith  <njs@codesourcery.com>

	* tests/t_epoch.at: Check that netsync only sends relevant
	epochs, and be a little more paranoid.

2005-02-19  Nathaniel Smith  <njs@codesourcery.com>

	* revision.cc (struct anc_graph): Fixup after merge.

2005-02-18  graydon hoare  <graydon@pobox.com>

	* database.cc (set_epoch): Fix SQL.
	* monotone.texi (Rebuilding ancestry): Reword a bit.
	* netcmd.{cc,hh} 
	({read,write}_hello_cmd_payload): Transfer server key with hello.
	({read,write}_confirm_cmd_payload): Transfer epoch list with confirm.
	* netsync.cc: Adapt to changes in netcmd.
	(rebuild_merkle_trees): Set nonexistent epochs to zero before sync.
	* revision.cc (anc_graph): Randomize epochs on rebuild.
	* tests/t_epoch.at: Fix up to test slightly new semantics.

2005-02-07  Nathaniel Smith  <njs@codesourcery.com>

	* monotone.1: Add more db commands.
	* monotone.texi: Document db rebuild.  Add section on rebuilding
	ancestry and epochs.

2005-02-06  graydon hoare  <graydon@pobox.com>

	* commands.cc (db): Add epoch commands.
	(list): Likewise.
	Also remove some unneeded transaction guards.
	* database.{cc,hh} (get_epochs): New function.
	(set_epoch): Likewise.
	(clear_epoch): Likewise.
	Also remove all persistent merkle trie stuff.
	* schema.sql: Add epochs, remove tries.
	* schema_migration.cc: Update.
	* tests/t_epoch.at: New test.
	* tests/t_migrate_schema.at: Update.
	* testsuite.at: Add some new helpers, call t_epoch.at.
	* vocab.hh (epoch_id): Define.
	* vocab_terms.hh (epoch): Define.

2005-02-05  Nathaniel Smith  <njs@codesourcery.com>

	* merkle_tree.hh: Remove mcert_item and fcert_item, rename
	rcert_item to cert_item, renumber to remove gaps left.
	* merkle_tree.cc (netcmd_item_type_to_string):
	* netcmd.cc (read_netcmd_item_type): 
	* netsync.cc: Adjust accordingly.
	
2005-02-05  Nathaniel Smith  <njs@codesourcery.com>

	* constants.cc (constants): Bump netsync protocol version.

2005-03-07  Nathaniel Smith  <njs@codesourcery.com>

	* lua.cc (monotone_spawn_for_lua): Minimal change to get arguments
	in right order.  Still needs hygienic cleanups...
	* tests/t_can_execute.at: Run 'cp' instead of 'touch', because cp
	will actually notice if we pass arguments out of order.
	* testsuite.at: Remove mysterious blank line.
	
2005-03-07  Nathaniel Smith  <njs@codesourcery.com>

	* unix/process.cc (process_spawn): Log command line before
	executing.

2005-03-07  Nathaniel Smith  <njs@codesourcery.com>

	* revision.cc (kill_redundant_edges): Rename back to...
	(kluge_for_3_ancestor_nodes): ...this.  Go back to only cleaning
	up parents of 3+ parent nodes.
	(analyze_manifest_changes): Take a third argument, of files whose
	ancestry needs splitting.
	(construct_revision_from_ancestry): Make more more complex, in
	order to properly track file identity in merges.

2005-03-05  Nathaniel Smith  <njs@codesourcery.com>

	* revision.cc (check_sane_history): Typo.
	
2005-03-05  Nathaniel Smith  <njs@codesourcery.com>

	* revision.hh (check_sane_history): Take an app_state instead of a
	database as an argument.
	* database.cc: Pass an app_state instead of a database as its
	argument. 
	* revision.cc (check_sane_history): Update accordingly.  Add a new
	check for merges, that they are creating consistent changesets
	(even when the common ancestor is outside of the usual
	paranoia-checking search depth).

2005-03-05  Nathaniel Smith  <njs@codesourcery.com>

	* revision.cc (kluge_for_3_ancestor_nodes): Rename to...
	(kill_redundant_edges): ...this.  Kill all redundant edges, not
	just ones on nodes with 3+ parents.  Also, make it actually work.
	
2005-03-05  Nathaniel Smith  <njs@codesourcery.com>

	* revision.cc (kluge_for_3_ancestor_nodes): New method.
	(rebuild_ancestry): Call it.

2005-03-03  Nathaniel Smith  <njs@codesourcery.com>

	* revision.cc (check_sane_history): Print a warning to let the
	user know why things like 'pull' can take so long.
	* netsync.cc: Remove a few tabs.

2005-03-04  Jon Bright  <jon@siliconcircus.com>
	
	* win32/process.cc (process_spawn): Now takes 
	const char * const argv[]
	* unix/process.cc (process_spawn): Ditto.  Cast for call to
	execvp
	(existsonpath): Initialise args in a const way

2005-03-04  Jon Bright  <jon@siliconcircus.com>
	
	* win32/process.cc (process_spawn): Now takes 
	char * const argv[]
	* platform.hh (process_spawn): Ditto
	* unix/process.cc (process_spawn): Ditto
	* lua.cc (monotone_spawn_for_lua): Remove debug code
	* General: Beginning to hate C++'s const rules

2005-03-04  Jon Bright  <jon@siliconcircus.com>
	
	* win32/process.cc (process_spawn): Now takes 
	const char * const *
	* platform.hh (process_spawn): Ditto
	* unix/process.cc (process_spawn): Ditto
	* General: Sorry about all these commits, I'm syncing back and
	forth between Linux and Win32

2005-03-04  Jon Bright  <jon@siliconcircus.com>
	
	* win32/process.cc (process_spawn): Now takes char * const *
	* platform.hh (process_spawn): Ditto
	* unix/process.cc (process_spawn): Ditto
	(existsonpath): argv now const char*[]

2005-03-04  Jon Bright  <jon@siliconcircus.com>
	
	* win32/process.cc: Added forgotten file
	* unix/process.cc: Include stat.h, (process_*) fix compilation
	errors

2005-03-04  Jon Bright  <jon@siliconcircus.com>
	
	* unix/process.cc: Added forgotten file

2005-03-03  Jon Bright  <jon@siliconcircus.com>
	
	* lposix.c: Deleted
	* win32/process.cc: Created, added Win32 versions of functions
	existsonpath, make_executable, process_spawn, process_wait,
	process_kill, process_sleep
	* unix/process.cc: Ditto, for the Unix versions.
	* lua.cc: Add LUA wrappers for the above functions, register
	them with LUA
	* std_hooks.lua (execute, attr_functions->execute, 
	program_exists_in_path): Use the new functions instead of posix
	functions
	* t_can_execute.at (touchhook.lua): Ditto

2005-03-01  Derek Scherger  <derek@echologic.com>

	* app_state.cc (set_restriction): actually ignore ignored files
	rather than trying to validate them

2005-03-01  Derek Scherger  <derek@echologic.com>

	* tests/t_diff_binary.at: new test (bug report)
	* tests/t_command_completion.at: new test
	* tests/t_merge_rename_file_and_rename_dir.at: new test
	* testsuite.at: include new tests
	
2005-02-28  Richard Levitte  <richard@levitte.org>

	* Makefile.am (BUILT_SOURCES_CLEAN): Moved mt-stding.h from here...
	(DISTCLEANFILES): ... to here.  Since mt-stding.h is created by
	config.status, it should only be removed by the distclean target.

2005-02-28  Matt Johnston  <matt@ucc.asn.au>

	* std_hooks.lua: posix.iswin32() == 1, rather than plain boolean
	comparison (0 doesn't compare as false in lua it seems).

2005-02-27  Jon Bright  <jon@siliconcircus.com>
	
	* lposix.c (win32 Pspawn): Search the path
	(win32 Pexistsonpath): Added.  'which' isn't easily available,
	and not available at all from a normal Win32 command shell
	(Piswin32): Added a function for both Unix and Win32 to detect
	if running on Windows
	* std_hooks.lua (program_exists_in_path): Now calls 
	posix.iswin32.  If win32, calls posix.existsonpath, otherwise
	calls which as it always did.

2005-02-27  Jon Bright  <jon@siliconcircus.com>
	
	* lposix.c (win32 Pspawn): Remove dumb strlen bug resulting in
	AVs on commit.

2005-02-27  Jon Bright  <jon@siliconcircus.com>
	
	* t_can_execute.at: Test to see if hooks can execute things
	* testsuite.at: Add t_can_execute

2005-02-27  Jon Bright  <jon@siliconcircus.com>
	
	* lposix.c (win32 Pspawn): Ensure the command string is always
	NUL-terminated.  Also, allocate enough memory for the quotes
	around the command string.

2005-02-27  Jon Bright  <jon@siliconcircus.com>
	
	* xdelta.cc (unittests): Define BOOST_STDC_NO_NAMESPACE, needed
	to compile with the latest MinGW which uses gcc 3.4.2
	* vocab.cc (verify(local_path)): Catch fs::filesystem_error too
	and rethrow this as an informative_failure, thereby fixing the
	Win32 unit tests without disabling anything
	* idna/toutf8.c (stringprep_convert): Fix a potential segfault
	when memory allocation fails.  Potentially security-relevant.
	* tests/t_i18n_file.at: Add a SET_FUNNY_FILENAME macro, which 
	gets a platform-appropriate funny filename (with/without 
	colon).  
	Change references to utf8 to utf-8, iso88591 to iso-8859-1, and
	eucjp to euc-jp, on the grounds that MinGW's iconv knows all
	of the latter and none of the former, but Linux iconv knows all
	of them.  Test now passes one Win32.  I'm presuming we weren't
	deliberately using non-standard names for charsets here.
	* tests/t_i18n_changelog.at: Same charset name changes.
	* tests/t_dump_load.at: Canonicalise dump before loading it
	* tests/t_load_into_existing.at: Ditto
	* tests/t_fmerge.at: Canonicalise fmerge output
	* tests/t_merge_normalization_edge_case.at: Ditto
	* tests/t_unidiff.at: Canonicalise diff output
	* tests/t_largish_file.at: Instead of using dd, which MinGW
	doesn't have, I've generated the file with dd on a nearby Linux
	box, then gziped and b64ed it, and the test case now generates
	it with UNGZB64
	* testsuite.at: Add a comment every 10 tests with the test
	number.  Useful if you're trying to locate which test number
	you're trying to run and only have the filename.  If people 
	hate this, though, please do delete.
	(UNB64_COMMAND) Do special handling for Win32 to avoid
	having to canonicalise the file.
	(UNGZ_COMMAND) Canonicalise the file after ungzipping it.
	* lposix.c: (Pfork, Pexec) Removed, on the grounds that we only
	really want to support fork+exec as a single operation.  fork()
	without exec() could be risky with a child process also having
	our sqlite handles, etc.  exec() could be risky since we 
	wouldn't be exiting gracefully, just dying in the middle of a
	hook.
	(Pspawn) Implemented for both Win32 and Unix.  Does fork/exec
	for Unix, CreateProcess for Win32.  Returns -1 on error, pid on
	success in both cases.
	(Pwait, Pkill, Psleep) Implemented for Win32.  Note that pid is
	not optional for Pwait on Win32.
	* std_hooks.lua: (execute) Now uses spawn()

2005-02-25  Jon Bright  <jon@siliconcircus.com>
	
	* ChangeLog: Add all my previous changes.
	* tests/t_add_owndb.at: Add test for trying to add the db to
	itself.
	* testsuite.at: Call it
	* tests/t_automate_heads.at: Canonicalise stdout output.
	* tests/t_automate_version.at: Use arithmetic comparison against
	wc output instead of string comparison, to avoid problems with
	MinGW's wc, which outputs with initial space-padding
	* tests/t_change_empty_file.at: Canonicalise stdout output 
	and compare manually instead of letting autotest check it
	* tests/t_fmerge_normalize.at: Canonicalise stdout output.
	* tests/t_netsync_single.at: Use NETSYNC_KILLHARD instead of 
	killall, as for the NETSYNC functions in testsuite.at

2005-02-27  Matt Johnston  <matt@ucc.asn.au>

        * main.cc: ignore SIGPIPE so that monotone won't be killed
        unexpectedly upon remote disconnection for netsync

2005-02-27  Nathaniel Smith  <njs@codesourcery.com>

	* idna/idn-int.h: Oops, really add this time.

2005-02-27  Nathaniel Smith  <njs@codesourcery.com>

	* AUTHORS: Add Corey Halpin.
	
	* idna/idn-int.h: New file (don't generate from configure anymore,
	but just ship).
	* configure.ac: Don't generate idna/idn-int.h.  Do generate
	mt-stdint.h.
	* Makefile.am: Adjust for idna/idn-int.h and mt-stdint.h.
	* acinclude.m4: Remove AX_CREATE_STDINT_H, ACX_PTHREAD,
	AC_COMPILE_CHECK_SIZEOF (let aclocal pick them up from m4/
	instead).
	* m4/ax_create_stdint_h.m4:
	* m4/acx_pthread.m4: Update from http://autoconf-archive.cryp.to/
	
	* numeric_vocab.hh: Instead of dancing around which header to
	include, include mt-stdint.h.
	
	* app_state.cc (restriction_includes, set_restriction): Move
	global static 'dot' into these functions, because file_path
	depends on global book_keeping_dir being initialized already, and
	there is no guaranteed order of initialization of C++ statics.
	(Bug reported by Matt Johnston.)
	
2005-02-27  Corey Halpin  <chalpin@cs.wisc.edu>

	* numeric_vocab.hh: Try both stdint.h and inttypes.h.
	* main.cc: OpenBSD has Unix signals too.

2005-02-26  Derek Scherger  <derek@echologic.com>

	* file_io.cc (absolutify): normalize fs::path to remove ..'s
	* tests/t_db_with_dots.at: ensure database path in MT/options
	doesn't contain ..'s

2005-02-25  Jon Bright  <jon@siliconcircus.com>
	
	* ChangeLog: Add all my previous changes.
	* tests/t_add_owndb.at: Add test for trying to add the db to
	itself.
	* testsuite.at: Call it
	* tests/t_automate_heads.at: Canonicalise stdout output.
	* tests/t_automate_version.at: Use arithmetic comparison against
	wc output instead of string comparison, to avoid problems with
	MinGW's wc, which outputs with initial space-padding
	* tests/t_change_empty_file.at: Canonicalise stdout output 
	and compare manually instead of letting autotest check it
	* tests/t_fmerge_normalize.at: Canonicalise stdout output.
	* tests/t_netsync_single.at: Use NETSYNC_KILLHARD instead of 
	killall, as for the NETSYNC functions in testsuite.at

2005-02-25  Nathaniel Smith  <njs@codesourcery.com>

	* vocab.cc (test_file_path_verification): Re-enable some tests
	disabled by Jon Bright, following discussion on IRC concluding
	that they were catching a real bug.

2005-02-24  Nathaniel Smith  <njs@codesourcery.com>

	* tests/t_add_dot.at: Run "add ." in a subdirectory, so as not to
	add the test database.  (Reported by Jon Bright.)

	* AUTHORS: Fix gettext.h copyright note, to not be in the middle
	of libidn copyright note.
	Add Jon Bright.

2005-02-24  Jon Bright  <jon@siliconcircus.com>

	* app_state.cc (prefix): Use string() instead of 
	native_directory_string().  For Unix, these should be equivalent.
	For Win32, I believe string()'s correct (since we compare 
	everywhere against normalized paths with / characters, but 
	native_directory_string produces paths with \ characters on Win32.
	* rcs_file.cc (file_source): Map the map, not the mapping.
	* tests/t_i18n_file.at: Remove colon from filename with symbols.
	I need to return to this and add a proper test for Win32, so we
	only use the colon on non-Win32.
	* testsuite.at: Add a CANONICALISE function, which does nothing
	on Unix and strips out carriage returns from files on Win32.  This
	is useful for being able to compare Monotone's stdout output to
	files on disk.  Add NETSYNC_KILL and NETSYNC_KILLHARD functions,
	to deal with MinGW not having killall (Unix still uses killall,
	though).
	* tests/t_import.at: Add CANONICALISE calls before comparing
	stdout output.
	* tests/t_netsync.at: Likewise
	* tests/t_netsync_single.at: Likewise
	* tests/t_scan.at: Likewise
	* tests/t_versions.at: Likewise
	* tests/t_ls_missing.at: Likewise.  Also, generate missingfoo and
	missingbar files with expected output from ls missing for these
	files being missing and compare against those.

2005-02-24  Derek Scherger  <derek@echologic.com>

	* app_state.{cc,hh} (add_restriction): rename to ...
	(set_restriction) this; and add path validation
	* commands.cc (get_valid_paths): new function
	(get_path_rearrangement) remove restricted include/exclude variant
	(calculate_restricted_revision) get valid paths and use to set up
	restriction
	(status, ls_unknown, commit, do_diff) pass args to
	calculate_restricted_revision to valid restriction paths
	(ls_missing, revert) get valid paths and use to set up restriction
	* tests/t_checkout_options.at: remove bug report priority (it's
	fixed!)
	* tests/t_diff_added_file.at: add --revision options to diff
	* tests/t_restrictions.at: remove invalid paths from ls unknown
	and ls ignored
	* tests/t_restrictions_warn_on_unknown.at: un-XFAIL
	
2005-02-23  Derek Scherger  <derek@echologic.com>

	* commands.cc (ls_missing): replace duplicated code with call to
	calculate_base_revision

2005-02-23  Jon Bright  <jon@siliconcircus.com>
	
	* vocab.cc (test_file_path_verification): Disable foo//nonsense
	test for Win32, add tests for UNC paths.  This was the only
	failing unit test on Win32.

2005-02-23  Jon Bright  <jon@siliconcircus.com>

	* txt2c.cc (main): Don't claim the file was generated from 
	--strip-trailing if that option's used.

2005-02-23  Jon Bright  <jon@siliconcircus.com>

	* app_state.cc: Add include of io.h for Win32, for chdir()
	* file_io.cc (get_homedir): Correct assertion (remove bracket)
	* lua/lposix.c, lua/modemuncher.c: Remove all references to
	functions and modes that don't exist on Win32.
	* monotone.cc: Include libintl.h on Win32
	
2005-02-21  Nathaniel Smith  <njs@codesourcery.com>

	* file_io.cc (get_homedir): Add more comments and logging to Win32
	version.  Also, only check HOME under Cygwin/MinGW.

2005-02-21  Derek Scherger  <derek@echologic.com>

	* Makefile.am: merge fixup
	
2005-02-21  Derek Scherger  <derek@echologic.com>

	* Makefile.am: add fsck.{cc,hh}
	* commands.cc(check_db): move to ...
	* fsck.{cc,hh}: here and do lots more checking
	* database.{cc,hh}(get_ids): new method
	(get_file_ids,get_manifest_ids,get_revision_ids): more new methods
	* tests/t_fsck.at: new test
	* testsuite.at: call it
	
2005-02-21  Nathaniel Smith  <njs@codesourcery.com>

	* commands.cc (commit): Simplify chatter.

2005-02-21  Nathaniel Smith  <njs@codesourcery.com>

	* file_io.cc (get_homedir): Check more environment variables in
	Win32 version.

2005-02-21  Nathaniel Smith  <njs@codesourcery.com>

	* file_io.cc: Remove tabs.

2005-02-21  Nathaniel Smith  <njs@codesourcery.com>

	* smap.hh (smap): Remove leading underscores, add comments.

2005-02-20  Nathaniel Smith  <njs@codesourcery.com>

	* std_hooks.lua (merge2, merge3): Check for DISPLAY before
	invoking gvim.

2005-02-20  Julio M. Merino Vidal  <jmmv@menta.net>

	* ChangeLog: Use tabs for indentation rather than spaces.  Drop
	trailing whitespace.  While here, fix a date by adding zeros before
	the month and the day number.

2005-02-20  Julio M. Merino Vidal  <jmmv@menta.net>

	* gettext.h: Add file.
	* AUTHORS: Mention that it comes from the GNU Gettext package.
	* Makefile.am: Distribute it.
	* sanity.hh: Use gettext.h rather than libintl.h so that --disable-nls
	works.  Also improves portability, according to the GNU Gettext
	manual.

2005-02-19  Derek Scherger  <derek@echologic.com>

	* automate.cc (automate_heads): remove bogus call to 
	app.allow_working_copy() which is called in cpp_main
	* database.cc (check_sqlite_format_version): don't check database
	version when "file" is really a directory; add filename to error
	message
	(sql): check for empty database early, even though this seems
	impossible as absolutify changes "" into path to working dir;
	convert to use N-style assertions; add check to ensure "file" is
	not really a directory
	* tests/t_db_missing.at: new test for above problems
	* testsuite.at: call it

2005-02-19  Nathaniel Smith  <njs@codesourcery.com>

	* tests/t_add_intermediate_MT_path.at: Tighten up.

	* tests/t_merge_3.at: New test.
	* tests/t_merge_4.at: Likewise.
	* testsuite.at: Add them.

2005-02-19  Ole Dalgaard  <josua+monotone@giraffen.dk>

	* configure.ac: Check for 64-bit versions of Boost static
	libraries.

2005-02-18  Julio M. Merino Vidal  <jmmv@menta.net>

	* INSTALL:
	* configure.ac: Improve Boost detection by trying several possible
	library suffixes before aborting.

2005-02-18  graydon hoare  <graydon@pobox.com>

	* change_set.cc
	(apply_change_set): Avoid fast path when there are adds.
	(apply_path_rearrangement): Likewise.

2005-02-18  graydon hoare  <graydon@pobox.com>

	* automate.cc (automate_heads): Fix initialize() call.
	* change_set.{cc,hh}
	(apply_path_rearrangement): Add quick version.
	* revision.cc
	(check_sane_history): Use quick version of apply_change_set.
	* work.cc
	(build_addition): Use quick version of apply_path_rearrangement.
	(known_preimage_path): Likewise.
	* testsuite.at: Fix definitions of _ROOT_DIR, add --norc some
	places.
	* AUTHORS: Mention Daniel.

2005-02-18  Daniel Berlin  <dberlin@dberlin.org>

	* xdelta.cc (compute_delta_insns): Correct 1-byte-source bug.

2005-02-18  graydon hoare  <graydon@pobox.com>

	* Makefile.am (MOST_SOURCES): Add smap.hh.

2005-02-18  graydon hoare  <graydon@pobox.com>

	* basic_io.{cc,hh}: Inline some stuff.
	* change_set.cc: Use smap various places, reduce to 32-bit tids.
	* commands.cc: Use shared_ptr<change_set> everywhere.
	* netsync.cc: Likewise.
	* rcs_import.cc: Likewise.
	* revision.{cc,hh}: Likewise.
	* smap.hh: New file.

2005-02-18  Julio M. Merino Vidal  <jmmv@menta.net>

	* INSTALL:
	* configure.ac: Improve Boost detection by trying several possible
	library suffixes before aborting.

2005-02-17  Derek Scherger  <derek@echologic.com>

	* tests/t_add_intermediate_MT_path.at: new test
	* testsuite.at: call it

2005-02-17  Julio M. Merino Vidal  <jmmv@menta.net>

	* testsuite.at:
	* tests/t_change_empty_file.at: Verify that modifying an empty file
	creates a patch revision rather than an add/delete sequence.  The
	incorrect behavior was reported in bug #9964.

2005-02-17  Derek Scherger  <derek@echologic.com>

	* app_state.{cc,hh} (app_state): initialize search root
	(initialize): boolean signature variant renamed to ...
	(allow_working_copy): this; add explicit search root; move
	requirement for working copy to ...
	(require_working_copy): this new method
	(initialize): string signature variant renamed to ...
	(create_working_copy): this
	(set_root): new method
	* commands.cc: remove app.initialize(false) calls; replace
	app.initialize(true) with app.require_working_copy(); replace
	app.initialize(dir) with app.create_working_copy(dir)
	(checkout): ensure revision is member of specified branch
	* file_io.{cc,hh} (find_working_copy): stop search at --root if
	specified
	* monotone.cc (OPT_ROOT): new option
	(cpp_main): call app.allow_working_copy() before executing
	commands to always read default options
	* monotone.1: add --root option
	* monotone.texi: add --root option
	* tests/t_checkout_noop_on_fail.at: un-XFAIL
	* tests/t_checkout_options.at: un-XFAIL, add check for specified
	revision not in specified branch
	* testsuite.at: add --root option to MONOTONE to prevent searching
	above test dir
	* vocab.cc: remove redundant forward declaration

2005-02-16  Derek Scherger  <derek@echologic.com>

	* commands.cc (revert): don't rewrite unchanged files
	* tests/t_revert_unchanged.at: new test
	* testsuite.at: call it

2005-02-12  Derek Scherger  <derek@echologic.com>

	* database.cc (sqlite3_unpack_fn): new function for viewing
	base64, gzipped data
	(install_functions): install it
	(rehash): remove unused obsolete fcerts ticker

2005-02-17  Nathaniel Smith  <njs@codesourcery.com>

	* debian/changelog: s/graydon@mogo/graydon@pobox.com/, to make
	lintian happy.
	* debian/rules (config.status): Remove --with-bundled-adns.
	* debian/control (Build-Depends): Don't Build-Depend on libpopt,
	only libpopt-dev.
	* .mt-attrs (debian/control): Make executable.

2005-02-17  Nathaniel Smith  <njs@codesourcery.com>

	* tests/t_undo_update.at: Stupid typo.
	* tests/t_largish_file.at: New test.
	* testsuite.at: Add it.

	* commands.cc (push, pull, sync): Remove misleading "..." from
	help text.

2005-02-16  Julio M. Merino Vidal  <jmmv@menta.net>

	* Makefile.am: Append $(BOOST_SUFFIX) to -lboost_unit_test_framework
	to fix 'make check' on systems where boost libraries can only be
	found by passing the exact suffix as part of the name.

2005-02-16  Julio M. Merino Vidal  <jmmv@menta.net>

	* monotone.texi: Fix a typo (hexidecimal to hexadecimal).  Also
	change an example command to append stuff to ~/.monotonerc, instead
	of completely destroying the possibily existing file.  Addresses
	bug #11136.

2005-02-16  Julio M. Merino Vidal  <jmmv@menta.net>

	* cryptopp/config.h: Use uint{8,16,32,64}_t as size types instead of
	trying to match them to unsigned char/int/long/long long respectively.
	Should fix build on FreeBSD/sparc64, as seen in bug #10203.

2005-02-16  Julio M. Merino Vidal  <jmmv@menta.net>

	* INSTALL:
	* Makefile.am:
	* configure.ac: Add the --disable-large-file option to manually
	disable large file support from the builtin sqlite (compatibility
	with old systems and FAT).  Addresses bug #8380.

2005-02-16  Nathaniel Smith  <njs@codesourcery.com>

	* tests/t_undo_update.at: New todo.
	* testsuite.at: Add it.

2005-02-15  Nathaniel Smith  <njs@codesourcery.com>

	* monotone.1: Add cursory note about "automate".
	* monotone.texi: Synchronize with manpage.

2005-02-15  Nathaniel Smith  <njs@codesourcery.com>

	* automate.cc: Add "Error conditions" to the standard comment
	sections.

	* monotone.texi (Scripting): New section.
	(Automation): New section.

	* tests/t_automate_heads.at: Test behavior with nonexistent
	branch.

2005-02-14  Nathaniel Smith  <njs@codesourcery.com>

	* tests/t_merge_normalization_edge_case.at: New test.
	* testsuite.at: Add it.

	* diff_patch.cc (normalize_extents): Soften the warning message
	now that we have one test case.

2005-02-14  Matthew A. Nicholson  <mnicholson@digium.com>

	* std_hooks.lua: Add vimdiff merge hooks.

2005-02-14  Nathaniel Smith  <njs@codesourcery.com>

	* std_hooks.lua: Remove tabs.

2005-02-14  Nathaniel Smith  <njs@codesourcery.com>

	* tests/t_automate_heads.at: New test.
	* tests/t_automate_version.at: New test.
	* testsuite.at: Add then.

	* commands.cc (automate): Fix documentation string.
	* automate.cc: Much more structured documentation comments.

2005-02-13  Nathaniel Smith  <njs@codesourcery.com>

	* automate.{cc,hh}: New files.
	* commands.cc: New command "automate".

2005-02-13  Nathaniel Smith  <njs@codesourcery.com>

	* monotone.texi (Creating a Database): Fix typo, clarify
	conventions for database management following question on mailing
	list.

2005-02-12  graydon hoare  <graydon@pobox.com>

	* change_set.{cc,hh}: Correct code to pass newly-added unit tests.

2005-02-10  Derek Scherger  <derek@echologic.com>

	* monotone.1: update for restrictions
	* monotone.texi: sync with manpage

2005-02-09  Derek Scherger  <derek@echologic.com>

	* cert.cc (cert_revision_testresult): allow pass/fail testresult
	values
	* commands.cc (testresult): likewise
	* commands.cc (do_diff): disallow restriction of non-working copy
	diffs
	* monotone.texi: update for restrictions

2005-02-08  graydon hoare  <graydon@pobox.com>

	* database.cc (version_cache::set): Fix bad expiry logic.

2005-02-08  Nathaniel Smith  <njs@codesourcery.com>

	* change_set.cc (check_sane): Null sources are only valid for
	adds.

2005-02-07  Nathaniel Smith  <njs@codesourcery.com>

	* database.cc (struct version_cache): Fix invariant in cache
	clearing logic.

2005-02-06  Nathaniel Smith  <njs@codesourcery.com>

	* change_set.cc: Add a few more invariants; add lots and lots of
	unit tests.

2005-02-06  graydon hoare  <graydon@pobox.com>

	* change_set.cc: Use hash_map in a few places.
	(confirm_unique_entries_in_directories): Fix invariants.
	* constants.{cc,hh} (db_version_cache_sz): New constant.
	* database.cc (version_cache): New structure.
	(get_version): Use it.
	* interner.hh: Rewrite to use hash_map and vector.
	* tests/t_no_rename_overwrite.at: Tweak return codes.

2005-02-06  Nathaniel Smith  <njs@codesourcery.com>

	* ui.hh (ensure_clean_line): New method.
	* ui.cc (inform): Use it.
	* keys.cc (get_passphrase): Call it before prompting for passphrase.

2005-02-06  Nathaniel Smith  <njs@codesourcery.com>

	* database.cc (info): Report more statistics.

	* ROADMAP: Remove finished items.

	* revision.cc (analyze_manifest_changes): Childs cannot be null,
	that makes no sense.
	(add_node_for_old_manifest): Log node names, don't print it.
	(construct_revision_from_ancestry): Partially rewrite to handle
	root nodes explicitly.
	(build_changesets_from_existing_revs): Don't put the null revision
	in the ancestry graph, to match changesetify logic.
	(add_node_for_old_revision): Enforce decision that the ancestry
	graph not contain the null revision.

	(anc_graph::heads): Remove.
	(add_node_ancestry): Don't try creating it; logic was broken
	anyway.
	(rebuild_from_heads): Rename to...
	(rebuild_ancestry): ...this.  Calculate head set correctly.

2005-02-05  Nathaniel Smith  <njs@codesourcery.com>

	* change_set.cc (compose_path): Add more invariants.

2005-02-05  Nathaniel Smith  <njs@codesourcery.com>

	* monotone.cc (cpp_main): Log command line, to help interpret the
	logs people send in.

2005-02-05  Nathaniel Smith  <njs@codesourcery.com>

	* revision.cc (check_sane): Turn off this invariant when
	global_sanity.relaxed.

2005-02-03  Nathaniel Smith  <njs@codesourcery.com>

	* tests/t_load_into_existing.at: Oops, really add it too, sigh.

2005-02-03  Nathaniel Smith  <njs@codesourcery.com>

	* tests/t_need_mt_revision.at: Oops, really add it.

2005-02-03  Nathaniel Smith  <njs@codesourcery.com>

	* interner.hh (interner::intern): Add version taking a bool&, so
	callers can tell whether this string has previously been checked.
	* change_set.cc: Use new interned string identifier
	'path_component's instead of file_path's for components of paths;
	sanity-check each component exactly once.

2005-02-03  Nathaniel Smith  <njs@codesourcery.com>

	* database.cc (load): Check for existence of target database.
	* tests/t_load_into_existing.at: New test.
	* testsuite.at: Add it.

2005-02-03  Nathaniel Smith  <njs@codesourcery.com>

	* tests/t_checkout_dir.at: Also check that checkout to unwriteable
	directory fails.
	* tests/t_branch_checkout.at: New test.
	* testsuite.at: Add it.

	* app_state.cc (initialize): Simplify working directory
	initialization, and improve error handling.

	* keys.cc (get_passphrase): Disallow empty passphrases early
	(before they trigger an invariant down the line...).

2005-02-03  Nathaniel Smith  <njs@codesourcery.com>

	* update.cc (pick_update_candidates): Add I().
	* commands.cc (calculate_base_revision): Remove 'rev' argument,
	which was never set and callers never used.
	(calculate_base_manifest, calculate_current_revision)
	(calculate_restricted_revision, revert): Update correspondingly.
	(update): Check for null old revision.

	* main.cc (main): Make exit status 3 if we caught an unhandled
	exception, in particular so the testsuite can tell the difference
	between an error handled cleanly and an error caught by an
	invariant.
	* tests/t_update_null_revision.at: New test.
	* testsuite.at: Add it.

2005-02-03  Nathaniel Smith  <njs@codesourcery.com>

	* main.cc: Remove tabs.

2005-02-02  Nathaniel Smith  <njs@codesourcery.com>

	* change_set.cc (extract_first): Rename to...
	(extract_pairs_and_insert): ...this.
	(path_rearrangement::check_sane): Use it to add additional
	checks.

	* work.hh: Update comments (MT/manifest doesn't exist
	anymore...).

	* tests/t_need_mt_revision.at: New test.
	* testsuite.at: Add it.
	* commands.cc (get_revision_id): Require MT/revision to exist.
	(setup): Create MT/revision.

2005-02-02  Nathaniel Smith  <njs@codesourcery.com>

	* work.hh: Remove tabs.

2005-02-03  graydon hoare  <graydon@pobox.com>

	* tests/t_i18n_changelog.at: New test.
	* testsuite.at: Run it.
	* lua/lposix.c: New file.
	* lua/modemuncher.c: New file
	* lua.cc: Load posix library.
	* lua/liolib.c: Disable execute and popen.
	* std_hooks.lua: Remove io.execute uses.
	* AUTHORS: Update to mention lposix.c, modemuncher.c.
	* Makefile.am: Likewise.

2005-02-01  Nathaniel Smith  <njs@codesourcery.com>

	* tests/t_rebuild.at: Beef up test in response to possible
	problems reported by Derek Scherger.

2005-01-31  Nathaniel Smith  <njs@codesourcery.com>

	* rcs_import.cc (store_manifest_edge): Don't try to store deltas
	to the null manifest.
	(import_cvs_repo): Root revision has null manifest, not empty
	manifest.
	* revision.cc (check_sane): More invariants.

2005-01-28  graydon hoare  <graydon@pobox.com>

	* database.{cc,hh}: More netsync speed tweaks.
	* netsync.cc: Likewise.

2005-01-27  Nathaniel Smith  <njs@codesourcery.com>

	* tests/t_restrictions_warn_on_unknown.at: New test.
	* testsuite.at: Add it.

2005-01-27  Derek Scherger  <derek@echologic.com>

	* commands.cc (attr): adjust for subdir; ensure files exist
	* tests/t_attr.at: improve setup description
	* tests/t_attributes.at: improve setup description so that
	testsuite -k attr runs this test; check for attributes on missing
	files
	* tests/t_subdir_attr.at: new test
	* testsuite.at: fix dutch spelling of monotone; call new test

2005-01-27  Nathaniel Smith  <njs@codesourcery.com>

	* change_set.hh (null_id): New function.
	* revision.cc (analyze_manifest_changes): Fix typo, use null_id.
	* tests/t_rebuild.at: Un-XFAIL.

2005-01-27  Nathaniel Smith  <njs@codesourcery.com>

	* tests/t_rebuild.at: Add priority tag.

	* tests/t_cvsimport.at: Be more thorough.

	* rcs_import.cc (store_edge): Rename to...
	(store_manifest_edge): ...this.  Remove revision arguments, and
	remove storing of revision.
	(import_states_recursive): Update accordingly.
	Add 'revisions' argument; update it instead of trying to write
	revisions now.
	(import_states_by_branch): Add 'revisions' argument.
	(import_cvs_repo): Add a stage 3 that writes out the revisions
	accumulated in the 'revisions' vector.

2005-01-27  graydon hoare  <graydon@pobox.com>

	* AUTHORS: Mention Georg.
	* change_set.cc: Null out names which are in null directories.
	* commands.cc (reindex): Remove COLLECTION argument.
	* database.{cc,hh} (get_revision_certs):
	Add brute force "load all certs" method.
	* merkle_tree.{cc,hh}: Modify to use memory rather than disk.
	* netsync.{cc,hh}: Likewise.
	* packet.hh (manifest_edge_analyzer): Kill dead code.

2005-01-26  Nathaniel Smith  <njs@codesourcery.com>

	* mt_version.cc (print_full_version): Include system flavour.

2005-01-26  Nathaniel Smith  <njs@codesourcery.com>

	* tests/t_rebuild.at: New test.
	* testsuite.at: Add it.

2005-01-26  Nathaniel Smith  <njs@codesourcery.com>

	* tests/t_checkout_noop_on_fail.at: Clarify description and XFAIL.

	* tests/t_approval_semantics.at: New TODO.
	* tests/t_monotone_agent.at: New TODO.
	* testsuite.at: Add them.

2005-01-25  Nathaniel Smith  <njs@codesourcery.com>

	* tests/t_checkout_noop_on_fail.at: New test.
	* testsuite.at: Add it.
	(RAW_MONOTONE): Add $PREEXECUTE to definition.

2005-01-25  Nathaniel Smith  <njs@codesourcery.com>

	* change_set.cc (extend_renumbering_from_path_identities): Add
	invariant.
	(extend_renumbering_via_added_files): Likewise.

	* constants.hh (maxbytes, postsz): Remove dead constants.
	(verify_depth): New constant.
	* constants.cc: Likewise.
	* revision.hh (check_sane_history): New function.
	* revision.cc (check_sane_history): Likewise.
	* database.cc (put_revision): Sanity check revision and revision
	history before storing it.
	This breaks cvs import.  Why?

	* update.cc (find_deepest_acceptable_descendent): Remove.
	(acceptable_descendent, calculate_update_set): New functions.
	(pick_update_candidates): Use 'calculate_update_set'.
	* tests/t_update_2.at: Un-XFAIL.
	* tests/t_ambig_update.at: Un-XFAIL.

	* tests/t_no_rename_overwrite.at: New test.
	* tests/t_cdiff.at: New test placeholder.
	* testsuite.at: Add them.
	(MONOTONE): Prefix command line with $PREEXECUTE to e.g. support
	running under Valgrind.

2005-01-25  Matt Johnston  <matt@ucc.asn.au>

	* cert.cc: ignore whitespace when comparing private keys
	from the database and with the lua hook
	* tests/t_lua_privkey.at: new test
	* testsuite.at: run it

2005-01-23  Derek Scherger  <derek@echologic.com>

	* commands.cc (restrict_rename_set): include renames if either
	name is present in restriction
	(calculate_base_revision): remove unused variant
	(calculate_current_revision): remove unsed variable
	(calculate_restricted_revision): remove unsed variable
	(ls_missing): remove unsed variable
	(revert): rewrite with restrictions
	* tests/t_revert.at: test partial reverts adjust MT/work properly
	* tests/t_revert_dirs.at: un-XFAIL
	* tests/t_revert_rename.at: un-XFAIL; revert rename via both names

2005-01-23  Derek Scherger  <derek@echologic.com>

	* tests/t_revert_rename.at: remove extra MONOTONE_SETUP
	attempt revert by both original name and new name

2005-01-23  Derek Scherger  <derek@echologic.com>

	* tests/t_revert_rename.at: New test.
	* testsuite.at: Add it.

2005-01-22  Derek Scherger  <derek@echologic.com>

	* tests/t_revert_dirs.at: New test.
	* testsuite.at: Add it.

2005-01-22  Nathaniel Smith  <njs@codesourcery.com>

	* configure.ac (AC_INIT): Set bug-reporting address to list
	address, rather than Graydon's personal email.
	* diff_patch.cc (normalize_extents): Use it.
	* ui.cc (fatal): Likewise.

	* tests/t_vcheck.at: New priority "todo", tweak descriptive text.

2005-01-22  Nathaniel Smith  <njs@codesourcery.com>

	* tests/t_delete_dir.at: Add more commentary.

	* tests/t_rename_dir_patch.at: New test.
	* tests/t_delete_dir_patch.at: New test.
	* testsuite.at: Add them.

2005-01-22  Nathaniel Smith  <njs@codesourcery.com>

	* change_set.cc (apply_change_set): Add invariants.
	* tests/t_rename_dir_cross_level.at: New test.
	* tests/t_rename_added_in_rename.at: New test.
	* tests/t_rename_conflict.at: New test.
	* testsuite.at: Add them.

2005-01-21  Nathaniel Smith  <njs@codesourcery.com>

	* tests/t_ambig_update.at: Update comments.

	* tests/t_update_2.at: New test from Georg-W. Koltermann
	<Georg.Koltermann@mscsoftware.com>.
	* testsuite.at: Add it.

2005-01-20  Nathaniel Smith  <njs@codesourcery.com>

	* tests/t_lca_1.at: New bug report.
	* testsuite.at: Add it.

2005-01-19  Nathaniel Smith  <njs@codesourcery.com>

	* commands.cc (merge): Improve merge chatter.
	(do_diff): Don't print anything when there are no
	changes.

2005-01-19  Nathaniel Smith  <njs@codesourcery.com>

	* tests/t_db_with_dots.at: New test.
	* testsuite.at: Add it.

2005-01-19  Patrick Mauritz <oxygene@studentenbude.ath.cx>

	* Makefile.am (%.h, package_revision.h, package_full_revision.h):
	Don't update target file if no change has occurred, to reduce
	unnecessary rebuilds.

2005-01-18  Nathaniel Smith  <njs@codesourcery.com>

	* rcs_import.cc (cvs_key): Initialize struct tm to all zeros, to
	stop garbage sneaking in -- thanks to Zack Weinberg for pointing
	this out.  Also, handle 2 digit years properly on WIN32.

2005-01-18  Nathaniel Smith  <njs@codesourcery.com>

	* rcs_import.cc: Remove tabs.

2005-01-19  Matt Johnston  <matt@ucc.asn.au>

	* database.cc: Pass filename to check_sqlite_format_version as a
	fs::path, so that it doesn't get passed as a freshly created fs::path
	with default checker (which disallows '.foo' path components)

2005-01-19  Nathaniel Smith  <njs@codesourcery.com>

	* netsync.cc (session, process_confirm_cmd, dispatch_payload):
	Back out some over-zealous changes that broke netsync
	compatibility.  Probably should redo later, when have a chance to
	bump netsync protocol number, but we're not ready for that now.

2005-01-19  Nathaniel Smith  <njs@codesourcery.com>

	* tests/t_subdir_revert.at: New test.
	* tests/t_subdir_rename.at: New test.
	* testsuite.at: Add them.

2005-01-18  Nathaniel Smith  <njs@codesourcery.com>

	* tests/t_subdir_add.at: New test.
	* tests/t_subdir_drop.at: New test.
	* testsuite.at: Add them.
	* tests/t_delete_dir.at: Implement it.

2005-01-19  Nathaniel Smith  <njs@codesourcery.com>

	* netcmd.cc: Remove tabs.

2005-01-19  Nathaniel Smith  <njs@codesourcery.com>

	* merkle_tree.cc: Remove tabs.

2005-01-18  Nathaniel Smith  <njs@codesourcery.com>

	* rcs_import.cc (cvs_key): Initialize struct tm to all zeros, to
	stop garbage sneaking in -- thanks to Zack Weinberg for pointing
	this out.  Also, handle 2 digit years properly on WIN32.

2005-01-18  Nathaniel Smith  <njs@codesourcery.com>

	* rcs_import.cc: Remove tabs.

2005-01-18  Nathaniel Smith  <njs@codesourcery.com>

	* monotone.texi: Undocument mcerts, fcerts; rename rcerts to
	certs.
	* monotone.1: Likewise.

2005-01-18  Nathaniel Smith  <njs@codesourcery.com>

	* commands.cc (restrict_rename_set): Fix types to compile with old
	rename_set gunk removed.
	Alter logic to yell if a rename crosses the restriction boundary,
	rather than silently ignore it.

2005-01-19  graydon hoare  <graydon@pobox.com>

	* commands.cc: Fix up some merge breakage.
	* tests/t_add_dot.at: Un-XFAIL.
	* testsuite.at: Run "setup ." before "db init".

2005-01-09  Derek Scherger  <derek@echologic.com>

	* commands.cc (get_path_rearrangement): new function/signature for
	splitting restricted rearrangements
	(calculate_restricted_revision): use it and update to work
	similarly to calculate_current_revision
	(trusted): call app.initialize(false)
	(ls_missing): adjust for new get_path_rearrangement
	(attr): call app.initialize(true)
	(diff): merge cleanup
	(lca, lcad, explicit_merge): call app.initialize(false)
	* app_state.cc (constructor): set database app state
	(load_rcfiles): add required booleans
	* lua.{cc,hh} (load_rcfile): add required boolean
	* tests/t_add.at:
	* tests/t_diff_added_file.at:
	* tests/t_disapprove.at:
	* tests/t_drop_missing.at:
	* tests/t_heads.at:
	* tests/t_heads_discontinuous_branch.at:
	* tests/t_i18n_file.at:
	* tests/t_log_nonexistent.at:
	* tests/t_merge_add_del.at:
	* tests/t_netsync.at:
	* tests/t_netsync_pubkey.at:
	* tests/t_netsync_single.at:
	* tests/t_persistent_server_keys.at:
	* tests/t_persistent_server_revision.at:
	* tests/t_remerge.at:
	* tests/t_tags.at:
	* tests/t_update_missing.at:
	* tests/t_update_to_revision.at: add --message option to commits
	* tests/t_merge2_add.at:
	* tests/t_merge2_data.at:
	* tests/t_netsync_unrelated.at: create working directory with new
	setup command
	* tests/t_erename.at: update for revisions
	* tests/t_no_change_deltas.at: add --revision options to diff
	* tests/t_restrictions.at: remove some cruft and update to work
	with revisions
	* tests/t_subdirs.at: pass correct --rcfile and --db options from
	within subdir
	* testsuite.at (REVERT_TO): remove MT dir before checkout, which
	now fails if MT exists, replace checkout MT/options with old
	MT/options
	(COMMIT): add --message option to commit macro
	* work.cc (read_options_map): don't overwrite option settings when
	reading options map so that command line settings take precedence

2005-01-18  Nathaniel Smith  <njs@codesourcery.com>

	* netsync.cc: Partially fix comment (s/manifest/revision/ etc.).
	(dispatch_payload): Ignore mcert and fcert refinement requests,
	instead of dying on them.  Hack, but I think it should let this
	netsync continue to interoperate with old netsync...

2005-01-18  Nathaniel Smith  <njs@codesourcery.com>

	* vocab.hh: Remove file<cert>.
	* vocab.cc: Likewise.
	* packet_types.hh: Remove file.
	* Makefile.am (MOST_SOURCES): Remove packet_types.hh and mac.hh.

2005-01-18  Nathaniel Smith  <njs@codesourcery.com>

	* netsync.cc (process_confirm_cmd): Don't try refining mcert and
	fcert trees.
	Remove other dead/pointless code.

2005-01-18  Nathaniel Smith  <njs@codesourcery.com>

	* database.hh: Remove file cert stuff.
	* netsync.cc (data_exists): We don't have file/manifest certs.
	(load_data): Likewise.

2005-01-18  Nathaniel Smith  <njs@codesourcery.com>

	* netsync.cc (process_data_cmd): Ignore file/manifest certs.

	* database.cc (struct valid_certs): Don't support file certs.
	(rehash): No file certs.
	(file_cert_exists): Remove.
	(put_file_cert): Remove.
	(get_file_certs): Remove.

2005-01-18  Nathaniel Smith  <njs@codesourcery.com>

	* packet.cc (class delayed_manifest_cert_packet):
	(class delayed_file_cert_packet): Remove.
	(packet_db_writer::consume_file_cert, consume_manifest_cert)
	(packet_writer::consume_file_cert, consume_manifest_cert)
	Remove.
	(struct feed_packet_consumer): Don't support mcert/fcert packets.
	(extract_packets): Likewise.
	(packet_roundabout_test): Test revision certs, not manifest/file
	certs.

	* packet.hh (packet_consumer::consume_file_cert):
	(packet_consumer::consume_manifest_cert):
	(packet_writer::consume_file_cert):
	(packet_writer::consume_manifest_cert):
	(packet_db_writer::consume_file_cert):
	(packet_db_writer::consume_manifest_cert):
	Remove.

	* lua.hh (hook_get_file_cert_trust): Remove.
	* lua.cc (hook_get_file_cert_trust): Remove.

2005-01-18  Nathaniel Smith  <njs@codesourcery.com>

	* cert.hh (erase_bogus_certs): Re-add manifest cert version.

	* monotone.texi (Hook Reference): Remove documentation of
	get_{file,manifest}_cert_trust.

2005-01-18  Nathaniel Smith  <njs@codesourcery.com>

	* cert.cc (erase_bogus_certs): Re-add manifest cert version.
	(bogus_cert_p): Likewise.

2005-01-18  Nathaniel Smith  <njs@codesourcery.com>

	* cert.hh (rename_edge):
	(rename_set):
	(calculate_renames):
	(rename_cert_name): Remove.
	(cert_file_comment):
	(cert_manifest_comment): Remove.
	(erase_bogus_certs): Remove manifest and file versions.
	* cert.cc (rename_cert_name): Remove.
	(bogus_cert_p): Remove manifest<cert> and file<cert> variants.
	(erase_bogus_certs): Likewise.
	(put_simple_manifest_cert):
	(put_simple_file_cert):
	(cert_file_comment): Remove.

	* commands.cc (fcerts): Remove.
	(mcerts): Likewise.
	(rcerts): Rename to...
	(certs): ...this.  s/revision certs/certs/ in help text.
	(trusted): s/revision cert/cert/.
	(ls_certs): Don't special-case rename certs.

2005-01-18  Nathaniel Smith  <njs@codesourcery.com>

	* tests/t_vcheck.at: Fix AT_XFAIL_IF typo.

2005-01-18  Nathaniel Smith  <njs@codesourcery.com>

	* monotone.texi (Reserved Certs): Remove 'vcheck'.
	(Key and Cert): Remove 'vcheck'.
	(Accidental collision): Likewise.
	(Commands): Likewise.
	* tests/t_vcheck.at: Add note about manual having useful stuff for
	when vcheck is re-added.

2005-01-18  Nathaniel Smith  <njs@codesourcery.com>

	* mac.hh:
	* cert.cc (vcheck_cert_name):
	(calculate_vcheck_mac):
	(cert_manifest_vcheck
	(check_manifest_vcheck):
	* cert.hh (cert_manifest_vcheck):
	(check_manifest_vcheck):
	* constants.cc (constants::vchecklen):
	* constants.hh (constants::vchecklen):
	* commands.cc (vcheck):
	Remove.

	* tests/t_vcheck.at: New test.
	* testsuite.at: Call it.

2005-01-18  Nathaniel Smith  <njs@codesourcery.com>

	* ROADMAP: Remove 'upgrade to sqlite3' todo item.

2005-01-18  Nathaniel Smith  <njs@codesourcery.com>

	* commands.cc (tag):
	(testresult):
	(approve):
	(disapprove):
	(comment):
	(fload):
	(fmerge):
	(cat):
	(rcs_import): Change grouping for "--help" display, to make more
	informative.
	(rcs_import): Also add more details to help text.

2005-01-17  Nathaniel Smith  <njs@codesourcery.com>

	* diff_patch.cc (normalize_extents): Add missing ')'.

2005-01-17  Nathaniel Smith  <njs@codesourcery.com>

	* tests/t_update_1.at: New test.
	* testsuite.at: Call it.

2005-01-11  Nathaniel Smith  <njs@codesourcery.com>

	* diff_patch.cc (normalize_extents): Add warning for anyone who
	manages to trigger the untested part of the normalization code.

2005-01-14  Christian Kollee <stuka@pestilenz.org>

	* search for and link with sqlite3 when --bundle-sqlite=no

2005-01-12  Derek Scherger  <derek@echologic.com>

	* tests/t_ambig_update.at: add comments from discussion on irc
	* tests/t_status_missing.at: new test
	* testsuite.at: include it

2005-01-10  graydon hoare  <graydon@pboox.com>

	* commands.cc (explicit_merge): Tweak merge message.
	* database.cc (check_sqlite_format_version): New function.
	(database::sql): Call it.
	* sqlite/pager.hh (SQLITE_DEFAULT_PAGE_SIZE): Adjust to 8192.
	(SQLITE_MAX_PAGE_SIZE): Adjust to 65536.
	* schema_migration.cc: Post-merge cleanup.
	* Makefile.am: Likewise.

2005-01-10  Christof Petig <christof@petig-baender.de>

	* sqlite/*: SQLite 3.0.8 CVS import
	* database.{cc,hh}:
	* schema_migration.{cc,hh}: convert to use the SQLite3 API

	This does not yet use any of the more sophisticated API features
	of SQLite3 (query parameters, BLOBs), so there is plenty of room
	for optimization. This also does not change the schema (i.e.
	still uses base64 encoded values in tables)

2005-01-17  graydon hoare  <graydon@pobox.com>

	* AUTHORS: Mention Wojciech and Neil.
	* revision.cc (calculate_ancestors_from_graph): Make non-recursive.

2005-01-17  Wojciech MiÂkowski  <wmilkowski@interia.pl>

	* std_hooks.lua: Teach about meld.

2005-01-17  Neil Conway  <neilc@samurai.com>

	* diff_patch.cc: add a new context diff hunk consumer. Rename
	unidiff() to make_diff().
	* diff_patch.hh: Rename unidiff() to make_diff().
	* command.cc: Add new "cdiff" command, and refactor "diff" to
	invoke a common subroutine that is parameterized on the diff
	type. Unrelated change: make a branch-based checkout default to
	using the same directory name as the branch name, unless a
	branch is specified.

2005-01-17  graydon hoare  <graydon@pobox.com>

	* cryptopp/osrng.cpp (NonblockingRng::GenerateBlock):
	Bring forward patch lost in cryptopp 5.2 upgrade.
	* revision.cc (add_bitset_to_union)
	(calculate_ancestors_from_graph): New functions.
	(erase_ancestors)
	(is_ancestor): Rewrite.
	* cert.cc (get_branch_heads): Rewrite.
	* database.{cc,hh} (get_heads): Remove
	(get_revision_ancestry): Use multimap.
	(install_views): Disable.
	Remove everything related to the trust views. Too slow.
	Also tidy up whitespace formatting in sqlite3 code.
	* views.sql: Clear out all views.
	* commands.cc: Adapt to using multimap for ancestry.
	* AUTHORS: Mention Faheem and Christian.

2005-01-17  Faheem Mitha  <faheem@email.unc.edu>

	* debian/control: Fix up build depends.

2005-01-17  Ulrich Drepper  <drepper@redhat.com>

	* acinclude.m4 (AC_CHECK_INADDR_NONE): Fix quoting.
	* Makefile.am (EXTRA_DIST): Add sqlite/keywordhash.c.

2005-01-14  Christian Kollee  <stuka@pestilenz.org>

	* search for and link with sqlite3 when --bundle-sqlite=no

2005-01-12  Derek Scherger  <derek@echologic.com>

	* tests/t_ambig_update.at: add comments from discussion on irc
	* tests/t_status_missing.at: new test
	* testsuite.at: include it

2005-01-10  graydon hoare  <graydon@pboox.com>

	* commands.cc (explicit_merge): Tweak merge message.
	* database.cc (check_sqlite_format_version): New function.
	(database::sql): Call it.
	* sqlite/pager.hh (SQLITE_DEFAULT_PAGE_SIZE): Adjust to 8192.
	(SQLITE_MAX_PAGE_SIZE): Adjust to 65536.
	* schema_migration.cc: Post-merge cleanup.
	* Makefile.am: Likewise.

2005-01-10  Christof Petig  <christof@petig-baender.de>

	* sqlite/*: SQLite 3.0.8 CVS import
	* database.{cc,hh}:
	* schema_migration.{cc,hh}: convert to use the SQLite3 API

	This does not yet use any of the more sophisticated API features
	of SQLite3 (query parameters, BLOBs), so there is plenty of room
	for optimization. This also does not change the schema (i.e.
	still uses base64 encoded values in tables)

2005-01-11  Nathaniel Smith  <njs@codesourcery.com>

	* tests/t_migrate_schema.at: Switch to using pre-dumped db's, make
	it work, un-XFAIL it.

2005-01-11  Nathaniel Smith  <njs@codesourcery.com>

	* tests/t_persistent_server_keys_2.at: XFAIL it, add commentary on
	solution.

2005-01-11  Nathaniel Smith  <njs@codesourcery.com>

	* tests/t_persistent_server_keys_2.at: New test.
	* testsuite.at: Add it.

2005-01-06  Nathaniel Smith  <njs@codesourcery.com>

	* schema_migration.cc (migrate_monotone_schema): Add comment
	pointing to t_migrate_schema.at.
	* tests/t_migrate_schema.at: Implement, mostly.  (Still broken.)

	* tests/t_heads_discontinuous_branch.at: Remove urgency
	annotation.
	* tests/t_netsync_nocerts.at: Add urgency annotation.

	* testsuite.at: Add UNGZ, UNGZB64 macros.
	* tests/t_fmerge.at: Use them.

2005-01-05  Nathaniel Smith  <njs@codesourcery.com>

	* schema_migration.cc: Update comment about depot code.
	(migrate_depot_split_seqnumbers_into_groups):
	(migrate_depot_make_seqnumbers_non_null):
	(migrate_depot_schema): Remove; all are dead code.

2005-01-05  Nathaniel Smith  <njs@codesourcery.com>

	* schema_migration.cc: Remove tabs.

2005-01-05  Nathaniel Smith  <njs@codesourcery.com>

	* tests/t_check_same_db_contents.at: Uncapitalize title to unbreak
	testsuite.

	* revision.cc (is_ancestor): Add FIXME comment.
	(erase_ancestors): New function.
	* revision.hh (erase_ancestors): Prototype it.
	* cert.cc (get_branch_heads): Call it.
	* tests/t_heads_discontinuous_branch.at: Un-XFAIL it.

	* revision.cc (find_subgraph_for_composite_search): Ignore null
	revision ids.
	* commands.cc (try_one_merge): Add invariant - never create merges
	where the left parent is an ancestor or descendent of the right.
	(explicit_merge): Same check.
	(propagate): Handle cases where no merge is necessary.  Also, make
	generated log message more readable.

	* tests/t_propagate_desc.at: Un-XFAIL it.
	* tests/t_propagate_anc.at: Un-XFAIL it.  Use new
	CHECK_SAME_DB_CONTENTS macros.
	* testsuite.at: Move t_check_same_db_contents.at to run before
	propagation tests.  Make CHECK_SAME_DB_CONTENTS more thorough.

	* tests/t_dump_load.at: Implement test.

2005-01-05  Nathaniel Smith  <njs@codesourcery.com>

	* tests/t_check_same_db_contents.at: New test.
	* testsuite.at: Add it.
	(CHECK_SAME_DB_CONTENTS): New macro.

2005-01-04  Nathaniel Smith  <njs@codesourcery.com>

	* cert.cc: Remove tabs.
	* revision.hh: Likewise.

2005-01-04  Nathaniel Smith  <njs@codesourcery.com>

	* tests/t_propagate_anc.at: Also check the case where we're
	propagating a non-strict ancestor, i.e. the heads are actually
	equal.

2005-01-04  Nathaniel Smith  <njs@codesourcery.com>

	* database.cc (get_revision_parents): Add invariant.
	(get_revision_children): Likewise.
	(get_revision): Likewise.
	(put_revision): Likewise.

	* tests/t_merge_ancestor.at: New test.
	* tests/t_propagate_desc.at: Likewise.
	* tests/t_propagate_anc.at: Likewise.
	* testsuite.at: Call them.

2005-01-04  Nathaniel Smith  <njs@codesourcery.com>

	* tests/t_netsync_diffbranch.at: Add priority, add description of
	problem and solution.
	Also, XFAIL it.
	* tests/t_netsync_unrelated.at: Add reference to discussion.
	* tests/t_cmdline_options.at: Remove priority marking from
	non-bug.
	* tests/t_checkout_dir.at: XFAIL when run as root.

	* tests/t_netsync_nocerts.at: New test.
	* testsuite.at: Call it.

2005-01-03  Matt Johnston  <matt@ucc.asn.au>

	* tests/t_netsync_diffbranch.at: add a new test for pulling a branch
	with a parent from a different branch.
	* testsuite.at: add it

2005-01-02  Derek Scherger  <derek@echologic.com>

	* commands.cc (log_certs): new function
	(log) add Ancestor: and Branch: entries to output; use above new
	function
	* tests/t_cross.at: update to work with changesets

2004-12-30  graydon hoare  <graydon@pobox.com>

	* constants.cc (netcmd_current_protocol_version): Set to 3.
	* tests/t_crlf.at: New test of crlf line encodings.
	* testsuite.at: Call it.
	* monotone.spec: Note 0.16 release.

2004-12-30  graydon hoare  <graydon@pobox.com>

	* win32/get_system_flavour.cc: Fix little compile bugs.

2004-12-30  Julio M. Merino Vidal  <jmmv@menta.net>

	* change_set.{cc,hh}: Add the has_renamed_file_src function in
	change_set::path_rearrangement.
	* commands.cc: Make the 'log' command show nothing for renamed or
	deleted files (when asked to do so) and stop going backwards in
	history when such condition is detected; they don't exist any more,
	so there is no point in showing history (and could drive to incorrect
	logs anyway).
	* tests/t_log_nonexistent.at: New check to verify previous.
	* testsuite.at: Add it.

2004-12-30  graydon hoare  <graydon@pobox.com>

	* Makefile.am: Clean full testsuite directory and full-version.
	* configure.ac: Bump version number.
	* po/monotone.pot: Regenerate.
	* NEWS: Describe new release.

2004-12-29  Julio M. Merino Vidal  <jmmv@menta.net>

	* tests/t_cmdline_options.at: New test for previous: ensure that
	monotone is actually checking for command line correctness.
	* testsuite.at: Add it.

2004-12-29  Julio M. Merino Vidal  <jmmv@menta.net>

	* monotone.cc: Verify that the command line is syntactically correct
	as regards to options (based on error codes from popt).

2004-12-29  Matt Johnston  <matt@ucc.asn.au>

	* tests/t_drop_rename_patch.at: A test to check that deltas on
	renamed files are included in concatenate_change_sets, if there was a
	deletion of a file with the same name as the rename src.
	* testsuite.at: add it

2004-12-29  graydon hoare  <graydon@pobox.com>

	* AUTHORS: Add Jordi.
	* change_set.{cc,hh}: Make sanity helpers const.
	(normalize_change_set): Drop a->a deltas.
	(merge_change_sets): Call normalize.
	(invert_change_set): Likewise.
	* revision.cc
	(find_subgraph_for_composite_search): New fn.
	(calculate_composite_change_set): Call it.
	(calculate_change_sets_recursive): Use results.
	* tests/t_no_change_deltas.at: Fix.

2004-12-29  graydon hoare  <graydon@pobox.com>

	* change_set.cc: Fix unit tests to satisfy sanity checks.
	* std_hooks.lua: Fix status checking on external merges.

2004-12-29  Matt Johnston  <matt@ucc.asn.au>

	* change_set.{cc,hh}: Take account of files which are the
	destination of a rename_file operation, when examining
	file deletions. Added helper methods to clean up related code.

2004-12-29  Matt Johnston  <matt@ucc.asn.au>

	* change_set.cc: added a sanity check for deltas with same src/dst,
	and deleted files with deltas.

2004-12-29  Matt Johnston  <matt@ucc.asn.au>

	* testsuite.at, tests/t_netsync_single.at: don't use -q with
	killall since it isn't portable.

2004-12-28  Julio M. Merino Vidal  <jmmv@menta.net>

	* commands.cc: Make the 'log' command show all affected files
	in each revision in a nice format (easier to read than what
	'cat revision' shows).

2004-12-28  Julio M. Merino Vidal  <jmmv@menta.net>

	* commands.cc: Change the order used by the 'log' command to show
	affected files so that it matches the order in which these changes
	really happen.  Otherwise, a sequence like "rm foo; mv bar foo;
	patch foo" could be difficult to understand by the reader.

2004-12-28  Jordi Vilalta Prat  <jvprat@wanadoo.es>

	* monotone.texi: Fix a typo: "not not" should be "not".

2004-12-28  Julio M. Merino Vidal  <jmmv@menta.net>

	* commands.cc: Make the 'log' command show all affected files
	in each revision in a nice format (easier to read than what
	'cat revision' shows).

2004-12-28  graydon hoare  <graydon@pobox.com>

	* AUTHORS: Add various recent authors.

2004-12-28  Badai Aqrandista <badaiaqrandista@hotmail.com>

	* debian/*: Fix up for package building.

2004-12-28  graydon hoare  <graydon@pobox.com>

	* change_set.{cc,hh}: Add sanity checking, rework
	some of concatenation logic to accomodate.
	* revision.{cc,hh}: Likewise.
	Teach about generalized graph rebuilding.
	* database.cc (delete_existing_revs_and_certs): New fn.
	* commands.cc (db rebuild): New command.
	(db fsck) New command.
	* sanity.{cc,hh} (relaxed): New flag.
	* work.cc: Use new concatenation logic.

2004-12-25  Julio M. Merino Vidal  <jmmv@menta.net>

	* commands.cc: During 'log', print duplicate certificates (by
	different people) in separate lines, rather than showing them
	together without any spacing.  While here, homogenize new lines
	in other messages as well; this also avoids printing some of
	them in case of missing certificates).

2004-12-24  Nathaniel Smith  <njs@codesourcery.com>

	* tests/t_disapprove.at: Enable previously disabled test.

	* tests/t_no_change_deltas.at: New test.
	* testsuite.at: Call it.

2004-12-23  Nathaniel Smith  <njs@codesourcery.com>

	* win32/read_password.c: Remove unused file.

2004-12-22  Julio M. Merino Vidal  <jmmv@menta.net>

	* commands.cc: Verify that the key identifier passed to the pubkey
	and privkey commands exists in the database.  Otherwise exit with
	an informational message instead of an exception.

2004-12-20  Matt Johnston  <matt@ucc.asn.au>

	* keys.cc: don't cache bad passphrases, so prompt for a correct
	password if the first ones fail.

2004-12-19  Matt Johnston  <matt@ucc.asn.au>

	* commands.cc: print out author/date next to ambiguous revision
	lists from selectors.

2004-12-19  Julio M. Merino Vidal  <jmmv@menta.net>

	* testsuite.at:
	* tests/t_fmerge.at:
	* tests/t_netsync.at:
	* tests/t_netsync_single.at:
	* tests/t_revert.at:
	* tests/t_tags.at: Avoid usage of test's == operator.  It's a
	GNUism and causes unexpected failures in many tests.  The correct
	operator to use is just an equal sign (=).
	* tests/t_renamed.at: Don't use cp's -a flag, which is not
	supported by some implementations of this utility (such as the
	one in NetBSD).  Try to add some of its funcionality by using
	the -p flag, although everything could be fine without it.
	* tests/t_unidiff.at: Discard patch's stderr output.  Otherwise
	it's treated as errors, but NetBSD's patch uses it to print
	informative messages.

2004-12-19  Julio M. Merino Vidal  <jmmv@menta.net>

	* tests/t_scan.at: Instead of running sha1sum, use a prestored
	manifest file to do the verification.  This avoids problems in
	systems that do not have the sha1sum tool, like NetBSD.

2004-12-19  Julio M. Merino Vidal  <jmmv@menta.net>

	* Makefile.am: Remove obsolete --with-bundled-adns flag from
	DISTCHECK_CONFIGURE_FLAGS.

2004-12-18  Nathaniel Smith  <njs@codesourcery.com>

	* tests/t_checkout_dir.at: Make the test directory chdir'able
	again after the test.
	* tests/t_delete_dir.at: Add trailing newline.

	* tests/t_dump_load.at: New bug report.
	* tests/t_migrate_schema.at: Likewise.
	* testsuite.at: Call them.

2004-12-18  Nathaniel Smith  <njs@codesourcery.com>

	* change_set.hh: Remove obsolete comment.

2004-12-18  Nathaniel Smith  <njs@codesourcery.com>

	* tests/t_delete_dir.at: New bug report.
	* testsuite.at: Call it.

2004-12-18  Julio M. Merino Vidal  <jmmv@menta.net>

	* commands.cc: Homogenize help message for 'ls' with the one shown
	by 'list'.

2004-12-18  Julio M. Merino Vidal  <jmmv@menta.net>

	* ChangeLog: Add missing entries for several modifications I did
	in December 6th and 3rd.

2004-12-18  Julio M. Merino Vidal  <jmmv@menta.net>

	* tests/t_checkout_dir.at: New test triggering the bug I fixed
	  previously in the checkout command, verifying that directory
	  creation and chdir succeed.
	* testsuite.at: Add new test.

2004-12-18  Nathaniel Smith  <njs@codesourcery.com>

	* ChangeLog: Add log entry for <jmmv@menta.net>'s last change.
	* std_hooks.lua: Check exit status of external merge commands.

2004-12-18  Julio M. Merino Vidal  <jmmv@menta.net>

	* commands.cc: Include cerrno, cstring,
	boost/filesystem/exception.hpp.
	(checkout): Verify that directory creation and chdir succeeded.

2004-12-18  Nathaniel Smith  <njs@codesourcery.com>

	* diff_patch.cc (struct hunk_offset_calculator): Remove dead
	code.  (I believe it was used by the old, non-extent-based
	merging.)
	(calculate_hunk_offsets): Likewise.
	(struct hunk_consumer): Move next to rest of unidiff code.
	(walk_hunk_consumer): Likewise.

2004-12-18  Matt Johnston <matt@ucc.asn.au>

	* change_set.cc (concatenate_change_sets): Be more careful checking
	whether to discard deltas for deleted files (in particular take
	care when files are removed then re-added) - fixes tests
	t_patch_drop_add, t_add_drop_add.at, t_add_patch_drop_add,
	t_merge2_add_drop_add
	* change_set.cc (project_missing_deltas): don't copy deltas
	for deleted files, and handle the case where src file ids vary when
	files are added/removed. (fixes t_patch_vs_drop_add)
	* t_patch_drop_add.at, t_add_drop_add.at, t_add_patch_drop_add.at,
	  t_merge2_add_drop_add.at, t_patch_vs_drop_add.t: don't expect
	to fail any more.

2004-12-17  Nathaniel Smith  <njs@codesourcery.com>

	* tests/t_persistent_server_keys.at:
	* tests/t_attr.at:
	* tests/t_patch_vs_drop_add.at:
	* tests/t_merge2_add_drop_add.at:
	* tests/t_add_drop_add.at:
	* tests/t_add_patch_drop_add.at:
	* tests/t_patch_drop_add.at: Remove priority notes, since these
	are no longer bugs.

2004-12-17  graydon hoare  <graydon@pobox.com>

	* tests/t_merge_2.at: Works now, remove xfail.

2004-12-17  graydon hoare  <graydon@pobox.com>

	* tests/t_merge_1.at: Remove AT_CHECK(false) and xfail.
	* tests/t_fdiff_normalize.at: New test.
	* testsuite.at: Call it.
	* diff_patch.cc (normalize_extents): Fix the normalize bug.
	* revision.{cc,hh} (construct_revisions): Rename to prepare for
	next rebuild-the-graph migration.
	* commands.cc (db): Change call name.

2004-12-16  Joel Rosdahl  <joel@rosdahl.net>

	* revision.cc (is_ancestor): Use std::queue for the queue.

2004-12-14  Joel Rosdahl  <joel@rosdahl.net>

	Generalize the explicit_merge command with an optional ancestor
	argument:
	* revision.cc (is_ancestor): New method.
	* revision.hh (is_ancestor): Add prototype.
	* commands.cc (try_one_merge): Add ancestor argument. Empty
	ancestor means use ancestor from find_common_ancestor_for_merge.
	(merge): Pass empty ancestor to try_one_merge.
	(propagate): Likewise.
	(explicit_merge): Add optional ancestor argument.
	* monotone.texi: Document new explicit_merge argument.

2004-12-13  Joel Rosdahl  <joel@rosdahl.net>

	* tests/t_merge_2.at: New test triggering a bad merge.
	* testsuite.at: Add new test.

2004-12-13  Joel Rosdahl  <joel@rosdahl.net>

	* revision.cc (find_least_common_ancestor): Add a missing "return
	true;" that mysteriously was removed in
	c853237f9d8d155431f88aca12932d2cdaaa31fe.

2004-12-13  Joel Rosdahl  <joel@rosdahl.net>

	* revision.cc (find_least_common_ancestor): Remove unused variable.
	* commands.cc (lca): Correct negative status text.
	* commands.cc (update): Use GNU style braces.

2004-12-12  graydon hoare  <graydon@pobox.com>

	* commands.cc: Fix bug reported in t_attr.at
	* tests/t_attr.at: Remove xfail.
	* change_set.cc: Change unit tests syntax.
	(read_change_set): Assert complete read.
	* revision_ser.cc (read_revision_set): Likewise.
	* os_specific.hh: Drop obsolete file.

2004-12-12  Joel Rosdahl  <joel@rosdahl.net>

	* revision.cc (find_least_common_ancestor): New function for
	finding the vanilla LCA.
	* revision.hh: Added prototype for find_least_common_ancestor.
	* commands.cc (update): Use find_least_common_ancestor for finding
	a common ancestor.
	* commands.cc (diff): Likewise.
	* revision.cc (find_common_ancestor): Rename to...
	(find_common_ancestor_for_merge): ...this, for clarity.
	* revision.hh: find_common_ancestor -->
	find_common_ancestor_for_merge.
	* commands.cc (try_one_merge): Call find_common_ancestor_for_merge
	to find ancestor.
	* commands.cc (lcad): Rename lca command to lcad.
	* commands.cc (lca): New command for finding the vanilla LCA.

2004-12-12  Nathaniel Smith  <njs@codesourcery.com>

	* tests/t_persistent_server_keys.at: Actually test what it's
	supposed to.  Also, un-XFAIL it, since now it seems to pass.

2004-12-12  Nathaniel Smith  <njs@codesourcery.com>

	* tests/t_persistent_server_keys.at: New test.

	* testsuite.at: Call it.
	* tests/t_persistent_server_revision.at: Fix typo.

2004-12-12  Nathaniel Smith  <njs@codesourcery.com>

	* tests/t_persistent_server_revision.at: New test.
	* testsuite.at: Call it.  Tweak NETSYNC macros in support of it.

2004-12-11  Nathaniel Smith  <njs@codesourcery.com>

	* lua.hh (add_rcfile): Add 'required' argument.
	* lua.cc (add_rcfile): Implement it.  Simplify error checking
	logic while I'm there...
	* monotone.cc (cpp_main): Pass new argument to add_rcfile.

	* tests/t_rcfile_required.at: New test.
	* testsuite.at: Call it.
	Revamp netsync support macros, to allow long-running servers.
	Make netsync-killer try first with -TERM, in case that plays nicer
	with gcov.

2004-12-11  Nathaniel Smith  <njs@codesourcery.com>

	* lua.hh: Remove tabs.

2004-12-11  Nathaniel Smith  <njs@codesourcery.com>

	* monotone.texi: Document explicit_merge.

2004-12-11  Nathaniel Smith  <njs@codesourcery.com>

	* Makefile.am: Redo full-revision support again, to properly
	handle 'make dist' and caching.  Hopefully.

2004-12-11  Nathaniel Smith  <njs@codesourcery.com>

	* monotone.texi (File Attributes): Rewrite for new .mt-attrs
	syntax.

2004-12-11  Nathaniel Smith  <njs@codesourcery.com>

	* tests/t_attr.at: New test.
	* testsuite.at: Call it.

2004-12-11  Nathaniel Smith  <njs@codesourcery.com>

	* commands.cc (trusted): Print spaces between key ids.

	* lua.cc (add_rcfile): Errors while loading a user-provided rc
	file are naughtiness, not oopses.

2004-12-11  Nathaniel Smith  <njs@codesourcery.com>

	* commands.cc (commands::explain_usage): Use split_into_lines to
	do formatting of per-command usage; allow multi-line
	descriptions.
	(trusted): New command.
	* monotone.texi (Key and Cert): Document 'trusted' command.
	* tests/t_trusted.at: New test.
	* testsuite.at: Change get_revision_cert_trust to support
	t_trusted.at.  Call t_trusted.at.

2004-12-11  Derek Scherger  <derek@echologic.com>

	* app_state.{cc,hh} (restriction_includes): renamed from
	in_restriction to be less obscure; use path_set rather than
	set<file_path>
	* commands.cc
	(restrict_path_set):
	(restrict_rename_set):
	(restrict_path_rearrangement):
	(calculate_restricted_revision): new restriction functions
	(restrict_patch_set): remove old restrictions machinery
	(status): call calculate_restricted_revision
	(ls_tags): call app.initialize
	(unknown_itemizer): restriction_includes renamed
	(ls_unknown): call calculate_restricted_revision
	(ls_missing): rework for restrictions
	(commit): switch to --message option, optional paths and preserve
	restricted work
	(diff): allow restrictions for zero and one arg variants
	(revert): note some work left to do
	* manifest.{cc,hh} (build_manifest_map): hide unused things
	(build_restricted_manifest_map): new function
	* transforms.{cc,hh} (calculate_ident): clean up merge artifacts
	* work.cc (read_options_map): merge cleanup to preserve command
	line options

2004-12-10  Nathaniel Smith  <njs@codesourcery.com>

	* Makefile.am (package_full_revision.txt): Redo Joel Rosdahl
	<joel@rosdahl.net>'s change below after it got clobbered by
	merge.

2004-12-10  Nathaniel Smith  <njs@codesourcery.com>

	* commands.cc (log): Synopsize optional 'file' argument, and
	describe both arguments in help description.

2004-12-10  Matt Johnston  <matt@ucc.asn.au>

	* cert.cc: Added priv_key_exists() function
	* commands.cc, rcs_import.cc: use new privkey functions
	* netsync.cc: change some bits that were missed

2004-12-09  Derek Scherger  <derek@echologic.com>

	* .mt-nonce: delete obsolete file
	* change_set.cc (merge_deltas): add file paths in call to
	try_to_merge_files
	* commands.cc (propagate): add progress logging similar to merge
	* diff_patch.{cc,hh} (try_to_merge_files): add file paths to
	merge2 and merge3 hooks; add logging of paths before calling merge
	hooks
	* lua.{cc,hh} (hook_merge2, hook_merge3): add file paths to merge
	hooks
	* std_hooks.lua (merge2, merge3, merge2_xxdiff_cmd,
	merge3_xxdiff_cmd): pass file paths to xxdiff for use as titles
	* testsuite.at (MONOTONE_SETUP): add paths to merge2 hook

2004-12-09  Matt Johnston  <matt@ucc.asn.au>

	* cert.cc, cert.hh, lua.cc, lua.hh, netsync.cc:
	Added a new get_priv_key(keyid) lua hook to retrieve
	a private key from ~/.monotonerc

2004-12-09  Matt Johnston  <matt@ucc.asn.au>

	* change_set.cc: Don't include patch deltas on files which
	are being deleted in changesets. (partial fix for bug
	invoked by t_merge_add_del.at)

2004-12-09  Matt Johnston  <matt@ucc.asn.au>

	* configure.ac,Makefile.am: Fix iconv and intl
	handling so that the libraries are used (required for OS X).

2004-12-09  Nathaniel Smith  <njs@codesourcery.com>

	* Makefile.am (BUILT_SOURCES_NOCLEAN): add 'S'.

	* netsync.cc (session): Make ticker pointers into auto_ptr's.  Add
	cert and revision tickers.
	(session::session): Initialize new tickers.
	(session::note_item_sent): New method.  Increment tickers.
	(session::note_item_arrived): Increment tickers.
	(session::read_some): Adjust for auto_ptr.
	(session::write_some): Likewise.
	(call_server): Conditionally initialize cert and revision
	tickers.
	(queue_data_cmd): Call 'note_item_sent'.
	(queue_delta_cmd): Call 'note_item_sent'.

2004-12-09  graydon hoare  <graydon@pobox.com>

	* ROADMAP: Add file.

2004-12-08  Nathaniel Smith  <njs@codesourcery.com>

	* tests/t_patch_vs_drop_add.at:
	* tests/t_patch_drop_add.at:
	* tests/t_netsync_unrelated.at:
	* tests/t_merge_add_del.at:
	* tests/t_merge2_add_drop_add.at:
	* tests/t_merge_1.at:
	* tests/t_heads_discontinuous_branch.at:
	* tests/t_cleanup_empty_dir.at:
	* tests/t_checkout_options.at:
	* tests/t_ambig_update.at:
	* tests/t_add_patch_drop_add.at:
	* tests/t_add_drop_add.at:
	* tests/t_add_dot.at: Add (importance) markers to all bug report
	tests.

2004-12-08  Nathaniel Smith  <njs@codesourcery.com>

	* app_state.hh (write_options): Add 'force' option.
	* app_state.cc: Remove tabs.
	(write_options): Implement.
	* commands.cc (checkout): Pass force=true to 'write_options'.

	* tests/t_checkout_options.at: New test.
	* testsuite.at: Define RAW_MONOTONE.
	(t_checkout_options.at): Call it.

2004-12-08  Nathaniel Smith  <njs@codesourcery.com>

	* update.hh (pick_update_target): Rename to...
	(pick_update_candidates): ...this.  Return a set of candidates,
	rather than a single best.
	* update.cc (pick_update_candidates): Likewise.  Remove logic
	checking for unique candidate.
	* commands.cc (describe_revision): New function.
	(heads): Use it.
	(update): Use new 'pick_update_candidates' function.  Add logic
	checking for unique candidate.  On non-unique candidate, print all
	candidates, using 'describe_revision'.

	* tests/t_ambig_update.at: Check that failure messages describe
	the candidate set.

2004-12-08  Nathaniel Smith  <njs@codesourcery.com>

	* update.cc: Remove tabs.

2004-12-08  Nathaniel Smith  <njs@codesourcery.com>

	* tests/t_ambig_update.at: Also check that update fails when one
	candidate edge is deeper than the other.

2004-12-08  graydon hoare  <graydon@pobox.com>

	* change_set.cc (extend_renumbering_via_added_files):
	Look up parent tid in existing renumbering.
	* commands.cc (attr): Check index for "set" subcommand.
	(lca): New diagnostic command.
	(log): Tidy up output formatting a bit.
	* po/monotone.pot: Regenerate.
	* tests/t_add_edge.at: New test to catch add failure.
	* testsuite.at: Call it.

2004-12-08  Nathaniel Smith  <njs@codesourcery.com>

	* tests/t_ambig_update.at: New test.
	* testsuite.at: Add it.

	* tests/t_explicit_merge.at: Add, having forgotten to last time.

2004-12-08  Nathaniel Smith  <njs@codesourcery.com>

	* tests/t_explicit_merge.at: New test.
	* testsuite.at: Add it.

2004-12-08  Nathaniel Smith  <njs@codesourcery.com>

	* testsuite.at: Remove duplicate line created by merge.
	* ChangeLog: Re-sort after merges.

	* commands.cc (explicit_merge): Remove stray space.  Print id of
	merge result.
	(complete_command): Add back "}" deleted by merge.

2004-12-08  Nathaniel Smith  <njs@codesourcery.com>

	* change_set.cc: Remove tabs.
	* diff_patch.cc: Likewise.

	* commands.cc (explicit_merge): New command.

2004-12-08  graydon hoare  <graydon@pobox.com>

	* change_set.cc (extend_renumbering_via_added_files):
	Look up parent tid in existing renumbering.
	* commands.cc (attr): Check index for "set" subcommand.
	(lca): New diagnostic command.
	(log): Tidy up output formatting a bit.
	* po/monotone.pot: Regenerate.
	* tests/t_add_edge.at: New test to catch add failure.
	* testsuite.at: Call it.

2004-12-07  Richard Levitte  <richard@levitte.org>

	* Makefile.am: Keep package_*revision.{txt,h}, so they are saved
	as part of a distribution, and thereby make as sure as possible
	people who download monotone get historical information on where
	their copy of monotone came from.

2004-12-06  Richard Levitte  <richard@levitte.org>

	* monotone.cc: Add a hint on how to use --ticker.

2004-12-06  Nathaniel Smith  <njs@codesourcery.com>

	* commands.cc (ls_certs): Sort the certs before printing.
	* tests/t_netsync_repeated.at: Actually check that certs were
	transferred correctly.

2004-12-06  Julio M. Merino Vidal  <jmmv@menta.net>

	* figures/cert.pdf:
	* figures/cert.png:
	* figures/oo-figures.sxd:
	* monotone.texi: Use example host names under the
	example.{com,org,net} subdomains instead of invented names.
	These are defined in RFC 2606.

2004-12-06  Julio M. Merino Vidal  <jmmv@menta.net>

	* configure.ac: Now that we depend on GNU Autoconf >= 2.58, we
	can use the AS_HELP_STRING macro everywhere we need to pretty-print
	help strings.  Also convert old calls to AC_HELP_STRING (deprecated)
	to this one.

2004-12-06  Joel Rosdahl  <joel@rosdahl.net>

	* Makefile.am (package_full_revision.txt): Silence error messages
	when deducing full package revision.

2004-12-06  graydon hoare  <graydon@pobox.com>

	* unix/get_system_flavour.cc:
	* win32/get_system_flavour.cc: Add missing files.

2004-12-06  graydon hoare  <graydon@pobox.com>

	* commands.cc (merge): Add newline in output.
	* change_set.cc (project_missing_deltas): Fix very bad
	delta-renaming bug.

2004-12-06  graydon hoare  <graydon@pobox.com>

	* change_set.cc:
	* tests/t_merge_add_del.at:
	* netsync.cc:
	* commands.cc: Clean up from merge.

2004-12-06  Nathaniel Smith  <njs@codesourcery.com>

	* tests/t_add_patch_drop_add.at: New test.
	* tests/t_merge2_add_drop_add.at: New test.
	* tests/t_patch_drop_add.at: New test.
	* tests/t_patch_vs_drop_add.at: New test.
	* testsuite.at: Add them.

	* tests/t_add_drop_add.at: Fix to test what it was supposed to.

	* tests/t_merge2_data.at: Remove extraneous [stdout].

	* tests/t_merge_add_del.at: Fix description.
	XFAIL it.

2004-12-06  Nathaniel Smith  <njs@codesourcery.com>

	* tests/t_add_drop_add.at: New test.
	* testsuite.at: Add it.

2004-12-05  Nathaniel Smith  <njs@codesourcery.com>

	* tests/t_merge_add_del: Shorten name for better display.

2004-12-05  Matt Johnston <matt@ucc.asn.au>

	* tests/t_merge_add_del: added a new test for merging
	  branches where a file is added then removed.
	* testsuite.at: added the new test
	* configure.ac: bumped the prequisite version to 2.58 since
	  some tests use AT_XFAIL_IF

2004-12-05  graydon hoare  <graydon@pobox.com>

	* Makefile.am (package_full_revision.txt): Use top_builddir
	to locate monotone executable.

2004-12-05  Nathaniel Smith  <njs@codesourcery.com>

	* tests/t_merge_add_del: Shorten name for better display.

2004-12-05  Matt Johnston <matt@ucc.asn.au>

	* tests/t_merge_add_del: added a new test for merging
	  branches where a file is added then removed.
	* testsuite.at: added the new test
	* configure.ac: bumped the prequisite version to 2.58 since
	  some tests use AT_XFAIL_IF

2004-12-04  graydon hoare  <graydon@pobox.com>

	* commands.cc (fcommit): New command.
	(update): Finish off merge of update command.

2004-12-04  Derek Scherger  <derek@echologic.com>

	* commands.cc: (complete_command): New function.
	(explain_usage/process): Use it.

2004-12-04  Nathaniel Smith  <njs@codesourcery.com>

	* change_set.cc (merge_deltas): Call correct variant of
	try_to_merge_files depending on whether ancestor is available.
	* diff_patch.cc (try_to_merge_files -- merge3 version): Add
	assertions about ids.
	(try_to_merge_files -- merge2 version): Likewise.

	* testsuite.at: Add a trivial working merge2 hook.
	* tests/t_related_merge2_data.at: Update to use.
	Mark as expected to PASS.
	* tests/t_merge2_data.at: Likewise.

2004-12-04  Nathaniel Smith  <njs@codesourcery.com>

	* change_set.cc (merge_deltas): Call correct variant of
	try_to_merge_files depending on whether ancestor is available.
	* diff_patch.cc (try_to_merge_files -- merge3 version): Add
	assertions about ids.
	(try_to_merge_files -- merge2 version): Likewise.

	* testsuite.at: Add a trivial working merge2 hook.
	* tests/t_related_merge2_data.at: Update to use.
	Mark as expected to PASS.
	* tests/t_merge2_data.at: Likewise.

2004-12-04  Nathaniel Smith  <njs@codesourcery.com>

	* change_set.cc: Remove tabs.
	* diff_patch.cc: Likewise.

2004-12-04  Nathaniel Smith  <njs@codesourcery.com>

	* change_set.cc: Remove tabs.
	* diff_patch.cc: Likewise.

2004-12-03  Julio M. Merino Vidal  <jmmv@menta.net>

	* commands.cc: Add a missing newline to a message.

2004-12-03  Julio M. Merino Vidal  <jmmv@menta.net>

	* cryptopp/config.h:
	* configure.ac: NetBSD does not define __unix__ nor __unix, so the
	build fails.  To solve, check for __NetBSD__ where appropiate to
	detect a Unix system.

2004-12-03  Julio M. Merino Vidal  <jmmv@menta.net>

	* INSTALL: Document my latest changes: --enable-ipv6 option, ability
	to specify static boost prefix through --enable-static-boost and
	BOOST_SUFFIX variable.

2004-12-03  Julio M. Merino Vidal  <jmmv@menta.net>

	* Makefile.am:
	* configure.am: Add a variable, BOOST_SUFFIX, that identifies the
	suffix string that has to be appended to Boost library names to use
	them.  This variable can be defined on configure's command line.

2004-12-03  Julio M. Merino Vidal  <jmmv@menta.net>

	* configure.ac: Let the --enable-static-boost argument take a prefix
	to where boost libraries are located.

2004-12-03  Julio M. Merino Vidal  <jmmv@menta.net>

	* configure.ac: Add a three-state --enable-ipv6 argument to the
	configure script to explicitly enable or disable IPv6 support.

2004-12-03  Julio M. Merino Vidal  <jmmv@menta.net>

	* std_hooks.lua: Add missing newlines to two error messages.

2004-12-02  Derek Scherger  <derek@echologic.com>

	* commands.cc: more tweaking to ease changeset merge

2004-12-01  Derek Scherger  <derek@echologic.com>

	* commands.cc: reordered commands to help merge with changesets
	branch

2004-12-01  graydon hoare  <graydon@pobox.com>

	* {unix,win32}/get_system_flavour.cc: New files.
	* basic_io.{cc,hh}: Give names to input sources.
	* monotone.cc: Move app_state ctor inside try.
	* platform.hh (get_system_flavour): Declare.
	* revision.cc: Name input source "revision".
	* sanity.cc: Log flavour on startup.
	* tests/t_attributes.at: Use new syntax.
	* transforms.{cc,hh} (split_into_lines): New variant, and rewrite.
	* work.{cc,hh}: Rewrite attributes to use basic_io.
	(get_attribute_from_db):
	(get_attribute_from_working_copy): New functions.

2004-11-30  Nathaniel Smith  <njs@codesourcery.com>

	* keys.cc (get_passphrase): Simplify arguments.
	(generate_key_pair): Force new passphrases to come from the user.
	Adapt to new 'get_passphrase' arguments.
	(change_key_passphrase): Likewise.
	(generate_key_pair): Add argument specifying passphrase, for
	exclusive use of the unit tests.
	(signature_round_trip_test): Use it.
	* keys.hh (generate_key_pair): Adjust prototype correspondingly.

	* tests/t_genkey.at: Test that 'genkey' requires the passphrase to
	be entered.
	* tests/t_chkeypass.at: Check that 'chkeypass' fails if no
	passphrase is given.

2004-11-30  Nathaniel Smith  <njs@codesourcery.com>

	* keys.hh: Remove tabs.
	* keys.cc: Likewise.

2004-11-30  Nathaniel Smith  <njs@codesourcery.com>

	* monotone.texi (Hook Reference): Clarify description of
	'get_passphrase', following confusion on IRC.

2004-11-30  Joel Rosdahl  <joel@rosdahl.net>

	* ui.cc (fatal): Added missing newlines in fatal message.

2004-11-29  Nathaniel Smith  <njs@codesourcery.com>

	* monotone.texi: Add more details to documentation of 'update
	<revision>' command.

	* ui.cc (fatal): Typo in previous commit.

2004-11-29  Nathaniel Smith  <njs@codesourcery.com>

	* ui.cc (fatal): On suggestion of Zack Weinberg, add a note to
	fatal error messages 1) telling the user that it's a bug (i.e.,
	not their fault), and 2) requesting a bug report.

2004-11-29  Nathaniel Smith  <njs@codesourcery.com>

	* ui.cc: Remove tabs.

2004-11-30  Matt Johnston  <matt@ucc.asn.au>

	* change_set.cc (merge_disjoint_analyses): Prevent duplicated
	tids being used.
	(merge_disjoint_analyses): Fix typo (s/a_tmp/b_tmp/)

2004-11-24  Nathaniel Smith  <njs@codesourcery.com>

	* tests/t_cleanup_empty_dir.at: Shorten name.

2004-11-24  Nathaniel Smith  <njs@codesourcery.com>

	* Makefile.am (BUILT_SOURCES): List package_*version.{h,txt}.
	* package_{full_,}version.txt: Work when blddir != srcdir.

2004-11-24  Nathaniel Smith  <njs@codesourcery.com>

	* mt_version.hh: New file.
	* mt_version.cc: New file.
	* monotone.cc (package_revision.h): Don't include it.
	(mt_version.hh): Include it.
	(OPT_FULL_VERSION): New option.
	(options): Add it.
	(cpp_main): Implement --version and --full-version in terms of
	mt_version.hh.

	* Makefile.am (package_full_revision.h): Build it.
	(MOST_SOURCES): Add mt_version.{cc,hh}.

2004-11-24  Nathaniel Smith  <njs@codesourcery.com>

	* txt2c.cc (main): Add "--skip-trailing" option to skip trailing
	whitespace.
	* Makefile.am (package_revision.h): Generate it.
	* monotone.cc (package_revision.h): Include it.
	(cpp_main): Print it as part of --version.

2004-11-23  Nathaniel Smith  <njs@codesourcery.com>

	* tests/t_cleanup_empty_dir.at: New test.
	* testsuite.at: Call it.

2004-11-23  Nathaniel Smith  <njs@codesourcery.com>

	* monotone.texi (File Attributes): Document how restricted format
	of .mt-attrs currently is.  Also talk about 'the' .mt-attrs file
	instead of 'an', in response to confusion.

2004-11-23  Nathaniel Smith  <njs@codesourcery.com>

	* work.cc (build_deletion): Add missing newline.
	(build_rename): Likewise.
	(build_rename): Likewise.

2004-11-23  Nathaniel Smith  <njs@codesourcery.com>

	* work.cc: Remove tabs.

2004-11-23  Nathaniel Smith  <njs@codesourcery.com>

	* commands.cc: Remove tabs.

2004-11-23  Nathaniel Smith  <njs@codesourcery.com>

	* tests/t_add_dot.at: New test.
	* testsuite.at: Call it.

2004-11-22  Joel Rosdahl  <joel@rosdahl.net>

	* testsuite.at (NEED_UNB64): Check that python knows how to decode
	strings before using it.

2004-11-21  Joel Rosdahl  <joel@rosdahl.net>

	* testsuite.at (NEED_UNB64): Find more programs for decoding
	base64.

2004-11-20  Nathaniel Smith  <njs@codesourcery.com>

	* tests/t_merge_1.at: New test.
	* testsuite.at: Add it.
	(NEED_UNB64): New macro.
	(UNB64): Likewise.
	* tests/t_unidiff.at: Use them.
	* tests/t_unidiff2.at: Likewise.

2004-11-19  Nathaniel Smith  <njs@codesourcery.com>

	* tests/t_initfork.at: Remove file; redundant with
	t_merge2_add.at.
	* testsuite.at: Don't call it.

2004-11-18  Derek Scherger  <derek@echologic.com>

	* commands.cc (list tags): new command.
	* monotone.1: update.
	* monotone.texi: update.
	* std_hooks.lua: remove unused get_problem_solution hook.
	* test/t_tags.at: new test.
	* testsuite.at: call it.

2004-11-18  Nathaniel Smith  <njs@codesourcery.com>

	* monotone.texi (Committing Work): Remove mistakenly added
	redundant command line argument.

2004-11-17  Joel Rosdahl  <joel@rosdahl.net>

	* commands.cc (diff): Don't print hashes around diff output if
	there is no diff to print.

	Fix bugs #8714 "monotone update working copy to previous version"
	and #9069 "update with multiple candidates":
	* commands.cc (update): Let the update command take an optional
	revision target parameter. Without an explicit revision target,
	the current branch head is used just like before. Added logic for
	updating to an older revision or another revision reachable via a
	common ancestor.
	* tests/t_update_to_revision.at: Add regression tests for new
	update logic.
	* testsuite.at: Add new test.
	* monotone.texi: Document new update argument.

2004-11-17  Nathaniel Smith  <njs@codesourcery.com>

	* netsync.cc (request_fwd_revisions): Rename 'first_attached_edge'
	to 'an_attached_edge', because it does not represent the first
	attached edge.  Likewise for 'first_attached_cset'.
	(analyze_attachment): Remove early exit from loop; we want to
	analyze the entire graph, not just some linear subgraphs.

	* revision.cc (ensure_parents_loaded): Filter out the null
	revision when calculating parents.
	* change_set.hh (null_id): Define for 'revision_id's.

	* tests/t_merge2_add.at: New test.
	* tests/t_merge2_data.at: New test.
	* tests/t_related_merge2_data.at: New test.
	* tests/t_merge_add.at: New test.
	* tests/t_netsync_pubkey.at: New test.
	* tests/t_netsync_repeated.at: New test.
	* tests/t_netsync_unrelated.at: New test.


	* testsuite.at: Add new tests.
	(NETSYNC_SETUP): New macro.
	(MONOTONE2): New macro.
	(RUN_NETSYNC): New macro.
	(ADD_FILE): New macro.
	(SET_FILE): New macro.
	(COMMIT): New macro.
	* tests/t_netsync.at: Use them.

	* tests/t_singlenetsync.at: Add 'netsync' keyword'.  Rename to...
	* tests/t_netsync_single.at: ...this.

	* tests/t_heads_discontinuous_branch.at: XFAIL it.

2004-11-17  Nathaniel Smith  <njs@codesourcery.com>

	* netsync.cc: Remove hard tabs.

2004-11-17  Nathaniel Smith  <njs@codesourcery.com>

	* revision.cc: Remove hard tabs.
	* change_set.hh: Likewise.

2004-11-16  Nathaniel Smith  <njs@codesourcery.com>

	* tests/t_heads.at: Replace last tricky case with a less tricky case.
	* tests/t_heads_discontinuous_branch.at: New test for the really
	tricky case.
	* testsuite.at: Run it.

2004-11-16  Nathaniel Smith  <njs@codesourcery.com>

	* views.sql (trusted_parents_in_branch): Remove.
	(trusted_children_in_branch): Remove.
	(trusted_branch_members): New view.
	(trusted_branch_parents): New view.
	(branch_heads): Use the new views, not the removed ones.

	* database.cc (get_heads): Column name in 'branch_heads'
	unavoidably changed from 'id' to 'parent'; adjust SELECT statement
	to use new name.

2004-11-16  Nathaniel Smith  <njs@codesourcery.com>

	* database.cc: Remove hard tabs.

2004-11-16  Nathaniel Smith  <njs@codesourcery.com>

	* commands.cc (dump_diffs): Fetch delta destination, not source,
	on new files.

2004-11-15  Joel Rosdahl  <joel@rosdahl.net>

	* tests/t_diff_added_file.at: Added testcase exposing a bug in
	"monotone diff x y" where x is an ancestor of y and y adds a new
	file.
	* testsuite.at: Add new test.

2004-11-14  Joel Rosdahl  <joel@rosdahl.net>

	Fix bug #9092 "add command to change passphrase":
	* commands.cc (chkeypass): New command.
	* keys.cc (get_passphrase): Added parameters for prompt beginning and
	disabling hook lookup and passphrase caching.
	* keys.hh, keys.cc (change_key_passphrase): New function.
	* database.hh, database.cc (delete_private_key): New function.
	* monotone.texi (Key and Cert): Document command.
	* tests/t_chkeypass.at: Testcase for the command.
	* testsuite.at: Added new testcase.

2004-11-14  Matt Johnston <matt@ucc.asn.au>

	* tests/t_initfork.at: New test for merging two ancestor-less heads.

2004-11-13  Nathaniel Smith  <njs@codesourcery.com>

	* tests/t_heads.at: New test.
	* testsuite.at: Add it.

2004-11-13  Nathaniel Smith  <njs@codesourcery.com>

	* monotone.texi: Fix various typos.
	(Committing Work): Add missing command line argument.
	(Branch Names): New section.
	Add me to the copyright block.

2004-11-12  Joel Rosdahl  <joel@rosdahl.net>

	* monotone.texi: Fix documentation of the approve and disapprove
	commands. Fix jp.co.juicebot.jb7 branch name in examples. Other
	minor fixes.

2004-11-11  Joel Rosdahl  <joel@rosdahl.net>

	* monotone.texi: Fix typos.

2004-11-08  graydon hoare  <graydon@pobox.com>

	* monotone.texi: Some minor cleanups.
	* netsync.cc: Fix a formatter.

2004-11-07  graydon hoare  <graydon@pobox.com>

	* figures/*.txt: Drop.
	* monotone.texi: Pull ASCII figures back in conditionally.
	* NEWS, AUTHORS, monotone.spec: Update for 0.15.
	* monotone.1: Update.

2004-11-06  graydon hoare  <graydon@pobox.com>

	* README.changesets: New file.
	* config.guess, config.sub: Remove.
	* Makefile.am: Improve document-building brains.
	* cert.cc, netsync.cc: Remove include.
	* configure.ac: Bump version number.
	* merkle_tree.{cc,hh}: Use unsigned char in dynamic_bitset.
	* po/POTFILES.in: Update to remove os_specific.hh.
	* po/monotone.pot: Regenerate.

2004-11-05  graydon hoare  <graydon@pobox.com>

	* constants.cc: Up timeout, connection limit.
	* monotone.texi: Various cleanups.

2004-11-05  Ulrich Drepper  <drepper@redhat.com>

	* configure.ac: Reduce dependencies.
	* lua/lua.h: Include config.h.
	* mkstemp.{cc,hh}: Use system variant when found.
	* netxx/resolve_getaddrinfo.cxx: Check for AI_ADDRCONFIG
	definition.
	* po/POTFILES.in: Update to mention changes.
	* Makefile.am (EXTRA_DIST): Include spec file.
	* commands.cc (diff): No output if empty diff.

2004-10-31  graydon hoare  <graydon@pobox.com>

	* commands.cc (diff): Use guess_binary.
	Fix up some messages to fit on single lines.
	* Makefile.am: Make monotone.pdf depend on figures.
	* change_set.cc: Make inversion drop "delete deltas".
	* texinfo.css: Make images align nicely.
	* netsync.cc: Fix up some messages to be clearer.

2004-10-30  graydon hoare  <graydon@pobox.com>

	* figures/*: New figures.
	* monotone.texi: Rewrite much of the tutorial.

2004-10-30  Nathaniel Smith  <njs@codesourcery.com>

	* netsync.cc (process_hello_cmd): Make clear that when the
	server's key is unknown, we abort the connection.

2004-10-29  Nathaniel Smith  <njs@codesourcery.com>

	* sanity.cc (dump_buffer): Wrap bare string in call to string(),
	to disambiguate conversions (required by Boost 1.30).

2004-10-26  graydon hoare  <graydon@pobox.com>

	* tests/t_update_missing.at: New test from Bruce Stephens
	* testsuite.at: Call it.
	* change_set.cc: Fix the error exposed by it.

2004-10-26  graydon hoare  <graydon@pobox.com>

	* work.{cc,hh}: Comply with Derek's new tests.
	* commands.cc: Likewise.

2004-10-28  Derek Scherger  <derek@echologic.com>

	* tests/t_rename.at: add test for renaming a file after it has
	been moved rather than before
	* tests/t_revert.at: add test for reverting a missing file

2004-10-28  Derek Scherger  <derek@echologic.com>

	* tests/t_drop_missing.at: New test.
	* testsuite.at: Call it.

2004-10-28  Derek Scherger  <derek@echologic.com>

	* tests/t_add.at: New test.
	* testsuite.at: Call it.

2004-10-26  graydon hoare  <graydon@pobox.com>

	* basic_io.{cc,hh}: Rework to use indented stanzas.
	* change_set.cc, revision.cc: Likewise.
	* change_set.cc: Fix formatter bug.
	* commands.cc: Sanity check file ID on delta commit.
	* work.cc: Chatter a bit more on add/drop.

2004-10-17  graydon hoare  <graydon@pobox.com>

	* merkle_tree.cc: Fix bad logging.
	* netsync.cc: Fix transmission bugs.
	* work.cc: Add some progress messages back in.
	* monotone.texi: Change contents of MT/work in example.

2004-10-17  graydon hoare  <graydon@pobox.com>

	* commands.cc (log): Keep a seen list, mask frontier by it.
	* monotone.texi: Updates to cover revision terminology.

	Also various further merges from trunk, see below.

2004-10-17  Derek Scherger  <derek@echologic.com>

	* lua.{cc,hh} (hook_ignore_branch): new hook
	* commands.cc (ls_branches): call it
	* monotone.texi (Hook Reference): describe it

2004-10-17  Richard Levitte  <richard@levitte.org>

	fix bug 8715 and more
	* diff_patch.cc (struct unidiff_hunk_writer,
	unidiff_hunk_writer::flush_hunk): the skew is not just the
	size difference between added and deleted lines in the current
	hunk, it's the size difference between /all/ added and deleted
	lines so far.  Therefore, the skew needs to be a member of the
	struct rather than being something calculated for each hunk.
	Furthermore, we need to add trailing context even if the change
	only consisted of one line.

2004-10-17  Richard Levitte  <richard@levitte.org>

	* monotone.texi (Working Copy): Change the description of
	'monotone revert' to explain what happens when there are
	arguments.

2004-10-17  Richard Levitte  <richard@levitte.org>

	* monotone.texi (OPTIONS): Add a description of --ticker.

	* ui.cc, ui.hh: Rethink the writing conditions as the ticks being
	"dirty" when they have changed since the last print.  That way,
	it's very easy to see when they need being printed.  This fixes a
	small bug where, in some cases, the exact same tick output is
	produced twice, once before a separate message, and once after,
	when a ticker is actually being removed.
	(tick_write_dot::write_ticks): Add a line that describes the
	ticks, including the amount of each tick per short name.

2004-10-17  Richard Levitte  <richard@levitte.org>

	fix bug 8733
	* ui.cc, ui.hh: Define a separate tick writer struct, and two
	subclasses, one that write counters, and one that writes progress
	characters.  As a consequence, move the count to the ticker class
	itself, and have the user interface contain a map of pointers to
	tickers instead of a map of counters, so data is easier to expand
	and access in a consistent manner.  Finally, correct a few errors
	in the checks for when ticks should be written, and make sure the
	final value gets written when the tickers are removed.

	* cert.cc (write_ancestry_paths):
	* database.cc (rehash):
	* netsync.cc (call_server, rebuild_merkle_trees):
	* rcs_import.cc (import_cvs_repo, cvs_history): Adapt to the new
	tickers.

	* monotone.cc: Add the option '--ticker' which takes the values
	"dot" or "count" to express which type of tick writer to use.  As
	a result, set the tick writer to be the progress dot kind or the
	counting type.

2004-10-15  graydon hoare  <graydon@pobox.com>

	* std_hooks.lua (get_revision_cert_trust): Add.

2004-10-14  graydon hoare  <graydon@pobox.com>

	* main.cc (UNIX_STYLE_SIGNAL_HANDLING): Enable on OSX.
	* cryptopp/*: Upgrade to 5.2.1
	* Makefile.am: Adjust for a couple new files.

2004-10-13  graydon hoare  <graydon@pobox.com>

	* change_set.cc (__STDC_CONSTANT_MACROS): Further hammering.
	* commands.cc (changesetify): New subcommand to db.
	* database.{cc,hh} (sql): Install views.
	(install_views): New function.
	(get_manifest_certs): Restore old variant.
	* numeric_vocab.hh: Use stdint.h.
	* revision.{cc,hh} (analyze_manifest_changes)
	(construct_revisions)
	(build_changesets): New functions.
	* schema.sql: Remove views stuff.
	* views.sql: Put views here.
	* schema_migration.cc: Add migration code for revisions.
	* Makefile.am: Mention views.sql.

2004-10-12  graydon hoare  <graydon@pobox.com>

	* unix/read_password.cc: Don't force echo on.

2004-10-10  graydon hoare  <graydon@pobox.com>

	merge a batch of changes from trunk, see below.
	* monotone.spec: Bump to 0.14.

2004-10-10  graydon hoare  <graydon@pobox.com>

	fix bug 9884
	* tests/t_singlenetsync.at: sleep 5
	* tests/t_netsync.at: sleep 5

2004-10-10  graydon hoare  <graydon@pobox.com>

	* AUTHORS: Mention Richard Levitte.
	* Makefile.am: Remove nonce stuff.
	* NEWS: Describe changes from last release.
	* cert.cc (cert_manifest_testresult): Teach about other ways
	of writing a boolean value.
	* commands.cc (commit): Don't commit when no change.
	(debug): Rename to "db execute".
	(serve): Require passphrase on startup.
	(bump): Remove command.
	(ls keys): Handle no keys.
	* configure.ac: Bump version number.
	* keys.cc (get_passphrase): Reject empty passphrase nicely,
	from user and from hook.
	* lua.{cc,hh} (hook_get_sorter): Dead code, remove.
	* main.cc (main_with_many_flavours_of_exception): s/char/int/.
	* monotone.cc (OPT_DUMP): New option.
	(OPT_VERBOSE): Rename as OPT_DEBUG.
	* monotone.{texi,1}: Document changes, s/rdiff/xdelta/.
	* nonce.{cc,hh}: Drop.
	* sanity.hh (sanity::filename): New field.
	* sanity.cc (dump_buffer): Dump to file or be silent.
	* testsuite.at (persist_phrase_ok): Define as true.
	* tests/t_null.at: Adjust for new option names.
	* unit_tests.cc: Set debug, not verbose.

2004-10-10  graydon hoare  <graydon@pobox.com>

	* tests/t_remerge.at: New test.
	* testsuite.at: Call it.

2004-10-10  graydon hoare  <graydon@pobox.com>

	* cryptopp/algebra.cpp:
	* cryptopp/asn.h:
	* cryptopp/hmac.h:
	* cryptopp/iterhash.h:
	* cryptopp/mdc.h:
	* cryptopp/modes.h:
	* cryptopp/osrng.h:
	* cryptopp/pubkey.h:
	* cryptopp/seckey.h:
	* cryptopp/simple.h:
	* cryptopp/smartptr.h:
	* cryptopp/strciphr.cpp:
	* cryptopp/strciphr.h:
	* lcs.cc:
	* lua.cc: Fixes for g++ 3.4 from Michael Scherer.
	* AUTHORS: Mention Michael.

2004-10-10  graydon hoare  <graydon@pobox.com>

	* tests/t_movedel.at: New test.
	* testsuite.at: Call it.

2004-10-10  graydon hoare  <graydon@pobox.com>

	* tests/t_movepatch.at: New test.
	* testsuite.at: Call it.

2004-10-10  graydon hoare  <graydon@pobox.com>

	* change_set.cc:
	* file_io.{cc,hh}: Bug Fixes.

2004-10-10  graydon hoare  <graydon@pobox.com>

	* cert.{cc,hh} (cert_revision_manifest): Bug fixes.
	* commands.cc (approve)
	(disapprove)
	(testresult): Teach about revisions.
	* tests/t_disapprove.at:
	* tests/t_i18n_file.at:
	* tests/t_ls_missing.at:
	* tests/t_testresult.at: Bug fixes.

2004-10-09  graydon hoare  <graydon@pobox.com>

	* netsync.cc:
	* packet.cc:
	* tests/t_i18n_file.at:
	* tests/t_netsync.at:
	* tests/t_single_char_filenames.at:
	* tests/t_singlenetsync.at: Bug fixes.

2004-10-04  graydon hoare  <graydon@pobox.com>

	* Makefile.am: Re-enable rcs stuff.
	* cert.{cc,hh}: Bug fixes.
	* change_set.{cc,hh} (apply_change_set)
	(apply_change_set_inverse): New helper functions.
	* commands.cc (log)
	(rcs_import)
	(cvs_import): Teach about revisions.
	* database.cc (get_version): Block reconstruction loops.
	* diff_patch.cc:
	* lua.cc:
	* netsync.cc: Remove references to obsolete includes.
	* rcs_file.cc: Pick up bug fix from trunk.
	* rcs_import.cc: Teach about revisions.

2004-10-03  graydon hoare  <graydon@pobox.com>

	* change_set.{cc,hh}: Lots of little bug fixes.
	* commands.cc: Likewise.
	* database.cc: Comment some chatter.
	* file_io.{cc,hh}: Bug fixes, remove unlink / hardlink stuff.
	* netcmd.cc: Bug fixes.
	* netsync.cc: Likewise.
	* tests/t_*.at: Teach about revisions.
	* testsuite.at: Likewise.
	* work.cc: Bug fixes.

2004-09-30  graydon hoare  <graydon@pobox.com>

	* app_state.cc: Inform db of app.
	* change_set.cc: Bug fixes.
	* commands.cc: Use delete_file not unlink.
	* database.{cc,hh}: Bug fixes in trust function machinery.
	* revisions.cc: Skip consideration of empty parents.
	* file_io.{cc,hh}: Remove unlink function.
	* schema.sql: Pass pubkey data into trust call.

2004-09-29  graydon hoare  <graydon@pobox.com>

	* change_set.cc: Various bug fixes, merge unit tests.

2004-09-26  graydon hoare  <graydon@pobox.com>

	* predicament.{cc,hh}: Remove.
	* Makefile.am: Update.
	* change_set.{cc,hh}: Compilation fixes.
	* commands.cc: Likewise.
	* file_io.{cc,hh}: Likewise, and implement link/unlink.
	* lua.{cc,hh}: Implement conflict resolver hooks.

2004-09-25  graydon hoare  <graydon@pobox.com>

	* change_set.{cc,hh}: Rewrite entirely.
	* work.cc: Adjust to compensate.
	* commands.cc: Likewise.
	* numeric_vocab.hh: Ask for C99 constant ctor macros.

2004-09-24  Derek Scherger  <derek@echologic.com>

	* app_state.{cc,hh} (initialize,prefix,in_restriction): rename
	restriction vars; require explicit subdir restriction with ".";
	remove restriction if any path evaluates to working copy root
	* commands.cc (update): disallow restricted updates
	(diff): use --manifest options for initialization
	* tests/t_restrictions.at: remove restricted update test
	* tests/t_subdirs.at: added (missed previously)
	* vocab.cc (verify): allow "." elements in local_path
	(test_file_path_verification): test for "." in paths

2004-09-20  Derek Scherger  <derek@echologic.com>

	* app_state.{cc,hh}: add message and manifest options; add subdir
	restriction; use set instead of vector for path restrictions
	(prefix): new method
	(add_restriction): change signature for set of path restrictions
	(in_restriction): renamed from is_restricted; adjust path matching
	(set_message): new method
	(add_manifest): new method
	(initialize): remove code to adjust restrictions from old options
	* commands.cc
	(restrict_patch_set, struct unknown_itemizer): rename
	app.is_restricted to app.in_restriction
	(add,drop,rename,revert): prefix file args with current subdir
	(update,status,ls_unknown,ls_missing): build restriction from args
	(commit): build restriction from args; use --message option
	(diff): build restriction from args; use --manifest options
	* file_io.cc (find_working_copy): logging tweaks
	* monotone.cc: remove --include/--exclude options; add --manifest
	and --message options
	* tests/t_attributes.at: add commit --message option
	* tests/t_cross.at: commit --message
	* tests/t_cwork.at: commit --message
	* tests/t_disapprove.at: commit --message
	* tests/t_drop.at: commit --message
	* tests/t_erename.at: commit --message; diff --manifest
	* tests/t_fork.at: commit --message
	* tests/t_genkey.at: commit --message
	* tests/t_i18n_file.at: commit --message
	* tests/t_import.at: commit --message
	* tests/t_ls_missing.at: commit --message
	* tests/t_merge.at: commit --message
	* tests/t_movedel.at: commit --message
	* tests/t_movepatch.at: commit --message
	* tests/t_netsync.at: commit --message
	* tests/t_persist_phrase.at: commit --message
	* tests/t_rename.at: commit --message
	* tests/t_renamed.at: commit --message
	* tests/t_restrictions.at: remove --include/--exlclude options
	* tests/t_revert.at: commit --message
	* tests/t_scan.at: commit --message
	* tests/t_single_char_filenames.at: commit --message
	* tests/t_testresult.at: commit --message
	* tests/t_unidiff.at: commit --message
	* tests/t_unidiff2.at: commit --message
	* tests/t_update.at: commit --message
	* tests/t_versions.at: commit --message

2004-09-19  graydon hoare  <graydon@pobox.com>

	* change_set.cc: More bug fixes.
	* basic_io.cc: Improve error reporting.
	* commands.cc (complete): Teach about revisions.
	* database.{cc,hh}: Add complete variant for revisions.

2004-09-19  graydon hoare  <graydon@pobox.com>

	* change_set.cc: Add a unit test, fix some bugs.

2004-09-18  graydon hoare  <graydon@pobox.com>

	* change_set.{cc,hh} (subtract_change_sets): New function.
	(build_pure_addition_change_set): New function.
	* commands.cc (try_one_merge): Teach about revisions
	(merge): Likewise.
	(propagate): Likewise.
	(update): Change from changeset inversion to negation.
	* database.{cc,hh} (get_manifest): New function.
	* cert.cc: Use it.

2004-09-13  graydon hoare  <graydon@pobox.com>

	* change_set.cc: Bug fixes.
	* commands.cc: Likewise.

2004-09-13  graydon hoare  <graydon@pobox.com>

	* change_set.{cc,hh}: Implement delta renaming and merging.
	* commands.cc
	(update): Teach about revisions.
	(agraph): Likewise.
	* diff_patch.{cc,hh}: Tidy up interface a bit.
	* database.{cc,hh} (get_revision_ancestry): New helper.
	* file_io.{cc,hh}
	(move_dir): New function.
	(delete_dir_recursive): New function.

2004-09-10  graydon hoare  <graydon@pobox.com>

	* basic_io.{cc,hh}: Move to more "normal" looking
	quoted output.
	* change_set.{cc,hh}: Extend, bugfix.
	* commands.cc (diff): Teach about revisions.
	* revision.{cc,hh}: Extend, bugfix.

2004-09-07  Derek Scherger  <derek@echologic.com>

	subdirectory restrictions

	* file_io.{hh,cc} (find_working_copy): new function
	(absolutify) use fs::current_path
	* work.cc (add_to_options_map): use options.insert to preserve
	previous settings
	* work.hh: add note about MT/options file to header comment
	* lua.{hh,cc} (load_rcfile): renamed from add_rcfile
	* app_state.{cc,hh} (constructor): remove read of MT/options
	(initialize): new methods to find/create working copy
	(set_stdhooks,set_rcfiles,add_rcfile,load_rcfiles,read_options):
	new methods
	(set_database,set_branch,set_signing_key): update for new options
	reading
	* monotone.cc: update help for --norc option
	(cpp_main): move loading of lua hooks to app_state after book
	keeping dir is found
	* commands.cc: all commands call app initialize to relocate to
	working copy directory
	(bookdir_exists,ensure_bookdir) remove
	(setup) new command to create working copy
	* tests/t_subdirs.at: new test
	* testsuite.at: call new setup command to initialize working copy;
	call new test
	(PROBE_NODE): adjust for new checkout requirement that MT dir does
	not exist
	* tests/t_attributes.at: ditto
	* tests/t_cwork.at: ditto
	* tests/t_single_char_filenames.at: ditto
	* tests/t_versions.at: ditto

2004-09-06  graydon hoare  <graydon@pobox.com>

	* Makefile.am: Revise,
	* cert.{cc,hh}: Minor bug fixes.
	* change_set.{cc,hh}
	(apply_path_rearrangement): New variant.
	(read_path_rearrangement): New function.
	(write_path_rearrangement): New function.
	* commands.cc: Partially teach about revisions.
	* database.{cc,hh}: Bug fixes.
	* revision.cc: Print new manifest as hex.
	* schema.sql: Fix typos.
	* update.{cc,hh}: Teach about revisions.

2004-09-06  graydon hoare  <graydon@pobox.com>

	* Makefile.am (unit_tests): Revise.
	* change_set.{cc,hh}: Move accessors to header.
	* constants.cc (netcmd_current_protocol_version): Bump.
	(netcmd_minimum_bytes_to_bother_with_gzip): Expand to 0xfff.
	* database.{cc,hh}: Teach about reverse deltas, bug fixes.
	* diff_patch.{cc,hh}: Remove dead code.
	* merkle_tree.{cc,hh}: Teach about revisions.
	* netsync.cc: Teach about revisions, reverse deltas.
	* packet.{cc,hh}: Likewise.
	* unit_tests.{cc,hh}: Reactivate tests.

2004-09-02  Derek Scherger  <derek@echologic.com>

	* tests/t_restrictions.at: rework and attempt to clean things up a
	bit; add test for bug in restrict_patch_set
	* commands.cc (restrict_patch_set): fix bug in removal of
	restricted adds/dels/moves/deltas

2004-08-28  graydon hoare  <graydon@pobox.com>

	* Makefile.am (unit_tests): Split out working parts.
	* basic_io.{cc,hh}: Minor fixes.
	* cert.{cc,hh}: Fixes, remove major algorithms.
	* revision.{cc,hh}: Rewrite algorithms from cert.cc.
	* change_set.{cc,hh}: Extensive surgery, unit tests.
	* database.{cc,hh}: Minor fixes.
	* file_io.{cc,hh}: Likewise.
	* lua.cc: Likewise.
	* packet.{cc,hh}: Teach about revisions.
	* schema.sql: Drop some optimistic tables.
	* unit_tests.{cc,hh}: Add revision, change_set tests.
	* vocab.cc: Instantiate revision<cert>.
	* work.{cc,hh}: Rewrite in terms of path_rearrangement.

2004-08-17  graydon hoare  <graydon@pobox.com>

	* database.cc: Simplified.
	* schema.sql: Simplified.
	* transforms.cc: Fixed bug.
	* revision.{hh,cc}: Stripped out tid_source.
	* change_set.{cc,hh}: Oops, never committed!

2004-08-16  graydon hoare  <graydon@pobox.com>

	* change_set.{hh,cc}: Simplified, finished i/o.
	* revision.{hh,cc}: Fix to match, redo i/o.
	* basic_io.cc (basic_io::parser::key): Print trailing colon.
	* vocab.hh: Whitespace tweak.

2004-08-09  graydon hoare  <graydon@pobox.com>

	* change_set.{hh,cc}: New files.
	* basic_io.{hh,cc}: New files.
	* predicament.{hh,cc}: New files.
	* revision.{hh,cc}: Break completely, need to fix.
	* diff_patch.{hh,cc}: Minor touchups.
	* lua.{hh,cc}, std_hooks.lua: Model predicaments.
	* Makefile.am: Update.

2004-07-10  graydon hoare  <graydon@pobox.com>

	* lcs.{hh,cc}: Move lcs.hh body into lcs.cc.
	* diff_patch.cc: Modify to compensate.
	* revision.{hh,cc}: New files.
	* Makefile.am: Update
	* patch_set.{hh,cc}: Remove.
	* {cert,database,lua,packets}.{hh,cc}, commands.cc:
	Modify partially (incomplete) to use revisions.
	* manifest.{hh,cc}: Cleanup, remove dead code.
	* schema.sql: Declare new revision tables.
	* schema_migration.cc: Incomplete migrator.
	* {transforms.{hh,cc}, vocab{,_terms}.hh:
	Infrastructure for revisions.

2004-07-20  Derek Scherger  <derek@echologic.com>

	* tests/t_restrictions.at: new test
	* testsuite.at: run it
	* app_state.{cc,hh} (add_restriction, is_restricted): new functions
	* monotone.cc (--include,--exclude): new options
	* commands.cc (restrict_patch_set): new function. called by
	commit, update, status, diff commands

2004-07-05  graydon hoare  <graydon@pobox.com>

	* cert.cc (operator<): Fix wrong ordering of
	fields.

2004-06-07  graydon hoare  <graydon@pobox.com>

	* cryptopp/algebra.cpp:
	* cryptopp/asn.h:
	* cryptopp/hmac.h:
	* cryptopp/iterhash.h:
	* cryptopp/mdc.h:
	* cryptopp/modes.h:
	* cryptopp/osrng.h:
	* cryptopp/pubkey.h:
	* cryptopp/seckey.h:
	* cryptopp/simple.h:
	* cryptopp/smartptr.h:
	* cryptopp/strciphr.cpp:
	* cryptopp/strciphr.h:
	* lcs.hh:
	* lua.cc: Fixes for g++ 3.4 from Michael Scherer.
	* AUTHORS: Mention Michael.

2004-05-28  graydon hoare  <graydon@pobox.com>

	* tests/t_movedel.at: New test.
	* testsuite.at: Call it.
	* diff_patch.cc (adjust_deletes_under_renames): New function.
	(merge3): Use it.

2004-05-27  graydon hoare  <graydon@pobox.com>

	* tests/t_movepatch.at: New test.
	* testsuite.at: Call it.
	* diff_patch.cc (adjust_deltas_under_renames): New function.
	(merge3): Use it.

2004-05-20  graydon hoare  <graydon@pobox.com>

	* NEWS: Note 0.13 release.
	* configure.ac: Bump version number.
	* monotone.spec: Likewise.

2004-05-19  graydon hoare  <graydon@pobox.com>

	* file_io.cc (tilde_expand): Fix fs::path use.

2004-05-18  graydon hoare  <graydon@pobox.com>

	* diff_patch.cc (apply_directory_moves): Fix fs::path use.
	* file_io.cc (write_data_impl): Likewise.
	* packet.cc: Use explicit true/false maps in caches.
	* sanity.cc (dump_buffer): Write to clog (buffered).

2004-05-16  graydon hoare  <graydon@pobox.com>

	* keys.cc (get_passphrase): Reimplement.
	* unix/read_password.c: Remove.
	* {unix,win32}/read_password.cc: Add.
	* constants.{hh,cc} (maxpasswd): New constant.
	* Makefile.am: Teach about platform specific stuff.

2004-05-16  graydon hoare  <graydon@pobox.com>

	* diff_patch.cc (merge2): Don't discard files on one side.
	* std_hooks.lua (merge2_xxdiff_cmd): Specify merge filename.

2004-05-14  Joel Rosdahl  <joel@rosdahl.net>

	* std_hooks.lua (ignore_file): Quote dots in .svn patterns.
	* monotone.texi: Updated ignore_file hook example.

2004-05-13  Nathaniel Smith  <njs@codesourcery.com>

	* commands.cc: Include boost/filesystem/path.hpp,
	boost/filesystem/convenience.hpp.
	(checkout): Make checkout directory an fs::path, not a local_path.

2004-05-13  Nathaniel Smith  <njs@codesourcery.com>

	* testsuite.at (test_hooks.lua): Add a 'test_attr' attribute
	hook.  Add tests t_attributes and t_single_char_filenames.
	* tests/t_attributes.at: New test.
	* tests/t_single_char_filenames.at: New test.
	* manifest.cc (read_manifest_map): Replace ".+" with ".*" to
	support single-character filenames.
	* work.cc (read_work_set): Likewise.
	(read_attr_map): Likewise.

2004-05-13  Nathaniel Smith  <njs@codesourcery.com>

	* monotone.texi (Hook Reference): Update documented default
	definitions of 'merge2' and 'merge3'.

2004-05-12  graydon hoare  <graydon@pobox.com>

	* AUTHORS: Rename Netxx back to netxx. Really, look in
	the manifest; it's been renamed!
	* configure.ac: Remove prg_exec_monitor checks.

2004-05-12  Nathaniel Smith  <njs@pobox.com>

	* AUTHORS: Remove discussion of adns, since we no longer
	distribute it.  Fix capitalization of "Netxx".

2004-05-12  Nathaniel Smith  <njs@pobox.com>

	* std_hooks.lua (merge2): Support xemacs.  Add error message
	if no merge tool is found.
	(merge3): Likewise.  Also add (disabled) hook to use CVS
	'merge' command, as a demonstration of how to.

2004-05-12  graydon hoare  <graydon@pobox.com>

	* std_hooks.lua (get_author): Remove standard definition.
	* monotone.texi: Document change.

2004-05-12  graydon hoare  <graydon@pobox.com>

	* cert.cc (cert_manifest_author_default): Use default signing key
	name for default author, if lua hook fails.

2004-05-12  Joel Rosdahl  <joel@rosdahl.net>

	* file_io.cc (walk_tree): Removed extraneous newline in error
	message.

	* std_hooks.lua (edit_comment): Added missing newline in log
	message template.

	* tests/t_ls_missing.at: New test case.
	* testsuite.at: Added t_ls_missing.at.

2004-05-10  graydon hoare  <graydon@pobox.com>

	* nonce.cc, nonce.hh: New files.
	* Makefile.am: Note new files.
	* lua.cc, lua.hh (hook_get_nonce): New hook.
	* commands.cc (bump): New command.
	* commands.cc: Remove "(file|manifest)" args most places.
	* tests/t_disapprove.at
	* tests/t_genkey.at
	* tests/t_singlenetsync.at
	* tests/t_netsync.at
	* tests/t_persist_phrase.at: Adjust to compensate.
	* monotone.texi, monotone.1: Adjust to compensate.
	* work.cc, work.hh: Constify some arguments.

2004-05-09  graydon hoare  <graydon@pobox.com>

	* diff_patch.cc: Remove recording of file merge ancestry.

2004-05-09  graydon hoare  <graydon@pobox.com>

	* commands.cc (ls_missing): Modify to account for work.

2004-05-09  graydon hoare  <graydon@pobox.com>

	* commands.cc (list missing): New command.
	* monotone.texi, monotone.1: Update to document.

2004-05-08  graydon hoare  <graydon@pobox.com>

	* main.cc: New file encompassing prg_exec_monitor.
	* mkstemp.cc, mkstemp.hh: New portable implementation.
	* lua.cc: Use mkstemp from bundled version.
	* lua/liolib.c: Remove old mkstemp definition.
	* monotone.cc (cpp_main): Remove prg_exec env setting.
	* sanity.cc (sanity::dump_buffer): Dump logbuf to stderr, not stdout.
	* std_hooks.lua (temp_file): Use mkstemp not io.mkstemp.
	* Makefile.am (MOST_SOURCES): Add new files.

2004-05-03  Joel Rosdahl  <joel@rosdahl.net>

	* monotone.texi: Removed extraneous @ftable directive.

2004-05-02  graydon hoare  <graydon@pobox.com>

	* monotone.texi: Add stuff on selectors, new hooks.
	* AUTHORS: Typo fix.
	* configure.ac: Bump version number.

	Release point (v 0.12).

2004-05-02  Joel Rosdahl  <joel@rosdahl.net>

	Made it possible to rename a rename target and to undo a rename.
	I.e.: Given a rename set A -> B, "monotone rename B C" gives the
	rename set A -> C and "monotone rename B A" gives the empty rename
	set.
	* work.cc (visit_file): Implement new behavior.
	* tests/t_rename.at: Added test cases for new behavior.
	* monotone.texi: Note that a rename can be undone.

	Fix bug #8458:
	* file_io.hh, file_io.cc (walk_tree): Added require_existing_path
	parameter.
	* work.cc (build_deletion): Pass new parameter to walk_tree.
	* work.cc (build_rename): Ditto.

	* manifest.cc (build_manifest_map): Fix missing file check for
	i18n paths.

2004-05-01  Joel Rosdahl  <joel@rosdahl.net>

	Fix bug #7220:
	* manifest.cc (build_manifest_map): Handle missing file
	gracefully.

	* file_io.cc (walk_tree): Handle nonexistent file/directory
	gracefully.

2004-04-30  Christof Petig <christof@petig-baender.de>

	* rcs_import.cc (store_trunk_manifest_edge):
		skip ancestry to empty manifest
	* rcs_import.cc (process_branch):
		also follow branches of last/first versions

2004-04-29  graydon hoare  <graydon@pobox.com>

	* configure.ac: Fix up windows probe and bundling checks.
	* netxx/resolve_getaddrinfo.cxx: Local hack for stream addresses.
	* netsync.cc: Report address before listening.

2004-04-29  graydon hoare  <graydon@pobox.com>

	* cert.cc (get_branch_heads): Calculate a "disapproved version"
	attribute which culls a version with only disapproved ancestry
	edges.
	* monotone.texi: Fix some ascii-art diagrams.

2004-04-28  Christof Petig <christof@petig-baender.de>

	* command.cc (heads):
	show date and author certificates for each head

2004-04-28  Christof Petig <christof@petig-baender.de>

	* configure.ac:
	default to using the bundled SQLite

2004-04-28  Christof Petig <christof@petig-baender.de>

	* commands.cc (log):
	support optional file argument to show change log for
	e.g. monotone log [ID] cert.cc

2004-04-26  Christof Petig <christof@petig-baender.de>

	* rcs_import.cc (process branch):
	insert dummy cvs_edge to mark newly added file
	as previously non existant

2004-04-25  Joel Rosdahl  <joel@rosdahl.net>

	* po/stamp-po: Removed since it's generated.
	* std_hooks.lua (ignore_file): Corrected name of Subversion's
	administrative directory.
	* work.hh: Ditto.
	* monotone.texi (Hook Reference): Updated default definition of
	ignore_file.

2004-04-23  Christof Petig <christof@petig-baender.de>

	* rcs_import.cc (build_parent_state, build_child_state):
	remove dying files from manifest
	* rcs_import.cc (cvs_file_edge, note_file_edge):
	calculate state and remember it (alive or dead)

2004-04-23  Christof Petig <christof@petig-baender.de>

	* rcs_import.cc (import_rcs_file_with_cvs):
	do not include dead files in head_manifest

2004-04-22  Christof Petig <christof@petig-baender.de>

	* rcs_file.cc, rcs_file.hh: read and remember 'state' of revision
	* rcs_import.cc: remove Attic/ part from path

2004-04-21  Christof Petig <christof@petig-baender.de>

	* configure.ac: enable use of installed SQLite library

2004-04-20  graydon hoare  <graydon@pobox.com>

	* lua.hh, lua.cc (hook_note_commit): New hook.
	* commands.cc (commit): Call it.

2004-04-19  graydon hoare  <graydon@pobox.com>

	* cert.cc: Make trust messages nicer.
	* merkle_tree.cc: Clarify logging messages.
	* netsync.cc: Reorganize tickers, put client in txn.
	* packet.cc, packet.hh: Teach about constructability.

2004-04-16  graydon hoare  <graydon@pobox.com>

	* netsync.cc (session::extra_manifests): New member.
	(session::analyze_ancestry_graph): Use it.
	* tests/t_singlenetsync.at: New test for single manifest sync.
	* testsuite.at: Call it.

2004-04-14  Tom Tromey  <tromey@redhat.com>

	* rcs_import.cc (import_cvs_repo): Use require_password.
	Include keys.hh.
	* keys.hh (require_password): Declare.
	* keys.cc (require_password): New function.

2004-04-13  Tom Tromey  <tromey@redhat.com>

	* monotone.texi: Typo fixes.

2004-04-10  graydon hoare  <graydon@pobox.com>

	* netsync.cc: Minor bug fixes.

2004-04-10  graydon hoare  <graydon@pobox.com>

	* database.{cc,hh}:
	* commands.{cc,hh}:
	* lua.{cc,hh}:
	* std_hooks.lua:
	* vocab_terms.hh:
	Implement first cut at selectors.

2004-04-10  graydon hoare  <graydon@pobox.com>

	* cert.cc (operator<): Include name in compare.
	(operator==): Likewise.
	* packet.cc: Include shared_ptr.
	* rcs_file.cc: Rewrite by hand, no spirit.
	* rcs_import.cc: Change ticker names a bit.

2004-04-09  graydon hoare  <graydon@pobox.com>

	* app_state.cc: Fix a couple file path constructions.
	* file_io.cc (book_keeping_file): Make one variant static.
	* manifest.cc: Remove some dead code in walkers.
	* work.cc: Ditto.
	* rcs_file.cc: fcntl fix from Paul Snively for OSX.

2004-04-09  graydon hoare  <graydon@pobox.com>

	* file_io.cc: Fix boost filesystem "." and ".." breakage.
	* lua.cc: Fix format of log entry.
	* monotone.cc: Log locale settings on startup.
	* sanity.cc: Dump prefix on --verbose activation.
	* testsuite/t_i18n_file.at: Fix autotest LANG breakage.
	* testsuite/t_null.at: Account for chatter with --verbose.

2004-04-09  graydon hoare  <graydon@pobox.com>

	* configure.ac: Comment out check for sse2,
	set bundling to true by default.
	* INSTALL: describe changes to bundling.
	* Makefile.am: Remove vestiges of depot.

2004-04-07  graydon hoare  <graydon@pobox.com>

	* adns/*:
	* network.{cc,hh}:
	* proto_machine.{cc,hh}:
	* {http,smtp,nntp}_tasks.{cc,hh}:
	* tests/t_{http,smtp,nntp,proxy}.at:
	* url.{cc,hh}:
	* depot.cc:
	Delete files.
	* commands.cc:
	* lua.{cc,hh}:
	* database.{cc,hh}: Remove network/queue stuff.
	* configure.ac:
	* constants.{cc,hh}:
	* tests/t_{netsync,singlecvs,cvsimport}.at:
	* testsuite.at:
	* transforms.{cc,hh}:
	* unit_tests.{cc,hh}:
	* vocab_terms.hh:
	* vocab.{cc,hh}:
	* Makefile.am: Adjust for deletions.
	* app_state.hh: Cleanup.
	* monotone.texi: Fix some typos.
	* packet.{cc,hh}: Implement database ordering.
	* netsync.cc: Massage to use new packet logic.
	* commands.cc:
	* std_hooks.lua: Add initial selector stuff.

2004-03-29  graydon hoare  <graydon@pobox.com>

	* monotone.spec: Update for 0.11 release.

	Release point (v 0.11).

2004-03-29  graydon hoare  <graydon@pobox.com>

	* Makefile.am (DISTCHECK_CONFIGURE_FLAGS): Set.
	* commands.cc: Tidy up / narrow output width.
	* patch_set.cc: Likewise.
	* monotone.texi: Cleanups for PDF generation.

2004-03-28  graydon hoare  <graydon@pobox.com>

	* NEWS: Mention 0.11 release.
	* AUTHORS: Mention Robert.

2004-03-28  Robert Bihlmeyer  <robbe+mt@orcus.priv.at>

	* file_io.cc (walk_tree_recursive): Ignore broken symlinks.

2004-03-27  graydon hoare  <graydon@pobox.com>

	* monotone.texi: Flesh out netsync stuff, remove old network stuff.
	* monotone.1: Likewise.

2004-03-27  Robert Helgesson  <rycee@home.se>

	* Makefile.am:
	* configure.ac:
	* database.cc:
	* depot.cc:
	* lua.cc:
	* network.cc:
	* schema_migration.cc: Bundled library switch logic.

2004-03-27  graydon hoare  <graydon@pobox.com>

	* depot.cc (dump): Implement.
	* tests/t_http.at, test/t_proxy.at: Use "depot.cgi dump" rather than sqlite.
	* sqlite/pager.h: Change page size.
	* README: Massage slightly.
	* INSTALL: Write real installation instructions.
	* Makefile.am: Include build of "one big page" docs.
	* boost/circular_buffer_base.hpp: Another boost version insulation fix.
	* vocab.cc (verify): Normalize local_path's during verification on boost 1.31.0.
	* monotone.texi: Rip out some of the pre-netsync networking docs.

2004-03-24  graydon hoare  <graydon@pobox.com>

	* boost/circular_buffer_base.hpp: Boost version insulation.
	* cert.cc, cert.hh, commands.cc: Differentiate "unknown" keys from "bad".
	* xdelta.cc, proto_machine.cc: Fix boost version insulation.

2004-03-24  graydon hoare  <graydon@pobox.com>

	* rcs_import.cc (import_substates): Filter by branch.
	* xdelta.cc: Minor bits of insulation.

2004-03-24  graydon hoare  <graydon@pobox.com>

	* AUTHORS: Mention Robert.
	* configure.ac: Enable sse2 stuff.
	* monotone.spec: Adjust CFLAGS and CXXFLAGS
	* monotone.texi (Network Service): Expand a bit.

2004-03-24  Robert Helgesson  <rycee@home.se>

	* commands.cc:
	* http_tasks.cc:
	* lua.cc:
	* manifest.cc:
	* netsync.cc:
	* nntp_tasks.cc:
	* proto_machine.cc:
	* work.cc:
	* xdelta.cc:
	Portability fixes for boost 1.31.0

2004-03-22  graydon hoare  <graydon@pobox.com>

	* cryptopp/integer.cpp, integer.h: Enable SSE2 multiply code.
	* database.cc, database.hh, certs.cc: Speed up 'heads'.

2004-03-21  graydon hoare  <graydon@pobox.com>

	* lcs.hh, sanity.hh: Minor performance tweaks.

2004-03-20  graydon hoare  <graydon@pobox.com>

	* rcs_import.cc: Teach how to aggregate branches.
	* monotone.texi: Start section on netsync.

2004-03-20  Olivier Andrieu  <oliv__a@users.sourceforge.net>

	* commands.cc (log): Show tags in log.
	* AUTHORS: Mention Olivier.

2004-03-17  Nathan Myers  <ncm@cantrip.org>

	* boost/circular_buffer.hpp:
	* commands.cc:
	* cryptopp/fltrimpl.h:
	* cryptopp/iterhash.cpp:
	* quick_alloc.hh:
	Fixes for gcc 3.4 compat and warnings.

2004-03-17  graydon hoare  <graydon@pobox.com>
	* cryptopp/config.h: Fix for gcc aliasing optimization error.
	* rcs_import.cc (cvs_history::note_file_edge):
	Fix for first changelog import bug (#5813).

2004-03-15  graydon hoare  <graydon@pobox.com>

	* rcs_import.cc: Import lone versions properly.
	* tests/t_singlecvs.at: New test for it.
	* testsuite.at: Call it.

2004-03-14  graydon hoare  <graydon@pobox.com>

	* commands.cc (diff): Show added files too.
	* monotone.texi: Fix typo.

2004-03-08  graydon hoare  <graydon@pobox.com>

	* netsync.cc (analyze_manifest_edge): Fix broken formatter.

2004-03-07  graydon hoare  <graydon@pobox.com>

	* Makefile.am (BOOST_SANDBOX_SOURCES): Remove boost::socket entries.
	(NETXX_SOURCES): Predicate on IP6 support in OS (from Paul Snively).
	* boost/socket/*.[hc]pp: Remove.
	* boost/io/streambuf_wrapping.hpp: Remove.
	* AUTHORS: Remove copyright notice for boost::socket.
	* acinclude.m4 (ACX_PTHREAD): Add.
	* network.cc: Replace boost::socket machinery with Netxx.
	* network.hh (open_connection): Remove prototype, static function.
	* sanity.hh, sanity.cc: Make log formatters give file:line coords,
	throw log offending coordinate if formatting fails.

2004-03-07  graydon hoare  <graydon@pobox.com>

	* sqlite/date.c, sqlite/vdbeInt.h, sqlite/vdbeaux.c: Add.
	* sqlite/*.c: Upgrade to 2.8.12.
	* Makefile.am: Update to mention new files.
	* cert.cc
	(expand_ancestors)
	(expand_dominators): Resize child bitmaps to cover parent.

2004-03-06  graydon hoare  <graydon@pobox.com>

	* netsync.cc (get_root_prefix): Fix from Paul Snively
	to fix static initialization order on mac OSX.
	* montone.texi: Typo fix from Anders Petersson.
	* *.cc: Move all function defs into column 0.

2004-03-04  graydon hoare  <graydon@pobox.com>

	* std_hooks.lua: Fix merger execution pessimism.

2004-03-04  graydon hoare  <graydon@pobox.com>

	* adler32.hh: Modify to use u8.
	* depot.cc, netcmd.cc, xdelta.cc: Modify to use u8.
	* netio.hh, numeric_vocab.hh (widen): Move between headers.
	* netsync.cc: Correct role-assumption bugs.
	* schema_migration.cc: Strip whitespace in sha1.
	(changes received from Christof Petig)

2004-03-01  graydon hoare  <graydon@pobox.com>

	* commands.cc: Handle anonymous pulling.
	* netsync.cc: Ditto.

	Release point (v 0.10).

2004-03-01  graydon hoare  <graydon@pobox.com>

	* NEWS: Mention impending 0.10 release.
	* cert.cc, cert.hh: Bug fixes, implement trust function, QA stuff.
	* commands.cc: Tweak disapprove, approve, testresult, push, pull.
	* configure.ac: Bump version number.
	* cryptopp/rng.h, cryptopp/rng.cpp
	(MaurerRandomnessTest): Fix bitrot.
	* keys.cc: Add Maurer PRNG randomness test.
	* lua.cc, lua.hh: Add trust, testresult, anonymous netsync hooks.
	* monotone.1: Update to follow changes to commands.
	* monotone.texi: Include QA section, adjust some UI drift, clarify
	reserved cert names, document new hooks and commands.
	* netcmd.hh, netcmd.cc: Add anonymous, error commands; fix bugs.
	* netsync.cc: Process new commands, factor server loop a bit.
	* std_hooks.lua: Add new hook defaults, factor mergers.
	* tests/t_netsync.at: Check SHA1 of each edge.
	* tests/t_null.at: Call with --norc to skip ~/.monotonerc
	* tests/t_update.at: Fix glaring error.
	* tests/t_disapprove.at, tests/t_testresult.at: New tests.
	* testsuite.at: Call them.
	* ui.cc (sanitize): Clean escape chars from output (optional?)
	* update.cc: Rewrite entirely in terms of new QA definitions.

2004-02-24  graydon hoare  <graydon@pobox.com>

	* commands.cc (ls_keys): Write key hash codes.
	* constands.cc (netsync_timeout_seconds): Up to 120.
	* netsync.cc: Fix a bunch of bugs.
	* patch_set.cc (manifests_to_patch_set): Fix bug in overload
	default construction.

2004-02-22  graydon hoare  <graydon@pobox.com>

	* patch_set.cc, patch_set.hh: Parameterize yet further.
	* netsync.cc: Fix a lot of bugs, add manifest and file grovelling.
	* tests/t_netsync.at: A new test (which runs!)
	* testsuite.at: Call it.

2004-02-20  graydon hoare  <graydon@pobox.com>

	* cert.cc, cert.hh, key.cc, key.hh, database.cc, database.hh:
	Add lots of little netsync support routines.
	* commands.cc (rebuild): Rehash everything too.
	* constants.cc (netcmd_minsz): Recalculate.
	* cryptopp/osrng.cpp (NonblockingRng::GenerateBlock): Handle
	/dev/urandom a bit better.
	* netcmd.cc, netcmd.hh: Remove describe cmds, add nonexistant cmd.
	* netio.hh: Add uleb128 stuff.
	* xdelta.cc: Add randomizing unit test suite.
	* diff_patch.cc: Remove commented-out dead line-merger code.
	* merkle_tree.cc: Fix various bugs.
	* netcmd.cc: Switch everything over to uleb128s.
	* netsync.cc: Implement lots of missing stuff.

2004-02-09  graydon hoare  <graydon@pobox.com>

	* netsync.cc (ROOT_PREFIX): New variable.
	* commands.cc (merkle): New command.

2004-02-09  Ben Elliston  <bje@wasabisystems.com>

	* monotone.texi: Spelling corrections.

2004-02-09  graydon hoare  <graydon@pobox.com>

	* database.cc, database.hh
	(get_version_size)
	(get_file_version_size)
	(get_manifest_version_size): New functions.
	* xdelta.cc, xdelta.hh (measure_delta_target_size): New function.
	* merkle_tree.cc, merkle_tree.hh, netcmd.cc, netcmd.hh:
	Cleanup and typesafety.
	* netsync.cc: Cleanup, typesafety, implement refine phase.

2004-02-01  graydon hoare  <graydon@pobox.com>

	* netsync.cc: Remove a lot of stuff, implement auth phase.
	* constants.cc, constants.hh: Move constants from netsync.cc.
	* netcmd.cc, netcmd.hh: Split out of netsync.cc.
	* merkle_tree.cc, merkle_tree.hh: Likewise.
	* numeric_vocab.hh: New header.
	* adler32.hh: include numeric_vocab.hh.
	* netio.hh: Likewise.
	* unit_tests.cc, unit_tests.hh: Update.
	* Makefile.am: Likewise.
	* commands.cc: Guess signing key for auth phase.
	* database.cc, database.hh (public_key_exists)
	(get_pubkey): New functions based on key hashes.

2004-01-31  graydon hoare  <graydon@pobox.com>

	* Netxx/*: New files.
	* AUTHORS: Mention Netxx.
	* Makefile.am: Mention Netxx and netsync.{cc,hh}
	* adler32.hh: Delegate typedefs to boost.
	* cert.hh, cert.cc (cert_hash_code): New function.
	* commands.cc (find_oldest_ancestors): Block cycles.
	(netsync): New command.
	* database.cc, database.hh (schema): Update.
	(put_key): Calculate key hash on the fly.
	(put_cert): Likewise.
	(merkle_node_exists)
	(get_merkle_node)
	(put_merkle_node)
	(erase_merkle_nodes): New functions.
	* keys.hh, keys.cc (key_hash_code): New function.
	* lua.cc, lua.hh
	(hook_get_netsync_read_permitted)
	(hook_get_netsync_write_permitted): New hooks.
	* monotone.spec: Update for FC1 info conventions.
	* monotone.texi (Quality Assurance): New section.
	* netsync.cc, netsync.hh: New files, preliminary
	netsync infrastructure. Command bodies still missing.
	* schema.sql: Add intrinsic key and cert hashes, merkle nodes.
	* schema_migration.cc: Add code to migrate to new schema.
	* unit_tests.cc: Handle command-line args to limit test set.
	* vocab_terms.hh: Add merkle and prefix as new terms.

2004-01-13  Nathaniel Smith  <njs@codesourcery.com>

	* idna/idn-int.h: Remove (generated by configure).

2004-01-13  Nathaniel Smith  <njs@codesourcery.com>

	* configure.ac: Switch "if" and "else" branches in pthreads
	checks.

2004-01-12  Nathaniel Smith  <njs@codesourcery.com>

	* configure.ac: Remove check for -lpthread.
	Add check for pthread_mutex_lock and ACX_PTHREAD.
	* m4/acx_pthread.m4: New file.

2004-01-07  graydon hoare  <graydon@pobox.com>

	* Makefile.am:
	* po/POTFILES.in:
	* po/monotone.pot: Minor tweaks for distclean.
	* adns/config.h:
	* boost/socket/src/interface.cpp:
	* boost/socket/src/ip4/address.cpp:
	* boost/socket/src/ip4/protocol.cpp: OSX portability.
	* AUTHORS: Mention new contributors.
	* monotone.texi (Hook Reference): Document i18n hooks.

	Release point (v 0.9).

2004-01-07  graydon hoare  <graydon@pobox.com>

	* cert.cc (ensure_parents_loaded)
	(expand_dominators)
	(expand_ancestors)
	(find_intersecting_node): New functions.
	(find_common_ancestor): Reimplement in terms of dominator
	and ancestor bitset intersection.

2004-01-05  Christof Petig <christof@petig-baender.de>

	* vocab.cc (verify<local_path>) Fix use of val() / iterator.
	* constants.cc (illegal_path_bytes): NUL-terminate.

2004-01-02  graydon hoare  <graydon@pobox.com>

	* diff_patch.cc (normalize_extents): Improve to handle an odd case.
	* tests/t_fmerge.at: New test, to test it.
	* commands.cc (fload, fmerge): Permanently enable, for test.
	* testsuite.at: Call new test.

2004-01-01  graydon hoare  <graydon@pobox.com>

	* file_io.hh, file_io.cc (read_localized_data, write_localized_data):
	New functions
	* commands.cc, manifest.cc, transforms.cc: Use them.
	* monotone.texi: Minor update to i18n docs.
	* lua.hh, lua.cc (hook_get_linesep_conv, hook_get_charset_conv):
	New hooks.
	* acinclude.m4: Move AX_CREATE_STDINT_H in here.
	* po/monotone.pot: Regenerate.
	* NEWS, configure.ac: Prep for 0.9 release.

2003-12-30  graydon hoare  <graydon@pobox.com>

	* file_io.hh, file_io.cc (mkpath): New function.
	* commands.cc, database.cc, diff_patch.cc, file_io.cc,
	lua.cc, vocab.cc, work.cc: Use it.
	* constants.cc (illegal_path_bytes_arr): Remove leading null.
	* monotone.texi: Include i18n docs.
	* tests/t_i18n_file.at: Check colon in filename.

2003-12-29  graydon hoare  <graydon@pobox.com>

	* file_io.cc: Localize names before touching fs.
	* lua.hh, lua.cc (hook_get_system_charset): Remove useless fn.
	* test_hooks.lua: Likewise.
	* monotone.cc, transforms.cc, transforms.hh:
	Remove lua from system charset conv.
	* tests/t_i18n_file.at: New test.
	* testsuite.at: Call it.

2003-12-28  graydon hoare  <graydon@pobox.com>

	* app_state.cc, app_state.hh: Massage to use i18n vocab.
	* cert.cc, commands.cc, commands.hh, rcs_import.cc,
	update.cc, update.hh, url.cc, url.hh: Likewise.

	* work.cc, work.hh: --> Likewise, and break file format! <--

	* constants.hh, constants.cc (legal_ace_bytes): New constant.
	* vocab.cc (verify<ace>): Use it.
	(verify<urlenc>) New function.
	* vocab_terms.hh (ace, urlenc, utf8): New terms.
	* transforms.hh, transforms.cc: Use them.
	* monotone.cc (utf8_argv): Charconv argv.
	* network.hh, network.cc: Use url.{hh,cc}.

2003-12-28  graydon hoare  <graydon@pobox.com>

	* constants.hh, constants.cc (idlen): New constant.
	* commands.cc, vocab.cc: Use it.
	* manifest.cc (read_manifest_map): Tighten up regex.
	* packet.cc: Likewise.
	* transforms.cc (uppercase)
	(lowercase): Rewrite.
	(utf8_to_urlenc)
	(urlenc_to_utf8)
	(internalize_url)
	(internalize_cert_name)
	(internalize_rsa_keypair_id)
	(externalize_url)
	(externalize_cert_name)
	(externalize_rsa_keypair_id): New functions.
	* url.hh, url.cc (parse_utf8_url): New function.

2003-12-20  graydon hoare  <graydon@pobox.com>

	* diff_patch.cc (normalize_extents): New function.
	(merge_via_edit_scripts): Use it.

2003-12-19  graydon hoare  <graydon@pobox.com>

	[net.venge.monotone.i18n branch]

	* idna/*.[ch]: New files.
	* po/*: New files.
	* url.cc, url.hh, constants.cc: New files.
	* Makefile.am, configure.ac: Various fiddling for gettext.
	* lua.hh, lua.cc (hook_get_system_charset): New hook.
	(hook_get_system_linesep): New hook.
	* transforms.hh, transforms.cc
	(charset_convert)
	(system_to_utf8)
	(utf8_to_system)
	(ace_to_utf8)
	(utf8_to_ace)
	(line_end_convert): New functions.
	* vocab.cc: Refine constraints.
	* vocab_terms.hh (external): New atomic type.
	* monotone.cc (cpp_main): Initialize gettext.
	* sanity.hh (F): Call gettext() on format strings.
	* commands.cc, depot.cc, database.cc, http_tasks.cc, keys.cc,
	network.cc, rcs_import.cc, sanity.cc, mac.hh : Update to use
	'constants::' namespace.
	* config.h.in: Remove.
	* commands.cc: Various formatting cleanups.
	* unit_tests.cc, unit_tests.hh: Connect to url tests.

2003-12-19  graydon hoare  <graydon@pobox.com>

	* diff_patch.cc (merge3): Skip patches to deleted files.

2003-12-16  graydon hoare  <graydon@pobox.com>

	* commands.cc (ls_ignored, ignored_itemizer): Fold in as subcases of unknown.

2003-12-16  graydon hoare  <graydon@pobox.com>

	* lua.cc (working_copy_rcfilename): MT/monotonerc not MT/.monotonerc.

2003-12-16  graydon hoare  <graydon@pobox.com>

	* lua.hh, lua.cc (working_copy_rcfilename): New function.
	* monotone.cc: Add working copy rcfiles.
	* commands.cc (ls_unknown, unknown_itemizer): Skip ignored files.

2003-12-16  graydon hoare  <graydon@pobox.com>

	* file_io.cc (walk_tree_recursive): continue on book-keeping file.

2003-12-15  graydon hoare  <graydon@pobox.com>

	* tests/t_unidiff.at, t_unidiff2.at: Check for mimencode.

2003-12-15  graydon hoare  <graydon@pobox.com>

	* configure.ac: Add --enable-static-boost.
	* Makefile.am: Likewise.
	* AUTHORS: Mention new contributors.

2003-12-14  Lorenzo Campedelli <lorenzo.campedelli@libero.it>

	* work.cc (add_to_attr_map): Finish change to attr map format.

2003-12-10  Tom Tromey  <tromey@redhat.com>

	* commands.cc (checkout): Give better error message if branch is
	empty.

2003-12-07  Eric Kidd  <eric.kidd@pobox.com>

	* commands.cc (agraph): Handle repositories with a single version.
	* database.cc (get_head_candidates): Handle heads with no ancestors.
	* cert.cc (get_branch_heads): Handle heads with no ancestors.

2003-12-06  Eric Kidd  <eric.kidd@pobox.com>

	* update.hh, update.cc (pick_update_target): Return current
	version if no better update candidates available.
	* update.cc (pick_update_target): Always do branch filtering.
	* commands.cc (update): Notice when we're already up-to-date.
	* commands.cc (propagate): Assign branch name correctly when merging.

2003-12-05  graydon hoare  <graydon@pobox.com>

	* lcs.hh (edit_script): New entry point.
	* diff_patch.cc: Rewrite merge in terms of edit scripts.
	* network.cc (post_queued_blobs_to_network): Tidy up transient
	failure message.
	* randomfile.hh: Prohibit deletes on end of chunks.
	* sanity.cc: EOL-terminate truncated long lines.

2003-12-02  graydon hoare  <graydon@pobox.com>

	* database.cc, database.hh (reverse_queue): Copy constructor.
	* std_hooks.lua (merge3): Remove afile, not ancestor.
	* monotone.cc: Remove debugging message.
	* ui.cc (finish_ticking): Set last_write_was_a_tick to false.

2003-12-01  graydon hoare  <graydon@pobox.com>

	* app_state.hh, app_state.cc (set_signing_key): New fn, persist key.
	* monotone.cc (cpp_main): Permit commuting the --help argument around.

2003-11-30  graydon hoare  <graydon@pobox.com>

	* network.cc (post_queued_blobs_to_network): Fail when posted_ok is false.
	* database.cc (initialize): Fail when -journal file exists.
	* keys.cc (make_signature): Nicer message when privkey decrypt fails.

2003-11-29  Tom Tromey  <tromey@redhat.com>

	* rcs_import.cc (store_auxiliary_certs): Renamed to fix typo.
	Updated all callers.

	* http_tasks.cc (check_received_bytes): Allow "-" as well.
	* depot.cc (execute_post_query): Allow "-" as well.

2003-11-28  Tom Tromey  <tromey@redhat.com>

	* http_tasks.cc (check_received_bytes): Allow "-" as well.
	* depot.cc (execute_post_query): Allow "-" as well.

2003-11-28  graydon hoare  <graydon@pobox.com>

	* cert.cc: Various speedups.
	* cycle_detector.hh (edge_makes_cycle): Use visited set, too.
	* database.hh, database.cc (get_head_candidates): New, complex query.
	* keys.hh, keys.cc (check_signature): Cache verifiers.
	* sqlite/os.c (sqliteOsRandomSeed): Harmless valgrind purification.
	* tests/t_fork.at, tests/t_merge.at: Ignore stderr chatter on 'heads'.

2003-11-27  graydon hoare  <graydon@pobox.com>

	* Makefile.am (AM_LDFLAGS): No more -static, sigh.
	* cert.cc (find_relevant_edges): Keep dynamic-programming caches.
	(calculate_renames_recursive): Likewise.
	* cert.cc, cert.hh (rename_edge): Add constructor, copy constructor.
	* commands.cc (list certs): Note rename certs are binary.

2003-11-24  graydon hoare  <graydon@pobox.com>

	* network.cc: Continue fetch, post loops even if one target has
	an exception.

2003-11-24  graydon hoare  <graydon@pobox.com>

	* database.hh, database.cc (delete_posting): Change to take queue
	sequence numbers.
	* commands.cc (queue): Use new API.
	* network.cc (post_queued_blobs_to_network): Use new API.

2003-11-24  graydon hoare  <graydon@pobox.com>

	* std_hooks.lua (get_http_proxy): Return nil when no ENV var.
	* monotone.texi (get_http_proxY): Document change.

2003-11-24  graydon hoare  <graydon@pobox.com>

	* tests/t_proxy.at: Add a test for proxying with tinyproxy.
	* testsuite.at: Call it.
	* lua.cc: Fix dumb error breaking proxying.
	* network.cc: Be verbose about proxying.

2003-11-23  graydon hoare  <graydon@pobox.com>

	* http_tasks.cc (read_chunk): Tolerate 0x20* after chunk len.

2003-11-23  graydon hoare  <graydon@pobox.com>

	* network.cc: Make more informative error policy.
	* boost/socket/socketstream.hpp: Pass SocketType to streambuf template.
	* boost/socket/src/default_socket_impl.cpp: Translate EINTR.

2003-11-22  graydon hoare  <graydon@pobox.com>

	* lua.cc, lua.hh (hook_get_http_proxy): New hook.
	* std_hooks.lua (get_http_proxy): Default uses HTTP_PROXY.
	(get_connect_addr): Undefine, it's for tunnels alone now.
	* network.cc: Use new hook.
	* http_tasks.hh, http_tasks.cc: Teach about proxies (sigh).
	* monotone.texi: Document new hooks.

2003-11-22  graydon hoare  <graydon@pobox.com>

	* lua.cc, lua.hh (hook_get_connect_addr): New hook.
	* std_hooks.lua (get_connect_addr): Default uses HTTP_PROXY.
	* network.cc, network.hh: Use new hook.
	* http_tasks.cc: Teach about HTTP/1.1.
	* cert.cc (bogus_cert_p): Fix UI ugly.

2003-11-21  graydon hoare  <graydon@pobox.com>

	* constants.hh (postsz): New constant for suggested post size.
	* database.cc, database.hh (queue*): Change db API slightly.
	* commands.cc (queue): Adjust to changed db API.
	* network.cc (post_queued_blobs_to_network): Switch to doing
	incremental posts.
	* cert.cc (write_rename_edge, read_rename_edge): Put files on
	separate lines to accomodate future i18n work.
	* work.cc (add_to_attr_map, write_attr_map): Reorder fields to
	accomodate future i18n work.
	* monotone.texi: Document it.
	* configure.ac, NEWS: Mention 0.8 release.

	Release point (v 0.8).

2003-11-16  Tom Tromey  <tromey@redhat.com>

	* missing: Removed generated file.

2003-11-14  graydon hoare  <graydon@pobox.com>

	* commands.cc (vcheck): Add.
	* cert.cc, cert.hh (cert_manifest_vcheck): Add.
	(check_manifest_vcheck): Add.
	(calculate_vcheck_mac): Add.
	* constants.hh (vchecklen): New constant.
	* mac.hh: Re-add.
	* monotone.texi (Hash Integrity): New section.
	* monotone.1: Document vcheck.

2003-11-14  graydon hoare  <graydon@pobox.com>

	* database.cc, database.hh (reverse_queue): New class.
	(compute_older_version): New functions.
	(get_manifest_delta): Remove.
	* network.cc, network.hh (queue_blob_for_network): Remove.
	* packet.cc, packet.hh (queueing_packet_writer): Change UI,
	write to queue directly, accept optional<reverse_queue>.
	* cert.cc (write_paths_recursive): Rewrite to use constant
	memory.
	* commands.cc (queue, queue_edge_for_target_ancestor):
	Install optional<reverse_queue> in qpw.
	* tests/t_cross.at: Ignore new UI chatter.
	* monotone.texi (Transmitting Changes): Change UI output.

2003-11-13  graydon hoare  <graydon@pobox.com>

	* Makefile.am (AUTOMAKE_OPTIONS): Require 1.7.1
	* commands.cc (addtree): Wrap in transaction guard.
	* database.cc, database.hh (manifest_delta_exists): Add.
	(get_manifest_delta): Add.
	* cert.cc (write_paths_recursive): Use partial deltas.
	* manifest.cc, manifest.hh (read_manifest_map): New variant.
	* patch_set.cc, patch_set.hh (patch_set): Add map_new, map_old
	fields.
	(manifests_to_patch_set) Store new field.
	(patch_set_to_packets) Don't read manifest versions from db.
	* std_hooks.lua (ignore_file): ignore .a, .so, .lo, .la, ~ files.
	* tests/t_cvsimport.at: New test.
	* testsuite.at: Call it.

2003-11-10  graydon hoare  <graydon@pobox.com>

	* commands.cc (find_oldest_ancestors): New function.
	(queue): New "addtree" subcommand.
	* monotone.texi: Document it.
	* monotone.1: Document it.

2003-11-10  graydon hoare  <graydon@pobox.com>

	* file_io.cc (walk_tree_recursive): Ignore MT/

2003-11-09  graydon hoare  <graydon@pobox.com>

	* database.cc (dump, load): Implement.
	* commands.cc (db): Call db.dump, load.
	* cycle_detector.hh: Skip when no in-edge on src.
	* monotone.texi: Document dump and load, add some
	special sections.
	* monotone.1: Mention dump and load.

2003-11-09  graydon hoare  <graydon@pobox.com>

	* rcs_file.hh (rcs_symbol): New structure.
	* rcs_file.cc (symbol): New rule.
	* rcs_import.cc (find_branch_for_version): New function.
	(cvs_key::branch): New field.
	(store_auxilliary_certs): Cert branch tag.
	* cycle_detector.hh: Fix bugs, don't use quick_alloc.
	* commands.cc (checkout): Add --branch based version.
	* monotone.texi: Document new command variant.
	* monotone.1: Ditto.

2003-11-09  graydon hoare  <graydon@pobox.com>

	* quick_alloc.hh: New file.
	* Makefile.am: Add it.
	* cycle_detector.hh: Rewrite.
	* manifest.hh: Use quick_alloc.
	* vocab.cc: Relax path name requirements a bit.
	* sqlite/sqliteInt.h: Up size of row to 16mb.

2003-11-02  graydon hoare  <graydon@pobox.com>

	* commands.cc (post): Post everything if no URL given; don't base
	decision off branch name presence.
	* app_state.cc, monotone.cc, file_io.cc, file_io.hh: Support
	absolutifying args.
	* lua.hh, lua.cc, std_hooks.lua (hook_get_mail_hostname): New hook.
	* monotone.texi: Document it.
	* monotone.texi, monotone.1: Minor corrections, new sections.
	* monotone.cc: Don't look in $ENV at all.
	* network.cc: Correct MX logic.
	* nntp_tasks.cc, smtp_tasks.cc: Separate postlines state.
	* smtp_tasks.cc: Correct some SMTP logic.
	* configure.ac, NEWS: Mention 0.7 release.

	Release point (v 0.7).

2003-11-01  graydon hoare  <graydon@pobox.com>

	* http_tasks.cc: Drop extra leading slashes in HTTP messages.

2003-10-31  graydon hoare  <graydon@pobox.com>

	* commands.cc, database.cc, database.hh, lua.cc, lua.hh,
	network.cc, network.hh, packet.cc, packet.hh, schema.sql,
	schema_migration.cc, tests/t_http.at, tests/t_nntp.at, vocab.cc:
	Eliminate "groupname", use lone URL.
	* monotone.texi: Update to cover new URL rules.
	* network.cc, network.hh, lua.cc, lua.hh, smtp_tasks.cc:
	Implement "mailto" URLs.
	* tests/t_smtp.at: New test.
	* testsuite.at: Call it.

2003-10-31  graydon hoare  <graydon@pobox.com>

	* patch_set.cc (manifests_to_patch_set): Second form with explicit renames.
	(manifests_to_patch_set): Split edit+rename events when we see them.
	* commands.cc (status, commit): Include explicit rename set.
	* diff_patch.cc (merge3): Accept edit+rename events split by patch_set.cc.
	* smtp_tasks.hh, smtp_tasks.cc: New files.
	* nntp_machine.hh, nntp_machine.cc: Rename to proto_machine.{hh,cc} (woo!)
	* nntp_tasks.cc: Adjust to use proto_ prefix in various places.
	* proto_machine.cc (read_line): get() into streambuf.
	* Makefile.am: Cover renames and adds.

2003-10-31  graydon hoare  <graydon@pobox.com>

	* diff_patch.cc (merge3): Extract renames.
	* commands.cc (calculate_new_manifest_map): Extract renames.
	(try_one_merge): Extract renames, propagate to merge target.
	(commit): Extract renames, propagate to commit target.
	* cert.cc (calculate_renames_recursive): Fix wrong logic.
	(find_common_ancestor_recursive): Stall advances at top of graph.
	* patch_set.cc: (manifests_to_patch_set): Teach about historical
	renames.
	* tests/t_erename.at: New test for edit+rename events.
	* testsuite.at: Call t_erename.at.

2003-10-30  graydon hoare  <graydon@pobox.com>

	* patch_set.cc (operator<): s/a/b/ in a few places, yikes!
	* cert.cc: Add machinery for rename edge certs.
	* commands.cc: Call diff(manifest,manifest) directly.
	* tests/t_nntp.at: Kill tcpserver DNS lookups on nntp test.
	* network.cc (parse_url): Character class typo fix, from
	Johannes Winkelmann.
	* app_state.hh, cert.hh, commands.hh, cycle_detector.hh,
	database.hh, diff_patch.cc, diff_patch.hh, http_tasks.hh,
	interner.hh, keys.hh, lua.hh, manifest.hh, network.hh,
	nntp_machine.hh, nntp_tasks.hh, packet.hh, patch_set.hh,
	transforms.hh, update.hh, vocab.hh, work.hh, xdelta.hh:
	fix use of std:: prefix / "using namespace" pollution.

2003-10-27  graydon hoare  <graydon@pobox.com>

	* lua/liolib.c (io_mkstemp): Portability fix
	from Ian Main.
	* xdelta.cc,hh (compute_delta): New manifest-specific variant.
	* transforms.cc,hh (diff): Same.
	* rcs_import.cc: Various speedups to cvs import.

2003-10-26  graydon hoare  <graydon@pobox.com>

	* cert.cc (get_parents): New function.
	(write_paths_recursive): New function.
	(write_ancestry_paths): New function.
	* cert.hh (write_ancestry_paths): Declare.
	* commands.cc (queue_edge_for_target_ancestor):
	Call write_ancestry_paths for "reposting" queue
	strategy.

2003-10-25  graydon hoare  <graydon@pobox.com>

	* commands.cc (log): Skip looking inside nonexistent
	manifests for file comments.

2003-10-24  graydon hoare  <graydon@pobox.com>

	* adns/*.c, adns/*.h: Import adns library.
	* Makefile.am: Update to build adns into lib3rdparty.a.
	* AUTHORS: Mention adns.
	* network.cc: Call adns functions, not gethostbyname.

2003-10-20  Nathaniel Smith  <njs@codesourcery.com>

	* patch_set.cc (patch_set_to_text_summary): Give more detailed
	output.
	* commands.cc (get_log_message, status, diff): Use
	patch_set_to_text_summary for complete description.

2003-10-22  graydon hoare  <graydon@pobox.com>

	* monotone.texi: Document 'queue' command.
	* monotone.1: Likewise.

2003-10-22  graydon hoare  <graydon@pobox.com>

	* diff_patch.cc
	(infer_directory_moves): New function.
	(rebuild_under_directory_moves): New function.
	(apply_directory_moves): New function.
	(merge3): Handle directory moves.
	* tests/t_renamed.at: New test for dir renames.
	* testsuite.at: Call it.

2003-10-21  graydon hoare  <graydon@pobox.com>

	* commands.cc (queue): New command.
	(list): Add "queue" subcommand, too.

2003-10-21  graydon hoare  <graydon@pobox.com>

	* diff_patch.cc (merge_deltas): New function.
	(check_map_inclusion): New function.
	(check_no_intersect): New function.
	(merge3): Rewrite completely.
	* tests/t_rename.at: New test.
	* testsuite.at: Call it.
	* file_io.cc, file_io.hh (make_dir_for): New function.
	* commands.cc (update): Call make_dir_for on update.

2003-10-20  graydon hoare  <graydon@pobox.com>

	* commands.cc: Replace [] with idx() everywhere.

2003-10-20  Tom Tromey  <tromey@redhat.com>

	* cert.hh (get_branch_heads): Updated.
	Include <set>.
	* commands.cc (head): Updated for new get_branch_heads.
	(merge): Likewise.
	(propagate): Likewise.
	* cert.cc (get_branch_heads): Use set<manifest_id>.

	* commands.cc (merge): Use all caps for metasyntactic variable.
	(heads): Likewise.

	* network.cc (post_queued_blobs_to_network): Do nothing if no
	packets to post.

2003-10-20  graydon hoare  <graydon@pobox.com>

	* cert.cc (get_branch_heads): Fix dumb bug.
	* diff_patch.cc (merge3): Fix dumb bug.
	(merge2): Fix dumb bug.
	(try_to_merge_files): Fix dumb bug.

2003-10-20  graydon hoare  <graydon@pobox.com>

	* file_io.cc (tilde_expand): New function.
	* monotone.cc (cpp_main): Expand tildes in
	db and rcfile arguments.

2003-10-20  graydon hoare  <graydon@pobox.com>

	* rcs_import.cc (import_cvs_repo): Check key existence
	at beginning of import pass, to avoid wasted work.

2003-10-19  Tom Tromey  <tromey@redhat.com>

	* commands.cc (log): Add each seen id to `cycles'.

2003-10-19  graydon hoare  <graydon@pobox.com>

	* AUTHORS: Mention Tecgraf PUC-Rio and their
	copyright.
	* Makefile.am: Mention circular buffer stuff.
	* configure.ac, NEWS: Mention 0.6 release.
	* cert.hh, cert.cc (erase_bogus_certs): file<cert> variant.
	* commands.cc (log): Erase bogus certs before writing,
	cache comment-less file IDs.
	* monotone.spec: Don't specify install-info args,
	do build with optimization on RHL.

	Release point (v 0.6).

2003-10-19  Matt Kraai  <kraai@ftbfs.org>

	* commands.cc (merge): Use app.branch_name instead of args[0] for
	the branch name.

2003-10-17  graydon hoare  <graydon@pobox.com>

	* commands.cc (log): New command.
	Various other bug fixes.
	* monotone.1, monotone.texi: Minor updates.

2003-10-17  graydon hoare  <graydon@pobox.com>

	* monotone.texi: Expand command and hook references.
	* commands.cc: Disable db dump / load commands for now.

2003-10-16  graydon hoare  <graydon@pobox.com>

	* sanity.hh: Add a const version of idx().
	* diff_patch.cc: Change to using idx() everywhere.
	* cert.cc (find_common_ancestor): Rewrite to recursive
	form, stepping over historic merges.
	* tests/t_cross.at: New test for merging merges.
	* testsuite.at: Call t_cross.at.

2003-10-10  graydon hoare  <graydon@pobox.com>

	* lua.hh, lua.cc (hook_apply_attribute): New hook.
	* work.hh, work.cc (apply_attributes): New function.
	* commands.cc (update_any_attrs): Update attrs when writing to
	working copy.
	* std_hooks.lua (temp_file): Use some env vars.
	(attr_functions): Make table of attr-setting functions.

2003-10-10  graydon hoare  <graydon@pobox.com>

	* work.cc: Fix add/drop inversion bug.
	* lua/*.{c,h}: Import lua 5.0 sources.
	* lua.cc: Rewrite lua interface completely.
	* std_hooks.lua, test_hooks.lua, testsuite,
	tests/t_persist_phrase.at, configure.ac, config.h.in, Makefile.am:
	Modify to handle presence of lua 5.0.

2003-10-08  graydon hoare  <graydon@pobox.com>

	* rcs_import.cc: Attach aux certs to child, not parent.
	* manifest.cc: Speed up some calculations.
	* keys.cc: Optionally cache decoded keys.

2003-10-07  graydon hoare  <graydon@pobox.com>

	* manifest.hh, manifest.cc, rcs_import.cc: Write manifests w/o
	compression.
	* vocab.hh, vocab.cc: Don't re-verify verified data.
	* ui.hh, ui.cc: Minor efficiency tweaks.

2003-10-07  graydon hoare  <graydon@pobox.com>

	* commands.cc, work.cc, work.hh: Add some preliminary stuff
	to support explicit renaming, .mt-attrs.
	* monotone.texi: Add skeletal sections for command reference,
	hook reference, CVS phrasebook. Fill in some parts.

2003-10-02  graydon hoare  <graydon@pobox.com>

	* boost/circular_buffer*.hpp: Add.
	* AUTHORS, cert.cc, commands.cc, database.cc,
	diff_patch.cc, http_tasks.cc, keys.cc, lua.cc, manifest.cc,
	network.cc, nntp_machine.cc, packet.cc, patch_set.cc,
	rcs_import.cc, sanity.cc, sanity.hh, ui.hh, update.cc,
	vocab_terms.hh, work.cc:
	remove existing circular buffer code, replace all
	logging and asserty stuff with boost::format objects
	rather than vsnprintf.

2003-10-01  graydon hoare  <graydon@pobox.com>

	* testsuite.at: Don't use getenv("HOSTNAME").
	* database.cc (exec, fetch): Do va_end/va_start again in between
	logging and executing query.

2003-09-28  Tom Tromey  <tromey@redhat.com>

	* monotone.texi: Added @direntry.

2003-09-27  Nathaniel Smith  <njs@pobox.com>

	* monotone.cc: Remove "monotone.db" default to --db
	option in help text.

2003-09-27  graydon hoare  <graydon@pobox.com>

	* diff_patch.cc: Rework conflict detection.
	* rcs_import.cc: Remove some pointless slowness.
	* monotone.spec: Install info files properly.

	Release point (v 0.5).

2003-09-27  graydon hoare  <graydon@pobox.com>

	* AUTHORS, NEWS, configure.ac: Update for 0.5 release.
	* monotone.texi: Various updates.
	* xdelta.cc (compute_delta): Fix handling of empty data.
	* database.cc (sql): Require --db for init.
	* work.cc (read_options_map): Fix options regex.

2003-09-27  graydon hoare  <graydon@pobox.com>

	* lcs.hh: New jaffer LCS algorithm.
	* interner.hh, rcs_import.cc: Templatize interner.
	* diff_patch.hh: Use interner, new LCS.

2003-09-27  Tom Tromey  <tromey@redhat.com>

	* commands.cc (fetch): Always try lua hook; then default to all
	known URLs.

2003-09-26  Tom Tromey  <tromey@redhat.com>

	* commands.cc (tag): Use all-caps for meta-syntactic variables.
	(comment, add, cat, complete, mdelta, fdata): Likewise.

	* monotone.1: There's no default database.
	* monotone.texi (OPTIONS): There's no default database.

	* database.cc (sql): Throw informative error if database name not
	set.
	* app_state.cc (app_state): Default to no database.

2003-09-26  graydon hoare  <graydon@pobox.com>

	* debian/*, monotone.spec: Add packaging control files.

2003-09-24  graydon hoare  <graydon@pobox.com>

	* database.cc, database.hh (debug): New function.
	* commands.cc (debug): New command.
	* cert.cc, cert.hh (guess_branch): New function.
	* commands.cc (cert): Queue certs to network servers.
	* commands.cc (cert, commit): Use guess_branch.
	* commands.cc (list): List unknown, ignored files.
	* monotone.texi, monotone.1: Document.

2003-09-24  graydon hoare  <graydon@pobox.com>

	* commands.cc (queue_edge_for_target_ancestor): Queue the
	correct ancestry cert, from child to target, as well as
	patch_set.

2003-09-22  graydon hoare  <graydon@pobox.com>

	* depot_schema.sql, schema_migration.cc,
	schema_migration.hh: Add.
	* database.cc, depot.cc: Implement schema migration.
	* database.cc, commands.cc: Change to db ... cmd.
	* monotone.texi, monotone.1: Document command change.
	* depot.cc: Fix various query bugs.

2003-09-21  Nathaniel Smith  <njs@codesourcery.com>

	* depot.cc (depot_schema): Remove unique constraint on (contents),
	replace with unique constraint on (groupname, contents).

2003-09-21  Nathaniel Smith  <njs@codesourcery.com>

	* commands.cc (diff): Take manifest ids as arguments.  Add
	explanatory text on files added, removed, modified.

2003-09-19  Tom Tromey  <tromey@redhat.com>

	* commands.cc (genkey): Use all-caps for meta-syntactic variable.
	(cert, tag, approve, disapprove, comment, add, drop, commit,
	update, revert, cat, checkout, co, propagate, complete, list, ls,
	mdelta, fdelta, mdata, fdata, mcerts, fcerts, pubkey, privkey,
	fetch, post, rcs_import, rcs): Likewise.
	(explain_usage): Indent explanatory text past the command names.

2003-09-17  Tom Tromey  <tromey@redhat.com>

	* commands.cc (list): Don't compute or use "subname".

	* commands.cc (revert): Handle case where argument is a
	directory.
	* tests/t_revert.at: Test for revert of directory.

	* testsuite.at (MONOTONE_SETUP): Use "monotone initdb".
	* monotone.1: Document "initdb".
	* monotone.texi (Commands): Document initdb.
	(Creating a Database): New node.
	(Getting Started): Refer to it.
	* commands.cc (initdb): New command.
	* database.cc (database::sql): New argument `init'.
	(database::initialize): New method.
	* database.hh (database::initalize): Declare.
	(database::sql): New argument `init'.

2003-09-17  Tom Tromey  <tromey@redhat.com>

	* tests/t_persist_phrase.at: Use "ls certs".
	* tests/t_nntp.at: Use "ls certs".
	* tests/t_genkey.at: Use "ls keys" and "ls certs".

2003-09-16  Tom Tromey  <tromey@redhat.com>

	* monotone.1: Document "list branches".
	* commands.cc (ls_certs): New function, from `lscerts' command.
	(ls_keys): New function, from `lskeys' command.
	(ls_branches): New function.
	(list): New command.
	(ls): New alias.
	(explain_usage): Split parameter info at \n.
	* monotone.texi (Adding Files): Use "list certs".
	(Committing Changes): Likewise.
	(Forking and Merging): Likewise.
	(Commands): Likewise.
	(Generating Keys): Use "list keys".
	(Commands): Likewise.
	(Commands): Mention "list branches".
	(Branches): Likewise.

2003-09-15  graydon hoare  <graydon@redhat.com>

	* http_tasks.cc: Fix networking to handle long input.

	* ui.cc, ui.hh: Only pad with blanks enough to cover old output
	when ticking.

	* update.cc, cert.cc, commands.cc: Fix cert fetching functions to
	remove bogus certs.

2003-09-15  Tom Tromey  <tromey@redhat.com>

	* monotone.1: Don't mention MT_KEY or MT_BRANCH.

	* monotone.texi (Getting Started): Don't mention MT_DB or
	MT_BRANCH.
	(Adding Files): Explicitly use --db and --branch.
	* app_state.hh (app_state): New fields options, options_changed.
	Declare new methods.  Include work.hh.
	* work.cc (work_file_name): New constant.
	(add_to_options_map): New structure.
	(get_options_path): New function.
	(read_options_map, write_options_map): Likewise.
	* work.hh (options_map): New type.
	(get_options_path, read_options_map, write_options_map): Declare.
	* commands.cc (add, drop, commit, update, revert, checkout,
	merge): Write options file.
	* app_state.cc (database_option, branch_option): New constants.
	(app_state::app_state): Read options file.
	(app_state::set_database): New method.
	(app_state::set_branch): Likewise.
	(app_state::write_options): Likewise.
	Include work.hh.
	* monotone.cc (cpp_main): Don't set initial database name on
	app.  Use new settor methods.  Don't look at MT_BRANCH or MT_DB.

2003-09-14  graydon hoare  <graydon@pobox.com>

	* vocab.cc, vocab.hh: Add streamers for vocab terms in preparation
	for switch to formatter.

	* cert.cc (check_signature): Treat missing key as failed check.
	* commands.cc (lscerts): Warn when keys are missing.

	* rcs_import.cc, nntp_tasks.cc, http_tasks.cc: Tick progress.

	* sanity.cc, monotone.cc: Tidy up output a bit.

	* xdelta.cc: Add code to handle empty files. Maybe correct?

	* ui.cc, ui.hh: Add.

2003-09-13  Tom Tromey  <tromey@redhat.com>

	* tests/t_nntp.at: If we can't find tcpserver or snntpd, skip the
	test.
	* tests/t_http.at: If we can't find boa or depot.cgi, skip the
	test.

2003-09-12  graydon hoare  <graydon@pobox.com>

	* update.cc (pick_update_target): Only insert base rev as update
	candidate if it actually exists in db.

	* commands.cc, database.cc, database.hh: Implement id completion
	command, and general id completion in all other commands.

2003-09-12  Tom Tromey  <tromey@redhat.com>

	* commands.cc (revert): A deleted file always appears in the
	manifest.
	* tests/t_revert.at: Check reverting a change plus a delete; also
	test reverting by file name.

	* work.cc (deletion_builder::visit_file): Check for file in
	working add set before looking in manifest.
	* tests/t_drop.at: Added add-then-drop test.

	* testsuite.at: Include t_drop.at.
	* tests/t_drop.at: New test.
	* work.cc (visit_file): Check for file in working delete set
	before looking in manifest.

2003-09-12  Tom Tromey  <tromey@redhat.com>

	* Makefile.am ($(srcdir)/testsuite): tests/atconfig and
	tests/atlocal are not in srcdir.

	* Makefile.am (TESTS): unit_tests is not in srcdir.

2003-09-11  graydon hoare  <graydon@pobox.com>

	* commands.cc: Check for MT directory in status.
	* commands.cc: Require directory for checkout.
	* commands.cc: Delete MT/work file after checkout.
	* commands.cc: Implement 'revert', following tromey's lead.
	* commands.cc: Print base, working manifest ids in status.

	* diff_patch.cc: Further merge corrections.
	* diff_patch.cc (unidiff): Compensate for occasional miscalculation
	of LCS.

	* tests/t_merge.at: Check that heads works after a merge.
	* tests/t_fork.at:  Check that heads works after a fork.
	* tests/t_genkey.at: Remove use of 'import'.
	* tests/t_cwork.at: Check deletion of work file on checkout.
	* tests/t_revert.at: Check that revert works.

	* commands.cc, monotone.cc: Report unknown commands nicely.

2003-09-08  graydon hoare  <graydon@pobox.com>

	* tests/merge.at: Accept tromey's non-error case for update.

	* commands.cc(try_one_merge): Write merged version to packet
	writer, not directly to db.
	(merge): Write branch, changelog cert on merged version to db.

	* std_hooks.lua(merge3): Open result in mode "r", not "w+".

2003-09-06  Tom Tromey  <tromey@redhat.com>

	* update.cc (pick_update_target): Not an error if nothing to
	update.

	* monotone.texi: Use VERSION; include version.texi.

	* monotone.1: Document "co".
	* monotone.texi (Commands): Document "co".
	* commands.cc (ALIAS): New macro.
	(co): New alias.

	* README: Updated.

	* txt2c.cc: Added missing file.

	* texinfo.tex, INSTALL, Makefile.in, aclocal.m4, compile, depcomp,
	install-sh, missing, mkinstalldirs: Removed generated files.

2003-09-04  graydon hoare  <graydon@pobox.com>

	* Makefile.am, depot.cc, http_tasks.cc, http_tasks.hh,
	lua.cc, lua.hh, monotone.texi, network.cc, tests/t_http.at,
	vocab_terms.hh:

	Use public key signatures to talk to depot, not mac keys.

	* commands.cc, file_io.cc, monotone.texi, monotone.1,
	tests/t_scan.at, tests/t_import.at, work.cc, work.hh:

	Remove the 'import' and 'scan' commands, in favour of generalized
	'add' which chases subdirectories.

	* configure.ac, NEWS:

	Release point (v 0.4).

2003-09-03  graydon hoare  <graydon@pobox.com>

	* monotone.texi: Expand notes about setting up depot.

	* update.cc: Update by ancestry. Duh.

2003-09-02  graydon hoare  <graydon@pobox.com>

	* boost/socket/streambuf.hpp: Bump ppos on overflow.

	* packet.cc, transforms.cc, transforms.hh: Add function for
	canonicalization of base64 encoded strings. Use on incoming cert
	packet values.

	* commands.cc: Change fetch and post to take URL/groupname params
	rather than branchname.

	* network.cc, network.hh, depot.cc, http_tasks.cc: Fix URL parser,
	improve logging, change signatures to match needs of commands.cc

	* Makefile.am: Don't install txt2c or unit_tests.

	* Makefile.am: Build depot.cgi not depot.

	* database.cc, database.hh: Add "all known sources" fetching support.

	* patch_set.cc: Sort in a path-lexicographic order for nicer summaries.

	* monotone.texi: Expand coverage of packets and networking.

	* tests/t_nntp.at, tests/t_http.at: Update to provide URL/groupname
	pairs.

2003-09-02  Tom Tromey  <tromey@redhat.com>

	* aclocal.m4, monotone.info: Removed generated files.

2003-08-31  Nathaniel Smith  <njs@codesourcery.com>

	* configure.ac: Check for lua40/lua.h, lua40/lualib.h and -llua40,
	-lliblua40.
	* config.h.in: Add LUA_H, LIBLUA_H templates, remove HAVE_LIBLUA,
	HAVE_LIBLUALIB templates.
	* lua.cc: Include config.h.  Use LUA_H, LIBLUA_H macros.

2003-08-29  graydon hoare  <graydon@pobox.com>

	* Makefile.am, txt2c.cc, lua.cc, database.cc:
	Use a C constant-building converter rather than objcopy.

	* cert.cc, cert.hh, packet.cc, packet.hh, diff_patch.cc,
	rcs_import.cc:
	Modify cert functions to require a packet consumer, do no implicit
	database writing.

	* commands.cc, database.cc, database.hh, schema.sql, network.cc:
	Modify packet queueing strategy to select ancestors from known
	network server content, rather than most recent edge.

2003-08-25  graydon hoare  <graydon@pobox.com>

	* AUTHORS, ChangeLog, Makefile.am, NEWS, configure.ac,
	tests/t_http.at: Release point (v 0.3)

2003-08-24  graydon hoare  <graydon@pobox.com>

	* nntp_tasks.cc: Measure success from postlines state.
	* network.cc: Print summary counts of transmissions.
	* packet.cc: Count packets into database.
	* depot.cc: Add administrative commands, fix a bunch of
	little bugs.
	* t_http.at: Testcase for depot-driven communication.
	* monotone.texi: Update to reflect depot existence.
	* http_tasks.cc: Pick bugs out.

2003-08-24  graydon hoare  <graydon@pobox.com>

	* commands.cc: Wash certs before output.
	* *.cc,*.hh: Adjust cert packet format to
	be more readable, avoid superfluous gzipping.

2003-08-24  graydon hoare  <graydon@pobox.com>

	* configure, Makefile.in: Remove generated files, oops.
	* commands.cc: Implement 'propagate'.
	* lua.cc, lua.hh, network.cc, network.hh: Remove
	'aggregate posting' stuff.
	* network.cc: Batch postings into larger articles.
	* diff_patch.hh, diff_patch.cc: Implement basic
	merge2-on-manifest.

2003-08-23  graydon hoare  <graydon@pobox.com>

	* monotone.cc: Handle user-defined lua hooks as
	overriding internal / .monotonerc hooks no matter
	where on cmd line they occur.
	* update.cc: Made failures more user-friendly.
	* lua.cc: Improve logging a bit.
	* testsuite.at, tests/*.{at,in}, testsuite/: Rewrite tests in
	autotest framework, move to tests/ directory.
	* boost/io/*, cryptopp/hmac.h: Add missing files.

2003-08-23  Tom Tromey  <tromey@redhat.com>

	* monotone.cc (OPT_VERSION): New macro.
	(cpp_main): Handle OPT_VERSION.
	(options): Added `version' entry.
	Include config.h.

2003-08-21  Tom Tromey  <tromey@redhat.com>

	* database.cc: Include "sqlite/sqlite.h", not <sqlite.h>.

2003-08-20  graydon hoare  <graydon@pobox.com>

	* boost/*:
	incorporate boost sandbox bits, for now.

	* Makefile.am, Makefile.in, configure, configure.ac, diff_patch.cc,
	http_tasks.cc, http_tasks.hh, network.cc, nntp_machine.cc,
	nntp_machine.hh, nntp_tasks.cc, nntp_tasks.hh, testsuite/t_nntp.sh:

	fix up networking layer to pass nntp tests again

2003-08-19  graydon hoare  <graydon@pobox.com>

	* Makefile.am, Makefile.in, app_state.hh, cert.cc, commands.cc,
	constants.hh, cryptopp/misc.h, database.cc, depot.cc,
	http_tasks.cc, http_tasks.hh, keys.cc, lua.cc, lua.hh, monotone.cc,
	network.cc, network.hh, nntp_machine.cc, nntp_machine.hh,
	nntp_tasks.cc, nntp_tasks.hh, packet.cc, packet.hh, rcs_import.cc,
	sanity.cc, sanity.hh, schema.sql, test_hooks.lua,
	testsuite/runtest.sh, testsuite/t_null.sh, vocab_terms.hh:

	major surgery time
	- move to multi-protocol posting and fetching.
	- implement nicer failure modes for sanity.
	- redo commands to print nicer, fail nicer.

2003-08-18  graydon hoare  <graydon@pobox.com>

	* Makefile.am, Makefile.in, adler32.hh, database.cc, depot.cc,
	mac.hh, xdelta.cc, Makefile.am, Makefile.in:

	first pass at a depot (CGI-based packet service)

2003-08-08  graydon hoare  <graydon@pobox.com>

	* Makefile.am, Makefile.in AUTHORS, ChangeLog, Makefile.am,
	Makefile.in, NEWS, monotone.1, monotone.info, monotone.texi:

	release point (v 0.2)

2003-08-08  graydon hoare  <graydon@pobox.com>

	* cert.cc, cert.hh, interner.hh, rcs_import.cc:

	auxilliary certs

	* cert.cc, cert.hh, cycle_detector.hh, interner.hh, patch_set.cc,
	rcs_import.cc:

	improvements to cycle detection stuff

2003-08-05  graydon hoare  <graydon@pobox.com>

	* rcs_import.cc:

	almost even more seemingly correct CVS graph reconstruction (still slow)

	* sqlite/* cryptopp/* Makefile.am, Makefile.in, aclocal.m4,
	config.h.in, configure, configure.ac, file_io.cc, keys.cc,
	sanity.cc, sanity.hh, transforms.cc:

	minimizing dependencies on 3rd party libs by importing the
	necessary bits and rewriting others.

	* cert.cc, cert.hh, rcs_import.cc:

	cvs import seems to be working, but several linear algorithms need
	replacement

2003-07-28  graydon hoare  <graydon@pobox.com>

	* Makefile.am, Makefile.in, cert.cc, commands.cc, database.cc,
	database.hh, manifest.cc, rcs_file.cc, rcs_import.cc,
	rcs_import.hh, vocab.cc, xdelta.cc:

	cvs graph reconstruction hobbling along.

2003-07-21  graydon hoare  <graydon@pobox.com>

	* database.cc, xdelta.cc, xdelta.hh:

	piecewise xdelta; improves speed a fair bit.

2003-07-11  graydon hoare  <graydon@pobox.com>

	* Makefile.am, Makefile.in, config.h.in, configure, configure.ac,
	transforms.cc, xdelta.cc, xdelta.hh:

	implement xdelta by hand, forget 3rd party delta libs.

2003-07-02  graydon hoare  <graydon@pobox.com>

	* database.cc, rcs_import.cc, transforms.cc, transforms.hh:

	speedups all around in the storage system

2003-07-01  graydon hoare  <graydon@pobox.com>

	* database.hh, rcs_import.cc, transforms.cc, transforms.hh: speed

	improvements to RCS import

2003-06-30  graydon hoare  <graydon@pobox.com>

	* rcs_import.cc, transforms.cc:

	some speed improvements to RCS import

2003-06-29  graydon hoare  <graydon@pobox.com>

	* commands.cc, database.hh, rcs_import.cc, transforms.cc:

	RCS file import successfully (albeit slowly) pulls in some pretty
	large (multi-hundred revision, >1MB) test cases from GCC CVS

	* Makefile.in, commands.cc, rcs_file.cc, rcs_file.hh,
	rcs_import.cc, rcs_import.hh,

	Makefile.am: preliminary support for reading and walking RCS files

2003-04-09  graydon hoare  <graydon@pobox.com>

	* autogen.sh: oops
	* */*: savannah import

2003-04-06  graydon hoare  <graydon@pobox.com>

	* initial release.
<|MERGE_RESOLUTION|>--- conflicted
+++ resolved
@@ -1,4 +1,14 @@
-<<<<<<< HEAD
+2005-04-28  Nathaniel Smith  <njs@codesourcery.com>
+
+	* tests/t_rename_attr.at: Fix a bit; also test that rename refuses
+	to move a file to a name that already has attrs.
+	* work.cc (build_rename): Cleanup a bit; refuse to move a file to
+	a name that already has attrs.
+
+	* monotone.texi (Working Copy): Document explicitly that "drop"
+	and "rename" do not modify the filesystem directly, and do affect
+	attributes.
+
 2005-04-28  Derek Scherger  <derek@echologic.com>
 
 	* commands.cc (get_work_path): 
@@ -81,18 +91,6 @@
 
 	* tests/t_i18n_file.at, transforms.cc: OS X expects all paths to be
 	utf-8, don't try to use other encodings in the test.
-=======
-2005-04-28  Nathaniel Smith  <njs@codesourcery.com>
-
-	* tests/t_rename_attr.at: Fix a bit; also test that rename refuses
-	to move a file to a name that already has attrs.
-	* work.cc (build_rename): Cleanup a bit; refuse to move a file to
-	a name that already has attrs.
-
-	* monotone.texi (Working Copy): Document explicitly that "drop"
-	and "rename" do not modify the filesystem directly, and do affect
-	attributes.
->>>>>>> 2ee0efac
 
 2005-04-28  Richard Levitte  <richard@levitte.org>
 
