<<<<<<< HEAD
2005-04-16  Emile Snyder  <emile@alumni.reed.edu>

	* tests/t_add_stomp_file.at: New test for failing case.  
        If you have a file foo in your working dir (not monotone 
        controlled) and someone else adds a file foo and commits, 
        update should at least warn you before stomping your 
        non-recoverable foo file.
	* testsuite.at: Add it.
	
2005-04-17  Matt Johnston  <matt@ucc.asn.au>

	* commands.cc: warn that dropkey won't truly erase the privkey
	from the database
	* monotone.texi: same
=======
2005-04-17  Richard Levitte  <richard@levitte.org>

	* transforms.cc (glob_to_regexp): New function that takes a glob
	expression and transforms it into a regexp.  This will be useful
	for globbing branch expressions when collections are exchanged to
	branch globs and regexps.
	(glob_to_regexp_test): A unit test for glob_to_regexp().
>>>>>>> 84c69991

2005-04-17  Matt Johnston  <matt@ucc.asn.au>

	* database.cc: mention that it could be the filesystem that
	is full in the SQLITE_FULL error message

2005-04-16  Derek Scherger  <derek@echologic.com>

	* work.cc (known_preimage_path): rename to...
	(known_path): this, since it's image agnostic
	(build_deletions): update for renamed function
	(build_rename): ensure rename source exists in current revision
	and rename target does not exist in current revision

	* tests/t_no_rename_overwrite.at: un-XFAIL 

2005-04-16  Nathaniel Smith  <njs@codesourcery.com>

	* app_state.{cc,hh} (set_author, set_date): New methods.
	* cert.cc (cert_revision_date): Rename to...
	(cert_revision_date_time): ...an overloaded version of this.
	(cert_revision_author_default): Check app.date.
	* cert.hh: Expose cert_revision_date_time.
	* commands.cc (commit): Handle --date.
	* main.cc: Parse --date and --author options.
	* monotone.1: Document --date, --author.
	* monotone.texi (Working Copy, OPTIONS): Likewise.

	* tests/t_override_author_date.at: New test.
	* testsuite.at: Add it.
	
	This commit heavily based on a patch by Markus Schiltknecht
	<markus@bluegap.ch>.
	
2005-04-16  Nathaniel Smith  <njs@codesourcery.com>

	* ChangeLog: Fixup after merge.

2005-04-17  Matthew Gregan  <kinetik@orcon.net.nz>

	* monotone.cc: Fix warnings: add missing initializers.
	* netsync.cc: Fix warnings: inline static vs static inline.

2005-04-16  Nathaniel Smith  <njs@codesourcery.com>

	* tests/t_update_nonexistent.at: New test.
	* testsuite.at: Add it.
	
	* commands.cc (update): Verify that user's requested revision
	exists.

2005-04-16  Nathaniel Smith  <njs@codesourcery.com>

	* ChangeLog: Fixup after merge.

2005-04-16  Emile Snyder <emile@alumni.reed.edu>

	* tests/t_add_vs_commit.at: New test for failing case.  If you
	add a file in you working dir, someone else adds the same file
	and commits, then you do an update it messes up your working
	directory.
	* testsuite.at: Add it.
	
2005-04-16  Nathaniel Smith  <njs@codesourcery.com>

	* commands.cc (checkout): Move check for existence of revision
	earlier.
	
	* tests/t_netsync_defaults.at, tests/t_netsync_single.at:
	Don't hard-code netsync port.

2005-04-16  Nathaniel Smith  <njs@codesourcery.com>

	* testsuite.at: Use a random server port.
	
	* .mt-attrs, contrib/README: Update for Notify.pl ->
	monotone-notify.pl rename.
	
	* monotone.1: Warn people off rcs_import.
	* monotone.texi (Commands): Likewise.

2005-04-16  Nathaniel Smith  <njs@codesourcery.com>

	* AUTHORS: Add Emile Snyder <emile@alumni.reed.edu>.

2005-04-16  Nathaniel Smith  <njs@codesourcery.com>

	* tests/t_lf_crlf.at: New test from Emile Snyder
	<emile@alumni.reed.edu>, with tweaks.
	* testsuite.at: Add it.

2005-04-16  Nathaniel Smith  <njs@codesourcery.com>

	* ChangeLog: Small fixups.

2005-04-16  Sebastian Spaeth <Sebastian@sspaeth.de>
	
	* tests/t_cvsimport2.at: new test; CVS Attic files fail test
	reported by: hjlipp@web.de 15.04.2005 02:45

2005-04-16  Sebastian Spaeth <Sebastian@sspaeth.de>
	
	* tests/t_rcs_import.at: new test; problematic CVS import as
	reported in the list. However it works just fine here, so it
	really tests for a successful pass

2005-04-16  Sebastian Spaeth <Sebastian@sspaeth.de>

	* tests/README: new file, on how to create/run tests

2005-04-16  Nathaniel Smith  <njs@codesourcery.com>

	* tests/t_rename_dir_add_dir_with_old_name.at: XFAIL.

2005-04-16  Nathaniel Smith  <njs@codesourcery.com>

	* tests/t_diff_binary.at: Un-XFAIL.

2005-04-16  Nathaniel Smith  <njs@codesourcery.com>

	* monotone.texi (Network Service): Rewrite to include former
	Exchanging Keys section.
	(Branching and Merging): New tutorial section, inspired by a patch
	from Martin Kihlgren <zond@troja.ath.cx>.
	(CVS Phrasebook): Add "Importing a New Project".

	* AUTHORS: Add Martin Dvorak.
	
2005-04-15 Martin Dvorak <jezek2@advel.cz>
	
	* tests/t_rename_dir_add_dir_with_old_name.at: New test.
	* testsuite.at: Add it.
	
2005-04-16  Matt Johnston  <matt@ucc.asn.au>

	* change_set.cc (compose_rearrangement): remove logging statements
	that were using noticable CPU time.

2005-04-15  Olivier Andrieu  <oliv__a@users.sourceforge.net>

	* diff_patch.cc(guess_binary): do not use '\x00' as first
	character of a C string ...

2005-04-15  Sebastian Spaeth  <Sebastian@SSpaeth.de>

	* ui.cc: print byte progress to one decimal place
	  in k or M.
	* netsync.cc: update dot ticker every 1024 bytes.

2005-04-15  Matt Johnston  <matt@ucc.asn.au>

	* change_set.cc (confirm_proper_tree): use bitsets rather than maps
	for tracking set membership.
	* smap.hh: return reverse iterators properly, iterate over the vector
	rather than self in ensure_sort()

2005-04-14  Derek Scherger  <derek@echologic.com>

	* database_check.cc (check_db): fail with N(...) when problems are
	detected to exit with a non-zero status

2005-04-14  Derek Scherger  <derek@echologic.com>

	* monotone.texi (Informative): update description of 'diff' with
	two revision arguments
	
2005-04-14  Matthew Gregan  <kinetik@orcon.net.nz>

	* win32/process.cc: Fix build on MingW 3.2.0-rc[123] by adding
	<sstream> include.

2005-04-14  Jon Bright  <jon@siliconcircus.com>
	* win32/process.cc (process_spawn): Add some extra debug info
	* std_hooks.lua (execute): If pid is -1, don't try and wait on
	the process

2005-04-14  Matt Johnston  <matt@ucc.asn.au>

	* change_set.cc (confirm_unique_entries_in_directories): use a
	  std::vector rather than std::map for better performance (only sort
	  once).
	* smap.hh: an invariant

2005-04-14  Nathaniel Smith  <njs@codesourcery.com>

	* tests/t_vcheck.at: Update notes.

2005-04-14  Jeremy Cowgar  <jeremy@cowgar.com>

	* monotone.texi (Making Changes): Fixed duplicate paragraph
	* NEWS: Corrected spelling error in my name.

2005-04-13  Nathaniel Smith  <njs@codesourcery.com>

	* monotone.texi (Informative): 'diff' with two revision arguments
	can now be filtered by file.
	
	* constants.cc (netcmd_payload_limit): Bump to 256 megs.

2005-04-14  Olivier Andrieu  <oliv__a@users.sourceforge.net>

	* Makefile.am: silence cmp

2005-04-14  Matthew Gregan  <kinetik@orcon.net.nz>

	* win32/terminal.cc (have_smart_terminal): Implement for Win32.

2005-04-13  Matthew Gregan  <kinetik@orcon.net.nz>

	* tests/t_netsync_largish_file.at: Add test for netsyncing largish
	(32MB) files.  This test is failing at present.
	* testsuite.at: Add new test.

2005-04-13  Nathaniel Smith  <njs@codesourcery.com>

	* tests/t_setup_checkout_modify_new_dir.at:
	* tests/t_update_off_branch.at: New tests.
	* testsuite.at: Add them.
	
	* commands.cc (checkout): Tweak branch checking logic.
	(update): Make user explicitly switch branches.

2005-04-13  Nathaniel Smith  <njs@codesourcery.com>

	* rcs_import.cc (import_cvs_repo): Check that user isn't trying to
	import a whole CVS repo.
	* tests/t_cvsimport.at: Test new check.
	
2005-04-13  Richard Levitte  <richard@levitte.org>

	* contrib/Notify.pl: Rename ...
	* contrib/monotone-notify.pl: ... to this.
	* Makefile.am (EXTRA_DIST): Take note of the change.
	* debian/docs: Distribute the contributions as well.
	* debian/compat, debian/files, debian/monotone.1: Remove, since
	they are self-generated by debhelper.  They were obviously added
	by mistake.

2005-04-13  Nathaniel Smith  <njs@codesourcery.com>

	* cert.cc (guess_branch): Call app.set_branch.
	* app_state.cc (create_working_copy): Call make_branch_sticky
	here...
	* commands.cc (checkout): ...instead of here.
	(approve, disapprove, fcommit, commit): Don't call app.set_branch
	on guess_branch's output.
	(checkout): Call guess_branch.
	
	* tests/t_sticky_branch.at: 
	* tests/t_checkout_id_sets_branch.at: New tests.
	* testsuite.at: Add them.

2005-04-12  Florian Weimer  <fw@deneb.enyo.de>

	* app_state.cc (app_state::allow_working_copy): Only update
	branch_name from the options file if it has not yet been set.  Log
	the branch name.
	(app_state::set_branch): No longer update the options map.
	(app_state::make_branch_sticky): New function which copies the
	stored branch name to the options map.  Only commands which call
	this function change the branch default stored in the working
	copy.

	* commands.cc (CMD(checkout)): Mark branch argument as sticky.
	(CMD(commit)): Likewise.
	(CMD(update)): Likewise.

	* monotone.texi (Working Copy): Mention that the "commit" and
	"update" commands update the stored default branch ("checkout"
	does, too, but this one should be obvious).

2005-04-13  Matthew Gregan  <kinetik@orcon.net.nz>
	* cryptopp/integer.h: Fix detection of GCC version for SSE2
	builds.

2005-04-12  Jon Bright <jon@siliconcircus.com>
	* rcs_import.cc (find_key_and_state): Fix stupid bug in storing the
	list of files a cvs_key contains.  CVS delta invariant failure now
	really fixed.  The rearrangement failure still exists, though.

2005-04-12  Jon Bright <jon@siliconcircus.com>
	* tests/t_cvsimport_samelog.at: Add test for the deltas.find 
	cvs import problem as sent to the ML by Emile Snyder.
	* testsuite.at: Call it
	* rcs_import.cc (cvs_key): Add an ID for debug output purposes,
	sprinkle a little more debug output about what's being compared to
	what
	* rcs_import.cc (cvs_key): Maintain a map of file paths and CVS
	versions appearing in this CVS key.
	(cvs_key::similar_enough): A key is only similar enough if it doesn't
	include a different version of the same file path.
	(cvs_history::find_key_and_state): Add files to cvs_keys as
	appropriate

2005-04-12  Matthew Gregan <kinetik@orcon.net.nz>

	* win32/terminal.cc (terminal_width): Use
	GetConsoleScreenBufferInfo to request width information for
	terminals.
	
2005-04-12  Nathaniel Smith  <njs@codesourcery.com>

	* ChangeLog: Fixup after merge.

2005-04-12  Nathaniel Smith  <njs@codesourcery.com>

	* platform.hh (terminal_width): New function.
	* {unix,win32}/have_smart_terminal.cc: Rename to...
	* {unix,win32}/terminal.cc: ...these.  Implement terminal_width.
	* ui.cc (write_ticks): Call it.
	* Makefile.am: Update for renames.
	
2005-04-11  Matt Johnston <matt@ucc.asn.au>

	* ui.{cc,hh}, netsync.cc: netsync progress ticker in kilobytes to
	avoid wrapping.

2005-04-11  Jon Bright <jon@siliconcircus.com>
	* Makefile.am (EXTRA_DIST): Add debian/*

2005-04-11  Jon Bright <jon@siliconcircus.com>
	* Makefile.am (EXTRA_DIST): Add win32/monotone.iss, PNG_FIGURES
	(PNG_FIGURES): Add, constructing in same way as EPS_FIGURES
	(monotone.html): Use .perlbak workaround so that this works on Win32

2005-04-10  Nathaniel Smith  <njs@codesourcery.com>

	* Makefile.am (BUILT_SOURCES_CLEAN): Add package_revision.txt.

	This is the 0.18 release.

2005-04-11  Matthew Gregan <kinetik@orcon.net.nz>

	* unix/inodeprint.cc, configure.ac: Use nanosecond time resolution for
	inodeprints on BSDs and other platforms if available.

2005-04-10  Derek Scherger  <derek@echologic.com>

	* monotone.texi (Informative): fix typo in ls known docs

2005-04-10  Nathaniel Smith  <njs@codesourcery.com>

	* Makefile.am: Use pdftops instead of acroread.
	(EXTRA_DIST): Include new contrib/ files, and fix wildcards.
	* NEWS: Update for 0.18.
	* configure.ac: Bump version number.
	* debian/changelog: Mention new release.
	* debian/copyright: Update from AUTHORS.
	* monotone.spec: Mention new release.
	* po/monotone.pot: Regenerate.

2005-04-10  Florian Weimer  <fw@deneb.enyo.de>

	* monotone.texi (Commands): Use "working copy" instead of "working
	directory", to match the rest of the manual.

2005-04-10  Florian Weimer  <fw@deneb.enyo.de>

	* commands.cc (ls_known): New function which prints all known
	files in the working copy.
	(CMD(list)): Invoke ls_known for "list known".  Update help
	message.
	(ALIAS(ls)): Update help message.

	* monotone.texi: Document "list known".
	* tests/t_ls_known.at: New file.
	* testsuite.at: Include it.

2005-04-10  Richard Levitte  <richard@levitte.org>

	* contrib/Notify.pl: Count the number of messages sent, and
	display the count at the end.
	Version bumped to 1.0.

2005-04-10  Matt Johnston  <matt@ucc.asn.au>

	* unix/inodeprint.cc, configure.ac: don't use the nsec time
	on non-Linux-style systems (quick compile fix for OS X and probably
	others, can be made generic later).

2005-04-10  Olivier Andrieu  <oliv__a@users.sourceforge.net>

	* contrib/monotone.el: Some elisp code for running monotone from
	inside Emacs. Supports diff, status, add, drop, revert and commit.

2005-04-09  Richard Levitte  <richard@levitte.org>

	* contrib/Notify.pl: Allow globbing branches.  Make the revision
	records branch specific.  Show what records you would have updated
	even with --noupdate.  Add --before and --since, so users can
	select datetime ranges to create logs for.  Remove --to and add
	--difflogs-to and --nodifflogs-to to send logs with diffs to one
	address and logs without diffs to another (both can be given at
	once).  More and better documentation.

2005-04-08  Nathaniel Smith  <njs@codesourcery.com>

	* change_set.cc (basic_change_set): Remove problematic
	rename_dir/add combination, until directory semantics are
	fixed.

2005-04-08  Nathaniel Smith  <njs@codesourcery.com>

	* commands.cc (revert): Call maybe_update_inodeprints.
	* app_state.cc (set_restriction): Clear any old restrictions
	first.

2005-04-08  Jon Bright <jon@siliconcircus.com>
	* testsuite.at (NOT_ON_WIN32): Add a function to prevent tests from
	running on Win32 (for cases where the functionality being tested 
	makes no sense on Win32.  Not for cases where the functionality
	just isn't there yet on Win32.)
	* tests/t_final_space.at: Use NOT_ON_WIN32.  The filenames "a b" 
	and "a b " refer to the same file on Win32, obviating this test

2005-04-08  Jon Bright <jon@siliconcircus.com>
	* win32/inodeprint.cc (inodeprint_file): Still close the file if
	getting its time failed.
	* tests/t_netsync_sigpipe.at: Don't bother doing a kill -PIPE on
	Win32.  There is no real SIGPIPE on Win32 and sockets don't get this
	signal if their pipe goes away.  MinGW's kill seems to translate
	-PIPE to some signal that *does* kill monotone, so it seems like the
	easiest solution is just not to send the signal in the first place
	here.
	* tests/t_automate_ancestry_difference.at: Remove old 
	CHECK_SAME_STDOUT call which I'd left by accident.
	* tests/t_automate_leaves.at: Canonicalise monotone output before
	passing to CHECK_SAME_STDOUT
	* tests/t_log_depth.at: Check line count with arithmetic comparison
	rather than autotest's string comparison

2005-04-08  Nathaniel Smith  <njs@codesourcery.com>

	* inodeprint.cc (operator<<): Typo.

	* inodeprint.{hh,cc} (build_inodeprint_map,
	build_restricted_inodeprint_map): Remove unused functions.

2005-04-08  Nathaniel Smith  <njs@codesourcery.com>

	* work.cc: Remove doxygen comments.  Comments are good; comments
	that are longer than the function they document, and give less
	information, are not so good...

2005-04-08  Nathaniel Smith  <njs@codesourcery.com>

	* ChangeLog: Fixup after merge.

2005-04-08  Nathaniel Smith  <njs@codesourcery.com>

	* commands.cc (calculate_current_revision): Defer to
	calculate_restricted_revision instead of special casing.
	(put_revision_id): constify argument.
	(maybe_update_inodeprints): New function.
	(commit, update, checkout): Call it.
	
	* manifest.{cc,hh} (build_manifest_map): Remove, since only caller
	was removed.
	(build_restricted_manifest_map): Go faster if the user is using
	inode signatures.

	* tests/t_inodeprints.at:
	* tests/t_inodeprints_update.at: Typoes.
	
	* work.cc (read_inodeprints): Typo.

2005-04-08  Nathaniel Smith  <njs@codesourcery.com>

	* tests/t_inodeprints.at:
	* tests/t_inodeprints_update.at: New tests.
	* testsuite.at: Add them.
	
	* UPGRADE: Document 0.17 -> 0.18 upgrade path.

2005-04-08  Jon Bright <jon@siliconcircus.com>
	* tests/t_cat_file_by_name.at: CHECK_SAME_STDOUT can only be used
	to check two 'cat' processes or two monotone processes on Win32,
	not to check monotone and 'cat'.  Change to go through an 
	intermediate stdout
	* tests/t_automate_erase_ancestors.at: Ditto
	* tests/t_automate_toposort.at: Ditto
	* tests/t_automate_ancestry_difference.at: Ditto
	* tests/t_vars.at: Call CANONICALISE for stdout output.
	* tests/t_netsync_absorbs.at: Ditto.
	* tests/t_empty_env.at: For Win32, copy libiconv-2.dll to the 
	current dir before the test, otherwise Win32 will search the
	(empty) path for it and not find it.
	* tests/t_automate_descendents.at: Ditto
	* win32/inodeprint.cc: Implement inodeprint_file for Win32, based
	on mode, device, size, create time and write time.
	
	
2005-04-08  Jon Bright <jon@siliconcircus.com>
	* win32/inodeprint.cc: Change the function name to match the one
	on Unix.

2005-04-08  Nathaniel Smith  <njs@codesourcery.com>

	* {win32,unix}/fingerprint.cc: Rename to...
	* {win32,unix}/inodeprint.cc: ...this.  Change function name and
	calling conventions.
	* platform.hh (inodeprint_file): Likewise.
	* inodeprint.{cc,hh}: New files.
	* Makefile.am (MOST_SOURCES, UNIX_PLATFORM_SOURCES,
	WIN32_PLATFORM_SOURCES): Fixup accordingly.
	* vocab_terms.hh (inodeprint): New ATOMIC.
	* work.hh: Prototype inodeprint working copy functions.
	* work.cc: Implement them.

	* manifest.{hh,cc} (manifest_file_name): Remove unused variable.

2005-04-07  Nathaniel Smith  <njs@codesourcery.com>

	* manifest.{hh,cc}: Remove some commented out unused functions.

	* win32/have_smart_terminal.cc: Include platform.hh.
	* unix/fingerprint.cc: New file, with new function.
	* win32/fingerprint.cc: New file, with stub function.
	* Makefile.am (UNIX_PLATFORM_SOURCES, WIN32_PLATFORM_SOURCES): Add
	them.

2005-04-07  Nathaniel Smith  <njs@codesourcery.com>

	* manifest.hh, manifest.cc: Remove tabs.

2005-04-08  Jeremy Cowgar  <jeremy@cowgar.com>

	* doxygen.cfg: added
	* Makefile.am: added apidocs target (builds doxygen docs)

2005-04-07  Nathaniel Smith  <njs@codesourcery.com>

	* tests/t_final_space.at: New test.
	* testsuite.at: Add it.

2005-04-07  Nathaniel Smith  <njs@codesourcery.com>

	* monotone.texi (Dealing with a Fork): 'merge' has slightly
	different output.

	* NEWS: Summarize changes of last 2.5 weeks.

2005-04-07  Nathaniel Smith  <njs@codesourcery.com>

	* database.{cc,hh} (space_usage): New method.
	* database.cc (info): Use it.

2005-04-07  Nathaniel Smith  <njs@codesourcery.com>

	* vocab.cc (verify): Cache known-good strings, to speed up
	repeated processing of related changesets.

	* change_set.cc (basic_change_set_test): Revert last change; the
	old version _was_ valid.

2005-04-06  Nathaniel Smith  <njs@codesourcery.com>

	* work.cc (build_deletions): Issue warning when generating
	delete_dir's; they're totally broken, but I don't want to disable
	them, because then our tests won't see when they're fixed...

2005-04-07  Nathaniel Smith  <njs@codesourcery.com>

	* smap.hh (insert): Fix stupid bug in assertion condition.

2005-04-07  Nathaniel Smith  <njs@codesourcery.com>

	* change_set.cc (basic_change_set_test): Test a _valid_
	change_set.
	(directory_node): Make a std::map, instead of an smap.  Add a
	comment explaining the bug that makes this temporarily necessary.

	* smap.hh (smap): Don't check for duplicates at insert time,
	unless we've decided not to mark things damaged; don't return
	iterators from insert.  Do check for duplicates at sort time, and
	always sort, instead of sometimes doing linear search.  This makes
	insert O(1), while still preserving the invariant that keys must
	be unique.
	
	* commands.cc (commit): Explain why we're aborting, in the case
	that we detect that a file has changed under us in the middle of a
	commit.

2005-04-07  Richard Levitte  <richard@levitte.org>

	* cryptopp/config.h: typo...

2005-04-05  Nathaniel Smith  <njs@codesourcery.com>

	* tests/t_db_execute.at (db execute): New test.
	* testsuite.at: Add it.
	* database.cc (debug): Don't printf-interpret %-signs in input.

2005-04-05  Matt Johnston  <matt@ucc.asn.au>

	* database.cc: remove dulicated block introduced
	in rev 9ab3031f390769f1c455ec7764cc9c083f328a1b
	(merge of 76f4291b9fa56a04feb2186074a731848cced81c and
	c7917be7646df52363f39d2fc2f7d1198c9a8c27). Seems to be another
	instance of the case tested in t_merge_5.at

2005-04-05  Matt Johnston  <matt@ucc.asn.au>

	* basic_io.hh: reserve() the string which we're appending to
	frequently. Seems to give ~5% speedup in 
	diff -r t:revision-0.16 -r t:revision-0.17 - can't hurt.

2005-04-04  Nathaniel Smith  <njs@codesourcery.com>

	* monotone.spec, debian/control: We no longer need external popt.
	* INSTALL: Ditto, plus some general updating.
	
2005-04-04  Nathaniel Smith  <njs@codesourcery.com>

	* tests/t_sql_unpack.at: New test.
	* testsuite.at: Add it.

2005-04-04  Nathaniel Smith  <njs@codesourcery.com>

	* contrib/ciabot_monotone.py (config): Genericize again, so lazy
	people using it won't start sending commits for monotone.
	* .mt-attrs: Make it executable.

2005-04-04  Richard Levitte  <richard@levitte.org>

	* Makefile.am (EXTRA_DIST): Add the extra popt files.

	* popt/popt.3, popt/popt.ps, popt/testit.sh: Include a few more
	  files from popt, mostly to have documentation on hand.  post.ps
	  is mentioned in popt/README.

2005-04-03  Nathaniel Smith  <njs@codesourcery.com>

	* Makefile.am (EXTRA_DIST): Add contrib/ stuff to distributed
	files list.
	* contrib/ciabot_monotone.py (config.delivery): Turn on.
	(send_change_for): Don't include "ChangeLog:" line when extracting
	changelog.

2005-04-03  Nathaniel Smith  <njs@codesourcery.com>

	* contrib/ciabot_monotone.py: New file.
	* contrib/README: Describe it.

2005-04-03  Richard Levitte  <richard@levitte.org>

	* AUTHORS: Add information about popt.

	* monotone.cc (my_poptStuffArgFile): Include the bundled popt.h.
	Since we now have a working popt, we can remove the restrictions
	on the use of -@.
	* tests/t_at_sign.at: Test that we can take more tha one -@.
	* monotone.1: Document it.

	* popt/poptint.h (struct poptContext_s): Add field to keep track
	  of the number of allocated leftovers elements.
	* popt/popt.c (poptGetContext): Initialise it and use it.
	  (poptGetNextOpt): Use it and realloc leftovers when needed.
	  Also make sure that the added element is a dynamically allocated
	  copy of the original string, or we may end up with a dangling
	  pointer.  These are huge bugs in popt 1.7, when using
	  poptStuffArgs().
	  (poptFreeContext): Free the leftovers elements when freeing
	  leftovers.
	  (poptSaveLong, poptSaveInt): Apply a small patch from Debian.

	* popt/CHANGES, popt/COPYING, popt/README, popt/findme.c,
	  popt/findme.h, popt/popt.c, popt/poptconfig.c, popt/popt.h,
	  popt/popthelp.c, popt/poptint.h, popt/poptparse.c,
	  popt/system.h, popt/test1.c, popt/test2.c, popt/test3.c: Bundle
	  popt 1.7.
	* configure.ac, Makefile.am: Adapt.

2005-04-01  Richard Levitte  <richard@levitte.org>

	* contrib/Notify.pl: Complete rewrite.  Among other things, it
	  makes better use of some new monotone automate features.  It's
	  also better organised and much more documented.

2005-04-01  Jeremy Cowgar  <jeremy@cowgar.com>

	* tests/t_dropkey_2.at: Updated to test dropkey instead of delkey
	* tests/t_dropkey_1.at: Updated to test dropkey instead of delkey
	* monotone.texi (Key and Cert): Changed references to delkey
	  to dropkey
	  (Commands): Changed references to delkey to dropkey
	* testsuite.at: changed references from t_delkey* to t_dropkey*
	* t_delkey_1.at: renamed to t_dropkey_1.at
	* t_delkey_2.at: renamed to t_dropkey_2.at
	* commands.cc (CMD(delkey)): renamed to dropkey to maintain
	  command consistency (with existing drop command)

2005-04-01  Richard Levitte  <richard@levitte.org>

	* monotone.cc (my_poptStuffArgFile): An argument file might be
	empty, and therefore contain no arguments to be parsed.  That's
	OK.
	* tests/t_at_sign.at: Test it.

2005-04-01  Nathaniel Smith  <njs@codesourcery.com>

	* monotone.cc: Fixup after merge.

2005-04-01  Nathaniel Smith  <njs@codesourcery.com>

	* file_io.cc (read_data_for_command_line): New function.
	(read_data_stdin): New function.
	* file_io.hh (read_data_for_command_line): Add prototype.
	
	* monotone.cc (my_poptStuffArgFile): Clean up a little.  Use
	read_data_for_command_line.  Don't free argv, but rather return
	it.
	(cpp_main): Keep a list of allocated argv's, and free them.
	(options): Tweak wording of help text on -@.
	
2005-04-01  Nathaniel Smith  <njs@codesourcery.com>

	* file_io.hh: Remove tabs.

2005-04-01  Nathaniel Smith  <njs@codesourcery.com>

	* monotone.cc (cpp_main): Actually remove newline.

2005-04-01  Nathaniel Smith  <njs@codesourcery.com>

	* ChangeLog: Fixup after merge.
	* monotone.text (Making Changes): Fix typo.
	
2005-04-01  Nathaniel Smith  <njs@codesourcery.com>

	* monotone.cc (cpp_main): Remove now-unneccessary newline.
	
	* commands.cc (commit): Fix typo.
	
	* monotone.texi (Making Changes): Don't claim that writing to
	MT/log prevents the editor from starting.  Clarify later that
	having written to MT/log still means the editor will pop up
	later.

2005-04-01  Richard Levitte  <richard@levitte.org>

	* monotone.cc: Add the long name --xargs for -@.
	* monotone.1: Document it.
	* tests/t_at_sign.at: Remove extra empty line and test --xargs.

	* monotone.texi (Making Changes): Cleanupy tweaks.

	* monotone.cc (my_poptStuffArgFile): New function to parse a file
	for more arguments and stuff them into the command line.
	(cpp_main): Add the -@ option
	* tests/t_at_sign.at, testsuite.at: Test it
	* monotone.1: Document it.

2005-03-31  Nathaniel Smith  <njs@codesourcery.com>

	* tests/t_log_depth.at: Cleanupy tweaks.

2005-03-31  Jeremy Cowgar  <jeremy@cowgar.com>

	* monotone.texi: Tutorial updated to include example of
	  editing/committing with MT/log
	* work.cc (has_contents_user_log) Added
	* work.hh (has_contents_user_log) Added
	* commands.cc (CMD(commit)): Checks to ensure both MT/log and the
	  --message option does not exist during commit.
	* transforms.hh (prefix_lines_with): Added
	* transforms.cc (prefix_lines_with): Added
	* sanity.cc (naughty_failure): Made use of prefix_lines_with()
	* ui.cc (inform): now handles messages w/embedded newlines
	* tests/t_commit_log_3.at: Created to test new functionality
	  added to CMD(commit)
	* testsuite.at: Added above test

2005-03-31  Richard Levitte  <richard@levitte.org>

	* monotone.cc: Add the --depth option...
	* app_state.hh (class app_state),
	  app_state.cc (app_state::set_depth): ... and the field and
	  method to store and set it.
	* commands.cc (CMD(log)): ... then handle it.

	* tests/t_log_depth.at: Add a test for 'log --depth=n'
	* testsuite.at: Add it.
	* monotone.texi (Informative): Document it.

2005-03-31  Nathaniel Smith  <njs@codesourcery.com>

	* automate.cc (automate_erase_ancestors): Accept zero arguments,
	and in such case print nothing.  (Important for scripting.)
	* commands.cc (automate):
	* monotone.texi (Automation):
	* tests/t_automate_erase_ancestors.at: Update accordingly.

2005-03-31  Nathaniel Smith  <njs@codesourcery.com>

	* automate.cc (automate_toposort): Accept zero arguments, and in
	such case print nothing.  (Important for scripting.)
	* commands.cc (automate):
	* monotone.texi (Automation):
	* tests/t_automate_toposort.at: Update accordingly.

2005-03-30  Richard Levitte  <richard@levitte.org>

	* contrib/Notify.pl: A new Perl hack to send change logs by
	email.

	* contrib/README: Add a quick description.

2005-03-30  Nathaniel Smith  <njs@codesourcery.com>

	* automate.cc (automate_leaves): New function.
	(automate_command): Add it.
	* commands.cc (automate): Synopsify it.
	* monotone.1: Add it.
	* monotone.texi (Automation, Commands): Likewise.
	
	* tests/t_automate_leaves.at: New test.
	* testsuite.at: Add it.

2005-03-30  Nathaniel Smith  <njs@codesourcery.com>

	* monotone.texi (Automation): Make newly added sample outputs
	verbatim also.

2005-03-30  Nathaniel Smith  <njs@codesourcery.com>

	* tests/t_automate_toposort.at: New test.
	* tests/t_automate_ancestry_difference.at: New test.
	* tests/t_diff_first_rev.at: New test.
	* testsuite.at: Add them.
	
	* revision.cc (calculate_ancestors_from_graph): Do not keep an
	"interesting" set and return only ancestors from this set;
	instead, simply return all ancestors.  Returning a limited set of
	ancestors does not speed things up, nor reduce memory usage in
	common cases.  (The only time it would reduce memory usage is when
	examining only a small ancestor set, which the important case,
	'heads', does not; even then, erase_ancestors would need to intern
	the interesting revisions first so they got low numbers, which it
	doesn't.)
	(erase_ancestors): Adjust accordingly.
	(toposort, ancestry_difference): New functions.
	* revision.hh (toposort, ancestry_difference): Declare.
	* automate.cc (automate_toposort, automate_ancestry_difference):
	New functions.
	(automate_command): Add them.
	All functions: clarify in description whether output is sorted
	alphabetically or topologically.
	* commands.cc (automate): Synopsify them.
	* monotone.1: Add them.
	* monotone.texi (Commands): Likewise.
	(Automation): Likewise.  Also, clarify for each command whether
	its output is alphabetically or topologically sorted.
	
2005-03-29  Richard Levitte  <richard@levitte.org>

	* commands.cc (CMD(ls)): Update with the same information as
	CMD(list)

	* monotone.texi (Automation): Make the sample output verbatim

2005-03-26  Nathaniel Smith  <njs@codesourcery.com>

	* automate.cc (automate_erase_ancestors): New function.
	(automate_command): Use it.
	* commands.cc (automate): Document it.

	* tests/t_automate_erase_ancestors.at: New test.
	* testsuite.at: Add it.

	* monotone.texi (Automation, Commands): Document automate
	erase_ancestors.
	* monotone.1: Document automate erase_ancestors.

2005-03-26  Nathaniel Smith  <njs@codesourcery.com>

	* automate.cc (interface_version): Bump to 0.1.
	(automate_descendents): New function.
	(automate_command): Call it.
	* commands.cc (automate): Add it to help text.

	* tests/t_automate_descendents.at: New test.
	* testsuite.at: Add it.
	
	* monotone.texi (Automation, Commands): Document automate
	descendents.
	* monotone.1: Document automate descendents, and vars stuff.

2005-03-26  Nathaniel Smith  <njs@codesourcery.com>

	* tests/t_attr.at: No longer a bug report.
	* tests/t_rename_attr.at: New test.
	* testsuite.at: Add it.

2005-03-26  Joel Crisp  <jcrisp@s-r-s.co.uk>

	* contrib/Log2Gxl.java: New file.

2005-03-26  Nathaniel Smith  <njs@pobox.com>

	* contrib/README: New file.

2005-03-25  Nathaniel Smith  <njs@pobox.com>

	* commands.cc (user_log_file_name): Remove unused variable
	again.  Hopefully it will take this time...

2005-03-25  Nathaniel Smith  <njs@pobox.com>

	* commands.cc (user_log_file_name): Remove unused variable.

2005-03-25  Jeremy Cowgar  <jeremy@cowgar.com>

	* monotone.texi: Added a bit more documentation about MT/log
	  Updated edit_comment hook and addded delkey docs
	* commands.cc: Added delkey command
	* t_delkey_1.at: Tests delkey command on public key
	* t_delkey_2.at: Tests delkey command on public and private key
	* testsuite.at: Added above tests
	* std_hooks.lua: Transposed the MT: lines and user_log_contents,
	  user_log_contents now appears first.

2005-03-25  Jeremy Cowgar  <jeremy@cowgar.com>

	* t_setup_creates_log.at: Ensures that MT/log is created
	  on setup
	* t_checkout_creates_log.at: Ensures that MT/log is created
	  on checkout
	* t_commit_log_1.at: Ensures that:
	  1. Read and entered as the ChangeLog message
	  2. Is blanked after a successful commit
	* t_commit_log_2.at: Ensures that commit works w/o MT/log being
	  present
	* testsuite.at: Added the above tests.

2005-03-25  Matt Johnston  <matt@ucc.asn.au>

        * {unix,win32}/platform_netsync.cc, platform.hh, Makefile.am: new
        functions to disable and enable sigpipe.
        * netsync.cc, main.cc: call the functions from netsync rather than
        globally, so that sigpipe still works for piping output of commands
        such as 'log'.
        * tests/t_netsync_sigpipe.at: test it.
        * testsuite.at: add it.

2005-03-25  Matt Johnston  <matt@ucc.asn.au>

	* monotone.cc: add short options -r, -b, -k, and -m
	for --revision, --branch, --key, and --message respectively.
	* monotone.texi, monotone.1: document them
	* tests/t_short_opts.at: test them
	* testsuite.at: add it

2005-03-24  Nathaniel Smith  <njs@codesourcery.com>

	* tests/t_empty_env.at: New test.
	* testsuite.at: Add it.  Absolutify path to monotone so it will
	work.
	
	* unix/have_smart_terminal.cc (have_smart_terminal): Handle the
	case where TERM is unset or empty.

2005-03-24  Nathaniel Smith  <njs@codesourcery.com>

	* ui.hh (tick_write_nothing): New class.
	* monotone.cc (cpp_main): Enable it.

2005-03-24  Nathaniel Smith  <njs@codesourcery.com>

	* work.cc (build_deletions, build_additions): Fixup after merge.

2005-03-23  Nathaniel Smith  <njs@codesourcery.com>

	* tests/t_cat_file_by_name.at: Check for attempting to cat
	non-existent files.
	* tests/t_empty_id_completion.at: New test.
	* tests/t_empty_path.at: New test.
	* testsuite.at: Add them.
	
	* database.cc (complete): Always generate some sort of limit term,
	even a degenerate one.
	
	* app_state.cc (create_working_copy): Check for null directory.

	* work.cc (build_deletion, build_addition, build_rename): Check
	for null paths.

2005-03-23  Derek Scherger  <derek@echologic.com>

	* Makefile.am UNIX_PLATFORM_SOURCES:
	WIN32_PLATFORM_SOURCES: add have_smart_terminal.cc
	* platform.hh (have_smart_terminal): prototype
	* ui.cc (user_interface): set ticker to dot/count based on
	have_smart_terminal
	* unix/have_smart_terminal.cc: 
	* win32/have_smart_terminal.cc: new file
	
2005-03-23  Derek Scherger  <derek@echologic.com>

	* commands.cc (add): pass list of prefixed file_path's to
	build_additions
	(drop): pass list of prefixed file_path's to build_deletions
	(attr): pass attr_path as a 1 element vector to build_additions
	* work.{cc,hh} (build_addition): rename to...
	(build_additions): this, and accept a vector of paths to be added
	in a single path_rearrangement
	(build_deletion): rename to ...
	(build_deletions): this, and accept a vector of paths to be
	dropped in a single path_rearrangement
	(known_preimage_path): replace manifest and path_rearrangement
	args with a path_set to avoid extracting paths for every file
	(build_rename): adjust for change to known_preimage_path

2005-03-23  Nathaniel Smith  <njs@codesourcery.com>

	* monotone.cc (my_poptFreeContext, cpp_main): Apparently
	poptFreeContext silently changed its return type at some unknown
	time.  Hack around this.

2005-03-23  Nathaniel Smith  <njs@codesourcery.com>

	* monotone.cc (cpp_main): Remove the special code to dump before
	printing exception information, since we no longer dump to the
	screen, so it's always better to have the little status message
	saying what happened to the log buffer at the end of everything.
	* sanity.cc (dump_buffer): Give a hint on how to get debug
	information, when discarding it.
	* work.{hh,cc} (get_local_dump_path): New function.
	* app_state.cc (allow_working_copy): Use it for default
	global_sanity dump path.
	* monotone.texi (Reserved Files): Document MT/debug.
	(Network): Capitalize Bob and Alice (sorry graydon).
	Document new defaulting behavior.

2005-03-23  Nathaniel Smith  <njs@codesourcery.com>

	* work.cc, sanity.cc: Remove tabs.

2005-03-23  Nathaniel Smith  <njs@codesourcery.com>

	* monotone.texi (Network Service): Mention that monotone remembers
	your server/collection.
	(Vars): New section.
	* netsync.cc (process_hello_cmd): Touch more cleaning.
	* tests/t_merge_5.at: More commentary.
	
2005-03-23  Matt Johnston  <matt@ucc.asn.au>

	* tests/t_merge_5.at: new test for a merge which ends up with
	duplicate lines.
	* testsuite.at: add it

2005-03-22  Jeremy Cowgar  <jeremy@cowgar.com>

	* AUTHORS: Added my name
	* app_state.cc, commands.cc, lua.cc, lua.hh, monotone.texi,
	  std_hooks.lua, work.cc, work.hh: Added functionality to
	  read the MT/log file for commit logs. In this revision
	  tests are not yet complete nor is documenation complete
	  but the reading, blanking and creating of MT/log is.

2005-03-22  Nathaniel Smith  <njs@codesourcery.com>

	* vocab_terms.hh: Declare base64<var_name>.
	* database.cc (clear_var, set_var, get_vars): base64-encode
	var_names in the database.
	* monotone.texi (Internationalization): Update description of
	vars.
	* transforms.{cc,hh} ({in,ex}ternalize_var_name): Remove.
	* commands.cc (set, unset, ls_vars): Update accordingly.
	(unset): Error out if the variable doesn't exist.
	* tests/t_vars.at: Verify this works.

	* netcmd.cc (test_netcmd_functions): Properly type arguments to
	{read,write}_hello_cmd_payload.
	(write_hello_cmd_payload): Properly type arguments.
	* netcmd.hh (write_hello_cmd_payload):
	* netsync.cc (queue_hello_cmd): Adjust accordingly.
	(process_hello_cmd): More cleaning.  Also, save new server keys to
	a var, and check old server keys against the var.
	
	* tests/t_netsync_checks_server_key.at: New test.
	* testsuite.at: Add it.  Better docs for some netsync macros,
	while I'm here...
	* tests/t_netsync_absorbs.at: Add 'netsync' keyword.
	
2005-03-22  Nathaniel Smith  <njs@codesourcery.com>

	* tests/t_netsync_absorbs.at: New test.
	* testsuite.at: Add it.

	* netcmd.{cc,hh} (read_hello_cmd_payload): Properly type
	arguments.
	* netsync.cc (dispatch_payload): Adjust accordingly.  Move some
	logic into process_hello_cmd.
	(known_servers_domain): New constant.
	(process_hello_cmd): Tweak arguments appropriately.  Include logic
	formerly in dispatch_payload.  Cleanup.

	No semantic changes.
	
2005-03-21  Nathaniel Smith  <njs@codesourcery.com>

	* monotone.texi (Starting a New Project): Tweak phrasing.

2005-03-21  Nathaniel Smith  <njs@codesourcery.com>

	* commands.cc (process_netsync_client_args): If user specifies
	server/collection and there is no default, set the default.
	* tests/t_netsync_set_defaults.at: New test.
	* testsuite.at: Add it.

2005-03-21  Nathaniel Smith  <njs@codesourcery.com>

	* vocab.hh (var_key): New typedef.
	* database.{cc,hh}: Use it.  Make most var commands take it.
	* commands.cc (set, unset): Adjust accordingly.
	(default_server_key, default_collection_key): New constants.
	(process_netsync_client_args): New function.
	(push, pull, sync): Use it.

	* tests/t_netsync_defaults.at: New test.
	* testsuite.at: Add it.

2005-03-21  Matt Johnston  <matt@ucc.asn.au>

	* change_set.cc: use std::map rather than smap for 
	confirm_unique_entries_in_directories() and confirm_proper_tree()
	since they perform a lot of insert()s.

2005-03-21  Nathaniel Smith  <njs@codesourcery.com>

	* monotone.texi (list tags, list vars, set, unset): Document.
	(Internationalization): Document vars.

2005-03-21  Nathaniel Smith  <njs@codesourcery.com>

	* transforms.{hh,cc} ({in,ex}ternalize_var_{name,domain}): New
	functions.
	* vocab_terms.hh (base64<var_value>): Declare template.
	* database.hh (get_vars): Simplify API.
	* database.cc (get_vars, get_var, var_exists, set_var, clear_var):
	Implement.
	* commands.cc (set, unset): New commands.
	(ls): New "vars" subcommand.
	* tests/t_vars.at: Fix.  Un-XFAIL.
	
2005-03-21  Nathaniel Smith  <njs@codesourcery.com>

	* transforms.{cc,hh}: Remove tabs.

2005-03-20  Nathaniel Smith  <njs@codesourcery.com>

	* tests/t_vars.at: New test.
	* testsuite.at: Add it.

2005-03-20  Nathaniel Smith  <njs@codesourcery.com>

	* schema.sql (db_vars): New table.
	* database.cc (database::database): Update schema id.
	* schema_migration.cc (migrate_client_to_vars): New function.
	(migrate_monotone_schema): Use it.
	* tests/t_migrate_schema.at: Another schema, another test...
	
	* vocab_terms.hh (var_domain, var_name, var_value): New types.
	* database.hh (get_vars, get_var, var_exists, set_var, clear_var):
	Prototype new functions.
	
2005-03-20  Derek Scherger  <derek@echologic.com>

	* file_io.cc (book_keeping_file): return true only if first
	element of path is MT, allowing embedded MT elements
	(walk_tree_recursive): check relative paths for ignoreable book
	keeping files, rather than absolute paths
	(test_book_keeping_file): add fs::path tests for book keeping
	files
	* tests/t_add_intermediate_MT_path.at: un-XFAIL, fix some problems
	with commas, add tests for renames and deletes with embedded MT
	path elements.

2005-03-20  Nathaniel Smith  <njs@codesourcery.com>

	* monotone.texi: Add some missing @sc{}'s.
	* cryptopp/config.h: Use "mt-stdint.h", not <stdint.h>, for
	portability.

2005-03-19  Nathaniel Smith  <njs@codesourcery.com>

	* Makefile.am (EXTRA_DIST): Add UPGRADE and README.changesets.
	* debian/files: Auto-updated by dpkg-buildpackage.

	* This is the 0.17 release.
	
2005-03-18  Nathaniel Smith  <njs@codesourcery.com>

	* Makefile.am (MOST_SOURCES): Add package_{full_,}revision.h.
	* NEWS: Fill in date.
	* debian/copyright: Update from AUTHORS.
	* configure.ac: Bump version number to 0.17.
	* debian/changelog, monotone.spec: Update for release.
	* po/monotone.pot: Auto-updated by distcheck.

2005-03-18  Christof Petig <christof@petig-baender.de>

	* sqlite/*: Imported sqlite version 3.1.6 tree

2005-03-18  Nathaniel Smith  <njs@codesourcery.com>

	* monotone.1, commands.cc, Makefile.am: Fixup after merge.

2005-03-18  Nathaniel Smith  <njs@codesourcery.com>

	* path_component (split_path): Fix bug.
	Also, add unit tests for file.
	* unit_tests.{hh,cc}: Add path_component unit tests.
	
2005-03-18  Nathaniel Smith  <njs@codesourcery.com>

	* Makefile.am: Fixup after merge.
	
2005-03-18  Nathaniel Smith  <njs@codesourcery.com>

	* change_set.cc: Move path_component stuff to...
	* path_component.{hh,cc}: ...these new files.
	* Makefile.am: Add them.

2005-03-18  Matt Johnston  <matt@ucc.asn.au>

	* txt2c.cc: add --no-static option
	* Makefile.am, package_revision.h, package_full_revision.h:
	create revision info files as standalone .c files to speed
	compilation (mt_version.cc doesn't need to recompile each time)

2005-03-17  Derek Scherger  <derek@echologic.com>

	* INSTALL: add note about creating a ./configure script

2005-03-16  Nathaniel Smith  <njs@codesourcery.com>

	* UPGRADE: Finish, hopefully.
	* monotone.texi (db check): Be more clear about what is normally
	checked, and when 'db check' is useful.

2005-03-16  Patrick Mauritz <oxygene@studentenbude.ath.cx>

	* monotone.texi (Hook Reference): Typo.

2005-03-16  Nathaniel Smith  <njs@codesourcery.com>

	* monotone.texi: Add Derek Scherger to the copyright list.
	Various tweaks.
	(Starting a New Project): Rewrite to clarify that only Jim runs
	"setup", and explain why.
	(Network Service): Add a note that most people do use a central
	server, since people on the mailing list seem to perhaps be
	getting the wrong idea.
	(Making Changes): Expand a little on what the "." in "checkout ."
	means, since people seem to accidentally checkout stuff into real
	directories.
	(db check): Add much verbiage on the implications
	of various problems, and how to fix them.  Also clarify some
	wording.
	* NEWS: Small tweaks.
	* UPGRADE: More instructions, not done yet...
	
2005-03-15  Matt Johnston  <matt@ucc.asn.au>

	* commands.cc, monotone.texi, monotone.1: mention that agraph
          output is in VCG format.

2005-03-14  Nathaniel Smith  <njs@codesourcery.com>

	* commands.cc (cat): 'cat file REV PATH'.
	* monotone.texi: Mention it.
	* tests/t_cat_file_by_name.at: New test.
	* testsuite.at: Add it.

2005-03-11  Nathaniel Smith  <njs@codesourcery.com>

	* automate.cc (automate_heads): Remove app.initialize call.
	* revision.cc, revision.hh (calculate_arbitrary_change_set): New
	function.
	(calculate_composite_change_set): Touch more sanity checking.

	* commands.cc (update): Use it.

2005-03-10  Derek Scherger  <derek@echologic.com>

	* app_state.cc (set_restriction): adjust bad path error message
	* commands.cc (get_valid_paths): refactor into ...
	(extract_rearranged_paths): ... this
	(extract_delta_paths): ... this
	(extract_changed_paths): ... this
	(add_intermediate_paths): ... and this
	(restrict_delta_map): new function
	(calculate_restricted_change_set): new function
	(calculate_restricted_revision):
	(ls_missing):
	(revert): rework using new valid path functions
	(do_diff): adjust --revision variants to work with restrictions
	* tests/t_diff_restrict.at: un-XFAIL

2005-03-09  Jon Bright <jon@siliconcircus.com>
	* win32/monotone.iss: Install the many-files version of the
	docs, install the figures, create a start-menu icon for the
	docs.
	* Makefile.am: Make docs generation work with MinGW

2005-03-09  Jon Bright <jon@siliconcircus.com>
	* win32/monotone.iss: Monotone -> monotone

2005-03-09  Jon Bright <jon@siliconcircus.com>
	* win32/monotone.iss: Added an Inno Setup script for 
	generating a Windows installer.  Inno Setup is GPLed, see
	http://www.jrsoftware.org for download

2005-03-09  Jon Bright <jon@siliconcircus.com>
	* t_diff_binary.at: binary.bz.b64 -> binary.gz.b64

2005-03-08  Derek Scherger  <derek@echologic.com>

	* Makefile.am: adjust for fsck rename
	* commands.cc (db fsck): rename to db check and add short help;
	adjust for fsck file renames
	* database.{cc,hh}: minor alignment adjustments
	(get_statistic): remove redundant method
	(info): use count in place of get_statistic
	(count): return unsigned long instead of int
	(get_keys): new method
	(get_public_keys): new method
	(get_private_keys): rewrite using get_keys
	(get_certs): new method to get all certs in database from
	specified table
	(get_revision_certs): ditto
	* fsck.{cc,hh}: rename to...
	* database_check.{cc,hh}: ...this; add key, cert and sane revision
	history checking
	* monotone.1: document db dump/load/check commands
	* monotone.texi: document db check command
	* tests/t_fsck.at: rename to...
	* tests/t_database_check.at: ...this; and add tests for key and
	cert problems
	* testsuite.at: account for new test name

2005-03-08  Nathaniel Smith  <njs@codesourcery.com>

	* ChangeLog: Insert some missing newlines.
	* NEWS: Note file format changes.
	* file_io.cc (tilde_expand): Clarify error message.

2005-03-08  Nathaniel Smith  <njs@codesourcery.com>

	* keys.{cc,hh} (require_password): Simplify interface, do more
	work.
	* rcs_import.cc (import_cvs_repo): Update accordingly.
	* commands.cc (server): Likewise.
	* revision.cc (build_changesets_from_existing_revs) 
	(build_changesets_from_manifest_ancestry): Require passphrase
	early.

2005-03-08  Nathaniel Smith  <njs@codesourcery.com>

	* NEWS, INSTALL, README.changesets: Update in preparation for
	0.17.
	* UPGRADE: New file.
	
	* tests/t_diff_restrict.at: Oops.  XFAIL it.
	
2005-03-08  Jon Bright  <jon@siliconcircus.com>
	
	* win32/process.cc (process_spawn): Escape the parameters,
	surround them with quotes before adding them to the consolidated
	command line string
	* mkstemp.cc (monotone_mkstemp): Now takes a std::string&, and
	returns the *native* form of the path in this.
	* mkstemp.hh: Now always use monotone_mkstemp
	(monotone_mkstemp): Update prototype
	* lua.cc (monotone_mkstemp_for_lua): Use new-style 
	monotone_mkstemp

2005-03-08  Jon Bright  <jon@siliconcircus.com>
	
	* win32/read_password.cc (read_password): Now correctly hides 
	password when run in a Windows console.  Does at least enough in
	a MinGW rxvt console to make sure that you can't see the password.
	* win32/process.cc: Change indentation.
	(process_spawn): Log commands executed, as for unix process.cc

2005-03-07  Nathaniel Smith  <njs@codesourcery.com>

	* tests/t_diff_restrict.at: New test.
	* testsuite.at: Add it.

2005-03-05  Nathaniel Smith  <njs@codesourcery.com>

	* netsync.cc (encountered_error, error): New variable and method.
	(session::session): Initialize encountered_error.
	(write_netcmd_and_try_flush, read_some, write_some): Check it.
	(queue_error_cmd): Consider it like sending a goodbye.
	(process_error_cmd): Throw an exception instead of considering it
	a goodbye.
	(process_data_cmd): Call error() if epochs don't match.
	* tests/t_epoch.at, tests/t_epoch_server.at: More minor tweaks.
	Expect failed pulls to exit with status 0.  This isn't really
	correct, but looks complicated to fix...

2005-03-05  Nathaniel Smith  <njs@codesourcery.com>

	* testsuite.at (NETSYNC_SERVE_N_START): New macro.
	* tests/t_epoch_server.at: Misc. fixes.

	* netsync.cc (session::session): Don't open valve yet.
	(maybe_note_epochs_finished): New method to open
	valve.
	(process_done_cmd, process_data_cmd): Call it.
	(rebuild_merkle_trees): Actually calculate hashes for epoch merkle
	trees.  Also, only include epochs that meet the branch mask.
	(session): Remove unused id_to_epoch map.
	
2005-03-05  Nathaniel Smith  <njs@codesourcery.com>

	* netcmd.cc (read_netcmd_item_type): Handle epoch_item.
	(test_netcmd_functions): Update for new confirm_cmd_payload
	format.
	* netsync.cc (process_confirm_cmd): Cut and paste error.

2005-03-05  Nathaniel Smith  <njs@codesourcery.com>

	* constants.{cc,hh}: Add new epochlen, epochlen_bytes constants.
	* vocab_terms.hh, vocab.hh: Add new epoch_data type.  Add predeclarations
	for it.
	* commands.cc (ls_epochs):
	* revision.cc (
	* database.hh:
	* database.cc: Update for epoch_data.  Add get_epoch, epoch_exists
	methods.
	* epoch.{cc,hh}: New files.
	* netsync.cc: Actually implement epochs-via-merkle code.

2005-03-04  Nathaniel Smith  <njs@codesourcery.com>

	* schema.sql (branch_epochs): Add 'hash' field.
	* schema_migration.cc: Fixup for.
	* database.cc (database): Change schemas.
	* tests/t_migrate_schema.at: Replace epoch db test case with one
	with new schema.

2005-03-03  Nathaniel Smith  <njs@codesourcery.com>

	* netsync.cc (session::id_to_epoch): New variable.
	(session::session): Create refinement and requested item tables
	for epochs.
	(rebuild_merkle_trees): Fill epoch merkle tree and id_to_epoch
	table.

	* netsync.cc (queue_confirm_cmd, process_confirm_cmd) 
	(dispatch_payload, rebuild_merkle_trees): 
	* netcmd.hh:
	* netcmd.cc (read_confirm_cmd_payload, write_confirm_cmd_payload):
	Remove epochs.

2005-02-27  Nathaniel Smith  <njs@codesourcery.com>

	* constants.cc:
	* revision.cc:
	* testsuite.at: 
	* commands.cc:
	* ChangeLog: Fixup after merge.

2005-02-27  Nathaniel Smith  <njs@codesourcery.com>

	* merkle_tree.hh (netcmd_item_type): Add epoch_item.
	* merkle_tree.cc (netcmd_item_type_to_string): Handle epoch_item.

	* packet.hh, packet.cc (struct packet_db_valve): New class.
	* netsync.cc (session): Use a valved writer.

2005-02-26  Nathaniel Smith  <njs@codesourcery.com>

	* merkle_tree.hh: Fix comment.
	Remove prototypes for non-existing functions.

2005-02-26  Nathaniel Smith  <njs@codesourcery.com>

	* tests/t_epoch_unidirectional.at: New test.
	* testsuite.at: Add it.

2005-02-26  Nathaniel Smith  <njs@codesourcery.com>

	* tests/t_epoch.at: Even more paranoid.
	* tests/t_epoch_server.at: New test.
	* testsuite.at: Add it.
	
2005-02-21  Nathaniel Smith  <njs@codesourcery.com>

	* tests/t_epoch.at: Check that netsync only sends relevant
	epochs, and be a little more paranoid.

2005-02-19  Nathaniel Smith  <njs@codesourcery.com>

	* revision.cc (struct anc_graph): Fixup after merge.

2005-02-18  graydon hoare  <graydon@pobox.com>

	* database.cc (set_epoch): Fix SQL.
	* monotone.texi (Rebuilding ancestry): Reword a bit.
	* netcmd.{cc,hh} 
	({read,write}_hello_cmd_payload): Transfer server key with hello.
	({read,write}_confirm_cmd_payload): Transfer epoch list with confirm.
	* netsync.cc: Adapt to changes in netcmd.
	(rebuild_merkle_trees): Set nonexistent epochs to zero before sync.
	* revision.cc (anc_graph): Randomize epochs on rebuild.
	* tests/t_epoch.at: Fix up to test slightly new semantics.

2005-02-07  Nathaniel Smith  <njs@codesourcery.com>

	* monotone.1: Add more db commands.
	* monotone.texi: Document db rebuild.  Add section on rebuilding
	ancestry and epochs.

2005-02-06  graydon hoare  <graydon@pobox.com>

	* commands.cc (db): Add epoch commands.
	(list): Likewise.
	Also remove some unneeded transaction guards.
	* database.{cc,hh} (get_epochs): New function.
	(set_epoch): Likewise.
	(clear_epoch): Likewise.
	Also remove all persistent merkle trie stuff.
	* schema.sql: Add epochs, remove tries.
	* schema_migration.cc: Update.
	* tests/t_epoch.at: New test.
	* tests/t_migrate_schema.at: Update.
	* testsuite.at: Add some new helpers, call t_epoch.at.
	* vocab.hh (epoch_id): Define.
	* vocab_terms.hh (epoch): Define.

2005-02-05  Nathaniel Smith  <njs@codesourcery.com>

	* merkle_tree.hh: Remove mcert_item and fcert_item, rename
	rcert_item to cert_item, renumber to remove gaps left.
	* merkle_tree.cc (netcmd_item_type_to_string):
	* netcmd.cc (read_netcmd_item_type): 
	* netsync.cc: Adjust accordingly.
	
2005-02-05  Nathaniel Smith  <njs@codesourcery.com>

	* constants.cc (constants): Bump netsync protocol version.

2005-03-07  Nathaniel Smith  <njs@codesourcery.com>

	* lua.cc (monotone_spawn_for_lua): Minimal change to get arguments
	in right order.  Still needs hygienic cleanups...
	* tests/t_can_execute.at: Run 'cp' instead of 'touch', because cp
	will actually notice if we pass arguments out of order.
	* testsuite.at: Remove mysterious blank line.
	
2005-03-07  Nathaniel Smith  <njs@codesourcery.com>

	* unix/process.cc (process_spawn): Log command line before
	executing.

2005-03-07  Nathaniel Smith  <njs@codesourcery.com>

	* revision.cc (kill_redundant_edges): Rename back to...
	(kluge_for_3_ancestor_nodes): ...this.  Go back to only cleaning
	up parents of 3+ parent nodes.
	(analyze_manifest_changes): Take a third argument, of files whose
	ancestry needs splitting.
	(construct_revision_from_ancestry): Make more more complex, in
	order to properly track file identity in merges.

2005-03-05  Nathaniel Smith  <njs@codesourcery.com>

	* revision.cc (check_sane_history): Typo.
	
2005-03-05  Nathaniel Smith  <njs@codesourcery.com>

	* revision.hh (check_sane_history): Take an app_state instead of a
	database as an argument.
	* database.cc: Pass an app_state instead of a database as its
	argument. 
	* revision.cc (check_sane_history): Update accordingly.  Add a new
	check for merges, that they are creating consistent changesets
	(even when the common ancestor is outside of the usual
	paranoia-checking search depth).

2005-03-05  Nathaniel Smith  <njs@codesourcery.com>

	* revision.cc (kluge_for_3_ancestor_nodes): Rename to...
	(kill_redundant_edges): ...this.  Kill all redundant edges, not
	just ones on nodes with 3+ parents.  Also, make it actually work.
	
2005-03-05  Nathaniel Smith  <njs@codesourcery.com>

	* revision.cc (kluge_for_3_ancestor_nodes): New method.
	(rebuild_ancestry): Call it.

2005-03-03  Nathaniel Smith  <njs@codesourcery.com>

	* revision.cc (check_sane_history): Print a warning to let the
	user know why things like 'pull' can take so long.
	* netsync.cc: Remove a few tabs.

2005-03-04  Jon Bright  <jon@siliconcircus.com>
	
	* win32/process.cc (process_spawn): Now takes 
	const char * const argv[]
	* unix/process.cc (process_spawn): Ditto.  Cast for call to
	execvp
	(existsonpath): Initialise args in a const way

2005-03-04  Jon Bright  <jon@siliconcircus.com>
	
	* win32/process.cc (process_spawn): Now takes 
	char * const argv[]
	* platform.hh (process_spawn): Ditto
	* unix/process.cc (process_spawn): Ditto
	* lua.cc (monotone_spawn_for_lua): Remove debug code
	* General: Beginning to hate C++'s const rules

2005-03-04  Jon Bright  <jon@siliconcircus.com>
	
	* win32/process.cc (process_spawn): Now takes 
	const char * const *
	* platform.hh (process_spawn): Ditto
	* unix/process.cc (process_spawn): Ditto
	* General: Sorry about all these commits, I'm syncing back and
	forth between Linux and Win32

2005-03-04  Jon Bright  <jon@siliconcircus.com>
	
	* win32/process.cc (process_spawn): Now takes char * const *
	* platform.hh (process_spawn): Ditto
	* unix/process.cc (process_spawn): Ditto
	(existsonpath): argv now const char*[]

2005-03-04  Jon Bright  <jon@siliconcircus.com>
	
	* win32/process.cc: Added forgotten file
	* unix/process.cc: Include stat.h, (process_*) fix compilation
	errors

2005-03-04  Jon Bright  <jon@siliconcircus.com>
	
	* unix/process.cc: Added forgotten file

2005-03-03  Jon Bright  <jon@siliconcircus.com>
	
	* lposix.c: Deleted
	* win32/process.cc: Created, added Win32 versions of functions
	existsonpath, make_executable, process_spawn, process_wait,
	process_kill, process_sleep
	* unix/process.cc: Ditto, for the Unix versions.
	* lua.cc: Add LUA wrappers for the above functions, register
	them with LUA
	* std_hooks.lua (execute, attr_functions->execute, 
	program_exists_in_path): Use the new functions instead of posix
	functions
	* t_can_execute.at (touchhook.lua): Ditto

2005-03-01  Derek Scherger  <derek@echologic.com>

	* app_state.cc (set_restriction): actually ignore ignored files
	rather than trying to validate them

2005-03-01  Derek Scherger  <derek@echologic.com>

	* tests/t_diff_binary.at: new test (bug report)
	* tests/t_command_completion.at: new test
	* tests/t_merge_rename_file_and_rename_dir.at: new test
	* testsuite.at: include new tests
	
2005-02-28  Richard Levitte  <richard@levitte.org>

	* Makefile.am (BUILT_SOURCES_CLEAN): Moved mt-stding.h from here...
	(DISTCLEANFILES): ... to here.  Since mt-stding.h is created by
	config.status, it should only be removed by the distclean target.

2005-02-28  Matt Johnston  <matt@ucc.asn.au>

	* std_hooks.lua: posix.iswin32() == 1, rather than plain boolean
	comparison (0 doesn't compare as false in lua it seems).

2005-02-27  Jon Bright  <jon@siliconcircus.com>
	
	* lposix.c (win32 Pspawn): Search the path
	(win32 Pexistsonpath): Added.  'which' isn't easily available,
	and not available at all from a normal Win32 command shell
	(Piswin32): Added a function for both Unix and Win32 to detect
	if running on Windows
	* std_hooks.lua (program_exists_in_path): Now calls 
	posix.iswin32.  If win32, calls posix.existsonpath, otherwise
	calls which as it always did.

2005-02-27  Jon Bright  <jon@siliconcircus.com>
	
	* lposix.c (win32 Pspawn): Remove dumb strlen bug resulting in
	AVs on commit.

2005-02-27  Jon Bright  <jon@siliconcircus.com>
	
	* t_can_execute.at: Test to see if hooks can execute things
	* testsuite.at: Add t_can_execute

2005-02-27  Jon Bright  <jon@siliconcircus.com>
	
	* lposix.c (win32 Pspawn): Ensure the command string is always
	NUL-terminated.  Also, allocate enough memory for the quotes
	around the command string.

2005-02-27  Jon Bright  <jon@siliconcircus.com>
	
	* xdelta.cc (unittests): Define BOOST_STDC_NO_NAMESPACE, needed
	to compile with the latest MinGW which uses gcc 3.4.2
	* vocab.cc (verify(local_path)): Catch fs::filesystem_error too
	and rethrow this as an informative_failure, thereby fixing the
	Win32 unit tests without disabling anything
	* idna/toutf8.c (stringprep_convert): Fix a potential segfault
	when memory allocation fails.  Potentially security-relevant.
	* tests/t_i18n_file.at: Add a SET_FUNNY_FILENAME macro, which 
	gets a platform-appropriate funny filename (with/without 
	colon).  
	Change references to utf8 to utf-8, iso88591 to iso-8859-1, and
	eucjp to euc-jp, on the grounds that MinGW's iconv knows all
	of the latter and none of the former, but Linux iconv knows all
	of them.  Test now passes one Win32.  I'm presuming we weren't
	deliberately using non-standard names for charsets here.
	* tests/t_i18n_changelog.at: Same charset name changes.
	* tests/t_dump_load.at: Canonicalise dump before loading it
	* tests/t_load_into_existing.at: Ditto
	* tests/t_fmerge.at: Canonicalise fmerge output
	* tests/t_merge_normalization_edge_case.at: Ditto
	* tests/t_unidiff.at: Canonicalise diff output
	* tests/t_largish_file.at: Instead of using dd, which MinGW
	doesn't have, I've generated the file with dd on a nearby Linux
	box, then gziped and b64ed it, and the test case now generates
	it with UNGZB64
	* testsuite.at: Add a comment every 10 tests with the test
	number.  Useful if you're trying to locate which test number
	you're trying to run and only have the filename.  If people 
	hate this, though, please do delete.
	(UNB64_COMMAND) Do special handling for Win32 to avoid
	having to canonicalise the file.
	(UNGZ_COMMAND) Canonicalise the file after ungzipping it.
	* lposix.c: (Pfork, Pexec) Removed, on the grounds that we only
	really want to support fork+exec as a single operation.  fork()
	without exec() could be risky with a child process also having
	our sqlite handles, etc.  exec() could be risky since we 
	wouldn't be exiting gracefully, just dying in the middle of a
	hook.
	(Pspawn) Implemented for both Win32 and Unix.  Does fork/exec
	for Unix, CreateProcess for Win32.  Returns -1 on error, pid on
	success in both cases.
	(Pwait, Pkill, Psleep) Implemented for Win32.  Note that pid is
	not optional for Pwait on Win32.
	* std_hooks.lua: (execute) Now uses spawn()

2005-02-25  Jon Bright  <jon@siliconcircus.com>
	
	* ChangeLog: Add all my previous changes.
	* tests/t_add_owndb.at: Add test for trying to add the db to
	itself.
	* testsuite.at: Call it
	* tests/t_automate_heads.at: Canonicalise stdout output.
	* tests/t_automate_version.at: Use arithmetic comparison against
	wc output instead of string comparison, to avoid problems with
	MinGW's wc, which outputs with initial space-padding
	* tests/t_change_empty_file.at: Canonicalise stdout output 
	and compare manually instead of letting autotest check it
	* tests/t_fmerge_normalize.at: Canonicalise stdout output.
	* tests/t_netsync_single.at: Use NETSYNC_KILLHARD instead of 
	killall, as for the NETSYNC functions in testsuite.at

2005-02-27  Matt Johnston  <matt@ucc.asn.au>

        * main.cc: ignore SIGPIPE so that monotone won't be killed
        unexpectedly upon remote disconnection for netsync

2005-02-27  Nathaniel Smith  <njs@codesourcery.com>

	* idna/idn-int.h: Oops, really add this time.

2005-02-27  Nathaniel Smith  <njs@codesourcery.com>

	* AUTHORS: Add Corey Halpin.
	
	* idna/idn-int.h: New file (don't generate from configure anymore,
	but just ship).
	* configure.ac: Don't generate idna/idn-int.h.  Do generate
	mt-stdint.h.
	* Makefile.am: Adjust for idna/idn-int.h and mt-stdint.h.
	* acinclude.m4: Remove AX_CREATE_STDINT_H, ACX_PTHREAD,
	AC_COMPILE_CHECK_SIZEOF (let aclocal pick them up from m4/
	instead).
	* m4/ax_create_stdint_h.m4:
	* m4/acx_pthread.m4: Update from http://autoconf-archive.cryp.to/
	
	* numeric_vocab.hh: Instead of dancing around which header to
	include, include mt-stdint.h.
	
	* app_state.cc (restriction_includes, set_restriction): Move
	global static 'dot' into these functions, because file_path
	depends on global book_keeping_dir being initialized already, and
	there is no guaranteed order of initialization of C++ statics.
	(Bug reported by Matt Johnston.)
	
2005-02-27  Corey Halpin  <chalpin@cs.wisc.edu>

	* numeric_vocab.hh: Try both stdint.h and inttypes.h.
	* main.cc: OpenBSD has Unix signals too.

2005-02-26  Derek Scherger  <derek@echologic.com>

	* file_io.cc (absolutify): normalize fs::path to remove ..'s
	* tests/t_db_with_dots.at: ensure database path in MT/options
	doesn't contain ..'s

2005-02-25  Jon Bright  <jon@siliconcircus.com>
	
	* ChangeLog: Add all my previous changes.
	* tests/t_add_owndb.at: Add test for trying to add the db to
	itself.
	* testsuite.at: Call it
	* tests/t_automate_heads.at: Canonicalise stdout output.
	* tests/t_automate_version.at: Use arithmetic comparison against
	wc output instead of string comparison, to avoid problems with
	MinGW's wc, which outputs with initial space-padding
	* tests/t_change_empty_file.at: Canonicalise stdout output 
	and compare manually instead of letting autotest check it
	* tests/t_fmerge_normalize.at: Canonicalise stdout output.
	* tests/t_netsync_single.at: Use NETSYNC_KILLHARD instead of 
	killall, as for the NETSYNC functions in testsuite.at

2005-02-25  Nathaniel Smith  <njs@codesourcery.com>

	* vocab.cc (test_file_path_verification): Re-enable some tests
	disabled by Jon Bright, following discussion on IRC concluding
	that they were catching a real bug.

2005-02-24  Nathaniel Smith  <njs@codesourcery.com>

	* tests/t_add_dot.at: Run "add ." in a subdirectory, so as not to
	add the test database.  (Reported by Jon Bright.)

	* AUTHORS: Fix gettext.h copyright note, to not be in the middle
	of libidn copyright note.
	Add Jon Bright.

2005-02-24  Jon Bright  <jon@siliconcircus.com>

	* app_state.cc (prefix): Use string() instead of 
	native_directory_string().  For Unix, these should be equivalent.
	For Win32, I believe string()'s correct (since we compare 
	everywhere against normalized paths with / characters, but 
	native_directory_string produces paths with \ characters on Win32.
	* rcs_file.cc (file_source): Map the map, not the mapping.
	* tests/t_i18n_file.at: Remove colon from filename with symbols.
	I need to return to this and add a proper test for Win32, so we
	only use the colon on non-Win32.
	* testsuite.at: Add a CANONICALISE function, which does nothing
	on Unix and strips out carriage returns from files on Win32.  This
	is useful for being able to compare Monotone's stdout output to
	files on disk.  Add NETSYNC_KILL and NETSYNC_KILLHARD functions,
	to deal with MinGW not having killall (Unix still uses killall,
	though).
	* tests/t_import.at: Add CANONICALISE calls before comparing
	stdout output.
	* tests/t_netsync.at: Likewise
	* tests/t_netsync_single.at: Likewise
	* tests/t_scan.at: Likewise
	* tests/t_versions.at: Likewise
	* tests/t_ls_missing.at: Likewise.  Also, generate missingfoo and
	missingbar files with expected output from ls missing for these
	files being missing and compare against those.

2005-02-24  Derek Scherger  <derek@echologic.com>

	* app_state.{cc,hh} (add_restriction): rename to ...
	(set_restriction) this; and add path validation
	* commands.cc (get_valid_paths): new function
	(get_path_rearrangement) remove restricted include/exclude variant
	(calculate_restricted_revision) get valid paths and use to set up
	restriction
	(status, ls_unknown, commit, do_diff) pass args to
	calculate_restricted_revision to valid restriction paths
	(ls_missing, revert) get valid paths and use to set up restriction
	* tests/t_checkout_options.at: remove bug report priority (it's
	fixed!)
	* tests/t_diff_added_file.at: add --revision options to diff
	* tests/t_restrictions.at: remove invalid paths from ls unknown
	and ls ignored
	* tests/t_restrictions_warn_on_unknown.at: un-XFAIL
	
2005-02-23  Derek Scherger  <derek@echologic.com>

	* commands.cc (ls_missing): replace duplicated code with call to
	calculate_base_revision

2005-02-23  Jon Bright  <jon@siliconcircus.com>
	
	* vocab.cc (test_file_path_verification): Disable foo//nonsense
	test for Win32, add tests for UNC paths.  This was the only
	failing unit test on Win32.

2005-02-23  Jon Bright  <jon@siliconcircus.com>

	* txt2c.cc (main): Don't claim the file was generated from 
	--strip-trailing if that option's used.

2005-02-23  Jon Bright  <jon@siliconcircus.com>

	* app_state.cc: Add include of io.h for Win32, for chdir()
	* file_io.cc (get_homedir): Correct assertion (remove bracket)
	* lua/lposix.c, lua/modemuncher.c: Remove all references to
	functions and modes that don't exist on Win32.
	* monotone.cc: Include libintl.h on Win32
	
2005-02-21  Nathaniel Smith  <njs@codesourcery.com>

	* file_io.cc (get_homedir): Add more comments and logging to Win32
	version.  Also, only check HOME under Cygwin/MinGW.

2005-02-21  Derek Scherger  <derek@echologic.com>

	* Makefile.am: merge fixup
	
2005-02-21  Derek Scherger  <derek@echologic.com>

	* Makefile.am: add fsck.{cc,hh}
	* commands.cc(check_db): move to ...
	* fsck.{cc,hh}: here and do lots more checking
	* database.{cc,hh}(get_ids): new method
	(get_file_ids,get_manifest_ids,get_revision_ids): more new methods
	* tests/t_fsck.at: new test
	* testsuite.at: call it
	
2005-02-21  Nathaniel Smith  <njs@codesourcery.com>

	* commands.cc (commit): Simplify chatter.

2005-02-21  Nathaniel Smith  <njs@codesourcery.com>

	* file_io.cc (get_homedir): Check more environment variables in
	Win32 version.

2005-02-21  Nathaniel Smith  <njs@codesourcery.com>

	* file_io.cc: Remove tabs.

2005-02-21  Nathaniel Smith  <njs@codesourcery.com>

	* smap.hh (smap): Remove leading underscores, add comments.

2005-02-20  Nathaniel Smith  <njs@codesourcery.com>

	* std_hooks.lua (merge2, merge3): Check for DISPLAY before
	invoking gvim.

2005-02-20  Julio M. Merino Vidal  <jmmv@menta.net>

	* ChangeLog: Use tabs for indentation rather than spaces.  Drop
	trailing whitespace.  While here, fix a date by adding zeros before
	the month and the day number.

2005-02-20  Julio M. Merino Vidal  <jmmv@menta.net>

	* gettext.h: Add file.
	* AUTHORS: Mention that it comes from the GNU Gettext package.
	* Makefile.am: Distribute it.
	* sanity.hh: Use gettext.h rather than libintl.h so that --disable-nls
	works.  Also improves portability, according to the GNU Gettext
	manual.

2005-02-19  Derek Scherger  <derek@echologic.com>

	* automate.cc (automate_heads): remove bogus call to 
	app.allow_working_copy() which is called in cpp_main
	* database.cc (check_sqlite_format_version): don't check database
	version when "file" is really a directory; add filename to error
	message
	(sql): check for empty database early, even though this seems
	impossible as absolutify changes "" into path to working dir;
	convert to use N-style assertions; add check to ensure "file" is
	not really a directory
	* tests/t_db_missing.at: new test for above problems
	* testsuite.at: call it

2005-02-19  Nathaniel Smith  <njs@codesourcery.com>

	* tests/t_add_intermediate_MT_path.at: Tighten up.

	* tests/t_merge_3.at: New test.
	* tests/t_merge_4.at: Likewise.
	* testsuite.at: Add them.

2005-02-19  Ole Dalgaard  <josua+monotone@giraffen.dk>

	* configure.ac: Check for 64-bit versions of Boost static
	libraries.

2005-02-18  Julio M. Merino Vidal  <jmmv@menta.net>

	* INSTALL:
	* configure.ac: Improve Boost detection by trying several possible
	library suffixes before aborting.

2005-02-18  graydon hoare  <graydon@pobox.com>

	* change_set.cc
	(apply_change_set): Avoid fast path when there are adds.
	(apply_path_rearrangement): Likewise.

2005-02-18  graydon hoare  <graydon@pobox.com>

	* automate.cc (automate_heads): Fix initialize() call.
	* change_set.{cc,hh}
	(apply_path_rearrangement): Add quick version.
	* revision.cc
	(check_sane_history): Use quick version of apply_change_set.
	* work.cc
	(build_addition): Use quick version of apply_path_rearrangement.
	(known_preimage_path): Likewise.
	* testsuite.at: Fix definitions of _ROOT_DIR, add --norc some
	places.
	* AUTHORS: Mention Daniel.

2005-02-18  Daniel Berlin  <dberlin@dberlin.org>

	* xdelta.cc (compute_delta_insns): Correct 1-byte-source bug.

2005-02-18  graydon hoare  <graydon@pobox.com>

	* Makefile.am (MOST_SOURCES): Add smap.hh.

2005-02-18  graydon hoare  <graydon@pobox.com>

	* basic_io.{cc,hh}: Inline some stuff.
	* change_set.cc: Use smap various places, reduce to 32-bit tids.
	* commands.cc: Use shared_ptr<change_set> everywhere.
	* netsync.cc: Likewise.
	* rcs_import.cc: Likewise.
	* revision.{cc,hh}: Likewise.
	* smap.hh: New file.

2005-02-18  Julio M. Merino Vidal  <jmmv@menta.net>

	* INSTALL:
	* configure.ac: Improve Boost detection by trying several possible
	library suffixes before aborting.

2005-02-17  Derek Scherger  <derek@echologic.com>

	* tests/t_add_intermediate_MT_path.at: new test
	* testsuite.at: call it

2005-02-17  Julio M. Merino Vidal  <jmmv@menta.net>

	* testsuite.at:
	* tests/t_change_empty_file.at: Verify that modifying an empty file
	creates a patch revision rather than an add/delete sequence.  The
	incorrect behavior was reported in bug #9964.

2005-02-17  Derek Scherger  <derek@echologic.com>

	* app_state.{cc,hh} (app_state): initialize search root
	(initialize): boolean signature variant renamed to ...
	(allow_working_copy): this; add explicit search root; move
	requirement for working copy to ...
	(require_working_copy): this new method
	(initialize): string signature variant renamed to ...
	(create_working_copy): this
	(set_root): new method
	* commands.cc: remove app.initialize(false) calls; replace
	app.initialize(true) with app.require_working_copy(); replace
	app.initialize(dir) with app.create_working_copy(dir)
	(checkout): ensure revision is member of specified branch
	* file_io.{cc,hh} (find_working_copy): stop search at --root if
	specified
	* monotone.cc (OPT_ROOT): new option
	(cpp_main): call app.allow_working_copy() before executing
	commands to always read default options
	* monotone.1: add --root option
	* monotone.texi: add --root option
	* tests/t_checkout_noop_on_fail.at: un-XFAIL
	* tests/t_checkout_options.at: un-XFAIL, add check for specified
	revision not in specified branch
	* testsuite.at: add --root option to MONOTONE to prevent searching
	above test dir
	* vocab.cc: remove redundant forward declaration

2005-02-16  Derek Scherger  <derek@echologic.com>

	* commands.cc (revert): don't rewrite unchanged files
	* tests/t_revert_unchanged.at: new test
	* testsuite.at: call it

2005-02-12  Derek Scherger  <derek@echologic.com>

	* database.cc (sqlite3_unpack_fn): new function for viewing
	base64, gzipped data
	(install_functions): install it
	(rehash): remove unused obsolete fcerts ticker

2005-02-17  Nathaniel Smith  <njs@codesourcery.com>

	* debian/changelog: s/graydon@mogo/graydon@pobox.com/, to make
	lintian happy.
	* debian/rules (config.status): Remove --with-bundled-adns.
	* debian/control (Build-Depends): Don't Build-Depend on libpopt,
	only libpopt-dev.
	* .mt-attrs (debian/control): Make executable.

2005-02-17  Nathaniel Smith  <njs@codesourcery.com>

	* tests/t_undo_update.at: Stupid typo.
	* tests/t_largish_file.at: New test.
	* testsuite.at: Add it.

	* commands.cc (push, pull, sync): Remove misleading "..." from
	help text.

2005-02-16  Julio M. Merino Vidal  <jmmv@menta.net>

	* Makefile.am: Append $(BOOST_SUFFIX) to -lboost_unit_test_framework
	to fix 'make check' on systems where boost libraries can only be
	found by passing the exact suffix as part of the name.

2005-02-16  Julio M. Merino Vidal  <jmmv@menta.net>

	* monotone.texi: Fix a typo (hexidecimal to hexadecimal).  Also
	change an example command to append stuff to ~/.monotonerc, instead
	of completely destroying the possibily existing file.  Addresses
	bug #11136.

2005-02-16  Julio M. Merino Vidal  <jmmv@menta.net>

	* cryptopp/config.h: Use uint{8,16,32,64}_t as size types instead of
	trying to match them to unsigned char/int/long/long long respectively.
	Should fix build on FreeBSD/sparc64, as seen in bug #10203.

2005-02-16  Julio M. Merino Vidal  <jmmv@menta.net>

	* INSTALL:
	* Makefile.am:
	* configure.ac: Add the --disable-large-file option to manually
	disable large file support from the builtin sqlite (compatibility
	with old systems and FAT).  Addresses bug #8380.

2005-02-16  Nathaniel Smith  <njs@codesourcery.com>

	* tests/t_undo_update.at: New todo.
	* testsuite.at: Add it.

2005-02-15  Nathaniel Smith  <njs@codesourcery.com>

	* monotone.1: Add cursory note about "automate".
	* monotone.texi: Synchronize with manpage.

2005-02-15  Nathaniel Smith  <njs@codesourcery.com>

	* automate.cc: Add "Error conditions" to the standard comment
	sections.

	* monotone.texi (Scripting): New section.
	(Automation): New section.

	* tests/t_automate_heads.at: Test behavior with nonexistent
	branch.

2005-02-14  Nathaniel Smith  <njs@codesourcery.com>

	* tests/t_merge_normalization_edge_case.at: New test.
	* testsuite.at: Add it.

	* diff_patch.cc (normalize_extents): Soften the warning message
	now that we have one test case.

2005-02-14  Matthew A. Nicholson  <mnicholson@digium.com>

	* std_hooks.lua: Add vimdiff merge hooks.

2005-02-14  Nathaniel Smith  <njs@codesourcery.com>

	* std_hooks.lua: Remove tabs.

2005-02-14  Nathaniel Smith  <njs@codesourcery.com>

	* tests/t_automate_heads.at: New test.
	* tests/t_automate_version.at: New test.
	* testsuite.at: Add then.

	* commands.cc (automate): Fix documentation string.
	* automate.cc: Much more structured documentation comments.

2005-02-13  Nathaniel Smith  <njs@codesourcery.com>

	* automate.{cc,hh}: New files.
	* commands.cc: New command "automate".

2005-02-13  Nathaniel Smith  <njs@codesourcery.com>

	* monotone.texi (Creating a Database): Fix typo, clarify
	conventions for database management following question on mailing
	list.

2005-02-12  graydon hoare  <graydon@pobox.com>

	* change_set.{cc,hh}: Correct code to pass newly-added unit tests.

2005-02-10  Derek Scherger  <derek@echologic.com>

	* monotone.1: update for restrictions
	* monotone.texi: sync with manpage

2005-02-09  Derek Scherger  <derek@echologic.com>

	* cert.cc (cert_revision_testresult): allow pass/fail testresult
	values
	* commands.cc (testresult): likewise
	* commands.cc (do_diff): disallow restriction of non-working copy
	diffs
	* monotone.texi: update for restrictions

2005-02-08  graydon hoare  <graydon@pobox.com>

	* database.cc (version_cache::set): Fix bad expiry logic.

2005-02-08  Nathaniel Smith  <njs@codesourcery.com>

	* change_set.cc (check_sane): Null sources are only valid for
	adds.

2005-02-07  Nathaniel Smith  <njs@codesourcery.com>

	* database.cc (struct version_cache): Fix invariant in cache
	clearing logic.

2005-02-06  Nathaniel Smith  <njs@codesourcery.com>

	* change_set.cc: Add a few more invariants; add lots and lots of
	unit tests.

2005-02-06  graydon hoare  <graydon@pobox.com>

	* change_set.cc: Use hash_map in a few places.
	(confirm_unique_entries_in_directories): Fix invariants.
	* constants.{cc,hh} (db_version_cache_sz): New constant.
	* database.cc (version_cache): New structure.
	(get_version): Use it.
	* interner.hh: Rewrite to use hash_map and vector.
	* tests/t_no_rename_overwrite.at: Tweak return codes.

2005-02-06  Nathaniel Smith  <njs@codesourcery.com>

	* ui.hh (ensure_clean_line): New method.
	* ui.cc (inform): Use it.
	* keys.cc (get_passphrase): Call it before prompting for passphrase.

2005-02-06  Nathaniel Smith  <njs@codesourcery.com>

	* database.cc (info): Report more statistics.

	* ROADMAP: Remove finished items.

	* revision.cc (analyze_manifest_changes): Childs cannot be null,
	that makes no sense.
	(add_node_for_old_manifest): Log node names, don't print it.
	(construct_revision_from_ancestry): Partially rewrite to handle
	root nodes explicitly.
	(build_changesets_from_existing_revs): Don't put the null revision
	in the ancestry graph, to match changesetify logic.
	(add_node_for_old_revision): Enforce decision that the ancestry
	graph not contain the null revision.

	(anc_graph::heads): Remove.
	(add_node_ancestry): Don't try creating it; logic was broken
	anyway.
	(rebuild_from_heads): Rename to...
	(rebuild_ancestry): ...this.  Calculate head set correctly.

2005-02-05  Nathaniel Smith  <njs@codesourcery.com>

	* change_set.cc (compose_path): Add more invariants.

2005-02-05  Nathaniel Smith  <njs@codesourcery.com>

	* monotone.cc (cpp_main): Log command line, to help interpret the
	logs people send in.

2005-02-05  Nathaniel Smith  <njs@codesourcery.com>

	* revision.cc (check_sane): Turn off this invariant when
	global_sanity.relaxed.

2005-02-03  Nathaniel Smith  <njs@codesourcery.com>

	* tests/t_load_into_existing.at: Oops, really add it too, sigh.

2005-02-03  Nathaniel Smith  <njs@codesourcery.com>

	* tests/t_need_mt_revision.at: Oops, really add it.

2005-02-03  Nathaniel Smith  <njs@codesourcery.com>

	* interner.hh (interner::intern): Add version taking a bool&, so
	callers can tell whether this string has previously been checked.
	* change_set.cc: Use new interned string identifier
	'path_component's instead of file_path's for components of paths;
	sanity-check each component exactly once.

2005-02-03  Nathaniel Smith  <njs@codesourcery.com>

	* database.cc (load): Check for existence of target database.
	* tests/t_load_into_existing.at: New test.
	* testsuite.at: Add it.

2005-02-03  Nathaniel Smith  <njs@codesourcery.com>

	* tests/t_checkout_dir.at: Also check that checkout to unwriteable
	directory fails.
	* tests/t_branch_checkout.at: New test.
	* testsuite.at: Add it.

	* app_state.cc (initialize): Simplify working directory
	initialization, and improve error handling.

	* keys.cc (get_passphrase): Disallow empty passphrases early
	(before they trigger an invariant down the line...).

2005-02-03  Nathaniel Smith  <njs@codesourcery.com>

	* update.cc (pick_update_candidates): Add I().
	* commands.cc (calculate_base_revision): Remove 'rev' argument,
	which was never set and callers never used.
	(calculate_base_manifest, calculate_current_revision)
	(calculate_restricted_revision, revert): Update correspondingly.
	(update): Check for null old revision.

	* main.cc (main): Make exit status 3 if we caught an unhandled
	exception, in particular so the testsuite can tell the difference
	between an error handled cleanly and an error caught by an
	invariant.
	* tests/t_update_null_revision.at: New test.
	* testsuite.at: Add it.

2005-02-03  Nathaniel Smith  <njs@codesourcery.com>

	* main.cc: Remove tabs.

2005-02-02  Nathaniel Smith  <njs@codesourcery.com>

	* change_set.cc (extract_first): Rename to...
	(extract_pairs_and_insert): ...this.
	(path_rearrangement::check_sane): Use it to add additional
	checks.

	* work.hh: Update comments (MT/manifest doesn't exist
	anymore...).

	* tests/t_need_mt_revision.at: New test.
	* testsuite.at: Add it.
	* commands.cc (get_revision_id): Require MT/revision to exist.
	(setup): Create MT/revision.

2005-02-02  Nathaniel Smith  <njs@codesourcery.com>

	* work.hh: Remove tabs.

2005-02-03  graydon hoare  <graydon@pobox.com>

	* tests/t_i18n_changelog.at: New test.
	* testsuite.at: Run it.
	* lua/lposix.c: New file.
	* lua/modemuncher.c: New file
	* lua.cc: Load posix library.
	* lua/liolib.c: Disable execute and popen.
	* std_hooks.lua: Remove io.execute uses.
	* AUTHORS: Update to mention lposix.c, modemuncher.c.
	* Makefile.am: Likewise.

2005-02-01  Nathaniel Smith  <njs@codesourcery.com>

	* tests/t_rebuild.at: Beef up test in response to possible
	problems reported by Derek Scherger.

2005-01-31  Nathaniel Smith  <njs@codesourcery.com>

	* rcs_import.cc (store_manifest_edge): Don't try to store deltas
	to the null manifest.
	(import_cvs_repo): Root revision has null manifest, not empty
	manifest.
	* revision.cc (check_sane): More invariants.

2005-01-28  graydon hoare  <graydon@pobox.com>

	* database.{cc,hh}: More netsync speed tweaks.
	* netsync.cc: Likewise.

2005-01-27  Nathaniel Smith  <njs@codesourcery.com>

	* tests/t_restrictions_warn_on_unknown.at: New test.
	* testsuite.at: Add it.

2005-01-27  Derek Scherger  <derek@echologic.com>

	* commands.cc (attr): adjust for subdir; ensure files exist
	* tests/t_attr.at: improve setup description
	* tests/t_attributes.at: improve setup description so that
	testsuite -k attr runs this test; check for attributes on missing
	files
	* tests/t_subdir_attr.at: new test
	* testsuite.at: fix dutch spelling of monotone; call new test

2005-01-27  Nathaniel Smith  <njs@codesourcery.com>

	* change_set.hh (null_id): New function.
	* revision.cc (analyze_manifest_changes): Fix typo, use null_id.
	* tests/t_rebuild.at: Un-XFAIL.

2005-01-27  Nathaniel Smith  <njs@codesourcery.com>

	* tests/t_rebuild.at: Add priority tag.

	* tests/t_cvsimport.at: Be more thorough.

	* rcs_import.cc (store_edge): Rename to...
	(store_manifest_edge): ...this.  Remove revision arguments, and
	remove storing of revision.
	(import_states_recursive): Update accordingly.
	Add 'revisions' argument; update it instead of trying to write
	revisions now.
	(import_states_by_branch): Add 'revisions' argument.
	(import_cvs_repo): Add a stage 3 that writes out the revisions
	accumulated in the 'revisions' vector.

2005-01-27  graydon hoare  <graydon@pobox.com>

	* AUTHORS: Mention Georg.
	* change_set.cc: Null out names which are in null directories.
	* commands.cc (reindex): Remove COLLECTION argument.
	* database.{cc,hh} (get_revision_certs):
	Add brute force "load all certs" method.
	* merkle_tree.{cc,hh}: Modify to use memory rather than disk.
	* netsync.{cc,hh}: Likewise.
	* packet.hh (manifest_edge_analyzer): Kill dead code.

2005-01-26  Nathaniel Smith  <njs@codesourcery.com>

	* mt_version.cc (print_full_version): Include system flavour.

2005-01-26  Nathaniel Smith  <njs@codesourcery.com>

	* tests/t_rebuild.at: New test.
	* testsuite.at: Add it.

2005-01-26  Nathaniel Smith  <njs@codesourcery.com>

	* tests/t_checkout_noop_on_fail.at: Clarify description and XFAIL.

	* tests/t_approval_semantics.at: New TODO.
	* tests/t_monotone_agent.at: New TODO.
	* testsuite.at: Add them.

2005-01-25  Nathaniel Smith  <njs@codesourcery.com>

	* tests/t_checkout_noop_on_fail.at: New test.
	* testsuite.at: Add it.
	(RAW_MONOTONE): Add $PREEXECUTE to definition.

2005-01-25  Nathaniel Smith  <njs@codesourcery.com>

	* change_set.cc (extend_renumbering_from_path_identities): Add
	invariant.
	(extend_renumbering_via_added_files): Likewise.

	* constants.hh (maxbytes, postsz): Remove dead constants.
	(verify_depth): New constant.
	* constants.cc: Likewise.
	* revision.hh (check_sane_history): New function.
	* revision.cc (check_sane_history): Likewise.
	* database.cc (put_revision): Sanity check revision and revision
	history before storing it.
	This breaks cvs import.  Why?

	* update.cc (find_deepest_acceptable_descendent): Remove.
	(acceptable_descendent, calculate_update_set): New functions.
	(pick_update_candidates): Use 'calculate_update_set'.
	* tests/t_update_2.at: Un-XFAIL.
	* tests/t_ambig_update.at: Un-XFAIL.

	* tests/t_no_rename_overwrite.at: New test.
	* tests/t_cdiff.at: New test placeholder.
	* testsuite.at: Add them.
	(MONOTONE): Prefix command line with $PREEXECUTE to e.g. support
	running under Valgrind.

2005-01-25  Matt Johnston  <matt@ucc.asn.au>

	* cert.cc: ignore whitespace when comparing private keys
	from the database and with the lua hook
	* tests/t_lua_privkey.at: new test
	* testsuite.at: run it

2005-01-23  Derek Scherger  <derek@echologic.com>

	* commands.cc (restrict_rename_set): include renames if either
	name is present in restriction
	(calculate_base_revision): remove unused variant
	(calculate_current_revision): remove unsed variable
	(calculate_restricted_revision): remove unsed variable
	(ls_missing): remove unsed variable
	(revert): rewrite with restrictions
	* tests/t_revert.at: test partial reverts adjust MT/work properly
	* tests/t_revert_dirs.at: un-XFAIL
	* tests/t_revert_rename.at: un-XFAIL; revert rename via both names

2005-01-23  Derek Scherger  <derek@echologic.com>

	* tests/t_revert_rename.at: remove extra MONOTONE_SETUP
	attempt revert by both original name and new name

2005-01-23  Derek Scherger  <derek@echologic.com>

	* tests/t_revert_rename.at: New test.
	* testsuite.at: Add it.

2005-01-22  Derek Scherger  <derek@echologic.com>

	* tests/t_revert_dirs.at: New test.
	* testsuite.at: Add it.

2005-01-22  Nathaniel Smith  <njs@codesourcery.com>

	* configure.ac (AC_INIT): Set bug-reporting address to list
	address, rather than Graydon's personal email.
	* diff_patch.cc (normalize_extents): Use it.
	* ui.cc (fatal): Likewise.

	* tests/t_vcheck.at: New priority "todo", tweak descriptive text.

2005-01-22  Nathaniel Smith  <njs@codesourcery.com>

	* tests/t_delete_dir.at: Add more commentary.

	* tests/t_rename_dir_patch.at: New test.
	* tests/t_delete_dir_patch.at: New test.
	* testsuite.at: Add them.

2005-01-22  Nathaniel Smith  <njs@codesourcery.com>

	* change_set.cc (apply_change_set): Add invariants.
	* tests/t_rename_dir_cross_level.at: New test.
	* tests/t_rename_added_in_rename.at: New test.
	* tests/t_rename_conflict.at: New test.
	* testsuite.at: Add them.

2005-01-21  Nathaniel Smith  <njs@codesourcery.com>

	* tests/t_ambig_update.at: Update comments.

	* tests/t_update_2.at: New test from Georg-W. Koltermann
	<Georg.Koltermann@mscsoftware.com>.
	* testsuite.at: Add it.

2005-01-20  Nathaniel Smith  <njs@codesourcery.com>

	* tests/t_lca_1.at: New bug report.
	* testsuite.at: Add it.

2005-01-19  Nathaniel Smith  <njs@codesourcery.com>

	* commands.cc (merge): Improve merge chatter.
	(do_diff): Don't print anything when there are no
	changes.

2005-01-19  Nathaniel Smith  <njs@codesourcery.com>

	* tests/t_db_with_dots.at: New test.
	* testsuite.at: Add it.

2005-01-19  Patrick Mauritz <oxygene@studentenbude.ath.cx>

	* Makefile.am (%.h, package_revision.h, package_full_revision.h):
	Don't update target file if no change has occurred, to reduce
	unnecessary rebuilds.

2005-01-18  Nathaniel Smith  <njs@codesourcery.com>

	* rcs_import.cc (cvs_key): Initialize struct tm to all zeros, to
	stop garbage sneaking in -- thanks to Zack Weinberg for pointing
	this out.  Also, handle 2 digit years properly on WIN32.

2005-01-18  Nathaniel Smith  <njs@codesourcery.com>

	* rcs_import.cc: Remove tabs.

2005-01-19  Matt Johnston  <matt@ucc.asn.au>

	* database.cc: Pass filename to check_sqlite_format_version as a
	fs::path, so that it doesn't get passed as a freshly created fs::path
	with default checker (which disallows '.foo' path components)

2005-01-19  Nathaniel Smith  <njs@codesourcery.com>

	* netsync.cc (session, process_confirm_cmd, dispatch_payload):
	Back out some over-zealous changes that broke netsync
	compatibility.  Probably should redo later, when have a chance to
	bump netsync protocol number, but we're not ready for that now.

2005-01-19  Nathaniel Smith  <njs@codesourcery.com>

	* tests/t_subdir_revert.at: New test.
	* tests/t_subdir_rename.at: New test.
	* testsuite.at: Add them.

2005-01-18  Nathaniel Smith  <njs@codesourcery.com>

	* tests/t_subdir_add.at: New test.
	* tests/t_subdir_drop.at: New test.
	* testsuite.at: Add them.
	* tests/t_delete_dir.at: Implement it.

2005-01-19  Nathaniel Smith  <njs@codesourcery.com>

	* netcmd.cc: Remove tabs.

2005-01-19  Nathaniel Smith  <njs@codesourcery.com>

	* merkle_tree.cc: Remove tabs.

2005-01-18  Nathaniel Smith  <njs@codesourcery.com>

	* rcs_import.cc (cvs_key): Initialize struct tm to all zeros, to
	stop garbage sneaking in -- thanks to Zack Weinberg for pointing
	this out.  Also, handle 2 digit years properly on WIN32.

2005-01-18  Nathaniel Smith  <njs@codesourcery.com>

	* rcs_import.cc: Remove tabs.

2005-01-18  Nathaniel Smith  <njs@codesourcery.com>

	* monotone.texi: Undocument mcerts, fcerts; rename rcerts to
	certs.
	* monotone.1: Likewise.

2005-01-18  Nathaniel Smith  <njs@codesourcery.com>

	* commands.cc (restrict_rename_set): Fix types to compile with old
	rename_set gunk removed.
	Alter logic to yell if a rename crosses the restriction boundary,
	rather than silently ignore it.

2005-01-19  graydon hoare  <graydon@pobox.com>

	* commands.cc: Fix up some merge breakage.
	* tests/t_add_dot.at: Un-XFAIL.
	* testsuite.at: Run "setup ." before "db init".

2005-01-09  Derek Scherger  <derek@echologic.com>

	* commands.cc (get_path_rearrangement): new function/signature for
	splitting restricted rearrangements
	(calculate_restricted_revision): use it and update to work
	similarly to calculate_current_revision
	(trusted): call app.initialize(false)
	(ls_missing): adjust for new get_path_rearrangement
	(attr): call app.initialize(true)
	(diff): merge cleanup
	(lca, lcad, explicit_merge): call app.initialize(false)
	* app_state.cc (constructor): set database app state
	(load_rcfiles): add required booleans
	* lua.{cc,hh} (load_rcfile): add required boolean
	* tests/t_add.at:
	* tests/t_diff_added_file.at:
	* tests/t_disapprove.at:
	* tests/t_drop_missing.at:
	* tests/t_heads.at:
	* tests/t_heads_discontinuous_branch.at:
	* tests/t_i18n_file.at:
	* tests/t_log_nonexistent.at:
	* tests/t_merge_add_del.at:
	* tests/t_netsync.at:
	* tests/t_netsync_pubkey.at:
	* tests/t_netsync_single.at:
	* tests/t_persistent_server_keys.at:
	* tests/t_persistent_server_revision.at:
	* tests/t_remerge.at:
	* tests/t_tags.at:
	* tests/t_update_missing.at:
	* tests/t_update_to_revision.at: add --message option to commits
	* tests/t_merge2_add.at:
	* tests/t_merge2_data.at:
	* tests/t_netsync_unrelated.at: create working directory with new
	setup command
	* tests/t_erename.at: update for revisions
	* tests/t_no_change_deltas.at: add --revision options to diff
	* tests/t_restrictions.at: remove some cruft and update to work
	with revisions
	* tests/t_subdirs.at: pass correct --rcfile and --db options from
	within subdir
	* testsuite.at (REVERT_TO): remove MT dir before checkout, which
	now fails if MT exists, replace checkout MT/options with old
	MT/options
	(COMMIT): add --message option to commit macro
	* work.cc (read_options_map): don't overwrite option settings when
	reading options map so that command line settings take precedence

2005-01-18  Nathaniel Smith  <njs@codesourcery.com>

	* netsync.cc: Partially fix comment (s/manifest/revision/ etc.).
	(dispatch_payload): Ignore mcert and fcert refinement requests,
	instead of dying on them.  Hack, but I think it should let this
	netsync continue to interoperate with old netsync...

2005-01-18  Nathaniel Smith  <njs@codesourcery.com>

	* vocab.hh: Remove file<cert>.
	* vocab.cc: Likewise.
	* packet_types.hh: Remove file.
	* Makefile.am (MOST_SOURCES): Remove packet_types.hh and mac.hh.

2005-01-18  Nathaniel Smith  <njs@codesourcery.com>

	* netsync.cc (process_confirm_cmd): Don't try refining mcert and
	fcert trees.
	Remove other dead/pointless code.

2005-01-18  Nathaniel Smith  <njs@codesourcery.com>

	* database.hh: Remove file cert stuff.
	* netsync.cc (data_exists): We don't have file/manifest certs.
	(load_data): Likewise.

2005-01-18  Nathaniel Smith  <njs@codesourcery.com>

	* netsync.cc (process_data_cmd): Ignore file/manifest certs.

	* database.cc (struct valid_certs): Don't support file certs.
	(rehash): No file certs.
	(file_cert_exists): Remove.
	(put_file_cert): Remove.
	(get_file_certs): Remove.

2005-01-18  Nathaniel Smith  <njs@codesourcery.com>

	* packet.cc (class delayed_manifest_cert_packet):
	(class delayed_file_cert_packet): Remove.
	(packet_db_writer::consume_file_cert, consume_manifest_cert)
	(packet_writer::consume_file_cert, consume_manifest_cert)
	Remove.
	(struct feed_packet_consumer): Don't support mcert/fcert packets.
	(extract_packets): Likewise.
	(packet_roundabout_test): Test revision certs, not manifest/file
	certs.

	* packet.hh (packet_consumer::consume_file_cert):
	(packet_consumer::consume_manifest_cert):
	(packet_writer::consume_file_cert):
	(packet_writer::consume_manifest_cert):
	(packet_db_writer::consume_file_cert):
	(packet_db_writer::consume_manifest_cert):
	Remove.

	* lua.hh (hook_get_file_cert_trust): Remove.
	* lua.cc (hook_get_file_cert_trust): Remove.

2005-01-18  Nathaniel Smith  <njs@codesourcery.com>

	* cert.hh (erase_bogus_certs): Re-add manifest cert version.

	* monotone.texi (Hook Reference): Remove documentation of
	get_{file,manifest}_cert_trust.

2005-01-18  Nathaniel Smith  <njs@codesourcery.com>

	* cert.cc (erase_bogus_certs): Re-add manifest cert version.
	(bogus_cert_p): Likewise.

2005-01-18  Nathaniel Smith  <njs@codesourcery.com>

	* cert.hh (rename_edge):
	(rename_set):
	(calculate_renames):
	(rename_cert_name): Remove.
	(cert_file_comment):
	(cert_manifest_comment): Remove.
	(erase_bogus_certs): Remove manifest and file versions.
	* cert.cc (rename_cert_name): Remove.
	(bogus_cert_p): Remove manifest<cert> and file<cert> variants.
	(erase_bogus_certs): Likewise.
	(put_simple_manifest_cert):
	(put_simple_file_cert):
	(cert_file_comment): Remove.

	* commands.cc (fcerts): Remove.
	(mcerts): Likewise.
	(rcerts): Rename to...
	(certs): ...this.  s/revision certs/certs/ in help text.
	(trusted): s/revision cert/cert/.
	(ls_certs): Don't special-case rename certs.

2005-01-18  Nathaniel Smith  <njs@codesourcery.com>

	* tests/t_vcheck.at: Fix AT_XFAIL_IF typo.

2005-01-18  Nathaniel Smith  <njs@codesourcery.com>

	* monotone.texi (Reserved Certs): Remove 'vcheck'.
	(Key and Cert): Remove 'vcheck'.
	(Accidental collision): Likewise.
	(Commands): Likewise.
	* tests/t_vcheck.at: Add note about manual having useful stuff for
	when vcheck is re-added.

2005-01-18  Nathaniel Smith  <njs@codesourcery.com>

	* mac.hh:
	* cert.cc (vcheck_cert_name):
	(calculate_vcheck_mac):
	(cert_manifest_vcheck
	(check_manifest_vcheck):
	* cert.hh (cert_manifest_vcheck):
	(check_manifest_vcheck):
	* constants.cc (constants::vchecklen):
	* constants.hh (constants::vchecklen):
	* commands.cc (vcheck):
	Remove.

	* tests/t_vcheck.at: New test.
	* testsuite.at: Call it.

2005-01-18  Nathaniel Smith  <njs@codesourcery.com>

	* ROADMAP: Remove 'upgrade to sqlite3' todo item.

2005-01-18  Nathaniel Smith  <njs@codesourcery.com>

	* commands.cc (tag):
	(testresult):
	(approve):
	(disapprove):
	(comment):
	(fload):
	(fmerge):
	(cat):
	(rcs_import): Change grouping for "--help" display, to make more
	informative.
	(rcs_import): Also add more details to help text.

2005-01-17  Nathaniel Smith  <njs@codesourcery.com>

	* diff_patch.cc (normalize_extents): Add missing ')'.

2005-01-17  Nathaniel Smith  <njs@codesourcery.com>

	* tests/t_update_1.at: New test.
	* testsuite.at: Call it.

2005-01-11  Nathaniel Smith  <njs@codesourcery.com>

	* diff_patch.cc (normalize_extents): Add warning for anyone who
	manages to trigger the untested part of the normalization code.

2005-01-14  Christian Kollee <stuka@pestilenz.org>

	* search for and link with sqlite3 when --bundle-sqlite=no

2005-01-12  Derek Scherger  <derek@echologic.com>

	* tests/t_ambig_update.at: add comments from discussion on irc
	* tests/t_status_missing.at: new test
	* testsuite.at: include it

2005-01-10  graydon hoare  <graydon@pboox.com>

	* commands.cc (explicit_merge): Tweak merge message.
	* database.cc (check_sqlite_format_version): New function.
	(database::sql): Call it.
	* sqlite/pager.hh (SQLITE_DEFAULT_PAGE_SIZE): Adjust to 8192.
	(SQLITE_MAX_PAGE_SIZE): Adjust to 65536.
	* schema_migration.cc: Post-merge cleanup.
	* Makefile.am: Likewise.

2005-01-10  Christof Petig <christof@petig-baender.de>

	* sqlite/*: SQLite 3.0.8 CVS import
	* database.{cc,hh}:
	* schema_migration.{cc,hh}: convert to use the SQLite3 API

	This does not yet use any of the more sophisticated API features
	of SQLite3 (query parameters, BLOBs), so there is plenty of room
	for optimization. This also does not change the schema (i.e.
	still uses base64 encoded values in tables)

2005-01-17  graydon hoare  <graydon@pobox.com>

	* AUTHORS: Mention Wojciech and Neil.
	* revision.cc (calculate_ancestors_from_graph): Make non-recursive.

2005-01-17  Wojciech Miłkowski  <wmilkowski@interia.pl>

	* std_hooks.lua: Teach about meld.

2005-01-17  Neil Conway  <neilc@samurai.com>

	* diff_patch.cc: add a new context diff hunk consumer. Rename
	unidiff() to make_diff().
	* diff_patch.hh: Rename unidiff() to make_diff().
	* command.cc: Add new "cdiff" command, and refactor "diff" to
	invoke a common subroutine that is parameterized on the diff
	type. Unrelated change: make a branch-based checkout default to
	using the same directory name as the branch name, unless a
	branch is specified.

2005-01-17  graydon hoare  <graydon@pobox.com>

	* cryptopp/osrng.cpp (NonblockingRng::GenerateBlock):
	Bring forward patch lost in cryptopp 5.2 upgrade.
	* revision.cc (add_bitset_to_union)
	(calculate_ancestors_from_graph): New functions.
	(erase_ancestors)
	(is_ancestor): Rewrite.
	* cert.cc (get_branch_heads): Rewrite.
	* database.{cc,hh} (get_heads): Remove
	(get_revision_ancestry): Use multimap.
	(install_views): Disable.
	Remove everything related to the trust views. Too slow.
	Also tidy up whitespace formatting in sqlite3 code.
	* views.sql: Clear out all views.
	* commands.cc: Adapt to using multimap for ancestry.
	* AUTHORS: Mention Faheem and Christian.

2005-01-17  Faheem Mitha  <faheem@email.unc.edu>

	* debian/control: Fix up build depends.

2005-01-17  Ulrich Drepper  <drepper@redhat.com>

	* acinclude.m4 (AC_CHECK_INADDR_NONE): Fix quoting.
	* Makefile.am (EXTRA_DIST): Add sqlite/keywordhash.c.

2005-01-14  Christian Kollee  <stuka@pestilenz.org>

	* search for and link with sqlite3 when --bundle-sqlite=no

2005-01-12  Derek Scherger  <derek@echologic.com>

	* tests/t_ambig_update.at: add comments from discussion on irc
	* tests/t_status_missing.at: new test
	* testsuite.at: include it

2005-01-10  graydon hoare  <graydon@pboox.com>

	* commands.cc (explicit_merge): Tweak merge message.
	* database.cc (check_sqlite_format_version): New function.
	(database::sql): Call it.
	* sqlite/pager.hh (SQLITE_DEFAULT_PAGE_SIZE): Adjust to 8192.
	(SQLITE_MAX_PAGE_SIZE): Adjust to 65536.
	* schema_migration.cc: Post-merge cleanup.
	* Makefile.am: Likewise.

2005-01-10  Christof Petig  <christof@petig-baender.de>

	* sqlite/*: SQLite 3.0.8 CVS import
	* database.{cc,hh}:
	* schema_migration.{cc,hh}: convert to use the SQLite3 API

	This does not yet use any of the more sophisticated API features
	of SQLite3 (query parameters, BLOBs), so there is plenty of room
	for optimization. This also does not change the schema (i.e.
	still uses base64 encoded values in tables)

2005-01-11  Nathaniel Smith  <njs@codesourcery.com>

	* tests/t_migrate_schema.at: Switch to using pre-dumped db's, make
	it work, un-XFAIL it.

2005-01-11  Nathaniel Smith  <njs@codesourcery.com>

	* tests/t_persistent_server_keys_2.at: XFAIL it, add commentary on
	solution.

2005-01-11  Nathaniel Smith  <njs@codesourcery.com>

	* tests/t_persistent_server_keys_2.at: New test.
	* testsuite.at: Add it.

2005-01-06  Nathaniel Smith  <njs@codesourcery.com>

	* schema_migration.cc (migrate_monotone_schema): Add comment
	pointing to t_migrate_schema.at.
	* tests/t_migrate_schema.at: Implement, mostly.  (Still broken.)

	* tests/t_heads_discontinuous_branch.at: Remove urgency
	annotation.
	* tests/t_netsync_nocerts.at: Add urgency annotation.

	* testsuite.at: Add UNGZ, UNGZB64 macros.
	* tests/t_fmerge.at: Use them.

2005-01-05  Nathaniel Smith  <njs@codesourcery.com>

	* schema_migration.cc: Update comment about depot code.
	(migrate_depot_split_seqnumbers_into_groups):
	(migrate_depot_make_seqnumbers_non_null):
	(migrate_depot_schema): Remove; all are dead code.

2005-01-05  Nathaniel Smith  <njs@codesourcery.com>

	* schema_migration.cc: Remove tabs.

2005-01-05  Nathaniel Smith  <njs@codesourcery.com>

	* tests/t_check_same_db_contents.at: Uncapitalize title to unbreak
	testsuite.

	* revision.cc (is_ancestor): Add FIXME comment.
	(erase_ancestors): New function.
	* revision.hh (erase_ancestors): Prototype it.
	* cert.cc (get_branch_heads): Call it.
	* tests/t_heads_discontinuous_branch.at: Un-XFAIL it.

	* revision.cc (find_subgraph_for_composite_search): Ignore null
	revision ids.
	* commands.cc (try_one_merge): Add invariant - never create merges
	where the left parent is an ancestor or descendent of the right.
	(explicit_merge): Same check.
	(propagate): Handle cases where no merge is necessary.  Also, make
	generated log message more readable.

	* tests/t_propagate_desc.at: Un-XFAIL it.
	* tests/t_propagate_anc.at: Un-XFAIL it.  Use new
	CHECK_SAME_DB_CONTENTS macros.
	* testsuite.at: Move t_check_same_db_contents.at to run before
	propagation tests.  Make CHECK_SAME_DB_CONTENTS more thorough.

	* tests/t_dump_load.at: Implement test.

2005-01-05  Nathaniel Smith  <njs@codesourcery.com>

	* tests/t_check_same_db_contents.at: New test.
	* testsuite.at: Add it.
	(CHECK_SAME_DB_CONTENTS): New macro.

2005-01-04  Nathaniel Smith  <njs@codesourcery.com>

	* cert.cc: Remove tabs.
	* revision.hh: Likewise.

2005-01-04  Nathaniel Smith  <njs@codesourcery.com>

	* tests/t_propagate_anc.at: Also check the case where we're
	propagating a non-strict ancestor, i.e. the heads are actually
	equal.

2005-01-04  Nathaniel Smith  <njs@codesourcery.com>

	* database.cc (get_revision_parents): Add invariant.
	(get_revision_children): Likewise.
	(get_revision): Likewise.
	(put_revision): Likewise.

	* tests/t_merge_ancestor.at: New test.
	* tests/t_propagate_desc.at: Likewise.
	* tests/t_propagate_anc.at: Likewise.
	* testsuite.at: Call them.

2005-01-04  Nathaniel Smith  <njs@codesourcery.com>

	* tests/t_netsync_diffbranch.at: Add priority, add description of
	problem and solution.
	Also, XFAIL it.
	* tests/t_netsync_unrelated.at: Add reference to discussion.
	* tests/t_cmdline_options.at: Remove priority marking from
	non-bug.
	* tests/t_checkout_dir.at: XFAIL when run as root.

	* tests/t_netsync_nocerts.at: New test.
	* testsuite.at: Call it.

2005-01-03  Matt Johnston  <matt@ucc.asn.au>

	* tests/t_netsync_diffbranch.at: add a new test for pulling a branch
	with a parent from a different branch.
	* testsuite.at: add it

2005-01-02  Derek Scherger  <derek@echologic.com>

	* commands.cc (log_certs): new function
	(log) add Ancestor: and Branch: entries to output; use above new
	function
	* tests/t_cross.at: update to work with changesets

2004-12-30  graydon hoare  <graydon@pobox.com>

	* constants.cc (netcmd_current_protocol_version): Set to 3.
	* tests/t_crlf.at: New test of crlf line encodings.
	* testsuite.at: Call it.
	* monotone.spec: Note 0.16 release.

2004-12-30  graydon hoare  <graydon@pobox.com>

	* win32/get_system_flavour.cc: Fix little compile bugs.

2004-12-30  Julio M. Merino Vidal  <jmmv@menta.net>

	* change_set.{cc,hh}: Add the has_renamed_file_src function in
	change_set::path_rearrangement.
	* commands.cc: Make the 'log' command show nothing for renamed or
	deleted files (when asked to do so) and stop going backwards in
	history when such condition is detected; they don't exist any more,
	so there is no point in showing history (and could drive to incorrect
	logs anyway).
	* tests/t_log_nonexistent.at: New check to verify previous.
	* testsuite.at: Add it.

2004-12-30  graydon hoare  <graydon@pobox.com>

	* Makefile.am: Clean full testsuite directory and full-version.
	* configure.ac: Bump version number.
	* po/monotone.pot: Regenerate.
	* NEWS: Describe new release.

2004-12-29  Julio M. Merino Vidal  <jmmv@menta.net>

	* tests/t_cmdline_options.at: New test for previous: ensure that
	monotone is actually checking for command line correctness.
	* testsuite.at: Add it.

2004-12-29  Julio M. Merino Vidal  <jmmv@menta.net>

	* monotone.cc: Verify that the command line is syntactically correct
	as regards to options (based on error codes from popt).

2004-12-29  Matt Johnston  <matt@ucc.asn.au>

	* tests/t_drop_rename_patch.at: A test to check that deltas on
	renamed files are included in concatenate_change_sets, if there was a
	deletion of a file with the same name as the rename src.
	* testsuite.at: add it

2004-12-29  graydon hoare  <graydon@pobox.com>

	* AUTHORS: Add Jordi.
	* change_set.{cc,hh}: Make sanity helpers const.
	(normalize_change_set): Drop a->a deltas.
	(merge_change_sets): Call normalize.
	(invert_change_set): Likewise.
	* revision.cc
	(find_subgraph_for_composite_search): New fn.
	(calculate_composite_change_set): Call it.
	(calculate_change_sets_recursive): Use results.
	* tests/t_no_change_deltas.at: Fix.

2004-12-29  graydon hoare  <graydon@pobox.com>

	* change_set.cc: Fix unit tests to satisfy sanity checks.
	* std_hooks.lua: Fix status checking on external merges.

2004-12-29  Matt Johnston  <matt@ucc.asn.au>

	* change_set.{cc,hh}: Take account of files which are the
	destination of a rename_file operation, when examining
	file deletions. Added helper methods to clean up related code.

2004-12-29  Matt Johnston  <matt@ucc.asn.au>

	* change_set.cc: added a sanity check for deltas with same src/dst,
	and deleted files with deltas.

2004-12-29  Matt Johnston  <matt@ucc.asn.au>

	* testsuite.at, tests/t_netsync_single.at: don't use -q with
	killall since it isn't portable.

2004-12-28  Julio M. Merino Vidal  <jmmv@menta.net>

	* commands.cc: Make the 'log' command show all affected files
	in each revision in a nice format (easier to read than what
	'cat revision' shows).

2004-12-28  Julio M. Merino Vidal  <jmmv@menta.net>

	* commands.cc: Change the order used by the 'log' command to show
	affected files so that it matches the order in which these changes
	really happen.  Otherwise, a sequence like "rm foo; mv bar foo;
	patch foo" could be difficult to understand by the reader.

2004-12-28  Jordi Vilalta Prat  <jvprat@wanadoo.es>

	* monotone.texi: Fix a typo: "not not" should be "not".

2004-12-28  Julio M. Merino Vidal  <jmmv@menta.net>

	* commands.cc: Make the 'log' command show all affected files
	in each revision in a nice format (easier to read than what
	'cat revision' shows).

2004-12-28  graydon hoare  <graydon@pobox.com>

	* AUTHORS: Add various recent authors.

2004-12-28  Badai Aqrandista <badaiaqrandista@hotmail.com>

	* debian/*: Fix up for package building.

2004-12-28  graydon hoare  <graydon@pobox.com>

	* change_set.{cc,hh}: Add sanity checking, rework
	some of concatenation logic to accomodate.
	* revision.{cc,hh}: Likewise.
	Teach about generalized graph rebuilding.
	* database.cc (delete_existing_revs_and_certs): New fn.
	* commands.cc (db rebuild): New command.
	(db fsck) New command.
	* sanity.{cc,hh} (relaxed): New flag.
	* work.cc: Use new concatenation logic.

2004-12-25  Julio M. Merino Vidal  <jmmv@menta.net>

	* commands.cc: During 'log', print duplicate certificates (by
	different people) in separate lines, rather than showing them
	together without any spacing.  While here, homogenize new lines
	in other messages as well; this also avoids printing some of
	them in case of missing certificates).

2004-12-24  Nathaniel Smith  <njs@codesourcery.com>

	* tests/t_disapprove.at: Enable previously disabled test.

	* tests/t_no_change_deltas.at: New test.
	* testsuite.at: Call it.

2004-12-23  Nathaniel Smith  <njs@codesourcery.com>

	* win32/read_password.c: Remove unused file.

2004-12-22  Julio M. Merino Vidal  <jmmv@menta.net>

	* commands.cc: Verify that the key identifier passed to the pubkey
	and privkey commands exists in the database.  Otherwise exit with
	an informational message instead of an exception.

2004-12-20  Matt Johnston  <matt@ucc.asn.au>

	* keys.cc: don't cache bad passphrases, so prompt for a correct
	password if the first ones fail.

2004-12-19  Matt Johnston  <matt@ucc.asn.au>

	* commands.cc: print out author/date next to ambiguous revision
	lists from selectors.

2004-12-19  Julio M. Merino Vidal  <jmmv@menta.net>

	* testsuite.at:
	* tests/t_fmerge.at:
	* tests/t_netsync.at:
	* tests/t_netsync_single.at:
	* tests/t_revert.at:
	* tests/t_tags.at: Avoid usage of test's == operator.  It's a
	GNUism and causes unexpected failures in many tests.  The correct
	operator to use is just an equal sign (=).
	* tests/t_renamed.at: Don't use cp's -a flag, which is not
	supported by some implementations of this utility (such as the
	one in NetBSD).  Try to add some of its funcionality by using
	the -p flag, although everything could be fine without it.
	* tests/t_unidiff.at: Discard patch's stderr output.  Otherwise
	it's treated as errors, but NetBSD's patch uses it to print
	informative messages.

2004-12-19  Julio M. Merino Vidal  <jmmv@menta.net>

	* tests/t_scan.at: Instead of running sha1sum, use a prestored
	manifest file to do the verification.  This avoids problems in
	systems that do not have the sha1sum tool, like NetBSD.

2004-12-19  Julio M. Merino Vidal  <jmmv@menta.net>

	* Makefile.am: Remove obsolete --with-bundled-adns flag from
	DISTCHECK_CONFIGURE_FLAGS.

2004-12-18  Nathaniel Smith  <njs@codesourcery.com>

	* tests/t_checkout_dir.at: Make the test directory chdir'able
	again after the test.
	* tests/t_delete_dir.at: Add trailing newline.

	* tests/t_dump_load.at: New bug report.
	* tests/t_migrate_schema.at: Likewise.
	* testsuite.at: Call them.

2004-12-18  Nathaniel Smith  <njs@codesourcery.com>

	* change_set.hh: Remove obsolete comment.

2004-12-18  Nathaniel Smith  <njs@codesourcery.com>

	* tests/t_delete_dir.at: New bug report.
	* testsuite.at: Call it.

2004-12-18  Julio M. Merino Vidal  <jmmv@menta.net>

	* commands.cc: Homogenize help message for 'ls' with the one shown
	by 'list'.

2004-12-18  Julio M. Merino Vidal  <jmmv@menta.net>

	* ChangeLog: Add missing entries for several modifications I did
	in December 6th and 3rd.

2004-12-18  Julio M. Merino Vidal  <jmmv@menta.net>

	* tests/t_checkout_dir.at: New test triggering the bug I fixed
	  previously in the checkout command, verifying that directory
	  creation and chdir succeed.
	* testsuite.at: Add new test.

2004-12-18  Nathaniel Smith  <njs@codesourcery.com>

	* ChangeLog: Add log entry for <jmmv@menta.net>'s last change.
	* std_hooks.lua: Check exit status of external merge commands.

2004-12-18  Julio M. Merino Vidal  <jmmv@menta.net>

	* commands.cc: Include cerrno, cstring,
	boost/filesystem/exception.hpp.
	(checkout): Verify that directory creation and chdir succeeded.

2004-12-18  Nathaniel Smith  <njs@codesourcery.com>

	* diff_patch.cc (struct hunk_offset_calculator): Remove dead
	code.  (I believe it was used by the old, non-extent-based
	merging.)
	(calculate_hunk_offsets): Likewise.
	(struct hunk_consumer): Move next to rest of unidiff code.
	(walk_hunk_consumer): Likewise.

2004-12-18  Matt Johnston <matt@ucc.asn.au>

	* change_set.cc (concatenate_change_sets): Be more careful checking
	whether to discard deltas for deleted files (in particular take
	care when files are removed then re-added) - fixes tests
	t_patch_drop_add, t_add_drop_add.at, t_add_patch_drop_add,
	t_merge2_add_drop_add
	* change_set.cc (project_missing_deltas): don't copy deltas
	for deleted files, and handle the case where src file ids vary when
	files are added/removed. (fixes t_patch_vs_drop_add)
	* t_patch_drop_add.at, t_add_drop_add.at, t_add_patch_drop_add.at,
	  t_merge2_add_drop_add.at, t_patch_vs_drop_add.t: don't expect
	to fail any more.

2004-12-17  Nathaniel Smith  <njs@codesourcery.com>

	* tests/t_persistent_server_keys.at:
	* tests/t_attr.at:
	* tests/t_patch_vs_drop_add.at:
	* tests/t_merge2_add_drop_add.at:
	* tests/t_add_drop_add.at:
	* tests/t_add_patch_drop_add.at:
	* tests/t_patch_drop_add.at: Remove priority notes, since these
	are no longer bugs.

2004-12-17  graydon hoare  <graydon@pobox.com>

	* tests/t_merge_2.at: Works now, remove xfail.

2004-12-17  graydon hoare  <graydon@pobox.com>

	* tests/t_merge_1.at: Remove AT_CHECK(false) and xfail.
	* tests/t_fdiff_normalize.at: New test.
	* testsuite.at: Call it.
	* diff_patch.cc (normalize_extents): Fix the normalize bug.
	* revision.{cc,hh} (construct_revisions): Rename to prepare for
	next rebuild-the-graph migration.
	* commands.cc (db): Change call name.

2004-12-16  Joel Rosdahl  <joel@rosdahl.net>

	* revision.cc (is_ancestor): Use std::queue for the queue.

2004-12-14  Joel Rosdahl  <joel@rosdahl.net>

	Generalize the explicit_merge command with an optional ancestor
	argument:
	* revision.cc (is_ancestor): New method.
	* revision.hh (is_ancestor): Add prototype.
	* commands.cc (try_one_merge): Add ancestor argument. Empty
	ancestor means use ancestor from find_common_ancestor_for_merge.
	(merge): Pass empty ancestor to try_one_merge.
	(propagate): Likewise.
	(explicit_merge): Add optional ancestor argument.
	* monotone.texi: Document new explicit_merge argument.

2004-12-13  Joel Rosdahl  <joel@rosdahl.net>

	* tests/t_merge_2.at: New test triggering a bad merge.
	* testsuite.at: Add new test.

2004-12-13  Joel Rosdahl  <joel@rosdahl.net>

	* revision.cc (find_least_common_ancestor): Add a missing "return
	true;" that mysteriously was removed in
	c853237f9d8d155431f88aca12932d2cdaaa31fe.

2004-12-13  Joel Rosdahl  <joel@rosdahl.net>

	* revision.cc (find_least_common_ancestor): Remove unused variable.
	* commands.cc (lca): Correct negative status text.
	* commands.cc (update): Use GNU style braces.

2004-12-12  graydon hoare  <graydon@pobox.com>

	* commands.cc: Fix bug reported in t_attr.at
	* tests/t_attr.at: Remove xfail.
	* change_set.cc: Change unit tests syntax.
	(read_change_set): Assert complete read.
	* revision_ser.cc (read_revision_set): Likewise.
	* os_specific.hh: Drop obsolete file.

2004-12-12  Joel Rosdahl  <joel@rosdahl.net>

	* revision.cc (find_least_common_ancestor): New function for
	finding the vanilla LCA.
	* revision.hh: Added prototype for find_least_common_ancestor.
	* commands.cc (update): Use find_least_common_ancestor for finding
	a common ancestor.
	* commands.cc (diff): Likewise.
	* revision.cc (find_common_ancestor): Rename to...
	(find_common_ancestor_for_merge): ...this, for clarity.
	* revision.hh: find_common_ancestor -->
	find_common_ancestor_for_merge.
	* commands.cc (try_one_merge): Call find_common_ancestor_for_merge
	to find ancestor.
	* commands.cc (lcad): Rename lca command to lcad.
	* commands.cc (lca): New command for finding the vanilla LCA.

2004-12-12  Nathaniel Smith  <njs@codesourcery.com>

	* tests/t_persistent_server_keys.at: Actually test what it's
	supposed to.  Also, un-XFAIL it, since now it seems to pass.

2004-12-12  Nathaniel Smith  <njs@codesourcery.com>

	* tests/t_persistent_server_keys.at: New test.

	* testsuite.at: Call it.
	* tests/t_persistent_server_revision.at: Fix typo.

2004-12-12  Nathaniel Smith  <njs@codesourcery.com>

	* tests/t_persistent_server_revision.at: New test.
	* testsuite.at: Call it.  Tweak NETSYNC macros in support of it.

2004-12-11  Nathaniel Smith  <njs@codesourcery.com>

	* lua.hh (add_rcfile): Add 'required' argument.
	* lua.cc (add_rcfile): Implement it.  Simplify error checking
	logic while I'm there...
	* monotone.cc (cpp_main): Pass new argument to add_rcfile.

	* tests/t_rcfile_required.at: New test.
	* testsuite.at: Call it.
	Revamp netsync support macros, to allow long-running servers.
	Make netsync-killer try first with -TERM, in case that plays nicer
	with gcov.

2004-12-11  Nathaniel Smith  <njs@codesourcery.com>

	* lua.hh: Remove tabs.

2004-12-11  Nathaniel Smith  <njs@codesourcery.com>

	* monotone.texi: Document explicit_merge.

2004-12-11  Nathaniel Smith  <njs@codesourcery.com>

	* Makefile.am: Redo full-revision support again, to properly
	handle 'make dist' and caching.  Hopefully.

2004-12-11  Nathaniel Smith  <njs@codesourcery.com>

	* monotone.texi (File Attributes): Rewrite for new .mt-attrs
	syntax.

2004-12-11  Nathaniel Smith  <njs@codesourcery.com>

	* tests/t_attr.at: New test.
	* testsuite.at: Call it.

2004-12-11  Nathaniel Smith  <njs@codesourcery.com>

	* commands.cc (trusted): Print spaces between key ids.

	* lua.cc (add_rcfile): Errors while loading a user-provided rc
	file are naughtiness, not oopses.

2004-12-11  Nathaniel Smith  <njs@codesourcery.com>

	* commands.cc (commands::explain_usage): Use split_into_lines to
	do formatting of per-command usage; allow multi-line
	descriptions.
	(trusted): New command.
	* monotone.texi (Key and Cert): Document 'trusted' command.
	* tests/t_trusted.at: New test.
	* testsuite.at: Change get_revision_cert_trust to support
	t_trusted.at.  Call t_trusted.at.

2004-12-11  Derek Scherger  <derek@echologic.com>

	* app_state.{cc,hh} (restriction_includes): renamed from
	in_restriction to be less obscure; use path_set rather than
	set<file_path>
	* commands.cc
	(restrict_path_set):
	(restrict_rename_set):
	(restrict_path_rearrangement):
	(calculate_restricted_revision): new restriction functions
	(restrict_patch_set): remove old restrictions machinery
	(status): call calculate_restricted_revision
	(ls_tags): call app.initialize
	(unknown_itemizer): restriction_includes renamed
	(ls_unknown): call calculate_restricted_revision
	(ls_missing): rework for restrictions
	(commit): switch to --message option, optional paths and preserve
	restricted work
	(diff): allow restrictions for zero and one arg variants
	(revert): note some work left to do
	* manifest.{cc,hh} (build_manifest_map): hide unused things
	(build_restricted_manifest_map): new function
	* transforms.{cc,hh} (calculate_ident): clean up merge artifacts
	* work.cc (read_options_map): merge cleanup to preserve command
	line options

2004-12-10  Nathaniel Smith  <njs@codesourcery.com>

	* Makefile.am (package_full_revision.txt): Redo Joel Rosdahl
	<joel@rosdahl.net>'s change below after it got clobbered by
	merge.

2004-12-10  Nathaniel Smith  <njs@codesourcery.com>

	* commands.cc (log): Synopsize optional 'file' argument, and
	describe both arguments in help description.

2004-12-10  Matt Johnston  <matt@ucc.asn.au>

	* cert.cc: Added priv_key_exists() function
	* commands.cc, rcs_import.cc: use new privkey functions
	* netsync.cc: change some bits that were missed

2004-12-09  Derek Scherger  <derek@echologic.com>

	* .mt-nonce: delete obsolete file
	* change_set.cc (merge_deltas): add file paths in call to
	try_to_merge_files
	* commands.cc (propagate): add progress logging similar to merge
	* diff_patch.{cc,hh} (try_to_merge_files): add file paths to
	merge2 and merge3 hooks; add logging of paths before calling merge
	hooks
	* lua.{cc,hh} (hook_merge2, hook_merge3): add file paths to merge
	hooks
	* std_hooks.lua (merge2, merge3, merge2_xxdiff_cmd,
	merge3_xxdiff_cmd): pass file paths to xxdiff for use as titles
	* testsuite.at (MONOTONE_SETUP): add paths to merge2 hook

2004-12-09  Matt Johnston  <matt@ucc.asn.au>

	* cert.cc, cert.hh, lua.cc, lua.hh, netsync.cc:
	Added a new get_priv_key(keyid) lua hook to retrieve
	a private key from ~/.monotonerc

2004-12-09  Matt Johnston  <matt@ucc.asn.au>

	* change_set.cc: Don't include patch deltas on files which
	are being deleted in changesets. (partial fix for bug
	invoked by t_merge_add_del.at)

2004-12-09  Matt Johnston  <matt@ucc.asn.au>

	* configure.ac,Makefile.am: Fix iconv and intl
	handling so that the libraries are used (required for OS X).

2004-12-09  Nathaniel Smith  <njs@codesourcery.com>

	* Makefile.am (BUILT_SOURCES_NOCLEAN): add 'S'.

	* netsync.cc (session): Make ticker pointers into auto_ptr's.  Add
	cert and revision tickers.
	(session::session): Initialize new tickers.
	(session::note_item_sent): New method.  Increment tickers.
	(session::note_item_arrived): Increment tickers.
	(session::read_some): Adjust for auto_ptr.
	(session::write_some): Likewise.
	(call_server): Conditionally initialize cert and revision
	tickers.
	(queue_data_cmd): Call 'note_item_sent'.
	(queue_delta_cmd): Call 'note_item_sent'.

2004-12-09  graydon hoare  <graydon@pobox.com>

	* ROADMAP: Add file.

2004-12-08  Nathaniel Smith  <njs@codesourcery.com>

	* tests/t_patch_vs_drop_add.at:
	* tests/t_patch_drop_add.at:
	* tests/t_netsync_unrelated.at:
	* tests/t_merge_add_del.at:
	* tests/t_merge2_add_drop_add.at:
	* tests/t_merge_1.at:
	* tests/t_heads_discontinuous_branch.at:
	* tests/t_cleanup_empty_dir.at:
	* tests/t_checkout_options.at:
	* tests/t_ambig_update.at:
	* tests/t_add_patch_drop_add.at:
	* tests/t_add_drop_add.at:
	* tests/t_add_dot.at: Add (importance) markers to all bug report
	tests.

2004-12-08  Nathaniel Smith  <njs@codesourcery.com>

	* app_state.hh (write_options): Add 'force' option.
	* app_state.cc: Remove tabs.
	(write_options): Implement.
	* commands.cc (checkout): Pass force=true to 'write_options'.

	* tests/t_checkout_options.at: New test.
	* testsuite.at: Define RAW_MONOTONE.
	(t_checkout_options.at): Call it.

2004-12-08  Nathaniel Smith  <njs@codesourcery.com>

	* update.hh (pick_update_target): Rename to...
	(pick_update_candidates): ...this.  Return a set of candidates,
	rather than a single best.
	* update.cc (pick_update_candidates): Likewise.  Remove logic
	checking for unique candidate.
	* commands.cc (describe_revision): New function.
	(heads): Use it.
	(update): Use new 'pick_update_candidates' function.  Add logic
	checking for unique candidate.  On non-unique candidate, print all
	candidates, using 'describe_revision'.

	* tests/t_ambig_update.at: Check that failure messages describe
	the candidate set.

2004-12-08  Nathaniel Smith  <njs@codesourcery.com>

	* update.cc: Remove tabs.

2004-12-08  Nathaniel Smith  <njs@codesourcery.com>

	* tests/t_ambig_update.at: Also check that update fails when one
	candidate edge is deeper than the other.

2004-12-08  graydon hoare  <graydon@pobox.com>

	* change_set.cc (extend_renumbering_via_added_files):
	Look up parent tid in existing renumbering.
	* commands.cc (attr): Check index for "set" subcommand.
	(lca): New diagnostic command.
	(log): Tidy up output formatting a bit.
	* po/monotone.pot: Regenerate.
	* tests/t_add_edge.at: New test to catch add failure.
	* testsuite.at: Call it.

2004-12-08  Nathaniel Smith  <njs@codesourcery.com>

	* tests/t_ambig_update.at: New test.
	* testsuite.at: Add it.

	* tests/t_explicit_merge.at: Add, having forgotten to last time.

2004-12-08  Nathaniel Smith  <njs@codesourcery.com>

	* tests/t_explicit_merge.at: New test.
	* testsuite.at: Add it.

2004-12-08  Nathaniel Smith  <njs@codesourcery.com>

	* testsuite.at: Remove duplicate line created by merge.
	* ChangeLog: Re-sort after merges.

	* commands.cc (explicit_merge): Remove stray space.  Print id of
	merge result.
	(complete_command): Add back "}" deleted by merge.

2004-12-08  Nathaniel Smith  <njs@codesourcery.com>

	* change_set.cc: Remove tabs.
	* diff_patch.cc: Likewise.

	* commands.cc (explicit_merge): New command.

2004-12-08  graydon hoare  <graydon@pobox.com>

	* change_set.cc (extend_renumbering_via_added_files):
	Look up parent tid in existing renumbering.
	* commands.cc (attr): Check index for "set" subcommand.
	(lca): New diagnostic command.
	(log): Tidy up output formatting a bit.
	* po/monotone.pot: Regenerate.
	* tests/t_add_edge.at: New test to catch add failure.
	* testsuite.at: Call it.

2004-12-07  Richard Levitte  <richard@levitte.org>

	* Makefile.am: Keep package_*revision.{txt,h}, so they are saved
	as part of a distribution, and thereby make as sure as possible
	people who download monotone get historical information on where
	their copy of monotone came from.

2004-12-06  Richard Levitte  <richard@levitte.org>

	* monotone.cc: Add a hint on how to use --ticker.

2004-12-06  Nathaniel Smith  <njs@codesourcery.com>

	* commands.cc (ls_certs): Sort the certs before printing.
	* tests/t_netsync_repeated.at: Actually check that certs were
	transferred correctly.

2004-12-06  Julio M. Merino Vidal  <jmmv@menta.net>

	* figures/cert.pdf:
	* figures/cert.png:
	* figures/oo-figures.sxd:
	* monotone.texi: Use example host names under the
	example.{com,org,net} subdomains instead of invented names.
	These are defined in RFC 2606.

2004-12-06  Julio M. Merino Vidal  <jmmv@menta.net>

	* configure.ac: Now that we depend on GNU Autoconf >= 2.58, we
	can use the AS_HELP_STRING macro everywhere we need to pretty-print
	help strings.  Also convert old calls to AC_HELP_STRING (deprecated)
	to this one.

2004-12-06  Joel Rosdahl  <joel@rosdahl.net>

	* Makefile.am (package_full_revision.txt): Silence error messages
	when deducing full package revision.

2004-12-06  graydon hoare  <graydon@pobox.com>

	* unix/get_system_flavour.cc:
	* win32/get_system_flavour.cc: Add missing files.

2004-12-06  graydon hoare  <graydon@pobox.com>

	* commands.cc (merge): Add newline in output.
	* change_set.cc (project_missing_deltas): Fix very bad
	delta-renaming bug.

2004-12-06  graydon hoare  <graydon@pobox.com>

	* change_set.cc:
	* tests/t_merge_add_del.at:
	* netsync.cc:
	* commands.cc: Clean up from merge.

2004-12-06  Nathaniel Smith  <njs@codesourcery.com>

	* tests/t_add_patch_drop_add.at: New test.
	* tests/t_merge2_add_drop_add.at: New test.
	* tests/t_patch_drop_add.at: New test.
	* tests/t_patch_vs_drop_add.at: New test.
	* testsuite.at: Add them.

	* tests/t_add_drop_add.at: Fix to test what it was supposed to.

	* tests/t_merge2_data.at: Remove extraneous [stdout].

	* tests/t_merge_add_del.at: Fix description.
	XFAIL it.

2004-12-06  Nathaniel Smith  <njs@codesourcery.com>

	* tests/t_add_drop_add.at: New test.
	* testsuite.at: Add it.

2004-12-05  Nathaniel Smith  <njs@codesourcery.com>

	* tests/t_merge_add_del: Shorten name for better display.

2004-12-05  Matt Johnston <matt@ucc.asn.au>

	* tests/t_merge_add_del: added a new test for merging
	  branches where a file is added then removed.
	* testsuite.at: added the new test
	* configure.ac: bumped the prequisite version to 2.58 since
	  some tests use AT_XFAIL_IF

2004-12-05  graydon hoare  <graydon@pobox.com>

	* Makefile.am (package_full_revision.txt): Use top_builddir
	to locate monotone executable.

2004-12-05  Nathaniel Smith  <njs@codesourcery.com>

	* tests/t_merge_add_del: Shorten name for better display.

2004-12-05  Matt Johnston <matt@ucc.asn.au>

	* tests/t_merge_add_del: added a new test for merging
	  branches where a file is added then removed.
	* testsuite.at: added the new test
	* configure.ac: bumped the prequisite version to 2.58 since
	  some tests use AT_XFAIL_IF

2004-12-04  graydon hoare  <graydon@pobox.com>

	* commands.cc (fcommit): New command.
	(update): Finish off merge of update command.

2004-12-04  Derek Scherger  <derek@echologic.com>

	* commands.cc: (complete_command): New function.
	(explain_usage/process): Use it.

2004-12-04  Nathaniel Smith  <njs@codesourcery.com>

	* change_set.cc (merge_deltas): Call correct variant of
	try_to_merge_files depending on whether ancestor is available.
	* diff_patch.cc (try_to_merge_files -- merge3 version): Add
	assertions about ids.
	(try_to_merge_files -- merge2 version): Likewise.

	* testsuite.at: Add a trivial working merge2 hook.
	* tests/t_related_merge2_data.at: Update to use.
	Mark as expected to PASS.
	* tests/t_merge2_data.at: Likewise.

2004-12-04  Nathaniel Smith  <njs@codesourcery.com>

	* change_set.cc (merge_deltas): Call correct variant of
	try_to_merge_files depending on whether ancestor is available.
	* diff_patch.cc (try_to_merge_files -- merge3 version): Add
	assertions about ids.
	(try_to_merge_files -- merge2 version): Likewise.

	* testsuite.at: Add a trivial working merge2 hook.
	* tests/t_related_merge2_data.at: Update to use.
	Mark as expected to PASS.
	* tests/t_merge2_data.at: Likewise.

2004-12-04  Nathaniel Smith  <njs@codesourcery.com>

	* change_set.cc: Remove tabs.
	* diff_patch.cc: Likewise.

2004-12-04  Nathaniel Smith  <njs@codesourcery.com>

	* change_set.cc: Remove tabs.
	* diff_patch.cc: Likewise.

2004-12-03  Julio M. Merino Vidal  <jmmv@menta.net>

	* commands.cc: Add a missing newline to a message.

2004-12-03  Julio M. Merino Vidal  <jmmv@menta.net>

	* cryptopp/config.h:
	* configure.ac: NetBSD does not define __unix__ nor __unix, so the
	build fails.  To solve, check for __NetBSD__ where appropiate to
	detect a Unix system.

2004-12-03  Julio M. Merino Vidal  <jmmv@menta.net>

	* INSTALL: Document my latest changes: --enable-ipv6 option, ability
	to specify static boost prefix through --enable-static-boost and
	BOOST_SUFFIX variable.

2004-12-03  Julio M. Merino Vidal  <jmmv@menta.net>

	* Makefile.am:
	* configure.am: Add a variable, BOOST_SUFFIX, that identifies the
	suffix string that has to be appended to Boost library names to use
	them.  This variable can be defined on configure's command line.

2004-12-03  Julio M. Merino Vidal  <jmmv@menta.net>

	* configure.ac: Let the --enable-static-boost argument take a prefix
	to where boost libraries are located.

2004-12-03  Julio M. Merino Vidal  <jmmv@menta.net>

	* configure.ac: Add a three-state --enable-ipv6 argument to the
	configure script to explicitly enable or disable IPv6 support.

2004-12-03  Julio M. Merino Vidal  <jmmv@menta.net>

	* std_hooks.lua: Add missing newlines to two error messages.

2004-12-02  Derek Scherger  <derek@echologic.com>

	* commands.cc: more tweaking to ease changeset merge

2004-12-01  Derek Scherger  <derek@echologic.com>

	* commands.cc: reordered commands to help merge with changesets
	branch

2004-12-01  graydon hoare  <graydon@pobox.com>

	* {unix,win32}/get_system_flavour.cc: New files.
	* basic_io.{cc,hh}: Give names to input sources.
	* monotone.cc: Move app_state ctor inside try.
	* platform.hh (get_system_flavour): Declare.
	* revision.cc: Name input source "revision".
	* sanity.cc: Log flavour on startup.
	* tests/t_attributes.at: Use new syntax.
	* transforms.{cc,hh} (split_into_lines): New variant, and rewrite.
	* work.{cc,hh}: Rewrite attributes to use basic_io.
	(get_attribute_from_db):
	(get_attribute_from_working_copy): New functions.

2004-11-30  Nathaniel Smith  <njs@codesourcery.com>

	* keys.cc (get_passphrase): Simplify arguments.
	(generate_key_pair): Force new passphrases to come from the user.
	Adapt to new 'get_passphrase' arguments.
	(change_key_passphrase): Likewise.
	(generate_key_pair): Add argument specifying passphrase, for
	exclusive use of the unit tests.
	(signature_round_trip_test): Use it.
	* keys.hh (generate_key_pair): Adjust prototype correspondingly.

	* tests/t_genkey.at: Test that 'genkey' requires the passphrase to
	be entered.
	* tests/t_chkeypass.at: Check that 'chkeypass' fails if no
	passphrase is given.

2004-11-30  Nathaniel Smith  <njs@codesourcery.com>

	* keys.hh: Remove tabs.
	* keys.cc: Likewise.

2004-11-30  Nathaniel Smith  <njs@codesourcery.com>

	* monotone.texi (Hook Reference): Clarify description of
	'get_passphrase', following confusion on IRC.

2004-11-30  Joel Rosdahl  <joel@rosdahl.net>

	* ui.cc (fatal): Added missing newlines in fatal message.

2004-11-29  Nathaniel Smith  <njs@codesourcery.com>

	* monotone.texi: Add more details to documentation of 'update
	<revision>' command.

	* ui.cc (fatal): Typo in previous commit.

2004-11-29  Nathaniel Smith  <njs@codesourcery.com>

	* ui.cc (fatal): On suggestion of Zack Weinberg, add a note to
	fatal error messages 1) telling the user that it's a bug (i.e.,
	not their fault), and 2) requesting a bug report.

2004-11-29  Nathaniel Smith  <njs@codesourcery.com>

	* ui.cc: Remove tabs.

2004-11-30  Matt Johnston  <matt@ucc.asn.au>

	* change_set.cc (merge_disjoint_analyses): Prevent duplicated
	tids being used.
	(merge_disjoint_analyses): Fix typo (s/a_tmp/b_tmp/)

2004-11-24  Nathaniel Smith  <njs@codesourcery.com>

	* tests/t_cleanup_empty_dir.at: Shorten name.

2004-11-24  Nathaniel Smith  <njs@codesourcery.com>

	* Makefile.am (BUILT_SOURCES): List package_*version.{h,txt}.
	* package_{full_,}version.txt: Work when blddir != srcdir.

2004-11-24  Nathaniel Smith  <njs@codesourcery.com>

	* mt_version.hh: New file.
	* mt_version.cc: New file.
	* monotone.cc (package_revision.h): Don't include it.
	(mt_version.hh): Include it.
	(OPT_FULL_VERSION): New option.
	(options): Add it.
	(cpp_main): Implement --version and --full-version in terms of
	mt_version.hh.

	* Makefile.am (package_full_revision.h): Build it.
	(MOST_SOURCES): Add mt_version.{cc,hh}.

2004-11-24  Nathaniel Smith  <njs@codesourcery.com>

	* txt2c.cc (main): Add "--skip-trailing" option to skip trailing
	whitespace.
	* Makefile.am (package_revision.h): Generate it.
	* monotone.cc (package_revision.h): Include it.
	(cpp_main): Print it as part of --version.

2004-11-23  Nathaniel Smith  <njs@codesourcery.com>

	* tests/t_cleanup_empty_dir.at: New test.
	* testsuite.at: Call it.

2004-11-23  Nathaniel Smith  <njs@codesourcery.com>

	* monotone.texi (File Attributes): Document how restricted format
	of .mt-attrs currently is.  Also talk about 'the' .mt-attrs file
	instead of 'an', in response to confusion.

2004-11-23  Nathaniel Smith  <njs@codesourcery.com>

	* work.cc (build_deletion): Add missing newline.
	(build_rename): Likewise.
	(build_rename): Likewise.

2004-11-23  Nathaniel Smith  <njs@codesourcery.com>

	* work.cc: Remove tabs.

2004-11-23  Nathaniel Smith  <njs@codesourcery.com>

	* commands.cc: Remove tabs.

2004-11-23  Nathaniel Smith  <njs@codesourcery.com>

	* tests/t_add_dot.at: New test.
	* testsuite.at: Call it.

2004-11-22  Joel Rosdahl  <joel@rosdahl.net>

	* testsuite.at (NEED_UNB64): Check that python knows how to decode
	strings before using it.

2004-11-21  Joel Rosdahl  <joel@rosdahl.net>

	* testsuite.at (NEED_UNB64): Find more programs for decoding
	base64.

2004-11-20  Nathaniel Smith  <njs@codesourcery.com>

	* tests/t_merge_1.at: New test.
	* testsuite.at: Add it.
	(NEED_UNB64): New macro.
	(UNB64): Likewise.
	* tests/t_unidiff.at: Use them.
	* tests/t_unidiff2.at: Likewise.

2004-11-19  Nathaniel Smith  <njs@codesourcery.com>

	* tests/t_initfork.at: Remove file; redundant with
	t_merge2_add.at.
	* testsuite.at: Don't call it.

2004-11-18  Derek Scherger  <derek@echologic.com>

	* commands.cc (list tags): new command.
	* monotone.1: update.
	* monotone.texi: update.
	* std_hooks.lua: remove unused get_problem_solution hook.
	* test/t_tags.at: new test.
	* testsuite.at: call it.

2004-11-18  Nathaniel Smith  <njs@codesourcery.com>

	* monotone.texi (Committing Work): Remove mistakenly added
	redundant command line argument.

2004-11-17  Joel Rosdahl  <joel@rosdahl.net>

	* commands.cc (diff): Don't print hashes around diff output if
	there is no diff to print.

	Fix bugs #8714 "monotone update working copy to previous version"
	and #9069 "update with multiple candidates":
	* commands.cc (update): Let the update command take an optional
	revision target parameter. Without an explicit revision target,
	the current branch head is used just like before. Added logic for
	updating to an older revision or another revision reachable via a
	common ancestor.
	* tests/t_update_to_revision.at: Add regression tests for new
	update logic.
	* testsuite.at: Add new test.
	* monotone.texi: Document new update argument.

2004-11-17  Nathaniel Smith  <njs@codesourcery.com>

	* netsync.cc (request_fwd_revisions): Rename 'first_attached_edge'
	to 'an_attached_edge', because it does not represent the first
	attached edge.  Likewise for 'first_attached_cset'.
	(analyze_attachment): Remove early exit from loop; we want to
	analyze the entire graph, not just some linear subgraphs.

	* revision.cc (ensure_parents_loaded): Filter out the null
	revision when calculating parents.
	* change_set.hh (null_id): Define for 'revision_id's.

	* tests/t_merge2_add.at: New test.
	* tests/t_merge2_data.at: New test.
	* tests/t_related_merge2_data.at: New test.
	* tests/t_merge_add.at: New test.
	* tests/t_netsync_pubkey.at: New test.
	* tests/t_netsync_repeated.at: New test.
	* tests/t_netsync_unrelated.at: New test.


	* testsuite.at: Add new tests.
	(NETSYNC_SETUP): New macro.
	(MONOTONE2): New macro.
	(RUN_NETSYNC): New macro.
	(ADD_FILE): New macro.
	(SET_FILE): New macro.
	(COMMIT): New macro.
	* tests/t_netsync.at: Use them.

	* tests/t_singlenetsync.at: Add 'netsync' keyword'.  Rename to...
	* tests/t_netsync_single.at: ...this.

	* tests/t_heads_discontinuous_branch.at: XFAIL it.

2004-11-17  Nathaniel Smith  <njs@codesourcery.com>

	* netsync.cc: Remove hard tabs.

2004-11-17  Nathaniel Smith  <njs@codesourcery.com>

	* revision.cc: Remove hard tabs.
	* change_set.hh: Likewise.

2004-11-16  Nathaniel Smith  <njs@codesourcery.com>

	* tests/t_heads.at: Replace last tricky case with a less tricky case.
	* tests/t_heads_discontinuous_branch.at: New test for the really
	tricky case.
	* testsuite.at: Run it.

2004-11-16  Nathaniel Smith  <njs@codesourcery.com>

	* views.sql (trusted_parents_in_branch): Remove.
	(trusted_children_in_branch): Remove.
	(trusted_branch_members): New view.
	(trusted_branch_parents): New view.
	(branch_heads): Use the new views, not the removed ones.

	* database.cc (get_heads): Column name in 'branch_heads'
	unavoidably changed from 'id' to 'parent'; adjust SELECT statement
	to use new name.

2004-11-16  Nathaniel Smith  <njs@codesourcery.com>

	* database.cc: Remove hard tabs.

2004-11-16  Nathaniel Smith  <njs@codesourcery.com>

	* commands.cc (dump_diffs): Fetch delta destination, not source,
	on new files.

2004-11-15  Joel Rosdahl  <joel@rosdahl.net>

	* tests/t_diff_added_file.at: Added testcase exposing a bug in
	"monotone diff x y" where x is an ancestor of y and y adds a new
	file.
	* testsuite.at: Add new test.

2004-11-14  Joel Rosdahl  <joel@rosdahl.net>

	Fix bug #9092 "add command to change passphrase":
	* commands.cc (chkeypass): New command.
	* keys.cc (get_passphrase): Added parameters for prompt beginning and
	disabling hook lookup and passphrase caching.
	* keys.hh, keys.cc (change_key_passphrase): New function.
	* database.hh, database.cc (delete_private_key): New function.
	* monotone.texi (Key and Cert): Document command.
	* tests/t_chkeypass.at: Testcase for the command.
	* testsuite.at: Added new testcase.

2004-11-14  Matt Johnston <matt@ucc.asn.au>

	* tests/t_initfork.at: New test for merging two ancestor-less heads.

2004-11-13  Nathaniel Smith  <njs@codesourcery.com>

	* tests/t_heads.at: New test.
	* testsuite.at: Add it.

2004-11-13  Nathaniel Smith  <njs@codesourcery.com>

	* monotone.texi: Fix various typos.
	(Committing Work): Add missing command line argument.
	(Branch Names): New section.
	Add me to the copyright block.

2004-11-12  Joel Rosdahl  <joel@rosdahl.net>

	* monotone.texi: Fix documentation of the approve and disapprove
	commands. Fix jp.co.juicebot.jb7 branch name in examples. Other
	minor fixes.

2004-11-11  Joel Rosdahl  <joel@rosdahl.net>

	* monotone.texi: Fix typos.

2004-11-08  graydon hoare  <graydon@pobox.com>

	* monotone.texi: Some minor cleanups.
	* netsync.cc: Fix a formatter.

2004-11-07  graydon hoare  <graydon@pobox.com>

	* figures/*.txt: Drop.
	* monotone.texi: Pull ASCII figures back in conditionally.
	* NEWS, AUTHORS, monotone.spec: Update for 0.15.
	* monotone.1: Update.

2004-11-06  graydon hoare  <graydon@pobox.com>

	* README.changesets: New file.
	* config.guess, config.sub: Remove.
	* Makefile.am: Improve document-building brains.
	* cert.cc, netsync.cc: Remove include.
	* configure.ac: Bump version number.
	* merkle_tree.{cc,hh}: Use unsigned char in dynamic_bitset.
	* po/POTFILES.in: Update to remove os_specific.hh.
	* po/monotone.pot: Regenerate.

2004-11-05  graydon hoare  <graydon@pobox.com>

	* constants.cc: Up timeout, connection limit.
	* monotone.texi: Various cleanups.

2004-11-05  Ulrich Drepper  <drepper@redhat.com>

	* configure.ac: Reduce dependencies.
	* lua/lua.h: Include config.h.
	* mkstemp.{cc,hh}: Use system variant when found.
	* netxx/resolve_getaddrinfo.cxx: Check for AI_ADDRCONFIG
	definition.
	* po/POTFILES.in: Update to mention changes.
	* Makefile.am (EXTRA_DIST): Include spec file.
	* commands.cc (diff): No output if empty diff.

2004-10-31  graydon hoare  <graydon@pobox.com>

	* commands.cc (diff): Use guess_binary.
	Fix up some messages to fit on single lines.
	* Makefile.am: Make monotone.pdf depend on figures.
	* change_set.cc: Make inversion drop "delete deltas".
	* texinfo.css: Make images align nicely.
	* netsync.cc: Fix up some messages to be clearer.

2004-10-30  graydon hoare  <graydon@pobox.com>

	* figures/*: New figures.
	* monotone.texi: Rewrite much of the tutorial.

2004-10-30  Nathaniel Smith  <njs@codesourcery.com>

	* netsync.cc (process_hello_cmd): Make clear that when the
	server's key is unknown, we abort the connection.

2004-10-29  Nathaniel Smith  <njs@codesourcery.com>

	* sanity.cc (dump_buffer): Wrap bare string in call to string(),
	to disambiguate conversions (required by Boost 1.30).

2004-10-26  graydon hoare  <graydon@pobox.com>

	* tests/t_update_missing.at: New test from Bruce Stephens
	* testsuite.at: Call it.
	* change_set.cc: Fix the error exposed by it.

2004-10-26  graydon hoare  <graydon@pobox.com>

	* work.{cc,hh}: Comply with Derek's new tests.
	* commands.cc: Likewise.

2004-10-28  Derek Scherger  <derek@echologic.com>

	* tests/t_rename.at: add test for renaming a file after it has
	been moved rather than before
	* tests/t_revert.at: add test for reverting a missing file

2004-10-28  Derek Scherger  <derek@echologic.com>

	* tests/t_drop_missing.at: New test.
	* testsuite.at: Call it.

2004-10-28  Derek Scherger  <derek@echologic.com>

	* tests/t_add.at: New test.
	* testsuite.at: Call it.

2004-10-26  graydon hoare  <graydon@pobox.com>

	* basic_io.{cc,hh}: Rework to use indented stanzas.
	* change_set.cc, revision.cc: Likewise.
	* change_set.cc: Fix formatter bug.
	* commands.cc: Sanity check file ID on delta commit.
	* work.cc: Chatter a bit more on add/drop.

2004-10-17  graydon hoare  <graydon@pobox.com>

	* merkle_tree.cc: Fix bad logging.
	* netsync.cc: Fix transmission bugs.
	* work.cc: Add some progress messages back in.
	* monotone.texi: Change contents of MT/work in example.

2004-10-17  graydon hoare  <graydon@pobox.com>

	* commands.cc (log): Keep a seen list, mask frontier by it.
	* monotone.texi: Updates to cover revision terminology.

	Also various further merges from trunk, see below.

2004-10-17  Derek Scherger  <derek@echologic.com>

	* lua.{cc,hh} (hook_ignore_branch): new hook
	* commands.cc (ls_branches): call it
	* monotone.texi (Hook Reference): describe it

2004-10-17  Richard Levitte  <richard@levitte.org>

	fix bug 8715 and more
	* diff_patch.cc (struct unidiff_hunk_writer,
	unidiff_hunk_writer::flush_hunk): the skew is not just the
	size difference between added and deleted lines in the current
	hunk, it's the size difference between /all/ added and deleted
	lines so far.  Therefore, the skew needs to be a member of the
	struct rather than being something calculated for each hunk.
	Furthermore, we need to add trailing context even if the change
	only consisted of one line.

2004-10-17  Richard Levitte  <richard@levitte.org>

	* monotone.texi (Working Copy): Change the description of
	'monotone revert' to explain what happens when there are
	arguments.

2004-10-17  Richard Levitte  <richard@levitte.org>

	* monotone.texi (OPTIONS): Add a description of --ticker.

	* ui.cc, ui.hh: Rethink the writing conditions as the ticks being
	"dirty" when they have changed since the last print.  That way,
	it's very easy to see when they need being printed.  This fixes a
	small bug where, in some cases, the exact same tick output is
	produced twice, once before a separate message, and once after,
	when a ticker is actually being removed.
	(tick_write_dot::write_ticks): Add a line that describes the
	ticks, including the amount of each tick per short name.

2004-10-17  Richard Levitte  <richard@levitte.org>

	fix bug 8733
	* ui.cc, ui.hh: Define a separate tick writer struct, and two
	subclasses, one that write counters, and one that writes progress
	characters.  As a consequence, move the count to the ticker class
	itself, and have the user interface contain a map of pointers to
	tickers instead of a map of counters, so data is easier to expand
	and access in a consistent manner.  Finally, correct a few errors
	in the checks for when ticks should be written, and make sure the
	final value gets written when the tickers are removed.

	* cert.cc (write_ancestry_paths):
	* database.cc (rehash):
	* netsync.cc (call_server, rebuild_merkle_trees):
	* rcs_import.cc (import_cvs_repo, cvs_history): Adapt to the new
	tickers.

	* monotone.cc: Add the option '--ticker' which takes the values
	"dot" or "count" to express which type of tick writer to use.  As
	a result, set the tick writer to be the progress dot kind or the
	counting type.

2004-10-15  graydon hoare  <graydon@pobox.com>

	* std_hooks.lua (get_revision_cert_trust): Add.

2004-10-14  graydon hoare  <graydon@pobox.com>

	* main.cc (UNIX_STYLE_SIGNAL_HANDLING): Enable on OSX.
	* cryptopp/*: Upgrade to 5.2.1
	* Makefile.am: Adjust for a couple new files.

2004-10-13  graydon hoare  <graydon@pobox.com>

	* change_set.cc (__STDC_CONSTANT_MACROS): Further hammering.
	* commands.cc (changesetify): New subcommand to db.
	* database.{cc,hh} (sql): Install views.
	(install_views): New function.
	(get_manifest_certs): Restore old variant.
	* numeric_vocab.hh: Use stdint.h.
	* revision.{cc,hh} (analyze_manifest_changes)
	(construct_revisions)
	(build_changesets): New functions.
	* schema.sql: Remove views stuff.
	* views.sql: Put views here.
	* schema_migration.cc: Add migration code for revisions.
	* Makefile.am: Mention views.sql.

2004-10-12  graydon hoare  <graydon@pobox.com>

	* unix/read_password.cc: Don't force echo on.

2004-10-10  graydon hoare  <graydon@pobox.com>

	merge a batch of changes from trunk, see below.
	* monotone.spec: Bump to 0.14.

2004-10-10  graydon hoare  <graydon@pobox.com>

	fix bug 9884
	* tests/t_singlenetsync.at: sleep 5
	* tests/t_netsync.at: sleep 5

2004-10-10  graydon hoare  <graydon@pobox.com>

	* AUTHORS: Mention Richard Levitte.
	* Makefile.am: Remove nonce stuff.
	* NEWS: Describe changes from last release.
	* cert.cc (cert_manifest_testresult): Teach about other ways
	of writing a boolean value.
	* commands.cc (commit): Don't commit when no change.
	(debug): Rename to "db execute".
	(serve): Require passphrase on startup.
	(bump): Remove command.
	(ls keys): Handle no keys.
	* configure.ac: Bump version number.
	* keys.cc (get_passphrase): Reject empty passphrase nicely,
	from user and from hook.
	* lua.{cc,hh} (hook_get_sorter): Dead code, remove.
	* main.cc (main_with_many_flavours_of_exception): s/char/int/.
	* monotone.cc (OPT_DUMP): New option.
	(OPT_VERBOSE): Rename as OPT_DEBUG.
	* monotone.{texi,1}: Document changes, s/rdiff/xdelta/.
	* nonce.{cc,hh}: Drop.
	* sanity.hh (sanity::filename): New field.
	* sanity.cc (dump_buffer): Dump to file or be silent.
	* testsuite.at (persist_phrase_ok): Define as true.
	* tests/t_null.at: Adjust for new option names.
	* unit_tests.cc: Set debug, not verbose.

2004-10-10  graydon hoare  <graydon@pobox.com>

	* tests/t_remerge.at: New test.
	* testsuite.at: Call it.

2004-10-10  graydon hoare  <graydon@pobox.com>

	* cryptopp/algebra.cpp:
	* cryptopp/asn.h:
	* cryptopp/hmac.h:
	* cryptopp/iterhash.h:
	* cryptopp/mdc.h:
	* cryptopp/modes.h:
	* cryptopp/osrng.h:
	* cryptopp/pubkey.h:
	* cryptopp/seckey.h:
	* cryptopp/simple.h:
	* cryptopp/smartptr.h:
	* cryptopp/strciphr.cpp:
	* cryptopp/strciphr.h:
	* lcs.cc:
	* lua.cc: Fixes for g++ 3.4 from Michael Scherer.
	* AUTHORS: Mention Michael.

2004-10-10  graydon hoare  <graydon@pobox.com>

	* tests/t_movedel.at: New test.
	* testsuite.at: Call it.

2004-10-10  graydon hoare  <graydon@pobox.com>

	* tests/t_movepatch.at: New test.
	* testsuite.at: Call it.

2004-10-10  graydon hoare  <graydon@pobox.com>

	* change_set.cc:
	* file_io.{cc,hh}: Bug Fixes.

2004-10-10  graydon hoare  <graydon@pobox.com>

	* cert.{cc,hh} (cert_revision_manifest): Bug fixes.
	* commands.cc (approve)
	(disapprove)
	(testresult): Teach about revisions.
	* tests/t_disapprove.at:
	* tests/t_i18n_file.at:
	* tests/t_ls_missing.at:
	* tests/t_testresult.at: Bug fixes.

2004-10-09  graydon hoare  <graydon@pobox.com>

	* netsync.cc:
	* packet.cc:
	* tests/t_i18n_file.at:
	* tests/t_netsync.at:
	* tests/t_single_char_filenames.at:
	* tests/t_singlenetsync.at: Bug fixes.

2004-10-04  graydon hoare  <graydon@pobox.com>

	* Makefile.am: Re-enable rcs stuff.
	* cert.{cc,hh}: Bug fixes.
	* change_set.{cc,hh} (apply_change_set)
	(apply_change_set_inverse): New helper functions.
	* commands.cc (log)
	(rcs_import)
	(cvs_import): Teach about revisions.
	* database.cc (get_version): Block reconstruction loops.
	* diff_patch.cc:
	* lua.cc:
	* netsync.cc: Remove references to obsolete includes.
	* rcs_file.cc: Pick up bug fix from trunk.
	* rcs_import.cc: Teach about revisions.

2004-10-03  graydon hoare  <graydon@pobox.com>

	* change_set.{cc,hh}: Lots of little bug fixes.
	* commands.cc: Likewise.
	* database.cc: Comment some chatter.
	* file_io.{cc,hh}: Bug fixes, remove unlink / hardlink stuff.
	* netcmd.cc: Bug fixes.
	* netsync.cc: Likewise.
	* tests/t_*.at: Teach about revisions.
	* testsuite.at: Likewise.
	* work.cc: Bug fixes.

2004-09-30  graydon hoare  <graydon@pobox.com>

	* app_state.cc: Inform db of app.
	* change_set.cc: Bug fixes.
	* commands.cc: Use delete_file not unlink.
	* database.{cc,hh}: Bug fixes in trust function machinery.
	* revisions.cc: Skip consideration of empty parents.
	* file_io.{cc,hh}: Remove unlink function.
	* schema.sql: Pass pubkey data into trust call.

2004-09-29  graydon hoare  <graydon@pobox.com>

	* change_set.cc: Various bug fixes, merge unit tests.

2004-09-26  graydon hoare  <graydon@pobox.com>

	* predicament.{cc,hh}: Remove.
	* Makefile.am: Update.
	* change_set.{cc,hh}: Compilation fixes.
	* commands.cc: Likewise.
	* file_io.{cc,hh}: Likewise, and implement link/unlink.
	* lua.{cc,hh}: Implement conflict resolver hooks.

2004-09-25  graydon hoare  <graydon@pobox.com>

	* change_set.{cc,hh}: Rewrite entirely.
	* work.cc: Adjust to compensate.
	* commands.cc: Likewise.
	* numeric_vocab.hh: Ask for C99 constant ctor macros.

2004-09-24  Derek Scherger  <derek@echologic.com>

	* app_state.{cc,hh} (initialize,prefix,in_restriction): rename
	restriction vars; require explicit subdir restriction with ".";
	remove restriction if any path evaluates to working copy root
	* commands.cc (update): disallow restricted updates
	(diff): use --manifest options for initialization
	* tests/t_restrictions.at: remove restricted update test
	* tests/t_subdirs.at: added (missed previously)
	* vocab.cc (verify): allow "." elements in local_path
	(test_file_path_verification): test for "." in paths

2004-09-20  Derek Scherger  <derek@echologic.com>

	* app_state.{cc,hh}: add message and manifest options; add subdir
	restriction; use set instead of vector for path restrictions
	(prefix): new method
	(add_restriction): change signature for set of path restrictions
	(in_restriction): renamed from is_restricted; adjust path matching
	(set_message): new method
	(add_manifest): new method
	(initialize): remove code to adjust restrictions from old options
	* commands.cc
	(restrict_patch_set, struct unknown_itemizer): rename
	app.is_restricted to app.in_restriction
	(add,drop,rename,revert): prefix file args with current subdir
	(update,status,ls_unknown,ls_missing): build restriction from args
	(commit): build restriction from args; use --message option
	(diff): build restriction from args; use --manifest options
	* file_io.cc (find_working_copy): logging tweaks
	* monotone.cc: remove --include/--exclude options; add --manifest
	and --message options
	* tests/t_attributes.at: add commit --message option
	* tests/t_cross.at: commit --message
	* tests/t_cwork.at: commit --message
	* tests/t_disapprove.at: commit --message
	* tests/t_drop.at: commit --message
	* tests/t_erename.at: commit --message; diff --manifest
	* tests/t_fork.at: commit --message
	* tests/t_genkey.at: commit --message
	* tests/t_i18n_file.at: commit --message
	* tests/t_import.at: commit --message
	* tests/t_ls_missing.at: commit --message
	* tests/t_merge.at: commit --message
	* tests/t_movedel.at: commit --message
	* tests/t_movepatch.at: commit --message
	* tests/t_netsync.at: commit --message
	* tests/t_persist_phrase.at: commit --message
	* tests/t_rename.at: commit --message
	* tests/t_renamed.at: commit --message
	* tests/t_restrictions.at: remove --include/--exlclude options
	* tests/t_revert.at: commit --message
	* tests/t_scan.at: commit --message
	* tests/t_single_char_filenames.at: commit --message
	* tests/t_testresult.at: commit --message
	* tests/t_unidiff.at: commit --message
	* tests/t_unidiff2.at: commit --message
	* tests/t_update.at: commit --message
	* tests/t_versions.at: commit --message

2004-09-19  graydon hoare  <graydon@pobox.com>

	* change_set.cc: More bug fixes.
	* basic_io.cc: Improve error reporting.
	* commands.cc (complete): Teach about revisions.
	* database.{cc,hh}: Add complete variant for revisions.

2004-09-19  graydon hoare  <graydon@pobox.com>

	* change_set.cc: Add a unit test, fix some bugs.

2004-09-18  graydon hoare  <graydon@pobox.com>

	* change_set.{cc,hh} (subtract_change_sets): New function.
	(build_pure_addition_change_set): New function.
	* commands.cc (try_one_merge): Teach about revisions
	(merge): Likewise.
	(propagate): Likewise.
	(update): Change from changeset inversion to negation.
	* database.{cc,hh} (get_manifest): New function.
	* cert.cc: Use it.

2004-09-13  graydon hoare  <graydon@pobox.com>

	* change_set.cc: Bug fixes.
	* commands.cc: Likewise.

2004-09-13  graydon hoare  <graydon@pobox.com>

	* change_set.{cc,hh}: Implement delta renaming and merging.
	* commands.cc
	(update): Teach about revisions.
	(agraph): Likewise.
	* diff_patch.{cc,hh}: Tidy up interface a bit.
	* database.{cc,hh} (get_revision_ancestry): New helper.
	* file_io.{cc,hh}
	(move_dir): New function.
	(delete_dir_recursive): New function.

2004-09-10  graydon hoare  <graydon@pobox.com>

	* basic_io.{cc,hh}: Move to more "normal" looking
	quoted output.
	* change_set.{cc,hh}: Extend, bugfix.
	* commands.cc (diff): Teach about revisions.
	* revision.{cc,hh}: Extend, bugfix.

2004-09-07  Derek Scherger  <derek@echologic.com>

	subdirectory restrictions

	* file_io.{hh,cc} (find_working_copy): new function
	(absolutify) use fs::current_path
	* work.cc (add_to_options_map): use options.insert to preserve
	previous settings
	* work.hh: add note about MT/options file to header comment
	* lua.{hh,cc} (load_rcfile): renamed from add_rcfile
	* app_state.{cc,hh} (constructor): remove read of MT/options
	(initialize): new methods to find/create working copy
	(set_stdhooks,set_rcfiles,add_rcfile,load_rcfiles,read_options):
	new methods
	(set_database,set_branch,set_signing_key): update for new options
	reading
	* monotone.cc: update help for --norc option
	(cpp_main): move loading of lua hooks to app_state after book
	keeping dir is found
	* commands.cc: all commands call app initialize to relocate to
	working copy directory
	(bookdir_exists,ensure_bookdir) remove
	(setup) new command to create working copy
	* tests/t_subdirs.at: new test
	* testsuite.at: call new setup command to initialize working copy;
	call new test
	(PROBE_NODE): adjust for new checkout requirement that MT dir does
	not exist
	* tests/t_attributes.at: ditto
	* tests/t_cwork.at: ditto
	* tests/t_single_char_filenames.at: ditto
	* tests/t_versions.at: ditto

2004-09-06  graydon hoare  <graydon@pobox.com>

	* Makefile.am: Revise,
	* cert.{cc,hh}: Minor bug fixes.
	* change_set.{cc,hh}
	(apply_path_rearrangement): New variant.
	(read_path_rearrangement): New function.
	(write_path_rearrangement): New function.
	* commands.cc: Partially teach about revisions.
	* database.{cc,hh}: Bug fixes.
	* revision.cc: Print new manifest as hex.
	* schema.sql: Fix typos.
	* update.{cc,hh}: Teach about revisions.

2004-09-06  graydon hoare  <graydon@pobox.com>

	* Makefile.am (unit_tests): Revise.
	* change_set.{cc,hh}: Move accessors to header.
	* constants.cc (netcmd_current_protocol_version): Bump.
	(netcmd_minimum_bytes_to_bother_with_gzip): Expand to 0xfff.
	* database.{cc,hh}: Teach about reverse deltas, bug fixes.
	* diff_patch.{cc,hh}: Remove dead code.
	* merkle_tree.{cc,hh}: Teach about revisions.
	* netsync.cc: Teach about revisions, reverse deltas.
	* packet.{cc,hh}: Likewise.
	* unit_tests.{cc,hh}: Reactivate tests.

2004-09-02  Derek Scherger  <derek@echologic.com>

	* tests/t_restrictions.at: rework and attempt to clean things up a
	bit; add test for bug in restrict_patch_set
	* commands.cc (restrict_patch_set): fix bug in removal of
	restricted adds/dels/moves/deltas

2004-08-28  graydon hoare  <graydon@pobox.com>

	* Makefile.am (unit_tests): Split out working parts.
	* basic_io.{cc,hh}: Minor fixes.
	* cert.{cc,hh}: Fixes, remove major algorithms.
	* revision.{cc,hh}: Rewrite algorithms from cert.cc.
	* change_set.{cc,hh}: Extensive surgery, unit tests.
	* database.{cc,hh}: Minor fixes.
	* file_io.{cc,hh}: Likewise.
	* lua.cc: Likewise.
	* packet.{cc,hh}: Teach about revisions.
	* schema.sql: Drop some optimistic tables.
	* unit_tests.{cc,hh}: Add revision, change_set tests.
	* vocab.cc: Instantiate revision<cert>.
	* work.{cc,hh}: Rewrite in terms of path_rearrangement.

2004-08-17  graydon hoare  <graydon@pobox.com>

	* database.cc: Simplified.
	* schema.sql: Simplified.
	* transforms.cc: Fixed bug.
	* revision.{hh,cc}: Stripped out tid_source.
	* change_set.{cc,hh}: Oops, never committed!

2004-08-16  graydon hoare  <graydon@pobox.com>

	* change_set.{hh,cc}: Simplified, finished i/o.
	* revision.{hh,cc}: Fix to match, redo i/o.
	* basic_io.cc (basic_io::parser::key): Print trailing colon.
	* vocab.hh: Whitespace tweak.

2004-08-09  graydon hoare  <graydon@pobox.com>

	* change_set.{hh,cc}: New files.
	* basic_io.{hh,cc}: New files.
	* predicament.{hh,cc}: New files.
	* revision.{hh,cc}: Break completely, need to fix.
	* diff_patch.{hh,cc}: Minor touchups.
	* lua.{hh,cc}, std_hooks.lua: Model predicaments.
	* Makefile.am: Update.

2004-07-10  graydon hoare  <graydon@pobox.com>

	* lcs.{hh,cc}: Move lcs.hh body into lcs.cc.
	* diff_patch.cc: Modify to compensate.
	* revision.{hh,cc}: New files.
	* Makefile.am: Update
	* patch_set.{hh,cc}: Remove.
	* {cert,database,lua,packets}.{hh,cc}, commands.cc:
	Modify partially (incomplete) to use revisions.
	* manifest.{hh,cc}: Cleanup, remove dead code.
	* schema.sql: Declare new revision tables.
	* schema_migration.cc: Incomplete migrator.
	* {transforms.{hh,cc}, vocab{,_terms}.hh:
	Infrastructure for revisions.

2004-07-20  Derek Scherger  <derek@echologic.com>

	* tests/t_restrictions.at: new test
	* testsuite.at: run it
	* app_state.{cc,hh} (add_restriction, is_restricted): new functions
	* monotone.cc (--include,--exclude): new options
	* commands.cc (restrict_patch_set): new function. called by
	commit, update, status, diff commands

2004-07-05  graydon hoare  <graydon@pobox.com>

	* cert.cc (operator<): Fix wrong ordering of
	fields.

2004-06-07  graydon hoare  <graydon@pobox.com>

	* cryptopp/algebra.cpp:
	* cryptopp/asn.h:
	* cryptopp/hmac.h:
	* cryptopp/iterhash.h:
	* cryptopp/mdc.h:
	* cryptopp/modes.h:
	* cryptopp/osrng.h:
	* cryptopp/pubkey.h:
	* cryptopp/seckey.h:
	* cryptopp/simple.h:
	* cryptopp/smartptr.h:
	* cryptopp/strciphr.cpp:
	* cryptopp/strciphr.h:
	* lcs.hh:
	* lua.cc: Fixes for g++ 3.4 from Michael Scherer.
	* AUTHORS: Mention Michael.

2004-05-28  graydon hoare  <graydon@pobox.com>

	* tests/t_movedel.at: New test.
	* testsuite.at: Call it.
	* diff_patch.cc (adjust_deletes_under_renames): New function.
	(merge3): Use it.

2004-05-27  graydon hoare  <graydon@pobox.com>

	* tests/t_movepatch.at: New test.
	* testsuite.at: Call it.
	* diff_patch.cc (adjust_deltas_under_renames): New function.
	(merge3): Use it.

2004-05-20  graydon hoare  <graydon@pobox.com>

	* NEWS: Note 0.13 release.
	* configure.ac: Bump version number.
	* monotone.spec: Likewise.

2004-05-19  graydon hoare  <graydon@pobox.com>

	* file_io.cc (tilde_expand): Fix fs::path use.

2004-05-18  graydon hoare  <graydon@pobox.com>

	* diff_patch.cc (apply_directory_moves): Fix fs::path use.
	* file_io.cc (write_data_impl): Likewise.
	* packet.cc: Use explicit true/false maps in caches.
	* sanity.cc (dump_buffer): Write to clog (buffered).

2004-05-16  graydon hoare  <graydon@pobox.com>

	* keys.cc (get_passphrase): Reimplement.
	* unix/read_password.c: Remove.
	* {unix,win32}/read_password.cc: Add.
	* constants.{hh,cc} (maxpasswd): New constant.
	* Makefile.am: Teach about platform specific stuff.

2004-05-16  graydon hoare  <graydon@pobox.com>

	* diff_patch.cc (merge2): Don't discard files on one side.
	* std_hooks.lua (merge2_xxdiff_cmd): Specify merge filename.

2004-05-14  Joel Rosdahl  <joel@rosdahl.net>

	* std_hooks.lua (ignore_file): Quote dots in .svn patterns.
	* monotone.texi: Updated ignore_file hook example.

2004-05-13  Nathaniel Smith  <njs@codesourcery.com>

	* commands.cc: Include boost/filesystem/path.hpp,
	boost/filesystem/convenience.hpp.
	(checkout): Make checkout directory an fs::path, not a local_path.

2004-05-13  Nathaniel Smith  <njs@codesourcery.com>

	* testsuite.at (test_hooks.lua): Add a 'test_attr' attribute
	hook.  Add tests t_attributes and t_single_char_filenames.
	* tests/t_attributes.at: New test.
	* tests/t_single_char_filenames.at: New test.
	* manifest.cc (read_manifest_map): Replace ".+" with ".*" to
	support single-character filenames.
	* work.cc (read_work_set): Likewise.
	(read_attr_map): Likewise.

2004-05-13  Nathaniel Smith  <njs@codesourcery.com>

	* monotone.texi (Hook Reference): Update documented default
	definitions of 'merge2' and 'merge3'.

2004-05-12  graydon hoare  <graydon@pobox.com>

	* AUTHORS: Rename Netxx back to netxx. Really, look in
	the manifest; it's been renamed!
	* configure.ac: Remove prg_exec_monitor checks.

2004-05-12  Nathaniel Smith  <njs@pobox.com>

	* AUTHORS: Remove discussion of adns, since we no longer
	distribute it.  Fix capitalization of "Netxx".

2004-05-12  Nathaniel Smith  <njs@pobox.com>

	* std_hooks.lua (merge2): Support xemacs.  Add error message
	if no merge tool is found.
	(merge3): Likewise.  Also add (disabled) hook to use CVS
	'merge' command, as a demonstration of how to.

2004-05-12  graydon hoare  <graydon@pobox.com>

	* std_hooks.lua (get_author): Remove standard definition.
	* monotone.texi: Document change.

2004-05-12  graydon hoare  <graydon@pobox.com>

	* cert.cc (cert_manifest_author_default): Use default signing key
	name for default author, if lua hook fails.

2004-05-12  Joel Rosdahl  <joel@rosdahl.net>

	* file_io.cc (walk_tree): Removed extraneous newline in error
	message.

	* std_hooks.lua (edit_comment): Added missing newline in log
	message template.

	* tests/t_ls_missing.at: New test case.
	* testsuite.at: Added t_ls_missing.at.

2004-05-10  graydon hoare  <graydon@pobox.com>

	* nonce.cc, nonce.hh: New files.
	* Makefile.am: Note new files.
	* lua.cc, lua.hh (hook_get_nonce): New hook.
	* commands.cc (bump): New command.
	* commands.cc: Remove "(file|manifest)" args most places.
	* tests/t_disapprove.at
	* tests/t_genkey.at
	* tests/t_singlenetsync.at
	* tests/t_netsync.at
	* tests/t_persist_phrase.at: Adjust to compensate.
	* monotone.texi, monotone.1: Adjust to compensate.
	* work.cc, work.hh: Constify some arguments.

2004-05-09  graydon hoare  <graydon@pobox.com>

	* diff_patch.cc: Remove recording of file merge ancestry.

2004-05-09  graydon hoare  <graydon@pobox.com>

	* commands.cc (ls_missing): Modify to account for work.

2004-05-09  graydon hoare  <graydon@pobox.com>

	* commands.cc (list missing): New command.
	* monotone.texi, monotone.1: Update to document.

2004-05-08  graydon hoare  <graydon@pobox.com>

	* main.cc: New file encompassing prg_exec_monitor.
	* mkstemp.cc, mkstemp.hh: New portable implementation.
	* lua.cc: Use mkstemp from bundled version.
	* lua/liolib.c: Remove old mkstemp definition.
	* monotone.cc (cpp_main): Remove prg_exec env setting.
	* sanity.cc (sanity::dump_buffer): Dump logbuf to stderr, not stdout.
	* std_hooks.lua (temp_file): Use mkstemp not io.mkstemp.
	* Makefile.am (MOST_SOURCES): Add new files.

2004-05-03  Joel Rosdahl  <joel@rosdahl.net>

	* monotone.texi: Removed extraneous @ftable directive.

2004-05-02  graydon hoare  <graydon@pobox.com>

	* monotone.texi: Add stuff on selectors, new hooks.
	* AUTHORS: Typo fix.
	* configure.ac: Bump version number.

	Release point (v 0.12).

2004-05-02  Joel Rosdahl  <joel@rosdahl.net>

	Made it possible to rename a rename target and to undo a rename.
	I.e.: Given a rename set A -> B, "monotone rename B C" gives the
	rename set A -> C and "monotone rename B A" gives the empty rename
	set.
	* work.cc (visit_file): Implement new behavior.
	* tests/t_rename.at: Added test cases for new behavior.
	* monotone.texi: Note that a rename can be undone.

	Fix bug #8458:
	* file_io.hh, file_io.cc (walk_tree): Added require_existing_path
	parameter.
	* work.cc (build_deletion): Pass new parameter to walk_tree.
	* work.cc (build_rename): Ditto.

	* manifest.cc (build_manifest_map): Fix missing file check for
	i18n paths.

2004-05-01  Joel Rosdahl  <joel@rosdahl.net>

	Fix bug #7220:
	* manifest.cc (build_manifest_map): Handle missing file
	gracefully.

	* file_io.cc (walk_tree): Handle nonexistent file/directory
	gracefully.

2004-04-30  Christof Petig <christof@petig-baender.de>

	* rcs_import.cc (store_trunk_manifest_edge):
		skip ancestry to empty manifest
	* rcs_import.cc (process_branch):
		also follow branches of last/first versions

2004-04-29  graydon hoare  <graydon@pobox.com>

	* configure.ac: Fix up windows probe and bundling checks.
	* netxx/resolve_getaddrinfo.cxx: Local hack for stream addresses.
	* netsync.cc: Report address before listening.

2004-04-29  graydon hoare  <graydon@pobox.com>

	* cert.cc (get_branch_heads): Calculate a "disapproved version"
	attribute which culls a version with only disapproved ancestry
	edges.
	* monotone.texi: Fix some ascii-art diagrams.

2004-04-28  Christof Petig <christof@petig-baender.de>

	* command.cc (heads):
	show date and author certificates for each head

2004-04-28  Christof Petig <christof@petig-baender.de>

	* configure.ac:
	default to using the bundled SQLite

2004-04-28  Christof Petig <christof@petig-baender.de>

	* commands.cc (log):
	support optional file argument to show change log for
	e.g. monotone log [ID] cert.cc

2004-04-26  Christof Petig <christof@petig-baender.de>

	* rcs_import.cc (process branch):
	insert dummy cvs_edge to mark newly added file
	as previously non existant

2004-04-25  Joel Rosdahl  <joel@rosdahl.net>

	* po/stamp-po: Removed since it's generated.
	* std_hooks.lua (ignore_file): Corrected name of Subversion's
	administrative directory.
	* work.hh: Ditto.
	* monotone.texi (Hook Reference): Updated default definition of
	ignore_file.

2004-04-23  Christof Petig <christof@petig-baender.de>

	* rcs_import.cc (build_parent_state, build_child_state):
	remove dying files from manifest
	* rcs_import.cc (cvs_file_edge, note_file_edge):
	calculate state and remember it (alive or dead)

2004-04-23  Christof Petig <christof@petig-baender.de>

	* rcs_import.cc (import_rcs_file_with_cvs):
	do not include dead files in head_manifest

2004-04-22  Christof Petig <christof@petig-baender.de>

	* rcs_file.cc, rcs_file.hh: read and remember 'state' of revision
	* rcs_import.cc: remove Attic/ part from path

2004-04-21  Christof Petig <christof@petig-baender.de>

	* configure.ac: enable use of installed SQLite library

2004-04-20  graydon hoare  <graydon@pobox.com>

	* lua.hh, lua.cc (hook_note_commit): New hook.
	* commands.cc (commit): Call it.

2004-04-19  graydon hoare  <graydon@pobox.com>

	* cert.cc: Make trust messages nicer.
	* merkle_tree.cc: Clarify logging messages.
	* netsync.cc: Reorganize tickers, put client in txn.
	* packet.cc, packet.hh: Teach about constructability.

2004-04-16  graydon hoare  <graydon@pobox.com>

	* netsync.cc (session::extra_manifests): New member.
	(session::analyze_ancestry_graph): Use it.
	* tests/t_singlenetsync.at: New test for single manifest sync.
	* testsuite.at: Call it.

2004-04-14  Tom Tromey  <tromey@redhat.com>

	* rcs_import.cc (import_cvs_repo): Use require_password.
	Include keys.hh.
	* keys.hh (require_password): Declare.
	* keys.cc (require_password): New function.

2004-04-13  Tom Tromey  <tromey@redhat.com>

	* monotone.texi: Typo fixes.

2004-04-10  graydon hoare  <graydon@pobox.com>

	* netsync.cc: Minor bug fixes.

2004-04-10  graydon hoare  <graydon@pobox.com>

	* database.{cc,hh}:
	* commands.{cc,hh}:
	* lua.{cc,hh}:
	* std_hooks.lua:
	* vocab_terms.hh:
	Implement first cut at selectors.

2004-04-10  graydon hoare  <graydon@pobox.com>

	* cert.cc (operator<): Include name in compare.
	(operator==): Likewise.
	* packet.cc: Include shared_ptr.
	* rcs_file.cc: Rewrite by hand, no spirit.
	* rcs_import.cc: Change ticker names a bit.

2004-04-09  graydon hoare  <graydon@pobox.com>

	* app_state.cc: Fix a couple file path constructions.
	* file_io.cc (book_keeping_file): Make one variant static.
	* manifest.cc: Remove some dead code in walkers.
	* work.cc: Ditto.
	* rcs_file.cc: fcntl fix from Paul Snively for OSX.

2004-04-09  graydon hoare  <graydon@pobox.com>

	* file_io.cc: Fix boost filesystem "." and ".." breakage.
	* lua.cc: Fix format of log entry.
	* monotone.cc: Log locale settings on startup.
	* sanity.cc: Dump prefix on --verbose activation.
	* testsuite/t_i18n_file.at: Fix autotest LANG breakage.
	* testsuite/t_null.at: Account for chatter with --verbose.

2004-04-09  graydon hoare  <graydon@pobox.com>

	* configure.ac: Comment out check for sse2,
	set bundling to true by default.
	* INSTALL: describe changes to bundling.
	* Makefile.am: Remove vestiges of depot.

2004-04-07  graydon hoare  <graydon@pobox.com>

	* adns/*:
	* network.{cc,hh}:
	* proto_machine.{cc,hh}:
	* {http,smtp,nntp}_tasks.{cc,hh}:
	* tests/t_{http,smtp,nntp,proxy}.at:
	* url.{cc,hh}:
	* depot.cc:
	Delete files.
	* commands.cc:
	* lua.{cc,hh}:
	* database.{cc,hh}: Remove network/queue stuff.
	* configure.ac:
	* constants.{cc,hh}:
	* tests/t_{netsync,singlecvs,cvsimport}.at:
	* testsuite.at:
	* transforms.{cc,hh}:
	* unit_tests.{cc,hh}:
	* vocab_terms.hh:
	* vocab.{cc,hh}:
	* Makefile.am: Adjust for deletions.
	* app_state.hh: Cleanup.
	* monotone.texi: Fix some typos.
	* packet.{cc,hh}: Implement database ordering.
	* netsync.cc: Massage to use new packet logic.
	* commands.cc:
	* std_hooks.lua: Add initial selector stuff.

2004-03-29  graydon hoare  <graydon@pobox.com>

	* monotone.spec: Update for 0.11 release.

	Release point (v 0.11).

2004-03-29  graydon hoare  <graydon@pobox.com>

	* Makefile.am (DISTCHECK_CONFIGURE_FLAGS): Set.
	* commands.cc: Tidy up / narrow output width.
	* patch_set.cc: Likewise.
	* monotone.texi: Cleanups for PDF generation.

2004-03-28  graydon hoare  <graydon@pobox.com>

	* NEWS: Mention 0.11 release.
	* AUTHORS: Mention Robert.

2004-03-28  Robert Bihlmeyer  <robbe+mt@orcus.priv.at>

	* file_io.cc (walk_tree_recursive): Ignore broken symlinks.

2004-03-27  graydon hoare  <graydon@pobox.com>

	* monotone.texi: Flesh out netsync stuff, remove old network stuff.
	* monotone.1: Likewise.

2004-03-27  Robert Helgesson  <rycee@home.se>

	* Makefile.am:
	* configure.ac:
	* database.cc:
	* depot.cc:
	* lua.cc:
	* network.cc:
	* schema_migration.cc: Bundled library switch logic.

2004-03-27  graydon hoare  <graydon@pobox.com>

	* depot.cc (dump): Implement.
	* tests/t_http.at, test/t_proxy.at: Use "depot.cgi dump" rather than sqlite.
	* sqlite/pager.h: Change page size.
	* README: Massage slightly.
	* INSTALL: Write real installation instructions.
	* Makefile.am: Include build of "one big page" docs.
	* boost/circular_buffer_base.hpp: Another boost version insulation fix.
	* vocab.cc (verify): Normalize local_path's during verification on boost 1.31.0.
	* monotone.texi: Rip out some of the pre-netsync networking docs.

2004-03-24  graydon hoare  <graydon@pobox.com>

	* boost/circular_buffer_base.hpp: Boost version insulation.
	* cert.cc, cert.hh, commands.cc: Differentiate "unknown" keys from "bad".
	* xdelta.cc, proto_machine.cc: Fix boost version insulation.

2004-03-24  graydon hoare  <graydon@pobox.com>

	* rcs_import.cc (import_substates): Filter by branch.
	* xdelta.cc: Minor bits of insulation.

2004-03-24  graydon hoare  <graydon@pobox.com>

	* AUTHORS: Mention Robert.
	* configure.ac: Enable sse2 stuff.
	* monotone.spec: Adjust CFLAGS and CXXFLAGS
	* monotone.texi (Network Service): Expand a bit.

2004-03-24  Robert Helgesson  <rycee@home.se>

	* commands.cc:
	* http_tasks.cc:
	* lua.cc:
	* manifest.cc:
	* netsync.cc:
	* nntp_tasks.cc:
	* proto_machine.cc:
	* work.cc:
	* xdelta.cc:
	Portability fixes for boost 1.31.0

2004-03-22  graydon hoare  <graydon@pobox.com>

	* cryptopp/integer.cpp, integer.h: Enable SSE2 multiply code.
	* database.cc, database.hh, certs.cc: Speed up 'heads'.

2004-03-21  graydon hoare  <graydon@pobox.com>

	* lcs.hh, sanity.hh: Minor performance tweaks.

2004-03-20  graydon hoare  <graydon@pobox.com>

	* rcs_import.cc: Teach how to aggregate branches.
	* monotone.texi: Start section on netsync.

2004-03-20  Olivier Andrieu  <oliv__a@users.sourceforge.net>

	* commands.cc (log): Show tags in log.
	* AUTHORS: Mention Olivier.

2004-03-17  Nathan Myers  <ncm@cantrip.org>

	* boost/circular_buffer.hpp:
	* commands.cc:
	* cryptopp/fltrimpl.h:
	* cryptopp/iterhash.cpp:
	* quick_alloc.hh:
	Fixes for gcc 3.4 compat and warnings.

2004-03-17  graydon hoare  <graydon@pobox.com>
	* cryptopp/config.h: Fix for gcc aliasing optimization error.
	* rcs_import.cc (cvs_history::note_file_edge):
	Fix for first changelog import bug (#5813).

2004-03-15  graydon hoare  <graydon@pobox.com>

	* rcs_import.cc: Import lone versions properly.
	* tests/t_singlecvs.at: New test for it.
	* testsuite.at: Call it.

2004-03-14  graydon hoare  <graydon@pobox.com>

	* commands.cc (diff): Show added files too.
	* monotone.texi: Fix typo.

2004-03-08  graydon hoare  <graydon@pobox.com>

	* netsync.cc (analyze_manifest_edge): Fix broken formatter.

2004-03-07  graydon hoare  <graydon@pobox.com>

	* Makefile.am (BOOST_SANDBOX_SOURCES): Remove boost::socket entries.
	(NETXX_SOURCES): Predicate on IP6 support in OS (from Paul Snively).
	* boost/socket/*.[hc]pp: Remove.
	* boost/io/streambuf_wrapping.hpp: Remove.
	* AUTHORS: Remove copyright notice for boost::socket.
	* acinclude.m4 (ACX_PTHREAD): Add.
	* network.cc: Replace boost::socket machinery with Netxx.
	* network.hh (open_connection): Remove prototype, static function.
	* sanity.hh, sanity.cc: Make log formatters give file:line coords,
	throw log offending coordinate if formatting fails.

2004-03-07  graydon hoare  <graydon@pobox.com>

	* sqlite/date.c, sqlite/vdbeInt.h, sqlite/vdbeaux.c: Add.
	* sqlite/*.c: Upgrade to 2.8.12.
	* Makefile.am: Update to mention new files.
	* cert.cc
	(expand_ancestors)
	(expand_dominators): Resize child bitmaps to cover parent.

2004-03-06  graydon hoare  <graydon@pobox.com>

	* netsync.cc (get_root_prefix): Fix from Paul Snively
	to fix static initialization order on mac OSX.
	* montone.texi: Typo fix from Anders Petersson.
	* *.cc: Move all function defs into column 0.

2004-03-04  graydon hoare  <graydon@pobox.com>

	* std_hooks.lua: Fix merger execution pessimism.

2004-03-04  graydon hoare  <graydon@pobox.com>

	* adler32.hh: Modify to use u8.
	* depot.cc, netcmd.cc, xdelta.cc: Modify to use u8.
	* netio.hh, numeric_vocab.hh (widen): Move between headers.
	* netsync.cc: Correct role-assumption bugs.
	* schema_migration.cc: Strip whitespace in sha1.
	(changes received from Christof Petig)

2004-03-01  graydon hoare  <graydon@pobox.com>

	* commands.cc: Handle anonymous pulling.
	* netsync.cc: Ditto.

	Release point (v 0.10).

2004-03-01  graydon hoare  <graydon@pobox.com>

	* NEWS: Mention impending 0.10 release.
	* cert.cc, cert.hh: Bug fixes, implement trust function, QA stuff.
	* commands.cc: Tweak disapprove, approve, testresult, push, pull.
	* configure.ac: Bump version number.
	* cryptopp/rng.h, cryptopp/rng.cpp
	(MaurerRandomnessTest): Fix bitrot.
	* keys.cc: Add Maurer PRNG randomness test.
	* lua.cc, lua.hh: Add trust, testresult, anonymous netsync hooks.
	* monotone.1: Update to follow changes to commands.
	* monotone.texi: Include QA section, adjust some UI drift, clarify
	reserved cert names, document new hooks and commands.
	* netcmd.hh, netcmd.cc: Add anonymous, error commands; fix bugs.
	* netsync.cc: Process new commands, factor server loop a bit.
	* std_hooks.lua: Add new hook defaults, factor mergers.
	* tests/t_netsync.at: Check SHA1 of each edge.
	* tests/t_null.at: Call with --norc to skip ~/.monotonerc
	* tests/t_update.at: Fix glaring error.
	* tests/t_disapprove.at, tests/t_testresult.at: New tests.
	* testsuite.at: Call them.
	* ui.cc (sanitize): Clean escape chars from output (optional?)
	* update.cc: Rewrite entirely in terms of new QA definitions.

2004-02-24  graydon hoare  <graydon@pobox.com>

	* commands.cc (ls_keys): Write key hash codes.
	* constands.cc (netsync_timeout_seconds): Up to 120.
	* netsync.cc: Fix a bunch of bugs.
	* patch_set.cc (manifests_to_patch_set): Fix bug in overload
	default construction.

2004-02-22  graydon hoare  <graydon@pobox.com>

	* patch_set.cc, patch_set.hh: Parameterize yet further.
	* netsync.cc: Fix a lot of bugs, add manifest and file grovelling.
	* tests/t_netsync.at: A new test (which runs!)
	* testsuite.at: Call it.

2004-02-20  graydon hoare  <graydon@pobox.com>

	* cert.cc, cert.hh, key.cc, key.hh, database.cc, database.hh:
	Add lots of little netsync support routines.
	* commands.cc (rebuild): Rehash everything too.
	* constants.cc (netcmd_minsz): Recalculate.
	* cryptopp/osrng.cpp (NonblockingRng::GenerateBlock): Handle
	/dev/urandom a bit better.
	* netcmd.cc, netcmd.hh: Remove describe cmds, add nonexistant cmd.
	* netio.hh: Add uleb128 stuff.
	* xdelta.cc: Add randomizing unit test suite.
	* diff_patch.cc: Remove commented-out dead line-merger code.
	* merkle_tree.cc: Fix various bugs.
	* netcmd.cc: Switch everything over to uleb128s.
	* netsync.cc: Implement lots of missing stuff.

2004-02-09  graydon hoare  <graydon@pobox.com>

	* netsync.cc (ROOT_PREFIX): New variable.
	* commands.cc (merkle): New command.

2004-02-09  Ben Elliston  <bje@wasabisystems.com>

	* monotone.texi: Spelling corrections.

2004-02-09  graydon hoare  <graydon@pobox.com>

	* database.cc, database.hh
	(get_version_size)
	(get_file_version_size)
	(get_manifest_version_size): New functions.
	* xdelta.cc, xdelta.hh (measure_delta_target_size): New function.
	* merkle_tree.cc, merkle_tree.hh, netcmd.cc, netcmd.hh:
	Cleanup and typesafety.
	* netsync.cc: Cleanup, typesafety, implement refine phase.

2004-02-01  graydon hoare  <graydon@pobox.com>

	* netsync.cc: Remove a lot of stuff, implement auth phase.
	* constants.cc, constants.hh: Move constants from netsync.cc.
	* netcmd.cc, netcmd.hh: Split out of netsync.cc.
	* merkle_tree.cc, merkle_tree.hh: Likewise.
	* numeric_vocab.hh: New header.
	* adler32.hh: include numeric_vocab.hh.
	* netio.hh: Likewise.
	* unit_tests.cc, unit_tests.hh: Update.
	* Makefile.am: Likewise.
	* commands.cc: Guess signing key for auth phase.
	* database.cc, database.hh (public_key_exists)
	(get_pubkey): New functions based on key hashes.

2004-01-31  graydon hoare  <graydon@pobox.com>

	* Netxx/*: New files.
	* AUTHORS: Mention Netxx.
	* Makefile.am: Mention Netxx and netsync.{cc,hh}
	* adler32.hh: Delegate typedefs to boost.
	* cert.hh, cert.cc (cert_hash_code): New function.
	* commands.cc (find_oldest_ancestors): Block cycles.
	(netsync): New command.
	* database.cc, database.hh (schema): Update.
	(put_key): Calculate key hash on the fly.
	(put_cert): Likewise.
	(merkle_node_exists)
	(get_merkle_node)
	(put_merkle_node)
	(erase_merkle_nodes): New functions.
	* keys.hh, keys.cc (key_hash_code): New function.
	* lua.cc, lua.hh
	(hook_get_netsync_read_permitted)
	(hook_get_netsync_write_permitted): New hooks.
	* monotone.spec: Update for FC1 info conventions.
	* monotone.texi (Quality Assurance): New section.
	* netsync.cc, netsync.hh: New files, preliminary
	netsync infrastructure. Command bodies still missing.
	* schema.sql: Add intrinsic key and cert hashes, merkle nodes.
	* schema_migration.cc: Add code to migrate to new schema.
	* unit_tests.cc: Handle command-line args to limit test set.
	* vocab_terms.hh: Add merkle and prefix as new terms.

2004-01-13  Nathaniel Smith  <njs@codesourcery.com>

	* idna/idn-int.h: Remove (generated by configure).

2004-01-13  Nathaniel Smith  <njs@codesourcery.com>

	* configure.ac: Switch "if" and "else" branches in pthreads
	checks.

2004-01-12  Nathaniel Smith  <njs@codesourcery.com>

	* configure.ac: Remove check for -lpthread.
	Add check for pthread_mutex_lock and ACX_PTHREAD.
	* m4/acx_pthread.m4: New file.

2004-01-07  graydon hoare  <graydon@pobox.com>

	* Makefile.am:
	* po/POTFILES.in:
	* po/monotone.pot: Minor tweaks for distclean.
	* adns/config.h:
	* boost/socket/src/interface.cpp:
	* boost/socket/src/ip4/address.cpp:
	* boost/socket/src/ip4/protocol.cpp: OSX portability.
	* AUTHORS: Mention new contributors.
	* monotone.texi (Hook Reference): Document i18n hooks.

	Release point (v 0.9).

2004-01-07  graydon hoare  <graydon@pobox.com>

	* cert.cc (ensure_parents_loaded)
	(expand_dominators)
	(expand_ancestors)
	(find_intersecting_node): New functions.
	(find_common_ancestor): Reimplement in terms of dominator
	and ancestor bitset intersection.

2004-01-05  Christof Petig <christof@petig-baender.de>

	* vocab.cc (verify<local_path>) Fix use of val() / iterator.
	* constants.cc (illegal_path_bytes): NUL-terminate.

2004-01-02  graydon hoare  <graydon@pobox.com>

	* diff_patch.cc (normalize_extents): Improve to handle an odd case.
	* tests/t_fmerge.at: New test, to test it.
	* commands.cc (fload, fmerge): Permanently enable, for test.
	* testsuite.at: Call new test.

2004-01-01  graydon hoare  <graydon@pobox.com>

	* file_io.hh, file_io.cc (read_localized_data, write_localized_data):
	New functions
	* commands.cc, manifest.cc, transforms.cc: Use them.
	* monotone.texi: Minor update to i18n docs.
	* lua.hh, lua.cc (hook_get_linesep_conv, hook_get_charset_conv):
	New hooks.
	* acinclude.m4: Move AX_CREATE_STDINT_H in here.
	* po/monotone.pot: Regenerate.
	* NEWS, configure.ac: Prep for 0.9 release.

2003-12-30  graydon hoare  <graydon@pobox.com>

	* file_io.hh, file_io.cc (mkpath): New function.
	* commands.cc, database.cc, diff_patch.cc, file_io.cc,
	lua.cc, vocab.cc, work.cc: Use it.
	* constants.cc (illegal_path_bytes_arr): Remove leading null.
	* monotone.texi: Include i18n docs.
	* tests/t_i18n_file.at: Check colon in filename.

2003-12-29  graydon hoare  <graydon@pobox.com>

	* file_io.cc: Localize names before touching fs.
	* lua.hh, lua.cc (hook_get_system_charset): Remove useless fn.
	* test_hooks.lua: Likewise.
	* monotone.cc, transforms.cc, transforms.hh:
	Remove lua from system charset conv.
	* tests/t_i18n_file.at: New test.
	* testsuite.at: Call it.

2003-12-28  graydon hoare  <graydon@pobox.com>

	* app_state.cc, app_state.hh: Massage to use i18n vocab.
	* cert.cc, commands.cc, commands.hh, rcs_import.cc,
	update.cc, update.hh, url.cc, url.hh: Likewise.

	* work.cc, work.hh: --> Likewise, and break file format! <--

	* constants.hh, constants.cc (legal_ace_bytes): New constant.
	* vocab.cc (verify<ace>): Use it.
	(verify<urlenc>) New function.
	* vocab_terms.hh (ace, urlenc, utf8): New terms.
	* transforms.hh, transforms.cc: Use them.
	* monotone.cc (utf8_argv): Charconv argv.
	* network.hh, network.cc: Use url.{hh,cc}.

2003-12-28  graydon hoare  <graydon@pobox.com>

	* constants.hh, constants.cc (idlen): New constant.
	* commands.cc, vocab.cc: Use it.
	* manifest.cc (read_manifest_map): Tighten up regex.
	* packet.cc: Likewise.
	* transforms.cc (uppercase)
	(lowercase): Rewrite.
	(utf8_to_urlenc)
	(urlenc_to_utf8)
	(internalize_url)
	(internalize_cert_name)
	(internalize_rsa_keypair_id)
	(externalize_url)
	(externalize_cert_name)
	(externalize_rsa_keypair_id): New functions.
	* url.hh, url.cc (parse_utf8_url): New function.

2003-12-20  graydon hoare  <graydon@pobox.com>

	* diff_patch.cc (normalize_extents): New function.
	(merge_via_edit_scripts): Use it.

2003-12-19  graydon hoare  <graydon@pobox.com>

	[net.venge.monotone.i18n branch]

	* idna/*.[ch]: New files.
	* po/*: New files.
	* url.cc, url.hh, constants.cc: New files.
	* Makefile.am, configure.ac: Various fiddling for gettext.
	* lua.hh, lua.cc (hook_get_system_charset): New hook.
	(hook_get_system_linesep): New hook.
	* transforms.hh, transforms.cc
	(charset_convert)
	(system_to_utf8)
	(utf8_to_system)
	(ace_to_utf8)
	(utf8_to_ace)
	(line_end_convert): New functions.
	* vocab.cc: Refine constraints.
	* vocab_terms.hh (external): New atomic type.
	* monotone.cc (cpp_main): Initialize gettext.
	* sanity.hh (F): Call gettext() on format strings.
	* commands.cc, depot.cc, database.cc, http_tasks.cc, keys.cc,
	network.cc, rcs_import.cc, sanity.cc, mac.hh : Update to use
	'constants::' namespace.
	* config.h.in: Remove.
	* commands.cc: Various formatting cleanups.
	* unit_tests.cc, unit_tests.hh: Connect to url tests.

2003-12-19  graydon hoare  <graydon@pobox.com>

	* diff_patch.cc (merge3): Skip patches to deleted files.

2003-12-16  graydon hoare  <graydon@pobox.com>

	* commands.cc (ls_ignored, ignored_itemizer): Fold in as subcases of unknown.

2003-12-16  graydon hoare  <graydon@pobox.com>

	* lua.cc (working_copy_rcfilename): MT/monotonerc not MT/.monotonerc.

2003-12-16  graydon hoare  <graydon@pobox.com>

	* lua.hh, lua.cc (working_copy_rcfilename): New function.
	* monotone.cc: Add working copy rcfiles.
	* commands.cc (ls_unknown, unknown_itemizer): Skip ignored files.

2003-12-16  graydon hoare  <graydon@pobox.com>

	* file_io.cc (walk_tree_recursive): continue on book-keeping file.

2003-12-15  graydon hoare  <graydon@pobox.com>

	* tests/t_unidiff.at, t_unidiff2.at: Check for mimencode.

2003-12-15  graydon hoare  <graydon@pobox.com>

	* configure.ac: Add --enable-static-boost.
	* Makefile.am: Likewise.
	* AUTHORS: Mention new contributors.

2003-12-14  Lorenzo Campedelli <lorenzo.campedelli@libero.it>

	* work.cc (add_to_attr_map): Finish change to attr map format.

2003-12-10  Tom Tromey  <tromey@redhat.com>

	* commands.cc (checkout): Give better error message if branch is
	empty.

2003-12-07  Eric Kidd  <eric.kidd@pobox.com>

	* commands.cc (agraph): Handle repositories with a single version.
	* database.cc (get_head_candidates): Handle heads with no ancestors.
	* cert.cc (get_branch_heads): Handle heads with no ancestors.

2003-12-06  Eric Kidd  <eric.kidd@pobox.com>

	* update.hh, update.cc (pick_update_target): Return current
	version if no better update candidates available.
	* update.cc (pick_update_target): Always do branch filtering.
	* commands.cc (update): Notice when we're already up-to-date.
	* commands.cc (propagate): Assign branch name correctly when merging.

2003-12-05  graydon hoare  <graydon@pobox.com>

	* lcs.hh (edit_script): New entry point.
	* diff_patch.cc: Rewrite merge in terms of edit scripts.
	* network.cc (post_queued_blobs_to_network): Tidy up transient
	failure message.
	* randomfile.hh: Prohibit deletes on end of chunks.
	* sanity.cc: EOL-terminate truncated long lines.

2003-12-02  graydon hoare  <graydon@pobox.com>

	* database.cc, database.hh (reverse_queue): Copy constructor.
	* std_hooks.lua (merge3): Remove afile, not ancestor.
	* monotone.cc: Remove debugging message.
	* ui.cc (finish_ticking): Set last_write_was_a_tick to false.

2003-12-01  graydon hoare  <graydon@pobox.com>

	* app_state.hh, app_state.cc (set_signing_key): New fn, persist key.
	* monotone.cc (cpp_main): Permit commuting the --help argument around.

2003-11-30  graydon hoare  <graydon@pobox.com>

	* network.cc (post_queued_blobs_to_network): Fail when posted_ok is false.
	* database.cc (initialize): Fail when -journal file exists.
	* keys.cc (make_signature): Nicer message when privkey decrypt fails.

2003-11-29  Tom Tromey  <tromey@redhat.com>

	* rcs_import.cc (store_auxiliary_certs): Renamed to fix typo.
	Updated all callers.

	* http_tasks.cc (check_received_bytes): Allow "-" as well.
	* depot.cc (execute_post_query): Allow "-" as well.

2003-11-28  Tom Tromey  <tromey@redhat.com>

	* http_tasks.cc (check_received_bytes): Allow "-" as well.
	* depot.cc (execute_post_query): Allow "-" as well.

2003-11-28  graydon hoare  <graydon@pobox.com>

	* cert.cc: Various speedups.
	* cycle_detector.hh (edge_makes_cycle): Use visited set, too.
	* database.hh, database.cc (get_head_candidates): New, complex query.
	* keys.hh, keys.cc (check_signature): Cache verifiers.
	* sqlite/os.c (sqliteOsRandomSeed): Harmless valgrind purification.
	* tests/t_fork.at, tests/t_merge.at: Ignore stderr chatter on 'heads'.

2003-11-27  graydon hoare  <graydon@pobox.com>

	* Makefile.am (AM_LDFLAGS): No more -static, sigh.
	* cert.cc (find_relevant_edges): Keep dynamic-programming caches.
	(calculate_renames_recursive): Likewise.
	* cert.cc, cert.hh (rename_edge): Add constructor, copy constructor.
	* commands.cc (list certs): Note rename certs are binary.

2003-11-24  graydon hoare  <graydon@pobox.com>

	* network.cc: Continue fetch, post loops even if one target has
	an exception.

2003-11-24  graydon hoare  <graydon@pobox.com>

	* database.hh, database.cc (delete_posting): Change to take queue
	sequence numbers.
	* commands.cc (queue): Use new API.
	* network.cc (post_queued_blobs_to_network): Use new API.

2003-11-24  graydon hoare  <graydon@pobox.com>

	* std_hooks.lua (get_http_proxy): Return nil when no ENV var.
	* monotone.texi (get_http_proxY): Document change.

2003-11-24  graydon hoare  <graydon@pobox.com>

	* tests/t_proxy.at: Add a test for proxying with tinyproxy.
	* testsuite.at: Call it.
	* lua.cc: Fix dumb error breaking proxying.
	* network.cc: Be verbose about proxying.

2003-11-23  graydon hoare  <graydon@pobox.com>

	* http_tasks.cc (read_chunk): Tolerate 0x20* after chunk len.

2003-11-23  graydon hoare  <graydon@pobox.com>

	* network.cc: Make more informative error policy.
	* boost/socket/socketstream.hpp: Pass SocketType to streambuf template.
	* boost/socket/src/default_socket_impl.cpp: Translate EINTR.

2003-11-22  graydon hoare  <graydon@pobox.com>

	* lua.cc, lua.hh (hook_get_http_proxy): New hook.
	* std_hooks.lua (get_http_proxy): Default uses HTTP_PROXY.
	(get_connect_addr): Undefine, it's for tunnels alone now.
	* network.cc: Use new hook.
	* http_tasks.hh, http_tasks.cc: Teach about proxies (sigh).
	* monotone.texi: Document new hooks.

2003-11-22  graydon hoare  <graydon@pobox.com>

	* lua.cc, lua.hh (hook_get_connect_addr): New hook.
	* std_hooks.lua (get_connect_addr): Default uses HTTP_PROXY.
	* network.cc, network.hh: Use new hook.
	* http_tasks.cc: Teach about HTTP/1.1.
	* cert.cc (bogus_cert_p): Fix UI ugly.

2003-11-21  graydon hoare  <graydon@pobox.com>

	* constants.hh (postsz): New constant for suggested post size.
	* database.cc, database.hh (queue*): Change db API slightly.
	* commands.cc (queue): Adjust to changed db API.
	* network.cc (post_queued_blobs_to_network): Switch to doing
	incremental posts.
	* cert.cc (write_rename_edge, read_rename_edge): Put files on
	separate lines to accomodate future i18n work.
	* work.cc (add_to_attr_map, write_attr_map): Reorder fields to
	accomodate future i18n work.
	* monotone.texi: Document it.
	* configure.ac, NEWS: Mention 0.8 release.

	Release point (v 0.8).

2003-11-16  Tom Tromey  <tromey@redhat.com>

	* missing: Removed generated file.

2003-11-14  graydon hoare  <graydon@pobox.com>

	* commands.cc (vcheck): Add.
	* cert.cc, cert.hh (cert_manifest_vcheck): Add.
	(check_manifest_vcheck): Add.
	(calculate_vcheck_mac): Add.
	* constants.hh (vchecklen): New constant.
	* mac.hh: Re-add.
	* monotone.texi (Hash Integrity): New section.
	* monotone.1: Document vcheck.

2003-11-14  graydon hoare  <graydon@pobox.com>

	* database.cc, database.hh (reverse_queue): New class.
	(compute_older_version): New functions.
	(get_manifest_delta): Remove.
	* network.cc, network.hh (queue_blob_for_network): Remove.
	* packet.cc, packet.hh (queueing_packet_writer): Change UI,
	write to queue directly, accept optional<reverse_queue>.
	* cert.cc (write_paths_recursive): Rewrite to use constant
	memory.
	* commands.cc (queue, queue_edge_for_target_ancestor):
	Install optional<reverse_queue> in qpw.
	* tests/t_cross.at: Ignore new UI chatter.
	* monotone.texi (Transmitting Changes): Change UI output.

2003-11-13  graydon hoare  <graydon@pobox.com>

	* Makefile.am (AUTOMAKE_OPTIONS): Require 1.7.1
	* commands.cc (addtree): Wrap in transaction guard.
	* database.cc, database.hh (manifest_delta_exists): Add.
	(get_manifest_delta): Add.
	* cert.cc (write_paths_recursive): Use partial deltas.
	* manifest.cc, manifest.hh (read_manifest_map): New variant.
	* patch_set.cc, patch_set.hh (patch_set): Add map_new, map_old
	fields.
	(manifests_to_patch_set) Store new field.
	(patch_set_to_packets) Don't read manifest versions from db.
	* std_hooks.lua (ignore_file): ignore .a, .so, .lo, .la, ~ files.
	* tests/t_cvsimport.at: New test.
	* testsuite.at: Call it.

2003-11-10  graydon hoare  <graydon@pobox.com>

	* commands.cc (find_oldest_ancestors): New function.
	(queue): New "addtree" subcommand.
	* monotone.texi: Document it.
	* monotone.1: Document it.

2003-11-10  graydon hoare  <graydon@pobox.com>

	* file_io.cc (walk_tree_recursive): Ignore MT/

2003-11-09  graydon hoare  <graydon@pobox.com>

	* database.cc (dump, load): Implement.
	* commands.cc (db): Call db.dump, load.
	* cycle_detector.hh: Skip when no in-edge on src.
	* monotone.texi: Document dump and load, add some
	special sections.
	* monotone.1: Mention dump and load.

2003-11-09  graydon hoare  <graydon@pobox.com>

	* rcs_file.hh (rcs_symbol): New structure.
	* rcs_file.cc (symbol): New rule.
	* rcs_import.cc (find_branch_for_version): New function.
	(cvs_key::branch): New field.
	(store_auxilliary_certs): Cert branch tag.
	* cycle_detector.hh: Fix bugs, don't use quick_alloc.
	* commands.cc (checkout): Add --branch based version.
	* monotone.texi: Document new command variant.
	* monotone.1: Ditto.

2003-11-09  graydon hoare  <graydon@pobox.com>

	* quick_alloc.hh: New file.
	* Makefile.am: Add it.
	* cycle_detector.hh: Rewrite.
	* manifest.hh: Use quick_alloc.
	* vocab.cc: Relax path name requirements a bit.
	* sqlite/sqliteInt.h: Up size of row to 16mb.

2003-11-02  graydon hoare  <graydon@pobox.com>

	* commands.cc (post): Post everything if no URL given; don't base
	decision off branch name presence.
	* app_state.cc, monotone.cc, file_io.cc, file_io.hh: Support
	absolutifying args.
	* lua.hh, lua.cc, std_hooks.lua (hook_get_mail_hostname): New hook.
	* monotone.texi: Document it.
	* monotone.texi, monotone.1: Minor corrections, new sections.
	* monotone.cc: Don't look in $ENV at all.
	* network.cc: Correct MX logic.
	* nntp_tasks.cc, smtp_tasks.cc: Separate postlines state.
	* smtp_tasks.cc: Correct some SMTP logic.
	* configure.ac, NEWS: Mention 0.7 release.

	Release point (v 0.7).

2003-11-01  graydon hoare  <graydon@pobox.com>

	* http_tasks.cc: Drop extra leading slashes in HTTP messages.

2003-10-31  graydon hoare  <graydon@pobox.com>

	* commands.cc, database.cc, database.hh, lua.cc, lua.hh,
	network.cc, network.hh, packet.cc, packet.hh, schema.sql,
	schema_migration.cc, tests/t_http.at, tests/t_nntp.at, vocab.cc:
	Eliminate "groupname", use lone URL.
	* monotone.texi: Update to cover new URL rules.
	* network.cc, network.hh, lua.cc, lua.hh, smtp_tasks.cc:
	Implement "mailto" URLs.
	* tests/t_smtp.at: New test.
	* testsuite.at: Call it.

2003-10-31  graydon hoare  <graydon@pobox.com>

	* patch_set.cc (manifests_to_patch_set): Second form with explicit renames.
	(manifests_to_patch_set): Split edit+rename events when we see them.
	* commands.cc (status, commit): Include explicit rename set.
	* diff_patch.cc (merge3): Accept edit+rename events split by patch_set.cc.
	* smtp_tasks.hh, smtp_tasks.cc: New files.
	* nntp_machine.hh, nntp_machine.cc: Rename to proto_machine.{hh,cc} (woo!)
	* nntp_tasks.cc: Adjust to use proto_ prefix in various places.
	* proto_machine.cc (read_line): get() into streambuf.
	* Makefile.am: Cover renames and adds.

2003-10-31  graydon hoare  <graydon@pobox.com>

	* diff_patch.cc (merge3): Extract renames.
	* commands.cc (calculate_new_manifest_map): Extract renames.
	(try_one_merge): Extract renames, propagate to merge target.
	(commit): Extract renames, propagate to commit target.
	* cert.cc (calculate_renames_recursive): Fix wrong logic.
	(find_common_ancestor_recursive): Stall advances at top of graph.
	* patch_set.cc: (manifests_to_patch_set): Teach about historical
	renames.
	* tests/t_erename.at: New test for edit+rename events.
	* testsuite.at: Call t_erename.at.

2003-10-30  graydon hoare  <graydon@pobox.com>

	* patch_set.cc (operator<): s/a/b/ in a few places, yikes!
	* cert.cc: Add machinery for rename edge certs.
	* commands.cc: Call diff(manifest,manifest) directly.
	* tests/t_nntp.at: Kill tcpserver DNS lookups on nntp test.
	* network.cc (parse_url): Character class typo fix, from
	Johannes Winkelmann.
	* app_state.hh, cert.hh, commands.hh, cycle_detector.hh,
	database.hh, diff_patch.cc, diff_patch.hh, http_tasks.hh,
	interner.hh, keys.hh, lua.hh, manifest.hh, network.hh,
	nntp_machine.hh, nntp_tasks.hh, packet.hh, patch_set.hh,
	transforms.hh, update.hh, vocab.hh, work.hh, xdelta.hh:
	fix use of std:: prefix / "using namespace" pollution.

2003-10-27  graydon hoare  <graydon@pobox.com>

	* lua/liolib.c (io_mkstemp): Portability fix
	from Ian Main.
	* xdelta.cc,hh (compute_delta): New manifest-specific variant.
	* transforms.cc,hh (diff): Same.
	* rcs_import.cc: Various speedups to cvs import.

2003-10-26  graydon hoare  <graydon@pobox.com>

	* cert.cc (get_parents): New function.
	(write_paths_recursive): New function.
	(write_ancestry_paths): New function.
	* cert.hh (write_ancestry_paths): Declare.
	* commands.cc (queue_edge_for_target_ancestor):
	Call write_ancestry_paths for "reposting" queue
	strategy.

2003-10-25  graydon hoare  <graydon@pobox.com>

	* commands.cc (log): Skip looking inside nonexistent
	manifests for file comments.

2003-10-24  graydon hoare  <graydon@pobox.com>

	* adns/*.c, adns/*.h: Import adns library.
	* Makefile.am: Update to build adns into lib3rdparty.a.
	* AUTHORS: Mention adns.
	* network.cc: Call adns functions, not gethostbyname.

2003-10-20  Nathaniel Smith  <njs@codesourcery.com>

	* patch_set.cc (patch_set_to_text_summary): Give more detailed
	output.
	* commands.cc (get_log_message, status, diff): Use
	patch_set_to_text_summary for complete description.

2003-10-22  graydon hoare  <graydon@pobox.com>

	* monotone.texi: Document 'queue' command.
	* monotone.1: Likewise.

2003-10-22  graydon hoare  <graydon@pobox.com>

	* diff_patch.cc
	(infer_directory_moves): New function.
	(rebuild_under_directory_moves): New function.
	(apply_directory_moves): New function.
	(merge3): Handle directory moves.
	* tests/t_renamed.at: New test for dir renames.
	* testsuite.at: Call it.

2003-10-21  graydon hoare  <graydon@pobox.com>

	* commands.cc (queue): New command.
	(list): Add "queue" subcommand, too.

2003-10-21  graydon hoare  <graydon@pobox.com>

	* diff_patch.cc (merge_deltas): New function.
	(check_map_inclusion): New function.
	(check_no_intersect): New function.
	(merge3): Rewrite completely.
	* tests/t_rename.at: New test.
	* testsuite.at: Call it.
	* file_io.cc, file_io.hh (make_dir_for): New function.
	* commands.cc (update): Call make_dir_for on update.

2003-10-20  graydon hoare  <graydon@pobox.com>

	* commands.cc: Replace [] with idx() everywhere.

2003-10-20  Tom Tromey  <tromey@redhat.com>

	* cert.hh (get_branch_heads): Updated.
	Include <set>.
	* commands.cc (head): Updated for new get_branch_heads.
	(merge): Likewise.
	(propagate): Likewise.
	* cert.cc (get_branch_heads): Use set<manifest_id>.

	* commands.cc (merge): Use all caps for metasyntactic variable.
	(heads): Likewise.

	* network.cc (post_queued_blobs_to_network): Do nothing if no
	packets to post.

2003-10-20  graydon hoare  <graydon@pobox.com>

	* cert.cc (get_branch_heads): Fix dumb bug.
	* diff_patch.cc (merge3): Fix dumb bug.
	(merge2): Fix dumb bug.
	(try_to_merge_files): Fix dumb bug.

2003-10-20  graydon hoare  <graydon@pobox.com>

	* file_io.cc (tilde_expand): New function.
	* monotone.cc (cpp_main): Expand tildes in
	db and rcfile arguments.

2003-10-20  graydon hoare  <graydon@pobox.com>

	* rcs_import.cc (import_cvs_repo): Check key existence
	at beginning of import pass, to avoid wasted work.

2003-10-19  Tom Tromey  <tromey@redhat.com>

	* commands.cc (log): Add each seen id to `cycles'.

2003-10-19  graydon hoare  <graydon@pobox.com>

	* AUTHORS: Mention Tecgraf PUC-Rio and their
	copyright.
	* Makefile.am: Mention circular buffer stuff.
	* configure.ac, NEWS: Mention 0.6 release.
	* cert.hh, cert.cc (erase_bogus_certs): file<cert> variant.
	* commands.cc (log): Erase bogus certs before writing,
	cache comment-less file IDs.
	* monotone.spec: Don't specify install-info args,
	do build with optimization on RHL.

	Release point (v 0.6).

2003-10-19  Matt Kraai  <kraai@ftbfs.org>

	* commands.cc (merge): Use app.branch_name instead of args[0] for
	the branch name.

2003-10-17  graydon hoare  <graydon@pobox.com>

	* commands.cc (log): New command.
	Various other bug fixes.
	* monotone.1, monotone.texi: Minor updates.

2003-10-17  graydon hoare  <graydon@pobox.com>

	* monotone.texi: Expand command and hook references.
	* commands.cc: Disable db dump / load commands for now.

2003-10-16  graydon hoare  <graydon@pobox.com>

	* sanity.hh: Add a const version of idx().
	* diff_patch.cc: Change to using idx() everywhere.
	* cert.cc (find_common_ancestor): Rewrite to recursive
	form, stepping over historic merges.
	* tests/t_cross.at: New test for merging merges.
	* testsuite.at: Call t_cross.at.

2003-10-10  graydon hoare  <graydon@pobox.com>

	* lua.hh, lua.cc (hook_apply_attribute): New hook.
	* work.hh, work.cc (apply_attributes): New function.
	* commands.cc (update_any_attrs): Update attrs when writing to
	working copy.
	* std_hooks.lua (temp_file): Use some env vars.
	(attr_functions): Make table of attr-setting functions.

2003-10-10  graydon hoare  <graydon@pobox.com>

	* work.cc: Fix add/drop inversion bug.
	* lua/*.{c,h}: Import lua 5.0 sources.
	* lua.cc: Rewrite lua interface completely.
	* std_hooks.lua, test_hooks.lua, testsuite,
	tests/t_persist_phrase.at, configure.ac, config.h.in, Makefile.am:
	Modify to handle presence of lua 5.0.

2003-10-08  graydon hoare  <graydon@pobox.com>

	* rcs_import.cc: Attach aux certs to child, not parent.
	* manifest.cc: Speed up some calculations.
	* keys.cc: Optionally cache decoded keys.

2003-10-07  graydon hoare  <graydon@pobox.com>

	* manifest.hh, manifest.cc, rcs_import.cc: Write manifests w/o
	compression.
	* vocab.hh, vocab.cc: Don't re-verify verified data.
	* ui.hh, ui.cc: Minor efficiency tweaks.

2003-10-07  graydon hoare  <graydon@pobox.com>

	* commands.cc, work.cc, work.hh: Add some preliminary stuff
	to support explicit renaming, .mt-attrs.
	* monotone.texi: Add skeletal sections for command reference,
	hook reference, CVS phrasebook. Fill in some parts.

2003-10-02  graydon hoare  <graydon@pobox.com>

	* boost/circular_buffer*.hpp: Add.
	* AUTHORS, cert.cc, commands.cc, database.cc,
	diff_patch.cc, http_tasks.cc, keys.cc, lua.cc, manifest.cc,
	network.cc, nntp_machine.cc, packet.cc, patch_set.cc,
	rcs_import.cc, sanity.cc, sanity.hh, ui.hh, update.cc,
	vocab_terms.hh, work.cc:
	remove existing circular buffer code, replace all
	logging and asserty stuff with boost::format objects
	rather than vsnprintf.

2003-10-01  graydon hoare  <graydon@pobox.com>

	* testsuite.at: Don't use getenv("HOSTNAME").
	* database.cc (exec, fetch): Do va_end/va_start again in between
	logging and executing query.

2003-09-28  Tom Tromey  <tromey@redhat.com>

	* monotone.texi: Added @direntry.

2003-09-27  Nathaniel Smith  <njs@pobox.com>

	* monotone.cc: Remove "monotone.db" default to --db
	option in help text.

2003-09-27  graydon hoare  <graydon@pobox.com>

	* diff_patch.cc: Rework conflict detection.
	* rcs_import.cc: Remove some pointless slowness.
	* monotone.spec: Install info files properly.

	Release point (v 0.5).

2003-09-27  graydon hoare  <graydon@pobox.com>

	* AUTHORS, NEWS, configure.ac: Update for 0.5 release.
	* monotone.texi: Various updates.
	* xdelta.cc (compute_delta): Fix handling of empty data.
	* database.cc (sql): Require --db for init.
	* work.cc (read_options_map): Fix options regex.

2003-09-27  graydon hoare  <graydon@pobox.com>

	* lcs.hh: New jaffer LCS algorithm.
	* interner.hh, rcs_import.cc: Templatize interner.
	* diff_patch.hh: Use interner, new LCS.

2003-09-27  Tom Tromey  <tromey@redhat.com>

	* commands.cc (fetch): Always try lua hook; then default to all
	known URLs.

2003-09-26  Tom Tromey  <tromey@redhat.com>

	* commands.cc (tag): Use all-caps for meta-syntactic variables.
	(comment, add, cat, complete, mdelta, fdata): Likewise.

	* monotone.1: There's no default database.
	* monotone.texi (OPTIONS): There's no default database.

	* database.cc (sql): Throw informative error if database name not
	set.
	* app_state.cc (app_state): Default to no database.

2003-09-26  graydon hoare  <graydon@pobox.com>

	* debian/*, monotone.spec: Add packaging control files.

2003-09-24  graydon hoare  <graydon@pobox.com>

	* database.cc, database.hh (debug): New function.
	* commands.cc (debug): New command.
	* cert.cc, cert.hh (guess_branch): New function.
	* commands.cc (cert): Queue certs to network servers.
	* commands.cc (cert, commit): Use guess_branch.
	* commands.cc (list): List unknown, ignored files.
	* monotone.texi, monotone.1: Document.

2003-09-24  graydon hoare  <graydon@pobox.com>

	* commands.cc (queue_edge_for_target_ancestor): Queue the
	correct ancestry cert, from child to target, as well as
	patch_set.

2003-09-22  graydon hoare  <graydon@pobox.com>

	* depot_schema.sql, schema_migration.cc,
	schema_migration.hh: Add.
	* database.cc, depot.cc: Implement schema migration.
	* database.cc, commands.cc: Change to db ... cmd.
	* monotone.texi, monotone.1: Document command change.
	* depot.cc: Fix various query bugs.

2003-09-21  Nathaniel Smith  <njs@codesourcery.com>

	* depot.cc (depot_schema): Remove unique constraint on (contents),
	replace with unique constraint on (groupname, contents).

2003-09-21  Nathaniel Smith  <njs@codesourcery.com>

	* commands.cc (diff): Take manifest ids as arguments.  Add
	explanatory text on files added, removed, modified.

2003-09-19  Tom Tromey  <tromey@redhat.com>

	* commands.cc (genkey): Use all-caps for meta-syntactic variable.
	(cert, tag, approve, disapprove, comment, add, drop, commit,
	update, revert, cat, checkout, co, propagate, complete, list, ls,
	mdelta, fdelta, mdata, fdata, mcerts, fcerts, pubkey, privkey,
	fetch, post, rcs_import, rcs): Likewise.
	(explain_usage): Indent explanatory text past the command names.

2003-09-17  Tom Tromey  <tromey@redhat.com>

	* commands.cc (list): Don't compute or use "subname".

	* commands.cc (revert): Handle case where argument is a
	directory.
	* tests/t_revert.at: Test for revert of directory.

	* testsuite.at (MONOTONE_SETUP): Use "monotone initdb".
	* monotone.1: Document "initdb".
	* monotone.texi (Commands): Document initdb.
	(Creating a Database): New node.
	(Getting Started): Refer to it.
	* commands.cc (initdb): New command.
	* database.cc (database::sql): New argument `init'.
	(database::initialize): New method.
	* database.hh (database::initalize): Declare.
	(database::sql): New argument `init'.

2003-09-17  Tom Tromey  <tromey@redhat.com>

	* tests/t_persist_phrase.at: Use "ls certs".
	* tests/t_nntp.at: Use "ls certs".
	* tests/t_genkey.at: Use "ls keys" and "ls certs".

2003-09-16  Tom Tromey  <tromey@redhat.com>

	* monotone.1: Document "list branches".
	* commands.cc (ls_certs): New function, from `lscerts' command.
	(ls_keys): New function, from `lskeys' command.
	(ls_branches): New function.
	(list): New command.
	(ls): New alias.
	(explain_usage): Split parameter info at \n.
	* monotone.texi (Adding Files): Use "list certs".
	(Committing Changes): Likewise.
	(Forking and Merging): Likewise.
	(Commands): Likewise.
	(Generating Keys): Use "list keys".
	(Commands): Likewise.
	(Commands): Mention "list branches".
	(Branches): Likewise.

2003-09-15  graydon hoare  <graydon@redhat.com>

	* http_tasks.cc: Fix networking to handle long input.

	* ui.cc, ui.hh: Only pad with blanks enough to cover old output
	when ticking.

	* update.cc, cert.cc, commands.cc: Fix cert fetching functions to
	remove bogus certs.

2003-09-15  Tom Tromey  <tromey@redhat.com>

	* monotone.1: Don't mention MT_KEY or MT_BRANCH.

	* monotone.texi (Getting Started): Don't mention MT_DB or
	MT_BRANCH.
	(Adding Files): Explicitly use --db and --branch.
	* app_state.hh (app_state): New fields options, options_changed.
	Declare new methods.  Include work.hh.
	* work.cc (work_file_name): New constant.
	(add_to_options_map): New structure.
	(get_options_path): New function.
	(read_options_map, write_options_map): Likewise.
	* work.hh (options_map): New type.
	(get_options_path, read_options_map, write_options_map): Declare.
	* commands.cc (add, drop, commit, update, revert, checkout,
	merge): Write options file.
	* app_state.cc (database_option, branch_option): New constants.
	(app_state::app_state): Read options file.
	(app_state::set_database): New method.
	(app_state::set_branch): Likewise.
	(app_state::write_options): Likewise.
	Include work.hh.
	* monotone.cc (cpp_main): Don't set initial database name on
	app.  Use new settor methods.  Don't look at MT_BRANCH or MT_DB.

2003-09-14  graydon hoare  <graydon@pobox.com>

	* vocab.cc, vocab.hh: Add streamers for vocab terms in preparation
	for switch to formatter.

	* cert.cc (check_signature): Treat missing key as failed check.
	* commands.cc (lscerts): Warn when keys are missing.

	* rcs_import.cc, nntp_tasks.cc, http_tasks.cc: Tick progress.

	* sanity.cc, monotone.cc: Tidy up output a bit.

	* xdelta.cc: Add code to handle empty files. Maybe correct?

	* ui.cc, ui.hh: Add.

2003-09-13  Tom Tromey  <tromey@redhat.com>

	* tests/t_nntp.at: If we can't find tcpserver or snntpd, skip the
	test.
	* tests/t_http.at: If we can't find boa or depot.cgi, skip the
	test.

2003-09-12  graydon hoare  <graydon@pobox.com>

	* update.cc (pick_update_target): Only insert base rev as update
	candidate if it actually exists in db.

	* commands.cc, database.cc, database.hh: Implement id completion
	command, and general id completion in all other commands.

2003-09-12  Tom Tromey  <tromey@redhat.com>

	* commands.cc (revert): A deleted file always appears in the
	manifest.
	* tests/t_revert.at: Check reverting a change plus a delete; also
	test reverting by file name.

	* work.cc (deletion_builder::visit_file): Check for file in
	working add set before looking in manifest.
	* tests/t_drop.at: Added add-then-drop test.

	* testsuite.at: Include t_drop.at.
	* tests/t_drop.at: New test.
	* work.cc (visit_file): Check for file in working delete set
	before looking in manifest.

2003-09-12  Tom Tromey  <tromey@redhat.com>

	* Makefile.am ($(srcdir)/testsuite): tests/atconfig and
	tests/atlocal are not in srcdir.

	* Makefile.am (TESTS): unit_tests is not in srcdir.

2003-09-11  graydon hoare  <graydon@pobox.com>

	* commands.cc: Check for MT directory in status.
	* commands.cc: Require directory for checkout.
	* commands.cc: Delete MT/work file after checkout.
	* commands.cc: Implement 'revert', following tromey's lead.
	* commands.cc: Print base, working manifest ids in status.

	* diff_patch.cc: Further merge corrections.
	* diff_patch.cc (unidiff): Compensate for occasional miscalculation
	of LCS.

	* tests/t_merge.at: Check that heads works after a merge.
	* tests/t_fork.at:  Check that heads works after a fork.
	* tests/t_genkey.at: Remove use of 'import'.
	* tests/t_cwork.at: Check deletion of work file on checkout.
	* tests/t_revert.at: Check that revert works.

	* commands.cc, monotone.cc: Report unknown commands nicely.

2003-09-08  graydon hoare  <graydon@pobox.com>

	* tests/merge.at: Accept tromey's non-error case for update.

	* commands.cc(try_one_merge): Write merged version to packet
	writer, not directly to db.
	(merge): Write branch, changelog cert on merged version to db.

	* std_hooks.lua(merge3): Open result in mode "r", not "w+".

2003-09-06  Tom Tromey  <tromey@redhat.com>

	* update.cc (pick_update_target): Not an error if nothing to
	update.

	* monotone.texi: Use VERSION; include version.texi.

	* monotone.1: Document "co".
	* monotone.texi (Commands): Document "co".
	* commands.cc (ALIAS): New macro.
	(co): New alias.

	* README: Updated.

	* txt2c.cc: Added missing file.

	* texinfo.tex, INSTALL, Makefile.in, aclocal.m4, compile, depcomp,
	install-sh, missing, mkinstalldirs: Removed generated files.

2003-09-04  graydon hoare  <graydon@pobox.com>

	* Makefile.am, depot.cc, http_tasks.cc, http_tasks.hh,
	lua.cc, lua.hh, monotone.texi, network.cc, tests/t_http.at,
	vocab_terms.hh:

	Use public key signatures to talk to depot, not mac keys.

	* commands.cc, file_io.cc, monotone.texi, monotone.1,
	tests/t_scan.at, tests/t_import.at, work.cc, work.hh:

	Remove the 'import' and 'scan' commands, in favour of generalized
	'add' which chases subdirectories.

	* configure.ac, NEWS:

	Release point (v 0.4).

2003-09-03  graydon hoare  <graydon@pobox.com>

	* monotone.texi: Expand notes about setting up depot.

	* update.cc: Update by ancestry. Duh.

2003-09-02  graydon hoare  <graydon@pobox.com>

	* boost/socket/streambuf.hpp: Bump ppos on overflow.

	* packet.cc, transforms.cc, transforms.hh: Add function for
	canonicalization of base64 encoded strings. Use on incoming cert
	packet values.

	* commands.cc: Change fetch and post to take URL/groupname params
	rather than branchname.

	* network.cc, network.hh, depot.cc, http_tasks.cc: Fix URL parser,
	improve logging, change signatures to match needs of commands.cc

	* Makefile.am: Don't install txt2c or unit_tests.

	* Makefile.am: Build depot.cgi not depot.

	* database.cc, database.hh: Add "all known sources" fetching support.

	* patch_set.cc: Sort in a path-lexicographic order for nicer summaries.

	* monotone.texi: Expand coverage of packets and networking.

	* tests/t_nntp.at, tests/t_http.at: Update to provide URL/groupname
	pairs.

2003-09-02  Tom Tromey  <tromey@redhat.com>

	* aclocal.m4, monotone.info: Removed generated files.

2003-08-31  Nathaniel Smith  <njs@codesourcery.com>

	* configure.ac: Check for lua40/lua.h, lua40/lualib.h and -llua40,
	-lliblua40.
	* config.h.in: Add LUA_H, LIBLUA_H templates, remove HAVE_LIBLUA,
	HAVE_LIBLUALIB templates.
	* lua.cc: Include config.h.  Use LUA_H, LIBLUA_H macros.

2003-08-29  graydon hoare  <graydon@pobox.com>

	* Makefile.am, txt2c.cc, lua.cc, database.cc:
	Use a C constant-building converter rather than objcopy.

	* cert.cc, cert.hh, packet.cc, packet.hh, diff_patch.cc,
	rcs_import.cc:
	Modify cert functions to require a packet consumer, do no implicit
	database writing.

	* commands.cc, database.cc, database.hh, schema.sql, network.cc:
	Modify packet queueing strategy to select ancestors from known
	network server content, rather than most recent edge.

2003-08-25  graydon hoare  <graydon@pobox.com>

	* AUTHORS, ChangeLog, Makefile.am, NEWS, configure.ac,
	tests/t_http.at: Release point (v 0.3)

2003-08-24  graydon hoare  <graydon@pobox.com>

	* nntp_tasks.cc: Measure success from postlines state.
	* network.cc: Print summary counts of transmissions.
	* packet.cc: Count packets into database.
	* depot.cc: Add administrative commands, fix a bunch of
	little bugs.
	* t_http.at: Testcase for depot-driven communication.
	* monotone.texi: Update to reflect depot existence.
	* http_tasks.cc: Pick bugs out.

2003-08-24  graydon hoare  <graydon@pobox.com>

	* commands.cc: Wash certs before output.
	* *.cc,*.hh: Adjust cert packet format to
	be more readable, avoid superfluous gzipping.

2003-08-24  graydon hoare  <graydon@pobox.com>

	* configure, Makefile.in: Remove generated files, oops.
	* commands.cc: Implement 'propagate'.
	* lua.cc, lua.hh, network.cc, network.hh: Remove
	'aggregate posting' stuff.
	* network.cc: Batch postings into larger articles.
	* diff_patch.hh, diff_patch.cc: Implement basic
	merge2-on-manifest.

2003-08-23  graydon hoare  <graydon@pobox.com>

	* monotone.cc: Handle user-defined lua hooks as
	overriding internal / .monotonerc hooks no matter
	where on cmd line they occur.
	* update.cc: Made failures more user-friendly.
	* lua.cc: Improve logging a bit.
	* testsuite.at, tests/*.{at,in}, testsuite/: Rewrite tests in
	autotest framework, move to tests/ directory.
	* boost/io/*, cryptopp/hmac.h: Add missing files.

2003-08-23  Tom Tromey  <tromey@redhat.com>

	* monotone.cc (OPT_VERSION): New macro.
	(cpp_main): Handle OPT_VERSION.
	(options): Added `version' entry.
	Include config.h.

2003-08-21  Tom Tromey  <tromey@redhat.com>

	* database.cc: Include "sqlite/sqlite.h", not <sqlite.h>.

2003-08-20  graydon hoare  <graydon@pobox.com>

	* boost/*:
	incorporate boost sandbox bits, for now.

	* Makefile.am, Makefile.in, configure, configure.ac, diff_patch.cc,
	http_tasks.cc, http_tasks.hh, network.cc, nntp_machine.cc,
	nntp_machine.hh, nntp_tasks.cc, nntp_tasks.hh, testsuite/t_nntp.sh:

	fix up networking layer to pass nntp tests again

2003-08-19  graydon hoare  <graydon@pobox.com>

	* Makefile.am, Makefile.in, app_state.hh, cert.cc, commands.cc,
	constants.hh, cryptopp/misc.h, database.cc, depot.cc,
	http_tasks.cc, http_tasks.hh, keys.cc, lua.cc, lua.hh, monotone.cc,
	network.cc, network.hh, nntp_machine.cc, nntp_machine.hh,
	nntp_tasks.cc, nntp_tasks.hh, packet.cc, packet.hh, rcs_import.cc,
	sanity.cc, sanity.hh, schema.sql, test_hooks.lua,
	testsuite/runtest.sh, testsuite/t_null.sh, vocab_terms.hh:

	major surgery time
	- move to multi-protocol posting and fetching.
	- implement nicer failure modes for sanity.
	- redo commands to print nicer, fail nicer.

2003-08-18  graydon hoare  <graydon@pobox.com>

	* Makefile.am, Makefile.in, adler32.hh, database.cc, depot.cc,
	mac.hh, xdelta.cc, Makefile.am, Makefile.in:

	first pass at a depot (CGI-based packet service)

2003-08-08  graydon hoare  <graydon@pobox.com>

	* Makefile.am, Makefile.in AUTHORS, ChangeLog, Makefile.am,
	Makefile.in, NEWS, monotone.1, monotone.info, monotone.texi:

	release point (v 0.2)

2003-08-08  graydon hoare  <graydon@pobox.com>

	* cert.cc, cert.hh, interner.hh, rcs_import.cc:

	auxilliary certs

	* cert.cc, cert.hh, cycle_detector.hh, interner.hh, patch_set.cc,
	rcs_import.cc:

	improvements to cycle detection stuff

2003-08-05  graydon hoare  <graydon@pobox.com>

	* rcs_import.cc:

	almost even more seemingly correct CVS graph reconstruction (still slow)

	* sqlite/* cryptopp/* Makefile.am, Makefile.in, aclocal.m4,
	config.h.in, configure, configure.ac, file_io.cc, keys.cc,
	sanity.cc, sanity.hh, transforms.cc:

	minimizing dependencies on 3rd party libs by importing the
	necessary bits and rewriting others.

	* cert.cc, cert.hh, rcs_import.cc:

	cvs import seems to be working, but several linear algorithms need
	replacement

2003-07-28  graydon hoare  <graydon@pobox.com>

	* Makefile.am, Makefile.in, cert.cc, commands.cc, database.cc,
	database.hh, manifest.cc, rcs_file.cc, rcs_import.cc,
	rcs_import.hh, vocab.cc, xdelta.cc:

	cvs graph reconstruction hobbling along.

2003-07-21  graydon hoare  <graydon@pobox.com>

	* database.cc, xdelta.cc, xdelta.hh:

	piecewise xdelta; improves speed a fair bit.

2003-07-11  graydon hoare  <graydon@pobox.com>

	* Makefile.am, Makefile.in, config.h.in, configure, configure.ac,
	transforms.cc, xdelta.cc, xdelta.hh:

	implement xdelta by hand, forget 3rd party delta libs.

2003-07-02  graydon hoare  <graydon@pobox.com>

	* database.cc, rcs_import.cc, transforms.cc, transforms.hh:

	speedups all around in the storage system

2003-07-01  graydon hoare  <graydon@pobox.com>

	* database.hh, rcs_import.cc, transforms.cc, transforms.hh: speed

	improvements to RCS import

2003-06-30  graydon hoare  <graydon@pobox.com>

	* rcs_import.cc, transforms.cc:

	some speed improvements to RCS import

2003-06-29  graydon hoare  <graydon@pobox.com>

	* commands.cc, database.hh, rcs_import.cc, transforms.cc:

	RCS file import successfully (albeit slowly) pulls in some pretty
	large (multi-hundred revision, >1MB) test cases from GCC CVS

	* Makefile.in, commands.cc, rcs_file.cc, rcs_file.hh,
	rcs_import.cc, rcs_import.hh,

	Makefile.am: preliminary support for reading and walking RCS files

2003-04-09  graydon hoare  <graydon@pobox.com>

	* autogen.sh: oops
	* */*: savannah import

2003-04-06  graydon hoare  <graydon@pobox.com>

	* initial release.
<|MERGE_RESOLUTION|>--- conflicted
+++ resolved
@@ -1,4 +1,11 @@
-<<<<<<< HEAD
+2005-04-17  Richard Levitte  <richard@levitte.org>
+
+	* transforms.cc (glob_to_regexp): New function that takes a glob
+	expression and transforms it into a regexp.  This will be useful
+	for globbing branch expressions when collections are exchanged to
+	branch globs and regexps.
+	(glob_to_regexp_test): A unit test for glob_to_regexp().
+
 2005-04-16  Emile Snyder  <emile@alumni.reed.edu>
 
 	* tests/t_add_stomp_file.at: New test for failing case.  
@@ -13,15 +20,6 @@
 	* commands.cc: warn that dropkey won't truly erase the privkey
 	from the database
 	* monotone.texi: same
-=======
-2005-04-17  Richard Levitte  <richard@levitte.org>
-
-	* transforms.cc (glob_to_regexp): New function that takes a glob
-	expression and transforms it into a regexp.  This will be useful
-	for globbing branch expressions when collections are exchanged to
-	branch globs and regexps.
-	(glob_to_regexp_test): A unit test for glob_to_regexp().
->>>>>>> 84c69991
 
 2005-04-17  Matt Johnston  <matt@ucc.asn.au>
 
