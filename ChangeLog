--- conflicted
+++ resolved
@@ -1,13 +1,11 @@
-<<<<<<< HEAD
-2004-11-30  Joel Rosdahl  <joel@rosdahl.net>
-
-	* ui.cc (fatal): Added missing newlines in fatal message.
-=======
 2004-11-30  Nathaniel Smith  <njs@codesourcery.com>
 
 	* monotone.texi (Hook Reference): Clarify description of
 	'get_passphrase', following confusion on IRC.
->>>>>>> 980c080a
+
+2004-11-30  Joel Rosdahl  <joel@rosdahl.net>
+
+	* ui.cc (fatal): Added missing newlines in fatal message.
 
 2004-11-29  Nathaniel Smith  <njs@codesourcery.com>
 
