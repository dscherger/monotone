<<<<<<< HEAD
2003-10-20  Tom Tromey  <tromey@redhat.com>

	* cert.hh (get_branch_heads): Updated.
	Include <set>.
	* commands.cc (head): Updated for new get_branch_heads.
	(merge): Likewise.
	(propagate): Likewise.
	* cert.cc (get_branch_heads): Use set<manifest_id>.

	* commands.cc (merge): Use all caps for metasyntactic variable.
	(heads): Likewise.

	* network.cc (post_queued_blobs_to_network): Do nothing if no
	packets to post.
=======
2003-10-21  graydon hoare  <graydon@pobox.com>

	* diff_patch.cc (merge_deltas): New function.
	(check_map_inclusion): New function.
	(check_no_intersect): New function.
	(merge3): Rewrite completely. 
	* tests/t_rename.at: New test.
	* testsuite.at: Call it.
	* file_io.cc, file_io.hh (make_dir_for): New function.
	* commands.cc (update): Call make_dir_for on update.

2003-10-20  graydon hoare  <graydon@pobox.com>

	* commands.cc: Replace [] with idx() everywhere.
>>>>>>> b98f3542

2003-10-20  graydon hoare  <graydon@pobox.com>

	* cert.cc (get_branch_heads): Fix dumb bug.
	* diff_patch.cc (merge3): Fix dumb bug.
	(merge2): Fix dumb bug.
	(try_to_merge_files): Fix dumb bug.

2003-10-20  graydon hoare  <graydon@pobox.com>

	* file_io.cc (tilde_expand): New function.
	* monotone.cc (cpp_main): Expand tildes in 
	db and rcfile arguments.

2003-10-20  graydon hoare  <graydon@pobox.com>

	* rcs_import.cc (import_cvs_repo): Check key existence
	at beginning of import pass, to avoid wasted work.

2003-10-19  Tom Tromey  <tromey@redhat.com>

	* commands.cc (log): Add each seen id to `cycles'.

2003-10-19  graydon hoare  <graydon@pobox.com>

	* AUTHORS: Mention Tecgraf PUC-Rio and their
	copyright.
	* Makefile.am: Mention circular buffer stuff.
	* configure.ac, NEWS: Mention 0.6 release.
	* cert.hh, cert.cc (erase_bogus_certs): file<cert> variant.	
	* commands.cc (log): Erase bogus certs before writing,
	cache comment-less file IDs.
	* monotone.spec: Don't specify install-info args,
	do build with optimization on RHL.

2003-10-19  Matt Kraai  <kraai@ftbfs.org>

	* commands.cc (merge): Use app.branch_name instead of args[0] for
	the branch name.

2003-10-17  graydon hoare  <graydon@pobox.com>

	* commands.cc (log): New command.
	Various other bug fixes.
	* monotone.1, monotone.texi: Minor updates.

2003-10-17  graydon hoare  <graydon@pobox.com>

	* monotone.texi: Expand command and hook references.
	* commands.cc: Disable db dump / load commands for now.

2003-10-16  graydon hoare  <graydon@pobox.com>

	* sanity.hh: Add a const version of idx().
	* diff_patch.cc: Change to using idx() everywhere.
	* cert.cc (find_common_ancestor): Rewrite to recursive
	form, stepping over historic merges.
	* tests/t_cross.at: New test for merging merges.
	* testsuite.at: Call t_cross.at.

2003-10-10  graydon hoare  <graydon@pobox.com>

	* lua.hh, lua.cc (hook_apply_attribute): New hook.
	* work.hh, work.cc (apply_attributes): New function.
	* commands.cc (update_any_attrs): Update attrs when writing to
	working copy. 
	* std_hooks.lua (temp_file): Use some env vars.
	(attr_functions): Make table of attr-setting functions.

2003-10-10  graydon hoare  <graydon@pobox.com>

	* work.cc: Fix add/drop inversion bug.
	* lua/*.{c,h}: Import lua 5.0 sources.
	* lua.cc: Rewrite lua interface completely. 	
	* std_hooks.lua, test_hooks.lua, testsuite,
	tests/t_persist_phrase.at, configure.ac, config.h.in, Makefile.am:
	Modify to handle presence of lua 5.0.

2003-10-08  graydon hoare  <graydon@pobox.com>

	* rcs_import.cc: Attach aux certs to child, not parent.
	* manifest.cc: Speed up some calculations.
	* keys.cc: Optionally cache decoded keys.

2003-10-07  graydon hoare  <graydon@pobox.com>

	* manifest.hh, manifest.cc, rcs_import.cc: Write manifests w/o
	compression.
	* vocab.hh, vocab.cc: Don't re-verify verified data.
	* ui.hh, ui.cc: Minor efficiency tweaks.

2003-10-07  graydon hoare  <graydon@pobox.com>

	* commands.cc, work.cc, work.hh: Add some preliminary stuff
	to support explicit renaming, .mt-attrs.
	* monotone.texi: Add skeletal sections for command reference,
	hook reference, CVS phrasebook. Fill in some parts.

2003-10-02  graydon hoare  <graydon@pobox.com>

	* boost/circular_buffer*.hpp: Add.
	* AUTHORS, cert.cc, commands.cc, database.cc,
	diff_patch.cc, http_tasks.cc, keys.cc, lua.cc, manifest.cc,
	network.cc, nntp_machine.cc, packet.cc, patch_set.cc, 
	rcs_import.cc, sanity.cc, sanity.hh, ui.hh, update.cc,
	vocab_terms.hh, work.cc:	
	remove existing circular buffer code, replace all
	logging and asserty stuff with boost::format objects
	rather than vsnprintf.

2003-10-01  graydon hoare  <graydon@pobox.com>

	* testsuite.at: Don't use getenv("HOSTNAME").
	* database.cc (exec, fetch): Do va_end/va_start again in between
	logging and executing query.

2003-09-28  Tom Tromey  <tromey@redhat.com>

	* monotone.texi: Added @direntry.

2003-09-27  Nathaniel Smith  <njs@pobox.com>

	* monotone.cc: Remove "monotone.db" default to --db
	option in help text.

2003-09-27  graydon hoare  <graydon@pobox.com>

	* diff_patch.cc: Rework conflict detection.
	* rcs_import.cc: Remove some pointless slowness.
	* monotone.spec: Install info files properly.

	Release point (v 0.5).

2003-09-27  graydon hoare  <graydon@pobox.com>

	* AUTHORS, NEWS, configure.ac: Update for 0.5 release.
	* monotone.texi: Various updates.	
	* xdelta.cc (compute_delta): Fix handling of empty data.
	* database.cc (sql): Require --db for init.
	* work.cc (read_options_map): Fix options regex.

2003-09-27  graydon hoare  <graydon@pobox.com>

	* lcs.hh: New jaffer LCS algorithm.
	* interner.hh, rcs_import.cc: Templatize interner.
	* diff_patch.hh: Use interner, new LCS.

2003-09-27  Tom Tromey  <tromey@redhat.com>

	* commands.cc (fetch): Always try lua hook; then default to all
	known URLs.

2003-09-26  Tom Tromey  <tromey@redhat.com>

	* commands.cc (tag): Use all-caps for meta-syntactic variables.
	(comment, add, cat, complete, mdelta, fdata): Likewise.

	* monotone.1: There's no default database.
	* monotone.texi (OPTIONS): There's no default database.

	* database.cc (sql): Throw informative error if database name not
	set.
	* app_state.cc (app_state): Default to no database.

2003-09-26  graydon hoare  <graydon@pobox.com>

	* debian/*, monotone.spec: Add packaging control files.

2003-09-24  graydon hoare  <graydon@pobox.com>

	* database.cc, database.hh (debug): New function.
	* commands.cc (debug): New command.
	* cert.cc, cert.hh (guess_branch): New function.
	* commands.cc (cert): Queue certs to network servers.
	* commands.cc (cert, commit): Use guess_branch.
	* commands.cc (list): List unknown, ignored files.
	* monotone.texi, monotone.1: Document.

2003-09-24  graydon hoare  <graydon@pobox.com>

	* commands.cc (queue_edge_for_target_ancestor): Queue the
	correct ancestry cert, from child to target, as well as
	patch_set.

2003-09-22  graydon hoare  <graydon@pobox.com>

	* depot_schema.sql, schema_migration.cc, 
	schema_migration.hh: Add.
	* database.cc, depot.cc: Implement schema migration.
	* database.cc, commands.cc: Change to db ... cmd.
	* monotone.texi, monotone.1: Document command change.
	* depot.cc: Fix various query bugs.

2003-09-21  Nathaniel Smith  <njs@codesourcery.com>

	* depot.cc (depot_schema): Remove unique constraint on (contents),
	replace with unique constraint on (groupname, contents).
	
2003-09-21  Nathaniel Smith  <njs@codesourcery.com>

	* commands.cc (diff): Take manifest ids as arguments.  Add
	explanatory text on files added, removed, modified.

2003-09-19  Tom Tromey  <tromey@redhat.com>

	* commands.cc (genkey): Use all-caps for meta-syntactic variable.
	(cert, tag, approve, disapprove, comment, add, drop, commit,
	update, revert, cat, checkout, co, propagate, complete, list, ls,
	mdelta, fdelta, mdata, fdata, mcerts, fcerts, pubkey, privkey,
	fetch, post, rcs_import, rcs): Likewise.
	(explain_usage): Indent explanatory text past the command names.

2003-09-17  Tom Tromey  <tromey@redhat.com>

	* commands.cc (list): Don't compute or use "subname".

	* commands.cc (revert): Handle case where argument is a
	directory.
	* tests/t_revert.at: Test for revert of directory.

	* testsuite.at (MONOTONE_SETUP): Use "monotone initdb".
	* monotone.1: Document "initdb".
	* monotone.texi (Commands): Document initdb.
	(Creating a Database): New node.
	(Getting Started): Refer to it.
	* commands.cc (initdb): New command.
	* database.cc (database::sql): New argument `init'.
	(database::initialize): New method.
	* database.hh (database::initalize): Declare.
	(database::sql): New argument `init'.

2003-09-17  Tom Tromey  <tromey@redhat.com>

	* tests/t_persist_phrase.at: Use "ls certs".
	* tests/t_nntp.at: Use "ls certs".
	* tests/t_genkey.at: Use "ls keys" and "ls certs".

2003-09-16  Tom Tromey  <tromey@redhat.com>

	* monotone.1: Document "list branches".
	* commands.cc (ls_certs): New function, from `lscerts' command.
	(ls_keys): New function, from `lskeys' command.
	(ls_branches): New function.
	(list): New command.
	(ls): New alias.
	(explain_usage): Split parameter info at \n.
	* monotone.texi (Adding Files): Use "list certs".
	(Committing Changes): Likewise.
	(Forking and Merging): Likewise.
	(Commands): Likewise.
	(Generating Keys): Use "list keys".
	(Commands): Likewise.
	(Commands): Mention "list branches".
	(Branches): Likewise.

2003-09-15  graydon hoare  <graydon@redhat.com>

	* http_tasks.cc: Fix networking to handle long input.

	* ui.cc, ui.hh: Only pad with blanks enough to cover old output
	when ticking.

	* update.cc, cert.cc, commands.cc: Fix cert fetching functions to
	remove bogus certs.

2003-09-15  Tom Tromey  <tromey@redhat.com>

	* monotone.1: Don't mention MT_KEY or MT_BRANCH.

	* monotone.texi (Getting Started): Don't mention MT_DB or
	MT_BRANCH.
	(Adding Files): Explicitly use --db and --branch.
	* app_state.hh (app_state): New fields options, options_changed.
	Declare new methods.  Include work.hh.
	* work.cc (work_file_name): New constant.
	(add_to_options_map): New structure.
	(get_options_path): New function.
	(read_options_map, write_options_map): Likewise.
	* work.hh (options_map): New type.
	(get_options_path, read_options_map, write_options_map): Declare.
	* commands.cc (add, drop, commit, update, revert, checkout,
	merge): Write options file.
	* app_state.cc (database_option, branch_option): New constants.
	(app_state::app_state): Read options file.
	(app_state::set_database): New method.
	(app_state::set_branch): Likewise.
	(app_state::write_options): Likewise.
	Include work.hh.
	* monotone.cc (cpp_main): Don't set initial database name on
	app.  Use new settor methods.  Don't look at MT_BRANCH or MT_DB.

2003-09-14  graydon hoare  <graydon@pobox.com>

	* vocab.cc, vocab.hh: Add streamers for vocab terms in preparation
	for switch to formatter.

	* cert.cc (check_signature): Treat missing key as failed check.
	* commands.cc (lscerts): Warn when keys are missing.

	* rcs_import.cc, nntp_tasks.cc, http_tasks.cc: Tick progress.

	* sanity.cc, monotone.cc: Tidy up output a bit.

	* xdelta.cc: Add code to handle empty files. Maybe correct?

	* ui.cc, ui.hh: Add.

2003-09-13  Tom Tromey  <tromey@redhat.com>

	* tests/t_nntp.at: If we can't find tcpserver or snntpd, skip the
	test.
	* tests/t_http.at: If we can't find boa or depot.cgi, skip the
	test.

2003-09-12  graydon hoare  <graydon@pobox.com>

	* update.cc (pick_update_target): Only insert base rev as update
	candidate if it actually exists in db.

	* commands.cc, database.cc, database.hh: Implement id completion
	command, and general id completion in all other commands.

2003-09-12  Tom Tromey  <tromey@redhat.com>

	* commands.cc (revert): A deleted file always appears in the
	manifest.
	* tests/t_revert.at: Check reverting a change plus a delete; also
	test reverting by file name.

	* work.cc (deletion_builder::visit_file): Check for file in
	working add set before looking in manifest.
	* tests/t_drop.at: Added add-then-drop test.

	* testsuite.at: Include t_drop.at.
	* tests/t_drop.at: New test.
	* work.cc (visit_file): Check for file in working delete set
	before looking in manifest.

2003-09-12  Tom Tromey  <tromey@redhat.com>

	* Makefile.am ($(srcdir)/testsuite): tests/atconfig and
	tests/atlocal are not in srcdir.

	* Makefile.am (TESTS): unit_tests is not in srcdir.

2003-09-11  graydon hoare  <graydon@pobox.com>

	* commands.cc: Check for MT directory in status.
	* commands.cc: Require directory for checkout.
	* commands.cc: Delete MT/work file after checkout.
	* commands.cc: Implement 'revert', following tromey's lead.
	* commands.cc: Print base, working manifest ids in status.

	* diff_patch.cc: Further merge corrections.
	* diff_patch.cc (unidiff): Compensate for occasional miscalculation
	of LCS.

	* tests/t_merge.at: Check that heads works after a merge.
	* tests/t_fork.at:  Check that heads works after a fork.
	* tests/t_genkey.at: Remove use of 'import'.
	* tests/t_cwork.at: Check deletion of work file on checkout.
	* tests/t_revert.at: Check that revert works.

	* commands.cc, monotone.cc: Report unknown commands nicely.
	
2003-09-08  graydon hoare  <graydon@pobox.com>

	* tests/merge.at: Accept tromey's non-error case for update.

	* commands.cc(try_one_merge): Write merged version to packet
	writer, not directly to db.
	(merge): Write branch, changelog cert on merged version to db.

	* std_hooks.lua(merge3): Open result in mode "r", not "w+".
	
2003-09-06  Tom Tromey  <tromey@redhat.com>

	* update.cc (pick_update_target): Not an error if nothing to
	update.

	* monotone.texi: Use VERSION; include version.texi.

	* monotone.1: Document "co".
	* monotone.texi (Commands): Document "co".
	* commands.cc (ALIAS): New macro.
	(co): New alias.

	* README: Updated.

	* txt2c.cc: Added missing file.

	* texinfo.tex, INSTALL, Makefile.in, aclocal.m4, compile, depcomp,
	install-sh, missing, mkinstalldirs: Removed generated files.

2003-09-04  graydon hoare  <graydon@pobox.com>

	* Makefile.am, depot.cc, http_tasks.cc, http_tasks.hh,
	lua.cc, lua.hh, monotone.texi, network.cc, tests/t_http.at,
	vocab_terms.hh: 

	Use public key signatures to talk to depot, not mac keys.

	* commands.cc, file_io.cc, monotone.texi, monotone.1,
	tests/t_scan.at, tests/t_import.at, work.cc, work.hh:

	Remove the 'import' and 'scan' commands, in favour of generalized
	'add' which chases subdirectories.

	* configure.ac, NEWS: 

	Release point (v 0.4).
	
2003-09-03  graydon hoare  <graydon@pobox.com>

	* monotone.texi: Expand notes about setting up depot.

	* update.cc: Update by ancestry. Duh.

2003-08-31  Nathaniel Smith  <njs@codesourcery.com>

	* configure.ac: Check for lua40/lua.h, lua40/lualib.h and -llua40,
	-lliblua40.
	* config.h.in: Add LUA_H, LIBLUA_H templates, remove HAVE_LIBLUA,
	HAVE_LIBLUALIB templates.
	* lua.cc: Include config.h.  Use LUA_H, LIBLUA_H macros.

2003-09-02  graydon hoare  <graydon@pobox.com>

	* boost/socket/streambuf.hpp: Bump ppos on overflow.

	* packet.cc, transforms.cc, transforms.hh: Add function for
	canonicalization of base64 encoded strings. Use on incoming cert
	packet values.

	* commands.cc: Change fetch and post to take URL/groupname params
	rather than branchname.

	* network.cc, network.hh, depot.cc, http_tasks.cc: Fix URL parser,
	improve logging, change signatures to match needs of commands.cc

	* Makefile.am: Don't install txt2c or unit_tests. 

	* Makefile.am: Build depot.cgi not depot.

	* database.cc, database.hh: Add "all known sources" fetching support.

	* patch_set.cc: Sort in a path-lexicographic order for nicer summaries.

	* monotone.texi: Expand coverage of packets and networking.

	* tests/t_nntp.at, tests/t_http.at: Update to provide URL/groupname
	pairs.

2003-09-02  Tom Tromey  <tromey@redhat.com>

	* aclocal.m4, monotone.info: Removed generated files.

2003-08-29  graydon hoare  <graydon@pobox.com>

	* Makefile.am, txt2c.cc, lua.cc, database.cc:
	Use a C constant-building converter rather than objcopy.

	* cert.cc, cert.hh, packet.cc, packet.hh, diff_patch.cc,
	rcs_import.cc: 
	Modify cert functions to require a packet consumer, do no implicit
	database writing.

	* commands.cc, database.cc, database.hh, schema.sql, network.cc:
	Modify packet queueing strategy to select ancestors from known
	network server content, rather than most recent edge.

2003-08-25  graydon hoare  <graydon@pobox.com>

	* AUTHORS, ChangeLog, Makefile.am, NEWS, configure.ac,
	tests/t_http.at: Release point (v 0.3)

2003-08-24  graydon hoare  <graydon@pobox.com>

	* nntp_tasks.cc: Measure success from postlines state.
	* network.cc: Print summary counts of transmissions.
	* packet.cc: Count packets into database.
	* depot.cc: Add administrative commands, fix a bunch of
	little bugs.
	* t_http.at: Testcase for depot-driven communication.
	* monotone.texi: Update to reflect depot existence.
	* http_tasks.cc: Pick bugs out.
	
2003-08-24  graydon hoare  <graydon@pobox.com>

	* commands.cc: Wash certs before output.
	* *.cc,*.hh: Adjust cert packet format to
	be more readable, avoid superfluous gzipping.

2003-08-24  graydon hoare  <graydon@pobox.com>

	* configure, Makefile.in: Remove generated files, oops.
	* commands.cc: Implement 'propagate'.
	* lua.cc, lua.hh, network.cc, network.hh: Remove
	'aggregate posting' stuff.
	* network.cc: Batch postings into larger articles.
	* diff_patch.hh, diff_patch.cc: Implement basic
	merge2-on-manifest.
	
2003-08-23  graydon hoare  <graydon@pobox.com>

	* monotone.cc: Handle user-defined lua hooks as
	overriding internal / .monotonerc hooks no matter
	where on cmd line they occur.
	* update.cc: Made failures more user-friendly.
	* lua.cc: Improve logging a bit.
	* testsuite.at, tests/*.{at,in}, testsuite/: Rewrite tests in
	autotest framework, move to tests/ directory.
	* boost/io/*, cryptopp/hmac.h: Add missing files.
	
2003-08-23  Tom Tromey  <tromey@redhat.com>

	* monotone.cc (OPT_VERSION): New macro.
	(cpp_main): Handle OPT_VERSION.
	(options): Added `version' entry.
	Include config.h.

2003-08-21  Tom Tromey  <tromey@redhat.com>

	* database.cc: Include "sqlite/sqlite.h", not <sqlite.h>.

2003-08-20  graydon hoare  <graydon@pobox.com>

        * boost/*:
        incorporate boost sandbox bits, for now.

        * Makefile.am, Makefile.in, configure, configure.ac, diff_patch.cc,
	http_tasks.cc, http_tasks.hh, network.cc, nntp_machine.cc,
	nntp_machine.hh, nntp_tasks.cc, nntp_tasks.hh, testsuite/t_nntp.sh:

	fix up networking layer to pass nntp tests again

2003-08-19  graydon hoare  <graydon@pobox.com>

        * Makefile.am, Makefile.in, app_state.hh, cert.cc, commands.cc,
	constants.hh, cryptopp/misc.h, database.cc, depot.cc,
	http_tasks.cc, http_tasks.hh, keys.cc, lua.cc, lua.hh, monotone.cc,
	network.cc, network.hh, nntp_machine.cc, nntp_machine.hh,
	nntp_tasks.cc, nntp_tasks.hh, packet.cc, packet.hh, rcs_import.cc,
	sanity.cc, sanity.hh, schema.sql, test_hooks.lua,
	testsuite/runtest.sh, testsuite/t_null.sh, vocab_terms.hh:

	major surgery time
	- move to multi-protocol posting and fetching.
	- implement nicer failure modes for sanity.
	- redo commands to print nicer, fail nicer.	
	
2003-08-18  graydon hoare  <graydon@pobox.com>

        * Makefile.am, Makefile.in, adler32.hh, database.cc, depot.cc,
	mac.hh, xdelta.cc, Makefile.am, Makefile.in: 

	first pass at a depot (CGI-based packet service)

2003-08-08  graydon hoare  <graydon@pobox.com>

        * Makefile.am, Makefile.in AUTHORS, ChangeLog, Makefile.am,
	Makefile.in, NEWS, monotone.1, monotone.info, monotone.texi:

	release point (v 0.2)

2003-08-08  graydon hoare  <graydon@pobox.com>

        * cert.cc, cert.hh, interner.hh, rcs_import.cc: 

	auxilliary certs

        * cert.cc, cert.hh, cycle_detector.hh, interner.hh, patch_set.cc,
	rcs_import.cc: 

	improvements to cycle detection stuff

2003-08-05  graydon hoare  <graydon@pobox.com>

        * rcs_import.cc:
        
	almost even more seemingly correct CVS graph reconstruction (still slow)

        * sqlite/* cryptopp/* Makefile.am, Makefile.in, aclocal.m4,
	config.h.in, configure, configure.ac, file_io.cc, keys.cc,
	sanity.cc, sanity.hh, transforms.cc: 

	minimizing dependencies on 3rd party libs by importing the
	necessary bits and rewriting others.

        * cert.cc, cert.hh, rcs_import.cc:	
        
	cvs import seems to be working, but several linear algorithms need
	replacement

2003-07-28  graydon hoare  <graydon@pobox.com>

        * Makefile.am, Makefile.in, cert.cc, commands.cc, database.cc,
	database.hh, manifest.cc, rcs_file.cc, rcs_import.cc,
	rcs_import.hh, vocab.cc, xdelta.cc:

	cvs graph reconstruction hobbling along.

2003-07-21  graydon hoare  <graydon@pobox.com>

        * database.cc, xdelta.cc, xdelta.hh: 

	piecewise xdelta; improves speed a fair bit.

2003-07-11  graydon hoare  <graydon@pobox.com>

        * Makefile.am, Makefile.in, config.h.in, configure, configure.ac,
	transforms.cc, xdelta.cc, xdelta.hh:

	implement xdelta by hand, forget 3rd party delta libs.

2003-07-02  graydon hoare  <graydon@pobox.com>

        * database.cc, rcs_import.cc, transforms.cc, transforms.hh:

	speedups all around in the storage system

2003-07-01  graydon hoare  <graydon@pobox.com>

        * database.hh, rcs_import.cc, transforms.cc, transforms.hh: speed

	improvements to RCS import

2003-06-30  graydon hoare  <graydon@pobox.com>

        * rcs_import.cc, transforms.cc: 

	some speed improvements to RCS import

2003-06-29  graydon hoare  <graydon@pobox.com>

        * commands.cc, database.hh, rcs_import.cc, transforms.cc: 

	RCS file import successfully (albeit slowly) pulls in some pretty
	large (multi-hundred revision, >1MB) test cases from GCC CVS

        * Makefile.in, commands.cc, rcs_file.cc, rcs_file.hh,
	rcs_import.cc, rcs_import.hh, 

	Makefile.am: preliminary support for reading and walking RCS files

2003-04-09  graydon hoare  <graydon@pobox.com>

        * autogen.sh: oops
	* */*: savannah import

2003-04-06  graydon hoare  <graydon@pobox.com>

	* initial release. 
<|MERGE_RESOLUTION|>--- conflicted
+++ resolved
@@ -1,19 +1,3 @@
-<<<<<<< HEAD
-2003-10-20  Tom Tromey  <tromey@redhat.com>
-
-	* cert.hh (get_branch_heads): Updated.
-	Include <set>.
-	* commands.cc (head): Updated for new get_branch_heads.
-	(merge): Likewise.
-	(propagate): Likewise.
-	* cert.cc (get_branch_heads): Use set<manifest_id>.
-
-	* commands.cc (merge): Use all caps for metasyntactic variable.
-	(heads): Likewise.
-
-	* network.cc (post_queued_blobs_to_network): Do nothing if no
-	packets to post.
-=======
 2003-10-21  graydon hoare  <graydon@pobox.com>
 
 	* diff_patch.cc (merge_deltas): New function.
@@ -28,7 +12,21 @@
 2003-10-20  graydon hoare  <graydon@pobox.com>
 
 	* commands.cc: Replace [] with idx() everywhere.
->>>>>>> b98f3542
+
+2003-10-20  Tom Tromey  <tromey@redhat.com>
+
+	* cert.hh (get_branch_heads): Updated.
+	Include <set>.
+	* commands.cc (head): Updated for new get_branch_heads.
+	(merge): Likewise.
+	(propagate): Likewise.
+	* cert.cc (get_branch_heads): Use set<manifest_id>.
+
+	* commands.cc (merge): Use all caps for metasyntactic variable.
+	(heads): Likewise.
+
+	* network.cc (post_queued_blobs_to_network): Do nothing if no
+	packets to post.
 
 2003-10-20  graydon hoare  <graydon@pobox.com>
 
