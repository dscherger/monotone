<<<<<<< HEAD
2006-01-11  Nathaniel Smith  <njs@pobox.com>

	* netsync.cc (process_confirm_cmd): Remove.
=======
2006-01-11  Matthew Gregan  <kinetik@orcon.net.nz>

	* platform.hh, win32/wcwidth.c: Remove local wcswidth
	implementation--it's no longer needed.

2006-01-10  Derek Scherger  <derek@echologic.com>

	* tests/t_revert_unchanged.at: new test to check that reverting
	nothing but unchanged files doesn't end up with an empty
	restriction and revert everything
	* testsuite.at: call it
>>>>>>> 917504ef

2006-01-10  Nathaniel Smith  <njs@pobox.com>

	* packet.cc (packet_roundabout_test): Test rdata packets too.

2006-01-10  Nathaniel Smith  <njs@pobox.com>

	* netsync.cc (session): 
	* commands.cc (read): Adjust to match previous change.

2006-01-10  Nathaniel Smith  <njs@pobox.com>

	* packet.{hh,cc} (struct packet_db_writer): Remove old guard
	against accidentally ingesting public keys -- this has not been
	useful for some years.

2006-01-10  Nathaniel Smith  <njs@pobox.com>

	* diff_patch.hh (struct content_merger): Oops, forgot to remove
	the merge2 prototype.

2006-01-10  Nathaniel Smith  <njs@pobox.com>

	* std_hooks.lua: 
	* lua.cc (hook_merge2): 
	* diff_patch.cc (try_to_merge_files): Remove merge2 code, since we
	no longer do merge2's.  (We can always revive it if we add suture
	support.)

2006-01-10  Nathaniel Smith  <njs@pobox.com>

	* packet.cc (consume_file_delta): Remove unused 4-argument form.

2006-01-10  Nathaniel Smith  <njs@pobox.com>

	* lua.{cc,hh} (hook_resolve_file_conflict)
	(hook_resolve_dir_conflict): Remove dead code.

2006-01-10  Nathaniel Smith  <njs@pobox.com>

	* tests/t_selectors_b_h.at, testsuite.at: New test.

2006-01-10  Nathaniel Smith  <njs@pobox.com>

	* database.cc (manifest_cert_exists, put_manifest_cert): 
	(get_manifest_cert, get_manifest_certs): Remove unused methods.

2006-01-10  Nathaniel Smith  <njs@pobox.com>

	* database.cc (put_reverse_version, put_file_reverse_version):
	Whoops, missed some dead code.

2006-01-10  Nathaniel Smith  <njs@pobox.com>

	* revision.cc (build_roster_style_revs_from_manifest_style_revs):
	Remove unused variable; silence gcc warning.

2006-01-10  Nathaniel Smith  <njs@pobox.com>

	* packet.cc (consume_file_reverse_delta) 
	(struct feed_packet_consumer): Remove support for nonexistent
	"frdelta" packet type.
	* database.{hh,cc} (put_reverse_version)
	(put_file_reverse_version): Remove unused methods.
	* key_store.cc (struct keyreader): Remove obsolete methods.

2006-01-10  Nathaniel Smith  <njs@pobox.com>

	* database.cc (set_filename): Simplify slightly.
	(delta_exists): Remove unused 3-argument version.

2006-01-10  Nathaniel Smith  <njs@pobox.com>

	* commands.cc (reindex): Remove.
	* database.cc (database::rehash): Likewise.

2006-01-10  Nathaniel Smith  <njs@pobox.com>

	* change_set.{cc,hh}: Remove.

2006-01-10  Nathaniel Smith  <njs@pobox.com>

	* contrib/ciabot_monotone.py (Monotone.get_revision): Update to
	use 'automate get_revision' instead of 'cat revision'.

2006-01-10  Richard Levitte  <richard@levitte.org>

	* lua.cc (monotone_parse_basic_io_for_lua): Don't trust the
	returned value from lua_tostring() to stick around.  Instead, copy
	it into a regular std::string.
	* std_hooks.lua (get_netsync_read_permissions,
	get_netsync_write_permissions): Make sure to properly close the
	permission files.

2006-01-09  Richard Levitte  <richard@levitte.org>

	* contrib/usher.cc, monotone.1, monotone.cc, po/fr.po, po/ja.po,
	po/pt_BR.po, testsuite.at: Change the default port from 5253 to
	4691 (assigned to us by IANA).

2006-01-07  Patrick Mauritz  <oxygene@studentenbude.ath.cx>

	* schema_migration.cc: add safe-guard against passing a null pointer
	into string handling. (necessary with sun studio)

2006-01-05  Derek Scherger  <derek@echologic.com>

	* app_state.{cc,hh} (set_restriction): remove "respect_ignore"
	flag and don't complain about ignored files
	* commands.cc (status, list, diff): allow --exclude option for
	restrictions
	* restrictions.hh: add a comment about restricted command
	consistency
	* tests/t_restricted_commands_consistent.at: new test to give that
	bark some bite
	* testsuite.at: call it
	
2005-12-29  Nathaniel Smith  <njs@pobox.com>

	* NEWS: Write up for 0.25.

2005-12-29  Matthew Gregan  <kinetik@orcon.net.nz>

	* sqlite/{pager.c,sqlite3.h}: Upgrade to SQLite 3.2.8.

2005-12-29  Nathaniel Smith  <njs@pobox.com>

	* NEWS: Notes on what to write up for 0.25.
	* win32/monotone.iss, monotone.spec, debian/changelog:
	* configure.ac, UPGRADE: Bump.

2005-12-26  Matt Johnston  <matt@ucc.asn.au>

	* commands.cc (CMD(revert)): revert with no args prints usage,
	mention "." for entire working copy.

2005-12-21  Matt Johnston  <matt@ucc.asn.au>

	* commands.cc (dump_difs, CMD(log)): only print --diffs for the file
	of interest.

2005-12-21  Matthew Gregan  <kinetik@orcon.net.nz>

	* botan/es_capi.{cpp,h}: Windows compile fixes for Botan 1.4.10.

2005-12-21  Matt Johnston  <matt@ucc.asn.au>

	* upgrade to Botan 1.4.10

2005-12-20  Daniel Carosone  <dan@geek.com.au>

	* monotone.texi: Rearrange the description of monotone serve into
	two sections; the first one describing basic steps necessary to
	get Jim and the reader through to the next sections, and a later
	more advanced section that discusses some of the subleties and
	choices and moves them on to running a dedicated server.  Other
	small tweaks in nearby sections while here.

2005-12-18  graydon hoare  <graydon@pobox.com>

	* AUTHORS: Add Roland.

2005-12-17  Roland McGrath  <roland@redhat.com>

	* work.hh (struct file_itemizer): Remove extraneous qualifier on
	visit_file declaration.
	* app_state.hh (class app_state): Remove extraneous qualifier on
	set_restriction declaration.

2005-12-14  Matthew Gregan  <kinetik@orcon.net.nz>

	* win32/fs.cc: Handle the fact that the MoveFileEx symbol might
	exist in kernel32.dll even though it doesn't actually work.  It
	turns out that Win9x implements a bunch of NT-only symbols as
	stubs that return ERROR_CALL_NOT_IMPLEMENTED, so it's not
	sufficient to detect feature availability by doing symbol lookups
	at runtime.  Also add a missing parameter to the final error
	message.  Fixes #15063.

2005-12-13  Derek Scherger  <derek@echologic.com>

	* commands.cc (update): remove \n from F() string
	(revert): display "reverting..." messages similar to update
	* tests/t_revert.at: allow output from revert

2005-12-13  Matthew Gregan  <kinetik@orcon.net.nz>

	* testsuite.at: Use SIGTERM rather than SIGSEGV to close down
	monotone servers.
	* HACKING, tests/README: Remove references to use of SEGV for
	terminating monotone servers.

2005-12-13  Timothy Brownawell  <tbrownaw@gmail.com>

	* constants.cc: New netsync is incompatible, bump protocol version.
	* constants.hh: Change default port to the one IANA assigned us.

2005-12-10  Timothy Brownawell  <tbrownaw@gmail.com>

	* roster.cc (make_roster_for_merge): unshadow the node_id_source
	argument. Resolve usages to the argument or the local by educated guess.

2005-12-10  Timothy Brownawell  <tbrownaw@gmail.com>

	* paths.{cc,hh}: operator<() for split_path's

2005-12-10  Timothy Brownawell  <tbrownaw@gmail.com>

	* sanity.{cc,hh}: Fix musing dumps so that the header line always gets
	printed, even if printing the body throws an exception.
	* database.cc, packet,cc, revision.cc: sprinkle MMs
	* cset.cc: sanity check print_cset to match parse_cset

2005-12-08  Matthew Gregan  <kinetik@orcon.net.nz>

	* po/pt_BR.po: Add missing newline.
	* AUTHORS: Add Alex Queiroz to list of translators.

2005-12-08  Alex Queiroz  <asandroq@gmail.com>

	* po/pt_BR.po: Beginnings of the Brazilian Portuguese translation.
	* po/LINGUAS: Add it.

2005-12-06  Timothy Brownawell  <tbrownaw@gmail.com>

	* packet.cc (packet stream reading): Fix handling of privkey packets.
	It would convert pubkey+privkey to keypair, but not change the private
	key to the new encryption type. Now uses migrate_private_key to
	convert privkey->keypair. Reading privkey packets from stdin only works
	if the get_passphrase hook is defined for that key.
	Fix packet_roundabout_test; the send+receive part was using an empty
	stream, rather than the packet sequence generated in the first part.
	* packet.hh, commands.cc, key_store.cc: read_packets now takes an
	app_state argument.
	* tests/t_dropkey_2.at: use genkey instead of reading packets
	* tests/t_read_privkey.at: check that reading a privkey packet works
	* testsuite.at: add read_privkey test

2005-12-06  Matthew Gregan  <kinetik@orcon.net.nz>

	* ui.cc (write_ticks): Move CR out of tickline2; output it where
	required instead.  Fixes brokeness of 'count' ticker on Win32 (and
	perhaps elsewhere) that was causing each line redraw to be written
	on a new line.
	* contrib/usher.cc (fork_server): Avoid getting stuck in an
	infinte loop attempting to read() from a stream that has
	reached EOF before we've read anything from it.  This can occur if
	the fork()+exec() of an usher managed monotone server fails.
	* ui.cc (write_ticks): Don't call display_width() repeatedly for
	the same string--get the result once and reuse it where necessary.
	* netxx/sockopt.cxx, netxx/sockopt.h (set_ipv6_listen_for_v6_only):
	New member function to set the IPV6_V6ONLY flag on a socket.
	* netxx/serverbase.cxx (bind_to): Call set_ipv6_listen_for_v6_only
	on IPv6 sockets.
	* app_state.cc (allow_working_copy): Use keydir path from
	MT/options if set.

2005-12-05  Matthew Gregan  <kinetik@orcon.net.nz>

	* tests/t_database_sig_cleanup.at: Mark this as NOT_ON_WIN32; as
	per the MSDN link I've added to the test, we can't handle
	SIGINT/SIGTERM gracefully on Windows.

2005-12-04  Nathaniel Smith  <njs@pobox.com>

	* paths.cc (file_path): MM() the path we're validating.

2005-12-04  Nathaniel Smith  <njs@pobox.com>

	* schema_migration.cc: Modernize error checking a bit.  (Use E()
	and I() instead of throwing runtime_errors.)

2005-12-03  Nathaniel Smith  <njs@pobox.com>

	* sanity.cc (dump_buffer): If we dumped debug info, write out a
	note asking that it be included in bug reports.

2005-12-03  Nathaniel Smith  <njs@pobox.com>

	* schema_migration.cc (logged_sqlite3_exec): New function.
	Use everywhere in this file.  Enables logging of migration
	commands for debugging purposes.

2005-12-03  Nathaniel Smith  <njs@pobox.com>

	* tests/t_mixed_case_pwd.at, testsuite.at: New test.

2005-12-02  Matthew Gregan  <kinetik@orcon.net.nz>

	* Makefile.am: Make Win32 build link against shfolder.lib to get
	SHGetFolderPathA on older Windows platforms (we had previously
	been relying on it to be available in shell32.lib) .
	* packet.cc (feed_packet_consumer::feed_packet_consumer,
	extract_packets): Move duplicated sets of regexs for key IDs,
	certs, etc. into constants.cc.
	* constants.{cc,hh}: Add regex strings extracted from packet.cc.  Also
	fix the key ID regex to accept a few characters we allowed in
	legal_key_name_bytes already.
	* tests/t_genkey.at: Test good and bad keys with all characters we
	allow in the user portion of a key id.

2005-12-01  Matthew Gregan  <kinetik@orcon.net.nz>

	* database.cc: Revert last change; db version and db migrate need
	to be able to open databases with old schema versions.  Calling
	sql() directly broke this.  Moved a db existence check scattered
	through the code into db_check_exists(), and added calls to this
	into ::version and ::migrate.
	* database.cc (database::version, database::migrate): Improve
	error handling where user has supplied the path to a non-existant
	database file.  Submitted by Neil Conway.
	* win32/fs.cc (rename_clobberingly_impl): Improve error handling
	around LoadLibrary call.
	* lua/{lvm.c,lgc.c,lapi.c}: Lua post-5.0.2 bugfixes from
	http://www.lua.org/bugs.html.  Submitted by Alex Queiroz.

2005-11-29  Matt Johnston  <matt@ucc.asn.au>

	* Makefile.am: add PCH_FLAGS only when compiling monotone and
	unit_tests objects, not for libs.
	* pch.hh: define __STDC_CONSTANT_MACROS as required for UINT32_C.

2005-11-28  Nathaniel Smith  <njs@pobox.com>

	* txt2c.cc (main): Work correctly even on empty files.

2005-11-28  Nathaniel Smith  <njs@pobox.com>

	* schema_migration.cc: Provide more feedback while 'db migrate' is
	running.

2005-11-28  Matthew Gregan  <kinetik@orcon.net.nz>

	* HACKING: Make a note of the fact that we kill 'monotone serve'
	processes with a SIGSEGV.
	* tests/README: Minor cleanup, mention SIGSEGV thing here too.

2005-11-27  Nathaniel Smith  <njs@pobox.com>

	* std_hooks.lua: Make regexp matching error slightly more
	user-friendly.

2005-11-27  Nathaniel Smith  <njs@pobox.com>

	* commands.cc (diff): Remove OPT_BRANCH from diff's options.

2005-11-27  Julio M. Merino Vidal  <jmmv@NetBSD.org>

	* configure.ac: Do not use test's == operator because it is not
	compatible with many implementations; use = instead.

2005-11-27  Julio M. Merino Vidal  <jmmv@NetBSD.org>

	* configure.ac, ui.cc: Windows does have sync_with_iostream; the
	problem is that it does not behave correctly on some MinGW versions.
	Properly detect this condition.  Thanks to Matthew Gregan for the
	explanation.

2005-11-27  Matthew Gregan  <kinetik@orcon.net.nz>

	* netxx/address.cxx (parse_uri): Reset URI parser state after
	checking for IPv6 address.

2005-11-27  Matthew Gregan  <kinetik@orcon.net.nz>

	* tests/t_netsync_largish_file.at: Move LARGISH_FILE_CREATE
	definition from here...
	* testsuite.at: ...to here.
	* tests/t_dump_load.at: Use LARGISH_FILE_CREATE to create a 1MB
	file so that the db dump output is larger than a few kB.  This is
	needed to catch the iostreams-returning-EOF-early bogosity under
	MinGW when sync_with_stdio(false) has been called on the iostream.

2005-11-27  Nathaniel Smith  <njs@pobox.com>

	* monotone.cc: Include "i18n.h" instead of "libintl.h" directly,
	to theoretically play better with autoconf stuff.

2005-11-27  Julio M. Merino Vidal  <jmmv@NetBSD.org>

	* tests/t_automate_stdio.at: Don't expect perl to be in /usr/bin;
	this assumption doesn't hold breaks on several systems (such as
	NetBSD).

2005-11-27  Julio M. Merino Vidal  <jmmv@NetBSD.org>

	* tests/t_checkout_options.at: Use the [] operator instead of {} in
	a shell pattern so that it works with interpreters other than bash
	(e.g., NetBSD's sh).

2005-11-27  Julio M. Merino Vidal  <jmmv@NetBSD.org>

	* testsuite.at, tests/t_empty_env.at, tests/t_i18n_file.at,
	tests/t_netsync_sigpipe.at, tests/t_update_1.at, tests/t_update_2.at:
	Do not use test's == operator because it is not portable; use =
	instead.

2005-11-27  Matt Johnston  <matt@ucc.asn.au>

	* Makefile.am, configure.ac, pch.hh: add --enable-pch configure
	flag to enable precompiled boost headers. Based on LyX automake/autoconf
	rules, Zbynek Winkler suggested that just boost headers would be
	beneficial.

2005-11-27  Julio M. Merino Vidal  <jmmv@NetBSD.org>

	* app_state.cc: No need to include headers for chdir() any more.
	This function was replaced by change_current_working_dir.
	* monotone.cc: Unconditionally include libintl.h as this file uses
	gettext functions.
	* configure.ac, rcs_import.cc: Check for strptime(3) and use the
	check results instead of assuming that only Windows lacks this
	function.
	* configure.ac, ui.cc: Check whether C++ streams support the
	sync_with_stdio method and use the check results instead of assuming
	that only Windows lacks this function.

	Addresses part of bug #12086.

2005-11-27  Julio M. Merino Vidal  <jmmv@NetBSD.org>

	* app_state.cc: Correctly detect when MT/options does not have a
	database property instead of printing the cryptic message "misuse:
	invalid path ''".

2005-11-27  Grahame Bowland  <grahame@angrygoats.net>

	* configure.ac: expose --enable-ipv6 in config.h
	* monotone.cc (cpp_main): parse IPv6 addresses correctly 
	in --bind arguments
	* netsync.cc (call_server,serve_connections): if USE_IPV6 defined, 
	create netxx Address instances with ipv6 enabled.
	* netxx/address.cxx (parse_uri): parse IPv6 addresses as hostnames
	* closes bug #14446

2005-11-27  Grahame Bowland  <grahame@angrygoats.net>

	* automate.cc (automate_stdio_read): remove check for EINTR
	that was breaking win32 build.

2005-11-27  Grahame Bowland  <grahame@angrygoats.net>

	* automate.cc (automate_certs,automate_keys): use non-exclusive 
	transaction guard
	* commands.cc (ls_certs,ls_keys,cat): use non-exclusive 
	transaction guard
	* database.cc (begin_transaction): used BEGIN DEFERRED (only attempt 
	exclusive lock once a write is attempted on DB) when not exclusive
	(transaction_guard::transaction_guard): new argument exclusive indicating 
	whether an immediate exclusive lock is requested, defaults to true
	* database.hh: update prototype for transaction_guard

2005-11-26  Nathaniel Smith  <njs@pobox.com>

	* NEWS: Fill in date for 0.24 release.

2005-11-26  Nathaniel Smith  <njs@pobox.com>

	* UPGRADE: Add note about serve changing syntax.

2005-11-26  Nathaniel Smith  <njs@pobox.com>

	* UPGRADE: Update for 0.24.
	* configure.ac, win32/monotone.iss, monotone.spec:
	* debian/changelog: Bump version number.

2005-11-26  Nathaniel Smith  <njs@pobox.com>

	* ChangeLog: fixup after merge.

2005-11-27  Daniel Carosone  <dan@geek.com.au>

	* monotone.texi, std_hooks.lua: sync hook definitions with
	std_hooks.lua, and group the descriptions into @subsections,
	reordering a few items accordingly.

2005-11-26  Nathaniel Smith  <njs@pobox.com>

	* Makefile.am: Remove botan/{omac,fips_rng}.h.

2005-11-26  Julio M. Merino Vidal  <jmmv@NetBSD.org>

	* AUTHORS, ChangeLog: Update my email address; I don't read the
	other one any more and the new one represents better my limited
	involvement in Monotone.

2005-11-26  Julio M. Merino Vidal  <jmmv@NetBSD.org>

	* configure.ac, Makefile.am, po/Makevars: Avoid using xgettext's
	--flag option on versions that do not support it.

2005-11-26  Grahame Bowland  <grahame@angrygoats.net>

	* automate.cc (automate_stdio) add wrapper function to read()
	so that loops will not wind backwards possibly overrunning buffers
	if an error occurs. Hopefully fixes some of the strange edge cases
	seen using automate. (Closes #15062 in bug tracker)

2005-11-26  Matthew Gregan  <kinetik@orcon.net.nz>

	* botan/mem_pool.cpp (Pooling_Allocator::allocate): Botan's
	Pooling_Allocator assumes that Buffers stored in free_list are
	sorted, and uses std::inplace_merge() in deallocate() to ensure
	the recently freed Buffer is positioned in free_list
	appropriately.  This same check was not being performed when a
	Buffer was added to free_list in allocate() (it's not safe to
	assume that the address of a newly allocated Buffer will always be
	greated than existing Buffers).

2005-11-25  graydon hoare  <graydon@pobox.com>

	* database.cc (get_version): Another important fix: make sure to
	cancel overlapping paths, to avoid exponential memory requirement
	in deep, heavily-forked-and-merged storage paths.

2005-11-25  graydon hoare  <graydon@pobox.com>

	* database.cc (get_version): Another important fix: make sure to
	cancel overlapping paths, to avoid exponential memory requirement
	in deep, heavily-forked-and-merged storage paths.

2005-11-25  graydon hoare  <graydon@pobox.com>

	* database.cc (get_version): Crucial fix! Rewrite the
	delta-reconstruction algorithm to work with a DAG storage topology,
	rather than assuming an inverted tree. Counterpart to the
	delta-storage optimization made by Timothy Brownawell on
	2005-11-05.

2005-11-23  Matt Johnston  <matt@ucc.asn.au>

	* botan/*: import of Botan 1.4.9

2005-11-23  Grahame Bowland  <grahame@angrygoats.net>

	* automate.cc (automate_stdio): Fix partial reads cloberring 
	start of buffer.

2005-11-22  Matthew Gregan  <kinetik@orcon.net.nz>

	* database.cc (database::dump): Don't include SQLite internal
	tables in the dump.
	* tests/t_dump_load.at (database dump/load): Run a db analyze
	before dumping the db--catches cases where we dump internal db
	tables that we can't reload.

2005-11-21  Henry Nestler  <Henry@BigFoot.de>

	* contrib/mtbrowse.sh: Version 0.1.13
	Handle authors without '@'.  Minor box sizing.
	Get Version of monotone before starts anything.
	DEPTH_LAST detects for version >0.19, no save to config.
	'cat revision' replaced with 'automate get_revision'.
	ANCESTORS "M" changed to "A". Default "L" (monotone log --brief).
	Warn user about misconfigurations. Temp files without tailing dot.
	New option: Sort by Date/Time, up or down.
	Fix: Parents of merge, if certs list from cache (ncolor).

2005-11-21  Matthew Gregan  <kinetik@orcon.net.nz>

	* NEWS: Minor spelling tweaks.
	* platform.hh: Add get_default_confdir().
	* app_state.cc (app_state::app_state): Call get_default_confdir()
	to initialize confdir.
	* unix/fs.cc (get_default_confdir): Use the home directory as the
	base of the default configuration dir.
	* win32/fs.cc (get_default_confdir): Use either %APPDATA% or the
	result of querying SHGetFolderPath() for CISDL_APPDATA as the base
	of the default configuration dir.
	(get_homedir): More consistent method for deciding what the user's
	home directory is.  Behaviour based on the documentation for Qt's
	QDir::home().

2005-11-21  Nathaniel Smith  <njs@pobox.com>

	* NEWS: Initial draft of 0.24 release notes.

2005-11-14  Benoît Dejean  <benoit@placenet.org>

	* po/fr.po: Updated French translation.
	* netsync.cc: Removed many i18n strings.

2005-11-14  Nathaniel Smith  <njs@pobox.com>

	* monotone.texi (Historical records): Clarify wording, based on
	feedback from Daniel Phillips.

2005-11-13  Nathaniel Smith  <njs@pobox.com>

	* monotone.texi (Automation): Document sort order for 'automate
	select'.

2005-11-10  Richard Levitte  <richard@levitte.org>

	* monotone.texi (Hooks): Small correction so the text matches the
	example.

2005-11-10  Timothy Brownawell  <tbrownaw@gmail.com>

	* lua.cc, std_hooks.lua, monotone.texi: basic_io parser for lua is
	now called parse_basic_io

2005-11-10  Timothy Brownawell  <tbrownaw@gmail.com>

	* monotone.texi: document parse_basicio in the
	"Additional Lua Functions" section

2005-11-10  Timothy Brownawell  <tbrownaw@gmail.com>

	* testsuite.at: Several MINHOOKS_* macros that use the standard hooks
	and only load predefined hooks about passphrase and rng.
	* tests/t_netsync_permissions, tests/t_netsync_read_permissions: use
	the standard permission hooks and define {read,write}-permissions files.
	Check both the permissions mechanism and the standard hooks at once.

2005-11-10  Timothy Brownawell  <tbrownaw@gmail.com>

	* monotone.texi: update example project with latest read-permissions
	format. Mention comment lines in the description in the hooks section

2005-11-08  Timothy Brownawell  <tbrownaw@gmail.com>

	Make a basic_io parser available to Lua.
	* lua.cc: new function, monotone_parse_basicio_for_lua
	* std_hooks.lua: use it in get_netsync_read_permitted

2005-11-05  Timothy Brownawell  <tbrownaw@gmail.com>

	Make sure that all new revisions added to the db deltify as much as
	possible.
	* commands.cc, diff_patch.cc: deltify both sides when doing a merge
	* database.{cc,hh}: new function, database::deltify_revision()
	call it from put_revision, so all new revisions will be deltified

2005-10-30  Nathaniel Smith  <njs@pobox.com>

	* std_hooks.lua (edit_comment): Insert a blank line if there is no
	user log message, so the user doesn't have to.

2005-10-25  Emile Snyder  <emile@alumni.reed.edu>

	Fix bug reported on mailing list by Wim Oudshoorn and Tom Koelman
	where 'disapprove REV' inappropriately uses your working copy
	branch for the disapproved revision.
	* app_state.{cc,hh} (set_is_explicit_option, is_explicit_option):
	New methods to determine if a given option value was set via
	command line flag or not.
	* cert.cc (guess_branch): Only accept explicit --branch values in
	preference to the branch the given revision lives on.
	* commands.cc (CMD(commit)): Explicitly use app.branch_name() if
	it exists before calling guess_branch, so pick up MT/options
	setting.
	* monotone.cc (cpp_main): Set the explicit_option_map entries for
	select command line flag processing.
	
2005-10-26  Matt Johnston  <matt@ucc.asn.au>

	* INSTALL: mention that zlib is required
	* debian/control: monotone doesn't work over plain network protocols

2005-10-25  Timothy Brownawell  <tbrownaw@gmail.com>

	* lua.cc: make the globish matcher available to lua
	* std_hooks.lua: new (better) format for read-permissions
	* monotone.texi: update documentation

2005-10-24  Benoît Dejean  <benoit@placenet.org>

	* commands.cc: Merged 2 i18n strings.

2005-10-23  Timothy Brownawell  <tbrownaw@gmail.com>

	* std_hooks.lua: new default get_netsync_*_permitted hooks, which
	read permissions setting from $confdir/{read,write}-permissions
	* monotone.texi: document the new default hooks

2005-10-23  Timothy Brownawell  <tbrownaw@gmail.com>

	* contrib/usher.cc: new option "-p <pidfile>", catch SIGTERM and SIGINT
	and exit cleanly

2005-10-22  Timothy Brownawell  <tbrownaw@gmail.com>

	* constants.cc: increase log_line_sz so that the new unified
	"SERVER IDENTIFICATION HAS CHANGED" message doesn't get truncated.
	It used to be multiple print statements but was merged into one,
	apparently to help with translation.

2005-10-22  Timothy Brownawell  <tbrownaw@gmail.com>

	* contrib/usher.cc: Support friendly shutdown (no new connections, but
	don't kill existing ones) of local servers and the usher as a whole.
	Simple admin interface to start/stop or get the status of individual
	servers or the whole usher (listens for connections on a separate
	port, only enabled if specified on the command line).

2005-10-22  Richard Levitte  <richard@levitte.org>

	* tests/t_database_sig_cleanup.at: Two more sleeps that I forgot.

2005-10-20  Nathaniel Smith  <njs@pobox.com>

	* cert.hh (find_common_ancestor): Remove dead declaration.
	* database.cc (check_schema): Improve schema mismatch error
	message.

2005-10-20  Richard Levitte  <richard@levitte.org>

	* tests/t_database_sig_cleanup.at: Sleep for a couple of seconds,
	so monotone has a chance to clean up and die properly, even on a
	slower machine.

2005-10-19  Nathaniel Smith  <njs@pobox.com>

	* tests/t_update_switch_branch.at, testsuite.at: New test.

2005-10-19  Nathaniel Smith  <njs@pobox.com>

	* commands.cc (update): Make branch sticky even if update target
	== current rid.

2005-10-19  Matt Johnston  <matt@ucc.asn.au>

	* main.cc, database.{cc,hh}: SIGINT and SIGTERM handlers
	exit gracefully, and try to ROLLBACK+close any databases to clean up
	.db-journal files. Added new database::close() method to be used
	rather than sqlite_close() directly
	* monotone.{cc,hh}, sanity.{cc.hh}: move clean_shutdown flag to
	global_sanity
	* tests/t_database_sig_cleanup.at: test it
	* keys.cc: don't L() private key

2005-10-19  Matthew A. Nicholson  <matt@matt-land.com>

	* std_hooks.lua: Minor correction to vim warning during 3-way merge.

2005-10-18  Timothy Brownawell  <tbrownaw@gmail.com>

	* contrib/usher.cc: Update comment about client versions

2005-10-18  Timothy Brownawell  <tbrownaw@gmail.com>

	* netsync.cc netcmd.{cc,hh}: usher_reply_cmd now has both who we
	connected to *and* what pattern we asked for
	* contrib/usher.cc: new file format, allow to key servers on either
	hostname or pattern, hostname checked first
	reload config file on SIGHUP

2005-10-18  Timothy Brownawell  <tbrownaw@gmail.com>

	* netsync.cc (session::process_usher_cmd): reply with who we connected
	to (hostname or hostname:port), not what pattern we asked for.
	* contrib/usher.cc: Update comment.

2005-10-18  Timothy Brownawell  <tbrownaw@gmail.com>

	* contrib/usher.cc: support dynamic local servers
	These are started when a client attempts to connect, and killed at
	a set time interval after the last client has disconnected.

2005-10-15  Nathaniel Smith  <njs@pobox.com>

	* manifest.cc (build_restricted_manifest_map): Mention the new
	--missing option in the missing files error message hint.

2005-10-17  Timothy Brownawell  <tbrownaw@gmail.com>

	* commands.cc (serve): check that the db is valid before beginning
	service (would previously not know until someone connected)
	* netsync.cc (serve_connections): don't say "beginning service" until
	after opening the socket.

2005-10-16  Timothy Brownawell  <tbrownaw@gmail.com>

	* app_state.{cc,hh}, key_store.cc: change how the keystore directory
	is initialized; was using app.confdir before it was ready

2005-10-16  Timothy Brownawell  <tbrownaw@gmail.com>

	Make the configuration directory configurable and available to lua
	* lua.cc: export new function to lua, "get_confdir"
	* app_state.{cc,hh} monotone.cc options.hh: new option --confdir,
	make the configuration directory something other than ~/.monotone
	* lua.{cc,hh}: make the app_state availabe to lua callbacks
	* key_store.cc: use get_confdir instead of hardcoded
	* lua.cc: use get_confdir instead of hardcoded
	* tests/t_config_confdir.at: test --confdir and lua get_confdir
	* testsuite.at: add it

2005-10-16  Timothy Brownawell  <tbrownaw@gmail.com>

	Teach client to optionally push unused keys; new pubkeys can now be
	given to a server without restarting it.
	* app_state.{cc,hh}, monotone.cc, options.hh:
	new command-specific-option --key-to-push=<key> , used to sync/push
	a key that hasn't signed anything
	* netsync.cc: make it work
	* commands.cc: push and sync take it
	* tests/t_netsync_pubkey.at: test it

2005-10-16  Matthew Gregan  <kinetik@orcon.net.nz>

	* configure.ac: Don't add boost_unit_test_framework to global
	LIBS, we will link against it directly when needed.
	* Makefile.am: Only allow unit_tests to be built if
	boost_unit_test_framework was available at configure time.

2005-10-15  Matthew Gregan  <kinetik@orcon.net.nz>

	* configure.ac: Use boost_filesystem as the library to test for
	when trying to guess a suitable BOOST_SUFFIX.  Make a missing
	boost_unit_test_framework library a non-fatal error.

2005-10-14  Emile Snyder  <emile@alumni.reed.edu>

	* commands.cc: Fix breakage I introduced with the --unknown flag.
	Rename find_unknown to find_unknown_and_ignored, since that's what
	it's actually doing.  Likewise ls_unknown ->
	ls_unknown_or_ignored, and use find_unknown_and_ignored correctly.
	Fixes t_mt_ignore.at failures.
	
2005-10-14  Nathaniel Smith  <njs@pobox.com>

	* key_store.{cc,hh} (get_key_dir): New method.
	* schema_migration.cc (migrate_client_to_external_privkeys): Tell
	user that we're moving their keys.
	* commands.cc (genkey): Refer to keystore by the directory, not as
	"keystore".
	(ls_keys): Likewise.

2005-10-14  Timothy Brownawell  <tbrownaw@gmail.com>

	Add .mt-ignore, ignore most generated files, except for the *m4 files.

2005-10-14  Emile Snyder <emile@alumni.reed.edu>

	* app_state.{cc,hh}: new 'unknown' class member for --unknown flag.
	* commands.cc (CMD(add), ls_unknown, find_unknown): use new
	--unknown flag to add any files in the working copy that monotone
	doesn't know about (and isn't ignoring).
	* monotone.cc (coptions, cpp_main): add the --unknown flag handling.
	* options.hh: add OPT_UNKNOWN.
	* monotone.texi: document it.
	* tests/t_add.at: test it.
	
2005-10-14  Emile Snyder <emile@alumni.reed.edu>

	* database.cc (complete): enhance h: and b: to mean "current
	branch" (as defined by your working copy) when given empty.
	* monotone.texi: document it.
	
2005-10-14  Matthew Gregan  <kinetik@orcon.net.nz>

	* database.cc: Exclusively lock the database when performing a 'db
	dump'.
	* schema_migration.cc: Run an analyze at the end of a database
	migration to help out the SQLite query optimizer.  Also change
	schema id calculation to match 'sqlite_stat%' rather than the
	specific table 'sqlite_stat1'--the SQLite docs suggest that more
	tables will be created in the future.

2005-10-14  Matthew Gregan  <kinetik@orcon.net.nz>

	* database.cc, schema.sql, schema_migration.cc: Use SQLite 3's
	exclusive locking whereever we start a new transaction; allows
	monotone to report database locking errors earlier if a second
	monotone process attempts to perform database operations.

2005-10-14  Matthew Gregan  <kinetik@orcon.net.nz>

	* commands.cc (message_width): Refactor into display_width() and
	remove message_width().
	* transforms.{cc,hh} (display_width): Rename length() to
	display_width() and use the code from message_width().
	* ui.cc, commands.cc: Change calls to length() to display_width().
	* netsync.cc: Remove length() calls, test for string emptiness
	instead.

2005-10-13  Emile Snyder <emile@alumni.reed.edu>

	* commands.cc (CMD(revert)): use --missing for revert a'la drop.
	* monotone.texi: document it.
	* tests/t_revert_restrict.at: test it.
	
2005-10-13  Emile Snyder <emile@alumni.reed.edu>

	* app_state.{cc,hh}: new missing class member for --missing flag.
	* commands.cc (CMD(drop), ls_missing, find_missing): use new
	--missing flag to drop any files already deleted in the working copy.
	* monotone.cc (coptions, cpp_main): add the --missing flag handling.
	* options.hh: add OPT_MISSING.
	* monotone.texi: document it.
	* tests/t_drop_missing.at: test it.
	
2005-10-13  Emile Snyder <emile@alumni.reed.edu>

	* database.cc (complete): implementation for h:branch selector to
	find heads of a branch.
	* selectors.{cc,hh}: add sel_head with selector character 'h'.
	* monotone.texi: document it.
	
2005-10-12  Nathaniel Smith  <njs@pobox.com>

	* revision.hh: Oops, missed a bit.

2005-10-12  Nathaniel Smith  <njs@pobox.com>

	* revision.cc (add_node_for_old_revision): Rename to...
	(add_node_for_oldstyle_revision): ...this.
	(build_changesets_from_existing_revs): Rename to...
	(build_roster_style_revs_from_manifest_style_revs): ...this.
	* commands.cc (db): Rename "rebuild" to "rosterify".

2005-10-08  Nathaniel Smith  <njs@pobox.com>

	* revision.cc (analyze_manifest_changes): Remove.

2005-10-08  Nathaniel Smith  <njs@pobox.com>

	* revision.cc (calculate_change_sets_recursive):
	(find_subgraph_for_composite_search) 
	(calculate_composite_change_set, calculate_arbitrary_change_set):
	Remove.
	(construct_revision_from_ancestry): Likewise.

2005-10-08  Nathaniel Smith  <njs@pobox.com>

	* revision.cc (check_sane_history): Remove.

2005-10-13  Matt Johnston  <matt@ucc.asn.au>

	* botan/mem_pool.cpp: fix bug preventing remove_empty_buffers()
	from being called, gives significant improvements for long-running
	processes.

2005-10-12  Emile Snyder <emile@alumni.reed.edu>

	* monotone.texi: add njs's lucid definition of what the disapprove
	actually means in terms of the revision graph to it's section in
	the documentation.
	
2005-10-12  Matt Johnston  <matt@ucc.asn.au>

	* monotone.cc: return with exit code of 2 on usage output
	* testsuite.at: turn "cat_foo" into "automate get_foo"
	* tests/t_empty_env.at, tests/t_null.at, tests/t_at_sign.at,
	tests/t_unreadable_db.at, tests/t_cmdline_options.at: expect 2 exit code
	* tests/t_cross.at: update to the changeset paradigm of immutable
	ancestors.

2005-10-11  Emile Snyder <emile@alumni.reed.edu>

	* app_state.{cc,hh}: new bind_address and bind_port class members.
	* options.hh: new OPT_BIND for serve command.
	* monotone.cc: handle OPT_BIND.
	* commands.cc (process_netsync_args, CMD(serve)): use values from
	the new --bind=[addr]:port option for 'monotone serve' rather than
	the positional argument.  default to binding all interfaces.
	* monotone.texi: document new serve syntax
	* netsync.cc (serve_connections): use empty address argument to
	mean bind all interfaces.
	* netxx/address.cxx (Address::add_all_addresses): set port_ member
	from passed in port argument.
	* testsuite.at, tests/t_netsync_single.at: use new --bind syntax
	for serve commands.
	
2005-10-11  Matthew Gregan  <kinetik@orcon.net.nz>

	* commands.cc (message_width, explain_usage): New function to
	calculate display width of translated strings.  Use it in
	explain_usage.
	Patch from Thomas Moschny <thomas.moschny@gmx.de>
	* certs.cc (get_user_key): Correct logic in N() test for multiple
	keys.  Resolves bug reported by Malte Thoma.

2005-10-10  Timothy Brownawell  <tbrownaw@gmail.com>

	Make netsync shutdown work properly.
	* netsync.cc (session::which_events): Only ask to read if not armed.
	A read failure will discard all read-but-not-processed commands.
	* netsync.cc (session::maybe_say_goodbye): Only say goodbye once.
	Repeated goodbyes means that one side *will* have a full write-queue
	when the connection is torn down.

2005-10-10  Timothy Brownawell  <tbrownaw@gmail.com>

	* tests/t_automate_stdio.at: Add comment here too.

2005-10-10  Timothy Brownawell  <tbrownaw@gmail.com>

	* contrib/get_stdio.pl: Add comments. I'm told it was "obtuse",
	hopefully this will help somewhat.

2005-10-10  Matt Johnston  <matt@ucc.asn.au>

	* configure.ac, Makefile.am: add {MONOTONE,LIB3RDPARTY}_C{,XX}FLAGS
	variables.

2005-10-10  Benoît Dejean <benoit@placenet.org>

	* commands.cc: s/key store/keystore/g.

2005-10-10  Matt Johnston  <matt@ucc.asn.au>

	* netsync.cc, database.{cc,hh}: don't include unwanted branch
	certs when building the merkle tree.
	* merkle.hh: add variant of insert_into_merkle_tree
	taking non-raw id.
	* markle.cc: comment out unused bits

2005-10-10  Nathaniel Smith  <njs@pobox.com>

	* cert.{cc,hh} (get_user_key): New function, replacing
	guess_default_key.
	* revision.cc (build_changesets_from_existing_revs) 
	(build_changesets_from_manifest_ancestry): 
	* rcs_import.cc (import_cvs_repo): 
	* commands.cc (internalize_cert_name, push, sync, serve):
	* cert.cc (make_simple_cert, cert_revision_author_default): Use
	it.

2005-10-10  Matthew Gregan  <kinetik@orcon.net.nz>

	* netsync.cc: Clean up another case where port numbers were being
	munged by localized iostreams.
	* tests/t_netsync_largish_file.at: Tweak the random file
	generation so that it's a bit faster on platforms with slow awk
	implementations.
	* netsync.cc: Remove comment stating that our official IANA port
	should be renamed from 'netsync' to 'monotone'; Tomas sorted this
	out a while ago.
	* lua.cc (Lua::ok): Only log the 'Lua::ok() failed' message if
	there has been a failure.
	* monotone.texi: Fix a typo.
	* win32/fs.cc (get_homedir): Clarify comment.

2005-10-09  Matthew Gregan  <kinetik@orcon.net.nz>

	* contrib/usher.cc (main): Reset parser state for config file
	parser.
	* win32/monotone.iss: Reduce minimum OS version for installer.
	* configure.ac: Another Boost library suffix.

2005-10-08  Matthew Gregan  <kinetik@orcon.net.nz>

	* tests/t_automate_keys.at: Portability fixes.

2005-10-08  Benoît Dejean  <benoit@placenet.org>

	* commands.cc: One more i18n string.

2005-10-08  Matthew Gregan  <kinetik@orcon.net.nz>

	* tests/t_automate_keys.at: Don't rely on extended sed either!

2005-10-08  Nathaniel Smith  <njs@pobox.com>

	* database.{hh,cc}: Clean-up previous change -- switch to using a
	cleanup_ptr to hold sqlite3_stmt handles, for proper exception
	safety.

2005-10-08  Nathaniel Smith  <njs@pobox.com>

	* database.cc (fetch): Do not insert prepared statements into the
	statement table until they are successfully created, to avoid
	segfaults on database teardown.

2005-10-08  Matthew Gregan  <kinetik@orcon.net.nz>

	* tests/t_automate_keys.at: Use sed rather than relying on an
	extended grep being available.

2005-10-08  Nathaniel Smith  <njs@pobox.com>

	* contrib/ciabot_monotone.py (send_change_for): Handle branch-less
	revisions.

2005-10-08  Nathaniel Smith  <njs@pobox.com>

	* paths.cc: Make initial_rel_path an fs::path.  Adjust code
	correspondingly.  Add tests that calling monotone from inside MT
	should work.
	* tests/t_add_inside_MT.at, testsuite.at: New test.

2005-10-08  Matthew Gregan  <kinetik@orcon.net.nz>

	* win32/fs.cc: Don't consider USERPROFILE as a possible home
	directory; APPDATA is more appropriate.  Add a second method to
	get the APPDATA path.  Always use HOME if it's set (not just under
	Cygwin/MinGW).
	* tests/t_netsync_absorbs.at: Add missing CANONICALISE().

2005-10-07  Timothy Brownawell  <tbrownaw@gmail.com>

	* commands.cc (pubkey): don't insist on having a database
	* tests/t_key_management_without_db.at: check it

2005-10-07  Timothy Brownawell  <tbrownaw@gmail.com>

	* file_io.cc, vocab.cc, Makefile.am: fix merge
	* botan/algolist.cpp, botan/def_alg.cpp: fix merge

2005-10-07  Timothy Brownawell  <tbrownaw@gmail.com>

	* automate.cc: add "automate keys". like "ls keys", except it
	uses basic_io (since "ls keys" is now slightly irregular and not
	very well suited to machine interpretation).
	* monotone.texi: document it
	* tests/t_automate_keys.at: test for it
	* testsuite.at: add test
	* basic_io.{cc,hh} (stanza): add push_str_multi, for entries
	that can take a variable number of string arguments.
	* commands.cc: add "automate keys" to automate help
	misc minor whitespace cleanup

2005-10-06  Timothy Brownawell  <tbrownaw@gmail.com>

	* commands.cc (ls_keys): don't insist on having a db
	* tests/t_key_management_without_db.at: check ls keys
	* monotone.texi: update for new key storage
		* concepts :: storage and workflow
		* tutorial :: generating keys
		* tutorial :: committing work
		* command reference :: informative
		* command reference :: key and cert
		* command reference :: packet I/O

2005-10-06  Timothy Brownawell  <tbrownaw@gmail.com>

	* commands.cc (chkeypass): doesn't use the db, so we don't need a guard
	* commands.cc (dropkey): don't insist on having a db
	* tests/t_genkey_without_db.at: rename (s/genkey/key_management) and
	add checks for chkeypass and dropkey without a db

2005-10-06  Timothy Brownawell  <tbrownaw@gmail.com>

	* database.{cc,hh}: new function, database::database_specified()
	return whether we were given a database (doesn't care about validity,
	only that we were told to use one)
	* commands.cc (genkey): don't insist on having a db, but still
	check it for duplicates if we're given one.
	* tests/t_genkey_without_db.at: make sure it works
	* testsuite.at: add test

2005-09-28  Timothy Brownawell  <tbrownaw@gmail.com>

	* keys.cc (get_private_key): don't use lua hook passwords for
	chkeypass.

2005-09-28  Matt Johnston  <matt@ucc.asn.au>

	* keys.cc (get_private_keys): don't use lua hook passwords for
	chkeypass.

2005-09-28  Timothy Brownawell  <tbrownaw@gmail.com>

	* key_store.cc: fix delete_key
	* tests/t_database_check_normalized: needs 'db migrate'
	* tests/t_lua_privkey.at: update for new key location
	* tests/t_netsync_absorbs.at: use genkey instead of packets
	* tests/t_netsync_checks_server_key.at: same
	* tests/t_netsync_pubket.at: update key packet to new format

2005-09-27  Timothy Brownawell  <tbrownaw@gmail.com>

	Replace extract_keys command with a database migrator.
	* database.{cc,hh}: Remove last traces of private keys in db.
	* schema.sql: Remove private_keys table
	* commands.cc (dropkey): private keys can no longer be in the db.
	* schema_migration.cc: new migrator
	* commands.cc: remove extract_keys
	* tests/t_migrate_schema.at: update
	* keys.hh, cert.cc, key_store.cc: keys_match doesn't work well on
	privkeys. Don't use it.
	* key_store.cc: Allow duplicate insertions, if they match.

2005-09-27  Timothy Brownawell  <tbrownaw@gmail.com>

	* schema_migration.hh: migrate_depot_schema() doesn't really exist
	* database.cc, schema_migration.{cc,hh}: migrate_monotone_schema
	now takes an app_state * , so data can be moved to/from the database.

2005-09-27  Matt Johnston  <matt@ucc.asn.au>

	* botan/pkcs8.cc, keys.cc: fix monotone-specific pkcs8 key
	parsing.
	* commands.cc: ls keys shows keystore-only pubkeys as well
	* packet.cc: fix unit tests
	* testsuite.at: use keypair packet rather than privkey/pubkey 
	packets.

2005-09-26  Matt Johnston  <matt@ucc.asn.au>

	* commands.cc, keys.cc, others: use standard
	"PBE-PKCS5v20(SHA-1,TripleDES/CBC)" encoding rather than
	raw arc4. extract_keys will re-encode keys, still
	need to work on packet.cc encoding.
	* botan/{des*,pkcs5*,algolist.cpp}: required files
	from Botan 1.4.6

2005-09-25  Timothy Brownawell  <tbrownaw@gmail.com>

	Move private keys outside the database.
	They're now stored as keypairs in ~/.monotone/keys
	Details:
	* keystore.{cc,hh}: handle storage of keypairs
	* tests*: Specify keystore location when running the testsuite.
		This prevents it from polluting the user's keystore.
	* database{cc,hh}: remove ability to put privkeys. They can still
		be listed, retrieved, and deleted, to support
	* commands.cc: New command, extract_keys. Copies private keys from
		the database to the keystore.
	* vocab.hh: add keypair type, like pair<pubkey, privkey>, except that
		the members are named pub and priv.
	* packet.cc: Clean up read_packets.
	* packet.{cc,hh}: privkey packets no longer exists, handle keypair
		packets instead.
	* file_io.{cc,hh}: add read_directory because tree_walker needs to
		be in the wc. add a write_data that works outside the wc.
	* Makefile.am: add keystore.{cc,hh}
	* others: update to work with new key storage

2005-10-06  Matthew Gregan  <kinetik@orcon.net.nz>

	* std_hooks.lua (merge3_emacs_cmd): Minor cleanup.
	* std_hooks.lua: Pass '--eval' rather than '-eval' to Emacs; the
	CVS emacsclient does not consider '-eval' as valid.
	* platform.hh, unix/fs.cc, win32/fs.cc (rename_clobberingly): New
	function for best-effort atomic renames.  This will probably never
	be atomic on Win32.
	* file_io.cc (write_data_impl): Append process ID to temporary
	file name so that multiple monotone processes operating on the
	same working copy are less likely to clobber each other.  Use
	rename_clobberingly().
	* ui.cc (user_interface): Allow std::cout to raise
	ios_base::failure exceptions if stream goes bad (e.g. stream
	receives EPIPE).
	* monotone.cc (cpp_main): Catch ios_base::failure exceptions and
	exit cleanly.
	* main.cc (main_with_signal_handlers): Install handler to ignore
	SIGPIPE.
	* Makefile.am: Remove platform_netsync.cc references.
	* {unix,win32}/platform_netsync.cc: Remove files.
	* platform.hh, netsync.cc (run_netsync_protocol):
	Remove {start,end}_platform_netsync() calls.

2005-10-04  Nathaniel Smith  <njs@pobox.com>

	* monotone.texi (Automation): Document the mysterious columns of
	numbers in 'automate inventory' output format.

2005-10-04  Matt Johnston  <matt@ucc.asn.au>

	* botan/, Makefile.am: update to Botan 1.4.7

2005-10-03  Nathaniel Smith  <njs@pobox.com>

	* monotone.texi (Automation): Clean up formatting and description
	of 'automate inventory' sample output.

2005-10-02  Marcel van der Boom  <marcel@hsdev.com>

	* commands.cc (CMD(checkout)): Check for non-existant checkout dir
	earlier, so we can fail earlier.

2005-09-30  Nathaniel Smith  <njs@pobox.com>

	* Makefile.am (AM_CFLAGS, AM_CXXFLAGS): Add
	-DBOOST_SP_DISABLE_THREADS (disables thread-safe shared_ptr
	reference counting).

2005-09-30  Nathaniel Smith  <njs@pobox.com>

	* debian/README.Debian, debian/TODO.Debian: Add debian files
	left out of repository.

2005-09-30  Nathaniel Smith  <njs@pobox.com>

	* NEWS: Set date for 0.23.

2005-09-30  Nathaniel Smith  <njs@pobox.com>

	* testsuite.at: Whoops, forgot to hit save.  Remove
	t_diff_changeset_bug.at.

2005-09-30  Grahame Bowland  <grahame@angrygoats.net>

	* paths.cc: remove unit tests for 
	file_path_internal_from_user

2005-09-30  Patrick Mauritz  <oxygene@studentenbude.ath.cx>

	* configure.ac: only add gnu specific CFLAGS and CXXFLAGS for
	gnu compilers

2005-09-30  Nathaniel Smith  <njs@pobox.com>

	* tests/t_log_outside_working_dir.at: Fix summary line.
	* tests/t_diff_changeset_bug.at: Remove redundant test
	(cf. t_restricted_diff_unchanged.at).

2005-09-30  Nathaniel Smith  <njs@pobox.com>

	* Makefile.am (BOTAN_SOURCES): Add botan/hash_id.h.

2005-09-30  Nathaniel Smith  <njs@pobox.com>

	* NEWS: More additions (mention MM and the problems paths.cc will
	cause for colinux folks).

2005-09-30  Nathaniel Smith  <njs@pobox.com>

	* Makefile.am (MOST_SOURCES): Add hash_map.hh.
	(BOTAN_SOURCES): Add botan/charset.h.

2005-09-29  Nathaniel Smith  <njs@pobox.com>

	* NEWS: Fix typos pointed out by Matthew Gregan.

2005-09-29  Nathaniel Smith  <njs@pobox.com>

	* UPGRADE, configure.ac, monotone.spec, win32/monotone.iss:
	* debian/changelog: Bump version number.
	
2005-09-30  Grahame Bowland  <grahame@angrygoats.net>

	* paths.hh: update file_path documentation, 
	remove file_path_internal_from_user
	* paths.cc: remove file_path_internal_from_user
	* commands.cc CMD(cat): change file_path_internal_from_user 
	to file_path_external
	* tests/t_diff_outside_working_dir.at: check diff works outside 
	  of a working dir (with a file specified)
	* tests/t_log_outside_working_dir.at: check log works outside 
	  of a working dir (with a file specified)
	* tests/t_diff_changeset_bug.at: mysterious changeset bug
	* testsuite.at: add new tests

2005-09-29  Nathaniel Smith  <njs@pobox.com>

	* AUTHORS: Add Grahame and Marcel.
	* NEWS: Write 0.23 entry.
	* monotone.texi (Reserved Files): Mention in .mt-ignore docs that
	the patterns are regexes.
	
2005-09-30  Grahame Bowland  <grahame@angrygoats.net>

	* paths.cc (file_path::file_path): Allow external paths outside of
	a working directory, so long as we don't enter a working directory 
	later.
	(access_tracker) add new very_uninitialized state which 
	prevents subsequent initialization
	(test_access_tracker) check the very_uninitialized state works
	* paths.hh: correct mention of monotone cat file to new syntax

2005-09-29  Matthew Gregan  <kinetik@orcon.net.nz>

	* paths.cc: Restore two unit tests on Win32.

2005-09-29  Richard Levitte  <richard@levitte.org>

	* testsuite.at: Removed a spurious G...

2005-09-29  Matthew Gregan  <kinetik@orcon.net.nz>

	* paths.cc, win32/fs.cc: Fixes to allow unit tests to pass on Win32.

2005-09-29  Marcel van der Boom  <marcel@hsdev.com>

	* netsync.cc (rebuild_merkle_trees): only get matched branch
	certs, not all of them

2005-09-28  Nathaniel Smith  <njs@pobox.com>

	* tests/t_rename_diff_names.at, testsuite.at: New test.

2005-09-27  Richard Levitte  <richard@levitte.org>

	* monotone.texi (Tutorial): It seems like texi2pdf gets quite
	confused when a @chapter has a @subsection with a @section in
	between.  The resulting PDF had a Tutorial that was a indexed as a
	subsection under Concepts/Branches instead of being indexed as the
	chapter it is, and most confusingly, it's last subsection
	(Branching and Merging) ended up as a a separate chapter of it's
	own...

2005-09-27  Matt Johnston  <matt@ucc.asn.au>

	* netsync.cc (ancestry_fetcher): new approach to requesting file
	and manifest deltas and full data. Tries to be more efficient
	for the vcache of recontstructed data, and conceptually simpler

	* tests/t_netsync_unrelated.at: passes, remove XFAIL

2005-09-26  Benoît Dejean  <benoit@placenet.org>

	* database.cc: Merged 3 strings.

2005-09-26  Matt Johnston  <matt@ucc.asn.au>

	* commands.cc: add 'help' command
	* monotone.cc: add -h alias for --help
	
2005-09-25  Matt Johnston  <matt@ucc.asn.au>

	* netsync.cc: use lexical_cast on port numbers to avoid
	strange-looking "port 5,253"

2005-09-25  Matthew Gregan  <kinetik@orcon.net.nz>

	* sqlite/*: Update in-tree SQLite from 3.2.6 to 3.2.7.

2005-09-25  Benoît Dejean  <benoit@placenet.org>

	* netsync.cc: 3 more i18n strings.

2005-09-25  Benoît Dejean  <benoit@placenet.org>

	* cert.cc (cert_signable_text): F() vs. boost::format.
	* lua.cc (monotone_guess_binary_file_contents_for_lua),
	(monotone_include_for_lua), (monotone_includedir_for_lua):
	* rcs_import.cc (import_cvs_repo): Merged some strings.
	
2005-09-25  Benoît Dejean  <benoit@placenet.org>

	* lua.cc (monotone_guess_binary_file_contents_for_lua):
	Fixed signednes warning and istream usage.

2005-09-25  Matt Johnston  <matt@ucc.asn.au>

	* ui.cc: fallback to the default locale if locale("") fails.

2005-09-25  Matt Johnston  <matt@ucc.asn.au>

	* botan/arc4.cpp: increase maximum keylength to 256 bytes.

2005-09-24  Benoît Dejean  <benoit@placenet.org>

	* ChangeLog: Fixed.
	I don't understand how xxdiff works :/ Please help.

2005-09-24  Satoru SATOH <ss@gnome.gr.jp>

	* po/ja.po: Updated Japanese translation.

2005-09-23  Benoît Dejean  <benoit@placenet.org>

        * std_hooks.lua: More i18n strings.

        I don't know how to handle lua
        "multiline" ..
        "strings" because gettext doesn't join them.

2005-09-22  Benoît Dejean  <benoit@placenet.org>

        * sanity.{cc,hh}: Uninlined F() and FP().
        This happily saves ~100KB of .text on my ppc.

2005-09-22  Benoît Dejean  <benoit@placenet.org>

	* netsync.cc: Reverted changes
	from f0a632bf14468b6e03a488d6f1a64ef18b61d04c
	to   4f7f638954c79c54460d04c3be111acad8b26dd3

2005-09-22  Benoît Dejean  <benoit@placenet.org>

	* lua.cc (monotone_gettext_for_lua): New function.
	* po/POTFILES.in: Added std_hooks.lua.
	* std_hooks.lua: One more string for i18n.

2005-09-22  Benoît Dejean  <benoit@placenet.org>

	* ui.{cc,hh} (get_user_locale): Returns a const &.

2005-09-21  Timothy Brownawell  <tbrownaw@gmail.com>

	* contrib/usher.cc: better error checking

2005-09-20  Timothy Brownawell  <tbrownaw@gmail.com>

	* restrictions.cc: Make calculate_unrestricted_revision work
	with --exclude
	* tests/t_restriction_with_exclude_iprint.at: remove XFAIL

2005-09-20  Patrick Mauritz <oxygene@studentenbude.ath.cx>

	* configure.ac: solaris needs librt for fdatasync
	* sqlite/parse.c: #line and #include interactions aren't defined

2005-09-20  Matt Johnston  <matt@ucc.asn.au>

	* database.cc (space_usage): workaround the issue that in sqlite
	3.2.6, SUM({empty set}) returns NULL. (this is part of the sql spec,
	see http://www.sqlite.org/cvstrac/tktview?tn=1413 and the comment for
	SUM() in sqlite docs).

2005-09-20  Matt Johnston  <matt@ucc.asn.au>

	* ui.cc, ui.hh, sanity.hh: replace ui.user_locale with
	get_user_locale(), so that we can guarantee that it will be
	initialised when the global_sanity object (and probably other things)
	are instantiated.

2005-09-20  Matthew Gregan  <kinetik@orcon.net.nz>

	* tests/t_restriction_with_exclude_iprint.at: New test, variant of
	t_restriction_exclude.at, but with inodeprints enabled.  Mark as
	XFAILed.
	* testsuite.at: Add new test.
	* sqlite/*: Update in-tree SQLite from 3.2.2 to 3.2.6.
	* Makefile.am: Add sqlite/{analyze,vbdefifo,complete}.c to
	SQLITE_SOURCES
	* schema_migration.cc (calculate_schema_id): Explicitly exclude
	sqlite_stat1 table from schema ID calculation.  This is a new
	magic table created by the 'analyze' command in SQLite >= 3.2.3.

2005-09-18  Nathaniel Smith  <njs@pobox.com>

	* po/ja.po: New translation from Satoru SATOH <ss@gnome.gr.jp>.
	* AUTHORS: Add Satoru SATOH.
	
2005-09-18  Matthew Gregan  <kinetik@orcon.net.nz>

	* testsuite.at: Tweak default 'eveything' netsync glob to
	something that works around the MinGW/Win32 globbing issues for
	now.
	* tests/t_log_brief.at: Canonicalise output on Win32.

2005-09-17  Timothy Brownawell  <tbrownaw@gmail.com>

	* contrib/usher.cc: Remove stray "new int[2];' statements from
	debugging. Remove connections from list when finished.

2005-09-16  Timothy Brownawell  <tbrownaw@gmail.com>

	* Makefile.am (EXTRA_DIST): add contrib/monotone-cvs-ignore.lua,
	contrib/ciabot_monotone_hookversion.py, and contrib/usher.cc .
	also remove duplicate of contrib/monoprof.sh

2005-09-16  Timothy Brownawell  <tbrownaw@gmail.com>

	* netsync.cc: finish renaming things, so it compiles again...

2005-09-16  Timothy Brownawell  <tbrownaw@gmail.com>

	* contrib/usher.cc: A simple usher/proxy server. It asks connecting
	clients for their include pattern, and then forwards the connection
	to an appropriate (as given in a config file) monotone server. Note
	that all servers operating behind one usher need to have the same
	server key.

2005-09-16  Timothy Brownawell  <tbrownaw@gmail.com>

	* netcmd.{cc,hh}, netsync.cc: new netcmd types: usher_cmd and
	usher_reply_cmd. They are not included in the HMAC, and do not
	occur during normal communication. Purpose: running multiple servers
	from the same port. This allows a special server to ask for the
	client's include pattern, and then forward the connection to a real
	monotone server.

2005-09-16  Matt Johnston  <matt@ucc.asn.au>

	* botan/pkcs8.cpp: re-add the monotone-specific code for guessing if
	a key is DER encoded or not.

2005-09-16  Matt Johnston  <matt@ucc.asn.au>

	* botan/*: update to Botan 1.4.6
	* Makefile.am: ditto

2005-09-15  Timothy Brownawell  <tbrownaw@gmail.com>

	* app_state.{cc,hh}: restrictions now understand --exclude
	* commands.cc: commit and revert now take OPT_EXCLUDE
	* monotone.cc: update description of --exclude
	* tests/t_restriction_with_exclude.at: new test
	* testsuite.at: add it

2005-09-14  Timothy Brownawell  <tbrownaw@gmail.com>

	* contrib/ciabot_monotone_hookversion.py: CIA bot client script
	meant to be called from the note_netsync_revision_received hook.
	* lua.{cc,hh}: hook_note_commit and hook_note_netsync_revision_received
	now take the text of the revision as an argument.
	* netsync.cc, commands.cc: Give hooks new argument.
	* monotone.texi: Update documentation for those hooks.

2005-09-11  Benoît Dejean  <benoit@placenet.org>

	* database.cc
	* database_check.cc
	* netsync.cc
	* po/POTFILES.in
	* po/POTFILES.skip
	* rcs_import.cc: More i18n strings.

2005-09-07  Jim Meyering  <jim@meyering.net>
	
	* tests/t_rename_dir_cross_level.at: When invoking mv to rename
	a directory, do not include a trailing slash on the target -- that
	is not portable.                                                  

	* Makefile.am (TESTS_ENVIRONMENT): Ensure that PATH starts with
	the current directory, so we test the just-built monotone binary,
	not some older version.                                          

2005-09-07  Benoît Dejean  <benoit@placenet.org>

	* std_hooks.lua: Don't spawn emacs with '-no-init-file'.

2005-09-09  Matthew Gregan  <kinetik@orcon.net.nz>

	* paths.cc (save_initial_path): Default Boost's fs::path to
	fs::native grammar.
	* tests/t_unreadable_{db,MT}.at: Disable on Win32 for now.
	* paths.cc: Consistency--use WIN32 rather than _WIN32.
	* file_io.cc (walk_tree): Correct test for file existence.

2005-09-08  Matthew Gregan  <kinetik@orcon.net.nz>

	* Makefile.am: Add '-f' argument to 'mv'; avoids build waiting on
	 user confirmation in some cases.

2005-09-08  Nathaniel Smith  <njs@pobox.com>

	* monotone.texi (Certificates): Remove mention of fcerts and
	mcerts.

2005-09-07  Benoît Dejean  <benoit@placenet.org>

	* ui.{cc,hh}: Added user_inferface::user_locale.
	* sanity.hh: Made F() and FP() locale aware.

2005-09-06  Benoît Dejean  <benoit@placenet.org>

	* monotone.cc: One more i18n string.

2005-09-06  Benoît Dejean  <benoit@placenet.org>

	* po/fr.po: Updated French translation.

2005-09-06  Benoît Dejean  <benoit@placenet.org>

	* commands.cc: No i18n for cert_revision_changelog.

2005-09-06  Matthew Gregan  <kinetik@orcon.net.nz>

	* tests/t_netsync_read_permissions.at: Tweak tests so we aren't
	trying to serve a bare '*'; works around test hangs due to glob
	expansion sillyness on MinGW.
	* tests/t_netsync_globs.at: Ditto.
	* tests/t_netsync_exclude.at: Ditto.
	* std_hooks.lua (ignore_file): Add Mac OS X (.DS_Store) and
	Windows (desktop.ini) per-directory browser configuration files.


2005-09-05  Benoît Dejean  <benoit@placenet.org>

	* commands.cc: Fixed some strings (added ' around revisions).
	Removed some whitespaces.
	No i18n in diff output.

2005-09-05  Benoît Dejean  <benoit@placenet.org>

	* sanity.{cc,hh}: boost::format vs. F(). Merged boost::format
	and moved non-template code to sanity.cc.

2005-09-05  Matthew Gregan  <kinetik@orcon.net.nz>

	* win32/terminal.cc (have_smart_terminal): We were returning false
	in almost all circumstances; changed logic so that we at least
	work when running in a cmd.exe window.

2005-09-05  Matt Johnston  <matt@ucc.asn.au>

	* commands.cc (dump_diffs): don't use the terminal width to
	print ===== seperators.

2005-09-05  Matthew Gregan  <kinetik@orcon.net.nz>

	* paths.cc (find_and_go_to_working_copy): Create root and bookdir
	paths as fs::native.
	* main.cc: Tweak #ifdef to avoid exposing some unused SEH handling
	on MinGW.
	* configure.ac: Minor cleanup to Win32 configure test.

2005-09-04  Nathaniel Smith  <njs@pobox.com>

	* monotone.cc (options): Remove default from the help string for
	--count, since none of the options listed are actually the
	default.

2005-09-04  Nathaniel Smith  <njs@pobox.com>

	* tests/t_unreadable_db.at, testsuite.at: New test.

2005-09-03  Nathaniel Smith  <njs@pobox.com>

	* po/Makevars (XGETTEXT_OPTIONS): N_ != ngettext.
	Add c-format flags on F() and FP() calls (only partially
	successful on latter, because of bug in xgettext).
	
2005-09-04  Grahame Bowland  <grahame@angrygoats.net>

	* commands.cc: siplify the monotone cat command 
	to "monotone cat [-r] FIELNAME" (as in bug #12597)
	* monotone.texi: update documentation of "monotone cat"
	* tests/t_add_edge.at, tests/t_cat_file_by_name.at, 
	tests/t_change_empty_file.at, tests/t_cvsimport.at, 
	tests/t_cvsimport_deleted_invar.at, tests/t_cvsimport_drepper.at, 
	tests/t_cvsimport_drepper2.at, tests/t_cvsimport_manifest_cycle.at, 
	tests/t_cvsimport_samelog.at, tests/t_database_check.at, 
	tests/t_db_kill_rev_locally.at, tests/t_empty_id_completion.at, 
	tests/t_epoch.at, tests/t_epoch_server.at, tests/t_erename.at, 
	tests/t_i18n_file.at, tests/t_import.at, tests/t_merge_add_del.at, 
	tests/t_movedel.at, tests/t_movepatch.at, tests/t_netsync.at, 
	tests/t_netsync_exclude.at, tests/t_netsync_exclude_default.at, 
	tests/t_netsync_globs.at, tests/t_netsync_nocerts.at, 
	tests/t_netsync_permissions.at, tests/t_netsync_read_permissions.at, 
	tests/t_netsync_single.at, tests/t_normalized_filenames.at, 
	tests/t_persistent_server_revision.at, tests/t_remerge.at, 
	tests/t_rename.at, tests/t_renamed.at, tests/t_scan.at, 
	tests/t_set_default.at, tests/t_singlecvs.at, 
	tests/t_update_with_pending_add.at, tests/t_update_with_pending_drop.at, 
	tests/t_update_with_pending_rename.at, tests/t_versions.at: 
	use automation interface rather than "monotone cat"

2005-09-04  Grahame Bowland  <grahame@angrygoats.net>

	* ChangeLog: fix up screwed up three-way merge

2005-09-04  Grahame Bowland  <grahame@angrygoats.net>

	* automate.cc, commands.cc: add "automate get_file", 
	"automate get_revision" and "automate get_manifest" to 
	automation interface.
	* monotone.texi: document new automation commands
	* tests/t_automate_get_file.at, tests/t_automate_get_revision_at, 
	tests/t_automate_get_manifest.at: trivial testing of new 
	automation commands for output as specified, make sure they 
	do not complete IDs, make sure invalid IDs are caught.
	* testsuite.at: add new tests

2005-09-03  Matthew Gregan  <kinetik@orcon.net.nz>

	* tests/t_persistent_server_keys_2.at: 'commit' needs a commit
	message.  Un-XFAIL.
	* tests/t_netsync_unrelated.at: Fix 'setup' syntax.
	* tests/t_add_vs_commit.at: BASE_REVISION needs to be in the root
	of a working copy to work.  Un-XFAIL.
	* tests/t_add_stomp_file.at: 'add' does not take a --branch
	argument.  BASE_REVISION needs to be in the root of a working copy
	to work.
	* annotate.cc (build_parent_lineage): Don't access uninitialized
	memory--use resize() rather than reserve().

2005-09-02  Matthew Gregan  <kinetik@orcon.net.nz>

	* monotone.cc: Use consistent case in option descriptions.

2005-09-02  Nathaniel Smith  <njs@pobox.com>

	* paths.{hh,cc}: Add split_path typedef.  Use it.

2005-09-02  Matt Johnston  <matt@ucc.asn.au>

	* lua.cc (monotone_guess_binary_file_contents_for_lua): use a
	temporary char* buffer rather than &string[], extra copying seems
	to have negligible performance impact.
	* tests/perf-test.sh: change path from tests/ to contrib/, make
	executable.
	* tests/parse-accounting.pl: make executable.

2005-09-01  Timothy Brownawell  <tbrownaw@gmail.com>

	* lua.cc, std_hooks.lua: use proper regexes for .mt-ignore
	taken from a patch from Martin Dvorak
	* contrib/monotone-cvs-ignore.lua: New file, from the same patch.
	supports .cvsignore files
	* tests/t_mt_ignore.at: check that a missing .mt-ignore
	doesn't cause problems

2005-09-01  Timothy Brownawell  <tbrownaw@gmail.com>

	* tests/t_mt_ignore.at: use RAW_MONOTONE instead of ugly --rcfile
	Also actually do "mtn add" this time.

2005-09-01  Timothy Brownawell  <tbrownaw@gmail.com>

	* tests/t_mt_ignore.at: new test, checks that .mt-ignore works
	* testsuite.at: add it

2005-09-01  Timothy Brownawell  <tbrownaw@gmail.com>

	* std_hooks.lua: support .mt-ignore
	* monotone.texi: mention .mt-ignore and MT/wanted-testresults under
	"Existing control files"
	* .mt-ignore: ignore testsuite.dir

2005-09-03  Benoît Dejean  <benoit@placenet.org>

	* commands.cc (ls_certs):
	* netsync.cc (load_data): Merged strings.

2005-09-01  Benoît Dejean  <benoit@placenet.org>

	* commands.cc: Merged one more "no such revision '%s'" string.

2005-09-01  Benoît Dejean  <benoit@placenet.org>

	* commands.cc: Merged all "no such revision '%s'" strings.
	(string_to_datetime): Merged catch blocks in order to merge error
	messages.

2005-09-01  Benoît Dejean  <benoit@placenet.org>

	* ChangeLog: Fixed.

2005-09-01  Matthew Gregan  <kinetik@orcon.net.nz>

	* ui.cc (user_interface): Avoid calling sync_with_stdio(false) on
	Win32 for now to work around a bug in MinGW where unsynchronized
	std::cin returns EOF earlier when reading a stream with DOS
	newlines.  Resolves 'db load' failure reported by Howard Spindel.
	* database.cc (load): Don't bother executing an empty string.
	* commands.cc (ALIAS(import, setup)): Remove alias.

2005-09-01  Matt Johnston  <matt@ucc.asn.au>

	* schema.sql: add BEGIN, COMMIT to make it a single transaction,
	improves db init performance significantly on OS X (avoids many
	disk-cache flushes).

2005-09-01  Matthew Gregan  <kinetik@orcon.net.nz>

	* testsuite.at: Increase entropy used to generate port numbers
	where we can and increase range of port numbers generated.
	* monotone.texi: Fix a couple of minor typos.

2005-09-01  Matthew Gregan  <kinetik@orcon.net.nz>

	* monotone.texi: Update 'setup' documentation and tutorial to
	reflect new usage.  Also update much of the monotone output in the
	tutorials to reflect the output of more modern versions of
	monotone.  Correct some minor errors and typos while here.
	* commands.cc (CMD(setup)): Require database and branch arguments.
	(ALIAS(import,setup)): Add setup alias.
	* testsuite.at, tests/*.at: Update 'setup' usage.

2005-08-31  Richard Levitte  <richard@levitte.org>

	* lua.cc, std_hooks.lua: Rename
	monotone_guess_binary_filename_for_lua and guess_binary_filename
	to monotone_guess_binary_file_contents_for_lua and
	guess_binary_file_contents.

2005-08-31  Benoît Dejean  <benoit@placenet.org>

	* basic_io.cc (basic_io::input_source::err): Merged strings.

2005-08-31  Nathaniel Smith  <njs@pobox.com>

	* file_io.cc (set_char_is_binary, guess_binary): static_cast chars
	to uint8_t before using as array indices.  Also replace some ints
	with size_t's to quiet g++ warnings.

2005-08-30  Benoît Dejean  <benoit@placenet.org>

	In function void set_char_is_binary(char, bool)
	133: warning: array subscript has type char
	In function void init_char_is_binary()
	147: warning: comparison between signed and unsigned integer expressions
	In function bool guess_binary(const std::string&)
	160: warning: comparison between signed and unsigned integer expressions
	162: warning: array subscript has type char

2005-08-30  Benoît Dejean  <benoit@placenet.org>

	* file_io.cc (walk_tree): Fixed format.

2005-08-31  Marcel van der Boom  <marcel@hsdev.com>

	* std_hooks.lua (execute_confirm): New function.
	(merge2_opendiff_cmd, merge3_opendiff_cmd): Add.

2005-08-31  Matthew Gregan  <kinetik@orcon.net.nz>

	* paths.cc (test_bookkeeping_path, test_system_path): Second
	attempt at compile fixes; this time the unit tests actually pass
	too.

2005-08-30  Matthew Gregan  <kinetik@orcon.net.nz>

	* paths.cc (test_bookkeeping_path, test_system_path): Shift object
	instantiation around a little to work around what seems to be a
	bug in the gcc 3.3 parser.
	* win32/inodeprint.cc (inodeprint_file): Update to use new path
	handling code.
	* win32/fs.cc (tilde_expand): Compile fix.

2005-08-30  Petr Baudis  <pasky@suse.cz>

	* std_hooks.lua: Simple support for merging using merge(1) and vim.

2005-08-30  Benoît Dejean  <benoit@placenet.org>

	* po/fr.po: Updated French translation.

2005-08-30  Benoît Dejean  <benoit@placenet.org>

	* commands.cc: Merged some error messages.

2005-08-30  Benoît Dejean  <benoit@placenet.org>

	* commands.cc: Merged complete(..., file_id) and
	complete(..., manifest_id) into template complete(..., ID).

2005-08-30  Benoît Dejean  <benoit@placenet.org>

	* commands.cc (ls_certs): Reworked for i18n.
	(CMD(commit)): Merged 2 strings.

2005-08-30  Matthew Gregan  <kinetik@orcon.net.nz>

	* revision.cc (ensure_parents_loaded): Don't reuse an iterator
	after we've invalidated it.  Fixes 'diff' crash reported by Howard
	Spindel.

2005-08-30  Matt Johnston  <matt@ucc.asn.au>

	* botan/allocate.cpp: avoid string comparison when looking up the 
	default allocator
	* monotone.cc (cpp_main): set a default allocator

2005-08-28  Nathaniel Smith  <njs@pobox.com>

	* tests/t_attributes.at: Delete checkout dir in between
	checkouts.

2005-08-28  Matt Johnston  <matt@ucc.asn.au>

	* keys.cc (keys_match): new function to compare whether two keys
	match (ignoring whitespace as the database does, etc).
	* packet.cc, keys.cc: use it for existing-key-comparison.

2005-08-27  Nathaniel Smith  <njs@pobox.com>

	* commands.cc (checkout): Special-case "checkout ."
	* tests/t_checkout_dir.at: Test it.

2005-08-26  Nathaniel Smith  <njs@pobox.com>

	* file_io.hh: Remove comment describing old path types.
	* paths.hh: Add comment describing new path types.
	
2005-08-26  Nathaniel Smith  <njs@pobox.com>

	* app_state.cc (create_working_copy): Remove
	fs::filesystem_exception catching.
	* file_io.hh (mkdir_p): Remove comment noting app_state.cc's
	dependence on a boost-based implementation.

2005-08-26  Nathaniel Smith  <njs@pobox.com>

	* paths.cc: Include <string>.  Helps build on g++ 3.3?

2005-08-26  Nathaniel Smith  <njs@pobox.com>

	* commands.cc (get_log_message): Make the log message commentary a
	little more descriptive for people who may not know what a log
	message is...
	(commit): When canceling a commit due to empty log message, say
	so.

2005-08-26  Nathaniel Smith  <njs@pobox.com>

	* std_hooks.lua: Check for both "vi" and "notepad.exe" as fallback
	editors.  If no editor was found, print a helpful message instead
	of just running "vi" anyway.  Print a message if the editor exited
	with error.

2005-08-26  Nathaniel Smith  <njs@pobox.com>

	* file_io.cc (mkdir_p, make_dir_for): Increase error checking.
	* commands.cc (checkout): Make sure that checkout target directory
	does not already exist.  Also use system_path more uniformly.
	* tests/t_checkout_dir.at: Test.
	* tests/t_setup_existing_path.at: New test.

2005-08-26  Nathaniel Smith  <njs@pobox.com>

	* commands.cc (read): Optionally take files on command line.
	* tests/t_read_from_file.at, testsuite.at: New test.
	* monotone.texi (Network Service): Show Jim using this.
	(Packet I/O, Commands): Document.
	* monotone.1: Likewise.

2005-08-26  Nathaniel Smith  <njs@pobox.com>

	* change_set.cc (move_files_from_tmp_top_down): Typo again.
	
2005-08-26  Nathaniel Smith  <njs@pobox.com>
	
	* database.cc (open): Convert stray line to paths.cc.

2005-08-26  Nathaniel Smith  <njs@pobox.com>

	* change_set.cc (move_files_from_tmp_top_down): Typo.

	* file_io.cc (move_path): New function.
	(move_file, move_dir): Minor cleanup -- use
	require_path_is_nonexistent.

	* work.cc (build_deletions): Use delete_file, rather than unlink.
	If file is already non-existent, do nothing.
	(build_rename): Use move_path, rather than rename.  If file
	already appears to have been renamed, do nothing.

2005-08-26  Nathaniel Smith  <njs@pobox.com>

	* app_state.cc (allow_working_copy): Make logging more sensible.

2005-08-26  Nathaniel Smith  <njs@pobox.com>

	* transforms.cc (length): 
	* database.cc (sql, load, open): 
	* commands.cc (rename, attr): 
	* change_set.cc (move_files_to_tmp_bottom_up) 
	(move_files_from_tmp_top_down): Merge fixups.

2005-08-26  Nathaniel Smith  <njs@pobox.com>

	* database_check.cc: Track and report on manifest and revision
	parseability.
	* tests/t_database_check_normalized.at: Update to expect "not
	parseable" messages rather than "not normalized" messages.
	All tests pass.
	
2005-08-26  Nathaniel Smith  <njs@pobox.com>

	* tests/t_unreadable_MT.at: This test was called "do not fail on
	unreadable MT/options".  I do not know why we wanted such
	behavior.  I am making it "fail cleanly on unreadable
	MT/options".

2005-08-26  Nathaniel Smith  <njs@pobox.com>

	* paths.cc (check_fp_normalizes_to, test_file_path_internal):
	Oops, there were more places testing for non-brokenness; break
	them too.

2005-08-26  Nathaniel Smith  <njs@pobox.com>

	* paths.cc (test_split_join): Test that you cannot create a path
	in MT by joining.
	(file_path): Implement it.
	(split): Break, to match broken behavior of old splitter (easier
	than fixing change_set.cc...)
	(file_path_internal): Test for brokenness accordingly.

2005-08-26  Nathaniel Smith  <njs@pobox.com>

	* commands.cc (cat): Hack so that 'cat file REV PATH' works
	correctly both inside and outside of working copy, interpreting
	path slightly differently in each case.
	
2005-08-26  Nathaniel Smith  <njs@pobox.com>

	* tests/t_normalized_filenames.at: Internal unnormalized pathnames
	are no longer silently normalized, but rather a hard error.
	Adjust test accordingly.

2005-08-26  Nathaniel Smith  <njs@pobox.com>

	* paths.hh (file_path_internal_from_user): New constructor.
	* paths.cc (test_file_path_internal): Test it.
	(file_path::file_path): Implement it.
	* commands.cc (cat): Use it to create/validate passed in
	filenames.

2005-08-26  Nathaniel Smith  <njs@pobox.com>

	* paths.cc (test_system_path): Require that system_path normalize
	out ..'s.
	(system_path): Do so.

2005-08-26  Nathaniel Smith  <njs@pobox.com>

	* work.cc (build_additions): Remove redundant (and now wrong)
	code.
	Test 53 now passes.
	
2005-08-26  Nathaniel Smith  <njs@pobox.com>

	* file_io.cc (make_dir_for): Oops, this doesn't need a
	fs::native.
	Test 37 now passes.

2005-08-26  Nathaniel Smith  <njs@pobox.com>

	* file_io.cc (mkdir): New function.  Now with extra brain-eating
	power.
	(mkdir_p, make_dir_for, delete_file, delete_dir_recursive) 
	(move_file, move_dir, write_data_impl): Use it, to make all
	fs::path's native and disable boost's random rejection of paths.

2005-08-26  Nathaniel Smith  <njs@pobox.com>

	* paths.cc (test_file_path_external_prefix_a_b) 
	(test_file_path_external_no_prefix, test_file_path_internal): Test
	for validity of more strange characters (,+@*%#$=).

2005-08-26  Nathaniel Smith  <njs@pobox.com>

	* file_io.cc (ident_existing_file): Remove accidentally-left-in
	code.  Test 26 now passes.
	* lua.cc (monotone_includedir_for_lua, load_rcfile): Add
	fs::native's.

2005-08-25  Nathaniel Smith  <njs@pobox.com>

	* paths.hh (system_path::system_path): Add new boolean argument
	controlling some access_tracker behavior.
	* app_state.cc (allow_working_copy): Use it.
	* paths.cc (system_path): Implement it.
	(test_system_path): Test it.

2005-08-25  Nathaniel Smith  <njs@pobox.com>

	* file_io.cc (walk_tree): Return properly.
	
2005-08-25  Nathaniel Smith  <njs@pobox.com>

	* paths.cc (test_file_path_internal): Add tests for
	file_path.empty().
	* file_io.cc (walk_tree_recursive): Add explicit fs::native.

2005-08-25  Nathaniel Smith  <njs@pobox.com>

	* paths.cc: Many small changes.  Unit tests now pass.  72
	unexpected autotest failures.

2005-08-25  Nathaniel Smith  <njs@pobox.com>

	* paths.cc (file_path): Fix up error reporting in external path
	normalization.
	(test_file_path_external_no_prefix): "" is always an invalid
	path.

2005-08-25  Nathaniel Smith  <njs@pobox.com>

	* database.cc (sql): Only check schema version when db actually
	exists.

2005-08-25  Nathaniel Smith  <njs@pobox.com>

	* file_io.cc (read_data_for_command_line): We are given a
	system_path.

2005-08-25  Nathaniel Smith  <njs@pobox.com>

	* paths.cc: Fix all unit test failures, except for two mysterious
	boost::too_few_args exceptions.
	
2005-08-25  Nathaniel Smith  <njs@pobox.com>

	* paths.cc, unix/fs.cc: Many, many fixes and some new tests too.	

2005-08-25  Nathaniel Smith  <njs@pobox.com>

	* paths.cc (struct access_tracker): Doh, initializer should set
	'initialized'...
	(test_file_path_internal): It's valid for a split file
	to have a null component if the file is "".

2005-08-25  Nathaniel Smith  <njs@pobox.com>

	* paths.cc (in_bookkeeping_dir): Last change didn't work out so
	well; let's remove some negatives and see if I can understand what
	the code does this way...

2005-08-25  Nathaniel Smith  <njs@pobox.com>

	* paths.cc (not_in_bookkeeping_dir): Handle "MT" case.
	Update tests to make sure it sticks...

2005-08-25  Nathaniel Smith  <njs@pobox.com>

	* unit_tests.{cc,hh} (init_unit_test_suite): Remove
	path_component_tests.
	* unix/fs.cc (tilde_expand): Another compile fix.

2005-08-25  Nathaniel Smith  <njs@pobox.com>

	* {unix,win32}/fs.cc: Misc. compile fixes.

2005-08-25  Nathaniel Smith  <njs@pobox.com>

	* Makefile.am (UNIX_PLATFORM_SOURCES): Add unix/fs.cc
	(WIN32_PLATFORM_SOURCES): Add win32/fs.cc
	* paths.hh (bookkeeping_path): Implement default constructor.

2005-08-25  Nathaniel Smith  <njs@pobox.com>

	* rcs_import.cc (import_cvs_repo): 
	* lua.cc (default_rcfilename): 
	* diff_patch.cc (get_version): Small compile fixes.

2005-08-25  Nathaniel Smith  <njs@pobox.com>

	* paths.{cc,hh} (is_bookkeeping_path): New static method.
	* file_io.cc (walk_tree_recursive): Use it.  Now compiles.
	paths.cc and file_io.cc now compile.
	
2005-08-25  Nathaniel Smith  <njs@pobox.com>

	* file_io.cc (delete_dir_recursive): Implement.
	Misc. compile fixes.
	
2005-08-25  Nathaniel Smith  <njs@pobox.com>

	* file_io.cc (test_book_keeping_file): Remove.

2005-08-25  Nathaniel Smith  <njs@pobox.com>

	* file_io.cc (walk_tree_recursive, walk_tree): Implement.

2005-08-25  Nathaniel Smith  <njs@pobox.com>

	* paths.cc (const_system_path): Do tilde expansion.

2005-08-25  Nathaniel Smith  <njs@pobox.com>

	* file_io.cc (read_localized_data, read_data_for_command_line) 
	(write_localized_data, write_data, write_data_impl): Implement.

2005-08-25  Nathaniel Smith  <njs@pobox.com>

	* file_io.cc (read_data): Implement.  Remove the base64<gzip<>>
	versions.

2005-08-25  Nathaniel Smith  <njs@pobox.com>

	* file_io.cc (move_file, move_dir): Implement.

2005-08-25  Nathaniel Smith  <njs@pobox.com>

	* file_io.cc (assert_path_is_nonexistent, assert_path_is_file) 
	(assert_path_is_directory, require_path_is_nonexistent) 
	(require_path_is_file, require_path_is_directory) 
	(ident_existing_file, mkdir_p, make_dir_for, delete_file) 
	(delete_dir_recursive): Implement.

2005-08-25  Nathaniel Smith  <njs@pobox.com>

	* Audit uses of 'file_exists', because its semantics have changed;
	it now checks to see if a path exists and is a regular file,
	rather than that it simply exists.  A fair amount of code already
	thought it meant that... other places now use 'path_exists'.
	
2005-08-25  Nathaniel Smith  <njs@pobox.com>

	* file_io.cc (path_exists, directory_exists, file_exists):
	Implement.

2005-08-25  Nathaniel Smith  <njs@pobox.com>

	* platform.hh (get_path_status): New function.
	* unix/fs.cc (get_path_status): Implement.
	* win32/fs.cc (get_path_status): Implement inefficiently (does
	win32 have stat?)

2005-08-25  Nathaniel Smith  <njs@pobox.com>

	* file_io.cc (get_homedir, tilde_expand, book_keeping_file)
	(book_keeping_dir): Remove.

2005-08-25  Nathaniel Smith  <njs@pobox.com>

	* platform.hh (get_homedir): New function.
	* {win32,unix}/fs.cc (get_homedir): Expose.

2005-08-25  Nathaniel Smith  <njs@pobox.com>

	* Minor compile fixes.
	
2005-08-25  Nathaniel Smith  <njs@pobox.com>

	* platform.hh (tilde_expand): New function.
	* win32/fs.cc, unix/fs.cc: Implement it.

2005-08-25  Nathaniel Smith  <njs@pobox.com>

	* paths.cc: Many more fixes.  Now compiles with and without unit
	tests.
	
2005-08-25  Nathaniel Smith  <njs@pobox.com>

	* paths.cc: Lots of compile fixes for unit tests.
	Add a test for access_tracker.

2005-08-25  Nathaniel Smith  <njs@pobox.com>

	* paths.cc: Many fixes.  Now compiles.

2005-08-25  Nathaniel Smith  <njs@pobox.com>

	* paths.cc (system_path): Implement.

2005-08-24  Nathaniel Smith  <njs@pobox.com>

	* paths.cc (fully_normalized_path): Use find_first_of.

2005-08-24  Nathaniel Smith  <njs@pobox.com>

	* paths.cc (find_and_go_to_working_copy, save_initial_path) 
	(go_to_working_copy): Use new checked structure.
	(operator <<): Make sure we can log our access_tracked values
	without marking them as used.

2005-08-24  Nathaniel Smith  <njs@pobox.com>

	* paths.cc (struct access_tracker): Add invariant checking on
	lifetime usage of path roots.

2005-08-24  Nathaniel Smith  <njs@pobox.com>

	* paths.hh (any_path::operator =): return *this.

2005-08-24  Nathaniel Smith  <njs@pobox.com>

	* paths.{cc,hh}: More fixes.

2005-08-24  Nathaniel Smith  <njs@pobox.com>

	* paths.{cc,hh}: Reorganize a bit.  Implement file_path and
	bookkeeping_path.

2005-08-24  Nathaniel Smith  <njs@pobox.com>

	* paths.cc (file_path): Implement basic constructor.
	Misc compile fixes.
	Add single-character names to tests.
	
2005-08-24  Nathaniel Smith  <njs@pobox.com>

	* paths.cc (go_to_working_copy): New function.  Implement.
	* app_state.cc (create_working_copy): Adjust accordingly.

2005-08-24  Nathaniel Smith  <njs@pobox.com>

	* paths.cc (find_and_go_to_working_copy): Implement.
	* app_state.cc (allow_working_copy): Adjust accordingly.
	(relative_directory): Remove.
	* file_io.cc (find_working_copy): Remove.

2005-08-24  Nathaniel Smith  <njs@pobox.com>

	* paths.cc (save_initial_path): Update for previous changes.

2005-08-24  Nathaniel Smith  <njs@pobox.com>

	* paths.cc (test_system_path): Add tests for the
	from-any_path constructor.  Add test for "~foo" handling.
	Start cleaning up path roots.
	* platform.hh: Note that get_current_working_dir() is
	charset-broken (i.e., operations started inside non-utf8
	directories are probably broken).

2005-08-24  Nathaniel Smith  <njs@pobox.com>

	* app_state.cc (allow_working_copy): 
	* change_set.cc (print_insane_change_set): Two more small compile
	fixes.
	All remaining compile errors are localized to unimplemented
	paths.cc/file_io.cc functionality.

2005-08-24  Nathaniel Smith  <njs@pobox.com>

	* database.cc (initialize): Missing ;.

2005-08-24  Nathaniel Smith  <njs@pobox.com>

	* monotone.cc (cpp_main): Handle message_file right.

2005-08-24  Nathaniel Smith  <njs@pobox.com>

	* change_set.cc (print_insane_path_rearrangement): 
	* database.cc (initialize): 
	* monotone.cc (cpp_main): More small compile fixes.

2005-08-24  Nathaniel Smith  <njs@pobox.com>

	* file_io.hh
	({assert,require}_path_is_{nonexistent,file,directory}): New
	functions.
	Use them everywhere.

2005-08-24  Nathaniel Smith  <njs@pobox.com>

	* basic_io.hh: #include "paths.hh".
	* monotone.cc (add_rcfile): Remove obsolete absolutification, etc.

2005-08-24  Nathaniel Smith  <njs@pobox.com>

	* paths.hh (system_path): Add a from-any_path constructor.
	* Makefile.am (MOST_SOURCES): Remove path_component.{cc,hh}.
	* basic_io.hh (push_file_pair): New method.
	* change_set.cc (print_insane_change_set) 
	(print_insane_path_rearrangement): Use it.

2005-08-24  Nathaniel Smith  <njs@pobox.com>

	* paths.hh (any_path::as_internal): On second thought, return a
	std::string, not a utf8 -- utf8 would be better, but should wait
	for some more general charset handling cleanup.
	* Adjust other files accordingly.
	
2005-08-24  Nathaniel Smith  <njs@pobox.com>

	* More compile fixes.  All remaing compile errors are real
	problems, yay.
	
2005-08-24  Nathaniel Smith  <njs@pobox.com>

	* Lots and lots more compile fixes.

2005-08-24  Nathaniel Smith  <njs@pobox.com>

	* paths.hh, monotone.cc, app_state.hh, app_state.cc:
	* unix/inodeprint.cc: More compile fixes.

2005-08-24  Nathaniel Smith  <njs@pobox.com>

	* manifest.hh: Include paths.hh.
	* file_io.hh: Fix syntax errors, and fixup interface.

2005-08-24  Nathaniel Smith  <njs@pobox.com>

	* paths.hh, sanity.hh: Compilation fixes.

2005-08-24  Nathaniel Smith  <njs@pobox.com>

	* paths.cc: Update tests to use path_state_* and pass utf8
	objects.
	
2005-08-24  Nathaniel Smith  <njs@pobox.com>

	* paths.hh (file_path_external): Take a utf8() object, always.

2005-08-24  Nathaniel Smith  <njs@pobox.com>

	* paths.hh (class file_path): Make "convenience functions"
	required.

2005-08-24  Nathaniel Smith  <njs@pobox.com>

	* Switch rest of instances to using convenience functions.
	
2005-08-24  Nathaniel Smith  <njs@pobox.com>
	
	* Switch many instances to using convenience functions.
	
2005-08-24  Nathaniel Smith  <njs@pobox.com>

	* paths.hh (file_path_internal, file_path_external): Define
	convenience functions.
	(file_path, bookkeeping_path, system_path): Add default
	constructors.

2005-08-24  Nathaniel Smith  <njs@pobox.com>

	* app_state.cc, change_set.cc, change_set.hh, commands.cc:
	* inodeprint.cc, manifest.cc, rcs_import.cc, restrictions.cc:
	* work.cc: Audit all calls to file_path() to add internal/external
	notation.

2005-08-24  Nathaniel Smith  <njs@pobox.com>

	* app_state.cc: More paths.hh conversion.
	(app_state::prefix): Remove.
	* commands.cc: Remove uses of app.prefix.
	* automate.cc (automate_attributes): Likewise.

2005-08-23  Nathaniel Smith  <njs@pobox.com>

	* paths.hh (any_path::as_internal): On second thought, return a
	utf8 object.
	* app_state.cc (set_database): Take a system_path.
	(set_pidfile): Likewise.
	* monotone.cc (cpp_main): Pass one.

2005-08-23  Nathaniel Smith  <njs@pobox.com>

	* file_io.hh (get_homedir): Return a system_path.
	* app_state.hh (app_state): Make pidfile a system_path.
	* sanity.hh (sanity::filename): Make a system_path.
	* monotone.cc (cpp_main): Adjust accordingly.
	* paths.hh (any_path): Add as_internal() to interface.
	* paths.cc: Add roundtripping tests.

2005-08-23  Nathaniel Smith  <njs@pobox.com>

	* platform.hh, unix/fs.cc, win32/fs.cc
	(change_current_working_dir): Take an any_path, not a string.
	* rcs_import.{cc,hh}: Convert to paths.hh.

2005-08-23  Nathaniel Smith  <njs@pobox.com>

	* commands.cc (pid_file): Remove fs::path.

2005-08-23  Nathaniel Smith  <njs@pobox.com>

	* mkstemp.cc (monotone_mkstemp): Remove references to fs::path.

2005-08-23  Nathaniel Smith  <njs@pobox.com>

	* change_set.cc (apply_rearrangement_to_filesystem): Oops, missed
	some local_path's.

2005-08-23  Nathaniel Smith  <njs@pobox.com>

	* path_component.{cc,hh}: Delete.

2005-08-23  Nathaniel Smith  <njs@pobox.com>

	* change_set.cc (move_files_to_tmp_bottom_up) 
	(move_files_from_tmp_top_down): Convert to paths.hh.
	Whole file: stop using path_component.hh.

2005-08-23  Nathaniel Smith  <njs@pobox.com>

	* paths.cc (test_bookkeeping_path): Oops, "" is an invalid
	bookkeeping_path.

2005-08-23  Nathaniel Smith  <njs@pobox.com>

	* lua.cc, paths.cc: Few more tweaks for previous change.

2005-08-23  Nathaniel Smith  <njs@pobox.com>

	* paths.{cc,hh}: Add / operators.  Make that the usual way to use
	bookkeeping_path's.
	* work.cc: Adjust accordingly.
	* lua.cc (working_copy_rcfilename): Likewise.
	* commands.cc (update): Likewise.

2005-08-23  Nathaniel Smith  <njs@pobox.com>

	* paths.{cc,hh} (operator <<): Implement for any_paths.
	* paths.hh (class bookkeeping_path): Note that current design is
	bogus to remind myself to fix it tomorrow...

2005-08-23  Nathaniel Smith  <njs@pobox.com>

	* work.{hh,cc}: Convert to paths.hh.

2005-08-23  Nathaniel Smith  <njs@pobox.com>

	* lua.{cc,hh}: Mostly convert to paths.hh.  (Still uses boost::fs
	internally for some directory iteration.)
	* app_state.cc (load_rcfiles): Update accordingly.
	* file_io.hh (path_state): De-templatify; take any_path instead of
	a T.

2005-08-23  Nathaniel Smith  <njs@pobox.com>

	* paths.cc (any_path): New base class.
	(file_path, bookkeeping_path, system_path): Inherit from it.
	* transforms.{hh,cc} (utf8_to_system): Actually, always take a
	utf8 after all (but still have two return types).

2005-08-23  Nathaniel Smith  <njs@pobox.com>

	* transforms.cc: Convert to paths.hh.

2005-08-23  Nathaniel Smith  <njs@pobox.com>

	* transforms.{cc,hh} (localized, localized_as_string): Remove.

2005-08-23  Nathaniel Smith  <njs@pobox.com>

	* transforms.cc (utf8_to_system): Make fast.

2005-08-23  Nathaniel Smith  <njs@pobox.com>

	* transforms.hh (utf8_to_system): Add a string->string version.
	* transforms.cc (utf8_to_system): Implement it.

2005-08-23  Nathaniel Smith  <njs@pobox.com>

	* paths.cc (localized_path_str): New function.
	Fix some tests.

2005-08-23  Nathaniel Smith  <njs@pobox.com>

	* commands.cc: Convert to paths.hh.
	* mkstemp.cc (monotone_mkstemp): Likewise.

2005-08-23  Nathaniel Smith  <njs@pobox.com>

	* vocab_terms.hh, vocab.cc: Remove file_path, local_path.
	* database.{hh,cc}, monotone.cc: Convert to paths.hh.
	* file_io.{hh,cc}: Start to convert to paths.hh.

2005-08-23  Nathaniel Smith  <njs@pobox.com>

	* paths.{cc,hh} (fully_normalized_path): Implement.
	(external_path): Rename to system_path.
	Misc. other updates.

2005-08-21  Eric Anderson  <anderse-monotone@cello.hpl.hp.com>
	* file_io.cc, file_io.hh, lua.cc, std_hooks.lua: determine if a
	file is binary by looking at it incrementally, rather than reading
	it in entirely.  Prepare for making it possible to control what
	characters are considered "binary"

2005-08-20  Nathaniel Smith  <njs@codesourcery.com>

	* paths.cc (is_absolute): New function.
	(file_path::file_path(vector<path_component>))
	(file_path::split): Implement.

2005-08-20  Nathaniel Smith  <njs@pobox.com>

	* interner.hh (interner): Add a scary constructor that lets us
	insert an initial value and assert that we already knew that the
	value assigned to it would be.  (This lets us make it an inlined
	constant.)

2005-08-20  Nathaniel Smith  <njs@pobox.com>

	* paths.cc: Yet more tests.

2005-08-20  Nathaniel Smith  <njs@pobox.com>
	
	* paths.cc (save_initial_path): Implement.
	Add more tests.
	
2005-08-20  Nathaniel Smith  <njs@codesourcery.com>

	* paths.{cc,hh}: New files.
	* Makefile.am (MOST_SOURCES): Add them.
	* unit_tests.hh (add_paths_tests): Declare.
	* unit_tests.cc (init_unit_test_suite): Add them.
	* platform.hh (get_current_working_dir)
	(change_current_working_dir):  New functions.
	* {unix,win32}/fs.cc: New files.

2005-08-19  Nathaniel Smith  <njs@codesourcery.com>

	* monotone.texi (Tutorial): Tweak wording, use --db at more
	appropriate places.

2005-08-26  Richard Levitte  <richard@levitte.org>

	* database.cc (version): Revert the change done earlier, as it
	aborted if the schema isn't the current one, rendering this method
	useless.

2005-08-26  Matt Johnston  <matt@ucc.asn.au>

	* change_set.cc (check_depth, confirm_proper_tree): 
	more efficient algorithm to check for no loops
	* constants.hh: new constant max_path_depth to limit
	recursion in check_depth.

2005-08-26  Benoît Dejean  <benoit@placenet.org>

	* po/fr.po: Updated French translation.

2005-08-26  Richard Levitte  <richard@levitte.org>

	* options.hh, monotone.cc: Add the '--execute' command-specific
	option.
	* monotone.cc (cpp_main): ... and process it.
	* app_state.hh (class app_state): Add the 'execute' boolean.
	* app_state.cc (app_state): Initialise it.
	* commands.cc (CMD(drop)): Add '--execute' capability.
	* commands.cc (CMD(rename)): Add '--execute' capability.  Pass
	'app' to build_rename.
	* work.hh, work.cc (build_deletions, build_rename): Do the actual
	work.  This required the addition of an app_state parameter to
	build_rename.

	* tests/t_drop_execute.at, tests/t_rename_execute.at: New tests.
	* testsuite.at: Add them.

2005-08-26  Benoît Dejean  <benoit@placenet.org>

	* mt_version.cc (print_full_version): Merged strings.
	* change_set.cc: No i18n for unittests. Wow, this saves
	21 strings (total 781).

2005-08-25  Benoît Dejean  <benoit@placenet.org>

	* commands.cc (safe_gettext): New function.
	(explain_usage): Used there to avoid _("").

2005-08-25  Benoît Dejean  <benoit@placenet.org>

	* sanity.{cc,hh} (sanity::do_format): Merged code from
	sanity::{log, warning, progress} in order to merge
	strings. Fixed exception rethrowing.

2005-08-25  Benoît Dejean  <benoit@placenet.org>

	* commands.cc (CMD(lca)): One more string for i18n.
	(CMD(trusted)): Merged all strings.

2005-08-25  Benoît Dejean  <benoit@placenet.org>

	* po/fr.po: Updated French translation.

2005-08-25  Benoît Dejean  <benoit@placenet.org>

	* database.cc (database::version): Marked string for i18n
	and simplifed.
	(database::info): Reworked to merge all strings for i18n.

2005-08-25  Benoît Dejean  <benoit@placenet.org>

	* database.{cc,hh} (database::open, database::check_filename):
	New functions to avoid error handling code and string duplicates.

2005-08-25  Matt Johnston  <matt@ucc.asn.au>

	* transform.cc ({int,ext}ernalize_rsa_keypair_id): don't 
	convert the username portion of key ids to/from ACE.
	* tests/t_genkey.at: check that foo+bar@example.com works
	and foobar@exam+ple.com doesn't.

2005-08-24  Benoît Dejean  <benoit@placenet.org>

	* database.cc (assert_sqlite3_ok): Somehow merged error messages.

2005-08-24  Benoît Dejean  <benoit@placenet.org>

	* change_set.cc (move_files_to_tmp_bottom_up): Better strings.
	* keys.cc (generate_key_pair): Merged 2 strings.

2005-08-24  Nathaniel Smith  <njs@pobox.com>

	* database.cc (assert_sqlite3_ok): Remove accidentally-left-in
	format string argument.

2005-08-24  Nathaniel Smith  <njs@pobox.com>

	* revision.cc (check_sane_history): Add MM's for calculated
	changesets.

2005-08-24  Nathaniel Smith  <njs@pobox.com>

	* database.cc (assert_sqlite3_ok): Don't print the raw sqlite
	error code.  Do add some auxiliary information when sqlite errors
	are confusing.

2005-08-24  Nathaniel Smith  <njs@pobox.com>

	* Back out most changes since
	b580c6ac5bf8eea1f442b8bddc60283b047ade1e.  Handling charsets
	properly by working in utf8 and then converting sucks.  Problems
	include
	  - gettext hates you (wants to return stuff in local charset)
	  - strerror hates you (same reason, but you can't turn it off)
	  - can't report charset conversion errors
	We thus return to our "sorta-correct, by accident" status quo.
	Only change left in is signedness fix in
	5548868ab56d939c1fd8713aa2ac8caacd1184a1.

2005-08-23  Nathaniel Smith  <njs@pobox.com>

	* ui.cc (sanitize): Fix signedness bug in comparison.
	* unix/unix.{cc,hh}: New files.
	* Makefile.am (UNIX_PLATFORM_SOURCES): Add them.
	* unix/process.cc (is_executable, make_executable): Use new
	function last_error.

2005-08-23  Nathaniel Smith  <njs@pobox.com>

	* transforms.{cc,hh} (system_charset): Expose.
	* monotone.cc (cpp_main): Use it to fiddle with gettext's charset
	conversion and make --help output actually correct.

2005-08-23  Nathaniel Smith  <njs@pobox.com>

	* transforms.cc (outprep): Don't sanitize all output; removes too
	many valid characters (\r, \t, etc.).
	* ui.cc: Call outprep on ticker output.
	(inform): Do still sanitize ui.inform() output.

2005-08-23  Nathaniel Smith  <njs@pobox.com>

	* transforms.cc (outprep): New function.
	* ui.cc (inform): Use it.
	* monotone.cc (cpp_main): Use it.
	Everything that writes user-intended output directly (i.e., via
	cout) must call outprep() on that data before printing it.
	
2005-08-23  Nathaniel Smith  <njs@pobox.com>

	* monotone.cc (cpp_main): Trick popt into converting its generated
	help messages into the current locale's charset.

2005-08-23  Nathaniel Smith  <njs@pobox.com>

	* ui.cc (inform, sanitize): Convert all output from utf8 to
	current locale's charset.

2005-08-23  Nathaniel Smith  <njs@pobox.com>

	* monotone.cc (cpp_main): Use bind_textdomain_codeset to request
	that all gettext'ed strings be returned in UTF-8.

2005-08-23  Nathaniel Smith  <njs@pobox.com>

	* idna/nfkc.c (g_utf8_strlen): Expose.
	* transforms.{cc,hh} (length): New function.
	* ui.cc (write_ticks): Use length() instead of .size() to
	calculate string widths; should support multibyte characters
	better.  (Still some problems relating to truncating strings to
	avoid overflow -- calculate truncation by length, but perform
	truncation by bytes...)

2005-08-24  Benoît Dejean  <benoit@placenet.org>

	* po/fr.po: Updated French translation.

2005-08-24  Benoît Dejean  <benoit@placenet.org>

	* monotone.cc:
	* commands.cc: Two more i18n strings.

2005-08-23  Benoît Dejean  <benoit@placenet.org>

	* lua.cc: boost::format vs. F.

2005-08-23  Nathaniel Smith  <njs@pobox.com>

	* AUTHORS: Add Benoît Dejean <benoit@placenet.org>.  Create new
	section for translators.  Add Benoît there too.

2005-08-23  Nathaniel Smith  <njs@pobox.com>

	* commands.cc: N_("") -> "".

2005-08-23  Nathaniel Smith  <njs@pobox.com>

	* commands.cc: Make all CMD() calls use N_() instead of _().
	(commands): Insert _() everywhere usage strings are used.  This is
	icky.

2005-08-23  Nathaniel Smith  <njs@pobox.com>

	* keys.cc (get_passphrase): Put back trailing ": " removed in
	recent i18n changes.

2005-08-23  Benoît Dejean  <benoit@placenet.org>

	* change_set.cc (dump_change_set): boost::format instead of F.
	* commands.cc (get_log_message, notify_if_multiple_heads,
	complete, CMD(attr)): Marked some strings for i18n. Replaced a
	multiline string by prefix_lines_with(). Merged strings.
	* diff_patch.cc (merge_provider::try_to_merge_files): Merged
	strings.
	* i18n.h: N_() stands for gettext_noop(), not plural.
	* keys.cc (get_passphrase): Fixed string surgery.
	* netsync.cc: i18nized tickers' labels. Added xgettext comment
	as tickers do not play well with multibytes characters (like é).
	(session::analyze_attachment): Fixed string surgery.
	(session::process_hello_cmd): Merged many strings.
	(session::process_data_cmd): Removed some leading/trailing
	whitespaces.
	* sanity.cc: Marked error prefixes for i18n.
	* ui.cc (tick_write_count::write_ticks): Reworked and fixed
	surgery. Merged some strings.

2005-08-23  Benoît Dejean  <benoit@placenet.org>

	* commands.cc (CMD*): _("") -> "" as _("") returns the PO
	header.

2005-08-23  Benoît Dejean  <benoit@placenet.org>

	* transforms.cc (check_idna_encoding): No i18n for unittests.

2005-08-23  Benoît Dejean  <benoit@placenet.org>

	* change_set.cc (dump_change_set): boost::format instead of F.
	* commands.cc (get_log_message, notify_if_multiple_heads,
	complete, CMD(attr)): Marked some strings for i18n. Replaced a
	multiline string by prefix_lines_with(). Merged strings.
	* diff_patch.cc (merge_provider::try_to_merge_files): Merged
	strings.
	* i18n.h: N_() stands for gettext_noop(), not plural.
	* keys.cc (get_passphrase): Fixed string surgery.
	* netsync.cc: i18nized tickers' labels. Added xgettext comment
	as tickers do not play well with multibytes characters (like é).
	(session::analyze_attachment): Fixed string surgery.
	(session::process_hello_cmd): Merged many strings.
	(session::process_data_cmd): Removed some leading/trailing
	whitespaces.
	* sanity.cc: Marked error prefixes for i18n.
	* ui.cc (tick_write_count::write_ticks): Reworked and fixed
	surgery. Merged some strings.

2005-08-23  Benoît Dejean  <benoit@placenet.org>

	* netcmd.cc (test_netcmd_functions): Don't translate unittest
	strings.
	* rcs_import.cc (cvs_commit::cvs_commit):
	* database.cc (version_cache::put):
	* lua.cc (dump_stack): boost::format vs. F for strings that are
	not messages.

2005-08-23  Benoît Dejean  <benoit@placenet.org>

	* xdelta.cc: Don't translate unittest strings.

2005-08-23  Matthew Gregan  <kinetik@orcon.net.nz>

	* monotone.texi: Bring 'update' syntax up to date.

2005-08-23  Nathaniel Smith  <njs@pobox.com>

	* tests/t_diff_external.at: --diff-args without --external is an
	error.
	* commands.cc (diff): Likewise.

2005-08-22  Nathaniel Smith  <njs@pobox.com>

	* contrib/ciabot_monotone.py (send_change_for): Handle author
	names with spaces in.

2005-08-22  Matt Johnston  <matt@ucc.asn.au>

	* HACKING: change the vim modeline to something that seems to work
	better.

2005-08-23  Olivier Andrieu  <oliv__a@users.sourceforge.net>

	* contrib/monotone.el: When running monotone commands, re-use
	*monotone* buffers. Make the "status" command use the prefix
	argument. Make the "tree"-restricted commands work in dired
	buffers. Add the "--no-merges" option in the log command. Various
	other innocuous changes.

2005-08-22  Nathaniel Smith  <njs@pobox.com>

	* mt_version.cc (print_full_version): Typo.

2005-08-22  Nathaniel Smith  <njs@pobox.com>

	* mt_version.cc: Include sanity.hh.

2005-08-22  Nathaniel Smith  <njs@pobox.com>

	* netsync.cc (process_error_cmd, run_netsync_protocol): Remove
	some newlines to avoid translation noise.

2005-08-22  Nathaniel Smith  <njs@pobox.com>

	* po/LINGUAS, po/ja.po: Remove ja translation again, it seems to
	be corrupt.

2005-08-22  Nathaniel Smith  <njs@pobox.com>

	* commands.cc (update): Don't use F() to indent things.
	
2005-08-22  Nathaniel Smith  <njs@pobox.com>

	* commands.cc (dump_diffs): Don't use F() to create diff headers.
	(commands::process): Put '' in the log message to make Benoît
	Dejean happy ;-).
	
2005-08-22  Nathaniel Smith  <njs@pobox.com>

	* po/LINGUAS, po/ja.po: Add Japanese translation by Satoru SATOH.
	
2005-08-20  Benoît Dejean  <benoit@placenet.org>

	* po/monotone.pot: Remove from version control.
	* po/POTFILES.skip: New file.
	* po/fr.po: French translation (initial version).
	* po/LINGUAS: Add fr.
	
2005-08-22  Nathaniel Smith  <njs@pobox.com>

	* commands.cc (read): Use FP (thanks to Benoît Dejean for
	catch).
	* mt_version.cc (print_version, print_full_version): Mark more
	strings for i18n (also thanks to Benoît Dejean).
	
2005-08-22  Nathaniel Smith  <njs@pobox.com>

	* commands.cc (commands): Revert previous changes, xgettext is
	buggy.
	Mark every CMD() string argument with _().
	* i18n.h, Makefile.am: New file.
	* sanity.hh: Include it.
	* po/Makevars (XGETTEXT_OPTIONS): Learn about _() and N_() as
	markers.

2005-08-22  Nathaniel Smith  <njs@pobox.com>

	* commands.cc (commands): Oops, can't call gettext on a
	std::string...

2005-08-22  Nathaniel Smith  <njs@pobox.com>

	* monotone.cc (coptions, options): Use gettext_noop to mark usage
	strings for i18n.
	* commands.cc (commands): gettextify command descriptions
	* po/Makevars (XGETTEXT_OPTIONS): Include the 2nd, 3rd, and 4th
	arguments to CMD macro as translatedable strings.

2005-08-22  Nathaniel Smith  <njs@pobox.com>

	* database.cc: Replace a bunch of F()'s by boost::format's,
	because F is only for strings displayed to user.

2005-08-22  Nathaniel Smith  <njs@pobox.com>

	* po/Makevars (XGETTEXT_OPTIONS): Extract FP'ed strings.

2005-08-22  Nathaniel Smith  <njs@pobox.com>

	* sanity.hh (FP): New macro.  Usage:
	FP("frobbed %i bar", "frobbed %s bars", num_bars) % num_bars

2005-08-22  Richard Levitte  <richard@levitte.org>

	* contrib/monotone-import.pl: When temporarly touching files that
	have disappeared since last import, don't forget to create
	intermediary directories as well (and to remove them later on).
	Make sure all file arguments are quoted.  Finally, pick up the
	newly created revision by reading MT/revision instead of relying
	on backquotes working.
	Notofication and initial correction submitted by
	BigFish <bigfische@gmail.com>.

2005-08-20  Matthew Gregan  <kinetik@orcon.net.nz>

	* revision.hh: Delete doubled line of text in comment.

2005-08-20  Benoît Dejean  <benoit@placenet.org>

	* monotone.cc (cpp_main): setlocale(LC_ALL).
	* commands.cc (dropkey): Unify warning into a single string.

2005-08-20  Nathaniel Smith  <njs@codesourcery.com>

	* contrib/monoprof.sh (test_commit): Kernel tarball unpacks to
	linux-$KVER/, not $KVER/.

2005-08-19  Nathaniel Smith  <njs@codesourcery.com>

	* contrib/monoprof.sh (SETUP): Put netsync hooks in the default
	hook file.

2005-08-19  Nathaniel Smith  <njs@codesourcery.com>

	* contrib/monoprof.sh: Give a sensible error message if $DATADIR
	doesn't exist.

2005-08-20  Matt Johnston  <matt@ucc.asn.au>

	* database.cc (put_revision): uncomment check_sane_history call
	(was accidentally committed commented out)

2005-08-19  Nathaniel Smith  <njs@codesourcery.com>

	* monotone.texi (Tutorial): Tweak wording, use --db at more
	appropriate places.

2005-08-19  Matthew Gregan  <kinetik@orcon.net.nz>

	* tests/t_crlf.at: Adjust expected line count to accomodate diff
	output change.
	* commands.cc (CMD(diff)): Include base revision ID in diff output
	header when diffing against working copy.  Useful to identify what
	revision a patch was created against.
	* std_hooks.lua (ignore_file): Ignore Visual SourceSafe junk.

2005-08-18  Timothy Brownawell  <tbrownaw@gmail.com>

	* std_hooks.lua: accept_testresult_change now only cares about
	testresults listed in MT/wanted-testresults

2005-08-18  Matthew Gregan  <kinetik@orcon.net.nz>

	* INSTALL: Remove outdated references to configure options and
	Solaris build workarounds.
	* configure.ac: Lower gettext requirement from 0.12.1 to 0.11.5.

2005-08-17  Timothy Brownawell  <tbrownaw@gmail.com>

	* sanity.cc (gasp()): When catching an error from dumping a MM'd
	variable, do not discard output generated prior to the error. This
	way, at least the header line (function name, file, line no.) is
	printed.
	* change_set.cc: write_insane_change_set: new function to write a
	change set without sanity checking it, now used by dump().

2005-08-17  Patrick Mauritz  <oxygene@studentenbude.ath.cx>

	* unix/process.cc: missing include
	* m4/fexceptions.m4, configure.ac, Makefile.am: remove hardcoded
	-fexceptions in CFLAGS and add it only if compiler doesn't freak
	out.

2005-08-17  Nathaniel Smith  <njs@pobox.com>

	* work.cc (build_additions): Tweak wording.

2005-08-17  Nathaniel Smith  <njs@pobox.com>

	* netsync.cc: Add IANA port assignment to the todo list.

2005-08-17  Nathaniel Smith  <njs@pobox.com>

	* unix/process.cc (make_executable): Open the fd read-only, avoids
	problems with read-only files, and a writeable fd doesn't seem to
	be necessary to change permission bits.

2005-08-17  Nathaniel Smith  <njs@pobox.com>

	* unix/process.cc (is_executable, make_executable): When reporting
	an error in a syscall, include the actual error message.

2005-08-17  Nathaniel Smith  <njs@pobox.com>

	* lua.cc (dump_stack): New function.
	(Lua::fail): New method; use above.
	(get, get_fn, get_tab, get_str, get_num, get_bool, extract_str)
	(extract_int, extract_double, extract_bool, begin, next, pop): Use
	it, to give better logging.
	
2005-08-17  Nathaniel Smith  <njs@pobox.com>

	* Makefile.am (lib3rdparty_a_CFLAGS): Build 3rd party C code with
	-fexceptions.

2005-08-17  Matthew Gregan  <kinetik@orcon.net.nz>

	* win32/process.cc: Slightly smarter argv->cmdline munging.
	* std_hooks.lua: Merge hooks for TortoiseMerge (part of
	TortoiseSVN).

2005-08-17  Nathaniel Smith  <njs@pobox.com>

	* lua.cc (lua_hooks): Re-enable panic thrower, we no longer
	support Lua 4.

2005-08-16  Nathaniel Smith  <njs@pobox.com>

	* netsync.cc: Add more netsync todos.

2005-08-15  Nathaniel Smith  <njs@pobox.com>

	* tests/t_explicit_merge_with_anc.at: New test.
	* testsuite.at: Add it.

2005-08-15  Nathaniel Smith  <njs@pobox.com>

	* tests/t_log_brief.at: New test.
	* testsuite.at: Add it.

2005-08-15  Nathaniel Smith  <njs@pobox.com>

	* commands.cc (fcommit): Remove.  This command has never been
	documented, tested, or maintained; it also doesn't avoid the use
	of temporary files (which was supposed to be its purpose).  Has it
	ever actually been used...?
	
2005-08-15  Nathaniel Smith  <njs@pobox.com>

	* lua.cc (hook_init_attributes): Do more logging; use begin()
	instead of starting iteration by hand.

2005-08-15  Patrick Mauritz  <oxygene@studentenbude.ath.cx>

	* testsuite.at, tests/*.at: make testsuite less demanding:
	- QGREP() and QEGREP() provide a portable [e]grep -q
	- export FOO=bar -> FOO=bar; export FOO
	- tail -n $x -> TAIL($x) with appropriate macro

2005-08-15  Patrick Mauritz  <oxygene@studentenbude.ath.cx>

	* m4/typeof.m4: new test, looks if compiler knows the typeof()
	extension
	* configure.ac: use it
	* sanity.hh: use the test, and boost's abstraction over
	__PRETTY_FUNCTION__ and similar pseudo-macros

2005-08-15  Patrick Mauritz  <oxygene@studentenbude.ath.cx>

	* configure.ac (BOOST_FIX_VERSION): only apply that fix on gcc.

2005-08-14  Nathaniel Smith  <njs@pobox.com>

	* configure.ac (BOOST_VERSION_CHECK, BOOST_FIX_VERSION): Fix for
	cross-compilation.  (Thanks to John Bowler <jbowler@acm.org>.)

2005-08-14  Matthew Gregan  <kinetik@orcon.net.nz>

	* testsuite.at: Don't use agraph.
	* Makefile.am: Minor cleanups.

2005-08-13  Patrick Mauritz  <oxygene@studentenbude.ath.cx>

	* botan/gzip.cpp, botan/mutex.cpp: c functions via c* headers need
	std:: prefix

2005-08-13  Patrick Mauritz  <oxygene@studentenbude.ath.cx>

	* schema_migration.cc (lowercase): it's only used for processing sha1
	values whos size we know: make array size constant
	* transforms.cc (encode_hexenc, decode_hexenc): they have to work with
	all kinds of string sizes, so at least make them nicer by using
	boost::scoped_array

2005-08-13  Patrick Mauritz  <oxygene@studentenbude.ath.cx>

	* revision.cc: make copy constructor of revision_set behave like
	normal constructor in case it's copying a freshly created object

2005-08-13  Nathaniel Smith  <njs@pobox.com>

	* testsuite.at: Use SEGV to kill netsync servers, in hopes it will
	give better coverage information.

2005-08-13  Julio M. Merino Vidal  <jmmv@NetBSD.org>

	* configure.ac: Remove an obsolete check to see if SQLite was
	bundled or not, because the bundled version has been used
	exclusively for quite some time.

2005-08-13  Julio M. Merino Vidal  <jmmv@NetBSD.org>

	* database_check.cc: Remove trailing newline from error messages
	when embedding them inside other strings, so that the trailing
	closing parenthesis is printed correctly.

2005-08-13  Julio M. Merino Vidal  <jmmv@NetBSD.org>

	* configure.ac: Add '-mt' as another possible suffix to detect the
	Boost libraries.  It's very common when these libraries are built
	with the "native naming layout".

2005-08-13  Nathaniel Smith  <njs@pobox.com>

	* monotone.1, monotone.texi: Don't mention agraph.
	* tests/t_netsync_repeated.at: Don't use agraph.
	* tests/t_netsync_unrelated.at: Likewise.

2005-08-13  Nathaniel Smith  <njs@pobox.com>

	* commands.cc (agraph): Remove.

2005-08-13  Nathaniel Smith  <njs@pobox.com>

	* tests/t_commit_log_writeback.at: New test.
	* testsuite.at: Add it.

2005-08-12  Nathaniel Smith  <njs@pobox.com>

	* commands.cc (commit): When user uses --message or
	--message-file, don't require non-empty logs, and don't write out
	message to MT/log.  (This makes re-running a 'commit -m foo'
	command line until it works possible; otherwise the second try
	will get a 'MT/log non-empty and -m supplied' error.)

2005-08-11  Nathaniel Smith  <njs@pobox.com>

	* netsync.cc: Add a list of ideas for improvement that will break
	network compatibility and thus perhaps should go together.

2005-08-11  Nathaniel Smith  <njs@pobox.com>

	* tests/t_commit_message_file.at: Un-double file contents.

2005-08-11  Nathaniel Smith  <njs@pobox.com>

	* lua.cc (ok, extract_str, extract_int, extract_double)
	(extract_bool): Add more logging.

2005-08-11  Patrick Mauritz <oxygene@studentenbude.ath.cx>

	* INSTALL: remove section about crypto++ on solaris
	* config.rpath, mkinstalldirs, po/Makefile.in.in,
	  various files in m4, ABOUT-NLS:
	  remove as they're autogenerated
	* hash_map.hh, m4/gnucxxhashmap.m4, m4/stlporthashmap.m4:
	  new files, abstraction over hash_map differences in STL impls.
	* m4/externtemplate.m4: new file, check if compiler is happy
	  with "extern template"
	* configure.ac: hook up the new autoconf tests
	* Makefile.am: remove -Wall
	* botan/gzip.cpp, botan/mutex.cpp: add includes
	* constants.*: move values to .hh if used for array sizes
	* interner.hh, xdelta.cc: use hash_map.hh
	* merkle_tree.cc, unix/inodeprint.cc: make array size truly
	  constant 
	* sanity.hh: work-around for missing typeof() and
	  __PRETTY_FUNCTIONS on non-gcc compilers
	* schema_migration.cc, transforms.cc: moved dynamically
	  initialized array to heap
	* transforms.hh, vocab.hh: use externtemplate autoconf test

2005-08-10  Matthew Gregan  <kinetik@orcon.net.nz>

	* monotone.spec: include zlib-devel and texinfo as build
	requirements, zlib as a runtime requirement.

2005-08-09  Eric Anderson  <anderse-monotone@cello.hpl.hp.com>

	* tests/perf-test.sh: A repeatable performance test harness
	* tests/parse-accounting.pl: A script that parses the accounting
	output into a nice tabular format

2005-08-09  Eric Anderson  <anderse-monotone@cello.hpl.hp.com>
 
	* Changes to significantly improve network pull performance
	* string_queue.hh: created to store pending data and allow for
	efficient removal from the front.  The string queue automatically
	reduces its buffer size if it is very empty.  	
	* hmac.{cc,hh}: Add in a version of chained_hmac::process that can
	operate on a string_queue for use during read.
	* netcmd.{cc,hh}: update netcmd::read to use a string_queue rather
	than a string, update all the regression tests also.  This required
	the somewhat ugly creation of a read_string function because the
	netcmd read and write functions are no longer using the same type.
	* netio.hh: introduce functions for operating on a string_queue. They
	are identical to the equivalent string functions except for the type
	of the argument.
	* netsync.cc: Use a string_queue rather than a string for storing the 
	input and output buffers.

	* string_queue.cc: unit tests (Matt Johnston)

2005-08-09  Richard Li  <richardl@redhat.com>

	* std_hooks.lua (merge2, merge3): explain a little better why
	monotone can't find a merge command.

2005-08-09  Nathaniel Smith  <njs@pobox.com>

	* commands.cc (update): Fix helpful error message to suggest
	_current_ commandline syntax.

2005-08-09  Olivier Andrieu  <oliv__a@users.sourceforge.net>

	* contrib/monotone.el: a couple of fixes spotted by the compiler
	* Changelog, contrib/colorize: utf8ize

2005-08-09  Nathaniel Smith  <njs@pobox.com>

	* NEWS: Put a time in.
	* po/monotone.pot: Regenerate.
	
2005-08-08  Nathaniel Smith  <njs@pobox.com>

	* configure.ac, monotone.spec, debian/changelog:
	* win32/monotone.iss: Bump version number.

2005-08-08  Nathaniel Smith  <njs@pobox.com>

	* UPGRADE: Fix title.
	* NEWS: Add --lca.

2005-08-08  Nathaniel Smith  <njs@pobox.com>

	* commands.cc (merge, propagate): Take --lca.
	* options.hh: Add OPT_LCA.
	* monotone.cc (coptions, cpp_main): Support it it.
	* app_state.{hh,cc} (app_state::usa_lca): New variable.
	* revision.cc (find_common_ancestor_for_merge): Use LCA if user
	passed --lca.
	* tests/t_merge_lca.at: New test.
	* testsuite.at: Add it.
	* monotone.texi (Tree): Document --lca.
	
2005-08-08  Nathaniel Smith  <njs@pobox.com>

	* NEWS: First-pass for 0.22 release.
	* UPGRADE: Likewise.

2005-08-08  Nathaniel Smith  <njs@pobox.com>

	* Makefile.am (BOTAN_SOURCES): Add botan headers.
	* po/monotone.pot: Regenerate.

2005-08-07  Nathaniel Smith  <njs@pobox.com>

	* netsync.cc (rebuild_merkle_trees, insert_with_parents): Make a
	ticker for added revisions, since traversing the tree to pull in
	ancestors causes a noticeable pause before the cert/key tickers
	start up.
	(insert_with_parents): Also simplify logic.

2005-08-07  Nathaniel Smith  <njs@pobox.com>

	* commands.cc (pull): Clarify what the "doing anonymous pull"
	message means and what you might do about it.

2005-08-07  Nathaniel Smith  <njs@pobox.com>

	* monotone.texi (Network Service, Hooks): Document
	get_netsync_read_permitted as getting a nil value on anonymous
	connects.
	* lua.{cc.hh} (hook_get_netsync_anonymous_read_permitted):
	Remove. Replace with 1-argument version of
	hook_get_netsync_write_permitted.
	* netsync.cc (process_anonymous_cmd): Update.
	* tests/t_netsync_permissions.at: Likewise.

2005-08-07  Matthew Gregan  <kinetik@orcon.net.nz>

	* botan/{data_snk,es_file}.cpp: Open fstreams in binary mode.
	These changes, plus the same change for data_src.cpp and
	es_ftw.cpp, have been sent upstream.

2005-08-05  Nathaniel Smith  <njs@pobox.com>

	* commands.cc (commit): Write out the log message to MT/log
	_after_ making sure it's non-empty.
	* tests/t_commit_cancelled.at: New test.
	* testsuite.at: Add it.
	
2005-08-04  Nathaniel Smith  <njs@pobox.com>

	* netsync.cc (rebuild_merkle_trees): Typo.

2005-08-04  Nathaniel Smith  <njs@pobox.com>

	* netsync.cc (rebuild_merkle_trees): Tweak message ("rebuilding
	merkle trees" does not mean anything to J. Random User...)

2005-08-04  Nathaniel Smith  <njs@pobox.com>

	* manifest.cc (build_restricted_manifest_map): In 'missing files'
	error message, explain how to recover.

2005-08-03  Nathaniel Smith  <njs@pobox.com>

	* testsuite.at (NETSYNC_ADDRESS): New macro.
	(NETSYNC_SERVE_N_START, NETSYNC_SERVE_START)
	(NETSYNC_CLIENT_N_RUN): Use it.
	
	* tests/t_netsync_checks_server_key.at: Make sure can unset the
	known-servers entry.

2005-08-03  Matthew A. Nicholson  <matt@matt-land.com>

	* std_hooks.lua (get_preferred_merge2_command)
	(get_preferred_merge3_command): Provide more information on how to
	use vim as merge tool.

2005-08-03  graydon hoare  <graydon@pobox.com>

	* unix/process.cc (make_executable): Fix race, set user/group/other.

2005-08-03  Matthew Gregan  <kinetik@orcon.net.nz>

	* botan/data_src.cpp (DataSource_Stream::DataSourceStream): Open
	fstream as binary file.

2005-08-03  Matthew Gregan  <kinetik@orcon.net.nz>

	* win32/inodeprint.cc: Botan changes.  Also, hash individual
	FileTime structure members rather than the entire structure.
	* keys.cc: Add explicit 'using' for Botan::byte.
	* botan/es_win32.{cpp,h}: Add missing files.
	* Makefile.am: Enable entropy collection via CryptoAPI and Win32
	API.

2005-08-02  Matt Johnston  <matt@ucc.asn.au>

	* botan/gzip.cpp: forgot to commit some semicolons

2005-08-02  Matt Johnston  <matt@ucc.asn.au>

	* botan/gzip.{cpp,h}: rearranged the code to be clearer.

2005-08-01  Nathaniel Smith  <njs@pobox.com>

	* netsync.cc (get_branches): Remove warning when there are no
	branches.

2005-07-29  Nathaniel Smith  <njs@pobox.com>

	* globish.cc (matcher::operator()): Log what's happening.
	(checked_globish_to_regex_test): Fix previously added test.

2005-07-29  Nathaniel Smith  <njs@pobox.com>

	* globish.cc (checked_globish_to_regex_test): Add another test for
	quoted characters.

2005-07-28  Nathaniel Smith  <njs@pobox.com>

	* update.cc (calculate_update_set): Only include current rev in
	update set if it is an acceptable candidate.
	* commands.cc (update): Clarify error message in this case.
	* tests/t_update_branch.at: Update accordingly.

2005-07-28  Matthew Gregan  <kinetik@orcon.net.nz>

	* monotone.spec: Require boost >= 1.32.

2005-07-27  Matthew Gregan  <kinetik@orcon.net.nz>

	* tests/t_merge_add_del.at: 'drop' does not take a branch (test
	now fails in expected place).
	* tests/t_merge_add_rename_add.at: New test.
	* testsuite.at: Add it.

2005-07-27  Nathaniel Smith  <njs@pobox.com>

	* tests/t_update_branch.at: New test.
	* testsuite.at: Add it.
	(REVERT_TO): Do not preserve MT/options file (can setup invalid
	branch).
	* app_state.cc (make_branch_sticky): Call write_options when
	already have a working copy.
	* commands.cc (update): Call make_branch_sticky at appropriate
	time.

2005-07-27  Nathaniel Smith  <njs@pobox.com>
	
	* commands.cc: ALIAS(mv, rename).  ALIAS(rm, drop).

2005-07-26  Nathaniel Smith  <njs@pobox.com>

	* change_set.cc (dump): Add state_renumbering dumper.
	(merge_disjoint_analyses): Add MM().

2005-07-26  Nathaniel Smith  <njs@pobox.com>

	* change_set.cc (dump): Add path_analysis dumper.
	(merge_change_sets): Add more MM()s.

2005-07-26  Nathaniel Smith  <njs@pobox.com>

	* change_set.cc (dump): Add path_state dumper.
	(sanity_check_path_state): Add MM().

2005-07-26  Richard Levitte  <richard@levitte.org>

	* revision.cc (check_sane_history): Convert tabs to the
	appropriate amount of spaces.

2005-07-26  Richard Levitte  <richard@levitte.org>

	* sanity.hh, revision.cc (check_sane_history),
	change_set.cc (concatenate_change_sets, merge_change_sets,
	invert_change_set): Because boost currently uses the symbol M, we
	have a clash.  Therefore, let's rename M to MM, for now.

2005-07-26  Richard Levitte  <richard@levitte.org>

	* commands.cc (CMD(privkey)): Change so both the public and
	private key are printed.

	* tests/t_dropkey_2.at, tests/t_lua_privkey.at: Adapt to the new
	private key format.

2005-07-24  Nathaniel Smith  <njs@pobox.com>

	* sanity.cc (MusingI, ~MusingI): No-op when already in the middle
	of dumping.

2005-07-25  Matthew Gregan  <kinetik@orcon.net.nz>

	* Makefile.am, configure.ac: Remove BUNDLED_{LUA,SQLITE} tests and
	clarify the comment for popt.  Using external versions of these
	tools didn't work anyway, so there's no point giving the
	impression that it might.

2005-07-24  Nathaniel Smith  <njs@pobox.com>

	* sanity.cc (gasp): Handle the possibility of multiple valid calls
	to gasp(), 'db check' can trigger multiple invariants without
	dying.

2005-07-24  Nathaniel Smith  <njs@pobox.com>

	* sanity.{hh,cc} (sanity::already_dumping, gasp): Don't let gasp
	be called recursively, in case a dump triggers an invariant.

2005-07-24  Nathaniel Smith  <njs@pobox.com>

	* sanity.cc (gasp): Make more robust against new errors triggered
	during error unwind.  (write_change_set in particular likes to
	blow up when handling in invalid change_set.)

2005-07-24  Nathaniel Smith  <njs@pobox.com>

	* change_set.cc (merge_change_sets, check_sane)
	(concatenate_change_sets, invert_change_set): Add M()s.

2005-07-24  Nathaniel Smith  <njs@pobox.com>

	* sanity.{hh,cc} (dump): Remove templated version, add std::string
	version.
	* vocab.{hh,cc} (dump): Add ATOMIC/DECORATE/ENCODING dumpers.
	* change_set.{hh,cc} (dump): Add change_set dumper.
	* manifest.{hh,cc} (dump): Add manifest_map dumper.
	* revision.cc (check_sane_history): Add some M()s.

2005-07-24  Nathaniel Smith  <njs@pobox.com>

	* sanity.hh (class Musing, gasp, dump): Actually, take a
	std::string instead of a std::ostream; fits our idioms better.

2005-07-24  Nathaniel Smith  <njs@pobox.com>

	* sanity.cc (log, progress, warning): Append '\n' to strings when
	necessary.
	(gasp): Save string properly.
	(M): Apply black magic.  Now works correctly.
	(dump): Write newline.

2005-07-24  Nathaniel Smith  <njs@pobox.com>

	* sanity.hh (dump): Add a default 'dump' implementation for all
	<<able objects.

2005-07-24  Nathaniel Smith  <njs@pobox.com>

	* constants.{cc,hh} (default_terminal_width): New constant.
	* ui.cc (guess_terminal_width): Use it.

2005-07-24  Nathaniel Smith  <njs@pobox.com>

	* diff_patch.cc (unidiff_append_test): Fix typo.

2005-07-24  Nathaniel Smith  <njs@pobox.com>

	* tests/t_annotate_no_rev.at: New test.
	* testsuite.at: Add it.
	
2005-07-24  Nathaniel Smith  <njs@pobox.com>

	* sanity.{hh,cc} (sanity, dump_buffer, invariant_failure)
	(index_failure,	MusingI, Musing, M): Implement macro M(), for
	'musing', which marks data that monotone was musing over when an
	invariant tripped.
	* Makefile.am (MOST_SOURCES): Fix spacing.

2005-07-23  Nathaniel Smith  <njs@pobox.com>

	* ui.{hh,cc} (guess_terminal_width): New function.
	(tick_write_dot::chars_on_line): Make unsigned to quiet gcc warning.
	(tick_write_dot::write_ticks): Use guess_terminal_width.
	* commands.cc (dump_diffs): Take full responsibility for printing
	=== lines, and use guess_terminal_width.
	* diff_patch.cc (make_diff): Don't print === lines.
	(unidiff_append_test): Adjust accordingly.

2005-07-23  Matthew Gregan  <kinetik@orcon.net.nz>

	* commands.cc (CMD(annotate)): Check for a valid revision before
	trying to fetch it from the database.
	* lua/lundump.[ch], lua/ldump.c: Rename VERSION and VERSION0 to
	LUA_DUMP_VERSION and LUA_DUMP_VERSION0 to avoid clashes with
	VERSION from config.h.

2005-07-22  Nathaniel Smith  <njs@pobox.com>

	* monotone.texi (Committing Work): Remove discussion of manifests.

2005-07-20  Nathaniel Smith  <njs@pobox.com>

	* netsync.cc (rebuild_merkle_trees): Make 'including branch'
	message L() instead of P(); it's nice information, but too much to
	be useful with large databases.

2005-07-22  Matt Johnston  <matt@ucc.asn.au>

	* database_check.cc: check that revisions and manifests
	are normalised to the same for that they would be written as.
	* tests/t_database_check_normalized.at: a test for it.
	* testsuite.at: add it.

2005-07-21  Richard Levitte  <richard@levitte.org>

	* contrib/monotone-import.pl: Now uses the given tag.

2005-07-20  Marcel van der Boom  <marcel@hsdev.com>

	* database.{cc,hh} (get_branches): New method.
	* commands.cc (ls_branches): Use it.
	* netsync.cc (get_branches): Likewise.
	* tests/t_ls_branches.at: New test.
	* testsuite.at: Add it.
	
2005-07-20  Nathaniel Smith  <njs@pobox.com>

	* commands.cc (db): Rename kill_branch_locally to
	kill_branch_certs_locally.
	* tests/t_db_kill_branch_locally.at: Rename to...
	* tests/t_db_kill_branch_certs_locally.at: ...this.  Update.
	* testsuite.at: Update.
	* monotone.texi (Database): Update.

2005-07-19  Nathaniel Smith  <njs@pobox.com>

	* schema_migration.cc (migrator::migrate): Add a check for schemas
	that are just... wrong.
	* tests/t_migrate_broken_schema.at: New test.

2005-07-19  Nathaniel Smith  <njs@pobox.com>

	* netcmd.cc (read): Make the bad HMAC error message clearer.

2005-07-19  Matthew Gregan  <kinetik@orcon.net.nz>

	* tests/t_diff_external.at: Canonicalise output for Win32.

2005-07-18  Nathaniel Smith  <njs@pobox.com>

	* keys.cc (get_passphrase): Do still error out if they keep typing
	empty passphrases.

2005-07-18  Richard Levitte  <richard@levitte.org>

	* database.cc: Move the inclusion of stdarg.h...
	* database.hh: ... here.

2005-07-18  Matt Johnston  <matt@ucc.asn.au>

	* keys.cc (get_passphrase): don't bomb out if they type an empty passphrase.

2005-07-18  Patrick Mauritz  <oxygene@studentenbude.ath.cx>

	* work.cc, manifest.cc: Remove 'using namespace boost'.

2005-07-18  Nathaniel Smith  <njs@pobox.com>

	* netsync.cc (received_items): New instance variable.
	(session::session): Initialize it.
	(note_item_arrived): Maintain it.
	(item_request_outstanding): Rename it to...
	(item_already_received): ...this, and have it check both
	outstanding and fulfilled requests.
	(queue_send_data_cmd, queue_send_delta_cmd): Call it via new
	name.
	
	Hopefully this will eliminate cases where "revs in" is larger than
	"revs written".
	
2005-07-17  Nathaniel Smith  <njs@pobox.com>

	* constants.cc (legal_key_name_bytes): Allow + and _ to appear in
	key names.

2005-07-17  Nathaniel Smith  <njs@pobox.com>

	* ui.{cc,hh} (tick_write_dot::write_ticks): Start a new line when
	too many dots have been written.
	* netsync.cc (process_refine_cmd): Add comment noting a possible
	optimization regarding subtree refinement.

2005-07-17  Nathaniel Smith  <njs@pobox.com>

	* configure.ac, win32/monotone.iss, monotone.spec:
	* debian/changelog: Bump version numbers to 0.21.
	* NEWS: Commit to a timestamp.

2005-07-17  Nathaniel Smith  <njs@pobox.com>

	* NEWS: Add diff changes, more tweaking.
	* UPGRADE: Update for 0.21.
	* AUTHORS: Add Vladimir Vukicevic.

2005-07-18  Matt Johnston  <matt@ucc.asn.au>

	* netsync.cc: merge fixup
	* botan/pipe_rw.cpp (read_all_as_string): make it smarter and faster

2005-07-18  Matt Johnston  <matt@ucc.asn.au>

	* botan/sha160.{cpp,h}: new faster sha160 implementation from Jack Lloyd
	and Kaushik Veeraraghavan.

2005-07-17  Nathaniel Smith  <njs@pobox.com>

	* tests/t_diff_external.at: New test.
	* testsuite.at: Add it.

2005-07-17  Nathaniel Smith  <njs@pobox.com>

	* monotone.texi (Restrictions): diff -r -r does accept
	restrictions now.
	(CVS Phrasebook): Clarify diff section.
	(Informative): Document diff [--unified|--context|--external],
	--diff-args.

2005-07-17  Nathaniel Smith  <njs@pobox.com>

	* app_state.{cc,hh}: Record whether --diff-args was passed, not
	just a string value.
	* lua.{cc,hh} (hook_external_diff): Take a diff_args_provided
	variable.
	* commands.cc (do_external_diff): Pass it.

2005-07-17  Nathaniel Smith  <njs@pobox.com>

	* std_hooks.lua (external_diff_default_args): New variable.
	(external_diff): Use it as a default, and use user-provided
	diff_args otherwise.
	* monotone.texi (Hooks): Document this.

2005-07-16  Vladimir Vukicevic  <vladimirv@gmail.com>

	* lua.{cc,hh} (hook_external_diff): New hook.
	* std_hooks.lua (external_diff): Add default definition.
	* monotone.texi (Hooks): Document external_diff hook.
	* app_state.{cc,hh}, options.hh, monotone.cc: Add --context,
	--external, --unified, --diff-args options.
	* commands.cc (do_external_diff): New function.
	(dump_diffs): Put a == line between each file's diffs.
	Pass file_ids of pre- and post-states to make_diff.
	(diff): Take new options.
	(cdiff): Remove.
	* diff_patch.{cc,hh} (make_diff): Print file ids in diff file
	headers.
	(unidiff_append_test): Update.
	(enum diff_type): Move to...
	* vocab.hh: ...here.
	* tests/t_restrictions.at, tests/t_crlf.at: Update.

2005-07-16  Nathaniel Smith  <njs@pobox.com>

	* manifest.cc (build_restricted_manifest_map): Remove doubled
	comment.

2005-07-16  Nathaniel Smith  <njs@pobox.com>

	* NEWS: Mention need for 'db migrate'.

2005-07-17  Matthew Gregan  <kinetik@orcon.net.nz>

	* lua/*: Import Lua 5.0.2 from upstream.
	* lua/*: Fix up CVS $Id$ tags, which appear to have been trashed
	since monotone existed in CVS.

2005-07-16  Nathaniel Smith  <njs@pobox.com>

	* NEWS: Update for 0.21.

2005-07-16  Nathaniel Smith  <njs@pobox.com>

	* database.cc (assert_sqlite3_ok): Remove dead function.
	
2005-07-16  Nathaniel Smith  <njs@pobox.com>

	* app_state.cc (require_working_copy): Oops, make it compile.

2005-07-16  Nathaniel Smith  <njs@pobox.com>

	* app_state.{cc,hh} (require_working_copy): Take an optional
	argument to give more details about why a working copy was
	required.
	* commands.cc (log): Give said details.

2005-07-16  Nathaniel Smith  <njs@pobox.com>

	* monotone.texi (CVS Phrasebook): Include 'log'.

2005-07-16  Nathaniel Smith  <njs@pobox.com>

	* monotone.texi (Selectors): Document use of globs.
	* tests/t_selector_globbing.at: New test.
	* testsuite.at: Add it.
	
2005-07-16  Jordan Breeding  <jordan.breeding@mac.com>

	* database.cc (selector_to_certname): Make 't:' selector match
	exactly by default as well.

2005-06-25  Brian Downing <bdowning@lavos.net>

	* database.cc (selector_to_certname, complete): Makes 'b:'
	selector be interpreted as a glob instead of as a partial string
	match.
	
2005-07-16  Nathaniel Smith  <njs@pobox.com>

	* netsync.cc: Revert accidentally committed changes.

2005-07-16  Nathaniel Smith  <njs@pobox.com>

	* ChangeLog: Fix formatting.

2005-07-15  Matt Johnston  <matt@ucc.asn.au>

	* netsync.cc (rebuild_merkle_trees): bad_branch_certs is a set of cert
	hashes, not of revision idents.

2005-07-14  Nathaniel Smith  <njs@pobox.com>

	* database.cc (get_revision_cert_index): "reserve" and "resize"
	are different.

2005-07-14  Nathaniel Smith  <njs@pobox.com>

	* netsync.cc (process_delta_cmd): Remove meaningless comment.

2005-07-14  Nathaniel Smith  <njs@pobox.com>

	* database.hh: Pre-declare sqlite3_stmt, instead of including
	sqlite3.h.

2005-07-14  Derek Scherger  <derek@echologic.com>

	* commands.cc (lca,lcad,try_one_merge): call describe_revision for
	logging common ancestors
	(propagate): log final merged line after propagate completes
	to indicate that it actually worked and to be consistent with merge

2005-07-13  Derek Scherger  <derek@echologic.com>

	* ChangeLog: merge fixup

2005-07-13  Derek Scherger  <derek@echologic.com>

	* database.cc (debug): delete stale comment
	(delete_branch_named):
	(delete_tag_named): 
	(clear): replace vprintf stuff with query parameters

2005-07-13  Nathaniel Smith  <njs@pobox.com>

	* contrib/ciabot_monotone.py (main): Optimistically run 'db
	migrate' before using database.

2005-07-13  Nathaniel Smith  <njs@pobox.com>

	* schema_migration.cc (migrate_monotone_schema)
	(migrator::migrate): Move the "nothing happened" check, and don't
	vacuum unless a migration occurred.

2005-07-13  Nathaniel Smith  <njs@pobox.com>

	* tests/t_restricted_diff_unchanged.at: New test.
	* testsuite.at: Add it.

2005-07-13  graydon hoare  <graydon@pobox.com>

	* rcs_import.cc (cvs_branch::cvs_branch): Initialize bools to false.

2005-07-13  Nathaniel Smith  <njs@pobox.com>

	* monotone.texi (Database): Document kill_tag_locally.

2005-07-13  Nathaniel Smith  <njs@pobox.com>

	* tests/t_kill_tag_locally.at, tests/t_ambiguous_tags.at: New
	tests.
	* testsuite.at: Add them.

2005-07-11  graydon hoare  <graydon@pobox.com>

	* AUTHORS: Add Jordan.
	* commands.cc (ls_tags): Do not uniquify tags.
	* constants.{cc,hh} (cvs_window): Change to time_t, tighten to 5 minutes.
	* rcs_import.cc (window): Remove.
	(note_type): Remove dead code.
	(is_sbr): Add test for synthetic branch roots.
	(cvs_commit::is_synthetic_branch_root): New test.
	(process_branch): Skip synthetic branch roots, push new branch
	before picking branch to mark, rather than after.
	(cvs_history::index_branchpoint_symbols): Handle vendor branches.
	(cvs_history::push_branch): Do not duplicate root on private branches.
	(import_branch): Fix up cluster inference.
	(cluster_consumer::consume_cluster): New invariant.
	* tests/t_cvsimport_drepper2.at: Modify to reflect fixes.

2005-07-11  Jordan Breeding  <jordan.breeding@mac.com>

	* commands.cc (db): New subcommand "kill_tag_locally"
	* database.{cc,hh} (delete_tag_named): New function.

2005-07-12  Nathaniel Smith  <njs@pobox.com>

	* schema_migration.cc (migrator::migrate): When there is nothing
	to be done, do nothing.

2005-07-12  Nathaniel Smith  <njs@pobox.com>

	* netsync.cc (rebuild_merkle_trees): Reduce memory usage a bit,
	and don't insert branch certs that the other side will just end up
	throwing away (reduces network traffic).

2005-07-12  Nathaniel Smith  <njs@pobox.com>

	* testsuite.at (NETSYNC_SERVE_START, NETSYNC_SERVE_N_START):
	Really, really really fix up quoting.  Really.
	I hope.

2005-07-12  Nathaniel Smith  <njs@pobox.com>

	* contrib/ciabot_monotone.py (config.project_for_branch): Clarify
	comment text for non-Python programmers.

2005-07-12  Nathaniel Smith  <njs@pobox.com>

	* testsuite.at (NETSYNC_SERVE_START, NETSYNC_SERVE_N_START): Fixup
	quoting.

2005-07-11  Nathaniel Smith  <njs@pobox.com>

	* crypto_tests.cc: New SHA1 correctness tests from Kaushik Veeraraghavan.
	* unit_tests.cc (init_unit_test_suite): 
	* unit_tests.hh (add_crypto_tests): 
	* Makefile.am (unit_tests_SOURCES): Call them.
	* AUTHORS: Add Kaushik Veeraraghavan.

2005-07-11  Nathaniel Smith  <njs@pobox.com>

	* tests/t_netsync_exclude_default.at: New test.
	* testsuite.at: Add it.
	(NETSYNC_SERVE_N_START, NETSYNC_SERVE_START): Use '*' as pattern
	when none is passed.

2005-07-11  Nathaniel Smith  <njs@pobox.com>

	* monotone.texi (Network): Tweak documentation for netsync
	commands.

2005-07-11  Nathaniel Smith  <njs@pobox.com>

	* app_state.{hh,cc} (exclude_patterns, add_exclude): 
	* options.hh (OPT_EXCLUDE): 
	* monotone.cc (coptions, cpp_main): New option --exclude.
	* commands.cc (pull, push, sync, serve): Accept it.
	(process_netsync_args): Implement it.
	* tests/t_netsync_exclude.at: New test.
	* testsuite.at: Add it.

2005-07-11  Timothy Brownawell  <tbrownaw@gmail.com>

	* options.hh, app_state.{hh,cc}, monotone.cc: New command specific
	option, "--exclude=x", puts arg into a vector app.excludes .
	Used by the netsync commands.
	* commands.cc (netsync commands): accept said option
		(process_netsync_args): Handle excludes.
	* monotone.texi: document it

2005-07-11  Timothy Brownawell  <tbrownaw@gmail.com>

	* interner.hh: make slightly faster

2005-07-11  Matt Johnston  <matt@ucc.asn.au>

	* hmac.cc: <string> not <string.h>

2005-07-11  Matt Johnston  <matt@ucc.asn.au>

	* keys.cc (encrypt_rsa): fix typo
	* hmac.{cc,hh}: store key as SymmetricKey, pass correctly to
	MAC_Filter

2005-07-10  Nathaniel Smith  <njs@pobox.com>

	* ChangeLog, configure.ac: Re-remove mysteriously revived
	jibberish.

2005-07-10  Nathaniel Smith  <njs@pobox.com>

	* tests/t_netsync_read_permissions.at: New test.
	* testsuite.at: Run it.
	* netsync.cc (set_session_key, dispatch_payload)
	(respond_to_auth_cmd): Refactor to key HMAC earlier, so error
	packets will get the right HMAC.

2005-07-10  Richard Levitte  <richard@levitte.org>

	* Makefile.am (monotone_CPPFLAGS, unit_tests_CPPFLAGS): Re-remove
	previously removed stuff.

	* ChangeLog, configure.ac: Revert accidentally-recommitted changes.

2005-07-10  Richard Levitte  <richard@levitte.org>

	* monotone.texi (Network), monotone.1: Mention the default port
	number.

2005-07-10  Matthew Gregan  <kinetik@orcon.net.nz>

	* configure.ac: Check for boost >= 1.32.

2005-07-09  Nathaniel Smith  <njs@pobox.com>

	* schema.sql (revision_ancestry__child, revision_certs__id,
	revision_certs__name_value): New indexes.
	* database.cc (dump, dump_table_cb, dump_index_cb): Include
	indexes in dumps.
	(database::database): 
	* schema_migration.cc (migrate_monotone_schema) 
	(migrate_client_to_add_indexes): 
	* tests/t_migrate_schema.at: Corresponding migration gunk.

2005-07-09  Jordan Breeding  <jordan.breeding@mac.com>

	* Makefile.am (monotone_CPPFLAGS, unit_tests_CPPFLAGS): 
	* configure.ac (BOOST_FIX_VERSION): Restrict boost compile kluges
	to boost 1.32.

2005-07-09  Nathaniel Smith  <njs@pobox.com>

	* schema_migration.cc (calculate_schema_id): Include indexes in
	the schema id.

2005-07-09  Nathaniel Smith  <njs@pobox.com>

	* ChangeLog, configure.ac: Revert accidentally-committed changes.

2005-07-09  Nathaniel Smith  <njs@pobox.com>

	* monotone.texi (Generating Keys): Make it a little clearer that
	we aren't necessarily recommending people store their passphrase
	in plaintext.

2005-07-08  Matt Johnston  <matt@ucc.asn.au>

	* propagate mainline to botan branch

	* constants.{cc,hh}: add sha1_digest_length as botan
	doesn't provide a convenient definition.
	* hmac.{cc,hh}: convert to use botan
	* keys.cc (encrypt_rsa, decrypt_rsa): use botan
	* transforms.{cc,hh}: use botan

2005-07-08  Matt Johnston  <matt@ucc.asn.au>

	* tests/t_normalized_filenames.at: expect exit code of 1 not 3 for
	"cat manifest" with a directory in MT/work
	* file_io.cc, netcmd.cc, transforms.cc, vocab.hh: revert changes which
	used swap() for strings and atomic types since strings are
	copy-on-write.

2005-07-08  Matt Johnston  <matt@ucc.asn.au>

	* file_io.cc (ident_existing_file): new function to calculate
	the ident of a file failing gracefully if it doesn't exist
	or is a directory.
	* file_io.hh (classify_manifest_paths,
	build_restricted_manifest_map): use ident_existing_file
	* ui.cc: cast to avoid compiler warnings

2005-07-07  Nathaniel Smith  <njs@pobox.com>

	* contrib/ciabot_monotone.py (Monotone.log): Fix to work with
	0.20.

2005-07-07  Nathaniel Smith  <njs@pobox.com>

	* Makefile.am (monotone_CPPFLAGS, unit_tests_CPPFLAGS): Add
	-DBOOST_REGEX_V4_CHAR_REGEX_TRAITS_HPP to work around g++
	4.0/boost 1.32.0 lossage.

2005-07-07  Vaclav Haisman  <V.Haisman@sh.cvut.cz>

	* Makefile.am: Compile fix for FreeBSD.

2005-07-07  Nathaniel Smith  <njs@pobox.com>

	* netsync.cc (process_hello_cmd, process_anonymous_cmd) 
	(process_auth_cmd): Change permission checking -- always build
	merkle tree (even when a pure sink), send permission denied and
	abort whenever client tries to read/write a branch they don't have
	access to.

2005-07-07  Nathaniel Smith  <njs@pobox.com>

	* ChangeLog: fixup formatting.

2005-07-06  Matt Johnston  <matt@ucc.asn.au>

	* database.cc (assert_sqlite3_ok): database corruption and similar
	problems are errors, not invariants.

2005-07-06  Nathaniel Smith  <njs@pobox.com>

	* commands.cc (push, pull, sync): Fix --help description.	
	
2005-07-06  Nathaniel Smith  <njs@pobox.com>

	* options.hh (OPT_SET_DEFAULT): 
	* app_state.{hh,cc} (app_state::set_default):
	* monotone.cc (coptions, cpp_main): New option.
	* commands.cc (pull, push, sync): Accept it.
	(process_netsync_args): Use it.
	* tests/t_set_default.at, testsuite.at: New test.

2005-07-07  Matthew Gregan  <kinetik@orcon.net.nz>

	* win32/monotone.iss: Bump version number.

2005-07-05  Nathaniel Smith  <njs@pobox.com>

	* debian/rules (config.status): Use bundled sqlite.
	* debian/control (Build-Depends): Remove popt and sqlite.

2005-07-05  Nathaniel Smith  <njs@pobox.com>

	* NEWS: Add timestamp.  Barring unforeseen issues, this is 0.20.

2005-07-05  Nathaniel Smith  <njs@pobox.com>

	* Makefile.am (EXTRA_DIST): Include some missed contrib/ stuff.

2005-07-05  Nathaniel Smith  <njs@pobox.com>

	* po/monotone.pot: Regenerate for release.

2005-07-05  Nathaniel Smith  <njs@pobox.com>

	* configure.ac, debian/changelog, monotone.spec: Bump version
	number.
	* UPGRADE: Update for 0.20 release.

2005-07-05  Nathaniel Smith  <njs@pobox.com>

	* ChangeLog, NEWS, AUTHORS: Fixup Eric Anderson's email address.

2005-07-05  Nathaniel Smith  <njs@pobox.com>

	* monotone.texi (Database): Note that db kill_rev_locally also
	will trigger "unreferenced manifest" warnings from db check.

2005-07-05  Nathaniel Smith  <njs@pobox.com>

	* NEWS: Oops, 'automate select' was in 0.19 after all.

2005-07-05  Nathaniel Smith  <njs@pobox.com>
	
	* contrib/ciabot_monotone.py: Fix multiple collection support.

2005-07-05  Richard Levitte  <richard@levitte.org>

	* monotone.texi (Hooks): Add space after periods where there's
	a lack of space.

	* NEWS: Correct the blurb about
	get_netsync_{read,anonymous_read,write}_permitted

2005-07-05  Nathaniel Smith  <njs@codesourcery.com>

	* NEWS: Add more explicit note on how to upgrade.

2005-07-05  Nathaniel Smith  <njs@codesourcery.com>

	* NEWS: First cut at 0.20 release notes.

2005-07-03  Matthew Gregan  <kinetik@orcon.net.nz>

	* sqlite/*, Makefile.am: Import SQLite 3.2.2 from upstream.
	* sqlite/main.c: Compile fix.
	* sqlite/{callback.c,prepare.c}: Add new files.

2005-07-03  Matthew Gregan  <kinetik@orcon.net.nz>

	* sqlite/{sqlite3.h,tokenize.c} (sqlite3_complete_last): New
	function to find the last valid SQL statement in a string; based
	on sqlite3_complete.  This change should be offered upstream, but
	probably not before sqlite3_complete_last16 is implemented.
	* database.cc (database::load): Load and execute dump in chunks,
	fixes bug 13570.

2005-07-01  Eric Anderson  <anderse-monotone@cello.hpl.hp.com>

	* file_io.cc: Pre-allocate space for the file read so that the
	string doesn't have to be incrementally expanded during the read.

2005-07-01  Matthew Gregan  <kinetik@orcon.net.nz>

	* tests/t_cvsimport_drepper2.at: Canonicalise monotone output so
	that the test passes on Win32.

2005-06-30  Eric Kidd  <eric.kidd@dartmouth.edu>

	* contrib/monotone-import.pl: Changed $branch to
	$user_branch.  This script may need more work, but at least Perl
	compiles it now.

2005-06-30  Patrick Mauritz  <oxygene@studentenbude.ath.cx>

	* automate.cc, basic_io.hh, cert.cc, change_set.cc,
	cryptopp/config.h, cryptopp/integer.cpp, main.cc, merkle_tree.cc,
	merkle_tree.hh, monotone.cc, netcmd.cc, netsync.cc,
	netxx/osutil.h, packet.cc: Namespace and include file cleanup.

2005-06-29  graydon hoare  <graydon@pobox.com>

	* tests/t_cvsimport_drepper2.at: New test.
	* testsuite.at: Call it.

2005-06-23  graydon hoare  <graydon@pobox.com>

	* rcs_import.cc (import_cvs_repo): Put branch imports inside
	transaction blocks, add a couple tickers.

2005-06-22  graydon hoare  <graydon@pobox.com>

	* rcs_file.cc: Track file:line numbers, accept files which violate
	some lies in rcs file format.
	* rcs_import.cc (cvs_tree_walker): 
	Warn rather than crash on parse errors.
	(cvs_history)
	(cvs_commit)
	(cvs_cluster)
	(prepared_revision)
	(import_branch)
	(import_cvs_repo): Support non-branch tags.

2005-06-21  graydon hoare  <graydon@pobox.com>

	* rcs_import.{cc,hh} (import_rcs_file): Rename to test_parse_rcs_file.
	* commands.cc (rcs_import): rename call.

2005-06-19  graydon hoare  <graydon@pobox.com>

	* rcs_import.cc: Rewrite change set inference logic.

2005-06-28  Roland Illig  <roland.illig@gmx.de>

	* app_state.cc: #include <unistd.h>, needed on NetBSD.

2005-06-28  Nathaniel Smith  <njs@codesourcery.com>

	* std_hooks.lua (ignore_file): Ignore vim swap files and emacs
	temp files.

2005-06-27  Nathaniel Smith  <njs@codesourcery.com>

	* INSTALL: Bump required version of Boost to 1.32.

2005-06-26  Matthew Gregan  <kinetik@orcon.net.nz>

	* app_state.cc (app_state::app_state()): Initialise no_merges to
	false so that 'log' will show merges by default (the recently
	added --no-merges option provides a means to disable the merge
	entries).

2005-06-26  Matthew Gregan  <kinetik@orcon.net>

	* tests/t_automate_stdio.at, tests/t_cvsimport_drepper.at,
	tests/t_selector_later_earlier.at: Further canonicalisation of
	monotone output to resolve test failures on Win32.

2005-06-25  Brian Campbell  <brian.p.campbell@dartmouth.edu>

	* commands.cc (CMD(db)): Added db kill_branch_locally command. 
	* database.cc, database.hh (delete_branch_named): New function to
	delete all branch certs with a given branch name.
	* monotone.texi (Database): Added documentation for db
	kill_branch_locally.
	* tests/t_db_kill_branch_locally.at: New test for db
	kill_branch_locally.
	* testsuite.at: Add the test. 
	* AUTHORS: Add myself.
	* ChangeLog: Change my email address on an old contribution to 
	match my pubkey. 

2005-06-24  Nathaniel Smith  <njs@codesourcery.com>

	* tests/t_db_kill_rev_locally.at: Clean up style.

2005-06-24  Nathaniel Smith  <njs@codesourcery.com>

	* unix/process.cc (process_spawn): Format log output correctly.

2005-06-24  Nathaniel Smith  <njs@codesourcery.com>

	* unix/process.cc (existsonpath): Reindent.  Add logging, and use
	'command -v' instead of 'which' (as per Matt Johnston's discovery
	that it is more portable).
	(process_spawn): Handle exec failure more properly.
	* tests/t_existsonpath.at: New test.
	* testsuite.at: Add it.

2005-06-25  Matthew Gregan  <kinetik@orcon.net.nz>

	* monotone.cc: Log correct locale set for LC_MESSAGES.

2005-06-24  Nathaniel Smith  <njs@codesourcery.com>

	* unix/process.cc: Remove tabs.

2005-06-24  Nathaniel Smith  <njs@codesourcery.com>

	* std_hooks.lua (get_preferred_merge2_command)
	(get_preferred_merge3_command): Move meld to the bottom of the
	default merge tool search order.  Also, use xemacs if it appears
	in $EDITOR, otherwise use emacs.
	* revision.cc (check_sane_history): Remove stale comment.

2005-07-05  Nathaniel Smith  <njs@codesourcery.com>

	* globish.cc (combine_and_check_globish): Don't add unnecessary
	{}'s.
	* tests/t_netsync_globs.at, testsuite.at: New test.

2005-07-04  Nathaniel Smith  <njs@codesourcery.com>

	* netcmd.cc (do_netcmd_roundtrip, test_netcmd_mac): Update for new
	chained_hmac object.
	* constants.hh (netsync_key_initializer): Update comment.
	* hmac.hh (hmac_length): Expose length of MACs.
	* hmac.cc: I() that it matches what CryptoPP wants to give.
	* netcmd.cc: I() that it matches the length hard-coded into the
	netsync protocol.
	* vocab.cc (verify(netsync_hmac_value)): Fix error message.
	
2005-07-04  Nathaniel Smith  <njs@codesourcery.com>

	* tests/t_netsync_defaults.at: Update for new var names.  All
	tests now pass.

2005-07-04  Nathaniel Smith  <njs@codesourcery.com>

	* lua.cc (hook_get_netsync_write_permitted): Fix typo.

2005-07-04  Nathaniel Smith  <njs@codesourcery.com>

	* globish.cc (globish_matcher_test): Add check for {foo} (no
	commas).

2005-07-04  Nathaniel Smith  <njs@codesourcery.com>

	* globish.cc (checked_globish_to_regex): Make the special case for
	the empty pattern, actually work.  Unit tests now pass.

2005-07-04  Nathaniel Smith  <njs@codesourcery.com>

	* netcmd.cc (test_netcmd_functions): Update for new anonymous/auth
	packet formats.

2005-07-04  Nathaniel Smith  <njs@codesourcery.com>

	* monotone.texi, monotone.1: Update for new glob stuff.
	* commands.cc (process_netsync_args, push, pull, sync, serve):
	'serve' always requires arguments, rather than falling back on db
	defaults.
	
2005-07-04  Nathaniel Smith  <njs@codesourcery.com>

	* commands.cc (process_netsync_args, push, pull, sync, serve):
	Adapt for patterns instead of regexen; slight refactoring too.

2005-07-03  Nathaniel Smith  <njs@codesourcery.com>

	* netsync.cc: Finally self-consistent.

2005-07-03  Nathaniel Smith  <njs@codesourcery.com>

	* netsync.hh (run_netsync_protocol): Fix prototype.

2005-07-03  Nathaniel Smith  <njs@codesourcery.com>

	* globish.hh: Document the empty pattern as never matching.
	* globish.cc (checked_globish_to_regex): Implement it.
	(globish_matcher_test): Check it.

2005-07-03  Nathaniel Smith  <njs@codesourcery.com>

	* monotone.texi (Network Service, Hooks):
	* testsuite.at: 
	* tests/t_netsync_permissions.at: 
	* tests/t_netsync_single.at: Update to match new
	get_netsync_write_permitted definition.

2005-07-03  Nathaniel Smith  <njs@codesourcery.com>

	* lua.{cc,hh} (hook_get_netsync_write_permitted): Don't take a
	branch argument; write permission is now all or none.  (It really
	was before anyway...)
	* netsync.cc: Update accordingly.

2005-07-03  Nathaniel Smith  <njs@codesourcery.com>

	* netsync.cc: More updating for pattern stuff; getting there...

2005-06-28  Nathaniel Smith  <njs@codesourcery.com>

	* netsync.cc: Update low-level functions to use include_pattern
	and exclude_pattern.

2005-06-28  Nathaniel Smith  <njs@codesourcery.com>

	* netcmd.{cc,hh} (read_anonymous_cmd, write_anonymous_cmd)
	(read_auth_cmd, write_auth_cmd): Take include_pattern and
	exclude_pattern arguments.

2005-06-28  Nathaniel Smith  <njs@codesourcery.com>

	* globish.{cc,hh}: New files.
	* Makefile.am (MOST_SOURCES): Add them.
	* transforms.{cc,hh}: Remove glob-related stuff.
	* unit_tests.{cc,hh}: Call globish unit tests.

2005-06-27  Nathaniel Smith  <njs@codesourcery.com>

	* transforms.cc (glob_to_regex, globs_to_regex, regexes_to_regex):
	Choose "regex" as standard spelling.  Clean up code, add code for
	handling sets, start improving tests (don't currently pass).
	* transforms.hh (glob_to_regex, globs_to_regex, regexes_to_regex):
	Prototype.

2005-06-28  Matt Johnston  <matt@ucc.asn.au>

	* constants.cc: increase db_version_cache_sz to 7 MB
	* netsync.cc: use a deque<string> rather than a single
	string buffer for outbuf.
	* netsync.cc (arm): only queue data when there is
	available space
	* AUTHORS: added Eric Anderson

2005-06-26  Matt Johnston  <matt@ucc.asn.au>

	* transforms.hh: remove extraneous #ifdef
	* hmac.cc, hmac.hh: actually add them

2005-06-26  Matt Johnston  <matt@ucc.asn.au>

	* netcmd.cc (netcmd::read, netcmd::write): change to using a HMACs 
	chained by including the previous HMAC in the input data, rather
	than altering the key each time.
	* netcmd.cc ({read,write}_{data,delta}_cmd): use encode_gzip/decode_gzip
	  rather than raw xform.
	* hmac.{cc,hh}: new chained_hmac abstraction
	* Makefile.in: add them
	* netsync.cc: each session keeps a chained_hmac for read/write
	* transforms.hh: add a string variant for encode_gzip

2005-06-25  Nathaniel Smith  <njs@codesourcery.com>

	* netsync.cc: Tweak comment.

2005-06-25  Nathaniel Smith  <njs@codesourcery.com>

	* AUTHORS: Add Ethan Blanton <elb@elitists.net>.

2005-06-22  Nathaniel Smith  <njs@codesourcery.com>

	* netcmd.hh (netcmd::read, netcmd::write): Don't have defaults for
	key/hmac arguments.
	* netcmd.cc (do_netcmd_roundtrip): New function.
	(test_netcmd_functions): Use it.  Also, make work with hmac
	changes.
	(test_netcmd_mac): New test.
	(add_netcmd_tests): Call it.

2005-06-22  Nathaniel Smith  <njs@codesourcery.com>

	* netcmd.cc (read): Remove unused variable.
	* netsync.cc (call_server, process)
	(arm_sessions_and_calculate_probe, handle_read_available): Give
	better error message on bad_decode exceptions.

2005-06-22  Nathaniel Smith  <njs@codesourcery.com>

	* netcmd.cc, netsync.cc: Revert backwards compatibility code; 0.19
	and 0.20 can't be usefully compatible, and the code as it existed
	would cause real version mismatch error reporting to not work
	right.  (Old client with new server would give a generic "server
	disconnected" error message instead of something useful.)

2005-06-21  Nathaniel Smith  <njs@codesourcery.com>

	* netsync.cc (rebuild_merkle_trees): Fix FIXME comments to match
	reality.
	* tests/t_netsync_diffbranch.at: No longer a bug, remove
	priority.

2005-06-20  Nathaniel Smith  <njs@codesourcery.com>

	* monotone.texi (Hook Reference): Oops, missed a @ref.

2005-06-20  Nathaniel Smith  <njs@codesourcery.com>

	* monotone.texi (Default monotonerc): Rename section to...
	(Default hooks): ...this, to emphasize is still read even when a
	monotonerc exists.

2005-06-19  Richard Levitte  <richard@levitte.org>

	* Makefile.am: There's no reason for monotone.pdf or .dvi to
	depend on monotone.info, since they are built from the .texi
	files.  Also, make the monotone.html and html targets depend
	on version.texi and std_hooks.lua as well.

2005-06-18  Matt Johnston  <matt@ucc.asn.au>

	* INSTALL: fix typo, should be -Iboost_1_31_0 not -Iboost_1_31_2

2005-06-18  Riccardo Ghetta  <birrachiara@tin.it>
	* monotone.texi: include std_hooks.lua as an appendix and remove long
	lua excerpts from hook reference.
	* Makefile.am : make monotone.pdf/eps depend on monotone.info
	
2005-06-24  Matt Johnston  <matt@ucc.asn.au>

	* transforms.{cc,hh}: combine gzip and base64 in one
	pipe for pack()/unpack() to save memory
	* vocab.hh: add swap() to encodings/atomics
	* file_io.cc: use swap() to avoid copying

2005-06-21  Nathaniel Smith  <njs@codesourcery.com>

	* commands.cc (do_diff): Use calculate_arbitrary_change_set,
	instead of reimplementing it.

2005-06-21  Nathaniel Smith  <njs@codesourcery.com>

	* revision.cc (find_least_common_ancestor): Handle left == right
	case.
	* tests/t_diff_currev.at: Un-XFAIL.
	
2005-06-21  Nathaniel Smith  <njs@codesourcery.com>

	* netsync.cc (rebuild_merkle_trees): Fix FIXME comments to match
	reality.
	* tests/t_netsync_diffbranch.at: No longer a bug, remove
	priority.

2005-06-20  Nathaniel Smith  <njs@codesourcery.com>

	* monotone.texi (Hook Reference): Oops, missed a @ref.

2005-06-20  Nathaniel Smith  <njs@codesourcery.com>

	* monotone.texi (Default monotonerc): Rename section to...
	(Default hooks): ...this, to emphasize is still read even when a
	monotonerc exists.

2005-06-19  Richard Levitte  <richard@levitte.org>

	* Makefile.am: There's no reason for monotone.pdf or .dvi to
	depend on monotone.info, since they are built from the .texi
	files.  Also, make the monotone.html and html targets depend
	on version.texi and std_hooks.lua as well.

2005-06-18  Matt Johnston  <matt@ucc.asn.au>

	* INSTALL: fix typo, should be -Iboost_1_31_0 not -Iboost_1_31_2

2005-06-18  Riccardo Ghetta  <birrachiara@tin.it>
	* monotone.texi: include std_hooks.lua as an appendix and remove long
	lua excerpts from hook reference.
	* Makefile.am : make monotone.pdf/eps depend on monotone.info
	
2005-06-17  Matt Johnston  <matt@ucc.asn.au>

	* database.cc (database::execute()): truncate long query log messages
	before copying, saving memory. 
	Patch from Eric Anderson <anderse-monotone@cello.hpl.hp.com>

2005-06-17  Riccardo Ghetta  <birrachiara@tin.it>
	Adds include()/includedir() to lua hooks and extend --rcfile
	* lua.cc: handle --rcfile with directories, implement
	include() and includedir()
	* testsuite.at, t_lua_includedir.at, t_rcfile_dir.at:
	test new functionality
	* monotone.texi: document all functions available to hook
	writers, including the new include() and includedir()

2005-06-16  Nathaniel Smith  <njs@codesourcery.com>

	* diff_patch.cc (merge_extents): Typo caught by anonymous reader.

2005-06-16  Nathaniel Smith  <njs@codesourcery.com>

	* commands.cc (cat): Account for being in a subdir in 'cat file
	REV PATH'.
	* tests/t_cat_file_by_name.at: Test.

2005-06-17  Richard Levitte  <richard@levitte.org>

	* app_state.cc (app_state::app_state()): Avoid a gcc warning by
	having the class members initialised in the same order they are
	defined in the class.

2005-06-16  Nathaniel Smith  <njs@pobox.com>

	* std_hooks.lua (ignore_file): Add Cons/SCons cache files to
	default ignore list.

2005-06-16  Matt Johnston  <matt@ucc.asn.au>

	* ui.cc: increase the divisor as required so that we don't get spurious
	screen updates when we're using the kilobyte/megabyte tickers

2005-06-15  Matt Johnston  <matt@ucc.asn.au>

	* monotone.texi: clarify some netsync parts of the tutorial

2005-06-15  Richard Levitte  <richard@levitte.org>

	* netsync.cc (struct session): Add a pattern regex cache.
	(analyze_ancestry_graph): Use the regex cache instead of the
	pattern string itself.  This is especially important when the
	pattern is used as an old-style collection.
	(process_hello_cmd): Recreate the pattern regex cache with the
	conversion of the pattern to a regex when it's used as an
	old-style collection.
	(process_auth_cmd): When the pattern changes, change the regex
	cache as well.

2005-06-14  Richard Levitte  <richard@levitte.org>

	* std_hooks.lua (get_preferred_merge2_command,
	get_preferred_merge3_command): EDITOR may be undefined.  In that
	case, os.getenv() returns nil, on which string.lower() chokes.
	It's much better to check for that and default to an empty
	string.

2005-06-11  Derek Scherger  <derek@echologic.com>

	* commands.cc (complete_command): log command expansion messages
	with L instead of P to reduce chatter
	(status): add --brief option and corresponding output
	(identify): add trailing space to comment gcc complains about
	* monotone.cc: fix comment typo and add additional details for
	command specific options
	* monotone.texi (Automation): list inventory status code
	combinations and descriptions
	* tests/t_status.at: new test of status command and --brief option
	* testsuite.at: add it

2005-06-11  Matt Johnston  <matt@ucc.asn.au>

	* commands.cc: revert should ignore the ignore hooks, otherwise bad
	things happen (revert a single ignored file, resultant empty ignore list
	reverts the whole working copy).
	* app_state.cc, app_state.hh: give set_restriction a flag to disregard
	file-ignore hooks.
	* tests/t_revert_restrict.at, testsuite.at: a test

2005-06-09  Riccardo Ghetta  <birrachiara@tin.it>

	* std_hooks.lua: make binary_file return nil on unreadable/empty files
	
2005-06-10  Joel Reed  <joelwreed@comcast.com>

	* commands.cc (CMD(cdiff)): Add OPT_DEPTH to command options.
	* t_restrictions.at: Add to testcase.

2005-06-09  Joel Reed  <joelwreed@comcast.com>

	* commands.cc (CMD(diff)): Add OPT_DEPTH back in, as it is used.
	* t_restrictions.at: Add to testcase to increase likelihood of 
	keeping it around :)

2005-06-10  Richard Levitte  <richard@levitte.org>

	* commands.cc (CMD(diff)): Remove OPT_DEPTH, as it was never
	used.

2005-06-09  Richard Levitte  <richard@levitte.org>

	* monotone.texi (Merging): I assume that "apposite" was supposed
	to be "appropriate".

2005-06-09  Riccardo Ghetta  <birrachiara@tin.it>

	* diff_patch.cc/hh: honor the new manual_merge attribute
	* file_io.cc/hh: move here the guess_binary function
	* lua.cc: let guess_binary available to lua
	* std_hooks.lua: handle manual_merge as an add-time attribute and
	initialize by default make it true if the file appears to be binary.
	Make read_contents_of_file able to read "binary" files.
	* tests/t_merge_manual.at: tests new behaviour, superceding the
	old XFAIL t_merge_binary.at test.
	* monotone.texi: document changes, adding a small section on merging.

2005-06-07  Nathaniel Smith  <njs@codesourcery.com>

	* ChangeLog: Fixup.

2005-06-07  Nathaniel Smith  <njs@codesourcery.com>

	* monotone.texi (Storage and workflow): Attempt to thwart some
	common misconceptions.

2005-06-07  Nathaniel Smith  <njs@codesourcery.com>

	* netsync.cc (rebuild_merkle_trees): Add a comment describing how
	this code should work (and why it currently doesn't quite).

2005-06-05  Nathaniel Smith  <njs@codesourcery.com>

	* tests/t_bad_packets.at: Expect certs on a non-existent rev to
	fail.  Run db check instead.
	* commands.cc (complete): Let callers specify they're okay with
	non-existent revisions.
	(CMD(trusted)): So specify.

2005-06-05  Nathaniel Smith  <njs@codesourcery.com>

	* tests/t_tags.at: 'tag' on a non-existent revid should fail.
	* commands.cc (complete): Fail on non-existent revids.

2005-05-29  Nathaniel Smith  <njs@codesourcery.com>

	* tests/t_epoch.at: Typo.
	* tests/t_automate_certs.at, tests/t_selector_later_earlier.at:
	Throw in some calls to CANONICALISE, maybe this will help on
	Win32...

2005-06-04  Timothy Brownawell  <tbrownaw@gmail.com>

	* netsync.cc, netcmd.cc: Style cleanups (mostly whitespace).

2005-06-04  Timothy Brownawell  <tbrownaw@gmail.com>

	* netsync.cc (process_hello_cmd): Warn about collection/regex
	usage when talking to an old server.

2005-06-04  Derek Scherger  <derek@echologic.com>

	* commands.cc (update): update MT/work based on the changes
	between the chosen revision and the new merge revision
	* tests/t_update_with_pending_drop.at: 
	* tests/t_update_with_pending_add.at: 
	* tests/t_update_with_pending_rename.at: un-XFAIL and clean up now
	that things work

2005-06-04  Timothy Brownawell  <tbrownaw@gmail.com>

	* netcmd.{cc,hh}, netsync.cc: Move {read,write}_*_cmd_payload
	to netcmd::{read,write}_*_cmd .
	* netcmd.cc, netsync.cc: Compatibility infrastructure.
	* netsync.cc: Interoperate with v4 servers.

2005-06-03  Timothy Brownawell  <tbrownaw@gmail.com>

	* automate.cc (print_some_output): Fix compiler warning.

2005-06-04  Derek Scherger  <derek@echologic.com>

	* app_state.cc (app_state): initialize diffs to false; it seemed
	to be defaulting to true for me

2005-06-04  Derek Scherger  <derek@echologic.com>

	* tests/t_update_with_pending_drop.at: 
	* tests/t_update_with_pending_add.at: 
	* tests/t_update_with_pending_rename.at: 
	* tests/t_restricted_commit_with_inodeprints.at: new bug reports
	* testsuite.at: call them

2005-06-04  graydon hoare  <graydon@pobox.com>

	* rcs_import.cc 
	(note_state_at_branch_beginning): Move time back when
	there are known commits on a branch.

2005-06-03  Joel Reed  <joelwreed@comcast.com>

	* commands.cc, monotone.texi: provide --verbose option for 
	monotone complete revision which adds date and author 
	completion output
	* contrib/monotone.zsh_completion: use verbose output when
	completing revisions

2005-06-02  graydon hoare  <graydon@pobox.com>

	* rcs_import.cc
	(cvs_key::is_synthetic_branch_founding_commit): New field.
	(cvs_key::operator==): Handle synthetic case specially.
	(cvs_key::operator<): Likewise.
	(note_state_at_branch_beginning): Likewise.	
	* tests/t_cvsimport_drepper.at: Converted bug testcase.
	* testsuite.at: Call it.

	* monotone.cc, commands.cc, options.hh 
	(OPT_NO_MERGES, OPT_DIFFS): New options.
	* app_state.cc (app_state::no_merges, app_state::diffs): Likewise.
	* commands.cc (log): Honor no_merges, diffs.
	* contrib/color_logs.{sh,conf}: Helpers for reviewing work in a
	nice colorized, easy-to-read fashion.
	* contrib/colorize: A colorization script found on the net.

	* HACKING, ROADMAP: Expand a bit.
	* commands.cc (changes_summary::print): Change macro to helper fn.
	* contrib/monotone.el (monotone-cmd): Handle nil exit code.

2005-06-02  Joel Reed  <joelwreed@comcast.com>

	* commands.cc, database.cc, database.hh, vocab.hh, vocab_terms.hh:
	add complete key subcommand and provide --brief option of zsh/bash
	completion. See http://lists.gnu.org/archive/html/monotone-devel/2005-05/msg00461.html
	* tests/t_rebuild.at: add tests for complete key subcommand
	* monotone.texi: document new subcommand
	* contrib/monotone.zsh_completion: update for new complete key
	command, improve _monotone_existing_entries using new --depth=0
	option,	add revision completion for cert command, and a	bugfix 
	for cat command

2005-06-01  Matt Johnston  <matt@ucc.asn.au>

	* tests/t_i18n_changelog.at: capitalise UTF-8 CHARSET to keep
	solaris happy.

2005-06-01  Timothy Brownawell  <tbrownaw@gmail.com>

	* netsync.cc (analyze_ancestry_graph): Try to fix segfault.
	Always accept tags.

2005-06-01  Timothy Brownawell  <tbrownaw@gmail.com>

	* netsync.cc (process_auth_cmd, analyze_ancestry_graph): Move
	write-permission checking to where it belongs, *after* we know
	exactly what we're checking permissions about. Drop things we
	don't want.

2005-06-01  Matt Johnston  <matt@ucc.asn.au>

	* tests/t_cvsimport_deleted_invar.at: don't use -C with tar
	* tests/t_i18n_file.at: capitalise CHARSET=UTF-8, seems more standard.
	* tests/t_merge_normalization_edge_case.at: use known-good output
	rather than using diff3 --merge

2005-05-31  Timothy Brownawell  <tbrownaw@gmail.com>

	* tests/t_epoch_server.at: fix typo
	* netsync.cc (session::process_auth_cmd): If no branches are allowed
	for writing, also check for write permissions to branch "" (needed
	for serving empty dbs). For sync, don't refuse connection if there
	are no readable branches (only do this for pull).

2005-05-31  Timothy Brownawell  <tbrownaw@gmail.com>

	* monotone.texi: Update documentation for get_netsync_*_permitted
	hooks to reflect that they now get individual branch names.

2005-05-31  Timothy Brownawell  <tbrownaw@gmail.com>

	* netsync.cc: session::rebuild_merkle_trees now takes a set of
	branches to include as an argument. On the server, calculate
	this set at the same time the get_netsync_*_permitted hooks are
	called; call said hooks on each branch individually.

2005-05-31  Timothy Brownawell  <tbrownaw@gmail.com>

	Remove old collection support in favor of using regexes exclusively.
	* netsync.cc (convert_pattern): Remove function.
	* (14 files): collections are unexist; do not mention (potential
	for confusion)
	* constants.cc: Increase netsync protocol version.
	* monotone.texi: Update documentation.
	* tests/t_epoch_unidirectional.at: Fix to sync subbranches.
	* commands.cc (CMD update): Fix usage check.
	* tests/t_select_cert.at: Fix to use --revision.

2005-05-30  Timothy Brownawell  <tbrownaw@gmail.com>

	* netsync.cc: Call note_netsync_*_received hooks in the order they're
	written to the db (for revisions, gives topological order).

2005-05-30  Timothy Brownawell  <tbrownaw@gmail.com>

	* lua.{cc,hh}: Replace note_netsync_commit with
	note_netsync_{revision,cert,pubkey}_received
	* packet.{cc,hh}: Callbacks for cert or key written to the database.
	* netsync.cc: Use said callbacks, call note_netsync_*_received hooks.
	* monotone.texi: Update documentation.

2005-05-30  Timothy Brownawell  <tbrownaw@gmail.com>

	* packet.{cc,hh}, netsync.cc: on_revision_written callback now takes
	the revision_id as an argument.
	* lua.{cc,hh}: New Lua hook, note_netsync_commit.
	* netsync.cc: At end of netsync session, call new hook for each
	revision received.
	monotone.texi: Document new hook.

2005-05-30  Richard Levitte  <richard@levitte.org>

	* commands.cc (CMD(checkout), CMD(cdiff), CMD(diff), CMD(log)):
	Remove '[--revision=REVISION]' from command argument synopsis,
	and add more text to the help to explain what happens when
	--revision options are used.
	(CMD(update)): Instead of the optional revision argument, use
	the --revision option.  Add information on what happens when the
	--revision option is used, and when it's not.

	* tests/t_add_stomp_file.at, tests/t_add_vs_commit.at,
	tests/t_annotate.at, tests/t_lf_crlf.at,
	tests/t_update_nonexistent.at, tests/t_update_off_branch.at,
	tests/t_update_to_revision.at: Update to use --revision with
	'monotone update'.

2005-05-30  Matt Johnston  <matt@ucc.asn.au>

	* netsync.cc: cosmetic linebreak tidying for "double-check the
	fingerprint" message.
	* main.cc: make it clearer that "unknown type" refers to an exception
	* monotone.cc: catch early informative_failures (due to charset
	problems etc)

2005-05-30  Matt Johnston  <matt@ucc.asn.au>

	* tests/t_fmerge.at: scrap all the diff3/ed, just compare it with
	known-good output.

2005-05-30  Timothy Brownawell  <tbrownaw@gmail.com>

	* revision.cc (toposort): Better algorithm.

2005-05-30  Matt Johnston  <matt@ucc.asn.au>

	* tests/t_fmerge.at: make sure we write the file with the ed script.

2005-05-30  Matt Johnston  <matt@ucc.asn.au>

	* testsuite.at: use "command -v" rather than "which", since
	Solaris doesn't give useful exit codes for "which".
	* tests/t_fmerge.at: don't use --merge with diff3, pipe to ed instead
	so we don't rely on gnu diff3.

2005-05-29  Timothy Brownawell  <tbrownaw@gmail.com>

	* contrib/monoprof.sh: Add support for using valgrind for
	heap profiling.

2005-05-28  Joel Reed  <joelwreed@comcast.com>

	* app_state.cc, app_state.hh, commands.cc, monotone.cc, options.h:
	add new --depth command, and rename log's --depth to --last
	* monotone.texi: update documentation
	* tests/t_log_depth.at, tests/t_log_depth_single.at: update
	log tests to use --last instead of --depth
	* tests/t_options.at, tests/t_restrictions.at: test usage of
	--depth for commands using restrictions
	* contrib/ciabot_monotone.py, contrib/monotone-notify.pl,
	contrib/monotone.el, contrib/monotone.zsh_completion,
	contrib/mtbrowse.sh: change all occurences of "depth" to "last"

2005-05-28  Timothy Brownawell  <tbrownaw@gmail.com>

	* netcmd.cc (read_netcmd): Reserve space in the buffer if needed,
		swap buffers instead of copying (memory savings for sync
		large files)
	* netsync.cc (session::arm): Don't clear the buffer (now done
		by read_netcmd).

2005-05-27  Timothy Brownawell  <tbrownaw@gmail.com>

	* netsync.cc: Allow REGEXes as well as collections.
		Fix out-of-branch ancestor handling.
	* tests/t_netsync_diffbranch.at: Remove bug report and XFAIL (fixed).
	* commands.cc: Update description fields for netsync commands.
	* monotone.texi: Update documentation.

2005-05-25  Timothy Brownawell  <tbrownaw@gmail.com>

	* tests/t_automate_stdio.at: Make it self-contained.

2005-05-25  Timothy Brownawell  <tbrownaw@gmail.com>

	* contrib/get_stdio.pl (new file): Perl script to parse the output from
	"mtn automate stdio". Used by...
	* tests/t_automate_stdio.at (new file): Test for "mtn automate stdio".
	* testsuite.at: Add it.

2005-05-25  Timothy Brownawell  <tbrownaw@gmail.com>

	* automate.cc ("automate stdio"): Fix block size limiting.
		Honor "output.flush()" in commands.

2005-05-24  Timothy Brownawell  <tbrownaw@gmail.com>

	* automate.cc: Fix buffering for "automate stdio"

2005-05-24  Timothy Brownawell  <tbrownaw@gmail.com>

	* automate.cc: Put back lost "automate certs".

2005-05-24  Matt Johnston  <matt@ucc.asn.au>

	* commands.cc (try_one_merge, CMD(merge), CMD(explicit_merge), 
	CMD(propagate): allow --author flag.

2005-05-24  Timothy Brownawell  <tbrownaw@gmail.com>

	* automate.cc: Fix comment for automate stdio to match the code.
	* monotone.texi: Document ignored locations in automate stdio
	input as reserved.

2005-05-24  Riccardo Ghetta  <birrachiara@tin.it>

	* tests/t_merge_binary.at: new XFAIL test to cover monotone
	inclination to algorithmically merge binary files.

2005-05-24  Richard Levitte  <richard@levitte.org>

	* commands.cc (try_one_merge): Change 'rid' to 'merged_id'.

2005-05-23  Timothy Brownawell  <tbrownaw@gmail.com>

	Fix "automate stdio" input/output format according to ML discussion
	* automate.cc: changed: automate_stdio
		added: print_some_output, class my_stringbuf
	* constants.{cc,hh}: add constant for automate stdio block size
	* monotone.texi: update documentation

2005-05-23  Nathaniel Smith  <njs@codesourcery.com>

	* win32/terminal.cc (have_smart_terminal): Call _isatty on stderr,
	not stdout.

2005-05-23  Richard Levitte  <richard@levitte.org>

	* commands.cc (try_one_merge): Use the value of --date and
	--author if there are any.
	(CMD(merge), CMD(propagate), CMD(explicit_merge)): Change to
	accept --date and --author.

2005-05-23  Riccardo Ghetta  <birrachiara@tin.it>

	* selectors.cc/.hh, database.cc: add two new selectors:
	"earlier or equal than" and "later than".
	* lua.cc/.hh, std-hooks.lua: create a new "expand_date" hook
	* monotone.texi: document the changes
	* testsuite.at, tests/t_selector_later_earlier.at: add specific tests 
	for the new selectors

2005-05-21  Richard Levitte  <richard@levitte.org>

	* Makefile.am: Make monotone.pdf and monotone.dvi depend on
	version.texi.

2005-05-21  Richard Levitte  <richard@levitte.org>

	* monotone.texi: Add a note about the --brief option with
	'monotone log', and restructure the synopsis since it was getting
	a bit silly with all possible variants.

2005-05-21  Richard Levitte  <richard@levitte.org>

	* commands.cc (log_certs): Add two arguments; a separator string
	to be used in front of the second to last cert for multi-valued
	cert types, a bool to say if each cert should be ended with a
	newline.  Overload with shortcuts.
	(CMD(log)): Use the --brief option and implement it using the
	shortcut variants of log_certs.
	* monotone.cc, options.hh: Add the --brief option (OPT_BRIEF
	internally).
	* sanity.cc, sanity.hh (struct sanity): Add the member variable
	and function to hold and set the brief flag.

2005-05-21  Matt Johnston  <matt@ucc.asn.au>

	* tests/t_short_opts.at: remove the saved MT/log message
	from the failed commit.
	* Makefile.am: MAKEINFOFALGS to MAKEINFOFLAGS

2005-05-21  Matt Johnston  <matt@ucc.asn.au>

	* commands.cc (commit): write the log message to MT/log
	during the commit, so it will be available later if the commit
	fails.
	* work.{cc,hh} (write_user_log): new function

2005-05-20  Nathaniel Smith  <njs@codesourcery.com>

	* contrib/mtbrowse.sh: New file.
	* contrib/README: Document it.  Also, document some missed files,
	and re-order listing.
	* Makefile.am (EXTRA_DIST): Add several missing contrib/ files.

2005-05-21  Grahame Bowland  <grahame@angrygoats.net>

	* automate.cc: (automate_certs) change "status" field 
	to "signature". Check whether each cert is trusted, and 
	output in the "trusted" field.
	* testsuite.at: add t_automate_certs.at
	* tests/t_automate_certs.at: Test that the output of 
	"automate certs" is consistent, and that we exit with
	error when rev is incomplete or missing.
	* monotone.texi: update output documentation for 
	"automate certs"

2005-05-20  Emile Snyder  <emile@alumni.reed.edu>

	* annotate.{hh,cc}: Rework to handle lineage dependent line
	mappings and lines which split from a single line in a parent
	revision into multiple lines in some descendent.  Fixes bug where
	some lines remained unannotated.  Fixes wrong assignment of lines
	bug.
	* tests/t_annotate.at: Check no-changes since addition of file
	case.
	* tests/t_annotate_lineage_dependent.at
	* tests/t_annotate_split_lines.at:  New tests.
	* testsuite.at: Add them.
	
2005-05-20  Nathaniel Smith  <njs@codesourcery.com>

	* monotone.texi (Network): Clarify that ports can be specified on
	the command line to serve/pull/push/sync.

2005-05-21  Matt Johnston  <matt@ucc.asn.au>

	* packet.cc (db_packet_writer::~impl, prerequisite.cleanup): 
	add code to remove up circular dependencies between prerequisite
	and delayed_packet shared_ptrs upon destruction, so that unsatisified
	dependency warnings are printed.

2005-05-19  Matt Johnston  <matt@ucc.asn.au>

	* change_set.cc (merge_disjoint_analyses): handle the case where
	a file is dropped on both sides but re-added on one.
	* tests/t_drop_vs_dropadd.at: a test for it
	* testsuite.at

2005-05-19  Derek Scherger  <derek@echologic.com>

	* commands.cc (checkout): rearrange to use --revision option
	* monotone.1: 
	* monotone.texi: document checkout --revision option
	* tests/t_attr.at:
	* tests/t_attributes.at:
	* tests/t_checkout_id_sets_branch.at:
	* tests/t_checkout_noop_on_fail.at:
	* tests/t_checkout_options.at:
	* tests/t_cwork.at:
	* tests/t_delete_dir.at:
	* tests/t_delete_dir_patch.at:
	* tests/t_empty_path.at:
	* tests/t_i18n_file_data.at:
	* tests/t_inodeprints_hook.at:
	* tests/t_inodeprints_update.at:
	* tests/t_largish_file.at:
	* tests/t_lf_crlf.at:
	* tests/t_monotone_up.at:
	* tests/t_netsync_defaults.at:
	* tests/t_netsync_set_defaults.at:
	* tests/t_persistent_server_revision.at:
	* tests/t_rename_added_in_rename.at:
	* tests/t_rename_dir_cross_level.at:
	* tests/t_rename_dir_patch.at:
	* tests/t_single_char_filenames.at:
	* tests/t_subdir_add.at:
	* tests/t_subdir_attr.at:
	* tests/t_subdir_drop.at:
	* tests/t_subdir_rename.at:
	* tests/t_subdir_revert.at:
	* tests/t_tags.at:
	* tests/t_update_off_branch.at:
	* tests/t_versions.at:
	* testsuite.at: add --revision option to checkout

2005-05-18  Richard Levitte  <richard@levitte.org>

	* ui.cc: Move the copyright and license section to the top of the
	file, and add an emacs mode specifier.
	* ui.cc (write_ticks): Change the counter ticker so the trailer
	comes at the end of the counter line instead of the title line.
	This is especially important for code that changes the trailer
	a little now and then.

2005-05-17  Grahame Bowland  <grahame@angrygoats.net>

	* commands.cc: add "automate certs ID" to the help string 
	for the automate command
	* automate.cc: implement "automate certs". Add to the list 
	of commands available through "automate stdio".
	* monotone.texi: document "automate certs"

2005-05-17  Nathaniel Smith  <njs@codesourcery.com>

	* monotone.texi (Network): Document 'serve' as taking more than
	one collection argument.

2005-05-15  graydon hoare  <graydon@pobox.com>

	* rcs_import.cc (note_state_at_branch_beginning): collect
	branch beginning states into a single synthetic commit.

2005-05-15  graydon hoare  <graydon@pobox.com>

	* rcs_import.cc: rewrite most of the branch logic to 
	address issues raised in bugs 13032 and 13063.
	* tests/t_cvsimport_deleted_invar.at: un-XFAIL.

2005-05-16  Matt Johnston  <matt@ucc.asn.au>

	* commands.cc (commit): change scope of the transaction guard so that
	the transaction will fail before MT/revision is written (which could
	leave a non-committed revision/bad working dir).

2005-05-16  Grahame Bowland  <grahame@angrygoats.net>

	* monotone.texi: update "monotone log" documentation
	* commands.cc: fix "monotone log" when run with no --revision args

2005-05-15  Derek Scherger  <derek@echologic.com>

	* tests/t_update_with_blocked_rename.at: new test
	* testsuite.at: call it

2005-05-15  Derek Scherger  <derek@echologic.com>

	* netsync.cc (process_anonymous_cmd, process_auth_cmd): log
	details of permissions allowed/denied
	* tests/t_netsync_permissions.at: new test
	* testsuite.at: call it

2005-05-15  Richard Levitte  <richard@levitte.org>

	* contrib/monotone-notify.pl (revision_is_in_branch): Another
	place where --revision was missing.

2005-05-14  Timothy Brownawell  <tbrownaw@gmail.com>

	* contrib/monoprof.sh: Clean up variable definitions some.
		- Add option --datadir, should now be usable without editing
		variables to match system paths
		- Add option --setup, generates most of the needed files

2005-05-13  Timothy Brownawell  <tbrownaw@gmail.com>

	Add "monotone automate stdio", to let the automation interface
	take commands on standard input.
	* automate.cc: (automate_stdio) New function.
		(automate_command) Add it.
	* commands.cc: Add to description for "automate".
	* monotone.texi: Add to documentation.

2005-05-13  Joel Reed  <joelwreed@comcast.com>

	* tests/t_unidiff3.at: opps. forgot to add this file which
	should have been included as fix for bug 13072.

2005-05-13  Joel Reed  <joelwreed@comcast.com>

	* diff_patch.cc, transforms.cc, testsuite.at: Patch from 
	drepper@redhat.com, who writes: "The attached patch should fix bug
	13072.  I have no idea why the code in transform.cc insists on
	adding an empty line in case the file is empty. Removing the code
	didn't cause any regressions in the test suite and the
	diff_patch.cc change corrects the output format.  A new test case
	is included as well."

2005-05-13  Joel Reed  <joelwreed@comcast.com>

	* automate.cc: add automate attributes command
	* commands.cc: add attributes subcommand helptext
	* contrib/monotone.zsh_completion: use automate attributes
	for completion of monotone attr and cleanup ignore files code
	* tests/t_automate_attributes.at: add testcase
	* testsuite.at: include new testcaes

2005-05-13  Jon Bright  <jon@siliconcircus.com>
	* testsuite.at (UNGZ): Change the way the ungzipping works on
	Win32, in the hope that test 206 will no longer be given invalid
	files.

2005-05-12  Derek Scherger  <derek@echologic.com>

	* automate.cc: bump version number to 1.0
	(struct inventory_item): add pre/post states
	(inventory_paths): remove obsolete function
	(inventory_pre_state, inventory_post_state, inventory_file_state,
	inventory_renames): add fancy new functions
	(automate_inventory): rework for new output format
	* manifest.{cc,hh} (classify_paths): rename to ...
	(classify_manifest_paths): ... this and work solely from manifest
	* monotone.texi: (Automation): update inventory docs
	* tests/t_automate_inventory.at: update for new format and add
	some more tests
	
2005-05-13  Matthew Gregan  <kinetik@orcon.net.nz>

	* HACKING: New file.  First pass at a brief document to help
	newcomers hack on monotone.

2005-05-12  Riccardo Ghetta <birrachiara@tin.it>

	* options.hh (OPT_MSGFILE): New option.
	* monotone.cc (message-file): New option.
	(cpp_main): Handle it.
	* app_state.{cc,hh} (set_message_file): New function.
	* commands.cc (commit): Accept and handle new option.
	* monotone.1, monotone.texi: Document it.
	* tests/t_commit_message_file.at: New test.
	* testsuite.at: Add it.
	
2005-05-12  Timothy Brownawell  <tbrownaw@gmail.com>

	* (20 files): Do not indent with both tabs and spaces in the same file.

2005-05-13  Ulrich Drepper  <drepper@redhat.com>

	* rcs_import.cc (process_one_hunk): Improve handling of corrupt
	RCS files.

2005-05-13  Matthew Gregan  <kinetik@orcon.net.nz>

	* testsuite.at: Fix typo error in Win32 kill logic that was
	causing the testsuites to hang on Win32 machines that don't have
	pskill installed.

2005-05-12  Matthew Gregan  <kinetik@orcon.net.nz>

	* file_io.cc (write_data_impl): Use portable boost::filesystem
	calls in place of unlink(2)/remove(2).

2005-05-12  Grahame Bowland  <grahame@angrygoats.net>

	* commands.cc: Modify the "log" command to accept multiple 
	revisions on command line, and display the log for all 
	of those revisions.

2005-05-11  Nathaniel Smith  <njs@codesourcery.com>

	* std_hooks.lua (ignore_file): Organize a bit more, add
	patterns for autotools cache files, and darcs, codeville, git
	metadata directories.

2005-05-11  Timothy Brownawell  <tbrownaw@gmail.com>

	* revision.cc (expand_dominators): Fix bitmap size-matching.
		(find_common_ancestor_for_merge): Do not wait for ancestors
		to be expanded to the beginning of time before expanding
		dominators. Requires above fix for correct behavior.
	* ChangeLog: Fix date on previous entry.

2005-05-11  Timothy Brownawell  <tbrownaw@gmail.com>

	* contrib/monoprof.sh: Add profiling test for "netsync large file".
		Add options to only run specific profile tests.

2005-05-11  Stanislav Karchebny <stanislav.karchebny@skype.net>

	* contrib/monotone-notify.pl: 'monotone log' takes a revision
	through the --revision= option.

2005-05-11  Richard Levitte  <richard@levitte.org>

	* contrib/monotone-notify.pl: Change all occurences of $symbol' to
	${symbol}' to avoid a confusing Perl warning.

2005-05-11  Joel Reed  <joelwreed@comcast.com>

	* contrib/monotone.zsh_completion: add zsh completion contrib.

2005-05-11  Matt Johnston  <matt@ucc.asn.au>

	* tests/t_add_intermediate_MT_path.at: remove the drop dir part
	* tests/t_delete_dir.at: add a note about re-enabling the above test
	* tests/t_cvsimport3.at: ignore stderr

2005-05-11  Matt Johnston  <matt@ucc.asn.au>

	* rcs_import.cc (find_branchpoint): if a branch is derived from two 
	differing parent branches, take the one closest to the trunk.
	* tests/t_cvsimport3.at: add a test for cvs_importing where branches
	come off a vendor import.
	* testsuite.at: add it

2005-05-11  Nathaniel Smith  <njs@codesourcery.com>

	* work.cc (build_deletions): Disable delete_dir.

2005-05-11  Matthew Gregan  <kinetik@orcon.net.nz>

	* constants.cc (constants::bufsz): Increase buffer size.  Reduces
	the runtime to tests/t_netsync_largish_file.at by four to seven
	times on my test machines.

2005-05-10  Timothy Brownawell  <tbrownaw@gmail.com>

	* revision.cc: Make expand_{ancestors,dominators} twice as fast.
	Loop over revisions in the other direction so that changes at the
	frontier propogate fully in 1 pass, instead of one level at a time.

2005-05-10  Timothy Brownawell  <tbrownaw@gmail.com>

	* packet.{cc,hh}: Give packet_consumer and children a callback to call
	after writing out a revision.
	* netsync.cc: Use this callback to add a "revisions written" ticker,
	to provide user feedback while sanity checking.

2005-05-10  Timothy Brownawell  <tbrownaw@gmail.com>

	* ui.cc: Make tick_write_count take less horizontal space

2005-05-09  Nathaniel Smith  <njs@codesourcery.com>

	* AUTHORS: Give Riccardo his real name.
	* ChangeLog: Likewise.

2005-05-09  Riccardo Ghetta <birrachiara@tin.it>
	
	* std_hooks.lua: Support kdiff3.

2005-05-09  Matthew Gregan  <kinetik@orcon.net.nz>

	* lua.cc (loadstring, run_string): New parameter to identify the
	source of the Lua string being loaded.
	(add_{std,test}_hooks, load_rcfile): Pass an identity through.

2005-05-09  Matthew Gregan  <kinetik@orcon.net.nz>

	* monotone.cc: Absolutify and tilde expand pid file.

2005-05-09  Matthew Gregan  <kinetik@orcon.net.nz>

	* testsuite.at: Revert bogus changes committed in revision 9d478.

2005-05-09  Matt Johnston  <matt@ucc.asn.au>

	* commands.cc (pid_file): use fs::path .empty() rather than ==, since
	boost 1.31 doesn't seem to have the latter.

2005-05-08  Matthew Gregan  <kinetik@orcon.net.nz>

	* lua.cc (report_error, load{file,string}): New member functions.
	Error handling in call moved into report_error.
	(call): Call report_error.
	(run_{file,string}): Call load{file,string} member functions to
	load Lua code into the VM.  Allows us to report syntax errors when
	loading rc files.
	* testsuite.at: test_hooks.lua was calling nonexistent (obsolete)
	strfind function and failing silently.  The improved error
	reporting from Lua caught this and cause testsuite failures.

2005-05-08  Matthew Gregan  <kinetik@orcon.net.nz>

	* monotone.1: Document --pid-file option.  Also make some minor
	spelling and punctuation fixes.

2005-05-08  Timothy Brownawell  <tbrownaw@gmail.com>
	* app_state.cc: {read,write}_options now print a warning instead of
	failing on unreadable/unwritable MT/options .
	* tests/t_unreadable_MT.at: add matching test
	* testsuite.at: add test
	* tests/README: Mention that new tests must be added to testsuite.at
	* work.cc: (get_revision_id) Friendlier error message for
	unreadable MT/revision .

2005-05-08  Matthew Gregan  <kinetik@orcon.net.nz>

	* monotone.texi: Right words, wrong order.
	* testsuite.at: Drop pid mapping trickery, it doesn't work
	consistently.  We now try and use SysInternal's pskill to kill the
	process.  If pskill is not available, we fall back to the old
	'kill all monotone processes' method. These changes affect
	Win32/MingW only.

2005-05-07  Matthew Gregan  <kinetik@orcon.net.nz>

	* commands.cc (pid_file): Remove leftover debugging output.
	* configure.ac: Correct typos in TYPE_PID_T test.
	* testsuite.at: Use some trickery on MingW/Cygwin to map the
	Windows pid to the Cygwin pid.
	* win32/process.cc (process_wait): Correct return type.
	(process_spawn): Replace dropped cast on return.

2005-05-07  Matt Johnston <matt@ucc.asn.au>

	* change_set.cc: fix the code which skips deltas on deleted files,
	  it was looking at the merged filename not the ancestor
	  filename.
	* tests/t_drop_vs_patch_rename.at: a test for the above fix
	* testsuite.at: add it

2005-05-06 Timothy Brownawell <tbrownaw@gmail.com>

	* contrib/monoprof.sh: Add lcad test.
		Add options to pull/rebuild before profiling.

2005-05-06  Nathaniel Smith  <njs@codesourcery.com>

	* INSTALL: s/g++ 3.2 or 3.3/g++ 3.2 or later/.

2005-05-06  Nathaniel Smith  <njs@codesourcery.com>

	* monotone.1: 
	* monotone.texi (Commands, Importing from CVS, RCS): Clarify
	cvs_import documentation on cvsroot vs. module issues.

2005-05-05  Richard Levitte  <richard@levitte.org>

	* AUTHORS: Add rghetta.

2005-05-05  Matthew Gregan  <kinetik@orcon.net.nz>

	* monotone.texi: Document --pid-file option for serve command.
	* app_state.{cc,hh} (set_pidfile, pidfile): New function, new
	member.
	* commands.cc (pid_file): New class.
	(CMD(serve)): Use pid_file.
	* monotone.cc (coptions, cppmain): Add command-specific option
	--pid-file.
	* options.hh (OPT_PIDFILE): New option.
	* {unix,win32}/process.cc (get_process_id): New function.
	(process_{spawn,wait,kill}): Use pid_t.
	* platform.hh (process_{spawn,wait,kill}): Use pid_t.
	(get_process_id): New function
	* configure.ac: Test for pid_t.
	* lua.cc (monotone_{spawn,wait,kill}_for_lua): Use pid_t.
	* testsuite.at: Update netsync kill functions to use pid file.
	* tests/t_netsync_sigpipe.at: Update to use pid file.
	* tests/t_netsync_single.at: Update to use pid file.

2005-05-04  Nathaniel Smith  <njs@codesourcery.com>

	* tests/t_monotone_up.at: New test.
	* testsuite.at: Add it.

2005-05-05  Matthew Gregan  <kinetik@orcon.net.nz>

	* work.cc: Use attr_file_name rather than hardcoded strings.

2005-05-04  Brian Campbell  <brian.p.campbell@dartmouth.edu>

	* contrib/monotone.el (monotone-vc-register): Fix arguments to
	monotone-cmd-buf, to make work.

2005-05-03  Nathaniel Smith  <njs@codesourcery.com>

	* file_io.cc (read_data_for_command_line): Check that file exists,
	if reading a file.

2005-05-04  Matthew Gregan  <kinetik@orcon.net.nz>

	* configure.ac: Add TYPE_SOCKLEN_T function from the Autoconf
	archive.	
	* cryptopp/cryptlib.h (NameValuePairs): Change GetVoidValue from a
	pure virtual to an implemented (but never called) member function
	to work around build problem with GCC 4 on OS X 10.4
	* netxx/osutil.h: Include config.h, use new HAVE_SOCKLEN_T define
	to determine socklen_t type.

2005-05-03  Nathaniel Smith  <njs@codesourcery.com>

	* lua.cc (load_rcfile): Make a version that takes utf8 strings,
	and understands -.
	* app_state.cc (load_rcfiles): Use it.
	* file_io.{cc,hh} (absolutify_for_command_line): New function.
	* monotone.cc (cpp_main): Use it.
	* tests/t_rcfile_stdin.at: New test.
	* testsuite.at: Include it.

2005-05-03  Nathaniel Smith  <njs@codesourcery.com>

	* netsync.cc (load_epoch): Remove unused function.

2005-05-03  Matthew Gregan  <kinetik@orcon.net.nz>

	* tests/t_cvsimport_manifest_cycle.at: Add missing symbols.
	* tests/t_cvsimport_deleted_invar.at: Add new test.
	* testsuite.at: New test.

2005-05-03  Nathaniel Smith  <njs@codesourcery.com>

	* netsync.cc (run_netsync_protocol): Don't use the word
	"exception" in error messages.

2005-05-03  Nathaniel Smith  <njs@codesourcery.com>

	* UPGRADE: Fix version number.

2005-05-03  Nathaniel Smith  <njs@codesourcery.com>

	* debian/compat: New file.

2005-05-03  Nathaniel Smith  <njs@codesourcery.com>

	* UPGRADE: Mention upgrading from 0.18.
	* debian/copyright: Re-sync with AUTHORS.
	* win32/monotone.iss, monotone.spec, debian/changelog: Bump
	version numbers to 0.19.
	* NEWS: Finish updating for 0.19.

2005-05-03  Jon Bright  <jon@siliconcircus.com>
	* win32/monotone.iss: Bump version to 0.19
	
2005-05-03  Jon Bright  <jon@siliconcircus.com>
	* tests/t_automate_select.at: Use arithmetic comparison for
	checking output of wc, since wc pads its results with initial
	spaces on MinGW.
	
2005-05-03  Nathaniel Smith  <njs@codesourcery.com>

	* tests/t_cvsimport2.at: Pass correct module directory.

2005-05-02  Nathaniel Smith  <njs@codesourcery.com>

	* configure.ac: Bump version to 0.19.
	* NEWS: Tweaks.
	* Makefile.am (MOST_SOURCES): Add options.hh.
	(%.eps): Fix ps2eps calling convention.
	* po/monotone.pot: Regenerate.
	* testsuite.at (CHECK_SAME_CANONICALISED_STDOUT): New macro.

2005-05-02  Nathaniel Smith  <njs@codesourcery.com>

	* NEWS: More updates.
	* rcs_import.cc (store_manifest_edge): Fix some edge cases.
	* tests/t_cvsimport_manifest_cycle.at: Make work.  Un-XFAIL.

2005-05-01  Matt Johnston  <matt@ucc.asn.au>

	* diff_patch.cc (normalize_extents): broaden the condition when
	changes can be normalised.
	* tests/t_merge_6.at: now passes.

2005-05-01  Emile Snyder  <emile@alumni.reed.edu>

	* annotate.cc: Fix bug that njs pointed out when a merge has one
	side with no changes.  Be smarter about how we get parent
	file_id's to do file diffs; give another big speedup.
	* tests/t_annotate_copy_all.at: New test for the bug that is fixed.
	* testsuite.at: Add the new test.

2005-05-02  Richard Levitte  <richard@levitte.org>

	* tests/t_override_author_date.at: Adapt to the new way to give
	revision IDs to 'monotone log'.

2005-05-01  Richard Levitte  <richard@levitte.org>

	* monotone.texi: Document the change in 'monotone log'.

2005-05-01  Riccardo Ghetta <birrachiara@tin.it>

	* commands.cc (CMD(log)): Use --revision.

2005-05-02  Matt Johnston  <matt@ucc.asn.au>

	* netsync.cc (process_auth_cmd): make it clearer what the "unknown
	key hash" refers to.

2005-05-01  Richard Levitte  <richard@levitte.org>

	* commands.hh: Expose complete_commands().
	* commands.cc (explain_usage, command_options, process): Don't
	call complete_command().  Except the caller to have done that
	already.
	* monotone.cc (cpp_main): Start with completing the command after
	processing the options.  Use the result everywhere the command is
	required.  This avoids giving the user duplicate (or in some case,
	triplicate) messages about command expansion.

2005-04-30  Derek Scherger  <derek@echologic.com>

	* app_state.{cc,hh}: remove --all-files option
	* automate.cc: move inventory command and associated stuff here from ...
	* commands.cc: ... here, where it has been removed
	* monotone.1: relocate inventory command, remove --all-files option
	* monotone.cc: remove --all-files option
	* monotone.texi: relocate inventory documentation to automation
	section, remove --all-files option
	* tests/t_automate_inventory.at: renamed and updated for move to automate
	* testsuite.at: adjust for rename

2005-04-30  Derek Scherger  <derek@echologic.com>

	* Makefile.am (MOST_SOURCES): add restrictions.{cc,hh} 
	* commands.cc (extract_rearranged_paths): 
	(extract_delta_paths):
	(extract_changed_paths):
	(add_intermediate_paths):
	(restrict_path_set):
	(restrict_rename_set):
	(restrict_path_rearrangement):
	(restrict_delta_map):
	(calculate_restricted_rearrangement):
	(calculate_restricted_revision):
	(calculate_current_revision):
	(calculate_restricted_change_set): move to restrictions.{cc,hh}
	(maybe_update_inodeprints):
	(cat):
	(dodiff):
	(update): rename calculate_current_revision to
	calculate_unrestricted_revision
	* database_check.hh: update header guard #define
	* restrictions.{cc,hh}: add new files

2005-04-30  Nathaniel Smith  <njs@codesourcery.com>

	* commands.cc: Add a placeholder OPT_NONE for commands that don't
	take any command-specific options; use it everywhere.  Now the
	last argument to CMD never starts with %, and the last argument is
	always required to be present.

2005-04-30  Richard Levitte  <richard@levitte.org>

	* contrib/monotone-nav.el (mnav-rev-make): Move it so it's defined
	after the definition of the macro mnav-rev-id.  Otherwise, the
	byte compiler complains there is no setf method for mnav-rev-id.

2005-04-30  Nathaniel Smith  <njs@codesourcery.com>

	* monotone.texi (Database): Minor correction.

2005-04-30  Nathaniel Smith  <njs@codesourcery.com>

	* vocab.cc (trivially_safe_file_path): New function.
	(verify): Use it.
	(test_file_path_verification, test_file_path_normalization): Add a
	few more checks.

	* transforms.{cc,hh} (localized_as_string): New function.
	* {win32,unix}/inodeprint.cc (inodeprint_file): Use it, to avoid
	mkpath().

	* commands.cc (add_intermediate_paths): Hand-code intermediate
	path generator, taking advantage of normalization of file_path's,
	to avoid mkpath().

2005-04-29  Joel Rosdahl  <joel@rosdahl.net>

	* monotone.texi: Minor corrections.

2005-04-29  Nathaniel Smith  <njs@codesourcery.com>

	* commands.cc (ls_tags): Sort output.
	* tests/t_tags.at: Test that output is sorted.

2005-04-29  Derek Scherger  <derek@echologic.com>

	* commands.cc (struct file_itemizer): move to ...
	* work.hh (file_itemizer} ... here
	* work.cc (file_itemizer::visit_file} ... and here

2005-04-29  Emile Snyder  <emile@alumni.reed.edu>

	* annotate.cc (do_annotate_node): Stop doing expensive
	calculate_arbitrary_change_set when we already know we have parent
	and child revisions.  Cuts annotate run time in half.
	
2005-04-29  Nathaniel Smith  <njs@codesourcery.com>

	* commands.cc (update_inodeprints): Rename to...
	(refresh_inodeprints): ...this, so 'monotone up' continues to mean
	update.
	
	* monotone.texi (Inodeprints): Mention refresh_inodeprints in the
	Inodeprints section.
	
	* testsuite.at: 
	* tests/t_update_inodeprints.at: 
	* tests/t_refresh_inodeprints.at: 
	* monotone.texi (Working Copy, Commands): 
	* monotone.1: Update accordingly.

2005-04-29  Nathaniel Smith  <njs@codesourcery.com>

	* change_set.cc (dump_change_set): Don't truncate output.
	(invert_change_test): New unit test.
	(invert_change_set): Make it pass.  This fixes (some?)
	isect.empty() invariant failures.
	
	* NEWS: Start updating for 0.19.

	* revision.cc (check_sane_history): Make comment more
	informative.

2005-04-29  Grahame Bowland  <grahame@angrygoats.net>

	* netxx/types.h: Add new NetworkException type network 
	issue not caused by calling program
	* netsync.cc: Catch Netxx::NetworkException and display 
	as informative_error.
	* netxx/address.cxx: NetworkException for unparsable URIs.
	* netxx/datagram.cxx: NetworkException for connection failure.
	* netxx/resolve_getaddrinfo.cxx, resolve_gethostbyname.cxx:
	NetworkException when DNS resolution fails.
	* netxx/serverbase.cxx: NetworkException if unable to bind 
	to server port.
	* netxx/streambase.cxx: NetworkException if unable to 
	connect.

2005-04-28  Nathaniel Smith  <njs@codesourcery.com>

	* tests/t_netsync_error.at: New test.
	* testsuite.at: Add it.

2005-04-28  Nathaniel Smith  <njs@codesourcery.com>

	* tests/t_rename_attr.at: Fix a bit; also test that rename refuses
	to move a file to a name that already has attrs.
	* work.cc (build_rename): Cleanup a bit; refuse to move a file to
	a name that already has attrs.

	* monotone.texi (Working Copy): Document explicitly that "drop"
	and "rename" do not modify the filesystem directly, and do affect
	attributes.

2005-04-28  Derek Scherger  <derek@echologic.com>

	* commands.cc (get_work_path): 
	(get_revision_path): 
	(get_revision_id):
	(put_revision_id):
	(get_path_rearrangement):
	(remove_path_rearrangement):
	(put_path_rearrangement):
	(update_any_attrs):
	(get_base_revision):
	(get_base_manifest): move to work.{cc,hh}
	(update): indicate optional revision with [ and ]
	(explicit_merge): indicate optional ancestor with [ and ] 

	* manifest.{cc,hh} (extract_path_set): move here from work.{cc,hh}
	* revision.{cc,hh} (revision_file_name): move to work.{cc,hh}

	* work.{cc,hh} (extract_path_set): move to manifest.{cc,hh}
	(get_work_path): 
	(get_path_rearrangement): 
	(remove_path_rearrangement): 
	(put_path_rearrangement): 
	(get_revision_path): 
	(get_revision_id): 
	(put_revision_id): 
	(get_base_revision): 
	(get_base_manifest): 
	(update_any_attrs): move here from commands.cc
	
2005-04-28  Derek Scherger  <derek@echologic.com>

	* ChangeLog: 
	* Makefile.am
	* tests/t_automate_select.at: merge fixups

2005-04-28  Emile Snyder <emile@alumni.reed.edu>

	* annotate.cc: Fix broken build after propagate from .annotate
	branch to mainline.  The lcs stuff was changed to use
	quick_allocator, so our use of it had to change as well.
	
2005-04-28  Emile Snyder  <emile@alumni.reed.edu>

	* commands.cc: New command "annotate"
	* annotate.{cc,hh}: New files implement it.
	* Makefile.am: Build it.
	* monotone.texi: Document it.	
	* tests/t_annotate.at:
	* tests/t_annotate_add_collision.at:
	* tests/t_annotate_branch_collision.at: 
	* testsuite.at: Test it.
	
2005-04-28  Matt Johnston  <matt@ucc.asn.au>

	* tests/t_merge_6.at: narrow the testcase down considerably.

2005-04-28  Matt Johnston  <matt@ucc.asn.au>

	* tests/t_merge_6.at, testsuite.at: add a new test for the case where
	duplicate lines appear in a file during a merge. This testcase can
	be correctly handled by merge(1).

2005-04-28  Matt Johnston  <matt@ucc.asn.au>

	* tests/t_i18n_file.at, transforms.cc: OS X expects all paths to be
	utf-8, don't try to use other encodings in the test.

2005-04-28  Richard Levitte  <richard@levitte.org>

	* tests/t_automate_select.at: silly ignores not needed any more.

2005-04-28  Richard Levitte  <richard@levitte.org>

	* commands.cc (complete): Don't talk of there really was no
	expansion.

2005-04-28  Richard Levitte  <richard@levitte.org>

	* commands.cc, commands.hh: Selector functions and type are moved
	to...
	* selectors.cc, selectors.hh: ... these files.
	* database.cc, database.hh: Adapt to this change.
	* automate.cc (automate_select): New function, implements
	'automate select'.
	(automate_command): Use it.
	* monotone.texi (Automation): Document it.

	* tests/t_automate_select.at: New test.
	* testsuite.at: Use it.

	* Makefile.am (MOST_SOURCES): reorganise.  Add selectors.{cc,hh}.

2005-04-27  Derek Scherger  <derek@echologic.com>

	* commands.cc (ls_unknown): remove unneeded braces
	(struct inventory_item): new struct for tracking inventories
	(print_inventory): removed old output functions 
	(inventory_paths): new functions for paths, data and renames
	(inventory): rework to display two column status codes
	* monotone.texi (Informative): update for new status codes
	* tests/t_inventory.at: update for two column status codes

2005-04-27  Richard Levitte  <richard@levitte.org>

	* quick_alloc.hh: Define QA_SUPPORTED when quick allocation is
	supported.
	* sanity.hh: Only defined the QA(T) variants of checked_index()
	when QA_SUPPORTED is defined.

2005-04-27  Joel Reed  <joelwreed@comcast.com>

	* work.cc: on rename move attributes as well.
	* tests/t_rename_attr.at: No longer a bug.

2005-04-27  Nathaniel Smith  <njs@codesourcery.com>

	* monotone.texi (Working Copy, Commands): Document update_inodeprints.
	* monotone.1: Likewise.

	* tests/t_update_inodeprints.at: New test.
	* testsuite.at: Add it.

2005-04-27  Richard Levitte  <richard@levitte.org>

	* database.cc (selector_to_certname): Add a case for
	commands::sel_cert.

2005-04-27  Richard Levitte  <richard@levitte.org>

	* sanity.hh: Add a couple of variants of checked_index() to
	accomodate for indexes over vector<T, QA(T)>.

	* commands.hh: Add new selector to find arbitrary cert name and
	value pairs.  The syntax is 'c:{name}={value}'.
	* commands.cc (decode_selector): Recognise it.
	* database.cc (complete): Parse it.
	* std_hooks.lua (expand_selector): Add an expansion for it.
	* monotone.texi (Selectors): Document it.

	* tests/t_select_cert.at: Add test.
	* testsuite.at: Use it.

2005-04-27  Matt Johnston  <matt@ucc.asn.au>

	* vocab.cc (verify(file_path)): don't find() twice.
	* change_set.cc (extend_state): remove commented out line 

2005-04-27  Matthew Gregan  <kinetik@orcon.net.nz>

	* tests/t_cvsimport_manifest_cycle.at: New test.
	* testsuite.at: Add test.
	* AUTHORS: Add self.

2005-04-27  Nathaniel Smith  <njs@codesourcery.com>

	* AUTHORS: Add Timothy Brownawell.

2005-04-27  Timothy Brownawell  <tbrownaw@gmail.com>

	* ui.{cc,hh}: Delegate tick line blanking to tick_writers.

2005-04-27  Matt Johnston  <matt@ucc.asn.au>

	* change_set.cc (extend_state): don't mix find() and insert() on
	the path_state, to avoid hitting the smap's worst-case.

2005-04-27  Matt Johnston  <matt@ucc.asn.au>

	* change_set.cc (confirm_proper_tree): move things out of the loops
	for better performance.

2005-04-26  Nathaniel Smith  <njs@codesourcery.com>

	* work.cc: Don't include boost/regex.hpp.

2005-04-26  Nathaniel Smith  <njs@codesourcery.com>

	* manifest.cc, inodeprint.cc: Don't include boost/regex.hpp.

2005-04-26  Nathaniel Smith  <njs@codesourcery.com>

	* sqlite/vdbeaux.c (MAX_6BYTE): Apply patch from
	http://www.sqlite.org/cvstrac/chngview?cn=2445.  It shouldn't
	affect monotone's usage, but just in case.

2005-04-26  Nathaniel Smith  <njs@codesourcery.com>

	* rcs_import.cc (struct cvs_key, process_branch): Fix
	indentation.
	(build_change_set): Handle the case where a file is "added dead".

	* tests/t_cvsimport2.at: Un-XFAIL, improve description.

2005-04-26  Richard Levitte  <richard@levitte.org>

	* monotone.cc (cpp_main): Count the number of command specific
	options exist.  If there is any, add a title for them.

2005-04-26  Matt Johnston  <matt@ucc.asn.au>

	* change_set.cc (analyze_rearrangement): get rid of damaged_in_first
	since it is not used.

2005-04-26  Matt Johnston  <matt@ucc.asn.au>

	* monotone.texi: fix mashed up merge of docs for kill_rev_locally
	and db check.

2005-04-26  Richard Levitte  <richard@levitte.org>

	* monotone.cc, commands.cc: Make some more options global.

2005-04-25  Nathaniel Smith  <njs@codesourcery.com>

	* tests/t_i18n_file_data.at: New test.
	* testsuite.at: Add it.

2005-04-25  Nathaniel Smith  <njs@codesourcery.com>

	* automate.cc (automate_parents, automate_children) 
	(automate_graph): New automate commands.
	(automate_command): Add them.
	* commands.cc (automate): Synopsisfy them.
	* monotone.texi (Automation): Document them.
	* tests/t_automate_graph.at, test/t_parents_children.at: Test
	them.
	* testsuite.at: Add the tests.

	* tests/t_automate_ancestors.at: Remove obsolete comment.
	
2005-04-24  Derek Scherger  <derek@echologic.com>

	* tests/t_rename_file_to_dir.at:
	* tests/t_replace_file_with_dir.at:
	* tests/t_replace_dir_with_file.at: new bug reports
	* testsuite.at: include new tests

2005-04-24  Derek Scherger  <derek@echologic.com>

	* app_state.{cc,hh} (app_state): add all_files flag to the constructor
	(set_all_files): new method for setting flag

	* basic_io.{cc,hh} (escape): expose public method to quote and
	escape file_paths
	(push_str_pair): use it internally

	* commands.cc (calculate_restricted_rearrangement): new function
	factored out of calculate_restricted_revision
	(calculate_restricted_revision): use new function
	(struct unknown_itemizer): rename to ...
	(struct file_itemizer): ... this; use a path_set rather than a
	manifest map; build path sets of unknown and ignored files, rather
	than simply printing them
	(ls_unknown): adjust to compensate for itemizer changes
	(print_inventory): new functions for printing inventory lines from
	path sets and rename maps
	(inventory): new command for printing inventory of working copy
	files

	* manifest.cc (inodeprint_unchanged): new function factored out
	from build_restricted_manifest_map
	(classify_paths): new function to split paths from an old manifest
	into unchanged, changed or missing sets for inventory
	(build_restricted_manifest_map): adjust to use
	inodeprint_unchanged
	* manifest.hh (classify_paths): new public function
	
	* monotone.1: document new inventory command and associated
	--all-files option

	* monotone.cc: add new --all-files option which will be specific
	to the inventory command asap

	* monotone.texi (Informative): document new inventory command
	(Commands): add manpage entry for inventory
	(OPTIONS): add entries for --xargs, -@ and --all-files

	* tests/t_status_missing.at: remove bug priority flag
	* tests/t_inventory.at: new test
	* testsuite.at: include new test
	
2005-04-24  Nathaniel Smith  <njs@codesourcery.com>

	* monotone.texi (Database): Document 'db kill_rev_locally'.

2005-04-24  Nathaniel Smith  <njs@codesourcery.com>

	* ChangeLog: Fixup after merge.

2005-04-24  Nathaniel Smith  <njs@codesourcery.com>

	* manifest.cc (build_restricted_manifest_map): Careful to only
	stat things once on the inodeprints fast-path.
	(read_manifest_map): Hand-code a parser, instead of using
	boost::regex.
	* inodeprint.cc (read_inodeprint_map): Likewise.

2005-04-23  Derek Scherger  <derek@echologic.com>

	* (calculate_restricted_revision): remove redundant variables,
	avoiding path_rearrangement assignments and associated sanity
	checks
	(calculate_current_revision): rename empty to empty_args for
	clarity

2005-04-23  Derek Scherger  <derek@echologic.com>

	* commands.cc (calculate_base_revision): rename to ...
	(get_base_revision): ... this, since it's not calculating anything
	(calculate_base_manifest): rename to ...
	(get_base_manifest): ... this, and call get_base_revision
	(calculate_restricted_revision): call get_base_revision and remove
	missing files stuff
	(add):
	(drop):
	(rename):
	(attr): call get_base_manifest
	(ls_missing): 
	(revert): call get_base_revision
	* manifest.{cc,hh} (build_restricted_manifest_map): don't return
	missing files and don't produce invalid manifests; do report on
	all missing files before failing
	
2005-04-23  Derek Scherger  <derek@echologic.com>

	* app_state.cc:
	* database.cc:
	* file_io.{cc, hh}: fix bad merge

2005-04-23  Nathaniel Smith  <njs@codesourcery.com>

	* database.cc (put_key): Check for existence of keys with
	conflicting key ids, give more informative message than former SQL
	constraint error.

2005-04-23  Nathaniel Smith  <njs@codesourcery.com>

	* transforms.cc (filesystem_is_ascii_extension_impl): Add EUC to
	the list of ascii-extending encodings.

	* tests/t_multiple_heads_msg.at: Make more robust, add tests for
	branching.

2005-04-23  Nathaniel Smith  <njs@codesourcery.com>

	* app_state.cc (restriction_includes): Remove some L()'s that were
	taking 5-6% of time in large tree diff.

2005-04-23  Nathaniel Smith  <njs@codesourcery.com>

	* file_io.{cc,hh} (localized): Move from here...
	* transforms.{cc,hh} (localized): ...to here.  Add lots of gunk to
	avoid calling iconv whenever possible.

2005-04-23  Richard Levitte  <richard@levitte.org>

	* monotone.cc, options.hh: Move the option numbers to options.hh,
	so they can be easily retrieved by other modules.
	* monotone.cc: split the options table in global options and
	command specific options.  The former are always understood, while
	the latter are only understood by the commands that declare it
	(see below).
	(my_poptStuffArgFile): There's no need to keep a copy of the
	stuffed argv.  This was really never a problem.
	(coption_string): New function to find the option string from an
	option number.
	(cpp_main): Keep track of which command-specific options were
	given, and check that the given command really uses them.  Make
	sure that when the help is written, only the appropriate command-
	specific options are shown.  We do this by hacking the command-
	specific options table.
	Throw away sub_argvs, as it's not needed any more (and realy never
	was).

	* commands.cc: Include options.hh to get the option numbers.
	(commands_ops): New structure to hold the option
	numbers used by a command.
	(commands): Use it.
	(command_options): Function to get the set of command-specific
	options for a specific command.
	(CMD): Changed to take a new parameter describing which command-
	specific options this command takes.  Note that for commands that
	do not take command-specific options, this new parameter must
	still be given, just left empty.
	Update all commands with this new parameter.
	* commands.hh: Declare command_options.

	* tests/t_automate_heads.at: 'automate heads' never used the value
	of --branch.
	* tests/t_sticky_branch.at: and neither did 'log'...
	* tests/t_update_missing.at: nor did 'add'...

2005-04-23  Matthew Gregan  <kinetik@orcon.net.nz>

	* tests/t_diff_currev.at: Use CHECK_SAME_STDOUT.

2005-04-23  Matthew Gregan  <kinetik@orcon.net.nz>

	* tests/t_diff_currev.at: New test.
	* testsuite.at: Add new test.

2005-04-22  Christof Petig <christof@petig-baender.de>

	* sqlite/*: update to sqlite 3.2.1

2005-04-22  Nathaniel Smith  <njs@codesourcery.com>

	* manifest.cc (build_restricted_manifest_map): Fixup after merge
	-- use file_exists instead of fs::exists.

2005-04-22  Derek Scherger  <derek@echologic.com>

	* manifest.{cc,hh} (build_restricted_manifest_map): keep and
	return a set of missing files rather than failing on first missing
	file
	* commands.cc (calculate_restricted_revision): handle set of
	missing files
	* revision.hh: update comment on the format of a revision
	* tests/t_status_missing.at: un-XFAIL and add a few tests
	
2005-04-22  Nathaniel Smith  <njs@codesourcery.com>

	* vocab.cc (verify(file_path), verify(local_path)): Normalize
	paths on the way in.
	* tests/t_normalized_filenames.at: Fix to match behavior
	eventually declared "correct".

2005-04-22  Nathaniel Smith  <njs@codesourcery.com>

	* vocab.{cc,hh}: Make verify functions public, make ATOMIC(foo)'s
	verify function a friend of foo, add ATOMIC_NOVERIFY macro, add
	long comment explaining all this.
	* vocab_terms.hh: Add _NOVERIFY to some types.

2005-04-22  Nathaniel Smith  <njs@codesourcery.com>

	* file_io.{cc,hh} (localized): Take file_path/local_path instead
	of string; expose in public interface.  Adjust rest of file to
	match.
	(walk_tree): Don't convert the (OS-supplied) current directory
	from UTF-8 to current locale.
	
	* transforms.{cc,hh} (charset_convert): Be more informative on
	error.
	(calculate_ident): Localize the filename, even on the fast-path.
	Also assert file exists and is not a directory, since Crypto++
	will happily hash directories.  (They are like empty files,
	apparently.)
	
	* manifest.cc (build_restricted_manifest_map): Use file_exists
	instead of fs::exists, to handle localized paths.
	* {win32,unix}/inodeprint.cc (inodeprint_file): Use localized
	filenames to stat.

	* tests/t_i18n_file.at: Rewrite to work right.

	* tests/t_normalized_filenames.at: New test.
	* testsuite.at: Add it.
	* vocab.cc (test_file_path_verification): MT/path is not a valid
	file_path either.
	(test_file_path_normalization): New unit-test.

2005-04-22  Joel Reed  <joelwreed@comcast.net>

	* work.cc (build_deletions) : on drop FILE also drop attributes.
	* tests/t_drop_attr.at : test for success now, fixed bug.

2005-04-22  Jon Bright <jon@siliconcircus.com>
	* monotone.texi: Changed all quoting of example command lines to
	use " instead of ', since this works everywhere, but ' doesn't
	work on Win32

2005-04-21  Jeremy Cowgar  <jeremy@cowgar.com>

	* tests/t_multiple_heads_msg.at: Now checks to ensure 'multiple head'
	  message does not occur on first commit (which creates a new head
	  but not multiple heads).
	* commands.cc (CMD(commit)): renamed head_size to better described
	  old_head_size, now checks that old_head_size is larger than 0 as
	  well otherwise, on commit of a brand new project, a new head was
	  detected and a divergence message was displayed.

2005-04-21  Richard Levitte  <richard@levitte.org>

	* commands.cc (ALIAS): refactor so you don't have to repeat all
	the strings given to the original command.
	(ALIAS(ci)): added as a short form for CMD(commit).

	* Makefile.am (%.eps): create .eps files directly from .ps files,
	using ps2eps.

2005-04-21 Sebastian Spaeth <Sebastian@SSpaeth.de>

	* monotone.texi: add command reference docs about kill_rev_locally
	
2005-04-21  Nathaniel Smith  <njs@codesourcery.com>

	* change_set.cc (apply_path_rearrangement_can_fastpath) 
	(apply_path_rearrangement_fastpath) 
	(apply_path_rearrangement_slowpath, apply_path_rearrangement):
	Refactor into pieces, so all versions of apply_path_rearrangement
	can take a fast-path when possible.

2005-04-21  Jeremy Cowgar  <jeremy@cowgar.com>

	* commands.cc: Renamed maybe_show_multiple_heads to
	  notify_if_multiple_heads, renamed headSize to head_size for
	  coding standards/consistency.
	* tests/t_multiple_heads_msg.at: Added to monotone this time.

2005-04-20  Jeremy Cowgar  <jeremy@cowgar.com>

	* commands.cc: Added maybe_show_multiple_heads, update now notifies
	  user of multiple heads if they exist, commit now notifies user
	  if their commit created a divergence.
	* tests/t_multiple_heads_msg.at: Added
	* testsuite.at: Added above test

2005-04-20  Nathaniel Smith  <njs@codesourcery.com>

	* Makefile.am (EXTRA_DIST): Put $(wildcard) around "debian/*", so
	it will actually work.

2005-04-20  Nathaniel Smith  <njs@codesourcery.com>

	* Makefile.am (EXTRA_DIST): Include tests, even when not building
	packages out in the source directory.

2005-04-20  Matthew Gregan  <kinetik@orcon.net.nz>

	* commands.cc (kill_rev_locally): Move up with rest of non-CMD()
	functions.  Mark static.  Minor whitespace cleanup.
	* commands.hh (kill_rev_locally): Declaration not needed now.

2005-04-20 Sebastian Spaeth <Sebastian@SSpaeth.de>
	* automate.cc: fix typo, add sanity check to avoid empty r_id's
	bein passed in. The automate version was bumped to 0.2 due to
	popular request of a single person.
	* t_automate_ancestors.at: adapt test; it passes now

2005-04-20 Sebastian Spaeth <Sebastian@SSpaeth.de>
	* testuite.at:
	* t_automate_ancestors.at: new test; automate ancestors. This is still
	_failing_ as a) it outputs empty newlines when no ancestor exists and
	b) does not output all ancestors if multiple ids are supplied as input
	
2005-04-20 Sebastian Spaeth <Sebastian@SSpaeth.de>

	* commands.cc:
	* automate.cc: new command: automate ancestors
	* monotone.texi: adapt documentation
	
2005-04-20  Nathaniel Smith  <njs@codesourcery.com>

	* tests/t_log_depth_single.at: 
	* tests/t_add_stomp_file.at: 
	* tests/t_log_depth.at: Shorten blurbs.

2005-04-20  Nathaniel Smith  <njs@codesourcery.com>

	* std_hooks.lua (ignore_file): Ignore compiled python files.

2005-04-20  Jon Bright  <jon@siliconcircus.com>
	* tests/t_sticky_branch.at: Really fix this test

2005-04-20  Jon Bright  <jon@siliconcircus.com>
	* tests/t_sticky_branch.at: Canonicalise stdout before comparison
	* tests/t_setup_checkout_modify_new_dir.at: Ditto
	* tests/t_netsync_largish_file.at: Check the file out rather
	than catting it, so that canonicalisation is unneeded.  
	Canonicalisation is bad here, because the file is random
	binary data, not text with line-ending conventions

2005-04-20  Richard Levitte  <richard@levitte.org>

	* contrib/monotone.el: define-after-key's KEY argument has to be a
	vector with only one element.  The code I used is taken directly
	from the Emacs Lisp Reference Manual, section "Modifying Menus".

2005-04-20  Nathaniel Smith  <njs@codesourcery.com>

	* commands.cc (mdelta, mdata, fdelta, fdata, rdata): Check for
	existence of command line arguments.

	* lua.{cc,hh} (hook_use_inodeprints): New hook.
	* std_hooks.lua (use_inodeprints): Default definition.
	* monotone.texi (Inodeprints): New section.
	(Reserved Files): Document MT/inodeprints.
	(Hook Reference): Document use_inodeprints.
	* work.{cc,hh} (enable_inodeprints): New function.
	* app_state.cc (create_working_copy): Maybe call
	enable_inodeprints.
	
	* tests/t_inodeprints_hook.at: New test.
	* tests/t_bad_packets.at: New test.
	* testsuite.at: Add them.

2005-04-20  Nathaniel Smith  <njs@codesourcery.com>

	* AUTHORS: Actually add Joel Reed (oops).

2005-04-20  Nathaniel Smith  <njs@codesourcery.com>

	Most of this patch from Joel Reed, with only small tweaks myself.
	
	* AUTHORS: Add Joel Reed.

	* platform.hh (is_executable): New function.
	* {unix,win32}/process.cc: Define it.

	* lua.cc (monotone_is_executable_for_lua): New function.
	(lua_hooks): Register it.
	(Lua::push_nil): New method.
	(lua_hooks::hook_init_attributes): New hook.
	* lua.hh: Declare it.
	* monotone.texi (Hook Reference): Document it.

	* work.cc (addition_builder): Call new hook, collect attributes
	for added files.
	(build_additions): Set attributes on new files.

	* tests/t_attr_init.at: New test.
	* tests/t_add_executable.at: New test.
	* testsuite.at: Add them.
	
2005-04-19  Nathaniel Smith  <njs@codesourcery.com>

	* file_io.cc (read_localized_data, write_localized_data): Remove
	logging of complete file contents.
	* tests/t_lf_crlf.at: Remove --debugs, clean up, test more.

2005-04-19 Emile Snyder <emile@alumni.reed.edu>
	
	* file_io.cc: Fix bugs with read/write_localized_data when using
	CRLF line ending conversion.
	* transforms.cc: Fix line_end_convert to add correct end of line
	string if the split_into_lines() call causes us to lose one from
	the end.
	* tests/t_lf_crlf.at: Clean up and no longer XFAIL.
 
2005-04-19  Sebastian Spaeth  <Sebastian@SSpaeth.de>

	* monotone.texi: modified documentation to match changes due to
	previous checking.
	* AUTHORS: Adding myself
	
2005-04-19  Sebastian Spaeth  <Sebastian@SSpaeth.de>

	* automate.cc: make BRANCH optional in "automate heads BRANCH"
	we use the default branch as given in MT/options if not specified
	* commands.cc: BRANCH -> [BRANCH] in cmd description

2005-04-19  Richard Levitte  <richard@levitte.org>

	* contrib/monotone-import.pl (my_exit): As in monotone-notify.pl,
	my_exit doesn't close any network connections.

	* testsuite.at (REVERT_TO): Make it possible to revert to a
	specific branch.  This is useful to resolve ambiguities.
	* tests/t_merge_add_del.at: Use it.

2005-04-19  Matthew Gregan  <kinetik@orcon.net.nz>

	* sanity.hh: Mark {naughty,error,invariant,index}_failure methods
	as NORETURN.
	* commands.cc (string_to_datetime): Drop earlier attempt at
	warning fix, it did not work with Boost 1.31.0.  Warning fixed by
	change to sanity.hh.

2005-04-19  Matthew Gregan  <kinetik@orcon.net.nz>

	* lua.cc (default_rcfilename): Use ~/.monotone/monotonerc.  This
	change is to prepare for the upcoming support for storing user
	keys outside of the database (in ~/.monotone/keys/).
	* app_state.cc (load_rcfiles): Refer to new rc file location in
	comments.
	* monotone.cc (options): Refer to new rc file location.
	* monotone.texi: Refer to new rc file location.  Also change bare
	references to the rc file from '.monotonerc' to 'monotonerc'.

2005-04-19  Matthew Gregan  <kinetik@orcon.net.nz>

	* commands.cc (log): 'depth' option did not handle the single file
	case correctly. Also a couple of minor cleanups.
	* tests/t_log_depth_single.at: New test.
	* testsuite.at: Add test.

2005-04-18  Matthew Gregan  <kinetik@orcon.net.nz>

	* commands.cc (string_to_datetime): Fix warning.

2005-04-18  Richard Levitte  <richard@levitte.org>

	* Makefile.am (EXTRA_DIST): Add contrib/monotone-import.pl.

	* contrib/monotone-import.pl: New script to mimic "cvs import".
	* contrib/README: describe it.

	* commands.cc (CMD(attr)): Make it possible to drop file
	attributes.

	* contrib/monotone-notify.pl (my_exit): The comment was incorrect,
	there are no network connections to close gracefully.
	Implement --ignore-merges, which is on by default, and changes the
	behavior to not produce diffs on merges and propagates where the
	ancestors hve already been shown.

	* tests/t_attr_drop.at: New test to check that 'attr drop'
	correctly drops the given entry.
	* tests/t_drop_attr.at: New test, similar to t_rename_attr.at.
	* testsuite.at: Add them.

2005-04-18  Nathaniel Smith  <njs@codesourcery.com>

	* monotone.texi (Dealing with a Fork): Clarify (hopefully) what we
	mean when we say that "update" is a dangerous command.

2005-04-17  Matt Johnston  <matt@ucc.asn.au>

	* change_set.cc (confirm_proper_tree): remove incorrect code
	setting confirmed nodes.

2005-04-17  Matt Johnston  <matt@ucc.asn.au>

	* change_set.cc (confirm_proper_tree): use a std::set rather than
	dynamic_bitset for the ancestor list, improving performance for
	common tree structures.
	* basic_io.cc: reserve() a string

2005-04-17  Matt Johnston  <matt@ucc.asn.au>

	* packet.cc: fix up unit test compilation.
	* transforms.cc: fix up unit test compilation.

2005-04-17  Matt Johnston  <matt@ucc.asn.au>

	* vocab_terms.hh: remove commented out lines.

2005-04-17  Matt Johnston  <matt@ucc.asn.au>

	* Move base64<gzip> code as close to the database as possible,
	to avoid unnecessary inflating and deflating.

2005-04-17  Nathaniel Smith  <njs@codesourcery.com>

	* monotone.texi (Branching and Merging): A few small edits.

2005-04-17  Nathaniel Smith  <njs@codesourcery.com>

	* change_set.cc (path_item, sanity_check_path_item): Mark things
	inline.

2005-04-17  Henrik Holmboe <henrik@holmboe.se>

	* contrib/monotone-notify.pl: Add signal handlers.  Correct some
	typos.
	(my_exit): New function that does a cleanup and exit.

2005-04-17  Olivier Andrieu  <oliv__a@users.sourceforge.net>

	* transforms.cc: fix glob_to_regexp assertions

2005-04-17  Sebastian Spaeth <Sebastian@sspaeth.de>
	
	* tests/t_db_kill_rev_locally.at: new test; 
	make sure that db kill_rev_locally works as intended

2005-04-17  Sebastian Spaeth <Sebastian@sspaeth.de>

	* commands.cc,database.cc: add 'db kill_rev_locally <id>' command
	still missing: documentation and autotests. Otherwise seems ok.
	
2005-04-17  Richard Levitte  <richard@levitte.org>

	* transforms.cc: Remove tabs and make sure emacs doesn't add
	them.

2005-04-17  Nathaniel Smith  <njs@codesourcery.com>

	* sanity.{hh,cc} (E, error_failure): New sort of invariant.
	* netsync.cc (process_hello_cmd): Make initial pull message
	more clear and friendly.
	Also, if the key has changed, that is an error, not naughtiness.
	* database_check.cc (check_db): Database problems are also errors,
	not naughtiness.  Revamp output in case of errors, to better
	distinguish non-serious errors and serious errors.
	* tests/t_database_check.at: Update accordingly.
	* tests/t_database_check_minor.at: New test.
	* testsuite.at: Add it.
	
2005-04-17  Richard Levitte  <richard@levitte.org>

	* transforms.cc (glob_to_regexp): New function that takes a glob
	expression and transforms it into a regexp.  This will be useful
	for globbing branch expressions when collections are exchanged to
	branch globs and regexps.
	(glob_to_regexp_test): A unit test for glob_to_regexp().

2005-04-17  Matt Johnston  <matt@ucc.asn.au>

	* commands.cc: warn that dropkey won't truly erase the privkey
	from the database
	* monotone.texi: same

2005-04-17  Matt Johnston  <matt@ucc.asn.au>

	* database.cc: mention that it could be the filesystem that
	is full in the SQLITE_FULL error message

2005-04-17  Matthew Gregan  <kinetik@orcon.net.nz>

	* monotone.cc: Fix warnings: add missing initializers.
	* netsync.cc: Fix warnings: inline static vs static inline.

2005-04-16  Emile Snyder  <emile@alumni.reed.edu>

	* tests/t_add_stomp_file.at: New test for failing case.  
        If you have a file foo in your working dir (not monotone 
        controlled) and someone else adds a file foo and commits, 
        update should at least warn you before stomping your 
        non-recoverable foo file.
	* testsuite.at: Add it.
	
2005-04-16  Derek Scherger  <derek@echologic.com>

	* work.cc (known_preimage_path): rename to...
	(known_path): this, since it's image agnostic
	(build_deletions): update for renamed function
	(build_rename): ensure rename source exists in current revision
	and rename target does not exist in current revision

	* tests/t_no_rename_overwrite.at: un-XFAIL 

2005-04-16  Nathaniel Smith  <njs@codesourcery.com>

	* app_state.{cc,hh} (set_author, set_date): New methods.
	* cert.cc (cert_revision_date): Rename to...
	(cert_revision_date_time): ...an overloaded version of this.
	(cert_revision_author_default): Check app.date.
	* cert.hh: Expose cert_revision_date_time.
	* commands.cc (commit): Handle --date.
	* main.cc: Parse --date and --author options.
	* monotone.1: Document --date, --author.
	* monotone.texi (Working Copy, OPTIONS): Likewise.

	* tests/t_override_author_date.at: New test.
	* testsuite.at: Add it.
	
	This commit heavily based on a patch by Markus Schiltknecht
	<markus@bluegap.ch>.
	
2005-04-16  Nathaniel Smith  <njs@codesourcery.com>

	* ChangeLog: Fixup after merge.

2005-04-16  Nathaniel Smith  <njs@codesourcery.com>

	* tests/t_update_nonexistent.at: New test.
	* testsuite.at: Add it.
	
	* commands.cc (update): Verify that user's requested revision
	exists.

2005-04-16  Nathaniel Smith  <njs@codesourcery.com>

	* ChangeLog: Fixup after merge.

2005-04-16  Emile Snyder <emile@alumni.reed.edu>

	* tests/t_add_vs_commit.at: New test for failing case.  If you
	add a file in you working dir, someone else adds the same file
	and commits, then you do an update it messes up your working
	directory.
	* testsuite.at: Add it.
	
2005-04-16  Nathaniel Smith  <njs@codesourcery.com>

	* commands.cc (checkout): Move check for existence of revision
	earlier.
	
	* tests/t_netsync_defaults.at, tests/t_netsync_single.at:
	Don't hard-code netsync port.

2005-04-16  Nathaniel Smith  <njs@codesourcery.com>

	* testsuite.at: Use a random server port.
	
	* .mt-attrs, contrib/README: Update for Notify.pl ->
	monotone-notify.pl rename.
	
	* monotone.1: Warn people off rcs_import.
	* monotone.texi (Commands): Likewise.

2005-04-16  Nathaniel Smith  <njs@codesourcery.com>

	* AUTHORS: Add Emile Snyder <emile@alumni.reed.edu>.

2005-04-16  Nathaniel Smith  <njs@codesourcery.com>

	* tests/t_lf_crlf.at: New test from Emile Snyder
	<emile@alumni.reed.edu>, with tweaks.
	* testsuite.at: Add it.

2005-04-16  Nathaniel Smith  <njs@codesourcery.com>

	* ChangeLog: Small fixups.

2005-04-16  Sebastian Spaeth <Sebastian@sspaeth.de>
	
	* tests/t_cvsimport2.at: new test; CVS Attic files fail test
	reported by: hjlipp@web.de 15.04.2005 02:45

2005-04-16  Sebastian Spaeth <Sebastian@sspaeth.de>
	
	* tests/t_rcs_import.at: new test; problematic CVS import as
	reported in the list. However it works just fine here, so it
	really tests for a successful pass

2005-04-16  Sebastian Spaeth <Sebastian@sspaeth.de>

	* tests/README: new file, on how to create/run tests

2005-04-16  Nathaniel Smith  <njs@codesourcery.com>

	* tests/t_rename_dir_add_dir_with_old_name.at: XFAIL.

2005-04-16  Nathaniel Smith  <njs@codesourcery.com>

	* tests/t_diff_binary.at: Un-XFAIL.

2005-04-16  Nathaniel Smith  <njs@codesourcery.com>

	* monotone.texi (Network Service): Rewrite to include former
	Exchanging Keys section.
	(Branching and Merging): New tutorial section, inspired by a patch
	from Martin Kihlgren <zond@troja.ath.cx>.
	(CVS Phrasebook): Add "Importing a New Project".

	* AUTHORS: Add Martin Dvorak.
	
2005-04-16  Matt Johnston  <matt@ucc.asn.au>

	* change_set.cc (compose_rearrangement): remove logging statements
	that were using noticable CPU time.

2005-04-15 Martin Dvorak <jezek2@advel.cz>
	
	* tests/t_rename_dir_add_dir_with_old_name.at: New test.
	* testsuite.at: Add it.
	
2005-04-15  Olivier Andrieu  <oliv__a@users.sourceforge.net>

	* diff_patch.cc(guess_binary): do not use '\x00' as first
	character of a C string ...

2005-04-15  Sebastian Spaeth  <Sebastian@SSpaeth.de>

	* ui.cc: print byte progress to one decimal place
	  in k or M.
	* netsync.cc: update dot ticker every 1024 bytes.

2005-04-15  Matt Johnston  <matt@ucc.asn.au>

	* change_set.cc (confirm_proper_tree): use bitsets rather than maps
	for tracking set membership.
	* smap.hh: return reverse iterators properly, iterate over the vector
	rather than self in ensure_sort()

2005-04-14  Derek Scherger  <derek@echologic.com>

	* database_check.cc (check_db): fail with N(...) when problems are
	detected to exit with a non-zero status

2005-04-14  Derek Scherger  <derek@echologic.com>

	* monotone.texi (Informative): update description of 'diff' with
	two revision arguments
	
2005-04-14  Matthew Gregan  <kinetik@orcon.net.nz>

	* win32/process.cc: Fix build on MingW 3.2.0-rc[123] by adding
	<sstream> include.

2005-04-14  Jon Bright  <jon@siliconcircus.com>
	* win32/process.cc (process_spawn): Add some extra debug info
	* std_hooks.lua (execute): If pid is -1, don't try and wait on
	the process

2005-04-14  Matt Johnston  <matt@ucc.asn.au>

	* change_set.cc (confirm_unique_entries_in_directories): use a
	  std::vector rather than std::map for better performance (only sort
	  once).
	* smap.hh: an invariant

2005-04-14  Nathaniel Smith  <njs@codesourcery.com>

	* tests/t_vcheck.at: Update notes.

2005-04-14  Jeremy Cowgar  <jeremy@cowgar.com>

	* monotone.texi (Making Changes): Fixed duplicate paragraph
	* NEWS: Corrected spelling error in my name.

2005-04-14  Olivier Andrieu  <oliv__a@users.sourceforge.net>

	* Makefile.am: silence cmp

2005-04-14  Matthew Gregan  <kinetik@orcon.net.nz>

	* win32/terminal.cc (have_smart_terminal): Implement for Win32.

2005-04-13  Nathaniel Smith  <njs@codesourcery.com>

	* monotone.texi (Informative): 'diff' with two revision arguments
	can now be filtered by file.
	
	* constants.cc (netcmd_payload_limit): Bump to 256 megs.

2005-04-13  Matthew Gregan  <kinetik@orcon.net.nz>

	* tests/t_netsync_largish_file.at: Add test for netsyncing largish
	(32MB) files.  This test is failing at present.
	* testsuite.at: Add new test.

2005-04-13  Nathaniel Smith  <njs@codesourcery.com>

	* tests/t_setup_checkout_modify_new_dir.at:
	* tests/t_update_off_branch.at: New tests.
	* testsuite.at: Add them.
	
	* commands.cc (checkout): Tweak branch checking logic.
	(update): Make user explicitly switch branches.

2005-04-13  Nathaniel Smith  <njs@codesourcery.com>

	* rcs_import.cc (import_cvs_repo): Check that user isn't trying to
	import a whole CVS repo.
	* tests/t_cvsimport.at: Test new check.
	
2005-04-13  Richard Levitte  <richard@levitte.org>

	* contrib/Notify.pl: Rename ...
	* contrib/monotone-notify.pl: ... to this.
	* Makefile.am (EXTRA_DIST): Take note of the change.
	* debian/docs: Distribute the contributions as well.
	* debian/compat, debian/files, debian/monotone.1: Remove, since
	they are self-generated by debhelper.  They were obviously added
	by mistake.

2005-04-13  Nathaniel Smith  <njs@codesourcery.com>

	* cert.cc (guess_branch): Call app.set_branch.
	* app_state.cc (create_working_copy): Call make_branch_sticky
	here...
	* commands.cc (checkout): ...instead of here.
	(approve, disapprove, fcommit, commit): Don't call app.set_branch
	on guess_branch's output.
	(checkout): Call guess_branch.
	
	* tests/t_sticky_branch.at: 
	* tests/t_checkout_id_sets_branch.at: New tests.
	* testsuite.at: Add them.

2005-04-13  Matthew Gregan  <kinetik@orcon.net.nz>
	* cryptopp/integer.h: Fix detection of GCC version for SSE2
	builds.

2005-04-12  Florian Weimer  <fw@deneb.enyo.de>

	* app_state.cc (app_state::allow_working_copy): Only update
	branch_name from the options file if it has not yet been set.  Log
	the branch name.
	(app_state::set_branch): No longer update the options map.
	(app_state::make_branch_sticky): New function which copies the
	stored branch name to the options map.  Only commands which call
	this function change the branch default stored in the working
	copy.

	* commands.cc (CMD(checkout)): Mark branch argument as sticky.
	(CMD(commit)): Likewise.
	(CMD(update)): Likewise.

	* monotone.texi (Working Copy): Mention that the "commit" and
	"update" commands update the stored default branch ("checkout"
	does, too, but this one should be obvious).

2005-04-12  Jon Bright <jon@siliconcircus.com>
	* rcs_import.cc (find_key_and_state): Fix stupid bug in storing the
	list of files a cvs_key contains.  CVS delta invariant failure now
	really fixed.  The rearrangement failure still exists, though.

2005-04-12  Jon Bright <jon@siliconcircus.com>
	* tests/t_cvsimport_samelog.at: Add test for the deltas.find 
	cvs import problem as sent to the ML by Emile Snyder.
	* testsuite.at: Call it
	* rcs_import.cc (cvs_key): Add an ID for debug output purposes,
	sprinkle a little more debug output about what's being compared to
	what
	* rcs_import.cc (cvs_key): Maintain a map of file paths and CVS
	versions appearing in this CVS key.
	(cvs_key::similar_enough): A key is only similar enough if it doesn't
	include a different version of the same file path.
	(cvs_history::find_key_and_state): Add files to cvs_keys as
	appropriate

2005-04-12  Matthew Gregan <kinetik@orcon.net.nz>

	* win32/terminal.cc (terminal_width): Use
	GetConsoleScreenBufferInfo to request width information for
	terminals.
	
2005-04-12  Nathaniel Smith  <njs@codesourcery.com>

	* ChangeLog: Fixup after merge.

2005-04-12  Nathaniel Smith  <njs@codesourcery.com>

	* platform.hh (terminal_width): New function.
	* {unix,win32}/have_smart_terminal.cc: Rename to...
	* {unix,win32}/terminal.cc: ...these.  Implement terminal_width.
	* ui.cc (write_ticks): Call it.
	* Makefile.am: Update for renames.
	
2005-04-11  Matt Johnston <matt@ucc.asn.au>

	* ui.{cc,hh}, netsync.cc: netsync progress ticker in kilobytes to
	avoid wrapping.

2005-04-11  Jon Bright <jon@siliconcircus.com>
	* Makefile.am (EXTRA_DIST): Add debian/*

2005-04-11  Jon Bright <jon@siliconcircus.com>
	* Makefile.am (EXTRA_DIST): Add win32/monotone.iss, PNG_FIGURES
	(PNG_FIGURES): Add, constructing in same way as EPS_FIGURES
	(monotone.html): Use .perlbak workaround so that this works on Win32

2005-04-11  Matthew Gregan <kinetik@orcon.net.nz>

	* unix/inodeprint.cc, configure.ac: Use nanosecond time resolution for
	inodeprints on BSDs and other platforms if available.

2005-04-10  Nathaniel Smith  <njs@codesourcery.com>

	* Makefile.am (BUILT_SOURCES_CLEAN): Add package_revision.txt.

	This is the 0.18 release.

2005-04-10  Derek Scherger  <derek@echologic.com>

	* monotone.texi (Informative): fix typo in ls known docs

2005-04-10  Nathaniel Smith  <njs@codesourcery.com>

	* Makefile.am: Use pdftops instead of acroread.
	(EXTRA_DIST): Include new contrib/ files, and fix wildcards.
	* NEWS: Update for 0.18.
	* configure.ac: Bump version number.
	* debian/changelog: Mention new release.
	* debian/copyright: Update from AUTHORS.
	* monotone.spec: Mention new release.
	* po/monotone.pot: Regenerate.

2005-04-10  Florian Weimer  <fw@deneb.enyo.de>

	* monotone.texi (Commands): Use "working copy" instead of "working
	directory", to match the rest of the manual.

2005-04-10  Florian Weimer  <fw@deneb.enyo.de>

	* commands.cc (ls_known): New function which prints all known
	files in the working copy.
	(CMD(list)): Invoke ls_known for "list known".  Update help
	message.
	(ALIAS(ls)): Update help message.

	* monotone.texi: Document "list known".
	* tests/t_ls_known.at: New file.
	* testsuite.at: Include it.

2005-04-10  Richard Levitte  <richard@levitte.org>

	* contrib/Notify.pl: Count the number of messages sent, and
	display the count at the end.
	Version bumped to 1.0.

2005-04-10  Matt Johnston  <matt@ucc.asn.au>

	* unix/inodeprint.cc, configure.ac: don't use the nsec time
	on non-Linux-style systems (quick compile fix for OS X and probably
	others, can be made generic later).

2005-04-10  Olivier Andrieu  <oliv__a@users.sourceforge.net>

	* contrib/monotone.el: Some elisp code for running monotone from
	inside Emacs. Supports diff, status, add, drop, revert and commit.

2005-04-09  Richard Levitte  <richard@levitte.org>

	* contrib/Notify.pl: Allow globbing branches.  Make the revision
	records branch specific.  Show what records you would have updated
	even with --noupdate.  Add --before and --since, so users can
	select datetime ranges to create logs for.  Remove --to and add
	--difflogs-to and --nodifflogs-to to send logs with diffs to one
	address and logs without diffs to another (both can be given at
	once).  More and better documentation.

2005-04-08  Nathaniel Smith  <njs@codesourcery.com>

	* change_set.cc (basic_change_set): Remove problematic
	rename_dir/add combination, until directory semantics are
	fixed.

2005-04-08  Nathaniel Smith  <njs@codesourcery.com>

	* commands.cc (revert): Call maybe_update_inodeprints.
	* app_state.cc (set_restriction): Clear any old restrictions
	first.

2005-04-08  Jon Bright <jon@siliconcircus.com>
	* testsuite.at (NOT_ON_WIN32): Add a function to prevent tests from
	running on Win32 (for cases where the functionality being tested 
	makes no sense on Win32.  Not for cases where the functionality
	just isn't there yet on Win32.)
	* tests/t_final_space.at: Use NOT_ON_WIN32.  The filenames "a b" 
	and "a b " refer to the same file on Win32, obviating this test

2005-04-08  Jon Bright <jon@siliconcircus.com>
	* win32/inodeprint.cc (inodeprint_file): Still close the file if
	getting its time failed.
	* tests/t_netsync_sigpipe.at: Don't bother doing a kill -PIPE on
	Win32.  There is no real SIGPIPE on Win32 and sockets don't get this
	signal if their pipe goes away.  MinGW's kill seems to translate
	-PIPE to some signal that *does* kill monotone, so it seems like the
	easiest solution is just not to send the signal in the first place
	here.
	* tests/t_automate_ancestry_difference.at: Remove old 
	CHECK_SAME_STDOUT call which I'd left by accident.
	* tests/t_automate_leaves.at: Canonicalise monotone output before
	passing to CHECK_SAME_STDOUT
	* tests/t_log_depth.at: Check line count with arithmetic comparison
	rather than autotest's string comparison

2005-04-08  Nathaniel Smith  <njs@codesourcery.com>

	* inodeprint.cc (operator<<): Typo.

	* inodeprint.{hh,cc} (build_inodeprint_map,
	build_restricted_inodeprint_map): Remove unused functions.

2005-04-08  Nathaniel Smith  <njs@codesourcery.com>

	* work.cc: Remove doxygen comments.  Comments are good; comments
	that are longer than the function they document, and give less
	information, are not so good...

2005-04-08  Nathaniel Smith  <njs@codesourcery.com>

	* ChangeLog: Fixup after merge.

2005-04-08  Nathaniel Smith  <njs@codesourcery.com>

	* commands.cc (calculate_current_revision): Defer to
	calculate_restricted_revision instead of special casing.
	(put_revision_id): constify argument.
	(maybe_update_inodeprints): New function.
	(commit, update, checkout): Call it.
	
	* manifest.{cc,hh} (build_manifest_map): Remove, since only caller
	was removed.
	(build_restricted_manifest_map): Go faster if the user is using
	inode signatures.

	* tests/t_inodeprints.at:
	* tests/t_inodeprints_update.at: Typoes.
	
	* work.cc (read_inodeprints): Typo.

2005-04-08  Nathaniel Smith  <njs@codesourcery.com>

	* tests/t_inodeprints.at:
	* tests/t_inodeprints_update.at: New tests.
	* testsuite.at: Add them.
	
	* UPGRADE: Document 0.17 -> 0.18 upgrade path.

2005-04-08  Jon Bright <jon@siliconcircus.com>
	* tests/t_cat_file_by_name.at: CHECK_SAME_STDOUT can only be used
	to check two 'cat' processes or two monotone processes on Win32,
	not to check monotone and 'cat'.  Change to go through an 
	intermediate stdout
	* tests/t_automate_erase_ancestors.at: Ditto
	* tests/t_automate_toposort.at: Ditto
	* tests/t_automate_ancestry_difference.at: Ditto
	* tests/t_vars.at: Call CANONICALISE for stdout output.
	* tests/t_netsync_absorbs.at: Ditto.
	* tests/t_empty_env.at: For Win32, copy libiconv-2.dll to the 
	current dir before the test, otherwise Win32 will search the
	(empty) path for it and not find it.
	* tests/t_automate_descendents.at: Ditto
	* win32/inodeprint.cc: Implement inodeprint_file for Win32, based
	on mode, device, size, create time and write time.
	
	
2005-04-08  Jon Bright <jon@siliconcircus.com>
	* win32/inodeprint.cc: Change the function name to match the one
	on Unix.

2005-04-08  Nathaniel Smith  <njs@codesourcery.com>

	* {win32,unix}/fingerprint.cc: Rename to...
	* {win32,unix}/inodeprint.cc: ...this.  Change function name and
	calling conventions.
	* platform.hh (inodeprint_file): Likewise.
	* inodeprint.{cc,hh}: New files.
	* Makefile.am (MOST_SOURCES, UNIX_PLATFORM_SOURCES,
	WIN32_PLATFORM_SOURCES): Fixup accordingly.
	* vocab_terms.hh (inodeprint): New ATOMIC.
	* work.hh: Prototype inodeprint working copy functions.
	* work.cc: Implement them.

	* manifest.{hh,cc} (manifest_file_name): Remove unused variable.

2005-04-08  Jeremy Cowgar  <jeremy@cowgar.com>

	* doxygen.cfg: added
	* Makefile.am: added apidocs target (builds doxygen docs)

2005-04-07  Nathaniel Smith  <njs@codesourcery.com>

	* manifest.{hh,cc}: Remove some commented out unused functions.

	* win32/have_smart_terminal.cc: Include platform.hh.
	* unix/fingerprint.cc: New file, with new function.
	* win32/fingerprint.cc: New file, with stub function.
	* Makefile.am (UNIX_PLATFORM_SOURCES, WIN32_PLATFORM_SOURCES): Add
	them.

2005-04-07  Nathaniel Smith  <njs@codesourcery.com>

	* manifest.hh, manifest.cc: Remove tabs.

2005-04-07  Nathaniel Smith  <njs@codesourcery.com>

	* tests/t_final_space.at: New test.
	* testsuite.at: Add it.

2005-04-07  Nathaniel Smith  <njs@codesourcery.com>

	* monotone.texi (Dealing with a Fork): 'merge' has slightly
	different output.

	* NEWS: Summarize changes of last 2.5 weeks.

2005-04-07  Nathaniel Smith  <njs@codesourcery.com>

	* database.{cc,hh} (space_usage): New method.
	* database.cc (info): Use it.

2005-04-07  Nathaniel Smith  <njs@codesourcery.com>

	* vocab.cc (verify): Cache known-good strings, to speed up
	repeated processing of related changesets.

	* change_set.cc (basic_change_set_test): Revert last change; the
	old version _was_ valid.

2005-04-07  Nathaniel Smith  <njs@codesourcery.com>

	* smap.hh (insert): Fix stupid bug in assertion condition.

2005-04-07  Nathaniel Smith  <njs@codesourcery.com>

	* change_set.cc (basic_change_set_test): Test a _valid_
	change_set.
	(directory_node): Make a std::map, instead of an smap.  Add a
	comment explaining the bug that makes this temporarily necessary.

	* smap.hh (smap): Don't check for duplicates at insert time,
	unless we've decided not to mark things damaged; don't return
	iterators from insert.  Do check for duplicates at sort time, and
	always sort, instead of sometimes doing linear search.  This makes
	insert O(1), while still preserving the invariant that keys must
	be unique.
	
	* commands.cc (commit): Explain why we're aborting, in the case
	that we detect that a file has changed under us in the middle of a
	commit.

2005-04-07  Richard Levitte  <richard@levitte.org>

	* cryptopp/config.h: typo...

2005-04-06  Nathaniel Smith  <njs@codesourcery.com>

	* work.cc (build_deletions): Issue warning when generating
	delete_dir's; they're totally broken, but I don't want to disable
	them, because then our tests won't see when they're fixed...

2005-04-05  Nathaniel Smith  <njs@codesourcery.com>

	* tests/t_db_execute.at (db execute): New test.
	* testsuite.at: Add it.
	* database.cc (debug): Don't printf-interpret %-signs in input.

2005-04-05  Matt Johnston  <matt@ucc.asn.au>

	* database.cc: remove dulicated block introduced
	in rev 9ab3031f390769f1c455ec7764cc9c083f328a1b
	(merge of 76f4291b9fa56a04feb2186074a731848cced81c and
	c7917be7646df52363f39d2fc2f7d1198c9a8c27). Seems to be another
	instance of the case tested in t_merge_5.at

2005-04-05  Matt Johnston  <matt@ucc.asn.au>

	* basic_io.hh: reserve() the string which we're appending to
	frequently. Seems to give ~5% speedup in 
	diff -r t:revision-0.16 -r t:revision-0.17 - can't hurt.

2005-04-04  Nathaniel Smith  <njs@codesourcery.com>

	* monotone.spec, debian/control: We no longer need external popt.
	* INSTALL: Ditto, plus some general updating.
	
2005-04-04  Nathaniel Smith  <njs@codesourcery.com>

	* tests/t_sql_unpack.at: New test.
	* testsuite.at: Add it.

2005-04-04  Matt Johnston  <matt@ucc.asn.au>

	* file_io.cc (read_data_stdin): make it use botan
	* mkstemp.cc: merge cleanup (missed something up the manual merge)

2005-04-04  Nathaniel Smith  <njs@codesourcery.com>

	* contrib/ciabot_monotone.py (config): Genericize again, so lazy
	people using it won't start sending commits for monotone.
	* .mt-attrs: Make it executable.

2005-04-04  Richard Levitte  <richard@levitte.org>

	* Makefile.am (EXTRA_DIST): Add the extra popt files.

	* popt/popt.3, popt/popt.ps, popt/testit.sh: Include a few more
	  files from popt, mostly to have documentation on hand.  post.ps
	  is mentioned in popt/README.

2005-04-03  Nathaniel Smith  <njs@codesourcery.com>

	* Makefile.am (EXTRA_DIST): Add contrib/ stuff to distributed
	files list.
	* contrib/ciabot_monotone.py (config.delivery): Turn on.
	(send_change_for): Don't include "ChangeLog:" line when extracting
	changelog.

2005-04-03  Nathaniel Smith  <njs@codesourcery.com>

	* contrib/ciabot_monotone.py: New file.
	* contrib/README: Describe it.

2005-04-03  Richard Levitte  <richard@levitte.org>

	* AUTHORS: Add information about popt.

	* monotone.cc (my_poptStuffArgFile): Include the bundled popt.h.
	Since we now have a working popt, we can remove the restrictions
	on the use of -@.
	* tests/t_at_sign.at: Test that we can take more tha one -@.
	* monotone.1: Document it.

	* popt/poptint.h (struct poptContext_s): Add field to keep track
	  of the number of allocated leftovers elements.
	* popt/popt.c (poptGetContext): Initialise it and use it.
	  (poptGetNextOpt): Use it and realloc leftovers when needed.
	  Also make sure that the added element is a dynamically allocated
	  copy of the original string, or we may end up with a dangling
	  pointer.  These are huge bugs in popt 1.7, when using
	  poptStuffArgs().
	  (poptFreeContext): Free the leftovers elements when freeing
	  leftovers.
	  (poptSaveLong, poptSaveInt): Apply a small patch from Debian.

	* popt/CHANGES, popt/COPYING, popt/README, popt/findme.c,
	  popt/findme.h, popt/popt.c, popt/poptconfig.c, popt/popt.h,
	  popt/popthelp.c, popt/poptint.h, popt/poptparse.c,
	  popt/system.h, popt/test1.c, popt/test2.c, popt/test3.c: Bundle
	  popt 1.7.
	* configure.ac, Makefile.am: Adapt.

2005-04-01  Richard Levitte  <richard@levitte.org>

	* contrib/Notify.pl: Complete rewrite.  Among other things, it
	  makes better use of some new monotone automate features.  It's
	  also better organised and much more documented.

2005-04-01  Jeremy Cowgar  <jeremy@cowgar.com>

	* tests/t_dropkey_2.at: Updated to test dropkey instead of delkey
	* tests/t_dropkey_1.at: Updated to test dropkey instead of delkey
	* monotone.texi (Key and Cert): Changed references to delkey
	  to dropkey
	  (Commands): Changed references to delkey to dropkey
	* testsuite.at: changed references from t_delkey* to t_dropkey*
	* t_delkey_1.at: renamed to t_dropkey_1.at
	* t_delkey_2.at: renamed to t_dropkey_2.at
	* commands.cc (CMD(delkey)): renamed to dropkey to maintain
	  command consistency (with existing drop command)

2005-04-01  Richard Levitte  <richard@levitte.org>

	* monotone.cc (my_poptStuffArgFile): An argument file might be
	empty, and therefore contain no arguments to be parsed.  That's
	OK.
	* tests/t_at_sign.at: Test it.

2005-04-01  Nathaniel Smith  <njs@codesourcery.com>

	* monotone.cc: Fixup after merge.

2005-04-01  Nathaniel Smith  <njs@codesourcery.com>

	* file_io.cc (read_data_for_command_line): New function.
	(read_data_stdin): New function.
	* file_io.hh (read_data_for_command_line): Add prototype.
	
	* monotone.cc (my_poptStuffArgFile): Clean up a little.  Use
	read_data_for_command_line.  Don't free argv, but rather return
	it.
	(cpp_main): Keep a list of allocated argv's, and free them.
	(options): Tweak wording of help text on -@.
	
2005-04-01  Nathaniel Smith  <njs@codesourcery.com>

	* file_io.hh: Remove tabs.

2005-04-01  Nathaniel Smith  <njs@codesourcery.com>

	* monotone.cc (cpp_main): Actually remove newline.

2005-04-01  Nathaniel Smith  <njs@codesourcery.com>

	* ChangeLog: Fixup after merge.
	* monotone.text (Making Changes): Fix typo.
	
2005-04-01  Nathaniel Smith  <njs@codesourcery.com>

	* monotone.cc (cpp_main): Remove now-unneccessary newline.
	
	* commands.cc (commit): Fix typo.
	
	* monotone.texi (Making Changes): Don't claim that writing to
	MT/log prevents the editor from starting.  Clarify later that
	having written to MT/log still means the editor will pop up
	later.

2005-04-01  Richard Levitte  <richard@levitte.org>

	* monotone.cc: Add the long name --xargs for -@.
	* monotone.1: Document it.
	* tests/t_at_sign.at: Remove extra empty line and test --xargs.

	* monotone.texi (Making Changes): Cleanupy tweaks.

	* monotone.cc (my_poptStuffArgFile): New function to parse a file
	for more arguments and stuff them into the command line.
	(cpp_main): Add the -@ option
	* tests/t_at_sign.at, testsuite.at: Test it
	* monotone.1: Document it.

2005-03-31  Nathaniel Smith  <njs@codesourcery.com>

	* tests/t_log_depth.at: Cleanupy tweaks.

2005-03-31  Jeremy Cowgar  <jeremy@cowgar.com>

	* monotone.texi: Tutorial updated to include example of
	  editing/committing with MT/log
	* work.cc (has_contents_user_log) Added
	* work.hh (has_contents_user_log) Added
	* commands.cc (CMD(commit)): Checks to ensure both MT/log and the
	  --message option does not exist during commit.
	* transforms.hh (prefix_lines_with): Added
	* transforms.cc (prefix_lines_with): Added
	* sanity.cc (naughty_failure): Made use of prefix_lines_with()
	* ui.cc (inform): now handles messages w/embedded newlines
	* tests/t_commit_log_3.at: Created to test new functionality
	  added to CMD(commit)
	* testsuite.at: Added above test

2005-03-31  Richard Levitte  <richard@levitte.org>

	* monotone.cc: Add the --depth option...
	* app_state.hh (class app_state),
	  app_state.cc (app_state::set_depth): ... and the field and
	  method to store and set it.
	* commands.cc (CMD(log)): ... then handle it.

	* tests/t_log_depth.at: Add a test for 'log --depth=n'
	* testsuite.at: Add it.
	* monotone.texi (Informative): Document it.

2005-03-31  Nathaniel Smith  <njs@codesourcery.com>

	* automate.cc (automate_erase_ancestors): Accept zero arguments,
	and in such case print nothing.  (Important for scripting.)
	* commands.cc (automate):
	* monotone.texi (Automation):
	* tests/t_automate_erase_ancestors.at: Update accordingly.

2005-03-31  Nathaniel Smith  <njs@codesourcery.com>

	* automate.cc (automate_toposort): Accept zero arguments, and in
	such case print nothing.  (Important for scripting.)
	* commands.cc (automate):
	* monotone.texi (Automation):
	* tests/t_automate_toposort.at: Update accordingly.

2005-03-30  Richard Levitte  <richard@levitte.org>

	* contrib/Notify.pl: A new Perl hack to send change logs by
	email.

	* contrib/README: Add a quick description.

2005-03-30  Nathaniel Smith  <njs@codesourcery.com>

	* automate.cc (automate_leaves): New function.
	(automate_command): Add it.
	* commands.cc (automate): Synopsify it.
	* monotone.1: Add it.
	* monotone.texi (Automation, Commands): Likewise.
	
	* tests/t_automate_leaves.at: New test.
	* testsuite.at: Add it.

2005-03-30  Nathaniel Smith  <njs@codesourcery.com>

	* monotone.texi (Automation): Make newly added sample outputs
	verbatim also.

2005-03-30  Nathaniel Smith  <njs@codesourcery.com>

	* tests/t_automate_toposort.at: New test.
	* tests/t_automate_ancestry_difference.at: New test.
	* tests/t_diff_first_rev.at: New test.
	* testsuite.at: Add them.
	
	* revision.cc (calculate_ancestors_from_graph): Do not keep an
	"interesting" set and return only ancestors from this set;
	instead, simply return all ancestors.  Returning a limited set of
	ancestors does not speed things up, nor reduce memory usage in
	common cases.  (The only time it would reduce memory usage is when
	examining only a small ancestor set, which the important case,
	'heads', does not; even then, erase_ancestors would need to intern
	the interesting revisions first so they got low numbers, which it
	doesn't.)
	(erase_ancestors): Adjust accordingly.
	(toposort, ancestry_difference): New functions.
	* revision.hh (toposort, ancestry_difference): Declare.
	* automate.cc (automate_toposort, automate_ancestry_difference):
	New functions.
	(automate_command): Add them.
	All functions: clarify in description whether output is sorted
	alphabetically or topologically.
	* commands.cc (automate): Synopsify them.
	* monotone.1: Add them.
	* monotone.texi (Commands): Likewise.
	(Automation): Likewise.  Also, clarify for each command whether
	its output is alphabetically or topologically sorted.
	
2005-03-29  Richard Levitte  <richard@levitte.org>

	* commands.cc (CMD(ls)): Update with the same information as
	CMD(list)

	* monotone.texi (Automation): Make the sample output verbatim

2005-03-26  Nathaniel Smith  <njs@codesourcery.com>

	* automate.cc (automate_erase_ancestors): New function.
	(automate_command): Use it.
	* commands.cc (automate): Document it.

	* tests/t_automate_erase_ancestors.at: New test.
	* testsuite.at: Add it.

	* monotone.texi (Automation, Commands): Document automate
	erase_ancestors.
	* monotone.1: Document automate erase_ancestors.

2005-03-26  Nathaniel Smith  <njs@codesourcery.com>

	* automate.cc (interface_version): Bump to 0.1.
	(automate_descendents): New function.
	(automate_command): Call it.
	* commands.cc (automate): Add it to help text.

	* tests/t_automate_descendents.at: New test.
	* testsuite.at: Add it.
	
	* monotone.texi (Automation, Commands): Document automate
	descendents.
	* monotone.1: Document automate descendents, and vars stuff.

2005-03-26  Nathaniel Smith  <njs@codesourcery.com>

	* tests/t_attr.at: No longer a bug report.
	* tests/t_rename_attr.at: New test.
	* testsuite.at: Add it.

2005-03-26  Joel Crisp  <jcrisp@s-r-s.co.uk>

	* contrib/Log2Gxl.java: New file.

2005-03-26  Nathaniel Smith  <njs@pobox.com>

	* contrib/README: New file.

2005-03-25  Nathaniel Smith  <njs@pobox.com>

	* commands.cc (user_log_file_name): Remove unused variable
	again.  Hopefully it will take this time...

2005-03-25  Nathaniel Smith  <njs@pobox.com>

	* commands.cc (user_log_file_name): Remove unused variable.

2005-03-25  Jeremy Cowgar  <jeremy@cowgar.com>

	* monotone.texi: Added a bit more documentation about MT/log
	  Updated edit_comment hook and addded delkey docs
	* commands.cc: Added delkey command
	* t_delkey_1.at: Tests delkey command on public key
	* t_delkey_2.at: Tests delkey command on public and private key
	* testsuite.at: Added above tests
	* std_hooks.lua: Transposed the MT: lines and user_log_contents,
	  user_log_contents now appears first.

2005-03-25  Jeremy Cowgar  <jeremy@cowgar.com>

	* t_setup_creates_log.at: Ensures that MT/log is created
	  on setup
	* t_checkout_creates_log.at: Ensures that MT/log is created
	  on checkout
	* t_commit_log_1.at: Ensures that:
	  1. Read and entered as the ChangeLog message
	  2. Is blanked after a successful commit
	* t_commit_log_2.at: Ensures that commit works w/o MT/log being
	  present
	* testsuite.at: Added the above tests.

2005-03-25  Matt Johnston  <matt@ucc.asn.au>

        * {unix,win32}/platform_netsync.cc, platform.hh, Makefile.am: new
        functions to disable and enable sigpipe.
        * netsync.cc, main.cc: call the functions from netsync rather than
        globally, so that sigpipe still works for piping output of commands
        such as 'log'.
        * tests/t_netsync_sigpipe.at: test it.
        * testsuite.at: add it.

2005-03-25  Matt Johnston  <matt@ucc.asn.au>

	* tests/t_database_check.at: re-encode the manifestX
	data so that it doesn't use any fancy gzip features like
	filenames (so that the botan parse can handle it).
	( if it should be able to handle it, an additional test
	can be added testing it explicitly).

2005-03-25  Matt Johnston  <matt@ucc.asn.au>

	* botan/base64.h: Change default break value so that
	output is split into 72 col lines.

2005-03-25  Matt Johnston  <matt@ucc.asn.au>

	* monotone.cc: add short options -r, -b, -k, and -m
	for --revision, --branch, --key, and --message respectively.
	* monotone.texi, monotone.1: document them
	* tests/t_short_opts.at: test them
	* testsuite.at: add it

2005-03-24  Nathaniel Smith  <njs@codesourcery.com>

	* tests/t_empty_env.at: New test.
	* testsuite.at: Add it.  Absolutify path to monotone so it will
	work.
	
	* unix/have_smart_terminal.cc (have_smart_terminal): Handle the
	case where TERM is unset or empty.

2005-03-24  Nathaniel Smith  <njs@codesourcery.com>

	* ui.hh (tick_write_nothing): New class.
	* monotone.cc (cpp_main): Enable it.

2005-03-24  Nathaniel Smith  <njs@codesourcery.com>

	* work.cc (build_deletions, build_additions): Fixup after merge.

2005-03-23  Nathaniel Smith  <njs@codesourcery.com>

	* tests/t_cat_file_by_name.at: Check for attempting to cat
	non-existent files.
	* tests/t_empty_id_completion.at: New test.
	* tests/t_empty_path.at: New test.
	* testsuite.at: Add them.
	
	* database.cc (complete): Always generate some sort of limit term,
	even a degenerate one.
	
	* app_state.cc (create_working_copy): Check for null directory.

	* work.cc (build_deletion, build_addition, build_rename): Check
	for null paths.

2005-03-23  Derek Scherger  <derek@echologic.com>

	* Makefile.am UNIX_PLATFORM_SOURCES:
	WIN32_PLATFORM_SOURCES: add have_smart_terminal.cc
	* platform.hh (have_smart_terminal): prototype
	* ui.cc (user_interface): set ticker to dot/count based on
	have_smart_terminal
	* unix/have_smart_terminal.cc: 
	* win32/have_smart_terminal.cc: new file
	
2005-03-23  Derek Scherger  <derek@echologic.com>

	* commands.cc (add): pass list of prefixed file_path's to
	build_additions
	(drop): pass list of prefixed file_path's to build_deletions
	(attr): pass attr_path as a 1 element vector to build_additions
	* work.{cc,hh} (build_addition): rename to...
	(build_additions): this, and accept a vector of paths to be added
	in a single path_rearrangement
	(build_deletion): rename to ...
	(build_deletions): this, and accept a vector of paths to be
	dropped in a single path_rearrangement
	(known_preimage_path): replace manifest and path_rearrangement
	args with a path_set to avoid extracting paths for every file
	(build_rename): adjust for change to known_preimage_path

2005-03-23  Nathaniel Smith  <njs@codesourcery.com>

	* monotone.cc (my_poptFreeContext, cpp_main): Apparently
	poptFreeContext silently changed its return type at some unknown
	time.  Hack around this.

2005-03-23  Nathaniel Smith  <njs@codesourcery.com>

	* monotone.cc (cpp_main): Remove the special code to dump before
	printing exception information, since we no longer dump to the
	screen, so it's always better to have the little status message
	saying what happened to the log buffer at the end of everything.
	* sanity.cc (dump_buffer): Give a hint on how to get debug
	information, when discarding it.
	* work.{hh,cc} (get_local_dump_path): New function.
	* app_state.cc (allow_working_copy): Use it for default
	global_sanity dump path.
	* monotone.texi (Reserved Files): Document MT/debug.
	(Network): Capitalize Bob and Alice (sorry graydon).
	Document new defaulting behavior.

2005-03-23  Nathaniel Smith  <njs@codesourcery.com>

	* work.cc, sanity.cc: Remove tabs.

2005-03-23  Nathaniel Smith  <njs@codesourcery.com>

	* monotone.texi (Network Service): Mention that monotone remembers
	your server/collection.
	(Vars): New section.
	* netsync.cc (process_hello_cmd): Touch more cleaning.
	* tests/t_merge_5.at: More commentary.
	
2005-03-23  Matt Johnston  <matt@ucc.asn.au>

	* tests/t_merge_5.at: new test for a merge which ends up with
	duplicate lines.
	* testsuite.at: add it

2005-03-22  Jeremy Cowgar  <jeremy@cowgar.com>

	* AUTHORS: Added my name
	* app_state.cc, commands.cc, lua.cc, lua.hh, monotone.texi,
	  std_hooks.lua, work.cc, work.hh: Added functionality to
	  read the MT/log file for commit logs. In this revision
	  tests are not yet complete nor is documenation complete
	  but the reading, blanking and creating of MT/log is.

2005-03-22  Nathaniel Smith  <njs@codesourcery.com>

	* vocab_terms.hh: Declare base64<var_name>.
	* database.cc (clear_var, set_var, get_vars): base64-encode
	var_names in the database.
	* monotone.texi (Internationalization): Update description of
	vars.
	* transforms.{cc,hh} ({in,ex}ternalize_var_name): Remove.
	* commands.cc (set, unset, ls_vars): Update accordingly.
	(unset): Error out if the variable doesn't exist.
	* tests/t_vars.at: Verify this works.

	* netcmd.cc (test_netcmd_functions): Properly type arguments to
	{read,write}_hello_cmd_payload.
	(write_hello_cmd_payload): Properly type arguments.
	* netcmd.hh (write_hello_cmd_payload):
	* netsync.cc (queue_hello_cmd): Adjust accordingly.
	(process_hello_cmd): More cleaning.  Also, save new server keys to
	a var, and check old server keys against the var.
	
	* tests/t_netsync_checks_server_key.at: New test.
	* testsuite.at: Add it.  Better docs for some netsync macros,
	while I'm here...
	* tests/t_netsync_absorbs.at: Add 'netsync' keyword.
	
2005-03-22  Nathaniel Smith  <njs@codesourcery.com>

	* tests/t_netsync_absorbs.at: New test.
	* testsuite.at: Add it.

	* netcmd.{cc,hh} (read_hello_cmd_payload): Properly type
	arguments.
	* netsync.cc (dispatch_payload): Adjust accordingly.  Move some
	logic into process_hello_cmd.
	(known_servers_domain): New constant.
	(process_hello_cmd): Tweak arguments appropriately.  Include logic
	formerly in dispatch_payload.  Cleanup.

	No semantic changes.
	
2005-03-21  Nathaniel Smith  <njs@codesourcery.com>

	* monotone.texi (Starting a New Project): Tweak phrasing.

2005-03-21  Nathaniel Smith  <njs@codesourcery.com>

	* commands.cc (process_netsync_client_args): If user specifies
	server/collection and there is no default, set the default.
	* tests/t_netsync_set_defaults.at: New test.
	* testsuite.at: Add it.

2005-03-21  Nathaniel Smith  <njs@codesourcery.com>

	* vocab.hh (var_key): New typedef.
	* database.{cc,hh}: Use it.  Make most var commands take it.
	* commands.cc (set, unset): Adjust accordingly.
	(default_server_key, default_collection_key): New constants.
	(process_netsync_client_args): New function.
	(push, pull, sync): Use it.

	* tests/t_netsync_defaults.at: New test.
	* testsuite.at: Add it.

2005-03-21  Matt Johnston  <matt@ucc.asn.au>

	* change_set.cc: use std::map rather than smap for 
	confirm_unique_entries_in_directories() and confirm_proper_tree()
	since they perform a lot of insert()s.

2005-03-21  Nathaniel Smith  <njs@codesourcery.com>

	* monotone.texi (list tags, list vars, set, unset): Document.
	(Internationalization): Document vars.

2005-03-21  Nathaniel Smith  <njs@codesourcery.com>

	* transforms.{hh,cc} ({in,ex}ternalize_var_{name,domain}): New
	functions.
	* vocab_terms.hh (base64<var_value>): Declare template.
	* database.hh (get_vars): Simplify API.
	* database.cc (get_vars, get_var, var_exists, set_var, clear_var):
	Implement.
	* commands.cc (set, unset): New commands.
	(ls): New "vars" subcommand.
	* tests/t_vars.at: Fix.  Un-XFAIL.
	
2005-03-21  Nathaniel Smith  <njs@codesourcery.com>

	* transforms.{cc,hh}: Remove tabs.

2005-03-20  Nathaniel Smith  <njs@codesourcery.com>

	* tests/t_vars.at: New test.
	* testsuite.at: Add it.

2005-03-20  Nathaniel Smith  <njs@codesourcery.com>

	* schema.sql (db_vars): New table.
	* database.cc (database::database): Update schema id.
	* schema_migration.cc (migrate_client_to_vars): New function.
	(migrate_monotone_schema): Use it.
	* tests/t_migrate_schema.at: Another schema, another test...
	
	* vocab_terms.hh (var_domain, var_name, var_value): New types.
	* database.hh (get_vars, get_var, var_exists, set_var, clear_var):
	Prototype new functions.
	
2005-03-20  Derek Scherger  <derek@echologic.com>

	* file_io.cc (book_keeping_file): return true only if first
	element of path is MT, allowing embedded MT elements
	(walk_tree_recursive): check relative paths for ignoreable book
	keeping files, rather than absolute paths
	(test_book_keeping_file): add fs::path tests for book keeping
	files
	* tests/t_add_intermediate_MT_path.at: un-XFAIL, fix some problems
	with commas, add tests for renames and deletes with embedded MT
	path elements.

2005-03-20  Nathaniel Smith  <njs@codesourcery.com>

	* monotone.texi: Add some missing @sc{}'s.
	* cryptopp/config.h: Use "mt-stdint.h", not <stdint.h>, for
	portability.

2005-03-19  Nathaniel Smith  <njs@codesourcery.com>

	* Makefile.am (EXTRA_DIST): Add UPGRADE and README.changesets.
	* debian/files: Auto-updated by dpkg-buildpackage.

	* This is the 0.17 release.
	
2005-03-18  Nathaniel Smith  <njs@codesourcery.com>

	* Makefile.am (MOST_SOURCES): Add package_{full_,}revision.h.
	* NEWS: Fill in date.
	* debian/copyright: Update from AUTHORS.
	* configure.ac: Bump version number to 0.17.
	* debian/changelog, monotone.spec: Update for release.
	* po/monotone.pot: Auto-updated by distcheck.

2005-03-18  Christof Petig <christof@petig-baender.de>

	* sqlite/*: Imported sqlite version 3.1.6 tree

2005-03-18  Nathaniel Smith  <njs@codesourcery.com>

	* monotone.1, commands.cc, Makefile.am: Fixup after merge.

2005-03-18  Nathaniel Smith  <njs@codesourcery.com>

	* path_component (split_path): Fix bug.
	Also, add unit tests for file.
	* unit_tests.{hh,cc}: Add path_component unit tests.
	
2005-03-18  Nathaniel Smith  <njs@codesourcery.com>

	* Makefile.am: Fixup after merge.
	
2005-03-18  Nathaniel Smith  <njs@codesourcery.com>

	* change_set.cc: Move path_component stuff to...
	* path_component.{hh,cc}: ...these new files.
	* Makefile.am: Add them.

2005-03-18  Matt Johnston  <matt@ucc.asn.au>

	* txt2c.cc: add --no-static option
	* Makefile.am, package_revision.h, package_full_revision.h:
	create revision info files as standalone .c files to speed
	compilation (mt_version.cc doesn't need to recompile each time)

2005-03-17  Derek Scherger  <derek@echologic.com>

	* INSTALL: add note about creating a ./configure script

2005-03-16  Nathaniel Smith  <njs@codesourcery.com>

	* UPGRADE: Finish, hopefully.
	* monotone.texi (db check): Be more clear about what is normally
	checked, and when 'db check' is useful.

2005-03-16  Patrick Mauritz <oxygene@studentenbude.ath.cx>

	* monotone.texi (Hook Reference): Typo.

2005-03-16  Nathaniel Smith  <njs@codesourcery.com>

	* monotone.texi: Add Derek Scherger to the copyright list.
	Various tweaks.
	(Starting a New Project): Rewrite to clarify that only Jim runs
	"setup", and explain why.
	(Network Service): Add a note that most people do use a central
	server, since people on the mailing list seem to perhaps be
	getting the wrong idea.
	(Making Changes): Expand a little on what the "." in "checkout ."
	means, since people seem to accidentally checkout stuff into real
	directories.
	(db check): Add much verbiage on the implications
	of various problems, and how to fix them.  Also clarify some
	wording.
	* NEWS: Small tweaks.
	* UPGRADE: More instructions, not done yet...
	
2005-03-15  Matt Johnston  <matt@ucc.asn.au>

	* commands.cc, monotone.texi, monotone.1: mention that agraph
          output is in VCG format.

2005-03-14  Nathaniel Smith  <njs@codesourcery.com>

	* commands.cc (cat): 'cat file REV PATH'.
	* monotone.texi: Mention it.
	* tests/t_cat_file_by_name.at: New test.
	* testsuite.at: Add it.

2005-03-11  Nathaniel Smith  <njs@codesourcery.com>

	* automate.cc (automate_heads): Remove app.initialize call.
	* revision.cc, revision.hh (calculate_arbitrary_change_set): New
	function.
	(calculate_composite_change_set): Touch more sanity checking.

	* commands.cc (update): Use it.

2005-03-10  Derek Scherger  <derek@echologic.com>

	* app_state.cc (set_restriction): adjust bad path error message
	* commands.cc (get_valid_paths): refactor into ...
	(extract_rearranged_paths): ... this
	(extract_delta_paths): ... this
	(extract_changed_paths): ... this
	(add_intermediate_paths): ... and this
	(restrict_delta_map): new function
	(calculate_restricted_change_set): new function
	(calculate_restricted_revision):
	(ls_missing):
	(revert): rework using new valid path functions
	(do_diff): adjust --revision variants to work with restrictions
	* tests/t_diff_restrict.at: un-XFAIL

2005-03-09  Jon Bright <jon@siliconcircus.com>
	* win32/monotone.iss: Install the many-files version of the
	docs, install the figures, create a start-menu icon for the
	docs.
	* Makefile.am: Make docs generation work with MinGW

2005-03-09  Jon Bright <jon@siliconcircus.com>
	* win32/monotone.iss: Monotone -> monotone

2005-03-09  Jon Bright <jon@siliconcircus.com>
	* win32/monotone.iss: Added an Inno Setup script for 
	generating a Windows installer.  Inno Setup is GPLed, see
	http://www.jrsoftware.org for download

2005-03-09  Jon Bright <jon@siliconcircus.com>
	* t_diff_binary.at: binary.bz.b64 -> binary.gz.b64

2005-03-08  Derek Scherger  <derek@echologic.com>

	* Makefile.am: adjust for fsck rename
	* commands.cc (db fsck): rename to db check and add short help;
	adjust for fsck file renames
	* database.{cc,hh}: minor alignment adjustments
	(get_statistic): remove redundant method
	(info): use count in place of get_statistic
	(count): return unsigned long instead of int
	(get_keys): new method
	(get_public_keys): new method
	(get_private_keys): rewrite using get_keys
	(get_certs): new method to get all certs in database from
	specified table
	(get_revision_certs): ditto
	* fsck.{cc,hh}: rename to...
	* database_check.{cc,hh}: ...this; add key, cert and sane revision
	history checking
	* monotone.1: document db dump/load/check commands
	* monotone.texi: document db check command
	* tests/t_fsck.at: rename to...
	* tests/t_database_check.at: ...this; and add tests for key and
	cert problems
	* testsuite.at: account for new test name

2005-03-08  Nathaniel Smith  <njs@codesourcery.com>

	* ChangeLog: Insert some missing newlines.
	* NEWS: Note file format changes.
	* file_io.cc (tilde_expand): Clarify error message.

2005-03-08  Nathaniel Smith  <njs@codesourcery.com>

	* keys.{cc,hh} (require_password): Simplify interface, do more
	work.
	* rcs_import.cc (import_cvs_repo): Update accordingly.
	* commands.cc (server): Likewise.
	* revision.cc (build_changesets_from_existing_revs) 
	(build_changesets_from_manifest_ancestry): Require passphrase
	early.

2005-03-08  Nathaniel Smith  <njs@codesourcery.com>

	* NEWS, INSTALL, README.changesets: Update in preparation for
	0.17.
	* UPGRADE: New file.
	
	* tests/t_diff_restrict.at: Oops.  XFAIL it.
	
2005-03-08  Jon Bright  <jon@siliconcircus.com>
	
	* win32/process.cc (process_spawn): Escape the parameters,
	surround them with quotes before adding them to the consolidated
	command line string
	* mkstemp.cc (monotone_mkstemp): Now takes a std::string&, and
	returns the *native* form of the path in this.
	* mkstemp.hh: Now always use monotone_mkstemp
	(monotone_mkstemp): Update prototype
	* lua.cc (monotone_mkstemp_for_lua): Use new-style 
	monotone_mkstemp

2005-03-08  Jon Bright  <jon@siliconcircus.com>
	
	* win32/read_password.cc (read_password): Now correctly hides 
	password when run in a Windows console.  Does at least enough in
	a MinGW rxvt console to make sure that you can't see the password.
	* win32/process.cc: Change indentation.
	(process_spawn): Log commands executed, as for unix process.cc

2005-03-07  Nathaniel Smith  <njs@codesourcery.com>

	* tests/t_diff_restrict.at: New test.
	* testsuite.at: Add it.

2005-03-05  Nathaniel Smith  <njs@codesourcery.com>

	* netsync.cc (encountered_error, error): New variable and method.
	(session::session): Initialize encountered_error.
	(write_netcmd_and_try_flush, read_some, write_some): Check it.
	(queue_error_cmd): Consider it like sending a goodbye.
	(process_error_cmd): Throw an exception instead of considering it
	a goodbye.
	(process_data_cmd): Call error() if epochs don't match.
	* tests/t_epoch.at, tests/t_epoch_server.at: More minor tweaks.
	Expect failed pulls to exit with status 0.  This isn't really
	correct, but looks complicated to fix...

2005-03-05  Nathaniel Smith  <njs@codesourcery.com>

	* testsuite.at (NETSYNC_SERVE_N_START): New macro.
	* tests/t_epoch_server.at: Misc. fixes.

	* netsync.cc (session::session): Don't open valve yet.
	(maybe_note_epochs_finished): New method to open
	valve.
	(process_done_cmd, process_data_cmd): Call it.
	(rebuild_merkle_trees): Actually calculate hashes for epoch merkle
	trees.  Also, only include epochs that meet the branch mask.
	(session): Remove unused id_to_epoch map.
	
2005-03-05  Nathaniel Smith  <njs@codesourcery.com>

	* netcmd.cc (read_netcmd_item_type): Handle epoch_item.
	(test_netcmd_functions): Update for new confirm_cmd_payload
	format.
	* netsync.cc (process_confirm_cmd): Cut and paste error.

2005-03-05  Nathaniel Smith  <njs@codesourcery.com>

	* constants.{cc,hh}: Add new epochlen, epochlen_bytes constants.
	* vocab_terms.hh, vocab.hh: Add new epoch_data type.  Add predeclarations
	for it.
	* commands.cc (ls_epochs):
	* revision.cc (
	* database.hh:
	* database.cc: Update for epoch_data.  Add get_epoch, epoch_exists
	methods.
	* epoch.{cc,hh}: New files.
	* netsync.cc: Actually implement epochs-via-merkle code.

2005-03-04  Nathaniel Smith  <njs@codesourcery.com>

	* schema.sql (branch_epochs): Add 'hash' field.
	* schema_migration.cc: Fixup for.
	* database.cc (database): Change schemas.
	* tests/t_migrate_schema.at: Replace epoch db test case with one
	with new schema.

2005-03-03  Nathaniel Smith  <njs@codesourcery.com>

	* netsync.cc (session::id_to_epoch): New variable.
	(session::session): Create refinement and requested item tables
	for epochs.
	(rebuild_merkle_trees): Fill epoch merkle tree and id_to_epoch
	table.

	* netsync.cc (queue_confirm_cmd, process_confirm_cmd) 
	(dispatch_payload, rebuild_merkle_trees): 
	* netcmd.hh:
	* netcmd.cc (read_confirm_cmd_payload, write_confirm_cmd_payload):
	Remove epochs.

2005-02-27  Nathaniel Smith  <njs@codesourcery.com>

	* constants.cc:
	* revision.cc:
	* testsuite.at: 
	* commands.cc:
	* ChangeLog: Fixup after merge.

2005-02-27  Nathaniel Smith  <njs@codesourcery.com>

	* merkle_tree.hh (netcmd_item_type): Add epoch_item.
	* merkle_tree.cc (netcmd_item_type_to_string): Handle epoch_item.

	* packet.hh, packet.cc (struct packet_db_valve): New class.
	* netsync.cc (session): Use a valved writer.

2005-02-26  Nathaniel Smith  <njs@codesourcery.com>

	* merkle_tree.hh: Fix comment.
	Remove prototypes for non-existing functions.

2005-02-26  Nathaniel Smith  <njs@codesourcery.com>

	* tests/t_epoch_unidirectional.at: New test.
	* testsuite.at: Add it.

2005-02-26  Nathaniel Smith  <njs@codesourcery.com>

	* tests/t_epoch.at: Even more paranoid.
	* tests/t_epoch_server.at: New test.
	* testsuite.at: Add it.
	
2005-02-21  Nathaniel Smith  <njs@codesourcery.com>

	* tests/t_epoch.at: Check that netsync only sends relevant
	epochs, and be a little more paranoid.

2005-02-19  Nathaniel Smith  <njs@codesourcery.com>

	* revision.cc (struct anc_graph): Fixup after merge.

2005-02-18  graydon hoare  <graydon@pobox.com>

	* database.cc (set_epoch): Fix SQL.
	* monotone.texi (Rebuilding ancestry): Reword a bit.
	* netcmd.{cc,hh} 
	({read,write}_hello_cmd_payload): Transfer server key with hello.
	({read,write}_confirm_cmd_payload): Transfer epoch list with confirm.
	* netsync.cc: Adapt to changes in netcmd.
	(rebuild_merkle_trees): Set nonexistent epochs to zero before sync.
	* revision.cc (anc_graph): Randomize epochs on rebuild.
	* tests/t_epoch.at: Fix up to test slightly new semantics.

2005-02-07  Nathaniel Smith  <njs@codesourcery.com>

	* monotone.1: Add more db commands.
	* monotone.texi: Document db rebuild.  Add section on rebuilding
	ancestry and epochs.

2005-02-06  graydon hoare  <graydon@pobox.com>

	* commands.cc (db): Add epoch commands.
	(list): Likewise.
	Also remove some unneeded transaction guards.
	* database.{cc,hh} (get_epochs): New function.
	(set_epoch): Likewise.
	(clear_epoch): Likewise.
	Also remove all persistent merkle trie stuff.
	* schema.sql: Add epochs, remove tries.
	* schema_migration.cc: Update.
	* tests/t_epoch.at: New test.
	* tests/t_migrate_schema.at: Update.
	* testsuite.at: Add some new helpers, call t_epoch.at.
	* vocab.hh (epoch_id): Define.
	* vocab_terms.hh (epoch): Define.

2005-02-05  Nathaniel Smith  <njs@codesourcery.com>

	* merkle_tree.hh: Remove mcert_item and fcert_item, rename
	rcert_item to cert_item, renumber to remove gaps left.
	* merkle_tree.cc (netcmd_item_type_to_string):
	* netcmd.cc (read_netcmd_item_type): 
	* netsync.cc: Adjust accordingly.
	
2005-02-05  Nathaniel Smith  <njs@codesourcery.com>

	* constants.cc (constants): Bump netsync protocol version.

2005-03-07  Nathaniel Smith  <njs@codesourcery.com>

	* lua.cc (monotone_spawn_for_lua): Minimal change to get arguments
	in right order.  Still needs hygienic cleanups...
	* tests/t_can_execute.at: Run 'cp' instead of 'touch', because cp
	will actually notice if we pass arguments out of order.
	* testsuite.at: Remove mysterious blank line.
	
2005-03-07  Nathaniel Smith  <njs@codesourcery.com>

	* unix/process.cc (process_spawn): Log command line before
	executing.

2005-03-07  Nathaniel Smith  <njs@codesourcery.com>

	* revision.cc (kill_redundant_edges): Rename back to...
	(kluge_for_3_ancestor_nodes): ...this.  Go back to only cleaning
	up parents of 3+ parent nodes.
	(analyze_manifest_changes): Take a third argument, of files whose
	ancestry needs splitting.
	(construct_revision_from_ancestry): Make more more complex, in
	order to properly track file identity in merges.

2005-03-05  Nathaniel Smith  <njs@codesourcery.com>

	* revision.cc (check_sane_history): Typo.
	
2005-03-05  Nathaniel Smith  <njs@codesourcery.com>

	* revision.hh (check_sane_history): Take an app_state instead of a
	database as an argument.
	* database.cc: Pass an app_state instead of a database as its
	argument. 
	* revision.cc (check_sane_history): Update accordingly.  Add a new
	check for merges, that they are creating consistent changesets
	(even when the common ancestor is outside of the usual
	paranoia-checking search depth).

2005-03-05  Nathaniel Smith  <njs@codesourcery.com>

	* revision.cc (kluge_for_3_ancestor_nodes): Rename to...
	(kill_redundant_edges): ...this.  Kill all redundant edges, not
	just ones on nodes with 3+ parents.  Also, make it actually work.
	
2005-03-05  Nathaniel Smith  <njs@codesourcery.com>

	* revision.cc (kluge_for_3_ancestor_nodes): New method.
	(rebuild_ancestry): Call it.

2005-03-03  Nathaniel Smith  <njs@codesourcery.com>

	* revision.cc (check_sane_history): Print a warning to let the
	user know why things like 'pull' can take so long.
	* netsync.cc: Remove a few tabs.

2005-03-04  Jon Bright  <jon@siliconcircus.com>
	
	* win32/process.cc (process_spawn): Now takes 
	const char * const argv[]
	* unix/process.cc (process_spawn): Ditto.  Cast for call to
	execvp
	(existsonpath): Initialise args in a const way

2005-03-04  Jon Bright  <jon@siliconcircus.com>
	
	* win32/process.cc (process_spawn): Now takes 
	char * const argv[]
	* platform.hh (process_spawn): Ditto
	* unix/process.cc (process_spawn): Ditto
	* lua.cc (monotone_spawn_for_lua): Remove debug code
	* General: Beginning to hate C++'s const rules

2005-03-04  Jon Bright  <jon@siliconcircus.com>
	
	* win32/process.cc (process_spawn): Now takes 
	const char * const *
	* platform.hh (process_spawn): Ditto
	* unix/process.cc (process_spawn): Ditto
	* General: Sorry about all these commits, I'm syncing back and
	forth between Linux and Win32

2005-03-04  Jon Bright  <jon@siliconcircus.com>
	
	* win32/process.cc (process_spawn): Now takes char * const *
	* platform.hh (process_spawn): Ditto
	* unix/process.cc (process_spawn): Ditto
	(existsonpath): argv now const char*[]

2005-03-04  Jon Bright  <jon@siliconcircus.com>
	
	* win32/process.cc: Added forgotten file
	* unix/process.cc: Include stat.h, (process_*) fix compilation
	errors

2005-03-04  Jon Bright  <jon@siliconcircus.com>
	
	* unix/process.cc: Added forgotten file

2005-03-03  Jon Bright  <jon@siliconcircus.com>
	
	* lposix.c: Deleted
	* win32/process.cc: Created, added Win32 versions of functions
	existsonpath, make_executable, process_spawn, process_wait,
	process_kill, process_sleep
	* unix/process.cc: Ditto, for the Unix versions.
	* lua.cc: Add LUA wrappers for the above functions, register
	them with LUA
	* std_hooks.lua (execute, attr_functions->execute, 
	program_exists_in_path): Use the new functions instead of posix
	functions
	* t_can_execute.at (touchhook.lua): Ditto

2005-03-01  Derek Scherger  <derek@echologic.com>

	* app_state.cc (set_restriction): actually ignore ignored files
	rather than trying to validate them

2005-03-01  Derek Scherger  <derek@echologic.com>

	* tests/t_diff_binary.at: new test (bug report)
	* tests/t_command_completion.at: new test
	* tests/t_merge_rename_file_and_rename_dir.at: new test
	* testsuite.at: include new tests
	
2005-02-28  Richard Levitte  <richard@levitte.org>

	* Makefile.am (BUILT_SOURCES_CLEAN): Moved mt-stding.h from here...
	(DISTCLEANFILES): ... to here.  Since mt-stding.h is created by
	config.status, it should only be removed by the distclean target.

2005-02-28  Matt Johnston  <matt@ucc.asn.au>

	* std_hooks.lua: posix.iswin32() == 1, rather than plain boolean
	comparison (0 doesn't compare as false in lua it seems).

2005-02-27  Jon Bright  <jon@siliconcircus.com>
	
	* lposix.c (win32 Pspawn): Search the path
	(win32 Pexistsonpath): Added.  'which' isn't easily available,
	and not available at all from a normal Win32 command shell
	(Piswin32): Added a function for both Unix and Win32 to detect
	if running on Windows
	* std_hooks.lua (program_exists_in_path): Now calls 
	posix.iswin32.  If win32, calls posix.existsonpath, otherwise
	calls which as it always did.

2005-02-27  Jon Bright  <jon@siliconcircus.com>
	
	* lposix.c (win32 Pspawn): Remove dumb strlen bug resulting in
	AVs on commit.

2005-02-27  Jon Bright  <jon@siliconcircus.com>
	
	* t_can_execute.at: Test to see if hooks can execute things
	* testsuite.at: Add t_can_execute

2005-02-27  Jon Bright  <jon@siliconcircus.com>
	
	* lposix.c (win32 Pspawn): Ensure the command string is always
	NUL-terminated.  Also, allocate enough memory for the quotes
	around the command string.

2005-02-27  Jon Bright  <jon@siliconcircus.com>
	
	* xdelta.cc (unittests): Define BOOST_STDC_NO_NAMESPACE, needed
	to compile with the latest MinGW which uses gcc 3.4.2
	* vocab.cc (verify(local_path)): Catch fs::filesystem_error too
	and rethrow this as an informative_failure, thereby fixing the
	Win32 unit tests without disabling anything
	* idna/toutf8.c (stringprep_convert): Fix a potential segfault
	when memory allocation fails.  Potentially security-relevant.
	* tests/t_i18n_file.at: Add a SET_FUNNY_FILENAME macro, which 
	gets a platform-appropriate funny filename (with/without 
	colon).  
	Change references to utf8 to utf-8, iso88591 to iso-8859-1, and
	eucjp to euc-jp, on the grounds that MinGW's iconv knows all
	of the latter and none of the former, but Linux iconv knows all
	of them.  Test now passes one Win32.  I'm presuming we weren't
	deliberately using non-standard names for charsets here.
	* tests/t_i18n_changelog.at: Same charset name changes.
	* tests/t_dump_load.at: Canonicalise dump before loading it
	* tests/t_load_into_existing.at: Ditto
	* tests/t_fmerge.at: Canonicalise fmerge output
	* tests/t_merge_normalization_edge_case.at: Ditto
	* tests/t_unidiff.at: Canonicalise diff output
	* tests/t_largish_file.at: Instead of using dd, which MinGW
	doesn't have, I've generated the file with dd on a nearby Linux
	box, then gziped and b64ed it, and the test case now generates
	it with UNGZB64
	* testsuite.at: Add a comment every 10 tests with the test
	number.  Useful if you're trying to locate which test number
	you're trying to run and only have the filename.  If people 
	hate this, though, please do delete.
	(UNB64_COMMAND) Do special handling for Win32 to avoid
	having to canonicalise the file.
	(UNGZ_COMMAND) Canonicalise the file after ungzipping it.
	* lposix.c: (Pfork, Pexec) Removed, on the grounds that we only
	really want to support fork+exec as a single operation.  fork()
	without exec() could be risky with a child process also having
	our sqlite handles, etc.  exec() could be risky since we 
	wouldn't be exiting gracefully, just dying in the middle of a
	hook.
	(Pspawn) Implemented for both Win32 and Unix.  Does fork/exec
	for Unix, CreateProcess for Win32.  Returns -1 on error, pid on
	success in both cases.
	(Pwait, Pkill, Psleep) Implemented for Win32.  Note that pid is
	not optional for Pwait on Win32.
	* std_hooks.lua: (execute) Now uses spawn()

2005-02-25  Jon Bright  <jon@siliconcircus.com>
	
	* ChangeLog: Add all my previous changes.
	* tests/t_add_owndb.at: Add test for trying to add the db to
	itself.
	* testsuite.at: Call it
	* tests/t_automate_heads.at: Canonicalise stdout output.
	* tests/t_automate_version.at: Use arithmetic comparison against
	wc output instead of string comparison, to avoid problems with
	MinGW's wc, which outputs with initial space-padding
	* tests/t_change_empty_file.at: Canonicalise stdout output 
	and compare manually instead of letting autotest check it
	* tests/t_fmerge_normalize.at: Canonicalise stdout output.
	* tests/t_netsync_single.at: Use NETSYNC_KILLHARD instead of 
	killall, as for the NETSYNC functions in testsuite.at

2005-02-27  Matt Johnston  <matt@ucc.asn.au>

        * main.cc: ignore SIGPIPE so that monotone won't be killed
        unexpectedly upon remote disconnection for netsync

2005-02-27  Nathaniel Smith  <njs@codesourcery.com>

	* idna/idn-int.h: Oops, really add this time.

2005-02-27  Nathaniel Smith  <njs@codesourcery.com>

	* AUTHORS: Add Corey Halpin.
	
	* idna/idn-int.h: New file (don't generate from configure anymore,
	but just ship).
	* configure.ac: Don't generate idna/idn-int.h.  Do generate
	mt-stdint.h.
	* Makefile.am: Adjust for idna/idn-int.h and mt-stdint.h.
	* acinclude.m4: Remove AX_CREATE_STDINT_H, ACX_PTHREAD,
	AC_COMPILE_CHECK_SIZEOF (let aclocal pick them up from m4/
	instead).
	* m4/ax_create_stdint_h.m4:
	* m4/acx_pthread.m4: Update from http://autoconf-archive.cryp.to/
	
	* numeric_vocab.hh: Instead of dancing around which header to
	include, include mt-stdint.h.
	
	* app_state.cc (restriction_includes, set_restriction): Move
	global static 'dot' into these functions, because file_path
	depends on global book_keeping_dir being initialized already, and
	there is no guaranteed order of initialization of C++ statics.
	(Bug reported by Matt Johnston.)
	
2005-02-27  Corey Halpin  <chalpin@cs.wisc.edu>

	* numeric_vocab.hh: Try both stdint.h and inttypes.h.
	* main.cc: OpenBSD has Unix signals too.

2005-02-26  Derek Scherger  <derek@echologic.com>

	* file_io.cc (absolutify): normalize fs::path to remove ..'s
	* tests/t_db_with_dots.at: ensure database path in MT/options
	doesn't contain ..'s

2005-02-25  Jon Bright  <jon@siliconcircus.com>
	
	* ChangeLog: Add all my previous changes.
	* tests/t_add_owndb.at: Add test for trying to add the db to
	itself.
	* testsuite.at: Call it
	* tests/t_automate_heads.at: Canonicalise stdout output.
	* tests/t_automate_version.at: Use arithmetic comparison against
	wc output instead of string comparison, to avoid problems with
	MinGW's wc, which outputs with initial space-padding
	* tests/t_change_empty_file.at: Canonicalise stdout output 
	and compare manually instead of letting autotest check it
	* tests/t_fmerge_normalize.at: Canonicalise stdout output.
	* tests/t_netsync_single.at: Use NETSYNC_KILLHARD instead of 
	killall, as for the NETSYNC functions in testsuite.at

2005-02-25  Nathaniel Smith  <njs@codesourcery.com>

	* vocab.cc (test_file_path_verification): Re-enable some tests
	disabled by Jon Bright, following discussion on IRC concluding
	that they were catching a real bug.

2005-02-24  Nathaniel Smith  <njs@codesourcery.com>

	* tests/t_add_dot.at: Run "add ." in a subdirectory, so as not to
	add the test database.  (Reported by Jon Bright.)

	* AUTHORS: Fix gettext.h copyright note, to not be in the middle
	of libidn copyright note.
	Add Jon Bright.

2005-02-24  Jon Bright  <jon@siliconcircus.com>

	* app_state.cc (prefix): Use string() instead of 
	native_directory_string().  For Unix, these should be equivalent.
	For Win32, I believe string()'s correct (since we compare 
	everywhere against normalized paths with / characters, but 
	native_directory_string produces paths with \ characters on Win32.
	* rcs_file.cc (file_source): Map the map, not the mapping.
	* tests/t_i18n_file.at: Remove colon from filename with symbols.
	I need to return to this and add a proper test for Win32, so we
	only use the colon on non-Win32.
	* testsuite.at: Add a CANONICALISE function, which does nothing
	on Unix and strips out carriage returns from files on Win32.  This
	is useful for being able to compare Monotone's stdout output to
	files on disk.  Add NETSYNC_KILL and NETSYNC_KILLHARD functions,
	to deal with MinGW not having killall (Unix still uses killall,
	though).
	* tests/t_import.at: Add CANONICALISE calls before comparing
	stdout output.
	* tests/t_netsync.at: Likewise
	* tests/t_netsync_single.at: Likewise
	* tests/t_scan.at: Likewise
	* tests/t_versions.at: Likewise
	* tests/t_ls_missing.at: Likewise.  Also, generate missingfoo and
	missingbar files with expected output from ls missing for these
	files being missing and compare against those.

2005-02-24  Derek Scherger  <derek@echologic.com>

	* app_state.{cc,hh} (add_restriction): rename to ...
	(set_restriction) this; and add path validation
	* commands.cc (get_valid_paths): new function
	(get_path_rearrangement) remove restricted include/exclude variant
	(calculate_restricted_revision) get valid paths and use to set up
	restriction
	(status, ls_unknown, commit, do_diff) pass args to
	calculate_restricted_revision to valid restriction paths
	(ls_missing, revert) get valid paths and use to set up restriction
	* tests/t_checkout_options.at: remove bug report priority (it's
	fixed!)
	* tests/t_diff_added_file.at: add --revision options to diff
	* tests/t_restrictions.at: remove invalid paths from ls unknown
	and ls ignored
	* tests/t_restrictions_warn_on_unknown.at: un-XFAIL
	
2005-02-23  Derek Scherger  <derek@echologic.com>

	* commands.cc (ls_missing): replace duplicated code with call to
	calculate_base_revision

2005-02-23  Jon Bright  <jon@siliconcircus.com>
	
	* vocab.cc (test_file_path_verification): Disable foo//nonsense
	test for Win32, add tests for UNC paths.  This was the only
	failing unit test on Win32.

2005-02-23  Jon Bright  <jon@siliconcircus.com>

	* txt2c.cc (main): Don't claim the file was generated from 
	--strip-trailing if that option's used.

2005-02-23  Jon Bright  <jon@siliconcircus.com>

	* app_state.cc: Add include of io.h for Win32, for chdir()
	* file_io.cc (get_homedir): Correct assertion (remove bracket)
	* lua/lposix.c, lua/modemuncher.c: Remove all references to
	functions and modes that don't exist on Win32.
	* monotone.cc: Include libintl.h on Win32
	
2005-02-21  Nathaniel Smith  <njs@codesourcery.com>

	* file_io.cc (get_homedir): Add more comments and logging to Win32
	version.  Also, only check HOME under Cygwin/MinGW.

2005-02-21  Derek Scherger  <derek@echologic.com>

	* Makefile.am: merge fixup
	
2005-02-21  Derek Scherger  <derek@echologic.com>

	* Makefile.am: add fsck.{cc,hh}
	* commands.cc(check_db): move to ...
	* fsck.{cc,hh}: here and do lots more checking
	* database.{cc,hh}(get_ids): new method
	(get_file_ids,get_manifest_ids,get_revision_ids): more new methods
	* tests/t_fsck.at: new test
	* testsuite.at: call it
	
2005-02-21  Nathaniel Smith  <njs@codesourcery.com>

	* commands.cc (commit): Simplify chatter.

2005-02-21  Nathaniel Smith  <njs@codesourcery.com>

	* file_io.cc (get_homedir): Check more environment variables in
	Win32 version.

2005-02-21  Nathaniel Smith  <njs@codesourcery.com>

	* file_io.cc: Remove tabs.

2005-02-21  Nathaniel Smith  <njs@codesourcery.com>

	* smap.hh (smap): Remove leading underscores, add comments.

2005-02-20  Nathaniel Smith  <njs@codesourcery.com>

	* std_hooks.lua (merge2, merge3): Check for DISPLAY before
	invoking gvim.

2005-02-20  Julio M. Merino Vidal  <jmmv@NetBSD.org>

	* ChangeLog: Use tabs for indentation rather than spaces.  Drop
	trailing whitespace.  While here, fix a date by adding zeros before
	the month and the day number.

2005-02-20  Julio M. Merino Vidal  <jmmv@NetBSD.org>

	* gettext.h: Add file.
	* AUTHORS: Mention that it comes from the GNU Gettext package.
	* Makefile.am: Distribute it.
	* sanity.hh: Use gettext.h rather than libintl.h so that --disable-nls
	works.  Also improves portability, according to the GNU Gettext
	manual.

2005-02-19  Derek Scherger  <derek@echologic.com>

	* automate.cc (automate_heads): remove bogus call to 
	app.allow_working_copy() which is called in cpp_main
	* database.cc (check_sqlite_format_version): don't check database
	version when "file" is really a directory; add filename to error
	message
	(sql): check for empty database early, even though this seems
	impossible as absolutify changes "" into path to working dir;
	convert to use N-style assertions; add check to ensure "file" is
	not really a directory
	* tests/t_db_missing.at: new test for above problems
	* testsuite.at: call it

2005-02-19  Nathaniel Smith  <njs@codesourcery.com>

	* tests/t_add_intermediate_MT_path.at: Tighten up.

	* tests/t_merge_3.at: New test.
	* tests/t_merge_4.at: Likewise.
	* testsuite.at: Add them.

2005-02-19  Ole Dalgaard  <josua+monotone@giraffen.dk>

	* configure.ac: Check for 64-bit versions of Boost static
	libraries.

2005-02-18  Julio M. Merino Vidal  <jmmv@NetBSD.org>

	* INSTALL:
	* configure.ac: Improve Boost detection by trying several possible
	library suffixes before aborting.

2005-02-18  graydon hoare  <graydon@pobox.com>

	* change_set.cc
	(apply_change_set): Avoid fast path when there are adds.
	(apply_path_rearrangement): Likewise.

2005-02-18  graydon hoare  <graydon@pobox.com>

	* automate.cc (automate_heads): Fix initialize() call.
	* change_set.{cc,hh}
	(apply_path_rearrangement): Add quick version.
	* revision.cc
	(check_sane_history): Use quick version of apply_change_set.
	* work.cc
	(build_addition): Use quick version of apply_path_rearrangement.
	(known_preimage_path): Likewise.
	* testsuite.at: Fix definitions of _ROOT_DIR, add --norc some
	places.
	* AUTHORS: Mention Daniel.

2005-02-18  Daniel Berlin  <dberlin@dberlin.org>

	* xdelta.cc (compute_delta_insns): Correct 1-byte-source bug.

2005-02-18  graydon hoare  <graydon@pobox.com>

	* Makefile.am (MOST_SOURCES): Add smap.hh.

2005-02-18  graydon hoare  <graydon@pobox.com>

	* basic_io.{cc,hh}: Inline some stuff.
	* change_set.cc: Use smap various places, reduce to 32-bit tids.
	* commands.cc: Use shared_ptr<change_set> everywhere.
	* netsync.cc: Likewise.
	* rcs_import.cc: Likewise.
	* revision.{cc,hh}: Likewise.
	* smap.hh: New file.

2005-02-18  Julio M. Merino Vidal  <jmmv@NetBSD.org>

	* INSTALL:
	* configure.ac: Improve Boost detection by trying several possible
	library suffixes before aborting.

2005-02-17  Derek Scherger  <derek@echologic.com>

	* tests/t_add_intermediate_MT_path.at: new test
	* testsuite.at: call it

2005-02-17  Julio M. Merino Vidal  <jmmv@NetBSD.org>

	* testsuite.at:
	* tests/t_change_empty_file.at: Verify that modifying an empty file
	creates a patch revision rather than an add/delete sequence.  The
	incorrect behavior was reported in bug #9964.

2005-02-17  Derek Scherger  <derek@echologic.com>

	* app_state.{cc,hh} (app_state): initialize search root
	(initialize): boolean signature variant renamed to ...
	(allow_working_copy): this; add explicit search root; move
	requirement for working copy to ...
	(require_working_copy): this new method
	(initialize): string signature variant renamed to ...
	(create_working_copy): this
	(set_root): new method
	* commands.cc: remove app.initialize(false) calls; replace
	app.initialize(true) with app.require_working_copy(); replace
	app.initialize(dir) with app.create_working_copy(dir)
	(checkout): ensure revision is member of specified branch
	* file_io.{cc,hh} (find_working_copy): stop search at --root if
	specified
	* monotone.cc (OPT_ROOT): new option
	(cpp_main): call app.allow_working_copy() before executing
	commands to always read default options
	* monotone.1: add --root option
	* monotone.texi: add --root option
	* tests/t_checkout_noop_on_fail.at: un-XFAIL
	* tests/t_checkout_options.at: un-XFAIL, add check for specified
	revision not in specified branch
	* testsuite.at: add --root option to MONOTONE to prevent searching
	above test dir
	* vocab.cc: remove redundant forward declaration

2005-02-16  Derek Scherger  <derek@echologic.com>

	* commands.cc (revert): don't rewrite unchanged files
	* tests/t_revert_unchanged.at: new test
	* testsuite.at: call it

2005-02-12  Derek Scherger  <derek@echologic.com>

	* database.cc (sqlite3_unpack_fn): new function for viewing
	base64, gzipped data
	(install_functions): install it
	(rehash): remove unused obsolete fcerts ticker

2005-02-17  Nathaniel Smith  <njs@codesourcery.com>

	* debian/changelog: s/graydon@mogo/graydon@pobox.com/, to make
	lintian happy.
	* debian/rules (config.status): Remove --with-bundled-adns.
	* debian/control (Build-Depends): Don't Build-Depend on libpopt,
	only libpopt-dev.
	* .mt-attrs (debian/control): Make executable.

2005-02-17  Nathaniel Smith  <njs@codesourcery.com>

	* tests/t_undo_update.at: Stupid typo.
	* tests/t_largish_file.at: New test.
	* testsuite.at: Add it.

	* commands.cc (push, pull, sync): Remove misleading "..." from
	help text.

2005-02-16  Julio M. Merino Vidal  <jmmv@NetBSD.org>

	* Makefile.am: Append $(BOOST_SUFFIX) to -lboost_unit_test_framework
	to fix 'make check' on systems where boost libraries can only be
	found by passing the exact suffix as part of the name.

2005-02-16  Julio M. Merino Vidal  <jmmv@NetBSD.org>

	* monotone.texi: Fix a typo (hexidecimal to hexadecimal).  Also
	change an example command to append stuff to ~/.monotonerc, instead
	of completely destroying the possibily existing file.  Addresses
	bug #11136.

2005-02-16  Julio M. Merino Vidal  <jmmv@NetBSD.org>

	* cryptopp/config.h: Use uint{8,16,32,64}_t as size types instead of
	trying to match them to unsigned char/int/long/long long respectively.
	Should fix build on FreeBSD/sparc64, as seen in bug #10203.

2005-02-16  Julio M. Merino Vidal  <jmmv@NetBSD.org>

	* INSTALL:
	* Makefile.am:
	* configure.ac: Add the --disable-large-file option to manually
	disable large file support from the builtin sqlite (compatibility
	with old systems and FAT).  Addresses bug #8380.

2005-02-16  Nathaniel Smith  <njs@codesourcery.com>

	* tests/t_undo_update.at: New todo.
	* testsuite.at: Add it.

2005-02-15  Nathaniel Smith  <njs@codesourcery.com>

	* monotone.1: Add cursory note about "automate".
	* monotone.texi: Synchronize with manpage.

2005-02-15  Nathaniel Smith  <njs@codesourcery.com>

	* automate.cc: Add "Error conditions" to the standard comment
	sections.

	* monotone.texi (Scripting): New section.
	(Automation): New section.

	* tests/t_automate_heads.at: Test behavior with nonexistent
	branch.

2005-02-14  Nathaniel Smith  <njs@codesourcery.com>

	* tests/t_merge_normalization_edge_case.at: New test.
	* testsuite.at: Add it.

	* diff_patch.cc (normalize_extents): Soften the warning message
	now that we have one test case.

2005-02-14  Matthew A. Nicholson  <mnicholson@digium.com>

	* std_hooks.lua: Add vimdiff merge hooks.

2005-02-14  Nathaniel Smith  <njs@codesourcery.com>

	* std_hooks.lua: Remove tabs.

2005-02-14  Nathaniel Smith  <njs@codesourcery.com>

	* tests/t_automate_heads.at: New test.
	* tests/t_automate_version.at: New test.
	* testsuite.at: Add then.

	* commands.cc (automate): Fix documentation string.
	* automate.cc: Much more structured documentation comments.

2005-02-13  Nathaniel Smith  <njs@codesourcery.com>

	* automate.{cc,hh}: New files.
	* commands.cc: New command "automate".

2005-02-13  Nathaniel Smith  <njs@codesourcery.com>

	* monotone.texi (Creating a Database): Fix typo, clarify
	conventions for database management following question on mailing
	list.

2005-02-12  graydon hoare  <graydon@pobox.com>

	* change_set.{cc,hh}: Correct code to pass newly-added unit tests.

2005-02-10  Derek Scherger  <derek@echologic.com>

	* monotone.1: update for restrictions
	* monotone.texi: sync with manpage

2005-02-09  Derek Scherger  <derek@echologic.com>

	* cert.cc (cert_revision_testresult): allow pass/fail testresult
	values
	* commands.cc (testresult): likewise
	* commands.cc (do_diff): disallow restriction of non-working copy
	diffs
	* monotone.texi: update for restrictions

2005-02-08  graydon hoare  <graydon@pobox.com>

	* database.cc (version_cache::set): Fix bad expiry logic.

2005-02-08  Nathaniel Smith  <njs@codesourcery.com>

	* change_set.cc (check_sane): Null sources are only valid for
	adds.

2005-02-07  Nathaniel Smith  <njs@codesourcery.com>

	* database.cc (struct version_cache): Fix invariant in cache
	clearing logic.

2005-02-06  Nathaniel Smith  <njs@codesourcery.com>

	* change_set.cc: Add a few more invariants; add lots and lots of
	unit tests.

2005-02-06  graydon hoare  <graydon@pobox.com>

	* change_set.cc: Use hash_map in a few places.
	(confirm_unique_entries_in_directories): Fix invariants.
	* constants.{cc,hh} (db_version_cache_sz): New constant.
	* database.cc (version_cache): New structure.
	(get_version): Use it.
	* interner.hh: Rewrite to use hash_map and vector.
	* tests/t_no_rename_overwrite.at: Tweak return codes.

2005-02-06  Nathaniel Smith  <njs@codesourcery.com>

	* ui.hh (ensure_clean_line): New method.
	* ui.cc (inform): Use it.
	* keys.cc (get_passphrase): Call it before prompting for passphrase.

2005-02-06  Nathaniel Smith  <njs@codesourcery.com>

	* database.cc (info): Report more statistics.

	* ROADMAP: Remove finished items.

	* revision.cc (analyze_manifest_changes): Childs cannot be null,
	that makes no sense.
	(add_node_for_old_manifest): Log node names, don't print it.
	(construct_revision_from_ancestry): Partially rewrite to handle
	root nodes explicitly.
	(build_changesets_from_existing_revs): Don't put the null revision
	in the ancestry graph, to match changesetify logic.
	(add_node_for_old_revision): Enforce decision that the ancestry
	graph not contain the null revision.

	(anc_graph::heads): Remove.
	(add_node_ancestry): Don't try creating it; logic was broken
	anyway.
	(rebuild_from_heads): Rename to...
	(rebuild_ancestry): ...this.  Calculate head set correctly.

2005-02-05  Nathaniel Smith  <njs@codesourcery.com>

	* change_set.cc (compose_path): Add more invariants.

2005-02-05  Nathaniel Smith  <njs@codesourcery.com>

	* monotone.cc (cpp_main): Log command line, to help interpret the
	logs people send in.

2005-02-05  Nathaniel Smith  <njs@codesourcery.com>

	* revision.cc (check_sane): Turn off this invariant when
	global_sanity.relaxed.

2005-02-03  Nathaniel Smith  <njs@codesourcery.com>

	* tests/t_load_into_existing.at: Oops, really add it too, sigh.

2005-02-03  Nathaniel Smith  <njs@codesourcery.com>

	* tests/t_need_mt_revision.at: Oops, really add it.

2005-02-03  Nathaniel Smith  <njs@codesourcery.com>

	* interner.hh (interner::intern): Add version taking a bool&, so
	callers can tell whether this string has previously been checked.
	* change_set.cc: Use new interned string identifier
	'path_component's instead of file_path's for components of paths;
	sanity-check each component exactly once.

2005-02-03  Nathaniel Smith  <njs@codesourcery.com>

	* database.cc (load): Check for existence of target database.
	* tests/t_load_into_existing.at: New test.
	* testsuite.at: Add it.

2005-02-03  Nathaniel Smith  <njs@codesourcery.com>

	* tests/t_checkout_dir.at: Also check that checkout to unwriteable
	directory fails.
	* tests/t_branch_checkout.at: New test.
	* testsuite.at: Add it.

	* app_state.cc (initialize): Simplify working directory
	initialization, and improve error handling.

	* keys.cc (get_passphrase): Disallow empty passphrases early
	(before they trigger an invariant down the line...).

2005-02-03  Nathaniel Smith  <njs@codesourcery.com>

	* update.cc (pick_update_candidates): Add I().
	* commands.cc (calculate_base_revision): Remove 'rev' argument,
	which was never set and callers never used.
	(calculate_base_manifest, calculate_current_revision)
	(calculate_restricted_revision, revert): Update correspondingly.
	(update): Check for null old revision.

	* main.cc (main): Make exit status 3 if we caught an unhandled
	exception, in particular so the testsuite can tell the difference
	between an error handled cleanly and an error caught by an
	invariant.
	* tests/t_update_null_revision.at: New test.
	* testsuite.at: Add it.

2005-02-03  Nathaniel Smith  <njs@codesourcery.com>

	* main.cc: Remove tabs.

2005-02-02  Nathaniel Smith  <njs@codesourcery.com>

	* change_set.cc (extract_first): Rename to...
	(extract_pairs_and_insert): ...this.
	(path_rearrangement::check_sane): Use it to add additional
	checks.

	* work.hh: Update comments (MT/manifest doesn't exist
	anymore...).

	* tests/t_need_mt_revision.at: New test.
	* testsuite.at: Add it.
	* commands.cc (get_revision_id): Require MT/revision to exist.
	(setup): Create MT/revision.

2005-02-02  Nathaniel Smith  <njs@codesourcery.com>

	* work.hh: Remove tabs.

2005-02-03  graydon hoare  <graydon@pobox.com>

	* tests/t_i18n_changelog.at: New test.
	* testsuite.at: Run it.
	* lua/lposix.c: New file.
	* lua/modemuncher.c: New file
	* lua.cc: Load posix library.
	* lua/liolib.c: Disable execute and popen.
	* std_hooks.lua: Remove io.execute uses.
	* AUTHORS: Update to mention lposix.c, modemuncher.c.
	* Makefile.am: Likewise.

2005-02-01  Nathaniel Smith  <njs@codesourcery.com>

	* tests/t_rebuild.at: Beef up test in response to possible
	problems reported by Derek Scherger.

2005-01-31  Nathaniel Smith  <njs@codesourcery.com>

	* rcs_import.cc (store_manifest_edge): Don't try to store deltas
	to the null manifest.
	(import_cvs_repo): Root revision has null manifest, not empty
	manifest.
	* revision.cc (check_sane): More invariants.

2005-01-28  graydon hoare  <graydon@pobox.com>

	* database.{cc,hh}: More netsync speed tweaks.
	* netsync.cc: Likewise.

2005-01-27  Nathaniel Smith  <njs@codesourcery.com>

	* tests/t_restrictions_warn_on_unknown.at: New test.
	* testsuite.at: Add it.

2005-01-27  Derek Scherger  <derek@echologic.com>

	* commands.cc (attr): adjust for subdir; ensure files exist
	* tests/t_attr.at: improve setup description
	* tests/t_attributes.at: improve setup description so that
	testsuite -k attr runs this test; check for attributes on missing
	files
	* tests/t_subdir_attr.at: new test
	* testsuite.at: fix dutch spelling of monotone; call new test

2005-01-27  Nathaniel Smith  <njs@codesourcery.com>

	* change_set.hh (null_id): New function.
	* revision.cc (analyze_manifest_changes): Fix typo, use null_id.
	* tests/t_rebuild.at: Un-XFAIL.

2005-01-27  Nathaniel Smith  <njs@codesourcery.com>

	* tests/t_rebuild.at: Add priority tag.

	* tests/t_cvsimport.at: Be more thorough.

	* rcs_import.cc (store_edge): Rename to...
	(store_manifest_edge): ...this.  Remove revision arguments, and
	remove storing of revision.
	(import_states_recursive): Update accordingly.
	Add 'revisions' argument; update it instead of trying to write
	revisions now.
	(import_states_by_branch): Add 'revisions' argument.
	(import_cvs_repo): Add a stage 3 that writes out the revisions
	accumulated in the 'revisions' vector.
	
2005-01-27  Matt Johnston  <matt@ucc.asn.au>

	(compile fixes for Linux/gcc 3.3.4)
	* botan/{util.cpp,primes.cpp}: give large constants ULL
	suffixes
	* botan/{gzip.cpp}: fix type for std::max() comparison

2005-01-27  graydon hoare  <graydon@pobox.com>

	* AUTHORS: Mention Georg.
	* change_set.cc: Null out names which are in null directories.
	* commands.cc (reindex): Remove COLLECTION argument.
	* database.{cc,hh} (get_revision_certs):
	Add brute force "load all certs" method.
	* merkle_tree.{cc,hh}: Modify to use memory rather than disk.
	* netsync.{cc,hh}: Likewise.
	* packet.hh (manifest_edge_analyzer): Kill dead code.

2005-01-26  Nathaniel Smith  <njs@codesourcery.com>

	* mt_version.cc (print_full_version): Include system flavour.

2005-01-26  Nathaniel Smith  <njs@codesourcery.com>

	* tests/t_rebuild.at: New test.
	* testsuite.at: Add it.

2005-01-26  Nathaniel Smith  <njs@codesourcery.com>

	* tests/t_checkout_noop_on_fail.at: Clarify description and XFAIL.

	* tests/t_approval_semantics.at: New TODO.
	* tests/t_monotone_agent.at: New TODO.
	* testsuite.at: Add them.

2005-01-25  Nathaniel Smith  <njs@codesourcery.com>

	* tests/t_checkout_noop_on_fail.at: New test.
	* testsuite.at: Add it.
	(RAW_MONOTONE): Add $PREEXECUTE to definition.

2005-01-25  Nathaniel Smith  <njs@codesourcery.com>

	* change_set.cc (extend_renumbering_from_path_identities): Add
	invariant.
	(extend_renumbering_via_added_files): Likewise.

	* constants.hh (maxbytes, postsz): Remove dead constants.
	(verify_depth): New constant.
	* constants.cc: Likewise.
	* revision.hh (check_sane_history): New function.
	* revision.cc (check_sane_history): Likewise.
	* database.cc (put_revision): Sanity check revision and revision
	history before storing it.
	This breaks cvs import.  Why?

	* update.cc (find_deepest_acceptable_descendent): Remove.
	(acceptable_descendent, calculate_update_set): New functions.
	(pick_update_candidates): Use 'calculate_update_set'.
	* tests/t_update_2.at: Un-XFAIL.
	* tests/t_ambig_update.at: Un-XFAIL.

	* tests/t_no_rename_overwrite.at: New test.
	* tests/t_cdiff.at: New test placeholder.
	* testsuite.at: Add them.
	(MONOTONE): Prefix command line with $PREEXECUTE to e.g. support
	running under Valgrind.

2005-01-25  Matt Johnston  <matt@ucc.asn.au>

	* cert.cc: ignore whitespace when comparing private keys
	from the database and with the lua hook
	* tests/t_lua_privkey.at: new test
	* testsuite.at: run it

2005-01-23  Derek Scherger  <derek@echologic.com>

	* commands.cc (restrict_rename_set): include renames if either
	name is present in restriction
	(calculate_base_revision): remove unused variant
	(calculate_current_revision): remove unsed variable
	(calculate_restricted_revision): remove unsed variable
	(ls_missing): remove unsed variable
	(revert): rewrite with restrictions
	* tests/t_revert.at: test partial reverts adjust MT/work properly
	* tests/t_revert_dirs.at: un-XFAIL
	* tests/t_revert_rename.at: un-XFAIL; revert rename via both names

2005-01-23  Derek Scherger  <derek@echologic.com>

	* tests/t_revert_rename.at: remove extra MONOTONE_SETUP
	attempt revert by both original name and new name

2005-01-23  Derek Scherger  <derek@echologic.com>

	* tests/t_revert_rename.at: New test.
	* testsuite.at: Add it.

2005-01-22  Derek Scherger  <derek@echologic.com>

	* tests/t_revert_dirs.at: New test.
	* testsuite.at: Add it.

2005-01-22  Nathaniel Smith  <njs@codesourcery.com>

	* configure.ac (AC_INIT): Set bug-reporting address to list
	address, rather than Graydon's personal email.
	* diff_patch.cc (normalize_extents): Use it.
	* ui.cc (fatal): Likewise.

	* tests/t_vcheck.at: New priority "todo", tweak descriptive text.

2005-01-23  Derek Scherger  <derek@echologic.com>

	* database.{cc,hh}: convert queries to use prepared statements

2005-01-22  Nathaniel Smith  <njs@codesourcery.com>

	* tests/t_delete_dir.at: Add more commentary.

	* tests/t_rename_dir_patch.at: New test.
	* tests/t_delete_dir_patch.at: New test.
	* testsuite.at: Add them.

2005-01-22  Nathaniel Smith  <njs@codesourcery.com>

	* change_set.cc (apply_change_set): Add invariants.
	* tests/t_rename_dir_cross_level.at: New test.
	* tests/t_rename_added_in_rename.at: New test.
	* tests/t_rename_conflict.at: New test.
	* testsuite.at: Add them.

2005-01-21  Nathaniel Smith  <njs@codesourcery.com>

	* tests/t_ambig_update.at: Update comments.

	* tests/t_update_2.at: New test from Georg-W. Koltermann
	<Georg.Koltermann@mscsoftware.com>.
	* testsuite.at: Add it.

2005-01-20  Nathaniel Smith  <njs@codesourcery.com>

	* tests/t_lca_1.at: New bug report.
	* testsuite.at: Add it.

2005-01-19  Nathaniel Smith  <njs@codesourcery.com>

	* commands.cc (merge): Improve merge chatter.
	(do_diff): Don't print anything when there are no
	changes.

2005-01-19  Nathaniel Smith  <njs@codesourcery.com>

	* tests/t_db_with_dots.at: New test.
	* testsuite.at: Add it.

2005-01-19  Patrick Mauritz <oxygene@studentenbude.ath.cx>

	* Makefile.am (%.h, package_revision.h, package_full_revision.h):
	Don't update target file if no change has occurred, to reduce
	unnecessary rebuilds.

2005-01-18  Nathaniel Smith  <njs@codesourcery.com>

	* rcs_import.cc (cvs_key): Initialize struct tm to all zeros, to
	stop garbage sneaking in -- thanks to Zack Weinberg for pointing
	this out.  Also, handle 2 digit years properly on WIN32.

2005-01-18  Nathaniel Smith  <njs@codesourcery.com>

	* rcs_import.cc: Remove tabs.

2005-01-19  Matt Johnston  <matt@ucc.asn.au>

	* database.cc: Pass filename to check_sqlite_format_version as a
	fs::path, so that it doesn't get passed as a freshly created fs::path
	with default checker (which disallows '.foo' path components)

2005-01-19  Nathaniel Smith  <njs@codesourcery.com>

	* netsync.cc (session, process_confirm_cmd, dispatch_payload):
	Back out some over-zealous changes that broke netsync
	compatibility.  Probably should redo later, when have a chance to
	bump netsync protocol number, but we're not ready for that now.

2005-01-19  Nathaniel Smith  <njs@codesourcery.com>

	* tests/t_subdir_revert.at: New test.
	* tests/t_subdir_rename.at: New test.
	* testsuite.at: Add them.

2005-01-18  Nathaniel Smith  <njs@codesourcery.com>

	* tests/t_subdir_add.at: New test.
	* tests/t_subdir_drop.at: New test.
	* testsuite.at: Add them.
	* tests/t_delete_dir.at: Implement it.

2005-01-19  Nathaniel Smith  <njs@codesourcery.com>

	* netcmd.cc: Remove tabs.

2005-01-19  Nathaniel Smith  <njs@codesourcery.com>

	* merkle_tree.cc: Remove tabs.

2005-01-18  Nathaniel Smith  <njs@codesourcery.com>

	* rcs_import.cc (cvs_key): Initialize struct tm to all zeros, to
	stop garbage sneaking in -- thanks to Zack Weinberg for pointing
	this out.  Also, handle 2 digit years properly on WIN32.

2005-01-18  Nathaniel Smith  <njs@codesourcery.com>

	* rcs_import.cc: Remove tabs.

2005-01-18  Nathaniel Smith  <njs@codesourcery.com>

	* monotone.texi: Undocument mcerts, fcerts; rename rcerts to
	certs.
	* monotone.1: Likewise.

2005-01-18  Nathaniel Smith  <njs@codesourcery.com>

	* commands.cc (restrict_rename_set): Fix types to compile with old
	rename_set gunk removed.
	Alter logic to yell if a rename crosses the restriction boundary,
	rather than silently ignore it.

2005-01-19  graydon hoare  <graydon@pobox.com>

	* commands.cc: Fix up some merge breakage.
	* tests/t_add_dot.at: Un-XFAIL.
	* testsuite.at: Run "setup ." before "db init".

2005-01-09  Derek Scherger  <derek@echologic.com>

	* commands.cc (get_path_rearrangement): new function/signature for
	splitting restricted rearrangements
	(calculate_restricted_revision): use it and update to work
	similarly to calculate_current_revision
	(trusted): call app.initialize(false)
	(ls_missing): adjust for new get_path_rearrangement
	(attr): call app.initialize(true)
	(diff): merge cleanup
	(lca, lcad, explicit_merge): call app.initialize(false)
	* app_state.cc (constructor): set database app state
	(load_rcfiles): add required booleans
	* lua.{cc,hh} (load_rcfile): add required boolean
	* tests/t_add.at:
	* tests/t_diff_added_file.at:
	* tests/t_disapprove.at:
	* tests/t_drop_missing.at:
	* tests/t_heads.at:
	* tests/t_heads_discontinuous_branch.at:
	* tests/t_i18n_file.at:
	* tests/t_log_nonexistent.at:
	* tests/t_merge_add_del.at:
	* tests/t_netsync.at:
	* tests/t_netsync_pubkey.at:
	* tests/t_netsync_single.at:
	* tests/t_persistent_server_keys.at:
	* tests/t_persistent_server_revision.at:
	* tests/t_remerge.at:
	* tests/t_tags.at:
	* tests/t_update_missing.at:
	* tests/t_update_to_revision.at: add --message option to commits
	* tests/t_merge2_add.at:
	* tests/t_merge2_data.at:
	* tests/t_netsync_unrelated.at: create working directory with new
	setup command
	* tests/t_erename.at: update for revisions
	* tests/t_no_change_deltas.at: add --revision options to diff
	* tests/t_restrictions.at: remove some cruft and update to work
	with revisions
	* tests/t_subdirs.at: pass correct --rcfile and --db options from
	within subdir
	* testsuite.at (REVERT_TO): remove MT dir before checkout, which
	now fails if MT exists, replace checkout MT/options with old
	MT/options
	(COMMIT): add --message option to commit macro
	* work.cc (read_options_map): don't overwrite option settings when
	reading options map so that command line settings take precedence

2005-01-18  Nathaniel Smith  <njs@codesourcery.com>

	* netsync.cc: Partially fix comment (s/manifest/revision/ etc.).
	(dispatch_payload): Ignore mcert and fcert refinement requests,
	instead of dying on them.  Hack, but I think it should let this
	netsync continue to interoperate with old netsync...

2005-01-18  Nathaniel Smith  <njs@codesourcery.com>

	* vocab.hh: Remove file<cert>.
	* vocab.cc: Likewise.
	* packet_types.hh: Remove file.
	* Makefile.am (MOST_SOURCES): Remove packet_types.hh and mac.hh.

2005-01-18  Nathaniel Smith  <njs@codesourcery.com>

	* netsync.cc (process_confirm_cmd): Don't try refining mcert and
	fcert trees.
	Remove other dead/pointless code.

2005-01-18  Nathaniel Smith  <njs@codesourcery.com>

	* database.hh: Remove file cert stuff.
	* netsync.cc (data_exists): We don't have file/manifest certs.
	(load_data): Likewise.

2005-01-18  Nathaniel Smith  <njs@codesourcery.com>

	* netsync.cc (process_data_cmd): Ignore file/manifest certs.

	* database.cc (struct valid_certs): Don't support file certs.
	(rehash): No file certs.
	(file_cert_exists): Remove.
	(put_file_cert): Remove.
	(get_file_certs): Remove.

2005-01-18  Nathaniel Smith  <njs@codesourcery.com>

	* packet.cc (class delayed_manifest_cert_packet):
	(class delayed_file_cert_packet): Remove.
	(packet_db_writer::consume_file_cert, consume_manifest_cert)
	(packet_writer::consume_file_cert, consume_manifest_cert)
	Remove.
	(struct feed_packet_consumer): Don't support mcert/fcert packets.
	(extract_packets): Likewise.
	(packet_roundabout_test): Test revision certs, not manifest/file
	certs.

	* packet.hh (packet_consumer::consume_file_cert):
	(packet_consumer::consume_manifest_cert):
	(packet_writer::consume_file_cert):
	(packet_writer::consume_manifest_cert):
	(packet_db_writer::consume_file_cert):
	(packet_db_writer::consume_manifest_cert):
	Remove.

	* lua.hh (hook_get_file_cert_trust): Remove.
	* lua.cc (hook_get_file_cert_trust): Remove.

2005-01-18  Nathaniel Smith  <njs@codesourcery.com>

	* cert.hh (erase_bogus_certs): Re-add manifest cert version.

	* monotone.texi (Hook Reference): Remove documentation of
	get_{file,manifest}_cert_trust.

2005-01-18  Nathaniel Smith  <njs@codesourcery.com>

	* cert.cc (erase_bogus_certs): Re-add manifest cert version.
	(bogus_cert_p): Likewise.

2005-01-18  Nathaniel Smith  <njs@codesourcery.com>

	* cert.hh (rename_edge):
	(rename_set):
	(calculate_renames):
	(rename_cert_name): Remove.
	(cert_file_comment):
	(cert_manifest_comment): Remove.
	(erase_bogus_certs): Remove manifest and file versions.
	* cert.cc (rename_cert_name): Remove.
	(bogus_cert_p): Remove manifest<cert> and file<cert> variants.
	(erase_bogus_certs): Likewise.
	(put_simple_manifest_cert):
	(put_simple_file_cert):
	(cert_file_comment): Remove.

	* commands.cc (fcerts): Remove.
	(mcerts): Likewise.
	(rcerts): Rename to...
	(certs): ...this.  s/revision certs/certs/ in help text.
	(trusted): s/revision cert/cert/.
	(ls_certs): Don't special-case rename certs.

2005-01-18  Nathaniel Smith  <njs@codesourcery.com>

	* tests/t_vcheck.at: Fix AT_XFAIL_IF typo.

2005-01-18  Nathaniel Smith  <njs@codesourcery.com>

	* monotone.texi (Reserved Certs): Remove 'vcheck'.
	(Key and Cert): Remove 'vcheck'.
	(Accidental collision): Likewise.
	(Commands): Likewise.
	* tests/t_vcheck.at: Add note about manual having useful stuff for
	when vcheck is re-added.

2005-01-18  Nathaniel Smith  <njs@codesourcery.com>

	* mac.hh:
	* cert.cc (vcheck_cert_name):
	(calculate_vcheck_mac):
	(cert_manifest_vcheck
	(check_manifest_vcheck):
	* cert.hh (cert_manifest_vcheck):
	(check_manifest_vcheck):
	* constants.cc (constants::vchecklen):
	* constants.hh (constants::vchecklen):
	* commands.cc (vcheck):
	Remove.

	* tests/t_vcheck.at: New test.
	* testsuite.at: Call it.

2005-01-18  Nathaniel Smith  <njs@codesourcery.com>

	* ROADMAP: Remove 'upgrade to sqlite3' todo item.

2005-01-18  Nathaniel Smith  <njs@codesourcery.com>

	* commands.cc (tag):
	(testresult):
	(approve):
	(disapprove):
	(comment):
	(fload):
	(fmerge):
	(cat):
	(rcs_import): Change grouping for "--help" display, to make more
	informative.
	(rcs_import): Also add more details to help text.

2005-01-17  Matt Johnston  <matt@ucc.asn.au>

	* file_io.cc: re-add accidentally removed #include
	* botan/gzip.cc: improved comments, removed unused code

2005-01-17  Nathaniel Smith  <njs@codesourcery.com>

	* diff_patch.cc (normalize_extents): Add missing ')'.

2005-01-17  Nathaniel Smith  <njs@codesourcery.com>

	* tests/t_update_1.at: New test.
	* testsuite.at: Call it.

2005-01-11  Nathaniel Smith  <njs@codesourcery.com>

	* diff_patch.cc (normalize_extents): Add warning for anyone who
	manages to trigger the untested part of the normalization code.

2005-01-14  Christian Kollee <stuka@pestilenz.org>

	* search for and link with sqlite3 when --bundle-sqlite=no

2005-01-12  Derek Scherger  <derek@echologic.com>

	* tests/t_ambig_update.at: add comments from discussion on irc
	* tests/t_status_missing.at: new test
	* testsuite.at: include it

2005-01-10  graydon hoare  <graydon@pboox.com>

	* commands.cc (explicit_merge): Tweak merge message.
	* database.cc (check_sqlite_format_version): New function.
	(database::sql): Call it.
	* sqlite/pager.hh (SQLITE_DEFAULT_PAGE_SIZE): Adjust to 8192.
	(SQLITE_MAX_PAGE_SIZE): Adjust to 65536.
	* schema_migration.cc: Post-merge cleanup.
	* Makefile.am: Likewise.

2005-01-10  Christof Petig <christof@petig-baender.de>

	* sqlite/*: SQLite 3.0.8 CVS import
	* database.{cc,hh}:
	* schema_migration.{cc,hh}: convert to use the SQLite3 API

	This does not yet use any of the more sophisticated API features
	of SQLite3 (query parameters, BLOBs), so there is plenty of room
	for optimization. This also does not change the schema (i.e.
	still uses base64 encoded values in tables)

2005-01-17  graydon hoare  <graydon@pobox.com>

	* AUTHORS: Mention Wojciech and Neil.
	* revision.cc (calculate_ancestors_from_graph): Make non-recursive.

2005-01-17  Wojciech Miłkowski  <wmilkowski@interia.pl>

	* std_hooks.lua: Teach about meld.

2005-01-17  Neil Conway  <neilc@samurai.com>

	* diff_patch.cc: add a new context diff hunk consumer. Rename
	unidiff() to make_diff().
	* diff_patch.hh: Rename unidiff() to make_diff().
	* command.cc: Add new "cdiff" command, and refactor "diff" to
	invoke a common subroutine that is parameterized on the diff
	type. Unrelated change: make a branch-based checkout default to
	using the same directory name as the branch name, unless a
	branch is specified.

2005-01-17  graydon hoare  <graydon@pobox.com>

	* cryptopp/osrng.cpp (NonblockingRng::GenerateBlock):
	Bring forward patch lost in cryptopp 5.2 upgrade.
	* revision.cc (add_bitset_to_union)
	(calculate_ancestors_from_graph): New functions.
	(erase_ancestors)
	(is_ancestor): Rewrite.
	* cert.cc (get_branch_heads): Rewrite.
	* database.{cc,hh} (get_heads): Remove
	(get_revision_ancestry): Use multimap.
	(install_views): Disable.
	Remove everything related to the trust views. Too slow.
	Also tidy up whitespace formatting in sqlite3 code.
	* views.sql: Clear out all views.
	* commands.cc: Adapt to using multimap for ancestry.
	* AUTHORS: Mention Faheem and Christian.

2005-01-17  Faheem Mitha  <faheem@email.unc.edu>

	* debian/control: Fix up build depends.

2005-01-17  Ulrich Drepper  <drepper@redhat.com>

	* acinclude.m4 (AC_CHECK_INADDR_NONE): Fix quoting.
	* Makefile.am (EXTRA_DIST): Add sqlite/keywordhash.c.

2005-01-14  Christian Kollee  <stuka@pestilenz.org>

	* search for and link with sqlite3 when --bundle-sqlite=no

2005-01-12  Derek Scherger  <derek@echologic.com>

	* tests/t_ambig_update.at: add comments from discussion on irc
	* tests/t_status_missing.at: new test
	* testsuite.at: include it

2005-01-10  graydon hoare  <graydon@pboox.com>

	* commands.cc (explicit_merge): Tweak merge message.
	* database.cc (check_sqlite_format_version): New function.
	(database::sql): Call it.
	* sqlite/pager.hh (SQLITE_DEFAULT_PAGE_SIZE): Adjust to 8192.
	(SQLITE_MAX_PAGE_SIZE): Adjust to 65536.
	* schema_migration.cc: Post-merge cleanup.
	* Makefile.am: Likewise.

2005-01-10  Christof Petig  <christof@petig-baender.de>

	* sqlite/*: SQLite 3.0.8 CVS import
	* database.{cc,hh}:
	* schema_migration.{cc,hh}: convert to use the SQLite3 API

	This does not yet use any of the more sophisticated API features
	of SQLite3 (query parameters, BLOBs), so there is plenty of room
	for optimization. This also does not change the schema (i.e.
	still uses base64 encoded values in tables)

2005-01-11  Nathaniel Smith  <njs@codesourcery.com>

	* tests/t_migrate_schema.at: Switch to using pre-dumped db's, make
	it work, un-XFAIL it.

2005-01-11  Nathaniel Smith  <njs@codesourcery.com>

	* tests/t_persistent_server_keys_2.at: XFAIL it, add commentary on
	solution.

2005-01-11  Nathaniel Smith  <njs@codesourcery.com>

	* tests/t_persistent_server_keys_2.at: New test.
	* testsuite.at: Add it.

2005-01-06  Nathaniel Smith  <njs@codesourcery.com>

	* schema_migration.cc (migrate_monotone_schema): Add comment
	pointing to t_migrate_schema.at.
	* tests/t_migrate_schema.at: Implement, mostly.  (Still broken.)

	* tests/t_heads_discontinuous_branch.at: Remove urgency
	annotation.
	* tests/t_netsync_nocerts.at: Add urgency annotation.

	* testsuite.at: Add UNGZ, UNGZB64 macros.
	* tests/t_fmerge.at: Use them.

2005-01-05  Nathaniel Smith  <njs@codesourcery.com>

	* schema_migration.cc: Update comment about depot code.
	(migrate_depot_split_seqnumbers_into_groups):
	(migrate_depot_make_seqnumbers_non_null):
	(migrate_depot_schema): Remove; all are dead code.

2005-01-05  Nathaniel Smith  <njs@codesourcery.com>

	* schema_migration.cc: Remove tabs.

2005-01-05  Nathaniel Smith  <njs@codesourcery.com>

	* tests/t_check_same_db_contents.at: Uncapitalize title to unbreak
	testsuite.

	* revision.cc (is_ancestor): Add FIXME comment.
	(erase_ancestors): New function.
	* revision.hh (erase_ancestors): Prototype it.
	* cert.cc (get_branch_heads): Call it.
	* tests/t_heads_discontinuous_branch.at: Un-XFAIL it.

	* revision.cc (find_subgraph_for_composite_search): Ignore null
	revision ids.
	* commands.cc (try_one_merge): Add invariant - never create merges
	where the left parent is an ancestor or descendent of the right.
	(explicit_merge): Same check.
	(propagate): Handle cases where no merge is necessary.  Also, make
	generated log message more readable.

	* tests/t_propagate_desc.at: Un-XFAIL it.
	* tests/t_propagate_anc.at: Un-XFAIL it.  Use new
	CHECK_SAME_DB_CONTENTS macros.
	* testsuite.at: Move t_check_same_db_contents.at to run before
	propagation tests.  Make CHECK_SAME_DB_CONTENTS more thorough.

	* tests/t_dump_load.at: Implement test.

2005-01-05  Nathaniel Smith  <njs@codesourcery.com>

	* tests/t_check_same_db_contents.at: New test.
	* testsuite.at: Add it.
	(CHECK_SAME_DB_CONTENTS): New macro.

2005-01-04  Nathaniel Smith  <njs@codesourcery.com>

	* cert.cc: Remove tabs.
	* revision.hh: Likewise.

2005-01-04  Nathaniel Smith  <njs@codesourcery.com>

	* tests/t_propagate_anc.at: Also check the case where we're
	propagating a non-strict ancestor, i.e. the heads are actually
	equal.

2005-01-04  Nathaniel Smith  <njs@codesourcery.com>

	* database.cc (get_revision_parents): Add invariant.
	(get_revision_children): Likewise.
	(get_revision): Likewise.
	(put_revision): Likewise.

	* tests/t_merge_ancestor.at: New test.
	* tests/t_propagate_desc.at: Likewise.
	* tests/t_propagate_anc.at: Likewise.
	* testsuite.at: Call them.

2005-01-04  Nathaniel Smith  <njs@codesourcery.com>

	* tests/t_netsync_diffbranch.at: Add priority, add description of
	problem and solution.
	Also, XFAIL it.
	* tests/t_netsync_unrelated.at: Add reference to discussion.
	* tests/t_cmdline_options.at: Remove priority marking from
	non-bug.
	* tests/t_checkout_dir.at: XFAIL when run as root.

	* tests/t_netsync_nocerts.at: New test.
	* testsuite.at: Call it.

2005-01-03  Matt Johnston  <matt@ucc.asn.au>

	* tests/t_netsync_diffbranch.at: add a new test for pulling a branch
	with a parent from a different branch.
	* testsuite.at: add it

2005-01-02  Derek Scherger  <derek@echologic.com>

	* commands.cc (log_certs): new function
	(log) add Ancestor: and Branch: entries to output; use above new
	function
	* tests/t_cross.at: update to work with changesets

2005-1-1  Matt Johnston  <matt@ucc.asn.au>

	* botan/base64.cpp: Include a terminating newline in all cases for
	compatibility with cryptopp

2005-1-1  Matt Johnston  <matt@ucc.asn.au>

	* keys.cc: fix merge issues propagating 0.16 to net.venge.monotone.botan
	* botan/config.h: add it
	* botan/{aes,des,dh,dsa,elgamal,lion,lubyrack,nr,rw,openpgp}*: removed
	unused files.

2004-12-30  graydon hoare  <graydon@pobox.com>

	* constants.cc (netcmd_current_protocol_version): Set to 3.
	* tests/t_crlf.at: New test of crlf line encodings.
	* testsuite.at: Call it.
	* monotone.spec: Note 0.16 release.

2004-12-30  graydon hoare  <graydon@pobox.com>

	* win32/get_system_flavour.cc: Fix little compile bugs.

2004-12-30  Julio M. Merino Vidal  <jmmv@NetBSD.org>

	* change_set.{cc,hh}: Add the has_renamed_file_src function in
	change_set::path_rearrangement.
	* commands.cc: Make the 'log' command show nothing for renamed or
	deleted files (when asked to do so) and stop going backwards in
	history when such condition is detected; they don't exist any more,
	so there is no point in showing history (and could drive to incorrect
	logs anyway).
	* tests/t_log_nonexistent.at: New check to verify previous.
	* testsuite.at: Add it.

2004-12-30  graydon hoare  <graydon@pobox.com>

	* Makefile.am: Clean full testsuite directory and full-version.
	* configure.ac: Bump version number.
	* po/monotone.pot: Regenerate.
	* NEWS: Describe new release.

2004-12-29  Julio M. Merino Vidal  <jmmv@NetBSD.org>

	* tests/t_cmdline_options.at: New test for previous: ensure that
	monotone is actually checking for command line correctness.
	* testsuite.at: Add it.

2004-12-29  Julio M. Merino Vidal  <jmmv@NetBSD.org>

	* monotone.cc: Verify that the command line is syntactically correct
	as regards to options (based on error codes from popt).

2004-12-29  Matt Johnston  <matt@ucc.asn.au>

	* tests/t_drop_rename_patch.at: A test to check that deltas on
	renamed files are included in concatenate_change_sets, if there was a
	deletion of a file with the same name as the rename src.
	* testsuite.at: add it

2004-12-29  graydon hoare  <graydon@pobox.com>

	* AUTHORS: Add Jordi.
	* change_set.{cc,hh}: Make sanity helpers const.
	(normalize_change_set): Drop a->a deltas.
	(merge_change_sets): Call normalize.
	(invert_change_set): Likewise.
	* revision.cc
	(find_subgraph_for_composite_search): New fn.
	(calculate_composite_change_set): Call it.
	(calculate_change_sets_recursive): Use results.
	* tests/t_no_change_deltas.at: Fix.

2004-12-29  graydon hoare  <graydon@pobox.com>

	* change_set.cc: Fix unit tests to satisfy sanity checks.
	* std_hooks.lua: Fix status checking on external merges.

2004-12-29  Matt Johnston  <matt@ucc.asn.au>

	* change_set.{cc,hh}: Take account of files which are the
	destination of a rename_file operation, when examining
	file deletions. Added helper methods to clean up related code.

2004-12-29  Matt Johnston  <matt@ucc.asn.au>

	* change_set.cc: added a sanity check for deltas with same src/dst,
	and deleted files with deltas.

2004-12-29  Matt Johnston  <matt@ucc.asn.au>

	* testsuite.at, tests/t_netsync_single.at: don't use -q with
	killall since it isn't portable.

2004-12-28  Julio M. Merino Vidal  <jmmv@NetBSD.org>

	* commands.cc: Make the 'log' command show all affected files
	in each revision in a nice format (easier to read than what
	'cat revision' shows).

2004-12-28  Julio M. Merino Vidal  <jmmv@NetBSD.org>

	* commands.cc: Change the order used by the 'log' command to show
	affected files so that it matches the order in which these changes
	really happen.  Otherwise, a sequence like "rm foo; mv bar foo;
	patch foo" could be difficult to understand by the reader.

2004-12-28  Jordi Vilalta Prat  <jvprat@wanadoo.es>

	* monotone.texi: Fix a typo: "not not" should be "not".

2004-12-28  Julio M. Merino Vidal  <jmmv@NetBSD.org>

	* commands.cc: Make the 'log' command show all affected files
	in each revision in a nice format (easier to read than what
	'cat revision' shows).

2004-12-28  graydon hoare  <graydon@pobox.com>

	* AUTHORS: Add various recent authors.

2004-12-28  Badai Aqrandista <badaiaqrandista@hotmail.com>

	* debian/*: Fix up for package building.

2004-12-28  graydon hoare  <graydon@pobox.com>

	* change_set.{cc,hh}: Add sanity checking, rework
	some of concatenation logic to accomodate.
	* revision.{cc,hh}: Likewise.
	Teach about generalized graph rebuilding.
	* database.cc (delete_existing_revs_and_certs): New fn.
	* commands.cc (db rebuild): New command.
	(db fsck) New command.
	* sanity.{cc,hh} (relaxed): New flag.
	* work.cc: Use new concatenation logic.

2004-12-25  Julio M. Merino Vidal  <jmmv@NetBSD.org>

	* commands.cc: During 'log', print duplicate certificates (by
	different people) in separate lines, rather than showing them
	together without any spacing.  While here, homogenize new lines
	in other messages as well; this also avoids printing some of
	them in case of missing certificates).

2004-12-24  Nathaniel Smith  <njs@codesourcery.com>

	* tests/t_disapprove.at: Enable previously disabled test.

	* tests/t_no_change_deltas.at: New test.
	* testsuite.at: Call it.

2004-12-23  Nathaniel Smith  <njs@codesourcery.com>

	* win32/read_password.c: Remove unused file.

2004-12-22  Julio M. Merino Vidal  <jmmv@NetBSD.org>

	* commands.cc: Verify that the key identifier passed to the pubkey
	and privkey commands exists in the database.  Otherwise exit with
	an informational message instead of an exception.

2004-12-20  Matt Johnston  <matt@ucc.asn.au>

	* keys.cc: don't cache bad passphrases, so prompt for a correct
	password if the first ones fail.

2004-12-19  Matt Johnston  <matt@ucc.asn.au>

	* commands.cc: print out author/date next to ambiguous revision
	lists from selectors.

2004-12-19  Julio M. Merino Vidal  <jmmv@NetBSD.org>

	* testsuite.at:
	* tests/t_fmerge.at:
	* tests/t_netsync.at:
	* tests/t_netsync_single.at:
	* tests/t_revert.at:
	* tests/t_tags.at: Avoid usage of test's == operator.  It's a
	GNUism and causes unexpected failures in many tests.  The correct
	operator to use is just an equal sign (=).
	* tests/t_renamed.at: Don't use cp's -a flag, which is not
	supported by some implementations of this utility (such as the
	one in NetBSD).  Try to add some of its funcionality by using
	the -p flag, although everything could be fine without it.
	* tests/t_unidiff.at: Discard patch's stderr output.  Otherwise
	it's treated as errors, but NetBSD's patch uses it to print
	informative messages.

2004-12-19  Julio M. Merino Vidal  <jmmv@NetBSD.org>

	* tests/t_scan.at: Instead of running sha1sum, use a prestored
	manifest file to do the verification.  This avoids problems in
	systems that do not have the sha1sum tool, like NetBSD.

2004-12-19  Julio M. Merino Vidal  <jmmv@NetBSD.org>

	* Makefile.am: Remove obsolete --with-bundled-adns flag from
	DISTCHECK_CONFIGURE_FLAGS.

2004-12-18  Nathaniel Smith  <njs@codesourcery.com>

	* tests/t_checkout_dir.at: Make the test directory chdir'able
	again after the test.
	* tests/t_delete_dir.at: Add trailing newline.

	* tests/t_dump_load.at: New bug report.
	* tests/t_migrate_schema.at: Likewise.
	* testsuite.at: Call them.

2004-12-18  Nathaniel Smith  <njs@codesourcery.com>

	* change_set.hh: Remove obsolete comment.

2004-12-18  Nathaniel Smith  <njs@codesourcery.com>

	* tests/t_delete_dir.at: New bug report.
	* testsuite.at: Call it.

2004-12-18  Julio M. Merino Vidal  <jmmv@NetBSD.org>

	* commands.cc: Homogenize help message for 'ls' with the one shown
	by 'list'.

2004-12-18  Julio M. Merino Vidal  <jmmv@NetBSD.org>

	* ChangeLog: Add missing entries for several modifications I did
	in December 6th and 3rd.

2004-12-18  Julio M. Merino Vidal  <jmmv@NetBSD.org>

	* tests/t_checkout_dir.at: New test triggering the bug I fixed
	  previously in the checkout command, verifying that directory
	  creation and chdir succeed.
	* testsuite.at: Add new test.

2004-12-18  Nathaniel Smith  <njs@codesourcery.com>

	* ChangeLog: Add log entry for <jmmv@NetBSD.org>'s last change.
	* std_hooks.lua: Check exit status of external merge commands.

2004-12-18  Julio M. Merino Vidal  <jmmv@NetBSD.org>

	* commands.cc: Include cerrno, cstring,
	boost/filesystem/exception.hpp.
	(checkout): Verify that directory creation and chdir succeeded.

2004-12-18  Nathaniel Smith  <njs@codesourcery.com>

	* diff_patch.cc (struct hunk_offset_calculator): Remove dead
	code.  (I believe it was used by the old, non-extent-based
	merging.)
	(calculate_hunk_offsets): Likewise.
	(struct hunk_consumer): Move next to rest of unidiff code.
	(walk_hunk_consumer): Likewise.

2004-12-18  Matt Johnston <matt@ucc.asn.au>

	* change_set.cc (concatenate_change_sets): Be more careful checking
	whether to discard deltas for deleted files (in particular take
	care when files are removed then re-added) - fixes tests
	t_patch_drop_add, t_add_drop_add.at, t_add_patch_drop_add,
	t_merge2_add_drop_add
	* change_set.cc (project_missing_deltas): don't copy deltas
	for deleted files, and handle the case where src file ids vary when
	files are added/removed. (fixes t_patch_vs_drop_add)
	* t_patch_drop_add.at, t_add_drop_add.at, t_add_patch_drop_add.at,
	  t_merge2_add_drop_add.at, t_patch_vs_drop_add.t: don't expect
	to fail any more.

2004-12-17  Nathaniel Smith  <njs@codesourcery.com>

	* tests/t_persistent_server_keys.at:
	* tests/t_attr.at:
	* tests/t_patch_vs_drop_add.at:
	* tests/t_merge2_add_drop_add.at:
	* tests/t_add_drop_add.at:
	* tests/t_add_patch_drop_add.at:
	* tests/t_patch_drop_add.at: Remove priority notes, since these
	are no longer bugs.

2004-12-17  graydon hoare  <graydon@pobox.com>

	* tests/t_merge_2.at: Works now, remove xfail.

2004-12-17  graydon hoare  <graydon@pobox.com>

	* tests/t_merge_1.at: Remove AT_CHECK(false) and xfail.
	* tests/t_fdiff_normalize.at: New test.
	* testsuite.at: Call it.
	* diff_patch.cc (normalize_extents): Fix the normalize bug.
	* revision.{cc,hh} (construct_revisions): Rename to prepare for
	next rebuild-the-graph migration.
	* commands.cc (db): Change call name.

2004-12-16  Joel Rosdahl  <joel@rosdahl.net>

	* revision.cc (is_ancestor): Use std::queue for the queue.

2004-12-14  Joel Rosdahl  <joel@rosdahl.net>

	Generalize the explicit_merge command with an optional ancestor
	argument:
	* revision.cc (is_ancestor): New method.
	* revision.hh (is_ancestor): Add prototype.
	* commands.cc (try_one_merge): Add ancestor argument. Empty
	ancestor means use ancestor from find_common_ancestor_for_merge.
	(merge): Pass empty ancestor to try_one_merge.
	(propagate): Likewise.
	(explicit_merge): Add optional ancestor argument.
	* monotone.texi: Document new explicit_merge argument.

2004-12-13  Joel Rosdahl  <joel@rosdahl.net>

	* tests/t_merge_2.at: New test triggering a bad merge.
	* testsuite.at: Add new test.

2004-12-13  Joel Rosdahl  <joel@rosdahl.net>

	* revision.cc (find_least_common_ancestor): Add a missing "return
	true;" that mysteriously was removed in
	c853237f9d8d155431f88aca12932d2cdaaa31fe.

2004-12-13  Joel Rosdahl  <joel@rosdahl.net>

	* revision.cc (find_least_common_ancestor): Remove unused variable.
	* commands.cc (lca): Correct negative status text.
	* commands.cc (update): Use GNU style braces.

2004-12-12  graydon hoare  <graydon@pobox.com>

	* commands.cc: Fix bug reported in t_attr.at
	* tests/t_attr.at: Remove xfail.
	* change_set.cc: Change unit tests syntax.
	(read_change_set): Assert complete read.
	* revision_ser.cc (read_revision_set): Likewise.
	* os_specific.hh: Drop obsolete file.

2004-12-12  Joel Rosdahl  <joel@rosdahl.net>

	* revision.cc (find_least_common_ancestor): New function for
	finding the vanilla LCA.
	* revision.hh: Added prototype for find_least_common_ancestor.
	* commands.cc (update): Use find_least_common_ancestor for finding
	a common ancestor.
	* commands.cc (diff): Likewise.
	* revision.cc (find_common_ancestor): Rename to...
	(find_common_ancestor_for_merge): ...this, for clarity.
	* revision.hh: find_common_ancestor -->
	find_common_ancestor_for_merge.
	* commands.cc (try_one_merge): Call find_common_ancestor_for_merge
	to find ancestor.
	* commands.cc (lcad): Rename lca command to lcad.
	* commands.cc (lca): New command for finding the vanilla LCA.

2004-12-12  Nathaniel Smith  <njs@codesourcery.com>

	* tests/t_persistent_server_keys.at: Actually test what it's
	supposed to.  Also, un-XFAIL it, since now it seems to pass.

2004-12-12  Nathaniel Smith  <njs@codesourcery.com>

	* tests/t_persistent_server_keys.at: New test.

	* testsuite.at: Call it.
	* tests/t_persistent_server_revision.at: Fix typo.

2004-12-12  Nathaniel Smith  <njs@codesourcery.com>

	* tests/t_persistent_server_revision.at: New test.
	* testsuite.at: Call it.  Tweak NETSYNC macros in support of it.

2004-12-11  Nathaniel Smith  <njs@codesourcery.com>

	* lua.hh (add_rcfile): Add 'required' argument.
	* lua.cc (add_rcfile): Implement it.  Simplify error checking
	logic while I'm there...
	* monotone.cc (cpp_main): Pass new argument to add_rcfile.

	* tests/t_rcfile_required.at: New test.
	* testsuite.at: Call it.
	Revamp netsync support macros, to allow long-running servers.
	Make netsync-killer try first with -TERM, in case that plays nicer
	with gcov.

2004-12-11  Nathaniel Smith  <njs@codesourcery.com>

	* lua.hh: Remove tabs.

2004-12-11  Nathaniel Smith  <njs@codesourcery.com>

	* monotone.texi: Document explicit_merge.

2004-12-11  Nathaniel Smith  <njs@codesourcery.com>

	* Makefile.am: Redo full-revision support again, to properly
	handle 'make dist' and caching.  Hopefully.

2004-12-11  Nathaniel Smith  <njs@codesourcery.com>

	* monotone.texi (File Attributes): Rewrite for new .mt-attrs
	syntax.

2004-12-11  Nathaniel Smith  <njs@codesourcery.com>

	* tests/t_attr.at: New test.
	* testsuite.at: Call it.

2004-12-11  Nathaniel Smith  <njs@codesourcery.com>

	* commands.cc (trusted): Print spaces between key ids.

	* lua.cc (add_rcfile): Errors while loading a user-provided rc
	file are naughtiness, not oopses.

2004-12-11  Nathaniel Smith  <njs@codesourcery.com>

	* commands.cc (commands::explain_usage): Use split_into_lines to
	do formatting of per-command usage; allow multi-line
	descriptions.
	(trusted): New command.
	* monotone.texi (Key and Cert): Document 'trusted' command.
	* tests/t_trusted.at: New test.
	* testsuite.at: Change get_revision_cert_trust to support
	t_trusted.at.  Call t_trusted.at.

2004-12-11  Derek Scherger  <derek@echologic.com>

	* app_state.{cc,hh} (restriction_includes): renamed from
	in_restriction to be less obscure; use path_set rather than
	set<file_path>
	* commands.cc
	(restrict_path_set):
	(restrict_rename_set):
	(restrict_path_rearrangement):
	(calculate_restricted_revision): new restriction functions
	(restrict_patch_set): remove old restrictions machinery
	(status): call calculate_restricted_revision
	(ls_tags): call app.initialize
	(unknown_itemizer): restriction_includes renamed
	(ls_unknown): call calculate_restricted_revision
	(ls_missing): rework for restrictions
	(commit): switch to --message option, optional paths and preserve
	restricted work
	(diff): allow restrictions for zero and one arg variants
	(revert): note some work left to do
	* manifest.{cc,hh} (build_manifest_map): hide unused things
	(build_restricted_manifest_map): new function
	* transforms.{cc,hh} (calculate_ident): clean up merge artifacts
	* work.cc (read_options_map): merge cleanup to preserve command
	line options

2004-12-10  Nathaniel Smith  <njs@codesourcery.com>

	* Makefile.am (package_full_revision.txt): Redo Joel Rosdahl
	<joel@rosdahl.net>'s change below after it got clobbered by
	merge.

2004-12-10  Nathaniel Smith  <njs@codesourcery.com>

	* commands.cc (log): Synopsize optional 'file' argument, and
	describe both arguments in help description.

2004-12-10  Matt Johnston  <matt@ucc.asn.au>

	* cert.cc: Added priv_key_exists() function
	* commands.cc, rcs_import.cc: use new privkey functions
	* netsync.cc: change some bits that were missed

2004-12-09  Derek Scherger  <derek@echologic.com>

	* .mt-nonce: delete obsolete file
	* change_set.cc (merge_deltas): add file paths in call to
	try_to_merge_files
	* commands.cc (propagate): add progress logging similar to merge
	* diff_patch.{cc,hh} (try_to_merge_files): add file paths to
	merge2 and merge3 hooks; add logging of paths before calling merge
	hooks
	* lua.{cc,hh} (hook_merge2, hook_merge3): add file paths to merge
	hooks
	* std_hooks.lua (merge2, merge3, merge2_xxdiff_cmd,
	merge3_xxdiff_cmd): pass file paths to xxdiff for use as titles
	* testsuite.at (MONOTONE_SETUP): add paths to merge2 hook

2004-12-09  Matt Johnston  <matt@ucc.asn.au>

	* cert.cc, cert.hh, lua.cc, lua.hh, netsync.cc:
	Added a new get_priv_key(keyid) lua hook to retrieve
	a private key from ~/.monotonerc

2004-12-09  Matt Johnston  <matt@ucc.asn.au>

	* change_set.cc: Don't include patch deltas on files which
	are being deleted in changesets. (partial fix for bug
	invoked by t_merge_add_del.at)

2004-12-09  Matt Johnston  <matt@ucc.asn.au>

	* configure.ac,Makefile.am: Fix iconv and intl
	handling so that the libraries are used (required for OS X).

2004-12-09  Nathaniel Smith  <njs@codesourcery.com>

	* Makefile.am (BUILT_SOURCES_NOCLEAN): add 'S'.

	* netsync.cc (session): Make ticker pointers into auto_ptr's.  Add
	cert and revision tickers.
	(session::session): Initialize new tickers.
	(session::note_item_sent): New method.  Increment tickers.
	(session::note_item_arrived): Increment tickers.
	(session::read_some): Adjust for auto_ptr.
	(session::write_some): Likewise.
	(call_server): Conditionally initialize cert and revision
	tickers.
	(queue_data_cmd): Call 'note_item_sent'.
	(queue_delta_cmd): Call 'note_item_sent'.

2004-12-09  graydon hoare  <graydon@pobox.com>

	* ROADMAP: Add file.

2004-12-08  Nathaniel Smith  <njs@codesourcery.com>

	* tests/t_patch_vs_drop_add.at:
	* tests/t_patch_drop_add.at:
	* tests/t_netsync_unrelated.at:
	* tests/t_merge_add_del.at:
	* tests/t_merge2_add_drop_add.at:
	* tests/t_merge_1.at:
	* tests/t_heads_discontinuous_branch.at:
	* tests/t_cleanup_empty_dir.at:
	* tests/t_checkout_options.at:
	* tests/t_ambig_update.at:
	* tests/t_add_patch_drop_add.at:
	* tests/t_add_drop_add.at:
	* tests/t_add_dot.at: Add (importance) markers to all bug report
	tests.

2004-12-08  Nathaniel Smith  <njs@codesourcery.com>

	* app_state.hh (write_options): Add 'force' option.
	* app_state.cc: Remove tabs.
	(write_options): Implement.
	* commands.cc (checkout): Pass force=true to 'write_options'.

	* tests/t_checkout_options.at: New test.
	* testsuite.at: Define RAW_MONOTONE.
	(t_checkout_options.at): Call it.

2004-12-08  Nathaniel Smith  <njs@codesourcery.com>

	* update.hh (pick_update_target): Rename to...
	(pick_update_candidates): ...this.  Return a set of candidates,
	rather than a single best.
	* update.cc (pick_update_candidates): Likewise.  Remove logic
	checking for unique candidate.
	* commands.cc (describe_revision): New function.
	(heads): Use it.
	(update): Use new 'pick_update_candidates' function.  Add logic
	checking for unique candidate.  On non-unique candidate, print all
	candidates, using 'describe_revision'.

	* tests/t_ambig_update.at: Check that failure messages describe
	the candidate set.

2004-12-08  Nathaniel Smith  <njs@codesourcery.com>

	* update.cc: Remove tabs.

2004-12-08  Nathaniel Smith  <njs@codesourcery.com>

	* tests/t_ambig_update.at: Also check that update fails when one
	candidate edge is deeper than the other.

2004-12-08  graydon hoare  <graydon@pobox.com>

	* change_set.cc (extend_renumbering_via_added_files):
	Look up parent tid in existing renumbering.
	* commands.cc (attr): Check index for "set" subcommand.
	(lca): New diagnostic command.
	(log): Tidy up output formatting a bit.
	* po/monotone.pot: Regenerate.
	* tests/t_add_edge.at: New test to catch add failure.
	* testsuite.at: Call it.

2004-12-08  Nathaniel Smith  <njs@codesourcery.com>

	* tests/t_ambig_update.at: New test.
	* testsuite.at: Add it.

	* tests/t_explicit_merge.at: Add, having forgotten to last time.

2004-12-08  Nathaniel Smith  <njs@codesourcery.com>

	* tests/t_explicit_merge.at: New test.
	* testsuite.at: Add it.

2004-12-08  Nathaniel Smith  <njs@codesourcery.com>

	* testsuite.at: Remove duplicate line created by merge.
	* ChangeLog: Re-sort after merges.

	* commands.cc (explicit_merge): Remove stray space.  Print id of
	merge result.
	(complete_command): Add back "}" deleted by merge.

2004-12-08  Nathaniel Smith  <njs@codesourcery.com>

	* change_set.cc: Remove tabs.
	* diff_patch.cc: Likewise.

	* commands.cc (explicit_merge): New command.

2004-12-08  graydon hoare  <graydon@pobox.com>

	* change_set.cc (extend_renumbering_via_added_files):
	Look up parent tid in existing renumbering.
	* commands.cc (attr): Check index for "set" subcommand.
	(lca): New diagnostic command.
	(log): Tidy up output formatting a bit.
	* po/monotone.pot: Regenerate.
	* tests/t_add_edge.at: New test to catch add failure.
	* testsuite.at: Call it.

2004-12-07  Richard Levitte  <richard@levitte.org>

	* Makefile.am: Keep package_*revision.{txt,h}, so they are saved
	as part of a distribution, and thereby make as sure as possible
	people who download monotone get historical information on where
	their copy of monotone came from.

2004-12-06  Richard Levitte  <richard@levitte.org>

	* monotone.cc: Add a hint on how to use --ticker.

2004-12-06  Nathaniel Smith  <njs@codesourcery.com>

	* commands.cc (ls_certs): Sort the certs before printing.
	* tests/t_netsync_repeated.at: Actually check that certs were
	transferred correctly.

2004-12-06  Julio M. Merino Vidal  <jmmv@NetBSD.org>

	* figures/cert.pdf:
	* figures/cert.png:
	* figures/oo-figures.sxd:
	* monotone.texi: Use example host names under the
	example.{com,org,net} subdomains instead of invented names.
	These are defined in RFC 2606.

2004-12-06  Julio M. Merino Vidal  <jmmv@NetBSD.org>

	* configure.ac: Now that we depend on GNU Autoconf >= 2.58, we
	can use the AS_HELP_STRING macro everywhere we need to pretty-print
	help strings.  Also convert old calls to AC_HELP_STRING (deprecated)
	to this one.

2004-12-06  Joel Rosdahl  <joel@rosdahl.net>

	* Makefile.am (package_full_revision.txt): Silence error messages
	when deducing full package revision.

2004-12-06  graydon hoare  <graydon@pobox.com>

	* unix/get_system_flavour.cc:
	* win32/get_system_flavour.cc: Add missing files.

2004-12-06  graydon hoare  <graydon@pobox.com>

	* commands.cc (merge): Add newline in output.
	* change_set.cc (project_missing_deltas): Fix very bad
	delta-renaming bug.

2004-12-06  graydon hoare  <graydon@pobox.com>

	* change_set.cc:
	* tests/t_merge_add_del.at:
	* netsync.cc:
	* commands.cc: Clean up from merge.

2004-12-06  Nathaniel Smith  <njs@codesourcery.com>

	* tests/t_add_patch_drop_add.at: New test.
	* tests/t_merge2_add_drop_add.at: New test.
	* tests/t_patch_drop_add.at: New test.
	* tests/t_patch_vs_drop_add.at: New test.
	* testsuite.at: Add them.

	* tests/t_add_drop_add.at: Fix to test what it was supposed to.

	* tests/t_merge2_data.at: Remove extraneous [stdout].

	* tests/t_merge_add_del.at: Fix description.
	XFAIL it.

2004-12-06  Nathaniel Smith  <njs@codesourcery.com>

	* tests/t_add_drop_add.at: New test.
	* testsuite.at: Add it.

2004-12-05  Nathaniel Smith  <njs@codesourcery.com>

	* tests/t_merge_add_del: Shorten name for better display.

2004-12-05  Matt Johnston <matt@ucc.asn.au>

	* tests/t_merge_add_del: added a new test for merging
	  branches where a file is added then removed.
	* testsuite.at: added the new test
	* configure.ac: bumped the prequisite version to 2.58 since
	  some tests use AT_XFAIL_IF

2004-12-05  graydon hoare  <graydon@pobox.com>

	* Makefile.am (package_full_revision.txt): Use top_builddir
	to locate monotone executable.

2004-12-05  Nathaniel Smith  <njs@codesourcery.com>

	* tests/t_merge_add_del: Shorten name for better display.

2004-12-05  Matt Johnston <matt@ucc.asn.au>

	* tests/t_merge_add_del: added a new test for merging
	  branches where a file is added then removed.
	* testsuite.at: added the new test
	* configure.ac: bumped the prequisite version to 2.58 since
	  some tests use AT_XFAIL_IF

2004-12-04  graydon hoare  <graydon@pobox.com>

	* commands.cc (fcommit): New command.
	(update): Finish off merge of update command.

2004-12-04  Derek Scherger  <derek@echologic.com>

	* commands.cc: (complete_command): New function.
	(explain_usage/process): Use it.

2004-12-04  Nathaniel Smith  <njs@codesourcery.com>

	* change_set.cc (merge_deltas): Call correct variant of
	try_to_merge_files depending on whether ancestor is available.
	* diff_patch.cc (try_to_merge_files -- merge3 version): Add
	assertions about ids.
	(try_to_merge_files -- merge2 version): Likewise.

	* testsuite.at: Add a trivial working merge2 hook.
	* tests/t_related_merge2_data.at: Update to use.
	Mark as expected to PASS.
	* tests/t_merge2_data.at: Likewise.

2004-12-04  Nathaniel Smith  <njs@codesourcery.com>

	* change_set.cc (merge_deltas): Call correct variant of
	try_to_merge_files depending on whether ancestor is available.
	* diff_patch.cc (try_to_merge_files -- merge3 version): Add
	assertions about ids.
	(try_to_merge_files -- merge2 version): Likewise.

	* testsuite.at: Add a trivial working merge2 hook.
	* tests/t_related_merge2_data.at: Update to use.
	Mark as expected to PASS.
	* tests/t_merge2_data.at: Likewise.

2004-12-04  Nathaniel Smith  <njs@codesourcery.com>

	* change_set.cc: Remove tabs.
	* diff_patch.cc: Likewise.

2004-12-04  Nathaniel Smith  <njs@codesourcery.com>

	* change_set.cc: Remove tabs.
	* diff_patch.cc: Likewise.

2004-12-03  Julio M. Merino Vidal  <jmmv@NetBSD.org>

	* commands.cc: Add a missing newline to a message.

2004-12-03  Julio M. Merino Vidal  <jmmv@NetBSD.org>

	* cryptopp/config.h:
	* configure.ac: NetBSD does not define __unix__ nor __unix, so the
	build fails.  To solve, check for __NetBSD__ where appropiate to
	detect a Unix system.

2004-12-03  Julio M. Merino Vidal  <jmmv@NetBSD.org>

	* INSTALL: Document my latest changes: --enable-ipv6 option, ability
	to specify static boost prefix through --enable-static-boost and
	BOOST_SUFFIX variable.

2004-12-03  Julio M. Merino Vidal  <jmmv@NetBSD.org>

	* Makefile.am:
	* configure.am: Add a variable, BOOST_SUFFIX, that identifies the
	suffix string that has to be appended to Boost library names to use
	them.  This variable can be defined on configure's command line.

2004-12-03  Julio M. Merino Vidal  <jmmv@NetBSD.org>

	* configure.ac: Let the --enable-static-boost argument take a prefix
	to where boost libraries are located.

2004-12-03  Julio M. Merino Vidal  <jmmv@NetBSD.org>

	* configure.ac: Add a three-state --enable-ipv6 argument to the
	configure script to explicitly enable or disable IPv6 support.

2004-12-03  Julio M. Merino Vidal  <jmmv@NetBSD.org>

	* std_hooks.lua: Add missing newlines to two error messages.

2004-12-02  Derek Scherger  <derek@echologic.com>

	* commands.cc: more tweaking to ease changeset merge

2004-12-01  Derek Scherger  <derek@echologic.com>

	* commands.cc: reordered commands to help merge with changesets
	branch

2004-12-01  graydon hoare  <graydon@pobox.com>

	* {unix,win32}/get_system_flavour.cc: New files.
	* basic_io.{cc,hh}: Give names to input sources.
	* monotone.cc: Move app_state ctor inside try.
	* platform.hh (get_system_flavour): Declare.
	* revision.cc: Name input source "revision".
	* sanity.cc: Log flavour on startup.
	* tests/t_attributes.at: Use new syntax.
	* transforms.{cc,hh} (split_into_lines): New variant, and rewrite.
	* work.{cc,hh}: Rewrite attributes to use basic_io.
	(get_attribute_from_db):
	(get_attribute_from_working_copy): New functions.

2004-11-30  Nathaniel Smith  <njs@codesourcery.com>

	* keys.cc (get_passphrase): Simplify arguments.
	(generate_key_pair): Force new passphrases to come from the user.
	Adapt to new 'get_passphrase' arguments.
	(change_key_passphrase): Likewise.
	(generate_key_pair): Add argument specifying passphrase, for
	exclusive use of the unit tests.
	(signature_round_trip_test): Use it.
	* keys.hh (generate_key_pair): Adjust prototype correspondingly.

	* tests/t_genkey.at: Test that 'genkey' requires the passphrase to
	be entered.
	* tests/t_chkeypass.at: Check that 'chkeypass' fails if no
	passphrase is given.

2004-11-30  Nathaniel Smith  <njs@codesourcery.com>

	* keys.hh: Remove tabs.
	* keys.cc: Likewise.

2004-11-30  Nathaniel Smith  <njs@codesourcery.com>

	* monotone.texi (Hook Reference): Clarify description of
	'get_passphrase', following confusion on IRC.

2004-11-30  Joel Rosdahl  <joel@rosdahl.net>

	* ui.cc (fatal): Added missing newlines in fatal message.

2004-11-29  Nathaniel Smith  <njs@codesourcery.com>

	* monotone.texi: Add more details to documentation of 'update
	<revision>' command.

	* ui.cc (fatal): Typo in previous commit.

2004-11-29  Nathaniel Smith  <njs@codesourcery.com>

	* ui.cc (fatal): On suggestion of Zack Weinberg, add a note to
	fatal error messages 1) telling the user that it's a bug (i.e.,
	not their fault), and 2) requesting a bug report.

2004-11-29  Nathaniel Smith  <njs@codesourcery.com>

	* ui.cc: Remove tabs.

2004-11-30  Matt Johnston  <matt@ucc.asn.au>

	* change_set.cc (merge_disjoint_analyses): Prevent duplicated
	tids being used.
	(merge_disjoint_analyses): Fix typo (s/a_tmp/b_tmp/)

2004-11-27  Matt Johnston  <matt@ucc.asn.au>

	* Replaced cryptopp with botan

2004-11-24  Nathaniel Smith  <njs@codesourcery.com>

	* tests/t_cleanup_empty_dir.at: Shorten name.

2004-11-24  Nathaniel Smith  <njs@codesourcery.com>

	* Makefile.am (BUILT_SOURCES): List package_*version.{h,txt}.
	* package_{full_,}version.txt: Work when blddir != srcdir.

2004-11-24  Nathaniel Smith  <njs@codesourcery.com>

	* mt_version.hh: New file.
	* mt_version.cc: New file.
	* monotone.cc (package_revision.h): Don't include it.
	(mt_version.hh): Include it.
	(OPT_FULL_VERSION): New option.
	(options): Add it.
	(cpp_main): Implement --version and --full-version in terms of
	mt_version.hh.

	* Makefile.am (package_full_revision.h): Build it.
	(MOST_SOURCES): Add mt_version.{cc,hh}.

2004-11-24  Nathaniel Smith  <njs@codesourcery.com>

	* txt2c.cc (main): Add "--skip-trailing" option to skip trailing
	whitespace.
	* Makefile.am (package_revision.h): Generate it.
	* monotone.cc (package_revision.h): Include it.
	(cpp_main): Print it as part of --version.

2004-11-23  Nathaniel Smith  <njs@codesourcery.com>

	* tests/t_cleanup_empty_dir.at: New test.
	* testsuite.at: Call it.

2004-11-23  Nathaniel Smith  <njs@codesourcery.com>

	* monotone.texi (File Attributes): Document how restricted format
	of .mt-attrs currently is.  Also talk about 'the' .mt-attrs file
	instead of 'an', in response to confusion.

2004-11-23  Nathaniel Smith  <njs@codesourcery.com>

	* work.cc (build_deletion): Add missing newline.
	(build_rename): Likewise.
	(build_rename): Likewise.

2004-11-23  Nathaniel Smith  <njs@codesourcery.com>

	* work.cc: Remove tabs.

2004-11-23  Nathaniel Smith  <njs@codesourcery.com>

	* commands.cc: Remove tabs.

2004-11-23  Nathaniel Smith  <njs@codesourcery.com>

	* tests/t_add_dot.at: New test.
	* testsuite.at: Call it.

2004-11-22  Joel Rosdahl  <joel@rosdahl.net>

	* testsuite.at (NEED_UNB64): Check that python knows how to decode
	strings before using it.

2004-11-21  Joel Rosdahl  <joel@rosdahl.net>

	* testsuite.at (NEED_UNB64): Find more programs for decoding
	base64.

2004-11-20  Nathaniel Smith  <njs@codesourcery.com>

	* tests/t_merge_1.at: New test.
	* testsuite.at: Add it.
	(NEED_UNB64): New macro.
	(UNB64): Likewise.
	* tests/t_unidiff.at: Use them.
	* tests/t_unidiff2.at: Likewise.

2004-11-19  Nathaniel Smith  <njs@codesourcery.com>

	* tests/t_initfork.at: Remove file; redundant with
	t_merge2_add.at.
	* testsuite.at: Don't call it.

2004-11-18  Derek Scherger  <derek@echologic.com>

	* commands.cc (list tags): new command.
	* monotone.1: update.
	* monotone.texi: update.
	* std_hooks.lua: remove unused get_problem_solution hook.
	* test/t_tags.at: new test.
	* testsuite.at: call it.

2004-11-18  Nathaniel Smith  <njs@codesourcery.com>

	* monotone.texi (Committing Work): Remove mistakenly added
	redundant command line argument.

2004-11-17  Joel Rosdahl  <joel@rosdahl.net>

	* commands.cc (diff): Don't print hashes around diff output if
	there is no diff to print.

	Fix bugs #8714 "monotone update working copy to previous version"
	and #9069 "update with multiple candidates":
	* commands.cc (update): Let the update command take an optional
	revision target parameter. Without an explicit revision target,
	the current branch head is used just like before. Added logic for
	updating to an older revision or another revision reachable via a
	common ancestor.
	* tests/t_update_to_revision.at: Add regression tests for new
	update logic.
	* testsuite.at: Add new test.
	* monotone.texi: Document new update argument.

2004-11-17  Nathaniel Smith  <njs@codesourcery.com>

	* netsync.cc (request_fwd_revisions): Rename 'first_attached_edge'
	to 'an_attached_edge', because it does not represent the first
	attached edge.  Likewise for 'first_attached_cset'.
	(analyze_attachment): Remove early exit from loop; we want to
	analyze the entire graph, not just some linear subgraphs.

	* revision.cc (ensure_parents_loaded): Filter out the null
	revision when calculating parents.
	* change_set.hh (null_id): Define for 'revision_id's.

	* tests/t_merge2_add.at: New test.
	* tests/t_merge2_data.at: New test.
	* tests/t_related_merge2_data.at: New test.
	* tests/t_merge_add.at: New test.
	* tests/t_netsync_pubkey.at: New test.
	* tests/t_netsync_repeated.at: New test.
	* tests/t_netsync_unrelated.at: New test.


	* testsuite.at: Add new tests.
	(NETSYNC_SETUP): New macro.
	(MONOTONE2): New macro.
	(RUN_NETSYNC): New macro.
	(ADD_FILE): New macro.
	(SET_FILE): New macro.
	(COMMIT): New macro.
	* tests/t_netsync.at: Use them.

	* tests/t_singlenetsync.at: Add 'netsync' keyword'.  Rename to...
	* tests/t_netsync_single.at: ...this.

	* tests/t_heads_discontinuous_branch.at: XFAIL it.

2004-11-17  Nathaniel Smith  <njs@codesourcery.com>

	* netsync.cc: Remove hard tabs.

2004-11-17  Nathaniel Smith  <njs@codesourcery.com>

	* revision.cc: Remove hard tabs.
	* change_set.hh: Likewise.

2004-11-16  Nathaniel Smith  <njs@codesourcery.com>

	* tests/t_heads.at: Replace last tricky case with a less tricky case.
	* tests/t_heads_discontinuous_branch.at: New test for the really
	tricky case.
	* testsuite.at: Run it.

2004-11-16  Nathaniel Smith  <njs@codesourcery.com>

	* views.sql (trusted_parents_in_branch): Remove.
	(trusted_children_in_branch): Remove.
	(trusted_branch_members): New view.
	(trusted_branch_parents): New view.
	(branch_heads): Use the new views, not the removed ones.

	* database.cc (get_heads): Column name in 'branch_heads'
	unavoidably changed from 'id' to 'parent'; adjust SELECT statement
	to use new name.

2004-11-16  Nathaniel Smith  <njs@codesourcery.com>

	* database.cc: Remove hard tabs.

2004-11-16  Nathaniel Smith  <njs@codesourcery.com>

	* commands.cc (dump_diffs): Fetch delta destination, not source,
	on new files.

2004-11-15  Joel Rosdahl  <joel@rosdahl.net>

	* tests/t_diff_added_file.at: Added testcase exposing a bug in
	"monotone diff x y" where x is an ancestor of y and y adds a new
	file.
	* testsuite.at: Add new test.

2004-11-14  Joel Rosdahl  <joel@rosdahl.net>

	Fix bug #9092 "add command to change passphrase":
	* commands.cc (chkeypass): New command.
	* keys.cc (get_passphrase): Added parameters for prompt beginning and
	disabling hook lookup and passphrase caching.
	* keys.hh, keys.cc (change_key_passphrase): New function.
	* database.hh, database.cc (delete_private_key): New function.
	* monotone.texi (Key and Cert): Document command.
	* tests/t_chkeypass.at: Testcase for the command.
	* testsuite.at: Added new testcase.

2004-11-14  Matt Johnston <matt@ucc.asn.au>

	* tests/t_initfork.at: New test for merging two ancestor-less heads.

2004-11-13  Nathaniel Smith  <njs@codesourcery.com>

	* tests/t_heads.at: New test.
	* testsuite.at: Add it.

2004-11-13  Nathaniel Smith  <njs@codesourcery.com>

	* monotone.texi: Fix various typos.
	(Committing Work): Add missing command line argument.
	(Branch Names): New section.
	Add me to the copyright block.

2004-11-12  Joel Rosdahl  <joel@rosdahl.net>

	* monotone.texi: Fix documentation of the approve and disapprove
	commands. Fix jp.co.juicebot.jb7 branch name in examples. Other
	minor fixes.

2004-11-11  Joel Rosdahl  <joel@rosdahl.net>

	* monotone.texi: Fix typos.

2004-11-08  graydon hoare  <graydon@pobox.com>

	* monotone.texi: Some minor cleanups.
	* netsync.cc: Fix a formatter.

2004-11-07  graydon hoare  <graydon@pobox.com>

	* figures/*.txt: Drop.
	* monotone.texi: Pull ASCII figures back in conditionally.
	* NEWS, AUTHORS, monotone.spec: Update for 0.15.
	* monotone.1: Update.

2004-11-06  graydon hoare  <graydon@pobox.com>

	* README.changesets: New file.
	* config.guess, config.sub: Remove.
	* Makefile.am: Improve document-building brains.
	* cert.cc, netsync.cc: Remove include.
	* configure.ac: Bump version number.
	* merkle_tree.{cc,hh}: Use unsigned char in dynamic_bitset.
	* po/POTFILES.in: Update to remove os_specific.hh.
	* po/monotone.pot: Regenerate.

2004-11-05  graydon hoare  <graydon@pobox.com>

	* constants.cc: Up timeout, connection limit.
	* monotone.texi: Various cleanups.

2004-11-05  Ulrich Drepper  <drepper@redhat.com>

	* configure.ac: Reduce dependencies.
	* lua/lua.h: Include config.h.
	* mkstemp.{cc,hh}: Use system variant when found.
	* netxx/resolve_getaddrinfo.cxx: Check for AI_ADDRCONFIG
	definition.
	* po/POTFILES.in: Update to mention changes.
	* Makefile.am (EXTRA_DIST): Include spec file.
	* commands.cc (diff): No output if empty diff.

2004-10-31  graydon hoare  <graydon@pobox.com>

	* commands.cc (diff): Use guess_binary.
	Fix up some messages to fit on single lines.
	* Makefile.am: Make monotone.pdf depend on figures.
	* change_set.cc: Make inversion drop "delete deltas".
	* texinfo.css: Make images align nicely.
	* netsync.cc: Fix up some messages to be clearer.

2004-10-30  graydon hoare  <graydon@pobox.com>

	* figures/*: New figures.
	* monotone.texi: Rewrite much of the tutorial.

2004-10-30  Nathaniel Smith  <njs@codesourcery.com>

	* netsync.cc (process_hello_cmd): Make clear that when the
	server's key is unknown, we abort the connection.

2004-10-29  Nathaniel Smith  <njs@codesourcery.com>

	* sanity.cc (dump_buffer): Wrap bare string in call to string(),
	to disambiguate conversions (required by Boost 1.30).

2004-10-26  graydon hoare  <graydon@pobox.com>

	* tests/t_update_missing.at: New test from Bruce Stephens
	* testsuite.at: Call it.
	* change_set.cc: Fix the error exposed by it.

2004-10-26  graydon hoare  <graydon@pobox.com>

	* work.{cc,hh}: Comply with Derek's new tests.
	* commands.cc: Likewise.

2004-10-28  Derek Scherger  <derek@echologic.com>

	* tests/t_rename.at: add test for renaming a file after it has
	been moved rather than before
	* tests/t_revert.at: add test for reverting a missing file

2004-10-28  Derek Scherger  <derek@echologic.com>

	* tests/t_drop_missing.at: New test.
	* testsuite.at: Call it.

2004-10-28  Derek Scherger  <derek@echologic.com>

	* tests/t_add.at: New test.
	* testsuite.at: Call it.

2004-10-26  graydon hoare  <graydon@pobox.com>

	* basic_io.{cc,hh}: Rework to use indented stanzas.
	* change_set.cc, revision.cc: Likewise.
	* change_set.cc: Fix formatter bug.
	* commands.cc: Sanity check file ID on delta commit.
	* work.cc: Chatter a bit more on add/drop.

2004-10-17  graydon hoare  <graydon@pobox.com>

	* merkle_tree.cc: Fix bad logging.
	* netsync.cc: Fix transmission bugs.
	* work.cc: Add some progress messages back in.
	* monotone.texi: Change contents of MT/work in example.

2004-10-17  graydon hoare  <graydon@pobox.com>

	* commands.cc (log): Keep a seen list, mask frontier by it.
	* monotone.texi: Updates to cover revision terminology.

	Also various further merges from trunk, see below.

2004-10-17  Derek Scherger  <derek@echologic.com>

	* lua.{cc,hh} (hook_ignore_branch): new hook
	* commands.cc (ls_branches): call it
	* monotone.texi (Hook Reference): describe it

2004-10-17  Richard Levitte  <richard@levitte.org>

	fix bug 8715 and more
	* diff_patch.cc (struct unidiff_hunk_writer,
	unidiff_hunk_writer::flush_hunk): the skew is not just the
	size difference between added and deleted lines in the current
	hunk, it's the size difference between /all/ added and deleted
	lines so far.  Therefore, the skew needs to be a member of the
	struct rather than being something calculated for each hunk.
	Furthermore, we need to add trailing context even if the change
	only consisted of one line.

2004-10-17  Richard Levitte  <richard@levitte.org>

	* monotone.texi (Working Copy): Change the description of
	'monotone revert' to explain what happens when there are
	arguments.

2004-10-17  Richard Levitte  <richard@levitte.org>

	* monotone.texi (OPTIONS): Add a description of --ticker.

	* ui.cc, ui.hh: Rethink the writing conditions as the ticks being
	"dirty" when they have changed since the last print.  That way,
	it's very easy to see when they need being printed.  This fixes a
	small bug where, in some cases, the exact same tick output is
	produced twice, once before a separate message, and once after,
	when a ticker is actually being removed.
	(tick_write_dot::write_ticks): Add a line that describes the
	ticks, including the amount of each tick per short name.

2004-10-17  Richard Levitte  <richard@levitte.org>

	fix bug 8733
	* ui.cc, ui.hh: Define a separate tick writer struct, and two
	subclasses, one that write counters, and one that writes progress
	characters.  As a consequence, move the count to the ticker class
	itself, and have the user interface contain a map of pointers to
	tickers instead of a map of counters, so data is easier to expand
	and access in a consistent manner.  Finally, correct a few errors
	in the checks for when ticks should be written, and make sure the
	final value gets written when the tickers are removed.

	* cert.cc (write_ancestry_paths):
	* database.cc (rehash):
	* netsync.cc (call_server, rebuild_merkle_trees):
	* rcs_import.cc (import_cvs_repo, cvs_history): Adapt to the new
	tickers.

	* monotone.cc: Add the option '--ticker' which takes the values
	"dot" or "count" to express which type of tick writer to use.  As
	a result, set the tick writer to be the progress dot kind or the
	counting type.

2004-10-15  graydon hoare  <graydon@pobox.com>

	* std_hooks.lua (get_revision_cert_trust): Add.

2004-10-14  graydon hoare  <graydon@pobox.com>

	* main.cc (UNIX_STYLE_SIGNAL_HANDLING): Enable on OSX.
	* cryptopp/*: Upgrade to 5.2.1
	* Makefile.am: Adjust for a couple new files.

2004-10-13  graydon hoare  <graydon@pobox.com>

	* change_set.cc (__STDC_CONSTANT_MACROS): Further hammering.
	* commands.cc (changesetify): New subcommand to db.
	* database.{cc,hh} (sql): Install views.
	(install_views): New function.
	(get_manifest_certs): Restore old variant.
	* numeric_vocab.hh: Use stdint.h.
	* revision.{cc,hh} (analyze_manifest_changes)
	(construct_revisions)
	(build_changesets): New functions.
	* schema.sql: Remove views stuff.
	* views.sql: Put views here.
	* schema_migration.cc: Add migration code for revisions.
	* Makefile.am: Mention views.sql.

2004-10-12  graydon hoare  <graydon@pobox.com>

	* unix/read_password.cc: Don't force echo on.

2004-10-10  graydon hoare  <graydon@pobox.com>

	merge a batch of changes from trunk, see below.
	* monotone.spec: Bump to 0.14.

2004-10-10  graydon hoare  <graydon@pobox.com>

	fix bug 9884
	* tests/t_singlenetsync.at: sleep 5
	* tests/t_netsync.at: sleep 5

2004-10-10  graydon hoare  <graydon@pobox.com>

	* AUTHORS: Mention Richard Levitte.
	* Makefile.am: Remove nonce stuff.
	* NEWS: Describe changes from last release.
	* cert.cc (cert_manifest_testresult): Teach about other ways
	of writing a boolean value.
	* commands.cc (commit): Don't commit when no change.
	(debug): Rename to "db execute".
	(serve): Require passphrase on startup.
	(bump): Remove command.
	(ls keys): Handle no keys.
	* configure.ac: Bump version number.
	* keys.cc (get_passphrase): Reject empty passphrase nicely,
	from user and from hook.
	* lua.{cc,hh} (hook_get_sorter): Dead code, remove.
	* main.cc (main_with_many_flavours_of_exception): s/char/int/.
	* monotone.cc (OPT_DUMP): New option.
	(OPT_VERBOSE): Rename as OPT_DEBUG.
	* monotone.{texi,1}: Document changes, s/rdiff/xdelta/.
	* nonce.{cc,hh}: Drop.
	* sanity.hh (sanity::filename): New field.
	* sanity.cc (dump_buffer): Dump to file or be silent.
	* testsuite.at (persist_phrase_ok): Define as true.
	* tests/t_null.at: Adjust for new option names.
	* unit_tests.cc: Set debug, not verbose.

2004-10-10  graydon hoare  <graydon@pobox.com>

	* tests/t_remerge.at: New test.
	* testsuite.at: Call it.

2004-10-10  graydon hoare  <graydon@pobox.com>

	* cryptopp/algebra.cpp:
	* cryptopp/asn.h:
	* cryptopp/hmac.h:
	* cryptopp/iterhash.h:
	* cryptopp/mdc.h:
	* cryptopp/modes.h:
	* cryptopp/osrng.h:
	* cryptopp/pubkey.h:
	* cryptopp/seckey.h:
	* cryptopp/simple.h:
	* cryptopp/smartptr.h:
	* cryptopp/strciphr.cpp:
	* cryptopp/strciphr.h:
	* lcs.cc:
	* lua.cc: Fixes for g++ 3.4 from Michael Scherer.
	* AUTHORS: Mention Michael.

2004-10-10  graydon hoare  <graydon@pobox.com>

	* tests/t_movedel.at: New test.
	* testsuite.at: Call it.

2004-10-10  graydon hoare  <graydon@pobox.com>

	* tests/t_movepatch.at: New test.
	* testsuite.at: Call it.

2004-10-10  graydon hoare  <graydon@pobox.com>

	* change_set.cc:
	* file_io.{cc,hh}: Bug Fixes.

2004-10-10  graydon hoare  <graydon@pobox.com>

	* cert.{cc,hh} (cert_revision_manifest): Bug fixes.
	* commands.cc (approve)
	(disapprove)
	(testresult): Teach about revisions.
	* tests/t_disapprove.at:
	* tests/t_i18n_file.at:
	* tests/t_ls_missing.at:
	* tests/t_testresult.at: Bug fixes.

2004-10-09  graydon hoare  <graydon@pobox.com>

	* netsync.cc:
	* packet.cc:
	* tests/t_i18n_file.at:
	* tests/t_netsync.at:
	* tests/t_single_char_filenames.at:
	* tests/t_singlenetsync.at: Bug fixes.

2004-10-04  graydon hoare  <graydon@pobox.com>

	* Makefile.am: Re-enable rcs stuff.
	* cert.{cc,hh}: Bug fixes.
	* change_set.{cc,hh} (apply_change_set)
	(apply_change_set_inverse): New helper functions.
	* commands.cc (log)
	(rcs_import)
	(cvs_import): Teach about revisions.
	* database.cc (get_version): Block reconstruction loops.
	* diff_patch.cc:
	* lua.cc:
	* netsync.cc: Remove references to obsolete includes.
	* rcs_file.cc: Pick up bug fix from trunk.
	* rcs_import.cc: Teach about revisions.

2004-10-03  graydon hoare  <graydon@pobox.com>

	* change_set.{cc,hh}: Lots of little bug fixes.
	* commands.cc: Likewise.
	* database.cc: Comment some chatter.
	* file_io.{cc,hh}: Bug fixes, remove unlink / hardlink stuff.
	* netcmd.cc: Bug fixes.
	* netsync.cc: Likewise.
	* tests/t_*.at: Teach about revisions.
	* testsuite.at: Likewise.
	* work.cc: Bug fixes.

2004-09-30  graydon hoare  <graydon@pobox.com>

	* app_state.cc: Inform db of app.
	* change_set.cc: Bug fixes.
	* commands.cc: Use delete_file not unlink.
	* database.{cc,hh}: Bug fixes in trust function machinery.
	* revisions.cc: Skip consideration of empty parents.
	* file_io.{cc,hh}: Remove unlink function.
	* schema.sql: Pass pubkey data into trust call.

2004-09-29  graydon hoare  <graydon@pobox.com>

	* change_set.cc: Various bug fixes, merge unit tests.

2004-09-26  graydon hoare  <graydon@pobox.com>

	* predicament.{cc,hh}: Remove.
	* Makefile.am: Update.
	* change_set.{cc,hh}: Compilation fixes.
	* commands.cc: Likewise.
	* file_io.{cc,hh}: Likewise, and implement link/unlink.
	* lua.{cc,hh}: Implement conflict resolver hooks.

2004-09-25  graydon hoare  <graydon@pobox.com>

	* change_set.{cc,hh}: Rewrite entirely.
	* work.cc: Adjust to compensate.
	* commands.cc: Likewise.
	* numeric_vocab.hh: Ask for C99 constant ctor macros.

2004-09-24  Derek Scherger  <derek@echologic.com>

	* app_state.{cc,hh} (initialize,prefix,in_restriction): rename
	restriction vars; require explicit subdir restriction with ".";
	remove restriction if any path evaluates to working copy root
	* commands.cc (update): disallow restricted updates
	(diff): use --manifest options for initialization
	* tests/t_restrictions.at: remove restricted update test
	* tests/t_subdirs.at: added (missed previously)
	* vocab.cc (verify): allow "." elements in local_path
	(test_file_path_verification): test for "." in paths

2004-09-20  Derek Scherger  <derek@echologic.com>

	* app_state.{cc,hh}: add message and manifest options; add subdir
	restriction; use set instead of vector for path restrictions
	(prefix): new method
	(add_restriction): change signature for set of path restrictions
	(in_restriction): renamed from is_restricted; adjust path matching
	(set_message): new method
	(add_manifest): new method
	(initialize): remove code to adjust restrictions from old options
	* commands.cc
	(restrict_patch_set, struct unknown_itemizer): rename
	app.is_restricted to app.in_restriction
	(add,drop,rename,revert): prefix file args with current subdir
	(update,status,ls_unknown,ls_missing): build restriction from args
	(commit): build restriction from args; use --message option
	(diff): build restriction from args; use --manifest options
	* file_io.cc (find_working_copy): logging tweaks
	* monotone.cc: remove --include/--exclude options; add --manifest
	and --message options
	* tests/t_attributes.at: add commit --message option
	* tests/t_cross.at: commit --message
	* tests/t_cwork.at: commit --message
	* tests/t_disapprove.at: commit --message
	* tests/t_drop.at: commit --message
	* tests/t_erename.at: commit --message; diff --manifest
	* tests/t_fork.at: commit --message
	* tests/t_genkey.at: commit --message
	* tests/t_i18n_file.at: commit --message
	* tests/t_import.at: commit --message
	* tests/t_ls_missing.at: commit --message
	* tests/t_merge.at: commit --message
	* tests/t_movedel.at: commit --message
	* tests/t_movepatch.at: commit --message
	* tests/t_netsync.at: commit --message
	* tests/t_persist_phrase.at: commit --message
	* tests/t_rename.at: commit --message
	* tests/t_renamed.at: commit --message
	* tests/t_restrictions.at: remove --include/--exlclude options
	* tests/t_revert.at: commit --message
	* tests/t_scan.at: commit --message
	* tests/t_single_char_filenames.at: commit --message
	* tests/t_testresult.at: commit --message
	* tests/t_unidiff.at: commit --message
	* tests/t_unidiff2.at: commit --message
	* tests/t_update.at: commit --message
	* tests/t_versions.at: commit --message

2004-09-19  graydon hoare  <graydon@pobox.com>

	* change_set.cc: More bug fixes.
	* basic_io.cc: Improve error reporting.
	* commands.cc (complete): Teach about revisions.
	* database.{cc,hh}: Add complete variant for revisions.

2004-09-19  graydon hoare  <graydon@pobox.com>

	* change_set.cc: Add a unit test, fix some bugs.

2004-09-18  graydon hoare  <graydon@pobox.com>

	* change_set.{cc,hh} (subtract_change_sets): New function.
	(build_pure_addition_change_set): New function.
	* commands.cc (try_one_merge): Teach about revisions
	(merge): Likewise.
	(propagate): Likewise.
	(update): Change from changeset inversion to negation.
	* database.{cc,hh} (get_manifest): New function.
	* cert.cc: Use it.

2004-09-13  graydon hoare  <graydon@pobox.com>

	* change_set.cc: Bug fixes.
	* commands.cc: Likewise.

2004-09-13  graydon hoare  <graydon@pobox.com>

	* change_set.{cc,hh}: Implement delta renaming and merging.
	* commands.cc
	(update): Teach about revisions.
	(agraph): Likewise.
	* diff_patch.{cc,hh}: Tidy up interface a bit.
	* database.{cc,hh} (get_revision_ancestry): New helper.
	* file_io.{cc,hh}
	(move_dir): New function.
	(delete_dir_recursive): New function.

2004-09-10  graydon hoare  <graydon@pobox.com>

	* basic_io.{cc,hh}: Move to more "normal" looking
	quoted output.
	* change_set.{cc,hh}: Extend, bugfix.
	* commands.cc (diff): Teach about revisions.
	* revision.{cc,hh}: Extend, bugfix.

2004-09-07  Derek Scherger  <derek@echologic.com>

	subdirectory restrictions

	* file_io.{hh,cc} (find_working_copy): new function
	(absolutify) use fs::current_path
	* work.cc (add_to_options_map): use options.insert to preserve
	previous settings
	* work.hh: add note about MT/options file to header comment
	* lua.{hh,cc} (load_rcfile): renamed from add_rcfile
	* app_state.{cc,hh} (constructor): remove read of MT/options
	(initialize): new methods to find/create working copy
	(set_stdhooks,set_rcfiles,add_rcfile,load_rcfiles,read_options):
	new methods
	(set_database,set_branch,set_signing_key): update for new options
	reading
	* monotone.cc: update help for --norc option
	(cpp_main): move loading of lua hooks to app_state after book
	keeping dir is found
	* commands.cc: all commands call app initialize to relocate to
	working copy directory
	(bookdir_exists,ensure_bookdir) remove
	(setup) new command to create working copy
	* tests/t_subdirs.at: new test
	* testsuite.at: call new setup command to initialize working copy;
	call new test
	(PROBE_NODE): adjust for new checkout requirement that MT dir does
	not exist
	* tests/t_attributes.at: ditto
	* tests/t_cwork.at: ditto
	* tests/t_single_char_filenames.at: ditto
	* tests/t_versions.at: ditto

2004-09-06  graydon hoare  <graydon@pobox.com>

	* Makefile.am: Revise,
	* cert.{cc,hh}: Minor bug fixes.
	* change_set.{cc,hh}
	(apply_path_rearrangement): New variant.
	(read_path_rearrangement): New function.
	(write_path_rearrangement): New function.
	* commands.cc: Partially teach about revisions.
	* database.{cc,hh}: Bug fixes.
	* revision.cc: Print new manifest as hex.
	* schema.sql: Fix typos.
	* update.{cc,hh}: Teach about revisions.

2004-09-06  graydon hoare  <graydon@pobox.com>

	* Makefile.am (unit_tests): Revise.
	* change_set.{cc,hh}: Move accessors to header.
	* constants.cc (netcmd_current_protocol_version): Bump.
	(netcmd_minimum_bytes_to_bother_with_gzip): Expand to 0xfff.
	* database.{cc,hh}: Teach about reverse deltas, bug fixes.
	* diff_patch.{cc,hh}: Remove dead code.
	* merkle_tree.{cc,hh}: Teach about revisions.
	* netsync.cc: Teach about revisions, reverse deltas.
	* packet.{cc,hh}: Likewise.
	* unit_tests.{cc,hh}: Reactivate tests.

2004-09-02  Derek Scherger  <derek@echologic.com>

	* tests/t_restrictions.at: rework and attempt to clean things up a
	bit; add test for bug in restrict_patch_set
	* commands.cc (restrict_patch_set): fix bug in removal of
	restricted adds/dels/moves/deltas

2004-08-28  graydon hoare  <graydon@pobox.com>

	* Makefile.am (unit_tests): Split out working parts.
	* basic_io.{cc,hh}: Minor fixes.
	* cert.{cc,hh}: Fixes, remove major algorithms.
	* revision.{cc,hh}: Rewrite algorithms from cert.cc.
	* change_set.{cc,hh}: Extensive surgery, unit tests.
	* database.{cc,hh}: Minor fixes.
	* file_io.{cc,hh}: Likewise.
	* lua.cc: Likewise.
	* packet.{cc,hh}: Teach about revisions.
	* schema.sql: Drop some optimistic tables.
	* unit_tests.{cc,hh}: Add revision, change_set tests.
	* vocab.cc: Instantiate revision<cert>.
	* work.{cc,hh}: Rewrite in terms of path_rearrangement.

2004-08-17  graydon hoare  <graydon@pobox.com>

	* database.cc: Simplified.
	* schema.sql: Simplified.
	* transforms.cc: Fixed bug.
	* revision.{hh,cc}: Stripped out tid_source.
	* change_set.{cc,hh}: Oops, never committed!

2004-08-16  graydon hoare  <graydon@pobox.com>

	* change_set.{hh,cc}: Simplified, finished i/o.
	* revision.{hh,cc}: Fix to match, redo i/o.
	* basic_io.cc (basic_io::parser::key): Print trailing colon.
	* vocab.hh: Whitespace tweak.

2004-08-09  graydon hoare  <graydon@pobox.com>

	* change_set.{hh,cc}: New files.
	* basic_io.{hh,cc}: New files.
	* predicament.{hh,cc}: New files.
	* revision.{hh,cc}: Break completely, need to fix.
	* diff_patch.{hh,cc}: Minor touchups.
	* lua.{hh,cc}, std_hooks.lua: Model predicaments.
	* Makefile.am: Update.

2004-07-10  graydon hoare  <graydon@pobox.com>

	* lcs.{hh,cc}: Move lcs.hh body into lcs.cc.
	* diff_patch.cc: Modify to compensate.
	* revision.{hh,cc}: New files.
	* Makefile.am: Update
	* patch_set.{hh,cc}: Remove.
	* {cert,database,lua,packets}.{hh,cc}, commands.cc:
	Modify partially (incomplete) to use revisions.
	* manifest.{hh,cc}: Cleanup, remove dead code.
	* schema.sql: Declare new revision tables.
	* schema_migration.cc: Incomplete migrator.
	* {transforms.{hh,cc}, vocab{,_terms}.hh:
	Infrastructure for revisions.

2004-07-20  Derek Scherger  <derek@echologic.com>

	* tests/t_restrictions.at: new test
	* testsuite.at: run it
	* app_state.{cc,hh} (add_restriction, is_restricted): new functions
	* monotone.cc (--include,--exclude): new options
	* commands.cc (restrict_patch_set): new function. called by
	commit, update, status, diff commands

2004-07-05  graydon hoare  <graydon@pobox.com>

	* cert.cc (operator<): Fix wrong ordering of
	fields.

2004-06-07  graydon hoare  <graydon@pobox.com>

	* cryptopp/algebra.cpp:
	* cryptopp/asn.h:
	* cryptopp/hmac.h:
	* cryptopp/iterhash.h:
	* cryptopp/mdc.h:
	* cryptopp/modes.h:
	* cryptopp/osrng.h:
	* cryptopp/pubkey.h:
	* cryptopp/seckey.h:
	* cryptopp/simple.h:
	* cryptopp/smartptr.h:
	* cryptopp/strciphr.cpp:
	* cryptopp/strciphr.h:
	* lcs.hh:
	* lua.cc: Fixes for g++ 3.4 from Michael Scherer.
	* AUTHORS: Mention Michael.

2004-05-28  graydon hoare  <graydon@pobox.com>

	* tests/t_movedel.at: New test.
	* testsuite.at: Call it.
	* diff_patch.cc (adjust_deletes_under_renames): New function.
	(merge3): Use it.

2004-05-27  graydon hoare  <graydon@pobox.com>

	* tests/t_movepatch.at: New test.
	* testsuite.at: Call it.
	* diff_patch.cc (adjust_deltas_under_renames): New function.
	(merge3): Use it.

2004-05-20  graydon hoare  <graydon@pobox.com>

	* NEWS: Note 0.13 release.
	* configure.ac: Bump version number.
	* monotone.spec: Likewise.

2004-05-19  graydon hoare  <graydon@pobox.com>

	* file_io.cc (tilde_expand): Fix fs::path use.

2004-05-18  graydon hoare  <graydon@pobox.com>

	* diff_patch.cc (apply_directory_moves): Fix fs::path use.
	* file_io.cc (write_data_impl): Likewise.
	* packet.cc: Use explicit true/false maps in caches.
	* sanity.cc (dump_buffer): Write to clog (buffered).

2004-05-16  graydon hoare  <graydon@pobox.com>

	* keys.cc (get_passphrase): Reimplement.
	* unix/read_password.c: Remove.
	* {unix,win32}/read_password.cc: Add.
	* constants.{hh,cc} (maxpasswd): New constant.
	* Makefile.am: Teach about platform specific stuff.

2004-05-16  graydon hoare  <graydon@pobox.com>

	* diff_patch.cc (merge2): Don't discard files on one side.
	* std_hooks.lua (merge2_xxdiff_cmd): Specify merge filename.

2004-05-14  Joel Rosdahl  <joel@rosdahl.net>

	* std_hooks.lua (ignore_file): Quote dots in .svn patterns.
	* monotone.texi: Updated ignore_file hook example.

2004-05-13  Nathaniel Smith  <njs@codesourcery.com>

	* commands.cc: Include boost/filesystem/path.hpp,
	boost/filesystem/convenience.hpp.
	(checkout): Make checkout directory an fs::path, not a local_path.

2004-05-13  Nathaniel Smith  <njs@codesourcery.com>

	* testsuite.at (test_hooks.lua): Add a 'test_attr' attribute
	hook.  Add tests t_attributes and t_single_char_filenames.
	* tests/t_attributes.at: New test.
	* tests/t_single_char_filenames.at: New test.
	* manifest.cc (read_manifest_map): Replace ".+" with ".*" to
	support single-character filenames.
	* work.cc (read_work_set): Likewise.
	(read_attr_map): Likewise.

2004-05-13  Nathaniel Smith  <njs@codesourcery.com>

	* monotone.texi (Hook Reference): Update documented default
	definitions of 'merge2' and 'merge3'.

2004-05-12  graydon hoare  <graydon@pobox.com>

	* AUTHORS: Rename Netxx back to netxx. Really, look in
	the manifest; it's been renamed!
	* configure.ac: Remove prg_exec_monitor checks.

2004-05-12  Nathaniel Smith  <njs@pobox.com>

	* AUTHORS: Remove discussion of adns, since we no longer
	distribute it.  Fix capitalization of "Netxx".

2004-05-12  Nathaniel Smith  <njs@pobox.com>

	* std_hooks.lua (merge2): Support xemacs.  Add error message
	if no merge tool is found.
	(merge3): Likewise.  Also add (disabled) hook to use CVS
	'merge' command, as a demonstration of how to.

2004-05-12  graydon hoare  <graydon@pobox.com>

	* std_hooks.lua (get_author): Remove standard definition.
	* monotone.texi: Document change.

2004-05-12  graydon hoare  <graydon@pobox.com>

	* cert.cc (cert_manifest_author_default): Use default signing key
	name for default author, if lua hook fails.

2004-05-12  Joel Rosdahl  <joel@rosdahl.net>

	* file_io.cc (walk_tree): Removed extraneous newline in error
	message.

	* std_hooks.lua (edit_comment): Added missing newline in log
	message template.

	* tests/t_ls_missing.at: New test case.
	* testsuite.at: Added t_ls_missing.at.

2004-05-10  graydon hoare  <graydon@pobox.com>

	* nonce.cc, nonce.hh: New files.
	* Makefile.am: Note new files.
	* lua.cc, lua.hh (hook_get_nonce): New hook.
	* commands.cc (bump): New command.
	* commands.cc: Remove "(file|manifest)" args most places.
	* tests/t_disapprove.at
	* tests/t_genkey.at
	* tests/t_singlenetsync.at
	* tests/t_netsync.at
	* tests/t_persist_phrase.at: Adjust to compensate.
	* monotone.texi, monotone.1: Adjust to compensate.
	* work.cc, work.hh: Constify some arguments.

2004-05-09  graydon hoare  <graydon@pobox.com>

	* diff_patch.cc: Remove recording of file merge ancestry.

2004-05-09  graydon hoare  <graydon@pobox.com>

	* commands.cc (ls_missing): Modify to account for work.

2004-05-09  graydon hoare  <graydon@pobox.com>

	* commands.cc (list missing): New command.
	* monotone.texi, monotone.1: Update to document.

2004-05-08  graydon hoare  <graydon@pobox.com>

	* main.cc: New file encompassing prg_exec_monitor.
	* mkstemp.cc, mkstemp.hh: New portable implementation.
	* lua.cc: Use mkstemp from bundled version.
	* lua/liolib.c: Remove old mkstemp definition.
	* monotone.cc (cpp_main): Remove prg_exec env setting.
	* sanity.cc (sanity::dump_buffer): Dump logbuf to stderr, not stdout.
	* std_hooks.lua (temp_file): Use mkstemp not io.mkstemp.
	* Makefile.am (MOST_SOURCES): Add new files.

2004-05-03  Joel Rosdahl  <joel@rosdahl.net>

	* monotone.texi: Removed extraneous @ftable directive.

2004-05-02  graydon hoare  <graydon@pobox.com>

	* monotone.texi: Add stuff on selectors, new hooks.
	* AUTHORS: Typo fix.
	* configure.ac: Bump version number.

	Release point (v 0.12).

2004-05-02  Joel Rosdahl  <joel@rosdahl.net>

	Made it possible to rename a rename target and to undo a rename.
	I.e.: Given a rename set A -> B, "monotone rename B C" gives the
	rename set A -> C and "monotone rename B A" gives the empty rename
	set.
	* work.cc (visit_file): Implement new behavior.
	* tests/t_rename.at: Added test cases for new behavior.
	* monotone.texi: Note that a rename can be undone.

	Fix bug #8458:
	* file_io.hh, file_io.cc (walk_tree): Added require_existing_path
	parameter.
	* work.cc (build_deletion): Pass new parameter to walk_tree.
	* work.cc (build_rename): Ditto.

	* manifest.cc (build_manifest_map): Fix missing file check for
	i18n paths.

2004-05-01  Joel Rosdahl  <joel@rosdahl.net>

	Fix bug #7220:
	* manifest.cc (build_manifest_map): Handle missing file
	gracefully.

	* file_io.cc (walk_tree): Handle nonexistent file/directory
	gracefully.

2004-04-30  Christof Petig <christof@petig-baender.de>

	* rcs_import.cc (store_trunk_manifest_edge):
		skip ancestry to empty manifest
	* rcs_import.cc (process_branch):
		also follow branches of last/first versions

2004-04-29  graydon hoare  <graydon@pobox.com>

	* configure.ac: Fix up windows probe and bundling checks.
	* netxx/resolve_getaddrinfo.cxx: Local hack for stream addresses.
	* netsync.cc: Report address before listening.

2004-04-29  graydon hoare  <graydon@pobox.com>

	* cert.cc (get_branch_heads): Calculate a "disapproved version"
	attribute which culls a version with only disapproved ancestry
	edges.
	* monotone.texi: Fix some ascii-art diagrams.

2004-04-28  Christof Petig <christof@petig-baender.de>

	* command.cc (heads):
	show date and author certificates for each head

2004-04-28  Christof Petig <christof@petig-baender.de>

	* configure.ac:
	default to using the bundled SQLite

2004-04-28  Christof Petig <christof@petig-baender.de>

	* commands.cc (log):
	support optional file argument to show change log for
	e.g. monotone log [ID] cert.cc

2004-04-26  Christof Petig <christof@petig-baender.de>

	* rcs_import.cc (process branch):
	insert dummy cvs_edge to mark newly added file
	as previously non existant

2004-04-25  Joel Rosdahl  <joel@rosdahl.net>

	* po/stamp-po: Removed since it's generated.
	* std_hooks.lua (ignore_file): Corrected name of Subversion's
	administrative directory.
	* work.hh: Ditto.
	* monotone.texi (Hook Reference): Updated default definition of
	ignore_file.

2004-04-23  Christof Petig <christof@petig-baender.de>

	* rcs_import.cc (build_parent_state, build_child_state):
	remove dying files from manifest
	* rcs_import.cc (cvs_file_edge, note_file_edge):
	calculate state and remember it (alive or dead)

2004-04-23  Christof Petig <christof@petig-baender.de>

	* rcs_import.cc (import_rcs_file_with_cvs):
	do not include dead files in head_manifest

2004-04-22  Christof Petig <christof@petig-baender.de>

	* rcs_file.cc, rcs_file.hh: read and remember 'state' of revision
	* rcs_import.cc: remove Attic/ part from path

2004-04-21  Christof Petig <christof@petig-baender.de>

	* configure.ac: enable use of installed SQLite library

2004-04-20  graydon hoare  <graydon@pobox.com>

	* lua.hh, lua.cc (hook_note_commit): New hook.
	* commands.cc (commit): Call it.

2004-04-19  graydon hoare  <graydon@pobox.com>

	* cert.cc: Make trust messages nicer.
	* merkle_tree.cc: Clarify logging messages.
	* netsync.cc: Reorganize tickers, put client in txn.
	* packet.cc, packet.hh: Teach about constructability.

2004-04-16  graydon hoare  <graydon@pobox.com>

	* netsync.cc (session::extra_manifests): New member.
	(session::analyze_ancestry_graph): Use it.
	* tests/t_singlenetsync.at: New test for single manifest sync.
	* testsuite.at: Call it.

2004-04-14  Tom Tromey  <tromey@redhat.com>

	* rcs_import.cc (import_cvs_repo): Use require_password.
	Include keys.hh.
	* keys.hh (require_password): Declare.
	* keys.cc (require_password): New function.

2004-04-13  Tom Tromey  <tromey@redhat.com>

	* monotone.texi: Typo fixes.

2004-04-10  graydon hoare  <graydon@pobox.com>

	* netsync.cc: Minor bug fixes.

2004-04-10  graydon hoare  <graydon@pobox.com>

	* database.{cc,hh}:
	* commands.{cc,hh}:
	* lua.{cc,hh}:
	* std_hooks.lua:
	* vocab_terms.hh:
	Implement first cut at selectors.

2004-04-10  graydon hoare  <graydon@pobox.com>

	* cert.cc (operator<): Include name in compare.
	(operator==): Likewise.
	* packet.cc: Include shared_ptr.
	* rcs_file.cc: Rewrite by hand, no spirit.
	* rcs_import.cc: Change ticker names a bit.

2004-04-09  graydon hoare  <graydon@pobox.com>

	* app_state.cc: Fix a couple file path constructions.
	* file_io.cc (book_keeping_file): Make one variant static.
	* manifest.cc: Remove some dead code in walkers.
	* work.cc: Ditto.
	* rcs_file.cc: fcntl fix from Paul Snively for OSX.

2004-04-09  graydon hoare  <graydon@pobox.com>

	* file_io.cc: Fix boost filesystem "." and ".." breakage.
	* lua.cc: Fix format of log entry.
	* monotone.cc: Log locale settings on startup.
	* sanity.cc: Dump prefix on --verbose activation.
	* testsuite/t_i18n_file.at: Fix autotest LANG breakage.
	* testsuite/t_null.at: Account for chatter with --verbose.

2004-04-09  graydon hoare  <graydon@pobox.com>

	* configure.ac: Comment out check for sse2,
	set bundling to true by default.
	* INSTALL: describe changes to bundling.
	* Makefile.am: Remove vestiges of depot.

2004-04-07  graydon hoare  <graydon@pobox.com>

	* adns/*:
	* network.{cc,hh}:
	* proto_machine.{cc,hh}:
	* {http,smtp,nntp}_tasks.{cc,hh}:
	* tests/t_{http,smtp,nntp,proxy}.at:
	* url.{cc,hh}:
	* depot.cc:
	Delete files.
	* commands.cc:
	* lua.{cc,hh}:
	* database.{cc,hh}: Remove network/queue stuff.
	* configure.ac:
	* constants.{cc,hh}:
	* tests/t_{netsync,singlecvs,cvsimport}.at:
	* testsuite.at:
	* transforms.{cc,hh}:
	* unit_tests.{cc,hh}:
	* vocab_terms.hh:
	* vocab.{cc,hh}:
	* Makefile.am: Adjust for deletions.
	* app_state.hh: Cleanup.
	* monotone.texi: Fix some typos.
	* packet.{cc,hh}: Implement database ordering.
	* netsync.cc: Massage to use new packet logic.
	* commands.cc:
	* std_hooks.lua: Add initial selector stuff.

2004-03-29  graydon hoare  <graydon@pobox.com>

	* monotone.spec: Update for 0.11 release.

	Release point (v 0.11).

2004-03-29  graydon hoare  <graydon@pobox.com>

	* Makefile.am (DISTCHECK_CONFIGURE_FLAGS): Set.
	* commands.cc: Tidy up / narrow output width.
	* patch_set.cc: Likewise.
	* monotone.texi: Cleanups for PDF generation.

2004-03-28  graydon hoare  <graydon@pobox.com>

	* NEWS: Mention 0.11 release.
	* AUTHORS: Mention Robert.

2004-03-28  Robert Bihlmeyer  <robbe+mt@orcus.priv.at>

	* file_io.cc (walk_tree_recursive): Ignore broken symlinks.

2004-03-27  graydon hoare  <graydon@pobox.com>

	* monotone.texi: Flesh out netsync stuff, remove old network stuff.
	* monotone.1: Likewise.

2004-03-27  Robert Helgesson  <rycee@home.se>

	* Makefile.am:
	* configure.ac:
	* database.cc:
	* depot.cc:
	* lua.cc:
	* network.cc:
	* schema_migration.cc: Bundled library switch logic.

2004-03-27  graydon hoare  <graydon@pobox.com>

	* depot.cc (dump): Implement.
	* tests/t_http.at, test/t_proxy.at: Use "depot.cgi dump" rather than sqlite.
	* sqlite/pager.h: Change page size.
	* README: Massage slightly.
	* INSTALL: Write real installation instructions.
	* Makefile.am: Include build of "one big page" docs.
	* boost/circular_buffer_base.hpp: Another boost version insulation fix.
	* vocab.cc (verify): Normalize local_path's during verification on boost 1.31.0.
	* monotone.texi: Rip out some of the pre-netsync networking docs.

2004-03-24  graydon hoare  <graydon@pobox.com>

	* boost/circular_buffer_base.hpp: Boost version insulation.
	* cert.cc, cert.hh, commands.cc: Differentiate "unknown" keys from "bad".
	* xdelta.cc, proto_machine.cc: Fix boost version insulation.

2004-03-24  graydon hoare  <graydon@pobox.com>

	* rcs_import.cc (import_substates): Filter by branch.
	* xdelta.cc: Minor bits of insulation.

2004-03-24  graydon hoare  <graydon@pobox.com>

	* AUTHORS: Mention Robert.
	* configure.ac: Enable sse2 stuff.
	* monotone.spec: Adjust CFLAGS and CXXFLAGS
	* monotone.texi (Network Service): Expand a bit.

2004-03-24  Robert Helgesson  <rycee@home.se>

	* commands.cc:
	* http_tasks.cc:
	* lua.cc:
	* manifest.cc:
	* netsync.cc:
	* nntp_tasks.cc:
	* proto_machine.cc:
	* work.cc:
	* xdelta.cc:
	Portability fixes for boost 1.31.0

2004-03-22  graydon hoare  <graydon@pobox.com>

	* cryptopp/integer.cpp, integer.h: Enable SSE2 multiply code.
	* database.cc, database.hh, certs.cc: Speed up 'heads'.

2004-03-21  graydon hoare  <graydon@pobox.com>

	* lcs.hh, sanity.hh: Minor performance tweaks.

2004-03-20  graydon hoare  <graydon@pobox.com>

	* rcs_import.cc: Teach how to aggregate branches.
	* monotone.texi: Start section on netsync.

2004-03-20  Olivier Andrieu  <oliv__a@users.sourceforge.net>

	* commands.cc (log): Show tags in log.
	* AUTHORS: Mention Olivier.

2004-03-17  Nathan Myers  <ncm@cantrip.org>

	* boost/circular_buffer.hpp:
	* commands.cc:
	* cryptopp/fltrimpl.h:
	* cryptopp/iterhash.cpp:
	* quick_alloc.hh:
	Fixes for gcc 3.4 compat and warnings.

2004-03-17  graydon hoare  <graydon@pobox.com>
	* cryptopp/config.h: Fix for gcc aliasing optimization error.
	* rcs_import.cc (cvs_history::note_file_edge):
	Fix for first changelog import bug (#5813).

2004-03-15  graydon hoare  <graydon@pobox.com>

	* rcs_import.cc: Import lone versions properly.
	* tests/t_singlecvs.at: New test for it.
	* testsuite.at: Call it.

2004-03-14  graydon hoare  <graydon@pobox.com>

	* commands.cc (diff): Show added files too.
	* monotone.texi: Fix typo.

2004-03-08  graydon hoare  <graydon@pobox.com>

	* netsync.cc (analyze_manifest_edge): Fix broken formatter.

2004-03-07  graydon hoare  <graydon@pobox.com>

	* Makefile.am (BOOST_SANDBOX_SOURCES): Remove boost::socket entries.
	(NETXX_SOURCES): Predicate on IP6 support in OS (from Paul Snively).
	* boost/socket/*.[hc]pp: Remove.
	* boost/io/streambuf_wrapping.hpp: Remove.
	* AUTHORS: Remove copyright notice for boost::socket.
	* acinclude.m4 (ACX_PTHREAD): Add.
	* network.cc: Replace boost::socket machinery with Netxx.
	* network.hh (open_connection): Remove prototype, static function.
	* sanity.hh, sanity.cc: Make log formatters give file:line coords,
	throw log offending coordinate if formatting fails.

2004-03-07  graydon hoare  <graydon@pobox.com>

	* sqlite/date.c, sqlite/vdbeInt.h, sqlite/vdbeaux.c: Add.
	* sqlite/*.c: Upgrade to 2.8.12.
	* Makefile.am: Update to mention new files.
	* cert.cc
	(expand_ancestors)
	(expand_dominators): Resize child bitmaps to cover parent.

2004-03-06  graydon hoare  <graydon@pobox.com>

	* netsync.cc (get_root_prefix): Fix from Paul Snively
	to fix static initialization order on mac OSX.
	* montone.texi: Typo fix from Anders Petersson.
	* *.cc: Move all function defs into column 0.

2004-03-04  graydon hoare  <graydon@pobox.com>

	* std_hooks.lua: Fix merger execution pessimism.

2004-03-04  graydon hoare  <graydon@pobox.com>

	* adler32.hh: Modify to use u8.
	* depot.cc, netcmd.cc, xdelta.cc: Modify to use u8.
	* netio.hh, numeric_vocab.hh (widen): Move between headers.
	* netsync.cc: Correct role-assumption bugs.
	* schema_migration.cc: Strip whitespace in sha1.
	(changes received from Christof Petig)

2004-03-01  graydon hoare  <graydon@pobox.com>

	* commands.cc: Handle anonymous pulling.
	* netsync.cc: Ditto.

	Release point (v 0.10).

2004-03-01  graydon hoare  <graydon@pobox.com>

	* NEWS: Mention impending 0.10 release.
	* cert.cc, cert.hh: Bug fixes, implement trust function, QA stuff.
	* commands.cc: Tweak disapprove, approve, testresult, push, pull.
	* configure.ac: Bump version number.
	* cryptopp/rng.h, cryptopp/rng.cpp
	(MaurerRandomnessTest): Fix bitrot.
	* keys.cc: Add Maurer PRNG randomness test.
	* lua.cc, lua.hh: Add trust, testresult, anonymous netsync hooks.
	* monotone.1: Update to follow changes to commands.
	* monotone.texi: Include QA section, adjust some UI drift, clarify
	reserved cert names, document new hooks and commands.
	* netcmd.hh, netcmd.cc: Add anonymous, error commands; fix bugs.
	* netsync.cc: Process new commands, factor server loop a bit.
	* std_hooks.lua: Add new hook defaults, factor mergers.
	* tests/t_netsync.at: Check SHA1 of each edge.
	* tests/t_null.at: Call with --norc to skip ~/.monotonerc
	* tests/t_update.at: Fix glaring error.
	* tests/t_disapprove.at, tests/t_testresult.at: New tests.
	* testsuite.at: Call them.
	* ui.cc (sanitize): Clean escape chars from output (optional?)
	* update.cc: Rewrite entirely in terms of new QA definitions.

2004-02-24  graydon hoare  <graydon@pobox.com>

	* commands.cc (ls_keys): Write key hash codes.
	* constands.cc (netsync_timeout_seconds): Up to 120.
	* netsync.cc: Fix a bunch of bugs.
	* patch_set.cc (manifests_to_patch_set): Fix bug in overload
	default construction.

2004-02-22  graydon hoare  <graydon@pobox.com>

	* patch_set.cc, patch_set.hh: Parameterize yet further.
	* netsync.cc: Fix a lot of bugs, add manifest and file grovelling.
	* tests/t_netsync.at: A new test (which runs!)
	* testsuite.at: Call it.

2004-02-20  graydon hoare  <graydon@pobox.com>

	* cert.cc, cert.hh, key.cc, key.hh, database.cc, database.hh:
	Add lots of little netsync support routines.
	* commands.cc (rebuild): Rehash everything too.
	* constants.cc (netcmd_minsz): Recalculate.
	* cryptopp/osrng.cpp (NonblockingRng::GenerateBlock): Handle
	/dev/urandom a bit better.
	* netcmd.cc, netcmd.hh: Remove describe cmds, add nonexistant cmd.
	* netio.hh: Add uleb128 stuff.
	* xdelta.cc: Add randomizing unit test suite.
	* diff_patch.cc: Remove commented-out dead line-merger code.
	* merkle_tree.cc: Fix various bugs.
	* netcmd.cc: Switch everything over to uleb128s.
	* netsync.cc: Implement lots of missing stuff.

2004-02-09  graydon hoare  <graydon@pobox.com>

	* netsync.cc (ROOT_PREFIX): New variable.
	* commands.cc (merkle): New command.

2004-02-09  Ben Elliston  <bje@wasabisystems.com>

	* monotone.texi: Spelling corrections.

2004-02-09  graydon hoare  <graydon@pobox.com>

	* database.cc, database.hh
	(get_version_size)
	(get_file_version_size)
	(get_manifest_version_size): New functions.
	* xdelta.cc, xdelta.hh (measure_delta_target_size): New function.
	* merkle_tree.cc, merkle_tree.hh, netcmd.cc, netcmd.hh:
	Cleanup and typesafety.
	* netsync.cc: Cleanup, typesafety, implement refine phase.

2004-02-01  graydon hoare  <graydon@pobox.com>

	* netsync.cc: Remove a lot of stuff, implement auth phase.
	* constants.cc, constants.hh: Move constants from netsync.cc.
	* netcmd.cc, netcmd.hh: Split out of netsync.cc.
	* merkle_tree.cc, merkle_tree.hh: Likewise.
	* numeric_vocab.hh: New header.
	* adler32.hh: include numeric_vocab.hh.
	* netio.hh: Likewise.
	* unit_tests.cc, unit_tests.hh: Update.
	* Makefile.am: Likewise.
	* commands.cc: Guess signing key for auth phase.
	* database.cc, database.hh (public_key_exists)
	(get_pubkey): New functions based on key hashes.

2004-01-31  graydon hoare  <graydon@pobox.com>

	* Netxx/*: New files.
	* AUTHORS: Mention Netxx.
	* Makefile.am: Mention Netxx and netsync.{cc,hh}
	* adler32.hh: Delegate typedefs to boost.
	* cert.hh, cert.cc (cert_hash_code): New function.
	* commands.cc (find_oldest_ancestors): Block cycles.
	(netsync): New command.
	* database.cc, database.hh (schema): Update.
	(put_key): Calculate key hash on the fly.
	(put_cert): Likewise.
	(merkle_node_exists)
	(get_merkle_node)
	(put_merkle_node)
	(erase_merkle_nodes): New functions.
	* keys.hh, keys.cc (key_hash_code): New function.
	* lua.cc, lua.hh
	(hook_get_netsync_read_permitted)
	(hook_get_netsync_write_permitted): New hooks.
	* monotone.spec: Update for FC1 info conventions.
	* monotone.texi (Quality Assurance): New section.
	* netsync.cc, netsync.hh: New files, preliminary
	netsync infrastructure. Command bodies still missing.
	* schema.sql: Add intrinsic key and cert hashes, merkle nodes.
	* schema_migration.cc: Add code to migrate to new schema.
	* unit_tests.cc: Handle command-line args to limit test set.
	* vocab_terms.hh: Add merkle and prefix as new terms.

2004-01-13  Nathaniel Smith  <njs@codesourcery.com>

	* idna/idn-int.h: Remove (generated by configure).

2004-01-13  Nathaniel Smith  <njs@codesourcery.com>

	* configure.ac: Switch "if" and "else" branches in pthreads
	checks.

2004-01-12  Nathaniel Smith  <njs@codesourcery.com>

	* configure.ac: Remove check for -lpthread.
	Add check for pthread_mutex_lock and ACX_PTHREAD.
	* m4/acx_pthread.m4: New file.

2004-01-07  graydon hoare  <graydon@pobox.com>

	* Makefile.am:
	* po/POTFILES.in:
	* po/monotone.pot: Minor tweaks for distclean.
	* adns/config.h:
	* boost/socket/src/interface.cpp:
	* boost/socket/src/ip4/address.cpp:
	* boost/socket/src/ip4/protocol.cpp: OSX portability.
	* AUTHORS: Mention new contributors.
	* monotone.texi (Hook Reference): Document i18n hooks.

	Release point (v 0.9).

2004-01-07  graydon hoare  <graydon@pobox.com>

	* cert.cc (ensure_parents_loaded)
	(expand_dominators)
	(expand_ancestors)
	(find_intersecting_node): New functions.
	(find_common_ancestor): Reimplement in terms of dominator
	and ancestor bitset intersection.

2004-01-05  Christof Petig <christof@petig-baender.de>

	* vocab.cc (verify<local_path>) Fix use of val() / iterator.
	* constants.cc (illegal_path_bytes): NUL-terminate.

2004-01-02  graydon hoare  <graydon@pobox.com>

	* diff_patch.cc (normalize_extents): Improve to handle an odd case.
	* tests/t_fmerge.at: New test, to test it.
	* commands.cc (fload, fmerge): Permanently enable, for test.
	* testsuite.at: Call new test.

2004-01-01  graydon hoare  <graydon@pobox.com>

	* file_io.hh, file_io.cc (read_localized_data, write_localized_data):
	New functions
	* commands.cc, manifest.cc, transforms.cc: Use them.
	* monotone.texi: Minor update to i18n docs.
	* lua.hh, lua.cc (hook_get_linesep_conv, hook_get_charset_conv):
	New hooks.
	* acinclude.m4: Move AX_CREATE_STDINT_H in here.
	* po/monotone.pot: Regenerate.
	* NEWS, configure.ac: Prep for 0.9 release.

2003-12-30  graydon hoare  <graydon@pobox.com>

	* file_io.hh, file_io.cc (mkpath): New function.
	* commands.cc, database.cc, diff_patch.cc, file_io.cc,
	lua.cc, vocab.cc, work.cc: Use it.
	* constants.cc (illegal_path_bytes_arr): Remove leading null.
	* monotone.texi: Include i18n docs.
	* tests/t_i18n_file.at: Check colon in filename.

2003-12-29  graydon hoare  <graydon@pobox.com>

	* file_io.cc: Localize names before touching fs.
	* lua.hh, lua.cc (hook_get_system_charset): Remove useless fn.
	* test_hooks.lua: Likewise.
	* monotone.cc, transforms.cc, transforms.hh:
	Remove lua from system charset conv.
	* tests/t_i18n_file.at: New test.
	* testsuite.at: Call it.

2003-12-28  graydon hoare  <graydon@pobox.com>

	* app_state.cc, app_state.hh: Massage to use i18n vocab.
	* cert.cc, commands.cc, commands.hh, rcs_import.cc,
	update.cc, update.hh, url.cc, url.hh: Likewise.

	* work.cc, work.hh: --> Likewise, and break file format! <--

	* constants.hh, constants.cc (legal_ace_bytes): New constant.
	* vocab.cc (verify<ace>): Use it.
	(verify<urlenc>) New function.
	* vocab_terms.hh (ace, urlenc, utf8): New terms.
	* transforms.hh, transforms.cc: Use them.
	* monotone.cc (utf8_argv): Charconv argv.
	* network.hh, network.cc: Use url.{hh,cc}.

2003-12-28  graydon hoare  <graydon@pobox.com>

	* constants.hh, constants.cc (idlen): New constant.
	* commands.cc, vocab.cc: Use it.
	* manifest.cc (read_manifest_map): Tighten up regex.
	* packet.cc: Likewise.
	* transforms.cc (uppercase)
	(lowercase): Rewrite.
	(utf8_to_urlenc)
	(urlenc_to_utf8)
	(internalize_url)
	(internalize_cert_name)
	(internalize_rsa_keypair_id)
	(externalize_url)
	(externalize_cert_name)
	(externalize_rsa_keypair_id): New functions.
	* url.hh, url.cc (parse_utf8_url): New function.

2003-12-20  graydon hoare  <graydon@pobox.com>

	* diff_patch.cc (normalize_extents): New function.
	(merge_via_edit_scripts): Use it.

2003-12-19  graydon hoare  <graydon@pobox.com>

	[net.venge.monotone.i18n branch]

	* idna/*.[ch]: New files.
	* po/*: New files.
	* url.cc, url.hh, constants.cc: New files.
	* Makefile.am, configure.ac: Various fiddling for gettext.
	* lua.hh, lua.cc (hook_get_system_charset): New hook.
	(hook_get_system_linesep): New hook.
	* transforms.hh, transforms.cc
	(charset_convert)
	(system_to_utf8)
	(utf8_to_system)
	(ace_to_utf8)
	(utf8_to_ace)
	(line_end_convert): New functions.
	* vocab.cc: Refine constraints.
	* vocab_terms.hh (external): New atomic type.
	* monotone.cc (cpp_main): Initialize gettext.
	* sanity.hh (F): Call gettext() on format strings.
	* commands.cc, depot.cc, database.cc, http_tasks.cc, keys.cc,
	network.cc, rcs_import.cc, sanity.cc, mac.hh : Update to use
	'constants::' namespace.
	* config.h.in: Remove.
	* commands.cc: Various formatting cleanups.
	* unit_tests.cc, unit_tests.hh: Connect to url tests.

2003-12-19  graydon hoare  <graydon@pobox.com>

	* diff_patch.cc (merge3): Skip patches to deleted files.

2003-12-16  graydon hoare  <graydon@pobox.com>

	* commands.cc (ls_ignored, ignored_itemizer): Fold in as subcases of unknown.

2003-12-16  graydon hoare  <graydon@pobox.com>

	* lua.cc (working_copy_rcfilename): MT/monotonerc not MT/.monotonerc.

2003-12-16  graydon hoare  <graydon@pobox.com>

	* lua.hh, lua.cc (working_copy_rcfilename): New function.
	* monotone.cc: Add working copy rcfiles.
	* commands.cc (ls_unknown, unknown_itemizer): Skip ignored files.

2003-12-16  graydon hoare  <graydon@pobox.com>

	* file_io.cc (walk_tree_recursive): continue on book-keeping file.

2003-12-15  graydon hoare  <graydon@pobox.com>

	* tests/t_unidiff.at, t_unidiff2.at: Check for mimencode.

2003-12-15  graydon hoare  <graydon@pobox.com>

	* configure.ac: Add --enable-static-boost.
	* Makefile.am: Likewise.
	* AUTHORS: Mention new contributors.

2003-12-14  Lorenzo Campedelli <lorenzo.campedelli@libero.it>

	* work.cc (add_to_attr_map): Finish change to attr map format.

2003-12-10  Tom Tromey  <tromey@redhat.com>

	* commands.cc (checkout): Give better error message if branch is
	empty.

2003-12-07  Eric Kidd  <eric.kidd@pobox.com>

	* commands.cc (agraph): Handle repositories with a single version.
	* database.cc (get_head_candidates): Handle heads with no ancestors.
	* cert.cc (get_branch_heads): Handle heads with no ancestors.

2003-12-06  Eric Kidd  <eric.kidd@pobox.com>

	* update.hh, update.cc (pick_update_target): Return current
	version if no better update candidates available.
	* update.cc (pick_update_target): Always do branch filtering.
	* commands.cc (update): Notice when we're already up-to-date.
	* commands.cc (propagate): Assign branch name correctly when merging.

2003-12-05  graydon hoare  <graydon@pobox.com>

	* lcs.hh (edit_script): New entry point.
	* diff_patch.cc: Rewrite merge in terms of edit scripts.
	* network.cc (post_queued_blobs_to_network): Tidy up transient
	failure message.
	* randomfile.hh: Prohibit deletes on end of chunks.
	* sanity.cc: EOL-terminate truncated long lines.

2003-12-02  graydon hoare  <graydon@pobox.com>

	* database.cc, database.hh (reverse_queue): Copy constructor.
	* std_hooks.lua (merge3): Remove afile, not ancestor.
	* monotone.cc: Remove debugging message.
	* ui.cc (finish_ticking): Set last_write_was_a_tick to false.

2003-12-01  graydon hoare  <graydon@pobox.com>

	* app_state.hh, app_state.cc (set_signing_key): New fn, persist key.
	* monotone.cc (cpp_main): Permit commuting the --help argument around.

2003-11-30  graydon hoare  <graydon@pobox.com>

	* network.cc (post_queued_blobs_to_network): Fail when posted_ok is false.
	* database.cc (initialize): Fail when -journal file exists.
	* keys.cc (make_signature): Nicer message when privkey decrypt fails.

2003-11-29  Tom Tromey  <tromey@redhat.com>

	* rcs_import.cc (store_auxiliary_certs): Renamed to fix typo.
	Updated all callers.

	* http_tasks.cc (check_received_bytes): Allow "-" as well.
	* depot.cc (execute_post_query): Allow "-" as well.

2003-11-28  Tom Tromey  <tromey@redhat.com>

	* http_tasks.cc (check_received_bytes): Allow "-" as well.
	* depot.cc (execute_post_query): Allow "-" as well.

2003-11-28  graydon hoare  <graydon@pobox.com>

	* cert.cc: Various speedups.
	* cycle_detector.hh (edge_makes_cycle): Use visited set, too.
	* database.hh, database.cc (get_head_candidates): New, complex query.
	* keys.hh, keys.cc (check_signature): Cache verifiers.
	* sqlite/os.c (sqliteOsRandomSeed): Harmless valgrind purification.
	* tests/t_fork.at, tests/t_merge.at: Ignore stderr chatter on 'heads'.

2003-11-27  graydon hoare  <graydon@pobox.com>

	* Makefile.am (AM_LDFLAGS): No more -static, sigh.
	* cert.cc (find_relevant_edges): Keep dynamic-programming caches.
	(calculate_renames_recursive): Likewise.
	* cert.cc, cert.hh (rename_edge): Add constructor, copy constructor.
	* commands.cc (list certs): Note rename certs are binary.

2003-11-24  graydon hoare  <graydon@pobox.com>

	* network.cc: Continue fetch, post loops even if one target has
	an exception.

2003-11-24  graydon hoare  <graydon@pobox.com>

	* database.hh, database.cc (delete_posting): Change to take queue
	sequence numbers.
	* commands.cc (queue): Use new API.
	* network.cc (post_queued_blobs_to_network): Use new API.

2003-11-24  graydon hoare  <graydon@pobox.com>

	* std_hooks.lua (get_http_proxy): Return nil when no ENV var.
	* monotone.texi (get_http_proxY): Document change.

2003-11-24  graydon hoare  <graydon@pobox.com>

	* tests/t_proxy.at: Add a test for proxying with tinyproxy.
	* testsuite.at: Call it.
	* lua.cc: Fix dumb error breaking proxying.
	* network.cc: Be verbose about proxying.

2003-11-23  graydon hoare  <graydon@pobox.com>

	* http_tasks.cc (read_chunk): Tolerate 0x20* after chunk len.

2003-11-23  graydon hoare  <graydon@pobox.com>

	* network.cc: Make more informative error policy.
	* boost/socket/socketstream.hpp: Pass SocketType to streambuf template.
	* boost/socket/src/default_socket_impl.cpp: Translate EINTR.

2003-11-22  graydon hoare  <graydon@pobox.com>

	* lua.cc, lua.hh (hook_get_http_proxy): New hook.
	* std_hooks.lua (get_http_proxy): Default uses HTTP_PROXY.
	(get_connect_addr): Undefine, it's for tunnels alone now.
	* network.cc: Use new hook.
	* http_tasks.hh, http_tasks.cc: Teach about proxies (sigh).
	* monotone.texi: Document new hooks.

2003-11-22  graydon hoare  <graydon@pobox.com>

	* lua.cc, lua.hh (hook_get_connect_addr): New hook.
	* std_hooks.lua (get_connect_addr): Default uses HTTP_PROXY.
	* network.cc, network.hh: Use new hook.
	* http_tasks.cc: Teach about HTTP/1.1.
	* cert.cc (bogus_cert_p): Fix UI ugly.

2003-11-21  graydon hoare  <graydon@pobox.com>

	* constants.hh (postsz): New constant for suggested post size.
	* database.cc, database.hh (queue*): Change db API slightly.
	* commands.cc (queue): Adjust to changed db API.
	* network.cc (post_queued_blobs_to_network): Switch to doing
	incremental posts.
	* cert.cc (write_rename_edge, read_rename_edge): Put files on
	separate lines to accomodate future i18n work.
	* work.cc (add_to_attr_map, write_attr_map): Reorder fields to
	accomodate future i18n work.
	* monotone.texi: Document it.
	* configure.ac, NEWS: Mention 0.8 release.

	Release point (v 0.8).

2003-11-16  Tom Tromey  <tromey@redhat.com>

	* missing: Removed generated file.

2003-11-14  graydon hoare  <graydon@pobox.com>

	* commands.cc (vcheck): Add.
	* cert.cc, cert.hh (cert_manifest_vcheck): Add.
	(check_manifest_vcheck): Add.
	(calculate_vcheck_mac): Add.
	* constants.hh (vchecklen): New constant.
	* mac.hh: Re-add.
	* monotone.texi (Hash Integrity): New section.
	* monotone.1: Document vcheck.

2003-11-14  graydon hoare  <graydon@pobox.com>

	* database.cc, database.hh (reverse_queue): New class.
	(compute_older_version): New functions.
	(get_manifest_delta): Remove.
	* network.cc, network.hh (queue_blob_for_network): Remove.
	* packet.cc, packet.hh (queueing_packet_writer): Change UI,
	write to queue directly, accept optional<reverse_queue>.
	* cert.cc (write_paths_recursive): Rewrite to use constant
	memory.
	* commands.cc (queue, queue_edge_for_target_ancestor):
	Install optional<reverse_queue> in qpw.
	* tests/t_cross.at: Ignore new UI chatter.
	* monotone.texi (Transmitting Changes): Change UI output.

2003-11-13  graydon hoare  <graydon@pobox.com>

	* Makefile.am (AUTOMAKE_OPTIONS): Require 1.7.1
	* commands.cc (addtree): Wrap in transaction guard.
	* database.cc, database.hh (manifest_delta_exists): Add.
	(get_manifest_delta): Add.
	* cert.cc (write_paths_recursive): Use partial deltas.
	* manifest.cc, manifest.hh (read_manifest_map): New variant.
	* patch_set.cc, patch_set.hh (patch_set): Add map_new, map_old
	fields.
	(manifests_to_patch_set) Store new field.
	(patch_set_to_packets) Don't read manifest versions from db.
	* std_hooks.lua (ignore_file): ignore .a, .so, .lo, .la, ~ files.
	* tests/t_cvsimport.at: New test.
	* testsuite.at: Call it.

2003-11-10  graydon hoare  <graydon@pobox.com>

	* commands.cc (find_oldest_ancestors): New function.
	(queue): New "addtree" subcommand.
	* monotone.texi: Document it.
	* monotone.1: Document it.

2003-11-10  graydon hoare  <graydon@pobox.com>

	* file_io.cc (walk_tree_recursive): Ignore MT/

2003-11-09  graydon hoare  <graydon@pobox.com>

	* database.cc (dump, load): Implement.
	* commands.cc (db): Call db.dump, load.
	* cycle_detector.hh: Skip when no in-edge on src.
	* monotone.texi: Document dump and load, add some
	special sections.
	* monotone.1: Mention dump and load.

2003-11-09  graydon hoare  <graydon@pobox.com>

	* rcs_file.hh (rcs_symbol): New structure.
	* rcs_file.cc (symbol): New rule.
	* rcs_import.cc (find_branch_for_version): New function.
	(cvs_key::branch): New field.
	(store_auxilliary_certs): Cert branch tag.
	* cycle_detector.hh: Fix bugs, don't use quick_alloc.
	* commands.cc (checkout): Add --branch based version.
	* monotone.texi: Document new command variant.
	* monotone.1: Ditto.

2003-11-09  graydon hoare  <graydon@pobox.com>

	* quick_alloc.hh: New file.
	* Makefile.am: Add it.
	* cycle_detector.hh: Rewrite.
	* manifest.hh: Use quick_alloc.
	* vocab.cc: Relax path name requirements a bit.
	* sqlite/sqliteInt.h: Up size of row to 16mb.

2003-11-02  graydon hoare  <graydon@pobox.com>

	* commands.cc (post): Post everything if no URL given; don't base
	decision off branch name presence.
	* app_state.cc, monotone.cc, file_io.cc, file_io.hh: Support
	absolutifying args.
	* lua.hh, lua.cc, std_hooks.lua (hook_get_mail_hostname): New hook.
	* monotone.texi: Document it.
	* monotone.texi, monotone.1: Minor corrections, new sections.
	* monotone.cc: Don't look in $ENV at all.
	* network.cc: Correct MX logic.
	* nntp_tasks.cc, smtp_tasks.cc: Separate postlines state.
	* smtp_tasks.cc: Correct some SMTP logic.
	* configure.ac, NEWS: Mention 0.7 release.

	Release point (v 0.7).

2003-11-01  graydon hoare  <graydon@pobox.com>

	* http_tasks.cc: Drop extra leading slashes in HTTP messages.

2003-10-31  graydon hoare  <graydon@pobox.com>

	* commands.cc, database.cc, database.hh, lua.cc, lua.hh,
	network.cc, network.hh, packet.cc, packet.hh, schema.sql,
	schema_migration.cc, tests/t_http.at, tests/t_nntp.at, vocab.cc:
	Eliminate "groupname", use lone URL.
	* monotone.texi: Update to cover new URL rules.
	* network.cc, network.hh, lua.cc, lua.hh, smtp_tasks.cc:
	Implement "mailto" URLs.
	* tests/t_smtp.at: New test.
	* testsuite.at: Call it.

2003-10-31  graydon hoare  <graydon@pobox.com>

	* patch_set.cc (manifests_to_patch_set): Second form with explicit renames.
	(manifests_to_patch_set): Split edit+rename events when we see them.
	* commands.cc (status, commit): Include explicit rename set.
	* diff_patch.cc (merge3): Accept edit+rename events split by patch_set.cc.
	* smtp_tasks.hh, smtp_tasks.cc: New files.
	* nntp_machine.hh, nntp_machine.cc: Rename to proto_machine.{hh,cc} (woo!)
	* nntp_tasks.cc: Adjust to use proto_ prefix in various places.
	* proto_machine.cc (read_line): get() into streambuf.
	* Makefile.am: Cover renames and adds.

2003-10-31  graydon hoare  <graydon@pobox.com>

	* diff_patch.cc (merge3): Extract renames.
	* commands.cc (calculate_new_manifest_map): Extract renames.
	(try_one_merge): Extract renames, propagate to merge target.
	(commit): Extract renames, propagate to commit target.
	* cert.cc (calculate_renames_recursive): Fix wrong logic.
	(find_common_ancestor_recursive): Stall advances at top of graph.
	* patch_set.cc: (manifests_to_patch_set): Teach about historical
	renames.
	* tests/t_erename.at: New test for edit+rename events.
	* testsuite.at: Call t_erename.at.

2003-10-30  graydon hoare  <graydon@pobox.com>

	* patch_set.cc (operator<): s/a/b/ in a few places, yikes!
	* cert.cc: Add machinery for rename edge certs.
	* commands.cc: Call diff(manifest,manifest) directly.
	* tests/t_nntp.at: Kill tcpserver DNS lookups on nntp test.
	* network.cc (parse_url): Character class typo fix, from
	Johannes Winkelmann.
	* app_state.hh, cert.hh, commands.hh, cycle_detector.hh,
	database.hh, diff_patch.cc, diff_patch.hh, http_tasks.hh,
	interner.hh, keys.hh, lua.hh, manifest.hh, network.hh,
	nntp_machine.hh, nntp_tasks.hh, packet.hh, patch_set.hh,
	transforms.hh, update.hh, vocab.hh, work.hh, xdelta.hh:
	fix use of std:: prefix / "using namespace" pollution.

2003-10-27  graydon hoare  <graydon@pobox.com>

	* lua/liolib.c (io_mkstemp): Portability fix
	from Ian Main.
	* xdelta.cc,hh (compute_delta): New manifest-specific variant.
	* transforms.cc,hh (diff): Same.
	* rcs_import.cc: Various speedups to cvs import.

2003-10-26  graydon hoare  <graydon@pobox.com>

	* cert.cc (get_parents): New function.
	(write_paths_recursive): New function.
	(write_ancestry_paths): New function.
	* cert.hh (write_ancestry_paths): Declare.
	* commands.cc (queue_edge_for_target_ancestor):
	Call write_ancestry_paths for "reposting" queue
	strategy.

2003-10-25  graydon hoare  <graydon@pobox.com>

	* commands.cc (log): Skip looking inside nonexistent
	manifests for file comments.

2003-10-24  graydon hoare  <graydon@pobox.com>

	* adns/*.c, adns/*.h: Import adns library.
	* Makefile.am: Update to build adns into lib3rdparty.a.
	* AUTHORS: Mention adns.
	* network.cc: Call adns functions, not gethostbyname.

2003-10-20  Nathaniel Smith  <njs@codesourcery.com>

	* patch_set.cc (patch_set_to_text_summary): Give more detailed
	output.
	* commands.cc (get_log_message, status, diff): Use
	patch_set_to_text_summary for complete description.

2003-10-22  graydon hoare  <graydon@pobox.com>

	* monotone.texi: Document 'queue' command.
	* monotone.1: Likewise.

2003-10-22  graydon hoare  <graydon@pobox.com>

	* diff_patch.cc
	(infer_directory_moves): New function.
	(rebuild_under_directory_moves): New function.
	(apply_directory_moves): New function.
	(merge3): Handle directory moves.
	* tests/t_renamed.at: New test for dir renames.
	* testsuite.at: Call it.

2003-10-21  graydon hoare  <graydon@pobox.com>

	* commands.cc (queue): New command.
	(list): Add "queue" subcommand, too.

2003-10-21  graydon hoare  <graydon@pobox.com>

	* diff_patch.cc (merge_deltas): New function.
	(check_map_inclusion): New function.
	(check_no_intersect): New function.
	(merge3): Rewrite completely.
	* tests/t_rename.at: New test.
	* testsuite.at: Call it.
	* file_io.cc, file_io.hh (make_dir_for): New function.
	* commands.cc (update): Call make_dir_for on update.

2003-10-20  graydon hoare  <graydon@pobox.com>

	* commands.cc: Replace [] with idx() everywhere.

2003-10-20  Tom Tromey  <tromey@redhat.com>

	* cert.hh (get_branch_heads): Updated.
	Include <set>.
	* commands.cc (head): Updated for new get_branch_heads.
	(merge): Likewise.
	(propagate): Likewise.
	* cert.cc (get_branch_heads): Use set<manifest_id>.

	* commands.cc (merge): Use all caps for metasyntactic variable.
	(heads): Likewise.

	* network.cc (post_queued_blobs_to_network): Do nothing if no
	packets to post.

2003-10-20  graydon hoare  <graydon@pobox.com>

	* cert.cc (get_branch_heads): Fix dumb bug.
	* diff_patch.cc (merge3): Fix dumb bug.
	(merge2): Fix dumb bug.
	(try_to_merge_files): Fix dumb bug.

2003-10-20  graydon hoare  <graydon@pobox.com>

	* file_io.cc (tilde_expand): New function.
	* monotone.cc (cpp_main): Expand tildes in
	db and rcfile arguments.

2003-10-20  graydon hoare  <graydon@pobox.com>

	* rcs_import.cc (import_cvs_repo): Check key existence
	at beginning of import pass, to avoid wasted work.

2003-10-19  Tom Tromey  <tromey@redhat.com>

	* commands.cc (log): Add each seen id to `cycles'.

2003-10-19  graydon hoare  <graydon@pobox.com>

	* AUTHORS: Mention Tecgraf PUC-Rio and their
	copyright.
	* Makefile.am: Mention circular buffer stuff.
	* configure.ac, NEWS: Mention 0.6 release.
	* cert.hh, cert.cc (erase_bogus_certs): file<cert> variant.
	* commands.cc (log): Erase bogus certs before writing,
	cache comment-less file IDs.
	* monotone.spec: Don't specify install-info args,
	do build with optimization on RHL.

	Release point (v 0.6).

2003-10-19  Matt Kraai  <kraai@ftbfs.org>

	* commands.cc (merge): Use app.branch_name instead of args[0] for
	the branch name.

2003-10-17  graydon hoare  <graydon@pobox.com>

	* commands.cc (log): New command.
	Various other bug fixes.
	* monotone.1, monotone.texi: Minor updates.

2003-10-17  graydon hoare  <graydon@pobox.com>

	* monotone.texi: Expand command and hook references.
	* commands.cc: Disable db dump / load commands for now.

2003-10-16  graydon hoare  <graydon@pobox.com>

	* sanity.hh: Add a const version of idx().
	* diff_patch.cc: Change to using idx() everywhere.
	* cert.cc (find_common_ancestor): Rewrite to recursive
	form, stepping over historic merges.
	* tests/t_cross.at: New test for merging merges.
	* testsuite.at: Call t_cross.at.

2003-10-10  graydon hoare  <graydon@pobox.com>

	* lua.hh, lua.cc (hook_apply_attribute): New hook.
	* work.hh, work.cc (apply_attributes): New function.
	* commands.cc (update_any_attrs): Update attrs when writing to
	working copy.
	* std_hooks.lua (temp_file): Use some env vars.
	(attr_functions): Make table of attr-setting functions.

2003-10-10  graydon hoare  <graydon@pobox.com>

	* work.cc: Fix add/drop inversion bug.
	* lua/*.{c,h}: Import lua 5.0 sources.
	* lua.cc: Rewrite lua interface completely.
	* std_hooks.lua, test_hooks.lua, testsuite,
	tests/t_persist_phrase.at, configure.ac, config.h.in, Makefile.am:
	Modify to handle presence of lua 5.0.

2003-10-08  graydon hoare  <graydon@pobox.com>

	* rcs_import.cc: Attach aux certs to child, not parent.
	* manifest.cc: Speed up some calculations.
	* keys.cc: Optionally cache decoded keys.

2003-10-07  graydon hoare  <graydon@pobox.com>

	* manifest.hh, manifest.cc, rcs_import.cc: Write manifests w/o
	compression.
	* vocab.hh, vocab.cc: Don't re-verify verified data.
	* ui.hh, ui.cc: Minor efficiency tweaks.

2003-10-07  graydon hoare  <graydon@pobox.com>

	* commands.cc, work.cc, work.hh: Add some preliminary stuff
	to support explicit renaming, .mt-attrs.
	* monotone.texi: Add skeletal sections for command reference,
	hook reference, CVS phrasebook. Fill in some parts.

2003-10-02  graydon hoare  <graydon@pobox.com>

	* boost/circular_buffer*.hpp: Add.
	* AUTHORS, cert.cc, commands.cc, database.cc,
	diff_patch.cc, http_tasks.cc, keys.cc, lua.cc, manifest.cc,
	network.cc, nntp_machine.cc, packet.cc, patch_set.cc,
	rcs_import.cc, sanity.cc, sanity.hh, ui.hh, update.cc,
	vocab_terms.hh, work.cc:
	remove existing circular buffer code, replace all
	logging and asserty stuff with boost::format objects
	rather than vsnprintf.

2003-10-01  graydon hoare  <graydon@pobox.com>

	* testsuite.at: Don't use getenv("HOSTNAME").
	* database.cc (exec, fetch): Do va_end/va_start again in between
	logging and executing query.

2003-09-28  Tom Tromey  <tromey@redhat.com>

	* monotone.texi: Added @direntry.

2003-09-27  Nathaniel Smith  <njs@pobox.com>

	* monotone.cc: Remove "monotone.db" default to --db
	option in help text.

2003-09-27  graydon hoare  <graydon@pobox.com>

	* diff_patch.cc: Rework conflict detection.
	* rcs_import.cc: Remove some pointless slowness.
	* monotone.spec: Install info files properly.

	Release point (v 0.5).

2003-09-27  graydon hoare  <graydon@pobox.com>

	* AUTHORS, NEWS, configure.ac: Update for 0.5 release.
	* monotone.texi: Various updates.
	* xdelta.cc (compute_delta): Fix handling of empty data.
	* database.cc (sql): Require --db for init.
	* work.cc (read_options_map): Fix options regex.

2003-09-27  graydon hoare  <graydon@pobox.com>

	* lcs.hh: New jaffer LCS algorithm.
	* interner.hh, rcs_import.cc: Templatize interner.
	* diff_patch.hh: Use interner, new LCS.

2003-09-27  Tom Tromey  <tromey@redhat.com>

	* commands.cc (fetch): Always try lua hook; then default to all
	known URLs.

2003-09-26  Tom Tromey  <tromey@redhat.com>

	* commands.cc (tag): Use all-caps for meta-syntactic variables.
	(comment, add, cat, complete, mdelta, fdata): Likewise.

	* monotone.1: There's no default database.
	* monotone.texi (OPTIONS): There's no default database.

	* database.cc (sql): Throw informative error if database name not
	set.
	* app_state.cc (app_state): Default to no database.

2003-09-26  graydon hoare  <graydon@pobox.com>

	* debian/*, monotone.spec: Add packaging control files.

2003-09-24  graydon hoare  <graydon@pobox.com>

	* database.cc, database.hh (debug): New function.
	* commands.cc (debug): New command.
	* cert.cc, cert.hh (guess_branch): New function.
	* commands.cc (cert): Queue certs to network servers.
	* commands.cc (cert, commit): Use guess_branch.
	* commands.cc (list): List unknown, ignored files.
	* monotone.texi, monotone.1: Document.

2003-09-24  graydon hoare  <graydon@pobox.com>

	* commands.cc (queue_edge_for_target_ancestor): Queue the
	correct ancestry cert, from child to target, as well as
	patch_set.

2003-09-22  graydon hoare  <graydon@pobox.com>

	* depot_schema.sql, schema_migration.cc,
	schema_migration.hh: Add.
	* database.cc, depot.cc: Implement schema migration.
	* database.cc, commands.cc: Change to db ... cmd.
	* monotone.texi, monotone.1: Document command change.
	* depot.cc: Fix various query bugs.

2003-09-21  Nathaniel Smith  <njs@codesourcery.com>

	* depot.cc (depot_schema): Remove unique constraint on (contents),
	replace with unique constraint on (groupname, contents).

2003-09-21  Nathaniel Smith  <njs@codesourcery.com>

	* commands.cc (diff): Take manifest ids as arguments.  Add
	explanatory text on files added, removed, modified.

2003-09-19  Tom Tromey  <tromey@redhat.com>

	* commands.cc (genkey): Use all-caps for meta-syntactic variable.
	(cert, tag, approve, disapprove, comment, add, drop, commit,
	update, revert, cat, checkout, co, propagate, complete, list, ls,
	mdelta, fdelta, mdata, fdata, mcerts, fcerts, pubkey, privkey,
	fetch, post, rcs_import, rcs): Likewise.
	(explain_usage): Indent explanatory text past the command names.

2003-09-17  Tom Tromey  <tromey@redhat.com>

	* commands.cc (list): Don't compute or use "subname".

	* commands.cc (revert): Handle case where argument is a
	directory.
	* tests/t_revert.at: Test for revert of directory.

	* testsuite.at (MONOTONE_SETUP): Use "monotone initdb".
	* monotone.1: Document "initdb".
	* monotone.texi (Commands): Document initdb.
	(Creating a Database): New node.
	(Getting Started): Refer to it.
	* commands.cc (initdb): New command.
	* database.cc (database::sql): New argument `init'.
	(database::initialize): New method.
	* database.hh (database::initalize): Declare.
	(database::sql): New argument `init'.

2003-09-17  Tom Tromey  <tromey@redhat.com>

	* tests/t_persist_phrase.at: Use "ls certs".
	* tests/t_nntp.at: Use "ls certs".
	* tests/t_genkey.at: Use "ls keys" and "ls certs".

2003-09-16  Tom Tromey  <tromey@redhat.com>

	* monotone.1: Document "list branches".
	* commands.cc (ls_certs): New function, from `lscerts' command.
	(ls_keys): New function, from `lskeys' command.
	(ls_branches): New function.
	(list): New command.
	(ls): New alias.
	(explain_usage): Split parameter info at \n.
	* monotone.texi (Adding Files): Use "list certs".
	(Committing Changes): Likewise.
	(Forking and Merging): Likewise.
	(Commands): Likewise.
	(Generating Keys): Use "list keys".
	(Commands): Likewise.
	(Commands): Mention "list branches".
	(Branches): Likewise.

2003-09-15  graydon hoare  <graydon@redhat.com>

	* http_tasks.cc: Fix networking to handle long input.

	* ui.cc, ui.hh: Only pad with blanks enough to cover old output
	when ticking.

	* update.cc, cert.cc, commands.cc: Fix cert fetching functions to
	remove bogus certs.

2003-09-15  Tom Tromey  <tromey@redhat.com>

	* monotone.1: Don't mention MT_KEY or MT_BRANCH.

	* monotone.texi (Getting Started): Don't mention MT_DB or
	MT_BRANCH.
	(Adding Files): Explicitly use --db and --branch.
	* app_state.hh (app_state): New fields options, options_changed.
	Declare new methods.  Include work.hh.
	* work.cc (work_file_name): New constant.
	(add_to_options_map): New structure.
	(get_options_path): New function.
	(read_options_map, write_options_map): Likewise.
	* work.hh (options_map): New type.
	(get_options_path, read_options_map, write_options_map): Declare.
	* commands.cc (add, drop, commit, update, revert, checkout,
	merge): Write options file.
	* app_state.cc (database_option, branch_option): New constants.
	(app_state::app_state): Read options file.
	(app_state::set_database): New method.
	(app_state::set_branch): Likewise.
	(app_state::write_options): Likewise.
	Include work.hh.
	* monotone.cc (cpp_main): Don't set initial database name on
	app.  Use new settor methods.  Don't look at MT_BRANCH or MT_DB.

2003-09-14  graydon hoare  <graydon@pobox.com>

	* vocab.cc, vocab.hh: Add streamers for vocab terms in preparation
	for switch to formatter.

	* cert.cc (check_signature): Treat missing key as failed check.
	* commands.cc (lscerts): Warn when keys are missing.

	* rcs_import.cc, nntp_tasks.cc, http_tasks.cc: Tick progress.

	* sanity.cc, monotone.cc: Tidy up output a bit.

	* xdelta.cc: Add code to handle empty files. Maybe correct?

	* ui.cc, ui.hh: Add.

2003-09-13  Tom Tromey  <tromey@redhat.com>

	* tests/t_nntp.at: If we can't find tcpserver or snntpd, skip the
	test.
	* tests/t_http.at: If we can't find boa or depot.cgi, skip the
	test.

2003-09-12  graydon hoare  <graydon@pobox.com>

	* update.cc (pick_update_target): Only insert base rev as update
	candidate if it actually exists in db.

	* commands.cc, database.cc, database.hh: Implement id completion
	command, and general id completion in all other commands.

2003-09-12  Tom Tromey  <tromey@redhat.com>

	* commands.cc (revert): A deleted file always appears in the
	manifest.
	* tests/t_revert.at: Check reverting a change plus a delete; also
	test reverting by file name.

	* work.cc (deletion_builder::visit_file): Check for file in
	working add set before looking in manifest.
	* tests/t_drop.at: Added add-then-drop test.

	* testsuite.at: Include t_drop.at.
	* tests/t_drop.at: New test.
	* work.cc (visit_file): Check for file in working delete set
	before looking in manifest.

2003-09-12  Tom Tromey  <tromey@redhat.com>

	* Makefile.am ($(srcdir)/testsuite): tests/atconfig and
	tests/atlocal are not in srcdir.

	* Makefile.am (TESTS): unit_tests is not in srcdir.

2003-09-11  graydon hoare  <graydon@pobox.com>

	* commands.cc: Check for MT directory in status.
	* commands.cc: Require directory for checkout.
	* commands.cc: Delete MT/work file after checkout.
	* commands.cc: Implement 'revert', following tromey's lead.
	* commands.cc: Print base, working manifest ids in status.

	* diff_patch.cc: Further merge corrections.
	* diff_patch.cc (unidiff): Compensate for occasional miscalculation
	of LCS.

	* tests/t_merge.at: Check that heads works after a merge.
	* tests/t_fork.at:  Check that heads works after a fork.
	* tests/t_genkey.at: Remove use of 'import'.
	* tests/t_cwork.at: Check deletion of work file on checkout.
	* tests/t_revert.at: Check that revert works.

	* commands.cc, monotone.cc: Report unknown commands nicely.

2003-09-08  graydon hoare  <graydon@pobox.com>

	* tests/merge.at: Accept tromey's non-error case for update.

	* commands.cc(try_one_merge): Write merged version to packet
	writer, not directly to db.
	(merge): Write branch, changelog cert on merged version to db.

	* std_hooks.lua(merge3): Open result in mode "r", not "w+".

2003-09-06  Tom Tromey  <tromey@redhat.com>

	* update.cc (pick_update_target): Not an error if nothing to
	update.

	* monotone.texi: Use VERSION; include version.texi.

	* monotone.1: Document "co".
	* monotone.texi (Commands): Document "co".
	* commands.cc (ALIAS): New macro.
	(co): New alias.

	* README: Updated.

	* txt2c.cc: Added missing file.

	* texinfo.tex, INSTALL, Makefile.in, aclocal.m4, compile, depcomp,
	install-sh, missing, mkinstalldirs: Removed generated files.

2003-09-04  graydon hoare  <graydon@pobox.com>

	* Makefile.am, depot.cc, http_tasks.cc, http_tasks.hh,
	lua.cc, lua.hh, monotone.texi, network.cc, tests/t_http.at,
	vocab_terms.hh:

	Use public key signatures to talk to depot, not mac keys.

	* commands.cc, file_io.cc, monotone.texi, monotone.1,
	tests/t_scan.at, tests/t_import.at, work.cc, work.hh:

	Remove the 'import' and 'scan' commands, in favour of generalized
	'add' which chases subdirectories.

	* configure.ac, NEWS:

	Release point (v 0.4).

2003-09-03  graydon hoare  <graydon@pobox.com>

	* monotone.texi: Expand notes about setting up depot.

	* update.cc: Update by ancestry. Duh.

2003-09-02  graydon hoare  <graydon@pobox.com>

	* boost/socket/streambuf.hpp: Bump ppos on overflow.

	* packet.cc, transforms.cc, transforms.hh: Add function for
	canonicalization of base64 encoded strings. Use on incoming cert
	packet values.

	* commands.cc: Change fetch and post to take URL/groupname params
	rather than branchname.

	* network.cc, network.hh, depot.cc, http_tasks.cc: Fix URL parser,
	improve logging, change signatures to match needs of commands.cc

	* Makefile.am: Don't install txt2c or unit_tests.

	* Makefile.am: Build depot.cgi not depot.

	* database.cc, database.hh: Add "all known sources" fetching support.

	* patch_set.cc: Sort in a path-lexicographic order for nicer summaries.

	* monotone.texi: Expand coverage of packets and networking.

	* tests/t_nntp.at, tests/t_http.at: Update to provide URL/groupname
	pairs.

2003-09-02  Tom Tromey  <tromey@redhat.com>

	* aclocal.m4, monotone.info: Removed generated files.

2003-08-31  Nathaniel Smith  <njs@codesourcery.com>

	* configure.ac: Check for lua40/lua.h, lua40/lualib.h and -llua40,
	-lliblua40.
	* config.h.in: Add LUA_H, LIBLUA_H templates, remove HAVE_LIBLUA,
	HAVE_LIBLUALIB templates.
	* lua.cc: Include config.h.  Use LUA_H, LIBLUA_H macros.

2003-08-29  graydon hoare  <graydon@pobox.com>

	* Makefile.am, txt2c.cc, lua.cc, database.cc:
	Use a C constant-building converter rather than objcopy.

	* cert.cc, cert.hh, packet.cc, packet.hh, diff_patch.cc,
	rcs_import.cc:
	Modify cert functions to require a packet consumer, do no implicit
	database writing.

	* commands.cc, database.cc, database.hh, schema.sql, network.cc:
	Modify packet queueing strategy to select ancestors from known
	network server content, rather than most recent edge.

2003-08-25  graydon hoare  <graydon@pobox.com>

	* AUTHORS, ChangeLog, Makefile.am, NEWS, configure.ac,
	tests/t_http.at: Release point (v 0.3)

2003-08-24  graydon hoare  <graydon@pobox.com>

	* nntp_tasks.cc: Measure success from postlines state.
	* network.cc: Print summary counts of transmissions.
	* packet.cc: Count packets into database.
	* depot.cc: Add administrative commands, fix a bunch of
	little bugs.
	* t_http.at: Testcase for depot-driven communication.
	* monotone.texi: Update to reflect depot existence.
	* http_tasks.cc: Pick bugs out.

2003-08-24  graydon hoare  <graydon@pobox.com>

	* commands.cc: Wash certs before output.
	* *.cc,*.hh: Adjust cert packet format to
	be more readable, avoid superfluous gzipping.

2003-08-24  graydon hoare  <graydon@pobox.com>

	* configure, Makefile.in: Remove generated files, oops.
	* commands.cc: Implement 'propagate'.
	* lua.cc, lua.hh, network.cc, network.hh: Remove
	'aggregate posting' stuff.
	* network.cc: Batch postings into larger articles.
	* diff_patch.hh, diff_patch.cc: Implement basic
	merge2-on-manifest.

2003-08-23  graydon hoare  <graydon@pobox.com>

	* monotone.cc: Handle user-defined lua hooks as
	overriding internal / .monotonerc hooks no matter
	where on cmd line they occur.
	* update.cc: Made failures more user-friendly.
	* lua.cc: Improve logging a bit.
	* testsuite.at, tests/*.{at,in}, testsuite/: Rewrite tests in
	autotest framework, move to tests/ directory.
	* boost/io/*, cryptopp/hmac.h: Add missing files.

2003-08-23  Tom Tromey  <tromey@redhat.com>

	* monotone.cc (OPT_VERSION): New macro.
	(cpp_main): Handle OPT_VERSION.
	(options): Added `version' entry.
	Include config.h.

2003-08-21  Tom Tromey  <tromey@redhat.com>

	* database.cc: Include "sqlite/sqlite.h", not <sqlite.h>.

2003-08-20  graydon hoare  <graydon@pobox.com>

	* boost/*:
	incorporate boost sandbox bits, for now.

	* Makefile.am, Makefile.in, configure, configure.ac, diff_patch.cc,
	http_tasks.cc, http_tasks.hh, network.cc, nntp_machine.cc,
	nntp_machine.hh, nntp_tasks.cc, nntp_tasks.hh, testsuite/t_nntp.sh:

	fix up networking layer to pass nntp tests again

2003-08-19  graydon hoare  <graydon@pobox.com>

	* Makefile.am, Makefile.in, app_state.hh, cert.cc, commands.cc,
	constants.hh, cryptopp/misc.h, database.cc, depot.cc,
	http_tasks.cc, http_tasks.hh, keys.cc, lua.cc, lua.hh, monotone.cc,
	network.cc, network.hh, nntp_machine.cc, nntp_machine.hh,
	nntp_tasks.cc, nntp_tasks.hh, packet.cc, packet.hh, rcs_import.cc,
	sanity.cc, sanity.hh, schema.sql, test_hooks.lua,
	testsuite/runtest.sh, testsuite/t_null.sh, vocab_terms.hh:

	major surgery time
	- move to multi-protocol posting and fetching.
	- implement nicer failure modes for sanity.
	- redo commands to print nicer, fail nicer.

2003-08-18  graydon hoare  <graydon@pobox.com>

	* Makefile.am, Makefile.in, adler32.hh, database.cc, depot.cc,
	mac.hh, xdelta.cc, Makefile.am, Makefile.in:

	first pass at a depot (CGI-based packet service)

2003-08-08  graydon hoare  <graydon@pobox.com>

	* Makefile.am, Makefile.in AUTHORS, ChangeLog, Makefile.am,
	Makefile.in, NEWS, monotone.1, monotone.info, monotone.texi:

	release point (v 0.2)

2003-08-08  graydon hoare  <graydon@pobox.com>

	* cert.cc, cert.hh, interner.hh, rcs_import.cc:

	auxilliary certs

	* cert.cc, cert.hh, cycle_detector.hh, interner.hh, patch_set.cc,
	rcs_import.cc:

	improvements to cycle detection stuff

2003-08-05  graydon hoare  <graydon@pobox.com>

	* rcs_import.cc:

	almost even more seemingly correct CVS graph reconstruction (still slow)

	* sqlite/* cryptopp/* Makefile.am, Makefile.in, aclocal.m4,
	config.h.in, configure, configure.ac, file_io.cc, keys.cc,
	sanity.cc, sanity.hh, transforms.cc:

	minimizing dependencies on 3rd party libs by importing the
	necessary bits and rewriting others.

	* cert.cc, cert.hh, rcs_import.cc:

	cvs import seems to be working, but several linear algorithms need
	replacement

2003-07-28  graydon hoare  <graydon@pobox.com>

	* Makefile.am, Makefile.in, cert.cc, commands.cc, database.cc,
	database.hh, manifest.cc, rcs_file.cc, rcs_import.cc,
	rcs_import.hh, vocab.cc, xdelta.cc:

	cvs graph reconstruction hobbling along.

2003-07-21  graydon hoare  <graydon@pobox.com>

	* database.cc, xdelta.cc, xdelta.hh:

	piecewise xdelta; improves speed a fair bit.

2003-07-11  graydon hoare  <graydon@pobox.com>

	* Makefile.am, Makefile.in, config.h.in, configure, configure.ac,
	transforms.cc, xdelta.cc, xdelta.hh:

	implement xdelta by hand, forget 3rd party delta libs.

2003-07-02  graydon hoare  <graydon@pobox.com>

	* database.cc, rcs_import.cc, transforms.cc, transforms.hh:

	speedups all around in the storage system

2003-07-01  graydon hoare  <graydon@pobox.com>

	* database.hh, rcs_import.cc, transforms.cc, transforms.hh: speed

	improvements to RCS import

2003-06-30  graydon hoare  <graydon@pobox.com>

	* rcs_import.cc, transforms.cc:

	some speed improvements to RCS import

2003-06-29  graydon hoare  <graydon@pobox.com>

	* commands.cc, database.hh, rcs_import.cc, transforms.cc:

	RCS file import successfully (albeit slowly) pulls in some pretty
	large (multi-hundred revision, >1MB) test cases from GCC CVS

	* Makefile.in, commands.cc, rcs_file.cc, rcs_file.hh,
	rcs_import.cc, rcs_import.hh,

	Makefile.am: preliminary support for reading and walking RCS files

2003-04-09  graydon hoare  <graydon@pobox.com>

	* autogen.sh: oops
	* */*: savannah import

2003-04-06  graydon hoare  <graydon@pobox.com>

	* initial release.
<|MERGE_RESOLUTION|>--- conflicted
+++ resolved
@@ -1,8 +1,7 @@
-<<<<<<< HEAD
 2006-01-11  Nathaniel Smith  <njs@pobox.com>
 
 	* netsync.cc (process_confirm_cmd): Remove.
-=======
+
 2006-01-11  Matthew Gregan  <kinetik@orcon.net.nz>
 
 	* platform.hh, win32/wcwidth.c: Remove local wcswidth
@@ -14,7 +13,6 @@
 	nothing but unchanged files doesn't end up with an empty
 	restriction and revert everything
 	* testsuite.at: call it
->>>>>>> 917504ef
 
 2006-01-10  Nathaniel Smith  <njs@pobox.com>
 
