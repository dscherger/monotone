--- conflicted
+++ resolved
@@ -1,15 +1,13 @@
-<<<<<<< HEAD
 2005-08-28  Nathaniel Smith  <njs@pobox.com>
 
 	* tests/t_attributes.at: Delete checkout dir in between
 	checkouts.
-=======
+
 2005-08-28  Matt Johnston  <matt@ucc.asn.au>
 
 	* keys.cc (keys_match): new function to compare whether two keys
 	match (ignoring whitespace as the database does, etc).
 	* packet.cc, keys.cc: use it for existing-key-comparison.
->>>>>>> 600515cc
 
 2005-08-27  Nathaniel Smith  <njs@pobox.com>
 
