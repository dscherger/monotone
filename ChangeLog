<<<<<<< HEAD
2005-01-17  graydon hoare  <graydon@pobox.com>

	* AUTHORS: Mention Wojciech and Neil.
	* revision.cc (calculate_ancestors_from_graph): Make non-recursive.

2005-01-17  Wojciech Miłkowski  <wmilkowski@interia.pl>

	* std_hooks.lua: Teach about meld.

2005-01-17  Neil Conway  <neilc@samurai.com>

	* diff_patch.cc: add a new context diff hunk consumer. Rename
	unidiff() to make_diff().
	* diff_patch.hh: Rename unidiff() to make_diff().
	* command.cc: Add new "cdiff" command, and refactor "diff" to
	invoke a common subroutine that is parameterized on the diff
	type. Unrelated change: make a branch-based checkout default to
	using the same directory name as the branch name, unless a
	branch is specified.

2005-01-17  graydon hoare  <graydon@pobox.com>

	* cryptopp/osrng.cpp (NonblockingRng::GenerateBlock): 
	Bring forward patch lost in cryptopp 5.2 upgrade.
	* revision.cc (add_bitset_to_union)
	(calculate_ancestors_from_graph): New functions.
	(erase_ancestors)
	(is_ancestor): Rewrite.
	* cert.cc (get_branch_heads): Rewrite.
	* database.{cc,hh} (get_heads): Remove
	(get_revision_ancestry): Use multimap.
	(install_views): Disable.
	Remove everything related to the trust views. Too slow.
	Also tidy up whitespace formatting in sqlite3 code.
	* views.sql: Clear out all views.
	* commands.cc: Adapt to using multimap for ancestry.
	* AUTHORS: Mention Faheem and Christian.

2005-01-17  Faheem Mitha  <faheem@email.unc.edu>

	* debian/control: Fix up build depends.

2005-01-17  Ulrich Drepper  <drepper@redhat.com>

	* acinclude.m4 (AC_CHECK_INADDR_NONE): Fix quoting.
	* Makefile.am (EXTRA_DIST): Add sqlite/keywordhash.c.

2005-01-14  Christian Kollee  <stuka@pestilenz.org>

	* search for and link with sqlite3 when --bundle-sqlite=no

2005-01-12  Derek Scherger  <derek@echologic.com>

	* tests/t_ambig_update.at: add comments from discussion on irc
	* tests/t_status_missing.at: new test
	* testsuite.at: include it

2005-01-10  graydon hoare  <graydon@pboox.com>

	* commands.cc (explicit_merge): Tweak merge message.
	* database.cc (check_sqlite_format_version): New function.
	(database::sql): Call it.
	* sqlite/pager.hh (SQLITE_DEFAULT_PAGE_SIZE): Adjust to 8192.
	(SQLITE_MAX_PAGE_SIZE): Adjust to 65536.
	* schema_migration.cc: Post-merge cleanup.
	* Makefile.am: Likewise.

2005-01-10  Christof Petig  <christof@petig-baender.de>

	* sqlite/*: SQLite 3.0.8 CVS import
	* database.{cc,hh}:
	* schema_migration.{cc,hh}: convert to use the SQLite3 API
	
	This does not yet use any of the more sophisticated API features
	of SQLite3 (query parameters, BLOBs), so there is plenty of room 
	for optimization. This also does not change the schema (i.e.
	still uses base64 encoded values in tables)

2005-01-11  Nathaniel Smith  <njs@codesourcery.com>

	* tests/t_migrate_schema.at: Switch to using pre-dumped db's, make
	it work, un-XFAIL it.

2005-01-11  Nathaniel Smith  <njs@codesourcery.com>

	* tests/t_persistent_server_keys_2.at: XFAIL it, add commentary on
	solution.
	
2005-01-11  Nathaniel Smith  <njs@codesourcery.com>

	* tests/t_persistent_server_keys_2.at: New test.
	* testsuite.at: Add it.

2005-01-06  Nathaniel Smith  <njs@codesourcery.com>

	* schema_migration.cc (migrate_monotone_schema): Add comment
	pointing to t_migrate_schema.at.
	* tests/t_migrate_schema.at: Implement, mostly.  (Still broken.)

	* tests/t_heads_discontinuous_branch.at: Remove urgency
	annotation.
	* tests/t_netsync_nocerts.at: Add urgency annotation.

	* testsuite.at: Add UNGZ, UNGZB64 macros.
	* tests/t_fmerge.at: Use them.

2005-01-05  Nathaniel Smith  <njs@codesourcery.com>

	* schema_migration.cc: Update comment about depot code.
	(migrate_depot_split_seqnumbers_into_groups):
	(migrate_depot_make_seqnumbers_non_null):
	(migrate_depot_schema): Remove; all are dead code.
	
2005-01-05  Nathaniel Smith  <njs@codesourcery.com>

	* schema_migration.cc: Remove tabs.

2005-01-05  Nathaniel Smith  <njs@codesourcery.com>

	* tests/t_check_same_db_contents.at: Uncapitalize title to unbreak
	testsuite.

	* revision.cc (is_ancestor): Add FIXME comment.
	(erase_ancestors): New function.
	* revision.hh (erase_ancestors): Prototype it.
	* cert.cc (get_branch_heads): Call it.
	* tests/t_heads_discontinuous_branch.at: Un-XFAIL it.

	* revision.cc (find_subgraph_for_composite_search): Ignore null
	revision ids.
	* commands.cc (try_one_merge): Add invariant - never create merges
	where the left parent is an ancestor or descendent of the right.
	(explicit_merge): Same check.
	(propagate): Handle cases where no merge is necessary.  Also, make
	generated log message more readable.

	* tests/t_propagate_desc.at: Un-XFAIL it.
	* tests/t_propagate_anc.at: Un-XFAIL it.  Use new
	CHECK_SAME_DB_CONTENTS macros.
	* testsuite.at: Move t_check_same_db_contents.at to run before
	propagation tests.  Make CHECK_SAME_DB_CONTENTS more thorough.

	* tests/t_dump_load.at: Implement test.

2005-01-05  Nathaniel Smith  <njs@codesourcery.com>

	* tests/t_check_same_db_contents.at: New test.
	* testsuite.at: Add it.
	(CHECK_SAME_DB_CONTENTS): New macro.

2005-01-04  Nathaniel Smith  <njs@codesourcery.com>

	* cert.cc: Remove tabs.
	* revision.hh: Likewise.

2005-01-04  Nathaniel Smith  <njs@codesourcery.com>

	* tests/t_propagate_anc.at: Also check the case where we're
	propagating a non-strict ancestor, i.e. the heads are actually
	equal.

2005-01-04  Nathaniel Smith  <njs@codesourcery.com>

	* database.cc (get_revision_parents): Add invariant.
	(get_revision_children): Likewise.
	(get_revision): Likewise.
	(put_revision): Likewise.

	* tests/t_merge_ancestor.at: New test.
	* tests/t_propagate_desc.at: Likewise.
	* tests/t_propagate_anc.at: Likewise.
	* testsuite.at: Call them.

2005-01-04  Nathaniel Smith  <njs@codesourcery.com>

	* tests/t_netsync_diffbranch.at: Add priority, add description of
	problem and solution.
	Also, XFAIL it.
	* tests/t_netsync_unrelated.at: Add reference to discussion.
	* tests/t_cmdline_options.at: Remove priority marking from
	non-bug.
	* tests/t_checkout_dir.at: XFAIL when run as root.

	* tests/t_netsync_nocerts.at: New test.
	* testsuite.at: Call it.
	
2005-1-3  Matt Johnston  <matt@ucc.asn.au>

	* tests/t_netsync_diffbranch.at: add a new test for pulling a branch
	with a parent from a different branch.
	* testsuite.at: add it

2005-01-02  Derek Scherger  <derek@echologic.com>

	* commands.cc (log_certs): new function
	(log) add Ancestor: and Branch: entries to output; use above new
	function
	* tests/t_cross.at: update to work with changesets
=======
2005-01-09  Derek Scherger  <derek@echologic.com>

	* commands.cc (get_path_rearrangement): new function/signature for
	splitting restricted rearrangements
	(calculate_restricted_revision): use it and update to work
	similarly to calculate_current_revision
	(trusted): call app.initialize(false)
	(ls_missing): adjust for new get_path_rearrangement
	(attr): call app.initialize(true)
	(diff): merge cleanup
	(lca, lcad, explicit_merge): call app.initialize(false)
	* app_state.cc (constructor): set database app state
	(load_rcfiles): add required booleans
	* lua.{cc,hh} (load_rcfile): add required boolean
	* tests/t_add.at:
	* tests/t_diff_added_file.at:
	* tests/t_disapprove.at:
	* tests/t_drop_missing.at:
	* tests/t_heads.at:
	* tests/t_heads_discontinuous_branch.at:
	* tests/t_i18n_file.at:
	* tests/t_log_nonexistent.at:
	* tests/t_merge_add_del.at:
	* tests/t_netsync.at:
	* tests/t_netsync_pubkey.at:
	* tests/t_netsync_single.at:
	* tests/t_persistent_server_keys.at:
	* tests/t_persistent_server_revision.at:
	* tests/t_remerge.at:
	* tests/t_tags.at:
	* tests/t_update_missing.at:
	* tests/t_update_to_revision.at: add --message option to commits 
	* tests/t_merge2_add.at:
	* tests/t_merge2_data.at:
	* tests/t_netsync_unrelated.at: create working directory with new
	setup command
	* tests/t_erename.at: update for revisions
	* tests/t_no_change_deltas.at: add --revision options to diff
	* tests/t_restrictions.at: remove some cruft and update to work
	with revisions
	* tests/t_subdirs.at: pass correct --rcfile and --db options from
	within subdir
	* testsuite.at (REVERT_TO): remove MT dir before checkout, which
	now fails if MT exists, replace checkout MT/options with old
	MT/options
	(COMMIT): add --message option to commit macro
	* work.cc (read_options_map): don't overwrite option settings when
	reading options map so that command line settings take precedence
>>>>>>> 1ccfdc61

2004-12-30  graydon hoare  <graydon@pobox.com>

	* constants.cc (netcmd_current_protocol_version): Set to 3.
	* tests/t_crlf.at: New test of crlf line encodings.
	* testsuite.at: Call it.
	* monotone.spec: Note 0.16 release.

2004-12-30  graydon hoare  <graydon@pobox.com>

	* win32/get_system_flavour.cc: Fix little compile bugs.

2004-12-30  Julio M. Merino Vidal  <jmmv@menta.net>

	* change_set.{cc,hh}: Add the has_renamed_file_src function in
	change_set::path_rearrangement.
	* commands.cc: Make the 'log' command show nothing for renamed or
	deleted files (when asked to do so) and stop going backwards in
	history when such condition is detected; they don't exist any more,
	so there is no point in showing history (and could drive to incorrect
	logs anyway).
	* tests/t_log_nonexistent.at: New check to verify previous.
	* testsuite.at: Add it.

2004-12-30  graydon hoare  <graydon@pobox.com>

	* Makefile.am: Clean full testsuite directory and full-version.
	* configure.ac: Bump version number.
	* po/monotone.pot: Regenerate.
	* NEWS: Describe new release.

2004-12-29  Julio M. Merino Vidal  <jmmv@menta.net>

	* tests/t_cmdline_options.at: New test for previous: ensure that
	monotone is actually checking for command line correctness.
	* testsuite.at: Add it.

2004-12-29  Julio M. Merino Vidal  <jmmv@menta.net>

	* monotone.cc: Verify that the command line is syntactically correct
	as regards to options (based on error codes from popt).

2004-12-29  Matt Johnston  <matt@ucc.asn.au>

	* tests/t_drop_rename_patch.at: A test to check that deltas on
	renamed files are included in concatenate_change_sets, if there was a
	deletion of a file with the same name as the rename src.
	* testsuite.at: add it

2004-12-29  graydon hoare  <graydon@pobox.com>

	* AUTHORS: Add Jordi.
	* change_set.{cc,hh}: Make sanity helpers const.
	(normalize_change_set): Drop a->a deltas.
	(merge_change_sets): Call normalize.
	(invert_change_set): Likewise.
	* revision.cc 
	(find_subgraph_for_composite_search): New fn.
	(calculate_composite_change_set): Call it.
	(calculate_change_sets_recursive): Use results.
	* tests/t_no_change_deltas.at: Fix.

2004-12-29  graydon hoare  <graydon@pobox.com>

	* change_set.cc: Fix unit tests to satisfy sanity checks.
	* std_hooks.lua: Fix status checking on external merges.

2004-12-29  Matt Johnston  <matt@ucc.asn.au>

	* change_set.{cc,hh}: Take account of files which are the
	destination of a rename_file operation, when examining
	file deletions. Added helper methods to clean up related code.

2004-12-29  Matt Johnston  <matt@ucc.asn.au>

	* change_set.cc: added a sanity check for deltas with same src/dst,
	and deleted files with deltas.

2004-12-29  Matt Johnston  <matt@ucc.asn.au>

	* testsuite.at, tests/t_netsync_single.at: don't use -q with
	killall since it isn't portable.

2004-12-28  Julio M. Merino Vidal  <jmmv@menta.net>

	* commands.cc: Make the 'log' command show all affected files
	in each revision in a nice format (easier to read than what
	'cat revision' shows).

2004-12-28  Julio M. Merino Vidal  <jmmv@menta.net>

	* commands.cc: Change the order used by the 'log' command to show
	affected files so that it matches the order in which these changes
	really happen.  Otherwise, a sequence like "rm foo; mv bar foo;
	patch foo" could be difficult to understand by the reader.

2004-12-28  Jordi Vilalta Prat  <jvprat@wanadoo.es>

	* monotone.texi: Fix a typo: "not not" should be "not".

2004-12-28  Julio M. Merino Vidal  <jmmv@menta.net>

	* commands.cc: Make the 'log' command show all affected files
	in each revision in a nice format (easier to read than what
	'cat revision' shows).

2004-12-28  graydon hoare  <graydon@pobox.com>

	* AUTHORS: Add various recent authors.

2004-12-28  Badai Aqrandista <badaiaqrandista@hotmail.com>
	
	* debian/*: Fix up for package building.

2004-12-28  graydon hoare  <graydon@pobox.com>

	* change_set.{cc,hh}: Add sanity checking, rework
	some of concatenation logic to accomodate.
	* revision.{cc,hh}: Likewise.
	Teach about generalized graph rebuilding.
	* database.cc (delete_existing_revs_and_certs): New fn.
	* commands.cc (db rebuild): New command.
	(db fsck) New command.
	* sanity.{cc,hh} (relaxed): New flag.
	* work.cc: Use new concatenation logic.

2004-12-25  Julio M. Merino Vidal  <jmmv@menta.net>

	* commands.cc: During 'log', print duplicate certificates (by
	different people) in separate lines, rather than showing them
	together without any spacing.  While here, homogenize new lines
	in other messages as well; this also avoids printing some of
	them in case of missing certificates).

2004-12-24  Nathaniel Smith  <njs@codesourcery.com>

	* tests/t_disapprove.at: Enable previously disabled test.

	* tests/t_no_change_deltas.at: New test.
	* testsuite.at: Call it.

2004-12-23  Nathaniel Smith  <njs@codesourcery.com>

	* win32/read_password.c: Remove unused file.

2004-12-22  Julio M. Merino Vidal  <jmmv@menta.net>

	* commands.cc: Verify that the key identifier passed to the pubkey
	and privkey commands exists in the database.  Otherwise exit with
	an informational message instead of an exception.

2004-12-20  Matt Johnston  <matt@ucc.asn.au>

	* keys.cc: don't cache bad passphrases, so prompt for a correct
	password if the first ones fail.

2004-12-19  Matt Johnston  <matt@ucc.asn.au>

	* commands.cc: print out author/date next to ambiguous revision
	lists from selectors.

2004-12-19  Julio M. Merino Vidal  <jmmv@menta.net>

	* testsuite.at:
	* tests/t_fmerge.at:
	* tests/t_netsync.at:
	* tests/t_netsync_single.at:
	* tests/t_revert.at:
	* tests/t_tags.at: Avoid usage of test's == operator.  It's a
	GNUism and causes unexpected failures in many tests.  The correct
	operator to use is just an equal sign (=).
	* tests/t_renamed.at: Don't use cp's -a flag, which is not
	supported by some implementations of this utility (such as the
	one in NetBSD).  Try to add some of its funcionality by using
	the -p flag, although everything could be fine without it.
	* tests/t_unidiff.at: Discard patch's stderr output.  Otherwise
	it's treated as errors, but NetBSD's patch uses it to print
	informative messages.

2004-12-19  Julio M. Merino Vidal  <jmmv@menta.net>

	* tests/t_scan.at: Instead of running sha1sum, use a prestored
	manifest file to do the verification.  This avoids problems in
	systems that do not have the sha1sum tool, like NetBSD.

2004-12-19  Julio M. Merino Vidal  <jmmv@menta.net>

	* Makefile.am: Remove obsolete --with-bundled-adns flag from
	DISTCHECK_CONFIGURE_FLAGS.

2004-12-18  Nathaniel Smith  <njs@codesourcery.com>

	* tests/t_checkout_dir.at: Make the test directory chdir'able
	again after the test.
	* tests/t_delete_dir.at: Add trailing newline.
	
	* tests/t_dump_load.at: New bug report.
	* tests/t_migrate_schema.at: Likewise.
	* testsuite.at: Call them.

2004-12-18  Nathaniel Smith  <njs@codesourcery.com>

	* change_set.hh: Remove obsolete comment.

2004-12-18  Nathaniel Smith  <njs@codesourcery.com>

	* tests/t_delete_dir.at: New bug report.
	* testsuite.at: Call it.

2004-12-18  Julio M. Merino Vidal  <jmmv@menta.net>

	* commands.cc: Homogenize help message for 'ls' with the one shown
	by 'list'.

2004-12-18  Julio M. Merino Vidal  <jmmv@menta.net>

	* ChangeLog: Add missing entries for several modifications I did
	in December 6th and 3rd.

2004-12-18  Julio M. Merino Vidal  <jmmv@menta.net>

	* tests/t_checkout_dir.at: New test triggering the bug I fixed
	  previously in the checkout command, verifying that directory
	  creation and chdir succeed.
	* testsuite.at: Add new test.

2004-12-18  Nathaniel Smith  <njs@codesourcery.com>

	* ChangeLog: Add log entry for <jmmv@menta.net>'s last change.
	* std_hooks.lua: Check exit status of external merge commands.
	
2004-12-18  Julio M. Merino Vidal  <jmmv@menta.net>

	* commands.cc: Include cerrno, cstring,
	boost/filesystem/exception.hpp.
	(checkout): Verify that directory creation and chdir succeeded.
	
2004-12-18  Nathaniel Smith  <njs@codesourcery.com>

	* diff_patch.cc (struct hunk_offset_calculator): Remove dead
	code.  (I believe it was used by the old, non-extent-based
	merging.)
	(calculate_hunk_offsets): Likewise.
	(struct hunk_consumer): Move next to rest of unidiff code.
	(walk_hunk_consumer): Likewise.

2004-12-18  Matt Johnston <matt@ucc.asn.au>

	* change_set.cc (concatenate_change_sets): Be more careful checking
	whether to discard deltas for deleted files (in particular take
	care when files are removed then re-added) - fixes tests
	t_patch_drop_add, t_add_drop_add.at, t_add_patch_drop_add,
	t_merge2_add_drop_add
	* change_set.cc (project_missing_deltas): don't copy deltas
	for deleted files, and handle the case where src file ids vary when
	files are added/removed. (fixes t_patch_vs_drop_add)
	* t_patch_drop_add.at, t_add_drop_add.at, t_add_patch_drop_add.at,
	  t_merge2_add_drop_add.at, t_patch_vs_drop_add.t: don't expect
	to fail any more.

2004-12-17  Nathaniel Smith  <njs@codesourcery.com>

	* tests/t_persistent_server_keys.at: 
	* tests/t_attr.at: 
	* tests/t_patch_vs_drop_add.at: 
	* tests/t_merge2_add_drop_add.at: 
	* tests/t_add_drop_add.at: 
	* tests/t_add_patch_drop_add.at: 
	* tests/t_patch_drop_add.at: Remove priority notes, since these
	are no longer bugs.

2004-12-17  graydon hoare  <graydon@pobox.com>

	* tests/t_merge_2.at: Works now, remove xfail.

2004-12-17  graydon hoare  <graydon@pobox.com>

	* tests/t_merge_1.at: Remove AT_CHECK(false) and xfail.
	* tests/t_fdiff_normalize.at: New test.
	* testsuite.at: Call it.
	* diff_patch.cc (normalize_extents): Fix the normalize bug.
	* revision.{cc,hh} (construct_revisions): Rename to prepare for
	next rebuild-the-graph migration.
	* commands.cc (db): Change call name.

2004-12-16  Joel Rosdahl  <joel@rosdahl.net>

	* revision.cc (is_ancestor): Use std::queue for the queue.

2004-12-14  Joel Rosdahl  <joel@rosdahl.net>

	Generalize the explicit_merge command with an optional ancestor
	argument:
	* revision.cc (is_ancestor): New method.
	* revision.hh (is_ancestor): Add prototype.
	* commands.cc (try_one_merge): Add ancestor argument. Empty
	ancestor means use ancestor from find_common_ancestor_for_merge.
	(merge): Pass empty ancestor to try_one_merge.
	(propagate): Likewise.
	(explicit_merge): Add optional ancestor argument.
	* monotone.texi: Document new explicit_merge argument.

2004-12-13  Joel Rosdahl  <joel@rosdahl.net>

	* tests/t_merge_2.at: New test triggering a bad merge.
	* testsuite.at: Add new test.

2004-12-13  Joel Rosdahl  <joel@rosdahl.net>

	* revision.cc (find_least_common_ancestor): Add a missing "return
	true;" that mysteriously was removed in
	c853237f9d8d155431f88aca12932d2cdaaa31fe.

2004-12-13  Joel Rosdahl  <joel@rosdahl.net>

	* revision.cc (find_least_common_ancestor): Remove unused variable.
	* commands.cc (lca): Correct negative status text.
	* commands.cc (update): Use GNU style braces.

2004-12-12  graydon hoare  <graydon@pobox.com>

	* commands.cc: Fix bug reported in t_attr.at
	* tests/t_attr.at: Remove xfail.
	* change_set.cc: Change unit tests syntax.
	(read_change_set): Assert complete read.
	* revision_ser.cc (read_revision_set): Likewise.
	* os_specific.hh: Drop obsolete file.

2004-12-12  Joel Rosdahl  <joel@rosdahl.net>

	* revision.cc (find_least_common_ancestor): New function for
	finding the vanilla LCA.
	* revision.hh: Added prototype for find_least_common_ancestor.
	* commands.cc (update): Use find_least_common_ancestor for finding
	a common ancestor.
	* commands.cc (diff): Likewise.
	* revision.cc (find_common_ancestor): Rename to...
	(find_common_ancestor_for_merge): ...this, for clarity.
	* revision.hh: find_common_ancestor -->
	find_common_ancestor_for_merge.
	* commands.cc (try_one_merge): Call find_common_ancestor_for_merge
	to find ancestor.
	* commands.cc (lcad): Rename lca command to lcad.
	* commands.cc (lca): New command for finding the vanilla LCA.

2004-12-12  Nathaniel Smith  <njs@codesourcery.com>

	* tests/t_persistent_server_keys.at: Actually test what it's
	supposed to.  Also, un-XFAIL it, since now it seems to pass.
	
2004-12-12  Nathaniel Smith  <njs@codesourcery.com>

	* tests/t_persistent_server_keys.at: New test.

	* testsuite.at: Call it.
	* tests/t_persistent_server_revision.at: Fix typo.

2004-12-12  Nathaniel Smith  <njs@codesourcery.com>

	* tests/t_persistent_server_revision.at: New test.
	* testsuite.at: Call it.  Tweak NETSYNC macros in support of it.

2004-12-11  Nathaniel Smith  <njs@codesourcery.com>

	* lua.hh (add_rcfile): Add 'required' argument.
	* lua.cc (add_rcfile): Implement it.  Simplify error checking
	logic while I'm there...
	* monotone.cc (cpp_main): Pass new argument to add_rcfile.
	
	* tests/t_rcfile_required.at: New test.
	* testsuite.at: Call it.
	Revamp netsync support macros, to allow long-running servers.
	Make netsync-killer try first with -TERM, in case that plays nicer
	with gcov.
	
2004-12-11  Nathaniel Smith  <njs@codesourcery.com>

	* lua.hh: Remove tabs.

2004-12-11  Nathaniel Smith  <njs@codesourcery.com>

	* monotone.texi: Document explicit_merge.
	
2004-12-11  Nathaniel Smith  <njs@codesourcery.com>

	* Makefile.am: Redo full-revision support again, to properly
	handle 'make dist' and caching.  Hopefully.

2004-12-11  Nathaniel Smith  <njs@codesourcery.com>

	* monotone.texi (File Attributes): Rewrite for new .mt-attrs
	syntax.

2004-12-11  Nathaniel Smith  <njs@codesourcery.com>

	* tests/t_attr.at: New test.
	* testsuite.at: Call it.

2004-12-11  Nathaniel Smith  <njs@codesourcery.com>

	* commands.cc (trusted): Print spaces between key ids.

	* lua.cc (add_rcfile): Errors while loading a user-provided rc
	file are naughtiness, not oopses.
	
2004-12-11  Nathaniel Smith  <njs@codesourcery.com>

	* commands.cc (commands::explain_usage): Use split_into_lines to
	do formatting of per-command usage; allow multi-line
	descriptions.
	(trusted): New command.
	* monotone.texi (Key and Cert): Document 'trusted' command.
	* tests/t_trusted.at: New test.
	* testsuite.at: Change get_revision_cert_trust to support
	t_trusted.at.  Call t_trusted.at.
	
2004-12-11  Derek Scherger  <derek@echologic.com>

	* app_state.{cc,hh} (restriction_includes): renamed from
	in_restriction to be less obscure; use path_set rather than
	set<file_path>
	* commands.cc 
	(restrict_path_set):
	(restrict_rename_set):
	(restrict_path_rearrangement):
	(calculate_restricted_revision): new restriction functions
	(restrict_patch_set): remove old restrictions machinery
	(status): call calculate_restricted_revision
	(ls_tags): call app.initialize
	(unknown_itemizer): restriction_includes renamed
	(ls_unknown): call calculate_restricted_revision
	(ls_missing): rework for restrictions
	(commit): switch to --message option, optional paths and preserve
	restricted work
	(diff): allow restrictions for zero and one arg variants
	(revert): note some work left to do
	* manifest.{cc,hh} (build_manifest_map): hide unused things
	(build_restricted_manifest_map): new function
	* transforms.{cc,hh} (calculate_ident): clean up merge artifacts
	* work.cc (read_options_map): merge cleanup to preserve command
	line options

2004-12-10  Nathaniel Smith  <njs@codesourcery.com>

	* Makefile.am (package_full_revision.txt): Redo Joel Rosdahl
	<joel@rosdahl.net>'s change below after it got clobbered by
	merge.

2004-12-10  Nathaniel Smith  <njs@codesourcery.com>

	* commands.cc (log): Synopsize optional 'file' argument, and
	describe both arguments in help description.

2004-12-10  Matt Johnston  <matt@ucc.asn.au>

	* cert.cc: Added priv_key_exists() function
	* commands.cc, rcs_import.cc: use new privkey functions
	* netsync.cc: change some bits that were missed

2004-12-09  Derek Scherger  <derek@echologic.com>

	* .mt-nonce: delete obsolete file	
	* change_set.cc (merge_deltas): add file paths in call to
	try_to_merge_files
	* commands.cc (propagate): add progress logging similar to merge
	* diff_patch.{cc,hh} (try_to_merge_files): add file paths to
	merge2 and merge3 hooks; add logging of paths before calling merge
	hooks
	* lua.{cc,hh} (hook_merge2, hook_merge3): add file paths to merge
	hooks
	* std_hooks.lua (merge2, merge3, merge2_xxdiff_cmd,
	merge3_xxdiff_cmd): pass file paths to xxdiff for use as titles
	* testsuite.at (MONOTONE_SETUP): add paths to merge2 hook

2004-12-09  Matt Johnston  <matt@ucc.asn.au>

	* cert.cc, cert.hh, lua.cc, lua.hh, netsync.cc:
	Added a new get_priv_key(keyid) lua hook to retrieve
	a private key from ~/.monotonerc

2004-12-09  Matt Johnston  <matt@ucc.asn.au>

	* change_set.cc: Don't include patch deltas on files which
	are being deleted in changesets. (partial fix for bug
	invoked by t_merge_add_del.at)

2004-12-09  Matt Johnston  <matt@ucc.asn.au>

	* configure.ac,Makefile.am: Fix iconv and intl
	handling so that the libraries are used (required for OS X).

2004-12-09  Nathaniel Smith  <njs@codesourcery.com>

	* Makefile.am (BUILT_SOURCES_NOCLEAN): add 'S'.
	
	* netsync.cc (session): Make ticker pointers into auto_ptr's.  Add
	cert and revision tickers.
	(session::session): Initialize new tickers.
	(session::note_item_sent): New method.  Increment tickers.
	(session::note_item_arrived): Increment tickers.
	(session::read_some): Adjust for auto_ptr.
	(session::write_some): Likewise.
	(call_server): Conditionally initialize cert and revision
	tickers.
	(queue_data_cmd): Call 'note_item_sent'.
	(queue_delta_cmd): Call 'note_item_sent'.

2004-12-09  graydon hoare  <graydon@pobox.com>

	* ROADMAP: Add file.

2004-12-08  Nathaniel Smith  <njs@codesourcery.com>

	* tests/t_patch_vs_drop_add.at: 
	* tests/t_patch_drop_add.at: 
	* tests/t_netsync_unrelated.at: 
	* tests/t_merge_add_del.at: 
	* tests/t_merge2_add_drop_add.at: 
	* tests/t_merge_1.at: 
	* tests/t_heads_discontinuous_branch.at: 
	* tests/t_cleanup_empty_dir.at: 
	* tests/t_checkout_options.at: 
	* tests/t_ambig_update.at: 
	* tests/t_add_patch_drop_add.at:
	* tests/t_add_drop_add.at: 
	* tests/t_add_dot.at: Add (importance) markers to all bug report
	tests.

2004-12-08  Nathaniel Smith  <njs@codesourcery.com>

	* app_state.hh (write_options): Add 'force' option.
	* app_state.cc: Remove tabs.
	(write_options): Implement.
	* commands.cc (checkout): Pass force=true to 'write_options'.

	* tests/t_checkout_options.at: New test.
	* testsuite.at: Define RAW_MONOTONE.
	(t_checkout_options.at): Call it.
	
2004-12-08  Nathaniel Smith  <njs@codesourcery.com>

	* update.hh (pick_update_target): Rename to...
	(pick_update_candidates): ...this.  Return a set of candidates,
	rather than a single best.
	* update.cc (pick_update_candidates): Likewise.  Remove logic
	checking for unique candidate.
	* commands.cc (describe_revision): New function.
	(heads): Use it.
	(update): Use new 'pick_update_candidates' function.  Add logic
	checking for unique candidate.  On non-unique candidate, print all
	candidates, using 'describe_revision'.

	* tests/t_ambig_update.at: Check that failure messages describe
	the candidate set.

2004-12-08  Nathaniel Smith  <njs@codesourcery.com>

	* update.cc: Remove tabs.

2004-12-08  Nathaniel Smith  <njs@codesourcery.com>

	* tests/t_ambig_update.at: Also check that update fails when one
	candidate edge is deeper than the other.

2004-12-08  graydon hoare  <graydon@pobox.com>

	* change_set.cc (extend_renumbering_via_added_files): 
	Look up parent tid in existing renumbering.
	* commands.cc (attr): Check index for "set" subcommand.
	(lca): New diagnostic command.
	(log): Tidy up output formatting a bit.
	* po/monotone.pot: Regenerate.
	* tests/t_add_edge.at: New test to catch add failure.
	* testsuite.at: Call it.

2004-12-08  Nathaniel Smith  <njs@codesourcery.com>

	* tests/t_ambig_update.at: New test.
	* testsuite.at: Add it.

	* tests/t_explicit_merge.at: Add, having forgotten to last time.
	
2004-12-08  Nathaniel Smith  <njs@codesourcery.com>

	* tests/t_explicit_merge.at: New test.
	* testsuite.at: Add it.
	
2004-12-08  Nathaniel Smith  <njs@codesourcery.com>

	* testsuite.at: Remove duplicate line created by merge.
	* ChangeLog: Re-sort after merges.

	* commands.cc (explicit_merge): Remove stray space.  Print id of
	merge result.
	(complete_command): Add back "}" deleted by merge.
	
2004-12-08  Nathaniel Smith  <njs@codesourcery.com>

	* change_set.cc: Remove tabs.
	* diff_patch.cc: Likewise.

	* commands.cc (explicit_merge): New command.

2004-12-08  graydon hoare  <graydon@pobox.com>

	* change_set.cc (extend_renumbering_via_added_files): 
	Look up parent tid in existing renumbering.
	* commands.cc (attr): Check index for "set" subcommand.
	(lca): New diagnostic command.
	(log): Tidy up output formatting a bit.
	* po/monotone.pot: Regenerate.
	* tests/t_add_edge.at: New test to catch add failure.
	* testsuite.at: Call it.

2004-12-07  Richard Levitte  <richard@levitte.org>

	* Makefile.am: Keep package_*revision.{txt,h}, so they are saved
	as part of a distribution, and thereby make as sure as possible
	people who download monotone get historical information on where
	their copy of monotone came from.

2004-12-06  Richard Levitte  <richard@levitte.org>

	* monotone.cc: Add a hint on how to use --ticker.

2004-12-06  Nathaniel Smith  <njs@codesourcery.com>

	* commands.cc (ls_certs): Sort the certs before printing.
	* tests/t_netsync_repeated.at: Actually check that certs were
	transferred correctly.

2004-12-06  Julio M. Merino Vidal  <jmmv@menta.net>

	* figures/cert.pdf:
	* figures/cert.png:
	* figures/oo-figures.sxd:
	* monotone.texi: Use example host names under the
	example.{com,org,net} subdomains instead of invented names.
	These are defined in RFC 2606.

2004-12-06  Julio M. Merino Vidal  <jmmv@menta.net>

	* configure.ac: Now that we depend on GNU Autoconf >= 2.58, we
	can use the AS_HELP_STRING macro everywhere we need to pretty-print
	help strings.  Also convert old calls to AC_HELP_STRING (deprecated)
	to this one.

2004-12-06  Joel Rosdahl  <joel@rosdahl.net>

	* Makefile.am (package_full_revision.txt): Silence error messages
	when deducing full package revision.

2004-12-06  graydon hoare  <graydon@pobox.com>

	* unix/get_system_flavour.cc:
	* win32/get_system_flavour.cc: Add missing files.

2004-12-06  graydon hoare  <graydon@pobox.com>

	* commands.cc (merge): Add newline in output.
	* change_set.cc (project_missing_deltas): Fix very bad
	delta-renaming bug.

2004-12-06  graydon hoare  <graydon@pobox.com>

	* change_set.cc:
	* tests/t_merge_add_del.at:
	* netsync.cc:
	* commands.cc: Clean up from merge.

2004-12-06  Nathaniel Smith  <njs@codesourcery.com>

	* tests/t_add_patch_drop_add.at: New test.
	* tests/t_merge2_add_drop_add.at: New test.
	* tests/t_patch_drop_add.at: New test.
	* tests/t_patch_vs_drop_add.at: New test.
	* testsuite.at: Add them.
	
	* tests/t_add_drop_add.at: Fix to test what it was supposed to.
	
	* tests/t_merge2_data.at: Remove extraneous [stdout].

	* tests/t_merge_add_del.at: Fix description.
	XFAIL it.

2004-12-06  Nathaniel Smith  <njs@codesourcery.com>

	* tests/t_add_drop_add.at: New test.
	* testsuite.at: Add it.

2004-12-05  Nathaniel Smith  <njs@codesourcery.com>

	* tests/t_merge_add_del: Shorten name for better display.

2004-12-05  Matt Johnston <matt@ucc.asn.au>

	* tests/t_merge_add_del: added a new test for merging
	  branches where a file is added then removed.
	* testsuite.at: added the new test
	* configure.ac: bumped the prequisite version to 2.58 since
	  some tests use AT_XFAIL_IF

2004-12-05  graydon hoare  <graydon@pobox.com>

	* Makefile.am (package_full_revision.txt): Use top_builddir
	to locate monotone executable.

2004-12-05  Nathaniel Smith  <njs@codesourcery.com>

	* tests/t_merge_add_del: Shorten name for better display.

2004-12-05  Matt Johnston <matt@ucc.asn.au>

	* tests/t_merge_add_del: added a new test for merging
	  branches where a file is added then removed.
	* testsuite.at: added the new test
	* configure.ac: bumped the prequisite version to 2.58 since
	  some tests use AT_XFAIL_IF

2004-12-04  graydon hoare  <graydon@pobox.com>

	* commands.cc (fcommit): New command.
	(update): Finish off merge of update command.

2004-12-04  Derek Scherger  <derek@echologic.com>

	* commands.cc: (complete_command): New function.
	(explain_usage/process): Use it.

2004-12-04  Nathaniel Smith  <njs@codesourcery.com>

	* change_set.cc (merge_deltas): Call correct variant of
	try_to_merge_files depending on whether ancestor is available.
	* diff_patch.cc (try_to_merge_files -- merge3 version): Add
	assertions about ids.
	(try_to_merge_files -- merge2 version): Likewise.

	* testsuite.at: Add a trivial working merge2 hook.
	* tests/t_related_merge2_data.at: Update to use.
	Mark as expected to PASS.
	* tests/t_merge2_data.at: Likewise.

2004-12-04  Nathaniel Smith  <njs@codesourcery.com>

	* change_set.cc: Remove tabs.
	* diff_patch.cc: Likewise.

2004-12-03  Julio M. Merino Vidal  <jmmv@menta.net>

	* commands.cc: Add a missing newline to a message.

2004-12-03  Julio M. Merino Vidal  <jmmv@menta.net>

	* cryptopp/config.h:
	* configure.ac: NetBSD does not define __unix__ nor __unix, so the
	build fails.  To solve, check for __NetBSD__ where appropiate to
	detect a Unix system.

2004-12-03  Julio M. Merino Vidal  <jmmv@menta.net>

	* INSTALL: Document my latest changes: --enable-ipv6 option, ability
	to specify static boost prefix through --enable-static-boost and
	BOOST_SUFFIX variable.

2004-12-03  Julio M. Merino Vidal  <jmmv@menta.net>

	* Makefile.am:
	* configure.am: Add a variable, BOOST_SUFFIX, that identifies the
	suffix string that has to be appended to Boost library names to use
	them.  This variable can be defined on configure's command line.

2004-12-03  Julio M. Merino Vidal  <jmmv@menta.net>

	* configure.ac: Let the --enable-static-boost argument take a prefix
	to where boost libraries are located.

2004-12-03  Julio M. Merino Vidal  <jmmv@menta.net>

	* configure.ac: Add a three-state --enable-ipv6 argument to the
	configure script to explicitly enable or disable IPv6 support.

2004-12-03  Julio M. Merino Vidal  <jmmv@menta.net>

	* std_hooks.lua: Add missing newlines to two error messages.

2004-12-02  Derek Scherger  <derek@echologic.com>

	* commands.cc: more tweaking to ease changeset merge

2004-12-01  Derek Scherger  <derek@echologic.com>

	* commands.cc: reordered commands to help merge with changesets
	branch

2004-12-01  graydon hoare  <graydon@pobox.com>

	* {unix,win32}/get_system_flavour.cc: New files.
	* basic_io.{cc,hh}: Give names to input sources.
	* monotone.cc: Move app_state ctor inside try.
	* platform.hh (get_system_flavour): Declare.
	* revision.cc: Name input source "revision".
	* sanity.cc: Log flavour on startup.
	* tests/t_attributes.at: Use new syntax.
	* transforms.{cc,hh} (split_into_lines): New variant, and rewrite.
	* work.{cc,hh}: Rewrite attributes to use basic_io.
	(get_attribute_from_db):
	(get_attribute_from_working_copy): New functions.

2004-11-30  Nathaniel Smith  <njs@codesourcery.com>

	* keys.cc (get_passphrase): Simplify arguments.
	(generate_key_pair): Force new passphrases to come from the user.
	Adapt to new 'get_passphrase' arguments.
	(change_key_passphrase): Likewise.
	(generate_key_pair): Add argument specifying passphrase, for
	exclusive use of the unit tests.
	(signature_round_trip_test): Use it.
	* keys.hh (generate_key_pair): Adjust prototype correspondingly.

	* tests/t_genkey.at: Test that 'genkey' requires the passphrase to
	be entered.
	* tests/t_chkeypass.at: Check that 'chkeypass' fails if no
	passphrase is given.

2004-11-30  Nathaniel Smith  <njs@codesourcery.com>

	* keys.hh: Remove tabs.
	* keys.cc: Likewise.

2004-11-30  Nathaniel Smith  <njs@codesourcery.com>

	* monotone.texi (Hook Reference): Clarify description of
	'get_passphrase', following confusion on IRC.

2004-11-30  Joel Rosdahl  <joel@rosdahl.net>

	* ui.cc (fatal): Added missing newlines in fatal message.

2004-11-29  Nathaniel Smith  <njs@codesourcery.com>

	* monotone.texi: Add more details to documentation of 'update
	<revision>' command.

	* ui.cc (fatal): Typo in previous commit.
	
2004-11-29  Nathaniel Smith  <njs@codesourcery.com>

	* ui.cc (fatal): On suggestion of Zack Weinberg, add a note to
	fatal error messages 1) telling the user that it's a bug (i.e.,
	not their fault), and 2) requesting a bug report.

2004-11-29  Nathaniel Smith  <njs@codesourcery.com>

	* ui.cc: Remove tabs.

2004-11-30  Matt Johnston  <matt@ucc.asn.au>

	* change_set.cc (merge_disjoint_analyses): Prevent duplicated
	tids being used.
	(merge_disjoint_analyses): Fix typo (s/a_tmp/b_tmp/)

2004-11-24  Nathaniel Smith  <njs@codesourcery.com>

	* tests/t_cleanup_empty_dir.at: Shorten name.

2004-11-24  Nathaniel Smith  <njs@codesourcery.com>

	* Makefile.am (BUILT_SOURCES): List package_*version.{h,txt}.
	* package_{full_,}version.txt: Work when blddir != srcdir.

2004-11-24  Nathaniel Smith  <njs@codesourcery.com>

	* mt_version.hh: New file.
	* mt_version.cc: New file.
	* monotone.cc (package_revision.h): Don't include it.
	(mt_version.hh): Include it.
	(OPT_FULL_VERSION): New option.
	(options): Add it.
	(cpp_main): Implement --version and --full-version in terms of
	mt_version.hh.

	* Makefile.am (package_full_revision.h): Build it.
	(MOST_SOURCES): Add mt_version.{cc,hh}.

2004-11-24  Nathaniel Smith  <njs@codesourcery.com>

	* txt2c.cc (main): Add "--skip-trailing" option to skip trailing
	whitespace.
	* Makefile.am (package_revision.h): Generate it.
	* monotone.cc (package_revision.h): Include it.
	(cpp_main): Print it as part of --version.

2004-11-23  Nathaniel Smith  <njs@codesourcery.com>

	* tests/t_cleanup_empty_dir.at: New test.
	* testsuite.at: Call it.
	
2004-11-23  Nathaniel Smith  <njs@codesourcery.com>

	* monotone.texi (File Attributes): Document how restricted format
	of .mt-attrs currently is.  Also talk about 'the' .mt-attrs file
	instead of 'an', in response to confusion.

2004-11-23  Nathaniel Smith  <njs@codesourcery.com>

	* work.cc (build_deletion): Add missing newline.
	(build_rename): Likewise.
	(build_rename): Likewise.

2004-11-23  Nathaniel Smith  <njs@codesourcery.com>

	* work.cc: Remove tabs.

2004-11-23  Nathaniel Smith  <njs@codesourcery.com>

	* commands.cc: Remove tabs.

2004-11-23  Nathaniel Smith  <njs@codesourcery.com>

	* tests/t_add_dot.at: New test.
	* testsuite.at: Call it.

2004-11-22  Joel Rosdahl  <joel@rosdahl.net>

	* testsuite.at (NEED_UNB64): Check that python knows how to decode
	strings before using it.

2004-11-21  Joel Rosdahl  <joel@rosdahl.net>

	* testsuite.at (NEED_UNB64): Find more programs for decoding
	base64.

2004-11-20  Nathaniel Smith  <njs@codesourcery.com>

	* tests/t_merge_1.at: New test.
	* testsuite.at: Add it.
	(NEED_UNB64): New macro.
	(UNB64): Likewise.
	* tests/t_unidiff.at: Use them.
	* tests/t_unidiff2.at: Likewise.

2004-11-19  Nathaniel Smith  <njs@codesourcery.com>

	* tests/t_initfork.at: Remove file; redundant with
	t_merge2_add.at.
	* testsuite.at: Don't call it.

2004-11-18  Derek Scherger  <derek@echologic.com>

	* commands.cc (list tags): new command.
	* monotone.1: update.
	* monotone.texi: update.
	* std_hooks.lua: remove unused get_problem_solution hook.
	* test/t_tags.at: new test.
	* testsuite.at: call it.

2004-11-18  Nathaniel Smith  <njs@codesourcery.com>

	* monotone.texi (Committing Work): Remove mistakenly added
	redundant command line argument.

2004-11-17  Joel Rosdahl  <joel@rosdahl.net>

	* commands.cc (diff): Don't print hashes around diff output if
	there is no diff to print.

	Fix bugs #8714 "monotone update working copy to previous version"
	and #9069 "update with multiple candidates":
	* commands.cc (update): Let the update command take an optional
	revision target parameter. Without an explicit revision target,
	the current branch head is used just like before. Added logic for
	updating to an older revision or another revision reachable via a
	common ancestor.
	* tests/t_update_to_revision.at: Add regression tests for new
	update logic.
	* testsuite.at: Add new test.
	* monotone.texi: Document new update argument.

2004-11-17  Nathaniel Smith  <njs@codesourcery.com>

	* netsync.cc (request_fwd_revisions): Rename 'first_attached_edge'
	to 'an_attached_edge', because it does not represent the first
	attached edge.  Likewise for 'first_attached_cset'.
	(analyze_attachment): Remove early exit from loop; we want to
	analyze the entire graph, not just some linear subgraphs.

	* revision.cc (ensure_parents_loaded): Filter out the null
	revision when calculating parents.
	* change_set.hh (null_id): Define for 'revision_id's.

	* tests/t_merge2_add.at: New test.
	* tests/t_merge2_data.at: New test.
	* tests/t_related_merge2_data.at: New test.
	* tests/t_merge_add.at: New test.
	* tests/t_netsync_pubkey.at: New test.
	* tests/t_netsync_repeated.at: New test.
	* tests/t_netsync_unrelated.at: New test.


	* testsuite.at: Add new tests.
	(NETSYNC_SETUP): New macro.
	(MONOTONE2): New macro.
	(RUN_NETSYNC): New macro.
	(ADD_FILE): New macro.
	(SET_FILE): New macro.
	(COMMIT): New macro.
	* tests/t_netsync.at: Use them.

	* tests/t_singlenetsync.at: Add 'netsync' keyword'.  Rename to...
	* tests/t_netsync_single.at: ...this.

	* tests/t_heads_discontinuous_branch.at: XFAIL it.

2004-11-17  Nathaniel Smith  <njs@codesourcery.com>

	* netsync.cc: Remove hard tabs.

2004-11-17  Nathaniel Smith  <njs@codesourcery.com>

	* revision.cc: Remove hard tabs.
	* change_set.hh: Likewise.

2004-11-16  Nathaniel Smith  <njs@codesourcery.com>

	* tests/t_heads.at: Replace last tricky case with a less tricky case.
	* tests/t_heads_discontinuous_branch.at: New test for the really
	tricky case.
	* testsuite.at: Run it.

2004-11-16  Nathaniel Smith  <njs@codesourcery.com>

	* views.sql (trusted_parents_in_branch): Remove.
	(trusted_children_in_branch): Remove.
	(trusted_branch_members): New view.
	(trusted_branch_parents): New view.
	(branch_heads): Use the new views, not the removed ones.
	
	* database.cc (get_heads): Column name in 'branch_heads'
	unavoidably changed from 'id' to 'parent'; adjust SELECT statement
	to use new name.

2004-11-16  Nathaniel Smith  <njs@codesourcery.com>

	* database.cc: Remove hard tabs.

2004-11-16  Nathaniel Smith  <njs@codesourcery.com>

	* commands.cc (dump_diffs): Fetch delta destination, not source,
	on new files.

2004-11-15  Joel Rosdahl  <joel@rosdahl.net>

	* tests/t_diff_added_file.at: Added testcase exposing a bug in
	"monotone diff x y" where x is an ancestor of y and y adds a new
	file.
	* testsuite.at: Add new test.

2004-11-14  Joel Rosdahl  <joel@rosdahl.net>

	Fix bug #9092 "add command to change passphrase":
	* commands.cc (chkeypass): New command.
	* keys.cc (get_passphrase): Added parameters for prompt beginning and
	disabling hook lookup and passphrase caching.
	* keys.hh, keys.cc (change_key_passphrase): New function.
	* database.hh, database.cc (delete_private_key): New function.
	* monotone.texi (Key and Cert): Document command.
	* tests/t_chkeypass.at: Testcase for the command.
	* testsuite.at: Added new testcase.

2004-11-14  Matt Johnston <matt@ucc.asn.au>

	* tests/t_initfork.at: New test for merging two ancestor-less heads.

2004-11-13  Nathaniel Smith  <njs@codesourcery.com>

	* tests/t_heads.at: New test.
	* testsuite.at: Add it.
	
2004-11-13  Nathaniel Smith  <njs@codesourcery.com>

	* monotone.texi: Fix various typos.
	(Committing Work): Add missing command line argument.
	(Branch Names): New section.
	Add me to the copyright block.

2004-11-12  Joel Rosdahl  <joel@rosdahl.net>

	* monotone.texi: Fix documentation of the approve and disapprove
	commands. Fix jp.co.juicebot.jb7 branch name in examples. Other
	minor fixes.

2004-11-11  Joel Rosdahl  <joel@rosdahl.net>

	* monotone.texi: Fix typos.

2004-11-08  graydon hoare  <graydon@pobox.com>

	* monotone.texi: Some minor cleanups.
	* netsync.cc: Fix a formatter.

2004-11-07  graydon hoare  <graydon@pobox.com>

	* figures/*.txt: Drop.
	* monotone.texi: Pull ASCII figures back in conditionally.
	* NEWS, AUTHORS, monotone.spec: Update for 0.15.
	* monotone.1: Update.

2004-11-06  graydon hoare  <graydon@pobox.com>

	* README.changesets: New file.
	* config.guess, config.sub: Remove.
	* Makefile.am: Improve document-building brains.
	* cert.cc, netsync.cc: Remove include.
	* configure.ac: Bump version number.
	* merkle_tree.{cc,hh}: Use unsigned char in dynamic_bitset.
	* po/POTFILES.in: Update to remove os_specific.hh.
	* po/monotone.pot: Regenerate.

2004-11-05  graydon hoare  <graydon@pobox.com>

	* constants.cc: Up timeout, connection limit.
	* monotone.texi: Various cleanups.

2004-11-05  Ulrich Drepper  <drepper@redhat.com>

	* configure.ac: Reduce dependencies.
	* lua/lua.h: Include config.h.
	* mkstemp.{cc,hh}: Use system variant when found.
	* netxx/resolve_getaddrinfo.cxx: Check for AI_ADDRCONFIG
	definition.
	* po/POTFILES.in: Update to mention changes.
	* Makefile.am (EXTRA_DIST): Include spec file.
	* commands.cc (diff): No output if empty diff.

2004-10-31  graydon hoare  <graydon@pobox.com>

	* commands.cc (diff): Use guess_binary.
	Fix up some messages to fit on single lines.
	* Makefile.am: Make monotone.pdf depend on figures.
	* change_set.cc: Make inversion drop "delete deltas".
	* texinfo.css: Make images align nicely.
	* netsync.cc: Fix up some messages to be clearer.

2004-10-30  graydon hoare  <graydon@pobox.com>

	* figures/*: New figures.
	* monotone.texi: Rewrite much of the tutorial.

2004-10-30  Nathaniel Smith  <njs@codesourcery.com>

	* netsync.cc (process_hello_cmd): Make clear that when the
	server's key is unknown, we abort the connection.

2004-10-29  Nathaniel Smith  <njs@codesourcery.com>

	* sanity.cc (dump_buffer): Wrap bare string in call to string(),
	to disambiguate conversions (required by Boost 1.30).

2004-10-26  graydon hoare  <graydon@pobox.com>

	* tests/t_update_missing.at: New test from Bruce Stephens
	* testsuite.at: Call it.
	* change_set.cc: Fix the error exposed by it.

2004-10-26  graydon hoare  <graydon@pobox.com>

	* work.{cc,hh}: Comply with Derek's new tests.
	* commands.cc: Likewise.

2004-10-28  Derek Scherger  <derek@echologic.com>

	* tests/t_rename.at: add test for renaming a file after it has
	been moved rather than before
	* tests/t_revert.at: add test for reverting a missing file

2004-10-28  Derek Scherger  <derek@echologic.com>

	* tests/t_drop_missing.at: New test.
	* testsuite.at: Call it.

2004-10-28  Derek Scherger  <derek@echologic.com>

	* tests/t_add.at: New test.
	* testsuite.at: Call it.

2004-10-26  graydon hoare  <graydon@pobox.com>

	* basic_io.{cc,hh}: Rework to use indented stanzas.
	* change_set.cc, revision.cc: Likewise.
	* change_set.cc: Fix formatter bug.
	* commands.cc: Sanity check file ID on delta commit.
	* work.cc: Chatter a bit more on add/drop.

2004-10-17  graydon hoare  <graydon@pobox.com>

	* merkle_tree.cc: Fix bad logging.
	* netsync.cc: Fix transmission bugs.
	* work.cc: Add some progress messages back in.
	* monotone.texi: Change contents of MT/work in example.

2004-10-17  graydon hoare  <graydon@pobox.com>

	* commands.cc (log): Keep a seen list, mask frontier by it.
	* monotone.texi: Updates to cover revision terminology.

	Also various further merges from trunk, see below.

2004-10-17  Derek Scherger  <derek@echologic.com>

	* lua.{cc,hh} (hook_ignore_branch): new hook
	* commands.cc (ls_branches): call it
	* monotone.texi (Hook Reference): describe it

2004-10-17  Richard Levitte  <richard@levitte.org>

	fix bug 8715 and more
	* diff_patch.cc (struct unidiff_hunk_writer,
	unidiff_hunk_writer::flush_hunk): the skew is not just the
	size difference between added and deleted lines in the current
	hunk, it's the size difference between /all/ added and deleted
	lines so far.  Therefore, the skew needs to be a member of the
	struct rather than being something calculated for each hunk.
	Furthermore, we need to add trailing context even if the change
	only consisted of one line.

2004-10-17  Richard Levitte  <richard@levitte.org>

	* monotone.texi (Working Copy): Change the description of
	'monotone revert' to explain what happens when there are
	arguments.

2004-10-17  Richard Levitte  <richard@levitte.org>

	* monotone.texi (OPTIONS): Add a description of --ticker.

	* ui.cc, ui.hh: Rethink the writing conditions as the ticks being
	"dirty" when they have changed since the last print.  That way,
	it's very easy to see when they need being printed.  This fixes a
	small bug where, in some cases, the exact same tick output is
	produced twice, once before a separate message, and once after,
	when a ticker is actually being removed.
	(tick_write_dot::write_ticks): Add a line that describes the
	ticks, including the amount of each tick per short name.

2004-10-17  Richard Levitte  <richard@levitte.org>

	fix bug 8733
	* ui.cc, ui.hh: Define a separate tick writer struct, and two
	subclasses, one that write counters, and one that writes progress
	characters.  As a consequence, move the count to the ticker class
	itself, and have the user interface contain a map of pointers to
	tickers instead of a map of counters, so data is easier to expand
	and access in a consistent manner.  Finally, correct a few errors
	in the checks for when ticks should be written, and make sure the
	final value gets written when the tickers are removed.

	* cert.cc (write_ancestry_paths):
	* database.cc (rehash):
	* netsync.cc (call_server, rebuild_merkle_trees):
	* rcs_import.cc (import_cvs_repo, cvs_history): Adapt to the new
	tickers.

	* monotone.cc: Add the option '--ticker' which takes the values
	"dot" or "count" to express which type of tick writer to use.  As
	a result, set the tick writer to be the progress dot kind or the
	counting type.

2004-10-15  graydon hoare  <graydon@pobox.com>

	* std_hooks.lua (get_revision_cert_trust): Add.

2004-10-14  graydon hoare  <graydon@pobox.com>

	* main.cc (UNIX_STYLE_SIGNAL_HANDLING): Enable on OSX.
	* cryptopp/*: Upgrade to 5.2.1
	* Makefile.am: Adjust for a couple new files.

2004-10-13  graydon hoare  <graydon@pobox.com>

	* change_set.cc (__STDC_CONSTANT_MACROS): Further hammering.
	* commands.cc (changesetify): New subcommand to db.
	* database.{cc,hh} (sql): Install views.
	(install_views): New function.
	(get_manifest_certs): Restore old variant.
	* numeric_vocab.hh: Use stdint.h.
	* revision.{cc,hh} (analyze_manifest_changes)
	(construct_revisions)
	(build_changesets): New functions.
	* schema.sql: Remove views stuff.
	* views.sql: Put views here.
	* schema_migration.cc: Add migration code for revisions.
	* Makefile.am: Mention views.sql.

2004-10-12  graydon hoare  <graydon@pobox.com>

	* unix/read_password.cc: Don't force echo on.

2004-10-10  graydon hoare  <graydon@pobox.com>

	merge a batch of changes from trunk, see below.
	* monotone.spec: Bump to 0.14.

2004-10-10  graydon hoare  <graydon@pobox.com>

	fix bug 9884
	* tests/t_singlenetsync.at: sleep 5
	* tests/t_netsync.at: sleep 5 

2004-10-10  graydon hoare  <graydon@pobox.com>

	* AUTHORS: Mention Richard Levitte.
	* Makefile.am: Remove nonce stuff.
	* NEWS: Describe changes from last release.
	* cert.cc (cert_manifest_testresult): Teach about other ways
	of writing a boolean value.
	* commands.cc (commit): Don't commit when no change.
	(debug): Rename to "db execute".
	(serve): Require passphrase on startup.
	(bump): Remove command.
	(ls keys): Handle no keys.
	* configure.ac: Bump version number.
	* keys.cc (get_passphrase): Reject empty passphrase nicely,
	from user and from hook.
	* lua.{cc,hh} (hook_get_sorter): Dead code, remove.
	* main.cc (main_with_many_flavours_of_exception): s/char/int/.
	* monotone.cc (OPT_DUMP): New option.
	(OPT_VERBOSE): Rename as OPT_DEBUG.
	* monotone.{texi,1}: Document changes, s/rdiff/xdelta/.
	* nonce.{cc,hh}: Drop.
	* sanity.hh (sanity::filename): New field.
	* sanity.cc (dump_buffer): Dump to file or be silent.
	* testsuite.at (persist_phrase_ok): Define as true.
	* tests/t_null.at: Adjust for new option names.
	* unit_tests.cc: Set debug, not verbose.

2004-10-10  graydon hoare  <graydon@pobox.com>

	* tests/t_remerge.at: New test.
	* testsuite.at: Call it.

2004-10-10  graydon hoare  <graydon@pobox.com>

	* cryptopp/algebra.cpp:
	* cryptopp/asn.h:
	* cryptopp/hmac.h:
	* cryptopp/iterhash.h:
	* cryptopp/mdc.h:
	* cryptopp/modes.h:
	* cryptopp/osrng.h:
	* cryptopp/pubkey.h:
	* cryptopp/seckey.h:
	* cryptopp/simple.h:
	* cryptopp/smartptr.h:
	* cryptopp/strciphr.cpp:
	* cryptopp/strciphr.h:
	* lcs.cc:
	* lua.cc: Fixes for g++ 3.4 from Michael Scherer.
	* AUTHORS: Mention Michael.

2004-10-10  graydon hoare  <graydon@pobox.com>

	* tests/t_movedel.at: New test.
	* testsuite.at: Call it.

2004-10-10  graydon hoare  <graydon@pobox.com>

	* tests/t_movepatch.at: New test.
	* testsuite.at: Call it.

2004-10-10  graydon hoare  <graydon@pobox.com>

	* change_set.cc:
	* file_io.{cc,hh}: Bug Fixes.

2004-10-10  graydon hoare  <graydon@pobox.com>

	* cert.{cc,hh} (cert_revision_manifest): Bug fixes.
	* commands.cc (approve)
	(disapprove)
	(testresult): Teach about revisions.
	* tests/t_disapprove.at:
	* tests/t_i18n_file.at:
	* tests/t_ls_missing.at:
	* tests/t_testresult.at: Bug fixes.

2004-10-09  graydon hoare  <graydon@pobox.com>

	* netsync.cc: 
	* packet.cc: 
	* tests/t_i18n_file.at:
	* tests/t_netsync.at:
	* tests/t_single_char_filenames.at:
	* tests/t_singlenetsync.at: Bug fixes.

2004-10-04  graydon hoare  <graydon@pobox.com>

	* Makefile.am: Re-enable rcs stuff.
	* cert.{cc,hh}: Bug fixes.
	* change_set.{cc,hh} (apply_change_set)
	(apply_change_set_inverse): New helper functions.
	* commands.cc (log)
	(rcs_import)
	(cvs_import): Teach about revisions.
	* database.cc (get_version): Block reconstruction loops.
	* diff_patch.cc:
	* lua.cc:
	* netsync.cc: Remove references to obsolete includes.
	* rcs_file.cc: Pick up bug fix from trunk.
	* rcs_import.cc: Teach about revisions.

2004-10-03  graydon hoare  <graydon@pobox.com>

	* change_set.{cc,hh}: Lots of little bug fixes.
	* commands.cc: Likewise.
	* database.cc: Comment some chatter.
	* file_io.{cc,hh}: Bug fixes, remove unlink / hardlink stuff.
	* netcmd.cc: Bug fixes.
	* netsync.cc: Likewise.
	* tests/t_*.at: Teach about revisions.
	* testsuite.at: Likewise.
	* work.cc: Bug fixes.

2004-09-30  graydon hoare  <graydon@pobox.com>

	* app_state.cc: Inform db of app.
	* change_set.cc: Bug fixes.
	* commands.cc: Use delete_file not unlink.
	* database.{cc,hh}: Bug fixes in trust function machinery.
	* revisions.cc: Skip consideration of empty parents.
	* file_io.{cc,hh}: Remove unlink function.
	* schema.sql: Pass pubkey data into trust call.

2004-09-29  graydon hoare  <graydon@pobox.com>

	* change_set.cc: Various bug fixes, merge unit tests.

2004-09-26  graydon hoare  <graydon@pobox.com>

	* predicament.{cc,hh}: Remove.
	* Makefile.am: Update.
	* change_set.{cc,hh}: Compilation fixes.
	* commands.cc: Likewise.
	* file_io.{cc,hh}: Likewise, and implement link/unlink.
	* lua.{cc,hh}: Implement conflict resolver hooks.

2004-09-25  graydon hoare  <graydon@pobox.com>

	* change_set.{cc,hh}: Rewrite entirely.
	* work.cc: Adjust to compensate.
	* commands.cc: Likewise.
	* numeric_vocab.hh: Ask for C99 constant ctor macros.

2004-09-24  Derek Scherger  <derek@echologic.com>

	* app_state.{cc,hh} (initialize,prefix,in_restriction): rename
	restriction vars; require explicit subdir restriction with ".";
	remove restriction if any path evaluates to working copy root	
	* commands.cc (update): disallow restricted updates
	(diff): use --manifest options for initialization
	* tests/t_restrictions.at: remove restricted update test
	* tests/t_subdirs.at: added (missed previously)
	* vocab.cc (verify): allow "." elements in local_path
	(test_file_path_verification): test for "." in paths

2004-09-20  Derek Scherger  <derek@echologic.com>

	* app_state.{cc,hh}: add message and manifest options; add subdir
	restriction; use set instead of vector for path restrictions
	(prefix): new method
	(add_restriction): change signature for set of path restrictions
	(in_restriction): renamed from is_restricted; adjust path matching
	(set_message): new method
	(add_manifest): new method
	(initialize): remove code to adjust restrictions from old options
	* commands.cc
	(restrict_patch_set, struct unknown_itemizer): rename
	app.is_restricted to app.in_restriction
	(add,drop,rename,revert): prefix file args with current subdir
	(update,status,ls_unknown,ls_missing): build restriction from args
	(commit): build restriction from args; use --message option
	(diff): build restriction from args; use --manifest options
	* file_io.cc (find_working_copy): logging tweaks
	* monotone.cc: remove --include/--exclude options; add --manifest
	and --message options
	* tests/t_attributes.at: add commit --message option
	* tests/t_cross.at: commit --message
	* tests/t_cwork.at: commit --message
	* tests/t_disapprove.at: commit --message
	* tests/t_drop.at: commit --message
	* tests/t_erename.at: commit --message; diff --manifest
	* tests/t_fork.at: commit --message
	* tests/t_genkey.at: commit --message
	* tests/t_i18n_file.at: commit --message
	* tests/t_import.at: commit --message
	* tests/t_ls_missing.at: commit --message
	* tests/t_merge.at: commit --message
	* tests/t_movedel.at: commit --message
	* tests/t_movepatch.at: commit --message
	* tests/t_netsync.at: commit --message
	* tests/t_persist_phrase.at: commit --message
	* tests/t_rename.at: commit --message
	* tests/t_renamed.at: commit --message
	* tests/t_restrictions.at: remove --include/--exlclude options
	* tests/t_revert.at: commit --message
	* tests/t_scan.at: commit --message
	* tests/t_single_char_filenames.at: commit --message
	* tests/t_testresult.at: commit --message
	* tests/t_unidiff.at: commit --message
	* tests/t_unidiff2.at: commit --message
	* tests/t_update.at: commit --message
	* tests/t_versions.at: commit --message

2004-09-19  graydon hoare  <graydon@pobox.com>

	* change_set.cc: More bug fixes.
	* basic_io.cc: Improve error reporting.
	* commands.cc (complete): Teach about revisions.
	* database.{cc,hh}: Add complete variant for revisions.

2004-09-19  graydon hoare  <graydon@pobox.com>

	* change_set.cc: Add a unit test, fix some bugs.

2004-09-18  graydon hoare  <graydon@pobox.com>

	* change_set.{cc,hh} (subtract_change_sets): New function.
	(build_pure_addition_change_set): New function.
	* commands.cc (try_one_merge): Teach about revisions
	(merge): Likewise.
	(propagate): Likewise.
	(update): Change from changeset inversion to negation.
	* database.{cc,hh} (get_manifest): New function.
	* cert.cc: Use it.

2004-09-13  graydon hoare  <graydon@pobox.com>

	* change_set.cc: Bug fixes.
	* commands.cc: Likewise.

2004-09-13  graydon hoare  <graydon@pobox.com>

	* change_set.{cc,hh}: Implement delta renaming and merging.
	* commands.cc 
	(update): Teach about revisions.
	(agraph): Likewise.
	* diff_patch.{cc,hh}: Tidy up interface a bit.
	* database.{cc,hh} (get_revision_ancestry): New helper.
	* file_io.{cc,hh}
	(move_dir): New function.
	(delete_dir_recursive): New function.	

2004-09-10  graydon hoare  <graydon@pobox.com>

	* basic_io.{cc,hh}: Move to more "normal" looking
	quoted output.
	* change_set.{cc,hh}: Extend, bugfix.
	* commands.cc (diff): Teach about revisions.
	* revision.{cc,hh}: Extend, bugfix.

2004-09-07  Derek Scherger  <derek@echologic.com>

	subdirectory restrictions
	
	* file_io.{hh,cc} (find_working_copy): new function
	(absolutify) use fs::current_path
	* work.cc (add_to_options_map): use options.insert to preserve
	previous settings
	* work.hh: add note about MT/options file to header comment
	* lua.{hh,cc} (load_rcfile): renamed from add_rcfile 
	* app_state.{cc,hh} (constructor): remove read of MT/options
	(initialize): new methods to find/create working copy
	(set_stdhooks,set_rcfiles,add_rcfile,load_rcfiles,read_options):
	new methods
	(set_database,set_branch,set_signing_key): update for new options
	reading
	* monotone.cc: update help for --norc option
	(cpp_main): move loading of lua hooks to app_state after book
	keeping dir is found
	* commands.cc: all commands call app initialize to relocate to
	working copy directory
	(bookdir_exists,ensure_bookdir) remove
	(setup) new command to create working copy
	* tests/t_subdirs.at: new test
	* testsuite.at: call new setup command to initialize working copy;
	call new test
	(PROBE_NODE): adjust for new checkout requirement that MT dir does
	not exist
	* tests/t_attributes.at: ditto
	* tests/t_cwork.at: ditto
	* tests/t_single_char_filenames.at: ditto
	* tests/t_versions.at: ditto
	
2004-09-06  graydon hoare  <graydon@pobox.com>

	* Makefile.am: Revise,
	* cert.{cc,hh}: Minor bug fixes.
	* change_set.{cc,hh} 
	(apply_path_rearrangement): New variant.
	(read_path_rearrangement): New function.
	(write_path_rearrangement): New function.
	* commands.cc: Partially teach about revisions.
	* database.{cc,hh}: Bug fixes.
	* revision.cc: Print new manifest as hex.
	* schema.sql: Fix typos.
	* update.{cc,hh}: Teach about revisions.

2004-09-06  graydon hoare  <graydon@pobox.com>

	* Makefile.am (unit_tests): Revise.
	* change_set.{cc,hh}: Move accessors to header.
	* constants.cc (netcmd_current_protocol_version): Bump.
	(netcmd_minimum_bytes_to_bother_with_gzip): Expand to 0xfff.
	* database.{cc,hh}: Teach about reverse deltas, bug fixes.
	* diff_patch.{cc,hh}: Remove dead code.
	* merkle_tree.{cc,hh}: Teach about revisions.
	* netsync.cc: Teach about revisions, reverse deltas.
	* packet.{cc,hh}: Likewise.
	* unit_tests.{cc,hh}: Reactivate tests.

2004-09-02  Derek Scherger  <derek@echologic.com>

	* tests/t_restrictions.at: rework and attempt to clean things up a
	bit; add test for bug in restrict_patch_set
	* commands.cc (restrict_patch_set): fix bug in removal of
	restricted adds/dels/moves/deltas

2004-08-28  graydon hoare  <graydon@pobox.com>

	* Makefile.am (unit_tests): Split out working parts.
	* basic_io.{cc,hh}: Minor fixes. 
	* cert.{cc,hh}: Fixes, remove major algorithms.
	* revision.{cc,hh}: Rewrite algorithms from cert.cc.
	* change_set.{cc,hh}: Extensive surgery, unit tests.
	* database.{cc,hh}: Minor fixes.
	* file_io.{cc,hh}: Likewise.
	* lua.cc: Likewise.
	* packet.{cc,hh}: Teach about revisions.
	* schema.sql: Drop some optimistic tables.
	* unit_tests.{cc,hh}: Add revision, change_set tests.
	* vocab.cc: Instantiate revision<cert>.
	* work.{cc,hh}: Rewrite in terms of path_rearrangement.

2004-08-17  graydon hoare  <graydon@pobox.com>

	* database.cc: Simplified.
	* schema.sql: Simplified.
	* transforms.cc: Fixed bug.
	* revision.{hh,cc}: Stripped out tid_source.
	* change_set.{cc,hh}: Oops, never committed!

2004-08-16  graydon hoare  <graydon@pobox.com>

	* change_set.{hh,cc}: Simplified, finished i/o.
	* revision.{hh,cc}: Fix to match, redo i/o.
	* basic_io.cc (basic_io::parser::key): Print trailing colon.
	* vocab.hh: Whitespace tweak.

2004-08-09  graydon hoare  <graydon@pobox.com>

	* change_set.{hh,cc}: New files.
	* basic_io.{hh,cc}: New files.
	* predicament.{hh,cc}: New files.
	* revision.{hh,cc}: Break completely, need to fix.
	* diff_patch.{hh,cc}: Minor touchups.
	* lua.{hh,cc}, std_hooks.lua: Model predicaments.
	* Makefile.am: Update.

2004-07-10  graydon hoare  <graydon@pobox.com>

	* lcs.{hh,cc}: Move lcs.hh body into lcs.cc.
	* diff_patch.cc: Modify to compensate.
	* revision.{hh,cc}: New files.
	* Makefile.am: Update
	* patch_set.{hh,cc}: Remove.
	* {cert,database,lua,packets}.{hh,cc}, commands.cc: 
	Modify partially (incomplete) to use revisions.
	* manifest.{hh,cc}: Cleanup, remove dead code.
	* schema.sql: Declare new revision tables.
	* schema_migration.cc: Incomplete migrator.
	* {transforms.{hh,cc}, vocab{,_terms}.hh:
	Infrastructure for revisions.

2004-07-20  Derek Scherger  <derek@echologic.com>

	* tests/t_restrictions.at: new test
	* testsuite.at: run it
	* app_state.{cc,hh} (add_restriction, is_restricted): new functions
	* monotone.cc (--include,--exclude): new options
	* commands.cc (restrict_patch_set): new function. called by
	commit, update, status, diff commands

2004-07-05  graydon hoare  <graydon@pobox.com>

	* cert.cc (operator<): Fix wrong ordering of 
	fields.

2004-06-07  graydon hoare  <graydon@pobox.com>

	* cryptopp/algebra.cpp:
	* cryptopp/asn.h:
	* cryptopp/hmac.h:
	* cryptopp/iterhash.h:
	* cryptopp/mdc.h:
	* cryptopp/modes.h:
	* cryptopp/osrng.h:
	* cryptopp/pubkey.h:
	* cryptopp/seckey.h:
	* cryptopp/simple.h:
	* cryptopp/smartptr.h:
	* cryptopp/strciphr.cpp:
	* cryptopp/strciphr.h:
	* lcs.hh:
	* lua.cc: Fixes for g++ 3.4 from Michael Scherer.
	* AUTHORS: Mention Michael.

2004-05-28  graydon hoare  <graydon@pobox.com>

	* tests/t_movedel.at: New test.
	* testsuite.at: Call it.
	* diff_patch.cc (adjust_deletes_under_renames): New function.
	(merge3): Use it.

2004-05-27  graydon hoare  <graydon@pobox.com>

	* tests/t_movepatch.at: New test.
	* testsuite.at: Call it.
	* diff_patch.cc (adjust_deltas_under_renames): New function.
	(merge3): Use it.

2004-05-20  graydon hoare  <graydon@pobox.com>

	* NEWS: Note 0.13 release.
	* configure.ac: Bump version number.
	* monotone.spec: Likewise.

2004-05-19  graydon hoare  <graydon@pobox.com>

	* file_io.cc (tilde_expand): Fix fs::path use.

2004-05-18  graydon hoare  <graydon@pobox.com>

	* diff_patch.cc (apply_directory_moves): Fix fs::path use.
	* file_io.cc (write_data_impl): Likewise.
	* packet.cc: Use explicit true/false maps in caches.
	* sanity.cc (dump_buffer): Write to clog (buffered).

2004-05-16  graydon hoare  <graydon@pobox.com>

	* keys.cc (get_passphrase): Reimplement.
	* unix/read_password.c: Remove.
	* {unix,win32}/read_password.cc: Add.
	* constants.{hh,cc} (maxpasswd): New constant.
	* Makefile.am: Teach about platform specific stuff.

2004-05-16  graydon hoare  <graydon@pobox.com>

	* diff_patch.cc (merge2): Don't discard files on one side.
	* std_hooks.lua (merge2_xxdiff_cmd): Specify merge filename.

2004-05-14  Joel Rosdahl  <joel@rosdahl.net>

	* std_hooks.lua (ignore_file): Quote dots in .svn patterns.
	* monotone.texi: Updated ignore_file hook example.

2004-05-13  Nathaniel Smith  <njs@codesourcery.com>

	* commands.cc: Include boost/filesystem/path.hpp,
	boost/filesystem/convenience.hpp.
	(checkout): Make checkout directory an fs::path, not a local_path.
	
2004-05-13  Nathaniel Smith  <njs@codesourcery.com>

	* testsuite.at (test_hooks.lua): Add a 'test_attr' attribute
	hook.  Add tests t_attributes and t_single_char_filenames.
	* tests/t_attributes.at: New test.
	* tests/t_single_char_filenames.at: New test.
	* manifest.cc (read_manifest_map): Replace ".+" with ".*" to
	support single-character filenames.
	* work.cc (read_work_set): Likewise.
	(read_attr_map): Likewise.

2004-05-13  Nathaniel Smith  <njs@codesourcery.com>

	* monotone.texi (Hook Reference): Update documented default
	definitions of 'merge2' and 'merge3'.

2004-05-12  graydon hoare  <graydon@pobox.com>

	* AUTHORS: Rename Netxx back to netxx. Really, look in 
	the manifest; it's been renamed!
	* configure.ac: Remove prg_exec_monitor checks.

2004-05-12  Nathaniel Smith  <njs@pobox.com>

	* AUTHORS: Remove discussion of adns, since we no longer
	distribute it.  Fix capitalization of "Netxx".

2004-05-12  Nathaniel Smith  <njs@pobox.com>

	* std_hooks.lua (merge2): Support xemacs.  Add error message
	if no merge tool is found.
	(merge3): Likewise.  Also add (disabled) hook to use CVS
	'merge' command, as a demonstration of how to.

2004-05-12  graydon hoare  <graydon@pobox.com>

	* std_hooks.lua (get_author): Remove standard definition.
	* monotone.texi: Document change.

2004-05-12  graydon hoare  <graydon@pobox.com>

	* cert.cc (cert_manifest_author_default): Use default signing key
	name for default author, if lua hook fails.

2004-05-12  Joel Rosdahl  <joel@rosdahl.net>

	* file_io.cc (walk_tree): Removed extraneous newline in error
	message.

	* std_hooks.lua (edit_comment): Added missing newline in log
	message template.

	* tests/t_ls_missing.at: New test case.
	* testsuite.at: Added t_ls_missing.at.

2004-05-10  graydon hoare  <graydon@pobox.com>

	* nonce.cc, nonce.hh: New files.
	* Makefile.am: Note new files.
	* lua.cc, lua.hh (hook_get_nonce): New hook.
	* commands.cc (bump): New command.
	* commands.cc: Remove "(file|manifest)" args most places.
	* tests/t_disapprove.at
	* tests/t_genkey.at
	* tests/t_singlenetsync.at
	* tests/t_netsync.at
	* tests/t_persist_phrase.at: Adjust to compensate.
	* monotone.texi, monotone.1: Adjust to compensate.
	* work.cc, work.hh: Constify some arguments.

2004-05-09  graydon hoare  <graydon@pobox.com>

	* diff_patch.cc: Remove recording of file merge ancestry.

2004-05-09  graydon hoare  <graydon@pobox.com>

	* commands.cc (ls_missing): Modify to account for work.

2004-05-09  graydon hoare  <graydon@pobox.com>

	* commands.cc (list missing): New command.
	* monotone.texi, monotone.1: Update to document.

2004-05-08  graydon hoare  <graydon@pobox.com>

	* main.cc: New file encompassing prg_exec_monitor.
	* mkstemp.cc, mkstemp.hh: New portable implementation.
	* lua.cc: Use mkstemp from bundled version.
	* lua/liolib.c: Remove old mkstemp definition.
	* monotone.cc (cpp_main): Remove prg_exec env setting.
	* sanity.cc (sanity::dump_buffer): Dump logbuf to stderr, not stdout.
	* std_hooks.lua (temp_file): Use mkstemp not io.mkstemp.
	* Makefile.am (MOST_SOURCES): Add new files.

2004-05-03  Joel Rosdahl  <joel@rosdahl.net>

	* monotone.texi: Removed extraneous @ftable directive.

2004-05-02  graydon hoare  <graydon@pobox.com>

	* monotone.texi: Add stuff on selectors, new hooks.
	* AUTHORS: Typo fix.
	* configure.ac: Bump version number.

	Release point (v 0.12).	

2004-05-02  Joel Rosdahl  <joel@rosdahl.net>

	Made it possible to rename a rename target and to undo a rename.
	I.e.: Given a rename set A -> B, "monotone rename B C" gives the
	rename set A -> C and "monotone rename B A" gives the empty rename
	set.
	* work.cc (visit_file): Implement new behavior.
	* tests/t_rename.at: Added test cases for new behavior.
	* monotone.texi: Note that a rename can be undone.

	Fix bug #8458:
	* file_io.hh, file_io.cc (walk_tree): Added require_existing_path
	parameter.
	* work.cc (build_deletion): Pass new parameter to walk_tree.
	* work.cc (build_rename): Ditto.

	* manifest.cc (build_manifest_map): Fix missing file check for
	i18n paths.

2004-05-01  Joel Rosdahl  <joel@rosdahl.net>

	Fix bug #7220:
	* manifest.cc (build_manifest_map): Handle missing file
	gracefully.

	* file_io.cc (walk_tree): Handle nonexistent file/directory
	gracefully.

2004-04-30  Christof Petig <christof@petig-baender.de>

	* rcs_import.cc (store_trunk_manifest_edge):
		skip ancestry to empty manifest
	* rcs_import.cc (process_branch):
		also follow branches of last/first versions

2004-04-29  graydon hoare  <graydon@pobox.com>

	* configure.ac: Fix up windows probe and bundling checks.
	* netxx/resolve_getaddrinfo.cxx: Local hack for stream addresses.
	* netsync.cc: Report address before listening.

2004-04-29  graydon hoare  <graydon@pobox.com>

	* cert.cc (get_branch_heads): Calculate a "disapproved version"
	attribute which culls a version with only disapproved ancestry
	edges.
	* monotone.texi: Fix some ascii-art diagrams.

2004-04-28  Christof Petig <christof@petig-baender.de>

	* command.cc (heads):
	show date and author certificates for each head

2004-04-28  Christof Petig <christof@petig-baender.de>

	* configure.ac:
	default to using the bundled SQLite

2004-04-28  Christof Petig <christof@petig-baender.de>

	* commands.cc (log):
	support optional file argument to show change log for
	e.g. monotone log [ID] cert.cc

2004-04-26  Christof Petig <christof@petig-baender.de>

	* rcs_import.cc (process branch):
	insert dummy cvs_edge to mark newly added file 
	as previously non existant

2004-04-25  Joel Rosdahl  <joel@rosdahl.net>

	* po/stamp-po: Removed since it's generated.
	* std_hooks.lua (ignore_file): Corrected name of Subversion's
	administrative directory.
	* work.hh: Ditto.
	* monotone.texi (Hook Reference): Updated default definition of
	ignore_file.

2004-04-23  Christof Petig <christof@petig-baender.de>

	* rcs_import.cc (build_parent_state, build_child_state):
	remove dying files from manifest
	* rcs_import.cc (cvs_file_edge, note_file_edge):
	calculate state and remember it (alive or dead)

2004-04-23  Christof Petig <christof@petig-baender.de>

	* rcs_import.cc (import_rcs_file_with_cvs): 
	do not include dead files in head_manifest

2004-04-22  Christof Petig <christof@petig-baender.de>

	* rcs_file.cc, rcs_file.hh: read and remember 'state' of revision
	* rcs_import.cc: remove Attic/ part from path

2004-04-21  Christof Petig <christof@petig-baender.de>

	* configure.ac: enable use of installed SQLite library

2004-04-20  graydon hoare  <graydon@pobox.com>

	* lua.hh, lua.cc (hook_note_commit): New hook.
	* commands.cc (commit): Call it.

2004-04-19  graydon hoare  <graydon@pobox.com>

	* cert.cc: Make trust messages nicer.
	* merkle_tree.cc: Clarify logging messages.
	* netsync.cc: Reorganize tickers, put client in txn.
	* packet.cc, packet.hh: Teach about constructability.

2004-04-16  graydon hoare  <graydon@pobox.com>

	* netsync.cc (session::extra_manifests): New member.
	(session::analyze_ancestry_graph): Use it.
	* tests/t_singlenetsync.at: New test for single manifest sync.
	* testsuite.at: Call it.

2004-04-14  Tom Tromey  <tromey@redhat.com>

	* rcs_import.cc (import_cvs_repo): Use require_password.
	Include keys.hh.
	* keys.hh (require_password): Declare.
	* keys.cc (require_password): New function.

2004-04-13  Tom Tromey  <tromey@redhat.com>

	* monotone.texi: Typo fixes.

2004-04-10  graydon hoare  <graydon@pobox.com>

	* netsync.cc: Minor bug fixes.

2004-04-10  graydon hoare  <graydon@pobox.com>

	* database.{cc,hh}: 
	* commands.{cc,hh}:
	* lua.{cc,hh}:
	* std_hooks.lua:
	* vocab_terms.hh:
	Implement first cut at selectors.

2004-04-10  graydon hoare  <graydon@pobox.com>

	* cert.cc (operator<): Include name in compare.
	(operator==): Likewise.
	* packet.cc: Include shared_ptr.
	* rcs_file.cc: Rewrite by hand, no spirit.
	* rcs_import.cc: Change ticker names a bit.

2004-04-09  graydon hoare  <graydon@pobox.com>

	* app_state.cc: Fix a couple file path constructions.
	* file_io.cc (book_keeping_file): Make one variant static.
	* manifest.cc: Remove some dead code in walkers.
	* work.cc: Ditto.
	* rcs_file.cc: fcntl fix from Paul Snively for OSX.

2004-04-09  graydon hoare  <graydon@pobox.com>

	* file_io.cc: Fix boost filesystem "." and ".." breakage.
	* lua.cc: Fix format of log entry.
	* monotone.cc: Log locale settings on startup.
	* sanity.cc: Dump prefix on --verbose activation.
	* testsuite/t_i18n_file.at: Fix autotest LANG breakage.
	* testsuite/t_null.at: Account for chatter with --verbose.

2004-04-09  graydon hoare  <graydon@pobox.com>

	* configure.ac: Comment out check for sse2,
	set bundling to true by default.
	* INSTALL: describe changes to bundling.
	* Makefile.am: Remove vestiges of depot.

2004-04-07  graydon hoare  <graydon@pobox.com>

	* adns/*: 
	* network.{cc,hh}:
	* proto_machine.{cc,hh}:
	* {http,smtp,nntp}_tasks.{cc,hh}:
	* tests/t_{http,smtp,nntp,proxy}.at:
	* url.{cc,hh}:
	* depot.cc:
	Delete files.
	* commands.cc:
	* lua.{cc,hh}:
	* database.{cc,hh}: Remove network/queue stuff.
	* configure.ac: 
	* constants.{cc,hh}:
	* tests/t_{netsync,singlecvs,cvsimport}.at:
	* testsuite.at:
	* transforms.{cc,hh}:
	* unit_tests.{cc,hh}:
	* vocab_terms.hh:
	* vocab.{cc,hh}:
	* Makefile.am: Adjust for deletions.
	* app_state.hh: Cleanup.
	* monotone.texi: Fix some typos.
	* packet.{cc,hh}: Implement database ordering.
	* netsync.cc: Massage to use new packet logic.
	* commands.cc:
	* std_hooks.lua: Add initial selector stuff.

2004-03-29  graydon hoare  <graydon@pobox.com>

	* monotone.spec: Update for 0.11 release.

	Release point (v 0.11).	

2004-03-29  graydon hoare  <graydon@pobox.com>

	* Makefile.am (DISTCHECK_CONFIGURE_FLAGS): Set.
	* commands.cc: Tidy up / narrow output width.
	* patch_set.cc: Likewise.
	* monotone.texi: Cleanups for PDF generation.

2004-03-28  graydon hoare  <graydon@pobox.com>

	* NEWS: Mention 0.11 release.
	* AUTHORS: Mention Robert.

2004-03-28  Robert Bihlmeyer  <robbe+mt@orcus.priv.at>

	* file_io.cc (walk_tree_recursive): Ignore broken symlinks.

2004-03-27  graydon hoare  <graydon@pobox.com>

	* monotone.texi: Flesh out netsync stuff, remove old network stuff.
	* monotone.1: Likewise.

2004-03-27  Robert Helgesson  <rycee@home.se>

	* Makefile.am:
	* configure.ac:
	* database.cc:
	* depot.cc:
	* lua.cc:
	* network.cc:
	* schema_migration.cc: Bundled library switch logic.

2004-03-27  graydon hoare  <graydon@pobox.com>

	* depot.cc (dump): Implement.
	* tests/t_http.at, test/t_proxy.at: Use "depot.cgi dump" rather than sqlite.
	* sqlite/pager.h: Change page size.
	* README: Massage slightly.
	* INSTALL: Write real installation instructions.
	* Makefile.am: Include build of "one big page" docs.
	* boost/circular_buffer_base.hpp: Another boost version insulation fix.	
	* vocab.cc (verify): Normalize local_path's during verification on boost 1.31.0.
	* monotone.texi: Rip out some of the pre-netsync networking docs.

2004-03-24  graydon hoare  <graydon@pobox.com>

	* boost/circular_buffer_base.hpp: Boost version insulation.
	* cert.cc, cert.hh, commands.cc: Differentiate "unknown" keys from "bad".
	* xdelta.cc, proto_machine.cc: Fix boost version insulation.

2004-03-24  graydon hoare  <graydon@pobox.com>

	* rcs_import.cc (import_substates): Filter by branch.
	* xdelta.cc: Minor bits of insulation.

2004-03-24  graydon hoare  <graydon@pobox.com>

	* AUTHORS: Mention Robert.
	* configure.ac: Enable sse2 stuff.
	* monotone.spec: Adjust CFLAGS and CXXFLAGS
	* monotone.texi (Network Service): Expand a bit.

2004-03-24  Robert Helgesson  <rycee@home.se>

	* commands.cc:
	* http_tasks.cc:
	* lua.cc:
	* manifest.cc: 
	* netsync.cc:
	* nntp_tasks.cc: 
	* proto_machine.cc: 
	* work.cc: 
	* xdelta.cc:
	Portability fixes for boost 1.31.0 

2004-03-22  graydon hoare  <graydon@pobox.com>

	* cryptopp/integer.cpp, integer.h: Enable SSE2 multiply code.
	* database.cc, database.hh, certs.cc: Speed up 'heads'.

2004-03-21  graydon hoare  <graydon@pobox.com>

	* lcs.hh, sanity.hh: Minor performance tweaks.

2004-03-20  graydon hoare  <graydon@pobox.com>

	* rcs_import.cc: Teach how to aggregate branches.
	* monotone.texi: Start section on netsync.

2004-03-20  Olivier Andrieu  <oliv__a@users.sourceforge.net>

	* commands.cc (log): Show tags in log.
	* AUTHORS: Mention Olivier.

2004-03-17  Nathan Myers  <ncm@cantrip.org>

	* boost/circular_buffer.hpp: 
	* commands.cc:
	* cryptopp/fltrimpl.h:
	* cryptopp/iterhash.cpp:
	* quick_alloc.hh:
	Fixes for gcc 3.4 compat and warnings.

2004-03-17  graydon hoare  <graydon@pobox.com>
	* cryptopp/config.h: Fix for gcc aliasing optimization error.
	* rcs_import.cc (cvs_history::note_file_edge): 
	Fix for first changelog import bug (#5813).

2004-03-15  graydon hoare  <graydon@pobox.com>

	* rcs_import.cc: Import lone versions properly.
	* tests/t_singlecvs.at: New test for it.
	* testsuite.at: Call it.

2004-03-14  graydon hoare  <graydon@pobox.com>

	* commands.cc (diff): Show added files too.
	* monotone.texi: Fix typo.

2004-03-08  graydon hoare  <graydon@pobox.com>

	* netsync.cc (analyze_manifest_edge): Fix broken formatter.

2004-03-07  graydon hoare  <graydon@pobox.com>

	* Makefile.am (BOOST_SANDBOX_SOURCES): Remove boost::socket entries.
	(NETXX_SOURCES): Predicate on IP6 support in OS (from Paul Snively).
	* boost/socket/*.[hc]pp: Remove.
	* boost/io/streambuf_wrapping.hpp: Remove.
	* AUTHORS: Remove copyright notice for boost::socket.
	* acinclude.m4 (ACX_PTHREAD): Add.
	* network.cc: Replace boost::socket machinery with Netxx.
	* network.hh (open_connection): Remove prototype, static function.
	* sanity.hh, sanity.cc: Make log formatters give file:line coords,
	throw log offending coordinate if formatting fails.

2004-03-07  graydon hoare  <graydon@pobox.com>

	* sqlite/date.c, sqlite/vdbeInt.h, sqlite/vdbeaux.c: Add.
	* sqlite/*.c: Upgrade to 2.8.12.
	* Makefile.am: Update to mention new files.
	* cert.cc 
	(expand_ancestors)
	(expand_dominators): Resize child bitmaps to cover parent.

2004-03-06  graydon hoare  <graydon@pobox.com>

	* netsync.cc (get_root_prefix): Fix from Paul Snively
	to fix static initialization order on mac OSX.
	* montone.texi: Typo fix from Anders Petersson.
	* *.cc: Move all function defs into column 0.

2004-03-04  graydon hoare  <graydon@pobox.com>

	* std_hooks.lua: Fix merger execution pessimism.

2004-03-04  graydon hoare  <graydon@pobox.com>

	* adler32.hh: Modify to use u8.
	* depot.cc, netcmd.cc, xdelta.cc: Modify to use u8.
	* netio.hh, numeric_vocab.hh (widen): Move between headers.
	* netsync.cc: Correct role-assumption bugs.
	* schema_migration.cc: Strip whitespace in sha1.
	(changes received from Christof Petig)

2004-03-01  graydon hoare  <graydon@pobox.com>

	* commands.cc: Handle anonymous pulling.
	* netsync.cc: Ditto.

	Release point (v 0.10).

2004-03-01  graydon hoare  <graydon@pobox.com>

	* NEWS: Mention impending 0.10 release.
	* cert.cc, cert.hh: Bug fixes, implement trust function, QA stuff.
	* commands.cc: Tweak disapprove, approve, testresult, push, pull.
	* configure.ac: Bump version number.
	* cryptopp/rng.h, cryptopp/rng.cpp 
	(MaurerRandomnessTest): Fix bitrot.
	* keys.cc: Add Maurer PRNG randomness test.
	* lua.cc, lua.hh: Add trust, testresult, anonymous netsync hooks. 
	* monotone.1: Update to follow changes to commands.
	* monotone.texi: Include QA section, adjust some UI drift, clarify
	reserved cert names, document new hooks and commands.
	* netcmd.hh, netcmd.cc: Add anonymous, error commands; fix bugs.
	* netsync.cc: Process new commands, factor server loop a bit.
	* std_hooks.lua: Add new hook defaults, factor mergers.
	* tests/t_netsync.at: Check SHA1 of each edge.
	* tests/t_null.at: Call with --norc to skip ~/.monotonerc
	* tests/t_update.at: Fix glaring error.
	* tests/t_disapprove.at, tests/t_testresult.at: New tests.
	* testsuite.at: Call them.
	* ui.cc (sanitize): Clean escape chars from output (optional?)
	* update.cc: Rewrite entirely in terms of new QA definitions.

2004-02-24  graydon hoare  <graydon@pobox.com>

	* commands.cc (ls_keys): Write key hash codes.
	* constands.cc (netsync_timeout_seconds): Up to 120.
	* netsync.cc: Fix a bunch of bugs.
	* patch_set.cc (manifests_to_patch_set): Fix bug in overload
	default construction.

2004-02-22  graydon hoare  <graydon@pobox.com>

	* patch_set.cc, patch_set.hh: Parameterize yet further.
	* netsync.cc: Fix a lot of bugs, add manifest and file grovelling.
	* tests/t_netsync.at: A new test (which runs!)
	* testsuite.at: Call it.

2004-02-20  graydon hoare  <graydon@pobox.com>

	* cert.cc, cert.hh, key.cc, key.hh, database.cc, database.hh:
	Add lots of little netsync support routines.
	* commands.cc (rebuild): Rehash everything too.
	* constants.cc (netcmd_minsz): Recalculate.
	* cryptopp/osrng.cpp (NonblockingRng::GenerateBlock): Handle
	/dev/urandom a bit better.
	* netcmd.cc, netcmd.hh: Remove describe cmds, add nonexistant cmd.
	* netio.hh: Add uleb128 stuff.
	* xdelta.cc: Add randomizing unit test suite.
	* diff_patch.cc: Remove commented-out dead line-merger code.
	* merkle_tree.cc: Fix various bugs.
	* netcmd.cc: Switch everything over to uleb128s.
	* netsync.cc: Implement lots of missing stuff.

2004-02-09  graydon hoare  <graydon@pobox.com>

	* netsync.cc (ROOT_PREFIX): New variable.
	* commands.cc (merkle): New command.

2004-02-09  Ben Elliston  <bje@wasabisystems.com>

	* monotone.texi: Spelling corrections.

2004-02-09  graydon hoare  <graydon@pobox.com>

	* database.cc, database.hh 
	(get_version_size)
	(get_file_version_size)
	(get_manifest_version_size): New functions.
	* xdelta.cc, xdelta.hh (measure_delta_target_size): New function.
	* merkle_tree.cc, merkle_tree.hh, netcmd.cc, netcmd.hh: 
	Cleanup and typesafety.
	* netsync.cc: Cleanup, typesafety, implement refine phase.

2004-02-01  graydon hoare  <graydon@pobox.com>

	* netsync.cc: Remove a lot of stuff, implement auth phase.
	* constants.cc, constants.hh: Move constants from netsync.cc.
	* netcmd.cc, netcmd.hh: Split out of netsync.cc.
	* merkle_tree.cc, merkle_tree.hh: Likewise.
	* numeric_vocab.hh: New header.
	* adler32.hh: include numeric_vocab.hh.
	* netio.hh: Likewise.
	* unit_tests.cc, unit_tests.hh: Update.
	* Makefile.am: Likewise.
	* commands.cc: Guess signing key for auth phase.
	* database.cc, database.hh (public_key_exists)
	(get_pubkey): New functions based on key hashes.

2004-01-31  graydon hoare  <graydon@pobox.com>

	* Netxx/*: New files.
	* AUTHORS: Mention Netxx.
	* Makefile.am: Mention Netxx and netsync.{cc,hh}
	* adler32.hh: Delegate typedefs to boost.
	* cert.hh, cert.cc (cert_hash_code): New function.
	* commands.cc (find_oldest_ancestors): Block cycles.
	(netsync): New command.
	* database.cc, database.hh (schema): Update.
	(put_key): Calculate key hash on the fly.
	(put_cert): Likewise.
	(merkle_node_exists)
	(get_merkle_node)
	(put_merkle_node)
	(erase_merkle_nodes): New functions.
	* keys.hh, keys.cc (key_hash_code): New function.
	* lua.cc, lua.hh 
	(hook_get_netsync_read_permitted)
	(hook_get_netsync_write_permitted): New hooks.
	* monotone.spec: Update for FC1 info conventions.
	* monotone.texi (Quality Assurance): New section.
	* netsync.cc, netsync.hh: New files, preliminary
	netsync infrastructure. Command bodies still missing.
	* schema.sql: Add intrinsic key and cert hashes, merkle nodes.
	* schema_migration.cc: Add code to migrate to new schema.	
	* unit_tests.cc: Handle command-line args to limit test set.
	* vocab_terms.hh: Add merkle and prefix as new terms.

2004-01-13  Nathaniel Smith  <njs@codesourcery.com>

	* idna/idn-int.h: Remove (generated by configure).

2004-01-13  Nathaniel Smith  <njs@codesourcery.com>

	* configure.ac: Switch "if" and "else" branches in pthreads
	checks.

2004-01-12  Nathaniel Smith  <njs@codesourcery.com>

	* configure.ac: Remove check for -lpthread.
	Add check for pthread_mutex_lock and ACX_PTHREAD.
	* m4/acx_pthread.m4: New file.

2004-01-07  graydon hoare  <graydon@pobox.com>

	* Makefile.am:
	* po/POTFILES.in: 
	* po/monotone.pot: Minor tweaks for distclean.
	* adns/config.h:
	* boost/socket/src/interface.cpp:
	* boost/socket/src/ip4/address.cpp:
	* boost/socket/src/ip4/protocol.cpp: OSX portability.
	* AUTHORS: Mention new contributors.
	* monotone.texi (Hook Reference): Document i18n hooks.

	Release point (v 0.9).	

2004-01-07  graydon hoare  <graydon@pobox.com>

	* cert.cc (ensure_parents_loaded)
	(expand_dominators)
	(expand_ancestors)
	(find_intersecting_node): New functions.
	(find_common_ancestor): Reimplement in terms of dominator
	and ancestor bitset intersection.

2004-01-05  Christof Petig <christof@petig-baender.de>

	* vocab.cc (verify<local_path>) Fix use of val() / iterator.
	* constants.cc (illegal_path_bytes): NUL-terminate.

2004-01-02  graydon hoare  <graydon@pobox.com>

	* diff_patch.cc (normalize_extents): Improve to handle an odd case. 
	* tests/t_fmerge.at: New test, to test it.
	* commands.cc (fload, fmerge): Permanently enable, for test. 
	* testsuite.at: Call new test.

2004-01-01  graydon hoare  <graydon@pobox.com>

	* file_io.hh, file_io.cc (read_localized_data, write_localized_data): 
	New functions
	* commands.cc, manifest.cc, transforms.cc: Use them.
	* monotone.texi: Minor update to i18n docs.
	* lua.hh, lua.cc (hook_get_linesep_conv, hook_get_charset_conv):
	New hooks.
	* acinclude.m4: Move AX_CREATE_STDINT_H in here.
	* po/monotone.pot: Regenerate.
	* NEWS, configure.ac: Prep for 0.9 release.

2003-12-30  graydon hoare  <graydon@pobox.com>

	* file_io.hh, file_io.cc (mkpath): New function.
	* commands.cc, database.cc, diff_patch.cc, file_io.cc, 
	lua.cc, vocab.cc, work.cc: Use it.
	* constants.cc (illegal_path_bytes_arr): Remove leading null.
	* monotone.texi: Include i18n docs.
	* tests/t_i18n_file.at: Check colon in filename.

2003-12-29  graydon hoare  <graydon@pobox.com>

	* file_io.cc: Localize names before touching fs.
	* lua.hh, lua.cc (hook_get_system_charset): Remove useless fn.
	* test_hooks.lua: Likewise.
	* monotone.cc, transforms.cc, transforms.hh: 
	Remove lua from system charset conv.
	* tests/t_i18n_file.at: New test.
	* testsuite.at: Call it.

2003-12-28  graydon hoare  <graydon@pobox.com>

	* app_state.cc, app_state.hh: Massage to use i18n vocab.
	* cert.cc, commands.cc, commands.hh, rcs_import.cc, 
	update.cc, update.hh, url.cc, url.hh: Likewise.

	* work.cc, work.hh: --> Likewise, and break file format! <--

	* constants.hh, constants.cc (legal_ace_bytes): New constant.
	* vocab.cc (verify<ace>): Use it.
	(verify<urlenc>) New function.
	* vocab_terms.hh (ace, urlenc, utf8): New terms.
	* transforms.hh, transforms.cc: Use them.
	* monotone.cc (utf8_argv): Charconv argv.
	* network.hh, network.cc: Use url.{hh,cc}.

2003-12-28  graydon hoare  <graydon@pobox.com>

	* constants.hh, constants.cc (idlen): New constant.
	* commands.cc, vocab.cc: Use it.
	* manifest.cc (read_manifest_map): Tighten up regex.
	* packet.cc: Likewise.
	* transforms.cc (uppercase)
	(lowercase): Rewrite.
	(utf8_to_urlenc)
	(urlenc_to_utf8)
	(internalize_url)
	(internalize_cert_name)
	(internalize_rsa_keypair_id)
	(externalize_url)
	(externalize_cert_name)
	(externalize_rsa_keypair_id): New functions.
	* url.hh, url.cc (parse_utf8_url): New function.

2003-12-20  graydon hoare  <graydon@pobox.com>

	* diff_patch.cc (normalize_extents): New function.
	(merge_via_edit_scripts): Use it.

2003-12-19  graydon hoare  <graydon@pobox.com>

	[net.venge.monotone.i18n branch]

	* idna/*.[ch]: New files.
	* po/*: New files.
	* url.cc, url.hh, constants.cc: New files.
	* Makefile.am, configure.ac: Various fiddling for gettext.
	* lua.hh, lua.cc (hook_get_system_charset): New hook.
	(hook_get_system_linesep): New hook.
	* transforms.hh, transforms.cc
	(charset_convert)
	(system_to_utf8)
	(utf8_to_system)
	(ace_to_utf8)
	(utf8_to_ace)
	(line_end_convert): New functions.
	* vocab.cc: Refine constraints.
	* vocab_terms.hh (external): New atomic type.
	* monotone.cc (cpp_main): Initialize gettext.
	* sanity.hh (F): Call gettext() on format strings.
	* commands.cc, depot.cc, database.cc, http_tasks.cc, keys.cc,
	network.cc, rcs_import.cc, sanity.cc, mac.hh : Update to use
	'constants::' namespace.
	* config.h.in: Remove.
	* commands.cc: Various formatting cleanups.
	* unit_tests.cc, unit_tests.hh: Connect to url tests.

2003-12-19  graydon hoare  <graydon@pobox.com>

	* diff_patch.cc (merge3): Skip patches to deleted files.

2003-12-16  graydon hoare  <graydon@pobox.com>

	* commands.cc (ls_ignored, ignored_itemizer): Fold in as subcases of unknown.

2003-12-16  graydon hoare  <graydon@pobox.com>

	* lua.cc (working_copy_rcfilename): MT/monotonerc not MT/.monotonerc.

2003-12-16  graydon hoare  <graydon@pobox.com>

	* lua.hh, lua.cc (working_copy_rcfilename): New function.
	* monotone.cc: Add working copy rcfiles.
	* commands.cc (ls_unknown, unknown_itemizer): Skip ignored files.

2003-12-16  graydon hoare  <graydon@pobox.com>

	* file_io.cc (walk_tree_recursive): continue on book-keeping file.

2003-12-15  graydon hoare  <graydon@pobox.com>

	* tests/t_unidiff.at, t_unidiff2.at: Check for mimencode.

2003-12-15  graydon hoare  <graydon@pobox.com>

	* configure.ac: Add --enable-static-boost.
	* Makefile.am: Likewise.
	* AUTHORS: Mention new contributors.

2003-12-14  Lorenzo Campedelli <lorenzo.campedelli@libero.it>

	* work.cc (add_to_attr_map): Finish change to attr map format.
 
2003-12-10  Tom Tromey  <tromey@redhat.com>

	* commands.cc (checkout): Give better error message if branch is
	empty.

2003-12-07  Eric Kidd  <eric.kidd@pobox.com>

	* commands.cc (agraph): Handle repositories with a single version.
	* database.cc (get_head_candidates): Handle heads with no ancestors.
	* cert.cc (get_branch_heads): Handle heads with no ancestors.

2003-12-06  Eric Kidd  <eric.kidd@pobox.com>

	* update.hh, update.cc (pick_update_target): Return current
	version if no better update candidates available.
	* update.cc (pick_update_target): Always do branch filtering.
	* commands.cc (update): Notice when we're already up-to-date.
	* commands.cc (propagate): Assign branch name correctly when merging.

2003-12-05  graydon hoare  <graydon@pobox.com>

	* lcs.hh (edit_script): New entry point.
	* diff_patch.cc: Rewrite merge in terms of edit scripts.
	* network.cc (post_queued_blobs_to_network): Tidy up transient
	failure message.
	* randomfile.hh: Prohibit deletes on end of chunks.
	* sanity.cc: EOL-terminate truncated long lines.

2003-12-02  graydon hoare  <graydon@pobox.com>

	* database.cc, database.hh (reverse_queue): Copy constructor.
	* std_hooks.lua (merge3): Remove afile, not ancestor.
	* monotone.cc: Remove debugging message.
	* ui.cc (finish_ticking): Set last_write_was_a_tick to false.

2003-12-01  graydon hoare  <graydon@pobox.com>

	* app_state.hh, app_state.cc (set_signing_key): New fn, persist key.
	* monotone.cc (cpp_main): Permit commuting the --help argument around.

2003-11-30  graydon hoare  <graydon@pobox.com>

	* network.cc (post_queued_blobs_to_network): Fail when posted_ok is false.
	* database.cc (initialize): Fail when -journal file exists.
	* keys.cc (make_signature): Nicer message when privkey decrypt fails.

2003-11-29  Tom Tromey  <tromey@redhat.com>

	* rcs_import.cc (store_auxiliary_certs): Renamed to fix typo.
	Updated all callers.

	* http_tasks.cc (check_received_bytes): Allow "-" as well.
	* depot.cc (execute_post_query): Allow "-" as well.

2003-11-28  Tom Tromey  <tromey@redhat.com>

	* http_tasks.cc (check_received_bytes): Allow "-" as well.
	* depot.cc (execute_post_query): Allow "-" as well.

2003-11-28  graydon hoare  <graydon@pobox.com>

	* cert.cc: Various speedups.
	* cycle_detector.hh (edge_makes_cycle): Use visited set, too.
	* database.hh, database.cc (get_head_candidates): New, complex query.
	* keys.hh, keys.cc (check_signature): Cache verifiers.
	* sqlite/os.c (sqliteOsRandomSeed): Harmless valgrind purification.
	* tests/t_fork.at, tests/t_merge.at: Ignore stderr chatter on 'heads'.

2003-11-27  graydon hoare  <graydon@pobox.com>

	* Makefile.am (AM_LDFLAGS): No more -static, sigh.
	* cert.cc (find_relevant_edges): Keep dynamic-programming caches.
	(calculate_renames_recursive): Likewise.
	* cert.cc, cert.hh (rename_edge): Add constructor, copy constructor.
	* commands.cc (list certs): Note rename certs are binary.

2003-11-24  graydon hoare  <graydon@pobox.com>

	* network.cc: Continue fetch, post loops even if one target has
	an exception.

2003-11-24  graydon hoare  <graydon@pobox.com>

	* database.hh, database.cc (delete_posting): Change to take queue
	sequence numbers.	
	* commands.cc (queue): Use new API.
	* network.cc (post_queued_blobs_to_network): Use new API.
	
2003-11-24  graydon hoare  <graydon@pobox.com>

	* std_hooks.lua (get_http_proxy): Return nil when no ENV var.
	* monotone.texi (get_http_proxY): Document change.

2003-11-24  graydon hoare  <graydon@pobox.com>

	* tests/t_proxy.at: Add a test for proxying with tinyproxy.
	* testsuite.at: Call it.
	* lua.cc: Fix dumb error breaking proxying.
	* network.cc: Be verbose about proxying.

2003-11-23  graydon hoare  <graydon@pobox.com>

	* http_tasks.cc (read_chunk): Tolerate 0x20* after chunk len.

2003-11-23  graydon hoare  <graydon@pobox.com>

	* network.cc: Make more informative error policy.
	* boost/socket/socketstream.hpp: Pass SocketType to streambuf template.
	* boost/socket/src/default_socket_impl.cpp: Translate EINTR.

2003-11-22  graydon hoare  <graydon@pobox.com>

	* lua.cc, lua.hh (hook_get_http_proxy): New hook.
	* std_hooks.lua (get_http_proxy): Default uses HTTP_PROXY.
	(get_connect_addr): Undefine, it's for tunnels alone now.
	* network.cc: Use new hook.
	* http_tasks.hh, http_tasks.cc: Teach about proxies (sigh).
	* monotone.texi: Document new hooks.

2003-11-22  graydon hoare  <graydon@pobox.com>

	* lua.cc, lua.hh (hook_get_connect_addr): New hook.
	* std_hooks.lua (get_connect_addr): Default uses HTTP_PROXY.
	* network.cc, network.hh: Use new hook.
	* http_tasks.cc: Teach about HTTP/1.1.
	* cert.cc (bogus_cert_p): Fix UI ugly.

2003-11-21  graydon hoare  <graydon@pobox.com>

	* constants.hh (postsz): New constant for suggested post size.
	* database.cc, database.hh (queue*): Change db API slightly.
	* commands.cc (queue): Adjust to changed db API.
	* network.cc (post_queued_blobs_to_network): Switch to doing
	incremental posts.
	* cert.cc (write_rename_edge, read_rename_edge): Put files on 
	separate lines to accomodate future i18n work.
	* work.cc (add_to_attr_map, write_attr_map): Reorder fields to
	accomodate future i18n work.
	* monotone.texi: Document it.
	* configure.ac, NEWS: Mention 0.8 release.

	Release point (v 0.8).
	
2003-11-16  Tom Tromey  <tromey@redhat.com>

	* missing: Removed generated file.

2003-11-14  graydon hoare  <graydon@pobox.com>

	* commands.cc (vcheck): Add.
	* cert.cc, cert.hh (cert_manifest_vcheck): Add.
	(check_manifest_vcheck): Add.
	(calculate_vcheck_mac): Add.
	* constants.hh (vchecklen): New constant.
	* mac.hh: Re-add.
	* monotone.texi (Hash Integrity): New section.
	* monotone.1: Document vcheck.

2003-11-14  graydon hoare  <graydon@pobox.com>

	* database.cc, database.hh (reverse_queue): New class.
	(compute_older_version): New functions.
	(get_manifest_delta): Remove.
	* network.cc, network.hh (queue_blob_for_network): Remove.
	* packet.cc, packet.hh (queueing_packet_writer): Change UI,
	write to queue directly, accept optional<reverse_queue>.
	* cert.cc (write_paths_recursive): Rewrite to use constant
	memory.
	* commands.cc (queue, queue_edge_for_target_ancestor):
	Install optional<reverse_queue> in qpw.
	* tests/t_cross.at: Ignore new UI chatter.
	* monotone.texi (Transmitting Changes): Change UI output.

2003-11-13  graydon hoare  <graydon@pobox.com>

	* Makefile.am (AUTOMAKE_OPTIONS): Require 1.7.1
	* commands.cc (addtree): Wrap in transaction guard.
	* database.cc, database.hh (manifest_delta_exists): Add.
	(get_manifest_delta): Add.
	* cert.cc (write_paths_recursive): Use partial deltas.
	* manifest.cc, manifest.hh (read_manifest_map): New variant.
	* patch_set.cc, patch_set.hh (patch_set): Add map_new, map_old
	fields.
	(manifests_to_patch_set) Store new field.
	(patch_set_to_packets) Don't read manifest versions from db.
	* std_hooks.lua (ignore_file): ignore .a, .so, .lo, .la, ~ files.
	* tests/t_cvsimport.at: New test.
	* testsuite.at: Call it.

2003-11-10  graydon hoare  <graydon@pobox.com>

	* commands.cc (find_oldest_ancestors): New function.
	(queue): New "addtree" subcommand.
	* monotone.texi: Document it.
	* monotone.1: Document it.

2003-11-10  graydon hoare  <graydon@pobox.com>

	* file_io.cc (walk_tree_recursive): Ignore MT/

2003-11-09  graydon hoare  <graydon@pobox.com>

	* database.cc (dump, load): Implement.
	* commands.cc (db): Call db.dump, load.
	* cycle_detector.hh: Skip when no in-edge on src.
	* monotone.texi: Document dump and load, add some 
	special sections.
	* monotone.1: Mention dump and load.

2003-11-09  graydon hoare  <graydon@pobox.com>

	* rcs_file.hh (rcs_symbol): New structure.
	* rcs_file.cc (symbol): New rule.
	* rcs_import.cc (find_branch_for_version): New function.
	(cvs_key::branch): New field.
	(store_auxilliary_certs): Cert branch tag.
	* cycle_detector.hh: Fix bugs, don't use quick_alloc.
	* commands.cc (checkout): Add --branch based version.
	* monotone.texi: Document new command variant.
	* monotone.1: Ditto.

2003-11-09  graydon hoare  <graydon@pobox.com>

	* quick_alloc.hh: New file.
	* Makefile.am: Add it.
	* cycle_detector.hh: Rewrite.
	* manifest.hh: Use quick_alloc.
	* vocab.cc: Relax path name requirements a bit.
	* sqlite/sqliteInt.h: Up size of row to 16mb.

2003-11-02  graydon hoare  <graydon@pobox.com>

	* commands.cc (post): Post everything if no URL given; don't base
	decision off branch name presence.	
	* app_state.cc, monotone.cc, file_io.cc, file_io.hh: Support
	absolutifying args.
	* lua.hh, lua.cc, std_hooks.lua (hook_get_mail_hostname): New hook.
	* monotone.texi: Document it.
	* monotone.texi, monotone.1: Minor corrections, new sections.
	* monotone.cc: Don't look in $ENV at all.
	* network.cc: Correct MX logic.
	* nntp_tasks.cc, smtp_tasks.cc: Separate postlines state.
	* smtp_tasks.cc: Correct some SMTP logic.
	* configure.ac, NEWS: Mention 0.7 release.

	Release point (v 0.7).

2003-11-01  graydon hoare  <graydon@pobox.com>

	* http_tasks.cc: Drop extra leading slashes in HTTP messages.

2003-10-31  graydon hoare  <graydon@pobox.com>

	* commands.cc, database.cc, database.hh, lua.cc, lua.hh,
	network.cc, network.hh, packet.cc, packet.hh, schema.sql,
	schema_migration.cc, tests/t_http.at, tests/t_nntp.at, vocab.cc:
	Eliminate "groupname", use lone URL.
	* monotone.texi: Update to cover new URL rules.
	* network.cc, network.hh, lua.cc, lua.hh, smtp_tasks.cc:
	Implement "mailto" URLs.
	* tests/t_smtp.at: New test.
	* testsuite.at: Call it.

2003-10-31  graydon hoare  <graydon@pobox.com>

	* patch_set.cc (manifests_to_patch_set): Second form with explicit renames.
	(manifests_to_patch_set): Split edit+rename events when we see them.
	* commands.cc (status, commit): Include explicit rename set.
	* diff_patch.cc (merge3): Accept edit+rename events split by patch_set.cc.
	* smtp_tasks.hh, smtp_tasks.cc: New files.
	* nntp_machine.hh, nntp_machine.cc: Rename to proto_machine.{hh,cc} (woo!)
	* nntp_tasks.cc: Adjust to use proto_ prefix in various places.
	* proto_machine.cc (read_line): get() into streambuf.
	* Makefile.am: Cover renames and adds.

2003-10-31  graydon hoare  <graydon@pobox.com>

	* diff_patch.cc (merge3): Extract renames.
	* commands.cc (calculate_new_manifest_map): Extract renames.
	(try_one_merge): Extract renames, propagate to merge target.
	(commit): Extract renames, propagate to commit target.
	* cert.cc (calculate_renames_recursive): Fix wrong logic.
	(find_common_ancestor_recursive): Stall advances at top of graph.
	* patch_set.cc: (manifests_to_patch_set): Teach about historical
	renames.
	* tests/t_erename.at: New test for edit+rename events.
	* testsuite.at: Call t_erename.at.

2003-10-30  graydon hoare  <graydon@pobox.com>

	* patch_set.cc (operator<): s/a/b/ in a few places, yikes!
	* cert.cc: Add machinery for rename edge certs.
	* commands.cc: Call diff(manifest,manifest) directly.
	* tests/t_nntp.at: Kill tcpserver DNS lookups on nntp test.
	* network.cc (parse_url): Character class typo fix, from 
	Johannes Winkelmann.
	* app_state.hh, cert.hh, commands.hh, cycle_detector.hh, 
	database.hh, diff_patch.cc, diff_patch.hh, http_tasks.hh,
	interner.hh, keys.hh, lua.hh, manifest.hh, network.hh, 
	nntp_machine.hh, nntp_tasks.hh, packet.hh, patch_set.hh, 
	transforms.hh, update.hh, vocab.hh, work.hh, xdelta.hh: 
	fix use of std:: prefix / "using namespace" pollution.	

2003-10-27  graydon hoare  <graydon@pobox.com>

	* lua/liolib.c (io_mkstemp): Portability fix
	from Ian Main.
	* xdelta.cc,hh (compute_delta): New manifest-specific variant.
	* transforms.cc,hh (diff): Same.
	* rcs_import.cc: Various speedups to cvs import.

2003-10-26  graydon hoare  <graydon@pobox.com>

	* cert.cc (get_parents): New function.
	(write_paths_recursive): New function.
	(write_ancestry_paths): New function.
	* cert.hh (write_ancestry_paths): Declare.
	* commands.cc (queue_edge_for_target_ancestor):
	Call write_ancestry_paths for "reposting" queue
	strategy.

2003-10-25  graydon hoare  <graydon@pobox.com>

	* commands.cc (log): Skip looking inside nonexistent
	manifests for file comments.

2003-10-24  graydon hoare  <graydon@pobox.com>

	* adns/*.c, adns/*.h: Import adns library.
	* Makefile.am: Update to build adns into lib3rdparty.a.
	* AUTHORS: Mention adns.
	* network.cc: Call adns functions, not gethostbyname.

2003-10-20  Nathaniel Smith  <njs@codesourcery.com>

	* patch_set.cc (patch_set_to_text_summary): Give more detailed
	output.
	* commands.cc (get_log_message, status, diff): Use
	patch_set_to_text_summary for complete description.

2003-10-22  graydon hoare  <graydon@pobox.com>

	* monotone.texi: Document 'queue' command.
	* monotone.1: Likewise.

2003-10-22  graydon hoare  <graydon@pobox.com>

	* diff_patch.cc 
	(infer_directory_moves): New function.
	(rebuild_under_directory_moves): New function.
	(apply_directory_moves): New function.
	(merge3): Handle directory moves.
	* tests/t_renamed.at: New test for dir renames.
	* testsuite.at: Call it.

2003-10-21  graydon hoare  <graydon@pobox.com>

	* commands.cc (queue): New command.
	(list): Add "queue" subcommand, too.

2003-10-21  graydon hoare  <graydon@pobox.com>

	* diff_patch.cc (merge_deltas): New function.
	(check_map_inclusion): New function.
	(check_no_intersect): New function.
	(merge3): Rewrite completely. 
	* tests/t_rename.at: New test.
	* testsuite.at: Call it.
	* file_io.cc, file_io.hh (make_dir_for): New function.
	* commands.cc (update): Call make_dir_for on update.

2003-10-20  graydon hoare  <graydon@pobox.com>

	* commands.cc: Replace [] with idx() everywhere.

2003-10-20  Tom Tromey  <tromey@redhat.com>

	* cert.hh (get_branch_heads): Updated.
	Include <set>.
	* commands.cc (head): Updated for new get_branch_heads.
	(merge): Likewise.
	(propagate): Likewise.
	* cert.cc (get_branch_heads): Use set<manifest_id>.

	* commands.cc (merge): Use all caps for metasyntactic variable.
	(heads): Likewise.

	* network.cc (post_queued_blobs_to_network): Do nothing if no
	packets to post.

2003-10-20  graydon hoare  <graydon@pobox.com>

	* cert.cc (get_branch_heads): Fix dumb bug.
	* diff_patch.cc (merge3): Fix dumb bug.
	(merge2): Fix dumb bug.
	(try_to_merge_files): Fix dumb bug.

2003-10-20  graydon hoare  <graydon@pobox.com>

	* file_io.cc (tilde_expand): New function.
	* monotone.cc (cpp_main): Expand tildes in 
	db and rcfile arguments.

2003-10-20  graydon hoare  <graydon@pobox.com>

	* rcs_import.cc (import_cvs_repo): Check key existence
	at beginning of import pass, to avoid wasted work.

2003-10-19  Tom Tromey  <tromey@redhat.com>

	* commands.cc (log): Add each seen id to `cycles'.

2003-10-19  graydon hoare  <graydon@pobox.com>

	* AUTHORS: Mention Tecgraf PUC-Rio and their
	copyright.
	* Makefile.am: Mention circular buffer stuff.
	* configure.ac, NEWS: Mention 0.6 release.
	* cert.hh, cert.cc (erase_bogus_certs): file<cert> variant.	
	* commands.cc (log): Erase bogus certs before writing,
	cache comment-less file IDs.
	* monotone.spec: Don't specify install-info args,
	do build with optimization on RHL.

	Release point (v 0.6).

2003-10-19  Matt Kraai  <kraai@ftbfs.org>

	* commands.cc (merge): Use app.branch_name instead of args[0] for
	the branch name.

2003-10-17  graydon hoare  <graydon@pobox.com>

	* commands.cc (log): New command.
	Various other bug fixes.
	* monotone.1, monotone.texi: Minor updates.

2003-10-17  graydon hoare  <graydon@pobox.com>

	* monotone.texi: Expand command and hook references.
	* commands.cc: Disable db dump / load commands for now.

2003-10-16  graydon hoare  <graydon@pobox.com>

	* sanity.hh: Add a const version of idx().
	* diff_patch.cc: Change to using idx() everywhere.
	* cert.cc (find_common_ancestor): Rewrite to recursive
	form, stepping over historic merges.
	* tests/t_cross.at: New test for merging merges.
	* testsuite.at: Call t_cross.at.

2003-10-10  graydon hoare  <graydon@pobox.com>

	* lua.hh, lua.cc (hook_apply_attribute): New hook.
	* work.hh, work.cc (apply_attributes): New function.
	* commands.cc (update_any_attrs): Update attrs when writing to
	working copy. 
	* std_hooks.lua (temp_file): Use some env vars.
	(attr_functions): Make table of attr-setting functions.

2003-10-10  graydon hoare  <graydon@pobox.com>

	* work.cc: Fix add/drop inversion bug.
	* lua/*.{c,h}: Import lua 5.0 sources.
	* lua.cc: Rewrite lua interface completely. 	
	* std_hooks.lua, test_hooks.lua, testsuite,
	tests/t_persist_phrase.at, configure.ac, config.h.in, Makefile.am:
	Modify to handle presence of lua 5.0.

2003-10-08  graydon hoare  <graydon@pobox.com>

	* rcs_import.cc: Attach aux certs to child, not parent.
	* manifest.cc: Speed up some calculations.
	* keys.cc: Optionally cache decoded keys.

2003-10-07  graydon hoare  <graydon@pobox.com>

	* manifest.hh, manifest.cc, rcs_import.cc: Write manifests w/o
	compression.
	* vocab.hh, vocab.cc: Don't re-verify verified data.
	* ui.hh, ui.cc: Minor efficiency tweaks.

2003-10-07  graydon hoare  <graydon@pobox.com>

	* commands.cc, work.cc, work.hh: Add some preliminary stuff
	to support explicit renaming, .mt-attrs.
	* monotone.texi: Add skeletal sections for command reference,
	hook reference, CVS phrasebook. Fill in some parts.

2003-10-02  graydon hoare  <graydon@pobox.com>

	* boost/circular_buffer*.hpp: Add.
	* AUTHORS, cert.cc, commands.cc, database.cc,
	diff_patch.cc, http_tasks.cc, keys.cc, lua.cc, manifest.cc,
	network.cc, nntp_machine.cc, packet.cc, patch_set.cc, 
	rcs_import.cc, sanity.cc, sanity.hh, ui.hh, update.cc,
	vocab_terms.hh, work.cc:	
	remove existing circular buffer code, replace all
	logging and asserty stuff with boost::format objects
	rather than vsnprintf.

2003-10-01  graydon hoare  <graydon@pobox.com>

	* testsuite.at: Don't use getenv("HOSTNAME").
	* database.cc (exec, fetch): Do va_end/va_start again in between
	logging and executing query.

2003-09-28  Tom Tromey  <tromey@redhat.com>

	* monotone.texi: Added @direntry.

2003-09-27  Nathaniel Smith  <njs@pobox.com>

	* monotone.cc: Remove "monotone.db" default to --db
	option in help text.

2003-09-27  graydon hoare  <graydon@pobox.com>

	* diff_patch.cc: Rework conflict detection.
	* rcs_import.cc: Remove some pointless slowness.
	* monotone.spec: Install info files properly.

	Release point (v 0.5).

2003-09-27  graydon hoare  <graydon@pobox.com>

	* AUTHORS, NEWS, configure.ac: Update for 0.5 release.
	* monotone.texi: Various updates.	
	* xdelta.cc (compute_delta): Fix handling of empty data.
	* database.cc (sql): Require --db for init.
	* work.cc (read_options_map): Fix options regex.

2003-09-27  graydon hoare  <graydon@pobox.com>

	* lcs.hh: New jaffer LCS algorithm.
	* interner.hh, rcs_import.cc: Templatize interner.
	* diff_patch.hh: Use interner, new LCS.

2003-09-27  Tom Tromey  <tromey@redhat.com>

	* commands.cc (fetch): Always try lua hook; then default to all
	known URLs.

2003-09-26  Tom Tromey  <tromey@redhat.com>

	* commands.cc (tag): Use all-caps for meta-syntactic variables.
	(comment, add, cat, complete, mdelta, fdata): Likewise.

	* monotone.1: There's no default database.
	* monotone.texi (OPTIONS): There's no default database.

	* database.cc (sql): Throw informative error if database name not
	set.
	* app_state.cc (app_state): Default to no database.

2003-09-26  graydon hoare  <graydon@pobox.com>

	* debian/*, monotone.spec: Add packaging control files.

2003-09-24  graydon hoare  <graydon@pobox.com>

	* database.cc, database.hh (debug): New function.
	* commands.cc (debug): New command.
	* cert.cc, cert.hh (guess_branch): New function.
	* commands.cc (cert): Queue certs to network servers.
	* commands.cc (cert, commit): Use guess_branch.
	* commands.cc (list): List unknown, ignored files.
	* monotone.texi, monotone.1: Document.

2003-09-24  graydon hoare  <graydon@pobox.com>

	* commands.cc (queue_edge_for_target_ancestor): Queue the
	correct ancestry cert, from child to target, as well as
	patch_set.

2003-09-22  graydon hoare  <graydon@pobox.com>

	* depot_schema.sql, schema_migration.cc, 
	schema_migration.hh: Add.
	* database.cc, depot.cc: Implement schema migration.
	* database.cc, commands.cc: Change to db ... cmd.
	* monotone.texi, monotone.1: Document command change.
	* depot.cc: Fix various query bugs.

2003-09-21  Nathaniel Smith  <njs@codesourcery.com>

	* depot.cc (depot_schema): Remove unique constraint on (contents),
	replace with unique constraint on (groupname, contents).
	
2003-09-21  Nathaniel Smith  <njs@codesourcery.com>

	* commands.cc (diff): Take manifest ids as arguments.  Add
	explanatory text on files added, removed, modified.

2003-09-19  Tom Tromey  <tromey@redhat.com>

	* commands.cc (genkey): Use all-caps for meta-syntactic variable.
	(cert, tag, approve, disapprove, comment, add, drop, commit,
	update, revert, cat, checkout, co, propagate, complete, list, ls,
	mdelta, fdelta, mdata, fdata, mcerts, fcerts, pubkey, privkey,
	fetch, post, rcs_import, rcs): Likewise.
	(explain_usage): Indent explanatory text past the command names.

2003-09-17  Tom Tromey  <tromey@redhat.com>

	* commands.cc (list): Don't compute or use "subname".

	* commands.cc (revert): Handle case where argument is a
	directory.
	* tests/t_revert.at: Test for revert of directory.

	* testsuite.at (MONOTONE_SETUP): Use "monotone initdb".
	* monotone.1: Document "initdb".
	* monotone.texi (Commands): Document initdb.
	(Creating a Database): New node.
	(Getting Started): Refer to it.
	* commands.cc (initdb): New command.
	* database.cc (database::sql): New argument `init'.
	(database::initialize): New method.
	* database.hh (database::initalize): Declare.
	(database::sql): New argument `init'.

2003-09-17  Tom Tromey  <tromey@redhat.com>

	* tests/t_persist_phrase.at: Use "ls certs".
	* tests/t_nntp.at: Use "ls certs".
	* tests/t_genkey.at: Use "ls keys" and "ls certs".

2003-09-16  Tom Tromey  <tromey@redhat.com>

	* monotone.1: Document "list branches".
	* commands.cc (ls_certs): New function, from `lscerts' command.
	(ls_keys): New function, from `lskeys' command.
	(ls_branches): New function.
	(list): New command.
	(ls): New alias.
	(explain_usage): Split parameter info at \n.
	* monotone.texi (Adding Files): Use "list certs".
	(Committing Changes): Likewise.
	(Forking and Merging): Likewise.
	(Commands): Likewise.
	(Generating Keys): Use "list keys".
	(Commands): Likewise.
	(Commands): Mention "list branches".
	(Branches): Likewise.

2003-09-15  graydon hoare  <graydon@redhat.com>

	* http_tasks.cc: Fix networking to handle long input.

	* ui.cc, ui.hh: Only pad with blanks enough to cover old output
	when ticking.

	* update.cc, cert.cc, commands.cc: Fix cert fetching functions to
	remove bogus certs.

2003-09-15  Tom Tromey  <tromey@redhat.com>

	* monotone.1: Don't mention MT_KEY or MT_BRANCH.

	* monotone.texi (Getting Started): Don't mention MT_DB or
	MT_BRANCH.
	(Adding Files): Explicitly use --db and --branch.
	* app_state.hh (app_state): New fields options, options_changed.
	Declare new methods.  Include work.hh.
	* work.cc (work_file_name): New constant.
	(add_to_options_map): New structure.
	(get_options_path): New function.
	(read_options_map, write_options_map): Likewise.
	* work.hh (options_map): New type.
	(get_options_path, read_options_map, write_options_map): Declare.
	* commands.cc (add, drop, commit, update, revert, checkout,
	merge): Write options file.
	* app_state.cc (database_option, branch_option): New constants.
	(app_state::app_state): Read options file.
	(app_state::set_database): New method.
	(app_state::set_branch): Likewise.
	(app_state::write_options): Likewise.
	Include work.hh.
	* monotone.cc (cpp_main): Don't set initial database name on
	app.  Use new settor methods.  Don't look at MT_BRANCH or MT_DB.

2003-09-14  graydon hoare  <graydon@pobox.com>

	* vocab.cc, vocab.hh: Add streamers for vocab terms in preparation
	for switch to formatter.

	* cert.cc (check_signature): Treat missing key as failed check.
	* commands.cc (lscerts): Warn when keys are missing.

	* rcs_import.cc, nntp_tasks.cc, http_tasks.cc: Tick progress.

	* sanity.cc, monotone.cc: Tidy up output a bit.

	* xdelta.cc: Add code to handle empty files. Maybe correct?

	* ui.cc, ui.hh: Add.

2003-09-13  Tom Tromey  <tromey@redhat.com>

	* tests/t_nntp.at: If we can't find tcpserver or snntpd, skip the
	test.
	* tests/t_http.at: If we can't find boa or depot.cgi, skip the
	test.

2003-09-12  graydon hoare  <graydon@pobox.com>

	* update.cc (pick_update_target): Only insert base rev as update
	candidate if it actually exists in db.

	* commands.cc, database.cc, database.hh: Implement id completion
	command, and general id completion in all other commands.

2003-09-12  Tom Tromey  <tromey@redhat.com>

	* commands.cc (revert): A deleted file always appears in the
	manifest.
	* tests/t_revert.at: Check reverting a change plus a delete; also
	test reverting by file name.

	* work.cc (deletion_builder::visit_file): Check for file in
	working add set before looking in manifest.
	* tests/t_drop.at: Added add-then-drop test.

	* testsuite.at: Include t_drop.at.
	* tests/t_drop.at: New test.
	* work.cc (visit_file): Check for file in working delete set
	before looking in manifest.

2003-09-12  Tom Tromey  <tromey@redhat.com>

	* Makefile.am ($(srcdir)/testsuite): tests/atconfig and
	tests/atlocal are not in srcdir.

	* Makefile.am (TESTS): unit_tests is not in srcdir.

2003-09-11  graydon hoare  <graydon@pobox.com>

	* commands.cc: Check for MT directory in status.
	* commands.cc: Require directory for checkout.
	* commands.cc: Delete MT/work file after checkout.
	* commands.cc: Implement 'revert', following tromey's lead.
	* commands.cc: Print base, working manifest ids in status.

	* diff_patch.cc: Further merge corrections.
	* diff_patch.cc (unidiff): Compensate for occasional miscalculation
	of LCS.

	* tests/t_merge.at: Check that heads works after a merge.
	* tests/t_fork.at:  Check that heads works after a fork.
	* tests/t_genkey.at: Remove use of 'import'.
	* tests/t_cwork.at: Check deletion of work file on checkout.
	* tests/t_revert.at: Check that revert works.

	* commands.cc, monotone.cc: Report unknown commands nicely.
	
2003-09-08  graydon hoare  <graydon@pobox.com>

	* tests/merge.at: Accept tromey's non-error case for update.

	* commands.cc(try_one_merge): Write merged version to packet
	writer, not directly to db.
	(merge): Write branch, changelog cert on merged version to db.

	* std_hooks.lua(merge3): Open result in mode "r", not "w+".
	
2003-09-06  Tom Tromey  <tromey@redhat.com>

	* update.cc (pick_update_target): Not an error if nothing to
	update.

	* monotone.texi: Use VERSION; include version.texi.

	* monotone.1: Document "co".
	* monotone.texi (Commands): Document "co".
	* commands.cc (ALIAS): New macro.
	(co): New alias.

	* README: Updated.

	* txt2c.cc: Added missing file.

	* texinfo.tex, INSTALL, Makefile.in, aclocal.m4, compile, depcomp,
	install-sh, missing, mkinstalldirs: Removed generated files.

2003-09-04  graydon hoare  <graydon@pobox.com>

	* Makefile.am, depot.cc, http_tasks.cc, http_tasks.hh,
	lua.cc, lua.hh, monotone.texi, network.cc, tests/t_http.at,
	vocab_terms.hh: 

	Use public key signatures to talk to depot, not mac keys.

	* commands.cc, file_io.cc, monotone.texi, monotone.1,
	tests/t_scan.at, tests/t_import.at, work.cc, work.hh:

	Remove the 'import' and 'scan' commands, in favour of generalized
	'add' which chases subdirectories.

	* configure.ac, NEWS: 

	Release point (v 0.4).
	
2003-09-03  graydon hoare  <graydon@pobox.com>

	* monotone.texi: Expand notes about setting up depot.

	* update.cc: Update by ancestry. Duh.

2003-09-02  graydon hoare  <graydon@pobox.com>

	* boost/socket/streambuf.hpp: Bump ppos on overflow.

	* packet.cc, transforms.cc, transforms.hh: Add function for
	canonicalization of base64 encoded strings. Use on incoming cert
	packet values.

	* commands.cc: Change fetch and post to take URL/groupname params
	rather than branchname.

	* network.cc, network.hh, depot.cc, http_tasks.cc: Fix URL parser,
	improve logging, change signatures to match needs of commands.cc

	* Makefile.am: Don't install txt2c or unit_tests. 

	* Makefile.am: Build depot.cgi not depot.

	* database.cc, database.hh: Add "all known sources" fetching support.

	* patch_set.cc: Sort in a path-lexicographic order for nicer summaries.

	* monotone.texi: Expand coverage of packets and networking.

	* tests/t_nntp.at, tests/t_http.at: Update to provide URL/groupname
	pairs.

2003-09-02  Tom Tromey  <tromey@redhat.com>

	* aclocal.m4, monotone.info: Removed generated files.

2003-08-31  Nathaniel Smith  <njs@codesourcery.com>

	* configure.ac: Check for lua40/lua.h, lua40/lualib.h and -llua40,
	-lliblua40.
	* config.h.in: Add LUA_H, LIBLUA_H templates, remove HAVE_LIBLUA,
	HAVE_LIBLUALIB templates.
	* lua.cc: Include config.h.  Use LUA_H, LIBLUA_H macros.

2003-08-29  graydon hoare  <graydon@pobox.com>

	* Makefile.am, txt2c.cc, lua.cc, database.cc:
	Use a C constant-building converter rather than objcopy.

	* cert.cc, cert.hh, packet.cc, packet.hh, diff_patch.cc,
	rcs_import.cc: 
	Modify cert functions to require a packet consumer, do no implicit
	database writing.

	* commands.cc, database.cc, database.hh, schema.sql, network.cc:
	Modify packet queueing strategy to select ancestors from known
	network server content, rather than most recent edge.

2003-08-25  graydon hoare  <graydon@pobox.com>

	* AUTHORS, ChangeLog, Makefile.am, NEWS, configure.ac,
	tests/t_http.at: Release point (v 0.3)

2003-08-24  graydon hoare  <graydon@pobox.com>

	* nntp_tasks.cc: Measure success from postlines state.
	* network.cc: Print summary counts of transmissions.
	* packet.cc: Count packets into database.
	* depot.cc: Add administrative commands, fix a bunch of
	little bugs.
	* t_http.at: Testcase for depot-driven communication.
	* monotone.texi: Update to reflect depot existence.
	* http_tasks.cc: Pick bugs out.
	
2003-08-24  graydon hoare  <graydon@pobox.com>

	* commands.cc: Wash certs before output.
	* *.cc,*.hh: Adjust cert packet format to
	be more readable, avoid superfluous gzipping.

2003-08-24  graydon hoare  <graydon@pobox.com>

	* configure, Makefile.in: Remove generated files, oops.
	* commands.cc: Implement 'propagate'.
	* lua.cc, lua.hh, network.cc, network.hh: Remove
	'aggregate posting' stuff.
	* network.cc: Batch postings into larger articles.
	* diff_patch.hh, diff_patch.cc: Implement basic
	merge2-on-manifest.
	
2003-08-23  graydon hoare  <graydon@pobox.com>

	* monotone.cc: Handle user-defined lua hooks as
	overriding internal / .monotonerc hooks no matter
	where on cmd line they occur.
	* update.cc: Made failures more user-friendly.
	* lua.cc: Improve logging a bit.
	* testsuite.at, tests/*.{at,in}, testsuite/: Rewrite tests in
	autotest framework, move to tests/ directory.
	* boost/io/*, cryptopp/hmac.h: Add missing files.
	
2003-08-23  Tom Tromey  <tromey@redhat.com>

	* monotone.cc (OPT_VERSION): New macro.
	(cpp_main): Handle OPT_VERSION.
	(options): Added `version' entry.
	Include config.h.

2003-08-21  Tom Tromey  <tromey@redhat.com>

	* database.cc: Include "sqlite/sqlite.h", not <sqlite.h>.

2003-08-20  graydon hoare  <graydon@pobox.com>

	* boost/*:
	incorporate boost sandbox bits, for now.

	* Makefile.am, Makefile.in, configure, configure.ac, diff_patch.cc,
	http_tasks.cc, http_tasks.hh, network.cc, nntp_machine.cc,
	nntp_machine.hh, nntp_tasks.cc, nntp_tasks.hh, testsuite/t_nntp.sh:

	fix up networking layer to pass nntp tests again

2003-08-19  graydon hoare  <graydon@pobox.com>

	* Makefile.am, Makefile.in, app_state.hh, cert.cc, commands.cc,
	constants.hh, cryptopp/misc.h, database.cc, depot.cc,
	http_tasks.cc, http_tasks.hh, keys.cc, lua.cc, lua.hh, monotone.cc,
	network.cc, network.hh, nntp_machine.cc, nntp_machine.hh,
	nntp_tasks.cc, nntp_tasks.hh, packet.cc, packet.hh, rcs_import.cc,
	sanity.cc, sanity.hh, schema.sql, test_hooks.lua,
	testsuite/runtest.sh, testsuite/t_null.sh, vocab_terms.hh:

	major surgery time
	- move to multi-protocol posting and fetching.
	- implement nicer failure modes for sanity.
	- redo commands to print nicer, fail nicer.	
	
2003-08-18  graydon hoare  <graydon@pobox.com>

	* Makefile.am, Makefile.in, adler32.hh, database.cc, depot.cc,
	mac.hh, xdelta.cc, Makefile.am, Makefile.in: 

	first pass at a depot (CGI-based packet service)

2003-08-08  graydon hoare  <graydon@pobox.com>

	* Makefile.am, Makefile.in AUTHORS, ChangeLog, Makefile.am,
	Makefile.in, NEWS, monotone.1, monotone.info, monotone.texi:

	release point (v 0.2)

2003-08-08  graydon hoare  <graydon@pobox.com>

	* cert.cc, cert.hh, interner.hh, rcs_import.cc: 

	auxilliary certs

	* cert.cc, cert.hh, cycle_detector.hh, interner.hh, patch_set.cc,
	rcs_import.cc: 

	improvements to cycle detection stuff

2003-08-05  graydon hoare  <graydon@pobox.com>

	* rcs_import.cc:
	
	almost even more seemingly correct CVS graph reconstruction (still slow)

	* sqlite/* cryptopp/* Makefile.am, Makefile.in, aclocal.m4,
	config.h.in, configure, configure.ac, file_io.cc, keys.cc,
	sanity.cc, sanity.hh, transforms.cc: 

	minimizing dependencies on 3rd party libs by importing the
	necessary bits and rewriting others.

	* cert.cc, cert.hh, rcs_import.cc:	
	
	cvs import seems to be working, but several linear algorithms need
	replacement

2003-07-28  graydon hoare  <graydon@pobox.com>

	* Makefile.am, Makefile.in, cert.cc, commands.cc, database.cc,
	database.hh, manifest.cc, rcs_file.cc, rcs_import.cc,
	rcs_import.hh, vocab.cc, xdelta.cc:

	cvs graph reconstruction hobbling along.

2003-07-21  graydon hoare  <graydon@pobox.com>

	* database.cc, xdelta.cc, xdelta.hh: 

	piecewise xdelta; improves speed a fair bit.

2003-07-11  graydon hoare  <graydon@pobox.com>

	* Makefile.am, Makefile.in, config.h.in, configure, configure.ac,
	transforms.cc, xdelta.cc, xdelta.hh:

	implement xdelta by hand, forget 3rd party delta libs.

2003-07-02  graydon hoare  <graydon@pobox.com>

	* database.cc, rcs_import.cc, transforms.cc, transforms.hh:

	speedups all around in the storage system

2003-07-01  graydon hoare  <graydon@pobox.com>

	* database.hh, rcs_import.cc, transforms.cc, transforms.hh: speed

	improvements to RCS import

2003-06-30  graydon hoare  <graydon@pobox.com>

	* rcs_import.cc, transforms.cc: 

	some speed improvements to RCS import

2003-06-29  graydon hoare  <graydon@pobox.com>

	* commands.cc, database.hh, rcs_import.cc, transforms.cc: 

	RCS file import successfully (albeit slowly) pulls in some pretty
	large (multi-hundred revision, >1MB) test cases from GCC CVS

	* Makefile.in, commands.cc, rcs_file.cc, rcs_file.hh,
	rcs_import.cc, rcs_import.hh, 

	Makefile.am: preliminary support for reading and walking RCS files

2003-04-09  graydon hoare  <graydon@pobox.com>

	* autogen.sh: oops
	* */*: savannah import

2003-04-06  graydon hoare  <graydon@pobox.com>

	* initial release. 
<|MERGE_RESOLUTION|>--- conflicted
+++ resolved
@@ -1,203 +1,3 @@
-<<<<<<< HEAD
-2005-01-17  graydon hoare  <graydon@pobox.com>
-
-	* AUTHORS: Mention Wojciech and Neil.
-	* revision.cc (calculate_ancestors_from_graph): Make non-recursive.
-
-2005-01-17  Wojciech Miłkowski  <wmilkowski@interia.pl>
-
-	* std_hooks.lua: Teach about meld.
-
-2005-01-17  Neil Conway  <neilc@samurai.com>
-
-	* diff_patch.cc: add a new context diff hunk consumer. Rename
-	unidiff() to make_diff().
-	* diff_patch.hh: Rename unidiff() to make_diff().
-	* command.cc: Add new "cdiff" command, and refactor "diff" to
-	invoke a common subroutine that is parameterized on the diff
-	type. Unrelated change: make a branch-based checkout default to
-	using the same directory name as the branch name, unless a
-	branch is specified.
-
-2005-01-17  graydon hoare  <graydon@pobox.com>
-
-	* cryptopp/osrng.cpp (NonblockingRng::GenerateBlock): 
-	Bring forward patch lost in cryptopp 5.2 upgrade.
-	* revision.cc (add_bitset_to_union)
-	(calculate_ancestors_from_graph): New functions.
-	(erase_ancestors)
-	(is_ancestor): Rewrite.
-	* cert.cc (get_branch_heads): Rewrite.
-	* database.{cc,hh} (get_heads): Remove
-	(get_revision_ancestry): Use multimap.
-	(install_views): Disable.
-	Remove everything related to the trust views. Too slow.
-	Also tidy up whitespace formatting in sqlite3 code.
-	* views.sql: Clear out all views.
-	* commands.cc: Adapt to using multimap for ancestry.
-	* AUTHORS: Mention Faheem and Christian.
-
-2005-01-17  Faheem Mitha  <faheem@email.unc.edu>
-
-	* debian/control: Fix up build depends.
-
-2005-01-17  Ulrich Drepper  <drepper@redhat.com>
-
-	* acinclude.m4 (AC_CHECK_INADDR_NONE): Fix quoting.
-	* Makefile.am (EXTRA_DIST): Add sqlite/keywordhash.c.
-
-2005-01-14  Christian Kollee  <stuka@pestilenz.org>
-
-	* search for and link with sqlite3 when --bundle-sqlite=no
-
-2005-01-12  Derek Scherger  <derek@echologic.com>
-
-	* tests/t_ambig_update.at: add comments from discussion on irc
-	* tests/t_status_missing.at: new test
-	* testsuite.at: include it
-
-2005-01-10  graydon hoare  <graydon@pboox.com>
-
-	* commands.cc (explicit_merge): Tweak merge message.
-	* database.cc (check_sqlite_format_version): New function.
-	(database::sql): Call it.
-	* sqlite/pager.hh (SQLITE_DEFAULT_PAGE_SIZE): Adjust to 8192.
-	(SQLITE_MAX_PAGE_SIZE): Adjust to 65536.
-	* schema_migration.cc: Post-merge cleanup.
-	* Makefile.am: Likewise.
-
-2005-01-10  Christof Petig  <christof@petig-baender.de>
-
-	* sqlite/*: SQLite 3.0.8 CVS import
-	* database.{cc,hh}:
-	* schema_migration.{cc,hh}: convert to use the SQLite3 API
-	
-	This does not yet use any of the more sophisticated API features
-	of SQLite3 (query parameters, BLOBs), so there is plenty of room 
-	for optimization. This also does not change the schema (i.e.
-	still uses base64 encoded values in tables)
-
-2005-01-11  Nathaniel Smith  <njs@codesourcery.com>
-
-	* tests/t_migrate_schema.at: Switch to using pre-dumped db's, make
-	it work, un-XFAIL it.
-
-2005-01-11  Nathaniel Smith  <njs@codesourcery.com>
-
-	* tests/t_persistent_server_keys_2.at: XFAIL it, add commentary on
-	solution.
-	
-2005-01-11  Nathaniel Smith  <njs@codesourcery.com>
-
-	* tests/t_persistent_server_keys_2.at: New test.
-	* testsuite.at: Add it.
-
-2005-01-06  Nathaniel Smith  <njs@codesourcery.com>
-
-	* schema_migration.cc (migrate_monotone_schema): Add comment
-	pointing to t_migrate_schema.at.
-	* tests/t_migrate_schema.at: Implement, mostly.  (Still broken.)
-
-	* tests/t_heads_discontinuous_branch.at: Remove urgency
-	annotation.
-	* tests/t_netsync_nocerts.at: Add urgency annotation.
-
-	* testsuite.at: Add UNGZ, UNGZB64 macros.
-	* tests/t_fmerge.at: Use them.
-
-2005-01-05  Nathaniel Smith  <njs@codesourcery.com>
-
-	* schema_migration.cc: Update comment about depot code.
-	(migrate_depot_split_seqnumbers_into_groups):
-	(migrate_depot_make_seqnumbers_non_null):
-	(migrate_depot_schema): Remove; all are dead code.
-	
-2005-01-05  Nathaniel Smith  <njs@codesourcery.com>
-
-	* schema_migration.cc: Remove tabs.
-
-2005-01-05  Nathaniel Smith  <njs@codesourcery.com>
-
-	* tests/t_check_same_db_contents.at: Uncapitalize title to unbreak
-	testsuite.
-
-	* revision.cc (is_ancestor): Add FIXME comment.
-	(erase_ancestors): New function.
-	* revision.hh (erase_ancestors): Prototype it.
-	* cert.cc (get_branch_heads): Call it.
-	* tests/t_heads_discontinuous_branch.at: Un-XFAIL it.
-
-	* revision.cc (find_subgraph_for_composite_search): Ignore null
-	revision ids.
-	* commands.cc (try_one_merge): Add invariant - never create merges
-	where the left parent is an ancestor or descendent of the right.
-	(explicit_merge): Same check.
-	(propagate): Handle cases where no merge is necessary.  Also, make
-	generated log message more readable.
-
-	* tests/t_propagate_desc.at: Un-XFAIL it.
-	* tests/t_propagate_anc.at: Un-XFAIL it.  Use new
-	CHECK_SAME_DB_CONTENTS macros.
-	* testsuite.at: Move t_check_same_db_contents.at to run before
-	propagation tests.  Make CHECK_SAME_DB_CONTENTS more thorough.
-
-	* tests/t_dump_load.at: Implement test.
-
-2005-01-05  Nathaniel Smith  <njs@codesourcery.com>
-
-	* tests/t_check_same_db_contents.at: New test.
-	* testsuite.at: Add it.
-	(CHECK_SAME_DB_CONTENTS): New macro.
-
-2005-01-04  Nathaniel Smith  <njs@codesourcery.com>
-
-	* cert.cc: Remove tabs.
-	* revision.hh: Likewise.
-
-2005-01-04  Nathaniel Smith  <njs@codesourcery.com>
-
-	* tests/t_propagate_anc.at: Also check the case where we're
-	propagating a non-strict ancestor, i.e. the heads are actually
-	equal.
-
-2005-01-04  Nathaniel Smith  <njs@codesourcery.com>
-
-	* database.cc (get_revision_parents): Add invariant.
-	(get_revision_children): Likewise.
-	(get_revision): Likewise.
-	(put_revision): Likewise.
-
-	* tests/t_merge_ancestor.at: New test.
-	* tests/t_propagate_desc.at: Likewise.
-	* tests/t_propagate_anc.at: Likewise.
-	* testsuite.at: Call them.
-
-2005-01-04  Nathaniel Smith  <njs@codesourcery.com>
-
-	* tests/t_netsync_diffbranch.at: Add priority, add description of
-	problem and solution.
-	Also, XFAIL it.
-	* tests/t_netsync_unrelated.at: Add reference to discussion.
-	* tests/t_cmdline_options.at: Remove priority marking from
-	non-bug.
-	* tests/t_checkout_dir.at: XFAIL when run as root.
-
-	* tests/t_netsync_nocerts.at: New test.
-	* testsuite.at: Call it.
-	
-2005-1-3  Matt Johnston  <matt@ucc.asn.au>
-
-	* tests/t_netsync_diffbranch.at: add a new test for pulling a branch
-	with a parent from a different branch.
-	* testsuite.at: add it
-
-2005-01-02  Derek Scherger  <derek@echologic.com>
-
-	* commands.cc (log_certs): new function
-	(log) add Ancestor: and Branch: entries to output; use above new
-	function
-	* tests/t_cross.at: update to work with changesets
-=======
 2005-01-09  Derek Scherger  <derek@echologic.com>
 
 	* commands.cc (get_path_rearrangement): new function/signature for
@@ -246,7 +46,205 @@
 	(COMMIT): add --message option to commit macro
 	* work.cc (read_options_map): don't overwrite option settings when
 	reading options map so that command line settings take precedence
->>>>>>> 1ccfdc61
+
+2005-01-17  graydon hoare  <graydon@pobox.com>
+
+	* AUTHORS: Mention Wojciech and Neil.
+	* revision.cc (calculate_ancestors_from_graph): Make non-recursive.
+
+2005-01-17  Wojciech Miłkowski  <wmilkowski@interia.pl>
+
+	* std_hooks.lua: Teach about meld.
+
+2005-01-17  Neil Conway  <neilc@samurai.com>
+
+	* diff_patch.cc: add a new context diff hunk consumer. Rename
+	unidiff() to make_diff().
+	* diff_patch.hh: Rename unidiff() to make_diff().
+	* command.cc: Add new "cdiff" command, and refactor "diff" to
+	invoke a common subroutine that is parameterized on the diff
+	type. Unrelated change: make a branch-based checkout default to
+	using the same directory name as the branch name, unless a
+	branch is specified.
+
+2005-01-17  graydon hoare  <graydon@pobox.com>
+
+	* cryptopp/osrng.cpp (NonblockingRng::GenerateBlock): 
+	Bring forward patch lost in cryptopp 5.2 upgrade.
+	* revision.cc (add_bitset_to_union)
+	(calculate_ancestors_from_graph): New functions.
+	(erase_ancestors)
+	(is_ancestor): Rewrite.
+	* cert.cc (get_branch_heads): Rewrite.
+	* database.{cc,hh} (get_heads): Remove
+	(get_revision_ancestry): Use multimap.
+	(install_views): Disable.
+	Remove everything related to the trust views. Too slow.
+	Also tidy up whitespace formatting in sqlite3 code.
+	* views.sql: Clear out all views.
+	* commands.cc: Adapt to using multimap for ancestry.
+	* AUTHORS: Mention Faheem and Christian.
+
+2005-01-17  Faheem Mitha  <faheem@email.unc.edu>
+
+	* debian/control: Fix up build depends.
+
+2005-01-17  Ulrich Drepper  <drepper@redhat.com>
+
+	* acinclude.m4 (AC_CHECK_INADDR_NONE): Fix quoting.
+	* Makefile.am (EXTRA_DIST): Add sqlite/keywordhash.c.
+
+2005-01-14  Christian Kollee  <stuka@pestilenz.org>
+
+	* search for and link with sqlite3 when --bundle-sqlite=no
+
+2005-01-12  Derek Scherger  <derek@echologic.com>
+
+	* tests/t_ambig_update.at: add comments from discussion on irc
+	* tests/t_status_missing.at: new test
+	* testsuite.at: include it
+
+2005-01-10  graydon hoare  <graydon@pboox.com>
+
+	* commands.cc (explicit_merge): Tweak merge message.
+	* database.cc (check_sqlite_format_version): New function.
+	(database::sql): Call it.
+	* sqlite/pager.hh (SQLITE_DEFAULT_PAGE_SIZE): Adjust to 8192.
+	(SQLITE_MAX_PAGE_SIZE): Adjust to 65536.
+	* schema_migration.cc: Post-merge cleanup.
+	* Makefile.am: Likewise.
+
+2005-01-10  Christof Petig  <christof@petig-baender.de>
+
+	* sqlite/*: SQLite 3.0.8 CVS import
+	* database.{cc,hh}:
+	* schema_migration.{cc,hh}: convert to use the SQLite3 API
+	
+	This does not yet use any of the more sophisticated API features
+	of SQLite3 (query parameters, BLOBs), so there is plenty of room 
+	for optimization. This also does not change the schema (i.e.
+	still uses base64 encoded values in tables)
+
+2005-01-11  Nathaniel Smith  <njs@codesourcery.com>
+
+	* tests/t_migrate_schema.at: Switch to using pre-dumped db's, make
+	it work, un-XFAIL it.
+
+2005-01-11  Nathaniel Smith  <njs@codesourcery.com>
+
+	* tests/t_persistent_server_keys_2.at: XFAIL it, add commentary on
+	solution.
+	
+2005-01-11  Nathaniel Smith  <njs@codesourcery.com>
+
+	* tests/t_persistent_server_keys_2.at: New test.
+	* testsuite.at: Add it.
+
+2005-01-06  Nathaniel Smith  <njs@codesourcery.com>
+
+	* schema_migration.cc (migrate_monotone_schema): Add comment
+	pointing to t_migrate_schema.at.
+	* tests/t_migrate_schema.at: Implement, mostly.  (Still broken.)
+
+	* tests/t_heads_discontinuous_branch.at: Remove urgency
+	annotation.
+	* tests/t_netsync_nocerts.at: Add urgency annotation.
+
+	* testsuite.at: Add UNGZ, UNGZB64 macros.
+	* tests/t_fmerge.at: Use them.
+
+2005-01-05  Nathaniel Smith  <njs@codesourcery.com>
+
+	* schema_migration.cc: Update comment about depot code.
+	(migrate_depot_split_seqnumbers_into_groups):
+	(migrate_depot_make_seqnumbers_non_null):
+	(migrate_depot_schema): Remove; all are dead code.
+	
+2005-01-05  Nathaniel Smith  <njs@codesourcery.com>
+
+	* schema_migration.cc: Remove tabs.
+
+2005-01-05  Nathaniel Smith  <njs@codesourcery.com>
+
+	* tests/t_check_same_db_contents.at: Uncapitalize title to unbreak
+	testsuite.
+
+	* revision.cc (is_ancestor): Add FIXME comment.
+	(erase_ancestors): New function.
+	* revision.hh (erase_ancestors): Prototype it.
+	* cert.cc (get_branch_heads): Call it.
+	* tests/t_heads_discontinuous_branch.at: Un-XFAIL it.
+
+	* revision.cc (find_subgraph_for_composite_search): Ignore null
+	revision ids.
+	* commands.cc (try_one_merge): Add invariant - never create merges
+	where the left parent is an ancestor or descendent of the right.
+	(explicit_merge): Same check.
+	(propagate): Handle cases where no merge is necessary.  Also, make
+	generated log message more readable.
+
+	* tests/t_propagate_desc.at: Un-XFAIL it.
+	* tests/t_propagate_anc.at: Un-XFAIL it.  Use new
+	CHECK_SAME_DB_CONTENTS macros.
+	* testsuite.at: Move t_check_same_db_contents.at to run before
+	propagation tests.  Make CHECK_SAME_DB_CONTENTS more thorough.
+
+	* tests/t_dump_load.at: Implement test.
+
+2005-01-05  Nathaniel Smith  <njs@codesourcery.com>
+
+	* tests/t_check_same_db_contents.at: New test.
+	* testsuite.at: Add it.
+	(CHECK_SAME_DB_CONTENTS): New macro.
+
+2005-01-04  Nathaniel Smith  <njs@codesourcery.com>
+
+	* cert.cc: Remove tabs.
+	* revision.hh: Likewise.
+
+2005-01-04  Nathaniel Smith  <njs@codesourcery.com>
+
+	* tests/t_propagate_anc.at: Also check the case where we're
+	propagating a non-strict ancestor, i.e. the heads are actually
+	equal.
+
+2005-01-04  Nathaniel Smith  <njs@codesourcery.com>
+
+	* database.cc (get_revision_parents): Add invariant.
+	(get_revision_children): Likewise.
+	(get_revision): Likewise.
+	(put_revision): Likewise.
+
+	* tests/t_merge_ancestor.at: New test.
+	* tests/t_propagate_desc.at: Likewise.
+	* tests/t_propagate_anc.at: Likewise.
+	* testsuite.at: Call them.
+
+2005-01-04  Nathaniel Smith  <njs@codesourcery.com>
+
+	* tests/t_netsync_diffbranch.at: Add priority, add description of
+	problem and solution.
+	Also, XFAIL it.
+	* tests/t_netsync_unrelated.at: Add reference to discussion.
+	* tests/t_cmdline_options.at: Remove priority marking from
+	non-bug.
+	* tests/t_checkout_dir.at: XFAIL when run as root.
+
+	* tests/t_netsync_nocerts.at: New test.
+	* testsuite.at: Call it.
+	
+2005-1-3  Matt Johnston  <matt@ucc.asn.au>
+
+	* tests/t_netsync_diffbranch.at: add a new test for pulling a branch
+	with a parent from a different branch.
+	* testsuite.at: add it
+
+2005-01-02  Derek Scherger  <derek@echologic.com>
+
+	* commands.cc (log_certs): new function
+	(log) add Ancestor: and Branch: entries to output; use above new
+	function
+	* tests/t_cross.at: update to work with changesets
 
 2004-12-30  graydon hoare  <graydon@pobox.com>
 
@@ -400,13 +398,13 @@
 
 2004-12-20  Matt Johnston  <matt@ucc.asn.au>
 
-	* keys.cc: don't cache bad passphrases, so prompt for a correct
-	password if the first ones fail.
+        * keys.cc: don't cache bad passphrases, so prompt for a correct
+        password if the first ones fail.
 
 2004-12-19  Matt Johnston  <matt@ucc.asn.au>
 
-	* commands.cc: print out author/date next to ambiguous revision
-	lists from selectors.
+        * commands.cc: print out author/date next to ambiguous revision
+        lists from selectors.
 
 2004-12-19  Julio M. Merino Vidal  <jmmv@menta.net>
 
@@ -988,6 +986,24 @@
 	* tests/t_related_merge2_data.at: Update to use.
 	Mark as expected to PASS.
 	* tests/t_merge2_data.at: Likewise.
+
+2004-12-04  Nathaniel Smith  <njs@codesourcery.com>
+
+	* change_set.cc (merge_deltas): Call correct variant of
+	try_to_merge_files depending on whether ancestor is available.
+	* diff_patch.cc (try_to_merge_files -- merge3 version): Add
+	assertions about ids.
+	(try_to_merge_files -- merge2 version): Likewise.
+
+	* testsuite.at: Add a trivial working merge2 hook.
+	* tests/t_related_merge2_data.at: Update to use.
+	Mark as expected to PASS.
+	* tests/t_merge2_data.at: Likewise.
+
+2004-12-04  Nathaniel Smith  <njs@codesourcery.com>
+
+	* change_set.cc: Remove tabs.
+	* diff_patch.cc: Likewise.
 
 2004-12-04  Nathaniel Smith  <njs@codesourcery.com>
 
