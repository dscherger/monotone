--- conflicted
+++ resolved
@@ -1,11 +1,3 @@
-<<<<<<< HEAD
-2003-12-10  Tom Tromey  <tromey@redhat.com>
-
-	* commands.cc (checkout): Give better error message if branch is
-	empty.
-
-2003-11-29  Tom Tromey  <tromey@redhat.com>
-=======
 2003-12-07  Eric Kidd  <eric.kidd@pobox.com>
 
 	* commands.cc (agraph): Handle repositories with a single version.
@@ -49,7 +41,6 @@
 	* AUTHORS: Mention new contributors.
 
 2003-12-14  Lorenzo Campedelli <lorenzo.campedelli@libero.it>
->>>>>>> 645608b7
 
 	* work.cc (add_to_attr_map): Finish change to attr map format.
  
