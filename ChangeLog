<<<<<<< HEAD
2005-04-30  Nathaniel Smith  <njs@codesourcery.com>

	* vocab.cc (trivially_safe_file_path): New function.
	(verify): Use it.
	(test_file_path_verification, test_file_path_normalization): Add a
	few more checks.

	* transforms.{cc,hh} (localized_as_string): New function.
	* {win32,unix}/inodeprint.cc (inodeprint_file): Use it, to avoid
	mkpath().

	* commands.cc (add_intermediate_paths): Hand-code intermediate
	path generator, taking advantage of normalization of file_path's,
	to avoid mkpath().
=======
2005-04-29  Joel Rosdahl  <joel@rosdahl.net>

	* monotone.texi: Minor corrections.
>>>>>>> e6c36031

2005-04-29  Nathaniel Smith  <njs@codesourcery.com>

	* commands.cc (ls_tags): Sort output.
	* tests/t_tags.at: Test that output is sorted.

2005-04-29  Derek Scherger  <derek@echologic.com>

	* commands.cc (struct file_itemizer): move to ...
	* work.hh (file_itemizer} ... here
	* work.cc (file_itemizer::visit_file} ... and here

2005-04-29  Emile Snyder  <emile@alumni.reed.edu>

	* annotate.cc (do_annotate_node): Stop doing expensive
	calculate_arbitrary_change_set when we already know we have parent
	and child revisions.  Cuts annotate run time in half.
	
2005-04-29  Nathaniel Smith  <njs@codesourcery.com>

	* commands.cc (update_inodeprints): Rename to...
	(refresh_inodeprints): ...this, so 'monotone up' continues to mean
	update.
	
	* monotone.texi (Inodeprints): Mention refresh_inodeprints in the
	Inodeprints section.
	
	* testsuite.at: 
	* tests/t_update_inodeprints.at: 
	* tests/t_refresh_inodeprints.at: 
	* monotone.texi (Working Copy, Commands): 
	* monotone.1: Update accordingly.

2005-04-29  Nathaniel Smith  <njs@codesourcery.com>

	* change_set.cc (dump_change_set): Don't truncate output.
	(invert_change_test): New unit test.
	(invert_change_set): Make it pass.  This fixes (some?)
	isect.empty() invariant failures.
	
	* NEWS: Start updating for 0.19.

	* revision.cc (check_sane_history): Make comment more
	informative.

2005-04-28  Nathaniel Smith  <njs@codesourcery.com>

	* tests/t_netsync_error.at: New test.
	* testsuite.at: Add it.

2005-04-28  Nathaniel Smith  <njs@codesourcery.com>

	* tests/t_rename_attr.at: Fix a bit; also test that rename refuses
	to move a file to a name that already has attrs.
	* work.cc (build_rename): Cleanup a bit; refuse to move a file to
	a name that already has attrs.

	* monotone.texi (Working Copy): Document explicitly that "drop"
	and "rename" do not modify the filesystem directly, and do affect
	attributes.

2005-04-28  Derek Scherger  <derek@echologic.com>

	* commands.cc (get_work_path): 
	(get_revision_path): 
	(get_revision_id):
	(put_revision_id):
	(get_path_rearrangement):
	(remove_path_rearrangement):
	(put_path_rearrangement):
	(update_any_attrs):
	(get_base_revision):
	(get_base_manifest): move to work.{cc,hh}
	(update): indicate optional revision with [ and ]
	(explicit_merge): indicate optional ancestor with [ and ] 

	* manifest.{cc,hh} (extract_path_set): move here from work.{cc,hh}
	* revision.{cc,hh} (revision_file_name): move to work.{cc,hh}

	* work.{cc,hh} (extract_path_set): move to manifest.{cc,hh}
	(get_work_path): 
	(get_path_rearrangement): 
	(remove_path_rearrangement): 
	(put_path_rearrangement): 
	(get_revision_path): 
	(get_revision_id): 
	(put_revision_id): 
	(get_base_revision): 
	(get_base_manifest): 
	(update_any_attrs): move here from commands.cc
	
2005-04-28  Derek Scherger  <derek@echologic.com>

	* ChangeLog: 
	* Makefile.am
	* tests/t_automate_select.at: merge fixups

2005-04-28  Emile Snyder <emile@alumni.reed.edu>

	* annotate.cc: Fix broken build after propagate from .annotate
	branch to mainline.  The lcs stuff was changed to use
	quick_allocator, so our use of it had to change as well.
	
2005-04-28  Emile Snyder  <emile@alumni.reed.edu>

	* commands.cc: New command "annotate"
	* annotate.{cc,hh}: New files implement it.
	* Makefile.am: Build it.
	* monotone.texi: Document it.	
	* tests/t_annotate.at:
	* tests/t_annotate_add_collision.at:
	* tests/t_annotate_branch_collision.at: 
	* testsuite.at: Test it.
	
2005-04-29  Grahame Bowland  <grahame@angrygoats.net>

	* netxx/types.h: Add new NetworkException type network 
	issue not caused by calling program
	* netsync.cc: Catch Netxx::NetworkException and display 
	as informative_error.
	* netxx/address.cxx: NetworkException for unparsable URIs.
	* netxx/datagram.cxx: NetworkException for connection failure.
	* netxx/resolve_getaddrinfo.cxx, resolve_gethostbyname.cxx:
	NetworkException when DNS resolution fails.
	* netxx/serverbase.cxx: NetworkException if unable to bind 
	to server port.
	* netxx/streambase.cxx: NetworkException if unable to 
	connect.

2005-04-28  Matt Johnston  <matt@ucc.asn.au>

	* tests/t_merge_6.at: narrow the testcase down considerably.

2005-04-28  Matt Johnston  <matt@ucc.asn.au>

	* tests/t_merge_6.at, testsuite.at: add a new test for the case where
	duplicate lines appear in a file during a merge. This testcase can
	be correctly handled by merge(1).

2005-04-28  Matt Johnston  <matt@ucc.asn.au>

	* tests/t_i18n_file.at, transforms.cc: OS X expects all paths to be
	utf-8, don't try to use other encodings in the test.

2005-04-28  Richard Levitte  <richard@levitte.org>

	* tests/t_automate_select.at: silly ignores not needed any more.

2005-04-28  Richard Levitte  <richard@levitte.org>

	* commands.cc (complete): Don't talk of there really was no
	expansion.

2005-04-28  Richard Levitte  <richard@levitte.org>

	* commands.cc, commands.hh: Selector functions and type are moved
	to...
	* selectors.cc, selectors.hh: ... these files.
	* database.cc, database.hh: Adapt to this change.
	* automate.cc (automate_select): New function, implements
	'automate select'.
	(automate_command): Use it.
	* monotone.texi (Automation): Document it.

	* tests/t_automate_select.at: New test.
	* testsuite.at: Use it.

	* Makefile.am (MOST_SOURCES): reorganise.  Add selectors.{cc,hh}.

2005-04-27  Derek Scherger  <derek@echologic.com>

	* commands.cc (ls_unknown): remove unneeded braces
	(struct inventory_item): new struct for tracking inventories
	(print_inventory): removed old output functions 
	(inventory_paths): new functions for paths, data and renames
	(inventory): rework to display two column status codes
	* monotone.texi (Informative): update for new status codes
	* tests/t_inventory.at: update for two column status codes

2005-04-27  Richard Levitte  <richard@levitte.org>

	* quick_alloc.hh: Define QA_SUPPORTED when quick allocation is
	supported.
	* sanity.hh: Only defined the QA(T) variants of checked_index()
	when QA_SUPPORTED is defined.

2005-04-27  Joel Reed  <joelwreed@comcast.com>

	* work.cc: on rename move attributes as well.
	* tests/t_rename_attr.at: No longer a bug.

2005-04-27  Nathaniel Smith  <njs@codesourcery.com>

	* monotone.texi (Working Copy, Commands): Document update_inodeprints.
	* monotone.1: Likewise.

	* tests/t_update_inodeprints.at: New test.
	* testsuite.at: Add it.

2005-04-27  Richard Levitte  <richard@levitte.org>

	* database.cc (selector_to_certname): Add a case for
	commands::sel_cert.

2005-04-27  Richard Levitte  <richard@levitte.org>

	* sanity.hh: Add a couple of variants of checked_index() to
	accomodate for indexes over vector<T, QA(T)>.

	* commands.hh: Add new selector to find arbitrary cert name and
	value pairs.  The syntax is 'c:{name}={value}'.
	* commands.cc (decode_selector): Recognise it.
	* database.cc (complete): Parse it.
	* std_hooks.lua (expand_selector): Add an expansion for it.
	* monotone.texi (Selectors): Document it.

	* tests/t_select_cert.at: Add test.
	* testsuite.at: Use it.

2005-04-27  Matt Johnston  <matt@ucc.asn.au>

	* vocab.cc (verify(file_path)): don't find() twice.
	* change_set.cc (extend_state): remove commented out line 

2005-04-27  Matthew Gregan  <kinetik@orcon.net.nz>

	* tests/t_cvsimport_manifest_cycle.at: New test.
	* testsuite.at: Add test.
	* AUTHORS: Add self.

2005-04-27  Nathaniel Smith  <njs@codesourcery.com>

	* AUTHORS: Add Timothy Brownawell.

2005-04-27  Timothy Brownawell  <tbrownaw@gmail.com>

	* ui.{cc,hh}: Delegate tick line blanking to tick_writers.

2005-04-26  Nathaniel Smith  <njs@codesourcery.com>

	* work.cc: Don't include boost/regex.hpp.

2005-04-26  Nathaniel Smith  <njs@codesourcery.com>

	* manifest.cc, inodeprint.cc: Don't include boost/regex.hpp.

2005-04-26  Nathaniel Smith  <njs@codesourcery.com>

	* sqlite/vdbeaux.c (MAX_6BYTE): Apply patch from
	http://www.sqlite.org/cvstrac/chngview?cn=2445.  It shouldn't
	affect monotone's usage, but just in case.

2005-04-26  Nathaniel Smith  <njs@codesourcery.com>

	* rcs_import.cc (struct cvs_key, process_branch): Fix
	indentation.
	(build_change_set): Handle the case where a file is "added dead".

	* tests/t_cvsimport2.at: Un-XFAIL, improve description.

2005-04-22  Christof Petig <christof@petig-baender.de>

	* sqlite/*: update to sqlite 3.2.1

2005-04-25  Nathaniel Smith  <njs@codesourcery.com>

	* tests/t_i18n_file_data.at: New test.
	* testsuite.at: Add it.

2005-04-27  Matt Johnston  <matt@ucc.asn.au>

	* change_set.cc (extend_state): don't mix find() and insert() on
	the path_state, to avoid hitting the smap's worst-case.

2005-04-27  Matt Johnston  <matt@ucc.asn.au>

	* change_set.cc (confirm_proper_tree): move things out of the loops
	for better performance.

2005-04-26  Matt Johnston  <matt@ucc.asn.au>

	* change_set.cc (analyze_rearrangement): get rid of damaged_in_first
	since it is not used.

2005-04-26  Matt Johnston  <matt@ucc.asn.au>

	* monotone.texi: fix mashed up merge of docs for kill_rev_locally
	and db check.

2005-04-25  Nathaniel Smith  <njs@codesourcery.com>

	* automate.cc (automate_parents, automate_children) 
	(automate_graph): New automate commands.
	(automate_command): Add them.
	* commands.cc (automate): Synopsisfy them.
	* monotone.texi (Automation): Document them.
	* tests/t_automate_graph.at, test/t_parents_children.at: Test
	them.
	* testsuite.at: Add the tests.

	* tests/t_automate_ancestors.at: Remove obsolete comment.
	
2005-04-24  Derek Scherger  <derek@echologic.com>

	* tests/t_rename_file_to_dir.at:
	* tests/t_replace_file_with_dir.at:
	* tests/t_replace_dir_with_file.at: new bug reports
	* testsuite.at: include new tests

2005-04-24  Derek Scherger  <derek@echologic.com>

	* app_state.{cc,hh} (app_state): add all_files flag to the constructor
	(set_all_files): new method for setting flag

	* basic_io.{cc,hh} (escape): expose public method to quote and
	escape file_paths
	(push_str_pair): use it internally

	* commands.cc (calculate_restricted_rearrangement): new function
	factored out of calculate_restricted_revision
	(calculate_restricted_revision): use new function
	(struct unknown_itemizer): rename to ...
	(struct file_itemizer): ... this; use a path_set rather than a
	manifest map; build path sets of unknown and ignored files, rather
	than simply printing them
	(ls_unknown): adjust to compensate for itemizer changes
	(print_inventory): new functions for printing inventory lines from
	path sets and rename maps
	(inventory): new command for printing inventory of working copy
	files

	* manifest.cc (inodeprint_unchanged): new function factored out
	from build_restricted_manifest_map
	(classify_paths): new function to split paths from an old manifest
	into unchanged, changed or missing sets for inventory
	(build_restricted_manifest_map): adjust to use
	inodeprint_unchanged
	* manifest.hh (classify_paths): new public function
	
	* monotone.1: document new inventory command and associated
	--all-files option

	* monotone.cc: add new --all-files option which will be specific
	to the inventory command asap

	* monotone.texi (Informative): document new inventory command
	(Commands): add manpage entry for inventory
	(OPTIONS): add entries for --xargs, -@ and --all-files

	* tests/t_status_missing.at: remove bug priority flag
	* tests/t_inventory.at: new test
	* testsuite.at: include new test
	
2005-04-24  Nathaniel Smith  <njs@codesourcery.com>

	* monotone.texi (Database): Document 'db kill_rev_locally'.

2005-04-24  Nathaniel Smith  <njs@codesourcery.com>

	* ChangeLog: Fixup after merge.

2005-04-24  Nathaniel Smith  <njs@codesourcery.com>

	* manifest.cc (build_restricted_manifest_map): Careful to only
	stat things once on the inodeprints fast-path.
	(read_manifest_map): Hand-code a parser, instead of using
	boost::regex.
	* inodeprint.cc (read_inodeprint_map): Likewise.

2005-04-23  Derek Scherger  <derek@echologic.com>

	* (calculate_restricted_revision): remove redundant variables,
	avoiding path_rearrangement assignments and associated sanity
	checks
	(calculate_current_revision): rename empty to empty_args for
	clarity

2005-04-23  Derek Scherger  <derek@echologic.com>

	* commands.cc (calculate_base_revision): rename to ...
	(get_base_revision): ... this, since it's not calculating anything
	(calculate_base_manifest): rename to ...
	(get_base_manifest): ... this, and call get_base_revision
	(calculate_restricted_revision): call get_base_revision and remove
	missing files stuff
	(add):
	(drop):
	(rename):
	(attr): call get_base_manifest
	(ls_missing): 
	(revert): call get_base_revision
	* manifest.{cc,hh} (build_restricted_manifest_map): don't return
	missing files and don't produce invalid manifests; do report on
	all missing files before failing
	
2005-04-23  Derek Scherger  <derek@echologic.com>

	* app_state.cc:
	* database.cc:
	* file_io.{cc, hh}: fix bad merge

2005-04-23  Nathaniel Smith  <njs@codesourcery.com>

	* database.cc (put_key): Check for existence of keys with
	conflicting key ids, give more informative message than former SQL
	constraint error.

2005-04-23  Nathaniel Smith  <njs@codesourcery.com>

	* transforms.cc (filesystem_is_ascii_extension_impl): Add EUC to
	the list of ascii-extending encodings.

	* tests/t_multiple_heads_msg.at: Make more robust, add tests for
	branching.

2005-04-23  Nathaniel Smith  <njs@codesourcery.com>

	* app_state.cc (restriction_includes): Remove some L()'s that were
	taking 5-6% of time in large tree diff.

2005-04-23  Nathaniel Smith  <njs@codesourcery.com>

	* file_io.{cc,hh} (localized): Move from here...
	* transforms.{cc,hh} (localized): ...to here.  Add lots of gunk to
	avoid calling iconv whenever possible.

2005-04-22  Nathaniel Smith  <njs@codesourcery.com>

	* manifest.cc (build_restricted_manifest_map): Fixup after merge
	-- use file_exists instead of fs::exists.

2005-04-22  Derek Scherger  <derek@echologic.com>

	* manifest.{cc,hh} (build_restricted_manifest_map): keep and
	return a set of missing files rather than failing on first missing
	file
	* commands.cc (calculate_restricted_revision): handle set of
	missing files
	* revision.hh: update comment on the format of a revision
	* tests/t_status_missing.at: un-XFAIL and add a few tests
	
2005-04-22  Nathaniel Smith  <njs@codesourcery.com>

	* vocab.cc (verify(file_path), verify(local_path)): Normalize
	paths on the way in.
	* tests/t_normalized_filenames.at: Fix to match behavior
	eventually declared "correct".

2005-04-22  Nathaniel Smith  <njs@codesourcery.com>

	* vocab.{cc,hh}: Make verify functions public, make ATOMIC(foo)'s
	verify function a friend of foo, add ATOMIC_NOVERIFY macro, add
	long comment explaining all this.
	* vocab_terms.hh: Add _NOVERIFY to some types.

2005-04-22  Nathaniel Smith  <njs@codesourcery.com>

	* file_io.{cc,hh} (localized): Take file_path/local_path instead
	of string; expose in public interface.  Adjust rest of file to
	match.
	(walk_tree): Don't convert the (OS-supplied) current directory
	from UTF-8 to current locale.
	
	* transforms.{cc,hh} (charset_convert): Be more informative on
	error.
	(calculate_ident): Localize the filename, even on the fast-path.
	Also assert file exists and is not a directory, since Crypto++
	will happily hash directories.  (They are like empty files,
	apparently.)
	
	* manifest.cc (build_restricted_manifest_map): Use file_exists
	instead of fs::exists, to handle localized paths.
	* {win32,unix}/inodeprint.cc (inodeprint_file): Use localized
	filenames to stat.

	* tests/t_i18n_file.at: Rewrite to work right.

	* tests/t_normalized_filenames.at: New test.
	* testsuite.at: Add it.
	* vocab.cc (test_file_path_verification): MT/path is not a valid
	file_path either.
	(test_file_path_normalization): New unit-test.

2005-04-23  Matthew Gregan  <kinetik@orcon.net.nz>

	* tests/t_diff_currev.at: Use CHECK_SAME_STDOUT.

2005-04-23  Matthew Gregan  <kinetik@orcon.net.nz>

	* tests/t_diff_currev.at: New test.
	* testsuite.at: Add new test.

2005-04-22  Joel Reed  <joelwreed@comcast.net>

	* work.cc (build_deletions) : on drop FILE also drop attributes.
	* tests/t_drop_attr.at : test for success now, fixed bug.

2005-04-22  Jon Bright <jon@siliconcircus.com>
	* monotone.texi: Changed all quoting of example command lines to
	use " instead of ', since this works everywhere, but ' doesn't
	work on Win32

2005-04-21  Jeremy Cowgar  <jeremy@cowgar.com>

	* tests/t_multiple_heads_msg.at: Now checks to ensure 'multiple head'
	  message does not occur on first commit (which creates a new head
	  but not multiple heads).
	* commands.cc (CMD(commit)): renamed head_size to better described
	  old_head_size, now checks that old_head_size is larger than 0 as
	  well otherwise, on commit of a brand new project, a new head was
	  detected and a divergence message was displayed.

2005-04-21  Richard Levitte  <richard@levitte.org>

	* commands.cc (ALIAS): refactor so you don't have to repeat all
	the strings given to the original command.
	(ALIAS(ci)): added as a short form for CMD(commit).

	* Makefile.am (%.eps): create .eps files directly from .ps files,
	using ps2eps.

2005-04-21 Sebastian Spaeth <Sebastian@SSpaeth.de>

	* monotone.texi: add command reference docs about kill_rev_locally
	
2005-04-21  Nathaniel Smith  <njs@codesourcery.com>

	* change_set.cc (apply_path_rearrangement_can_fastpath) 
	(apply_path_rearrangement_fastpath) 
	(apply_path_rearrangement_slowpath, apply_path_rearrangement):
	Refactor into pieces, so all versions of apply_path_rearrangement
	can take a fast-path when possible.

2005-04-21  Jeremy Cowgar  <jeremy@cowgar.com>

	* commands.cc: Renamed maybe_show_multiple_heads to
	  notify_if_multiple_heads, renamed headSize to head_size for
	  coding standards/consistency.
	* tests/t_multiple_heads_msg.at: Added to monotone this time.

2005-04-20  Jeremy Cowgar  <jeremy@cowgar.com>

	* commands.cc: Added maybe_show_multiple_heads, update now notifies
	  user of multiple heads if they exist, commit now notifies user
	  if their commit created a divergence.
	* tests/t_multiple_heads_msg.at: Added
	* testsuite.at: Added above test

2005-04-20  Nathaniel Smith  <njs@codesourcery.com>

	* Makefile.am (EXTRA_DIST): Put $(wildcard) around "debian/*", so
	it will actually work.

2005-04-20  Nathaniel Smith  <njs@codesourcery.com>

	* Makefile.am (EXTRA_DIST): Include tests, even when not building
	packages out in the source directory.

2005-04-20  Matthew Gregan  <kinetik@orcon.net.nz>

	* commands.cc (kill_rev_locally): Move up with rest of non-CMD()
	functions.  Mark static.  Minor whitespace cleanup.
	* commands.hh (kill_rev_locally): Declaration not needed now.

2005-04-20 Sebastian Spaeth <Sebastian@SSpaeth.de>
	* automate.cc: fix typo, add sanity check to avoid empty r_id's
	bein passed in. The automate version was bumped to 0.2 due to
	popular request of a single person.
	* t_automate_ancestors.at: adapt test; it passes now

2005-04-20 Sebastian Spaeth <Sebastian@SSpaeth.de>
	* testuite.at:
	* t_automate_ancestors.at: new test; automate ancestors. This is still
	_failing_ as a) it outputs empty newlines when no ancestor exists and
	b) does not output all ancestors if multiple ids are supplied as input
	
2005-04-20 Sebastian Spaeth <Sebastian@SSpaeth.de>

	* commands.cc:
	* automate.cc: new command: automate ancestors
	* monotone.texi: adapt documentation
	
2005-04-20  Nathaniel Smith  <njs@codesourcery.com>

	* tests/t_log_depth_single.at: 
	* tests/t_add_stomp_file.at: 
	* tests/t_log_depth.at: Shorten blurbs.

2005-04-20  Nathaniel Smith  <njs@codesourcery.com>

	* std_hooks.lua (ignore_file): Ignore compiled python files.

2005-04-20  Jon Bright  <jon@siliconcircus.com>
	* tests/t_sticky_branch.at: Really fix this test

2005-04-20  Jon Bright  <jon@siliconcircus.com>
	* tests/t_sticky_branch.at: Canonicalise stdout before comparison
	* tests/t_setup_checkout_modify_new_dir.at: Ditto
	* tests/t_netsync_largish_file.at: Check the file out rather
	than catting it, so that canonicalisation is unneeded.  
	Canonicalisation is bad here, because the file is random
	binary data, not text with line-ending conventions

2005-04-20  Richard Levitte  <richard@levitte.org>

	* contrib/monotone.el: define-after-key's KEY argument has to be a
	vector with only one element.  The code I used is taken directly
	from the Emacs Lisp Reference Manual, section "Modifying Menus".

2005-04-20  Nathaniel Smith  <njs@codesourcery.com>

	* commands.cc (mdelta, mdata, fdelta, fdata, rdata): Check for
	existence of command line arguments.

	* lua.{cc,hh} (hook_use_inodeprints): New hook.
	* std_hooks.lua (use_inodeprints): Default definition.
	* monotone.texi (Inodeprints): New section.
	(Reserved Files): Document MT/inodeprints.
	(Hook Reference): Document use_inodeprints.
	* work.{cc,hh} (enable_inodeprints): New function.
	* app_state.cc (create_working_copy): Maybe call
	enable_inodeprints.
	
	* tests/t_inodeprints_hook.at: New test.
	* tests/t_bad_packets.at: New test.
	* testsuite.at: Add them.

2005-04-20  Nathaniel Smith  <njs@codesourcery.com>

	* AUTHORS: Actually add Joel Reed (oops).

2005-04-20  Nathaniel Smith  <njs@codesourcery.com>

	Most of this patch from Joel Reed, with only small tweaks myself.
	
	* AUTHORS: Add Joel Reed.

	* platform.hh (is_executable): New function.
	* {unix,win32}/process.cc: Define it.

	* lua.cc (monotone_is_executable_for_lua): New function.
	(lua_hooks): Register it.
	(Lua::push_nil): New method.
	(lua_hooks::hook_init_attributes): New hook.
	* lua.hh: Declare it.
	* monotone.texi (Hook Reference): Document it.

	* work.cc (addition_builder): Call new hook, collect attributes
	for added files.
	(build_additions): Set attributes on new files.

	* tests/t_attr_init.at: New test.
	* tests/t_add_executable.at: New test.
	* testsuite.at: Add them.
	
2005-04-19  Nathaniel Smith  <njs@codesourcery.com>

	* file_io.cc (read_localized_data, write_localized_data): Remove
	logging of complete file contents.
	* tests/t_lf_crlf.at: Remove --debugs, clean up, test more.

2005-04-19 Emile Snyder <emile@alumni.reed.edu>
	
	* file_io.cc: Fix bugs with read/write_localized_data when using
	CRLF line ending conversion.
	* transforms.cc: Fix line_end_convert to add correct end of line
	string if the split_into_lines() call causes us to lose one from
	the end.
	* tests/t_lf_crlf.at: Clean up and no longer XFAIL.
 
2005-04-19  Sebastian Spaeth  <Sebastian@SSpaeth.de>

	* monotone.texi: modified documentation to match changes due to
	previous checking.
	* AUTHORS: Adding myself
	
2005-04-19  Sebastian Spaeth  <Sebastian@SSpaeth.de>

	* automate.cc: make BRANCH optional in "automate heads BRANCH"
	we use the default branch as given in MT/options if not specified
	* commands.cc: BRANCH -> [BRANCH] in cmd description

2005-04-19  Richard Levitte  <richard@levitte.org>

	* contrib/monotone-import.pl (my_exit): As in monotone-notify.pl,
	my_exit doesn't close any network connections.

	* testsuite.at (REVERT_TO): Make it possible to revert to a
	specific branch.  This is useful to resolve ambiguities.
	* tests/t_merge_add_del.at: Use it.

2005-04-19  Matthew Gregan  <kinetik@orcon.net.nz>

	* sanity.hh: Mark {naughty,error,invariant,index}_failure methods
	as NORETURN.
	* commands.cc (string_to_datetime): Drop earlier attempt at
	warning fix, it did not work with Boost 1.31.0.  Warning fixed by
	change to sanity.hh.

2005-04-19  Matthew Gregan  <kinetik@orcon.net.nz>

	* lua.cc (default_rcfilename): Use ~/.monotone/monotonerc.  This
	change is to prepare for the upcoming support for storing user
	keys outside of the database (in ~/.monotone/keys/).
	* app_state.cc (load_rcfiles): Refer to new rc file location in
	comments.
	* monotone.cc (options): Refer to new rc file location.
	* monotone.texi: Refer to new rc file location.  Also change bare
	references to the rc file from '.monotonerc' to 'monotonerc'.

2005-04-19  Matthew Gregan  <kinetik@orcon.net.nz>

	* commands.cc (log): 'depth' option did not handle the single file
	case correctly. Also a couple of minor cleanups.
	* tests/t_log_depth_single.at: New test.
	* testsuite.at: Add test.

2005-04-18  Matthew Gregan  <kinetik@orcon.net.nz>

	* commands.cc (string_to_datetime): Fix warning.

2005-04-18  Richard Levitte  <richard@levitte.org>

	* Makefile.am (EXTRA_DIST): Add contrib/monotone-import.pl.

	* contrib/monotone-import.pl: New script to mimic "cvs import".
	* contrib/README: describe it.

	* commands.cc (CMD(attr)): Make it possible to drop file
	attributes.

	* contrib/monotone-notify.pl (my_exit): The comment was incorrect,
	there are no network connections to close gracefully.
	Implement --ignore-merges, which is on by default, and changes the
	behavior to not produce diffs on merges and propagates where the
	ancestors hve already been shown.

	* tests/t_attr_drop.at: New test to check that 'attr drop'
	correctly drops the given entry.
	* tests/t_drop_attr.at: New test, similar to t_rename_attr.at.
	* testsuite.at: Add them.

2005-04-18  Nathaniel Smith  <njs@codesourcery.com>

	* monotone.texi (Dealing with a Fork): Clarify (hopefully) what we
	mean when we say that "update" is a dangerous command.

2005-04-17  Matt Johnston  <matt@ucc.asn.au>

	* change_set.cc (confirm_proper_tree): remove incorrect code
	setting confirmed nodes.

2005-04-17  Matt Johnston  <matt@ucc.asn.au>

	* change_set.cc (confirm_proper_tree): use a std::set rather than
	dynamic_bitset for the ancestor list, improving performance for
	common tree structures.
	* basic_io.cc: reserve() a string

2005-04-17  Matt Johnston  <matt@ucc.asn.au>

	* packet.cc: fix up unit test compilation.
	* transforms.cc: fix up unit test compilation.

2005-04-17  Matt Johnston  <matt@ucc.asn.au>

	* vocab_terms.hh: remove commented out lines.

2005-04-17  Matt Johnston  <matt@ucc.asn.au>

	* Move base64<gzip> code as close to the database as possible,
	to avoid unnecessary inflating and deflating.

2005-04-17  Nathaniel Smith  <njs@codesourcery.com>

	* monotone.texi (Branching and Merging): A few small edits.

2005-04-17  Nathaniel Smith  <njs@codesourcery.com>

	* change_set.cc (path_item, sanity_check_path_item): Mark things
	inline.

2005-04-17  Henrik Holmboe <henrik@holmboe.se>

	* contrib/monotone-notify.pl: Add signal handlers.  Correct some
	typos.
	(my_exit): New function that does a cleanup and exit.

2005-04-17  Olivier Andrieu  <oliv__a@users.sourceforge.net>

	* transforms.cc: fix glob_to_regexp assertions

2005-04-17  Sebastian Spaeth <Sebastian@sspaeth.de>
	
	* tests/t_db_kill_rev_locally.at: new test; 
	make sure that db kill_rev_locally works as intended

2005-04-17  Sebastian Spaeth <Sebastian@sspaeth.de>

	* commands.cc,database.cc: add 'db kill_rev_locally <id>' command
	still missing: documentation and autotests. Otherwise seems ok.
	
2005-04-17  Richard Levitte  <richard@levitte.org>

	* transforms.cc: Remove tabs and make sure emacs doesn't add
	them.

2005-04-17  Nathaniel Smith  <njs@codesourcery.com>

	* sanity.{hh,cc} (E, error_failure): New sort of invariant.
	* netsync.cc (process_hello_cmd): Make initial pull message
	more clear and friendly.
	Also, if the key has changed, that is an error, not naughtiness.
	* database_check.cc (check_db): Database problems are also errors,
	not naughtiness.  Revamp output in case of errors, to better
	distinguish non-serious errors and serious errors.
	* tests/t_database_check.at: Update accordingly.
	* tests/t_database_check_minor.at: New test.
	* testsuite.at: Add it.
	
2005-04-17  Richard Levitte  <richard@levitte.org>

	* transforms.cc (glob_to_regexp): New function that takes a glob
	expression and transforms it into a regexp.  This will be useful
	for globbing branch expressions when collections are exchanged to
	branch globs and regexps.
	(glob_to_regexp_test): A unit test for glob_to_regexp().

2005-04-16  Emile Snyder  <emile@alumni.reed.edu>

	* tests/t_add_stomp_file.at: New test for failing case.  
        If you have a file foo in your working dir (not monotone 
        controlled) and someone else adds a file foo and commits, 
        update should at least warn you before stomping your 
        non-recoverable foo file.
	* testsuite.at: Add it.
	
2005-04-17  Matt Johnston  <matt@ucc.asn.au>

	* commands.cc: warn that dropkey won't truly erase the privkey
	from the database
	* monotone.texi: same

2005-04-17  Matt Johnston  <matt@ucc.asn.au>

	* database.cc: mention that it could be the filesystem that
	is full in the SQLITE_FULL error message

2005-04-16  Derek Scherger  <derek@echologic.com>

	* work.cc (known_preimage_path): rename to...
	(known_path): this, since it's image agnostic
	(build_deletions): update for renamed function
	(build_rename): ensure rename source exists in current revision
	and rename target does not exist in current revision

	* tests/t_no_rename_overwrite.at: un-XFAIL 

2005-04-16  Nathaniel Smith  <njs@codesourcery.com>

	* app_state.{cc,hh} (set_author, set_date): New methods.
	* cert.cc (cert_revision_date): Rename to...
	(cert_revision_date_time): ...an overloaded version of this.
	(cert_revision_author_default): Check app.date.
	* cert.hh: Expose cert_revision_date_time.
	* commands.cc (commit): Handle --date.
	* main.cc: Parse --date and --author options.
	* monotone.1: Document --date, --author.
	* monotone.texi (Working Copy, OPTIONS): Likewise.

	* tests/t_override_author_date.at: New test.
	* testsuite.at: Add it.
	
	This commit heavily based on a patch by Markus Schiltknecht
	<markus@bluegap.ch>.
	
2005-04-16  Nathaniel Smith  <njs@codesourcery.com>

	* ChangeLog: Fixup after merge.

2005-04-17  Matthew Gregan  <kinetik@orcon.net.nz>

	* monotone.cc: Fix warnings: add missing initializers.
	* netsync.cc: Fix warnings: inline static vs static inline.

2005-04-16  Nathaniel Smith  <njs@codesourcery.com>

	* tests/t_update_nonexistent.at: New test.
	* testsuite.at: Add it.
	
	* commands.cc (update): Verify that user's requested revision
	exists.

2005-04-16  Nathaniel Smith  <njs@codesourcery.com>

	* ChangeLog: Fixup after merge.

2005-04-16  Emile Snyder <emile@alumni.reed.edu>

	* tests/t_add_vs_commit.at: New test for failing case.  If you
	add a file in you working dir, someone else adds the same file
	and commits, then you do an update it messes up your working
	directory.
	* testsuite.at: Add it.
	
2005-04-16  Nathaniel Smith  <njs@codesourcery.com>

	* commands.cc (checkout): Move check for existence of revision
	earlier.
	
	* tests/t_netsync_defaults.at, tests/t_netsync_single.at:
	Don't hard-code netsync port.

2005-04-16  Nathaniel Smith  <njs@codesourcery.com>

	* testsuite.at: Use a random server port.
	
	* .mt-attrs, contrib/README: Update for Notify.pl ->
	monotone-notify.pl rename.
	
	* monotone.1: Warn people off rcs_import.
	* monotone.texi (Commands): Likewise.

2005-04-16  Nathaniel Smith  <njs@codesourcery.com>

	* AUTHORS: Add Emile Snyder <emile@alumni.reed.edu>.

2005-04-16  Nathaniel Smith  <njs@codesourcery.com>

	* tests/t_lf_crlf.at: New test from Emile Snyder
	<emile@alumni.reed.edu>, with tweaks.
	* testsuite.at: Add it.

2005-04-16  Nathaniel Smith  <njs@codesourcery.com>

	* ChangeLog: Small fixups.

2005-04-16  Sebastian Spaeth <Sebastian@sspaeth.de>
	
	* tests/t_cvsimport2.at: new test; CVS Attic files fail test
	reported by: hjlipp@web.de 15.04.2005 02:45

2005-04-16  Sebastian Spaeth <Sebastian@sspaeth.de>
	
	* tests/t_rcs_import.at: new test; problematic CVS import as
	reported in the list. However it works just fine here, so it
	really tests for a successful pass

2005-04-16  Sebastian Spaeth <Sebastian@sspaeth.de>

	* tests/README: new file, on how to create/run tests

2005-04-16  Nathaniel Smith  <njs@codesourcery.com>

	* tests/t_rename_dir_add_dir_with_old_name.at: XFAIL.

2005-04-16  Nathaniel Smith  <njs@codesourcery.com>

	* tests/t_diff_binary.at: Un-XFAIL.

2005-04-16  Nathaniel Smith  <njs@codesourcery.com>

	* monotone.texi (Network Service): Rewrite to include former
	Exchanging Keys section.
	(Branching and Merging): New tutorial section, inspired by a patch
	from Martin Kihlgren <zond@troja.ath.cx>.
	(CVS Phrasebook): Add "Importing a New Project".

	* AUTHORS: Add Martin Dvorak.
	
2005-04-15 Martin Dvorak <jezek2@advel.cz>
	
	* tests/t_rename_dir_add_dir_with_old_name.at: New test.
	* testsuite.at: Add it.
	
2005-04-16  Matt Johnston  <matt@ucc.asn.au>

	* change_set.cc (compose_rearrangement): remove logging statements
	that were using noticable CPU time.

2005-04-15  Olivier Andrieu  <oliv__a@users.sourceforge.net>

	* diff_patch.cc(guess_binary): do not use '\x00' as first
	character of a C string ...

2005-04-15  Sebastian Spaeth  <Sebastian@SSpaeth.de>

	* ui.cc: print byte progress to one decimal place
	  in k or M.
	* netsync.cc: update dot ticker every 1024 bytes.

2005-04-15  Matt Johnston  <matt@ucc.asn.au>

	* change_set.cc (confirm_proper_tree): use bitsets rather than maps
	for tracking set membership.
	* smap.hh: return reverse iterators properly, iterate over the vector
	rather than self in ensure_sort()

2005-04-14  Derek Scherger  <derek@echologic.com>

	* database_check.cc (check_db): fail with N(...) when problems are
	detected to exit with a non-zero status

2005-04-14  Derek Scherger  <derek@echologic.com>

	* monotone.texi (Informative): update description of 'diff' with
	two revision arguments
	
2005-04-14  Matthew Gregan  <kinetik@orcon.net.nz>

	* win32/process.cc: Fix build on MingW 3.2.0-rc[123] by adding
	<sstream> include.

2005-04-14  Jon Bright  <jon@siliconcircus.com>
	* win32/process.cc (process_spawn): Add some extra debug info
	* std_hooks.lua (execute): If pid is -1, don't try and wait on
	the process

2005-04-14  Matt Johnston  <matt@ucc.asn.au>

	* change_set.cc (confirm_unique_entries_in_directories): use a
	  std::vector rather than std::map for better performance (only sort
	  once).
	* smap.hh: an invariant

2005-04-14  Nathaniel Smith  <njs@codesourcery.com>

	* tests/t_vcheck.at: Update notes.

2005-04-14  Jeremy Cowgar  <jeremy@cowgar.com>

	* monotone.texi (Making Changes): Fixed duplicate paragraph
	* NEWS: Corrected spelling error in my name.

2005-04-13  Nathaniel Smith  <njs@codesourcery.com>

	* monotone.texi (Informative): 'diff' with two revision arguments
	can now be filtered by file.
	
	* constants.cc (netcmd_payload_limit): Bump to 256 megs.

2005-04-14  Olivier Andrieu  <oliv__a@users.sourceforge.net>

	* Makefile.am: silence cmp

2005-04-14  Matthew Gregan  <kinetik@orcon.net.nz>

	* win32/terminal.cc (have_smart_terminal): Implement for Win32.

2005-04-13  Matthew Gregan  <kinetik@orcon.net.nz>

	* tests/t_netsync_largish_file.at: Add test for netsyncing largish
	(32MB) files.  This test is failing at present.
	* testsuite.at: Add new test.

2005-04-13  Nathaniel Smith  <njs@codesourcery.com>

	* tests/t_setup_checkout_modify_new_dir.at:
	* tests/t_update_off_branch.at: New tests.
	* testsuite.at: Add them.
	
	* commands.cc (checkout): Tweak branch checking logic.
	(update): Make user explicitly switch branches.

2005-04-13  Nathaniel Smith  <njs@codesourcery.com>

	* rcs_import.cc (import_cvs_repo): Check that user isn't trying to
	import a whole CVS repo.
	* tests/t_cvsimport.at: Test new check.
	
2005-04-13  Richard Levitte  <richard@levitte.org>

	* contrib/Notify.pl: Rename ...
	* contrib/monotone-notify.pl: ... to this.
	* Makefile.am (EXTRA_DIST): Take note of the change.
	* debian/docs: Distribute the contributions as well.
	* debian/compat, debian/files, debian/monotone.1: Remove, since
	they are self-generated by debhelper.  They were obviously added
	by mistake.

2005-04-13  Nathaniel Smith  <njs@codesourcery.com>

	* cert.cc (guess_branch): Call app.set_branch.
	* app_state.cc (create_working_copy): Call make_branch_sticky
	here...
	* commands.cc (checkout): ...instead of here.
	(approve, disapprove, fcommit, commit): Don't call app.set_branch
	on guess_branch's output.
	(checkout): Call guess_branch.
	
	* tests/t_sticky_branch.at: 
	* tests/t_checkout_id_sets_branch.at: New tests.
	* testsuite.at: Add them.

2005-04-12  Florian Weimer  <fw@deneb.enyo.de>

	* app_state.cc (app_state::allow_working_copy): Only update
	branch_name from the options file if it has not yet been set.  Log
	the branch name.
	(app_state::set_branch): No longer update the options map.
	(app_state::make_branch_sticky): New function which copies the
	stored branch name to the options map.  Only commands which call
	this function change the branch default stored in the working
	copy.

	* commands.cc (CMD(checkout)): Mark branch argument as sticky.
	(CMD(commit)): Likewise.
	(CMD(update)): Likewise.

	* monotone.texi (Working Copy): Mention that the "commit" and
	"update" commands update the stored default branch ("checkout"
	does, too, but this one should be obvious).

2005-04-13  Matthew Gregan  <kinetik@orcon.net.nz>
	* cryptopp/integer.h: Fix detection of GCC version for SSE2
	builds.

2005-04-12  Jon Bright <jon@siliconcircus.com>
	* rcs_import.cc (find_key_and_state): Fix stupid bug in storing the
	list of files a cvs_key contains.  CVS delta invariant failure now
	really fixed.  The rearrangement failure still exists, though.

2005-04-12  Jon Bright <jon@siliconcircus.com>
	* tests/t_cvsimport_samelog.at: Add test for the deltas.find 
	cvs import problem as sent to the ML by Emile Snyder.
	* testsuite.at: Call it
	* rcs_import.cc (cvs_key): Add an ID for debug output purposes,
	sprinkle a little more debug output about what's being compared to
	what
	* rcs_import.cc (cvs_key): Maintain a map of file paths and CVS
	versions appearing in this CVS key.
	(cvs_key::similar_enough): A key is only similar enough if it doesn't
	include a different version of the same file path.
	(cvs_history::find_key_and_state): Add files to cvs_keys as
	appropriate

2005-04-12  Matthew Gregan <kinetik@orcon.net.nz>

	* win32/terminal.cc (terminal_width): Use
	GetConsoleScreenBufferInfo to request width information for
	terminals.
	
2005-04-12  Nathaniel Smith  <njs@codesourcery.com>

	* ChangeLog: Fixup after merge.

2005-04-12  Nathaniel Smith  <njs@codesourcery.com>

	* platform.hh (terminal_width): New function.
	* {unix,win32}/have_smart_terminal.cc: Rename to...
	* {unix,win32}/terminal.cc: ...these.  Implement terminal_width.
	* ui.cc (write_ticks): Call it.
	* Makefile.am: Update for renames.
	
2005-04-11  Matt Johnston <matt@ucc.asn.au>

	* ui.{cc,hh}, netsync.cc: netsync progress ticker in kilobytes to
	avoid wrapping.

2005-04-11  Jon Bright <jon@siliconcircus.com>
	* Makefile.am (EXTRA_DIST): Add debian/*

2005-04-11  Jon Bright <jon@siliconcircus.com>
	* Makefile.am (EXTRA_DIST): Add win32/monotone.iss, PNG_FIGURES
	(PNG_FIGURES): Add, constructing in same way as EPS_FIGURES
	(monotone.html): Use .perlbak workaround so that this works on Win32

2005-04-10  Nathaniel Smith  <njs@codesourcery.com>

	* Makefile.am (BUILT_SOURCES_CLEAN): Add package_revision.txt.

	This is the 0.18 release.

2005-04-11  Matthew Gregan <kinetik@orcon.net.nz>

	* unix/inodeprint.cc, configure.ac: Use nanosecond time resolution for
	inodeprints on BSDs and other platforms if available.

2005-04-10  Derek Scherger  <derek@echologic.com>

	* monotone.texi (Informative): fix typo in ls known docs

2005-04-10  Nathaniel Smith  <njs@codesourcery.com>

	* Makefile.am: Use pdftops instead of acroread.
	(EXTRA_DIST): Include new contrib/ files, and fix wildcards.
	* NEWS: Update for 0.18.
	* configure.ac: Bump version number.
	* debian/changelog: Mention new release.
	* debian/copyright: Update from AUTHORS.
	* monotone.spec: Mention new release.
	* po/monotone.pot: Regenerate.

2005-04-10  Florian Weimer  <fw@deneb.enyo.de>

	* monotone.texi (Commands): Use "working copy" instead of "working
	directory", to match the rest of the manual.

2005-04-10  Florian Weimer  <fw@deneb.enyo.de>

	* commands.cc (ls_known): New function which prints all known
	files in the working copy.
	(CMD(list)): Invoke ls_known for "list known".  Update help
	message.
	(ALIAS(ls)): Update help message.

	* monotone.texi: Document "list known".
	* tests/t_ls_known.at: New file.
	* testsuite.at: Include it.

2005-04-10  Richard Levitte  <richard@levitte.org>

	* contrib/Notify.pl: Count the number of messages sent, and
	display the count at the end.
	Version bumped to 1.0.

2005-04-10  Matt Johnston  <matt@ucc.asn.au>

	* unix/inodeprint.cc, configure.ac: don't use the nsec time
	on non-Linux-style systems (quick compile fix for OS X and probably
	others, can be made generic later).

2005-04-10  Olivier Andrieu  <oliv__a@users.sourceforge.net>

	* contrib/monotone.el: Some elisp code for running monotone from
	inside Emacs. Supports diff, status, add, drop, revert and commit.

2005-04-09  Richard Levitte  <richard@levitte.org>

	* contrib/Notify.pl: Allow globbing branches.  Make the revision
	records branch specific.  Show what records you would have updated
	even with --noupdate.  Add --before and --since, so users can
	select datetime ranges to create logs for.  Remove --to and add
	--difflogs-to and --nodifflogs-to to send logs with diffs to one
	address and logs without diffs to another (both can be given at
	once).  More and better documentation.

2005-04-08  Nathaniel Smith  <njs@codesourcery.com>

	* change_set.cc (basic_change_set): Remove problematic
	rename_dir/add combination, until directory semantics are
	fixed.

2005-04-08  Nathaniel Smith  <njs@codesourcery.com>

	* commands.cc (revert): Call maybe_update_inodeprints.
	* app_state.cc (set_restriction): Clear any old restrictions
	first.

2005-04-08  Jon Bright <jon@siliconcircus.com>
	* testsuite.at (NOT_ON_WIN32): Add a function to prevent tests from
	running on Win32 (for cases where the functionality being tested 
	makes no sense on Win32.  Not for cases where the functionality
	just isn't there yet on Win32.)
	* tests/t_final_space.at: Use NOT_ON_WIN32.  The filenames "a b" 
	and "a b " refer to the same file on Win32, obviating this test

2005-04-08  Jon Bright <jon@siliconcircus.com>
	* win32/inodeprint.cc (inodeprint_file): Still close the file if
	getting its time failed.
	* tests/t_netsync_sigpipe.at: Don't bother doing a kill -PIPE on
	Win32.  There is no real SIGPIPE on Win32 and sockets don't get this
	signal if their pipe goes away.  MinGW's kill seems to translate
	-PIPE to some signal that *does* kill monotone, so it seems like the
	easiest solution is just not to send the signal in the first place
	here.
	* tests/t_automate_ancestry_difference.at: Remove old 
	CHECK_SAME_STDOUT call which I'd left by accident.
	* tests/t_automate_leaves.at: Canonicalise monotone output before
	passing to CHECK_SAME_STDOUT
	* tests/t_log_depth.at: Check line count with arithmetic comparison
	rather than autotest's string comparison

2005-04-08  Nathaniel Smith  <njs@codesourcery.com>

	* inodeprint.cc (operator<<): Typo.

	* inodeprint.{hh,cc} (build_inodeprint_map,
	build_restricted_inodeprint_map): Remove unused functions.

2005-04-08  Nathaniel Smith  <njs@codesourcery.com>

	* work.cc: Remove doxygen comments.  Comments are good; comments
	that are longer than the function they document, and give less
	information, are not so good...

2005-04-08  Nathaniel Smith  <njs@codesourcery.com>

	* ChangeLog: Fixup after merge.

2005-04-08  Nathaniel Smith  <njs@codesourcery.com>

	* commands.cc (calculate_current_revision): Defer to
	calculate_restricted_revision instead of special casing.
	(put_revision_id): constify argument.
	(maybe_update_inodeprints): New function.
	(commit, update, checkout): Call it.
	
	* manifest.{cc,hh} (build_manifest_map): Remove, since only caller
	was removed.
	(build_restricted_manifest_map): Go faster if the user is using
	inode signatures.

	* tests/t_inodeprints.at:
	* tests/t_inodeprints_update.at: Typoes.
	
	* work.cc (read_inodeprints): Typo.

2005-04-08  Nathaniel Smith  <njs@codesourcery.com>

	* tests/t_inodeprints.at:
	* tests/t_inodeprints_update.at: New tests.
	* testsuite.at: Add them.
	
	* UPGRADE: Document 0.17 -> 0.18 upgrade path.

2005-04-08  Jon Bright <jon@siliconcircus.com>
	* tests/t_cat_file_by_name.at: CHECK_SAME_STDOUT can only be used
	to check two 'cat' processes or two monotone processes on Win32,
	not to check monotone and 'cat'.  Change to go through an 
	intermediate stdout
	* tests/t_automate_erase_ancestors.at: Ditto
	* tests/t_automate_toposort.at: Ditto
	* tests/t_automate_ancestry_difference.at: Ditto
	* tests/t_vars.at: Call CANONICALISE for stdout output.
	* tests/t_netsync_absorbs.at: Ditto.
	* tests/t_empty_env.at: For Win32, copy libiconv-2.dll to the 
	current dir before the test, otherwise Win32 will search the
	(empty) path for it and not find it.
	* tests/t_automate_descendents.at: Ditto
	* win32/inodeprint.cc: Implement inodeprint_file for Win32, based
	on mode, device, size, create time and write time.
	
	
2005-04-08  Jon Bright <jon@siliconcircus.com>
	* win32/inodeprint.cc: Change the function name to match the one
	on Unix.

2005-04-08  Nathaniel Smith  <njs@codesourcery.com>

	* {win32,unix}/fingerprint.cc: Rename to...
	* {win32,unix}/inodeprint.cc: ...this.  Change function name and
	calling conventions.
	* platform.hh (inodeprint_file): Likewise.
	* inodeprint.{cc,hh}: New files.
	* Makefile.am (MOST_SOURCES, UNIX_PLATFORM_SOURCES,
	WIN32_PLATFORM_SOURCES): Fixup accordingly.
	* vocab_terms.hh (inodeprint): New ATOMIC.
	* work.hh: Prototype inodeprint working copy functions.
	* work.cc: Implement them.

	* manifest.{hh,cc} (manifest_file_name): Remove unused variable.

2005-04-07  Nathaniel Smith  <njs@codesourcery.com>

	* manifest.{hh,cc}: Remove some commented out unused functions.

	* win32/have_smart_terminal.cc: Include platform.hh.
	* unix/fingerprint.cc: New file, with new function.
	* win32/fingerprint.cc: New file, with stub function.
	* Makefile.am (UNIX_PLATFORM_SOURCES, WIN32_PLATFORM_SOURCES): Add
	them.

2005-04-07  Nathaniel Smith  <njs@codesourcery.com>

	* manifest.hh, manifest.cc: Remove tabs.

2005-04-08  Jeremy Cowgar  <jeremy@cowgar.com>

	* doxygen.cfg: added
	* Makefile.am: added apidocs target (builds doxygen docs)

2005-04-07  Nathaniel Smith  <njs@codesourcery.com>

	* tests/t_final_space.at: New test.
	* testsuite.at: Add it.

2005-04-07  Nathaniel Smith  <njs@codesourcery.com>

	* monotone.texi (Dealing with a Fork): 'merge' has slightly
	different output.

	* NEWS: Summarize changes of last 2.5 weeks.

2005-04-07  Nathaniel Smith  <njs@codesourcery.com>

	* database.{cc,hh} (space_usage): New method.
	* database.cc (info): Use it.

2005-04-07  Nathaniel Smith  <njs@codesourcery.com>

	* vocab.cc (verify): Cache known-good strings, to speed up
	repeated processing of related changesets.

	* change_set.cc (basic_change_set_test): Revert last change; the
	old version _was_ valid.

2005-04-06  Nathaniel Smith  <njs@codesourcery.com>

	* work.cc (build_deletions): Issue warning when generating
	delete_dir's; they're totally broken, but I don't want to disable
	them, because then our tests won't see when they're fixed...

2005-04-07  Nathaniel Smith  <njs@codesourcery.com>

	* smap.hh (insert): Fix stupid bug in assertion condition.

2005-04-07  Nathaniel Smith  <njs@codesourcery.com>

	* change_set.cc (basic_change_set_test): Test a _valid_
	change_set.
	(directory_node): Make a std::map, instead of an smap.  Add a
	comment explaining the bug that makes this temporarily necessary.

	* smap.hh (smap): Don't check for duplicates at insert time,
	unless we've decided not to mark things damaged; don't return
	iterators from insert.  Do check for duplicates at sort time, and
	always sort, instead of sometimes doing linear search.  This makes
	insert O(1), while still preserving the invariant that keys must
	be unique.
	
	* commands.cc (commit): Explain why we're aborting, in the case
	that we detect that a file has changed under us in the middle of a
	commit.

2005-04-07  Richard Levitte  <richard@levitte.org>

	* cryptopp/config.h: typo...

2005-04-05  Nathaniel Smith  <njs@codesourcery.com>

	* tests/t_db_execute.at (db execute): New test.
	* testsuite.at: Add it.
	* database.cc (debug): Don't printf-interpret %-signs in input.

2005-04-05  Matt Johnston  <matt@ucc.asn.au>

	* database.cc: remove dulicated block introduced
	in rev 9ab3031f390769f1c455ec7764cc9c083f328a1b
	(merge of 76f4291b9fa56a04feb2186074a731848cced81c and
	c7917be7646df52363f39d2fc2f7d1198c9a8c27). Seems to be another
	instance of the case tested in t_merge_5.at

2005-04-05  Matt Johnston  <matt@ucc.asn.au>

	* basic_io.hh: reserve() the string which we're appending to
	frequently. Seems to give ~5% speedup in 
	diff -r t:revision-0.16 -r t:revision-0.17 - can't hurt.

2005-04-04  Nathaniel Smith  <njs@codesourcery.com>

	* monotone.spec, debian/control: We no longer need external popt.
	* INSTALL: Ditto, plus some general updating.
	
2005-04-04  Nathaniel Smith  <njs@codesourcery.com>

	* tests/t_sql_unpack.at: New test.
	* testsuite.at: Add it.

2005-04-04  Nathaniel Smith  <njs@codesourcery.com>

	* contrib/ciabot_monotone.py (config): Genericize again, so lazy
	people using it won't start sending commits for monotone.
	* .mt-attrs: Make it executable.

2005-04-04  Richard Levitte  <richard@levitte.org>

	* Makefile.am (EXTRA_DIST): Add the extra popt files.

	* popt/popt.3, popt/popt.ps, popt/testit.sh: Include a few more
	  files from popt, mostly to have documentation on hand.  post.ps
	  is mentioned in popt/README.

2005-04-03  Nathaniel Smith  <njs@codesourcery.com>

	* Makefile.am (EXTRA_DIST): Add contrib/ stuff to distributed
	files list.
	* contrib/ciabot_monotone.py (config.delivery): Turn on.
	(send_change_for): Don't include "ChangeLog:" line when extracting
	changelog.

2005-04-03  Nathaniel Smith  <njs@codesourcery.com>

	* contrib/ciabot_monotone.py: New file.
	* contrib/README: Describe it.

2005-04-03  Richard Levitte  <richard@levitte.org>

	* AUTHORS: Add information about popt.

	* monotone.cc (my_poptStuffArgFile): Include the bundled popt.h.
	Since we now have a working popt, we can remove the restrictions
	on the use of -@.
	* tests/t_at_sign.at: Test that we can take more tha one -@.
	* monotone.1: Document it.

	* popt/poptint.h (struct poptContext_s): Add field to keep track
	  of the number of allocated leftovers elements.
	* popt/popt.c (poptGetContext): Initialise it and use it.
	  (poptGetNextOpt): Use it and realloc leftovers when needed.
	  Also make sure that the added element is a dynamically allocated
	  copy of the original string, or we may end up with a dangling
	  pointer.  These are huge bugs in popt 1.7, when using
	  poptStuffArgs().
	  (poptFreeContext): Free the leftovers elements when freeing
	  leftovers.
	  (poptSaveLong, poptSaveInt): Apply a small patch from Debian.

	* popt/CHANGES, popt/COPYING, popt/README, popt/findme.c,
	  popt/findme.h, popt/popt.c, popt/poptconfig.c, popt/popt.h,
	  popt/popthelp.c, popt/poptint.h, popt/poptparse.c,
	  popt/system.h, popt/test1.c, popt/test2.c, popt/test3.c: Bundle
	  popt 1.7.
	* configure.ac, Makefile.am: Adapt.

2005-04-01  Richard Levitte  <richard@levitte.org>

	* contrib/Notify.pl: Complete rewrite.  Among other things, it
	  makes better use of some new monotone automate features.  It's
	  also better organised and much more documented.

2005-04-01  Jeremy Cowgar  <jeremy@cowgar.com>

	* tests/t_dropkey_2.at: Updated to test dropkey instead of delkey
	* tests/t_dropkey_1.at: Updated to test dropkey instead of delkey
	* monotone.texi (Key and Cert): Changed references to delkey
	  to dropkey
	  (Commands): Changed references to delkey to dropkey
	* testsuite.at: changed references from t_delkey* to t_dropkey*
	* t_delkey_1.at: renamed to t_dropkey_1.at
	* t_delkey_2.at: renamed to t_dropkey_2.at
	* commands.cc (CMD(delkey)): renamed to dropkey to maintain
	  command consistency (with existing drop command)

2005-04-01  Richard Levitte  <richard@levitte.org>

	* monotone.cc (my_poptStuffArgFile): An argument file might be
	empty, and therefore contain no arguments to be parsed.  That's
	OK.
	* tests/t_at_sign.at: Test it.

2005-04-01  Nathaniel Smith  <njs@codesourcery.com>

	* monotone.cc: Fixup after merge.

2005-04-01  Nathaniel Smith  <njs@codesourcery.com>

	* file_io.cc (read_data_for_command_line): New function.
	(read_data_stdin): New function.
	* file_io.hh (read_data_for_command_line): Add prototype.
	
	* monotone.cc (my_poptStuffArgFile): Clean up a little.  Use
	read_data_for_command_line.  Don't free argv, but rather return
	it.
	(cpp_main): Keep a list of allocated argv's, and free them.
	(options): Tweak wording of help text on -@.
	
2005-04-01  Nathaniel Smith  <njs@codesourcery.com>

	* file_io.hh: Remove tabs.

2005-04-01  Nathaniel Smith  <njs@codesourcery.com>

	* monotone.cc (cpp_main): Actually remove newline.

2005-04-01  Nathaniel Smith  <njs@codesourcery.com>

	* ChangeLog: Fixup after merge.
	* monotone.text (Making Changes): Fix typo.
	
2005-04-01  Nathaniel Smith  <njs@codesourcery.com>

	* monotone.cc (cpp_main): Remove now-unneccessary newline.
	
	* commands.cc (commit): Fix typo.
	
	* monotone.texi (Making Changes): Don't claim that writing to
	MT/log prevents the editor from starting.  Clarify later that
	having written to MT/log still means the editor will pop up
	later.

2005-04-01  Richard Levitte  <richard@levitte.org>

	* monotone.cc: Add the long name --xargs for -@.
	* monotone.1: Document it.
	* tests/t_at_sign.at: Remove extra empty line and test --xargs.

	* monotone.texi (Making Changes): Cleanupy tweaks.

	* monotone.cc (my_poptStuffArgFile): New function to parse a file
	for more arguments and stuff them into the command line.
	(cpp_main): Add the -@ option
	* tests/t_at_sign.at, testsuite.at: Test it
	* monotone.1: Document it.

2005-03-31  Nathaniel Smith  <njs@codesourcery.com>

	* tests/t_log_depth.at: Cleanupy tweaks.

2005-03-31  Jeremy Cowgar  <jeremy@cowgar.com>

	* monotone.texi: Tutorial updated to include example of
	  editing/committing with MT/log
	* work.cc (has_contents_user_log) Added
	* work.hh (has_contents_user_log) Added
	* commands.cc (CMD(commit)): Checks to ensure both MT/log and the
	  --message option does not exist during commit.
	* transforms.hh (prefix_lines_with): Added
	* transforms.cc (prefix_lines_with): Added
	* sanity.cc (naughty_failure): Made use of prefix_lines_with()
	* ui.cc (inform): now handles messages w/embedded newlines
	* tests/t_commit_log_3.at: Created to test new functionality
	  added to CMD(commit)
	* testsuite.at: Added above test

2005-03-31  Richard Levitte  <richard@levitte.org>

	* monotone.cc: Add the --depth option...
	* app_state.hh (class app_state),
	  app_state.cc (app_state::set_depth): ... and the field and
	  method to store and set it.
	* commands.cc (CMD(log)): ... then handle it.

	* tests/t_log_depth.at: Add a test for 'log --depth=n'
	* testsuite.at: Add it.
	* monotone.texi (Informative): Document it.

2005-03-31  Nathaniel Smith  <njs@codesourcery.com>

	* automate.cc (automate_erase_ancestors): Accept zero arguments,
	and in such case print nothing.  (Important for scripting.)
	* commands.cc (automate):
	* monotone.texi (Automation):
	* tests/t_automate_erase_ancestors.at: Update accordingly.

2005-03-31  Nathaniel Smith  <njs@codesourcery.com>

	* automate.cc (automate_toposort): Accept zero arguments, and in
	such case print nothing.  (Important for scripting.)
	* commands.cc (automate):
	* monotone.texi (Automation):
	* tests/t_automate_toposort.at: Update accordingly.

2005-03-30  Richard Levitte  <richard@levitte.org>

	* contrib/Notify.pl: A new Perl hack to send change logs by
	email.

	* contrib/README: Add a quick description.

2005-03-30  Nathaniel Smith  <njs@codesourcery.com>

	* automate.cc (automate_leaves): New function.
	(automate_command): Add it.
	* commands.cc (automate): Synopsify it.
	* monotone.1: Add it.
	* monotone.texi (Automation, Commands): Likewise.
	
	* tests/t_automate_leaves.at: New test.
	* testsuite.at: Add it.

2005-03-30  Nathaniel Smith  <njs@codesourcery.com>

	* monotone.texi (Automation): Make newly added sample outputs
	verbatim also.

2005-03-30  Nathaniel Smith  <njs@codesourcery.com>

	* tests/t_automate_toposort.at: New test.
	* tests/t_automate_ancestry_difference.at: New test.
	* tests/t_diff_first_rev.at: New test.
	* testsuite.at: Add them.
	
	* revision.cc (calculate_ancestors_from_graph): Do not keep an
	"interesting" set and return only ancestors from this set;
	instead, simply return all ancestors.  Returning a limited set of
	ancestors does not speed things up, nor reduce memory usage in
	common cases.  (The only time it would reduce memory usage is when
	examining only a small ancestor set, which the important case,
	'heads', does not; even then, erase_ancestors would need to intern
	the interesting revisions first so they got low numbers, which it
	doesn't.)
	(erase_ancestors): Adjust accordingly.
	(toposort, ancestry_difference): New functions.
	* revision.hh (toposort, ancestry_difference): Declare.
	* automate.cc (automate_toposort, automate_ancestry_difference):
	New functions.
	(automate_command): Add them.
	All functions: clarify in description whether output is sorted
	alphabetically or topologically.
	* commands.cc (automate): Synopsify them.
	* monotone.1: Add them.
	* monotone.texi (Commands): Likewise.
	(Automation): Likewise.  Also, clarify for each command whether
	its output is alphabetically or topologically sorted.
	
2005-03-29  Richard Levitte  <richard@levitte.org>

	* commands.cc (CMD(ls)): Update with the same information as
	CMD(list)

	* monotone.texi (Automation): Make the sample output verbatim

2005-03-26  Nathaniel Smith  <njs@codesourcery.com>

	* automate.cc (automate_erase_ancestors): New function.
	(automate_command): Use it.
	* commands.cc (automate): Document it.

	* tests/t_automate_erase_ancestors.at: New test.
	* testsuite.at: Add it.

	* monotone.texi (Automation, Commands): Document automate
	erase_ancestors.
	* monotone.1: Document automate erase_ancestors.

2005-03-26  Nathaniel Smith  <njs@codesourcery.com>

	* automate.cc (interface_version): Bump to 0.1.
	(automate_descendents): New function.
	(automate_command): Call it.
	* commands.cc (automate): Add it to help text.

	* tests/t_automate_descendents.at: New test.
	* testsuite.at: Add it.
	
	* monotone.texi (Automation, Commands): Document automate
	descendents.
	* monotone.1: Document automate descendents, and vars stuff.

2005-03-26  Nathaniel Smith  <njs@codesourcery.com>

	* tests/t_attr.at: No longer a bug report.
	* tests/t_rename_attr.at: New test.
	* testsuite.at: Add it.

2005-03-26  Joel Crisp  <jcrisp@s-r-s.co.uk>

	* contrib/Log2Gxl.java: New file.

2005-03-26  Nathaniel Smith  <njs@pobox.com>

	* contrib/README: New file.

2005-03-25  Nathaniel Smith  <njs@pobox.com>

	* commands.cc (user_log_file_name): Remove unused variable
	again.  Hopefully it will take this time...

2005-03-25  Nathaniel Smith  <njs@pobox.com>

	* commands.cc (user_log_file_name): Remove unused variable.

2005-03-25  Jeremy Cowgar  <jeremy@cowgar.com>

	* monotone.texi: Added a bit more documentation about MT/log
	  Updated edit_comment hook and addded delkey docs
	* commands.cc: Added delkey command
	* t_delkey_1.at: Tests delkey command on public key
	* t_delkey_2.at: Tests delkey command on public and private key
	* testsuite.at: Added above tests
	* std_hooks.lua: Transposed the MT: lines and user_log_contents,
	  user_log_contents now appears first.

2005-03-25  Jeremy Cowgar  <jeremy@cowgar.com>

	* t_setup_creates_log.at: Ensures that MT/log is created
	  on setup
	* t_checkout_creates_log.at: Ensures that MT/log is created
	  on checkout
	* t_commit_log_1.at: Ensures that:
	  1. Read and entered as the ChangeLog message
	  2. Is blanked after a successful commit
	* t_commit_log_2.at: Ensures that commit works w/o MT/log being
	  present
	* testsuite.at: Added the above tests.

2005-03-25  Matt Johnston  <matt@ucc.asn.au>

        * {unix,win32}/platform_netsync.cc, platform.hh, Makefile.am: new
        functions to disable and enable sigpipe.
        * netsync.cc, main.cc: call the functions from netsync rather than
        globally, so that sigpipe still works for piping output of commands
        such as 'log'.
        * tests/t_netsync_sigpipe.at: test it.
        * testsuite.at: add it.

2005-03-25  Matt Johnston  <matt@ucc.asn.au>

	* monotone.cc: add short options -r, -b, -k, and -m
	for --revision, --branch, --key, and --message respectively.
	* monotone.texi, monotone.1: document them
	* tests/t_short_opts.at: test them
	* testsuite.at: add it

2005-03-24  Nathaniel Smith  <njs@codesourcery.com>

	* tests/t_empty_env.at: New test.
	* testsuite.at: Add it.  Absolutify path to monotone so it will
	work.
	
	* unix/have_smart_terminal.cc (have_smart_terminal): Handle the
	case where TERM is unset or empty.

2005-03-24  Nathaniel Smith  <njs@codesourcery.com>

	* ui.hh (tick_write_nothing): New class.
	* monotone.cc (cpp_main): Enable it.

2005-03-24  Nathaniel Smith  <njs@codesourcery.com>

	* work.cc (build_deletions, build_additions): Fixup after merge.

2005-03-23  Nathaniel Smith  <njs@codesourcery.com>

	* tests/t_cat_file_by_name.at: Check for attempting to cat
	non-existent files.
	* tests/t_empty_id_completion.at: New test.
	* tests/t_empty_path.at: New test.
	* testsuite.at: Add them.
	
	* database.cc (complete): Always generate some sort of limit term,
	even a degenerate one.
	
	* app_state.cc (create_working_copy): Check for null directory.

	* work.cc (build_deletion, build_addition, build_rename): Check
	for null paths.

2005-03-23  Derek Scherger  <derek@echologic.com>

	* Makefile.am UNIX_PLATFORM_SOURCES:
	WIN32_PLATFORM_SOURCES: add have_smart_terminal.cc
	* platform.hh (have_smart_terminal): prototype
	* ui.cc (user_interface): set ticker to dot/count based on
	have_smart_terminal
	* unix/have_smart_terminal.cc: 
	* win32/have_smart_terminal.cc: new file
	
2005-03-23  Derek Scherger  <derek@echologic.com>

	* commands.cc (add): pass list of prefixed file_path's to
	build_additions
	(drop): pass list of prefixed file_path's to build_deletions
	(attr): pass attr_path as a 1 element vector to build_additions
	* work.{cc,hh} (build_addition): rename to...
	(build_additions): this, and accept a vector of paths to be added
	in a single path_rearrangement
	(build_deletion): rename to ...
	(build_deletions): this, and accept a vector of paths to be
	dropped in a single path_rearrangement
	(known_preimage_path): replace manifest and path_rearrangement
	args with a path_set to avoid extracting paths for every file
	(build_rename): adjust for change to known_preimage_path

2005-03-23  Nathaniel Smith  <njs@codesourcery.com>

	* monotone.cc (my_poptFreeContext, cpp_main): Apparently
	poptFreeContext silently changed its return type at some unknown
	time.  Hack around this.

2005-03-23  Nathaniel Smith  <njs@codesourcery.com>

	* monotone.cc (cpp_main): Remove the special code to dump before
	printing exception information, since we no longer dump to the
	screen, so it's always better to have the little status message
	saying what happened to the log buffer at the end of everything.
	* sanity.cc (dump_buffer): Give a hint on how to get debug
	information, when discarding it.
	* work.{hh,cc} (get_local_dump_path): New function.
	* app_state.cc (allow_working_copy): Use it for default
	global_sanity dump path.
	* monotone.texi (Reserved Files): Document MT/debug.
	(Network): Capitalize Bob and Alice (sorry graydon).
	Document new defaulting behavior.

2005-03-23  Nathaniel Smith  <njs@codesourcery.com>

	* work.cc, sanity.cc: Remove tabs.

2005-03-23  Nathaniel Smith  <njs@codesourcery.com>

	* monotone.texi (Network Service): Mention that monotone remembers
	your server/collection.
	(Vars): New section.
	* netsync.cc (process_hello_cmd): Touch more cleaning.
	* tests/t_merge_5.at: More commentary.
	
2005-03-23  Matt Johnston  <matt@ucc.asn.au>

	* tests/t_merge_5.at: new test for a merge which ends up with
	duplicate lines.
	* testsuite.at: add it

2005-03-22  Jeremy Cowgar  <jeremy@cowgar.com>

	* AUTHORS: Added my name
	* app_state.cc, commands.cc, lua.cc, lua.hh, monotone.texi,
	  std_hooks.lua, work.cc, work.hh: Added functionality to
	  read the MT/log file for commit logs. In this revision
	  tests are not yet complete nor is documenation complete
	  but the reading, blanking and creating of MT/log is.

2005-03-22  Nathaniel Smith  <njs@codesourcery.com>

	* vocab_terms.hh: Declare base64<var_name>.
	* database.cc (clear_var, set_var, get_vars): base64-encode
	var_names in the database.
	* monotone.texi (Internationalization): Update description of
	vars.
	* transforms.{cc,hh} ({in,ex}ternalize_var_name): Remove.
	* commands.cc (set, unset, ls_vars): Update accordingly.
	(unset): Error out if the variable doesn't exist.
	* tests/t_vars.at: Verify this works.

	* netcmd.cc (test_netcmd_functions): Properly type arguments to
	{read,write}_hello_cmd_payload.
	(write_hello_cmd_payload): Properly type arguments.
	* netcmd.hh (write_hello_cmd_payload):
	* netsync.cc (queue_hello_cmd): Adjust accordingly.
	(process_hello_cmd): More cleaning.  Also, save new server keys to
	a var, and check old server keys against the var.
	
	* tests/t_netsync_checks_server_key.at: New test.
	* testsuite.at: Add it.  Better docs for some netsync macros,
	while I'm here...
	* tests/t_netsync_absorbs.at: Add 'netsync' keyword.
	
2005-03-22  Nathaniel Smith  <njs@codesourcery.com>

	* tests/t_netsync_absorbs.at: New test.
	* testsuite.at: Add it.

	* netcmd.{cc,hh} (read_hello_cmd_payload): Properly type
	arguments.
	* netsync.cc (dispatch_payload): Adjust accordingly.  Move some
	logic into process_hello_cmd.
	(known_servers_domain): New constant.
	(process_hello_cmd): Tweak arguments appropriately.  Include logic
	formerly in dispatch_payload.  Cleanup.

	No semantic changes.
	
2005-03-21  Nathaniel Smith  <njs@codesourcery.com>

	* monotone.texi (Starting a New Project): Tweak phrasing.

2005-03-21  Nathaniel Smith  <njs@codesourcery.com>

	* commands.cc (process_netsync_client_args): If user specifies
	server/collection and there is no default, set the default.
	* tests/t_netsync_set_defaults.at: New test.
	* testsuite.at: Add it.

2005-03-21  Nathaniel Smith  <njs@codesourcery.com>

	* vocab.hh (var_key): New typedef.
	* database.{cc,hh}: Use it.  Make most var commands take it.
	* commands.cc (set, unset): Adjust accordingly.
	(default_server_key, default_collection_key): New constants.
	(process_netsync_client_args): New function.
	(push, pull, sync): Use it.

	* tests/t_netsync_defaults.at: New test.
	* testsuite.at: Add it.

2005-03-21  Matt Johnston  <matt@ucc.asn.au>

	* change_set.cc: use std::map rather than smap for 
	confirm_unique_entries_in_directories() and confirm_proper_tree()
	since they perform a lot of insert()s.

2005-03-21  Nathaniel Smith  <njs@codesourcery.com>

	* monotone.texi (list tags, list vars, set, unset): Document.
	(Internationalization): Document vars.

2005-03-21  Nathaniel Smith  <njs@codesourcery.com>

	* transforms.{hh,cc} ({in,ex}ternalize_var_{name,domain}): New
	functions.
	* vocab_terms.hh (base64<var_value>): Declare template.
	* database.hh (get_vars): Simplify API.
	* database.cc (get_vars, get_var, var_exists, set_var, clear_var):
	Implement.
	* commands.cc (set, unset): New commands.
	(ls): New "vars" subcommand.
	* tests/t_vars.at: Fix.  Un-XFAIL.
	
2005-03-21  Nathaniel Smith  <njs@codesourcery.com>

	* transforms.{cc,hh}: Remove tabs.

2005-03-20  Nathaniel Smith  <njs@codesourcery.com>

	* tests/t_vars.at: New test.
	* testsuite.at: Add it.

2005-03-20  Nathaniel Smith  <njs@codesourcery.com>

	* schema.sql (db_vars): New table.
	* database.cc (database::database): Update schema id.
	* schema_migration.cc (migrate_client_to_vars): New function.
	(migrate_monotone_schema): Use it.
	* tests/t_migrate_schema.at: Another schema, another test...
	
	* vocab_terms.hh (var_domain, var_name, var_value): New types.
	* database.hh (get_vars, get_var, var_exists, set_var, clear_var):
	Prototype new functions.
	
2005-03-20  Derek Scherger  <derek@echologic.com>

	* file_io.cc (book_keeping_file): return true only if first
	element of path is MT, allowing embedded MT elements
	(walk_tree_recursive): check relative paths for ignoreable book
	keeping files, rather than absolute paths
	(test_book_keeping_file): add fs::path tests for book keeping
	files
	* tests/t_add_intermediate_MT_path.at: un-XFAIL, fix some problems
	with commas, add tests for renames and deletes with embedded MT
	path elements.

2005-03-20  Nathaniel Smith  <njs@codesourcery.com>

	* monotone.texi: Add some missing @sc{}'s.
	* cryptopp/config.h: Use "mt-stdint.h", not <stdint.h>, for
	portability.

2005-03-19  Nathaniel Smith  <njs@codesourcery.com>

	* Makefile.am (EXTRA_DIST): Add UPGRADE and README.changesets.
	* debian/files: Auto-updated by dpkg-buildpackage.

	* This is the 0.17 release.
	
2005-03-18  Nathaniel Smith  <njs@codesourcery.com>

	* Makefile.am (MOST_SOURCES): Add package_{full_,}revision.h.
	* NEWS: Fill in date.
	* debian/copyright: Update from AUTHORS.
	* configure.ac: Bump version number to 0.17.
	* debian/changelog, monotone.spec: Update for release.
	* po/monotone.pot: Auto-updated by distcheck.

2005-03-18  Christof Petig <christof@petig-baender.de>

	* sqlite/*: Imported sqlite version 3.1.6 tree

2005-03-18  Nathaniel Smith  <njs@codesourcery.com>

	* monotone.1, commands.cc, Makefile.am: Fixup after merge.

2005-03-18  Nathaniel Smith  <njs@codesourcery.com>

	* path_component (split_path): Fix bug.
	Also, add unit tests for file.
	* unit_tests.{hh,cc}: Add path_component unit tests.
	
2005-03-18  Nathaniel Smith  <njs@codesourcery.com>

	* Makefile.am: Fixup after merge.
	
2005-03-18  Nathaniel Smith  <njs@codesourcery.com>

	* change_set.cc: Move path_component stuff to...
	* path_component.{hh,cc}: ...these new files.
	* Makefile.am: Add them.

2005-03-18  Matt Johnston  <matt@ucc.asn.au>

	* txt2c.cc: add --no-static option
	* Makefile.am, package_revision.h, package_full_revision.h:
	create revision info files as standalone .c files to speed
	compilation (mt_version.cc doesn't need to recompile each time)

2005-03-17  Derek Scherger  <derek@echologic.com>

	* INSTALL: add note about creating a ./configure script

2005-03-16  Nathaniel Smith  <njs@codesourcery.com>

	* UPGRADE: Finish, hopefully.
	* monotone.texi (db check): Be more clear about what is normally
	checked, and when 'db check' is useful.

2005-03-16  Patrick Mauritz <oxygene@studentenbude.ath.cx>

	* monotone.texi (Hook Reference): Typo.

2005-03-16  Nathaniel Smith  <njs@codesourcery.com>

	* monotone.texi: Add Derek Scherger to the copyright list.
	Various tweaks.
	(Starting a New Project): Rewrite to clarify that only Jim runs
	"setup", and explain why.
	(Network Service): Add a note that most people do use a central
	server, since people on the mailing list seem to perhaps be
	getting the wrong idea.
	(Making Changes): Expand a little on what the "." in "checkout ."
	means, since people seem to accidentally checkout stuff into real
	directories.
	(db check): Add much verbiage on the implications
	of various problems, and how to fix them.  Also clarify some
	wording.
	* NEWS: Small tweaks.
	* UPGRADE: More instructions, not done yet...
	
2005-03-15  Matt Johnston  <matt@ucc.asn.au>

	* commands.cc, monotone.texi, monotone.1: mention that agraph
          output is in VCG format.

2005-03-14  Nathaniel Smith  <njs@codesourcery.com>

	* commands.cc (cat): 'cat file REV PATH'.
	* monotone.texi: Mention it.
	* tests/t_cat_file_by_name.at: New test.
	* testsuite.at: Add it.

2005-03-11  Nathaniel Smith  <njs@codesourcery.com>

	* automate.cc (automate_heads): Remove app.initialize call.
	* revision.cc, revision.hh (calculate_arbitrary_change_set): New
	function.
	(calculate_composite_change_set): Touch more sanity checking.

	* commands.cc (update): Use it.

2005-03-10  Derek Scherger  <derek@echologic.com>

	* app_state.cc (set_restriction): adjust bad path error message
	* commands.cc (get_valid_paths): refactor into ...
	(extract_rearranged_paths): ... this
	(extract_delta_paths): ... this
	(extract_changed_paths): ... this
	(add_intermediate_paths): ... and this
	(restrict_delta_map): new function
	(calculate_restricted_change_set): new function
	(calculate_restricted_revision):
	(ls_missing):
	(revert): rework using new valid path functions
	(do_diff): adjust --revision variants to work with restrictions
	* tests/t_diff_restrict.at: un-XFAIL

2005-03-09  Jon Bright <jon@siliconcircus.com>
	* win32/monotone.iss: Install the many-files version of the
	docs, install the figures, create a start-menu icon for the
	docs.
	* Makefile.am: Make docs generation work with MinGW

2005-03-09  Jon Bright <jon@siliconcircus.com>
	* win32/monotone.iss: Monotone -> monotone

2005-03-09  Jon Bright <jon@siliconcircus.com>
	* win32/monotone.iss: Added an Inno Setup script for 
	generating a Windows installer.  Inno Setup is GPLed, see
	http://www.jrsoftware.org for download

2005-03-09  Jon Bright <jon@siliconcircus.com>
	* t_diff_binary.at: binary.bz.b64 -> binary.gz.b64

2005-03-08  Derek Scherger  <derek@echologic.com>

	* Makefile.am: adjust for fsck rename
	* commands.cc (db fsck): rename to db check and add short help;
	adjust for fsck file renames
	* database.{cc,hh}: minor alignment adjustments
	(get_statistic): remove redundant method
	(info): use count in place of get_statistic
	(count): return unsigned long instead of int
	(get_keys): new method
	(get_public_keys): new method
	(get_private_keys): rewrite using get_keys
	(get_certs): new method to get all certs in database from
	specified table
	(get_revision_certs): ditto
	* fsck.{cc,hh}: rename to...
	* database_check.{cc,hh}: ...this; add key, cert and sane revision
	history checking
	* monotone.1: document db dump/load/check commands
	* monotone.texi: document db check command
	* tests/t_fsck.at: rename to...
	* tests/t_database_check.at: ...this; and add tests for key and
	cert problems
	* testsuite.at: account for new test name

2005-03-08  Nathaniel Smith  <njs@codesourcery.com>

	* ChangeLog: Insert some missing newlines.
	* NEWS: Note file format changes.
	* file_io.cc (tilde_expand): Clarify error message.

2005-03-08  Nathaniel Smith  <njs@codesourcery.com>

	* keys.{cc,hh} (require_password): Simplify interface, do more
	work.
	* rcs_import.cc (import_cvs_repo): Update accordingly.
	* commands.cc (server): Likewise.
	* revision.cc (build_changesets_from_existing_revs) 
	(build_changesets_from_manifest_ancestry): Require passphrase
	early.

2005-03-08  Nathaniel Smith  <njs@codesourcery.com>

	* NEWS, INSTALL, README.changesets: Update in preparation for
	0.17.
	* UPGRADE: New file.
	
	* tests/t_diff_restrict.at: Oops.  XFAIL it.
	
2005-03-08  Jon Bright  <jon@siliconcircus.com>
	
	* win32/process.cc (process_spawn): Escape the parameters,
	surround them with quotes before adding them to the consolidated
	command line string
	* mkstemp.cc (monotone_mkstemp): Now takes a std::string&, and
	returns the *native* form of the path in this.
	* mkstemp.hh: Now always use monotone_mkstemp
	(monotone_mkstemp): Update prototype
	* lua.cc (monotone_mkstemp_for_lua): Use new-style 
	monotone_mkstemp

2005-03-08  Jon Bright  <jon@siliconcircus.com>
	
	* win32/read_password.cc (read_password): Now correctly hides 
	password when run in a Windows console.  Does at least enough in
	a MinGW rxvt console to make sure that you can't see the password.
	* win32/process.cc: Change indentation.
	(process_spawn): Log commands executed, as for unix process.cc

2005-03-07  Nathaniel Smith  <njs@codesourcery.com>

	* tests/t_diff_restrict.at: New test.
	* testsuite.at: Add it.

2005-03-05  Nathaniel Smith  <njs@codesourcery.com>

	* netsync.cc (encountered_error, error): New variable and method.
	(session::session): Initialize encountered_error.
	(write_netcmd_and_try_flush, read_some, write_some): Check it.
	(queue_error_cmd): Consider it like sending a goodbye.
	(process_error_cmd): Throw an exception instead of considering it
	a goodbye.
	(process_data_cmd): Call error() if epochs don't match.
	* tests/t_epoch.at, tests/t_epoch_server.at: More minor tweaks.
	Expect failed pulls to exit with status 0.  This isn't really
	correct, but looks complicated to fix...

2005-03-05  Nathaniel Smith  <njs@codesourcery.com>

	* testsuite.at (NETSYNC_SERVE_N_START): New macro.
	* tests/t_epoch_server.at: Misc. fixes.

	* netsync.cc (session::session): Don't open valve yet.
	(maybe_note_epochs_finished): New method to open
	valve.
	(process_done_cmd, process_data_cmd): Call it.
	(rebuild_merkle_trees): Actually calculate hashes for epoch merkle
	trees.  Also, only include epochs that meet the branch mask.
	(session): Remove unused id_to_epoch map.
	
2005-03-05  Nathaniel Smith  <njs@codesourcery.com>

	* netcmd.cc (read_netcmd_item_type): Handle epoch_item.
	(test_netcmd_functions): Update for new confirm_cmd_payload
	format.
	* netsync.cc (process_confirm_cmd): Cut and paste error.

2005-03-05  Nathaniel Smith  <njs@codesourcery.com>

	* constants.{cc,hh}: Add new epochlen, epochlen_bytes constants.
	* vocab_terms.hh, vocab.hh: Add new epoch_data type.  Add predeclarations
	for it.
	* commands.cc (ls_epochs):
	* revision.cc (
	* database.hh:
	* database.cc: Update for epoch_data.  Add get_epoch, epoch_exists
	methods.
	* epoch.{cc,hh}: New files.
	* netsync.cc: Actually implement epochs-via-merkle code.

2005-03-04  Nathaniel Smith  <njs@codesourcery.com>

	* schema.sql (branch_epochs): Add 'hash' field.
	* schema_migration.cc: Fixup for.
	* database.cc (database): Change schemas.
	* tests/t_migrate_schema.at: Replace epoch db test case with one
	with new schema.

2005-03-03  Nathaniel Smith  <njs@codesourcery.com>

	* netsync.cc (session::id_to_epoch): New variable.
	(session::session): Create refinement and requested item tables
	for epochs.
	(rebuild_merkle_trees): Fill epoch merkle tree and id_to_epoch
	table.

	* netsync.cc (queue_confirm_cmd, process_confirm_cmd) 
	(dispatch_payload, rebuild_merkle_trees): 
	* netcmd.hh:
	* netcmd.cc (read_confirm_cmd_payload, write_confirm_cmd_payload):
	Remove epochs.

2005-02-27  Nathaniel Smith  <njs@codesourcery.com>

	* constants.cc:
	* revision.cc:
	* testsuite.at: 
	* commands.cc:
	* ChangeLog: Fixup after merge.

2005-02-27  Nathaniel Smith  <njs@codesourcery.com>

	* merkle_tree.hh (netcmd_item_type): Add epoch_item.
	* merkle_tree.cc (netcmd_item_type_to_string): Handle epoch_item.

	* packet.hh, packet.cc (struct packet_db_valve): New class.
	* netsync.cc (session): Use a valved writer.

2005-02-26  Nathaniel Smith  <njs@codesourcery.com>

	* merkle_tree.hh: Fix comment.
	Remove prototypes for non-existing functions.

2005-02-26  Nathaniel Smith  <njs@codesourcery.com>

	* tests/t_epoch_unidirectional.at: New test.
	* testsuite.at: Add it.

2005-02-26  Nathaniel Smith  <njs@codesourcery.com>

	* tests/t_epoch.at: Even more paranoid.
	* tests/t_epoch_server.at: New test.
	* testsuite.at: Add it.
	
2005-02-21  Nathaniel Smith  <njs@codesourcery.com>

	* tests/t_epoch.at: Check that netsync only sends relevant
	epochs, and be a little more paranoid.

2005-02-19  Nathaniel Smith  <njs@codesourcery.com>

	* revision.cc (struct anc_graph): Fixup after merge.

2005-02-18  graydon hoare  <graydon@pobox.com>

	* database.cc (set_epoch): Fix SQL.
	* monotone.texi (Rebuilding ancestry): Reword a bit.
	* netcmd.{cc,hh} 
	({read,write}_hello_cmd_payload): Transfer server key with hello.
	({read,write}_confirm_cmd_payload): Transfer epoch list with confirm.
	* netsync.cc: Adapt to changes in netcmd.
	(rebuild_merkle_trees): Set nonexistent epochs to zero before sync.
	* revision.cc (anc_graph): Randomize epochs on rebuild.
	* tests/t_epoch.at: Fix up to test slightly new semantics.

2005-02-07  Nathaniel Smith  <njs@codesourcery.com>

	* monotone.1: Add more db commands.
	* monotone.texi: Document db rebuild.  Add section on rebuilding
	ancestry and epochs.

2005-02-06  graydon hoare  <graydon@pobox.com>

	* commands.cc (db): Add epoch commands.
	(list): Likewise.
	Also remove some unneeded transaction guards.
	* database.{cc,hh} (get_epochs): New function.
	(set_epoch): Likewise.
	(clear_epoch): Likewise.
	Also remove all persistent merkle trie stuff.
	* schema.sql: Add epochs, remove tries.
	* schema_migration.cc: Update.
	* tests/t_epoch.at: New test.
	* tests/t_migrate_schema.at: Update.
	* testsuite.at: Add some new helpers, call t_epoch.at.
	* vocab.hh (epoch_id): Define.
	* vocab_terms.hh (epoch): Define.

2005-02-05  Nathaniel Smith  <njs@codesourcery.com>

	* merkle_tree.hh: Remove mcert_item and fcert_item, rename
	rcert_item to cert_item, renumber to remove gaps left.
	* merkle_tree.cc (netcmd_item_type_to_string):
	* netcmd.cc (read_netcmd_item_type): 
	* netsync.cc: Adjust accordingly.
	
2005-02-05  Nathaniel Smith  <njs@codesourcery.com>

	* constants.cc (constants): Bump netsync protocol version.

2005-03-07  Nathaniel Smith  <njs@codesourcery.com>

	* lua.cc (monotone_spawn_for_lua): Minimal change to get arguments
	in right order.  Still needs hygienic cleanups...
	* tests/t_can_execute.at: Run 'cp' instead of 'touch', because cp
	will actually notice if we pass arguments out of order.
	* testsuite.at: Remove mysterious blank line.
	
2005-03-07  Nathaniel Smith  <njs@codesourcery.com>

	* unix/process.cc (process_spawn): Log command line before
	executing.

2005-03-07  Nathaniel Smith  <njs@codesourcery.com>

	* revision.cc (kill_redundant_edges): Rename back to...
	(kluge_for_3_ancestor_nodes): ...this.  Go back to only cleaning
	up parents of 3+ parent nodes.
	(analyze_manifest_changes): Take a third argument, of files whose
	ancestry needs splitting.
	(construct_revision_from_ancestry): Make more more complex, in
	order to properly track file identity in merges.

2005-03-05  Nathaniel Smith  <njs@codesourcery.com>

	* revision.cc (check_sane_history): Typo.
	
2005-03-05  Nathaniel Smith  <njs@codesourcery.com>

	* revision.hh (check_sane_history): Take an app_state instead of a
	database as an argument.
	* database.cc: Pass an app_state instead of a database as its
	argument. 
	* revision.cc (check_sane_history): Update accordingly.  Add a new
	check for merges, that they are creating consistent changesets
	(even when the common ancestor is outside of the usual
	paranoia-checking search depth).

2005-03-05  Nathaniel Smith  <njs@codesourcery.com>

	* revision.cc (kluge_for_3_ancestor_nodes): Rename to...
	(kill_redundant_edges): ...this.  Kill all redundant edges, not
	just ones on nodes with 3+ parents.  Also, make it actually work.
	
2005-03-05  Nathaniel Smith  <njs@codesourcery.com>

	* revision.cc (kluge_for_3_ancestor_nodes): New method.
	(rebuild_ancestry): Call it.

2005-03-03  Nathaniel Smith  <njs@codesourcery.com>

	* revision.cc (check_sane_history): Print a warning to let the
	user know why things like 'pull' can take so long.
	* netsync.cc: Remove a few tabs.

2005-03-04  Jon Bright  <jon@siliconcircus.com>
	
	* win32/process.cc (process_spawn): Now takes 
	const char * const argv[]
	* unix/process.cc (process_spawn): Ditto.  Cast for call to
	execvp
	(existsonpath): Initialise args in a const way

2005-03-04  Jon Bright  <jon@siliconcircus.com>
	
	* win32/process.cc (process_spawn): Now takes 
	char * const argv[]
	* platform.hh (process_spawn): Ditto
	* unix/process.cc (process_spawn): Ditto
	* lua.cc (monotone_spawn_for_lua): Remove debug code
	* General: Beginning to hate C++'s const rules

2005-03-04  Jon Bright  <jon@siliconcircus.com>
	
	* win32/process.cc (process_spawn): Now takes 
	const char * const *
	* platform.hh (process_spawn): Ditto
	* unix/process.cc (process_spawn): Ditto
	* General: Sorry about all these commits, I'm syncing back and
	forth between Linux and Win32

2005-03-04  Jon Bright  <jon@siliconcircus.com>
	
	* win32/process.cc (process_spawn): Now takes char * const *
	* platform.hh (process_spawn): Ditto
	* unix/process.cc (process_spawn): Ditto
	(existsonpath): argv now const char*[]

2005-03-04  Jon Bright  <jon@siliconcircus.com>
	
	* win32/process.cc: Added forgotten file
	* unix/process.cc: Include stat.h, (process_*) fix compilation
	errors

2005-03-04  Jon Bright  <jon@siliconcircus.com>
	
	* unix/process.cc: Added forgotten file

2005-03-03  Jon Bright  <jon@siliconcircus.com>
	
	* lposix.c: Deleted
	* win32/process.cc: Created, added Win32 versions of functions
	existsonpath, make_executable, process_spawn, process_wait,
	process_kill, process_sleep
	* unix/process.cc: Ditto, for the Unix versions.
	* lua.cc: Add LUA wrappers for the above functions, register
	them with LUA
	* std_hooks.lua (execute, attr_functions->execute, 
	program_exists_in_path): Use the new functions instead of posix
	functions
	* t_can_execute.at (touchhook.lua): Ditto

2005-03-01  Derek Scherger  <derek@echologic.com>

	* app_state.cc (set_restriction): actually ignore ignored files
	rather than trying to validate them

2005-03-01  Derek Scherger  <derek@echologic.com>

	* tests/t_diff_binary.at: new test (bug report)
	* tests/t_command_completion.at: new test
	* tests/t_merge_rename_file_and_rename_dir.at: new test
	* testsuite.at: include new tests
	
2005-02-28  Richard Levitte  <richard@levitte.org>

	* Makefile.am (BUILT_SOURCES_CLEAN): Moved mt-stding.h from here...
	(DISTCLEANFILES): ... to here.  Since mt-stding.h is created by
	config.status, it should only be removed by the distclean target.

2005-02-28  Matt Johnston  <matt@ucc.asn.au>

	* std_hooks.lua: posix.iswin32() == 1, rather than plain boolean
	comparison (0 doesn't compare as false in lua it seems).

2005-02-27  Jon Bright  <jon@siliconcircus.com>
	
	* lposix.c (win32 Pspawn): Search the path
	(win32 Pexistsonpath): Added.  'which' isn't easily available,
	and not available at all from a normal Win32 command shell
	(Piswin32): Added a function for both Unix and Win32 to detect
	if running on Windows
	* std_hooks.lua (program_exists_in_path): Now calls 
	posix.iswin32.  If win32, calls posix.existsonpath, otherwise
	calls which as it always did.

2005-02-27  Jon Bright  <jon@siliconcircus.com>
	
	* lposix.c (win32 Pspawn): Remove dumb strlen bug resulting in
	AVs on commit.

2005-02-27  Jon Bright  <jon@siliconcircus.com>
	
	* t_can_execute.at: Test to see if hooks can execute things
	* testsuite.at: Add t_can_execute

2005-02-27  Jon Bright  <jon@siliconcircus.com>
	
	* lposix.c (win32 Pspawn): Ensure the command string is always
	NUL-terminated.  Also, allocate enough memory for the quotes
	around the command string.

2005-02-27  Jon Bright  <jon@siliconcircus.com>
	
	* xdelta.cc (unittests): Define BOOST_STDC_NO_NAMESPACE, needed
	to compile with the latest MinGW which uses gcc 3.4.2
	* vocab.cc (verify(local_path)): Catch fs::filesystem_error too
	and rethrow this as an informative_failure, thereby fixing the
	Win32 unit tests without disabling anything
	* idna/toutf8.c (stringprep_convert): Fix a potential segfault
	when memory allocation fails.  Potentially security-relevant.
	* tests/t_i18n_file.at: Add a SET_FUNNY_FILENAME macro, which 
	gets a platform-appropriate funny filename (with/without 
	colon).  
	Change references to utf8 to utf-8, iso88591 to iso-8859-1, and
	eucjp to euc-jp, on the grounds that MinGW's iconv knows all
	of the latter and none of the former, but Linux iconv knows all
	of them.  Test now passes one Win32.  I'm presuming we weren't
	deliberately using non-standard names for charsets here.
	* tests/t_i18n_changelog.at: Same charset name changes.
	* tests/t_dump_load.at: Canonicalise dump before loading it
	* tests/t_load_into_existing.at: Ditto
	* tests/t_fmerge.at: Canonicalise fmerge output
	* tests/t_merge_normalization_edge_case.at: Ditto
	* tests/t_unidiff.at: Canonicalise diff output
	* tests/t_largish_file.at: Instead of using dd, which MinGW
	doesn't have, I've generated the file with dd on a nearby Linux
	box, then gziped and b64ed it, and the test case now generates
	it with UNGZB64
	* testsuite.at: Add a comment every 10 tests with the test
	number.  Useful if you're trying to locate which test number
	you're trying to run and only have the filename.  If people 
	hate this, though, please do delete.
	(UNB64_COMMAND) Do special handling for Win32 to avoid
	having to canonicalise the file.
	(UNGZ_COMMAND) Canonicalise the file after ungzipping it.
	* lposix.c: (Pfork, Pexec) Removed, on the grounds that we only
	really want to support fork+exec as a single operation.  fork()
	without exec() could be risky with a child process also having
	our sqlite handles, etc.  exec() could be risky since we 
	wouldn't be exiting gracefully, just dying in the middle of a
	hook.
	(Pspawn) Implemented for both Win32 and Unix.  Does fork/exec
	for Unix, CreateProcess for Win32.  Returns -1 on error, pid on
	success in both cases.
	(Pwait, Pkill, Psleep) Implemented for Win32.  Note that pid is
	not optional for Pwait on Win32.
	* std_hooks.lua: (execute) Now uses spawn()

2005-02-25  Jon Bright  <jon@siliconcircus.com>
	
	* ChangeLog: Add all my previous changes.
	* tests/t_add_owndb.at: Add test for trying to add the db to
	itself.
	* testsuite.at: Call it
	* tests/t_automate_heads.at: Canonicalise stdout output.
	* tests/t_automate_version.at: Use arithmetic comparison against
	wc output instead of string comparison, to avoid problems with
	MinGW's wc, which outputs with initial space-padding
	* tests/t_change_empty_file.at: Canonicalise stdout output 
	and compare manually instead of letting autotest check it
	* tests/t_fmerge_normalize.at: Canonicalise stdout output.
	* tests/t_netsync_single.at: Use NETSYNC_KILLHARD instead of 
	killall, as for the NETSYNC functions in testsuite.at

2005-02-27  Matt Johnston  <matt@ucc.asn.au>

        * main.cc: ignore SIGPIPE so that monotone won't be killed
        unexpectedly upon remote disconnection for netsync

2005-02-27  Nathaniel Smith  <njs@codesourcery.com>

	* idna/idn-int.h: Oops, really add this time.

2005-02-27  Nathaniel Smith  <njs@codesourcery.com>

	* AUTHORS: Add Corey Halpin.
	
	* idna/idn-int.h: New file (don't generate from configure anymore,
	but just ship).
	* configure.ac: Don't generate idna/idn-int.h.  Do generate
	mt-stdint.h.
	* Makefile.am: Adjust for idna/idn-int.h and mt-stdint.h.
	* acinclude.m4: Remove AX_CREATE_STDINT_H, ACX_PTHREAD,
	AC_COMPILE_CHECK_SIZEOF (let aclocal pick them up from m4/
	instead).
	* m4/ax_create_stdint_h.m4:
	* m4/acx_pthread.m4: Update from http://autoconf-archive.cryp.to/
	
	* numeric_vocab.hh: Instead of dancing around which header to
	include, include mt-stdint.h.
	
	* app_state.cc (restriction_includes, set_restriction): Move
	global static 'dot' into these functions, because file_path
	depends on global book_keeping_dir being initialized already, and
	there is no guaranteed order of initialization of C++ statics.
	(Bug reported by Matt Johnston.)
	
2005-02-27  Corey Halpin  <chalpin@cs.wisc.edu>

	* numeric_vocab.hh: Try both stdint.h and inttypes.h.
	* main.cc: OpenBSD has Unix signals too.

2005-02-26  Derek Scherger  <derek@echologic.com>

	* file_io.cc (absolutify): normalize fs::path to remove ..'s
	* tests/t_db_with_dots.at: ensure database path in MT/options
	doesn't contain ..'s

2005-02-25  Jon Bright  <jon@siliconcircus.com>
	
	* ChangeLog: Add all my previous changes.
	* tests/t_add_owndb.at: Add test for trying to add the db to
	itself.
	* testsuite.at: Call it
	* tests/t_automate_heads.at: Canonicalise stdout output.
	* tests/t_automate_version.at: Use arithmetic comparison against
	wc output instead of string comparison, to avoid problems with
	MinGW's wc, which outputs with initial space-padding
	* tests/t_change_empty_file.at: Canonicalise stdout output 
	and compare manually instead of letting autotest check it
	* tests/t_fmerge_normalize.at: Canonicalise stdout output.
	* tests/t_netsync_single.at: Use NETSYNC_KILLHARD instead of 
	killall, as for the NETSYNC functions in testsuite.at

2005-02-25  Nathaniel Smith  <njs@codesourcery.com>

	* vocab.cc (test_file_path_verification): Re-enable some tests
	disabled by Jon Bright, following discussion on IRC concluding
	that they were catching a real bug.

2005-02-24  Nathaniel Smith  <njs@codesourcery.com>

	* tests/t_add_dot.at: Run "add ." in a subdirectory, so as not to
	add the test database.  (Reported by Jon Bright.)

	* AUTHORS: Fix gettext.h copyright note, to not be in the middle
	of libidn copyright note.
	Add Jon Bright.

2005-02-24  Jon Bright  <jon@siliconcircus.com>

	* app_state.cc (prefix): Use string() instead of 
	native_directory_string().  For Unix, these should be equivalent.
	For Win32, I believe string()'s correct (since we compare 
	everywhere against normalized paths with / characters, but 
	native_directory_string produces paths with \ characters on Win32.
	* rcs_file.cc (file_source): Map the map, not the mapping.
	* tests/t_i18n_file.at: Remove colon from filename with symbols.
	I need to return to this and add a proper test for Win32, so we
	only use the colon on non-Win32.
	* testsuite.at: Add a CANONICALISE function, which does nothing
	on Unix and strips out carriage returns from files on Win32.  This
	is useful for being able to compare Monotone's stdout output to
	files on disk.  Add NETSYNC_KILL and NETSYNC_KILLHARD functions,
	to deal with MinGW not having killall (Unix still uses killall,
	though).
	* tests/t_import.at: Add CANONICALISE calls before comparing
	stdout output.
	* tests/t_netsync.at: Likewise
	* tests/t_netsync_single.at: Likewise
	* tests/t_scan.at: Likewise
	* tests/t_versions.at: Likewise
	* tests/t_ls_missing.at: Likewise.  Also, generate missingfoo and
	missingbar files with expected output from ls missing for these
	files being missing and compare against those.

2005-02-24  Derek Scherger  <derek@echologic.com>

	* app_state.{cc,hh} (add_restriction): rename to ...
	(set_restriction) this; and add path validation
	* commands.cc (get_valid_paths): new function
	(get_path_rearrangement) remove restricted include/exclude variant
	(calculate_restricted_revision) get valid paths and use to set up
	restriction
	(status, ls_unknown, commit, do_diff) pass args to
	calculate_restricted_revision to valid restriction paths
	(ls_missing, revert) get valid paths and use to set up restriction
	* tests/t_checkout_options.at: remove bug report priority (it's
	fixed!)
	* tests/t_diff_added_file.at: add --revision options to diff
	* tests/t_restrictions.at: remove invalid paths from ls unknown
	and ls ignored
	* tests/t_restrictions_warn_on_unknown.at: un-XFAIL
	
2005-02-23  Derek Scherger  <derek@echologic.com>

	* commands.cc (ls_missing): replace duplicated code with call to
	calculate_base_revision

2005-02-23  Jon Bright  <jon@siliconcircus.com>
	
	* vocab.cc (test_file_path_verification): Disable foo//nonsense
	test for Win32, add tests for UNC paths.  This was the only
	failing unit test on Win32.

2005-02-23  Jon Bright  <jon@siliconcircus.com>

	* txt2c.cc (main): Don't claim the file was generated from 
	--strip-trailing if that option's used.

2005-02-23  Jon Bright  <jon@siliconcircus.com>

	* app_state.cc: Add include of io.h for Win32, for chdir()
	* file_io.cc (get_homedir): Correct assertion (remove bracket)
	* lua/lposix.c, lua/modemuncher.c: Remove all references to
	functions and modes that don't exist on Win32.
	* monotone.cc: Include libintl.h on Win32
	
2005-02-21  Nathaniel Smith  <njs@codesourcery.com>

	* file_io.cc (get_homedir): Add more comments and logging to Win32
	version.  Also, only check HOME under Cygwin/MinGW.

2005-02-21  Derek Scherger  <derek@echologic.com>

	* Makefile.am: merge fixup
	
2005-02-21  Derek Scherger  <derek@echologic.com>

	* Makefile.am: add fsck.{cc,hh}
	* commands.cc(check_db): move to ...
	* fsck.{cc,hh}: here and do lots more checking
	* database.{cc,hh}(get_ids): new method
	(get_file_ids,get_manifest_ids,get_revision_ids): more new methods
	* tests/t_fsck.at: new test
	* testsuite.at: call it
	
2005-02-21  Nathaniel Smith  <njs@codesourcery.com>

	* commands.cc (commit): Simplify chatter.

2005-02-21  Nathaniel Smith  <njs@codesourcery.com>

	* file_io.cc (get_homedir): Check more environment variables in
	Win32 version.

2005-02-21  Nathaniel Smith  <njs@codesourcery.com>

	* file_io.cc: Remove tabs.

2005-02-21  Nathaniel Smith  <njs@codesourcery.com>

	* smap.hh (smap): Remove leading underscores, add comments.

2005-02-20  Nathaniel Smith  <njs@codesourcery.com>

	* std_hooks.lua (merge2, merge3): Check for DISPLAY before
	invoking gvim.

2005-02-20  Julio M. Merino Vidal  <jmmv@menta.net>

	* ChangeLog: Use tabs for indentation rather than spaces.  Drop
	trailing whitespace.  While here, fix a date by adding zeros before
	the month and the day number.

2005-02-20  Julio M. Merino Vidal  <jmmv@menta.net>

	* gettext.h: Add file.
	* AUTHORS: Mention that it comes from the GNU Gettext package.
	* Makefile.am: Distribute it.
	* sanity.hh: Use gettext.h rather than libintl.h so that --disable-nls
	works.  Also improves portability, according to the GNU Gettext
	manual.

2005-02-19  Derek Scherger  <derek@echologic.com>

	* automate.cc (automate_heads): remove bogus call to 
	app.allow_working_copy() which is called in cpp_main
	* database.cc (check_sqlite_format_version): don't check database
	version when "file" is really a directory; add filename to error
	message
	(sql): check for empty database early, even though this seems
	impossible as absolutify changes "" into path to working dir;
	convert to use N-style assertions; add check to ensure "file" is
	not really a directory
	* tests/t_db_missing.at: new test for above problems
	* testsuite.at: call it

2005-02-19  Nathaniel Smith  <njs@codesourcery.com>

	* tests/t_add_intermediate_MT_path.at: Tighten up.

	* tests/t_merge_3.at: New test.
	* tests/t_merge_4.at: Likewise.
	* testsuite.at: Add them.

2005-02-19  Ole Dalgaard  <josua+monotone@giraffen.dk>

	* configure.ac: Check for 64-bit versions of Boost static
	libraries.

2005-02-18  Julio M. Merino Vidal  <jmmv@menta.net>

	* INSTALL:
	* configure.ac: Improve Boost detection by trying several possible
	library suffixes before aborting.

2005-02-18  graydon hoare  <graydon@pobox.com>

	* change_set.cc
	(apply_change_set): Avoid fast path when there are adds.
	(apply_path_rearrangement): Likewise.

2005-02-18  graydon hoare  <graydon@pobox.com>

	* automate.cc (automate_heads): Fix initialize() call.
	* change_set.{cc,hh}
	(apply_path_rearrangement): Add quick version.
	* revision.cc
	(check_sane_history): Use quick version of apply_change_set.
	* work.cc
	(build_addition): Use quick version of apply_path_rearrangement.
	(known_preimage_path): Likewise.
	* testsuite.at: Fix definitions of _ROOT_DIR, add --norc some
	places.
	* AUTHORS: Mention Daniel.

2005-02-18  Daniel Berlin  <dberlin@dberlin.org>

	* xdelta.cc (compute_delta_insns): Correct 1-byte-source bug.

2005-02-18  graydon hoare  <graydon@pobox.com>

	* Makefile.am (MOST_SOURCES): Add smap.hh.

2005-02-18  graydon hoare  <graydon@pobox.com>

	* basic_io.{cc,hh}: Inline some stuff.
	* change_set.cc: Use smap various places, reduce to 32-bit tids.
	* commands.cc: Use shared_ptr<change_set> everywhere.
	* netsync.cc: Likewise.
	* rcs_import.cc: Likewise.
	* revision.{cc,hh}: Likewise.
	* smap.hh: New file.

2005-02-18  Julio M. Merino Vidal  <jmmv@menta.net>

	* INSTALL:
	* configure.ac: Improve Boost detection by trying several possible
	library suffixes before aborting.

2005-02-17  Derek Scherger  <derek@echologic.com>

	* tests/t_add_intermediate_MT_path.at: new test
	* testsuite.at: call it

2005-02-17  Julio M. Merino Vidal  <jmmv@menta.net>

	* testsuite.at:
	* tests/t_change_empty_file.at: Verify that modifying an empty file
	creates a patch revision rather than an add/delete sequence.  The
	incorrect behavior was reported in bug #9964.

2005-02-17  Derek Scherger  <derek@echologic.com>

	* app_state.{cc,hh} (app_state): initialize search root
	(initialize): boolean signature variant renamed to ...
	(allow_working_copy): this; add explicit search root; move
	requirement for working copy to ...
	(require_working_copy): this new method
	(initialize): string signature variant renamed to ...
	(create_working_copy): this
	(set_root): new method
	* commands.cc: remove app.initialize(false) calls; replace
	app.initialize(true) with app.require_working_copy(); replace
	app.initialize(dir) with app.create_working_copy(dir)
	(checkout): ensure revision is member of specified branch
	* file_io.{cc,hh} (find_working_copy): stop search at --root if
	specified
	* monotone.cc (OPT_ROOT): new option
	(cpp_main): call app.allow_working_copy() before executing
	commands to always read default options
	* monotone.1: add --root option
	* monotone.texi: add --root option
	* tests/t_checkout_noop_on_fail.at: un-XFAIL
	* tests/t_checkout_options.at: un-XFAIL, add check for specified
	revision not in specified branch
	* testsuite.at: add --root option to MONOTONE to prevent searching
	above test dir
	* vocab.cc: remove redundant forward declaration

2005-02-16  Derek Scherger  <derek@echologic.com>

	* commands.cc (revert): don't rewrite unchanged files
	* tests/t_revert_unchanged.at: new test
	* testsuite.at: call it

2005-02-12  Derek Scherger  <derek@echologic.com>

	* database.cc (sqlite3_unpack_fn): new function for viewing
	base64, gzipped data
	(install_functions): install it
	(rehash): remove unused obsolete fcerts ticker

2005-02-17  Nathaniel Smith  <njs@codesourcery.com>

	* debian/changelog: s/graydon@mogo/graydon@pobox.com/, to make
	lintian happy.
	* debian/rules (config.status): Remove --with-bundled-adns.
	* debian/control (Build-Depends): Don't Build-Depend on libpopt,
	only libpopt-dev.
	* .mt-attrs (debian/control): Make executable.

2005-02-17  Nathaniel Smith  <njs@codesourcery.com>

	* tests/t_undo_update.at: Stupid typo.
	* tests/t_largish_file.at: New test.
	* testsuite.at: Add it.

	* commands.cc (push, pull, sync): Remove misleading "..." from
	help text.

2005-02-16  Julio M. Merino Vidal  <jmmv@menta.net>

	* Makefile.am: Append $(BOOST_SUFFIX) to -lboost_unit_test_framework
	to fix 'make check' on systems where boost libraries can only be
	found by passing the exact suffix as part of the name.

2005-02-16  Julio M. Merino Vidal  <jmmv@menta.net>

	* monotone.texi: Fix a typo (hexidecimal to hexadecimal).  Also
	change an example command to append stuff to ~/.monotonerc, instead
	of completely destroying the possibily existing file.  Addresses
	bug #11136.

2005-02-16  Julio M. Merino Vidal  <jmmv@menta.net>

	* cryptopp/config.h: Use uint{8,16,32,64}_t as size types instead of
	trying to match them to unsigned char/int/long/long long respectively.
	Should fix build on FreeBSD/sparc64, as seen in bug #10203.

2005-02-16  Julio M. Merino Vidal  <jmmv@menta.net>

	* INSTALL:
	* Makefile.am:
	* configure.ac: Add the --disable-large-file option to manually
	disable large file support from the builtin sqlite (compatibility
	with old systems and FAT).  Addresses bug #8380.

2005-02-16  Nathaniel Smith  <njs@codesourcery.com>

	* tests/t_undo_update.at: New todo.
	* testsuite.at: Add it.

2005-02-15  Nathaniel Smith  <njs@codesourcery.com>

	* monotone.1: Add cursory note about "automate".
	* monotone.texi: Synchronize with manpage.

2005-02-15  Nathaniel Smith  <njs@codesourcery.com>

	* automate.cc: Add "Error conditions" to the standard comment
	sections.

	* monotone.texi (Scripting): New section.
	(Automation): New section.

	* tests/t_automate_heads.at: Test behavior with nonexistent
	branch.

2005-02-14  Nathaniel Smith  <njs@codesourcery.com>

	* tests/t_merge_normalization_edge_case.at: New test.
	* testsuite.at: Add it.

	* diff_patch.cc (normalize_extents): Soften the warning message
	now that we have one test case.

2005-02-14  Matthew A. Nicholson  <mnicholson@digium.com>

	* std_hooks.lua: Add vimdiff merge hooks.

2005-02-14  Nathaniel Smith  <njs@codesourcery.com>

	* std_hooks.lua: Remove tabs.

2005-02-14  Nathaniel Smith  <njs@codesourcery.com>

	* tests/t_automate_heads.at: New test.
	* tests/t_automate_version.at: New test.
	* testsuite.at: Add then.

	* commands.cc (automate): Fix documentation string.
	* automate.cc: Much more structured documentation comments.

2005-02-13  Nathaniel Smith  <njs@codesourcery.com>

	* automate.{cc,hh}: New files.
	* commands.cc: New command "automate".

2005-02-13  Nathaniel Smith  <njs@codesourcery.com>

	* monotone.texi (Creating a Database): Fix typo, clarify
	conventions for database management following question on mailing
	list.

2005-02-12  graydon hoare  <graydon@pobox.com>

	* change_set.{cc,hh}: Correct code to pass newly-added unit tests.

2005-02-10  Derek Scherger  <derek@echologic.com>

	* monotone.1: update for restrictions
	* monotone.texi: sync with manpage

2005-02-09  Derek Scherger  <derek@echologic.com>

	* cert.cc (cert_revision_testresult): allow pass/fail testresult
	values
	* commands.cc (testresult): likewise
	* commands.cc (do_diff): disallow restriction of non-working copy
	diffs
	* monotone.texi: update for restrictions

2005-02-08  graydon hoare  <graydon@pobox.com>

	* database.cc (version_cache::set): Fix bad expiry logic.

2005-02-08  Nathaniel Smith  <njs@codesourcery.com>

	* change_set.cc (check_sane): Null sources are only valid for
	adds.

2005-02-07  Nathaniel Smith  <njs@codesourcery.com>

	* database.cc (struct version_cache): Fix invariant in cache
	clearing logic.

2005-02-06  Nathaniel Smith  <njs@codesourcery.com>

	* change_set.cc: Add a few more invariants; add lots and lots of
	unit tests.

2005-02-06  graydon hoare  <graydon@pobox.com>

	* change_set.cc: Use hash_map in a few places.
	(confirm_unique_entries_in_directories): Fix invariants.
	* constants.{cc,hh} (db_version_cache_sz): New constant.
	* database.cc (version_cache): New structure.
	(get_version): Use it.
	* interner.hh: Rewrite to use hash_map and vector.
	* tests/t_no_rename_overwrite.at: Tweak return codes.

2005-02-06  Nathaniel Smith  <njs@codesourcery.com>

	* ui.hh (ensure_clean_line): New method.
	* ui.cc (inform): Use it.
	* keys.cc (get_passphrase): Call it before prompting for passphrase.

2005-02-06  Nathaniel Smith  <njs@codesourcery.com>

	* database.cc (info): Report more statistics.

	* ROADMAP: Remove finished items.

	* revision.cc (analyze_manifest_changes): Childs cannot be null,
	that makes no sense.
	(add_node_for_old_manifest): Log node names, don't print it.
	(construct_revision_from_ancestry): Partially rewrite to handle
	root nodes explicitly.
	(build_changesets_from_existing_revs): Don't put the null revision
	in the ancestry graph, to match changesetify logic.
	(add_node_for_old_revision): Enforce decision that the ancestry
	graph not contain the null revision.

	(anc_graph::heads): Remove.
	(add_node_ancestry): Don't try creating it; logic was broken
	anyway.
	(rebuild_from_heads): Rename to...
	(rebuild_ancestry): ...this.  Calculate head set correctly.

2005-02-05  Nathaniel Smith  <njs@codesourcery.com>

	* change_set.cc (compose_path): Add more invariants.

2005-02-05  Nathaniel Smith  <njs@codesourcery.com>

	* monotone.cc (cpp_main): Log command line, to help interpret the
	logs people send in.

2005-02-05  Nathaniel Smith  <njs@codesourcery.com>

	* revision.cc (check_sane): Turn off this invariant when
	global_sanity.relaxed.

2005-02-03  Nathaniel Smith  <njs@codesourcery.com>

	* tests/t_load_into_existing.at: Oops, really add it too, sigh.

2005-02-03  Nathaniel Smith  <njs@codesourcery.com>

	* tests/t_need_mt_revision.at: Oops, really add it.

2005-02-03  Nathaniel Smith  <njs@codesourcery.com>

	* interner.hh (interner::intern): Add version taking a bool&, so
	callers can tell whether this string has previously been checked.
	* change_set.cc: Use new interned string identifier
	'path_component's instead of file_path's for components of paths;
	sanity-check each component exactly once.

2005-02-03  Nathaniel Smith  <njs@codesourcery.com>

	* database.cc (load): Check for existence of target database.
	* tests/t_load_into_existing.at: New test.
	* testsuite.at: Add it.

2005-02-03  Nathaniel Smith  <njs@codesourcery.com>

	* tests/t_checkout_dir.at: Also check that checkout to unwriteable
	directory fails.
	* tests/t_branch_checkout.at: New test.
	* testsuite.at: Add it.

	* app_state.cc (initialize): Simplify working directory
	initialization, and improve error handling.

	* keys.cc (get_passphrase): Disallow empty passphrases early
	(before they trigger an invariant down the line...).

2005-02-03  Nathaniel Smith  <njs@codesourcery.com>

	* update.cc (pick_update_candidates): Add I().
	* commands.cc (calculate_base_revision): Remove 'rev' argument,
	which was never set and callers never used.
	(calculate_base_manifest, calculate_current_revision)
	(calculate_restricted_revision, revert): Update correspondingly.
	(update): Check for null old revision.

	* main.cc (main): Make exit status 3 if we caught an unhandled
	exception, in particular so the testsuite can tell the difference
	between an error handled cleanly and an error caught by an
	invariant.
	* tests/t_update_null_revision.at: New test.
	* testsuite.at: Add it.

2005-02-03  Nathaniel Smith  <njs@codesourcery.com>

	* main.cc: Remove tabs.

2005-02-02  Nathaniel Smith  <njs@codesourcery.com>

	* change_set.cc (extract_first): Rename to...
	(extract_pairs_and_insert): ...this.
	(path_rearrangement::check_sane): Use it to add additional
	checks.

	* work.hh: Update comments (MT/manifest doesn't exist
	anymore...).

	* tests/t_need_mt_revision.at: New test.
	* testsuite.at: Add it.
	* commands.cc (get_revision_id): Require MT/revision to exist.
	(setup): Create MT/revision.

2005-02-02  Nathaniel Smith  <njs@codesourcery.com>

	* work.hh: Remove tabs.

2005-02-03  graydon hoare  <graydon@pobox.com>

	* tests/t_i18n_changelog.at: New test.
	* testsuite.at: Run it.
	* lua/lposix.c: New file.
	* lua/modemuncher.c: New file
	* lua.cc: Load posix library.
	* lua/liolib.c: Disable execute and popen.
	* std_hooks.lua: Remove io.execute uses.
	* AUTHORS: Update to mention lposix.c, modemuncher.c.
	* Makefile.am: Likewise.

2005-02-01  Nathaniel Smith  <njs@codesourcery.com>

	* tests/t_rebuild.at: Beef up test in response to possible
	problems reported by Derek Scherger.

2005-01-31  Nathaniel Smith  <njs@codesourcery.com>

	* rcs_import.cc (store_manifest_edge): Don't try to store deltas
	to the null manifest.
	(import_cvs_repo): Root revision has null manifest, not empty
	manifest.
	* revision.cc (check_sane): More invariants.

2005-01-28  graydon hoare  <graydon@pobox.com>

	* database.{cc,hh}: More netsync speed tweaks.
	* netsync.cc: Likewise.

2005-01-27  Nathaniel Smith  <njs@codesourcery.com>

	* tests/t_restrictions_warn_on_unknown.at: New test.
	* testsuite.at: Add it.

2005-01-27  Derek Scherger  <derek@echologic.com>

	* commands.cc (attr): adjust for subdir; ensure files exist
	* tests/t_attr.at: improve setup description
	* tests/t_attributes.at: improve setup description so that
	testsuite -k attr runs this test; check for attributes on missing
	files
	* tests/t_subdir_attr.at: new test
	* testsuite.at: fix dutch spelling of monotone; call new test

2005-01-27  Nathaniel Smith  <njs@codesourcery.com>

	* change_set.hh (null_id): New function.
	* revision.cc (analyze_manifest_changes): Fix typo, use null_id.
	* tests/t_rebuild.at: Un-XFAIL.

2005-01-27  Nathaniel Smith  <njs@codesourcery.com>

	* tests/t_rebuild.at: Add priority tag.

	* tests/t_cvsimport.at: Be more thorough.

	* rcs_import.cc (store_edge): Rename to...
	(store_manifest_edge): ...this.  Remove revision arguments, and
	remove storing of revision.
	(import_states_recursive): Update accordingly.
	Add 'revisions' argument; update it instead of trying to write
	revisions now.
	(import_states_by_branch): Add 'revisions' argument.
	(import_cvs_repo): Add a stage 3 that writes out the revisions
	accumulated in the 'revisions' vector.

2005-01-27  graydon hoare  <graydon@pobox.com>

	* AUTHORS: Mention Georg.
	* change_set.cc: Null out names which are in null directories.
	* commands.cc (reindex): Remove COLLECTION argument.
	* database.{cc,hh} (get_revision_certs):
	Add brute force "load all certs" method.
	* merkle_tree.{cc,hh}: Modify to use memory rather than disk.
	* netsync.{cc,hh}: Likewise.
	* packet.hh (manifest_edge_analyzer): Kill dead code.

2005-01-26  Nathaniel Smith  <njs@codesourcery.com>

	* mt_version.cc (print_full_version): Include system flavour.

2005-01-26  Nathaniel Smith  <njs@codesourcery.com>

	* tests/t_rebuild.at: New test.
	* testsuite.at: Add it.

2005-01-26  Nathaniel Smith  <njs@codesourcery.com>

	* tests/t_checkout_noop_on_fail.at: Clarify description and XFAIL.

	* tests/t_approval_semantics.at: New TODO.
	* tests/t_monotone_agent.at: New TODO.
	* testsuite.at: Add them.

2005-01-25  Nathaniel Smith  <njs@codesourcery.com>

	* tests/t_checkout_noop_on_fail.at: New test.
	* testsuite.at: Add it.
	(RAW_MONOTONE): Add $PREEXECUTE to definition.

2005-01-25  Nathaniel Smith  <njs@codesourcery.com>

	* change_set.cc (extend_renumbering_from_path_identities): Add
	invariant.
	(extend_renumbering_via_added_files): Likewise.

	* constants.hh (maxbytes, postsz): Remove dead constants.
	(verify_depth): New constant.
	* constants.cc: Likewise.
	* revision.hh (check_sane_history): New function.
	* revision.cc (check_sane_history): Likewise.
	* database.cc (put_revision): Sanity check revision and revision
	history before storing it.
	This breaks cvs import.  Why?

	* update.cc (find_deepest_acceptable_descendent): Remove.
	(acceptable_descendent, calculate_update_set): New functions.
	(pick_update_candidates): Use 'calculate_update_set'.
	* tests/t_update_2.at: Un-XFAIL.
	* tests/t_ambig_update.at: Un-XFAIL.

	* tests/t_no_rename_overwrite.at: New test.
	* tests/t_cdiff.at: New test placeholder.
	* testsuite.at: Add them.
	(MONOTONE): Prefix command line with $PREEXECUTE to e.g. support
	running under Valgrind.

2005-01-25  Matt Johnston  <matt@ucc.asn.au>

	* cert.cc: ignore whitespace when comparing private keys
	from the database and with the lua hook
	* tests/t_lua_privkey.at: new test
	* testsuite.at: run it

2005-01-23  Derek Scherger  <derek@echologic.com>

	* commands.cc (restrict_rename_set): include renames if either
	name is present in restriction
	(calculate_base_revision): remove unused variant
	(calculate_current_revision): remove unsed variable
	(calculate_restricted_revision): remove unsed variable
	(ls_missing): remove unsed variable
	(revert): rewrite with restrictions
	* tests/t_revert.at: test partial reverts adjust MT/work properly
	* tests/t_revert_dirs.at: un-XFAIL
	* tests/t_revert_rename.at: un-XFAIL; revert rename via both names

2005-01-23  Derek Scherger  <derek@echologic.com>

	* tests/t_revert_rename.at: remove extra MONOTONE_SETUP
	attempt revert by both original name and new name

2005-01-23  Derek Scherger  <derek@echologic.com>

	* tests/t_revert_rename.at: New test.
	* testsuite.at: Add it.

2005-01-22  Derek Scherger  <derek@echologic.com>

	* tests/t_revert_dirs.at: New test.
	* testsuite.at: Add it.

2005-01-22  Nathaniel Smith  <njs@codesourcery.com>

	* configure.ac (AC_INIT): Set bug-reporting address to list
	address, rather than Graydon's personal email.
	* diff_patch.cc (normalize_extents): Use it.
	* ui.cc (fatal): Likewise.

	* tests/t_vcheck.at: New priority "todo", tweak descriptive text.

2005-01-22  Nathaniel Smith  <njs@codesourcery.com>

	* tests/t_delete_dir.at: Add more commentary.

	* tests/t_rename_dir_patch.at: New test.
	* tests/t_delete_dir_patch.at: New test.
	* testsuite.at: Add them.

2005-01-22  Nathaniel Smith  <njs@codesourcery.com>

	* change_set.cc (apply_change_set): Add invariants.
	* tests/t_rename_dir_cross_level.at: New test.
	* tests/t_rename_added_in_rename.at: New test.
	* tests/t_rename_conflict.at: New test.
	* testsuite.at: Add them.

2005-01-21  Nathaniel Smith  <njs@codesourcery.com>

	* tests/t_ambig_update.at: Update comments.

	* tests/t_update_2.at: New test from Georg-W. Koltermann
	<Georg.Koltermann@mscsoftware.com>.
	* testsuite.at: Add it.

2005-01-20  Nathaniel Smith  <njs@codesourcery.com>

	* tests/t_lca_1.at: New bug report.
	* testsuite.at: Add it.

2005-01-19  Nathaniel Smith  <njs@codesourcery.com>

	* commands.cc (merge): Improve merge chatter.
	(do_diff): Don't print anything when there are no
	changes.

2005-01-19  Nathaniel Smith  <njs@codesourcery.com>

	* tests/t_db_with_dots.at: New test.
	* testsuite.at: Add it.

2005-01-19  Patrick Mauritz <oxygene@studentenbude.ath.cx>

	* Makefile.am (%.h, package_revision.h, package_full_revision.h):
	Don't update target file if no change has occurred, to reduce
	unnecessary rebuilds.

2005-01-18  Nathaniel Smith  <njs@codesourcery.com>

	* rcs_import.cc (cvs_key): Initialize struct tm to all zeros, to
	stop garbage sneaking in -- thanks to Zack Weinberg for pointing
	this out.  Also, handle 2 digit years properly on WIN32.

2005-01-18  Nathaniel Smith  <njs@codesourcery.com>

	* rcs_import.cc: Remove tabs.

2005-01-19  Matt Johnston  <matt@ucc.asn.au>

	* database.cc: Pass filename to check_sqlite_format_version as a
	fs::path, so that it doesn't get passed as a freshly created fs::path
	with default checker (which disallows '.foo' path components)

2005-01-19  Nathaniel Smith  <njs@codesourcery.com>

	* netsync.cc (session, process_confirm_cmd, dispatch_payload):
	Back out some over-zealous changes that broke netsync
	compatibility.  Probably should redo later, when have a chance to
	bump netsync protocol number, but we're not ready for that now.

2005-01-19  Nathaniel Smith  <njs@codesourcery.com>

	* tests/t_subdir_revert.at: New test.
	* tests/t_subdir_rename.at: New test.
	* testsuite.at: Add them.

2005-01-18  Nathaniel Smith  <njs@codesourcery.com>

	* tests/t_subdir_add.at: New test.
	* tests/t_subdir_drop.at: New test.
	* testsuite.at: Add them.
	* tests/t_delete_dir.at: Implement it.

2005-01-19  Nathaniel Smith  <njs@codesourcery.com>

	* netcmd.cc: Remove tabs.

2005-01-19  Nathaniel Smith  <njs@codesourcery.com>

	* merkle_tree.cc: Remove tabs.

2005-01-18  Nathaniel Smith  <njs@codesourcery.com>

	* rcs_import.cc (cvs_key): Initialize struct tm to all zeros, to
	stop garbage sneaking in -- thanks to Zack Weinberg for pointing
	this out.  Also, handle 2 digit years properly on WIN32.

2005-01-18  Nathaniel Smith  <njs@codesourcery.com>

	* rcs_import.cc: Remove tabs.

2005-01-18  Nathaniel Smith  <njs@codesourcery.com>

	* monotone.texi: Undocument mcerts, fcerts; rename rcerts to
	certs.
	* monotone.1: Likewise.

2005-01-18  Nathaniel Smith  <njs@codesourcery.com>

	* commands.cc (restrict_rename_set): Fix types to compile with old
	rename_set gunk removed.
	Alter logic to yell if a rename crosses the restriction boundary,
	rather than silently ignore it.

2005-01-19  graydon hoare  <graydon@pobox.com>

	* commands.cc: Fix up some merge breakage.
	* tests/t_add_dot.at: Un-XFAIL.
	* testsuite.at: Run "setup ." before "db init".

2005-01-09  Derek Scherger  <derek@echologic.com>

	* commands.cc (get_path_rearrangement): new function/signature for
	splitting restricted rearrangements
	(calculate_restricted_revision): use it and update to work
	similarly to calculate_current_revision
	(trusted): call app.initialize(false)
	(ls_missing): adjust for new get_path_rearrangement
	(attr): call app.initialize(true)
	(diff): merge cleanup
	(lca, lcad, explicit_merge): call app.initialize(false)
	* app_state.cc (constructor): set database app state
	(load_rcfiles): add required booleans
	* lua.{cc,hh} (load_rcfile): add required boolean
	* tests/t_add.at:
	* tests/t_diff_added_file.at:
	* tests/t_disapprove.at:
	* tests/t_drop_missing.at:
	* tests/t_heads.at:
	* tests/t_heads_discontinuous_branch.at:
	* tests/t_i18n_file.at:
	* tests/t_log_nonexistent.at:
	* tests/t_merge_add_del.at:
	* tests/t_netsync.at:
	* tests/t_netsync_pubkey.at:
	* tests/t_netsync_single.at:
	* tests/t_persistent_server_keys.at:
	* tests/t_persistent_server_revision.at:
	* tests/t_remerge.at:
	* tests/t_tags.at:
	* tests/t_update_missing.at:
	* tests/t_update_to_revision.at: add --message option to commits
	* tests/t_merge2_add.at:
	* tests/t_merge2_data.at:
	* tests/t_netsync_unrelated.at: create working directory with new
	setup command
	* tests/t_erename.at: update for revisions
	* tests/t_no_change_deltas.at: add --revision options to diff
	* tests/t_restrictions.at: remove some cruft and update to work
	with revisions
	* tests/t_subdirs.at: pass correct --rcfile and --db options from
	within subdir
	* testsuite.at (REVERT_TO): remove MT dir before checkout, which
	now fails if MT exists, replace checkout MT/options with old
	MT/options
	(COMMIT): add --message option to commit macro
	* work.cc (read_options_map): don't overwrite option settings when
	reading options map so that command line settings take precedence

2005-01-18  Nathaniel Smith  <njs@codesourcery.com>

	* netsync.cc: Partially fix comment (s/manifest/revision/ etc.).
	(dispatch_payload): Ignore mcert and fcert refinement requests,
	instead of dying on them.  Hack, but I think it should let this
	netsync continue to interoperate with old netsync...

2005-01-18  Nathaniel Smith  <njs@codesourcery.com>

	* vocab.hh: Remove file<cert>.
	* vocab.cc: Likewise.
	* packet_types.hh: Remove file.
	* Makefile.am (MOST_SOURCES): Remove packet_types.hh and mac.hh.

2005-01-18  Nathaniel Smith  <njs@codesourcery.com>

	* netsync.cc (process_confirm_cmd): Don't try refining mcert and
	fcert trees.
	Remove other dead/pointless code.

2005-01-18  Nathaniel Smith  <njs@codesourcery.com>

	* database.hh: Remove file cert stuff.
	* netsync.cc (data_exists): We don't have file/manifest certs.
	(load_data): Likewise.

2005-01-18  Nathaniel Smith  <njs@codesourcery.com>

	* netsync.cc (process_data_cmd): Ignore file/manifest certs.

	* database.cc (struct valid_certs): Don't support file certs.
	(rehash): No file certs.
	(file_cert_exists): Remove.
	(put_file_cert): Remove.
	(get_file_certs): Remove.

2005-01-18  Nathaniel Smith  <njs@codesourcery.com>

	* packet.cc (class delayed_manifest_cert_packet):
	(class delayed_file_cert_packet): Remove.
	(packet_db_writer::consume_file_cert, consume_manifest_cert)
	(packet_writer::consume_file_cert, consume_manifest_cert)
	Remove.
	(struct feed_packet_consumer): Don't support mcert/fcert packets.
	(extract_packets): Likewise.
	(packet_roundabout_test): Test revision certs, not manifest/file
	certs.

	* packet.hh (packet_consumer::consume_file_cert):
	(packet_consumer::consume_manifest_cert):
	(packet_writer::consume_file_cert):
	(packet_writer::consume_manifest_cert):
	(packet_db_writer::consume_file_cert):
	(packet_db_writer::consume_manifest_cert):
	Remove.

	* lua.hh (hook_get_file_cert_trust): Remove.
	* lua.cc (hook_get_file_cert_trust): Remove.

2005-01-18  Nathaniel Smith  <njs@codesourcery.com>

	* cert.hh (erase_bogus_certs): Re-add manifest cert version.

	* monotone.texi (Hook Reference): Remove documentation of
	get_{file,manifest}_cert_trust.

2005-01-18  Nathaniel Smith  <njs@codesourcery.com>

	* cert.cc (erase_bogus_certs): Re-add manifest cert version.
	(bogus_cert_p): Likewise.

2005-01-18  Nathaniel Smith  <njs@codesourcery.com>

	* cert.hh (rename_edge):
	(rename_set):
	(calculate_renames):
	(rename_cert_name): Remove.
	(cert_file_comment):
	(cert_manifest_comment): Remove.
	(erase_bogus_certs): Remove manifest and file versions.
	* cert.cc (rename_cert_name): Remove.
	(bogus_cert_p): Remove manifest<cert> and file<cert> variants.
	(erase_bogus_certs): Likewise.
	(put_simple_manifest_cert):
	(put_simple_file_cert):
	(cert_file_comment): Remove.

	* commands.cc (fcerts): Remove.
	(mcerts): Likewise.
	(rcerts): Rename to...
	(certs): ...this.  s/revision certs/certs/ in help text.
	(trusted): s/revision cert/cert/.
	(ls_certs): Don't special-case rename certs.

2005-01-18  Nathaniel Smith  <njs@codesourcery.com>

	* tests/t_vcheck.at: Fix AT_XFAIL_IF typo.

2005-01-18  Nathaniel Smith  <njs@codesourcery.com>

	* monotone.texi (Reserved Certs): Remove 'vcheck'.
	(Key and Cert): Remove 'vcheck'.
	(Accidental collision): Likewise.
	(Commands): Likewise.
	* tests/t_vcheck.at: Add note about manual having useful stuff for
	when vcheck is re-added.

2005-01-18  Nathaniel Smith  <njs@codesourcery.com>

	* mac.hh:
	* cert.cc (vcheck_cert_name):
	(calculate_vcheck_mac):
	(cert_manifest_vcheck
	(check_manifest_vcheck):
	* cert.hh (cert_manifest_vcheck):
	(check_manifest_vcheck):
	* constants.cc (constants::vchecklen):
	* constants.hh (constants::vchecklen):
	* commands.cc (vcheck):
	Remove.

	* tests/t_vcheck.at: New test.
	* testsuite.at: Call it.

2005-01-18  Nathaniel Smith  <njs@codesourcery.com>

	* ROADMAP: Remove 'upgrade to sqlite3' todo item.

2005-01-18  Nathaniel Smith  <njs@codesourcery.com>

	* commands.cc (tag):
	(testresult):
	(approve):
	(disapprove):
	(comment):
	(fload):
	(fmerge):
	(cat):
	(rcs_import): Change grouping for "--help" display, to make more
	informative.
	(rcs_import): Also add more details to help text.

2005-01-17  Nathaniel Smith  <njs@codesourcery.com>

	* diff_patch.cc (normalize_extents): Add missing ')'.

2005-01-17  Nathaniel Smith  <njs@codesourcery.com>

	* tests/t_update_1.at: New test.
	* testsuite.at: Call it.

2005-01-11  Nathaniel Smith  <njs@codesourcery.com>

	* diff_patch.cc (normalize_extents): Add warning for anyone who
	manages to trigger the untested part of the normalization code.

2005-01-14  Christian Kollee <stuka@pestilenz.org>

	* search for and link with sqlite3 when --bundle-sqlite=no

2005-01-12  Derek Scherger  <derek@echologic.com>

	* tests/t_ambig_update.at: add comments from discussion on irc
	* tests/t_status_missing.at: new test
	* testsuite.at: include it

2005-01-10  graydon hoare  <graydon@pboox.com>

	* commands.cc (explicit_merge): Tweak merge message.
	* database.cc (check_sqlite_format_version): New function.
	(database::sql): Call it.
	* sqlite/pager.hh (SQLITE_DEFAULT_PAGE_SIZE): Adjust to 8192.
	(SQLITE_MAX_PAGE_SIZE): Adjust to 65536.
	* schema_migration.cc: Post-merge cleanup.
	* Makefile.am: Likewise.

2005-01-10  Christof Petig <christof@petig-baender.de>

	* sqlite/*: SQLite 3.0.8 CVS import
	* database.{cc,hh}:
	* schema_migration.{cc,hh}: convert to use the SQLite3 API

	This does not yet use any of the more sophisticated API features
	of SQLite3 (query parameters, BLOBs), so there is plenty of room
	for optimization. This also does not change the schema (i.e.
	still uses base64 encoded values in tables)

2005-01-17  graydon hoare  <graydon@pobox.com>

	* AUTHORS: Mention Wojciech and Neil.
	* revision.cc (calculate_ancestors_from_graph): Make non-recursive.

2005-01-17  Wojciech MiÂkowski  <wmilkowski@interia.pl>

	* std_hooks.lua: Teach about meld.

2005-01-17  Neil Conway  <neilc@samurai.com>

	* diff_patch.cc: add a new context diff hunk consumer. Rename
	unidiff() to make_diff().
	* diff_patch.hh: Rename unidiff() to make_diff().
	* command.cc: Add new "cdiff" command, and refactor "diff" to
	invoke a common subroutine that is parameterized on the diff
	type. Unrelated change: make a branch-based checkout default to
	using the same directory name as the branch name, unless a
	branch is specified.

2005-01-17  graydon hoare  <graydon@pobox.com>

	* cryptopp/osrng.cpp (NonblockingRng::GenerateBlock):
	Bring forward patch lost in cryptopp 5.2 upgrade.
	* revision.cc (add_bitset_to_union)
	(calculate_ancestors_from_graph): New functions.
	(erase_ancestors)
	(is_ancestor): Rewrite.
	* cert.cc (get_branch_heads): Rewrite.
	* database.{cc,hh} (get_heads): Remove
	(get_revision_ancestry): Use multimap.
	(install_views): Disable.
	Remove everything related to the trust views. Too slow.
	Also tidy up whitespace formatting in sqlite3 code.
	* views.sql: Clear out all views.
	* commands.cc: Adapt to using multimap for ancestry.
	* AUTHORS: Mention Faheem and Christian.

2005-01-17  Faheem Mitha  <faheem@email.unc.edu>

	* debian/control: Fix up build depends.

2005-01-17  Ulrich Drepper  <drepper@redhat.com>

	* acinclude.m4 (AC_CHECK_INADDR_NONE): Fix quoting.
	* Makefile.am (EXTRA_DIST): Add sqlite/keywordhash.c.

2005-01-14  Christian Kollee  <stuka@pestilenz.org>

	* search for and link with sqlite3 when --bundle-sqlite=no

2005-01-12  Derek Scherger  <derek@echologic.com>

	* tests/t_ambig_update.at: add comments from discussion on irc
	* tests/t_status_missing.at: new test
	* testsuite.at: include it

2005-01-10  graydon hoare  <graydon@pboox.com>

	* commands.cc (explicit_merge): Tweak merge message.
	* database.cc (check_sqlite_format_version): New function.
	(database::sql): Call it.
	* sqlite/pager.hh (SQLITE_DEFAULT_PAGE_SIZE): Adjust to 8192.
	(SQLITE_MAX_PAGE_SIZE): Adjust to 65536.
	* schema_migration.cc: Post-merge cleanup.
	* Makefile.am: Likewise.

2005-01-10  Christof Petig  <christof@petig-baender.de>

	* sqlite/*: SQLite 3.0.8 CVS import
	* database.{cc,hh}:
	* schema_migration.{cc,hh}: convert to use the SQLite3 API

	This does not yet use any of the more sophisticated API features
	of SQLite3 (query parameters, BLOBs), so there is plenty of room
	for optimization. This also does not change the schema (i.e.
	still uses base64 encoded values in tables)

2005-01-11  Nathaniel Smith  <njs@codesourcery.com>

	* tests/t_migrate_schema.at: Switch to using pre-dumped db's, make
	it work, un-XFAIL it.

2005-01-11  Nathaniel Smith  <njs@codesourcery.com>

	* tests/t_persistent_server_keys_2.at: XFAIL it, add commentary on
	solution.

2005-01-11  Nathaniel Smith  <njs@codesourcery.com>

	* tests/t_persistent_server_keys_2.at: New test.
	* testsuite.at: Add it.

2005-01-06  Nathaniel Smith  <njs@codesourcery.com>

	* schema_migration.cc (migrate_monotone_schema): Add comment
	pointing to t_migrate_schema.at.
	* tests/t_migrate_schema.at: Implement, mostly.  (Still broken.)

	* tests/t_heads_discontinuous_branch.at: Remove urgency
	annotation.
	* tests/t_netsync_nocerts.at: Add urgency annotation.

	* testsuite.at: Add UNGZ, UNGZB64 macros.
	* tests/t_fmerge.at: Use them.

2005-01-05  Nathaniel Smith  <njs@codesourcery.com>

	* schema_migration.cc: Update comment about depot code.
	(migrate_depot_split_seqnumbers_into_groups):
	(migrate_depot_make_seqnumbers_non_null):
	(migrate_depot_schema): Remove; all are dead code.

2005-01-05  Nathaniel Smith  <njs@codesourcery.com>

	* schema_migration.cc: Remove tabs.

2005-01-05  Nathaniel Smith  <njs@codesourcery.com>

	* tests/t_check_same_db_contents.at: Uncapitalize title to unbreak
	testsuite.

	* revision.cc (is_ancestor): Add FIXME comment.
	(erase_ancestors): New function.
	* revision.hh (erase_ancestors): Prototype it.
	* cert.cc (get_branch_heads): Call it.
	* tests/t_heads_discontinuous_branch.at: Un-XFAIL it.

	* revision.cc (find_subgraph_for_composite_search): Ignore null
	revision ids.
	* commands.cc (try_one_merge): Add invariant - never create merges
	where the left parent is an ancestor or descendent of the right.
	(explicit_merge): Same check.
	(propagate): Handle cases where no merge is necessary.  Also, make
	generated log message more readable.

	* tests/t_propagate_desc.at: Un-XFAIL it.
	* tests/t_propagate_anc.at: Un-XFAIL it.  Use new
	CHECK_SAME_DB_CONTENTS macros.
	* testsuite.at: Move t_check_same_db_contents.at to run before
	propagation tests.  Make CHECK_SAME_DB_CONTENTS more thorough.

	* tests/t_dump_load.at: Implement test.

2005-01-05  Nathaniel Smith  <njs@codesourcery.com>

	* tests/t_check_same_db_contents.at: New test.
	* testsuite.at: Add it.
	(CHECK_SAME_DB_CONTENTS): New macro.

2005-01-04  Nathaniel Smith  <njs@codesourcery.com>

	* cert.cc: Remove tabs.
	* revision.hh: Likewise.

2005-01-04  Nathaniel Smith  <njs@codesourcery.com>

	* tests/t_propagate_anc.at: Also check the case where we're
	propagating a non-strict ancestor, i.e. the heads are actually
	equal.

2005-01-04  Nathaniel Smith  <njs@codesourcery.com>

	* database.cc (get_revision_parents): Add invariant.
	(get_revision_children): Likewise.
	(get_revision): Likewise.
	(put_revision): Likewise.

	* tests/t_merge_ancestor.at: New test.
	* tests/t_propagate_desc.at: Likewise.
	* tests/t_propagate_anc.at: Likewise.
	* testsuite.at: Call them.

2005-01-04  Nathaniel Smith  <njs@codesourcery.com>

	* tests/t_netsync_diffbranch.at: Add priority, add description of
	problem and solution.
	Also, XFAIL it.
	* tests/t_netsync_unrelated.at: Add reference to discussion.
	* tests/t_cmdline_options.at: Remove priority marking from
	non-bug.
	* tests/t_checkout_dir.at: XFAIL when run as root.

	* tests/t_netsync_nocerts.at: New test.
	* testsuite.at: Call it.

2005-01-03  Matt Johnston  <matt@ucc.asn.au>

	* tests/t_netsync_diffbranch.at: add a new test for pulling a branch
	with a parent from a different branch.
	* testsuite.at: add it

2005-01-02  Derek Scherger  <derek@echologic.com>

	* commands.cc (log_certs): new function
	(log) add Ancestor: and Branch: entries to output; use above new
	function
	* tests/t_cross.at: update to work with changesets

2004-12-30  graydon hoare  <graydon@pobox.com>

	* constants.cc (netcmd_current_protocol_version): Set to 3.
	* tests/t_crlf.at: New test of crlf line encodings.
	* testsuite.at: Call it.
	* monotone.spec: Note 0.16 release.

2004-12-30  graydon hoare  <graydon@pobox.com>

	* win32/get_system_flavour.cc: Fix little compile bugs.

2004-12-30  Julio M. Merino Vidal  <jmmv@menta.net>

	* change_set.{cc,hh}: Add the has_renamed_file_src function in
	change_set::path_rearrangement.
	* commands.cc: Make the 'log' command show nothing for renamed or
	deleted files (when asked to do so) and stop going backwards in
	history when such condition is detected; they don't exist any more,
	so there is no point in showing history (and could drive to incorrect
	logs anyway).
	* tests/t_log_nonexistent.at: New check to verify previous.
	* testsuite.at: Add it.

2004-12-30  graydon hoare  <graydon@pobox.com>

	* Makefile.am: Clean full testsuite directory and full-version.
	* configure.ac: Bump version number.
	* po/monotone.pot: Regenerate.
	* NEWS: Describe new release.

2004-12-29  Julio M. Merino Vidal  <jmmv@menta.net>

	* tests/t_cmdline_options.at: New test for previous: ensure that
	monotone is actually checking for command line correctness.
	* testsuite.at: Add it.

2004-12-29  Julio M. Merino Vidal  <jmmv@menta.net>

	* monotone.cc: Verify that the command line is syntactically correct
	as regards to options (based on error codes from popt).

2004-12-29  Matt Johnston  <matt@ucc.asn.au>

	* tests/t_drop_rename_patch.at: A test to check that deltas on
	renamed files are included in concatenate_change_sets, if there was a
	deletion of a file with the same name as the rename src.
	* testsuite.at: add it

2004-12-29  graydon hoare  <graydon@pobox.com>

	* AUTHORS: Add Jordi.
	* change_set.{cc,hh}: Make sanity helpers const.
	(normalize_change_set): Drop a->a deltas.
	(merge_change_sets): Call normalize.
	(invert_change_set): Likewise.
	* revision.cc
	(find_subgraph_for_composite_search): New fn.
	(calculate_composite_change_set): Call it.
	(calculate_change_sets_recursive): Use results.
	* tests/t_no_change_deltas.at: Fix.

2004-12-29  graydon hoare  <graydon@pobox.com>

	* change_set.cc: Fix unit tests to satisfy sanity checks.
	* std_hooks.lua: Fix status checking on external merges.

2004-12-29  Matt Johnston  <matt@ucc.asn.au>

	* change_set.{cc,hh}: Take account of files which are the
	destination of a rename_file operation, when examining
	file deletions. Added helper methods to clean up related code.

2004-12-29  Matt Johnston  <matt@ucc.asn.au>

	* change_set.cc: added a sanity check for deltas with same src/dst,
	and deleted files with deltas.

2004-12-29  Matt Johnston  <matt@ucc.asn.au>

	* testsuite.at, tests/t_netsync_single.at: don't use -q with
	killall since it isn't portable.

2004-12-28  Julio M. Merino Vidal  <jmmv@menta.net>

	* commands.cc: Make the 'log' command show all affected files
	in each revision in a nice format (easier to read than what
	'cat revision' shows).

2004-12-28  Julio M. Merino Vidal  <jmmv@menta.net>

	* commands.cc: Change the order used by the 'log' command to show
	affected files so that it matches the order in which these changes
	really happen.  Otherwise, a sequence like "rm foo; mv bar foo;
	patch foo" could be difficult to understand by the reader.

2004-12-28  Jordi Vilalta Prat  <jvprat@wanadoo.es>

	* monotone.texi: Fix a typo: "not not" should be "not".

2004-12-28  Julio M. Merino Vidal  <jmmv@menta.net>

	* commands.cc: Make the 'log' command show all affected files
	in each revision in a nice format (easier to read than what
	'cat revision' shows).

2004-12-28  graydon hoare  <graydon@pobox.com>

	* AUTHORS: Add various recent authors.

2004-12-28  Badai Aqrandista <badaiaqrandista@hotmail.com>

	* debian/*: Fix up for package building.

2004-12-28  graydon hoare  <graydon@pobox.com>

	* change_set.{cc,hh}: Add sanity checking, rework
	some of concatenation logic to accomodate.
	* revision.{cc,hh}: Likewise.
	Teach about generalized graph rebuilding.
	* database.cc (delete_existing_revs_and_certs): New fn.
	* commands.cc (db rebuild): New command.
	(db fsck) New command.
	* sanity.{cc,hh} (relaxed): New flag.
	* work.cc: Use new concatenation logic.

2004-12-25  Julio M. Merino Vidal  <jmmv@menta.net>

	* commands.cc: During 'log', print duplicate certificates (by
	different people) in separate lines, rather than showing them
	together without any spacing.  While here, homogenize new lines
	in other messages as well; this also avoids printing some of
	them in case of missing certificates).

2004-12-24  Nathaniel Smith  <njs@codesourcery.com>

	* tests/t_disapprove.at: Enable previously disabled test.

	* tests/t_no_change_deltas.at: New test.
	* testsuite.at: Call it.

2004-12-23  Nathaniel Smith  <njs@codesourcery.com>

	* win32/read_password.c: Remove unused file.

2004-12-22  Julio M. Merino Vidal  <jmmv@menta.net>

	* commands.cc: Verify that the key identifier passed to the pubkey
	and privkey commands exists in the database.  Otherwise exit with
	an informational message instead of an exception.

2004-12-20  Matt Johnston  <matt@ucc.asn.au>

	* keys.cc: don't cache bad passphrases, so prompt for a correct
	password if the first ones fail.

2004-12-19  Matt Johnston  <matt@ucc.asn.au>

	* commands.cc: print out author/date next to ambiguous revision
	lists from selectors.

2004-12-19  Julio M. Merino Vidal  <jmmv@menta.net>

	* testsuite.at:
	* tests/t_fmerge.at:
	* tests/t_netsync.at:
	* tests/t_netsync_single.at:
	* tests/t_revert.at:
	* tests/t_tags.at: Avoid usage of test's == operator.  It's a
	GNUism and causes unexpected failures in many tests.  The correct
	operator to use is just an equal sign (=).
	* tests/t_renamed.at: Don't use cp's -a flag, which is not
	supported by some implementations of this utility (such as the
	one in NetBSD).  Try to add some of its funcionality by using
	the -p flag, although everything could be fine without it.
	* tests/t_unidiff.at: Discard patch's stderr output.  Otherwise
	it's treated as errors, but NetBSD's patch uses it to print
	informative messages.

2004-12-19  Julio M. Merino Vidal  <jmmv@menta.net>

	* tests/t_scan.at: Instead of running sha1sum, use a prestored
	manifest file to do the verification.  This avoids problems in
	systems that do not have the sha1sum tool, like NetBSD.

2004-12-19  Julio M. Merino Vidal  <jmmv@menta.net>

	* Makefile.am: Remove obsolete --with-bundled-adns flag from
	DISTCHECK_CONFIGURE_FLAGS.

2004-12-18  Nathaniel Smith  <njs@codesourcery.com>

	* tests/t_checkout_dir.at: Make the test directory chdir'able
	again after the test.
	* tests/t_delete_dir.at: Add trailing newline.

	* tests/t_dump_load.at: New bug report.
	* tests/t_migrate_schema.at: Likewise.
	* testsuite.at: Call them.

2004-12-18  Nathaniel Smith  <njs@codesourcery.com>

	* change_set.hh: Remove obsolete comment.

2004-12-18  Nathaniel Smith  <njs@codesourcery.com>

	* tests/t_delete_dir.at: New bug report.
	* testsuite.at: Call it.

2004-12-18  Julio M. Merino Vidal  <jmmv@menta.net>

	* commands.cc: Homogenize help message for 'ls' with the one shown
	by 'list'.

2004-12-18  Julio M. Merino Vidal  <jmmv@menta.net>

	* ChangeLog: Add missing entries for several modifications I did
	in December 6th and 3rd.

2004-12-18  Julio M. Merino Vidal  <jmmv@menta.net>

	* tests/t_checkout_dir.at: New test triggering the bug I fixed
	  previously in the checkout command, verifying that directory
	  creation and chdir succeed.
	* testsuite.at: Add new test.

2004-12-18  Nathaniel Smith  <njs@codesourcery.com>

	* ChangeLog: Add log entry for <jmmv@menta.net>'s last change.
	* std_hooks.lua: Check exit status of external merge commands.

2004-12-18  Julio M. Merino Vidal  <jmmv@menta.net>

	* commands.cc: Include cerrno, cstring,
	boost/filesystem/exception.hpp.
	(checkout): Verify that directory creation and chdir succeeded.

2004-12-18  Nathaniel Smith  <njs@codesourcery.com>

	* diff_patch.cc (struct hunk_offset_calculator): Remove dead
	code.  (I believe it was used by the old, non-extent-based
	merging.)
	(calculate_hunk_offsets): Likewise.
	(struct hunk_consumer): Move next to rest of unidiff code.
	(walk_hunk_consumer): Likewise.

2004-12-18  Matt Johnston <matt@ucc.asn.au>

	* change_set.cc (concatenate_change_sets): Be more careful checking
	whether to discard deltas for deleted files (in particular take
	care when files are removed then re-added) - fixes tests
	t_patch_drop_add, t_add_drop_add.at, t_add_patch_drop_add,
	t_merge2_add_drop_add
	* change_set.cc (project_missing_deltas): don't copy deltas
	for deleted files, and handle the case where src file ids vary when
	files are added/removed. (fixes t_patch_vs_drop_add)
	* t_patch_drop_add.at, t_add_drop_add.at, t_add_patch_drop_add.at,
	  t_merge2_add_drop_add.at, t_patch_vs_drop_add.t: don't expect
	to fail any more.

2004-12-17  Nathaniel Smith  <njs@codesourcery.com>

	* tests/t_persistent_server_keys.at:
	* tests/t_attr.at:
	* tests/t_patch_vs_drop_add.at:
	* tests/t_merge2_add_drop_add.at:
	* tests/t_add_drop_add.at:
	* tests/t_add_patch_drop_add.at:
	* tests/t_patch_drop_add.at: Remove priority notes, since these
	are no longer bugs.

2004-12-17  graydon hoare  <graydon@pobox.com>

	* tests/t_merge_2.at: Works now, remove xfail.

2004-12-17  graydon hoare  <graydon@pobox.com>

	* tests/t_merge_1.at: Remove AT_CHECK(false) and xfail.
	* tests/t_fdiff_normalize.at: New test.
	* testsuite.at: Call it.
	* diff_patch.cc (normalize_extents): Fix the normalize bug.
	* revision.{cc,hh} (construct_revisions): Rename to prepare for
	next rebuild-the-graph migration.
	* commands.cc (db): Change call name.

2004-12-16  Joel Rosdahl  <joel@rosdahl.net>

	* revision.cc (is_ancestor): Use std::queue for the queue.

2004-12-14  Joel Rosdahl  <joel@rosdahl.net>

	Generalize the explicit_merge command with an optional ancestor
	argument:
	* revision.cc (is_ancestor): New method.
	* revision.hh (is_ancestor): Add prototype.
	* commands.cc (try_one_merge): Add ancestor argument. Empty
	ancestor means use ancestor from find_common_ancestor_for_merge.
	(merge): Pass empty ancestor to try_one_merge.
	(propagate): Likewise.
	(explicit_merge): Add optional ancestor argument.
	* monotone.texi: Document new explicit_merge argument.

2004-12-13  Joel Rosdahl  <joel@rosdahl.net>

	* tests/t_merge_2.at: New test triggering a bad merge.
	* testsuite.at: Add new test.

2004-12-13  Joel Rosdahl  <joel@rosdahl.net>

	* revision.cc (find_least_common_ancestor): Add a missing "return
	true;" that mysteriously was removed in
	c853237f9d8d155431f88aca12932d2cdaaa31fe.

2004-12-13  Joel Rosdahl  <joel@rosdahl.net>

	* revision.cc (find_least_common_ancestor): Remove unused variable.
	* commands.cc (lca): Correct negative status text.
	* commands.cc (update): Use GNU style braces.

2004-12-12  graydon hoare  <graydon@pobox.com>

	* commands.cc: Fix bug reported in t_attr.at
	* tests/t_attr.at: Remove xfail.
	* change_set.cc: Change unit tests syntax.
	(read_change_set): Assert complete read.
	* revision_ser.cc (read_revision_set): Likewise.
	* os_specific.hh: Drop obsolete file.

2004-12-12  Joel Rosdahl  <joel@rosdahl.net>

	* revision.cc (find_least_common_ancestor): New function for
	finding the vanilla LCA.
	* revision.hh: Added prototype for find_least_common_ancestor.
	* commands.cc (update): Use find_least_common_ancestor for finding
	a common ancestor.
	* commands.cc (diff): Likewise.
	* revision.cc (find_common_ancestor): Rename to...
	(find_common_ancestor_for_merge): ...this, for clarity.
	* revision.hh: find_common_ancestor -->
	find_common_ancestor_for_merge.
	* commands.cc (try_one_merge): Call find_common_ancestor_for_merge
	to find ancestor.
	* commands.cc (lcad): Rename lca command to lcad.
	* commands.cc (lca): New command for finding the vanilla LCA.

2004-12-12  Nathaniel Smith  <njs@codesourcery.com>

	* tests/t_persistent_server_keys.at: Actually test what it's
	supposed to.  Also, un-XFAIL it, since now it seems to pass.

2004-12-12  Nathaniel Smith  <njs@codesourcery.com>

	* tests/t_persistent_server_keys.at: New test.

	* testsuite.at: Call it.
	* tests/t_persistent_server_revision.at: Fix typo.

2004-12-12  Nathaniel Smith  <njs@codesourcery.com>

	* tests/t_persistent_server_revision.at: New test.
	* testsuite.at: Call it.  Tweak NETSYNC macros in support of it.

2004-12-11  Nathaniel Smith  <njs@codesourcery.com>

	* lua.hh (add_rcfile): Add 'required' argument.
	* lua.cc (add_rcfile): Implement it.  Simplify error checking
	logic while I'm there...
	* monotone.cc (cpp_main): Pass new argument to add_rcfile.

	* tests/t_rcfile_required.at: New test.
	* testsuite.at: Call it.
	Revamp netsync support macros, to allow long-running servers.
	Make netsync-killer try first with -TERM, in case that plays nicer
	with gcov.

2004-12-11  Nathaniel Smith  <njs@codesourcery.com>

	* lua.hh: Remove tabs.

2004-12-11  Nathaniel Smith  <njs@codesourcery.com>

	* monotone.texi: Document explicit_merge.

2004-12-11  Nathaniel Smith  <njs@codesourcery.com>

	* Makefile.am: Redo full-revision support again, to properly
	handle 'make dist' and caching.  Hopefully.

2004-12-11  Nathaniel Smith  <njs@codesourcery.com>

	* monotone.texi (File Attributes): Rewrite for new .mt-attrs
	syntax.

2004-12-11  Nathaniel Smith  <njs@codesourcery.com>

	* tests/t_attr.at: New test.
	* testsuite.at: Call it.

2004-12-11  Nathaniel Smith  <njs@codesourcery.com>

	* commands.cc (trusted): Print spaces between key ids.

	* lua.cc (add_rcfile): Errors while loading a user-provided rc
	file are naughtiness, not oopses.

2004-12-11  Nathaniel Smith  <njs@codesourcery.com>

	* commands.cc (commands::explain_usage): Use split_into_lines to
	do formatting of per-command usage; allow multi-line
	descriptions.
	(trusted): New command.
	* monotone.texi (Key and Cert): Document 'trusted' command.
	* tests/t_trusted.at: New test.
	* testsuite.at: Change get_revision_cert_trust to support
	t_trusted.at.  Call t_trusted.at.

2004-12-11  Derek Scherger  <derek@echologic.com>

	* app_state.{cc,hh} (restriction_includes): renamed from
	in_restriction to be less obscure; use path_set rather than
	set<file_path>
	* commands.cc
	(restrict_path_set):
	(restrict_rename_set):
	(restrict_path_rearrangement):
	(calculate_restricted_revision): new restriction functions
	(restrict_patch_set): remove old restrictions machinery
	(status): call calculate_restricted_revision
	(ls_tags): call app.initialize
	(unknown_itemizer): restriction_includes renamed
	(ls_unknown): call calculate_restricted_revision
	(ls_missing): rework for restrictions
	(commit): switch to --message option, optional paths and preserve
	restricted work
	(diff): allow restrictions for zero and one arg variants
	(revert): note some work left to do
	* manifest.{cc,hh} (build_manifest_map): hide unused things
	(build_restricted_manifest_map): new function
	* transforms.{cc,hh} (calculate_ident): clean up merge artifacts
	* work.cc (read_options_map): merge cleanup to preserve command
	line options

2004-12-10  Nathaniel Smith  <njs@codesourcery.com>

	* Makefile.am (package_full_revision.txt): Redo Joel Rosdahl
	<joel@rosdahl.net>'s change below after it got clobbered by
	merge.

2004-12-10  Nathaniel Smith  <njs@codesourcery.com>

	* commands.cc (log): Synopsize optional 'file' argument, and
	describe both arguments in help description.

2004-12-10  Matt Johnston  <matt@ucc.asn.au>

	* cert.cc: Added priv_key_exists() function
	* commands.cc, rcs_import.cc: use new privkey functions
	* netsync.cc: change some bits that were missed

2004-12-09  Derek Scherger  <derek@echologic.com>

	* .mt-nonce: delete obsolete file
	* change_set.cc (merge_deltas): add file paths in call to
	try_to_merge_files
	* commands.cc (propagate): add progress logging similar to merge
	* diff_patch.{cc,hh} (try_to_merge_files): add file paths to
	merge2 and merge3 hooks; add logging of paths before calling merge
	hooks
	* lua.{cc,hh} (hook_merge2, hook_merge3): add file paths to merge
	hooks
	* std_hooks.lua (merge2, merge3, merge2_xxdiff_cmd,
	merge3_xxdiff_cmd): pass file paths to xxdiff for use as titles
	* testsuite.at (MONOTONE_SETUP): add paths to merge2 hook

2004-12-09  Matt Johnston  <matt@ucc.asn.au>

	* cert.cc, cert.hh, lua.cc, lua.hh, netsync.cc:
	Added a new get_priv_key(keyid) lua hook to retrieve
	a private key from ~/.monotonerc

2004-12-09  Matt Johnston  <matt@ucc.asn.au>

	* change_set.cc: Don't include patch deltas on files which
	are being deleted in changesets. (partial fix for bug
	invoked by t_merge_add_del.at)

2004-12-09  Matt Johnston  <matt@ucc.asn.au>

	* configure.ac,Makefile.am: Fix iconv and intl
	handling so that the libraries are used (required for OS X).

2004-12-09  Nathaniel Smith  <njs@codesourcery.com>

	* Makefile.am (BUILT_SOURCES_NOCLEAN): add 'S'.

	* netsync.cc (session): Make ticker pointers into auto_ptr's.  Add
	cert and revision tickers.
	(session::session): Initialize new tickers.
	(session::note_item_sent): New method.  Increment tickers.
	(session::note_item_arrived): Increment tickers.
	(session::read_some): Adjust for auto_ptr.
	(session::write_some): Likewise.
	(call_server): Conditionally initialize cert and revision
	tickers.
	(queue_data_cmd): Call 'note_item_sent'.
	(queue_delta_cmd): Call 'note_item_sent'.

2004-12-09  graydon hoare  <graydon@pobox.com>

	* ROADMAP: Add file.

2004-12-08  Nathaniel Smith  <njs@codesourcery.com>

	* tests/t_patch_vs_drop_add.at:
	* tests/t_patch_drop_add.at:
	* tests/t_netsync_unrelated.at:
	* tests/t_merge_add_del.at:
	* tests/t_merge2_add_drop_add.at:
	* tests/t_merge_1.at:
	* tests/t_heads_discontinuous_branch.at:
	* tests/t_cleanup_empty_dir.at:
	* tests/t_checkout_options.at:
	* tests/t_ambig_update.at:
	* tests/t_add_patch_drop_add.at:
	* tests/t_add_drop_add.at:
	* tests/t_add_dot.at: Add (importance) markers to all bug report
	tests.

2004-12-08  Nathaniel Smith  <njs@codesourcery.com>

	* app_state.hh (write_options): Add 'force' option.
	* app_state.cc: Remove tabs.
	(write_options): Implement.
	* commands.cc (checkout): Pass force=true to 'write_options'.

	* tests/t_checkout_options.at: New test.
	* testsuite.at: Define RAW_MONOTONE.
	(t_checkout_options.at): Call it.

2004-12-08  Nathaniel Smith  <njs@codesourcery.com>

	* update.hh (pick_update_target): Rename to...
	(pick_update_candidates): ...this.  Return a set of candidates,
	rather than a single best.
	* update.cc (pick_update_candidates): Likewise.  Remove logic
	checking for unique candidate.
	* commands.cc (describe_revision): New function.
	(heads): Use it.
	(update): Use new 'pick_update_candidates' function.  Add logic
	checking for unique candidate.  On non-unique candidate, print all
	candidates, using 'describe_revision'.

	* tests/t_ambig_update.at: Check that failure messages describe
	the candidate set.

2004-12-08  Nathaniel Smith  <njs@codesourcery.com>

	* update.cc: Remove tabs.

2004-12-08  Nathaniel Smith  <njs@codesourcery.com>

	* tests/t_ambig_update.at: Also check that update fails when one
	candidate edge is deeper than the other.

2004-12-08  graydon hoare  <graydon@pobox.com>

	* change_set.cc (extend_renumbering_via_added_files):
	Look up parent tid in existing renumbering.
	* commands.cc (attr): Check index for "set" subcommand.
	(lca): New diagnostic command.
	(log): Tidy up output formatting a bit.
	* po/monotone.pot: Regenerate.
	* tests/t_add_edge.at: New test to catch add failure.
	* testsuite.at: Call it.

2004-12-08  Nathaniel Smith  <njs@codesourcery.com>

	* tests/t_ambig_update.at: New test.
	* testsuite.at: Add it.

	* tests/t_explicit_merge.at: Add, having forgotten to last time.

2004-12-08  Nathaniel Smith  <njs@codesourcery.com>

	* tests/t_explicit_merge.at: New test.
	* testsuite.at: Add it.

2004-12-08  Nathaniel Smith  <njs@codesourcery.com>

	* testsuite.at: Remove duplicate line created by merge.
	* ChangeLog: Re-sort after merges.

	* commands.cc (explicit_merge): Remove stray space.  Print id of
	merge result.
	(complete_command): Add back "}" deleted by merge.

2004-12-08  Nathaniel Smith  <njs@codesourcery.com>

	* change_set.cc: Remove tabs.
	* diff_patch.cc: Likewise.

	* commands.cc (explicit_merge): New command.

2004-12-08  graydon hoare  <graydon@pobox.com>

	* change_set.cc (extend_renumbering_via_added_files):
	Look up parent tid in existing renumbering.
	* commands.cc (attr): Check index for "set" subcommand.
	(lca): New diagnostic command.
	(log): Tidy up output formatting a bit.
	* po/monotone.pot: Regenerate.
	* tests/t_add_edge.at: New test to catch add failure.
	* testsuite.at: Call it.

2004-12-07  Richard Levitte  <richard@levitte.org>

	* Makefile.am: Keep package_*revision.{txt,h}, so they are saved
	as part of a distribution, and thereby make as sure as possible
	people who download monotone get historical information on where
	their copy of monotone came from.

2004-12-06  Richard Levitte  <richard@levitte.org>

	* monotone.cc: Add a hint on how to use --ticker.

2004-12-06  Nathaniel Smith  <njs@codesourcery.com>

	* commands.cc (ls_certs): Sort the certs before printing.
	* tests/t_netsync_repeated.at: Actually check that certs were
	transferred correctly.

2004-12-06  Julio M. Merino Vidal  <jmmv@menta.net>

	* figures/cert.pdf:
	* figures/cert.png:
	* figures/oo-figures.sxd:
	* monotone.texi: Use example host names under the
	example.{com,org,net} subdomains instead of invented names.
	These are defined in RFC 2606.

2004-12-06  Julio M. Merino Vidal  <jmmv@menta.net>

	* configure.ac: Now that we depend on GNU Autoconf >= 2.58, we
	can use the AS_HELP_STRING macro everywhere we need to pretty-print
	help strings.  Also convert old calls to AC_HELP_STRING (deprecated)
	to this one.

2004-12-06  Joel Rosdahl  <joel@rosdahl.net>

	* Makefile.am (package_full_revision.txt): Silence error messages
	when deducing full package revision.

2004-12-06  graydon hoare  <graydon@pobox.com>

	* unix/get_system_flavour.cc:
	* win32/get_system_flavour.cc: Add missing files.

2004-12-06  graydon hoare  <graydon@pobox.com>

	* commands.cc (merge): Add newline in output.
	* change_set.cc (project_missing_deltas): Fix very bad
	delta-renaming bug.

2004-12-06  graydon hoare  <graydon@pobox.com>

	* change_set.cc:
	* tests/t_merge_add_del.at:
	* netsync.cc:
	* commands.cc: Clean up from merge.

2004-12-06  Nathaniel Smith  <njs@codesourcery.com>

	* tests/t_add_patch_drop_add.at: New test.
	* tests/t_merge2_add_drop_add.at: New test.
	* tests/t_patch_drop_add.at: New test.
	* tests/t_patch_vs_drop_add.at: New test.
	* testsuite.at: Add them.

	* tests/t_add_drop_add.at: Fix to test what it was supposed to.

	* tests/t_merge2_data.at: Remove extraneous [stdout].

	* tests/t_merge_add_del.at: Fix description.
	XFAIL it.

2004-12-06  Nathaniel Smith  <njs@codesourcery.com>

	* tests/t_add_drop_add.at: New test.
	* testsuite.at: Add it.

2004-12-05  Nathaniel Smith  <njs@codesourcery.com>

	* tests/t_merge_add_del: Shorten name for better display.

2004-12-05  Matt Johnston <matt@ucc.asn.au>

	* tests/t_merge_add_del: added a new test for merging
	  branches where a file is added then removed.
	* testsuite.at: added the new test
	* configure.ac: bumped the prequisite version to 2.58 since
	  some tests use AT_XFAIL_IF

2004-12-05  graydon hoare  <graydon@pobox.com>

	* Makefile.am (package_full_revision.txt): Use top_builddir
	to locate monotone executable.

2004-12-05  Nathaniel Smith  <njs@codesourcery.com>

	* tests/t_merge_add_del: Shorten name for better display.

2004-12-05  Matt Johnston <matt@ucc.asn.au>

	* tests/t_merge_add_del: added a new test for merging
	  branches where a file is added then removed.
	* testsuite.at: added the new test
	* configure.ac: bumped the prequisite version to 2.58 since
	  some tests use AT_XFAIL_IF

2004-12-04  graydon hoare  <graydon@pobox.com>

	* commands.cc (fcommit): New command.
	(update): Finish off merge of update command.

2004-12-04  Derek Scherger  <derek@echologic.com>

	* commands.cc: (complete_command): New function.
	(explain_usage/process): Use it.

2004-12-04  Nathaniel Smith  <njs@codesourcery.com>

	* change_set.cc (merge_deltas): Call correct variant of
	try_to_merge_files depending on whether ancestor is available.
	* diff_patch.cc (try_to_merge_files -- merge3 version): Add
	assertions about ids.
	(try_to_merge_files -- merge2 version): Likewise.

	* testsuite.at: Add a trivial working merge2 hook.
	* tests/t_related_merge2_data.at: Update to use.
	Mark as expected to PASS.
	* tests/t_merge2_data.at: Likewise.

2004-12-04  Nathaniel Smith  <njs@codesourcery.com>

	* change_set.cc (merge_deltas): Call correct variant of
	try_to_merge_files depending on whether ancestor is available.
	* diff_patch.cc (try_to_merge_files -- merge3 version): Add
	assertions about ids.
	(try_to_merge_files -- merge2 version): Likewise.

	* testsuite.at: Add a trivial working merge2 hook.
	* tests/t_related_merge2_data.at: Update to use.
	Mark as expected to PASS.
	* tests/t_merge2_data.at: Likewise.

2004-12-04  Nathaniel Smith  <njs@codesourcery.com>

	* change_set.cc: Remove tabs.
	* diff_patch.cc: Likewise.

2004-12-04  Nathaniel Smith  <njs@codesourcery.com>

	* change_set.cc: Remove tabs.
	* diff_patch.cc: Likewise.

2004-12-03  Julio M. Merino Vidal  <jmmv@menta.net>

	* commands.cc: Add a missing newline to a message.

2004-12-03  Julio M. Merino Vidal  <jmmv@menta.net>

	* cryptopp/config.h:
	* configure.ac: NetBSD does not define __unix__ nor __unix, so the
	build fails.  To solve, check for __NetBSD__ where appropiate to
	detect a Unix system.

2004-12-03  Julio M. Merino Vidal  <jmmv@menta.net>

	* INSTALL: Document my latest changes: --enable-ipv6 option, ability
	to specify static boost prefix through --enable-static-boost and
	BOOST_SUFFIX variable.

2004-12-03  Julio M. Merino Vidal  <jmmv@menta.net>

	* Makefile.am:
	* configure.am: Add a variable, BOOST_SUFFIX, that identifies the
	suffix string that has to be appended to Boost library names to use
	them.  This variable can be defined on configure's command line.

2004-12-03  Julio M. Merino Vidal  <jmmv@menta.net>

	* configure.ac: Let the --enable-static-boost argument take a prefix
	to where boost libraries are located.

2004-12-03  Julio M. Merino Vidal  <jmmv@menta.net>

	* configure.ac: Add a three-state --enable-ipv6 argument to the
	configure script to explicitly enable or disable IPv6 support.

2004-12-03  Julio M. Merino Vidal  <jmmv@menta.net>

	* std_hooks.lua: Add missing newlines to two error messages.

2004-12-02  Derek Scherger  <derek@echologic.com>

	* commands.cc: more tweaking to ease changeset merge

2004-12-01  Derek Scherger  <derek@echologic.com>

	* commands.cc: reordered commands to help merge with changesets
	branch

2004-12-01  graydon hoare  <graydon@pobox.com>

	* {unix,win32}/get_system_flavour.cc: New files.
	* basic_io.{cc,hh}: Give names to input sources.
	* monotone.cc: Move app_state ctor inside try.
	* platform.hh (get_system_flavour): Declare.
	* revision.cc: Name input source "revision".
	* sanity.cc: Log flavour on startup.
	* tests/t_attributes.at: Use new syntax.
	* transforms.{cc,hh} (split_into_lines): New variant, and rewrite.
	* work.{cc,hh}: Rewrite attributes to use basic_io.
	(get_attribute_from_db):
	(get_attribute_from_working_copy): New functions.

2004-11-30  Nathaniel Smith  <njs@codesourcery.com>

	* keys.cc (get_passphrase): Simplify arguments.
	(generate_key_pair): Force new passphrases to come from the user.
	Adapt to new 'get_passphrase' arguments.
	(change_key_passphrase): Likewise.
	(generate_key_pair): Add argument specifying passphrase, for
	exclusive use of the unit tests.
	(signature_round_trip_test): Use it.
	* keys.hh (generate_key_pair): Adjust prototype correspondingly.

	* tests/t_genkey.at: Test that 'genkey' requires the passphrase to
	be entered.
	* tests/t_chkeypass.at: Check that 'chkeypass' fails if no
	passphrase is given.

2004-11-30  Nathaniel Smith  <njs@codesourcery.com>

	* keys.hh: Remove tabs.
	* keys.cc: Likewise.

2004-11-30  Nathaniel Smith  <njs@codesourcery.com>

	* monotone.texi (Hook Reference): Clarify description of
	'get_passphrase', following confusion on IRC.

2004-11-30  Joel Rosdahl  <joel@rosdahl.net>

	* ui.cc (fatal): Added missing newlines in fatal message.

2004-11-29  Nathaniel Smith  <njs@codesourcery.com>

	* monotone.texi: Add more details to documentation of 'update
	<revision>' command.

	* ui.cc (fatal): Typo in previous commit.

2004-11-29  Nathaniel Smith  <njs@codesourcery.com>

	* ui.cc (fatal): On suggestion of Zack Weinberg, add a note to
	fatal error messages 1) telling the user that it's a bug (i.e.,
	not their fault), and 2) requesting a bug report.

2004-11-29  Nathaniel Smith  <njs@codesourcery.com>

	* ui.cc: Remove tabs.

2004-11-30  Matt Johnston  <matt@ucc.asn.au>

	* change_set.cc (merge_disjoint_analyses): Prevent duplicated
	tids being used.
	(merge_disjoint_analyses): Fix typo (s/a_tmp/b_tmp/)

2004-11-24  Nathaniel Smith  <njs@codesourcery.com>

	* tests/t_cleanup_empty_dir.at: Shorten name.

2004-11-24  Nathaniel Smith  <njs@codesourcery.com>

	* Makefile.am (BUILT_SOURCES): List package_*version.{h,txt}.
	* package_{full_,}version.txt: Work when blddir != srcdir.

2004-11-24  Nathaniel Smith  <njs@codesourcery.com>

	* mt_version.hh: New file.
	* mt_version.cc: New file.
	* monotone.cc (package_revision.h): Don't include it.
	(mt_version.hh): Include it.
	(OPT_FULL_VERSION): New option.
	(options): Add it.
	(cpp_main): Implement --version and --full-version in terms of
	mt_version.hh.

	* Makefile.am (package_full_revision.h): Build it.
	(MOST_SOURCES): Add mt_version.{cc,hh}.

2004-11-24  Nathaniel Smith  <njs@codesourcery.com>

	* txt2c.cc (main): Add "--skip-trailing" option to skip trailing
	whitespace.
	* Makefile.am (package_revision.h): Generate it.
	* monotone.cc (package_revision.h): Include it.
	(cpp_main): Print it as part of --version.

2004-11-23  Nathaniel Smith  <njs@codesourcery.com>

	* tests/t_cleanup_empty_dir.at: New test.
	* testsuite.at: Call it.

2004-11-23  Nathaniel Smith  <njs@codesourcery.com>

	* monotone.texi (File Attributes): Document how restricted format
	of .mt-attrs currently is.  Also talk about 'the' .mt-attrs file
	instead of 'an', in response to confusion.

2004-11-23  Nathaniel Smith  <njs@codesourcery.com>

	* work.cc (build_deletion): Add missing newline.
	(build_rename): Likewise.
	(build_rename): Likewise.

2004-11-23  Nathaniel Smith  <njs@codesourcery.com>

	* work.cc: Remove tabs.

2004-11-23  Nathaniel Smith  <njs@codesourcery.com>

	* commands.cc: Remove tabs.

2004-11-23  Nathaniel Smith  <njs@codesourcery.com>

	* tests/t_add_dot.at: New test.
	* testsuite.at: Call it.

2004-11-22  Joel Rosdahl  <joel@rosdahl.net>

	* testsuite.at (NEED_UNB64): Check that python knows how to decode
	strings before using it.

2004-11-21  Joel Rosdahl  <joel@rosdahl.net>

	* testsuite.at (NEED_UNB64): Find more programs for decoding
	base64.

2004-11-20  Nathaniel Smith  <njs@codesourcery.com>

	* tests/t_merge_1.at: New test.
	* testsuite.at: Add it.
	(NEED_UNB64): New macro.
	(UNB64): Likewise.
	* tests/t_unidiff.at: Use them.
	* tests/t_unidiff2.at: Likewise.

2004-11-19  Nathaniel Smith  <njs@codesourcery.com>

	* tests/t_initfork.at: Remove file; redundant with
	t_merge2_add.at.
	* testsuite.at: Don't call it.

2004-11-18  Derek Scherger  <derek@echologic.com>

	* commands.cc (list tags): new command.
	* monotone.1: update.
	* monotone.texi: update.
	* std_hooks.lua: remove unused get_problem_solution hook.
	* test/t_tags.at: new test.
	* testsuite.at: call it.

2004-11-18  Nathaniel Smith  <njs@codesourcery.com>

	* monotone.texi (Committing Work): Remove mistakenly added
	redundant command line argument.

2004-11-17  Joel Rosdahl  <joel@rosdahl.net>

	* commands.cc (diff): Don't print hashes around diff output if
	there is no diff to print.

	Fix bugs #8714 "monotone update working copy to previous version"
	and #9069 "update with multiple candidates":
	* commands.cc (update): Let the update command take an optional
	revision target parameter. Without an explicit revision target,
	the current branch head is used just like before. Added logic for
	updating to an older revision or another revision reachable via a
	common ancestor.
	* tests/t_update_to_revision.at: Add regression tests for new
	update logic.
	* testsuite.at: Add new test.
	* monotone.texi: Document new update argument.

2004-11-17  Nathaniel Smith  <njs@codesourcery.com>

	* netsync.cc (request_fwd_revisions): Rename 'first_attached_edge'
	to 'an_attached_edge', because it does not represent the first
	attached edge.  Likewise for 'first_attached_cset'.
	(analyze_attachment): Remove early exit from loop; we want to
	analyze the entire graph, not just some linear subgraphs.

	* revision.cc (ensure_parents_loaded): Filter out the null
	revision when calculating parents.
	* change_set.hh (null_id): Define for 'revision_id's.

	* tests/t_merge2_add.at: New test.
	* tests/t_merge2_data.at: New test.
	* tests/t_related_merge2_data.at: New test.
	* tests/t_merge_add.at: New test.
	* tests/t_netsync_pubkey.at: New test.
	* tests/t_netsync_repeated.at: New test.
	* tests/t_netsync_unrelated.at: New test.


	* testsuite.at: Add new tests.
	(NETSYNC_SETUP): New macro.
	(MONOTONE2): New macro.
	(RUN_NETSYNC): New macro.
	(ADD_FILE): New macro.
	(SET_FILE): New macro.
	(COMMIT): New macro.
	* tests/t_netsync.at: Use them.

	* tests/t_singlenetsync.at: Add 'netsync' keyword'.  Rename to...
	* tests/t_netsync_single.at: ...this.

	* tests/t_heads_discontinuous_branch.at: XFAIL it.

2004-11-17  Nathaniel Smith  <njs@codesourcery.com>

	* netsync.cc: Remove hard tabs.

2004-11-17  Nathaniel Smith  <njs@codesourcery.com>

	* revision.cc: Remove hard tabs.
	* change_set.hh: Likewise.

2004-11-16  Nathaniel Smith  <njs@codesourcery.com>

	* tests/t_heads.at: Replace last tricky case with a less tricky case.
	* tests/t_heads_discontinuous_branch.at: New test for the really
	tricky case.
	* testsuite.at: Run it.

2004-11-16  Nathaniel Smith  <njs@codesourcery.com>

	* views.sql (trusted_parents_in_branch): Remove.
	(trusted_children_in_branch): Remove.
	(trusted_branch_members): New view.
	(trusted_branch_parents): New view.
	(branch_heads): Use the new views, not the removed ones.

	* database.cc (get_heads): Column name in 'branch_heads'
	unavoidably changed from 'id' to 'parent'; adjust SELECT statement
	to use new name.

2004-11-16  Nathaniel Smith  <njs@codesourcery.com>

	* database.cc: Remove hard tabs.

2004-11-16  Nathaniel Smith  <njs@codesourcery.com>

	* commands.cc (dump_diffs): Fetch delta destination, not source,
	on new files.

2004-11-15  Joel Rosdahl  <joel@rosdahl.net>

	* tests/t_diff_added_file.at: Added testcase exposing a bug in
	"monotone diff x y" where x is an ancestor of y and y adds a new
	file.
	* testsuite.at: Add new test.

2004-11-14  Joel Rosdahl  <joel@rosdahl.net>

	Fix bug #9092 "add command to change passphrase":
	* commands.cc (chkeypass): New command.
	* keys.cc (get_passphrase): Added parameters for prompt beginning and
	disabling hook lookup and passphrase caching.
	* keys.hh, keys.cc (change_key_passphrase): New function.
	* database.hh, database.cc (delete_private_key): New function.
	* monotone.texi (Key and Cert): Document command.
	* tests/t_chkeypass.at: Testcase for the command.
	* testsuite.at: Added new testcase.

2004-11-14  Matt Johnston <matt@ucc.asn.au>

	* tests/t_initfork.at: New test for merging two ancestor-less heads.

2004-11-13  Nathaniel Smith  <njs@codesourcery.com>

	* tests/t_heads.at: New test.
	* testsuite.at: Add it.

2004-11-13  Nathaniel Smith  <njs@codesourcery.com>

	* monotone.texi: Fix various typos.
	(Committing Work): Add missing command line argument.
	(Branch Names): New section.
	Add me to the copyright block.

2004-11-12  Joel Rosdahl  <joel@rosdahl.net>

	* monotone.texi: Fix documentation of the approve and disapprove
	commands. Fix jp.co.juicebot.jb7 branch name in examples. Other
	minor fixes.

2004-11-11  Joel Rosdahl  <joel@rosdahl.net>

	* monotone.texi: Fix typos.

2004-11-08  graydon hoare  <graydon@pobox.com>

	* monotone.texi: Some minor cleanups.
	* netsync.cc: Fix a formatter.

2004-11-07  graydon hoare  <graydon@pobox.com>

	* figures/*.txt: Drop.
	* monotone.texi: Pull ASCII figures back in conditionally.
	* NEWS, AUTHORS, monotone.spec: Update for 0.15.
	* monotone.1: Update.

2004-11-06  graydon hoare  <graydon@pobox.com>

	* README.changesets: New file.
	* config.guess, config.sub: Remove.
	* Makefile.am: Improve document-building brains.
	* cert.cc, netsync.cc: Remove include.
	* configure.ac: Bump version number.
	* merkle_tree.{cc,hh}: Use unsigned char in dynamic_bitset.
	* po/POTFILES.in: Update to remove os_specific.hh.
	* po/monotone.pot: Regenerate.

2004-11-05  graydon hoare  <graydon@pobox.com>

	* constants.cc: Up timeout, connection limit.
	* monotone.texi: Various cleanups.

2004-11-05  Ulrich Drepper  <drepper@redhat.com>

	* configure.ac: Reduce dependencies.
	* lua/lua.h: Include config.h.
	* mkstemp.{cc,hh}: Use system variant when found.
	* netxx/resolve_getaddrinfo.cxx: Check for AI_ADDRCONFIG
	definition.
	* po/POTFILES.in: Update to mention changes.
	* Makefile.am (EXTRA_DIST): Include spec file.
	* commands.cc (diff): No output if empty diff.

2004-10-31  graydon hoare  <graydon@pobox.com>

	* commands.cc (diff): Use guess_binary.
	Fix up some messages to fit on single lines.
	* Makefile.am: Make monotone.pdf depend on figures.
	* change_set.cc: Make inversion drop "delete deltas".
	* texinfo.css: Make images align nicely.
	* netsync.cc: Fix up some messages to be clearer.

2004-10-30  graydon hoare  <graydon@pobox.com>

	* figures/*: New figures.
	* monotone.texi: Rewrite much of the tutorial.

2004-10-30  Nathaniel Smith  <njs@codesourcery.com>

	* netsync.cc (process_hello_cmd): Make clear that when the
	server's key is unknown, we abort the connection.

2004-10-29  Nathaniel Smith  <njs@codesourcery.com>

	* sanity.cc (dump_buffer): Wrap bare string in call to string(),
	to disambiguate conversions (required by Boost 1.30).

2004-10-26  graydon hoare  <graydon@pobox.com>

	* tests/t_update_missing.at: New test from Bruce Stephens
	* testsuite.at: Call it.
	* change_set.cc: Fix the error exposed by it.

2004-10-26  graydon hoare  <graydon@pobox.com>

	* work.{cc,hh}: Comply with Derek's new tests.
	* commands.cc: Likewise.

2004-10-28  Derek Scherger  <derek@echologic.com>

	* tests/t_rename.at: add test for renaming a file after it has
	been moved rather than before
	* tests/t_revert.at: add test for reverting a missing file

2004-10-28  Derek Scherger  <derek@echologic.com>

	* tests/t_drop_missing.at: New test.
	* testsuite.at: Call it.

2004-10-28  Derek Scherger  <derek@echologic.com>

	* tests/t_add.at: New test.
	* testsuite.at: Call it.

2004-10-26  graydon hoare  <graydon@pobox.com>

	* basic_io.{cc,hh}: Rework to use indented stanzas.
	* change_set.cc, revision.cc: Likewise.
	* change_set.cc: Fix formatter bug.
	* commands.cc: Sanity check file ID on delta commit.
	* work.cc: Chatter a bit more on add/drop.

2004-10-17  graydon hoare  <graydon@pobox.com>

	* merkle_tree.cc: Fix bad logging.
	* netsync.cc: Fix transmission bugs.
	* work.cc: Add some progress messages back in.
	* monotone.texi: Change contents of MT/work in example.

2004-10-17  graydon hoare  <graydon@pobox.com>

	* commands.cc (log): Keep a seen list, mask frontier by it.
	* monotone.texi: Updates to cover revision terminology.

	Also various further merges from trunk, see below.

2004-10-17  Derek Scherger  <derek@echologic.com>

	* lua.{cc,hh} (hook_ignore_branch): new hook
	* commands.cc (ls_branches): call it
	* monotone.texi (Hook Reference): describe it

2004-10-17  Richard Levitte  <richard@levitte.org>

	fix bug 8715 and more
	* diff_patch.cc (struct unidiff_hunk_writer,
	unidiff_hunk_writer::flush_hunk): the skew is not just the
	size difference between added and deleted lines in the current
	hunk, it's the size difference between /all/ added and deleted
	lines so far.  Therefore, the skew needs to be a member of the
	struct rather than being something calculated for each hunk.
	Furthermore, we need to add trailing context even if the change
	only consisted of one line.

2004-10-17  Richard Levitte  <richard@levitte.org>

	* monotone.texi (Working Copy): Change the description of
	'monotone revert' to explain what happens when there are
	arguments.

2004-10-17  Richard Levitte  <richard@levitte.org>

	* monotone.texi (OPTIONS): Add a description of --ticker.

	* ui.cc, ui.hh: Rethink the writing conditions as the ticks being
	"dirty" when they have changed since the last print.  That way,
	it's very easy to see when they need being printed.  This fixes a
	small bug where, in some cases, the exact same tick output is
	produced twice, once before a separate message, and once after,
	when a ticker is actually being removed.
	(tick_write_dot::write_ticks): Add a line that describes the
	ticks, including the amount of each tick per short name.

2004-10-17  Richard Levitte  <richard@levitte.org>

	fix bug 8733
	* ui.cc, ui.hh: Define a separate tick writer struct, and two
	subclasses, one that write counters, and one that writes progress
	characters.  As a consequence, move the count to the ticker class
	itself, and have the user interface contain a map of pointers to
	tickers instead of a map of counters, so data is easier to expand
	and access in a consistent manner.  Finally, correct a few errors
	in the checks for when ticks should be written, and make sure the
	final value gets written when the tickers are removed.

	* cert.cc (write_ancestry_paths):
	* database.cc (rehash):
	* netsync.cc (call_server, rebuild_merkle_trees):
	* rcs_import.cc (import_cvs_repo, cvs_history): Adapt to the new
	tickers.

	* monotone.cc: Add the option '--ticker' which takes the values
	"dot" or "count" to express which type of tick writer to use.  As
	a result, set the tick writer to be the progress dot kind or the
	counting type.

2004-10-15  graydon hoare  <graydon@pobox.com>

	* std_hooks.lua (get_revision_cert_trust): Add.

2004-10-14  graydon hoare  <graydon@pobox.com>

	* main.cc (UNIX_STYLE_SIGNAL_HANDLING): Enable on OSX.
	* cryptopp/*: Upgrade to 5.2.1
	* Makefile.am: Adjust for a couple new files.

2004-10-13  graydon hoare  <graydon@pobox.com>

	* change_set.cc (__STDC_CONSTANT_MACROS): Further hammering.
	* commands.cc (changesetify): New subcommand to db.
	* database.{cc,hh} (sql): Install views.
	(install_views): New function.
	(get_manifest_certs): Restore old variant.
	* numeric_vocab.hh: Use stdint.h.
	* revision.{cc,hh} (analyze_manifest_changes)
	(construct_revisions)
	(build_changesets): New functions.
	* schema.sql: Remove views stuff.
	* views.sql: Put views here.
	* schema_migration.cc: Add migration code for revisions.
	* Makefile.am: Mention views.sql.

2004-10-12  graydon hoare  <graydon@pobox.com>

	* unix/read_password.cc: Don't force echo on.

2004-10-10  graydon hoare  <graydon@pobox.com>

	merge a batch of changes from trunk, see below.
	* monotone.spec: Bump to 0.14.

2004-10-10  graydon hoare  <graydon@pobox.com>

	fix bug 9884
	* tests/t_singlenetsync.at: sleep 5
	* tests/t_netsync.at: sleep 5

2004-10-10  graydon hoare  <graydon@pobox.com>

	* AUTHORS: Mention Richard Levitte.
	* Makefile.am: Remove nonce stuff.
	* NEWS: Describe changes from last release.
	* cert.cc (cert_manifest_testresult): Teach about other ways
	of writing a boolean value.
	* commands.cc (commit): Don't commit when no change.
	(debug): Rename to "db execute".
	(serve): Require passphrase on startup.
	(bump): Remove command.
	(ls keys): Handle no keys.
	* configure.ac: Bump version number.
	* keys.cc (get_passphrase): Reject empty passphrase nicely,
	from user and from hook.
	* lua.{cc,hh} (hook_get_sorter): Dead code, remove.
	* main.cc (main_with_many_flavours_of_exception): s/char/int/.
	* monotone.cc (OPT_DUMP): New option.
	(OPT_VERBOSE): Rename as OPT_DEBUG.
	* monotone.{texi,1}: Document changes, s/rdiff/xdelta/.
	* nonce.{cc,hh}: Drop.
	* sanity.hh (sanity::filename): New field.
	* sanity.cc (dump_buffer): Dump to file or be silent.
	* testsuite.at (persist_phrase_ok): Define as true.
	* tests/t_null.at: Adjust for new option names.
	* unit_tests.cc: Set debug, not verbose.

2004-10-10  graydon hoare  <graydon@pobox.com>

	* tests/t_remerge.at: New test.
	* testsuite.at: Call it.

2004-10-10  graydon hoare  <graydon@pobox.com>

	* cryptopp/algebra.cpp:
	* cryptopp/asn.h:
	* cryptopp/hmac.h:
	* cryptopp/iterhash.h:
	* cryptopp/mdc.h:
	* cryptopp/modes.h:
	* cryptopp/osrng.h:
	* cryptopp/pubkey.h:
	* cryptopp/seckey.h:
	* cryptopp/simple.h:
	* cryptopp/smartptr.h:
	* cryptopp/strciphr.cpp:
	* cryptopp/strciphr.h:
	* lcs.cc:
	* lua.cc: Fixes for g++ 3.4 from Michael Scherer.
	* AUTHORS: Mention Michael.

2004-10-10  graydon hoare  <graydon@pobox.com>

	* tests/t_movedel.at: New test.
	* testsuite.at: Call it.

2004-10-10  graydon hoare  <graydon@pobox.com>

	* tests/t_movepatch.at: New test.
	* testsuite.at: Call it.

2004-10-10  graydon hoare  <graydon@pobox.com>

	* change_set.cc:
	* file_io.{cc,hh}: Bug Fixes.

2004-10-10  graydon hoare  <graydon@pobox.com>

	* cert.{cc,hh} (cert_revision_manifest): Bug fixes.
	* commands.cc (approve)
	(disapprove)
	(testresult): Teach about revisions.
	* tests/t_disapprove.at:
	* tests/t_i18n_file.at:
	* tests/t_ls_missing.at:
	* tests/t_testresult.at: Bug fixes.

2004-10-09  graydon hoare  <graydon@pobox.com>

	* netsync.cc:
	* packet.cc:
	* tests/t_i18n_file.at:
	* tests/t_netsync.at:
	* tests/t_single_char_filenames.at:
	* tests/t_singlenetsync.at: Bug fixes.

2004-10-04  graydon hoare  <graydon@pobox.com>

	* Makefile.am: Re-enable rcs stuff.
	* cert.{cc,hh}: Bug fixes.
	* change_set.{cc,hh} (apply_change_set)
	(apply_change_set_inverse): New helper functions.
	* commands.cc (log)
	(rcs_import)
	(cvs_import): Teach about revisions.
	* database.cc (get_version): Block reconstruction loops.
	* diff_patch.cc:
	* lua.cc:
	* netsync.cc: Remove references to obsolete includes.
	* rcs_file.cc: Pick up bug fix from trunk.
	* rcs_import.cc: Teach about revisions.

2004-10-03  graydon hoare  <graydon@pobox.com>

	* change_set.{cc,hh}: Lots of little bug fixes.
	* commands.cc: Likewise.
	* database.cc: Comment some chatter.
	* file_io.{cc,hh}: Bug fixes, remove unlink / hardlink stuff.
	* netcmd.cc: Bug fixes.
	* netsync.cc: Likewise.
	* tests/t_*.at: Teach about revisions.
	* testsuite.at: Likewise.
	* work.cc: Bug fixes.

2004-09-30  graydon hoare  <graydon@pobox.com>

	* app_state.cc: Inform db of app.
	* change_set.cc: Bug fixes.
	* commands.cc: Use delete_file not unlink.
	* database.{cc,hh}: Bug fixes in trust function machinery.
	* revisions.cc: Skip consideration of empty parents.
	* file_io.{cc,hh}: Remove unlink function.
	* schema.sql: Pass pubkey data into trust call.

2004-09-29  graydon hoare  <graydon@pobox.com>

	* change_set.cc: Various bug fixes, merge unit tests.

2004-09-26  graydon hoare  <graydon@pobox.com>

	* predicament.{cc,hh}: Remove.
	* Makefile.am: Update.
	* change_set.{cc,hh}: Compilation fixes.
	* commands.cc: Likewise.
	* file_io.{cc,hh}: Likewise, and implement link/unlink.
	* lua.{cc,hh}: Implement conflict resolver hooks.

2004-09-25  graydon hoare  <graydon@pobox.com>

	* change_set.{cc,hh}: Rewrite entirely.
	* work.cc: Adjust to compensate.
	* commands.cc: Likewise.
	* numeric_vocab.hh: Ask for C99 constant ctor macros.

2004-09-24  Derek Scherger  <derek@echologic.com>

	* app_state.{cc,hh} (initialize,prefix,in_restriction): rename
	restriction vars; require explicit subdir restriction with ".";
	remove restriction if any path evaluates to working copy root
	* commands.cc (update): disallow restricted updates
	(diff): use --manifest options for initialization
	* tests/t_restrictions.at: remove restricted update test
	* tests/t_subdirs.at: added (missed previously)
	* vocab.cc (verify): allow "." elements in local_path
	(test_file_path_verification): test for "." in paths

2004-09-20  Derek Scherger  <derek@echologic.com>

	* app_state.{cc,hh}: add message and manifest options; add subdir
	restriction; use set instead of vector for path restrictions
	(prefix): new method
	(add_restriction): change signature for set of path restrictions
	(in_restriction): renamed from is_restricted; adjust path matching
	(set_message): new method
	(add_manifest): new method
	(initialize): remove code to adjust restrictions from old options
	* commands.cc
	(restrict_patch_set, struct unknown_itemizer): rename
	app.is_restricted to app.in_restriction
	(add,drop,rename,revert): prefix file args with current subdir
	(update,status,ls_unknown,ls_missing): build restriction from args
	(commit): build restriction from args; use --message option
	(diff): build restriction from args; use --manifest options
	* file_io.cc (find_working_copy): logging tweaks
	* monotone.cc: remove --include/--exclude options; add --manifest
	and --message options
	* tests/t_attributes.at: add commit --message option
	* tests/t_cross.at: commit --message
	* tests/t_cwork.at: commit --message
	* tests/t_disapprove.at: commit --message
	* tests/t_drop.at: commit --message
	* tests/t_erename.at: commit --message; diff --manifest
	* tests/t_fork.at: commit --message
	* tests/t_genkey.at: commit --message
	* tests/t_i18n_file.at: commit --message
	* tests/t_import.at: commit --message
	* tests/t_ls_missing.at: commit --message
	* tests/t_merge.at: commit --message
	* tests/t_movedel.at: commit --message
	* tests/t_movepatch.at: commit --message
	* tests/t_netsync.at: commit --message
	* tests/t_persist_phrase.at: commit --message
	* tests/t_rename.at: commit --message
	* tests/t_renamed.at: commit --message
	* tests/t_restrictions.at: remove --include/--exlclude options
	* tests/t_revert.at: commit --message
	* tests/t_scan.at: commit --message
	* tests/t_single_char_filenames.at: commit --message
	* tests/t_testresult.at: commit --message
	* tests/t_unidiff.at: commit --message
	* tests/t_unidiff2.at: commit --message
	* tests/t_update.at: commit --message
	* tests/t_versions.at: commit --message

2004-09-19  graydon hoare  <graydon@pobox.com>

	* change_set.cc: More bug fixes.
	* basic_io.cc: Improve error reporting.
	* commands.cc (complete): Teach about revisions.
	* database.{cc,hh}: Add complete variant for revisions.

2004-09-19  graydon hoare  <graydon@pobox.com>

	* change_set.cc: Add a unit test, fix some bugs.

2004-09-18  graydon hoare  <graydon@pobox.com>

	* change_set.{cc,hh} (subtract_change_sets): New function.
	(build_pure_addition_change_set): New function.
	* commands.cc (try_one_merge): Teach about revisions
	(merge): Likewise.
	(propagate): Likewise.
	(update): Change from changeset inversion to negation.
	* database.{cc,hh} (get_manifest): New function.
	* cert.cc: Use it.

2004-09-13  graydon hoare  <graydon@pobox.com>

	* change_set.cc: Bug fixes.
	* commands.cc: Likewise.

2004-09-13  graydon hoare  <graydon@pobox.com>

	* change_set.{cc,hh}: Implement delta renaming and merging.
	* commands.cc
	(update): Teach about revisions.
	(agraph): Likewise.
	* diff_patch.{cc,hh}: Tidy up interface a bit.
	* database.{cc,hh} (get_revision_ancestry): New helper.
	* file_io.{cc,hh}
	(move_dir): New function.
	(delete_dir_recursive): New function.

2004-09-10  graydon hoare  <graydon@pobox.com>

	* basic_io.{cc,hh}: Move to more "normal" looking
	quoted output.
	* change_set.{cc,hh}: Extend, bugfix.
	* commands.cc (diff): Teach about revisions.
	* revision.{cc,hh}: Extend, bugfix.

2004-09-07  Derek Scherger  <derek@echologic.com>

	subdirectory restrictions

	* file_io.{hh,cc} (find_working_copy): new function
	(absolutify) use fs::current_path
	* work.cc (add_to_options_map): use options.insert to preserve
	previous settings
	* work.hh: add note about MT/options file to header comment
	* lua.{hh,cc} (load_rcfile): renamed from add_rcfile
	* app_state.{cc,hh} (constructor): remove read of MT/options
	(initialize): new methods to find/create working copy
	(set_stdhooks,set_rcfiles,add_rcfile,load_rcfiles,read_options):
	new methods
	(set_database,set_branch,set_signing_key): update for new options
	reading
	* monotone.cc: update help for --norc option
	(cpp_main): move loading of lua hooks to app_state after book
	keeping dir is found
	* commands.cc: all commands call app initialize to relocate to
	working copy directory
	(bookdir_exists,ensure_bookdir) remove
	(setup) new command to create working copy
	* tests/t_subdirs.at: new test
	* testsuite.at: call new setup command to initialize working copy;
	call new test
	(PROBE_NODE): adjust for new checkout requirement that MT dir does
	not exist
	* tests/t_attributes.at: ditto
	* tests/t_cwork.at: ditto
	* tests/t_single_char_filenames.at: ditto
	* tests/t_versions.at: ditto

2004-09-06  graydon hoare  <graydon@pobox.com>

	* Makefile.am: Revise,
	* cert.{cc,hh}: Minor bug fixes.
	* change_set.{cc,hh}
	(apply_path_rearrangement): New variant.
	(read_path_rearrangement): New function.
	(write_path_rearrangement): New function.
	* commands.cc: Partially teach about revisions.
	* database.{cc,hh}: Bug fixes.
	* revision.cc: Print new manifest as hex.
	* schema.sql: Fix typos.
	* update.{cc,hh}: Teach about revisions.

2004-09-06  graydon hoare  <graydon@pobox.com>

	* Makefile.am (unit_tests): Revise.
	* change_set.{cc,hh}: Move accessors to header.
	* constants.cc (netcmd_current_protocol_version): Bump.
	(netcmd_minimum_bytes_to_bother_with_gzip): Expand to 0xfff.
	* database.{cc,hh}: Teach about reverse deltas, bug fixes.
	* diff_patch.{cc,hh}: Remove dead code.
	* merkle_tree.{cc,hh}: Teach about revisions.
	* netsync.cc: Teach about revisions, reverse deltas.
	* packet.{cc,hh}: Likewise.
	* unit_tests.{cc,hh}: Reactivate tests.

2004-09-02  Derek Scherger  <derek@echologic.com>

	* tests/t_restrictions.at: rework and attempt to clean things up a
	bit; add test for bug in restrict_patch_set
	* commands.cc (restrict_patch_set): fix bug in removal of
	restricted adds/dels/moves/deltas

2004-08-28  graydon hoare  <graydon@pobox.com>

	* Makefile.am (unit_tests): Split out working parts.
	* basic_io.{cc,hh}: Minor fixes.
	* cert.{cc,hh}: Fixes, remove major algorithms.
	* revision.{cc,hh}: Rewrite algorithms from cert.cc.
	* change_set.{cc,hh}: Extensive surgery, unit tests.
	* database.{cc,hh}: Minor fixes.
	* file_io.{cc,hh}: Likewise.
	* lua.cc: Likewise.
	* packet.{cc,hh}: Teach about revisions.
	* schema.sql: Drop some optimistic tables.
	* unit_tests.{cc,hh}: Add revision, change_set tests.
	* vocab.cc: Instantiate revision<cert>.
	* work.{cc,hh}: Rewrite in terms of path_rearrangement.

2004-08-17  graydon hoare  <graydon@pobox.com>

	* database.cc: Simplified.
	* schema.sql: Simplified.
	* transforms.cc: Fixed bug.
	* revision.{hh,cc}: Stripped out tid_source.
	* change_set.{cc,hh}: Oops, never committed!

2004-08-16  graydon hoare  <graydon@pobox.com>

	* change_set.{hh,cc}: Simplified, finished i/o.
	* revision.{hh,cc}: Fix to match, redo i/o.
	* basic_io.cc (basic_io::parser::key): Print trailing colon.
	* vocab.hh: Whitespace tweak.

2004-08-09  graydon hoare  <graydon@pobox.com>

	* change_set.{hh,cc}: New files.
	* basic_io.{hh,cc}: New files.
	* predicament.{hh,cc}: New files.
	* revision.{hh,cc}: Break completely, need to fix.
	* diff_patch.{hh,cc}: Minor touchups.
	* lua.{hh,cc}, std_hooks.lua: Model predicaments.
	* Makefile.am: Update.

2004-07-10  graydon hoare  <graydon@pobox.com>

	* lcs.{hh,cc}: Move lcs.hh body into lcs.cc.
	* diff_patch.cc: Modify to compensate.
	* revision.{hh,cc}: New files.
	* Makefile.am: Update
	* patch_set.{hh,cc}: Remove.
	* {cert,database,lua,packets}.{hh,cc}, commands.cc:
	Modify partially (incomplete) to use revisions.
	* manifest.{hh,cc}: Cleanup, remove dead code.
	* schema.sql: Declare new revision tables.
	* schema_migration.cc: Incomplete migrator.
	* {transforms.{hh,cc}, vocab{,_terms}.hh:
	Infrastructure for revisions.

2004-07-20  Derek Scherger  <derek@echologic.com>

	* tests/t_restrictions.at: new test
	* testsuite.at: run it
	* app_state.{cc,hh} (add_restriction, is_restricted): new functions
	* monotone.cc (--include,--exclude): new options
	* commands.cc (restrict_patch_set): new function. called by
	commit, update, status, diff commands

2004-07-05  graydon hoare  <graydon@pobox.com>

	* cert.cc (operator<): Fix wrong ordering of
	fields.

2004-06-07  graydon hoare  <graydon@pobox.com>

	* cryptopp/algebra.cpp:
	* cryptopp/asn.h:
	* cryptopp/hmac.h:
	* cryptopp/iterhash.h:
	* cryptopp/mdc.h:
	* cryptopp/modes.h:
	* cryptopp/osrng.h:
	* cryptopp/pubkey.h:
	* cryptopp/seckey.h:
	* cryptopp/simple.h:
	* cryptopp/smartptr.h:
	* cryptopp/strciphr.cpp:
	* cryptopp/strciphr.h:
	* lcs.hh:
	* lua.cc: Fixes for g++ 3.4 from Michael Scherer.
	* AUTHORS: Mention Michael.

2004-05-28  graydon hoare  <graydon@pobox.com>

	* tests/t_movedel.at: New test.
	* testsuite.at: Call it.
	* diff_patch.cc (adjust_deletes_under_renames): New function.
	(merge3): Use it.

2004-05-27  graydon hoare  <graydon@pobox.com>

	* tests/t_movepatch.at: New test.
	* testsuite.at: Call it.
	* diff_patch.cc (adjust_deltas_under_renames): New function.
	(merge3): Use it.

2004-05-20  graydon hoare  <graydon@pobox.com>

	* NEWS: Note 0.13 release.
	* configure.ac: Bump version number.
	* monotone.spec: Likewise.

2004-05-19  graydon hoare  <graydon@pobox.com>

	* file_io.cc (tilde_expand): Fix fs::path use.

2004-05-18  graydon hoare  <graydon@pobox.com>

	* diff_patch.cc (apply_directory_moves): Fix fs::path use.
	* file_io.cc (write_data_impl): Likewise.
	* packet.cc: Use explicit true/false maps in caches.
	* sanity.cc (dump_buffer): Write to clog (buffered).

2004-05-16  graydon hoare  <graydon@pobox.com>

	* keys.cc (get_passphrase): Reimplement.
	* unix/read_password.c: Remove.
	* {unix,win32}/read_password.cc: Add.
	* constants.{hh,cc} (maxpasswd): New constant.
	* Makefile.am: Teach about platform specific stuff.

2004-05-16  graydon hoare  <graydon@pobox.com>

	* diff_patch.cc (merge2): Don't discard files on one side.
	* std_hooks.lua (merge2_xxdiff_cmd): Specify merge filename.

2004-05-14  Joel Rosdahl  <joel@rosdahl.net>

	* std_hooks.lua (ignore_file): Quote dots in .svn patterns.
	* monotone.texi: Updated ignore_file hook example.

2004-05-13  Nathaniel Smith  <njs@codesourcery.com>

	* commands.cc: Include boost/filesystem/path.hpp,
	boost/filesystem/convenience.hpp.
	(checkout): Make checkout directory an fs::path, not a local_path.

2004-05-13  Nathaniel Smith  <njs@codesourcery.com>

	* testsuite.at (test_hooks.lua): Add a 'test_attr' attribute
	hook.  Add tests t_attributes and t_single_char_filenames.
	* tests/t_attributes.at: New test.
	* tests/t_single_char_filenames.at: New test.
	* manifest.cc (read_manifest_map): Replace ".+" with ".*" to
	support single-character filenames.
	* work.cc (read_work_set): Likewise.
	(read_attr_map): Likewise.

2004-05-13  Nathaniel Smith  <njs@codesourcery.com>

	* monotone.texi (Hook Reference): Update documented default
	definitions of 'merge2' and 'merge3'.

2004-05-12  graydon hoare  <graydon@pobox.com>

	* AUTHORS: Rename Netxx back to netxx. Really, look in
	the manifest; it's been renamed!
	* configure.ac: Remove prg_exec_monitor checks.

2004-05-12  Nathaniel Smith  <njs@pobox.com>

	* AUTHORS: Remove discussion of adns, since we no longer
	distribute it.  Fix capitalization of "Netxx".

2004-05-12  Nathaniel Smith  <njs@pobox.com>

	* std_hooks.lua (merge2): Support xemacs.  Add error message
	if no merge tool is found.
	(merge3): Likewise.  Also add (disabled) hook to use CVS
	'merge' command, as a demonstration of how to.

2004-05-12  graydon hoare  <graydon@pobox.com>

	* std_hooks.lua (get_author): Remove standard definition.
	* monotone.texi: Document change.

2004-05-12  graydon hoare  <graydon@pobox.com>

	* cert.cc (cert_manifest_author_default): Use default signing key
	name for default author, if lua hook fails.

2004-05-12  Joel Rosdahl  <joel@rosdahl.net>

	* file_io.cc (walk_tree): Removed extraneous newline in error
	message.

	* std_hooks.lua (edit_comment): Added missing newline in log
	message template.

	* tests/t_ls_missing.at: New test case.
	* testsuite.at: Added t_ls_missing.at.

2004-05-10  graydon hoare  <graydon@pobox.com>

	* nonce.cc, nonce.hh: New files.
	* Makefile.am: Note new files.
	* lua.cc, lua.hh (hook_get_nonce): New hook.
	* commands.cc (bump): New command.
	* commands.cc: Remove "(file|manifest)" args most places.
	* tests/t_disapprove.at
	* tests/t_genkey.at
	* tests/t_singlenetsync.at
	* tests/t_netsync.at
	* tests/t_persist_phrase.at: Adjust to compensate.
	* monotone.texi, monotone.1: Adjust to compensate.
	* work.cc, work.hh: Constify some arguments.

2004-05-09  graydon hoare  <graydon@pobox.com>

	* diff_patch.cc: Remove recording of file merge ancestry.

2004-05-09  graydon hoare  <graydon@pobox.com>

	* commands.cc (ls_missing): Modify to account for work.

2004-05-09  graydon hoare  <graydon@pobox.com>

	* commands.cc (list missing): New command.
	* monotone.texi, monotone.1: Update to document.

2004-05-08  graydon hoare  <graydon@pobox.com>

	* main.cc: New file encompassing prg_exec_monitor.
	* mkstemp.cc, mkstemp.hh: New portable implementation.
	* lua.cc: Use mkstemp from bundled version.
	* lua/liolib.c: Remove old mkstemp definition.
	* monotone.cc (cpp_main): Remove prg_exec env setting.
	* sanity.cc (sanity::dump_buffer): Dump logbuf to stderr, not stdout.
	* std_hooks.lua (temp_file): Use mkstemp not io.mkstemp.
	* Makefile.am (MOST_SOURCES): Add new files.

2004-05-03  Joel Rosdahl  <joel@rosdahl.net>

	* monotone.texi: Removed extraneous @ftable directive.

2004-05-02  graydon hoare  <graydon@pobox.com>

	* monotone.texi: Add stuff on selectors, new hooks.
	* AUTHORS: Typo fix.
	* configure.ac: Bump version number.

	Release point (v 0.12).

2004-05-02  Joel Rosdahl  <joel@rosdahl.net>

	Made it possible to rename a rename target and to undo a rename.
	I.e.: Given a rename set A -> B, "monotone rename B C" gives the
	rename set A -> C and "monotone rename B A" gives the empty rename
	set.
	* work.cc (visit_file): Implement new behavior.
	* tests/t_rename.at: Added test cases for new behavior.
	* monotone.texi: Note that a rename can be undone.

	Fix bug #8458:
	* file_io.hh, file_io.cc (walk_tree): Added require_existing_path
	parameter.
	* work.cc (build_deletion): Pass new parameter to walk_tree.
	* work.cc (build_rename): Ditto.

	* manifest.cc (build_manifest_map): Fix missing file check for
	i18n paths.

2004-05-01  Joel Rosdahl  <joel@rosdahl.net>

	Fix bug #7220:
	* manifest.cc (build_manifest_map): Handle missing file
	gracefully.

	* file_io.cc (walk_tree): Handle nonexistent file/directory
	gracefully.

2004-04-30  Christof Petig <christof@petig-baender.de>

	* rcs_import.cc (store_trunk_manifest_edge):
		skip ancestry to empty manifest
	* rcs_import.cc (process_branch):
		also follow branches of last/first versions

2004-04-29  graydon hoare  <graydon@pobox.com>

	* configure.ac: Fix up windows probe and bundling checks.
	* netxx/resolve_getaddrinfo.cxx: Local hack for stream addresses.
	* netsync.cc: Report address before listening.

2004-04-29  graydon hoare  <graydon@pobox.com>

	* cert.cc (get_branch_heads): Calculate a "disapproved version"
	attribute which culls a version with only disapproved ancestry
	edges.
	* monotone.texi: Fix some ascii-art diagrams.

2004-04-28  Christof Petig <christof@petig-baender.de>

	* command.cc (heads):
	show date and author certificates for each head

2004-04-28  Christof Petig <christof@petig-baender.de>

	* configure.ac:
	default to using the bundled SQLite

2004-04-28  Christof Petig <christof@petig-baender.de>

	* commands.cc (log):
	support optional file argument to show change log for
	e.g. monotone log [ID] cert.cc

2004-04-26  Christof Petig <christof@petig-baender.de>

	* rcs_import.cc (process branch):
	insert dummy cvs_edge to mark newly added file
	as previously non existant

2004-04-25  Joel Rosdahl  <joel@rosdahl.net>

	* po/stamp-po: Removed since it's generated.
	* std_hooks.lua (ignore_file): Corrected name of Subversion's
	administrative directory.
	* work.hh: Ditto.
	* monotone.texi (Hook Reference): Updated default definition of
	ignore_file.

2004-04-23  Christof Petig <christof@petig-baender.de>

	* rcs_import.cc (build_parent_state, build_child_state):
	remove dying files from manifest
	* rcs_import.cc (cvs_file_edge, note_file_edge):
	calculate state and remember it (alive or dead)

2004-04-23  Christof Petig <christof@petig-baender.de>

	* rcs_import.cc (import_rcs_file_with_cvs):
	do not include dead files in head_manifest

2004-04-22  Christof Petig <christof@petig-baender.de>

	* rcs_file.cc, rcs_file.hh: read and remember 'state' of revision
	* rcs_import.cc: remove Attic/ part from path

2004-04-21  Christof Petig <christof@petig-baender.de>

	* configure.ac: enable use of installed SQLite library

2004-04-20  graydon hoare  <graydon@pobox.com>

	* lua.hh, lua.cc (hook_note_commit): New hook.
	* commands.cc (commit): Call it.

2004-04-19  graydon hoare  <graydon@pobox.com>

	* cert.cc: Make trust messages nicer.
	* merkle_tree.cc: Clarify logging messages.
	* netsync.cc: Reorganize tickers, put client in txn.
	* packet.cc, packet.hh: Teach about constructability.

2004-04-16  graydon hoare  <graydon@pobox.com>

	* netsync.cc (session::extra_manifests): New member.
	(session::analyze_ancestry_graph): Use it.
	* tests/t_singlenetsync.at: New test for single manifest sync.
	* testsuite.at: Call it.

2004-04-14  Tom Tromey  <tromey@redhat.com>

	* rcs_import.cc (import_cvs_repo): Use require_password.
	Include keys.hh.
	* keys.hh (require_password): Declare.
	* keys.cc (require_password): New function.

2004-04-13  Tom Tromey  <tromey@redhat.com>

	* monotone.texi: Typo fixes.

2004-04-10  graydon hoare  <graydon@pobox.com>

	* netsync.cc: Minor bug fixes.

2004-04-10  graydon hoare  <graydon@pobox.com>

	* database.{cc,hh}:
	* commands.{cc,hh}:
	* lua.{cc,hh}:
	* std_hooks.lua:
	* vocab_terms.hh:
	Implement first cut at selectors.

2004-04-10  graydon hoare  <graydon@pobox.com>

	* cert.cc (operator<): Include name in compare.
	(operator==): Likewise.
	* packet.cc: Include shared_ptr.
	* rcs_file.cc: Rewrite by hand, no spirit.
	* rcs_import.cc: Change ticker names a bit.

2004-04-09  graydon hoare  <graydon@pobox.com>

	* app_state.cc: Fix a couple file path constructions.
	* file_io.cc (book_keeping_file): Make one variant static.
	* manifest.cc: Remove some dead code in walkers.
	* work.cc: Ditto.
	* rcs_file.cc: fcntl fix from Paul Snively for OSX.

2004-04-09  graydon hoare  <graydon@pobox.com>

	* file_io.cc: Fix boost filesystem "." and ".." breakage.
	* lua.cc: Fix format of log entry.
	* monotone.cc: Log locale settings on startup.
	* sanity.cc: Dump prefix on --verbose activation.
	* testsuite/t_i18n_file.at: Fix autotest LANG breakage.
	* testsuite/t_null.at: Account for chatter with --verbose.

2004-04-09  graydon hoare  <graydon@pobox.com>

	* configure.ac: Comment out check for sse2,
	set bundling to true by default.
	* INSTALL: describe changes to bundling.
	* Makefile.am: Remove vestiges of depot.

2004-04-07  graydon hoare  <graydon@pobox.com>

	* adns/*:
	* network.{cc,hh}:
	* proto_machine.{cc,hh}:
	* {http,smtp,nntp}_tasks.{cc,hh}:
	* tests/t_{http,smtp,nntp,proxy}.at:
	* url.{cc,hh}:
	* depot.cc:
	Delete files.
	* commands.cc:
	* lua.{cc,hh}:
	* database.{cc,hh}: Remove network/queue stuff.
	* configure.ac:
	* constants.{cc,hh}:
	* tests/t_{netsync,singlecvs,cvsimport}.at:
	* testsuite.at:
	* transforms.{cc,hh}:
	* unit_tests.{cc,hh}:
	* vocab_terms.hh:
	* vocab.{cc,hh}:
	* Makefile.am: Adjust for deletions.
	* app_state.hh: Cleanup.
	* monotone.texi: Fix some typos.
	* packet.{cc,hh}: Implement database ordering.
	* netsync.cc: Massage to use new packet logic.
	* commands.cc:
	* std_hooks.lua: Add initial selector stuff.

2004-03-29  graydon hoare  <graydon@pobox.com>

	* monotone.spec: Update for 0.11 release.

	Release point (v 0.11).

2004-03-29  graydon hoare  <graydon@pobox.com>

	* Makefile.am (DISTCHECK_CONFIGURE_FLAGS): Set.
	* commands.cc: Tidy up / narrow output width.
	* patch_set.cc: Likewise.
	* monotone.texi: Cleanups for PDF generation.

2004-03-28  graydon hoare  <graydon@pobox.com>

	* NEWS: Mention 0.11 release.
	* AUTHORS: Mention Robert.

2004-03-28  Robert Bihlmeyer  <robbe+mt@orcus.priv.at>

	* file_io.cc (walk_tree_recursive): Ignore broken symlinks.

2004-03-27  graydon hoare  <graydon@pobox.com>

	* monotone.texi: Flesh out netsync stuff, remove old network stuff.
	* monotone.1: Likewise.

2004-03-27  Robert Helgesson  <rycee@home.se>

	* Makefile.am:
	* configure.ac:
	* database.cc:
	* depot.cc:
	* lua.cc:
	* network.cc:
	* schema_migration.cc: Bundled library switch logic.

2004-03-27  graydon hoare  <graydon@pobox.com>

	* depot.cc (dump): Implement.
	* tests/t_http.at, test/t_proxy.at: Use "depot.cgi dump" rather than sqlite.
	* sqlite/pager.h: Change page size.
	* README: Massage slightly.
	* INSTALL: Write real installation instructions.
	* Makefile.am: Include build of "one big page" docs.
	* boost/circular_buffer_base.hpp: Another boost version insulation fix.
	* vocab.cc (verify): Normalize local_path's during verification on boost 1.31.0.
	* monotone.texi: Rip out some of the pre-netsync networking docs.

2004-03-24  graydon hoare  <graydon@pobox.com>

	* boost/circular_buffer_base.hpp: Boost version insulation.
	* cert.cc, cert.hh, commands.cc: Differentiate "unknown" keys from "bad".
	* xdelta.cc, proto_machine.cc: Fix boost version insulation.

2004-03-24  graydon hoare  <graydon@pobox.com>

	* rcs_import.cc (import_substates): Filter by branch.
	* xdelta.cc: Minor bits of insulation.

2004-03-24  graydon hoare  <graydon@pobox.com>

	* AUTHORS: Mention Robert.
	* configure.ac: Enable sse2 stuff.
	* monotone.spec: Adjust CFLAGS and CXXFLAGS
	* monotone.texi (Network Service): Expand a bit.

2004-03-24  Robert Helgesson  <rycee@home.se>

	* commands.cc:
	* http_tasks.cc:
	* lua.cc:
	* manifest.cc:
	* netsync.cc:
	* nntp_tasks.cc:
	* proto_machine.cc:
	* work.cc:
	* xdelta.cc:
	Portability fixes for boost 1.31.0

2004-03-22  graydon hoare  <graydon@pobox.com>

	* cryptopp/integer.cpp, integer.h: Enable SSE2 multiply code.
	* database.cc, database.hh, certs.cc: Speed up 'heads'.

2004-03-21  graydon hoare  <graydon@pobox.com>

	* lcs.hh, sanity.hh: Minor performance tweaks.

2004-03-20  graydon hoare  <graydon@pobox.com>

	* rcs_import.cc: Teach how to aggregate branches.
	* monotone.texi: Start section on netsync.

2004-03-20  Olivier Andrieu  <oliv__a@users.sourceforge.net>

	* commands.cc (log): Show tags in log.
	* AUTHORS: Mention Olivier.

2004-03-17  Nathan Myers  <ncm@cantrip.org>

	* boost/circular_buffer.hpp:
	* commands.cc:
	* cryptopp/fltrimpl.h:
	* cryptopp/iterhash.cpp:
	* quick_alloc.hh:
	Fixes for gcc 3.4 compat and warnings.

2004-03-17  graydon hoare  <graydon@pobox.com>
	* cryptopp/config.h: Fix for gcc aliasing optimization error.
	* rcs_import.cc (cvs_history::note_file_edge):
	Fix for first changelog import bug (#5813).

2004-03-15  graydon hoare  <graydon@pobox.com>

	* rcs_import.cc: Import lone versions properly.
	* tests/t_singlecvs.at: New test for it.
	* testsuite.at: Call it.

2004-03-14  graydon hoare  <graydon@pobox.com>

	* commands.cc (diff): Show added files too.
	* monotone.texi: Fix typo.

2004-03-08  graydon hoare  <graydon@pobox.com>

	* netsync.cc (analyze_manifest_edge): Fix broken formatter.

2004-03-07  graydon hoare  <graydon@pobox.com>

	* Makefile.am (BOOST_SANDBOX_SOURCES): Remove boost::socket entries.
	(NETXX_SOURCES): Predicate on IP6 support in OS (from Paul Snively).
	* boost/socket/*.[hc]pp: Remove.
	* boost/io/streambuf_wrapping.hpp: Remove.
	* AUTHORS: Remove copyright notice for boost::socket.
	* acinclude.m4 (ACX_PTHREAD): Add.
	* network.cc: Replace boost::socket machinery with Netxx.
	* network.hh (open_connection): Remove prototype, static function.
	* sanity.hh, sanity.cc: Make log formatters give file:line coords,
	throw log offending coordinate if formatting fails.

2004-03-07  graydon hoare  <graydon@pobox.com>

	* sqlite/date.c, sqlite/vdbeInt.h, sqlite/vdbeaux.c: Add.
	* sqlite/*.c: Upgrade to 2.8.12.
	* Makefile.am: Update to mention new files.
	* cert.cc
	(expand_ancestors)
	(expand_dominators): Resize child bitmaps to cover parent.

2004-03-06  graydon hoare  <graydon@pobox.com>

	* netsync.cc (get_root_prefix): Fix from Paul Snively
	to fix static initialization order on mac OSX.
	* montone.texi: Typo fix from Anders Petersson.
	* *.cc: Move all function defs into column 0.

2004-03-04  graydon hoare  <graydon@pobox.com>

	* std_hooks.lua: Fix merger execution pessimism.

2004-03-04  graydon hoare  <graydon@pobox.com>

	* adler32.hh: Modify to use u8.
	* depot.cc, netcmd.cc, xdelta.cc: Modify to use u8.
	* netio.hh, numeric_vocab.hh (widen): Move between headers.
	* netsync.cc: Correct role-assumption bugs.
	* schema_migration.cc: Strip whitespace in sha1.
	(changes received from Christof Petig)

2004-03-01  graydon hoare  <graydon@pobox.com>

	* commands.cc: Handle anonymous pulling.
	* netsync.cc: Ditto.

	Release point (v 0.10).

2004-03-01  graydon hoare  <graydon@pobox.com>

	* NEWS: Mention impending 0.10 release.
	* cert.cc, cert.hh: Bug fixes, implement trust function, QA stuff.
	* commands.cc: Tweak disapprove, approve, testresult, push, pull.
	* configure.ac: Bump version number.
	* cryptopp/rng.h, cryptopp/rng.cpp
	(MaurerRandomnessTest): Fix bitrot.
	* keys.cc: Add Maurer PRNG randomness test.
	* lua.cc, lua.hh: Add trust, testresult, anonymous netsync hooks.
	* monotone.1: Update to follow changes to commands.
	* monotone.texi: Include QA section, adjust some UI drift, clarify
	reserved cert names, document new hooks and commands.
	* netcmd.hh, netcmd.cc: Add anonymous, error commands; fix bugs.
	* netsync.cc: Process new commands, factor server loop a bit.
	* std_hooks.lua: Add new hook defaults, factor mergers.
	* tests/t_netsync.at: Check SHA1 of each edge.
	* tests/t_null.at: Call with --norc to skip ~/.monotonerc
	* tests/t_update.at: Fix glaring error.
	* tests/t_disapprove.at, tests/t_testresult.at: New tests.
	* testsuite.at: Call them.
	* ui.cc (sanitize): Clean escape chars from output (optional?)
	* update.cc: Rewrite entirely in terms of new QA definitions.

2004-02-24  graydon hoare  <graydon@pobox.com>

	* commands.cc (ls_keys): Write key hash codes.
	* constands.cc (netsync_timeout_seconds): Up to 120.
	* netsync.cc: Fix a bunch of bugs.
	* patch_set.cc (manifests_to_patch_set): Fix bug in overload
	default construction.

2004-02-22  graydon hoare  <graydon@pobox.com>

	* patch_set.cc, patch_set.hh: Parameterize yet further.
	* netsync.cc: Fix a lot of bugs, add manifest and file grovelling.
	* tests/t_netsync.at: A new test (which runs!)
	* testsuite.at: Call it.

2004-02-20  graydon hoare  <graydon@pobox.com>

	* cert.cc, cert.hh, key.cc, key.hh, database.cc, database.hh:
	Add lots of little netsync support routines.
	* commands.cc (rebuild): Rehash everything too.
	* constants.cc (netcmd_minsz): Recalculate.
	* cryptopp/osrng.cpp (NonblockingRng::GenerateBlock): Handle
	/dev/urandom a bit better.
	* netcmd.cc, netcmd.hh: Remove describe cmds, add nonexistant cmd.
	* netio.hh: Add uleb128 stuff.
	* xdelta.cc: Add randomizing unit test suite.
	* diff_patch.cc: Remove commented-out dead line-merger code.
	* merkle_tree.cc: Fix various bugs.
	* netcmd.cc: Switch everything over to uleb128s.
	* netsync.cc: Implement lots of missing stuff.

2004-02-09  graydon hoare  <graydon@pobox.com>

	* netsync.cc (ROOT_PREFIX): New variable.
	* commands.cc (merkle): New command.

2004-02-09  Ben Elliston  <bje@wasabisystems.com>

	* monotone.texi: Spelling corrections.

2004-02-09  graydon hoare  <graydon@pobox.com>

	* database.cc, database.hh
	(get_version_size)
	(get_file_version_size)
	(get_manifest_version_size): New functions.
	* xdelta.cc, xdelta.hh (measure_delta_target_size): New function.
	* merkle_tree.cc, merkle_tree.hh, netcmd.cc, netcmd.hh:
	Cleanup and typesafety.
	* netsync.cc: Cleanup, typesafety, implement refine phase.

2004-02-01  graydon hoare  <graydon@pobox.com>

	* netsync.cc: Remove a lot of stuff, implement auth phase.
	* constants.cc, constants.hh: Move constants from netsync.cc.
	* netcmd.cc, netcmd.hh: Split out of netsync.cc.
	* merkle_tree.cc, merkle_tree.hh: Likewise.
	* numeric_vocab.hh: New header.
	* adler32.hh: include numeric_vocab.hh.
	* netio.hh: Likewise.
	* unit_tests.cc, unit_tests.hh: Update.
	* Makefile.am: Likewise.
	* commands.cc: Guess signing key for auth phase.
	* database.cc, database.hh (public_key_exists)
	(get_pubkey): New functions based on key hashes.

2004-01-31  graydon hoare  <graydon@pobox.com>

	* Netxx/*: New files.
	* AUTHORS: Mention Netxx.
	* Makefile.am: Mention Netxx and netsync.{cc,hh}
	* adler32.hh: Delegate typedefs to boost.
	* cert.hh, cert.cc (cert_hash_code): New function.
	* commands.cc (find_oldest_ancestors): Block cycles.
	(netsync): New command.
	* database.cc, database.hh (schema): Update.
	(put_key): Calculate key hash on the fly.
	(put_cert): Likewise.
	(merkle_node_exists)
	(get_merkle_node)
	(put_merkle_node)
	(erase_merkle_nodes): New functions.
	* keys.hh, keys.cc (key_hash_code): New function.
	* lua.cc, lua.hh
	(hook_get_netsync_read_permitted)
	(hook_get_netsync_write_permitted): New hooks.
	* monotone.spec: Update for FC1 info conventions.
	* monotone.texi (Quality Assurance): New section.
	* netsync.cc, netsync.hh: New files, preliminary
	netsync infrastructure. Command bodies still missing.
	* schema.sql: Add intrinsic key and cert hashes, merkle nodes.
	* schema_migration.cc: Add code to migrate to new schema.
	* unit_tests.cc: Handle command-line args to limit test set.
	* vocab_terms.hh: Add merkle and prefix as new terms.

2004-01-13  Nathaniel Smith  <njs@codesourcery.com>

	* idna/idn-int.h: Remove (generated by configure).

2004-01-13  Nathaniel Smith  <njs@codesourcery.com>

	* configure.ac: Switch "if" and "else" branches in pthreads
	checks.

2004-01-12  Nathaniel Smith  <njs@codesourcery.com>

	* configure.ac: Remove check for -lpthread.
	Add check for pthread_mutex_lock and ACX_PTHREAD.
	* m4/acx_pthread.m4: New file.

2004-01-07  graydon hoare  <graydon@pobox.com>

	* Makefile.am:
	* po/POTFILES.in:
	* po/monotone.pot: Minor tweaks for distclean.
	* adns/config.h:
	* boost/socket/src/interface.cpp:
	* boost/socket/src/ip4/address.cpp:
	* boost/socket/src/ip4/protocol.cpp: OSX portability.
	* AUTHORS: Mention new contributors.
	* monotone.texi (Hook Reference): Document i18n hooks.

	Release point (v 0.9).

2004-01-07  graydon hoare  <graydon@pobox.com>

	* cert.cc (ensure_parents_loaded)
	(expand_dominators)
	(expand_ancestors)
	(find_intersecting_node): New functions.
	(find_common_ancestor): Reimplement in terms of dominator
	and ancestor bitset intersection.

2004-01-05  Christof Petig <christof@petig-baender.de>

	* vocab.cc (verify<local_path>) Fix use of val() / iterator.
	* constants.cc (illegal_path_bytes): NUL-terminate.

2004-01-02  graydon hoare  <graydon@pobox.com>

	* diff_patch.cc (normalize_extents): Improve to handle an odd case.
	* tests/t_fmerge.at: New test, to test it.
	* commands.cc (fload, fmerge): Permanently enable, for test.
	* testsuite.at: Call new test.

2004-01-01  graydon hoare  <graydon@pobox.com>

	* file_io.hh, file_io.cc (read_localized_data, write_localized_data):
	New functions
	* commands.cc, manifest.cc, transforms.cc: Use them.
	* monotone.texi: Minor update to i18n docs.
	* lua.hh, lua.cc (hook_get_linesep_conv, hook_get_charset_conv):
	New hooks.
	* acinclude.m4: Move AX_CREATE_STDINT_H in here.
	* po/monotone.pot: Regenerate.
	* NEWS, configure.ac: Prep for 0.9 release.

2003-12-30  graydon hoare  <graydon@pobox.com>

	* file_io.hh, file_io.cc (mkpath): New function.
	* commands.cc, database.cc, diff_patch.cc, file_io.cc,
	lua.cc, vocab.cc, work.cc: Use it.
	* constants.cc (illegal_path_bytes_arr): Remove leading null.
	* monotone.texi: Include i18n docs.
	* tests/t_i18n_file.at: Check colon in filename.

2003-12-29  graydon hoare  <graydon@pobox.com>

	* file_io.cc: Localize names before touching fs.
	* lua.hh, lua.cc (hook_get_system_charset): Remove useless fn.
	* test_hooks.lua: Likewise.
	* monotone.cc, transforms.cc, transforms.hh:
	Remove lua from system charset conv.
	* tests/t_i18n_file.at: New test.
	* testsuite.at: Call it.

2003-12-28  graydon hoare  <graydon@pobox.com>

	* app_state.cc, app_state.hh: Massage to use i18n vocab.
	* cert.cc, commands.cc, commands.hh, rcs_import.cc,
	update.cc, update.hh, url.cc, url.hh: Likewise.

	* work.cc, work.hh: --> Likewise, and break file format! <--

	* constants.hh, constants.cc (legal_ace_bytes): New constant.
	* vocab.cc (verify<ace>): Use it.
	(verify<urlenc>) New function.
	* vocab_terms.hh (ace, urlenc, utf8): New terms.
	* transforms.hh, transforms.cc: Use them.
	* monotone.cc (utf8_argv): Charconv argv.
	* network.hh, network.cc: Use url.{hh,cc}.

2003-12-28  graydon hoare  <graydon@pobox.com>

	* constants.hh, constants.cc (idlen): New constant.
	* commands.cc, vocab.cc: Use it.
	* manifest.cc (read_manifest_map): Tighten up regex.
	* packet.cc: Likewise.
	* transforms.cc (uppercase)
	(lowercase): Rewrite.
	(utf8_to_urlenc)
	(urlenc_to_utf8)
	(internalize_url)
	(internalize_cert_name)
	(internalize_rsa_keypair_id)
	(externalize_url)
	(externalize_cert_name)
	(externalize_rsa_keypair_id): New functions.
	* url.hh, url.cc (parse_utf8_url): New function.

2003-12-20  graydon hoare  <graydon@pobox.com>

	* diff_patch.cc (normalize_extents): New function.
	(merge_via_edit_scripts): Use it.

2003-12-19  graydon hoare  <graydon@pobox.com>

	[net.venge.monotone.i18n branch]

	* idna/*.[ch]: New files.
	* po/*: New files.
	* url.cc, url.hh, constants.cc: New files.
	* Makefile.am, configure.ac: Various fiddling for gettext.
	* lua.hh, lua.cc (hook_get_system_charset): New hook.
	(hook_get_system_linesep): New hook.
	* transforms.hh, transforms.cc
	(charset_convert)
	(system_to_utf8)
	(utf8_to_system)
	(ace_to_utf8)
	(utf8_to_ace)
	(line_end_convert): New functions.
	* vocab.cc: Refine constraints.
	* vocab_terms.hh (external): New atomic type.
	* monotone.cc (cpp_main): Initialize gettext.
	* sanity.hh (F): Call gettext() on format strings.
	* commands.cc, depot.cc, database.cc, http_tasks.cc, keys.cc,
	network.cc, rcs_import.cc, sanity.cc, mac.hh : Update to use
	'constants::' namespace.
	* config.h.in: Remove.
	* commands.cc: Various formatting cleanups.
	* unit_tests.cc, unit_tests.hh: Connect to url tests.

2003-12-19  graydon hoare  <graydon@pobox.com>

	* diff_patch.cc (merge3): Skip patches to deleted files.

2003-12-16  graydon hoare  <graydon@pobox.com>

	* commands.cc (ls_ignored, ignored_itemizer): Fold in as subcases of unknown.

2003-12-16  graydon hoare  <graydon@pobox.com>

	* lua.cc (working_copy_rcfilename): MT/monotonerc not MT/.monotonerc.

2003-12-16  graydon hoare  <graydon@pobox.com>

	* lua.hh, lua.cc (working_copy_rcfilename): New function.
	* monotone.cc: Add working copy rcfiles.
	* commands.cc (ls_unknown, unknown_itemizer): Skip ignored files.

2003-12-16  graydon hoare  <graydon@pobox.com>

	* file_io.cc (walk_tree_recursive): continue on book-keeping file.

2003-12-15  graydon hoare  <graydon@pobox.com>

	* tests/t_unidiff.at, t_unidiff2.at: Check for mimencode.

2003-12-15  graydon hoare  <graydon@pobox.com>

	* configure.ac: Add --enable-static-boost.
	* Makefile.am: Likewise.
	* AUTHORS: Mention new contributors.

2003-12-14  Lorenzo Campedelli <lorenzo.campedelli@libero.it>

	* work.cc (add_to_attr_map): Finish change to attr map format.

2003-12-10  Tom Tromey  <tromey@redhat.com>

	* commands.cc (checkout): Give better error message if branch is
	empty.

2003-12-07  Eric Kidd  <eric.kidd@pobox.com>

	* commands.cc (agraph): Handle repositories with a single version.
	* database.cc (get_head_candidates): Handle heads with no ancestors.
	* cert.cc (get_branch_heads): Handle heads with no ancestors.

2003-12-06  Eric Kidd  <eric.kidd@pobox.com>

	* update.hh, update.cc (pick_update_target): Return current
	version if no better update candidates available.
	* update.cc (pick_update_target): Always do branch filtering.
	* commands.cc (update): Notice when we're already up-to-date.
	* commands.cc (propagate): Assign branch name correctly when merging.

2003-12-05  graydon hoare  <graydon@pobox.com>

	* lcs.hh (edit_script): New entry point.
	* diff_patch.cc: Rewrite merge in terms of edit scripts.
	* network.cc (post_queued_blobs_to_network): Tidy up transient
	failure message.
	* randomfile.hh: Prohibit deletes on end of chunks.
	* sanity.cc: EOL-terminate truncated long lines.

2003-12-02  graydon hoare  <graydon@pobox.com>

	* database.cc, database.hh (reverse_queue): Copy constructor.
	* std_hooks.lua (merge3): Remove afile, not ancestor.
	* monotone.cc: Remove debugging message.
	* ui.cc (finish_ticking): Set last_write_was_a_tick to false.

2003-12-01  graydon hoare  <graydon@pobox.com>

	* app_state.hh, app_state.cc (set_signing_key): New fn, persist key.
	* monotone.cc (cpp_main): Permit commuting the --help argument around.

2003-11-30  graydon hoare  <graydon@pobox.com>

	* network.cc (post_queued_blobs_to_network): Fail when posted_ok is false.
	* database.cc (initialize): Fail when -journal file exists.
	* keys.cc (make_signature): Nicer message when privkey decrypt fails.

2003-11-29  Tom Tromey  <tromey@redhat.com>

	* rcs_import.cc (store_auxiliary_certs): Renamed to fix typo.
	Updated all callers.

	* http_tasks.cc (check_received_bytes): Allow "-" as well.
	* depot.cc (execute_post_query): Allow "-" as well.

2003-11-28  Tom Tromey  <tromey@redhat.com>

	* http_tasks.cc (check_received_bytes): Allow "-" as well.
	* depot.cc (execute_post_query): Allow "-" as well.

2003-11-28  graydon hoare  <graydon@pobox.com>

	* cert.cc: Various speedups.
	* cycle_detector.hh (edge_makes_cycle): Use visited set, too.
	* database.hh, database.cc (get_head_candidates): New, complex query.
	* keys.hh, keys.cc (check_signature): Cache verifiers.
	* sqlite/os.c (sqliteOsRandomSeed): Harmless valgrind purification.
	* tests/t_fork.at, tests/t_merge.at: Ignore stderr chatter on 'heads'.

2003-11-27  graydon hoare  <graydon@pobox.com>

	* Makefile.am (AM_LDFLAGS): No more -static, sigh.
	* cert.cc (find_relevant_edges): Keep dynamic-programming caches.
	(calculate_renames_recursive): Likewise.
	* cert.cc, cert.hh (rename_edge): Add constructor, copy constructor.
	* commands.cc (list certs): Note rename certs are binary.

2003-11-24  graydon hoare  <graydon@pobox.com>

	* network.cc: Continue fetch, post loops even if one target has
	an exception.

2003-11-24  graydon hoare  <graydon@pobox.com>

	* database.hh, database.cc (delete_posting): Change to take queue
	sequence numbers.
	* commands.cc (queue): Use new API.
	* network.cc (post_queued_blobs_to_network): Use new API.

2003-11-24  graydon hoare  <graydon@pobox.com>

	* std_hooks.lua (get_http_proxy): Return nil when no ENV var.
	* monotone.texi (get_http_proxY): Document change.

2003-11-24  graydon hoare  <graydon@pobox.com>

	* tests/t_proxy.at: Add a test for proxying with tinyproxy.
	* testsuite.at: Call it.
	* lua.cc: Fix dumb error breaking proxying.
	* network.cc: Be verbose about proxying.

2003-11-23  graydon hoare  <graydon@pobox.com>

	* http_tasks.cc (read_chunk): Tolerate 0x20* after chunk len.

2003-11-23  graydon hoare  <graydon@pobox.com>

	* network.cc: Make more informative error policy.
	* boost/socket/socketstream.hpp: Pass SocketType to streambuf template.
	* boost/socket/src/default_socket_impl.cpp: Translate EINTR.

2003-11-22  graydon hoare  <graydon@pobox.com>

	* lua.cc, lua.hh (hook_get_http_proxy): New hook.
	* std_hooks.lua (get_http_proxy): Default uses HTTP_PROXY.
	(get_connect_addr): Undefine, it's for tunnels alone now.
	* network.cc: Use new hook.
	* http_tasks.hh, http_tasks.cc: Teach about proxies (sigh).
	* monotone.texi: Document new hooks.

2003-11-22  graydon hoare  <graydon@pobox.com>

	* lua.cc, lua.hh (hook_get_connect_addr): New hook.
	* std_hooks.lua (get_connect_addr): Default uses HTTP_PROXY.
	* network.cc, network.hh: Use new hook.
	* http_tasks.cc: Teach about HTTP/1.1.
	* cert.cc (bogus_cert_p): Fix UI ugly.

2003-11-21  graydon hoare  <graydon@pobox.com>

	* constants.hh (postsz): New constant for suggested post size.
	* database.cc, database.hh (queue*): Change db API slightly.
	* commands.cc (queue): Adjust to changed db API.
	* network.cc (post_queued_blobs_to_network): Switch to doing
	incremental posts.
	* cert.cc (write_rename_edge, read_rename_edge): Put files on
	separate lines to accomodate future i18n work.
	* work.cc (add_to_attr_map, write_attr_map): Reorder fields to
	accomodate future i18n work.
	* monotone.texi: Document it.
	* configure.ac, NEWS: Mention 0.8 release.

	Release point (v 0.8).

2003-11-16  Tom Tromey  <tromey@redhat.com>

	* missing: Removed generated file.

2003-11-14  graydon hoare  <graydon@pobox.com>

	* commands.cc (vcheck): Add.
	* cert.cc, cert.hh (cert_manifest_vcheck): Add.
	(check_manifest_vcheck): Add.
	(calculate_vcheck_mac): Add.
	* constants.hh (vchecklen): New constant.
	* mac.hh: Re-add.
	* monotone.texi (Hash Integrity): New section.
	* monotone.1: Document vcheck.

2003-11-14  graydon hoare  <graydon@pobox.com>

	* database.cc, database.hh (reverse_queue): New class.
	(compute_older_version): New functions.
	(get_manifest_delta): Remove.
	* network.cc, network.hh (queue_blob_for_network): Remove.
	* packet.cc, packet.hh (queueing_packet_writer): Change UI,
	write to queue directly, accept optional<reverse_queue>.
	* cert.cc (write_paths_recursive): Rewrite to use constant
	memory.
	* commands.cc (queue, queue_edge_for_target_ancestor):
	Install optional<reverse_queue> in qpw.
	* tests/t_cross.at: Ignore new UI chatter.
	* monotone.texi (Transmitting Changes): Change UI output.

2003-11-13  graydon hoare  <graydon@pobox.com>

	* Makefile.am (AUTOMAKE_OPTIONS): Require 1.7.1
	* commands.cc (addtree): Wrap in transaction guard.
	* database.cc, database.hh (manifest_delta_exists): Add.
	(get_manifest_delta): Add.
	* cert.cc (write_paths_recursive): Use partial deltas.
	* manifest.cc, manifest.hh (read_manifest_map): New variant.
	* patch_set.cc, patch_set.hh (patch_set): Add map_new, map_old
	fields.
	(manifests_to_patch_set) Store new field.
	(patch_set_to_packets) Don't read manifest versions from db.
	* std_hooks.lua (ignore_file): ignore .a, .so, .lo, .la, ~ files.
	* tests/t_cvsimport.at: New test.
	* testsuite.at: Call it.

2003-11-10  graydon hoare  <graydon@pobox.com>

	* commands.cc (find_oldest_ancestors): New function.
	(queue): New "addtree" subcommand.
	* monotone.texi: Document it.
	* monotone.1: Document it.

2003-11-10  graydon hoare  <graydon@pobox.com>

	* file_io.cc (walk_tree_recursive): Ignore MT/

2003-11-09  graydon hoare  <graydon@pobox.com>

	* database.cc (dump, load): Implement.
	* commands.cc (db): Call db.dump, load.
	* cycle_detector.hh: Skip when no in-edge on src.
	* monotone.texi: Document dump and load, add some
	special sections.
	* monotone.1: Mention dump and load.

2003-11-09  graydon hoare  <graydon@pobox.com>

	* rcs_file.hh (rcs_symbol): New structure.
	* rcs_file.cc (symbol): New rule.
	* rcs_import.cc (find_branch_for_version): New function.
	(cvs_key::branch): New field.
	(store_auxilliary_certs): Cert branch tag.
	* cycle_detector.hh: Fix bugs, don't use quick_alloc.
	* commands.cc (checkout): Add --branch based version.
	* monotone.texi: Document new command variant.
	* monotone.1: Ditto.

2003-11-09  graydon hoare  <graydon@pobox.com>

	* quick_alloc.hh: New file.
	* Makefile.am: Add it.
	* cycle_detector.hh: Rewrite.
	* manifest.hh: Use quick_alloc.
	* vocab.cc: Relax path name requirements a bit.
	* sqlite/sqliteInt.h: Up size of row to 16mb.

2003-11-02  graydon hoare  <graydon@pobox.com>

	* commands.cc (post): Post everything if no URL given; don't base
	decision off branch name presence.
	* app_state.cc, monotone.cc, file_io.cc, file_io.hh: Support
	absolutifying args.
	* lua.hh, lua.cc, std_hooks.lua (hook_get_mail_hostname): New hook.
	* monotone.texi: Document it.
	* monotone.texi, monotone.1: Minor corrections, new sections.
	* monotone.cc: Don't look in $ENV at all.
	* network.cc: Correct MX logic.
	* nntp_tasks.cc, smtp_tasks.cc: Separate postlines state.
	* smtp_tasks.cc: Correct some SMTP logic.
	* configure.ac, NEWS: Mention 0.7 release.

	Release point (v 0.7).

2003-11-01  graydon hoare  <graydon@pobox.com>

	* http_tasks.cc: Drop extra leading slashes in HTTP messages.

2003-10-31  graydon hoare  <graydon@pobox.com>

	* commands.cc, database.cc, database.hh, lua.cc, lua.hh,
	network.cc, network.hh, packet.cc, packet.hh, schema.sql,
	schema_migration.cc, tests/t_http.at, tests/t_nntp.at, vocab.cc:
	Eliminate "groupname", use lone URL.
	* monotone.texi: Update to cover new URL rules.
	* network.cc, network.hh, lua.cc, lua.hh, smtp_tasks.cc:
	Implement "mailto" URLs.
	* tests/t_smtp.at: New test.
	* testsuite.at: Call it.

2003-10-31  graydon hoare  <graydon@pobox.com>

	* patch_set.cc (manifests_to_patch_set): Second form with explicit renames.
	(manifests_to_patch_set): Split edit+rename events when we see them.
	* commands.cc (status, commit): Include explicit rename set.
	* diff_patch.cc (merge3): Accept edit+rename events split by patch_set.cc.
	* smtp_tasks.hh, smtp_tasks.cc: New files.
	* nntp_machine.hh, nntp_machine.cc: Rename to proto_machine.{hh,cc} (woo!)
	* nntp_tasks.cc: Adjust to use proto_ prefix in various places.
	* proto_machine.cc (read_line): get() into streambuf.
	* Makefile.am: Cover renames and adds.

2003-10-31  graydon hoare  <graydon@pobox.com>

	* diff_patch.cc (merge3): Extract renames.
	* commands.cc (calculate_new_manifest_map): Extract renames.
	(try_one_merge): Extract renames, propagate to merge target.
	(commit): Extract renames, propagate to commit target.
	* cert.cc (calculate_renames_recursive): Fix wrong logic.
	(find_common_ancestor_recursive): Stall advances at top of graph.
	* patch_set.cc: (manifests_to_patch_set): Teach about historical
	renames.
	* tests/t_erename.at: New test for edit+rename events.
	* testsuite.at: Call t_erename.at.

2003-10-30  graydon hoare  <graydon@pobox.com>

	* patch_set.cc (operator<): s/a/b/ in a few places, yikes!
	* cert.cc: Add machinery for rename edge certs.
	* commands.cc: Call diff(manifest,manifest) directly.
	* tests/t_nntp.at: Kill tcpserver DNS lookups on nntp test.
	* network.cc (parse_url): Character class typo fix, from
	Johannes Winkelmann.
	* app_state.hh, cert.hh, commands.hh, cycle_detector.hh,
	database.hh, diff_patch.cc, diff_patch.hh, http_tasks.hh,
	interner.hh, keys.hh, lua.hh, manifest.hh, network.hh,
	nntp_machine.hh, nntp_tasks.hh, packet.hh, patch_set.hh,
	transforms.hh, update.hh, vocab.hh, work.hh, xdelta.hh:
	fix use of std:: prefix / "using namespace" pollution.

2003-10-27  graydon hoare  <graydon@pobox.com>

	* lua/liolib.c (io_mkstemp): Portability fix
	from Ian Main.
	* xdelta.cc,hh (compute_delta): New manifest-specific variant.
	* transforms.cc,hh (diff): Same.
	* rcs_import.cc: Various speedups to cvs import.

2003-10-26  graydon hoare  <graydon@pobox.com>

	* cert.cc (get_parents): New function.
	(write_paths_recursive): New function.
	(write_ancestry_paths): New function.
	* cert.hh (write_ancestry_paths): Declare.
	* commands.cc (queue_edge_for_target_ancestor):
	Call write_ancestry_paths for "reposting" queue
	strategy.

2003-10-25  graydon hoare  <graydon@pobox.com>

	* commands.cc (log): Skip looking inside nonexistent
	manifests for file comments.

2003-10-24  graydon hoare  <graydon@pobox.com>

	* adns/*.c, adns/*.h: Import adns library.
	* Makefile.am: Update to build adns into lib3rdparty.a.
	* AUTHORS: Mention adns.
	* network.cc: Call adns functions, not gethostbyname.

2003-10-20  Nathaniel Smith  <njs@codesourcery.com>

	* patch_set.cc (patch_set_to_text_summary): Give more detailed
	output.
	* commands.cc (get_log_message, status, diff): Use
	patch_set_to_text_summary for complete description.

2003-10-22  graydon hoare  <graydon@pobox.com>

	* monotone.texi: Document 'queue' command.
	* monotone.1: Likewise.

2003-10-22  graydon hoare  <graydon@pobox.com>

	* diff_patch.cc
	(infer_directory_moves): New function.
	(rebuild_under_directory_moves): New function.
	(apply_directory_moves): New function.
	(merge3): Handle directory moves.
	* tests/t_renamed.at: New test for dir renames.
	* testsuite.at: Call it.

2003-10-21  graydon hoare  <graydon@pobox.com>

	* commands.cc (queue): New command.
	(list): Add "queue" subcommand, too.

2003-10-21  graydon hoare  <graydon@pobox.com>

	* diff_patch.cc (merge_deltas): New function.
	(check_map_inclusion): New function.
	(check_no_intersect): New function.
	(merge3): Rewrite completely.
	* tests/t_rename.at: New test.
	* testsuite.at: Call it.
	* file_io.cc, file_io.hh (make_dir_for): New function.
	* commands.cc (update): Call make_dir_for on update.

2003-10-20  graydon hoare  <graydon@pobox.com>

	* commands.cc: Replace [] with idx() everywhere.

2003-10-20  Tom Tromey  <tromey@redhat.com>

	* cert.hh (get_branch_heads): Updated.
	Include <set>.
	* commands.cc (head): Updated for new get_branch_heads.
	(merge): Likewise.
	(propagate): Likewise.
	* cert.cc (get_branch_heads): Use set<manifest_id>.

	* commands.cc (merge): Use all caps for metasyntactic variable.
	(heads): Likewise.

	* network.cc (post_queued_blobs_to_network): Do nothing if no
	packets to post.

2003-10-20  graydon hoare  <graydon@pobox.com>

	* cert.cc (get_branch_heads): Fix dumb bug.
	* diff_patch.cc (merge3): Fix dumb bug.
	(merge2): Fix dumb bug.
	(try_to_merge_files): Fix dumb bug.

2003-10-20  graydon hoare  <graydon@pobox.com>

	* file_io.cc (tilde_expand): New function.
	* monotone.cc (cpp_main): Expand tildes in
	db and rcfile arguments.

2003-10-20  graydon hoare  <graydon@pobox.com>

	* rcs_import.cc (import_cvs_repo): Check key existence
	at beginning of import pass, to avoid wasted work.

2003-10-19  Tom Tromey  <tromey@redhat.com>

	* commands.cc (log): Add each seen id to `cycles'.

2003-10-19  graydon hoare  <graydon@pobox.com>

	* AUTHORS: Mention Tecgraf PUC-Rio and their
	copyright.
	* Makefile.am: Mention circular buffer stuff.
	* configure.ac, NEWS: Mention 0.6 release.
	* cert.hh, cert.cc (erase_bogus_certs): file<cert> variant.
	* commands.cc (log): Erase bogus certs before writing,
	cache comment-less file IDs.
	* monotone.spec: Don't specify install-info args,
	do build with optimization on RHL.

	Release point (v 0.6).

2003-10-19  Matt Kraai  <kraai@ftbfs.org>

	* commands.cc (merge): Use app.branch_name instead of args[0] for
	the branch name.

2003-10-17  graydon hoare  <graydon@pobox.com>

	* commands.cc (log): New command.
	Various other bug fixes.
	* monotone.1, monotone.texi: Minor updates.

2003-10-17  graydon hoare  <graydon@pobox.com>

	* monotone.texi: Expand command and hook references.
	* commands.cc: Disable db dump / load commands for now.

2003-10-16  graydon hoare  <graydon@pobox.com>

	* sanity.hh: Add a const version of idx().
	* diff_patch.cc: Change to using idx() everywhere.
	* cert.cc (find_common_ancestor): Rewrite to recursive
	form, stepping over historic merges.
	* tests/t_cross.at: New test for merging merges.
	* testsuite.at: Call t_cross.at.

2003-10-10  graydon hoare  <graydon@pobox.com>

	* lua.hh, lua.cc (hook_apply_attribute): New hook.
	* work.hh, work.cc (apply_attributes): New function.
	* commands.cc (update_any_attrs): Update attrs when writing to
	working copy.
	* std_hooks.lua (temp_file): Use some env vars.
	(attr_functions): Make table of attr-setting functions.

2003-10-10  graydon hoare  <graydon@pobox.com>

	* work.cc: Fix add/drop inversion bug.
	* lua/*.{c,h}: Import lua 5.0 sources.
	* lua.cc: Rewrite lua interface completely.
	* std_hooks.lua, test_hooks.lua, testsuite,
	tests/t_persist_phrase.at, configure.ac, config.h.in, Makefile.am:
	Modify to handle presence of lua 5.0.

2003-10-08  graydon hoare  <graydon@pobox.com>

	* rcs_import.cc: Attach aux certs to child, not parent.
	* manifest.cc: Speed up some calculations.
	* keys.cc: Optionally cache decoded keys.

2003-10-07  graydon hoare  <graydon@pobox.com>

	* manifest.hh, manifest.cc, rcs_import.cc: Write manifests w/o
	compression.
	* vocab.hh, vocab.cc: Don't re-verify verified data.
	* ui.hh, ui.cc: Minor efficiency tweaks.

2003-10-07  graydon hoare  <graydon@pobox.com>

	* commands.cc, work.cc, work.hh: Add some preliminary stuff
	to support explicit renaming, .mt-attrs.
	* monotone.texi: Add skeletal sections for command reference,
	hook reference, CVS phrasebook. Fill in some parts.

2003-10-02  graydon hoare  <graydon@pobox.com>

	* boost/circular_buffer*.hpp: Add.
	* AUTHORS, cert.cc, commands.cc, database.cc,
	diff_patch.cc, http_tasks.cc, keys.cc, lua.cc, manifest.cc,
	network.cc, nntp_machine.cc, packet.cc, patch_set.cc,
	rcs_import.cc, sanity.cc, sanity.hh, ui.hh, update.cc,
	vocab_terms.hh, work.cc:
	remove existing circular buffer code, replace all
	logging and asserty stuff with boost::format objects
	rather than vsnprintf.

2003-10-01  graydon hoare  <graydon@pobox.com>

	* testsuite.at: Don't use getenv("HOSTNAME").
	* database.cc (exec, fetch): Do va_end/va_start again in between
	logging and executing query.

2003-09-28  Tom Tromey  <tromey@redhat.com>

	* monotone.texi: Added @direntry.

2003-09-27  Nathaniel Smith  <njs@pobox.com>

	* monotone.cc: Remove "monotone.db" default to --db
	option in help text.

2003-09-27  graydon hoare  <graydon@pobox.com>

	* diff_patch.cc: Rework conflict detection.
	* rcs_import.cc: Remove some pointless slowness.
	* monotone.spec: Install info files properly.

	Release point (v 0.5).

2003-09-27  graydon hoare  <graydon@pobox.com>

	* AUTHORS, NEWS, configure.ac: Update for 0.5 release.
	* monotone.texi: Various updates.
	* xdelta.cc (compute_delta): Fix handling of empty data.
	* database.cc (sql): Require --db for init.
	* work.cc (read_options_map): Fix options regex.

2003-09-27  graydon hoare  <graydon@pobox.com>

	* lcs.hh: New jaffer LCS algorithm.
	* interner.hh, rcs_import.cc: Templatize interner.
	* diff_patch.hh: Use interner, new LCS.

2003-09-27  Tom Tromey  <tromey@redhat.com>

	* commands.cc (fetch): Always try lua hook; then default to all
	known URLs.

2003-09-26  Tom Tromey  <tromey@redhat.com>

	* commands.cc (tag): Use all-caps for meta-syntactic variables.
	(comment, add, cat, complete, mdelta, fdata): Likewise.

	* monotone.1: There's no default database.
	* monotone.texi (OPTIONS): There's no default database.

	* database.cc (sql): Throw informative error if database name not
	set.
	* app_state.cc (app_state): Default to no database.

2003-09-26  graydon hoare  <graydon@pobox.com>

	* debian/*, monotone.spec: Add packaging control files.

2003-09-24  graydon hoare  <graydon@pobox.com>

	* database.cc, database.hh (debug): New function.
	* commands.cc (debug): New command.
	* cert.cc, cert.hh (guess_branch): New function.
	* commands.cc (cert): Queue certs to network servers.
	* commands.cc (cert, commit): Use guess_branch.
	* commands.cc (list): List unknown, ignored files.
	* monotone.texi, monotone.1: Document.

2003-09-24  graydon hoare  <graydon@pobox.com>

	* commands.cc (queue_edge_for_target_ancestor): Queue the
	correct ancestry cert, from child to target, as well as
	patch_set.

2003-09-22  graydon hoare  <graydon@pobox.com>

	* depot_schema.sql, schema_migration.cc,
	schema_migration.hh: Add.
	* database.cc, depot.cc: Implement schema migration.
	* database.cc, commands.cc: Change to db ... cmd.
	* monotone.texi, monotone.1: Document command change.
	* depot.cc: Fix various query bugs.

2003-09-21  Nathaniel Smith  <njs@codesourcery.com>

	* depot.cc (depot_schema): Remove unique constraint on (contents),
	replace with unique constraint on (groupname, contents).

2003-09-21  Nathaniel Smith  <njs@codesourcery.com>

	* commands.cc (diff): Take manifest ids as arguments.  Add
	explanatory text on files added, removed, modified.

2003-09-19  Tom Tromey  <tromey@redhat.com>

	* commands.cc (genkey): Use all-caps for meta-syntactic variable.
	(cert, tag, approve, disapprove, comment, add, drop, commit,
	update, revert, cat, checkout, co, propagate, complete, list, ls,
	mdelta, fdelta, mdata, fdata, mcerts, fcerts, pubkey, privkey,
	fetch, post, rcs_import, rcs): Likewise.
	(explain_usage): Indent explanatory text past the command names.

2003-09-17  Tom Tromey  <tromey@redhat.com>

	* commands.cc (list): Don't compute or use "subname".

	* commands.cc (revert): Handle case where argument is a
	directory.
	* tests/t_revert.at: Test for revert of directory.

	* testsuite.at (MONOTONE_SETUP): Use "monotone initdb".
	* monotone.1: Document "initdb".
	* monotone.texi (Commands): Document initdb.
	(Creating a Database): New node.
	(Getting Started): Refer to it.
	* commands.cc (initdb): New command.
	* database.cc (database::sql): New argument `init'.
	(database::initialize): New method.
	* database.hh (database::initalize): Declare.
	(database::sql): New argument `init'.

2003-09-17  Tom Tromey  <tromey@redhat.com>

	* tests/t_persist_phrase.at: Use "ls certs".
	* tests/t_nntp.at: Use "ls certs".
	* tests/t_genkey.at: Use "ls keys" and "ls certs".

2003-09-16  Tom Tromey  <tromey@redhat.com>

	* monotone.1: Document "list branches".
	* commands.cc (ls_certs): New function, from `lscerts' command.
	(ls_keys): New function, from `lskeys' command.
	(ls_branches): New function.
	(list): New command.
	(ls): New alias.
	(explain_usage): Split parameter info at \n.
	* monotone.texi (Adding Files): Use "list certs".
	(Committing Changes): Likewise.
	(Forking and Merging): Likewise.
	(Commands): Likewise.
	(Generating Keys): Use "list keys".
	(Commands): Likewise.
	(Commands): Mention "list branches".
	(Branches): Likewise.

2003-09-15  graydon hoare  <graydon@redhat.com>

	* http_tasks.cc: Fix networking to handle long input.

	* ui.cc, ui.hh: Only pad with blanks enough to cover old output
	when ticking.

	* update.cc, cert.cc, commands.cc: Fix cert fetching functions to
	remove bogus certs.

2003-09-15  Tom Tromey  <tromey@redhat.com>

	* monotone.1: Don't mention MT_KEY or MT_BRANCH.

	* monotone.texi (Getting Started): Don't mention MT_DB or
	MT_BRANCH.
	(Adding Files): Explicitly use --db and --branch.
	* app_state.hh (app_state): New fields options, options_changed.
	Declare new methods.  Include work.hh.
	* work.cc (work_file_name): New constant.
	(add_to_options_map): New structure.
	(get_options_path): New function.
	(read_options_map, write_options_map): Likewise.
	* work.hh (options_map): New type.
	(get_options_path, read_options_map, write_options_map): Declare.
	* commands.cc (add, drop, commit, update, revert, checkout,
	merge): Write options file.
	* app_state.cc (database_option, branch_option): New constants.
	(app_state::app_state): Read options file.
	(app_state::set_database): New method.
	(app_state::set_branch): Likewise.
	(app_state::write_options): Likewise.
	Include work.hh.
	* monotone.cc (cpp_main): Don't set initial database name on
	app.  Use new settor methods.  Don't look at MT_BRANCH or MT_DB.

2003-09-14  graydon hoare  <graydon@pobox.com>

	* vocab.cc, vocab.hh: Add streamers for vocab terms in preparation
	for switch to formatter.

	* cert.cc (check_signature): Treat missing key as failed check.
	* commands.cc (lscerts): Warn when keys are missing.

	* rcs_import.cc, nntp_tasks.cc, http_tasks.cc: Tick progress.

	* sanity.cc, monotone.cc: Tidy up output a bit.

	* xdelta.cc: Add code to handle empty files. Maybe correct?

	* ui.cc, ui.hh: Add.

2003-09-13  Tom Tromey  <tromey@redhat.com>

	* tests/t_nntp.at: If we can't find tcpserver or snntpd, skip the
	test.
	* tests/t_http.at: If we can't find boa or depot.cgi, skip the
	test.

2003-09-12  graydon hoare  <graydon@pobox.com>

	* update.cc (pick_update_target): Only insert base rev as update
	candidate if it actually exists in db.

	* commands.cc, database.cc, database.hh: Implement id completion
	command, and general id completion in all other commands.

2003-09-12  Tom Tromey  <tromey@redhat.com>

	* commands.cc (revert): A deleted file always appears in the
	manifest.
	* tests/t_revert.at: Check reverting a change plus a delete; also
	test reverting by file name.

	* work.cc (deletion_builder::visit_file): Check for file in
	working add set before looking in manifest.
	* tests/t_drop.at: Added add-then-drop test.

	* testsuite.at: Include t_drop.at.
	* tests/t_drop.at: New test.
	* work.cc (visit_file): Check for file in working delete set
	before looking in manifest.

2003-09-12  Tom Tromey  <tromey@redhat.com>

	* Makefile.am ($(srcdir)/testsuite): tests/atconfig and
	tests/atlocal are not in srcdir.

	* Makefile.am (TESTS): unit_tests is not in srcdir.

2003-09-11  graydon hoare  <graydon@pobox.com>

	* commands.cc: Check for MT directory in status.
	* commands.cc: Require directory for checkout.
	* commands.cc: Delete MT/work file after checkout.
	* commands.cc: Implement 'revert', following tromey's lead.
	* commands.cc: Print base, working manifest ids in status.

	* diff_patch.cc: Further merge corrections.
	* diff_patch.cc (unidiff): Compensate for occasional miscalculation
	of LCS.

	* tests/t_merge.at: Check that heads works after a merge.
	* tests/t_fork.at:  Check that heads works after a fork.
	* tests/t_genkey.at: Remove use of 'import'.
	* tests/t_cwork.at: Check deletion of work file on checkout.
	* tests/t_revert.at: Check that revert works.

	* commands.cc, monotone.cc: Report unknown commands nicely.

2003-09-08  graydon hoare  <graydon@pobox.com>

	* tests/merge.at: Accept tromey's non-error case for update.

	* commands.cc(try_one_merge): Write merged version to packet
	writer, not directly to db.
	(merge): Write branch, changelog cert on merged version to db.

	* std_hooks.lua(merge3): Open result in mode "r", not "w+".

2003-09-06  Tom Tromey  <tromey@redhat.com>

	* update.cc (pick_update_target): Not an error if nothing to
	update.

	* monotone.texi: Use VERSION; include version.texi.

	* monotone.1: Document "co".
	* monotone.texi (Commands): Document "co".
	* commands.cc (ALIAS): New macro.
	(co): New alias.

	* README: Updated.

	* txt2c.cc: Added missing file.

	* texinfo.tex, INSTALL, Makefile.in, aclocal.m4, compile, depcomp,
	install-sh, missing, mkinstalldirs: Removed generated files.

2003-09-04  graydon hoare  <graydon@pobox.com>

	* Makefile.am, depot.cc, http_tasks.cc, http_tasks.hh,
	lua.cc, lua.hh, monotone.texi, network.cc, tests/t_http.at,
	vocab_terms.hh:

	Use public key signatures to talk to depot, not mac keys.

	* commands.cc, file_io.cc, monotone.texi, monotone.1,
	tests/t_scan.at, tests/t_import.at, work.cc, work.hh:

	Remove the 'import' and 'scan' commands, in favour of generalized
	'add' which chases subdirectories.

	* configure.ac, NEWS:

	Release point (v 0.4).

2003-09-03  graydon hoare  <graydon@pobox.com>

	* monotone.texi: Expand notes about setting up depot.

	* update.cc: Update by ancestry. Duh.

2003-09-02  graydon hoare  <graydon@pobox.com>

	* boost/socket/streambuf.hpp: Bump ppos on overflow.

	* packet.cc, transforms.cc, transforms.hh: Add function for
	canonicalization of base64 encoded strings. Use on incoming cert
	packet values.

	* commands.cc: Change fetch and post to take URL/groupname params
	rather than branchname.

	* network.cc, network.hh, depot.cc, http_tasks.cc: Fix URL parser,
	improve logging, change signatures to match needs of commands.cc

	* Makefile.am: Don't install txt2c or unit_tests.

	* Makefile.am: Build depot.cgi not depot.

	* database.cc, database.hh: Add "all known sources" fetching support.

	* patch_set.cc: Sort in a path-lexicographic order for nicer summaries.

	* monotone.texi: Expand coverage of packets and networking.

	* tests/t_nntp.at, tests/t_http.at: Update to provide URL/groupname
	pairs.

2003-09-02  Tom Tromey  <tromey@redhat.com>

	* aclocal.m4, monotone.info: Removed generated files.

2003-08-31  Nathaniel Smith  <njs@codesourcery.com>

	* configure.ac: Check for lua40/lua.h, lua40/lualib.h and -llua40,
	-lliblua40.
	* config.h.in: Add LUA_H, LIBLUA_H templates, remove HAVE_LIBLUA,
	HAVE_LIBLUALIB templates.
	* lua.cc: Include config.h.  Use LUA_H, LIBLUA_H macros.

2003-08-29  graydon hoare  <graydon@pobox.com>

	* Makefile.am, txt2c.cc, lua.cc, database.cc:
	Use a C constant-building converter rather than objcopy.

	* cert.cc, cert.hh, packet.cc, packet.hh, diff_patch.cc,
	rcs_import.cc:
	Modify cert functions to require a packet consumer, do no implicit
	database writing.

	* commands.cc, database.cc, database.hh, schema.sql, network.cc:
	Modify packet queueing strategy to select ancestors from known
	network server content, rather than most recent edge.

2003-08-25  graydon hoare  <graydon@pobox.com>

	* AUTHORS, ChangeLog, Makefile.am, NEWS, configure.ac,
	tests/t_http.at: Release point (v 0.3)

2003-08-24  graydon hoare  <graydon@pobox.com>

	* nntp_tasks.cc: Measure success from postlines state.
	* network.cc: Print summary counts of transmissions.
	* packet.cc: Count packets into database.
	* depot.cc: Add administrative commands, fix a bunch of
	little bugs.
	* t_http.at: Testcase for depot-driven communication.
	* monotone.texi: Update to reflect depot existence.
	* http_tasks.cc: Pick bugs out.

2003-08-24  graydon hoare  <graydon@pobox.com>

	* commands.cc: Wash certs before output.
	* *.cc,*.hh: Adjust cert packet format to
	be more readable, avoid superfluous gzipping.

2003-08-24  graydon hoare  <graydon@pobox.com>

	* configure, Makefile.in: Remove generated files, oops.
	* commands.cc: Implement 'propagate'.
	* lua.cc, lua.hh, network.cc, network.hh: Remove
	'aggregate posting' stuff.
	* network.cc: Batch postings into larger articles.
	* diff_patch.hh, diff_patch.cc: Implement basic
	merge2-on-manifest.

2003-08-23  graydon hoare  <graydon@pobox.com>

	* monotone.cc: Handle user-defined lua hooks as
	overriding internal / .monotonerc hooks no matter
	where on cmd line they occur.
	* update.cc: Made failures more user-friendly.
	* lua.cc: Improve logging a bit.
	* testsuite.at, tests/*.{at,in}, testsuite/: Rewrite tests in
	autotest framework, move to tests/ directory.
	* boost/io/*, cryptopp/hmac.h: Add missing files.

2003-08-23  Tom Tromey  <tromey@redhat.com>

	* monotone.cc (OPT_VERSION): New macro.
	(cpp_main): Handle OPT_VERSION.
	(options): Added `version' entry.
	Include config.h.

2003-08-21  Tom Tromey  <tromey@redhat.com>

	* database.cc: Include "sqlite/sqlite.h", not <sqlite.h>.

2003-08-20  graydon hoare  <graydon@pobox.com>

	* boost/*:
	incorporate boost sandbox bits, for now.

	* Makefile.am, Makefile.in, configure, configure.ac, diff_patch.cc,
	http_tasks.cc, http_tasks.hh, network.cc, nntp_machine.cc,
	nntp_machine.hh, nntp_tasks.cc, nntp_tasks.hh, testsuite/t_nntp.sh:

	fix up networking layer to pass nntp tests again

2003-08-19  graydon hoare  <graydon@pobox.com>

	* Makefile.am, Makefile.in, app_state.hh, cert.cc, commands.cc,
	constants.hh, cryptopp/misc.h, database.cc, depot.cc,
	http_tasks.cc, http_tasks.hh, keys.cc, lua.cc, lua.hh, monotone.cc,
	network.cc, network.hh, nntp_machine.cc, nntp_machine.hh,
	nntp_tasks.cc, nntp_tasks.hh, packet.cc, packet.hh, rcs_import.cc,
	sanity.cc, sanity.hh, schema.sql, test_hooks.lua,
	testsuite/runtest.sh, testsuite/t_null.sh, vocab_terms.hh:

	major surgery time
	- move to multi-protocol posting and fetching.
	- implement nicer failure modes for sanity.
	- redo commands to print nicer, fail nicer.

2003-08-18  graydon hoare  <graydon@pobox.com>

	* Makefile.am, Makefile.in, adler32.hh, database.cc, depot.cc,
	mac.hh, xdelta.cc, Makefile.am, Makefile.in:

	first pass at a depot (CGI-based packet service)

2003-08-08  graydon hoare  <graydon@pobox.com>

	* Makefile.am, Makefile.in AUTHORS, ChangeLog, Makefile.am,
	Makefile.in, NEWS, monotone.1, monotone.info, monotone.texi:

	release point (v 0.2)

2003-08-08  graydon hoare  <graydon@pobox.com>

	* cert.cc, cert.hh, interner.hh, rcs_import.cc:

	auxilliary certs

	* cert.cc, cert.hh, cycle_detector.hh, interner.hh, patch_set.cc,
	rcs_import.cc:

	improvements to cycle detection stuff

2003-08-05  graydon hoare  <graydon@pobox.com>

	* rcs_import.cc:

	almost even more seemingly correct CVS graph reconstruction (still slow)

	* sqlite/* cryptopp/* Makefile.am, Makefile.in, aclocal.m4,
	config.h.in, configure, configure.ac, file_io.cc, keys.cc,
	sanity.cc, sanity.hh, transforms.cc:

	minimizing dependencies on 3rd party libs by importing the
	necessary bits and rewriting others.

	* cert.cc, cert.hh, rcs_import.cc:

	cvs import seems to be working, but several linear algorithms need
	replacement

2003-07-28  graydon hoare  <graydon@pobox.com>

	* Makefile.am, Makefile.in, cert.cc, commands.cc, database.cc,
	database.hh, manifest.cc, rcs_file.cc, rcs_import.cc,
	rcs_import.hh, vocab.cc, xdelta.cc:

	cvs graph reconstruction hobbling along.

2003-07-21  graydon hoare  <graydon@pobox.com>

	* database.cc, xdelta.cc, xdelta.hh:

	piecewise xdelta; improves speed a fair bit.

2003-07-11  graydon hoare  <graydon@pobox.com>

	* Makefile.am, Makefile.in, config.h.in, configure, configure.ac,
	transforms.cc, xdelta.cc, xdelta.hh:

	implement xdelta by hand, forget 3rd party delta libs.

2003-07-02  graydon hoare  <graydon@pobox.com>

	* database.cc, rcs_import.cc, transforms.cc, transforms.hh:

	speedups all around in the storage system

2003-07-01  graydon hoare  <graydon@pobox.com>

	* database.hh, rcs_import.cc, transforms.cc, transforms.hh: speed

	improvements to RCS import

2003-06-30  graydon hoare  <graydon@pobox.com>

	* rcs_import.cc, transforms.cc:

	some speed improvements to RCS import

2003-06-29  graydon hoare  <graydon@pobox.com>

	* commands.cc, database.hh, rcs_import.cc, transforms.cc:

	RCS file import successfully (albeit slowly) pulls in some pretty
	large (multi-hundred revision, >1MB) test cases from GCC CVS

	* Makefile.in, commands.cc, rcs_file.cc, rcs_file.hh,
	rcs_import.cc, rcs_import.hh,

	Makefile.am: preliminary support for reading and walking RCS files

2003-04-09  graydon hoare  <graydon@pobox.com>

	* autogen.sh: oops
	* */*: savannah import

2003-04-06  graydon hoare  <graydon@pobox.com>

	* initial release.
<|MERGE_RESOLUTION|>--- conflicted
+++ resolved
@@ -1,4 +1,3 @@
-<<<<<<< HEAD
 2005-04-30  Nathaniel Smith  <njs@codesourcery.com>
 
 	* vocab.cc (trivially_safe_file_path): New function.
@@ -13,11 +12,10 @@
 	* commands.cc (add_intermediate_paths): Hand-code intermediate
 	path generator, taking advantage of normalization of file_path's,
 	to avoid mkpath().
-=======
+
 2005-04-29  Joel Rosdahl  <joel@rosdahl.net>
 
 	* monotone.texi: Minor corrections.
->>>>>>> e6c36031
 
 2005-04-29  Nathaniel Smith  <njs@codesourcery.com>
 
