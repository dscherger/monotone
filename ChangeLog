--- conflicted
+++ resolved
@@ -1,4 +1,3 @@
-<<<<<<< HEAD
 2006-03-08  Nathaniel Smith  <njs@pobox.com>
 
 	* tests/t_disapprove_branch.at, testsuite.at: Add a placeholder
@@ -6,7 +5,7 @@
 	inspection, it is obviously broken.  I don't have time to write a
 	real test right now, though, never mind fix it... but at least we
 	have an XFAIL and a comment...
-=======
+
 2006-03-07  Matthew Gregan  <kinetik@orcon.net.nz>
 
 	* std_hooks.lua (ignore_file): Fixup after introduction of
@@ -53,7 +52,6 @@
 	* commands.cc (CMD(tag)): "revision version" seems a bit
 	redundant.
 	* po/sv.po: change the translation accordingly.
->>>>>>> fcd6fa05
 
 2006-03-05  Nathaniel Smith  <njs@pobox.com>
 
