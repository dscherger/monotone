--- conflicted
+++ resolved
@@ -1,4 +1,12 @@
-<<<<<<< HEAD
+2005-10-14  Nathaniel Smith  <njs@pobox.com>
+
+	* key_store.{cc,hh} (get_key_dir): New method.
+	* schema_migration.cc (migrate_client_to_external_privkeys): Tell
+	user that we're moving their keys.
+	* commands.cc (genkey): Refer to keystore by the directory, not as
+	"keystore".
+	(ls_keys): Likewise.
+
 2005-10-14  Timothy Brownawell  <tbrownaw@gmail.com>
 
 	Add .mt-ignore, ignore most generated files, except for the *m4 files.
@@ -20,17 +28,6 @@
 	branch" (as defined by your working copy) when given empty.
 	* monotone.texi: document it.
 	
-=======
-2005-10-14  Nathaniel Smith  <njs@pobox.com>
-
-	* key_store.{cc,hh} (get_key_dir): New method.
-	* schema_migration.cc (migrate_client_to_external_privkeys): Tell
-	user that we're moving their keys.
-	* commands.cc (genkey): Refer to keystore by the directory, not as
-	"keystore".
-	(ls_keys): Likewise.
-
->>>>>>> 0eb9d02c
 2005-10-14  Matthew Gregan  <kinetik@orcon.net.nz>
 
 	* database.cc, schema.sql, schema_migration.cc: Use SQLite 3's
