--- conflicted
+++ resolved
@@ -1,14 +1,3 @@
-<<<<<<< HEAD
-2005-04-27  Matt Johnston  <matt@ucc.asn.au>
-
-	* change_set.cc (confirm_proper_tree): move things out of the loops
-	for better performance.
-
-2005-04-26  Matt Johnston  <matt@ucc.asn.au>
-
-	* change_set.cc (analyze_rearrangement): get rid of damaged_in_first
-	since it is not used.
-=======
 2005-04-26  Nathaniel Smith  <njs@codesourcery.com>
 
 	* rcs_import.cc (struct cvs_key, process_branch): Fix
@@ -25,7 +14,16 @@
 
 	* tests/t_i18n_file_data.at: New test.
 	* testsuite.at: Add it.
->>>>>>> 7fd95480
+
+2005-04-27  Matt Johnston  <matt@ucc.asn.au>
+
+	* change_set.cc (confirm_proper_tree): move things out of the loops
+	for better performance.
+
+2005-04-26  Matt Johnston  <matt@ucc.asn.au>
+
+	* change_set.cc (analyze_rearrangement): get rid of damaged_in_first
+	since it is not used.
 
 2005-04-26  Matt Johnston  <matt@ucc.asn.au>
 
