--- conflicted
+++ resolved
@@ -1,4 +1,3 @@
-<<<<<<< HEAD
 2005-01-26  Nathaniel Smith  <njs@codesourcery.com>
 
 	* tests/t_checkout_noop_on_fail.at: Clarify description and XFAIL.
@@ -39,7 +38,7 @@
 	* testsuite.at: Add them.
 	(MONOTONE): Prefix command line with $PREEXECUTE to e.g. support
 	running under Valgrind.
-=======
+
 2005-01-23  Derek Scherger  <derek@echologic.com>
 
 	* commands.cc (restrict_rename_set): include renames if either
@@ -62,7 +61,6 @@
 
 	* tests/t_revert_rename.at: New test. 
 	* testsuite.at: Add it.
->>>>>>> ed64139a
 
 2005-01-22  Derek Scherger  <derek@echologic.com>
 
