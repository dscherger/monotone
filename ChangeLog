--- conflicted
+++ resolved
@@ -1,12 +1,3 @@
-<<<<<<< HEAD
-2006-01-25  Matt Johnston  <matt@ucc.asn.au>
-
-	* merged in Botan 1.5.3 experimental release
-
-2006-01-22  Matt Johnston  <matt@ucc.asn.au>
-
-	* merged in Botan 1.5.2 experimental release
-=======
 2006-01-27  Matthew Gregan  <kinetik@orcon.net.nz>
 
 	* monotone.texi: Clean up 'serve' syntax in a couple of places.
@@ -97,7 +88,14 @@
 2006-01-23  Nathaniel Smith  <njs@pobox.com>
 
 	* commands.cc (update): Hopefully improve wording of help a bit.
->>>>>>> 920072a4
+
+2006-01-25  Matt Johnston  <matt@ucc.asn.au>
+
+	* merged in Botan 1.5.3 experimental release
+
+2006-01-22  Matt Johnston  <matt@ucc.asn.au>
+
+	* merged in Botan 1.5.2 experimental release
 
 2006-01-21  Nathaniel Smith  <njs@pobox.com>
 
