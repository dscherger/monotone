--- conflicted
+++ resolved
@@ -1,4 +1,3 @@
-<<<<<<< HEAD
 2005-07-11  Nathaniel Smith  <njs@pobox.com>
 
 	* app_state.{hh,cc} (exclude_patterns, add_exclude): 
@@ -8,7 +7,7 @@
 	(process_netsync_args): Implement it.
 	* tests/t_netsync_exclude.at: New test.
 	* testsuite.at: Add it.
-=======
+
 2005-07-11  Timothy Brownawell  <tbrownaw@gmail.com>
 
 	* options.hh, app_state.{hh,cc}, monotone.cc: New command specific
@@ -21,7 +20,6 @@
 2005-07-11  Timothy Brownawell  <tbrownaw@gmail.com>
 
 	* interner.hh: make slightly faster
->>>>>>> d009e724
 
 2005-07-10  Nathaniel Smith  <njs@pobox.com>
 
