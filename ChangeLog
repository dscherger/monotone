--- conflicted
+++ resolved
@@ -1,14 +1,3 @@
-<<<<<<< HEAD
-2005-09-16  Matt Johnston  <matt@ucc.asn.au>
-
-	* botan/pkcs8.cpp: re-add the monotone-specific code for guessing if
-	a key is DER encoded or not.
-
-2005-09-16  Matt Johnston  <matt@ucc.asn.au>
-
-	* botan/*: update to Botan 1.4.6
-	* Makefile.am: ditto
-=======
 2005-09-16  Timothy Brownawell  <tbrownaw@gmail.com>
 
 	* netsync.cc: finish renaming things, so it compiles again...
@@ -29,7 +18,16 @@
 	from the same port. This allows a special server to ask for the
 	client's include pattern, and then forward the connection to a real
 	monotone server.
->>>>>>> d6f6bc53
+
+2005-09-16  Matt Johnston  <matt@ucc.asn.au>
+
+	* botan/pkcs8.cpp: re-add the monotone-specific code for guessing if
+	a key is DER encoded or not.
+
+2005-09-16  Matt Johnston  <matt@ucc.asn.au>
+
+	* botan/*: update to Botan 1.4.6
+	* Makefile.am: ditto
 
 2005-09-15  Timothy Brownawell  <tbrownaw@gmail.com>
 
