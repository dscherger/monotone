--- conflicted
+++ resolved
@@ -1,4 +1,3 @@
-<<<<<<< HEAD
 2005-10-22  Timothy Brownawell  <tbrownaw@gmail.com>
 
 	* contrib/usher.cc: Support friendly shutdown (no new connections, but
@@ -6,7 +5,7 @@
 	Simple admin interface to start/stop or get the status of individual
 	servers or the whole usher (listens for connections on a separate
 	port, only enabled if specified on the command line).
-=======
+
 2005-10-22  Richard Levitte  <richard@levitte.org>
 
 	* tests/t_database_sig_cleanup.at: Two more sleeps that I forgot.
@@ -46,7 +45,6 @@
 2005-10-19  Matthew A. Nicholson  <matt@matt-land.com>
 
 	* std_hooks.lua: Minor correction to vim warning during 3-way merge.
->>>>>>> d176b84a
 
 2005-10-18  Timothy Brownawell  <tbrownaw@gmail.com>
 
