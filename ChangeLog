<<<<<<< HEAD
2004-12-06  Joel Rosdahl  <joel@rosdahl.net>

	* Makefile.am (package_full_revision.txt): Silence error messages
	when deducing full package revision.
=======
2004-12-08  graydon hoare  <graydon@pobox.com>

	* change_set.cc (extend_renumbering_via_added_files): 
	Look up parent tid in existing renumbering.
	* commands.cc (attr): Check index for "set" subcommand.
	(lca): New diagnostic command.
	(log): Tidy up output formatting a bit.
	* po/monotone.pot: Regenerate.
	* tests/t_add_edge.at: New test to catch add failure.
	* testsuite.at: Call it.
>>>>>>> 8e61db83

2004-12-06  graydon hoare  <graydon@pobox.com>

	* unix/get_system_flavour.cc:
	* win32/get_system_flavour.cc: Add missing files.

2004-12-06  graydon hoare  <graydon@pobox.com>

	* commands.cc (merge): Add newline in output.
	* change_set.cc (project_missing_deltas): Fix very bad
	delta-renaming bug.

2004-12-06  graydon hoare  <graydon@pobox.com>

	* change_set.cc:
	* tests/t_merge_add_del.at:
	* netsync.cc:
	* commands.cc: Clean up from merge.

2004-12-05  graydon hoare  <graydon@pobox.com>

        * Makefile.am (package_full_revision.txt): Use top_builddir
        to locate monotone executable.

2004-12-04  graydon hoare  <graydon@pobox.com>

        * commands.cc (fcommit): New command.
        (update): Finish off merge of update command.

2004-12-04  Derek Scherger  <derek@echologic.com>

        * commands.cc: (complete_command): New function.
        (explain_usage/process): Use it.

2004-12-01  graydon hoare  <graydon@pobox.com>

	* {unix,win32}/get_system_flavour.cc: New files.
	* basic_io.{cc,hh}: Give names to input sources.
	* monotone.cc: Move app_state ctor inside try.
	* platform.hh (get_system_flavour): Declare.
	* revision.cc: Name input source "revision".
	* sanity.cc: Log flavour on startup.
	* tests/t_attributes.at: Use new syntax.
	* transforms.{cc,hh} (split_into_lines): New variant, and rewrite.
	* work.{cc,hh}: Rewrite attributes to use basic_io.
	(get_attribute_from_db):
	(get_attribute_from_working_copy): New functions.

2004-12-05  Nathaniel Smith  <njs@codesourcery.com>

	* tests/t_merge_add_del: Shorten name for better display.

2004-12-05  Matt Johnston <matt@ucc.asn.au>

	* tests/t_merge_add_del: added a new test for merging
	  branches where a file is added then removed.
	* testsuite.at: added the new test
	* configure.ac: bumped the prequisite version to 2.58 since
	  some tests use AT_XFAIL_IF

2004-12-04  Nathaniel Smith  <njs@codesourcery.com>

	* change_set.cc (merge_deltas): Call correct variant of
	try_to_merge_files depending on whether ancestor is available.
	* diff_patch.cc (try_to_merge_files -- merge3 version): Add
	assertions about ids.
	(try_to_merge_files -- merge2 version): Likewise.

	* testsuite.at: Add a trivial working merge2 hook.
	* tests/t_related_merge2_data.at: Update to use.
	Mark as expected to PASS.
	* tests/t_merge2_data.at: Likewise.

2004-12-04  Nathaniel Smith  <njs@codesourcery.com>

	* change_set.cc: Remove tabs.
	* diff_patch.cc: Likewise.

2004-11-30  Nathaniel Smith  <njs@codesourcery.com>

	* keys.cc (get_passphrase): Simplify arguments.
	(generate_key_pair): Force new passphrases to come from the user.
	Adapt to new 'get_passphrase' arguments.
	(change_key_passphrase): Likewise.
	(generate_key_pair): Add argument specifying passphrase, for
	exclusive use of the unit tests.
	(signature_round_trip_test): Use it.
	* keys.hh (generate_key_pair): Adjust prototype correspondingly.

	* tests/t_genkey.at: Test that 'genkey' requires the passphrase to
	be entered.
	* tests/t_chkeypass.at: Check that 'chkeypass' fails if no
	passphrase is given.

2004-11-30  Nathaniel Smith  <njs@codesourcery.com>

	* keys.hh: Remove tabs.
	* keys.cc: Likewise.

2004-11-30  Nathaniel Smith  <njs@codesourcery.com>

	* monotone.texi (Hook Reference): Clarify description of
	'get_passphrase', following confusion on IRC.

2004-11-30  Joel Rosdahl  <joel@rosdahl.net>

	* ui.cc (fatal): Added missing newlines in fatal message.

2004-11-29  Nathaniel Smith  <njs@codesourcery.com>

	* monotone.texi: Add more details to documentation of 'update
	<revision>' command.

	* ui.cc (fatal): Typo in previous commit.
	
2004-11-29  Nathaniel Smith  <njs@codesourcery.com>

	* ui.cc (fatal): On suggestion of Zack Weinberg, add a note to
	fatal error messages 1) telling the user that it's a bug (i.e.,
	not their fault), and 2) requesting a bug report.

2004-11-29  Nathaniel Smith  <njs@codesourcery.com>

	* ui.cc: Remove tabs.

2004-11-30  Matt Johnston  <matt@ucc.asn.au>

        * change_set.cc (merge_disjoint_analyses): Prevent duplicated
        tids being used.
        (merge_disjoint_analyses): Fix typo (s/a_tmp/b_tmp/)

2004-11-24  Nathaniel Smith  <njs@codesourcery.com>

	* tests/t_cleanup_empty_dir.at: Shorten name.

2004-11-24  Nathaniel Smith  <njs@codesourcery.com>

	* Makefile.am (BUILT_SOURCES): List package_*version.{h,txt}.
	* package_{full_,}version.txt: Work when blddir != srcdir.

2004-11-24  Nathaniel Smith  <njs@codesourcery.com>

	* mt_version.hh: New file.
	* mt_version.cc: New file.
	* monotone.cc (package_revision.h): Don't include it.
	(mt_version.hh): Include it.
	(OPT_FULL_VERSION): New option.
	(options): Add it.
	(cpp_main): Implement --version and --full-version in terms of
	mt_version.hh.

	* Makefile.am (package_full_revision.h): Build it.
	(MOST_SOURCES): Add mt_version.{cc,hh}.

2004-11-24  Nathaniel Smith  <njs@codesourcery.com>

	* txt2c.cc (main): Add "--skip-trailing" option to skip trailing
	whitespace.
	* Makefile.am (package_revision.h): Generate it.
	* monotone.cc (package_revision.h): Include it.
	(cpp_main): Print it as part of --version.

2004-11-23  Nathaniel Smith  <njs@codesourcery.com>

	* tests/t_cleanup_empty_dir.at: New test.
	* testsuite.at: Call it.
	
2004-11-23  Nathaniel Smith  <njs@codesourcery.com>

	* monotone.texi (File Attributes): Document how restricted format
	of .mt-attrs currently is.  Also talk about 'the' .mt-attrs file
	instead of 'an', in response to confusion.

2004-11-23  Nathaniel Smith  <njs@codesourcery.com>

	* work.cc (build_deletion): Add missing newline.
	(build_rename): Likewise.
	(build_rename): Likewise.

2004-11-23  Nathaniel Smith  <njs@codesourcery.com>

	* work.cc: Remove tabs.

2004-11-23  Nathaniel Smith  <njs@codesourcery.com>

	* commands.cc: Remove tabs.

2004-11-23  Nathaniel Smith  <njs@codesourcery.com>

	* tests/t_add_dot.at: New test.
	* testsuite.at: Call it.

2004-11-22  Joel Rosdahl  <joel@rosdahl.net>

	* testsuite.at (NEED_UNB64): Check that python knows how to decode
	strings before using it.

2004-11-21  Joel Rosdahl  <joel@rosdahl.net>

	* testsuite.at (NEED_UNB64): Find more programs for decoding
	base64.

2004-11-20  Nathaniel Smith  <njs@codesourcery.com>

	* tests/t_merge_1.at: New test.
	* testsuite.at: Add it.
	(NEED_UNB64): New macro.
	(UNB64): Likewise.
	* tests/t_unidiff.at: Use them.
	* tests/t_unidiff2.at: Likewise.

2004-11-19  Nathaniel Smith  <njs@codesourcery.com>

	* tests/t_initfork.at: Remove file; redundant with
	t_merge2_add.at.
	* testsuite.at: Don't call it.

2004-11-18  Derek Scherger  <derek@echologic.com>

	* commands.cc (list tags): new command.
	* monotone.1: update.
	* monotone.texi: update.
	* std_hooks.lua: remove unused get_problem_solution hook.
	* test/t_tags.at: new test.
	* testsuite.at: call it.

2004-11-18  Nathaniel Smith  <njs@codesourcery.com>

	* monotone.texi (Committing Work): Remove mistakenly added
	redundant command line argument.

2004-11-17  Joel Rosdahl  <joel@rosdahl.net>

	* commands.cc (diff): Don't print hashes around diff output if
	there is no diff to print.

	Fix bugs #8714 "monotone update working copy to previous version"
	and #9069 "update with multiple candidates":
	* commands.cc (update): Let the update command take an optional
	revision target parameter. Without an explicit revision target,
	the current branch head is used just like before. Added logic for
	updating to an older revision or another revision reachable via a
	common ancestor.
	* tests/t_update_to_revision.at: Add regression tests for new
	update logic.
	* testsuite.at: Add new test.
	* monotone.texi: Document new update argument.

2004-11-17  Nathaniel Smith  <njs@codesourcery.com>

	* netsync.cc (request_fwd_revisions): Rename 'first_attached_edge'
	to 'an_attached_edge', because it does not represent the first
	attached edge.  Likewise for 'first_attached_cset'.
	(analyze_attachment): Remove early exit from loop; we want to
	analyze the entire graph, not just some linear subgraphs.

	* revision.cc (ensure_parents_loaded): Filter out the null
	revision when calculating parents.
	* change_set.hh (null_id): Define for 'revision_id's.

	* tests/t_merge2_add.at: New test.
	* tests/t_merge2_data.at: New test.
	* tests/t_related_merge2_data.at: New test.
	* tests/t_merge_add.at: New test.
	* tests/t_netsync_pubkey.at: New test.
	* tests/t_netsync_repeated.at: New test.
	* tests/t_netsync_unrelated.at: New test.


	* testsuite.at: Add new tests.
	(NETSYNC_SETUP): New macro.
	(MONOTONE2): New macro.
	(RUN_NETSYNC): New macro.
	(ADD_FILE): New macro.
	(SET_FILE): New macro.
	(COMMIT): New macro.
	* tests/t_netsync.at: Use them.

	* tests/t_singlenetsync.at: Add 'netsync' keyword'.  Rename to...
	* tests/t_netsync_single.at: ...this.

	* tests/t_heads_discontinuous_branch.at: XFAIL it.

2004-11-17  Nathaniel Smith  <njs@codesourcery.com>

	* netsync.cc: Remove hard tabs.

2004-11-17  Nathaniel Smith  <njs@codesourcery.com>

	* revision.cc: Remove hard tabs.
	* change_set.hh: Likewise.

2004-11-16  Nathaniel Smith  <njs@codesourcery.com>

	* tests/t_heads.at: Replace last tricky case with a less tricky case.
	* tests/t_heads_discontinuous_branch.at: New test for the really
	tricky case.
	* testsuite.at: Run it.

2004-11-16  Nathaniel Smith  <njs@codesourcery.com>

	* views.sql (trusted_parents_in_branch): Remove.
	(trusted_children_in_branch): Remove.
	(trusted_branch_members): New view.
	(trusted_branch_parents): New view.
	(branch_heads): Use the new views, not the removed ones.
	
	* database.cc (get_heads): Column name in 'branch_heads'
	unavoidably changed from 'id' to 'parent'; adjust SELECT statement
	to use new name.

2004-11-16  Nathaniel Smith  <njs@codesourcery.com>

	* database.cc: Remove hard tabs.

2004-11-16  Nathaniel Smith  <njs@codesourcery.com>

	* commands.cc (dump_diffs): Fetch delta destination, not source,
	on new files.

2004-11-15  Joel Rosdahl  <joel@rosdahl.net>

	* tests/t_diff_added_file.at: Added testcase exposing a bug in
	"monotone diff x y" where x is an ancestor of y and y adds a new
	file.
	* testsuite.at: Add new test.

2004-11-14  Joel Rosdahl  <joel@rosdahl.net>

	Fix bug #9092 "add command to change passphrase":
	* commands.cc (chkeypass): New command.
	* keys.cc (get_passphrase): Added parameters for prompt beginning and
	disabling hook lookup and passphrase caching.
	* keys.hh, keys.cc (change_key_passphrase): New function.
	* database.hh, database.cc (delete_private_key): New function.
	* monotone.texi (Key and Cert): Document command.
	* tests/t_chkeypass.at: Testcase for the command.
	* testsuite.at: Added new testcase.

2004-11-14  Matt Johnston <matt@ucc.asn.au>

	* tests/t_initfork.at: New test for merging two ancestor-less heads.

2004-11-13  Nathaniel Smith  <njs@codesourcery.com>

	* tests/t_heads.at: New test.
	* testsuite.at: Add it.
	
2004-11-13  Nathaniel Smith  <njs@codesourcery.com>

	* monotone.texi: Fix various typos.
	(Committing Work): Add missing command line argument.
	(Branch Names): New section.
	Add me to the copyright block.

2004-11-12  Joel Rosdahl  <joel@rosdahl.net>

	* monotone.texi: Fix documentation of the approve and disapprove
	commands. Fix jp.co.juicebot.jb7 branch name in examples. Other
	minor fixes.

2004-11-11  Joel Rosdahl  <joel@rosdahl.net>

	* monotone.texi: Fix typos.

2004-11-08  graydon hoare  <graydon@pobox.com>

	* monotone.texi: Some minor cleanups.
	* netsync.cc: Fix a formatter.

2004-11-07  graydon hoare  <graydon@pobox.com>

	* figures/*.txt: Drop.
	* monotone.texi: Pull ASCII figures back in conditionally.
	* NEWS, AUTHORS, monotone.spec: Update for 0.15.
	* monotone.1: Update.

2004-11-06  graydon hoare  <graydon@pobox.com>

	* README.changesets: New file.
	* config.guess, config.sub: Remove.
	* Makefile.am: Improve document-building brains.
	* cert.cc, netsync.cc: Remove include.
	* configure.ac: Bump version number.
	* merkle_tree.{cc,hh}: Use unsigned char in dynamic_bitset.
	* po/POTFILES.in: Update to remove os_specific.hh.
	* po/monotone.pot: Regenerate.

2004-11-05  graydon hoare  <graydon@pobox.com>

	* constants.cc: Up timeout, connection limit.
	* monotone.texi: Various cleanups.

2004-11-05  Ulrich Drepper  <drepper@redhat.com>

	* configure.ac: Reduce dependencies.
	* lua/lua.h: Include config.h.
	* mkstemp.{cc,hh}: Use system variant when found.
	* netxx/resolve_getaddrinfo.cxx: Check for AI_ADDRCONFIG
	definition.
	* po/POTFILES.in: Update to mention changes.
	* Makefile.am (EXTRA_DIST): Include spec file.
	* commands.cc (diff): No output if empty diff.

2004-10-31  graydon hoare  <graydon@pobox.com>

	* commands.cc (diff): Use guess_binary.
	Fix up some messages to fit on single lines.
	* Makefile.am: Make monotone.pdf depend on figures.
	* change_set.cc: Make inversion drop "delete deltas".
	* texinfo.css: Make images align nicely.
	* netsync.cc: Fix up some messages to be clearer.

2004-10-30  graydon hoare  <graydon@pobox.com>

	* figures/*: New figures.
	* monotone.texi: Rewrite much of the tutorial.

2004-10-30  Nathaniel Smith  <njs@codesourcery.com>

	* netsync.cc (process_hello_cmd): Make clear that when the
	server's key is unknown, we abort the connection.

2004-10-29  Nathaniel Smith  <njs@codesourcery.com>

	* sanity.cc (dump_buffer): Wrap bare string in call to string(),
	to disambiguate conversions (required by Boost 1.30).

2004-10-26  graydon hoare  <graydon@pobox.com>

	* tests/t_update_missing.at: New test from Bruce Stephens
	* testsuite.at: Call it.
	* change_set.cc: Fix the error exposed by it.

2004-10-26  graydon hoare  <graydon@pobox.com>

	* work.{cc,hh}: Comply with Derek's new tests.
	* commands.cc: Likewise.

2004-10-28  Derek Scherger  <derek@echologic.com>

	* tests/t_rename.at: add test for renaming a file after it has
	been moved rather than before
	* tests/t_revert.at: add test for reverting a missing file

2004-10-28  Derek Scherger  <derek@echologic.com>

	* tests/t_drop_missing.at: New test.
	* testsuite.at: Call it.

2004-10-28  Derek Scherger  <derek@echologic.com>

	* tests/t_add.at: New test.
	* testsuite.at: Call it.

2004-10-26  graydon hoare  <graydon@pobox.com>

	* basic_io.{cc,hh}: Rework to use indented stanzas.
	* change_set.cc, revision.cc: Likewise.
	* change_set.cc: Fix formatter bug.
	* commands.cc: Sanity check file ID on delta commit.
	* work.cc: Chatter a bit more on add/drop.

2004-10-17  graydon hoare  <graydon@pobox.com>

	* merkle_tree.cc: Fix bad logging.
	* netsync.cc: Fix transmission bugs.
	* work.cc: Add some progress messages back in.
	* monotone.texi: Change contents of MT/work in example.

2004-10-17  graydon hoare  <graydon@pobox.com>

	* commands.cc (log): Keep a seen list, mask frontier by it.
	* monotone.texi: Updates to cover revision terminology.

	Also various further merges from trunk, see below.

2004-10-17  Derek Scherger  <derek@echologic.com>

	* lua.{cc,hh} (hook_ignore_branch): new hook
	* commands.cc (ls_branches): call it
	* monotone.texi (Hook Reference): describe it

2004-10-17  Richard Levitte  <richard@levitte.org>

	fix bug 8715 and more
	* diff_patch.cc (struct unidiff_hunk_writer,
	unidiff_hunk_writer::flush_hunk): the skew is not just the
	size difference between added and deleted lines in the current
	hunk, it's the size difference between /all/ added and deleted
	lines so far.  Therefore, the skew needs to be a member of the
	struct rather than being something calculated for each hunk.
	Furthermore, we need to add trailing context even if the change
	only consisted of one line.

2004-10-17  Richard Levitte  <richard@levitte.org>

	* monotone.texi (Working Copy): Change the description of
	'monotone revert' to explain what happens when there are
	arguments.

2004-10-17  Richard Levitte  <richard@levitte.org>

	* monotone.texi (OPTIONS): Add a description of --ticker.

	* ui.cc, ui.hh: Rethink the writing conditions as the ticks being
	"dirty" when they have changed since the last print.  That way,
	it's very easy to see when they need being printed.  This fixes a
	small bug where, in some cases, the exact same tick output is
	produced twice, once before a separate message, and once after,
	when a ticker is actually being removed.
	(tick_write_dot::write_ticks): Add a line that describes the
	ticks, including the amount of each tick per short name.

2004-10-17  Richard Levitte  <richard@levitte.org>

	fix bug 8733
	* ui.cc, ui.hh: Define a separate tick writer struct, and two
	subclasses, one that write counters, and one that writes progress
	characters.  As a consequence, move the count to the ticker class
	itself, and have the user interface contain a map of pointers to
	tickers instead of a map of counters, so data is easier to expand
	and access in a consistent manner.  Finally, correct a few errors
	in the checks for when ticks should be written, and make sure the
	final value gets written when the tickers are removed.

	* cert.cc (write_ancestry_paths):
	* database.cc (rehash):
	* netsync.cc (call_server, rebuild_merkle_trees):
	* rcs_import.cc (import_cvs_repo, cvs_history): Adapt to the new
	tickers.

	* monotone.cc: Add the option '--ticker' which takes the values
	"dot" or "count" to express which type of tick writer to use.  As
	a result, set the tick writer to be the progress dot kind or the
	counting type.

2004-10-15  graydon hoare  <graydon@pobox.com>

	* std_hooks.lua (get_revision_cert_trust): Add.

2004-10-14  graydon hoare  <graydon@pobox.com>

	* main.cc (UNIX_STYLE_SIGNAL_HANDLING): Enable on OSX.
	* cryptopp/*: Upgrade to 5.2.1
	* Makefile.am: Adjust for a couple new files.

2004-10-13  graydon hoare  <graydon@pobox.com>

	* change_set.cc (__STDC_CONSTANT_MACROS): Further hammering.
	* commands.cc (changesetify): New subcommand to db.
	* database.{cc,hh} (sql): Install views.
	(install_views): New function.
	(get_manifest_certs): Restore old variant.
	* numeric_vocab.hh: Use stdint.h.
	* revision.{cc,hh} (analyze_manifest_changes)
	(construct_revisions)
	(build_changesets): New functions.
	* schema.sql: Remove views stuff.
	* views.sql: Put views here.
	* schema_migration.cc: Add migration code for revisions.
	* Makefile.am: Mention views.sql.

2004-10-12  graydon hoare  <graydon@pobox.com>

	* unix/read_password.cc: Don't force echo on.

2004-10-10  graydon hoare  <graydon@pobox.com>

	merge a batch of changes from trunk, see below.
	* monotone.spec: Bump to 0.14.

2004-10-10  graydon hoare  <graydon@pobox.com>

	fix bug 9884
	* tests/t_singlenetsync.at: sleep 5
	* tests/t_netsync.at: sleep 5 

2004-10-10  graydon hoare  <graydon@pobox.com>

	* AUTHORS: Mention Richard Levitte.
	* Makefile.am: Remove nonce stuff.
	* NEWS: Describe changes from last release.
	* cert.cc (cert_manifest_testresult): Teach about other ways
	of writing a boolean value.
	* commands.cc (commit): Don't commit when no change.
	(debug): Rename to "db execute".
	(serve): Require passphrase on startup.
	(bump): Remove command.
	(ls keys): Handle no keys.
	* configure.ac: Bump version number.
	* keys.cc (get_passphrase): Reject empty passphrase nicely,
	from user and from hook.
	* lua.{cc,hh} (hook_get_sorter): Dead code, remove.
	* main.cc (main_with_many_flavours_of_exception): s/char/int/.
	* monotone.cc (OPT_DUMP): New option.
	(OPT_VERBOSE): Rename as OPT_DEBUG.
	* monotone.{texi,1}: Document changes, s/rdiff/xdelta/.
	* nonce.{cc,hh}: Drop.
	* sanity.hh (sanity::filename): New field.
	* sanity.cc (dump_buffer): Dump to file or be silent.
	* testsuite.at (persist_phrase_ok): Define as true.
	* tests/t_null.at: Adjust for new option names.
	* unit_tests.cc: Set debug, not verbose.

2004-10-10  graydon hoare  <graydon@pobox.com>

	* tests/t_remerge.at: New test.
	* testsuite.at: Call it.

2004-10-10  graydon hoare  <graydon@pobox.com>

	* cryptopp/algebra.cpp:
	* cryptopp/asn.h:
	* cryptopp/hmac.h:
	* cryptopp/iterhash.h:
	* cryptopp/mdc.h:
	* cryptopp/modes.h:
	* cryptopp/osrng.h:
	* cryptopp/pubkey.h:
	* cryptopp/seckey.h:
	* cryptopp/simple.h:
	* cryptopp/smartptr.h:
	* cryptopp/strciphr.cpp:
	* cryptopp/strciphr.h:
	* lcs.cc:
	* lua.cc: Fixes for g++ 3.4 from Michael Scherer.
	* AUTHORS: Mention Michael.

2004-10-10  graydon hoare  <graydon@pobox.com>

	* tests/t_movedel.at: New test.
	* testsuite.at: Call it.

2004-10-10  graydon hoare  <graydon@pobox.com>

	* tests/t_movepatch.at: New test.
	* testsuite.at: Call it.

2004-10-10  graydon hoare  <graydon@pobox.com>

	* change_set.cc:
	* file_io.{cc,hh}: Bug Fixes.

2004-10-10  graydon hoare  <graydon@pobox.com>

	* cert.{cc,hh} (cert_revision_manifest): Bug fixes.
	* commands.cc (approve)
	(disapprove)
	(testresult): Teach about revisions.
	* tests/t_disapprove.at:
	* tests/t_i18n_file.at:
	* tests/t_ls_missing.at:
	* tests/t_testresult.at: Bug fixes.

2004-10-09  graydon hoare  <graydon@pobox.com>

	* netsync.cc: 
	* packet.cc: 
	* tests/t_i18n_file.at:
	* tests/t_netsync.at:
	* tests/t_single_char_filenames.at:
	* tests/t_singlenetsync.at: Bug fixes.

2004-10-04  graydon hoare  <graydon@pobox.com>

	* Makefile.am: Re-enable rcs stuff.
	* cert.{cc,hh}: Bug fixes.
	* change_set.{cc,hh} (apply_change_set)
	(apply_change_set_inverse): New helper functions.
	* commands.cc (log)
	(rcs_import)
	(cvs_import): Teach about revisions.
	* database.cc (get_version): Block reconstruction loops.
	* diff_patch.cc:
	* lua.cc:
	* netsync.cc: Remove references to obsolete includes.
	* rcs_file.cc: Pick up bug fix from trunk.
	* rcs_import.cc: Teach about revisions.

2004-10-03  graydon hoare  <graydon@pobox.com>

	* change_set.{cc,hh}: Lots of little bug fixes.
	* commands.cc: Likewise.
	* database.cc: Comment some chatter.
	* file_io.{cc,hh}: Bug fixes, remove unlink / hardlink stuff.
	* netcmd.cc: Bug fixes.
	* netsync.cc: Likewise.
	* tests/t_*.at: Teach about revisions.
	* testsuite.at: Likewise.
	* work.cc: Bug fixes.

2004-09-30  graydon hoare  <graydon@pobox.com>

	* app_state.cc: Inform db of app.
	* change_set.cc: Bug fixes.
	* commands.cc: Use delete_file not unlink.
	* database.{cc,hh}: Bug fixes in trust function machinery.
	* revisions.cc: Skip consideration of empty parents.
	* file_io.{cc,hh}: Remove unlink function.
	* schema.sql: Pass pubkey data into trust call.

2004-09-29  graydon hoare  <graydon@pobox.com>

	* change_set.cc: Various bug fixes, merge unit tests.

2004-09-26  graydon hoare  <graydon@pobox.com>

	* predicament.{cc,hh}: Remove.
	* Makefile.am: Update.
	* change_set.{cc,hh}: Compilation fixes.
	* commands.cc: Likewise.
	* file_io.{cc,hh}: Likewise, and implement link/unlink.
	* lua.{cc,hh}: Implement conflict resolver hooks.

2004-09-25  graydon hoare  <graydon@pobox.com>

	* change_set.{cc,hh}: Rewrite entirely.
	* work.cc: Adjust to compensate.
	* commands.cc: Likewise.
	* numeric_vocab.hh: Ask for C99 constant ctor macros.

2004-09-19  graydon hoare  <graydon@pobox.com>

	* change_set.cc: More bug fixes.
	* basic_io.cc: Improve error reporting.
	* commands.cc (complete): Teach about revisions.
	* database.{cc,hh}: Add complete variant for revisions.

2004-09-19  graydon hoare  <graydon@pobox.com>

	* change_set.cc: Add a unit test, fix some bugs.

2004-09-18  graydon hoare  <graydon@pobox.com>

	* change_set.{cc,hh} (subtract_change_sets): New function.
	(build_pure_addition_change_set): New function.
	* commands.cc (try_one_merge): Teach about revisions
	(merge): Likewise.
	(propagate): Likewise.
	(update): Change from changeset inversion to negation.
	* database.{cc,hh} (get_manifest): New function.
	* cert.cc: Use it.

2004-09-13  graydon hoare  <graydon@pobox.com>

	* change_set.cc: Bug fixes.
	* commands.cc: Likewise.

2004-09-13  graydon hoare  <graydon@pobox.com>

	* change_set.{cc,hh}: Implement delta renaming and merging.
	* commands.cc 
	(update): Teach about revisions.
	(agraph): Likewise.
	* diff_patch.{cc,hh}: Tidy up interface a bit.
	* database.{cc,hh} (get_revision_ancestry): New helper.
	* file_io.{cc,hh}
	(move_dir): New function.
	(delete_dir_recursive): New function.	

2004-09-10  graydon hoare  <graydon@pobox.com>

	* basic_io.{cc,hh}: Move to more "normal" looking
	quoted output.
	* change_set.{cc,hh}: Extend, bugfix.
	* commands.cc (diff): Teach about revisions.
	* revision.{cc,hh}: Extend, bugfix.

2004-09-06  graydon hoare  <graydon@pobox.com>

	* Makefile.am: Revise,
	* cert.{cc,hh}: Minor bug fixes.
	* change_set.{cc,hh} 
	(apply_path_rearrangement): New variant.
	(read_path_rearrangement): New function.
	(write_path_rearrangement): New function.
	* commands.cc: Partially teach about revisions.
	* database.{cc,hh}: Bug fixes.
	* revision.cc: Print new manifest as hex.
	* schema.sql: Fix typos.
	* update.{cc,hh}: Teach about revisions.

2004-09-06  graydon hoare  <graydon@pobox.com>

	* Makefile.am (unit_tests): Revise.
	* change_set.{cc,hh}: Move accessors to header.
	* constants.cc (netcmd_current_protocol_version): Bump.
	(netcmd_minimum_bytes_to_bother_with_gzip): Expand to 0xfff.
	* database.{cc,hh}: Teach about reverse deltas, bug fixes.
	* diff_patch.{cc,hh}: Remove dead code.
	* merkle_tree.{cc,hh}: Teach about revisions.
	* netsync.cc: Teach about revisions, reverse deltas.
	* packet.{cc,hh}: Likewise.
	* unit_tests.{cc,hh}: Reactivate tests.

2004-08-28  graydon hoare  <graydon@pobox.com>

	* Makefile.am (unit_tests): Split out working parts.
	* basic_io.{cc,hh}: Minor fixes. 
	* cert.{cc,hh}: Fixes, remove major algorithms.
	* revision.{cc,hh}: Rewrite algorithms from cert.cc.
	* change_set.{cc,hh}: Extensive surgery, unit tests.
	* database.{cc,hh}: Minor fixes.
	* file_io.{cc,hh}: Likewise.
	* lua.cc: Likewise.
	* packet.{cc,hh}: Teach about revisions.
	* schema.sql: Drop some optimistic tables.
	* unit_tests.{cc,hh}: Add revision, change_set tests.
	* vocab.cc: Instantiate revision<cert>.
	* work.{cc,hh}: Rewrite in terms of path_rearrangement.

2004-08-17  graydon hoare  <graydon@pobox.com>

	* database.cc: Simplified.
	* schema.sql: Simplified.
	* transforms.cc: Fixed bug.
	* revision.{hh,cc}: Stripped out tid_source.
	* change_set.{cc,hh}: Oops, never committed!

2004-08-16  graydon hoare  <graydon@pobox.com>

	* change_set.{hh,cc}: Simplified, finished i/o.
	* revision.{hh,cc}: Fix to match, redo i/o.
	* basic_io.cc (basic_io::parser::key): Print trailing colon.
	* vocab.hh: Whitespace tweak.

2004-08-09  graydon hoare  <graydon@pobox.com>

	* change_set.{hh,cc}: New files.
	* basic_io.{hh,cc}: New files.
	* predicament.{hh,cc}: New files.
	* revision.{hh,cc}: Break completely, need to fix.
	* diff_patch.{hh,cc}: Minor touchups.
	* lua.{hh,cc}, std_hooks.lua: Model predicaments.
	* Makefile.am: Update.

2004-07-10  graydon hoare  <graydon@pobox.com>

	* lcs.{hh,cc}: Move lcs.hh body into lcs.cc.
	* diff_patch.cc: Modify to compensate.
	* revision.{hh,cc}: New files.
	* Makefile.am: Update
	* patch_set.{hh,cc}: Remove.
	* {cert,database,lua,packets}.{hh,cc}, commands.cc: 
	Modify partially (incomplete) to use revisions.
	* manifest.{hh,cc}: Cleanup, remove dead code.
	* schema.sql: Declare new revision tables.
	* schema_migration.cc: Incomplete migrator.
	* {transforms.{hh,cc}, vocab{,_terms}.hh:
	Infrastructure for revisions.

2004-05-20  graydon hoare  <graydon@pobox.com>

	* NEWS: Note 0.13 release.
	* configure.ac: Bump version number.
	* monotone.spec: Likewise.

2004-05-19  graydon hoare  <graydon@pobox.com>

	* file_io.cc (tilde_expand): Fix fs::path use.

2004-05-18  graydon hoare  <graydon@pobox.com>

	* diff_patch.cc (apply_directory_moves): Fix fs::path use.
	* file_io.cc (write_data_impl): Likewise.
	* packet.cc: Use explicit true/false maps in caches.
	* sanity.cc (dump_buffer): Write to clog (buffered).

2004-05-14  Joel Rosdahl  <joel@rosdahl.net>

	* std_hooks.lua (ignore_file): Quote dots in .svn patterns.
	* monotone.texi: Updated ignore_file hook example.

2004-05-16  graydon hoare  <graydon@pobox.com>

	* keys.cc (get_passphrase): Reimplement.
	* unix/read_password.c: Remove.
	* {unix,win32}/read_password.cc: Add.
	* constants.{hh,cc} (maxpasswd): New constant.
	* Makefile.am: Teach about platform specific stuff.

2004-05-16  graydon hoare  <graydon@pobox.com>

	* diff_patch.cc (merge2): Don't discard files on one side.
	* std_hooks.lua (merge2_xxdiff_cmd): Specify merge filename.

2004-05-12  graydon hoare  <graydon@pobox.com>

	* AUTHORS: Rename Netxx back to netxx. Really, look in 
	the manifest; it's been renamed!
	* configure.ac: Remove prg_exec_monitor checks.

2004-05-13  Nathaniel Smith  <njs@codesourcery.com>

	* commands.cc: Include boost/filesystem/path.hpp,
	boost/filesystem/convenience.hpp.
	(checkout): Make checkout directory an fs::path, not a local_path.
	
2004-05-13  Nathaniel Smith  <njs@codesourcery.com>

	* testsuite.at (test_hooks.lua): Add a 'test_attr' attribute
	hook.  Add tests t_attributes and t_single_char_filenames.
	* tests/t_attributes.at: New test.
	* tests/t_single_char_filenames.at: New test.
	* manifest.cc (read_manifest_map): Replace ".+" with ".*" to
	support single-character filenames.
	* work.cc (read_work_set): Likewise.
	(read_attr_map): Likewise.

2004-05-13  Nathaniel Smith  <njs@codesourcery.com>

	* monotone.texi (Hook Reference): Update documented default
	definitions of 'merge2' and 'merge3'.

2004-05-12  Nathaniel Smith  <njs@pobox.com>

	* AUTHORS: Remove discussion of adns, since we no longer
	distribute it.  Fix capitalization of "Netxx".

2004-05-12  Nathaniel Smith  <njs@pobox.com>

	* std_hooks.lua (merge2): Support xemacs.  Add error message
	if no merge tool is found.
	(merge3): Likewise.  Also add (disabled) hook to use CVS
	'merge' command, as a demonstration of how to.

2004-05-12  graydon hoare  <graydon@pobox.com>

	* std_hooks.lua (get_author): Remove standard definition.
	* monotone.texi: Document change.

2004-05-12  graydon hoare  <graydon@pobox.com>

	* cert.cc (cert_manifest_author_default): Use default signing key
	name for default author, if lua hook fails.

2004-05-12  Joel Rosdahl  <joel@rosdahl.net>

	* file_io.cc (walk_tree): Removed extraneous newline in error
	message.

	* std_hooks.lua (edit_comment): Added missing newline in log
	message template.

	* tests/t_ls_missing.at: New test case.
	* testsuite.at: Added t_ls_missing.at.

2004-05-10  graydon hoare  <graydon@pobox.com>

	* nonce.cc, nonce.hh: New files.
	* Makefile.am: Note new files.
	* lua.cc, lua.hh (hook_get_nonce): New hook.
	* commands.cc (bump): New command.
	* commands.cc: Remove "(file|manifest)" args most places.
	* tests/t_disapprove.at
	* tests/t_genkey.at
	* tests/t_singlenetsync.at
	* tests/t_netsync.at
	* tests/t_persist_phrase.at: Adjust to compensate.
	* monotone.texi, monotone.1: Adjust to compensate.
	* work.cc, work.hh: Constify some arguments.

2004-05-09  graydon hoare  <graydon@pobox.com>

	* diff_patch.cc: Remove recording of file merge ancestry.

2004-05-09  graydon hoare  <graydon@pobox.com>

	* commands.cc (ls_missing): Modify to account for work.

2004-05-09  graydon hoare  <graydon@pobox.com>

	* commands.cc (list missing): New command.
	* monotone.texi, monotone.1: Update to document.

2004-05-08  graydon hoare  <graydon@pobox.com>

	* main.cc: New file encompassing prg_exec_monitor.
	* mkstemp.cc, mkstemp.hh: New portable implementation.
	* lua.cc: Use mkstemp from bundled version.
	* lua/liolib.c: Remove old mkstemp definition.
	* monotone.cc (cpp_main): Remove prg_exec env setting.
	* sanity.cc (sanity::dump_buffer): Dump logbuf to stderr, not stdout.
	* std_hooks.lua (temp_file): Use mkstemp not io.mkstemp.
	* Makefile.am (MOST_SOURCES): Add new files.

2004-05-03  Joel Rosdahl  <joel@rosdahl.net>

	* monotone.texi: Removed extraneous @ftable directive.

2004-05-02  graydon hoare  <graydon@pobox.com>

	* monotone.texi: Add stuff on selectors, new hooks.
	* AUTHORS: Typo fix.
	* configure.ac: Bump version number.

	Release point (v 0.12).	

2004-05-02  Joel Rosdahl  <joel@rosdahl.net>

	Made it possible to rename a rename target and to undo a rename.
	I.e.: Given a rename set A -> B, "monotone rename B C" gives the
	rename set A -> C and "monotone rename B A" gives the empty rename
	set.
	* work.cc (visit_file): Implement new behavior.
	* tests/t_rename.at: Added test cases for new behavior.
	* monotone.texi: Note that a rename can be undone.

	Fix bug #8458:
	* file_io.hh, file_io.cc (walk_tree): Added require_existing_path
	parameter.
	* work.cc (build_deletion): Pass new parameter to walk_tree.
	* work.cc (build_rename): Ditto.

	* manifest.cc (build_manifest_map): Fix missing file check for
	i18n paths.

2004-05-01  Joel Rosdahl  <joel@rosdahl.net>

	Fix bug #7220:
	* manifest.cc (build_manifest_map): Handle missing file
	gracefully.

	* file_io.cc (walk_tree): Handle nonexistent file/directory
	gracefully.

2004-04-30  Christof Petig <christof@petig-baender.de>

	* rcs_import.cc (store_trunk_manifest_edge):
		skip ancestry to empty manifest
	* rcs_import.cc (process_branch):
		also follow branches of last/first versions

2004-04-29  graydon hoare  <graydon@pobox.com>

	* configure.ac: Fix up windows probe and bundling checks.
	* netxx/resolve_getaddrinfo.cxx: Local hack for stream addresses.
	* netsync.cc: Report address before listening.

2004-04-29  graydon hoare  <graydon@pobox.com>

	* cert.cc (get_branch_heads): Calculate a "disapproved version"
	attribute which culls a version with only disapproved ancestry
	edges.
	* monotone.texi: Fix some ascii-art diagrams.

2004-04-28  Christof Petig <christof@petig-baender.de>

	* command.cc (heads):
	show date and author certificates for each head

2004-04-28  Christof Petig <christof@petig-baender.de>

	* configure.ac:
	default to using the bundled SQLite

2004-04-28  Christof Petig <christof@petig-baender.de>

	* commands.cc (log):
	support optional file argument to show change log for
	e.g. monotone log [ID] cert.cc

2004-04-26  Christof Petig <christof@petig-baender.de>

	* rcs_import.cc (process branch):
	insert dummy cvs_edge to mark newly added file 
	as previously non existant

2004-04-25  Joel Rosdahl  <joel@rosdahl.net>

	* po/stamp-po: Removed since it's generated.
	* std_hooks.lua (ignore_file): Corrected name of Subversion's
	administrative directory.
	* work.hh: Ditto.
	* monotone.texi (Hook Reference): Updated default definition of
	ignore_file.

2004-04-23  Christof Petig <christof@petig-baender.de>

	* rcs_import.cc (build_parent_state, build_child_state):
	remove dying files from manifest
	* rcs_import.cc (cvs_file_edge, note_file_edge):
	calculate state and remember it (alive or dead)

2004-04-23  Christof Petig <christof@petig-baender.de>

	* rcs_import.cc (import_rcs_file_with_cvs): 
	do not include dead files in head_manifest

2004-04-22  Christof Petig <christof@petig-baender.de>

	* rcs_file.cc, rcs_file.hh: read and remember 'state' of revision
	* rcs_import.cc: remove Attic/ part from path

2004-04-21  Christof Petig <christof@petig-baender.de>

	* configure.ac: enable use of installed SQLite library

2004-04-20  graydon hoare  <graydon@pobox.com>

	* lua.hh, lua.cc (hook_note_commit): New hook.
	* commands.cc (commit): Call it.

2004-04-19  graydon hoare  <graydon@pobox.com>

	* cert.cc: Make trust messages nicer.
	* merkle_tree.cc: Clarify logging messages.
	* netsync.cc: Reorganize tickers, put client in txn.
	* packet.cc, packet.hh: Teach about constructability.

2004-04-16  graydon hoare  <graydon@pobox.com>

	* netsync.cc (session::extra_manifests): New member.
	(session::analyze_ancestry_graph): Use it.
	* tests/t_singlenetsync.at: New test for single manifest sync.
	* testsuite.at: Call it.

2004-04-14  Tom Tromey  <tromey@redhat.com>

	* rcs_import.cc (import_cvs_repo): Use require_password.
	Include keys.hh.
	* keys.hh (require_password): Declare.
	* keys.cc (require_password): New function.

2004-04-13  Tom Tromey  <tromey@redhat.com>

	* monotone.texi: Typo fixes.

2004-04-10  graydon hoare  <graydon@pobox.com>

	* netsync.cc: Minor bug fixes.

2004-04-10  graydon hoare  <graydon@pobox.com>

	* database.{cc,hh}: 
	* commands.{cc,hh}:
	* lua.{cc,hh}:
	* std_hooks.lua:
	* vocab_terms.hh:
	Implement first cut at selectors.

2004-04-10  graydon hoare  <graydon@pobox.com>

	* cert.cc (operator<): Include name in compare.
	(operator==): Likewise.
	* packet.cc: Include shared_ptr.
	* rcs_file.cc: Rewrite by hand, no spirit.
	* rcs_import.cc: Change ticker names a bit.

2004-04-09  graydon hoare  <graydon@pobox.com>

	* app_state.cc: Fix a couple file path constructions.
	* file_io.cc (book_keeping_file): Make one variant static.
	* manifest.cc: Remove some dead code in walkers.
	* work.cc: Ditto.
	* rcs_file.cc: fcntl fix from Paul Snively for OSX.

2004-04-09  graydon hoare  <graydon@pobox.com>

	* file_io.cc: Fix boost filesystem "." and ".." breakage.
	* lua.cc: Fix format of log entry.
	* monotone.cc: Log locale settings on startup.
	* sanity.cc: Dump prefix on --verbose activation.
	* testsuite/t_i18n_file.at: Fix autotest LANG breakage.
	* testsuite/t_null.at: Account for chatter with --verbose.

2004-04-09  graydon hoare  <graydon@pobox.com>

	* configure.ac: Comment out check for sse2,
	set bundling to true by default.
	* INSTALL: describe changes to bundling.
	* Makefile.am: Remove vestiges of depot.

2004-04-07  graydon hoare  <graydon@pobox.com>

	* adns/*: 
	* network.{cc,hh}:
	* proto_machine.{cc,hh}:
	* {http,smtp,nntp}_tasks.{cc,hh}:
	* tests/t_{http,smtp,nntp,proxy}.at:
	* url.{cc,hh}:
	* depot.cc:
	Delete files.
	* commands.cc:
	* lua.{cc,hh}:
	* database.{cc,hh}: Remove network/queue stuff.
	* configure.ac: 
	* constants.{cc,hh}:
	* tests/t_{netsync,singlecvs,cvsimport}.at:
	* testsuite.at:
	* transforms.{cc,hh}:
	* unit_tests.{cc,hh}:
	* vocab_terms.hh:
	* vocab.{cc,hh}:
	* Makefile.am: Adjust for deletions.
	* app_state.hh: Cleanup.
	* monotone.texi: Fix some typos.
	* packet.{cc,hh}: Implement database ordering.
	* netsync.cc: Massage to use new packet logic.
	* commands.cc:
	* std_hooks.lua: Add initial selector stuff.

2004-03-29  graydon hoare  <graydon@pobox.com>

	* monotone.spec: Update for 0.11 release.

	Release point (v 0.11).	

2004-03-29  graydon hoare  <graydon@pobox.com>

	* Makefile.am (DISTCHECK_CONFIGURE_FLAGS): Set.
	* commands.cc: Tidy up / narrow output width.
	* patch_set.cc: Likewise.
	* monotone.texi: Cleanups for PDF generation.

2004-03-28  graydon hoare  <graydon@pobox.com>

	* NEWS: Mention 0.11 release.
	* AUTHORS: Mention Robert.

2004-03-28  Robert Bihlmeyer  <robbe+mt@orcus.priv.at>

	* file_io.cc (walk_tree_recursive): Ignore broken symlinks.

2004-03-27  graydon hoare  <graydon@pobox.com>

	* monotone.texi: Flesh out netsync stuff, remove old network stuff.
	* monotone.1: Likewise.

2004-03-27  Robert Helgesson  <rycee@home.se>

	* Makefile.am:
	* configure.ac:
	* database.cc:
	* depot.cc:
	* lua.cc:
	* network.cc:
	* schema_migration.cc: Bundled library switch logic.

2004-03-27  graydon hoare  <graydon@pobox.com>

	* depot.cc (dump): Implement.
	* tests/t_http.at, test/t_proxy.at: Use "depot.cgi dump" rather than sqlite.
	* sqlite/pager.h: Change page size.
	* README: Massage slightly.
	* INSTALL: Write real installation instructions.
	* Makefile.am: Include build of "one big page" docs.
	* boost/circular_buffer_base.hpp: Another boost version insulation fix.	
	* vocab.cc (verify): Normalize local_path's during verification on boost 1.31.0.
	* monotone.texi: Rip out some of the pre-netsync networking docs.

2004-03-24  graydon hoare  <graydon@pobox.com>

	* boost/circular_buffer_base.hpp: Boost version insulation.
	* cert.cc, cert.hh, commands.cc: Differentiate "unknown" keys from "bad".
	* xdelta.cc, proto_machine.cc: Fix boost version insulation.

2004-03-24  graydon hoare  <graydon@pobox.com>

	* rcs_import.cc (import_substates): Filter by branch.
	* xdelta.cc: Minor bits of insulation.

2004-03-24  graydon hoare  <graydon@pobox.com>

	* AUTHORS: Mention Robert.
	* configure.ac: Enable sse2 stuff.
	* monotone.spec: Adjust CFLAGS and CXXFLAGS
	* monotone.texi (Network Service): Expand a bit.

2004-03-24  Robert Helgesson  <rycee@home.se>

	* commands.cc:
	* http_tasks.cc:
	* lua.cc:
	* manifest.cc: 
	* netsync.cc:
	* nntp_tasks.cc: 
	* proto_machine.cc: 
	* work.cc: 
	* xdelta.cc:
	Portability fixes for boost 1.31.0 

2004-03-22  graydon hoare  <graydon@pobox.com>

	* cryptopp/integer.cpp, integer.h: Enable SSE2 multiply code.
	* database.cc, database.hh, certs.cc: Speed up 'heads'.

2004-03-21  graydon hoare  <graydon@pobox.com>

	* lcs.hh, sanity.hh: Minor performance tweaks.

2004-03-20  graydon hoare  <graydon@pobox.com>

	* rcs_import.cc: Teach how to aggregate branches.
	* monotone.texi: Start section on netsync.

2004-03-20  Olivier Andrieu  <oliv__a@users.sourceforge.net>

	* commands.cc (log): Show tags in log.
	* AUTHORS: Mention Olivier.

2004-03-17  Nathan Myers  <ncm@cantrip.org>

	* boost/circular_buffer.hpp: 
	* commands.cc:
	* cryptopp/fltrimpl.h:
	* cryptopp/iterhash.cpp:
	* quick_alloc.hh:
	Fixes for gcc 3.4 compat and warnings.

2004-03-17  graydon hoare  <graydon@pobox.com>
	* cryptopp/config.h: Fix for gcc aliasing optimization error.
	* rcs_import.cc (cvs_history::note_file_edge): 
	Fix for first changelog import bug (#5813).

2004-03-15  graydon hoare  <graydon@pobox.com>

	* rcs_import.cc: Import lone versions properly.
	* tests/t_singlecvs.at: New test for it.
	* testsuite.at: Call it.

2004-03-14  graydon hoare  <graydon@pobox.com>

	* commands.cc (diff): Show added files too.
	* monotone.texi: Fix typo.

2004-03-08  graydon hoare  <graydon@pobox.com>

	* netsync.cc (analyze_manifest_edge): Fix broken formatter.

2004-03-07  graydon hoare  <graydon@pobox.com>

	* Makefile.am (BOOST_SANDBOX_SOURCES): Remove boost::socket entries.
	(NETXX_SOURCES): Predicate on IP6 support in OS (from Paul Snively).
	* boost/socket/*.[hc]pp: Remove.
	* boost/io/streambuf_wrapping.hpp: Remove.
	* AUTHORS: Remove copyright notice for boost::socket.
	* acinclude.m4 (ACX_PTHREAD): Add.
	* network.cc: Replace boost::socket machinery with Netxx.
	* network.hh (open_connection): Remove prototype, static function.
	* sanity.hh, sanity.cc: Make log formatters give file:line coords,
	throw log offending coordinate if formatting fails.

2004-03-07  graydon hoare  <graydon@pobox.com>

	* sqlite/date.c, sqlite/vdbeInt.h, sqlite/vdbeaux.c: Add.
	* sqlite/*.c: Upgrade to 2.8.12.
	* Makefile.am: Update to mention new files.
	* cert.cc 
	(expand_ancestors)
	(expand_dominators): Resize child bitmaps to cover parent.

2004-03-06  graydon hoare  <graydon@pobox.com>

	* netsync.cc (get_root_prefix): Fix from Paul Snively
	to fix static initialization order on mac OSX.
	* montone.texi: Typo fix from Anders Petersson.
	* *.cc: Move all function defs into column 0.

2004-03-04  graydon hoare  <graydon@pobox.com>

	* std_hooks.lua: Fix merger execution pessimism.

2004-03-04  graydon hoare  <graydon@pobox.com>

	* adler32.hh: Modify to use u8.
	* depot.cc, netcmd.cc, xdelta.cc: Modify to use u8.
	* netio.hh, numeric_vocab.hh (widen): Move between headers.
	* netsync.cc: Correct role-assumption bugs.
	* schema_migration.cc: Strip whitespace in sha1.
	(changes received from Christof Petig)

2004-03-01  graydon hoare  <graydon@pobox.com>

	* commands.cc: Handle anonymous pulling.
	* netsync.cc: Ditto.

	Release point (v 0.10).

2004-03-01  graydon hoare  <graydon@pobox.com>

	* NEWS: Mention impending 0.10 release.
	* cert.cc, cert.hh: Bug fixes, implement trust function, QA stuff.
	* commands.cc: Tweak disapprove, approve, testresult, push, pull.
	* configure.ac: Bump version number.
	* cryptopp/rng.h, cryptopp/rng.cpp 
	(MaurerRandomnessTest): Fix bitrot.
	* keys.cc: Add Maurer PRNG randomness test.
	* lua.cc, lua.hh: Add trust, testresult, anonymous netsync hooks. 
	* monotone.1: Update to follow changes to commands.
	* monotone.texi: Include QA section, adjust some UI drift, clarify
	reserved cert names, document new hooks and commands.
	* netcmd.hh, netcmd.cc: Add anonymous, error commands; fix bugs.
	* netsync.cc: Process new commands, factor server loop a bit.
	* std_hooks.lua: Add new hook defaults, factor mergers.
	* tests/t_netsync.at: Check SHA1 of each edge.
	* tests/t_null.at: Call with --norc to skip ~/.monotonerc
	* tests/t_update.at: Fix glaring error.
	* tests/t_disapprove.at, tests/t_testresult.at: New tests.
	* testsuite.at: Call them.
	* ui.cc (sanitize): Clean escape chars from output (optional?)
	* update.cc: Rewrite entirely in terms of new QA definitions.

2004-02-24  graydon hoare  <graydon@pobox.com>

	* commands.cc (ls_keys): Write key hash codes.
	* constands.cc (netsync_timeout_seconds): Up to 120.
	* netsync.cc: Fix a bunch of bugs.
	* patch_set.cc (manifests_to_patch_set): Fix bug in overload
	default construction.

2004-02-22  graydon hoare  <graydon@pobox.com>

	* patch_set.cc, patch_set.hh: Parameterize yet further.
	* netsync.cc: Fix a lot of bugs, add manifest and file grovelling.
	* tests/t_netsync.at: A new test (which runs!)
	* testsuite.at: Call it.

2004-02-20  graydon hoare  <graydon@pobox.com>

	* cert.cc, cert.hh, key.cc, key.hh, database.cc, database.hh:
	Add lots of little netsync support routines.
	* commands.cc (rebuild): Rehash everything too.
	* constants.cc (netcmd_minsz): Recalculate.
	* cryptopp/osrng.cpp (NonblockingRng::GenerateBlock): Handle
	/dev/urandom a bit better.
	* netcmd.cc, netcmd.hh: Remove describe cmds, add nonexistant cmd.
	* netio.hh: Add uleb128 stuff.
	* xdelta.cc: Add randomizing unit test suite.
	* diff_patch.cc: Remove commented-out dead line-merger code.
	* merkle_tree.cc: Fix various bugs.
	* netcmd.cc: Switch everything over to uleb128s.
	* netsync.cc: Implement lots of missing stuff.

2004-02-09  graydon hoare  <graydon@pobox.com>

	* netsync.cc (ROOT_PREFIX): New variable.
	* commands.cc (merkle): New command.

2004-02-09  Ben Elliston  <bje@wasabisystems.com>

	* monotone.texi: Spelling corrections.

2004-02-09  graydon hoare  <graydon@pobox.com>

	* database.cc, database.hh 
	(get_version_size)
	(get_file_version_size)
	(get_manifest_version_size): New functions.
	* xdelta.cc, xdelta.hh (measure_delta_target_size): New function.
	* merkle_tree.cc, merkle_tree.hh, netcmd.cc, netcmd.hh: 
	Cleanup and typesafety.
	* netsync.cc: Cleanup, typesafety, implement refine phase.

2004-02-01  graydon hoare  <graydon@pobox.com>

	* netsync.cc: Remove a lot of stuff, implement auth phase.
	* constants.cc, constants.hh: Move constants from netsync.cc.
	* netcmd.cc, netcmd.hh: Split out of netsync.cc.
	* merkle_tree.cc, merkle_tree.hh: Likewise.
	* numeric_vocab.hh: New header.
	* adler32.hh: include numeric_vocab.hh.
	* netio.hh: Likewise.
	* unit_tests.cc, unit_tests.hh: Update.
	* Makefile.am: Likewise.
	* commands.cc: Guess signing key for auth phase.
	* database.cc, database.hh (public_key_exists)
	(get_pubkey): New functions based on key hashes.

2004-01-31  graydon hoare  <graydon@pobox.com>

	* Netxx/*: New files.
	* AUTHORS: Mention Netxx.
	* Makefile.am: Mention Netxx and netsync.{cc,hh}
	* adler32.hh: Delegate typedefs to boost.
	* cert.hh, cert.cc (cert_hash_code): New function.
	* commands.cc (find_oldest_ancestors): Block cycles.
	(netsync): New command.
	* database.cc, database.hh (schema): Update.
	(put_key): Calculate key hash on the fly.
	(put_cert): Likewise.
	(merkle_node_exists)
	(get_merkle_node)
	(put_merkle_node)
	(erase_merkle_nodes): New functions.
	* keys.hh, keys.cc (key_hash_code): New function.
	* lua.cc, lua.hh 
	(hook_get_netsync_read_permitted)
	(hook_get_netsync_write_permitted): New hooks.
	* monotone.spec: Update for FC1 info conventions.
	* monotone.texi (Quality Assurance): New section.
	* netsync.cc, netsync.hh: New files, preliminary
	netsync infrastructure. Command bodies still missing.
	* schema.sql: Add intrinsic key and cert hashes, merkle nodes.
	* schema_migration.cc: Add code to migrate to new schema.	
	* unit_tests.cc: Handle command-line args to limit test set.
	* vocab_terms.hh: Add merkle and prefix as new terms.

2004-01-13  Nathaniel Smith  <njs@codesourcery.com>

	* idna/idn-int.h: Remove (generated by configure).

2004-01-13  Nathaniel Smith  <njs@codesourcery.com>

	* configure.ac: Switch "if" and "else" branches in pthreads
	checks.

2004-01-12  Nathaniel Smith  <njs@codesourcery.com>

	* configure.ac: Remove check for -lpthread.
	Add check for pthread_mutex_lock and ACX_PTHREAD.
	* m4/acx_pthread.m4: New file.

2004-01-07  graydon hoare  <graydon@pobox.com>

	* Makefile.am:
	* po/POTFILES.in: 
	* po/monotone.pot: Minor tweaks for distclean.
	* adns/config.h:
	* boost/socket/src/interface.cpp:
	* boost/socket/src/ip4/address.cpp:
	* boost/socket/src/ip4/protocol.cpp: OSX portability.
	* AUTHORS: Mention new contributors.
	* monotone.texi (Hook Reference): Document i18n hooks.

	Release point (v 0.9).	

2004-01-07  graydon hoare  <graydon@pobox.com>

	* cert.cc (ensure_parents_loaded)
	(expand_dominators)
	(expand_ancestors)
	(find_intersecting_node): New functions.
	(find_common_ancestor): Reimplement in terms of dominator
	and ancestor bitset intersection.

2004-01-05  Christof Petig <christof@petig-baender.de>

	* vocab.cc (verify<local_path>) Fix use of val() / iterator.
	* constants.cc (illegal_path_bytes): NUL-terminate.

2004-01-02  graydon hoare  <graydon@pobox.com>

	* diff_patch.cc (normalize_extents): Improve to handle an odd case. 
	* tests/t_fmerge.at: New test, to test it.
	* commands.cc (fload, fmerge): Permanently enable, for test. 
	* testsuite.at: Call new test.

2004-01-01  graydon hoare  <graydon@pobox.com>

	* file_io.hh, file_io.cc (read_localized_data, write_localized_data): 
	New functions
	* commands.cc, manifest.cc, transforms.cc: Use them.
	* monotone.texi: Minor update to i18n docs.
	* lua.hh, lua.cc (hook_get_linesep_conv, hook_get_charset_conv):
	New hooks.
	* acinclude.m4: Move AX_CREATE_STDINT_H in here.
	* po/monotone.pot: Regenerate.
	* NEWS, configure.ac: Prep for 0.9 release.

2003-12-30  graydon hoare  <graydon@pobox.com>

	* file_io.hh, file_io.cc (mkpath): New function.
	* commands.cc, database.cc, diff_patch.cc, file_io.cc, 
	lua.cc, vocab.cc, work.cc: Use it.
	* constants.cc (illegal_path_bytes_arr): Remove leading null.
	* monotone.texi: Include i18n docs.
	* tests/t_i18n_file.at: Check colon in filename.

2003-12-29  graydon hoare  <graydon@pobox.com>

	* file_io.cc: Localize names before touching fs.
	* lua.hh, lua.cc (hook_get_system_charset): Remove useless fn.
	* test_hooks.lua: Likewise.
	* monotone.cc, transforms.cc, transforms.hh: 
	Remove lua from system charset conv.
	* tests/t_i18n_file.at: New test.
	* testsuite.at: Call it.

2003-12-28  graydon hoare  <graydon@pobox.com>

	* app_state.cc, app_state.hh: Massage to use i18n vocab.
	* cert.cc, commands.cc, commands.hh, rcs_import.cc, 
	update.cc, update.hh, url.cc, url.hh: Likewise.

	* work.cc, work.hh: --> Likewise, and break file format! <--

	* constants.hh, constants.cc (legal_ace_bytes): New constant.
	* vocab.cc (verify<ace>): Use it.
	(verify<urlenc>) New function.
	* vocab_terms.hh (ace, urlenc, utf8): New terms.
	* transforms.hh, transforms.cc: Use them.
	* monotone.cc (utf8_argv): Charconv argv.
	* network.hh, network.cc: Use url.{hh,cc}.

2003-12-28  graydon hoare  <graydon@pobox.com>

	* constants.hh, constants.cc (idlen): New constant.
	* commands.cc, vocab.cc: Use it.
	* manifest.cc (read_manifest_map): Tighten up regex.
	* packet.cc: Likewise.
	* transforms.cc (uppercase)
	(lowercase): Rewrite.
	(utf8_to_urlenc)
	(urlenc_to_utf8)
	(internalize_url)
	(internalize_cert_name)
	(internalize_rsa_keypair_id)
	(externalize_url)
	(externalize_cert_name)
	(externalize_rsa_keypair_id): New functions.
	* url.hh, url.cc (parse_utf8_url): New function.

2003-12-20  graydon hoare  <graydon@pobox.com>

	* diff_patch.cc (normalize_extents): New function.
	(merge_via_edit_scripts): Use it.

2003-12-19  graydon hoare  <graydon@pobox.com>

	[net.venge.monotone.i18n branch]

	* idna/*.[ch]: New files.
	* po/*: New files.
	* url.cc, url.hh, constants.cc: New files.
	* Makefile.am, configure.ac: Various fiddling for gettext.
	* lua.hh, lua.cc (hook_get_system_charset): New hook.
	(hook_get_system_linesep): New hook.
	* transforms.hh, transforms.cc
	(charset_convert)
	(system_to_utf8)
	(utf8_to_system)
	(ace_to_utf8)
	(utf8_to_ace)
	(line_end_convert): New functions.
	* vocab.cc: Refine constraints.
	* vocab_terms.hh (external): New atomic type.
	* monotone.cc (cpp_main): Initialize gettext.
	* sanity.hh (F): Call gettext() on format strings.
	* commands.cc, depot.cc, database.cc, http_tasks.cc, keys.cc,
	network.cc, rcs_import.cc, sanity.cc, mac.hh : Update to use
	'constants::' namespace.
	* config.h.in: Remove.
	* commands.cc: Various formatting cleanups.
	* unit_tests.cc, unit_tests.hh: Connect to url tests.

2003-12-19  graydon hoare  <graydon@pobox.com>

	* diff_patch.cc (merge3): Skip patches to deleted files.

2003-12-16  graydon hoare  <graydon@pobox.com>

	* commands.cc (ls_ignored, ignored_itemizer): Fold in as subcases of unknown.

2003-12-16  graydon hoare  <graydon@pobox.com>

	* lua.cc (working_copy_rcfilename): MT/monotonerc not MT/.monotonerc.

2003-12-16  graydon hoare  <graydon@pobox.com>

	* lua.hh, lua.cc (working_copy_rcfilename): New function.
	* monotone.cc: Add working copy rcfiles.
	* commands.cc (ls_unknown, unknown_itemizer): Skip ignored files.

2003-12-16  graydon hoare  <graydon@pobox.com>

	* file_io.cc (walk_tree_recursive): continue on book-keeping file.

2003-12-15  graydon hoare  <graydon@pobox.com>

	* tests/t_unidiff.at, t_unidiff2.at: Check for mimencode.

2003-12-15  graydon hoare  <graydon@pobox.com>

	* configure.ac: Add --enable-static-boost.
	* Makefile.am: Likewise.
	* AUTHORS: Mention new contributors.

2003-12-14  Lorenzo Campedelli <lorenzo.campedelli@libero.it>

	* work.cc (add_to_attr_map): Finish change to attr map format.
 
2003-12-10  Tom Tromey  <tromey@redhat.com>

	* commands.cc (checkout): Give better error message if branch is
	empty.

2003-12-07  Eric Kidd  <eric.kidd@pobox.com>

	* commands.cc (agraph): Handle repositories with a single version.
	* database.cc (get_head_candidates): Handle heads with no ancestors.
	* cert.cc (get_branch_heads): Handle heads with no ancestors.

2003-12-06  Eric Kidd  <eric.kidd@pobox.com>

	* update.hh, update.cc (pick_update_target): Return current
	version if no better update candidates available.
	* update.cc (pick_update_target): Always do branch filtering.
	* commands.cc (update): Notice when we're already up-to-date.
	* commands.cc (propagate): Assign branch name correctly when merging.

2003-12-05  graydon hoare  <graydon@pobox.com>

	* lcs.hh (edit_script): New entry point.
	* diff_patch.cc: Rewrite merge in terms of edit scripts.
	* network.cc (post_queued_blobs_to_network): Tidy up transient
	failure message.
	* randomfile.hh: Prohibit deletes on end of chunks.
	* sanity.cc: EOL-terminate truncated long lines.

2003-12-02  graydon hoare  <graydon@pobox.com>

	* database.cc, database.hh (reverse_queue): Copy constructor.
	* std_hooks.lua (merge3): Remove afile, not ancestor.
	* monotone.cc: Remove debugging message.
	* ui.cc (finish_ticking): Set last_write_was_a_tick to false.

2003-12-01  graydon hoare  <graydon@pobox.com>

	* app_state.hh, app_state.cc (set_signing_key): New fn, persist key.
	* monotone.cc (cpp_main): Permit commuting the --help argument around.

2003-11-30  graydon hoare  <graydon@pobox.com>

	* network.cc (post_queued_blobs_to_network): Fail when posted_ok is false.
	* database.cc (initialize): Fail when -journal file exists.
	* keys.cc (make_signature): Nicer message when privkey decrypt fails.

2003-11-29  Tom Tromey  <tromey@redhat.com>

	* rcs_import.cc (store_auxiliary_certs): Renamed to fix typo.
	Updated all callers.

	* http_tasks.cc (check_received_bytes): Allow "-" as well.
	* depot.cc (execute_post_query): Allow "-" as well.

2003-11-28  Tom Tromey  <tromey@redhat.com>

	* http_tasks.cc (check_received_bytes): Allow "-" as well.
	* depot.cc (execute_post_query): Allow "-" as well.

2003-11-28  graydon hoare  <graydon@pobox.com>

	* cert.cc: Various speedups.
	* cycle_detector.hh (edge_makes_cycle): Use visited set, too.
	* database.hh, database.cc (get_head_candidates): New, complex query.
	* keys.hh, keys.cc (check_signature): Cache verifiers.
	* sqlite/os.c (sqliteOsRandomSeed): Harmless valgrind purification.
	* tests/t_fork.at, tests/t_merge.at: Ignore stderr chatter on 'heads'.

2003-11-27  graydon hoare  <graydon@pobox.com>

	* Makefile.am (AM_LDFLAGS): No more -static, sigh.
	* cert.cc (find_relevant_edges): Keep dynamic-programming caches.
	(calculate_renames_recursive): Likewise.
	* cert.cc, cert.hh (rename_edge): Add constructor, copy constructor.
	* commands.cc (list certs): Note rename certs are binary.

2003-11-24  graydon hoare  <graydon@pobox.com>

	* network.cc: Continue fetch, post loops even if one target has
	an exception.

2003-11-24  graydon hoare  <graydon@pobox.com>

	* database.hh, database.cc (delete_posting): Change to take queue
	sequence numbers.	
	* commands.cc (queue): Use new API.
	* network.cc (post_queued_blobs_to_network): Use new API.
	
2003-11-24  graydon hoare  <graydon@pobox.com>

	* std_hooks.lua (get_http_proxy): Return nil when no ENV var.
	* monotone.texi (get_http_proxY): Document change.

2003-11-24  graydon hoare  <graydon@pobox.com>

	* tests/t_proxy.at: Add a test for proxying with tinyproxy.
	* testsuite.at: Call it.
	* lua.cc: Fix dumb error breaking proxying.
	* network.cc: Be verbose about proxying.

2003-11-23  graydon hoare  <graydon@pobox.com>

	* http_tasks.cc (read_chunk): Tolerate 0x20* after chunk len.

2003-11-23  graydon hoare  <graydon@pobox.com>

	* network.cc: Make more informative error policy.
	* boost/socket/socketstream.hpp: Pass SocketType to streambuf template.
	* boost/socket/src/default_socket_impl.cpp: Translate EINTR.

2003-11-22  graydon hoare  <graydon@pobox.com>

	* lua.cc, lua.hh (hook_get_http_proxy): New hook.
	* std_hooks.lua (get_http_proxy): Default uses HTTP_PROXY.
	(get_connect_addr): Undefine, it's for tunnels alone now.
	* network.cc: Use new hook.
	* http_tasks.hh, http_tasks.cc: Teach about proxies (sigh).
	* monotone.texi: Document new hooks.

2003-11-22  graydon hoare  <graydon@pobox.com>

	* lua.cc, lua.hh (hook_get_connect_addr): New hook.
	* std_hooks.lua (get_connect_addr): Default uses HTTP_PROXY.
	* network.cc, network.hh: Use new hook.
	* http_tasks.cc: Teach about HTTP/1.1.
	* cert.cc (bogus_cert_p): Fix UI ugly.

2003-11-21  graydon hoare  <graydon@pobox.com>

	* constants.hh (postsz): New constant for suggested post size.
	* database.cc, database.hh (queue*): Change db API slightly.
	* commands.cc (queue): Adjust to changed db API.
	* network.cc (post_queued_blobs_to_network): Switch to doing
	incremental posts.
	* cert.cc (write_rename_edge, read_rename_edge): Put files on 
	separate lines to accomodate future i18n work.
	* work.cc (add_to_attr_map, write_attr_map): Reorder fields to
	accomodate future i18n work.
	* monotone.texi: Document it.
	* configure.ac, NEWS: Mention 0.8 release.

	Release point (v 0.8).
	
2003-11-16  Tom Tromey  <tromey@redhat.com>

	* missing: Removed generated file.

2003-11-14  graydon hoare  <graydon@pobox.com>

	* commands.cc (vcheck): Add.
	* cert.cc, cert.hh (cert_manifest_vcheck): Add.
	(check_manifest_vcheck): Add.
	(calculate_vcheck_mac): Add.
	* constants.hh (vchecklen): New constant.
	* mac.hh: Re-add.
	* monotone.texi (Hash Integrity): New section.
	* monotone.1: Document vcheck.

2003-11-14  graydon hoare  <graydon@pobox.com>

	* database.cc, database.hh (reverse_queue): New class.
	(compute_older_version): New functions.
	(get_manifest_delta): Remove.
	* network.cc, network.hh (queue_blob_for_network): Remove.
	* packet.cc, packet.hh (queueing_packet_writer): Change UI,
	write to queue directly, accept optional<reverse_queue>.
	* cert.cc (write_paths_recursive): Rewrite to use constant
	memory.
	* commands.cc (queue, queue_edge_for_target_ancestor):
	Install optional<reverse_queue> in qpw.
	* tests/t_cross.at: Ignore new UI chatter.
	* monotone.texi (Transmitting Changes): Change UI output.

2003-11-13  graydon hoare  <graydon@pobox.com>

	* Makefile.am (AUTOMAKE_OPTIONS): Require 1.7.1
	* commands.cc (addtree): Wrap in transaction guard.
	* database.cc, database.hh (manifest_delta_exists): Add.
	(get_manifest_delta): Add.
	* cert.cc (write_paths_recursive): Use partial deltas.
	* manifest.cc, manifest.hh (read_manifest_map): New variant.
	* patch_set.cc, patch_set.hh (patch_set): Add map_new, map_old
	fields.
	(manifests_to_patch_set) Store new field.
	(patch_set_to_packets) Don't read manifest versions from db.
	* std_hooks.lua (ignore_file): ignore .a, .so, .lo, .la, ~ files.
	* tests/t_cvsimport.at: New test.
	* testsuite.at: Call it.

2003-11-10  graydon hoare  <graydon@pobox.com>

	* commands.cc (find_oldest_ancestors): New function.
	(queue): New "addtree" subcommand.
	* monotone.texi: Document it.
	* monotone.1: Document it.

2003-11-10  graydon hoare  <graydon@pobox.com>

	* file_io.cc (walk_tree_recursive): Ignore MT/

2003-11-09  graydon hoare  <graydon@pobox.com>

	* database.cc (dump, load): Implement.
	* commands.cc (db): Call db.dump, load.
	* cycle_detector.hh: Skip when no in-edge on src.
	* monotone.texi: Document dump and load, add some 
	special sections.
	* monotone.1: Mention dump and load.

2003-11-09  graydon hoare  <graydon@pobox.com>

	* rcs_file.hh (rcs_symbol): New structure.
	* rcs_file.cc (symbol): New rule.
	* rcs_import.cc (find_branch_for_version): New function.
	(cvs_key::branch): New field.
	(store_auxilliary_certs): Cert branch tag.
	* cycle_detector.hh: Fix bugs, don't use quick_alloc.
	* commands.cc (checkout): Add --branch based version.
	* monotone.texi: Document new command variant.
	* monotone.1: Ditto.

2003-11-09  graydon hoare  <graydon@pobox.com>

	* quick_alloc.hh: New file.
	* Makefile.am: Add it.
	* cycle_detector.hh: Rewrite.
	* manifest.hh: Use quick_alloc.
	* vocab.cc: Relax path name requirements a bit.
	* sqlite/sqliteInt.h: Up size of row to 16mb.

2003-11-02  graydon hoare  <graydon@pobox.com>

	* commands.cc (post): Post everything if no URL given; don't base
	decision off branch name presence.	
	* app_state.cc, monotone.cc, file_io.cc, file_io.hh: Support
	absolutifying args.
	* lua.hh, lua.cc, std_hooks.lua (hook_get_mail_hostname): New hook.
	* monotone.texi: Document it.
	* monotone.texi, monotone.1: Minor corrections, new sections.
	* monotone.cc: Don't look in $ENV at all.
	* network.cc: Correct MX logic.
	* nntp_tasks.cc, smtp_tasks.cc: Separate postlines state.
	* smtp_tasks.cc: Correct some SMTP logic.
	* configure.ac, NEWS: Mention 0.7 release.

	Release point (v 0.7).

2003-11-01  graydon hoare  <graydon@pobox.com>

	* http_tasks.cc: Drop extra leading slashes in HTTP messages.

2003-10-31  graydon hoare  <graydon@pobox.com>

	* commands.cc, database.cc, database.hh, lua.cc, lua.hh,
	network.cc, network.hh, packet.cc, packet.hh, schema.sql,
	schema_migration.cc, tests/t_http.at, tests/t_nntp.at, vocab.cc:
	Eliminate "groupname", use lone URL.
	* monotone.texi: Update to cover new URL rules.
	* network.cc, network.hh, lua.cc, lua.hh, smtp_tasks.cc:
	Implement "mailto" URLs.
	* tests/t_smtp.at: New test.
	* testsuite.at: Call it.

2003-10-31  graydon hoare  <graydon@pobox.com>

	* patch_set.cc (manifests_to_patch_set): Second form with explicit renames.
	(manifests_to_patch_set): Split edit+rename events when we see them.
	* commands.cc (status, commit): Include explicit rename set.
	* diff_patch.cc (merge3): Accept edit+rename events split by patch_set.cc.
	* smtp_tasks.hh, smtp_tasks.cc: New files.
	* nntp_machine.hh, nntp_machine.cc: Rename to proto_machine.{hh,cc} (woo!)
	* nntp_tasks.cc: Adjust to use proto_ prefix in various places.
	* proto_machine.cc (read_line): get() into streambuf.
	* Makefile.am: Cover renames and adds.

2003-10-31  graydon hoare  <graydon@pobox.com>

	* diff_patch.cc (merge3): Extract renames.
	* commands.cc (calculate_new_manifest_map): Extract renames.
	(try_one_merge): Extract renames, propagate to merge target.
	(commit): Extract renames, propagate to commit target.
	* cert.cc (calculate_renames_recursive): Fix wrong logic.
	(find_common_ancestor_recursive): Stall advances at top of graph.
	* patch_set.cc: (manifests_to_patch_set): Teach about historical
	renames.
	* tests/t_erename.at: New test for edit+rename events.
	* testsuite.at: Call t_erename.at.

2003-10-30  graydon hoare  <graydon@pobox.com>

	* patch_set.cc (operator<): s/a/b/ in a few places, yikes!
	* cert.cc: Add machinery for rename edge certs.
	* commands.cc: Call diff(manifest,manifest) directly.
	* tests/t_nntp.at: Kill tcpserver DNS lookups on nntp test.
	* network.cc (parse_url): Character class typo fix, from 
	Johannes Winkelmann.
	* app_state.hh, cert.hh, commands.hh, cycle_detector.hh, 
	database.hh, diff_patch.cc, diff_patch.hh, http_tasks.hh,
	interner.hh, keys.hh, lua.hh, manifest.hh, network.hh, 
	nntp_machine.hh, nntp_tasks.hh, packet.hh, patch_set.hh, 
	transforms.hh, update.hh, vocab.hh, work.hh, xdelta.hh: 
	fix use of std:: prefix / "using namespace" pollution.	

2003-10-27  graydon hoare  <graydon@pobox.com>

	* lua/liolib.c (io_mkstemp): Portability fix
	from Ian Main.
	* xdelta.cc,hh (compute_delta): New manifest-specific variant.
	* transforms.cc,hh (diff): Same.
	* rcs_import.cc: Various speedups to cvs import.

2003-10-26  graydon hoare  <graydon@pobox.com>

	* cert.cc (get_parents): New function.
	(write_paths_recursive): New function.
	(write_ancestry_paths): New function.
	* cert.hh (write_ancestry_paths): Declare.
	* commands.cc (queue_edge_for_target_ancestor):
	Call write_ancestry_paths for "reposting" queue
	strategy.

2003-10-25  graydon hoare  <graydon@pobox.com>

	* commands.cc (log): Skip looking inside nonexistent
	manifests for file comments.

2003-10-24  graydon hoare  <graydon@pobox.com>

	* adns/*.c, adns/*.h: Import adns library.
	* Makefile.am: Update to build adns into lib3rdparty.a.
	* AUTHORS: Mention adns.
	* network.cc: Call adns functions, not gethostbyname.

2003-10-20  Nathaniel Smith  <njs@codesourcery.com>

	* patch_set.cc (patch_set_to_text_summary): Give more detailed
	output.
	* commands.cc (get_log_message, status, diff): Use
	patch_set_to_text_summary for complete description.

2003-10-22  graydon hoare  <graydon@pobox.com>

	* monotone.texi: Document 'queue' command.
	* monotone.1: Likewise.

2003-10-22  graydon hoare  <graydon@pobox.com>

	* diff_patch.cc 
	(infer_directory_moves): New function.
	(rebuild_under_directory_moves): New function.
	(apply_directory_moves): New function.
	(merge3): Handle directory moves.
	* tests/t_renamed.at: New test for dir renames.
	* testsuite.at: Call it.

2003-10-21  graydon hoare  <graydon@pobox.com>

	* commands.cc (queue): New command.
	(list): Add "queue" subcommand, too.

2003-10-21  graydon hoare  <graydon@pobox.com>

	* diff_patch.cc (merge_deltas): New function.
	(check_map_inclusion): New function.
	(check_no_intersect): New function.
	(merge3): Rewrite completely. 
	* tests/t_rename.at: New test.
	* testsuite.at: Call it.
	* file_io.cc, file_io.hh (make_dir_for): New function.
	* commands.cc (update): Call make_dir_for on update.

2003-10-20  graydon hoare  <graydon@pobox.com>

	* commands.cc: Replace [] with idx() everywhere.

2003-10-20  Tom Tromey  <tromey@redhat.com>

	* cert.hh (get_branch_heads): Updated.
	Include <set>.
	* commands.cc (head): Updated for new get_branch_heads.
	(merge): Likewise.
	(propagate): Likewise.
	* cert.cc (get_branch_heads): Use set<manifest_id>.

	* commands.cc (merge): Use all caps for metasyntactic variable.
	(heads): Likewise.

	* network.cc (post_queued_blobs_to_network): Do nothing if no
	packets to post.

2003-10-20  graydon hoare  <graydon@pobox.com>

	* cert.cc (get_branch_heads): Fix dumb bug.
	* diff_patch.cc (merge3): Fix dumb bug.
	(merge2): Fix dumb bug.
	(try_to_merge_files): Fix dumb bug.

2003-10-20  graydon hoare  <graydon@pobox.com>

	* file_io.cc (tilde_expand): New function.
	* monotone.cc (cpp_main): Expand tildes in 
	db and rcfile arguments.

2003-10-20  graydon hoare  <graydon@pobox.com>

	* rcs_import.cc (import_cvs_repo): Check key existence
	at beginning of import pass, to avoid wasted work.

2003-10-19  Tom Tromey  <tromey@redhat.com>

	* commands.cc (log): Add each seen id to `cycles'.

2003-10-19  graydon hoare  <graydon@pobox.com>

	* AUTHORS: Mention Tecgraf PUC-Rio and their
	copyright.
	* Makefile.am: Mention circular buffer stuff.
	* configure.ac, NEWS: Mention 0.6 release.
	* cert.hh, cert.cc (erase_bogus_certs): file<cert> variant.	
	* commands.cc (log): Erase bogus certs before writing,
	cache comment-less file IDs.
	* monotone.spec: Don't specify install-info args,
	do build with optimization on RHL.

	Release point (v 0.6).

2003-10-19  Matt Kraai  <kraai@ftbfs.org>

	* commands.cc (merge): Use app.branch_name instead of args[0] for
	the branch name.

2003-10-17  graydon hoare  <graydon@pobox.com>

	* commands.cc (log): New command.
	Various other bug fixes.
	* monotone.1, monotone.texi: Minor updates.

2003-10-17  graydon hoare  <graydon@pobox.com>

	* monotone.texi: Expand command and hook references.
	* commands.cc: Disable db dump / load commands for now.

2003-10-16  graydon hoare  <graydon@pobox.com>

	* sanity.hh: Add a const version of idx().
	* diff_patch.cc: Change to using idx() everywhere.
	* cert.cc (find_common_ancestor): Rewrite to recursive
	form, stepping over historic merges.
	* tests/t_cross.at: New test for merging merges.
	* testsuite.at: Call t_cross.at.

2003-10-10  graydon hoare  <graydon@pobox.com>

	* lua.hh, lua.cc (hook_apply_attribute): New hook.
	* work.hh, work.cc (apply_attributes): New function.
	* commands.cc (update_any_attrs): Update attrs when writing to
	working copy. 
	* std_hooks.lua (temp_file): Use some env vars.
	(attr_functions): Make table of attr-setting functions.

2003-10-10  graydon hoare  <graydon@pobox.com>

	* work.cc: Fix add/drop inversion bug.
	* lua/*.{c,h}: Import lua 5.0 sources.
	* lua.cc: Rewrite lua interface completely. 	
	* std_hooks.lua, test_hooks.lua, testsuite,
	tests/t_persist_phrase.at, configure.ac, config.h.in, Makefile.am:
	Modify to handle presence of lua 5.0.

2003-10-08  graydon hoare  <graydon@pobox.com>

	* rcs_import.cc: Attach aux certs to child, not parent.
	* manifest.cc: Speed up some calculations.
	* keys.cc: Optionally cache decoded keys.

2003-10-07  graydon hoare  <graydon@pobox.com>

	* manifest.hh, manifest.cc, rcs_import.cc: Write manifests w/o
	compression.
	* vocab.hh, vocab.cc: Don't re-verify verified data.
	* ui.hh, ui.cc: Minor efficiency tweaks.

2003-10-07  graydon hoare  <graydon@pobox.com>

	* commands.cc, work.cc, work.hh: Add some preliminary stuff
	to support explicit renaming, .mt-attrs.
	* monotone.texi: Add skeletal sections for command reference,
	hook reference, CVS phrasebook. Fill in some parts.

2003-10-02  graydon hoare  <graydon@pobox.com>

	* boost/circular_buffer*.hpp: Add.
	* AUTHORS, cert.cc, commands.cc, database.cc,
	diff_patch.cc, http_tasks.cc, keys.cc, lua.cc, manifest.cc,
	network.cc, nntp_machine.cc, packet.cc, patch_set.cc, 
	rcs_import.cc, sanity.cc, sanity.hh, ui.hh, update.cc,
	vocab_terms.hh, work.cc:	
	remove existing circular buffer code, replace all
	logging and asserty stuff with boost::format objects
	rather than vsnprintf.

2003-10-01  graydon hoare  <graydon@pobox.com>

	* testsuite.at: Don't use getenv("HOSTNAME").
	* database.cc (exec, fetch): Do va_end/va_start again in between
	logging and executing query.

2003-09-28  Tom Tromey  <tromey@redhat.com>

	* monotone.texi: Added @direntry.

2003-09-27  Nathaniel Smith  <njs@pobox.com>

	* monotone.cc: Remove "monotone.db" default to --db
	option in help text.

2003-09-27  graydon hoare  <graydon@pobox.com>

	* diff_patch.cc: Rework conflict detection.
	* rcs_import.cc: Remove some pointless slowness.
	* monotone.spec: Install info files properly.

	Release point (v 0.5).

2003-09-27  graydon hoare  <graydon@pobox.com>

	* AUTHORS, NEWS, configure.ac: Update for 0.5 release.
	* monotone.texi: Various updates.	
	* xdelta.cc (compute_delta): Fix handling of empty data.
	* database.cc (sql): Require --db for init.
	* work.cc (read_options_map): Fix options regex.

2003-09-27  graydon hoare  <graydon@pobox.com>

	* lcs.hh: New jaffer LCS algorithm.
	* interner.hh, rcs_import.cc: Templatize interner.
	* diff_patch.hh: Use interner, new LCS.

2003-09-27  Tom Tromey  <tromey@redhat.com>

	* commands.cc (fetch): Always try lua hook; then default to all
	known URLs.

2003-09-26  Tom Tromey  <tromey@redhat.com>

	* commands.cc (tag): Use all-caps for meta-syntactic variables.
	(comment, add, cat, complete, mdelta, fdata): Likewise.

	* monotone.1: There's no default database.
	* monotone.texi (OPTIONS): There's no default database.

	* database.cc (sql): Throw informative error if database name not
	set.
	* app_state.cc (app_state): Default to no database.

2003-09-26  graydon hoare  <graydon@pobox.com>

	* debian/*, monotone.spec: Add packaging control files.

2003-09-24  graydon hoare  <graydon@pobox.com>

	* database.cc, database.hh (debug): New function.
	* commands.cc (debug): New command.
	* cert.cc, cert.hh (guess_branch): New function.
	* commands.cc (cert): Queue certs to network servers.
	* commands.cc (cert, commit): Use guess_branch.
	* commands.cc (list): List unknown, ignored files.
	* monotone.texi, monotone.1: Document.

2003-09-24  graydon hoare  <graydon@pobox.com>

	* commands.cc (queue_edge_for_target_ancestor): Queue the
	correct ancestry cert, from child to target, as well as
	patch_set.

2003-09-22  graydon hoare  <graydon@pobox.com>

	* depot_schema.sql, schema_migration.cc, 
	schema_migration.hh: Add.
	* database.cc, depot.cc: Implement schema migration.
	* database.cc, commands.cc: Change to db ... cmd.
	* monotone.texi, monotone.1: Document command change.
	* depot.cc: Fix various query bugs.

2003-09-21  Nathaniel Smith  <njs@codesourcery.com>

	* depot.cc (depot_schema): Remove unique constraint on (contents),
	replace with unique constraint on (groupname, contents).
	
2003-09-21  Nathaniel Smith  <njs@codesourcery.com>

	* commands.cc (diff): Take manifest ids as arguments.  Add
	explanatory text on files added, removed, modified.

2003-09-19  Tom Tromey  <tromey@redhat.com>

	* commands.cc (genkey): Use all-caps for meta-syntactic variable.
	(cert, tag, approve, disapprove, comment, add, drop, commit,
	update, revert, cat, checkout, co, propagate, complete, list, ls,
	mdelta, fdelta, mdata, fdata, mcerts, fcerts, pubkey, privkey,
	fetch, post, rcs_import, rcs): Likewise.
	(explain_usage): Indent explanatory text past the command names.

2003-09-17  Tom Tromey  <tromey@redhat.com>

	* commands.cc (list): Don't compute or use "subname".

	* commands.cc (revert): Handle case where argument is a
	directory.
	* tests/t_revert.at: Test for revert of directory.

	* testsuite.at (MONOTONE_SETUP): Use "monotone initdb".
	* monotone.1: Document "initdb".
	* monotone.texi (Commands): Document initdb.
	(Creating a Database): New node.
	(Getting Started): Refer to it.
	* commands.cc (initdb): New command.
	* database.cc (database::sql): New argument `init'.
	(database::initialize): New method.
	* database.hh (database::initalize): Declare.
	(database::sql): New argument `init'.

2003-09-17  Tom Tromey  <tromey@redhat.com>

	* tests/t_persist_phrase.at: Use "ls certs".
	* tests/t_nntp.at: Use "ls certs".
	* tests/t_genkey.at: Use "ls keys" and "ls certs".

2003-09-16  Tom Tromey  <tromey@redhat.com>

	* monotone.1: Document "list branches".
	* commands.cc (ls_certs): New function, from `lscerts' command.
	(ls_keys): New function, from `lskeys' command.
	(ls_branches): New function.
	(list): New command.
	(ls): New alias.
	(explain_usage): Split parameter info at \n.
	* monotone.texi (Adding Files): Use "list certs".
	(Committing Changes): Likewise.
	(Forking and Merging): Likewise.
	(Commands): Likewise.
	(Generating Keys): Use "list keys".
	(Commands): Likewise.
	(Commands): Mention "list branches".
	(Branches): Likewise.

2003-09-15  graydon hoare  <graydon@redhat.com>

	* http_tasks.cc: Fix networking to handle long input.

	* ui.cc, ui.hh: Only pad with blanks enough to cover old output
	when ticking.

	* update.cc, cert.cc, commands.cc: Fix cert fetching functions to
	remove bogus certs.

2003-09-15  Tom Tromey  <tromey@redhat.com>

	* monotone.1: Don't mention MT_KEY or MT_BRANCH.

	* monotone.texi (Getting Started): Don't mention MT_DB or
	MT_BRANCH.
	(Adding Files): Explicitly use --db and --branch.
	* app_state.hh (app_state): New fields options, options_changed.
	Declare new methods.  Include work.hh.
	* work.cc (work_file_name): New constant.
	(add_to_options_map): New structure.
	(get_options_path): New function.
	(read_options_map, write_options_map): Likewise.
	* work.hh (options_map): New type.
	(get_options_path, read_options_map, write_options_map): Declare.
	* commands.cc (add, drop, commit, update, revert, checkout,
	merge): Write options file.
	* app_state.cc (database_option, branch_option): New constants.
	(app_state::app_state): Read options file.
	(app_state::set_database): New method.
	(app_state::set_branch): Likewise.
	(app_state::write_options): Likewise.
	Include work.hh.
	* monotone.cc (cpp_main): Don't set initial database name on
	app.  Use new settor methods.  Don't look at MT_BRANCH or MT_DB.

2003-09-14  graydon hoare  <graydon@pobox.com>

	* vocab.cc, vocab.hh: Add streamers for vocab terms in preparation
	for switch to formatter.

	* cert.cc (check_signature): Treat missing key as failed check.
	* commands.cc (lscerts): Warn when keys are missing.

	* rcs_import.cc, nntp_tasks.cc, http_tasks.cc: Tick progress.

	* sanity.cc, monotone.cc: Tidy up output a bit.

	* xdelta.cc: Add code to handle empty files. Maybe correct?

	* ui.cc, ui.hh: Add.

2003-09-13  Tom Tromey  <tromey@redhat.com>

	* tests/t_nntp.at: If we can't find tcpserver or snntpd, skip the
	test.
	* tests/t_http.at: If we can't find boa or depot.cgi, skip the
	test.

2003-09-12  graydon hoare  <graydon@pobox.com>

	* update.cc (pick_update_target): Only insert base rev as update
	candidate if it actually exists in db.

	* commands.cc, database.cc, database.hh: Implement id completion
	command, and general id completion in all other commands.

2003-09-12  Tom Tromey  <tromey@redhat.com>

	* commands.cc (revert): A deleted file always appears in the
	manifest.
	* tests/t_revert.at: Check reverting a change plus a delete; also
	test reverting by file name.

	* work.cc (deletion_builder::visit_file): Check for file in
	working add set before looking in manifest.
	* tests/t_drop.at: Added add-then-drop test.

	* testsuite.at: Include t_drop.at.
	* tests/t_drop.at: New test.
	* work.cc (visit_file): Check for file in working delete set
	before looking in manifest.

2003-09-12  Tom Tromey  <tromey@redhat.com>

	* Makefile.am ($(srcdir)/testsuite): tests/atconfig and
	tests/atlocal are not in srcdir.

	* Makefile.am (TESTS): unit_tests is not in srcdir.

2003-09-11  graydon hoare  <graydon@pobox.com>

	* commands.cc: Check for MT directory in status.
	* commands.cc: Require directory for checkout.
	* commands.cc: Delete MT/work file after checkout.
	* commands.cc: Implement 'revert', following tromey's lead.
	* commands.cc: Print base, working manifest ids in status.

	* diff_patch.cc: Further merge corrections.
	* diff_patch.cc (unidiff): Compensate for occasional miscalculation
	of LCS.

	* tests/t_merge.at: Check that heads works after a merge.
	* tests/t_fork.at:  Check that heads works after a fork.
	* tests/t_genkey.at: Remove use of 'import'.
	* tests/t_cwork.at: Check deletion of work file on checkout.
	* tests/t_revert.at: Check that revert works.

	* commands.cc, monotone.cc: Report unknown commands nicely.
	
2003-09-08  graydon hoare  <graydon@pobox.com>

	* tests/merge.at: Accept tromey's non-error case for update.

	* commands.cc(try_one_merge): Write merged version to packet
	writer, not directly to db.
	(merge): Write branch, changelog cert on merged version to db.

	* std_hooks.lua(merge3): Open result in mode "r", not "w+".
	
2003-09-06  Tom Tromey  <tromey@redhat.com>

	* update.cc (pick_update_target): Not an error if nothing to
	update.

	* monotone.texi: Use VERSION; include version.texi.

	* monotone.1: Document "co".
	* monotone.texi (Commands): Document "co".
	* commands.cc (ALIAS): New macro.
	(co): New alias.

	* README: Updated.

	* txt2c.cc: Added missing file.

	* texinfo.tex, INSTALL, Makefile.in, aclocal.m4, compile, depcomp,
	install-sh, missing, mkinstalldirs: Removed generated files.

2003-09-04  graydon hoare  <graydon@pobox.com>

	* Makefile.am, depot.cc, http_tasks.cc, http_tasks.hh,
	lua.cc, lua.hh, monotone.texi, network.cc, tests/t_http.at,
	vocab_terms.hh: 

	Use public key signatures to talk to depot, not mac keys.

	* commands.cc, file_io.cc, monotone.texi, monotone.1,
	tests/t_scan.at, tests/t_import.at, work.cc, work.hh:

	Remove the 'import' and 'scan' commands, in favour of generalized
	'add' which chases subdirectories.

	* configure.ac, NEWS: 

	Release point (v 0.4).
	
2003-09-03  graydon hoare  <graydon@pobox.com>

	* monotone.texi: Expand notes about setting up depot.

	* update.cc: Update by ancestry. Duh.

2003-09-02  graydon hoare  <graydon@pobox.com>

	* boost/socket/streambuf.hpp: Bump ppos on overflow.

	* packet.cc, transforms.cc, transforms.hh: Add function for
	canonicalization of base64 encoded strings. Use on incoming cert
	packet values.

	* commands.cc: Change fetch and post to take URL/groupname params
	rather than branchname.

	* network.cc, network.hh, depot.cc, http_tasks.cc: Fix URL parser,
	improve logging, change signatures to match needs of commands.cc

	* Makefile.am: Don't install txt2c or unit_tests. 

	* Makefile.am: Build depot.cgi not depot.

	* database.cc, database.hh: Add "all known sources" fetching support.

	* patch_set.cc: Sort in a path-lexicographic order for nicer summaries.

	* monotone.texi: Expand coverage of packets and networking.

	* tests/t_nntp.at, tests/t_http.at: Update to provide URL/groupname
	pairs.

2003-09-02  Tom Tromey  <tromey@redhat.com>

	* aclocal.m4, monotone.info: Removed generated files.

2003-08-31  Nathaniel Smith  <njs@codesourcery.com>

	* configure.ac: Check for lua40/lua.h, lua40/lualib.h and -llua40,
	-lliblua40.
	* config.h.in: Add LUA_H, LIBLUA_H templates, remove HAVE_LIBLUA,
	HAVE_LIBLUALIB templates.
	* lua.cc: Include config.h.  Use LUA_H, LIBLUA_H macros.

2003-08-29  graydon hoare  <graydon@pobox.com>

	* Makefile.am, txt2c.cc, lua.cc, database.cc:
	Use a C constant-building converter rather than objcopy.

	* cert.cc, cert.hh, packet.cc, packet.hh, diff_patch.cc,
	rcs_import.cc: 
	Modify cert functions to require a packet consumer, do no implicit
	database writing.

	* commands.cc, database.cc, database.hh, schema.sql, network.cc:
	Modify packet queueing strategy to select ancestors from known
	network server content, rather than most recent edge.

2003-08-25  graydon hoare  <graydon@pobox.com>

	* AUTHORS, ChangeLog, Makefile.am, NEWS, configure.ac,
	tests/t_http.at: Release point (v 0.3)

2003-08-24  graydon hoare  <graydon@pobox.com>

	* nntp_tasks.cc: Measure success from postlines state.
	* network.cc: Print summary counts of transmissions.
	* packet.cc: Count packets into database.
	* depot.cc: Add administrative commands, fix a bunch of
	little bugs.
	* t_http.at: Testcase for depot-driven communication.
	* monotone.texi: Update to reflect depot existence.
	* http_tasks.cc: Pick bugs out.
	
2003-08-24  graydon hoare  <graydon@pobox.com>

	* commands.cc: Wash certs before output.
	* *.cc,*.hh: Adjust cert packet format to
	be more readable, avoid superfluous gzipping.

2003-08-24  graydon hoare  <graydon@pobox.com>

	* configure, Makefile.in: Remove generated files, oops.
	* commands.cc: Implement 'propagate'.
	* lua.cc, lua.hh, network.cc, network.hh: Remove
	'aggregate posting' stuff.
	* network.cc: Batch postings into larger articles.
	* diff_patch.hh, diff_patch.cc: Implement basic
	merge2-on-manifest.
	
2003-08-23  graydon hoare  <graydon@pobox.com>

	* monotone.cc: Handle user-defined lua hooks as
	overriding internal / .monotonerc hooks no matter
	where on cmd line they occur.
	* update.cc: Made failures more user-friendly.
	* lua.cc: Improve logging a bit.
	* testsuite.at, tests/*.{at,in}, testsuite/: Rewrite tests in
	autotest framework, move to tests/ directory.
	* boost/io/*, cryptopp/hmac.h: Add missing files.
	
2003-08-23  Tom Tromey  <tromey@redhat.com>

	* monotone.cc (OPT_VERSION): New macro.
	(cpp_main): Handle OPT_VERSION.
	(options): Added `version' entry.
	Include config.h.

2003-08-21  Tom Tromey  <tromey@redhat.com>

	* database.cc: Include "sqlite/sqlite.h", not <sqlite.h>.

2003-08-20  graydon hoare  <graydon@pobox.com>

	* boost/*:
	incorporate boost sandbox bits, for now.

	* Makefile.am, Makefile.in, configure, configure.ac, diff_patch.cc,
	http_tasks.cc, http_tasks.hh, network.cc, nntp_machine.cc,
	nntp_machine.hh, nntp_tasks.cc, nntp_tasks.hh, testsuite/t_nntp.sh:

	fix up networking layer to pass nntp tests again

2003-08-19  graydon hoare  <graydon@pobox.com>

	* Makefile.am, Makefile.in, app_state.hh, cert.cc, commands.cc,
	constants.hh, cryptopp/misc.h, database.cc, depot.cc,
	http_tasks.cc, http_tasks.hh, keys.cc, lua.cc, lua.hh, monotone.cc,
	network.cc, network.hh, nntp_machine.cc, nntp_machine.hh,
	nntp_tasks.cc, nntp_tasks.hh, packet.cc, packet.hh, rcs_import.cc,
	sanity.cc, sanity.hh, schema.sql, test_hooks.lua,
	testsuite/runtest.sh, testsuite/t_null.sh, vocab_terms.hh:

	major surgery time
	- move to multi-protocol posting and fetching.
	- implement nicer failure modes for sanity.
	- redo commands to print nicer, fail nicer.	
	
2003-08-18  graydon hoare  <graydon@pobox.com>

	* Makefile.am, Makefile.in, adler32.hh, database.cc, depot.cc,
	mac.hh, xdelta.cc, Makefile.am, Makefile.in: 

	first pass at a depot (CGI-based packet service)

2003-08-08  graydon hoare  <graydon@pobox.com>

	* Makefile.am, Makefile.in AUTHORS, ChangeLog, Makefile.am,
	Makefile.in, NEWS, monotone.1, monotone.info, monotone.texi:

	release point (v 0.2)

2003-08-08  graydon hoare  <graydon@pobox.com>

	* cert.cc, cert.hh, interner.hh, rcs_import.cc: 

	auxilliary certs

	* cert.cc, cert.hh, cycle_detector.hh, interner.hh, patch_set.cc,
	rcs_import.cc: 

	improvements to cycle detection stuff

2003-08-05  graydon hoare  <graydon@pobox.com>

	* rcs_import.cc:
	
	almost even more seemingly correct CVS graph reconstruction (still slow)

	* sqlite/* cryptopp/* Makefile.am, Makefile.in, aclocal.m4,
	config.h.in, configure, configure.ac, file_io.cc, keys.cc,
	sanity.cc, sanity.hh, transforms.cc: 

	minimizing dependencies on 3rd party libs by importing the
	necessary bits and rewriting others.

	* cert.cc, cert.hh, rcs_import.cc:	
	
	cvs import seems to be working, but several linear algorithms need
	replacement

2003-07-28  graydon hoare  <graydon@pobox.com>

	* Makefile.am, Makefile.in, cert.cc, commands.cc, database.cc,
	database.hh, manifest.cc, rcs_file.cc, rcs_import.cc,
	rcs_import.hh, vocab.cc, xdelta.cc:

	cvs graph reconstruction hobbling along.

2003-07-21  graydon hoare  <graydon@pobox.com>

	* database.cc, xdelta.cc, xdelta.hh: 

	piecewise xdelta; improves speed a fair bit.

2003-07-11  graydon hoare  <graydon@pobox.com>

	* Makefile.am, Makefile.in, config.h.in, configure, configure.ac,
	transforms.cc, xdelta.cc, xdelta.hh:

	implement xdelta by hand, forget 3rd party delta libs.

2003-07-02  graydon hoare  <graydon@pobox.com>

	* database.cc, rcs_import.cc, transforms.cc, transforms.hh:

	speedups all around in the storage system

2003-07-01  graydon hoare  <graydon@pobox.com>

	* database.hh, rcs_import.cc, transforms.cc, transforms.hh: speed

	improvements to RCS import

2003-06-30  graydon hoare  <graydon@pobox.com>

	* rcs_import.cc, transforms.cc: 

	some speed improvements to RCS import

2003-06-29  graydon hoare  <graydon@pobox.com>

	* commands.cc, database.hh, rcs_import.cc, transforms.cc: 

	RCS file import successfully (albeit slowly) pulls in some pretty
	large (multi-hundred revision, >1MB) test cases from GCC CVS

	* Makefile.in, commands.cc, rcs_file.cc, rcs_file.hh,
	rcs_import.cc, rcs_import.hh, 

	Makefile.am: preliminary support for reading and walking RCS files

2003-04-09  graydon hoare  <graydon@pobox.com>

	* autogen.sh: oops
	* */*: savannah import

2003-04-06  graydon hoare  <graydon@pobox.com>

	* initial release. 
<|MERGE_RESOLUTION|>--- conflicted
+++ resolved
@@ -1,9 +1,3 @@
-<<<<<<< HEAD
-2004-12-06  Joel Rosdahl  <joel@rosdahl.net>
-
-	* Makefile.am (package_full_revision.txt): Silence error messages
-	when deducing full package revision.
-=======
 2004-12-08  graydon hoare  <graydon@pobox.com>
 
 	* change_set.cc (extend_renumbering_via_added_files): 
@@ -14,7 +8,11 @@
 	* po/monotone.pot: Regenerate.
 	* tests/t_add_edge.at: New test to catch add failure.
 	* testsuite.at: Call it.
->>>>>>> 8e61db83
+
+2004-12-06  Joel Rosdahl  <joel@rosdahl.net>
+
+	* Makefile.am (package_full_revision.txt): Silence error messages
+	when deducing full package revision.
 
 2004-12-06  graydon hoare  <graydon@pobox.com>
 
