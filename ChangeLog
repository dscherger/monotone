<<<<<<< HEAD
2005-02-07  Nathaniel Smith  <njs@codesourcery.com>

	* monotone.1: Add more db commands.
	* monotone.texi: Document db rebuild.  Add section on rebuilding
	ancestry and epochs.

2005-02-06  graydon hoare  <graydon@pobox.com>

	* commands.cc (db): Add epoch commands.
	(list): Likewise.
	Also remove some unneeded transaction guards.
	* database.{cc,hh} (get_epochs): New function.
	(set_epoch): Likewise.
	(clear_epoch): Likewise.
	Also remove all persistent merkle trie stuff.
	* schema.sql: Add epochs, remove tries.
	* schema_migration.cc: Update.
	* tests/t_epoch.at: New test.
	* tests/t_migrate_schema.at: Update.
	* testsuite.at: Add some new helpers, call t_epoch.at.
	* vocab.hh (epoch_id): Define.
	* vocab_terms.hh (epoch): Define.

2005-02-05  Nathaniel Smith  <njs@codesourcery.com>

	* merkle_tree.hh: Remove mcert_item and fcert_item, rename
	rcert_item to cert_item, renumber to remove gaps left.
	* merkle_tree.cc (netcmd_item_type_to_string):
	* netcmd.cc (read_netcmd_item_type): 
	* netsync.cc: Adjust accordingly.
	
2005-02-05  Nathaniel Smith  <njs@codesourcery.com>

	* constants.cc (constants): Bump netsync protocol version.
=======
2005-02-15  Nathaniel Smith  <njs@codesourcery.com>

	* monotone.1: Add cursory note about "automate".
	* monotone.texi: Synchronize with manpage.

2005-02-15  Nathaniel Smith  <njs@codesourcery.com>

	* automate.cc: Add "Error conditions" to the standard comment
	sections.
	
	* monotone.texi (Scripting): New section.
	(Automation): New section.
	
	* tests/t_automate_heads.at: Test behavior with nonexistent
	branch.

2005-02-14  Nathaniel Smith  <njs@codesourcery.com>

	* tests/t_merge_normalization_edge_case.at: New test.
	* testsuite.at: Add it.

	* diff_patch.cc (normalize_extents): Soften the warning message
	now that we have one test case.

2005-02-14  Matthew A. Nicholson  <mnicholson@digium.com>

	* std_hooks.lua: Add vimdiff merge hooks.
	
2005-02-14  Nathaniel Smith  <njs@codesourcery.com>

	* std_hooks.lua: Remove tabs.

2005-02-14  Nathaniel Smith  <njs@codesourcery.com>

	* tests/t_automate_heads.at: New test.
	* tests/t_automate_version.at: New test.
	* testsuite.at: Add then.
	
	* commands.cc (automate): Fix documentation string.
	* automate.cc: Much more structured documentation comments.

2005-02-13  Nathaniel Smith  <njs@codesourcery.com>

	* automate.{cc,hh}: New files.
	* commands.cc: New command "automate".

2005-02-13  Nathaniel Smith  <njs@codesourcery.com>

	* monotone.texi (Creating a Database): Fix typo, clarify
	conventions for database management following question on mailing
	list.

2005-02-12  graydon hoare  <graydon@pobox.com>

	* change_set.{cc,hh}: Correct code to pass newly-added unit tests.

2005-02-10  Derek Scherger  <derek@echologic.com>

	* monotone.1: update for restrictions
	* monotone.texi: sync with manpage

2005-02-09  Derek Scherger  <derek@echologic.com>

	* cert.cc (cert_revision_testresult): allow pass/fail testresult
	values
	* commands.cc (testresult): likewise
	* commands.cc (do_diff): disallow restriction of non-working copy
	diffs
	* monotone.texi: update for restrictions

2005-02-08  graydon hoare  <graydon@pobox.com>

	* database.cc (version_cache::set): Fix bad expiry logic.

2005-02-08  Nathaniel Smith  <njs@codesourcery.com>

	* change_set.cc (check_sane): Null sources are only valid for
	adds.

2005-02-07  Nathaniel Smith  <njs@codesourcery.com>

	* database.cc (struct version_cache): Fix invariant in cache
	clearing logic.

2005-02-06  Nathaniel Smith  <njs@codesourcery.com>

	* change_set.cc: Add a few more invariants; add lots and lots of
	unit tests.

2005-02-06  graydon hoare  <graydon@pobox.com>

	* change_set.cc: Use hash_map in a few places.
	(confirm_unique_entries_in_directories): Fix invariants.
	* constants.{cc,hh} (db_version_cache_sz): New constant.
	* database.cc (version_cache): New structure.
	(get_version): Use it.
	* interner.hh: Rewrite to use hash_map and vector.
	* tests/t_no_rename_overwrite.at: Tweak return codes.

2005-02-06  Nathaniel Smith  <njs@codesourcery.com>

	* ui.hh (ensure_clean_line): New method.
	* ui.cc (inform): Use it.
	* keys.cc (get_passphrase): Call it before prompting for passphrase.

2005-02-06  Nathaniel Smith  <njs@codesourcery.com>

	* database.cc (info): Report more statistics.

	* ROADMAP: Remove finished items.

	* revision.cc (analyze_manifest_changes): Childs cannot be null,
	that makes no sense.
	(add_node_for_old_manifest): Log node names, don't print it.
	(construct_revision_from_ancestry): Partially rewrite to handle
	root nodes explicitly.
	(build_changesets_from_existing_revs): Don't put the null revision
	in the ancestry graph, to match changesetify logic.
	(add_node_for_old_revision): Enforce decision that the ancestry
	graph not contain the null revision.

	(anc_graph::heads): Remove.
	(add_node_ancestry): Don't try creating it; logic was broken
	anyway.
	(rebuild_from_heads): Rename to...
	(rebuild_ancestry): ...this.  Calculate head set correctly.

2005-02-05  Nathaniel Smith  <njs@codesourcery.com>

	* change_set.cc (compose_path): Add more invariants.
>>>>>>> 1483a6ab

2005-02-05  Nathaniel Smith  <njs@codesourcery.com>

	* monotone.cc (cpp_main): Log command line, to help interpret the
	logs people send in.

2005-02-05  Nathaniel Smith  <njs@codesourcery.com>

	* revision.cc (check_sane): Turn off this invariant when
	global_sanity.relaxed.

2005-02-03  Nathaniel Smith  <njs@codesourcery.com>

	* tests/t_load_into_existing.at: Oops, really add it too, sigh.

2005-02-03  Nathaniel Smith  <njs@codesourcery.com>

	* tests/t_need_mt_revision.at: Oops, really add it.

2005-02-03  Nathaniel Smith  <njs@codesourcery.com>

	* interner.hh (interner::intern): Add version taking a bool&, so
	callers can tell whether this string has previously been checked.
	* change_set.cc: Use new interned string identifier
	'path_component's instead of file_path's for components of paths;
	sanity-check each component exactly once.

2005-02-03  Nathaniel Smith  <njs@codesourcery.com>

	* database.cc (load): Check for existence of target database.
	* tests/t_load_into_existing.at: New test.
	* testsuite.at: Add it.

2005-02-03  Nathaniel Smith  <njs@codesourcery.com>

	* tests/t_checkout_dir.at: Also check that checkout to unwriteable
	directory fails.
	* tests/t_branch_checkout.at: New test.
	* testsuite.at: Add it.

	* app_state.cc (initialize): Simplify working directory
	initialization, and improve error handling.
	
	* keys.cc (get_passphrase): Disallow empty passphrases early
	(before they trigger an invariant down the line...).

2005-02-03  Nathaniel Smith  <njs@codesourcery.com>

	* update.cc (pick_update_candidates): Add I().
	* commands.cc (calculate_base_revision): Remove 'rev' argument,
	which was never set and callers never used.
	(calculate_base_manifest, calculate_current_revision) 
	(calculate_restricted_revision, revert): Update correspondingly.
	(update): Check for null old revision.

	* main.cc (main): Make exit status 3 if we caught an unhandled
	exception, in particular so the testsuite can tell the difference
	between an error handled cleanly and an error caught by an
	invariant.
	* tests/t_update_null_revision.at: New test.
	* testsuite.at: Add it.

2005-02-03  Nathaniel Smith  <njs@codesourcery.com>

	* main.cc: Remove tabs.

2005-02-02  Nathaniel Smith  <njs@codesourcery.com>

	* change_set.cc (extract_first): Rename to...
	(extract_pairs_and_insert): ...this.
	(path_rearrangement::check_sane): Use it to add additional
	checks.

	* work.hh: Update comments (MT/manifest doesn't exist
	anymore...).

	* tests/t_need_mt_revision.at: New test.
	* testsuite.at: Add it.
	* commands.cc (get_revision_id): Require MT/revision to exist.
	(setup): Create MT/revision.

2005-02-02  Nathaniel Smith  <njs@codesourcery.com>

	* work.hh: Remove tabs.

2005-02-03  graydon hoare  <graydon@pobox.com>

	* tests/t_i18n_changelog.at: New test.
	* testsuite.at: Run it.
	* lua/lposix.c: New file.
	* lua/modemuncher.c: New file
	* lua.cc: Load posix library.
	* lua/liolib.c: Disable execute and popen.
	* std_hooks.lua: Remove io.execute uses.
	* AUTHORS: Update to mention lposix.c, modemuncher.c.
	* Makefile.am: Likewise.

2005-02-01  Nathaniel Smith  <njs@codesourcery.com>

	* tests/t_rebuild.at: Beef up test in response to possible
	problems reported by Derek Scherger.

2005-01-31  Nathaniel Smith  <njs@codesourcery.com>

	* rcs_import.cc (store_manifest_edge): Don't try to store deltas
	to the null manifest.
	(import_cvs_repo): Root revision has null manifest, not empty
	manifest.
	* revision.cc (check_sane): More invariants.

2005-01-28  graydon hoare  <graydon@pobox.com>

	* database.{cc,hh}: More netsync speed tweaks.
	* netsync.cc: Likewise.

2005-01-27  Nathaniel Smith  <njs@codesourcery.com>

	* tests/t_restrictions_warn_on_unknown.at: New test.
	* testsuite.at: Add it.

2005-01-27  Derek Scherger  <derek@echologic.com>

	* commands.cc (attr): adjust for subdir; ensure files exist
	* tests/t_attr.at: improve setup description
	* tests/t_attributes.at: improve setup description so that
	testsuite -k attr runs this test; check for attributes on missing
	files
	* tests/t_subdir_attr.at: new test
	* testsuite.at: fix dutch spelling of monotone; call new test

2005-01-27  Nathaniel Smith  <njs@codesourcery.com>

	* change_set.hh (null_id): New function.
	* revision.cc (analyze_manifest_changes): Fix typo, use null_id.
	* tests/t_rebuild.at: Un-XFAIL.

2005-01-27  Nathaniel Smith  <njs@codesourcery.com>

	* tests/t_rebuild.at: Add priority tag.
	
	* tests/t_cvsimport.at: Be more thorough.

	* rcs_import.cc (store_edge): Rename to...
	(store_manifest_edge): ...this.  Remove revision arguments, and
	remove storing of revision.
	(import_states_recursive): Update accordingly.
	Add 'revisions' argument; update it instead of trying to write
	revisions now.
	(import_states_by_branch): Add 'revisions' argument.
	(import_cvs_repo): Add a stage 3 that writes out the revisions
	accumulated in the 'revisions' vector.
	
2005-01-27  graydon hoare  <graydon@pobox.com>

	* AUTHORS: Mention Georg.
	* change_set.cc: Null out names which are in null directories.
	* commands.cc (reindex): Remove COLLECTION argument.
	* database.{cc,hh} (get_revision_certs): 
	Add brute force "load all certs" method.
	* merkle_tree.{cc,hh}: Modify to use memory rather than disk.
	* netsync.{cc,hh}: Likewise.
	* packet.hh (manifest_edge_analyzer): Kill dead code.

2005-01-26  Nathaniel Smith  <njs@codesourcery.com>

	* mt_version.cc (print_full_version): Include system flavour.

2005-01-26  Nathaniel Smith  <njs@codesourcery.com>

	* tests/t_rebuild.at: New test.
	* testsuite.at: Add it.

2005-01-26  Nathaniel Smith  <njs@codesourcery.com>

	* tests/t_checkout_noop_on_fail.at: Clarify description and XFAIL.

	* tests/t_approval_semantics.at: New TODO.
	* tests/t_monotone_agent.at: New TODO.
	* testsuite.at: Add them.

2005-01-25  Nathaniel Smith  <njs@codesourcery.com>

	* tests/t_checkout_noop_on_fail.at: New test.
	* testsuite.at: Add it.
	(RAW_MONOTONE): Add $PREEXECUTE to definition.

2005-01-25  Nathaniel Smith  <njs@codesourcery.com>

	* change_set.cc (extend_renumbering_from_path_identities): Add
	invariant.
	(extend_renumbering_via_added_files): Likewise.

	* constants.hh (maxbytes, postsz): Remove dead constants.
	(verify_depth): New constant.
	* constants.cc: Likewise.
	* revision.hh (check_sane_history): New function.
	* revision.cc (check_sane_history): Likewise.
	* database.cc (put_revision): Sanity check revision and revision
	history before storing it.
	This breaks cvs import.  Why?

	* update.cc (find_deepest_acceptable_descendent): Remove.
	(acceptable_descendent, calculate_update_set): New functions.
	(pick_update_candidates): Use 'calculate_update_set'.
	* tests/t_update_2.at: Un-XFAIL.
	* tests/t_ambig_update.at: Un-XFAIL.
	
	* tests/t_no_rename_overwrite.at: New test.
	* tests/t_cdiff.at: New test placeholder.
	* testsuite.at: Add them.
	(MONOTONE): Prefix command line with $PREEXECUTE to e.g. support
	running under Valgrind.

2005-01-25  Matt Johnston  <matt@ucc.asn.au>

	* cert.cc: ignore whitespace when comparing private keys
	from the database and with the lua hook
	* tests/t_lua_privkey.at: new test
	* testsuite.at: run it

2005-01-23  Derek Scherger  <derek@echologic.com>

	* commands.cc (restrict_rename_set): include renames if either
	name is present in restriction
	(calculate_base_revision): remove unused variant
	(calculate_current_revision): remove unsed variable
	(calculate_restricted_revision): remove unsed variable
	(ls_missing): remove unsed variable
	(revert): rewrite with restrictions
	* tests/t_revert.at: test partial reverts adjust MT/work properly
	* tests/t_revert_dirs.at: un-XFAIL
	* tests/t_revert_rename.at: un-XFAIL; revert rename via both names
	
2005-01-23  Derek Scherger  <derek@echologic.com>

	* tests/t_revert_rename.at: remove extra MONOTONE_SETUP
	attempt revert by both original name and new name
	
2005-01-23  Derek Scherger  <derek@echologic.com>

	* tests/t_revert_rename.at: New test. 
	* testsuite.at: Add it.

2005-01-22  Derek Scherger  <derek@echologic.com>

	* tests/t_revert_dirs.at: New test.
	* testsuite.at: Add it.

2005-01-22  Nathaniel Smith  <njs@codesourcery.com>

	* configure.ac (AC_INIT): Set bug-reporting address to list
	address, rather than Graydon's personal email.
	* diff_patch.cc (normalize_extents): Use it.
	* ui.cc (fatal): Likewise.

	* tests/t_vcheck.at: New priority "todo", tweak descriptive text.

2005-01-22  Nathaniel Smith  <njs@codesourcery.com>

	* tests/t_delete_dir.at: Add more commentary.

	* tests/t_rename_dir_patch.at: New test.
	* tests/t_delete_dir_patch.at: New test.
	* testsuite.at: Add them.
	
2005-01-22  Nathaniel Smith  <njs@codesourcery.com>

	* change_set.cc (apply_change_set): Add invariants.
	* tests/t_rename_dir_cross_level.at: New test.
	* tests/t_rename_added_in_rename.at: New test.
	* tests/t_rename_conflict.at: New test.
	* testsuite.at: Add them.

2005-01-21  Nathaniel Smith  <njs@codesourcery.com>

	* tests/t_ambig_update.at: Update comments.

	* tests/t_update_2.at: New test from Georg-W. Koltermann
	<Georg.Koltermann@mscsoftware.com>.
	* testsuite.at: Add it.

2005-01-20  Nathaniel Smith  <njs@codesourcery.com>

	* tests/t_lca_1.at: New bug report.
	* testsuite.at: Add it.

2005-01-19  Nathaniel Smith  <njs@codesourcery.com>

	* commands.cc (merge): Improve merge chatter.
	(do_diff): Don't print anything when there are no
	changes.

2005-01-19  Nathaniel Smith  <njs@codesourcery.com>

	* tests/t_db_with_dots.at: New test.
	* testsuite.at: Add it.

2005-01-19  Patrick Mauritz <oxygene@studentenbude.ath.cx>
	
	* Makefile.am (%.h, package_revision.h, package_full_revision.h):
	Don't update target file if no change has occurred, to reduce
	unnecessary rebuilds.

2005-01-18  Nathaniel Smith  <njs@codesourcery.com>

	* rcs_import.cc (cvs_key): Initialize struct tm to all zeros, to
	stop garbage sneaking in -- thanks to Zack Weinberg for pointing
	this out.  Also, handle 2 digit years properly on WIN32.

2005-01-18  Nathaniel Smith  <njs@codesourcery.com>

	* rcs_import.cc: Remove tabs.

2005-01-19  Matt Johnston  <matt@ucc.asn.au>

	* database.cc: Pass filename to check_sqlite_format_version as a
	fs::path, so that it doesn't get passed as a freshly created fs::path
	with default checker (which disallows '.foo' path components)

2005-01-19  Nathaniel Smith  <njs@codesourcery.com>

	* netsync.cc (session, process_confirm_cmd, dispatch_payload):
	Back out some over-zealous changes that broke netsync
	compatibility.  Probably should redo later, when have a chance to
	bump netsync protocol number, but we're not ready for that now.

2005-01-19  Nathaniel Smith  <njs@codesourcery.com>

	* tests/t_subdir_revert.at: New test.
	* tests/t_subdir_rename.at: New test.
	* testsuite.at: Add them.

2005-01-18  Nathaniel Smith  <njs@codesourcery.com>

	* tests/t_subdir_add.at: New test.
	* tests/t_subdir_drop.at: New test.
	* testsuite.at: Add them.
	* tests/t_delete_dir.at: Implement it.
	
2005-01-19  Nathaniel Smith  <njs@codesourcery.com>

	* netcmd.cc: Remove tabs.

2005-01-19  Nathaniel Smith  <njs@codesourcery.com>

	* merkle_tree.cc: Remove tabs.

2005-01-18  Nathaniel Smith  <njs@codesourcery.com>

	* rcs_import.cc (cvs_key): Initialize struct tm to all zeros, to
	stop garbage sneaking in -- thanks to Zack Weinberg for pointing
	this out.  Also, handle 2 digit years properly on WIN32.

2005-01-18  Nathaniel Smith  <njs@codesourcery.com>

	* rcs_import.cc: Remove tabs.

2005-01-18  Nathaniel Smith  <njs@codesourcery.com>

	* monotone.texi: Undocument mcerts, fcerts; rename rcerts to
	certs.
	* monotone.1: Likewise.

2005-01-18  Nathaniel Smith  <njs@codesourcery.com>

	* commands.cc (restrict_rename_set): Fix types to compile with old
	rename_set gunk removed.
	Alter logic to yell if a rename crosses the restriction boundary,
	rather than silently ignore it.

2005-01-19  graydon hoare  <graydon@pobox.com>

	* commands.cc: Fix up some merge breakage.
	* tests/t_add_dot.at: Un-XFAIL.
	* testsuite.at: Run "setup ." before "db init".

2005-01-09  Derek Scherger  <derek@echologic.com>

	* commands.cc (get_path_rearrangement): new function/signature for
	splitting restricted rearrangements
	(calculate_restricted_revision): use it and update to work
	similarly to calculate_current_revision
	(trusted): call app.initialize(false)
	(ls_missing): adjust for new get_path_rearrangement
	(attr): call app.initialize(true)
	(diff): merge cleanup
	(lca, lcad, explicit_merge): call app.initialize(false)
	* app_state.cc (constructor): set database app state
	(load_rcfiles): add required booleans
	* lua.{cc,hh} (load_rcfile): add required boolean
	* tests/t_add.at:
	* tests/t_diff_added_file.at:
	* tests/t_disapprove.at:
	* tests/t_drop_missing.at:
	* tests/t_heads.at:
	* tests/t_heads_discontinuous_branch.at:
	* tests/t_i18n_file.at:
	* tests/t_log_nonexistent.at:
	* tests/t_merge_add_del.at:
	* tests/t_netsync.at:
	* tests/t_netsync_pubkey.at:
	* tests/t_netsync_single.at:
	* tests/t_persistent_server_keys.at:
	* tests/t_persistent_server_revision.at:
	* tests/t_remerge.at:
	* tests/t_tags.at:
	* tests/t_update_missing.at:
	* tests/t_update_to_revision.at: add --message option to commits 
	* tests/t_merge2_add.at:
	* tests/t_merge2_data.at:
	* tests/t_netsync_unrelated.at: create working directory with new
	setup command
	* tests/t_erename.at: update for revisions
	* tests/t_no_change_deltas.at: add --revision options to diff
	* tests/t_restrictions.at: remove some cruft and update to work
	with revisions
	* tests/t_subdirs.at: pass correct --rcfile and --db options from
	within subdir
	* testsuite.at (REVERT_TO): remove MT dir before checkout, which
	now fails if MT exists, replace checkout MT/options with old
	MT/options
	(COMMIT): add --message option to commit macro
	* work.cc (read_options_map): don't overwrite option settings when
	reading options map so that command line settings take precedence

2005-01-18  Nathaniel Smith  <njs@codesourcery.com>

	* netsync.cc: Partially fix comment (s/manifest/revision/ etc.).
	(dispatch_payload): Ignore mcert and fcert refinement requests,
	instead of dying on them.  Hack, but I think it should let this
	netsync continue to interoperate with old netsync...

2005-01-18  Nathaniel Smith  <njs@codesourcery.com>

	* vocab.hh: Remove file<cert>.
	* vocab.cc: Likewise.
	* packet_types.hh: Remove file.
	* Makefile.am (MOST_SOURCES): Remove packet_types.hh and mac.hh.

2005-01-18  Nathaniel Smith  <njs@codesourcery.com>

	* netsync.cc (process_confirm_cmd): Don't try refining mcert and
	fcert trees.
	Remove other dead/pointless code.
	
2005-01-18  Nathaniel Smith  <njs@codesourcery.com>

	* database.hh: Remove file cert stuff.
	* netsync.cc (data_exists): We don't have file/manifest certs.
	(load_data): Likewise.

2005-01-18  Nathaniel Smith  <njs@codesourcery.com>

	* netsync.cc (process_data_cmd): Ignore file/manifest certs.

	* database.cc (struct valid_certs): Don't support file certs.
	(rehash): No file certs.
	(file_cert_exists): Remove.
	(put_file_cert): Remove.
	(get_file_certs): Remove.

2005-01-18  Nathaniel Smith  <njs@codesourcery.com>

	* packet.cc (class delayed_manifest_cert_packet):
	(class delayed_file_cert_packet): Remove.
	(packet_db_writer::consume_file_cert, consume_manifest_cert) 
	(packet_writer::consume_file_cert, consume_manifest_cert) 
	Remove.
	(struct feed_packet_consumer): Don't support mcert/fcert packets.
	(extract_packets): Likewise.
	(packet_roundabout_test): Test revision certs, not manifest/file
	certs.

	* packet.hh (packet_consumer::consume_file_cert):
	(packet_consumer::consume_manifest_cert):
	(packet_writer::consume_file_cert): 
	(packet_writer::consume_manifest_cert):
	(packet_db_writer::consume_file_cert):
	(packet_db_writer::consume_manifest_cert):
	Remove.

	* lua.hh (hook_get_file_cert_trust): Remove.
	* lua.cc (hook_get_file_cert_trust): Remove.

2005-01-18  Nathaniel Smith  <njs@codesourcery.com>

	* cert.hh (erase_bogus_certs): Re-add manifest cert version.

	* monotone.texi (Hook Reference): Remove documentation of
	get_{file,manifest}_cert_trust.

2005-01-18  Nathaniel Smith  <njs@codesourcery.com>

	* cert.cc (erase_bogus_certs): Re-add manifest cert version.
	(bogus_cert_p): Likewise.

2005-01-18  Nathaniel Smith  <njs@codesourcery.com>

	* cert.hh (rename_edge):
	(rename_set):
	(calculate_renames):
	(rename_cert_name): Remove.
	(cert_file_comment):
	(cert_manifest_comment): Remove.
	(erase_bogus_certs): Remove manifest and file versions.
	* cert.cc (rename_cert_name): Remove.
	(bogus_cert_p): Remove manifest<cert> and file<cert> variants.
	(erase_bogus_certs): Likewise.
	(put_simple_manifest_cert):
	(put_simple_file_cert):
	(cert_file_comment): Remove.

	* commands.cc (fcerts): Remove.
	(mcerts): Likewise.
	(rcerts): Rename to...
	(certs): ...this.  s/revision certs/certs/ in help text.
	(trusted): s/revision cert/cert/.
	(ls_certs): Don't special-case rename certs.

2005-01-18  Nathaniel Smith  <njs@codesourcery.com>

	* tests/t_vcheck.at: Fix AT_XFAIL_IF typo.
	
2005-01-18  Nathaniel Smith  <njs@codesourcery.com>

	* monotone.texi (Reserved Certs): Remove 'vcheck'.
	(Key and Cert): Remove 'vcheck'.
	(Accidental collision): Likewise.
	(Commands): Likewise.
	* tests/t_vcheck.at: Add note about manual having useful stuff for
	when vcheck is re-added.
	
2005-01-18  Nathaniel Smith  <njs@codesourcery.com>

	* mac.hh: 
	* cert.cc (vcheck_cert_name):
	(calculate_vcheck_mac): 
	(cert_manifest_vcheck
	(check_manifest_vcheck):
	* cert.hh (cert_manifest_vcheck):
	(check_manifest_vcheck):
	* constants.cc (constants::vchecklen):
	* constants.hh (constants::vchecklen):
	* commands.cc (vcheck):
	Remove.

	* tests/t_vcheck.at: New test.
	* testsuite.at: Call it.

2005-01-18  Nathaniel Smith  <njs@codesourcery.com>

	* ROADMAP: Remove 'upgrade to sqlite3' todo item.

2005-01-18  Nathaniel Smith  <njs@codesourcery.com>

	* commands.cc (tag):
	(testresult):
	(approve):
	(disapprove):
	(comment):
	(fload):
	(fmerge):
	(cat):
	(rcs_import): Change grouping for "--help" display, to make more
	informative.
	(rcs_import): Also add more details to help text.

2005-01-17  Nathaniel Smith  <njs@codesourcery.com>

	* diff_patch.cc (normalize_extents): Add missing ')'.
	
2005-01-17  Nathaniel Smith  <njs@codesourcery.com>

	* tests/t_update_1.at: New test.
	* testsuite.at: Call it.

2005-01-11  Nathaniel Smith  <njs@codesourcery.com>

	* diff_patch.cc (normalize_extents): Add warning for anyone who
	manages to trigger the untested part of the normalization code.

2005-01-14  Christian Kollee <stuka@pestilenz.org>

	* search for and link with sqlite3 when --bundle-sqlite=no

2005-01-12  Derek Scherger  <derek@echologic.com>

	* tests/t_ambig_update.at: add comments from discussion on irc
	* tests/t_status_missing.at: new test
	* testsuite.at: include it

2005-01-10  graydon hoare  <graydon@pboox.com>

	* commands.cc (explicit_merge): Tweak merge message.
	* database.cc (check_sqlite_format_version): New function.
	(database::sql): Call it.
	* sqlite/pager.hh (SQLITE_DEFAULT_PAGE_SIZE): Adjust to 8192.
	(SQLITE_MAX_PAGE_SIZE): Adjust to 65536.
	* schema_migration.cc: Post-merge cleanup.
	* Makefile.am: Likewise.

2005-01-10  Christof Petig <christof@petig-baender.de>

	* sqlite/*: SQLite 3.0.8 CVS import
	* database.{cc,hh}:
	* schema_migration.{cc,hh}: convert to use the SQLite3 API
	
	This does not yet use any of the more sophisticated API features
	of SQLite3 (query parameters, BLOBs), so there is plenty of room 
	for optimization. This also does not change the schema (i.e.
	still uses base64 encoded values in tables)

2005-01-17  graydon hoare  <graydon@pobox.com>

	* AUTHORS: Mention Wojciech and Neil.
	* revision.cc (calculate_ancestors_from_graph): Make non-recursive.

2005-01-17  Wojciech MiÅkowski  <wmilkowski@interia.pl>

	* std_hooks.lua: Teach about meld.

2005-01-17  Neil Conway  <neilc@samurai.com>

	* diff_patch.cc: add a new context diff hunk consumer. Rename
	unidiff() to make_diff().
	* diff_patch.hh: Rename unidiff() to make_diff().
	* command.cc: Add new "cdiff" command, and refactor "diff" to
	invoke a common subroutine that is parameterized on the diff
	type. Unrelated change: make a branch-based checkout default to
	using the same directory name as the branch name, unless a
	branch is specified.

2005-01-17  graydon hoare  <graydon@pobox.com>

	* cryptopp/osrng.cpp (NonblockingRng::GenerateBlock): 
	Bring forward patch lost in cryptopp 5.2 upgrade.
	* revision.cc (add_bitset_to_union)
	(calculate_ancestors_from_graph): New functions.
	(erase_ancestors)
	(is_ancestor): Rewrite.
	* cert.cc (get_branch_heads): Rewrite.
	* database.{cc,hh} (get_heads): Remove
	(get_revision_ancestry): Use multimap.
	(install_views): Disable.
	Remove everything related to the trust views. Too slow.
	Also tidy up whitespace formatting in sqlite3 code.
	* views.sql: Clear out all views.
	* commands.cc: Adapt to using multimap for ancestry.
	* AUTHORS: Mention Faheem and Christian.

2005-01-17  Faheem Mitha  <faheem@email.unc.edu>

	* debian/control: Fix up build depends.

2005-01-17  Ulrich Drepper  <drepper@redhat.com>

	* acinclude.m4 (AC_CHECK_INADDR_NONE): Fix quoting.
	* Makefile.am (EXTRA_DIST): Add sqlite/keywordhash.c.

2005-01-14  Christian Kollee  <stuka@pestilenz.org>

	* search for and link with sqlite3 when --bundle-sqlite=no

2005-01-12  Derek Scherger  <derek@echologic.com>

	* tests/t_ambig_update.at: add comments from discussion on irc
	* tests/t_status_missing.at: new test
	* testsuite.at: include it

2005-01-10  graydon hoare  <graydon@pboox.com>

	* commands.cc (explicit_merge): Tweak merge message.
	* database.cc (check_sqlite_format_version): New function.
	(database::sql): Call it.
	* sqlite/pager.hh (SQLITE_DEFAULT_PAGE_SIZE): Adjust to 8192.
	(SQLITE_MAX_PAGE_SIZE): Adjust to 65536.
	* schema_migration.cc: Post-merge cleanup.
	* Makefile.am: Likewise.

2005-01-10  Christof Petig  <christof@petig-baender.de>

	* sqlite/*: SQLite 3.0.8 CVS import
	* database.{cc,hh}:
	* schema_migration.{cc,hh}: convert to use the SQLite3 API
	
	This does not yet use any of the more sophisticated API features
	of SQLite3 (query parameters, BLOBs), so there is plenty of room 
	for optimization. This also does not change the schema (i.e.
	still uses base64 encoded values in tables)

2005-01-11  Nathaniel Smith  <njs@codesourcery.com>

	* tests/t_migrate_schema.at: Switch to using pre-dumped db's, make
	it work, un-XFAIL it.

2005-01-11  Nathaniel Smith  <njs@codesourcery.com>

	* tests/t_persistent_server_keys_2.at: XFAIL it, add commentary on
	solution.
	
2005-01-11  Nathaniel Smith  <njs@codesourcery.com>

	* tests/t_persistent_server_keys_2.at: New test.
	* testsuite.at: Add it.

2005-01-06  Nathaniel Smith  <njs@codesourcery.com>

	* schema_migration.cc (migrate_monotone_schema): Add comment
	pointing to t_migrate_schema.at.
	* tests/t_migrate_schema.at: Implement, mostly.  (Still broken.)

	* tests/t_heads_discontinuous_branch.at: Remove urgency
	annotation.
	* tests/t_netsync_nocerts.at: Add urgency annotation.

	* testsuite.at: Add UNGZ, UNGZB64 macros.
	* tests/t_fmerge.at: Use them.

2005-01-05  Nathaniel Smith  <njs@codesourcery.com>

	* schema_migration.cc: Update comment about depot code.
	(migrate_depot_split_seqnumbers_into_groups):
	(migrate_depot_make_seqnumbers_non_null):
	(migrate_depot_schema): Remove; all are dead code.
	
2005-01-05  Nathaniel Smith  <njs@codesourcery.com>

	* schema_migration.cc: Remove tabs.

2005-01-05  Nathaniel Smith  <njs@codesourcery.com>

	* tests/t_check_same_db_contents.at: Uncapitalize title to unbreak
	testsuite.

	* revision.cc (is_ancestor): Add FIXME comment.
	(erase_ancestors): New function.
	* revision.hh (erase_ancestors): Prototype it.
	* cert.cc (get_branch_heads): Call it.
	* tests/t_heads_discontinuous_branch.at: Un-XFAIL it.

	* revision.cc (find_subgraph_for_composite_search): Ignore null
	revision ids.
	* commands.cc (try_one_merge): Add invariant - never create merges
	where the left parent is an ancestor or descendent of the right.
	(explicit_merge): Same check.
	(propagate): Handle cases where no merge is necessary.  Also, make
	generated log message more readable.

	* tests/t_propagate_desc.at: Un-XFAIL it.
	* tests/t_propagate_anc.at: Un-XFAIL it.  Use new
	CHECK_SAME_DB_CONTENTS macros.
	* testsuite.at: Move t_check_same_db_contents.at to run before
	propagation tests.  Make CHECK_SAME_DB_CONTENTS more thorough.

	* tests/t_dump_load.at: Implement test.

2005-01-05  Nathaniel Smith  <njs@codesourcery.com>

	* tests/t_check_same_db_contents.at: New test.
	* testsuite.at: Add it.
	(CHECK_SAME_DB_CONTENTS): New macro.

2005-01-04  Nathaniel Smith  <njs@codesourcery.com>

	* cert.cc: Remove tabs.
	* revision.hh: Likewise.

2005-01-04  Nathaniel Smith  <njs@codesourcery.com>

	* tests/t_propagate_anc.at: Also check the case where we're
	propagating a non-strict ancestor, i.e. the heads are actually
	equal.

2005-01-04  Nathaniel Smith  <njs@codesourcery.com>

	* database.cc (get_revision_parents): Add invariant.
	(get_revision_children): Likewise.
	(get_revision): Likewise.
	(put_revision): Likewise.

	* tests/t_merge_ancestor.at: New test.
	* tests/t_propagate_desc.at: Likewise.
	* tests/t_propagate_anc.at: Likewise.
	* testsuite.at: Call them.

2005-01-04  Nathaniel Smith  <njs@codesourcery.com>

	* tests/t_netsync_diffbranch.at: Add priority, add description of
	problem and solution.
	Also, XFAIL it.
	* tests/t_netsync_unrelated.at: Add reference to discussion.
	* tests/t_cmdline_options.at: Remove priority marking from
	non-bug.
	* tests/t_checkout_dir.at: XFAIL when run as root.

	* tests/t_netsync_nocerts.at: New test.
	* testsuite.at: Call it.
	
2005-1-3  Matt Johnston  <matt@ucc.asn.au>

	* tests/t_netsync_diffbranch.at: add a new test for pulling a branch
	with a parent from a different branch.
	* testsuite.at: add it

2005-01-02  Derek Scherger  <derek@echologic.com>

	* commands.cc (log_certs): new function
	(log) add Ancestor: and Branch: entries to output; use above new
	function
	* tests/t_cross.at: update to work with changesets

2004-12-30  graydon hoare  <graydon@pobox.com>

	* constants.cc (netcmd_current_protocol_version): Set to 3.
	* tests/t_crlf.at: New test of crlf line encodings.
	* testsuite.at: Call it.
	* monotone.spec: Note 0.16 release.

2004-12-30  graydon hoare  <graydon@pobox.com>

	* win32/get_system_flavour.cc: Fix little compile bugs.

2004-12-30  Julio M. Merino Vidal  <jmmv@menta.net>

	* change_set.{cc,hh}: Add the has_renamed_file_src function in
	change_set::path_rearrangement.
	* commands.cc: Make the 'log' command show nothing for renamed or
	deleted files (when asked to do so) and stop going backwards in
	history when such condition is detected; they don't exist any more,
	so there is no point in showing history (and could drive to incorrect
	logs anyway).
	* tests/t_log_nonexistent.at: New check to verify previous.
	* testsuite.at: Add it.

2004-12-30  graydon hoare  <graydon@pobox.com>

	* Makefile.am: Clean full testsuite directory and full-version.
	* configure.ac: Bump version number.
	* po/monotone.pot: Regenerate.
	* NEWS: Describe new release.

2004-12-29  Julio M. Merino Vidal  <jmmv@menta.net>

	* tests/t_cmdline_options.at: New test for previous: ensure that
	monotone is actually checking for command line correctness.
	* testsuite.at: Add it.

2004-12-29  Julio M. Merino Vidal  <jmmv@menta.net>

	* monotone.cc: Verify that the command line is syntactically correct
	as regards to options (based on error codes from popt).

2004-12-29  Matt Johnston  <matt@ucc.asn.au>

	* tests/t_drop_rename_patch.at: A test to check that deltas on
	renamed files are included in concatenate_change_sets, if there was a
	deletion of a file with the same name as the rename src.
	* testsuite.at: add it

2004-12-29  graydon hoare  <graydon@pobox.com>

	* AUTHORS: Add Jordi.
	* change_set.{cc,hh}: Make sanity helpers const.
	(normalize_change_set): Drop a->a deltas.
	(merge_change_sets): Call normalize.
	(invert_change_set): Likewise.
	* revision.cc 
	(find_subgraph_for_composite_search): New fn.
	(calculate_composite_change_set): Call it.
	(calculate_change_sets_recursive): Use results.
	* tests/t_no_change_deltas.at: Fix.

2004-12-29  graydon hoare  <graydon@pobox.com>

	* change_set.cc: Fix unit tests to satisfy sanity checks.
	* std_hooks.lua: Fix status checking on external merges.

2004-12-29  Matt Johnston  <matt@ucc.asn.au>

	* change_set.{cc,hh}: Take account of files which are the
	destination of a rename_file operation, when examining
	file deletions. Added helper methods to clean up related code.

2004-12-29  Matt Johnston  <matt@ucc.asn.au>

	* change_set.cc: added a sanity check for deltas with same src/dst,
	and deleted files with deltas.

2004-12-29  Matt Johnston  <matt@ucc.asn.au>

	* testsuite.at, tests/t_netsync_single.at: don't use -q with
	killall since it isn't portable.

2004-12-28  Julio M. Merino Vidal  <jmmv@menta.net>

	* commands.cc: Make the 'log' command show all affected files
	in each revision in a nice format (easier to read than what
	'cat revision' shows).

2004-12-28  Julio M. Merino Vidal  <jmmv@menta.net>

	* commands.cc: Change the order used by the 'log' command to show
	affected files so that it matches the order in which these changes
	really happen.  Otherwise, a sequence like "rm foo; mv bar foo;
	patch foo" could be difficult to understand by the reader.

2004-12-28  Jordi Vilalta Prat  <jvprat@wanadoo.es>

	* monotone.texi: Fix a typo: "not not" should be "not".

2004-12-28  Julio M. Merino Vidal  <jmmv@menta.net>

	* commands.cc: Make the 'log' command show all affected files
	in each revision in a nice format (easier to read than what
	'cat revision' shows).

2004-12-28  graydon hoare  <graydon@pobox.com>

	* AUTHORS: Add various recent authors.

2004-12-28  Badai Aqrandista <badaiaqrandista@hotmail.com>
	
	* debian/*: Fix up for package building.

2004-12-28  graydon hoare  <graydon@pobox.com>

	* change_set.{cc,hh}: Add sanity checking, rework
	some of concatenation logic to accomodate.
	* revision.{cc,hh}: Likewise.
	Teach about generalized graph rebuilding.
	* database.cc (delete_existing_revs_and_certs): New fn.
	* commands.cc (db rebuild): New command.
	(db fsck) New command.
	* sanity.{cc,hh} (relaxed): New flag.
	* work.cc: Use new concatenation logic.

2004-12-25  Julio M. Merino Vidal  <jmmv@menta.net>

	* commands.cc: During 'log', print duplicate certificates (by
	different people) in separate lines, rather than showing them
	together without any spacing.  While here, homogenize new lines
	in other messages as well; this also avoids printing some of
	them in case of missing certificates).

2004-12-24  Nathaniel Smith  <njs@codesourcery.com>

	* tests/t_disapprove.at: Enable previously disabled test.

	* tests/t_no_change_deltas.at: New test.
	* testsuite.at: Call it.

2004-12-23  Nathaniel Smith  <njs@codesourcery.com>

	* win32/read_password.c: Remove unused file.

2004-12-22  Julio M. Merino Vidal  <jmmv@menta.net>

	* commands.cc: Verify that the key identifier passed to the pubkey
	and privkey commands exists in the database.  Otherwise exit with
	an informational message instead of an exception.

2004-12-20  Matt Johnston  <matt@ucc.asn.au>

        * keys.cc: don't cache bad passphrases, so prompt for a correct
        password if the first ones fail.

2004-12-19  Matt Johnston  <matt@ucc.asn.au>

        * commands.cc: print out author/date next to ambiguous revision
        lists from selectors.

2004-12-19  Julio M. Merino Vidal  <jmmv@menta.net>

	* testsuite.at:
	* tests/t_fmerge.at:
	* tests/t_netsync.at:
	* tests/t_netsync_single.at:
	* tests/t_revert.at:
	* tests/t_tags.at: Avoid usage of test's == operator.  It's a
	GNUism and causes unexpected failures in many tests.  The correct
	operator to use is just an equal sign (=).
	* tests/t_renamed.at: Don't use cp's -a flag, which is not
	supported by some implementations of this utility (such as the
	one in NetBSD).  Try to add some of its funcionality by using
	the -p flag, although everything could be fine without it.
	* tests/t_unidiff.at: Discard patch's stderr output.  Otherwise
	it's treated as errors, but NetBSD's patch uses it to print
	informative messages.

2004-12-19  Julio M. Merino Vidal  <jmmv@menta.net>

	* tests/t_scan.at: Instead of running sha1sum, use a prestored
	manifest file to do the verification.  This avoids problems in
	systems that do not have the sha1sum tool, like NetBSD.

2004-12-19  Julio M. Merino Vidal  <jmmv@menta.net>

	* Makefile.am: Remove obsolete --with-bundled-adns flag from
	DISTCHECK_CONFIGURE_FLAGS.

2004-12-18  Nathaniel Smith  <njs@codesourcery.com>

	* tests/t_checkout_dir.at: Make the test directory chdir'able
	again after the test.
	* tests/t_delete_dir.at: Add trailing newline.
	
	* tests/t_dump_load.at: New bug report.
	* tests/t_migrate_schema.at: Likewise.
	* testsuite.at: Call them.

2004-12-18  Nathaniel Smith  <njs@codesourcery.com>

	* change_set.hh: Remove obsolete comment.

2004-12-18  Nathaniel Smith  <njs@codesourcery.com>

	* tests/t_delete_dir.at: New bug report.
	* testsuite.at: Call it.

2004-12-18  Julio M. Merino Vidal  <jmmv@menta.net>

	* commands.cc: Homogenize help message for 'ls' with the one shown
	by 'list'.

2004-12-18  Julio M. Merino Vidal  <jmmv@menta.net>

	* ChangeLog: Add missing entries for several modifications I did
	in December 6th and 3rd.

2004-12-18  Julio M. Merino Vidal  <jmmv@menta.net>

	* tests/t_checkout_dir.at: New test triggering the bug I fixed
	  previously in the checkout command, verifying that directory
	  creation and chdir succeed.
	* testsuite.at: Add new test.

2004-12-18  Nathaniel Smith  <njs@codesourcery.com>

	* ChangeLog: Add log entry for <jmmv@menta.net>'s last change.
	* std_hooks.lua: Check exit status of external merge commands.
	
2004-12-18  Julio M. Merino Vidal  <jmmv@menta.net>

	* commands.cc: Include cerrno, cstring,
	boost/filesystem/exception.hpp.
	(checkout): Verify that directory creation and chdir succeeded.
	
2004-12-18  Nathaniel Smith  <njs@codesourcery.com>

	* diff_patch.cc (struct hunk_offset_calculator): Remove dead
	code.  (I believe it was used by the old, non-extent-based
	merging.)
	(calculate_hunk_offsets): Likewise.
	(struct hunk_consumer): Move next to rest of unidiff code.
	(walk_hunk_consumer): Likewise.

2004-12-18  Matt Johnston <matt@ucc.asn.au>

	* change_set.cc (concatenate_change_sets): Be more careful checking
	whether to discard deltas for deleted files (in particular take
	care when files are removed then re-added) - fixes tests
	t_patch_drop_add, t_add_drop_add.at, t_add_patch_drop_add,
	t_merge2_add_drop_add
	* change_set.cc (project_missing_deltas): don't copy deltas
	for deleted files, and handle the case where src file ids vary when
	files are added/removed. (fixes t_patch_vs_drop_add)
	* t_patch_drop_add.at, t_add_drop_add.at, t_add_patch_drop_add.at,
	  t_merge2_add_drop_add.at, t_patch_vs_drop_add.t: don't expect
	to fail any more.

2004-12-17  Nathaniel Smith  <njs@codesourcery.com>

	* tests/t_persistent_server_keys.at: 
	* tests/t_attr.at: 
	* tests/t_patch_vs_drop_add.at: 
	* tests/t_merge2_add_drop_add.at: 
	* tests/t_add_drop_add.at: 
	* tests/t_add_patch_drop_add.at: 
	* tests/t_patch_drop_add.at: Remove priority notes, since these
	are no longer bugs.

2004-12-17  graydon hoare  <graydon@pobox.com>

	* tests/t_merge_2.at: Works now, remove xfail.

2004-12-17  graydon hoare  <graydon@pobox.com>

	* tests/t_merge_1.at: Remove AT_CHECK(false) and xfail.
	* tests/t_fdiff_normalize.at: New test.
	* testsuite.at: Call it.
	* diff_patch.cc (normalize_extents): Fix the normalize bug.
	* revision.{cc,hh} (construct_revisions): Rename to prepare for
	next rebuild-the-graph migration.
	* commands.cc (db): Change call name.

2004-12-16  Joel Rosdahl  <joel@rosdahl.net>

	* revision.cc (is_ancestor): Use std::queue for the queue.

2004-12-14  Joel Rosdahl  <joel@rosdahl.net>

	Generalize the explicit_merge command with an optional ancestor
	argument:
	* revision.cc (is_ancestor): New method.
	* revision.hh (is_ancestor): Add prototype.
	* commands.cc (try_one_merge): Add ancestor argument. Empty
	ancestor means use ancestor from find_common_ancestor_for_merge.
	(merge): Pass empty ancestor to try_one_merge.
	(propagate): Likewise.
	(explicit_merge): Add optional ancestor argument.
	* monotone.texi: Document new explicit_merge argument.

2004-12-13  Joel Rosdahl  <joel@rosdahl.net>

	* tests/t_merge_2.at: New test triggering a bad merge.
	* testsuite.at: Add new test.

2004-12-13  Joel Rosdahl  <joel@rosdahl.net>

	* revision.cc (find_least_common_ancestor): Add a missing "return
	true;" that mysteriously was removed in
	c853237f9d8d155431f88aca12932d2cdaaa31fe.

2004-12-13  Joel Rosdahl  <joel@rosdahl.net>

	* revision.cc (find_least_common_ancestor): Remove unused variable.
	* commands.cc (lca): Correct negative status text.
	* commands.cc (update): Use GNU style braces.

2004-12-12  graydon hoare  <graydon@pobox.com>

	* commands.cc: Fix bug reported in t_attr.at
	* tests/t_attr.at: Remove xfail.
	* change_set.cc: Change unit tests syntax.
	(read_change_set): Assert complete read.
	* revision_ser.cc (read_revision_set): Likewise.
	* os_specific.hh: Drop obsolete file.

2004-12-12  Joel Rosdahl  <joel@rosdahl.net>

	* revision.cc (find_least_common_ancestor): New function for
	finding the vanilla LCA.
	* revision.hh: Added prototype for find_least_common_ancestor.
	* commands.cc (update): Use find_least_common_ancestor for finding
	a common ancestor.
	* commands.cc (diff): Likewise.
	* revision.cc (find_common_ancestor): Rename to...
	(find_common_ancestor_for_merge): ...this, for clarity.
	* revision.hh: find_common_ancestor -->
	find_common_ancestor_for_merge.
	* commands.cc (try_one_merge): Call find_common_ancestor_for_merge
	to find ancestor.
	* commands.cc (lcad): Rename lca command to lcad.
	* commands.cc (lca): New command for finding the vanilla LCA.

2004-12-12  Nathaniel Smith  <njs@codesourcery.com>

	* tests/t_persistent_server_keys.at: Actually test what it's
	supposed to.  Also, un-XFAIL it, since now it seems to pass.
	
2004-12-12  Nathaniel Smith  <njs@codesourcery.com>

	* tests/t_persistent_server_keys.at: New test.

	* testsuite.at: Call it.
	* tests/t_persistent_server_revision.at: Fix typo.

2004-12-12  Nathaniel Smith  <njs@codesourcery.com>

	* tests/t_persistent_server_revision.at: New test.
	* testsuite.at: Call it.  Tweak NETSYNC macros in support of it.

2004-12-11  Nathaniel Smith  <njs@codesourcery.com>

	* lua.hh (add_rcfile): Add 'required' argument.
	* lua.cc (add_rcfile): Implement it.  Simplify error checking
	logic while I'm there...
	* monotone.cc (cpp_main): Pass new argument to add_rcfile.
	
	* tests/t_rcfile_required.at: New test.
	* testsuite.at: Call it.
	Revamp netsync support macros, to allow long-running servers.
	Make netsync-killer try first with -TERM, in case that plays nicer
	with gcov.
	
2004-12-11  Nathaniel Smith  <njs@codesourcery.com>

	* lua.hh: Remove tabs.

2004-12-11  Nathaniel Smith  <njs@codesourcery.com>

	* monotone.texi: Document explicit_merge.
	
2004-12-11  Nathaniel Smith  <njs@codesourcery.com>

	* Makefile.am: Redo full-revision support again, to properly
	handle 'make dist' and caching.  Hopefully.

2004-12-11  Nathaniel Smith  <njs@codesourcery.com>

	* monotone.texi (File Attributes): Rewrite for new .mt-attrs
	syntax.

2004-12-11  Nathaniel Smith  <njs@codesourcery.com>

	* tests/t_attr.at: New test.
	* testsuite.at: Call it.

2004-12-11  Nathaniel Smith  <njs@codesourcery.com>

	* commands.cc (trusted): Print spaces between key ids.

	* lua.cc (add_rcfile): Errors while loading a user-provided rc
	file are naughtiness, not oopses.
	
2004-12-11  Nathaniel Smith  <njs@codesourcery.com>

	* commands.cc (commands::explain_usage): Use split_into_lines to
	do formatting of per-command usage; allow multi-line
	descriptions.
	(trusted): New command.
	* monotone.texi (Key and Cert): Document 'trusted' command.
	* tests/t_trusted.at: New test.
	* testsuite.at: Change get_revision_cert_trust to support
	t_trusted.at.  Call t_trusted.at.
	
2004-12-11  Derek Scherger  <derek@echologic.com>

	* app_state.{cc,hh} (restriction_includes): renamed from
	in_restriction to be less obscure; use path_set rather than
	set<file_path>
	* commands.cc 
	(restrict_path_set):
	(restrict_rename_set):
	(restrict_path_rearrangement):
	(calculate_restricted_revision): new restriction functions
	(restrict_patch_set): remove old restrictions machinery
	(status): call calculate_restricted_revision
	(ls_tags): call app.initialize
	(unknown_itemizer): restriction_includes renamed
	(ls_unknown): call calculate_restricted_revision
	(ls_missing): rework for restrictions
	(commit): switch to --message option, optional paths and preserve
	restricted work
	(diff): allow restrictions for zero and one arg variants
	(revert): note some work left to do
	* manifest.{cc,hh} (build_manifest_map): hide unused things
	(build_restricted_manifest_map): new function
	* transforms.{cc,hh} (calculate_ident): clean up merge artifacts
	* work.cc (read_options_map): merge cleanup to preserve command
	line options

2004-12-10  Nathaniel Smith  <njs@codesourcery.com>

	* Makefile.am (package_full_revision.txt): Redo Joel Rosdahl
	<joel@rosdahl.net>'s change below after it got clobbered by
	merge.

2004-12-10  Nathaniel Smith  <njs@codesourcery.com>

	* commands.cc (log): Synopsize optional 'file' argument, and
	describe both arguments in help description.

2004-12-10  Matt Johnston  <matt@ucc.asn.au>

	* cert.cc: Added priv_key_exists() function
	* commands.cc, rcs_import.cc: use new privkey functions
	* netsync.cc: change some bits that were missed

2004-12-09  Derek Scherger  <derek@echologic.com>

	* .mt-nonce: delete obsolete file	
	* change_set.cc (merge_deltas): add file paths in call to
	try_to_merge_files
	* commands.cc (propagate): add progress logging similar to merge
	* diff_patch.{cc,hh} (try_to_merge_files): add file paths to
	merge2 and merge3 hooks; add logging of paths before calling merge
	hooks
	* lua.{cc,hh} (hook_merge2, hook_merge3): add file paths to merge
	hooks
	* std_hooks.lua (merge2, merge3, merge2_xxdiff_cmd,
	merge3_xxdiff_cmd): pass file paths to xxdiff for use as titles
	* testsuite.at (MONOTONE_SETUP): add paths to merge2 hook

2004-12-09  Matt Johnston  <matt@ucc.asn.au>

	* cert.cc, cert.hh, lua.cc, lua.hh, netsync.cc:
	Added a new get_priv_key(keyid) lua hook to retrieve
	a private key from ~/.monotonerc

2004-12-09  Matt Johnston  <matt@ucc.asn.au>

	* change_set.cc: Don't include patch deltas on files which
	are being deleted in changesets. (partial fix for bug
	invoked by t_merge_add_del.at)

2004-12-09  Matt Johnston  <matt@ucc.asn.au>

	* configure.ac,Makefile.am: Fix iconv and intl
	handling so that the libraries are used (required for OS X).

2004-12-09  Nathaniel Smith  <njs@codesourcery.com>

	* Makefile.am (BUILT_SOURCES_NOCLEAN): add 'S'.
	
	* netsync.cc (session): Make ticker pointers into auto_ptr's.  Add
	cert and revision tickers.
	(session::session): Initialize new tickers.
	(session::note_item_sent): New method.  Increment tickers.
	(session::note_item_arrived): Increment tickers.
	(session::read_some): Adjust for auto_ptr.
	(session::write_some): Likewise.
	(call_server): Conditionally initialize cert and revision
	tickers.
	(queue_data_cmd): Call 'note_item_sent'.
	(queue_delta_cmd): Call 'note_item_sent'.

2004-12-09  graydon hoare  <graydon@pobox.com>

	* ROADMAP: Add file.

2004-12-08  Nathaniel Smith  <njs@codesourcery.com>

	* tests/t_patch_vs_drop_add.at: 
	* tests/t_patch_drop_add.at: 
	* tests/t_netsync_unrelated.at: 
	* tests/t_merge_add_del.at: 
	* tests/t_merge2_add_drop_add.at: 
	* tests/t_merge_1.at: 
	* tests/t_heads_discontinuous_branch.at: 
	* tests/t_cleanup_empty_dir.at: 
	* tests/t_checkout_options.at: 
	* tests/t_ambig_update.at: 
	* tests/t_add_patch_drop_add.at:
	* tests/t_add_drop_add.at: 
	* tests/t_add_dot.at: Add (importance) markers to all bug report
	tests.

2004-12-08  Nathaniel Smith  <njs@codesourcery.com>

	* app_state.hh (write_options): Add 'force' option.
	* app_state.cc: Remove tabs.
	(write_options): Implement.
	* commands.cc (checkout): Pass force=true to 'write_options'.

	* tests/t_checkout_options.at: New test.
	* testsuite.at: Define RAW_MONOTONE.
	(t_checkout_options.at): Call it.
	
2004-12-08  Nathaniel Smith  <njs@codesourcery.com>

	* update.hh (pick_update_target): Rename to...
	(pick_update_candidates): ...this.  Return a set of candidates,
	rather than a single best.
	* update.cc (pick_update_candidates): Likewise.  Remove logic
	checking for unique candidate.
	* commands.cc (describe_revision): New function.
	(heads): Use it.
	(update): Use new 'pick_update_candidates' function.  Add logic
	checking for unique candidate.  On non-unique candidate, print all
	candidates, using 'describe_revision'.

	* tests/t_ambig_update.at: Check that failure messages describe
	the candidate set.

2004-12-08  Nathaniel Smith  <njs@codesourcery.com>

	* update.cc: Remove tabs.

2004-12-08  Nathaniel Smith  <njs@codesourcery.com>

	* tests/t_ambig_update.at: Also check that update fails when one
	candidate edge is deeper than the other.

2004-12-08  graydon hoare  <graydon@pobox.com>

	* change_set.cc (extend_renumbering_via_added_files): 
	Look up parent tid in existing renumbering.
	* commands.cc (attr): Check index for "set" subcommand.
	(lca): New diagnostic command.
	(log): Tidy up output formatting a bit.
	* po/monotone.pot: Regenerate.
	* tests/t_add_edge.at: New test to catch add failure.
	* testsuite.at: Call it.

2004-12-08  Nathaniel Smith  <njs@codesourcery.com>

	* tests/t_ambig_update.at: New test.
	* testsuite.at: Add it.

	* tests/t_explicit_merge.at: Add, having forgotten to last time.
	
2004-12-08  Nathaniel Smith  <njs@codesourcery.com>

	* tests/t_explicit_merge.at: New test.
	* testsuite.at: Add it.
	
2004-12-08  Nathaniel Smith  <njs@codesourcery.com>

	* testsuite.at: Remove duplicate line created by merge.
	* ChangeLog: Re-sort after merges.

	* commands.cc (explicit_merge): Remove stray space.  Print id of
	merge result.
	(complete_command): Add back "}" deleted by merge.
	
2004-12-08  Nathaniel Smith  <njs@codesourcery.com>

	* change_set.cc: Remove tabs.
	* diff_patch.cc: Likewise.

	* commands.cc (explicit_merge): New command.

2004-12-08  graydon hoare  <graydon@pobox.com>

	* change_set.cc (extend_renumbering_via_added_files): 
	Look up parent tid in existing renumbering.
	* commands.cc (attr): Check index for "set" subcommand.
	(lca): New diagnostic command.
	(log): Tidy up output formatting a bit.
	* po/monotone.pot: Regenerate.
	* tests/t_add_edge.at: New test to catch add failure.
	* testsuite.at: Call it.

2004-12-07  Richard Levitte  <richard@levitte.org>

	* Makefile.am: Keep package_*revision.{txt,h}, so they are saved
	as part of a distribution, and thereby make as sure as possible
	people who download monotone get historical information on where
	their copy of monotone came from.

2004-12-06  Richard Levitte  <richard@levitte.org>

	* monotone.cc: Add a hint on how to use --ticker.

2004-12-06  Nathaniel Smith  <njs@codesourcery.com>

	* commands.cc (ls_certs): Sort the certs before printing.
	* tests/t_netsync_repeated.at: Actually check that certs were
	transferred correctly.

2004-12-06  Julio M. Merino Vidal  <jmmv@menta.net>

	* figures/cert.pdf:
	* figures/cert.png:
	* figures/oo-figures.sxd:
	* monotone.texi: Use example host names under the
	example.{com,org,net} subdomains instead of invented names.
	These are defined in RFC 2606.

2004-12-06  Julio M. Merino Vidal  <jmmv@menta.net>

	* configure.ac: Now that we depend on GNU Autoconf >= 2.58, we
	can use the AS_HELP_STRING macro everywhere we need to pretty-print
	help strings.  Also convert old calls to AC_HELP_STRING (deprecated)
	to this one.

2004-12-06  Joel Rosdahl  <joel@rosdahl.net>

	* Makefile.am (package_full_revision.txt): Silence error messages
	when deducing full package revision.

2004-12-06  graydon hoare  <graydon@pobox.com>

	* unix/get_system_flavour.cc:
	* win32/get_system_flavour.cc: Add missing files.

2004-12-06  graydon hoare  <graydon@pobox.com>

	* commands.cc (merge): Add newline in output.
	* change_set.cc (project_missing_deltas): Fix very bad
	delta-renaming bug.

2004-12-06  graydon hoare  <graydon@pobox.com>

	* change_set.cc:
	* tests/t_merge_add_del.at:
	* netsync.cc:
	* commands.cc: Clean up from merge.

2004-12-06  Nathaniel Smith  <njs@codesourcery.com>

	* tests/t_add_patch_drop_add.at: New test.
	* tests/t_merge2_add_drop_add.at: New test.
	* tests/t_patch_drop_add.at: New test.
	* tests/t_patch_vs_drop_add.at: New test.
	* testsuite.at: Add them.
	
	* tests/t_add_drop_add.at: Fix to test what it was supposed to.
	
	* tests/t_merge2_data.at: Remove extraneous [stdout].

	* tests/t_merge_add_del.at: Fix description.
	XFAIL it.

2004-12-06  Nathaniel Smith  <njs@codesourcery.com>

	* tests/t_add_drop_add.at: New test.
	* testsuite.at: Add it.

2004-12-05  Nathaniel Smith  <njs@codesourcery.com>

	* tests/t_merge_add_del: Shorten name for better display.

2004-12-05  Matt Johnston <matt@ucc.asn.au>

	* tests/t_merge_add_del: added a new test for merging
	  branches where a file is added then removed.
	* testsuite.at: added the new test
	* configure.ac: bumped the prequisite version to 2.58 since
	  some tests use AT_XFAIL_IF

2004-12-05  graydon hoare  <graydon@pobox.com>

	* Makefile.am (package_full_revision.txt): Use top_builddir
	to locate monotone executable.

2004-12-05  Nathaniel Smith  <njs@codesourcery.com>

	* tests/t_merge_add_del: Shorten name for better display.

2004-12-05  Matt Johnston <matt@ucc.asn.au>

	* tests/t_merge_add_del: added a new test for merging
	  branches where a file is added then removed.
	* testsuite.at: added the new test
	* configure.ac: bumped the prequisite version to 2.58 since
	  some tests use AT_XFAIL_IF

2004-12-04  graydon hoare  <graydon@pobox.com>

	* commands.cc (fcommit): New command.
	(update): Finish off merge of update command.

2004-12-04  Derek Scherger  <derek@echologic.com>

	* commands.cc: (complete_command): New function.
	(explain_usage/process): Use it.

2004-12-04  Nathaniel Smith  <njs@codesourcery.com>

	* change_set.cc (merge_deltas): Call correct variant of
	try_to_merge_files depending on whether ancestor is available.
	* diff_patch.cc (try_to_merge_files -- merge3 version): Add
	assertions about ids.
	(try_to_merge_files -- merge2 version): Likewise.

	* testsuite.at: Add a trivial working merge2 hook.
	* tests/t_related_merge2_data.at: Update to use.
	Mark as expected to PASS.
	* tests/t_merge2_data.at: Likewise.

2004-12-04  Nathaniel Smith  <njs@codesourcery.com>

	* change_set.cc (merge_deltas): Call correct variant of
	try_to_merge_files depending on whether ancestor is available.
	* diff_patch.cc (try_to_merge_files -- merge3 version): Add
	assertions about ids.
	(try_to_merge_files -- merge2 version): Likewise.

	* testsuite.at: Add a trivial working merge2 hook.
	* tests/t_related_merge2_data.at: Update to use.
	Mark as expected to PASS.
	* tests/t_merge2_data.at: Likewise.

2004-12-04  Nathaniel Smith  <njs@codesourcery.com>

	* change_set.cc: Remove tabs.
	* diff_patch.cc: Likewise.

2004-12-04  Nathaniel Smith  <njs@codesourcery.com>

	* change_set.cc: Remove tabs.
	* diff_patch.cc: Likewise.

2004-12-03  Julio M. Merino Vidal  <jmmv@menta.net>

	* commands.cc: Add a missing newline to a message.

2004-12-03  Julio M. Merino Vidal  <jmmv@menta.net>

	* cryptopp/config.h:
	* configure.ac: NetBSD does not define __unix__ nor __unix, so the
	build fails.  To solve, check for __NetBSD__ where appropiate to
	detect a Unix system.

2004-12-03  Julio M. Merino Vidal  <jmmv@menta.net>

	* INSTALL: Document my latest changes: --enable-ipv6 option, ability
	to specify static boost prefix through --enable-static-boost and
	BOOST_SUFFIX variable.

2004-12-03  Julio M. Merino Vidal  <jmmv@menta.net>

	* Makefile.am:
	* configure.am: Add a variable, BOOST_SUFFIX, that identifies the
	suffix string that has to be appended to Boost library names to use
	them.  This variable can be defined on configure's command line.

2004-12-03  Julio M. Merino Vidal  <jmmv@menta.net>

	* configure.ac: Let the --enable-static-boost argument take a prefix
	to where boost libraries are located.

2004-12-03  Julio M. Merino Vidal  <jmmv@menta.net>

	* configure.ac: Add a three-state --enable-ipv6 argument to the
	configure script to explicitly enable or disable IPv6 support.

2004-12-03  Julio M. Merino Vidal  <jmmv@menta.net>

	* std_hooks.lua: Add missing newlines to two error messages.

2004-12-02  Derek Scherger  <derek@echologic.com>

	* commands.cc: more tweaking to ease changeset merge

2004-12-01  Derek Scherger  <derek@echologic.com>

	* commands.cc: reordered commands to help merge with changesets
	branch

2004-12-01  graydon hoare  <graydon@pobox.com>

	* {unix,win32}/get_system_flavour.cc: New files.
	* basic_io.{cc,hh}: Give names to input sources.
	* monotone.cc: Move app_state ctor inside try.
	* platform.hh (get_system_flavour): Declare.
	* revision.cc: Name input source "revision".
	* sanity.cc: Log flavour on startup.
	* tests/t_attributes.at: Use new syntax.
	* transforms.{cc,hh} (split_into_lines): New variant, and rewrite.
	* work.{cc,hh}: Rewrite attributes to use basic_io.
	(get_attribute_from_db):
	(get_attribute_from_working_copy): New functions.

2004-11-30  Nathaniel Smith  <njs@codesourcery.com>

	* keys.cc (get_passphrase): Simplify arguments.
	(generate_key_pair): Force new passphrases to come from the user.
	Adapt to new 'get_passphrase' arguments.
	(change_key_passphrase): Likewise.
	(generate_key_pair): Add argument specifying passphrase, for
	exclusive use of the unit tests.
	(signature_round_trip_test): Use it.
	* keys.hh (generate_key_pair): Adjust prototype correspondingly.

	* tests/t_genkey.at: Test that 'genkey' requires the passphrase to
	be entered.
	* tests/t_chkeypass.at: Check that 'chkeypass' fails if no
	passphrase is given.

2004-11-30  Nathaniel Smith  <njs@codesourcery.com>

	* keys.hh: Remove tabs.
	* keys.cc: Likewise.

2004-11-30  Nathaniel Smith  <njs@codesourcery.com>

	* monotone.texi (Hook Reference): Clarify description of
	'get_passphrase', following confusion on IRC.

2004-11-30  Joel Rosdahl  <joel@rosdahl.net>

	* ui.cc (fatal): Added missing newlines in fatal message.

2004-11-29  Nathaniel Smith  <njs@codesourcery.com>

	* monotone.texi: Add more details to documentation of 'update
	<revision>' command.

	* ui.cc (fatal): Typo in previous commit.
	
2004-11-29  Nathaniel Smith  <njs@codesourcery.com>

	* ui.cc (fatal): On suggestion of Zack Weinberg, add a note to
	fatal error messages 1) telling the user that it's a bug (i.e.,
	not their fault), and 2) requesting a bug report.

2004-11-29  Nathaniel Smith  <njs@codesourcery.com>

	* ui.cc: Remove tabs.

2004-11-30  Matt Johnston  <matt@ucc.asn.au>

	* change_set.cc (merge_disjoint_analyses): Prevent duplicated
	tids being used.
	(merge_disjoint_analyses): Fix typo (s/a_tmp/b_tmp/)

2004-11-24  Nathaniel Smith  <njs@codesourcery.com>

	* tests/t_cleanup_empty_dir.at: Shorten name.

2004-11-24  Nathaniel Smith  <njs@codesourcery.com>

	* Makefile.am (BUILT_SOURCES): List package_*version.{h,txt}.
	* package_{full_,}version.txt: Work when blddir != srcdir.

2004-11-24  Nathaniel Smith  <njs@codesourcery.com>

	* mt_version.hh: New file.
	* mt_version.cc: New file.
	* monotone.cc (package_revision.h): Don't include it.
	(mt_version.hh): Include it.
	(OPT_FULL_VERSION): New option.
	(options): Add it.
	(cpp_main): Implement --version and --full-version in terms of
	mt_version.hh.

	* Makefile.am (package_full_revision.h): Build it.
	(MOST_SOURCES): Add mt_version.{cc,hh}.

2004-11-24  Nathaniel Smith  <njs@codesourcery.com>

	* txt2c.cc (main): Add "--skip-trailing" option to skip trailing
	whitespace.
	* Makefile.am (package_revision.h): Generate it.
	* monotone.cc (package_revision.h): Include it.
	(cpp_main): Print it as part of --version.

2004-11-23  Nathaniel Smith  <njs@codesourcery.com>

	* tests/t_cleanup_empty_dir.at: New test.
	* testsuite.at: Call it.
	
2004-11-23  Nathaniel Smith  <njs@codesourcery.com>

	* monotone.texi (File Attributes): Document how restricted format
	of .mt-attrs currently is.  Also talk about 'the' .mt-attrs file
	instead of 'an', in response to confusion.

2004-11-23  Nathaniel Smith  <njs@codesourcery.com>

	* work.cc (build_deletion): Add missing newline.
	(build_rename): Likewise.
	(build_rename): Likewise.

2004-11-23  Nathaniel Smith  <njs@codesourcery.com>

	* work.cc: Remove tabs.

2004-11-23  Nathaniel Smith  <njs@codesourcery.com>

	* commands.cc: Remove tabs.

2004-11-23  Nathaniel Smith  <njs@codesourcery.com>

	* tests/t_add_dot.at: New test.
	* testsuite.at: Call it.

2004-11-22  Joel Rosdahl  <joel@rosdahl.net>

	* testsuite.at (NEED_UNB64): Check that python knows how to decode
	strings before using it.

2004-11-21  Joel Rosdahl  <joel@rosdahl.net>

	* testsuite.at (NEED_UNB64): Find more programs for decoding
	base64.

2004-11-20  Nathaniel Smith  <njs@codesourcery.com>

	* tests/t_merge_1.at: New test.
	* testsuite.at: Add it.
	(NEED_UNB64): New macro.
	(UNB64): Likewise.
	* tests/t_unidiff.at: Use them.
	* tests/t_unidiff2.at: Likewise.

2004-11-19  Nathaniel Smith  <njs@codesourcery.com>

	* tests/t_initfork.at: Remove file; redundant with
	t_merge2_add.at.
	* testsuite.at: Don't call it.

2004-11-18  Derek Scherger  <derek@echologic.com>

	* commands.cc (list tags): new command.
	* monotone.1: update.
	* monotone.texi: update.
	* std_hooks.lua: remove unused get_problem_solution hook.
	* test/t_tags.at: new test.
	* testsuite.at: call it.

2004-11-18  Nathaniel Smith  <njs@codesourcery.com>

	* monotone.texi (Committing Work): Remove mistakenly added
	redundant command line argument.

2004-11-17  Joel Rosdahl  <joel@rosdahl.net>

	* commands.cc (diff): Don't print hashes around diff output if
	there is no diff to print.

	Fix bugs #8714 "monotone update working copy to previous version"
	and #9069 "update with multiple candidates":
	* commands.cc (update): Let the update command take an optional
	revision target parameter. Without an explicit revision target,
	the current branch head is used just like before. Added logic for
	updating to an older revision or another revision reachable via a
	common ancestor.
	* tests/t_update_to_revision.at: Add regression tests for new
	update logic.
	* testsuite.at: Add new test.
	* monotone.texi: Document new update argument.

2004-11-17  Nathaniel Smith  <njs@codesourcery.com>

	* netsync.cc (request_fwd_revisions): Rename 'first_attached_edge'
	to 'an_attached_edge', because it does not represent the first
	attached edge.  Likewise for 'first_attached_cset'.
	(analyze_attachment): Remove early exit from loop; we want to
	analyze the entire graph, not just some linear subgraphs.

	* revision.cc (ensure_parents_loaded): Filter out the null
	revision when calculating parents.
	* change_set.hh (null_id): Define for 'revision_id's.

	* tests/t_merge2_add.at: New test.
	* tests/t_merge2_data.at: New test.
	* tests/t_related_merge2_data.at: New test.
	* tests/t_merge_add.at: New test.
	* tests/t_netsync_pubkey.at: New test.
	* tests/t_netsync_repeated.at: New test.
	* tests/t_netsync_unrelated.at: New test.


	* testsuite.at: Add new tests.
	(NETSYNC_SETUP): New macro.
	(MONOTONE2): New macro.
	(RUN_NETSYNC): New macro.
	(ADD_FILE): New macro.
	(SET_FILE): New macro.
	(COMMIT): New macro.
	* tests/t_netsync.at: Use them.

	* tests/t_singlenetsync.at: Add 'netsync' keyword'.  Rename to...
	* tests/t_netsync_single.at: ...this.

	* tests/t_heads_discontinuous_branch.at: XFAIL it.

2004-11-17  Nathaniel Smith  <njs@codesourcery.com>

	* netsync.cc: Remove hard tabs.

2004-11-17  Nathaniel Smith  <njs@codesourcery.com>

	* revision.cc: Remove hard tabs.
	* change_set.hh: Likewise.

2004-11-16  Nathaniel Smith  <njs@codesourcery.com>

	* tests/t_heads.at: Replace last tricky case with a less tricky case.
	* tests/t_heads_discontinuous_branch.at: New test for the really
	tricky case.
	* testsuite.at: Run it.

2004-11-16  Nathaniel Smith  <njs@codesourcery.com>

	* views.sql (trusted_parents_in_branch): Remove.
	(trusted_children_in_branch): Remove.
	(trusted_branch_members): New view.
	(trusted_branch_parents): New view.
	(branch_heads): Use the new views, not the removed ones.
	
	* database.cc (get_heads): Column name in 'branch_heads'
	unavoidably changed from 'id' to 'parent'; adjust SELECT statement
	to use new name.

2004-11-16  Nathaniel Smith  <njs@codesourcery.com>

	* database.cc: Remove hard tabs.

2004-11-16  Nathaniel Smith  <njs@codesourcery.com>

	* commands.cc (dump_diffs): Fetch delta destination, not source,
	on new files.

2004-11-15  Joel Rosdahl  <joel@rosdahl.net>

	* tests/t_diff_added_file.at: Added testcase exposing a bug in
	"monotone diff x y" where x is an ancestor of y and y adds a new
	file.
	* testsuite.at: Add new test.

2004-11-14  Joel Rosdahl  <joel@rosdahl.net>

	Fix bug #9092 "add command to change passphrase":
	* commands.cc (chkeypass): New command.
	* keys.cc (get_passphrase): Added parameters for prompt beginning and
	disabling hook lookup and passphrase caching.
	* keys.hh, keys.cc (change_key_passphrase): New function.
	* database.hh, database.cc (delete_private_key): New function.
	* monotone.texi (Key and Cert): Document command.
	* tests/t_chkeypass.at: Testcase for the command.
	* testsuite.at: Added new testcase.

2004-11-14  Matt Johnston <matt@ucc.asn.au>

	* tests/t_initfork.at: New test for merging two ancestor-less heads.

2004-11-13  Nathaniel Smith  <njs@codesourcery.com>

	* tests/t_heads.at: New test.
	* testsuite.at: Add it.
	
2004-11-13  Nathaniel Smith  <njs@codesourcery.com>

	* monotone.texi: Fix various typos.
	(Committing Work): Add missing command line argument.
	(Branch Names): New section.
	Add me to the copyright block.

2004-11-12  Joel Rosdahl  <joel@rosdahl.net>

	* monotone.texi: Fix documentation of the approve and disapprove
	commands. Fix jp.co.juicebot.jb7 branch name in examples. Other
	minor fixes.

2004-11-11  Joel Rosdahl  <joel@rosdahl.net>

	* monotone.texi: Fix typos.

2004-11-08  graydon hoare  <graydon@pobox.com>

	* monotone.texi: Some minor cleanups.
	* netsync.cc: Fix a formatter.

2004-11-07  graydon hoare  <graydon@pobox.com>

	* figures/*.txt: Drop.
	* monotone.texi: Pull ASCII figures back in conditionally.
	* NEWS, AUTHORS, monotone.spec: Update for 0.15.
	* monotone.1: Update.

2004-11-06  graydon hoare  <graydon@pobox.com>

	* README.changesets: New file.
	* config.guess, config.sub: Remove.
	* Makefile.am: Improve document-building brains.
	* cert.cc, netsync.cc: Remove include.
	* configure.ac: Bump version number.
	* merkle_tree.{cc,hh}: Use unsigned char in dynamic_bitset.
	* po/POTFILES.in: Update to remove os_specific.hh.
	* po/monotone.pot: Regenerate.

2004-11-05  graydon hoare  <graydon@pobox.com>

	* constants.cc: Up timeout, connection limit.
	* monotone.texi: Various cleanups.

2004-11-05  Ulrich Drepper  <drepper@redhat.com>

	* configure.ac: Reduce dependencies.
	* lua/lua.h: Include config.h.
	* mkstemp.{cc,hh}: Use system variant when found.
	* netxx/resolve_getaddrinfo.cxx: Check for AI_ADDRCONFIG
	definition.
	* po/POTFILES.in: Update to mention changes.
	* Makefile.am (EXTRA_DIST): Include spec file.
	* commands.cc (diff): No output if empty diff.

2004-10-31  graydon hoare  <graydon@pobox.com>

	* commands.cc (diff): Use guess_binary.
	Fix up some messages to fit on single lines.
	* Makefile.am: Make monotone.pdf depend on figures.
	* change_set.cc: Make inversion drop "delete deltas".
	* texinfo.css: Make images align nicely.
	* netsync.cc: Fix up some messages to be clearer.

2004-10-30  graydon hoare  <graydon@pobox.com>

	* figures/*: New figures.
	* monotone.texi: Rewrite much of the tutorial.

2004-10-30  Nathaniel Smith  <njs@codesourcery.com>

	* netsync.cc (process_hello_cmd): Make clear that when the
	server's key is unknown, we abort the connection.

2004-10-29  Nathaniel Smith  <njs@codesourcery.com>

	* sanity.cc (dump_buffer): Wrap bare string in call to string(),
	to disambiguate conversions (required by Boost 1.30).

2004-10-26  graydon hoare  <graydon@pobox.com>

	* tests/t_update_missing.at: New test from Bruce Stephens
	* testsuite.at: Call it.
	* change_set.cc: Fix the error exposed by it.

2004-10-26  graydon hoare  <graydon@pobox.com>

	* work.{cc,hh}: Comply with Derek's new tests.
	* commands.cc: Likewise.

2004-10-28  Derek Scherger  <derek@echologic.com>

	* tests/t_rename.at: add test for renaming a file after it has
	been moved rather than before
	* tests/t_revert.at: add test for reverting a missing file

2004-10-28  Derek Scherger  <derek@echologic.com>

	* tests/t_drop_missing.at: New test.
	* testsuite.at: Call it.

2004-10-28  Derek Scherger  <derek@echologic.com>

	* tests/t_add.at: New test.
	* testsuite.at: Call it.

2004-10-26  graydon hoare  <graydon@pobox.com>

	* basic_io.{cc,hh}: Rework to use indented stanzas.
	* change_set.cc, revision.cc: Likewise.
	* change_set.cc: Fix formatter bug.
	* commands.cc: Sanity check file ID on delta commit.
	* work.cc: Chatter a bit more on add/drop.

2004-10-17  graydon hoare  <graydon@pobox.com>

	* merkle_tree.cc: Fix bad logging.
	* netsync.cc: Fix transmission bugs.
	* work.cc: Add some progress messages back in.
	* monotone.texi: Change contents of MT/work in example.

2004-10-17  graydon hoare  <graydon@pobox.com>

	* commands.cc (log): Keep a seen list, mask frontier by it.
	* monotone.texi: Updates to cover revision terminology.

	Also various further merges from trunk, see below.

2004-10-17  Derek Scherger  <derek@echologic.com>

	* lua.{cc,hh} (hook_ignore_branch): new hook
	* commands.cc (ls_branches): call it
	* monotone.texi (Hook Reference): describe it

2004-10-17  Richard Levitte  <richard@levitte.org>

	fix bug 8715 and more
	* diff_patch.cc (struct unidiff_hunk_writer,
	unidiff_hunk_writer::flush_hunk): the skew is not just the
	size difference between added and deleted lines in the current
	hunk, it's the size difference between /all/ added and deleted
	lines so far.  Therefore, the skew needs to be a member of the
	struct rather than being something calculated for each hunk.
	Furthermore, we need to add trailing context even if the change
	only consisted of one line.

2004-10-17  Richard Levitte  <richard@levitte.org>

	* monotone.texi (Working Copy): Change the description of
	'monotone revert' to explain what happens when there are
	arguments.

2004-10-17  Richard Levitte  <richard@levitte.org>

	* monotone.texi (OPTIONS): Add a description of --ticker.

	* ui.cc, ui.hh: Rethink the writing conditions as the ticks being
	"dirty" when they have changed since the last print.  That way,
	it's very easy to see when they need being printed.  This fixes a
	small bug where, in some cases, the exact same tick output is
	produced twice, once before a separate message, and once after,
	when a ticker is actually being removed.
	(tick_write_dot::write_ticks): Add a line that describes the
	ticks, including the amount of each tick per short name.

2004-10-17  Richard Levitte  <richard@levitte.org>

	fix bug 8733
	* ui.cc, ui.hh: Define a separate tick writer struct, and two
	subclasses, one that write counters, and one that writes progress
	characters.  As a consequence, move the count to the ticker class
	itself, and have the user interface contain a map of pointers to
	tickers instead of a map of counters, so data is easier to expand
	and access in a consistent manner.  Finally, correct a few errors
	in the checks for when ticks should be written, and make sure the
	final value gets written when the tickers are removed.

	* cert.cc (write_ancestry_paths):
	* database.cc (rehash):
	* netsync.cc (call_server, rebuild_merkle_trees):
	* rcs_import.cc (import_cvs_repo, cvs_history): Adapt to the new
	tickers.

	* monotone.cc: Add the option '--ticker' which takes the values
	"dot" or "count" to express which type of tick writer to use.  As
	a result, set the tick writer to be the progress dot kind or the
	counting type.

2004-10-15  graydon hoare  <graydon@pobox.com>

	* std_hooks.lua (get_revision_cert_trust): Add.

2004-10-14  graydon hoare  <graydon@pobox.com>

	* main.cc (UNIX_STYLE_SIGNAL_HANDLING): Enable on OSX.
	* cryptopp/*: Upgrade to 5.2.1
	* Makefile.am: Adjust for a couple new files.

2004-10-13  graydon hoare  <graydon@pobox.com>

	* change_set.cc (__STDC_CONSTANT_MACROS): Further hammering.
	* commands.cc (changesetify): New subcommand to db.
	* database.{cc,hh} (sql): Install views.
	(install_views): New function.
	(get_manifest_certs): Restore old variant.
	* numeric_vocab.hh: Use stdint.h.
	* revision.{cc,hh} (analyze_manifest_changes)
	(construct_revisions)
	(build_changesets): New functions.
	* schema.sql: Remove views stuff.
	* views.sql: Put views here.
	* schema_migration.cc: Add migration code for revisions.
	* Makefile.am: Mention views.sql.

2004-10-12  graydon hoare  <graydon@pobox.com>

	* unix/read_password.cc: Don't force echo on.

2004-10-10  graydon hoare  <graydon@pobox.com>

	merge a batch of changes from trunk, see below.
	* monotone.spec: Bump to 0.14.

2004-10-10  graydon hoare  <graydon@pobox.com>

	fix bug 9884
	* tests/t_singlenetsync.at: sleep 5
	* tests/t_netsync.at: sleep 5 

2004-10-10  graydon hoare  <graydon@pobox.com>

	* AUTHORS: Mention Richard Levitte.
	* Makefile.am: Remove nonce stuff.
	* NEWS: Describe changes from last release.
	* cert.cc (cert_manifest_testresult): Teach about other ways
	of writing a boolean value.
	* commands.cc (commit): Don't commit when no change.
	(debug): Rename to "db execute".
	(serve): Require passphrase on startup.
	(bump): Remove command.
	(ls keys): Handle no keys.
	* configure.ac: Bump version number.
	* keys.cc (get_passphrase): Reject empty passphrase nicely,
	from user and from hook.
	* lua.{cc,hh} (hook_get_sorter): Dead code, remove.
	* main.cc (main_with_many_flavours_of_exception): s/char/int/.
	* monotone.cc (OPT_DUMP): New option.
	(OPT_VERBOSE): Rename as OPT_DEBUG.
	* monotone.{texi,1}: Document changes, s/rdiff/xdelta/.
	* nonce.{cc,hh}: Drop.
	* sanity.hh (sanity::filename): New field.
	* sanity.cc (dump_buffer): Dump to file or be silent.
	* testsuite.at (persist_phrase_ok): Define as true.
	* tests/t_null.at: Adjust for new option names.
	* unit_tests.cc: Set debug, not verbose.

2004-10-10  graydon hoare  <graydon@pobox.com>

	* tests/t_remerge.at: New test.
	* testsuite.at: Call it.

2004-10-10  graydon hoare  <graydon@pobox.com>

	* cryptopp/algebra.cpp:
	* cryptopp/asn.h:
	* cryptopp/hmac.h:
	* cryptopp/iterhash.h:
	* cryptopp/mdc.h:
	* cryptopp/modes.h:
	* cryptopp/osrng.h:
	* cryptopp/pubkey.h:
	* cryptopp/seckey.h:
	* cryptopp/simple.h:
	* cryptopp/smartptr.h:
	* cryptopp/strciphr.cpp:
	* cryptopp/strciphr.h:
	* lcs.cc:
	* lua.cc: Fixes for g++ 3.4 from Michael Scherer.
	* AUTHORS: Mention Michael.

2004-10-10  graydon hoare  <graydon@pobox.com>

	* tests/t_movedel.at: New test.
	* testsuite.at: Call it.

2004-10-10  graydon hoare  <graydon@pobox.com>

	* tests/t_movepatch.at: New test.
	* testsuite.at: Call it.

2004-10-10  graydon hoare  <graydon@pobox.com>

	* change_set.cc:
	* file_io.{cc,hh}: Bug Fixes.

2004-10-10  graydon hoare  <graydon@pobox.com>

	* cert.{cc,hh} (cert_revision_manifest): Bug fixes.
	* commands.cc (approve)
	(disapprove)
	(testresult): Teach about revisions.
	* tests/t_disapprove.at:
	* tests/t_i18n_file.at:
	* tests/t_ls_missing.at:
	* tests/t_testresult.at: Bug fixes.

2004-10-09  graydon hoare  <graydon@pobox.com>

	* netsync.cc: 
	* packet.cc: 
	* tests/t_i18n_file.at:
	* tests/t_netsync.at:
	* tests/t_single_char_filenames.at:
	* tests/t_singlenetsync.at: Bug fixes.

2004-10-04  graydon hoare  <graydon@pobox.com>

	* Makefile.am: Re-enable rcs stuff.
	* cert.{cc,hh}: Bug fixes.
	* change_set.{cc,hh} (apply_change_set)
	(apply_change_set_inverse): New helper functions.
	* commands.cc (log)
	(rcs_import)
	(cvs_import): Teach about revisions.
	* database.cc (get_version): Block reconstruction loops.
	* diff_patch.cc:
	* lua.cc:
	* netsync.cc: Remove references to obsolete includes.
	* rcs_file.cc: Pick up bug fix from trunk.
	* rcs_import.cc: Teach about revisions.

2004-10-03  graydon hoare  <graydon@pobox.com>

	* change_set.{cc,hh}: Lots of little bug fixes.
	* commands.cc: Likewise.
	* database.cc: Comment some chatter.
	* file_io.{cc,hh}: Bug fixes, remove unlink / hardlink stuff.
	* netcmd.cc: Bug fixes.
	* netsync.cc: Likewise.
	* tests/t_*.at: Teach about revisions.
	* testsuite.at: Likewise.
	* work.cc: Bug fixes.

2004-09-30  graydon hoare  <graydon@pobox.com>

	* app_state.cc: Inform db of app.
	* change_set.cc: Bug fixes.
	* commands.cc: Use delete_file not unlink.
	* database.{cc,hh}: Bug fixes in trust function machinery.
	* revisions.cc: Skip consideration of empty parents.
	* file_io.{cc,hh}: Remove unlink function.
	* schema.sql: Pass pubkey data into trust call.

2004-09-29  graydon hoare  <graydon@pobox.com>

	* change_set.cc: Various bug fixes, merge unit tests.

2004-09-26  graydon hoare  <graydon@pobox.com>

	* predicament.{cc,hh}: Remove.
	* Makefile.am: Update.
	* change_set.{cc,hh}: Compilation fixes.
	* commands.cc: Likewise.
	* file_io.{cc,hh}: Likewise, and implement link/unlink.
	* lua.{cc,hh}: Implement conflict resolver hooks.

2004-09-25  graydon hoare  <graydon@pobox.com>

	* change_set.{cc,hh}: Rewrite entirely.
	* work.cc: Adjust to compensate.
	* commands.cc: Likewise.
	* numeric_vocab.hh: Ask for C99 constant ctor macros.

2004-09-24  Derek Scherger  <derek@echologic.com>

	* app_state.{cc,hh} (initialize,prefix,in_restriction): rename
	restriction vars; require explicit subdir restriction with ".";
	remove restriction if any path evaluates to working copy root	
	* commands.cc (update): disallow restricted updates
	(diff): use --manifest options for initialization
	* tests/t_restrictions.at: remove restricted update test
	* tests/t_subdirs.at: added (missed previously)
	* vocab.cc (verify): allow "." elements in local_path
	(test_file_path_verification): test for "." in paths

2004-09-20  Derek Scherger  <derek@echologic.com>

	* app_state.{cc,hh}: add message and manifest options; add subdir
	restriction; use set instead of vector for path restrictions
	(prefix): new method
	(add_restriction): change signature for set of path restrictions
	(in_restriction): renamed from is_restricted; adjust path matching
	(set_message): new method
	(add_manifest): new method
	(initialize): remove code to adjust restrictions from old options
	* commands.cc
	(restrict_patch_set, struct unknown_itemizer): rename
	app.is_restricted to app.in_restriction
	(add,drop,rename,revert): prefix file args with current subdir
	(update,status,ls_unknown,ls_missing): build restriction from args
	(commit): build restriction from args; use --message option
	(diff): build restriction from args; use --manifest options
	* file_io.cc (find_working_copy): logging tweaks
	* monotone.cc: remove --include/--exclude options; add --manifest
	and --message options
	* tests/t_attributes.at: add commit --message option
	* tests/t_cross.at: commit --message
	* tests/t_cwork.at: commit --message
	* tests/t_disapprove.at: commit --message
	* tests/t_drop.at: commit --message
	* tests/t_erename.at: commit --message; diff --manifest
	* tests/t_fork.at: commit --message
	* tests/t_genkey.at: commit --message
	* tests/t_i18n_file.at: commit --message
	* tests/t_import.at: commit --message
	* tests/t_ls_missing.at: commit --message
	* tests/t_merge.at: commit --message
	* tests/t_movedel.at: commit --message
	* tests/t_movepatch.at: commit --message
	* tests/t_netsync.at: commit --message
	* tests/t_persist_phrase.at: commit --message
	* tests/t_rename.at: commit --message
	* tests/t_renamed.at: commit --message
	* tests/t_restrictions.at: remove --include/--exlclude options
	* tests/t_revert.at: commit --message
	* tests/t_scan.at: commit --message
	* tests/t_single_char_filenames.at: commit --message
	* tests/t_testresult.at: commit --message
	* tests/t_unidiff.at: commit --message
	* tests/t_unidiff2.at: commit --message
	* tests/t_update.at: commit --message
	* tests/t_versions.at: commit --message

2004-09-19  graydon hoare  <graydon@pobox.com>

	* change_set.cc: More bug fixes.
	* basic_io.cc: Improve error reporting.
	* commands.cc (complete): Teach about revisions.
	* database.{cc,hh}: Add complete variant for revisions.

2004-09-19  graydon hoare  <graydon@pobox.com>

	* change_set.cc: Add a unit test, fix some bugs.

2004-09-18  graydon hoare  <graydon@pobox.com>

	* change_set.{cc,hh} (subtract_change_sets): New function.
	(build_pure_addition_change_set): New function.
	* commands.cc (try_one_merge): Teach about revisions
	(merge): Likewise.
	(propagate): Likewise.
	(update): Change from changeset inversion to negation.
	* database.{cc,hh} (get_manifest): New function.
	* cert.cc: Use it.

2004-09-13  graydon hoare  <graydon@pobox.com>

	* change_set.cc: Bug fixes.
	* commands.cc: Likewise.

2004-09-13  graydon hoare  <graydon@pobox.com>

	* change_set.{cc,hh}: Implement delta renaming and merging.
	* commands.cc 
	(update): Teach about revisions.
	(agraph): Likewise.
	* diff_patch.{cc,hh}: Tidy up interface a bit.
	* database.{cc,hh} (get_revision_ancestry): New helper.
	* file_io.{cc,hh}
	(move_dir): New function.
	(delete_dir_recursive): New function.	

2004-09-10  graydon hoare  <graydon@pobox.com>

	* basic_io.{cc,hh}: Move to more "normal" looking
	quoted output.
	* change_set.{cc,hh}: Extend, bugfix.
	* commands.cc (diff): Teach about revisions.
	* revision.{cc,hh}: Extend, bugfix.

2004-09-07  Derek Scherger  <derek@echologic.com>

	subdirectory restrictions
	
	* file_io.{hh,cc} (find_working_copy): new function
	(absolutify) use fs::current_path
	* work.cc (add_to_options_map): use options.insert to preserve
	previous settings
	* work.hh: add note about MT/options file to header comment
	* lua.{hh,cc} (load_rcfile): renamed from add_rcfile 
	* app_state.{cc,hh} (constructor): remove read of MT/options
	(initialize): new methods to find/create working copy
	(set_stdhooks,set_rcfiles,add_rcfile,load_rcfiles,read_options):
	new methods
	(set_database,set_branch,set_signing_key): update for new options
	reading
	* monotone.cc: update help for --norc option
	(cpp_main): move loading of lua hooks to app_state after book
	keeping dir is found
	* commands.cc: all commands call app initialize to relocate to
	working copy directory
	(bookdir_exists,ensure_bookdir) remove
	(setup) new command to create working copy
	* tests/t_subdirs.at: new test
	* testsuite.at: call new setup command to initialize working copy;
	call new test
	(PROBE_NODE): adjust for new checkout requirement that MT dir does
	not exist
	* tests/t_attributes.at: ditto
	* tests/t_cwork.at: ditto
	* tests/t_single_char_filenames.at: ditto
	* tests/t_versions.at: ditto
	
2004-09-06  graydon hoare  <graydon@pobox.com>

	* Makefile.am: Revise,
	* cert.{cc,hh}: Minor bug fixes.
	* change_set.{cc,hh} 
	(apply_path_rearrangement): New variant.
	(read_path_rearrangement): New function.
	(write_path_rearrangement): New function.
	* commands.cc: Partially teach about revisions.
	* database.{cc,hh}: Bug fixes.
	* revision.cc: Print new manifest as hex.
	* schema.sql: Fix typos.
	* update.{cc,hh}: Teach about revisions.

2004-09-06  graydon hoare  <graydon@pobox.com>

	* Makefile.am (unit_tests): Revise.
	* change_set.{cc,hh}: Move accessors to header.
	* constants.cc (netcmd_current_protocol_version): Bump.
	(netcmd_minimum_bytes_to_bother_with_gzip): Expand to 0xfff.
	* database.{cc,hh}: Teach about reverse deltas, bug fixes.
	* diff_patch.{cc,hh}: Remove dead code.
	* merkle_tree.{cc,hh}: Teach about revisions.
	* netsync.cc: Teach about revisions, reverse deltas.
	* packet.{cc,hh}: Likewise.
	* unit_tests.{cc,hh}: Reactivate tests.

2004-09-02  Derek Scherger  <derek@echologic.com>

	* tests/t_restrictions.at: rework and attempt to clean things up a
	bit; add test for bug in restrict_patch_set
	* commands.cc (restrict_patch_set): fix bug in removal of
	restricted adds/dels/moves/deltas

2004-08-28  graydon hoare  <graydon@pobox.com>

	* Makefile.am (unit_tests): Split out working parts.
	* basic_io.{cc,hh}: Minor fixes. 
	* cert.{cc,hh}: Fixes, remove major algorithms.
	* revision.{cc,hh}: Rewrite algorithms from cert.cc.
	* change_set.{cc,hh}: Extensive surgery, unit tests.
	* database.{cc,hh}: Minor fixes.
	* file_io.{cc,hh}: Likewise.
	* lua.cc: Likewise.
	* packet.{cc,hh}: Teach about revisions.
	* schema.sql: Drop some optimistic tables.
	* unit_tests.{cc,hh}: Add revision, change_set tests.
	* vocab.cc: Instantiate revision<cert>.
	* work.{cc,hh}: Rewrite in terms of path_rearrangement.

2004-08-17  graydon hoare  <graydon@pobox.com>

	* database.cc: Simplified.
	* schema.sql: Simplified.
	* transforms.cc: Fixed bug.
	* revision.{hh,cc}: Stripped out tid_source.
	* change_set.{cc,hh}: Oops, never committed!

2004-08-16  graydon hoare  <graydon@pobox.com>

	* change_set.{hh,cc}: Simplified, finished i/o.
	* revision.{hh,cc}: Fix to match, redo i/o.
	* basic_io.cc (basic_io::parser::key): Print trailing colon.
	* vocab.hh: Whitespace tweak.

2004-08-09  graydon hoare  <graydon@pobox.com>

	* change_set.{hh,cc}: New files.
	* basic_io.{hh,cc}: New files.
	* predicament.{hh,cc}: New files.
	* revision.{hh,cc}: Break completely, need to fix.
	* diff_patch.{hh,cc}: Minor touchups.
	* lua.{hh,cc}, std_hooks.lua: Model predicaments.
	* Makefile.am: Update.

2004-07-10  graydon hoare  <graydon@pobox.com>

	* lcs.{hh,cc}: Move lcs.hh body into lcs.cc.
	* diff_patch.cc: Modify to compensate.
	* revision.{hh,cc}: New files.
	* Makefile.am: Update
	* patch_set.{hh,cc}: Remove.
	* {cert,database,lua,packets}.{hh,cc}, commands.cc: 
	Modify partially (incomplete) to use revisions.
	* manifest.{hh,cc}: Cleanup, remove dead code.
	* schema.sql: Declare new revision tables.
	* schema_migration.cc: Incomplete migrator.
	* {transforms.{hh,cc}, vocab{,_terms}.hh:
	Infrastructure for revisions.

2004-07-20  Derek Scherger  <derek@echologic.com>

	* tests/t_restrictions.at: new test
	* testsuite.at: run it
	* app_state.{cc,hh} (add_restriction, is_restricted): new functions
	* monotone.cc (--include,--exclude): new options
	* commands.cc (restrict_patch_set): new function. called by
	commit, update, status, diff commands

2004-07-05  graydon hoare  <graydon@pobox.com>

	* cert.cc (operator<): Fix wrong ordering of 
	fields.

2004-06-07  graydon hoare  <graydon@pobox.com>

	* cryptopp/algebra.cpp:
	* cryptopp/asn.h:
	* cryptopp/hmac.h:
	* cryptopp/iterhash.h:
	* cryptopp/mdc.h:
	* cryptopp/modes.h:
	* cryptopp/osrng.h:
	* cryptopp/pubkey.h:
	* cryptopp/seckey.h:
	* cryptopp/simple.h:
	* cryptopp/smartptr.h:
	* cryptopp/strciphr.cpp:
	* cryptopp/strciphr.h:
	* lcs.hh:
	* lua.cc: Fixes for g++ 3.4 from Michael Scherer.
	* AUTHORS: Mention Michael.

2004-05-28  graydon hoare  <graydon@pobox.com>

	* tests/t_movedel.at: New test.
	* testsuite.at: Call it.
	* diff_patch.cc (adjust_deletes_under_renames): New function.
	(merge3): Use it.

2004-05-27  graydon hoare  <graydon@pobox.com>

	* tests/t_movepatch.at: New test.
	* testsuite.at: Call it.
	* diff_patch.cc (adjust_deltas_under_renames): New function.
	(merge3): Use it.

2004-05-20  graydon hoare  <graydon@pobox.com>

	* NEWS: Note 0.13 release.
	* configure.ac: Bump version number.
	* monotone.spec: Likewise.

2004-05-19  graydon hoare  <graydon@pobox.com>

	* file_io.cc (tilde_expand): Fix fs::path use.

2004-05-18  graydon hoare  <graydon@pobox.com>

	* diff_patch.cc (apply_directory_moves): Fix fs::path use.
	* file_io.cc (write_data_impl): Likewise.
	* packet.cc: Use explicit true/false maps in caches.
	* sanity.cc (dump_buffer): Write to clog (buffered).

2004-05-16  graydon hoare  <graydon@pobox.com>

	* keys.cc (get_passphrase): Reimplement.
	* unix/read_password.c: Remove.
	* {unix,win32}/read_password.cc: Add.
	* constants.{hh,cc} (maxpasswd): New constant.
	* Makefile.am: Teach about platform specific stuff.

2004-05-16  graydon hoare  <graydon@pobox.com>

	* diff_patch.cc (merge2): Don't discard files on one side.
	* std_hooks.lua (merge2_xxdiff_cmd): Specify merge filename.

2004-05-14  Joel Rosdahl  <joel@rosdahl.net>

	* std_hooks.lua (ignore_file): Quote dots in .svn patterns.
	* monotone.texi: Updated ignore_file hook example.

2004-05-13  Nathaniel Smith  <njs@codesourcery.com>

	* commands.cc: Include boost/filesystem/path.hpp,
	boost/filesystem/convenience.hpp.
	(checkout): Make checkout directory an fs::path, not a local_path.
	
2004-05-13  Nathaniel Smith  <njs@codesourcery.com>

	* testsuite.at (test_hooks.lua): Add a 'test_attr' attribute
	hook.  Add tests t_attributes and t_single_char_filenames.
	* tests/t_attributes.at: New test.
	* tests/t_single_char_filenames.at: New test.
	* manifest.cc (read_manifest_map): Replace ".+" with ".*" to
	support single-character filenames.
	* work.cc (read_work_set): Likewise.
	(read_attr_map): Likewise.

2004-05-13  Nathaniel Smith  <njs@codesourcery.com>

	* monotone.texi (Hook Reference): Update documented default
	definitions of 'merge2' and 'merge3'.

2004-05-12  graydon hoare  <graydon@pobox.com>

	* AUTHORS: Rename Netxx back to netxx. Really, look in 
	the manifest; it's been renamed!
	* configure.ac: Remove prg_exec_monitor checks.

2004-05-12  Nathaniel Smith  <njs@pobox.com>

	* AUTHORS: Remove discussion of adns, since we no longer
	distribute it.  Fix capitalization of "Netxx".

2004-05-12  Nathaniel Smith  <njs@pobox.com>

	* std_hooks.lua (merge2): Support xemacs.  Add error message
	if no merge tool is found.
	(merge3): Likewise.  Also add (disabled) hook to use CVS
	'merge' command, as a demonstration of how to.

2004-05-12  graydon hoare  <graydon@pobox.com>

	* std_hooks.lua (get_author): Remove standard definition.
	* monotone.texi: Document change.

2004-05-12  graydon hoare  <graydon@pobox.com>

	* cert.cc (cert_manifest_author_default): Use default signing key
	name for default author, if lua hook fails.

2004-05-12  Joel Rosdahl  <joel@rosdahl.net>

	* file_io.cc (walk_tree): Removed extraneous newline in error
	message.

	* std_hooks.lua (edit_comment): Added missing newline in log
	message template.

	* tests/t_ls_missing.at: New test case.
	* testsuite.at: Added t_ls_missing.at.

2004-05-10  graydon hoare  <graydon@pobox.com>

	* nonce.cc, nonce.hh: New files.
	* Makefile.am: Note new files.
	* lua.cc, lua.hh (hook_get_nonce): New hook.
	* commands.cc (bump): New command.
	* commands.cc: Remove "(file|manifest)" args most places.
	* tests/t_disapprove.at
	* tests/t_genkey.at
	* tests/t_singlenetsync.at
	* tests/t_netsync.at
	* tests/t_persist_phrase.at: Adjust to compensate.
	* monotone.texi, monotone.1: Adjust to compensate.
	* work.cc, work.hh: Constify some arguments.

2004-05-09  graydon hoare  <graydon@pobox.com>

	* diff_patch.cc: Remove recording of file merge ancestry.

2004-05-09  graydon hoare  <graydon@pobox.com>

	* commands.cc (ls_missing): Modify to account for work.

2004-05-09  graydon hoare  <graydon@pobox.com>

	* commands.cc (list missing): New command.
	* monotone.texi, monotone.1: Update to document.

2004-05-08  graydon hoare  <graydon@pobox.com>

	* main.cc: New file encompassing prg_exec_monitor.
	* mkstemp.cc, mkstemp.hh: New portable implementation.
	* lua.cc: Use mkstemp from bundled version.
	* lua/liolib.c: Remove old mkstemp definition.
	* monotone.cc (cpp_main): Remove prg_exec env setting.
	* sanity.cc (sanity::dump_buffer): Dump logbuf to stderr, not stdout.
	* std_hooks.lua (temp_file): Use mkstemp not io.mkstemp.
	* Makefile.am (MOST_SOURCES): Add new files.

2004-05-03  Joel Rosdahl  <joel@rosdahl.net>

	* monotone.texi: Removed extraneous @ftable directive.

2004-05-02  graydon hoare  <graydon@pobox.com>

	* monotone.texi: Add stuff on selectors, new hooks.
	* AUTHORS: Typo fix.
	* configure.ac: Bump version number.

	Release point (v 0.12).	

2004-05-02  Joel Rosdahl  <joel@rosdahl.net>

	Made it possible to rename a rename target and to undo a rename.
	I.e.: Given a rename set A -> B, "monotone rename B C" gives the
	rename set A -> C and "monotone rename B A" gives the empty rename
	set.
	* work.cc (visit_file): Implement new behavior.
	* tests/t_rename.at: Added test cases for new behavior.
	* monotone.texi: Note that a rename can be undone.

	Fix bug #8458:
	* file_io.hh, file_io.cc (walk_tree): Added require_existing_path
	parameter.
	* work.cc (build_deletion): Pass new parameter to walk_tree.
	* work.cc (build_rename): Ditto.

	* manifest.cc (build_manifest_map): Fix missing file check for
	i18n paths.

2004-05-01  Joel Rosdahl  <joel@rosdahl.net>

	Fix bug #7220:
	* manifest.cc (build_manifest_map): Handle missing file
	gracefully.

	* file_io.cc (walk_tree): Handle nonexistent file/directory
	gracefully.

2004-04-30  Christof Petig <christof@petig-baender.de>

	* rcs_import.cc (store_trunk_manifest_edge):
		skip ancestry to empty manifest
	* rcs_import.cc (process_branch):
		also follow branches of last/first versions

2004-04-29  graydon hoare  <graydon@pobox.com>

	* configure.ac: Fix up windows probe and bundling checks.
	* netxx/resolve_getaddrinfo.cxx: Local hack for stream addresses.
	* netsync.cc: Report address before listening.

2004-04-29  graydon hoare  <graydon@pobox.com>

	* cert.cc (get_branch_heads): Calculate a "disapproved version"
	attribute which culls a version with only disapproved ancestry
	edges.
	* monotone.texi: Fix some ascii-art diagrams.

2004-04-28  Christof Petig <christof@petig-baender.de>

	* command.cc (heads):
	show date and author certificates for each head

2004-04-28  Christof Petig <christof@petig-baender.de>

	* configure.ac:
	default to using the bundled SQLite

2004-04-28  Christof Petig <christof@petig-baender.de>

	* commands.cc (log):
	support optional file argument to show change log for
	e.g. monotone log [ID] cert.cc

2004-04-26  Christof Petig <christof@petig-baender.de>

	* rcs_import.cc (process branch):
	insert dummy cvs_edge to mark newly added file 
	as previously non existant

2004-04-25  Joel Rosdahl  <joel@rosdahl.net>

	* po/stamp-po: Removed since it's generated.
	* std_hooks.lua (ignore_file): Corrected name of Subversion's
	administrative directory.
	* work.hh: Ditto.
	* monotone.texi (Hook Reference): Updated default definition of
	ignore_file.

2004-04-23  Christof Petig <christof@petig-baender.de>

	* rcs_import.cc (build_parent_state, build_child_state):
	remove dying files from manifest
	* rcs_import.cc (cvs_file_edge, note_file_edge):
	calculate state and remember it (alive or dead)

2004-04-23  Christof Petig <christof@petig-baender.de>

	* rcs_import.cc (import_rcs_file_with_cvs): 
	do not include dead files in head_manifest

2004-04-22  Christof Petig <christof@petig-baender.de>

	* rcs_file.cc, rcs_file.hh: read and remember 'state' of revision
	* rcs_import.cc: remove Attic/ part from path

2004-04-21  Christof Petig <christof@petig-baender.de>

	* configure.ac: enable use of installed SQLite library

2004-04-20  graydon hoare  <graydon@pobox.com>

	* lua.hh, lua.cc (hook_note_commit): New hook.
	* commands.cc (commit): Call it.

2004-04-19  graydon hoare  <graydon@pobox.com>

	* cert.cc: Make trust messages nicer.
	* merkle_tree.cc: Clarify logging messages.
	* netsync.cc: Reorganize tickers, put client in txn.
	* packet.cc, packet.hh: Teach about constructability.

2004-04-16  graydon hoare  <graydon@pobox.com>

	* netsync.cc (session::extra_manifests): New member.
	(session::analyze_ancestry_graph): Use it.
	* tests/t_singlenetsync.at: New test for single manifest sync.
	* testsuite.at: Call it.

2004-04-14  Tom Tromey  <tromey@redhat.com>

	* rcs_import.cc (import_cvs_repo): Use require_password.
	Include keys.hh.
	* keys.hh (require_password): Declare.
	* keys.cc (require_password): New function.

2004-04-13  Tom Tromey  <tromey@redhat.com>

	* monotone.texi: Typo fixes.

2004-04-10  graydon hoare  <graydon@pobox.com>

	* netsync.cc: Minor bug fixes.

2004-04-10  graydon hoare  <graydon@pobox.com>

	* database.{cc,hh}: 
	* commands.{cc,hh}:
	* lua.{cc,hh}:
	* std_hooks.lua:
	* vocab_terms.hh:
	Implement first cut at selectors.

2004-04-10  graydon hoare  <graydon@pobox.com>

	* cert.cc (operator<): Include name in compare.
	(operator==): Likewise.
	* packet.cc: Include shared_ptr.
	* rcs_file.cc: Rewrite by hand, no spirit.
	* rcs_import.cc: Change ticker names a bit.

2004-04-09  graydon hoare  <graydon@pobox.com>

	* app_state.cc: Fix a couple file path constructions.
	* file_io.cc (book_keeping_file): Make one variant static.
	* manifest.cc: Remove some dead code in walkers.
	* work.cc: Ditto.
	* rcs_file.cc: fcntl fix from Paul Snively for OSX.

2004-04-09  graydon hoare  <graydon@pobox.com>

	* file_io.cc: Fix boost filesystem "." and ".." breakage.
	* lua.cc: Fix format of log entry.
	* monotone.cc: Log locale settings on startup.
	* sanity.cc: Dump prefix on --verbose activation.
	* testsuite/t_i18n_file.at: Fix autotest LANG breakage.
	* testsuite/t_null.at: Account for chatter with --verbose.

2004-04-09  graydon hoare  <graydon@pobox.com>

	* configure.ac: Comment out check for sse2,
	set bundling to true by default.
	* INSTALL: describe changes to bundling.
	* Makefile.am: Remove vestiges of depot.

2004-04-07  graydon hoare  <graydon@pobox.com>

	* adns/*: 
	* network.{cc,hh}:
	* proto_machine.{cc,hh}:
	* {http,smtp,nntp}_tasks.{cc,hh}:
	* tests/t_{http,smtp,nntp,proxy}.at:
	* url.{cc,hh}:
	* depot.cc:
	Delete files.
	* commands.cc:
	* lua.{cc,hh}:
	* database.{cc,hh}: Remove network/queue stuff.
	* configure.ac: 
	* constants.{cc,hh}:
	* tests/t_{netsync,singlecvs,cvsimport}.at:
	* testsuite.at:
	* transforms.{cc,hh}:
	* unit_tests.{cc,hh}:
	* vocab_terms.hh:
	* vocab.{cc,hh}:
	* Makefile.am: Adjust for deletions.
	* app_state.hh: Cleanup.
	* monotone.texi: Fix some typos.
	* packet.{cc,hh}: Implement database ordering.
	* netsync.cc: Massage to use new packet logic.
	* commands.cc:
	* std_hooks.lua: Add initial selector stuff.

2004-03-29  graydon hoare  <graydon@pobox.com>

	* monotone.spec: Update for 0.11 release.

	Release point (v 0.11).	

2004-03-29  graydon hoare  <graydon@pobox.com>

	* Makefile.am (DISTCHECK_CONFIGURE_FLAGS): Set.
	* commands.cc: Tidy up / narrow output width.
	* patch_set.cc: Likewise.
	* monotone.texi: Cleanups for PDF generation.

2004-03-28  graydon hoare  <graydon@pobox.com>

	* NEWS: Mention 0.11 release.
	* AUTHORS: Mention Robert.

2004-03-28  Robert Bihlmeyer  <robbe+mt@orcus.priv.at>

	* file_io.cc (walk_tree_recursive): Ignore broken symlinks.

2004-03-27  graydon hoare  <graydon@pobox.com>

	* monotone.texi: Flesh out netsync stuff, remove old network stuff.
	* monotone.1: Likewise.

2004-03-27  Robert Helgesson  <rycee@home.se>

	* Makefile.am:
	* configure.ac:
	* database.cc:
	* depot.cc:
	* lua.cc:
	* network.cc:
	* schema_migration.cc: Bundled library switch logic.

2004-03-27  graydon hoare  <graydon@pobox.com>

	* depot.cc (dump): Implement.
	* tests/t_http.at, test/t_proxy.at: Use "depot.cgi dump" rather than sqlite.
	* sqlite/pager.h: Change page size.
	* README: Massage slightly.
	* INSTALL: Write real installation instructions.
	* Makefile.am: Include build of "one big page" docs.
	* boost/circular_buffer_base.hpp: Another boost version insulation fix.	
	* vocab.cc (verify): Normalize local_path's during verification on boost 1.31.0.
	* monotone.texi: Rip out some of the pre-netsync networking docs.

2004-03-24  graydon hoare  <graydon@pobox.com>

	* boost/circular_buffer_base.hpp: Boost version insulation.
	* cert.cc, cert.hh, commands.cc: Differentiate "unknown" keys from "bad".
	* xdelta.cc, proto_machine.cc: Fix boost version insulation.

2004-03-24  graydon hoare  <graydon@pobox.com>

	* rcs_import.cc (import_substates): Filter by branch.
	* xdelta.cc: Minor bits of insulation.

2004-03-24  graydon hoare  <graydon@pobox.com>

	* AUTHORS: Mention Robert.
	* configure.ac: Enable sse2 stuff.
	* monotone.spec: Adjust CFLAGS and CXXFLAGS
	* monotone.texi (Network Service): Expand a bit.

2004-03-24  Robert Helgesson  <rycee@home.se>

	* commands.cc:
	* http_tasks.cc:
	* lua.cc:
	* manifest.cc: 
	* netsync.cc:
	* nntp_tasks.cc: 
	* proto_machine.cc: 
	* work.cc: 
	* xdelta.cc:
	Portability fixes for boost 1.31.0 

2004-03-22  graydon hoare  <graydon@pobox.com>

	* cryptopp/integer.cpp, integer.h: Enable SSE2 multiply code.
	* database.cc, database.hh, certs.cc: Speed up 'heads'.

2004-03-21  graydon hoare  <graydon@pobox.com>

	* lcs.hh, sanity.hh: Minor performance tweaks.

2004-03-20  graydon hoare  <graydon@pobox.com>

	* rcs_import.cc: Teach how to aggregate branches.
	* monotone.texi: Start section on netsync.

2004-03-20  Olivier Andrieu  <oliv__a@users.sourceforge.net>

	* commands.cc (log): Show tags in log.
	* AUTHORS: Mention Olivier.

2004-03-17  Nathan Myers  <ncm@cantrip.org>

	* boost/circular_buffer.hpp: 
	* commands.cc:
	* cryptopp/fltrimpl.h:
	* cryptopp/iterhash.cpp:
	* quick_alloc.hh:
	Fixes for gcc 3.4 compat and warnings.

2004-03-17  graydon hoare  <graydon@pobox.com>
	* cryptopp/config.h: Fix for gcc aliasing optimization error.
	* rcs_import.cc (cvs_history::note_file_edge): 
	Fix for first changelog import bug (#5813).

2004-03-15  graydon hoare  <graydon@pobox.com>

	* rcs_import.cc: Import lone versions properly.
	* tests/t_singlecvs.at: New test for it.
	* testsuite.at: Call it.

2004-03-14  graydon hoare  <graydon@pobox.com>

	* commands.cc (diff): Show added files too.
	* monotone.texi: Fix typo.

2004-03-08  graydon hoare  <graydon@pobox.com>

	* netsync.cc (analyze_manifest_edge): Fix broken formatter.

2004-03-07  graydon hoare  <graydon@pobox.com>

	* Makefile.am (BOOST_SANDBOX_SOURCES): Remove boost::socket entries.
	(NETXX_SOURCES): Predicate on IP6 support in OS (from Paul Snively).
	* boost/socket/*.[hc]pp: Remove.
	* boost/io/streambuf_wrapping.hpp: Remove.
	* AUTHORS: Remove copyright notice for boost::socket.
	* acinclude.m4 (ACX_PTHREAD): Add.
	* network.cc: Replace boost::socket machinery with Netxx.
	* network.hh (open_connection): Remove prototype, static function.
	* sanity.hh, sanity.cc: Make log formatters give file:line coords,
	throw log offending coordinate if formatting fails.

2004-03-07  graydon hoare  <graydon@pobox.com>

	* sqlite/date.c, sqlite/vdbeInt.h, sqlite/vdbeaux.c: Add.
	* sqlite/*.c: Upgrade to 2.8.12.
	* Makefile.am: Update to mention new files.
	* cert.cc 
	(expand_ancestors)
	(expand_dominators): Resize child bitmaps to cover parent.

2004-03-06  graydon hoare  <graydon@pobox.com>

	* netsync.cc (get_root_prefix): Fix from Paul Snively
	to fix static initialization order on mac OSX.
	* montone.texi: Typo fix from Anders Petersson.
	* *.cc: Move all function defs into column 0.

2004-03-04  graydon hoare  <graydon@pobox.com>

	* std_hooks.lua: Fix merger execution pessimism.

2004-03-04  graydon hoare  <graydon@pobox.com>

	* adler32.hh: Modify to use u8.
	* depot.cc, netcmd.cc, xdelta.cc: Modify to use u8.
	* netio.hh, numeric_vocab.hh (widen): Move between headers.
	* netsync.cc: Correct role-assumption bugs.
	* schema_migration.cc: Strip whitespace in sha1.
	(changes received from Christof Petig)

2004-03-01  graydon hoare  <graydon@pobox.com>

	* commands.cc: Handle anonymous pulling.
	* netsync.cc: Ditto.

	Release point (v 0.10).

2004-03-01  graydon hoare  <graydon@pobox.com>

	* NEWS: Mention impending 0.10 release.
	* cert.cc, cert.hh: Bug fixes, implement trust function, QA stuff.
	* commands.cc: Tweak disapprove, approve, testresult, push, pull.
	* configure.ac: Bump version number.
	* cryptopp/rng.h, cryptopp/rng.cpp 
	(MaurerRandomnessTest): Fix bitrot.
	* keys.cc: Add Maurer PRNG randomness test.
	* lua.cc, lua.hh: Add trust, testresult, anonymous netsync hooks. 
	* monotone.1: Update to follow changes to commands.
	* monotone.texi: Include QA section, adjust some UI drift, clarify
	reserved cert names, document new hooks and commands.
	* netcmd.hh, netcmd.cc: Add anonymous, error commands; fix bugs.
	* netsync.cc: Process new commands, factor server loop a bit.
	* std_hooks.lua: Add new hook defaults, factor mergers.
	* tests/t_netsync.at: Check SHA1 of each edge.
	* tests/t_null.at: Call with --norc to skip ~/.monotonerc
	* tests/t_update.at: Fix glaring error.
	* tests/t_disapprove.at, tests/t_testresult.at: New tests.
	* testsuite.at: Call them.
	* ui.cc (sanitize): Clean escape chars from output (optional?)
	* update.cc: Rewrite entirely in terms of new QA definitions.

2004-02-24  graydon hoare  <graydon@pobox.com>

	* commands.cc (ls_keys): Write key hash codes.
	* constands.cc (netsync_timeout_seconds): Up to 120.
	* netsync.cc: Fix a bunch of bugs.
	* patch_set.cc (manifests_to_patch_set): Fix bug in overload
	default construction.

2004-02-22  graydon hoare  <graydon@pobox.com>

	* patch_set.cc, patch_set.hh: Parameterize yet further.
	* netsync.cc: Fix a lot of bugs, add manifest and file grovelling.
	* tests/t_netsync.at: A new test (which runs!)
	* testsuite.at: Call it.

2004-02-20  graydon hoare  <graydon@pobox.com>

	* cert.cc, cert.hh, key.cc, key.hh, database.cc, database.hh:
	Add lots of little netsync support routines.
	* commands.cc (rebuild): Rehash everything too.
	* constants.cc (netcmd_minsz): Recalculate.
	* cryptopp/osrng.cpp (NonblockingRng::GenerateBlock): Handle
	/dev/urandom a bit better.
	* netcmd.cc, netcmd.hh: Remove describe cmds, add nonexistant cmd.
	* netio.hh: Add uleb128 stuff.
	* xdelta.cc: Add randomizing unit test suite.
	* diff_patch.cc: Remove commented-out dead line-merger code.
	* merkle_tree.cc: Fix various bugs.
	* netcmd.cc: Switch everything over to uleb128s.
	* netsync.cc: Implement lots of missing stuff.

2004-02-09  graydon hoare  <graydon@pobox.com>

	* netsync.cc (ROOT_PREFIX): New variable.
	* commands.cc (merkle): New command.

2004-02-09  Ben Elliston  <bje@wasabisystems.com>

	* monotone.texi: Spelling corrections.

2004-02-09  graydon hoare  <graydon@pobox.com>

	* database.cc, database.hh 
	(get_version_size)
	(get_file_version_size)
	(get_manifest_version_size): New functions.
	* xdelta.cc, xdelta.hh (measure_delta_target_size): New function.
	* merkle_tree.cc, merkle_tree.hh, netcmd.cc, netcmd.hh: 
	Cleanup and typesafety.
	* netsync.cc: Cleanup, typesafety, implement refine phase.

2004-02-01  graydon hoare  <graydon@pobox.com>

	* netsync.cc: Remove a lot of stuff, implement auth phase.
	* constants.cc, constants.hh: Move constants from netsync.cc.
	* netcmd.cc, netcmd.hh: Split out of netsync.cc.
	* merkle_tree.cc, merkle_tree.hh: Likewise.
	* numeric_vocab.hh: New header.
	* adler32.hh: include numeric_vocab.hh.
	* netio.hh: Likewise.
	* unit_tests.cc, unit_tests.hh: Update.
	* Makefile.am: Likewise.
	* commands.cc: Guess signing key for auth phase.
	* database.cc, database.hh (public_key_exists)
	(get_pubkey): New functions based on key hashes.

2004-01-31  graydon hoare  <graydon@pobox.com>

	* Netxx/*: New files.
	* AUTHORS: Mention Netxx.
	* Makefile.am: Mention Netxx and netsync.{cc,hh}
	* adler32.hh: Delegate typedefs to boost.
	* cert.hh, cert.cc (cert_hash_code): New function.
	* commands.cc (find_oldest_ancestors): Block cycles.
	(netsync): New command.
	* database.cc, database.hh (schema): Update.
	(put_key): Calculate key hash on the fly.
	(put_cert): Likewise.
	(merkle_node_exists)
	(get_merkle_node)
	(put_merkle_node)
	(erase_merkle_nodes): New functions.
	* keys.hh, keys.cc (key_hash_code): New function.
	* lua.cc, lua.hh 
	(hook_get_netsync_read_permitted)
	(hook_get_netsync_write_permitted): New hooks.
	* monotone.spec: Update for FC1 info conventions.
	* monotone.texi (Quality Assurance): New section.
	* netsync.cc, netsync.hh: New files, preliminary
	netsync infrastructure. Command bodies still missing.
	* schema.sql: Add intrinsic key and cert hashes, merkle nodes.
	* schema_migration.cc: Add code to migrate to new schema.	
	* unit_tests.cc: Handle command-line args to limit test set.
	* vocab_terms.hh: Add merkle and prefix as new terms.

2004-01-13  Nathaniel Smith  <njs@codesourcery.com>

	* idna/idn-int.h: Remove (generated by configure).

2004-01-13  Nathaniel Smith  <njs@codesourcery.com>

	* configure.ac: Switch "if" and "else" branches in pthreads
	checks.

2004-01-12  Nathaniel Smith  <njs@codesourcery.com>

	* configure.ac: Remove check for -lpthread.
	Add check for pthread_mutex_lock and ACX_PTHREAD.
	* m4/acx_pthread.m4: New file.

2004-01-07  graydon hoare  <graydon@pobox.com>

	* Makefile.am:
	* po/POTFILES.in: 
	* po/monotone.pot: Minor tweaks for distclean.
	* adns/config.h:
	* boost/socket/src/interface.cpp:
	* boost/socket/src/ip4/address.cpp:
	* boost/socket/src/ip4/protocol.cpp: OSX portability.
	* AUTHORS: Mention new contributors.
	* monotone.texi (Hook Reference): Document i18n hooks.

	Release point (v 0.9).	

2004-01-07  graydon hoare  <graydon@pobox.com>

	* cert.cc (ensure_parents_loaded)
	(expand_dominators)
	(expand_ancestors)
	(find_intersecting_node): New functions.
	(find_common_ancestor): Reimplement in terms of dominator
	and ancestor bitset intersection.

2004-01-05  Christof Petig <christof@petig-baender.de>

	* vocab.cc (verify<local_path>) Fix use of val() / iterator.
	* constants.cc (illegal_path_bytes): NUL-terminate.

2004-01-02  graydon hoare  <graydon@pobox.com>

	* diff_patch.cc (normalize_extents): Improve to handle an odd case. 
	* tests/t_fmerge.at: New test, to test it.
	* commands.cc (fload, fmerge): Permanently enable, for test. 
	* testsuite.at: Call new test.

2004-01-01  graydon hoare  <graydon@pobox.com>

	* file_io.hh, file_io.cc (read_localized_data, write_localized_data): 
	New functions
	* commands.cc, manifest.cc, transforms.cc: Use them.
	* monotone.texi: Minor update to i18n docs.
	* lua.hh, lua.cc (hook_get_linesep_conv, hook_get_charset_conv):
	New hooks.
	* acinclude.m4: Move AX_CREATE_STDINT_H in here.
	* po/monotone.pot: Regenerate.
	* NEWS, configure.ac: Prep for 0.9 release.

2003-12-30  graydon hoare  <graydon@pobox.com>

	* file_io.hh, file_io.cc (mkpath): New function.
	* commands.cc, database.cc, diff_patch.cc, file_io.cc, 
	lua.cc, vocab.cc, work.cc: Use it.
	* constants.cc (illegal_path_bytes_arr): Remove leading null.
	* monotone.texi: Include i18n docs.
	* tests/t_i18n_file.at: Check colon in filename.

2003-12-29  graydon hoare  <graydon@pobox.com>

	* file_io.cc: Localize names before touching fs.
	* lua.hh, lua.cc (hook_get_system_charset): Remove useless fn.
	* test_hooks.lua: Likewise.
	* monotone.cc, transforms.cc, transforms.hh: 
	Remove lua from system charset conv.
	* tests/t_i18n_file.at: New test.
	* testsuite.at: Call it.

2003-12-28  graydon hoare  <graydon@pobox.com>

	* app_state.cc, app_state.hh: Massage to use i18n vocab.
	* cert.cc, commands.cc, commands.hh, rcs_import.cc, 
	update.cc, update.hh, url.cc, url.hh: Likewise.

	* work.cc, work.hh: --> Likewise, and break file format! <--

	* constants.hh, constants.cc (legal_ace_bytes): New constant.
	* vocab.cc (verify<ace>): Use it.
	(verify<urlenc>) New function.
	* vocab_terms.hh (ace, urlenc, utf8): New terms.
	* transforms.hh, transforms.cc: Use them.
	* monotone.cc (utf8_argv): Charconv argv.
	* network.hh, network.cc: Use url.{hh,cc}.

2003-12-28  graydon hoare  <graydon@pobox.com>

	* constants.hh, constants.cc (idlen): New constant.
	* commands.cc, vocab.cc: Use it.
	* manifest.cc (read_manifest_map): Tighten up regex.
	* packet.cc: Likewise.
	* transforms.cc (uppercase)
	(lowercase): Rewrite.
	(utf8_to_urlenc)
	(urlenc_to_utf8)
	(internalize_url)
	(internalize_cert_name)
	(internalize_rsa_keypair_id)
	(externalize_url)
	(externalize_cert_name)
	(externalize_rsa_keypair_id): New functions.
	* url.hh, url.cc (parse_utf8_url): New function.

2003-12-20  graydon hoare  <graydon@pobox.com>

	* diff_patch.cc (normalize_extents): New function.
	(merge_via_edit_scripts): Use it.

2003-12-19  graydon hoare  <graydon@pobox.com>

	[net.venge.monotone.i18n branch]

	* idna/*.[ch]: New files.
	* po/*: New files.
	* url.cc, url.hh, constants.cc: New files.
	* Makefile.am, configure.ac: Various fiddling for gettext.
	* lua.hh, lua.cc (hook_get_system_charset): New hook.
	(hook_get_system_linesep): New hook.
	* transforms.hh, transforms.cc
	(charset_convert)
	(system_to_utf8)
	(utf8_to_system)
	(ace_to_utf8)
	(utf8_to_ace)
	(line_end_convert): New functions.
	* vocab.cc: Refine constraints.
	* vocab_terms.hh (external): New atomic type.
	* monotone.cc (cpp_main): Initialize gettext.
	* sanity.hh (F): Call gettext() on format strings.
	* commands.cc, depot.cc, database.cc, http_tasks.cc, keys.cc,
	network.cc, rcs_import.cc, sanity.cc, mac.hh : Update to use
	'constants::' namespace.
	* config.h.in: Remove.
	* commands.cc: Various formatting cleanups.
	* unit_tests.cc, unit_tests.hh: Connect to url tests.

2003-12-19  graydon hoare  <graydon@pobox.com>

	* diff_patch.cc (merge3): Skip patches to deleted files.

2003-12-16  graydon hoare  <graydon@pobox.com>

	* commands.cc (ls_ignored, ignored_itemizer): Fold in as subcases of unknown.

2003-12-16  graydon hoare  <graydon@pobox.com>

	* lua.cc (working_copy_rcfilename): MT/monotonerc not MT/.monotonerc.

2003-12-16  graydon hoare  <graydon@pobox.com>

	* lua.hh, lua.cc (working_copy_rcfilename): New function.
	* monotone.cc: Add working copy rcfiles.
	* commands.cc (ls_unknown, unknown_itemizer): Skip ignored files.

2003-12-16  graydon hoare  <graydon@pobox.com>

	* file_io.cc (walk_tree_recursive): continue on book-keeping file.

2003-12-15  graydon hoare  <graydon@pobox.com>

	* tests/t_unidiff.at, t_unidiff2.at: Check for mimencode.

2003-12-15  graydon hoare  <graydon@pobox.com>

	* configure.ac: Add --enable-static-boost.
	* Makefile.am: Likewise.
	* AUTHORS: Mention new contributors.

2003-12-14  Lorenzo Campedelli <lorenzo.campedelli@libero.it>

	* work.cc (add_to_attr_map): Finish change to attr map format.
 
2003-12-10  Tom Tromey  <tromey@redhat.com>

	* commands.cc (checkout): Give better error message if branch is
	empty.

2003-12-07  Eric Kidd  <eric.kidd@pobox.com>

	* commands.cc (agraph): Handle repositories with a single version.
	* database.cc (get_head_candidates): Handle heads with no ancestors.
	* cert.cc (get_branch_heads): Handle heads with no ancestors.

2003-12-06  Eric Kidd  <eric.kidd@pobox.com>

	* update.hh, update.cc (pick_update_target): Return current
	version if no better update candidates available.
	* update.cc (pick_update_target): Always do branch filtering.
	* commands.cc (update): Notice when we're already up-to-date.
	* commands.cc (propagate): Assign branch name correctly when merging.

2003-12-05  graydon hoare  <graydon@pobox.com>

	* lcs.hh (edit_script): New entry point.
	* diff_patch.cc: Rewrite merge in terms of edit scripts.
	* network.cc (post_queued_blobs_to_network): Tidy up transient
	failure message.
	* randomfile.hh: Prohibit deletes on end of chunks.
	* sanity.cc: EOL-terminate truncated long lines.

2003-12-02  graydon hoare  <graydon@pobox.com>

	* database.cc, database.hh (reverse_queue): Copy constructor.
	* std_hooks.lua (merge3): Remove afile, not ancestor.
	* monotone.cc: Remove debugging message.
	* ui.cc (finish_ticking): Set last_write_was_a_tick to false.

2003-12-01  graydon hoare  <graydon@pobox.com>

	* app_state.hh, app_state.cc (set_signing_key): New fn, persist key.
	* monotone.cc (cpp_main): Permit commuting the --help argument around.

2003-11-30  graydon hoare  <graydon@pobox.com>

	* network.cc (post_queued_blobs_to_network): Fail when posted_ok is false.
	* database.cc (initialize): Fail when -journal file exists.
	* keys.cc (make_signature): Nicer message when privkey decrypt fails.

2003-11-29  Tom Tromey  <tromey@redhat.com>

	* rcs_import.cc (store_auxiliary_certs): Renamed to fix typo.
	Updated all callers.

	* http_tasks.cc (check_received_bytes): Allow "-" as well.
	* depot.cc (execute_post_query): Allow "-" as well.

2003-11-28  Tom Tromey  <tromey@redhat.com>

	* http_tasks.cc (check_received_bytes): Allow "-" as well.
	* depot.cc (execute_post_query): Allow "-" as well.

2003-11-28  graydon hoare  <graydon@pobox.com>

	* cert.cc: Various speedups.
	* cycle_detector.hh (edge_makes_cycle): Use visited set, too.
	* database.hh, database.cc (get_head_candidates): New, complex query.
	* keys.hh, keys.cc (check_signature): Cache verifiers.
	* sqlite/os.c (sqliteOsRandomSeed): Harmless valgrind purification.
	* tests/t_fork.at, tests/t_merge.at: Ignore stderr chatter on 'heads'.

2003-11-27  graydon hoare  <graydon@pobox.com>

	* Makefile.am (AM_LDFLAGS): No more -static, sigh.
	* cert.cc (find_relevant_edges): Keep dynamic-programming caches.
	(calculate_renames_recursive): Likewise.
	* cert.cc, cert.hh (rename_edge): Add constructor, copy constructor.
	* commands.cc (list certs): Note rename certs are binary.

2003-11-24  graydon hoare  <graydon@pobox.com>

	* network.cc: Continue fetch, post loops even if one target has
	an exception.

2003-11-24  graydon hoare  <graydon@pobox.com>

	* database.hh, database.cc (delete_posting): Change to take queue
	sequence numbers.	
	* commands.cc (queue): Use new API.
	* network.cc (post_queued_blobs_to_network): Use new API.
	
2003-11-24  graydon hoare  <graydon@pobox.com>

	* std_hooks.lua (get_http_proxy): Return nil when no ENV var.
	* monotone.texi (get_http_proxY): Document change.

2003-11-24  graydon hoare  <graydon@pobox.com>

	* tests/t_proxy.at: Add a test for proxying with tinyproxy.
	* testsuite.at: Call it.
	* lua.cc: Fix dumb error breaking proxying.
	* network.cc: Be verbose about proxying.

2003-11-23  graydon hoare  <graydon@pobox.com>

	* http_tasks.cc (read_chunk): Tolerate 0x20* after chunk len.

2003-11-23  graydon hoare  <graydon@pobox.com>

	* network.cc: Make more informative error policy.
	* boost/socket/socketstream.hpp: Pass SocketType to streambuf template.
	* boost/socket/src/default_socket_impl.cpp: Translate EINTR.

2003-11-22  graydon hoare  <graydon@pobox.com>

	* lua.cc, lua.hh (hook_get_http_proxy): New hook.
	* std_hooks.lua (get_http_proxy): Default uses HTTP_PROXY.
	(get_connect_addr): Undefine, it's for tunnels alone now.
	* network.cc: Use new hook.
	* http_tasks.hh, http_tasks.cc: Teach about proxies (sigh).
	* monotone.texi: Document new hooks.

2003-11-22  graydon hoare  <graydon@pobox.com>

	* lua.cc, lua.hh (hook_get_connect_addr): New hook.
	* std_hooks.lua (get_connect_addr): Default uses HTTP_PROXY.
	* network.cc, network.hh: Use new hook.
	* http_tasks.cc: Teach about HTTP/1.1.
	* cert.cc (bogus_cert_p): Fix UI ugly.

2003-11-21  graydon hoare  <graydon@pobox.com>

	* constants.hh (postsz): New constant for suggested post size.
	* database.cc, database.hh (queue*): Change db API slightly.
	* commands.cc (queue): Adjust to changed db API.
	* network.cc (post_queued_blobs_to_network): Switch to doing
	incremental posts.
	* cert.cc (write_rename_edge, read_rename_edge): Put files on 
	separate lines to accomodate future i18n work.
	* work.cc (add_to_attr_map, write_attr_map): Reorder fields to
	accomodate future i18n work.
	* monotone.texi: Document it.
	* configure.ac, NEWS: Mention 0.8 release.

	Release point (v 0.8).
	
2003-11-16  Tom Tromey  <tromey@redhat.com>

	* missing: Removed generated file.

2003-11-14  graydon hoare  <graydon@pobox.com>

	* commands.cc (vcheck): Add.
	* cert.cc, cert.hh (cert_manifest_vcheck): Add.
	(check_manifest_vcheck): Add.
	(calculate_vcheck_mac): Add.
	* constants.hh (vchecklen): New constant.
	* mac.hh: Re-add.
	* monotone.texi (Hash Integrity): New section.
	* monotone.1: Document vcheck.

2003-11-14  graydon hoare  <graydon@pobox.com>

	* database.cc, database.hh (reverse_queue): New class.
	(compute_older_version): New functions.
	(get_manifest_delta): Remove.
	* network.cc, network.hh (queue_blob_for_network): Remove.
	* packet.cc, packet.hh (queueing_packet_writer): Change UI,
	write to queue directly, accept optional<reverse_queue>.
	* cert.cc (write_paths_recursive): Rewrite to use constant
	memory.
	* commands.cc (queue, queue_edge_for_target_ancestor):
	Install optional<reverse_queue> in qpw.
	* tests/t_cross.at: Ignore new UI chatter.
	* monotone.texi (Transmitting Changes): Change UI output.

2003-11-13  graydon hoare  <graydon@pobox.com>

	* Makefile.am (AUTOMAKE_OPTIONS): Require 1.7.1
	* commands.cc (addtree): Wrap in transaction guard.
	* database.cc, database.hh (manifest_delta_exists): Add.
	(get_manifest_delta): Add.
	* cert.cc (write_paths_recursive): Use partial deltas.
	* manifest.cc, manifest.hh (read_manifest_map): New variant.
	* patch_set.cc, patch_set.hh (patch_set): Add map_new, map_old
	fields.
	(manifests_to_patch_set) Store new field.
	(patch_set_to_packets) Don't read manifest versions from db.
	* std_hooks.lua (ignore_file): ignore .a, .so, .lo, .la, ~ files.
	* tests/t_cvsimport.at: New test.
	* testsuite.at: Call it.

2003-11-10  graydon hoare  <graydon@pobox.com>

	* commands.cc (find_oldest_ancestors): New function.
	(queue): New "addtree" subcommand.
	* monotone.texi: Document it.
	* monotone.1: Document it.

2003-11-10  graydon hoare  <graydon@pobox.com>

	* file_io.cc (walk_tree_recursive): Ignore MT/

2003-11-09  graydon hoare  <graydon@pobox.com>

	* database.cc (dump, load): Implement.
	* commands.cc (db): Call db.dump, load.
	* cycle_detector.hh: Skip when no in-edge on src.
	* monotone.texi: Document dump and load, add some 
	special sections.
	* monotone.1: Mention dump and load.

2003-11-09  graydon hoare  <graydon@pobox.com>

	* rcs_file.hh (rcs_symbol): New structure.
	* rcs_file.cc (symbol): New rule.
	* rcs_import.cc (find_branch_for_version): New function.
	(cvs_key::branch): New field.
	(store_auxilliary_certs): Cert branch tag.
	* cycle_detector.hh: Fix bugs, don't use quick_alloc.
	* commands.cc (checkout): Add --branch based version.
	* monotone.texi: Document new command variant.
	* monotone.1: Ditto.

2003-11-09  graydon hoare  <graydon@pobox.com>

	* quick_alloc.hh: New file.
	* Makefile.am: Add it.
	* cycle_detector.hh: Rewrite.
	* manifest.hh: Use quick_alloc.
	* vocab.cc: Relax path name requirements a bit.
	* sqlite/sqliteInt.h: Up size of row to 16mb.

2003-11-02  graydon hoare  <graydon@pobox.com>

	* commands.cc (post): Post everything if no URL given; don't base
	decision off branch name presence.	
	* app_state.cc, monotone.cc, file_io.cc, file_io.hh: Support
	absolutifying args.
	* lua.hh, lua.cc, std_hooks.lua (hook_get_mail_hostname): New hook.
	* monotone.texi: Document it.
	* monotone.texi, monotone.1: Minor corrections, new sections.
	* monotone.cc: Don't look in $ENV at all.
	* network.cc: Correct MX logic.
	* nntp_tasks.cc, smtp_tasks.cc: Separate postlines state.
	* smtp_tasks.cc: Correct some SMTP logic.
	* configure.ac, NEWS: Mention 0.7 release.

	Release point (v 0.7).

2003-11-01  graydon hoare  <graydon@pobox.com>

	* http_tasks.cc: Drop extra leading slashes in HTTP messages.

2003-10-31  graydon hoare  <graydon@pobox.com>

	* commands.cc, database.cc, database.hh, lua.cc, lua.hh,
	network.cc, network.hh, packet.cc, packet.hh, schema.sql,
	schema_migration.cc, tests/t_http.at, tests/t_nntp.at, vocab.cc:
	Eliminate "groupname", use lone URL.
	* monotone.texi: Update to cover new URL rules.
	* network.cc, network.hh, lua.cc, lua.hh, smtp_tasks.cc:
	Implement "mailto" URLs.
	* tests/t_smtp.at: New test.
	* testsuite.at: Call it.

2003-10-31  graydon hoare  <graydon@pobox.com>

	* patch_set.cc (manifests_to_patch_set): Second form with explicit renames.
	(manifests_to_patch_set): Split edit+rename events when we see them.
	* commands.cc (status, commit): Include explicit rename set.
	* diff_patch.cc (merge3): Accept edit+rename events split by patch_set.cc.
	* smtp_tasks.hh, smtp_tasks.cc: New files.
	* nntp_machine.hh, nntp_machine.cc: Rename to proto_machine.{hh,cc} (woo!)
	* nntp_tasks.cc: Adjust to use proto_ prefix in various places.
	* proto_machine.cc (read_line): get() into streambuf.
	* Makefile.am: Cover renames and adds.

2003-10-31  graydon hoare  <graydon@pobox.com>

	* diff_patch.cc (merge3): Extract renames.
	* commands.cc (calculate_new_manifest_map): Extract renames.
	(try_one_merge): Extract renames, propagate to merge target.
	(commit): Extract renames, propagate to commit target.
	* cert.cc (calculate_renames_recursive): Fix wrong logic.
	(find_common_ancestor_recursive): Stall advances at top of graph.
	* patch_set.cc: (manifests_to_patch_set): Teach about historical
	renames.
	* tests/t_erename.at: New test for edit+rename events.
	* testsuite.at: Call t_erename.at.

2003-10-30  graydon hoare  <graydon@pobox.com>

	* patch_set.cc (operator<): s/a/b/ in a few places, yikes!
	* cert.cc: Add machinery for rename edge certs.
	* commands.cc: Call diff(manifest,manifest) directly.
	* tests/t_nntp.at: Kill tcpserver DNS lookups on nntp test.
	* network.cc (parse_url): Character class typo fix, from 
	Johannes Winkelmann.
	* app_state.hh, cert.hh, commands.hh, cycle_detector.hh, 
	database.hh, diff_patch.cc, diff_patch.hh, http_tasks.hh,
	interner.hh, keys.hh, lua.hh, manifest.hh, network.hh, 
	nntp_machine.hh, nntp_tasks.hh, packet.hh, patch_set.hh, 
	transforms.hh, update.hh, vocab.hh, work.hh, xdelta.hh: 
	fix use of std:: prefix / "using namespace" pollution.	

2003-10-27  graydon hoare  <graydon@pobox.com>

	* lua/liolib.c (io_mkstemp): Portability fix
	from Ian Main.
	* xdelta.cc,hh (compute_delta): New manifest-specific variant.
	* transforms.cc,hh (diff): Same.
	* rcs_import.cc: Various speedups to cvs import.

2003-10-26  graydon hoare  <graydon@pobox.com>

	* cert.cc (get_parents): New function.
	(write_paths_recursive): New function.
	(write_ancestry_paths): New function.
	* cert.hh (write_ancestry_paths): Declare.
	* commands.cc (queue_edge_for_target_ancestor):
	Call write_ancestry_paths for "reposting" queue
	strategy.

2003-10-25  graydon hoare  <graydon@pobox.com>

	* commands.cc (log): Skip looking inside nonexistent
	manifests for file comments.

2003-10-24  graydon hoare  <graydon@pobox.com>

	* adns/*.c, adns/*.h: Import adns library.
	* Makefile.am: Update to build adns into lib3rdparty.a.
	* AUTHORS: Mention adns.
	* network.cc: Call adns functions, not gethostbyname.

2003-10-20  Nathaniel Smith  <njs@codesourcery.com>

	* patch_set.cc (patch_set_to_text_summary): Give more detailed
	output.
	* commands.cc (get_log_message, status, diff): Use
	patch_set_to_text_summary for complete description.

2003-10-22  graydon hoare  <graydon@pobox.com>

	* monotone.texi: Document 'queue' command.
	* monotone.1: Likewise.

2003-10-22  graydon hoare  <graydon@pobox.com>

	* diff_patch.cc 
	(infer_directory_moves): New function.
	(rebuild_under_directory_moves): New function.
	(apply_directory_moves): New function.
	(merge3): Handle directory moves.
	* tests/t_renamed.at: New test for dir renames.
	* testsuite.at: Call it.

2003-10-21  graydon hoare  <graydon@pobox.com>

	* commands.cc (queue): New command.
	(list): Add "queue" subcommand, too.

2003-10-21  graydon hoare  <graydon@pobox.com>

	* diff_patch.cc (merge_deltas): New function.
	(check_map_inclusion): New function.
	(check_no_intersect): New function.
	(merge3): Rewrite completely. 
	* tests/t_rename.at: New test.
	* testsuite.at: Call it.
	* file_io.cc, file_io.hh (make_dir_for): New function.
	* commands.cc (update): Call make_dir_for on update.

2003-10-20  graydon hoare  <graydon@pobox.com>

	* commands.cc: Replace [] with idx() everywhere.

2003-10-20  Tom Tromey  <tromey@redhat.com>

	* cert.hh (get_branch_heads): Updated.
	Include <set>.
	* commands.cc (head): Updated for new get_branch_heads.
	(merge): Likewise.
	(propagate): Likewise.
	* cert.cc (get_branch_heads): Use set<manifest_id>.

	* commands.cc (merge): Use all caps for metasyntactic variable.
	(heads): Likewise.

	* network.cc (post_queued_blobs_to_network): Do nothing if no
	packets to post.

2003-10-20  graydon hoare  <graydon@pobox.com>

	* cert.cc (get_branch_heads): Fix dumb bug.
	* diff_patch.cc (merge3): Fix dumb bug.
	(merge2): Fix dumb bug.
	(try_to_merge_files): Fix dumb bug.

2003-10-20  graydon hoare  <graydon@pobox.com>

	* file_io.cc (tilde_expand): New function.
	* monotone.cc (cpp_main): Expand tildes in 
	db and rcfile arguments.

2003-10-20  graydon hoare  <graydon@pobox.com>

	* rcs_import.cc (import_cvs_repo): Check key existence
	at beginning of import pass, to avoid wasted work.

2003-10-19  Tom Tromey  <tromey@redhat.com>

	* commands.cc (log): Add each seen id to `cycles'.

2003-10-19  graydon hoare  <graydon@pobox.com>

	* AUTHORS: Mention Tecgraf PUC-Rio and their
	copyright.
	* Makefile.am: Mention circular buffer stuff.
	* configure.ac, NEWS: Mention 0.6 release.
	* cert.hh, cert.cc (erase_bogus_certs): file<cert> variant.	
	* commands.cc (log): Erase bogus certs before writing,
	cache comment-less file IDs.
	* monotone.spec: Don't specify install-info args,
	do build with optimization on RHL.

	Release point (v 0.6).

2003-10-19  Matt Kraai  <kraai@ftbfs.org>

	* commands.cc (merge): Use app.branch_name instead of args[0] for
	the branch name.

2003-10-17  graydon hoare  <graydon@pobox.com>

	* commands.cc (log): New command.
	Various other bug fixes.
	* monotone.1, monotone.texi: Minor updates.

2003-10-17  graydon hoare  <graydon@pobox.com>

	* monotone.texi: Expand command and hook references.
	* commands.cc: Disable db dump / load commands for now.

2003-10-16  graydon hoare  <graydon@pobox.com>

	* sanity.hh: Add a const version of idx().
	* diff_patch.cc: Change to using idx() everywhere.
	* cert.cc (find_common_ancestor): Rewrite to recursive
	form, stepping over historic merges.
	* tests/t_cross.at: New test for merging merges.
	* testsuite.at: Call t_cross.at.

2003-10-10  graydon hoare  <graydon@pobox.com>

	* lua.hh, lua.cc (hook_apply_attribute): New hook.
	* work.hh, work.cc (apply_attributes): New function.
	* commands.cc (update_any_attrs): Update attrs when writing to
	working copy. 
	* std_hooks.lua (temp_file): Use some env vars.
	(attr_functions): Make table of attr-setting functions.

2003-10-10  graydon hoare  <graydon@pobox.com>

	* work.cc: Fix add/drop inversion bug.
	* lua/*.{c,h}: Import lua 5.0 sources.
	* lua.cc: Rewrite lua interface completely. 	
	* std_hooks.lua, test_hooks.lua, testsuite,
	tests/t_persist_phrase.at, configure.ac, config.h.in, Makefile.am:
	Modify to handle presence of lua 5.0.

2003-10-08  graydon hoare  <graydon@pobox.com>

	* rcs_import.cc: Attach aux certs to child, not parent.
	* manifest.cc: Speed up some calculations.
	* keys.cc: Optionally cache decoded keys.

2003-10-07  graydon hoare  <graydon@pobox.com>

	* manifest.hh, manifest.cc, rcs_import.cc: Write manifests w/o
	compression.
	* vocab.hh, vocab.cc: Don't re-verify verified data.
	* ui.hh, ui.cc: Minor efficiency tweaks.

2003-10-07  graydon hoare  <graydon@pobox.com>

	* commands.cc, work.cc, work.hh: Add some preliminary stuff
	to support explicit renaming, .mt-attrs.
	* monotone.texi: Add skeletal sections for command reference,
	hook reference, CVS phrasebook. Fill in some parts.

2003-10-02  graydon hoare  <graydon@pobox.com>

	* boost/circular_buffer*.hpp: Add.
	* AUTHORS, cert.cc, commands.cc, database.cc,
	diff_patch.cc, http_tasks.cc, keys.cc, lua.cc, manifest.cc,
	network.cc, nntp_machine.cc, packet.cc, patch_set.cc, 
	rcs_import.cc, sanity.cc, sanity.hh, ui.hh, update.cc,
	vocab_terms.hh, work.cc:	
	remove existing circular buffer code, replace all
	logging and asserty stuff with boost::format objects
	rather than vsnprintf.

2003-10-01  graydon hoare  <graydon@pobox.com>

	* testsuite.at: Don't use getenv("HOSTNAME").
	* database.cc (exec, fetch): Do va_end/va_start again in between
	logging and executing query.

2003-09-28  Tom Tromey  <tromey@redhat.com>

	* monotone.texi: Added @direntry.

2003-09-27  Nathaniel Smith  <njs@pobox.com>

	* monotone.cc: Remove "monotone.db" default to --db
	option in help text.

2003-09-27  graydon hoare  <graydon@pobox.com>

	* diff_patch.cc: Rework conflict detection.
	* rcs_import.cc: Remove some pointless slowness.
	* monotone.spec: Install info files properly.

	Release point (v 0.5).

2003-09-27  graydon hoare  <graydon@pobox.com>

	* AUTHORS, NEWS, configure.ac: Update for 0.5 release.
	* monotone.texi: Various updates.	
	* xdelta.cc (compute_delta): Fix handling of empty data.
	* database.cc (sql): Require --db for init.
	* work.cc (read_options_map): Fix options regex.

2003-09-27  graydon hoare  <graydon@pobox.com>

	* lcs.hh: New jaffer LCS algorithm.
	* interner.hh, rcs_import.cc: Templatize interner.
	* diff_patch.hh: Use interner, new LCS.

2003-09-27  Tom Tromey  <tromey@redhat.com>

	* commands.cc (fetch): Always try lua hook; then default to all
	known URLs.

2003-09-26  Tom Tromey  <tromey@redhat.com>

	* commands.cc (tag): Use all-caps for meta-syntactic variables.
	(comment, add, cat, complete, mdelta, fdata): Likewise.

	* monotone.1: There's no default database.
	* monotone.texi (OPTIONS): There's no default database.

	* database.cc (sql): Throw informative error if database name not
	set.
	* app_state.cc (app_state): Default to no database.

2003-09-26  graydon hoare  <graydon@pobox.com>

	* debian/*, monotone.spec: Add packaging control files.

2003-09-24  graydon hoare  <graydon@pobox.com>

	* database.cc, database.hh (debug): New function.
	* commands.cc (debug): New command.
	* cert.cc, cert.hh (guess_branch): New function.
	* commands.cc (cert): Queue certs to network servers.
	* commands.cc (cert, commit): Use guess_branch.
	* commands.cc (list): List unknown, ignored files.
	* monotone.texi, monotone.1: Document.

2003-09-24  graydon hoare  <graydon@pobox.com>

	* commands.cc (queue_edge_for_target_ancestor): Queue the
	correct ancestry cert, from child to target, as well as
	patch_set.

2003-09-22  graydon hoare  <graydon@pobox.com>

	* depot_schema.sql, schema_migration.cc, 
	schema_migration.hh: Add.
	* database.cc, depot.cc: Implement schema migration.
	* database.cc, commands.cc: Change to db ... cmd.
	* monotone.texi, monotone.1: Document command change.
	* depot.cc: Fix various query bugs.

2003-09-21  Nathaniel Smith  <njs@codesourcery.com>

	* depot.cc (depot_schema): Remove unique constraint on (contents),
	replace with unique constraint on (groupname, contents).
	
2003-09-21  Nathaniel Smith  <njs@codesourcery.com>

	* commands.cc (diff): Take manifest ids as arguments.  Add
	explanatory text on files added, removed, modified.

2003-09-19  Tom Tromey  <tromey@redhat.com>

	* commands.cc (genkey): Use all-caps for meta-syntactic variable.
	(cert, tag, approve, disapprove, comment, add, drop, commit,
	update, revert, cat, checkout, co, propagate, complete, list, ls,
	mdelta, fdelta, mdata, fdata, mcerts, fcerts, pubkey, privkey,
	fetch, post, rcs_import, rcs): Likewise.
	(explain_usage): Indent explanatory text past the command names.

2003-09-17  Tom Tromey  <tromey@redhat.com>

	* commands.cc (list): Don't compute or use "subname".

	* commands.cc (revert): Handle case where argument is a
	directory.
	* tests/t_revert.at: Test for revert of directory.

	* testsuite.at (MONOTONE_SETUP): Use "monotone initdb".
	* monotone.1: Document "initdb".
	* monotone.texi (Commands): Document initdb.
	(Creating a Database): New node.
	(Getting Started): Refer to it.
	* commands.cc (initdb): New command.
	* database.cc (database::sql): New argument `init'.
	(database::initialize): New method.
	* database.hh (database::initalize): Declare.
	(database::sql): New argument `init'.

2003-09-17  Tom Tromey  <tromey@redhat.com>

	* tests/t_persist_phrase.at: Use "ls certs".
	* tests/t_nntp.at: Use "ls certs".
	* tests/t_genkey.at: Use "ls keys" and "ls certs".

2003-09-16  Tom Tromey  <tromey@redhat.com>

	* monotone.1: Document "list branches".
	* commands.cc (ls_certs): New function, from `lscerts' command.
	(ls_keys): New function, from `lskeys' command.
	(ls_branches): New function.
	(list): New command.
	(ls): New alias.
	(explain_usage): Split parameter info at \n.
	* monotone.texi (Adding Files): Use "list certs".
	(Committing Changes): Likewise.
	(Forking and Merging): Likewise.
	(Commands): Likewise.
	(Generating Keys): Use "list keys".
	(Commands): Likewise.
	(Commands): Mention "list branches".
	(Branches): Likewise.

2003-09-15  graydon hoare  <graydon@redhat.com>

	* http_tasks.cc: Fix networking to handle long input.

	* ui.cc, ui.hh: Only pad with blanks enough to cover old output
	when ticking.

	* update.cc, cert.cc, commands.cc: Fix cert fetching functions to
	remove bogus certs.

2003-09-15  Tom Tromey  <tromey@redhat.com>

	* monotone.1: Don't mention MT_KEY or MT_BRANCH.

	* monotone.texi (Getting Started): Don't mention MT_DB or
	MT_BRANCH.
	(Adding Files): Explicitly use --db and --branch.
	* app_state.hh (app_state): New fields options, options_changed.
	Declare new methods.  Include work.hh.
	* work.cc (work_file_name): New constant.
	(add_to_options_map): New structure.
	(get_options_path): New function.
	(read_options_map, write_options_map): Likewise.
	* work.hh (options_map): New type.
	(get_options_path, read_options_map, write_options_map): Declare.
	* commands.cc (add, drop, commit, update, revert, checkout,
	merge): Write options file.
	* app_state.cc (database_option, branch_option): New constants.
	(app_state::app_state): Read options file.
	(app_state::set_database): New method.
	(app_state::set_branch): Likewise.
	(app_state::write_options): Likewise.
	Include work.hh.
	* monotone.cc (cpp_main): Don't set initial database name on
	app.  Use new settor methods.  Don't look at MT_BRANCH or MT_DB.

2003-09-14  graydon hoare  <graydon@pobox.com>

	* vocab.cc, vocab.hh: Add streamers for vocab terms in preparation
	for switch to formatter.

	* cert.cc (check_signature): Treat missing key as failed check.
	* commands.cc (lscerts): Warn when keys are missing.

	* rcs_import.cc, nntp_tasks.cc, http_tasks.cc: Tick progress.

	* sanity.cc, monotone.cc: Tidy up output a bit.

	* xdelta.cc: Add code to handle empty files. Maybe correct?

	* ui.cc, ui.hh: Add.

2003-09-13  Tom Tromey  <tromey@redhat.com>

	* tests/t_nntp.at: If we can't find tcpserver or snntpd, skip the
	test.
	* tests/t_http.at: If we can't find boa or depot.cgi, skip the
	test.

2003-09-12  graydon hoare  <graydon@pobox.com>

	* update.cc (pick_update_target): Only insert base rev as update
	candidate if it actually exists in db.

	* commands.cc, database.cc, database.hh: Implement id completion
	command, and general id completion in all other commands.

2003-09-12  Tom Tromey  <tromey@redhat.com>

	* commands.cc (revert): A deleted file always appears in the
	manifest.
	* tests/t_revert.at: Check reverting a change plus a delete; also
	test reverting by file name.

	* work.cc (deletion_builder::visit_file): Check for file in
	working add set before looking in manifest.
	* tests/t_drop.at: Added add-then-drop test.

	* testsuite.at: Include t_drop.at.
	* tests/t_drop.at: New test.
	* work.cc (visit_file): Check for file in working delete set
	before looking in manifest.

2003-09-12  Tom Tromey  <tromey@redhat.com>

	* Makefile.am ($(srcdir)/testsuite): tests/atconfig and
	tests/atlocal are not in srcdir.

	* Makefile.am (TESTS): unit_tests is not in srcdir.

2003-09-11  graydon hoare  <graydon@pobox.com>

	* commands.cc: Check for MT directory in status.
	* commands.cc: Require directory for checkout.
	* commands.cc: Delete MT/work file after checkout.
	* commands.cc: Implement 'revert', following tromey's lead.
	* commands.cc: Print base, working manifest ids in status.

	* diff_patch.cc: Further merge corrections.
	* diff_patch.cc (unidiff): Compensate for occasional miscalculation
	of LCS.

	* tests/t_merge.at: Check that heads works after a merge.
	* tests/t_fork.at:  Check that heads works after a fork.
	* tests/t_genkey.at: Remove use of 'import'.
	* tests/t_cwork.at: Check deletion of work file on checkout.
	* tests/t_revert.at: Check that revert works.

	* commands.cc, monotone.cc: Report unknown commands nicely.
	
2003-09-08  graydon hoare  <graydon@pobox.com>

	* tests/merge.at: Accept tromey's non-error case for update.

	* commands.cc(try_one_merge): Write merged version to packet
	writer, not directly to db.
	(merge): Write branch, changelog cert on merged version to db.

	* std_hooks.lua(merge3): Open result in mode "r", not "w+".
	
2003-09-06  Tom Tromey  <tromey@redhat.com>

	* update.cc (pick_update_target): Not an error if nothing to
	update.

	* monotone.texi: Use VERSION; include version.texi.

	* monotone.1: Document "co".
	* monotone.texi (Commands): Document "co".
	* commands.cc (ALIAS): New macro.
	(co): New alias.

	* README: Updated.

	* txt2c.cc: Added missing file.

	* texinfo.tex, INSTALL, Makefile.in, aclocal.m4, compile, depcomp,
	install-sh, missing, mkinstalldirs: Removed generated files.

2003-09-04  graydon hoare  <graydon@pobox.com>

	* Makefile.am, depot.cc, http_tasks.cc, http_tasks.hh,
	lua.cc, lua.hh, monotone.texi, network.cc, tests/t_http.at,
	vocab_terms.hh: 

	Use public key signatures to talk to depot, not mac keys.

	* commands.cc, file_io.cc, monotone.texi, monotone.1,
	tests/t_scan.at, tests/t_import.at, work.cc, work.hh:

	Remove the 'import' and 'scan' commands, in favour of generalized
	'add' which chases subdirectories.

	* configure.ac, NEWS: 

	Release point (v 0.4).
	
2003-09-03  graydon hoare  <graydon@pobox.com>

	* monotone.texi: Expand notes about setting up depot.

	* update.cc: Update by ancestry. Duh.

2003-09-02  graydon hoare  <graydon@pobox.com>

	* boost/socket/streambuf.hpp: Bump ppos on overflow.

	* packet.cc, transforms.cc, transforms.hh: Add function for
	canonicalization of base64 encoded strings. Use on incoming cert
	packet values.

	* commands.cc: Change fetch and post to take URL/groupname params
	rather than branchname.

	* network.cc, network.hh, depot.cc, http_tasks.cc: Fix URL parser,
	improve logging, change signatures to match needs of commands.cc

	* Makefile.am: Don't install txt2c or unit_tests. 

	* Makefile.am: Build depot.cgi not depot.

	* database.cc, database.hh: Add "all known sources" fetching support.

	* patch_set.cc: Sort in a path-lexicographic order for nicer summaries.

	* monotone.texi: Expand coverage of packets and networking.

	* tests/t_nntp.at, tests/t_http.at: Update to provide URL/groupname
	pairs.

2003-09-02  Tom Tromey  <tromey@redhat.com>

	* aclocal.m4, monotone.info: Removed generated files.

2003-08-31  Nathaniel Smith  <njs@codesourcery.com>

	* configure.ac: Check for lua40/lua.h, lua40/lualib.h and -llua40,
	-lliblua40.
	* config.h.in: Add LUA_H, LIBLUA_H templates, remove HAVE_LIBLUA,
	HAVE_LIBLUALIB templates.
	* lua.cc: Include config.h.  Use LUA_H, LIBLUA_H macros.

2003-08-29  graydon hoare  <graydon@pobox.com>

	* Makefile.am, txt2c.cc, lua.cc, database.cc:
	Use a C constant-building converter rather than objcopy.

	* cert.cc, cert.hh, packet.cc, packet.hh, diff_patch.cc,
	rcs_import.cc: 
	Modify cert functions to require a packet consumer, do no implicit
	database writing.

	* commands.cc, database.cc, database.hh, schema.sql, network.cc:
	Modify packet queueing strategy to select ancestors from known
	network server content, rather than most recent edge.

2003-08-25  graydon hoare  <graydon@pobox.com>

	* AUTHORS, ChangeLog, Makefile.am, NEWS, configure.ac,
	tests/t_http.at: Release point (v 0.3)

2003-08-24  graydon hoare  <graydon@pobox.com>

	* nntp_tasks.cc: Measure success from postlines state.
	* network.cc: Print summary counts of transmissions.
	* packet.cc: Count packets into database.
	* depot.cc: Add administrative commands, fix a bunch of
	little bugs.
	* t_http.at: Testcase for depot-driven communication.
	* monotone.texi: Update to reflect depot existence.
	* http_tasks.cc: Pick bugs out.
	
2003-08-24  graydon hoare  <graydon@pobox.com>

	* commands.cc: Wash certs before output.
	* *.cc,*.hh: Adjust cert packet format to
	be more readable, avoid superfluous gzipping.

2003-08-24  graydon hoare  <graydon@pobox.com>

	* configure, Makefile.in: Remove generated files, oops.
	* commands.cc: Implement 'propagate'.
	* lua.cc, lua.hh, network.cc, network.hh: Remove
	'aggregate posting' stuff.
	* network.cc: Batch postings into larger articles.
	* diff_patch.hh, diff_patch.cc: Implement basic
	merge2-on-manifest.
	
2003-08-23  graydon hoare  <graydon@pobox.com>

	* monotone.cc: Handle user-defined lua hooks as
	overriding internal / .monotonerc hooks no matter
	where on cmd line they occur.
	* update.cc: Made failures more user-friendly.
	* lua.cc: Improve logging a bit.
	* testsuite.at, tests/*.{at,in}, testsuite/: Rewrite tests in
	autotest framework, move to tests/ directory.
	* boost/io/*, cryptopp/hmac.h: Add missing files.
	
2003-08-23  Tom Tromey  <tromey@redhat.com>

	* monotone.cc (OPT_VERSION): New macro.
	(cpp_main): Handle OPT_VERSION.
	(options): Added `version' entry.
	Include config.h.

2003-08-21  Tom Tromey  <tromey@redhat.com>

	* database.cc: Include "sqlite/sqlite.h", not <sqlite.h>.

2003-08-20  graydon hoare  <graydon@pobox.com>

	* boost/*:
	incorporate boost sandbox bits, for now.

	* Makefile.am, Makefile.in, configure, configure.ac, diff_patch.cc,
	http_tasks.cc, http_tasks.hh, network.cc, nntp_machine.cc,
	nntp_machine.hh, nntp_tasks.cc, nntp_tasks.hh, testsuite/t_nntp.sh:

	fix up networking layer to pass nntp tests again

2003-08-19  graydon hoare  <graydon@pobox.com>

	* Makefile.am, Makefile.in, app_state.hh, cert.cc, commands.cc,
	constants.hh, cryptopp/misc.h, database.cc, depot.cc,
	http_tasks.cc, http_tasks.hh, keys.cc, lua.cc, lua.hh, monotone.cc,
	network.cc, network.hh, nntp_machine.cc, nntp_machine.hh,
	nntp_tasks.cc, nntp_tasks.hh, packet.cc, packet.hh, rcs_import.cc,
	sanity.cc, sanity.hh, schema.sql, test_hooks.lua,
	testsuite/runtest.sh, testsuite/t_null.sh, vocab_terms.hh:

	major surgery time
	- move to multi-protocol posting and fetching.
	- implement nicer failure modes for sanity.
	- redo commands to print nicer, fail nicer.	
	
2003-08-18  graydon hoare  <graydon@pobox.com>

	* Makefile.am, Makefile.in, adler32.hh, database.cc, depot.cc,
	mac.hh, xdelta.cc, Makefile.am, Makefile.in: 

	first pass at a depot (CGI-based packet service)

2003-08-08  graydon hoare  <graydon@pobox.com>

	* Makefile.am, Makefile.in AUTHORS, ChangeLog, Makefile.am,
	Makefile.in, NEWS, monotone.1, monotone.info, monotone.texi:

	release point (v 0.2)

2003-08-08  graydon hoare  <graydon@pobox.com>

	* cert.cc, cert.hh, interner.hh, rcs_import.cc: 

	auxilliary certs

	* cert.cc, cert.hh, cycle_detector.hh, interner.hh, patch_set.cc,
	rcs_import.cc: 

	improvements to cycle detection stuff

2003-08-05  graydon hoare  <graydon@pobox.com>

	* rcs_import.cc:
	
	almost even more seemingly correct CVS graph reconstruction (still slow)

	* sqlite/* cryptopp/* Makefile.am, Makefile.in, aclocal.m4,
	config.h.in, configure, configure.ac, file_io.cc, keys.cc,
	sanity.cc, sanity.hh, transforms.cc: 

	minimizing dependencies on 3rd party libs by importing the
	necessary bits and rewriting others.

	* cert.cc, cert.hh, rcs_import.cc:	
	
	cvs import seems to be working, but several linear algorithms need
	replacement

2003-07-28  graydon hoare  <graydon@pobox.com>

	* Makefile.am, Makefile.in, cert.cc, commands.cc, database.cc,
	database.hh, manifest.cc, rcs_file.cc, rcs_import.cc,
	rcs_import.hh, vocab.cc, xdelta.cc:

	cvs graph reconstruction hobbling along.

2003-07-21  graydon hoare  <graydon@pobox.com>

	* database.cc, xdelta.cc, xdelta.hh: 

	piecewise xdelta; improves speed a fair bit.

2003-07-11  graydon hoare  <graydon@pobox.com>

	* Makefile.am, Makefile.in, config.h.in, configure, configure.ac,
	transforms.cc, xdelta.cc, xdelta.hh:

	implement xdelta by hand, forget 3rd party delta libs.

2003-07-02  graydon hoare  <graydon@pobox.com>

	* database.cc, rcs_import.cc, transforms.cc, transforms.hh:

	speedups all around in the storage system

2003-07-01  graydon hoare  <graydon@pobox.com>

	* database.hh, rcs_import.cc, transforms.cc, transforms.hh: speed

	improvements to RCS import

2003-06-30  graydon hoare  <graydon@pobox.com>

	* rcs_import.cc, transforms.cc: 

	some speed improvements to RCS import

2003-06-29  graydon hoare  <graydon@pobox.com>

	* commands.cc, database.hh, rcs_import.cc, transforms.cc: 

	RCS file import successfully (albeit slowly) pulls in some pretty
	large (multi-hundred revision, >1MB) test cases from GCC CVS

	* Makefile.in, commands.cc, rcs_file.cc, rcs_file.hh,
	rcs_import.cc, rcs_import.hh, 

	Makefile.am: preliminary support for reading and walking RCS files

2003-04-09  graydon hoare  <graydon@pobox.com>

	* autogen.sh: oops
	* */*: savannah import

2003-04-06  graydon hoare  <graydon@pobox.com>

	* initial release. 
<|MERGE_RESOLUTION|>--- conflicted
+++ resolved
@@ -1,4 +1,3 @@
-<<<<<<< HEAD
 2005-02-07  Nathaniel Smith  <njs@codesourcery.com>
 
 	* monotone.1: Add more db commands.
@@ -33,7 +32,7 @@
 2005-02-05  Nathaniel Smith  <njs@codesourcery.com>
 
 	* constants.cc (constants): Bump netsync protocol version.
-=======
+
 2005-02-15  Nathaniel Smith  <njs@codesourcery.com>
 
 	* monotone.1: Add cursory note about "automate".
@@ -164,7 +163,6 @@
 2005-02-05  Nathaniel Smith  <njs@codesourcery.com>
 
 	* change_set.cc (compose_path): Add more invariants.
->>>>>>> 1483a6ab
 
 2005-02-05  Nathaniel Smith  <njs@codesourcery.com>
 
