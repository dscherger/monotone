--- conflicted
+++ resolved
@@ -1,4 +1,8 @@
-<<<<<<< HEAD
+2004-12-19  Matt Johnston  <matt@ucc.asn.au>
+
+        * commands.cc: print out author/date next to ambiguous revision
+        lists from selectors.
+
 2004-12-18  Nathaniel Smith  <njs@codesourcery.com>
 
 	* change_set.hh: Remove obsolete comment.
@@ -12,12 +16,6 @@
 
 	* commands.cc: Homogenize help message for 'ls' with the one shown
 	by 'list'.
-=======
-2004-12-19  Matt Johnston  <matt@ucc.asn.au>
-
-        * commands.cc: print out author/date next to ambiguous revision
-        lists from selectors.
->>>>>>> 7201691d
 
 2004-12-18  Julio M. Merino Vidal  <jmmv@menta.net>
 
