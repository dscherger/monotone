<<<<<<< HEAD
2005-11-26  Julio M. Merino Vidal  <jmmv@NetBSD.org>

	* AUTHORS, ChangeLog: Update my email address; I don't read the
	other one any more and the new one represents better my limited
	involvement in Monotone.

2005-11-26  Julio M. Merino Vidal  <jmmv@NetBSD.org>

	* configure.ac, Makefile.am, po/Makevars: Avoid using xgettext's
	--flag option on versions that do not support it.

2005-11-26  Grahame Bowland  <grahame@glamdring.local>

	* automate.cc (automate_stdio) add wrapper function to read()
	so that loops will not wind backwards possibly overrunning buffers
	if an error occurs. Hopefully fixes some of the strange edge cases
	seen using automate. (Closes #15062 in bug tracker)
=======
2005-11-26  Nathaniel Smith  <njs@pobox.com>

	* Makefile.am: Remove botan/{omac,fips_rng}.h.
>>>>>>> a3761095

2005-11-26  Matthew Gregan  <kinetik@orcon.net.nz>

	* botan/mem_pool.cpp (Pooling_Allocator::allocate): Botan's
	Pooling_Allocator assumes that Buffers stored in free_list are
	sorted, and uses std::inplace_merge() in deallocate() to ensure
	the recently freed Buffer is positioned in free_list
	appropriately.  This same check was not being performed when a
	Buffer was added to free_list in allocate() (it's not safe to
	assume that the address of a newly allocated Buffer will always be
	greated than existing Buffers).

2005-11-25  graydon hoare  <graydon@pobox.com>

	* database.cc (get_version): Another important fix: make sure to
	cancel overlapping paths, to avoid exponential memory requirement
	in deep, heavily-forked-and-merged storage paths.

2005-11-25  graydon hoare  <graydon@pobox.com>

	* database.cc (get_version): Crucial fix! Rewrite the
	delta-reconstruction algorithm to work with a DAG storage topology,
	rather than assuming an inverted tree. Counterpart to the
	delta-storage optimization made by Timothy Brownawell on
	2005-11-05.

2005-11-23  Matt Johnston  <matt@ucc.asn.au>

	* botan/*: import of Botan 1.4.9

2005-11-23  Grahame Bowland  <grahame@angrygoats.net>

	* automate.cc (automate_stdio): Fix partial reads cloberring 
	start of buffer.

2005-11-22  Matthew Gregan  <kinetik@orcon.net.nz>

	* database.cc (database::dump): Don't include SQLite internal
	tables in the dump.
	* tests/t_dump_load.at (database dump/load): Run a db analyze
	before dumping the db--catches cases where we dump internal db
	tables that we can't reload.

2005-11-21  Henry Nestler  <Henry@BigFoot.de>

	* contrib/mtbrowse.sh: Version 0.1.13
	Handle authors without '@'.  Minor box sizing.
	Get Version of monotone before starts anything.
	DEPTH_LAST detects for version >0.19, no save to config.
	'cat revision' replaced with 'automate get_revision'.
	ANCESTORS "M" changed to "A". Default "L" (monotone log --brief).
	Warn user about misconfigurations. Temp files without tailing dot.
	New option: Sort by Date/Time, up or down.
	Fix: Parents of merge, if certs list from cache (ncolor).

2005-11-21  Matthew Gregan  <kinetik@orcon.net.nz>

	* NEWS: Minor spelling tweaks.
	* platform.hh: Add get_default_confdir().
	* app_state.cc (app_state::app_state): Call get_default_confdir()
	to initialize confdir.
	* unix/fs.cc (get_default_confdir): Use the home directory as the
	base of the default configuration dir.
	* win32/fs.cc (get_default_confdir): Use either %APPDATA% or the
	result of querying SHGetFolderPath() for CISDL_APPDATA as the base
	of the default configuration dir.
	(get_homedir): More consistent method for deciding what the user's
	home directory is.  Behaviour based on the documentation for Qt's
	QDir::home().

2005-11-21  Nathaniel Smith  <njs@pobox.com>

	* NEWS: Initial draft of 0.24 release notes.

2005-11-14  Benoît Dejean  <benoit@placenet.org>

	* po/fr.po: Updated French translation.
	* netsync.cc: Removed many i18n strings.

2005-11-14  Nathaniel Smith  <njs@pobox.com>

	* monotone.texi (Historical records): Clarify wording, based on
	feedback from Daniel Phillips.

2005-11-13  Nathaniel Smith  <njs@pobox.com>

	* monotone.texi (Automation): Document sort order for 'automate
	select'.

2005-11-10  Richard Levitte  <richard@levitte.org>

	* monotone.texi (Hooks): Small correction so the text matches the
	example.

2005-11-10  Timothy Brownawell  <tbrownaw@gmail.com>

	* lua.cc, std_hooks.lua, monotone.texi: basic_io parser for lua is
	now called parse_basic_io

2005-11-10  Timothy Brownawell  <tbrownaw@gmail.com>

	* monotone.texi: document parse_basicio in the
	"Additional Lua Functions" section

2005-11-10  Timothy Brownawell  <tbrownaw@gmail.com>

	* testsuite.at: Several MINHOOKS_* macros that use the standard hooks
	and only load predefined hooks about passphrase and rng.
	* tests/t_netsync_permissions, tests/t_netsync_read_permissions: use
	the standard permission hooks and define {read,write}-permissions files.
	Check both the permissions mechanism and the standard hooks at once.

2005-11-10  Timothy Brownawell  <tbrownaw@gmail.com>

	* monotone.texi: update example project with latest read-permissions
	format. Mention comment lines in the description in the hooks section

2005-11-08  Timothy Brownawell  <tbrownaw@gmail.com>

	Make a basic_io parser available to Lua.
	* lua.cc: new function, monotone_parse_basicio_for_lua
	* std_hooks.lua: use it in get_netsync_read_permitted

2005-11-05  Timothy Brownawell  <tbrownaw@gmail.com>

	Make sure that all new revisions added to the db deltify as much as
	possible.
	* commands.cc, diff_patch.cc: deltify both sides when doing a merge
	* database.{cc,hh}: new function, database::deltify_revision()
	call it from put_revision, so all new revisions will be deltified

2005-10-30  Nathaniel Smith  <njs@pobox.com>

	* std_hooks.lua (edit_comment): Insert a blank line if there is no
	user log message, so the user doesn't have to.

2005-10-25  Emile Snyder  <emile@alumni.reed.edu>

	Fix bug reported on mailing list by Wim Oudshoorn and Tom Koelman
	where 'disapprove REV' inappropriately uses your working copy
	branch for the disapproved revision.
	* app_state.{cc,hh} (set_is_explicit_option, is_explicit_option):
	New methods to determine if a given option value was set via
	command line flag or not.
	* cert.cc (guess_branch): Only accept explicit --branch values in
	preference to the branch the given revision lives on.
	* commands.cc (CMD(commit)): Explicitly use app.branch_name() if
	it exists before calling guess_branch, so pick up MT/options
	setting.
	* monotone.cc (cpp_main): Set the explicit_option_map entries for
	select command line flag processing.
	
2005-10-26  Matt Johnston  <matt@ucc.asn.au>

	* INSTALL: mention that zlib is required
	* debian/control: monotone doesn't work over plain network protocols

2005-10-25  Timothy Brownawell  <tbrownaw@gmail.com>

	* lua.cc: make the globish matcher available to lua
	* std_hooks.lua: new (better) format for read-permissions
	* monotone.texi: update documentation

2005-10-24  Benoît Dejean  <benoit@placenet.org>

	* commands.cc: Merged 2 i18n strings.

2005-10-23  Timothy Brownawell  <tbrownaw@gmail.com>

	* std_hooks.lua: new default get_netsync_*_permitted hooks, which
	read permissions setting from $confdir/{read,write}-permissions
	* monotone.texi: document the new default hooks

2005-10-23  Timothy Brownawell  <tbrownaw@gmail.com>

	* contrib/usher.cc: new option "-p <pidfile>", catch SIGTERM and SIGINT
	and exit cleanly

2005-10-22  Timothy Brownawell  <tbrownaw@gmail.com>

	* constants.cc: increase log_line_sz so that the new unified
	"SERVER IDENTIFICATION HAS CHANGED" message doesn't get truncated.
	It used to be multiple print statements but was merged into one,
	apparently to help with translation.

2005-10-22  Timothy Brownawell  <tbrownaw@gmail.com>

	* contrib/usher.cc: Support friendly shutdown (no new connections, but
	don't kill existing ones) of local servers and the usher as a whole.
	Simple admin interface to start/stop or get the status of individual
	servers or the whole usher (listens for connections on a separate
	port, only enabled if specified on the command line).

2005-10-22  Richard Levitte  <richard@levitte.org>

	* tests/t_database_sig_cleanup.at: Two more sleeps that I forgot.

2005-10-20  Nathaniel Smith  <njs@pobox.com>

	* cert.hh (find_common_ancestor): Remove dead declaration.
	* database.cc (check_schema): Improve schema mismatch error
	message.

2005-10-20  Richard Levitte  <richard@levitte.org>

	* tests/t_database_sig_cleanup.at: Sleep for a couple of seconds,
	so monotone has a chance to clean up and die properly, even on a
	slower machine.

2005-10-19  Nathaniel Smith  <njs@pobox.com>

	* tests/t_update_switch_branch.at, testsuite.at: New test.

2005-10-19  Nathaniel Smith  <njs@pobox.com>

	* commands.cc (update): Make branch sticky even if update target
	== current rid.

2005-10-19  Matt Johnston  <matt@ucc.asn.au>

	* main.cc, database.{cc,hh}: SIGINT and SIGTERM handlers
	exit gracefully, and try to ROLLBACK+close any databases to clean up
	.db-journal files. Added new database::close() method to be used
	rather than sqlite_close() directly
	* monotone.{cc,hh}, sanity.{cc.hh}: move clean_shutdown flag to
	global_sanity
	* tests/t_database_sig_cleanup.at: test it
	* keys.cc: don't L() private key

2005-10-19  Matthew A. Nicholson  <matt@matt-land.com>

	* std_hooks.lua: Minor correction to vim warning during 3-way merge.

2005-10-18  Timothy Brownawell  <tbrownaw@gmail.com>

	* contrib/usher.cc: Update comment about client versions

2005-10-18  Timothy Brownawell  <tbrownaw@gmail.com>

	* netsync.cc netcmd.{cc,hh}: usher_reply_cmd now has both who we
	connected to *and* what pattern we asked for
	* contrib/usher.cc: new file format, allow to key servers on either
	hostname or pattern, hostname checked first
	reload config file on SIGHUP

2005-10-18  Timothy Brownawell  <tbrownaw@gmail.com>

	* netsync.cc (session::process_usher_cmd): reply with who we connected
	to (hostname or hostname:port), not what pattern we asked for.
	* contrib/usher.cc: Update comment.

2005-10-18  Timothy Brownawell  <tbrownaw@gmail.com>

	* contrib/usher.cc: support dynamic local servers
	These are started when a client attempts to connect, and killed at
	a set time interval after the last client has disconnected.

2005-10-15  Nathaniel Smith  <njs@pobox.com>

	* manifest.cc (build_restricted_manifest_map): Mention the new
	--missing option in the missing files error message hint.

2005-10-17  Timothy Brownawell  <tbrownaw@gmail.com>

	* commands.cc (serve): check that the db is valid before beginning
	service (would previously not know until someone connected)
	* netsync.cc (serve_connections): don't say "beginning service" until
	after opening the socket.

2005-10-16  Timothy Brownawell  <tbrownaw@gmail.com>

	* app_state.{cc,hh}, key_store.cc: change how the keystore directory
	is initialized; was using app.confdir before it was ready

2005-10-16  Timothy Brownawell  <tbrownaw@gmail.com>

	Make the configuration directory configurable and available to lua
	* lua.cc: export new function to lua, "get_confdir"
	* app_state.{cc,hh} monotone.cc options.hh: new option --confdir,
	make the configuration directory something other than ~/.monotone
	* lua.{cc,hh}: make the app_state availabe to lua callbacks
	* key_store.cc: use get_confdir instead of hardcoded
	* lua.cc: use get_confdir instead of hardcoded
	* tests/t_config_confdir.at: test --confdir and lua get_confdir
	* testsuite.at: add it

2005-10-16  Timothy Brownawell  <tbrownaw@gmail.com>

	Teach client to optionally push unused keys; new pubkeys can now be
	given to a server without restarting it.
	* app_state.{cc,hh}, monotone.cc, options.hh:
	new command-specific-option --key-to-push=<key> , used to sync/push
	a key that hasn't signed anything
	* netsync.cc: make it work
	* commands.cc: push and sync take it
	* tests/t_netsync_pubkey.at: test it

2005-10-16  Matthew Gregan  <kinetik@orcon.net.nz>

	* configure.ac: Don't add boost_unit_test_framework to global
	LIBS, we will link against it directly when needed.
	* Makefile.am: Only allow unit_tests to be built if
	boost_unit_test_framework was available at configure time.

2005-10-15  Matthew Gregan  <kinetik@orcon.net.nz>

	* configure.ac: Use boost_filesystem as the library to test for
	when trying to guess a suitable BOOST_SUFFIX.  Make a missing
	boost_unit_test_framework library a non-fatal error.

2005-10-14  Emile Snyder  <emile@alumni.reed.edu>

	* commands.cc: Fix breakage I introduced with the --unknown flag.
	Rename find_unknown to find_unknown_and_ignored, since that's what
	it's actually doing.  Likewise ls_unknown ->
	ls_unknown_or_ignored, and use find_unknown_and_ignored correctly.
	Fixes t_mt_ignore.at failures.
	
2005-10-14  Nathaniel Smith  <njs@pobox.com>

	* key_store.{cc,hh} (get_key_dir): New method.
	* schema_migration.cc (migrate_client_to_external_privkeys): Tell
	user that we're moving their keys.
	* commands.cc (genkey): Refer to keystore by the directory, not as
	"keystore".
	(ls_keys): Likewise.

2005-10-14  Timothy Brownawell  <tbrownaw@gmail.com>

	Add .mt-ignore, ignore most generated files, except for the *m4 files.

2005-10-14  Emile Snyder <emile@alumni.reed.edu>

	* app_state.{cc,hh}: new 'unknown' class member for --unknown flag.
	* commands.cc (CMD(add), ls_unknown, find_unknown): use new
	--unknown flag to add any files in the working copy that monotone
	doesn't know about (and isn't ignoring).
	* monotone.cc (coptions, cpp_main): add the --unknown flag handling.
	* options.hh: add OPT_UNKNOWN.
	* monotone.texi: document it.
	* tests/t_add.at: test it.
	
2005-10-14  Emile Snyder <emile@alumni.reed.edu>

	* database.cc (complete): enhance h: and b: to mean "current
	branch" (as defined by your working copy) when given empty.
	* monotone.texi: document it.
	
2005-10-14  Matthew Gregan  <kinetik@orcon.net.nz>

	* database.cc: Exclusively lock the database when performing a 'db
	dump'.
	* schema_migration.cc: Run an analyze at the end of a database
	migration to help out the SQLite query optimizer.  Also change
	schema id calculation to match 'sqlite_stat%' rather than the
	specific table 'sqlite_stat1'--the SQLite docs suggest that more
	tables will be created in the future.

2005-10-14  Matthew Gregan  <kinetik@orcon.net.nz>

	* database.cc, schema.sql, schema_migration.cc: Use SQLite 3's
	exclusive locking whereever we start a new transaction; allows
	monotone to report database locking errors earlier if a second
	monotone process attempts to perform database operations.

2005-10-14  Matthew Gregan  <kinetik@orcon.net.nz>

	* commands.cc (message_width): Refactor into display_width() and
	remove message_width().
	* transforms.{cc,hh} (display_width): Rename length() to
	display_width() and use the code from message_width().
	* ui.cc, commands.cc: Change calls to length() to display_width().
	* netsync.cc: Remove length() calls, test for string emptiness
	instead.

2005-10-13  Emile Snyder <emile@alumni.reed.edu>

	* commands.cc (CMD(revert)): use --missing for revert a'la drop.
	* monotone.texi: document it.
	* tests/t_revert_restrict.at: test it.
	
2005-10-13  Emile Snyder <emile@alumni.reed.edu>

	* app_state.{cc,hh}: new missing class member for --missing flag.
	* commands.cc (CMD(drop), ls_missing, find_missing): use new
	--missing flag to drop any files already deleted in the working copy.
	* monotone.cc (coptions, cpp_main): add the --missing flag handling.
	* options.hh: add OPT_MISSING.
	* monotone.texi: document it.
	* tests/t_drop_missing.at: test it.
	
2005-10-13  Emile Snyder <emile@alumni.reed.edu>

	* database.cc (complete): implementation for h:branch selector to
	find heads of a branch.
	* selectors.{cc,hh}: add sel_head with selector character 'h'.
	* monotone.texi: document it.
	
2005-10-13  Matt Johnston  <matt@ucc.asn.au>

	* botan/mem_pool.cpp: fix bug preventing remove_empty_buffers()
	from being called, gives significant improvements for long-running
	processes.

2005-10-12  Emile Snyder <emile@alumni.reed.edu>

	* monotone.texi: add njs's lucid definition of what the disapprove
	actually means in terms of the revision graph to it's section in
	the documentation.
	
2005-10-12  Matt Johnston  <matt@ucc.asn.au>

	* monotone.cc: return with exit code of 2 on usage output
	* testsuite.at: turn "cat_foo" into "automate get_foo"
	* tests/t_empty_env.at, tests/t_null.at, tests/t_at_sign.at,
	tests/t_unreadable_db.at, tests/t_cmdline_options.at: expect 2 exit code
	* tests/t_cross.at: update to the changeset paradigm of immutable
	ancestors.

2005-10-11  Emile Snyder <emile@alumni.reed.edu>

	* app_state.{cc,hh}: new bind_address and bind_port class members.
	* options.hh: new OPT_BIND for serve command.
	* monotone.cc: handle OPT_BIND.
	* commands.cc (process_netsync_args, CMD(serve)): use values from
	the new --bind=[addr]:port option for 'monotone serve' rather than
	the positional argument.  default to binding all interfaces.
	* monotone.texi: document new serve syntax
	* netsync.cc (serve_connections): use empty address argument to
	mean bind all interfaces.
	* netxx/address.cxx (Address::add_all_addresses): set port_ member
	from passed in port argument.
	* testsuite.at, tests/t_netsync_single.at: use new --bind syntax
	for serve commands.
	
2005-10-11  Matthew Gregan  <kinetik@orcon.net.nz>

	* commands.cc (message_width, explain_usage): New function to
	calculate display width of translated strings.  Use it in
	explain_usage.
	Patch from Thomas Moschny <thomas.moschny@gmx.de>
	* certs.cc (get_user_key): Correct logic in N() test for multiple
	keys.  Resolves bug reported by Malte Thoma.

2005-10-10  Timothy Brownawell  <tbrownaw@gmail.com>

	Make netsync shutdown work properly.
	* netsync.cc (session::which_events): Only ask to read if not armed.
	A read failure will discard all read-but-not-processed commands.
	* netsync.cc (session::maybe_say_goodbye): Only say goodbye once.
	Repeated goodbyes means that one side *will* have a full write-queue
	when the connection is torn down.

2005-10-10  Timothy Brownawell  <tbrownaw@gmail.com>

	* tests/t_automate_stdio.at: Add comment here too.

2005-10-10  Timothy Brownawell  <tbrownaw@gmail.com>

	* contrib/get_stdio.pl: Add comments. I'm told it was "obtuse",
	hopefully this will help somewhat.

2005-10-10  Matt Johnston  <matt@ucc.asn.au>

	* configure.ac, Makefile.am: add {MONOTONE,LIB3RDPARTY}_C{,XX}FLAGS
	variables.

2005-10-10  Benoît Dejean <benoit@placenet.org>

	* commands.cc: s/key store/keystore/g.

2005-10-10  Matt Johnston  <matt@ucc.asn.au>

	* netsync.cc, database.{cc,hh}: don't include unwanted branch
	certs when building the merkle tree.
	* merkle.hh: add variant of insert_into_merkle_tree
	taking non-raw id.
	* markle.cc: comment out unused bits

2005-10-10  Nathaniel Smith  <njs@pobox.com>

	* cert.{cc,hh} (get_user_key): New function, replacing
	guess_default_key.
	* revision.cc (build_changesets_from_existing_revs) 
	(build_changesets_from_manifest_ancestry): 
	* rcs_import.cc (import_cvs_repo): 
	* commands.cc (internalize_cert_name, push, sync, serve):
	* cert.cc (make_simple_cert, cert_revision_author_default): Use
	it.

2005-10-10  Matthew Gregan  <kinetik@orcon.net.nz>

	* netsync.cc: Clean up another case where port numbers were being
	munged by localized iostreams.
	* tests/t_netsync_largish_file.at: Tweak the random file
	generation so that it's a bit faster on platforms with slow awk
	implementations.
	* netsync.cc: Remove comment stating that our official IANA port
	should be renamed from 'netsync' to 'monotone'; Tomas sorted this
	out a while ago.
	* lua.cc (Lua::ok): Only log the 'Lua::ok() failed' message if
	there has been a failure.
	* monotone.texi: Fix a typo.
	* win32/fs.cc (get_homedir): Clarify comment.

2005-10-09  Matthew Gregan  <kinetik@orcon.net.nz>

	* contrib/usher.cc (main): Reset parser state for config file
	parser.
	* win32/monotone.iss: Reduce minimum OS version for installer.
	* configure.ac: Another Boost library suffix.

2005-10-08  Matthew Gregan  <kinetik@orcon.net.nz>

	* tests/t_automate_keys.at: Portability fixes.

2005-10-08  Benoît Dejean  <benoit@placenet.org>

	* commands.cc: One more i18n string.

2005-10-08  Matthew Gregan  <kinetik@orcon.net.nz>

	* tests/t_automate_keys.at: Don't rely on extended sed either!

2005-10-08  Nathaniel Smith  <njs@pobox.com>

	* database.{hh,cc}: Clean-up previous change -- switch to using a
	cleanup_ptr to hold sqlite3_stmt handles, for proper exception
	safety.

2005-10-08  Nathaniel Smith  <njs@pobox.com>

	* database.cc (fetch): Do not insert prepared statements into the
	statement table until they are successfully created, to avoid
	segfaults on database teardown.

2005-10-08  Matthew Gregan  <kinetik@orcon.net.nz>

	* tests/t_automate_keys.at: Use sed rather than relying on an
	extended grep being available.

2005-10-08  Nathaniel Smith  <njs@pobox.com>

	* contrib/ciabot_monotone.py (send_change_for): Handle branch-less
	revisions.

2005-10-08  Nathaniel Smith  <njs@pobox.com>

	* paths.cc: Make initial_rel_path an fs::path.  Adjust code
	correspondingly.  Add tests that calling monotone from inside MT
	should work.
	* tests/t_add_inside_MT.at, testsuite.at: New test.

2005-10-08  Matthew Gregan  <kinetik@orcon.net.nz>

	* win32/fs.cc: Don't consider USERPROFILE as a possible home
	directory; APPDATA is more appropriate.  Add a second method to
	get the APPDATA path.  Always use HOME if it's set (not just under
	Cygwin/MinGW).
	* tests/t_netsync_absorbs.at: Add missing CANONICALISE().

2005-10-07  Timothy Brownawell  <tbrownaw@gmail.com>

	* commands.cc (pubkey): don't insist on having a database
	* tests/t_key_management_without_db.at: check it

2005-10-07  Timothy Brownawell  <tbrownaw@gmail.com>

	* file_io.cc, vocab.cc, Makefile.am: fix merge
	* botan/algolist.cpp, botan/def_alg.cpp: fix merge

2005-10-07  Timothy Brownawell  <tbrownaw@gmail.com>

	* automate.cc: add "automate keys". like "ls keys", except it
	uses basic_io (since "ls keys" is now slightly irregular and not
	very well suited to machine interpretation).
	* monotone.texi: document it
	* tests/t_automate_keys.at: test for it
	* testsuite.at: add test
	* basic_io.{cc,hh} (stanza): add push_str_multi, for entries
	that can take a variable number of string arguments.
	* commands.cc: add "automate keys" to automate help
	misc minor whitespace cleanup

2005-10-06  Timothy Brownawell  <tbrownaw@gmail.com>

	* commands.cc (ls_keys): don't insist on having a db
	* tests/t_key_management_without_db.at: check ls keys
	* monotone.texi: update for new key storage
		* concepts :: storage and workflow
		* tutorial :: generating keys
		* tutorial :: committing work
		* command reference :: informative
		* command reference :: key and cert
		* command reference :: packet I/O

2005-10-06  Timothy Brownawell  <tbrownaw@gmail.com>

	* commands.cc (chkeypass): doesn't use the db, so we don't need a guard
	* commands.cc (dropkey): don't insist on having a db
	* tests/t_genkey_without_db.at: rename (s/genkey/key_management) and
	add checks for chkeypass and dropkey without a db

2005-10-06  Timothy Brownawell  <tbrownaw@gmail.com>

	* database.{cc,hh}: new function, database::database_specified()
	return whether we were given a database (doesn't care about validity,
	only that we were told to use one)
	* commands.cc (genkey): don't insist on having a db, but still
	check it for duplicates if we're given one.
	* tests/t_genkey_without_db.at: make sure it works
	* testsuite.at: add test

2005-09-28  Timothy Brownawell  <tbrownaw@gmail.com>

	* keys.cc (get_private_key): don't use lua hook passwords for
	chkeypass.

2005-09-28  Matt Johnston  <matt@ucc.asn.au>

	* keys.cc (get_private_keys): don't use lua hook passwords for
	chkeypass.

2005-09-28  Timothy Brownawell  <tbrownaw@gmail.com>

	* key_store.cc: fix delete_key
	* tests/t_database_check_normalized: needs 'db migrate'
	* tests/t_lua_privkey.at: update for new key location
	* tests/t_netsync_absorbs.at: use genkey instead of packets
	* tests/t_netsync_checks_server_key.at: same
	* tests/t_netsync_pubket.at: update key packet to new format

2005-09-27  Timothy Brownawell  <tbrownaw@gmail.com>

	Replace extract_keys command with a database migrator.
	* database.{cc,hh}: Remove last traces of private keys in db.
	* schema.sql: Remove private_keys table
	* commands.cc (dropkey): private keys can no longer be in the db.
	* schema_migration.cc: new migrator
	* commands.cc: remove extract_keys
	* tests/t_migrate_schema.at: update
	* keys.hh, cert.cc, key_store.cc: keys_match doesn't work well on
	privkeys. Don't use it.
	* key_store.cc: Allow duplicate insertions, if they match.

2005-09-27  Timothy Brownawell  <tbrownaw@gmail.com>

	* schema_migration.hh: migrate_depot_schema() doesn't really exist
	* database.cc, schema_migration.{cc,hh}: migrate_monotone_schema
	now takes an app_state * , so data can be moved to/from the database.

2005-09-27  Matt Johnston  <matt@ucc.asn.au>

	* botan/pkcs8.cc, keys.cc: fix monotone-specific pkcs8 key
	parsing.
	* commands.cc: ls keys shows keystore-only pubkeys as well
	* packet.cc: fix unit tests
	* testsuite.at: use keypair packet rather than privkey/pubkey 
	packets.

2005-09-26  Matt Johnston  <matt@ucc.asn.au>

	* commands.cc, keys.cc, others: use standard
	"PBE-PKCS5v20(SHA-1,TripleDES/CBC)" encoding rather than
	raw arc4. extract_keys will re-encode keys, still
	need to work on packet.cc encoding.
	* botan/{des*,pkcs5*,algolist.cpp}: required files
	from Botan 1.4.6

2005-09-25  Timothy Brownawell  <tbrownaw@gmail.com>

	Move private keys outside the database.
	They're now stored as keypairs in ~/.monotone/keys
	Details:
	* keystore.{cc,hh}: handle storage of keypairs
	* tests*: Specify keystore location when running the testsuite.
		This prevents it from polluting the user's keystore.
	* database{cc,hh}: remove ability to put privkeys. They can still
		be listed, retrieved, and deleted, to support
	* commands.cc: New command, extract_keys. Copies private keys from
		the database to the keystore.
	* vocab.hh: add keypair type, like pair<pubkey, privkey>, except that
		the members are named pub and priv.
	* packet.cc: Clean up read_packets.
	* packet.{cc,hh}: privkey packets no longer exists, handle keypair
		packets instead.
	* file_io.{cc,hh}: add read_directory because tree_walker needs to
		be in the wc. add a write_data that works outside the wc.
	* Makefile.am: add keystore.{cc,hh}
	* others: update to work with new key storage

2005-10-06  Matthew Gregan  <kinetik@orcon.net.nz>

	* std_hooks.lua (merge3_emacs_cmd): Minor cleanup.
	* std_hooks.lua: Pass '--eval' rather than '-eval' to Emacs; the
	CVS emacsclient does not consider '-eval' as valid.
	* platform.hh, unix/fs.cc, win32/fs.cc (rename_clobberingly): New
	function for best-effort atomic renames.  This will probably never
	be atomic on Win32.
	* file_io.cc (write_data_impl): Append process ID to temporary
	file name so that multiple monotone processes operating on the
	same working copy are less likely to clobber each other.  Use
	rename_clobberingly().
	* ui.cc (user_interface): Allow std::cout to raise
	ios_base::failure exceptions if stream goes bad (e.g. stream
	receives EPIPE).
	* monotone.cc (cpp_main): Catch ios_base::failure exceptions and
	exit cleanly.
	* main.cc (main_with_signal_handlers): Install handler to ignore
	SIGPIPE.
	* Makefile.am: Remove platform_netsync.cc references.
	* {unix,win32}/platform_netsync.cc: Remove files.
	* platform.hh, netsync.cc (run_netsync_protocol):
	Remove {start,end}_platform_netsync() calls.

2005-10-04  Nathaniel Smith  <njs@pobox.com>

	* monotone.texi (Automation): Document the mysterious columns of
	numbers in 'automate inventory' output format.

2005-10-04  Matt Johnston  <matt@ucc.asn.au>

	* botan/, Makefile.am: update to Botan 1.4.7

2005-10-03  Nathaniel Smith  <njs@pobox.com>

	* monotone.texi (Automation): Clean up formatting and description
	of 'automate inventory' sample output.

2005-10-02  Marcel van der Boom  <marcel@hsdev.com>

	* commands.cc (CMD(checkout)): Check for non-existant checkout dir
	earlier, so we can fail earlier.

2005-09-30  Nathaniel Smith  <njs@pobox.com>

	* Makefile.am (AM_CFLAGS, AM_CXXFLAGS): Add
	-DBOOST_SP_DISABLE_THREADS (disables thread-safe shared_ptr
	reference counting).

2005-09-30  Nathaniel Smith  <njs@pobox.com>

	* debian/README.Debian, debian/TODO.Debian: Add debian files
	left out of repository.

2005-09-30  Nathaniel Smith  <njs@pobox.com>

	* NEWS: Set date for 0.23.

2005-09-30  Nathaniel Smith  <njs@pobox.com>

	* testsuite.at: Whoops, forgot to hit save.  Remove
	t_diff_changeset_bug.at.

2005-09-30  Grahame Bowland  <grahame@angrygoats.net>

	* paths.cc: remove unit tests for 
	file_path_internal_from_user

2005-09-30  Patrick Mauritz  <oxygene@studentenbude.ath.cx>

	* configure.ac: only add gnu specific CFLAGS and CXXFLAGS for
	gnu compilers

2005-09-30  Nathaniel Smith  <njs@pobox.com>

	* tests/t_log_outside_working_dir.at: Fix summary line.
	* tests/t_diff_changeset_bug.at: Remove redundant test
	(cf. t_restricted_diff_unchanged.at).

2005-09-30  Nathaniel Smith  <njs@pobox.com>

	* Makefile.am (BOTAN_SOURCES): Add botan/hash_id.h.

2005-09-30  Nathaniel Smith  <njs@pobox.com>

	* NEWS: More additions (mention MM and the problems paths.cc will
	cause for colinux folks).

2005-09-30  Nathaniel Smith  <njs@pobox.com>

	* Makefile.am (MOST_SOURCES): Add hash_map.hh.
	(BOTAN_SOURCES): Add botan/charset.h.

2005-09-29  Nathaniel Smith  <njs@pobox.com>

	* NEWS: Fix typos pointed out by Matthew Gregan.

2005-09-29  Nathaniel Smith  <njs@pobox.com>

	* UPGRADE, configure.ac, monotone.spec, win32/monotone.iss:
	* debian/changelog: Bump version number.
	
2005-09-30  Grahame Bowland  <grahame@angrygoats.net>

	* paths.hh: update file_path documentation, 
	remove file_path_internal_from_user
	* paths.cc: remove file_path_internal_from_user
	* commands.cc CMD(cat): change file_path_internal_from_user 
	to file_path_external
	* tests/t_diff_outside_working_dir.at: check diff works outside 
	  of a working dir (with a file specified)
	* tests/t_log_outside_working_dir.at: check log works outside 
	  of a working dir (with a file specified)
	* tests/t_diff_changeset_bug.at: mysterious changeset bug
	* testsuite.at: add new tests

2005-09-29  Nathaniel Smith  <njs@pobox.com>

	* AUTHORS: Add Grahame and Marcel.
	* NEWS: Write 0.23 entry.
	* monotone.texi (Reserved Files): Mention in .mt-ignore docs that
	the patterns are regexes.
	
2005-09-30  Grahame Bowland  <grahame@angrygoats.net>

	* paths.cc (file_path::file_path): Allow external paths outside of
	a working directory, so long as we don't enter a working directory 
	later.
	(access_tracker) add new very_uninitialized state which 
	prevents subsequent initialization
	(test_access_tracker) check the very_uninitialized state works
	* paths.hh: correct mention of monotone cat file to new syntax

2005-09-29  Matthew Gregan  <kinetik@orcon.net.nz>

	* paths.cc: Restore two unit tests on Win32.

2005-09-29  Richard Levitte  <richard@levitte.org>

	* testsuite.at: Removed a spurious G...

2005-09-29  Matthew Gregan  <kinetik@orcon.net.nz>

	* paths.cc, win32/fs.cc: Fixes to allow unit tests to pass on Win32.

2005-09-29  Marcel van der Boom  <marcel@hsdev.com>

	* netsync.cc (rebuild_merkle_trees): only get matched branch
	certs, not all of them

2005-09-28  Nathaniel Smith  <njs@pobox.com>

	* tests/t_rename_diff_names.at, testsuite.at: New test.

2005-09-27  Richard Levitte  <richard@levitte.org>

	* monotone.texi (Tutorial): It seems like texi2pdf gets quite
	confused when a @chapter has a @subsection with a @section in
	between.  The resulting PDF had a Tutorial that was a indexed as a
	subsection under Concepts/Branches instead of being indexed as the
	chapter it is, and most confusingly, it's last subsection
	(Branching and Merging) ended up as a a separate chapter of it's
	own...

2005-09-27  Matt Johnston  <matt@ucc.asn.au>

	* netsync.cc (ancestry_fetcher): new approach to requesting file
	and manifest deltas and full data. Tries to be more efficient
	for the vcache of recontstructed data, and conceptually simpler

	* tests/t_netsync_unrelated.at: passes, remove XFAIL

2005-09-26  Benoît Dejean  <benoit@placenet.org>

	* database.cc: Merged 3 strings.

2005-09-26  Matt Johnston  <matt@ucc.asn.au>

	* commands.cc: add 'help' command
	* monotone.cc: add -h alias for --help
	
2005-09-25  Matt Johnston  <matt@ucc.asn.au>

	* netsync.cc: use lexical_cast on port numbers to avoid
	strange-looking "port 5,253"

2005-09-25  Matthew Gregan  <kinetik@orcon.net.nz>

	* sqlite/*: Update in-tree SQLite from 3.2.6 to 3.2.7.

2005-09-25  Benoît Dejean  <benoit@placenet.org>

	* netsync.cc: 3 more i18n strings.

2005-09-25  Benoît Dejean  <benoit@placenet.org>

	* cert.cc (cert_signable_text): F() vs. boost::format.
	* lua.cc (monotone_guess_binary_file_contents_for_lua),
	(monotone_include_for_lua), (monotone_includedir_for_lua):
	* rcs_import.cc (import_cvs_repo): Merged some strings.
	
2005-09-25  Benoît Dejean  <benoit@placenet.org>

	* lua.cc (monotone_guess_binary_file_contents_for_lua):
	Fixed signednes warning and istream usage.

2005-09-25  Matt Johnston  <matt@ucc.asn.au>

	* ui.cc: fallback to the default locale if locale("") fails.

2005-09-25  Matt Johnston  <matt@ucc.asn.au>

	* botan/arc4.cpp: increase maximum keylength to 256 bytes.

2005-09-24  Benoît Dejean  <benoit@placenet.org>

	* ChangeLog: Fixed.
	I don't understand how xxdiff works :/ Please help.

2005-09-24  Satoru SATOH <ss@gnome.gr.jp>

	* po/ja.po: Updated Japanese translation.

2005-09-23  Benoît Dejean  <benoit@placenet.org>

        * std_hooks.lua: More i18n strings.

        I don't know how to handle lua
        "multiline" ..
        "strings" because gettext doesn't join them.

2005-09-22  Benoît Dejean  <benoit@placenet.org>

        * sanity.{cc,hh}: Uninlined F() and FP().
        This happily saves ~100KB of .text on my ppc.

2005-09-22  Benoît Dejean  <benoit@placenet.org>

	* netsync.cc: Reverted changes
	from f0a632bf14468b6e03a488d6f1a64ef18b61d04c
	to   4f7f638954c79c54460d04c3be111acad8b26dd3

2005-09-22  Benoît Dejean  <benoit@placenet.org>

	* lua.cc (monotone_gettext_for_lua): New function.
	* po/POTFILES.in: Added std_hooks.lua.
	* std_hooks.lua: One more string for i18n.

2005-09-22  Benoît Dejean  <benoit@placenet.org>

	* ui.{cc,hh} (get_user_locale): Returns a const &.

2005-09-21  Timothy Brownawell  <tbrownaw@gmail.com>

	* contrib/usher.cc: better error checking

2005-09-20  Timothy Brownawell  <tbrownaw@gmail.com>

	* restrictions.cc: Make calculate_unrestricted_revision work
	with --exclude
	* tests/t_restriction_with_exclude_iprint.at: remove XFAIL

2005-09-20  Patrick Mauritz <oxygene@studentenbude.ath.cx>

	* configure.ac: solaris needs librt for fdatasync
	* sqlite/parse.c: #line and #include interactions aren't defined

2005-09-20  Matt Johnston  <matt@ucc.asn.au>

	* database.cc (space_usage): workaround the issue that in sqlite
	3.2.6, SUM({empty set}) returns NULL. (this is part of the sql spec,
	see http://www.sqlite.org/cvstrac/tktview?tn=1413 and the comment for
	SUM() in sqlite docs).

2005-09-20  Matt Johnston  <matt@ucc.asn.au>

	* ui.cc, ui.hh, sanity.hh: replace ui.user_locale with
	get_user_locale(), so that we can guarantee that it will be
	initialised when the global_sanity object (and probably other things)
	are instantiated.

2005-09-20  Matthew Gregan  <kinetik@orcon.net.nz>

	* tests/t_restriction_with_exclude_iprint.at: New test, variant of
	t_restriction_exclude.at, but with inodeprints enabled.  Mark as
	XFAILed.
	* testsuite.at: Add new test.
	* sqlite/*: Update in-tree SQLite from 3.2.2 to 3.2.6.
	* Makefile.am: Add sqlite/{analyze,vbdefifo,complete}.c to
	SQLITE_SOURCES
	* schema_migration.cc (calculate_schema_id): Explicitly exclude
	sqlite_stat1 table from schema ID calculation.  This is a new
	magic table created by the 'analyze' command in SQLite >= 3.2.3.

2005-09-18  Nathaniel Smith  <njs@pobox.com>

	* po/ja.po: New translation from Satoru SATOH <ss@gnome.gr.jp>.
	* AUTHORS: Add Satoru SATOH.
	
2005-09-18  Matthew Gregan  <kinetik@orcon.net.nz>

	* testsuite.at: Tweak default 'eveything' netsync glob to
	something that works around the MinGW/Win32 globbing issues for
	now.
	* tests/t_log_brief.at: Canonicalise output on Win32.

2005-09-17  Timothy Brownawell  <tbrownaw@gmail.com>

	* contrib/usher.cc: Remove stray "new int[2];' statements from
	debugging. Remove connections from list when finished.

2005-09-16  Timothy Brownawell  <tbrownaw@gmail.com>

	* Makefile.am (EXTRA_DIST): add contrib/monotone-cvs-ignore.lua,
	contrib/ciabot_monotone_hookversion.py, and contrib/usher.cc .
	also remove duplicate of contrib/monoprof.sh

2005-09-16  Timothy Brownawell  <tbrownaw@gmail.com>

	* netsync.cc: finish renaming things, so it compiles again...

2005-09-16  Timothy Brownawell  <tbrownaw@gmail.com>

	* contrib/usher.cc: A simple usher/proxy server. It asks connecting
	clients for their include pattern, and then forwards the connection
	to an appropriate (as given in a config file) monotone server. Note
	that all servers operating behind one usher need to have the same
	server key.

2005-09-16  Timothy Brownawell  <tbrownaw@gmail.com>

	* netcmd.{cc,hh}, netsync.cc: new netcmd types: usher_cmd and
	usher_reply_cmd. They are not included in the HMAC, and do not
	occur during normal communication. Purpose: running multiple servers
	from the same port. This allows a special server to ask for the
	client's include pattern, and then forward the connection to a real
	monotone server.

2005-09-16  Matt Johnston  <matt@ucc.asn.au>

	* botan/pkcs8.cpp: re-add the monotone-specific code for guessing if
	a key is DER encoded or not.

2005-09-16  Matt Johnston  <matt@ucc.asn.au>

	* botan/*: update to Botan 1.4.6
	* Makefile.am: ditto

2005-09-15  Timothy Brownawell  <tbrownaw@gmail.com>

	* app_state.{cc,hh}: restrictions now understand --exclude
	* commands.cc: commit and revert now take OPT_EXCLUDE
	* monotone.cc: update description of --exclude
	* tests/t_restriction_with_exclude.at: new test
	* testsuite.at: add it

2005-09-14  Timothy Brownawell  <tbrownaw@gmail.com>

	* contrib/ciabot_monotone_hookversion.py: CIA bot client script
	meant to be called from the note_netsync_revision_received hook.
	* lua.{cc,hh}: hook_note_commit and hook_note_netsync_revision_received
	now take the text of the revision as an argument.
	* netsync.cc, commands.cc: Give hooks new argument.
	* monotone.texi: Update documentation for those hooks.

2005-09-11  Benoît Dejean  <benoit@placenet.org>

	* database.cc
	* database_check.cc
	* netsync.cc
	* po/POTFILES.in
	* po/POTFILES.skip
	* rcs_import.cc: More i18n strings.

2005-09-07  Jim Meyering  <jim@meyering.net>
	
	* tests/t_rename_dir_cross_level.at: When invoking mv to rename
	a directory, do not include a trailing slash on the target -- that
	is not portable.                                                  

	* Makefile.am (TESTS_ENVIRONMENT): Ensure that PATH starts with
	the current directory, so we test the just-built monotone binary,
	not some older version.                                          

2005-09-07  Benoît Dejean  <benoit@placenet.org>

	* std_hooks.lua: Don't spawn emacs with '-no-init-file'.

2005-09-09  Matthew Gregan  <kinetik@orcon.net.nz>

	* paths.cc (save_initial_path): Default Boost's fs::path to
	fs::native grammar.
	* tests/t_unreadable_{db,MT}.at: Disable on Win32 for now.
	* paths.cc: Consistency--use WIN32 rather than _WIN32.
	* file_io.cc (walk_tree): Correct test for file existence.

2005-09-08  Matthew Gregan  <kinetik@orcon.net.nz>

	* Makefile.am: Add '-f' argument to 'mv'; avoids build waiting on
	 user confirmation in some cases.

2005-09-08  Nathaniel Smith  <njs@pobox.com>

	* monotone.texi (Certificates): Remove mention of fcerts and
	mcerts.

2005-09-07  Benoît Dejean  <benoit@placenet.org>

	* ui.{cc,hh}: Added user_inferface::user_locale.
	* sanity.hh: Made F() and FP() locale aware.

2005-09-06  Benoît Dejean  <benoit@placenet.org>

	* monotone.cc: One more i18n string.

2005-09-06  Benoît Dejean  <benoit@placenet.org>

	* po/fr.po: Updated French translation.

2005-09-06  Benoît Dejean  <benoit@placenet.org>

	* commands.cc: No i18n for cert_revision_changelog.

2005-09-06  Matthew Gregan  <kinetik@orcon.net.nz>

	* tests/t_netsync_read_permissions.at: Tweak tests so we aren't
	trying to serve a bare '*'; works around test hangs due to glob
	expansion sillyness on MinGW.
	* tests/t_netsync_globs.at: Ditto.
	* tests/t_netsync_exclude.at: Ditto.
	* std_hooks.lua (ignore_file): Add Mac OS X (.DS_Store) and
	Windows (desktop.ini) per-directory browser configuration files.


2005-09-05  Benoît Dejean  <benoit@placenet.org>

	* commands.cc: Fixed some strings (added ' around revisions).
	Removed some whitespaces.
	No i18n in diff output.

2005-09-05  Benoît Dejean  <benoit@placenet.org>

	* sanity.{cc,hh}: boost::format vs. F(). Merged boost::format
	and moved non-template code to sanity.cc.

2005-09-05  Matthew Gregan  <kinetik@orcon.net.nz>

	* win32/terminal.cc (have_smart_terminal): We were returning false
	in almost all circumstances; changed logic so that we at least
	work when running in a cmd.exe window.

2005-09-05  Matt Johnston  <matt@ucc.asn.au>

	* commands.cc (dump_diffs): don't use the terminal width to
	print ===== seperators.

2005-09-05  Matthew Gregan  <kinetik@orcon.net.nz>

	* paths.cc (find_and_go_to_working_copy): Create root and bookdir
	paths as fs::native.
	* main.cc: Tweak #ifdef to avoid exposing some unused SEH handling
	on MinGW.
	* configure.ac: Minor cleanup to Win32 configure test.

2005-09-04  Nathaniel Smith  <njs@pobox.com>

	* monotone.cc (options): Remove default from the help string for
	--count, since none of the options listed are actually the
	default.

2005-09-04  Nathaniel Smith  <njs@pobox.com>

	* tests/t_unreadable_db.at, testsuite.at: New test.

2005-09-03  Nathaniel Smith  <njs@pobox.com>

	* po/Makevars (XGETTEXT_OPTIONS): N_ != ngettext.
	Add c-format flags on F() and FP() calls (only partially
	successful on latter, because of bug in xgettext).
	
2005-09-04  Grahame Bowland  <grahame@angrygoats.net>

	* commands.cc: siplify the monotone cat command 
	to "monotone cat [-r] FIELNAME" (as in bug #12597)
	* monotone.texi: update documentation of "monotone cat"
	* tests/t_add_edge.at, tests/t_cat_file_by_name.at, 
	tests/t_change_empty_file.at, tests/t_cvsimport.at, 
	tests/t_cvsimport_deleted_invar.at, tests/t_cvsimport_drepper.at, 
	tests/t_cvsimport_drepper2.at, tests/t_cvsimport_manifest_cycle.at, 
	tests/t_cvsimport_samelog.at, tests/t_database_check.at, 
	tests/t_db_kill_rev_locally.at, tests/t_empty_id_completion.at, 
	tests/t_epoch.at, tests/t_epoch_server.at, tests/t_erename.at, 
	tests/t_i18n_file.at, tests/t_import.at, tests/t_merge_add_del.at, 
	tests/t_movedel.at, tests/t_movepatch.at, tests/t_netsync.at, 
	tests/t_netsync_exclude.at, tests/t_netsync_exclude_default.at, 
	tests/t_netsync_globs.at, tests/t_netsync_nocerts.at, 
	tests/t_netsync_permissions.at, tests/t_netsync_read_permissions.at, 
	tests/t_netsync_single.at, tests/t_normalized_filenames.at, 
	tests/t_persistent_server_revision.at, tests/t_remerge.at, 
	tests/t_rename.at, tests/t_renamed.at, tests/t_scan.at, 
	tests/t_set_default.at, tests/t_singlecvs.at, 
	tests/t_update_with_pending_add.at, tests/t_update_with_pending_drop.at, 
	tests/t_update_with_pending_rename.at, tests/t_versions.at: 
	use automation interface rather than "monotone cat"

2005-09-04  Grahame Bowland  <grahame@angrygoats.net>

	* ChangeLog: fix up screwed up three-way merge

2005-09-04  Grahame Bowland  <grahame@angrygoats.net>

	* automate.cc, commands.cc: add "automate get_file", 
	"automate get_revision" and "automate get_manifest" to 
	automation interface.
	* monotone.texi: document new automation commands
	* tests/t_automate_get_file.at, tests/t_automate_get_revision_at, 
	tests/t_automate_get_manifest.at: trivial testing of new 
	automation commands for output as specified, make sure they 
	do not complete IDs, make sure invalid IDs are caught.
	* testsuite.at: add new tests

2005-09-03  Matthew Gregan  <kinetik@orcon.net.nz>

	* tests/t_persistent_server_keys_2.at: 'commit' needs a commit
	message.  Un-XFAIL.
	* tests/t_netsync_unrelated.at: Fix 'setup' syntax.
	* tests/t_add_vs_commit.at: BASE_REVISION needs to be in the root
	of a working copy to work.  Un-XFAIL.
	* tests/t_add_stomp_file.at: 'add' does not take a --branch
	argument.  BASE_REVISION needs to be in the root of a working copy
	to work.
	* annotate.cc (build_parent_lineage): Don't access uninitialized
	memory--use resize() rather than reserve().

2005-09-02  Matthew Gregan  <kinetik@orcon.net.nz>

	* monotone.cc: Use consistent case in option descriptions.

2005-09-02  Nathaniel Smith  <njs@pobox.com>

	* paths.{hh,cc}: Add split_path typedef.  Use it.

2005-09-02  Matt Johnston  <matt@ucc.asn.au>

	* lua.cc (monotone_guess_binary_file_contents_for_lua): use a
	temporary char* buffer rather than &string[], extra copying seems
	to have negligible performance impact.
	* tests/perf-test.sh: change path from tests/ to contrib/, make
	executable.
	* tests/parse-accounting.pl: make executable.

2005-09-01  Timothy Brownawell  <tbrownaw@gmail.com>

	* lua.cc, std_hooks.lua: use proper regexes for .mt-ignore
	taken from a patch from Martin Dvorak
	* contrib/monotone-cvs-ignore.lua: New file, from the same patch.
	supports .cvsignore files
	* tests/t_mt_ignore.at: check that a missing .mt-ignore
	doesn't cause problems

2005-09-01  Timothy Brownawell  <tbrownaw@gmail.com>

	* tests/t_mt_ignore.at: use RAW_MONOTONE instead of ugly --rcfile
	Also actually do "mtn add" this time.

2005-09-01  Timothy Brownawell  <tbrownaw@gmail.com>

	* tests/t_mt_ignore.at: new test, checks that .mt-ignore works
	* testsuite.at: add it

2005-09-01  Timothy Brownawell  <tbrownaw@gmail.com>

	* std_hooks.lua: support .mt-ignore
	* monotone.texi: mention .mt-ignore and MT/wanted-testresults under
	"Existing control files"
	* .mt-ignore: ignore testsuite.dir

2005-09-03  Benoît Dejean  <benoit@placenet.org>

	* commands.cc (ls_certs):
	* netsync.cc (load_data): Merged strings.

2005-09-01  Benoît Dejean  <benoit@placenet.org>

	* commands.cc: Merged one more "no such revision '%s'" string.

2005-09-01  Benoît Dejean  <benoit@placenet.org>

	* commands.cc: Merged all "no such revision '%s'" strings.
	(string_to_datetime): Merged catch blocks in order to merge error
	messages.

2005-09-01  Benoît Dejean  <benoit@placenet.org>

	* ChangeLog: Fixed.

2005-09-01  Matthew Gregan  <kinetik@orcon.net.nz>

	* ui.cc (user_interface): Avoid calling sync_with_stdio(false) on
	Win32 for now to work around a bug in MinGW where unsynchronized
	std::cin returns EOF earlier when reading a stream with DOS
	newlines.  Resolves 'db load' failure reported by Howard Spindel.
	* database.cc (load): Don't bother executing an empty string.
	* commands.cc (ALIAS(import, setup)): Remove alias.

2005-09-01  Matt Johnston  <matt@ucc.asn.au>

	* schema.sql: add BEGIN, COMMIT to make it a single transaction,
	improves db init performance significantly on OS X (avoids many
	disk-cache flushes).

2005-09-01  Matthew Gregan  <kinetik@orcon.net.nz>

	* testsuite.at: Increase entropy used to generate port numbers
	where we can and increase range of port numbers generated.
	* monotone.texi: Fix a couple of minor typos.

2005-09-01  Matthew Gregan  <kinetik@orcon.net.nz>

	* monotone.texi: Update 'setup' documentation and tutorial to
	reflect new usage.  Also update much of the monotone output in the
	tutorials to reflect the output of more modern versions of
	monotone.  Correct some minor errors and typos while here.
	* commands.cc (CMD(setup)): Require database and branch arguments.
	(ALIAS(import,setup)): Add setup alias.
	* testsuite.at, tests/*.at: Update 'setup' usage.

2005-08-31  Richard Levitte  <richard@levitte.org>

	* lua.cc, std_hooks.lua: Rename
	monotone_guess_binary_filename_for_lua and guess_binary_filename
	to monotone_guess_binary_file_contents_for_lua and
	guess_binary_file_contents.

2005-08-31  Benoît Dejean  <benoit@placenet.org>

	* basic_io.cc (basic_io::input_source::err): Merged strings.

2005-08-31  Nathaniel Smith  <njs@pobox.com>

	* file_io.cc (set_char_is_binary, guess_binary): static_cast chars
	to uint8_t before using as array indices.  Also replace some ints
	with size_t's to quiet g++ warnings.

2005-08-30  Benoît Dejean  <benoit@placenet.org>

	In function void set_char_is_binary(char, bool)
	133: warning: array subscript has type char
	In function void init_char_is_binary()
	147: warning: comparison between signed and unsigned integer expressions
	In function bool guess_binary(const std::string&)
	160: warning: comparison between signed and unsigned integer expressions
	162: warning: array subscript has type char

2005-08-30  Benoît Dejean  <benoit@placenet.org>

	* file_io.cc (walk_tree): Fixed format.

2005-08-31  Marcel van der Boom  <marcel@hsdev.com>

	* std_hooks.lua (execute_confirm): New function.
	(merge2_opendiff_cmd, merge3_opendiff_cmd): Add.

2005-08-31  Matthew Gregan  <kinetik@orcon.net.nz>

	* paths.cc (test_bookkeeping_path, test_system_path): Second
	attempt at compile fixes; this time the unit tests actually pass
	too.

2005-08-30  Matthew Gregan  <kinetik@orcon.net.nz>

	* paths.cc (test_bookkeeping_path, test_system_path): Shift object
	instantiation around a little to work around what seems to be a
	bug in the gcc 3.3 parser.
	* win32/inodeprint.cc (inodeprint_file): Update to use new path
	handling code.
	* win32/fs.cc (tilde_expand): Compile fix.

2005-08-30  Petr Baudis  <pasky@suse.cz>

	* std_hooks.lua: Simple support for merging using merge(1) and vim.

2005-08-30  Benoît Dejean  <benoit@placenet.org>

	* po/fr.po: Updated French translation.

2005-08-30  Benoît Dejean  <benoit@placenet.org>

	* commands.cc: Merged some error messages.

2005-08-30  Benoît Dejean  <benoit@placenet.org>

	* commands.cc: Merged complete(..., file_id) and
	complete(..., manifest_id) into template complete(..., ID).

2005-08-30  Benoît Dejean  <benoit@placenet.org>

	* commands.cc (ls_certs): Reworked for i18n.
	(CMD(commit)): Merged 2 strings.

2005-08-30  Matthew Gregan  <kinetik@orcon.net.nz>

	* revision.cc (ensure_parents_loaded): Don't reuse an iterator
	after we've invalidated it.  Fixes 'diff' crash reported by Howard
	Spindel.

2005-08-30  Matt Johnston  <matt@ucc.asn.au>

	* botan/allocate.cpp: avoid string comparison when looking up the 
	default allocator
	* monotone.cc (cpp_main): set a default allocator

2005-08-28  Nathaniel Smith  <njs@pobox.com>

	* tests/t_attributes.at: Delete checkout dir in between
	checkouts.

2005-08-28  Matt Johnston  <matt@ucc.asn.au>

	* keys.cc (keys_match): new function to compare whether two keys
	match (ignoring whitespace as the database does, etc).
	* packet.cc, keys.cc: use it for existing-key-comparison.

2005-08-27  Nathaniel Smith  <njs@pobox.com>

	* commands.cc (checkout): Special-case "checkout ."
	* tests/t_checkout_dir.at: Test it.

2005-08-26  Nathaniel Smith  <njs@pobox.com>

	* file_io.hh: Remove comment describing old path types.
	* paths.hh: Add comment describing new path types.
	
2005-08-26  Nathaniel Smith  <njs@pobox.com>

	* app_state.cc (create_working_copy): Remove
	fs::filesystem_exception catching.
	* file_io.hh (mkdir_p): Remove comment noting app_state.cc's
	dependence on a boost-based implementation.

2005-08-26  Nathaniel Smith  <njs@pobox.com>

	* paths.cc: Include <string>.  Helps build on g++ 3.3?

2005-08-26  Nathaniel Smith  <njs@pobox.com>

	* commands.cc (get_log_message): Make the log message commentary a
	little more descriptive for people who may not know what a log
	message is...
	(commit): When canceling a commit due to empty log message, say
	so.

2005-08-26  Nathaniel Smith  <njs@pobox.com>

	* std_hooks.lua: Check for both "vi" and "notepad.exe" as fallback
	editors.  If no editor was found, print a helpful message instead
	of just running "vi" anyway.  Print a message if the editor exited
	with error.

2005-08-26  Nathaniel Smith  <njs@pobox.com>

	* file_io.cc (mkdir_p, make_dir_for): Increase error checking.
	* commands.cc (checkout): Make sure that checkout target directory
	does not already exist.  Also use system_path more uniformly.
	* tests/t_checkout_dir.at: Test.
	* tests/t_setup_existing_path.at: New test.

2005-08-26  Nathaniel Smith  <njs@pobox.com>

	* commands.cc (read): Optionally take files on command line.
	* tests/t_read_from_file.at, testsuite.at: New test.
	* monotone.texi (Network Service): Show Jim using this.
	(Packet I/O, Commands): Document.
	* monotone.1: Likewise.

2005-08-26  Nathaniel Smith  <njs@pobox.com>

	* change_set.cc (move_files_from_tmp_top_down): Typo again.
	
2005-08-26  Nathaniel Smith  <njs@pobox.com>
	
	* database.cc (open): Convert stray line to paths.cc.

2005-08-26  Nathaniel Smith  <njs@pobox.com>

	* change_set.cc (move_files_from_tmp_top_down): Typo.

	* file_io.cc (move_path): New function.
	(move_file, move_dir): Minor cleanup -- use
	require_path_is_nonexistent.

	* work.cc (build_deletions): Use delete_file, rather than unlink.
	If file is already non-existent, do nothing.
	(build_rename): Use move_path, rather than rename.  If file
	already appears to have been renamed, do nothing.

2005-08-26  Nathaniel Smith  <njs@pobox.com>

	* app_state.cc (allow_working_copy): Make logging more sensible.

2005-08-26  Nathaniel Smith  <njs@pobox.com>

	* transforms.cc (length): 
	* database.cc (sql, load, open): 
	* commands.cc (rename, attr): 
	* change_set.cc (move_files_to_tmp_bottom_up) 
	(move_files_from_tmp_top_down): Merge fixups.

2005-08-26  Nathaniel Smith  <njs@pobox.com>

	* database_check.cc: Track and report on manifest and revision
	parseability.
	* tests/t_database_check_normalized.at: Update to expect "not
	parseable" messages rather than "not normalized" messages.
	All tests pass.
	
2005-08-26  Nathaniel Smith  <njs@pobox.com>

	* tests/t_unreadable_MT.at: This test was called "do not fail on
	unreadable MT/options".  I do not know why we wanted such
	behavior.  I am making it "fail cleanly on unreadable
	MT/options".

2005-08-26  Nathaniel Smith  <njs@pobox.com>

	* paths.cc (check_fp_normalizes_to, test_file_path_internal):
	Oops, there were more places testing for non-brokenness; break
	them too.

2005-08-26  Nathaniel Smith  <njs@pobox.com>

	* paths.cc (test_split_join): Test that you cannot create a path
	in MT by joining.
	(file_path): Implement it.
	(split): Break, to match broken behavior of old splitter (easier
	than fixing change_set.cc...)
	(file_path_internal): Test for brokenness accordingly.

2005-08-26  Nathaniel Smith  <njs@pobox.com>

	* commands.cc (cat): Hack so that 'cat file REV PATH' works
	correctly both inside and outside of working copy, interpreting
	path slightly differently in each case.
	
2005-08-26  Nathaniel Smith  <njs@pobox.com>

	* tests/t_normalized_filenames.at: Internal unnormalized pathnames
	are no longer silently normalized, but rather a hard error.
	Adjust test accordingly.

2005-08-26  Nathaniel Smith  <njs@pobox.com>

	* paths.hh (file_path_internal_from_user): New constructor.
	* paths.cc (test_file_path_internal): Test it.
	(file_path::file_path): Implement it.
	* commands.cc (cat): Use it to create/validate passed in
	filenames.

2005-08-26  Nathaniel Smith  <njs@pobox.com>

	* paths.cc (test_system_path): Require that system_path normalize
	out ..'s.
	(system_path): Do so.

2005-08-26  Nathaniel Smith  <njs@pobox.com>

	* work.cc (build_additions): Remove redundant (and now wrong)
	code.
	Test 53 now passes.
	
2005-08-26  Nathaniel Smith  <njs@pobox.com>

	* file_io.cc (make_dir_for): Oops, this doesn't need a
	fs::native.
	Test 37 now passes.

2005-08-26  Nathaniel Smith  <njs@pobox.com>

	* file_io.cc (mkdir): New function.  Now with extra brain-eating
	power.
	(mkdir_p, make_dir_for, delete_file, delete_dir_recursive) 
	(move_file, move_dir, write_data_impl): Use it, to make all
	fs::path's native and disable boost's random rejection of paths.

2005-08-26  Nathaniel Smith  <njs@pobox.com>

	* paths.cc (test_file_path_external_prefix_a_b) 
	(test_file_path_external_no_prefix, test_file_path_internal): Test
	for validity of more strange characters (,+@*%#$=).

2005-08-26  Nathaniel Smith  <njs@pobox.com>

	* file_io.cc (ident_existing_file): Remove accidentally-left-in
	code.  Test 26 now passes.
	* lua.cc (monotone_includedir_for_lua, load_rcfile): Add
	fs::native's.

2005-08-25  Nathaniel Smith  <njs@pobox.com>

	* paths.hh (system_path::system_path): Add new boolean argument
	controlling some access_tracker behavior.
	* app_state.cc (allow_working_copy): Use it.
	* paths.cc (system_path): Implement it.
	(test_system_path): Test it.

2005-08-25  Nathaniel Smith  <njs@pobox.com>

	* file_io.cc (walk_tree): Return properly.
	
2005-08-25  Nathaniel Smith  <njs@pobox.com>

	* paths.cc (test_file_path_internal): Add tests for
	file_path.empty().
	* file_io.cc (walk_tree_recursive): Add explicit fs::native.

2005-08-25  Nathaniel Smith  <njs@pobox.com>

	* paths.cc: Many small changes.  Unit tests now pass.  72
	unexpected autotest failures.

2005-08-25  Nathaniel Smith  <njs@pobox.com>

	* paths.cc (file_path): Fix up error reporting in external path
	normalization.
	(test_file_path_external_no_prefix): "" is always an invalid
	path.

2005-08-25  Nathaniel Smith  <njs@pobox.com>

	* database.cc (sql): Only check schema version when db actually
	exists.

2005-08-25  Nathaniel Smith  <njs@pobox.com>

	* file_io.cc (read_data_for_command_line): We are given a
	system_path.

2005-08-25  Nathaniel Smith  <njs@pobox.com>

	* paths.cc: Fix all unit test failures, except for two mysterious
	boost::too_few_args exceptions.
	
2005-08-25  Nathaniel Smith  <njs@pobox.com>

	* paths.cc, unix/fs.cc: Many, many fixes and some new tests too.	

2005-08-25  Nathaniel Smith  <njs@pobox.com>

	* paths.cc (struct access_tracker): Doh, initializer should set
	'initialized'...
	(test_file_path_internal): It's valid for a split file
	to have a null component if the file is "".

2005-08-25  Nathaniel Smith  <njs@pobox.com>

	* paths.cc (in_bookkeeping_dir): Last change didn't work out so
	well; let's remove some negatives and see if I can understand what
	the code does this way...

2005-08-25  Nathaniel Smith  <njs@pobox.com>

	* paths.cc (not_in_bookkeeping_dir): Handle "MT" case.
	Update tests to make sure it sticks...

2005-08-25  Nathaniel Smith  <njs@pobox.com>

	* unit_tests.{cc,hh} (init_unit_test_suite): Remove
	path_component_tests.
	* unix/fs.cc (tilde_expand): Another compile fix.

2005-08-25  Nathaniel Smith  <njs@pobox.com>

	* {unix,win32}/fs.cc: Misc. compile fixes.

2005-08-25  Nathaniel Smith  <njs@pobox.com>

	* Makefile.am (UNIX_PLATFORM_SOURCES): Add unix/fs.cc
	(WIN32_PLATFORM_SOURCES): Add win32/fs.cc
	* paths.hh (bookkeeping_path): Implement default constructor.

2005-08-25  Nathaniel Smith  <njs@pobox.com>

	* rcs_import.cc (import_cvs_repo): 
	* lua.cc (default_rcfilename): 
	* diff_patch.cc (get_version): Small compile fixes.

2005-08-25  Nathaniel Smith  <njs@pobox.com>

	* paths.{cc,hh} (is_bookkeeping_path): New static method.
	* file_io.cc (walk_tree_recursive): Use it.  Now compiles.
	paths.cc and file_io.cc now compile.
	
2005-08-25  Nathaniel Smith  <njs@pobox.com>

	* file_io.cc (delete_dir_recursive): Implement.
	Misc. compile fixes.
	
2005-08-25  Nathaniel Smith  <njs@pobox.com>

	* file_io.cc (test_book_keeping_file): Remove.

2005-08-25  Nathaniel Smith  <njs@pobox.com>

	* file_io.cc (walk_tree_recursive, walk_tree): Implement.

2005-08-25  Nathaniel Smith  <njs@pobox.com>

	* paths.cc (const_system_path): Do tilde expansion.

2005-08-25  Nathaniel Smith  <njs@pobox.com>

	* file_io.cc (read_localized_data, read_data_for_command_line) 
	(write_localized_data, write_data, write_data_impl): Implement.

2005-08-25  Nathaniel Smith  <njs@pobox.com>

	* file_io.cc (read_data): Implement.  Remove the base64<gzip<>>
	versions.

2005-08-25  Nathaniel Smith  <njs@pobox.com>

	* file_io.cc (move_file, move_dir): Implement.

2005-08-25  Nathaniel Smith  <njs@pobox.com>

	* file_io.cc (assert_path_is_nonexistent, assert_path_is_file) 
	(assert_path_is_directory, require_path_is_nonexistent) 
	(require_path_is_file, require_path_is_directory) 
	(ident_existing_file, mkdir_p, make_dir_for, delete_file) 
	(delete_dir_recursive): Implement.

2005-08-25  Nathaniel Smith  <njs@pobox.com>

	* Audit uses of 'file_exists', because its semantics have changed;
	it now checks to see if a path exists and is a regular file,
	rather than that it simply exists.  A fair amount of code already
	thought it meant that... other places now use 'path_exists'.
	
2005-08-25  Nathaniel Smith  <njs@pobox.com>

	* file_io.cc (path_exists, directory_exists, file_exists):
	Implement.

2005-08-25  Nathaniel Smith  <njs@pobox.com>

	* platform.hh (get_path_status): New function.
	* unix/fs.cc (get_path_status): Implement.
	* win32/fs.cc (get_path_status): Implement inefficiently (does
	win32 have stat?)

2005-08-25  Nathaniel Smith  <njs@pobox.com>

	* file_io.cc (get_homedir, tilde_expand, book_keeping_file)
	(book_keeping_dir): Remove.

2005-08-25  Nathaniel Smith  <njs@pobox.com>

	* platform.hh (get_homedir): New function.
	* {win32,unix}/fs.cc (get_homedir): Expose.

2005-08-25  Nathaniel Smith  <njs@pobox.com>

	* Minor compile fixes.
	
2005-08-25  Nathaniel Smith  <njs@pobox.com>

	* platform.hh (tilde_expand): New function.
	* win32/fs.cc, unix/fs.cc: Implement it.

2005-08-25  Nathaniel Smith  <njs@pobox.com>

	* paths.cc: Many more fixes.  Now compiles with and without unit
	tests.
	
2005-08-25  Nathaniel Smith  <njs@pobox.com>

	* paths.cc: Lots of compile fixes for unit tests.
	Add a test for access_tracker.

2005-08-25  Nathaniel Smith  <njs@pobox.com>

	* paths.cc: Many fixes.  Now compiles.

2005-08-25  Nathaniel Smith  <njs@pobox.com>

	* paths.cc (system_path): Implement.

2005-08-24  Nathaniel Smith  <njs@pobox.com>

	* paths.cc (fully_normalized_path): Use find_first_of.

2005-08-24  Nathaniel Smith  <njs@pobox.com>

	* paths.cc (find_and_go_to_working_copy, save_initial_path) 
	(go_to_working_copy): Use new checked structure.
	(operator <<): Make sure we can log our access_tracked values
	without marking them as used.

2005-08-24  Nathaniel Smith  <njs@pobox.com>

	* paths.cc (struct access_tracker): Add invariant checking on
	lifetime usage of path roots.

2005-08-24  Nathaniel Smith  <njs@pobox.com>

	* paths.hh (any_path::operator =): return *this.

2005-08-24  Nathaniel Smith  <njs@pobox.com>

	* paths.{cc,hh}: More fixes.

2005-08-24  Nathaniel Smith  <njs@pobox.com>

	* paths.{cc,hh}: Reorganize a bit.  Implement file_path and
	bookkeeping_path.

2005-08-24  Nathaniel Smith  <njs@pobox.com>

	* paths.cc (file_path): Implement basic constructor.
	Misc compile fixes.
	Add single-character names to tests.
	
2005-08-24  Nathaniel Smith  <njs@pobox.com>

	* paths.cc (go_to_working_copy): New function.  Implement.
	* app_state.cc (create_working_copy): Adjust accordingly.

2005-08-24  Nathaniel Smith  <njs@pobox.com>

	* paths.cc (find_and_go_to_working_copy): Implement.
	* app_state.cc (allow_working_copy): Adjust accordingly.
	(relative_directory): Remove.
	* file_io.cc (find_working_copy): Remove.

2005-08-24  Nathaniel Smith  <njs@pobox.com>

	* paths.cc (save_initial_path): Update for previous changes.

2005-08-24  Nathaniel Smith  <njs@pobox.com>

	* paths.cc (test_system_path): Add tests for the
	from-any_path constructor.  Add test for "~foo" handling.
	Start cleaning up path roots.
	* platform.hh: Note that get_current_working_dir() is
	charset-broken (i.e., operations started inside non-utf8
	directories are probably broken).

2005-08-24  Nathaniel Smith  <njs@pobox.com>

	* app_state.cc (allow_working_copy): 
	* change_set.cc (print_insane_change_set): Two more small compile
	fixes.
	All remaining compile errors are localized to unimplemented
	paths.cc/file_io.cc functionality.

2005-08-24  Nathaniel Smith  <njs@pobox.com>

	* database.cc (initialize): Missing ;.

2005-08-24  Nathaniel Smith  <njs@pobox.com>

	* monotone.cc (cpp_main): Handle message_file right.

2005-08-24  Nathaniel Smith  <njs@pobox.com>

	* change_set.cc (print_insane_path_rearrangement): 
	* database.cc (initialize): 
	* monotone.cc (cpp_main): More small compile fixes.

2005-08-24  Nathaniel Smith  <njs@pobox.com>

	* file_io.hh
	({assert,require}_path_is_{nonexistent,file,directory}): New
	functions.
	Use them everywhere.

2005-08-24  Nathaniel Smith  <njs@pobox.com>

	* basic_io.hh: #include "paths.hh".
	* monotone.cc (add_rcfile): Remove obsolete absolutification, etc.

2005-08-24  Nathaniel Smith  <njs@pobox.com>

	* paths.hh (system_path): Add a from-any_path constructor.
	* Makefile.am (MOST_SOURCES): Remove path_component.{cc,hh}.
	* basic_io.hh (push_file_pair): New method.
	* change_set.cc (print_insane_change_set) 
	(print_insane_path_rearrangement): Use it.

2005-08-24  Nathaniel Smith  <njs@pobox.com>

	* paths.hh (any_path::as_internal): On second thought, return a
	std::string, not a utf8 -- utf8 would be better, but should wait
	for some more general charset handling cleanup.
	* Adjust other files accordingly.
	
2005-08-24  Nathaniel Smith  <njs@pobox.com>

	* More compile fixes.  All remaing compile errors are real
	problems, yay.
	
2005-08-24  Nathaniel Smith  <njs@pobox.com>

	* Lots and lots more compile fixes.

2005-08-24  Nathaniel Smith  <njs@pobox.com>

	* paths.hh, monotone.cc, app_state.hh, app_state.cc:
	* unix/inodeprint.cc: More compile fixes.

2005-08-24  Nathaniel Smith  <njs@pobox.com>

	* manifest.hh: Include paths.hh.
	* file_io.hh: Fix syntax errors, and fixup interface.

2005-08-24  Nathaniel Smith  <njs@pobox.com>

	* paths.hh, sanity.hh: Compilation fixes.

2005-08-24  Nathaniel Smith  <njs@pobox.com>

	* paths.cc: Update tests to use path_state_* and pass utf8
	objects.
	
2005-08-24  Nathaniel Smith  <njs@pobox.com>

	* paths.hh (file_path_external): Take a utf8() object, always.

2005-08-24  Nathaniel Smith  <njs@pobox.com>

	* paths.hh (class file_path): Make "convenience functions"
	required.

2005-08-24  Nathaniel Smith  <njs@pobox.com>

	* Switch rest of instances to using convenience functions.
	
2005-08-24  Nathaniel Smith  <njs@pobox.com>
	
	* Switch many instances to using convenience functions.
	
2005-08-24  Nathaniel Smith  <njs@pobox.com>

	* paths.hh (file_path_internal, file_path_external): Define
	convenience functions.
	(file_path, bookkeeping_path, system_path): Add default
	constructors.

2005-08-24  Nathaniel Smith  <njs@pobox.com>

	* app_state.cc, change_set.cc, change_set.hh, commands.cc:
	* inodeprint.cc, manifest.cc, rcs_import.cc, restrictions.cc:
	* work.cc: Audit all calls to file_path() to add internal/external
	notation.

2005-08-24  Nathaniel Smith  <njs@pobox.com>

	* app_state.cc: More paths.hh conversion.
	(app_state::prefix): Remove.
	* commands.cc: Remove uses of app.prefix.
	* automate.cc (automate_attributes): Likewise.

2005-08-23  Nathaniel Smith  <njs@pobox.com>

	* paths.hh (any_path::as_internal): On second thought, return a
	utf8 object.
	* app_state.cc (set_database): Take a system_path.
	(set_pidfile): Likewise.
	* monotone.cc (cpp_main): Pass one.

2005-08-23  Nathaniel Smith  <njs@pobox.com>

	* file_io.hh (get_homedir): Return a system_path.
	* app_state.hh (app_state): Make pidfile a system_path.
	* sanity.hh (sanity::filename): Make a system_path.
	* monotone.cc (cpp_main): Adjust accordingly.
	* paths.hh (any_path): Add as_internal() to interface.
	* paths.cc: Add roundtripping tests.

2005-08-23  Nathaniel Smith  <njs@pobox.com>

	* platform.hh, unix/fs.cc, win32/fs.cc
	(change_current_working_dir): Take an any_path, not a string.
	* rcs_import.{cc,hh}: Convert to paths.hh.

2005-08-23  Nathaniel Smith  <njs@pobox.com>

	* commands.cc (pid_file): Remove fs::path.

2005-08-23  Nathaniel Smith  <njs@pobox.com>

	* mkstemp.cc (monotone_mkstemp): Remove references to fs::path.

2005-08-23  Nathaniel Smith  <njs@pobox.com>

	* change_set.cc (apply_rearrangement_to_filesystem): Oops, missed
	some local_path's.

2005-08-23  Nathaniel Smith  <njs@pobox.com>

	* path_component.{cc,hh}: Delete.

2005-08-23  Nathaniel Smith  <njs@pobox.com>

	* change_set.cc (move_files_to_tmp_bottom_up) 
	(move_files_from_tmp_top_down): Convert to paths.hh.
	Whole file: stop using path_component.hh.

2005-08-23  Nathaniel Smith  <njs@pobox.com>

	* paths.cc (test_bookkeeping_path): Oops, "" is an invalid
	bookkeeping_path.

2005-08-23  Nathaniel Smith  <njs@pobox.com>

	* lua.cc, paths.cc: Few more tweaks for previous change.

2005-08-23  Nathaniel Smith  <njs@pobox.com>

	* paths.{cc,hh}: Add / operators.  Make that the usual way to use
	bookkeeping_path's.
	* work.cc: Adjust accordingly.
	* lua.cc (working_copy_rcfilename): Likewise.
	* commands.cc (update): Likewise.

2005-08-23  Nathaniel Smith  <njs@pobox.com>

	* paths.{cc,hh} (operator <<): Implement for any_paths.
	* paths.hh (class bookkeeping_path): Note that current design is
	bogus to remind myself to fix it tomorrow...

2005-08-23  Nathaniel Smith  <njs@pobox.com>

	* work.{hh,cc}: Convert to paths.hh.

2005-08-23  Nathaniel Smith  <njs@pobox.com>

	* lua.{cc,hh}: Mostly convert to paths.hh.  (Still uses boost::fs
	internally for some directory iteration.)
	* app_state.cc (load_rcfiles): Update accordingly.
	* file_io.hh (path_state): De-templatify; take any_path instead of
	a T.

2005-08-23  Nathaniel Smith  <njs@pobox.com>

	* paths.cc (any_path): New base class.
	(file_path, bookkeeping_path, system_path): Inherit from it.
	* transforms.{hh,cc} (utf8_to_system): Actually, always take a
	utf8 after all (but still have two return types).

2005-08-23  Nathaniel Smith  <njs@pobox.com>

	* transforms.cc: Convert to paths.hh.

2005-08-23  Nathaniel Smith  <njs@pobox.com>

	* transforms.{cc,hh} (localized, localized_as_string): Remove.

2005-08-23  Nathaniel Smith  <njs@pobox.com>

	* transforms.cc (utf8_to_system): Make fast.

2005-08-23  Nathaniel Smith  <njs@pobox.com>

	* transforms.hh (utf8_to_system): Add a string->string version.
	* transforms.cc (utf8_to_system): Implement it.

2005-08-23  Nathaniel Smith  <njs@pobox.com>

	* paths.cc (localized_path_str): New function.
	Fix some tests.

2005-08-23  Nathaniel Smith  <njs@pobox.com>

	* commands.cc: Convert to paths.hh.
	* mkstemp.cc (monotone_mkstemp): Likewise.

2005-08-23  Nathaniel Smith  <njs@pobox.com>

	* vocab_terms.hh, vocab.cc: Remove file_path, local_path.
	* database.{hh,cc}, monotone.cc: Convert to paths.hh.
	* file_io.{hh,cc}: Start to convert to paths.hh.

2005-08-23  Nathaniel Smith  <njs@pobox.com>

	* paths.{cc,hh} (fully_normalized_path): Implement.
	(external_path): Rename to system_path.
	Misc. other updates.

2005-08-21  Eric Anderson  <anderse-monotone@cello.hpl.hp.com>
	* file_io.cc, file_io.hh, lua.cc, std_hooks.lua: determine if a
	file is binary by looking at it incrementally, rather than reading
	it in entirely.  Prepare for making it possible to control what
	characters are considered "binary"

2005-08-20  Nathaniel Smith  <njs@codesourcery.com>

	* paths.cc (is_absolute): New function.
	(file_path::file_path(vector<path_component>))
	(file_path::split): Implement.

2005-08-20  Nathaniel Smith  <njs@pobox.com>

	* interner.hh (interner): Add a scary constructor that lets us
	insert an initial value and assert that we already knew that the
	value assigned to it would be.  (This lets us make it an inlined
	constant.)

2005-08-20  Nathaniel Smith  <njs@pobox.com>

	* paths.cc: Yet more tests.

2005-08-20  Nathaniel Smith  <njs@pobox.com>
	
	* paths.cc (save_initial_path): Implement.
	Add more tests.
	
2005-08-20  Nathaniel Smith  <njs@codesourcery.com>

	* paths.{cc,hh}: New files.
	* Makefile.am (MOST_SOURCES): Add them.
	* unit_tests.hh (add_paths_tests): Declare.
	* unit_tests.cc (init_unit_test_suite): Add them.
	* platform.hh (get_current_working_dir)
	(change_current_working_dir):  New functions.
	* {unix,win32}/fs.cc: New files.

2005-08-19  Nathaniel Smith  <njs@codesourcery.com>

	* monotone.texi (Tutorial): Tweak wording, use --db at more
	appropriate places.

2005-08-26  Richard Levitte  <richard@levitte.org>

	* database.cc (version): Revert the change done earlier, as it
	aborted if the schema isn't the current one, rendering this method
	useless.

2005-08-26  Matt Johnston  <matt@ucc.asn.au>

	* change_set.cc (check_depth, confirm_proper_tree): 
	more efficient algorithm to check for no loops
	* constants.hh: new constant max_path_depth to limit
	recursion in check_depth.

2005-08-26  Benoît Dejean  <benoit@placenet.org>

	* po/fr.po: Updated French translation.

2005-08-26  Richard Levitte  <richard@levitte.org>

	* options.hh, monotone.cc: Add the '--execute' command-specific
	option.
	* monotone.cc (cpp_main): ... and process it.
	* app_state.hh (class app_state): Add the 'execute' boolean.
	* app_state.cc (app_state): Initialise it.
	* commands.cc (CMD(drop)): Add '--execute' capability.
	* commands.cc (CMD(rename)): Add '--execute' capability.  Pass
	'app' to build_rename.
	* work.hh, work.cc (build_deletions, build_rename): Do the actual
	work.  This required the addition of an app_state parameter to
	build_rename.

	* tests/t_drop_execute.at, tests/t_rename_execute.at: New tests.
	* testsuite.at: Add them.

2005-08-26  Benoît Dejean  <benoit@placenet.org>

	* mt_version.cc (print_full_version): Merged strings.
	* change_set.cc: No i18n for unittests. Wow, this saves
	21 strings (total 781).

2005-08-25  Benoît Dejean  <benoit@placenet.org>

	* commands.cc (safe_gettext): New function.
	(explain_usage): Used there to avoid _("").

2005-08-25  Benoît Dejean  <benoit@placenet.org>

	* sanity.{cc,hh} (sanity::do_format): Merged code from
	sanity::{log, warning, progress} in order to merge
	strings. Fixed exception rethrowing.

2005-08-25  Benoît Dejean  <benoit@placenet.org>

	* commands.cc (CMD(lca)): One more string for i18n.
	(CMD(trusted)): Merged all strings.

2005-08-25  Benoît Dejean  <benoit@placenet.org>

	* po/fr.po: Updated French translation.

2005-08-25  Benoît Dejean  <benoit@placenet.org>

	* database.cc (database::version): Marked string for i18n
	and simplifed.
	(database::info): Reworked to merge all strings for i18n.

2005-08-25  Benoît Dejean  <benoit@placenet.org>

	* database.{cc,hh} (database::open, database::check_filename):
	New functions to avoid error handling code and string duplicates.

2005-08-25  Matt Johnston  <matt@ucc.asn.au>

	* transform.cc ({int,ext}ernalize_rsa_keypair_id): don't 
	convert the username portion of key ids to/from ACE.
	* tests/t_genkey.at: check that foo+bar@example.com works
	and foobar@exam+ple.com doesn't.

2005-08-24  Benoît Dejean  <benoit@placenet.org>

	* database.cc (assert_sqlite3_ok): Somehow merged error messages.

2005-08-24  Benoît Dejean  <benoit@placenet.org>

	* change_set.cc (move_files_to_tmp_bottom_up): Better strings.
	* keys.cc (generate_key_pair): Merged 2 strings.

2005-08-24  Nathaniel Smith  <njs@pobox.com>

	* database.cc (assert_sqlite3_ok): Remove accidentally-left-in
	format string argument.

2005-08-24  Nathaniel Smith  <njs@pobox.com>

	* revision.cc (check_sane_history): Add MM's for calculated
	changesets.

2005-08-24  Nathaniel Smith  <njs@pobox.com>

	* database.cc (assert_sqlite3_ok): Don't print the raw sqlite
	error code.  Do add some auxiliary information when sqlite errors
	are confusing.

2005-08-24  Nathaniel Smith  <njs@pobox.com>

	* Back out most changes since
	b580c6ac5bf8eea1f442b8bddc60283b047ade1e.  Handling charsets
	properly by working in utf8 and then converting sucks.  Problems
	include
	  - gettext hates you (wants to return stuff in local charset)
	  - strerror hates you (same reason, but you can't turn it off)
	  - can't report charset conversion errors
	We thus return to our "sorta-correct, by accident" status quo.
	Only change left in is signedness fix in
	5548868ab56d939c1fd8713aa2ac8caacd1184a1.

2005-08-23  Nathaniel Smith  <njs@pobox.com>

	* ui.cc (sanitize): Fix signedness bug in comparison.
	* unix/unix.{cc,hh}: New files.
	* Makefile.am (UNIX_PLATFORM_SOURCES): Add them.
	* unix/process.cc (is_executable, make_executable): Use new
	function last_error.

2005-08-23  Nathaniel Smith  <njs@pobox.com>

	* transforms.{cc,hh} (system_charset): Expose.
	* monotone.cc (cpp_main): Use it to fiddle with gettext's charset
	conversion and make --help output actually correct.

2005-08-23  Nathaniel Smith  <njs@pobox.com>

	* transforms.cc (outprep): Don't sanitize all output; removes too
	many valid characters (\r, \t, etc.).
	* ui.cc: Call outprep on ticker output.
	(inform): Do still sanitize ui.inform() output.

2005-08-23  Nathaniel Smith  <njs@pobox.com>

	* transforms.cc (outprep): New function.
	* ui.cc (inform): Use it.
	* monotone.cc (cpp_main): Use it.
	Everything that writes user-intended output directly (i.e., via
	cout) must call outprep() on that data before printing it.
	
2005-08-23  Nathaniel Smith  <njs@pobox.com>

	* monotone.cc (cpp_main): Trick popt into converting its generated
	help messages into the current locale's charset.

2005-08-23  Nathaniel Smith  <njs@pobox.com>

	* ui.cc (inform, sanitize): Convert all output from utf8 to
	current locale's charset.

2005-08-23  Nathaniel Smith  <njs@pobox.com>

	* monotone.cc (cpp_main): Use bind_textdomain_codeset to request
	that all gettext'ed strings be returned in UTF-8.

2005-08-23  Nathaniel Smith  <njs@pobox.com>

	* idna/nfkc.c (g_utf8_strlen): Expose.
	* transforms.{cc,hh} (length): New function.
	* ui.cc (write_ticks): Use length() instead of .size() to
	calculate string widths; should support multibyte characters
	better.  (Still some problems relating to truncating strings to
	avoid overflow -- calculate truncation by length, but perform
	truncation by bytes...)

2005-08-24  Benoît Dejean  <benoit@placenet.org>

	* po/fr.po: Updated French translation.

2005-08-24  Benoît Dejean  <benoit@placenet.org>

	* monotone.cc:
	* commands.cc: Two more i18n strings.

2005-08-23  Benoît Dejean  <benoit@placenet.org>

	* lua.cc: boost::format vs. F.

2005-08-23  Nathaniel Smith  <njs@pobox.com>

	* AUTHORS: Add Benoît Dejean <benoit@placenet.org>.  Create new
	section for translators.  Add Benoît there too.

2005-08-23  Nathaniel Smith  <njs@pobox.com>

	* commands.cc: N_("") -> "".

2005-08-23  Nathaniel Smith  <njs@pobox.com>

	* commands.cc: Make all CMD() calls use N_() instead of _().
	(commands): Insert _() everywhere usage strings are used.  This is
	icky.

2005-08-23  Nathaniel Smith  <njs@pobox.com>

	* keys.cc (get_passphrase): Put back trailing ": " removed in
	recent i18n changes.

2005-08-23  Benoît Dejean  <benoit@placenet.org>

	* change_set.cc (dump_change_set): boost::format instead of F.
	* commands.cc (get_log_message, notify_if_multiple_heads,
	complete, CMD(attr)): Marked some strings for i18n. Replaced a
	multiline string by prefix_lines_with(). Merged strings.
	* diff_patch.cc (merge_provider::try_to_merge_files): Merged
	strings.
	* i18n.h: N_() stands for gettext_noop(), not plural.
	* keys.cc (get_passphrase): Fixed string surgery.
	* netsync.cc: i18nized tickers' labels. Added xgettext comment
	as tickers do not play well with multibytes characters (like é).
	(session::analyze_attachment): Fixed string surgery.
	(session::process_hello_cmd): Merged many strings.
	(session::process_data_cmd): Removed some leading/trailing
	whitespaces.
	* sanity.cc: Marked error prefixes for i18n.
	* ui.cc (tick_write_count::write_ticks): Reworked and fixed
	surgery. Merged some strings.

2005-08-23  Benoît Dejean  <benoit@placenet.org>

	* commands.cc (CMD*): _("") -> "" as _("") returns the PO
	header.

2005-08-23  Benoît Dejean  <benoit@placenet.org>

	* transforms.cc (check_idna_encoding): No i18n for unittests.

2005-08-23  Benoît Dejean  <benoit@placenet.org>

	* change_set.cc (dump_change_set): boost::format instead of F.
	* commands.cc (get_log_message, notify_if_multiple_heads,
	complete, CMD(attr)): Marked some strings for i18n. Replaced a
	multiline string by prefix_lines_with(). Merged strings.
	* diff_patch.cc (merge_provider::try_to_merge_files): Merged
	strings.
	* i18n.h: N_() stands for gettext_noop(), not plural.
	* keys.cc (get_passphrase): Fixed string surgery.
	* netsync.cc: i18nized tickers' labels. Added xgettext comment
	as tickers do not play well with multibytes characters (like é).
	(session::analyze_attachment): Fixed string surgery.
	(session::process_hello_cmd): Merged many strings.
	(session::process_data_cmd): Removed some leading/trailing
	whitespaces.
	* sanity.cc: Marked error prefixes for i18n.
	* ui.cc (tick_write_count::write_ticks): Reworked and fixed
	surgery. Merged some strings.

2005-08-23  Benoît Dejean  <benoit@placenet.org>

	* netcmd.cc (test_netcmd_functions): Don't translate unittest
	strings.
	* rcs_import.cc (cvs_commit::cvs_commit):
	* database.cc (version_cache::put):
	* lua.cc (dump_stack): boost::format vs. F for strings that are
	not messages.

2005-08-23  Benoît Dejean  <benoit@placenet.org>

	* xdelta.cc: Don't translate unittest strings.

2005-08-23  Matthew Gregan  <kinetik@orcon.net.nz>

	* monotone.texi: Bring 'update' syntax up to date.

2005-08-23  Nathaniel Smith  <njs@pobox.com>

	* tests/t_diff_external.at: --diff-args without --external is an
	error.
	* commands.cc (diff): Likewise.

2005-08-22  Nathaniel Smith  <njs@pobox.com>

	* contrib/ciabot_monotone.py (send_change_for): Handle author
	names with spaces in.

2005-08-22  Matt Johnston  <matt@ucc.asn.au>

	* HACKING: change the vim modeline to something that seems to work
	better.

2005-08-23  Olivier Andrieu  <oliv__a@users.sourceforge.net>

	* contrib/monotone.el: When running monotone commands, re-use
	*monotone* buffers. Make the "status" command use the prefix
	argument. Make the "tree"-restricted commands work in dired
	buffers. Add the "--no-merges" option in the log command. Various
	other innocuous changes.

2005-08-22  Nathaniel Smith  <njs@pobox.com>

	* mt_version.cc (print_full_version): Typo.

2005-08-22  Nathaniel Smith  <njs@pobox.com>

	* mt_version.cc: Include sanity.hh.

2005-08-22  Nathaniel Smith  <njs@pobox.com>

	* netsync.cc (process_error_cmd, run_netsync_protocol): Remove
	some newlines to avoid translation noise.

2005-08-22  Nathaniel Smith  <njs@pobox.com>

	* po/LINGUAS, po/ja.po: Remove ja translation again, it seems to
	be corrupt.

2005-08-22  Nathaniel Smith  <njs@pobox.com>

	* commands.cc (update): Don't use F() to indent things.
	
2005-08-22  Nathaniel Smith  <njs@pobox.com>

	* commands.cc (dump_diffs): Don't use F() to create diff headers.
	(commands::process): Put '' in the log message to make Benoît
	Dejean happy ;-).
	
2005-08-22  Nathaniel Smith  <njs@pobox.com>

	* po/LINGUAS, po/ja.po: Add Japanese translation by Satoru SATOH.
	
2005-08-20  Benoît Dejean  <benoit@placenet.org>

	* po/monotone.pot: Remove from version control.
	* po/POTFILES.skip: New file.
	* po/fr.po: French translation (initial version).
	* po/LINGUAS: Add fr.
	
2005-08-22  Nathaniel Smith  <njs@pobox.com>

	* commands.cc (read): Use FP (thanks to Benoît Dejean for
	catch).
	* mt_version.cc (print_version, print_full_version): Mark more
	strings for i18n (also thanks to Benoît Dejean).
	
2005-08-22  Nathaniel Smith  <njs@pobox.com>

	* commands.cc (commands): Revert previous changes, xgettext is
	buggy.
	Mark every CMD() string argument with _().
	* i18n.h, Makefile.am: New file.
	* sanity.hh: Include it.
	* po/Makevars (XGETTEXT_OPTIONS): Learn about _() and N_() as
	markers.

2005-08-22  Nathaniel Smith  <njs@pobox.com>

	* commands.cc (commands): Oops, can't call gettext on a
	std::string...

2005-08-22  Nathaniel Smith  <njs@pobox.com>

	* monotone.cc (coptions, options): Use gettext_noop to mark usage
	strings for i18n.
	* commands.cc (commands): gettextify command descriptions
	* po/Makevars (XGETTEXT_OPTIONS): Include the 2nd, 3rd, and 4th
	arguments to CMD macro as translatedable strings.

2005-08-22  Nathaniel Smith  <njs@pobox.com>

	* database.cc: Replace a bunch of F()'s by boost::format's,
	because F is only for strings displayed to user.

2005-08-22  Nathaniel Smith  <njs@pobox.com>

	* po/Makevars (XGETTEXT_OPTIONS): Extract FP'ed strings.

2005-08-22  Nathaniel Smith  <njs@pobox.com>

	* sanity.hh (FP): New macro.  Usage:
	FP("frobbed %i bar", "frobbed %s bars", num_bars) % num_bars

2005-08-22  Richard Levitte  <richard@levitte.org>

	* contrib/monotone-import.pl: When temporarly touching files that
	have disappeared since last import, don't forget to create
	intermediary directories as well (and to remove them later on).
	Make sure all file arguments are quoted.  Finally, pick up the
	newly created revision by reading MT/revision instead of relying
	on backquotes working.
	Notofication and initial correction submitted by
	BigFish <bigfische@gmail.com>.

2005-08-20  Matthew Gregan  <kinetik@orcon.net.nz>

	* revision.hh: Delete doubled line of text in comment.

2005-08-20  Benoît Dejean  <benoit@placenet.org>

	* monotone.cc (cpp_main): setlocale(LC_ALL).
	* commands.cc (dropkey): Unify warning into a single string.

2005-08-20  Nathaniel Smith  <njs@codesourcery.com>

	* contrib/monoprof.sh (test_commit): Kernel tarball unpacks to
	linux-$KVER/, not $KVER/.

2005-08-19  Nathaniel Smith  <njs@codesourcery.com>

	* contrib/monoprof.sh (SETUP): Put netsync hooks in the default
	hook file.

2005-08-19  Nathaniel Smith  <njs@codesourcery.com>

	* contrib/monoprof.sh: Give a sensible error message if $DATADIR
	doesn't exist.

2005-08-20  Matt Johnston  <matt@ucc.asn.au>

	* database.cc (put_revision): uncomment check_sane_history call
	(was accidentally committed commented out)

2005-08-19  Nathaniel Smith  <njs@codesourcery.com>

	* monotone.texi (Tutorial): Tweak wording, use --db at more
	appropriate places.

2005-08-19  Matthew Gregan  <kinetik@orcon.net.nz>

	* tests/t_crlf.at: Adjust expected line count to accomodate diff
	output change.
	* commands.cc (CMD(diff)): Include base revision ID in diff output
	header when diffing against working copy.  Useful to identify what
	revision a patch was created against.
	* std_hooks.lua (ignore_file): Ignore Visual SourceSafe junk.

2005-08-18  Timothy Brownawell  <tbrownaw@gmail.com>

	* std_hooks.lua: accept_testresult_change now only cares about
	testresults listed in MT/wanted-testresults

2005-08-18  Matthew Gregan  <kinetik@orcon.net.nz>

	* INSTALL: Remove outdated references to configure options and
	Solaris build workarounds.
	* configure.ac: Lower gettext requirement from 0.12.1 to 0.11.5.

2005-08-17  Timothy Brownawell  <tbrownaw@gmail.com>

	* sanity.cc (gasp()): When catching an error from dumping a MM'd
	variable, do not discard output generated prior to the error. This
	way, at least the header line (function name, file, line no.) is
	printed.
	* change_set.cc: write_insane_change_set: new function to write a
	change set without sanity checking it, now used by dump().

2005-08-17  Patrick Mauritz  <oxygene@studentenbude.ath.cx>

	* unix/process.cc: missing include
	* m4/fexceptions.m4, configure.ac, Makefile.am: remove hardcoded
	-fexceptions in CFLAGS and add it only if compiler doesn't freak
	out.

2005-08-17  Nathaniel Smith  <njs@pobox.com>

	* work.cc (build_additions): Tweak wording.

2005-08-17  Nathaniel Smith  <njs@pobox.com>

	* netsync.cc: Add IANA port assignment to the todo list.

2005-08-17  Nathaniel Smith  <njs@pobox.com>

	* unix/process.cc (make_executable): Open the fd read-only, avoids
	problems with read-only files, and a writeable fd doesn't seem to
	be necessary to change permission bits.

2005-08-17  Nathaniel Smith  <njs@pobox.com>

	* unix/process.cc (is_executable, make_executable): When reporting
	an error in a syscall, include the actual error message.

2005-08-17  Nathaniel Smith  <njs@pobox.com>

	* lua.cc (dump_stack): New function.
	(Lua::fail): New method; use above.
	(get, get_fn, get_tab, get_str, get_num, get_bool, extract_str)
	(extract_int, extract_double, extract_bool, begin, next, pop): Use
	it, to give better logging.
	
2005-08-17  Nathaniel Smith  <njs@pobox.com>

	* Makefile.am (lib3rdparty_a_CFLAGS): Build 3rd party C code with
	-fexceptions.

2005-08-17  Matthew Gregan  <kinetik@orcon.net.nz>

	* win32/process.cc: Slightly smarter argv->cmdline munging.
	* std_hooks.lua: Merge hooks for TortoiseMerge (part of
	TortoiseSVN).

2005-08-17  Nathaniel Smith  <njs@pobox.com>

	* lua.cc (lua_hooks): Re-enable panic thrower, we no longer
	support Lua 4.

2005-08-16  Nathaniel Smith  <njs@pobox.com>

	* netsync.cc: Add more netsync todos.

2005-08-15  Nathaniel Smith  <njs@pobox.com>

	* tests/t_explicit_merge_with_anc.at: New test.
	* testsuite.at: Add it.

2005-08-15  Nathaniel Smith  <njs@pobox.com>

	* tests/t_log_brief.at: New test.
	* testsuite.at: Add it.

2005-08-15  Nathaniel Smith  <njs@pobox.com>

	* commands.cc (fcommit): Remove.  This command has never been
	documented, tested, or maintained; it also doesn't avoid the use
	of temporary files (which was supposed to be its purpose).  Has it
	ever actually been used...?
	
2005-08-15  Nathaniel Smith  <njs@pobox.com>

	* lua.cc (hook_init_attributes): Do more logging; use begin()
	instead of starting iteration by hand.

2005-08-15  Patrick Mauritz  <oxygene@studentenbude.ath.cx>

	* testsuite.at, tests/*.at: make testsuite less demanding:
	- QGREP() and QEGREP() provide a portable [e]grep -q
	- export FOO=bar -> FOO=bar; export FOO
	- tail -n $x -> TAIL($x) with appropriate macro

2005-08-15  Patrick Mauritz  <oxygene@studentenbude.ath.cx>

	* m4/typeof.m4: new test, looks if compiler knows the typeof()
	extension
	* configure.ac: use it
	* sanity.hh: use the test, and boost's abstraction over
	__PRETTY_FUNCTION__ and similar pseudo-macros

2005-08-15  Patrick Mauritz  <oxygene@studentenbude.ath.cx>

	* configure.ac (BOOST_FIX_VERSION): only apply that fix on gcc.

2005-08-14  Nathaniel Smith  <njs@pobox.com>

	* configure.ac (BOOST_VERSION_CHECK, BOOST_FIX_VERSION): Fix for
	cross-compilation.  (Thanks to John Bowler <jbowler@acm.org>.)

2005-08-14  Matthew Gregan  <kinetik@orcon.net.nz>

	* testsuite.at: Don't use agraph.
	* Makefile.am: Minor cleanups.

2005-08-13  Patrick Mauritz  <oxygene@studentenbude.ath.cx>

	* botan/gzip.cpp, botan/mutex.cpp: c functions via c* headers need
	std:: prefix

2005-08-13  Patrick Mauritz  <oxygene@studentenbude.ath.cx>

	* schema_migration.cc (lowercase): it's only used for processing sha1
	values whos size we know: make array size constant
	* transforms.cc (encode_hexenc, decode_hexenc): they have to work with
	all kinds of string sizes, so at least make them nicer by using
	boost::scoped_array

2005-08-13  Patrick Mauritz  <oxygene@studentenbude.ath.cx>

	* revision.cc: make copy constructor of revision_set behave like
	normal constructor in case it's copying a freshly created object

2005-08-13  Nathaniel Smith  <njs@pobox.com>

	* testsuite.at: Use SEGV to kill netsync servers, in hopes it will
	give better coverage information.

2005-08-13  Julio M. Merino Vidal  <jmmv@NetBSD.org>

	* configure.ac: Remove an obsolete check to see if SQLite was
	bundled or not, because the bundled version has been used
	exclusively for quite some time.

2005-08-13  Julio M. Merino Vidal  <jmmv@NetBSD.org>

	* database_check.cc: Remove trailing newline from error messages
	when embedding them inside other strings, so that the trailing
	closing parenthesis is printed correctly.

2005-08-13  Julio M. Merino Vidal  <jmmv@NetBSD.org>

	* configure.ac: Add '-mt' as another possible suffix to detect the
	Boost libraries.  It's very common when these libraries are built
	with the "native naming layout".

2005-08-13  Nathaniel Smith  <njs@pobox.com>

	* monotone.1, monotone.texi: Don't mention agraph.
	* tests/t_netsync_repeated.at: Don't use agraph.
	* tests/t_netsync_unrelated.at: Likewise.

2005-08-13  Nathaniel Smith  <njs@pobox.com>

	* commands.cc (agraph): Remove.

2005-08-13  Nathaniel Smith  <njs@pobox.com>

	* tests/t_commit_log_writeback.at: New test.
	* testsuite.at: Add it.

2005-08-12  Nathaniel Smith  <njs@pobox.com>

	* commands.cc (commit): When user uses --message or
	--message-file, don't require non-empty logs, and don't write out
	message to MT/log.  (This makes re-running a 'commit -m foo'
	command line until it works possible; otherwise the second try
	will get a 'MT/log non-empty and -m supplied' error.)

2005-08-11  Nathaniel Smith  <njs@pobox.com>

	* netsync.cc: Add a list of ideas for improvement that will break
	network compatibility and thus perhaps should go together.

2005-08-11  Nathaniel Smith  <njs@pobox.com>

	* tests/t_commit_message_file.at: Un-double file contents.

2005-08-11  Nathaniel Smith  <njs@pobox.com>

	* lua.cc (ok, extract_str, extract_int, extract_double)
	(extract_bool): Add more logging.

2005-08-11  Patrick Mauritz <oxygene@studentenbude.ath.cx>

	* INSTALL: remove section about crypto++ on solaris
	* config.rpath, mkinstalldirs, po/Makefile.in.in,
	  various files in m4, ABOUT-NLS:
	  remove as they're autogenerated
	* hash_map.hh, m4/gnucxxhashmap.m4, m4/stlporthashmap.m4:
	  new files, abstraction over hash_map differences in STL impls.
	* m4/externtemplate.m4: new file, check if compiler is happy
	  with "extern template"
	* configure.ac: hook up the new autoconf tests
	* Makefile.am: remove -Wall
	* botan/gzip.cpp, botan/mutex.cpp: add includes
	* constants.*: move values to .hh if used for array sizes
	* interner.hh, xdelta.cc: use hash_map.hh
	* merkle_tree.cc, unix/inodeprint.cc: make array size truly
	  constant 
	* sanity.hh: work-around for missing typeof() and
	  __PRETTY_FUNCTIONS on non-gcc compilers
	* schema_migration.cc, transforms.cc: moved dynamically
	  initialized array to heap
	* transforms.hh, vocab.hh: use externtemplate autoconf test

2005-08-10  Matthew Gregan  <kinetik@orcon.net.nz>

	* monotone.spec: include zlib-devel and texinfo as build
	requirements, zlib as a runtime requirement.

2005-08-09  Eric Anderson  <anderse-monotone@cello.hpl.hp.com>

	* tests/perf-test.sh: A repeatable performance test harness
	* tests/parse-accounting.pl: A script that parses the accounting
	output into a nice tabular format

2005-08-09  Eric Anderson  <anderse-monotone@cello.hpl.hp.com>
 
	* Changes to significantly improve network pull performance
	* string_queue.hh: created to store pending data and allow for
	efficient removal from the front.  The string queue automatically
	reduces its buffer size if it is very empty.  	
	* hmac.{cc,hh}: Add in a version of chained_hmac::process that can
	operate on a string_queue for use during read.
	* netcmd.{cc,hh}: update netcmd::read to use a string_queue rather
	than a string, update all the regression tests also.  This required
	the somewhat ugly creation of a read_string function because the
	netcmd read and write functions are no longer using the same type.
	* netio.hh: introduce functions for operating on a string_queue. They
	are identical to the equivalent string functions except for the type
	of the argument.
	* netsync.cc: Use a string_queue rather than a string for storing the 
	input and output buffers.

	* string_queue.cc: unit tests (Matt Johnston)

2005-08-09  Richard Li  <richardl@redhat.com>

	* std_hooks.lua (merge2, merge3): explain a little better why
	monotone can't find a merge command.

2005-08-09  Nathaniel Smith  <njs@pobox.com>

	* commands.cc (update): Fix helpful error message to suggest
	_current_ commandline syntax.

2005-08-09  Olivier Andrieu  <oliv__a@users.sourceforge.net>

	* contrib/monotone.el: a couple of fixes spotted by the compiler
	* Changelog, contrib/colorize: utf8ize

2005-08-09  Nathaniel Smith  <njs@pobox.com>

	* NEWS: Put a time in.
	* po/monotone.pot: Regenerate.
	
2005-08-08  Nathaniel Smith  <njs@pobox.com>

	* configure.ac, monotone.spec, debian/changelog:
	* win32/monotone.iss: Bump version number.

2005-08-08  Nathaniel Smith  <njs@pobox.com>

	* UPGRADE: Fix title.
	* NEWS: Add --lca.

2005-08-08  Nathaniel Smith  <njs@pobox.com>

	* commands.cc (merge, propagate): Take --lca.
	* options.hh: Add OPT_LCA.
	* monotone.cc (coptions, cpp_main): Support it it.
	* app_state.{hh,cc} (app_state::usa_lca): New variable.
	* revision.cc (find_common_ancestor_for_merge): Use LCA if user
	passed --lca.
	* tests/t_merge_lca.at: New test.
	* testsuite.at: Add it.
	* monotone.texi (Tree): Document --lca.
	
2005-08-08  Nathaniel Smith  <njs@pobox.com>

	* NEWS: First-pass for 0.22 release.
	* UPGRADE: Likewise.

2005-08-08  Nathaniel Smith  <njs@pobox.com>

	* Makefile.am (BOTAN_SOURCES): Add botan headers.
	* po/monotone.pot: Regenerate.

2005-08-07  Nathaniel Smith  <njs@pobox.com>

	* netsync.cc (rebuild_merkle_trees, insert_with_parents): Make a
	ticker for added revisions, since traversing the tree to pull in
	ancestors causes a noticeable pause before the cert/key tickers
	start up.
	(insert_with_parents): Also simplify logic.

2005-08-07  Nathaniel Smith  <njs@pobox.com>

	* commands.cc (pull): Clarify what the "doing anonymous pull"
	message means and what you might do about it.

2005-08-07  Nathaniel Smith  <njs@pobox.com>

	* monotone.texi (Network Service, Hooks): Document
	get_netsync_read_permitted as getting a nil value on anonymous
	connects.
	* lua.{cc.hh} (hook_get_netsync_anonymous_read_permitted):
	Remove. Replace with 1-argument version of
	hook_get_netsync_write_permitted.
	* netsync.cc (process_anonymous_cmd): Update.
	* tests/t_netsync_permissions.at: Likewise.

2005-08-07  Matthew Gregan  <kinetik@orcon.net.nz>

	* botan/{data_snk,es_file}.cpp: Open fstreams in binary mode.
	These changes, plus the same change for data_src.cpp and
	es_ftw.cpp, have been sent upstream.

2005-08-05  Nathaniel Smith  <njs@pobox.com>

	* commands.cc (commit): Write out the log message to MT/log
	_after_ making sure it's non-empty.
	* tests/t_commit_cancelled.at: New test.
	* testsuite.at: Add it.
	
2005-08-04  Nathaniel Smith  <njs@pobox.com>

	* netsync.cc (rebuild_merkle_trees): Typo.

2005-08-04  Nathaniel Smith  <njs@pobox.com>

	* netsync.cc (rebuild_merkle_trees): Tweak message ("rebuilding
	merkle trees" does not mean anything to J. Random User...)

2005-08-04  Nathaniel Smith  <njs@pobox.com>

	* manifest.cc (build_restricted_manifest_map): In 'missing files'
	error message, explain how to recover.

2005-08-03  Nathaniel Smith  <njs@pobox.com>

	* testsuite.at (NETSYNC_ADDRESS): New macro.
	(NETSYNC_SERVE_N_START, NETSYNC_SERVE_START)
	(NETSYNC_CLIENT_N_RUN): Use it.
	
	* tests/t_netsync_checks_server_key.at: Make sure can unset the
	known-servers entry.

2005-08-03  Matthew A. Nicholson  <matt@matt-land.com>

	* std_hooks.lua (get_preferred_merge2_command)
	(get_preferred_merge3_command): Provide more information on how to
	use vim as merge tool.

2005-08-03  graydon hoare  <graydon@pobox.com>

	* unix/process.cc (make_executable): Fix race, set user/group/other.

2005-08-03  Matthew Gregan  <kinetik@orcon.net.nz>

	* botan/data_src.cpp (DataSource_Stream::DataSourceStream): Open
	fstream as binary file.

2005-08-03  Matthew Gregan  <kinetik@orcon.net.nz>

	* win32/inodeprint.cc: Botan changes.  Also, hash individual
	FileTime structure members rather than the entire structure.
	* keys.cc: Add explicit 'using' for Botan::byte.
	* botan/es_win32.{cpp,h}: Add missing files.
	* Makefile.am: Enable entropy collection via CryptoAPI and Win32
	API.

2005-08-02  Matt Johnston  <matt@ucc.asn.au>

	* botan/gzip.cpp: forgot to commit some semicolons

2005-08-02  Matt Johnston  <matt@ucc.asn.au>

	* botan/gzip.{cpp,h}: rearranged the code to be clearer.

2005-08-01  Nathaniel Smith  <njs@pobox.com>

	* netsync.cc (get_branches): Remove warning when there are no
	branches.

2005-07-29  Nathaniel Smith  <njs@pobox.com>

	* globish.cc (matcher::operator()): Log what's happening.
	(checked_globish_to_regex_test): Fix previously added test.

2005-07-29  Nathaniel Smith  <njs@pobox.com>

	* globish.cc (checked_globish_to_regex_test): Add another test for
	quoted characters.

2005-07-28  Nathaniel Smith  <njs@pobox.com>

	* update.cc (calculate_update_set): Only include current rev in
	update set if it is an acceptable candidate.
	* commands.cc (update): Clarify error message in this case.
	* tests/t_update_branch.at: Update accordingly.

2005-07-28  Matthew Gregan  <kinetik@orcon.net.nz>

	* monotone.spec: Require boost >= 1.32.

2005-07-27  Matthew Gregan  <kinetik@orcon.net.nz>

	* tests/t_merge_add_del.at: 'drop' does not take a branch (test
	now fails in expected place).
	* tests/t_merge_add_rename_add.at: New test.
	* testsuite.at: Add it.

2005-07-27  Nathaniel Smith  <njs@pobox.com>

	* tests/t_update_branch.at: New test.
	* testsuite.at: Add it.
	(REVERT_TO): Do not preserve MT/options file (can setup invalid
	branch).
	* app_state.cc (make_branch_sticky): Call write_options when
	already have a working copy.
	* commands.cc (update): Call make_branch_sticky at appropriate
	time.

2005-07-27  Nathaniel Smith  <njs@pobox.com>
	
	* commands.cc: ALIAS(mv, rename).  ALIAS(rm, drop).

2005-07-26  Nathaniel Smith  <njs@pobox.com>

	* change_set.cc (dump): Add state_renumbering dumper.
	(merge_disjoint_analyses): Add MM().

2005-07-26  Nathaniel Smith  <njs@pobox.com>

	* change_set.cc (dump): Add path_analysis dumper.
	(merge_change_sets): Add more MM()s.

2005-07-26  Nathaniel Smith  <njs@pobox.com>

	* change_set.cc (dump): Add path_state dumper.
	(sanity_check_path_state): Add MM().

2005-07-26  Richard Levitte  <richard@levitte.org>

	* revision.cc (check_sane_history): Convert tabs to the
	appropriate amount of spaces.

2005-07-26  Richard Levitte  <richard@levitte.org>

	* sanity.hh, revision.cc (check_sane_history),
	change_set.cc (concatenate_change_sets, merge_change_sets,
	invert_change_set): Because boost currently uses the symbol M, we
	have a clash.  Therefore, let's rename M to MM, for now.

2005-07-26  Richard Levitte  <richard@levitte.org>

	* commands.cc (CMD(privkey)): Change so both the public and
	private key are printed.

	* tests/t_dropkey_2.at, tests/t_lua_privkey.at: Adapt to the new
	private key format.

2005-07-24  Nathaniel Smith  <njs@pobox.com>

	* sanity.cc (MusingI, ~MusingI): No-op when already in the middle
	of dumping.

2005-07-25  Matthew Gregan  <kinetik@orcon.net.nz>

	* Makefile.am, configure.ac: Remove BUNDLED_{LUA,SQLITE} tests and
	clarify the comment for popt.  Using external versions of these
	tools didn't work anyway, so there's no point giving the
	impression that it might.

2005-07-24  Nathaniel Smith  <njs@pobox.com>

	* sanity.cc (gasp): Handle the possibility of multiple valid calls
	to gasp(), 'db check' can trigger multiple invariants without
	dying.

2005-07-24  Nathaniel Smith  <njs@pobox.com>

	* sanity.{hh,cc} (sanity::already_dumping, gasp): Don't let gasp
	be called recursively, in case a dump triggers an invariant.

2005-07-24  Nathaniel Smith  <njs@pobox.com>

	* sanity.cc (gasp): Make more robust against new errors triggered
	during error unwind.  (write_change_set in particular likes to
	blow up when handling in invalid change_set.)

2005-07-24  Nathaniel Smith  <njs@pobox.com>

	* change_set.cc (merge_change_sets, check_sane)
	(concatenate_change_sets, invert_change_set): Add M()s.

2005-07-24  Nathaniel Smith  <njs@pobox.com>

	* sanity.{hh,cc} (dump): Remove templated version, add std::string
	version.
	* vocab.{hh,cc} (dump): Add ATOMIC/DECORATE/ENCODING dumpers.
	* change_set.{hh,cc} (dump): Add change_set dumper.
	* manifest.{hh,cc} (dump): Add manifest_map dumper.
	* revision.cc (check_sane_history): Add some M()s.

2005-07-24  Nathaniel Smith  <njs@pobox.com>

	* sanity.hh (class Musing, gasp, dump): Actually, take a
	std::string instead of a std::ostream; fits our idioms better.

2005-07-24  Nathaniel Smith  <njs@pobox.com>

	* sanity.cc (log, progress, warning): Append '\n' to strings when
	necessary.
	(gasp): Save string properly.
	(M): Apply black magic.  Now works correctly.
	(dump): Write newline.

2005-07-24  Nathaniel Smith  <njs@pobox.com>

	* sanity.hh (dump): Add a default 'dump' implementation for all
	<<able objects.

2005-07-24  Nathaniel Smith  <njs@pobox.com>

	* constants.{cc,hh} (default_terminal_width): New constant.
	* ui.cc (guess_terminal_width): Use it.

2005-07-24  Nathaniel Smith  <njs@pobox.com>

	* diff_patch.cc (unidiff_append_test): Fix typo.

2005-07-24  Nathaniel Smith  <njs@pobox.com>

	* tests/t_annotate_no_rev.at: New test.
	* testsuite.at: Add it.
	
2005-07-24  Nathaniel Smith  <njs@pobox.com>

	* sanity.{hh,cc} (sanity, dump_buffer, invariant_failure)
	(index_failure,	MusingI, Musing, M): Implement macro M(), for
	'musing', which marks data that monotone was musing over when an
	invariant tripped.
	* Makefile.am (MOST_SOURCES): Fix spacing.

2005-07-23  Nathaniel Smith  <njs@pobox.com>

	* ui.{hh,cc} (guess_terminal_width): New function.
	(tick_write_dot::chars_on_line): Make unsigned to quiet gcc warning.
	(tick_write_dot::write_ticks): Use guess_terminal_width.
	* commands.cc (dump_diffs): Take full responsibility for printing
	=== lines, and use guess_terminal_width.
	* diff_patch.cc (make_diff): Don't print === lines.
	(unidiff_append_test): Adjust accordingly.

2005-07-23  Matthew Gregan  <kinetik@orcon.net.nz>

	* commands.cc (CMD(annotate)): Check for a valid revision before
	trying to fetch it from the database.
	* lua/lundump.[ch], lua/ldump.c: Rename VERSION and VERSION0 to
	LUA_DUMP_VERSION and LUA_DUMP_VERSION0 to avoid clashes with
	VERSION from config.h.

2005-07-22  Nathaniel Smith  <njs@pobox.com>

	* monotone.texi (Committing Work): Remove discussion of manifests.

2005-07-20  Nathaniel Smith  <njs@pobox.com>

	* netsync.cc (rebuild_merkle_trees): Make 'including branch'
	message L() instead of P(); it's nice information, but too much to
	be useful with large databases.

2005-07-22  Matt Johnston  <matt@ucc.asn.au>

	* database_check.cc: check that revisions and manifests
	are normalised to the same for that they would be written as.
	* tests/t_database_check_normalized.at: a test for it.
	* testsuite.at: add it.

2005-07-21  Richard Levitte  <richard@levitte.org>

	* contrib/monotone-import.pl: Now uses the given tag.

2005-07-20  Marcel van der Boom  <marcel@hsdev.com>

	* database.{cc,hh} (get_branches): New method.
	* commands.cc (ls_branches): Use it.
	* netsync.cc (get_branches): Likewise.
	* tests/t_ls_branches.at: New test.
	* testsuite.at: Add it.
	
2005-07-20  Nathaniel Smith  <njs@pobox.com>

	* commands.cc (db): Rename kill_branch_locally to
	kill_branch_certs_locally.
	* tests/t_db_kill_branch_locally.at: Rename to...
	* tests/t_db_kill_branch_certs_locally.at: ...this.  Update.
	* testsuite.at: Update.
	* monotone.texi (Database): Update.

2005-07-19  Nathaniel Smith  <njs@pobox.com>

	* schema_migration.cc (migrator::migrate): Add a check for schemas
	that are just... wrong.
	* tests/t_migrate_broken_schema.at: New test.

2005-07-19  Nathaniel Smith  <njs@pobox.com>

	* netcmd.cc (read): Make the bad HMAC error message clearer.

2005-07-19  Matthew Gregan  <kinetik@orcon.net.nz>

	* tests/t_diff_external.at: Canonicalise output for Win32.

2005-07-18  Nathaniel Smith  <njs@pobox.com>

	* keys.cc (get_passphrase): Do still error out if they keep typing
	empty passphrases.

2005-07-18  Richard Levitte  <richard@levitte.org>

	* database.cc: Move the inclusion of stdarg.h...
	* database.hh: ... here.

2005-07-18  Matt Johnston  <matt@ucc.asn.au>

	* keys.cc (get_passphrase): don't bomb out if they type an empty passphrase.

2005-07-18  Patrick Mauritz  <oxygene@studentenbude.ath.cx>

	* work.cc, manifest.cc: Remove 'using namespace boost'.

2005-07-18  Nathaniel Smith  <njs@pobox.com>

	* netsync.cc (received_items): New instance variable.
	(session::session): Initialize it.
	(note_item_arrived): Maintain it.
	(item_request_outstanding): Rename it to...
	(item_already_received): ...this, and have it check both
	outstanding and fulfilled requests.
	(queue_send_data_cmd, queue_send_delta_cmd): Call it via new
	name.
	
	Hopefully this will eliminate cases where "revs in" is larger than
	"revs written".
	
2005-07-17  Nathaniel Smith  <njs@pobox.com>

	* constants.cc (legal_key_name_bytes): Allow + and _ to appear in
	key names.

2005-07-17  Nathaniel Smith  <njs@pobox.com>

	* ui.{cc,hh} (tick_write_dot::write_ticks): Start a new line when
	too many dots have been written.
	* netsync.cc (process_refine_cmd): Add comment noting a possible
	optimization regarding subtree refinement.

2005-07-17  Nathaniel Smith  <njs@pobox.com>

	* configure.ac, win32/monotone.iss, monotone.spec:
	* debian/changelog: Bump version numbers to 0.21.
	* NEWS: Commit to a timestamp.

2005-07-17  Nathaniel Smith  <njs@pobox.com>

	* NEWS: Add diff changes, more tweaking.
	* UPGRADE: Update for 0.21.
	* AUTHORS: Add Vladimir Vukicevic.

2005-07-18  Matt Johnston  <matt@ucc.asn.au>

	* netsync.cc: merge fixup
	* botan/pipe_rw.cpp (read_all_as_string): make it smarter and faster

2005-07-18  Matt Johnston  <matt@ucc.asn.au>

	* botan/sha160.{cpp,h}: new faster sha160 implementation from Jack Lloyd
	and Kaushik Veeraraghavan.

2005-07-17  Nathaniel Smith  <njs@pobox.com>

	* tests/t_diff_external.at: New test.
	* testsuite.at: Add it.

2005-07-17  Nathaniel Smith  <njs@pobox.com>

	* monotone.texi (Restrictions): diff -r -r does accept
	restrictions now.
	(CVS Phrasebook): Clarify diff section.
	(Informative): Document diff [--unified|--context|--external],
	--diff-args.

2005-07-17  Nathaniel Smith  <njs@pobox.com>

	* app_state.{cc,hh}: Record whether --diff-args was passed, not
	just a string value.
	* lua.{cc,hh} (hook_external_diff): Take a diff_args_provided
	variable.
	* commands.cc (do_external_diff): Pass it.

2005-07-17  Nathaniel Smith  <njs@pobox.com>

	* std_hooks.lua (external_diff_default_args): New variable.
	(external_diff): Use it as a default, and use user-provided
	diff_args otherwise.
	* monotone.texi (Hooks): Document this.

2005-07-16  Vladimir Vukicevic  <vladimirv@gmail.com>

	* lua.{cc,hh} (hook_external_diff): New hook.
	* std_hooks.lua (external_diff): Add default definition.
	* monotone.texi (Hooks): Document external_diff hook.
	* app_state.{cc,hh}, options.hh, monotone.cc: Add --context,
	--external, --unified, --diff-args options.
	* commands.cc (do_external_diff): New function.
	(dump_diffs): Put a == line between each file's diffs.
	Pass file_ids of pre- and post-states to make_diff.
	(diff): Take new options.
	(cdiff): Remove.
	* diff_patch.{cc,hh} (make_diff): Print file ids in diff file
	headers.
	(unidiff_append_test): Update.
	(enum diff_type): Move to...
	* vocab.hh: ...here.
	* tests/t_restrictions.at, tests/t_crlf.at: Update.

2005-07-16  Nathaniel Smith  <njs@pobox.com>

	* manifest.cc (build_restricted_manifest_map): Remove doubled
	comment.

2005-07-16  Nathaniel Smith  <njs@pobox.com>

	* NEWS: Mention need for 'db migrate'.

2005-07-17  Matthew Gregan  <kinetik@orcon.net.nz>

	* lua/*: Import Lua 5.0.2 from upstream.
	* lua/*: Fix up CVS $Id$ tags, which appear to have been trashed
	since monotone existed in CVS.

2005-07-16  Nathaniel Smith  <njs@pobox.com>

	* NEWS: Update for 0.21.

2005-07-16  Nathaniel Smith  <njs@pobox.com>

	* database.cc (assert_sqlite3_ok): Remove dead function.
	
2005-07-16  Nathaniel Smith  <njs@pobox.com>

	* app_state.cc (require_working_copy): Oops, make it compile.

2005-07-16  Nathaniel Smith  <njs@pobox.com>

	* app_state.{cc,hh} (require_working_copy): Take an optional
	argument to give more details about why a working copy was
	required.
	* commands.cc (log): Give said details.

2005-07-16  Nathaniel Smith  <njs@pobox.com>

	* monotone.texi (CVS Phrasebook): Include 'log'.

2005-07-16  Nathaniel Smith  <njs@pobox.com>

	* monotone.texi (Selectors): Document use of globs.
	* tests/t_selector_globbing.at: New test.
	* testsuite.at: Add it.
	
2005-07-16  Jordan Breeding  <jordan.breeding@mac.com>

	* database.cc (selector_to_certname): Make 't:' selector match
	exactly by default as well.

2005-06-25  Brian Downing <bdowning@lavos.net>

	* database.cc (selector_to_certname, complete): Makes 'b:'
	selector be interpreted as a glob instead of as a partial string
	match.
	
2005-07-16  Nathaniel Smith  <njs@pobox.com>

	* netsync.cc: Revert accidentally committed changes.

2005-07-16  Nathaniel Smith  <njs@pobox.com>

	* ChangeLog: Fix formatting.

2005-07-15  Matt Johnston  <matt@ucc.asn.au>

	* netsync.cc (rebuild_merkle_trees): bad_branch_certs is a set of cert
	hashes, not of revision idents.

2005-07-14  Nathaniel Smith  <njs@pobox.com>

	* database.cc (get_revision_cert_index): "reserve" and "resize"
	are different.

2005-07-14  Nathaniel Smith  <njs@pobox.com>

	* netsync.cc (process_delta_cmd): Remove meaningless comment.

2005-07-14  Nathaniel Smith  <njs@pobox.com>

	* database.hh: Pre-declare sqlite3_stmt, instead of including
	sqlite3.h.

2005-07-14  Derek Scherger  <derek@echologic.com>

	* commands.cc (lca,lcad,try_one_merge): call describe_revision for
	logging common ancestors
	(propagate): log final merged line after propagate completes
	to indicate that it actually worked and to be consistent with merge

2005-07-13  Derek Scherger  <derek@echologic.com>

	* ChangeLog: merge fixup

2005-07-13  Derek Scherger  <derek@echologic.com>

	* database.cc (debug): delete stale comment
	(delete_branch_named):
	(delete_tag_named): 
	(clear): replace vprintf stuff with query parameters

2005-07-13  Nathaniel Smith  <njs@pobox.com>

	* contrib/ciabot_monotone.py (main): Optimistically run 'db
	migrate' before using database.

2005-07-13  Nathaniel Smith  <njs@pobox.com>

	* schema_migration.cc (migrate_monotone_schema)
	(migrator::migrate): Move the "nothing happened" check, and don't
	vacuum unless a migration occurred.

2005-07-13  Nathaniel Smith  <njs@pobox.com>

	* tests/t_restricted_diff_unchanged.at: New test.
	* testsuite.at: Add it.

2005-07-13  graydon hoare  <graydon@pobox.com>

	* rcs_import.cc (cvs_branch::cvs_branch): Initialize bools to false.

2005-07-13  Nathaniel Smith  <njs@pobox.com>

	* monotone.texi (Database): Document kill_tag_locally.

2005-07-13  Nathaniel Smith  <njs@pobox.com>

	* tests/t_kill_tag_locally.at, tests/t_ambiguous_tags.at: New
	tests.
	* testsuite.at: Add them.

2005-07-11  graydon hoare  <graydon@pobox.com>

	* AUTHORS: Add Jordan.
	* commands.cc (ls_tags): Do not uniquify tags.
	* constants.{cc,hh} (cvs_window): Change to time_t, tighten to 5 minutes.
	* rcs_import.cc (window): Remove.
	(note_type): Remove dead code.
	(is_sbr): Add test for synthetic branch roots.
	(cvs_commit::is_synthetic_branch_root): New test.
	(process_branch): Skip synthetic branch roots, push new branch
	before picking branch to mark, rather than after.
	(cvs_history::index_branchpoint_symbols): Handle vendor branches.
	(cvs_history::push_branch): Do not duplicate root on private branches.
	(import_branch): Fix up cluster inference.
	(cluster_consumer::consume_cluster): New invariant.
	* tests/t_cvsimport_drepper2.at: Modify to reflect fixes.

2005-07-11  Jordan Breeding  <jordan.breeding@mac.com>

	* commands.cc (db): New subcommand "kill_tag_locally"
	* database.{cc,hh} (delete_tag_named): New function.

2005-07-12  Nathaniel Smith  <njs@pobox.com>

	* schema_migration.cc (migrator::migrate): When there is nothing
	to be done, do nothing.

2005-07-12  Nathaniel Smith  <njs@pobox.com>

	* netsync.cc (rebuild_merkle_trees): Reduce memory usage a bit,
	and don't insert branch certs that the other side will just end up
	throwing away (reduces network traffic).

2005-07-12  Nathaniel Smith  <njs@pobox.com>

	* testsuite.at (NETSYNC_SERVE_START, NETSYNC_SERVE_N_START):
	Really, really really fix up quoting.  Really.
	I hope.

2005-07-12  Nathaniel Smith  <njs@pobox.com>

	* contrib/ciabot_monotone.py (config.project_for_branch): Clarify
	comment text for non-Python programmers.

2005-07-12  Nathaniel Smith  <njs@pobox.com>

	* testsuite.at (NETSYNC_SERVE_START, NETSYNC_SERVE_N_START): Fixup
	quoting.

2005-07-11  Nathaniel Smith  <njs@pobox.com>

	* crypto_tests.cc: New SHA1 correctness tests from Kaushik Veeraraghavan.
	* unit_tests.cc (init_unit_test_suite): 
	* unit_tests.hh (add_crypto_tests): 
	* Makefile.am (unit_tests_SOURCES): Call them.
	* AUTHORS: Add Kaushik Veeraraghavan.

2005-07-11  Nathaniel Smith  <njs@pobox.com>

	* tests/t_netsync_exclude_default.at: New test.
	* testsuite.at: Add it.
	(NETSYNC_SERVE_N_START, NETSYNC_SERVE_START): Use '*' as pattern
	when none is passed.

2005-07-11  Nathaniel Smith  <njs@pobox.com>

	* monotone.texi (Network): Tweak documentation for netsync
	commands.

2005-07-11  Nathaniel Smith  <njs@pobox.com>

	* app_state.{hh,cc} (exclude_patterns, add_exclude): 
	* options.hh (OPT_EXCLUDE): 
	* monotone.cc (coptions, cpp_main): New option --exclude.
	* commands.cc (pull, push, sync, serve): Accept it.
	(process_netsync_args): Implement it.
	* tests/t_netsync_exclude.at: New test.
	* testsuite.at: Add it.

2005-07-11  Timothy Brownawell  <tbrownaw@gmail.com>

	* options.hh, app_state.{hh,cc}, monotone.cc: New command specific
	option, "--exclude=x", puts arg into a vector app.excludes .
	Used by the netsync commands.
	* commands.cc (netsync commands): accept said option
		(process_netsync_args): Handle excludes.
	* monotone.texi: document it

2005-07-11  Timothy Brownawell  <tbrownaw@gmail.com>

	* interner.hh: make slightly faster

2005-07-11  Matt Johnston  <matt@ucc.asn.au>

	* hmac.cc: <string> not <string.h>

2005-07-11  Matt Johnston  <matt@ucc.asn.au>

	* keys.cc (encrypt_rsa): fix typo
	* hmac.{cc,hh}: store key as SymmetricKey, pass correctly to
	MAC_Filter

2005-07-10  Nathaniel Smith  <njs@pobox.com>

	* ChangeLog, configure.ac: Re-remove mysteriously revived
	jibberish.

2005-07-10  Nathaniel Smith  <njs@pobox.com>

	* tests/t_netsync_read_permissions.at: New test.
	* testsuite.at: Run it.
	* netsync.cc (set_session_key, dispatch_payload)
	(respond_to_auth_cmd): Refactor to key HMAC earlier, so error
	packets will get the right HMAC.

2005-07-10  Richard Levitte  <richard@levitte.org>

	* Makefile.am (monotone_CPPFLAGS, unit_tests_CPPFLAGS): Re-remove
	previously removed stuff.

	* ChangeLog, configure.ac: Revert accidentally-recommitted changes.

2005-07-10  Richard Levitte  <richard@levitte.org>

	* monotone.texi (Network), monotone.1: Mention the default port
	number.

2005-07-10  Matthew Gregan  <kinetik@orcon.net.nz>

	* configure.ac: Check for boost >= 1.32.

2005-07-09  Nathaniel Smith  <njs@pobox.com>

	* schema.sql (revision_ancestry__child, revision_certs__id,
	revision_certs__name_value): New indexes.
	* database.cc (dump, dump_table_cb, dump_index_cb): Include
	indexes in dumps.
	(database::database): 
	* schema_migration.cc (migrate_monotone_schema) 
	(migrate_client_to_add_indexes): 
	* tests/t_migrate_schema.at: Corresponding migration gunk.

2005-07-09  Jordan Breeding  <jordan.breeding@mac.com>

	* Makefile.am (monotone_CPPFLAGS, unit_tests_CPPFLAGS): 
	* configure.ac (BOOST_FIX_VERSION): Restrict boost compile kluges
	to boost 1.32.

2005-07-09  Nathaniel Smith  <njs@pobox.com>

	* schema_migration.cc (calculate_schema_id): Include indexes in
	the schema id.

2005-07-09  Nathaniel Smith  <njs@pobox.com>

	* ChangeLog, configure.ac: Revert accidentally-committed changes.

2005-07-09  Nathaniel Smith  <njs@pobox.com>

	* monotone.texi (Generating Keys): Make it a little clearer that
	we aren't necessarily recommending people store their passphrase
	in plaintext.

2005-07-08  Matt Johnston  <matt@ucc.asn.au>

	* propagate mainline to botan branch

	* constants.{cc,hh}: add sha1_digest_length as botan
	doesn't provide a convenient definition.
	* hmac.{cc,hh}: convert to use botan
	* keys.cc (encrypt_rsa, decrypt_rsa): use botan
	* transforms.{cc,hh}: use botan

2005-07-08  Matt Johnston  <matt@ucc.asn.au>

	* tests/t_normalized_filenames.at: expect exit code of 1 not 3 for
	"cat manifest" with a directory in MT/work
	* file_io.cc, netcmd.cc, transforms.cc, vocab.hh: revert changes which
	used swap() for strings and atomic types since strings are
	copy-on-write.

2005-07-08  Matt Johnston  <matt@ucc.asn.au>

	* file_io.cc (ident_existing_file): new function to calculate
	the ident of a file failing gracefully if it doesn't exist
	or is a directory.
	* file_io.hh (classify_manifest_paths,
	build_restricted_manifest_map): use ident_existing_file
	* ui.cc: cast to avoid compiler warnings

2005-07-07  Nathaniel Smith  <njs@pobox.com>

	* contrib/ciabot_monotone.py (Monotone.log): Fix to work with
	0.20.

2005-07-07  Nathaniel Smith  <njs@pobox.com>

	* Makefile.am (monotone_CPPFLAGS, unit_tests_CPPFLAGS): Add
	-DBOOST_REGEX_V4_CHAR_REGEX_TRAITS_HPP to work around g++
	4.0/boost 1.32.0 lossage.

2005-07-07  Vaclav Haisman  <V.Haisman@sh.cvut.cz>

	* Makefile.am: Compile fix for FreeBSD.

2005-07-07  Nathaniel Smith  <njs@pobox.com>

	* netsync.cc (process_hello_cmd, process_anonymous_cmd) 
	(process_auth_cmd): Change permission checking -- always build
	merkle tree (even when a pure sink), send permission denied and
	abort whenever client tries to read/write a branch they don't have
	access to.

2005-07-07  Nathaniel Smith  <njs@pobox.com>

	* ChangeLog: fixup formatting.

2005-07-06  Matt Johnston  <matt@ucc.asn.au>

	* database.cc (assert_sqlite3_ok): database corruption and similar
	problems are errors, not invariants.

2005-07-06  Nathaniel Smith  <njs@pobox.com>

	* commands.cc (push, pull, sync): Fix --help description.	
	
2005-07-06  Nathaniel Smith  <njs@pobox.com>

	* options.hh (OPT_SET_DEFAULT): 
	* app_state.{hh,cc} (app_state::set_default):
	* monotone.cc (coptions, cpp_main): New option.
	* commands.cc (pull, push, sync): Accept it.
	(process_netsync_args): Use it.
	* tests/t_set_default.at, testsuite.at: New test.

2005-07-07  Matthew Gregan  <kinetik@orcon.net.nz>

	* win32/monotone.iss: Bump version number.

2005-07-05  Nathaniel Smith  <njs@pobox.com>

	* debian/rules (config.status): Use bundled sqlite.
	* debian/control (Build-Depends): Remove popt and sqlite.

2005-07-05  Nathaniel Smith  <njs@pobox.com>

	* NEWS: Add timestamp.  Barring unforeseen issues, this is 0.20.

2005-07-05  Nathaniel Smith  <njs@pobox.com>

	* Makefile.am (EXTRA_DIST): Include some missed contrib/ stuff.

2005-07-05  Nathaniel Smith  <njs@pobox.com>

	* po/monotone.pot: Regenerate for release.

2005-07-05  Nathaniel Smith  <njs@pobox.com>

	* configure.ac, debian/changelog, monotone.spec: Bump version
	number.
	* UPGRADE: Update for 0.20 release.

2005-07-05  Nathaniel Smith  <njs@pobox.com>

	* ChangeLog, NEWS, AUTHORS: Fixup Eric Anderson's email address.

2005-07-05  Nathaniel Smith  <njs@pobox.com>

	* monotone.texi (Database): Note that db kill_rev_locally also
	will trigger "unreferenced manifest" warnings from db check.

2005-07-05  Nathaniel Smith  <njs@pobox.com>

	* NEWS: Oops, 'automate select' was in 0.19 after all.

2005-07-05  Nathaniel Smith  <njs@pobox.com>
	
	* contrib/ciabot_monotone.py: Fix multiple collection support.

2005-07-05  Richard Levitte  <richard@levitte.org>

	* monotone.texi (Hooks): Add space after periods where there's
	a lack of space.

	* NEWS: Correct the blurb about
	get_netsync_{read,anonymous_read,write}_permitted

2005-07-05  Nathaniel Smith  <njs@codesourcery.com>

	* NEWS: Add more explicit note on how to upgrade.

2005-07-05  Nathaniel Smith  <njs@codesourcery.com>

	* NEWS: First cut at 0.20 release notes.

2005-07-03  Matthew Gregan  <kinetik@orcon.net.nz>

	* sqlite/*, Makefile.am: Import SQLite 3.2.2 from upstream.
	* sqlite/main.c: Compile fix.
	* sqlite/{callback.c,prepare.c}: Add new files.

2005-07-03  Matthew Gregan  <kinetik@orcon.net.nz>

	* sqlite/{sqlite3.h,tokenize.c} (sqlite3_complete_last): New
	function to find the last valid SQL statement in a string; based
	on sqlite3_complete.  This change should be offered upstream, but
	probably not before sqlite3_complete_last16 is implemented.
	* database.cc (database::load): Load and execute dump in chunks,
	fixes bug 13570.

2005-07-01  Eric Anderson  <anderse-monotone@cello.hpl.hp.com>

	* file_io.cc: Pre-allocate space for the file read so that the
	string doesn't have to be incrementally expanded during the read.

2005-07-01  Matthew Gregan  <kinetik@orcon.net.nz>

	* tests/t_cvsimport_drepper2.at: Canonicalise monotone output so
	that the test passes on Win32.

2005-06-30  Eric Kidd  <eric.kidd@dartmouth.edu>

	* contrib/monotone-import.pl: Changed $branch to
	$user_branch.  This script may need more work, but at least Perl
	compiles it now.

2005-06-30  Patrick Mauritz  <oxygene@studentenbude.ath.cx>

	* automate.cc, basic_io.hh, cert.cc, change_set.cc,
	cryptopp/config.h, cryptopp/integer.cpp, main.cc, merkle_tree.cc,
	merkle_tree.hh, monotone.cc, netcmd.cc, netsync.cc,
	netxx/osutil.h, packet.cc: Namespace and include file cleanup.

2005-06-29  graydon hoare  <graydon@pobox.com>

	* tests/t_cvsimport_drepper2.at: New test.
	* testsuite.at: Call it.

2005-06-23  graydon hoare  <graydon@pobox.com>

	* rcs_import.cc (import_cvs_repo): Put branch imports inside
	transaction blocks, add a couple tickers.

2005-06-22  graydon hoare  <graydon@pobox.com>

	* rcs_file.cc: Track file:line numbers, accept files which violate
	some lies in rcs file format.
	* rcs_import.cc (cvs_tree_walker): 
	Warn rather than crash on parse errors.
	(cvs_history)
	(cvs_commit)
	(cvs_cluster)
	(prepared_revision)
	(import_branch)
	(import_cvs_repo): Support non-branch tags.

2005-06-21  graydon hoare  <graydon@pobox.com>

	* rcs_import.{cc,hh} (import_rcs_file): Rename to test_parse_rcs_file.
	* commands.cc (rcs_import): rename call.

2005-06-19  graydon hoare  <graydon@pobox.com>

	* rcs_import.cc: Rewrite change set inference logic.

2005-06-28  Roland Illig  <roland.illig@gmx.de>

	* app_state.cc: #include <unistd.h>, needed on NetBSD.

2005-06-28  Nathaniel Smith  <njs@codesourcery.com>

	* std_hooks.lua (ignore_file): Ignore vim swap files and emacs
	temp files.

2005-06-27  Nathaniel Smith  <njs@codesourcery.com>

	* INSTALL: Bump required version of Boost to 1.32.

2005-06-26  Matthew Gregan  <kinetik@orcon.net.nz>

	* app_state.cc (app_state::app_state()): Initialise no_merges to
	false so that 'log' will show merges by default (the recently
	added --no-merges option provides a means to disable the merge
	entries).

2005-06-26  Matthew Gregan  <kinetik@orcon.net>

	* tests/t_automate_stdio.at, tests/t_cvsimport_drepper.at,
	tests/t_selector_later_earlier.at: Further canonicalisation of
	monotone output to resolve test failures on Win32.

2005-06-25  Brian Campbell  <brian.p.campbell@dartmouth.edu>

	* commands.cc (CMD(db)): Added db kill_branch_locally command. 
	* database.cc, database.hh (delete_branch_named): New function to
	delete all branch certs with a given branch name.
	* monotone.texi (Database): Added documentation for db
	kill_branch_locally.
	* tests/t_db_kill_branch_locally.at: New test for db
	kill_branch_locally.
	* testsuite.at: Add the test. 
	* AUTHORS: Add myself.
	* ChangeLog: Change my email address on an old contribution to 
	match my pubkey. 

2005-06-24  Nathaniel Smith  <njs@codesourcery.com>

	* tests/t_db_kill_rev_locally.at: Clean up style.

2005-06-24  Nathaniel Smith  <njs@codesourcery.com>

	* unix/process.cc (process_spawn): Format log output correctly.

2005-06-24  Nathaniel Smith  <njs@codesourcery.com>

	* unix/process.cc (existsonpath): Reindent.  Add logging, and use
	'command -v' instead of 'which' (as per Matt Johnston's discovery
	that it is more portable).
	(process_spawn): Handle exec failure more properly.
	* tests/t_existsonpath.at: New test.
	* testsuite.at: Add it.

2005-06-25  Matthew Gregan  <kinetik@orcon.net.nz>

	* monotone.cc: Log correct locale set for LC_MESSAGES.

2005-06-24  Nathaniel Smith  <njs@codesourcery.com>

	* unix/process.cc: Remove tabs.

2005-06-24  Nathaniel Smith  <njs@codesourcery.com>

	* std_hooks.lua (get_preferred_merge2_command)
	(get_preferred_merge3_command): Move meld to the bottom of the
	default merge tool search order.  Also, use xemacs if it appears
	in $EDITOR, otherwise use emacs.
	* revision.cc (check_sane_history): Remove stale comment.

2005-07-05  Nathaniel Smith  <njs@codesourcery.com>

	* globish.cc (combine_and_check_globish): Don't add unnecessary
	{}'s.
	* tests/t_netsync_globs.at, testsuite.at: New test.

2005-07-04  Nathaniel Smith  <njs@codesourcery.com>

	* netcmd.cc (do_netcmd_roundtrip, test_netcmd_mac): Update for new
	chained_hmac object.
	* constants.hh (netsync_key_initializer): Update comment.
	* hmac.hh (hmac_length): Expose length of MACs.
	* hmac.cc: I() that it matches what CryptoPP wants to give.
	* netcmd.cc: I() that it matches the length hard-coded into the
	netsync protocol.
	* vocab.cc (verify(netsync_hmac_value)): Fix error message.
	
2005-07-04  Nathaniel Smith  <njs@codesourcery.com>

	* tests/t_netsync_defaults.at: Update for new var names.  All
	tests now pass.

2005-07-04  Nathaniel Smith  <njs@codesourcery.com>

	* lua.cc (hook_get_netsync_write_permitted): Fix typo.

2005-07-04  Nathaniel Smith  <njs@codesourcery.com>

	* globish.cc (globish_matcher_test): Add check for {foo} (no
	commas).

2005-07-04  Nathaniel Smith  <njs@codesourcery.com>

	* globish.cc (checked_globish_to_regex): Make the special case for
	the empty pattern, actually work.  Unit tests now pass.

2005-07-04  Nathaniel Smith  <njs@codesourcery.com>

	* netcmd.cc (test_netcmd_functions): Update for new anonymous/auth
	packet formats.

2005-07-04  Nathaniel Smith  <njs@codesourcery.com>

	* monotone.texi, monotone.1: Update for new glob stuff.
	* commands.cc (process_netsync_args, push, pull, sync, serve):
	'serve' always requires arguments, rather than falling back on db
	defaults.
	
2005-07-04  Nathaniel Smith  <njs@codesourcery.com>

	* commands.cc (process_netsync_args, push, pull, sync, serve):
	Adapt for patterns instead of regexen; slight refactoring too.

2005-07-03  Nathaniel Smith  <njs@codesourcery.com>

	* netsync.cc: Finally self-consistent.

2005-07-03  Nathaniel Smith  <njs@codesourcery.com>

	* netsync.hh (run_netsync_protocol): Fix prototype.

2005-07-03  Nathaniel Smith  <njs@codesourcery.com>

	* globish.hh: Document the empty pattern as never matching.
	* globish.cc (checked_globish_to_regex): Implement it.
	(globish_matcher_test): Check it.

2005-07-03  Nathaniel Smith  <njs@codesourcery.com>

	* monotone.texi (Network Service, Hooks):
	* testsuite.at: 
	* tests/t_netsync_permissions.at: 
	* tests/t_netsync_single.at: Update to match new
	get_netsync_write_permitted definition.

2005-07-03  Nathaniel Smith  <njs@codesourcery.com>

	* lua.{cc,hh} (hook_get_netsync_write_permitted): Don't take a
	branch argument; write permission is now all or none.  (It really
	was before anyway...)
	* netsync.cc: Update accordingly.

2005-07-03  Nathaniel Smith  <njs@codesourcery.com>

	* netsync.cc: More updating for pattern stuff; getting there...

2005-06-28  Nathaniel Smith  <njs@codesourcery.com>

	* netsync.cc: Update low-level functions to use include_pattern
	and exclude_pattern.

2005-06-28  Nathaniel Smith  <njs@codesourcery.com>

	* netcmd.{cc,hh} (read_anonymous_cmd, write_anonymous_cmd)
	(read_auth_cmd, write_auth_cmd): Take include_pattern and
	exclude_pattern arguments.

2005-06-28  Nathaniel Smith  <njs@codesourcery.com>

	* globish.{cc,hh}: New files.
	* Makefile.am (MOST_SOURCES): Add them.
	* transforms.{cc,hh}: Remove glob-related stuff.
	* unit_tests.{cc,hh}: Call globish unit tests.

2005-06-27  Nathaniel Smith  <njs@codesourcery.com>

	* transforms.cc (glob_to_regex, globs_to_regex, regexes_to_regex):
	Choose "regex" as standard spelling.  Clean up code, add code for
	handling sets, start improving tests (don't currently pass).
	* transforms.hh (glob_to_regex, globs_to_regex, regexes_to_regex):
	Prototype.

2005-06-28  Matt Johnston  <matt@ucc.asn.au>

	* constants.cc: increase db_version_cache_sz to 7 MB
	* netsync.cc: use a deque<string> rather than a single
	string buffer for outbuf.
	* netsync.cc (arm): only queue data when there is
	available space
	* AUTHORS: added Eric Anderson

2005-06-26  Matt Johnston  <matt@ucc.asn.au>

	* transforms.hh: remove extraneous #ifdef
	* hmac.cc, hmac.hh: actually add them

2005-06-26  Matt Johnston  <matt@ucc.asn.au>

	* netcmd.cc (netcmd::read, netcmd::write): change to using a HMACs 
	chained by including the previous HMAC in the input data, rather
	than altering the key each time.
	* netcmd.cc ({read,write}_{data,delta}_cmd): use encode_gzip/decode_gzip
	  rather than raw xform.
	* hmac.{cc,hh}: new chained_hmac abstraction
	* Makefile.in: add them
	* netsync.cc: each session keeps a chained_hmac for read/write
	* transforms.hh: add a string variant for encode_gzip

2005-06-25  Nathaniel Smith  <njs@codesourcery.com>

	* netsync.cc: Tweak comment.

2005-06-25  Nathaniel Smith  <njs@codesourcery.com>

	* AUTHORS: Add Ethan Blanton <elb@elitists.net>.

2005-06-22  Nathaniel Smith  <njs@codesourcery.com>

	* netcmd.hh (netcmd::read, netcmd::write): Don't have defaults for
	key/hmac arguments.
	* netcmd.cc (do_netcmd_roundtrip): New function.
	(test_netcmd_functions): Use it.  Also, make work with hmac
	changes.
	(test_netcmd_mac): New test.
	(add_netcmd_tests): Call it.

2005-06-22  Nathaniel Smith  <njs@codesourcery.com>

	* netcmd.cc (read): Remove unused variable.
	* netsync.cc (call_server, process)
	(arm_sessions_and_calculate_probe, handle_read_available): Give
	better error message on bad_decode exceptions.

2005-06-22  Nathaniel Smith  <njs@codesourcery.com>

	* netcmd.cc, netsync.cc: Revert backwards compatibility code; 0.19
	and 0.20 can't be usefully compatible, and the code as it existed
	would cause real version mismatch error reporting to not work
	right.  (Old client with new server would give a generic "server
	disconnected" error message instead of something useful.)

2005-06-21  Nathaniel Smith  <njs@codesourcery.com>

	* netsync.cc (rebuild_merkle_trees): Fix FIXME comments to match
	reality.
	* tests/t_netsync_diffbranch.at: No longer a bug, remove
	priority.

2005-06-20  Nathaniel Smith  <njs@codesourcery.com>

	* monotone.texi (Hook Reference): Oops, missed a @ref.

2005-06-20  Nathaniel Smith  <njs@codesourcery.com>

	* monotone.texi (Default monotonerc): Rename section to...
	(Default hooks): ...this, to emphasize is still read even when a
	monotonerc exists.

2005-06-19  Richard Levitte  <richard@levitte.org>

	* Makefile.am: There's no reason for monotone.pdf or .dvi to
	depend on monotone.info, since they are built from the .texi
	files.  Also, make the monotone.html and html targets depend
	on version.texi and std_hooks.lua as well.

2005-06-18  Matt Johnston  <matt@ucc.asn.au>

	* INSTALL: fix typo, should be -Iboost_1_31_0 not -Iboost_1_31_2

2005-06-18  Riccardo Ghetta  <birrachiara@tin.it>
	* monotone.texi: include std_hooks.lua as an appendix and remove long
	lua excerpts from hook reference.
	* Makefile.am : make monotone.pdf/eps depend on monotone.info
	
2005-06-24  Matt Johnston  <matt@ucc.asn.au>

	* transforms.{cc,hh}: combine gzip and base64 in one
	pipe for pack()/unpack() to save memory
	* vocab.hh: add swap() to encodings/atomics
	* file_io.cc: use swap() to avoid copying

2005-06-21  Nathaniel Smith  <njs@codesourcery.com>

	* commands.cc (do_diff): Use calculate_arbitrary_change_set,
	instead of reimplementing it.

2005-06-21  Nathaniel Smith  <njs@codesourcery.com>

	* revision.cc (find_least_common_ancestor): Handle left == right
	case.
	* tests/t_diff_currev.at: Un-XFAIL.
	
2005-06-21  Nathaniel Smith  <njs@codesourcery.com>

	* netsync.cc (rebuild_merkle_trees): Fix FIXME comments to match
	reality.
	* tests/t_netsync_diffbranch.at: No longer a bug, remove
	priority.

2005-06-20  Nathaniel Smith  <njs@codesourcery.com>

	* monotone.texi (Hook Reference): Oops, missed a @ref.

2005-06-20  Nathaniel Smith  <njs@codesourcery.com>

	* monotone.texi (Default monotonerc): Rename section to...
	(Default hooks): ...this, to emphasize is still read even when a
	monotonerc exists.

2005-06-19  Richard Levitte  <richard@levitte.org>

	* Makefile.am: There's no reason for monotone.pdf or .dvi to
	depend on monotone.info, since they are built from the .texi
	files.  Also, make the monotone.html and html targets depend
	on version.texi and std_hooks.lua as well.

2005-06-18  Matt Johnston  <matt@ucc.asn.au>

	* INSTALL: fix typo, should be -Iboost_1_31_0 not -Iboost_1_31_2

2005-06-18  Riccardo Ghetta  <birrachiara@tin.it>
	* monotone.texi: include std_hooks.lua as an appendix and remove long
	lua excerpts from hook reference.
	* Makefile.am : make monotone.pdf/eps depend on monotone.info
	
2005-06-17  Matt Johnston  <matt@ucc.asn.au>

	* database.cc (database::execute()): truncate long query log messages
	before copying, saving memory. 
	Patch from Eric Anderson <anderse-monotone@cello.hpl.hp.com>

2005-06-17  Riccardo Ghetta  <birrachiara@tin.it>
	Adds include()/includedir() to lua hooks and extend --rcfile
	* lua.cc: handle --rcfile with directories, implement
	include() and includedir()
	* testsuite.at, t_lua_includedir.at, t_rcfile_dir.at:
	test new functionality
	* monotone.texi: document all functions available to hook
	writers, including the new include() and includedir()

2005-06-16  Nathaniel Smith  <njs@codesourcery.com>

	* diff_patch.cc (merge_extents): Typo caught by anonymous reader.

2005-06-16  Nathaniel Smith  <njs@codesourcery.com>

	* commands.cc (cat): Account for being in a subdir in 'cat file
	REV PATH'.
	* tests/t_cat_file_by_name.at: Test.

2005-06-17  Richard Levitte  <richard@levitte.org>

	* app_state.cc (app_state::app_state()): Avoid a gcc warning by
	having the class members initialised in the same order they are
	defined in the class.

2005-06-16  Nathaniel Smith  <njs@pobox.com>

	* std_hooks.lua (ignore_file): Add Cons/SCons cache files to
	default ignore list.

2005-06-16  Matt Johnston  <matt@ucc.asn.au>

	* ui.cc: increase the divisor as required so that we don't get spurious
	screen updates when we're using the kilobyte/megabyte tickers

2005-06-15  Matt Johnston  <matt@ucc.asn.au>

	* monotone.texi: clarify some netsync parts of the tutorial

2005-06-15  Richard Levitte  <richard@levitte.org>

	* netsync.cc (struct session): Add a pattern regex cache.
	(analyze_ancestry_graph): Use the regex cache instead of the
	pattern string itself.  This is especially important when the
	pattern is used as an old-style collection.
	(process_hello_cmd): Recreate the pattern regex cache with the
	conversion of the pattern to a regex when it's used as an
	old-style collection.
	(process_auth_cmd): When the pattern changes, change the regex
	cache as well.

2005-06-14  Richard Levitte  <richard@levitte.org>

	* std_hooks.lua (get_preferred_merge2_command,
	get_preferred_merge3_command): EDITOR may be undefined.  In that
	case, os.getenv() returns nil, on which string.lower() chokes.
	It's much better to check for that and default to an empty
	string.

2005-06-11  Derek Scherger  <derek@echologic.com>

	* commands.cc (complete_command): log command expansion messages
	with L instead of P to reduce chatter
	(status): add --brief option and corresponding output
	(identify): add trailing space to comment gcc complains about
	* monotone.cc: fix comment typo and add additional details for
	command specific options
	* monotone.texi (Automation): list inventory status code
	combinations and descriptions
	* tests/t_status.at: new test of status command and --brief option
	* testsuite.at: add it

2005-06-11  Matt Johnston  <matt@ucc.asn.au>

	* commands.cc: revert should ignore the ignore hooks, otherwise bad
	things happen (revert a single ignored file, resultant empty ignore list
	reverts the whole working copy).
	* app_state.cc, app_state.hh: give set_restriction a flag to disregard
	file-ignore hooks.
	* tests/t_revert_restrict.at, testsuite.at: a test

2005-06-09  Riccardo Ghetta  <birrachiara@tin.it>

	* std_hooks.lua: make binary_file return nil on unreadable/empty files
	
2005-06-10  Joel Reed  <joelwreed@comcast.com>

	* commands.cc (CMD(cdiff)): Add OPT_DEPTH to command options.
	* t_restrictions.at: Add to testcase.

2005-06-09  Joel Reed  <joelwreed@comcast.com>

	* commands.cc (CMD(diff)): Add OPT_DEPTH back in, as it is used.
	* t_restrictions.at: Add to testcase to increase likelihood of 
	keeping it around :)

2005-06-10  Richard Levitte  <richard@levitte.org>

	* commands.cc (CMD(diff)): Remove OPT_DEPTH, as it was never
	used.

2005-06-09  Richard Levitte  <richard@levitte.org>

	* monotone.texi (Merging): I assume that "apposite" was supposed
	to be "appropriate".

2005-06-09  Riccardo Ghetta  <birrachiara@tin.it>

	* diff_patch.cc/hh: honor the new manual_merge attribute
	* file_io.cc/hh: move here the guess_binary function
	* lua.cc: let guess_binary available to lua
	* std_hooks.lua: handle manual_merge as an add-time attribute and
	initialize by default make it true if the file appears to be binary.
	Make read_contents_of_file able to read "binary" files.
	* tests/t_merge_manual.at: tests new behaviour, superceding the
	old XFAIL t_merge_binary.at test.
	* monotone.texi: document changes, adding a small section on merging.

2005-06-07  Nathaniel Smith  <njs@codesourcery.com>

	* ChangeLog: Fixup.

2005-06-07  Nathaniel Smith  <njs@codesourcery.com>

	* monotone.texi (Storage and workflow): Attempt to thwart some
	common misconceptions.

2005-06-07  Nathaniel Smith  <njs@codesourcery.com>

	* netsync.cc (rebuild_merkle_trees): Add a comment describing how
	this code should work (and why it currently doesn't quite).

2005-06-05  Nathaniel Smith  <njs@codesourcery.com>

	* tests/t_bad_packets.at: Expect certs on a non-existent rev to
	fail.  Run db check instead.
	* commands.cc (complete): Let callers specify they're okay with
	non-existent revisions.
	(CMD(trusted)): So specify.

2005-06-05  Nathaniel Smith  <njs@codesourcery.com>

	* tests/t_tags.at: 'tag' on a non-existent revid should fail.
	* commands.cc (complete): Fail on non-existent revids.

2005-05-29  Nathaniel Smith  <njs@codesourcery.com>

	* tests/t_epoch.at: Typo.
	* tests/t_automate_certs.at, tests/t_selector_later_earlier.at:
	Throw in some calls to CANONICALISE, maybe this will help on
	Win32...

2005-06-04  Timothy Brownawell  <tbrownaw@gmail.com>

	* netsync.cc, netcmd.cc: Style cleanups (mostly whitespace).

2005-06-04  Timothy Brownawell  <tbrownaw@gmail.com>

	* netsync.cc (process_hello_cmd): Warn about collection/regex
	usage when talking to an old server.

2005-06-04  Derek Scherger  <derek@echologic.com>

	* commands.cc (update): update MT/work based on the changes
	between the chosen revision and the new merge revision
	* tests/t_update_with_pending_drop.at: 
	* tests/t_update_with_pending_add.at: 
	* tests/t_update_with_pending_rename.at: un-XFAIL and clean up now
	that things work

2005-06-04  Timothy Brownawell  <tbrownaw@gmail.com>

	* netcmd.{cc,hh}, netsync.cc: Move {read,write}_*_cmd_payload
	to netcmd::{read,write}_*_cmd .
	* netcmd.cc, netsync.cc: Compatibility infrastructure.
	* netsync.cc: Interoperate with v4 servers.

2005-06-03  Timothy Brownawell  <tbrownaw@gmail.com>

	* automate.cc (print_some_output): Fix compiler warning.

2005-06-04  Derek Scherger  <derek@echologic.com>

	* app_state.cc (app_state): initialize diffs to false; it seemed
	to be defaulting to true for me

2005-06-04  Derek Scherger  <derek@echologic.com>

	* tests/t_update_with_pending_drop.at: 
	* tests/t_update_with_pending_add.at: 
	* tests/t_update_with_pending_rename.at: 
	* tests/t_restricted_commit_with_inodeprints.at: new bug reports
	* testsuite.at: call them

2005-06-04  graydon hoare  <graydon@pobox.com>

	* rcs_import.cc 
	(note_state_at_branch_beginning): Move time back when
	there are known commits on a branch.

2005-06-03  Joel Reed  <joelwreed@comcast.com>

	* commands.cc, monotone.texi: provide --verbose option for 
	monotone complete revision which adds date and author 
	completion output
	* contrib/monotone.zsh_completion: use verbose output when
	completing revisions

2005-06-02  graydon hoare  <graydon@pobox.com>

	* rcs_import.cc
	(cvs_key::is_synthetic_branch_founding_commit): New field.
	(cvs_key::operator==): Handle synthetic case specially.
	(cvs_key::operator<): Likewise.
	(note_state_at_branch_beginning): Likewise.	
	* tests/t_cvsimport_drepper.at: Converted bug testcase.
	* testsuite.at: Call it.

	* monotone.cc, commands.cc, options.hh 
	(OPT_NO_MERGES, OPT_DIFFS): New options.
	* app_state.cc (app_state::no_merges, app_state::diffs): Likewise.
	* commands.cc (log): Honor no_merges, diffs.
	* contrib/color_logs.{sh,conf}: Helpers for reviewing work in a
	nice colorized, easy-to-read fashion.
	* contrib/colorize: A colorization script found on the net.

	* HACKING, ROADMAP: Expand a bit.
	* commands.cc (changes_summary::print): Change macro to helper fn.
	* contrib/monotone.el (monotone-cmd): Handle nil exit code.

2005-06-02  Joel Reed  <joelwreed@comcast.com>

	* commands.cc, database.cc, database.hh, vocab.hh, vocab_terms.hh:
	add complete key subcommand and provide --brief option of zsh/bash
	completion. See http://lists.gnu.org/archive/html/monotone-devel/2005-05/msg00461.html
	* tests/t_rebuild.at: add tests for complete key subcommand
	* monotone.texi: document new subcommand
	* contrib/monotone.zsh_completion: update for new complete key
	command, improve _monotone_existing_entries using new --depth=0
	option,	add revision completion for cert command, and a	bugfix 
	for cat command

2005-06-01  Matt Johnston  <matt@ucc.asn.au>

	* tests/t_i18n_changelog.at: capitalise UTF-8 CHARSET to keep
	solaris happy.

2005-06-01  Timothy Brownawell  <tbrownaw@gmail.com>

	* netsync.cc (analyze_ancestry_graph): Try to fix segfault.
	Always accept tags.

2005-06-01  Timothy Brownawell  <tbrownaw@gmail.com>

	* netsync.cc (process_auth_cmd, analyze_ancestry_graph): Move
	write-permission checking to where it belongs, *after* we know
	exactly what we're checking permissions about. Drop things we
	don't want.

2005-06-01  Matt Johnston  <matt@ucc.asn.au>

	* tests/t_cvsimport_deleted_invar.at: don't use -C with tar
	* tests/t_i18n_file.at: capitalise CHARSET=UTF-8, seems more standard.
	* tests/t_merge_normalization_edge_case.at: use known-good output
	rather than using diff3 --merge

2005-05-31  Timothy Brownawell  <tbrownaw@gmail.com>

	* tests/t_epoch_server.at: fix typo
	* netsync.cc (session::process_auth_cmd): If no branches are allowed
	for writing, also check for write permissions to branch "" (needed
	for serving empty dbs). For sync, don't refuse connection if there
	are no readable branches (only do this for pull).

2005-05-31  Timothy Brownawell  <tbrownaw@gmail.com>

	* monotone.texi: Update documentation for get_netsync_*_permitted
	hooks to reflect that they now get individual branch names.

2005-05-31  Timothy Brownawell  <tbrownaw@gmail.com>

	* netsync.cc: session::rebuild_merkle_trees now takes a set of
	branches to include as an argument. On the server, calculate
	this set at the same time the get_netsync_*_permitted hooks are
	called; call said hooks on each branch individually.

2005-05-31  Timothy Brownawell  <tbrownaw@gmail.com>

	Remove old collection support in favor of using regexes exclusively.
	* netsync.cc (convert_pattern): Remove function.
	* (14 files): collections are unexist; do not mention (potential
	for confusion)
	* constants.cc: Increase netsync protocol version.
	* monotone.texi: Update documentation.
	* tests/t_epoch_unidirectional.at: Fix to sync subbranches.
	* commands.cc (CMD update): Fix usage check.
	* tests/t_select_cert.at: Fix to use --revision.

2005-05-30  Timothy Brownawell  <tbrownaw@gmail.com>

	* netsync.cc: Call note_netsync_*_received hooks in the order they're
	written to the db (for revisions, gives topological order).

2005-05-30  Timothy Brownawell  <tbrownaw@gmail.com>

	* lua.{cc,hh}: Replace note_netsync_commit with
	note_netsync_{revision,cert,pubkey}_received
	* packet.{cc,hh}: Callbacks for cert or key written to the database.
	* netsync.cc: Use said callbacks, call note_netsync_*_received hooks.
	* monotone.texi: Update documentation.

2005-05-30  Timothy Brownawell  <tbrownaw@gmail.com>

	* packet.{cc,hh}, netsync.cc: on_revision_written callback now takes
	the revision_id as an argument.
	* lua.{cc,hh}: New Lua hook, note_netsync_commit.
	* netsync.cc: At end of netsync session, call new hook for each
	revision received.
	monotone.texi: Document new hook.

2005-05-30  Richard Levitte  <richard@levitte.org>

	* commands.cc (CMD(checkout), CMD(cdiff), CMD(diff), CMD(log)):
	Remove '[--revision=REVISION]' from command argument synopsis,
	and add more text to the help to explain what happens when
	--revision options are used.
	(CMD(update)): Instead of the optional revision argument, use
	the --revision option.  Add information on what happens when the
	--revision option is used, and when it's not.

	* tests/t_add_stomp_file.at, tests/t_add_vs_commit.at,
	tests/t_annotate.at, tests/t_lf_crlf.at,
	tests/t_update_nonexistent.at, tests/t_update_off_branch.at,
	tests/t_update_to_revision.at: Update to use --revision with
	'monotone update'.

2005-05-30  Matt Johnston  <matt@ucc.asn.au>

	* netsync.cc: cosmetic linebreak tidying for "double-check the
	fingerprint" message.
	* main.cc: make it clearer that "unknown type" refers to an exception
	* monotone.cc: catch early informative_failures (due to charset
	problems etc)

2005-05-30  Matt Johnston  <matt@ucc.asn.au>

	* tests/t_fmerge.at: scrap all the diff3/ed, just compare it with
	known-good output.

2005-05-30  Timothy Brownawell  <tbrownaw@gmail.com>

	* revision.cc (toposort): Better algorithm.

2005-05-30  Matt Johnston  <matt@ucc.asn.au>

	* tests/t_fmerge.at: make sure we write the file with the ed script.

2005-05-30  Matt Johnston  <matt@ucc.asn.au>

	* testsuite.at: use "command -v" rather than "which", since
	Solaris doesn't give useful exit codes for "which".
	* tests/t_fmerge.at: don't use --merge with diff3, pipe to ed instead
	so we don't rely on gnu diff3.

2005-05-29  Timothy Brownawell  <tbrownaw@gmail.com>

	* contrib/monoprof.sh: Add support for using valgrind for
	heap profiling.

2005-05-28  Joel Reed  <joelwreed@comcast.com>

	* app_state.cc, app_state.hh, commands.cc, monotone.cc, options.h:
	add new --depth command, and rename log's --depth to --last
	* monotone.texi: update documentation
	* tests/t_log_depth.at, tests/t_log_depth_single.at: update
	log tests to use --last instead of --depth
	* tests/t_options.at, tests/t_restrictions.at: test usage of
	--depth for commands using restrictions
	* contrib/ciabot_monotone.py, contrib/monotone-notify.pl,
	contrib/monotone.el, contrib/monotone.zsh_completion,
	contrib/mtbrowse.sh: change all occurences of "depth" to "last"

2005-05-28  Timothy Brownawell  <tbrownaw@gmail.com>

	* netcmd.cc (read_netcmd): Reserve space in the buffer if needed,
		swap buffers instead of copying (memory savings for sync
		large files)
	* netsync.cc (session::arm): Don't clear the buffer (now done
		by read_netcmd).

2005-05-27  Timothy Brownawell  <tbrownaw@gmail.com>

	* netsync.cc: Allow REGEXes as well as collections.
		Fix out-of-branch ancestor handling.
	* tests/t_netsync_diffbranch.at: Remove bug report and XFAIL (fixed).
	* commands.cc: Update description fields for netsync commands.
	* monotone.texi: Update documentation.

2005-05-25  Timothy Brownawell  <tbrownaw@gmail.com>

	* tests/t_automate_stdio.at: Make it self-contained.

2005-05-25  Timothy Brownawell  <tbrownaw@gmail.com>

	* contrib/get_stdio.pl (new file): Perl script to parse the output from
	"mtn automate stdio". Used by...
	* tests/t_automate_stdio.at (new file): Test for "mtn automate stdio".
	* testsuite.at: Add it.

2005-05-25  Timothy Brownawell  <tbrownaw@gmail.com>

	* automate.cc ("automate stdio"): Fix block size limiting.
		Honor "output.flush()" in commands.

2005-05-24  Timothy Brownawell  <tbrownaw@gmail.com>

	* automate.cc: Fix buffering for "automate stdio"

2005-05-24  Timothy Brownawell  <tbrownaw@gmail.com>

	* automate.cc: Put back lost "automate certs".

2005-05-24  Matt Johnston  <matt@ucc.asn.au>

	* commands.cc (try_one_merge, CMD(merge), CMD(explicit_merge), 
	CMD(propagate): allow --author flag.

2005-05-24  Timothy Brownawell  <tbrownaw@gmail.com>

	* automate.cc: Fix comment for automate stdio to match the code.
	* monotone.texi: Document ignored locations in automate stdio
	input as reserved.

2005-05-24  Riccardo Ghetta  <birrachiara@tin.it>

	* tests/t_merge_binary.at: new XFAIL test to cover monotone
	inclination to algorithmically merge binary files.

2005-05-24  Richard Levitte  <richard@levitte.org>

	* commands.cc (try_one_merge): Change 'rid' to 'merged_id'.

2005-05-23  Timothy Brownawell  <tbrownaw@gmail.com>

	Fix "automate stdio" input/output format according to ML discussion
	* automate.cc: changed: automate_stdio
		added: print_some_output, class my_stringbuf
	* constants.{cc,hh}: add constant for automate stdio block size
	* monotone.texi: update documentation

2005-05-23  Nathaniel Smith  <njs@codesourcery.com>

	* win32/terminal.cc (have_smart_terminal): Call _isatty on stderr,
	not stdout.

2005-05-23  Richard Levitte  <richard@levitte.org>

	* commands.cc (try_one_merge): Use the value of --date and
	--author if there are any.
	(CMD(merge), CMD(propagate), CMD(explicit_merge)): Change to
	accept --date and --author.

2005-05-23  Riccardo Ghetta  <birrachiara@tin.it>

	* selectors.cc/.hh, database.cc: add two new selectors:
	"earlier or equal than" and "later than".
	* lua.cc/.hh, std-hooks.lua: create a new "expand_date" hook
	* monotone.texi: document the changes
	* testsuite.at, tests/t_selector_later_earlier.at: add specific tests 
	for the new selectors

2005-05-21  Richard Levitte  <richard@levitte.org>

	* Makefile.am: Make monotone.pdf and monotone.dvi depend on
	version.texi.

2005-05-21  Richard Levitte  <richard@levitte.org>

	* monotone.texi: Add a note about the --brief option with
	'monotone log', and restructure the synopsis since it was getting
	a bit silly with all possible variants.

2005-05-21  Richard Levitte  <richard@levitte.org>

	* commands.cc (log_certs): Add two arguments; a separator string
	to be used in front of the second to last cert for multi-valued
	cert types, a bool to say if each cert should be ended with a
	newline.  Overload with shortcuts.
	(CMD(log)): Use the --brief option and implement it using the
	shortcut variants of log_certs.
	* monotone.cc, options.hh: Add the --brief option (OPT_BRIEF
	internally).
	* sanity.cc, sanity.hh (struct sanity): Add the member variable
	and function to hold and set the brief flag.

2005-05-21  Matt Johnston  <matt@ucc.asn.au>

	* tests/t_short_opts.at: remove the saved MT/log message
	from the failed commit.
	* Makefile.am: MAKEINFOFALGS to MAKEINFOFLAGS

2005-05-21  Matt Johnston  <matt@ucc.asn.au>

	* commands.cc (commit): write the log message to MT/log
	during the commit, so it will be available later if the commit
	fails.
	* work.{cc,hh} (write_user_log): new function

2005-05-20  Nathaniel Smith  <njs@codesourcery.com>

	* contrib/mtbrowse.sh: New file.
	* contrib/README: Document it.  Also, document some missed files,
	and re-order listing.
	* Makefile.am (EXTRA_DIST): Add several missing contrib/ files.

2005-05-21  Grahame Bowland  <grahame@angrygoats.net>

	* automate.cc: (automate_certs) change "status" field 
	to "signature". Check whether each cert is trusted, and 
	output in the "trusted" field.
	* testsuite.at: add t_automate_certs.at
	* tests/t_automate_certs.at: Test that the output of 
	"automate certs" is consistent, and that we exit with
	error when rev is incomplete or missing.
	* monotone.texi: update output documentation for 
	"automate certs"

2005-05-20  Emile Snyder  <emile@alumni.reed.edu>

	* annotate.{hh,cc}: Rework to handle lineage dependent line
	mappings and lines which split from a single line in a parent
	revision into multiple lines in some descendent.  Fixes bug where
	some lines remained unannotated.  Fixes wrong assignment of lines
	bug.
	* tests/t_annotate.at: Check no-changes since addition of file
	case.
	* tests/t_annotate_lineage_dependent.at
	* tests/t_annotate_split_lines.at:  New tests.
	* testsuite.at: Add them.
	
2005-05-20  Nathaniel Smith  <njs@codesourcery.com>

	* monotone.texi (Network): Clarify that ports can be specified on
	the command line to serve/pull/push/sync.

2005-05-21  Matt Johnston  <matt@ucc.asn.au>

	* packet.cc (db_packet_writer::~impl, prerequisite.cleanup): 
	add code to remove up circular dependencies between prerequisite
	and delayed_packet shared_ptrs upon destruction, so that unsatisified
	dependency warnings are printed.

2005-05-19  Matt Johnston  <matt@ucc.asn.au>

	* change_set.cc (merge_disjoint_analyses): handle the case where
	a file is dropped on both sides but re-added on one.
	* tests/t_drop_vs_dropadd.at: a test for it
	* testsuite.at

2005-05-19  Derek Scherger  <derek@echologic.com>

	* commands.cc (checkout): rearrange to use --revision option
	* monotone.1: 
	* monotone.texi: document checkout --revision option
	* tests/t_attr.at:
	* tests/t_attributes.at:
	* tests/t_checkout_id_sets_branch.at:
	* tests/t_checkout_noop_on_fail.at:
	* tests/t_checkout_options.at:
	* tests/t_cwork.at:
	* tests/t_delete_dir.at:
	* tests/t_delete_dir_patch.at:
	* tests/t_empty_path.at:
	* tests/t_i18n_file_data.at:
	* tests/t_inodeprints_hook.at:
	* tests/t_inodeprints_update.at:
	* tests/t_largish_file.at:
	* tests/t_lf_crlf.at:
	* tests/t_monotone_up.at:
	* tests/t_netsync_defaults.at:
	* tests/t_netsync_set_defaults.at:
	* tests/t_persistent_server_revision.at:
	* tests/t_rename_added_in_rename.at:
	* tests/t_rename_dir_cross_level.at:
	* tests/t_rename_dir_patch.at:
	* tests/t_single_char_filenames.at:
	* tests/t_subdir_add.at:
	* tests/t_subdir_attr.at:
	* tests/t_subdir_drop.at:
	* tests/t_subdir_rename.at:
	* tests/t_subdir_revert.at:
	* tests/t_tags.at:
	* tests/t_update_off_branch.at:
	* tests/t_versions.at:
	* testsuite.at: add --revision option to checkout

2005-05-18  Richard Levitte  <richard@levitte.org>

	* ui.cc: Move the copyright and license section to the top of the
	file, and add an emacs mode specifier.
	* ui.cc (write_ticks): Change the counter ticker so the trailer
	comes at the end of the counter line instead of the title line.
	This is especially important for code that changes the trailer
	a little now and then.

2005-05-17  Grahame Bowland  <grahame@angrygoats.net>

	* commands.cc: add "automate certs ID" to the help string 
	for the automate command
	* automate.cc: implement "automate certs". Add to the list 
	of commands available through "automate stdio".
	* monotone.texi: document "automate certs"

2005-05-17  Nathaniel Smith  <njs@codesourcery.com>

	* monotone.texi (Network): Document 'serve' as taking more than
	one collection argument.

2005-05-15  graydon hoare  <graydon@pobox.com>

	* rcs_import.cc (note_state_at_branch_beginning): collect
	branch beginning states into a single synthetic commit.

2005-05-15  graydon hoare  <graydon@pobox.com>

	* rcs_import.cc: rewrite most of the branch logic to 
	address issues raised in bugs 13032 and 13063.
	* tests/t_cvsimport_deleted_invar.at: un-XFAIL.

2005-05-16  Matt Johnston  <matt@ucc.asn.au>

	* commands.cc (commit): change scope of the transaction guard so that
	the transaction will fail before MT/revision is written (which could
	leave a non-committed revision/bad working dir).

2005-05-16  Grahame Bowland  <grahame@angrygoats.net>

	* monotone.texi: update "monotone log" documentation
	* commands.cc: fix "monotone log" when run with no --revision args

2005-05-15  Derek Scherger  <derek@echologic.com>

	* tests/t_update_with_blocked_rename.at: new test
	* testsuite.at: call it

2005-05-15  Derek Scherger  <derek@echologic.com>

	* netsync.cc (process_anonymous_cmd, process_auth_cmd): log
	details of permissions allowed/denied
	* tests/t_netsync_permissions.at: new test
	* testsuite.at: call it

2005-05-15  Richard Levitte  <richard@levitte.org>

	* contrib/monotone-notify.pl (revision_is_in_branch): Another
	place where --revision was missing.

2005-05-14  Timothy Brownawell  <tbrownaw@gmail.com>

	* contrib/monoprof.sh: Clean up variable definitions some.
		- Add option --datadir, should now be usable without editing
		variables to match system paths
		- Add option --setup, generates most of the needed files

2005-05-13  Timothy Brownawell  <tbrownaw@gmail.com>

	Add "monotone automate stdio", to let the automation interface
	take commands on standard input.
	* automate.cc: (automate_stdio) New function.
		(automate_command) Add it.
	* commands.cc: Add to description for "automate".
	* monotone.texi: Add to documentation.

2005-05-13  Joel Reed  <joelwreed@comcast.com>

	* tests/t_unidiff3.at: opps. forgot to add this file which
	should have been included as fix for bug 13072.

2005-05-13  Joel Reed  <joelwreed@comcast.com>

	* diff_patch.cc, transforms.cc, testsuite.at: Patch from 
	drepper@redhat.com, who writes: "The attached patch should fix bug
	13072.  I have no idea why the code in transform.cc insists on
	adding an empty line in case the file is empty. Removing the code
	didn't cause any regressions in the test suite and the
	diff_patch.cc change corrects the output format.  A new test case
	is included as well."

2005-05-13  Joel Reed  <joelwreed@comcast.com>

	* automate.cc: add automate attributes command
	* commands.cc: add attributes subcommand helptext
	* contrib/monotone.zsh_completion: use automate attributes
	for completion of monotone attr and cleanup ignore files code
	* tests/t_automate_attributes.at: add testcase
	* testsuite.at: include new testcaes

2005-05-13  Jon Bright  <jon@siliconcircus.com>
	* testsuite.at (UNGZ): Change the way the ungzipping works on
	Win32, in the hope that test 206 will no longer be given invalid
	files.

2005-05-12  Derek Scherger  <derek@echologic.com>

	* automate.cc: bump version number to 1.0
	(struct inventory_item): add pre/post states
	(inventory_paths): remove obsolete function
	(inventory_pre_state, inventory_post_state, inventory_file_state,
	inventory_renames): add fancy new functions
	(automate_inventory): rework for new output format
	* manifest.{cc,hh} (classify_paths): rename to ...
	(classify_manifest_paths): ... this and work solely from manifest
	* monotone.texi: (Automation): update inventory docs
	* tests/t_automate_inventory.at: update for new format and add
	some more tests
	
2005-05-13  Matthew Gregan  <kinetik@orcon.net.nz>

	* HACKING: New file.  First pass at a brief document to help
	newcomers hack on monotone.

2005-05-12  Riccardo Ghetta <birrachiara@tin.it>

	* options.hh (OPT_MSGFILE): New option.
	* monotone.cc (message-file): New option.
	(cpp_main): Handle it.
	* app_state.{cc,hh} (set_message_file): New function.
	* commands.cc (commit): Accept and handle new option.
	* monotone.1, monotone.texi: Document it.
	* tests/t_commit_message_file.at: New test.
	* testsuite.at: Add it.
	
2005-05-12  Timothy Brownawell  <tbrownaw@gmail.com>

	* (20 files): Do not indent with both tabs and spaces in the same file.

2005-05-13  Ulrich Drepper  <drepper@redhat.com>

	* rcs_import.cc (process_one_hunk): Improve handling of corrupt
	RCS files.

2005-05-13  Matthew Gregan  <kinetik@orcon.net.nz>

	* testsuite.at: Fix typo error in Win32 kill logic that was
	causing the testsuites to hang on Win32 machines that don't have
	pskill installed.

2005-05-12  Matthew Gregan  <kinetik@orcon.net.nz>

	* file_io.cc (write_data_impl): Use portable boost::filesystem
	calls in place of unlink(2)/remove(2).

2005-05-12  Grahame Bowland  <grahame@angrygoats.net>

	* commands.cc: Modify the "log" command to accept multiple 
	revisions on command line, and display the log for all 
	of those revisions.

2005-05-11  Nathaniel Smith  <njs@codesourcery.com>

	* std_hooks.lua (ignore_file): Organize a bit more, add
	patterns for autotools cache files, and darcs, codeville, git
	metadata directories.

2005-05-11  Timothy Brownawell  <tbrownaw@gmail.com>

	* revision.cc (expand_dominators): Fix bitmap size-matching.
		(find_common_ancestor_for_merge): Do not wait for ancestors
		to be expanded to the beginning of time before expanding
		dominators. Requires above fix for correct behavior.
	* ChangeLog: Fix date on previous entry.

2005-05-11  Timothy Brownawell  <tbrownaw@gmail.com>

	* contrib/monoprof.sh: Add profiling test for "netsync large file".
		Add options to only run specific profile tests.

2005-05-11  Stanislav Karchebny <stanislav.karchebny@skype.net>

	* contrib/monotone-notify.pl: 'monotone log' takes a revision
	through the --revision= option.

2005-05-11  Richard Levitte  <richard@levitte.org>

	* contrib/monotone-notify.pl: Change all occurences of $symbol' to
	${symbol}' to avoid a confusing Perl warning.

2005-05-11  Joel Reed  <joelwreed@comcast.com>

	* contrib/monotone.zsh_completion: add zsh completion contrib.

2005-05-11  Matt Johnston  <matt@ucc.asn.au>

	* tests/t_add_intermediate_MT_path.at: remove the drop dir part
	* tests/t_delete_dir.at: add a note about re-enabling the above test
	* tests/t_cvsimport3.at: ignore stderr

2005-05-11  Matt Johnston  <matt@ucc.asn.au>

	* rcs_import.cc (find_branchpoint): if a branch is derived from two 
	differing parent branches, take the one closest to the trunk.
	* tests/t_cvsimport3.at: add a test for cvs_importing where branches
	come off a vendor import.
	* testsuite.at: add it

2005-05-11  Nathaniel Smith  <njs@codesourcery.com>

	* work.cc (build_deletions): Disable delete_dir.

2005-05-11  Matthew Gregan  <kinetik@orcon.net.nz>

	* constants.cc (constants::bufsz): Increase buffer size.  Reduces
	the runtime to tests/t_netsync_largish_file.at by four to seven
	times on my test machines.

2005-05-10  Timothy Brownawell  <tbrownaw@gmail.com>

	* revision.cc: Make expand_{ancestors,dominators} twice as fast.
	Loop over revisions in the other direction so that changes at the
	frontier propogate fully in 1 pass, instead of one level at a time.

2005-05-10  Timothy Brownawell  <tbrownaw@gmail.com>

	* packet.{cc,hh}: Give packet_consumer and children a callback to call
	after writing out a revision.
	* netsync.cc: Use this callback to add a "revisions written" ticker,
	to provide user feedback while sanity checking.

2005-05-10  Timothy Brownawell  <tbrownaw@gmail.com>

	* ui.cc: Make tick_write_count take less horizontal space

2005-05-09  Nathaniel Smith  <njs@codesourcery.com>

	* AUTHORS: Give Riccardo his real name.
	* ChangeLog: Likewise.

2005-05-09  Riccardo Ghetta <birrachiara@tin.it>
	
	* std_hooks.lua: Support kdiff3.

2005-05-09  Matthew Gregan  <kinetik@orcon.net.nz>

	* lua.cc (loadstring, run_string): New parameter to identify the
	source of the Lua string being loaded.
	(add_{std,test}_hooks, load_rcfile): Pass an identity through.

2005-05-09  Matthew Gregan  <kinetik@orcon.net.nz>

	* monotone.cc: Absolutify and tilde expand pid file.

2005-05-09  Matthew Gregan  <kinetik@orcon.net.nz>

	* testsuite.at: Revert bogus changes committed in revision 9d478.

2005-05-09  Matt Johnston  <matt@ucc.asn.au>

	* commands.cc (pid_file): use fs::path .empty() rather than ==, since
	boost 1.31 doesn't seem to have the latter.

2005-05-08  Matthew Gregan  <kinetik@orcon.net.nz>

	* lua.cc (report_error, load{file,string}): New member functions.
	Error handling in call moved into report_error.
	(call): Call report_error.
	(run_{file,string}): Call load{file,string} member functions to
	load Lua code into the VM.  Allows us to report syntax errors when
	loading rc files.
	* testsuite.at: test_hooks.lua was calling nonexistent (obsolete)
	strfind function and failing silently.  The improved error
	reporting from Lua caught this and cause testsuite failures.

2005-05-08  Matthew Gregan  <kinetik@orcon.net.nz>

	* monotone.1: Document --pid-file option.  Also make some minor
	spelling and punctuation fixes.

2005-05-08  Timothy Brownawell  <tbrownaw@gmail.com>
	* app_state.cc: {read,write}_options now print a warning instead of
	failing on unreadable/unwritable MT/options .
	* tests/t_unreadable_MT.at: add matching test
	* testsuite.at: add test
	* tests/README: Mention that new tests must be added to testsuite.at
	* work.cc: (get_revision_id) Friendlier error message for
	unreadable MT/revision .

2005-05-08  Matthew Gregan  <kinetik@orcon.net.nz>

	* monotone.texi: Right words, wrong order.
	* testsuite.at: Drop pid mapping trickery, it doesn't work
	consistently.  We now try and use SysInternal's pskill to kill the
	process.  If pskill is not available, we fall back to the old
	'kill all monotone processes' method. These changes affect
	Win32/MingW only.

2005-05-07  Matthew Gregan  <kinetik@orcon.net.nz>

	* commands.cc (pid_file): Remove leftover debugging output.
	* configure.ac: Correct typos in TYPE_PID_T test.
	* testsuite.at: Use some trickery on MingW/Cygwin to map the
	Windows pid to the Cygwin pid.
	* win32/process.cc (process_wait): Correct return type.
	(process_spawn): Replace dropped cast on return.

2005-05-07  Matt Johnston <matt@ucc.asn.au>

	* change_set.cc: fix the code which skips deltas on deleted files,
	  it was looking at the merged filename not the ancestor
	  filename.
	* tests/t_drop_vs_patch_rename.at: a test for the above fix
	* testsuite.at: add it

2005-05-06 Timothy Brownawell <tbrownaw@gmail.com>

	* contrib/monoprof.sh: Add lcad test.
		Add options to pull/rebuild before profiling.

2005-05-06  Nathaniel Smith  <njs@codesourcery.com>

	* INSTALL: s/g++ 3.2 or 3.3/g++ 3.2 or later/.

2005-05-06  Nathaniel Smith  <njs@codesourcery.com>

	* monotone.1: 
	* monotone.texi (Commands, Importing from CVS, RCS): Clarify
	cvs_import documentation on cvsroot vs. module issues.

2005-05-05  Richard Levitte  <richard@levitte.org>

	* AUTHORS: Add rghetta.

2005-05-05  Matthew Gregan  <kinetik@orcon.net.nz>

	* monotone.texi: Document --pid-file option for serve command.
	* app_state.{cc,hh} (set_pidfile, pidfile): New function, new
	member.
	* commands.cc (pid_file): New class.
	(CMD(serve)): Use pid_file.
	* monotone.cc (coptions, cppmain): Add command-specific option
	--pid-file.
	* options.hh (OPT_PIDFILE): New option.
	* {unix,win32}/process.cc (get_process_id): New function.
	(process_{spawn,wait,kill}): Use pid_t.
	* platform.hh (process_{spawn,wait,kill}): Use pid_t.
	(get_process_id): New function
	* configure.ac: Test for pid_t.
	* lua.cc (monotone_{spawn,wait,kill}_for_lua): Use pid_t.
	* testsuite.at: Update netsync kill functions to use pid file.
	* tests/t_netsync_sigpipe.at: Update to use pid file.
	* tests/t_netsync_single.at: Update to use pid file.

2005-05-04  Nathaniel Smith  <njs@codesourcery.com>

	* tests/t_monotone_up.at: New test.
	* testsuite.at: Add it.

2005-05-05  Matthew Gregan  <kinetik@orcon.net.nz>

	* work.cc: Use attr_file_name rather than hardcoded strings.

2005-05-04  Brian Campbell  <brian.p.campbell@dartmouth.edu>

	* contrib/monotone.el (monotone-vc-register): Fix arguments to
	monotone-cmd-buf, to make work.

2005-05-03  Nathaniel Smith  <njs@codesourcery.com>

	* file_io.cc (read_data_for_command_line): Check that file exists,
	if reading a file.

2005-05-04  Matthew Gregan  <kinetik@orcon.net.nz>

	* configure.ac: Add TYPE_SOCKLEN_T function from the Autoconf
	archive.	
	* cryptopp/cryptlib.h (NameValuePairs): Change GetVoidValue from a
	pure virtual to an implemented (but never called) member function
	to work around build problem with GCC 4 on OS X 10.4
	* netxx/osutil.h: Include config.h, use new HAVE_SOCKLEN_T define
	to determine socklen_t type.

2005-05-03  Nathaniel Smith  <njs@codesourcery.com>

	* lua.cc (load_rcfile): Make a version that takes utf8 strings,
	and understands -.
	* app_state.cc (load_rcfiles): Use it.
	* file_io.{cc,hh} (absolutify_for_command_line): New function.
	* monotone.cc (cpp_main): Use it.
	* tests/t_rcfile_stdin.at: New test.
	* testsuite.at: Include it.

2005-05-03  Nathaniel Smith  <njs@codesourcery.com>

	* netsync.cc (load_epoch): Remove unused function.

2005-05-03  Matthew Gregan  <kinetik@orcon.net.nz>

	* tests/t_cvsimport_manifest_cycle.at: Add missing symbols.
	* tests/t_cvsimport_deleted_invar.at: Add new test.
	* testsuite.at: New test.

2005-05-03  Nathaniel Smith  <njs@codesourcery.com>

	* netsync.cc (run_netsync_protocol): Don't use the word
	"exception" in error messages.

2005-05-03  Nathaniel Smith  <njs@codesourcery.com>

	* UPGRADE: Fix version number.

2005-05-03  Nathaniel Smith  <njs@codesourcery.com>

	* debian/compat: New file.

2005-05-03  Nathaniel Smith  <njs@codesourcery.com>

	* UPGRADE: Mention upgrading from 0.18.
	* debian/copyright: Re-sync with AUTHORS.
	* win32/monotone.iss, monotone.spec, debian/changelog: Bump
	version numbers to 0.19.
	* NEWS: Finish updating for 0.19.

2005-05-03  Jon Bright  <jon@siliconcircus.com>
	* win32/monotone.iss: Bump version to 0.19
	
2005-05-03  Jon Bright  <jon@siliconcircus.com>
	* tests/t_automate_select.at: Use arithmetic comparison for
	checking output of wc, since wc pads its results with initial
	spaces on MinGW.
	
2005-05-03  Nathaniel Smith  <njs@codesourcery.com>

	* tests/t_cvsimport2.at: Pass correct module directory.

2005-05-02  Nathaniel Smith  <njs@codesourcery.com>

	* configure.ac: Bump version to 0.19.
	* NEWS: Tweaks.
	* Makefile.am (MOST_SOURCES): Add options.hh.
	(%.eps): Fix ps2eps calling convention.
	* po/monotone.pot: Regenerate.
	* testsuite.at (CHECK_SAME_CANONICALISED_STDOUT): New macro.

2005-05-02  Nathaniel Smith  <njs@codesourcery.com>

	* NEWS: More updates.
	* rcs_import.cc (store_manifest_edge): Fix some edge cases.
	* tests/t_cvsimport_manifest_cycle.at: Make work.  Un-XFAIL.

2005-05-01  Matt Johnston  <matt@ucc.asn.au>

	* diff_patch.cc (normalize_extents): broaden the condition when
	changes can be normalised.
	* tests/t_merge_6.at: now passes.

2005-05-01  Emile Snyder  <emile@alumni.reed.edu>

	* annotate.cc: Fix bug that njs pointed out when a merge has one
	side with no changes.  Be smarter about how we get parent
	file_id's to do file diffs; give another big speedup.
	* tests/t_annotate_copy_all.at: New test for the bug that is fixed.
	* testsuite.at: Add the new test.

2005-05-02  Richard Levitte  <richard@levitte.org>

	* tests/t_override_author_date.at: Adapt to the new way to give
	revision IDs to 'monotone log'.

2005-05-01  Richard Levitte  <richard@levitte.org>

	* monotone.texi: Document the change in 'monotone log'.

2005-05-01  Riccardo Ghetta <birrachiara@tin.it>

	* commands.cc (CMD(log)): Use --revision.

2005-05-02  Matt Johnston  <matt@ucc.asn.au>

	* netsync.cc (process_auth_cmd): make it clearer what the "unknown
	key hash" refers to.

2005-05-01  Richard Levitte  <richard@levitte.org>

	* commands.hh: Expose complete_commands().
	* commands.cc (explain_usage, command_options, process): Don't
	call complete_command().  Except the caller to have done that
	already.
	* monotone.cc (cpp_main): Start with completing the command after
	processing the options.  Use the result everywhere the command is
	required.  This avoids giving the user duplicate (or in some case,
	triplicate) messages about command expansion.

2005-04-30  Derek Scherger  <derek@echologic.com>

	* app_state.{cc,hh}: remove --all-files option
	* automate.cc: move inventory command and associated stuff here from ...
	* commands.cc: ... here, where it has been removed
	* monotone.1: relocate inventory command, remove --all-files option
	* monotone.cc: remove --all-files option
	* monotone.texi: relocate inventory documentation to automation
	section, remove --all-files option
	* tests/t_automate_inventory.at: renamed and updated for move to automate
	* testsuite.at: adjust for rename

2005-04-30  Derek Scherger  <derek@echologic.com>

	* Makefile.am (MOST_SOURCES): add restrictions.{cc,hh} 
	* commands.cc (extract_rearranged_paths): 
	(extract_delta_paths):
	(extract_changed_paths):
	(add_intermediate_paths):
	(restrict_path_set):
	(restrict_rename_set):
	(restrict_path_rearrangement):
	(restrict_delta_map):
	(calculate_restricted_rearrangement):
	(calculate_restricted_revision):
	(calculate_current_revision):
	(calculate_restricted_change_set): move to restrictions.{cc,hh}
	(maybe_update_inodeprints):
	(cat):
	(dodiff):
	(update): rename calculate_current_revision to
	calculate_unrestricted_revision
	* database_check.hh: update header guard #define
	* restrictions.{cc,hh}: add new files

2005-04-30  Nathaniel Smith  <njs@codesourcery.com>

	* commands.cc: Add a placeholder OPT_NONE for commands that don't
	take any command-specific options; use it everywhere.  Now the
	last argument to CMD never starts with %, and the last argument is
	always required to be present.

2005-04-30  Richard Levitte  <richard@levitte.org>

	* contrib/monotone-nav.el (mnav-rev-make): Move it so it's defined
	after the definition of the macro mnav-rev-id.  Otherwise, the
	byte compiler complains there is no setf method for mnav-rev-id.

2005-04-30  Nathaniel Smith  <njs@codesourcery.com>

	* monotone.texi (Database): Minor correction.

2005-04-30  Nathaniel Smith  <njs@codesourcery.com>

	* vocab.cc (trivially_safe_file_path): New function.
	(verify): Use it.
	(test_file_path_verification, test_file_path_normalization): Add a
	few more checks.

	* transforms.{cc,hh} (localized_as_string): New function.
	* {win32,unix}/inodeprint.cc (inodeprint_file): Use it, to avoid
	mkpath().

	* commands.cc (add_intermediate_paths): Hand-code intermediate
	path generator, taking advantage of normalization of file_path's,
	to avoid mkpath().

2005-04-29  Joel Rosdahl  <joel@rosdahl.net>

	* monotone.texi: Minor corrections.

2005-04-29  Nathaniel Smith  <njs@codesourcery.com>

	* commands.cc (ls_tags): Sort output.
	* tests/t_tags.at: Test that output is sorted.

2005-04-29  Derek Scherger  <derek@echologic.com>

	* commands.cc (struct file_itemizer): move to ...
	* work.hh (file_itemizer} ... here
	* work.cc (file_itemizer::visit_file} ... and here

2005-04-29  Emile Snyder  <emile@alumni.reed.edu>

	* annotate.cc (do_annotate_node): Stop doing expensive
	calculate_arbitrary_change_set when we already know we have parent
	and child revisions.  Cuts annotate run time in half.
	
2005-04-29  Nathaniel Smith  <njs@codesourcery.com>

	* commands.cc (update_inodeprints): Rename to...
	(refresh_inodeprints): ...this, so 'monotone up' continues to mean
	update.
	
	* monotone.texi (Inodeprints): Mention refresh_inodeprints in the
	Inodeprints section.
	
	* testsuite.at: 
	* tests/t_update_inodeprints.at: 
	* tests/t_refresh_inodeprints.at: 
	* monotone.texi (Working Copy, Commands): 
	* monotone.1: Update accordingly.

2005-04-29  Nathaniel Smith  <njs@codesourcery.com>

	* change_set.cc (dump_change_set): Don't truncate output.
	(invert_change_test): New unit test.
	(invert_change_set): Make it pass.  This fixes (some?)
	isect.empty() invariant failures.
	
	* NEWS: Start updating for 0.19.

	* revision.cc (check_sane_history): Make comment more
	informative.

2005-04-29  Grahame Bowland  <grahame@angrygoats.net>

	* netxx/types.h: Add new NetworkException type network 
	issue not caused by calling program
	* netsync.cc: Catch Netxx::NetworkException and display 
	as informative_error.
	* netxx/address.cxx: NetworkException for unparsable URIs.
	* netxx/datagram.cxx: NetworkException for connection failure.
	* netxx/resolve_getaddrinfo.cxx, resolve_gethostbyname.cxx:
	NetworkException when DNS resolution fails.
	* netxx/serverbase.cxx: NetworkException if unable to bind 
	to server port.
	* netxx/streambase.cxx: NetworkException if unable to 
	connect.

2005-04-28  Nathaniel Smith  <njs@codesourcery.com>

	* tests/t_netsync_error.at: New test.
	* testsuite.at: Add it.

2005-04-28  Nathaniel Smith  <njs@codesourcery.com>

	* tests/t_rename_attr.at: Fix a bit; also test that rename refuses
	to move a file to a name that already has attrs.
	* work.cc (build_rename): Cleanup a bit; refuse to move a file to
	a name that already has attrs.

	* monotone.texi (Working Copy): Document explicitly that "drop"
	and "rename" do not modify the filesystem directly, and do affect
	attributes.

2005-04-28  Derek Scherger  <derek@echologic.com>

	* commands.cc (get_work_path): 
	(get_revision_path): 
	(get_revision_id):
	(put_revision_id):
	(get_path_rearrangement):
	(remove_path_rearrangement):
	(put_path_rearrangement):
	(update_any_attrs):
	(get_base_revision):
	(get_base_manifest): move to work.{cc,hh}
	(update): indicate optional revision with [ and ]
	(explicit_merge): indicate optional ancestor with [ and ] 

	* manifest.{cc,hh} (extract_path_set): move here from work.{cc,hh}
	* revision.{cc,hh} (revision_file_name): move to work.{cc,hh}

	* work.{cc,hh} (extract_path_set): move to manifest.{cc,hh}
	(get_work_path): 
	(get_path_rearrangement): 
	(remove_path_rearrangement): 
	(put_path_rearrangement): 
	(get_revision_path): 
	(get_revision_id): 
	(put_revision_id): 
	(get_base_revision): 
	(get_base_manifest): 
	(update_any_attrs): move here from commands.cc
	
2005-04-28  Derek Scherger  <derek@echologic.com>

	* ChangeLog: 
	* Makefile.am
	* tests/t_automate_select.at: merge fixups

2005-04-28  Emile Snyder <emile@alumni.reed.edu>

	* annotate.cc: Fix broken build after propagate from .annotate
	branch to mainline.  The lcs stuff was changed to use
	quick_allocator, so our use of it had to change as well.
	
2005-04-28  Emile Snyder  <emile@alumni.reed.edu>

	* commands.cc: New command "annotate"
	* annotate.{cc,hh}: New files implement it.
	* Makefile.am: Build it.
	* monotone.texi: Document it.	
	* tests/t_annotate.at:
	* tests/t_annotate_add_collision.at:
	* tests/t_annotate_branch_collision.at: 
	* testsuite.at: Test it.
	
2005-04-28  Matt Johnston  <matt@ucc.asn.au>

	* tests/t_merge_6.at: narrow the testcase down considerably.

2005-04-28  Matt Johnston  <matt@ucc.asn.au>

	* tests/t_merge_6.at, testsuite.at: add a new test for the case where
	duplicate lines appear in a file during a merge. This testcase can
	be correctly handled by merge(1).

2005-04-28  Matt Johnston  <matt@ucc.asn.au>

	* tests/t_i18n_file.at, transforms.cc: OS X expects all paths to be
	utf-8, don't try to use other encodings in the test.

2005-04-28  Richard Levitte  <richard@levitte.org>

	* tests/t_automate_select.at: silly ignores not needed any more.

2005-04-28  Richard Levitte  <richard@levitte.org>

	* commands.cc (complete): Don't talk of there really was no
	expansion.

2005-04-28  Richard Levitte  <richard@levitte.org>

	* commands.cc, commands.hh: Selector functions and type are moved
	to...
	* selectors.cc, selectors.hh: ... these files.
	* database.cc, database.hh: Adapt to this change.
	* automate.cc (automate_select): New function, implements
	'automate select'.
	(automate_command): Use it.
	* monotone.texi (Automation): Document it.

	* tests/t_automate_select.at: New test.
	* testsuite.at: Use it.

	* Makefile.am (MOST_SOURCES): reorganise.  Add selectors.{cc,hh}.

2005-04-27  Derek Scherger  <derek@echologic.com>

	* commands.cc (ls_unknown): remove unneeded braces
	(struct inventory_item): new struct for tracking inventories
	(print_inventory): removed old output functions 
	(inventory_paths): new functions for paths, data and renames
	(inventory): rework to display two column status codes
	* monotone.texi (Informative): update for new status codes
	* tests/t_inventory.at: update for two column status codes

2005-04-27  Richard Levitte  <richard@levitte.org>

	* quick_alloc.hh: Define QA_SUPPORTED when quick allocation is
	supported.
	* sanity.hh: Only defined the QA(T) variants of checked_index()
	when QA_SUPPORTED is defined.

2005-04-27  Joel Reed  <joelwreed@comcast.com>

	* work.cc: on rename move attributes as well.
	* tests/t_rename_attr.at: No longer a bug.

2005-04-27  Nathaniel Smith  <njs@codesourcery.com>

	* monotone.texi (Working Copy, Commands): Document update_inodeprints.
	* monotone.1: Likewise.

	* tests/t_update_inodeprints.at: New test.
	* testsuite.at: Add it.

2005-04-27  Richard Levitte  <richard@levitte.org>

	* database.cc (selector_to_certname): Add a case for
	commands::sel_cert.

2005-04-27  Richard Levitte  <richard@levitte.org>

	* sanity.hh: Add a couple of variants of checked_index() to
	accomodate for indexes over vector<T, QA(T)>.

	* commands.hh: Add new selector to find arbitrary cert name and
	value pairs.  The syntax is 'c:{name}={value}'.
	* commands.cc (decode_selector): Recognise it.
	* database.cc (complete): Parse it.
	* std_hooks.lua (expand_selector): Add an expansion for it.
	* monotone.texi (Selectors): Document it.

	* tests/t_select_cert.at: Add test.
	* testsuite.at: Use it.

2005-04-27  Matt Johnston  <matt@ucc.asn.au>

	* vocab.cc (verify(file_path)): don't find() twice.
	* change_set.cc (extend_state): remove commented out line 

2005-04-27  Matthew Gregan  <kinetik@orcon.net.nz>

	* tests/t_cvsimport_manifest_cycle.at: New test.
	* testsuite.at: Add test.
	* AUTHORS: Add self.

2005-04-27  Nathaniel Smith  <njs@codesourcery.com>

	* AUTHORS: Add Timothy Brownawell.

2005-04-27  Timothy Brownawell  <tbrownaw@gmail.com>

	* ui.{cc,hh}: Delegate tick line blanking to tick_writers.

2005-04-27  Matt Johnston  <matt@ucc.asn.au>

	* change_set.cc (extend_state): don't mix find() and insert() on
	the path_state, to avoid hitting the smap's worst-case.

2005-04-27  Matt Johnston  <matt@ucc.asn.au>

	* change_set.cc (confirm_proper_tree): move things out of the loops
	for better performance.

2005-04-26  Nathaniel Smith  <njs@codesourcery.com>

	* work.cc: Don't include boost/regex.hpp.

2005-04-26  Nathaniel Smith  <njs@codesourcery.com>

	* manifest.cc, inodeprint.cc: Don't include boost/regex.hpp.

2005-04-26  Nathaniel Smith  <njs@codesourcery.com>

	* sqlite/vdbeaux.c (MAX_6BYTE): Apply patch from
	http://www.sqlite.org/cvstrac/chngview?cn=2445.  It shouldn't
	affect monotone's usage, but just in case.

2005-04-26  Nathaniel Smith  <njs@codesourcery.com>

	* rcs_import.cc (struct cvs_key, process_branch): Fix
	indentation.
	(build_change_set): Handle the case where a file is "added dead".

	* tests/t_cvsimport2.at: Un-XFAIL, improve description.

2005-04-26  Richard Levitte  <richard@levitte.org>

	* monotone.cc (cpp_main): Count the number of command specific
	options exist.  If there is any, add a title for them.

2005-04-26  Matt Johnston  <matt@ucc.asn.au>

	* change_set.cc (analyze_rearrangement): get rid of damaged_in_first
	since it is not used.

2005-04-26  Matt Johnston  <matt@ucc.asn.au>

	* monotone.texi: fix mashed up merge of docs for kill_rev_locally
	and db check.

2005-04-26  Richard Levitte  <richard@levitte.org>

	* monotone.cc, commands.cc: Make some more options global.

2005-04-25  Nathaniel Smith  <njs@codesourcery.com>

	* tests/t_i18n_file_data.at: New test.
	* testsuite.at: Add it.

2005-04-25  Nathaniel Smith  <njs@codesourcery.com>

	* automate.cc (automate_parents, automate_children) 
	(automate_graph): New automate commands.
	(automate_command): Add them.
	* commands.cc (automate): Synopsisfy them.
	* monotone.texi (Automation): Document them.
	* tests/t_automate_graph.at, test/t_parents_children.at: Test
	them.
	* testsuite.at: Add the tests.

	* tests/t_automate_ancestors.at: Remove obsolete comment.
	
2005-04-24  Derek Scherger  <derek@echologic.com>

	* tests/t_rename_file_to_dir.at:
	* tests/t_replace_file_with_dir.at:
	* tests/t_replace_dir_with_file.at: new bug reports
	* testsuite.at: include new tests

2005-04-24  Derek Scherger  <derek@echologic.com>

	* app_state.{cc,hh} (app_state): add all_files flag to the constructor
	(set_all_files): new method for setting flag

	* basic_io.{cc,hh} (escape): expose public method to quote and
	escape file_paths
	(push_str_pair): use it internally

	* commands.cc (calculate_restricted_rearrangement): new function
	factored out of calculate_restricted_revision
	(calculate_restricted_revision): use new function
	(struct unknown_itemizer): rename to ...
	(struct file_itemizer): ... this; use a path_set rather than a
	manifest map; build path sets of unknown and ignored files, rather
	than simply printing them
	(ls_unknown): adjust to compensate for itemizer changes
	(print_inventory): new functions for printing inventory lines from
	path sets and rename maps
	(inventory): new command for printing inventory of working copy
	files

	* manifest.cc (inodeprint_unchanged): new function factored out
	from build_restricted_manifest_map
	(classify_paths): new function to split paths from an old manifest
	into unchanged, changed or missing sets for inventory
	(build_restricted_manifest_map): adjust to use
	inodeprint_unchanged
	* manifest.hh (classify_paths): new public function
	
	* monotone.1: document new inventory command and associated
	--all-files option

	* monotone.cc: add new --all-files option which will be specific
	to the inventory command asap

	* monotone.texi (Informative): document new inventory command
	(Commands): add manpage entry for inventory
	(OPTIONS): add entries for --xargs, -@ and --all-files

	* tests/t_status_missing.at: remove bug priority flag
	* tests/t_inventory.at: new test
	* testsuite.at: include new test
	
2005-04-24  Nathaniel Smith  <njs@codesourcery.com>

	* monotone.texi (Database): Document 'db kill_rev_locally'.

2005-04-24  Nathaniel Smith  <njs@codesourcery.com>

	* ChangeLog: Fixup after merge.

2005-04-24  Nathaniel Smith  <njs@codesourcery.com>

	* manifest.cc (build_restricted_manifest_map): Careful to only
	stat things once on the inodeprints fast-path.
	(read_manifest_map): Hand-code a parser, instead of using
	boost::regex.
	* inodeprint.cc (read_inodeprint_map): Likewise.

2005-04-23  Derek Scherger  <derek@echologic.com>

	* (calculate_restricted_revision): remove redundant variables,
	avoiding path_rearrangement assignments and associated sanity
	checks
	(calculate_current_revision): rename empty to empty_args for
	clarity

2005-04-23  Derek Scherger  <derek@echologic.com>

	* commands.cc (calculate_base_revision): rename to ...
	(get_base_revision): ... this, since it's not calculating anything
	(calculate_base_manifest): rename to ...
	(get_base_manifest): ... this, and call get_base_revision
	(calculate_restricted_revision): call get_base_revision and remove
	missing files stuff
	(add):
	(drop):
	(rename):
	(attr): call get_base_manifest
	(ls_missing): 
	(revert): call get_base_revision
	* manifest.{cc,hh} (build_restricted_manifest_map): don't return
	missing files and don't produce invalid manifests; do report on
	all missing files before failing
	
2005-04-23  Derek Scherger  <derek@echologic.com>

	* app_state.cc:
	* database.cc:
	* file_io.{cc, hh}: fix bad merge

2005-04-23  Nathaniel Smith  <njs@codesourcery.com>

	* database.cc (put_key): Check for existence of keys with
	conflicting key ids, give more informative message than former SQL
	constraint error.

2005-04-23  Nathaniel Smith  <njs@codesourcery.com>

	* transforms.cc (filesystem_is_ascii_extension_impl): Add EUC to
	the list of ascii-extending encodings.

	* tests/t_multiple_heads_msg.at: Make more robust, add tests for
	branching.

2005-04-23  Nathaniel Smith  <njs@codesourcery.com>

	* app_state.cc (restriction_includes): Remove some L()'s that were
	taking 5-6% of time in large tree diff.

2005-04-23  Nathaniel Smith  <njs@codesourcery.com>

	* file_io.{cc,hh} (localized): Move from here...
	* transforms.{cc,hh} (localized): ...to here.  Add lots of gunk to
	avoid calling iconv whenever possible.

2005-04-23  Richard Levitte  <richard@levitte.org>

	* monotone.cc, options.hh: Move the option numbers to options.hh,
	so they can be easily retrieved by other modules.
	* monotone.cc: split the options table in global options and
	command specific options.  The former are always understood, while
	the latter are only understood by the commands that declare it
	(see below).
	(my_poptStuffArgFile): There's no need to keep a copy of the
	stuffed argv.  This was really never a problem.
	(coption_string): New function to find the option string from an
	option number.
	(cpp_main): Keep track of which command-specific options were
	given, and check that the given command really uses them.  Make
	sure that when the help is written, only the appropriate command-
	specific options are shown.  We do this by hacking the command-
	specific options table.
	Throw away sub_argvs, as it's not needed any more (and realy never
	was).

	* commands.cc: Include options.hh to get the option numbers.
	(commands_ops): New structure to hold the option
	numbers used by a command.
	(commands): Use it.
	(command_options): Function to get the set of command-specific
	options for a specific command.
	(CMD): Changed to take a new parameter describing which command-
	specific options this command takes.  Note that for commands that
	do not take command-specific options, this new parameter must
	still be given, just left empty.
	Update all commands with this new parameter.
	* commands.hh: Declare command_options.

	* tests/t_automate_heads.at: 'automate heads' never used the value
	of --branch.
	* tests/t_sticky_branch.at: and neither did 'log'...
	* tests/t_update_missing.at: nor did 'add'...

2005-04-23  Matthew Gregan  <kinetik@orcon.net.nz>

	* tests/t_diff_currev.at: Use CHECK_SAME_STDOUT.

2005-04-23  Matthew Gregan  <kinetik@orcon.net.nz>

	* tests/t_diff_currev.at: New test.
	* testsuite.at: Add new test.

2005-04-22  Christof Petig <christof@petig-baender.de>

	* sqlite/*: update to sqlite 3.2.1

2005-04-22  Nathaniel Smith  <njs@codesourcery.com>

	* manifest.cc (build_restricted_manifest_map): Fixup after merge
	-- use file_exists instead of fs::exists.

2005-04-22  Derek Scherger  <derek@echologic.com>

	* manifest.{cc,hh} (build_restricted_manifest_map): keep and
	return a set of missing files rather than failing on first missing
	file
	* commands.cc (calculate_restricted_revision): handle set of
	missing files
	* revision.hh: update comment on the format of a revision
	* tests/t_status_missing.at: un-XFAIL and add a few tests
	
2005-04-22  Nathaniel Smith  <njs@codesourcery.com>

	* vocab.cc (verify(file_path), verify(local_path)): Normalize
	paths on the way in.
	* tests/t_normalized_filenames.at: Fix to match behavior
	eventually declared "correct".

2005-04-22  Nathaniel Smith  <njs@codesourcery.com>

	* vocab.{cc,hh}: Make verify functions public, make ATOMIC(foo)'s
	verify function a friend of foo, add ATOMIC_NOVERIFY macro, add
	long comment explaining all this.
	* vocab_terms.hh: Add _NOVERIFY to some types.

2005-04-22  Nathaniel Smith  <njs@codesourcery.com>

	* file_io.{cc,hh} (localized): Take file_path/local_path instead
	of string; expose in public interface.  Adjust rest of file to
	match.
	(walk_tree): Don't convert the (OS-supplied) current directory
	from UTF-8 to current locale.
	
	* transforms.{cc,hh} (charset_convert): Be more informative on
	error.
	(calculate_ident): Localize the filename, even on the fast-path.
	Also assert file exists and is not a directory, since Crypto++
	will happily hash directories.  (They are like empty files,
	apparently.)
	
	* manifest.cc (build_restricted_manifest_map): Use file_exists
	instead of fs::exists, to handle localized paths.
	* {win32,unix}/inodeprint.cc (inodeprint_file): Use localized
	filenames to stat.

	* tests/t_i18n_file.at: Rewrite to work right.

	* tests/t_normalized_filenames.at: New test.
	* testsuite.at: Add it.
	* vocab.cc (test_file_path_verification): MT/path is not a valid
	file_path either.
	(test_file_path_normalization): New unit-test.

2005-04-22  Joel Reed  <joelwreed@comcast.net>

	* work.cc (build_deletions) : on drop FILE also drop attributes.
	* tests/t_drop_attr.at : test for success now, fixed bug.

2005-04-22  Jon Bright <jon@siliconcircus.com>
	* monotone.texi: Changed all quoting of example command lines to
	use " instead of ', since this works everywhere, but ' doesn't
	work on Win32

2005-04-21  Jeremy Cowgar  <jeremy@cowgar.com>

	* tests/t_multiple_heads_msg.at: Now checks to ensure 'multiple head'
	  message does not occur on first commit (which creates a new head
	  but not multiple heads).
	* commands.cc (CMD(commit)): renamed head_size to better described
	  old_head_size, now checks that old_head_size is larger than 0 as
	  well otherwise, on commit of a brand new project, a new head was
	  detected and a divergence message was displayed.

2005-04-21  Richard Levitte  <richard@levitte.org>

	* commands.cc (ALIAS): refactor so you don't have to repeat all
	the strings given to the original command.
	(ALIAS(ci)): added as a short form for CMD(commit).

	* Makefile.am (%.eps): create .eps files directly from .ps files,
	using ps2eps.

2005-04-21 Sebastian Spaeth <Sebastian@SSpaeth.de>

	* monotone.texi: add command reference docs about kill_rev_locally
	
2005-04-21  Nathaniel Smith  <njs@codesourcery.com>

	* change_set.cc (apply_path_rearrangement_can_fastpath) 
	(apply_path_rearrangement_fastpath) 
	(apply_path_rearrangement_slowpath, apply_path_rearrangement):
	Refactor into pieces, so all versions of apply_path_rearrangement
	can take a fast-path when possible.

2005-04-21  Jeremy Cowgar  <jeremy@cowgar.com>

	* commands.cc: Renamed maybe_show_multiple_heads to
	  notify_if_multiple_heads, renamed headSize to head_size for
	  coding standards/consistency.
	* tests/t_multiple_heads_msg.at: Added to monotone this time.

2005-04-20  Jeremy Cowgar  <jeremy@cowgar.com>

	* commands.cc: Added maybe_show_multiple_heads, update now notifies
	  user of multiple heads if they exist, commit now notifies user
	  if their commit created a divergence.
	* tests/t_multiple_heads_msg.at: Added
	* testsuite.at: Added above test

2005-04-20  Nathaniel Smith  <njs@codesourcery.com>

	* Makefile.am (EXTRA_DIST): Put $(wildcard) around "debian/*", so
	it will actually work.

2005-04-20  Nathaniel Smith  <njs@codesourcery.com>

	* Makefile.am (EXTRA_DIST): Include tests, even when not building
	packages out in the source directory.

2005-04-20  Matthew Gregan  <kinetik@orcon.net.nz>

	* commands.cc (kill_rev_locally): Move up with rest of non-CMD()
	functions.  Mark static.  Minor whitespace cleanup.
	* commands.hh (kill_rev_locally): Declaration not needed now.

2005-04-20 Sebastian Spaeth <Sebastian@SSpaeth.de>
	* automate.cc: fix typo, add sanity check to avoid empty r_id's
	bein passed in. The automate version was bumped to 0.2 due to
	popular request of a single person.
	* t_automate_ancestors.at: adapt test; it passes now

2005-04-20 Sebastian Spaeth <Sebastian@SSpaeth.de>
	* testuite.at:
	* t_automate_ancestors.at: new test; automate ancestors. This is still
	_failing_ as a) it outputs empty newlines when no ancestor exists and
	b) does not output all ancestors if multiple ids are supplied as input
	
2005-04-20 Sebastian Spaeth <Sebastian@SSpaeth.de>

	* commands.cc:
	* automate.cc: new command: automate ancestors
	* monotone.texi: adapt documentation
	
2005-04-20  Nathaniel Smith  <njs@codesourcery.com>

	* tests/t_log_depth_single.at: 
	* tests/t_add_stomp_file.at: 
	* tests/t_log_depth.at: Shorten blurbs.

2005-04-20  Nathaniel Smith  <njs@codesourcery.com>

	* std_hooks.lua (ignore_file): Ignore compiled python files.

2005-04-20  Jon Bright  <jon@siliconcircus.com>
	* tests/t_sticky_branch.at: Really fix this test

2005-04-20  Jon Bright  <jon@siliconcircus.com>
	* tests/t_sticky_branch.at: Canonicalise stdout before comparison
	* tests/t_setup_checkout_modify_new_dir.at: Ditto
	* tests/t_netsync_largish_file.at: Check the file out rather
	than catting it, so that canonicalisation is unneeded.  
	Canonicalisation is bad here, because the file is random
	binary data, not text with line-ending conventions

2005-04-20  Richard Levitte  <richard@levitte.org>

	* contrib/monotone.el: define-after-key's KEY argument has to be a
	vector with only one element.  The code I used is taken directly
	from the Emacs Lisp Reference Manual, section "Modifying Menus".

2005-04-20  Nathaniel Smith  <njs@codesourcery.com>

	* commands.cc (mdelta, mdata, fdelta, fdata, rdata): Check for
	existence of command line arguments.

	* lua.{cc,hh} (hook_use_inodeprints): New hook.
	* std_hooks.lua (use_inodeprints): Default definition.
	* monotone.texi (Inodeprints): New section.
	(Reserved Files): Document MT/inodeprints.
	(Hook Reference): Document use_inodeprints.
	* work.{cc,hh} (enable_inodeprints): New function.
	* app_state.cc (create_working_copy): Maybe call
	enable_inodeprints.
	
	* tests/t_inodeprints_hook.at: New test.
	* tests/t_bad_packets.at: New test.
	* testsuite.at: Add them.

2005-04-20  Nathaniel Smith  <njs@codesourcery.com>

	* AUTHORS: Actually add Joel Reed (oops).

2005-04-20  Nathaniel Smith  <njs@codesourcery.com>

	Most of this patch from Joel Reed, with only small tweaks myself.
	
	* AUTHORS: Add Joel Reed.

	* platform.hh (is_executable): New function.
	* {unix,win32}/process.cc: Define it.

	* lua.cc (monotone_is_executable_for_lua): New function.
	(lua_hooks): Register it.
	(Lua::push_nil): New method.
	(lua_hooks::hook_init_attributes): New hook.
	* lua.hh: Declare it.
	* monotone.texi (Hook Reference): Document it.

	* work.cc (addition_builder): Call new hook, collect attributes
	for added files.
	(build_additions): Set attributes on new files.

	* tests/t_attr_init.at: New test.
	* tests/t_add_executable.at: New test.
	* testsuite.at: Add them.
	
2005-04-19  Nathaniel Smith  <njs@codesourcery.com>

	* file_io.cc (read_localized_data, write_localized_data): Remove
	logging of complete file contents.
	* tests/t_lf_crlf.at: Remove --debugs, clean up, test more.

2005-04-19 Emile Snyder <emile@alumni.reed.edu>
	
	* file_io.cc: Fix bugs with read/write_localized_data when using
	CRLF line ending conversion.
	* transforms.cc: Fix line_end_convert to add correct end of line
	string if the split_into_lines() call causes us to lose one from
	the end.
	* tests/t_lf_crlf.at: Clean up and no longer XFAIL.
 
2005-04-19  Sebastian Spaeth  <Sebastian@SSpaeth.de>

	* monotone.texi: modified documentation to match changes due to
	previous checking.
	* AUTHORS: Adding myself
	
2005-04-19  Sebastian Spaeth  <Sebastian@SSpaeth.de>

	* automate.cc: make BRANCH optional in "automate heads BRANCH"
	we use the default branch as given in MT/options if not specified
	* commands.cc: BRANCH -> [BRANCH] in cmd description

2005-04-19  Richard Levitte  <richard@levitte.org>

	* contrib/monotone-import.pl (my_exit): As in monotone-notify.pl,
	my_exit doesn't close any network connections.

	* testsuite.at (REVERT_TO): Make it possible to revert to a
	specific branch.  This is useful to resolve ambiguities.
	* tests/t_merge_add_del.at: Use it.

2005-04-19  Matthew Gregan  <kinetik@orcon.net.nz>

	* sanity.hh: Mark {naughty,error,invariant,index}_failure methods
	as NORETURN.
	* commands.cc (string_to_datetime): Drop earlier attempt at
	warning fix, it did not work with Boost 1.31.0.  Warning fixed by
	change to sanity.hh.

2005-04-19  Matthew Gregan  <kinetik@orcon.net.nz>

	* lua.cc (default_rcfilename): Use ~/.monotone/monotonerc.  This
	change is to prepare for the upcoming support for storing user
	keys outside of the database (in ~/.monotone/keys/).
	* app_state.cc (load_rcfiles): Refer to new rc file location in
	comments.
	* monotone.cc (options): Refer to new rc file location.
	* monotone.texi: Refer to new rc file location.  Also change bare
	references to the rc file from '.monotonerc' to 'monotonerc'.

2005-04-19  Matthew Gregan  <kinetik@orcon.net.nz>

	* commands.cc (log): 'depth' option did not handle the single file
	case correctly. Also a couple of minor cleanups.
	* tests/t_log_depth_single.at: New test.
	* testsuite.at: Add test.

2005-04-18  Matthew Gregan  <kinetik@orcon.net.nz>

	* commands.cc (string_to_datetime): Fix warning.

2005-04-18  Richard Levitte  <richard@levitte.org>

	* Makefile.am (EXTRA_DIST): Add contrib/monotone-import.pl.

	* contrib/monotone-import.pl: New script to mimic "cvs import".
	* contrib/README: describe it.

	* commands.cc (CMD(attr)): Make it possible to drop file
	attributes.

	* contrib/monotone-notify.pl (my_exit): The comment was incorrect,
	there are no network connections to close gracefully.
	Implement --ignore-merges, which is on by default, and changes the
	behavior to not produce diffs on merges and propagates where the
	ancestors hve already been shown.

	* tests/t_attr_drop.at: New test to check that 'attr drop'
	correctly drops the given entry.
	* tests/t_drop_attr.at: New test, similar to t_rename_attr.at.
	* testsuite.at: Add them.

2005-04-18  Nathaniel Smith  <njs@codesourcery.com>

	* monotone.texi (Dealing with a Fork): Clarify (hopefully) what we
	mean when we say that "update" is a dangerous command.

2005-04-17  Matt Johnston  <matt@ucc.asn.au>

	* change_set.cc (confirm_proper_tree): remove incorrect code
	setting confirmed nodes.

2005-04-17  Matt Johnston  <matt@ucc.asn.au>

	* change_set.cc (confirm_proper_tree): use a std::set rather than
	dynamic_bitset for the ancestor list, improving performance for
	common tree structures.
	* basic_io.cc: reserve() a string

2005-04-17  Matt Johnston  <matt@ucc.asn.au>

	* packet.cc: fix up unit test compilation.
	* transforms.cc: fix up unit test compilation.

2005-04-17  Matt Johnston  <matt@ucc.asn.au>

	* vocab_terms.hh: remove commented out lines.

2005-04-17  Matt Johnston  <matt@ucc.asn.au>

	* Move base64<gzip> code as close to the database as possible,
	to avoid unnecessary inflating and deflating.

2005-04-17  Nathaniel Smith  <njs@codesourcery.com>

	* monotone.texi (Branching and Merging): A few small edits.

2005-04-17  Nathaniel Smith  <njs@codesourcery.com>

	* change_set.cc (path_item, sanity_check_path_item): Mark things
	inline.

2005-04-17  Henrik Holmboe <henrik@holmboe.se>

	* contrib/monotone-notify.pl: Add signal handlers.  Correct some
	typos.
	(my_exit): New function that does a cleanup and exit.

2005-04-17  Olivier Andrieu  <oliv__a@users.sourceforge.net>

	* transforms.cc: fix glob_to_regexp assertions

2005-04-17  Sebastian Spaeth <Sebastian@sspaeth.de>
	
	* tests/t_db_kill_rev_locally.at: new test; 
	make sure that db kill_rev_locally works as intended

2005-04-17  Sebastian Spaeth <Sebastian@sspaeth.de>

	* commands.cc,database.cc: add 'db kill_rev_locally <id>' command
	still missing: documentation and autotests. Otherwise seems ok.
	
2005-04-17  Richard Levitte  <richard@levitte.org>

	* transforms.cc: Remove tabs and make sure emacs doesn't add
	them.

2005-04-17  Nathaniel Smith  <njs@codesourcery.com>

	* sanity.{hh,cc} (E, error_failure): New sort of invariant.
	* netsync.cc (process_hello_cmd): Make initial pull message
	more clear and friendly.
	Also, if the key has changed, that is an error, not naughtiness.
	* database_check.cc (check_db): Database problems are also errors,
	not naughtiness.  Revamp output in case of errors, to better
	distinguish non-serious errors and serious errors.
	* tests/t_database_check.at: Update accordingly.
	* tests/t_database_check_minor.at: New test.
	* testsuite.at: Add it.
	
2005-04-17  Richard Levitte  <richard@levitte.org>

	* transforms.cc (glob_to_regexp): New function that takes a glob
	expression and transforms it into a regexp.  This will be useful
	for globbing branch expressions when collections are exchanged to
	branch globs and regexps.
	(glob_to_regexp_test): A unit test for glob_to_regexp().

2005-04-17  Matt Johnston  <matt@ucc.asn.au>

	* commands.cc: warn that dropkey won't truly erase the privkey
	from the database
	* monotone.texi: same

2005-04-17  Matt Johnston  <matt@ucc.asn.au>

	* database.cc: mention that it could be the filesystem that
	is full in the SQLITE_FULL error message

2005-04-17  Matthew Gregan  <kinetik@orcon.net.nz>

	* monotone.cc: Fix warnings: add missing initializers.
	* netsync.cc: Fix warnings: inline static vs static inline.

2005-04-16  Emile Snyder  <emile@alumni.reed.edu>

	* tests/t_add_stomp_file.at: New test for failing case.  
        If you have a file foo in your working dir (not monotone 
        controlled) and someone else adds a file foo and commits, 
        update should at least warn you before stomping your 
        non-recoverable foo file.
	* testsuite.at: Add it.
	
2005-04-16  Derek Scherger  <derek@echologic.com>

	* work.cc (known_preimage_path): rename to...
	(known_path): this, since it's image agnostic
	(build_deletions): update for renamed function
	(build_rename): ensure rename source exists in current revision
	and rename target does not exist in current revision

	* tests/t_no_rename_overwrite.at: un-XFAIL 

2005-04-16  Nathaniel Smith  <njs@codesourcery.com>

	* app_state.{cc,hh} (set_author, set_date): New methods.
	* cert.cc (cert_revision_date): Rename to...
	(cert_revision_date_time): ...an overloaded version of this.
	(cert_revision_author_default): Check app.date.
	* cert.hh: Expose cert_revision_date_time.
	* commands.cc (commit): Handle --date.
	* main.cc: Parse --date and --author options.
	* monotone.1: Document --date, --author.
	* monotone.texi (Working Copy, OPTIONS): Likewise.

	* tests/t_override_author_date.at: New test.
	* testsuite.at: Add it.
	
	This commit heavily based on a patch by Markus Schiltknecht
	<markus@bluegap.ch>.
	
2005-04-16  Nathaniel Smith  <njs@codesourcery.com>

	* ChangeLog: Fixup after merge.

2005-04-16  Nathaniel Smith  <njs@codesourcery.com>

	* tests/t_update_nonexistent.at: New test.
	* testsuite.at: Add it.
	
	* commands.cc (update): Verify that user's requested revision
	exists.

2005-04-16  Nathaniel Smith  <njs@codesourcery.com>

	* ChangeLog: Fixup after merge.

2005-04-16  Emile Snyder <emile@alumni.reed.edu>

	* tests/t_add_vs_commit.at: New test for failing case.  If you
	add a file in you working dir, someone else adds the same file
	and commits, then you do an update it messes up your working
	directory.
	* testsuite.at: Add it.
	
2005-04-16  Nathaniel Smith  <njs@codesourcery.com>

	* commands.cc (checkout): Move check for existence of revision
	earlier.
	
	* tests/t_netsync_defaults.at, tests/t_netsync_single.at:
	Don't hard-code netsync port.

2005-04-16  Nathaniel Smith  <njs@codesourcery.com>

	* testsuite.at: Use a random server port.
	
	* .mt-attrs, contrib/README: Update for Notify.pl ->
	monotone-notify.pl rename.
	
	* monotone.1: Warn people off rcs_import.
	* monotone.texi (Commands): Likewise.

2005-04-16  Nathaniel Smith  <njs@codesourcery.com>

	* AUTHORS: Add Emile Snyder <emile@alumni.reed.edu>.

2005-04-16  Nathaniel Smith  <njs@codesourcery.com>

	* tests/t_lf_crlf.at: New test from Emile Snyder
	<emile@alumni.reed.edu>, with tweaks.
	* testsuite.at: Add it.

2005-04-16  Nathaniel Smith  <njs@codesourcery.com>

	* ChangeLog: Small fixups.

2005-04-16  Sebastian Spaeth <Sebastian@sspaeth.de>
	
	* tests/t_cvsimport2.at: new test; CVS Attic files fail test
	reported by: hjlipp@web.de 15.04.2005 02:45

2005-04-16  Sebastian Spaeth <Sebastian@sspaeth.de>
	
	* tests/t_rcs_import.at: new test; problematic CVS import as
	reported in the list. However it works just fine here, so it
	really tests for a successful pass

2005-04-16  Sebastian Spaeth <Sebastian@sspaeth.de>

	* tests/README: new file, on how to create/run tests

2005-04-16  Nathaniel Smith  <njs@codesourcery.com>

	* tests/t_rename_dir_add_dir_with_old_name.at: XFAIL.

2005-04-16  Nathaniel Smith  <njs@codesourcery.com>

	* tests/t_diff_binary.at: Un-XFAIL.

2005-04-16  Nathaniel Smith  <njs@codesourcery.com>

	* monotone.texi (Network Service): Rewrite to include former
	Exchanging Keys section.
	(Branching and Merging): New tutorial section, inspired by a patch
	from Martin Kihlgren <zond@troja.ath.cx>.
	(CVS Phrasebook): Add "Importing a New Project".

	* AUTHORS: Add Martin Dvorak.
	
2005-04-16  Matt Johnston  <matt@ucc.asn.au>

	* change_set.cc (compose_rearrangement): remove logging statements
	that were using noticable CPU time.

2005-04-15 Martin Dvorak <jezek2@advel.cz>
	
	* tests/t_rename_dir_add_dir_with_old_name.at: New test.
	* testsuite.at: Add it.
	
2005-04-15  Olivier Andrieu  <oliv__a@users.sourceforge.net>

	* diff_patch.cc(guess_binary): do not use '\x00' as first
	character of a C string ...

2005-04-15  Sebastian Spaeth  <Sebastian@SSpaeth.de>

	* ui.cc: print byte progress to one decimal place
	  in k or M.
	* netsync.cc: update dot ticker every 1024 bytes.

2005-04-15  Matt Johnston  <matt@ucc.asn.au>

	* change_set.cc (confirm_proper_tree): use bitsets rather than maps
	for tracking set membership.
	* smap.hh: return reverse iterators properly, iterate over the vector
	rather than self in ensure_sort()

2005-04-14  Derek Scherger  <derek@echologic.com>

	* database_check.cc (check_db): fail with N(...) when problems are
	detected to exit with a non-zero status

2005-04-14  Derek Scherger  <derek@echologic.com>

	* monotone.texi (Informative): update description of 'diff' with
	two revision arguments
	
2005-04-14  Matthew Gregan  <kinetik@orcon.net.nz>

	* win32/process.cc: Fix build on MingW 3.2.0-rc[123] by adding
	<sstream> include.

2005-04-14  Jon Bright  <jon@siliconcircus.com>
	* win32/process.cc (process_spawn): Add some extra debug info
	* std_hooks.lua (execute): If pid is -1, don't try and wait on
	the process

2005-04-14  Matt Johnston  <matt@ucc.asn.au>

	* change_set.cc (confirm_unique_entries_in_directories): use a
	  std::vector rather than std::map for better performance (only sort
	  once).
	* smap.hh: an invariant

2005-04-14  Nathaniel Smith  <njs@codesourcery.com>

	* tests/t_vcheck.at: Update notes.

2005-04-14  Jeremy Cowgar  <jeremy@cowgar.com>

	* monotone.texi (Making Changes): Fixed duplicate paragraph
	* NEWS: Corrected spelling error in my name.

2005-04-14  Olivier Andrieu  <oliv__a@users.sourceforge.net>

	* Makefile.am: silence cmp

2005-04-14  Matthew Gregan  <kinetik@orcon.net.nz>

	* win32/terminal.cc (have_smart_terminal): Implement for Win32.

2005-04-13  Nathaniel Smith  <njs@codesourcery.com>

	* monotone.texi (Informative): 'diff' with two revision arguments
	can now be filtered by file.
	
	* constants.cc (netcmd_payload_limit): Bump to 256 megs.

2005-04-13  Matthew Gregan  <kinetik@orcon.net.nz>

	* tests/t_netsync_largish_file.at: Add test for netsyncing largish
	(32MB) files.  This test is failing at present.
	* testsuite.at: Add new test.

2005-04-13  Nathaniel Smith  <njs@codesourcery.com>

	* tests/t_setup_checkout_modify_new_dir.at:
	* tests/t_update_off_branch.at: New tests.
	* testsuite.at: Add them.
	
	* commands.cc (checkout): Tweak branch checking logic.
	(update): Make user explicitly switch branches.

2005-04-13  Nathaniel Smith  <njs@codesourcery.com>

	* rcs_import.cc (import_cvs_repo): Check that user isn't trying to
	import a whole CVS repo.
	* tests/t_cvsimport.at: Test new check.
	
2005-04-13  Richard Levitte  <richard@levitte.org>

	* contrib/Notify.pl: Rename ...
	* contrib/monotone-notify.pl: ... to this.
	* Makefile.am (EXTRA_DIST): Take note of the change.
	* debian/docs: Distribute the contributions as well.
	* debian/compat, debian/files, debian/monotone.1: Remove, since
	they are self-generated by debhelper.  They were obviously added
	by mistake.

2005-04-13  Nathaniel Smith  <njs@codesourcery.com>

	* cert.cc (guess_branch): Call app.set_branch.
	* app_state.cc (create_working_copy): Call make_branch_sticky
	here...
	* commands.cc (checkout): ...instead of here.
	(approve, disapprove, fcommit, commit): Don't call app.set_branch
	on guess_branch's output.
	(checkout): Call guess_branch.
	
	* tests/t_sticky_branch.at: 
	* tests/t_checkout_id_sets_branch.at: New tests.
	* testsuite.at: Add them.

2005-04-13  Matthew Gregan  <kinetik@orcon.net.nz>
	* cryptopp/integer.h: Fix detection of GCC version for SSE2
	builds.

2005-04-12  Florian Weimer  <fw@deneb.enyo.de>

	* app_state.cc (app_state::allow_working_copy): Only update
	branch_name from the options file if it has not yet been set.  Log
	the branch name.
	(app_state::set_branch): No longer update the options map.
	(app_state::make_branch_sticky): New function which copies the
	stored branch name to the options map.  Only commands which call
	this function change the branch default stored in the working
	copy.

	* commands.cc (CMD(checkout)): Mark branch argument as sticky.
	(CMD(commit)): Likewise.
	(CMD(update)): Likewise.

	* monotone.texi (Working Copy): Mention that the "commit" and
	"update" commands update the stored default branch ("checkout"
	does, too, but this one should be obvious).

2005-04-12  Jon Bright <jon@siliconcircus.com>
	* rcs_import.cc (find_key_and_state): Fix stupid bug in storing the
	list of files a cvs_key contains.  CVS delta invariant failure now
	really fixed.  The rearrangement failure still exists, though.

2005-04-12  Jon Bright <jon@siliconcircus.com>
	* tests/t_cvsimport_samelog.at: Add test for the deltas.find 
	cvs import problem as sent to the ML by Emile Snyder.
	* testsuite.at: Call it
	* rcs_import.cc (cvs_key): Add an ID for debug output purposes,
	sprinkle a little more debug output about what's being compared to
	what
	* rcs_import.cc (cvs_key): Maintain a map of file paths and CVS
	versions appearing in this CVS key.
	(cvs_key::similar_enough): A key is only similar enough if it doesn't
	include a different version of the same file path.
	(cvs_history::find_key_and_state): Add files to cvs_keys as
	appropriate

2005-04-12  Matthew Gregan <kinetik@orcon.net.nz>

	* win32/terminal.cc (terminal_width): Use
	GetConsoleScreenBufferInfo to request width information for
	terminals.
	
2005-04-12  Nathaniel Smith  <njs@codesourcery.com>

	* ChangeLog: Fixup after merge.

2005-04-12  Nathaniel Smith  <njs@codesourcery.com>

	* platform.hh (terminal_width): New function.
	* {unix,win32}/have_smart_terminal.cc: Rename to...
	* {unix,win32}/terminal.cc: ...these.  Implement terminal_width.
	* ui.cc (write_ticks): Call it.
	* Makefile.am: Update for renames.
	
2005-04-11  Matt Johnston <matt@ucc.asn.au>

	* ui.{cc,hh}, netsync.cc: netsync progress ticker in kilobytes to
	avoid wrapping.

2005-04-11  Jon Bright <jon@siliconcircus.com>
	* Makefile.am (EXTRA_DIST): Add debian/*

2005-04-11  Jon Bright <jon@siliconcircus.com>
	* Makefile.am (EXTRA_DIST): Add win32/monotone.iss, PNG_FIGURES
	(PNG_FIGURES): Add, constructing in same way as EPS_FIGURES
	(monotone.html): Use .perlbak workaround so that this works on Win32

2005-04-11  Matthew Gregan <kinetik@orcon.net.nz>

	* unix/inodeprint.cc, configure.ac: Use nanosecond time resolution for
	inodeprints on BSDs and other platforms if available.

2005-04-10  Nathaniel Smith  <njs@codesourcery.com>

	* Makefile.am (BUILT_SOURCES_CLEAN): Add package_revision.txt.

	This is the 0.18 release.

2005-04-10  Derek Scherger  <derek@echologic.com>

	* monotone.texi (Informative): fix typo in ls known docs

2005-04-10  Nathaniel Smith  <njs@codesourcery.com>

	* Makefile.am: Use pdftops instead of acroread.
	(EXTRA_DIST): Include new contrib/ files, and fix wildcards.
	* NEWS: Update for 0.18.
	* configure.ac: Bump version number.
	* debian/changelog: Mention new release.
	* debian/copyright: Update from AUTHORS.
	* monotone.spec: Mention new release.
	* po/monotone.pot: Regenerate.

2005-04-10  Florian Weimer  <fw@deneb.enyo.de>

	* monotone.texi (Commands): Use "working copy" instead of "working
	directory", to match the rest of the manual.

2005-04-10  Florian Weimer  <fw@deneb.enyo.de>

	* commands.cc (ls_known): New function which prints all known
	files in the working copy.
	(CMD(list)): Invoke ls_known for "list known".  Update help
	message.
	(ALIAS(ls)): Update help message.

	* monotone.texi: Document "list known".
	* tests/t_ls_known.at: New file.
	* testsuite.at: Include it.

2005-04-10  Richard Levitte  <richard@levitte.org>

	* contrib/Notify.pl: Count the number of messages sent, and
	display the count at the end.
	Version bumped to 1.0.

2005-04-10  Matt Johnston  <matt@ucc.asn.au>

	* unix/inodeprint.cc, configure.ac: don't use the nsec time
	on non-Linux-style systems (quick compile fix for OS X and probably
	others, can be made generic later).

2005-04-10  Olivier Andrieu  <oliv__a@users.sourceforge.net>

	* contrib/monotone.el: Some elisp code for running monotone from
	inside Emacs. Supports diff, status, add, drop, revert and commit.

2005-04-09  Richard Levitte  <richard@levitte.org>

	* contrib/Notify.pl: Allow globbing branches.  Make the revision
	records branch specific.  Show what records you would have updated
	even with --noupdate.  Add --before and --since, so users can
	select datetime ranges to create logs for.  Remove --to and add
	--difflogs-to and --nodifflogs-to to send logs with diffs to one
	address and logs without diffs to another (both can be given at
	once).  More and better documentation.

2005-04-08  Nathaniel Smith  <njs@codesourcery.com>

	* change_set.cc (basic_change_set): Remove problematic
	rename_dir/add combination, until directory semantics are
	fixed.

2005-04-08  Nathaniel Smith  <njs@codesourcery.com>

	* commands.cc (revert): Call maybe_update_inodeprints.
	* app_state.cc (set_restriction): Clear any old restrictions
	first.

2005-04-08  Jon Bright <jon@siliconcircus.com>
	* testsuite.at (NOT_ON_WIN32): Add a function to prevent tests from
	running on Win32 (for cases where the functionality being tested 
	makes no sense on Win32.  Not for cases where the functionality
	just isn't there yet on Win32.)
	* tests/t_final_space.at: Use NOT_ON_WIN32.  The filenames "a b" 
	and "a b " refer to the same file on Win32, obviating this test

2005-04-08  Jon Bright <jon@siliconcircus.com>
	* win32/inodeprint.cc (inodeprint_file): Still close the file if
	getting its time failed.
	* tests/t_netsync_sigpipe.at: Don't bother doing a kill -PIPE on
	Win32.  There is no real SIGPIPE on Win32 and sockets don't get this
	signal if their pipe goes away.  MinGW's kill seems to translate
	-PIPE to some signal that *does* kill monotone, so it seems like the
	easiest solution is just not to send the signal in the first place
	here.
	* tests/t_automate_ancestry_difference.at: Remove old 
	CHECK_SAME_STDOUT call which I'd left by accident.
	* tests/t_automate_leaves.at: Canonicalise monotone output before
	passing to CHECK_SAME_STDOUT
	* tests/t_log_depth.at: Check line count with arithmetic comparison
	rather than autotest's string comparison

2005-04-08  Nathaniel Smith  <njs@codesourcery.com>

	* inodeprint.cc (operator<<): Typo.

	* inodeprint.{hh,cc} (build_inodeprint_map,
	build_restricted_inodeprint_map): Remove unused functions.

2005-04-08  Nathaniel Smith  <njs@codesourcery.com>

	* work.cc: Remove doxygen comments.  Comments are good; comments
	that are longer than the function they document, and give less
	information, are not so good...

2005-04-08  Nathaniel Smith  <njs@codesourcery.com>

	* ChangeLog: Fixup after merge.

2005-04-08  Nathaniel Smith  <njs@codesourcery.com>

	* commands.cc (calculate_current_revision): Defer to
	calculate_restricted_revision instead of special casing.
	(put_revision_id): constify argument.
	(maybe_update_inodeprints): New function.
	(commit, update, checkout): Call it.
	
	* manifest.{cc,hh} (build_manifest_map): Remove, since only caller
	was removed.
	(build_restricted_manifest_map): Go faster if the user is using
	inode signatures.

	* tests/t_inodeprints.at:
	* tests/t_inodeprints_update.at: Typoes.
	
	* work.cc (read_inodeprints): Typo.

2005-04-08  Nathaniel Smith  <njs@codesourcery.com>

	* tests/t_inodeprints.at:
	* tests/t_inodeprints_update.at: New tests.
	* testsuite.at: Add them.
	
	* UPGRADE: Document 0.17 -> 0.18 upgrade path.

2005-04-08  Jon Bright <jon@siliconcircus.com>
	* tests/t_cat_file_by_name.at: CHECK_SAME_STDOUT can only be used
	to check two 'cat' processes or two monotone processes on Win32,
	not to check monotone and 'cat'.  Change to go through an 
	intermediate stdout
	* tests/t_automate_erase_ancestors.at: Ditto
	* tests/t_automate_toposort.at: Ditto
	* tests/t_automate_ancestry_difference.at: Ditto
	* tests/t_vars.at: Call CANONICALISE for stdout output.
	* tests/t_netsync_absorbs.at: Ditto.
	* tests/t_empty_env.at: For Win32, copy libiconv-2.dll to the 
	current dir before the test, otherwise Win32 will search the
	(empty) path for it and not find it.
	* tests/t_automate_descendents.at: Ditto
	* win32/inodeprint.cc: Implement inodeprint_file for Win32, based
	on mode, device, size, create time and write time.
	
	
2005-04-08  Jon Bright <jon@siliconcircus.com>
	* win32/inodeprint.cc: Change the function name to match the one
	on Unix.

2005-04-08  Nathaniel Smith  <njs@codesourcery.com>

	* {win32,unix}/fingerprint.cc: Rename to...
	* {win32,unix}/inodeprint.cc: ...this.  Change function name and
	calling conventions.
	* platform.hh (inodeprint_file): Likewise.
	* inodeprint.{cc,hh}: New files.
	* Makefile.am (MOST_SOURCES, UNIX_PLATFORM_SOURCES,
	WIN32_PLATFORM_SOURCES): Fixup accordingly.
	* vocab_terms.hh (inodeprint): New ATOMIC.
	* work.hh: Prototype inodeprint working copy functions.
	* work.cc: Implement them.

	* manifest.{hh,cc} (manifest_file_name): Remove unused variable.

2005-04-08  Jeremy Cowgar  <jeremy@cowgar.com>

	* doxygen.cfg: added
	* Makefile.am: added apidocs target (builds doxygen docs)

2005-04-07  Nathaniel Smith  <njs@codesourcery.com>

	* manifest.{hh,cc}: Remove some commented out unused functions.

	* win32/have_smart_terminal.cc: Include platform.hh.
	* unix/fingerprint.cc: New file, with new function.
	* win32/fingerprint.cc: New file, with stub function.
	* Makefile.am (UNIX_PLATFORM_SOURCES, WIN32_PLATFORM_SOURCES): Add
	them.

2005-04-07  Nathaniel Smith  <njs@codesourcery.com>

	* manifest.hh, manifest.cc: Remove tabs.

2005-04-07  Nathaniel Smith  <njs@codesourcery.com>

	* tests/t_final_space.at: New test.
	* testsuite.at: Add it.

2005-04-07  Nathaniel Smith  <njs@codesourcery.com>

	* monotone.texi (Dealing with a Fork): 'merge' has slightly
	different output.

	* NEWS: Summarize changes of last 2.5 weeks.

2005-04-07  Nathaniel Smith  <njs@codesourcery.com>

	* database.{cc,hh} (space_usage): New method.
	* database.cc (info): Use it.

2005-04-07  Nathaniel Smith  <njs@codesourcery.com>

	* vocab.cc (verify): Cache known-good strings, to speed up
	repeated processing of related changesets.

	* change_set.cc (basic_change_set_test): Revert last change; the
	old version _was_ valid.

2005-04-07  Nathaniel Smith  <njs@codesourcery.com>

	* smap.hh (insert): Fix stupid bug in assertion condition.

2005-04-07  Nathaniel Smith  <njs@codesourcery.com>

	* change_set.cc (basic_change_set_test): Test a _valid_
	change_set.
	(directory_node): Make a std::map, instead of an smap.  Add a
	comment explaining the bug that makes this temporarily necessary.

	* smap.hh (smap): Don't check for duplicates at insert time,
	unless we've decided not to mark things damaged; don't return
	iterators from insert.  Do check for duplicates at sort time, and
	always sort, instead of sometimes doing linear search.  This makes
	insert O(1), while still preserving the invariant that keys must
	be unique.
	
	* commands.cc (commit): Explain why we're aborting, in the case
	that we detect that a file has changed under us in the middle of a
	commit.

2005-04-07  Richard Levitte  <richard@levitte.org>

	* cryptopp/config.h: typo...

2005-04-06  Nathaniel Smith  <njs@codesourcery.com>

	* work.cc (build_deletions): Issue warning when generating
	delete_dir's; they're totally broken, but I don't want to disable
	them, because then our tests won't see when they're fixed...

2005-04-05  Nathaniel Smith  <njs@codesourcery.com>

	* tests/t_db_execute.at (db execute): New test.
	* testsuite.at: Add it.
	* database.cc (debug): Don't printf-interpret %-signs in input.

2005-04-05  Matt Johnston  <matt@ucc.asn.au>

	* database.cc: remove dulicated block introduced
	in rev 9ab3031f390769f1c455ec7764cc9c083f328a1b
	(merge of 76f4291b9fa56a04feb2186074a731848cced81c and
	c7917be7646df52363f39d2fc2f7d1198c9a8c27). Seems to be another
	instance of the case tested in t_merge_5.at

2005-04-05  Matt Johnston  <matt@ucc.asn.au>

	* basic_io.hh: reserve() the string which we're appending to
	frequently. Seems to give ~5% speedup in 
	diff -r t:revision-0.16 -r t:revision-0.17 - can't hurt.

2005-04-04  Nathaniel Smith  <njs@codesourcery.com>

	* monotone.spec, debian/control: We no longer need external popt.
	* INSTALL: Ditto, plus some general updating.
	
2005-04-04  Nathaniel Smith  <njs@codesourcery.com>

	* tests/t_sql_unpack.at: New test.
	* testsuite.at: Add it.

2005-04-04  Matt Johnston  <matt@ucc.asn.au>

	* file_io.cc (read_data_stdin): make it use botan
	* mkstemp.cc: merge cleanup (missed something up the manual merge)

2005-04-04  Nathaniel Smith  <njs@codesourcery.com>

	* contrib/ciabot_monotone.py (config): Genericize again, so lazy
	people using it won't start sending commits for monotone.
	* .mt-attrs: Make it executable.

2005-04-04  Richard Levitte  <richard@levitte.org>

	* Makefile.am (EXTRA_DIST): Add the extra popt files.

	* popt/popt.3, popt/popt.ps, popt/testit.sh: Include a few more
	  files from popt, mostly to have documentation on hand.  post.ps
	  is mentioned in popt/README.

2005-04-03  Nathaniel Smith  <njs@codesourcery.com>

	* Makefile.am (EXTRA_DIST): Add contrib/ stuff to distributed
	files list.
	* contrib/ciabot_monotone.py (config.delivery): Turn on.
	(send_change_for): Don't include "ChangeLog:" line when extracting
	changelog.

2005-04-03  Nathaniel Smith  <njs@codesourcery.com>

	* contrib/ciabot_monotone.py: New file.
	* contrib/README: Describe it.

2005-04-03  Richard Levitte  <richard@levitte.org>

	* AUTHORS: Add information about popt.

	* monotone.cc (my_poptStuffArgFile): Include the bundled popt.h.
	Since we now have a working popt, we can remove the restrictions
	on the use of -@.
	* tests/t_at_sign.at: Test that we can take more tha one -@.
	* monotone.1: Document it.

	* popt/poptint.h (struct poptContext_s): Add field to keep track
	  of the number of allocated leftovers elements.
	* popt/popt.c (poptGetContext): Initialise it and use it.
	  (poptGetNextOpt): Use it and realloc leftovers when needed.
	  Also make sure that the added element is a dynamically allocated
	  copy of the original string, or we may end up with a dangling
	  pointer.  These are huge bugs in popt 1.7, when using
	  poptStuffArgs().
	  (poptFreeContext): Free the leftovers elements when freeing
	  leftovers.
	  (poptSaveLong, poptSaveInt): Apply a small patch from Debian.

	* popt/CHANGES, popt/COPYING, popt/README, popt/findme.c,
	  popt/findme.h, popt/popt.c, popt/poptconfig.c, popt/popt.h,
	  popt/popthelp.c, popt/poptint.h, popt/poptparse.c,
	  popt/system.h, popt/test1.c, popt/test2.c, popt/test3.c: Bundle
	  popt 1.7.
	* configure.ac, Makefile.am: Adapt.

2005-04-01  Richard Levitte  <richard@levitte.org>

	* contrib/Notify.pl: Complete rewrite.  Among other things, it
	  makes better use of some new monotone automate features.  It's
	  also better organised and much more documented.

2005-04-01  Jeremy Cowgar  <jeremy@cowgar.com>

	* tests/t_dropkey_2.at: Updated to test dropkey instead of delkey
	* tests/t_dropkey_1.at: Updated to test dropkey instead of delkey
	* monotone.texi (Key and Cert): Changed references to delkey
	  to dropkey
	  (Commands): Changed references to delkey to dropkey
	* testsuite.at: changed references from t_delkey* to t_dropkey*
	* t_delkey_1.at: renamed to t_dropkey_1.at
	* t_delkey_2.at: renamed to t_dropkey_2.at
	* commands.cc (CMD(delkey)): renamed to dropkey to maintain
	  command consistency (with existing drop command)

2005-04-01  Richard Levitte  <richard@levitte.org>

	* monotone.cc (my_poptStuffArgFile): An argument file might be
	empty, and therefore contain no arguments to be parsed.  That's
	OK.
	* tests/t_at_sign.at: Test it.

2005-04-01  Nathaniel Smith  <njs@codesourcery.com>

	* monotone.cc: Fixup after merge.

2005-04-01  Nathaniel Smith  <njs@codesourcery.com>

	* file_io.cc (read_data_for_command_line): New function.
	(read_data_stdin): New function.
	* file_io.hh (read_data_for_command_line): Add prototype.
	
	* monotone.cc (my_poptStuffArgFile): Clean up a little.  Use
	read_data_for_command_line.  Don't free argv, but rather return
	it.
	(cpp_main): Keep a list of allocated argv's, and free them.
	(options): Tweak wording of help text on -@.
	
2005-04-01  Nathaniel Smith  <njs@codesourcery.com>

	* file_io.hh: Remove tabs.

2005-04-01  Nathaniel Smith  <njs@codesourcery.com>

	* monotone.cc (cpp_main): Actually remove newline.

2005-04-01  Nathaniel Smith  <njs@codesourcery.com>

	* ChangeLog: Fixup after merge.
	* monotone.text (Making Changes): Fix typo.
	
2005-04-01  Nathaniel Smith  <njs@codesourcery.com>

	* monotone.cc (cpp_main): Remove now-unneccessary newline.
	
	* commands.cc (commit): Fix typo.
	
	* monotone.texi (Making Changes): Don't claim that writing to
	MT/log prevents the editor from starting.  Clarify later that
	having written to MT/log still means the editor will pop up
	later.

2005-04-01  Richard Levitte  <richard@levitte.org>

	* monotone.cc: Add the long name --xargs for -@.
	* monotone.1: Document it.
	* tests/t_at_sign.at: Remove extra empty line and test --xargs.

	* monotone.texi (Making Changes): Cleanupy tweaks.

	* monotone.cc (my_poptStuffArgFile): New function to parse a file
	for more arguments and stuff them into the command line.
	(cpp_main): Add the -@ option
	* tests/t_at_sign.at, testsuite.at: Test it
	* monotone.1: Document it.

2005-03-31  Nathaniel Smith  <njs@codesourcery.com>

	* tests/t_log_depth.at: Cleanupy tweaks.

2005-03-31  Jeremy Cowgar  <jeremy@cowgar.com>

	* monotone.texi: Tutorial updated to include example of
	  editing/committing with MT/log
	* work.cc (has_contents_user_log) Added
	* work.hh (has_contents_user_log) Added
	* commands.cc (CMD(commit)): Checks to ensure both MT/log and the
	  --message option does not exist during commit.
	* transforms.hh (prefix_lines_with): Added
	* transforms.cc (prefix_lines_with): Added
	* sanity.cc (naughty_failure): Made use of prefix_lines_with()
	* ui.cc (inform): now handles messages w/embedded newlines
	* tests/t_commit_log_3.at: Created to test new functionality
	  added to CMD(commit)
	* testsuite.at: Added above test

2005-03-31  Richard Levitte  <richard@levitte.org>

	* monotone.cc: Add the --depth option...
	* app_state.hh (class app_state),
	  app_state.cc (app_state::set_depth): ... and the field and
	  method to store and set it.
	* commands.cc (CMD(log)): ... then handle it.

	* tests/t_log_depth.at: Add a test for 'log --depth=n'
	* testsuite.at: Add it.
	* monotone.texi (Informative): Document it.

2005-03-31  Nathaniel Smith  <njs@codesourcery.com>

	* automate.cc (automate_erase_ancestors): Accept zero arguments,
	and in such case print nothing.  (Important for scripting.)
	* commands.cc (automate):
	* monotone.texi (Automation):
	* tests/t_automate_erase_ancestors.at: Update accordingly.

2005-03-31  Nathaniel Smith  <njs@codesourcery.com>

	* automate.cc (automate_toposort): Accept zero arguments, and in
	such case print nothing.  (Important for scripting.)
	* commands.cc (automate):
	* monotone.texi (Automation):
	* tests/t_automate_toposort.at: Update accordingly.

2005-03-30  Richard Levitte  <richard@levitte.org>

	* contrib/Notify.pl: A new Perl hack to send change logs by
	email.

	* contrib/README: Add a quick description.

2005-03-30  Nathaniel Smith  <njs@codesourcery.com>

	* automate.cc (automate_leaves): New function.
	(automate_command): Add it.
	* commands.cc (automate): Synopsify it.
	* monotone.1: Add it.
	* monotone.texi (Automation, Commands): Likewise.
	
	* tests/t_automate_leaves.at: New test.
	* testsuite.at: Add it.

2005-03-30  Nathaniel Smith  <njs@codesourcery.com>

	* monotone.texi (Automation): Make newly added sample outputs
	verbatim also.

2005-03-30  Nathaniel Smith  <njs@codesourcery.com>

	* tests/t_automate_toposort.at: New test.
	* tests/t_automate_ancestry_difference.at: New test.
	* tests/t_diff_first_rev.at: New test.
	* testsuite.at: Add them.
	
	* revision.cc (calculate_ancestors_from_graph): Do not keep an
	"interesting" set and return only ancestors from this set;
	instead, simply return all ancestors.  Returning a limited set of
	ancestors does not speed things up, nor reduce memory usage in
	common cases.  (The only time it would reduce memory usage is when
	examining only a small ancestor set, which the important case,
	'heads', does not; even then, erase_ancestors would need to intern
	the interesting revisions first so they got low numbers, which it
	doesn't.)
	(erase_ancestors): Adjust accordingly.
	(toposort, ancestry_difference): New functions.
	* revision.hh (toposort, ancestry_difference): Declare.
	* automate.cc (automate_toposort, automate_ancestry_difference):
	New functions.
	(automate_command): Add them.
	All functions: clarify in description whether output is sorted
	alphabetically or topologically.
	* commands.cc (automate): Synopsify them.
	* monotone.1: Add them.
	* monotone.texi (Commands): Likewise.
	(Automation): Likewise.  Also, clarify for each command whether
	its output is alphabetically or topologically sorted.
	
2005-03-29  Richard Levitte  <richard@levitte.org>

	* commands.cc (CMD(ls)): Update with the same information as
	CMD(list)

	* monotone.texi (Automation): Make the sample output verbatim

2005-03-26  Nathaniel Smith  <njs@codesourcery.com>

	* automate.cc (automate_erase_ancestors): New function.
	(automate_command): Use it.
	* commands.cc (automate): Document it.

	* tests/t_automate_erase_ancestors.at: New test.
	* testsuite.at: Add it.

	* monotone.texi (Automation, Commands): Document automate
	erase_ancestors.
	* monotone.1: Document automate erase_ancestors.

2005-03-26  Nathaniel Smith  <njs@codesourcery.com>

	* automate.cc (interface_version): Bump to 0.1.
	(automate_descendents): New function.
	(automate_command): Call it.
	* commands.cc (automate): Add it to help text.

	* tests/t_automate_descendents.at: New test.
	* testsuite.at: Add it.
	
	* monotone.texi (Automation, Commands): Document automate
	descendents.
	* monotone.1: Document automate descendents, and vars stuff.

2005-03-26  Nathaniel Smith  <njs@codesourcery.com>

	* tests/t_attr.at: No longer a bug report.
	* tests/t_rename_attr.at: New test.
	* testsuite.at: Add it.

2005-03-26  Joel Crisp  <jcrisp@s-r-s.co.uk>

	* contrib/Log2Gxl.java: New file.

2005-03-26  Nathaniel Smith  <njs@pobox.com>

	* contrib/README: New file.

2005-03-25  Nathaniel Smith  <njs@pobox.com>

	* commands.cc (user_log_file_name): Remove unused variable
	again.  Hopefully it will take this time...

2005-03-25  Nathaniel Smith  <njs@pobox.com>

	* commands.cc (user_log_file_name): Remove unused variable.

2005-03-25  Jeremy Cowgar  <jeremy@cowgar.com>

	* monotone.texi: Added a bit more documentation about MT/log
	  Updated edit_comment hook and addded delkey docs
	* commands.cc: Added delkey command
	* t_delkey_1.at: Tests delkey command on public key
	* t_delkey_2.at: Tests delkey command on public and private key
	* testsuite.at: Added above tests
	* std_hooks.lua: Transposed the MT: lines and user_log_contents,
	  user_log_contents now appears first.

2005-03-25  Jeremy Cowgar  <jeremy@cowgar.com>

	* t_setup_creates_log.at: Ensures that MT/log is created
	  on setup
	* t_checkout_creates_log.at: Ensures that MT/log is created
	  on checkout
	* t_commit_log_1.at: Ensures that:
	  1. Read and entered as the ChangeLog message
	  2. Is blanked after a successful commit
	* t_commit_log_2.at: Ensures that commit works w/o MT/log being
	  present
	* testsuite.at: Added the above tests.

2005-03-25  Matt Johnston  <matt@ucc.asn.au>

        * {unix,win32}/platform_netsync.cc, platform.hh, Makefile.am: new
        functions to disable and enable sigpipe.
        * netsync.cc, main.cc: call the functions from netsync rather than
        globally, so that sigpipe still works for piping output of commands
        such as 'log'.
        * tests/t_netsync_sigpipe.at: test it.
        * testsuite.at: add it.

2005-03-25  Matt Johnston  <matt@ucc.asn.au>

	* tests/t_database_check.at: re-encode the manifestX
	data so that it doesn't use any fancy gzip features like
	filenames (so that the botan parse can handle it).
	( if it should be able to handle it, an additional test
	can be added testing it explicitly).

2005-03-25  Matt Johnston  <matt@ucc.asn.au>

	* botan/base64.h: Change default break value so that
	output is split into 72 col lines.

2005-03-25  Matt Johnston  <matt@ucc.asn.au>

	* monotone.cc: add short options -r, -b, -k, and -m
	for --revision, --branch, --key, and --message respectively.
	* monotone.texi, monotone.1: document them
	* tests/t_short_opts.at: test them
	* testsuite.at: add it

2005-03-24  Nathaniel Smith  <njs@codesourcery.com>

	* tests/t_empty_env.at: New test.
	* testsuite.at: Add it.  Absolutify path to monotone so it will
	work.
	
	* unix/have_smart_terminal.cc (have_smart_terminal): Handle the
	case where TERM is unset or empty.

2005-03-24  Nathaniel Smith  <njs@codesourcery.com>

	* ui.hh (tick_write_nothing): New class.
	* monotone.cc (cpp_main): Enable it.

2005-03-24  Nathaniel Smith  <njs@codesourcery.com>

	* work.cc (build_deletions, build_additions): Fixup after merge.

2005-03-23  Nathaniel Smith  <njs@codesourcery.com>

	* tests/t_cat_file_by_name.at: Check for attempting to cat
	non-existent files.
	* tests/t_empty_id_completion.at: New test.
	* tests/t_empty_path.at: New test.
	* testsuite.at: Add them.
	
	* database.cc (complete): Always generate some sort of limit term,
	even a degenerate one.
	
	* app_state.cc (create_working_copy): Check for null directory.

	* work.cc (build_deletion, build_addition, build_rename): Check
	for null paths.

2005-03-23  Derek Scherger  <derek@echologic.com>

	* Makefile.am UNIX_PLATFORM_SOURCES:
	WIN32_PLATFORM_SOURCES: add have_smart_terminal.cc
	* platform.hh (have_smart_terminal): prototype
	* ui.cc (user_interface): set ticker to dot/count based on
	have_smart_terminal
	* unix/have_smart_terminal.cc: 
	* win32/have_smart_terminal.cc: new file
	
2005-03-23  Derek Scherger  <derek@echologic.com>

	* commands.cc (add): pass list of prefixed file_path's to
	build_additions
	(drop): pass list of prefixed file_path's to build_deletions
	(attr): pass attr_path as a 1 element vector to build_additions
	* work.{cc,hh} (build_addition): rename to...
	(build_additions): this, and accept a vector of paths to be added
	in a single path_rearrangement
	(build_deletion): rename to ...
	(build_deletions): this, and accept a vector of paths to be
	dropped in a single path_rearrangement
	(known_preimage_path): replace manifest and path_rearrangement
	args with a path_set to avoid extracting paths for every file
	(build_rename): adjust for change to known_preimage_path

2005-03-23  Nathaniel Smith  <njs@codesourcery.com>

	* monotone.cc (my_poptFreeContext, cpp_main): Apparently
	poptFreeContext silently changed its return type at some unknown
	time.  Hack around this.

2005-03-23  Nathaniel Smith  <njs@codesourcery.com>

	* monotone.cc (cpp_main): Remove the special code to dump before
	printing exception information, since we no longer dump to the
	screen, so it's always better to have the little status message
	saying what happened to the log buffer at the end of everything.
	* sanity.cc (dump_buffer): Give a hint on how to get debug
	information, when discarding it.
	* work.{hh,cc} (get_local_dump_path): New function.
	* app_state.cc (allow_working_copy): Use it for default
	global_sanity dump path.
	* monotone.texi (Reserved Files): Document MT/debug.
	(Network): Capitalize Bob and Alice (sorry graydon).
	Document new defaulting behavior.

2005-03-23  Nathaniel Smith  <njs@codesourcery.com>

	* work.cc, sanity.cc: Remove tabs.

2005-03-23  Nathaniel Smith  <njs@codesourcery.com>

	* monotone.texi (Network Service): Mention that monotone remembers
	your server/collection.
	(Vars): New section.
	* netsync.cc (process_hello_cmd): Touch more cleaning.
	* tests/t_merge_5.at: More commentary.
	
2005-03-23  Matt Johnston  <matt@ucc.asn.au>

	* tests/t_merge_5.at: new test for a merge which ends up with
	duplicate lines.
	* testsuite.at: add it

2005-03-22  Jeremy Cowgar  <jeremy@cowgar.com>

	* AUTHORS: Added my name
	* app_state.cc, commands.cc, lua.cc, lua.hh, monotone.texi,
	  std_hooks.lua, work.cc, work.hh: Added functionality to
	  read the MT/log file for commit logs. In this revision
	  tests are not yet complete nor is documenation complete
	  but the reading, blanking and creating of MT/log is.

2005-03-22  Nathaniel Smith  <njs@codesourcery.com>

	* vocab_terms.hh: Declare base64<var_name>.
	* database.cc (clear_var, set_var, get_vars): base64-encode
	var_names in the database.
	* monotone.texi (Internationalization): Update description of
	vars.
	* transforms.{cc,hh} ({in,ex}ternalize_var_name): Remove.
	* commands.cc (set, unset, ls_vars): Update accordingly.
	(unset): Error out if the variable doesn't exist.
	* tests/t_vars.at: Verify this works.

	* netcmd.cc (test_netcmd_functions): Properly type arguments to
	{read,write}_hello_cmd_payload.
	(write_hello_cmd_payload): Properly type arguments.
	* netcmd.hh (write_hello_cmd_payload):
	* netsync.cc (queue_hello_cmd): Adjust accordingly.
	(process_hello_cmd): More cleaning.  Also, save new server keys to
	a var, and check old server keys against the var.
	
	* tests/t_netsync_checks_server_key.at: New test.
	* testsuite.at: Add it.  Better docs for some netsync macros,
	while I'm here...
	* tests/t_netsync_absorbs.at: Add 'netsync' keyword.
	
2005-03-22  Nathaniel Smith  <njs@codesourcery.com>

	* tests/t_netsync_absorbs.at: New test.
	* testsuite.at: Add it.

	* netcmd.{cc,hh} (read_hello_cmd_payload): Properly type
	arguments.
	* netsync.cc (dispatch_payload): Adjust accordingly.  Move some
	logic into process_hello_cmd.
	(known_servers_domain): New constant.
	(process_hello_cmd): Tweak arguments appropriately.  Include logic
	formerly in dispatch_payload.  Cleanup.

	No semantic changes.
	
2005-03-21  Nathaniel Smith  <njs@codesourcery.com>

	* monotone.texi (Starting a New Project): Tweak phrasing.

2005-03-21  Nathaniel Smith  <njs@codesourcery.com>

	* commands.cc (process_netsync_client_args): If user specifies
	server/collection and there is no default, set the default.
	* tests/t_netsync_set_defaults.at: New test.
	* testsuite.at: Add it.

2005-03-21  Nathaniel Smith  <njs@codesourcery.com>

	* vocab.hh (var_key): New typedef.
	* database.{cc,hh}: Use it.  Make most var commands take it.
	* commands.cc (set, unset): Adjust accordingly.
	(default_server_key, default_collection_key): New constants.
	(process_netsync_client_args): New function.
	(push, pull, sync): Use it.

	* tests/t_netsync_defaults.at: New test.
	* testsuite.at: Add it.

2005-03-21  Matt Johnston  <matt@ucc.asn.au>

	* change_set.cc: use std::map rather than smap for 
	confirm_unique_entries_in_directories() and confirm_proper_tree()
	since they perform a lot of insert()s.

2005-03-21  Nathaniel Smith  <njs@codesourcery.com>

	* monotone.texi (list tags, list vars, set, unset): Document.
	(Internationalization): Document vars.

2005-03-21  Nathaniel Smith  <njs@codesourcery.com>

	* transforms.{hh,cc} ({in,ex}ternalize_var_{name,domain}): New
	functions.
	* vocab_terms.hh (base64<var_value>): Declare template.
	* database.hh (get_vars): Simplify API.
	* database.cc (get_vars, get_var, var_exists, set_var, clear_var):
	Implement.
	* commands.cc (set, unset): New commands.
	(ls): New "vars" subcommand.
	* tests/t_vars.at: Fix.  Un-XFAIL.
	
2005-03-21  Nathaniel Smith  <njs@codesourcery.com>

	* transforms.{cc,hh}: Remove tabs.

2005-03-20  Nathaniel Smith  <njs@codesourcery.com>

	* tests/t_vars.at: New test.
	* testsuite.at: Add it.

2005-03-20  Nathaniel Smith  <njs@codesourcery.com>

	* schema.sql (db_vars): New table.
	* database.cc (database::database): Update schema id.
	* schema_migration.cc (migrate_client_to_vars): New function.
	(migrate_monotone_schema): Use it.
	* tests/t_migrate_schema.at: Another schema, another test...
	
	* vocab_terms.hh (var_domain, var_name, var_value): New types.
	* database.hh (get_vars, get_var, var_exists, set_var, clear_var):
	Prototype new functions.
	
2005-03-20  Derek Scherger  <derek@echologic.com>

	* file_io.cc (book_keeping_file): return true only if first
	element of path is MT, allowing embedded MT elements
	(walk_tree_recursive): check relative paths for ignoreable book
	keeping files, rather than absolute paths
	(test_book_keeping_file): add fs::path tests for book keeping
	files
	* tests/t_add_intermediate_MT_path.at: un-XFAIL, fix some problems
	with commas, add tests for renames and deletes with embedded MT
	path elements.

2005-03-20  Nathaniel Smith  <njs@codesourcery.com>

	* monotone.texi: Add some missing @sc{}'s.
	* cryptopp/config.h: Use "mt-stdint.h", not <stdint.h>, for
	portability.

2005-03-19  Nathaniel Smith  <njs@codesourcery.com>

	* Makefile.am (EXTRA_DIST): Add UPGRADE and README.changesets.
	* debian/files: Auto-updated by dpkg-buildpackage.

	* This is the 0.17 release.
	
2005-03-18  Nathaniel Smith  <njs@codesourcery.com>

	* Makefile.am (MOST_SOURCES): Add package_{full_,}revision.h.
	* NEWS: Fill in date.
	* debian/copyright: Update from AUTHORS.
	* configure.ac: Bump version number to 0.17.
	* debian/changelog, monotone.spec: Update for release.
	* po/monotone.pot: Auto-updated by distcheck.

2005-03-18  Christof Petig <christof@petig-baender.de>

	* sqlite/*: Imported sqlite version 3.1.6 tree

2005-03-18  Nathaniel Smith  <njs@codesourcery.com>

	* monotone.1, commands.cc, Makefile.am: Fixup after merge.

2005-03-18  Nathaniel Smith  <njs@codesourcery.com>

	* path_component (split_path): Fix bug.
	Also, add unit tests for file.
	* unit_tests.{hh,cc}: Add path_component unit tests.
	
2005-03-18  Nathaniel Smith  <njs@codesourcery.com>

	* Makefile.am: Fixup after merge.
	
2005-03-18  Nathaniel Smith  <njs@codesourcery.com>

	* change_set.cc: Move path_component stuff to...
	* path_component.{hh,cc}: ...these new files.
	* Makefile.am: Add them.

2005-03-18  Matt Johnston  <matt@ucc.asn.au>

	* txt2c.cc: add --no-static option
	* Makefile.am, package_revision.h, package_full_revision.h:
	create revision info files as standalone .c files to speed
	compilation (mt_version.cc doesn't need to recompile each time)

2005-03-17  Derek Scherger  <derek@echologic.com>

	* INSTALL: add note about creating a ./configure script

2005-03-16  Nathaniel Smith  <njs@codesourcery.com>

	* UPGRADE: Finish, hopefully.
	* monotone.texi (db check): Be more clear about what is normally
	checked, and when 'db check' is useful.

2005-03-16  Patrick Mauritz <oxygene@studentenbude.ath.cx>

	* monotone.texi (Hook Reference): Typo.

2005-03-16  Nathaniel Smith  <njs@codesourcery.com>

	* monotone.texi: Add Derek Scherger to the copyright list.
	Various tweaks.
	(Starting a New Project): Rewrite to clarify that only Jim runs
	"setup", and explain why.
	(Network Service): Add a note that most people do use a central
	server, since people on the mailing list seem to perhaps be
	getting the wrong idea.
	(Making Changes): Expand a little on what the "." in "checkout ."
	means, since people seem to accidentally checkout stuff into real
	directories.
	(db check): Add much verbiage on the implications
	of various problems, and how to fix them.  Also clarify some
	wording.
	* NEWS: Small tweaks.
	* UPGRADE: More instructions, not done yet...
	
2005-03-15  Matt Johnston  <matt@ucc.asn.au>

	* commands.cc, monotone.texi, monotone.1: mention that agraph
          output is in VCG format.

2005-03-14  Nathaniel Smith  <njs@codesourcery.com>

	* commands.cc (cat): 'cat file REV PATH'.
	* monotone.texi: Mention it.
	* tests/t_cat_file_by_name.at: New test.
	* testsuite.at: Add it.

2005-03-11  Nathaniel Smith  <njs@codesourcery.com>

	* automate.cc (automate_heads): Remove app.initialize call.
	* revision.cc, revision.hh (calculate_arbitrary_change_set): New
	function.
	(calculate_composite_change_set): Touch more sanity checking.

	* commands.cc (update): Use it.

2005-03-10  Derek Scherger  <derek@echologic.com>

	* app_state.cc (set_restriction): adjust bad path error message
	* commands.cc (get_valid_paths): refactor into ...
	(extract_rearranged_paths): ... this
	(extract_delta_paths): ... this
	(extract_changed_paths): ... this
	(add_intermediate_paths): ... and this
	(restrict_delta_map): new function
	(calculate_restricted_change_set): new function
	(calculate_restricted_revision):
	(ls_missing):
	(revert): rework using new valid path functions
	(do_diff): adjust --revision variants to work with restrictions
	* tests/t_diff_restrict.at: un-XFAIL

2005-03-09  Jon Bright <jon@siliconcircus.com>
	* win32/monotone.iss: Install the many-files version of the
	docs, install the figures, create a start-menu icon for the
	docs.
	* Makefile.am: Make docs generation work with MinGW

2005-03-09  Jon Bright <jon@siliconcircus.com>
	* win32/monotone.iss: Monotone -> monotone

2005-03-09  Jon Bright <jon@siliconcircus.com>
	* win32/monotone.iss: Added an Inno Setup script for 
	generating a Windows installer.  Inno Setup is GPLed, see
	http://www.jrsoftware.org for download

2005-03-09  Jon Bright <jon@siliconcircus.com>
	* t_diff_binary.at: binary.bz.b64 -> binary.gz.b64

2005-03-08  Derek Scherger  <derek@echologic.com>

	* Makefile.am: adjust for fsck rename
	* commands.cc (db fsck): rename to db check and add short help;
	adjust for fsck file renames
	* database.{cc,hh}: minor alignment adjustments
	(get_statistic): remove redundant method
	(info): use count in place of get_statistic
	(count): return unsigned long instead of int
	(get_keys): new method
	(get_public_keys): new method
	(get_private_keys): rewrite using get_keys
	(get_certs): new method to get all certs in database from
	specified table
	(get_revision_certs): ditto
	* fsck.{cc,hh}: rename to...
	* database_check.{cc,hh}: ...this; add key, cert and sane revision
	history checking
	* monotone.1: document db dump/load/check commands
	* monotone.texi: document db check command
	* tests/t_fsck.at: rename to...
	* tests/t_database_check.at: ...this; and add tests for key and
	cert problems
	* testsuite.at: account for new test name

2005-03-08  Nathaniel Smith  <njs@codesourcery.com>

	* ChangeLog: Insert some missing newlines.
	* NEWS: Note file format changes.
	* file_io.cc (tilde_expand): Clarify error message.

2005-03-08  Nathaniel Smith  <njs@codesourcery.com>

	* keys.{cc,hh} (require_password): Simplify interface, do more
	work.
	* rcs_import.cc (import_cvs_repo): Update accordingly.
	* commands.cc (server): Likewise.
	* revision.cc (build_changesets_from_existing_revs) 
	(build_changesets_from_manifest_ancestry): Require passphrase
	early.

2005-03-08  Nathaniel Smith  <njs@codesourcery.com>

	* NEWS, INSTALL, README.changesets: Update in preparation for
	0.17.
	* UPGRADE: New file.
	
	* tests/t_diff_restrict.at: Oops.  XFAIL it.
	
2005-03-08  Jon Bright  <jon@siliconcircus.com>
	
	* win32/process.cc (process_spawn): Escape the parameters,
	surround them with quotes before adding them to the consolidated
	command line string
	* mkstemp.cc (monotone_mkstemp): Now takes a std::string&, and
	returns the *native* form of the path in this.
	* mkstemp.hh: Now always use monotone_mkstemp
	(monotone_mkstemp): Update prototype
	* lua.cc (monotone_mkstemp_for_lua): Use new-style 
	monotone_mkstemp

2005-03-08  Jon Bright  <jon@siliconcircus.com>
	
	* win32/read_password.cc (read_password): Now correctly hides 
	password when run in a Windows console.  Does at least enough in
	a MinGW rxvt console to make sure that you can't see the password.
	* win32/process.cc: Change indentation.
	(process_spawn): Log commands executed, as for unix process.cc

2005-03-07  Nathaniel Smith  <njs@codesourcery.com>

	* tests/t_diff_restrict.at: New test.
	* testsuite.at: Add it.

2005-03-05  Nathaniel Smith  <njs@codesourcery.com>

	* netsync.cc (encountered_error, error): New variable and method.
	(session::session): Initialize encountered_error.
	(write_netcmd_and_try_flush, read_some, write_some): Check it.
	(queue_error_cmd): Consider it like sending a goodbye.
	(process_error_cmd): Throw an exception instead of considering it
	a goodbye.
	(process_data_cmd): Call error() if epochs don't match.
	* tests/t_epoch.at, tests/t_epoch_server.at: More minor tweaks.
	Expect failed pulls to exit with status 0.  This isn't really
	correct, but looks complicated to fix...

2005-03-05  Nathaniel Smith  <njs@codesourcery.com>

	* testsuite.at (NETSYNC_SERVE_N_START): New macro.
	* tests/t_epoch_server.at: Misc. fixes.

	* netsync.cc (session::session): Don't open valve yet.
	(maybe_note_epochs_finished): New method to open
	valve.
	(process_done_cmd, process_data_cmd): Call it.
	(rebuild_merkle_trees): Actually calculate hashes for epoch merkle
	trees.  Also, only include epochs that meet the branch mask.
	(session): Remove unused id_to_epoch map.
	
2005-03-05  Nathaniel Smith  <njs@codesourcery.com>

	* netcmd.cc (read_netcmd_item_type): Handle epoch_item.
	(test_netcmd_functions): Update for new confirm_cmd_payload
	format.
	* netsync.cc (process_confirm_cmd): Cut and paste error.

2005-03-05  Nathaniel Smith  <njs@codesourcery.com>

	* constants.{cc,hh}: Add new epochlen, epochlen_bytes constants.
	* vocab_terms.hh, vocab.hh: Add new epoch_data type.  Add predeclarations
	for it.
	* commands.cc (ls_epochs):
	* revision.cc (
	* database.hh:
	* database.cc: Update for epoch_data.  Add get_epoch, epoch_exists
	methods.
	* epoch.{cc,hh}: New files.
	* netsync.cc: Actually implement epochs-via-merkle code.

2005-03-04  Nathaniel Smith  <njs@codesourcery.com>

	* schema.sql (branch_epochs): Add 'hash' field.
	* schema_migration.cc: Fixup for.
	* database.cc (database): Change schemas.
	* tests/t_migrate_schema.at: Replace epoch db test case with one
	with new schema.

2005-03-03  Nathaniel Smith  <njs@codesourcery.com>

	* netsync.cc (session::id_to_epoch): New variable.
	(session::session): Create refinement and requested item tables
	for epochs.
	(rebuild_merkle_trees): Fill epoch merkle tree and id_to_epoch
	table.

	* netsync.cc (queue_confirm_cmd, process_confirm_cmd) 
	(dispatch_payload, rebuild_merkle_trees): 
	* netcmd.hh:
	* netcmd.cc (read_confirm_cmd_payload, write_confirm_cmd_payload):
	Remove epochs.

2005-02-27  Nathaniel Smith  <njs@codesourcery.com>

	* constants.cc:
	* revision.cc:
	* testsuite.at: 
	* commands.cc:
	* ChangeLog: Fixup after merge.

2005-02-27  Nathaniel Smith  <njs@codesourcery.com>

	* merkle_tree.hh (netcmd_item_type): Add epoch_item.
	* merkle_tree.cc (netcmd_item_type_to_string): Handle epoch_item.

	* packet.hh, packet.cc (struct packet_db_valve): New class.
	* netsync.cc (session): Use a valved writer.

2005-02-26  Nathaniel Smith  <njs@codesourcery.com>

	* merkle_tree.hh: Fix comment.
	Remove prototypes for non-existing functions.

2005-02-26  Nathaniel Smith  <njs@codesourcery.com>

	* tests/t_epoch_unidirectional.at: New test.
	* testsuite.at: Add it.

2005-02-26  Nathaniel Smith  <njs@codesourcery.com>

	* tests/t_epoch.at: Even more paranoid.
	* tests/t_epoch_server.at: New test.
	* testsuite.at: Add it.
	
2005-02-21  Nathaniel Smith  <njs@codesourcery.com>

	* tests/t_epoch.at: Check that netsync only sends relevant
	epochs, and be a little more paranoid.

2005-02-19  Nathaniel Smith  <njs@codesourcery.com>

	* revision.cc (struct anc_graph): Fixup after merge.

2005-02-18  graydon hoare  <graydon@pobox.com>

	* database.cc (set_epoch): Fix SQL.
	* monotone.texi (Rebuilding ancestry): Reword a bit.
	* netcmd.{cc,hh} 
	({read,write}_hello_cmd_payload): Transfer server key with hello.
	({read,write}_confirm_cmd_payload): Transfer epoch list with confirm.
	* netsync.cc: Adapt to changes in netcmd.
	(rebuild_merkle_trees): Set nonexistent epochs to zero before sync.
	* revision.cc (anc_graph): Randomize epochs on rebuild.
	* tests/t_epoch.at: Fix up to test slightly new semantics.

2005-02-07  Nathaniel Smith  <njs@codesourcery.com>

	* monotone.1: Add more db commands.
	* monotone.texi: Document db rebuild.  Add section on rebuilding
	ancestry and epochs.

2005-02-06  graydon hoare  <graydon@pobox.com>

	* commands.cc (db): Add epoch commands.
	(list): Likewise.
	Also remove some unneeded transaction guards.
	* database.{cc,hh} (get_epochs): New function.
	(set_epoch): Likewise.
	(clear_epoch): Likewise.
	Also remove all persistent merkle trie stuff.
	* schema.sql: Add epochs, remove tries.
	* schema_migration.cc: Update.
	* tests/t_epoch.at: New test.
	* tests/t_migrate_schema.at: Update.
	* testsuite.at: Add some new helpers, call t_epoch.at.
	* vocab.hh (epoch_id): Define.
	* vocab_terms.hh (epoch): Define.

2005-02-05  Nathaniel Smith  <njs@codesourcery.com>

	* merkle_tree.hh: Remove mcert_item and fcert_item, rename
	rcert_item to cert_item, renumber to remove gaps left.
	* merkle_tree.cc (netcmd_item_type_to_string):
	* netcmd.cc (read_netcmd_item_type): 
	* netsync.cc: Adjust accordingly.
	
2005-02-05  Nathaniel Smith  <njs@codesourcery.com>

	* constants.cc (constants): Bump netsync protocol version.

2005-03-07  Nathaniel Smith  <njs@codesourcery.com>

	* lua.cc (monotone_spawn_for_lua): Minimal change to get arguments
	in right order.  Still needs hygienic cleanups...
	* tests/t_can_execute.at: Run 'cp' instead of 'touch', because cp
	will actually notice if we pass arguments out of order.
	* testsuite.at: Remove mysterious blank line.
	
2005-03-07  Nathaniel Smith  <njs@codesourcery.com>

	* unix/process.cc (process_spawn): Log command line before
	executing.

2005-03-07  Nathaniel Smith  <njs@codesourcery.com>

	* revision.cc (kill_redundant_edges): Rename back to...
	(kluge_for_3_ancestor_nodes): ...this.  Go back to only cleaning
	up parents of 3+ parent nodes.
	(analyze_manifest_changes): Take a third argument, of files whose
	ancestry needs splitting.
	(construct_revision_from_ancestry): Make more more complex, in
	order to properly track file identity in merges.

2005-03-05  Nathaniel Smith  <njs@codesourcery.com>

	* revision.cc (check_sane_history): Typo.
	
2005-03-05  Nathaniel Smith  <njs@codesourcery.com>

	* revision.hh (check_sane_history): Take an app_state instead of a
	database as an argument.
	* database.cc: Pass an app_state instead of a database as its
	argument. 
	* revision.cc (check_sane_history): Update accordingly.  Add a new
	check for merges, that they are creating consistent changesets
	(even when the common ancestor is outside of the usual
	paranoia-checking search depth).

2005-03-05  Nathaniel Smith  <njs@codesourcery.com>

	* revision.cc (kluge_for_3_ancestor_nodes): Rename to...
	(kill_redundant_edges): ...this.  Kill all redundant edges, not
	just ones on nodes with 3+ parents.  Also, make it actually work.
	
2005-03-05  Nathaniel Smith  <njs@codesourcery.com>

	* revision.cc (kluge_for_3_ancestor_nodes): New method.
	(rebuild_ancestry): Call it.

2005-03-03  Nathaniel Smith  <njs@codesourcery.com>

	* revision.cc (check_sane_history): Print a warning to let the
	user know why things like 'pull' can take so long.
	* netsync.cc: Remove a few tabs.

2005-03-04  Jon Bright  <jon@siliconcircus.com>
	
	* win32/process.cc (process_spawn): Now takes 
	const char * const argv[]
	* unix/process.cc (process_spawn): Ditto.  Cast for call to
	execvp
	(existsonpath): Initialise args in a const way

2005-03-04  Jon Bright  <jon@siliconcircus.com>
	
	* win32/process.cc (process_spawn): Now takes 
	char * const argv[]
	* platform.hh (process_spawn): Ditto
	* unix/process.cc (process_spawn): Ditto
	* lua.cc (monotone_spawn_for_lua): Remove debug code
	* General: Beginning to hate C++'s const rules

2005-03-04  Jon Bright  <jon@siliconcircus.com>
	
	* win32/process.cc (process_spawn): Now takes 
	const char * const *
	* platform.hh (process_spawn): Ditto
	* unix/process.cc (process_spawn): Ditto
	* General: Sorry about all these commits, I'm syncing back and
	forth between Linux and Win32

2005-03-04  Jon Bright  <jon@siliconcircus.com>
	
	* win32/process.cc (process_spawn): Now takes char * const *
	* platform.hh (process_spawn): Ditto
	* unix/process.cc (process_spawn): Ditto
	(existsonpath): argv now const char*[]

2005-03-04  Jon Bright  <jon@siliconcircus.com>
	
	* win32/process.cc: Added forgotten file
	* unix/process.cc: Include stat.h, (process_*) fix compilation
	errors

2005-03-04  Jon Bright  <jon@siliconcircus.com>
	
	* unix/process.cc: Added forgotten file

2005-03-03  Jon Bright  <jon@siliconcircus.com>
	
	* lposix.c: Deleted
	* win32/process.cc: Created, added Win32 versions of functions
	existsonpath, make_executable, process_spawn, process_wait,
	process_kill, process_sleep
	* unix/process.cc: Ditto, for the Unix versions.
	* lua.cc: Add LUA wrappers for the above functions, register
	them with LUA
	* std_hooks.lua (execute, attr_functions->execute, 
	program_exists_in_path): Use the new functions instead of posix
	functions
	* t_can_execute.at (touchhook.lua): Ditto

2005-03-01  Derek Scherger  <derek@echologic.com>

	* app_state.cc (set_restriction): actually ignore ignored files
	rather than trying to validate them

2005-03-01  Derek Scherger  <derek@echologic.com>

	* tests/t_diff_binary.at: new test (bug report)
	* tests/t_command_completion.at: new test
	* tests/t_merge_rename_file_and_rename_dir.at: new test
	* testsuite.at: include new tests
	
2005-02-28  Richard Levitte  <richard@levitte.org>

	* Makefile.am (BUILT_SOURCES_CLEAN): Moved mt-stding.h from here...
	(DISTCLEANFILES): ... to here.  Since mt-stding.h is created by
	config.status, it should only be removed by the distclean target.

2005-02-28  Matt Johnston  <matt@ucc.asn.au>

	* std_hooks.lua: posix.iswin32() == 1, rather than plain boolean
	comparison (0 doesn't compare as false in lua it seems).

2005-02-27  Jon Bright  <jon@siliconcircus.com>
	
	* lposix.c (win32 Pspawn): Search the path
	(win32 Pexistsonpath): Added.  'which' isn't easily available,
	and not available at all from a normal Win32 command shell
	(Piswin32): Added a function for both Unix and Win32 to detect
	if running on Windows
	* std_hooks.lua (program_exists_in_path): Now calls 
	posix.iswin32.  If win32, calls posix.existsonpath, otherwise
	calls which as it always did.

2005-02-27  Jon Bright  <jon@siliconcircus.com>
	
	* lposix.c (win32 Pspawn): Remove dumb strlen bug resulting in
	AVs on commit.

2005-02-27  Jon Bright  <jon@siliconcircus.com>
	
	* t_can_execute.at: Test to see if hooks can execute things
	* testsuite.at: Add t_can_execute

2005-02-27  Jon Bright  <jon@siliconcircus.com>
	
	* lposix.c (win32 Pspawn): Ensure the command string is always
	NUL-terminated.  Also, allocate enough memory for the quotes
	around the command string.

2005-02-27  Jon Bright  <jon@siliconcircus.com>
	
	* xdelta.cc (unittests): Define BOOST_STDC_NO_NAMESPACE, needed
	to compile with the latest MinGW which uses gcc 3.4.2
	* vocab.cc (verify(local_path)): Catch fs::filesystem_error too
	and rethrow this as an informative_failure, thereby fixing the
	Win32 unit tests without disabling anything
	* idna/toutf8.c (stringprep_convert): Fix a potential segfault
	when memory allocation fails.  Potentially security-relevant.
	* tests/t_i18n_file.at: Add a SET_FUNNY_FILENAME macro, which 
	gets a platform-appropriate funny filename (with/without 
	colon).  
	Change references to utf8 to utf-8, iso88591 to iso-8859-1, and
	eucjp to euc-jp, on the grounds that MinGW's iconv knows all
	of the latter and none of the former, but Linux iconv knows all
	of them.  Test now passes one Win32.  I'm presuming we weren't
	deliberately using non-standard names for charsets here.
	* tests/t_i18n_changelog.at: Same charset name changes.
	* tests/t_dump_load.at: Canonicalise dump before loading it
	* tests/t_load_into_existing.at: Ditto
	* tests/t_fmerge.at: Canonicalise fmerge output
	* tests/t_merge_normalization_edge_case.at: Ditto
	* tests/t_unidiff.at: Canonicalise diff output
	* tests/t_largish_file.at: Instead of using dd, which MinGW
	doesn't have, I've generated the file with dd on a nearby Linux
	box, then gziped and b64ed it, and the test case now generates
	it with UNGZB64
	* testsuite.at: Add a comment every 10 tests with the test
	number.  Useful if you're trying to locate which test number
	you're trying to run and only have the filename.  If people 
	hate this, though, please do delete.
	(UNB64_COMMAND) Do special handling for Win32 to avoid
	having to canonicalise the file.
	(UNGZ_COMMAND) Canonicalise the file after ungzipping it.
	* lposix.c: (Pfork, Pexec) Removed, on the grounds that we only
	really want to support fork+exec as a single operation.  fork()
	without exec() could be risky with a child process also having
	our sqlite handles, etc.  exec() could be risky since we 
	wouldn't be exiting gracefully, just dying in the middle of a
	hook.
	(Pspawn) Implemented for both Win32 and Unix.  Does fork/exec
	for Unix, CreateProcess for Win32.  Returns -1 on error, pid on
	success in both cases.
	(Pwait, Pkill, Psleep) Implemented for Win32.  Note that pid is
	not optional for Pwait on Win32.
	* std_hooks.lua: (execute) Now uses spawn()

2005-02-25  Jon Bright  <jon@siliconcircus.com>
	
	* ChangeLog: Add all my previous changes.
	* tests/t_add_owndb.at: Add test for trying to add the db to
	itself.
	* testsuite.at: Call it
	* tests/t_automate_heads.at: Canonicalise stdout output.
	* tests/t_automate_version.at: Use arithmetic comparison against
	wc output instead of string comparison, to avoid problems with
	MinGW's wc, which outputs with initial space-padding
	* tests/t_change_empty_file.at: Canonicalise stdout output 
	and compare manually instead of letting autotest check it
	* tests/t_fmerge_normalize.at: Canonicalise stdout output.
	* tests/t_netsync_single.at: Use NETSYNC_KILLHARD instead of 
	killall, as for the NETSYNC functions in testsuite.at

2005-02-27  Matt Johnston  <matt@ucc.asn.au>

        * main.cc: ignore SIGPIPE so that monotone won't be killed
        unexpectedly upon remote disconnection for netsync

2005-02-27  Nathaniel Smith  <njs@codesourcery.com>

	* idna/idn-int.h: Oops, really add this time.

2005-02-27  Nathaniel Smith  <njs@codesourcery.com>

	* AUTHORS: Add Corey Halpin.
	
	* idna/idn-int.h: New file (don't generate from configure anymore,
	but just ship).
	* configure.ac: Don't generate idna/idn-int.h.  Do generate
	mt-stdint.h.
	* Makefile.am: Adjust for idna/idn-int.h and mt-stdint.h.
	* acinclude.m4: Remove AX_CREATE_STDINT_H, ACX_PTHREAD,
	AC_COMPILE_CHECK_SIZEOF (let aclocal pick them up from m4/
	instead).
	* m4/ax_create_stdint_h.m4:
	* m4/acx_pthread.m4: Update from http://autoconf-archive.cryp.to/
	
	* numeric_vocab.hh: Instead of dancing around which header to
	include, include mt-stdint.h.
	
	* app_state.cc (restriction_includes, set_restriction): Move
	global static 'dot' into these functions, because file_path
	depends on global book_keeping_dir being initialized already, and
	there is no guaranteed order of initialization of C++ statics.
	(Bug reported by Matt Johnston.)
	
2005-02-27  Corey Halpin  <chalpin@cs.wisc.edu>

	* numeric_vocab.hh: Try both stdint.h and inttypes.h.
	* main.cc: OpenBSD has Unix signals too.

2005-02-26  Derek Scherger  <derek@echologic.com>

	* file_io.cc (absolutify): normalize fs::path to remove ..'s
	* tests/t_db_with_dots.at: ensure database path in MT/options
	doesn't contain ..'s

2005-02-25  Jon Bright  <jon@siliconcircus.com>
	
	* ChangeLog: Add all my previous changes.
	* tests/t_add_owndb.at: Add test for trying to add the db to
	itself.
	* testsuite.at: Call it
	* tests/t_automate_heads.at: Canonicalise stdout output.
	* tests/t_automate_version.at: Use arithmetic comparison against
	wc output instead of string comparison, to avoid problems with
	MinGW's wc, which outputs with initial space-padding
	* tests/t_change_empty_file.at: Canonicalise stdout output 
	and compare manually instead of letting autotest check it
	* tests/t_fmerge_normalize.at: Canonicalise stdout output.
	* tests/t_netsync_single.at: Use NETSYNC_KILLHARD instead of 
	killall, as for the NETSYNC functions in testsuite.at

2005-02-25  Nathaniel Smith  <njs@codesourcery.com>

	* vocab.cc (test_file_path_verification): Re-enable some tests
	disabled by Jon Bright, following discussion on IRC concluding
	that they were catching a real bug.

2005-02-24  Nathaniel Smith  <njs@codesourcery.com>

	* tests/t_add_dot.at: Run "add ." in a subdirectory, so as not to
	add the test database.  (Reported by Jon Bright.)

	* AUTHORS: Fix gettext.h copyright note, to not be in the middle
	of libidn copyright note.
	Add Jon Bright.

2005-02-24  Jon Bright  <jon@siliconcircus.com>

	* app_state.cc (prefix): Use string() instead of 
	native_directory_string().  For Unix, these should be equivalent.
	For Win32, I believe string()'s correct (since we compare 
	everywhere against normalized paths with / characters, but 
	native_directory_string produces paths with \ characters on Win32.
	* rcs_file.cc (file_source): Map the map, not the mapping.
	* tests/t_i18n_file.at: Remove colon from filename with symbols.
	I need to return to this and add a proper test for Win32, so we
	only use the colon on non-Win32.
	* testsuite.at: Add a CANONICALISE function, which does nothing
	on Unix and strips out carriage returns from files on Win32.  This
	is useful for being able to compare Monotone's stdout output to
	files on disk.  Add NETSYNC_KILL and NETSYNC_KILLHARD functions,
	to deal with MinGW not having killall (Unix still uses killall,
	though).
	* tests/t_import.at: Add CANONICALISE calls before comparing
	stdout output.
	* tests/t_netsync.at: Likewise
	* tests/t_netsync_single.at: Likewise
	* tests/t_scan.at: Likewise
	* tests/t_versions.at: Likewise
	* tests/t_ls_missing.at: Likewise.  Also, generate missingfoo and
	missingbar files with expected output from ls missing for these
	files being missing and compare against those.

2005-02-24  Derek Scherger  <derek@echologic.com>

	* app_state.{cc,hh} (add_restriction): rename to ...
	(set_restriction) this; and add path validation
	* commands.cc (get_valid_paths): new function
	(get_path_rearrangement) remove restricted include/exclude variant
	(calculate_restricted_revision) get valid paths and use to set up
	restriction
	(status, ls_unknown, commit, do_diff) pass args to
	calculate_restricted_revision to valid restriction paths
	(ls_missing, revert) get valid paths and use to set up restriction
	* tests/t_checkout_options.at: remove bug report priority (it's
	fixed!)
	* tests/t_diff_added_file.at: add --revision options to diff
	* tests/t_restrictions.at: remove invalid paths from ls unknown
	and ls ignored
	* tests/t_restrictions_warn_on_unknown.at: un-XFAIL
	
2005-02-23  Derek Scherger  <derek@echologic.com>

	* commands.cc (ls_missing): replace duplicated code with call to
	calculate_base_revision

2005-02-23  Jon Bright  <jon@siliconcircus.com>
	
	* vocab.cc (test_file_path_verification): Disable foo//nonsense
	test for Win32, add tests for UNC paths.  This was the only
	failing unit test on Win32.

2005-02-23  Jon Bright  <jon@siliconcircus.com>

	* txt2c.cc (main): Don't claim the file was generated from 
	--strip-trailing if that option's used.

2005-02-23  Jon Bright  <jon@siliconcircus.com>

	* app_state.cc: Add include of io.h for Win32, for chdir()
	* file_io.cc (get_homedir): Correct assertion (remove bracket)
	* lua/lposix.c, lua/modemuncher.c: Remove all references to
	functions and modes that don't exist on Win32.
	* monotone.cc: Include libintl.h on Win32
	
2005-02-21  Nathaniel Smith  <njs@codesourcery.com>

	* file_io.cc (get_homedir): Add more comments and logging to Win32
	version.  Also, only check HOME under Cygwin/MinGW.

2005-02-21  Derek Scherger  <derek@echologic.com>

	* Makefile.am: merge fixup
	
2005-02-21  Derek Scherger  <derek@echologic.com>

	* Makefile.am: add fsck.{cc,hh}
	* commands.cc(check_db): move to ...
	* fsck.{cc,hh}: here and do lots more checking
	* database.{cc,hh}(get_ids): new method
	(get_file_ids,get_manifest_ids,get_revision_ids): more new methods
	* tests/t_fsck.at: new test
	* testsuite.at: call it
	
2005-02-21  Nathaniel Smith  <njs@codesourcery.com>

	* commands.cc (commit): Simplify chatter.

2005-02-21  Nathaniel Smith  <njs@codesourcery.com>

	* file_io.cc (get_homedir): Check more environment variables in
	Win32 version.

2005-02-21  Nathaniel Smith  <njs@codesourcery.com>

	* file_io.cc: Remove tabs.

2005-02-21  Nathaniel Smith  <njs@codesourcery.com>

	* smap.hh (smap): Remove leading underscores, add comments.

2005-02-20  Nathaniel Smith  <njs@codesourcery.com>

	* std_hooks.lua (merge2, merge3): Check for DISPLAY before
	invoking gvim.

2005-02-20  Julio M. Merino Vidal  <jmmv@NetBSD.org>

	* ChangeLog: Use tabs for indentation rather than spaces.  Drop
	trailing whitespace.  While here, fix a date by adding zeros before
	the month and the day number.

2005-02-20  Julio M. Merino Vidal  <jmmv@NetBSD.org>

	* gettext.h: Add file.
	* AUTHORS: Mention that it comes from the GNU Gettext package.
	* Makefile.am: Distribute it.
	* sanity.hh: Use gettext.h rather than libintl.h so that --disable-nls
	works.  Also improves portability, according to the GNU Gettext
	manual.

2005-02-19  Derek Scherger  <derek@echologic.com>

	* automate.cc (automate_heads): remove bogus call to 
	app.allow_working_copy() which is called in cpp_main
	* database.cc (check_sqlite_format_version): don't check database
	version when "file" is really a directory; add filename to error
	message
	(sql): check for empty database early, even though this seems
	impossible as absolutify changes "" into path to working dir;
	convert to use N-style assertions; add check to ensure "file" is
	not really a directory
	* tests/t_db_missing.at: new test for above problems
	* testsuite.at: call it

2005-02-19  Nathaniel Smith  <njs@codesourcery.com>

	* tests/t_add_intermediate_MT_path.at: Tighten up.

	* tests/t_merge_3.at: New test.
	* tests/t_merge_4.at: Likewise.
	* testsuite.at: Add them.

2005-02-19  Ole Dalgaard  <josua+monotone@giraffen.dk>

	* configure.ac: Check for 64-bit versions of Boost static
	libraries.

2005-02-18  Julio M. Merino Vidal  <jmmv@NetBSD.org>

	* INSTALL:
	* configure.ac: Improve Boost detection by trying several possible
	library suffixes before aborting.

2005-02-18  graydon hoare  <graydon@pobox.com>

	* change_set.cc
	(apply_change_set): Avoid fast path when there are adds.
	(apply_path_rearrangement): Likewise.

2005-02-18  graydon hoare  <graydon@pobox.com>

	* automate.cc (automate_heads): Fix initialize() call.
	* change_set.{cc,hh}
	(apply_path_rearrangement): Add quick version.
	* revision.cc
	(check_sane_history): Use quick version of apply_change_set.
	* work.cc
	(build_addition): Use quick version of apply_path_rearrangement.
	(known_preimage_path): Likewise.
	* testsuite.at: Fix definitions of _ROOT_DIR, add --norc some
	places.
	* AUTHORS: Mention Daniel.

2005-02-18  Daniel Berlin  <dberlin@dberlin.org>

	* xdelta.cc (compute_delta_insns): Correct 1-byte-source bug.

2005-02-18  graydon hoare  <graydon@pobox.com>

	* Makefile.am (MOST_SOURCES): Add smap.hh.

2005-02-18  graydon hoare  <graydon@pobox.com>

	* basic_io.{cc,hh}: Inline some stuff.
	* change_set.cc: Use smap various places, reduce to 32-bit tids.
	* commands.cc: Use shared_ptr<change_set> everywhere.
	* netsync.cc: Likewise.
	* rcs_import.cc: Likewise.
	* revision.{cc,hh}: Likewise.
	* smap.hh: New file.

2005-02-18  Julio M. Merino Vidal  <jmmv@NetBSD.org>

	* INSTALL:
	* configure.ac: Improve Boost detection by trying several possible
	library suffixes before aborting.

2005-02-17  Derek Scherger  <derek@echologic.com>

	* tests/t_add_intermediate_MT_path.at: new test
	* testsuite.at: call it

2005-02-17  Julio M. Merino Vidal  <jmmv@NetBSD.org>

	* testsuite.at:
	* tests/t_change_empty_file.at: Verify that modifying an empty file
	creates a patch revision rather than an add/delete sequence.  The
	incorrect behavior was reported in bug #9964.

2005-02-17  Derek Scherger  <derek@echologic.com>

	* app_state.{cc,hh} (app_state): initialize search root
	(initialize): boolean signature variant renamed to ...
	(allow_working_copy): this; add explicit search root; move
	requirement for working copy to ...
	(require_working_copy): this new method
	(initialize): string signature variant renamed to ...
	(create_working_copy): this
	(set_root): new method
	* commands.cc: remove app.initialize(false) calls; replace
	app.initialize(true) with app.require_working_copy(); replace
	app.initialize(dir) with app.create_working_copy(dir)
	(checkout): ensure revision is member of specified branch
	* file_io.{cc,hh} (find_working_copy): stop search at --root if
	specified
	* monotone.cc (OPT_ROOT): new option
	(cpp_main): call app.allow_working_copy() before executing
	commands to always read default options
	* monotone.1: add --root option
	* monotone.texi: add --root option
	* tests/t_checkout_noop_on_fail.at: un-XFAIL
	* tests/t_checkout_options.at: un-XFAIL, add check for specified
	revision not in specified branch
	* testsuite.at: add --root option to MONOTONE to prevent searching
	above test dir
	* vocab.cc: remove redundant forward declaration

2005-02-16  Derek Scherger  <derek@echologic.com>

	* commands.cc (revert): don't rewrite unchanged files
	* tests/t_revert_unchanged.at: new test
	* testsuite.at: call it

2005-02-12  Derek Scherger  <derek@echologic.com>

	* database.cc (sqlite3_unpack_fn): new function for viewing
	base64, gzipped data
	(install_functions): install it
	(rehash): remove unused obsolete fcerts ticker

2005-02-17  Nathaniel Smith  <njs@codesourcery.com>

	* debian/changelog: s/graydon@mogo/graydon@pobox.com/, to make
	lintian happy.
	* debian/rules (config.status): Remove --with-bundled-adns.
	* debian/control (Build-Depends): Don't Build-Depend on libpopt,
	only libpopt-dev.
	* .mt-attrs (debian/control): Make executable.

2005-02-17  Nathaniel Smith  <njs@codesourcery.com>

	* tests/t_undo_update.at: Stupid typo.
	* tests/t_largish_file.at: New test.
	* testsuite.at: Add it.

	* commands.cc (push, pull, sync): Remove misleading "..." from
	help text.

2005-02-16  Julio M. Merino Vidal  <jmmv@NetBSD.org>

	* Makefile.am: Append $(BOOST_SUFFIX) to -lboost_unit_test_framework
	to fix 'make check' on systems where boost libraries can only be
	found by passing the exact suffix as part of the name.

2005-02-16  Julio M. Merino Vidal  <jmmv@NetBSD.org>

	* monotone.texi: Fix a typo (hexidecimal to hexadecimal).  Also
	change an example command to append stuff to ~/.monotonerc, instead
	of completely destroying the possibily existing file.  Addresses
	bug #11136.

2005-02-16  Julio M. Merino Vidal  <jmmv@NetBSD.org>

	* cryptopp/config.h: Use uint{8,16,32,64}_t as size types instead of
	trying to match them to unsigned char/int/long/long long respectively.
	Should fix build on FreeBSD/sparc64, as seen in bug #10203.

2005-02-16  Julio M. Merino Vidal  <jmmv@NetBSD.org>

	* INSTALL:
	* Makefile.am:
	* configure.ac: Add the --disable-large-file option to manually
	disable large file support from the builtin sqlite (compatibility
	with old systems and FAT).  Addresses bug #8380.

2005-02-16  Nathaniel Smith  <njs@codesourcery.com>

	* tests/t_undo_update.at: New todo.
	* testsuite.at: Add it.

2005-02-15  Nathaniel Smith  <njs@codesourcery.com>

	* monotone.1: Add cursory note about "automate".
	* monotone.texi: Synchronize with manpage.

2005-02-15  Nathaniel Smith  <njs@codesourcery.com>

	* automate.cc: Add "Error conditions" to the standard comment
	sections.

	* monotone.texi (Scripting): New section.
	(Automation): New section.

	* tests/t_automate_heads.at: Test behavior with nonexistent
	branch.

2005-02-14  Nathaniel Smith  <njs@codesourcery.com>

	* tests/t_merge_normalization_edge_case.at: New test.
	* testsuite.at: Add it.

	* diff_patch.cc (normalize_extents): Soften the warning message
	now that we have one test case.

2005-02-14  Matthew A. Nicholson  <mnicholson@digium.com>

	* std_hooks.lua: Add vimdiff merge hooks.

2005-02-14  Nathaniel Smith  <njs@codesourcery.com>

	* std_hooks.lua: Remove tabs.

2005-02-14  Nathaniel Smith  <njs@codesourcery.com>

	* tests/t_automate_heads.at: New test.
	* tests/t_automate_version.at: New test.
	* testsuite.at: Add then.

	* commands.cc (automate): Fix documentation string.
	* automate.cc: Much more structured documentation comments.

2005-02-13  Nathaniel Smith  <njs@codesourcery.com>

	* automate.{cc,hh}: New files.
	* commands.cc: New command "automate".

2005-02-13  Nathaniel Smith  <njs@codesourcery.com>

	* monotone.texi (Creating a Database): Fix typo, clarify
	conventions for database management following question on mailing
	list.

2005-02-12  graydon hoare  <graydon@pobox.com>

	* change_set.{cc,hh}: Correct code to pass newly-added unit tests.

2005-02-10  Derek Scherger  <derek@echologic.com>

	* monotone.1: update for restrictions
	* monotone.texi: sync with manpage

2005-02-09  Derek Scherger  <derek@echologic.com>

	* cert.cc (cert_revision_testresult): allow pass/fail testresult
	values
	* commands.cc (testresult): likewise
	* commands.cc (do_diff): disallow restriction of non-working copy
	diffs
	* monotone.texi: update for restrictions

2005-02-08  graydon hoare  <graydon@pobox.com>

	* database.cc (version_cache::set): Fix bad expiry logic.

2005-02-08  Nathaniel Smith  <njs@codesourcery.com>

	* change_set.cc (check_sane): Null sources are only valid for
	adds.

2005-02-07  Nathaniel Smith  <njs@codesourcery.com>

	* database.cc (struct version_cache): Fix invariant in cache
	clearing logic.

2005-02-06  Nathaniel Smith  <njs@codesourcery.com>

	* change_set.cc: Add a few more invariants; add lots and lots of
	unit tests.

2005-02-06  graydon hoare  <graydon@pobox.com>

	* change_set.cc: Use hash_map in a few places.
	(confirm_unique_entries_in_directories): Fix invariants.
	* constants.{cc,hh} (db_version_cache_sz): New constant.
	* database.cc (version_cache): New structure.
	(get_version): Use it.
	* interner.hh: Rewrite to use hash_map and vector.
	* tests/t_no_rename_overwrite.at: Tweak return codes.

2005-02-06  Nathaniel Smith  <njs@codesourcery.com>

	* ui.hh (ensure_clean_line): New method.
	* ui.cc (inform): Use it.
	* keys.cc (get_passphrase): Call it before prompting for passphrase.

2005-02-06  Nathaniel Smith  <njs@codesourcery.com>

	* database.cc (info): Report more statistics.

	* ROADMAP: Remove finished items.

	* revision.cc (analyze_manifest_changes): Childs cannot be null,
	that makes no sense.
	(add_node_for_old_manifest): Log node names, don't print it.
	(construct_revision_from_ancestry): Partially rewrite to handle
	root nodes explicitly.
	(build_changesets_from_existing_revs): Don't put the null revision
	in the ancestry graph, to match changesetify logic.
	(add_node_for_old_revision): Enforce decision that the ancestry
	graph not contain the null revision.

	(anc_graph::heads): Remove.
	(add_node_ancestry): Don't try creating it; logic was broken
	anyway.
	(rebuild_from_heads): Rename to...
	(rebuild_ancestry): ...this.  Calculate head set correctly.

2005-02-05  Nathaniel Smith  <njs@codesourcery.com>

	* change_set.cc (compose_path): Add more invariants.

2005-02-05  Nathaniel Smith  <njs@codesourcery.com>

	* monotone.cc (cpp_main): Log command line, to help interpret the
	logs people send in.

2005-02-05  Nathaniel Smith  <njs@codesourcery.com>

	* revision.cc (check_sane): Turn off this invariant when
	global_sanity.relaxed.

2005-02-03  Nathaniel Smith  <njs@codesourcery.com>

	* tests/t_load_into_existing.at: Oops, really add it too, sigh.

2005-02-03  Nathaniel Smith  <njs@codesourcery.com>

	* tests/t_need_mt_revision.at: Oops, really add it.

2005-02-03  Nathaniel Smith  <njs@codesourcery.com>

	* interner.hh (interner::intern): Add version taking a bool&, so
	callers can tell whether this string has previously been checked.
	* change_set.cc: Use new interned string identifier
	'path_component's instead of file_path's for components of paths;
	sanity-check each component exactly once.

2005-02-03  Nathaniel Smith  <njs@codesourcery.com>

	* database.cc (load): Check for existence of target database.
	* tests/t_load_into_existing.at: New test.
	* testsuite.at: Add it.

2005-02-03  Nathaniel Smith  <njs@codesourcery.com>

	* tests/t_checkout_dir.at: Also check that checkout to unwriteable
	directory fails.
	* tests/t_branch_checkout.at: New test.
	* testsuite.at: Add it.

	* app_state.cc (initialize): Simplify working directory
	initialization, and improve error handling.

	* keys.cc (get_passphrase): Disallow empty passphrases early
	(before they trigger an invariant down the line...).

2005-02-03  Nathaniel Smith  <njs@codesourcery.com>

	* update.cc (pick_update_candidates): Add I().
	* commands.cc (calculate_base_revision): Remove 'rev' argument,
	which was never set and callers never used.
	(calculate_base_manifest, calculate_current_revision)
	(calculate_restricted_revision, revert): Update correspondingly.
	(update): Check for null old revision.

	* main.cc (main): Make exit status 3 if we caught an unhandled
	exception, in particular so the testsuite can tell the difference
	between an error handled cleanly and an error caught by an
	invariant.
	* tests/t_update_null_revision.at: New test.
	* testsuite.at: Add it.

2005-02-03  Nathaniel Smith  <njs@codesourcery.com>

	* main.cc: Remove tabs.

2005-02-02  Nathaniel Smith  <njs@codesourcery.com>

	* change_set.cc (extract_first): Rename to...
	(extract_pairs_and_insert): ...this.
	(path_rearrangement::check_sane): Use it to add additional
	checks.

	* work.hh: Update comments (MT/manifest doesn't exist
	anymore...).

	* tests/t_need_mt_revision.at: New test.
	* testsuite.at: Add it.
	* commands.cc (get_revision_id): Require MT/revision to exist.
	(setup): Create MT/revision.

2005-02-02  Nathaniel Smith  <njs@codesourcery.com>

	* work.hh: Remove tabs.

2005-02-03  graydon hoare  <graydon@pobox.com>

	* tests/t_i18n_changelog.at: New test.
	* testsuite.at: Run it.
	* lua/lposix.c: New file.
	* lua/modemuncher.c: New file
	* lua.cc: Load posix library.
	* lua/liolib.c: Disable execute and popen.
	* std_hooks.lua: Remove io.execute uses.
	* AUTHORS: Update to mention lposix.c, modemuncher.c.
	* Makefile.am: Likewise.

2005-02-01  Nathaniel Smith  <njs@codesourcery.com>

	* tests/t_rebuild.at: Beef up test in response to possible
	problems reported by Derek Scherger.

2005-01-31  Nathaniel Smith  <njs@codesourcery.com>

	* rcs_import.cc (store_manifest_edge): Don't try to store deltas
	to the null manifest.
	(import_cvs_repo): Root revision has null manifest, not empty
	manifest.
	* revision.cc (check_sane): More invariants.

2005-01-28  graydon hoare  <graydon@pobox.com>

	* database.{cc,hh}: More netsync speed tweaks.
	* netsync.cc: Likewise.

2005-01-27  Nathaniel Smith  <njs@codesourcery.com>

	* tests/t_restrictions_warn_on_unknown.at: New test.
	* testsuite.at: Add it.

2005-01-27  Derek Scherger  <derek@echologic.com>

	* commands.cc (attr): adjust for subdir; ensure files exist
	* tests/t_attr.at: improve setup description
	* tests/t_attributes.at: improve setup description so that
	testsuite -k attr runs this test; check for attributes on missing
	files
	* tests/t_subdir_attr.at: new test
	* testsuite.at: fix dutch spelling of monotone; call new test

2005-01-27  Nathaniel Smith  <njs@codesourcery.com>

	* change_set.hh (null_id): New function.
	* revision.cc (analyze_manifest_changes): Fix typo, use null_id.
	* tests/t_rebuild.at: Un-XFAIL.

2005-01-27  Nathaniel Smith  <njs@codesourcery.com>

	* tests/t_rebuild.at: Add priority tag.

	* tests/t_cvsimport.at: Be more thorough.

	* rcs_import.cc (store_edge): Rename to...
	(store_manifest_edge): ...this.  Remove revision arguments, and
	remove storing of revision.
	(import_states_recursive): Update accordingly.
	Add 'revisions' argument; update it instead of trying to write
	revisions now.
	(import_states_by_branch): Add 'revisions' argument.
	(import_cvs_repo): Add a stage 3 that writes out the revisions
	accumulated in the 'revisions' vector.
	
2005-01-27  Matt Johnston  <matt@ucc.asn.au>

	(compile fixes for Linux/gcc 3.3.4)
	* botan/{util.cpp,primes.cpp}: give large constants ULL
	suffixes
	* botan/{gzip.cpp}: fix type for std::max() comparison

2005-01-27  graydon hoare  <graydon@pobox.com>

	* AUTHORS: Mention Georg.
	* change_set.cc: Null out names which are in null directories.
	* commands.cc (reindex): Remove COLLECTION argument.
	* database.{cc,hh} (get_revision_certs):
	Add brute force "load all certs" method.
	* merkle_tree.{cc,hh}: Modify to use memory rather than disk.
	* netsync.{cc,hh}: Likewise.
	* packet.hh (manifest_edge_analyzer): Kill dead code.

2005-01-26  Nathaniel Smith  <njs@codesourcery.com>

	* mt_version.cc (print_full_version): Include system flavour.

2005-01-26  Nathaniel Smith  <njs@codesourcery.com>

	* tests/t_rebuild.at: New test.
	* testsuite.at: Add it.

2005-01-26  Nathaniel Smith  <njs@codesourcery.com>

	* tests/t_checkout_noop_on_fail.at: Clarify description and XFAIL.

	* tests/t_approval_semantics.at: New TODO.
	* tests/t_monotone_agent.at: New TODO.
	* testsuite.at: Add them.

2005-01-25  Nathaniel Smith  <njs@codesourcery.com>

	* tests/t_checkout_noop_on_fail.at: New test.
	* testsuite.at: Add it.
	(RAW_MONOTONE): Add $PREEXECUTE to definition.

2005-01-25  Nathaniel Smith  <njs@codesourcery.com>

	* change_set.cc (extend_renumbering_from_path_identities): Add
	invariant.
	(extend_renumbering_via_added_files): Likewise.

	* constants.hh (maxbytes, postsz): Remove dead constants.
	(verify_depth): New constant.
	* constants.cc: Likewise.
	* revision.hh (check_sane_history): New function.
	* revision.cc (check_sane_history): Likewise.
	* database.cc (put_revision): Sanity check revision and revision
	history before storing it.
	This breaks cvs import.  Why?

	* update.cc (find_deepest_acceptable_descendent): Remove.
	(acceptable_descendent, calculate_update_set): New functions.
	(pick_update_candidates): Use 'calculate_update_set'.
	* tests/t_update_2.at: Un-XFAIL.
	* tests/t_ambig_update.at: Un-XFAIL.

	* tests/t_no_rename_overwrite.at: New test.
	* tests/t_cdiff.at: New test placeholder.
	* testsuite.at: Add them.
	(MONOTONE): Prefix command line with $PREEXECUTE to e.g. support
	running under Valgrind.

2005-01-25  Matt Johnston  <matt@ucc.asn.au>

	* cert.cc: ignore whitespace when comparing private keys
	from the database and with the lua hook
	* tests/t_lua_privkey.at: new test
	* testsuite.at: run it

2005-01-23  Derek Scherger  <derek@echologic.com>

	* commands.cc (restrict_rename_set): include renames if either
	name is present in restriction
	(calculate_base_revision): remove unused variant
	(calculate_current_revision): remove unsed variable
	(calculate_restricted_revision): remove unsed variable
	(ls_missing): remove unsed variable
	(revert): rewrite with restrictions
	* tests/t_revert.at: test partial reverts adjust MT/work properly
	* tests/t_revert_dirs.at: un-XFAIL
	* tests/t_revert_rename.at: un-XFAIL; revert rename via both names

2005-01-23  Derek Scherger  <derek@echologic.com>

	* tests/t_revert_rename.at: remove extra MONOTONE_SETUP
	attempt revert by both original name and new name

2005-01-23  Derek Scherger  <derek@echologic.com>

	* tests/t_revert_rename.at: New test.
	* testsuite.at: Add it.

2005-01-22  Derek Scherger  <derek@echologic.com>

	* tests/t_revert_dirs.at: New test.
	* testsuite.at: Add it.

2005-01-22  Nathaniel Smith  <njs@codesourcery.com>

	* configure.ac (AC_INIT): Set bug-reporting address to list
	address, rather than Graydon's personal email.
	* diff_patch.cc (normalize_extents): Use it.
	* ui.cc (fatal): Likewise.

	* tests/t_vcheck.at: New priority "todo", tweak descriptive text.

2005-01-23  Derek Scherger  <derek@echologic.com>

	* database.{cc,hh}: convert queries to use prepared statements

2005-01-22  Nathaniel Smith  <njs@codesourcery.com>

	* tests/t_delete_dir.at: Add more commentary.

	* tests/t_rename_dir_patch.at: New test.
	* tests/t_delete_dir_patch.at: New test.
	* testsuite.at: Add them.

2005-01-22  Nathaniel Smith  <njs@codesourcery.com>

	* change_set.cc (apply_change_set): Add invariants.
	* tests/t_rename_dir_cross_level.at: New test.
	* tests/t_rename_added_in_rename.at: New test.
	* tests/t_rename_conflict.at: New test.
	* testsuite.at: Add them.

2005-01-21  Nathaniel Smith  <njs@codesourcery.com>

	* tests/t_ambig_update.at: Update comments.

	* tests/t_update_2.at: New test from Georg-W. Koltermann
	<Georg.Koltermann@mscsoftware.com>.
	* testsuite.at: Add it.

2005-01-20  Nathaniel Smith  <njs@codesourcery.com>

	* tests/t_lca_1.at: New bug report.
	* testsuite.at: Add it.

2005-01-19  Nathaniel Smith  <njs@codesourcery.com>

	* commands.cc (merge): Improve merge chatter.
	(do_diff): Don't print anything when there are no
	changes.

2005-01-19  Nathaniel Smith  <njs@codesourcery.com>

	* tests/t_db_with_dots.at: New test.
	* testsuite.at: Add it.

2005-01-19  Patrick Mauritz <oxygene@studentenbude.ath.cx>

	* Makefile.am (%.h, package_revision.h, package_full_revision.h):
	Don't update target file if no change has occurred, to reduce
	unnecessary rebuilds.

2005-01-18  Nathaniel Smith  <njs@codesourcery.com>

	* rcs_import.cc (cvs_key): Initialize struct tm to all zeros, to
	stop garbage sneaking in -- thanks to Zack Weinberg for pointing
	this out.  Also, handle 2 digit years properly on WIN32.

2005-01-18  Nathaniel Smith  <njs@codesourcery.com>

	* rcs_import.cc: Remove tabs.

2005-01-19  Matt Johnston  <matt@ucc.asn.au>

	* database.cc: Pass filename to check_sqlite_format_version as a
	fs::path, so that it doesn't get passed as a freshly created fs::path
	with default checker (which disallows '.foo' path components)

2005-01-19  Nathaniel Smith  <njs@codesourcery.com>

	* netsync.cc (session, process_confirm_cmd, dispatch_payload):
	Back out some over-zealous changes that broke netsync
	compatibility.  Probably should redo later, when have a chance to
	bump netsync protocol number, but we're not ready for that now.

2005-01-19  Nathaniel Smith  <njs@codesourcery.com>

	* tests/t_subdir_revert.at: New test.
	* tests/t_subdir_rename.at: New test.
	* testsuite.at: Add them.

2005-01-18  Nathaniel Smith  <njs@codesourcery.com>

	* tests/t_subdir_add.at: New test.
	* tests/t_subdir_drop.at: New test.
	* testsuite.at: Add them.
	* tests/t_delete_dir.at: Implement it.

2005-01-19  Nathaniel Smith  <njs@codesourcery.com>

	* netcmd.cc: Remove tabs.

2005-01-19  Nathaniel Smith  <njs@codesourcery.com>

	* merkle_tree.cc: Remove tabs.

2005-01-18  Nathaniel Smith  <njs@codesourcery.com>

	* rcs_import.cc (cvs_key): Initialize struct tm to all zeros, to
	stop garbage sneaking in -- thanks to Zack Weinberg for pointing
	this out.  Also, handle 2 digit years properly on WIN32.

2005-01-18  Nathaniel Smith  <njs@codesourcery.com>

	* rcs_import.cc: Remove tabs.

2005-01-18  Nathaniel Smith  <njs@codesourcery.com>

	* monotone.texi: Undocument mcerts, fcerts; rename rcerts to
	certs.
	* monotone.1: Likewise.

2005-01-18  Nathaniel Smith  <njs@codesourcery.com>

	* commands.cc (restrict_rename_set): Fix types to compile with old
	rename_set gunk removed.
	Alter logic to yell if a rename crosses the restriction boundary,
	rather than silently ignore it.

2005-01-19  graydon hoare  <graydon@pobox.com>

	* commands.cc: Fix up some merge breakage.
	* tests/t_add_dot.at: Un-XFAIL.
	* testsuite.at: Run "setup ." before "db init".

2005-01-09  Derek Scherger  <derek@echologic.com>

	* commands.cc (get_path_rearrangement): new function/signature for
	splitting restricted rearrangements
	(calculate_restricted_revision): use it and update to work
	similarly to calculate_current_revision
	(trusted): call app.initialize(false)
	(ls_missing): adjust for new get_path_rearrangement
	(attr): call app.initialize(true)
	(diff): merge cleanup
	(lca, lcad, explicit_merge): call app.initialize(false)
	* app_state.cc (constructor): set database app state
	(load_rcfiles): add required booleans
	* lua.{cc,hh} (load_rcfile): add required boolean
	* tests/t_add.at:
	* tests/t_diff_added_file.at:
	* tests/t_disapprove.at:
	* tests/t_drop_missing.at:
	* tests/t_heads.at:
	* tests/t_heads_discontinuous_branch.at:
	* tests/t_i18n_file.at:
	* tests/t_log_nonexistent.at:
	* tests/t_merge_add_del.at:
	* tests/t_netsync.at:
	* tests/t_netsync_pubkey.at:
	* tests/t_netsync_single.at:
	* tests/t_persistent_server_keys.at:
	* tests/t_persistent_server_revision.at:
	* tests/t_remerge.at:
	* tests/t_tags.at:
	* tests/t_update_missing.at:
	* tests/t_update_to_revision.at: add --message option to commits
	* tests/t_merge2_add.at:
	* tests/t_merge2_data.at:
	* tests/t_netsync_unrelated.at: create working directory with new
	setup command
	* tests/t_erename.at: update for revisions
	* tests/t_no_change_deltas.at: add --revision options to diff
	* tests/t_restrictions.at: remove some cruft and update to work
	with revisions
	* tests/t_subdirs.at: pass correct --rcfile and --db options from
	within subdir
	* testsuite.at (REVERT_TO): remove MT dir before checkout, which
	now fails if MT exists, replace checkout MT/options with old
	MT/options
	(COMMIT): add --message option to commit macro
	* work.cc (read_options_map): don't overwrite option settings when
	reading options map so that command line settings take precedence

2005-01-18  Nathaniel Smith  <njs@codesourcery.com>

	* netsync.cc: Partially fix comment (s/manifest/revision/ etc.).
	(dispatch_payload): Ignore mcert and fcert refinement requests,
	instead of dying on them.  Hack, but I think it should let this
	netsync continue to interoperate with old netsync...

2005-01-18  Nathaniel Smith  <njs@codesourcery.com>

	* vocab.hh: Remove file<cert>.
	* vocab.cc: Likewise.
	* packet_types.hh: Remove file.
	* Makefile.am (MOST_SOURCES): Remove packet_types.hh and mac.hh.

2005-01-18  Nathaniel Smith  <njs@codesourcery.com>

	* netsync.cc (process_confirm_cmd): Don't try refining mcert and
	fcert trees.
	Remove other dead/pointless code.

2005-01-18  Nathaniel Smith  <njs@codesourcery.com>

	* database.hh: Remove file cert stuff.
	* netsync.cc (data_exists): We don't have file/manifest certs.
	(load_data): Likewise.

2005-01-18  Nathaniel Smith  <njs@codesourcery.com>

	* netsync.cc (process_data_cmd): Ignore file/manifest certs.

	* database.cc (struct valid_certs): Don't support file certs.
	(rehash): No file certs.
	(file_cert_exists): Remove.
	(put_file_cert): Remove.
	(get_file_certs): Remove.

2005-01-18  Nathaniel Smith  <njs@codesourcery.com>

	* packet.cc (class delayed_manifest_cert_packet):
	(class delayed_file_cert_packet): Remove.
	(packet_db_writer::consume_file_cert, consume_manifest_cert)
	(packet_writer::consume_file_cert, consume_manifest_cert)
	Remove.
	(struct feed_packet_consumer): Don't support mcert/fcert packets.
	(extract_packets): Likewise.
	(packet_roundabout_test): Test revision certs, not manifest/file
	certs.

	* packet.hh (packet_consumer::consume_file_cert):
	(packet_consumer::consume_manifest_cert):
	(packet_writer::consume_file_cert):
	(packet_writer::consume_manifest_cert):
	(packet_db_writer::consume_file_cert):
	(packet_db_writer::consume_manifest_cert):
	Remove.

	* lua.hh (hook_get_file_cert_trust): Remove.
	* lua.cc (hook_get_file_cert_trust): Remove.

2005-01-18  Nathaniel Smith  <njs@codesourcery.com>

	* cert.hh (erase_bogus_certs): Re-add manifest cert version.

	* monotone.texi (Hook Reference): Remove documentation of
	get_{file,manifest}_cert_trust.

2005-01-18  Nathaniel Smith  <njs@codesourcery.com>

	* cert.cc (erase_bogus_certs): Re-add manifest cert version.
	(bogus_cert_p): Likewise.

2005-01-18  Nathaniel Smith  <njs@codesourcery.com>

	* cert.hh (rename_edge):
	(rename_set):
	(calculate_renames):
	(rename_cert_name): Remove.
	(cert_file_comment):
	(cert_manifest_comment): Remove.
	(erase_bogus_certs): Remove manifest and file versions.
	* cert.cc (rename_cert_name): Remove.
	(bogus_cert_p): Remove manifest<cert> and file<cert> variants.
	(erase_bogus_certs): Likewise.
	(put_simple_manifest_cert):
	(put_simple_file_cert):
	(cert_file_comment): Remove.

	* commands.cc (fcerts): Remove.
	(mcerts): Likewise.
	(rcerts): Rename to...
	(certs): ...this.  s/revision certs/certs/ in help text.
	(trusted): s/revision cert/cert/.
	(ls_certs): Don't special-case rename certs.

2005-01-18  Nathaniel Smith  <njs@codesourcery.com>

	* tests/t_vcheck.at: Fix AT_XFAIL_IF typo.

2005-01-18  Nathaniel Smith  <njs@codesourcery.com>

	* monotone.texi (Reserved Certs): Remove 'vcheck'.
	(Key and Cert): Remove 'vcheck'.
	(Accidental collision): Likewise.
	(Commands): Likewise.
	* tests/t_vcheck.at: Add note about manual having useful stuff for
	when vcheck is re-added.

2005-01-18  Nathaniel Smith  <njs@codesourcery.com>

	* mac.hh:
	* cert.cc (vcheck_cert_name):
	(calculate_vcheck_mac):
	(cert_manifest_vcheck
	(check_manifest_vcheck):
	* cert.hh (cert_manifest_vcheck):
	(check_manifest_vcheck):
	* constants.cc (constants::vchecklen):
	* constants.hh (constants::vchecklen):
	* commands.cc (vcheck):
	Remove.

	* tests/t_vcheck.at: New test.
	* testsuite.at: Call it.

2005-01-18  Nathaniel Smith  <njs@codesourcery.com>

	* ROADMAP: Remove 'upgrade to sqlite3' todo item.

2005-01-18  Nathaniel Smith  <njs@codesourcery.com>

	* commands.cc (tag):
	(testresult):
	(approve):
	(disapprove):
	(comment):
	(fload):
	(fmerge):
	(cat):
	(rcs_import): Change grouping for "--help" display, to make more
	informative.
	(rcs_import): Also add more details to help text.

2005-01-17  Matt Johnston  <matt@ucc.asn.au>

	* file_io.cc: re-add accidentally removed #include
	* botan/gzip.cc: improved comments, removed unused code

2005-01-17  Nathaniel Smith  <njs@codesourcery.com>

	* diff_patch.cc (normalize_extents): Add missing ')'.

2005-01-17  Nathaniel Smith  <njs@codesourcery.com>

	* tests/t_update_1.at: New test.
	* testsuite.at: Call it.

2005-01-11  Nathaniel Smith  <njs@codesourcery.com>

	* diff_patch.cc (normalize_extents): Add warning for anyone who
	manages to trigger the untested part of the normalization code.

2005-01-14  Christian Kollee <stuka@pestilenz.org>

	* search for and link with sqlite3 when --bundle-sqlite=no

2005-01-12  Derek Scherger  <derek@echologic.com>

	* tests/t_ambig_update.at: add comments from discussion on irc
	* tests/t_status_missing.at: new test
	* testsuite.at: include it

2005-01-10  graydon hoare  <graydon@pboox.com>

	* commands.cc (explicit_merge): Tweak merge message.
	* database.cc (check_sqlite_format_version): New function.
	(database::sql): Call it.
	* sqlite/pager.hh (SQLITE_DEFAULT_PAGE_SIZE): Adjust to 8192.
	(SQLITE_MAX_PAGE_SIZE): Adjust to 65536.
	* schema_migration.cc: Post-merge cleanup.
	* Makefile.am: Likewise.

2005-01-10  Christof Petig <christof@petig-baender.de>

	* sqlite/*: SQLite 3.0.8 CVS import
	* database.{cc,hh}:
	* schema_migration.{cc,hh}: convert to use the SQLite3 API

	This does not yet use any of the more sophisticated API features
	of SQLite3 (query parameters, BLOBs), so there is plenty of room
	for optimization. This also does not change the schema (i.e.
	still uses base64 encoded values in tables)

2005-01-17  graydon hoare  <graydon@pobox.com>

	* AUTHORS: Mention Wojciech and Neil.
	* revision.cc (calculate_ancestors_from_graph): Make non-recursive.

2005-01-17  Wojciech Miłkowski  <wmilkowski@interia.pl>

	* std_hooks.lua: Teach about meld.

2005-01-17  Neil Conway  <neilc@samurai.com>

	* diff_patch.cc: add a new context diff hunk consumer. Rename
	unidiff() to make_diff().
	* diff_patch.hh: Rename unidiff() to make_diff().
	* command.cc: Add new "cdiff" command, and refactor "diff" to
	invoke a common subroutine that is parameterized on the diff
	type. Unrelated change: make a branch-based checkout default to
	using the same directory name as the branch name, unless a
	branch is specified.

2005-01-17  graydon hoare  <graydon@pobox.com>

	* cryptopp/osrng.cpp (NonblockingRng::GenerateBlock):
	Bring forward patch lost in cryptopp 5.2 upgrade.
	* revision.cc (add_bitset_to_union)
	(calculate_ancestors_from_graph): New functions.
	(erase_ancestors)
	(is_ancestor): Rewrite.
	* cert.cc (get_branch_heads): Rewrite.
	* database.{cc,hh} (get_heads): Remove
	(get_revision_ancestry): Use multimap.
	(install_views): Disable.
	Remove everything related to the trust views. Too slow.
	Also tidy up whitespace formatting in sqlite3 code.
	* views.sql: Clear out all views.
	* commands.cc: Adapt to using multimap for ancestry.
	* AUTHORS: Mention Faheem and Christian.

2005-01-17  Faheem Mitha  <faheem@email.unc.edu>

	* debian/control: Fix up build depends.

2005-01-17  Ulrich Drepper  <drepper@redhat.com>

	* acinclude.m4 (AC_CHECK_INADDR_NONE): Fix quoting.
	* Makefile.am (EXTRA_DIST): Add sqlite/keywordhash.c.

2005-01-14  Christian Kollee  <stuka@pestilenz.org>

	* search for and link with sqlite3 when --bundle-sqlite=no

2005-01-12  Derek Scherger  <derek@echologic.com>

	* tests/t_ambig_update.at: add comments from discussion on irc
	* tests/t_status_missing.at: new test
	* testsuite.at: include it

2005-01-10  graydon hoare  <graydon@pboox.com>

	* commands.cc (explicit_merge): Tweak merge message.
	* database.cc (check_sqlite_format_version): New function.
	(database::sql): Call it.
	* sqlite/pager.hh (SQLITE_DEFAULT_PAGE_SIZE): Adjust to 8192.
	(SQLITE_MAX_PAGE_SIZE): Adjust to 65536.
	* schema_migration.cc: Post-merge cleanup.
	* Makefile.am: Likewise.

2005-01-10  Christof Petig  <christof@petig-baender.de>

	* sqlite/*: SQLite 3.0.8 CVS import
	* database.{cc,hh}:
	* schema_migration.{cc,hh}: convert to use the SQLite3 API

	This does not yet use any of the more sophisticated API features
	of SQLite3 (query parameters, BLOBs), so there is plenty of room
	for optimization. This also does not change the schema (i.e.
	still uses base64 encoded values in tables)

2005-01-11  Nathaniel Smith  <njs@codesourcery.com>

	* tests/t_migrate_schema.at: Switch to using pre-dumped db's, make
	it work, un-XFAIL it.

2005-01-11  Nathaniel Smith  <njs@codesourcery.com>

	* tests/t_persistent_server_keys_2.at: XFAIL it, add commentary on
	solution.

2005-01-11  Nathaniel Smith  <njs@codesourcery.com>

	* tests/t_persistent_server_keys_2.at: New test.
	* testsuite.at: Add it.

2005-01-06  Nathaniel Smith  <njs@codesourcery.com>

	* schema_migration.cc (migrate_monotone_schema): Add comment
	pointing to t_migrate_schema.at.
	* tests/t_migrate_schema.at: Implement, mostly.  (Still broken.)

	* tests/t_heads_discontinuous_branch.at: Remove urgency
	annotation.
	* tests/t_netsync_nocerts.at: Add urgency annotation.

	* testsuite.at: Add UNGZ, UNGZB64 macros.
	* tests/t_fmerge.at: Use them.

2005-01-05  Nathaniel Smith  <njs@codesourcery.com>

	* schema_migration.cc: Update comment about depot code.
	(migrate_depot_split_seqnumbers_into_groups):
	(migrate_depot_make_seqnumbers_non_null):
	(migrate_depot_schema): Remove; all are dead code.

2005-01-05  Nathaniel Smith  <njs@codesourcery.com>

	* schema_migration.cc: Remove tabs.

2005-01-05  Nathaniel Smith  <njs@codesourcery.com>

	* tests/t_check_same_db_contents.at: Uncapitalize title to unbreak
	testsuite.

	* revision.cc (is_ancestor): Add FIXME comment.
	(erase_ancestors): New function.
	* revision.hh (erase_ancestors): Prototype it.
	* cert.cc (get_branch_heads): Call it.
	* tests/t_heads_discontinuous_branch.at: Un-XFAIL it.

	* revision.cc (find_subgraph_for_composite_search): Ignore null
	revision ids.
	* commands.cc (try_one_merge): Add invariant - never create merges
	where the left parent is an ancestor or descendent of the right.
	(explicit_merge): Same check.
	(propagate): Handle cases where no merge is necessary.  Also, make
	generated log message more readable.

	* tests/t_propagate_desc.at: Un-XFAIL it.
	* tests/t_propagate_anc.at: Un-XFAIL it.  Use new
	CHECK_SAME_DB_CONTENTS macros.
	* testsuite.at: Move t_check_same_db_contents.at to run before
	propagation tests.  Make CHECK_SAME_DB_CONTENTS more thorough.

	* tests/t_dump_load.at: Implement test.

2005-01-05  Nathaniel Smith  <njs@codesourcery.com>

	* tests/t_check_same_db_contents.at: New test.
	* testsuite.at: Add it.
	(CHECK_SAME_DB_CONTENTS): New macro.

2005-01-04  Nathaniel Smith  <njs@codesourcery.com>

	* cert.cc: Remove tabs.
	* revision.hh: Likewise.

2005-01-04  Nathaniel Smith  <njs@codesourcery.com>

	* tests/t_propagate_anc.at: Also check the case where we're
	propagating a non-strict ancestor, i.e. the heads are actually
	equal.

2005-01-04  Nathaniel Smith  <njs@codesourcery.com>

	* database.cc (get_revision_parents): Add invariant.
	(get_revision_children): Likewise.
	(get_revision): Likewise.
	(put_revision): Likewise.

	* tests/t_merge_ancestor.at: New test.
	* tests/t_propagate_desc.at: Likewise.
	* tests/t_propagate_anc.at: Likewise.
	* testsuite.at: Call them.

2005-01-04  Nathaniel Smith  <njs@codesourcery.com>

	* tests/t_netsync_diffbranch.at: Add priority, add description of
	problem and solution.
	Also, XFAIL it.
	* tests/t_netsync_unrelated.at: Add reference to discussion.
	* tests/t_cmdline_options.at: Remove priority marking from
	non-bug.
	* tests/t_checkout_dir.at: XFAIL when run as root.

	* tests/t_netsync_nocerts.at: New test.
	* testsuite.at: Call it.

2005-01-03  Matt Johnston  <matt@ucc.asn.au>

	* tests/t_netsync_diffbranch.at: add a new test for pulling a branch
	with a parent from a different branch.
	* testsuite.at: add it

2005-01-02  Derek Scherger  <derek@echologic.com>

	* commands.cc (log_certs): new function
	(log) add Ancestor: and Branch: entries to output; use above new
	function
	* tests/t_cross.at: update to work with changesets

2005-1-1  Matt Johnston  <matt@ucc.asn.au>

	* botan/base64.cpp: Include a terminating newline in all cases for
	compatibility with cryptopp

2005-1-1  Matt Johnston  <matt@ucc.asn.au>

	* keys.cc: fix merge issues propagating 0.16 to net.venge.monotone.botan
	* botan/config.h: add it
	* botan/{aes,des,dh,dsa,elgamal,lion,lubyrack,nr,rw,openpgp}*: removed
	unused files.

2004-12-30  graydon hoare  <graydon@pobox.com>

	* constants.cc (netcmd_current_protocol_version): Set to 3.
	* tests/t_crlf.at: New test of crlf line encodings.
	* testsuite.at: Call it.
	* monotone.spec: Note 0.16 release.

2004-12-30  graydon hoare  <graydon@pobox.com>

	* win32/get_system_flavour.cc: Fix little compile bugs.

2004-12-30  Julio M. Merino Vidal  <jmmv@NetBSD.org>

	* change_set.{cc,hh}: Add the has_renamed_file_src function in
	change_set::path_rearrangement.
	* commands.cc: Make the 'log' command show nothing for renamed or
	deleted files (when asked to do so) and stop going backwards in
	history when such condition is detected; they don't exist any more,
	so there is no point in showing history (and could drive to incorrect
	logs anyway).
	* tests/t_log_nonexistent.at: New check to verify previous.
	* testsuite.at: Add it.

2004-12-30  graydon hoare  <graydon@pobox.com>

	* Makefile.am: Clean full testsuite directory and full-version.
	* configure.ac: Bump version number.
	* po/monotone.pot: Regenerate.
	* NEWS: Describe new release.

2004-12-29  Julio M. Merino Vidal  <jmmv@NetBSD.org>

	* tests/t_cmdline_options.at: New test for previous: ensure that
	monotone is actually checking for command line correctness.
	* testsuite.at: Add it.

2004-12-29  Julio M. Merino Vidal  <jmmv@NetBSD.org>

	* monotone.cc: Verify that the command line is syntactically correct
	as regards to options (based on error codes from popt).

2004-12-29  Matt Johnston  <matt@ucc.asn.au>

	* tests/t_drop_rename_patch.at: A test to check that deltas on
	renamed files are included in concatenate_change_sets, if there was a
	deletion of a file with the same name as the rename src.
	* testsuite.at: add it

2004-12-29  graydon hoare  <graydon@pobox.com>

	* AUTHORS: Add Jordi.
	* change_set.{cc,hh}: Make sanity helpers const.
	(normalize_change_set): Drop a->a deltas.
	(merge_change_sets): Call normalize.
	(invert_change_set): Likewise.
	* revision.cc
	(find_subgraph_for_composite_search): New fn.
	(calculate_composite_change_set): Call it.
	(calculate_change_sets_recursive): Use results.
	* tests/t_no_change_deltas.at: Fix.

2004-12-29  graydon hoare  <graydon@pobox.com>

	* change_set.cc: Fix unit tests to satisfy sanity checks.
	* std_hooks.lua: Fix status checking on external merges.

2004-12-29  Matt Johnston  <matt@ucc.asn.au>

	* change_set.{cc,hh}: Take account of files which are the
	destination of a rename_file operation, when examining
	file deletions. Added helper methods to clean up related code.

2004-12-29  Matt Johnston  <matt@ucc.asn.au>

	* change_set.cc: added a sanity check for deltas with same src/dst,
	and deleted files with deltas.

2004-12-29  Matt Johnston  <matt@ucc.asn.au>

	* testsuite.at, tests/t_netsync_single.at: don't use -q with
	killall since it isn't portable.

2004-12-28  Julio M. Merino Vidal  <jmmv@NetBSD.org>

	* commands.cc: Make the 'log' command show all affected files
	in each revision in a nice format (easier to read than what
	'cat revision' shows).

2004-12-28  Julio M. Merino Vidal  <jmmv@NetBSD.org>

	* commands.cc: Change the order used by the 'log' command to show
	affected files so that it matches the order in which these changes
	really happen.  Otherwise, a sequence like "rm foo; mv bar foo;
	patch foo" could be difficult to understand by the reader.

2004-12-28  Jordi Vilalta Prat  <jvprat@wanadoo.es>

	* monotone.texi: Fix a typo: "not not" should be "not".

2004-12-28  Julio M. Merino Vidal  <jmmv@NetBSD.org>

	* commands.cc: Make the 'log' command show all affected files
	in each revision in a nice format (easier to read than what
	'cat revision' shows).

2004-12-28  graydon hoare  <graydon@pobox.com>

	* AUTHORS: Add various recent authors.

2004-12-28  Badai Aqrandista <badaiaqrandista@hotmail.com>

	* debian/*: Fix up for package building.

2004-12-28  graydon hoare  <graydon@pobox.com>

	* change_set.{cc,hh}: Add sanity checking, rework
	some of concatenation logic to accomodate.
	* revision.{cc,hh}: Likewise.
	Teach about generalized graph rebuilding.
	* database.cc (delete_existing_revs_and_certs): New fn.
	* commands.cc (db rebuild): New command.
	(db fsck) New command.
	* sanity.{cc,hh} (relaxed): New flag.
	* work.cc: Use new concatenation logic.

2004-12-25  Julio M. Merino Vidal  <jmmv@NetBSD.org>

	* commands.cc: During 'log', print duplicate certificates (by
	different people) in separate lines, rather than showing them
	together without any spacing.  While here, homogenize new lines
	in other messages as well; this also avoids printing some of
	them in case of missing certificates).

2004-12-24  Nathaniel Smith  <njs@codesourcery.com>

	* tests/t_disapprove.at: Enable previously disabled test.

	* tests/t_no_change_deltas.at: New test.
	* testsuite.at: Call it.

2004-12-23  Nathaniel Smith  <njs@codesourcery.com>

	* win32/read_password.c: Remove unused file.

2004-12-22  Julio M. Merino Vidal  <jmmv@NetBSD.org>

	* commands.cc: Verify that the key identifier passed to the pubkey
	and privkey commands exists in the database.  Otherwise exit with
	an informational message instead of an exception.

2004-12-20  Matt Johnston  <matt@ucc.asn.au>

	* keys.cc: don't cache bad passphrases, so prompt for a correct
	password if the first ones fail.

2004-12-19  Matt Johnston  <matt@ucc.asn.au>

	* commands.cc: print out author/date next to ambiguous revision
	lists from selectors.

2004-12-19  Julio M. Merino Vidal  <jmmv@NetBSD.org>

	* testsuite.at:
	* tests/t_fmerge.at:
	* tests/t_netsync.at:
	* tests/t_netsync_single.at:
	* tests/t_revert.at:
	* tests/t_tags.at: Avoid usage of test's == operator.  It's a
	GNUism and causes unexpected failures in many tests.  The correct
	operator to use is just an equal sign (=).
	* tests/t_renamed.at: Don't use cp's -a flag, which is not
	supported by some implementations of this utility (such as the
	one in NetBSD).  Try to add some of its funcionality by using
	the -p flag, although everything could be fine without it.
	* tests/t_unidiff.at: Discard patch's stderr output.  Otherwise
	it's treated as errors, but NetBSD's patch uses it to print
	informative messages.

2004-12-19  Julio M. Merino Vidal  <jmmv@NetBSD.org>

	* tests/t_scan.at: Instead of running sha1sum, use a prestored
	manifest file to do the verification.  This avoids problems in
	systems that do not have the sha1sum tool, like NetBSD.

2004-12-19  Julio M. Merino Vidal  <jmmv@NetBSD.org>

	* Makefile.am: Remove obsolete --with-bundled-adns flag from
	DISTCHECK_CONFIGURE_FLAGS.

2004-12-18  Nathaniel Smith  <njs@codesourcery.com>

	* tests/t_checkout_dir.at: Make the test directory chdir'able
	again after the test.
	* tests/t_delete_dir.at: Add trailing newline.

	* tests/t_dump_load.at: New bug report.
	* tests/t_migrate_schema.at: Likewise.
	* testsuite.at: Call them.

2004-12-18  Nathaniel Smith  <njs@codesourcery.com>

	* change_set.hh: Remove obsolete comment.

2004-12-18  Nathaniel Smith  <njs@codesourcery.com>

	* tests/t_delete_dir.at: New bug report.
	* testsuite.at: Call it.

2004-12-18  Julio M. Merino Vidal  <jmmv@NetBSD.org>

	* commands.cc: Homogenize help message for 'ls' with the one shown
	by 'list'.

2004-12-18  Julio M. Merino Vidal  <jmmv@NetBSD.org>

	* ChangeLog: Add missing entries for several modifications I did
	in December 6th and 3rd.

2004-12-18  Julio M. Merino Vidal  <jmmv@NetBSD.org>

	* tests/t_checkout_dir.at: New test triggering the bug I fixed
	  previously in the checkout command, verifying that directory
	  creation and chdir succeed.
	* testsuite.at: Add new test.

2004-12-18  Nathaniel Smith  <njs@codesourcery.com>

	* ChangeLog: Add log entry for <jmmv@NetBSD.org>'s last change.
	* std_hooks.lua: Check exit status of external merge commands.

2004-12-18  Julio M. Merino Vidal  <jmmv@NetBSD.org>

	* commands.cc: Include cerrno, cstring,
	boost/filesystem/exception.hpp.
	(checkout): Verify that directory creation and chdir succeeded.

2004-12-18  Nathaniel Smith  <njs@codesourcery.com>

	* diff_patch.cc (struct hunk_offset_calculator): Remove dead
	code.  (I believe it was used by the old, non-extent-based
	merging.)
	(calculate_hunk_offsets): Likewise.
	(struct hunk_consumer): Move next to rest of unidiff code.
	(walk_hunk_consumer): Likewise.

2004-12-18  Matt Johnston <matt@ucc.asn.au>

	* change_set.cc (concatenate_change_sets): Be more careful checking
	whether to discard deltas for deleted files (in particular take
	care when files are removed then re-added) - fixes tests
	t_patch_drop_add, t_add_drop_add.at, t_add_patch_drop_add,
	t_merge2_add_drop_add
	* change_set.cc (project_missing_deltas): don't copy deltas
	for deleted files, and handle the case where src file ids vary when
	files are added/removed. (fixes t_patch_vs_drop_add)
	* t_patch_drop_add.at, t_add_drop_add.at, t_add_patch_drop_add.at,
	  t_merge2_add_drop_add.at, t_patch_vs_drop_add.t: don't expect
	to fail any more.

2004-12-17  Nathaniel Smith  <njs@codesourcery.com>

	* tests/t_persistent_server_keys.at:
	* tests/t_attr.at:
	* tests/t_patch_vs_drop_add.at:
	* tests/t_merge2_add_drop_add.at:
	* tests/t_add_drop_add.at:
	* tests/t_add_patch_drop_add.at:
	* tests/t_patch_drop_add.at: Remove priority notes, since these
	are no longer bugs.

2004-12-17  graydon hoare  <graydon@pobox.com>

	* tests/t_merge_2.at: Works now, remove xfail.

2004-12-17  graydon hoare  <graydon@pobox.com>

	* tests/t_merge_1.at: Remove AT_CHECK(false) and xfail.
	* tests/t_fdiff_normalize.at: New test.
	* testsuite.at: Call it.
	* diff_patch.cc (normalize_extents): Fix the normalize bug.
	* revision.{cc,hh} (construct_revisions): Rename to prepare for
	next rebuild-the-graph migration.
	* commands.cc (db): Change call name.

2004-12-16  Joel Rosdahl  <joel@rosdahl.net>

	* revision.cc (is_ancestor): Use std::queue for the queue.

2004-12-14  Joel Rosdahl  <joel@rosdahl.net>

	Generalize the explicit_merge command with an optional ancestor
	argument:
	* revision.cc (is_ancestor): New method.
	* revision.hh (is_ancestor): Add prototype.
	* commands.cc (try_one_merge): Add ancestor argument. Empty
	ancestor means use ancestor from find_common_ancestor_for_merge.
	(merge): Pass empty ancestor to try_one_merge.
	(propagate): Likewise.
	(explicit_merge): Add optional ancestor argument.
	* monotone.texi: Document new explicit_merge argument.

2004-12-13  Joel Rosdahl  <joel@rosdahl.net>

	* tests/t_merge_2.at: New test triggering a bad merge.
	* testsuite.at: Add new test.

2004-12-13  Joel Rosdahl  <joel@rosdahl.net>

	* revision.cc (find_least_common_ancestor): Add a missing "return
	true;" that mysteriously was removed in
	c853237f9d8d155431f88aca12932d2cdaaa31fe.

2004-12-13  Joel Rosdahl  <joel@rosdahl.net>

	* revision.cc (find_least_common_ancestor): Remove unused variable.
	* commands.cc (lca): Correct negative status text.
	* commands.cc (update): Use GNU style braces.

2004-12-12  graydon hoare  <graydon@pobox.com>

	* commands.cc: Fix bug reported in t_attr.at
	* tests/t_attr.at: Remove xfail.
	* change_set.cc: Change unit tests syntax.
	(read_change_set): Assert complete read.
	* revision_ser.cc (read_revision_set): Likewise.
	* os_specific.hh: Drop obsolete file.

2004-12-12  Joel Rosdahl  <joel@rosdahl.net>

	* revision.cc (find_least_common_ancestor): New function for
	finding the vanilla LCA.
	* revision.hh: Added prototype for find_least_common_ancestor.
	* commands.cc (update): Use find_least_common_ancestor for finding
	a common ancestor.
	* commands.cc (diff): Likewise.
	* revision.cc (find_common_ancestor): Rename to...
	(find_common_ancestor_for_merge): ...this, for clarity.
	* revision.hh: find_common_ancestor -->
	find_common_ancestor_for_merge.
	* commands.cc (try_one_merge): Call find_common_ancestor_for_merge
	to find ancestor.
	* commands.cc (lcad): Rename lca command to lcad.
	* commands.cc (lca): New command for finding the vanilla LCA.

2004-12-12  Nathaniel Smith  <njs@codesourcery.com>

	* tests/t_persistent_server_keys.at: Actually test what it's
	supposed to.  Also, un-XFAIL it, since now it seems to pass.

2004-12-12  Nathaniel Smith  <njs@codesourcery.com>

	* tests/t_persistent_server_keys.at: New test.

	* testsuite.at: Call it.
	* tests/t_persistent_server_revision.at: Fix typo.

2004-12-12  Nathaniel Smith  <njs@codesourcery.com>

	* tests/t_persistent_server_revision.at: New test.
	* testsuite.at: Call it.  Tweak NETSYNC macros in support of it.

2004-12-11  Nathaniel Smith  <njs@codesourcery.com>

	* lua.hh (add_rcfile): Add 'required' argument.
	* lua.cc (add_rcfile): Implement it.  Simplify error checking
	logic while I'm there...
	* monotone.cc (cpp_main): Pass new argument to add_rcfile.

	* tests/t_rcfile_required.at: New test.
	* testsuite.at: Call it.
	Revamp netsync support macros, to allow long-running servers.
	Make netsync-killer try first with -TERM, in case that plays nicer
	with gcov.

2004-12-11  Nathaniel Smith  <njs@codesourcery.com>

	* lua.hh: Remove tabs.

2004-12-11  Nathaniel Smith  <njs@codesourcery.com>

	* monotone.texi: Document explicit_merge.

2004-12-11  Nathaniel Smith  <njs@codesourcery.com>

	* Makefile.am: Redo full-revision support again, to properly
	handle 'make dist' and caching.  Hopefully.

2004-12-11  Nathaniel Smith  <njs@codesourcery.com>

	* monotone.texi (File Attributes): Rewrite for new .mt-attrs
	syntax.

2004-12-11  Nathaniel Smith  <njs@codesourcery.com>

	* tests/t_attr.at: New test.
	* testsuite.at: Call it.

2004-12-11  Nathaniel Smith  <njs@codesourcery.com>

	* commands.cc (trusted): Print spaces between key ids.

	* lua.cc (add_rcfile): Errors while loading a user-provided rc
	file are naughtiness, not oopses.

2004-12-11  Nathaniel Smith  <njs@codesourcery.com>

	* commands.cc (commands::explain_usage): Use split_into_lines to
	do formatting of per-command usage; allow multi-line
	descriptions.
	(trusted): New command.
	* monotone.texi (Key and Cert): Document 'trusted' command.
	* tests/t_trusted.at: New test.
	* testsuite.at: Change get_revision_cert_trust to support
	t_trusted.at.  Call t_trusted.at.

2004-12-11  Derek Scherger  <derek@echologic.com>

	* app_state.{cc,hh} (restriction_includes): renamed from
	in_restriction to be less obscure; use path_set rather than
	set<file_path>
	* commands.cc
	(restrict_path_set):
	(restrict_rename_set):
	(restrict_path_rearrangement):
	(calculate_restricted_revision): new restriction functions
	(restrict_patch_set): remove old restrictions machinery
	(status): call calculate_restricted_revision
	(ls_tags): call app.initialize
	(unknown_itemizer): restriction_includes renamed
	(ls_unknown): call calculate_restricted_revision
	(ls_missing): rework for restrictions
	(commit): switch to --message option, optional paths and preserve
	restricted work
	(diff): allow restrictions for zero and one arg variants
	(revert): note some work left to do
	* manifest.{cc,hh} (build_manifest_map): hide unused things
	(build_restricted_manifest_map): new function
	* transforms.{cc,hh} (calculate_ident): clean up merge artifacts
	* work.cc (read_options_map): merge cleanup to preserve command
	line options

2004-12-10  Nathaniel Smith  <njs@codesourcery.com>

	* Makefile.am (package_full_revision.txt): Redo Joel Rosdahl
	<joel@rosdahl.net>'s change below after it got clobbered by
	merge.

2004-12-10  Nathaniel Smith  <njs@codesourcery.com>

	* commands.cc (log): Synopsize optional 'file' argument, and
	describe both arguments in help description.

2004-12-10  Matt Johnston  <matt@ucc.asn.au>

	* cert.cc: Added priv_key_exists() function
	* commands.cc, rcs_import.cc: use new privkey functions
	* netsync.cc: change some bits that were missed

2004-12-09  Derek Scherger  <derek@echologic.com>

	* .mt-nonce: delete obsolete file
	* change_set.cc (merge_deltas): add file paths in call to
	try_to_merge_files
	* commands.cc (propagate): add progress logging similar to merge
	* diff_patch.{cc,hh} (try_to_merge_files): add file paths to
	merge2 and merge3 hooks; add logging of paths before calling merge
	hooks
	* lua.{cc,hh} (hook_merge2, hook_merge3): add file paths to merge
	hooks
	* std_hooks.lua (merge2, merge3, merge2_xxdiff_cmd,
	merge3_xxdiff_cmd): pass file paths to xxdiff for use as titles
	* testsuite.at (MONOTONE_SETUP): add paths to merge2 hook

2004-12-09  Matt Johnston  <matt@ucc.asn.au>

	* cert.cc, cert.hh, lua.cc, lua.hh, netsync.cc:
	Added a new get_priv_key(keyid) lua hook to retrieve
	a private key from ~/.monotonerc

2004-12-09  Matt Johnston  <matt@ucc.asn.au>

	* change_set.cc: Don't include patch deltas on files which
	are being deleted in changesets. (partial fix for bug
	invoked by t_merge_add_del.at)

2004-12-09  Matt Johnston  <matt@ucc.asn.au>

	* configure.ac,Makefile.am: Fix iconv and intl
	handling so that the libraries are used (required for OS X).

2004-12-09  Nathaniel Smith  <njs@codesourcery.com>

	* Makefile.am (BUILT_SOURCES_NOCLEAN): add 'S'.

	* netsync.cc (session): Make ticker pointers into auto_ptr's.  Add
	cert and revision tickers.
	(session::session): Initialize new tickers.
	(session::note_item_sent): New method.  Increment tickers.
	(session::note_item_arrived): Increment tickers.
	(session::read_some): Adjust for auto_ptr.
	(session::write_some): Likewise.
	(call_server): Conditionally initialize cert and revision
	tickers.
	(queue_data_cmd): Call 'note_item_sent'.
	(queue_delta_cmd): Call 'note_item_sent'.

2004-12-09  graydon hoare  <graydon@pobox.com>

	* ROADMAP: Add file.

2004-12-08  Nathaniel Smith  <njs@codesourcery.com>

	* tests/t_patch_vs_drop_add.at:
	* tests/t_patch_drop_add.at:
	* tests/t_netsync_unrelated.at:
	* tests/t_merge_add_del.at:
	* tests/t_merge2_add_drop_add.at:
	* tests/t_merge_1.at:
	* tests/t_heads_discontinuous_branch.at:
	* tests/t_cleanup_empty_dir.at:
	* tests/t_checkout_options.at:
	* tests/t_ambig_update.at:
	* tests/t_add_patch_drop_add.at:
	* tests/t_add_drop_add.at:
	* tests/t_add_dot.at: Add (importance) markers to all bug report
	tests.

2004-12-08  Nathaniel Smith  <njs@codesourcery.com>

	* app_state.hh (write_options): Add 'force' option.
	* app_state.cc: Remove tabs.
	(write_options): Implement.
	* commands.cc (checkout): Pass force=true to 'write_options'.

	* tests/t_checkout_options.at: New test.
	* testsuite.at: Define RAW_MONOTONE.
	(t_checkout_options.at): Call it.

2004-12-08  Nathaniel Smith  <njs@codesourcery.com>

	* update.hh (pick_update_target): Rename to...
	(pick_update_candidates): ...this.  Return a set of candidates,
	rather than a single best.
	* update.cc (pick_update_candidates): Likewise.  Remove logic
	checking for unique candidate.
	* commands.cc (describe_revision): New function.
	(heads): Use it.
	(update): Use new 'pick_update_candidates' function.  Add logic
	checking for unique candidate.  On non-unique candidate, print all
	candidates, using 'describe_revision'.

	* tests/t_ambig_update.at: Check that failure messages describe
	the candidate set.

2004-12-08  Nathaniel Smith  <njs@codesourcery.com>

	* update.cc: Remove tabs.

2004-12-08  Nathaniel Smith  <njs@codesourcery.com>

	* tests/t_ambig_update.at: Also check that update fails when one
	candidate edge is deeper than the other.

2004-12-08  graydon hoare  <graydon@pobox.com>

	* change_set.cc (extend_renumbering_via_added_files):
	Look up parent tid in existing renumbering.
	* commands.cc (attr): Check index for "set" subcommand.
	(lca): New diagnostic command.
	(log): Tidy up output formatting a bit.
	* po/monotone.pot: Regenerate.
	* tests/t_add_edge.at: New test to catch add failure.
	* testsuite.at: Call it.

2004-12-08  Nathaniel Smith  <njs@codesourcery.com>

	* tests/t_ambig_update.at: New test.
	* testsuite.at: Add it.

	* tests/t_explicit_merge.at: Add, having forgotten to last time.

2004-12-08  Nathaniel Smith  <njs@codesourcery.com>

	* tests/t_explicit_merge.at: New test.
	* testsuite.at: Add it.

2004-12-08  Nathaniel Smith  <njs@codesourcery.com>

	* testsuite.at: Remove duplicate line created by merge.
	* ChangeLog: Re-sort after merges.

	* commands.cc (explicit_merge): Remove stray space.  Print id of
	merge result.
	(complete_command): Add back "}" deleted by merge.

2004-12-08  Nathaniel Smith  <njs@codesourcery.com>

	* change_set.cc: Remove tabs.
	* diff_patch.cc: Likewise.

	* commands.cc (explicit_merge): New command.

2004-12-08  graydon hoare  <graydon@pobox.com>

	* change_set.cc (extend_renumbering_via_added_files):
	Look up parent tid in existing renumbering.
	* commands.cc (attr): Check index for "set" subcommand.
	(lca): New diagnostic command.
	(log): Tidy up output formatting a bit.
	* po/monotone.pot: Regenerate.
	* tests/t_add_edge.at: New test to catch add failure.
	* testsuite.at: Call it.

2004-12-07  Richard Levitte  <richard@levitte.org>

	* Makefile.am: Keep package_*revision.{txt,h}, so they are saved
	as part of a distribution, and thereby make as sure as possible
	people who download monotone get historical information on where
	their copy of monotone came from.

2004-12-06  Richard Levitte  <richard@levitte.org>

	* monotone.cc: Add a hint on how to use --ticker.

2004-12-06  Nathaniel Smith  <njs@codesourcery.com>

	* commands.cc (ls_certs): Sort the certs before printing.
	* tests/t_netsync_repeated.at: Actually check that certs were
	transferred correctly.

2004-12-06  Julio M. Merino Vidal  <jmmv@NetBSD.org>

	* figures/cert.pdf:
	* figures/cert.png:
	* figures/oo-figures.sxd:
	* monotone.texi: Use example host names under the
	example.{com,org,net} subdomains instead of invented names.
	These are defined in RFC 2606.

2004-12-06  Julio M. Merino Vidal  <jmmv@NetBSD.org>

	* configure.ac: Now that we depend on GNU Autoconf >= 2.58, we
	can use the AS_HELP_STRING macro everywhere we need to pretty-print
	help strings.  Also convert old calls to AC_HELP_STRING (deprecated)
	to this one.

2004-12-06  Joel Rosdahl  <joel@rosdahl.net>

	* Makefile.am (package_full_revision.txt): Silence error messages
	when deducing full package revision.

2004-12-06  graydon hoare  <graydon@pobox.com>

	* unix/get_system_flavour.cc:
	* win32/get_system_flavour.cc: Add missing files.

2004-12-06  graydon hoare  <graydon@pobox.com>

	* commands.cc (merge): Add newline in output.
	* change_set.cc (project_missing_deltas): Fix very bad
	delta-renaming bug.

2004-12-06  graydon hoare  <graydon@pobox.com>

	* change_set.cc:
	* tests/t_merge_add_del.at:
	* netsync.cc:
	* commands.cc: Clean up from merge.

2004-12-06  Nathaniel Smith  <njs@codesourcery.com>

	* tests/t_add_patch_drop_add.at: New test.
	* tests/t_merge2_add_drop_add.at: New test.
	* tests/t_patch_drop_add.at: New test.
	* tests/t_patch_vs_drop_add.at: New test.
	* testsuite.at: Add them.

	* tests/t_add_drop_add.at: Fix to test what it was supposed to.

	* tests/t_merge2_data.at: Remove extraneous [stdout].

	* tests/t_merge_add_del.at: Fix description.
	XFAIL it.

2004-12-06  Nathaniel Smith  <njs@codesourcery.com>

	* tests/t_add_drop_add.at: New test.
	* testsuite.at: Add it.

2004-12-05  Nathaniel Smith  <njs@codesourcery.com>

	* tests/t_merge_add_del: Shorten name for better display.

2004-12-05  Matt Johnston <matt@ucc.asn.au>

	* tests/t_merge_add_del: added a new test for merging
	  branches where a file is added then removed.
	* testsuite.at: added the new test
	* configure.ac: bumped the prequisite version to 2.58 since
	  some tests use AT_XFAIL_IF

2004-12-05  graydon hoare  <graydon@pobox.com>

	* Makefile.am (package_full_revision.txt): Use top_builddir
	to locate monotone executable.

2004-12-05  Nathaniel Smith  <njs@codesourcery.com>

	* tests/t_merge_add_del: Shorten name for better display.

2004-12-05  Matt Johnston <matt@ucc.asn.au>

	* tests/t_merge_add_del: added a new test for merging
	  branches where a file is added then removed.
	* testsuite.at: added the new test
	* configure.ac: bumped the prequisite version to 2.58 since
	  some tests use AT_XFAIL_IF

2004-12-04  graydon hoare  <graydon@pobox.com>

	* commands.cc (fcommit): New command.
	(update): Finish off merge of update command.

2004-12-04  Derek Scherger  <derek@echologic.com>

	* commands.cc: (complete_command): New function.
	(explain_usage/process): Use it.

2004-12-04  Nathaniel Smith  <njs@codesourcery.com>

	* change_set.cc (merge_deltas): Call correct variant of
	try_to_merge_files depending on whether ancestor is available.
	* diff_patch.cc (try_to_merge_files -- merge3 version): Add
	assertions about ids.
	(try_to_merge_files -- merge2 version): Likewise.

	* testsuite.at: Add a trivial working merge2 hook.
	* tests/t_related_merge2_data.at: Update to use.
	Mark as expected to PASS.
	* tests/t_merge2_data.at: Likewise.

2004-12-04  Nathaniel Smith  <njs@codesourcery.com>

	* change_set.cc (merge_deltas): Call correct variant of
	try_to_merge_files depending on whether ancestor is available.
	* diff_patch.cc (try_to_merge_files -- merge3 version): Add
	assertions about ids.
	(try_to_merge_files -- merge2 version): Likewise.

	* testsuite.at: Add a trivial working merge2 hook.
	* tests/t_related_merge2_data.at: Update to use.
	Mark as expected to PASS.
	* tests/t_merge2_data.at: Likewise.

2004-12-04  Nathaniel Smith  <njs@codesourcery.com>

	* change_set.cc: Remove tabs.
	* diff_patch.cc: Likewise.

2004-12-04  Nathaniel Smith  <njs@codesourcery.com>

	* change_set.cc: Remove tabs.
	* diff_patch.cc: Likewise.

2004-12-03  Julio M. Merino Vidal  <jmmv@NetBSD.org>

	* commands.cc: Add a missing newline to a message.

2004-12-03  Julio M. Merino Vidal  <jmmv@NetBSD.org>

	* cryptopp/config.h:
	* configure.ac: NetBSD does not define __unix__ nor __unix, so the
	build fails.  To solve, check for __NetBSD__ where appropiate to
	detect a Unix system.

2004-12-03  Julio M. Merino Vidal  <jmmv@NetBSD.org>

	* INSTALL: Document my latest changes: --enable-ipv6 option, ability
	to specify static boost prefix through --enable-static-boost and
	BOOST_SUFFIX variable.

2004-12-03  Julio M. Merino Vidal  <jmmv@NetBSD.org>

	* Makefile.am:
	* configure.am: Add a variable, BOOST_SUFFIX, that identifies the
	suffix string that has to be appended to Boost library names to use
	them.  This variable can be defined on configure's command line.

2004-12-03  Julio M. Merino Vidal  <jmmv@NetBSD.org>

	* configure.ac: Let the --enable-static-boost argument take a prefix
	to where boost libraries are located.

2004-12-03  Julio M. Merino Vidal  <jmmv@NetBSD.org>

	* configure.ac: Add a three-state --enable-ipv6 argument to the
	configure script to explicitly enable or disable IPv6 support.

2004-12-03  Julio M. Merino Vidal  <jmmv@NetBSD.org>

	* std_hooks.lua: Add missing newlines to two error messages.

2004-12-02  Derek Scherger  <derek@echologic.com>

	* commands.cc: more tweaking to ease changeset merge

2004-12-01  Derek Scherger  <derek@echologic.com>

	* commands.cc: reordered commands to help merge with changesets
	branch

2004-12-01  graydon hoare  <graydon@pobox.com>

	* {unix,win32}/get_system_flavour.cc: New files.
	* basic_io.{cc,hh}: Give names to input sources.
	* monotone.cc: Move app_state ctor inside try.
	* platform.hh (get_system_flavour): Declare.
	* revision.cc: Name input source "revision".
	* sanity.cc: Log flavour on startup.
	* tests/t_attributes.at: Use new syntax.
	* transforms.{cc,hh} (split_into_lines): New variant, and rewrite.
	* work.{cc,hh}: Rewrite attributes to use basic_io.
	(get_attribute_from_db):
	(get_attribute_from_working_copy): New functions.

2004-11-30  Nathaniel Smith  <njs@codesourcery.com>

	* keys.cc (get_passphrase): Simplify arguments.
	(generate_key_pair): Force new passphrases to come from the user.
	Adapt to new 'get_passphrase' arguments.
	(change_key_passphrase): Likewise.
	(generate_key_pair): Add argument specifying passphrase, for
	exclusive use of the unit tests.
	(signature_round_trip_test): Use it.
	* keys.hh (generate_key_pair): Adjust prototype correspondingly.

	* tests/t_genkey.at: Test that 'genkey' requires the passphrase to
	be entered.
	* tests/t_chkeypass.at: Check that 'chkeypass' fails if no
	passphrase is given.

2004-11-30  Nathaniel Smith  <njs@codesourcery.com>

	* keys.hh: Remove tabs.
	* keys.cc: Likewise.

2004-11-30  Nathaniel Smith  <njs@codesourcery.com>

	* monotone.texi (Hook Reference): Clarify description of
	'get_passphrase', following confusion on IRC.

2004-11-30  Joel Rosdahl  <joel@rosdahl.net>

	* ui.cc (fatal): Added missing newlines in fatal message.

2004-11-29  Nathaniel Smith  <njs@codesourcery.com>

	* monotone.texi: Add more details to documentation of 'update
	<revision>' command.

	* ui.cc (fatal): Typo in previous commit.

2004-11-29  Nathaniel Smith  <njs@codesourcery.com>

	* ui.cc (fatal): On suggestion of Zack Weinberg, add a note to
	fatal error messages 1) telling the user that it's a bug (i.e.,
	not their fault), and 2) requesting a bug report.

2004-11-29  Nathaniel Smith  <njs@codesourcery.com>

	* ui.cc: Remove tabs.

2004-11-30  Matt Johnston  <matt@ucc.asn.au>

	* change_set.cc (merge_disjoint_analyses): Prevent duplicated
	tids being used.
	(merge_disjoint_analyses): Fix typo (s/a_tmp/b_tmp/)

2004-11-27  Matt Johnston  <matt@ucc.asn.au>

	* Replaced cryptopp with botan

2004-11-24  Nathaniel Smith  <njs@codesourcery.com>

	* tests/t_cleanup_empty_dir.at: Shorten name.

2004-11-24  Nathaniel Smith  <njs@codesourcery.com>

	* Makefile.am (BUILT_SOURCES): List package_*version.{h,txt}.
	* package_{full_,}version.txt: Work when blddir != srcdir.

2004-11-24  Nathaniel Smith  <njs@codesourcery.com>

	* mt_version.hh: New file.
	* mt_version.cc: New file.
	* monotone.cc (package_revision.h): Don't include it.
	(mt_version.hh): Include it.
	(OPT_FULL_VERSION): New option.
	(options): Add it.
	(cpp_main): Implement --version and --full-version in terms of
	mt_version.hh.

	* Makefile.am (package_full_revision.h): Build it.
	(MOST_SOURCES): Add mt_version.{cc,hh}.

2004-11-24  Nathaniel Smith  <njs@codesourcery.com>

	* txt2c.cc (main): Add "--skip-trailing" option to skip trailing
	whitespace.
	* Makefile.am (package_revision.h): Generate it.
	* monotone.cc (package_revision.h): Include it.
	(cpp_main): Print it as part of --version.

2004-11-23  Nathaniel Smith  <njs@codesourcery.com>

	* tests/t_cleanup_empty_dir.at: New test.
	* testsuite.at: Call it.

2004-11-23  Nathaniel Smith  <njs@codesourcery.com>

	* monotone.texi (File Attributes): Document how restricted format
	of .mt-attrs currently is.  Also talk about 'the' .mt-attrs file
	instead of 'an', in response to confusion.

2004-11-23  Nathaniel Smith  <njs@codesourcery.com>

	* work.cc (build_deletion): Add missing newline.
	(build_rename): Likewise.
	(build_rename): Likewise.

2004-11-23  Nathaniel Smith  <njs@codesourcery.com>

	* work.cc: Remove tabs.

2004-11-23  Nathaniel Smith  <njs@codesourcery.com>

	* commands.cc: Remove tabs.

2004-11-23  Nathaniel Smith  <njs@codesourcery.com>

	* tests/t_add_dot.at: New test.
	* testsuite.at: Call it.

2004-11-22  Joel Rosdahl  <joel@rosdahl.net>

	* testsuite.at (NEED_UNB64): Check that python knows how to decode
	strings before using it.

2004-11-21  Joel Rosdahl  <joel@rosdahl.net>

	* testsuite.at (NEED_UNB64): Find more programs for decoding
	base64.

2004-11-20  Nathaniel Smith  <njs@codesourcery.com>

	* tests/t_merge_1.at: New test.
	* testsuite.at: Add it.
	(NEED_UNB64): New macro.
	(UNB64): Likewise.
	* tests/t_unidiff.at: Use them.
	* tests/t_unidiff2.at: Likewise.

2004-11-19  Nathaniel Smith  <njs@codesourcery.com>

	* tests/t_initfork.at: Remove file; redundant with
	t_merge2_add.at.
	* testsuite.at: Don't call it.

2004-11-18  Derek Scherger  <derek@echologic.com>

	* commands.cc (list tags): new command.
	* monotone.1: update.
	* monotone.texi: update.
	* std_hooks.lua: remove unused get_problem_solution hook.
	* test/t_tags.at: new test.
	* testsuite.at: call it.

2004-11-18  Nathaniel Smith  <njs@codesourcery.com>

	* monotone.texi (Committing Work): Remove mistakenly added
	redundant command line argument.

2004-11-17  Joel Rosdahl  <joel@rosdahl.net>

	* commands.cc (diff): Don't print hashes around diff output if
	there is no diff to print.

	Fix bugs #8714 "monotone update working copy to previous version"
	and #9069 "update with multiple candidates":
	* commands.cc (update): Let the update command take an optional
	revision target parameter. Without an explicit revision target,
	the current branch head is used just like before. Added logic for
	updating to an older revision or another revision reachable via a
	common ancestor.
	* tests/t_update_to_revision.at: Add regression tests for new
	update logic.
	* testsuite.at: Add new test.
	* monotone.texi: Document new update argument.

2004-11-17  Nathaniel Smith  <njs@codesourcery.com>

	* netsync.cc (request_fwd_revisions): Rename 'first_attached_edge'
	to 'an_attached_edge', because it does not represent the first
	attached edge.  Likewise for 'first_attached_cset'.
	(analyze_attachment): Remove early exit from loop; we want to
	analyze the entire graph, not just some linear subgraphs.

	* revision.cc (ensure_parents_loaded): Filter out the null
	revision when calculating parents.
	* change_set.hh (null_id): Define for 'revision_id's.

	* tests/t_merge2_add.at: New test.
	* tests/t_merge2_data.at: New test.
	* tests/t_related_merge2_data.at: New test.
	* tests/t_merge_add.at: New test.
	* tests/t_netsync_pubkey.at: New test.
	* tests/t_netsync_repeated.at: New test.
	* tests/t_netsync_unrelated.at: New test.


	* testsuite.at: Add new tests.
	(NETSYNC_SETUP): New macro.
	(MONOTONE2): New macro.
	(RUN_NETSYNC): New macro.
	(ADD_FILE): New macro.
	(SET_FILE): New macro.
	(COMMIT): New macro.
	* tests/t_netsync.at: Use them.

	* tests/t_singlenetsync.at: Add 'netsync' keyword'.  Rename to...
	* tests/t_netsync_single.at: ...this.

	* tests/t_heads_discontinuous_branch.at: XFAIL it.

2004-11-17  Nathaniel Smith  <njs@codesourcery.com>

	* netsync.cc: Remove hard tabs.

2004-11-17  Nathaniel Smith  <njs@codesourcery.com>

	* revision.cc: Remove hard tabs.
	* change_set.hh: Likewise.

2004-11-16  Nathaniel Smith  <njs@codesourcery.com>

	* tests/t_heads.at: Replace last tricky case with a less tricky case.
	* tests/t_heads_discontinuous_branch.at: New test for the really
	tricky case.
	* testsuite.at: Run it.

2004-11-16  Nathaniel Smith  <njs@codesourcery.com>

	* views.sql (trusted_parents_in_branch): Remove.
	(trusted_children_in_branch): Remove.
	(trusted_branch_members): New view.
	(trusted_branch_parents): New view.
	(branch_heads): Use the new views, not the removed ones.

	* database.cc (get_heads): Column name in 'branch_heads'
	unavoidably changed from 'id' to 'parent'; adjust SELECT statement
	to use new name.

2004-11-16  Nathaniel Smith  <njs@codesourcery.com>

	* database.cc: Remove hard tabs.

2004-11-16  Nathaniel Smith  <njs@codesourcery.com>

	* commands.cc (dump_diffs): Fetch delta destination, not source,
	on new files.

2004-11-15  Joel Rosdahl  <joel@rosdahl.net>

	* tests/t_diff_added_file.at: Added testcase exposing a bug in
	"monotone diff x y" where x is an ancestor of y and y adds a new
	file.
	* testsuite.at: Add new test.

2004-11-14  Joel Rosdahl  <joel@rosdahl.net>

	Fix bug #9092 "add command to change passphrase":
	* commands.cc (chkeypass): New command.
	* keys.cc (get_passphrase): Added parameters for prompt beginning and
	disabling hook lookup and passphrase caching.
	* keys.hh, keys.cc (change_key_passphrase): New function.
	* database.hh, database.cc (delete_private_key): New function.
	* monotone.texi (Key and Cert): Document command.
	* tests/t_chkeypass.at: Testcase for the command.
	* testsuite.at: Added new testcase.

2004-11-14  Matt Johnston <matt@ucc.asn.au>

	* tests/t_initfork.at: New test for merging two ancestor-less heads.

2004-11-13  Nathaniel Smith  <njs@codesourcery.com>

	* tests/t_heads.at: New test.
	* testsuite.at: Add it.

2004-11-13  Nathaniel Smith  <njs@codesourcery.com>

	* monotone.texi: Fix various typos.
	(Committing Work): Add missing command line argument.
	(Branch Names): New section.
	Add me to the copyright block.

2004-11-12  Joel Rosdahl  <joel@rosdahl.net>

	* monotone.texi: Fix documentation of the approve and disapprove
	commands. Fix jp.co.juicebot.jb7 branch name in examples. Other
	minor fixes.

2004-11-11  Joel Rosdahl  <joel@rosdahl.net>

	* monotone.texi: Fix typos.

2004-11-08  graydon hoare  <graydon@pobox.com>

	* monotone.texi: Some minor cleanups.
	* netsync.cc: Fix a formatter.

2004-11-07  graydon hoare  <graydon@pobox.com>

	* figures/*.txt: Drop.
	* monotone.texi: Pull ASCII figures back in conditionally.
	* NEWS, AUTHORS, monotone.spec: Update for 0.15.
	* monotone.1: Update.

2004-11-06  graydon hoare  <graydon@pobox.com>

	* README.changesets: New file.
	* config.guess, config.sub: Remove.
	* Makefile.am: Improve document-building brains.
	* cert.cc, netsync.cc: Remove include.
	* configure.ac: Bump version number.
	* merkle_tree.{cc,hh}: Use unsigned char in dynamic_bitset.
	* po/POTFILES.in: Update to remove os_specific.hh.
	* po/monotone.pot: Regenerate.

2004-11-05  graydon hoare  <graydon@pobox.com>

	* constants.cc: Up timeout, connection limit.
	* monotone.texi: Various cleanups.

2004-11-05  Ulrich Drepper  <drepper@redhat.com>

	* configure.ac: Reduce dependencies.
	* lua/lua.h: Include config.h.
	* mkstemp.{cc,hh}: Use system variant when found.
	* netxx/resolve_getaddrinfo.cxx: Check for AI_ADDRCONFIG
	definition.
	* po/POTFILES.in: Update to mention changes.
	* Makefile.am (EXTRA_DIST): Include spec file.
	* commands.cc (diff): No output if empty diff.

2004-10-31  graydon hoare  <graydon@pobox.com>

	* commands.cc (diff): Use guess_binary.
	Fix up some messages to fit on single lines.
	* Makefile.am: Make monotone.pdf depend on figures.
	* change_set.cc: Make inversion drop "delete deltas".
	* texinfo.css: Make images align nicely.
	* netsync.cc: Fix up some messages to be clearer.

2004-10-30  graydon hoare  <graydon@pobox.com>

	* figures/*: New figures.
	* monotone.texi: Rewrite much of the tutorial.

2004-10-30  Nathaniel Smith  <njs@codesourcery.com>

	* netsync.cc (process_hello_cmd): Make clear that when the
	server's key is unknown, we abort the connection.

2004-10-29  Nathaniel Smith  <njs@codesourcery.com>

	* sanity.cc (dump_buffer): Wrap bare string in call to string(),
	to disambiguate conversions (required by Boost 1.30).

2004-10-26  graydon hoare  <graydon@pobox.com>

	* tests/t_update_missing.at: New test from Bruce Stephens
	* testsuite.at: Call it.
	* change_set.cc: Fix the error exposed by it.

2004-10-26  graydon hoare  <graydon@pobox.com>

	* work.{cc,hh}: Comply with Derek's new tests.
	* commands.cc: Likewise.

2004-10-28  Derek Scherger  <derek@echologic.com>

	* tests/t_rename.at: add test for renaming a file after it has
	been moved rather than before
	* tests/t_revert.at: add test for reverting a missing file

2004-10-28  Derek Scherger  <derek@echologic.com>

	* tests/t_drop_missing.at: New test.
	* testsuite.at: Call it.

2004-10-28  Derek Scherger  <derek@echologic.com>

	* tests/t_add.at: New test.
	* testsuite.at: Call it.

2004-10-26  graydon hoare  <graydon@pobox.com>

	* basic_io.{cc,hh}: Rework to use indented stanzas.
	* change_set.cc, revision.cc: Likewise.
	* change_set.cc: Fix formatter bug.
	* commands.cc: Sanity check file ID on delta commit.
	* work.cc: Chatter a bit more on add/drop.

2004-10-17  graydon hoare  <graydon@pobox.com>

	* merkle_tree.cc: Fix bad logging.
	* netsync.cc: Fix transmission bugs.
	* work.cc: Add some progress messages back in.
	* monotone.texi: Change contents of MT/work in example.

2004-10-17  graydon hoare  <graydon@pobox.com>

	* commands.cc (log): Keep a seen list, mask frontier by it.
	* monotone.texi: Updates to cover revision terminology.

	Also various further merges from trunk, see below.

2004-10-17  Derek Scherger  <derek@echologic.com>

	* lua.{cc,hh} (hook_ignore_branch): new hook
	* commands.cc (ls_branches): call it
	* monotone.texi (Hook Reference): describe it

2004-10-17  Richard Levitte  <richard@levitte.org>

	fix bug 8715 and more
	* diff_patch.cc (struct unidiff_hunk_writer,
	unidiff_hunk_writer::flush_hunk): the skew is not just the
	size difference between added and deleted lines in the current
	hunk, it's the size difference between /all/ added and deleted
	lines so far.  Therefore, the skew needs to be a member of the
	struct rather than being something calculated for each hunk.
	Furthermore, we need to add trailing context even if the change
	only consisted of one line.

2004-10-17  Richard Levitte  <richard@levitte.org>

	* monotone.texi (Working Copy): Change the description of
	'monotone revert' to explain what happens when there are
	arguments.

2004-10-17  Richard Levitte  <richard@levitte.org>

	* monotone.texi (OPTIONS): Add a description of --ticker.

	* ui.cc, ui.hh: Rethink the writing conditions as the ticks being
	"dirty" when they have changed since the last print.  That way,
	it's very easy to see when they need being printed.  This fixes a
	small bug where, in some cases, the exact same tick output is
	produced twice, once before a separate message, and once after,
	when a ticker is actually being removed.
	(tick_write_dot::write_ticks): Add a line that describes the
	ticks, including the amount of each tick per short name.

2004-10-17  Richard Levitte  <richard@levitte.org>

	fix bug 8733
	* ui.cc, ui.hh: Define a separate tick writer struct, and two
	subclasses, one that write counters, and one that writes progress
	characters.  As a consequence, move the count to the ticker class
	itself, and have the user interface contain a map of pointers to
	tickers instead of a map of counters, so data is easier to expand
	and access in a consistent manner.  Finally, correct a few errors
	in the checks for when ticks should be written, and make sure the
	final value gets written when the tickers are removed.

	* cert.cc (write_ancestry_paths):
	* database.cc (rehash):
	* netsync.cc (call_server, rebuild_merkle_trees):
	* rcs_import.cc (import_cvs_repo, cvs_history): Adapt to the new
	tickers.

	* monotone.cc: Add the option '--ticker' which takes the values
	"dot" or "count" to express which type of tick writer to use.  As
	a result, set the tick writer to be the progress dot kind or the
	counting type.

2004-10-15  graydon hoare  <graydon@pobox.com>

	* std_hooks.lua (get_revision_cert_trust): Add.

2004-10-14  graydon hoare  <graydon@pobox.com>

	* main.cc (UNIX_STYLE_SIGNAL_HANDLING): Enable on OSX.
	* cryptopp/*: Upgrade to 5.2.1
	* Makefile.am: Adjust for a couple new files.

2004-10-13  graydon hoare  <graydon@pobox.com>

	* change_set.cc (__STDC_CONSTANT_MACROS): Further hammering.
	* commands.cc (changesetify): New subcommand to db.
	* database.{cc,hh} (sql): Install views.
	(install_views): New function.
	(get_manifest_certs): Restore old variant.
	* numeric_vocab.hh: Use stdint.h.
	* revision.{cc,hh} (analyze_manifest_changes)
	(construct_revisions)
	(build_changesets): New functions.
	* schema.sql: Remove views stuff.
	* views.sql: Put views here.
	* schema_migration.cc: Add migration code for revisions.
	* Makefile.am: Mention views.sql.

2004-10-12  graydon hoare  <graydon@pobox.com>

	* unix/read_password.cc: Don't force echo on.

2004-10-10  graydon hoare  <graydon@pobox.com>

	merge a batch of changes from trunk, see below.
	* monotone.spec: Bump to 0.14.

2004-10-10  graydon hoare  <graydon@pobox.com>

	fix bug 9884
	* tests/t_singlenetsync.at: sleep 5
	* tests/t_netsync.at: sleep 5

2004-10-10  graydon hoare  <graydon@pobox.com>

	* AUTHORS: Mention Richard Levitte.
	* Makefile.am: Remove nonce stuff.
	* NEWS: Describe changes from last release.
	* cert.cc (cert_manifest_testresult): Teach about other ways
	of writing a boolean value.
	* commands.cc (commit): Don't commit when no change.
	(debug): Rename to "db execute".
	(serve): Require passphrase on startup.
	(bump): Remove command.
	(ls keys): Handle no keys.
	* configure.ac: Bump version number.
	* keys.cc (get_passphrase): Reject empty passphrase nicely,
	from user and from hook.
	* lua.{cc,hh} (hook_get_sorter): Dead code, remove.
	* main.cc (main_with_many_flavours_of_exception): s/char/int/.
	* monotone.cc (OPT_DUMP): New option.
	(OPT_VERBOSE): Rename as OPT_DEBUG.
	* monotone.{texi,1}: Document changes, s/rdiff/xdelta/.
	* nonce.{cc,hh}: Drop.
	* sanity.hh (sanity::filename): New field.
	* sanity.cc (dump_buffer): Dump to file or be silent.
	* testsuite.at (persist_phrase_ok): Define as true.
	* tests/t_null.at: Adjust for new option names.
	* unit_tests.cc: Set debug, not verbose.

2004-10-10  graydon hoare  <graydon@pobox.com>

	* tests/t_remerge.at: New test.
	* testsuite.at: Call it.

2004-10-10  graydon hoare  <graydon@pobox.com>

	* cryptopp/algebra.cpp:
	* cryptopp/asn.h:
	* cryptopp/hmac.h:
	* cryptopp/iterhash.h:
	* cryptopp/mdc.h:
	* cryptopp/modes.h:
	* cryptopp/osrng.h:
	* cryptopp/pubkey.h:
	* cryptopp/seckey.h:
	* cryptopp/simple.h:
	* cryptopp/smartptr.h:
	* cryptopp/strciphr.cpp:
	* cryptopp/strciphr.h:
	* lcs.cc:
	* lua.cc: Fixes for g++ 3.4 from Michael Scherer.
	* AUTHORS: Mention Michael.

2004-10-10  graydon hoare  <graydon@pobox.com>

	* tests/t_movedel.at: New test.
	* testsuite.at: Call it.

2004-10-10  graydon hoare  <graydon@pobox.com>

	* tests/t_movepatch.at: New test.
	* testsuite.at: Call it.

2004-10-10  graydon hoare  <graydon@pobox.com>

	* change_set.cc:
	* file_io.{cc,hh}: Bug Fixes.

2004-10-10  graydon hoare  <graydon@pobox.com>

	* cert.{cc,hh} (cert_revision_manifest): Bug fixes.
	* commands.cc (approve)
	(disapprove)
	(testresult): Teach about revisions.
	* tests/t_disapprove.at:
	* tests/t_i18n_file.at:
	* tests/t_ls_missing.at:
	* tests/t_testresult.at: Bug fixes.

2004-10-09  graydon hoare  <graydon@pobox.com>

	* netsync.cc:
	* packet.cc:
	* tests/t_i18n_file.at:
	* tests/t_netsync.at:
	* tests/t_single_char_filenames.at:
	* tests/t_singlenetsync.at: Bug fixes.

2004-10-04  graydon hoare  <graydon@pobox.com>

	* Makefile.am: Re-enable rcs stuff.
	* cert.{cc,hh}: Bug fixes.
	* change_set.{cc,hh} (apply_change_set)
	(apply_change_set_inverse): New helper functions.
	* commands.cc (log)
	(rcs_import)
	(cvs_import): Teach about revisions.
	* database.cc (get_version): Block reconstruction loops.
	* diff_patch.cc:
	* lua.cc:
	* netsync.cc: Remove references to obsolete includes.
	* rcs_file.cc: Pick up bug fix from trunk.
	* rcs_import.cc: Teach about revisions.

2004-10-03  graydon hoare  <graydon@pobox.com>

	* change_set.{cc,hh}: Lots of little bug fixes.
	* commands.cc: Likewise.
	* database.cc: Comment some chatter.
	* file_io.{cc,hh}: Bug fixes, remove unlink / hardlink stuff.
	* netcmd.cc: Bug fixes.
	* netsync.cc: Likewise.
	* tests/t_*.at: Teach about revisions.
	* testsuite.at: Likewise.
	* work.cc: Bug fixes.

2004-09-30  graydon hoare  <graydon@pobox.com>

	* app_state.cc: Inform db of app.
	* change_set.cc: Bug fixes.
	* commands.cc: Use delete_file not unlink.
	* database.{cc,hh}: Bug fixes in trust function machinery.
	* revisions.cc: Skip consideration of empty parents.
	* file_io.{cc,hh}: Remove unlink function.
	* schema.sql: Pass pubkey data into trust call.

2004-09-29  graydon hoare  <graydon@pobox.com>

	* change_set.cc: Various bug fixes, merge unit tests.

2004-09-26  graydon hoare  <graydon@pobox.com>

	* predicament.{cc,hh}: Remove.
	* Makefile.am: Update.
	* change_set.{cc,hh}: Compilation fixes.
	* commands.cc: Likewise.
	* file_io.{cc,hh}: Likewise, and implement link/unlink.
	* lua.{cc,hh}: Implement conflict resolver hooks.

2004-09-25  graydon hoare  <graydon@pobox.com>

	* change_set.{cc,hh}: Rewrite entirely.
	* work.cc: Adjust to compensate.
	* commands.cc: Likewise.
	* numeric_vocab.hh: Ask for C99 constant ctor macros.

2004-09-24  Derek Scherger  <derek@echologic.com>

	* app_state.{cc,hh} (initialize,prefix,in_restriction): rename
	restriction vars; require explicit subdir restriction with ".";
	remove restriction if any path evaluates to working copy root
	* commands.cc (update): disallow restricted updates
	(diff): use --manifest options for initialization
	* tests/t_restrictions.at: remove restricted update test
	* tests/t_subdirs.at: added (missed previously)
	* vocab.cc (verify): allow "." elements in local_path
	(test_file_path_verification): test for "." in paths

2004-09-20  Derek Scherger  <derek@echologic.com>

	* app_state.{cc,hh}: add message and manifest options; add subdir
	restriction; use set instead of vector for path restrictions
	(prefix): new method
	(add_restriction): change signature for set of path restrictions
	(in_restriction): renamed from is_restricted; adjust path matching
	(set_message): new method
	(add_manifest): new method
	(initialize): remove code to adjust restrictions from old options
	* commands.cc
	(restrict_patch_set, struct unknown_itemizer): rename
	app.is_restricted to app.in_restriction
	(add,drop,rename,revert): prefix file args with current subdir
	(update,status,ls_unknown,ls_missing): build restriction from args
	(commit): build restriction from args; use --message option
	(diff): build restriction from args; use --manifest options
	* file_io.cc (find_working_copy): logging tweaks
	* monotone.cc: remove --include/--exclude options; add --manifest
	and --message options
	* tests/t_attributes.at: add commit --message option
	* tests/t_cross.at: commit --message
	* tests/t_cwork.at: commit --message
	* tests/t_disapprove.at: commit --message
	* tests/t_drop.at: commit --message
	* tests/t_erename.at: commit --message; diff --manifest
	* tests/t_fork.at: commit --message
	* tests/t_genkey.at: commit --message
	* tests/t_i18n_file.at: commit --message
	* tests/t_import.at: commit --message
	* tests/t_ls_missing.at: commit --message
	* tests/t_merge.at: commit --message
	* tests/t_movedel.at: commit --message
	* tests/t_movepatch.at: commit --message
	* tests/t_netsync.at: commit --message
	* tests/t_persist_phrase.at: commit --message
	* tests/t_rename.at: commit --message
	* tests/t_renamed.at: commit --message
	* tests/t_restrictions.at: remove --include/--exlclude options
	* tests/t_revert.at: commit --message
	* tests/t_scan.at: commit --message
	* tests/t_single_char_filenames.at: commit --message
	* tests/t_testresult.at: commit --message
	* tests/t_unidiff.at: commit --message
	* tests/t_unidiff2.at: commit --message
	* tests/t_update.at: commit --message
	* tests/t_versions.at: commit --message

2004-09-19  graydon hoare  <graydon@pobox.com>

	* change_set.cc: More bug fixes.
	* basic_io.cc: Improve error reporting.
	* commands.cc (complete): Teach about revisions.
	* database.{cc,hh}: Add complete variant for revisions.

2004-09-19  graydon hoare  <graydon@pobox.com>

	* change_set.cc: Add a unit test, fix some bugs.

2004-09-18  graydon hoare  <graydon@pobox.com>

	* change_set.{cc,hh} (subtract_change_sets): New function.
	(build_pure_addition_change_set): New function.
	* commands.cc (try_one_merge): Teach about revisions
	(merge): Likewise.
	(propagate): Likewise.
	(update): Change from changeset inversion to negation.
	* database.{cc,hh} (get_manifest): New function.
	* cert.cc: Use it.

2004-09-13  graydon hoare  <graydon@pobox.com>

	* change_set.cc: Bug fixes.
	* commands.cc: Likewise.

2004-09-13  graydon hoare  <graydon@pobox.com>

	* change_set.{cc,hh}: Implement delta renaming and merging.
	* commands.cc
	(update): Teach about revisions.
	(agraph): Likewise.
	* diff_patch.{cc,hh}: Tidy up interface a bit.
	* database.{cc,hh} (get_revision_ancestry): New helper.
	* file_io.{cc,hh}
	(move_dir): New function.
	(delete_dir_recursive): New function.

2004-09-10  graydon hoare  <graydon@pobox.com>

	* basic_io.{cc,hh}: Move to more "normal" looking
	quoted output.
	* change_set.{cc,hh}: Extend, bugfix.
	* commands.cc (diff): Teach about revisions.
	* revision.{cc,hh}: Extend, bugfix.

2004-09-07  Derek Scherger  <derek@echologic.com>

	subdirectory restrictions

	* file_io.{hh,cc} (find_working_copy): new function
	(absolutify) use fs::current_path
	* work.cc (add_to_options_map): use options.insert to preserve
	previous settings
	* work.hh: add note about MT/options file to header comment
	* lua.{hh,cc} (load_rcfile): renamed from add_rcfile
	* app_state.{cc,hh} (constructor): remove read of MT/options
	(initialize): new methods to find/create working copy
	(set_stdhooks,set_rcfiles,add_rcfile,load_rcfiles,read_options):
	new methods
	(set_database,set_branch,set_signing_key): update for new options
	reading
	* monotone.cc: update help for --norc option
	(cpp_main): move loading of lua hooks to app_state after book
	keeping dir is found
	* commands.cc: all commands call app initialize to relocate to
	working copy directory
	(bookdir_exists,ensure_bookdir) remove
	(setup) new command to create working copy
	* tests/t_subdirs.at: new test
	* testsuite.at: call new setup command to initialize working copy;
	call new test
	(PROBE_NODE): adjust for new checkout requirement that MT dir does
	not exist
	* tests/t_attributes.at: ditto
	* tests/t_cwork.at: ditto
	* tests/t_single_char_filenames.at: ditto
	* tests/t_versions.at: ditto

2004-09-06  graydon hoare  <graydon@pobox.com>

	* Makefile.am: Revise,
	* cert.{cc,hh}: Minor bug fixes.
	* change_set.{cc,hh}
	(apply_path_rearrangement): New variant.
	(read_path_rearrangement): New function.
	(write_path_rearrangement): New function.
	* commands.cc: Partially teach about revisions.
	* database.{cc,hh}: Bug fixes.
	* revision.cc: Print new manifest as hex.
	* schema.sql: Fix typos.
	* update.{cc,hh}: Teach about revisions.

2004-09-06  graydon hoare  <graydon@pobox.com>

	* Makefile.am (unit_tests): Revise.
	* change_set.{cc,hh}: Move accessors to header.
	* constants.cc (netcmd_current_protocol_version): Bump.
	(netcmd_minimum_bytes_to_bother_with_gzip): Expand to 0xfff.
	* database.{cc,hh}: Teach about reverse deltas, bug fixes.
	* diff_patch.{cc,hh}: Remove dead code.
	* merkle_tree.{cc,hh}: Teach about revisions.
	* netsync.cc: Teach about revisions, reverse deltas.
	* packet.{cc,hh}: Likewise.
	* unit_tests.{cc,hh}: Reactivate tests.

2004-09-02  Derek Scherger  <derek@echologic.com>

	* tests/t_restrictions.at: rework and attempt to clean things up a
	bit; add test for bug in restrict_patch_set
	* commands.cc (restrict_patch_set): fix bug in removal of
	restricted adds/dels/moves/deltas

2004-08-28  graydon hoare  <graydon@pobox.com>

	* Makefile.am (unit_tests): Split out working parts.
	* basic_io.{cc,hh}: Minor fixes.
	* cert.{cc,hh}: Fixes, remove major algorithms.
	* revision.{cc,hh}: Rewrite algorithms from cert.cc.
	* change_set.{cc,hh}: Extensive surgery, unit tests.
	* database.{cc,hh}: Minor fixes.
	* file_io.{cc,hh}: Likewise.
	* lua.cc: Likewise.
	* packet.{cc,hh}: Teach about revisions.
	* schema.sql: Drop some optimistic tables.
	* unit_tests.{cc,hh}: Add revision, change_set tests.
	* vocab.cc: Instantiate revision<cert>.
	* work.{cc,hh}: Rewrite in terms of path_rearrangement.

2004-08-17  graydon hoare  <graydon@pobox.com>

	* database.cc: Simplified.
	* schema.sql: Simplified.
	* transforms.cc: Fixed bug.
	* revision.{hh,cc}: Stripped out tid_source.
	* change_set.{cc,hh}: Oops, never committed!

2004-08-16  graydon hoare  <graydon@pobox.com>

	* change_set.{hh,cc}: Simplified, finished i/o.
	* revision.{hh,cc}: Fix to match, redo i/o.
	* basic_io.cc (basic_io::parser::key): Print trailing colon.
	* vocab.hh: Whitespace tweak.

2004-08-09  graydon hoare  <graydon@pobox.com>

	* change_set.{hh,cc}: New files.
	* basic_io.{hh,cc}: New files.
	* predicament.{hh,cc}: New files.
	* revision.{hh,cc}: Break completely, need to fix.
	* diff_patch.{hh,cc}: Minor touchups.
	* lua.{hh,cc}, std_hooks.lua: Model predicaments.
	* Makefile.am: Update.

2004-07-10  graydon hoare  <graydon@pobox.com>

	* lcs.{hh,cc}: Move lcs.hh body into lcs.cc.
	* diff_patch.cc: Modify to compensate.
	* revision.{hh,cc}: New files.
	* Makefile.am: Update
	* patch_set.{hh,cc}: Remove.
	* {cert,database,lua,packets}.{hh,cc}, commands.cc:
	Modify partially (incomplete) to use revisions.
	* manifest.{hh,cc}: Cleanup, remove dead code.
	* schema.sql: Declare new revision tables.
	* schema_migration.cc: Incomplete migrator.
	* {transforms.{hh,cc}, vocab{,_terms}.hh:
	Infrastructure for revisions.

2004-07-20  Derek Scherger  <derek@echologic.com>

	* tests/t_restrictions.at: new test
	* testsuite.at: run it
	* app_state.{cc,hh} (add_restriction, is_restricted): new functions
	* monotone.cc (--include,--exclude): new options
	* commands.cc (restrict_patch_set): new function. called by
	commit, update, status, diff commands

2004-07-05  graydon hoare  <graydon@pobox.com>

	* cert.cc (operator<): Fix wrong ordering of
	fields.

2004-06-07  graydon hoare  <graydon@pobox.com>

	* cryptopp/algebra.cpp:
	* cryptopp/asn.h:
	* cryptopp/hmac.h:
	* cryptopp/iterhash.h:
	* cryptopp/mdc.h:
	* cryptopp/modes.h:
	* cryptopp/osrng.h:
	* cryptopp/pubkey.h:
	* cryptopp/seckey.h:
	* cryptopp/simple.h:
	* cryptopp/smartptr.h:
	* cryptopp/strciphr.cpp:
	* cryptopp/strciphr.h:
	* lcs.hh:
	* lua.cc: Fixes for g++ 3.4 from Michael Scherer.
	* AUTHORS: Mention Michael.

2004-05-28  graydon hoare  <graydon@pobox.com>

	* tests/t_movedel.at: New test.
	* testsuite.at: Call it.
	* diff_patch.cc (adjust_deletes_under_renames): New function.
	(merge3): Use it.

2004-05-27  graydon hoare  <graydon@pobox.com>

	* tests/t_movepatch.at: New test.
	* testsuite.at: Call it.
	* diff_patch.cc (adjust_deltas_under_renames): New function.
	(merge3): Use it.

2004-05-20  graydon hoare  <graydon@pobox.com>

	* NEWS: Note 0.13 release.
	* configure.ac: Bump version number.
	* monotone.spec: Likewise.

2004-05-19  graydon hoare  <graydon@pobox.com>

	* file_io.cc (tilde_expand): Fix fs::path use.

2004-05-18  graydon hoare  <graydon@pobox.com>

	* diff_patch.cc (apply_directory_moves): Fix fs::path use.
	* file_io.cc (write_data_impl): Likewise.
	* packet.cc: Use explicit true/false maps in caches.
	* sanity.cc (dump_buffer): Write to clog (buffered).

2004-05-16  graydon hoare  <graydon@pobox.com>

	* keys.cc (get_passphrase): Reimplement.
	* unix/read_password.c: Remove.
	* {unix,win32}/read_password.cc: Add.
	* constants.{hh,cc} (maxpasswd): New constant.
	* Makefile.am: Teach about platform specific stuff.

2004-05-16  graydon hoare  <graydon@pobox.com>

	* diff_patch.cc (merge2): Don't discard files on one side.
	* std_hooks.lua (merge2_xxdiff_cmd): Specify merge filename.

2004-05-14  Joel Rosdahl  <joel@rosdahl.net>

	* std_hooks.lua (ignore_file): Quote dots in .svn patterns.
	* monotone.texi: Updated ignore_file hook example.

2004-05-13  Nathaniel Smith  <njs@codesourcery.com>

	* commands.cc: Include boost/filesystem/path.hpp,
	boost/filesystem/convenience.hpp.
	(checkout): Make checkout directory an fs::path, not a local_path.

2004-05-13  Nathaniel Smith  <njs@codesourcery.com>

	* testsuite.at (test_hooks.lua): Add a 'test_attr' attribute
	hook.  Add tests t_attributes and t_single_char_filenames.
	* tests/t_attributes.at: New test.
	* tests/t_single_char_filenames.at: New test.
	* manifest.cc (read_manifest_map): Replace ".+" with ".*" to
	support single-character filenames.
	* work.cc (read_work_set): Likewise.
	(read_attr_map): Likewise.

2004-05-13  Nathaniel Smith  <njs@codesourcery.com>

	* monotone.texi (Hook Reference): Update documented default
	definitions of 'merge2' and 'merge3'.

2004-05-12  graydon hoare  <graydon@pobox.com>

	* AUTHORS: Rename Netxx back to netxx. Really, look in
	the manifest; it's been renamed!
	* configure.ac: Remove prg_exec_monitor checks.

2004-05-12  Nathaniel Smith  <njs@pobox.com>

	* AUTHORS: Remove discussion of adns, since we no longer
	distribute it.  Fix capitalization of "Netxx".

2004-05-12  Nathaniel Smith  <njs@pobox.com>

	* std_hooks.lua (merge2): Support xemacs.  Add error message
	if no merge tool is found.
	(merge3): Likewise.  Also add (disabled) hook to use CVS
	'merge' command, as a demonstration of how to.

2004-05-12  graydon hoare  <graydon@pobox.com>

	* std_hooks.lua (get_author): Remove standard definition.
	* monotone.texi: Document change.

2004-05-12  graydon hoare  <graydon@pobox.com>

	* cert.cc (cert_manifest_author_default): Use default signing key
	name for default author, if lua hook fails.

2004-05-12  Joel Rosdahl  <joel@rosdahl.net>

	* file_io.cc (walk_tree): Removed extraneous newline in error
	message.

	* std_hooks.lua (edit_comment): Added missing newline in log
	message template.

	* tests/t_ls_missing.at: New test case.
	* testsuite.at: Added t_ls_missing.at.

2004-05-10  graydon hoare  <graydon@pobox.com>

	* nonce.cc, nonce.hh: New files.
	* Makefile.am: Note new files.
	* lua.cc, lua.hh (hook_get_nonce): New hook.
	* commands.cc (bump): New command.
	* commands.cc: Remove "(file|manifest)" args most places.
	* tests/t_disapprove.at
	* tests/t_genkey.at
	* tests/t_singlenetsync.at
	* tests/t_netsync.at
	* tests/t_persist_phrase.at: Adjust to compensate.
	* monotone.texi, monotone.1: Adjust to compensate.
	* work.cc, work.hh: Constify some arguments.

2004-05-09  graydon hoare  <graydon@pobox.com>

	* diff_patch.cc: Remove recording of file merge ancestry.

2004-05-09  graydon hoare  <graydon@pobox.com>

	* commands.cc (ls_missing): Modify to account for work.

2004-05-09  graydon hoare  <graydon@pobox.com>

	* commands.cc (list missing): New command.
	* monotone.texi, monotone.1: Update to document.

2004-05-08  graydon hoare  <graydon@pobox.com>

	* main.cc: New file encompassing prg_exec_monitor.
	* mkstemp.cc, mkstemp.hh: New portable implementation.
	* lua.cc: Use mkstemp from bundled version.
	* lua/liolib.c: Remove old mkstemp definition.
	* monotone.cc (cpp_main): Remove prg_exec env setting.
	* sanity.cc (sanity::dump_buffer): Dump logbuf to stderr, not stdout.
	* std_hooks.lua (temp_file): Use mkstemp not io.mkstemp.
	* Makefile.am (MOST_SOURCES): Add new files.

2004-05-03  Joel Rosdahl  <joel@rosdahl.net>

	* monotone.texi: Removed extraneous @ftable directive.

2004-05-02  graydon hoare  <graydon@pobox.com>

	* monotone.texi: Add stuff on selectors, new hooks.
	* AUTHORS: Typo fix.
	* configure.ac: Bump version number.

	Release point (v 0.12).

2004-05-02  Joel Rosdahl  <joel@rosdahl.net>

	Made it possible to rename a rename target and to undo a rename.
	I.e.: Given a rename set A -> B, "monotone rename B C" gives the
	rename set A -> C and "monotone rename B A" gives the empty rename
	set.
	* work.cc (visit_file): Implement new behavior.
	* tests/t_rename.at: Added test cases for new behavior.
	* monotone.texi: Note that a rename can be undone.

	Fix bug #8458:
	* file_io.hh, file_io.cc (walk_tree): Added require_existing_path
	parameter.
	* work.cc (build_deletion): Pass new parameter to walk_tree.
	* work.cc (build_rename): Ditto.

	* manifest.cc (build_manifest_map): Fix missing file check for
	i18n paths.

2004-05-01  Joel Rosdahl  <joel@rosdahl.net>

	Fix bug #7220:
	* manifest.cc (build_manifest_map): Handle missing file
	gracefully.

	* file_io.cc (walk_tree): Handle nonexistent file/directory
	gracefully.

2004-04-30  Christof Petig <christof@petig-baender.de>

	* rcs_import.cc (store_trunk_manifest_edge):
		skip ancestry to empty manifest
	* rcs_import.cc (process_branch):
		also follow branches of last/first versions

2004-04-29  graydon hoare  <graydon@pobox.com>

	* configure.ac: Fix up windows probe and bundling checks.
	* netxx/resolve_getaddrinfo.cxx: Local hack for stream addresses.
	* netsync.cc: Report address before listening.

2004-04-29  graydon hoare  <graydon@pobox.com>

	* cert.cc (get_branch_heads): Calculate a "disapproved version"
	attribute which culls a version with only disapproved ancestry
	edges.
	* monotone.texi: Fix some ascii-art diagrams.

2004-04-28  Christof Petig <christof@petig-baender.de>

	* command.cc (heads):
	show date and author certificates for each head

2004-04-28  Christof Petig <christof@petig-baender.de>

	* configure.ac:
	default to using the bundled SQLite

2004-04-28  Christof Petig <christof@petig-baender.de>

	* commands.cc (log):
	support optional file argument to show change log for
	e.g. monotone log [ID] cert.cc

2004-04-26  Christof Petig <christof@petig-baender.de>

	* rcs_import.cc (process branch):
	insert dummy cvs_edge to mark newly added file
	as previously non existant

2004-04-25  Joel Rosdahl  <joel@rosdahl.net>

	* po/stamp-po: Removed since it's generated.
	* std_hooks.lua (ignore_file): Corrected name of Subversion's
	administrative directory.
	* work.hh: Ditto.
	* monotone.texi (Hook Reference): Updated default definition of
	ignore_file.

2004-04-23  Christof Petig <christof@petig-baender.de>

	* rcs_import.cc (build_parent_state, build_child_state):
	remove dying files from manifest
	* rcs_import.cc (cvs_file_edge, note_file_edge):
	calculate state and remember it (alive or dead)

2004-04-23  Christof Petig <christof@petig-baender.de>

	* rcs_import.cc (import_rcs_file_with_cvs):
	do not include dead files in head_manifest

2004-04-22  Christof Petig <christof@petig-baender.de>

	* rcs_file.cc, rcs_file.hh: read and remember 'state' of revision
	* rcs_import.cc: remove Attic/ part from path

2004-04-21  Christof Petig <christof@petig-baender.de>

	* configure.ac: enable use of installed SQLite library

2004-04-20  graydon hoare  <graydon@pobox.com>

	* lua.hh, lua.cc (hook_note_commit): New hook.
	* commands.cc (commit): Call it.

2004-04-19  graydon hoare  <graydon@pobox.com>

	* cert.cc: Make trust messages nicer.
	* merkle_tree.cc: Clarify logging messages.
	* netsync.cc: Reorganize tickers, put client in txn.
	* packet.cc, packet.hh: Teach about constructability.

2004-04-16  graydon hoare  <graydon@pobox.com>

	* netsync.cc (session::extra_manifests): New member.
	(session::analyze_ancestry_graph): Use it.
	* tests/t_singlenetsync.at: New test for single manifest sync.
	* testsuite.at: Call it.

2004-04-14  Tom Tromey  <tromey@redhat.com>

	* rcs_import.cc (import_cvs_repo): Use require_password.
	Include keys.hh.
	* keys.hh (require_password): Declare.
	* keys.cc (require_password): New function.

2004-04-13  Tom Tromey  <tromey@redhat.com>

	* monotone.texi: Typo fixes.

2004-04-10  graydon hoare  <graydon@pobox.com>

	* netsync.cc: Minor bug fixes.

2004-04-10  graydon hoare  <graydon@pobox.com>

	* database.{cc,hh}:
	* commands.{cc,hh}:
	* lua.{cc,hh}:
	* std_hooks.lua:
	* vocab_terms.hh:
	Implement first cut at selectors.

2004-04-10  graydon hoare  <graydon@pobox.com>

	* cert.cc (operator<): Include name in compare.
	(operator==): Likewise.
	* packet.cc: Include shared_ptr.
	* rcs_file.cc: Rewrite by hand, no spirit.
	* rcs_import.cc: Change ticker names a bit.

2004-04-09  graydon hoare  <graydon@pobox.com>

	* app_state.cc: Fix a couple file path constructions.
	* file_io.cc (book_keeping_file): Make one variant static.
	* manifest.cc: Remove some dead code in walkers.
	* work.cc: Ditto.
	* rcs_file.cc: fcntl fix from Paul Snively for OSX.

2004-04-09  graydon hoare  <graydon@pobox.com>

	* file_io.cc: Fix boost filesystem "." and ".." breakage.
	* lua.cc: Fix format of log entry.
	* monotone.cc: Log locale settings on startup.
	* sanity.cc: Dump prefix on --verbose activation.
	* testsuite/t_i18n_file.at: Fix autotest LANG breakage.
	* testsuite/t_null.at: Account for chatter with --verbose.

2004-04-09  graydon hoare  <graydon@pobox.com>

	* configure.ac: Comment out check for sse2,
	set bundling to true by default.
	* INSTALL: describe changes to bundling.
	* Makefile.am: Remove vestiges of depot.

2004-04-07  graydon hoare  <graydon@pobox.com>

	* adns/*:
	* network.{cc,hh}:
	* proto_machine.{cc,hh}:
	* {http,smtp,nntp}_tasks.{cc,hh}:
	* tests/t_{http,smtp,nntp,proxy}.at:
	* url.{cc,hh}:
	* depot.cc:
	Delete files.
	* commands.cc:
	* lua.{cc,hh}:
	* database.{cc,hh}: Remove network/queue stuff.
	* configure.ac:
	* constants.{cc,hh}:
	* tests/t_{netsync,singlecvs,cvsimport}.at:
	* testsuite.at:
	* transforms.{cc,hh}:
	* unit_tests.{cc,hh}:
	* vocab_terms.hh:
	* vocab.{cc,hh}:
	* Makefile.am: Adjust for deletions.
	* app_state.hh: Cleanup.
	* monotone.texi: Fix some typos.
	* packet.{cc,hh}: Implement database ordering.
	* netsync.cc: Massage to use new packet logic.
	* commands.cc:
	* std_hooks.lua: Add initial selector stuff.

2004-03-29  graydon hoare  <graydon@pobox.com>

	* monotone.spec: Update for 0.11 release.

	Release point (v 0.11).

2004-03-29  graydon hoare  <graydon@pobox.com>

	* Makefile.am (DISTCHECK_CONFIGURE_FLAGS): Set.
	* commands.cc: Tidy up / narrow output width.
	* patch_set.cc: Likewise.
	* monotone.texi: Cleanups for PDF generation.

2004-03-28  graydon hoare  <graydon@pobox.com>

	* NEWS: Mention 0.11 release.
	* AUTHORS: Mention Robert.

2004-03-28  Robert Bihlmeyer  <robbe+mt@orcus.priv.at>

	* file_io.cc (walk_tree_recursive): Ignore broken symlinks.

2004-03-27  graydon hoare  <graydon@pobox.com>

	* monotone.texi: Flesh out netsync stuff, remove old network stuff.
	* monotone.1: Likewise.

2004-03-27  Robert Helgesson  <rycee@home.se>

	* Makefile.am:
	* configure.ac:
	* database.cc:
	* depot.cc:
	* lua.cc:
	* network.cc:
	* schema_migration.cc: Bundled library switch logic.

2004-03-27  graydon hoare  <graydon@pobox.com>

	* depot.cc (dump): Implement.
	* tests/t_http.at, test/t_proxy.at: Use "depot.cgi dump" rather than sqlite.
	* sqlite/pager.h: Change page size.
	* README: Massage slightly.
	* INSTALL: Write real installation instructions.
	* Makefile.am: Include build of "one big page" docs.
	* boost/circular_buffer_base.hpp: Another boost version insulation fix.
	* vocab.cc (verify): Normalize local_path's during verification on boost 1.31.0.
	* monotone.texi: Rip out some of the pre-netsync networking docs.

2004-03-24  graydon hoare  <graydon@pobox.com>

	* boost/circular_buffer_base.hpp: Boost version insulation.
	* cert.cc, cert.hh, commands.cc: Differentiate "unknown" keys from "bad".
	* xdelta.cc, proto_machine.cc: Fix boost version insulation.

2004-03-24  graydon hoare  <graydon@pobox.com>

	* rcs_import.cc (import_substates): Filter by branch.
	* xdelta.cc: Minor bits of insulation.

2004-03-24  graydon hoare  <graydon@pobox.com>

	* AUTHORS: Mention Robert.
	* configure.ac: Enable sse2 stuff.
	* monotone.spec: Adjust CFLAGS and CXXFLAGS
	* monotone.texi (Network Service): Expand a bit.

2004-03-24  Robert Helgesson  <rycee@home.se>

	* commands.cc:
	* http_tasks.cc:
	* lua.cc:
	* manifest.cc:
	* netsync.cc:
	* nntp_tasks.cc:
	* proto_machine.cc:
	* work.cc:
	* xdelta.cc:
	Portability fixes for boost 1.31.0

2004-03-22  graydon hoare  <graydon@pobox.com>

	* cryptopp/integer.cpp, integer.h: Enable SSE2 multiply code.
	* database.cc, database.hh, certs.cc: Speed up 'heads'.

2004-03-21  graydon hoare  <graydon@pobox.com>

	* lcs.hh, sanity.hh: Minor performance tweaks.

2004-03-20  graydon hoare  <graydon@pobox.com>

	* rcs_import.cc: Teach how to aggregate branches.
	* monotone.texi: Start section on netsync.

2004-03-20  Olivier Andrieu  <oliv__a@users.sourceforge.net>

	* commands.cc (log): Show tags in log.
	* AUTHORS: Mention Olivier.

2004-03-17  Nathan Myers  <ncm@cantrip.org>

	* boost/circular_buffer.hpp:
	* commands.cc:
	* cryptopp/fltrimpl.h:
	* cryptopp/iterhash.cpp:
	* quick_alloc.hh:
	Fixes for gcc 3.4 compat and warnings.

2004-03-17  graydon hoare  <graydon@pobox.com>
	* cryptopp/config.h: Fix for gcc aliasing optimization error.
	* rcs_import.cc (cvs_history::note_file_edge):
	Fix for first changelog import bug (#5813).

2004-03-15  graydon hoare  <graydon@pobox.com>

	* rcs_import.cc: Import lone versions properly.
	* tests/t_singlecvs.at: New test for it.
	* testsuite.at: Call it.

2004-03-14  graydon hoare  <graydon@pobox.com>

	* commands.cc (diff): Show added files too.
	* monotone.texi: Fix typo.

2004-03-08  graydon hoare  <graydon@pobox.com>

	* netsync.cc (analyze_manifest_edge): Fix broken formatter.

2004-03-07  graydon hoare  <graydon@pobox.com>

	* Makefile.am (BOOST_SANDBOX_SOURCES): Remove boost::socket entries.
	(NETXX_SOURCES): Predicate on IP6 support in OS (from Paul Snively).
	* boost/socket/*.[hc]pp: Remove.
	* boost/io/streambuf_wrapping.hpp: Remove.
	* AUTHORS: Remove copyright notice for boost::socket.
	* acinclude.m4 (ACX_PTHREAD): Add.
	* network.cc: Replace boost::socket machinery with Netxx.
	* network.hh (open_connection): Remove prototype, static function.
	* sanity.hh, sanity.cc: Make log formatters give file:line coords,
	throw log offending coordinate if formatting fails.

2004-03-07  graydon hoare  <graydon@pobox.com>

	* sqlite/date.c, sqlite/vdbeInt.h, sqlite/vdbeaux.c: Add.
	* sqlite/*.c: Upgrade to 2.8.12.
	* Makefile.am: Update to mention new files.
	* cert.cc
	(expand_ancestors)
	(expand_dominators): Resize child bitmaps to cover parent.

2004-03-06  graydon hoare  <graydon@pobox.com>

	* netsync.cc (get_root_prefix): Fix from Paul Snively
	to fix static initialization order on mac OSX.
	* montone.texi: Typo fix from Anders Petersson.
	* *.cc: Move all function defs into column 0.

2004-03-04  graydon hoare  <graydon@pobox.com>

	* std_hooks.lua: Fix merger execution pessimism.

2004-03-04  graydon hoare  <graydon@pobox.com>

	* adler32.hh: Modify to use u8.
	* depot.cc, netcmd.cc, xdelta.cc: Modify to use u8.
	* netio.hh, numeric_vocab.hh (widen): Move between headers.
	* netsync.cc: Correct role-assumption bugs.
	* schema_migration.cc: Strip whitespace in sha1.
	(changes received from Christof Petig)

2004-03-01  graydon hoare  <graydon@pobox.com>

	* commands.cc: Handle anonymous pulling.
	* netsync.cc: Ditto.

	Release point (v 0.10).

2004-03-01  graydon hoare  <graydon@pobox.com>

	* NEWS: Mention impending 0.10 release.
	* cert.cc, cert.hh: Bug fixes, implement trust function, QA stuff.
	* commands.cc: Tweak disapprove, approve, testresult, push, pull.
	* configure.ac: Bump version number.
	* cryptopp/rng.h, cryptopp/rng.cpp
	(MaurerRandomnessTest): Fix bitrot.
	* keys.cc: Add Maurer PRNG randomness test.
	* lua.cc, lua.hh: Add trust, testresult, anonymous netsync hooks.
	* monotone.1: Update to follow changes to commands.
	* monotone.texi: Include QA section, adjust some UI drift, clarify
	reserved cert names, document new hooks and commands.
	* netcmd.hh, netcmd.cc: Add anonymous, error commands; fix bugs.
	* netsync.cc: Process new commands, factor server loop a bit.
	* std_hooks.lua: Add new hook defaults, factor mergers.
	* tests/t_netsync.at: Check SHA1 of each edge.
	* tests/t_null.at: Call with --norc to skip ~/.monotonerc
	* tests/t_update.at: Fix glaring error.
	* tests/t_disapprove.at, tests/t_testresult.at: New tests.
	* testsuite.at: Call them.
	* ui.cc (sanitize): Clean escape chars from output (optional?)
	* update.cc: Rewrite entirely in terms of new QA definitions.

2004-02-24  graydon hoare  <graydon@pobox.com>

	* commands.cc (ls_keys): Write key hash codes.
	* constands.cc (netsync_timeout_seconds): Up to 120.
	* netsync.cc: Fix a bunch of bugs.
	* patch_set.cc (manifests_to_patch_set): Fix bug in overload
	default construction.

2004-02-22  graydon hoare  <graydon@pobox.com>

	* patch_set.cc, patch_set.hh: Parameterize yet further.
	* netsync.cc: Fix a lot of bugs, add manifest and file grovelling.
	* tests/t_netsync.at: A new test (which runs!)
	* testsuite.at: Call it.

2004-02-20  graydon hoare  <graydon@pobox.com>

	* cert.cc, cert.hh, key.cc, key.hh, database.cc, database.hh:
	Add lots of little netsync support routines.
	* commands.cc (rebuild): Rehash everything too.
	* constants.cc (netcmd_minsz): Recalculate.
	* cryptopp/osrng.cpp (NonblockingRng::GenerateBlock): Handle
	/dev/urandom a bit better.
	* netcmd.cc, netcmd.hh: Remove describe cmds, add nonexistant cmd.
	* netio.hh: Add uleb128 stuff.
	* xdelta.cc: Add randomizing unit test suite.
	* diff_patch.cc: Remove commented-out dead line-merger code.
	* merkle_tree.cc: Fix various bugs.
	* netcmd.cc: Switch everything over to uleb128s.
	* netsync.cc: Implement lots of missing stuff.

2004-02-09  graydon hoare  <graydon@pobox.com>

	* netsync.cc (ROOT_PREFIX): New variable.
	* commands.cc (merkle): New command.

2004-02-09  Ben Elliston  <bje@wasabisystems.com>

	* monotone.texi: Spelling corrections.

2004-02-09  graydon hoare  <graydon@pobox.com>

	* database.cc, database.hh
	(get_version_size)
	(get_file_version_size)
	(get_manifest_version_size): New functions.
	* xdelta.cc, xdelta.hh (measure_delta_target_size): New function.
	* merkle_tree.cc, merkle_tree.hh, netcmd.cc, netcmd.hh:
	Cleanup and typesafety.
	* netsync.cc: Cleanup, typesafety, implement refine phase.

2004-02-01  graydon hoare  <graydon@pobox.com>

	* netsync.cc: Remove a lot of stuff, implement auth phase.
	* constants.cc, constants.hh: Move constants from netsync.cc.
	* netcmd.cc, netcmd.hh: Split out of netsync.cc.
	* merkle_tree.cc, merkle_tree.hh: Likewise.
	* numeric_vocab.hh: New header.
	* adler32.hh: include numeric_vocab.hh.
	* netio.hh: Likewise.
	* unit_tests.cc, unit_tests.hh: Update.
	* Makefile.am: Likewise.
	* commands.cc: Guess signing key for auth phase.
	* database.cc, database.hh (public_key_exists)
	(get_pubkey): New functions based on key hashes.

2004-01-31  graydon hoare  <graydon@pobox.com>

	* Netxx/*: New files.
	* AUTHORS: Mention Netxx.
	* Makefile.am: Mention Netxx and netsync.{cc,hh}
	* adler32.hh: Delegate typedefs to boost.
	* cert.hh, cert.cc (cert_hash_code): New function.
	* commands.cc (find_oldest_ancestors): Block cycles.
	(netsync): New command.
	* database.cc, database.hh (schema): Update.
	(put_key): Calculate key hash on the fly.
	(put_cert): Likewise.
	(merkle_node_exists)
	(get_merkle_node)
	(put_merkle_node)
	(erase_merkle_nodes): New functions.
	* keys.hh, keys.cc (key_hash_code): New function.
	* lua.cc, lua.hh
	(hook_get_netsync_read_permitted)
	(hook_get_netsync_write_permitted): New hooks.
	* monotone.spec: Update for FC1 info conventions.
	* monotone.texi (Quality Assurance): New section.
	* netsync.cc, netsync.hh: New files, preliminary
	netsync infrastructure. Command bodies still missing.
	* schema.sql: Add intrinsic key and cert hashes, merkle nodes.
	* schema_migration.cc: Add code to migrate to new schema.
	* unit_tests.cc: Handle command-line args to limit test set.
	* vocab_terms.hh: Add merkle and prefix as new terms.

2004-01-13  Nathaniel Smith  <njs@codesourcery.com>

	* idna/idn-int.h: Remove (generated by configure).

2004-01-13  Nathaniel Smith  <njs@codesourcery.com>

	* configure.ac: Switch "if" and "else" branches in pthreads
	checks.

2004-01-12  Nathaniel Smith  <njs@codesourcery.com>

	* configure.ac: Remove check for -lpthread.
	Add check for pthread_mutex_lock and ACX_PTHREAD.
	* m4/acx_pthread.m4: New file.

2004-01-07  graydon hoare  <graydon@pobox.com>

	* Makefile.am:
	* po/POTFILES.in:
	* po/monotone.pot: Minor tweaks for distclean.
	* adns/config.h:
	* boost/socket/src/interface.cpp:
	* boost/socket/src/ip4/address.cpp:
	* boost/socket/src/ip4/protocol.cpp: OSX portability.
	* AUTHORS: Mention new contributors.
	* monotone.texi (Hook Reference): Document i18n hooks.

	Release point (v 0.9).

2004-01-07  graydon hoare  <graydon@pobox.com>

	* cert.cc (ensure_parents_loaded)
	(expand_dominators)
	(expand_ancestors)
	(find_intersecting_node): New functions.
	(find_common_ancestor): Reimplement in terms of dominator
	and ancestor bitset intersection.

2004-01-05  Christof Petig <christof@petig-baender.de>

	* vocab.cc (verify<local_path>) Fix use of val() / iterator.
	* constants.cc (illegal_path_bytes): NUL-terminate.

2004-01-02  graydon hoare  <graydon@pobox.com>

	* diff_patch.cc (normalize_extents): Improve to handle an odd case.
	* tests/t_fmerge.at: New test, to test it.
	* commands.cc (fload, fmerge): Permanently enable, for test.
	* testsuite.at: Call new test.

2004-01-01  graydon hoare  <graydon@pobox.com>

	* file_io.hh, file_io.cc (read_localized_data, write_localized_data):
	New functions
	* commands.cc, manifest.cc, transforms.cc: Use them.
	* monotone.texi: Minor update to i18n docs.
	* lua.hh, lua.cc (hook_get_linesep_conv, hook_get_charset_conv):
	New hooks.
	* acinclude.m4: Move AX_CREATE_STDINT_H in here.
	* po/monotone.pot: Regenerate.
	* NEWS, configure.ac: Prep for 0.9 release.

2003-12-30  graydon hoare  <graydon@pobox.com>

	* file_io.hh, file_io.cc (mkpath): New function.
	* commands.cc, database.cc, diff_patch.cc, file_io.cc,
	lua.cc, vocab.cc, work.cc: Use it.
	* constants.cc (illegal_path_bytes_arr): Remove leading null.
	* monotone.texi: Include i18n docs.
	* tests/t_i18n_file.at: Check colon in filename.

2003-12-29  graydon hoare  <graydon@pobox.com>

	* file_io.cc: Localize names before touching fs.
	* lua.hh, lua.cc (hook_get_system_charset): Remove useless fn.
	* test_hooks.lua: Likewise.
	* monotone.cc, transforms.cc, transforms.hh:
	Remove lua from system charset conv.
	* tests/t_i18n_file.at: New test.
	* testsuite.at: Call it.

2003-12-28  graydon hoare  <graydon@pobox.com>

	* app_state.cc, app_state.hh: Massage to use i18n vocab.
	* cert.cc, commands.cc, commands.hh, rcs_import.cc,
	update.cc, update.hh, url.cc, url.hh: Likewise.

	* work.cc, work.hh: --> Likewise, and break file format! <--

	* constants.hh, constants.cc (legal_ace_bytes): New constant.
	* vocab.cc (verify<ace>): Use it.
	(verify<urlenc>) New function.
	* vocab_terms.hh (ace, urlenc, utf8): New terms.
	* transforms.hh, transforms.cc: Use them.
	* monotone.cc (utf8_argv): Charconv argv.
	* network.hh, network.cc: Use url.{hh,cc}.

2003-12-28  graydon hoare  <graydon@pobox.com>

	* constants.hh, constants.cc (idlen): New constant.
	* commands.cc, vocab.cc: Use it.
	* manifest.cc (read_manifest_map): Tighten up regex.
	* packet.cc: Likewise.
	* transforms.cc (uppercase)
	(lowercase): Rewrite.
	(utf8_to_urlenc)
	(urlenc_to_utf8)
	(internalize_url)
	(internalize_cert_name)
	(internalize_rsa_keypair_id)
	(externalize_url)
	(externalize_cert_name)
	(externalize_rsa_keypair_id): New functions.
	* url.hh, url.cc (parse_utf8_url): New function.

2003-12-20  graydon hoare  <graydon@pobox.com>

	* diff_patch.cc (normalize_extents): New function.
	(merge_via_edit_scripts): Use it.

2003-12-19  graydon hoare  <graydon@pobox.com>

	[net.venge.monotone.i18n branch]

	* idna/*.[ch]: New files.
	* po/*: New files.
	* url.cc, url.hh, constants.cc: New files.
	* Makefile.am, configure.ac: Various fiddling for gettext.
	* lua.hh, lua.cc (hook_get_system_charset): New hook.
	(hook_get_system_linesep): New hook.
	* transforms.hh, transforms.cc
	(charset_convert)
	(system_to_utf8)
	(utf8_to_system)
	(ace_to_utf8)
	(utf8_to_ace)
	(line_end_convert): New functions.
	* vocab.cc: Refine constraints.
	* vocab_terms.hh (external): New atomic type.
	* monotone.cc (cpp_main): Initialize gettext.
	* sanity.hh (F): Call gettext() on format strings.
	* commands.cc, depot.cc, database.cc, http_tasks.cc, keys.cc,
	network.cc, rcs_import.cc, sanity.cc, mac.hh : Update to use
	'constants::' namespace.
	* config.h.in: Remove.
	* commands.cc: Various formatting cleanups.
	* unit_tests.cc, unit_tests.hh: Connect to url tests.

2003-12-19  graydon hoare  <graydon@pobox.com>

	* diff_patch.cc (merge3): Skip patches to deleted files.

2003-12-16  graydon hoare  <graydon@pobox.com>

	* commands.cc (ls_ignored, ignored_itemizer): Fold in as subcases of unknown.

2003-12-16  graydon hoare  <graydon@pobox.com>

	* lua.cc (working_copy_rcfilename): MT/monotonerc not MT/.monotonerc.

2003-12-16  graydon hoare  <graydon@pobox.com>

	* lua.hh, lua.cc (working_copy_rcfilename): New function.
	* monotone.cc: Add working copy rcfiles.
	* commands.cc (ls_unknown, unknown_itemizer): Skip ignored files.

2003-12-16  graydon hoare  <graydon@pobox.com>

	* file_io.cc (walk_tree_recursive): continue on book-keeping file.

2003-12-15  graydon hoare  <graydon@pobox.com>

	* tests/t_unidiff.at, t_unidiff2.at: Check for mimencode.

2003-12-15  graydon hoare  <graydon@pobox.com>

	* configure.ac: Add --enable-static-boost.
	* Makefile.am: Likewise.
	* AUTHORS: Mention new contributors.

2003-12-14  Lorenzo Campedelli <lorenzo.campedelli@libero.it>

	* work.cc (add_to_attr_map): Finish change to attr map format.

2003-12-10  Tom Tromey  <tromey@redhat.com>

	* commands.cc (checkout): Give better error message if branch is
	empty.

2003-12-07  Eric Kidd  <eric.kidd@pobox.com>

	* commands.cc (agraph): Handle repositories with a single version.
	* database.cc (get_head_candidates): Handle heads with no ancestors.
	* cert.cc (get_branch_heads): Handle heads with no ancestors.

2003-12-06  Eric Kidd  <eric.kidd@pobox.com>

	* update.hh, update.cc (pick_update_target): Return current
	version if no better update candidates available.
	* update.cc (pick_update_target): Always do branch filtering.
	* commands.cc (update): Notice when we're already up-to-date.
	* commands.cc (propagate): Assign branch name correctly when merging.

2003-12-05  graydon hoare  <graydon@pobox.com>

	* lcs.hh (edit_script): New entry point.
	* diff_patch.cc: Rewrite merge in terms of edit scripts.
	* network.cc (post_queued_blobs_to_network): Tidy up transient
	failure message.
	* randomfile.hh: Prohibit deletes on end of chunks.
	* sanity.cc: EOL-terminate truncated long lines.

2003-12-02  graydon hoare  <graydon@pobox.com>

	* database.cc, database.hh (reverse_queue): Copy constructor.
	* std_hooks.lua (merge3): Remove afile, not ancestor.
	* monotone.cc: Remove debugging message.
	* ui.cc (finish_ticking): Set last_write_was_a_tick to false.

2003-12-01  graydon hoare  <graydon@pobox.com>

	* app_state.hh, app_state.cc (set_signing_key): New fn, persist key.
	* monotone.cc (cpp_main): Permit commuting the --help argument around.

2003-11-30  graydon hoare  <graydon@pobox.com>

	* network.cc (post_queued_blobs_to_network): Fail when posted_ok is false.
	* database.cc (initialize): Fail when -journal file exists.
	* keys.cc (make_signature): Nicer message when privkey decrypt fails.

2003-11-29  Tom Tromey  <tromey@redhat.com>

	* rcs_import.cc (store_auxiliary_certs): Renamed to fix typo.
	Updated all callers.

	* http_tasks.cc (check_received_bytes): Allow "-" as well.
	* depot.cc (execute_post_query): Allow "-" as well.

2003-11-28  Tom Tromey  <tromey@redhat.com>

	* http_tasks.cc (check_received_bytes): Allow "-" as well.
	* depot.cc (execute_post_query): Allow "-" as well.

2003-11-28  graydon hoare  <graydon@pobox.com>

	* cert.cc: Various speedups.
	* cycle_detector.hh (edge_makes_cycle): Use visited set, too.
	* database.hh, database.cc (get_head_candidates): New, complex query.
	* keys.hh, keys.cc (check_signature): Cache verifiers.
	* sqlite/os.c (sqliteOsRandomSeed): Harmless valgrind purification.
	* tests/t_fork.at, tests/t_merge.at: Ignore stderr chatter on 'heads'.

2003-11-27  graydon hoare  <graydon@pobox.com>

	* Makefile.am (AM_LDFLAGS): No more -static, sigh.
	* cert.cc (find_relevant_edges): Keep dynamic-programming caches.
	(calculate_renames_recursive): Likewise.
	* cert.cc, cert.hh (rename_edge): Add constructor, copy constructor.
	* commands.cc (list certs): Note rename certs are binary.

2003-11-24  graydon hoare  <graydon@pobox.com>

	* network.cc: Continue fetch, post loops even if one target has
	an exception.

2003-11-24  graydon hoare  <graydon@pobox.com>

	* database.hh, database.cc (delete_posting): Change to take queue
	sequence numbers.
	* commands.cc (queue): Use new API.
	* network.cc (post_queued_blobs_to_network): Use new API.

2003-11-24  graydon hoare  <graydon@pobox.com>

	* std_hooks.lua (get_http_proxy): Return nil when no ENV var.
	* monotone.texi (get_http_proxY): Document change.

2003-11-24  graydon hoare  <graydon@pobox.com>

	* tests/t_proxy.at: Add a test for proxying with tinyproxy.
	* testsuite.at: Call it.
	* lua.cc: Fix dumb error breaking proxying.
	* network.cc: Be verbose about proxying.

2003-11-23  graydon hoare  <graydon@pobox.com>

	* http_tasks.cc (read_chunk): Tolerate 0x20* after chunk len.

2003-11-23  graydon hoare  <graydon@pobox.com>

	* network.cc: Make more informative error policy.
	* boost/socket/socketstream.hpp: Pass SocketType to streambuf template.
	* boost/socket/src/default_socket_impl.cpp: Translate EINTR.

2003-11-22  graydon hoare  <graydon@pobox.com>

	* lua.cc, lua.hh (hook_get_http_proxy): New hook.
	* std_hooks.lua (get_http_proxy): Default uses HTTP_PROXY.
	(get_connect_addr): Undefine, it's for tunnels alone now.
	* network.cc: Use new hook.
	* http_tasks.hh, http_tasks.cc: Teach about proxies (sigh).
	* monotone.texi: Document new hooks.

2003-11-22  graydon hoare  <graydon@pobox.com>

	* lua.cc, lua.hh (hook_get_connect_addr): New hook.
	* std_hooks.lua (get_connect_addr): Default uses HTTP_PROXY.
	* network.cc, network.hh: Use new hook.
	* http_tasks.cc: Teach about HTTP/1.1.
	* cert.cc (bogus_cert_p): Fix UI ugly.

2003-11-21  graydon hoare  <graydon@pobox.com>

	* constants.hh (postsz): New constant for suggested post size.
	* database.cc, database.hh (queue*): Change db API slightly.
	* commands.cc (queue): Adjust to changed db API.
	* network.cc (post_queued_blobs_to_network): Switch to doing
	incremental posts.
	* cert.cc (write_rename_edge, read_rename_edge): Put files on
	separate lines to accomodate future i18n work.
	* work.cc (add_to_attr_map, write_attr_map): Reorder fields to
	accomodate future i18n work.
	* monotone.texi: Document it.
	* configure.ac, NEWS: Mention 0.8 release.

	Release point (v 0.8).

2003-11-16  Tom Tromey  <tromey@redhat.com>

	* missing: Removed generated file.

2003-11-14  graydon hoare  <graydon@pobox.com>

	* commands.cc (vcheck): Add.
	* cert.cc, cert.hh (cert_manifest_vcheck): Add.
	(check_manifest_vcheck): Add.
	(calculate_vcheck_mac): Add.
	* constants.hh (vchecklen): New constant.
	* mac.hh: Re-add.
	* monotone.texi (Hash Integrity): New section.
	* monotone.1: Document vcheck.

2003-11-14  graydon hoare  <graydon@pobox.com>

	* database.cc, database.hh (reverse_queue): New class.
	(compute_older_version): New functions.
	(get_manifest_delta): Remove.
	* network.cc, network.hh (queue_blob_for_network): Remove.
	* packet.cc, packet.hh (queueing_packet_writer): Change UI,
	write to queue directly, accept optional<reverse_queue>.
	* cert.cc (write_paths_recursive): Rewrite to use constant
	memory.
	* commands.cc (queue, queue_edge_for_target_ancestor):
	Install optional<reverse_queue> in qpw.
	* tests/t_cross.at: Ignore new UI chatter.
	* monotone.texi (Transmitting Changes): Change UI output.

2003-11-13  graydon hoare  <graydon@pobox.com>

	* Makefile.am (AUTOMAKE_OPTIONS): Require 1.7.1
	* commands.cc (addtree): Wrap in transaction guard.
	* database.cc, database.hh (manifest_delta_exists): Add.
	(get_manifest_delta): Add.
	* cert.cc (write_paths_recursive): Use partial deltas.
	* manifest.cc, manifest.hh (read_manifest_map): New variant.
	* patch_set.cc, patch_set.hh (patch_set): Add map_new, map_old
	fields.
	(manifests_to_patch_set) Store new field.
	(patch_set_to_packets) Don't read manifest versions from db.
	* std_hooks.lua (ignore_file): ignore .a, .so, .lo, .la, ~ files.
	* tests/t_cvsimport.at: New test.
	* testsuite.at: Call it.

2003-11-10  graydon hoare  <graydon@pobox.com>

	* commands.cc (find_oldest_ancestors): New function.
	(queue): New "addtree" subcommand.
	* monotone.texi: Document it.
	* monotone.1: Document it.

2003-11-10  graydon hoare  <graydon@pobox.com>

	* file_io.cc (walk_tree_recursive): Ignore MT/

2003-11-09  graydon hoare  <graydon@pobox.com>

	* database.cc (dump, load): Implement.
	* commands.cc (db): Call db.dump, load.
	* cycle_detector.hh: Skip when no in-edge on src.
	* monotone.texi: Document dump and load, add some
	special sections.
	* monotone.1: Mention dump and load.

2003-11-09  graydon hoare  <graydon@pobox.com>

	* rcs_file.hh (rcs_symbol): New structure.
	* rcs_file.cc (symbol): New rule.
	* rcs_import.cc (find_branch_for_version): New function.
	(cvs_key::branch): New field.
	(store_auxilliary_certs): Cert branch tag.
	* cycle_detector.hh: Fix bugs, don't use quick_alloc.
	* commands.cc (checkout): Add --branch based version.
	* monotone.texi: Document new command variant.
	* monotone.1: Ditto.

2003-11-09  graydon hoare  <graydon@pobox.com>

	* quick_alloc.hh: New file.
	* Makefile.am: Add it.
	* cycle_detector.hh: Rewrite.
	* manifest.hh: Use quick_alloc.
	* vocab.cc: Relax path name requirements a bit.
	* sqlite/sqliteInt.h: Up size of row to 16mb.

2003-11-02  graydon hoare  <graydon@pobox.com>

	* commands.cc (post): Post everything if no URL given; don't base
	decision off branch name presence.
	* app_state.cc, monotone.cc, file_io.cc, file_io.hh: Support
	absolutifying args.
	* lua.hh, lua.cc, std_hooks.lua (hook_get_mail_hostname): New hook.
	* monotone.texi: Document it.
	* monotone.texi, monotone.1: Minor corrections, new sections.
	* monotone.cc: Don't look in $ENV at all.
	* network.cc: Correct MX logic.
	* nntp_tasks.cc, smtp_tasks.cc: Separate postlines state.
	* smtp_tasks.cc: Correct some SMTP logic.
	* configure.ac, NEWS: Mention 0.7 release.

	Release point (v 0.7).

2003-11-01  graydon hoare  <graydon@pobox.com>

	* http_tasks.cc: Drop extra leading slashes in HTTP messages.

2003-10-31  graydon hoare  <graydon@pobox.com>

	* commands.cc, database.cc, database.hh, lua.cc, lua.hh,
	network.cc, network.hh, packet.cc, packet.hh, schema.sql,
	schema_migration.cc, tests/t_http.at, tests/t_nntp.at, vocab.cc:
	Eliminate "groupname", use lone URL.
	* monotone.texi: Update to cover new URL rules.
	* network.cc, network.hh, lua.cc, lua.hh, smtp_tasks.cc:
	Implement "mailto" URLs.
	* tests/t_smtp.at: New test.
	* testsuite.at: Call it.

2003-10-31  graydon hoare  <graydon@pobox.com>

	* patch_set.cc (manifests_to_patch_set): Second form with explicit renames.
	(manifests_to_patch_set): Split edit+rename events when we see them.
	* commands.cc (status, commit): Include explicit rename set.
	* diff_patch.cc (merge3): Accept edit+rename events split by patch_set.cc.
	* smtp_tasks.hh, smtp_tasks.cc: New files.
	* nntp_machine.hh, nntp_machine.cc: Rename to proto_machine.{hh,cc} (woo!)
	* nntp_tasks.cc: Adjust to use proto_ prefix in various places.
	* proto_machine.cc (read_line): get() into streambuf.
	* Makefile.am: Cover renames and adds.

2003-10-31  graydon hoare  <graydon@pobox.com>

	* diff_patch.cc (merge3): Extract renames.
	* commands.cc (calculate_new_manifest_map): Extract renames.
	(try_one_merge): Extract renames, propagate to merge target.
	(commit): Extract renames, propagate to commit target.
	* cert.cc (calculate_renames_recursive): Fix wrong logic.
	(find_common_ancestor_recursive): Stall advances at top of graph.
	* patch_set.cc: (manifests_to_patch_set): Teach about historical
	renames.
	* tests/t_erename.at: New test for edit+rename events.
	* testsuite.at: Call t_erename.at.

2003-10-30  graydon hoare  <graydon@pobox.com>

	* patch_set.cc (operator<): s/a/b/ in a few places, yikes!
	* cert.cc: Add machinery for rename edge certs.
	* commands.cc: Call diff(manifest,manifest) directly.
	* tests/t_nntp.at: Kill tcpserver DNS lookups on nntp test.
	* network.cc (parse_url): Character class typo fix, from
	Johannes Winkelmann.
	* app_state.hh, cert.hh, commands.hh, cycle_detector.hh,
	database.hh, diff_patch.cc, diff_patch.hh, http_tasks.hh,
	interner.hh, keys.hh, lua.hh, manifest.hh, network.hh,
	nntp_machine.hh, nntp_tasks.hh, packet.hh, patch_set.hh,
	transforms.hh, update.hh, vocab.hh, work.hh, xdelta.hh:
	fix use of std:: prefix / "using namespace" pollution.

2003-10-27  graydon hoare  <graydon@pobox.com>

	* lua/liolib.c (io_mkstemp): Portability fix
	from Ian Main.
	* xdelta.cc,hh (compute_delta): New manifest-specific variant.
	* transforms.cc,hh (diff): Same.
	* rcs_import.cc: Various speedups to cvs import.

2003-10-26  graydon hoare  <graydon@pobox.com>

	* cert.cc (get_parents): New function.
	(write_paths_recursive): New function.
	(write_ancestry_paths): New function.
	* cert.hh (write_ancestry_paths): Declare.
	* commands.cc (queue_edge_for_target_ancestor):
	Call write_ancestry_paths for "reposting" queue
	strategy.

2003-10-25  graydon hoare  <graydon@pobox.com>

	* commands.cc (log): Skip looking inside nonexistent
	manifests for file comments.

2003-10-24  graydon hoare  <graydon@pobox.com>

	* adns/*.c, adns/*.h: Import adns library.
	* Makefile.am: Update to build adns into lib3rdparty.a.
	* AUTHORS: Mention adns.
	* network.cc: Call adns functions, not gethostbyname.

2003-10-20  Nathaniel Smith  <njs@codesourcery.com>

	* patch_set.cc (patch_set_to_text_summary): Give more detailed
	output.
	* commands.cc (get_log_message, status, diff): Use
	patch_set_to_text_summary for complete description.

2003-10-22  graydon hoare  <graydon@pobox.com>

	* monotone.texi: Document 'queue' command.
	* monotone.1: Likewise.

2003-10-22  graydon hoare  <graydon@pobox.com>

	* diff_patch.cc
	(infer_directory_moves): New function.
	(rebuild_under_directory_moves): New function.
	(apply_directory_moves): New function.
	(merge3): Handle directory moves.
	* tests/t_renamed.at: New test for dir renames.
	* testsuite.at: Call it.

2003-10-21  graydon hoare  <graydon@pobox.com>

	* commands.cc (queue): New command.
	(list): Add "queue" subcommand, too.

2003-10-21  graydon hoare  <graydon@pobox.com>

	* diff_patch.cc (merge_deltas): New function.
	(check_map_inclusion): New function.
	(check_no_intersect): New function.
	(merge3): Rewrite completely.
	* tests/t_rename.at: New test.
	* testsuite.at: Call it.
	* file_io.cc, file_io.hh (make_dir_for): New function.
	* commands.cc (update): Call make_dir_for on update.

2003-10-20  graydon hoare  <graydon@pobox.com>

	* commands.cc: Replace [] with idx() everywhere.

2003-10-20  Tom Tromey  <tromey@redhat.com>

	* cert.hh (get_branch_heads): Updated.
	Include <set>.
	* commands.cc (head): Updated for new get_branch_heads.
	(merge): Likewise.
	(propagate): Likewise.
	* cert.cc (get_branch_heads): Use set<manifest_id>.

	* commands.cc (merge): Use all caps for metasyntactic variable.
	(heads): Likewise.

	* network.cc (post_queued_blobs_to_network): Do nothing if no
	packets to post.

2003-10-20  graydon hoare  <graydon@pobox.com>

	* cert.cc (get_branch_heads): Fix dumb bug.
	* diff_patch.cc (merge3): Fix dumb bug.
	(merge2): Fix dumb bug.
	(try_to_merge_files): Fix dumb bug.

2003-10-20  graydon hoare  <graydon@pobox.com>

	* file_io.cc (tilde_expand): New function.
	* monotone.cc (cpp_main): Expand tildes in
	db and rcfile arguments.

2003-10-20  graydon hoare  <graydon@pobox.com>

	* rcs_import.cc (import_cvs_repo): Check key existence
	at beginning of import pass, to avoid wasted work.

2003-10-19  Tom Tromey  <tromey@redhat.com>

	* commands.cc (log): Add each seen id to `cycles'.

2003-10-19  graydon hoare  <graydon@pobox.com>

	* AUTHORS: Mention Tecgraf PUC-Rio and their
	copyright.
	* Makefile.am: Mention circular buffer stuff.
	* configure.ac, NEWS: Mention 0.6 release.
	* cert.hh, cert.cc (erase_bogus_certs): file<cert> variant.
	* commands.cc (log): Erase bogus certs before writing,
	cache comment-less file IDs.
	* monotone.spec: Don't specify install-info args,
	do build with optimization on RHL.

	Release point (v 0.6).

2003-10-19  Matt Kraai  <kraai@ftbfs.org>

	* commands.cc (merge): Use app.branch_name instead of args[0] for
	the branch name.

2003-10-17  graydon hoare  <graydon@pobox.com>

	* commands.cc (log): New command.
	Various other bug fixes.
	* monotone.1, monotone.texi: Minor updates.

2003-10-17  graydon hoare  <graydon@pobox.com>

	* monotone.texi: Expand command and hook references.
	* commands.cc: Disable db dump / load commands for now.

2003-10-16  graydon hoare  <graydon@pobox.com>

	* sanity.hh: Add a const version of idx().
	* diff_patch.cc: Change to using idx() everywhere.
	* cert.cc (find_common_ancestor): Rewrite to recursive
	form, stepping over historic merges.
	* tests/t_cross.at: New test for merging merges.
	* testsuite.at: Call t_cross.at.

2003-10-10  graydon hoare  <graydon@pobox.com>

	* lua.hh, lua.cc (hook_apply_attribute): New hook.
	* work.hh, work.cc (apply_attributes): New function.
	* commands.cc (update_any_attrs): Update attrs when writing to
	working copy.
	* std_hooks.lua (temp_file): Use some env vars.
	(attr_functions): Make table of attr-setting functions.

2003-10-10  graydon hoare  <graydon@pobox.com>

	* work.cc: Fix add/drop inversion bug.
	* lua/*.{c,h}: Import lua 5.0 sources.
	* lua.cc: Rewrite lua interface completely.
	* std_hooks.lua, test_hooks.lua, testsuite,
	tests/t_persist_phrase.at, configure.ac, config.h.in, Makefile.am:
	Modify to handle presence of lua 5.0.

2003-10-08  graydon hoare  <graydon@pobox.com>

	* rcs_import.cc: Attach aux certs to child, not parent.
	* manifest.cc: Speed up some calculations.
	* keys.cc: Optionally cache decoded keys.

2003-10-07  graydon hoare  <graydon@pobox.com>

	* manifest.hh, manifest.cc, rcs_import.cc: Write manifests w/o
	compression.
	* vocab.hh, vocab.cc: Don't re-verify verified data.
	* ui.hh, ui.cc: Minor efficiency tweaks.

2003-10-07  graydon hoare  <graydon@pobox.com>

	* commands.cc, work.cc, work.hh: Add some preliminary stuff
	to support explicit renaming, .mt-attrs.
	* monotone.texi: Add skeletal sections for command reference,
	hook reference, CVS phrasebook. Fill in some parts.

2003-10-02  graydon hoare  <graydon@pobox.com>

	* boost/circular_buffer*.hpp: Add.
	* AUTHORS, cert.cc, commands.cc, database.cc,
	diff_patch.cc, http_tasks.cc, keys.cc, lua.cc, manifest.cc,
	network.cc, nntp_machine.cc, packet.cc, patch_set.cc,
	rcs_import.cc, sanity.cc, sanity.hh, ui.hh, update.cc,
	vocab_terms.hh, work.cc:
	remove existing circular buffer code, replace all
	logging and asserty stuff with boost::format objects
	rather than vsnprintf.

2003-10-01  graydon hoare  <graydon@pobox.com>

	* testsuite.at: Don't use getenv("HOSTNAME").
	* database.cc (exec, fetch): Do va_end/va_start again in between
	logging and executing query.

2003-09-28  Tom Tromey  <tromey@redhat.com>

	* monotone.texi: Added @direntry.

2003-09-27  Nathaniel Smith  <njs@pobox.com>

	* monotone.cc: Remove "monotone.db" default to --db
	option in help text.

2003-09-27  graydon hoare  <graydon@pobox.com>

	* diff_patch.cc: Rework conflict detection.
	* rcs_import.cc: Remove some pointless slowness.
	* monotone.spec: Install info files properly.

	Release point (v 0.5).

2003-09-27  graydon hoare  <graydon@pobox.com>

	* AUTHORS, NEWS, configure.ac: Update for 0.5 release.
	* monotone.texi: Various updates.
	* xdelta.cc (compute_delta): Fix handling of empty data.
	* database.cc (sql): Require --db for init.
	* work.cc (read_options_map): Fix options regex.

2003-09-27  graydon hoare  <graydon@pobox.com>

	* lcs.hh: New jaffer LCS algorithm.
	* interner.hh, rcs_import.cc: Templatize interner.
	* diff_patch.hh: Use interner, new LCS.

2003-09-27  Tom Tromey  <tromey@redhat.com>

	* commands.cc (fetch): Always try lua hook; then default to all
	known URLs.

2003-09-26  Tom Tromey  <tromey@redhat.com>

	* commands.cc (tag): Use all-caps for meta-syntactic variables.
	(comment, add, cat, complete, mdelta, fdata): Likewise.

	* monotone.1: There's no default database.
	* monotone.texi (OPTIONS): There's no default database.

	* database.cc (sql): Throw informative error if database name not
	set.
	* app_state.cc (app_state): Default to no database.

2003-09-26  graydon hoare  <graydon@pobox.com>

	* debian/*, monotone.spec: Add packaging control files.

2003-09-24  graydon hoare  <graydon@pobox.com>

	* database.cc, database.hh (debug): New function.
	* commands.cc (debug): New command.
	* cert.cc, cert.hh (guess_branch): New function.
	* commands.cc (cert): Queue certs to network servers.
	* commands.cc (cert, commit): Use guess_branch.
	* commands.cc (list): List unknown, ignored files.
	* monotone.texi, monotone.1: Document.

2003-09-24  graydon hoare  <graydon@pobox.com>

	* commands.cc (queue_edge_for_target_ancestor): Queue the
	correct ancestry cert, from child to target, as well as
	patch_set.

2003-09-22  graydon hoare  <graydon@pobox.com>

	* depot_schema.sql, schema_migration.cc,
	schema_migration.hh: Add.
	* database.cc, depot.cc: Implement schema migration.
	* database.cc, commands.cc: Change to db ... cmd.
	* monotone.texi, monotone.1: Document command change.
	* depot.cc: Fix various query bugs.

2003-09-21  Nathaniel Smith  <njs@codesourcery.com>

	* depot.cc (depot_schema): Remove unique constraint on (contents),
	replace with unique constraint on (groupname, contents).

2003-09-21  Nathaniel Smith  <njs@codesourcery.com>

	* commands.cc (diff): Take manifest ids as arguments.  Add
	explanatory text on files added, removed, modified.

2003-09-19  Tom Tromey  <tromey@redhat.com>

	* commands.cc (genkey): Use all-caps for meta-syntactic variable.
	(cert, tag, approve, disapprove, comment, add, drop, commit,
	update, revert, cat, checkout, co, propagate, complete, list, ls,
	mdelta, fdelta, mdata, fdata, mcerts, fcerts, pubkey, privkey,
	fetch, post, rcs_import, rcs): Likewise.
	(explain_usage): Indent explanatory text past the command names.

2003-09-17  Tom Tromey  <tromey@redhat.com>

	* commands.cc (list): Don't compute or use "subname".

	* commands.cc (revert): Handle case where argument is a
	directory.
	* tests/t_revert.at: Test for revert of directory.

	* testsuite.at (MONOTONE_SETUP): Use "monotone initdb".
	* monotone.1: Document "initdb".
	* monotone.texi (Commands): Document initdb.
	(Creating a Database): New node.
	(Getting Started): Refer to it.
	* commands.cc (initdb): New command.
	* database.cc (database::sql): New argument `init'.
	(database::initialize): New method.
	* database.hh (database::initalize): Declare.
	(database::sql): New argument `init'.

2003-09-17  Tom Tromey  <tromey@redhat.com>

	* tests/t_persist_phrase.at: Use "ls certs".
	* tests/t_nntp.at: Use "ls certs".
	* tests/t_genkey.at: Use "ls keys" and "ls certs".

2003-09-16  Tom Tromey  <tromey@redhat.com>

	* monotone.1: Document "list branches".
	* commands.cc (ls_certs): New function, from `lscerts' command.
	(ls_keys): New function, from `lskeys' command.
	(ls_branches): New function.
	(list): New command.
	(ls): New alias.
	(explain_usage): Split parameter info at \n.
	* monotone.texi (Adding Files): Use "list certs".
	(Committing Changes): Likewise.
	(Forking and Merging): Likewise.
	(Commands): Likewise.
	(Generating Keys): Use "list keys".
	(Commands): Likewise.
	(Commands): Mention "list branches".
	(Branches): Likewise.

2003-09-15  graydon hoare  <graydon@redhat.com>

	* http_tasks.cc: Fix networking to handle long input.

	* ui.cc, ui.hh: Only pad with blanks enough to cover old output
	when ticking.

	* update.cc, cert.cc, commands.cc: Fix cert fetching functions to
	remove bogus certs.

2003-09-15  Tom Tromey  <tromey@redhat.com>

	* monotone.1: Don't mention MT_KEY or MT_BRANCH.

	* monotone.texi (Getting Started): Don't mention MT_DB or
	MT_BRANCH.
	(Adding Files): Explicitly use --db and --branch.
	* app_state.hh (app_state): New fields options, options_changed.
	Declare new methods.  Include work.hh.
	* work.cc (work_file_name): New constant.
	(add_to_options_map): New structure.
	(get_options_path): New function.
	(read_options_map, write_options_map): Likewise.
	* work.hh (options_map): New type.
	(get_options_path, read_options_map, write_options_map): Declare.
	* commands.cc (add, drop, commit, update, revert, checkout,
	merge): Write options file.
	* app_state.cc (database_option, branch_option): New constants.
	(app_state::app_state): Read options file.
	(app_state::set_database): New method.
	(app_state::set_branch): Likewise.
	(app_state::write_options): Likewise.
	Include work.hh.
	* monotone.cc (cpp_main): Don't set initial database name on
	app.  Use new settor methods.  Don't look at MT_BRANCH or MT_DB.

2003-09-14  graydon hoare  <graydon@pobox.com>

	* vocab.cc, vocab.hh: Add streamers for vocab terms in preparation
	for switch to formatter.

	* cert.cc (check_signature): Treat missing key as failed check.
	* commands.cc (lscerts): Warn when keys are missing.

	* rcs_import.cc, nntp_tasks.cc, http_tasks.cc: Tick progress.

	* sanity.cc, monotone.cc: Tidy up output a bit.

	* xdelta.cc: Add code to handle empty files. Maybe correct?

	* ui.cc, ui.hh: Add.

2003-09-13  Tom Tromey  <tromey@redhat.com>

	* tests/t_nntp.at: If we can't find tcpserver or snntpd, skip the
	test.
	* tests/t_http.at: If we can't find boa or depot.cgi, skip the
	test.

2003-09-12  graydon hoare  <graydon@pobox.com>

	* update.cc (pick_update_target): Only insert base rev as update
	candidate if it actually exists in db.

	* commands.cc, database.cc, database.hh: Implement id completion
	command, and general id completion in all other commands.

2003-09-12  Tom Tromey  <tromey@redhat.com>

	* commands.cc (revert): A deleted file always appears in the
	manifest.
	* tests/t_revert.at: Check reverting a change plus a delete; also
	test reverting by file name.

	* work.cc (deletion_builder::visit_file): Check for file in
	working add set before looking in manifest.
	* tests/t_drop.at: Added add-then-drop test.

	* testsuite.at: Include t_drop.at.
	* tests/t_drop.at: New test.
	* work.cc (visit_file): Check for file in working delete set
	before looking in manifest.

2003-09-12  Tom Tromey  <tromey@redhat.com>

	* Makefile.am ($(srcdir)/testsuite): tests/atconfig and
	tests/atlocal are not in srcdir.

	* Makefile.am (TESTS): unit_tests is not in srcdir.

2003-09-11  graydon hoare  <graydon@pobox.com>

	* commands.cc: Check for MT directory in status.
	* commands.cc: Require directory for checkout.
	* commands.cc: Delete MT/work file after checkout.
	* commands.cc: Implement 'revert', following tromey's lead.
	* commands.cc: Print base, working manifest ids in status.

	* diff_patch.cc: Further merge corrections.
	* diff_patch.cc (unidiff): Compensate for occasional miscalculation
	of LCS.

	* tests/t_merge.at: Check that heads works after a merge.
	* tests/t_fork.at:  Check that heads works after a fork.
	* tests/t_genkey.at: Remove use of 'import'.
	* tests/t_cwork.at: Check deletion of work file on checkout.
	* tests/t_revert.at: Check that revert works.

	* commands.cc, monotone.cc: Report unknown commands nicely.

2003-09-08  graydon hoare  <graydon@pobox.com>

	* tests/merge.at: Accept tromey's non-error case for update.

	* commands.cc(try_one_merge): Write merged version to packet
	writer, not directly to db.
	(merge): Write branch, changelog cert on merged version to db.

	* std_hooks.lua(merge3): Open result in mode "r", not "w+".

2003-09-06  Tom Tromey  <tromey@redhat.com>

	* update.cc (pick_update_target): Not an error if nothing to
	update.

	* monotone.texi: Use VERSION; include version.texi.

	* monotone.1: Document "co".
	* monotone.texi (Commands): Document "co".
	* commands.cc (ALIAS): New macro.
	(co): New alias.

	* README: Updated.

	* txt2c.cc: Added missing file.

	* texinfo.tex, INSTALL, Makefile.in, aclocal.m4, compile, depcomp,
	install-sh, missing, mkinstalldirs: Removed generated files.

2003-09-04  graydon hoare  <graydon@pobox.com>

	* Makefile.am, depot.cc, http_tasks.cc, http_tasks.hh,
	lua.cc, lua.hh, monotone.texi, network.cc, tests/t_http.at,
	vocab_terms.hh:

	Use public key signatures to talk to depot, not mac keys.

	* commands.cc, file_io.cc, monotone.texi, monotone.1,
	tests/t_scan.at, tests/t_import.at, work.cc, work.hh:

	Remove the 'import' and 'scan' commands, in favour of generalized
	'add' which chases subdirectories.

	* configure.ac, NEWS:

	Release point (v 0.4).

2003-09-03  graydon hoare  <graydon@pobox.com>

	* monotone.texi: Expand notes about setting up depot.

	* update.cc: Update by ancestry. Duh.

2003-09-02  graydon hoare  <graydon@pobox.com>

	* boost/socket/streambuf.hpp: Bump ppos on overflow.

	* packet.cc, transforms.cc, transforms.hh: Add function for
	canonicalization of base64 encoded strings. Use on incoming cert
	packet values.

	* commands.cc: Change fetch and post to take URL/groupname params
	rather than branchname.

	* network.cc, network.hh, depot.cc, http_tasks.cc: Fix URL parser,
	improve logging, change signatures to match needs of commands.cc

	* Makefile.am: Don't install txt2c or unit_tests.

	* Makefile.am: Build depot.cgi not depot.

	* database.cc, database.hh: Add "all known sources" fetching support.

	* patch_set.cc: Sort in a path-lexicographic order for nicer summaries.

	* monotone.texi: Expand coverage of packets and networking.

	* tests/t_nntp.at, tests/t_http.at: Update to provide URL/groupname
	pairs.

2003-09-02  Tom Tromey  <tromey@redhat.com>

	* aclocal.m4, monotone.info: Removed generated files.

2003-08-31  Nathaniel Smith  <njs@codesourcery.com>

	* configure.ac: Check for lua40/lua.h, lua40/lualib.h and -llua40,
	-lliblua40.
	* config.h.in: Add LUA_H, LIBLUA_H templates, remove HAVE_LIBLUA,
	HAVE_LIBLUALIB templates.
	* lua.cc: Include config.h.  Use LUA_H, LIBLUA_H macros.

2003-08-29  graydon hoare  <graydon@pobox.com>

	* Makefile.am, txt2c.cc, lua.cc, database.cc:
	Use a C constant-building converter rather than objcopy.

	* cert.cc, cert.hh, packet.cc, packet.hh, diff_patch.cc,
	rcs_import.cc:
	Modify cert functions to require a packet consumer, do no implicit
	database writing.

	* commands.cc, database.cc, database.hh, schema.sql, network.cc:
	Modify packet queueing strategy to select ancestors from known
	network server content, rather than most recent edge.

2003-08-25  graydon hoare  <graydon@pobox.com>

	* AUTHORS, ChangeLog, Makefile.am, NEWS, configure.ac,
	tests/t_http.at: Release point (v 0.3)

2003-08-24  graydon hoare  <graydon@pobox.com>

	* nntp_tasks.cc: Measure success from postlines state.
	* network.cc: Print summary counts of transmissions.
	* packet.cc: Count packets into database.
	* depot.cc: Add administrative commands, fix a bunch of
	little bugs.
	* t_http.at: Testcase for depot-driven communication.
	* monotone.texi: Update to reflect depot existence.
	* http_tasks.cc: Pick bugs out.

2003-08-24  graydon hoare  <graydon@pobox.com>

	* commands.cc: Wash certs before output.
	* *.cc,*.hh: Adjust cert packet format to
	be more readable, avoid superfluous gzipping.

2003-08-24  graydon hoare  <graydon@pobox.com>

	* configure, Makefile.in: Remove generated files, oops.
	* commands.cc: Implement 'propagate'.
	* lua.cc, lua.hh, network.cc, network.hh: Remove
	'aggregate posting' stuff.
	* network.cc: Batch postings into larger articles.
	* diff_patch.hh, diff_patch.cc: Implement basic
	merge2-on-manifest.

2003-08-23  graydon hoare  <graydon@pobox.com>

	* monotone.cc: Handle user-defined lua hooks as
	overriding internal / .monotonerc hooks no matter
	where on cmd line they occur.
	* update.cc: Made failures more user-friendly.
	* lua.cc: Improve logging a bit.
	* testsuite.at, tests/*.{at,in}, testsuite/: Rewrite tests in
	autotest framework, move to tests/ directory.
	* boost/io/*, cryptopp/hmac.h: Add missing files.

2003-08-23  Tom Tromey  <tromey@redhat.com>

	* monotone.cc (OPT_VERSION): New macro.
	(cpp_main): Handle OPT_VERSION.
	(options): Added `version' entry.
	Include config.h.

2003-08-21  Tom Tromey  <tromey@redhat.com>

	* database.cc: Include "sqlite/sqlite.h", not <sqlite.h>.

2003-08-20  graydon hoare  <graydon@pobox.com>

	* boost/*:
	incorporate boost sandbox bits, for now.

	* Makefile.am, Makefile.in, configure, configure.ac, diff_patch.cc,
	http_tasks.cc, http_tasks.hh, network.cc, nntp_machine.cc,
	nntp_machine.hh, nntp_tasks.cc, nntp_tasks.hh, testsuite/t_nntp.sh:

	fix up networking layer to pass nntp tests again

2003-08-19  graydon hoare  <graydon@pobox.com>

	* Makefile.am, Makefile.in, app_state.hh, cert.cc, commands.cc,
	constants.hh, cryptopp/misc.h, database.cc, depot.cc,
	http_tasks.cc, http_tasks.hh, keys.cc, lua.cc, lua.hh, monotone.cc,
	network.cc, network.hh, nntp_machine.cc, nntp_machine.hh,
	nntp_tasks.cc, nntp_tasks.hh, packet.cc, packet.hh, rcs_import.cc,
	sanity.cc, sanity.hh, schema.sql, test_hooks.lua,
	testsuite/runtest.sh, testsuite/t_null.sh, vocab_terms.hh:

	major surgery time
	- move to multi-protocol posting and fetching.
	- implement nicer failure modes for sanity.
	- redo commands to print nicer, fail nicer.

2003-08-18  graydon hoare  <graydon@pobox.com>

	* Makefile.am, Makefile.in, adler32.hh, database.cc, depot.cc,
	mac.hh, xdelta.cc, Makefile.am, Makefile.in:

	first pass at a depot (CGI-based packet service)

2003-08-08  graydon hoare  <graydon@pobox.com>

	* Makefile.am, Makefile.in AUTHORS, ChangeLog, Makefile.am,
	Makefile.in, NEWS, monotone.1, monotone.info, monotone.texi:

	release point (v 0.2)

2003-08-08  graydon hoare  <graydon@pobox.com>

	* cert.cc, cert.hh, interner.hh, rcs_import.cc:

	auxilliary certs

	* cert.cc, cert.hh, cycle_detector.hh, interner.hh, patch_set.cc,
	rcs_import.cc:

	improvements to cycle detection stuff

2003-08-05  graydon hoare  <graydon@pobox.com>

	* rcs_import.cc:

	almost even more seemingly correct CVS graph reconstruction (still slow)

	* sqlite/* cryptopp/* Makefile.am, Makefile.in, aclocal.m4,
	config.h.in, configure, configure.ac, file_io.cc, keys.cc,
	sanity.cc, sanity.hh, transforms.cc:

	minimizing dependencies on 3rd party libs by importing the
	necessary bits and rewriting others.

	* cert.cc, cert.hh, rcs_import.cc:

	cvs import seems to be working, but several linear algorithms need
	replacement

2003-07-28  graydon hoare  <graydon@pobox.com>

	* Makefile.am, Makefile.in, cert.cc, commands.cc, database.cc,
	database.hh, manifest.cc, rcs_file.cc, rcs_import.cc,
	rcs_import.hh, vocab.cc, xdelta.cc:

	cvs graph reconstruction hobbling along.

2003-07-21  graydon hoare  <graydon@pobox.com>

	* database.cc, xdelta.cc, xdelta.hh:

	piecewise xdelta; improves speed a fair bit.

2003-07-11  graydon hoare  <graydon@pobox.com>

	* Makefile.am, Makefile.in, config.h.in, configure, configure.ac,
	transforms.cc, xdelta.cc, xdelta.hh:

	implement xdelta by hand, forget 3rd party delta libs.

2003-07-02  graydon hoare  <graydon@pobox.com>

	* database.cc, rcs_import.cc, transforms.cc, transforms.hh:

	speedups all around in the storage system

2003-07-01  graydon hoare  <graydon@pobox.com>

	* database.hh, rcs_import.cc, transforms.cc, transforms.hh: speed

	improvements to RCS import

2003-06-30  graydon hoare  <graydon@pobox.com>

	* rcs_import.cc, transforms.cc:

	some speed improvements to RCS import

2003-06-29  graydon hoare  <graydon@pobox.com>

	* commands.cc, database.hh, rcs_import.cc, transforms.cc:

	RCS file import successfully (albeit slowly) pulls in some pretty
	large (multi-hundred revision, >1MB) test cases from GCC CVS

	* Makefile.in, commands.cc, rcs_file.cc, rcs_file.hh,
	rcs_import.cc, rcs_import.hh,

	Makefile.am: preliminary support for reading and walking RCS files

2003-04-09  graydon hoare  <graydon@pobox.com>

	* autogen.sh: oops
	* */*: savannah import

2003-04-06  graydon hoare  <graydon@pobox.com>

	* initial release.
<|MERGE_RESOLUTION|>--- conflicted
+++ resolved
@@ -1,4 +1,7 @@
-<<<<<<< HEAD
+2005-11-26  Nathaniel Smith  <njs@pobox.com>
+
+	* Makefile.am: Remove botan/{omac,fips_rng}.h.
+
 2005-11-26  Julio M. Merino Vidal  <jmmv@NetBSD.org>
 
 	* AUTHORS, ChangeLog: Update my email address; I don't read the
@@ -16,11 +19,6 @@
 	so that loops will not wind backwards possibly overrunning buffers
 	if an error occurs. Hopefully fixes some of the strange edge cases
 	seen using automate. (Closes #15062 in bug tracker)
-=======
-2005-11-26  Nathaniel Smith  <njs@pobox.com>
-
-	* Makefile.am: Remove botan/{omac,fips_rng}.h.
->>>>>>> a3761095
 
 2005-11-26  Matthew Gregan  <kinetik@orcon.net.nz>
 
