<<<<<<< HEAD
2006-03-06  Graydon Hoare  <graydon@pobox.com>

	* lru_cache.hh (LRUCache::insert): Fix memory leak.
=======
2006-03-06  Timothy Brownawell  <tbrownaw@gmail.com>

	* tests/t_delete_dir.at: Check that drop on a non-empty dir
	without --recursive doesn't work.

2006-03-06  Timothy Brownawell  <tbrownaw@gmail.com>

	* app_state.{cc,hh}, options.hh, monotone.cc: Add a --recursive option.
	* commands.cc (drop): accept --recursive
	* work.cc (perform_deletions): obey --recursive
	* tests/t_delete_dir{,_patch}.at, tests/t_subdir_drop.at:
	use --recursive, remove XFAIL
	* tests/t_add_intermediate_MT_path.at: reenable recursive drop section

2006-03-05  Timothy Brownawell  <tbrownaw@gmail.com>

	* commands.cc (db set_epoch): N() on the epoch size, so we don't I()
	on it in database.cc .
	* netsync.cc (maybe_note_epochs_finished): If we're in source_role,
	epochs can be finished even if the refiner says we still have some
	to receive.
	* refiner.cc (begin_refinement): Add logging.

2006-03-05  Richard Levitte  <richard@levitte.org>

	* commands.cc (CMD(tag)): "revision version" seems a bit
	redundant.
	* po/sv.po: change the translation accordingly.

2006-03-05  Nathaniel Smith  <njs@pobox.com>

	* monotone.texi (Hooks): Update merge2 and merge3 hook
	documentation to reflect current reality.
>>>>>>> b30b3614

2006-03-05  Graydon Hoare  <graydon@pobox.com>

	* basic_io.{cc,hh}: Change printer to use static string buf.
	* {automate,cset,revision,roster,work}.cc: Update to match.
	* xdelta.cc: Minor optimizations.

2006-03-05  Graydon Hoare  <graydon@pobox.com>

	* lru_cache.h: New file.
	* AUTHORS: Mention Patrick.
	* Makefile.am: Include file.
	* basic_io.cc: Change uses of isxdigit, isalnum.
	* botan/gzip.h: Reduce gzip to level 1.
	* constants.cc (db_roster_cache_sz): Set to 7.
	* database.cc: Use lru cache for vcache; add roster cache.
	* hmac.cc: Instantiate "SHA-160" not "SHA-1" 
	(corrects lookup miss in botan's algorithm table).
	* transforms.cc ({encode,decode}_hexenc): Specialize for idlen.	

2006-03-05  Matthew Gregan  <kinetik@orcon.net.nz>

	* work.cc: Remove single quotes from the new adding, dropping, and
	renaming messages to make them consistent with the existing update
	message.

2006-03-04  Derek Scherger  <derek@echologic.com>

	* tests/t_revert_move_to_renamed_dir.at: new test for bug reported
	by Thomas Keller
	* testsuite.at: call it

2006-03-05  Richard Levitte  <richard@levitte.org>

	* po/sv.po: A few changes.

2006-03-03  Nathaniel Smith  <njs@pobox.com>

	* commands.cc (checkout): Oops, missed a format string
	argument...

2006-03-03  Nathaniel Smith  <njs@pobox.com>

	* std_hooks.lua (merge3_xxdiff_cmd): Pass --exit-with-merge-status
	so as to get a meaningful exit code.

2006-03-03  Nathaniel Smith  <njs@pobox.com>

	* commands.cc (update): Make plain update with multiple heads an
	Error, not a Naughty.
	(checkout): If a branch has multiple heads, list candidates, give
	usage hint, and use Error instead of Naughty.

2006-03-03  Derek Scherger  <derek@echologic.com>

	* restrictions.cc (check_for_missing_additions): new function
	(remap_paths): make static	
	(get_base_roster_and_working_cset): call check_for_missing_additions
	* tests/t_restriction_excludes_parent.at: un-XFAIL
	
2006-03-03  Patrick Mauritz <oxygene@studentenbude.ath.cx>

	* commands.cc: remove rdata, certs, fdata and fdelta commands
	from user interface, and move them to
	* automate.cc: the automate interface as packet_for_rdata,
	packets_for_certs, packet_for_fdata, packet_for_fdelta
	* tests/t_bad_packets.at: adapt for 0.26 and for the changes above

2006-03-02  Derek Scherger  <derek@echologic.com>

	testsuite.at: fix broken include of t_restriction_excludes_parent.at

2006-03-02  Derek Scherger  <derek@echologic.com>

	* app_state.{cc,hh} (restriction_requires_parent): remove
	* restrictions.cc (restrict_cset): remove call to
	restriction_requires_parent
	* restrictions.hh: remove unused struct
	* tests/t_persistent_server_keys.at: use unrestricted commit to
	avoid parent exclusion
	* tests/t_restriction_with_exclude.at: remove bogus check
	* tests/t_restrictions.at: work around excluded parents
	* tests/t_revert_new_project.at: un-XFAIL
	* tests/t_subdirs.at: work around excluded parents
	* tests/t_restriction_excludes_parent.at: new XFAIL test for restrictions
	that exclude required parent dirs
	* testsuite.at: call it

2006-03-02  Emile Snyder  <emile@alumni.reed.edu>

	add --unknown, when new files exist in new directories, would try
	to add files multiple times.
	
	* commands.cc (CMD(add)): Call perform_additions() with correct
	new boolean flag val to determine whether it recurses on the paths
	we hand it.
	* work.{cc,hh} (perform_additions): Use boolean flag to indicate
	whether the paths should be treated as a set of starting points
	for recursively adding entries, or a fixed set of paths.
	* tests/t_add.at: Test that we are not getting the warning
	messages when adding new files in new directories.

2006-03-01  Benoît Dejean  <benoit@placenet.org>

	* po/fr.po: Updated French translation.

2006-03-01  Richard Levitte  <richard@levitte.org>

	* po/sv.po: One small translation change.

2006-03-01  Matthew Gregan  <kinetik@orcon.net.nz>

	* transforms.cc: Better use of appropriately typedefed types.
	* transforms.cc: Don't assume wchar_t is wide enough to hold a
	UCS-4 character.
	* transforms.cc, transforms.hh: Add utf8_validate function and
	some validity unit tests.
	(system_to_utf8): Check that conversion has resulted in valid
	UTF-8.
	* paths.cc (file_path::file_path): Check that path is valid UTF-8.

2006-02-28  Matthew Gregan  <kinetik@orcon.net.nz>

	* tests/t_mt_ignore.at: Fix test on MinGW/Win32.

2006-02-28  Matt Johnston  <matt@ucc.asn.au>

	* commands.cc (CMD(merge)): don't say "misuse" if it's
	just already merged.

2006-02-27  Benoît Dejean  <benoit@placenet.org>

	* netsync.cc: Fixed string surgery.
	One more string for i18n.

2006-02-27  Richard Levitte  <richard@levitte.org>

	* po/sv.po: More translations.

2006-02-27  Timothy Brownawell  <tbrownaw@gmail.com>

	* netsync.cc: more logging

2006-02-27  Richard Levitte  <richard@levitte.org>

	* po/sv.po: Updated translation.

2006-02-26  Nathaniel Smith  <njs@pobox.com>

	* revision.cc (parse_revision): Prepare for the future by giving a
	more user-friendly error message on unknown format_version
	strings.

2006-02-27  Richard Levitte  <richard@levitte.org>

	* po/sv.po: Updated translations.

2006-02-26  Nathaniel Smith  <njs@pobox.com>

	* schema_migration.cc (migrate): Provide a little more feedback
	during migration, so it doesn't look like it's taking minutes and
	minutes just to "calculate necessary migration steps".

2006-02-26  Timothy Brownawell  <tbrownaw@gmail.com>

	Add a new command, merge_into_dir, to allow a project to include an
	unrelated project as a subdir. Also add a show_conflicts command that
	performs a dry-run merge and prints conflict counts.
	* commands.cc: new commands, merge_into_dir and show_conflicts
	* commands.cc (propagate): remove duplicated code; this now calls
	merge_into_dir with a dir of '' (the empty string).
	* monotone.texi: Document the new commands.
	* tests/t_{merge_into_dir,show_conflicts}.at: Test the new commands.
	* testsuite.at: Use the new tests.
	* merge.{cc,hh}: Factor a store_roster_merge_result function out
	of interactive_merge_and_store.

2006-02-26  Derek Scherger  <derek@echologic.com>

	* tests/t_log_dir.at: new XFAIL test of log restricted to a single
	directory
	* testsuite.at: call it

2006-02-27  Matt Johnston  <matt@ucc.asn.au>

	* monotone.cc, app_state.{cc,hh}, ...: print argv[0] when giving
	usage of commands to run, rather than just "monotone"

2006-02-27  Matt Johnston  <matt@ucc.asn.au>

	* std_hooks.lua (ignore_file, dir_matches): add dir_matches helper
	to avoid including ignored dirs such as '.svn', since dirs now
	actually exist.

2006-02-26  Nathaniel Smith  <njs@pobox.com>

	* roster_merge.cc: Update notes on tests.

2006-02-25  Nathaniel Smith  <njs@pobox.com>

	* work.cc (attach_node): Apparently the tests depend on update
	clobbering existing non-versioned files... and we don't have a
	good solution _anyway_, so just go back to clobbering them.

2006-02-25  Nathaniel Smith  <njs@pobox.com>

	* cset.cc (root_dir_test, invalid_csets_test): Don't test that
	root dir stuff fails.  Test that it works.

2006-02-25  Nathaniel Smith  <njs@pobox.com>

	* roster.cc (detach_node): Add missing invariant.

2006-02-25  Nathaniel Smith  <njs@pobox.com>

	* roster_merge.cc (roster_merge): Fix strange merge-created
	problem...

2006-02-25  Nathaniel Smith  <njs@pobox.com>

	* work.cc (attach_node): This code should use path_exists, not
	file_exists.

2006-02-24  Timothy Brownawell  <tbrownaw@gmail.com>

	* netcmd.cc: Ignore protocol version field on usher_cmd packets. It
	should now be possible to use an usher to redirect connections based
	on netsync version.
	* netcmd.hh: Remove unused netcmd::get_version() and
	unused/unimplemented netcmd::netcmd(u8 version).

2006-02-24  Richard Levitte  <richard@levitte.org>

	* commands.cc (ls_changed): I was a bit overly paranoid about the
	possibilities with C++ and defined an explicit functor for the set
	instead of relying on the automatic generation of less<file_path>.
	Derek Scherger made me realise I was a bit overzealous, and this
	change removes the explicit functor.

2006-02-23  Matthew Gregan  <kinetik@orcon.net.nz>

	* enumerator.hh: Another GCC 4.1 compile fix.

	* tests/t_log_selectors.at: UnXFAIL.

	* commands.cc (complete): Refactor selector completion to enable
	return of single or sets of completed revisions.
	(CMD(log)): Do something sensible with selectors that return
	multiple revisions.

	* tests/t_log_selectors.at: XFAILed test for bug #15877.

	* testsuite.at: Add it.

	* app_state.cc, app_state.hh, commands.cc, monotone.cc,
	options.hh: Revert failed UI experiment: reenable logging merges
	by default and rename --merges back to --no-merges.

	* contrib/color-logs.{conf,sh}, contrib/monotone-notify.pl,
	contrib/monotone.el, tests/t_log_nofiles_nomerges.at,
	testsuite.at: Handle --no-merges.

	* monotone.texi: Document --no-merges.

2006-02-23  Matt Johnston  <matt@ucc.asn.au>

	* enumerator.{cc,hh}: avoid transferring deltas on both sides of merge
	revisions, and prefer deltas to data when both are available.
	See
	https://savannah.nongnu.org/bugs/?func=detailitem&item_id=15846

2006-02-21  Nathaniel Smith  <njs@pobox.com>

	* work.cc (detach_node): This time for sure!

2006-02-21  Nathaniel Smith  <njs@pobox.com>

	* work.cc (detach_node): Oops, x != y != !(x == y).

2006-02-21  Nathaniel Smith  <njs@pobox.com>

	* roster_merge.cc: Fixup after merge.

2006-02-21  Nathaniel Smith  <njs@pobox.com>

	* work.cc (detach_node): Check if we are passed the root dir, and
	error out if so.

2006-02-21  Matt Johnston  <matt@ucc.asn.au>

	* commands.cc (pid_file): newline-terminate the pid

2006-02-21  Richard Levitte  <richard@levitte.org>

	* contrib/usher.cc (server::set_hosts): Erasing the list node that
	we're iterating on, then trying to go to the next node doesn't
	work.  Save the iterator, then increment it before erasing the
	node using the saved value.  No more segfaults.

2006-02-21  Matthew Gregan  <kinetik@orcon.net.nz>

	* sanity.hh: Work around roster_merge.cc compilation failure with
	GCC 3.4.

2006-02-20  Richard Levitte  <richard@levitte.org>

	* monotone.cc (cpp_main), options.hh, ui.cc (redirect_log_to),
	ui.hh (struct user_interface): Add --log option, to redirect the
	log lines to a file.

	* monotone.texi (OPTIONS): Document it.

	* po/sv.po: Translate help for this option to Swedish.

	* testsuite.at, tests/t_log_to_file.at: Test it.

2006-02-20  Matt Johnston  <matt@ucc.asn.au>

	* database.cc (remove_version): get rid of dangling deltas,
	don't try to put data or deltas if they already exist.
	* tests/t_db_kill_rev_locally_2.at: un-XFAIL

2006-02-20  Matthew Gregan  <kinetik@orcon.net.nz>

	* testsuite.at: Add an ADD_FILE variant that allows use of
	alternate databases.

	* tests/t_netsync_permissions.at: Missed some cases of the
	database locking race.

2006-02-19  Nathaniel Smith  <njs@pobox.com>

	* ChangeLog: Fixup after xxdiff lossage.

2006-02-19  Nathaniel Smith  <njs@pobox.com>

	* roster_merge.cc (make_lifecycle_objs): Fix test bug.

2006-02-19  Matthew Gregan  <kinetik@orcon.net.nz>

	* testsuite.at: Add a REVERT_TO variant that allows use of
	alternate databases.

	* tests/t_netsync_permissions.at: Attempt to avoid a database
	locking race in this test that is causing spurious failures by
	using the new REVERT_TO variant to cause revert to be performed
	using the "client" database.

2006-02-19  Nathaniel Smith  <njs@pobox.com>

	* roster.cc (shallow_equal): Publically expose.
	* roster.cc, roster_merge.cc: Various compile fixes.
	
2006-02-19  Nathaniel Smith  <njs@pobox.com>

	* roster_merge.{hh,cc}: Make terminology more consistent.
	"marking_map" type -> "markings" name, "marking_t" type ->
	"marking" name.
	
2006-02-19  Nathaniel Smith  <njs@pobox.com>

	* roster.{hh,cc} (testing_node_id_source): Make this node source
	available to unit tests in other files.
	* roster_merge.cc (test_roster_merge_node_lifecycle): New test.
	Still quite ugly.

2006-02-18  Nathaniel Smith  <njs@pobox.com>

	* roster_merge.cc (roster_merge): Remove obsolete FIXME.

2005-10-19  Matthew A. Nicholson  <matt@matt-land.com>

	* contrib/monotone.bash_completion: Update for 0.25.
	
2006-02-19  Matthew Gregan  <kinetik@orcon.net.nz>

	* cset.hh (struct editable_tree): Add commit() member function to
	editable_tree.

	* cset.cc (cset::apply_to): Call editable_tree::commit() after
	applying any other changes.

	* roster.hh, roster.cc: Empty implementation of
	editable_roster_base::commit().

	* work.hh, work.cc: Implementation of
	editable_working_tree::commit() that ensures all detached nodes
	have been reattached.

	* work.hh (struct editable_working_tree): Add map for tracking
	path name mappings across node detach operations.

	* work.cc (editable_working_tree::detach_node): Insert path name
	mappings into map.
	(editable_working_tree::drop_detached_node,
	editable_working_tree::attach_node): Report add/drop/rename
	operations during workspace updates.

	* lua.cc: Use the safer luaL_check* rather than lua_to* in
	monotone_*_for_lua functions.

2006-02-18  Markus Schiltknecht  <markus@bluegap.ch>

	* tests/t_cvsimport_branch.at, testsuite.at: New XFAIL test for
	cvs_import branch reconstruction.

2006-02-18  Matthew Gregan  <kinetik@orcon.net.nz>

	* tests/t_log_nofiles_merges.at: Add test for the log options
	--no-files and --merges.

	* testsuite.at: Add t_log_nofiles_merges.at.

2006-02-13  Nathaniel Smith  <njs@pobox.com>

	* roster_merge.cc (log_conflicts): Tweak string.
	Add list of tests needed.

2006-02-13  Nathaniel Smith  <njs@pobox.com>

	* roster_merge.cc (is_clean): Simplify.
	(add_roster_merge_tests): 
	* unit_tests.cc (init_unit_test_suite): 
	* unit_tests.hh (add_roster_merge_tests): Add unit test
	boilerplate.

2006-02-18  Matthew Gregan  <kinetik@orcon.net.nz>

	* tests/t_db_kill_rev_locally_2.at: Add an XFAIL test for a
	kill_rev_locally bug reported by Daniel Carosone.

	* testsuite.at: Add t_db_kill_rev_locally_2.at.

	* sqlite/parse.h: Regenerated parse.h from pristine SQLite 3.3.4
	source.  The version committed in the 3.3.4 import had a bunch of
	duplicate entries.

	* commands.cc (CMD(identify)): This isn't really a "workspace"
	command--stick it under "debug" for lack of a better place.

	* commands.cc (CMD(refresh_inodeprints)): Check for a valid
	workspace rather than failing with an invariant when run outside
	of a workspace.

	* tests/t_revert_new_project.at: Add an XFAIL test for a bug where
	reverting a file added in a new project will leave the workspace
	in a bad state until MT/work is removed manually.

	* testsuite.at: Add t_revert_new_project.at.

	* app_state.cc, app_state.hh, commands.cc, monotone.cc,
	options.hh: Add '--no-files' option to log to allow users to
	exclude the list of files changed in each revision from the log
	output.

	* monotone.texi: Document '--no-files', and '--next' and '--diffs'
	while there.

2006-02-17  Matthew Gregan  <kinetik@orcon.net.nz>

	* lua.cc, lua.hh, monotone.texi, std_hooks.lua, test_hooks.lua,
	testsuite.at: Remove unused non_blocking_rng_ok hook.

	* sqlite/*: Import SQLite 3.3.4.

2006-02-16  Patrick Mauritz  <oxygene@studentenbude.ath.cx>

	* netsync.cc (handle_new_connection): Netxx::Address.get_name()
	returns NULL every now and then. if so, continue with "" instead

	* sqlite/parse.c: move #line under all #include directives so
	the compiler can't be confused by it.

2006-02-14  Richard Levitte  <richard@levitte.org>

	* Makefile.am (htmldir): Add variables so monotone.html is created
	and installed automatically.
	This is prompted by debian/monotone.html, which indicates
	monotone.html should be available.

	* netsync.cc (serve_connections): Correct spelling.

2006-02-13  Matthew Gregan  <kinetik@orcon.net.nz>

	* sanity.cc (sanity::dump_buffer): Fix a SEGV when we're in an
	error unwind and about to ask the user to mail us the crash
	log--we must use FL() rather than F() here, since by the time this
	is called we can't rely on the i18n infrastructure being alive.

2006-02-12  Nathaniel Smith  <njs@pobox.com>

	* netsync.cc (serve_connections): Revert garbage that I
	accidentally checked in last time...

2006-02-12  Nathaniel Smith  <njs@pobox.com>

	* NEWS: Add things done since last time I did this...

2006-02-12  Matthew Gregan  <kinetik@orcon.net.nz>

	* {cset,paths,revision,roster,sanity,vocab}.{cc,hh}: GCC 4.1
	compile fixes.

2006-02-11  Richard Levitte  <richard@levitte.org>

	* NEWS: Removed my notice about netsync, as I just noticed it
	was already mentioned under Bugs:.

2006-02-11  Nathaniel Smith  <njs@pobox.com>

	* configure.ac, debian/changelog, monotone.spec:
	* win32/monotone.iss: Bump version to 0.26pre2.

2006-02-11  Nathaniel Smith  <njs@pobox.com>

	* NEWS: Add mention of validate_commit_message.

2006-02-11  Blake Kaplan <mrbkap@gmail.com>

	* monotone.texi (Hooks): Added new subsection about validation
	hooks, and describe validate_commit_message in it.

	* std_hooks.lua (validate_commit_message): Change the second
	argument to match the documentation.

2006-02-11  Matt Johnston  <matt@ucc.asn.au>

	* database.hh: increase checkpoint batch size from 100 to 1000

2006-02-11  Matt Johnston  <matt@ucc.asn.au>

	* NEWS: Fix rename example.

2006-02-11  Richard Levitte  <richard@levitte.org>

	* NEWS: Update with the netsync change.

2006-02-11  Nathaniel Smith  <njs@pobox.com>

	* NEWS: Draft for 0.26pre2.

2006-02-11  Richard Levitte  <richard@levitte.org>

	* netsync.cc (serve_connections): Enclose more or less everything
	in a try-catch block to catch if using IPv6 failed, and to try
	with just IPv4 in that case.  This is important for those who
	copy a IPv6-enabled binary to a system that doesn't use IPv6.

	* po/sv.po: Adapt translation to the newly changed messages.

2006-02-10  Derek Scherger  <derek@echologic.com>

	* tests/t_drop_missing.at:
	* tests/t_rename.at:
	* work.cc (visit_file): attempt to improve a couple of messages;
	remove some unrequired \n's
	
2006-02-10  Derek Scherger  <derek@echologic.com>

	* netsync.cc (process_anonymous_cmd, process_auth_cmd): don't
	report misleading permission denied errors for branches that are
	not being served
	* paths.cc (find_and_go_to_workspace): delete stale comment
	* tests/t_netsync_permissions.at: add test pull of branch that is
	not served

2006-02-11  Timothy Brownawell  <tbrownaw@gmail.com>

	Adding your db is silly and confusing (what should revert do?).
	So, it's not allowed any more (the db file is ignored, regardless of
	what the ignore hook says).
	* tests/t_add_owndb.at: remove XFAIL, use 'ls known' instead of
	'ls unknown'
	* testsuite.at: don't put the db in the ignore hook
	* database.{cc,hh}: is_dbfile(), check if a path is the database file
	* work.cc: check is_dbfile where we check the ignore hook when
	walking the filesystem
	* tests/t_mt_ignore.at: fix for having the db always be ignored

2006-02-10  Richard Levitte  <richard@levitte.org>

	* monotone.texi (Hooks): Change the example for
	get_revisions_cert_trust to check "branch" certs instead of
	"ancestor" ones, and thereby match the effect of the "approve"
	command.

2006-02-10  Matt Johnston  <matt@ucc.asn.au>

	* commands.cc (CMD(checkout)): wrapping in a transaction makes
	a big difference.

2006-02-09  Nathaniel Smith  <njs@pobox.com>

	* Makefile.am (SQLITE_SOURCES): Remove header files lost in
	latest SQLite upstream import.

2006-02-09  Graydon Hoare  <graydon@pobox.com>

	* lua.cc (hook_validate_commit_message): make validated the
	default.

2006-02-09  Richard Levitte  <richard@levitte.org>

	* tests/t_cvsimport.at, tests/t_cvsimport3.at,
	tests/t_cvsimport_deleted_invar.at,
	tests/t_cvsimport_manifest_cycle.at, tests/t_cvsimport_samelog.at,
	tests/t_singlecvs.at: Changed to cope with the strictness of
	CVSNT.  It doesn't create a CSVROOT/history file automagically,
	but CVSROOT/modules is created automatically both by the older CVS
	and by CVSNT.  You can't check out a group of files using revision
	numbers with CVSNT.  You MUST stand in the work directory for some
	command with CVSNT.  Finally, with CVSNT, 'cvs init' generates the
	following message if you're a normal user, at least on Debian:

	cvs init: Unable to register repository.
	cvs init: Your login may not have sufficient permissions to modify the
	cvs init: global server settings.
	cvs init: Repository /home/levitte/cvsfoo initialised

2006-02-09  Matthew Gregan  <kinetik@orcon.net.nz>

	* testsuite.at: Remove duplicate line.

2006-02-08  Matthew Gregan  <kinetik@orcon.net.nz>

	* sqlite/*: Import SQLite 3.3.3.
	* Makefile.am: Adjust for new and removed files in import.
	* NEWS: Make a note of the SQLite database format change.
	* database.cc (database::load): Rewrite so that we don't need any
	local changes to SQLite.

2006-02-08  Richard Levitte  <richard@levitte.org>

	* testsuite.at, tests/t_ls_changed.at: News test, for "list
	changed".

	* monotone.texi, monotone.1: Document "list changed".

	* po/sv.po: Correct translations of changed messages, translate
	new messages.

	* commands.cc (ls_changed, CMD(list)): Add a new command, "list
	changed", to list changed files, always sorted in lexical order.

2006-02-06  Blake Kaplan  <mrbkap@gmail.com>

	* commands.cc CMD(commit): Call a new lua hook to validate the commit
	message. Don't ignore -m "" when it's passed on the command line.
	* lua.cc, lua.hh: Add a new hook that validates a given commit message
	and passes in the added files, deleted files, and modified files.
	* std_hooks.lua: Give a default hook to validate commit messages. This
	currently disallows empty messages, as monotone currently does.

2006-02-05  Benoît Dejean  <benoit@placenet.org>

	* ui.cc (tick_write_count::write_ticks): Reverted lexical_cast,
	back to F().

2006-02-05  Benoît Dejean  <benoit@placenet.org>

	* ui.cc (tick_write_count::write_ticks): Fixed utf8 handling.
	boost::format + locale sucks, it ouputs "1\u+ffff24" for
	"%d" % 1024.

2006-02-02  Emile Snyder  <emile@alumni.reed.edu>

	* merge.cc (resolve_merge_conflicts): If the merge has non-content
	conflicts warn the user and abort before making them do content
	merges.  Move logging/warning of conflicts to methods in the
	roster_merge_result struct.

	* roster_merge.{cc,hh} (log_conflicts,
	warn_non_content_conflicts): New methods to do the busy work of
	logging or warning.

2006-02-02  Emile Snyder  <emile@alumni.reed.edu>

	* netsync.cc (run_netsync_protocol): Print a warning if either the
	include or the exclude branch pattern have a ' or a " character
	anywhere in them.  Hopefully will help users running in a Windows
	shell when they do: monotone sync myserver 'mybranch*' and nothing
	happens because the ' characters are passed in to monotone.
	
2005-01-30  Emile Snyder  <emile@alumni.reed.edu>

	* annotate.cc: (do_annotate) Add ticker for revisions processed to
	annotate command.
	
2006-01-29  Richard Levitte  <richard@levitte.org>

	* po/sv.po: Update a few translations, leave a number of fuzzy
	ones until we've decided how "workspace" should be translated.

2006-01-27  Matthew Gregan  <kinetik@orcon.net.nz>

	* *: Use the term 'workspace' consistently throughout monotone for
	the concept we previously described interchangably using the two
	terms 'working copy' and 'working directory'.  This change has
	been made everywhere except in historical documentation (NEWS and
	ChangeLog).

2006-01-27  Richard Levitte  <richard@levitte.org>

	* monotone.texi (Generating Keys): Correct small type, the keys
	are not stored in /home/jim/.monotone/monotonerc.

2006-01-26  Derek Scherger  <derek@echologic.com>

	* app_state.{cc,hh}: 
	* commands.cc (log): 
	* monotone.cc: 
	* options.hh: allow --next to view upcoming changes
	* tests/t_log_depth.at: rename to ...
	* tests/t_log_last_next.at: ... this since log now uses
	--last/--next and not --depth
	* testsuite.at: rename t_log_depth.at to t_log_last_next.at
	
2006-01-27  Matthew Gregan  <kinetik@orcon.net.nz>

	* monotone.texi: Clean up 'serve' syntax in a couple of places.

2006-01-26  Nathaniel Smith  <njs@pobox.com>

	* monotone.texi (Generating Keys, Network Service Revisited):
	Clean up some key-related stuff -- genkey doesn't need a db, so
	don't confuse the reader by giving it one, and update the sample
	output too.

2006-01-27  Stéphane Gimenez <dev@gim.name>

	* sanity.hh: fix scoping issue revealed by gcc-4.1.

2006-01-26  Richard Levitte  <richard@levitte.org>

	* po/sv.po: One more translation.

2006-01-25  Matthew Gregan  <kinetik@orcon.net.nz>

	* netsync.cc (session::rebuild_merkle_trees): Ticker header
	consistency tweak.

2005-01-25  Matt Johnston  <matt@ucc.asn.au>

	* HACKING: add some notes about compiling - precompiled headers,
	-O0, and ccache.
	* INSTALL: mention --enable-pch

2006-01-25  Richard Levitte  <richard@levitte.org>

	* po/sv.po: Fix all fuzzy translations (some needed no fix).
	Translate the last untranslated ones.

2005-01-24  Timothy Brownawell  <tbrownaw@gmail.com>

	Make a netsync client crash not hang the testsuite.
	* tests/t_netsync_single.at: use netsync macros
	* testsuite.at: Make NETSYNC_SETUP set a trap on exit to kill
	any servers.

2005-01-24  Timothy Brownawell  <tbrownaw@gmail.com>

	* commands.cc (update): Remove fixme comment.

2005-01-24  Timothy Brownawell  <tbrownaw@gmail.com>

	* commands.cc (update): Allow backwards/sideways updates.
	tests/t_update_to_revision.at: remove XFAIL

2006-01-23  Nathaniel Smith  <njs@pobox.com>

	* database.{cc,hh}: Clean up code formatting a bit, rename some
	variables, rely more on automatic conversion.

2006-01-24  Vinzenz Feenstra <evilissimo@c-plusplus.de>
	
	* query_args.hh: Introduced struct query_args and struct
	query_args_param. Used to typesafe arguments for database::execute
	and database::fetch
	* database.cc/.hh: Adjusted database to the new fetch and execute
	argument style via operator% which is more typesafe.

2006-01-23  Nathaniel Smith  <njs@pobox.com>

	* database.cc (assert_sqlite3_ok): Improve the hint message given
	for SQLITE_ERROR's.

2006-01-23  Timothy Brownawell  <tbrownaw@gmail.com>

	* tests/t_database_check_normalized.at: update included database to
	use rosters

2006-01-23  Timothy Brownawell  <tbrownaw@gmail.com>

	New ChangeLog utilities in contrib/ .
	* contrib/ChangeLog.sh: Script that takes the date, author, and
	changelog certs from the last n revisions and prints them in standard
	ChangeLog format.
	* contrib/edit_comment_from_changelog.lua: an edit_comment hook that
	takes the initial commit message from the most recent ChangeLog entry

2006-01-23  Henry Nestler  <henry@bigfoot.de>

	* monotone.texi, monotone.1: Mode none for --ticker.

2006-01-23  Nathaniel Smith  <njs@pobox.com>

	* commands.cc (update): Hopefully improve wording of help a bit.

2006-01-21  Nathaniel Smith  <njs@pobox.com>

	* netcmd.cc (read): Expand the error message we issue on protocol
	version mismatch to be a bit more informative.

2006-01-21  Matthew Gregan  <kinetik@orcon.net.nz>

	* configure.ac: Fix up Windows and IPv6 tests after the change
	from AC_TRY_RUN to AC_TRY_COMPILE.  Also a couple of other minor
	cleanups.
	* Makefile.am: Remove win32/wcwidth.c from WIN32_PLATFORM_SOURCES.

2006-01-21  Timothy Brownawell  <tbrownaw@gmail.com>

	* tests/t_db_execute.at: Play with the files table instead of the
	revisions table, so we don't trigger the has-revisions-but-no-rosters
	check.

2006-01-21  Richard Levitte  <richard@levitte.org>

	* po/sv.po: Sort the translation guidelines a little more.

2006-01-21  Joel Rosdahl  <joel@rosdahl.net>

	* po/sv.po: Corrections in translation guidelines.

2006-01-21  Joel Rosdahl  <joel@rosdahl.net>

	* AUTHORS: Added myself as a translation contributor.
	* po/sv.po: Second round of review of Swedish translation.

2006-01-20  Richard Levitte  <richard@levitte.org>

	* po/sv.po: Added a \n at the end of a msgstr that was missing
	it.

2006-01-20  Joel Rosdahl  <joel@rosdahl.net>

	* po/sv.po: Review and suggested corrections of Swedish
	translation.

2006-01-20  Timothy Brownawell  <tbrownaw@gmail.com>

	* netsync.cc: Make our sockets non-blocking.

2006-01-20  Matt Johnston  <matt@ucc.asn.au>

	* commands.cc CMD(setup): default to current dir
	* monotone.texi: update
	* t_setup_existing_path.at: add test

2006-01-19  Emile Snyder  <emile@alumni.reed.edu>

	Add a --brief mode to the annotate command which prints more
	informative annotations rather than just the raw revision ids.

	* commands.cc (CMD(annotate)): Add --brief option to the annotate
	command and remove obsolete comment lines.
	* annotate.cc (dump): Pass in app_state to allow access to db for 
	cert lookups on revisions.  Honor new --brief
	flag by printing <short id>.. by <author> <date>: as the
	annotation rather than the raw revision id, and only printing the
	annotation for the first line of each block of lines from the same
	revision.
	(cert_string_value): Given a set of certs from a revision, a cert
	name, and some detail of what part of the value we want, find and
	return that part of the cert.
	(build_revisions_to_annotations): After we finish with the
	annotations pass, build up a mapping of revision id to annotation
	string.
	* monotone.texi: Add --brief flag and description to the annotate
	section of the command reference.

2006-01-19  Matt Johnston  <matt@ucc.asn.au>

	* work.{cc,hh}, commands.cc: add "rename src1 [src2 ...] dst/"
	syntax.
	* monotone.texi: update
	* testsuite.at, tests/t_rename_destdir: new test (is incomplete).
	* tests/t_no_rename_overwrite.at: syntax should now succeed.
	* vocab.cc: add hexenc<id> dump() instantiation.

2006-01-19  Matt Johnston  <matt@ucc.asn.au>

	* HACKING: escape the colon in the cino vim modeline option.

2006-01-19  Nathaniel Smith  <njs@pobox.com>

	* database.cc (check_format): Small cleanups to previous change.

2006-01-19  Nathaniel Smith  <njs@pobox.com>

	Fix bug reported by Henry Nestler, where 'serve' did not detect
	that the user had not run 'db rosterify'.
	* database.cc (check_rosterified): Rename to...
	(check_format): ...this.  Detect unchangesetified dbs too.
	(sql, ensure_open_for_format_changes, get_roster_id_for_revision): 
	* revision.cc (build_roster_style_revs_from_manifest_style_revs) 
	(build_changesets_from_manifest_ancestry): Adjust accordingly.
	* tests/t_check_db_format.at, testsuite.at: New test.

2005-01-18  Timothy Brownawell  <tbrownaw@gmail.com>

	* tests/t_lua_privkey.at: Remove; this tests a hook that was removed.
	* testsuite: adjust accordingly

2006-01-19  Matthew Gregan  <kinetik@orcon.net.nz>

	* keys.cc (get_passphrase): Update std::map correctly--remove
	existing cached passphrase for a given keyid, then store the new
	one using safe_insert().
	(make_signature): Fix crash when running monotone with persistent
	passphrases disallowed--remove shared_ptr that was going out of
	scope too early, and shadowed and existing shared_ptr in the
	correct scope.
	* tests/t_no_persist_phrase.at: New test to check that basic no
	persistent passphrase functionality works.
	* testsuite.at: Include new test.

2006-01-18  Timothy Brownawell  <tbrownaw@gmail.com>

	* merkle_tree.{cc,hh}: Add a locate_item() function to find the
	node and slot in a merkle_table that a given item is in.
	* refiner.cc (refiner::process_refinement_command): If they have
	a leaf and we have a subtree then if their leaf is in our subtree,
	we need to tell them.

2006-01-18  Nathaniel Smith  <njs@pobox.com>

	* configure.ac: Remove some dead comments.

2006-01-18  Nathaniel Smith  <njs@pobox.com>

	* configure.ac: s/TRY_RUN/TRY_COMPILE/ a few places, for general
	cleanliness.

2006-01-18  Richard Levitte  <richard@levitte.org>

	* po/sv.po: Better translation of "branch".  Inspired from
	subversion.

2006-01-18  Nathaniel Smith  <njs@pobox.com>

	* database.cc (begin_transaction): Turn an E() into an I().

2006-01-15  Richard Levitte  <richard@levitte.org>

	* po/sv.po: Almost all translations done.  I've left a few for
	lack of inspiration.  Someone, PLEASE REVIEW!

2006-01-15  Nathaniel Smith  <njs@pobox.com>

	* AUTHORS: Add Richard as a translator.

2006-01-15  Nathaniel Smith  <njs@pobox.com>

	* roster.cc (union_corpses): New function.
	(unify_roster_oneway, unify_rosters): Remove unused new_ids
	argument.  Add call to union_corpses.  Add big comment explaining
	what's going on.
	(test_unify_rosters_end_to_end_ids) 
	(test_unify_rosters_end_to_end_attr_corpses): Split and improve
	tests.

2006-01-15  Richard Levitte  <richard@levitte.org>

	* po/sv.po: More translations done.

2006-01-15  Richard Levitte  <richard@levitte.org>

	* LINGUAS: Change sv_SE to just sv.
	* po/sv_SE.po: Rename ...
	* po/sv.po: ... to this, as there aren't so many dialects.  Update
	with more strings to translate.

	* std_hooks.lua: xgettext whines about a missing quote, so add
	one.

2006-01-15  Nathaniel Smith  <njs@pobox.com>

	* roster.cc (test_unify_rosters_end_to_end): Add failing test for
	unify_roster's handling of attr corpses.
	
2006-01-15  Nathaniel Smith  <njs@pobox.com>

	* cert.cc (load_key_pair): 
	* keys.cc (require_password): Use accessor method, so as to
	actually compile...

2006-01-15  Matt Johnston  <matt@ucc.asn.au>

	* ui.cc: make tickers saner (203 K vs 0.2 M). 
	Print full byte counts below 1 K.

2006-01-14  Nathaniel Smith  <njs@pobox.com>

	* lua.cc (hook_get_key_pair): Remove.
	* keys.cc (require_password): Adjust accordingly.
	* cert.cc (priv_key_exists, load_key_pair): Likewise.

2006-01-14  Christof Petig <christof@petig-baender.de>

	* database.cc, database.h: binary transparent infrastructure,
	store and retrieve former base64 encoded columns as BLOBs

	* schema_migration.cc: unbase64 changed columns, change comment
	on files.data which indicates a different database format

	* schema.sql: change comment on file which indicates, that
	files.data is no longer base64 encoded

2006-01-14  Richard Levitte  <richard@levitte.org>

	* configure.ac: Make sure there's an empty xgettext.opts
	when xgettext accepts --flag.  This avoids getting an error
	message later on when cat can't find it to append to
	po/Makefile.in.

	* po/LINGUAS, po/sv_SE.po: New Swedish translation.  Needs
	reviewing at this stage.

2006-01-13  Richard Levitte  <richard@levitte.org>

	* monotone-notify.pl: Make it possible for the user to say what
	the monotone binary is called or where it is.  Adapt to revision
	output changes and to changes in the monotone UI.

2006-01-12  Nathaniel Smith  <njs@pobox.com>

	* po/Makevars (XGETTEXT_OPTIONS): This time for sure!

2006-01-13  Nathaniel Smith  <njs@pobox.com>

	* database.cc (check_rosterified): Clarify message emitted when db
	has not been rosterified.

2006-01-12  Nathaniel Smith  <njs@pobox.com>

	* po/Makevars (XGETTEXT_OPTIONS): More fiddling to make
	intltool-update happy.

2006-01-13  Bruce Stephans  <monotone@cenderis.demon.co.uk>

	* lua.cc (shared_trust_function_body): Index lua arrays
	from 1, not 0.

2006-01-12  Nathaniel Smith  <njs@pobox.com>

	* sanity.cc (dump_buffer): Add forgotten newline.

2006-01-12  Nathaniel Smith  <njs@pobox.com>

	* roster.cc (make_roster_for_merge): Add more MM()'s.

2006-01-12  Matthew Gregan  <kinetik@orcon.net.nz>

	* contrib/{color-logs.{conf,sh},monotone.el}: Changes to handle
	renaming of --no-merges.
	* app_state.{cc,hh}, commands.cc, monotone.cc, options.hh: Make
	'log' default to not displaying merges.  Rename '--no-merges'
	option to '--merges'.

2006-01-11  Nathaniel Smith  <njs@pobox.com>

	* commands.cc (diff): gettext'ify the "no changes" tag.

2006-01-11  Richard Levitte  <richard@levitte.org>

	* Makefile.am: Add contrib/usher as an extra program.  This works
	as a reminder that this program exists, and provides supported
	ways to build it.

	* contrib/usher.cc: Add a -m switch, to be able to specify the
	name or complete path of/to the monotone binary, in case there
	are several floating around on the system.

2006-01-11  Matt Johnston  <matt@ucc.asn.au>

	* Makefile.am: pch.hh should be included

2006-01-11  Nathaniel Smith  <njs@pobox.com>

	* sanity.hh (struct i18n_format): Make internationalized format
	strings and non-internationalized format strings type-distinct.
	(This hopefully sets up for fixing some of the charset mess later
	down the road.)
	(FL): New macro; like F but without the i18n glue.
	Use FL with L, and F/FP with everything else.
	* *.hh, *.cc: Adjust existing F/L/etc. usage accordingly.

2006-01-11  Nathaniel Smith  <njs@pobox.com>

	* HACKING: Add section listing all the single-character macros.

2006-01-11  Nathaniel Smith  <njs@pobox.com>

	* database.cc (fetch): Don't log all SQL unless requested by
	user.

2006-01-11  Nathaniel Smith  <njs@pobox.com>

	* po/Makevars (XGETTEXT_OPTIONS):
	* configure.ac: Tweak xgettext configuration to make intltool
	happier.

2006-01-11  Nathaniel Smith  <njs@pobox.com>

	* netsync.cc (process_confirm_cmd): Remove.

2006-01-11  Matthew Gregan  <kinetik@orcon.net.nz>

	* platform.hh, win32/wcwidth.c: Remove local wcswidth
	implementation--it's no longer needed.

2006-01-10  Derek Scherger  <derek@echologic.com>

	* tests/t_revert_unchanged.at: new test to check that reverting
	nothing but unchanged files doesn't end up with an empty
	restriction and revert everything
	* testsuite.at: call it

2006-01-10  Nathaniel Smith  <njs@pobox.com>

	* packet.cc (packet_roundabout_test): Test rdata packets too.

2006-01-10  Nathaniel Smith  <njs@pobox.com>

	* netsync.cc (session): 
	* commands.cc (read): Adjust to match previous change.

2006-01-10  Nathaniel Smith  <njs@pobox.com>

	* packet.{hh,cc} (struct packet_db_writer): Remove old guard
	against accidentally ingesting public keys -- this has not been
	useful for some years.

2006-01-10  Nathaniel Smith  <njs@pobox.com>

	* diff_patch.hh (struct content_merger): Oops, forgot to remove
	the merge2 prototype.

2006-01-10  Nathaniel Smith  <njs@pobox.com>

	* std_hooks.lua: 
	* lua.cc (hook_merge2): 
	* diff_patch.cc (try_to_merge_files): Remove merge2 code, since we
	no longer do merge2's.  (We can always revive it if we add suture
	support.)

2006-01-10  Nathaniel Smith  <njs@pobox.com>

	* packet.cc (consume_file_delta): Remove unused 4-argument form.

2006-01-10  Nathaniel Smith  <njs@pobox.com>

	* lua.{cc,hh} (hook_resolve_file_conflict)
	(hook_resolve_dir_conflict): Remove dead code.

2006-01-10  Nathaniel Smith  <njs@pobox.com>

	* tests/t_selectors_b_h.at, testsuite.at: New test.

2006-01-10  Nathaniel Smith  <njs@pobox.com>

	* database.cc (manifest_cert_exists, put_manifest_cert): 
	(get_manifest_cert, get_manifest_certs): Remove unused methods.

2006-01-10  Nathaniel Smith  <njs@pobox.com>

	* database.cc (put_reverse_version, put_file_reverse_version):
	Whoops, missed some dead code.

2006-01-10  Nathaniel Smith  <njs@pobox.com>

	* revision.cc (build_roster_style_revs_from_manifest_style_revs):
	Remove unused variable; silence gcc warning.

2006-01-10  Nathaniel Smith  <njs@pobox.com>

	* packet.cc (consume_file_reverse_delta) 
	(struct feed_packet_consumer): Remove support for nonexistent
	"frdelta" packet type.
	* database.{hh,cc} (put_reverse_version)
	(put_file_reverse_version): Remove unused methods.
	* key_store.cc (struct keyreader): Remove obsolete methods.

2006-01-10  Nathaniel Smith  <njs@pobox.com>

	* database.cc (set_filename): Simplify slightly.
	(delta_exists): Remove unused 3-argument version.

2006-01-10  Nathaniel Smith  <njs@pobox.com>

	* commands.cc (reindex): Remove.
	* database.cc (database::rehash): Likewise.

2006-01-10  Nathaniel Smith  <njs@pobox.com>

	* change_set.{cc,hh}: Remove.

2006-01-10  Nathaniel Smith  <njs@pobox.com>

	* contrib/ciabot_monotone.py (Monotone.get_revision): Update to
	use 'automate get_revision' instead of 'cat revision'.

2006-01-10  Richard Levitte  <richard@levitte.org>

	* lua.cc (monotone_parse_basic_io_for_lua): Don't trust the
	returned value from lua_tostring() to stick around.  Instead, copy
	it into a regular std::string.
	* std_hooks.lua (get_netsync_read_permissions,
	get_netsync_write_permissions): Make sure to properly close the
	permission files.

2006-01-09  Richard Levitte  <richard@levitte.org>

	* contrib/usher.cc, monotone.1, monotone.cc, po/fr.po, po/ja.po,
	po/pt_BR.po, testsuite.at: Change the default port from 5253 to
	4691 (assigned to us by IANA).

2006-01-07  Patrick Mauritz  <oxygene@studentenbude.ath.cx>

	* schema_migration.cc: add safe-guard against passing a null pointer
	into string handling. (necessary with sun studio)

2006-01-05  Derek Scherger  <derek@echologic.com>

	* app_state.{cc,hh} (set_restriction): remove "respect_ignore"
	flag and don't complain about ignored files
	* commands.cc (status, list, diff): allow --exclude option for
	restrictions
	* restrictions.hh: add a comment about restricted command
	consistency
	* tests/t_restricted_commands_consistent.at: new test to give that
	bark some bite
	* testsuite.at: call it
	
2005-12-29  Nathaniel Smith  <njs@pobox.com>

	* NEWS: Write up for 0.25.

2005-12-29  Matthew Gregan  <kinetik@orcon.net.nz>

	* sqlite/{pager.c,sqlite3.h}: Upgrade to SQLite 3.2.8.

2005-12-29  Nathaniel Smith  <njs@pobox.com>

	* NEWS: Notes on what to write up for 0.25.
	* win32/monotone.iss, monotone.spec, debian/changelog:
	* configure.ac, UPGRADE: Bump.

2005-12-26  Matt Johnston  <matt@ucc.asn.au>

	* commands.cc (CMD(revert)): revert with no args prints usage,
	mention "." for entire working copy.

2005-12-21  Matt Johnston  <matt@ucc.asn.au>

	* commands.cc (dump_difs, CMD(log)): only print --diffs for the file
	of interest.

2005-12-21  Matthew Gregan  <kinetik@orcon.net.nz>

	* botan/es_capi.{cpp,h}: Windows compile fixes for Botan 1.4.10.

2005-12-21  Matt Johnston  <matt@ucc.asn.au>

	* upgrade to Botan 1.4.10

2005-12-20  Daniel Carosone  <dan@geek.com.au>

	* monotone.texi: Rearrange the description of monotone serve into
	two sections; the first one describing basic steps necessary to
	get Jim and the reader through to the next sections, and a later
	more advanced section that discusses some of the subleties and
	choices and moves them on to running a dedicated server.  Other
	small tweaks in nearby sections while here.

2005-12-18  graydon hoare  <graydon@pobox.com>

	* AUTHORS: Add Roland.

2005-12-17  Roland McGrath  <roland@redhat.com>

	* work.hh (struct file_itemizer): Remove extraneous qualifier on
	visit_file declaration.
	* app_state.hh (class app_state): Remove extraneous qualifier on
	set_restriction declaration.

2005-12-14  Matthew Gregan  <kinetik@orcon.net.nz>

	* win32/fs.cc: Handle the fact that the MoveFileEx symbol might
	exist in kernel32.dll even though it doesn't actually work.  It
	turns out that Win9x implements a bunch of NT-only symbols as
	stubs that return ERROR_CALL_NOT_IMPLEMENTED, so it's not
	sufficient to detect feature availability by doing symbol lookups
	at runtime.  Also add a missing parameter to the final error
	message.  Fixes #15063.

2005-12-13  Derek Scherger  <derek@echologic.com>

	* commands.cc (update): remove \n from F() string
	(revert): display "reverting..." messages similar to update
	* tests/t_revert.at: allow output from revert

2005-12-13  Matthew Gregan  <kinetik@orcon.net.nz>

	* testsuite.at: Use SIGTERM rather than SIGSEGV to close down
	monotone servers.
	* HACKING, tests/README: Remove references to use of SEGV for
	terminating monotone servers.

2005-12-13  Timothy Brownawell  <tbrownaw@gmail.com>

	* constants.cc: New netsync is incompatible, bump protocol version.
	* constants.hh: Change default port to the one IANA assigned us.

2005-12-10  Timothy Brownawell  <tbrownaw@gmail.com>

	* roster.cc (make_roster_for_merge): unshadow the node_id_source
	argument. Resolve usages to the argument or the local by educated guess.

2005-12-10  Timothy Brownawell  <tbrownaw@gmail.com>

	* paths.{cc,hh}: operator<() for split_path's

2005-12-10  Timothy Brownawell  <tbrownaw@gmail.com>

	* sanity.{cc,hh}: Fix musing dumps so that the header line always gets
	printed, even if printing the body throws an exception.
	* database.cc, packet,cc, revision.cc: sprinkle MMs
	* cset.cc: sanity check print_cset to match parse_cset

2005-12-08  Matthew Gregan  <kinetik@orcon.net.nz>

	* po/pt_BR.po: Add missing newline.
	* AUTHORS: Add Alex Queiroz to list of translators.

2005-12-08  Alex Queiroz  <asandroq@gmail.com>

	* po/pt_BR.po: Beginnings of the Brazilian Portuguese translation.
	* po/LINGUAS: Add it.

2005-12-06  Timothy Brownawell  <tbrownaw@gmail.com>

	* packet.cc (packet stream reading): Fix handling of privkey packets.
	It would convert pubkey+privkey to keypair, but not change the private
	key to the new encryption type. Now uses migrate_private_key to
	convert privkey->keypair. Reading privkey packets from stdin only works
	if the get_passphrase hook is defined for that key.
	Fix packet_roundabout_test; the send+receive part was using an empty
	stream, rather than the packet sequence generated in the first part.
	* packet.hh, commands.cc, key_store.cc: read_packets now takes an
	app_state argument.
	* tests/t_dropkey_2.at: use genkey instead of reading packets
	* tests/t_read_privkey.at: check that reading a privkey packet works
	* testsuite.at: add read_privkey test

2005-12-06  Matthew Gregan  <kinetik@orcon.net.nz>

	* ui.cc (write_ticks): Move CR out of tickline2; output it where
	required instead.  Fixes brokeness of 'count' ticker on Win32 (and
	perhaps elsewhere) that was causing each line redraw to be written
	on a new line.
	* contrib/usher.cc (fork_server): Avoid getting stuck in an
	infinte loop attempting to read() from a stream that has
	reached EOF before we've read anything from it.  This can occur if
	the fork()+exec() of an usher managed monotone server fails.
	* ui.cc (write_ticks): Don't call display_width() repeatedly for
	the same string--get the result once and reuse it where necessary.
	* netxx/sockopt.cxx, netxx/sockopt.h (set_ipv6_listen_for_v6_only):
	New member function to set the IPV6_V6ONLY flag on a socket.
	* netxx/serverbase.cxx (bind_to): Call set_ipv6_listen_for_v6_only
	on IPv6 sockets.
	* app_state.cc (allow_working_copy): Use keydir path from
	MT/options if set.

2005-12-05  Matthew Gregan  <kinetik@orcon.net.nz>

	* tests/t_database_sig_cleanup.at: Mark this as NOT_ON_WIN32; as
	per the MSDN link I've added to the test, we can't handle
	SIGINT/SIGTERM gracefully on Windows.

2005-12-04  Nathaniel Smith  <njs@pobox.com>

	* paths.cc (file_path): MM() the path we're validating.

2005-12-04  Nathaniel Smith  <njs@pobox.com>

	* schema_migration.cc: Modernize error checking a bit.  (Use E()
	and I() instead of throwing runtime_errors.)

2005-12-03  Nathaniel Smith  <njs@pobox.com>

	* sanity.cc (dump_buffer): If we dumped debug info, write out a
	note asking that it be included in bug reports.

2005-12-03  Nathaniel Smith  <njs@pobox.com>

	* schema_migration.cc (logged_sqlite3_exec): New function.
	Use everywhere in this file.  Enables logging of migration
	commands for debugging purposes.

2005-12-03  Nathaniel Smith  <njs@pobox.com>

	* tests/t_mixed_case_pwd.at, testsuite.at: New test.

2005-12-02  Matthew Gregan  <kinetik@orcon.net.nz>

	* Makefile.am: Make Win32 build link against shfolder.lib to get
	SHGetFolderPathA on older Windows platforms (we had previously
	been relying on it to be available in shell32.lib) .
	* packet.cc (feed_packet_consumer::feed_packet_consumer,
	extract_packets): Move duplicated sets of regexs for key IDs,
	certs, etc. into constants.cc.
	* constants.{cc,hh}: Add regex strings extracted from packet.cc.  Also
	fix the key ID regex to accept a few characters we allowed in
	legal_key_name_bytes already.
	* tests/t_genkey.at: Test good and bad keys with all characters we
	allow in the user portion of a key id.

2005-12-01  Matthew Gregan  <kinetik@orcon.net.nz>

	* database.cc: Revert last change; db version and db migrate need
	to be able to open databases with old schema versions.  Calling
	sql() directly broke this.  Moved a db existence check scattered
	through the code into db_check_exists(), and added calls to this
	into ::version and ::migrate.
	* database.cc (database::version, database::migrate): Improve
	error handling where user has supplied the path to a non-existant
	database file.  Submitted by Neil Conway.
	* win32/fs.cc (rename_clobberingly_impl): Improve error handling
	around LoadLibrary call.
	* lua/{lvm.c,lgc.c,lapi.c}: Lua post-5.0.2 bugfixes from
	http://www.lua.org/bugs.html.  Submitted by Alex Queiroz.

2005-11-29  Matt Johnston  <matt@ucc.asn.au>

	* Makefile.am: add PCH_FLAGS only when compiling monotone and
	unit_tests objects, not for libs.
	* pch.hh: define __STDC_CONSTANT_MACROS as required for UINT32_C.

2005-11-28  Nathaniel Smith  <njs@pobox.com>

	* txt2c.cc (main): Work correctly even on empty files.

2005-11-28  Nathaniel Smith  <njs@pobox.com>

	* schema_migration.cc: Provide more feedback while 'db migrate' is
	running.

2005-11-28  Matthew Gregan  <kinetik@orcon.net.nz>

	* HACKING: Make a note of the fact that we kill 'monotone serve'
	processes with a SIGSEGV.
	* tests/README: Minor cleanup, mention SIGSEGV thing here too.

2005-11-27  Nathaniel Smith  <njs@pobox.com>

	* std_hooks.lua: Make regexp matching error slightly more
	user-friendly.

2005-11-27  Nathaniel Smith  <njs@pobox.com>

	* commands.cc (diff): Remove OPT_BRANCH from diff's options.

2005-11-27  Julio M. Merino Vidal  <jmmv@NetBSD.org>

	* configure.ac: Do not use test's == operator because it is not
	compatible with many implementations; use = instead.

2005-11-27  Julio M. Merino Vidal  <jmmv@NetBSD.org>

	* configure.ac, ui.cc: Windows does have sync_with_iostream; the
	problem is that it does not behave correctly on some MinGW versions.
	Properly detect this condition.  Thanks to Matthew Gregan for the
	explanation.

2005-11-27  Matthew Gregan  <kinetik@orcon.net.nz>

	* netxx/address.cxx (parse_uri): Reset URI parser state after
	checking for IPv6 address.

2005-11-27  Matthew Gregan  <kinetik@orcon.net.nz>

	* tests/t_netsync_largish_file.at: Move LARGISH_FILE_CREATE
	definition from here...
	* testsuite.at: ...to here.
	* tests/t_dump_load.at: Use LARGISH_FILE_CREATE to create a 1MB
	file so that the db dump output is larger than a few kB.  This is
	needed to catch the iostreams-returning-EOF-early bogosity under
	MinGW when sync_with_stdio(false) has been called on the iostream.

2005-11-27  Nathaniel Smith  <njs@pobox.com>

	* monotone.cc: Include "i18n.h" instead of "libintl.h" directly,
	to theoretically play better with autoconf stuff.

2005-11-27  Julio M. Merino Vidal  <jmmv@NetBSD.org>

	* tests/t_automate_stdio.at: Don't expect perl to be in /usr/bin;
	this assumption doesn't hold breaks on several systems (such as
	NetBSD).

2005-11-27  Julio M. Merino Vidal  <jmmv@NetBSD.org>

	* tests/t_checkout_options.at: Use the [] operator instead of {} in
	a shell pattern so that it works with interpreters other than bash
	(e.g., NetBSD's sh).

2005-11-27  Julio M. Merino Vidal  <jmmv@NetBSD.org>

	* testsuite.at, tests/t_empty_env.at, tests/t_i18n_file.at,
	tests/t_netsync_sigpipe.at, tests/t_update_1.at, tests/t_update_2.at:
	Do not use test's == operator because it is not portable; use =
	instead.

2005-11-27  Matt Johnston  <matt@ucc.asn.au>

	* Makefile.am, configure.ac, pch.hh: add --enable-pch configure
	flag to enable precompiled boost headers. Based on LyX automake/autoconf
	rules, Zbynek Winkler suggested that just boost headers would be
	beneficial.

2005-11-27  Julio M. Merino Vidal  <jmmv@NetBSD.org>

	* app_state.cc: No need to include headers for chdir() any more.
	This function was replaced by change_current_working_dir.
	* monotone.cc: Unconditionally include libintl.h as this file uses
	gettext functions.
	* configure.ac, rcs_import.cc: Check for strptime(3) and use the
	check results instead of assuming that only Windows lacks this
	function.
	* configure.ac, ui.cc: Check whether C++ streams support the
	sync_with_stdio method and use the check results instead of assuming
	that only Windows lacks this function.

	Addresses part of bug #12086.

2005-11-27  Julio M. Merino Vidal  <jmmv@NetBSD.org>

	* app_state.cc: Correctly detect when MT/options does not have a
	database property instead of printing the cryptic message "misuse:
	invalid path ''".

2005-11-27  Grahame Bowland  <grahame@angrygoats.net>

	* configure.ac: expose --enable-ipv6 in config.h
	* monotone.cc (cpp_main): parse IPv6 addresses correctly 
	in --bind arguments
	* netsync.cc (call_server,serve_connections): if USE_IPV6 defined, 
	create netxx Address instances with ipv6 enabled.
	* netxx/address.cxx (parse_uri): parse IPv6 addresses as hostnames
	* closes bug #14446

2005-11-27  Grahame Bowland  <grahame@angrygoats.net>

	* automate.cc (automate_stdio_read): remove check for EINTR
	that was breaking win32 build.

2005-11-27  Grahame Bowland  <grahame@angrygoats.net>

	* automate.cc (automate_certs,automate_keys): use non-exclusive 
	transaction guard
	* commands.cc (ls_certs,ls_keys,cat): use non-exclusive 
	transaction guard
	* database.cc (begin_transaction): used BEGIN DEFERRED (only attempt 
	exclusive lock once a write is attempted on DB) when not exclusive
	(transaction_guard::transaction_guard): new argument exclusive indicating 
	whether an immediate exclusive lock is requested, defaults to true
	* database.hh: update prototype for transaction_guard

2005-11-26  Nathaniel Smith  <njs@pobox.com>

	* NEWS: Fill in date for 0.24 release.

2005-11-26  Nathaniel Smith  <njs@pobox.com>

	* UPGRADE: Add note about serve changing syntax.

2005-11-26  Nathaniel Smith  <njs@pobox.com>

	* UPGRADE: Update for 0.24.
	* configure.ac, win32/monotone.iss, monotone.spec:
	* debian/changelog: Bump version number.

2005-11-26  Nathaniel Smith  <njs@pobox.com>

	* ChangeLog: fixup after merge.

2005-11-27  Daniel Carosone  <dan@geek.com.au>

	* monotone.texi, std_hooks.lua: sync hook definitions with
	std_hooks.lua, and group the descriptions into @subsections,
	reordering a few items accordingly.

2005-11-26  Nathaniel Smith  <njs@pobox.com>

	* Makefile.am: Remove botan/{omac,fips_rng}.h.

2005-11-26  Julio M. Merino Vidal  <jmmv@NetBSD.org>

	* AUTHORS, ChangeLog: Update my email address; I don't read the
	other one any more and the new one represents better my limited
	involvement in Monotone.

2005-11-26  Julio M. Merino Vidal  <jmmv@NetBSD.org>

	* configure.ac, Makefile.am, po/Makevars: Avoid using xgettext's
	--flag option on versions that do not support it.

2005-11-26  Grahame Bowland  <grahame@angrygoats.net>

	* automate.cc (automate_stdio) add wrapper function to read()
	so that loops will not wind backwards possibly overrunning buffers
	if an error occurs. Hopefully fixes some of the strange edge cases
	seen using automate. (Closes #15062 in bug tracker)

2005-11-26  Matthew Gregan  <kinetik@orcon.net.nz>

	* botan/mem_pool.cpp (Pooling_Allocator::allocate): Botan's
	Pooling_Allocator assumes that Buffers stored in free_list are
	sorted, and uses std::inplace_merge() in deallocate() to ensure
	the recently freed Buffer is positioned in free_list
	appropriately.  This same check was not being performed when a
	Buffer was added to free_list in allocate() (it's not safe to
	assume that the address of a newly allocated Buffer will always be
	greated than existing Buffers).

2005-11-25  graydon hoare  <graydon@pobox.com>

	* database.cc (get_version): Another important fix: make sure to
	cancel overlapping paths, to avoid exponential memory requirement
	in deep, heavily-forked-and-merged storage paths.

2005-11-25  graydon hoare  <graydon@pobox.com>

	* database.cc (get_version): Another important fix: make sure to
	cancel overlapping paths, to avoid exponential memory requirement
	in deep, heavily-forked-and-merged storage paths.

2005-11-25  graydon hoare  <graydon@pobox.com>

	* database.cc (get_version): Crucial fix! Rewrite the
	delta-reconstruction algorithm to work with a DAG storage topology,
	rather than assuming an inverted tree. Counterpart to the
	delta-storage optimization made by Timothy Brownawell on
	2005-11-05.

2005-11-23  Matt Johnston  <matt@ucc.asn.au>

	* botan/*: import of Botan 1.4.9

2005-11-23  Grahame Bowland  <grahame@angrygoats.net>

	* automate.cc (automate_stdio): Fix partial reads cloberring 
	start of buffer.

2005-11-22  Matthew Gregan  <kinetik@orcon.net.nz>

	* database.cc (database::dump): Don't include SQLite internal
	tables in the dump.
	* tests/t_dump_load.at (database dump/load): Run a db analyze
	before dumping the db--catches cases where we dump internal db
	tables that we can't reload.

2005-11-21  Henry Nestler  <Henry@BigFoot.de>

	* contrib/mtbrowse.sh: Version 0.1.13
	Handle authors without '@'.  Minor box sizing.
	Get Version of monotone before starts anything.
	DEPTH_LAST detects for version >0.19, no save to config.
	'cat revision' replaced with 'automate get_revision'.
	ANCESTORS "M" changed to "A". Default "L" (monotone log --brief).
	Warn user about misconfigurations. Temp files without tailing dot.
	New option: Sort by Date/Time, up or down.
	Fix: Parents of merge, if certs list from cache (ncolor).

2005-11-21  Matthew Gregan  <kinetik@orcon.net.nz>

	* NEWS: Minor spelling tweaks.
	* platform.hh: Add get_default_confdir().
	* app_state.cc (app_state::app_state): Call get_default_confdir()
	to initialize confdir.
	* unix/fs.cc (get_default_confdir): Use the home directory as the
	base of the default configuration dir.
	* win32/fs.cc (get_default_confdir): Use either %APPDATA% or the
	result of querying SHGetFolderPath() for CISDL_APPDATA as the base
	of the default configuration dir.
	(get_homedir): More consistent method for deciding what the user's
	home directory is.  Behaviour based on the documentation for Qt's
	QDir::home().

2005-11-21  Nathaniel Smith  <njs@pobox.com>

	* NEWS: Initial draft of 0.24 release notes.

2005-11-14  Benoît Dejean  <benoit@placenet.org>

	* po/fr.po: Updated French translation.
	* netsync.cc: Removed many i18n strings.

2005-11-14  Nathaniel Smith  <njs@pobox.com>

	* monotone.texi (Historical records): Clarify wording, based on
	feedback from Daniel Phillips.

2005-11-13  Nathaniel Smith  <njs@pobox.com>

	* monotone.texi (Automation): Document sort order for 'automate
	select'.

2005-11-10  Richard Levitte  <richard@levitte.org>

	* monotone.texi (Hooks): Small correction so the text matches the
	example.

2005-11-10  Timothy Brownawell  <tbrownaw@gmail.com>

	* lua.cc, std_hooks.lua, monotone.texi: basic_io parser for lua is
	now called parse_basic_io

2005-11-10  Timothy Brownawell  <tbrownaw@gmail.com>

	* monotone.texi: document parse_basicio in the
	"Additional Lua Functions" section

2005-11-10  Timothy Brownawell  <tbrownaw@gmail.com>

	* testsuite.at: Several MINHOOKS_* macros that use the standard hooks
	and only load predefined hooks about passphrase and rng.
	* tests/t_netsync_permissions, tests/t_netsync_read_permissions: use
	the standard permission hooks and define {read,write}-permissions files.
	Check both the permissions mechanism and the standard hooks at once.

2005-11-10  Timothy Brownawell  <tbrownaw@gmail.com>

	* monotone.texi: update example project with latest read-permissions
	format. Mention comment lines in the description in the hooks section

2005-11-08  Timothy Brownawell  <tbrownaw@gmail.com>

	Make a basic_io parser available to Lua.
	* lua.cc: new function, monotone_parse_basicio_for_lua
	* std_hooks.lua: use it in get_netsync_read_permitted

2005-11-05  Timothy Brownawell  <tbrownaw@gmail.com>

	Make sure that all new revisions added to the db deltify as much as
	possible.
	* commands.cc, diff_patch.cc: deltify both sides when doing a merge
	* database.{cc,hh}: new function, database::deltify_revision()
	call it from put_revision, so all new revisions will be deltified

2005-10-30  Nathaniel Smith  <njs@pobox.com>

	* std_hooks.lua (edit_comment): Insert a blank line if there is no
	user log message, so the user doesn't have to.

2005-10-25  Emile Snyder  <emile@alumni.reed.edu>

	Fix bug reported on mailing list by Wim Oudshoorn and Tom Koelman
	where 'disapprove REV' inappropriately uses your working copy
	branch for the disapproved revision.
	* app_state.{cc,hh} (set_is_explicit_option, is_explicit_option):
	New methods to determine if a given option value was set via
	command line flag or not.
	* cert.cc (guess_branch): Only accept explicit --branch values in
	preference to the branch the given revision lives on.
	* commands.cc (CMD(commit)): Explicitly use app.branch_name() if
	it exists before calling guess_branch, so pick up MT/options
	setting.
	* monotone.cc (cpp_main): Set the explicit_option_map entries for
	select command line flag processing.
	
2005-10-26  Matt Johnston  <matt@ucc.asn.au>

	* INSTALL: mention that zlib is required
	* debian/control: monotone doesn't work over plain network protocols

2005-10-25  Timothy Brownawell  <tbrownaw@gmail.com>

	* lua.cc: make the globish matcher available to lua
	* std_hooks.lua: new (better) format for read-permissions
	* monotone.texi: update documentation

2005-10-24  Benoît Dejean  <benoit@placenet.org>

	* commands.cc: Merged 2 i18n strings.

2005-10-23  Timothy Brownawell  <tbrownaw@gmail.com>

	* std_hooks.lua: new default get_netsync_*_permitted hooks, which
	read permissions setting from $confdir/{read,write}-permissions
	* monotone.texi: document the new default hooks

2005-10-23  Timothy Brownawell  <tbrownaw@gmail.com>

	* contrib/usher.cc: new option "-p <pidfile>", catch SIGTERM and SIGINT
	and exit cleanly

2005-10-22  Timothy Brownawell  <tbrownaw@gmail.com>

	* constants.cc: increase log_line_sz so that the new unified
	"SERVER IDENTIFICATION HAS CHANGED" message doesn't get truncated.
	It used to be multiple print statements but was merged into one,
	apparently to help with translation.

2005-10-22  Timothy Brownawell  <tbrownaw@gmail.com>

	* contrib/usher.cc: Support friendly shutdown (no new connections, but
	don't kill existing ones) of local servers and the usher as a whole.
	Simple admin interface to start/stop or get the status of individual
	servers or the whole usher (listens for connections on a separate
	port, only enabled if specified on the command line).

2005-10-22  Richard Levitte  <richard@levitte.org>

	* tests/t_database_sig_cleanup.at: Two more sleeps that I forgot.

2005-10-20  Nathaniel Smith  <njs@pobox.com>

	* cert.hh (find_common_ancestor): Remove dead declaration.
	* database.cc (check_schema): Improve schema mismatch error
	message.

2005-10-20  Richard Levitte  <richard@levitte.org>

	* tests/t_database_sig_cleanup.at: Sleep for a couple of seconds,
	so monotone has a chance to clean up and die properly, even on a
	slower machine.

2005-10-19  Nathaniel Smith  <njs@pobox.com>

	* tests/t_update_switch_branch.at, testsuite.at: New test.

2005-10-19  Nathaniel Smith  <njs@pobox.com>

	* commands.cc (update): Make branch sticky even if update target
	== current rid.

2005-10-19  Matt Johnston  <matt@ucc.asn.au>

	* main.cc, database.{cc,hh}: SIGINT and SIGTERM handlers
	exit gracefully, and try to ROLLBACK+close any databases to clean up
	.db-journal files. Added new database::close() method to be used
	rather than sqlite_close() directly
	* monotone.{cc,hh}, sanity.{cc.hh}: move clean_shutdown flag to
	global_sanity
	* tests/t_database_sig_cleanup.at: test it
	* keys.cc: don't L() private key

2005-10-19  Matthew A. Nicholson  <matt@matt-land.com>

	* std_hooks.lua: Minor correction to vim warning during 3-way merge.

2005-10-18  Timothy Brownawell  <tbrownaw@gmail.com>

	* contrib/usher.cc: Update comment about client versions

2005-10-18  Timothy Brownawell  <tbrownaw@gmail.com>

	* netsync.cc netcmd.{cc,hh}: usher_reply_cmd now has both who we
	connected to *and* what pattern we asked for
	* contrib/usher.cc: new file format, allow to key servers on either
	hostname or pattern, hostname checked first
	reload config file on SIGHUP

2005-10-18  Timothy Brownawell  <tbrownaw@gmail.com>

	* netsync.cc (session::process_usher_cmd): reply with who we connected
	to (hostname or hostname:port), not what pattern we asked for.
	* contrib/usher.cc: Update comment.

2005-10-18  Timothy Brownawell  <tbrownaw@gmail.com>

	* contrib/usher.cc: support dynamic local servers
	These are started when a client attempts to connect, and killed at
	a set time interval after the last client has disconnected.

2005-10-15  Nathaniel Smith  <njs@pobox.com>

	* manifest.cc (build_restricted_manifest_map): Mention the new
	--missing option in the missing files error message hint.

2005-10-17  Timothy Brownawell  <tbrownaw@gmail.com>

	* commands.cc (serve): check that the db is valid before beginning
	service (would previously not know until someone connected)
	* netsync.cc (serve_connections): don't say "beginning service" until
	after opening the socket.

2005-10-16  Timothy Brownawell  <tbrownaw@gmail.com>

	* app_state.{cc,hh}, key_store.cc: change how the keystore directory
	is initialized; was using app.confdir before it was ready

2005-10-16  Timothy Brownawell  <tbrownaw@gmail.com>

	Make the configuration directory configurable and available to lua
	* lua.cc: export new function to lua, "get_confdir"
	* app_state.{cc,hh} monotone.cc options.hh: new option --confdir,
	make the configuration directory something other than ~/.monotone
	* lua.{cc,hh}: make the app_state availabe to lua callbacks
	* key_store.cc: use get_confdir instead of hardcoded
	* lua.cc: use get_confdir instead of hardcoded
	* tests/t_config_confdir.at: test --confdir and lua get_confdir
	* testsuite.at: add it

2005-10-16  Timothy Brownawell  <tbrownaw@gmail.com>

	Teach client to optionally push unused keys; new pubkeys can now be
	given to a server without restarting it.
	* app_state.{cc,hh}, monotone.cc, options.hh:
	new command-specific-option --key-to-push=<key> , used to sync/push
	a key that hasn't signed anything
	* netsync.cc: make it work
	* commands.cc: push and sync take it
	* tests/t_netsync_pubkey.at: test it

2005-10-16  Matthew Gregan  <kinetik@orcon.net.nz>

	* configure.ac: Don't add boost_unit_test_framework to global
	LIBS, we will link against it directly when needed.
	* Makefile.am: Only allow unit_tests to be built if
	boost_unit_test_framework was available at configure time.

2005-10-15  Matthew Gregan  <kinetik@orcon.net.nz>

	* configure.ac: Use boost_filesystem as the library to test for
	when trying to guess a suitable BOOST_SUFFIX.  Make a missing
	boost_unit_test_framework library a non-fatal error.

2005-10-14  Emile Snyder  <emile@alumni.reed.edu>

	* commands.cc: Fix breakage I introduced with the --unknown flag.
	Rename find_unknown to find_unknown_and_ignored, since that's what
	it's actually doing.  Likewise ls_unknown ->
	ls_unknown_or_ignored, and use find_unknown_and_ignored correctly.
	Fixes t_mt_ignore.at failures.
	
2005-10-14  Nathaniel Smith  <njs@pobox.com>

	* key_store.{cc,hh} (get_key_dir): New method.
	* schema_migration.cc (migrate_client_to_external_privkeys): Tell
	user that we're moving their keys.
	* commands.cc (genkey): Refer to keystore by the directory, not as
	"keystore".
	(ls_keys): Likewise.

2005-10-14  Timothy Brownawell  <tbrownaw@gmail.com>

	Add .mt-ignore, ignore most generated files, except for the *m4 files.

2005-10-14  Emile Snyder <emile@alumni.reed.edu>

	* app_state.{cc,hh}: new 'unknown' class member for --unknown flag.
	* commands.cc (CMD(add), ls_unknown, find_unknown): use new
	--unknown flag to add any files in the working copy that monotone
	doesn't know about (and isn't ignoring).
	* monotone.cc (coptions, cpp_main): add the --unknown flag handling.
	* options.hh: add OPT_UNKNOWN.
	* monotone.texi: document it.
	* tests/t_add.at: test it.
	
2005-10-14  Emile Snyder <emile@alumni.reed.edu>

	* database.cc (complete): enhance h: and b: to mean "current
	branch" (as defined by your working copy) when given empty.
	* monotone.texi: document it.
	
2005-10-14  Matthew Gregan  <kinetik@orcon.net.nz>

	* database.cc: Exclusively lock the database when performing a 'db
	dump'.
	* schema_migration.cc: Run an analyze at the end of a database
	migration to help out the SQLite query optimizer.  Also change
	schema id calculation to match 'sqlite_stat%' rather than the
	specific table 'sqlite_stat1'--the SQLite docs suggest that more
	tables will be created in the future.

2005-10-14  Matthew Gregan  <kinetik@orcon.net.nz>

	* database.cc, schema.sql, schema_migration.cc: Use SQLite 3's
	exclusive locking whereever we start a new transaction; allows
	monotone to report database locking errors earlier if a second
	monotone process attempts to perform database operations.

2005-10-14  Matthew Gregan  <kinetik@orcon.net.nz>

	* commands.cc (message_width): Refactor into display_width() and
	remove message_width().
	* transforms.{cc,hh} (display_width): Rename length() to
	display_width() and use the code from message_width().
	* ui.cc, commands.cc: Change calls to length() to display_width().
	* netsync.cc: Remove length() calls, test for string emptiness
	instead.

2005-10-13  Emile Snyder <emile@alumni.reed.edu>

	* commands.cc (CMD(revert)): use --missing for revert a'la drop.
	* monotone.texi: document it.
	* tests/t_revert_restrict.at: test it.
	
2005-10-13  Emile Snyder <emile@alumni.reed.edu>

	* app_state.{cc,hh}: new missing class member for --missing flag.
	* commands.cc (CMD(drop), ls_missing, find_missing): use new
	--missing flag to drop any files already deleted in the working copy.
	* monotone.cc (coptions, cpp_main): add the --missing flag handling.
	* options.hh: add OPT_MISSING.
	* monotone.texi: document it.
	* tests/t_drop_missing.at: test it.
	
2005-10-13  Emile Snyder <emile@alumni.reed.edu>

	* database.cc (complete): implementation for h:branch selector to
	find heads of a branch.
	* selectors.{cc,hh}: add sel_head with selector character 'h'.
	* monotone.texi: document it.
	
2005-10-12  Nathaniel Smith  <njs@pobox.com>

	* revision.hh: Oops, missed a bit.

2005-10-12  Nathaniel Smith  <njs@pobox.com>

	* revision.cc (add_node_for_old_revision): Rename to...
	(add_node_for_oldstyle_revision): ...this.
	(build_changesets_from_existing_revs): Rename to...
	(build_roster_style_revs_from_manifest_style_revs): ...this.
	* commands.cc (db): Rename "rebuild" to "rosterify".

2005-10-08  Nathaniel Smith  <njs@pobox.com>

	* revision.cc (analyze_manifest_changes): Remove.

2005-10-08  Nathaniel Smith  <njs@pobox.com>

	* revision.cc (calculate_change_sets_recursive):
	(find_subgraph_for_composite_search) 
	(calculate_composite_change_set, calculate_arbitrary_change_set):
	Remove.
	(construct_revision_from_ancestry): Likewise.

2005-10-08  Nathaniel Smith  <njs@pobox.com>

	* revision.cc (check_sane_history): Remove.

2005-10-13  Matt Johnston  <matt@ucc.asn.au>

	* botan/mem_pool.cpp: fix bug preventing remove_empty_buffers()
	from being called, gives significant improvements for long-running
	processes.

2005-10-12  Emile Snyder <emile@alumni.reed.edu>

	* monotone.texi: add njs's lucid definition of what the disapprove
	actually means in terms of the revision graph to it's section in
	the documentation.
	
2005-10-12  Matt Johnston  <matt@ucc.asn.au>

	* monotone.cc: return with exit code of 2 on usage output
	* testsuite.at: turn "cat_foo" into "automate get_foo"
	* tests/t_empty_env.at, tests/t_null.at, tests/t_at_sign.at,
	tests/t_unreadable_db.at, tests/t_cmdline_options.at: expect 2 exit code
	* tests/t_cross.at: update to the changeset paradigm of immutable
	ancestors.

2005-10-11  Emile Snyder <emile@alumni.reed.edu>

	* app_state.{cc,hh}: new bind_address and bind_port class members.
	* options.hh: new OPT_BIND for serve command.
	* monotone.cc: handle OPT_BIND.
	* commands.cc (process_netsync_args, CMD(serve)): use values from
	the new --bind=[addr]:port option for 'monotone serve' rather than
	the positional argument.  default to binding all interfaces.
	* monotone.texi: document new serve syntax
	* netsync.cc (serve_connections): use empty address argument to
	mean bind all interfaces.
	* netxx/address.cxx (Address::add_all_addresses): set port_ member
	from passed in port argument.
	* testsuite.at, tests/t_netsync_single.at: use new --bind syntax
	for serve commands.
	
2005-10-11  Matthew Gregan  <kinetik@orcon.net.nz>

	* commands.cc (message_width, explain_usage): New function to
	calculate display width of translated strings.  Use it in
	explain_usage.
	Patch from Thomas Moschny <thomas.moschny@gmx.de>
	* certs.cc (get_user_key): Correct logic in N() test for multiple
	keys.  Resolves bug reported by Malte Thoma.

2005-10-10  Timothy Brownawell  <tbrownaw@gmail.com>

	Make netsync shutdown work properly.
	* netsync.cc (session::which_events): Only ask to read if not armed.
	A read failure will discard all read-but-not-processed commands.
	* netsync.cc (session::maybe_say_goodbye): Only say goodbye once.
	Repeated goodbyes means that one side *will* have a full write-queue
	when the connection is torn down.

2005-10-10  Timothy Brownawell  <tbrownaw@gmail.com>

	* tests/t_automate_stdio.at: Add comment here too.

2005-10-10  Timothy Brownawell  <tbrownaw@gmail.com>

	* contrib/get_stdio.pl: Add comments. I'm told it was "obtuse",
	hopefully this will help somewhat.

2005-10-10  Matt Johnston  <matt@ucc.asn.au>

	* configure.ac, Makefile.am: add {MONOTONE,LIB3RDPARTY}_C{,XX}FLAGS
	variables.

2005-10-10  Benoît Dejean <benoit@placenet.org>

	* commands.cc: s/key store/keystore/g.

2005-10-10  Matt Johnston  <matt@ucc.asn.au>

	* netsync.cc, database.{cc,hh}: don't include unwanted branch
	certs when building the merkle tree.
	* merkle.hh: add variant of insert_into_merkle_tree
	taking non-raw id.
	* markle.cc: comment out unused bits

2005-10-10  Nathaniel Smith  <njs@pobox.com>

	* cert.{cc,hh} (get_user_key): New function, replacing
	guess_default_key.
	* revision.cc (build_changesets_from_existing_revs) 
	(build_changesets_from_manifest_ancestry): 
	* rcs_import.cc (import_cvs_repo): 
	* commands.cc (internalize_cert_name, push, sync, serve):
	* cert.cc (make_simple_cert, cert_revision_author_default): Use
	it.

2005-10-10  Matthew Gregan  <kinetik@orcon.net.nz>

	* netsync.cc: Clean up another case where port numbers were being
	munged by localized iostreams.
	* tests/t_netsync_largish_file.at: Tweak the random file
	generation so that it's a bit faster on platforms with slow awk
	implementations.
	* netsync.cc: Remove comment stating that our official IANA port
	should be renamed from 'netsync' to 'monotone'; Tomas sorted this
	out a while ago.
	* lua.cc (Lua::ok): Only log the 'Lua::ok() failed' message if
	there has been a failure.
	* monotone.texi: Fix a typo.
	* win32/fs.cc (get_homedir): Clarify comment.

2005-10-09  Matthew Gregan  <kinetik@orcon.net.nz>

	* contrib/usher.cc (main): Reset parser state for config file
	parser.
	* win32/monotone.iss: Reduce minimum OS version for installer.
	* configure.ac: Another Boost library suffix.

2005-10-08  Matthew Gregan  <kinetik@orcon.net.nz>

	* tests/t_automate_keys.at: Portability fixes.

2005-10-08  Benoît Dejean  <benoit@placenet.org>

	* commands.cc: One more i18n string.

2005-10-08  Matthew Gregan  <kinetik@orcon.net.nz>

	* tests/t_automate_keys.at: Don't rely on extended sed either!

2005-10-08  Nathaniel Smith  <njs@pobox.com>

	* database.{hh,cc}: Clean-up previous change -- switch to using a
	cleanup_ptr to hold sqlite3_stmt handles, for proper exception
	safety.

2005-10-08  Nathaniel Smith  <njs@pobox.com>

	* database.cc (fetch): Do not insert prepared statements into the
	statement table until they are successfully created, to avoid
	segfaults on database teardown.

2005-10-08  Matthew Gregan  <kinetik@orcon.net.nz>

	* tests/t_automate_keys.at: Use sed rather than relying on an
	extended grep being available.

2005-10-08  Nathaniel Smith  <njs@pobox.com>

	* contrib/ciabot_monotone.py (send_change_for): Handle branch-less
	revisions.

2005-10-08  Nathaniel Smith  <njs@pobox.com>

	* paths.cc: Make initial_rel_path an fs::path.  Adjust code
	correspondingly.  Add tests that calling monotone from inside MT
	should work.
	* tests/t_add_inside_MT.at, testsuite.at: New test.

2005-10-08  Matthew Gregan  <kinetik@orcon.net.nz>

	* win32/fs.cc: Don't consider USERPROFILE as a possible home
	directory; APPDATA is more appropriate.  Add a second method to
	get the APPDATA path.  Always use HOME if it's set (not just under
	Cygwin/MinGW).
	* tests/t_netsync_absorbs.at: Add missing CANONICALISE().

2005-10-07  Timothy Brownawell  <tbrownaw@gmail.com>

	* commands.cc (pubkey): don't insist on having a database
	* tests/t_key_management_without_db.at: check it

2005-10-07  Timothy Brownawell  <tbrownaw@gmail.com>

	* file_io.cc, vocab.cc, Makefile.am: fix merge
	* botan/algolist.cpp, botan/def_alg.cpp: fix merge

2005-10-07  Timothy Brownawell  <tbrownaw@gmail.com>

	* automate.cc: add "automate keys". like "ls keys", except it
	uses basic_io (since "ls keys" is now slightly irregular and not
	very well suited to machine interpretation).
	* monotone.texi: document it
	* tests/t_automate_keys.at: test for it
	* testsuite.at: add test
	* basic_io.{cc,hh} (stanza): add push_str_multi, for entries
	that can take a variable number of string arguments.
	* commands.cc: add "automate keys" to automate help
	misc minor whitespace cleanup

2005-10-06  Timothy Brownawell  <tbrownaw@gmail.com>

	* commands.cc (ls_keys): don't insist on having a db
	* tests/t_key_management_without_db.at: check ls keys
	* monotone.texi: update for new key storage
		* concepts :: storage and workflow
		* tutorial :: generating keys
		* tutorial :: committing work
		* command reference :: informative
		* command reference :: key and cert
		* command reference :: packet I/O

2005-10-06  Timothy Brownawell  <tbrownaw@gmail.com>

	* commands.cc (chkeypass): doesn't use the db, so we don't need a guard
	* commands.cc (dropkey): don't insist on having a db
	* tests/t_genkey_without_db.at: rename (s/genkey/key_management) and
	add checks for chkeypass and dropkey without a db

2005-10-06  Timothy Brownawell  <tbrownaw@gmail.com>

	* database.{cc,hh}: new function, database::database_specified()
	return whether we were given a database (doesn't care about validity,
	only that we were told to use one)
	* commands.cc (genkey): don't insist on having a db, but still
	check it for duplicates if we're given one.
	* tests/t_genkey_without_db.at: make sure it works
	* testsuite.at: add test

2005-09-28  Timothy Brownawell  <tbrownaw@gmail.com>

	* keys.cc (get_private_key): don't use lua hook passwords for
	chkeypass.

2005-09-28  Matt Johnston  <matt@ucc.asn.au>

	* keys.cc (get_private_keys): don't use lua hook passwords for
	chkeypass.

2005-09-28  Timothy Brownawell  <tbrownaw@gmail.com>

	* key_store.cc: fix delete_key
	* tests/t_database_check_normalized: needs 'db migrate'
	* tests/t_lua_privkey.at: update for new key location
	* tests/t_netsync_absorbs.at: use genkey instead of packets
	* tests/t_netsync_checks_server_key.at: same
	* tests/t_netsync_pubket.at: update key packet to new format

2005-09-27  Timothy Brownawell  <tbrownaw@gmail.com>

	Replace extract_keys command with a database migrator.
	* database.{cc,hh}: Remove last traces of private keys in db.
	* schema.sql: Remove private_keys table
	* commands.cc (dropkey): private keys can no longer be in the db.
	* schema_migration.cc: new migrator
	* commands.cc: remove extract_keys
	* tests/t_migrate_schema.at: update
	* keys.hh, cert.cc, key_store.cc: keys_match doesn't work well on
	privkeys. Don't use it.
	* key_store.cc: Allow duplicate insertions, if they match.

2005-09-27  Timothy Brownawell  <tbrownaw@gmail.com>

	* schema_migration.hh: migrate_depot_schema() doesn't really exist
	* database.cc, schema_migration.{cc,hh}: migrate_monotone_schema
	now takes an app_state * , so data can be moved to/from the database.

2005-09-27  Matt Johnston  <matt@ucc.asn.au>

	* botan/pkcs8.cc, keys.cc: fix monotone-specific pkcs8 key
	parsing.
	* commands.cc: ls keys shows keystore-only pubkeys as well
	* packet.cc: fix unit tests
	* testsuite.at: use keypair packet rather than privkey/pubkey 
	packets.

2005-09-26  Matt Johnston  <matt@ucc.asn.au>

	* commands.cc, keys.cc, others: use standard
	"PBE-PKCS5v20(SHA-1,TripleDES/CBC)" encoding rather than
	raw arc4. extract_keys will re-encode keys, still
	need to work on packet.cc encoding.
	* botan/{des*,pkcs5*,algolist.cpp}: required files
	from Botan 1.4.6

2005-09-25  Timothy Brownawell  <tbrownaw@gmail.com>

	Move private keys outside the database.
	They're now stored as keypairs in ~/.monotone/keys
	Details:
	* keystore.{cc,hh}: handle storage of keypairs
	* tests*: Specify keystore location when running the testsuite.
		This prevents it from polluting the user's keystore.
	* database{cc,hh}: remove ability to put privkeys. They can still
		be listed, retrieved, and deleted, to support
	* commands.cc: New command, extract_keys. Copies private keys from
		the database to the keystore.
	* vocab.hh: add keypair type, like pair<pubkey, privkey>, except that
		the members are named pub and priv.
	* packet.cc: Clean up read_packets.
	* packet.{cc,hh}: privkey packets no longer exists, handle keypair
		packets instead.
	* file_io.{cc,hh}: add read_directory because tree_walker needs to
		be in the wc. add a write_data that works outside the wc.
	* Makefile.am: add keystore.{cc,hh}
	* others: update to work with new key storage

2005-10-06  Matthew Gregan  <kinetik@orcon.net.nz>

	* std_hooks.lua (merge3_emacs_cmd): Minor cleanup.
	* std_hooks.lua: Pass '--eval' rather than '-eval' to Emacs; the
	CVS emacsclient does not consider '-eval' as valid.
	* platform.hh, unix/fs.cc, win32/fs.cc (rename_clobberingly): New
	function for best-effort atomic renames.  This will probably never
	be atomic on Win32.
	* file_io.cc (write_data_impl): Append process ID to temporary
	file name so that multiple monotone processes operating on the
	same working copy are less likely to clobber each other.  Use
	rename_clobberingly().
	* ui.cc (user_interface): Allow std::cout to raise
	ios_base::failure exceptions if stream goes bad (e.g. stream
	receives EPIPE).
	* monotone.cc (cpp_main): Catch ios_base::failure exceptions and
	exit cleanly.
	* main.cc (main_with_signal_handlers): Install handler to ignore
	SIGPIPE.
	* Makefile.am: Remove platform_netsync.cc references.
	* {unix,win32}/platform_netsync.cc: Remove files.
	* platform.hh, netsync.cc (run_netsync_protocol):
	Remove {start,end}_platform_netsync() calls.

2005-10-04  Nathaniel Smith  <njs@pobox.com>

	* monotone.texi (Automation): Document the mysterious columns of
	numbers in 'automate inventory' output format.

2005-10-04  Matt Johnston  <matt@ucc.asn.au>

	* botan/, Makefile.am: update to Botan 1.4.7

2005-10-03  Nathaniel Smith  <njs@pobox.com>

	* monotone.texi (Automation): Clean up formatting and description
	of 'automate inventory' sample output.

2005-10-02  Marcel van der Boom  <marcel@hsdev.com>

	* commands.cc (CMD(checkout)): Check for non-existant checkout dir
	earlier, so we can fail earlier.

2005-09-30  Nathaniel Smith  <njs@pobox.com>

	* Makefile.am (AM_CFLAGS, AM_CXXFLAGS): Add
	-DBOOST_SP_DISABLE_THREADS (disables thread-safe shared_ptr
	reference counting).

2005-09-30  Nathaniel Smith  <njs@pobox.com>

	* debian/README.Debian, debian/TODO.Debian: Add debian files
	left out of repository.

2005-09-30  Nathaniel Smith  <njs@pobox.com>

	* NEWS: Set date for 0.23.

2005-09-30  Nathaniel Smith  <njs@pobox.com>

	* testsuite.at: Whoops, forgot to hit save.  Remove
	t_diff_changeset_bug.at.

2005-09-30  Grahame Bowland  <grahame@angrygoats.net>

	* paths.cc: remove unit tests for 
	file_path_internal_from_user

2005-09-30  Patrick Mauritz  <oxygene@studentenbude.ath.cx>

	* configure.ac: only add gnu specific CFLAGS and CXXFLAGS for
	gnu compilers

2005-09-30  Nathaniel Smith  <njs@pobox.com>

	* tests/t_log_outside_working_dir.at: Fix summary line.
	* tests/t_diff_changeset_bug.at: Remove redundant test
	(cf. t_restricted_diff_unchanged.at).

2005-09-30  Nathaniel Smith  <njs@pobox.com>

	* Makefile.am (BOTAN_SOURCES): Add botan/hash_id.h.

2005-09-30  Nathaniel Smith  <njs@pobox.com>

	* NEWS: More additions (mention MM and the problems paths.cc will
	cause for colinux folks).

2005-09-30  Nathaniel Smith  <njs@pobox.com>

	* Makefile.am (MOST_SOURCES): Add hash_map.hh.
	(BOTAN_SOURCES): Add botan/charset.h.

2005-09-29  Nathaniel Smith  <njs@pobox.com>

	* NEWS: Fix typos pointed out by Matthew Gregan.

2005-09-29  Nathaniel Smith  <njs@pobox.com>

	* UPGRADE, configure.ac, monotone.spec, win32/monotone.iss:
	* debian/changelog: Bump version number.
	
2005-09-30  Grahame Bowland  <grahame@angrygoats.net>

	* paths.hh: update file_path documentation, 
	remove file_path_internal_from_user
	* paths.cc: remove file_path_internal_from_user
	* commands.cc CMD(cat): change file_path_internal_from_user 
	to file_path_external
	* tests/t_diff_outside_working_dir.at: check diff works outside 
	  of a working dir (with a file specified)
	* tests/t_log_outside_working_dir.at: check log works outside 
	  of a working dir (with a file specified)
	* tests/t_diff_changeset_bug.at: mysterious changeset bug
	* testsuite.at: add new tests

2005-09-29  Nathaniel Smith  <njs@pobox.com>

	* AUTHORS: Add Grahame and Marcel.
	* NEWS: Write 0.23 entry.
	* monotone.texi (Reserved Files): Mention in .mt-ignore docs that
	the patterns are regexes.
	
2005-09-30  Grahame Bowland  <grahame@angrygoats.net>

	* paths.cc (file_path::file_path): Allow external paths outside of
	a working directory, so long as we don't enter a working directory 
	later.
	(access_tracker) add new very_uninitialized state which 
	prevents subsequent initialization
	(test_access_tracker) check the very_uninitialized state works
	* paths.hh: correct mention of monotone cat file to new syntax

2005-09-29  Matthew Gregan  <kinetik@orcon.net.nz>

	* paths.cc: Restore two unit tests on Win32.

2005-09-29  Richard Levitte  <richard@levitte.org>

	* testsuite.at: Removed a spurious G...

2005-09-29  Matthew Gregan  <kinetik@orcon.net.nz>

	* paths.cc, win32/fs.cc: Fixes to allow unit tests to pass on Win32.

2005-09-29  Marcel van der Boom  <marcel@hsdev.com>

	* netsync.cc (rebuild_merkle_trees): only get matched branch
	certs, not all of them

2005-09-28  Nathaniel Smith  <njs@pobox.com>

	* tests/t_rename_diff_names.at, testsuite.at: New test.

2005-09-27  Richard Levitte  <richard@levitte.org>

	* monotone.texi (Tutorial): It seems like texi2pdf gets quite
	confused when a @chapter has a @subsection with a @section in
	between.  The resulting PDF had a Tutorial that was a indexed as a
	subsection under Concepts/Branches instead of being indexed as the
	chapter it is, and most confusingly, it's last subsection
	(Branching and Merging) ended up as a a separate chapter of it's
	own...

2005-09-27  Matt Johnston  <matt@ucc.asn.au>

	* netsync.cc (ancestry_fetcher): new approach to requesting file
	and manifest deltas and full data. Tries to be more efficient
	for the vcache of recontstructed data, and conceptually simpler

	* tests/t_netsync_unrelated.at: passes, remove XFAIL

2005-09-26  Benoît Dejean  <benoit@placenet.org>

	* database.cc: Merged 3 strings.

2005-09-26  Matt Johnston  <matt@ucc.asn.au>

	* commands.cc: add 'help' command
	* monotone.cc: add -h alias for --help
	
2005-09-25  Matt Johnston  <matt@ucc.asn.au>

	* netsync.cc: use lexical_cast on port numbers to avoid
	strange-looking "port 5,253"

2005-09-25  Matthew Gregan  <kinetik@orcon.net.nz>

	* sqlite/*: Update in-tree SQLite from 3.2.6 to 3.2.7.

2005-09-25  Benoît Dejean  <benoit@placenet.org>

	* netsync.cc: 3 more i18n strings.

2005-09-25  Benoît Dejean  <benoit@placenet.org>

	* cert.cc (cert_signable_text): F() vs. boost::format.
	* lua.cc (monotone_guess_binary_file_contents_for_lua),
	(monotone_include_for_lua), (monotone_includedir_for_lua):
	* rcs_import.cc (import_cvs_repo): Merged some strings.
	
2005-09-25  Benoît Dejean  <benoit@placenet.org>

	* lua.cc (monotone_guess_binary_file_contents_for_lua):
	Fixed signednes warning and istream usage.

2005-09-25  Matt Johnston  <matt@ucc.asn.au>

	* ui.cc: fallback to the default locale if locale("") fails.

2005-09-25  Matt Johnston  <matt@ucc.asn.au>

	* botan/arc4.cpp: increase maximum keylength to 256 bytes.

2005-09-24  Benoît Dejean  <benoit@placenet.org>

	* ChangeLog: Fixed.
	I don't understand how xxdiff works :/ Please help.

2005-09-24  Satoru SATOH <ss@gnome.gr.jp>

	* po/ja.po: Updated Japanese translation.

2005-09-23  Benoît Dejean  <benoit@placenet.org>

        * std_hooks.lua: More i18n strings.

        I don't know how to handle lua
        "multiline" ..
        "strings" because gettext doesn't join them.

2005-09-22  Benoît Dejean  <benoit@placenet.org>

        * sanity.{cc,hh}: Uninlined F() and FP().
        This happily saves ~100KB of .text on my ppc.

2005-09-22  Benoît Dejean  <benoit@placenet.org>

	* netsync.cc: Reverted changes
	from f0a632bf14468b6e03a488d6f1a64ef18b61d04c
	to   4f7f638954c79c54460d04c3be111acad8b26dd3

2005-09-22  Benoît Dejean  <benoit@placenet.org>

	* lua.cc (monotone_gettext_for_lua): New function.
	* po/POTFILES.in: Added std_hooks.lua.
	* std_hooks.lua: One more string for i18n.

2005-09-22  Benoît Dejean  <benoit@placenet.org>

	* ui.{cc,hh} (get_user_locale): Returns a const &.

2005-09-21  Timothy Brownawell  <tbrownaw@gmail.com>

	* contrib/usher.cc: better error checking

2005-09-20  Timothy Brownawell  <tbrownaw@gmail.com>

	* restrictions.cc: Make calculate_unrestricted_revision work
	with --exclude
	* tests/t_restriction_with_exclude_iprint.at: remove XFAIL

2005-09-20  Patrick Mauritz <oxygene@studentenbude.ath.cx>

	* configure.ac: solaris needs librt for fdatasync
	* sqlite/parse.c: #line and #include interactions aren't defined

2005-09-20  Matt Johnston  <matt@ucc.asn.au>

	* database.cc (space_usage): workaround the issue that in sqlite
	3.2.6, SUM({empty set}) returns NULL. (this is part of the sql spec,
	see http://www.sqlite.org/cvstrac/tktview?tn=1413 and the comment for
	SUM() in sqlite docs).

2005-09-20  Matt Johnston  <matt@ucc.asn.au>

	* ui.cc, ui.hh, sanity.hh: replace ui.user_locale with
	get_user_locale(), so that we can guarantee that it will be
	initialised when the global_sanity object (and probably other things)
	are instantiated.

2005-09-20  Matthew Gregan  <kinetik@orcon.net.nz>

	* tests/t_restriction_with_exclude_iprint.at: New test, variant of
	t_restriction_exclude.at, but with inodeprints enabled.  Mark as
	XFAILed.
	* testsuite.at: Add new test.
	* sqlite/*: Update in-tree SQLite from 3.2.2 to 3.2.6.
	* Makefile.am: Add sqlite/{analyze,vbdefifo,complete}.c to
	SQLITE_SOURCES
	* schema_migration.cc (calculate_schema_id): Explicitly exclude
	sqlite_stat1 table from schema ID calculation.  This is a new
	magic table created by the 'analyze' command in SQLite >= 3.2.3.

2005-09-18  Nathaniel Smith  <njs@pobox.com>

	* po/ja.po: New translation from Satoru SATOH <ss@gnome.gr.jp>.
	* AUTHORS: Add Satoru SATOH.
	
2005-09-18  Matthew Gregan  <kinetik@orcon.net.nz>

	* testsuite.at: Tweak default 'eveything' netsync glob to
	something that works around the MinGW/Win32 globbing issues for
	now.
	* tests/t_log_brief.at: Canonicalise output on Win32.

2005-09-17  Timothy Brownawell  <tbrownaw@gmail.com>

	* contrib/usher.cc: Remove stray "new int[2];' statements from
	debugging. Remove connections from list when finished.

2005-09-16  Timothy Brownawell  <tbrownaw@gmail.com>

	* Makefile.am (EXTRA_DIST): add contrib/monotone-cvs-ignore.lua,
	contrib/ciabot_monotone_hookversion.py, and contrib/usher.cc .
	also remove duplicate of contrib/monoprof.sh

2005-09-16  Timothy Brownawell  <tbrownaw@gmail.com>

	* netsync.cc: finish renaming things, so it compiles again...

2005-09-16  Timothy Brownawell  <tbrownaw@gmail.com>

	* contrib/usher.cc: A simple usher/proxy server. It asks connecting
	clients for their include pattern, and then forwards the connection
	to an appropriate (as given in a config file) monotone server. Note
	that all servers operating behind one usher need to have the same
	server key.

2005-09-16  Timothy Brownawell  <tbrownaw@gmail.com>

	* netcmd.{cc,hh}, netsync.cc: new netcmd types: usher_cmd and
	usher_reply_cmd. They are not included in the HMAC, and do not
	occur during normal communication. Purpose: running multiple servers
	from the same port. This allows a special server to ask for the
	client's include pattern, and then forward the connection to a real
	monotone server.

2005-09-16  Matt Johnston  <matt@ucc.asn.au>

	* botan/pkcs8.cpp: re-add the monotone-specific code for guessing if
	a key is DER encoded or not.

2005-09-16  Matt Johnston  <matt@ucc.asn.au>

	* botan/*: update to Botan 1.4.6
	* Makefile.am: ditto

2005-09-15  Timothy Brownawell  <tbrownaw@gmail.com>

	* app_state.{cc,hh}: restrictions now understand --exclude
	* commands.cc: commit and revert now take OPT_EXCLUDE
	* monotone.cc: update description of --exclude
	* tests/t_restriction_with_exclude.at: new test
	* testsuite.at: add it

2005-09-14  Timothy Brownawell  <tbrownaw@gmail.com>

	* contrib/ciabot_monotone_hookversion.py: CIA bot client script
	meant to be called from the note_netsync_revision_received hook.
	* lua.{cc,hh}: hook_note_commit and hook_note_netsync_revision_received
	now take the text of the revision as an argument.
	* netsync.cc, commands.cc: Give hooks new argument.
	* monotone.texi: Update documentation for those hooks.

2005-09-11  Benoît Dejean  <benoit@placenet.org>

	* database.cc
	* database_check.cc
	* netsync.cc
	* po/POTFILES.in
	* po/POTFILES.skip
	* rcs_import.cc: More i18n strings.

2005-09-07  Jim Meyering  <jim@meyering.net>
	
	* tests/t_rename_dir_cross_level.at: When invoking mv to rename
	a directory, do not include a trailing slash on the target -- that
	is not portable.                                                  

	* Makefile.am (TESTS_ENVIRONMENT): Ensure that PATH starts with
	the current directory, so we test the just-built monotone binary,
	not some older version.                                          

2005-09-07  Benoît Dejean  <benoit@placenet.org>

	* std_hooks.lua: Don't spawn emacs with '-no-init-file'.

2005-09-09  Matthew Gregan  <kinetik@orcon.net.nz>

	* paths.cc (save_initial_path): Default Boost's fs::path to
	fs::native grammar.
	* tests/t_unreadable_{db,MT}.at: Disable on Win32 for now.
	* paths.cc: Consistency--use WIN32 rather than _WIN32.
	* file_io.cc (walk_tree): Correct test for file existence.

2005-09-08  Matthew Gregan  <kinetik@orcon.net.nz>

	* Makefile.am: Add '-f' argument to 'mv'; avoids build waiting on
	 user confirmation in some cases.

2005-09-08  Nathaniel Smith  <njs@pobox.com>

	* monotone.texi (Certificates): Remove mention of fcerts and
	mcerts.

2005-09-07  Benoît Dejean  <benoit@placenet.org>

	* ui.{cc,hh}: Added user_inferface::user_locale.
	* sanity.hh: Made F() and FP() locale aware.

2005-09-06  Benoît Dejean  <benoit@placenet.org>

	* monotone.cc: One more i18n string.

2005-09-06  Benoît Dejean  <benoit@placenet.org>

	* po/fr.po: Updated French translation.

2005-09-06  Benoît Dejean  <benoit@placenet.org>

	* commands.cc: No i18n for cert_revision_changelog.

2005-09-06  Matthew Gregan  <kinetik@orcon.net.nz>

	* tests/t_netsync_read_permissions.at: Tweak tests so we aren't
	trying to serve a bare '*'; works around test hangs due to glob
	expansion sillyness on MinGW.
	* tests/t_netsync_globs.at: Ditto.
	* tests/t_netsync_exclude.at: Ditto.
	* std_hooks.lua (ignore_file): Add Mac OS X (.DS_Store) and
	Windows (desktop.ini) per-directory browser configuration files.


2005-09-05  Benoît Dejean  <benoit@placenet.org>

	* commands.cc: Fixed some strings (added ' around revisions).
	Removed some whitespaces.
	No i18n in diff output.

2005-09-05  Benoît Dejean  <benoit@placenet.org>

	* sanity.{cc,hh}: boost::format vs. F(). Merged boost::format
	and moved non-template code to sanity.cc.

2005-09-05  Matthew Gregan  <kinetik@orcon.net.nz>

	* win32/terminal.cc (have_smart_terminal): We were returning false
	in almost all circumstances; changed logic so that we at least
	work when running in a cmd.exe window.

2005-09-05  Matt Johnston  <matt@ucc.asn.au>

	* commands.cc (dump_diffs): don't use the terminal width to
	print ===== seperators.

2005-09-05  Matthew Gregan  <kinetik@orcon.net.nz>

	* paths.cc (find_and_go_to_working_copy): Create root and bookdir
	paths as fs::native.
	* main.cc: Tweak #ifdef to avoid exposing some unused SEH handling
	on MinGW.
	* configure.ac: Minor cleanup to Win32 configure test.

2005-09-04  Nathaniel Smith  <njs@pobox.com>

	* monotone.cc (options): Remove default from the help string for
	--count, since none of the options listed are actually the
	default.

2005-09-04  Nathaniel Smith  <njs@pobox.com>

	* tests/t_unreadable_db.at, testsuite.at: New test.

2005-09-03  Nathaniel Smith  <njs@pobox.com>

	* po/Makevars (XGETTEXT_OPTIONS): N_ != ngettext.
	Add c-format flags on F() and FP() calls (only partially
	successful on latter, because of bug in xgettext).
	
2005-09-04  Grahame Bowland  <grahame@angrygoats.net>

	* commands.cc: siplify the monotone cat command 
	to "monotone cat [-r] FIELNAME" (as in bug #12597)
	* monotone.texi: update documentation of "monotone cat"
	* tests/t_add_edge.at, tests/t_cat_file_by_name.at, 
	tests/t_change_empty_file.at, tests/t_cvsimport.at, 
	tests/t_cvsimport_deleted_invar.at, tests/t_cvsimport_drepper.at, 
	tests/t_cvsimport_drepper2.at, tests/t_cvsimport_manifest_cycle.at, 
	tests/t_cvsimport_samelog.at, tests/t_database_check.at, 
	tests/t_db_kill_rev_locally.at, tests/t_empty_id_completion.at, 
	tests/t_epoch.at, tests/t_epoch_server.at, tests/t_erename.at, 
	tests/t_i18n_file.at, tests/t_import.at, tests/t_merge_add_del.at, 
	tests/t_movedel.at, tests/t_movepatch.at, tests/t_netsync.at, 
	tests/t_netsync_exclude.at, tests/t_netsync_exclude_default.at, 
	tests/t_netsync_globs.at, tests/t_netsync_nocerts.at, 
	tests/t_netsync_permissions.at, tests/t_netsync_read_permissions.at, 
	tests/t_netsync_single.at, tests/t_normalized_filenames.at, 
	tests/t_persistent_server_revision.at, tests/t_remerge.at, 
	tests/t_rename.at, tests/t_renamed.at, tests/t_scan.at, 
	tests/t_set_default.at, tests/t_singlecvs.at, 
	tests/t_update_with_pending_add.at, tests/t_update_with_pending_drop.at, 
	tests/t_update_with_pending_rename.at, tests/t_versions.at: 
	use automation interface rather than "monotone cat"

2005-09-04  Grahame Bowland  <grahame@angrygoats.net>

	* ChangeLog: fix up screwed up three-way merge

2005-09-04  Grahame Bowland  <grahame@angrygoats.net>

	* automate.cc, commands.cc: add "automate get_file", 
	"automate get_revision" and "automate get_manifest" to 
	automation interface.
	* monotone.texi: document new automation commands
	* tests/t_automate_get_file.at, tests/t_automate_get_revision_at, 
	tests/t_automate_get_manifest.at: trivial testing of new 
	automation commands for output as specified, make sure they 
	do not complete IDs, make sure invalid IDs are caught.
	* testsuite.at: add new tests

2005-09-03  Matthew Gregan  <kinetik@orcon.net.nz>

	* tests/t_persistent_server_keys_2.at: 'commit' needs a commit
	message.  Un-XFAIL.
	* tests/t_netsync_unrelated.at: Fix 'setup' syntax.
	* tests/t_add_vs_commit.at: BASE_REVISION needs to be in the root
	of a working copy to work.  Un-XFAIL.
	* tests/t_add_stomp_file.at: 'add' does not take a --branch
	argument.  BASE_REVISION needs to be in the root of a working copy
	to work.
	* annotate.cc (build_parent_lineage): Don't access uninitialized
	memory--use resize() rather than reserve().

2005-09-02  Matthew Gregan  <kinetik@orcon.net.nz>

	* monotone.cc: Use consistent case in option descriptions.

2005-09-02  Nathaniel Smith  <njs@pobox.com>

	* paths.{hh,cc}: Add split_path typedef.  Use it.

2005-09-02  Matt Johnston  <matt@ucc.asn.au>

	* lua.cc (monotone_guess_binary_file_contents_for_lua): use a
	temporary char* buffer rather than &string[], extra copying seems
	to have negligible performance impact.
	* tests/perf-test.sh: change path from tests/ to contrib/, make
	executable.
	* tests/parse-accounting.pl: make executable.

2005-09-01  Timothy Brownawell  <tbrownaw@gmail.com>

	* lua.cc, std_hooks.lua: use proper regexes for .mt-ignore
	taken from a patch from Martin Dvorak
	* contrib/monotone-cvs-ignore.lua: New file, from the same patch.
	supports .cvsignore files
	* tests/t_mt_ignore.at: check that a missing .mt-ignore
	doesn't cause problems

2005-09-01  Timothy Brownawell  <tbrownaw@gmail.com>

	* tests/t_mt_ignore.at: use RAW_MONOTONE instead of ugly --rcfile
	Also actually do "mtn add" this time.

2005-09-01  Timothy Brownawell  <tbrownaw@gmail.com>

	* tests/t_mt_ignore.at: new test, checks that .mt-ignore works
	* testsuite.at: add it

2005-09-01  Timothy Brownawell  <tbrownaw@gmail.com>

	* std_hooks.lua: support .mt-ignore
	* monotone.texi: mention .mt-ignore and MT/wanted-testresults under
	"Existing control files"
	* .mt-ignore: ignore testsuite.dir

2005-09-03  Benoît Dejean  <benoit@placenet.org>

	* commands.cc (ls_certs):
	* netsync.cc (load_data): Merged strings.

2005-09-01  Benoît Dejean  <benoit@placenet.org>

	* commands.cc: Merged one more "no such revision '%s'" string.

2005-09-01  Benoît Dejean  <benoit@placenet.org>

	* commands.cc: Merged all "no such revision '%s'" strings.
	(string_to_datetime): Merged catch blocks in order to merge error
	messages.

2005-09-01  Benoît Dejean  <benoit@placenet.org>

	* ChangeLog: Fixed.

2005-09-01  Matthew Gregan  <kinetik@orcon.net.nz>

	* ui.cc (user_interface): Avoid calling sync_with_stdio(false) on
	Win32 for now to work around a bug in MinGW where unsynchronized
	std::cin returns EOF earlier when reading a stream with DOS
	newlines.  Resolves 'db load' failure reported by Howard Spindel.
	* database.cc (load): Don't bother executing an empty string.
	* commands.cc (ALIAS(import, setup)): Remove alias.

2005-09-01  Matt Johnston  <matt@ucc.asn.au>

	* schema.sql: add BEGIN, COMMIT to make it a single transaction,
	improves db init performance significantly on OS X (avoids many
	disk-cache flushes).

2005-09-01  Matthew Gregan  <kinetik@orcon.net.nz>

	* testsuite.at: Increase entropy used to generate port numbers
	where we can and increase range of port numbers generated.
	* monotone.texi: Fix a couple of minor typos.

2005-09-01  Matthew Gregan  <kinetik@orcon.net.nz>

	* monotone.texi: Update 'setup' documentation and tutorial to
	reflect new usage.  Also update much of the monotone output in the
	tutorials to reflect the output of more modern versions of
	monotone.  Correct some minor errors and typos while here.
	* commands.cc (CMD(setup)): Require database and branch arguments.
	(ALIAS(import,setup)): Add setup alias.
	* testsuite.at, tests/*.at: Update 'setup' usage.

2005-08-31  Richard Levitte  <richard@levitte.org>

	* lua.cc, std_hooks.lua: Rename
	monotone_guess_binary_filename_for_lua and guess_binary_filename
	to monotone_guess_binary_file_contents_for_lua and
	guess_binary_file_contents.

2005-08-31  Benoît Dejean  <benoit@placenet.org>

	* basic_io.cc (basic_io::input_source::err): Merged strings.

2005-08-31  Nathaniel Smith  <njs@pobox.com>

	* file_io.cc (set_char_is_binary, guess_binary): static_cast chars
	to uint8_t before using as array indices.  Also replace some ints
	with size_t's to quiet g++ warnings.

2005-08-30  Benoît Dejean  <benoit@placenet.org>

	In function void set_char_is_binary(char, bool)
	133: warning: array subscript has type char
	In function void init_char_is_binary()
	147: warning: comparison between signed and unsigned integer expressions
	In function bool guess_binary(const std::string&)
	160: warning: comparison between signed and unsigned integer expressions
	162: warning: array subscript has type char

2005-08-30  Benoît Dejean  <benoit@placenet.org>

	* file_io.cc (walk_tree): Fixed format.

2005-08-31  Marcel van der Boom  <marcel@hsdev.com>

	* std_hooks.lua (execute_confirm): New function.
	(merge2_opendiff_cmd, merge3_opendiff_cmd): Add.

2005-08-31  Matthew Gregan  <kinetik@orcon.net.nz>

	* paths.cc (test_bookkeeping_path, test_system_path): Second
	attempt at compile fixes; this time the unit tests actually pass
	too.

2005-08-30  Matthew Gregan  <kinetik@orcon.net.nz>

	* paths.cc (test_bookkeeping_path, test_system_path): Shift object
	instantiation around a little to work around what seems to be a
	bug in the gcc 3.3 parser.
	* win32/inodeprint.cc (inodeprint_file): Update to use new path
	handling code.
	* win32/fs.cc (tilde_expand): Compile fix.

2005-08-30  Petr Baudis  <pasky@suse.cz>

	* std_hooks.lua: Simple support for merging using merge(1) and vim.

2005-08-30  Benoît Dejean  <benoit@placenet.org>

	* po/fr.po: Updated French translation.

2005-08-30  Benoît Dejean  <benoit@placenet.org>

	* commands.cc: Merged some error messages.

2005-08-30  Benoît Dejean  <benoit@placenet.org>

	* commands.cc: Merged complete(..., file_id) and
	complete(..., manifest_id) into template complete(..., ID).

2005-08-30  Benoît Dejean  <benoit@placenet.org>

	* commands.cc (ls_certs): Reworked for i18n.
	(CMD(commit)): Merged 2 strings.

2005-08-30  Matthew Gregan  <kinetik@orcon.net.nz>

	* revision.cc (ensure_parents_loaded): Don't reuse an iterator
	after we've invalidated it.  Fixes 'diff' crash reported by Howard
	Spindel.

2005-08-30  Matt Johnston  <matt@ucc.asn.au>

	* botan/allocate.cpp: avoid string comparison when looking up the 
	default allocator
	* monotone.cc (cpp_main): set a default allocator

2005-08-28  Nathaniel Smith  <njs@pobox.com>

	* tests/t_attributes.at: Delete checkout dir in between
	checkouts.

2005-08-28  Matt Johnston  <matt@ucc.asn.au>

	* keys.cc (keys_match): new function to compare whether two keys
	match (ignoring whitespace as the database does, etc).
	* packet.cc, keys.cc: use it for existing-key-comparison.

2005-08-27  Nathaniel Smith  <njs@pobox.com>

	* commands.cc (checkout): Special-case "checkout ."
	* tests/t_checkout_dir.at: Test it.

2005-08-26  Nathaniel Smith  <njs@pobox.com>

	* file_io.hh: Remove comment describing old path types.
	* paths.hh: Add comment describing new path types.
	
2005-08-26  Nathaniel Smith  <njs@pobox.com>

	* app_state.cc (create_working_copy): Remove
	fs::filesystem_exception catching.
	* file_io.hh (mkdir_p): Remove comment noting app_state.cc's
	dependence on a boost-based implementation.

2005-08-26  Nathaniel Smith  <njs@pobox.com>

	* paths.cc: Include <string>.  Helps build on g++ 3.3?

2005-08-26  Nathaniel Smith  <njs@pobox.com>

	* commands.cc (get_log_message): Make the log message commentary a
	little more descriptive for people who may not know what a log
	message is...
	(commit): When canceling a commit due to empty log message, say
	so.

2005-08-26  Nathaniel Smith  <njs@pobox.com>

	* std_hooks.lua: Check for both "vi" and "notepad.exe" as fallback
	editors.  If no editor was found, print a helpful message instead
	of just running "vi" anyway.  Print a message if the editor exited
	with error.

2005-08-26  Nathaniel Smith  <njs@pobox.com>

	* file_io.cc (mkdir_p, make_dir_for): Increase error checking.
	* commands.cc (checkout): Make sure that checkout target directory
	does not already exist.  Also use system_path more uniformly.
	* tests/t_checkout_dir.at: Test.
	* tests/t_setup_existing_path.at: New test.

2005-08-26  Nathaniel Smith  <njs@pobox.com>

	* commands.cc (read): Optionally take files on command line.
	* tests/t_read_from_file.at, testsuite.at: New test.
	* monotone.texi (Network Service): Show Jim using this.
	(Packet I/O, Commands): Document.
	* monotone.1: Likewise.

2005-08-26  Nathaniel Smith  <njs@pobox.com>

	* change_set.cc (move_files_from_tmp_top_down): Typo again.
	
2005-08-26  Nathaniel Smith  <njs@pobox.com>
	
	* database.cc (open): Convert stray line to paths.cc.

2005-08-26  Nathaniel Smith  <njs@pobox.com>

	* change_set.cc (move_files_from_tmp_top_down): Typo.

	* file_io.cc (move_path): New function.
	(move_file, move_dir): Minor cleanup -- use
	require_path_is_nonexistent.

	* work.cc (build_deletions): Use delete_file, rather than unlink.
	If file is already non-existent, do nothing.
	(build_rename): Use move_path, rather than rename.  If file
	already appears to have been renamed, do nothing.

2005-08-26  Nathaniel Smith  <njs@pobox.com>

	* app_state.cc (allow_working_copy): Make logging more sensible.

2005-08-26  Nathaniel Smith  <njs@pobox.com>

	* transforms.cc (length): 
	* database.cc (sql, load, open): 
	* commands.cc (rename, attr): 
	* change_set.cc (move_files_to_tmp_bottom_up) 
	(move_files_from_tmp_top_down): Merge fixups.

2005-08-26  Nathaniel Smith  <njs@pobox.com>

	* database_check.cc: Track and report on manifest and revision
	parseability.
	* tests/t_database_check_normalized.at: Update to expect "not
	parseable" messages rather than "not normalized" messages.
	All tests pass.
	
2005-08-26  Nathaniel Smith  <njs@pobox.com>

	* tests/t_unreadable_MT.at: This test was called "do not fail on
	unreadable MT/options".  I do not know why we wanted such
	behavior.  I am making it "fail cleanly on unreadable
	MT/options".

2005-08-26  Nathaniel Smith  <njs@pobox.com>

	* paths.cc (check_fp_normalizes_to, test_file_path_internal):
	Oops, there were more places testing for non-brokenness; break
	them too.

2005-08-26  Nathaniel Smith  <njs@pobox.com>

	* paths.cc (test_split_join): Test that you cannot create a path
	in MT by joining.
	(file_path): Implement it.
	(split): Break, to match broken behavior of old splitter (easier
	than fixing change_set.cc...)
	(file_path_internal): Test for brokenness accordingly.

2005-08-26  Nathaniel Smith  <njs@pobox.com>

	* commands.cc (cat): Hack so that 'cat file REV PATH' works
	correctly both inside and outside of working copy, interpreting
	path slightly differently in each case.
	
2005-08-26  Nathaniel Smith  <njs@pobox.com>

	* tests/t_normalized_filenames.at: Internal unnormalized pathnames
	are no longer silently normalized, but rather a hard error.
	Adjust test accordingly.

2005-08-26  Nathaniel Smith  <njs@pobox.com>

	* paths.hh (file_path_internal_from_user): New constructor.
	* paths.cc (test_file_path_internal): Test it.
	(file_path::file_path): Implement it.
	* commands.cc (cat): Use it to create/validate passed in
	filenames.

2005-08-26  Nathaniel Smith  <njs@pobox.com>

	* paths.cc (test_system_path): Require that system_path normalize
	out ..'s.
	(system_path): Do so.

2005-08-26  Nathaniel Smith  <njs@pobox.com>

	* work.cc (build_additions): Remove redundant (and now wrong)
	code.
	Test 53 now passes.
	
2005-08-26  Nathaniel Smith  <njs@pobox.com>

	* file_io.cc (make_dir_for): Oops, this doesn't need a
	fs::native.
	Test 37 now passes.

2005-08-26  Nathaniel Smith  <njs@pobox.com>

	* file_io.cc (mkdir): New function.  Now with extra brain-eating
	power.
	(mkdir_p, make_dir_for, delete_file, delete_dir_recursive) 
	(move_file, move_dir, write_data_impl): Use it, to make all
	fs::path's native and disable boost's random rejection of paths.

2005-08-26  Nathaniel Smith  <njs@pobox.com>

	* paths.cc (test_file_path_external_prefix_a_b) 
	(test_file_path_external_no_prefix, test_file_path_internal): Test
	for validity of more strange characters (,+@*%#$=).

2005-08-26  Nathaniel Smith  <njs@pobox.com>

	* file_io.cc (ident_existing_file): Remove accidentally-left-in
	code.  Test 26 now passes.
	* lua.cc (monotone_includedir_for_lua, load_rcfile): Add
	fs::native's.

2005-08-25  Nathaniel Smith  <njs@pobox.com>

	* paths.hh (system_path::system_path): Add new boolean argument
	controlling some access_tracker behavior.
	* app_state.cc (allow_working_copy): Use it.
	* paths.cc (system_path): Implement it.
	(test_system_path): Test it.

2005-08-25  Nathaniel Smith  <njs@pobox.com>

	* file_io.cc (walk_tree): Return properly.
	
2005-08-25  Nathaniel Smith  <njs@pobox.com>

	* paths.cc (test_file_path_internal): Add tests for
	file_path.empty().
	* file_io.cc (walk_tree_recursive): Add explicit fs::native.

2005-08-25  Nathaniel Smith  <njs@pobox.com>

	* paths.cc: Many small changes.  Unit tests now pass.  72
	unexpected autotest failures.

2005-08-25  Nathaniel Smith  <njs@pobox.com>

	* paths.cc (file_path): Fix up error reporting in external path
	normalization.
	(test_file_path_external_no_prefix): "" is always an invalid
	path.

2005-08-25  Nathaniel Smith  <njs@pobox.com>

	* database.cc (sql): Only check schema version when db actually
	exists.

2005-08-25  Nathaniel Smith  <njs@pobox.com>

	* file_io.cc (read_data_for_command_line): We are given a
	system_path.

2005-08-25  Nathaniel Smith  <njs@pobox.com>

	* paths.cc: Fix all unit test failures, except for two mysterious
	boost::too_few_args exceptions.
	
2005-08-25  Nathaniel Smith  <njs@pobox.com>

	* paths.cc, unix/fs.cc: Many, many fixes and some new tests too.	

2005-08-25  Nathaniel Smith  <njs@pobox.com>

	* paths.cc (struct access_tracker): Doh, initializer should set
	'initialized'...
	(test_file_path_internal): It's valid for a split file
	to have a null component if the file is "".

2005-08-25  Nathaniel Smith  <njs@pobox.com>

	* paths.cc (in_bookkeeping_dir): Last change didn't work out so
	well; let's remove some negatives and see if I can understand what
	the code does this way...

2005-08-25  Nathaniel Smith  <njs@pobox.com>

	* paths.cc (not_in_bookkeeping_dir): Handle "MT" case.
	Update tests to make sure it sticks...

2005-08-25  Nathaniel Smith  <njs@pobox.com>

	* unit_tests.{cc,hh} (init_unit_test_suite): Remove
	path_component_tests.
	* unix/fs.cc (tilde_expand): Another compile fix.

2005-08-25  Nathaniel Smith  <njs@pobox.com>

	* {unix,win32}/fs.cc: Misc. compile fixes.

2005-08-25  Nathaniel Smith  <njs@pobox.com>

	* Makefile.am (UNIX_PLATFORM_SOURCES): Add unix/fs.cc
	(WIN32_PLATFORM_SOURCES): Add win32/fs.cc
	* paths.hh (bookkeeping_path): Implement default constructor.

2005-08-25  Nathaniel Smith  <njs@pobox.com>

	* rcs_import.cc (import_cvs_repo): 
	* lua.cc (default_rcfilename): 
	* diff_patch.cc (get_version): Small compile fixes.

2005-08-25  Nathaniel Smith  <njs@pobox.com>

	* paths.{cc,hh} (is_bookkeeping_path): New static method.
	* file_io.cc (walk_tree_recursive): Use it.  Now compiles.
	paths.cc and file_io.cc now compile.
	
2005-08-25  Nathaniel Smith  <njs@pobox.com>

	* file_io.cc (delete_dir_recursive): Implement.
	Misc. compile fixes.
	
2005-08-25  Nathaniel Smith  <njs@pobox.com>

	* file_io.cc (test_book_keeping_file): Remove.

2005-08-25  Nathaniel Smith  <njs@pobox.com>

	* file_io.cc (walk_tree_recursive, walk_tree): Implement.

2005-08-25  Nathaniel Smith  <njs@pobox.com>

	* paths.cc (const_system_path): Do tilde expansion.

2005-08-25  Nathaniel Smith  <njs@pobox.com>

	* file_io.cc (read_localized_data, read_data_for_command_line) 
	(write_localized_data, write_data, write_data_impl): Implement.

2005-08-25  Nathaniel Smith  <njs@pobox.com>

	* file_io.cc (read_data): Implement.  Remove the base64<gzip<>>
	versions.

2005-08-25  Nathaniel Smith  <njs@pobox.com>

	* file_io.cc (move_file, move_dir): Implement.

2005-08-25  Nathaniel Smith  <njs@pobox.com>

	* file_io.cc (assert_path_is_nonexistent, assert_path_is_file) 
	(assert_path_is_directory, require_path_is_nonexistent) 
	(require_path_is_file, require_path_is_directory) 
	(ident_existing_file, mkdir_p, make_dir_for, delete_file) 
	(delete_dir_recursive): Implement.

2005-08-25  Nathaniel Smith  <njs@pobox.com>

	* Audit uses of 'file_exists', because its semantics have changed;
	it now checks to see if a path exists and is a regular file,
	rather than that it simply exists.  A fair amount of code already
	thought it meant that... other places now use 'path_exists'.
	
2005-08-25  Nathaniel Smith  <njs@pobox.com>

	* file_io.cc (path_exists, directory_exists, file_exists):
	Implement.

2005-08-25  Nathaniel Smith  <njs@pobox.com>

	* platform.hh (get_path_status): New function.
	* unix/fs.cc (get_path_status): Implement.
	* win32/fs.cc (get_path_status): Implement inefficiently (does
	win32 have stat?)

2005-08-25  Nathaniel Smith  <njs@pobox.com>

	* file_io.cc (get_homedir, tilde_expand, book_keeping_file)
	(book_keeping_dir): Remove.

2005-08-25  Nathaniel Smith  <njs@pobox.com>

	* platform.hh (get_homedir): New function.
	* {win32,unix}/fs.cc (get_homedir): Expose.

2005-08-25  Nathaniel Smith  <njs@pobox.com>

	* Minor compile fixes.
	
2005-08-25  Nathaniel Smith  <njs@pobox.com>

	* platform.hh (tilde_expand): New function.
	* win32/fs.cc, unix/fs.cc: Implement it.

2005-08-25  Nathaniel Smith  <njs@pobox.com>

	* paths.cc: Many more fixes.  Now compiles with and without unit
	tests.
	
2005-08-25  Nathaniel Smith  <njs@pobox.com>

	* paths.cc: Lots of compile fixes for unit tests.
	Add a test for access_tracker.

2005-08-25  Nathaniel Smith  <njs@pobox.com>

	* paths.cc: Many fixes.  Now compiles.

2005-08-25  Nathaniel Smith  <njs@pobox.com>

	* paths.cc (system_path): Implement.

2005-08-24  Nathaniel Smith  <njs@pobox.com>

	* paths.cc (fully_normalized_path): Use find_first_of.

2005-08-24  Nathaniel Smith  <njs@pobox.com>

	* paths.cc (find_and_go_to_working_copy, save_initial_path) 
	(go_to_working_copy): Use new checked structure.
	(operator <<): Make sure we can log our access_tracked values
	without marking them as used.

2005-08-24  Nathaniel Smith  <njs@pobox.com>

	* paths.cc (struct access_tracker): Add invariant checking on
	lifetime usage of path roots.

2005-08-24  Nathaniel Smith  <njs@pobox.com>

	* paths.hh (any_path::operator =): return *this.

2005-08-24  Nathaniel Smith  <njs@pobox.com>

	* paths.{cc,hh}: More fixes.

2005-08-24  Nathaniel Smith  <njs@pobox.com>

	* paths.{cc,hh}: Reorganize a bit.  Implement file_path and
	bookkeeping_path.

2005-08-24  Nathaniel Smith  <njs@pobox.com>

	* paths.cc (file_path): Implement basic constructor.
	Misc compile fixes.
	Add single-character names to tests.
	
2005-08-24  Nathaniel Smith  <njs@pobox.com>

	* paths.cc (go_to_working_copy): New function.  Implement.
	* app_state.cc (create_working_copy): Adjust accordingly.

2005-08-24  Nathaniel Smith  <njs@pobox.com>

	* paths.cc (find_and_go_to_working_copy): Implement.
	* app_state.cc (allow_working_copy): Adjust accordingly.
	(relative_directory): Remove.
	* file_io.cc (find_working_copy): Remove.

2005-08-24  Nathaniel Smith  <njs@pobox.com>

	* paths.cc (save_initial_path): Update for previous changes.

2005-08-24  Nathaniel Smith  <njs@pobox.com>

	* paths.cc (test_system_path): Add tests for the
	from-any_path constructor.  Add test for "~foo" handling.
	Start cleaning up path roots.
	* platform.hh: Note that get_current_working_dir() is
	charset-broken (i.e., operations started inside non-utf8
	directories are probably broken).

2005-08-24  Nathaniel Smith  <njs@pobox.com>

	* app_state.cc (allow_working_copy): 
	* change_set.cc (print_insane_change_set): Two more small compile
	fixes.
	All remaining compile errors are localized to unimplemented
	paths.cc/file_io.cc functionality.

2005-08-24  Nathaniel Smith  <njs@pobox.com>

	* database.cc (initialize): Missing ;.

2005-08-24  Nathaniel Smith  <njs@pobox.com>

	* monotone.cc (cpp_main): Handle message_file right.

2005-08-24  Nathaniel Smith  <njs@pobox.com>

	* change_set.cc (print_insane_path_rearrangement): 
	* database.cc (initialize): 
	* monotone.cc (cpp_main): More small compile fixes.

2005-08-24  Nathaniel Smith  <njs@pobox.com>

	* file_io.hh
	({assert,require}_path_is_{nonexistent,file,directory}): New
	functions.
	Use them everywhere.

2005-08-24  Nathaniel Smith  <njs@pobox.com>

	* basic_io.hh: #include "paths.hh".
	* monotone.cc (add_rcfile): Remove obsolete absolutification, etc.

2005-08-24  Nathaniel Smith  <njs@pobox.com>

	* paths.hh (system_path): Add a from-any_path constructor.
	* Makefile.am (MOST_SOURCES): Remove path_component.{cc,hh}.
	* basic_io.hh (push_file_pair): New method.
	* change_set.cc (print_insane_change_set) 
	(print_insane_path_rearrangement): Use it.

2005-08-24  Nathaniel Smith  <njs@pobox.com>

	* paths.hh (any_path::as_internal): On second thought, return a
	std::string, not a utf8 -- utf8 would be better, but should wait
	for some more general charset handling cleanup.
	* Adjust other files accordingly.
	
2005-08-24  Nathaniel Smith  <njs@pobox.com>

	* More compile fixes.  All remaing compile errors are real
	problems, yay.
	
2005-08-24  Nathaniel Smith  <njs@pobox.com>

	* Lots and lots more compile fixes.

2005-08-24  Nathaniel Smith  <njs@pobox.com>

	* paths.hh, monotone.cc, app_state.hh, app_state.cc:
	* unix/inodeprint.cc: More compile fixes.

2005-08-24  Nathaniel Smith  <njs@pobox.com>

	* manifest.hh: Include paths.hh.
	* file_io.hh: Fix syntax errors, and fixup interface.

2005-08-24  Nathaniel Smith  <njs@pobox.com>

	* paths.hh, sanity.hh: Compilation fixes.

2005-08-24  Nathaniel Smith  <njs@pobox.com>

	* paths.cc: Update tests to use path_state_* and pass utf8
	objects.
	
2005-08-24  Nathaniel Smith  <njs@pobox.com>

	* paths.hh (file_path_external): Take a utf8() object, always.

2005-08-24  Nathaniel Smith  <njs@pobox.com>

	* paths.hh (class file_path): Make "convenience functions"
	required.

2005-08-24  Nathaniel Smith  <njs@pobox.com>

	* Switch rest of instances to using convenience functions.
	
2005-08-24  Nathaniel Smith  <njs@pobox.com>
	
	* Switch many instances to using convenience functions.
	
2005-08-24  Nathaniel Smith  <njs@pobox.com>

	* paths.hh (file_path_internal, file_path_external): Define
	convenience functions.
	(file_path, bookkeeping_path, system_path): Add default
	constructors.

2005-08-24  Nathaniel Smith  <njs@pobox.com>

	* app_state.cc, change_set.cc, change_set.hh, commands.cc:
	* inodeprint.cc, manifest.cc, rcs_import.cc, restrictions.cc:
	* work.cc: Audit all calls to file_path() to add internal/external
	notation.

2005-08-24  Nathaniel Smith  <njs@pobox.com>

	* app_state.cc: More paths.hh conversion.
	(app_state::prefix): Remove.
	* commands.cc: Remove uses of app.prefix.
	* automate.cc (automate_attributes): Likewise.

2005-08-23  Nathaniel Smith  <njs@pobox.com>

	* paths.hh (any_path::as_internal): On second thought, return a
	utf8 object.
	* app_state.cc (set_database): Take a system_path.
	(set_pidfile): Likewise.
	* monotone.cc (cpp_main): Pass one.

2005-08-23  Nathaniel Smith  <njs@pobox.com>

	* file_io.hh (get_homedir): Return a system_path.
	* app_state.hh (app_state): Make pidfile a system_path.
	* sanity.hh (sanity::filename): Make a system_path.
	* monotone.cc (cpp_main): Adjust accordingly.
	* paths.hh (any_path): Add as_internal() to interface.
	* paths.cc: Add roundtripping tests.

2005-08-23  Nathaniel Smith  <njs@pobox.com>

	* platform.hh, unix/fs.cc, win32/fs.cc
	(change_current_working_dir): Take an any_path, not a string.
	* rcs_import.{cc,hh}: Convert to paths.hh.

2005-08-23  Nathaniel Smith  <njs@pobox.com>

	* commands.cc (pid_file): Remove fs::path.

2005-08-23  Nathaniel Smith  <njs@pobox.com>

	* mkstemp.cc (monotone_mkstemp): Remove references to fs::path.

2005-08-23  Nathaniel Smith  <njs@pobox.com>

	* change_set.cc (apply_rearrangement_to_filesystem): Oops, missed
	some local_path's.

2005-08-23  Nathaniel Smith  <njs@pobox.com>

	* path_component.{cc,hh}: Delete.

2005-08-23  Nathaniel Smith  <njs@pobox.com>

	* change_set.cc (move_files_to_tmp_bottom_up) 
	(move_files_from_tmp_top_down): Convert to paths.hh.
	Whole file: stop using path_component.hh.

2005-08-23  Nathaniel Smith  <njs@pobox.com>

	* paths.cc (test_bookkeeping_path): Oops, "" is an invalid
	bookkeeping_path.

2005-08-23  Nathaniel Smith  <njs@pobox.com>

	* lua.cc, paths.cc: Few more tweaks for previous change.

2005-08-23  Nathaniel Smith  <njs@pobox.com>

	* paths.{cc,hh}: Add / operators.  Make that the usual way to use
	bookkeeping_path's.
	* work.cc: Adjust accordingly.
	* lua.cc (working_copy_rcfilename): Likewise.
	* commands.cc (update): Likewise.

2005-08-23  Nathaniel Smith  <njs@pobox.com>

	* paths.{cc,hh} (operator <<): Implement for any_paths.
	* paths.hh (class bookkeeping_path): Note that current design is
	bogus to remind myself to fix it tomorrow...

2005-08-23  Nathaniel Smith  <njs@pobox.com>

	* work.{hh,cc}: Convert to paths.hh.

2005-08-23  Nathaniel Smith  <njs@pobox.com>

	* lua.{cc,hh}: Mostly convert to paths.hh.  (Still uses boost::fs
	internally for some directory iteration.)
	* app_state.cc (load_rcfiles): Update accordingly.
	* file_io.hh (path_state): De-templatify; take any_path instead of
	a T.

2005-08-23  Nathaniel Smith  <njs@pobox.com>

	* paths.cc (any_path): New base class.
	(file_path, bookkeeping_path, system_path): Inherit from it.
	* transforms.{hh,cc} (utf8_to_system): Actually, always take a
	utf8 after all (but still have two return types).

2005-08-23  Nathaniel Smith  <njs@pobox.com>

	* transforms.cc: Convert to paths.hh.

2005-08-23  Nathaniel Smith  <njs@pobox.com>

	* transforms.{cc,hh} (localized, localized_as_string): Remove.

2005-08-23  Nathaniel Smith  <njs@pobox.com>

	* transforms.cc (utf8_to_system): Make fast.

2005-08-23  Nathaniel Smith  <njs@pobox.com>

	* transforms.hh (utf8_to_system): Add a string->string version.
	* transforms.cc (utf8_to_system): Implement it.

2005-08-23  Nathaniel Smith  <njs@pobox.com>

	* paths.cc (localized_path_str): New function.
	Fix some tests.

2005-08-23  Nathaniel Smith  <njs@pobox.com>

	* commands.cc: Convert to paths.hh.
	* mkstemp.cc (monotone_mkstemp): Likewise.

2005-08-23  Nathaniel Smith  <njs@pobox.com>

	* vocab_terms.hh, vocab.cc: Remove file_path, local_path.
	* database.{hh,cc}, monotone.cc: Convert to paths.hh.
	* file_io.{hh,cc}: Start to convert to paths.hh.

2005-08-23  Nathaniel Smith  <njs@pobox.com>

	* paths.{cc,hh} (fully_normalized_path): Implement.
	(external_path): Rename to system_path.
	Misc. other updates.

2005-08-21  Eric Anderson  <anderse-monotone@cello.hpl.hp.com>
	* file_io.cc, file_io.hh, lua.cc, std_hooks.lua: determine if a
	file is binary by looking at it incrementally, rather than reading
	it in entirely.  Prepare for making it possible to control what
	characters are considered "binary"

2005-08-20  Nathaniel Smith  <njs@codesourcery.com>

	* paths.cc (is_absolute): New function.
	(file_path::file_path(vector<path_component>))
	(file_path::split): Implement.

2005-08-20  Nathaniel Smith  <njs@pobox.com>

	* interner.hh (interner): Add a scary constructor that lets us
	insert an initial value and assert that we already knew that the
	value assigned to it would be.  (This lets us make it an inlined
	constant.)

2005-08-20  Nathaniel Smith  <njs@pobox.com>

	* paths.cc: Yet more tests.

2005-08-20  Nathaniel Smith  <njs@pobox.com>
	
	* paths.cc (save_initial_path): Implement.
	Add more tests.
	
2005-08-20  Nathaniel Smith  <njs@codesourcery.com>

	* paths.{cc,hh}: New files.
	* Makefile.am (MOST_SOURCES): Add them.
	* unit_tests.hh (add_paths_tests): Declare.
	* unit_tests.cc (init_unit_test_suite): Add them.
	* platform.hh (get_current_working_dir)
	(change_current_working_dir):  New functions.
	* {unix,win32}/fs.cc: New files.

2005-08-19  Nathaniel Smith  <njs@codesourcery.com>

	* monotone.texi (Tutorial): Tweak wording, use --db at more
	appropriate places.

2005-08-26  Richard Levitte  <richard@levitte.org>

	* database.cc (version): Revert the change done earlier, as it
	aborted if the schema isn't the current one, rendering this method
	useless.

2005-08-26  Matt Johnston  <matt@ucc.asn.au>

	* change_set.cc (check_depth, confirm_proper_tree): 
	more efficient algorithm to check for no loops
	* constants.hh: new constant max_path_depth to limit
	recursion in check_depth.

2005-08-26  Benoît Dejean  <benoit@placenet.org>

	* po/fr.po: Updated French translation.

2005-08-26  Richard Levitte  <richard@levitte.org>

	* options.hh, monotone.cc: Add the '--execute' command-specific
	option.
	* monotone.cc (cpp_main): ... and process it.
	* app_state.hh (class app_state): Add the 'execute' boolean.
	* app_state.cc (app_state): Initialise it.
	* commands.cc (CMD(drop)): Add '--execute' capability.
	* commands.cc (CMD(rename)): Add '--execute' capability.  Pass
	'app' to build_rename.
	* work.hh, work.cc (build_deletions, build_rename): Do the actual
	work.  This required the addition of an app_state parameter to
	build_rename.

	* tests/t_drop_execute.at, tests/t_rename_execute.at: New tests.
	* testsuite.at: Add them.

2005-08-26  Benoît Dejean  <benoit@placenet.org>

	* mt_version.cc (print_full_version): Merged strings.
	* change_set.cc: No i18n for unittests. Wow, this saves
	21 strings (total 781).

2005-08-25  Benoît Dejean  <benoit@placenet.org>

	* commands.cc (safe_gettext): New function.
	(explain_usage): Used there to avoid _("").

2005-08-25  Benoît Dejean  <benoit@placenet.org>

	* sanity.{cc,hh} (sanity::do_format): Merged code from
	sanity::{log, warning, progress} in order to merge
	strings. Fixed exception rethrowing.

2005-08-25  Benoît Dejean  <benoit@placenet.org>

	* commands.cc (CMD(lca)): One more string for i18n.
	(CMD(trusted)): Merged all strings.

2005-08-25  Benoît Dejean  <benoit@placenet.org>

	* po/fr.po: Updated French translation.

2005-08-25  Benoît Dejean  <benoit@placenet.org>

	* database.cc (database::version): Marked string for i18n
	and simplifed.
	(database::info): Reworked to merge all strings for i18n.

2005-08-25  Benoît Dejean  <benoit@placenet.org>

	* database.{cc,hh} (database::open, database::check_filename):
	New functions to avoid error handling code and string duplicates.

2005-08-25  Matt Johnston  <matt@ucc.asn.au>

	* transform.cc ({int,ext}ernalize_rsa_keypair_id): don't 
	convert the username portion of key ids to/from ACE.
	* tests/t_genkey.at: check that foo+bar@example.com works
	and foobar@exam+ple.com doesn't.

2005-08-24  Benoît Dejean  <benoit@placenet.org>

	* database.cc (assert_sqlite3_ok): Somehow merged error messages.

2005-08-24  Benoît Dejean  <benoit@placenet.org>

	* change_set.cc (move_files_to_tmp_bottom_up): Better strings.
	* keys.cc (generate_key_pair): Merged 2 strings.

2005-08-24  Nathaniel Smith  <njs@pobox.com>

	* database.cc (assert_sqlite3_ok): Remove accidentally-left-in
	format string argument.

2005-08-24  Nathaniel Smith  <njs@pobox.com>

	* revision.cc (check_sane_history): Add MM's for calculated
	changesets.

2005-08-24  Nathaniel Smith  <njs@pobox.com>

	* database.cc (assert_sqlite3_ok): Don't print the raw sqlite
	error code.  Do add some auxiliary information when sqlite errors
	are confusing.

2005-08-24  Nathaniel Smith  <njs@pobox.com>

	* Back out most changes since
	b580c6ac5bf8eea1f442b8bddc60283b047ade1e.  Handling charsets
	properly by working in utf8 and then converting sucks.  Problems
	include
	  - gettext hates you (wants to return stuff in local charset)
	  - strerror hates you (same reason, but you can't turn it off)
	  - can't report charset conversion errors
	We thus return to our "sorta-correct, by accident" status quo.
	Only change left in is signedness fix in
	5548868ab56d939c1fd8713aa2ac8caacd1184a1.

2005-08-23  Nathaniel Smith  <njs@pobox.com>

	* ui.cc (sanitize): Fix signedness bug in comparison.
	* unix/unix.{cc,hh}: New files.
	* Makefile.am (UNIX_PLATFORM_SOURCES): Add them.
	* unix/process.cc (is_executable, make_executable): Use new
	function last_error.

2005-08-23  Nathaniel Smith  <njs@pobox.com>

	* transforms.{cc,hh} (system_charset): Expose.
	* monotone.cc (cpp_main): Use it to fiddle with gettext's charset
	conversion and make --help output actually correct.

2005-08-23  Nathaniel Smith  <njs@pobox.com>

	* transforms.cc (outprep): Don't sanitize all output; removes too
	many valid characters (\r, \t, etc.).
	* ui.cc: Call outprep on ticker output.
	(inform): Do still sanitize ui.inform() output.

2005-08-23  Nathaniel Smith  <njs@pobox.com>

	* transforms.cc (outprep): New function.
	* ui.cc (inform): Use it.
	* monotone.cc (cpp_main): Use it.
	Everything that writes user-intended output directly (i.e., via
	cout) must call outprep() on that data before printing it.
	
2005-08-23  Nathaniel Smith  <njs@pobox.com>

	* monotone.cc (cpp_main): Trick popt into converting its generated
	help messages into the current locale's charset.

2005-08-23  Nathaniel Smith  <njs@pobox.com>

	* ui.cc (inform, sanitize): Convert all output from utf8 to
	current locale's charset.

2005-08-23  Nathaniel Smith  <njs@pobox.com>

	* monotone.cc (cpp_main): Use bind_textdomain_codeset to request
	that all gettext'ed strings be returned in UTF-8.

2005-08-23  Nathaniel Smith  <njs@pobox.com>

	* idna/nfkc.c (g_utf8_strlen): Expose.
	* transforms.{cc,hh} (length): New function.
	* ui.cc (write_ticks): Use length() instead of .size() to
	calculate string widths; should support multibyte characters
	better.  (Still some problems relating to truncating strings to
	avoid overflow -- calculate truncation by length, but perform
	truncation by bytes...)

2005-08-24  Benoît Dejean  <benoit@placenet.org>

	* po/fr.po: Updated French translation.

2005-08-24  Benoît Dejean  <benoit@placenet.org>

	* monotone.cc:
	* commands.cc: Two more i18n strings.

2005-08-23  Benoît Dejean  <benoit@placenet.org>

	* lua.cc: boost::format vs. F.

2005-08-23  Nathaniel Smith  <njs@pobox.com>

	* AUTHORS: Add Benoît Dejean <benoit@placenet.org>.  Create new
	section for translators.  Add Benoît there too.

2005-08-23  Nathaniel Smith  <njs@pobox.com>

	* commands.cc: N_("") -> "".

2005-08-23  Nathaniel Smith  <njs@pobox.com>

	* commands.cc: Make all CMD() calls use N_() instead of _().
	(commands): Insert _() everywhere usage strings are used.  This is
	icky.

2005-08-23  Nathaniel Smith  <njs@pobox.com>

	* keys.cc (get_passphrase): Put back trailing ": " removed in
	recent i18n changes.

2005-08-23  Benoît Dejean  <benoit@placenet.org>

	* change_set.cc (dump_change_set): boost::format instead of F.
	* commands.cc (get_log_message, notify_if_multiple_heads,
	complete, CMD(attr)): Marked some strings for i18n. Replaced a
	multiline string by prefix_lines_with(). Merged strings.
	* diff_patch.cc (merge_provider::try_to_merge_files): Merged
	strings.
	* i18n.h: N_() stands for gettext_noop(), not plural.
	* keys.cc (get_passphrase): Fixed string surgery.
	* netsync.cc: i18nized tickers' labels. Added xgettext comment
	as tickers do not play well with multibytes characters (like é).
	(session::analyze_attachment): Fixed string surgery.
	(session::process_hello_cmd): Merged many strings.
	(session::process_data_cmd): Removed some leading/trailing
	whitespaces.
	* sanity.cc: Marked error prefixes for i18n.
	* ui.cc (tick_write_count::write_ticks): Reworked and fixed
	surgery. Merged some strings.

2005-08-23  Benoît Dejean  <benoit@placenet.org>

	* commands.cc (CMD*): _("") -> "" as _("") returns the PO
	header.

2005-08-23  Benoît Dejean  <benoit@placenet.org>

	* transforms.cc (check_idna_encoding): No i18n for unittests.

2005-08-23  Benoît Dejean  <benoit@placenet.org>

	* change_set.cc (dump_change_set): boost::format instead of F.
	* commands.cc (get_log_message, notify_if_multiple_heads,
	complete, CMD(attr)): Marked some strings for i18n. Replaced a
	multiline string by prefix_lines_with(). Merged strings.
	* diff_patch.cc (merge_provider::try_to_merge_files): Merged
	strings.
	* i18n.h: N_() stands for gettext_noop(), not plural.
	* keys.cc (get_passphrase): Fixed string surgery.
	* netsync.cc: i18nized tickers' labels. Added xgettext comment
	as tickers do not play well with multibytes characters (like é).
	(session::analyze_attachment): Fixed string surgery.
	(session::process_hello_cmd): Merged many strings.
	(session::process_data_cmd): Removed some leading/trailing
	whitespaces.
	* sanity.cc: Marked error prefixes for i18n.
	* ui.cc (tick_write_count::write_ticks): Reworked and fixed
	surgery. Merged some strings.

2005-08-23  Benoît Dejean  <benoit@placenet.org>

	* netcmd.cc (test_netcmd_functions): Don't translate unittest
	strings.
	* rcs_import.cc (cvs_commit::cvs_commit):
	* database.cc (version_cache::put):
	* lua.cc (dump_stack): boost::format vs. F for strings that are
	not messages.

2005-08-23  Benoît Dejean  <benoit@placenet.org>

	* xdelta.cc: Don't translate unittest strings.

2005-08-23  Matthew Gregan  <kinetik@orcon.net.nz>

	* monotone.texi: Bring 'update' syntax up to date.

2005-08-23  Nathaniel Smith  <njs@pobox.com>

	* tests/t_diff_external.at: --diff-args without --external is an
	error.
	* commands.cc (diff): Likewise.

2005-08-22  Nathaniel Smith  <njs@pobox.com>

	* contrib/ciabot_monotone.py (send_change_for): Handle author
	names with spaces in.

2005-08-22  Matt Johnston  <matt@ucc.asn.au>

	* HACKING: change the vim modeline to something that seems to work
	better.

2005-08-23  Olivier Andrieu  <oliv__a@users.sourceforge.net>

	* contrib/monotone.el: When running monotone commands, re-use
	*monotone* buffers. Make the "status" command use the prefix
	argument. Make the "tree"-restricted commands work in dired
	buffers. Add the "--no-merges" option in the log command. Various
	other innocuous changes.

2005-08-22  Nathaniel Smith  <njs@pobox.com>

	* mt_version.cc (print_full_version): Typo.

2005-08-22  Nathaniel Smith  <njs@pobox.com>

	* mt_version.cc: Include sanity.hh.

2005-08-22  Nathaniel Smith  <njs@pobox.com>

	* netsync.cc (process_error_cmd, run_netsync_protocol): Remove
	some newlines to avoid translation noise.

2005-08-22  Nathaniel Smith  <njs@pobox.com>

	* po/LINGUAS, po/ja.po: Remove ja translation again, it seems to
	be corrupt.

2005-08-22  Nathaniel Smith  <njs@pobox.com>

	* commands.cc (update): Don't use F() to indent things.
	
2005-08-22  Nathaniel Smith  <njs@pobox.com>

	* commands.cc (dump_diffs): Don't use F() to create diff headers.
	(commands::process): Put '' in the log message to make Benoît
	Dejean happy ;-).
	
2005-08-22  Nathaniel Smith  <njs@pobox.com>

	* po/LINGUAS, po/ja.po: Add Japanese translation by Satoru SATOH.
	
2005-08-20  Benoît Dejean  <benoit@placenet.org>

	* po/monotone.pot: Remove from version control.
	* po/POTFILES.skip: New file.
	* po/fr.po: French translation (initial version).
	* po/LINGUAS: Add fr.
	
2005-08-22  Nathaniel Smith  <njs@pobox.com>

	* commands.cc (read): Use FP (thanks to Benoît Dejean for
	catch).
	* mt_version.cc (print_version, print_full_version): Mark more
	strings for i18n (also thanks to Benoît Dejean).
	
2005-08-22  Nathaniel Smith  <njs@pobox.com>

	* commands.cc (commands): Revert previous changes, xgettext is
	buggy.
	Mark every CMD() string argument with _().
	* i18n.h, Makefile.am: New file.
	* sanity.hh: Include it.
	* po/Makevars (XGETTEXT_OPTIONS): Learn about _() and N_() as
	markers.

2005-08-22  Nathaniel Smith  <njs@pobox.com>

	* commands.cc (commands): Oops, can't call gettext on a
	std::string...

2005-08-22  Nathaniel Smith  <njs@pobox.com>

	* monotone.cc (coptions, options): Use gettext_noop to mark usage
	strings for i18n.
	* commands.cc (commands): gettextify command descriptions
	* po/Makevars (XGETTEXT_OPTIONS): Include the 2nd, 3rd, and 4th
	arguments to CMD macro as translatedable strings.

2005-08-22  Nathaniel Smith  <njs@pobox.com>

	* database.cc: Replace a bunch of F()'s by boost::format's,
	because F is only for strings displayed to user.

2005-08-22  Nathaniel Smith  <njs@pobox.com>

	* po/Makevars (XGETTEXT_OPTIONS): Extract FP'ed strings.

2005-08-22  Nathaniel Smith  <njs@pobox.com>

	* sanity.hh (FP): New macro.  Usage:
	FP("frobbed %i bar", "frobbed %s bars", num_bars) % num_bars

2005-08-22  Richard Levitte  <richard@levitte.org>

	* contrib/monotone-import.pl: When temporarly touching files that
	have disappeared since last import, don't forget to create
	intermediary directories as well (and to remove them later on).
	Make sure all file arguments are quoted.  Finally, pick up the
	newly created revision by reading MT/revision instead of relying
	on backquotes working.
	Notofication and initial correction submitted by
	BigFish <bigfische@gmail.com>.

2005-08-20  Matthew Gregan  <kinetik@orcon.net.nz>

	* revision.hh: Delete doubled line of text in comment.

2005-08-20  Benoît Dejean  <benoit@placenet.org>

	* monotone.cc (cpp_main): setlocale(LC_ALL).
	* commands.cc (dropkey): Unify warning into a single string.

2005-08-20  Nathaniel Smith  <njs@codesourcery.com>

	* contrib/monoprof.sh (test_commit): Kernel tarball unpacks to
	linux-$KVER/, not $KVER/.

2005-08-19  Nathaniel Smith  <njs@codesourcery.com>

	* contrib/monoprof.sh (SETUP): Put netsync hooks in the default
	hook file.

2005-08-19  Nathaniel Smith  <njs@codesourcery.com>

	* contrib/monoprof.sh: Give a sensible error message if $DATADIR
	doesn't exist.

2005-08-20  Matt Johnston  <matt@ucc.asn.au>

	* database.cc (put_revision): uncomment check_sane_history call
	(was accidentally committed commented out)

2005-08-19  Nathaniel Smith  <njs@codesourcery.com>

	* monotone.texi (Tutorial): Tweak wording, use --db at more
	appropriate places.

2005-08-19  Matthew Gregan  <kinetik@orcon.net.nz>

	* tests/t_crlf.at: Adjust expected line count to accomodate diff
	output change.
	* commands.cc (CMD(diff)): Include base revision ID in diff output
	header when diffing against working copy.  Useful to identify what
	revision a patch was created against.
	* std_hooks.lua (ignore_file): Ignore Visual SourceSafe junk.

2005-08-18  Timothy Brownawell  <tbrownaw@gmail.com>

	* std_hooks.lua: accept_testresult_change now only cares about
	testresults listed in MT/wanted-testresults

2005-08-18  Matthew Gregan  <kinetik@orcon.net.nz>

	* INSTALL: Remove outdated references to configure options and
	Solaris build workarounds.
	* configure.ac: Lower gettext requirement from 0.12.1 to 0.11.5.

2005-08-17  Timothy Brownawell  <tbrownaw@gmail.com>

	* sanity.cc (gasp()): When catching an error from dumping a MM'd
	variable, do not discard output generated prior to the error. This
	way, at least the header line (function name, file, line no.) is
	printed.
	* change_set.cc: write_insane_change_set: new function to write a
	change set without sanity checking it, now used by dump().

2005-08-17  Patrick Mauritz  <oxygene@studentenbude.ath.cx>

	* unix/process.cc: missing include
	* m4/fexceptions.m4, configure.ac, Makefile.am: remove hardcoded
	-fexceptions in CFLAGS and add it only if compiler doesn't freak
	out.

2005-08-17  Nathaniel Smith  <njs@pobox.com>

	* work.cc (build_additions): Tweak wording.

2005-08-17  Nathaniel Smith  <njs@pobox.com>

	* netsync.cc: Add IANA port assignment to the todo list.

2005-08-17  Nathaniel Smith  <njs@pobox.com>

	* unix/process.cc (make_executable): Open the fd read-only, avoids
	problems with read-only files, and a writeable fd doesn't seem to
	be necessary to change permission bits.

2005-08-17  Nathaniel Smith  <njs@pobox.com>

	* unix/process.cc (is_executable, make_executable): When reporting
	an error in a syscall, include the actual error message.

2005-08-17  Nathaniel Smith  <njs@pobox.com>

	* lua.cc (dump_stack): New function.
	(Lua::fail): New method; use above.
	(get, get_fn, get_tab, get_str, get_num, get_bool, extract_str)
	(extract_int, extract_double, extract_bool, begin, next, pop): Use
	it, to give better logging.
	
2005-08-17  Nathaniel Smith  <njs@pobox.com>

	* Makefile.am (lib3rdparty_a_CFLAGS): Build 3rd party C code with
	-fexceptions.

2005-08-17  Matthew Gregan  <kinetik@orcon.net.nz>

	* win32/process.cc: Slightly smarter argv->cmdline munging.
	* std_hooks.lua: Merge hooks for TortoiseMerge (part of
	TortoiseSVN).

2005-08-17  Nathaniel Smith  <njs@pobox.com>

	* lua.cc (lua_hooks): Re-enable panic thrower, we no longer
	support Lua 4.

2005-08-16  Nathaniel Smith  <njs@pobox.com>

	* netsync.cc: Add more netsync todos.

2005-08-15  Nathaniel Smith  <njs@pobox.com>

	* tests/t_explicit_merge_with_anc.at: New test.
	* testsuite.at: Add it.

2005-08-15  Nathaniel Smith  <njs@pobox.com>

	* tests/t_log_brief.at: New test.
	* testsuite.at: Add it.

2005-08-15  Nathaniel Smith  <njs@pobox.com>

	* commands.cc (fcommit): Remove.  This command has never been
	documented, tested, or maintained; it also doesn't avoid the use
	of temporary files (which was supposed to be its purpose).  Has it
	ever actually been used...?
	
2005-08-15  Nathaniel Smith  <njs@pobox.com>

	* lua.cc (hook_init_attributes): Do more logging; use begin()
	instead of starting iteration by hand.

2005-08-15  Patrick Mauritz  <oxygene@studentenbude.ath.cx>

	* testsuite.at, tests/*.at: make testsuite less demanding:
	- QGREP() and QEGREP() provide a portable [e]grep -q
	- export FOO=bar -> FOO=bar; export FOO
	- tail -n $x -> TAIL($x) with appropriate macro

2005-08-15  Patrick Mauritz  <oxygene@studentenbude.ath.cx>

	* m4/typeof.m4: new test, looks if compiler knows the typeof()
	extension
	* configure.ac: use it
	* sanity.hh: use the test, and boost's abstraction over
	__PRETTY_FUNCTION__ and similar pseudo-macros

2005-08-15  Patrick Mauritz  <oxygene@studentenbude.ath.cx>

	* configure.ac (BOOST_FIX_VERSION): only apply that fix on gcc.

2005-08-14  Nathaniel Smith  <njs@pobox.com>

	* configure.ac (BOOST_VERSION_CHECK, BOOST_FIX_VERSION): Fix for
	cross-compilation.  (Thanks to John Bowler <jbowler@acm.org>.)

2005-08-14  Matthew Gregan  <kinetik@orcon.net.nz>

	* testsuite.at: Don't use agraph.
	* Makefile.am: Minor cleanups.

2005-08-13  Patrick Mauritz  <oxygene@studentenbude.ath.cx>

	* botan/gzip.cpp, botan/mutex.cpp: c functions via c* headers need
	std:: prefix

2005-08-13  Patrick Mauritz  <oxygene@studentenbude.ath.cx>

	* schema_migration.cc (lowercase): it's only used for processing sha1
	values whos size we know: make array size constant
	* transforms.cc (encode_hexenc, decode_hexenc): they have to work with
	all kinds of string sizes, so at least make them nicer by using
	boost::scoped_array

2005-08-13  Patrick Mauritz  <oxygene@studentenbude.ath.cx>

	* revision.cc: make copy constructor of revision_set behave like
	normal constructor in case it's copying a freshly created object

2005-08-13  Nathaniel Smith  <njs@pobox.com>

	* testsuite.at: Use SEGV to kill netsync servers, in hopes it will
	give better coverage information.

2005-08-13  Julio M. Merino Vidal  <jmmv@NetBSD.org>

	* configure.ac: Remove an obsolete check to see if SQLite was
	bundled or not, because the bundled version has been used
	exclusively for quite some time.

2005-08-13  Julio M. Merino Vidal  <jmmv@NetBSD.org>

	* database_check.cc: Remove trailing newline from error messages
	when embedding them inside other strings, so that the trailing
	closing parenthesis is printed correctly.

2005-08-13  Julio M. Merino Vidal  <jmmv@NetBSD.org>

	* configure.ac: Add '-mt' as another possible suffix to detect the
	Boost libraries.  It's very common when these libraries are built
	with the "native naming layout".

2005-08-13  Nathaniel Smith  <njs@pobox.com>

	* monotone.1, monotone.texi: Don't mention agraph.
	* tests/t_netsync_repeated.at: Don't use agraph.
	* tests/t_netsync_unrelated.at: Likewise.

2005-08-13  Nathaniel Smith  <njs@pobox.com>

	* commands.cc (agraph): Remove.

2005-08-13  Nathaniel Smith  <njs@pobox.com>

	* tests/t_commit_log_writeback.at: New test.
	* testsuite.at: Add it.

2005-08-12  Nathaniel Smith  <njs@pobox.com>

	* commands.cc (commit): When user uses --message or
	--message-file, don't require non-empty logs, and don't write out
	message to MT/log.  (This makes re-running a 'commit -m foo'
	command line until it works possible; otherwise the second try
	will get a 'MT/log non-empty and -m supplied' error.)

2005-08-11  Nathaniel Smith  <njs@pobox.com>

	* netsync.cc: Add a list of ideas for improvement that will break
	network compatibility and thus perhaps should go together.

2005-08-11  Nathaniel Smith  <njs@pobox.com>

	* tests/t_commit_message_file.at: Un-double file contents.

2005-08-11  Nathaniel Smith  <njs@pobox.com>

	* lua.cc (ok, extract_str, extract_int, extract_double)
	(extract_bool): Add more logging.

2005-08-11  Patrick Mauritz <oxygene@studentenbude.ath.cx>

	* INSTALL: remove section about crypto++ on solaris
	* config.rpath, mkinstalldirs, po/Makefile.in.in,
	  various files in m4, ABOUT-NLS:
	  remove as they're autogenerated
	* hash_map.hh, m4/gnucxxhashmap.m4, m4/stlporthashmap.m4:
	  new files, abstraction over hash_map differences in STL impls.
	* m4/externtemplate.m4: new file, check if compiler is happy
	  with "extern template"
	* configure.ac: hook up the new autoconf tests
	* Makefile.am: remove -Wall
	* botan/gzip.cpp, botan/mutex.cpp: add includes
	* constants.*: move values to .hh if used for array sizes
	* interner.hh, xdelta.cc: use hash_map.hh
	* merkle_tree.cc, unix/inodeprint.cc: make array size truly
	  constant 
	* sanity.hh: work-around for missing typeof() and
	  __PRETTY_FUNCTIONS on non-gcc compilers
	* schema_migration.cc, transforms.cc: moved dynamically
	  initialized array to heap
	* transforms.hh, vocab.hh: use externtemplate autoconf test

2005-08-10  Matthew Gregan  <kinetik@orcon.net.nz>

	* monotone.spec: include zlib-devel and texinfo as build
	requirements, zlib as a runtime requirement.

2005-08-09  Eric Anderson  <anderse-monotone@cello.hpl.hp.com>

	* tests/perf-test.sh: A repeatable performance test harness
	* tests/parse-accounting.pl: A script that parses the accounting
	output into a nice tabular format

2005-08-09  Eric Anderson  <anderse-monotone@cello.hpl.hp.com>
 
	* Changes to significantly improve network pull performance
	* string_queue.hh: created to store pending data and allow for
	efficient removal from the front.  The string queue automatically
	reduces its buffer size if it is very empty.  	
	* hmac.{cc,hh}: Add in a version of chained_hmac::process that can
	operate on a string_queue for use during read.
	* netcmd.{cc,hh}: update netcmd::read to use a string_queue rather
	than a string, update all the regression tests also.  This required
	the somewhat ugly creation of a read_string function because the
	netcmd read and write functions are no longer using the same type.
	* netio.hh: introduce functions for operating on a string_queue. They
	are identical to the equivalent string functions except for the type
	of the argument.
	* netsync.cc: Use a string_queue rather than a string for storing the 
	input and output buffers.

	* string_queue.cc: unit tests (Matt Johnston)

2005-08-09  Richard Li  <richardl@redhat.com>

	* std_hooks.lua (merge2, merge3): explain a little better why
	monotone can't find a merge command.

2005-08-09  Nathaniel Smith  <njs@pobox.com>

	* commands.cc (update): Fix helpful error message to suggest
	_current_ commandline syntax.

2005-08-09  Olivier Andrieu  <oliv__a@users.sourceforge.net>

	* contrib/monotone.el: a couple of fixes spotted by the compiler
	* Changelog, contrib/colorize: utf8ize

2005-08-09  Nathaniel Smith  <njs@pobox.com>

	* NEWS: Put a time in.
	* po/monotone.pot: Regenerate.
	
2005-08-08  Nathaniel Smith  <njs@pobox.com>

	* configure.ac, monotone.spec, debian/changelog:
	* win32/monotone.iss: Bump version number.

2005-08-08  Nathaniel Smith  <njs@pobox.com>

	* UPGRADE: Fix title.
	* NEWS: Add --lca.

2005-08-08  Nathaniel Smith  <njs@pobox.com>

	* commands.cc (merge, propagate): Take --lca.
	* options.hh: Add OPT_LCA.
	* monotone.cc (coptions, cpp_main): Support it it.
	* app_state.{hh,cc} (app_state::usa_lca): New variable.
	* revision.cc (find_common_ancestor_for_merge): Use LCA if user
	passed --lca.
	* tests/t_merge_lca.at: New test.
	* testsuite.at: Add it.
	* monotone.texi (Tree): Document --lca.
	
2005-08-08  Nathaniel Smith  <njs@pobox.com>

	* NEWS: First-pass for 0.22 release.
	* UPGRADE: Likewise.

2005-08-08  Nathaniel Smith  <njs@pobox.com>

	* Makefile.am (BOTAN_SOURCES): Add botan headers.
	* po/monotone.pot: Regenerate.

2005-08-07  Nathaniel Smith  <njs@pobox.com>

	* netsync.cc (rebuild_merkle_trees, insert_with_parents): Make a
	ticker for added revisions, since traversing the tree to pull in
	ancestors causes a noticeable pause before the cert/key tickers
	start up.
	(insert_with_parents): Also simplify logic.

2005-08-07  Nathaniel Smith  <njs@pobox.com>

	* commands.cc (pull): Clarify what the "doing anonymous pull"
	message means and what you might do about it.

2005-08-07  Nathaniel Smith  <njs@pobox.com>

	* monotone.texi (Network Service, Hooks): Document
	get_netsync_read_permitted as getting a nil value on anonymous
	connects.
	* lua.{cc.hh} (hook_get_netsync_anonymous_read_permitted):
	Remove. Replace with 1-argument version of
	hook_get_netsync_write_permitted.
	* netsync.cc (process_anonymous_cmd): Update.
	* tests/t_netsync_permissions.at: Likewise.

2005-08-07  Matthew Gregan  <kinetik@orcon.net.nz>

	* botan/{data_snk,es_file}.cpp: Open fstreams in binary mode.
	These changes, plus the same change for data_src.cpp and
	es_ftw.cpp, have been sent upstream.

2005-08-05  Nathaniel Smith  <njs@pobox.com>

	* commands.cc (commit): Write out the log message to MT/log
	_after_ making sure it's non-empty.
	* tests/t_commit_cancelled.at: New test.
	* testsuite.at: Add it.
	
2005-08-04  Nathaniel Smith  <njs@pobox.com>

	* netsync.cc (rebuild_merkle_trees): Typo.

2005-08-04  Nathaniel Smith  <njs@pobox.com>

	* netsync.cc (rebuild_merkle_trees): Tweak message ("rebuilding
	merkle trees" does not mean anything to J. Random User...)

2005-08-04  Nathaniel Smith  <njs@pobox.com>

	* manifest.cc (build_restricted_manifest_map): In 'missing files'
	error message, explain how to recover.

2005-08-03  Nathaniel Smith  <njs@pobox.com>

	* testsuite.at (NETSYNC_ADDRESS): New macro.
	(NETSYNC_SERVE_N_START, NETSYNC_SERVE_START)
	(NETSYNC_CLIENT_N_RUN): Use it.
	
	* tests/t_netsync_checks_server_key.at: Make sure can unset the
	known-servers entry.

2005-08-03  Matthew A. Nicholson  <matt@matt-land.com>

	* std_hooks.lua (get_preferred_merge2_command)
	(get_preferred_merge3_command): Provide more information on how to
	use vim as merge tool.

2005-08-03  graydon hoare  <graydon@pobox.com>

	* unix/process.cc (make_executable): Fix race, set user/group/other.

2005-08-03  Matthew Gregan  <kinetik@orcon.net.nz>

	* botan/data_src.cpp (DataSource_Stream::DataSourceStream): Open
	fstream as binary file.

2005-08-03  Matthew Gregan  <kinetik@orcon.net.nz>

	* win32/inodeprint.cc: Botan changes.  Also, hash individual
	FileTime structure members rather than the entire structure.
	* keys.cc: Add explicit 'using' for Botan::byte.
	* botan/es_win32.{cpp,h}: Add missing files.
	* Makefile.am: Enable entropy collection via CryptoAPI and Win32
	API.

2005-08-02  Matt Johnston  <matt@ucc.asn.au>

	* botan/gzip.cpp: forgot to commit some semicolons

2005-08-02  Matt Johnston  <matt@ucc.asn.au>

	* botan/gzip.{cpp,h}: rearranged the code to be clearer.

2005-08-01  Nathaniel Smith  <njs@pobox.com>

	* netsync.cc (get_branches): Remove warning when there are no
	branches.

2005-07-29  Nathaniel Smith  <njs@pobox.com>

	* globish.cc (matcher::operator()): Log what's happening.
	(checked_globish_to_regex_test): Fix previously added test.

2005-07-29  Nathaniel Smith  <njs@pobox.com>

	* globish.cc (checked_globish_to_regex_test): Add another test for
	quoted characters.

2005-07-28  Nathaniel Smith  <njs@pobox.com>

	* update.cc (calculate_update_set): Only include current rev in
	update set if it is an acceptable candidate.
	* commands.cc (update): Clarify error message in this case.
	* tests/t_update_branch.at: Update accordingly.

2005-07-28  Matthew Gregan  <kinetik@orcon.net.nz>

	* monotone.spec: Require boost >= 1.32.

2005-07-27  Matthew Gregan  <kinetik@orcon.net.nz>

	* tests/t_merge_add_del.at: 'drop' does not take a branch (test
	now fails in expected place).
	* tests/t_merge_add_rename_add.at: New test.
	* testsuite.at: Add it.

2005-07-27  Nathaniel Smith  <njs@pobox.com>

	* tests/t_update_branch.at: New test.
	* testsuite.at: Add it.
	(REVERT_TO): Do not preserve MT/options file (can setup invalid
	branch).
	* app_state.cc (make_branch_sticky): Call write_options when
	already have a working copy.
	* commands.cc (update): Call make_branch_sticky at appropriate
	time.

2005-07-27  Nathaniel Smith  <njs@pobox.com>
	
	* commands.cc: ALIAS(mv, rename).  ALIAS(rm, drop).

2005-07-26  Nathaniel Smith  <njs@pobox.com>

	* change_set.cc (dump): Add state_renumbering dumper.
	(merge_disjoint_analyses): Add MM().

2005-07-26  Nathaniel Smith  <njs@pobox.com>

	* change_set.cc (dump): Add path_analysis dumper.
	(merge_change_sets): Add more MM()s.

2005-07-26  Nathaniel Smith  <njs@pobox.com>

	* change_set.cc (dump): Add path_state dumper.
	(sanity_check_path_state): Add MM().

2005-07-26  Richard Levitte  <richard@levitte.org>

	* revision.cc (check_sane_history): Convert tabs to the
	appropriate amount of spaces.

2005-07-26  Richard Levitte  <richard@levitte.org>

	* sanity.hh, revision.cc (check_sane_history),
	change_set.cc (concatenate_change_sets, merge_change_sets,
	invert_change_set): Because boost currently uses the symbol M, we
	have a clash.  Therefore, let's rename M to MM, for now.

2005-07-26  Richard Levitte  <richard@levitte.org>

	* commands.cc (CMD(privkey)): Change so both the public and
	private key are printed.

	* tests/t_dropkey_2.at, tests/t_lua_privkey.at: Adapt to the new
	private key format.

2005-07-24  Nathaniel Smith  <njs@pobox.com>

	* sanity.cc (MusingI, ~MusingI): No-op when already in the middle
	of dumping.

2005-07-25  Matthew Gregan  <kinetik@orcon.net.nz>

	* Makefile.am, configure.ac: Remove BUNDLED_{LUA,SQLITE} tests and
	clarify the comment for popt.  Using external versions of these
	tools didn't work anyway, so there's no point giving the
	impression that it might.

2005-07-24  Nathaniel Smith  <njs@pobox.com>

	* sanity.cc (gasp): Handle the possibility of multiple valid calls
	to gasp(), 'db check' can trigger multiple invariants without
	dying.

2005-07-24  Nathaniel Smith  <njs@pobox.com>

	* sanity.{hh,cc} (sanity::already_dumping, gasp): Don't let gasp
	be called recursively, in case a dump triggers an invariant.

2005-07-24  Nathaniel Smith  <njs@pobox.com>

	* sanity.cc (gasp): Make more robust against new errors triggered
	during error unwind.  (write_change_set in particular likes to
	blow up when handling in invalid change_set.)

2005-07-24  Nathaniel Smith  <njs@pobox.com>

	* change_set.cc (merge_change_sets, check_sane)
	(concatenate_change_sets, invert_change_set): Add M()s.

2005-07-24  Nathaniel Smith  <njs@pobox.com>

	* sanity.{hh,cc} (dump): Remove templated version, add std::string
	version.
	* vocab.{hh,cc} (dump): Add ATOMIC/DECORATE/ENCODING dumpers.
	* change_set.{hh,cc} (dump): Add change_set dumper.
	* manifest.{hh,cc} (dump): Add manifest_map dumper.
	* revision.cc (check_sane_history): Add some M()s.

2005-07-24  Nathaniel Smith  <njs@pobox.com>

	* sanity.hh (class Musing, gasp, dump): Actually, take a
	std::string instead of a std::ostream; fits our idioms better.

2005-07-24  Nathaniel Smith  <njs@pobox.com>

	* sanity.cc (log, progress, warning): Append '\n' to strings when
	necessary.
	(gasp): Save string properly.
	(M): Apply black magic.  Now works correctly.
	(dump): Write newline.

2005-07-24  Nathaniel Smith  <njs@pobox.com>

	* sanity.hh (dump): Add a default 'dump' implementation for all
	<<able objects.

2005-07-24  Nathaniel Smith  <njs@pobox.com>

	* constants.{cc,hh} (default_terminal_width): New constant.
	* ui.cc (guess_terminal_width): Use it.

2005-07-24  Nathaniel Smith  <njs@pobox.com>

	* diff_patch.cc (unidiff_append_test): Fix typo.

2005-07-24  Nathaniel Smith  <njs@pobox.com>

	* tests/t_annotate_no_rev.at: New test.
	* testsuite.at: Add it.
	
2005-07-24  Nathaniel Smith  <njs@pobox.com>

	* sanity.{hh,cc} (sanity, dump_buffer, invariant_failure)
	(index_failure,	MusingI, Musing, M): Implement macro M(), for
	'musing', which marks data that monotone was musing over when an
	invariant tripped.
	* Makefile.am (MOST_SOURCES): Fix spacing.

2005-07-23  Nathaniel Smith  <njs@pobox.com>

	* ui.{hh,cc} (guess_terminal_width): New function.
	(tick_write_dot::chars_on_line): Make unsigned to quiet gcc warning.
	(tick_write_dot::write_ticks): Use guess_terminal_width.
	* commands.cc (dump_diffs): Take full responsibility for printing
	=== lines, and use guess_terminal_width.
	* diff_patch.cc (make_diff): Don't print === lines.
	(unidiff_append_test): Adjust accordingly.

2005-07-23  Matthew Gregan  <kinetik@orcon.net.nz>

	* commands.cc (CMD(annotate)): Check for a valid revision before
	trying to fetch it from the database.
	* lua/lundump.[ch], lua/ldump.c: Rename VERSION and VERSION0 to
	LUA_DUMP_VERSION and LUA_DUMP_VERSION0 to avoid clashes with
	VERSION from config.h.

2005-07-22  Nathaniel Smith  <njs@pobox.com>

	* monotone.texi (Committing Work): Remove discussion of manifests.

2005-07-20  Nathaniel Smith  <njs@pobox.com>

	* netsync.cc (rebuild_merkle_trees): Make 'including branch'
	message L() instead of P(); it's nice information, but too much to
	be useful with large databases.

2005-07-22  Matt Johnston  <matt@ucc.asn.au>

	* database_check.cc: check that revisions and manifests
	are normalised to the same for that they would be written as.
	* tests/t_database_check_normalized.at: a test for it.
	* testsuite.at: add it.

2005-07-21  Richard Levitte  <richard@levitte.org>

	* contrib/monotone-import.pl: Now uses the given tag.

2005-07-20  Marcel van der Boom  <marcel@hsdev.com>

	* database.{cc,hh} (get_branches): New method.
	* commands.cc (ls_branches): Use it.
	* netsync.cc (get_branches): Likewise.
	* tests/t_ls_branches.at: New test.
	* testsuite.at: Add it.
	
2005-07-20  Nathaniel Smith  <njs@pobox.com>

	* commands.cc (db): Rename kill_branch_locally to
	kill_branch_certs_locally.
	* tests/t_db_kill_branch_locally.at: Rename to...
	* tests/t_db_kill_branch_certs_locally.at: ...this.  Update.
	* testsuite.at: Update.
	* monotone.texi (Database): Update.

2005-07-19  Nathaniel Smith  <njs@pobox.com>

	* schema_migration.cc (migrator::migrate): Add a check for schemas
	that are just... wrong.
	* tests/t_migrate_broken_schema.at: New test.

2005-07-19  Nathaniel Smith  <njs@pobox.com>

	* netcmd.cc (read): Make the bad HMAC error message clearer.

2005-07-19  Matthew Gregan  <kinetik@orcon.net.nz>

	* tests/t_diff_external.at: Canonicalise output for Win32.

2005-07-18  Nathaniel Smith  <njs@pobox.com>

	* keys.cc (get_passphrase): Do still error out if they keep typing
	empty passphrases.

2005-07-18  Richard Levitte  <richard@levitte.org>

	* database.cc: Move the inclusion of stdarg.h...
	* database.hh: ... here.

2005-07-18  Matt Johnston  <matt@ucc.asn.au>

	* keys.cc (get_passphrase): don't bomb out if they type an empty passphrase.

2005-07-18  Patrick Mauritz  <oxygene@studentenbude.ath.cx>

	* work.cc, manifest.cc: Remove 'using namespace boost'.

2005-07-18  Nathaniel Smith  <njs@pobox.com>

	* netsync.cc (received_items): New instance variable.
	(session::session): Initialize it.
	(note_item_arrived): Maintain it.
	(item_request_outstanding): Rename it to...
	(item_already_received): ...this, and have it check both
	outstanding and fulfilled requests.
	(queue_send_data_cmd, queue_send_delta_cmd): Call it via new
	name.
	
	Hopefully this will eliminate cases where "revs in" is larger than
	"revs written".
	
2005-07-17  Nathaniel Smith  <njs@pobox.com>

	* constants.cc (legal_key_name_bytes): Allow + and _ to appear in
	key names.

2005-07-17  Nathaniel Smith  <njs@pobox.com>

	* ui.{cc,hh} (tick_write_dot::write_ticks): Start a new line when
	too many dots have been written.
	* netsync.cc (process_refine_cmd): Add comment noting a possible
	optimization regarding subtree refinement.

2005-07-17  Nathaniel Smith  <njs@pobox.com>

	* configure.ac, win32/monotone.iss, monotone.spec:
	* debian/changelog: Bump version numbers to 0.21.
	* NEWS: Commit to a timestamp.

2005-07-17  Nathaniel Smith  <njs@pobox.com>

	* NEWS: Add diff changes, more tweaking.
	* UPGRADE: Update for 0.21.
	* AUTHORS: Add Vladimir Vukicevic.

2005-07-18  Matt Johnston  <matt@ucc.asn.au>

	* netsync.cc: merge fixup
	* botan/pipe_rw.cpp (read_all_as_string): make it smarter and faster

2005-07-18  Matt Johnston  <matt@ucc.asn.au>

	* botan/sha160.{cpp,h}: new faster sha160 implementation from Jack Lloyd
	and Kaushik Veeraraghavan.

2005-07-17  Nathaniel Smith  <njs@pobox.com>

	* tests/t_diff_external.at: New test.
	* testsuite.at: Add it.

2005-07-17  Nathaniel Smith  <njs@pobox.com>

	* monotone.texi (Restrictions): diff -r -r does accept
	restrictions now.
	(CVS Phrasebook): Clarify diff section.
	(Informative): Document diff [--unified|--context|--external],
	--diff-args.

2005-07-17  Nathaniel Smith  <njs@pobox.com>

	* app_state.{cc,hh}: Record whether --diff-args was passed, not
	just a string value.
	* lua.{cc,hh} (hook_external_diff): Take a diff_args_provided
	variable.
	* commands.cc (do_external_diff): Pass it.

2005-07-17  Nathaniel Smith  <njs@pobox.com>

	* std_hooks.lua (external_diff_default_args): New variable.
	(external_diff): Use it as a default, and use user-provided
	diff_args otherwise.
	* monotone.texi (Hooks): Document this.

2005-07-16  Vladimir Vukicevic  <vladimirv@gmail.com>

	* lua.{cc,hh} (hook_external_diff): New hook.
	* std_hooks.lua (external_diff): Add default definition.
	* monotone.texi (Hooks): Document external_diff hook.
	* app_state.{cc,hh}, options.hh, monotone.cc: Add --context,
	--external, --unified, --diff-args options.
	* commands.cc (do_external_diff): New function.
	(dump_diffs): Put a == line between each file's diffs.
	Pass file_ids of pre- and post-states to make_diff.
	(diff): Take new options.
	(cdiff): Remove.
	* diff_patch.{cc,hh} (make_diff): Print file ids in diff file
	headers.
	(unidiff_append_test): Update.
	(enum diff_type): Move to...
	* vocab.hh: ...here.
	* tests/t_restrictions.at, tests/t_crlf.at: Update.

2005-07-16  Nathaniel Smith  <njs@pobox.com>

	* manifest.cc (build_restricted_manifest_map): Remove doubled
	comment.

2005-07-16  Nathaniel Smith  <njs@pobox.com>

	* NEWS: Mention need for 'db migrate'.

2005-07-17  Matthew Gregan  <kinetik@orcon.net.nz>

	* lua/*: Import Lua 5.0.2 from upstream.
	* lua/*: Fix up CVS $Id$ tags, which appear to have been trashed
	since monotone existed in CVS.

2005-07-16  Nathaniel Smith  <njs@pobox.com>

	* NEWS: Update for 0.21.

2005-07-16  Nathaniel Smith  <njs@pobox.com>

	* database.cc (assert_sqlite3_ok): Remove dead function.
	
2005-07-16  Nathaniel Smith  <njs@pobox.com>

	* app_state.cc (require_working_copy): Oops, make it compile.

2005-07-16  Nathaniel Smith  <njs@pobox.com>

	* app_state.{cc,hh} (require_working_copy): Take an optional
	argument to give more details about why a working copy was
	required.
	* commands.cc (log): Give said details.

2005-07-16  Nathaniel Smith  <njs@pobox.com>

	* monotone.texi (CVS Phrasebook): Include 'log'.

2005-07-16  Nathaniel Smith  <njs@pobox.com>

	* monotone.texi (Selectors): Document use of globs.
	* tests/t_selector_globbing.at: New test.
	* testsuite.at: Add it.
	
2005-07-16  Jordan Breeding  <jordan.breeding@mac.com>

	* database.cc (selector_to_certname): Make 't:' selector match
	exactly by default as well.

2005-06-25  Brian Downing <bdowning@lavos.net>

	* database.cc (selector_to_certname, complete): Makes 'b:'
	selector be interpreted as a glob instead of as a partial string
	match.
	
2005-07-16  Nathaniel Smith  <njs@pobox.com>

	* netsync.cc: Revert accidentally committed changes.

2005-07-16  Nathaniel Smith  <njs@pobox.com>

	* ChangeLog: Fix formatting.

2005-07-15  Matt Johnston  <matt@ucc.asn.au>

	* netsync.cc (rebuild_merkle_trees): bad_branch_certs is a set of cert
	hashes, not of revision idents.

2005-07-14  Nathaniel Smith  <njs@pobox.com>

	* database.cc (get_revision_cert_index): "reserve" and "resize"
	are different.

2005-07-14  Nathaniel Smith  <njs@pobox.com>

	* netsync.cc (process_delta_cmd): Remove meaningless comment.

2005-07-14  Nathaniel Smith  <njs@pobox.com>

	* database.hh: Pre-declare sqlite3_stmt, instead of including
	sqlite3.h.

2005-07-14  Derek Scherger  <derek@echologic.com>

	* commands.cc (lca,lcad,try_one_merge): call describe_revision for
	logging common ancestors
	(propagate): log final merged line after propagate completes
	to indicate that it actually worked and to be consistent with merge

2005-07-13  Derek Scherger  <derek@echologic.com>

	* ChangeLog: merge fixup

2005-07-13  Derek Scherger  <derek@echologic.com>

	* database.cc (debug): delete stale comment
	(delete_branch_named):
	(delete_tag_named): 
	(clear): replace vprintf stuff with query parameters

2005-07-13  Nathaniel Smith  <njs@pobox.com>

	* contrib/ciabot_monotone.py (main): Optimistically run 'db
	migrate' before using database.

2005-07-13  Nathaniel Smith  <njs@pobox.com>

	* schema_migration.cc (migrate_monotone_schema)
	(migrator::migrate): Move the "nothing happened" check, and don't
	vacuum unless a migration occurred.

2005-07-13  Nathaniel Smith  <njs@pobox.com>

	* tests/t_restricted_diff_unchanged.at: New test.
	* testsuite.at: Add it.

2005-07-13  graydon hoare  <graydon@pobox.com>

	* rcs_import.cc (cvs_branch::cvs_branch): Initialize bools to false.

2005-07-13  Nathaniel Smith  <njs@pobox.com>

	* monotone.texi (Database): Document kill_tag_locally.

2005-07-13  Nathaniel Smith  <njs@pobox.com>

	* tests/t_kill_tag_locally.at, tests/t_ambiguous_tags.at: New
	tests.
	* testsuite.at: Add them.

2005-07-11  graydon hoare  <graydon@pobox.com>

	* AUTHORS: Add Jordan.
	* commands.cc (ls_tags): Do not uniquify tags.
	* constants.{cc,hh} (cvs_window): Change to time_t, tighten to 5 minutes.
	* rcs_import.cc (window): Remove.
	(note_type): Remove dead code.
	(is_sbr): Add test for synthetic branch roots.
	(cvs_commit::is_synthetic_branch_root): New test.
	(process_branch): Skip synthetic branch roots, push new branch
	before picking branch to mark, rather than after.
	(cvs_history::index_branchpoint_symbols): Handle vendor branches.
	(cvs_history::push_branch): Do not duplicate root on private branches.
	(import_branch): Fix up cluster inference.
	(cluster_consumer::consume_cluster): New invariant.
	* tests/t_cvsimport_drepper2.at: Modify to reflect fixes.

2005-07-11  Jordan Breeding  <jordan.breeding@mac.com>

	* commands.cc (db): New subcommand "kill_tag_locally"
	* database.{cc,hh} (delete_tag_named): New function.

2005-07-12  Nathaniel Smith  <njs@pobox.com>

	* schema_migration.cc (migrator::migrate): When there is nothing
	to be done, do nothing.

2005-07-12  Nathaniel Smith  <njs@pobox.com>

	* netsync.cc (rebuild_merkle_trees): Reduce memory usage a bit,
	and don't insert branch certs that the other side will just end up
	throwing away (reduces network traffic).

2005-07-12  Nathaniel Smith  <njs@pobox.com>

	* testsuite.at (NETSYNC_SERVE_START, NETSYNC_SERVE_N_START):
	Really, really really fix up quoting.  Really.
	I hope.

2005-07-12  Nathaniel Smith  <njs@pobox.com>

	* contrib/ciabot_monotone.py (config.project_for_branch): Clarify
	comment text for non-Python programmers.

2005-07-12  Nathaniel Smith  <njs@pobox.com>

	* testsuite.at (NETSYNC_SERVE_START, NETSYNC_SERVE_N_START): Fixup
	quoting.

2005-07-11  Nathaniel Smith  <njs@pobox.com>

	* crypto_tests.cc: New SHA1 correctness tests from Kaushik Veeraraghavan.
	* unit_tests.cc (init_unit_test_suite): 
	* unit_tests.hh (add_crypto_tests): 
	* Makefile.am (unit_tests_SOURCES): Call them.
	* AUTHORS: Add Kaushik Veeraraghavan.

2005-07-11  Nathaniel Smith  <njs@pobox.com>

	* tests/t_netsync_exclude_default.at: New test.
	* testsuite.at: Add it.
	(NETSYNC_SERVE_N_START, NETSYNC_SERVE_START): Use '*' as pattern
	when none is passed.

2005-07-11  Nathaniel Smith  <njs@pobox.com>

	* monotone.texi (Network): Tweak documentation for netsync
	commands.

2005-07-11  Nathaniel Smith  <njs@pobox.com>

	* app_state.{hh,cc} (exclude_patterns, add_exclude): 
	* options.hh (OPT_EXCLUDE): 
	* monotone.cc (coptions, cpp_main): New option --exclude.
	* commands.cc (pull, push, sync, serve): Accept it.
	(process_netsync_args): Implement it.
	* tests/t_netsync_exclude.at: New test.
	* testsuite.at: Add it.

2005-07-11  Timothy Brownawell  <tbrownaw@gmail.com>

	* options.hh, app_state.{hh,cc}, monotone.cc: New command specific
	option, "--exclude=x", puts arg into a vector app.excludes .
	Used by the netsync commands.
	* commands.cc (netsync commands): accept said option
		(process_netsync_args): Handle excludes.
	* monotone.texi: document it

2005-07-11  Timothy Brownawell  <tbrownaw@gmail.com>

	* interner.hh: make slightly faster

2005-07-11  Matt Johnston  <matt@ucc.asn.au>

	* hmac.cc: <string> not <string.h>

2005-07-11  Matt Johnston  <matt@ucc.asn.au>

	* keys.cc (encrypt_rsa): fix typo
	* hmac.{cc,hh}: store key as SymmetricKey, pass correctly to
	MAC_Filter

2005-07-10  Nathaniel Smith  <njs@pobox.com>

	* ChangeLog, configure.ac: Re-remove mysteriously revived
	jibberish.

2005-07-10  Nathaniel Smith  <njs@pobox.com>

	* tests/t_netsync_read_permissions.at: New test.
	* testsuite.at: Run it.
	* netsync.cc (set_session_key, dispatch_payload)
	(respond_to_auth_cmd): Refactor to key HMAC earlier, so error
	packets will get the right HMAC.

2005-07-10  Richard Levitte  <richard@levitte.org>

	* Makefile.am (monotone_CPPFLAGS, unit_tests_CPPFLAGS): Re-remove
	previously removed stuff.

	* ChangeLog, configure.ac: Revert accidentally-recommitted changes.

2005-07-10  Richard Levitte  <richard@levitte.org>

	* monotone.texi (Network), monotone.1: Mention the default port
	number.

2005-07-10  Matthew Gregan  <kinetik@orcon.net.nz>

	* configure.ac: Check for boost >= 1.32.

2005-07-09  Nathaniel Smith  <njs@pobox.com>

	* schema.sql (revision_ancestry__child, revision_certs__id,
	revision_certs__name_value): New indexes.
	* database.cc (dump, dump_table_cb, dump_index_cb): Include
	indexes in dumps.
	(database::database): 
	* schema_migration.cc (migrate_monotone_schema) 
	(migrate_client_to_add_indexes): 
	* tests/t_migrate_schema.at: Corresponding migration gunk.

2005-07-09  Jordan Breeding  <jordan.breeding@mac.com>

	* Makefile.am (monotone_CPPFLAGS, unit_tests_CPPFLAGS): 
	* configure.ac (BOOST_FIX_VERSION): Restrict boost compile kluges
	to boost 1.32.

2005-07-09  Nathaniel Smith  <njs@pobox.com>

	* schema_migration.cc (calculate_schema_id): Include indexes in
	the schema id.

2005-07-09  Nathaniel Smith  <njs@pobox.com>

	* ChangeLog, configure.ac: Revert accidentally-committed changes.

2005-07-09  Nathaniel Smith  <njs@pobox.com>

	* monotone.texi (Generating Keys): Make it a little clearer that
	we aren't necessarily recommending people store their passphrase
	in plaintext.

2005-07-08  Matt Johnston  <matt@ucc.asn.au>

	* propagate mainline to botan branch

	* constants.{cc,hh}: add sha1_digest_length as botan
	doesn't provide a convenient definition.
	* hmac.{cc,hh}: convert to use botan
	* keys.cc (encrypt_rsa, decrypt_rsa): use botan
	* transforms.{cc,hh}: use botan

2005-07-08  Matt Johnston  <matt@ucc.asn.au>

	* tests/t_normalized_filenames.at: expect exit code of 1 not 3 for
	"cat manifest" with a directory in MT/work
	* file_io.cc, netcmd.cc, transforms.cc, vocab.hh: revert changes which
	used swap() for strings and atomic types since strings are
	copy-on-write.

2005-07-08  Matt Johnston  <matt@ucc.asn.au>

	* file_io.cc (ident_existing_file): new function to calculate
	the ident of a file failing gracefully if it doesn't exist
	or is a directory.
	* file_io.hh (classify_manifest_paths,
	build_restricted_manifest_map): use ident_existing_file
	* ui.cc: cast to avoid compiler warnings

2005-07-07  Nathaniel Smith  <njs@pobox.com>

	* contrib/ciabot_monotone.py (Monotone.log): Fix to work with
	0.20.

2005-07-07  Nathaniel Smith  <njs@pobox.com>

	* Makefile.am (monotone_CPPFLAGS, unit_tests_CPPFLAGS): Add
	-DBOOST_REGEX_V4_CHAR_REGEX_TRAITS_HPP to work around g++
	4.0/boost 1.32.0 lossage.

2005-07-07  Vaclav Haisman  <V.Haisman@sh.cvut.cz>

	* Makefile.am: Compile fix for FreeBSD.

2005-07-07  Nathaniel Smith  <njs@pobox.com>

	* netsync.cc (process_hello_cmd, process_anonymous_cmd) 
	(process_auth_cmd): Change permission checking -- always build
	merkle tree (even when a pure sink), send permission denied and
	abort whenever client tries to read/write a branch they don't have
	access to.

2005-07-07  Nathaniel Smith  <njs@pobox.com>

	* ChangeLog: fixup formatting.

2005-07-06  Matt Johnston  <matt@ucc.asn.au>

	* database.cc (assert_sqlite3_ok): database corruption and similar
	problems are errors, not invariants.

2005-07-06  Nathaniel Smith  <njs@pobox.com>

	* commands.cc (push, pull, sync): Fix --help description.	
	
2005-07-06  Nathaniel Smith  <njs@pobox.com>

	* options.hh (OPT_SET_DEFAULT): 
	* app_state.{hh,cc} (app_state::set_default):
	* monotone.cc (coptions, cpp_main): New option.
	* commands.cc (pull, push, sync): Accept it.
	(process_netsync_args): Use it.
	* tests/t_set_default.at, testsuite.at: New test.

2005-07-07  Matthew Gregan  <kinetik@orcon.net.nz>

	* win32/monotone.iss: Bump version number.

2005-07-05  Nathaniel Smith  <njs@pobox.com>

	* debian/rules (config.status): Use bundled sqlite.
	* debian/control (Build-Depends): Remove popt and sqlite.

2005-07-05  Nathaniel Smith  <njs@pobox.com>

	* NEWS: Add timestamp.  Barring unforeseen issues, this is 0.20.

2005-07-05  Nathaniel Smith  <njs@pobox.com>

	* Makefile.am (EXTRA_DIST): Include some missed contrib/ stuff.

2005-07-05  Nathaniel Smith  <njs@pobox.com>

	* po/monotone.pot: Regenerate for release.

2005-07-05  Nathaniel Smith  <njs@pobox.com>

	* configure.ac, debian/changelog, monotone.spec: Bump version
	number.
	* UPGRADE: Update for 0.20 release.

2005-07-05  Nathaniel Smith  <njs@pobox.com>

	* ChangeLog, NEWS, AUTHORS: Fixup Eric Anderson's email address.

2005-07-05  Nathaniel Smith  <njs@pobox.com>

	* monotone.texi (Database): Note that db kill_rev_locally also
	will trigger "unreferenced manifest" warnings from db check.

2005-07-05  Nathaniel Smith  <njs@pobox.com>

	* NEWS: Oops, 'automate select' was in 0.19 after all.

2005-07-05  Nathaniel Smith  <njs@pobox.com>
	
	* contrib/ciabot_monotone.py: Fix multiple collection support.

2005-07-05  Richard Levitte  <richard@levitte.org>

	* monotone.texi (Hooks): Add space after periods where there's
	a lack of space.

	* NEWS: Correct the blurb about
	get_netsync_{read,anonymous_read,write}_permitted

2005-07-05  Nathaniel Smith  <njs@codesourcery.com>

	* NEWS: Add more explicit note on how to upgrade.

2005-07-05  Nathaniel Smith  <njs@codesourcery.com>

	* NEWS: First cut at 0.20 release notes.

2005-07-03  Matthew Gregan  <kinetik@orcon.net.nz>

	* sqlite/*, Makefile.am: Import SQLite 3.2.2 from upstream.
	* sqlite/main.c: Compile fix.
	* sqlite/{callback.c,prepare.c}: Add new files.

2005-07-03  Matthew Gregan  <kinetik@orcon.net.nz>

	* sqlite/{sqlite3.h,tokenize.c} (sqlite3_complete_last): New
	function to find the last valid SQL statement in a string; based
	on sqlite3_complete.  This change should be offered upstream, but
	probably not before sqlite3_complete_last16 is implemented.
	* database.cc (database::load): Load and execute dump in chunks,
	fixes bug 13570.

2005-07-01  Eric Anderson  <anderse-monotone@cello.hpl.hp.com>

	* file_io.cc: Pre-allocate space for the file read so that the
	string doesn't have to be incrementally expanded during the read.

2005-07-01  Matthew Gregan  <kinetik@orcon.net.nz>

	* tests/t_cvsimport_drepper2.at: Canonicalise monotone output so
	that the test passes on Win32.

2005-06-30  Eric Kidd  <eric.kidd@dartmouth.edu>

	* contrib/monotone-import.pl: Changed $branch to
	$user_branch.  This script may need more work, but at least Perl
	compiles it now.

2005-06-30  Patrick Mauritz  <oxygene@studentenbude.ath.cx>

	* automate.cc, basic_io.hh, cert.cc, change_set.cc,
	cryptopp/config.h, cryptopp/integer.cpp, main.cc, merkle_tree.cc,
	merkle_tree.hh, monotone.cc, netcmd.cc, netsync.cc,
	netxx/osutil.h, packet.cc: Namespace and include file cleanup.

2005-06-29  graydon hoare  <graydon@pobox.com>

	* tests/t_cvsimport_drepper2.at: New test.
	* testsuite.at: Call it.

2005-06-23  graydon hoare  <graydon@pobox.com>

	* rcs_import.cc (import_cvs_repo): Put branch imports inside
	transaction blocks, add a couple tickers.

2005-06-22  graydon hoare  <graydon@pobox.com>

	* rcs_file.cc: Track file:line numbers, accept files which violate
	some lies in rcs file format.
	* rcs_import.cc (cvs_tree_walker): 
	Warn rather than crash on parse errors.
	(cvs_history)
	(cvs_commit)
	(cvs_cluster)
	(prepared_revision)
	(import_branch)
	(import_cvs_repo): Support non-branch tags.

2005-06-21  graydon hoare  <graydon@pobox.com>

	* rcs_import.{cc,hh} (import_rcs_file): Rename to test_parse_rcs_file.
	* commands.cc (rcs_import): rename call.

2005-06-19  graydon hoare  <graydon@pobox.com>

	* rcs_import.cc: Rewrite change set inference logic.

2005-06-28  Roland Illig  <roland.illig@gmx.de>

	* app_state.cc: #include <unistd.h>, needed on NetBSD.

2005-06-28  Nathaniel Smith  <njs@codesourcery.com>

	* std_hooks.lua (ignore_file): Ignore vim swap files and emacs
	temp files.

2005-06-27  Nathaniel Smith  <njs@codesourcery.com>

	* INSTALL: Bump required version of Boost to 1.32.

2005-06-26  Matthew Gregan  <kinetik@orcon.net.nz>

	* app_state.cc (app_state::app_state()): Initialise no_merges to
	false so that 'log' will show merges by default (the recently
	added --no-merges option provides a means to disable the merge
	entries).

2005-06-26  Matthew Gregan  <kinetik@orcon.net>

	* tests/t_automate_stdio.at, tests/t_cvsimport_drepper.at,
	tests/t_selector_later_earlier.at: Further canonicalisation of
	monotone output to resolve test failures on Win32.

2005-06-25  Brian Campbell  <brian.p.campbell@dartmouth.edu>

	* commands.cc (CMD(db)): Added db kill_branch_locally command. 
	* database.cc, database.hh (delete_branch_named): New function to
	delete all branch certs with a given branch name.
	* monotone.texi (Database): Added documentation for db
	kill_branch_locally.
	* tests/t_db_kill_branch_locally.at: New test for db
	kill_branch_locally.
	* testsuite.at: Add the test. 
	* AUTHORS: Add myself.
	* ChangeLog: Change my email address on an old contribution to 
	match my pubkey. 

2005-06-24  Nathaniel Smith  <njs@codesourcery.com>

	* tests/t_db_kill_rev_locally.at: Clean up style.

2005-06-24  Nathaniel Smith  <njs@codesourcery.com>

	* unix/process.cc (process_spawn): Format log output correctly.

2005-06-24  Nathaniel Smith  <njs@codesourcery.com>

	* unix/process.cc (existsonpath): Reindent.  Add logging, and use
	'command -v' instead of 'which' (as per Matt Johnston's discovery
	that it is more portable).
	(process_spawn): Handle exec failure more properly.
	* tests/t_existsonpath.at: New test.
	* testsuite.at: Add it.

2005-06-25  Matthew Gregan  <kinetik@orcon.net.nz>

	* monotone.cc: Log correct locale set for LC_MESSAGES.

2005-06-24  Nathaniel Smith  <njs@codesourcery.com>

	* unix/process.cc: Remove tabs.

2005-06-24  Nathaniel Smith  <njs@codesourcery.com>

	* std_hooks.lua (get_preferred_merge2_command)
	(get_preferred_merge3_command): Move meld to the bottom of the
	default merge tool search order.  Also, use xemacs if it appears
	in $EDITOR, otherwise use emacs.
	* revision.cc (check_sane_history): Remove stale comment.

2005-07-05  Nathaniel Smith  <njs@codesourcery.com>

	* globish.cc (combine_and_check_globish): Don't add unnecessary
	{}'s.
	* tests/t_netsync_globs.at, testsuite.at: New test.

2005-07-04  Nathaniel Smith  <njs@codesourcery.com>

	* netcmd.cc (do_netcmd_roundtrip, test_netcmd_mac): Update for new
	chained_hmac object.
	* constants.hh (netsync_key_initializer): Update comment.
	* hmac.hh (hmac_length): Expose length of MACs.
	* hmac.cc: I() that it matches what CryptoPP wants to give.
	* netcmd.cc: I() that it matches the length hard-coded into the
	netsync protocol.
	* vocab.cc (verify(netsync_hmac_value)): Fix error message.
	
2005-07-04  Nathaniel Smith  <njs@codesourcery.com>

	* tests/t_netsync_defaults.at: Update for new var names.  All
	tests now pass.

2005-07-04  Nathaniel Smith  <njs@codesourcery.com>

	* lua.cc (hook_get_netsync_write_permitted): Fix typo.

2005-07-04  Nathaniel Smith  <njs@codesourcery.com>

	* globish.cc (globish_matcher_test): Add check for {foo} (no
	commas).

2005-07-04  Nathaniel Smith  <njs@codesourcery.com>

	* globish.cc (checked_globish_to_regex): Make the special case for
	the empty pattern, actually work.  Unit tests now pass.

2005-07-04  Nathaniel Smith  <njs@codesourcery.com>

	* netcmd.cc (test_netcmd_functions): Update for new anonymous/auth
	packet formats.

2005-07-04  Nathaniel Smith  <njs@codesourcery.com>

	* monotone.texi, monotone.1: Update for new glob stuff.
	* commands.cc (process_netsync_args, push, pull, sync, serve):
	'serve' always requires arguments, rather than falling back on db
	defaults.
	
2005-07-04  Nathaniel Smith  <njs@codesourcery.com>

	* commands.cc (process_netsync_args, push, pull, sync, serve):
	Adapt for patterns instead of regexen; slight refactoring too.

2005-07-03  Nathaniel Smith  <njs@codesourcery.com>

	* netsync.cc: Finally self-consistent.

2005-07-03  Nathaniel Smith  <njs@codesourcery.com>

	* netsync.hh (run_netsync_protocol): Fix prototype.

2005-07-03  Nathaniel Smith  <njs@codesourcery.com>

	* globish.hh: Document the empty pattern as never matching.
	* globish.cc (checked_globish_to_regex): Implement it.
	(globish_matcher_test): Check it.

2005-07-03  Nathaniel Smith  <njs@codesourcery.com>

	* monotone.texi (Network Service, Hooks):
	* testsuite.at: 
	* tests/t_netsync_permissions.at: 
	* tests/t_netsync_single.at: Update to match new
	get_netsync_write_permitted definition.

2005-07-03  Nathaniel Smith  <njs@codesourcery.com>

	* lua.{cc,hh} (hook_get_netsync_write_permitted): Don't take a
	branch argument; write permission is now all or none.  (It really
	was before anyway...)
	* netsync.cc: Update accordingly.

2005-07-03  Nathaniel Smith  <njs@codesourcery.com>

	* netsync.cc: More updating for pattern stuff; getting there...

2005-06-28  Nathaniel Smith  <njs@codesourcery.com>

	* netsync.cc: Update low-level functions to use include_pattern
	and exclude_pattern.

2005-06-28  Nathaniel Smith  <njs@codesourcery.com>

	* netcmd.{cc,hh} (read_anonymous_cmd, write_anonymous_cmd)
	(read_auth_cmd, write_auth_cmd): Take include_pattern and
	exclude_pattern arguments.

2005-06-28  Nathaniel Smith  <njs@codesourcery.com>

	* globish.{cc,hh}: New files.
	* Makefile.am (MOST_SOURCES): Add them.
	* transforms.{cc,hh}: Remove glob-related stuff.
	* unit_tests.{cc,hh}: Call globish unit tests.

2005-06-27  Nathaniel Smith  <njs@codesourcery.com>

	* transforms.cc (glob_to_regex, globs_to_regex, regexes_to_regex):
	Choose "regex" as standard spelling.  Clean up code, add code for
	handling sets, start improving tests (don't currently pass).
	* transforms.hh (glob_to_regex, globs_to_regex, regexes_to_regex):
	Prototype.

2005-06-28  Matt Johnston  <matt@ucc.asn.au>

	* constants.cc: increase db_version_cache_sz to 7 MB
	* netsync.cc: use a deque<string> rather than a single
	string buffer for outbuf.
	* netsync.cc (arm): only queue data when there is
	available space
	* AUTHORS: added Eric Anderson

2005-06-26  Matt Johnston  <matt@ucc.asn.au>

	* transforms.hh: remove extraneous #ifdef
	* hmac.cc, hmac.hh: actually add them

2005-06-26  Matt Johnston  <matt@ucc.asn.au>

	* netcmd.cc (netcmd::read, netcmd::write): change to using a HMACs 
	chained by including the previous HMAC in the input data, rather
	than altering the key each time.
	* netcmd.cc ({read,write}_{data,delta}_cmd): use encode_gzip/decode_gzip
	  rather than raw xform.
	* hmac.{cc,hh}: new chained_hmac abstraction
	* Makefile.in: add them
	* netsync.cc: each session keeps a chained_hmac for read/write
	* transforms.hh: add a string variant for encode_gzip

2005-06-25  Nathaniel Smith  <njs@codesourcery.com>

	* netsync.cc: Tweak comment.

2005-06-25  Nathaniel Smith  <njs@codesourcery.com>

	* AUTHORS: Add Ethan Blanton <elb@elitists.net>.

2005-06-22  Nathaniel Smith  <njs@codesourcery.com>

	* netcmd.hh (netcmd::read, netcmd::write): Don't have defaults for
	key/hmac arguments.
	* netcmd.cc (do_netcmd_roundtrip): New function.
	(test_netcmd_functions): Use it.  Also, make work with hmac
	changes.
	(test_netcmd_mac): New test.
	(add_netcmd_tests): Call it.

2005-06-22  Nathaniel Smith  <njs@codesourcery.com>

	* netcmd.cc (read): Remove unused variable.
	* netsync.cc (call_server, process)
	(arm_sessions_and_calculate_probe, handle_read_available): Give
	better error message on bad_decode exceptions.

2005-06-22  Nathaniel Smith  <njs@codesourcery.com>

	* netcmd.cc, netsync.cc: Revert backwards compatibility code; 0.19
	and 0.20 can't be usefully compatible, and the code as it existed
	would cause real version mismatch error reporting to not work
	right.  (Old client with new server would give a generic "server
	disconnected" error message instead of something useful.)

2005-06-21  Nathaniel Smith  <njs@codesourcery.com>

	* netsync.cc (rebuild_merkle_trees): Fix FIXME comments to match
	reality.
	* tests/t_netsync_diffbranch.at: No longer a bug, remove
	priority.

2005-06-20  Nathaniel Smith  <njs@codesourcery.com>

	* monotone.texi (Hook Reference): Oops, missed a @ref.

2005-06-20  Nathaniel Smith  <njs@codesourcery.com>

	* monotone.texi (Default monotonerc): Rename section to...
	(Default hooks): ...this, to emphasize is still read even when a
	monotonerc exists.

2005-06-19  Richard Levitte  <richard@levitte.org>

	* Makefile.am: There's no reason for monotone.pdf or .dvi to
	depend on monotone.info, since they are built from the .texi
	files.  Also, make the monotone.html and html targets depend
	on version.texi and std_hooks.lua as well.

2005-06-18  Matt Johnston  <matt@ucc.asn.au>

	* INSTALL: fix typo, should be -Iboost_1_31_0 not -Iboost_1_31_2

2005-06-18  Riccardo Ghetta  <birrachiara@tin.it>
	* monotone.texi: include std_hooks.lua as an appendix and remove long
	lua excerpts from hook reference.
	* Makefile.am : make monotone.pdf/eps depend on monotone.info
	
2005-06-24  Matt Johnston  <matt@ucc.asn.au>

	* transforms.{cc,hh}: combine gzip and base64 in one
	pipe for pack()/unpack() to save memory
	* vocab.hh: add swap() to encodings/atomics
	* file_io.cc: use swap() to avoid copying

2005-06-21  Nathaniel Smith  <njs@codesourcery.com>

	* commands.cc (do_diff): Use calculate_arbitrary_change_set,
	instead of reimplementing it.

2005-06-21  Nathaniel Smith  <njs@codesourcery.com>

	* revision.cc (find_least_common_ancestor): Handle left == right
	case.
	* tests/t_diff_currev.at: Un-XFAIL.
	
2005-06-21  Nathaniel Smith  <njs@codesourcery.com>

	* netsync.cc (rebuild_merkle_trees): Fix FIXME comments to match
	reality.
	* tests/t_netsync_diffbranch.at: No longer a bug, remove
	priority.

2005-06-20  Nathaniel Smith  <njs@codesourcery.com>

	* monotone.texi (Hook Reference): Oops, missed a @ref.

2005-06-20  Nathaniel Smith  <njs@codesourcery.com>

	* monotone.texi (Default monotonerc): Rename section to...
	(Default hooks): ...this, to emphasize is still read even when a
	monotonerc exists.

2005-06-19  Richard Levitte  <richard@levitte.org>

	* Makefile.am: There's no reason for monotone.pdf or .dvi to
	depend on monotone.info, since they are built from the .texi
	files.  Also, make the monotone.html and html targets depend
	on version.texi and std_hooks.lua as well.

2005-06-18  Matt Johnston  <matt@ucc.asn.au>

	* INSTALL: fix typo, should be -Iboost_1_31_0 not -Iboost_1_31_2

2005-06-18  Riccardo Ghetta  <birrachiara@tin.it>
	* monotone.texi: include std_hooks.lua as an appendix and remove long
	lua excerpts from hook reference.
	* Makefile.am : make monotone.pdf/eps depend on monotone.info
	
2005-06-17  Matt Johnston  <matt@ucc.asn.au>

	* database.cc (database::execute()): truncate long query log messages
	before copying, saving memory. 
	Patch from Eric Anderson <anderse-monotone@cello.hpl.hp.com>

2005-06-17  Riccardo Ghetta  <birrachiara@tin.it>
	Adds include()/includedir() to lua hooks and extend --rcfile
	* lua.cc: handle --rcfile with directories, implement
	include() and includedir()
	* testsuite.at, t_lua_includedir.at, t_rcfile_dir.at:
	test new functionality
	* monotone.texi: document all functions available to hook
	writers, including the new include() and includedir()

2005-06-16  Nathaniel Smith  <njs@codesourcery.com>

	* diff_patch.cc (merge_extents): Typo caught by anonymous reader.

2005-06-16  Nathaniel Smith  <njs@codesourcery.com>

	* commands.cc (cat): Account for being in a subdir in 'cat file
	REV PATH'.
	* tests/t_cat_file_by_name.at: Test.

2005-06-17  Richard Levitte  <richard@levitte.org>

	* app_state.cc (app_state::app_state()): Avoid a gcc warning by
	having the class members initialised in the same order they are
	defined in the class.

2005-06-16  Nathaniel Smith  <njs@pobox.com>

	* std_hooks.lua (ignore_file): Add Cons/SCons cache files to
	default ignore list.

2005-06-16  Matt Johnston  <matt@ucc.asn.au>

	* ui.cc: increase the divisor as required so that we don't get spurious
	screen updates when we're using the kilobyte/megabyte tickers

2005-06-15  Matt Johnston  <matt@ucc.asn.au>

	* monotone.texi: clarify some netsync parts of the tutorial

2005-06-15  Richard Levitte  <richard@levitte.org>

	* netsync.cc (struct session): Add a pattern regex cache.
	(analyze_ancestry_graph): Use the regex cache instead of the
	pattern string itself.  This is especially important when the
	pattern is used as an old-style collection.
	(process_hello_cmd): Recreate the pattern regex cache with the
	conversion of the pattern to a regex when it's used as an
	old-style collection.
	(process_auth_cmd): When the pattern changes, change the regex
	cache as well.

2005-06-14  Richard Levitte  <richard@levitte.org>

	* std_hooks.lua (get_preferred_merge2_command,
	get_preferred_merge3_command): EDITOR may be undefined.  In that
	case, os.getenv() returns nil, on which string.lower() chokes.
	It's much better to check for that and default to an empty
	string.

2005-06-11  Derek Scherger  <derek@echologic.com>

	* commands.cc (complete_command): log command expansion messages
	with L instead of P to reduce chatter
	(status): add --brief option and corresponding output
	(identify): add trailing space to comment gcc complains about
	* monotone.cc: fix comment typo and add additional details for
	command specific options
	* monotone.texi (Automation): list inventory status code
	combinations and descriptions
	* tests/t_status.at: new test of status command and --brief option
	* testsuite.at: add it

2005-06-11  Matt Johnston  <matt@ucc.asn.au>

	* commands.cc: revert should ignore the ignore hooks, otherwise bad
	things happen (revert a single ignored file, resultant empty ignore list
	reverts the whole working copy).
	* app_state.cc, app_state.hh: give set_restriction a flag to disregard
	file-ignore hooks.
	* tests/t_revert_restrict.at, testsuite.at: a test

2005-06-09  Riccardo Ghetta  <birrachiara@tin.it>

	* std_hooks.lua: make binary_file return nil on unreadable/empty files
	
2005-06-10  Joel Reed  <joelwreed@comcast.com>

	* commands.cc (CMD(cdiff)): Add OPT_DEPTH to command options.
	* t_restrictions.at: Add to testcase.

2005-06-09  Joel Reed  <joelwreed@comcast.com>

	* commands.cc (CMD(diff)): Add OPT_DEPTH back in, as it is used.
	* t_restrictions.at: Add to testcase to increase likelihood of 
	keeping it around :)

2005-06-10  Richard Levitte  <richard@levitte.org>

	* commands.cc (CMD(diff)): Remove OPT_DEPTH, as it was never
	used.

2005-06-09  Richard Levitte  <richard@levitte.org>

	* monotone.texi (Merging): I assume that "apposite" was supposed
	to be "appropriate".

2005-06-09  Riccardo Ghetta  <birrachiara@tin.it>

	* diff_patch.cc/hh: honor the new manual_merge attribute
	* file_io.cc/hh: move here the guess_binary function
	* lua.cc: let guess_binary available to lua
	* std_hooks.lua: handle manual_merge as an add-time attribute and
	initialize by default make it true if the file appears to be binary.
	Make read_contents_of_file able to read "binary" files.
	* tests/t_merge_manual.at: tests new behaviour, superceding the
	old XFAIL t_merge_binary.at test.
	* monotone.texi: document changes, adding a small section on merging.

2005-06-07  Nathaniel Smith  <njs@codesourcery.com>

	* ChangeLog: Fixup.

2005-06-07  Nathaniel Smith  <njs@codesourcery.com>

	* monotone.texi (Storage and workflow): Attempt to thwart some
	common misconceptions.

2005-06-07  Nathaniel Smith  <njs@codesourcery.com>

	* netsync.cc (rebuild_merkle_trees): Add a comment describing how
	this code should work (and why it currently doesn't quite).

2005-06-05  Nathaniel Smith  <njs@codesourcery.com>

	* tests/t_bad_packets.at: Expect certs on a non-existent rev to
	fail.  Run db check instead.
	* commands.cc (complete): Let callers specify they're okay with
	non-existent revisions.
	(CMD(trusted)): So specify.

2005-06-05  Nathaniel Smith  <njs@codesourcery.com>

	* tests/t_tags.at: 'tag' on a non-existent revid should fail.
	* commands.cc (complete): Fail on non-existent revids.

2005-05-29  Nathaniel Smith  <njs@codesourcery.com>

	* tests/t_epoch.at: Typo.
	* tests/t_automate_certs.at, tests/t_selector_later_earlier.at:
	Throw in some calls to CANONICALISE, maybe this will help on
	Win32...

2005-06-04  Timothy Brownawell  <tbrownaw@gmail.com>

	* netsync.cc, netcmd.cc: Style cleanups (mostly whitespace).

2005-06-04  Timothy Brownawell  <tbrownaw@gmail.com>

	* netsync.cc (process_hello_cmd): Warn about collection/regex
	usage when talking to an old server.

2005-06-04  Derek Scherger  <derek@echologic.com>

	* commands.cc (update): update MT/work based on the changes
	between the chosen revision and the new merge revision
	* tests/t_update_with_pending_drop.at: 
	* tests/t_update_with_pending_add.at: 
	* tests/t_update_with_pending_rename.at: un-XFAIL and clean up now
	that things work

2005-06-04  Timothy Brownawell  <tbrownaw@gmail.com>

	* netcmd.{cc,hh}, netsync.cc: Move {read,write}_*_cmd_payload
	to netcmd::{read,write}_*_cmd .
	* netcmd.cc, netsync.cc: Compatibility infrastructure.
	* netsync.cc: Interoperate with v4 servers.

2005-06-03  Timothy Brownawell  <tbrownaw@gmail.com>

	* automate.cc (print_some_output): Fix compiler warning.

2005-06-04  Derek Scherger  <derek@echologic.com>

	* app_state.cc (app_state): initialize diffs to false; it seemed
	to be defaulting to true for me

2005-06-04  Derek Scherger  <derek@echologic.com>

	* tests/t_update_with_pending_drop.at: 
	* tests/t_update_with_pending_add.at: 
	* tests/t_update_with_pending_rename.at: 
	* tests/t_restricted_commit_with_inodeprints.at: new bug reports
	* testsuite.at: call them

2005-06-04  graydon hoare  <graydon@pobox.com>

	* rcs_import.cc 
	(note_state_at_branch_beginning): Move time back when
	there are known commits on a branch.

2005-06-03  Joel Reed  <joelwreed@comcast.com>

	* commands.cc, monotone.texi: provide --verbose option for 
	monotone complete revision which adds date and author 
	completion output
	* contrib/monotone.zsh_completion: use verbose output when
	completing revisions

2005-06-02  graydon hoare  <graydon@pobox.com>

	* rcs_import.cc
	(cvs_key::is_synthetic_branch_founding_commit): New field.
	(cvs_key::operator==): Handle synthetic case specially.
	(cvs_key::operator<): Likewise.
	(note_state_at_branch_beginning): Likewise.	
	* tests/t_cvsimport_drepper.at: Converted bug testcase.
	* testsuite.at: Call it.

	* monotone.cc, commands.cc, options.hh 
	(OPT_NO_MERGES, OPT_DIFFS): New options.
	* app_state.cc (app_state::no_merges, app_state::diffs): Likewise.
	* commands.cc (log): Honor no_merges, diffs.
	* contrib/color_logs.{sh,conf}: Helpers for reviewing work in a
	nice colorized, easy-to-read fashion.
	* contrib/colorize: A colorization script found on the net.

	* HACKING, ROADMAP: Expand a bit.
	* commands.cc (changes_summary::print): Change macro to helper fn.
	* contrib/monotone.el (monotone-cmd): Handle nil exit code.

2005-06-02  Joel Reed  <joelwreed@comcast.com>

	* commands.cc, database.cc, database.hh, vocab.hh, vocab_terms.hh:
	add complete key subcommand and provide --brief option of zsh/bash
	completion. See http://lists.gnu.org/archive/html/monotone-devel/2005-05/msg00461.html
	* tests/t_rebuild.at: add tests for complete key subcommand
	* monotone.texi: document new subcommand
	* contrib/monotone.zsh_completion: update for new complete key
	command, improve _monotone_existing_entries using new --depth=0
	option,	add revision completion for cert command, and a	bugfix 
	for cat command

2005-06-01  Matt Johnston  <matt@ucc.asn.au>

	* tests/t_i18n_changelog.at: capitalise UTF-8 CHARSET to keep
	solaris happy.

2005-06-01  Timothy Brownawell  <tbrownaw@gmail.com>

	* netsync.cc (analyze_ancestry_graph): Try to fix segfault.
	Always accept tags.

2005-06-01  Timothy Brownawell  <tbrownaw@gmail.com>

	* netsync.cc (process_auth_cmd, analyze_ancestry_graph): Move
	write-permission checking to where it belongs, *after* we know
	exactly what we're checking permissions about. Drop things we
	don't want.

2005-06-01  Matt Johnston  <matt@ucc.asn.au>

	* tests/t_cvsimport_deleted_invar.at: don't use -C with tar
	* tests/t_i18n_file.at: capitalise CHARSET=UTF-8, seems more standard.
	* tests/t_merge_normalization_edge_case.at: use known-good output
	rather than using diff3 --merge

2005-05-31  Timothy Brownawell  <tbrownaw@gmail.com>

	* tests/t_epoch_server.at: fix typo
	* netsync.cc (session::process_auth_cmd): If no branches are allowed
	for writing, also check for write permissions to branch "" (needed
	for serving empty dbs). For sync, don't refuse connection if there
	are no readable branches (only do this for pull).

2005-05-31  Timothy Brownawell  <tbrownaw@gmail.com>

	* monotone.texi: Update documentation for get_netsync_*_permitted
	hooks to reflect that they now get individual branch names.

2005-05-31  Timothy Brownawell  <tbrownaw@gmail.com>

	* netsync.cc: session::rebuild_merkle_trees now takes a set of
	branches to include as an argument. On the server, calculate
	this set at the same time the get_netsync_*_permitted hooks are
	called; call said hooks on each branch individually.

2005-05-31  Timothy Brownawell  <tbrownaw@gmail.com>

	Remove old collection support in favor of using regexes exclusively.
	* netsync.cc (convert_pattern): Remove function.
	* (14 files): collections are unexist; do not mention (potential
	for confusion)
	* constants.cc: Increase netsync protocol version.
	* monotone.texi: Update documentation.
	* tests/t_epoch_unidirectional.at: Fix to sync subbranches.
	* commands.cc (CMD update): Fix usage check.
	* tests/t_select_cert.at: Fix to use --revision.

2005-05-30  Timothy Brownawell  <tbrownaw@gmail.com>

	* netsync.cc: Call note_netsync_*_received hooks in the order they're
	written to the db (for revisions, gives topological order).

2005-05-30  Timothy Brownawell  <tbrownaw@gmail.com>

	* lua.{cc,hh}: Replace note_netsync_commit with
	note_netsync_{revision,cert,pubkey}_received
	* packet.{cc,hh}: Callbacks for cert or key written to the database.
	* netsync.cc: Use said callbacks, call note_netsync_*_received hooks.
	* monotone.texi: Update documentation.

2005-05-30  Timothy Brownawell  <tbrownaw@gmail.com>

	* packet.{cc,hh}, netsync.cc: on_revision_written callback now takes
	the revision_id as an argument.
	* lua.{cc,hh}: New Lua hook, note_netsync_commit.
	* netsync.cc: At end of netsync session, call new hook for each
	revision received.
	monotone.texi: Document new hook.

2005-05-30  Richard Levitte  <richard@levitte.org>

	* commands.cc (CMD(checkout), CMD(cdiff), CMD(diff), CMD(log)):
	Remove '[--revision=REVISION]' from command argument synopsis,
	and add more text to the help to explain what happens when
	--revision options are used.
	(CMD(update)): Instead of the optional revision argument, use
	the --revision option.  Add information on what happens when the
	--revision option is used, and when it's not.

	* tests/t_add_stomp_file.at, tests/t_add_vs_commit.at,
	tests/t_annotate.at, tests/t_lf_crlf.at,
	tests/t_update_nonexistent.at, tests/t_update_off_branch.at,
	tests/t_update_to_revision.at: Update to use --revision with
	'monotone update'.

2005-05-30  Matt Johnston  <matt@ucc.asn.au>

	* netsync.cc: cosmetic linebreak tidying for "double-check the
	fingerprint" message.
	* main.cc: make it clearer that "unknown type" refers to an exception
	* monotone.cc: catch early informative_failures (due to charset
	problems etc)

2005-05-30  Matt Johnston  <matt@ucc.asn.au>

	* tests/t_fmerge.at: scrap all the diff3/ed, just compare it with
	known-good output.

2005-05-30  Timothy Brownawell  <tbrownaw@gmail.com>

	* revision.cc (toposort): Better algorithm.

2005-05-30  Matt Johnston  <matt@ucc.asn.au>

	* tests/t_fmerge.at: make sure we write the file with the ed script.

2005-05-30  Matt Johnston  <matt@ucc.asn.au>

	* testsuite.at: use "command -v" rather than "which", since
	Solaris doesn't give useful exit codes for "which".
	* tests/t_fmerge.at: don't use --merge with diff3, pipe to ed instead
	so we don't rely on gnu diff3.

2005-05-29  Timothy Brownawell  <tbrownaw@gmail.com>

	* contrib/monoprof.sh: Add support for using valgrind for
	heap profiling.

2005-05-28  Joel Reed  <joelwreed@comcast.com>

	* app_state.cc, app_state.hh, commands.cc, monotone.cc, options.h:
	add new --depth command, and rename log's --depth to --last
	* monotone.texi: update documentation
	* tests/t_log_depth.at, tests/t_log_depth_single.at: update
	log tests to use --last instead of --depth
	* tests/t_options.at, tests/t_restrictions.at: test usage of
	--depth for commands using restrictions
	* contrib/ciabot_monotone.py, contrib/monotone-notify.pl,
	contrib/monotone.el, contrib/monotone.zsh_completion,
	contrib/mtbrowse.sh: change all occurences of "depth" to "last"

2005-05-28  Timothy Brownawell  <tbrownaw@gmail.com>

	* netcmd.cc (read_netcmd): Reserve space in the buffer if needed,
		swap buffers instead of copying (memory savings for sync
		large files)
	* netsync.cc (session::arm): Don't clear the buffer (now done
		by read_netcmd).

2005-05-27  Timothy Brownawell  <tbrownaw@gmail.com>

	* netsync.cc: Allow REGEXes as well as collections.
		Fix out-of-branch ancestor handling.
	* tests/t_netsync_diffbranch.at: Remove bug report and XFAIL (fixed).
	* commands.cc: Update description fields for netsync commands.
	* monotone.texi: Update documentation.

2005-05-25  Timothy Brownawell  <tbrownaw@gmail.com>

	* tests/t_automate_stdio.at: Make it self-contained.

2005-05-25  Timothy Brownawell  <tbrownaw@gmail.com>

	* contrib/get_stdio.pl (new file): Perl script to parse the output from
	"mtn automate stdio". Used by...
	* tests/t_automate_stdio.at (new file): Test for "mtn automate stdio".
	* testsuite.at: Add it.

2005-05-25  Timothy Brownawell  <tbrownaw@gmail.com>

	* automate.cc ("automate stdio"): Fix block size limiting.
		Honor "output.flush()" in commands.

2005-05-24  Timothy Brownawell  <tbrownaw@gmail.com>

	* automate.cc: Fix buffering for "automate stdio"

2005-05-24  Timothy Brownawell  <tbrownaw@gmail.com>

	* automate.cc: Put back lost "automate certs".

2005-05-24  Matt Johnston  <matt@ucc.asn.au>

	* commands.cc (try_one_merge, CMD(merge), CMD(explicit_merge), 
	CMD(propagate): allow --author flag.

2005-05-24  Timothy Brownawell  <tbrownaw@gmail.com>

	* automate.cc: Fix comment for automate stdio to match the code.
	* monotone.texi: Document ignored locations in automate stdio
	input as reserved.

2005-05-24  Riccardo Ghetta  <birrachiara@tin.it>

	* tests/t_merge_binary.at: new XFAIL test to cover monotone
	inclination to algorithmically merge binary files.

2005-05-24  Richard Levitte  <richard@levitte.org>

	* commands.cc (try_one_merge): Change 'rid' to 'merged_id'.

2005-05-23  Timothy Brownawell  <tbrownaw@gmail.com>

	Fix "automate stdio" input/output format according to ML discussion
	* automate.cc: changed: automate_stdio
		added: print_some_output, class my_stringbuf
	* constants.{cc,hh}: add constant for automate stdio block size
	* monotone.texi: update documentation

2005-05-23  Nathaniel Smith  <njs@codesourcery.com>

	* win32/terminal.cc (have_smart_terminal): Call _isatty on stderr,
	not stdout.

2005-05-23  Richard Levitte  <richard@levitte.org>

	* commands.cc (try_one_merge): Use the value of --date and
	--author if there are any.
	(CMD(merge), CMD(propagate), CMD(explicit_merge)): Change to
	accept --date and --author.

2005-05-23  Riccardo Ghetta  <birrachiara@tin.it>

	* selectors.cc/.hh, database.cc: add two new selectors:
	"earlier or equal than" and "later than".
	* lua.cc/.hh, std-hooks.lua: create a new "expand_date" hook
	* monotone.texi: document the changes
	* testsuite.at, tests/t_selector_later_earlier.at: add specific tests 
	for the new selectors

2005-05-21  Richard Levitte  <richard@levitte.org>

	* Makefile.am: Make monotone.pdf and monotone.dvi depend on
	version.texi.

2005-05-21  Richard Levitte  <richard@levitte.org>

	* monotone.texi: Add a note about the --brief option with
	'monotone log', and restructure the synopsis since it was getting
	a bit silly with all possible variants.

2005-05-21  Richard Levitte  <richard@levitte.org>

	* commands.cc (log_certs): Add two arguments; a separator string
	to be used in front of the second to last cert for multi-valued
	cert types, a bool to say if each cert should be ended with a
	newline.  Overload with shortcuts.
	(CMD(log)): Use the --brief option and implement it using the
	shortcut variants of log_certs.
	* monotone.cc, options.hh: Add the --brief option (OPT_BRIEF
	internally).
	* sanity.cc, sanity.hh (struct sanity): Add the member variable
	and function to hold and set the brief flag.

2005-05-21  Matt Johnston  <matt@ucc.asn.au>

	* tests/t_short_opts.at: remove the saved MT/log message
	from the failed commit.
	* Makefile.am: MAKEINFOFALGS to MAKEINFOFLAGS

2005-05-21  Matt Johnston  <matt@ucc.asn.au>

	* commands.cc (commit): write the log message to MT/log
	during the commit, so it will be available later if the commit
	fails.
	* work.{cc,hh} (write_user_log): new function

2005-05-20  Nathaniel Smith  <njs@codesourcery.com>

	* contrib/mtbrowse.sh: New file.
	* contrib/README: Document it.  Also, document some missed files,
	and re-order listing.
	* Makefile.am (EXTRA_DIST): Add several missing contrib/ files.

2005-05-21  Grahame Bowland  <grahame@angrygoats.net>

	* automate.cc: (automate_certs) change "status" field 
	to "signature". Check whether each cert is trusted, and 
	output in the "trusted" field.
	* testsuite.at: add t_automate_certs.at
	* tests/t_automate_certs.at: Test that the output of 
	"automate certs" is consistent, and that we exit with
	error when rev is incomplete or missing.
	* monotone.texi: update output documentation for 
	"automate certs"

2005-05-20  Emile Snyder  <emile@alumni.reed.edu>

	* annotate.{hh,cc}: Rework to handle lineage dependent line
	mappings and lines which split from a single line in a parent
	revision into multiple lines in some descendent.  Fixes bug where
	some lines remained unannotated.  Fixes wrong assignment of lines
	bug.
	* tests/t_annotate.at: Check no-changes since addition of file
	case.
	* tests/t_annotate_lineage_dependent.at
	* tests/t_annotate_split_lines.at:  New tests.
	* testsuite.at: Add them.
	
2005-05-20  Nathaniel Smith  <njs@codesourcery.com>

	* monotone.texi (Network): Clarify that ports can be specified on
	the command line to serve/pull/push/sync.

2005-05-21  Matt Johnston  <matt@ucc.asn.au>

	* packet.cc (db_packet_writer::~impl, prerequisite.cleanup): 
	add code to remove up circular dependencies between prerequisite
	and delayed_packet shared_ptrs upon destruction, so that unsatisified
	dependency warnings are printed.

2005-05-19  Matt Johnston  <matt@ucc.asn.au>

	* change_set.cc (merge_disjoint_analyses): handle the case where
	a file is dropped on both sides but re-added on one.
	* tests/t_drop_vs_dropadd.at: a test for it
	* testsuite.at

2005-05-19  Derek Scherger  <derek@echologic.com>

	* commands.cc (checkout): rearrange to use --revision option
	* monotone.1: 
	* monotone.texi: document checkout --revision option
	* tests/t_attr.at:
	* tests/t_attributes.at:
	* tests/t_checkout_id_sets_branch.at:
	* tests/t_checkout_noop_on_fail.at:
	* tests/t_checkout_options.at:
	* tests/t_cwork.at:
	* tests/t_delete_dir.at:
	* tests/t_delete_dir_patch.at:
	* tests/t_empty_path.at:
	* tests/t_i18n_file_data.at:
	* tests/t_inodeprints_hook.at:
	* tests/t_inodeprints_update.at:
	* tests/t_largish_file.at:
	* tests/t_lf_crlf.at:
	* tests/t_monotone_up.at:
	* tests/t_netsync_defaults.at:
	* tests/t_netsync_set_defaults.at:
	* tests/t_persistent_server_revision.at:
	* tests/t_rename_added_in_rename.at:
	* tests/t_rename_dir_cross_level.at:
	* tests/t_rename_dir_patch.at:
	* tests/t_single_char_filenames.at:
	* tests/t_subdir_add.at:
	* tests/t_subdir_attr.at:
	* tests/t_subdir_drop.at:
	* tests/t_subdir_rename.at:
	* tests/t_subdir_revert.at:
	* tests/t_tags.at:
	* tests/t_update_off_branch.at:
	* tests/t_versions.at:
	* testsuite.at: add --revision option to checkout

2005-05-18  Richard Levitte  <richard@levitte.org>

	* ui.cc: Move the copyright and license section to the top of the
	file, and add an emacs mode specifier.
	* ui.cc (write_ticks): Change the counter ticker so the trailer
	comes at the end of the counter line instead of the title line.
	This is especially important for code that changes the trailer
	a little now and then.

2005-05-17  Grahame Bowland  <grahame@angrygoats.net>

	* commands.cc: add "automate certs ID" to the help string 
	for the automate command
	* automate.cc: implement "automate certs". Add to the list 
	of commands available through "automate stdio".
	* monotone.texi: document "automate certs"

2005-05-17  Nathaniel Smith  <njs@codesourcery.com>

	* monotone.texi (Network): Document 'serve' as taking more than
	one collection argument.

2005-05-15  graydon hoare  <graydon@pobox.com>

	* rcs_import.cc (note_state_at_branch_beginning): collect
	branch beginning states into a single synthetic commit.

2005-05-15  graydon hoare  <graydon@pobox.com>

	* rcs_import.cc: rewrite most of the branch logic to 
	address issues raised in bugs 13032 and 13063.
	* tests/t_cvsimport_deleted_invar.at: un-XFAIL.

2005-05-16  Matt Johnston  <matt@ucc.asn.au>

	* commands.cc (commit): change scope of the transaction guard so that
	the transaction will fail before MT/revision is written (which could
	leave a non-committed revision/bad working dir).

2005-05-16  Grahame Bowland  <grahame@angrygoats.net>

	* monotone.texi: update "monotone log" documentation
	* commands.cc: fix "monotone log" when run with no --revision args

2005-05-15  Derek Scherger  <derek@echologic.com>

	* tests/t_update_with_blocked_rename.at: new test
	* testsuite.at: call it

2005-05-15  Derek Scherger  <derek@echologic.com>

	* netsync.cc (process_anonymous_cmd, process_auth_cmd): log
	details of permissions allowed/denied
	* tests/t_netsync_permissions.at: new test
	* testsuite.at: call it

2005-05-15  Richard Levitte  <richard@levitte.org>

	* contrib/monotone-notify.pl (revision_is_in_branch): Another
	place where --revision was missing.

2005-05-14  Timothy Brownawell  <tbrownaw@gmail.com>

	* contrib/monoprof.sh: Clean up variable definitions some.
		- Add option --datadir, should now be usable without editing
		variables to match system paths
		- Add option --setup, generates most of the needed files

2005-05-13  Timothy Brownawell  <tbrownaw@gmail.com>

	Add "monotone automate stdio", to let the automation interface
	take commands on standard input.
	* automate.cc: (automate_stdio) New function.
		(automate_command) Add it.
	* commands.cc: Add to description for "automate".
	* monotone.texi: Add to documentation.

2005-05-13  Joel Reed  <joelwreed@comcast.com>

	* tests/t_unidiff3.at: opps. forgot to add this file which
	should have been included as fix for bug 13072.

2005-05-13  Joel Reed  <joelwreed@comcast.com>

	* diff_patch.cc, transforms.cc, testsuite.at: Patch from 
	drepper@redhat.com, who writes: "The attached patch should fix bug
	13072.  I have no idea why the code in transform.cc insists on
	adding an empty line in case the file is empty. Removing the code
	didn't cause any regressions in the test suite and the
	diff_patch.cc change corrects the output format.  A new test case
	is included as well."

2005-05-13  Joel Reed  <joelwreed@comcast.com>

	* automate.cc: add automate attributes command
	* commands.cc: add attributes subcommand helptext
	* contrib/monotone.zsh_completion: use automate attributes
	for completion of monotone attr and cleanup ignore files code
	* tests/t_automate_attributes.at: add testcase
	* testsuite.at: include new testcaes

2005-05-13  Jon Bright  <jon@siliconcircus.com>
	* testsuite.at (UNGZ): Change the way the ungzipping works on
	Win32, in the hope that test 206 will no longer be given invalid
	files.

2005-05-12  Derek Scherger  <derek@echologic.com>

	* automate.cc: bump version number to 1.0
	(struct inventory_item): add pre/post states
	(inventory_paths): remove obsolete function
	(inventory_pre_state, inventory_post_state, inventory_file_state,
	inventory_renames): add fancy new functions
	(automate_inventory): rework for new output format
	* manifest.{cc,hh} (classify_paths): rename to ...
	(classify_manifest_paths): ... this and work solely from manifest
	* monotone.texi: (Automation): update inventory docs
	* tests/t_automate_inventory.at: update for new format and add
	some more tests
	
2005-05-13  Matthew Gregan  <kinetik@orcon.net.nz>

	* HACKING: New file.  First pass at a brief document to help
	newcomers hack on monotone.

2005-05-12  Riccardo Ghetta <birrachiara@tin.it>

	* options.hh (OPT_MSGFILE): New option.
	* monotone.cc (message-file): New option.
	(cpp_main): Handle it.
	* app_state.{cc,hh} (set_message_file): New function.
	* commands.cc (commit): Accept and handle new option.
	* monotone.1, monotone.texi: Document it.
	* tests/t_commit_message_file.at: New test.
	* testsuite.at: Add it.
	
2005-05-12  Timothy Brownawell  <tbrownaw@gmail.com>

	* (20 files): Do not indent with both tabs and spaces in the same file.

2005-05-13  Ulrich Drepper  <drepper@redhat.com>

	* rcs_import.cc (process_one_hunk): Improve handling of corrupt
	RCS files.

2005-05-13  Matthew Gregan  <kinetik@orcon.net.nz>

	* testsuite.at: Fix typo error in Win32 kill logic that was
	causing the testsuites to hang on Win32 machines that don't have
	pskill installed.

2005-05-12  Matthew Gregan  <kinetik@orcon.net.nz>

	* file_io.cc (write_data_impl): Use portable boost::filesystem
	calls in place of unlink(2)/remove(2).

2005-05-12  Grahame Bowland  <grahame@angrygoats.net>

	* commands.cc: Modify the "log" command to accept multiple 
	revisions on command line, and display the log for all 
	of those revisions.

2005-05-11  Nathaniel Smith  <njs@codesourcery.com>

	* std_hooks.lua (ignore_file): Organize a bit more, add
	patterns for autotools cache files, and darcs, codeville, git
	metadata directories.

2005-05-11  Timothy Brownawell  <tbrownaw@gmail.com>

	* revision.cc (expand_dominators): Fix bitmap size-matching.
		(find_common_ancestor_for_merge): Do not wait for ancestors
		to be expanded to the beginning of time before expanding
		dominators. Requires above fix for correct behavior.
	* ChangeLog: Fix date on previous entry.

2005-05-11  Timothy Brownawell  <tbrownaw@gmail.com>

	* contrib/monoprof.sh: Add profiling test for "netsync large file".
		Add options to only run specific profile tests.

2005-05-11  Stanislav Karchebny <stanislav.karchebny@skype.net>

	* contrib/monotone-notify.pl: 'monotone log' takes a revision
	through the --revision= option.

2005-05-11  Richard Levitte  <richard@levitte.org>

	* contrib/monotone-notify.pl: Change all occurences of $symbol' to
	${symbol}' to avoid a confusing Perl warning.

2005-05-11  Joel Reed  <joelwreed@comcast.com>

	* contrib/monotone.zsh_completion: add zsh completion contrib.

2005-05-11  Matt Johnston  <matt@ucc.asn.au>

	* tests/t_add_intermediate_MT_path.at: remove the drop dir part
	* tests/t_delete_dir.at: add a note about re-enabling the above test
	* tests/t_cvsimport3.at: ignore stderr

2005-05-11  Matt Johnston  <matt@ucc.asn.au>

	* rcs_import.cc (find_branchpoint): if a branch is derived from two 
	differing parent branches, take the one closest to the trunk.
	* tests/t_cvsimport3.at: add a test for cvs_importing where branches
	come off a vendor import.
	* testsuite.at: add it

2005-05-11  Nathaniel Smith  <njs@codesourcery.com>

	* work.cc (build_deletions): Disable delete_dir.

2005-05-11  Matthew Gregan  <kinetik@orcon.net.nz>

	* constants.cc (constants::bufsz): Increase buffer size.  Reduces
	the runtime to tests/t_netsync_largish_file.at by four to seven
	times on my test machines.

2005-05-10  Timothy Brownawell  <tbrownaw@gmail.com>

	* revision.cc: Make expand_{ancestors,dominators} twice as fast.
	Loop over revisions in the other direction so that changes at the
	frontier propogate fully in 1 pass, instead of one level at a time.

2005-05-10  Timothy Brownawell  <tbrownaw@gmail.com>

	* packet.{cc,hh}: Give packet_consumer and children a callback to call
	after writing out a revision.
	* netsync.cc: Use this callback to add a "revisions written" ticker,
	to provide user feedback while sanity checking.

2005-05-10  Timothy Brownawell  <tbrownaw@gmail.com>

	* ui.cc: Make tick_write_count take less horizontal space

2005-05-09  Nathaniel Smith  <njs@codesourcery.com>

	* AUTHORS: Give Riccardo his real name.
	* ChangeLog: Likewise.

2005-05-09  Riccardo Ghetta <birrachiara@tin.it>
	
	* std_hooks.lua: Support kdiff3.

2005-05-09  Matthew Gregan  <kinetik@orcon.net.nz>

	* lua.cc (loadstring, run_string): New parameter to identify the
	source of the Lua string being loaded.
	(add_{std,test}_hooks, load_rcfile): Pass an identity through.

2005-05-09  Matthew Gregan  <kinetik@orcon.net.nz>

	* monotone.cc: Absolutify and tilde expand pid file.

2005-05-09  Matthew Gregan  <kinetik@orcon.net.nz>

	* testsuite.at: Revert bogus changes committed in revision 9d478.

2005-05-09  Matt Johnston  <matt@ucc.asn.au>

	* commands.cc (pid_file): use fs::path .empty() rather than ==, since
	boost 1.31 doesn't seem to have the latter.

2005-05-08  Matthew Gregan  <kinetik@orcon.net.nz>

	* lua.cc (report_error, load{file,string}): New member functions.
	Error handling in call moved into report_error.
	(call): Call report_error.
	(run_{file,string}): Call load{file,string} member functions to
	load Lua code into the VM.  Allows us to report syntax errors when
	loading rc files.
	* testsuite.at: test_hooks.lua was calling nonexistent (obsolete)
	strfind function and failing silently.  The improved error
	reporting from Lua caught this and cause testsuite failures.

2005-05-08  Matthew Gregan  <kinetik@orcon.net.nz>

	* monotone.1: Document --pid-file option.  Also make some minor
	spelling and punctuation fixes.

2005-05-08  Timothy Brownawell  <tbrownaw@gmail.com>
	* app_state.cc: {read,write}_options now print a warning instead of
	failing on unreadable/unwritable MT/options .
	* tests/t_unreadable_MT.at: add matching test
	* testsuite.at: add test
	* tests/README: Mention that new tests must be added to testsuite.at
	* work.cc: (get_revision_id) Friendlier error message for
	unreadable MT/revision .

2005-05-08  Matthew Gregan  <kinetik@orcon.net.nz>

	* monotone.texi: Right words, wrong order.
	* testsuite.at: Drop pid mapping trickery, it doesn't work
	consistently.  We now try and use SysInternal's pskill to kill the
	process.  If pskill is not available, we fall back to the old
	'kill all monotone processes' method. These changes affect
	Win32/MingW only.

2005-05-07  Matthew Gregan  <kinetik@orcon.net.nz>

	* commands.cc (pid_file): Remove leftover debugging output.
	* configure.ac: Correct typos in TYPE_PID_T test.
	* testsuite.at: Use some trickery on MingW/Cygwin to map the
	Windows pid to the Cygwin pid.
	* win32/process.cc (process_wait): Correct return type.
	(process_spawn): Replace dropped cast on return.

2005-05-07  Matt Johnston <matt@ucc.asn.au>

	* change_set.cc: fix the code which skips deltas on deleted files,
	  it was looking at the merged filename not the ancestor
	  filename.
	* tests/t_drop_vs_patch_rename.at: a test for the above fix
	* testsuite.at: add it

2005-05-06 Timothy Brownawell <tbrownaw@gmail.com>

	* contrib/monoprof.sh: Add lcad test.
		Add options to pull/rebuild before profiling.

2005-05-06  Nathaniel Smith  <njs@codesourcery.com>

	* INSTALL: s/g++ 3.2 or 3.3/g++ 3.2 or later/.

2005-05-06  Nathaniel Smith  <njs@codesourcery.com>

	* monotone.1: 
	* monotone.texi (Commands, Importing from CVS, RCS): Clarify
	cvs_import documentation on cvsroot vs. module issues.

2005-05-05  Richard Levitte  <richard@levitte.org>

	* AUTHORS: Add rghetta.

2005-05-05  Matthew Gregan  <kinetik@orcon.net.nz>

	* monotone.texi: Document --pid-file option for serve command.
	* app_state.{cc,hh} (set_pidfile, pidfile): New function, new
	member.
	* commands.cc (pid_file): New class.
	(CMD(serve)): Use pid_file.
	* monotone.cc (coptions, cppmain): Add command-specific option
	--pid-file.
	* options.hh (OPT_PIDFILE): New option.
	* {unix,win32}/process.cc (get_process_id): New function.
	(process_{spawn,wait,kill}): Use pid_t.
	* platform.hh (process_{spawn,wait,kill}): Use pid_t.
	(get_process_id): New function
	* configure.ac: Test for pid_t.
	* lua.cc (monotone_{spawn,wait,kill}_for_lua): Use pid_t.
	* testsuite.at: Update netsync kill functions to use pid file.
	* tests/t_netsync_sigpipe.at: Update to use pid file.
	* tests/t_netsync_single.at: Update to use pid file.

2005-05-04  Nathaniel Smith  <njs@codesourcery.com>

	* tests/t_monotone_up.at: New test.
	* testsuite.at: Add it.

2005-05-05  Matthew Gregan  <kinetik@orcon.net.nz>

	* work.cc: Use attr_file_name rather than hardcoded strings.

2005-05-04  Brian Campbell  <brian.p.campbell@dartmouth.edu>

	* contrib/monotone.el (monotone-vc-register): Fix arguments to
	monotone-cmd-buf, to make work.

2005-05-03  Nathaniel Smith  <njs@codesourcery.com>

	* file_io.cc (read_data_for_command_line): Check that file exists,
	if reading a file.

2005-05-04  Matthew Gregan  <kinetik@orcon.net.nz>

	* configure.ac: Add TYPE_SOCKLEN_T function from the Autoconf
	archive.	
	* cryptopp/cryptlib.h (NameValuePairs): Change GetVoidValue from a
	pure virtual to an implemented (but never called) member function
	to work around build problem with GCC 4 on OS X 10.4
	* netxx/osutil.h: Include config.h, use new HAVE_SOCKLEN_T define
	to determine socklen_t type.

2005-05-03  Nathaniel Smith  <njs@codesourcery.com>

	* lua.cc (load_rcfile): Make a version that takes utf8 strings,
	and understands -.
	* app_state.cc (load_rcfiles): Use it.
	* file_io.{cc,hh} (absolutify_for_command_line): New function.
	* monotone.cc (cpp_main): Use it.
	* tests/t_rcfile_stdin.at: New test.
	* testsuite.at: Include it.

2005-05-03  Nathaniel Smith  <njs@codesourcery.com>

	* netsync.cc (load_epoch): Remove unused function.

2005-05-03  Matthew Gregan  <kinetik@orcon.net.nz>

	* tests/t_cvsimport_manifest_cycle.at: Add missing symbols.
	* tests/t_cvsimport_deleted_invar.at: Add new test.
	* testsuite.at: New test.

2005-05-03  Nathaniel Smith  <njs@codesourcery.com>

	* netsync.cc (run_netsync_protocol): Don't use the word
	"exception" in error messages.

2005-05-03  Nathaniel Smith  <njs@codesourcery.com>

	* UPGRADE: Fix version number.

2005-05-03  Nathaniel Smith  <njs@codesourcery.com>

	* debian/compat: New file.

2005-05-03  Nathaniel Smith  <njs@codesourcery.com>

	* UPGRADE: Mention upgrading from 0.18.
	* debian/copyright: Re-sync with AUTHORS.
	* win32/monotone.iss, monotone.spec, debian/changelog: Bump
	version numbers to 0.19.
	* NEWS: Finish updating for 0.19.

2005-05-03  Jon Bright  <jon@siliconcircus.com>
	* win32/monotone.iss: Bump version to 0.19
	
2005-05-03  Jon Bright  <jon@siliconcircus.com>
	* tests/t_automate_select.at: Use arithmetic comparison for
	checking output of wc, since wc pads its results with initial
	spaces on MinGW.
	
2005-05-03  Nathaniel Smith  <njs@codesourcery.com>

	* tests/t_cvsimport2.at: Pass correct module directory.

2005-05-02  Nathaniel Smith  <njs@codesourcery.com>

	* configure.ac: Bump version to 0.19.
	* NEWS: Tweaks.
	* Makefile.am (MOST_SOURCES): Add options.hh.
	(%.eps): Fix ps2eps calling convention.
	* po/monotone.pot: Regenerate.
	* testsuite.at (CHECK_SAME_CANONICALISED_STDOUT): New macro.

2005-05-02  Nathaniel Smith  <njs@codesourcery.com>

	* NEWS: More updates.
	* rcs_import.cc (store_manifest_edge): Fix some edge cases.
	* tests/t_cvsimport_manifest_cycle.at: Make work.  Un-XFAIL.

2005-05-01  Matt Johnston  <matt@ucc.asn.au>

	* diff_patch.cc (normalize_extents): broaden the condition when
	changes can be normalised.
	* tests/t_merge_6.at: now passes.

2005-05-01  Emile Snyder  <emile@alumni.reed.edu>

	* annotate.cc: Fix bug that njs pointed out when a merge has one
	side with no changes.  Be smarter about how we get parent
	file_id's to do file diffs; give another big speedup.
	* tests/t_annotate_copy_all.at: New test for the bug that is fixed.
	* testsuite.at: Add the new test.

2005-05-02  Richard Levitte  <richard@levitte.org>

	* tests/t_override_author_date.at: Adapt to the new way to give
	revision IDs to 'monotone log'.

2005-05-01  Richard Levitte  <richard@levitte.org>

	* monotone.texi: Document the change in 'monotone log'.

2005-05-01  Riccardo Ghetta <birrachiara@tin.it>

	* commands.cc (CMD(log)): Use --revision.

2005-05-02  Matt Johnston  <matt@ucc.asn.au>

	* netsync.cc (process_auth_cmd): make it clearer what the "unknown
	key hash" refers to.

2005-05-01  Richard Levitte  <richard@levitte.org>

	* commands.hh: Expose complete_commands().
	* commands.cc (explain_usage, command_options, process): Don't
	call complete_command().  Except the caller to have done that
	already.
	* monotone.cc (cpp_main): Start with completing the command after
	processing the options.  Use the result everywhere the command is
	required.  This avoids giving the user duplicate (or in some case,
	triplicate) messages about command expansion.

2005-04-30  Derek Scherger  <derek@echologic.com>

	* app_state.{cc,hh}: remove --all-files option
	* automate.cc: move inventory command and associated stuff here from ...
	* commands.cc: ... here, where it has been removed
	* monotone.1: relocate inventory command, remove --all-files option
	* monotone.cc: remove --all-files option
	* monotone.texi: relocate inventory documentation to automation
	section, remove --all-files option
	* tests/t_automate_inventory.at: renamed and updated for move to automate
	* testsuite.at: adjust for rename

2005-04-30  Derek Scherger  <derek@echologic.com>

	* Makefile.am (MOST_SOURCES): add restrictions.{cc,hh} 
	* commands.cc (extract_rearranged_paths): 
	(extract_delta_paths):
	(extract_changed_paths):
	(add_intermediate_paths):
	(restrict_path_set):
	(restrict_rename_set):
	(restrict_path_rearrangement):
	(restrict_delta_map):
	(calculate_restricted_rearrangement):
	(calculate_restricted_revision):
	(calculate_current_revision):
	(calculate_restricted_change_set): move to restrictions.{cc,hh}
	(maybe_update_inodeprints):
	(cat):
	(dodiff):
	(update): rename calculate_current_revision to
	calculate_unrestricted_revision
	* database_check.hh: update header guard #define
	* restrictions.{cc,hh}: add new files

2005-04-30  Nathaniel Smith  <njs@codesourcery.com>

	* commands.cc: Add a placeholder OPT_NONE for commands that don't
	take any command-specific options; use it everywhere.  Now the
	last argument to CMD never starts with %, and the last argument is
	always required to be present.

2005-04-30  Richard Levitte  <richard@levitte.org>

	* contrib/monotone-nav.el (mnav-rev-make): Move it so it's defined
	after the definition of the macro mnav-rev-id.  Otherwise, the
	byte compiler complains there is no setf method for mnav-rev-id.

2005-04-30  Nathaniel Smith  <njs@codesourcery.com>

	* monotone.texi (Database): Minor correction.

2005-04-30  Nathaniel Smith  <njs@codesourcery.com>

	* vocab.cc (trivially_safe_file_path): New function.
	(verify): Use it.
	(test_file_path_verification, test_file_path_normalization): Add a
	few more checks.

	* transforms.{cc,hh} (localized_as_string): New function.
	* {win32,unix}/inodeprint.cc (inodeprint_file): Use it, to avoid
	mkpath().

	* commands.cc (add_intermediate_paths): Hand-code intermediate
	path generator, taking advantage of normalization of file_path's,
	to avoid mkpath().

2005-04-29  Joel Rosdahl  <joel@rosdahl.net>

	* monotone.texi: Minor corrections.

2005-04-29  Nathaniel Smith  <njs@codesourcery.com>

	* commands.cc (ls_tags): Sort output.
	* tests/t_tags.at: Test that output is sorted.

2005-04-29  Derek Scherger  <derek@echologic.com>

	* commands.cc (struct file_itemizer): move to ...
	* work.hh (file_itemizer} ... here
	* work.cc (file_itemizer::visit_file} ... and here

2005-04-29  Emile Snyder  <emile@alumni.reed.edu>

	* annotate.cc (do_annotate_node): Stop doing expensive
	calculate_arbitrary_change_set when we already know we have parent
	and child revisions.  Cuts annotate run time in half.
	
2005-04-29  Nathaniel Smith  <njs@codesourcery.com>

	* commands.cc (update_inodeprints): Rename to...
	(refresh_inodeprints): ...this, so 'monotone up' continues to mean
	update.
	
	* monotone.texi (Inodeprints): Mention refresh_inodeprints in the
	Inodeprints section.
	
	* testsuite.at: 
	* tests/t_update_inodeprints.at: 
	* tests/t_refresh_inodeprints.at: 
	* monotone.texi (Working Copy, Commands): 
	* monotone.1: Update accordingly.

2005-04-29  Nathaniel Smith  <njs@codesourcery.com>

	* change_set.cc (dump_change_set): Don't truncate output.
	(invert_change_test): New unit test.
	(invert_change_set): Make it pass.  This fixes (some?)
	isect.empty() invariant failures.
	
	* NEWS: Start updating for 0.19.

	* revision.cc (check_sane_history): Make comment more
	informative.

2005-04-29  Grahame Bowland  <grahame@angrygoats.net>

	* netxx/types.h: Add new NetworkException type network 
	issue not caused by calling program
	* netsync.cc: Catch Netxx::NetworkException and display 
	as informative_error.
	* netxx/address.cxx: NetworkException for unparsable URIs.
	* netxx/datagram.cxx: NetworkException for connection failure.
	* netxx/resolve_getaddrinfo.cxx, resolve_gethostbyname.cxx:
	NetworkException when DNS resolution fails.
	* netxx/serverbase.cxx: NetworkException if unable to bind 
	to server port.
	* netxx/streambase.cxx: NetworkException if unable to 
	connect.

2005-04-28  Nathaniel Smith  <njs@codesourcery.com>

	* tests/t_netsync_error.at: New test.
	* testsuite.at: Add it.

2005-04-28  Nathaniel Smith  <njs@codesourcery.com>

	* tests/t_rename_attr.at: Fix a bit; also test that rename refuses
	to move a file to a name that already has attrs.
	* work.cc (build_rename): Cleanup a bit; refuse to move a file to
	a name that already has attrs.

	* monotone.texi (Working Copy): Document explicitly that "drop"
	and "rename" do not modify the filesystem directly, and do affect
	attributes.

2005-04-28  Derek Scherger  <derek@echologic.com>

	* commands.cc (get_work_path): 
	(get_revision_path): 
	(get_revision_id):
	(put_revision_id):
	(get_path_rearrangement):
	(remove_path_rearrangement):
	(put_path_rearrangement):
	(update_any_attrs):
	(get_base_revision):
	(get_base_manifest): move to work.{cc,hh}
	(update): indicate optional revision with [ and ]
	(explicit_merge): indicate optional ancestor with [ and ] 

	* manifest.{cc,hh} (extract_path_set): move here from work.{cc,hh}
	* revision.{cc,hh} (revision_file_name): move to work.{cc,hh}

	* work.{cc,hh} (extract_path_set): move to manifest.{cc,hh}
	(get_work_path): 
	(get_path_rearrangement): 
	(remove_path_rearrangement): 
	(put_path_rearrangement): 
	(get_revision_path): 
	(get_revision_id): 
	(put_revision_id): 
	(get_base_revision): 
	(get_base_manifest): 
	(update_any_attrs): move here from commands.cc
	
2005-04-28  Derek Scherger  <derek@echologic.com>

	* ChangeLog: 
	* Makefile.am
	* tests/t_automate_select.at: merge fixups

2005-04-28  Emile Snyder <emile@alumni.reed.edu>

	* annotate.cc: Fix broken build after propagate from .annotate
	branch to mainline.  The lcs stuff was changed to use
	quick_allocator, so our use of it had to change as well.
	
2005-04-28  Emile Snyder  <emile@alumni.reed.edu>

	* commands.cc: New command "annotate"
	* annotate.{cc,hh}: New files implement it.
	* Makefile.am: Build it.
	* monotone.texi: Document it.	
	* tests/t_annotate.at:
	* tests/t_annotate_add_collision.at:
	* tests/t_annotate_branch_collision.at: 
	* testsuite.at: Test it.
	
2005-04-28  Matt Johnston  <matt@ucc.asn.au>

	* tests/t_merge_6.at: narrow the testcase down considerably.

2005-04-28  Matt Johnston  <matt@ucc.asn.au>

	* tests/t_merge_6.at, testsuite.at: add a new test for the case where
	duplicate lines appear in a file during a merge. This testcase can
	be correctly handled by merge(1).

2005-04-28  Matt Johnston  <matt@ucc.asn.au>

	* tests/t_i18n_file.at, transforms.cc: OS X expects all paths to be
	utf-8, don't try to use other encodings in the test.

2005-04-28  Richard Levitte  <richard@levitte.org>

	* tests/t_automate_select.at: silly ignores not needed any more.

2005-04-28  Richard Levitte  <richard@levitte.org>

	* commands.cc (complete): Don't talk of there really was no
	expansion.

2005-04-28  Richard Levitte  <richard@levitte.org>

	* commands.cc, commands.hh: Selector functions and type are moved
	to...
	* selectors.cc, selectors.hh: ... these files.
	* database.cc, database.hh: Adapt to this change.
	* automate.cc (automate_select): New function, implements
	'automate select'.
	(automate_command): Use it.
	* monotone.texi (Automation): Document it.

	* tests/t_automate_select.at: New test.
	* testsuite.at: Use it.

	* Makefile.am (MOST_SOURCES): reorganise.  Add selectors.{cc,hh}.

2005-04-27  Derek Scherger  <derek@echologic.com>

	* commands.cc (ls_unknown): remove unneeded braces
	(struct inventory_item): new struct for tracking inventories
	(print_inventory): removed old output functions 
	(inventory_paths): new functions for paths, data and renames
	(inventory): rework to display two column status codes
	* monotone.texi (Informative): update for new status codes
	* tests/t_inventory.at: update for two column status codes

2005-04-27  Richard Levitte  <richard@levitte.org>

	* quick_alloc.hh: Define QA_SUPPORTED when quick allocation is
	supported.
	* sanity.hh: Only defined the QA(T) variants of checked_index()
	when QA_SUPPORTED is defined.

2005-04-27  Joel Reed  <joelwreed@comcast.com>

	* work.cc: on rename move attributes as well.
	* tests/t_rename_attr.at: No longer a bug.

2005-04-27  Nathaniel Smith  <njs@codesourcery.com>

	* monotone.texi (Working Copy, Commands): Document update_inodeprints.
	* monotone.1: Likewise.

	* tests/t_update_inodeprints.at: New test.
	* testsuite.at: Add it.

2005-04-27  Richard Levitte  <richard@levitte.org>

	* database.cc (selector_to_certname): Add a case for
	commands::sel_cert.

2005-04-27  Richard Levitte  <richard@levitte.org>

	* sanity.hh: Add a couple of variants of checked_index() to
	accomodate for indexes over vector<T, QA(T)>.

	* commands.hh: Add new selector to find arbitrary cert name and
	value pairs.  The syntax is 'c:{name}={value}'.
	* commands.cc (decode_selector): Recognise it.
	* database.cc (complete): Parse it.
	* std_hooks.lua (expand_selector): Add an expansion for it.
	* monotone.texi (Selectors): Document it.

	* tests/t_select_cert.at: Add test.
	* testsuite.at: Use it.

2005-04-27  Matt Johnston  <matt@ucc.asn.au>

	* vocab.cc (verify(file_path)): don't find() twice.
	* change_set.cc (extend_state): remove commented out line 

2005-04-27  Matthew Gregan  <kinetik@orcon.net.nz>

	* tests/t_cvsimport_manifest_cycle.at: New test.
	* testsuite.at: Add test.
	* AUTHORS: Add self.

2005-04-27  Nathaniel Smith  <njs@codesourcery.com>

	* AUTHORS: Add Timothy Brownawell.

2005-04-27  Timothy Brownawell  <tbrownaw@gmail.com>

	* ui.{cc,hh}: Delegate tick line blanking to tick_writers.

2005-04-27  Matt Johnston  <matt@ucc.asn.au>

	* change_set.cc (extend_state): don't mix find() and insert() on
	the path_state, to avoid hitting the smap's worst-case.

2005-04-27  Matt Johnston  <matt@ucc.asn.au>

	* change_set.cc (confirm_proper_tree): move things out of the loops
	for better performance.

2005-04-26  Nathaniel Smith  <njs@codesourcery.com>

	* work.cc: Don't include boost/regex.hpp.

2005-04-26  Nathaniel Smith  <njs@codesourcery.com>

	* manifest.cc, inodeprint.cc: Don't include boost/regex.hpp.

2005-04-26  Nathaniel Smith  <njs@codesourcery.com>

	* sqlite/vdbeaux.c (MAX_6BYTE): Apply patch from
	http://www.sqlite.org/cvstrac/chngview?cn=2445.  It shouldn't
	affect monotone's usage, but just in case.

2005-04-26  Nathaniel Smith  <njs@codesourcery.com>

	* rcs_import.cc (struct cvs_key, process_branch): Fix
	indentation.
	(build_change_set): Handle the case where a file is "added dead".

	* tests/t_cvsimport2.at: Un-XFAIL, improve description.

2005-04-26  Richard Levitte  <richard@levitte.org>

	* monotone.cc (cpp_main): Count the number of command specific
	options exist.  If there is any, add a title for them.

2005-04-26  Matt Johnston  <matt@ucc.asn.au>

	* change_set.cc (analyze_rearrangement): get rid of damaged_in_first
	since it is not used.

2005-04-26  Matt Johnston  <matt@ucc.asn.au>

	* monotone.texi: fix mashed up merge of docs for kill_rev_locally
	and db check.

2005-04-26  Richard Levitte  <richard@levitte.org>

	* monotone.cc, commands.cc: Make some more options global.

2005-04-25  Nathaniel Smith  <njs@codesourcery.com>

	* tests/t_i18n_file_data.at: New test.
	* testsuite.at: Add it.

2005-04-25  Nathaniel Smith  <njs@codesourcery.com>

	* automate.cc (automate_parents, automate_children) 
	(automate_graph): New automate commands.
	(automate_command): Add them.
	* commands.cc (automate): Synopsisfy them.
	* monotone.texi (Automation): Document them.
	* tests/t_automate_graph.at, test/t_parents_children.at: Test
	them.
	* testsuite.at: Add the tests.

	* tests/t_automate_ancestors.at: Remove obsolete comment.
	
2005-04-24  Derek Scherger  <derek@echologic.com>

	* tests/t_rename_file_to_dir.at:
	* tests/t_replace_file_with_dir.at:
	* tests/t_replace_dir_with_file.at: new bug reports
	* testsuite.at: include new tests

2005-04-24  Derek Scherger  <derek@echologic.com>

	* app_state.{cc,hh} (app_state): add all_files flag to the constructor
	(set_all_files): new method for setting flag

	* basic_io.{cc,hh} (escape): expose public method to quote and
	escape file_paths
	(push_str_pair): use it internally

	* commands.cc (calculate_restricted_rearrangement): new function
	factored out of calculate_restricted_revision
	(calculate_restricted_revision): use new function
	(struct unknown_itemizer): rename to ...
	(struct file_itemizer): ... this; use a path_set rather than a
	manifest map; build path sets of unknown and ignored files, rather
	than simply printing them
	(ls_unknown): adjust to compensate for itemizer changes
	(print_inventory): new functions for printing inventory lines from
	path sets and rename maps
	(inventory): new command for printing inventory of working copy
	files

	* manifest.cc (inodeprint_unchanged): new function factored out
	from build_restricted_manifest_map
	(classify_paths): new function to split paths from an old manifest
	into unchanged, changed or missing sets for inventory
	(build_restricted_manifest_map): adjust to use
	inodeprint_unchanged
	* manifest.hh (classify_paths): new public function
	
	* monotone.1: document new inventory command and associated
	--all-files option

	* monotone.cc: add new --all-files option which will be specific
	to the inventory command asap

	* monotone.texi (Informative): document new inventory command
	(Commands): add manpage entry for inventory
	(OPTIONS): add entries for --xargs, -@ and --all-files

	* tests/t_status_missing.at: remove bug priority flag
	* tests/t_inventory.at: new test
	* testsuite.at: include new test
	
2005-04-24  Nathaniel Smith  <njs@codesourcery.com>

	* monotone.texi (Database): Document 'db kill_rev_locally'.

2005-04-24  Nathaniel Smith  <njs@codesourcery.com>

	* ChangeLog: Fixup after merge.

2005-04-24  Nathaniel Smith  <njs@codesourcery.com>

	* manifest.cc (build_restricted_manifest_map): Careful to only
	stat things once on the inodeprints fast-path.
	(read_manifest_map): Hand-code a parser, instead of using
	boost::regex.
	* inodeprint.cc (read_inodeprint_map): Likewise.

2005-04-23  Derek Scherger  <derek@echologic.com>

	* (calculate_restricted_revision): remove redundant variables,
	avoiding path_rearrangement assignments and associated sanity
	checks
	(calculate_current_revision): rename empty to empty_args for
	clarity

2005-04-23  Derek Scherger  <derek@echologic.com>

	* commands.cc (calculate_base_revision): rename to ...
	(get_base_revision): ... this, since it's not calculating anything
	(calculate_base_manifest): rename to ...
	(get_base_manifest): ... this, and call get_base_revision
	(calculate_restricted_revision): call get_base_revision and remove
	missing files stuff
	(add):
	(drop):
	(rename):
	(attr): call get_base_manifest
	(ls_missing): 
	(revert): call get_base_revision
	* manifest.{cc,hh} (build_restricted_manifest_map): don't return
	missing files and don't produce invalid manifests; do report on
	all missing files before failing
	
2005-04-23  Derek Scherger  <derek@echologic.com>

	* app_state.cc:
	* database.cc:
	* file_io.{cc, hh}: fix bad merge

2005-04-23  Nathaniel Smith  <njs@codesourcery.com>

	* database.cc (put_key): Check for existence of keys with
	conflicting key ids, give more informative message than former SQL
	constraint error.

2005-04-23  Nathaniel Smith  <njs@codesourcery.com>

	* transforms.cc (filesystem_is_ascii_extension_impl): Add EUC to
	the list of ascii-extending encodings.

	* tests/t_multiple_heads_msg.at: Make more robust, add tests for
	branching.

2005-04-23  Nathaniel Smith  <njs@codesourcery.com>

	* app_state.cc (restriction_includes): Remove some L()'s that were
	taking 5-6% of time in large tree diff.

2005-04-23  Nathaniel Smith  <njs@codesourcery.com>

	* file_io.{cc,hh} (localized): Move from here...
	* transforms.{cc,hh} (localized): ...to here.  Add lots of gunk to
	avoid calling iconv whenever possible.

2005-04-23  Richard Levitte  <richard@levitte.org>

	* monotone.cc, options.hh: Move the option numbers to options.hh,
	so they can be easily retrieved by other modules.
	* monotone.cc: split the options table in global options and
	command specific options.  The former are always understood, while
	the latter are only understood by the commands that declare it
	(see below).
	(my_poptStuffArgFile): There's no need to keep a copy of the
	stuffed argv.  This was really never a problem.
	(coption_string): New function to find the option string from an
	option number.
	(cpp_main): Keep track of which command-specific options were
	given, and check that the given command really uses them.  Make
	sure that when the help is written, only the appropriate command-
	specific options are shown.  We do this by hacking the command-
	specific options table.
	Throw away sub_argvs, as it's not needed any more (and realy never
	was).

	* commands.cc: Include options.hh to get the option numbers.
	(commands_ops): New structure to hold the option
	numbers used by a command.
	(commands): Use it.
	(command_options): Function to get the set of command-specific
	options for a specific command.
	(CMD): Changed to take a new parameter describing which command-
	specific options this command takes.  Note that for commands that
	do not take command-specific options, this new parameter must
	still be given, just left empty.
	Update all commands with this new parameter.
	* commands.hh: Declare command_options.

	* tests/t_automate_heads.at: 'automate heads' never used the value
	of --branch.
	* tests/t_sticky_branch.at: and neither did 'log'...
	* tests/t_update_missing.at: nor did 'add'...

2005-04-23  Matthew Gregan  <kinetik@orcon.net.nz>

	* tests/t_diff_currev.at: Use CHECK_SAME_STDOUT.

2005-04-23  Matthew Gregan  <kinetik@orcon.net.nz>

	* tests/t_diff_currev.at: New test.
	* testsuite.at: Add new test.

2005-04-22  Christof Petig <christof@petig-baender.de>

	* sqlite/*: update to sqlite 3.2.1

2005-04-22  Nathaniel Smith  <njs@codesourcery.com>

	* manifest.cc (build_restricted_manifest_map): Fixup after merge
	-- use file_exists instead of fs::exists.

2005-04-22  Derek Scherger  <derek@echologic.com>

	* manifest.{cc,hh} (build_restricted_manifest_map): keep and
	return a set of missing files rather than failing on first missing
	file
	* commands.cc (calculate_restricted_revision): handle set of
	missing files
	* revision.hh: update comment on the format of a revision
	* tests/t_status_missing.at: un-XFAIL and add a few tests
	
2005-04-22  Nathaniel Smith  <njs@codesourcery.com>

	* vocab.cc (verify(file_path), verify(local_path)): Normalize
	paths on the way in.
	* tests/t_normalized_filenames.at: Fix to match behavior
	eventually declared "correct".

2005-04-22  Nathaniel Smith  <njs@codesourcery.com>

	* vocab.{cc,hh}: Make verify functions public, make ATOMIC(foo)'s
	verify function a friend of foo, add ATOMIC_NOVERIFY macro, add
	long comment explaining all this.
	* vocab_terms.hh: Add _NOVERIFY to some types.

2005-04-22  Nathaniel Smith  <njs@codesourcery.com>

	* file_io.{cc,hh} (localized): Take file_path/local_path instead
	of string; expose in public interface.  Adjust rest of file to
	match.
	(walk_tree): Don't convert the (OS-supplied) current directory
	from UTF-8 to current locale.
	
	* transforms.{cc,hh} (charset_convert): Be more informative on
	error.
	(calculate_ident): Localize the filename, even on the fast-path.
	Also assert file exists and is not a directory, since Crypto++
	will happily hash directories.  (They are like empty files,
	apparently.)
	
	* manifest.cc (build_restricted_manifest_map): Use file_exists
	instead of fs::exists, to handle localized paths.
	* {win32,unix}/inodeprint.cc (inodeprint_file): Use localized
	filenames to stat.

	* tests/t_i18n_file.at: Rewrite to work right.

	* tests/t_normalized_filenames.at: New test.
	* testsuite.at: Add it.
	* vocab.cc (test_file_path_verification): MT/path is not a valid
	file_path either.
	(test_file_path_normalization): New unit-test.

2005-04-22  Joel Reed  <joelwreed@comcast.net>

	* work.cc (build_deletions) : on drop FILE also drop attributes.
	* tests/t_drop_attr.at : test for success now, fixed bug.

2005-04-22  Jon Bright <jon@siliconcircus.com>
	* monotone.texi: Changed all quoting of example command lines to
	use " instead of ', since this works everywhere, but ' doesn't
	work on Win32

2005-04-21  Jeremy Cowgar  <jeremy@cowgar.com>

	* tests/t_multiple_heads_msg.at: Now checks to ensure 'multiple head'
	  message does not occur on first commit (which creates a new head
	  but not multiple heads).
	* commands.cc (CMD(commit)): renamed head_size to better described
	  old_head_size, now checks that old_head_size is larger than 0 as
	  well otherwise, on commit of a brand new project, a new head was
	  detected and a divergence message was displayed.

2005-04-21  Richard Levitte  <richard@levitte.org>

	* commands.cc (ALIAS): refactor so you don't have to repeat all
	the strings given to the original command.
	(ALIAS(ci)): added as a short form for CMD(commit).

	* Makefile.am (%.eps): create .eps files directly from .ps files,
	using ps2eps.

2005-04-21 Sebastian Spaeth <Sebastian@SSpaeth.de>

	* monotone.texi: add command reference docs about kill_rev_locally
	
2005-04-21  Nathaniel Smith  <njs@codesourcery.com>

	* change_set.cc (apply_path_rearrangement_can_fastpath) 
	(apply_path_rearrangement_fastpath) 
	(apply_path_rearrangement_slowpath, apply_path_rearrangement):
	Refactor into pieces, so all versions of apply_path_rearrangement
	can take a fast-path when possible.

2005-04-21  Jeremy Cowgar  <jeremy@cowgar.com>

	* commands.cc: Renamed maybe_show_multiple_heads to
	  notify_if_multiple_heads, renamed headSize to head_size for
	  coding standards/consistency.
	* tests/t_multiple_heads_msg.at: Added to monotone this time.

2005-04-20  Jeremy Cowgar  <jeremy@cowgar.com>

	* commands.cc: Added maybe_show_multiple_heads, update now notifies
	  user of multiple heads if they exist, commit now notifies user
	  if their commit created a divergence.
	* tests/t_multiple_heads_msg.at: Added
	* testsuite.at: Added above test

2005-04-20  Nathaniel Smith  <njs@codesourcery.com>

	* Makefile.am (EXTRA_DIST): Put $(wildcard) around "debian/*", so
	it will actually work.

2005-04-20  Nathaniel Smith  <njs@codesourcery.com>

	* Makefile.am (EXTRA_DIST): Include tests, even when not building
	packages out in the source directory.

2005-04-20  Matthew Gregan  <kinetik@orcon.net.nz>

	* commands.cc (kill_rev_locally): Move up with rest of non-CMD()
	functions.  Mark static.  Minor whitespace cleanup.
	* commands.hh (kill_rev_locally): Declaration not needed now.

2005-04-20 Sebastian Spaeth <Sebastian@SSpaeth.de>
	* automate.cc: fix typo, add sanity check to avoid empty r_id's
	bein passed in. The automate version was bumped to 0.2 due to
	popular request of a single person.
	* t_automate_ancestors.at: adapt test; it passes now

2005-04-20 Sebastian Spaeth <Sebastian@SSpaeth.de>
	* testuite.at:
	* t_automate_ancestors.at: new test; automate ancestors. This is still
	_failing_ as a) it outputs empty newlines when no ancestor exists and
	b) does not output all ancestors if multiple ids are supplied as input
	
2005-04-20 Sebastian Spaeth <Sebastian@SSpaeth.de>

	* commands.cc:
	* automate.cc: new command: automate ancestors
	* monotone.texi: adapt documentation
	
2005-04-20  Nathaniel Smith  <njs@codesourcery.com>

	* tests/t_log_depth_single.at: 
	* tests/t_add_stomp_file.at: 
	* tests/t_log_depth.at: Shorten blurbs.

2005-04-20  Nathaniel Smith  <njs@codesourcery.com>

	* std_hooks.lua (ignore_file): Ignore compiled python files.

2005-04-20  Jon Bright  <jon@siliconcircus.com>
	* tests/t_sticky_branch.at: Really fix this test

2005-04-20  Jon Bright  <jon@siliconcircus.com>
	* tests/t_sticky_branch.at: Canonicalise stdout before comparison
	* tests/t_setup_checkout_modify_new_dir.at: Ditto
	* tests/t_netsync_largish_file.at: Check the file out rather
	than catting it, so that canonicalisation is unneeded.  
	Canonicalisation is bad here, because the file is random
	binary data, not text with line-ending conventions

2005-04-20  Richard Levitte  <richard@levitte.org>

	* contrib/monotone.el: define-after-key's KEY argument has to be a
	vector with only one element.  The code I used is taken directly
	from the Emacs Lisp Reference Manual, section "Modifying Menus".

2005-04-20  Nathaniel Smith  <njs@codesourcery.com>

	* commands.cc (mdelta, mdata, fdelta, fdata, rdata): Check for
	existence of command line arguments.

	* lua.{cc,hh} (hook_use_inodeprints): New hook.
	* std_hooks.lua (use_inodeprints): Default definition.
	* monotone.texi (Inodeprints): New section.
	(Reserved Files): Document MT/inodeprints.
	(Hook Reference): Document use_inodeprints.
	* work.{cc,hh} (enable_inodeprints): New function.
	* app_state.cc (create_working_copy): Maybe call
	enable_inodeprints.
	
	* tests/t_inodeprints_hook.at: New test.
	* tests/t_bad_packets.at: New test.
	* testsuite.at: Add them.

2005-04-20  Nathaniel Smith  <njs@codesourcery.com>

	* AUTHORS: Actually add Joel Reed (oops).

2005-04-20  Nathaniel Smith  <njs@codesourcery.com>

	Most of this patch from Joel Reed, with only small tweaks myself.
	
	* AUTHORS: Add Joel Reed.

	* platform.hh (is_executable): New function.
	* {unix,win32}/process.cc: Define it.

	* lua.cc (monotone_is_executable_for_lua): New function.
	(lua_hooks): Register it.
	(Lua::push_nil): New method.
	(lua_hooks::hook_init_attributes): New hook.
	* lua.hh: Declare it.
	* monotone.texi (Hook Reference): Document it.

	* work.cc (addition_builder): Call new hook, collect attributes
	for added files.
	(build_additions): Set attributes on new files.

	* tests/t_attr_init.at: New test.
	* tests/t_add_executable.at: New test.
	* testsuite.at: Add them.
	
2005-04-19  Nathaniel Smith  <njs@codesourcery.com>

	* file_io.cc (read_localized_data, write_localized_data): Remove
	logging of complete file contents.
	* tests/t_lf_crlf.at: Remove --debugs, clean up, test more.

2005-04-19 Emile Snyder <emile@alumni.reed.edu>
	
	* file_io.cc: Fix bugs with read/write_localized_data when using
	CRLF line ending conversion.
	* transforms.cc: Fix line_end_convert to add correct end of line
	string if the split_into_lines() call causes us to lose one from
	the end.
	* tests/t_lf_crlf.at: Clean up and no longer XFAIL.
 
2005-04-19  Sebastian Spaeth  <Sebastian@SSpaeth.de>

	* monotone.texi: modified documentation to match changes due to
	previous checking.
	* AUTHORS: Adding myself
	
2005-04-19  Sebastian Spaeth  <Sebastian@SSpaeth.de>

	* automate.cc: make BRANCH optional in "automate heads BRANCH"
	we use the default branch as given in MT/options if not specified
	* commands.cc: BRANCH -> [BRANCH] in cmd description

2005-04-19  Richard Levitte  <richard@levitte.org>

	* contrib/monotone-import.pl (my_exit): As in monotone-notify.pl,
	my_exit doesn't close any network connections.

	* testsuite.at (REVERT_TO): Make it possible to revert to a
	specific branch.  This is useful to resolve ambiguities.
	* tests/t_merge_add_del.at: Use it.

2005-04-19  Matthew Gregan  <kinetik@orcon.net.nz>

	* sanity.hh: Mark {naughty,error,invariant,index}_failure methods
	as NORETURN.
	* commands.cc (string_to_datetime): Drop earlier attempt at
	warning fix, it did not work with Boost 1.31.0.  Warning fixed by
	change to sanity.hh.

2005-04-19  Matthew Gregan  <kinetik@orcon.net.nz>

	* lua.cc (default_rcfilename): Use ~/.monotone/monotonerc.  This
	change is to prepare for the upcoming support for storing user
	keys outside of the database (in ~/.monotone/keys/).
	* app_state.cc (load_rcfiles): Refer to new rc file location in
	comments.
	* monotone.cc (options): Refer to new rc file location.
	* monotone.texi: Refer to new rc file location.  Also change bare
	references to the rc file from '.monotonerc' to 'monotonerc'.

2005-04-19  Matthew Gregan  <kinetik@orcon.net.nz>

	* commands.cc (log): 'depth' option did not handle the single file
	case correctly. Also a couple of minor cleanups.
	* tests/t_log_depth_single.at: New test.
	* testsuite.at: Add test.

2005-04-18  Matthew Gregan  <kinetik@orcon.net.nz>

	* commands.cc (string_to_datetime): Fix warning.

2005-04-18  Richard Levitte  <richard@levitte.org>

	* Makefile.am (EXTRA_DIST): Add contrib/monotone-import.pl.

	* contrib/monotone-import.pl: New script to mimic "cvs import".
	* contrib/README: describe it.

	* commands.cc (CMD(attr)): Make it possible to drop file
	attributes.

	* contrib/monotone-notify.pl (my_exit): The comment was incorrect,
	there are no network connections to close gracefully.
	Implement --ignore-merges, which is on by default, and changes the
	behavior to not produce diffs on merges and propagates where the
	ancestors hve already been shown.

	* tests/t_attr_drop.at: New test to check that 'attr drop'
	correctly drops the given entry.
	* tests/t_drop_attr.at: New test, similar to t_rename_attr.at.
	* testsuite.at: Add them.

2005-04-18  Nathaniel Smith  <njs@codesourcery.com>

	* monotone.texi (Dealing with a Fork): Clarify (hopefully) what we
	mean when we say that "update" is a dangerous command.

2005-04-17  Matt Johnston  <matt@ucc.asn.au>

	* change_set.cc (confirm_proper_tree): remove incorrect code
	setting confirmed nodes.

2005-04-17  Matt Johnston  <matt@ucc.asn.au>

	* change_set.cc (confirm_proper_tree): use a std::set rather than
	dynamic_bitset for the ancestor list, improving performance for
	common tree structures.
	* basic_io.cc: reserve() a string

2005-04-17  Matt Johnston  <matt@ucc.asn.au>

	* packet.cc: fix up unit test compilation.
	* transforms.cc: fix up unit test compilation.

2005-04-17  Matt Johnston  <matt@ucc.asn.au>

	* vocab_terms.hh: remove commented out lines.

2005-04-17  Matt Johnston  <matt@ucc.asn.au>

	* Move base64<gzip> code as close to the database as possible,
	to avoid unnecessary inflating and deflating.

2005-04-17  Nathaniel Smith  <njs@codesourcery.com>

	* monotone.texi (Branching and Merging): A few small edits.

2005-04-17  Nathaniel Smith  <njs@codesourcery.com>

	* change_set.cc (path_item, sanity_check_path_item): Mark things
	inline.

2005-04-17  Henrik Holmboe <henrik@holmboe.se>

	* contrib/monotone-notify.pl: Add signal handlers.  Correct some
	typos.
	(my_exit): New function that does a cleanup and exit.

2005-04-17  Olivier Andrieu  <oliv__a@users.sourceforge.net>

	* transforms.cc: fix glob_to_regexp assertions

2005-04-17  Sebastian Spaeth <Sebastian@sspaeth.de>
	
	* tests/t_db_kill_rev_locally.at: new test; 
	make sure that db kill_rev_locally works as intended

2005-04-17  Sebastian Spaeth <Sebastian@sspaeth.de>

	* commands.cc,database.cc: add 'db kill_rev_locally <id>' command
	still missing: documentation and autotests. Otherwise seems ok.
	
2005-04-17  Richard Levitte  <richard@levitte.org>

	* transforms.cc: Remove tabs and make sure emacs doesn't add
	them.

2005-04-17  Nathaniel Smith  <njs@codesourcery.com>

	* sanity.{hh,cc} (E, error_failure): New sort of invariant.
	* netsync.cc (process_hello_cmd): Make initial pull message
	more clear and friendly.
	Also, if the key has changed, that is an error, not naughtiness.
	* database_check.cc (check_db): Database problems are also errors,
	not naughtiness.  Revamp output in case of errors, to better
	distinguish non-serious errors and serious errors.
	* tests/t_database_check.at: Update accordingly.
	* tests/t_database_check_minor.at: New test.
	* testsuite.at: Add it.
	
2005-04-17  Richard Levitte  <richard@levitte.org>

	* transforms.cc (glob_to_regexp): New function that takes a glob
	expression and transforms it into a regexp.  This will be useful
	for globbing branch expressions when collections are exchanged to
	branch globs and regexps.
	(glob_to_regexp_test): A unit test for glob_to_regexp().

2005-04-17  Matt Johnston  <matt@ucc.asn.au>

	* commands.cc: warn that dropkey won't truly erase the privkey
	from the database
	* monotone.texi: same

2005-04-17  Matt Johnston  <matt@ucc.asn.au>

	* database.cc: mention that it could be the filesystem that
	is full in the SQLITE_FULL error message

2005-04-17  Matthew Gregan  <kinetik@orcon.net.nz>

	* monotone.cc: Fix warnings: add missing initializers.
	* netsync.cc: Fix warnings: inline static vs static inline.

2005-04-16  Emile Snyder  <emile@alumni.reed.edu>

	* tests/t_add_stomp_file.at: New test for failing case.  
        If you have a file foo in your working dir (not monotone 
        controlled) and someone else adds a file foo and commits, 
        update should at least warn you before stomping your 
        non-recoverable foo file.
	* testsuite.at: Add it.
	
2005-04-16  Derek Scherger  <derek@echologic.com>

	* work.cc (known_preimage_path): rename to...
	(known_path): this, since it's image agnostic
	(build_deletions): update for renamed function
	(build_rename): ensure rename source exists in current revision
	and rename target does not exist in current revision

	* tests/t_no_rename_overwrite.at: un-XFAIL 

2005-04-16  Nathaniel Smith  <njs@codesourcery.com>

	* app_state.{cc,hh} (set_author, set_date): New methods.
	* cert.cc (cert_revision_date): Rename to...
	(cert_revision_date_time): ...an overloaded version of this.
	(cert_revision_author_default): Check app.date.
	* cert.hh: Expose cert_revision_date_time.
	* commands.cc (commit): Handle --date.
	* main.cc: Parse --date and --author options.
	* monotone.1: Document --date, --author.
	* monotone.texi (Working Copy, OPTIONS): Likewise.

	* tests/t_override_author_date.at: New test.
	* testsuite.at: Add it.
	
	This commit heavily based on a patch by Markus Schiltknecht
	<markus@bluegap.ch>.
	
2005-04-16  Nathaniel Smith  <njs@codesourcery.com>

	* ChangeLog: Fixup after merge.

2005-04-16  Nathaniel Smith  <njs@codesourcery.com>

	* tests/t_update_nonexistent.at: New test.
	* testsuite.at: Add it.
	
	* commands.cc (update): Verify that user's requested revision
	exists.

2005-04-16  Nathaniel Smith  <njs@codesourcery.com>

	* ChangeLog: Fixup after merge.

2005-04-16  Emile Snyder <emile@alumni.reed.edu>

	* tests/t_add_vs_commit.at: New test for failing case.  If you
	add a file in you working dir, someone else adds the same file
	and commits, then you do an update it messes up your working
	directory.
	* testsuite.at: Add it.
	
2005-04-16  Nathaniel Smith  <njs@codesourcery.com>

	* commands.cc (checkout): Move check for existence of revision
	earlier.
	
	* tests/t_netsync_defaults.at, tests/t_netsync_single.at:
	Don't hard-code netsync port.

2005-04-16  Nathaniel Smith  <njs@codesourcery.com>

	* testsuite.at: Use a random server port.
	
	* .mt-attrs, contrib/README: Update for Notify.pl ->
	monotone-notify.pl rename.
	
	* monotone.1: Warn people off rcs_import.
	* monotone.texi (Commands): Likewise.

2005-04-16  Nathaniel Smith  <njs@codesourcery.com>

	* AUTHORS: Add Emile Snyder <emile@alumni.reed.edu>.

2005-04-16  Nathaniel Smith  <njs@codesourcery.com>

	* tests/t_lf_crlf.at: New test from Emile Snyder
	<emile@alumni.reed.edu>, with tweaks.
	* testsuite.at: Add it.

2005-04-16  Nathaniel Smith  <njs@codesourcery.com>

	* ChangeLog: Small fixups.

2005-04-16  Sebastian Spaeth <Sebastian@sspaeth.de>
	
	* tests/t_cvsimport2.at: new test; CVS Attic files fail test
	reported by: hjlipp@web.de 15.04.2005 02:45

2005-04-16  Sebastian Spaeth <Sebastian@sspaeth.de>
	
	* tests/t_rcs_import.at: new test; problematic CVS import as
	reported in the list. However it works just fine here, so it
	really tests for a successful pass

2005-04-16  Sebastian Spaeth <Sebastian@sspaeth.de>

	* tests/README: new file, on how to create/run tests

2005-04-16  Nathaniel Smith  <njs@codesourcery.com>

	* tests/t_rename_dir_add_dir_with_old_name.at: XFAIL.

2005-04-16  Nathaniel Smith  <njs@codesourcery.com>

	* tests/t_diff_binary.at: Un-XFAIL.

2005-04-16  Nathaniel Smith  <njs@codesourcery.com>

	* monotone.texi (Network Service): Rewrite to include former
	Exchanging Keys section.
	(Branching and Merging): New tutorial section, inspired by a patch
	from Martin Kihlgren <zond@troja.ath.cx>.
	(CVS Phrasebook): Add "Importing a New Project".

	* AUTHORS: Add Martin Dvorak.
	
2005-04-16  Matt Johnston  <matt@ucc.asn.au>

	* change_set.cc (compose_rearrangement): remove logging statements
	that were using noticable CPU time.

2005-04-15 Martin Dvorak <jezek2@advel.cz>
	
	* tests/t_rename_dir_add_dir_with_old_name.at: New test.
	* testsuite.at: Add it.
	
2005-04-15  Olivier Andrieu  <oliv__a@users.sourceforge.net>

	* diff_patch.cc(guess_binary): do not use '\x00' as first
	character of a C string ...

2005-04-15  Sebastian Spaeth  <Sebastian@SSpaeth.de>

	* ui.cc: print byte progress to one decimal place
	  in k or M.
	* netsync.cc: update dot ticker every 1024 bytes.

2005-04-15  Matt Johnston  <matt@ucc.asn.au>

	* change_set.cc (confirm_proper_tree): use bitsets rather than maps
	for tracking set membership.
	* smap.hh: return reverse iterators properly, iterate over the vector
	rather than self in ensure_sort()

2005-04-14  Derek Scherger  <derek@echologic.com>

	* database_check.cc (check_db): fail with N(...) when problems are
	detected to exit with a non-zero status

2005-04-14  Derek Scherger  <derek@echologic.com>

	* monotone.texi (Informative): update description of 'diff' with
	two revision arguments
	
2005-04-14  Matthew Gregan  <kinetik@orcon.net.nz>

	* win32/process.cc: Fix build on MingW 3.2.0-rc[123] by adding
	<sstream> include.

2005-04-14  Jon Bright  <jon@siliconcircus.com>
	* win32/process.cc (process_spawn): Add some extra debug info
	* std_hooks.lua (execute): If pid is -1, don't try and wait on
	the process

2005-04-14  Matt Johnston  <matt@ucc.asn.au>

	* change_set.cc (confirm_unique_entries_in_directories): use a
	  std::vector rather than std::map for better performance (only sort
	  once).
	* smap.hh: an invariant

2005-04-14  Nathaniel Smith  <njs@codesourcery.com>

	* tests/t_vcheck.at: Update notes.

2005-04-14  Jeremy Cowgar  <jeremy@cowgar.com>

	* monotone.texi (Making Changes): Fixed duplicate paragraph
	* NEWS: Corrected spelling error in my name.

2005-04-14  Olivier Andrieu  <oliv__a@users.sourceforge.net>

	* Makefile.am: silence cmp

2005-04-14  Matthew Gregan  <kinetik@orcon.net.nz>

	* win32/terminal.cc (have_smart_terminal): Implement for Win32.

2005-04-13  Nathaniel Smith  <njs@codesourcery.com>

	* monotone.texi (Informative): 'diff' with two revision arguments
	can now be filtered by file.
	
	* constants.cc (netcmd_payload_limit): Bump to 256 megs.

2005-04-13  Matthew Gregan  <kinetik@orcon.net.nz>

	* tests/t_netsync_largish_file.at: Add test for netsyncing largish
	(32MB) files.  This test is failing at present.
	* testsuite.at: Add new test.

2005-04-13  Nathaniel Smith  <njs@codesourcery.com>

	* tests/t_setup_checkout_modify_new_dir.at:
	* tests/t_update_off_branch.at: New tests.
	* testsuite.at: Add them.
	
	* commands.cc (checkout): Tweak branch checking logic.
	(update): Make user explicitly switch branches.

2005-04-13  Nathaniel Smith  <njs@codesourcery.com>

	* rcs_import.cc (import_cvs_repo): Check that user isn't trying to
	import a whole CVS repo.
	* tests/t_cvsimport.at: Test new check.
	
2005-04-13  Richard Levitte  <richard@levitte.org>

	* contrib/Notify.pl: Rename ...
	* contrib/monotone-notify.pl: ... to this.
	* Makefile.am (EXTRA_DIST): Take note of the change.
	* debian/docs: Distribute the contributions as well.
	* debian/compat, debian/files, debian/monotone.1: Remove, since
	they are self-generated by debhelper.  They were obviously added
	by mistake.

2005-04-13  Nathaniel Smith  <njs@codesourcery.com>

	* cert.cc (guess_branch): Call app.set_branch.
	* app_state.cc (create_working_copy): Call make_branch_sticky
	here...
	* commands.cc (checkout): ...instead of here.
	(approve, disapprove, fcommit, commit): Don't call app.set_branch
	on guess_branch's output.
	(checkout): Call guess_branch.
	
	* tests/t_sticky_branch.at: 
	* tests/t_checkout_id_sets_branch.at: New tests.
	* testsuite.at: Add them.

2005-04-13  Matthew Gregan  <kinetik@orcon.net.nz>
	* cryptopp/integer.h: Fix detection of GCC version for SSE2
	builds.

2005-04-12  Florian Weimer  <fw@deneb.enyo.de>

	* app_state.cc (app_state::allow_working_copy): Only update
	branch_name from the options file if it has not yet been set.  Log
	the branch name.
	(app_state::set_branch): No longer update the options map.
	(app_state::make_branch_sticky): New function which copies the
	stored branch name to the options map.  Only commands which call
	this function change the branch default stored in the working
	copy.

	* commands.cc (CMD(checkout)): Mark branch argument as sticky.
	(CMD(commit)): Likewise.
	(CMD(update)): Likewise.

	* monotone.texi (Working Copy): Mention that the "commit" and
	"update" commands update the stored default branch ("checkout"
	does, too, but this one should be obvious).

2005-04-12  Jon Bright <jon@siliconcircus.com>
	* rcs_import.cc (find_key_and_state): Fix stupid bug in storing the
	list of files a cvs_key contains.  CVS delta invariant failure now
	really fixed.  The rearrangement failure still exists, though.

2005-04-12  Jon Bright <jon@siliconcircus.com>
	* tests/t_cvsimport_samelog.at: Add test for the deltas.find 
	cvs import problem as sent to the ML by Emile Snyder.
	* testsuite.at: Call it
	* rcs_import.cc (cvs_key): Add an ID for debug output purposes,
	sprinkle a little more debug output about what's being compared to
	what
	* rcs_import.cc (cvs_key): Maintain a map of file paths and CVS
	versions appearing in this CVS key.
	(cvs_key::similar_enough): A key is only similar enough if it doesn't
	include a different version of the same file path.
	(cvs_history::find_key_and_state): Add files to cvs_keys as
	appropriate

2005-04-12  Matthew Gregan <kinetik@orcon.net.nz>

	* win32/terminal.cc (terminal_width): Use
	GetConsoleScreenBufferInfo to request width information for
	terminals.
	
2005-04-12  Nathaniel Smith  <njs@codesourcery.com>

	* ChangeLog: Fixup after merge.

2005-04-12  Nathaniel Smith  <njs@codesourcery.com>

	* platform.hh (terminal_width): New function.
	* {unix,win32}/have_smart_terminal.cc: Rename to...
	* {unix,win32}/terminal.cc: ...these.  Implement terminal_width.
	* ui.cc (write_ticks): Call it.
	* Makefile.am: Update for renames.
	
2005-04-11  Matt Johnston <matt@ucc.asn.au>

	* ui.{cc,hh}, netsync.cc: netsync progress ticker in kilobytes to
	avoid wrapping.

2005-04-11  Jon Bright <jon@siliconcircus.com>
	* Makefile.am (EXTRA_DIST): Add debian/*

2005-04-11  Jon Bright <jon@siliconcircus.com>
	* Makefile.am (EXTRA_DIST): Add win32/monotone.iss, PNG_FIGURES
	(PNG_FIGURES): Add, constructing in same way as EPS_FIGURES
	(monotone.html): Use .perlbak workaround so that this works on Win32

2005-04-11  Matthew Gregan <kinetik@orcon.net.nz>

	* unix/inodeprint.cc, configure.ac: Use nanosecond time resolution for
	inodeprints on BSDs and other platforms if available.

2005-04-10  Nathaniel Smith  <njs@codesourcery.com>

	* Makefile.am (BUILT_SOURCES_CLEAN): Add package_revision.txt.

	This is the 0.18 release.

2005-04-10  Derek Scherger  <derek@echologic.com>

	* monotone.texi (Informative): fix typo in ls known docs

2005-04-10  Nathaniel Smith  <njs@codesourcery.com>

	* Makefile.am: Use pdftops instead of acroread.
	(EXTRA_DIST): Include new contrib/ files, and fix wildcards.
	* NEWS: Update for 0.18.
	* configure.ac: Bump version number.
	* debian/changelog: Mention new release.
	* debian/copyright: Update from AUTHORS.
	* monotone.spec: Mention new release.
	* po/monotone.pot: Regenerate.

2005-04-10  Florian Weimer  <fw@deneb.enyo.de>

	* monotone.texi (Commands): Use "working copy" instead of "working
	directory", to match the rest of the manual.

2005-04-10  Florian Weimer  <fw@deneb.enyo.de>

	* commands.cc (ls_known): New function which prints all known
	files in the working copy.
	(CMD(list)): Invoke ls_known for "list known".  Update help
	message.
	(ALIAS(ls)): Update help message.

	* monotone.texi: Document "list known".
	* tests/t_ls_known.at: New file.
	* testsuite.at: Include it.

2005-04-10  Richard Levitte  <richard@levitte.org>

	* contrib/Notify.pl: Count the number of messages sent, and
	display the count at the end.
	Version bumped to 1.0.

2005-04-10  Matt Johnston  <matt@ucc.asn.au>

	* unix/inodeprint.cc, configure.ac: don't use the nsec time
	on non-Linux-style systems (quick compile fix for OS X and probably
	others, can be made generic later).

2005-04-10  Olivier Andrieu  <oliv__a@users.sourceforge.net>

	* contrib/monotone.el: Some elisp code for running monotone from
	inside Emacs. Supports diff, status, add, drop, revert and commit.

2005-04-09  Richard Levitte  <richard@levitte.org>

	* contrib/Notify.pl: Allow globbing branches.  Make the revision
	records branch specific.  Show what records you would have updated
	even with --noupdate.  Add --before and --since, so users can
	select datetime ranges to create logs for.  Remove --to and add
	--difflogs-to and --nodifflogs-to to send logs with diffs to one
	address and logs without diffs to another (both can be given at
	once).  More and better documentation.

2005-04-08  Nathaniel Smith  <njs@codesourcery.com>

	* change_set.cc (basic_change_set): Remove problematic
	rename_dir/add combination, until directory semantics are
	fixed.

2005-04-08  Nathaniel Smith  <njs@codesourcery.com>

	* commands.cc (revert): Call maybe_update_inodeprints.
	* app_state.cc (set_restriction): Clear any old restrictions
	first.

2005-04-08  Jon Bright <jon@siliconcircus.com>
	* testsuite.at (NOT_ON_WIN32): Add a function to prevent tests from
	running on Win32 (for cases where the functionality being tested 
	makes no sense on Win32.  Not for cases where the functionality
	just isn't there yet on Win32.)
	* tests/t_final_space.at: Use NOT_ON_WIN32.  The filenames "a b" 
	and "a b " refer to the same file on Win32, obviating this test

2005-04-08  Jon Bright <jon@siliconcircus.com>
	* win32/inodeprint.cc (inodeprint_file): Still close the file if
	getting its time failed.
	* tests/t_netsync_sigpipe.at: Don't bother doing a kill -PIPE on
	Win32.  There is no real SIGPIPE on Win32 and sockets don't get this
	signal if their pipe goes away.  MinGW's kill seems to translate
	-PIPE to some signal that *does* kill monotone, so it seems like the
	easiest solution is just not to send the signal in the first place
	here.
	* tests/t_automate_ancestry_difference.at: Remove old 
	CHECK_SAME_STDOUT call which I'd left by accident.
	* tests/t_automate_leaves.at: Canonicalise monotone output before
	passing to CHECK_SAME_STDOUT
	* tests/t_log_depth.at: Check line count with arithmetic comparison
	rather than autotest's string comparison

2005-04-08  Nathaniel Smith  <njs@codesourcery.com>

	* inodeprint.cc (operator<<): Typo.

	* inodeprint.{hh,cc} (build_inodeprint_map,
	build_restricted_inodeprint_map): Remove unused functions.

2005-04-08  Nathaniel Smith  <njs@codesourcery.com>

	* work.cc: Remove doxygen comments.  Comments are good; comments
	that are longer than the function they document, and give less
	information, are not so good...

2005-04-08  Nathaniel Smith  <njs@codesourcery.com>

	* ChangeLog: Fixup after merge.

2005-04-08  Nathaniel Smith  <njs@codesourcery.com>

	* commands.cc (calculate_current_revision): Defer to
	calculate_restricted_revision instead of special casing.
	(put_revision_id): constify argument.
	(maybe_update_inodeprints): New function.
	(commit, update, checkout): Call it.
	
	* manifest.{cc,hh} (build_manifest_map): Remove, since only caller
	was removed.
	(build_restricted_manifest_map): Go faster if the user is using
	inode signatures.

	* tests/t_inodeprints.at:
	* tests/t_inodeprints_update.at: Typoes.
	
	* work.cc (read_inodeprints): Typo.

2005-04-08  Nathaniel Smith  <njs@codesourcery.com>

	* tests/t_inodeprints.at:
	* tests/t_inodeprints_update.at: New tests.
	* testsuite.at: Add them.
	
	* UPGRADE: Document 0.17 -> 0.18 upgrade path.

2005-04-08  Jon Bright <jon@siliconcircus.com>
	* tests/t_cat_file_by_name.at: CHECK_SAME_STDOUT can only be used
	to check two 'cat' processes or two monotone processes on Win32,
	not to check monotone and 'cat'.  Change to go through an 
	intermediate stdout
	* tests/t_automate_erase_ancestors.at: Ditto
	* tests/t_automate_toposort.at: Ditto
	* tests/t_automate_ancestry_difference.at: Ditto
	* tests/t_vars.at: Call CANONICALISE for stdout output.
	* tests/t_netsync_absorbs.at: Ditto.
	* tests/t_empty_env.at: For Win32, copy libiconv-2.dll to the 
	current dir before the test, otherwise Win32 will search the
	(empty) path for it and not find it.
	* tests/t_automate_descendents.at: Ditto
	* win32/inodeprint.cc: Implement inodeprint_file for Win32, based
	on mode, device, size, create time and write time.
	
	
2005-04-08  Jon Bright <jon@siliconcircus.com>
	* win32/inodeprint.cc: Change the function name to match the one
	on Unix.

2005-04-08  Nathaniel Smith  <njs@codesourcery.com>

	* {win32,unix}/fingerprint.cc: Rename to...
	* {win32,unix}/inodeprint.cc: ...this.  Change function name and
	calling conventions.
	* platform.hh (inodeprint_file): Likewise.
	* inodeprint.{cc,hh}: New files.
	* Makefile.am (MOST_SOURCES, UNIX_PLATFORM_SOURCES,
	WIN32_PLATFORM_SOURCES): Fixup accordingly.
	* vocab_terms.hh (inodeprint): New ATOMIC.
	* work.hh: Prototype inodeprint working copy functions.
	* work.cc: Implement them.

	* manifest.{hh,cc} (manifest_file_name): Remove unused variable.

2005-04-08  Jeremy Cowgar  <jeremy@cowgar.com>

	* doxygen.cfg: added
	* Makefile.am: added apidocs target (builds doxygen docs)

2005-04-07  Nathaniel Smith  <njs@codesourcery.com>

	* manifest.{hh,cc}: Remove some commented out unused functions.

	* win32/have_smart_terminal.cc: Include platform.hh.
	* unix/fingerprint.cc: New file, with new function.
	* win32/fingerprint.cc: New file, with stub function.
	* Makefile.am (UNIX_PLATFORM_SOURCES, WIN32_PLATFORM_SOURCES): Add
	them.

2005-04-07  Nathaniel Smith  <njs@codesourcery.com>

	* manifest.hh, manifest.cc: Remove tabs.

2005-04-07  Nathaniel Smith  <njs@codesourcery.com>

	* tests/t_final_space.at: New test.
	* testsuite.at: Add it.

2005-04-07  Nathaniel Smith  <njs@codesourcery.com>

	* monotone.texi (Dealing with a Fork): 'merge' has slightly
	different output.

	* NEWS: Summarize changes of last 2.5 weeks.

2005-04-07  Nathaniel Smith  <njs@codesourcery.com>

	* database.{cc,hh} (space_usage): New method.
	* database.cc (info): Use it.

2005-04-07  Nathaniel Smith  <njs@codesourcery.com>

	* vocab.cc (verify): Cache known-good strings, to speed up
	repeated processing of related changesets.

	* change_set.cc (basic_change_set_test): Revert last change; the
	old version _was_ valid.

2005-04-07  Nathaniel Smith  <njs@codesourcery.com>

	* smap.hh (insert): Fix stupid bug in assertion condition.

2005-04-07  Nathaniel Smith  <njs@codesourcery.com>

	* change_set.cc (basic_change_set_test): Test a _valid_
	change_set.
	(directory_node): Make a std::map, instead of an smap.  Add a
	comment explaining the bug that makes this temporarily necessary.

	* smap.hh (smap): Don't check for duplicates at insert time,
	unless we've decided not to mark things damaged; don't return
	iterators from insert.  Do check for duplicates at sort time, and
	always sort, instead of sometimes doing linear search.  This makes
	insert O(1), while still preserving the invariant that keys must
	be unique.
	
	* commands.cc (commit): Explain why we're aborting, in the case
	that we detect that a file has changed under us in the middle of a
	commit.

2005-04-07  Richard Levitte  <richard@levitte.org>

	* cryptopp/config.h: typo...

2005-04-06  Nathaniel Smith  <njs@codesourcery.com>

	* work.cc (build_deletions): Issue warning when generating
	delete_dir's; they're totally broken, but I don't want to disable
	them, because then our tests won't see when they're fixed...

2005-04-05  Nathaniel Smith  <njs@codesourcery.com>

	* tests/t_db_execute.at (db execute): New test.
	* testsuite.at: Add it.
	* database.cc (debug): Don't printf-interpret %-signs in input.

2005-04-05  Matt Johnston  <matt@ucc.asn.au>

	* database.cc: remove dulicated block introduced
	in rev 9ab3031f390769f1c455ec7764cc9c083f328a1b
	(merge of 76f4291b9fa56a04feb2186074a731848cced81c and
	c7917be7646df52363f39d2fc2f7d1198c9a8c27). Seems to be another
	instance of the case tested in t_merge_5.at

2005-04-05  Matt Johnston  <matt@ucc.asn.au>

	* basic_io.hh: reserve() the string which we're appending to
	frequently. Seems to give ~5% speedup in 
	diff -r t:revision-0.16 -r t:revision-0.17 - can't hurt.

2005-04-04  Nathaniel Smith  <njs@codesourcery.com>

	* monotone.spec, debian/control: We no longer need external popt.
	* INSTALL: Ditto, plus some general updating.
	
2005-04-04  Nathaniel Smith  <njs@codesourcery.com>

	* tests/t_sql_unpack.at: New test.
	* testsuite.at: Add it.

2005-04-04  Matt Johnston  <matt@ucc.asn.au>

	* file_io.cc (read_data_stdin): make it use botan
	* mkstemp.cc: merge cleanup (missed something up the manual merge)

2005-04-04  Nathaniel Smith  <njs@codesourcery.com>

	* contrib/ciabot_monotone.py (config): Genericize again, so lazy
	people using it won't start sending commits for monotone.
	* .mt-attrs: Make it executable.

2005-04-04  Richard Levitte  <richard@levitte.org>

	* Makefile.am (EXTRA_DIST): Add the extra popt files.

	* popt/popt.3, popt/popt.ps, popt/testit.sh: Include a few more
	  files from popt, mostly to have documentation on hand.  post.ps
	  is mentioned in popt/README.

2005-04-03  Nathaniel Smith  <njs@codesourcery.com>

	* Makefile.am (EXTRA_DIST): Add contrib/ stuff to distributed
	files list.
	* contrib/ciabot_monotone.py (config.delivery): Turn on.
	(send_change_for): Don't include "ChangeLog:" line when extracting
	changelog.

2005-04-03  Nathaniel Smith  <njs@codesourcery.com>

	* contrib/ciabot_monotone.py: New file.
	* contrib/README: Describe it.

2005-04-03  Richard Levitte  <richard@levitte.org>

	* AUTHORS: Add information about popt.

	* monotone.cc (my_poptStuffArgFile): Include the bundled popt.h.
	Since we now have a working popt, we can remove the restrictions
	on the use of -@.
	* tests/t_at_sign.at: Test that we can take more tha one -@.
	* monotone.1: Document it.

	* popt/poptint.h (struct poptContext_s): Add field to keep track
	  of the number of allocated leftovers elements.
	* popt/popt.c (poptGetContext): Initialise it and use it.
	  (poptGetNextOpt): Use it and realloc leftovers when needed.
	  Also make sure that the added element is a dynamically allocated
	  copy of the original string, or we may end up with a dangling
	  pointer.  These are huge bugs in popt 1.7, when using
	  poptStuffArgs().
	  (poptFreeContext): Free the leftovers elements when freeing
	  leftovers.
	  (poptSaveLong, poptSaveInt): Apply a small patch from Debian.

	* popt/CHANGES, popt/COPYING, popt/README, popt/findme.c,
	  popt/findme.h, popt/popt.c, popt/poptconfig.c, popt/popt.h,
	  popt/popthelp.c, popt/poptint.h, popt/poptparse.c,
	  popt/system.h, popt/test1.c, popt/test2.c, popt/test3.c: Bundle
	  popt 1.7.
	* configure.ac, Makefile.am: Adapt.

2005-04-01  Richard Levitte  <richard@levitte.org>

	* contrib/Notify.pl: Complete rewrite.  Among other things, it
	  makes better use of some new monotone automate features.  It's
	  also better organised and much more documented.

2005-04-01  Jeremy Cowgar  <jeremy@cowgar.com>

	* tests/t_dropkey_2.at: Updated to test dropkey instead of delkey
	* tests/t_dropkey_1.at: Updated to test dropkey instead of delkey
	* monotone.texi (Key and Cert): Changed references to delkey
	  to dropkey
	  (Commands): Changed references to delkey to dropkey
	* testsuite.at: changed references from t_delkey* to t_dropkey*
	* t_delkey_1.at: renamed to t_dropkey_1.at
	* t_delkey_2.at: renamed to t_dropkey_2.at
	* commands.cc (CMD(delkey)): renamed to dropkey to maintain
	  command consistency (with existing drop command)

2005-04-01  Richard Levitte  <richard@levitte.org>

	* monotone.cc (my_poptStuffArgFile): An argument file might be
	empty, and therefore contain no arguments to be parsed.  That's
	OK.
	* tests/t_at_sign.at: Test it.

2005-04-01  Nathaniel Smith  <njs@codesourcery.com>

	* monotone.cc: Fixup after merge.

2005-04-01  Nathaniel Smith  <njs@codesourcery.com>

	* file_io.cc (read_data_for_command_line): New function.
	(read_data_stdin): New function.
	* file_io.hh (read_data_for_command_line): Add prototype.
	
	* monotone.cc (my_poptStuffArgFile): Clean up a little.  Use
	read_data_for_command_line.  Don't free argv, but rather return
	it.
	(cpp_main): Keep a list of allocated argv's, and free them.
	(options): Tweak wording of help text on -@.
	
2005-04-01  Nathaniel Smith  <njs@codesourcery.com>

	* file_io.hh: Remove tabs.

2005-04-01  Nathaniel Smith  <njs@codesourcery.com>

	* monotone.cc (cpp_main): Actually remove newline.

2005-04-01  Nathaniel Smith  <njs@codesourcery.com>

	* ChangeLog: Fixup after merge.
	* monotone.text (Making Changes): Fix typo.
	
2005-04-01  Nathaniel Smith  <njs@codesourcery.com>

	* monotone.cc (cpp_main): Remove now-unneccessary newline.
	
	* commands.cc (commit): Fix typo.
	
	* monotone.texi (Making Changes): Don't claim that writing to
	MT/log prevents the editor from starting.  Clarify later that
	having written to MT/log still means the editor will pop up
	later.

2005-04-01  Richard Levitte  <richard@levitte.org>

	* monotone.cc: Add the long name --xargs for -@.
	* monotone.1: Document it.
	* tests/t_at_sign.at: Remove extra empty line and test --xargs.

	* monotone.texi (Making Changes): Cleanupy tweaks.

	* monotone.cc (my_poptStuffArgFile): New function to parse a file
	for more arguments and stuff them into the command line.
	(cpp_main): Add the -@ option
	* tests/t_at_sign.at, testsuite.at: Test it
	* monotone.1: Document it.

2005-03-31  Nathaniel Smith  <njs@codesourcery.com>

	* tests/t_log_depth.at: Cleanupy tweaks.

2005-03-31  Jeremy Cowgar  <jeremy@cowgar.com>

	* monotone.texi: Tutorial updated to include example of
	  editing/committing with MT/log
	* work.cc (has_contents_user_log) Added
	* work.hh (has_contents_user_log) Added
	* commands.cc (CMD(commit)): Checks to ensure both MT/log and the
	  --message option does not exist during commit.
	* transforms.hh (prefix_lines_with): Added
	* transforms.cc (prefix_lines_with): Added
	* sanity.cc (naughty_failure): Made use of prefix_lines_with()
	* ui.cc (inform): now handles messages w/embedded newlines
	* tests/t_commit_log_3.at: Created to test new functionality
	  added to CMD(commit)
	* testsuite.at: Added above test

2005-03-31  Richard Levitte  <richard@levitte.org>

	* monotone.cc: Add the --depth option...
	* app_state.hh (class app_state),
	  app_state.cc (app_state::set_depth): ... and the field and
	  method to store and set it.
	* commands.cc (CMD(log)): ... then handle it.

	* tests/t_log_depth.at: Add a test for 'log --depth=n'
	* testsuite.at: Add it.
	* monotone.texi (Informative): Document it.

2005-03-31  Nathaniel Smith  <njs@codesourcery.com>

	* automate.cc (automate_erase_ancestors): Accept zero arguments,
	and in such case print nothing.  (Important for scripting.)
	* commands.cc (automate):
	* monotone.texi (Automation):
	* tests/t_automate_erase_ancestors.at: Update accordingly.

2005-03-31  Nathaniel Smith  <njs@codesourcery.com>

	* automate.cc (automate_toposort): Accept zero arguments, and in
	such case print nothing.  (Important for scripting.)
	* commands.cc (automate):
	* monotone.texi (Automation):
	* tests/t_automate_toposort.at: Update accordingly.

2005-03-30  Richard Levitte  <richard@levitte.org>

	* contrib/Notify.pl: A new Perl hack to send change logs by
	email.

	* contrib/README: Add a quick description.

2005-03-30  Nathaniel Smith  <njs@codesourcery.com>

	* automate.cc (automate_leaves): New function.
	(automate_command): Add it.
	* commands.cc (automate): Synopsify it.
	* monotone.1: Add it.
	* monotone.texi (Automation, Commands): Likewise.
	
	* tests/t_automate_leaves.at: New test.
	* testsuite.at: Add it.

2005-03-30  Nathaniel Smith  <njs@codesourcery.com>

	* monotone.texi (Automation): Make newly added sample outputs
	verbatim also.

2005-03-30  Nathaniel Smith  <njs@codesourcery.com>

	* tests/t_automate_toposort.at: New test.
	* tests/t_automate_ancestry_difference.at: New test.
	* tests/t_diff_first_rev.at: New test.
	* testsuite.at: Add them.
	
	* revision.cc (calculate_ancestors_from_graph): Do not keep an
	"interesting" set and return only ancestors from this set;
	instead, simply return all ancestors.  Returning a limited set of
	ancestors does not speed things up, nor reduce memory usage in
	common cases.  (The only time it would reduce memory usage is when
	examining only a small ancestor set, which the important case,
	'heads', does not; even then, erase_ancestors would need to intern
	the interesting revisions first so they got low numbers, which it
	doesn't.)
	(erase_ancestors): Adjust accordingly.
	(toposort, ancestry_difference): New functions.
	* revision.hh (toposort, ancestry_difference): Declare.
	* automate.cc (automate_toposort, automate_ancestry_difference):
	New functions.
	(automate_command): Add them.
	All functions: clarify in description whether output is sorted
	alphabetically or topologically.
	* commands.cc (automate): Synopsify them.
	* monotone.1: Add them.
	* monotone.texi (Commands): Likewise.
	(Automation): Likewise.  Also, clarify for each command whether
	its output is alphabetically or topologically sorted.
	
2005-03-29  Richard Levitte  <richard@levitte.org>

	* commands.cc (CMD(ls)): Update with the same information as
	CMD(list)

	* monotone.texi (Automation): Make the sample output verbatim

2005-03-26  Nathaniel Smith  <njs@codesourcery.com>

	* automate.cc (automate_erase_ancestors): New function.
	(automate_command): Use it.
	* commands.cc (automate): Document it.

	* tests/t_automate_erase_ancestors.at: New test.
	* testsuite.at: Add it.

	* monotone.texi (Automation, Commands): Document automate
	erase_ancestors.
	* monotone.1: Document automate erase_ancestors.

2005-03-26  Nathaniel Smith  <njs@codesourcery.com>

	* automate.cc (interface_version): Bump to 0.1.
	(automate_descendents): New function.
	(automate_command): Call it.
	* commands.cc (automate): Add it to help text.

	* tests/t_automate_descendents.at: New test.
	* testsuite.at: Add it.
	
	* monotone.texi (Automation, Commands): Document automate
	descendents.
	* monotone.1: Document automate descendents, and vars stuff.

2005-03-26  Nathaniel Smith  <njs@codesourcery.com>

	* tests/t_attr.at: No longer a bug report.
	* tests/t_rename_attr.at: New test.
	* testsuite.at: Add it.

2005-03-26  Joel Crisp  <jcrisp@s-r-s.co.uk>

	* contrib/Log2Gxl.java: New file.

2005-03-26  Nathaniel Smith  <njs@pobox.com>

	* contrib/README: New file.

2005-03-25  Nathaniel Smith  <njs@pobox.com>

	* commands.cc (user_log_file_name): Remove unused variable
	again.  Hopefully it will take this time...

2005-03-25  Nathaniel Smith  <njs@pobox.com>

	* commands.cc (user_log_file_name): Remove unused variable.

2005-03-25  Jeremy Cowgar  <jeremy@cowgar.com>

	* monotone.texi: Added a bit more documentation about MT/log
	  Updated edit_comment hook and addded delkey docs
	* commands.cc: Added delkey command
	* t_delkey_1.at: Tests delkey command on public key
	* t_delkey_2.at: Tests delkey command on public and private key
	* testsuite.at: Added above tests
	* std_hooks.lua: Transposed the MT: lines and user_log_contents,
	  user_log_contents now appears first.

2005-03-25  Jeremy Cowgar  <jeremy@cowgar.com>

	* t_setup_creates_log.at: Ensures that MT/log is created
	  on setup
	* t_checkout_creates_log.at: Ensures that MT/log is created
	  on checkout
	* t_commit_log_1.at: Ensures that:
	  1. Read and entered as the ChangeLog message
	  2. Is blanked after a successful commit
	* t_commit_log_2.at: Ensures that commit works w/o MT/log being
	  present
	* testsuite.at: Added the above tests.

2005-03-25  Matt Johnston  <matt@ucc.asn.au>

        * {unix,win32}/platform_netsync.cc, platform.hh, Makefile.am: new
        functions to disable and enable sigpipe.
        * netsync.cc, main.cc: call the functions from netsync rather than
        globally, so that sigpipe still works for piping output of commands
        such as 'log'.
        * tests/t_netsync_sigpipe.at: test it.
        * testsuite.at: add it.

2005-03-25  Matt Johnston  <matt@ucc.asn.au>

	* tests/t_database_check.at: re-encode the manifestX
	data so that it doesn't use any fancy gzip features like
	filenames (so that the botan parse can handle it).
	( if it should be able to handle it, an additional test
	can be added testing it explicitly).

2005-03-25  Matt Johnston  <matt@ucc.asn.au>

	* botan/base64.h: Change default break value so that
	output is split into 72 col lines.

2005-03-25  Matt Johnston  <matt@ucc.asn.au>

	* monotone.cc: add short options -r, -b, -k, and -m
	for --revision, --branch, --key, and --message respectively.
	* monotone.texi, monotone.1: document them
	* tests/t_short_opts.at: test them
	* testsuite.at: add it

2005-03-24  Nathaniel Smith  <njs@codesourcery.com>

	* tests/t_empty_env.at: New test.
	* testsuite.at: Add it.  Absolutify path to monotone so it will
	work.
	
	* unix/have_smart_terminal.cc (have_smart_terminal): Handle the
	case where TERM is unset or empty.

2005-03-24  Nathaniel Smith  <njs@codesourcery.com>

	* ui.hh (tick_write_nothing): New class.
	* monotone.cc (cpp_main): Enable it.

2005-03-24  Nathaniel Smith  <njs@codesourcery.com>

	* work.cc (build_deletions, build_additions): Fixup after merge.

2005-03-23  Nathaniel Smith  <njs@codesourcery.com>

	* tests/t_cat_file_by_name.at: Check for attempting to cat
	non-existent files.
	* tests/t_empty_id_completion.at: New test.
	* tests/t_empty_path.at: New test.
	* testsuite.at: Add them.
	
	* database.cc (complete): Always generate some sort of limit term,
	even a degenerate one.
	
	* app_state.cc (create_working_copy): Check for null directory.

	* work.cc (build_deletion, build_addition, build_rename): Check
	for null paths.

2005-03-23  Derek Scherger  <derek@echologic.com>

	* Makefile.am UNIX_PLATFORM_SOURCES:
	WIN32_PLATFORM_SOURCES: add have_smart_terminal.cc
	* platform.hh (have_smart_terminal): prototype
	* ui.cc (user_interface): set ticker to dot/count based on
	have_smart_terminal
	* unix/have_smart_terminal.cc: 
	* win32/have_smart_terminal.cc: new file
	
2005-03-23  Derek Scherger  <derek@echologic.com>

	* commands.cc (add): pass list of prefixed file_path's to
	build_additions
	(drop): pass list of prefixed file_path's to build_deletions
	(attr): pass attr_path as a 1 element vector to build_additions
	* work.{cc,hh} (build_addition): rename to...
	(build_additions): this, and accept a vector of paths to be added
	in a single path_rearrangement
	(build_deletion): rename to ...
	(build_deletions): this, and accept a vector of paths to be
	dropped in a single path_rearrangement
	(known_preimage_path): replace manifest and path_rearrangement
	args with a path_set to avoid extracting paths for every file
	(build_rename): adjust for change to known_preimage_path

2005-03-23  Nathaniel Smith  <njs@codesourcery.com>

	* monotone.cc (my_poptFreeContext, cpp_main): Apparently
	poptFreeContext silently changed its return type at some unknown
	time.  Hack around this.

2005-03-23  Nathaniel Smith  <njs@codesourcery.com>

	* monotone.cc (cpp_main): Remove the special code to dump before
	printing exception information, since we no longer dump to the
	screen, so it's always better to have the little status message
	saying what happened to the log buffer at the end of everything.
	* sanity.cc (dump_buffer): Give a hint on how to get debug
	information, when discarding it.
	* work.{hh,cc} (get_local_dump_path): New function.
	* app_state.cc (allow_working_copy): Use it for default
	global_sanity dump path.
	* monotone.texi (Reserved Files): Document MT/debug.
	(Network): Capitalize Bob and Alice (sorry graydon).
	Document new defaulting behavior.

2005-03-23  Nathaniel Smith  <njs@codesourcery.com>

	* work.cc, sanity.cc: Remove tabs.

2005-03-23  Nathaniel Smith  <njs@codesourcery.com>

	* monotone.texi (Network Service): Mention that monotone remembers
	your server/collection.
	(Vars): New section.
	* netsync.cc (process_hello_cmd): Touch more cleaning.
	* tests/t_merge_5.at: More commentary.
	
2005-03-23  Matt Johnston  <matt@ucc.asn.au>

	* tests/t_merge_5.at: new test for a merge which ends up with
	duplicate lines.
	* testsuite.at: add it

2005-03-22  Jeremy Cowgar  <jeremy@cowgar.com>

	* AUTHORS: Added my name
	* app_state.cc, commands.cc, lua.cc, lua.hh, monotone.texi,
	  std_hooks.lua, work.cc, work.hh: Added functionality to
	  read the MT/log file for commit logs. In this revision
	  tests are not yet complete nor is documenation complete
	  but the reading, blanking and creating of MT/log is.

2005-03-22  Nathaniel Smith  <njs@codesourcery.com>

	* vocab_terms.hh: Declare base64<var_name>.
	* database.cc (clear_var, set_var, get_vars): base64-encode
	var_names in the database.
	* monotone.texi (Internationalization): Update description of
	vars.
	* transforms.{cc,hh} ({in,ex}ternalize_var_name): Remove.
	* commands.cc (set, unset, ls_vars): Update accordingly.
	(unset): Error out if the variable doesn't exist.
	* tests/t_vars.at: Verify this works.

	* netcmd.cc (test_netcmd_functions): Properly type arguments to
	{read,write}_hello_cmd_payload.
	(write_hello_cmd_payload): Properly type arguments.
	* netcmd.hh (write_hello_cmd_payload):
	* netsync.cc (queue_hello_cmd): Adjust accordingly.
	(process_hello_cmd): More cleaning.  Also, save new server keys to
	a var, and check old server keys against the var.
	
	* tests/t_netsync_checks_server_key.at: New test.
	* testsuite.at: Add it.  Better docs for some netsync macros,
	while I'm here...
	* tests/t_netsync_absorbs.at: Add 'netsync' keyword.
	
2005-03-22  Nathaniel Smith  <njs@codesourcery.com>

	* tests/t_netsync_absorbs.at: New test.
	* testsuite.at: Add it.

	* netcmd.{cc,hh} (read_hello_cmd_payload): Properly type
	arguments.
	* netsync.cc (dispatch_payload): Adjust accordingly.  Move some
	logic into process_hello_cmd.
	(known_servers_domain): New constant.
	(process_hello_cmd): Tweak arguments appropriately.  Include logic
	formerly in dispatch_payload.  Cleanup.

	No semantic changes.
	
2005-03-21  Nathaniel Smith  <njs@codesourcery.com>

	* monotone.texi (Starting a New Project): Tweak phrasing.

2005-03-21  Nathaniel Smith  <njs@codesourcery.com>

	* commands.cc (process_netsync_client_args): If user specifies
	server/collection and there is no default, set the default.
	* tests/t_netsync_set_defaults.at: New test.
	* testsuite.at: Add it.

2005-03-21  Nathaniel Smith  <njs@codesourcery.com>

	* vocab.hh (var_key): New typedef.
	* database.{cc,hh}: Use it.  Make most var commands take it.
	* commands.cc (set, unset): Adjust accordingly.
	(default_server_key, default_collection_key): New constants.
	(process_netsync_client_args): New function.
	(push, pull, sync): Use it.

	* tests/t_netsync_defaults.at: New test.
	* testsuite.at: Add it.

2005-03-21  Matt Johnston  <matt@ucc.asn.au>

	* change_set.cc: use std::map rather than smap for 
	confirm_unique_entries_in_directories() and confirm_proper_tree()
	since they perform a lot of insert()s.

2005-03-21  Nathaniel Smith  <njs@codesourcery.com>

	* monotone.texi (list tags, list vars, set, unset): Document.
	(Internationalization): Document vars.

2005-03-21  Nathaniel Smith  <njs@codesourcery.com>

	* transforms.{hh,cc} ({in,ex}ternalize_var_{name,domain}): New
	functions.
	* vocab_terms.hh (base64<var_value>): Declare template.
	* database.hh (get_vars): Simplify API.
	* database.cc (get_vars, get_var, var_exists, set_var, clear_var):
	Implement.
	* commands.cc (set, unset): New commands.
	(ls): New "vars" subcommand.
	* tests/t_vars.at: Fix.  Un-XFAIL.
	
2005-03-21  Nathaniel Smith  <njs@codesourcery.com>

	* transforms.{cc,hh}: Remove tabs.

2005-03-20  Nathaniel Smith  <njs@codesourcery.com>

	* tests/t_vars.at: New test.
	* testsuite.at: Add it.

2005-03-20  Nathaniel Smith  <njs@codesourcery.com>

	* schema.sql (db_vars): New table.
	* database.cc (database::database): Update schema id.
	* schema_migration.cc (migrate_client_to_vars): New function.
	(migrate_monotone_schema): Use it.
	* tests/t_migrate_schema.at: Another schema, another test...
	
	* vocab_terms.hh (var_domain, var_name, var_value): New types.
	* database.hh (get_vars, get_var, var_exists, set_var, clear_var):
	Prototype new functions.
	
2005-03-20  Derek Scherger  <derek@echologic.com>

	* file_io.cc (book_keeping_file): return true only if first
	element of path is MT, allowing embedded MT elements
	(walk_tree_recursive): check relative paths for ignoreable book
	keeping files, rather than absolute paths
	(test_book_keeping_file): add fs::path tests for book keeping
	files
	* tests/t_add_intermediate_MT_path.at: un-XFAIL, fix some problems
	with commas, add tests for renames and deletes with embedded MT
	path elements.

2005-03-20  Nathaniel Smith  <njs@codesourcery.com>

	* monotone.texi: Add some missing @sc{}'s.
	* cryptopp/config.h: Use "mt-stdint.h", not <stdint.h>, for
	portability.

2005-03-19  Nathaniel Smith  <njs@codesourcery.com>

	* Makefile.am (EXTRA_DIST): Add UPGRADE and README.changesets.
	* debian/files: Auto-updated by dpkg-buildpackage.

	* This is the 0.17 release.
	
2005-03-18  Nathaniel Smith  <njs@codesourcery.com>

	* Makefile.am (MOST_SOURCES): Add package_{full_,}revision.h.
	* NEWS: Fill in date.
	* debian/copyright: Update from AUTHORS.
	* configure.ac: Bump version number to 0.17.
	* debian/changelog, monotone.spec: Update for release.
	* po/monotone.pot: Auto-updated by distcheck.

2005-03-18  Christof Petig <christof@petig-baender.de>

	* sqlite/*: Imported sqlite version 3.1.6 tree

2005-03-18  Nathaniel Smith  <njs@codesourcery.com>

	* monotone.1, commands.cc, Makefile.am: Fixup after merge.

2005-03-18  Nathaniel Smith  <njs@codesourcery.com>

	* path_component (split_path): Fix bug.
	Also, add unit tests for file.
	* unit_tests.{hh,cc}: Add path_component unit tests.
	
2005-03-18  Nathaniel Smith  <njs@codesourcery.com>

	* Makefile.am: Fixup after merge.
	
2005-03-18  Nathaniel Smith  <njs@codesourcery.com>

	* change_set.cc: Move path_component stuff to...
	* path_component.{hh,cc}: ...these new files.
	* Makefile.am: Add them.

2005-03-18  Matt Johnston  <matt@ucc.asn.au>

	* txt2c.cc: add --no-static option
	* Makefile.am, package_revision.h, package_full_revision.h:
	create revision info files as standalone .c files to speed
	compilation (mt_version.cc doesn't need to recompile each time)

2005-03-17  Derek Scherger  <derek@echologic.com>

	* INSTALL: add note about creating a ./configure script

2005-03-16  Nathaniel Smith  <njs@codesourcery.com>

	* UPGRADE: Finish, hopefully.
	* monotone.texi (db check): Be more clear about what is normally
	checked, and when 'db check' is useful.

2005-03-16  Patrick Mauritz <oxygene@studentenbude.ath.cx>

	* monotone.texi (Hook Reference): Typo.

2005-03-16  Nathaniel Smith  <njs@codesourcery.com>

	* monotone.texi: Add Derek Scherger to the copyright list.
	Various tweaks.
	(Starting a New Project): Rewrite to clarify that only Jim runs
	"setup", and explain why.
	(Network Service): Add a note that most people do use a central
	server, since people on the mailing list seem to perhaps be
	getting the wrong idea.
	(Making Changes): Expand a little on what the "." in "checkout ."
	means, since people seem to accidentally checkout stuff into real
	directories.
	(db check): Add much verbiage on the implications
	of various problems, and how to fix them.  Also clarify some
	wording.
	* NEWS: Small tweaks.
	* UPGRADE: More instructions, not done yet...
	
2005-03-15  Matt Johnston  <matt@ucc.asn.au>

	* commands.cc, monotone.texi, monotone.1: mention that agraph
          output is in VCG format.

2005-03-14  Nathaniel Smith  <njs@codesourcery.com>

	* commands.cc (cat): 'cat file REV PATH'.
	* monotone.texi: Mention it.
	* tests/t_cat_file_by_name.at: New test.
	* testsuite.at: Add it.

2005-03-11  Nathaniel Smith  <njs@codesourcery.com>

	* automate.cc (automate_heads): Remove app.initialize call.
	* revision.cc, revision.hh (calculate_arbitrary_change_set): New
	function.
	(calculate_composite_change_set): Touch more sanity checking.

	* commands.cc (update): Use it.

2005-03-10  Derek Scherger  <derek@echologic.com>

	* app_state.cc (set_restriction): adjust bad path error message
	* commands.cc (get_valid_paths): refactor into ...
	(extract_rearranged_paths): ... this
	(extract_delta_paths): ... this
	(extract_changed_paths): ... this
	(add_intermediate_paths): ... and this
	(restrict_delta_map): new function
	(calculate_restricted_change_set): new function
	(calculate_restricted_revision):
	(ls_missing):
	(revert): rework using new valid path functions
	(do_diff): adjust --revision variants to work with restrictions
	* tests/t_diff_restrict.at: un-XFAIL

2005-03-09  Jon Bright <jon@siliconcircus.com>
	* win32/monotone.iss: Install the many-files version of the
	docs, install the figures, create a start-menu icon for the
	docs.
	* Makefile.am: Make docs generation work with MinGW

2005-03-09  Jon Bright <jon@siliconcircus.com>
	* win32/monotone.iss: Monotone -> monotone

2005-03-09  Jon Bright <jon@siliconcircus.com>
	* win32/monotone.iss: Added an Inno Setup script for 
	generating a Windows installer.  Inno Setup is GPLed, see
	http://www.jrsoftware.org for download

2005-03-09  Jon Bright <jon@siliconcircus.com>
	* t_diff_binary.at: binary.bz.b64 -> binary.gz.b64

2005-03-08  Derek Scherger  <derek@echologic.com>

	* Makefile.am: adjust for fsck rename
	* commands.cc (db fsck): rename to db check and add short help;
	adjust for fsck file renames
	* database.{cc,hh}: minor alignment adjustments
	(get_statistic): remove redundant method
	(info): use count in place of get_statistic
	(count): return unsigned long instead of int
	(get_keys): new method
	(get_public_keys): new method
	(get_private_keys): rewrite using get_keys
	(get_certs): new method to get all certs in database from
	specified table
	(get_revision_certs): ditto
	* fsck.{cc,hh}: rename to...
	* database_check.{cc,hh}: ...this; add key, cert and sane revision
	history checking
	* monotone.1: document db dump/load/check commands
	* monotone.texi: document db check command
	* tests/t_fsck.at: rename to...
	* tests/t_database_check.at: ...this; and add tests for key and
	cert problems
	* testsuite.at: account for new test name

2005-03-08  Nathaniel Smith  <njs@codesourcery.com>

	* ChangeLog: Insert some missing newlines.
	* NEWS: Note file format changes.
	* file_io.cc (tilde_expand): Clarify error message.

2005-03-08  Nathaniel Smith  <njs@codesourcery.com>

	* keys.{cc,hh} (require_password): Simplify interface, do more
	work.
	* rcs_import.cc (import_cvs_repo): Update accordingly.
	* commands.cc (server): Likewise.
	* revision.cc (build_changesets_from_existing_revs) 
	(build_changesets_from_manifest_ancestry): Require passphrase
	early.

2005-03-08  Nathaniel Smith  <njs@codesourcery.com>

	* NEWS, INSTALL, README.changesets: Update in preparation for
	0.17.
	* UPGRADE: New file.
	
	* tests/t_diff_restrict.at: Oops.  XFAIL it.
	
2005-03-08  Jon Bright  <jon@siliconcircus.com>
	
	* win32/process.cc (process_spawn): Escape the parameters,
	surround them with quotes before adding them to the consolidated
	command line string
	* mkstemp.cc (monotone_mkstemp): Now takes a std::string&, and
	returns the *native* form of the path in this.
	* mkstemp.hh: Now always use monotone_mkstemp
	(monotone_mkstemp): Update prototype
	* lua.cc (monotone_mkstemp_for_lua): Use new-style 
	monotone_mkstemp

2005-03-08  Jon Bright  <jon@siliconcircus.com>
	
	* win32/read_password.cc (read_password): Now correctly hides 
	password when run in a Windows console.  Does at least enough in
	a MinGW rxvt console to make sure that you can't see the password.
	* win32/process.cc: Change indentation.
	(process_spawn): Log commands executed, as for unix process.cc

2005-03-07  Nathaniel Smith  <njs@codesourcery.com>

	* tests/t_diff_restrict.at: New test.
	* testsuite.at: Add it.

2005-03-05  Nathaniel Smith  <njs@codesourcery.com>

	* netsync.cc (encountered_error, error): New variable and method.
	(session::session): Initialize encountered_error.
	(write_netcmd_and_try_flush, read_some, write_some): Check it.
	(queue_error_cmd): Consider it like sending a goodbye.
	(process_error_cmd): Throw an exception instead of considering it
	a goodbye.
	(process_data_cmd): Call error() if epochs don't match.
	* tests/t_epoch.at, tests/t_epoch_server.at: More minor tweaks.
	Expect failed pulls to exit with status 0.  This isn't really
	correct, but looks complicated to fix...

2005-03-05  Nathaniel Smith  <njs@codesourcery.com>

	* testsuite.at (NETSYNC_SERVE_N_START): New macro.
	* tests/t_epoch_server.at: Misc. fixes.

	* netsync.cc (session::session): Don't open valve yet.
	(maybe_note_epochs_finished): New method to open
	valve.
	(process_done_cmd, process_data_cmd): Call it.
	(rebuild_merkle_trees): Actually calculate hashes for epoch merkle
	trees.  Also, only include epochs that meet the branch mask.
	(session): Remove unused id_to_epoch map.
	
2005-03-05  Nathaniel Smith  <njs@codesourcery.com>

	* netcmd.cc (read_netcmd_item_type): Handle epoch_item.
	(test_netcmd_functions): Update for new confirm_cmd_payload
	format.
	* netsync.cc (process_confirm_cmd): Cut and paste error.

2005-03-05  Nathaniel Smith  <njs@codesourcery.com>

	* constants.{cc,hh}: Add new epochlen, epochlen_bytes constants.
	* vocab_terms.hh, vocab.hh: Add new epoch_data type.  Add predeclarations
	for it.
	* commands.cc (ls_epochs):
	* revision.cc (
	* database.hh:
	* database.cc: Update for epoch_data.  Add get_epoch, epoch_exists
	methods.
	* epoch.{cc,hh}: New files.
	* netsync.cc: Actually implement epochs-via-merkle code.

2005-03-04  Nathaniel Smith  <njs@codesourcery.com>

	* schema.sql (branch_epochs): Add 'hash' field.
	* schema_migration.cc: Fixup for.
	* database.cc (database): Change schemas.
	* tests/t_migrate_schema.at: Replace epoch db test case with one
	with new schema.

2005-03-03  Nathaniel Smith  <njs@codesourcery.com>

	* netsync.cc (session::id_to_epoch): New variable.
	(session::session): Create refinement and requested item tables
	for epochs.
	(rebuild_merkle_trees): Fill epoch merkle tree and id_to_epoch
	table.

	* netsync.cc (queue_confirm_cmd, process_confirm_cmd) 
	(dispatch_payload, rebuild_merkle_trees): 
	* netcmd.hh:
	* netcmd.cc (read_confirm_cmd_payload, write_confirm_cmd_payload):
	Remove epochs.

2005-02-27  Nathaniel Smith  <njs@codesourcery.com>

	* constants.cc:
	* revision.cc:
	* testsuite.at: 
	* commands.cc:
	* ChangeLog: Fixup after merge.

2005-02-27  Nathaniel Smith  <njs@codesourcery.com>

	* merkle_tree.hh (netcmd_item_type): Add epoch_item.
	* merkle_tree.cc (netcmd_item_type_to_string): Handle epoch_item.

	* packet.hh, packet.cc (struct packet_db_valve): New class.
	* netsync.cc (session): Use a valved writer.

2005-02-26  Nathaniel Smith  <njs@codesourcery.com>

	* merkle_tree.hh: Fix comment.
	Remove prototypes for non-existing functions.

2005-02-26  Nathaniel Smith  <njs@codesourcery.com>

	* tests/t_epoch_unidirectional.at: New test.
	* testsuite.at: Add it.

2005-02-26  Nathaniel Smith  <njs@codesourcery.com>

	* tests/t_epoch.at: Even more paranoid.
	* tests/t_epoch_server.at: New test.
	* testsuite.at: Add it.
	
2005-02-21  Nathaniel Smith  <njs@codesourcery.com>

	* tests/t_epoch.at: Check that netsync only sends relevant
	epochs, and be a little more paranoid.

2005-02-19  Nathaniel Smith  <njs@codesourcery.com>

	* revision.cc (struct anc_graph): Fixup after merge.

2005-02-18  graydon hoare  <graydon@pobox.com>

	* database.cc (set_epoch): Fix SQL.
	* monotone.texi (Rebuilding ancestry): Reword a bit.
	* netcmd.{cc,hh} 
	({read,write}_hello_cmd_payload): Transfer server key with hello.
	({read,write}_confirm_cmd_payload): Transfer epoch list with confirm.
	* netsync.cc: Adapt to changes in netcmd.
	(rebuild_merkle_trees): Set nonexistent epochs to zero before sync.
	* revision.cc (anc_graph): Randomize epochs on rebuild.
	* tests/t_epoch.at: Fix up to test slightly new semantics.

2005-02-07  Nathaniel Smith  <njs@codesourcery.com>

	* monotone.1: Add more db commands.
	* monotone.texi: Document db rebuild.  Add section on rebuilding
	ancestry and epochs.

2005-02-06  graydon hoare  <graydon@pobox.com>

	* commands.cc (db): Add epoch commands.
	(list): Likewise.
	Also remove some unneeded transaction guards.
	* database.{cc,hh} (get_epochs): New function.
	(set_epoch): Likewise.
	(clear_epoch): Likewise.
	Also remove all persistent merkle trie stuff.
	* schema.sql: Add epochs, remove tries.
	* schema_migration.cc: Update.
	* tests/t_epoch.at: New test.
	* tests/t_migrate_schema.at: Update.
	* testsuite.at: Add some new helpers, call t_epoch.at.
	* vocab.hh (epoch_id): Define.
	* vocab_terms.hh (epoch): Define.

2005-02-05  Nathaniel Smith  <njs@codesourcery.com>

	* merkle_tree.hh: Remove mcert_item and fcert_item, rename
	rcert_item to cert_item, renumber to remove gaps left.
	* merkle_tree.cc (netcmd_item_type_to_string):
	* netcmd.cc (read_netcmd_item_type): 
	* netsync.cc: Adjust accordingly.
	
2005-02-05  Nathaniel Smith  <njs@codesourcery.com>

	* constants.cc (constants): Bump netsync protocol version.

2005-03-07  Nathaniel Smith  <njs@codesourcery.com>

	* lua.cc (monotone_spawn_for_lua): Minimal change to get arguments
	in right order.  Still needs hygienic cleanups...
	* tests/t_can_execute.at: Run 'cp' instead of 'touch', because cp
	will actually notice if we pass arguments out of order.
	* testsuite.at: Remove mysterious blank line.
	
2005-03-07  Nathaniel Smith  <njs@codesourcery.com>

	* unix/process.cc (process_spawn): Log command line before
	executing.

2005-03-07  Nathaniel Smith  <njs@codesourcery.com>

	* revision.cc (kill_redundant_edges): Rename back to...
	(kluge_for_3_ancestor_nodes): ...this.  Go back to only cleaning
	up parents of 3+ parent nodes.
	(analyze_manifest_changes): Take a third argument, of files whose
	ancestry needs splitting.
	(construct_revision_from_ancestry): Make more more complex, in
	order to properly track file identity in merges.

2005-03-05  Nathaniel Smith  <njs@codesourcery.com>

	* revision.cc (check_sane_history): Typo.
	
2005-03-05  Nathaniel Smith  <njs@codesourcery.com>

	* revision.hh (check_sane_history): Take an app_state instead of a
	database as an argument.
	* database.cc: Pass an app_state instead of a database as its
	argument. 
	* revision.cc (check_sane_history): Update accordingly.  Add a new
	check for merges, that they are creating consistent changesets
	(even when the common ancestor is outside of the usual
	paranoia-checking search depth).

2005-03-05  Nathaniel Smith  <njs@codesourcery.com>

	* revision.cc (kluge_for_3_ancestor_nodes): Rename to...
	(kill_redundant_edges): ...this.  Kill all redundant edges, not
	just ones on nodes with 3+ parents.  Also, make it actually work.
	
2005-03-05  Nathaniel Smith  <njs@codesourcery.com>

	* revision.cc (kluge_for_3_ancestor_nodes): New method.
	(rebuild_ancestry): Call it.

2005-03-03  Nathaniel Smith  <njs@codesourcery.com>

	* revision.cc (check_sane_history): Print a warning to let the
	user know why things like 'pull' can take so long.
	* netsync.cc: Remove a few tabs.

2005-03-04  Jon Bright  <jon@siliconcircus.com>
	
	* win32/process.cc (process_spawn): Now takes 
	const char * const argv[]
	* unix/process.cc (process_spawn): Ditto.  Cast for call to
	execvp
	(existsonpath): Initialise args in a const way

2005-03-04  Jon Bright  <jon@siliconcircus.com>
	
	* win32/process.cc (process_spawn): Now takes 
	char * const argv[]
	* platform.hh (process_spawn): Ditto
	* unix/process.cc (process_spawn): Ditto
	* lua.cc (monotone_spawn_for_lua): Remove debug code
	* General: Beginning to hate C++'s const rules

2005-03-04  Jon Bright  <jon@siliconcircus.com>
	
	* win32/process.cc (process_spawn): Now takes 
	const char * const *
	* platform.hh (process_spawn): Ditto
	* unix/process.cc (process_spawn): Ditto
	* General: Sorry about all these commits, I'm syncing back and
	forth between Linux and Win32

2005-03-04  Jon Bright  <jon@siliconcircus.com>
	
	* win32/process.cc (process_spawn): Now takes char * const *
	* platform.hh (process_spawn): Ditto
	* unix/process.cc (process_spawn): Ditto
	(existsonpath): argv now const char*[]

2005-03-04  Jon Bright  <jon@siliconcircus.com>
	
	* win32/process.cc: Added forgotten file
	* unix/process.cc: Include stat.h, (process_*) fix compilation
	errors

2005-03-04  Jon Bright  <jon@siliconcircus.com>
	
	* unix/process.cc: Added forgotten file

2005-03-03  Jon Bright  <jon@siliconcircus.com>
	
	* lposix.c: Deleted
	* win32/process.cc: Created, added Win32 versions of functions
	existsonpath, make_executable, process_spawn, process_wait,
	process_kill, process_sleep
	* unix/process.cc: Ditto, for the Unix versions.
	* lua.cc: Add LUA wrappers for the above functions, register
	them with LUA
	* std_hooks.lua (execute, attr_functions->execute, 
	program_exists_in_path): Use the new functions instead of posix
	functions
	* t_can_execute.at (touchhook.lua): Ditto

2005-03-01  Derek Scherger  <derek@echologic.com>

	* app_state.cc (set_restriction): actually ignore ignored files
	rather than trying to validate them

2005-03-01  Derek Scherger  <derek@echologic.com>

	* tests/t_diff_binary.at: new test (bug report)
	* tests/t_command_completion.at: new test
	* tests/t_merge_rename_file_and_rename_dir.at: new test
	* testsuite.at: include new tests
	
2005-02-28  Richard Levitte  <richard@levitte.org>

	* Makefile.am (BUILT_SOURCES_CLEAN): Moved mt-stding.h from here...
	(DISTCLEANFILES): ... to here.  Since mt-stding.h is created by
	config.status, it should only be removed by the distclean target.

2005-02-28  Matt Johnston  <matt@ucc.asn.au>

	* std_hooks.lua: posix.iswin32() == 1, rather than plain boolean
	comparison (0 doesn't compare as false in lua it seems).

2005-02-27  Jon Bright  <jon@siliconcircus.com>
	
	* lposix.c (win32 Pspawn): Search the path
	(win32 Pexistsonpath): Added.  'which' isn't easily available,
	and not available at all from a normal Win32 command shell
	(Piswin32): Added a function for both Unix and Win32 to detect
	if running on Windows
	* std_hooks.lua (program_exists_in_path): Now calls 
	posix.iswin32.  If win32, calls posix.existsonpath, otherwise
	calls which as it always did.

2005-02-27  Jon Bright  <jon@siliconcircus.com>
	
	* lposix.c (win32 Pspawn): Remove dumb strlen bug resulting in
	AVs on commit.

2005-02-27  Jon Bright  <jon@siliconcircus.com>
	
	* t_can_execute.at: Test to see if hooks can execute things
	* testsuite.at: Add t_can_execute

2005-02-27  Jon Bright  <jon@siliconcircus.com>
	
	* lposix.c (win32 Pspawn): Ensure the command string is always
	NUL-terminated.  Also, allocate enough memory for the quotes
	around the command string.

2005-02-27  Jon Bright  <jon@siliconcircus.com>
	
	* xdelta.cc (unittests): Define BOOST_STDC_NO_NAMESPACE, needed
	to compile with the latest MinGW which uses gcc 3.4.2
	* vocab.cc (verify(local_path)): Catch fs::filesystem_error too
	and rethrow this as an informative_failure, thereby fixing the
	Win32 unit tests without disabling anything
	* idna/toutf8.c (stringprep_convert): Fix a potential segfault
	when memory allocation fails.  Potentially security-relevant.
	* tests/t_i18n_file.at: Add a SET_FUNNY_FILENAME macro, which 
	gets a platform-appropriate funny filename (with/without 
	colon).  
	Change references to utf8 to utf-8, iso88591 to iso-8859-1, and
	eucjp to euc-jp, on the grounds that MinGW's iconv knows all
	of the latter and none of the former, but Linux iconv knows all
	of them.  Test now passes one Win32.  I'm presuming we weren't
	deliberately using non-standard names for charsets here.
	* tests/t_i18n_changelog.at: Same charset name changes.
	* tests/t_dump_load.at: Canonicalise dump before loading it
	* tests/t_load_into_existing.at: Ditto
	* tests/t_fmerge.at: Canonicalise fmerge output
	* tests/t_merge_normalization_edge_case.at: Ditto
	* tests/t_unidiff.at: Canonicalise diff output
	* tests/t_largish_file.at: Instead of using dd, which MinGW
	doesn't have, I've generated the file with dd on a nearby Linux
	box, then gziped and b64ed it, and the test case now generates
	it with UNGZB64
	* testsuite.at: Add a comment every 10 tests with the test
	number.  Useful if you're trying to locate which test number
	you're trying to run and only have the filename.  If people 
	hate this, though, please do delete.
	(UNB64_COMMAND) Do special handling for Win32 to avoid
	having to canonicalise the file.
	(UNGZ_COMMAND) Canonicalise the file after ungzipping it.
	* lposix.c: (Pfork, Pexec) Removed, on the grounds that we only
	really want to support fork+exec as a single operation.  fork()
	without exec() could be risky with a child process also having
	our sqlite handles, etc.  exec() could be risky since we 
	wouldn't be exiting gracefully, just dying in the middle of a
	hook.
	(Pspawn) Implemented for both Win32 and Unix.  Does fork/exec
	for Unix, CreateProcess for Win32.  Returns -1 on error, pid on
	success in both cases.
	(Pwait, Pkill, Psleep) Implemented for Win32.  Note that pid is
	not optional for Pwait on Win32.
	* std_hooks.lua: (execute) Now uses spawn()

2005-02-25  Jon Bright  <jon@siliconcircus.com>
	
	* ChangeLog: Add all my previous changes.
	* tests/t_add_owndb.at: Add test for trying to add the db to
	itself.
	* testsuite.at: Call it
	* tests/t_automate_heads.at: Canonicalise stdout output.
	* tests/t_automate_version.at: Use arithmetic comparison against
	wc output instead of string comparison, to avoid problems with
	MinGW's wc, which outputs with initial space-padding
	* tests/t_change_empty_file.at: Canonicalise stdout output 
	and compare manually instead of letting autotest check it
	* tests/t_fmerge_normalize.at: Canonicalise stdout output.
	* tests/t_netsync_single.at: Use NETSYNC_KILLHARD instead of 
	killall, as for the NETSYNC functions in testsuite.at

2005-02-27  Matt Johnston  <matt@ucc.asn.au>

        * main.cc: ignore SIGPIPE so that monotone won't be killed
        unexpectedly upon remote disconnection for netsync

2005-02-27  Nathaniel Smith  <njs@codesourcery.com>

	* idna/idn-int.h: Oops, really add this time.

2005-02-27  Nathaniel Smith  <njs@codesourcery.com>

	* AUTHORS: Add Corey Halpin.
	
	* idna/idn-int.h: New file (don't generate from configure anymore,
	but just ship).
	* configure.ac: Don't generate idna/idn-int.h.  Do generate
	mt-stdint.h.
	* Makefile.am: Adjust for idna/idn-int.h and mt-stdint.h.
	* acinclude.m4: Remove AX_CREATE_STDINT_H, ACX_PTHREAD,
	AC_COMPILE_CHECK_SIZEOF (let aclocal pick them up from m4/
	instead).
	* m4/ax_create_stdint_h.m4:
	* m4/acx_pthread.m4: Update from http://autoconf-archive.cryp.to/
	
	* numeric_vocab.hh: Instead of dancing around which header to
	include, include mt-stdint.h.
	
	* app_state.cc (restriction_includes, set_restriction): Move
	global static 'dot' into these functions, because file_path
	depends on global book_keeping_dir being initialized already, and
	there is no guaranteed order of initialization of C++ statics.
	(Bug reported by Matt Johnston.)
	
2005-02-27  Corey Halpin  <chalpin@cs.wisc.edu>

	* numeric_vocab.hh: Try both stdint.h and inttypes.h.
	* main.cc: OpenBSD has Unix signals too.

2005-02-26  Derek Scherger  <derek@echologic.com>

	* file_io.cc (absolutify): normalize fs::path to remove ..'s
	* tests/t_db_with_dots.at: ensure database path in MT/options
	doesn't contain ..'s

2005-02-25  Jon Bright  <jon@siliconcircus.com>
	
	* ChangeLog: Add all my previous changes.
	* tests/t_add_owndb.at: Add test for trying to add the db to
	itself.
	* testsuite.at: Call it
	* tests/t_automate_heads.at: Canonicalise stdout output.
	* tests/t_automate_version.at: Use arithmetic comparison against
	wc output instead of string comparison, to avoid problems with
	MinGW's wc, which outputs with initial space-padding
	* tests/t_change_empty_file.at: Canonicalise stdout output 
	and compare manually instead of letting autotest check it
	* tests/t_fmerge_normalize.at: Canonicalise stdout output.
	* tests/t_netsync_single.at: Use NETSYNC_KILLHARD instead of 
	killall, as for the NETSYNC functions in testsuite.at

2005-02-25  Nathaniel Smith  <njs@codesourcery.com>

	* vocab.cc (test_file_path_verification): Re-enable some tests
	disabled by Jon Bright, following discussion on IRC concluding
	that they were catching a real bug.

2005-02-24  Nathaniel Smith  <njs@codesourcery.com>

	* tests/t_add_dot.at: Run "add ." in a subdirectory, so as not to
	add the test database.  (Reported by Jon Bright.)

	* AUTHORS: Fix gettext.h copyright note, to not be in the middle
	of libidn copyright note.
	Add Jon Bright.

2005-02-24  Jon Bright  <jon@siliconcircus.com>

	* app_state.cc (prefix): Use string() instead of 
	native_directory_string().  For Unix, these should be equivalent.
	For Win32, I believe string()'s correct (since we compare 
	everywhere against normalized paths with / characters, but 
	native_directory_string produces paths with \ characters on Win32.
	* rcs_file.cc (file_source): Map the map, not the mapping.
	* tests/t_i18n_file.at: Remove colon from filename with symbols.
	I need to return to this and add a proper test for Win32, so we
	only use the colon on non-Win32.
	* testsuite.at: Add a CANONICALISE function, which does nothing
	on Unix and strips out carriage returns from files on Win32.  This
	is useful for being able to compare Monotone's stdout output to
	files on disk.  Add NETSYNC_KILL and NETSYNC_KILLHARD functions,
	to deal with MinGW not having killall (Unix still uses killall,
	though).
	* tests/t_import.at: Add CANONICALISE calls before comparing
	stdout output.
	* tests/t_netsync.at: Likewise
	* tests/t_netsync_single.at: Likewise
	* tests/t_scan.at: Likewise
	* tests/t_versions.at: Likewise
	* tests/t_ls_missing.at: Likewise.  Also, generate missingfoo and
	missingbar files with expected output from ls missing for these
	files being missing and compare against those.

2005-02-24  Derek Scherger  <derek@echologic.com>

	* app_state.{cc,hh} (add_restriction): rename to ...
	(set_restriction) this; and add path validation
	* commands.cc (get_valid_paths): new function
	(get_path_rearrangement) remove restricted include/exclude variant
	(calculate_restricted_revision) get valid paths and use to set up
	restriction
	(status, ls_unknown, commit, do_diff) pass args to
	calculate_restricted_revision to valid restriction paths
	(ls_missing, revert) get valid paths and use to set up restriction
	* tests/t_checkout_options.at: remove bug report priority (it's
	fixed!)
	* tests/t_diff_added_file.at: add --revision options to diff
	* tests/t_restrictions.at: remove invalid paths from ls unknown
	and ls ignored
	* tests/t_restrictions_warn_on_unknown.at: un-XFAIL
	
2005-02-23  Derek Scherger  <derek@echologic.com>

	* commands.cc (ls_missing): replace duplicated code with call to
	calculate_base_revision

2005-02-23  Jon Bright  <jon@siliconcircus.com>
	
	* vocab.cc (test_file_path_verification): Disable foo//nonsense
	test for Win32, add tests for UNC paths.  This was the only
	failing unit test on Win32.

2005-02-23  Jon Bright  <jon@siliconcircus.com>

	* txt2c.cc (main): Don't claim the file was generated from 
	--strip-trailing if that option's used.

2005-02-23  Jon Bright  <jon@siliconcircus.com>

	* app_state.cc: Add include of io.h for Win32, for chdir()
	* file_io.cc (get_homedir): Correct assertion (remove bracket)
	* lua/lposix.c, lua/modemuncher.c: Remove all references to
	functions and modes that don't exist on Win32.
	* monotone.cc: Include libintl.h on Win32
	
2005-02-21  Nathaniel Smith  <njs@codesourcery.com>

	* file_io.cc (get_homedir): Add more comments and logging to Win32
	version.  Also, only check HOME under Cygwin/MinGW.

2005-02-21  Derek Scherger  <derek@echologic.com>

	* Makefile.am: merge fixup
	
2005-02-21  Derek Scherger  <derek@echologic.com>

	* Makefile.am: add fsck.{cc,hh}
	* commands.cc(check_db): move to ...
	* fsck.{cc,hh}: here and do lots more checking
	* database.{cc,hh}(get_ids): new method
	(get_file_ids,get_manifest_ids,get_revision_ids): more new methods
	* tests/t_fsck.at: new test
	* testsuite.at: call it
	
2005-02-21  Nathaniel Smith  <njs@codesourcery.com>

	* commands.cc (commit): Simplify chatter.

2005-02-21  Nathaniel Smith  <njs@codesourcery.com>

	* file_io.cc (get_homedir): Check more environment variables in
	Win32 version.

2005-02-21  Nathaniel Smith  <njs@codesourcery.com>

	* file_io.cc: Remove tabs.

2005-02-21  Nathaniel Smith  <njs@codesourcery.com>

	* smap.hh (smap): Remove leading underscores, add comments.

2005-02-20  Nathaniel Smith  <njs@codesourcery.com>

	* std_hooks.lua (merge2, merge3): Check for DISPLAY before
	invoking gvim.

2005-02-20  Julio M. Merino Vidal  <jmmv@NetBSD.org>

	* ChangeLog: Use tabs for indentation rather than spaces.  Drop
	trailing whitespace.  While here, fix a date by adding zeros before
	the month and the day number.

2005-02-20  Julio M. Merino Vidal  <jmmv@NetBSD.org>

	* gettext.h: Add file.
	* AUTHORS: Mention that it comes from the GNU Gettext package.
	* Makefile.am: Distribute it.
	* sanity.hh: Use gettext.h rather than libintl.h so that --disable-nls
	works.  Also improves portability, according to the GNU Gettext
	manual.

2005-02-19  Derek Scherger  <derek@echologic.com>

	* automate.cc (automate_heads): remove bogus call to 
	app.allow_working_copy() which is called in cpp_main
	* database.cc (check_sqlite_format_version): don't check database
	version when "file" is really a directory; add filename to error
	message
	(sql): check for empty database early, even though this seems
	impossible as absolutify changes "" into path to working dir;
	convert to use N-style assertions; add check to ensure "file" is
	not really a directory
	* tests/t_db_missing.at: new test for above problems
	* testsuite.at: call it

2005-02-19  Nathaniel Smith  <njs@codesourcery.com>

	* tests/t_add_intermediate_MT_path.at: Tighten up.

	* tests/t_merge_3.at: New test.
	* tests/t_merge_4.at: Likewise.
	* testsuite.at: Add them.

2005-02-19  Ole Dalgaard  <josua+monotone@giraffen.dk>

	* configure.ac: Check for 64-bit versions of Boost static
	libraries.

2005-02-18  Julio M. Merino Vidal  <jmmv@NetBSD.org>

	* INSTALL:
	* configure.ac: Improve Boost detection by trying several possible
	library suffixes before aborting.

2005-02-18  graydon hoare  <graydon@pobox.com>

	* change_set.cc
	(apply_change_set): Avoid fast path when there are adds.
	(apply_path_rearrangement): Likewise.

2005-02-18  graydon hoare  <graydon@pobox.com>

	* automate.cc (automate_heads): Fix initialize() call.
	* change_set.{cc,hh}
	(apply_path_rearrangement): Add quick version.
	* revision.cc
	(check_sane_history): Use quick version of apply_change_set.
	* work.cc
	(build_addition): Use quick version of apply_path_rearrangement.
	(known_preimage_path): Likewise.
	* testsuite.at: Fix definitions of _ROOT_DIR, add --norc some
	places.
	* AUTHORS: Mention Daniel.

2005-02-18  Daniel Berlin  <dberlin@dberlin.org>

	* xdelta.cc (compute_delta_insns): Correct 1-byte-source bug.

2005-02-18  graydon hoare  <graydon@pobox.com>

	* Makefile.am (MOST_SOURCES): Add smap.hh.

2005-02-18  graydon hoare  <graydon@pobox.com>

	* basic_io.{cc,hh}: Inline some stuff.
	* change_set.cc: Use smap various places, reduce to 32-bit tids.
	* commands.cc: Use shared_ptr<change_set> everywhere.
	* netsync.cc: Likewise.
	* rcs_import.cc: Likewise.
	* revision.{cc,hh}: Likewise.
	* smap.hh: New file.

2005-02-18  Julio M. Merino Vidal  <jmmv@NetBSD.org>

	* INSTALL:
	* configure.ac: Improve Boost detection by trying several possible
	library suffixes before aborting.

2005-02-17  Derek Scherger  <derek@echologic.com>

	* tests/t_add_intermediate_MT_path.at: new test
	* testsuite.at: call it

2005-02-17  Julio M. Merino Vidal  <jmmv@NetBSD.org>

	* testsuite.at:
	* tests/t_change_empty_file.at: Verify that modifying an empty file
	creates a patch revision rather than an add/delete sequence.  The
	incorrect behavior was reported in bug #9964.

2005-02-17  Derek Scherger  <derek@echologic.com>

	* app_state.{cc,hh} (app_state): initialize search root
	(initialize): boolean signature variant renamed to ...
	(allow_working_copy): this; add explicit search root; move
	requirement for working copy to ...
	(require_working_copy): this new method
	(initialize): string signature variant renamed to ...
	(create_working_copy): this
	(set_root): new method
	* commands.cc: remove app.initialize(false) calls; replace
	app.initialize(true) with app.require_working_copy(); replace
	app.initialize(dir) with app.create_working_copy(dir)
	(checkout): ensure revision is member of specified branch
	* file_io.{cc,hh} (find_working_copy): stop search at --root if
	specified
	* monotone.cc (OPT_ROOT): new option
	(cpp_main): call app.allow_working_copy() before executing
	commands to always read default options
	* monotone.1: add --root option
	* monotone.texi: add --root option
	* tests/t_checkout_noop_on_fail.at: un-XFAIL
	* tests/t_checkout_options.at: un-XFAIL, add check for specified
	revision not in specified branch
	* testsuite.at: add --root option to MONOTONE to prevent searching
	above test dir
	* vocab.cc: remove redundant forward declaration

2005-02-16  Derek Scherger  <derek@echologic.com>

	* commands.cc (revert): don't rewrite unchanged files
	* tests/t_revert_unchanged.at: new test
	* testsuite.at: call it

2005-02-12  Derek Scherger  <derek@echologic.com>

	* database.cc (sqlite3_unpack_fn): new function for viewing
	base64, gzipped data
	(install_functions): install it
	(rehash): remove unused obsolete fcerts ticker

2005-02-17  Nathaniel Smith  <njs@codesourcery.com>

	* debian/changelog: s/graydon@mogo/graydon@pobox.com/, to make
	lintian happy.
	* debian/rules (config.status): Remove --with-bundled-adns.
	* debian/control (Build-Depends): Don't Build-Depend on libpopt,
	only libpopt-dev.
	* .mt-attrs (debian/control): Make executable.

2005-02-17  Nathaniel Smith  <njs@codesourcery.com>

	* tests/t_undo_update.at: Stupid typo.
	* tests/t_largish_file.at: New test.
	* testsuite.at: Add it.

	* commands.cc (push, pull, sync): Remove misleading "..." from
	help text.

2005-02-16  Julio M. Merino Vidal  <jmmv@NetBSD.org>

	* Makefile.am: Append $(BOOST_SUFFIX) to -lboost_unit_test_framework
	to fix 'make check' on systems where boost libraries can only be
	found by passing the exact suffix as part of the name.

2005-02-16  Julio M. Merino Vidal  <jmmv@NetBSD.org>

	* monotone.texi: Fix a typo (hexidecimal to hexadecimal).  Also
	change an example command to append stuff to ~/.monotonerc, instead
	of completely destroying the possibily existing file.  Addresses
	bug #11136.

2005-02-16  Julio M. Merino Vidal  <jmmv@NetBSD.org>

	* cryptopp/config.h: Use uint{8,16,32,64}_t as size types instead of
	trying to match them to unsigned char/int/long/long long respectively.
	Should fix build on FreeBSD/sparc64, as seen in bug #10203.

2005-02-16  Julio M. Merino Vidal  <jmmv@NetBSD.org>

	* INSTALL:
	* Makefile.am:
	* configure.ac: Add the --disable-large-file option to manually
	disable large file support from the builtin sqlite (compatibility
	with old systems and FAT).  Addresses bug #8380.

2005-02-16  Nathaniel Smith  <njs@codesourcery.com>

	* tests/t_undo_update.at: New todo.
	* testsuite.at: Add it.

2005-02-15  Nathaniel Smith  <njs@codesourcery.com>

	* monotone.1: Add cursory note about "automate".
	* monotone.texi: Synchronize with manpage.

2005-02-15  Nathaniel Smith  <njs@codesourcery.com>

	* automate.cc: Add "Error conditions" to the standard comment
	sections.

	* monotone.texi (Scripting): New section.
	(Automation): New section.

	* tests/t_automate_heads.at: Test behavior with nonexistent
	branch.

2005-02-14  Nathaniel Smith  <njs@codesourcery.com>

	* tests/t_merge_normalization_edge_case.at: New test.
	* testsuite.at: Add it.

	* diff_patch.cc (normalize_extents): Soften the warning message
	now that we have one test case.

2005-02-14  Matthew A. Nicholson  <mnicholson@digium.com>

	* std_hooks.lua: Add vimdiff merge hooks.

2005-02-14  Nathaniel Smith  <njs@codesourcery.com>

	* std_hooks.lua: Remove tabs.

2005-02-14  Nathaniel Smith  <njs@codesourcery.com>

	* tests/t_automate_heads.at: New test.
	* tests/t_automate_version.at: New test.
	* testsuite.at: Add then.

	* commands.cc (automate): Fix documentation string.
	* automate.cc: Much more structured documentation comments.

2005-02-13  Nathaniel Smith  <njs@codesourcery.com>

	* automate.{cc,hh}: New files.
	* commands.cc: New command "automate".

2005-02-13  Nathaniel Smith  <njs@codesourcery.com>

	* monotone.texi (Creating a Database): Fix typo, clarify
	conventions for database management following question on mailing
	list.

2005-02-12  graydon hoare  <graydon@pobox.com>

	* change_set.{cc,hh}: Correct code to pass newly-added unit tests.

2005-02-10  Derek Scherger  <derek@echologic.com>

	* monotone.1: update for restrictions
	* monotone.texi: sync with manpage

2005-02-09  Derek Scherger  <derek@echologic.com>

	* cert.cc (cert_revision_testresult): allow pass/fail testresult
	values
	* commands.cc (testresult): likewise
	* commands.cc (do_diff): disallow restriction of non-working copy
	diffs
	* monotone.texi: update for restrictions

2005-02-08  graydon hoare  <graydon@pobox.com>

	* database.cc (version_cache::set): Fix bad expiry logic.

2005-02-08  Nathaniel Smith  <njs@codesourcery.com>

	* change_set.cc (check_sane): Null sources are only valid for
	adds.

2005-02-07  Nathaniel Smith  <njs@codesourcery.com>

	* database.cc (struct version_cache): Fix invariant in cache
	clearing logic.

2005-02-06  Nathaniel Smith  <njs@codesourcery.com>

	* change_set.cc: Add a few more invariants; add lots and lots of
	unit tests.

2005-02-06  graydon hoare  <graydon@pobox.com>

	* change_set.cc: Use hash_map in a few places.
	(confirm_unique_entries_in_directories): Fix invariants.
	* constants.{cc,hh} (db_version_cache_sz): New constant.
	* database.cc (version_cache): New structure.
	(get_version): Use it.
	* interner.hh: Rewrite to use hash_map and vector.
	* tests/t_no_rename_overwrite.at: Tweak return codes.

2005-02-06  Nathaniel Smith  <njs@codesourcery.com>

	* ui.hh (ensure_clean_line): New method.
	* ui.cc (inform): Use it.
	* keys.cc (get_passphrase): Call it before prompting for passphrase.

2005-02-06  Nathaniel Smith  <njs@codesourcery.com>

	* database.cc (info): Report more statistics.

	* ROADMAP: Remove finished items.

	* revision.cc (analyze_manifest_changes): Childs cannot be null,
	that makes no sense.
	(add_node_for_old_manifest): Log node names, don't print it.
	(construct_revision_from_ancestry): Partially rewrite to handle
	root nodes explicitly.
	(build_changesets_from_existing_revs): Don't put the null revision
	in the ancestry graph, to match changesetify logic.
	(add_node_for_old_revision): Enforce decision that the ancestry
	graph not contain the null revision.

	(anc_graph::heads): Remove.
	(add_node_ancestry): Don't try creating it; logic was broken
	anyway.
	(rebuild_from_heads): Rename to...
	(rebuild_ancestry): ...this.  Calculate head set correctly.

2005-02-05  Nathaniel Smith  <njs@codesourcery.com>

	* change_set.cc (compose_path): Add more invariants.

2005-02-05  Nathaniel Smith  <njs@codesourcery.com>

	* monotone.cc (cpp_main): Log command line, to help interpret the
	logs people send in.

2005-02-05  Nathaniel Smith  <njs@codesourcery.com>

	* revision.cc (check_sane): Turn off this invariant when
	global_sanity.relaxed.

2005-02-03  Nathaniel Smith  <njs@codesourcery.com>

	* tests/t_load_into_existing.at: Oops, really add it too, sigh.

2005-02-03  Nathaniel Smith  <njs@codesourcery.com>

	* tests/t_need_mt_revision.at: Oops, really add it.

2005-02-03  Nathaniel Smith  <njs@codesourcery.com>

	* interner.hh (interner::intern): Add version taking a bool&, so
	callers can tell whether this string has previously been checked.
	* change_set.cc: Use new interned string identifier
	'path_component's instead of file_path's for components of paths;
	sanity-check each component exactly once.

2005-02-03  Nathaniel Smith  <njs@codesourcery.com>

	* database.cc (load): Check for existence of target database.
	* tests/t_load_into_existing.at: New test.
	* testsuite.at: Add it.

2005-02-03  Nathaniel Smith  <njs@codesourcery.com>

	* tests/t_checkout_dir.at: Also check that checkout to unwriteable
	directory fails.
	* tests/t_branch_checkout.at: New test.
	* testsuite.at: Add it.

	* app_state.cc (initialize): Simplify working directory
	initialization, and improve error handling.

	* keys.cc (get_passphrase): Disallow empty passphrases early
	(before they trigger an invariant down the line...).

2005-02-03  Nathaniel Smith  <njs@codesourcery.com>

	* update.cc (pick_update_candidates): Add I().
	* commands.cc (calculate_base_revision): Remove 'rev' argument,
	which was never set and callers never used.
	(calculate_base_manifest, calculate_current_revision)
	(calculate_restricted_revision, revert): Update correspondingly.
	(update): Check for null old revision.

	* main.cc (main): Make exit status 3 if we caught an unhandled
	exception, in particular so the testsuite can tell the difference
	between an error handled cleanly and an error caught by an
	invariant.
	* tests/t_update_null_revision.at: New test.
	* testsuite.at: Add it.

2005-02-03  Nathaniel Smith  <njs@codesourcery.com>

	* main.cc: Remove tabs.

2005-02-02  Nathaniel Smith  <njs@codesourcery.com>

	* change_set.cc (extract_first): Rename to...
	(extract_pairs_and_insert): ...this.
	(path_rearrangement::check_sane): Use it to add additional
	checks.

	* work.hh: Update comments (MT/manifest doesn't exist
	anymore...).

	* tests/t_need_mt_revision.at: New test.
	* testsuite.at: Add it.
	* commands.cc (get_revision_id): Require MT/revision to exist.
	(setup): Create MT/revision.

2005-02-02  Nathaniel Smith  <njs@codesourcery.com>

	* work.hh: Remove tabs.

2005-02-03  graydon hoare  <graydon@pobox.com>

	* tests/t_i18n_changelog.at: New test.
	* testsuite.at: Run it.
	* lua/lposix.c: New file.
	* lua/modemuncher.c: New file
	* lua.cc: Load posix library.
	* lua/liolib.c: Disable execute and popen.
	* std_hooks.lua: Remove io.execute uses.
	* AUTHORS: Update to mention lposix.c, modemuncher.c.
	* Makefile.am: Likewise.

2005-02-01  Nathaniel Smith  <njs@codesourcery.com>

	* tests/t_rebuild.at: Beef up test in response to possible
	problems reported by Derek Scherger.

2005-01-31  Nathaniel Smith  <njs@codesourcery.com>

	* rcs_import.cc (store_manifest_edge): Don't try to store deltas
	to the null manifest.
	(import_cvs_repo): Root revision has null manifest, not empty
	manifest.
	* revision.cc (check_sane): More invariants.

2005-01-28  graydon hoare  <graydon@pobox.com>

	* database.{cc,hh}: More netsync speed tweaks.
	* netsync.cc: Likewise.

2005-01-27  Nathaniel Smith  <njs@codesourcery.com>

	* tests/t_restrictions_warn_on_unknown.at: New test.
	* testsuite.at: Add it.

2005-01-27  Derek Scherger  <derek@echologic.com>

	* commands.cc (attr): adjust for subdir; ensure files exist
	* tests/t_attr.at: improve setup description
	* tests/t_attributes.at: improve setup description so that
	testsuite -k attr runs this test; check for attributes on missing
	files
	* tests/t_subdir_attr.at: new test
	* testsuite.at: fix dutch spelling of monotone; call new test

2005-01-27  Nathaniel Smith  <njs@codesourcery.com>

	* change_set.hh (null_id): New function.
	* revision.cc (analyze_manifest_changes): Fix typo, use null_id.
	* tests/t_rebuild.at: Un-XFAIL.

2005-01-27  Nathaniel Smith  <njs@codesourcery.com>

	* tests/t_rebuild.at: Add priority tag.

	* tests/t_cvsimport.at: Be more thorough.

	* rcs_import.cc (store_edge): Rename to...
	(store_manifest_edge): ...this.  Remove revision arguments, and
	remove storing of revision.
	(import_states_recursive): Update accordingly.
	Add 'revisions' argument; update it instead of trying to write
	revisions now.
	(import_states_by_branch): Add 'revisions' argument.
	(import_cvs_repo): Add a stage 3 that writes out the revisions
	accumulated in the 'revisions' vector.
	
2005-01-27  Matt Johnston  <matt@ucc.asn.au>

	(compile fixes for Linux/gcc 3.3.4)
	* botan/{util.cpp,primes.cpp}: give large constants ULL
	suffixes
	* botan/{gzip.cpp}: fix type for std::max() comparison

2005-01-27  graydon hoare  <graydon@pobox.com>

	* AUTHORS: Mention Georg.
	* change_set.cc: Null out names which are in null directories.
	* commands.cc (reindex): Remove COLLECTION argument.
	* database.{cc,hh} (get_revision_certs):
	Add brute force "load all certs" method.
	* merkle_tree.{cc,hh}: Modify to use memory rather than disk.
	* netsync.{cc,hh}: Likewise.
	* packet.hh (manifest_edge_analyzer): Kill dead code.

2005-01-26  Nathaniel Smith  <njs@codesourcery.com>

	* mt_version.cc (print_full_version): Include system flavour.

2005-01-26  Nathaniel Smith  <njs@codesourcery.com>

	* tests/t_rebuild.at: New test.
	* testsuite.at: Add it.

2005-01-26  Nathaniel Smith  <njs@codesourcery.com>

	* tests/t_checkout_noop_on_fail.at: Clarify description and XFAIL.

	* tests/t_approval_semantics.at: New TODO.
	* tests/t_monotone_agent.at: New TODO.
	* testsuite.at: Add them.

2005-01-25  Nathaniel Smith  <njs@codesourcery.com>

	* tests/t_checkout_noop_on_fail.at: New test.
	* testsuite.at: Add it.
	(RAW_MONOTONE): Add $PREEXECUTE to definition.

2005-01-25  Nathaniel Smith  <njs@codesourcery.com>

	* change_set.cc (extend_renumbering_from_path_identities): Add
	invariant.
	(extend_renumbering_via_added_files): Likewise.

	* constants.hh (maxbytes, postsz): Remove dead constants.
	(verify_depth): New constant.
	* constants.cc: Likewise.
	* revision.hh (check_sane_history): New function.
	* revision.cc (check_sane_history): Likewise.
	* database.cc (put_revision): Sanity check revision and revision
	history before storing it.
	This breaks cvs import.  Why?

	* update.cc (find_deepest_acceptable_descendent): Remove.
	(acceptable_descendent, calculate_update_set): New functions.
	(pick_update_candidates): Use 'calculate_update_set'.
	* tests/t_update_2.at: Un-XFAIL.
	* tests/t_ambig_update.at: Un-XFAIL.

	* tests/t_no_rename_overwrite.at: New test.
	* tests/t_cdiff.at: New test placeholder.
	* testsuite.at: Add them.
	(MONOTONE): Prefix command line with $PREEXECUTE to e.g. support
	running under Valgrind.

2005-01-25  Matt Johnston  <matt@ucc.asn.au>

	* cert.cc: ignore whitespace when comparing private keys
	from the database and with the lua hook
	* tests/t_lua_privkey.at: new test
	* testsuite.at: run it

2005-01-23  Derek Scherger  <derek@echologic.com>

	* commands.cc (restrict_rename_set): include renames if either
	name is present in restriction
	(calculate_base_revision): remove unused variant
	(calculate_current_revision): remove unsed variable
	(calculate_restricted_revision): remove unsed variable
	(ls_missing): remove unsed variable
	(revert): rewrite with restrictions
	* tests/t_revert.at: test partial reverts adjust MT/work properly
	* tests/t_revert_dirs.at: un-XFAIL
	* tests/t_revert_rename.at: un-XFAIL; revert rename via both names

2005-01-23  Derek Scherger  <derek@echologic.com>

	* tests/t_revert_rename.at: remove extra MONOTONE_SETUP
	attempt revert by both original name and new name

2005-01-23  Derek Scherger  <derek@echologic.com>

	* tests/t_revert_rename.at: New test.
	* testsuite.at: Add it.

2005-01-22  Derek Scherger  <derek@echologic.com>

	* tests/t_revert_dirs.at: New test.
	* testsuite.at: Add it.

2005-01-22  Nathaniel Smith  <njs@codesourcery.com>

	* configure.ac (AC_INIT): Set bug-reporting address to list
	address, rather than Graydon's personal email.
	* diff_patch.cc (normalize_extents): Use it.
	* ui.cc (fatal): Likewise.

	* tests/t_vcheck.at: New priority "todo", tweak descriptive text.

2005-01-23  Derek Scherger  <derek@echologic.com>

	* database.{cc,hh}: convert queries to use prepared statements

2005-01-22  Nathaniel Smith  <njs@codesourcery.com>

	* tests/t_delete_dir.at: Add more commentary.

	* tests/t_rename_dir_patch.at: New test.
	* tests/t_delete_dir_patch.at: New test.
	* testsuite.at: Add them.

2005-01-22  Nathaniel Smith  <njs@codesourcery.com>

	* change_set.cc (apply_change_set): Add invariants.
	* tests/t_rename_dir_cross_level.at: New test.
	* tests/t_rename_added_in_rename.at: New test.
	* tests/t_rename_conflict.at: New test.
	* testsuite.at: Add them.

2005-01-21  Nathaniel Smith  <njs@codesourcery.com>

	* tests/t_ambig_update.at: Update comments.

	* tests/t_update_2.at: New test from Georg-W. Koltermann
	<Georg.Koltermann@mscsoftware.com>.
	* testsuite.at: Add it.

2005-01-20  Nathaniel Smith  <njs@codesourcery.com>

	* tests/t_lca_1.at: New bug report.
	* testsuite.at: Add it.

2005-01-19  Nathaniel Smith  <njs@codesourcery.com>

	* commands.cc (merge): Improve merge chatter.
	(do_diff): Don't print anything when there are no
	changes.

2005-01-19  Nathaniel Smith  <njs@codesourcery.com>

	* tests/t_db_with_dots.at: New test.
	* testsuite.at: Add it.

2005-01-19  Patrick Mauritz <oxygene@studentenbude.ath.cx>

	* Makefile.am (%.h, package_revision.h, package_full_revision.h):
	Don't update target file if no change has occurred, to reduce
	unnecessary rebuilds.

2005-01-18  Nathaniel Smith  <njs@codesourcery.com>

	* rcs_import.cc (cvs_key): Initialize struct tm to all zeros, to
	stop garbage sneaking in -- thanks to Zack Weinberg for pointing
	this out.  Also, handle 2 digit years properly on WIN32.

2005-01-18  Nathaniel Smith  <njs@codesourcery.com>

	* rcs_import.cc: Remove tabs.

2005-01-19  Matt Johnston  <matt@ucc.asn.au>

	* database.cc: Pass filename to check_sqlite_format_version as a
	fs::path, so that it doesn't get passed as a freshly created fs::path
	with default checker (which disallows '.foo' path components)

2005-01-19  Nathaniel Smith  <njs@codesourcery.com>

	* netsync.cc (session, process_confirm_cmd, dispatch_payload):
	Back out some over-zealous changes that broke netsync
	compatibility.  Probably should redo later, when have a chance to
	bump netsync protocol number, but we're not ready for that now.

2005-01-19  Nathaniel Smith  <njs@codesourcery.com>

	* tests/t_subdir_revert.at: New test.
	* tests/t_subdir_rename.at: New test.
	* testsuite.at: Add them.

2005-01-18  Nathaniel Smith  <njs@codesourcery.com>

	* tests/t_subdir_add.at: New test.
	* tests/t_subdir_drop.at: New test.
	* testsuite.at: Add them.
	* tests/t_delete_dir.at: Implement it.

2005-01-19  Nathaniel Smith  <njs@codesourcery.com>

	* netcmd.cc: Remove tabs.

2005-01-19  Nathaniel Smith  <njs@codesourcery.com>

	* merkle_tree.cc: Remove tabs.

2005-01-18  Nathaniel Smith  <njs@codesourcery.com>

	* rcs_import.cc (cvs_key): Initialize struct tm to all zeros, to
	stop garbage sneaking in -- thanks to Zack Weinberg for pointing
	this out.  Also, handle 2 digit years properly on WIN32.

2005-01-18  Nathaniel Smith  <njs@codesourcery.com>

	* rcs_import.cc: Remove tabs.

2005-01-18  Nathaniel Smith  <njs@codesourcery.com>

	* monotone.texi: Undocument mcerts, fcerts; rename rcerts to
	certs.
	* monotone.1: Likewise.

2005-01-18  Nathaniel Smith  <njs@codesourcery.com>

	* commands.cc (restrict_rename_set): Fix types to compile with old
	rename_set gunk removed.
	Alter logic to yell if a rename crosses the restriction boundary,
	rather than silently ignore it.

2005-01-19  graydon hoare  <graydon@pobox.com>

	* commands.cc: Fix up some merge breakage.
	* tests/t_add_dot.at: Un-XFAIL.
	* testsuite.at: Run "setup ." before "db init".

2005-01-09  Derek Scherger  <derek@echologic.com>

	* commands.cc (get_path_rearrangement): new function/signature for
	splitting restricted rearrangements
	(calculate_restricted_revision): use it and update to work
	similarly to calculate_current_revision
	(trusted): call app.initialize(false)
	(ls_missing): adjust for new get_path_rearrangement
	(attr): call app.initialize(true)
	(diff): merge cleanup
	(lca, lcad, explicit_merge): call app.initialize(false)
	* app_state.cc (constructor): set database app state
	(load_rcfiles): add required booleans
	* lua.{cc,hh} (load_rcfile): add required boolean
	* tests/t_add.at:
	* tests/t_diff_added_file.at:
	* tests/t_disapprove.at:
	* tests/t_drop_missing.at:
	* tests/t_heads.at:
	* tests/t_heads_discontinuous_branch.at:
	* tests/t_i18n_file.at:
	* tests/t_log_nonexistent.at:
	* tests/t_merge_add_del.at:
	* tests/t_netsync.at:
	* tests/t_netsync_pubkey.at:
	* tests/t_netsync_single.at:
	* tests/t_persistent_server_keys.at:
	* tests/t_persistent_server_revision.at:
	* tests/t_remerge.at:
	* tests/t_tags.at:
	* tests/t_update_missing.at:
	* tests/t_update_to_revision.at: add --message option to commits
	* tests/t_merge2_add.at:
	* tests/t_merge2_data.at:
	* tests/t_netsync_unrelated.at: create working directory with new
	setup command
	* tests/t_erename.at: update for revisions
	* tests/t_no_change_deltas.at: add --revision options to diff
	* tests/t_restrictions.at: remove some cruft and update to work
	with revisions
	* tests/t_subdirs.at: pass correct --rcfile and --db options from
	within subdir
	* testsuite.at (REVERT_TO): remove MT dir before checkout, which
	now fails if MT exists, replace checkout MT/options with old
	MT/options
	(COMMIT): add --message option to commit macro
	* work.cc (read_options_map): don't overwrite option settings when
	reading options map so that command line settings take precedence

2005-01-18  Nathaniel Smith  <njs@codesourcery.com>

	* netsync.cc: Partially fix comment (s/manifest/revision/ etc.).
	(dispatch_payload): Ignore mcert and fcert refinement requests,
	instead of dying on them.  Hack, but I think it should let this
	netsync continue to interoperate with old netsync...

2005-01-18  Nathaniel Smith  <njs@codesourcery.com>

	* vocab.hh: Remove file<cert>.
	* vocab.cc: Likewise.
	* packet_types.hh: Remove file.
	* Makefile.am (MOST_SOURCES): Remove packet_types.hh and mac.hh.

2005-01-18  Nathaniel Smith  <njs@codesourcery.com>

	* netsync.cc (process_confirm_cmd): Don't try refining mcert and
	fcert trees.
	Remove other dead/pointless code.

2005-01-18  Nathaniel Smith  <njs@codesourcery.com>

	* database.hh: Remove file cert stuff.
	* netsync.cc (data_exists): We don't have file/manifest certs.
	(load_data): Likewise.

2005-01-18  Nathaniel Smith  <njs@codesourcery.com>

	* netsync.cc (process_data_cmd): Ignore file/manifest certs.

	* database.cc (struct valid_certs): Don't support file certs.
	(rehash): No file certs.
	(file_cert_exists): Remove.
	(put_file_cert): Remove.
	(get_file_certs): Remove.

2005-01-18  Nathaniel Smith  <njs@codesourcery.com>

	* packet.cc (class delayed_manifest_cert_packet):
	(class delayed_file_cert_packet): Remove.
	(packet_db_writer::consume_file_cert, consume_manifest_cert)
	(packet_writer::consume_file_cert, consume_manifest_cert)
	Remove.
	(struct feed_packet_consumer): Don't support mcert/fcert packets.
	(extract_packets): Likewise.
	(packet_roundabout_test): Test revision certs, not manifest/file
	certs.

	* packet.hh (packet_consumer::consume_file_cert):
	(packet_consumer::consume_manifest_cert):
	(packet_writer::consume_file_cert):
	(packet_writer::consume_manifest_cert):
	(packet_db_writer::consume_file_cert):
	(packet_db_writer::consume_manifest_cert):
	Remove.

	* lua.hh (hook_get_file_cert_trust): Remove.
	* lua.cc (hook_get_file_cert_trust): Remove.

2005-01-18  Nathaniel Smith  <njs@codesourcery.com>

	* cert.hh (erase_bogus_certs): Re-add manifest cert version.

	* monotone.texi (Hook Reference): Remove documentation of
	get_{file,manifest}_cert_trust.

2005-01-18  Nathaniel Smith  <njs@codesourcery.com>

	* cert.cc (erase_bogus_certs): Re-add manifest cert version.
	(bogus_cert_p): Likewise.

2005-01-18  Nathaniel Smith  <njs@codesourcery.com>

	* cert.hh (rename_edge):
	(rename_set):
	(calculate_renames):
	(rename_cert_name): Remove.
	(cert_file_comment):
	(cert_manifest_comment): Remove.
	(erase_bogus_certs): Remove manifest and file versions.
	* cert.cc (rename_cert_name): Remove.
	(bogus_cert_p): Remove manifest<cert> and file<cert> variants.
	(erase_bogus_certs): Likewise.
	(put_simple_manifest_cert):
	(put_simple_file_cert):
	(cert_file_comment): Remove.

	* commands.cc (fcerts): Remove.
	(mcerts): Likewise.
	(rcerts): Rename to...
	(certs): ...this.  s/revision certs/certs/ in help text.
	(trusted): s/revision cert/cert/.
	(ls_certs): Don't special-case rename certs.

2005-01-18  Nathaniel Smith  <njs@codesourcery.com>

	* tests/t_vcheck.at: Fix AT_XFAIL_IF typo.

2005-01-18  Nathaniel Smith  <njs@codesourcery.com>

	* monotone.texi (Reserved Certs): Remove 'vcheck'.
	(Key and Cert): Remove 'vcheck'.
	(Accidental collision): Likewise.
	(Commands): Likewise.
	* tests/t_vcheck.at: Add note about manual having useful stuff for
	when vcheck is re-added.

2005-01-18  Nathaniel Smith  <njs@codesourcery.com>

	* mac.hh:
	* cert.cc (vcheck_cert_name):
	(calculate_vcheck_mac):
	(cert_manifest_vcheck
	(check_manifest_vcheck):
	* cert.hh (cert_manifest_vcheck):
	(check_manifest_vcheck):
	* constants.cc (constants::vchecklen):
	* constants.hh (constants::vchecklen):
	* commands.cc (vcheck):
	Remove.

	* tests/t_vcheck.at: New test.
	* testsuite.at: Call it.

2005-01-18  Nathaniel Smith  <njs@codesourcery.com>

	* ROADMAP: Remove 'upgrade to sqlite3' todo item.

2005-01-18  Nathaniel Smith  <njs@codesourcery.com>

	* commands.cc (tag):
	(testresult):
	(approve):
	(disapprove):
	(comment):
	(fload):
	(fmerge):
	(cat):
	(rcs_import): Change grouping for "--help" display, to make more
	informative.
	(rcs_import): Also add more details to help text.

2005-01-17  Matt Johnston  <matt@ucc.asn.au>

	* file_io.cc: re-add accidentally removed #include
	* botan/gzip.cc: improved comments, removed unused code

2005-01-17  Nathaniel Smith  <njs@codesourcery.com>

	* diff_patch.cc (normalize_extents): Add missing ')'.

2005-01-17  Nathaniel Smith  <njs@codesourcery.com>

	* tests/t_update_1.at: New test.
	* testsuite.at: Call it.

2005-01-11  Nathaniel Smith  <njs@codesourcery.com>

	* diff_patch.cc (normalize_extents): Add warning for anyone who
	manages to trigger the untested part of the normalization code.

2005-01-14  Christian Kollee <stuka@pestilenz.org>

	* search for and link with sqlite3 when --bundle-sqlite=no

2005-01-12  Derek Scherger  <derek@echologic.com>

	* tests/t_ambig_update.at: add comments from discussion on irc
	* tests/t_status_missing.at: new test
	* testsuite.at: include it

2005-01-10  graydon hoare  <graydon@pboox.com>

	* commands.cc (explicit_merge): Tweak merge message.
	* database.cc (check_sqlite_format_version): New function.
	(database::sql): Call it.
	* sqlite/pager.hh (SQLITE_DEFAULT_PAGE_SIZE): Adjust to 8192.
	(SQLITE_MAX_PAGE_SIZE): Adjust to 65536.
	* schema_migration.cc: Post-merge cleanup.
	* Makefile.am: Likewise.

2005-01-10  Christof Petig <christof@petig-baender.de>

	* sqlite/*: SQLite 3.0.8 CVS import
	* database.{cc,hh}:
	* schema_migration.{cc,hh}: convert to use the SQLite3 API

	This does not yet use any of the more sophisticated API features
	of SQLite3 (query parameters, BLOBs), so there is plenty of room
	for optimization. This also does not change the schema (i.e.
	still uses base64 encoded values in tables)

2005-01-17  graydon hoare  <graydon@pobox.com>

	* AUTHORS: Mention Wojciech and Neil.
	* revision.cc (calculate_ancestors_from_graph): Make non-recursive.

2005-01-17  Wojciech Miłkowski  <wmilkowski@interia.pl>

	* std_hooks.lua: Teach about meld.

2005-01-17  Neil Conway  <neilc@samurai.com>

	* diff_patch.cc: add a new context diff hunk consumer. Rename
	unidiff() to make_diff().
	* diff_patch.hh: Rename unidiff() to make_diff().
	* command.cc: Add new "cdiff" command, and refactor "diff" to
	invoke a common subroutine that is parameterized on the diff
	type. Unrelated change: make a branch-based checkout default to
	using the same directory name as the branch name, unless a
	branch is specified.

2005-01-17  graydon hoare  <graydon@pobox.com>

	* cryptopp/osrng.cpp (NonblockingRng::GenerateBlock):
	Bring forward patch lost in cryptopp 5.2 upgrade.
	* revision.cc (add_bitset_to_union)
	(calculate_ancestors_from_graph): New functions.
	(erase_ancestors)
	(is_ancestor): Rewrite.
	* cert.cc (get_branch_heads): Rewrite.
	* database.{cc,hh} (get_heads): Remove
	(get_revision_ancestry): Use multimap.
	(install_views): Disable.
	Remove everything related to the trust views. Too slow.
	Also tidy up whitespace formatting in sqlite3 code.
	* views.sql: Clear out all views.
	* commands.cc: Adapt to using multimap for ancestry.
	* AUTHORS: Mention Faheem and Christian.

2005-01-17  Faheem Mitha  <faheem@email.unc.edu>

	* debian/control: Fix up build depends.

2005-01-17  Ulrich Drepper  <drepper@redhat.com>

	* acinclude.m4 (AC_CHECK_INADDR_NONE): Fix quoting.
	* Makefile.am (EXTRA_DIST): Add sqlite/keywordhash.c.

2005-01-14  Christian Kollee  <stuka@pestilenz.org>

	* search for and link with sqlite3 when --bundle-sqlite=no

2005-01-12  Derek Scherger  <derek@echologic.com>

	* tests/t_ambig_update.at: add comments from discussion on irc
	* tests/t_status_missing.at: new test
	* testsuite.at: include it

2005-01-10  graydon hoare  <graydon@pboox.com>

	* commands.cc (explicit_merge): Tweak merge message.
	* database.cc (check_sqlite_format_version): New function.
	(database::sql): Call it.
	* sqlite/pager.hh (SQLITE_DEFAULT_PAGE_SIZE): Adjust to 8192.
	(SQLITE_MAX_PAGE_SIZE): Adjust to 65536.
	* schema_migration.cc: Post-merge cleanup.
	* Makefile.am: Likewise.

2005-01-10  Christof Petig  <christof@petig-baender.de>

	* sqlite/*: SQLite 3.0.8 CVS import
	* database.{cc,hh}:
	* schema_migration.{cc,hh}: convert to use the SQLite3 API

	This does not yet use any of the more sophisticated API features
	of SQLite3 (query parameters, BLOBs), so there is plenty of room
	for optimization. This also does not change the schema (i.e.
	still uses base64 encoded values in tables)

2005-01-11  Nathaniel Smith  <njs@codesourcery.com>

	* tests/t_migrate_schema.at: Switch to using pre-dumped db's, make
	it work, un-XFAIL it.

2005-01-11  Nathaniel Smith  <njs@codesourcery.com>

	* tests/t_persistent_server_keys_2.at: XFAIL it, add commentary on
	solution.

2005-01-11  Nathaniel Smith  <njs@codesourcery.com>

	* tests/t_persistent_server_keys_2.at: New test.
	* testsuite.at: Add it.

2005-01-06  Nathaniel Smith  <njs@codesourcery.com>

	* schema_migration.cc (migrate_monotone_schema): Add comment
	pointing to t_migrate_schema.at.
	* tests/t_migrate_schema.at: Implement, mostly.  (Still broken.)

	* tests/t_heads_discontinuous_branch.at: Remove urgency
	annotation.
	* tests/t_netsync_nocerts.at: Add urgency annotation.

	* testsuite.at: Add UNGZ, UNGZB64 macros.
	* tests/t_fmerge.at: Use them.

2005-01-05  Nathaniel Smith  <njs@codesourcery.com>

	* schema_migration.cc: Update comment about depot code.
	(migrate_depot_split_seqnumbers_into_groups):
	(migrate_depot_make_seqnumbers_non_null):
	(migrate_depot_schema): Remove; all are dead code.

2005-01-05  Nathaniel Smith  <njs@codesourcery.com>

	* schema_migration.cc: Remove tabs.

2005-01-05  Nathaniel Smith  <njs@codesourcery.com>

	* tests/t_check_same_db_contents.at: Uncapitalize title to unbreak
	testsuite.

	* revision.cc (is_ancestor): Add FIXME comment.
	(erase_ancestors): New function.
	* revision.hh (erase_ancestors): Prototype it.
	* cert.cc (get_branch_heads): Call it.
	* tests/t_heads_discontinuous_branch.at: Un-XFAIL it.

	* revision.cc (find_subgraph_for_composite_search): Ignore null
	revision ids.
	* commands.cc (try_one_merge): Add invariant - never create merges
	where the left parent is an ancestor or descendent of the right.
	(explicit_merge): Same check.
	(propagate): Handle cases where no merge is necessary.  Also, make
	generated log message more readable.

	* tests/t_propagate_desc.at: Un-XFAIL it.
	* tests/t_propagate_anc.at: Un-XFAIL it.  Use new
	CHECK_SAME_DB_CONTENTS macros.
	* testsuite.at: Move t_check_same_db_contents.at to run before
	propagation tests.  Make CHECK_SAME_DB_CONTENTS more thorough.

	* tests/t_dump_load.at: Implement test.

2005-01-05  Nathaniel Smith  <njs@codesourcery.com>

	* tests/t_check_same_db_contents.at: New test.
	* testsuite.at: Add it.
	(CHECK_SAME_DB_CONTENTS): New macro.

2005-01-04  Nathaniel Smith  <njs@codesourcery.com>

	* cert.cc: Remove tabs.
	* revision.hh: Likewise.

2005-01-04  Nathaniel Smith  <njs@codesourcery.com>

	* tests/t_propagate_anc.at: Also check the case where we're
	propagating a non-strict ancestor, i.e. the heads are actually
	equal.

2005-01-04  Nathaniel Smith  <njs@codesourcery.com>

	* database.cc (get_revision_parents): Add invariant.
	(get_revision_children): Likewise.
	(get_revision): Likewise.
	(put_revision): Likewise.

	* tests/t_merge_ancestor.at: New test.
	* tests/t_propagate_desc.at: Likewise.
	* tests/t_propagate_anc.at: Likewise.
	* testsuite.at: Call them.

2005-01-04  Nathaniel Smith  <njs@codesourcery.com>

	* tests/t_netsync_diffbranch.at: Add priority, add description of
	problem and solution.
	Also, XFAIL it.
	* tests/t_netsync_unrelated.at: Add reference to discussion.
	* tests/t_cmdline_options.at: Remove priority marking from
	non-bug.
	* tests/t_checkout_dir.at: XFAIL when run as root.

	* tests/t_netsync_nocerts.at: New test.
	* testsuite.at: Call it.

2005-01-03  Matt Johnston  <matt@ucc.asn.au>

	* tests/t_netsync_diffbranch.at: add a new test for pulling a branch
	with a parent from a different branch.
	* testsuite.at: add it

2005-01-02  Derek Scherger  <derek@echologic.com>

	* commands.cc (log_certs): new function
	(log) add Ancestor: and Branch: entries to output; use above new
	function
	* tests/t_cross.at: update to work with changesets

2005-1-1  Matt Johnston  <matt@ucc.asn.au>

	* botan/base64.cpp: Include a terminating newline in all cases for
	compatibility with cryptopp

2005-1-1  Matt Johnston  <matt@ucc.asn.au>

	* keys.cc: fix merge issues propagating 0.16 to net.venge.monotone.botan
	* botan/config.h: add it
	* botan/{aes,des,dh,dsa,elgamal,lion,lubyrack,nr,rw,openpgp}*: removed
	unused files.

2004-12-30  graydon hoare  <graydon@pobox.com>

	* constants.cc (netcmd_current_protocol_version): Set to 3.
	* tests/t_crlf.at: New test of crlf line encodings.
	* testsuite.at: Call it.
	* monotone.spec: Note 0.16 release.

2004-12-30  graydon hoare  <graydon@pobox.com>

	* win32/get_system_flavour.cc: Fix little compile bugs.

2004-12-30  Julio M. Merino Vidal  <jmmv@NetBSD.org>

	* change_set.{cc,hh}: Add the has_renamed_file_src function in
	change_set::path_rearrangement.
	* commands.cc: Make the 'log' command show nothing for renamed or
	deleted files (when asked to do so) and stop going backwards in
	history when such condition is detected; they don't exist any more,
	so there is no point in showing history (and could drive to incorrect
	logs anyway).
	* tests/t_log_nonexistent.at: New check to verify previous.
	* testsuite.at: Add it.

2004-12-30  graydon hoare  <graydon@pobox.com>

	* Makefile.am: Clean full testsuite directory and full-version.
	* configure.ac: Bump version number.
	* po/monotone.pot: Regenerate.
	* NEWS: Describe new release.

2004-12-29  Julio M. Merino Vidal  <jmmv@NetBSD.org>

	* tests/t_cmdline_options.at: New test for previous: ensure that
	monotone is actually checking for command line correctness.
	* testsuite.at: Add it.

2004-12-29  Julio M. Merino Vidal  <jmmv@NetBSD.org>

	* monotone.cc: Verify that the command line is syntactically correct
	as regards to options (based on error codes from popt).

2004-12-29  Matt Johnston  <matt@ucc.asn.au>

	* tests/t_drop_rename_patch.at: A test to check that deltas on
	renamed files are included in concatenate_change_sets, if there was a
	deletion of a file with the same name as the rename src.
	* testsuite.at: add it

2004-12-29  graydon hoare  <graydon@pobox.com>

	* AUTHORS: Add Jordi.
	* change_set.{cc,hh}: Make sanity helpers const.
	(normalize_change_set): Drop a->a deltas.
	(merge_change_sets): Call normalize.
	(invert_change_set): Likewise.
	* revision.cc
	(find_subgraph_for_composite_search): New fn.
	(calculate_composite_change_set): Call it.
	(calculate_change_sets_recursive): Use results.
	* tests/t_no_change_deltas.at: Fix.

2004-12-29  graydon hoare  <graydon@pobox.com>

	* change_set.cc: Fix unit tests to satisfy sanity checks.
	* std_hooks.lua: Fix status checking on external merges.

2004-12-29  Matt Johnston  <matt@ucc.asn.au>

	* change_set.{cc,hh}: Take account of files which are the
	destination of a rename_file operation, when examining
	file deletions. Added helper methods to clean up related code.

2004-12-29  Matt Johnston  <matt@ucc.asn.au>

	* change_set.cc: added a sanity check for deltas with same src/dst,
	and deleted files with deltas.

2004-12-29  Matt Johnston  <matt@ucc.asn.au>

	* testsuite.at, tests/t_netsync_single.at: don't use -q with
	killall since it isn't portable.

2004-12-28  Julio M. Merino Vidal  <jmmv@NetBSD.org>

	* commands.cc: Make the 'log' command show all affected files
	in each revision in a nice format (easier to read than what
	'cat revision' shows).

2004-12-28  Julio M. Merino Vidal  <jmmv@NetBSD.org>

	* commands.cc: Change the order used by the 'log' command to show
	affected files so that it matches the order in which these changes
	really happen.  Otherwise, a sequence like "rm foo; mv bar foo;
	patch foo" could be difficult to understand by the reader.

2004-12-28  Jordi Vilalta Prat  <jvprat@wanadoo.es>

	* monotone.texi: Fix a typo: "not not" should be "not".

2004-12-28  Julio M. Merino Vidal  <jmmv@NetBSD.org>

	* commands.cc: Make the 'log' command show all affected files
	in each revision in a nice format (easier to read than what
	'cat revision' shows).

2004-12-28  graydon hoare  <graydon@pobox.com>

	* AUTHORS: Add various recent authors.

2004-12-28  Badai Aqrandista <badaiaqrandista@hotmail.com>

	* debian/*: Fix up for package building.

2004-12-28  graydon hoare  <graydon@pobox.com>

	* change_set.{cc,hh}: Add sanity checking, rework
	some of concatenation logic to accomodate.
	* revision.{cc,hh}: Likewise.
	Teach about generalized graph rebuilding.
	* database.cc (delete_existing_revs_and_certs): New fn.
	* commands.cc (db rebuild): New command.
	(db fsck) New command.
	* sanity.{cc,hh} (relaxed): New flag.
	* work.cc: Use new concatenation logic.

2004-12-25  Julio M. Merino Vidal  <jmmv@NetBSD.org>

	* commands.cc: During 'log', print duplicate certificates (by
	different people) in separate lines, rather than showing them
	together without any spacing.  While here, homogenize new lines
	in other messages as well; this also avoids printing some of
	them in case of missing certificates).

2004-12-24  Nathaniel Smith  <njs@codesourcery.com>

	* tests/t_disapprove.at: Enable previously disabled test.

	* tests/t_no_change_deltas.at: New test.
	* testsuite.at: Call it.

2004-12-23  Nathaniel Smith  <njs@codesourcery.com>

	* win32/read_password.c: Remove unused file.

2004-12-22  Julio M. Merino Vidal  <jmmv@NetBSD.org>

	* commands.cc: Verify that the key identifier passed to the pubkey
	and privkey commands exists in the database.  Otherwise exit with
	an informational message instead of an exception.

2004-12-20  Matt Johnston  <matt@ucc.asn.au>

	* keys.cc: don't cache bad passphrases, so prompt for a correct
	password if the first ones fail.

2004-12-19  Matt Johnston  <matt@ucc.asn.au>

	* commands.cc: print out author/date next to ambiguous revision
	lists from selectors.

2004-12-19  Julio M. Merino Vidal  <jmmv@NetBSD.org>

	* testsuite.at:
	* tests/t_fmerge.at:
	* tests/t_netsync.at:
	* tests/t_netsync_single.at:
	* tests/t_revert.at:
	* tests/t_tags.at: Avoid usage of test's == operator.  It's a
	GNUism and causes unexpected failures in many tests.  The correct
	operator to use is just an equal sign (=).
	* tests/t_renamed.at: Don't use cp's -a flag, which is not
	supported by some implementations of this utility (such as the
	one in NetBSD).  Try to add some of its funcionality by using
	the -p flag, although everything could be fine without it.
	* tests/t_unidiff.at: Discard patch's stderr output.  Otherwise
	it's treated as errors, but NetBSD's patch uses it to print
	informative messages.

2004-12-19  Julio M. Merino Vidal  <jmmv@NetBSD.org>

	* tests/t_scan.at: Instead of running sha1sum, use a prestored
	manifest file to do the verification.  This avoids problems in
	systems that do not have the sha1sum tool, like NetBSD.

2004-12-19  Julio M. Merino Vidal  <jmmv@NetBSD.org>

	* Makefile.am: Remove obsolete --with-bundled-adns flag from
	DISTCHECK_CONFIGURE_FLAGS.

2004-12-18  Nathaniel Smith  <njs@codesourcery.com>

	* tests/t_checkout_dir.at: Make the test directory chdir'able
	again after the test.
	* tests/t_delete_dir.at: Add trailing newline.

	* tests/t_dump_load.at: New bug report.
	* tests/t_migrate_schema.at: Likewise.
	* testsuite.at: Call them.

2004-12-18  Nathaniel Smith  <njs@codesourcery.com>

	* change_set.hh: Remove obsolete comment.

2004-12-18  Nathaniel Smith  <njs@codesourcery.com>

	* tests/t_delete_dir.at: New bug report.
	* testsuite.at: Call it.

2004-12-18  Julio M. Merino Vidal  <jmmv@NetBSD.org>

	* commands.cc: Homogenize help message for 'ls' with the one shown
	by 'list'.

2004-12-18  Julio M. Merino Vidal  <jmmv@NetBSD.org>

	* ChangeLog: Add missing entries for several modifications I did
	in December 6th and 3rd.

2004-12-18  Julio M. Merino Vidal  <jmmv@NetBSD.org>

	* tests/t_checkout_dir.at: New test triggering the bug I fixed
	  previously in the checkout command, verifying that directory
	  creation and chdir succeed.
	* testsuite.at: Add new test.

2004-12-18  Nathaniel Smith  <njs@codesourcery.com>

	* ChangeLog: Add log entry for <jmmv@NetBSD.org>'s last change.
	* std_hooks.lua: Check exit status of external merge commands.

2004-12-18  Julio M. Merino Vidal  <jmmv@NetBSD.org>

	* commands.cc: Include cerrno, cstring,
	boost/filesystem/exception.hpp.
	(checkout): Verify that directory creation and chdir succeeded.

2004-12-18  Nathaniel Smith  <njs@codesourcery.com>

	* diff_patch.cc (struct hunk_offset_calculator): Remove dead
	code.  (I believe it was used by the old, non-extent-based
	merging.)
	(calculate_hunk_offsets): Likewise.
	(struct hunk_consumer): Move next to rest of unidiff code.
	(walk_hunk_consumer): Likewise.

2004-12-18  Matt Johnston <matt@ucc.asn.au>

	* change_set.cc (concatenate_change_sets): Be more careful checking
	whether to discard deltas for deleted files (in particular take
	care when files are removed then re-added) - fixes tests
	t_patch_drop_add, t_add_drop_add.at, t_add_patch_drop_add,
	t_merge2_add_drop_add
	* change_set.cc (project_missing_deltas): don't copy deltas
	for deleted files, and handle the case where src file ids vary when
	files are added/removed. (fixes t_patch_vs_drop_add)
	* t_patch_drop_add.at, t_add_drop_add.at, t_add_patch_drop_add.at,
	  t_merge2_add_drop_add.at, t_patch_vs_drop_add.t: don't expect
	to fail any more.

2004-12-17  Nathaniel Smith  <njs@codesourcery.com>

	* tests/t_persistent_server_keys.at:
	* tests/t_attr.at:
	* tests/t_patch_vs_drop_add.at:
	* tests/t_merge2_add_drop_add.at:
	* tests/t_add_drop_add.at:
	* tests/t_add_patch_drop_add.at:
	* tests/t_patch_drop_add.at: Remove priority notes, since these
	are no longer bugs.

2004-12-17  graydon hoare  <graydon@pobox.com>

	* tests/t_merge_2.at: Works now, remove xfail.

2004-12-17  graydon hoare  <graydon@pobox.com>

	* tests/t_merge_1.at: Remove AT_CHECK(false) and xfail.
	* tests/t_fdiff_normalize.at: New test.
	* testsuite.at: Call it.
	* diff_patch.cc (normalize_extents): Fix the normalize bug.
	* revision.{cc,hh} (construct_revisions): Rename to prepare for
	next rebuild-the-graph migration.
	* commands.cc (db): Change call name.

2004-12-16  Joel Rosdahl  <joel@rosdahl.net>

	* revision.cc (is_ancestor): Use std::queue for the queue.

2004-12-14  Joel Rosdahl  <joel@rosdahl.net>

	Generalize the explicit_merge command with an optional ancestor
	argument:
	* revision.cc (is_ancestor): New method.
	* revision.hh (is_ancestor): Add prototype.
	* commands.cc (try_one_merge): Add ancestor argument. Empty
	ancestor means use ancestor from find_common_ancestor_for_merge.
	(merge): Pass empty ancestor to try_one_merge.
	(propagate): Likewise.
	(explicit_merge): Add optional ancestor argument.
	* monotone.texi: Document new explicit_merge argument.

2004-12-13  Joel Rosdahl  <joel@rosdahl.net>

	* tests/t_merge_2.at: New test triggering a bad merge.
	* testsuite.at: Add new test.

2004-12-13  Joel Rosdahl  <joel@rosdahl.net>

	* revision.cc (find_least_common_ancestor): Add a missing "return
	true;" that mysteriously was removed in
	c853237f9d8d155431f88aca12932d2cdaaa31fe.

2004-12-13  Joel Rosdahl  <joel@rosdahl.net>

	* revision.cc (find_least_common_ancestor): Remove unused variable.
	* commands.cc (lca): Correct negative status text.
	* commands.cc (update): Use GNU style braces.

2004-12-12  graydon hoare  <graydon@pobox.com>

	* commands.cc: Fix bug reported in t_attr.at
	* tests/t_attr.at: Remove xfail.
	* change_set.cc: Change unit tests syntax.
	(read_change_set): Assert complete read.
	* revision_ser.cc (read_revision_set): Likewise.
	* os_specific.hh: Drop obsolete file.

2004-12-12  Joel Rosdahl  <joel@rosdahl.net>

	* revision.cc (find_least_common_ancestor): New function for
	finding the vanilla LCA.
	* revision.hh: Added prototype for find_least_common_ancestor.
	* commands.cc (update): Use find_least_common_ancestor for finding
	a common ancestor.
	* commands.cc (diff): Likewise.
	* revision.cc (find_common_ancestor): Rename to...
	(find_common_ancestor_for_merge): ...this, for clarity.
	* revision.hh: find_common_ancestor -->
	find_common_ancestor_for_merge.
	* commands.cc (try_one_merge): Call find_common_ancestor_for_merge
	to find ancestor.
	* commands.cc (lcad): Rename lca command to lcad.
	* commands.cc (lca): New command for finding the vanilla LCA.

2004-12-12  Nathaniel Smith  <njs@codesourcery.com>

	* tests/t_persistent_server_keys.at: Actually test what it's
	supposed to.  Also, un-XFAIL it, since now it seems to pass.

2004-12-12  Nathaniel Smith  <njs@codesourcery.com>

	* tests/t_persistent_server_keys.at: New test.

	* testsuite.at: Call it.
	* tests/t_persistent_server_revision.at: Fix typo.

2004-12-12  Nathaniel Smith  <njs@codesourcery.com>

	* tests/t_persistent_server_revision.at: New test.
	* testsuite.at: Call it.  Tweak NETSYNC macros in support of it.

2004-12-11  Nathaniel Smith  <njs@codesourcery.com>

	* lua.hh (add_rcfile): Add 'required' argument.
	* lua.cc (add_rcfile): Implement it.  Simplify error checking
	logic while I'm there...
	* monotone.cc (cpp_main): Pass new argument to add_rcfile.

	* tests/t_rcfile_required.at: New test.
	* testsuite.at: Call it.
	Revamp netsync support macros, to allow long-running servers.
	Make netsync-killer try first with -TERM, in case that plays nicer
	with gcov.

2004-12-11  Nathaniel Smith  <njs@codesourcery.com>

	* lua.hh: Remove tabs.

2004-12-11  Nathaniel Smith  <njs@codesourcery.com>

	* monotone.texi: Document explicit_merge.

2004-12-11  Nathaniel Smith  <njs@codesourcery.com>

	* Makefile.am: Redo full-revision support again, to properly
	handle 'make dist' and caching.  Hopefully.

2004-12-11  Nathaniel Smith  <njs@codesourcery.com>

	* monotone.texi (File Attributes): Rewrite for new .mt-attrs
	syntax.

2004-12-11  Nathaniel Smith  <njs@codesourcery.com>

	* tests/t_attr.at: New test.
	* testsuite.at: Call it.

2004-12-11  Nathaniel Smith  <njs@codesourcery.com>

	* commands.cc (trusted): Print spaces between key ids.

	* lua.cc (add_rcfile): Errors while loading a user-provided rc
	file are naughtiness, not oopses.

2004-12-11  Nathaniel Smith  <njs@codesourcery.com>

	* commands.cc (commands::explain_usage): Use split_into_lines to
	do formatting of per-command usage; allow multi-line
	descriptions.
	(trusted): New command.
	* monotone.texi (Key and Cert): Document 'trusted' command.
	* tests/t_trusted.at: New test.
	* testsuite.at: Change get_revision_cert_trust to support
	t_trusted.at.  Call t_trusted.at.

2004-12-11  Derek Scherger  <derek@echologic.com>

	* app_state.{cc,hh} (restriction_includes): renamed from
	in_restriction to be less obscure; use path_set rather than
	set<file_path>
	* commands.cc
	(restrict_path_set):
	(restrict_rename_set):
	(restrict_path_rearrangement):
	(calculate_restricted_revision): new restriction functions
	(restrict_patch_set): remove old restrictions machinery
	(status): call calculate_restricted_revision
	(ls_tags): call app.initialize
	(unknown_itemizer): restriction_includes renamed
	(ls_unknown): call calculate_restricted_revision
	(ls_missing): rework for restrictions
	(commit): switch to --message option, optional paths and preserve
	restricted work
	(diff): allow restrictions for zero and one arg variants
	(revert): note some work left to do
	* manifest.{cc,hh} (build_manifest_map): hide unused things
	(build_restricted_manifest_map): new function
	* transforms.{cc,hh} (calculate_ident): clean up merge artifacts
	* work.cc (read_options_map): merge cleanup to preserve command
	line options

2004-12-10  Nathaniel Smith  <njs@codesourcery.com>

	* Makefile.am (package_full_revision.txt): Redo Joel Rosdahl
	<joel@rosdahl.net>'s change below after it got clobbered by
	merge.

2004-12-10  Nathaniel Smith  <njs@codesourcery.com>

	* commands.cc (log): Synopsize optional 'file' argument, and
	describe both arguments in help description.

2004-12-10  Matt Johnston  <matt@ucc.asn.au>

	* cert.cc: Added priv_key_exists() function
	* commands.cc, rcs_import.cc: use new privkey functions
	* netsync.cc: change some bits that were missed

2004-12-09  Derek Scherger  <derek@echologic.com>

	* .mt-nonce: delete obsolete file
	* change_set.cc (merge_deltas): add file paths in call to
	try_to_merge_files
	* commands.cc (propagate): add progress logging similar to merge
	* diff_patch.{cc,hh} (try_to_merge_files): add file paths to
	merge2 and merge3 hooks; add logging of paths before calling merge
	hooks
	* lua.{cc,hh} (hook_merge2, hook_merge3): add file paths to merge
	hooks
	* std_hooks.lua (merge2, merge3, merge2_xxdiff_cmd,
	merge3_xxdiff_cmd): pass file paths to xxdiff for use as titles
	* testsuite.at (MONOTONE_SETUP): add paths to merge2 hook

2004-12-09  Matt Johnston  <matt@ucc.asn.au>

	* cert.cc, cert.hh, lua.cc, lua.hh, netsync.cc:
	Added a new get_priv_key(keyid) lua hook to retrieve
	a private key from ~/.monotonerc

2004-12-09  Matt Johnston  <matt@ucc.asn.au>

	* change_set.cc: Don't include patch deltas on files which
	are being deleted in changesets. (partial fix for bug
	invoked by t_merge_add_del.at)

2004-12-09  Matt Johnston  <matt@ucc.asn.au>

	* configure.ac,Makefile.am: Fix iconv and intl
	handling so that the libraries are used (required for OS X).

2004-12-09  Nathaniel Smith  <njs@codesourcery.com>

	* Makefile.am (BUILT_SOURCES_NOCLEAN): add 'S'.

	* netsync.cc (session): Make ticker pointers into auto_ptr's.  Add
	cert and revision tickers.
	(session::session): Initialize new tickers.
	(session::note_item_sent): New method.  Increment tickers.
	(session::note_item_arrived): Increment tickers.
	(session::read_some): Adjust for auto_ptr.
	(session::write_some): Likewise.
	(call_server): Conditionally initialize cert and revision
	tickers.
	(queue_data_cmd): Call 'note_item_sent'.
	(queue_delta_cmd): Call 'note_item_sent'.

2004-12-09  graydon hoare  <graydon@pobox.com>

	* ROADMAP: Add file.

2004-12-08  Nathaniel Smith  <njs@codesourcery.com>

	* tests/t_patch_vs_drop_add.at:
	* tests/t_patch_drop_add.at:
	* tests/t_netsync_unrelated.at:
	* tests/t_merge_add_del.at:
	* tests/t_merge2_add_drop_add.at:
	* tests/t_merge_1.at:
	* tests/t_heads_discontinuous_branch.at:
	* tests/t_cleanup_empty_dir.at:
	* tests/t_checkout_options.at:
	* tests/t_ambig_update.at:
	* tests/t_add_patch_drop_add.at:
	* tests/t_add_drop_add.at:
	* tests/t_add_dot.at: Add (importance) markers to all bug report
	tests.

2004-12-08  Nathaniel Smith  <njs@codesourcery.com>

	* app_state.hh (write_options): Add 'force' option.
	* app_state.cc: Remove tabs.
	(write_options): Implement.
	* commands.cc (checkout): Pass force=true to 'write_options'.

	* tests/t_checkout_options.at: New test.
	* testsuite.at: Define RAW_MONOTONE.
	(t_checkout_options.at): Call it.

2004-12-08  Nathaniel Smith  <njs@codesourcery.com>

	* update.hh (pick_update_target): Rename to...
	(pick_update_candidates): ...this.  Return a set of candidates,
	rather than a single best.
	* update.cc (pick_update_candidates): Likewise.  Remove logic
	checking for unique candidate.
	* commands.cc (describe_revision): New function.
	(heads): Use it.
	(update): Use new 'pick_update_candidates' function.  Add logic
	checking for unique candidate.  On non-unique candidate, print all
	candidates, using 'describe_revision'.

	* tests/t_ambig_update.at: Check that failure messages describe
	the candidate set.

2004-12-08  Nathaniel Smith  <njs@codesourcery.com>

	* update.cc: Remove tabs.

2004-12-08  Nathaniel Smith  <njs@codesourcery.com>

	* tests/t_ambig_update.at: Also check that update fails when one
	candidate edge is deeper than the other.

2004-12-08  graydon hoare  <graydon@pobox.com>

	* change_set.cc (extend_renumbering_via_added_files):
	Look up parent tid in existing renumbering.
	* commands.cc (attr): Check index for "set" subcommand.
	(lca): New diagnostic command.
	(log): Tidy up output formatting a bit.
	* po/monotone.pot: Regenerate.
	* tests/t_add_edge.at: New test to catch add failure.
	* testsuite.at: Call it.

2004-12-08  Nathaniel Smith  <njs@codesourcery.com>

	* tests/t_ambig_update.at: New test.
	* testsuite.at: Add it.

	* tests/t_explicit_merge.at: Add, having forgotten to last time.

2004-12-08  Nathaniel Smith  <njs@codesourcery.com>

	* tests/t_explicit_merge.at: New test.
	* testsuite.at: Add it.

2004-12-08  Nathaniel Smith  <njs@codesourcery.com>

	* testsuite.at: Remove duplicate line created by merge.
	* ChangeLog: Re-sort after merges.

	* commands.cc (explicit_merge): Remove stray space.  Print id of
	merge result.
	(complete_command): Add back "}" deleted by merge.

2004-12-08  Nathaniel Smith  <njs@codesourcery.com>

	* change_set.cc: Remove tabs.
	* diff_patch.cc: Likewise.

	* commands.cc (explicit_merge): New command.

2004-12-08  graydon hoare  <graydon@pobox.com>

	* change_set.cc (extend_renumbering_via_added_files):
	Look up parent tid in existing renumbering.
	* commands.cc (attr): Check index for "set" subcommand.
	(lca): New diagnostic command.
	(log): Tidy up output formatting a bit.
	* po/monotone.pot: Regenerate.
	* tests/t_add_edge.at: New test to catch add failure.
	* testsuite.at: Call it.

2004-12-07  Richard Levitte  <richard@levitte.org>

	* Makefile.am: Keep package_*revision.{txt,h}, so they are saved
	as part of a distribution, and thereby make as sure as possible
	people who download monotone get historical information on where
	their copy of monotone came from.

2004-12-06  Richard Levitte  <richard@levitte.org>

	* monotone.cc: Add a hint on how to use --ticker.

2004-12-06  Nathaniel Smith  <njs@codesourcery.com>

	* commands.cc (ls_certs): Sort the certs before printing.
	* tests/t_netsync_repeated.at: Actually check that certs were
	transferred correctly.

2004-12-06  Julio M. Merino Vidal  <jmmv@NetBSD.org>

	* figures/cert.pdf:
	* figures/cert.png:
	* figures/oo-figures.sxd:
	* monotone.texi: Use example host names under the
	example.{com,org,net} subdomains instead of invented names.
	These are defined in RFC 2606.

2004-12-06  Julio M. Merino Vidal  <jmmv@NetBSD.org>

	* configure.ac: Now that we depend on GNU Autoconf >= 2.58, we
	can use the AS_HELP_STRING macro everywhere we need to pretty-print
	help strings.  Also convert old calls to AC_HELP_STRING (deprecated)
	to this one.

2004-12-06  Joel Rosdahl  <joel@rosdahl.net>

	* Makefile.am (package_full_revision.txt): Silence error messages
	when deducing full package revision.

2004-12-06  graydon hoare  <graydon@pobox.com>

	* unix/get_system_flavour.cc:
	* win32/get_system_flavour.cc: Add missing files.

2004-12-06  graydon hoare  <graydon@pobox.com>

	* commands.cc (merge): Add newline in output.
	* change_set.cc (project_missing_deltas): Fix very bad
	delta-renaming bug.

2004-12-06  graydon hoare  <graydon@pobox.com>

	* change_set.cc:
	* tests/t_merge_add_del.at:
	* netsync.cc:
	* commands.cc: Clean up from merge.

2004-12-06  Nathaniel Smith  <njs@codesourcery.com>

	* tests/t_add_patch_drop_add.at: New test.
	* tests/t_merge2_add_drop_add.at: New test.
	* tests/t_patch_drop_add.at: New test.
	* tests/t_patch_vs_drop_add.at: New test.
	* testsuite.at: Add them.

	* tests/t_add_drop_add.at: Fix to test what it was supposed to.

	* tests/t_merge2_data.at: Remove extraneous [stdout].

	* tests/t_merge_add_del.at: Fix description.
	XFAIL it.

2004-12-06  Nathaniel Smith  <njs@codesourcery.com>

	* tests/t_add_drop_add.at: New test.
	* testsuite.at: Add it.

2004-12-05  Nathaniel Smith  <njs@codesourcery.com>

	* tests/t_merge_add_del: Shorten name for better display.

2004-12-05  Matt Johnston <matt@ucc.asn.au>

	* tests/t_merge_add_del: added a new test for merging
	  branches where a file is added then removed.
	* testsuite.at: added the new test
	* configure.ac: bumped the prequisite version to 2.58 since
	  some tests use AT_XFAIL_IF

2004-12-05  graydon hoare  <graydon@pobox.com>

	* Makefile.am (package_full_revision.txt): Use top_builddir
	to locate monotone executable.

2004-12-05  Nathaniel Smith  <njs@codesourcery.com>

	* tests/t_merge_add_del: Shorten name for better display.

2004-12-05  Matt Johnston <matt@ucc.asn.au>

	* tests/t_merge_add_del: added a new test for merging
	  branches where a file is added then removed.
	* testsuite.at: added the new test
	* configure.ac: bumped the prequisite version to 2.58 since
	  some tests use AT_XFAIL_IF

2004-12-04  graydon hoare  <graydon@pobox.com>

	* commands.cc (fcommit): New command.
	(update): Finish off merge of update command.

2004-12-04  Derek Scherger  <derek@echologic.com>

	* commands.cc: (complete_command): New function.
	(explain_usage/process): Use it.

2004-12-04  Nathaniel Smith  <njs@codesourcery.com>

	* change_set.cc (merge_deltas): Call correct variant of
	try_to_merge_files depending on whether ancestor is available.
	* diff_patch.cc (try_to_merge_files -- merge3 version): Add
	assertions about ids.
	(try_to_merge_files -- merge2 version): Likewise.

	* testsuite.at: Add a trivial working merge2 hook.
	* tests/t_related_merge2_data.at: Update to use.
	Mark as expected to PASS.
	* tests/t_merge2_data.at: Likewise.

2004-12-04  Nathaniel Smith  <njs@codesourcery.com>

	* change_set.cc (merge_deltas): Call correct variant of
	try_to_merge_files depending on whether ancestor is available.
	* diff_patch.cc (try_to_merge_files -- merge3 version): Add
	assertions about ids.
	(try_to_merge_files -- merge2 version): Likewise.

	* testsuite.at: Add a trivial working merge2 hook.
	* tests/t_related_merge2_data.at: Update to use.
	Mark as expected to PASS.
	* tests/t_merge2_data.at: Likewise.

2004-12-04  Nathaniel Smith  <njs@codesourcery.com>

	* change_set.cc: Remove tabs.
	* diff_patch.cc: Likewise.

2004-12-04  Nathaniel Smith  <njs@codesourcery.com>

	* change_set.cc: Remove tabs.
	* diff_patch.cc: Likewise.

2004-12-03  Julio M. Merino Vidal  <jmmv@NetBSD.org>

	* commands.cc: Add a missing newline to a message.

2004-12-03  Julio M. Merino Vidal  <jmmv@NetBSD.org>

	* cryptopp/config.h:
	* configure.ac: NetBSD does not define __unix__ nor __unix, so the
	build fails.  To solve, check for __NetBSD__ where appropiate to
	detect a Unix system.

2004-12-03  Julio M. Merino Vidal  <jmmv@NetBSD.org>

	* INSTALL: Document my latest changes: --enable-ipv6 option, ability
	to specify static boost prefix through --enable-static-boost and
	BOOST_SUFFIX variable.

2004-12-03  Julio M. Merino Vidal  <jmmv@NetBSD.org>

	* Makefile.am:
	* configure.am: Add a variable, BOOST_SUFFIX, that identifies the
	suffix string that has to be appended to Boost library names to use
	them.  This variable can be defined on configure's command line.

2004-12-03  Julio M. Merino Vidal  <jmmv@NetBSD.org>

	* configure.ac: Let the --enable-static-boost argument take a prefix
	to where boost libraries are located.

2004-12-03  Julio M. Merino Vidal  <jmmv@NetBSD.org>

	* configure.ac: Add a three-state --enable-ipv6 argument to the
	configure script to explicitly enable or disable IPv6 support.

2004-12-03  Julio M. Merino Vidal  <jmmv@NetBSD.org>

	* std_hooks.lua: Add missing newlines to two error messages.

2004-12-02  Derek Scherger  <derek@echologic.com>

	* commands.cc: more tweaking to ease changeset merge

2004-12-01  Derek Scherger  <derek@echologic.com>

	* commands.cc: reordered commands to help merge with changesets
	branch

2004-12-01  graydon hoare  <graydon@pobox.com>

	* {unix,win32}/get_system_flavour.cc: New files.
	* basic_io.{cc,hh}: Give names to input sources.
	* monotone.cc: Move app_state ctor inside try.
	* platform.hh (get_system_flavour): Declare.
	* revision.cc: Name input source "revision".
	* sanity.cc: Log flavour on startup.
	* tests/t_attributes.at: Use new syntax.
	* transforms.{cc,hh} (split_into_lines): New variant, and rewrite.
	* work.{cc,hh}: Rewrite attributes to use basic_io.
	(get_attribute_from_db):
	(get_attribute_from_working_copy): New functions.

2004-11-30  Nathaniel Smith  <njs@codesourcery.com>

	* keys.cc (get_passphrase): Simplify arguments.
	(generate_key_pair): Force new passphrases to come from the user.
	Adapt to new 'get_passphrase' arguments.
	(change_key_passphrase): Likewise.
	(generate_key_pair): Add argument specifying passphrase, for
	exclusive use of the unit tests.
	(signature_round_trip_test): Use it.
	* keys.hh (generate_key_pair): Adjust prototype correspondingly.

	* tests/t_genkey.at: Test that 'genkey' requires the passphrase to
	be entered.
	* tests/t_chkeypass.at: Check that 'chkeypass' fails if no
	passphrase is given.

2004-11-30  Nathaniel Smith  <njs@codesourcery.com>

	* keys.hh: Remove tabs.
	* keys.cc: Likewise.

2004-11-30  Nathaniel Smith  <njs@codesourcery.com>

	* monotone.texi (Hook Reference): Clarify description of
	'get_passphrase', following confusion on IRC.

2004-11-30  Joel Rosdahl  <joel@rosdahl.net>

	* ui.cc (fatal): Added missing newlines in fatal message.

2004-11-29  Nathaniel Smith  <njs@codesourcery.com>

	* monotone.texi: Add more details to documentation of 'update
	<revision>' command.

	* ui.cc (fatal): Typo in previous commit.

2004-11-29  Nathaniel Smith  <njs@codesourcery.com>

	* ui.cc (fatal): On suggestion of Zack Weinberg, add a note to
	fatal error messages 1) telling the user that it's a bug (i.e.,
	not their fault), and 2) requesting a bug report.

2004-11-29  Nathaniel Smith  <njs@codesourcery.com>

	* ui.cc: Remove tabs.

2004-11-30  Matt Johnston  <matt@ucc.asn.au>

	* change_set.cc (merge_disjoint_analyses): Prevent duplicated
	tids being used.
	(merge_disjoint_analyses): Fix typo (s/a_tmp/b_tmp/)

2004-11-27  Matt Johnston  <matt@ucc.asn.au>

	* Replaced cryptopp with botan

2004-11-24  Nathaniel Smith  <njs@codesourcery.com>

	* tests/t_cleanup_empty_dir.at: Shorten name.

2004-11-24  Nathaniel Smith  <njs@codesourcery.com>

	* Makefile.am (BUILT_SOURCES): List package_*version.{h,txt}.
	* package_{full_,}version.txt: Work when blddir != srcdir.

2004-11-24  Nathaniel Smith  <njs@codesourcery.com>

	* mt_version.hh: New file.
	* mt_version.cc: New file.
	* monotone.cc (package_revision.h): Don't include it.
	(mt_version.hh): Include it.
	(OPT_FULL_VERSION): New option.
	(options): Add it.
	(cpp_main): Implement --version and --full-version in terms of
	mt_version.hh.

	* Makefile.am (package_full_revision.h): Build it.
	(MOST_SOURCES): Add mt_version.{cc,hh}.

2004-11-24  Nathaniel Smith  <njs@codesourcery.com>

	* txt2c.cc (main): Add "--skip-trailing" option to skip trailing
	whitespace.
	* Makefile.am (package_revision.h): Generate it.
	* monotone.cc (package_revision.h): Include it.
	(cpp_main): Print it as part of --version.

2004-11-23  Nathaniel Smith  <njs@codesourcery.com>

	* tests/t_cleanup_empty_dir.at: New test.
	* testsuite.at: Call it.

2004-11-23  Nathaniel Smith  <njs@codesourcery.com>

	* monotone.texi (File Attributes): Document how restricted format
	of .mt-attrs currently is.  Also talk about 'the' .mt-attrs file
	instead of 'an', in response to confusion.

2004-11-23  Nathaniel Smith  <njs@codesourcery.com>

	* work.cc (build_deletion): Add missing newline.
	(build_rename): Likewise.
	(build_rename): Likewise.

2004-11-23  Nathaniel Smith  <njs@codesourcery.com>

	* work.cc: Remove tabs.

2004-11-23  Nathaniel Smith  <njs@codesourcery.com>

	* commands.cc: Remove tabs.

2004-11-23  Nathaniel Smith  <njs@codesourcery.com>

	* tests/t_add_dot.at: New test.
	* testsuite.at: Call it.

2004-11-22  Joel Rosdahl  <joel@rosdahl.net>

	* testsuite.at (NEED_UNB64): Check that python knows how to decode
	strings before using it.

2004-11-21  Joel Rosdahl  <joel@rosdahl.net>

	* testsuite.at (NEED_UNB64): Find more programs for decoding
	base64.

2004-11-20  Nathaniel Smith  <njs@codesourcery.com>

	* tests/t_merge_1.at: New test.
	* testsuite.at: Add it.
	(NEED_UNB64): New macro.
	(UNB64): Likewise.
	* tests/t_unidiff.at: Use them.
	* tests/t_unidiff2.at: Likewise.

2004-11-19  Nathaniel Smith  <njs@codesourcery.com>

	* tests/t_initfork.at: Remove file; redundant with
	t_merge2_add.at.
	* testsuite.at: Don't call it.

2004-11-18  Derek Scherger  <derek@echologic.com>

	* commands.cc (list tags): new command.
	* monotone.1: update.
	* monotone.texi: update.
	* std_hooks.lua: remove unused get_problem_solution hook.
	* test/t_tags.at: new test.
	* testsuite.at: call it.

2004-11-18  Nathaniel Smith  <njs@codesourcery.com>

	* monotone.texi (Committing Work): Remove mistakenly added
	redundant command line argument.

2004-11-17  Joel Rosdahl  <joel@rosdahl.net>

	* commands.cc (diff): Don't print hashes around diff output if
	there is no diff to print.

	Fix bugs #8714 "monotone update working copy to previous version"
	and #9069 "update with multiple candidates":
	* commands.cc (update): Let the update command take an optional
	revision target parameter. Without an explicit revision target,
	the current branch head is used just like before. Added logic for
	updating to an older revision or another revision reachable via a
	common ancestor.
	* tests/t_update_to_revision.at: Add regression tests for new
	update logic.
	* testsuite.at: Add new test.
	* monotone.texi: Document new update argument.

2004-11-17  Nathaniel Smith  <njs@codesourcery.com>

	* netsync.cc (request_fwd_revisions): Rename 'first_attached_edge'
	to 'an_attached_edge', because it does not represent the first
	attached edge.  Likewise for 'first_attached_cset'.
	(analyze_attachment): Remove early exit from loop; we want to
	analyze the entire graph, not just some linear subgraphs.

	* revision.cc (ensure_parents_loaded): Filter out the null
	revision when calculating parents.
	* change_set.hh (null_id): Define for 'revision_id's.

	* tests/t_merge2_add.at: New test.
	* tests/t_merge2_data.at: New test.
	* tests/t_related_merge2_data.at: New test.
	* tests/t_merge_add.at: New test.
	* tests/t_netsync_pubkey.at: New test.
	* tests/t_netsync_repeated.at: New test.
	* tests/t_netsync_unrelated.at: New test.


	* testsuite.at: Add new tests.
	(NETSYNC_SETUP): New macro.
	(MONOTONE2): New macro.
	(RUN_NETSYNC): New macro.
	(ADD_FILE): New macro.
	(SET_FILE): New macro.
	(COMMIT): New macro.
	* tests/t_netsync.at: Use them.

	* tests/t_singlenetsync.at: Add 'netsync' keyword'.  Rename to...
	* tests/t_netsync_single.at: ...this.

	* tests/t_heads_discontinuous_branch.at: XFAIL it.

2004-11-17  Nathaniel Smith  <njs@codesourcery.com>

	* netsync.cc: Remove hard tabs.

2004-11-17  Nathaniel Smith  <njs@codesourcery.com>

	* revision.cc: Remove hard tabs.
	* change_set.hh: Likewise.

2004-11-16  Nathaniel Smith  <njs@codesourcery.com>

	* tests/t_heads.at: Replace last tricky case with a less tricky case.
	* tests/t_heads_discontinuous_branch.at: New test for the really
	tricky case.
	* testsuite.at: Run it.

2004-11-16  Nathaniel Smith  <njs@codesourcery.com>

	* views.sql (trusted_parents_in_branch): Remove.
	(trusted_children_in_branch): Remove.
	(trusted_branch_members): New view.
	(trusted_branch_parents): New view.
	(branch_heads): Use the new views, not the removed ones.

	* database.cc (get_heads): Column name in 'branch_heads'
	unavoidably changed from 'id' to 'parent'; adjust SELECT statement
	to use new name.

2004-11-16  Nathaniel Smith  <njs@codesourcery.com>

	* database.cc: Remove hard tabs.

2004-11-16  Nathaniel Smith  <njs@codesourcery.com>

	* commands.cc (dump_diffs): Fetch delta destination, not source,
	on new files.

2004-11-15  Joel Rosdahl  <joel@rosdahl.net>

	* tests/t_diff_added_file.at: Added testcase exposing a bug in
	"monotone diff x y" where x is an ancestor of y and y adds a new
	file.
	* testsuite.at: Add new test.

2004-11-14  Joel Rosdahl  <joel@rosdahl.net>

	Fix bug #9092 "add command to change passphrase":
	* commands.cc (chkeypass): New command.
	* keys.cc (get_passphrase): Added parameters for prompt beginning and
	disabling hook lookup and passphrase caching.
	* keys.hh, keys.cc (change_key_passphrase): New function.
	* database.hh, database.cc (delete_private_key): New function.
	* monotone.texi (Key and Cert): Document command.
	* tests/t_chkeypass.at: Testcase for the command.
	* testsuite.at: Added new testcase.

2004-11-14  Matt Johnston <matt@ucc.asn.au>

	* tests/t_initfork.at: New test for merging two ancestor-less heads.

2004-11-13  Nathaniel Smith  <njs@codesourcery.com>

	* tests/t_heads.at: New test.
	* testsuite.at: Add it.

2004-11-13  Nathaniel Smith  <njs@codesourcery.com>

	* monotone.texi: Fix various typos.
	(Committing Work): Add missing command line argument.
	(Branch Names): New section.
	Add me to the copyright block.

2004-11-12  Joel Rosdahl  <joel@rosdahl.net>

	* monotone.texi: Fix documentation of the approve and disapprove
	commands. Fix jp.co.juicebot.jb7 branch name in examples. Other
	minor fixes.

2004-11-11  Joel Rosdahl  <joel@rosdahl.net>

	* monotone.texi: Fix typos.

2004-11-08  graydon hoare  <graydon@pobox.com>

	* monotone.texi: Some minor cleanups.
	* netsync.cc: Fix a formatter.

2004-11-07  graydon hoare  <graydon@pobox.com>

	* figures/*.txt: Drop.
	* monotone.texi: Pull ASCII figures back in conditionally.
	* NEWS, AUTHORS, monotone.spec: Update for 0.15.
	* monotone.1: Update.

2004-11-06  graydon hoare  <graydon@pobox.com>

	* README.changesets: New file.
	* config.guess, config.sub: Remove.
	* Makefile.am: Improve document-building brains.
	* cert.cc, netsync.cc: Remove include.
	* configure.ac: Bump version number.
	* merkle_tree.{cc,hh}: Use unsigned char in dynamic_bitset.
	* po/POTFILES.in: Update to remove os_specific.hh.
	* po/monotone.pot: Regenerate.

2004-11-05  graydon hoare  <graydon@pobox.com>

	* constants.cc: Up timeout, connection limit.
	* monotone.texi: Various cleanups.

2004-11-05  Ulrich Drepper  <drepper@redhat.com>

	* configure.ac: Reduce dependencies.
	* lua/lua.h: Include config.h.
	* mkstemp.{cc,hh}: Use system variant when found.
	* netxx/resolve_getaddrinfo.cxx: Check for AI_ADDRCONFIG
	definition.
	* po/POTFILES.in: Update to mention changes.
	* Makefile.am (EXTRA_DIST): Include spec file.
	* commands.cc (diff): No output if empty diff.

2004-10-31  graydon hoare  <graydon@pobox.com>

	* commands.cc (diff): Use guess_binary.
	Fix up some messages to fit on single lines.
	* Makefile.am: Make monotone.pdf depend on figures.
	* change_set.cc: Make inversion drop "delete deltas".
	* texinfo.css: Make images align nicely.
	* netsync.cc: Fix up some messages to be clearer.

2004-10-30  graydon hoare  <graydon@pobox.com>

	* figures/*: New figures.
	* monotone.texi: Rewrite much of the tutorial.

2004-10-30  Nathaniel Smith  <njs@codesourcery.com>

	* netsync.cc (process_hello_cmd): Make clear that when the
	server's key is unknown, we abort the connection.

2004-10-29  Nathaniel Smith  <njs@codesourcery.com>

	* sanity.cc (dump_buffer): Wrap bare string in call to string(),
	to disambiguate conversions (required by Boost 1.30).

2004-10-26  graydon hoare  <graydon@pobox.com>

	* tests/t_update_missing.at: New test from Bruce Stephens
	* testsuite.at: Call it.
	* change_set.cc: Fix the error exposed by it.

2004-10-26  graydon hoare  <graydon@pobox.com>

	* work.{cc,hh}: Comply with Derek's new tests.
	* commands.cc: Likewise.

2004-10-28  Derek Scherger  <derek@echologic.com>

	* tests/t_rename.at: add test for renaming a file after it has
	been moved rather than before
	* tests/t_revert.at: add test for reverting a missing file

2004-10-28  Derek Scherger  <derek@echologic.com>

	* tests/t_drop_missing.at: New test.
	* testsuite.at: Call it.

2004-10-28  Derek Scherger  <derek@echologic.com>

	* tests/t_add.at: New test.
	* testsuite.at: Call it.

2004-10-26  graydon hoare  <graydon@pobox.com>

	* basic_io.{cc,hh}: Rework to use indented stanzas.
	* change_set.cc, revision.cc: Likewise.
	* change_set.cc: Fix formatter bug.
	* commands.cc: Sanity check file ID on delta commit.
	* work.cc: Chatter a bit more on add/drop.

2004-10-17  graydon hoare  <graydon@pobox.com>

	* merkle_tree.cc: Fix bad logging.
	* netsync.cc: Fix transmission bugs.
	* work.cc: Add some progress messages back in.
	* monotone.texi: Change contents of MT/work in example.

2004-10-17  graydon hoare  <graydon@pobox.com>

	* commands.cc (log): Keep a seen list, mask frontier by it.
	* monotone.texi: Updates to cover revision terminology.

	Also various further merges from trunk, see below.

2004-10-17  Derek Scherger  <derek@echologic.com>

	* lua.{cc,hh} (hook_ignore_branch): new hook
	* commands.cc (ls_branches): call it
	* monotone.texi (Hook Reference): describe it

2004-10-17  Richard Levitte  <richard@levitte.org>

	fix bug 8715 and more
	* diff_patch.cc (struct unidiff_hunk_writer,
	unidiff_hunk_writer::flush_hunk): the skew is not just the
	size difference between added and deleted lines in the current
	hunk, it's the size difference between /all/ added and deleted
	lines so far.  Therefore, the skew needs to be a member of the
	struct rather than being something calculated for each hunk.
	Furthermore, we need to add trailing context even if the change
	only consisted of one line.

2004-10-17  Richard Levitte  <richard@levitte.org>

	* monotone.texi (Working Copy): Change the description of
	'monotone revert' to explain what happens when there are
	arguments.

2004-10-17  Richard Levitte  <richard@levitte.org>

	* monotone.texi (OPTIONS): Add a description of --ticker.

	* ui.cc, ui.hh: Rethink the writing conditions as the ticks being
	"dirty" when they have changed since the last print.  That way,
	it's very easy to see when they need being printed.  This fixes a
	small bug where, in some cases, the exact same tick output is
	produced twice, once before a separate message, and once after,
	when a ticker is actually being removed.
	(tick_write_dot::write_ticks): Add a line that describes the
	ticks, including the amount of each tick per short name.

2004-10-17  Richard Levitte  <richard@levitte.org>

	fix bug 8733
	* ui.cc, ui.hh: Define a separate tick writer struct, and two
	subclasses, one that write counters, and one that writes progress
	characters.  As a consequence, move the count to the ticker class
	itself, and have the user interface contain a map of pointers to
	tickers instead of a map of counters, so data is easier to expand
	and access in a consistent manner.  Finally, correct a few errors
	in the checks for when ticks should be written, and make sure the
	final value gets written when the tickers are removed.

	* cert.cc (write_ancestry_paths):
	* database.cc (rehash):
	* netsync.cc (call_server, rebuild_merkle_trees):
	* rcs_import.cc (import_cvs_repo, cvs_history): Adapt to the new
	tickers.

	* monotone.cc: Add the option '--ticker' which takes the values
	"dot" or "count" to express which type of tick writer to use.  As
	a result, set the tick writer to be the progress dot kind or the
	counting type.

2004-10-15  graydon hoare  <graydon@pobox.com>

	* std_hooks.lua (get_revision_cert_trust): Add.

2004-10-14  graydon hoare  <graydon@pobox.com>

	* main.cc (UNIX_STYLE_SIGNAL_HANDLING): Enable on OSX.
	* cryptopp/*: Upgrade to 5.2.1
	* Makefile.am: Adjust for a couple new files.

2004-10-13  graydon hoare  <graydon@pobox.com>

	* change_set.cc (__STDC_CONSTANT_MACROS): Further hammering.
	* commands.cc (changesetify): New subcommand to db.
	* database.{cc,hh} (sql): Install views.
	(install_views): New function.
	(get_manifest_certs): Restore old variant.
	* numeric_vocab.hh: Use stdint.h.
	* revision.{cc,hh} (analyze_manifest_changes)
	(construct_revisions)
	(build_changesets): New functions.
	* schema.sql: Remove views stuff.
	* views.sql: Put views here.
	* schema_migration.cc: Add migration code for revisions.
	* Makefile.am: Mention views.sql.

2004-10-12  graydon hoare  <graydon@pobox.com>

	* unix/read_password.cc: Don't force echo on.

2004-10-10  graydon hoare  <graydon@pobox.com>

	merge a batch of changes from trunk, see below.
	* monotone.spec: Bump to 0.14.

2004-10-10  graydon hoare  <graydon@pobox.com>

	fix bug 9884
	* tests/t_singlenetsync.at: sleep 5
	* tests/t_netsync.at: sleep 5

2004-10-10  graydon hoare  <graydon@pobox.com>

	* AUTHORS: Mention Richard Levitte.
	* Makefile.am: Remove nonce stuff.
	* NEWS: Describe changes from last release.
	* cert.cc (cert_manifest_testresult): Teach about other ways
	of writing a boolean value.
	* commands.cc (commit): Don't commit when no change.
	(debug): Rename to "db execute".
	(serve): Require passphrase on startup.
	(bump): Remove command.
	(ls keys): Handle no keys.
	* configure.ac: Bump version number.
	* keys.cc (get_passphrase): Reject empty passphrase nicely,
	from user and from hook.
	* lua.{cc,hh} (hook_get_sorter): Dead code, remove.
	* main.cc (main_with_many_flavours_of_exception): s/char/int/.
	* monotone.cc (OPT_DUMP): New option.
	(OPT_VERBOSE): Rename as OPT_DEBUG.
	* monotone.{texi,1}: Document changes, s/rdiff/xdelta/.
	* nonce.{cc,hh}: Drop.
	* sanity.hh (sanity::filename): New field.
	* sanity.cc (dump_buffer): Dump to file or be silent.
	* testsuite.at (persist_phrase_ok): Define as true.
	* tests/t_null.at: Adjust for new option names.
	* unit_tests.cc: Set debug, not verbose.

2004-10-10  graydon hoare  <graydon@pobox.com>

	* tests/t_remerge.at: New test.
	* testsuite.at: Call it.

2004-10-10  graydon hoare  <graydon@pobox.com>

	* cryptopp/algebra.cpp:
	* cryptopp/asn.h:
	* cryptopp/hmac.h:
	* cryptopp/iterhash.h:
	* cryptopp/mdc.h:
	* cryptopp/modes.h:
	* cryptopp/osrng.h:
	* cryptopp/pubkey.h:
	* cryptopp/seckey.h:
	* cryptopp/simple.h:
	* cryptopp/smartptr.h:
	* cryptopp/strciphr.cpp:
	* cryptopp/strciphr.h:
	* lcs.cc:
	* lua.cc: Fixes for g++ 3.4 from Michael Scherer.
	* AUTHORS: Mention Michael.

2004-10-10  graydon hoare  <graydon@pobox.com>

	* tests/t_movedel.at: New test.
	* testsuite.at: Call it.

2004-10-10  graydon hoare  <graydon@pobox.com>

	* tests/t_movepatch.at: New test.
	* testsuite.at: Call it.

2004-10-10  graydon hoare  <graydon@pobox.com>

	* change_set.cc:
	* file_io.{cc,hh}: Bug Fixes.

2004-10-10  graydon hoare  <graydon@pobox.com>

	* cert.{cc,hh} (cert_revision_manifest): Bug fixes.
	* commands.cc (approve)
	(disapprove)
	(testresult): Teach about revisions.
	* tests/t_disapprove.at:
	* tests/t_i18n_file.at:
	* tests/t_ls_missing.at:
	* tests/t_testresult.at: Bug fixes.

2004-10-09  graydon hoare  <graydon@pobox.com>

	* netsync.cc:
	* packet.cc:
	* tests/t_i18n_file.at:
	* tests/t_netsync.at:
	* tests/t_single_char_filenames.at:
	* tests/t_singlenetsync.at: Bug fixes.

2004-10-04  graydon hoare  <graydon@pobox.com>

	* Makefile.am: Re-enable rcs stuff.
	* cert.{cc,hh}: Bug fixes.
	* change_set.{cc,hh} (apply_change_set)
	(apply_change_set_inverse): New helper functions.
	* commands.cc (log)
	(rcs_import)
	(cvs_import): Teach about revisions.
	* database.cc (get_version): Block reconstruction loops.
	* diff_patch.cc:
	* lua.cc:
	* netsync.cc: Remove references to obsolete includes.
	* rcs_file.cc: Pick up bug fix from trunk.
	* rcs_import.cc: Teach about revisions.

2004-10-03  graydon hoare  <graydon@pobox.com>

	* change_set.{cc,hh}: Lots of little bug fixes.
	* commands.cc: Likewise.
	* database.cc: Comment some chatter.
	* file_io.{cc,hh}: Bug fixes, remove unlink / hardlink stuff.
	* netcmd.cc: Bug fixes.
	* netsync.cc: Likewise.
	* tests/t_*.at: Teach about revisions.
	* testsuite.at: Likewise.
	* work.cc: Bug fixes.

2004-09-30  graydon hoare  <graydon@pobox.com>

	* app_state.cc: Inform db of app.
	* change_set.cc: Bug fixes.
	* commands.cc: Use delete_file not unlink.
	* database.{cc,hh}: Bug fixes in trust function machinery.
	* revisions.cc: Skip consideration of empty parents.
	* file_io.{cc,hh}: Remove unlink function.
	* schema.sql: Pass pubkey data into trust call.

2004-09-29  graydon hoare  <graydon@pobox.com>

	* change_set.cc: Various bug fixes, merge unit tests.

2004-09-26  graydon hoare  <graydon@pobox.com>

	* predicament.{cc,hh}: Remove.
	* Makefile.am: Update.
	* change_set.{cc,hh}: Compilation fixes.
	* commands.cc: Likewise.
	* file_io.{cc,hh}: Likewise, and implement link/unlink.
	* lua.{cc,hh}: Implement conflict resolver hooks.

2004-09-25  graydon hoare  <graydon@pobox.com>

	* change_set.{cc,hh}: Rewrite entirely.
	* work.cc: Adjust to compensate.
	* commands.cc: Likewise.
	* numeric_vocab.hh: Ask for C99 constant ctor macros.

2004-09-24  Derek Scherger  <derek@echologic.com>

	* app_state.{cc,hh} (initialize,prefix,in_restriction): rename
	restriction vars; require explicit subdir restriction with ".";
	remove restriction if any path evaluates to working copy root
	* commands.cc (update): disallow restricted updates
	(diff): use --manifest options for initialization
	* tests/t_restrictions.at: remove restricted update test
	* tests/t_subdirs.at: added (missed previously)
	* vocab.cc (verify): allow "." elements in local_path
	(test_file_path_verification): test for "." in paths

2004-09-20  Derek Scherger  <derek@echologic.com>

	* app_state.{cc,hh}: add message and manifest options; add subdir
	restriction; use set instead of vector for path restrictions
	(prefix): new method
	(add_restriction): change signature for set of path restrictions
	(in_restriction): renamed from is_restricted; adjust path matching
	(set_message): new method
	(add_manifest): new method
	(initialize): remove code to adjust restrictions from old options
	* commands.cc
	(restrict_patch_set, struct unknown_itemizer): rename
	app.is_restricted to app.in_restriction
	(add,drop,rename,revert): prefix file args with current subdir
	(update,status,ls_unknown,ls_missing): build restriction from args
	(commit): build restriction from args; use --message option
	(diff): build restriction from args; use --manifest options
	* file_io.cc (find_working_copy): logging tweaks
	* monotone.cc: remove --include/--exclude options; add --manifest
	and --message options
	* tests/t_attributes.at: add commit --message option
	* tests/t_cross.at: commit --message
	* tests/t_cwork.at: commit --message
	* tests/t_disapprove.at: commit --message
	* tests/t_drop.at: commit --message
	* tests/t_erename.at: commit --message; diff --manifest
	* tests/t_fork.at: commit --message
	* tests/t_genkey.at: commit --message
	* tests/t_i18n_file.at: commit --message
	* tests/t_import.at: commit --message
	* tests/t_ls_missing.at: commit --message
	* tests/t_merge.at: commit --message
	* tests/t_movedel.at: commit --message
	* tests/t_movepatch.at: commit --message
	* tests/t_netsync.at: commit --message
	* tests/t_persist_phrase.at: commit --message
	* tests/t_rename.at: commit --message
	* tests/t_renamed.at: commit --message
	* tests/t_restrictions.at: remove --include/--exlclude options
	* tests/t_revert.at: commit --message
	* tests/t_scan.at: commit --message
	* tests/t_single_char_filenames.at: commit --message
	* tests/t_testresult.at: commit --message
	* tests/t_unidiff.at: commit --message
	* tests/t_unidiff2.at: commit --message
	* tests/t_update.at: commit --message
	* tests/t_versions.at: commit --message

2004-09-19  graydon hoare  <graydon@pobox.com>

	* change_set.cc: More bug fixes.
	* basic_io.cc: Improve error reporting.
	* commands.cc (complete): Teach about revisions.
	* database.{cc,hh}: Add complete variant for revisions.

2004-09-19  graydon hoare  <graydon@pobox.com>

	* change_set.cc: Add a unit test, fix some bugs.

2004-09-18  graydon hoare  <graydon@pobox.com>

	* change_set.{cc,hh} (subtract_change_sets): New function.
	(build_pure_addition_change_set): New function.
	* commands.cc (try_one_merge): Teach about revisions
	(merge): Likewise.
	(propagate): Likewise.
	(update): Change from changeset inversion to negation.
	* database.{cc,hh} (get_manifest): New function.
	* cert.cc: Use it.

2004-09-13  graydon hoare  <graydon@pobox.com>

	* change_set.cc: Bug fixes.
	* commands.cc: Likewise.

2004-09-13  graydon hoare  <graydon@pobox.com>

	* change_set.{cc,hh}: Implement delta renaming and merging.
	* commands.cc
	(update): Teach about revisions.
	(agraph): Likewise.
	* diff_patch.{cc,hh}: Tidy up interface a bit.
	* database.{cc,hh} (get_revision_ancestry): New helper.
	* file_io.{cc,hh}
	(move_dir): New function.
	(delete_dir_recursive): New function.

2004-09-10  graydon hoare  <graydon@pobox.com>

	* basic_io.{cc,hh}: Move to more "normal" looking
	quoted output.
	* change_set.{cc,hh}: Extend, bugfix.
	* commands.cc (diff): Teach about revisions.
	* revision.{cc,hh}: Extend, bugfix.

2004-09-07  Derek Scherger  <derek@echologic.com>

	subdirectory restrictions

	* file_io.{hh,cc} (find_working_copy): new function
	(absolutify) use fs::current_path
	* work.cc (add_to_options_map): use options.insert to preserve
	previous settings
	* work.hh: add note about MT/options file to header comment
	* lua.{hh,cc} (load_rcfile): renamed from add_rcfile
	* app_state.{cc,hh} (constructor): remove read of MT/options
	(initialize): new methods to find/create working copy
	(set_stdhooks,set_rcfiles,add_rcfile,load_rcfiles,read_options):
	new methods
	(set_database,set_branch,set_signing_key): update for new options
	reading
	* monotone.cc: update help for --norc option
	(cpp_main): move loading of lua hooks to app_state after book
	keeping dir is found
	* commands.cc: all commands call app initialize to relocate to
	working copy directory
	(bookdir_exists,ensure_bookdir) remove
	(setup) new command to create working copy
	* tests/t_subdirs.at: new test
	* testsuite.at: call new setup command to initialize working copy;
	call new test
	(PROBE_NODE): adjust for new checkout requirement that MT dir does
	not exist
	* tests/t_attributes.at: ditto
	* tests/t_cwork.at: ditto
	* tests/t_single_char_filenames.at: ditto
	* tests/t_versions.at: ditto

2004-09-06  graydon hoare  <graydon@pobox.com>

	* Makefile.am: Revise,
	* cert.{cc,hh}: Minor bug fixes.
	* change_set.{cc,hh}
	(apply_path_rearrangement): New variant.
	(read_path_rearrangement): New function.
	(write_path_rearrangement): New function.
	* commands.cc: Partially teach about revisions.
	* database.{cc,hh}: Bug fixes.
	* revision.cc: Print new manifest as hex.
	* schema.sql: Fix typos.
	* update.{cc,hh}: Teach about revisions.

2004-09-06  graydon hoare  <graydon@pobox.com>

	* Makefile.am (unit_tests): Revise.
	* change_set.{cc,hh}: Move accessors to header.
	* constants.cc (netcmd_current_protocol_version): Bump.
	(netcmd_minimum_bytes_to_bother_with_gzip): Expand to 0xfff.
	* database.{cc,hh}: Teach about reverse deltas, bug fixes.
	* diff_patch.{cc,hh}: Remove dead code.
	* merkle_tree.{cc,hh}: Teach about revisions.
	* netsync.cc: Teach about revisions, reverse deltas.
	* packet.{cc,hh}: Likewise.
	* unit_tests.{cc,hh}: Reactivate tests.

2004-09-02  Derek Scherger  <derek@echologic.com>

	* tests/t_restrictions.at: rework and attempt to clean things up a
	bit; add test for bug in restrict_patch_set
	* commands.cc (restrict_patch_set): fix bug in removal of
	restricted adds/dels/moves/deltas

2004-08-28  graydon hoare  <graydon@pobox.com>

	* Makefile.am (unit_tests): Split out working parts.
	* basic_io.{cc,hh}: Minor fixes.
	* cert.{cc,hh}: Fixes, remove major algorithms.
	* revision.{cc,hh}: Rewrite algorithms from cert.cc.
	* change_set.{cc,hh}: Extensive surgery, unit tests.
	* database.{cc,hh}: Minor fixes.
	* file_io.{cc,hh}: Likewise.
	* lua.cc: Likewise.
	* packet.{cc,hh}: Teach about revisions.
	* schema.sql: Drop some optimistic tables.
	* unit_tests.{cc,hh}: Add revision, change_set tests.
	* vocab.cc: Instantiate revision<cert>.
	* work.{cc,hh}: Rewrite in terms of path_rearrangement.

2004-08-17  graydon hoare  <graydon@pobox.com>

	* database.cc: Simplified.
	* schema.sql: Simplified.
	* transforms.cc: Fixed bug.
	* revision.{hh,cc}: Stripped out tid_source.
	* change_set.{cc,hh}: Oops, never committed!

2004-08-16  graydon hoare  <graydon@pobox.com>

	* change_set.{hh,cc}: Simplified, finished i/o.
	* revision.{hh,cc}: Fix to match, redo i/o.
	* basic_io.cc (basic_io::parser::key): Print trailing colon.
	* vocab.hh: Whitespace tweak.

2004-08-09  graydon hoare  <graydon@pobox.com>

	* change_set.{hh,cc}: New files.
	* basic_io.{hh,cc}: New files.
	* predicament.{hh,cc}: New files.
	* revision.{hh,cc}: Break completely, need to fix.
	* diff_patch.{hh,cc}: Minor touchups.
	* lua.{hh,cc}, std_hooks.lua: Model predicaments.
	* Makefile.am: Update.

2004-07-10  graydon hoare  <graydon@pobox.com>

	* lcs.{hh,cc}: Move lcs.hh body into lcs.cc.
	* diff_patch.cc: Modify to compensate.
	* revision.{hh,cc}: New files.
	* Makefile.am: Update
	* patch_set.{hh,cc}: Remove.
	* {cert,database,lua,packets}.{hh,cc}, commands.cc:
	Modify partially (incomplete) to use revisions.
	* manifest.{hh,cc}: Cleanup, remove dead code.
	* schema.sql: Declare new revision tables.
	* schema_migration.cc: Incomplete migrator.
	* {transforms.{hh,cc}, vocab{,_terms}.hh:
	Infrastructure for revisions.

2004-07-20  Derek Scherger  <derek@echologic.com>

	* tests/t_restrictions.at: new test
	* testsuite.at: run it
	* app_state.{cc,hh} (add_restriction, is_restricted): new functions
	* monotone.cc (--include,--exclude): new options
	* commands.cc (restrict_patch_set): new function. called by
	commit, update, status, diff commands

2004-07-05  graydon hoare  <graydon@pobox.com>

	* cert.cc (operator<): Fix wrong ordering of
	fields.

2004-06-07  graydon hoare  <graydon@pobox.com>

	* cryptopp/algebra.cpp:
	* cryptopp/asn.h:
	* cryptopp/hmac.h:
	* cryptopp/iterhash.h:
	* cryptopp/mdc.h:
	* cryptopp/modes.h:
	* cryptopp/osrng.h:
	* cryptopp/pubkey.h:
	* cryptopp/seckey.h:
	* cryptopp/simple.h:
	* cryptopp/smartptr.h:
	* cryptopp/strciphr.cpp:
	* cryptopp/strciphr.h:
	* lcs.hh:
	* lua.cc: Fixes for g++ 3.4 from Michael Scherer.
	* AUTHORS: Mention Michael.

2004-05-28  graydon hoare  <graydon@pobox.com>

	* tests/t_movedel.at: New test.
	* testsuite.at: Call it.
	* diff_patch.cc (adjust_deletes_under_renames): New function.
	(merge3): Use it.

2004-05-27  graydon hoare  <graydon@pobox.com>

	* tests/t_movepatch.at: New test.
	* testsuite.at: Call it.
	* diff_patch.cc (adjust_deltas_under_renames): New function.
	(merge3): Use it.

2004-05-20  graydon hoare  <graydon@pobox.com>

	* NEWS: Note 0.13 release.
	* configure.ac: Bump version number.
	* monotone.spec: Likewise.

2004-05-19  graydon hoare  <graydon@pobox.com>

	* file_io.cc (tilde_expand): Fix fs::path use.

2004-05-18  graydon hoare  <graydon@pobox.com>

	* diff_patch.cc (apply_directory_moves): Fix fs::path use.
	* file_io.cc (write_data_impl): Likewise.
	* packet.cc: Use explicit true/false maps in caches.
	* sanity.cc (dump_buffer): Write to clog (buffered).

2004-05-16  graydon hoare  <graydon@pobox.com>

	* keys.cc (get_passphrase): Reimplement.
	* unix/read_password.c: Remove.
	* {unix,win32}/read_password.cc: Add.
	* constants.{hh,cc} (maxpasswd): New constant.
	* Makefile.am: Teach about platform specific stuff.

2004-05-16  graydon hoare  <graydon@pobox.com>

	* diff_patch.cc (merge2): Don't discard files on one side.
	* std_hooks.lua (merge2_xxdiff_cmd): Specify merge filename.

2004-05-14  Joel Rosdahl  <joel@rosdahl.net>

	* std_hooks.lua (ignore_file): Quote dots in .svn patterns.
	* monotone.texi: Updated ignore_file hook example.

2004-05-13  Nathaniel Smith  <njs@codesourcery.com>

	* commands.cc: Include boost/filesystem/path.hpp,
	boost/filesystem/convenience.hpp.
	(checkout): Make checkout directory an fs::path, not a local_path.

2004-05-13  Nathaniel Smith  <njs@codesourcery.com>

	* testsuite.at (test_hooks.lua): Add a 'test_attr' attribute
	hook.  Add tests t_attributes and t_single_char_filenames.
	* tests/t_attributes.at: New test.
	* tests/t_single_char_filenames.at: New test.
	* manifest.cc (read_manifest_map): Replace ".+" with ".*" to
	support single-character filenames.
	* work.cc (read_work_set): Likewise.
	(read_attr_map): Likewise.

2004-05-13  Nathaniel Smith  <njs@codesourcery.com>

	* monotone.texi (Hook Reference): Update documented default
	definitions of 'merge2' and 'merge3'.

2004-05-12  graydon hoare  <graydon@pobox.com>

	* AUTHORS: Rename Netxx back to netxx. Really, look in
	the manifest; it's been renamed!
	* configure.ac: Remove prg_exec_monitor checks.

2004-05-12  Nathaniel Smith  <njs@pobox.com>

	* AUTHORS: Remove discussion of adns, since we no longer
	distribute it.  Fix capitalization of "Netxx".

2004-05-12  Nathaniel Smith  <njs@pobox.com>

	* std_hooks.lua (merge2): Support xemacs.  Add error message
	if no merge tool is found.
	(merge3): Likewise.  Also add (disabled) hook to use CVS
	'merge' command, as a demonstration of how to.

2004-05-12  graydon hoare  <graydon@pobox.com>

	* std_hooks.lua (get_author): Remove standard definition.
	* monotone.texi: Document change.

2004-05-12  graydon hoare  <graydon@pobox.com>

	* cert.cc (cert_manifest_author_default): Use default signing key
	name for default author, if lua hook fails.

2004-05-12  Joel Rosdahl  <joel@rosdahl.net>

	* file_io.cc (walk_tree): Removed extraneous newline in error
	message.

	* std_hooks.lua (edit_comment): Added missing newline in log
	message template.

	* tests/t_ls_missing.at: New test case.
	* testsuite.at: Added t_ls_missing.at.

2004-05-10  graydon hoare  <graydon@pobox.com>

	* nonce.cc, nonce.hh: New files.
	* Makefile.am: Note new files.
	* lua.cc, lua.hh (hook_get_nonce): New hook.
	* commands.cc (bump): New command.
	* commands.cc: Remove "(file|manifest)" args most places.
	* tests/t_disapprove.at
	* tests/t_genkey.at
	* tests/t_singlenetsync.at
	* tests/t_netsync.at
	* tests/t_persist_phrase.at: Adjust to compensate.
	* monotone.texi, monotone.1: Adjust to compensate.
	* work.cc, work.hh: Constify some arguments.

2004-05-09  graydon hoare  <graydon@pobox.com>

	* diff_patch.cc: Remove recording of file merge ancestry.

2004-05-09  graydon hoare  <graydon@pobox.com>

	* commands.cc (ls_missing): Modify to account for work.

2004-05-09  graydon hoare  <graydon@pobox.com>

	* commands.cc (list missing): New command.
	* monotone.texi, monotone.1: Update to document.

2004-05-08  graydon hoare  <graydon@pobox.com>

	* main.cc: New file encompassing prg_exec_monitor.
	* mkstemp.cc, mkstemp.hh: New portable implementation.
	* lua.cc: Use mkstemp from bundled version.
	* lua/liolib.c: Remove old mkstemp definition.
	* monotone.cc (cpp_main): Remove prg_exec env setting.
	* sanity.cc (sanity::dump_buffer): Dump logbuf to stderr, not stdout.
	* std_hooks.lua (temp_file): Use mkstemp not io.mkstemp.
	* Makefile.am (MOST_SOURCES): Add new files.

2004-05-03  Joel Rosdahl  <joel@rosdahl.net>

	* monotone.texi: Removed extraneous @ftable directive.

2004-05-02  graydon hoare  <graydon@pobox.com>

	* monotone.texi: Add stuff on selectors, new hooks.
	* AUTHORS: Typo fix.
	* configure.ac: Bump version number.

	Release point (v 0.12).

2004-05-02  Joel Rosdahl  <joel@rosdahl.net>

	Made it possible to rename a rename target and to undo a rename.
	I.e.: Given a rename set A -> B, "monotone rename B C" gives the
	rename set A -> C and "monotone rename B A" gives the empty rename
	set.
	* work.cc (visit_file): Implement new behavior.
	* tests/t_rename.at: Added test cases for new behavior.
	* monotone.texi: Note that a rename can be undone.

	Fix bug #8458:
	* file_io.hh, file_io.cc (walk_tree): Added require_existing_path
	parameter.
	* work.cc (build_deletion): Pass new parameter to walk_tree.
	* work.cc (build_rename): Ditto.

	* manifest.cc (build_manifest_map): Fix missing file check for
	i18n paths.

2004-05-01  Joel Rosdahl  <joel@rosdahl.net>

	Fix bug #7220:
	* manifest.cc (build_manifest_map): Handle missing file
	gracefully.

	* file_io.cc (walk_tree): Handle nonexistent file/directory
	gracefully.

2004-04-30  Christof Petig <christof@petig-baender.de>

	* rcs_import.cc (store_trunk_manifest_edge):
		skip ancestry to empty manifest
	* rcs_import.cc (process_branch):
		also follow branches of last/first versions

2004-04-29  graydon hoare  <graydon@pobox.com>

	* configure.ac: Fix up windows probe and bundling checks.
	* netxx/resolve_getaddrinfo.cxx: Local hack for stream addresses.
	* netsync.cc: Report address before listening.

2004-04-29  graydon hoare  <graydon@pobox.com>

	* cert.cc (get_branch_heads): Calculate a "disapproved version"
	attribute which culls a version with only disapproved ancestry
	edges.
	* monotone.texi: Fix some ascii-art diagrams.

2004-04-28  Christof Petig <christof@petig-baender.de>

	* command.cc (heads):
	show date and author certificates for each head

2004-04-28  Christof Petig <christof@petig-baender.de>

	* configure.ac:
	default to using the bundled SQLite

2004-04-28  Christof Petig <christof@petig-baender.de>

	* commands.cc (log):
	support optional file argument to show change log for
	e.g. monotone log [ID] cert.cc

2004-04-26  Christof Petig <christof@petig-baender.de>

	* rcs_import.cc (process branch):
	insert dummy cvs_edge to mark newly added file
	as previously non existant

2004-04-25  Joel Rosdahl  <joel@rosdahl.net>

	* po/stamp-po: Removed since it's generated.
	* std_hooks.lua (ignore_file): Corrected name of Subversion's
	administrative directory.
	* work.hh: Ditto.
	* monotone.texi (Hook Reference): Updated default definition of
	ignore_file.

2004-04-23  Christof Petig <christof@petig-baender.de>

	* rcs_import.cc (build_parent_state, build_child_state):
	remove dying files from manifest
	* rcs_import.cc (cvs_file_edge, note_file_edge):
	calculate state and remember it (alive or dead)

2004-04-23  Christof Petig <christof@petig-baender.de>

	* rcs_import.cc (import_rcs_file_with_cvs):
	do not include dead files in head_manifest

2004-04-22  Christof Petig <christof@petig-baender.de>

	* rcs_file.cc, rcs_file.hh: read and remember 'state' of revision
	* rcs_import.cc: remove Attic/ part from path

2004-04-21  Christof Petig <christof@petig-baender.de>

	* configure.ac: enable use of installed SQLite library

2004-04-20  graydon hoare  <graydon@pobox.com>

	* lua.hh, lua.cc (hook_note_commit): New hook.
	* commands.cc (commit): Call it.

2004-04-19  graydon hoare  <graydon@pobox.com>

	* cert.cc: Make trust messages nicer.
	* merkle_tree.cc: Clarify logging messages.
	* netsync.cc: Reorganize tickers, put client in txn.
	* packet.cc, packet.hh: Teach about constructability.

2004-04-16  graydon hoare  <graydon@pobox.com>

	* netsync.cc (session::extra_manifests): New member.
	(session::analyze_ancestry_graph): Use it.
	* tests/t_singlenetsync.at: New test for single manifest sync.
	* testsuite.at: Call it.

2004-04-14  Tom Tromey  <tromey@redhat.com>

	* rcs_import.cc (import_cvs_repo): Use require_password.
	Include keys.hh.
	* keys.hh (require_password): Declare.
	* keys.cc (require_password): New function.

2004-04-13  Tom Tromey  <tromey@redhat.com>

	* monotone.texi: Typo fixes.

2004-04-10  graydon hoare  <graydon@pobox.com>

	* netsync.cc: Minor bug fixes.

2004-04-10  graydon hoare  <graydon@pobox.com>

	* database.{cc,hh}:
	* commands.{cc,hh}:
	* lua.{cc,hh}:
	* std_hooks.lua:
	* vocab_terms.hh:
	Implement first cut at selectors.

2004-04-10  graydon hoare  <graydon@pobox.com>

	* cert.cc (operator<): Include name in compare.
	(operator==): Likewise.
	* packet.cc: Include shared_ptr.
	* rcs_file.cc: Rewrite by hand, no spirit.
	* rcs_import.cc: Change ticker names a bit.

2004-04-09  graydon hoare  <graydon@pobox.com>

	* app_state.cc: Fix a couple file path constructions.
	* file_io.cc (book_keeping_file): Make one variant static.
	* manifest.cc: Remove some dead code in walkers.
	* work.cc: Ditto.
	* rcs_file.cc: fcntl fix from Paul Snively for OSX.

2004-04-09  graydon hoare  <graydon@pobox.com>

	* file_io.cc: Fix boost filesystem "." and ".." breakage.
	* lua.cc: Fix format of log entry.
	* monotone.cc: Log locale settings on startup.
	* sanity.cc: Dump prefix on --verbose activation.
	* testsuite/t_i18n_file.at: Fix autotest LANG breakage.
	* testsuite/t_null.at: Account for chatter with --verbose.

2004-04-09  graydon hoare  <graydon@pobox.com>

	* configure.ac: Comment out check for sse2,
	set bundling to true by default.
	* INSTALL: describe changes to bundling.
	* Makefile.am: Remove vestiges of depot.

2004-04-07  graydon hoare  <graydon@pobox.com>

	* adns/*:
	* network.{cc,hh}:
	* proto_machine.{cc,hh}:
	* {http,smtp,nntp}_tasks.{cc,hh}:
	* tests/t_{http,smtp,nntp,proxy}.at:
	* url.{cc,hh}:
	* depot.cc:
	Delete files.
	* commands.cc:
	* lua.{cc,hh}:
	* database.{cc,hh}: Remove network/queue stuff.
	* configure.ac:
	* constants.{cc,hh}:
	* tests/t_{netsync,singlecvs,cvsimport}.at:
	* testsuite.at:
	* transforms.{cc,hh}:
	* unit_tests.{cc,hh}:
	* vocab_terms.hh:
	* vocab.{cc,hh}:
	* Makefile.am: Adjust for deletions.
	* app_state.hh: Cleanup.
	* monotone.texi: Fix some typos.
	* packet.{cc,hh}: Implement database ordering.
	* netsync.cc: Massage to use new packet logic.
	* commands.cc:
	* std_hooks.lua: Add initial selector stuff.

2004-03-29  graydon hoare  <graydon@pobox.com>

	* monotone.spec: Update for 0.11 release.

	Release point (v 0.11).

2004-03-29  graydon hoare  <graydon@pobox.com>

	* Makefile.am (DISTCHECK_CONFIGURE_FLAGS): Set.
	* commands.cc: Tidy up / narrow output width.
	* patch_set.cc: Likewise.
	* monotone.texi: Cleanups for PDF generation.

2004-03-28  graydon hoare  <graydon@pobox.com>

	* NEWS: Mention 0.11 release.
	* AUTHORS: Mention Robert.

2004-03-28  Robert Bihlmeyer  <robbe+mt@orcus.priv.at>

	* file_io.cc (walk_tree_recursive): Ignore broken symlinks.

2004-03-27  graydon hoare  <graydon@pobox.com>

	* monotone.texi: Flesh out netsync stuff, remove old network stuff.
	* monotone.1: Likewise.

2004-03-27  Robert Helgesson  <rycee@home.se>

	* Makefile.am:
	* configure.ac:
	* database.cc:
	* depot.cc:
	* lua.cc:
	* network.cc:
	* schema_migration.cc: Bundled library switch logic.

2004-03-27  graydon hoare  <graydon@pobox.com>

	* depot.cc (dump): Implement.
	* tests/t_http.at, test/t_proxy.at: Use "depot.cgi dump" rather than sqlite.
	* sqlite/pager.h: Change page size.
	* README: Massage slightly.
	* INSTALL: Write real installation instructions.
	* Makefile.am: Include build of "one big page" docs.
	* boost/circular_buffer_base.hpp: Another boost version insulation fix.
	* vocab.cc (verify): Normalize local_path's during verification on boost 1.31.0.
	* monotone.texi: Rip out some of the pre-netsync networking docs.

2004-03-24  graydon hoare  <graydon@pobox.com>

	* boost/circular_buffer_base.hpp: Boost version insulation.
	* cert.cc, cert.hh, commands.cc: Differentiate "unknown" keys from "bad".
	* xdelta.cc, proto_machine.cc: Fix boost version insulation.

2004-03-24  graydon hoare  <graydon@pobox.com>

	* rcs_import.cc (import_substates): Filter by branch.
	* xdelta.cc: Minor bits of insulation.

2004-03-24  graydon hoare  <graydon@pobox.com>

	* AUTHORS: Mention Robert.
	* configure.ac: Enable sse2 stuff.
	* monotone.spec: Adjust CFLAGS and CXXFLAGS
	* monotone.texi (Network Service): Expand a bit.

2004-03-24  Robert Helgesson  <rycee@home.se>

	* commands.cc:
	* http_tasks.cc:
	* lua.cc:
	* manifest.cc:
	* netsync.cc:
	* nntp_tasks.cc:
	* proto_machine.cc:
	* work.cc:
	* xdelta.cc:
	Portability fixes for boost 1.31.0

2004-03-22  graydon hoare  <graydon@pobox.com>

	* cryptopp/integer.cpp, integer.h: Enable SSE2 multiply code.
	* database.cc, database.hh, certs.cc: Speed up 'heads'.

2004-03-21  graydon hoare  <graydon@pobox.com>

	* lcs.hh, sanity.hh: Minor performance tweaks.

2004-03-20  graydon hoare  <graydon@pobox.com>

	* rcs_import.cc: Teach how to aggregate branches.
	* monotone.texi: Start section on netsync.

2004-03-20  Olivier Andrieu  <oliv__a@users.sourceforge.net>

	* commands.cc (log): Show tags in log.
	* AUTHORS: Mention Olivier.

2004-03-17  Nathan Myers  <ncm@cantrip.org>

	* boost/circular_buffer.hpp:
	* commands.cc:
	* cryptopp/fltrimpl.h:
	* cryptopp/iterhash.cpp:
	* quick_alloc.hh:
	Fixes for gcc 3.4 compat and warnings.

2004-03-17  graydon hoare  <graydon@pobox.com>
	* cryptopp/config.h: Fix for gcc aliasing optimization error.
	* rcs_import.cc (cvs_history::note_file_edge):
	Fix for first changelog import bug (#5813).

2004-03-15  graydon hoare  <graydon@pobox.com>

	* rcs_import.cc: Import lone versions properly.
	* tests/t_singlecvs.at: New test for it.
	* testsuite.at: Call it.

2004-03-14  graydon hoare  <graydon@pobox.com>

	* commands.cc (diff): Show added files too.
	* monotone.texi: Fix typo.

2004-03-08  graydon hoare  <graydon@pobox.com>

	* netsync.cc (analyze_manifest_edge): Fix broken formatter.

2004-03-07  graydon hoare  <graydon@pobox.com>

	* Makefile.am (BOOST_SANDBOX_SOURCES): Remove boost::socket entries.
	(NETXX_SOURCES): Predicate on IP6 support in OS (from Paul Snively).
	* boost/socket/*.[hc]pp: Remove.
	* boost/io/streambuf_wrapping.hpp: Remove.
	* AUTHORS: Remove copyright notice for boost::socket.
	* acinclude.m4 (ACX_PTHREAD): Add.
	* network.cc: Replace boost::socket machinery with Netxx.
	* network.hh (open_connection): Remove prototype, static function.
	* sanity.hh, sanity.cc: Make log formatters give file:line coords,
	throw log offending coordinate if formatting fails.

2004-03-07  graydon hoare  <graydon@pobox.com>

	* sqlite/date.c, sqlite/vdbeInt.h, sqlite/vdbeaux.c: Add.
	* sqlite/*.c: Upgrade to 2.8.12.
	* Makefile.am: Update to mention new files.
	* cert.cc
	(expand_ancestors)
	(expand_dominators): Resize child bitmaps to cover parent.

2004-03-06  graydon hoare  <graydon@pobox.com>

	* netsync.cc (get_root_prefix): Fix from Paul Snively
	to fix static initialization order on mac OSX.
	* montone.texi: Typo fix from Anders Petersson.
	* *.cc: Move all function defs into column 0.

2004-03-04  graydon hoare  <graydon@pobox.com>

	* std_hooks.lua: Fix merger execution pessimism.

2004-03-04  graydon hoare  <graydon@pobox.com>

	* adler32.hh: Modify to use u8.
	* depot.cc, netcmd.cc, xdelta.cc: Modify to use u8.
	* netio.hh, numeric_vocab.hh (widen): Move between headers.
	* netsync.cc: Correct role-assumption bugs.
	* schema_migration.cc: Strip whitespace in sha1.
	(changes received from Christof Petig)

2004-03-01  graydon hoare  <graydon@pobox.com>

	* commands.cc: Handle anonymous pulling.
	* netsync.cc: Ditto.

	Release point (v 0.10).

2004-03-01  graydon hoare  <graydon@pobox.com>

	* NEWS: Mention impending 0.10 release.
	* cert.cc, cert.hh: Bug fixes, implement trust function, QA stuff.
	* commands.cc: Tweak disapprove, approve, testresult, push, pull.
	* configure.ac: Bump version number.
	* cryptopp/rng.h, cryptopp/rng.cpp
	(MaurerRandomnessTest): Fix bitrot.
	* keys.cc: Add Maurer PRNG randomness test.
	* lua.cc, lua.hh: Add trust, testresult, anonymous netsync hooks.
	* monotone.1: Update to follow changes to commands.
	* monotone.texi: Include QA section, adjust some UI drift, clarify
	reserved cert names, document new hooks and commands.
	* netcmd.hh, netcmd.cc: Add anonymous, error commands; fix bugs.
	* netsync.cc: Process new commands, factor server loop a bit.
	* std_hooks.lua: Add new hook defaults, factor mergers.
	* tests/t_netsync.at: Check SHA1 of each edge.
	* tests/t_null.at: Call with --norc to skip ~/.monotonerc
	* tests/t_update.at: Fix glaring error.
	* tests/t_disapprove.at, tests/t_testresult.at: New tests.
	* testsuite.at: Call them.
	* ui.cc (sanitize): Clean escape chars from output (optional?)
	* update.cc: Rewrite entirely in terms of new QA definitions.

2004-02-24  graydon hoare  <graydon@pobox.com>

	* commands.cc (ls_keys): Write key hash codes.
	* constands.cc (netsync_timeout_seconds): Up to 120.
	* netsync.cc: Fix a bunch of bugs.
	* patch_set.cc (manifests_to_patch_set): Fix bug in overload
	default construction.

2004-02-22  graydon hoare  <graydon@pobox.com>

	* patch_set.cc, patch_set.hh: Parameterize yet further.
	* netsync.cc: Fix a lot of bugs, add manifest and file grovelling.
	* tests/t_netsync.at: A new test (which runs!)
	* testsuite.at: Call it.

2004-02-20  graydon hoare  <graydon@pobox.com>

	* cert.cc, cert.hh, key.cc, key.hh, database.cc, database.hh:
	Add lots of little netsync support routines.
	* commands.cc (rebuild): Rehash everything too.
	* constants.cc (netcmd_minsz): Recalculate.
	* cryptopp/osrng.cpp (NonblockingRng::GenerateBlock): Handle
	/dev/urandom a bit better.
	* netcmd.cc, netcmd.hh: Remove describe cmds, add nonexistant cmd.
	* netio.hh: Add uleb128 stuff.
	* xdelta.cc: Add randomizing unit test suite.
	* diff_patch.cc: Remove commented-out dead line-merger code.
	* merkle_tree.cc: Fix various bugs.
	* netcmd.cc: Switch everything over to uleb128s.
	* netsync.cc: Implement lots of missing stuff.

2004-02-09  graydon hoare  <graydon@pobox.com>

	* netsync.cc (ROOT_PREFIX): New variable.
	* commands.cc (merkle): New command.

2004-02-09  Ben Elliston  <bje@wasabisystems.com>

	* monotone.texi: Spelling corrections.

2004-02-09  graydon hoare  <graydon@pobox.com>

	* database.cc, database.hh
	(get_version_size)
	(get_file_version_size)
	(get_manifest_version_size): New functions.
	* xdelta.cc, xdelta.hh (measure_delta_target_size): New function.
	* merkle_tree.cc, merkle_tree.hh, netcmd.cc, netcmd.hh:
	Cleanup and typesafety.
	* netsync.cc: Cleanup, typesafety, implement refine phase.

2004-02-01  graydon hoare  <graydon@pobox.com>

	* netsync.cc: Remove a lot of stuff, implement auth phase.
	* constants.cc, constants.hh: Move constants from netsync.cc.
	* netcmd.cc, netcmd.hh: Split out of netsync.cc.
	* merkle_tree.cc, merkle_tree.hh: Likewise.
	* numeric_vocab.hh: New header.
	* adler32.hh: include numeric_vocab.hh.
	* netio.hh: Likewise.
	* unit_tests.cc, unit_tests.hh: Update.
	* Makefile.am: Likewise.
	* commands.cc: Guess signing key for auth phase.
	* database.cc, database.hh (public_key_exists)
	(get_pubkey): New functions based on key hashes.

2004-01-31  graydon hoare  <graydon@pobox.com>

	* Netxx/*: New files.
	* AUTHORS: Mention Netxx.
	* Makefile.am: Mention Netxx and netsync.{cc,hh}
	* adler32.hh: Delegate typedefs to boost.
	* cert.hh, cert.cc (cert_hash_code): New function.
	* commands.cc (find_oldest_ancestors): Block cycles.
	(netsync): New command.
	* database.cc, database.hh (schema): Update.
	(put_key): Calculate key hash on the fly.
	(put_cert): Likewise.
	(merkle_node_exists)
	(get_merkle_node)
	(put_merkle_node)
	(erase_merkle_nodes): New functions.
	* keys.hh, keys.cc (key_hash_code): New function.
	* lua.cc, lua.hh
	(hook_get_netsync_read_permitted)
	(hook_get_netsync_write_permitted): New hooks.
	* monotone.spec: Update for FC1 info conventions.
	* monotone.texi (Quality Assurance): New section.
	* netsync.cc, netsync.hh: New files, preliminary
	netsync infrastructure. Command bodies still missing.
	* schema.sql: Add intrinsic key and cert hashes, merkle nodes.
	* schema_migration.cc: Add code to migrate to new schema.
	* unit_tests.cc: Handle command-line args to limit test set.
	* vocab_terms.hh: Add merkle and prefix as new terms.

2004-01-13  Nathaniel Smith  <njs@codesourcery.com>

	* idna/idn-int.h: Remove (generated by configure).

2004-01-13  Nathaniel Smith  <njs@codesourcery.com>

	* configure.ac: Switch "if" and "else" branches in pthreads
	checks.

2004-01-12  Nathaniel Smith  <njs@codesourcery.com>

	* configure.ac: Remove check for -lpthread.
	Add check for pthread_mutex_lock and ACX_PTHREAD.
	* m4/acx_pthread.m4: New file.

2004-01-07  graydon hoare  <graydon@pobox.com>

	* Makefile.am:
	* po/POTFILES.in:
	* po/monotone.pot: Minor tweaks for distclean.
	* adns/config.h:
	* boost/socket/src/interface.cpp:
	* boost/socket/src/ip4/address.cpp:
	* boost/socket/src/ip4/protocol.cpp: OSX portability.
	* AUTHORS: Mention new contributors.
	* monotone.texi (Hook Reference): Document i18n hooks.

	Release point (v 0.9).

2004-01-07  graydon hoare  <graydon@pobox.com>

	* cert.cc (ensure_parents_loaded)
	(expand_dominators)
	(expand_ancestors)
	(find_intersecting_node): New functions.
	(find_common_ancestor): Reimplement in terms of dominator
	and ancestor bitset intersection.

2004-01-05  Christof Petig <christof@petig-baender.de>

	* vocab.cc (verify<local_path>) Fix use of val() / iterator.
	* constants.cc (illegal_path_bytes): NUL-terminate.

2004-01-02  graydon hoare  <graydon@pobox.com>

	* diff_patch.cc (normalize_extents): Improve to handle an odd case.
	* tests/t_fmerge.at: New test, to test it.
	* commands.cc (fload, fmerge): Permanently enable, for test.
	* testsuite.at: Call new test.

2004-01-01  graydon hoare  <graydon@pobox.com>

	* file_io.hh, file_io.cc (read_localized_data, write_localized_data):
	New functions
	* commands.cc, manifest.cc, transforms.cc: Use them.
	* monotone.texi: Minor update to i18n docs.
	* lua.hh, lua.cc (hook_get_linesep_conv, hook_get_charset_conv):
	New hooks.
	* acinclude.m4: Move AX_CREATE_STDINT_H in here.
	* po/monotone.pot: Regenerate.
	* NEWS, configure.ac: Prep for 0.9 release.

2003-12-30  graydon hoare  <graydon@pobox.com>

	* file_io.hh, file_io.cc (mkpath): New function.
	* commands.cc, database.cc, diff_patch.cc, file_io.cc,
	lua.cc, vocab.cc, work.cc: Use it.
	* constants.cc (illegal_path_bytes_arr): Remove leading null.
	* monotone.texi: Include i18n docs.
	* tests/t_i18n_file.at: Check colon in filename.

2003-12-29  graydon hoare  <graydon@pobox.com>

	* file_io.cc: Localize names before touching fs.
	* lua.hh, lua.cc (hook_get_system_charset): Remove useless fn.
	* test_hooks.lua: Likewise.
	* monotone.cc, transforms.cc, transforms.hh:
	Remove lua from system charset conv.
	* tests/t_i18n_file.at: New test.
	* testsuite.at: Call it.

2003-12-28  graydon hoare  <graydon@pobox.com>

	* app_state.cc, app_state.hh: Massage to use i18n vocab.
	* cert.cc, commands.cc, commands.hh, rcs_import.cc,
	update.cc, update.hh, url.cc, url.hh: Likewise.

	* work.cc, work.hh: --> Likewise, and break file format! <--

	* constants.hh, constants.cc (legal_ace_bytes): New constant.
	* vocab.cc (verify<ace>): Use it.
	(verify<urlenc>) New function.
	* vocab_terms.hh (ace, urlenc, utf8): New terms.
	* transforms.hh, transforms.cc: Use them.
	* monotone.cc (utf8_argv): Charconv argv.
	* network.hh, network.cc: Use url.{hh,cc}.

2003-12-28  graydon hoare  <graydon@pobox.com>

	* constants.hh, constants.cc (idlen): New constant.
	* commands.cc, vocab.cc: Use it.
	* manifest.cc (read_manifest_map): Tighten up regex.
	* packet.cc: Likewise.
	* transforms.cc (uppercase)
	(lowercase): Rewrite.
	(utf8_to_urlenc)
	(urlenc_to_utf8)
	(internalize_url)
	(internalize_cert_name)
	(internalize_rsa_keypair_id)
	(externalize_url)
	(externalize_cert_name)
	(externalize_rsa_keypair_id): New functions.
	* url.hh, url.cc (parse_utf8_url): New function.

2003-12-20  graydon hoare  <graydon@pobox.com>

	* diff_patch.cc (normalize_extents): New function.
	(merge_via_edit_scripts): Use it.

2003-12-19  graydon hoare  <graydon@pobox.com>

	[net.venge.monotone.i18n branch]

	* idna/*.[ch]: New files.
	* po/*: New files.
	* url.cc, url.hh, constants.cc: New files.
	* Makefile.am, configure.ac: Various fiddling for gettext.
	* lua.hh, lua.cc (hook_get_system_charset): New hook.
	(hook_get_system_linesep): New hook.
	* transforms.hh, transforms.cc
	(charset_convert)
	(system_to_utf8)
	(utf8_to_system)
	(ace_to_utf8)
	(utf8_to_ace)
	(line_end_convert): New functions.
	* vocab.cc: Refine constraints.
	* vocab_terms.hh (external): New atomic type.
	* monotone.cc (cpp_main): Initialize gettext.
	* sanity.hh (F): Call gettext() on format strings.
	* commands.cc, depot.cc, database.cc, http_tasks.cc, keys.cc,
	network.cc, rcs_import.cc, sanity.cc, mac.hh : Update to use
	'constants::' namespace.
	* config.h.in: Remove.
	* commands.cc: Various formatting cleanups.
	* unit_tests.cc, unit_tests.hh: Connect to url tests.

2003-12-19  graydon hoare  <graydon@pobox.com>

	* diff_patch.cc (merge3): Skip patches to deleted files.

2003-12-16  graydon hoare  <graydon@pobox.com>

	* commands.cc (ls_ignored, ignored_itemizer): Fold in as subcases of unknown.

2003-12-16  graydon hoare  <graydon@pobox.com>

	* lua.cc (working_copy_rcfilename): MT/monotonerc not MT/.monotonerc.

2003-12-16  graydon hoare  <graydon@pobox.com>

	* lua.hh, lua.cc (working_copy_rcfilename): New function.
	* monotone.cc: Add working copy rcfiles.
	* commands.cc (ls_unknown, unknown_itemizer): Skip ignored files.

2003-12-16  graydon hoare  <graydon@pobox.com>

	* file_io.cc (walk_tree_recursive): continue on book-keeping file.

2003-12-15  graydon hoare  <graydon@pobox.com>

	* tests/t_unidiff.at, t_unidiff2.at: Check for mimencode.

2003-12-15  graydon hoare  <graydon@pobox.com>

	* configure.ac: Add --enable-static-boost.
	* Makefile.am: Likewise.
	* AUTHORS: Mention new contributors.

2003-12-14  Lorenzo Campedelli <lorenzo.campedelli@libero.it>

	* work.cc (add_to_attr_map): Finish change to attr map format.

2003-12-10  Tom Tromey  <tromey@redhat.com>

	* commands.cc (checkout): Give better error message if branch is
	empty.

2003-12-07  Eric Kidd  <eric.kidd@pobox.com>

	* commands.cc (agraph): Handle repositories with a single version.
	* database.cc (get_head_candidates): Handle heads with no ancestors.
	* cert.cc (get_branch_heads): Handle heads with no ancestors.

2003-12-06  Eric Kidd  <eric.kidd@pobox.com>

	* update.hh, update.cc (pick_update_target): Return current
	version if no better update candidates available.
	* update.cc (pick_update_target): Always do branch filtering.
	* commands.cc (update): Notice when we're already up-to-date.
	* commands.cc (propagate): Assign branch name correctly when merging.

2003-12-05  graydon hoare  <graydon@pobox.com>

	* lcs.hh (edit_script): New entry point.
	* diff_patch.cc: Rewrite merge in terms of edit scripts.
	* network.cc (post_queued_blobs_to_network): Tidy up transient
	failure message.
	* randomfile.hh: Prohibit deletes on end of chunks.
	* sanity.cc: EOL-terminate truncated long lines.

2003-12-02  graydon hoare  <graydon@pobox.com>

	* database.cc, database.hh (reverse_queue): Copy constructor.
	* std_hooks.lua (merge3): Remove afile, not ancestor.
	* monotone.cc: Remove debugging message.
	* ui.cc (finish_ticking): Set last_write_was_a_tick to false.

2003-12-01  graydon hoare  <graydon@pobox.com>

	* app_state.hh, app_state.cc (set_signing_key): New fn, persist key.
	* monotone.cc (cpp_main): Permit commuting the --help argument around.

2003-11-30  graydon hoare  <graydon@pobox.com>

	* network.cc (post_queued_blobs_to_network): Fail when posted_ok is false.
	* database.cc (initialize): Fail when -journal file exists.
	* keys.cc (make_signature): Nicer message when privkey decrypt fails.

2003-11-29  Tom Tromey  <tromey@redhat.com>

	* rcs_import.cc (store_auxiliary_certs): Renamed to fix typo.
	Updated all callers.

	* http_tasks.cc (check_received_bytes): Allow "-" as well.
	* depot.cc (execute_post_query): Allow "-" as well.

2003-11-28  Tom Tromey  <tromey@redhat.com>

	* http_tasks.cc (check_received_bytes): Allow "-" as well.
	* depot.cc (execute_post_query): Allow "-" as well.

2003-11-28  graydon hoare  <graydon@pobox.com>

	* cert.cc: Various speedups.
	* cycle_detector.hh (edge_makes_cycle): Use visited set, too.
	* database.hh, database.cc (get_head_candidates): New, complex query.
	* keys.hh, keys.cc (check_signature): Cache verifiers.
	* sqlite/os.c (sqliteOsRandomSeed): Harmless valgrind purification.
	* tests/t_fork.at, tests/t_merge.at: Ignore stderr chatter on 'heads'.

2003-11-27  graydon hoare  <graydon@pobox.com>

	* Makefile.am (AM_LDFLAGS): No more -static, sigh.
	* cert.cc (find_relevant_edges): Keep dynamic-programming caches.
	(calculate_renames_recursive): Likewise.
	* cert.cc, cert.hh (rename_edge): Add constructor, copy constructor.
	* commands.cc (list certs): Note rename certs are binary.

2003-11-24  graydon hoare  <graydon@pobox.com>

	* network.cc: Continue fetch, post loops even if one target has
	an exception.

2003-11-24  graydon hoare  <graydon@pobox.com>

	* database.hh, database.cc (delete_posting): Change to take queue
	sequence numbers.
	* commands.cc (queue): Use new API.
	* network.cc (post_queued_blobs_to_network): Use new API.

2003-11-24  graydon hoare  <graydon@pobox.com>

	* std_hooks.lua (get_http_proxy): Return nil when no ENV var.
	* monotone.texi (get_http_proxY): Document change.

2003-11-24  graydon hoare  <graydon@pobox.com>

	* tests/t_proxy.at: Add a test for proxying with tinyproxy.
	* testsuite.at: Call it.
	* lua.cc: Fix dumb error breaking proxying.
	* network.cc: Be verbose about proxying.

2003-11-23  graydon hoare  <graydon@pobox.com>

	* http_tasks.cc (read_chunk): Tolerate 0x20* after chunk len.

2003-11-23  graydon hoare  <graydon@pobox.com>

	* network.cc: Make more informative error policy.
	* boost/socket/socketstream.hpp: Pass SocketType to streambuf template.
	* boost/socket/src/default_socket_impl.cpp: Translate EINTR.

2003-11-22  graydon hoare  <graydon@pobox.com>

	* lua.cc, lua.hh (hook_get_http_proxy): New hook.
	* std_hooks.lua (get_http_proxy): Default uses HTTP_PROXY.
	(get_connect_addr): Undefine, it's for tunnels alone now.
	* network.cc: Use new hook.
	* http_tasks.hh, http_tasks.cc: Teach about proxies (sigh).
	* monotone.texi: Document new hooks.

2003-11-22  graydon hoare  <graydon@pobox.com>

	* lua.cc, lua.hh (hook_get_connect_addr): New hook.
	* std_hooks.lua (get_connect_addr): Default uses HTTP_PROXY.
	* network.cc, network.hh: Use new hook.
	* http_tasks.cc: Teach about HTTP/1.1.
	* cert.cc (bogus_cert_p): Fix UI ugly.

2003-11-21  graydon hoare  <graydon@pobox.com>

	* constants.hh (postsz): New constant for suggested post size.
	* database.cc, database.hh (queue*): Change db API slightly.
	* commands.cc (queue): Adjust to changed db API.
	* network.cc (post_queued_blobs_to_network): Switch to doing
	incremental posts.
	* cert.cc (write_rename_edge, read_rename_edge): Put files on
	separate lines to accomodate future i18n work.
	* work.cc (add_to_attr_map, write_attr_map): Reorder fields to
	accomodate future i18n work.
	* monotone.texi: Document it.
	* configure.ac, NEWS: Mention 0.8 release.

	Release point (v 0.8).

2003-11-16  Tom Tromey  <tromey@redhat.com>

	* missing: Removed generated file.

2003-11-14  graydon hoare  <graydon@pobox.com>

	* commands.cc (vcheck): Add.
	* cert.cc, cert.hh (cert_manifest_vcheck): Add.
	(check_manifest_vcheck): Add.
	(calculate_vcheck_mac): Add.
	* constants.hh (vchecklen): New constant.
	* mac.hh: Re-add.
	* monotone.texi (Hash Integrity): New section.
	* monotone.1: Document vcheck.

2003-11-14  graydon hoare  <graydon@pobox.com>

	* database.cc, database.hh (reverse_queue): New class.
	(compute_older_version): New functions.
	(get_manifest_delta): Remove.
	* network.cc, network.hh (queue_blob_for_network): Remove.
	* packet.cc, packet.hh (queueing_packet_writer): Change UI,
	write to queue directly, accept optional<reverse_queue>.
	* cert.cc (write_paths_recursive): Rewrite to use constant
	memory.
	* commands.cc (queue, queue_edge_for_target_ancestor):
	Install optional<reverse_queue> in qpw.
	* tests/t_cross.at: Ignore new UI chatter.
	* monotone.texi (Transmitting Changes): Change UI output.

2003-11-13  graydon hoare  <graydon@pobox.com>

	* Makefile.am (AUTOMAKE_OPTIONS): Require 1.7.1
	* commands.cc (addtree): Wrap in transaction guard.
	* database.cc, database.hh (manifest_delta_exists): Add.
	(get_manifest_delta): Add.
	* cert.cc (write_paths_recursive): Use partial deltas.
	* manifest.cc, manifest.hh (read_manifest_map): New variant.
	* patch_set.cc, patch_set.hh (patch_set): Add map_new, map_old
	fields.
	(manifests_to_patch_set) Store new field.
	(patch_set_to_packets) Don't read manifest versions from db.
	* std_hooks.lua (ignore_file): ignore .a, .so, .lo, .la, ~ files.
	* tests/t_cvsimport.at: New test.
	* testsuite.at: Call it.

2003-11-10  graydon hoare  <graydon@pobox.com>

	* commands.cc (find_oldest_ancestors): New function.
	(queue): New "addtree" subcommand.
	* monotone.texi: Document it.
	* monotone.1: Document it.

2003-11-10  graydon hoare  <graydon@pobox.com>

	* file_io.cc (walk_tree_recursive): Ignore MT/

2003-11-09  graydon hoare  <graydon@pobox.com>

	* database.cc (dump, load): Implement.
	* commands.cc (db): Call db.dump, load.
	* cycle_detector.hh: Skip when no in-edge on src.
	* monotone.texi: Document dump and load, add some
	special sections.
	* monotone.1: Mention dump and load.

2003-11-09  graydon hoare  <graydon@pobox.com>

	* rcs_file.hh (rcs_symbol): New structure.
	* rcs_file.cc (symbol): New rule.
	* rcs_import.cc (find_branch_for_version): New function.
	(cvs_key::branch): New field.
	(store_auxilliary_certs): Cert branch tag.
	* cycle_detector.hh: Fix bugs, don't use quick_alloc.
	* commands.cc (checkout): Add --branch based version.
	* monotone.texi: Document new command variant.
	* monotone.1: Ditto.

2003-11-09  graydon hoare  <graydon@pobox.com>

	* quick_alloc.hh: New file.
	* Makefile.am: Add it.
	* cycle_detector.hh: Rewrite.
	* manifest.hh: Use quick_alloc.
	* vocab.cc: Relax path name requirements a bit.
	* sqlite/sqliteInt.h: Up size of row to 16mb.

2003-11-02  graydon hoare  <graydon@pobox.com>

	* commands.cc (post): Post everything if no URL given; don't base
	decision off branch name presence.
	* app_state.cc, monotone.cc, file_io.cc, file_io.hh: Support
	absolutifying args.
	* lua.hh, lua.cc, std_hooks.lua (hook_get_mail_hostname): New hook.
	* monotone.texi: Document it.
	* monotone.texi, monotone.1: Minor corrections, new sections.
	* monotone.cc: Don't look in $ENV at all.
	* network.cc: Correct MX logic.
	* nntp_tasks.cc, smtp_tasks.cc: Separate postlines state.
	* smtp_tasks.cc: Correct some SMTP logic.
	* configure.ac, NEWS: Mention 0.7 release.

	Release point (v 0.7).

2003-11-01  graydon hoare  <graydon@pobox.com>

	* http_tasks.cc: Drop extra leading slashes in HTTP messages.

2003-10-31  graydon hoare  <graydon@pobox.com>

	* commands.cc, database.cc, database.hh, lua.cc, lua.hh,
	network.cc, network.hh, packet.cc, packet.hh, schema.sql,
	schema_migration.cc, tests/t_http.at, tests/t_nntp.at, vocab.cc:
	Eliminate "groupname", use lone URL.
	* monotone.texi: Update to cover new URL rules.
	* network.cc, network.hh, lua.cc, lua.hh, smtp_tasks.cc:
	Implement "mailto" URLs.
	* tests/t_smtp.at: New test.
	* testsuite.at: Call it.

2003-10-31  graydon hoare  <graydon@pobox.com>

	* patch_set.cc (manifests_to_patch_set): Second form with explicit renames.
	(manifests_to_patch_set): Split edit+rename events when we see them.
	* commands.cc (status, commit): Include explicit rename set.
	* diff_patch.cc (merge3): Accept edit+rename events split by patch_set.cc.
	* smtp_tasks.hh, smtp_tasks.cc: New files.
	* nntp_machine.hh, nntp_machine.cc: Rename to proto_machine.{hh,cc} (woo!)
	* nntp_tasks.cc: Adjust to use proto_ prefix in various places.
	* proto_machine.cc (read_line): get() into streambuf.
	* Makefile.am: Cover renames and adds.

2003-10-31  graydon hoare  <graydon@pobox.com>

	* diff_patch.cc (merge3): Extract renames.
	* commands.cc (calculate_new_manifest_map): Extract renames.
	(try_one_merge): Extract renames, propagate to merge target.
	(commit): Extract renames, propagate to commit target.
	* cert.cc (calculate_renames_recursive): Fix wrong logic.
	(find_common_ancestor_recursive): Stall advances at top of graph.
	* patch_set.cc: (manifests_to_patch_set): Teach about historical
	renames.
	* tests/t_erename.at: New test for edit+rename events.
	* testsuite.at: Call t_erename.at.

2003-10-30  graydon hoare  <graydon@pobox.com>

	* patch_set.cc (operator<): s/a/b/ in a few places, yikes!
	* cert.cc: Add machinery for rename edge certs.
	* commands.cc: Call diff(manifest,manifest) directly.
	* tests/t_nntp.at: Kill tcpserver DNS lookups on nntp test.
	* network.cc (parse_url): Character class typo fix, from
	Johannes Winkelmann.
	* app_state.hh, cert.hh, commands.hh, cycle_detector.hh,
	database.hh, diff_patch.cc, diff_patch.hh, http_tasks.hh,
	interner.hh, keys.hh, lua.hh, manifest.hh, network.hh,
	nntp_machine.hh, nntp_tasks.hh, packet.hh, patch_set.hh,
	transforms.hh, update.hh, vocab.hh, work.hh, xdelta.hh:
	fix use of std:: prefix / "using namespace" pollution.

2003-10-27  graydon hoare  <graydon@pobox.com>

	* lua/liolib.c (io_mkstemp): Portability fix
	from Ian Main.
	* xdelta.cc,hh (compute_delta): New manifest-specific variant.
	* transforms.cc,hh (diff): Same.
	* rcs_import.cc: Various speedups to cvs import.

2003-10-26  graydon hoare  <graydon@pobox.com>

	* cert.cc (get_parents): New function.
	(write_paths_recursive): New function.
	(write_ancestry_paths): New function.
	* cert.hh (write_ancestry_paths): Declare.
	* commands.cc (queue_edge_for_target_ancestor):
	Call write_ancestry_paths for "reposting" queue
	strategy.

2003-10-25  graydon hoare  <graydon@pobox.com>

	* commands.cc (log): Skip looking inside nonexistent
	manifests for file comments.

2003-10-24  graydon hoare  <graydon@pobox.com>

	* adns/*.c, adns/*.h: Import adns library.
	* Makefile.am: Update to build adns into lib3rdparty.a.
	* AUTHORS: Mention adns.
	* network.cc: Call adns functions, not gethostbyname.

2003-10-20  Nathaniel Smith  <njs@codesourcery.com>

	* patch_set.cc (patch_set_to_text_summary): Give more detailed
	output.
	* commands.cc (get_log_message, status, diff): Use
	patch_set_to_text_summary for complete description.

2003-10-22  graydon hoare  <graydon@pobox.com>

	* monotone.texi: Document 'queue' command.
	* monotone.1: Likewise.

2003-10-22  graydon hoare  <graydon@pobox.com>

	* diff_patch.cc
	(infer_directory_moves): New function.
	(rebuild_under_directory_moves): New function.
	(apply_directory_moves): New function.
	(merge3): Handle directory moves.
	* tests/t_renamed.at: New test for dir renames.
	* testsuite.at: Call it.

2003-10-21  graydon hoare  <graydon@pobox.com>

	* commands.cc (queue): New command.
	(list): Add "queue" subcommand, too.

2003-10-21  graydon hoare  <graydon@pobox.com>

	* diff_patch.cc (merge_deltas): New function.
	(check_map_inclusion): New function.
	(check_no_intersect): New function.
	(merge3): Rewrite completely.
	* tests/t_rename.at: New test.
	* testsuite.at: Call it.
	* file_io.cc, file_io.hh (make_dir_for): New function.
	* commands.cc (update): Call make_dir_for on update.

2003-10-20  graydon hoare  <graydon@pobox.com>

	* commands.cc: Replace [] with idx() everywhere.

2003-10-20  Tom Tromey  <tromey@redhat.com>

	* cert.hh (get_branch_heads): Updated.
	Include <set>.
	* commands.cc (head): Updated for new get_branch_heads.
	(merge): Likewise.
	(propagate): Likewise.
	* cert.cc (get_branch_heads): Use set<manifest_id>.

	* commands.cc (merge): Use all caps for metasyntactic variable.
	(heads): Likewise.

	* network.cc (post_queued_blobs_to_network): Do nothing if no
	packets to post.

2003-10-20  graydon hoare  <graydon@pobox.com>

	* cert.cc (get_branch_heads): Fix dumb bug.
	* diff_patch.cc (merge3): Fix dumb bug.
	(merge2): Fix dumb bug.
	(try_to_merge_files): Fix dumb bug.

2003-10-20  graydon hoare  <graydon@pobox.com>

	* file_io.cc (tilde_expand): New function.
	* monotone.cc (cpp_main): Expand tildes in
	db and rcfile arguments.

2003-10-20  graydon hoare  <graydon@pobox.com>

	* rcs_import.cc (import_cvs_repo): Check key existence
	at beginning of import pass, to avoid wasted work.

2003-10-19  Tom Tromey  <tromey@redhat.com>

	* commands.cc (log): Add each seen id to `cycles'.

2003-10-19  graydon hoare  <graydon@pobox.com>

	* AUTHORS: Mention Tecgraf PUC-Rio and their
	copyright.
	* Makefile.am: Mention circular buffer stuff.
	* configure.ac, NEWS: Mention 0.6 release.
	* cert.hh, cert.cc (erase_bogus_certs): file<cert> variant.
	* commands.cc (log): Erase bogus certs before writing,
	cache comment-less file IDs.
	* monotone.spec: Don't specify install-info args,
	do build with optimization on RHL.

	Release point (v 0.6).

2003-10-19  Matt Kraai  <kraai@ftbfs.org>

	* commands.cc (merge): Use app.branch_name instead of args[0] for
	the branch name.

2003-10-17  graydon hoare  <graydon@pobox.com>

	* commands.cc (log): New command.
	Various other bug fixes.
	* monotone.1, monotone.texi: Minor updates.

2003-10-17  graydon hoare  <graydon@pobox.com>

	* monotone.texi: Expand command and hook references.
	* commands.cc: Disable db dump / load commands for now.

2003-10-16  graydon hoare  <graydon@pobox.com>

	* sanity.hh: Add a const version of idx().
	* diff_patch.cc: Change to using idx() everywhere.
	* cert.cc (find_common_ancestor): Rewrite to recursive
	form, stepping over historic merges.
	* tests/t_cross.at: New test for merging merges.
	* testsuite.at: Call t_cross.at.

2003-10-10  graydon hoare  <graydon@pobox.com>

	* lua.hh, lua.cc (hook_apply_attribute): New hook.
	* work.hh, work.cc (apply_attributes): New function.
	* commands.cc (update_any_attrs): Update attrs when writing to
	working copy.
	* std_hooks.lua (temp_file): Use some env vars.
	(attr_functions): Make table of attr-setting functions.

2003-10-10  graydon hoare  <graydon@pobox.com>

	* work.cc: Fix add/drop inversion bug.
	* lua/*.{c,h}: Import lua 5.0 sources.
	* lua.cc: Rewrite lua interface completely.
	* std_hooks.lua, test_hooks.lua, testsuite,
	tests/t_persist_phrase.at, configure.ac, config.h.in, Makefile.am:
	Modify to handle presence of lua 5.0.

2003-10-08  graydon hoare  <graydon@pobox.com>

	* rcs_import.cc: Attach aux certs to child, not parent.
	* manifest.cc: Speed up some calculations.
	* keys.cc: Optionally cache decoded keys.

2003-10-07  graydon hoare  <graydon@pobox.com>

	* manifest.hh, manifest.cc, rcs_import.cc: Write manifests w/o
	compression.
	* vocab.hh, vocab.cc: Don't re-verify verified data.
	* ui.hh, ui.cc: Minor efficiency tweaks.

2003-10-07  graydon hoare  <graydon@pobox.com>

	* commands.cc, work.cc, work.hh: Add some preliminary stuff
	to support explicit renaming, .mt-attrs.
	* monotone.texi: Add skeletal sections for command reference,
	hook reference, CVS phrasebook. Fill in some parts.

2003-10-02  graydon hoare  <graydon@pobox.com>

	* boost/circular_buffer*.hpp: Add.
	* AUTHORS, cert.cc, commands.cc, database.cc,
	diff_patch.cc, http_tasks.cc, keys.cc, lua.cc, manifest.cc,
	network.cc, nntp_machine.cc, packet.cc, patch_set.cc,
	rcs_import.cc, sanity.cc, sanity.hh, ui.hh, update.cc,
	vocab_terms.hh, work.cc:
	remove existing circular buffer code, replace all
	logging and asserty stuff with boost::format objects
	rather than vsnprintf.

2003-10-01  graydon hoare  <graydon@pobox.com>

	* testsuite.at: Don't use getenv("HOSTNAME").
	* database.cc (exec, fetch): Do va_end/va_start again in between
	logging and executing query.

2003-09-28  Tom Tromey  <tromey@redhat.com>

	* monotone.texi: Added @direntry.

2003-09-27  Nathaniel Smith  <njs@pobox.com>

	* monotone.cc: Remove "monotone.db" default to --db
	option in help text.

2003-09-27  graydon hoare  <graydon@pobox.com>

	* diff_patch.cc: Rework conflict detection.
	* rcs_import.cc: Remove some pointless slowness.
	* monotone.spec: Install info files properly.

	Release point (v 0.5).

2003-09-27  graydon hoare  <graydon@pobox.com>

	* AUTHORS, NEWS, configure.ac: Update for 0.5 release.
	* monotone.texi: Various updates.
	* xdelta.cc (compute_delta): Fix handling of empty data.
	* database.cc (sql): Require --db for init.
	* work.cc (read_options_map): Fix options regex.

2003-09-27  graydon hoare  <graydon@pobox.com>

	* lcs.hh: New jaffer LCS algorithm.
	* interner.hh, rcs_import.cc: Templatize interner.
	* diff_patch.hh: Use interner, new LCS.

2003-09-27  Tom Tromey  <tromey@redhat.com>

	* commands.cc (fetch): Always try lua hook; then default to all
	known URLs.

2003-09-26  Tom Tromey  <tromey@redhat.com>

	* commands.cc (tag): Use all-caps for meta-syntactic variables.
	(comment, add, cat, complete, mdelta, fdata): Likewise.

	* monotone.1: There's no default database.
	* monotone.texi (OPTIONS): There's no default database.

	* database.cc (sql): Throw informative error if database name not
	set.
	* app_state.cc (app_state): Default to no database.

2003-09-26  graydon hoare  <graydon@pobox.com>

	* debian/*, monotone.spec: Add packaging control files.

2003-09-24  graydon hoare  <graydon@pobox.com>

	* database.cc, database.hh (debug): New function.
	* commands.cc (debug): New command.
	* cert.cc, cert.hh (guess_branch): New function.
	* commands.cc (cert): Queue certs to network servers.
	* commands.cc (cert, commit): Use guess_branch.
	* commands.cc (list): List unknown, ignored files.
	* monotone.texi, monotone.1: Document.

2003-09-24  graydon hoare  <graydon@pobox.com>

	* commands.cc (queue_edge_for_target_ancestor): Queue the
	correct ancestry cert, from child to target, as well as
	patch_set.

2003-09-22  graydon hoare  <graydon@pobox.com>

	* depot_schema.sql, schema_migration.cc,
	schema_migration.hh: Add.
	* database.cc, depot.cc: Implement schema migration.
	* database.cc, commands.cc: Change to db ... cmd.
	* monotone.texi, monotone.1: Document command change.
	* depot.cc: Fix various query bugs.

2003-09-21  Nathaniel Smith  <njs@codesourcery.com>

	* depot.cc (depot_schema): Remove unique constraint on (contents),
	replace with unique constraint on (groupname, contents).

2003-09-21  Nathaniel Smith  <njs@codesourcery.com>

	* commands.cc (diff): Take manifest ids as arguments.  Add
	explanatory text on files added, removed, modified.

2003-09-19  Tom Tromey  <tromey@redhat.com>

	* commands.cc (genkey): Use all-caps for meta-syntactic variable.
	(cert, tag, approve, disapprove, comment, add, drop, commit,
	update, revert, cat, checkout, co, propagate, complete, list, ls,
	mdelta, fdelta, mdata, fdata, mcerts, fcerts, pubkey, privkey,
	fetch, post, rcs_import, rcs): Likewise.
	(explain_usage): Indent explanatory text past the command names.

2003-09-17  Tom Tromey  <tromey@redhat.com>

	* commands.cc (list): Don't compute or use "subname".

	* commands.cc (revert): Handle case where argument is a
	directory.
	* tests/t_revert.at: Test for revert of directory.

	* testsuite.at (MONOTONE_SETUP): Use "monotone initdb".
	* monotone.1: Document "initdb".
	* monotone.texi (Commands): Document initdb.
	(Creating a Database): New node.
	(Getting Started): Refer to it.
	* commands.cc (initdb): New command.
	* database.cc (database::sql): New argument `init'.
	(database::initialize): New method.
	* database.hh (database::initalize): Declare.
	(database::sql): New argument `init'.

2003-09-17  Tom Tromey  <tromey@redhat.com>

	* tests/t_persist_phrase.at: Use "ls certs".
	* tests/t_nntp.at: Use "ls certs".
	* tests/t_genkey.at: Use "ls keys" and "ls certs".

2003-09-16  Tom Tromey  <tromey@redhat.com>

	* monotone.1: Document "list branches".
	* commands.cc (ls_certs): New function, from `lscerts' command.
	(ls_keys): New function, from `lskeys' command.
	(ls_branches): New function.
	(list): New command.
	(ls): New alias.
	(explain_usage): Split parameter info at \n.
	* monotone.texi (Adding Files): Use "list certs".
	(Committing Changes): Likewise.
	(Forking and Merging): Likewise.
	(Commands): Likewise.
	(Generating Keys): Use "list keys".
	(Commands): Likewise.
	(Commands): Mention "list branches".
	(Branches): Likewise.

2003-09-15  graydon hoare  <graydon@redhat.com>

	* http_tasks.cc: Fix networking to handle long input.

	* ui.cc, ui.hh: Only pad with blanks enough to cover old output
	when ticking.

	* update.cc, cert.cc, commands.cc: Fix cert fetching functions to
	remove bogus certs.

2003-09-15  Tom Tromey  <tromey@redhat.com>

	* monotone.1: Don't mention MT_KEY or MT_BRANCH.

	* monotone.texi (Getting Started): Don't mention MT_DB or
	MT_BRANCH.
	(Adding Files): Explicitly use --db and --branch.
	* app_state.hh (app_state): New fields options, options_changed.
	Declare new methods.  Include work.hh.
	* work.cc (work_file_name): New constant.
	(add_to_options_map): New structure.
	(get_options_path): New function.
	(read_options_map, write_options_map): Likewise.
	* work.hh (options_map): New type.
	(get_options_path, read_options_map, write_options_map): Declare.
	* commands.cc (add, drop, commit, update, revert, checkout,
	merge): Write options file.
	* app_state.cc (database_option, branch_option): New constants.
	(app_state::app_state): Read options file.
	(app_state::set_database): New method.
	(app_state::set_branch): Likewise.
	(app_state::write_options): Likewise.
	Include work.hh.
	* monotone.cc (cpp_main): Don't set initial database name on
	app.  Use new settor methods.  Don't look at MT_BRANCH or MT_DB.

2003-09-14  graydon hoare  <graydon@pobox.com>

	* vocab.cc, vocab.hh: Add streamers for vocab terms in preparation
	for switch to formatter.

	* cert.cc (check_signature): Treat missing key as failed check.
	* commands.cc (lscerts): Warn when keys are missing.

	* rcs_import.cc, nntp_tasks.cc, http_tasks.cc: Tick progress.

	* sanity.cc, monotone.cc: Tidy up output a bit.

	* xdelta.cc: Add code to handle empty files. Maybe correct?

	* ui.cc, ui.hh: Add.

2003-09-13  Tom Tromey  <tromey@redhat.com>

	* tests/t_nntp.at: If we can't find tcpserver or snntpd, skip the
	test.
	* tests/t_http.at: If we can't find boa or depot.cgi, skip the
	test.

2003-09-12  graydon hoare  <graydon@pobox.com>

	* update.cc (pick_update_target): Only insert base rev as update
	candidate if it actually exists in db.

	* commands.cc, database.cc, database.hh: Implement id completion
	command, and general id completion in all other commands.

2003-09-12  Tom Tromey  <tromey@redhat.com>

	* commands.cc (revert): A deleted file always appears in the
	manifest.
	* tests/t_revert.at: Check reverting a change plus a delete; also
	test reverting by file name.

	* work.cc (deletion_builder::visit_file): Check for file in
	working add set before looking in manifest.
	* tests/t_drop.at: Added add-then-drop test.

	* testsuite.at: Include t_drop.at.
	* tests/t_drop.at: New test.
	* work.cc (visit_file): Check for file in working delete set
	before looking in manifest.

2003-09-12  Tom Tromey  <tromey@redhat.com>

	* Makefile.am ($(srcdir)/testsuite): tests/atconfig and
	tests/atlocal are not in srcdir.

	* Makefile.am (TESTS): unit_tests is not in srcdir.

2003-09-11  graydon hoare  <graydon@pobox.com>

	* commands.cc: Check for MT directory in status.
	* commands.cc: Require directory for checkout.
	* commands.cc: Delete MT/work file after checkout.
	* commands.cc: Implement 'revert', following tromey's lead.
	* commands.cc: Print base, working manifest ids in status.

	* diff_patch.cc: Further merge corrections.
	* diff_patch.cc (unidiff): Compensate for occasional miscalculation
	of LCS.

	* tests/t_merge.at: Check that heads works after a merge.
	* tests/t_fork.at:  Check that heads works after a fork.
	* tests/t_genkey.at: Remove use of 'import'.
	* tests/t_cwork.at: Check deletion of work file on checkout.
	* tests/t_revert.at: Check that revert works.

	* commands.cc, monotone.cc: Report unknown commands nicely.

2003-09-08  graydon hoare  <graydon@pobox.com>

	* tests/merge.at: Accept tromey's non-error case for update.

	* commands.cc(try_one_merge): Write merged version to packet
	writer, not directly to db.
	(merge): Write branch, changelog cert on merged version to db.

	* std_hooks.lua(merge3): Open result in mode "r", not "w+".

2003-09-06  Tom Tromey  <tromey@redhat.com>

	* update.cc (pick_update_target): Not an error if nothing to
	update.

	* monotone.texi: Use VERSION; include version.texi.

	* monotone.1: Document "co".
	* monotone.texi (Commands): Document "co".
	* commands.cc (ALIAS): New macro.
	(co): New alias.

	* README: Updated.

	* txt2c.cc: Added missing file.

	* texinfo.tex, INSTALL, Makefile.in, aclocal.m4, compile, depcomp,
	install-sh, missing, mkinstalldirs: Removed generated files.

2003-09-04  graydon hoare  <graydon@pobox.com>

	* Makefile.am, depot.cc, http_tasks.cc, http_tasks.hh,
	lua.cc, lua.hh, monotone.texi, network.cc, tests/t_http.at,
	vocab_terms.hh:

	Use public key signatures to talk to depot, not mac keys.

	* commands.cc, file_io.cc, monotone.texi, monotone.1,
	tests/t_scan.at, tests/t_import.at, work.cc, work.hh:

	Remove the 'import' and 'scan' commands, in favour of generalized
	'add' which chases subdirectories.

	* configure.ac, NEWS:

	Release point (v 0.4).

2003-09-03  graydon hoare  <graydon@pobox.com>

	* monotone.texi: Expand notes about setting up depot.

	* update.cc: Update by ancestry. Duh.

2003-09-02  graydon hoare  <graydon@pobox.com>

	* boost/socket/streambuf.hpp: Bump ppos on overflow.

	* packet.cc, transforms.cc, transforms.hh: Add function for
	canonicalization of base64 encoded strings. Use on incoming cert
	packet values.

	* commands.cc: Change fetch and post to take URL/groupname params
	rather than branchname.

	* network.cc, network.hh, depot.cc, http_tasks.cc: Fix URL parser,
	improve logging, change signatures to match needs of commands.cc

	* Makefile.am: Don't install txt2c or unit_tests.

	* Makefile.am: Build depot.cgi not depot.

	* database.cc, database.hh: Add "all known sources" fetching support.

	* patch_set.cc: Sort in a path-lexicographic order for nicer summaries.

	* monotone.texi: Expand coverage of packets and networking.

	* tests/t_nntp.at, tests/t_http.at: Update to provide URL/groupname
	pairs.

2003-09-02  Tom Tromey  <tromey@redhat.com>

	* aclocal.m4, monotone.info: Removed generated files.

2003-08-31  Nathaniel Smith  <njs@codesourcery.com>

	* configure.ac: Check for lua40/lua.h, lua40/lualib.h and -llua40,
	-lliblua40.
	* config.h.in: Add LUA_H, LIBLUA_H templates, remove HAVE_LIBLUA,
	HAVE_LIBLUALIB templates.
	* lua.cc: Include config.h.  Use LUA_H, LIBLUA_H macros.

2003-08-29  graydon hoare  <graydon@pobox.com>

	* Makefile.am, txt2c.cc, lua.cc, database.cc:
	Use a C constant-building converter rather than objcopy.

	* cert.cc, cert.hh, packet.cc, packet.hh, diff_patch.cc,
	rcs_import.cc:
	Modify cert functions to require a packet consumer, do no implicit
	database writing.

	* commands.cc, database.cc, database.hh, schema.sql, network.cc:
	Modify packet queueing strategy to select ancestors from known
	network server content, rather than most recent edge.

2003-08-25  graydon hoare  <graydon@pobox.com>

	* AUTHORS, ChangeLog, Makefile.am, NEWS, configure.ac,
	tests/t_http.at: Release point (v 0.3)

2003-08-24  graydon hoare  <graydon@pobox.com>

	* nntp_tasks.cc: Measure success from postlines state.
	* network.cc: Print summary counts of transmissions.
	* packet.cc: Count packets into database.
	* depot.cc: Add administrative commands, fix a bunch of
	little bugs.
	* t_http.at: Testcase for depot-driven communication.
	* monotone.texi: Update to reflect depot existence.
	* http_tasks.cc: Pick bugs out.

2003-08-24  graydon hoare  <graydon@pobox.com>

	* commands.cc: Wash certs before output.
	* *.cc,*.hh: Adjust cert packet format to
	be more readable, avoid superfluous gzipping.

2003-08-24  graydon hoare  <graydon@pobox.com>

	* configure, Makefile.in: Remove generated files, oops.
	* commands.cc: Implement 'propagate'.
	* lua.cc, lua.hh, network.cc, network.hh: Remove
	'aggregate posting' stuff.
	* network.cc: Batch postings into larger articles.
	* diff_patch.hh, diff_patch.cc: Implement basic
	merge2-on-manifest.

2003-08-23  graydon hoare  <graydon@pobox.com>

	* monotone.cc: Handle user-defined lua hooks as
	overriding internal / .monotonerc hooks no matter
	where on cmd line they occur.
	* update.cc: Made failures more user-friendly.
	* lua.cc: Improve logging a bit.
	* testsuite.at, tests/*.{at,in}, testsuite/: Rewrite tests in
	autotest framework, move to tests/ directory.
	* boost/io/*, cryptopp/hmac.h: Add missing files.

2003-08-23  Tom Tromey  <tromey@redhat.com>

	* monotone.cc (OPT_VERSION): New macro.
	(cpp_main): Handle OPT_VERSION.
	(options): Added `version' entry.
	Include config.h.

2003-08-21  Tom Tromey  <tromey@redhat.com>

	* database.cc: Include "sqlite/sqlite.h", not <sqlite.h>.

2003-08-20  graydon hoare  <graydon@pobox.com>

	* boost/*:
	incorporate boost sandbox bits, for now.

	* Makefile.am, Makefile.in, configure, configure.ac, diff_patch.cc,
	http_tasks.cc, http_tasks.hh, network.cc, nntp_machine.cc,
	nntp_machine.hh, nntp_tasks.cc, nntp_tasks.hh, testsuite/t_nntp.sh:

	fix up networking layer to pass nntp tests again

2003-08-19  graydon hoare  <graydon@pobox.com>

	* Makefile.am, Makefile.in, app_state.hh, cert.cc, commands.cc,
	constants.hh, cryptopp/misc.h, database.cc, depot.cc,
	http_tasks.cc, http_tasks.hh, keys.cc, lua.cc, lua.hh, monotone.cc,
	network.cc, network.hh, nntp_machine.cc, nntp_machine.hh,
	nntp_tasks.cc, nntp_tasks.hh, packet.cc, packet.hh, rcs_import.cc,
	sanity.cc, sanity.hh, schema.sql, test_hooks.lua,
	testsuite/runtest.sh, testsuite/t_null.sh, vocab_terms.hh:

	major surgery time
	- move to multi-protocol posting and fetching.
	- implement nicer failure modes for sanity.
	- redo commands to print nicer, fail nicer.

2003-08-18  graydon hoare  <graydon@pobox.com>

	* Makefile.am, Makefile.in, adler32.hh, database.cc, depot.cc,
	mac.hh, xdelta.cc, Makefile.am, Makefile.in:

	first pass at a depot (CGI-based packet service)

2003-08-08  graydon hoare  <graydon@pobox.com>

	* Makefile.am, Makefile.in AUTHORS, ChangeLog, Makefile.am,
	Makefile.in, NEWS, monotone.1, monotone.info, monotone.texi:

	release point (v 0.2)

2003-08-08  graydon hoare  <graydon@pobox.com>

	* cert.cc, cert.hh, interner.hh, rcs_import.cc:

	auxilliary certs

	* cert.cc, cert.hh, cycle_detector.hh, interner.hh, patch_set.cc,
	rcs_import.cc:

	improvements to cycle detection stuff

2003-08-05  graydon hoare  <graydon@pobox.com>

	* rcs_import.cc:

	almost even more seemingly correct CVS graph reconstruction (still slow)

	* sqlite/* cryptopp/* Makefile.am, Makefile.in, aclocal.m4,
	config.h.in, configure, configure.ac, file_io.cc, keys.cc,
	sanity.cc, sanity.hh, transforms.cc:

	minimizing dependencies on 3rd party libs by importing the
	necessary bits and rewriting others.

	* cert.cc, cert.hh, rcs_import.cc:

	cvs import seems to be working, but several linear algorithms need
	replacement

2003-07-28  graydon hoare  <graydon@pobox.com>

	* Makefile.am, Makefile.in, cert.cc, commands.cc, database.cc,
	database.hh, manifest.cc, rcs_file.cc, rcs_import.cc,
	rcs_import.hh, vocab.cc, xdelta.cc:

	cvs graph reconstruction hobbling along.

2003-07-21  graydon hoare  <graydon@pobox.com>

	* database.cc, xdelta.cc, xdelta.hh:

	piecewise xdelta; improves speed a fair bit.

2003-07-11  graydon hoare  <graydon@pobox.com>

	* Makefile.am, Makefile.in, config.h.in, configure, configure.ac,
	transforms.cc, xdelta.cc, xdelta.hh:

	implement xdelta by hand, forget 3rd party delta libs.

2003-07-02  graydon hoare  <graydon@pobox.com>

	* database.cc, rcs_import.cc, transforms.cc, transforms.hh:

	speedups all around in the storage system

2003-07-01  graydon hoare  <graydon@pobox.com>

	* database.hh, rcs_import.cc, transforms.cc, transforms.hh: speed

	improvements to RCS import

2003-06-30  graydon hoare  <graydon@pobox.com>

	* rcs_import.cc, transforms.cc:

	some speed improvements to RCS import

2003-06-29  graydon hoare  <graydon@pobox.com>

	* commands.cc, database.hh, rcs_import.cc, transforms.cc:

	RCS file import successfully (albeit slowly) pulls in some pretty
	large (multi-hundred revision, >1MB) test cases from GCC CVS

	* Makefile.in, commands.cc, rcs_file.cc, rcs_file.hh,
	rcs_import.cc, rcs_import.hh,

	Makefile.am: preliminary support for reading and walking RCS files

2003-04-09  graydon hoare  <graydon@pobox.com>

	* autogen.sh: oops
	* */*: savannah import

2003-04-06  graydon hoare  <graydon@pobox.com>

	* initial release.
<|MERGE_RESOLUTION|>--- conflicted
+++ resolved
@@ -1,8 +1,7 @@
-<<<<<<< HEAD
 2006-03-06  Graydon Hoare  <graydon@pobox.com>
 
 	* lru_cache.hh (LRUCache::insert): Fix memory leak.
-=======
+
 2006-03-06  Timothy Brownawell  <tbrownaw@gmail.com>
 
 	* tests/t_delete_dir.at: Check that drop on a non-empty dir
@@ -36,7 +35,6 @@
 
 	* monotone.texi (Hooks): Update merge2 and merge3 hook
 	documentation to reflect current reality.
->>>>>>> b30b3614
 
 2006-03-05  Graydon Hoare  <graydon@pobox.com>
 
