--- conflicted
+++ resolved
@@ -1,10 +1,3 @@
-<<<<<<< HEAD
-2005-07-13  Derek Scherger  <derek@echologic.com>
-
-	* ChangeLog:
-	* database.cc:
-	* schema_migration.cc: merge cleanup
-=======
 2005-07-13  Nathaniel Smith  <njs@pobox.com>
 
 	* monotone.texi (Database): Document kill_tag_locally.
@@ -63,7 +56,6 @@
 
 	* testsuite.at (NETSYNC_SERVE_START, NETSYNC_SERVE_N_START): Fixup
 	quoting.
->>>>>>> 603d80bc
 
 2005-07-11  Nathaniel Smith  <njs@pobox.com>
 
